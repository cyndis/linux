--- conflicted
+++ resolved
@@ -1217,13 +1217,9 @@
 	VM_BUG_ON_PAGE(compound && !PageTransHuge(page), page);
 	lock_page_memcg(page);
 	if (compound && PageTransHuge(page)) {
-<<<<<<< HEAD
-		for (i = 0, nr = 0; i < thp_nr_pages(page); i++) {
-=======
 		int nr_pages = thp_nr_pages(page);
 
 		for (i = 0, nr = 0; i < nr_pages; i++) {
->>>>>>> f642729d
 			if (atomic_inc_and_test(&page[i]._mapcount))
 				nr++;
 		}
@@ -1266,13 +1262,9 @@
 
 	/* page still mapped by someone else? */
 	if (compound && PageTransHuge(page)) {
-<<<<<<< HEAD
-		for (i = 0, nr = 0; i < thp_nr_pages(page); i++) {
-=======
 		int nr_pages = thp_nr_pages(page);
 
 		for (i = 0, nr = 0; i < nr_pages; i++) {
->>>>>>> f642729d
 			if (atomic_add_negative(-1, &page[i]._mapcount))
 				nr++;
 		}
