// SPDX-License-Identifier: GPL-2.0-only
/*
 *	linux/mm/filemap.c
 *
 * Copyright (C) 1994-1999  Linus Torvalds
 */

/*
 * This file handles the generic file mmap semantics used by
 * most "normal" filesystems (but you don't /have/ to use this:
 * the NFS filesystem used to do this differently, for example)
 */
#include <linux/export.h>
#include <linux/compiler.h>
#include <linux/dax.h>
#include <linux/fs.h>
#include <linux/sched/signal.h>
#include <linux/uaccess.h>
#include <linux/capability.h>
#include <linux/kernel_stat.h>
#include <linux/gfp.h>
#include <linux/mm.h>
#include <linux/swap.h>
#include <linux/mman.h>
#include <linux/pagemap.h>
#include <linux/file.h>
#include <linux/uio.h>
#include <linux/error-injection.h>
#include <linux/hash.h>
#include <linux/writeback.h>
#include <linux/backing-dev.h>
#include <linux/pagevec.h>
#include <linux/blkdev.h>
#include <linux/security.h>
#include <linux/cpuset.h>
#include <linux/hugetlb.h>
#include <linux/memcontrol.h>
#include <linux/cleancache.h>
#include <linux/shmem_fs.h>
#include <linux/rmap.h>
#include <linux/delayacct.h>
#include <linux/psi.h>
#include <linux/ramfs.h>
#include <linux/page_idle.h>
#include <asm/pgalloc.h>
#include <asm/tlbflush.h>
#include "internal.h"

#define CREATE_TRACE_POINTS
#include <trace/events/filemap.h>

/*
 * FIXME: remove all knowledge of the buffer layer from the core VM
 */
#include <linux/buffer_head.h> /* for try_to_free_buffers */

#include <asm/mman.h>

/*
 * Shared mappings implemented 30.11.1994. It's not fully working yet,
 * though.
 *
 * Shared mappings now work. 15.8.1995  Bruno.
 *
 * finished 'unifying' the page and buffer cache and SMP-threaded the
 * page-cache, 21.05.1999, Ingo Molnar <mingo@redhat.com>
 *
 * SMP-threaded pagemap-LRU 1999, Andrea Arcangeli <andrea@suse.de>
 */

/*
 * Lock ordering:
 *
 *  ->i_mmap_rwsem		(truncate_pagecache)
 *    ->private_lock		(__free_pte->__set_page_dirty_buffers)
 *      ->swap_lock		(exclusive_swap_page, others)
 *        ->i_pages lock
 *
 *  ->i_mutex
 *    ->i_mmap_rwsem		(truncate->unmap_mapping_range)
 *
 *  ->mmap_lock
 *    ->i_mmap_rwsem
 *      ->page_table_lock or pte_lock	(various, mainly in memory.c)
 *        ->i_pages lock	(arch-dependent flush_dcache_mmap_lock)
 *
 *  ->mmap_lock
 *    ->lock_page		(access_process_vm)
 *
 *  ->i_mutex			(generic_perform_write)
 *    ->mmap_lock		(fault_in_pages_readable->do_page_fault)
 *
 *  bdi->wb.list_lock
 *    sb_lock			(fs/fs-writeback.c)
 *    ->i_pages lock		(__sync_single_inode)
 *
 *  ->i_mmap_rwsem
 *    ->anon_vma.lock		(vma_adjust)
 *
 *  ->anon_vma.lock
 *    ->page_table_lock or pte_lock	(anon_vma_prepare and various)
 *
 *  ->page_table_lock or pte_lock
 *    ->swap_lock		(try_to_unmap_one)
 *    ->private_lock		(try_to_unmap_one)
 *    ->i_pages lock		(try_to_unmap_one)
 *    ->lruvec->lru_lock	(follow_page->mark_page_accessed)
 *    ->lruvec->lru_lock	(check_pte_range->isolate_lru_page)
 *    ->private_lock		(page_remove_rmap->set_page_dirty)
 *    ->i_pages lock		(page_remove_rmap->set_page_dirty)
 *    bdi.wb->list_lock		(page_remove_rmap->set_page_dirty)
 *    ->inode->i_lock		(page_remove_rmap->set_page_dirty)
 *    ->memcg->move_lock	(page_remove_rmap->lock_page_memcg)
 *    bdi.wb->list_lock		(zap_pte_range->set_page_dirty)
 *    ->inode->i_lock		(zap_pte_range->set_page_dirty)
 *    ->private_lock		(zap_pte_range->__set_page_dirty_buffers)
 *
 * ->i_mmap_rwsem
 *   ->tasklist_lock            (memory_failure, collect_procs_ao)
 */

static void page_cache_delete(struct address_space *mapping,
				   struct page *page, void *shadow)
{
	XA_STATE(xas, &mapping->i_pages, page->index);
	unsigned int nr = 1;

	mapping_set_update(&xas, mapping);

	/* hugetlb pages are represented by a single entry in the xarray */
	if (!PageHuge(page)) {
		xas_set_order(&xas, page->index, compound_order(page));
		nr = compound_nr(page);
	}

	VM_BUG_ON_PAGE(!PageLocked(page), page);
	VM_BUG_ON_PAGE(PageTail(page), page);
	VM_BUG_ON_PAGE(nr != 1 && shadow, page);

	xas_store(&xas, shadow);
	xas_init_marks(&xas);

	page->mapping = NULL;
	/* Leave page->index set: truncation lookup relies upon it */

	if (shadow) {
		mapping->nrexceptional += nr;
		/*
		 * Make sure the nrexceptional update is committed before
		 * the nrpages update so that final truncate racing
		 * with reclaim does not see both counters 0 at the
		 * same time and miss a shadow entry.
		 */
		smp_wmb();
	}
	mapping->nrpages -= nr;
}

static void unaccount_page_cache_page(struct address_space *mapping,
				      struct page *page)
{
	int nr;

	/*
	 * if we're uptodate, flush out into the cleancache, otherwise
	 * invalidate any existing cleancache entries.  We can't leave
	 * stale data around in the cleancache once our page is gone
	 */
	if (PageUptodate(page) && PageMappedToDisk(page))
		cleancache_put_page(page);
	else
		cleancache_invalidate_page(mapping, page);

	VM_BUG_ON_PAGE(PageTail(page), page);
	VM_BUG_ON_PAGE(page_mapped(page), page);
	if (!IS_ENABLED(CONFIG_DEBUG_VM) && unlikely(page_mapped(page))) {
		int mapcount;

		pr_alert("BUG: Bad page cache in process %s  pfn:%05lx\n",
			 current->comm, page_to_pfn(page));
		dump_page(page, "still mapped when deleted");
		dump_stack();
		add_taint(TAINT_BAD_PAGE, LOCKDEP_NOW_UNRELIABLE);

		mapcount = page_mapcount(page);
		if (mapping_exiting(mapping) &&
		    page_count(page) >= mapcount + 2) {
			/*
			 * All vmas have already been torn down, so it's
			 * a good bet that actually the page is unmapped,
			 * and we'd prefer not to leak it: if we're wrong,
			 * some other bad page check should catch it later.
			 */
			page_mapcount_reset(page);
			page_ref_sub(page, mapcount);
		}
	}

	/* hugetlb pages do not participate in page cache accounting. */
	if (PageHuge(page))
		return;

	nr = thp_nr_pages(page);

	__mod_lruvec_page_state(page, NR_FILE_PAGES, -nr);
	if (PageSwapBacked(page)) {
		__mod_lruvec_page_state(page, NR_SHMEM, -nr);
		if (PageTransHuge(page))
			__mod_lruvec_page_state(page, NR_SHMEM_THPS, -nr);
	} else if (PageTransHuge(page)) {
		__mod_lruvec_page_state(page, NR_FILE_THPS, -nr);
		filemap_nr_thps_dec(mapping);
	}

	/*
	 * At this point page must be either written or cleaned by
	 * truncate.  Dirty page here signals a bug and loss of
	 * unwritten data.
	 *
	 * This fixes dirty accounting after removing the page entirely
	 * but leaves PageDirty set: it has no effect for truncated
	 * page and anyway will be cleared before returning page into
	 * buddy allocator.
	 */
	if (WARN_ON_ONCE(PageDirty(page)))
		account_page_cleaned(page, mapping, inode_to_wb(mapping->host));
}

/*
 * Delete a page from the page cache and free it. Caller has to make
 * sure the page is locked and that nobody else uses it - or that usage
 * is safe.  The caller must hold the i_pages lock.
 */
void __delete_from_page_cache(struct page *page, void *shadow)
{
	struct address_space *mapping = page->mapping;

	trace_mm_filemap_delete_from_page_cache(page);

	unaccount_page_cache_page(mapping, page);
	page_cache_delete(mapping, page, shadow);
}

static void page_cache_free_page(struct address_space *mapping,
				struct page *page)
{
	void (*freepage)(struct page *);

	freepage = mapping->a_ops->freepage;
	if (freepage)
		freepage(page);

	if (PageTransHuge(page) && !PageHuge(page)) {
		page_ref_sub(page, thp_nr_pages(page));
		VM_BUG_ON_PAGE(page_count(page) <= 0, page);
	} else {
		put_page(page);
	}
}

/**
 * delete_from_page_cache - delete page from page cache
 * @page: the page which the kernel is trying to remove from page cache
 *
 * This must be called only on pages that have been verified to be in the page
 * cache and locked.  It will never put the page into the free list, the caller
 * has a reference on the page.
 */
void delete_from_page_cache(struct page *page)
{
	struct address_space *mapping = page_mapping(page);
	unsigned long flags;

	BUG_ON(!PageLocked(page));
	xa_lock_irqsave(&mapping->i_pages, flags);
	__delete_from_page_cache(page, NULL);
	xa_unlock_irqrestore(&mapping->i_pages, flags);

	page_cache_free_page(mapping, page);
}
EXPORT_SYMBOL(delete_from_page_cache);

/*
 * page_cache_delete_batch - delete several pages from page cache
 * @mapping: the mapping to which pages belong
 * @pvec: pagevec with pages to delete
 *
 * The function walks over mapping->i_pages and removes pages passed in @pvec
 * from the mapping. The function expects @pvec to be sorted by page index
 * and is optimised for it to be dense.
 * It tolerates holes in @pvec (mapping entries at those indices are not
 * modified). The function expects only THP head pages to be present in the
 * @pvec.
 *
 * The function expects the i_pages lock to be held.
 */
static void page_cache_delete_batch(struct address_space *mapping,
			     struct pagevec *pvec)
{
	XA_STATE(xas, &mapping->i_pages, pvec->pages[0]->index);
	int total_pages = 0;
	int i = 0;
	struct page *page;

	mapping_set_update(&xas, mapping);
	xas_for_each(&xas, page, ULONG_MAX) {
		if (i >= pagevec_count(pvec))
			break;

		/* A swap/dax/shadow entry got inserted? Skip it. */
		if (xa_is_value(page))
			continue;
		/*
		 * A page got inserted in our range? Skip it. We have our
		 * pages locked so they are protected from being removed.
		 * If we see a page whose index is higher than ours, it
		 * means our page has been removed, which shouldn't be
		 * possible because we're holding the PageLock.
		 */
		if (page != pvec->pages[i]) {
			VM_BUG_ON_PAGE(page->index > pvec->pages[i]->index,
					page);
			continue;
		}

		WARN_ON_ONCE(!PageLocked(page));

		if (page->index == xas.xa_index)
			page->mapping = NULL;
		/* Leave page->index set: truncation lookup relies on it */

		/*
		 * Move to the next page in the vector if this is a regular
		 * page or the index is of the last sub-page of this compound
		 * page.
		 */
		if (page->index + compound_nr(page) - 1 == xas.xa_index)
			i++;
		xas_store(&xas, NULL);
		total_pages++;
	}
	mapping->nrpages -= total_pages;
}

void delete_from_page_cache_batch(struct address_space *mapping,
				  struct pagevec *pvec)
{
	int i;
	unsigned long flags;

	if (!pagevec_count(pvec))
		return;

	xa_lock_irqsave(&mapping->i_pages, flags);
	for (i = 0; i < pagevec_count(pvec); i++) {
		trace_mm_filemap_delete_from_page_cache(pvec->pages[i]);

		unaccount_page_cache_page(mapping, pvec->pages[i]);
	}
	page_cache_delete_batch(mapping, pvec);
	xa_unlock_irqrestore(&mapping->i_pages, flags);

	for (i = 0; i < pagevec_count(pvec); i++)
		page_cache_free_page(mapping, pvec->pages[i]);
}

int filemap_check_errors(struct address_space *mapping)
{
	int ret = 0;
	/* Check for outstanding write errors */
	if (test_bit(AS_ENOSPC, &mapping->flags) &&
	    test_and_clear_bit(AS_ENOSPC, &mapping->flags))
		ret = -ENOSPC;
	if (test_bit(AS_EIO, &mapping->flags) &&
	    test_and_clear_bit(AS_EIO, &mapping->flags))
		ret = -EIO;
	return ret;
}
EXPORT_SYMBOL(filemap_check_errors);

static int filemap_check_and_keep_errors(struct address_space *mapping)
{
	/* Check for outstanding write errors */
	if (test_bit(AS_EIO, &mapping->flags))
		return -EIO;
	if (test_bit(AS_ENOSPC, &mapping->flags))
		return -ENOSPC;
	return 0;
}

/**
 * __filemap_fdatawrite_range - start writeback on mapping dirty pages in range
 * @mapping:	address space structure to write
 * @start:	offset in bytes where the range starts
 * @end:	offset in bytes where the range ends (inclusive)
 * @sync_mode:	enable synchronous operation
 *
 * Start writeback against all of a mapping's dirty pages that lie
 * within the byte offsets <start, end> inclusive.
 *
 * If sync_mode is WB_SYNC_ALL then this is a "data integrity" operation, as
 * opposed to a regular memory cleansing writeback.  The difference between
 * these two operations is that if a dirty page/buffer is encountered, it must
 * be waited upon, and not just skipped over.
 *
 * Return: %0 on success, negative error code otherwise.
 */
int __filemap_fdatawrite_range(struct address_space *mapping, loff_t start,
				loff_t end, int sync_mode)
{
	int ret;
	struct writeback_control wbc = {
		.sync_mode = sync_mode,
		.nr_to_write = LONG_MAX,
		.range_start = start,
		.range_end = end,
	};

	if (!mapping_can_writeback(mapping) ||
	    !mapping_tagged(mapping, PAGECACHE_TAG_DIRTY))
		return 0;

	wbc_attach_fdatawrite_inode(&wbc, mapping->host);
	ret = do_writepages(mapping, &wbc);
	wbc_detach_inode(&wbc);
	return ret;
}

static inline int __filemap_fdatawrite(struct address_space *mapping,
	int sync_mode)
{
	return __filemap_fdatawrite_range(mapping, 0, LLONG_MAX, sync_mode);
}

int filemap_fdatawrite(struct address_space *mapping)
{
	return __filemap_fdatawrite(mapping, WB_SYNC_ALL);
}
EXPORT_SYMBOL(filemap_fdatawrite);

int filemap_fdatawrite_range(struct address_space *mapping, loff_t start,
				loff_t end)
{
	return __filemap_fdatawrite_range(mapping, start, end, WB_SYNC_ALL);
}
EXPORT_SYMBOL(filemap_fdatawrite_range);

/**
 * filemap_flush - mostly a non-blocking flush
 * @mapping:	target address_space
 *
 * This is a mostly non-blocking flush.  Not suitable for data-integrity
 * purposes - I/O may not be started against all dirty pages.
 *
 * Return: %0 on success, negative error code otherwise.
 */
int filemap_flush(struct address_space *mapping)
{
	return __filemap_fdatawrite(mapping, WB_SYNC_NONE);
}
EXPORT_SYMBOL(filemap_flush);

/**
 * filemap_range_has_page - check if a page exists in range.
 * @mapping:           address space within which to check
 * @start_byte:        offset in bytes where the range starts
 * @end_byte:          offset in bytes where the range ends (inclusive)
 *
 * Find at least one page in the range supplied, usually used to check if
 * direct writing in this range will trigger a writeback.
 *
 * Return: %true if at least one page exists in the specified range,
 * %false otherwise.
 */
bool filemap_range_has_page(struct address_space *mapping,
			   loff_t start_byte, loff_t end_byte)
{
	struct page *page;
	XA_STATE(xas, &mapping->i_pages, start_byte >> PAGE_SHIFT);
	pgoff_t max = end_byte >> PAGE_SHIFT;

	if (end_byte < start_byte)
		return false;

	rcu_read_lock();
	for (;;) {
		page = xas_find(&xas, max);
		if (xas_retry(&xas, page))
			continue;
		/* Shadow entries don't count */
		if (xa_is_value(page))
			continue;
		/*
		 * We don't need to try to pin this page; we're about to
		 * release the RCU lock anyway.  It is enough to know that
		 * there was a page here recently.
		 */
		break;
	}
	rcu_read_unlock();

	return page != NULL;
}
EXPORT_SYMBOL(filemap_range_has_page);

static void __filemap_fdatawait_range(struct address_space *mapping,
				     loff_t start_byte, loff_t end_byte)
{
	pgoff_t index = start_byte >> PAGE_SHIFT;
	pgoff_t end = end_byte >> PAGE_SHIFT;
	struct pagevec pvec;
	int nr_pages;

	if (end_byte < start_byte)
		return;

	pagevec_init(&pvec);
	while (index <= end) {
		unsigned i;

		nr_pages = pagevec_lookup_range_tag(&pvec, mapping, &index,
				end, PAGECACHE_TAG_WRITEBACK);
		if (!nr_pages)
			break;

		for (i = 0; i < nr_pages; i++) {
			struct page *page = pvec.pages[i];

			wait_on_page_writeback(page);
			ClearPageError(page);
		}
		pagevec_release(&pvec);
		cond_resched();
	}
}

/**
 * filemap_fdatawait_range - wait for writeback to complete
 * @mapping:		address space structure to wait for
 * @start_byte:		offset in bytes where the range starts
 * @end_byte:		offset in bytes where the range ends (inclusive)
 *
 * Walk the list of under-writeback pages of the given address space
 * in the given range and wait for all of them.  Check error status of
 * the address space and return it.
 *
 * Since the error status of the address space is cleared by this function,
 * callers are responsible for checking the return value and handling and/or
 * reporting the error.
 *
 * Return: error status of the address space.
 */
int filemap_fdatawait_range(struct address_space *mapping, loff_t start_byte,
			    loff_t end_byte)
{
	__filemap_fdatawait_range(mapping, start_byte, end_byte);
	return filemap_check_errors(mapping);
}
EXPORT_SYMBOL(filemap_fdatawait_range);

/**
 * filemap_fdatawait_range_keep_errors - wait for writeback to complete
 * @mapping:		address space structure to wait for
 * @start_byte:		offset in bytes where the range starts
 * @end_byte:		offset in bytes where the range ends (inclusive)
 *
 * Walk the list of under-writeback pages of the given address space in the
 * given range and wait for all of them.  Unlike filemap_fdatawait_range(),
 * this function does not clear error status of the address space.
 *
 * Use this function if callers don't handle errors themselves.  Expected
 * call sites are system-wide / filesystem-wide data flushers: e.g. sync(2),
 * fsfreeze(8)
 */
int filemap_fdatawait_range_keep_errors(struct address_space *mapping,
		loff_t start_byte, loff_t end_byte)
{
	__filemap_fdatawait_range(mapping, start_byte, end_byte);
	return filemap_check_and_keep_errors(mapping);
}
EXPORT_SYMBOL(filemap_fdatawait_range_keep_errors);

/**
 * file_fdatawait_range - wait for writeback to complete
 * @file:		file pointing to address space structure to wait for
 * @start_byte:		offset in bytes where the range starts
 * @end_byte:		offset in bytes where the range ends (inclusive)
 *
 * Walk the list of under-writeback pages of the address space that file
 * refers to, in the given range and wait for all of them.  Check error
 * status of the address space vs. the file->f_wb_err cursor and return it.
 *
 * Since the error status of the file is advanced by this function,
 * callers are responsible for checking the return value and handling and/or
 * reporting the error.
 *
 * Return: error status of the address space vs. the file->f_wb_err cursor.
 */
int file_fdatawait_range(struct file *file, loff_t start_byte, loff_t end_byte)
{
	struct address_space *mapping = file->f_mapping;

	__filemap_fdatawait_range(mapping, start_byte, end_byte);
	return file_check_and_advance_wb_err(file);
}
EXPORT_SYMBOL(file_fdatawait_range);

/**
 * filemap_fdatawait_keep_errors - wait for writeback without clearing errors
 * @mapping: address space structure to wait for
 *
 * Walk the list of under-writeback pages of the given address space
 * and wait for all of them.  Unlike filemap_fdatawait(), this function
 * does not clear error status of the address space.
 *
 * Use this function if callers don't handle errors themselves.  Expected
 * call sites are system-wide / filesystem-wide data flushers: e.g. sync(2),
 * fsfreeze(8)
 *
 * Return: error status of the address space.
 */
int filemap_fdatawait_keep_errors(struct address_space *mapping)
{
	__filemap_fdatawait_range(mapping, 0, LLONG_MAX);
	return filemap_check_and_keep_errors(mapping);
}
EXPORT_SYMBOL(filemap_fdatawait_keep_errors);

/* Returns true if writeback might be needed or already in progress. */
static bool mapping_needs_writeback(struct address_space *mapping)
{
	if (dax_mapping(mapping))
		return mapping->nrexceptional;

	return mapping->nrpages;
}

/**
 * filemap_write_and_wait_range - write out & wait on a file range
 * @mapping:	the address_space for the pages
 * @lstart:	offset in bytes where the range starts
 * @lend:	offset in bytes where the range ends (inclusive)
 *
 * Write out and wait upon file offsets lstart->lend, inclusive.
 *
 * Note that @lend is inclusive (describes the last byte to be written) so
 * that this function can be used to write to the very end-of-file (end = -1).
 *
 * Return: error status of the address space.
 */
int filemap_write_and_wait_range(struct address_space *mapping,
				 loff_t lstart, loff_t lend)
{
	int err = 0;

	if (mapping_needs_writeback(mapping)) {
		err = __filemap_fdatawrite_range(mapping, lstart, lend,
						 WB_SYNC_ALL);
		/*
		 * Even if the above returned error, the pages may be
		 * written partially (e.g. -ENOSPC), so we wait for it.
		 * But the -EIO is special case, it may indicate the worst
		 * thing (e.g. bug) happened, so we avoid waiting for it.
		 */
		if (err != -EIO) {
			int err2 = filemap_fdatawait_range(mapping,
						lstart, lend);
			if (!err)
				err = err2;
		} else {
			/* Clear any previously stored errors */
			filemap_check_errors(mapping);
		}
	} else {
		err = filemap_check_errors(mapping);
	}
	return err;
}
EXPORT_SYMBOL(filemap_write_and_wait_range);

void __filemap_set_wb_err(struct address_space *mapping, int err)
{
	errseq_t eseq = errseq_set(&mapping->wb_err, err);

	trace_filemap_set_wb_err(mapping, eseq);
}
EXPORT_SYMBOL(__filemap_set_wb_err);

/**
 * file_check_and_advance_wb_err - report wb error (if any) that was previously
 * 				   and advance wb_err to current one
 * @file: struct file on which the error is being reported
 *
 * When userland calls fsync (or something like nfsd does the equivalent), we
 * want to report any writeback errors that occurred since the last fsync (or
 * since the file was opened if there haven't been any).
 *
 * Grab the wb_err from the mapping. If it matches what we have in the file,
 * then just quickly return 0. The file is all caught up.
 *
 * If it doesn't match, then take the mapping value, set the "seen" flag in
 * it and try to swap it into place. If it works, or another task beat us
 * to it with the new value, then update the f_wb_err and return the error
 * portion. The error at this point must be reported via proper channels
 * (a'la fsync, or NFS COMMIT operation, etc.).
 *
 * While we handle mapping->wb_err with atomic operations, the f_wb_err
 * value is protected by the f_lock since we must ensure that it reflects
 * the latest value swapped in for this file descriptor.
 *
 * Return: %0 on success, negative error code otherwise.
 */
int file_check_and_advance_wb_err(struct file *file)
{
	int err = 0;
	errseq_t old = READ_ONCE(file->f_wb_err);
	struct address_space *mapping = file->f_mapping;

	/* Locklessly handle the common case where nothing has changed */
	if (errseq_check(&mapping->wb_err, old)) {
		/* Something changed, must use slow path */
		spin_lock(&file->f_lock);
		old = file->f_wb_err;
		err = errseq_check_and_advance(&mapping->wb_err,
						&file->f_wb_err);
		trace_file_check_and_advance_wb_err(file, old);
		spin_unlock(&file->f_lock);
	}

	/*
	 * We're mostly using this function as a drop in replacement for
	 * filemap_check_errors. Clear AS_EIO/AS_ENOSPC to emulate the effect
	 * that the legacy code would have had on these flags.
	 */
	clear_bit(AS_EIO, &mapping->flags);
	clear_bit(AS_ENOSPC, &mapping->flags);
	return err;
}
EXPORT_SYMBOL(file_check_and_advance_wb_err);

/**
 * file_write_and_wait_range - write out & wait on a file range
 * @file:	file pointing to address_space with pages
 * @lstart:	offset in bytes where the range starts
 * @lend:	offset in bytes where the range ends (inclusive)
 *
 * Write out and wait upon file offsets lstart->lend, inclusive.
 *
 * Note that @lend is inclusive (describes the last byte to be written) so
 * that this function can be used to write to the very end-of-file (end = -1).
 *
 * After writing out and waiting on the data, we check and advance the
 * f_wb_err cursor to the latest value, and return any errors detected there.
 *
 * Return: %0 on success, negative error code otherwise.
 */
int file_write_and_wait_range(struct file *file, loff_t lstart, loff_t lend)
{
	int err = 0, err2;
	struct address_space *mapping = file->f_mapping;

	if (mapping_needs_writeback(mapping)) {
		err = __filemap_fdatawrite_range(mapping, lstart, lend,
						 WB_SYNC_ALL);
		/* See comment of filemap_write_and_wait() */
		if (err != -EIO)
			__filemap_fdatawait_range(mapping, lstart, lend);
	}
	err2 = file_check_and_advance_wb_err(file);
	if (!err)
		err = err2;
	return err;
}
EXPORT_SYMBOL(file_write_and_wait_range);

/**
 * replace_page_cache_page - replace a pagecache page with a new one
 * @old:	page to be replaced
 * @new:	page to replace with
 *
 * This function replaces a page in the pagecache with a new one.  On
 * success it acquires the pagecache reference for the new page and
 * drops it for the old page.  Both the old and new pages must be
 * locked.  This function does not add the new page to the LRU, the
 * caller must do that.
 *
 * The remove + add is atomic.  This function cannot fail.
 */
void replace_page_cache_page(struct page *old, struct page *new)
{
	struct address_space *mapping = old->mapping;
	void (*freepage)(struct page *) = mapping->a_ops->freepage;
	pgoff_t offset = old->index;
	XA_STATE(xas, &mapping->i_pages, offset);
	unsigned long flags;

	VM_BUG_ON_PAGE(!PageLocked(old), old);
	VM_BUG_ON_PAGE(!PageLocked(new), new);
	VM_BUG_ON_PAGE(new->mapping, new);

	get_page(new);
	new->mapping = mapping;
	new->index = offset;

	mem_cgroup_migrate(old, new);

	xas_lock_irqsave(&xas, flags);
	xas_store(&xas, new);

	old->mapping = NULL;
	/* hugetlb pages do not participate in page cache accounting. */
	if (!PageHuge(old))
		__dec_lruvec_page_state(old, NR_FILE_PAGES);
	if (!PageHuge(new))
		__inc_lruvec_page_state(new, NR_FILE_PAGES);
	if (PageSwapBacked(old))
		__dec_lruvec_page_state(old, NR_SHMEM);
	if (PageSwapBacked(new))
		__inc_lruvec_page_state(new, NR_SHMEM);
	xas_unlock_irqrestore(&xas, flags);
	if (freepage)
		freepage(old);
	put_page(old);
}
EXPORT_SYMBOL_GPL(replace_page_cache_page);

noinline int __add_to_page_cache_locked(struct page *page,
					struct address_space *mapping,
					pgoff_t offset, gfp_t gfp,
					void **shadowp)
{
	XA_STATE(xas, &mapping->i_pages, offset);
	int huge = PageHuge(page);
	int error;
<<<<<<< HEAD
=======
	bool charged = false;
>>>>>>> f642729d

	VM_BUG_ON_PAGE(!PageLocked(page), page);
	VM_BUG_ON_PAGE(PageSwapBacked(page), page);
	mapping_set_update(&xas, mapping);

	get_page(page);
	page->mapping = mapping;
	page->index = offset;

	if (!huge) {
		error = mem_cgroup_charge(page, current->mm, gfp);
		if (error)
			goto error;
		charged = true;
	}

	gfp &= GFP_RECLAIM_MASK;

	do {
		unsigned int order = xa_get_order(xas.xa, xas.xa_index);
		void *entry, *old = NULL;

		if (order > thp_order(page))
			xas_split_alloc(&xas, xa_load(xas.xa, xas.xa_index),
					order, gfp);
		xas_lock_irq(&xas);
		xas_for_each_conflict(&xas, entry) {
			old = entry;
			if (!xa_is_value(entry)) {
				xas_set_err(&xas, -EEXIST);
				goto unlock;
			}
		}

		if (old) {
			if (shadowp)
				*shadowp = old;
			/* entry may have been split before we acquired lock */
			order = xa_get_order(xas.xa, xas.xa_index);
			if (order > thp_order(page)) {
				xas_split(&xas, old, order);
				xas_reset(&xas);
			}
		}

		xas_store(&xas, page);
		if (xas_error(&xas))
			goto unlock;

		if (old)
			mapping->nrexceptional--;
		mapping->nrpages++;

		/* hugetlb pages do not participate in page cache accounting */
		if (!huge)
			__inc_lruvec_page_state(page, NR_FILE_PAGES);
unlock:
		xas_unlock_irq(&xas);
	} while (xas_nomem(&xas, gfp));

	if (xas_error(&xas)) {
		error = xas_error(&xas);
		if (charged)
			mem_cgroup_uncharge(page);
		goto error;
	}

	trace_mm_filemap_add_to_page_cache(page);
	return 0;
error:
	page->mapping = NULL;
	/* Leave page->index set: truncation relies upon it */
	put_page(page);
	return error;
}
ALLOW_ERROR_INJECTION(__add_to_page_cache_locked, ERRNO);

/**
 * add_to_page_cache_locked - add a locked page to the pagecache
 * @page:	page to add
 * @mapping:	the page's address_space
 * @offset:	page index
 * @gfp_mask:	page allocation mode
 *
 * This function is used to add a page to the pagecache. It must be locked.
 * This function does not add the page to the LRU.  The caller must do that.
 *
 * Return: %0 on success, negative error code otherwise.
 */
int add_to_page_cache_locked(struct page *page, struct address_space *mapping,
		pgoff_t offset, gfp_t gfp_mask)
{
	return __add_to_page_cache_locked(page, mapping, offset,
					  gfp_mask, NULL);
}
EXPORT_SYMBOL(add_to_page_cache_locked);

int add_to_page_cache_lru(struct page *page, struct address_space *mapping,
				pgoff_t offset, gfp_t gfp_mask)
{
	void *shadow = NULL;
	int ret;

	__SetPageLocked(page);
	ret = __add_to_page_cache_locked(page, mapping, offset,
					 gfp_mask, &shadow);
	if (unlikely(ret))
		__ClearPageLocked(page);
	else {
		/*
		 * The page might have been evicted from cache only
		 * recently, in which case it should be activated like
		 * any other repeatedly accessed page.
		 * The exception is pages getting rewritten; evicting other
		 * data from the working set, only to cache data that will
		 * get overwritten with something else, is a waste of memory.
		 */
		WARN_ON_ONCE(PageActive(page));
		if (!(gfp_mask & __GFP_WRITE) && shadow)
			workingset_refault(page, shadow);
		lru_cache_add(page);
	}
	return ret;
}
EXPORT_SYMBOL_GPL(add_to_page_cache_lru);

#ifdef CONFIG_NUMA
struct page *__page_cache_alloc(gfp_t gfp)
{
	int n;
	struct page *page;

	if (cpuset_do_page_mem_spread()) {
		unsigned int cpuset_mems_cookie;
		do {
			cpuset_mems_cookie = read_mems_allowed_begin();
			n = cpuset_mem_spread_node();
			page = __alloc_pages_node(n, gfp, 0);
		} while (!page && read_mems_allowed_retry(cpuset_mems_cookie));

		return page;
	}
	return alloc_pages(gfp, 0);
}
EXPORT_SYMBOL(__page_cache_alloc);
#endif

/*
 * In order to wait for pages to become available there must be
 * waitqueues associated with pages. By using a hash table of
 * waitqueues where the bucket discipline is to maintain all
 * waiters on the same queue and wake all when any of the pages
 * become available, and for the woken contexts to check to be
 * sure the appropriate page became available, this saves space
 * at a cost of "thundering herd" phenomena during rare hash
 * collisions.
 */
#define PAGE_WAIT_TABLE_BITS 8
#define PAGE_WAIT_TABLE_SIZE (1 << PAGE_WAIT_TABLE_BITS)
static wait_queue_head_t page_wait_table[PAGE_WAIT_TABLE_SIZE] __cacheline_aligned;

static wait_queue_head_t *page_waitqueue(struct page *page)
{
	return &page_wait_table[hash_ptr(page, PAGE_WAIT_TABLE_BITS)];
}

void __init pagecache_init(void)
{
	int i;

	for (i = 0; i < PAGE_WAIT_TABLE_SIZE; i++)
		init_waitqueue_head(&page_wait_table[i]);

	page_writeback_init();
}

/*
 * The page wait code treats the "wait->flags" somewhat unusually, because
 * we have multiple different kinds of waits, not just the usual "exclusive"
 * one.
 *
 * We have:
 *
 *  (a) no special bits set:
 *
 *	We're just waiting for the bit to be released, and when a waker
 *	calls the wakeup function, we set WQ_FLAG_WOKEN and wake it up,
 *	and remove it from the wait queue.
 *
 *	Simple and straightforward.
 *
 *  (b) WQ_FLAG_EXCLUSIVE:
 *
 *	The waiter is waiting to get the lock, and only one waiter should
 *	be woken up to avoid any thundering herd behavior. We'll set the
 *	WQ_FLAG_WOKEN bit, wake it up, and remove it from the wait queue.
 *
 *	This is the traditional exclusive wait.
 *
 *  (c) WQ_FLAG_EXCLUSIVE | WQ_FLAG_CUSTOM:
 *
 *	The waiter is waiting to get the bit, and additionally wants the
 *	lock to be transferred to it for fair lock behavior. If the lock
 *	cannot be taken, we stop walking the wait queue without waking
 *	the waiter.
 *
 *	This is the "fair lock handoff" case, and in addition to setting
 *	WQ_FLAG_WOKEN, we set WQ_FLAG_DONE to let the waiter easily see
 *	that it now has the lock.
 */
static int wake_page_function(wait_queue_entry_t *wait, unsigned mode, int sync, void *arg)
{
	unsigned int flags;
	struct wait_page_key *key = arg;
	struct wait_page_queue *wait_page
		= container_of(wait, struct wait_page_queue, wait);

	if (!wake_page_match(wait_page, key))
		return 0;

	/*
	 * If it's a lock handoff wait, we get the bit for it, and
	 * stop walking (and do not wake it up) if we can't.
	 */
	flags = wait->flags;
	if (flags & WQ_FLAG_EXCLUSIVE) {
		if (test_bit(key->bit_nr, &key->page->flags))
			return -1;
		if (flags & WQ_FLAG_CUSTOM) {
			if (test_and_set_bit(key->bit_nr, &key->page->flags))
				return -1;
			flags |= WQ_FLAG_DONE;
		}
	}

	/*
	 * We are holding the wait-queue lock, but the waiter that
	 * is waiting for this will be checking the flags without
	 * any locking.
	 *
	 * So update the flags atomically, and wake up the waiter
	 * afterwards to avoid any races. This store-release pairs
	 * with the load-acquire in wait_on_page_bit_common().
	 */
	smp_store_release(&wait->flags, flags | WQ_FLAG_WOKEN);
	wake_up_state(wait->private, mode);

	/*
	 * Ok, we have successfully done what we're waiting for,
	 * and we can unconditionally remove the wait entry.
	 *
	 * Note that this pairs with the "finish_wait()" in the
	 * waiter, and has to be the absolute last thing we do.
	 * After this list_del_init(&wait->entry) the wait entry
	 * might be de-allocated and the process might even have
	 * exited.
	 */
	list_del_init_careful(&wait->entry);
	return (flags & WQ_FLAG_EXCLUSIVE) != 0;
}

static void wake_up_page_bit(struct page *page, int bit_nr)
{
	wait_queue_head_t *q = page_waitqueue(page);
	struct wait_page_key key;
	unsigned long flags;
	wait_queue_entry_t bookmark;

	key.page = page;
	key.bit_nr = bit_nr;
	key.page_match = 0;

	bookmark.flags = 0;
	bookmark.private = NULL;
	bookmark.func = NULL;
	INIT_LIST_HEAD(&bookmark.entry);

	spin_lock_irqsave(&q->lock, flags);
	__wake_up_locked_key_bookmark(q, TASK_NORMAL, &key, &bookmark);

	while (bookmark.flags & WQ_FLAG_BOOKMARK) {
		/*
		 * Take a breather from holding the lock,
		 * allow pages that finish wake up asynchronously
		 * to acquire the lock and remove themselves
		 * from wait queue
		 */
		spin_unlock_irqrestore(&q->lock, flags);
		cpu_relax();
		spin_lock_irqsave(&q->lock, flags);
		__wake_up_locked_key_bookmark(q, TASK_NORMAL, &key, &bookmark);
	}

	/*
	 * It is possible for other pages to have collided on the waitqueue
	 * hash, so in that case check for a page match. That prevents a long-
	 * term waiter
	 *
	 * It is still possible to miss a case here, when we woke page waiters
	 * and removed them from the waitqueue, but there are still other
	 * page waiters.
	 */
	if (!waitqueue_active(q) || !key.page_match) {
		ClearPageWaiters(page);
		/*
		 * It's possible to miss clearing Waiters here, when we woke
		 * our page waiters, but the hashed waitqueue has waiters for
		 * other pages on it.
		 *
		 * That's okay, it's a rare case. The next waker will clear it.
		 */
	}
	spin_unlock_irqrestore(&q->lock, flags);
}

static void wake_up_page(struct page *page, int bit)
{
	if (!PageWaiters(page))
		return;
	wake_up_page_bit(page, bit);
}

/*
 * A choice of three behaviors for wait_on_page_bit_common():
 */
enum behavior {
	EXCLUSIVE,	/* Hold ref to page and take the bit when woken, like
			 * __lock_page() waiting on then setting PG_locked.
			 */
	SHARED,		/* Hold ref to page and check the bit when woken, like
			 * wait_on_page_writeback() waiting on PG_writeback.
			 */
	DROP,		/* Drop ref to page before wait, no check when woken,
			 * like put_and_wait_on_page_locked() on PG_locked.
			 */
};

/*
 * Attempt to check (or get) the page bit, and mark us done
 * if successful.
 */
static inline bool trylock_page_bit_common(struct page *page, int bit_nr,
					struct wait_queue_entry *wait)
{
	if (wait->flags & WQ_FLAG_EXCLUSIVE) {
		if (test_and_set_bit(bit_nr, &page->flags))
			return false;
	} else if (test_bit(bit_nr, &page->flags))
		return false;

	wait->flags |= WQ_FLAG_WOKEN | WQ_FLAG_DONE;
	return true;
}

/* How many times do we accept lock stealing from under a waiter? */
int sysctl_page_lock_unfairness = 5;

static inline int wait_on_page_bit_common(wait_queue_head_t *q,
	struct page *page, int bit_nr, int state, enum behavior behavior)
{
	int unfairness = sysctl_page_lock_unfairness;
	struct wait_page_queue wait_page;
	wait_queue_entry_t *wait = &wait_page.wait;
	bool thrashing = false;
	bool delayacct = false;
	unsigned long pflags;

	if (bit_nr == PG_locked &&
	    !PageUptodate(page) && PageWorkingset(page)) {
		if (!PageSwapBacked(page)) {
			delayacct_thrashing_start();
			delayacct = true;
		}
		psi_memstall_enter(&pflags);
		thrashing = true;
	}

	init_wait(wait);
	wait->func = wake_page_function;
	wait_page.page = page;
	wait_page.bit_nr = bit_nr;

repeat:
	wait->flags = 0;
	if (behavior == EXCLUSIVE) {
		wait->flags = WQ_FLAG_EXCLUSIVE;
		if (--unfairness < 0)
			wait->flags |= WQ_FLAG_CUSTOM;
	}

	/*
	 * Do one last check whether we can get the
	 * page bit synchronously.
	 *
	 * Do the SetPageWaiters() marking before that
	 * to let any waker we _just_ missed know they
	 * need to wake us up (otherwise they'll never
	 * even go to the slow case that looks at the
	 * page queue), and add ourselves to the wait
	 * queue if we need to sleep.
	 *
	 * This part needs to be done under the queue
	 * lock to avoid races.
	 */
	spin_lock_irq(&q->lock);
	SetPageWaiters(page);
	if (!trylock_page_bit_common(page, bit_nr, wait))
		__add_wait_queue_entry_tail(q, wait);
	spin_unlock_irq(&q->lock);

	/*
	 * From now on, all the logic will be based on
	 * the WQ_FLAG_WOKEN and WQ_FLAG_DONE flag, to
	 * see whether the page bit testing has already
	 * been done by the wake function.
	 *
	 * We can drop our reference to the page.
	 */
	if (behavior == DROP)
		put_page(page);

	/*
	 * Note that until the "finish_wait()", or until
	 * we see the WQ_FLAG_WOKEN flag, we need to
	 * be very careful with the 'wait->flags', because
	 * we may race with a waker that sets them.
	 */
	for (;;) {
		unsigned int flags;

		set_current_state(state);

		/* Loop until we've been woken or interrupted */
		flags = smp_load_acquire(&wait->flags);
		if (!(flags & WQ_FLAG_WOKEN)) {
			if (signal_pending_state(state, current))
				break;

			io_schedule();
			continue;
		}

		/* If we were non-exclusive, we're done */
		if (behavior != EXCLUSIVE)
			break;

		/* If the waker got the lock for us, we're done */
		if (flags & WQ_FLAG_DONE)
			break;

		/*
		 * Otherwise, if we're getting the lock, we need to
		 * try to get it ourselves.
		 *
		 * And if that fails, we'll have to retry this all.
		 */
		if (unlikely(test_and_set_bit(bit_nr, &page->flags)))
			goto repeat;

		wait->flags |= WQ_FLAG_DONE;
		break;
	}

	/*
	 * If a signal happened, this 'finish_wait()' may remove the last
	 * waiter from the wait-queues, but the PageWaiters bit will remain
	 * set. That's ok. The next wakeup will take care of it, and trying
	 * to do it here would be difficult and prone to races.
	 */
	finish_wait(q, wait);

	if (thrashing) {
		if (delayacct)
			delayacct_thrashing_end();
		psi_memstall_leave(&pflags);
	}

	/*
	 * NOTE! The wait->flags weren't stable until we've done the
	 * 'finish_wait()', and we could have exited the loop above due
	 * to a signal, and had a wakeup event happen after the signal
	 * test but before the 'finish_wait()'.
	 *
	 * So only after the finish_wait() can we reliably determine
	 * if we got woken up or not, so we can now figure out the final
	 * return value based on that state without races.
	 *
	 * Also note that WQ_FLAG_WOKEN is sufficient for a non-exclusive
	 * waiter, but an exclusive one requires WQ_FLAG_DONE.
	 */
	if (behavior == EXCLUSIVE)
		return wait->flags & WQ_FLAG_DONE ? 0 : -EINTR;

	return wait->flags & WQ_FLAG_WOKEN ? 0 : -EINTR;
}

void wait_on_page_bit(struct page *page, int bit_nr)
{
	wait_queue_head_t *q = page_waitqueue(page);
	wait_on_page_bit_common(q, page, bit_nr, TASK_UNINTERRUPTIBLE, SHARED);
}
EXPORT_SYMBOL(wait_on_page_bit);

int wait_on_page_bit_killable(struct page *page, int bit_nr)
{
	wait_queue_head_t *q = page_waitqueue(page);
	return wait_on_page_bit_common(q, page, bit_nr, TASK_KILLABLE, SHARED);
}
EXPORT_SYMBOL(wait_on_page_bit_killable);

/**
 * put_and_wait_on_page_locked - Drop a reference and wait for it to be unlocked
 * @page: The page to wait for.
 * @state: The sleep state (TASK_KILLABLE, TASK_UNINTERRUPTIBLE, etc).
 *
 * The caller should hold a reference on @page.  They expect the page to
 * become unlocked relatively soon, but do not wish to hold up migration
 * (for example) by holding the reference while waiting for the page to
 * come unlocked.  After this function returns, the caller should not
 * dereference @page.
 *
 * Return: 0 if the page was unlocked or -EINTR if interrupted by a signal.
 */
int put_and_wait_on_page_locked(struct page *page, int state)
{
	wait_queue_head_t *q;

	page = compound_head(page);
	q = page_waitqueue(page);
	return wait_on_page_bit_common(q, page, PG_locked, state, DROP);
}

/**
 * add_page_wait_queue - Add an arbitrary waiter to a page's wait queue
 * @page: Page defining the wait queue of interest
 * @waiter: Waiter to add to the queue
 *
 * Add an arbitrary @waiter to the wait queue for the nominated @page.
 */
void add_page_wait_queue(struct page *page, wait_queue_entry_t *waiter)
{
	wait_queue_head_t *q = page_waitqueue(page);
	unsigned long flags;

	spin_lock_irqsave(&q->lock, flags);
	__add_wait_queue_entry_tail(q, waiter);
	SetPageWaiters(page);
	spin_unlock_irqrestore(&q->lock, flags);
}
EXPORT_SYMBOL_GPL(add_page_wait_queue);

#ifndef clear_bit_unlock_is_negative_byte

/*
 * PG_waiters is the high bit in the same byte as PG_lock.
 *
 * On x86 (and on many other architectures), we can clear PG_lock and
 * test the sign bit at the same time. But if the architecture does
 * not support that special operation, we just do this all by hand
 * instead.
 *
 * The read of PG_waiters has to be after (or concurrently with) PG_locked
 * being cleared, but a memory barrier should be unnecessary since it is
 * in the same byte as PG_locked.
 */
static inline bool clear_bit_unlock_is_negative_byte(long nr, volatile void *mem)
{
	clear_bit_unlock(nr, mem);
	/* smp_mb__after_atomic(); */
	return test_bit(PG_waiters, mem);
}

#endif

/**
 * unlock_page - unlock a locked page
 * @page: the page
 *
 * Unlocks the page and wakes up sleepers in wait_on_page_locked().
 * Also wakes sleepers in wait_on_page_writeback() because the wakeup
 * mechanism between PageLocked pages and PageWriteback pages is shared.
 * But that's OK - sleepers in wait_on_page_writeback() just go back to sleep.
 *
 * Note that this depends on PG_waiters being the sign bit in the byte
 * that contains PG_locked - thus the BUILD_BUG_ON(). That allows us to
 * clear the PG_locked bit and test PG_waiters at the same time fairly
 * portably (architectures that do LL/SC can test any bit, while x86 can
 * test the sign bit).
 */
void unlock_page(struct page *page)
{
	BUILD_BUG_ON(PG_waiters != 7);
	page = compound_head(page);
	VM_BUG_ON_PAGE(!PageLocked(page), page);
	if (clear_bit_unlock_is_negative_byte(PG_locked, &page->flags))
		wake_up_page_bit(page, PG_locked);
}
EXPORT_SYMBOL(unlock_page);

/**
 * end_page_writeback - end writeback against a page
 * @page: the page
 */
void end_page_writeback(struct page *page)
{
	/*
	 * TestClearPageReclaim could be used here but it is an atomic
	 * operation and overkill in this particular case. Failing to
	 * shuffle a page marked for immediate reclaim is too mild to
	 * justify taking an atomic operation penalty at the end of
	 * ever page writeback.
	 */
	if (PageReclaim(page)) {
		ClearPageReclaim(page);
		rotate_reclaimable_page(page);
	}

	/*
	 * Writeback does not hold a page reference of its own, relying
	 * on truncation to wait for the clearing of PG_writeback.
	 * But here we must make sure that the page is not freed and
	 * reused before the wake_up_page().
	 */
	get_page(page);
	if (!test_clear_page_writeback(page))
		BUG();

	smp_mb__after_atomic();
	wake_up_page(page, PG_writeback);
	put_page(page);
}
EXPORT_SYMBOL(end_page_writeback);

/*
 * After completing I/O on a page, call this routine to update the page
 * flags appropriately
 */
void page_endio(struct page *page, bool is_write, int err)
{
	if (!is_write) {
		if (!err) {
			SetPageUptodate(page);
		} else {
			ClearPageUptodate(page);
			SetPageError(page);
		}
		unlock_page(page);
	} else {
		if (err) {
			struct address_space *mapping;

			SetPageError(page);
			mapping = page_mapping(page);
			if (mapping)
				mapping_set_error(mapping, err);
		}
		end_page_writeback(page);
	}
}
EXPORT_SYMBOL_GPL(page_endio);

/**
 * __lock_page - get a lock on the page, assuming we need to sleep to get it
 * @__page: the page to lock
 */
void __lock_page(struct page *__page)
{
	struct page *page = compound_head(__page);
	wait_queue_head_t *q = page_waitqueue(page);
	wait_on_page_bit_common(q, page, PG_locked, TASK_UNINTERRUPTIBLE,
				EXCLUSIVE);
}
EXPORT_SYMBOL(__lock_page);

int __lock_page_killable(struct page *__page)
{
	struct page *page = compound_head(__page);
	wait_queue_head_t *q = page_waitqueue(page);
	return wait_on_page_bit_common(q, page, PG_locked, TASK_KILLABLE,
					EXCLUSIVE);
}
EXPORT_SYMBOL_GPL(__lock_page_killable);

int __lock_page_async(struct page *page, struct wait_page_queue *wait)
{
	struct wait_queue_head *q = page_waitqueue(page);
	int ret = 0;

	wait->page = page;
	wait->bit_nr = PG_locked;

	spin_lock_irq(&q->lock);
	__add_wait_queue_entry_tail(q, &wait->wait);
	SetPageWaiters(page);
	ret = !trylock_page(page);
	/*
	 * If we were successful now, we know we're still on the
	 * waitqueue as we're still under the lock. This means it's
	 * safe to remove and return success, we know the callback
	 * isn't going to trigger.
	 */
	if (!ret)
		__remove_wait_queue(q, &wait->wait);
	else
		ret = -EIOCBQUEUED;
	spin_unlock_irq(&q->lock);
	return ret;
}

/*
 * Return values:
 * 1 - page is locked; mmap_lock is still held.
 * 0 - page is not locked.
 *     mmap_lock has been released (mmap_read_unlock(), unless flags had both
 *     FAULT_FLAG_ALLOW_RETRY and FAULT_FLAG_RETRY_NOWAIT set, in
 *     which case mmap_lock is still held.
 *
 * If neither ALLOW_RETRY nor KILLABLE are set, will always return 1
 * with the page locked and the mmap_lock unperturbed.
 */
int __lock_page_or_retry(struct page *page, struct mm_struct *mm,
			 unsigned int flags)
{
	if (fault_flag_allow_retry_first(flags)) {
		/*
		 * CAUTION! In this case, mmap_lock is not released
		 * even though return 0.
		 */
		if (flags & FAULT_FLAG_RETRY_NOWAIT)
			return 0;

		mmap_read_unlock(mm);
		if (flags & FAULT_FLAG_KILLABLE)
			wait_on_page_locked_killable(page);
		else
			wait_on_page_locked(page);
		return 0;
	}
	if (flags & FAULT_FLAG_KILLABLE) {
		int ret;

		ret = __lock_page_killable(page);
		if (ret) {
			mmap_read_unlock(mm);
			return 0;
		}
	} else {
		__lock_page(page);
	}
	return 1;

}

/**
 * page_cache_next_miss() - Find the next gap in the page cache.
 * @mapping: Mapping.
 * @index: Index.
 * @max_scan: Maximum range to search.
 *
 * Search the range [index, min(index + max_scan - 1, ULONG_MAX)] for the
 * gap with the lowest index.
 *
 * This function may be called under the rcu_read_lock.  However, this will
 * not atomically search a snapshot of the cache at a single point in time.
 * For example, if a gap is created at index 5, then subsequently a gap is
 * created at index 10, page_cache_next_miss covering both indices may
 * return 10 if called under the rcu_read_lock.
 *
 * Return: The index of the gap if found, otherwise an index outside the
 * range specified (in which case 'return - index >= max_scan' will be true).
 * In the rare case of index wrap-around, 0 will be returned.
 */
pgoff_t page_cache_next_miss(struct address_space *mapping,
			     pgoff_t index, unsigned long max_scan)
{
	XA_STATE(xas, &mapping->i_pages, index);

	while (max_scan--) {
		void *entry = xas_next(&xas);
		if (!entry || xa_is_value(entry))
			break;
		if (xas.xa_index == 0)
			break;
	}

	return xas.xa_index;
}
EXPORT_SYMBOL(page_cache_next_miss);

/**
 * page_cache_prev_miss() - Find the previous gap in the page cache.
 * @mapping: Mapping.
 * @index: Index.
 * @max_scan: Maximum range to search.
 *
 * Search the range [max(index - max_scan + 1, 0), index] for the
 * gap with the highest index.
 *
 * This function may be called under the rcu_read_lock.  However, this will
 * not atomically search a snapshot of the cache at a single point in time.
 * For example, if a gap is created at index 10, then subsequently a gap is
 * created at index 5, page_cache_prev_miss() covering both indices may
 * return 5 if called under the rcu_read_lock.
 *
 * Return: The index of the gap if found, otherwise an index outside the
 * range specified (in which case 'index - return >= max_scan' will be true).
 * In the rare case of wrap-around, ULONG_MAX will be returned.
 */
pgoff_t page_cache_prev_miss(struct address_space *mapping,
			     pgoff_t index, unsigned long max_scan)
{
	XA_STATE(xas, &mapping->i_pages, index);

	while (max_scan--) {
		void *entry = xas_prev(&xas);
		if (!entry || xa_is_value(entry))
			break;
		if (xas.xa_index == ULONG_MAX)
			break;
	}

	return xas.xa_index;
}
EXPORT_SYMBOL(page_cache_prev_miss);

/*
 * mapping_get_entry - Get a page cache entry.
 * @mapping: the address_space to search
 * @index: The page cache index.
 *
 * Looks up the page cache slot at @mapping & @offset.  If there is a
 * page cache page, the head page is returned with an increased refcount.
 *
 * If the slot holds a shadow entry of a previously evicted page, or a
 * swap entry from shmem/tmpfs, it is returned.
 *
 * Return: The head page or shadow entry, %NULL if nothing is found.
 */
<<<<<<< HEAD
struct page *find_get_entry(struct address_space *mapping, pgoff_t index)
=======
static struct page *mapping_get_entry(struct address_space *mapping,
		pgoff_t index)
>>>>>>> f642729d
{
	XA_STATE(xas, &mapping->i_pages, index);
	struct page *page;

	rcu_read_lock();
repeat:
	xas_reset(&xas);
	page = xas_load(&xas);
	if (xas_retry(&xas, page))
		goto repeat;
	/*
	 * A shadow entry of a recently evicted page, or a swap entry from
	 * shmem/tmpfs.  Return it without attempting to raise page count.
	 */
	if (!page || xa_is_value(page))
		goto out;

	if (!page_cache_get_speculative(page))
		goto repeat;

	/*
	 * Has the page moved or been split?
	 * This is part of the lockless pagecache protocol. See
	 * include/linux/pagemap.h for details.
	 */
	if (unlikely(page != xas_reload(&xas))) {
		put_page(page);
		goto repeat;
	}
out:
	rcu_read_unlock();

	return page;
}

/**
<<<<<<< HEAD
 * find_lock_entry - Locate and lock a page cache entry.
 * @mapping: The address_space to search.
 * @index: The page cache index.
 *
 * Looks up the page at @mapping & @index.  If there is a page in the
 * cache, the head page is returned locked and with an increased refcount.
 *
 * If the slot holds a shadow entry of a previously evicted page, or a
 * swap entry from shmem/tmpfs, it is returned.
 *
 * Context: May sleep.
 * Return: The head page or shadow entry, %NULL if nothing is found.
 */
struct page *find_lock_entry(struct address_space *mapping, pgoff_t index)
{
	struct page *page;

repeat:
	page = find_get_entry(mapping, index);
	if (page && !xa_is_value(page)) {
		lock_page(page);
		/* Has the page been truncated? */
		if (unlikely(page->mapping != mapping)) {
			unlock_page(page);
			put_page(page);
			goto repeat;
		}
		VM_BUG_ON_PAGE(!thp_contains(page, index), page);
	}
	return page;
}

/**
=======
>>>>>>> f642729d
 * pagecache_get_page - Find and get a reference to a page.
 * @mapping: The address_space to search.
 * @index: The page index.
 * @fgp_flags: %FGP flags modify how the page is returned.
 * @gfp_mask: Memory allocation flags to use if %FGP_CREAT is specified.
 *
 * Looks up the page cache entry at @mapping & @index.
 *
 * @fgp_flags can be zero or more of these flags:
 *
 * * %FGP_ACCESSED - The page will be marked accessed.
 * * %FGP_LOCK - The page is returned locked.
 * * %FGP_HEAD - If the page is present and a THP, return the head page
 *   rather than the exact page specified by the index.
<<<<<<< HEAD
=======
 * * %FGP_ENTRY - If there is a shadow / swap / DAX entry, return it
 *   instead of allocating a new page to replace it.
>>>>>>> f642729d
 * * %FGP_CREAT - If no page is present then a new page is allocated using
 *   @gfp_mask and added to the page cache and the VM's LRU list.
 *   The page is returned locked and with an increased refcount.
 * * %FGP_FOR_MMAP - The caller wants to do its own locking dance if the
 *   page is already in cache.  If the page was allocated, unlock it before
 *   returning so the caller can do the same dance.
 * * %FGP_WRITE - The page will be written
 * * %FGP_NOFS - __GFP_FS will get cleared in gfp mask
 * * %FGP_NOWAIT - Don't get blocked by page lock
 *
 * If %FGP_LOCK or %FGP_CREAT are specified then the function may sleep even
 * if the %GFP flags specified for %FGP_CREAT are atomic.
 *
 * If there is a page cache page, it is returned with an increased refcount.
 *
 * Return: The found page or %NULL otherwise.
 */
struct page *pagecache_get_page(struct address_space *mapping, pgoff_t index,
		int fgp_flags, gfp_t gfp_mask)
{
	struct page *page;

repeat:
	page = mapping_get_entry(mapping, index);
	if (xa_is_value(page)) {
		if (fgp_flags & FGP_ENTRY)
			return page;
		page = NULL;
	}
	if (!page)
		goto no_page;

	if (fgp_flags & FGP_LOCK) {
		if (fgp_flags & FGP_NOWAIT) {
			if (!trylock_page(page)) {
				put_page(page);
				return NULL;
			}
		} else {
			lock_page(page);
		}

		/* Has the page been truncated? */
		if (unlikely(page->mapping != mapping)) {
			unlock_page(page);
			put_page(page);
			goto repeat;
		}
		VM_BUG_ON_PAGE(!thp_contains(page, index), page);
	}

	if (fgp_flags & FGP_ACCESSED)
		mark_page_accessed(page);
	else if (fgp_flags & FGP_WRITE) {
		/* Clear idle flag for buffer write */
		if (page_is_idle(page))
			clear_page_idle(page);
	}
	if (!(fgp_flags & FGP_HEAD))
		page = find_subpage(page, index);

no_page:
	if (!page && (fgp_flags & FGP_CREAT)) {
		int err;
		if ((fgp_flags & FGP_WRITE) && mapping_can_writeback(mapping))
			gfp_mask |= __GFP_WRITE;
		if (fgp_flags & FGP_NOFS)
			gfp_mask &= ~__GFP_FS;

		page = __page_cache_alloc(gfp_mask);
		if (!page)
			return NULL;

		if (WARN_ON_ONCE(!(fgp_flags & (FGP_LOCK | FGP_FOR_MMAP))))
			fgp_flags |= FGP_LOCK;

		/* Init accessed so avoid atomic mark_page_accessed later */
		if (fgp_flags & FGP_ACCESSED)
			__SetPageReferenced(page);

		err = add_to_page_cache_lru(page, mapping, index, gfp_mask);
		if (unlikely(err)) {
			put_page(page);
			page = NULL;
			if (err == -EEXIST)
				goto repeat;
		}

		/*
		 * add_to_page_cache_lru locks the page, and for mmap we expect
		 * an unlocked page.
		 */
		if (page && (fgp_flags & FGP_FOR_MMAP))
			unlock_page(page);
	}

	return page;
}
EXPORT_SYMBOL(pagecache_get_page);

static inline struct page *find_get_entry(struct xa_state *xas, pgoff_t max,
		xa_mark_t mark)
{
	struct page *page;

retry:
	if (mark == XA_PRESENT)
		page = xas_find(xas, max);
	else
		page = xas_find_marked(xas, max, mark);

	if (xas_retry(xas, page))
		goto retry;
	/*
	 * A shadow entry of a recently evicted page, a swap
	 * entry from shmem/tmpfs or a DAX entry.  Return it
	 * without attempting to raise page count.
	 */
	if (!page || xa_is_value(page))
		return page;

	if (!page_cache_get_speculative(page))
		goto reset;

	/* Has the page moved or been split? */
	if (unlikely(page != xas_reload(xas))) {
		put_page(page);
		goto reset;
	}

	return page;
reset:
	xas_reset(xas);
	goto retry;
}

/**
 * find_get_entries - gang pagecache lookup
 * @mapping:	The address_space to search
 * @start:	The starting page cache index
 * @end:	The final page index (inclusive).
 * @pvec:	Where the resulting entries are placed.
 * @indices:	The cache indices corresponding to the entries in @entries
 *
 * find_get_entries() will search for and return a batch of entries in
 * the mapping.  The entries are placed in @pvec.  find_get_entries()
 * takes a reference on any actual pages it returns.
 *
 * The search returns a group of mapping-contiguous page cache entries
 * with ascending indexes.  There may be holes in the indices due to
 * not-present pages.
 *
 * Any shadow entries of evicted pages, or swap entries from
 * shmem/tmpfs, are included in the returned array.
 *
 * If it finds a Transparent Huge Page, head or tail, find_get_entries()
 * stops at that page: the caller is likely to have a better way to handle
 * the compound page as a whole, and then skip its extent, than repeatedly
 * calling find_get_entries() to return all its tails.
 *
 * Return: the number of pages and shadow entries which were found.
 */
unsigned find_get_entries(struct address_space *mapping, pgoff_t start,
		pgoff_t end, struct pagevec *pvec, pgoff_t *indices)
{
	XA_STATE(xas, &mapping->i_pages, start);
	struct page *page;
	unsigned int ret = 0;
	unsigned nr_entries = PAGEVEC_SIZE;

	rcu_read_lock();
	while ((page = find_get_entry(&xas, end, XA_PRESENT))) {
		/*
		 * Terminate early on finding a THP, to allow the caller to
		 * handle it all at once; but continue if this is hugetlbfs.
		 */
		if (!xa_is_value(page) && PageTransHuge(page) &&
				!PageHuge(page)) {
			page = find_subpage(page, xas.xa_index);
			nr_entries = ret + 1;
		}

		indices[ret] = xas.xa_index;
		pvec->pages[ret] = page;
		if (++ret == nr_entries)
			break;
	}
	rcu_read_unlock();

	pvec->nr = ret;
	return ret;
}

/**
 * find_lock_entries - Find a batch of pagecache entries.
 * @mapping:	The address_space to search.
 * @start:	The starting page cache index.
 * @end:	The final page index (inclusive).
 * @pvec:	Where the resulting entries are placed.
 * @indices:	The cache indices of the entries in @pvec.
 *
 * find_lock_entries() will return a batch of entries from @mapping.
 * Swap, shadow and DAX entries are included.  Pages are returned
 * locked and with an incremented refcount.  Pages which are locked by
 * somebody else or under writeback are skipped.  Only the head page of
 * a THP is returned.  Pages which are partially outside the range are
 * not returned.
 *
 * The entries have ascending indexes.  The indices may not be consecutive
 * due to not-present entries, THP pages, pages which could not be locked
 * or pages under writeback.
 *
 * Return: The number of entries which were found.
 */
unsigned find_lock_entries(struct address_space *mapping, pgoff_t start,
		pgoff_t end, struct pagevec *pvec, pgoff_t *indices)
{
	XA_STATE(xas, &mapping->i_pages, start);
	struct page *page;

	rcu_read_lock();
	while ((page = find_get_entry(&xas, end, XA_PRESENT))) {
		if (!xa_is_value(page)) {
			if (page->index < start)
				goto put;
			VM_BUG_ON_PAGE(page->index != xas.xa_index, page);
			if (page->index + thp_nr_pages(page) - 1 > end)
				goto put;
			if (!trylock_page(page))
				goto put;
			if (page->mapping != mapping || PageWriteback(page))
				goto unlock;
			VM_BUG_ON_PAGE(!thp_contains(page, xas.xa_index),
					page);
		}
		indices[pvec->nr] = xas.xa_index;
		if (!pagevec_add(pvec, page))
			break;
		goto next;
unlock:
		unlock_page(page);
put:
		put_page(page);
next:
		if (!xa_is_value(page) && PageTransHuge(page))
			xas_set(&xas, page->index + thp_nr_pages(page));
	}
	rcu_read_unlock();

	return pagevec_count(pvec);
}

/**
 * find_get_pages_range - gang pagecache lookup
 * @mapping:	The address_space to search
 * @start:	The starting page index
 * @end:	The final page index (inclusive)
 * @nr_pages:	The maximum number of pages
 * @pages:	Where the resulting pages are placed
 *
 * find_get_pages_range() will search for and return a group of up to @nr_pages
 * pages in the mapping starting at index @start and up to index @end
 * (inclusive).  The pages are placed at @pages.  find_get_pages_range() takes
 * a reference against the returned pages.
 *
 * The search returns a group of mapping-contiguous pages with ascending
 * indexes.  There may be holes in the indices due to not-present pages.
 * We also update @start to index the next page for the traversal.
 *
 * Return: the number of pages which were found. If this number is
 * smaller than @nr_pages, the end of specified range has been
 * reached.
 */
unsigned find_get_pages_range(struct address_space *mapping, pgoff_t *start,
			      pgoff_t end, unsigned int nr_pages,
			      struct page **pages)
{
	XA_STATE(xas, &mapping->i_pages, *start);
	struct page *page;
	unsigned ret = 0;

	if (unlikely(!nr_pages))
		return 0;

	rcu_read_lock();
	while ((page = find_get_entry(&xas, end, XA_PRESENT))) {
		/* Skip over shadow, swap and DAX entries */
		if (xa_is_value(page))
			continue;

		pages[ret] = find_subpage(page, xas.xa_index);
		if (++ret == nr_pages) {
			*start = xas.xa_index + 1;
			goto out;
		}
	}

	/*
	 * We come here when there is no page beyond @end. We take care to not
	 * overflow the index @start as it confuses some of the callers. This
	 * breaks the iteration when there is a page at index -1 but that is
	 * already broken anyway.
	 */
	if (end == (pgoff_t)-1)
		*start = (pgoff_t)-1;
	else
		*start = end + 1;
out:
	rcu_read_unlock();

	return ret;
}

/**
 * find_get_pages_contig - gang contiguous pagecache lookup
 * @mapping:	The address_space to search
 * @index:	The starting page index
 * @nr_pages:	The maximum number of pages
 * @pages:	Where the resulting pages are placed
 *
 * find_get_pages_contig() works exactly like find_get_pages(), except
 * that the returned number of pages are guaranteed to be contiguous.
 *
 * Return: the number of pages which were found.
 */
unsigned find_get_pages_contig(struct address_space *mapping, pgoff_t index,
			       unsigned int nr_pages, struct page **pages)
{
	XA_STATE(xas, &mapping->i_pages, index);
	struct page *page;
	unsigned int ret = 0;

	if (unlikely(!nr_pages))
		return 0;

	rcu_read_lock();
	for (page = xas_load(&xas); page; page = xas_next(&xas)) {
		if (xas_retry(&xas, page))
			continue;
		/*
		 * If the entry has been swapped out, we can stop looking.
		 * No current caller is looking for DAX entries.
		 */
		if (xa_is_value(page))
			break;

		if (!page_cache_get_speculative(page))
			goto retry;

		/* Has the page moved or been split? */
		if (unlikely(page != xas_reload(&xas)))
			goto put_page;

		pages[ret] = find_subpage(page, xas.xa_index);
		if (++ret == nr_pages)
			break;
		continue;
put_page:
		put_page(page);
retry:
		xas_reset(&xas);
	}
	rcu_read_unlock();
	return ret;
}
EXPORT_SYMBOL(find_get_pages_contig);

/**
 * find_get_pages_range_tag - Find and return head pages matching @tag.
 * @mapping:	the address_space to search
 * @index:	the starting page index
 * @end:	The final page index (inclusive)
 * @tag:	the tag index
 * @nr_pages:	the maximum number of pages
 * @pages:	where the resulting pages are placed
 *
 * Like find_get_pages(), except we only return head pages which are tagged
 * with @tag.  @index is updated to the index immediately after the last
 * page we return, ready for the next iteration.
 *
 * Return: the number of pages which were found.
 */
unsigned find_get_pages_range_tag(struct address_space *mapping, pgoff_t *index,
			pgoff_t end, xa_mark_t tag, unsigned int nr_pages,
			struct page **pages)
{
	XA_STATE(xas, &mapping->i_pages, *index);
	struct page *page;
	unsigned ret = 0;

	if (unlikely(!nr_pages))
		return 0;

	rcu_read_lock();
	while ((page = find_get_entry(&xas, end, tag))) {
		/*
		 * Shadow entries should never be tagged, but this iteration
		 * is lockless so there is a window for page reclaim to evict
		 * a page we saw tagged.  Skip over it.
		 */
		if (xa_is_value(page))
			continue;

		pages[ret] = page;
		if (++ret == nr_pages) {
			*index = page->index + thp_nr_pages(page);
			goto out;
		}
	}

	/*
	 * We come here when we got to @end. We take care to not overflow the
	 * index @index as it confuses some of the callers. This breaks the
	 * iteration when there is a page at index -1 but that is already
	 * broken anyway.
	 */
	if (end == (pgoff_t)-1)
		*index = (pgoff_t)-1;
	else
		*index = end + 1;
out:
	rcu_read_unlock();

	return ret;
}
EXPORT_SYMBOL(find_get_pages_range_tag);

/*
 * CD/DVDs are error prone. When a medium error occurs, the driver may fail
 * a _large_ part of the i/o request. Imagine the worst scenario:
 *
 *      ---R__________________________________________B__________
 *         ^ reading here                             ^ bad block(assume 4k)
 *
 * read(R) => miss => readahead(R...B) => media error => frustrating retries
 * => failing the whole request => read(R) => read(R+1) =>
 * readahead(R+1...B+1) => bang => read(R+2) => read(R+3) =>
 * readahead(R+3...B+2) => bang => read(R+3) => read(R+4) =>
 * readahead(R+4...B+3) => bang => read(R+4) => read(R+5) => ......
 *
 * It is going insane. Fix it by quickly scaling down the readahead size.
 */
static void shrink_readahead_size_eio(struct file_ra_state *ra)
{
	ra->ra_pages /= 4;
}

/*
 * filemap_get_read_batch - Get a batch of pages for read
 *
 * Get a batch of pages which represent a contiguous range of bytes
 * in the file.  No tail pages will be returned.  If @index is in the
 * middle of a THP, the entire THP will be returned.  The last page in
 * the batch may have Readahead set or be not Uptodate so that the
 * caller can take the appropriate action.
 */
static void filemap_get_read_batch(struct address_space *mapping,
		pgoff_t index, pgoff_t max, struct pagevec *pvec)
{
	XA_STATE(xas, &mapping->i_pages, index);
	struct page *head;

	rcu_read_lock();
	for (head = xas_load(&xas); head; head = xas_next(&xas)) {
		if (xas_retry(&xas, head))
			continue;
		if (xas.xa_index > max || xa_is_value(head))
			break;
		if (!page_cache_get_speculative(head))
			goto retry;

		/* Has the page moved or been split? */
		if (unlikely(head != xas_reload(&xas)))
			goto put_page;

		if (!pagevec_add(pvec, head))
			break;
		if (!PageUptodate(head))
			break;
		if (PageReadahead(head))
			break;
		xas.xa_index = head->index + thp_nr_pages(head) - 1;
		xas.xa_offset = (xas.xa_index >> xas.xa_shift) & XA_CHUNK_MASK;
		continue;
put_page:
		put_page(head);
retry:
		xas_reset(&xas);
	}
	rcu_read_unlock();
}

static int filemap_read_page(struct file *file, struct address_space *mapping,
		struct page *page)
{
	int error;

	/*
	 * A previous I/O error may have been due to temporary failures,
	 * eg. multipath errors.  PG_error will be set again if readpage
	 * fails.
	 */
	ClearPageError(page);
	/* Start the actual read. The read will unlock the page. */
	error = mapping->a_ops->readpage(file, page);
	if (error)
		return error;

	error = wait_on_page_locked_killable(page);
	if (error)
		return error;
	if (PageUptodate(page))
		return 0;
	if (!page->mapping)	/* page truncated */
		return AOP_TRUNCATED_PAGE;
	shrink_readahead_size_eio(&file->f_ra);
	return -EIO;
}

static bool filemap_range_uptodate(struct address_space *mapping,
		loff_t pos, struct iov_iter *iter, struct page *page)
{
	int count;

<<<<<<< HEAD
	/*
	 * If we've already successfully copied some data, then we
	 * can no longer safely return -EIOCBQUEUED. Hence mark
	 * an async read NOWAIT at that point.
	 */
	if (written && (iocb->ki_flags & IOCB_WAITQ))
		iocb->ki_flags |= IOCB_NOWAIT;

	for (;;) {
		struct page *page;
		pgoff_t end_index;
		loff_t isize;
		unsigned long nr, ret;
=======
	if (PageUptodate(page))
		return true;
	/* pipes can't handle partially uptodate pages */
	if (iov_iter_is_pipe(iter))
		return false;
	if (!mapping->a_ops->is_partially_uptodate)
		return false;
	if (mapping->host->i_blkbits >= (PAGE_SHIFT + thp_order(page)))
		return false;
>>>>>>> f642729d

	count = iter->count;
	if (page_offset(page) > pos) {
		count -= page_offset(page) - pos;
		pos = 0;
	} else {
		pos -= page_offset(page);
	}

	return mapping->a_ops->is_partially_uptodate(page, pos, count);
}

static int filemap_update_page(struct kiocb *iocb,
		struct address_space *mapping, struct iov_iter *iter,
		struct page *page)
{
	int error;

	if (!trylock_page(page)) {
		if (iocb->ki_flags & (IOCB_NOWAIT | IOCB_NOIO))
			return -EAGAIN;
		if (!(iocb->ki_flags & IOCB_WAITQ)) {
			put_and_wait_on_page_locked(page, TASK_KILLABLE);
			return AOP_TRUNCATED_PAGE;
		}
		error = __lock_page_async(page, iocb->ki_waitq);
		if (error)
			return error;
	}

	if (!page->mapping)
		goto truncated;

	error = 0;
	if (filemap_range_uptodate(mapping, iocb->ki_pos, iter, page))
		goto unlock;

	error = -EAGAIN;
	if (iocb->ki_flags & (IOCB_NOIO | IOCB_NOWAIT | IOCB_WAITQ))
		goto unlock;

	error = filemap_read_page(iocb->ki_filp, mapping, page);
	if (error == AOP_TRUNCATED_PAGE)
		put_page(page);
	return error;
truncated:
	unlock_page(page);
	put_page(page);
	return AOP_TRUNCATED_PAGE;
unlock:
	unlock_page(page);
	return error;
}

static int filemap_create_page(struct file *file,
		struct address_space *mapping, pgoff_t index,
		struct pagevec *pvec)
{
	struct page *page;
	int error;

	page = page_cache_alloc(mapping);
	if (!page)
		return -ENOMEM;

	error = add_to_page_cache_lru(page, mapping, index,
			mapping_gfp_constraint(mapping, GFP_KERNEL));
	if (error == -EEXIST)
		error = AOP_TRUNCATED_PAGE;
	if (error)
		goto error;

	error = filemap_read_page(file, mapping, page);
	if (error)
		goto error;

	pagevec_add(pvec, page);
	return 0;
error:
	put_page(page);
	return error;
}

static int filemap_readahead(struct kiocb *iocb, struct file *file,
		struct address_space *mapping, struct page *page,
		pgoff_t last_index)
{
	if (iocb->ki_flags & IOCB_NOIO)
		return -EAGAIN;
	page_cache_async_readahead(mapping, &file->f_ra, file, page,
			page->index, last_index - page->index);
	return 0;
}

static int filemap_get_pages(struct kiocb *iocb, struct iov_iter *iter,
		struct pagevec *pvec)
{
	struct file *filp = iocb->ki_filp;
	struct address_space *mapping = filp->f_mapping;
	struct file_ra_state *ra = &filp->f_ra;
	pgoff_t index = iocb->ki_pos >> PAGE_SHIFT;
	pgoff_t last_index;
	struct page *page;
	int err = 0;

	last_index = DIV_ROUND_UP(iocb->ki_pos + iter->count, PAGE_SIZE);
retry:
	if (fatal_signal_pending(current))
		return -EINTR;

	filemap_get_read_batch(mapping, index, last_index, pvec);
	if (!pagevec_count(pvec)) {
		if (iocb->ki_flags & IOCB_NOIO)
			return -EAGAIN;
		page_cache_sync_readahead(mapping, ra, filp, index,
				last_index - index);
		filemap_get_read_batch(mapping, index, last_index, pvec);
	}
	if (!pagevec_count(pvec)) {
		if (iocb->ki_flags & (IOCB_NOWAIT | IOCB_WAITQ))
			return -EAGAIN;
		err = filemap_create_page(filp, mapping,
				iocb->ki_pos >> PAGE_SHIFT, pvec);
		if (err == AOP_TRUNCATED_PAGE)
			goto retry;
		return err;
	}

	page = pvec->pages[pagevec_count(pvec) - 1];
	if (PageReadahead(page)) {
		err = filemap_readahead(iocb, filp, mapping, page, last_index);
		if (err)
			goto err;
	}
	if (!PageUptodate(page)) {
		if ((iocb->ki_flags & IOCB_WAITQ) && pagevec_count(pvec) > 1)
			iocb->ki_flags |= IOCB_NOWAIT;
		err = filemap_update_page(iocb, mapping, iter, page);
		if (err)
			goto err;
	}

	return 0;
err:
	if (err < 0)
		put_page(page);
	if (likely(--pvec->nr))
		return 0;
	if (err == AOP_TRUNCATED_PAGE)
		goto retry;
	return err;
}

/**
 * filemap_read - Read data from the page cache.
 * @iocb: The iocb to read.
 * @iter: Destination for the data.
 * @already_read: Number of bytes already read by the caller.
 *
 * Copies data from the page cache.  If the data is not currently present,
 * uses the readahead and readpage address_space operations to fetch it.
 *
 * Return: Total number of bytes copied, including those already read by
 * the caller.  If an error happens before any bytes are copied, returns
 * a negative error number.
 */
ssize_t filemap_read(struct kiocb *iocb, struct iov_iter *iter,
		ssize_t already_read)
{
	struct file *filp = iocb->ki_filp;
	struct file_ra_state *ra = &filp->f_ra;
	struct address_space *mapping = filp->f_mapping;
	struct inode *inode = mapping->host;
	struct pagevec pvec;
	int i, error = 0;
	bool writably_mapped;
	loff_t isize, end_offset;

	if (unlikely(iocb->ki_pos >= inode->i_sb->s_maxbytes))
		return 0;
	if (unlikely(!iov_iter_count(iter)))
		return 0;

	iov_iter_truncate(iter, inode->i_sb->s_maxbytes);
	pagevec_init(&pvec);

	do {
		cond_resched();

		/*
		 * If we've already successfully copied some data, then we
		 * can no longer safely return -EIOCBQUEUED. Hence mark
		 * an async read NOWAIT at that point.
		 */
		if ((iocb->ki_flags & IOCB_WAITQ) && already_read)
			iocb->ki_flags |= IOCB_NOWAIT;

		error = filemap_get_pages(iocb, iter, &pvec);
		if (error < 0)
			break;

		/*
		 * i_size must be checked after we know the pages are Uptodate.
		 *
		 * Checking i_size after the check allows us to calculate
		 * the correct value for "nr", which means the zero-filled
		 * part of the page is not copied back to userspace (unless
		 * another truncate extends the file - this is desired though).
		 */
		isize = i_size_read(inode);
		if (unlikely(iocb->ki_pos >= isize))
			goto put_pages;
		end_offset = min_t(loff_t, isize, iocb->ki_pos + iter->count);

		/*
		 * Once we start copying data, we don't want to be touching any
		 * cachelines that might be contended:
		 */
		writably_mapped = mapping_writably_mapped(mapping);

		/*
		 * When a sequential read accesses a page several times, only
		 * mark it as accessed the first time.
		 */
		if (iocb->ki_pos >> PAGE_SHIFT !=
		    ra->prev_pos >> PAGE_SHIFT)
			mark_page_accessed(pvec.pages[0]);

		for (i = 0; i < pagevec_count(&pvec); i++) {
			struct page *page = pvec.pages[i];
			size_t page_size = thp_size(page);
			size_t offset = iocb->ki_pos & (page_size - 1);
			size_t bytes = min_t(loff_t, end_offset - iocb->ki_pos,
					     page_size - offset);
			size_t copied;

			if (end_offset < page_offset(page))
				break;
			if (i > 0)
				mark_page_accessed(page);
			/*
			 * If users can be writing to this page using arbitrary
			 * virtual addresses, take care about potential aliasing
			 * before reading the page on the kernel side.
			 */
			if (writably_mapped) {
				int j;

				for (j = 0; j < thp_nr_pages(page); j++)
					flush_dcache_page(page + j);
			}

			copied = copy_page_to_iter(page, offset, bytes, iter);

			already_read += copied;
			iocb->ki_pos += copied;
			ra->prev_pos = iocb->ki_pos;

			if (copied < bytes) {
				error = -EFAULT;
				break;
			}
		}
put_pages:
		for (i = 0; i < pagevec_count(&pvec); i++)
			put_page(pvec.pages[i]);
		pagevec_reinit(&pvec);
	} while (iov_iter_count(iter) && iocb->ki_pos < isize && !error);

	file_accessed(filp);

	return already_read ? already_read : error;
}
EXPORT_SYMBOL_GPL(filemap_read);

/**
 * generic_file_read_iter - generic filesystem read routine
 * @iocb:	kernel I/O control block
 * @iter:	destination for the data read
 *
 * This is the "read_iter()" routine for all filesystems
 * that can use the page cache directly.
 *
 * The IOCB_NOWAIT flag in iocb->ki_flags indicates that -EAGAIN shall
 * be returned when no data can be read without waiting for I/O requests
 * to complete; it doesn't prevent readahead.
 *
 * The IOCB_NOIO flag in iocb->ki_flags indicates that no new I/O
 * requests shall be made for the read or for readahead.  When no data
 * can be read, -EAGAIN shall be returned.  When readahead would be
 * triggered, a partial, possibly empty read shall be returned.
 *
 * Return:
 * * number of bytes copied, even for partial reads
 * * negative error code (or 0 if IOCB_NOIO) if nothing was read
 */
ssize_t
generic_file_read_iter(struct kiocb *iocb, struct iov_iter *iter)
{
	size_t count = iov_iter_count(iter);
	ssize_t retval = 0;

	if (!count)
		return 0; /* skip atime */

	if (iocb->ki_flags & IOCB_DIRECT) {
		struct file *file = iocb->ki_filp;
		struct address_space *mapping = file->f_mapping;
		struct inode *inode = mapping->host;
		loff_t size;

		size = i_size_read(inode);
		if (iocb->ki_flags & IOCB_NOWAIT) {
			if (filemap_range_has_page(mapping, iocb->ki_pos,
						   iocb->ki_pos + count - 1))
				return -EAGAIN;
		} else {
			retval = filemap_write_and_wait_range(mapping,
						iocb->ki_pos,
					        iocb->ki_pos + count - 1);
			if (retval < 0)
				return retval;
		}

		file_accessed(file);

		retval = mapping->a_ops->direct_IO(iocb, iter);
		if (retval >= 0) {
			iocb->ki_pos += retval;
			count -= retval;
		}
		if (retval != -EIOCBQUEUED)
			iov_iter_revert(iter, count - iov_iter_count(iter));

		/*
		 * Btrfs can have a short DIO read if we encounter
		 * compressed extents, so if there was an error, or if
		 * we've already read everything we wanted to, or if
		 * there was a short read because we hit EOF, go ahead
		 * and return.  Otherwise fallthrough to buffered io for
		 * the rest of the read.  Buffered reads will not work for
		 * DAX files, so don't bother trying.
		 */
		if (retval < 0 || !count || iocb->ki_pos >= size ||
		    IS_DAX(inode))
			return retval;
	}

	return filemap_read(iocb, iter, retval);
}
EXPORT_SYMBOL(generic_file_read_iter);

static inline loff_t page_seek_hole_data(struct xa_state *xas,
		struct address_space *mapping, struct page *page,
		loff_t start, loff_t end, bool seek_data)
{
	const struct address_space_operations *ops = mapping->a_ops;
	size_t offset, bsz = i_blocksize(mapping->host);

	if (xa_is_value(page) || PageUptodate(page))
		return seek_data ? start : end;
	if (!ops->is_partially_uptodate)
		return seek_data ? end : start;

	xas_pause(xas);
	rcu_read_unlock();
	lock_page(page);
	if (unlikely(page->mapping != mapping))
		goto unlock;

	offset = offset_in_thp(page, start) & ~(bsz - 1);

	do {
		if (ops->is_partially_uptodate(page, offset, bsz) == seek_data)
			break;
		start = (start + bsz) & ~(bsz - 1);
		offset += bsz;
	} while (offset < thp_size(page));
unlock:
	unlock_page(page);
	rcu_read_lock();
	return start;
}

static inline
unsigned int seek_page_size(struct xa_state *xas, struct page *page)
{
	if (xa_is_value(page))
		return PAGE_SIZE << xa_get_order(xas->xa, xas->xa_index);
	return thp_size(page);
}

/**
 * mapping_seek_hole_data - Seek for SEEK_DATA / SEEK_HOLE in the page cache.
 * @mapping: Address space to search.
 * @start: First byte to consider.
 * @end: Limit of search (exclusive).
 * @whence: Either SEEK_HOLE or SEEK_DATA.
 *
 * If the page cache knows which blocks contain holes and which blocks
 * contain data, your filesystem can use this function to implement
 * SEEK_HOLE and SEEK_DATA.  This is useful for filesystems which are
 * entirely memory-based such as tmpfs, and filesystems which support
 * unwritten extents.
 *
 * Return: The requested offset on successs, or -ENXIO if @whence specifies
 * SEEK_DATA and there is no data after @start.  There is an implicit hole
 * after @end - 1, so SEEK_HOLE returns @end if all the bytes between @start
 * and @end contain data.
 */
loff_t mapping_seek_hole_data(struct address_space *mapping, loff_t start,
		loff_t end, int whence)
{
	XA_STATE(xas, &mapping->i_pages, start >> PAGE_SHIFT);
	pgoff_t max = (end - 1) / PAGE_SIZE;
	bool seek_data = (whence == SEEK_DATA);
	struct page *page;

	if (end <= start)
		return -ENXIO;

	rcu_read_lock();
	while ((page = find_get_entry(&xas, max, XA_PRESENT))) {
		loff_t pos = xas.xa_index * PAGE_SIZE;

		if (start < pos) {
			if (!seek_data)
				goto unlock;
			start = pos;
		}

		pos += seek_page_size(&xas, page);
		start = page_seek_hole_data(&xas, mapping, page, start, pos,
				seek_data);
		if (start < pos)
			goto unlock;
		if (!xa_is_value(page))
			put_page(page);
	}
	rcu_read_unlock();

	if (seek_data)
		return -ENXIO;
	goto out;

unlock:
	rcu_read_unlock();
	if (!xa_is_value(page))
		put_page(page);
out:
	if (start > end)
		return end;
	return start;
}

#ifdef CONFIG_MMU
#define MMAP_LOTSAMISS  (100)
/*
 * lock_page_maybe_drop_mmap - lock the page, possibly dropping the mmap_lock
 * @vmf - the vm_fault for this fault.
 * @page - the page to lock.
 * @fpin - the pointer to the file we may pin (or is already pinned).
 *
 * This works similar to lock_page_or_retry in that it can drop the mmap_lock.
 * It differs in that it actually returns the page locked if it returns 1 and 0
 * if it couldn't lock the page.  If we did have to drop the mmap_lock then fpin
 * will point to the pinned file and needs to be fput()'ed at a later point.
 */
static int lock_page_maybe_drop_mmap(struct vm_fault *vmf, struct page *page,
				     struct file **fpin)
{
	if (trylock_page(page))
		return 1;

	/*
	 * NOTE! This will make us return with VM_FAULT_RETRY, but with
	 * the mmap_lock still held. That's how FAULT_FLAG_RETRY_NOWAIT
	 * is supposed to work. We have way too many special cases..
	 */
	if (vmf->flags & FAULT_FLAG_RETRY_NOWAIT)
		return 0;

	*fpin = maybe_unlock_mmap_for_io(vmf, *fpin);
	if (vmf->flags & FAULT_FLAG_KILLABLE) {
		if (__lock_page_killable(page)) {
			/*
			 * We didn't have the right flags to drop the mmap_lock,
			 * but all fault_handlers only check for fatal signals
			 * if we return VM_FAULT_RETRY, so we need to drop the
			 * mmap_lock here and return 0 if we don't have a fpin.
			 */
			if (*fpin == NULL)
				mmap_read_unlock(vmf->vma->vm_mm);
			return 0;
		}
	} else
		__lock_page(page);
	return 1;
}


/*
 * Synchronous readahead happens when we don't even find a page in the page
 * cache at all.  We don't want to perform IO under the mmap sem, so if we have
 * to drop the mmap sem we return the file that was pinned in order for us to do
 * that.  If we didn't pin a file then we return NULL.  The file that is
 * returned needs to be fput()'ed when we're done with it.
 */
static struct file *do_sync_mmap_readahead(struct vm_fault *vmf)
{
	struct file *file = vmf->vma->vm_file;
	struct file_ra_state *ra = &file->f_ra;
	struct address_space *mapping = file->f_mapping;
	DEFINE_READAHEAD(ractl, file, mapping, vmf->pgoff);
	struct file *fpin = NULL;
	unsigned int mmap_miss;

	/* If we don't want any read-ahead, don't bother */
	if (vmf->vma->vm_flags & VM_RAND_READ)
		return fpin;
	if (!ra->ra_pages)
		return fpin;

	if (vmf->vma->vm_flags & VM_SEQ_READ) {
		fpin = maybe_unlock_mmap_for_io(vmf, fpin);
		page_cache_sync_ra(&ractl, ra, ra->ra_pages);
		return fpin;
	}

	/* Avoid banging the cache line if not needed */
	mmap_miss = READ_ONCE(ra->mmap_miss);
	if (mmap_miss < MMAP_LOTSAMISS * 10)
		WRITE_ONCE(ra->mmap_miss, ++mmap_miss);

	/*
	 * Do we miss much more than hit in this file? If so,
	 * stop bothering with read-ahead. It will only hurt.
	 */
	if (mmap_miss > MMAP_LOTSAMISS)
		return fpin;

	/*
	 * mmap read-around
	 */
	fpin = maybe_unlock_mmap_for_io(vmf, fpin);
	ra->start = max_t(long, 0, vmf->pgoff - ra->ra_pages / 2);
	ra->size = ra->ra_pages;
	ra->async_size = ra->ra_pages / 4;
	ractl._index = ra->start;
	do_page_cache_ra(&ractl, ra->size, ra->async_size);
	return fpin;
}

/*
 * Asynchronous readahead happens when we find the page and PG_readahead,
 * so we want to possibly extend the readahead further.  We return the file that
 * was pinned if we have to drop the mmap_lock in order to do IO.
 */
static struct file *do_async_mmap_readahead(struct vm_fault *vmf,
					    struct page *page)
{
	struct file *file = vmf->vma->vm_file;
	struct file_ra_state *ra = &file->f_ra;
	struct address_space *mapping = file->f_mapping;
	struct file *fpin = NULL;
	unsigned int mmap_miss;
	pgoff_t offset = vmf->pgoff;

	/* If we don't want any read-ahead, don't bother */
	if (vmf->vma->vm_flags & VM_RAND_READ || !ra->ra_pages)
		return fpin;
	mmap_miss = READ_ONCE(ra->mmap_miss);
	if (mmap_miss)
		WRITE_ONCE(ra->mmap_miss, --mmap_miss);
	if (PageReadahead(page)) {
		fpin = maybe_unlock_mmap_for_io(vmf, fpin);
		page_cache_async_readahead(mapping, ra, file,
					   page, offset, ra->ra_pages);
	}
	return fpin;
}

/**
 * filemap_fault - read in file data for page fault handling
 * @vmf:	struct vm_fault containing details of the fault
 *
 * filemap_fault() is invoked via the vma operations vector for a
 * mapped memory region to read in file data during a page fault.
 *
 * The goto's are kind of ugly, but this streamlines the normal case of having
 * it in the page cache, and handles the special cases reasonably without
 * having a lot of duplicated code.
 *
 * vma->vm_mm->mmap_lock must be held on entry.
 *
 * If our return value has VM_FAULT_RETRY set, it's because the mmap_lock
 * may be dropped before doing I/O or by lock_page_maybe_drop_mmap().
 *
 * If our return value does not have VM_FAULT_RETRY set, the mmap_lock
 * has not been released.
 *
 * We never return with VM_FAULT_RETRY and a bit from VM_FAULT_ERROR set.
 *
 * Return: bitwise-OR of %VM_FAULT_ codes.
 */
vm_fault_t filemap_fault(struct vm_fault *vmf)
{
	int error;
	struct file *file = vmf->vma->vm_file;
	struct file *fpin = NULL;
	struct address_space *mapping = file->f_mapping;
	struct file_ra_state *ra = &file->f_ra;
	struct inode *inode = mapping->host;
	pgoff_t offset = vmf->pgoff;
	pgoff_t max_off;
	struct page *page;
	vm_fault_t ret = 0;

	max_off = DIV_ROUND_UP(i_size_read(inode), PAGE_SIZE);
	if (unlikely(offset >= max_off))
		return VM_FAULT_SIGBUS;

	/*
	 * Do we have something in the page cache already?
	 */
	page = find_get_page(mapping, offset);
	if (likely(page) && !(vmf->flags & FAULT_FLAG_TRIED)) {
		/*
		 * We found the page, so try async readahead before
		 * waiting for the lock.
		 */
		fpin = do_async_mmap_readahead(vmf, page);
	} else if (!page) {
		/* No page in the page cache at all */
		count_vm_event(PGMAJFAULT);
		count_memcg_event_mm(vmf->vma->vm_mm, PGMAJFAULT);
		ret = VM_FAULT_MAJOR;
		fpin = do_sync_mmap_readahead(vmf);
retry_find:
		page = pagecache_get_page(mapping, offset,
					  FGP_CREAT|FGP_FOR_MMAP,
					  vmf->gfp_mask);
		if (!page) {
			if (fpin)
				goto out_retry;
			return VM_FAULT_OOM;
		}
	}

	if (!lock_page_maybe_drop_mmap(vmf, page, &fpin))
		goto out_retry;

	/* Did it get truncated? */
	if (unlikely(compound_head(page)->mapping != mapping)) {
		unlock_page(page);
		put_page(page);
		goto retry_find;
	}
	VM_BUG_ON_PAGE(page_to_pgoff(page) != offset, page);

	/*
	 * We have a locked page in the page cache, now we need to check
	 * that it's up-to-date. If not, it is going to be due to an error.
	 */
	if (unlikely(!PageUptodate(page)))
		goto page_not_uptodate;

	/*
	 * We've made it this far and we had to drop our mmap_lock, now is the
	 * time to return to the upper layer and have it re-find the vma and
	 * redo the fault.
	 */
	if (fpin) {
		unlock_page(page);
		goto out_retry;
	}

	/*
	 * Found the page and have a reference on it.
	 * We must recheck i_size under page lock.
	 */
	max_off = DIV_ROUND_UP(i_size_read(inode), PAGE_SIZE);
	if (unlikely(offset >= max_off)) {
		unlock_page(page);
		put_page(page);
		return VM_FAULT_SIGBUS;
	}

	vmf->page = page;
	return ret | VM_FAULT_LOCKED;

page_not_uptodate:
	/*
	 * Umm, take care of errors if the page isn't up-to-date.
	 * Try to re-read it _once_. We do this synchronously,
	 * because there really aren't any performance issues here
	 * and we need to check for errors.
	 */
	ClearPageError(page);
	fpin = maybe_unlock_mmap_for_io(vmf, fpin);
	error = mapping->a_ops->readpage(file, page);
	if (!error) {
		wait_on_page_locked(page);
		if (!PageUptodate(page))
			error = -EIO;
	}
	if (fpin)
		goto out_retry;
	put_page(page);

	if (!error || error == AOP_TRUNCATED_PAGE)
		goto retry_find;

	shrink_readahead_size_eio(ra);
	return VM_FAULT_SIGBUS;

out_retry:
	/*
	 * We dropped the mmap_lock, we need to return to the fault handler to
	 * re-find the vma and come back and find our hopefully still populated
	 * page.
	 */
	if (page)
		put_page(page);
	if (fpin)
		fput(fpin);
	return ret | VM_FAULT_RETRY;
}
EXPORT_SYMBOL(filemap_fault);

static bool filemap_map_pmd(struct vm_fault *vmf, struct page *page)
{
	struct mm_struct *mm = vmf->vma->vm_mm;

	/* Huge page is mapped? No need to proceed. */
	if (pmd_trans_huge(*vmf->pmd)) {
		unlock_page(page);
		put_page(page);
		return true;
	}

	if (pmd_none(*vmf->pmd) && PageTransHuge(page)) {
	    vm_fault_t ret = do_set_pmd(vmf, page);
	    if (!ret) {
		    /* The page is mapped successfully, reference consumed. */
		    unlock_page(page);
		    return true;
	    }
	}

	if (pmd_none(*vmf->pmd)) {
		vmf->ptl = pmd_lock(mm, vmf->pmd);
		if (likely(pmd_none(*vmf->pmd))) {
			mm_inc_nr_ptes(mm);
			pmd_populate(mm, vmf->pmd, vmf->prealloc_pte);
			vmf->prealloc_pte = NULL;
		}
		spin_unlock(vmf->ptl);
	}

	/* See comment in handle_pte_fault() */
	if (pmd_devmap_trans_unstable(vmf->pmd)) {
		unlock_page(page);
		put_page(page);
		return true;
	}

	return false;
}

static struct page *next_uptodate_page(struct page *page,
				       struct address_space *mapping,
				       struct xa_state *xas, pgoff_t end_pgoff)
{
	unsigned long max_idx;
<<<<<<< HEAD
	XA_STATE(xas, &mapping->i_pages, start_pgoff);
	struct page *head, *page;
	unsigned int mmap_miss = READ_ONCE(file->f_ra.mmap_miss);

	rcu_read_lock();
	xas_for_each(&xas, head, end_pgoff) {
		if (xas_retry(&xas, head))
			continue;
		if (xa_is_value(head))
			goto next;

		/*
		 * Check for a locked page first, as a speculative
		 * reference may adversely influence page migration.
		 */
		if (PageLocked(head))
			goto next;
		if (!page_cache_get_speculative(head))
			goto next;

		/* Has the page moved or been split? */
		if (unlikely(head != xas_reload(&xas)))
			goto skip;
		page = find_subpage(head, xas.xa_index);

		if (!PageUptodate(head) ||
				PageReadahead(page) ||
				PageHWPoison(page))
=======

	do {
		if (!page)
			return NULL;
		if (xas_retry(xas, page))
			continue;
		if (xa_is_value(page))
			continue;
		if (PageLocked(page))
			continue;
		if (!page_cache_get_speculative(page))
			continue;
		/* Has the page moved or been split? */
		if (unlikely(page != xas_reload(xas)))
			goto skip;
		if (!PageUptodate(page) || PageReadahead(page))
			goto skip;
		if (PageHWPoison(page))
>>>>>>> f642729d
			goto skip;
		if (!trylock_page(head))
			goto skip;
<<<<<<< HEAD

		if (head->mapping != mapping || !PageUptodate(head))
=======
		if (page->mapping != mapping)
			goto unlock;
		if (!PageUptodate(page))
>>>>>>> f642729d
			goto unlock;
		max_idx = DIV_ROUND_UP(i_size_read(mapping->host), PAGE_SIZE);
<<<<<<< HEAD
		if (xas.xa_index >= max_idx)
=======
		if (xas->xa_index >= max_idx)
			goto unlock;
		return page;
unlock:
		unlock_page(page);
skip:
		put_page(page);
	} while ((page = xas_next_entry(xas, end_pgoff)) != NULL);

	return NULL;
}

static inline struct page *first_map_page(struct address_space *mapping,
					  struct xa_state *xas,
					  pgoff_t end_pgoff)
{
	return next_uptodate_page(xas_find(xas, end_pgoff),
				  mapping, xas, end_pgoff);
}

static inline struct page *next_map_page(struct address_space *mapping,
					 struct xa_state *xas,
					 pgoff_t end_pgoff)
{
	return next_uptodate_page(xas_next_entry(xas, end_pgoff),
				  mapping, xas, end_pgoff);
}

vm_fault_t filemap_map_pages(struct vm_fault *vmf,
			     pgoff_t start_pgoff, pgoff_t end_pgoff)
{
	struct vm_area_struct *vma = vmf->vma;
	struct file *file = vma->vm_file;
	struct address_space *mapping = file->f_mapping;
	pgoff_t last_pgoff = start_pgoff;
	unsigned long addr;
	XA_STATE(xas, &mapping->i_pages, start_pgoff);
	struct page *head, *page;
	unsigned int mmap_miss = READ_ONCE(file->f_ra.mmap_miss);
	vm_fault_t ret = 0;

	rcu_read_lock();
	head = first_map_page(mapping, &xas, end_pgoff);
	if (!head)
		goto out;

	if (filemap_map_pmd(vmf, head)) {
		ret = VM_FAULT_NOPAGE;
		goto out;
	}

	addr = vma->vm_start + ((start_pgoff - vma->vm_pgoff) << PAGE_SHIFT);
	vmf->pte = pte_offset_map_lock(vma->vm_mm, vmf->pmd, addr, &vmf->ptl);
	do {
		page = find_subpage(head, xas.xa_index);
		if (PageHWPoison(page))
>>>>>>> f642729d
			goto unlock;

		if (mmap_miss > 0)
			mmap_miss--;

		addr += (xas.xa_index - last_pgoff) << PAGE_SHIFT;
		vmf->pte += xas.xa_index - last_pgoff;
		last_pgoff = xas.xa_index;

		if (!pte_none(*vmf->pte))
			goto unlock;
<<<<<<< HEAD
		unlock_page(head);
		goto next;
unlock:
		unlock_page(head);
skip:
		put_page(head);
next:
		/* Huge page is mapped? No need to proceed. */
		if (pmd_trans_huge(*vmf->pmd))
			break;
	}
=======

		/* We're about to handle the fault */
		if (vmf->address == addr)
			ret = VM_FAULT_NOPAGE;

		do_set_pte(vmf, page, addr);
		/* no need to invalidate: a not-present page won't be cached */
		update_mmu_cache(vma, addr, vmf->pte);
		unlock_page(head);
		continue;
unlock:
		unlock_page(head);
		put_page(head);
	} while ((head = next_map_page(mapping, &xas, end_pgoff)) != NULL);
	pte_unmap_unlock(vmf->pte, vmf->ptl);
out:
>>>>>>> f642729d
	rcu_read_unlock();
	WRITE_ONCE(file->f_ra.mmap_miss, mmap_miss);
	return ret;
}
EXPORT_SYMBOL(filemap_map_pages);

vm_fault_t filemap_page_mkwrite(struct vm_fault *vmf)
{
	struct address_space *mapping = vmf->vma->vm_file->f_mapping;
	struct page *page = vmf->page;
	vm_fault_t ret = VM_FAULT_LOCKED;

	sb_start_pagefault(mapping->host->i_sb);
	file_update_time(vmf->vma->vm_file);
	lock_page(page);
	if (page->mapping != mapping) {
		unlock_page(page);
		ret = VM_FAULT_NOPAGE;
		goto out;
	}
	/*
	 * We mark the page dirty already here so that when freeze is in
	 * progress, we are guaranteed that writeback during freezing will
	 * see the dirty page and writeprotect it again.
	 */
	set_page_dirty(page);
	wait_for_stable_page(page);
out:
	sb_end_pagefault(mapping->host->i_sb);
	return ret;
}

const struct vm_operations_struct generic_file_vm_ops = {
	.fault		= filemap_fault,
	.map_pages	= filemap_map_pages,
	.page_mkwrite	= filemap_page_mkwrite,
};

/* This is used for a general mmap of a disk file */

int generic_file_mmap(struct file * file, struct vm_area_struct * vma)
{
	struct address_space *mapping = file->f_mapping;

	if (!mapping->a_ops->readpage)
		return -ENOEXEC;
	file_accessed(file);
	vma->vm_ops = &generic_file_vm_ops;
	return 0;
}

/*
 * This is for filesystems which do not implement ->writepage.
 */
int generic_file_readonly_mmap(struct file *file, struct vm_area_struct *vma)
{
	if ((vma->vm_flags & VM_SHARED) && (vma->vm_flags & VM_MAYWRITE))
		return -EINVAL;
	return generic_file_mmap(file, vma);
}
#else
vm_fault_t filemap_page_mkwrite(struct vm_fault *vmf)
{
	return VM_FAULT_SIGBUS;
}
int generic_file_mmap(struct file * file, struct vm_area_struct * vma)
{
	return -ENOSYS;
}
int generic_file_readonly_mmap(struct file * file, struct vm_area_struct * vma)
{
	return -ENOSYS;
}
#endif /* CONFIG_MMU */

EXPORT_SYMBOL(filemap_page_mkwrite);
EXPORT_SYMBOL(generic_file_mmap);
EXPORT_SYMBOL(generic_file_readonly_mmap);

static struct page *wait_on_page_read(struct page *page)
{
	if (!IS_ERR(page)) {
		wait_on_page_locked(page);
		if (!PageUptodate(page)) {
			put_page(page);
			page = ERR_PTR(-EIO);
		}
	}
	return page;
}

static struct page *do_read_cache_page(struct address_space *mapping,
				pgoff_t index,
				int (*filler)(void *, struct page *),
				void *data,
				gfp_t gfp)
{
	struct page *page;
	int err;
repeat:
	page = find_get_page(mapping, index);
	if (!page) {
		page = __page_cache_alloc(gfp);
		if (!page)
			return ERR_PTR(-ENOMEM);
		err = add_to_page_cache_lru(page, mapping, index, gfp);
		if (unlikely(err)) {
			put_page(page);
			if (err == -EEXIST)
				goto repeat;
			/* Presumably ENOMEM for xarray node */
			return ERR_PTR(err);
		}

filler:
		if (filler)
			err = filler(data, page);
		else
			err = mapping->a_ops->readpage(data, page);

		if (err < 0) {
			put_page(page);
			return ERR_PTR(err);
		}

		page = wait_on_page_read(page);
		if (IS_ERR(page))
			return page;
		goto out;
	}
	if (PageUptodate(page))
		goto out;

	/*
	 * Page is not up to date and may be locked due to one of the following
	 * case a: Page is being filled and the page lock is held
	 * case b: Read/write error clearing the page uptodate status
	 * case c: Truncation in progress (page locked)
	 * case d: Reclaim in progress
	 *
	 * Case a, the page will be up to date when the page is unlocked.
	 *    There is no need to serialise on the page lock here as the page
	 *    is pinned so the lock gives no additional protection. Even if the
	 *    page is truncated, the data is still valid if PageUptodate as
	 *    it's a race vs truncate race.
	 * Case b, the page will not be up to date
	 * Case c, the page may be truncated but in itself, the data may still
	 *    be valid after IO completes as it's a read vs truncate race. The
	 *    operation must restart if the page is not uptodate on unlock but
	 *    otherwise serialising on page lock to stabilise the mapping gives
	 *    no additional guarantees to the caller as the page lock is
	 *    released before return.
	 * Case d, similar to truncation. If reclaim holds the page lock, it
	 *    will be a race with remove_mapping that determines if the mapping
	 *    is valid on unlock but otherwise the data is valid and there is
	 *    no need to serialise with page lock.
	 *
	 * As the page lock gives no additional guarantee, we optimistically
	 * wait on the page to be unlocked and check if it's up to date and
	 * use the page if it is. Otherwise, the page lock is required to
	 * distinguish between the different cases. The motivation is that we
	 * avoid spurious serialisations and wakeups when multiple processes
	 * wait on the same page for IO to complete.
	 */
	wait_on_page_locked(page);
	if (PageUptodate(page))
		goto out;

	/* Distinguish between all the cases under the safety of the lock */
	lock_page(page);

	/* Case c or d, restart the operation */
	if (!page->mapping) {
		unlock_page(page);
		put_page(page);
		goto repeat;
	}

	/* Someone else locked and filled the page in a very small window */
	if (PageUptodate(page)) {
		unlock_page(page);
		goto out;
	}

	/*
	 * A previous I/O error may have been due to temporary
	 * failures.
	 * Clear page error before actual read, PG_error will be
	 * set again if read page fails.
	 */
	ClearPageError(page);
	goto filler;

out:
	mark_page_accessed(page);
	return page;
}

/**
 * read_cache_page - read into page cache, fill it if needed
 * @mapping:	the page's address_space
 * @index:	the page index
 * @filler:	function to perform the read
 * @data:	first arg to filler(data, page) function, often left as NULL
 *
 * Read into the page cache. If a page already exists, and PageUptodate() is
 * not set, try to fill the page and wait for it to become unlocked.
 *
 * If the page does not get brought uptodate, return -EIO.
 *
 * Return: up to date page on success, ERR_PTR() on failure.
 */
struct page *read_cache_page(struct address_space *mapping,
				pgoff_t index,
				int (*filler)(void *, struct page *),
				void *data)
{
	return do_read_cache_page(mapping, index, filler, data,
			mapping_gfp_mask(mapping));
}
EXPORT_SYMBOL(read_cache_page);

/**
 * read_cache_page_gfp - read into page cache, using specified page allocation flags.
 * @mapping:	the page's address_space
 * @index:	the page index
 * @gfp:	the page allocator flags to use if allocating
 *
 * This is the same as "read_mapping_page(mapping, index, NULL)", but with
 * any new page allocations done using the specified allocation flags.
 *
 * If the page does not get brought uptodate, return -EIO.
 *
 * Return: up to date page on success, ERR_PTR() on failure.
 */
struct page *read_cache_page_gfp(struct address_space *mapping,
				pgoff_t index,
				gfp_t gfp)
{
	return do_read_cache_page(mapping, index, NULL, NULL, gfp);
}
EXPORT_SYMBOL(read_cache_page_gfp);

int pagecache_write_begin(struct file *file, struct address_space *mapping,
				loff_t pos, unsigned len, unsigned flags,
				struct page **pagep, void **fsdata)
{
	const struct address_space_operations *aops = mapping->a_ops;

	return aops->write_begin(file, mapping, pos, len, flags,
							pagep, fsdata);
}
EXPORT_SYMBOL(pagecache_write_begin);

int pagecache_write_end(struct file *file, struct address_space *mapping,
				loff_t pos, unsigned len, unsigned copied,
				struct page *page, void *fsdata)
{
	const struct address_space_operations *aops = mapping->a_ops;

	return aops->write_end(file, mapping, pos, len, copied, page, fsdata);
}
EXPORT_SYMBOL(pagecache_write_end);

/*
 * Warn about a page cache invalidation failure during a direct I/O write.
 */
void dio_warn_stale_pagecache(struct file *filp)
{
	static DEFINE_RATELIMIT_STATE(_rs, 86400 * HZ, DEFAULT_RATELIMIT_BURST);
	char pathname[128];
	char *path;

	errseq_set(&filp->f_mapping->wb_err, -EIO);
	if (__ratelimit(&_rs)) {
		path = file_path(filp, pathname, sizeof(pathname));
		if (IS_ERR(path))
			path = "(unknown)";
		pr_crit("Page cache invalidation failure on direct I/O.  Possible data corruption due to collision with buffered I/O!\n");
		pr_crit("File: %s PID: %d Comm: %.20s\n", path, current->pid,
			current->comm);
	}
}

ssize_t
generic_file_direct_write(struct kiocb *iocb, struct iov_iter *from)
{
	struct file	*file = iocb->ki_filp;
	struct address_space *mapping = file->f_mapping;
	struct inode	*inode = mapping->host;
	loff_t		pos = iocb->ki_pos;
	ssize_t		written;
	size_t		write_len;
	pgoff_t		end;

	write_len = iov_iter_count(from);
	end = (pos + write_len - 1) >> PAGE_SHIFT;

	if (iocb->ki_flags & IOCB_NOWAIT) {
		/* If there are pages to writeback, return */
		if (filemap_range_has_page(file->f_mapping, pos,
					   pos + write_len - 1))
			return -EAGAIN;
	} else {
		written = filemap_write_and_wait_range(mapping, pos,
							pos + write_len - 1);
		if (written)
			goto out;
	}

	/*
	 * After a write we want buffered reads to be sure to go to disk to get
	 * the new data.  We invalidate clean cached page from the region we're
	 * about to write.  We do this *before* the write so that we can return
	 * without clobbering -EIOCBQUEUED from ->direct_IO().
	 */
	written = invalidate_inode_pages2_range(mapping,
					pos >> PAGE_SHIFT, end);
	/*
	 * If a page can not be invalidated, return 0 to fall back
	 * to buffered write.
	 */
	if (written) {
		if (written == -EBUSY)
			return 0;
		goto out;
	}

	written = mapping->a_ops->direct_IO(iocb, from);

	/*
	 * Finally, try again to invalidate clean pages which might have been
	 * cached by non-direct readahead, or faulted in by get_user_pages()
	 * if the source of the write was an mmap'ed region of the file
	 * we're writing.  Either one is a pretty crazy thing to do,
	 * so we don't support it 100%.  If this invalidation
	 * fails, tough, the write still worked...
	 *
	 * Most of the time we do not need this since dio_complete() will do
	 * the invalidation for us. However there are some file systems that
	 * do not end up with dio_complete() being called, so let's not break
	 * them by removing it completely.
	 *
	 * Noticeable example is a blkdev_direct_IO().
	 *
	 * Skip invalidation for async writes or if mapping has no pages.
	 */
	if (written > 0 && mapping->nrpages &&
	    invalidate_inode_pages2_range(mapping, pos >> PAGE_SHIFT, end))
		dio_warn_stale_pagecache(file);

	if (written > 0) {
		pos += written;
		write_len -= written;
		if (pos > i_size_read(inode) && !S_ISBLK(inode->i_mode)) {
			i_size_write(inode, pos);
			mark_inode_dirty(inode);
		}
		iocb->ki_pos = pos;
	}
	if (written != -EIOCBQUEUED)
		iov_iter_revert(from, write_len - iov_iter_count(from));
out:
	return written;
}
EXPORT_SYMBOL(generic_file_direct_write);

/*
 * Find or create a page at the given pagecache position. Return the locked
 * page. This function is specifically for buffered writes.
 */
struct page *grab_cache_page_write_begin(struct address_space *mapping,
					pgoff_t index, unsigned flags)
{
	struct page *page;
	int fgp_flags = FGP_LOCK|FGP_WRITE|FGP_CREAT;

	if (flags & AOP_FLAG_NOFS)
		fgp_flags |= FGP_NOFS;

	page = pagecache_get_page(mapping, index, fgp_flags,
			mapping_gfp_mask(mapping));
	if (page)
		wait_for_stable_page(page);

	return page;
}
EXPORT_SYMBOL(grab_cache_page_write_begin);

ssize_t generic_perform_write(struct file *file,
				struct iov_iter *i, loff_t pos)
{
	struct address_space *mapping = file->f_mapping;
	const struct address_space_operations *a_ops = mapping->a_ops;
	long status = 0;
	ssize_t written = 0;
	unsigned int flags = 0;

	do {
		struct page *page;
		unsigned long offset;	/* Offset into pagecache page */
		unsigned long bytes;	/* Bytes to write to page */
		size_t copied;		/* Bytes copied from user */
		void *fsdata;

		offset = (pos & (PAGE_SIZE - 1));
		bytes = min_t(unsigned long, PAGE_SIZE - offset,
						iov_iter_count(i));

again:
		/*
		 * Bring in the user page that we will copy from _first_.
		 * Otherwise there's a nasty deadlock on copying from the
		 * same page as we're writing to, without it being marked
		 * up-to-date.
		 *
		 * Not only is this an optimisation, but it is also required
		 * to check that the address is actually valid, when atomic
		 * usercopies are used, below.
		 */
		if (unlikely(iov_iter_fault_in_readable(i, bytes))) {
			status = -EFAULT;
			break;
		}

		if (fatal_signal_pending(current)) {
			status = -EINTR;
			break;
		}

		status = a_ops->write_begin(file, mapping, pos, bytes, flags,
						&page, &fsdata);
		if (unlikely(status < 0))
			break;

		if (mapping_writably_mapped(mapping))
			flush_dcache_page(page);

		copied = iov_iter_copy_from_user_atomic(page, i, offset, bytes);
		flush_dcache_page(page);

		status = a_ops->write_end(file, mapping, pos, bytes, copied,
						page, fsdata);
		if (unlikely(status < 0))
			break;
		copied = status;

		cond_resched();

		iov_iter_advance(i, copied);
		if (unlikely(copied == 0)) {
			/*
			 * If we were unable to copy any data at all, we must
			 * fall back to a single segment length write.
			 *
			 * If we didn't fallback here, we could livelock
			 * because not all segments in the iov can be copied at
			 * once without a pagefault.
			 */
			bytes = min_t(unsigned long, PAGE_SIZE - offset,
						iov_iter_single_seg_count(i));
			goto again;
		}
		pos += copied;
		written += copied;

		balance_dirty_pages_ratelimited(mapping);
	} while (iov_iter_count(i));

	return written ? written : status;
}
EXPORT_SYMBOL(generic_perform_write);

/**
 * __generic_file_write_iter - write data to a file
 * @iocb:	IO state structure (file, offset, etc.)
 * @from:	iov_iter with data to write
 *
 * This function does all the work needed for actually writing data to a
 * file. It does all basic checks, removes SUID from the file, updates
 * modification times and calls proper subroutines depending on whether we
 * do direct IO or a standard buffered write.
 *
 * It expects i_mutex to be grabbed unless we work on a block device or similar
 * object which does not need locking at all.
 *
 * This function does *not* take care of syncing data in case of O_SYNC write.
 * A caller has to handle it. This is mainly due to the fact that we want to
 * avoid syncing under i_mutex.
 *
 * Return:
 * * number of bytes written, even for truncated writes
 * * negative error code if no data has been written at all
 */
ssize_t __generic_file_write_iter(struct kiocb *iocb, struct iov_iter *from)
{
	struct file *file = iocb->ki_filp;
	struct address_space * mapping = file->f_mapping;
	struct inode 	*inode = mapping->host;
	ssize_t		written = 0;
	ssize_t		err;
	ssize_t		status;

	/* We can write back this queue in page reclaim */
	current->backing_dev_info = inode_to_bdi(inode);
	err = file_remove_privs(file);
	if (err)
		goto out;

	err = file_update_time(file);
	if (err)
		goto out;

	if (iocb->ki_flags & IOCB_DIRECT) {
		loff_t pos, endbyte;

		written = generic_file_direct_write(iocb, from);
		/*
		 * If the write stopped short of completing, fall back to
		 * buffered writes.  Some filesystems do this for writes to
		 * holes, for example.  For DAX files, a buffered write will
		 * not succeed (even if it did, DAX does not handle dirty
		 * page-cache pages correctly).
		 */
		if (written < 0 || !iov_iter_count(from) || IS_DAX(inode))
			goto out;

		status = generic_perform_write(file, from, pos = iocb->ki_pos);
		/*
		 * If generic_perform_write() returned a synchronous error
		 * then we want to return the number of bytes which were
		 * direct-written, or the error code if that was zero.  Note
		 * that this differs from normal direct-io semantics, which
		 * will return -EFOO even if some bytes were written.
		 */
		if (unlikely(status < 0)) {
			err = status;
			goto out;
		}
		/*
		 * We need to ensure that the page cache pages are written to
		 * disk and invalidated to preserve the expected O_DIRECT
		 * semantics.
		 */
		endbyte = pos + status - 1;
		err = filemap_write_and_wait_range(mapping, pos, endbyte);
		if (err == 0) {
			iocb->ki_pos = endbyte + 1;
			written += status;
			invalidate_mapping_pages(mapping,
						 pos >> PAGE_SHIFT,
						 endbyte >> PAGE_SHIFT);
		} else {
			/*
			 * We don't know how much we wrote, so just return
			 * the number of bytes which were direct-written
			 */
		}
	} else {
		written = generic_perform_write(file, from, iocb->ki_pos);
		if (likely(written > 0))
			iocb->ki_pos += written;
	}
out:
	current->backing_dev_info = NULL;
	return written ? written : err;
}
EXPORT_SYMBOL(__generic_file_write_iter);

/**
 * generic_file_write_iter - write data to a file
 * @iocb:	IO state structure
 * @from:	iov_iter with data to write
 *
 * This is a wrapper around __generic_file_write_iter() to be used by most
 * filesystems. It takes care of syncing the file in case of O_SYNC file
 * and acquires i_mutex as needed.
 * Return:
 * * negative error code if no data has been written at all of
 *   vfs_fsync_range() failed for a synchronous write
 * * number of bytes written, even for truncated writes
 */
ssize_t generic_file_write_iter(struct kiocb *iocb, struct iov_iter *from)
{
	struct file *file = iocb->ki_filp;
	struct inode *inode = file->f_mapping->host;
	ssize_t ret;

	inode_lock(inode);
	ret = generic_write_checks(iocb, from);
	if (ret > 0)
		ret = __generic_file_write_iter(iocb, from);
	inode_unlock(inode);

	if (ret > 0)
		ret = generic_write_sync(iocb, ret);
	return ret;
}
EXPORT_SYMBOL(generic_file_write_iter);

/**
 * try_to_release_page() - release old fs-specific metadata on a page
 *
 * @page: the page which the kernel is trying to free
 * @gfp_mask: memory allocation flags (and I/O mode)
 *
 * The address_space is to try to release any data against the page
 * (presumably at page->private).
 *
 * This may also be called if PG_fscache is set on a page, indicating that the
 * page is known to the local caching routines.
 *
 * The @gfp_mask argument specifies whether I/O may be performed to release
 * this page (__GFP_IO), and whether the call may block (__GFP_RECLAIM & __GFP_FS).
 *
 * Return: %1 if the release was successful, otherwise return zero.
 */
int try_to_release_page(struct page *page, gfp_t gfp_mask)
{
	struct address_space * const mapping = page->mapping;

	BUG_ON(!PageLocked(page));
	if (PageWriteback(page))
		return 0;

	if (mapping && mapping->a_ops->releasepage)
		return mapping->a_ops->releasepage(page, gfp_mask);
	return try_to_free_buffers(page);
}

EXPORT_SYMBOL(try_to_release_page);<|MERGE_RESOLUTION|>--- conflicted
+++ resolved
@@ -832,10 +832,7 @@
 	XA_STATE(xas, &mapping->i_pages, offset);
 	int huge = PageHuge(page);
 	int error;
-<<<<<<< HEAD
-=======
 	bool charged = false;
->>>>>>> f642729d
 
 	VM_BUG_ON_PAGE(!PageLocked(page), page);
 	VM_BUG_ON_PAGE(PageSwapBacked(page), page);
@@ -1674,12 +1671,8 @@
  *
  * Return: The head page or shadow entry, %NULL if nothing is found.
  */
-<<<<<<< HEAD
-struct page *find_get_entry(struct address_space *mapping, pgoff_t index)
-=======
 static struct page *mapping_get_entry(struct address_space *mapping,
 		pgoff_t index)
->>>>>>> f642729d
 {
 	XA_STATE(xas, &mapping->i_pages, index);
 	struct page *page;
@@ -1716,42 +1709,6 @@
 }
 
 /**
-<<<<<<< HEAD
- * find_lock_entry - Locate and lock a page cache entry.
- * @mapping: The address_space to search.
- * @index: The page cache index.
- *
- * Looks up the page at @mapping & @index.  If there is a page in the
- * cache, the head page is returned locked and with an increased refcount.
- *
- * If the slot holds a shadow entry of a previously evicted page, or a
- * swap entry from shmem/tmpfs, it is returned.
- *
- * Context: May sleep.
- * Return: The head page or shadow entry, %NULL if nothing is found.
- */
-struct page *find_lock_entry(struct address_space *mapping, pgoff_t index)
-{
-	struct page *page;
-
-repeat:
-	page = find_get_entry(mapping, index);
-	if (page && !xa_is_value(page)) {
-		lock_page(page);
-		/* Has the page been truncated? */
-		if (unlikely(page->mapping != mapping)) {
-			unlock_page(page);
-			put_page(page);
-			goto repeat;
-		}
-		VM_BUG_ON_PAGE(!thp_contains(page, index), page);
-	}
-	return page;
-}
-
-/**
-=======
->>>>>>> f642729d
  * pagecache_get_page - Find and get a reference to a page.
  * @mapping: The address_space to search.
  * @index: The page index.
@@ -1766,11 +1723,8 @@
  * * %FGP_LOCK - The page is returned locked.
  * * %FGP_HEAD - If the page is present and a THP, return the head page
  *   rather than the exact page specified by the index.
-<<<<<<< HEAD
-=======
  * * %FGP_ENTRY - If there is a shadow / swap / DAX entry, return it
  *   instead of allocating a new page to replace it.
->>>>>>> f642729d
  * * %FGP_CREAT - If no page is present then a new page is allocated using
  *   @gfp_mask and added to the page cache and the VM's LRU list.
  *   The page is returned locked and with an increased refcount.
@@ -2295,21 +2249,6 @@
 {
 	int count;
 
-<<<<<<< HEAD
-	/*
-	 * If we've already successfully copied some data, then we
-	 * can no longer safely return -EIOCBQUEUED. Hence mark
-	 * an async read NOWAIT at that point.
-	 */
-	if (written && (iocb->ki_flags & IOCB_WAITQ))
-		iocb->ki_flags |= IOCB_NOWAIT;
-
-	for (;;) {
-		struct page *page;
-		pgoff_t end_index;
-		loff_t isize;
-		unsigned long nr, ret;
-=======
 	if (PageUptodate(page))
 		return true;
 	/* pipes can't handle partially uptodate pages */
@@ -2319,7 +2258,6 @@
 		return false;
 	if (mapping->host->i_blkbits >= (PAGE_SHIFT + thp_order(page)))
 		return false;
->>>>>>> f642729d
 
 	count = iter->count;
 	if (page_offset(page) > pos) {
@@ -3095,36 +3033,6 @@
 				       struct xa_state *xas, pgoff_t end_pgoff)
 {
 	unsigned long max_idx;
-<<<<<<< HEAD
-	XA_STATE(xas, &mapping->i_pages, start_pgoff);
-	struct page *head, *page;
-	unsigned int mmap_miss = READ_ONCE(file->f_ra.mmap_miss);
-
-	rcu_read_lock();
-	xas_for_each(&xas, head, end_pgoff) {
-		if (xas_retry(&xas, head))
-			continue;
-		if (xa_is_value(head))
-			goto next;
-
-		/*
-		 * Check for a locked page first, as a speculative
-		 * reference may adversely influence page migration.
-		 */
-		if (PageLocked(head))
-			goto next;
-		if (!page_cache_get_speculative(head))
-			goto next;
-
-		/* Has the page moved or been split? */
-		if (unlikely(head != xas_reload(&xas)))
-			goto skip;
-		page = find_subpage(head, xas.xa_index);
-
-		if (!PageUptodate(head) ||
-				PageReadahead(page) ||
-				PageHWPoison(page))
-=======
 
 	do {
 		if (!page)
@@ -3143,23 +3051,14 @@
 		if (!PageUptodate(page) || PageReadahead(page))
 			goto skip;
 		if (PageHWPoison(page))
->>>>>>> f642729d
 			goto skip;
-		if (!trylock_page(head))
+		if (!trylock_page(page))
 			goto skip;
-<<<<<<< HEAD
-
-		if (head->mapping != mapping || !PageUptodate(head))
-=======
 		if (page->mapping != mapping)
 			goto unlock;
 		if (!PageUptodate(page))
->>>>>>> f642729d
 			goto unlock;
 		max_idx = DIV_ROUND_UP(i_size_read(mapping->host), PAGE_SIZE);
-<<<<<<< HEAD
-		if (xas.xa_index >= max_idx)
-=======
 		if (xas->xa_index >= max_idx)
 			goto unlock;
 		return page;
@@ -3216,7 +3115,6 @@
 	do {
 		page = find_subpage(head, xas.xa_index);
 		if (PageHWPoison(page))
->>>>>>> f642729d
 			goto unlock;
 
 		if (mmap_miss > 0)
@@ -3228,19 +3126,6 @@
 
 		if (!pte_none(*vmf->pte))
 			goto unlock;
-<<<<<<< HEAD
-		unlock_page(head);
-		goto next;
-unlock:
-		unlock_page(head);
-skip:
-		put_page(head);
-next:
-		/* Huge page is mapped? No need to proceed. */
-		if (pmd_trans_huge(*vmf->pmd))
-			break;
-	}
-=======
 
 		/* We're about to handle the fault */
 		if (vmf->address == addr)
@@ -3257,7 +3142,6 @@
 	} while ((head = next_map_page(mapping, &xas, end_pgoff)) != NULL);
 	pte_unmap_unlock(vmf->pte, vmf->ptl);
 out:
->>>>>>> f642729d
 	rcu_read_unlock();
 	WRITE_ONCE(file->f_ra.mmap_miss, mmap_miss);
 	return ret;
