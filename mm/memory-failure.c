// SPDX-License-Identifier: GPL-2.0-only
/*
 * Copyright (C) 2008, 2009 Intel Corporation
 * Authors: Andi Kleen, Fengguang Wu
 *
 * High level machine check handler. Handles pages reported by the
 * hardware as being corrupted usually due to a multi-bit ECC memory or cache
 * failure.
 * 
 * In addition there is a "soft offline" entry point that allows stop using
 * not-yet-corrupted-by-suspicious pages without killing anything.
 *
 * Handles page cache pages in various states.	The tricky part
 * here is that we can access any page asynchronously in respect to 
 * other VM users, because memory failures could happen anytime and 
 * anywhere. This could violate some of their assumptions. This is why 
 * this code has to be extremely careful. Generally it tries to use 
 * normal locking rules, as in get the standard locks, even if that means 
 * the error handling takes potentially a long time.
 *
 * It can be very tempting to add handling for obscure cases here.
 * In general any code for handling new cases should only be added iff:
 * - You know how to test it.
 * - You have a test that can be added to mce-test
 *   https://git.kernel.org/cgit/utils/cpu/mce/mce-test.git/
 * - The case actually shows up as a frequent (top 10) page state in
 *   tools/vm/page-types when running a real workload.
 * 
 * There are several operations here with exponential complexity because
 * of unsuitable VM data structures. For example the operation to map back 
 * from RMAP chains to processes has to walk the complete process list and 
 * has non linear complexity with the number. But since memory corruptions
 * are rare we hope to get away with this. This avoids impacting the core 
 * VM.
 */
#include <linux/kernel.h>
#include <linux/mm.h>
#include <linux/page-flags.h>
#include <linux/kernel-page-flags.h>
#include <linux/sched/signal.h>
#include <linux/sched/task.h>
#include <linux/ksm.h>
#include <linux/rmap.h>
#include <linux/export.h>
#include <linux/pagemap.h>
#include <linux/swap.h>
#include <linux/backing-dev.h>
#include <linux/migrate.h>
#include <linux/suspend.h>
#include <linux/slab.h>
#include <linux/swapops.h>
#include <linux/hugetlb.h>
#include <linux/memory_hotplug.h>
#include <linux/mm_inline.h>
#include <linux/memremap.h>
#include <linux/kfifo.h>
#include <linux/ratelimit.h>
#include <linux/page-isolation.h>
#include "internal.h"
#include "ras/ras_event.h"

int sysctl_memory_failure_early_kill __read_mostly = 0;

int sysctl_memory_failure_recovery __read_mostly = 1;

atomic_long_t num_poisoned_pages __read_mostly = ATOMIC_LONG_INIT(0);

static bool page_handle_poison(struct page *page, bool hugepage_or_freepage, bool release)
{
	if (hugepage_or_freepage) {
		/*
		 * Doing this check for free pages is also fine since dissolve_free_huge_page
		 * returns 0 for non-hugetlb pages as well.
		 */
		if (dissolve_free_huge_page(page) || !take_page_off_buddy(page))
			/*
			 * We could fail to take off the target page from buddy
			 * for example due to racy page allocaiton, but that's
			 * acceptable because soft-offlined page is not broken
			 * and if someone really want to use it, they should
			 * take it.
			 */
			return false;
	}

	SetPageHWPoison(page);
	if (release)
		put_page(page);
	page_ref_inc(page);
	num_poisoned_pages_inc();

	return true;
}

#if defined(CONFIG_HWPOISON_INJECT) || defined(CONFIG_HWPOISON_INJECT_MODULE)

u32 hwpoison_filter_enable = 0;
u32 hwpoison_filter_dev_major = ~0U;
u32 hwpoison_filter_dev_minor = ~0U;
u64 hwpoison_filter_flags_mask;
u64 hwpoison_filter_flags_value;
EXPORT_SYMBOL_GPL(hwpoison_filter_enable);
EXPORT_SYMBOL_GPL(hwpoison_filter_dev_major);
EXPORT_SYMBOL_GPL(hwpoison_filter_dev_minor);
EXPORT_SYMBOL_GPL(hwpoison_filter_flags_mask);
EXPORT_SYMBOL_GPL(hwpoison_filter_flags_value);

static int hwpoison_filter_dev(struct page *p)
{
	struct address_space *mapping;
	dev_t dev;

	if (hwpoison_filter_dev_major == ~0U &&
	    hwpoison_filter_dev_minor == ~0U)
		return 0;

	/*
	 * page_mapping() does not accept slab pages.
	 */
	if (PageSlab(p))
		return -EINVAL;

	mapping = page_mapping(p);
	if (mapping == NULL || mapping->host == NULL)
		return -EINVAL;

	dev = mapping->host->i_sb->s_dev;
	if (hwpoison_filter_dev_major != ~0U &&
	    hwpoison_filter_dev_major != MAJOR(dev))
		return -EINVAL;
	if (hwpoison_filter_dev_minor != ~0U &&
	    hwpoison_filter_dev_minor != MINOR(dev))
		return -EINVAL;

	return 0;
}

static int hwpoison_filter_flags(struct page *p)
{
	if (!hwpoison_filter_flags_mask)
		return 0;

	if ((stable_page_flags(p) & hwpoison_filter_flags_mask) ==
				    hwpoison_filter_flags_value)
		return 0;
	else
		return -EINVAL;
}

/*
 * This allows stress tests to limit test scope to a collection of tasks
 * by putting them under some memcg. This prevents killing unrelated/important
 * processes such as /sbin/init. Note that the target task may share clean
 * pages with init (eg. libc text), which is harmless. If the target task
 * share _dirty_ pages with another task B, the test scheme must make sure B
 * is also included in the memcg. At last, due to race conditions this filter
 * can only guarantee that the page either belongs to the memcg tasks, or is
 * a freed page.
 */
#ifdef CONFIG_MEMCG
u64 hwpoison_filter_memcg;
EXPORT_SYMBOL_GPL(hwpoison_filter_memcg);
static int hwpoison_filter_task(struct page *p)
{
	if (!hwpoison_filter_memcg)
		return 0;

	if (page_cgroup_ino(p) != hwpoison_filter_memcg)
		return -EINVAL;

	return 0;
}
#else
static int hwpoison_filter_task(struct page *p) { return 0; }
#endif

int hwpoison_filter(struct page *p)
{
	if (!hwpoison_filter_enable)
		return 0;

	if (hwpoison_filter_dev(p))
		return -EINVAL;

	if (hwpoison_filter_flags(p))
		return -EINVAL;

	if (hwpoison_filter_task(p))
		return -EINVAL;

	return 0;
}
#else
int hwpoison_filter(struct page *p)
{
	return 0;
}
#endif

EXPORT_SYMBOL_GPL(hwpoison_filter);

/*
 * Kill all processes that have a poisoned page mapped and then isolate
 * the page.
 *
 * General strategy:
 * Find all processes having the page mapped and kill them.
 * But we keep a page reference around so that the page is not
 * actually freed yet.
 * Then stash the page away
 *
 * There's no convenient way to get back to mapped processes
 * from the VMAs. So do a brute-force search over all
 * running processes.
 *
 * Remember that machine checks are not common (or rather
 * if they are common you have other problems), so this shouldn't
 * be a performance issue.
 *
 * Also there are some races possible while we get from the
 * error detection to actually handle it.
 */

struct to_kill {
	struct list_head nd;
	struct task_struct *tsk;
	unsigned long addr;
	short size_shift;
};

/*
 * Send all the processes who have the page mapped a signal.
 * ``action optional'' if they are not immediately affected by the error
 * ``action required'' if error happened in current execution context
 */
static int kill_proc(struct to_kill *tk, unsigned long pfn, int flags)
{
	struct task_struct *t = tk->tsk;
	short addr_lsb = tk->size_shift;
	int ret = 0;

	pr_err("Memory failure: %#lx: Sending SIGBUS to %s:%d due to hardware memory corruption\n",
			pfn, t->comm, t->pid);

	if (flags & MF_ACTION_REQUIRED) {
		if (t == current)
			ret = force_sig_mceerr(BUS_MCEERR_AR,
					 (void __user *)tk->addr, addr_lsb);
		else
			/* Signal other processes sharing the page if they have PF_MCE_EARLY set. */
			ret = send_sig_mceerr(BUS_MCEERR_AO, (void __user *)tk->addr,
				addr_lsb, t);
	} else {
		/*
		 * Don't use force here, it's convenient if the signal
		 * can be temporarily blocked.
		 * This could cause a loop when the user sets SIGBUS
		 * to SIG_IGN, but hopefully no one will do that?
		 */
		ret = send_sig_mceerr(BUS_MCEERR_AO, (void __user *)tk->addr,
				      addr_lsb, t);  /* synchronous? */
	}
	if (ret < 0)
		pr_info("Memory failure: Error sending signal to %s:%d: %d\n",
			t->comm, t->pid, ret);
	return ret;
}

/*
 * Unknown page type encountered. Try to check whether it can turn PageLRU by
 * lru_add_drain_all, or a free page by reclaiming slabs when possible.
 */
void shake_page(struct page *p, int access)
{
	if (PageHuge(p))
		return;

	if (!PageSlab(p)) {
		lru_add_drain_all();
		if (PageLRU(p) || is_free_buddy_page(p))
			return;
	}

	/*
	 * Only call shrink_node_slabs here (which would also shrink
	 * other caches) if access is not potentially fatal.
	 */
	if (access)
		drop_slab_node(page_to_nid(p));
}
EXPORT_SYMBOL_GPL(shake_page);

static unsigned long dev_pagemap_mapping_shift(struct page *page,
		struct vm_area_struct *vma)
{
	unsigned long address = vma_address(page, vma);
	pgd_t *pgd;
	p4d_t *p4d;
	pud_t *pud;
	pmd_t *pmd;
	pte_t *pte;

	pgd = pgd_offset(vma->vm_mm, address);
	if (!pgd_present(*pgd))
		return 0;
	p4d = p4d_offset(pgd, address);
	if (!p4d_present(*p4d))
		return 0;
	pud = pud_offset(p4d, address);
	if (!pud_present(*pud))
		return 0;
	if (pud_devmap(*pud))
		return PUD_SHIFT;
	pmd = pmd_offset(pud, address);
	if (!pmd_present(*pmd))
		return 0;
	if (pmd_devmap(*pmd))
		return PMD_SHIFT;
	pte = pte_offset_map(pmd, address);
	if (!pte_present(*pte))
		return 0;
	if (pte_devmap(*pte))
		return PAGE_SHIFT;
	return 0;
}

/*
 * Failure handling: if we can't find or can't kill a process there's
 * not much we can do.	We just print a message and ignore otherwise.
 */

/*
 * Schedule a process for later kill.
 * Uses GFP_ATOMIC allocations to avoid potential recursions in the VM.
 */
static void add_to_kill(struct task_struct *tsk, struct page *p,
		       struct vm_area_struct *vma,
		       struct list_head *to_kill)
{
	struct to_kill *tk;

	tk = kmalloc(sizeof(struct to_kill), GFP_ATOMIC);
	if (!tk) {
		pr_err("Memory failure: Out of memory while machine check handling\n");
		return;
	}

	tk->addr = page_address_in_vma(p, vma);
	if (is_zone_device_page(p))
		tk->size_shift = dev_pagemap_mapping_shift(p, vma);
	else
		tk->size_shift = page_shift(compound_head(p));

	/*
	 * Send SIGKILL if "tk->addr == -EFAULT". Also, as
	 * "tk->size_shift" is always non-zero for !is_zone_device_page(),
	 * so "tk->size_shift == 0" effectively checks no mapping on
	 * ZONE_DEVICE. Indeed, when a devdax page is mmapped N times
	 * to a process' address space, it's possible not all N VMAs
	 * contain mappings for the page, but at least one VMA does.
	 * Only deliver SIGBUS with payload derived from the VMA that
	 * has a mapping for the page.
	 */
	if (tk->addr == -EFAULT) {
		pr_info("Memory failure: Unable to find user space address %lx in %s\n",
			page_to_pfn(p), tsk->comm);
	} else if (tk->size_shift == 0) {
		kfree(tk);
		return;
	}

	get_task_struct(tsk);
	tk->tsk = tsk;
	list_add_tail(&tk->nd, to_kill);
}

/*
 * Kill the processes that have been collected earlier.
 *
 * Only do anything when DOIT is set, otherwise just free the list
 * (this is used for clean pages which do not need killing)
 * Also when FAIL is set do a force kill because something went
 * wrong earlier.
 */
static void kill_procs(struct list_head *to_kill, int forcekill, bool fail,
		unsigned long pfn, int flags)
{
	struct to_kill *tk, *next;

	list_for_each_entry_safe (tk, next, to_kill, nd) {
		if (forcekill) {
			/*
			 * In case something went wrong with munmapping
			 * make sure the process doesn't catch the
			 * signal and then access the memory. Just kill it.
			 */
			if (fail || tk->addr == -EFAULT) {
				pr_err("Memory failure: %#lx: forcibly killing %s:%d because of failure to unmap corrupted page\n",
				       pfn, tk->tsk->comm, tk->tsk->pid);
				do_send_sig_info(SIGKILL, SEND_SIG_PRIV,
						 tk->tsk, PIDTYPE_PID);
			}

			/*
			 * In theory the process could have mapped
			 * something else on the address in-between. We could
			 * check for that, but we need to tell the
			 * process anyways.
			 */
			else if (kill_proc(tk, pfn, flags) < 0)
				pr_err("Memory failure: %#lx: Cannot send advisory machine check signal to %s:%d\n",
				       pfn, tk->tsk->comm, tk->tsk->pid);
		}
		put_task_struct(tk->tsk);
		kfree(tk);
	}
}

/*
 * Find a dedicated thread which is supposed to handle SIGBUS(BUS_MCEERR_AO)
 * on behalf of the thread group. Return task_struct of the (first found)
 * dedicated thread if found, and return NULL otherwise.
 *
 * We already hold read_lock(&tasklist_lock) in the caller, so we don't
 * have to call rcu_read_lock/unlock() in this function.
 */
static struct task_struct *find_early_kill_thread(struct task_struct *tsk)
{
	struct task_struct *t;

	for_each_thread(tsk, t) {
		if (t->flags & PF_MCE_PROCESS) {
			if (t->flags & PF_MCE_EARLY)
				return t;
		} else {
			if (sysctl_memory_failure_early_kill)
				return t;
		}
	}
	return NULL;
}

/*
 * Determine whether a given process is "early kill" process which expects
 * to be signaled when some page under the process is hwpoisoned.
 * Return task_struct of the dedicated thread (main thread unless explicitly
 * specified) if the process is "early kill" and otherwise returns NULL.
 *
 * Note that the above is true for Action Optional case. For Action Required
 * case, it's only meaningful to the current thread which need to be signaled
 * with SIGBUS, this error is Action Optional for other non current
 * processes sharing the same error page,if the process is "early kill", the
 * task_struct of the dedicated thread will also be returned.
 */
static struct task_struct *task_early_kill(struct task_struct *tsk,
					   int force_early)
{
	if (!tsk->mm)
		return NULL;
	/*
	 * Comparing ->mm here because current task might represent
	 * a subthread, while tsk always points to the main thread.
	 */
	if (force_early && tsk->mm == current->mm)
		return current;

	return find_early_kill_thread(tsk);
}

/*
 * Collect processes when the error hit an anonymous page.
 */
static void collect_procs_anon(struct page *page, struct list_head *to_kill,
				int force_early)
{
	struct vm_area_struct *vma;
	struct task_struct *tsk;
	struct anon_vma *av;
	pgoff_t pgoff;

	av = page_lock_anon_vma_read(page);
	if (av == NULL)	/* Not actually mapped anymore */
		return;

	pgoff = page_to_pgoff(page);
	read_lock(&tasklist_lock);
	for_each_process (tsk) {
		struct anon_vma_chain *vmac;
		struct task_struct *t = task_early_kill(tsk, force_early);

		if (!t)
			continue;
		anon_vma_interval_tree_foreach(vmac, &av->rb_root,
					       pgoff, pgoff) {
			vma = vmac->vma;
			if (!page_mapped_in_vma(page, vma))
				continue;
			if (vma->vm_mm == t->mm)
				add_to_kill(t, page, vma, to_kill);
		}
	}
	read_unlock(&tasklist_lock);
	page_unlock_anon_vma_read(av);
}

/*
 * Collect processes when the error hit a file mapped page.
 */
static void collect_procs_file(struct page *page, struct list_head *to_kill,
				int force_early)
{
	struct vm_area_struct *vma;
	struct task_struct *tsk;
	struct address_space *mapping = page->mapping;
	pgoff_t pgoff;

	i_mmap_lock_read(mapping);
	read_lock(&tasklist_lock);
	pgoff = page_to_pgoff(page);
	for_each_process(tsk) {
		struct task_struct *t = task_early_kill(tsk, force_early);

		if (!t)
			continue;
		vma_interval_tree_foreach(vma, &mapping->i_mmap, pgoff,
				      pgoff) {
			/*
			 * Send early kill signal to tasks where a vma covers
			 * the page but the corrupted page is not necessarily
			 * mapped it in its pte.
			 * Assume applications who requested early kill want
			 * to be informed of all such data corruptions.
			 */
			if (vma->vm_mm == t->mm)
				add_to_kill(t, page, vma, to_kill);
		}
	}
	read_unlock(&tasklist_lock);
	i_mmap_unlock_read(mapping);
}

/*
 * Collect the processes who have the corrupted page mapped to kill.
 */
static void collect_procs(struct page *page, struct list_head *tokill,
				int force_early)
{
	if (!page->mapping)
		return;

	if (PageAnon(page))
		collect_procs_anon(page, tokill, force_early);
	else
		collect_procs_file(page, tokill, force_early);
}

static const char *action_name[] = {
	[MF_IGNORED] = "Ignored",
	[MF_FAILED] = "Failed",
	[MF_DELAYED] = "Delayed",
	[MF_RECOVERED] = "Recovered",
};

static const char * const action_page_types[] = {
	[MF_MSG_KERNEL]			= "reserved kernel page",
	[MF_MSG_KERNEL_HIGH_ORDER]	= "high-order kernel page",
	[MF_MSG_SLAB]			= "kernel slab page",
	[MF_MSG_DIFFERENT_COMPOUND]	= "different compound page after locking",
	[MF_MSG_POISONED_HUGE]		= "huge page already hardware poisoned",
	[MF_MSG_HUGE]			= "huge page",
	[MF_MSG_FREE_HUGE]		= "free huge page",
	[MF_MSG_NON_PMD_HUGE]		= "non-pmd-sized huge page",
	[MF_MSG_UNMAP_FAILED]		= "unmapping failed page",
	[MF_MSG_DIRTY_SWAPCACHE]	= "dirty swapcache page",
	[MF_MSG_CLEAN_SWAPCACHE]	= "clean swapcache page",
	[MF_MSG_DIRTY_MLOCKED_LRU]	= "dirty mlocked LRU page",
	[MF_MSG_CLEAN_MLOCKED_LRU]	= "clean mlocked LRU page",
	[MF_MSG_DIRTY_UNEVICTABLE_LRU]	= "dirty unevictable LRU page",
	[MF_MSG_CLEAN_UNEVICTABLE_LRU]	= "clean unevictable LRU page",
	[MF_MSG_DIRTY_LRU]		= "dirty LRU page",
	[MF_MSG_CLEAN_LRU]		= "clean LRU page",
	[MF_MSG_TRUNCATED_LRU]		= "already truncated LRU page",
	[MF_MSG_BUDDY]			= "free buddy page",
	[MF_MSG_BUDDY_2ND]		= "free buddy page (2nd try)",
	[MF_MSG_DAX]			= "dax page",
	[MF_MSG_UNSPLIT_THP]		= "unsplit thp",
	[MF_MSG_UNKNOWN]		= "unknown page",
};

/*
 * XXX: It is possible that a page is isolated from LRU cache,
 * and then kept in swap cache or failed to remove from page cache.
 * The page count will stop it from being freed by unpoison.
 * Stress tests should be aware of this memory leak problem.
 */
static int delete_from_lru_cache(struct page *p)
{
	if (!isolate_lru_page(p)) {
		/*
		 * Clear sensible page flags, so that the buddy system won't
		 * complain when the page is unpoison-and-freed.
		 */
		ClearPageActive(p);
		ClearPageUnevictable(p);

		/*
		 * Poisoned page might never drop its ref count to 0 so we have
		 * to uncharge it manually from its memcg.
		 */
		mem_cgroup_uncharge(p);

		/*
		 * drop the page count elevated by isolate_lru_page()
		 */
		put_page(p);
		return 0;
	}
	return -EIO;
}

static int truncate_error_page(struct page *p, unsigned long pfn,
				struct address_space *mapping)
{
	int ret = MF_FAILED;

	if (mapping->a_ops->error_remove_page) {
		int err = mapping->a_ops->error_remove_page(mapping, p);

		if (err != 0) {
			pr_info("Memory failure: %#lx: Failed to punch page: %d\n",
				pfn, err);
		} else if (page_has_private(p) &&
			   !try_to_release_page(p, GFP_NOIO)) {
			pr_info("Memory failure: %#lx: failed to release buffers\n",
				pfn);
		} else {
			ret = MF_RECOVERED;
		}
	} else {
		/*
		 * If the file system doesn't support it just invalidate
		 * This fails on dirty or anything with private pages
		 */
		if (invalidate_inode_page(p))
			ret = MF_RECOVERED;
		else
			pr_info("Memory failure: %#lx: Failed to invalidate\n",
				pfn);
	}

	return ret;
}

/*
 * Error hit kernel page.
 * Do nothing, try to be lucky and not touch this instead. For a few cases we
 * could be more sophisticated.
 */
static int me_kernel(struct page *p, unsigned long pfn)
{
	return MF_IGNORED;
}

/*
 * Page in unknown state. Do nothing.
 */
static int me_unknown(struct page *p, unsigned long pfn)
{
	pr_err("Memory failure: %#lx: Unknown page state\n", pfn);
	return MF_FAILED;
}

/*
 * Clean (or cleaned) page cache page.
 */
static int me_pagecache_clean(struct page *p, unsigned long pfn)
{
	struct address_space *mapping;

	delete_from_lru_cache(p);

	/*
	 * For anonymous pages we're done the only reference left
	 * should be the one m_f() holds.
	 */
	if (PageAnon(p))
		return MF_RECOVERED;

	/*
	 * Now truncate the page in the page cache. This is really
	 * more like a "temporary hole punch"
	 * Don't do this for block devices when someone else
	 * has a reference, because it could be file system metadata
	 * and that's not safe to truncate.
	 */
	mapping = page_mapping(p);
	if (!mapping) {
		/*
		 * Page has been teared down in the meanwhile
		 */
		return MF_FAILED;
	}

	/*
	 * Truncation is a bit tricky. Enable it per file system for now.
	 *
	 * Open: to take i_mutex or not for this? Right now we don't.
	 */
	return truncate_error_page(p, pfn, mapping);
}

/*
 * Dirty pagecache page
 * Issues: when the error hit a hole page the error is not properly
 * propagated.
 */
static int me_pagecache_dirty(struct page *p, unsigned long pfn)
{
	struct address_space *mapping = page_mapping(p);

	SetPageError(p);
	/* TBD: print more information about the file. */
	if (mapping) {
		/*
		 * IO error will be reported by write(), fsync(), etc.
		 * who check the mapping.
		 * This way the application knows that something went
		 * wrong with its dirty file data.
		 *
		 * There's one open issue:
		 *
		 * The EIO will be only reported on the next IO
		 * operation and then cleared through the IO map.
		 * Normally Linux has two mechanisms to pass IO error
		 * first through the AS_EIO flag in the address space
		 * and then through the PageError flag in the page.
		 * Since we drop pages on memory failure handling the
		 * only mechanism open to use is through AS_AIO.
		 *
		 * This has the disadvantage that it gets cleared on
		 * the first operation that returns an error, while
		 * the PageError bit is more sticky and only cleared
		 * when the page is reread or dropped.  If an
		 * application assumes it will always get error on
		 * fsync, but does other operations on the fd before
		 * and the page is dropped between then the error
		 * will not be properly reported.
		 *
		 * This can already happen even without hwpoisoned
		 * pages: first on metadata IO errors (which only
		 * report through AS_EIO) or when the page is dropped
		 * at the wrong time.
		 *
		 * So right now we assume that the application DTRT on
		 * the first EIO, but we're not worse than other parts
		 * of the kernel.
		 */
		mapping_set_error(mapping, -EIO);
	}

	return me_pagecache_clean(p, pfn);
}

/*
 * Clean and dirty swap cache.
 *
 * Dirty swap cache page is tricky to handle. The page could live both in page
 * cache and swap cache(ie. page is freshly swapped in). So it could be
 * referenced concurrently by 2 types of PTEs:
 * normal PTEs and swap PTEs. We try to handle them consistently by calling
 * try_to_unmap(TTU_IGNORE_HWPOISON) to convert the normal PTEs to swap PTEs,
 * and then
 *      - clear dirty bit to prevent IO
 *      - remove from LRU
 *      - but keep in the swap cache, so that when we return to it on
 *        a later page fault, we know the application is accessing
 *        corrupted data and shall be killed (we installed simple
 *        interception code in do_swap_page to catch it).
 *
 * Clean swap cache pages can be directly isolated. A later page fault will
 * bring in the known good data from disk.
 */
static int me_swapcache_dirty(struct page *p, unsigned long pfn)
{
	ClearPageDirty(p);
	/* Trigger EIO in shmem: */
	ClearPageUptodate(p);

	if (!delete_from_lru_cache(p))
		return MF_DELAYED;
	else
		return MF_FAILED;
}

static int me_swapcache_clean(struct page *p, unsigned long pfn)
{
	delete_from_swap_cache(p);

	if (!delete_from_lru_cache(p))
		return MF_RECOVERED;
	else
		return MF_FAILED;
}

/*
 * Huge pages. Needs work.
 * Issues:
 * - Error on hugepage is contained in hugepage unit (not in raw page unit.)
 *   To narrow down kill region to one page, we need to break up pmd.
 */
static int me_huge_page(struct page *p, unsigned long pfn)
{
	int res;
	struct page *hpage = compound_head(p);
	struct address_space *mapping;

	if (!PageHuge(hpage))
		return MF_DELAYED;

	mapping = page_mapping(hpage);
	if (mapping) {
		res = truncate_error_page(hpage, pfn, mapping);
	} else {
		res = MF_FAILED;
		unlock_page(hpage);
		/*
		 * migration entry prevents later access on error anonymous
		 * hugepage, so we can free and dissolve it into buddy to
		 * save healthy subpages.
		 */
		if (PageAnon(hpage))
			put_page(hpage);
		if (!dissolve_free_huge_page(p) && take_page_off_buddy(p)) {
			page_ref_inc(p);
			res = MF_RECOVERED;
		}
		lock_page(hpage);
	}

	return res;
}

/*
 * Various page states we can handle.
 *
 * A page state is defined by its current page->flags bits.
 * The table matches them in order and calls the right handler.
 *
 * This is quite tricky because we can access page at any time
 * in its live cycle, so all accesses have to be extremely careful.
 *
 * This is not complete. More states could be added.
 * For any missing state don't attempt recovery.
 */

#define dirty		(1UL << PG_dirty)
#define sc		((1UL << PG_swapcache) | (1UL << PG_swapbacked))
#define unevict		(1UL << PG_unevictable)
#define mlock		(1UL << PG_mlocked)
#define lru		(1UL << PG_lru)
#define head		(1UL << PG_head)
#define slab		(1UL << PG_slab)
#define reserved	(1UL << PG_reserved)

static struct page_state {
	unsigned long mask;
	unsigned long res;
	enum mf_action_page_type type;
	int (*action)(struct page *p, unsigned long pfn);
} error_states[] = {
	{ reserved,	reserved,	MF_MSG_KERNEL,	me_kernel },
	/*
	 * free pages are specially detected outside this table:
	 * PG_buddy pages only make a small fraction of all free pages.
	 */

	/*
	 * Could in theory check if slab page is free or if we can drop
	 * currently unused objects without touching them. But just
	 * treat it as standard kernel for now.
	 */
	{ slab,		slab,		MF_MSG_SLAB,	me_kernel },

	{ head,		head,		MF_MSG_HUGE,		me_huge_page },

	{ sc|dirty,	sc|dirty,	MF_MSG_DIRTY_SWAPCACHE,	me_swapcache_dirty },
	{ sc|dirty,	sc,		MF_MSG_CLEAN_SWAPCACHE,	me_swapcache_clean },

	{ mlock|dirty,	mlock|dirty,	MF_MSG_DIRTY_MLOCKED_LRU,	me_pagecache_dirty },
	{ mlock|dirty,	mlock,		MF_MSG_CLEAN_MLOCKED_LRU,	me_pagecache_clean },

	{ unevict|dirty, unevict|dirty,	MF_MSG_DIRTY_UNEVICTABLE_LRU,	me_pagecache_dirty },
	{ unevict|dirty, unevict,	MF_MSG_CLEAN_UNEVICTABLE_LRU,	me_pagecache_clean },

	{ lru|dirty,	lru|dirty,	MF_MSG_DIRTY_LRU,	me_pagecache_dirty },
	{ lru|dirty,	lru,		MF_MSG_CLEAN_LRU,	me_pagecache_clean },

	/*
	 * Catchall entry: must be at end.
	 */
	{ 0,		0,		MF_MSG_UNKNOWN,	me_unknown },
};

#undef dirty
#undef sc
#undef unevict
#undef mlock
#undef lru
#undef head
#undef slab
#undef reserved

/*
 * "Dirty/Clean" indication is not 100% accurate due to the possibility of
 * setting PG_dirty outside page lock. See also comment above set_page_dirty().
 */
static void action_result(unsigned long pfn, enum mf_action_page_type type,
			  enum mf_result result)
{
	trace_memory_failure_event(pfn, type, result);

	pr_err("Memory failure: %#lx: recovery action for %s: %s\n",
		pfn, action_page_types[type], action_name[result]);
}

static int page_action(struct page_state *ps, struct page *p,
			unsigned long pfn)
{
	int result;
	int count;

	result = ps->action(p, pfn);

	count = page_count(p) - 1;
	if (ps->action == me_swapcache_dirty && result == MF_DELAYED)
		count--;
	if (count > 0) {
		pr_err("Memory failure: %#lx: %s still referenced by %d users\n",
		       pfn, action_page_types[ps->type], count);
		result = MF_FAILED;
	}
	action_result(pfn, ps->type, result);

	/* Could do more checks here if page looks ok */
	/*
	 * Could adjust zone counters here to correct for the missing page.
	 */

	return (result == MF_RECOVERED || result == MF_DELAYED) ? 0 : -EBUSY;
}

/**
 * __get_hwpoison_page() - Get refcount for memory error handling:
 * @page:	raw error page (hit by memory error)
 *
 * Return: return 0 if failed to grab the refcount, otherwise true (some
 * non-zero value.)
 */
<<<<<<< HEAD
static int get_hwpoison_page(struct page *page)
=======
static int __get_hwpoison_page(struct page *page)
>>>>>>> f642729d
{
	struct page *head = compound_head(page);

	if (!PageHuge(head) && PageTransHuge(head)) {
		/*
		 * Non anonymous thp exists only in allocation/free time. We
		 * can't handle such a case correctly, so let's give it up.
		 * This should be better than triggering BUG_ON when kernel
		 * tries to touch the "partially handled" page.
		 */
		if (!PageAnon(head)) {
			pr_err("Memory failure: %#lx: non anonymous thp\n",
				page_to_pfn(page));
			return 0;
		}
	}

	if (get_page_unless_zero(head)) {
		if (head == compound_head(page))
			return 1;

		pr_info("Memory failure: %#lx cannot catch tail\n",
			page_to_pfn(page));
		put_page(head);
	}

	return 0;
}
<<<<<<< HEAD
=======

/*
 * Safely get reference count of an arbitrary page.
 *
 * Returns 0 for a free page, 1 for an in-use page,
 * -EIO for a page-type we cannot handle and -EBUSY if we raced with an
 * allocation.
 * We only incremented refcount in case the page was already in-use and it
 * is a known type we can handle.
 */
static int get_any_page(struct page *p, unsigned long flags)
{
	int ret = 0, pass = 0;
	bool count_increased = false;

	if (flags & MF_COUNT_INCREASED)
		count_increased = true;

try_again:
	if (!count_increased && !__get_hwpoison_page(p)) {
		if (page_count(p)) {
			/* We raced with an allocation, retry. */
			if (pass++ < 3)
				goto try_again;
			ret = -EBUSY;
		} else if (!PageHuge(p) && !is_free_buddy_page(p)) {
			/* We raced with put_page, retry. */
			if (pass++ < 3)
				goto try_again;
			ret = -EIO;
		}
	} else {
		if (PageHuge(p) || PageLRU(p) || __PageMovable(p)) {
			ret = 1;
		} else {
			/*
			 * A page we cannot handle. Check whether we can turn
			 * it into something we can handle.
			 */
			if (pass++ < 3) {
				put_page(p);
				shake_page(p, 1);
				count_increased = false;
				goto try_again;
			}
			put_page(p);
			ret = -EIO;
		}
	}

	return ret;
}

static int get_hwpoison_page(struct page *p, unsigned long flags,
			     enum mf_flags ctxt)
{
	int ret;

	zone_pcp_disable(page_zone(p));
	if (ctxt == MF_SOFT_OFFLINE)
		ret = get_any_page(p, flags);
	else
		ret = __get_hwpoison_page(p);
	zone_pcp_enable(page_zone(p));

	return ret;
}
>>>>>>> f642729d

/*
 * Do all that is necessary to remove user space mappings. Unmap
 * the pages and send SIGBUS to the processes if the data was dirty.
 */
static bool hwpoison_user_mappings(struct page *p, unsigned long pfn,
				  int flags, struct page **hpagep)
{
	enum ttu_flags ttu = TTU_IGNORE_MLOCK;
	struct address_space *mapping;
	LIST_HEAD(tokill);
	bool unmap_success = true;
	int kill = 1, forcekill;
	struct page *hpage = *hpagep;
	bool mlocked = PageMlocked(hpage);

	/*
	 * Here we are interested only in user-mapped pages, so skip any
	 * other types of pages.
	 */
	if (PageReserved(p) || PageSlab(p))
		return true;
	if (!(PageLRU(hpage) || PageHuge(p)))
		return true;

	/*
	 * This check implies we don't kill processes if their pages
	 * are in the swap cache early. Those are always late kills.
	 */
	if (!page_mapped(hpage))
		return true;

	if (PageKsm(p)) {
		pr_err("Memory failure: %#lx: can't handle KSM pages.\n", pfn);
		return false;
	}

	if (PageSwapCache(p)) {
		pr_err("Memory failure: %#lx: keeping poisoned page in swap cache\n",
			pfn);
		ttu |= TTU_IGNORE_HWPOISON;
	}

	/*
	 * Propagate the dirty bit from PTEs to struct page first, because we
	 * need this to decide if we should kill or just drop the page.
	 * XXX: the dirty test could be racy: set_page_dirty() may not always
	 * be called inside page lock (it's recommended but not enforced).
	 */
	mapping = page_mapping(hpage);
	if (!(flags & MF_MUST_KILL) && !PageDirty(hpage) && mapping &&
	    mapping_can_writeback(mapping)) {
		if (page_mkclean(hpage)) {
			SetPageDirty(hpage);
		} else {
			kill = 0;
			ttu |= TTU_IGNORE_HWPOISON;
			pr_info("Memory failure: %#lx: corrupted page was clean: dropped without side effects\n",
				pfn);
		}
	}

	/*
	 * First collect all the processes that have the page
	 * mapped in dirty form.  This has to be done before try_to_unmap,
	 * because ttu takes the rmap data structures down.
	 *
	 * Error handling: We ignore errors here because
	 * there's nothing that can be done.
	 */
	if (kill)
		collect_procs(hpage, &tokill, flags & MF_ACTION_REQUIRED);

	if (!PageHuge(hpage)) {
		unmap_success = try_to_unmap(hpage, ttu);
	} else {
		if (!PageAnon(hpage)) {
			/*
			 * For hugetlb pages in shared mappings, try_to_unmap
			 * could potentially call huge_pmd_unshare.  Because of
			 * this, take semaphore in write mode here and set
			 * TTU_RMAP_LOCKED to indicate we have taken the lock
			 * at this higer level.
			 */
			mapping = hugetlb_page_mapping_lock_write(hpage);
			if (mapping) {
				unmap_success = try_to_unmap(hpage,
						     ttu|TTU_RMAP_LOCKED);
				i_mmap_unlock_write(mapping);
			} else {
				pr_info("Memory failure: %#lx: could not lock mapping for mapped huge page\n", pfn);
				unmap_success = false;
			}
		} else {
			unmap_success = try_to_unmap(hpage, ttu);
		}
	}
	if (!unmap_success)
		pr_err("Memory failure: %#lx: failed to unmap page (mapcount=%d)\n",
		       pfn, page_mapcount(hpage));

	/*
	 * try_to_unmap() might put mlocked page in lru cache, so call
	 * shake_page() again to ensure that it's flushed.
	 */
	if (mlocked)
		shake_page(hpage, 0);

	/*
	 * Now that the dirty bit has been propagated to the
	 * struct page and all unmaps done we can decide if
	 * killing is needed or not.  Only kill when the page
	 * was dirty or the process is not restartable,
	 * otherwise the tokill list is merely
	 * freed.  When there was a problem unmapping earlier
	 * use a more force-full uncatchable kill to prevent
	 * any accesses to the poisoned memory.
	 */
	forcekill = PageDirty(hpage) || (flags & MF_MUST_KILL);
	kill_procs(&tokill, forcekill, !unmap_success, pfn, flags);

	return unmap_success;
}

static int identify_page_state(unsigned long pfn, struct page *p,
				unsigned long page_flags)
{
	struct page_state *ps;

	/*
	 * The first check uses the current page flags which may not have any
	 * relevant information. The second check with the saved page flags is
	 * carried out only if the first check can't determine the page status.
	 */
	for (ps = error_states;; ps++)
		if ((p->flags & ps->mask) == ps->res)
			break;

	page_flags |= (p->flags & (1UL << PG_dirty));

	if (!ps->mask)
		for (ps = error_states;; ps++)
			if ((page_flags & ps->mask) == ps->res)
				break;
	return page_action(ps, p, pfn);
}

static int try_to_split_thp_page(struct page *page, const char *msg)
{
	lock_page(page);
	if (!PageAnon(page) || unlikely(split_huge_page(page))) {
		unsigned long pfn = page_to_pfn(page);

		unlock_page(page);
		if (!PageAnon(page))
			pr_info("%s: %#lx: non anonymous thp\n", msg, pfn);
		else
			pr_info("%s: %#lx: thp split failed\n", msg, pfn);
		put_page(page);
		return -EBUSY;
	}
	unlock_page(page);

	return 0;
}

static int memory_failure_hugetlb(unsigned long pfn, int flags)
{
	struct page *p = pfn_to_page(pfn);
	struct page *head = compound_head(p);
	int res;
	unsigned long page_flags;

	if (TestSetPageHWPoison(head)) {
		pr_err("Memory failure: %#lx: already hardware poisoned\n",
		       pfn);
		return 0;
	}

	num_poisoned_pages_inc();

	if (!(flags & MF_COUNT_INCREASED) && !get_hwpoison_page(p, flags, 0)) {
		/*
		 * Check "filter hit" and "race with other subpage."
		 */
		lock_page(head);
		if (PageHWPoison(head)) {
			if ((hwpoison_filter(p) && TestClearPageHWPoison(p))
			    || (p != head && TestSetPageHWPoison(head))) {
				num_poisoned_pages_dec();
				unlock_page(head);
				return 0;
			}
		}
		unlock_page(head);
		res = MF_FAILED;
		if (!dissolve_free_huge_page(p) && take_page_off_buddy(p)) {
			page_ref_inc(p);
			res = MF_RECOVERED;
		}
		action_result(pfn, MF_MSG_FREE_HUGE, res);
		return res == MF_RECOVERED ? 0 : -EBUSY;
	}

	lock_page(head);
	page_flags = head->flags;

	if (!PageHWPoison(head)) {
		pr_err("Memory failure: %#lx: just unpoisoned\n", pfn);
		num_poisoned_pages_dec();
		unlock_page(head);
		put_page(head);
		return 0;
	}

	/*
	 * TODO: hwpoison for pud-sized hugetlb doesn't work right now, so
	 * simply disable it. In order to make it work properly, we need
	 * make sure that:
	 *  - conversion of a pud that maps an error hugetlb into hwpoison
	 *    entry properly works, and
	 *  - other mm code walking over page table is aware of pud-aligned
	 *    hwpoison entries.
	 */
	if (huge_page_size(page_hstate(head)) > PMD_SIZE) {
		action_result(pfn, MF_MSG_NON_PMD_HUGE, MF_IGNORED);
		res = -EBUSY;
		goto out;
	}

	if (!hwpoison_user_mappings(p, pfn, flags, &head)) {
		action_result(pfn, MF_MSG_UNMAP_FAILED, MF_IGNORED);
		res = -EBUSY;
		goto out;
	}

	res = identify_page_state(pfn, p, page_flags);
out:
	unlock_page(head);
	return res;
}

static int memory_failure_dev_pagemap(unsigned long pfn, int flags,
		struct dev_pagemap *pgmap)
{
	struct page *page = pfn_to_page(pfn);
	const bool unmap_success = true;
	unsigned long size = 0;
	struct to_kill *tk;
	LIST_HEAD(tokill);
	int rc = -EBUSY;
	loff_t start;
	dax_entry_t cookie;

	if (flags & MF_COUNT_INCREASED)
		/*
		 * Drop the extra refcount in case we come from madvise().
		 */
		put_page(page);

	/* device metadata space is not recoverable */
	if (!pgmap_pfn_valid(pgmap, pfn)) {
		rc = -ENXIO;
		goto out;
	}

	/*
	 * Prevent the inode from being freed while we are interrogating
	 * the address_space, typically this would be handled by
	 * lock_page(), but dax pages do not use the page lock. This
	 * also prevents changes to the mapping of this pfn until
	 * poison signaling is complete.
	 */
	cookie = dax_lock_page(page);
	if (!cookie)
		goto out;

	if (hwpoison_filter(page)) {
		rc = 0;
		goto unlock;
	}

	if (pgmap->type == MEMORY_DEVICE_PRIVATE) {
		/*
		 * TODO: Handle HMM pages which may need coordination
		 * with device-side memory.
		 */
		goto unlock;
	}

	/*
	 * Use this flag as an indication that the dax page has been
	 * remapped UC to prevent speculative consumption of poison.
	 */
	SetPageHWPoison(page);

	/*
	 * Unlike System-RAM there is no possibility to swap in a
	 * different physical page at a given virtual address, so all
	 * userspace consumption of ZONE_DEVICE memory necessitates
	 * SIGBUS (i.e. MF_MUST_KILL)
	 */
	flags |= MF_ACTION_REQUIRED | MF_MUST_KILL;
	collect_procs(page, &tokill, flags & MF_ACTION_REQUIRED);

	list_for_each_entry(tk, &tokill, nd)
		if (tk->size_shift)
			size = max(size, 1UL << tk->size_shift);
	if (size) {
		/*
		 * Unmap the largest mapping to avoid breaking up
		 * device-dax mappings which are constant size. The
		 * actual size of the mapping being torn down is
		 * communicated in siginfo, see kill_proc()
		 */
		start = (page->index << PAGE_SHIFT) & ~(size - 1);
		unmap_mapping_range(page->mapping, start, start + size, 0);
	}
	kill_procs(&tokill, flags & MF_MUST_KILL, !unmap_success, pfn, flags);
	rc = 0;
unlock:
	dax_unlock_page(page, cookie);
out:
	/* drop pgmap ref acquired in caller */
	put_dev_pagemap(pgmap);
	action_result(pfn, MF_MSG_DAX, rc ? MF_FAILED : MF_RECOVERED);
	return rc;
}

/**
 * memory_failure - Handle memory failure of a page.
 * @pfn: Page Number of the corrupted page
 * @flags: fine tune action taken
 *
 * This function is called by the low level machine check code
 * of an architecture when it detects hardware memory corruption
 * of a page. It tries its best to recover, which includes
 * dropping pages, killing processes etc.
 *
 * The function is primarily of use for corruptions that
 * happen outside the current execution context (e.g. when
 * detected by a background scrubber)
 *
 * Must run in process context (e.g. a work queue) with interrupts
 * enabled and no spinlocks hold.
 */
int memory_failure(unsigned long pfn, int flags)
{
	struct page *p;
	struct page *hpage;
	struct page *orig_head;
	struct dev_pagemap *pgmap;
	int res;
	unsigned long page_flags;
	bool retry = true;

	if (!sysctl_memory_failure_recovery)
		panic("Memory failure on page %lx", pfn);

	p = pfn_to_online_page(pfn);
	if (!p) {
		if (pfn_valid(pfn)) {
			pgmap = get_dev_pagemap(pfn, NULL);
			if (pgmap)
				return memory_failure_dev_pagemap(pfn, flags,
								  pgmap);
		}
		pr_err("Memory failure: %#lx: memory outside kernel control\n",
			pfn);
		return -ENXIO;
	}

try_again:
	if (PageHuge(p))
		return memory_failure_hugetlb(pfn, flags);
	if (TestSetPageHWPoison(p)) {
		pr_err("Memory failure: %#lx: already hardware poisoned\n",
			pfn);
		return 0;
	}

	orig_head = hpage = compound_head(p);
	num_poisoned_pages_inc();

	/*
	 * We need/can do nothing about count=0 pages.
	 * 1) it's a free page, and therefore in safe hand:
	 *    prep_new_page() will be the gate keeper.
	 * 2) it's part of a non-compound high order page.
	 *    Implies some kernel user: cannot stop them from
	 *    R/W the page; let's pray that the page has been
	 *    used and will be freed some time later.
	 * In fact it's dangerous to directly bump up page count from 0,
	 * that may make page_ref_freeze()/page_ref_unfreeze() mismatch.
	 */
	if (!(flags & MF_COUNT_INCREASED) && !get_hwpoison_page(p, flags, 0)) {
		if (is_free_buddy_page(p)) {
			if (take_page_off_buddy(p)) {
				page_ref_inc(p);
				res = MF_RECOVERED;
			} else {
				/* We lost the race, try again */
				if (retry) {
					ClearPageHWPoison(p);
					num_poisoned_pages_dec();
					retry = false;
					goto try_again;
				}
				res = MF_FAILED;
			}
			action_result(pfn, MF_MSG_BUDDY, res);
			return res == MF_RECOVERED ? 0 : -EBUSY;
		} else {
			action_result(pfn, MF_MSG_KERNEL_HIGH_ORDER, MF_IGNORED);
			return -EBUSY;
		}
	}

	if (PageTransHuge(hpage)) {
		if (try_to_split_thp_page(p, "Memory Failure") < 0) {
			action_result(pfn, MF_MSG_UNSPLIT_THP, MF_IGNORED);
			return -EBUSY;
		}
		VM_BUG_ON_PAGE(!page_count(p), p);
	}

	/*
	 * We ignore non-LRU pages for good reasons.
	 * - PG_locked is only well defined for LRU pages and a few others
	 * - to avoid races with __SetPageLocked()
	 * - to avoid races with __SetPageSlab*() (and more non-atomic ops)
	 * The check (unnecessarily) ignores LRU pages being isolated and
	 * walked by the page reclaim code, however that's not a big loss.
	 */
	shake_page(p, 0);

	lock_page(p);

	/*
	 * The page could have changed compound pages during the locking.
	 * If this happens just bail out.
	 */
	if (PageCompound(p) && compound_head(p) != orig_head) {
		action_result(pfn, MF_MSG_DIFFERENT_COMPOUND, MF_IGNORED);
		res = -EBUSY;
		goto out;
	}

	/*
	 * We use page flags to determine what action should be taken, but
	 * the flags can be modified by the error containment action.  One
	 * example is an mlocked page, where PG_mlocked is cleared by
	 * page_remove_rmap() in try_to_unmap_one(). So to determine page status
	 * correctly, we save a copy of the page flags at this time.
	 */
	page_flags = p->flags;

	/*
	 * unpoison always clear PG_hwpoison inside page lock
	 */
	if (!PageHWPoison(p)) {
		pr_err("Memory failure: %#lx: just unpoisoned\n", pfn);
		num_poisoned_pages_dec();
		unlock_page(p);
		put_page(p);
		return 0;
	}
	if (hwpoison_filter(p)) {
		if (TestClearPageHWPoison(p))
			num_poisoned_pages_dec();
		unlock_page(p);
		put_page(p);
		return 0;
	}

	if (!PageTransTail(p) && !PageLRU(p))
		goto identify_page_state;

	/*
	 * It's very difficult to mess with pages currently under IO
	 * and in many cases impossible, so we just avoid it here.
	 */
	wait_on_page_writeback(p);

	/*
	 * Now take care of user space mappings.
	 * Abort on fail: __delete_from_page_cache() assumes unmapped page.
	 */
	if (!hwpoison_user_mappings(p, pfn, flags, &p)) {
		action_result(pfn, MF_MSG_UNMAP_FAILED, MF_IGNORED);
		res = -EBUSY;
		goto out;
	}

	/*
	 * Torn down by someone else?
	 */
	if (PageLRU(p) && !PageSwapCache(p) && p->mapping == NULL) {
		action_result(pfn, MF_MSG_TRUNCATED_LRU, MF_IGNORED);
		res = -EBUSY;
		goto out;
	}

identify_page_state:
	res = identify_page_state(pfn, p, page_flags);
out:
	unlock_page(p);
	return res;
}
EXPORT_SYMBOL_GPL(memory_failure);

#define MEMORY_FAILURE_FIFO_ORDER	4
#define MEMORY_FAILURE_FIFO_SIZE	(1 << MEMORY_FAILURE_FIFO_ORDER)

struct memory_failure_entry {
	unsigned long pfn;
	int flags;
};

struct memory_failure_cpu {
	DECLARE_KFIFO(fifo, struct memory_failure_entry,
		      MEMORY_FAILURE_FIFO_SIZE);
	spinlock_t lock;
	struct work_struct work;
};

static DEFINE_PER_CPU(struct memory_failure_cpu, memory_failure_cpu);

/**
 * memory_failure_queue - Schedule handling memory failure of a page.
 * @pfn: Page Number of the corrupted page
 * @flags: Flags for memory failure handling
 *
 * This function is called by the low level hardware error handler
 * when it detects hardware memory corruption of a page. It schedules
 * the recovering of error page, including dropping pages, killing
 * processes etc.
 *
 * The function is primarily of use for corruptions that
 * happen outside the current execution context (e.g. when
 * detected by a background scrubber)
 *
 * Can run in IRQ context.
 */
void memory_failure_queue(unsigned long pfn, int flags)
{
	struct memory_failure_cpu *mf_cpu;
	unsigned long proc_flags;
	struct memory_failure_entry entry = {
		.pfn =		pfn,
		.flags =	flags,
	};

	mf_cpu = &get_cpu_var(memory_failure_cpu);
	spin_lock_irqsave(&mf_cpu->lock, proc_flags);
	if (kfifo_put(&mf_cpu->fifo, entry))
		schedule_work_on(smp_processor_id(), &mf_cpu->work);
	else
		pr_err("Memory failure: buffer overflow when queuing memory failure at %#lx\n",
		       pfn);
	spin_unlock_irqrestore(&mf_cpu->lock, proc_flags);
	put_cpu_var(memory_failure_cpu);
}
EXPORT_SYMBOL_GPL(memory_failure_queue);

static void memory_failure_work_func(struct work_struct *work)
{
	struct memory_failure_cpu *mf_cpu;
	struct memory_failure_entry entry = { 0, };
	unsigned long proc_flags;
	int gotten;

	mf_cpu = container_of(work, struct memory_failure_cpu, work);
	for (;;) {
		spin_lock_irqsave(&mf_cpu->lock, proc_flags);
		gotten = kfifo_get(&mf_cpu->fifo, &entry);
		spin_unlock_irqrestore(&mf_cpu->lock, proc_flags);
		if (!gotten)
			break;
		if (entry.flags & MF_SOFT_OFFLINE)
			soft_offline_page(entry.pfn, entry.flags);
		else
			memory_failure(entry.pfn, entry.flags);
	}
}

/*
 * Process memory_failure work queued on the specified CPU.
 * Used to avoid return-to-userspace racing with the memory_failure workqueue.
 */
void memory_failure_queue_kick(int cpu)
{
	struct memory_failure_cpu *mf_cpu;

	mf_cpu = &per_cpu(memory_failure_cpu, cpu);
	cancel_work_sync(&mf_cpu->work);
	memory_failure_work_func(&mf_cpu->work);
}

static int __init memory_failure_init(void)
{
	struct memory_failure_cpu *mf_cpu;
	int cpu;

	for_each_possible_cpu(cpu) {
		mf_cpu = &per_cpu(memory_failure_cpu, cpu);
		spin_lock_init(&mf_cpu->lock);
		INIT_KFIFO(mf_cpu->fifo);
		INIT_WORK(&mf_cpu->work, memory_failure_work_func);
	}

	return 0;
}
core_initcall(memory_failure_init);

#define unpoison_pr_info(fmt, pfn, rs)			\
({							\
	if (__ratelimit(rs))				\
		pr_info(fmt, pfn);			\
})

/**
 * unpoison_memory - Unpoison a previously poisoned page
 * @pfn: Page number of the to be unpoisoned page
 *
 * Software-unpoison a page that has been poisoned by
 * memory_failure() earlier.
 *
 * This is only done on the software-level, so it only works
 * for linux injected failures, not real hardware failures
 *
 * Returns 0 for success, otherwise -errno.
 */
int unpoison_memory(unsigned long pfn)
{
	struct page *page;
	struct page *p;
	int freeit = 0;
	unsigned long flags = 0;
	static DEFINE_RATELIMIT_STATE(unpoison_rs, DEFAULT_RATELIMIT_INTERVAL,
					DEFAULT_RATELIMIT_BURST);

	if (!pfn_valid(pfn))
		return -ENXIO;

	p = pfn_to_page(pfn);
	page = compound_head(p);

	if (!PageHWPoison(p)) {
		unpoison_pr_info("Unpoison: Page was already unpoisoned %#lx\n",
				 pfn, &unpoison_rs);
		return 0;
	}

	if (page_count(page) > 1) {
		unpoison_pr_info("Unpoison: Someone grabs the hwpoison page %#lx\n",
				 pfn, &unpoison_rs);
		return 0;
	}

	if (page_mapped(page)) {
		unpoison_pr_info("Unpoison: Someone maps the hwpoison page %#lx\n",
				 pfn, &unpoison_rs);
		return 0;
	}

	if (page_mapping(page)) {
		unpoison_pr_info("Unpoison: the hwpoison page has non-NULL mapping %#lx\n",
				 pfn, &unpoison_rs);
		return 0;
	}

	/*
	 * unpoison_memory() can encounter thp only when the thp is being
	 * worked by memory_failure() and the page lock is not held yet.
	 * In such case, we yield to memory_failure() and make unpoison fail.
	 */
	if (!PageHuge(page) && PageTransHuge(page)) {
		unpoison_pr_info("Unpoison: Memory failure is now running on %#lx\n",
				 pfn, &unpoison_rs);
		return 0;
	}

	if (!get_hwpoison_page(p, flags, 0)) {
		if (TestClearPageHWPoison(p))
			num_poisoned_pages_dec();
		unpoison_pr_info("Unpoison: Software-unpoisoned free page %#lx\n",
				 pfn, &unpoison_rs);
		return 0;
	}

	lock_page(page);
	/*
	 * This test is racy because PG_hwpoison is set outside of page lock.
	 * That's acceptable because that won't trigger kernel panic. Instead,
	 * the PG_hwpoison page will be caught and isolated on the entrance to
	 * the free buddy page pool.
	 */
	if (TestClearPageHWPoison(page)) {
		unpoison_pr_info("Unpoison: Software-unpoisoned page %#lx\n",
				 pfn, &unpoison_rs);
		num_poisoned_pages_dec();
		freeit = 1;
	}
	unlock_page(page);

	put_page(page);
	if (freeit && !(pfn == my_zero_pfn(0) && page_count(p) == 1))
		put_page(page);

	return 0;
}
EXPORT_SYMBOL(unpoison_memory);

<<<<<<< HEAD
/*
 * Safely get reference count of an arbitrary page.
 * Returns 0 for a free page, -EIO for a zero refcount page
 * that is not free, and 1 for any other page type.
 * For 1 the page is returned with increased page count, otherwise not.
 */
static int __get_any_page(struct page *p, unsigned long pfn, int flags)
{
	int ret;

	if (flags & MF_COUNT_INCREASED)
		return 1;

	/*
	 * When the target page is a free hugepage, just remove it
	 * from free hugepage list.
	 */
	if (!get_hwpoison_page(p)) {
		if (PageHuge(p)) {
			pr_info("%s: %#lx free huge page\n", __func__, pfn);
			ret = 0;
		} else if (is_free_buddy_page(p)) {
			pr_info("%s: %#lx free buddy page\n", __func__, pfn);
			ret = 0;
		} else if (page_count(p)) {
			/* raced with allocation */
			ret = -EBUSY;
		} else {
			pr_info("%s: %#lx: unknown zero refcount page type %lx\n",
				__func__, pfn, p->flags);
			ret = -EIO;
		}
	} else {
		/* Not a free page */
		ret = 1;
	}
	return ret;
}

static int get_any_page(struct page *page, unsigned long pfn, int flags)
{
	int ret = __get_any_page(page, pfn, flags);

	if (ret == -EBUSY)
		ret = __get_any_page(page, pfn, flags);

	if (ret == 1 && !PageHuge(page) &&
	    !PageLRU(page) && !__PageMovable(page)) {
		/*
		 * Try to free it.
		 */
		put_page(page);
		shake_page(page, 1);

		/*
		 * Did it turn free?
		 */
		ret = __get_any_page(page, pfn, 0);
		if (ret == 1 && !PageLRU(page)) {
			/* Drop page reference which is from __get_any_page() */
			put_page(page);
			pr_info("soft_offline: %#lx: unknown non LRU page type %lx (%pGp)\n",
				pfn, page->flags, &page->flags);
			return -EIO;
		}
	}
	return ret;
}

static bool isolate_page(struct page *page, struct list_head *pagelist)
{
	bool isolated = false;
	bool lru = PageLRU(page);

	if (PageHuge(page)) {
		isolated = isolate_huge_page(page, pagelist);
	} else {
		if (lru)
			isolated = !isolate_lru_page(page);
		else
			isolated = !isolate_movable_page(page, ISOLATE_UNEVICTABLE);

		if (isolated)
			list_add(&page->lru, pagelist);
	}

	if (isolated && lru)
		inc_node_page_state(page, NR_ISOLATED_ANON +
				    page_is_file_lru(page));

=======
static bool isolate_page(struct page *page, struct list_head *pagelist)
{
	bool isolated = false;
	bool lru = PageLRU(page);

	if (PageHuge(page)) {
		isolated = isolate_huge_page(page, pagelist);
	} else {
		if (lru)
			isolated = !isolate_lru_page(page);
		else
			isolated = !isolate_movable_page(page, ISOLATE_UNEVICTABLE);

		if (isolated)
			list_add(&page->lru, pagelist);
	}

	if (isolated && lru)
		inc_node_page_state(page, NR_ISOLATED_ANON +
				    page_is_file_lru(page));

>>>>>>> f642729d
	/*
	 * If we succeed to isolate the page, we grabbed another refcount on
	 * the page, so we can safely drop the one we got from get_any_pages().
	 * If we failed to isolate the page, it means that we cannot go further
	 * and we will return an error, so drop the reference we got from
	 * get_any_pages() as well.
	 */
	put_page(page);
	return isolated;
}

/*
 * __soft_offline_page handles hugetlb-pages and non-hugetlb pages.
 * If the page is a non-dirty unmapped page-cache page, it simply invalidates.
 * If the page is mapped, it migrates the contents over.
 */
static int __soft_offline_page(struct page *page)
{
	int ret = 0;
	unsigned long pfn = page_to_pfn(page);
	struct page *hpage = compound_head(page);
	char const *msg_page[] = {"page", "hugepage"};
	bool huge = PageHuge(page);
	LIST_HEAD(pagelist);
	struct migration_target_control mtc = {
		.nid = NUMA_NO_NODE,
		.gfp_mask = GFP_USER | __GFP_MOVABLE | __GFP_RETRY_MAYFAIL,
	};

	/*
	 * Check PageHWPoison again inside page lock because PageHWPoison
	 * is set by memory_failure() outside page lock. Note that
	 * memory_failure() also double-checks PageHWPoison inside page lock,
	 * so there's no race between soft_offline_page() and memory_failure().
	 */
	lock_page(page);
	if (!PageHuge(page))
		wait_on_page_writeback(page);
	if (PageHWPoison(page)) {
		unlock_page(page);
		put_page(page);
		pr_info("soft offline: %#lx page already poisoned\n", pfn);
		return 0;
	}

	if (!PageHuge(page))
		/*
		 * Try to invalidate first. This should work for
		 * non dirty unmapped page cache pages.
		 */
		ret = invalidate_inode_page(page);
	unlock_page(page);

	/*
	 * RED-PEN would be better to keep it isolated here, but we
	 * would need to fix isolation locking first.
	 */
	if (ret) {
		pr_info("soft_offline: %#lx: invalidated\n", pfn);
		page_handle_poison(page, false, true);
		return 0;
	}

	if (isolate_page(hpage, &pagelist)) {
		ret = migrate_pages(&pagelist, alloc_migration_target, NULL,
			(unsigned long)&mtc, MIGRATE_SYNC, MR_MEMORY_FAILURE);
		if (!ret) {
			bool release = !huge;

			if (!page_handle_poison(page, huge, release))
				ret = -EBUSY;
		} else {
			if (!list_empty(&pagelist))
				putback_movable_pages(&pagelist);

			pr_info("soft offline: %#lx: %s migration failed %d, type %lx (%pGp)\n",
				pfn, msg_page[huge], ret, page->flags, &page->flags);
			if (ret > 0)
				ret = -EBUSY;
		}
	} else {
<<<<<<< HEAD
		pr_info("soft offline: %#lx: %s isolation failed: %d, page count %d, type %lx (%pGp)\n",
			pfn, msg_page[huge], ret, page_count(page), page->flags, &page->flags);
=======
		pr_info("soft offline: %#lx: %s isolation failed, page count %d, type %lx (%pGp)\n",
			pfn, msg_page[huge], page_count(page), page->flags, &page->flags);
>>>>>>> f642729d
		ret = -EBUSY;
	}
	return ret;
}

static int soft_offline_in_use_page(struct page *page)
{
	struct page *hpage = compound_head(page);

	if (!PageHuge(page) && PageTransHuge(hpage))
		if (try_to_split_thp_page(page, "soft offline") < 0)
			return -EBUSY;
	return __soft_offline_page(page);
}

static int soft_offline_free_page(struct page *page)
{
	int rc = 0;

	if (!page_handle_poison(page, true, false))
		rc = -EBUSY;

	return rc;
}

static void put_ref_page(struct page *page)
{
	if (page)
		put_page(page);
}

/**
 * soft_offline_page - Soft offline a page.
 * @pfn: pfn to soft-offline
 * @flags: flags. Same as memory_failure().
 *
 * Returns 0 on success, otherwise negated errno.
 *
 * Soft offline a page, by migration or invalidation,
 * without killing anything. This is for the case when
 * a page is not corrupted yet (so it's still valid to access),
 * but has had a number of corrected errors and is better taken
 * out.
 *
 * The actual policy on when to do that is maintained by
 * user space.
 *
 * This should never impact any application or cause data loss,
 * however it might take some time.
 *
 * This is not a 100% solution for all memory, but tries to be
 * ``good enough'' for the majority of memory.
 */
int soft_offline_page(unsigned long pfn, int flags)
{
	int ret;
<<<<<<< HEAD
	struct page *page;
	bool try_again = true;
=======
	bool try_again = true;
	struct page *page, *ref_page = NULL;

	WARN_ON_ONCE(!pfn_valid(pfn) && (flags & MF_COUNT_INCREASED));
>>>>>>> f642729d

	if (!pfn_valid(pfn))
		return -ENXIO;
	if (flags & MF_COUNT_INCREASED)
		ref_page = pfn_to_page(pfn);

	/* Only online pages can be soft-offlined (esp., not ZONE_DEVICE). */
	page = pfn_to_online_page(pfn);
	if (!page) {
		put_ref_page(ref_page);
		return -EIO;
	}

	if (PageHWPoison(page)) {
<<<<<<< HEAD
		pr_info("soft offline: %#lx page already poisoned\n", pfn);
		if (flags & MF_COUNT_INCREASED)
			put_page(page);
=======
		pr_info("%s: %#lx page already poisoned\n", __func__, pfn);
		put_ref_page(ref_page);
>>>>>>> f642729d
		return 0;
	}

retry:
	get_online_mems();
	ret = get_hwpoison_page(page, flags, MF_SOFT_OFFLINE);
	put_online_mems();

<<<<<<< HEAD
	if (ret > 0)
		ret = soft_offline_in_use_page(page);
	else if (ret == 0)
=======
	if (ret > 0) {
		ret = soft_offline_in_use_page(page);
	} else if (ret == 0) {
>>>>>>> f642729d
		if (soft_offline_free_page(page) && try_again) {
			try_again = false;
			goto retry;
		}
<<<<<<< HEAD
=======
	} else if (ret == -EIO) {
		pr_info("%s: %#lx: unknown page type: %lx (%pGp)\n",
			 __func__, pfn, page->flags, &page->flags);
	}
>>>>>>> f642729d

	return ret;
}<|MERGE_RESOLUTION|>--- conflicted
+++ resolved
@@ -956,11 +956,7 @@
  * Return: return 0 if failed to grab the refcount, otherwise true (some
  * non-zero value.)
  */
-<<<<<<< HEAD
-static int get_hwpoison_page(struct page *page)
-=======
 static int __get_hwpoison_page(struct page *page)
->>>>>>> f642729d
 {
 	struct page *head = compound_head(page);
 
@@ -989,8 +985,6 @@
 
 	return 0;
 }
-<<<<<<< HEAD
-=======
 
 /*
  * Safely get reference count of an arbitrary page.
@@ -1058,7 +1052,6 @@
 
 	return ret;
 }
->>>>>>> f642729d
 
 /*
  * Do all that is necessary to remove user space mappings. Unmap
@@ -1773,76 +1766,6 @@
 }
 EXPORT_SYMBOL(unpoison_memory);
 
-<<<<<<< HEAD
-/*
- * Safely get reference count of an arbitrary page.
- * Returns 0 for a free page, -EIO for a zero refcount page
- * that is not free, and 1 for any other page type.
- * For 1 the page is returned with increased page count, otherwise not.
- */
-static int __get_any_page(struct page *p, unsigned long pfn, int flags)
-{
-	int ret;
-
-	if (flags & MF_COUNT_INCREASED)
-		return 1;
-
-	/*
-	 * When the target page is a free hugepage, just remove it
-	 * from free hugepage list.
-	 */
-	if (!get_hwpoison_page(p)) {
-		if (PageHuge(p)) {
-			pr_info("%s: %#lx free huge page\n", __func__, pfn);
-			ret = 0;
-		} else if (is_free_buddy_page(p)) {
-			pr_info("%s: %#lx free buddy page\n", __func__, pfn);
-			ret = 0;
-		} else if (page_count(p)) {
-			/* raced with allocation */
-			ret = -EBUSY;
-		} else {
-			pr_info("%s: %#lx: unknown zero refcount page type %lx\n",
-				__func__, pfn, p->flags);
-			ret = -EIO;
-		}
-	} else {
-		/* Not a free page */
-		ret = 1;
-	}
-	return ret;
-}
-
-static int get_any_page(struct page *page, unsigned long pfn, int flags)
-{
-	int ret = __get_any_page(page, pfn, flags);
-
-	if (ret == -EBUSY)
-		ret = __get_any_page(page, pfn, flags);
-
-	if (ret == 1 && !PageHuge(page) &&
-	    !PageLRU(page) && !__PageMovable(page)) {
-		/*
-		 * Try to free it.
-		 */
-		put_page(page);
-		shake_page(page, 1);
-
-		/*
-		 * Did it turn free?
-		 */
-		ret = __get_any_page(page, pfn, 0);
-		if (ret == 1 && !PageLRU(page)) {
-			/* Drop page reference which is from __get_any_page() */
-			put_page(page);
-			pr_info("soft_offline: %#lx: unknown non LRU page type %lx (%pGp)\n",
-				pfn, page->flags, &page->flags);
-			return -EIO;
-		}
-	}
-	return ret;
-}
-
 static bool isolate_page(struct page *page, struct list_head *pagelist)
 {
 	bool isolated = false;
@@ -1864,29 +1787,6 @@
 		inc_node_page_state(page, NR_ISOLATED_ANON +
 				    page_is_file_lru(page));
 
-=======
-static bool isolate_page(struct page *page, struct list_head *pagelist)
-{
-	bool isolated = false;
-	bool lru = PageLRU(page);
-
-	if (PageHuge(page)) {
-		isolated = isolate_huge_page(page, pagelist);
-	} else {
-		if (lru)
-			isolated = !isolate_lru_page(page);
-		else
-			isolated = !isolate_movable_page(page, ISOLATE_UNEVICTABLE);
-
-		if (isolated)
-			list_add(&page->lru, pagelist);
-	}
-
-	if (isolated && lru)
-		inc_node_page_state(page, NR_ISOLATED_ANON +
-				    page_is_file_lru(page));
-
->>>>>>> f642729d
 	/*
 	 * If we succeed to isolate the page, we grabbed another refcount on
 	 * the page, so we can safely drop the one we got from get_any_pages().
@@ -1968,13 +1868,8 @@
 				ret = -EBUSY;
 		}
 	} else {
-<<<<<<< HEAD
-		pr_info("soft offline: %#lx: %s isolation failed: %d, page count %d, type %lx (%pGp)\n",
-			pfn, msg_page[huge], ret, page_count(page), page->flags, &page->flags);
-=======
 		pr_info("soft offline: %#lx: %s isolation failed, page count %d, type %lx (%pGp)\n",
 			pfn, msg_page[huge], page_count(page), page->flags, &page->flags);
->>>>>>> f642729d
 		ret = -EBUSY;
 	}
 	return ret;
@@ -2031,15 +1926,10 @@
 int soft_offline_page(unsigned long pfn, int flags)
 {
 	int ret;
-<<<<<<< HEAD
-	struct page *page;
-	bool try_again = true;
-=======
 	bool try_again = true;
 	struct page *page, *ref_page = NULL;
 
 	WARN_ON_ONCE(!pfn_valid(pfn) && (flags & MF_COUNT_INCREASED));
->>>>>>> f642729d
 
 	if (!pfn_valid(pfn))
 		return -ENXIO;
@@ -2054,14 +1944,8 @@
 	}
 
 	if (PageHWPoison(page)) {
-<<<<<<< HEAD
-		pr_info("soft offline: %#lx page already poisoned\n", pfn);
-		if (flags & MF_COUNT_INCREASED)
-			put_page(page);
-=======
 		pr_info("%s: %#lx page already poisoned\n", __func__, pfn);
 		put_ref_page(ref_page);
->>>>>>> f642729d
 		return 0;
 	}
 
@@ -2070,26 +1954,17 @@
 	ret = get_hwpoison_page(page, flags, MF_SOFT_OFFLINE);
 	put_online_mems();
 
-<<<<<<< HEAD
-	if (ret > 0)
-		ret = soft_offline_in_use_page(page);
-	else if (ret == 0)
-=======
 	if (ret > 0) {
 		ret = soft_offline_in_use_page(page);
 	} else if (ret == 0) {
->>>>>>> f642729d
 		if (soft_offline_free_page(page) && try_again) {
 			try_again = false;
 			goto retry;
 		}
-<<<<<<< HEAD
-=======
 	} else if (ret == -EIO) {
 		pr_info("%s: %#lx: unknown page type: %lx (%pGp)\n",
 			 __func__, pfn, page->flags, &page->flags);
 	}
->>>>>>> f642729d
 
 	return ret;
 }