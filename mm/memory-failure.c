/*
 * Copyright (C) 2008, 2009 Intel Corporation
 * Authors: Andi Kleen, Fengguang Wu
 *
 * This software may be redistributed and/or modified under the terms of
 * the GNU General Public License ("GPL") version 2 only as published by the
 * Free Software Foundation.
 *
 * High level machine check handler. Handles pages reported by the
 * hardware as being corrupted usually due to a multi-bit ECC memory or cache
 * failure.
 * 
 * In addition there is a "soft offline" entry point that allows stop using
 * not-yet-corrupted-by-suspicious pages without killing anything.
 *
 * Handles page cache pages in various states.	The tricky part
 * here is that we can access any page asynchronously in respect to 
 * other VM users, because memory failures could happen anytime and 
 * anywhere. This could violate some of their assumptions. This is why 
 * this code has to be extremely careful. Generally it tries to use 
 * normal locking rules, as in get the standard locks, even if that means 
 * the error handling takes potentially a long time.
 * 
 * There are several operations here with exponential complexity because
 * of unsuitable VM data structures. For example the operation to map back 
 * from RMAP chains to processes has to walk the complete process list and 
 * has non linear complexity with the number. But since memory corruptions
 * are rare we hope to get away with this. This avoids impacting the core 
 * VM.
 */

/*
 * Notebook:
 * - hugetlb needs more code
 * - kcore/oldmem/vmcore/mem/kmem check for hwpoison pages
 * - pass bad pages to kdump next kernel
 */
#include <linux/kernel.h>
#include <linux/mm.h>
#include <linux/page-flags.h>
#include <linux/kernel-page-flags.h>
#include <linux/sched.h>
#include <linux/ksm.h>
#include <linux/rmap.h>
#include <linux/export.h>
#include <linux/pagemap.h>
#include <linux/swap.h>
#include <linux/backing-dev.h>
#include <linux/migrate.h>
#include <linux/page-isolation.h>
#include <linux/suspend.h>
#include <linux/slab.h>
#include <linux/swapops.h>
#include <linux/hugetlb.h>
#include <linux/memory_hotplug.h>
#include <linux/mm_inline.h>
#include <linux/kfifo.h>
#include "internal.h"

int sysctl_memory_failure_early_kill __read_mostly = 0;

int sysctl_memory_failure_recovery __read_mostly = 1;

atomic_long_t num_poisoned_pages __read_mostly = ATOMIC_LONG_INIT(0);

#if defined(CONFIG_HWPOISON_INJECT) || defined(CONFIG_HWPOISON_INJECT_MODULE)

u32 hwpoison_filter_enable = 0;
u32 hwpoison_filter_dev_major = ~0U;
u32 hwpoison_filter_dev_minor = ~0U;
u64 hwpoison_filter_flags_mask;
u64 hwpoison_filter_flags_value;
EXPORT_SYMBOL_GPL(hwpoison_filter_enable);
EXPORT_SYMBOL_GPL(hwpoison_filter_dev_major);
EXPORT_SYMBOL_GPL(hwpoison_filter_dev_minor);
EXPORT_SYMBOL_GPL(hwpoison_filter_flags_mask);
EXPORT_SYMBOL_GPL(hwpoison_filter_flags_value);

static int hwpoison_filter_dev(struct page *p)
{
	struct address_space *mapping;
	dev_t dev;

	if (hwpoison_filter_dev_major == ~0U &&
	    hwpoison_filter_dev_minor == ~0U)
		return 0;

	/*
	 * page_mapping() does not accept slab pages.
	 */
	if (PageSlab(p))
		return -EINVAL;

	mapping = page_mapping(p);
	if (mapping == NULL || mapping->host == NULL)
		return -EINVAL;

	dev = mapping->host->i_sb->s_dev;
	if (hwpoison_filter_dev_major != ~0U &&
	    hwpoison_filter_dev_major != MAJOR(dev))
		return -EINVAL;
	if (hwpoison_filter_dev_minor != ~0U &&
	    hwpoison_filter_dev_minor != MINOR(dev))
		return -EINVAL;

	return 0;
}

static int hwpoison_filter_flags(struct page *p)
{
	if (!hwpoison_filter_flags_mask)
		return 0;

	if ((stable_page_flags(p) & hwpoison_filter_flags_mask) ==
				    hwpoison_filter_flags_value)
		return 0;
	else
		return -EINVAL;
}

/*
 * This allows stress tests to limit test scope to a collection of tasks
 * by putting them under some memcg. This prevents killing unrelated/important
 * processes such as /sbin/init. Note that the target task may share clean
 * pages with init (eg. libc text), which is harmless. If the target task
 * share _dirty_ pages with another task B, the test scheme must make sure B
 * is also included in the memcg. At last, due to race conditions this filter
 * can only guarantee that the page either belongs to the memcg tasks, or is
 * a freed page.
 */
#ifdef	CONFIG_MEMCG_SWAP
u64 hwpoison_filter_memcg;
EXPORT_SYMBOL_GPL(hwpoison_filter_memcg);
static int hwpoison_filter_task(struct page *p)
{
	struct mem_cgroup *mem;
	struct cgroup_subsys_state *css;
	unsigned long ino;

	if (!hwpoison_filter_memcg)
		return 0;

	mem = try_get_mem_cgroup_from_page(p);
	if (!mem)
		return -EINVAL;

	css = mem_cgroup_css(mem);
	ino = cgroup_ino(css->cgroup);
	css_put(css);

	if (!ino || ino != hwpoison_filter_memcg)
		return -EINVAL;

	return 0;
}
#else
static int hwpoison_filter_task(struct page *p) { return 0; }
#endif

int hwpoison_filter(struct page *p)
{
	if (!hwpoison_filter_enable)
		return 0;

	if (hwpoison_filter_dev(p))
		return -EINVAL;

	if (hwpoison_filter_flags(p))
		return -EINVAL;

	if (hwpoison_filter_task(p))
		return -EINVAL;

	return 0;
}
#else
int hwpoison_filter(struct page *p)
{
	return 0;
}
#endif

EXPORT_SYMBOL_GPL(hwpoison_filter);

/*
 * Send all the processes who have the page mapped a signal.
 * ``action optional'' if they are not immediately affected by the error
 * ``action required'' if error happened in current execution context
 */
static int kill_proc(struct task_struct *t, unsigned long addr, int trapno,
			unsigned long pfn, struct page *page, int flags)
{
	struct siginfo si;
	int ret;

	printk(KERN_ERR
		"MCE %#lx: Killing %s:%d due to hardware memory corruption\n",
		pfn, t->comm, t->pid);
	si.si_signo = SIGBUS;
	si.si_errno = 0;
	si.si_addr = (void *)addr;
#ifdef __ARCH_SI_TRAPNO
	si.si_trapno = trapno;
#endif
	si.si_addr_lsb = page_size_order(page) + PAGE_SHIFT;

	if ((flags & MF_ACTION_REQUIRED) && t->mm == current->mm) {
		si.si_code = BUS_MCEERR_AR;
		ret = force_sig_info(SIGBUS, &si, current);
	} else {
		/*
		 * Don't use force here, it's convenient if the signal
		 * can be temporarily blocked.
		 * This could cause a loop when the user sets SIGBUS
		 * to SIG_IGN, but hopefully no one will do that?
		 */
		si.si_code = BUS_MCEERR_AO;
		ret = send_sig_info(SIGBUS, &si, t);  /* synchronous? */
	}
	if (ret < 0)
		printk(KERN_INFO "MCE: Error sending signal to %s:%d: %d\n",
		       t->comm, t->pid, ret);
	return ret;
}

/*
 * When a unknown page type is encountered drain as many buffers as possible
 * in the hope to turn the page into a LRU or free page, which we can handle.
 */
void shake_page(struct page *p, int access)
{
	if (!PageSlab(p)) {
		lru_add_drain_all();
		if (PageLRU(p))
			return;
		drain_all_pages();
		if (PageLRU(p) || is_free_buddy_page(p))
			return;
	}

	/*
	 * Only call shrink_slab here (which would also shrink other caches) if
	 * access is not potentially fatal.
	 */
	if (access) {
		int nr;
		int nid = page_to_nid(p);
		do {
			struct shrink_control shrink = {
				.gfp_mask = GFP_KERNEL,
			};
			node_set(nid, shrink.nodes_to_scan);

			nr = shrink_slab(&shrink, 1000, 1000);
			if (page_count(p) == 1)
				break;
		} while (nr > 10);
	}
}
EXPORT_SYMBOL_GPL(shake_page);

/*
 * Kill all processes that have a poisoned page mapped and then isolate
 * the page.
 *
 * General strategy:
 * Find all processes having the page mapped and kill them.
 * But we keep a page reference around so that the page is not
 * actually freed yet.
 * Then stash the page away
 *
 * There's no convenient way to get back to mapped processes
 * from the VMAs. So do a brute-force search over all
 * running processes.
 *
 * Remember that machine checks are not common (or rather
 * if they are common you have other problems), so this shouldn't
 * be a performance issue.
 *
 * Also there are some races possible while we get from the
 * error detection to actually handle it.
 */

struct to_kill {
	struct list_head nd;
	struct task_struct *tsk;
	unsigned long addr;
	char addr_valid;
};

/*
 * Failure handling: if we can't find or can't kill a process there's
 * not much we can do.	We just print a message and ignore otherwise.
 */

/*
 * Schedule a process for later kill.
 * Uses GFP_ATOMIC allocations to avoid potential recursions in the VM.
 * TBD would GFP_NOIO be enough?
 */
static void add_to_kill(struct task_struct *tsk, struct page *p,
		       struct vm_area_struct *vma,
		       struct list_head *to_kill,
		       struct to_kill **tkc)
{
	struct to_kill *tk;

	if (*tkc) {
		tk = *tkc;
		*tkc = NULL;
	} else {
		tk = kmalloc(sizeof(struct to_kill), GFP_ATOMIC);
		if (!tk) {
			printk(KERN_ERR
		"MCE: Out of memory while machine check handling\n");
			return;
		}
	}
	tk->addr = page_address_in_vma(p, vma);
	tk->addr_valid = 1;

	/*
	 * In theory we don't have to kill when the page was
	 * munmaped. But it could be also a mremap. Since that's
	 * likely very rare kill anyways just out of paranoia, but use
	 * a SIGKILL because the error is not contained anymore.
	 */
	if (tk->addr == -EFAULT) {
		pr_info("MCE: Unable to find user space address %lx in %s\n",
			page_to_pfn(p), tsk->comm);
		tk->addr_valid = 0;
	}
	get_task_struct(tsk);
	tk->tsk = tsk;
	list_add_tail(&tk->nd, to_kill);
}

/*
 * Kill the processes that have been collected earlier.
 *
 * Only do anything when DOIT is set, otherwise just free the list
 * (this is used for clean pages which do not need killing)
 * Also when FAIL is set do a force kill because something went
 * wrong earlier.
 */
static void kill_procs(struct list_head *to_kill, int forcekill, int trapno,
			  int fail, struct page *page, unsigned long pfn,
			  int flags)
{
	struct to_kill *tk, *next;

	list_for_each_entry_safe (tk, next, to_kill, nd) {
		if (forcekill) {
			/*
			 * In case something went wrong with munmapping
			 * make sure the process doesn't catch the
			 * signal and then access the memory. Just kill it.
			 */
			if (fail || tk->addr_valid == 0) {
				printk(KERN_ERR
		"MCE %#lx: forcibly killing %s:%d because of failure to unmap corrupted page\n",
					pfn, tk->tsk->comm, tk->tsk->pid);
				force_sig(SIGKILL, tk->tsk);
			}

			/*
			 * In theory the process could have mapped
			 * something else on the address in-between. We could
			 * check for that, but we need to tell the
			 * process anyways.
			 */
			else if (kill_proc(tk->tsk, tk->addr, trapno,
					      pfn, page, flags) < 0)
				printk(KERN_ERR
		"MCE %#lx: Cannot send advisory machine check signal to %s:%d\n",
					pfn, tk->tsk->comm, tk->tsk->pid);
		}
		put_task_struct(tk->tsk);
		kfree(tk);
	}
}

/*
 * Find a dedicated thread which is supposed to handle SIGBUS(BUS_MCEERR_AO)
 * on behalf of the thread group. Return task_struct of the (first found)
 * dedicated thread if found, and return NULL otherwise.
 *
 * We already hold read_lock(&tasklist_lock) in the caller, so we don't
 * have to call rcu_read_lock/unlock() in this function.
 */
static struct task_struct *find_early_kill_thread(struct task_struct *tsk)
{
	struct task_struct *t;

	for_each_thread(tsk, t)
		if ((t->flags & PF_MCE_PROCESS) && (t->flags & PF_MCE_EARLY))
			return t;
	return NULL;
}

/*
 * Determine whether a given process is "early kill" process which expects
 * to be signaled when some page under the process is hwpoisoned.
 * Return task_struct of the dedicated thread (main thread unless explicitly
 * specified) if the process is "early kill," and otherwise returns NULL.
 */
static struct task_struct *task_early_kill(struct task_struct *tsk,
					   int force_early)
{
	struct task_struct *t;
	if (!tsk->mm)
		return NULL;
	if (force_early)
		return tsk;
	t = find_early_kill_thread(tsk);
	if (t)
		return t;
	if (sysctl_memory_failure_early_kill)
		return tsk;
	return NULL;
}

/*
 * Collect processes when the error hit an anonymous page.
 */
static void collect_procs_anon(struct page *page, struct list_head *to_kill,
			      struct to_kill **tkc, int force_early)
{
	struct vm_area_struct *vma;
	struct task_struct *tsk;
	struct anon_vma *av;
	pgoff_t pgoff;

	av = page_lock_anon_vma_read(page);
	if (av == NULL)	/* Not actually mapped anymore */
		return;

	pgoff = page_pgoff(page);
	read_lock(&tasklist_lock);
	for_each_process (tsk) {
		struct anon_vma_chain *vmac;
		struct task_struct *t = task_early_kill(tsk, force_early);

		if (!t)
			continue;
		anon_vma_interval_tree_foreach(vmac, &av->rb_root,
					       pgoff, pgoff) {
			vma = vmac->vma;
			if (!page_mapped_in_vma(page, vma))
				continue;
			if (vma->vm_mm == t->mm)
				add_to_kill(t, page, vma, to_kill, tkc);
		}
	}
	read_unlock(&tasklist_lock);
	page_unlock_anon_vma_read(av);
}

/*
 * Collect processes when the error hit a file mapped page.
 */
static void collect_procs_file(struct page *page, struct list_head *to_kill,
			      struct to_kill **tkc, int force_early)
{
	struct vm_area_struct *vma;
	struct task_struct *tsk;
	struct address_space *mapping = page->mapping;

	mutex_lock(&mapping->i_mmap_mutex);
	read_lock(&tasklist_lock);
	for_each_process(tsk) {
<<<<<<< HEAD
		pgoff_t pgoff = page->index << (PAGE_CACHE_SHIFT - PAGE_SHIFT);
		struct task_struct *t = task_early_kill(tsk, force_early);
=======
		pgoff_t pgoff = page_pgoff(page);
>>>>>>> 5e19bfb5

		if (!t)
			continue;
		vma_interval_tree_foreach(vma, &mapping->i_mmap, pgoff,
				      pgoff) {
			/*
			 * Send early kill signal to tasks where a vma covers
			 * the page but the corrupted page is not necessarily
			 * mapped it in its pte.
			 * Assume applications who requested early kill want
			 * to be informed of all such data corruptions.
			 */
			if (vma->vm_mm == t->mm)
				add_to_kill(t, page, vma, to_kill, tkc);
		}
	}
	read_unlock(&tasklist_lock);
	mutex_unlock(&mapping->i_mmap_mutex);
}

/*
 * Collect the processes who have the corrupted page mapped to kill.
 * This is done in two steps for locking reasons.
 * First preallocate one tokill structure outside the spin locks,
 * so that we can kill at least one process reasonably reliable.
 */
static void collect_procs(struct page *page, struct list_head *tokill,
				int force_early)
{
	struct to_kill *tk;

	if (!page->mapping)
		return;

	tk = kmalloc(sizeof(struct to_kill), GFP_NOIO);
	if (!tk)
		return;
	if (PageAnon(page))
		collect_procs_anon(page, tokill, &tk, force_early);
	else
		collect_procs_file(page, tokill, &tk, force_early);
	kfree(tk);
}

/*
 * Error handlers for various types of pages.
 */

enum outcome {
	IGNORED,	/* Error: cannot be handled */
	FAILED,		/* Error: handling failed */
	DELAYED,	/* Will be handled later */
	RECOVERED,	/* Successfully recovered */
};

static const char *action_name[] = {
	[IGNORED] = "Ignored",
	[FAILED] = "Failed",
	[DELAYED] = "Delayed",
	[RECOVERED] = "Recovered",
};

/*
 * XXX: It is possible that a page is isolated from LRU cache,
 * and then kept in swap cache or failed to remove from page cache.
 * The page count will stop it from being freed by unpoison.
 * Stress tests should be aware of this memory leak problem.
 */
static int delete_from_lru_cache(struct page *p)
{
	if (!isolate_lru_page(p)) {
		/*
		 * Clear sensible page flags, so that the buddy system won't
		 * complain when the page is unpoison-and-freed.
		 */
		ClearPageActive(p);
		ClearPageUnevictable(p);
		/*
		 * drop the page count elevated by isolate_lru_page()
		 */
		page_cache_release(p);
		return 0;
	}
	return -EIO;
}

/*
 * Error hit kernel page.
 * Do nothing, try to be lucky and not touch this instead. For a few cases we
 * could be more sophisticated.
 */
static int me_kernel(struct page *p, unsigned long pfn)
{
	return IGNORED;
}

/*
 * Page in unknown state. Do nothing.
 */
static int me_unknown(struct page *p, unsigned long pfn)
{
	printk(KERN_ERR "MCE %#lx: Unknown page state\n", pfn);
	return FAILED;
}

/*
 * Clean (or cleaned) page cache page.
 */
static int me_pagecache_clean(struct page *p, unsigned long pfn)
{
	int err;
	int ret = FAILED;
	struct address_space *mapping;

	delete_from_lru_cache(p);

	/*
	 * For anonymous pages we're done the only reference left
	 * should be the one m_f() holds.
	 */
	if (PageAnon(p))
		return RECOVERED;

	/*
	 * Now truncate the page in the page cache. This is really
	 * more like a "temporary hole punch"
	 * Don't do this for block devices when someone else
	 * has a reference, because it could be file system metadata
	 * and that's not safe to truncate.
	 */
	mapping = page_mapping(p);
	if (!mapping) {
		/*
		 * Page has been teared down in the meanwhile
		 */
		return FAILED;
	}

	/*
	 * Truncation is a bit tricky. Enable it per file system for now.
	 *
	 * Open: to take i_mutex or not for this? Right now we don't.
	 */
	if (mapping->a_ops->error_remove_page) {
		err = mapping->a_ops->error_remove_page(mapping, p);
		if (err != 0) {
			printk(KERN_INFO "MCE %#lx: Failed to punch page: %d\n",
					pfn, err);
		} else if (page_has_private(p) &&
				!try_to_release_page(p, GFP_NOIO)) {
			pr_info("MCE %#lx: failed to release buffers\n", pfn);
		} else {
			ret = RECOVERED;
		}
	} else {
		/*
		 * If the file system doesn't support it just invalidate
		 * This fails on dirty or anything with private pages
		 */
		if (invalidate_inode_page(p))
			ret = RECOVERED;
		else
			printk(KERN_INFO "MCE %#lx: Failed to invalidate\n",
				pfn);
	}
	return ret;
}

/*
 * Dirty pagecache page
 * Issues: when the error hit a hole page the error is not properly
 * propagated.
 */
static int me_pagecache_dirty(struct page *p, unsigned long pfn)
{
	struct address_space *mapping = page_mapping(p);

	SetPageError(p);
	/* TBD: print more information about the file. */
	if (mapping) {
		/*
		 * IO error will be reported by write(), fsync(), etc.
		 * who check the mapping.
		 * This way the application knows that something went
		 * wrong with its dirty file data.
		 *
		 * There's one open issue:
		 *
		 * The EIO will be only reported on the next IO
		 * operation and then cleared through the IO map.
		 * Normally Linux has two mechanisms to pass IO error
		 * first through the AS_EIO flag in the address space
		 * and then through the PageError flag in the page.
		 * Since we drop pages on memory failure handling the
		 * only mechanism open to use is through AS_AIO.
		 *
		 * This has the disadvantage that it gets cleared on
		 * the first operation that returns an error, while
		 * the PageError bit is more sticky and only cleared
		 * when the page is reread or dropped.  If an
		 * application assumes it will always get error on
		 * fsync, but does other operations on the fd before
		 * and the page is dropped between then the error
		 * will not be properly reported.
		 *
		 * This can already happen even without hwpoisoned
		 * pages: first on metadata IO errors (which only
		 * report through AS_EIO) or when the page is dropped
		 * at the wrong time.
		 *
		 * So right now we assume that the application DTRT on
		 * the first EIO, but we're not worse than other parts
		 * of the kernel.
		 */
		mapping_set_error(mapping, EIO);
	}

	return me_pagecache_clean(p, pfn);
}

/*
 * Clean and dirty swap cache.
 *
 * Dirty swap cache page is tricky to handle. The page could live both in page
 * cache and swap cache(ie. page is freshly swapped in). So it could be
 * referenced concurrently by 2 types of PTEs:
 * normal PTEs and swap PTEs. We try to handle them consistently by calling
 * try_to_unmap(TTU_IGNORE_HWPOISON) to convert the normal PTEs to swap PTEs,
 * and then
 *      - clear dirty bit to prevent IO
 *      - remove from LRU
 *      - but keep in the swap cache, so that when we return to it on
 *        a later page fault, we know the application is accessing
 *        corrupted data and shall be killed (we installed simple
 *        interception code in do_swap_page to catch it).
 *
 * Clean swap cache pages can be directly isolated. A later page fault will
 * bring in the known good data from disk.
 */
static int me_swapcache_dirty(struct page *p, unsigned long pfn)
{
	ClearPageDirty(p);
	/* Trigger EIO in shmem: */
	ClearPageUptodate(p);

	if (!delete_from_lru_cache(p))
		return DELAYED;
	else
		return FAILED;
}

static int me_swapcache_clean(struct page *p, unsigned long pfn)
{
	delete_from_swap_cache(p);

	if (!delete_from_lru_cache(p))
		return RECOVERED;
	else
		return FAILED;
}

/*
 * Huge pages. Needs work.
 * Issues:
 * - Error on hugepage is contained in hugepage unit (not in raw page unit.)
 *   To narrow down kill region to one page, we need to break up pmd.
 */
static int me_huge_page(struct page *p, unsigned long pfn)
{
	int res = 0;
	struct page *hpage = compound_head(p);
	/*
	 * We can safely recover from error on free or reserved (i.e.
	 * not in-use) hugepage by dequeuing it from freelist.
	 * To check whether a hugepage is in-use or not, we can't use
	 * page->lru because it can be used in other hugepage operations,
	 * such as __unmap_hugepage_range() and gather_surplus_pages().
	 * So instead we use page_mapping() and PageAnon().
	 * We assume that this function is called with page lock held,
	 * so there is no race between isolation and mapping/unmapping.
	 */
	if (!(page_mapping(hpage) || PageAnon(hpage))) {
		res = dequeue_hwpoisoned_huge_page(hpage);
		if (!res)
			return RECOVERED;
	}
	return DELAYED;
}

/*
 * Various page states we can handle.
 *
 * A page state is defined by its current page->flags bits.
 * The table matches them in order and calls the right handler.
 *
 * This is quite tricky because we can access page at any time
 * in its live cycle, so all accesses have to be extremely careful.
 *
 * This is not complete. More states could be added.
 * For any missing state don't attempt recovery.
 */

#define dirty		(1UL << PG_dirty)
#define sc		(1UL << PG_swapcache)
#define unevict		(1UL << PG_unevictable)
#define mlock		(1UL << PG_mlocked)
#define writeback	(1UL << PG_writeback)
#define lru		(1UL << PG_lru)
#define swapbacked	(1UL << PG_swapbacked)
#define head		(1UL << PG_head)
#define tail		(1UL << PG_tail)
#define compound	(1UL << PG_compound)
#define slab		(1UL << PG_slab)
#define reserved	(1UL << PG_reserved)

static struct page_state {
	unsigned long mask;
	unsigned long res;
	char *msg;
	int (*action)(struct page *p, unsigned long pfn);
} error_states[] = {
	{ reserved,	reserved,	"reserved kernel",	me_kernel },
	/*
	 * free pages are specially detected outside this table:
	 * PG_buddy pages only make a small fraction of all free pages.
	 */

	/*
	 * Could in theory check if slab page is free or if we can drop
	 * currently unused objects without touching them. But just
	 * treat it as standard kernel for now.
	 */
	{ slab,		slab,		"kernel slab",	me_kernel },

#ifdef CONFIG_PAGEFLAGS_EXTENDED
	{ head,		head,		"huge",		me_huge_page },
	{ tail,		tail,		"huge",		me_huge_page },
#else
	{ compound,	compound,	"huge",		me_huge_page },
#endif

	{ sc|dirty,	sc|dirty,	"dirty swapcache",	me_swapcache_dirty },
	{ sc|dirty,	sc,		"clean swapcache",	me_swapcache_clean },

	{ mlock|dirty,	mlock|dirty,	"dirty mlocked LRU",	me_pagecache_dirty },
	{ mlock|dirty,	mlock,		"clean mlocked LRU",	me_pagecache_clean },

	{ unevict|dirty, unevict|dirty,	"dirty unevictable LRU", me_pagecache_dirty },
	{ unevict|dirty, unevict,	"clean unevictable LRU", me_pagecache_clean },

	{ lru|dirty,	lru|dirty,	"dirty LRU",	me_pagecache_dirty },
	{ lru|dirty,	lru,		"clean LRU",	me_pagecache_clean },

	/*
	 * Catchall entry: must be at end.
	 */
	{ 0,		0,		"unknown page state",	me_unknown },
};

#undef dirty
#undef sc
#undef unevict
#undef mlock
#undef writeback
#undef lru
#undef swapbacked
#undef head
#undef tail
#undef compound
#undef slab
#undef reserved

/*
 * "Dirty/Clean" indication is not 100% accurate due to the possibility of
 * setting PG_dirty outside page lock. See also comment above set_page_dirty().
 */
static void action_result(unsigned long pfn, char *msg, int result)
{
	pr_err("MCE %#lx: %s page recovery: %s\n",
		pfn, msg, action_name[result]);
}

static int page_action(struct page_state *ps, struct page *p,
			unsigned long pfn)
{
	int result;
	int count;

	result = ps->action(p, pfn);
	action_result(pfn, ps->msg, result);

	count = page_count(p) - 1;
	if (ps->action == me_swapcache_dirty && result == DELAYED)
		count--;
	if (count != 0) {
		printk(KERN_ERR
		       "MCE %#lx: %s page still referenced by %d users\n",
		       pfn, ps->msg, count);
		result = FAILED;
	}

	/* Could do more checks here if page looks ok */
	/*
	 * Could adjust zone counters here to correct for the missing page.
	 */

	return (result == RECOVERED || result == DELAYED) ? 0 : -EBUSY;
}

/*
 * Do all that is necessary to remove user space mappings. Unmap
 * the pages and send SIGBUS to the processes if the data was dirty.
 */
static int hwpoison_user_mappings(struct page *p, unsigned long pfn,
				  int trapno, int flags, struct page **hpagep)
{
	enum ttu_flags ttu = TTU_UNMAP | TTU_IGNORE_MLOCK | TTU_IGNORE_ACCESS;
	struct address_space *mapping;
	LIST_HEAD(tokill);
	int ret;
	int kill = 1, forcekill;
	struct page *hpage = *hpagep;
	struct page *ppage;

	if (PageReserved(p) || PageSlab(p))
		return SWAP_SUCCESS;

	/*
	 * This check implies we don't kill processes if their pages
	 * are in the swap cache early. Those are always late kills.
	 */
	if (!page_mapped(hpage))
		return SWAP_SUCCESS;

	if (PageKsm(p))
		return SWAP_FAIL;

	if (PageSwapCache(p)) {
		printk(KERN_ERR
		       "MCE %#lx: keeping poisoned page in swap cache\n", pfn);
		ttu |= TTU_IGNORE_HWPOISON;
	}

	/*
	 * Propagate the dirty bit from PTEs to struct page first, because we
	 * need this to decide if we should kill or just drop the page.
	 * XXX: the dirty test could be racy: set_page_dirty() may not always
	 * be called inside page lock (it's recommended but not enforced).
	 */
	mapping = page_mapping(hpage);
	if (!(flags & MF_MUST_KILL) && !PageDirty(hpage) && mapping &&
	    mapping_cap_writeback_dirty(mapping)) {
		if (page_mkclean(hpage)) {
			SetPageDirty(hpage);
		} else {
			kill = 0;
			ttu |= TTU_IGNORE_HWPOISON;
			printk(KERN_INFO
	"MCE %#lx: corrupted page was clean: dropped without side effects\n",
				pfn);
		}
	}

	/*
	 * ppage: poisoned page
	 *   if p is regular page(4k page)
	 *        ppage == real poisoned page;
	 *   else p is hugetlb or THP, ppage == head page.
	 */
	ppage = hpage;

	if (PageTransHuge(hpage)) {
		/*
		 * Verify that this isn't a hugetlbfs head page, the check for
		 * PageAnon is just for avoid tripping a split_huge_page
		 * internal debug check, as split_huge_page refuses to deal with
		 * anything that isn't an anon page. PageAnon can't go away fro
		 * under us because we hold a refcount on the hpage, without a
		 * refcount on the hpage. split_huge_page can't be safely called
		 * in the first place, having a refcount on the tail isn't
		 * enough * to be safe.
		 */
		if (!PageHuge(hpage) && PageAnon(hpage)) {
			if (unlikely(split_huge_page(hpage))) {
				/*
				 * FIXME: if splitting THP is failed, it is
				 * better to stop the following operation rather
				 * than causing panic by unmapping. System might
				 * survive if the page is freed later.
				 */
				printk(KERN_INFO
					"MCE %#lx: failed to split THP\n", pfn);

				BUG_ON(!PageHWPoison(p));
				return SWAP_FAIL;
			}
			/*
			 * We pinned the head page for hwpoison handling,
			 * now we split the thp and we are interested in
			 * the hwpoisoned raw page, so move the refcount
			 * to it. Similarly, page lock is shifted.
			 */
			if (hpage != p) {
				if (!(flags & MF_COUNT_INCREASED)) {
					put_page(hpage);
					get_page(p);
				}
				lock_page(p);
				unlock_page(hpage);
				*hpagep = p;
			}
			/* THP is split, so ppage should be the real poisoned page. */
			ppage = p;
		}
	}

	/*
	 * First collect all the processes that have the page
	 * mapped in dirty form.  This has to be done before try_to_unmap,
	 * because ttu takes the rmap data structures down.
	 *
	 * Error handling: We ignore errors here because
	 * there's nothing that can be done.
	 */
	if (kill)
		collect_procs(ppage, &tokill, flags & MF_ACTION_REQUIRED);

	ret = try_to_unmap(ppage, ttu);
	if (ret != SWAP_SUCCESS)
		printk(KERN_ERR "MCE %#lx: failed to unmap page (mapcount=%d)\n",
				pfn, page_mapcount(ppage));

	/*
	 * Now that the dirty bit has been propagated to the
	 * struct page and all unmaps done we can decide if
	 * killing is needed or not.  Only kill when the page
	 * was dirty or the process is not restartable,
	 * otherwise the tokill list is merely
	 * freed.  When there was a problem unmapping earlier
	 * use a more force-full uncatchable kill to prevent
	 * any accesses to the poisoned memory.
	 */
	forcekill = PageDirty(ppage) || (flags & MF_MUST_KILL);
	kill_procs(&tokill, forcekill, trapno,
		      ret != SWAP_SUCCESS, p, pfn, flags);

	return ret;
}

static void set_page_hwpoison_huge_page(struct page *hpage)
{
	int i;
	int nr_pages = 1 << compound_order(hpage);
	for (i = 0; i < nr_pages; i++)
		SetPageHWPoison(hpage + i);
}

static void clear_page_hwpoison_huge_page(struct page *hpage)
{
	int i;
	int nr_pages = 1 << compound_order(hpage);
	for (i = 0; i < nr_pages; i++)
		ClearPageHWPoison(hpage + i);
}

/**
 * memory_failure - Handle memory failure of a page.
 * @pfn: Page Number of the corrupted page
 * @trapno: Trap number reported in the signal to user space.
 * @flags: fine tune action taken
 *
 * This function is called by the low level machine check code
 * of an architecture when it detects hardware memory corruption
 * of a page. It tries its best to recover, which includes
 * dropping pages, killing processes etc.
 *
 * The function is primarily of use for corruptions that
 * happen outside the current execution context (e.g. when
 * detected by a background scrubber)
 *
 * Must run in process context (e.g. a work queue) with interrupts
 * enabled and no spinlocks hold.
 */
int memory_failure(unsigned long pfn, int trapno, int flags)
{
	struct page_state *ps;
	struct page *p;
	struct page *hpage;
	int res;
	unsigned int nr_pages;
	unsigned long page_flags;

	if (!sysctl_memory_failure_recovery)
		panic("Memory failure from trap %d on page %lx", trapno, pfn);

	if (!pfn_valid(pfn)) {
		printk(KERN_ERR
		       "MCE %#lx: memory outside kernel control\n",
		       pfn);
		return -ENXIO;
	}

	p = pfn_to_page(pfn);
	hpage = compound_head(p);
	if (TestSetPageHWPoison(p)) {
		printk(KERN_ERR "MCE %#lx: already hardware poisoned\n", pfn);
		return 0;
	}

	/*
	 * Currently errors on hugetlbfs pages are measured in hugepage units,
	 * so nr_pages should be 1 << compound_order.  OTOH when errors are on
	 * transparent hugepages, they are supposed to be split and error
	 * measurement is done in normal page units.  So nr_pages should be one
	 * in this case.
	 */
	if (PageHuge(p))
		nr_pages = 1 << compound_order(hpage);
	else /* normal page or thp */
		nr_pages = 1;
	atomic_long_add(nr_pages, &num_poisoned_pages);

	/*
	 * We need/can do nothing about count=0 pages.
	 * 1) it's a free page, and therefore in safe hand:
	 *    prep_new_page() will be the gate keeper.
	 * 2) it's a free hugepage, which is also safe:
	 *    an affected hugepage will be dequeued from hugepage freelist,
	 *    so there's no concern about reusing it ever after.
	 * 3) it's part of a non-compound high order page.
	 *    Implies some kernel user: cannot stop them from
	 *    R/W the page; let's pray that the page has been
	 *    used and will be freed some time later.
	 * In fact it's dangerous to directly bump up page count from 0,
	 * that may make page_freeze_refs()/page_unfreeze_refs() mismatch.
	 */
	if (!(flags & MF_COUNT_INCREASED) &&
		!get_page_unless_zero(hpage)) {
		if (is_free_buddy_page(p)) {
			action_result(pfn, "free buddy", DELAYED);
			return 0;
		} else if (PageHuge(hpage)) {
			/*
			 * Check "filter hit" and "race with other subpage."
			 */
			lock_page(hpage);
			if (PageHWPoison(hpage)) {
				if ((hwpoison_filter(p) && TestClearPageHWPoison(p))
				    || (p != hpage && TestSetPageHWPoison(hpage))) {
					atomic_long_sub(nr_pages, &num_poisoned_pages);
					unlock_page(hpage);
					return 0;
				}
			}
			set_page_hwpoison_huge_page(hpage);
			res = dequeue_hwpoisoned_huge_page(hpage);
			action_result(pfn, "free huge",
				      res ? IGNORED : DELAYED);
			unlock_page(hpage);
			return res;
		} else {
			action_result(pfn, "high order kernel", IGNORED);
			return -EBUSY;
		}
	}

	/*
	 * We ignore non-LRU pages for good reasons.
	 * - PG_locked is only well defined for LRU pages and a few others
	 * - to avoid races with __set_page_locked()
	 * - to avoid races with __SetPageSlab*() (and more non-atomic ops)
	 * The check (unnecessarily) ignores LRU pages being isolated and
	 * walked by the page reclaim code, however that's not a big loss.
	 */
	if (!PageHuge(p) && !PageTransTail(p)) {
		if (!PageLRU(p))
			shake_page(p, 0);
		if (!PageLRU(p)) {
			/*
			 * shake_page could have turned it free.
			 */
			if (is_free_buddy_page(p)) {
				if (flags & MF_COUNT_INCREASED)
					action_result(pfn, "free buddy", DELAYED);
				else
					action_result(pfn, "free buddy, 2nd try", DELAYED);
				return 0;
			}
			action_result(pfn, "non LRU", IGNORED);
			put_page(p);
			return -EBUSY;
		}
	}

	lock_page(hpage);

	/*
	 * We use page flags to determine what action should be taken, but
	 * the flags can be modified by the error containment action.  One
	 * example is an mlocked page, where PG_mlocked is cleared by
	 * page_remove_rmap() in try_to_unmap_one(). So to determine page status
	 * correctly, we save a copy of the page flags at this time.
	 */
	page_flags = p->flags;

	/*
	 * unpoison always clear PG_hwpoison inside page lock
	 */
	if (!PageHWPoison(p)) {
		printk(KERN_ERR "MCE %#lx: just unpoisoned\n", pfn);
		atomic_long_sub(nr_pages, &num_poisoned_pages);
		put_page(hpage);
		res = 0;
		goto out;
	}
	if (hwpoison_filter(p)) {
		if (TestClearPageHWPoison(p))
			atomic_long_sub(nr_pages, &num_poisoned_pages);
		unlock_page(hpage);
		put_page(hpage);
		return 0;
	}

	/*
	 * For error on the tail page, we should set PG_hwpoison
	 * on the head page to show that the hugepage is hwpoisoned
	 */
	if (PageHuge(p) && PageTail(p) && TestSetPageHWPoison(hpage)) {
		action_result(pfn, "hugepage already hardware poisoned",
				IGNORED);
		unlock_page(hpage);
		put_page(hpage);
		return 0;
	}
	/*
	 * Set PG_hwpoison on all pages in an error hugepage,
	 * because containment is done in hugepage unit for now.
	 * Since we have done TestSetPageHWPoison() for the head page with
	 * page lock held, we can safely set PG_hwpoison bits on tail pages.
	 */
	if (PageHuge(p))
		set_page_hwpoison_huge_page(hpage);

	/*
	 * It's very difficult to mess with pages currently under IO
	 * and in many cases impossible, so we just avoid it here.
	 */
	wait_on_page_writeback(p);

	/*
	 * Now take care of user space mappings.
	 * Abort on fail: __delete_from_page_cache() assumes unmapped page.
	 *
	 * When the raw error page is thp tail page, hpage points to the raw
	 * page after thp split.
	 */
	if (hwpoison_user_mappings(p, pfn, trapno, flags, &hpage)
	    != SWAP_SUCCESS) {
		printk(KERN_ERR "MCE %#lx: cannot unmap page, give up\n", pfn);
		res = -EBUSY;
		goto out;
	}

	/*
	 * Torn down by someone else?
	 */
	if (PageLRU(p) && !PageSwapCache(p) && p->mapping == NULL) {
		action_result(pfn, "already truncated LRU", IGNORED);
		res = -EBUSY;
		goto out;
	}

	res = -EBUSY;
	/*
	 * The first check uses the current page flags which may not have any
	 * relevant information. The second check with the saved page flagss is
	 * carried out only if the first check can't determine the page status.
	 */
	for (ps = error_states;; ps++)
		if ((p->flags & ps->mask) == ps->res)
			break;

	page_flags |= (p->flags & (1UL << PG_dirty));

	if (!ps->mask)
		for (ps = error_states;; ps++)
			if ((page_flags & ps->mask) == ps->res)
				break;
	res = page_action(ps, p, pfn);
out:
	unlock_page(hpage);
	return res;
}
EXPORT_SYMBOL_GPL(memory_failure);

#define MEMORY_FAILURE_FIFO_ORDER	4
#define MEMORY_FAILURE_FIFO_SIZE	(1 << MEMORY_FAILURE_FIFO_ORDER)

struct memory_failure_entry {
	unsigned long pfn;
	int trapno;
	int flags;
};

struct memory_failure_cpu {
	DECLARE_KFIFO(fifo, struct memory_failure_entry,
		      MEMORY_FAILURE_FIFO_SIZE);
	spinlock_t lock;
	struct work_struct work;
};

static DEFINE_PER_CPU(struct memory_failure_cpu, memory_failure_cpu);

/**
 * memory_failure_queue - Schedule handling memory failure of a page.
 * @pfn: Page Number of the corrupted page
 * @trapno: Trap number reported in the signal to user space.
 * @flags: Flags for memory failure handling
 *
 * This function is called by the low level hardware error handler
 * when it detects hardware memory corruption of a page. It schedules
 * the recovering of error page, including dropping pages, killing
 * processes etc.
 *
 * The function is primarily of use for corruptions that
 * happen outside the current execution context (e.g. when
 * detected by a background scrubber)
 *
 * Can run in IRQ context.
 */
void memory_failure_queue(unsigned long pfn, int trapno, int flags)
{
	struct memory_failure_cpu *mf_cpu;
	unsigned long proc_flags;
	struct memory_failure_entry entry = {
		.pfn =		pfn,
		.trapno =	trapno,
		.flags =	flags,
	};

	mf_cpu = &get_cpu_var(memory_failure_cpu);
	spin_lock_irqsave(&mf_cpu->lock, proc_flags);
	if (kfifo_put(&mf_cpu->fifo, entry))
		schedule_work_on(smp_processor_id(), &mf_cpu->work);
	else
		pr_err("Memory failure: buffer overflow when queuing memory failure at %#lx\n",
		       pfn);
	spin_unlock_irqrestore(&mf_cpu->lock, proc_flags);
	put_cpu_var(memory_failure_cpu);
}
EXPORT_SYMBOL_GPL(memory_failure_queue);

static void memory_failure_work_func(struct work_struct *work)
{
	struct memory_failure_cpu *mf_cpu;
	struct memory_failure_entry entry = { 0, };
	unsigned long proc_flags;
	int gotten;

	mf_cpu = this_cpu_ptr(&memory_failure_cpu);
	for (;;) {
		spin_lock_irqsave(&mf_cpu->lock, proc_flags);
		gotten = kfifo_get(&mf_cpu->fifo, &entry);
		spin_unlock_irqrestore(&mf_cpu->lock, proc_flags);
		if (!gotten)
			break;
		if (entry.flags & MF_SOFT_OFFLINE)
			soft_offline_page(pfn_to_page(entry.pfn), entry.flags);
		else
			memory_failure(entry.pfn, entry.trapno, entry.flags);
	}
}

static int __init memory_failure_init(void)
{
	struct memory_failure_cpu *mf_cpu;
	int cpu;

	for_each_possible_cpu(cpu) {
		mf_cpu = &per_cpu(memory_failure_cpu, cpu);
		spin_lock_init(&mf_cpu->lock);
		INIT_KFIFO(mf_cpu->fifo);
		INIT_WORK(&mf_cpu->work, memory_failure_work_func);
	}

	return 0;
}
core_initcall(memory_failure_init);

/**
 * unpoison_memory - Unpoison a previously poisoned page
 * @pfn: Page number of the to be unpoisoned page
 *
 * Software-unpoison a page that has been poisoned by
 * memory_failure() earlier.
 *
 * This is only done on the software-level, so it only works
 * for linux injected failures, not real hardware failures
 *
 * Returns 0 for success, otherwise -errno.
 */
int unpoison_memory(unsigned long pfn)
{
	struct page *page;
	struct page *p;
	int freeit = 0;
	unsigned int nr_pages;

	if (!pfn_valid(pfn))
		return -ENXIO;

	p = pfn_to_page(pfn);
	page = compound_head(p);

	if (!PageHWPoison(p)) {
		pr_info("MCE: Page was already unpoisoned %#lx\n", pfn);
		return 0;
	}

	/*
	 * unpoison_memory() can encounter thp only when the thp is being
	 * worked by memory_failure() and the page lock is not held yet.
	 * In such case, we yield to memory_failure() and make unpoison fail.
	 */
	if (!PageHuge(page) && PageTransHuge(page)) {
		pr_info("MCE: Memory failure is now running on %#lx\n", pfn);
			return 0;
	}

	nr_pages = 1 << compound_order(page);

	if (!get_page_unless_zero(page)) {
		/*
		 * Since HWPoisoned hugepage should have non-zero refcount,
		 * race between memory failure and unpoison seems to happen.
		 * In such case unpoison fails and memory failure runs
		 * to the end.
		 */
		if (PageHuge(page)) {
			pr_info("MCE: Memory failure is now running on free hugepage %#lx\n", pfn);
			return 0;
		}
		if (TestClearPageHWPoison(p))
			atomic_long_dec(&num_poisoned_pages);
		pr_info("MCE: Software-unpoisoned free page %#lx\n", pfn);
		return 0;
	}

	lock_page(page);
	/*
	 * This test is racy because PG_hwpoison is set outside of page lock.
	 * That's acceptable because that won't trigger kernel panic. Instead,
	 * the PG_hwpoison page will be caught and isolated on the entrance to
	 * the free buddy page pool.
	 */
	if (TestClearPageHWPoison(page)) {
		pr_info("MCE: Software-unpoisoned page %#lx\n", pfn);
		atomic_long_sub(nr_pages, &num_poisoned_pages);
		freeit = 1;
		if (PageHuge(page))
			clear_page_hwpoison_huge_page(page);
	}
	unlock_page(page);

	put_page(page);
	if (freeit && !(pfn == my_zero_pfn(0) && page_count(p) == 1))
		put_page(page);

	return 0;
}
EXPORT_SYMBOL(unpoison_memory);

static struct page *new_page(struct page *p, unsigned long private, int **x)
{
	int nid = page_to_nid(p);
	if (PageHuge(p))
		return alloc_huge_page_node(page_hstate(compound_head(p)),
						   nid);
	else
		return alloc_pages_exact_node(nid, GFP_HIGHUSER_MOVABLE, 0);
}

/*
 * Safely get reference count of an arbitrary page.
 * Returns 0 for a free page, -EIO for a zero refcount page
 * that is not free, and 1 for any other page type.
 * For 1 the page is returned with increased page count, otherwise not.
 */
static int __get_any_page(struct page *p, unsigned long pfn, int flags)
{
	int ret;

	if (flags & MF_COUNT_INCREASED)
		return 1;

	/*
	 * When the target page is a free hugepage, just remove it
	 * from free hugepage list.
	 */
	if (!get_page_unless_zero(compound_head(p))) {
		if (PageHuge(p)) {
			pr_info("%s: %#lx free huge page\n", __func__, pfn);
			ret = 0;
		} else if (is_free_buddy_page(p)) {
			pr_info("%s: %#lx free buddy page\n", __func__, pfn);
			ret = 0;
		} else {
			pr_info("%s: %#lx: unknown zero refcount page type %lx\n",
				__func__, pfn, p->flags);
			ret = -EIO;
		}
	} else {
		/* Not a free page */
		ret = 1;
	}
	return ret;
}

static int get_any_page(struct page *page, unsigned long pfn, int flags)
{
	int ret = __get_any_page(page, pfn, flags);

	if (ret == 1 && !PageHuge(page) && !PageLRU(page)) {
		/*
		 * Try to free it.
		 */
		put_page(page);
		shake_page(page, 1);

		/*
		 * Did it turn free?
		 */
		ret = __get_any_page(page, pfn, 0);
		if (!PageLRU(page)) {
			pr_info("soft_offline: %#lx: unknown non LRU page type %lx\n",
				pfn, page->flags);
			return -EIO;
		}
	}
	return ret;
}

static int soft_offline_huge_page(struct page *page, int flags)
{
	int ret;
	unsigned long pfn = page_to_pfn(page);
	struct page *hpage = compound_head(page);
	LIST_HEAD(pagelist);

	/*
	 * This double-check of PageHWPoison is to avoid the race with
	 * memory_failure(). See also comment in __soft_offline_page().
	 */
	lock_page(hpage);
	if (PageHWPoison(hpage)) {
		unlock_page(hpage);
		put_page(hpage);
		pr_info("soft offline: %#lx hugepage already poisoned\n", pfn);
		return -EBUSY;
	}
	unlock_page(hpage);

	/* Keep page count to indicate a given hugepage is isolated. */
	list_move(&hpage->lru, &pagelist);
	ret = migrate_pages(&pagelist, new_page, NULL, MPOL_MF_MOVE_ALL,
				MIGRATE_SYNC, MR_MEMORY_FAILURE);
	if (ret) {
		pr_info("soft offline: %#lx: migration failed %d, type %lx\n",
			pfn, ret, page->flags);
		/*
		 * We know that soft_offline_huge_page() tries to migrate
		 * only one hugepage pointed to by hpage, so we need not
		 * run through the pagelist here.
		 */
		putback_active_hugepage(hpage);
		if (ret > 0)
			ret = -EIO;
	} else {
		/* overcommit hugetlb page will be freed to buddy */
		if (PageHuge(page)) {
			set_page_hwpoison_huge_page(hpage);
			dequeue_hwpoisoned_huge_page(hpage);
			atomic_long_add(1 << compound_order(hpage),
					&num_poisoned_pages);
		} else {
			SetPageHWPoison(page);
			atomic_long_inc(&num_poisoned_pages);
		}
	}
	return ret;
}

static int __soft_offline_page(struct page *page, int flags)
{
	int ret;
	unsigned long pfn = page_to_pfn(page);

	/*
	 * Check PageHWPoison again inside page lock because PageHWPoison
	 * is set by memory_failure() outside page lock. Note that
	 * memory_failure() also double-checks PageHWPoison inside page lock,
	 * so there's no race between soft_offline_page() and memory_failure().
	 */
	lock_page(page);
	wait_on_page_writeback(page);
	if (PageHWPoison(page)) {
		unlock_page(page);
		put_page(page);
		pr_info("soft offline: %#lx page already poisoned\n", pfn);
		return -EBUSY;
	}
	/*
	 * Try to invalidate first. This should work for
	 * non dirty unmapped page cache pages.
	 */
	ret = invalidate_inode_page(page);
	unlock_page(page);
	/*
	 * RED-PEN would be better to keep it isolated here, but we
	 * would need to fix isolation locking first.
	 */
	if (ret == 1) {
		put_page(page);
		pr_info("soft_offline: %#lx: invalidated\n", pfn);
		SetPageHWPoison(page);
		atomic_long_inc(&num_poisoned_pages);
		return 0;
	}

	/*
	 * Simple invalidation didn't work.
	 * Try to migrate to a new page instead. migrate.c
	 * handles a large number of cases for us.
	 */
	ret = isolate_lru_page(page);
	/*
	 * Drop page reference which is came from get_any_page()
	 * successful isolate_lru_page() already took another one.
	 */
	put_page(page);
	if (!ret) {
		LIST_HEAD(pagelist);
		inc_zone_page_state(page, NR_ISOLATED_ANON +
					page_is_file_cache(page));
		list_add(&page->lru, &pagelist);
		ret = migrate_pages(&pagelist, new_page, NULL, MPOL_MF_MOVE_ALL,
					MIGRATE_SYNC, MR_MEMORY_FAILURE);
		if (ret) {
			if (!list_empty(&pagelist)) {
				list_del(&page->lru);
				dec_zone_page_state(page, NR_ISOLATED_ANON +
						page_is_file_cache(page));
				putback_lru_page(page);
			}

			pr_info("soft offline: %#lx: migration failed %d, type %lx\n",
				pfn, ret, page->flags);
			if (ret > 0)
				ret = -EIO;
		} else {
			/*
			 * After page migration succeeds, the source page can
			 * be trapped in pagevec and actual freeing is delayed.
			 * Freeing code works differently based on PG_hwpoison,
			 * so there's a race. We need to make sure that the
			 * source page should be freed back to buddy before
			 * setting PG_hwpoison.
			 */
			if (!is_free_buddy_page(page))
				lru_add_drain_all();
			if (!is_free_buddy_page(page))
				drain_all_pages();
			SetPageHWPoison(page);
			if (!is_free_buddy_page(page))
				pr_info("soft offline: %#lx: page leaked\n",
					pfn);
			atomic_long_inc(&num_poisoned_pages);
		}
	} else {
		pr_info("soft offline: %#lx: isolation failed: %d, page count %d, type %lx\n",
			pfn, ret, page_count(page), page->flags);
	}
	return ret;
}

/**
 * soft_offline_page - Soft offline a page.
 * @page: page to offline
 * @flags: flags. Same as memory_failure().
 *
 * Returns 0 on success, otherwise negated errno.
 *
 * Soft offline a page, by migration or invalidation,
 * without killing anything. This is for the case when
 * a page is not corrupted yet (so it's still valid to access),
 * but has had a number of corrected errors and is better taken
 * out.
 *
 * The actual policy on when to do that is maintained by
 * user space.
 *
 * This should never impact any application or cause data loss,
 * however it might take some time.
 *
 * This is not a 100% solution for all memory, but tries to be
 * ``good enough'' for the majority of memory.
 */
int soft_offline_page(struct page *page, int flags)
{
	int ret;
	unsigned long pfn = page_to_pfn(page);
	struct page *hpage = compound_head(page);

	if (PageHWPoison(page)) {
		pr_info("soft offline: %#lx page already poisoned\n", pfn);
		return -EBUSY;
	}
	if (!PageHuge(page) && PageTransHuge(hpage)) {
		if (PageAnon(hpage) && unlikely(split_huge_page(hpage))) {
			pr_info("soft offline: %#lx: failed to split THP\n",
				pfn);
			return -EBUSY;
		}
	}

	get_online_mems();

	/*
	 * Isolate the page, so that it doesn't get reallocated if it
	 * was free. This flag should be kept set until the source page
	 * is freed and PG_hwpoison on it is set.
	 */
	if (get_pageblock_migratetype(page) != MIGRATE_ISOLATE)
		set_migratetype_isolate(page, true);

	ret = get_any_page(page, pfn, flags);
	put_online_mems();
	if (ret > 0) { /* for in-use pages */
		if (PageHuge(page))
			ret = soft_offline_huge_page(page, flags);
		else
			ret = __soft_offline_page(page, flags);
	} else if (ret == 0) { /* for free pages */
		if (PageHuge(page)) {
			set_page_hwpoison_huge_page(hpage);
			dequeue_hwpoisoned_huge_page(hpage);
			atomic_long_add(1 << compound_order(hpage),
					&num_poisoned_pages);
		} else {
			SetPageHWPoison(page);
			atomic_long_inc(&num_poisoned_pages);
		}
	}
	unset_migratetype_isolate(page, MIGRATE_MOVABLE);
	return ret;
}<|MERGE_RESOLUTION|>--- conflicted
+++ resolved
@@ -469,12 +469,8 @@
 	mutex_lock(&mapping->i_mmap_mutex);
 	read_lock(&tasklist_lock);
 	for_each_process(tsk) {
-<<<<<<< HEAD
-		pgoff_t pgoff = page->index << (PAGE_CACHE_SHIFT - PAGE_SHIFT);
+		pgoff_t pgoff = page_pgoff(page);
 		struct task_struct *t = task_early_kill(tsk, force_early);
-=======
-		pgoff_t pgoff = page_pgoff(page);
->>>>>>> 5e19bfb5
 
 		if (!t)
 			continue;
