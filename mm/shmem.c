--- conflicted
+++ resolved
@@ -3928,22 +3928,7 @@
 		res = alloc_file_pseudo(inode, mnt, name, O_RDWR,
 				&shmem_file_operations);
 	if (IS_ERR(res))
-<<<<<<< HEAD
-		goto put_path;
-
-	res = alloc_file(&path, O_RDWR, &shmem_file_operations);
-	if (IS_ERR(res))
-		goto put_path;
-
-	return res;
-
-put_memory:
-	shmem_unacct_size(flags, size);
-put_path:
-	path_put(&path);
-=======
 		iput(inode);
->>>>>>> 74411a34
 	return res;
 }
 
