--- conflicted
+++ resolved
@@ -1082,46 +1082,6 @@
 	return false;
 }
 
-<<<<<<< HEAD
-static __always_inline struct mem_cgroup *active_memcg(void)
-{
-	if (in_interrupt())
-		return this_cpu_read(int_active_memcg);
-	else
-		return current->active_memcg;
-}
-
-static __always_inline struct mem_cgroup *get_active_memcg(void)
-{
-	struct mem_cgroup *memcg;
-
-	rcu_read_lock();
-	memcg = active_memcg();
-	if (memcg) {
-		/* current->active_memcg must hold a ref. */
-		if (WARN_ON_ONCE(!css_tryget(&memcg->css)))
-			memcg = root_mem_cgroup;
-		else
-			memcg = current->active_memcg;
-	}
-	rcu_read_unlock();
-
-	return memcg;
-}
-
-static __always_inline bool memcg_kmem_bypass(void)
-{
-	/* Allow remote memcg charging from any context. */
-	if (unlikely(active_memcg()))
-		return false;
-
-	/* Memcg to charge can't be determined. */
-	if (in_interrupt() || !current->mm || (current->flags & PF_KTHREAD))
-		return true;
-
-	return false;
-}
-
 /**
  * If active memcg is set, do not fallback to current->mm->memcg.
  */
@@ -1133,19 +1093,6 @@
 	if (unlikely(active_memcg()))
 		return get_active_memcg();
 
-=======
-/**
- * If active memcg is set, do not fallback to current->mm->memcg.
- */
-static __always_inline struct mem_cgroup *get_mem_cgroup_from_current(void)
-{
-	if (memcg_kmem_bypass())
-		return NULL;
-
-	if (unlikely(active_memcg()))
-		return get_active_memcg();
-
->>>>>>> f642729d
 	return get_mem_cgroup_from_mm(current->mm);
 }
 
@@ -1537,69 +1484,6 @@
 
 struct memory_stat {
 	const char *name;
-<<<<<<< HEAD
-	unsigned int ratio;
-	unsigned int idx;
-};
-
-static struct memory_stat memory_stats[] = {
-	{ "anon", PAGE_SIZE, NR_ANON_MAPPED },
-	{ "file", PAGE_SIZE, NR_FILE_PAGES },
-	{ "kernel_stack", 1024, NR_KERNEL_STACK_KB },
-	{ "percpu", 1, MEMCG_PERCPU_B },
-	{ "sock", PAGE_SIZE, MEMCG_SOCK },
-	{ "shmem", PAGE_SIZE, NR_SHMEM },
-	{ "file_mapped", PAGE_SIZE, NR_FILE_MAPPED },
-	{ "file_dirty", PAGE_SIZE, NR_FILE_DIRTY },
-	{ "file_writeback", PAGE_SIZE, NR_WRITEBACK },
-#ifdef CONFIG_TRANSPARENT_HUGEPAGE
-	/*
-	 * The ratio will be initialized in memory_stats_init(). Because
-	 * on some architectures, the macro of HPAGE_PMD_SIZE is not
-	 * constant(e.g. powerpc).
-	 */
-	{ "anon_thp", 0, NR_ANON_THPS },
-#endif
-	{ "inactive_anon", PAGE_SIZE, NR_INACTIVE_ANON },
-	{ "active_anon", PAGE_SIZE, NR_ACTIVE_ANON },
-	{ "inactive_file", PAGE_SIZE, NR_INACTIVE_FILE },
-	{ "active_file", PAGE_SIZE, NR_ACTIVE_FILE },
-	{ "unevictable", PAGE_SIZE, NR_UNEVICTABLE },
-
-	/*
-	 * Note: The slab_reclaimable and slab_unreclaimable must be
-	 * together and slab_reclaimable must be in front.
-	 */
-	{ "slab_reclaimable", 1, NR_SLAB_RECLAIMABLE_B },
-	{ "slab_unreclaimable", 1, NR_SLAB_UNRECLAIMABLE_B },
-
-	/* The memory events */
-	{ "workingset_refault_anon", 1, WORKINGSET_REFAULT_ANON },
-	{ "workingset_refault_file", 1, WORKINGSET_REFAULT_FILE },
-	{ "workingset_activate_anon", 1, WORKINGSET_ACTIVATE_ANON },
-	{ "workingset_activate_file", 1, WORKINGSET_ACTIVATE_FILE },
-	{ "workingset_restore_anon", 1, WORKINGSET_RESTORE_ANON },
-	{ "workingset_restore_file", 1, WORKINGSET_RESTORE_FILE },
-	{ "workingset_nodereclaim", 1, WORKINGSET_NODERECLAIM },
-};
-
-static int __init memory_stats_init(void)
-{
-	int i;
-
-	for (i = 0; i < ARRAY_SIZE(memory_stats); i++) {
-#ifdef CONFIG_TRANSPARENT_HUGEPAGE
-		if (memory_stats[i].idx == NR_ANON_THPS)
-			memory_stats[i].ratio = HPAGE_PMD_SIZE;
-#endif
-		VM_BUG_ON(!memory_stats[i].ratio);
-		VM_BUG_ON(memory_stats[i].idx >= MEMCG_NR_STAT);
-	}
-
-	return 0;
-}
-pure_initcall(memory_stats_init);
-=======
 	unsigned int idx;
 };
 
@@ -1667,7 +1551,6 @@
 {
 	return memcg_page_state(memcg, item) * memcg_page_state_unit(item);
 }
->>>>>>> f642729d
 
 static char *memory_stat_format(struct mem_cgroup *memcg)
 {
@@ -1691,16 +1574,6 @@
 
 	for (i = 0; i < ARRAY_SIZE(memory_stats); i++) {
 		u64 size;
-<<<<<<< HEAD
-
-		size = memcg_page_state(memcg, memory_stats[i].idx);
-		size *= memory_stats[i].ratio;
-		seq_buf_printf(&s, "%s %llu\n", memory_stats[i].name, size);
-
-		if (unlikely(memory_stats[i].idx == NR_SLAB_UNRECLAIMABLE_B)) {
-			size = memcg_page_state(memcg, NR_SLAB_RECLAIMABLE_B) +
-			       memcg_page_state(memcg, NR_SLAB_UNRECLAIMABLE_B);
-=======
 
 		size = memcg_page_state_output(memcg, memory_stats[i].idx);
 		seq_buf_printf(&s, "%s %llu\n", memory_stats[i].name, size);
@@ -1708,7 +1581,6 @@
 		if (unlikely(memory_stats[i].idx == NR_SLAB_UNRECLAIMABLE_B)) {
 			size += memcg_page_state_output(memcg,
 							NR_SLAB_RECLAIMABLE_B);
->>>>>>> f642729d
 			seq_buf_printf(&s, "slab %llu\n", size);
 		}
 	}
@@ -3088,17 +2960,6 @@
 		return NULL;
 
 	page = virt_to_head_page(p);
-
-	/*
-	 * If page->mem_cgroup is set, it's either a simple mem_cgroup pointer
-	 * or a pointer to obj_cgroup vector. In the latter case the lowest
-	 * bit of the pointer is set.
-	 * The page->mem_cgroup pointer can be asynchronously changed
-	 * from NULL to (obj_cgroup_vec | 0x1UL), but can't be changed
-	 * from a valid memcg pointer to objcg vector or back.
-	 */
-	if (!page->mem_cgroup)
-		return NULL;
 
 	/*
 	 * Slab objects are accounted individually, not per-page.
@@ -6507,15 +6368,12 @@
 }
 
 #ifdef CONFIG_NUMA
-<<<<<<< HEAD
-=======
 static inline unsigned long lruvec_page_state_output(struct lruvec *lruvec,
 						     int item)
 {
 	return lruvec_page_state(lruvec, item) * memcg_page_state_unit(item);
 }
 
->>>>>>> f642729d
 static int memory_numa_stat_show(struct seq_file *m, void *v)
 {
 	int i;
@@ -6533,13 +6391,8 @@
 			struct lruvec *lruvec;
 
 			lruvec = mem_cgroup_lruvec(memcg, NODE_DATA(nid));
-<<<<<<< HEAD
-			size = lruvec_page_state(lruvec, memory_stats[i].idx);
-			size *= memory_stats[i].ratio;
-=======
 			size = lruvec_page_state_output(lruvec,
 							memory_stats[i].idx);
->>>>>>> f642729d
 			seq_printf(m, " N%d=%llu", nid, size);
 		}
 		seq_putc(m, '\n');
