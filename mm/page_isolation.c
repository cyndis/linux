// SPDX-License-Identifier: GPL-2.0
/*
 * linux/mm/page_isolation.c
 */

#include <linux/mm.h>
#include <linux/page-isolation.h>
#include <linux/pageblock-flags.h>
#include <linux/memory.h>
#include <linux/hugetlb.h>
#include <linux/page_owner.h>
#include <linux/migrate.h>
#include "internal.h"

#define CREATE_TRACE_POINTS
#include <trace/events/page_isolation.h>

static int set_migratetype_isolate(struct page *page, int migratetype, int isol_flags)
{
	struct zone *zone = page_zone(page);
	struct page *unmovable;
	unsigned long flags;

	spin_lock_irqsave(&zone->lock, flags);

	/*
	 * We assume the caller intended to SET migrate type to isolate.
	 * If it is already set, then someone else must have raced and
	 * set it before us.
	 */
	if (is_migrate_isolate_page(page)) {
		spin_unlock_irqrestore(&zone->lock, flags);
		return -EBUSY;
	}

	/*
	 * FIXME: Now, memory hotplug doesn't call shrink_slab() by itself.
	 * We just check MOVABLE pages.
	 */
	unmovable = has_unmovable_pages(zone, page, migratetype, isol_flags);
	if (!unmovable) {
		unsigned long nr_pages;
		int mt = get_pageblock_migratetype(page);

		set_pageblock_migratetype(page, MIGRATE_ISOLATE);
		zone->nr_isolate_pageblock++;
		nr_pages = move_freepages_block(zone, page, MIGRATE_ISOLATE,
									NULL);

		__mod_zone_freepage_state(zone, -nr_pages, mt);
		spin_unlock_irqrestore(&zone->lock, flags);
<<<<<<< HEAD
		drain_all_pages(zone);
=======
>>>>>>> f642729d
		return 0;
	}

	spin_unlock_irqrestore(&zone->lock, flags);
	if (isol_flags & REPORT_FAILURE) {
		/*
		 * printk() with zone->lock held will likely trigger a
		 * lockdep splat, so defer it here.
		 */
		dump_page(unmovable, "unmovable page");
	}

	return -EBUSY;
}

static void unset_migratetype_isolate(struct page *page, unsigned migratetype)
{
	struct zone *zone;
	unsigned long flags, nr_pages;
	bool isolated_page = false;
	unsigned int order;
	unsigned long pfn, buddy_pfn;
	struct page *buddy;

	zone = page_zone(page);
	spin_lock_irqsave(&zone->lock, flags);
	if (!is_migrate_isolate_page(page))
		goto out;

	/*
	 * Because freepage with more than pageblock_order on isolated
	 * pageblock is restricted to merge due to freepage counting problem,
	 * it is possible that there is free buddy page.
	 * move_freepages_block() doesn't care of merge so we need other
	 * approach in order to merge them. Isolation and free will make
	 * these pages to be merged.
	 */
	if (PageBuddy(page)) {
		order = buddy_order(page);
<<<<<<< HEAD
		if (order >= pageblock_order) {
=======
		if (order >= pageblock_order && order < MAX_ORDER - 1) {
>>>>>>> f642729d
			pfn = page_to_pfn(page);
			buddy_pfn = __find_buddy_pfn(pfn, order);
			buddy = page + (buddy_pfn - pfn);

			if (pfn_valid_within(buddy_pfn) &&
			    !is_migrate_isolate_page(buddy)) {
				__isolate_free_page(page, order);
				isolated_page = true;
			}
		}
	}

	/*
	 * If we isolate freepage with more than pageblock_order, there
	 * should be no freepage in the range, so we could avoid costly
	 * pageblock scanning for freepage moving.
	 *
	 * We didn't actually touch any of the isolated pages, so place them
	 * to the tail of the freelist. This is an optimization for memory
	 * onlining - just onlined memory won't immediately be considered for
	 * allocation.
	 */
	if (!isolated_page) {
		nr_pages = move_freepages_block(zone, page, migratetype, NULL);
		__mod_zone_freepage_state(zone, nr_pages, migratetype);
	}
	set_pageblock_migratetype(page, migratetype);
	if (isolated_page)
		__putback_isolated_page(page, order, migratetype);
	zone->nr_isolate_pageblock--;
out:
	spin_unlock_irqrestore(&zone->lock, flags);
}

static inline struct page *
__first_valid_page(unsigned long pfn, unsigned long nr_pages)
{
	int i;

	for (i = 0; i < nr_pages; i++) {
		struct page *page;

		page = pfn_to_online_page(pfn + i);
		if (!page)
			continue;
		return page;
	}
	return NULL;
}

/**
 * start_isolate_page_range() - make page-allocation-type of range of pages to
 * be MIGRATE_ISOLATE.
 * @start_pfn:		The lower PFN of the range to be isolated.
 * @end_pfn:		The upper PFN of the range to be isolated.
 *			start_pfn/end_pfn must be aligned to pageblock_order.
 * @migratetype:	Migrate type to set in error recovery.
 * @flags:		The following flags are allowed (they can be combined in
 *			a bit mask)
 *			MEMORY_OFFLINE - isolate to offline (!allocate) memory
 *					 e.g., skip over PageHWPoison() pages
 *					 and PageOffline() pages.
 *			REPORT_FAILURE - report details about the failure to
 *			isolate the range
 *
 * Making page-allocation-type to be MIGRATE_ISOLATE means free pages in
 * the range will never be allocated. Any free pages and pages freed in the
 * future will not be allocated again. If specified range includes migrate types
 * other than MOVABLE or CMA, this will fail with -EBUSY. For isolating all
 * pages in the range finally, the caller have to free all pages in the range.
 * test_page_isolated() can be used for test it.
 *
 * There is no high level synchronization mechanism that prevents two threads
 * from trying to isolate overlapping ranges. If this happens, one thread
 * will notice pageblocks in the overlapping range already set to isolate.
 * This happens in set_migratetype_isolate, and set_migratetype_isolate
 * returns an error. We then clean up by restoring the migration type on
 * pageblocks we may have modified and return -EBUSY to caller. This
 * prevents two threads from simultaneously working on overlapping ranges.
 *
 * Please note that there is no strong synchronization with the page allocator
 * either. Pages might be freed while their page blocks are marked ISOLATED.
 * A call to drain_all_pages() after isolation can flush most of them. However
 * in some cases pages might still end up on pcp lists and that would allow
 * for their allocation even when they are in fact isolated already. Depending
 * on how strong of a guarantee the caller needs, zone_pcp_disable/enable()
 * might be used to flush and disable pcplist before isolation and enable after
 * unisolation.
 *
 * Return: 0 on success and -EBUSY if any part of range cannot be isolated.
 */
int start_isolate_page_range(unsigned long start_pfn, unsigned long end_pfn,
			     unsigned migratetype, int flags)
{
	unsigned long pfn;
	unsigned long undo_pfn;
	struct page *page;

	BUG_ON(!IS_ALIGNED(start_pfn, pageblock_nr_pages));
	BUG_ON(!IS_ALIGNED(end_pfn, pageblock_nr_pages));

	for (pfn = start_pfn;
	     pfn < end_pfn;
	     pfn += pageblock_nr_pages) {
		page = __first_valid_page(pfn, pageblock_nr_pages);
		if (page) {
			if (set_migratetype_isolate(page, migratetype, flags)) {
				undo_pfn = pfn;
				goto undo;
			}
		}
	}
	return 0;
undo:
	for (pfn = start_pfn;
	     pfn < undo_pfn;
	     pfn += pageblock_nr_pages) {
		struct page *page = pfn_to_online_page(pfn);
		if (!page)
			continue;
		unset_migratetype_isolate(page, migratetype);
	}

	return -EBUSY;
}

/*
 * Make isolated pages available again.
 */
void undo_isolate_page_range(unsigned long start_pfn, unsigned long end_pfn,
			    unsigned migratetype)
{
	unsigned long pfn;
	struct page *page;

	BUG_ON(!IS_ALIGNED(start_pfn, pageblock_nr_pages));
	BUG_ON(!IS_ALIGNED(end_pfn, pageblock_nr_pages));

	for (pfn = start_pfn;
	     pfn < end_pfn;
	     pfn += pageblock_nr_pages) {
		page = __first_valid_page(pfn, pageblock_nr_pages);
		if (!page || !is_migrate_isolate_page(page))
			continue;
		unset_migratetype_isolate(page, migratetype);
	}
}
/*
 * Test all pages in the range is free(means isolated) or not.
 * all pages in [start_pfn...end_pfn) must be in the same zone.
 * zone->lock must be held before call this.
 *
 * Returns the last tested pfn.
 */
static unsigned long
__test_page_isolated_in_pageblock(unsigned long pfn, unsigned long end_pfn,
				  int flags)
{
	struct page *page;

	while (pfn < end_pfn) {
		if (!pfn_valid_within(pfn)) {
			pfn++;
			continue;
		}
		page = pfn_to_page(pfn);
		if (PageBuddy(page))
			/*
			 * If the page is on a free list, it has to be on
			 * the correct MIGRATE_ISOLATE freelist. There is no
			 * simple way to verify that as VM_BUG_ON(), though.
			 */
			pfn += 1 << buddy_order(page);
		else if ((flags & MEMORY_OFFLINE) && PageHWPoison(page))
			/* A HWPoisoned page cannot be also PageBuddy */
			pfn++;
		else if ((flags & MEMORY_OFFLINE) && PageOffline(page) &&
			 !page_count(page))
			/*
			 * The responsible driver agreed to skip PageOffline()
			 * pages when offlining memory by dropping its
			 * reference in MEM_GOING_OFFLINE.
			 */
			pfn++;
		else
			break;
	}

	return pfn;
}

/* Caller should ensure that requested range is in a single zone */
int test_pages_isolated(unsigned long start_pfn, unsigned long end_pfn,
			int isol_flags)
{
	unsigned long pfn, flags;
	struct page *page;
	struct zone *zone;

	/*
	 * Note: pageblock_nr_pages != MAX_ORDER. Then, chunks of free pages
	 * are not aligned to pageblock_nr_pages.
	 * Then we just check migratetype first.
	 */
	for (pfn = start_pfn; pfn < end_pfn; pfn += pageblock_nr_pages) {
		page = __first_valid_page(pfn, pageblock_nr_pages);
		if (page && !is_migrate_isolate_page(page))
			break;
	}
	page = __first_valid_page(start_pfn, end_pfn - start_pfn);
	if ((pfn < end_pfn) || !page)
		return -EBUSY;
	/* Check all pages are free or marked as ISOLATED */
	zone = page_zone(page);
	spin_lock_irqsave(&zone->lock, flags);
	pfn = __test_page_isolated_in_pageblock(start_pfn, end_pfn, isol_flags);
	spin_unlock_irqrestore(&zone->lock, flags);

	trace_test_pages_isolated(start_pfn, end_pfn, pfn);

	return pfn < end_pfn ? -EBUSY : 0;
}<|MERGE_RESOLUTION|>--- conflicted
+++ resolved
@@ -49,10 +49,6 @@
 
 		__mod_zone_freepage_state(zone, -nr_pages, mt);
 		spin_unlock_irqrestore(&zone->lock, flags);
-<<<<<<< HEAD
-		drain_all_pages(zone);
-=======
->>>>>>> f642729d
 		return 0;
 	}
 
@@ -92,11 +88,7 @@
 	 */
 	if (PageBuddy(page)) {
 		order = buddy_order(page);
-<<<<<<< HEAD
-		if (order >= pageblock_order) {
-=======
 		if (order >= pageblock_order && order < MAX_ORDER - 1) {
->>>>>>> f642729d
 			pfn = page_to_pfn(page);
 			buddy_pfn = __find_buddy_pfn(pfn, order);
 			buddy = page + (buddy_pfn - pfn);
