--- conflicted
+++ resolved
@@ -275,12 +275,8 @@
 		return rc;
 	if (!iov_iter_count(&iter))
 		goto free_iov_l;
-<<<<<<< HEAD
-	iov_r = iovec_from_user(rvec, riovcnt, UIO_FASTIOV, iovstack_r, false);
-=======
 	iov_r = iovec_from_user(rvec, riovcnt, UIO_FASTIOV, iovstack_r,
 				in_compat_syscall());
->>>>>>> f642729d
 	if (IS_ERR(iov_r)) {
 		rc = PTR_ERR(iov_r);
 		goto free_iov_l;
