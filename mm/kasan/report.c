// SPDX-License-Identifier: GPL-2.0
/*
 * This file contains common KASAN error reporting code.
 *
 * Copyright (c) 2014 Samsung Electronics Co., Ltd.
 * Author: Andrey Ryabinin <ryabinin.a.a@gmail.com>
 *
 * Some code borrowed from https://github.com/xairy/kasan-prototype by
 *        Andrey Konovalov <andreyknvl@gmail.com>
 */

#include <linux/bitops.h>
#include <linux/ftrace.h>
#include <linux/init.h>
#include <linux/kernel.h>
#include <linux/mm.h>
#include <linux/printk.h>
#include <linux/sched.h>
#include <linux/slab.h>
#include <linux/stackdepot.h>
#include <linux/stacktrace.h>
#include <linux/string.h>
#include <linux/types.h>
#include <linux/kasan.h>
#include <linux/module.h>
#include <linux/sched/task_stack.h>
#include <linux/uaccess.h>
#include <trace/events/error_report.h>

#include <asm/sections.h>

#include <kunit/test.h>

#include "kasan.h"
#include "../slab.h"

static unsigned long kasan_flags;

#define KASAN_BIT_REPORTED	0
#define KASAN_BIT_MULTI_SHOT	1

bool kasan_save_enable_multi_shot(void)
{
	return test_and_set_bit(KASAN_BIT_MULTI_SHOT, &kasan_flags);
}
EXPORT_SYMBOL_GPL(kasan_save_enable_multi_shot);

void kasan_restore_multi_shot(bool enabled)
{
	if (!enabled)
		clear_bit(KASAN_BIT_MULTI_SHOT, &kasan_flags);
}
EXPORT_SYMBOL_GPL(kasan_restore_multi_shot);

static int __init kasan_set_multi_shot(char *str)
{
	set_bit(KASAN_BIT_MULTI_SHOT, &kasan_flags);
	return 1;
}
__setup("kasan_multi_shot", kasan_set_multi_shot);

static void print_error_description(struct kasan_access_info *info)
{
	pr_err("BUG: KASAN: %s in %pS\n",
		kasan_get_bug_type(info), (void *)info->ip);
	if (info->access_size)
		pr_err("%s of size %zu at addr %px by task %s/%d\n",
			info->is_write ? "Write" : "Read", info->access_size,
			info->access_addr, current->comm, task_pid_nr(current));
	else
		pr_err("%s at addr %px by task %s/%d\n",
			info->is_write ? "Write" : "Read",
			info->access_addr, current->comm, task_pid_nr(current));
}

static DEFINE_SPINLOCK(report_lock);

static void start_report(unsigned long *flags)
{
	/*
	 * Make sure we don't end up in loop.
	 */
	kasan_disable_current();
	spin_lock_irqsave(&report_lock, *flags);
	pr_err("==================================================================\n");
}

static void end_report(unsigned long *flags, unsigned long addr)
{
	trace_error_report_end(ERROR_DETECTOR_KASAN, addr);
	pr_err("==================================================================\n");
	add_taint(TAINT_BAD_PAGE, LOCKDEP_NOW_UNRELIABLE);
	spin_unlock_irqrestore(&report_lock, *flags);
	if (panic_on_warn && !test_bit(KASAN_BIT_MULTI_SHOT, &kasan_flags)) {
		/*
		 * This thread may hit another WARN() in the panic path.
		 * Resetting this prevents additional WARN() from panicking the
		 * system on this thread.  Other threads are blocked by the
		 * panic_mutex in panic().
		 */
		panic_on_warn = 0;
		panic("panic_on_warn set ...\n");
	}
#ifdef CONFIG_KASAN_HW_TAGS
	if (kasan_flag_panic)
		panic("kasan.fault=panic set ...\n");
#endif
	kasan_enable_current();
}

static void print_stack(depot_stack_handle_t stack)
{
	unsigned long *entries;
	unsigned int nr_entries;

	nr_entries = stack_depot_fetch(stack, &entries);
	stack_trace_print(entries, nr_entries, 0);
}

static void print_track(struct kasan_track *track, const char *prefix)
{
	pr_err("%s by task %u:\n", prefix, track->pid);
	if (track->stack) {
		print_stack(track->stack);
	} else {
		pr_err("(stack is not available)\n");
	}
}

struct page *kasan_addr_to_page(const void *addr)
{
	if ((addr >= (void *)PAGE_OFFSET) &&
			(addr < high_memory))
		return virt_to_head_page(addr);
	return NULL;
}

static void describe_object_addr(struct kmem_cache *cache, void *object,
				const void *addr)
{
	unsigned long access_addr = (unsigned long)addr;
	unsigned long object_addr = (unsigned long)object;
	const char *rel_type;
	int rel_bytes;

	pr_err("The buggy address belongs to the object at %px\n"
	       " which belongs to the cache %s of size %d\n",
		object, cache->name, cache->object_size);

	if (!addr)
		return;

	if (access_addr < object_addr) {
		rel_type = "to the left";
		rel_bytes = object_addr - access_addr;
	} else if (access_addr >= object_addr + cache->object_size) {
		rel_type = "to the right";
		rel_bytes = access_addr - (object_addr + cache->object_size);
	} else {
		rel_type = "inside";
		rel_bytes = access_addr - object_addr;
	}

	pr_err("The buggy address is located %d bytes %s of\n"
	       " %d-byte region [%px, %px)\n",
		rel_bytes, rel_type, cache->object_size, (void *)object_addr,
		(void *)(object_addr + cache->object_size));
}

static void describe_object_stacks(struct kmem_cache *cache, void *object,
					const void *addr, u8 tag)
{
	struct kasan_alloc_meta *alloc_meta;
	struct kasan_track *free_track;

	alloc_meta = kasan_get_alloc_meta(cache, object);
	if (alloc_meta) {
		print_track(&alloc_meta->alloc_track, "Allocated");
		pr_err("\n");
	}

	free_track = kasan_get_free_track(cache, object, tag);
	if (free_track) {
		print_track(free_track, "Freed");
		pr_err("\n");
	}

#ifdef CONFIG_KASAN_GENERIC
	if (!alloc_meta)
		return;
	if (alloc_meta->aux_stack[0]) {
		pr_err("Last potentially related work creation:\n");
		print_stack(alloc_meta->aux_stack[0]);
		pr_err("\n");
	}
	if (alloc_meta->aux_stack[1]) {
		pr_err("Second to last potentially related work creation:\n");
		print_stack(alloc_meta->aux_stack[1]);
		pr_err("\n");
	}
#endif
}

static void describe_object(struct kmem_cache *cache, void *object,
				const void *addr, u8 tag)
{
	if (kasan_stack_collection_enabled())
		describe_object_stacks(cache, object, addr, tag);
	describe_object_addr(cache, object, addr);
}

static inline bool kernel_or_module_addr(const void *addr)
{
	if (addr >= (void *)_stext && addr < (void *)_end)
		return true;
	if (is_module_address((unsigned long)addr))
		return true;
	return false;
}

static inline bool init_task_stack_addr(const void *addr)
{
	return addr >= (void *)&init_thread_union.stack &&
		(addr <= (void *)&init_thread_union.stack +
			sizeof(init_thread_union.stack));
}

static void print_address_description(void *addr, u8 tag)
{
	struct page *page = kasan_addr_to_page(addr);

	dump_stack();
	pr_err("\n");

	if (page && PageSlab(page)) {
		struct kmem_cache *cache = page->slab_cache;
		void *object = nearest_obj(cache, page,	addr);

		describe_object(cache, object, addr, tag);
	}

	if (kernel_or_module_addr(addr) && !init_task_stack_addr(addr)) {
		pr_err("The buggy address belongs to the variable:\n");
		pr_err(" %pS\n", addr);
	}

	if (page) {
		pr_err("The buggy address belongs to the page:\n");
		dump_page(page, "kasan: bad access detected");
	}

	kasan_print_address_stack_frame(addr);
}

static bool meta_row_is_guilty(const void *row, const void *addr)
{
	return (row <= addr) && (addr < row + META_MEM_BYTES_PER_ROW);
}

static int meta_pointer_offset(const void *row, const void *addr)
{
	/*
	 * Memory state around the buggy address:
	 *  ff00ff00ff00ff00: 00 00 00 05 fe fe fe fe fe fe fe fe fe fe fe fe
	 *  ...
	 *
	 * The length of ">ff00ff00ff00ff00: " is
	 *    3 + (BITS_PER_LONG / 8) * 2 chars.
	 * The length of each granule metadata is 2 bytes
	 *    plus 1 byte for space.
	 */
	return 3 + (BITS_PER_LONG / 8) * 2 +
		(addr - row) / KASAN_GRANULE_SIZE * 3 + 1;
}

static void print_memory_metadata(const void *addr)
{
	int i;
	void *row;

	row = (void *)round_down((unsigned long)addr, META_MEM_BYTES_PER_ROW)
			- META_ROWS_AROUND_ADDR * META_MEM_BYTES_PER_ROW;

	pr_err("Memory state around the buggy address:\n");

	for (i = -META_ROWS_AROUND_ADDR; i <= META_ROWS_AROUND_ADDR; i++) {
		char buffer[4 + (BITS_PER_LONG / 8) * 2];
		char metadata[META_BYTES_PER_ROW];

		snprintf(buffer, sizeof(buffer),
				(i == 0) ? ">%px: " : " %px: ", row);

		/*
		 * We should not pass a shadow pointer to generic
		 * function, because generic functions may try to
		 * access kasan mapping for the passed address.
		 */
		kasan_metadata_fetch_row(&metadata[0], row);

		print_hex_dump(KERN_ERR, buffer,
			DUMP_PREFIX_NONE, META_BYTES_PER_ROW, 1,
			metadata, META_BYTES_PER_ROW, 0);

		if (meta_row_is_guilty(row, addr))
			pr_err("%*c\n", meta_pointer_offset(row, addr), '^');

		row += META_MEM_BYTES_PER_ROW;
	}
}

static bool report_enabled(void)
{
#if defined(CONFIG_KASAN_GENERIC) || defined(CONFIG_KASAN_SW_TAGS)
	if (current->kasan_depth)
		return false;
#endif
	if (test_bit(KASAN_BIT_MULTI_SHOT, &kasan_flags))
		return true;
	return !test_and_set_bit(KASAN_BIT_REPORTED, &kasan_flags);
}

#if IS_ENABLED(CONFIG_KUNIT)
static void kasan_update_kunit_status(struct kunit *cur_test)
{
	struct kunit_resource *resource;
	struct kunit_kasan_expectation *kasan_data;

	resource = kunit_find_named_resource(cur_test, "kasan_data");

	if (!resource) {
		kunit_set_failure(cur_test);
		return;
	}

	kasan_data = (struct kunit_kasan_expectation *)resource->data;
<<<<<<< HEAD
	kasan_data->report_found = true;
=======
	WRITE_ONCE(kasan_data->report_found, true);
>>>>>>> f642729d
	kunit_put_resource(resource);
}
#endif /* IS_ENABLED(CONFIG_KUNIT) */

void kasan_report_invalid_free(void *object, unsigned long ip)
{
	unsigned long flags;
	u8 tag = get_tag(object);

<<<<<<< HEAD
	object = reset_tag(object);
=======
	object = kasan_reset_tag(object);
>>>>>>> f642729d

#if IS_ENABLED(CONFIG_KUNIT)
	if (current->kunit_test)
		kasan_update_kunit_status(current->kunit_test);
#endif /* IS_ENABLED(CONFIG_KUNIT) */

	start_report(&flags);
	pr_err("BUG: KASAN: double-free or invalid-free in %pS\n", (void *)ip);
	kasan_print_tags(tag, object);
	pr_err("\n");
	print_address_description(object, tag);
	pr_err("\n");
	print_memory_metadata(object);
	end_report(&flags, (unsigned long)object);
}

static void __kasan_report(unsigned long addr, size_t size, bool is_write,
				unsigned long ip)
{
	struct kasan_access_info info;
	void *tagged_addr;
	void *untagged_addr;
	unsigned long flags;

#if IS_ENABLED(CONFIG_KUNIT)
	if (current->kunit_test)
		kasan_update_kunit_status(current->kunit_test);
#endif /* IS_ENABLED(CONFIG_KUNIT) */

	disable_trace_on_warning();

	tagged_addr = (void *)addr;
	untagged_addr = kasan_reset_tag(tagged_addr);

	info.access_addr = tagged_addr;
	if (addr_has_metadata(untagged_addr))
		info.first_bad_addr =
			kasan_find_first_bad_addr(tagged_addr, size);
	else
		info.first_bad_addr = untagged_addr;
	info.access_size = size;
	info.is_write = is_write;
	info.ip = ip;

	start_report(&flags);

	print_error_description(&info);
	if (addr_has_metadata(untagged_addr))
		kasan_print_tags(get_tag(tagged_addr), info.first_bad_addr);
	pr_err("\n");

	if (addr_has_metadata(untagged_addr)) {
		print_address_description(untagged_addr, get_tag(tagged_addr));
		pr_err("\n");
		print_memory_metadata(info.first_bad_addr);
	} else {
		dump_stack();
	}

	end_report(&flags, addr);
}

bool kasan_report(unsigned long addr, size_t size, bool is_write,
			unsigned long ip)
{
	unsigned long flags = user_access_save();
	bool ret = false;

	if (likely(report_enabled())) {
		__kasan_report(addr, size, is_write, ip);
		ret = true;
	}

	user_access_restore(flags);

	return ret;
}

#ifdef CONFIG_KASAN_INLINE
/*
 * With CONFIG_KASAN_INLINE, accesses to bogus pointers (outside the high
 * canonical half of the address space) cause out-of-bounds shadow memory reads
 * before the actual access. For addresses in the low canonical half of the
 * address space, as well as most non-canonical addresses, that out-of-bounds
 * shadow memory access lands in the non-canonical part of the address space.
 * Help the user figure out what the original bogus pointer was.
 */
void kasan_non_canonical_hook(unsigned long addr)
{
	unsigned long orig_addr;
	const char *bug_type;

	if (addr < KASAN_SHADOW_OFFSET)
		return;

	orig_addr = (addr - KASAN_SHADOW_OFFSET) << KASAN_SHADOW_SCALE_SHIFT;
	/*
	 * For faults near the shadow address for NULL, we can be fairly certain
	 * that this is a KASAN shadow memory access.
	 * For faults that correspond to shadow for low canonical addresses, we
	 * can still be pretty sure - that shadow region is a fairly narrow
	 * chunk of the non-canonical address space.
	 * But faults that look like shadow for non-canonical addresses are a
	 * really large chunk of the address space. In that case, we still
	 * print the decoded address, but make it clear that this is not
	 * necessarily what's actually going on.
	 */
	if (orig_addr < PAGE_SIZE)
		bug_type = "null-ptr-deref";
	else if (orig_addr < TASK_SIZE)
		bug_type = "probably user-memory-access";
	else
		bug_type = "maybe wild-memory-access";
	pr_alert("KASAN: %s in range [0x%016lx-0x%016lx]\n", bug_type,
		 orig_addr, orig_addr + KASAN_GRANULE_SIZE - 1);
}
#endif<|MERGE_RESOLUTION|>--- conflicted
+++ resolved
@@ -333,11 +333,7 @@
 	}
 
 	kasan_data = (struct kunit_kasan_expectation *)resource->data;
-<<<<<<< HEAD
-	kasan_data->report_found = true;
-=======
 	WRITE_ONCE(kasan_data->report_found, true);
->>>>>>> f642729d
 	kunit_put_resource(resource);
 }
 #endif /* IS_ENABLED(CONFIG_KUNIT) */
@@ -347,11 +343,7 @@
 	unsigned long flags;
 	u8 tag = get_tag(object);
 
-<<<<<<< HEAD
-	object = reset_tag(object);
-=======
 	object = kasan_reset_tag(object);
->>>>>>> f642729d
 
 #if IS_ENABLED(CONFIG_KUNIT)
 	if (current->kunit_test)
