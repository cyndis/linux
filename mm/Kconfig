# SPDX-License-Identifier: GPL-2.0-only

menu "Memory Management options"

config SELECT_MEMORY_MODEL
	def_bool y
	depends on ARCH_SELECT_MEMORY_MODEL

choice
	prompt "Memory model"
	depends on SELECT_MEMORY_MODEL
	default DISCONTIGMEM_MANUAL if ARCH_DISCONTIGMEM_DEFAULT
	default SPARSEMEM_MANUAL if ARCH_SPARSEMEM_DEFAULT
	default FLATMEM_MANUAL
	help
	  This option allows you to change some of the ways that
	  Linux manages its memory internally. Most users will
	  only have one option here selected by the architecture
	  configuration. This is normal.

config FLATMEM_MANUAL
	bool "Flat Memory"
	depends on !(ARCH_DISCONTIGMEM_ENABLE || ARCH_SPARSEMEM_ENABLE) || ARCH_FLATMEM_ENABLE
	help
	  This option is best suited for non-NUMA systems with
	  flat address space. The FLATMEM is the most efficient
	  system in terms of performance and resource consumption
	  and it is the best option for smaller systems.

	  For systems that have holes in their physical address
	  spaces and for features like NUMA and memory hotplug,
	  choose "Sparse Memory".

	  If unsure, choose this option (Flat Memory) over any other.

config DISCONTIGMEM_MANUAL
	bool "Discontiguous Memory"
	depends on ARCH_DISCONTIGMEM_ENABLE
	help
	  This option provides enhanced support for discontiguous
	  memory systems, over FLATMEM.  These systems have holes
	  in their physical address spaces, and this option provides
	  more efficient handling of these holes.

	  Although "Discontiguous Memory" is still used by several
	  architectures, it is considered deprecated in favor of
	  "Sparse Memory".

	  If unsure, choose "Sparse Memory" over this option.

config SPARSEMEM_MANUAL
	bool "Sparse Memory"
	depends on ARCH_SPARSEMEM_ENABLE
	help
	  This will be the only option for some systems, including
	  memory hot-plug systems.  This is normal.

	  This option provides efficient support for systems with
	  holes is their physical address space and allows memory
	  hot-plug and hot-remove.

	  If unsure, choose "Flat Memory" over this option.

endchoice

config DISCONTIGMEM
	def_bool y
	depends on (!SELECT_MEMORY_MODEL && ARCH_DISCONTIGMEM_ENABLE) || DISCONTIGMEM_MANUAL

config SPARSEMEM
	def_bool y
	depends on (!SELECT_MEMORY_MODEL && ARCH_SPARSEMEM_ENABLE) || SPARSEMEM_MANUAL

config FLATMEM
	def_bool y
	depends on (!DISCONTIGMEM && !SPARSEMEM) || FLATMEM_MANUAL

config FLAT_NODE_MEM_MAP
	def_bool y
	depends on !SPARSEMEM

#
# Both the NUMA code and DISCONTIGMEM use arrays of pg_data_t's
# to represent different areas of memory.  This variable allows
# those dependencies to exist individually.
#
config NEED_MULTIPLE_NODES
	def_bool y
	depends on DISCONTIGMEM || NUMA

#
# SPARSEMEM_EXTREME (which is the default) does some bootmem
# allocations when sparse_init() is called.  If this cannot
# be done on your architecture, select this option.  However,
# statically allocating the mem_section[] array can potentially
# consume vast quantities of .bss, so be careful.
#
# This option will also potentially produce smaller runtime code
# with gcc 3.4 and later.
#
config SPARSEMEM_STATIC
	bool

#
# Architecture platforms which require a two level mem_section in SPARSEMEM
# must select this option. This is usually for architecture platforms with
# an extremely sparse physical address space.
#
config SPARSEMEM_EXTREME
	def_bool y
	depends on SPARSEMEM && !SPARSEMEM_STATIC

config SPARSEMEM_VMEMMAP_ENABLE
	bool

config SPARSEMEM_VMEMMAP
	bool "Sparse Memory virtual memmap"
	depends on SPARSEMEM && SPARSEMEM_VMEMMAP_ENABLE
	default y
	help
	  SPARSEMEM_VMEMMAP uses a virtually mapped memmap to optimise
	  pfn_to_page and page_to_pfn operations.  This is the most
	  efficient option when sufficient kernel resources are available.

config HAVE_MEMBLOCK_PHYS_MAP
	bool

config HAVE_FAST_GUP
	depends on MMU
	bool

# Don't discard allocated memory used to track "memory" and "reserved" memblocks
# after early boot, so it can still be used to test for validity of memory.
# Also, memblocks are updated with memory hot(un)plug.
config ARCH_KEEP_MEMBLOCK
	bool

# Keep arch NUMA mapping infrastructure post-init.
config NUMA_KEEP_MEMINFO
	bool

config MEMORY_ISOLATION
	bool

#
# Only be set on architectures that have completely implemented memory hotplug
# feature. If you are not sure, don't touch it.
#
config HAVE_BOOTMEM_INFO_NODE
	def_bool n

# eventually, we can have this option just 'select SPARSEMEM'
config MEMORY_HOTPLUG
	bool "Allow for memory hot-add"
	select MEMORY_ISOLATION
	depends on SPARSEMEM || X86_64_ACPI_NUMA
	depends on ARCH_ENABLE_MEMORY_HOTPLUG
	depends on 64BIT || BROKEN
	select NUMA_KEEP_MEMINFO if NUMA

config MEMORY_HOTPLUG_SPARSE
	def_bool y
	depends on SPARSEMEM && MEMORY_HOTPLUG

config MEMORY_HOTPLUG_DEFAULT_ONLINE
	bool "Online the newly added memory blocks by default"
	depends on MEMORY_HOTPLUG
	help
	  This option sets the default policy setting for memory hotplug
	  onlining policy (/sys/devices/system/memory/auto_online_blocks) which
	  determines what happens to newly added memory regions. Policy setting
	  can always be changed at runtime.
	  See Documentation/admin-guide/mm/memory-hotplug.rst for more information.

	  Say Y here if you want all hot-plugged memory blocks to appear in
	  'online' state by default.
	  Say N here if you want the default policy to keep all hot-plugged
	  memory blocks in 'offline' state.

config MEMORY_HOTREMOVE
	bool "Allow for memory hot remove"
	select HAVE_BOOTMEM_INFO_NODE if (X86_64 || PPC64)
	depends on MEMORY_HOTPLUG && ARCH_ENABLE_MEMORY_HOTREMOVE
	depends on MIGRATION

# Heavily threaded applications may benefit from splitting the mm-wide
# page_table_lock, so that faults on different parts of the user address
# space can be handled with less contention: split it at this NR_CPUS.
# Default to 4 for wider testing, though 8 might be more appropriate.
# ARM's adjust_pte (unused if VIPT) depends on mm-wide page_table_lock.
# PA-RISC 7xxx's spinlock_t would enlarge struct page from 32 to 44 bytes.
# SPARC32 allocates multiple pte tables within a single page, and therefore
# a per-page lock leads to problems when multiple tables need to be locked
# at the same time (e.g. copy_page_range()).
# DEBUG_SPINLOCK and DEBUG_LOCK_ALLOC spinlock_t also enlarge struct page.
#
config SPLIT_PTLOCK_CPUS
	int
	default "999999" if !MMU
	default "999999" if ARM && !CPU_CACHE_VIPT
	default "999999" if PARISC && !PA20
	default "999999" if SPARC32
	default "4"

config ARCH_ENABLE_SPLIT_PMD_PTLOCK
	bool

#
# support for memory balloon
config MEMORY_BALLOON
	bool

#
# support for memory balloon compaction
config BALLOON_COMPACTION
	bool "Allow for balloon memory compaction/migration"
	def_bool y
	depends on COMPACTION && MEMORY_BALLOON
	help
	  Memory fragmentation introduced by ballooning might reduce
	  significantly the number of 2MB contiguous memory blocks that can be
	  used within a guest, thus imposing performance penalties associated
	  with the reduced number of transparent huge pages that could be used
	  by the guest workload. Allowing the compaction & migration for memory
	  pages enlisted as being part of memory balloon devices avoids the
	  scenario aforementioned and helps improving memory defragmentation.

#
# support for memory compaction
config COMPACTION
	bool "Allow for memory compaction"
	def_bool y
	select MIGRATION
	depends on MMU
	help
	  Compaction is the only memory management component to form
	  high order (larger physically contiguous) memory blocks
	  reliably. The page allocator relies on compaction heavily and
	  the lack of the feature can lead to unexpected OOM killer
	  invocations for high order memory requests. You shouldn't
	  disable this option unless there really is a strong reason for
	  it and then we would be really interested to hear about that at
	  linux-mm@kvack.org.

#
# support for free page reporting
config PAGE_REPORTING
	bool "Free page reporting"
	def_bool n
	help
	  Free page reporting allows for the incremental acquisition of
	  free pages from the buddy allocator for the purpose of reporting
	  those pages to another entity, such as a hypervisor, so that the
	  memory can be freed within the host for other uses.

#
# support for page migration
#
config MIGRATION
	bool "Page migration"
	def_bool y
	depends on (NUMA || ARCH_ENABLE_MEMORY_HOTREMOVE || COMPACTION || CMA) && MMU
	help
	  Allows the migration of the physical location of pages of processes
	  while the virtual addresses are not changed. This is useful in
	  two situations. The first is on NUMA systems to put pages nearer
	  to the processors accessing. The second is when allocating huge
	  pages as migration can relocate pages to satisfy a huge page
	  allocation instead of reclaiming.

config ARCH_ENABLE_HUGEPAGE_MIGRATION
	bool

config ARCH_ENABLE_THP_MIGRATION
	bool

config CONTIG_ALLOC
	def_bool (MEMORY_ISOLATION && COMPACTION) || CMA

config PHYS_ADDR_T_64BIT
	def_bool 64BIT

config BOUNCE
	bool "Enable bounce buffers"
	default y
	depends on BLOCK && MMU && (ZONE_DMA || HIGHMEM)
	help
	  Enable bounce buffers for devices that cannot access
	  the full range of memory available to the CPU. Enabled
	  by default when ZONE_DMA or HIGHMEM is selected, but you
	  may say n to override this.

config VIRT_TO_BUS
	bool
	help
	  An architecture should select this if it implements the
	  deprecated interface virt_to_bus().  All new architectures
	  should probably not select this.


config MMU_NOTIFIER
	bool
	select SRCU
	select INTERVAL_TREE

config KSM
	bool "Enable KSM for page merging"
	depends on MMU
	select XXHASH
	help
	  Enable Kernel Samepage Merging: KSM periodically scans those areas
	  of an application's address space that an app has advised may be
	  mergeable.  When it finds pages of identical content, it replaces
	  the many instances by a single page with that content, so
	  saving memory until one or another app needs to modify the content.
	  Recommended for use with KVM, or with other duplicative applications.
	  See Documentation/vm/ksm.rst for more information: KSM is inactive
	  until a program has madvised that an area is MADV_MERGEABLE, and
	  root has set /sys/kernel/mm/ksm/run to 1 (if CONFIG_SYSFS is set).

config DEFAULT_MMAP_MIN_ADDR
	int "Low address space to protect from user allocation"
	depends on MMU
	default 4096
	help
	  This is the portion of low virtual memory which should be protected
	  from userspace allocation.  Keeping a user from writing to low pages
	  can help reduce the impact of kernel NULL pointer bugs.

	  For most ia64, ppc64 and x86 users with lots of address space
	  a value of 65536 is reasonable and should cause no problems.
	  On arm and other archs it should not be higher than 32768.
	  Programs which use vm86 functionality or have some need to map
	  this low address space will need CAP_SYS_RAWIO or disable this
	  protection by setting the value to 0.

	  This value can be changed after boot using the
	  /proc/sys/vm/mmap_min_addr tunable.

config ARCH_SUPPORTS_MEMORY_FAILURE
	bool

config MEMORY_FAILURE
	depends on MMU
	depends on ARCH_SUPPORTS_MEMORY_FAILURE
	bool "Enable recovery from hardware memory errors"
	select MEMORY_ISOLATION
	select RAS
	help
	  Enables code to recover from some memory failures on systems
	  with MCA recovery. This allows a system to continue running
	  even when some of its memory has uncorrected errors. This requires
	  special hardware support and typically ECC memory.

config HWPOISON_INJECT
	tristate "HWPoison pages injector"
	depends on MEMORY_FAILURE && DEBUG_KERNEL && PROC_FS
	select PROC_PAGE_MONITOR

config NOMMU_INITIAL_TRIM_EXCESS
	int "Turn on mmap() excess space trimming before booting"
	depends on !MMU
	default 1
	help
	  The NOMMU mmap() frequently needs to allocate large contiguous chunks
	  of memory on which to store mappings, but it can only ask the system
	  allocator for chunks in 2^N*PAGE_SIZE amounts - which is frequently
	  more than it requires.  To deal with this, mmap() is able to trim off
	  the excess and return it to the allocator.

	  If trimming is enabled, the excess is trimmed off and returned to the
	  system allocator, which can cause extra fragmentation, particularly
	  if there are a lot of transient processes.

	  If trimming is disabled, the excess is kept, but not used, which for
	  long-term mappings means that the space is wasted.

	  Trimming can be dynamically controlled through a sysctl option
	  (/proc/sys/vm/nr_trim_pages) which specifies the minimum number of
	  excess pages there must be before trimming should occur, or zero if
	  no trimming is to occur.

	  This option specifies the initial value of this option.  The default
	  of 1 says that all excess pages should be trimmed.

	  See Documentation/admin-guide/mm/nommu-mmap.rst for more information.

config TRANSPARENT_HUGEPAGE
	bool "Transparent Hugepage Support"
	depends on HAVE_ARCH_TRANSPARENT_HUGEPAGE
	select COMPACTION
	select XARRAY_MULTI
	help
	  Transparent Hugepages allows the kernel to use huge pages and
	  huge tlb transparently to the applications whenever possible.
	  This feature can improve computing performance to certain
	  applications by speeding up page faults during memory
	  allocation, by reducing the number of tlb misses and by speeding
	  up the pagetable walking.

	  If memory constrained on embedded, you may want to say N.

choice
	prompt "Transparent Hugepage Support sysfs defaults"
	depends on TRANSPARENT_HUGEPAGE
	default TRANSPARENT_HUGEPAGE_ALWAYS
	help
	  Selects the sysfs defaults for Transparent Hugepage Support.

	config TRANSPARENT_HUGEPAGE_ALWAYS
		bool "always"
	help
	  Enabling Transparent Hugepage always, can increase the
	  memory footprint of applications without a guaranteed
	  benefit but it will work automatically for all applications.

	config TRANSPARENT_HUGEPAGE_MADVISE
		bool "madvise"
	help
	  Enabling Transparent Hugepage madvise, will only provide a
	  performance improvement benefit to the applications using
	  madvise(MADV_HUGEPAGE) but it won't risk to increase the
	  memory footprint of applications without a guaranteed
	  benefit.
endchoice

config ARCH_WANTS_THP_SWAP
	def_bool n

config THP_SWAP
	def_bool y
	depends on TRANSPARENT_HUGEPAGE && ARCH_WANTS_THP_SWAP && SWAP
	help
	  Swap transparent huge pages in one piece, without splitting.
	  XXX: For now, swap cluster backing transparent huge page
	  will be split after swapout.

	  For selection by architectures with reasonable THP sizes.

#
# UP and nommu archs use km based percpu allocator
#
config NEED_PER_CPU_KM
	depends on !SMP
	bool
	default y

config CLEANCACHE
	bool "Enable cleancache driver to cache clean pages if tmem is present"
	help
	  Cleancache can be thought of as a page-granularity victim cache
	  for clean pages that the kernel's pageframe replacement algorithm
	  (PFRA) would like to keep around, but can't since there isn't enough
	  memory.  So when the PFRA "evicts" a page, it first attempts to use
	  cleancache code to put the data contained in that page into
	  "transcendent memory", memory that is not directly accessible or
	  addressable by the kernel and is of unknown and possibly
	  time-varying size.  And when a cleancache-enabled
	  filesystem wishes to access a page in a file on disk, it first
	  checks cleancache to see if it already contains it; if it does,
	  the page is copied into the kernel and a disk access is avoided.
	  When a transcendent memory driver is available (such as zcache or
	  Xen transcendent memory), a significant I/O reduction
	  may be achieved.  When none is available, all cleancache calls
	  are reduced to a single pointer-compare-against-NULL resulting
	  in a negligible performance hit.

	  If unsure, say Y to enable cleancache

config FRONTSWAP
	bool "Enable frontswap to cache swap pages if tmem is present"
	depends on SWAP
	help
	  Frontswap is so named because it can be thought of as the opposite
	  of a "backing" store for a swap device.  The data is stored into
	  "transcendent memory", memory that is not directly accessible or
	  addressable by the kernel and is of unknown and possibly
	  time-varying size.  When space in transcendent memory is available,
	  a significant swap I/O reduction may be achieved.  When none is
	  available, all frontswap calls are reduced to a single pointer-
	  compare-against-NULL resulting in a negligible performance hit
	  and swap data is stored as normal on the matching swap device.

	  If unsure, say Y to enable frontswap.

config CMA
	bool "Contiguous Memory Allocator"
	depends on MMU
	select MIGRATION
	select MEMORY_ISOLATION
	help
	  This enables the Contiguous Memory Allocator which allows other
	  subsystems to allocate big physically-contiguous blocks of memory.
	  CMA reserves a region of memory and allows only movable pages to
	  be allocated from it. This way, the kernel can use the memory for
	  pagecache and when a subsystem requests for contiguous area, the
	  allocated pages are migrated away to serve the contiguous request.

	  If unsure, say "n".

config CMA_DEBUG
	bool "CMA debug messages (DEVELOPMENT)"
	depends on DEBUG_KERNEL && CMA
	help
	  Turns on debug messages in CMA.  This produces KERN_DEBUG
	  messages for every CMA call as well as various messages while
	  processing calls such as dma_alloc_from_contiguous().
	  This option does not affect warning and error messages.

config CMA_DEBUGFS
	bool "CMA debugfs interface"
	depends on CMA && DEBUG_FS
	help
	  Turns on the DebugFS interface for CMA.

config CMA_AREAS
	int "Maximum count of the CMA areas"
	depends on CMA
	default 19 if NUMA
	default 7
	help
	  CMA allows to create CMA areas for particular purpose, mainly,
	  used as device private area. This parameter sets the maximum
	  number of CMA area in the system.

	  If unsure, leave the default value "7" in UMA and "19" in NUMA.

config MEM_SOFT_DIRTY
	bool "Track memory changes"
	depends on CHECKPOINT_RESTORE && HAVE_ARCH_SOFT_DIRTY && PROC_FS
	select PROC_PAGE_MONITOR
	help
	  This option enables memory changes tracking by introducing a
	  soft-dirty bit on pte-s. This bit it set when someone writes
	  into a page just as regular dirty bit, but unlike the latter
	  it can be cleared by hands.

	  See Documentation/admin-guide/mm/soft-dirty.rst for more details.

config ZSWAP
	bool "Compressed cache for swap pages (EXPERIMENTAL)"
	depends on FRONTSWAP && CRYPTO=y
	select ZPOOL
	help
	  A lightweight compressed cache for swap pages.  It takes
	  pages that are in the process of being swapped out and attempts to
	  compress them into a dynamically allocated RAM-based memory pool.
	  This can result in a significant I/O reduction on swap device and,
	  in the case where decompressing from RAM is faster that swap device
	  reads, can also improve workload performance.

	  This is marked experimental because it is a new feature (as of
	  v3.11) that interacts heavily with memory reclaim.  While these
	  interactions don't cause any known issues on simple memory setups,
	  they have not be fully explored on the large set of potential
	  configurations and workloads that exist.

choice
	prompt "Compressed cache for swap pages default compressor"
	depends on ZSWAP
	default ZSWAP_COMPRESSOR_DEFAULT_LZO
	help
	  Selects the default compression algorithm for the compressed cache
	  for swap pages.

	  For an overview what kind of performance can be expected from
	  a particular compression algorithm please refer to the benchmarks
	  available at the following LWN page:
	  https://lwn.net/Articles/751795/

	  If in doubt, select 'LZO'.

	  The selection made here can be overridden by using the kernel
	  command line 'zswap.compressor=' option.

config ZSWAP_COMPRESSOR_DEFAULT_DEFLATE
	bool "Deflate"
	select CRYPTO_DEFLATE
	help
	  Use the Deflate algorithm as the default compression algorithm.

config ZSWAP_COMPRESSOR_DEFAULT_LZO
	bool "LZO"
	select CRYPTO_LZO
	help
	  Use the LZO algorithm as the default compression algorithm.

config ZSWAP_COMPRESSOR_DEFAULT_842
	bool "842"
	select CRYPTO_842
	help
	  Use the 842 algorithm as the default compression algorithm.

config ZSWAP_COMPRESSOR_DEFAULT_LZ4
	bool "LZ4"
	select CRYPTO_LZ4
	help
	  Use the LZ4 algorithm as the default compression algorithm.

config ZSWAP_COMPRESSOR_DEFAULT_LZ4HC
	bool "LZ4HC"
	select CRYPTO_LZ4HC
	help
	  Use the LZ4HC algorithm as the default compression algorithm.

config ZSWAP_COMPRESSOR_DEFAULT_ZSTD
	bool "zstd"
	select CRYPTO_ZSTD
	help
	  Use the zstd algorithm as the default compression algorithm.
endchoice

config ZSWAP_COMPRESSOR_DEFAULT
       string
       depends on ZSWAP
       default "deflate" if ZSWAP_COMPRESSOR_DEFAULT_DEFLATE
       default "lzo" if ZSWAP_COMPRESSOR_DEFAULT_LZO
       default "842" if ZSWAP_COMPRESSOR_DEFAULT_842
       default "lz4" if ZSWAP_COMPRESSOR_DEFAULT_LZ4
       default "lz4hc" if ZSWAP_COMPRESSOR_DEFAULT_LZ4HC
       default "zstd" if ZSWAP_COMPRESSOR_DEFAULT_ZSTD
       default ""

choice
	prompt "Compressed cache for swap pages default allocator"
	depends on ZSWAP
	default ZSWAP_ZPOOL_DEFAULT_ZBUD
	help
	  Selects the default allocator for the compressed cache for
	  swap pages.
	  The default is 'zbud' for compatibility, however please do
	  read the description of each of the allocators below before
	  making a right choice.

	  The selection made here can be overridden by using the kernel
	  command line 'zswap.zpool=' option.

config ZSWAP_ZPOOL_DEFAULT_ZBUD
	bool "zbud"
	select ZBUD
	help
	  Use the zbud allocator as the default allocator.

config ZSWAP_ZPOOL_DEFAULT_Z3FOLD
	bool "z3fold"
	select Z3FOLD
	help
	  Use the z3fold allocator as the default allocator.

config ZSWAP_ZPOOL_DEFAULT_ZSMALLOC
	bool "zsmalloc"
	select ZSMALLOC
	help
	  Use the zsmalloc allocator as the default allocator.
endchoice

config ZSWAP_ZPOOL_DEFAULT
       string
       depends on ZSWAP
       default "zbud" if ZSWAP_ZPOOL_DEFAULT_ZBUD
       default "z3fold" if ZSWAP_ZPOOL_DEFAULT_Z3FOLD
       default "zsmalloc" if ZSWAP_ZPOOL_DEFAULT_ZSMALLOC
       default ""

config ZSWAP_DEFAULT_ON
	bool "Enable the compressed cache for swap pages by default"
	depends on ZSWAP
	help
	  If selected, the compressed cache for swap pages will be enabled
	  at boot, otherwise it will be disabled.

	  The selection made here can be overridden by using the kernel
	  command line 'zswap.enabled=' option.

config ZPOOL
	tristate "Common API for compressed memory storage"
	help
	  Compressed memory storage API.  This allows using either zbud or
	  zsmalloc.

config ZBUD
	tristate "Low (Up to 2x) density storage for compressed pages"
	help
	  A special purpose allocator for storing compressed pages.
	  It is designed to store up to two compressed pages per physical
	  page.  While this design limits storage density, it has simple and
	  deterministic reclaim properties that make it preferable to a higher
	  density approach when reclaim will be used.

config Z3FOLD
	tristate "Up to 3x density storage for compressed pages"
	depends on ZPOOL
	help
	  A special purpose allocator for storing compressed pages.
	  It is designed to store up to three compressed pages per physical
	  page. It is a ZBUD derivative so the simplicity and determinism are
	  still there.

config ZSMALLOC
	tristate "Memory allocator for compressed pages"
	depends on MMU
	help
	  zsmalloc is a slab-based memory allocator designed to store
	  compressed RAM pages.  zsmalloc uses virtual memory mapping
	  in order to reduce fragmentation.  However, this results in a
	  non-standard allocator interface where a handle, not a pointer, is
	  returned by an alloc().  This handle must be mapped in order to
	  access the allocated space.

config ZSMALLOC_STAT
	bool "Export zsmalloc statistics"
	depends on ZSMALLOC
	select DEBUG_FS
	help
	  This option enables code in the zsmalloc to collect various
	  statistics about what's happening in zsmalloc and exports that
	  information to userspace via debugfs.
	  If unsure, say N.

config GENERIC_EARLY_IOREMAP
	bool

config STACK_MAX_DEFAULT_SIZE_MB
	int "Default maximum user stack size for 32-bit processes (MB)"
	default 100
	range 8 2048
	depends on STACK_GROWSUP && (!64BIT || COMPAT)
	help
	  This is the maximum stack size in Megabytes in the VM layout of 32-bit
	  user processes when the stack grows upwards (currently only on parisc
	  arch) when the RLIMIT_STACK hard limit is unlimited.

	  A sane initial value is 100 MB.

config DEFERRED_STRUCT_PAGE_INIT
	bool "Defer initialisation of struct pages to kthreads"
	depends on SPARSEMEM
	depends on !NEED_PER_CPU_KM
	depends on 64BIT
	select PADATA
	help
	  Ordinarily all struct pages are initialised during early boot in a
	  single thread. On very large machines this can take a considerable
	  amount of time. If this option is set, large machines will bring up
	  a subset of memmap at boot and then initialise the rest in parallel.
	  This has a potential performance impact on tasks running early in the
	  lifetime of the system until these kthreads finish the
	  initialisation.

config IDLE_PAGE_TRACKING
	bool "Enable idle page tracking"
	depends on SYSFS && MMU
	select PAGE_EXTENSION if !64BIT
	help
	  This feature allows to estimate the amount of user pages that have
	  not been touched during a given period of time. This information can
	  be useful to tune memory cgroup limits and/or for job placement
	  within a compute cluster.

	  See Documentation/admin-guide/mm/idle_page_tracking.rst for
	  more details.

config ARCH_HAS_PTE_DEVMAP
	bool

config ZONE_DEVICE
	bool "Device memory (pmem, HMM, etc...) hotplug support"
	depends on MEMORY_HOTPLUG
	depends on MEMORY_HOTREMOVE
	depends on SPARSEMEM_VMEMMAP
	depends on ARCH_HAS_PTE_DEVMAP
	select XARRAY_MULTI

	help
	  Device memory hotplug support allows for establishing pmem,
	  or other device driver discovered memory regions, in the
	  memmap. This allows pfn_to_page() lookups of otherwise
	  "device-physical" addresses which is needed for using a DAX
	  mapping in an O_DIRECT operation, among other things.

	  If FS_DAX is enabled, then say Y.

config DEV_PAGEMAP_OPS
	bool

#
# Helpers to mirror range of the CPU page tables of a process into device page
# tables.
#
config HMM_MIRROR
	bool
	depends on MMU

config DEVICE_PRIVATE
	bool "Unaddressable device memory (GPU memory, ...)"
	depends on ZONE_DEVICE
	select DEV_PAGEMAP_OPS

	help
	  Allows creation of struct pages to represent unaddressable device
	  memory; i.e., memory that is only accessible from the device (or
	  group of devices). You likely also want to select HMM_MIRROR.

config VMAP_PFN
<<<<<<< HEAD
	bool

config FRAME_VECTOR
=======
>>>>>>> f642729d
	bool

config ARCH_USES_HIGH_VMA_FLAGS
	bool
config ARCH_HAS_PKEYS
	bool

config PERCPU_STATS
	bool "Collect percpu memory statistics"
	help
	  This feature collects and exposes statistics via debugfs. The
	  information includes global and per chunk statistics, which can
	  be used to help understand percpu memory usage.

<<<<<<< HEAD
config GUP_BENCHMARK
	bool "Enable infrastructure for get_user_pages() and related calls benchmarking"
	help
	  Provides /sys/kernel/debug/gup_benchmark that helps with testing
	  performance of get_user_pages() and related calls.
=======
config GUP_TEST
	bool "Enable infrastructure for get_user_pages()-related unit tests"
	depends on DEBUG_FS
	help
	  Provides /sys/kernel/debug/gup_test, which in turn provides a way
	  to make ioctl calls that can launch kernel-based unit tests for
	  the get_user_pages*() and pin_user_pages*() family of API calls.
>>>>>>> f642729d

	  These tests include benchmark testing of the _fast variants of
	  get_user_pages*() and pin_user_pages*(), as well as smoke tests of
	  the non-_fast variants.

	  There is also a sub-test that allows running dump_page() on any
	  of up to eight pages (selected by command line args) within the
	  range of user-space addresses. These pages are either pinned via
	  pin_user_pages*(), or pinned via get_user_pages*(), as specified
	  by other command line arguments.

	  See tools/testing/selftests/vm/gup_test.c

comment "GUP_TEST needs to have DEBUG_FS enabled"
	depends on !GUP_TEST && !DEBUG_FS

config GUP_GET_PTE_LOW_HIGH
	bool

config READ_ONLY_THP_FOR_FS
	bool "Read-only THP for filesystems (EXPERIMENTAL)"
	depends on TRANSPARENT_HUGEPAGE && SHMEM

	help
	  Allow khugepaged to put read-only file-backed pages in THP.

	  This is marked experimental because it is a new feature. Write
	  support of file THPs will be developed in the next few release
	  cycles.

config ARCH_HAS_PTE_SPECIAL
	bool

#
# Some architectures require a special hugepage directory format that is
# required to support multiple hugepage sizes. For example a4fe3ce76
# "powerpc/mm: Allow more flexible layouts for hugepage pagetables"
# introduced it on powerpc.  This allows for a more flexible hugepage
# pagetable layouts.
#
config ARCH_HAS_HUGEPD
	bool

config MAPPING_DIRTY_HELPERS
        bool

config KMAP_LOCAL
	bool

endmenu<|MERGE_RESOLUTION|>--- conflicted
+++ resolved
@@ -802,12 +802,6 @@
 	  group of devices). You likely also want to select HMM_MIRROR.
 
 config VMAP_PFN
-<<<<<<< HEAD
-	bool
-
-config FRAME_VECTOR
-=======
->>>>>>> f642729d
 	bool
 
 config ARCH_USES_HIGH_VMA_FLAGS
@@ -822,13 +816,6 @@
 	  information includes global and per chunk statistics, which can
 	  be used to help understand percpu memory usage.
 
-<<<<<<< HEAD
-config GUP_BENCHMARK
-	bool "Enable infrastructure for get_user_pages() and related calls benchmarking"
-	help
-	  Provides /sys/kernel/debug/gup_benchmark that helps with testing
-	  performance of get_user_pages() and related calls.
-=======
 config GUP_TEST
 	bool "Enable infrastructure for get_user_pages()-related unit tests"
 	depends on DEBUG_FS
@@ -836,7 +823,6 @@
 	  Provides /sys/kernel/debug/gup_test, which in turn provides a way
 	  to make ioctl calls that can launch kernel-based unit tests for
 	  the get_user_pages*() and pin_user_pages*() family of API calls.
->>>>>>> f642729d
 
 	  These tests include benchmark testing of the _fast variants of
 	  get_user_pages*() and pin_user_pages*(), as well as smoke tests of
