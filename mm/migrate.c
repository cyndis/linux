// SPDX-License-Identifier: GPL-2.0
/*
 * Memory Migration functionality - linux/mm/migrate.c
 *
 * Copyright (C) 2006 Silicon Graphics, Inc., Christoph Lameter
 *
 * Page migration was first developed in the context of the memory hotplug
 * project. The main authors of the migration code are:
 *
 * IWAMOTO Toshihiro <iwamoto@valinux.co.jp>
 * Hirokazu Takahashi <taka@valinux.co.jp>
 * Dave Hansen <haveblue@us.ibm.com>
 * Christoph Lameter
 */

#include <linux/migrate.h>
#include <linux/export.h>
#include <linux/swap.h>
#include <linux/swapops.h>
#include <linux/pagemap.h>
#include <linux/buffer_head.h>
#include <linux/mm_inline.h>
#include <linux/nsproxy.h>
#include <linux/pagevec.h>
#include <linux/ksm.h>
#include <linux/rmap.h>
#include <linux/topology.h>
#include <linux/cpu.h>
#include <linux/cpuset.h>
#include <linux/writeback.h>
#include <linux/mempolicy.h>
#include <linux/vmalloc.h>
#include <linux/security.h>
#include <linux/backing-dev.h>
#include <linux/compaction.h>
#include <linux/syscalls.h>
#include <linux/hugetlb.h>
#include <linux/hugetlb_cgroup.h>
#include <linux/gfp.h>
#include <linux/pfn_t.h>
#include <linux/memremap.h>
#include <linux/userfaultfd_k.h>
#include <linux/balloon_compaction.h>
#include <linux/mmu_notifier.h>
#include <linux/page_idle.h>
#include <linux/page_owner.h>
#include <linux/sched/mm.h>
#include <linux/ptrace.h>

#include <asm/tlbflush.h>

#define CREATE_TRACE_POINTS
#include <trace/events/migrate.h>

#include "internal.h"

/*
 * migrate_prep() needs to be called before we start compiling a list of pages
 * to be migrated using isolate_lru_page(). If scheduling work on other CPUs is
 * undesirable, use migrate_prep_local()
 */
int migrate_prep(void)
{
	/*
	 * Clear the LRU lists so pages can be isolated.
	 * Note that pages may be moved off the LRU after we have
	 * drained them. Those pages will fail to migrate like other
	 * pages that may be busy.
	 */
	lru_add_drain_all();

	return 0;
}

/* Do the necessary work of migrate_prep but not if it involves other CPUs */
int migrate_prep_local(void)
{
	lru_add_drain();

	return 0;
}

int isolate_movable_page(struct page *page, isolate_mode_t mode)
{
	struct address_space *mapping;

	/*
	 * Avoid burning cycles with pages that are yet under __free_pages(),
	 * or just got freed under us.
	 *
	 * In case we 'win' a race for a movable page being freed under us and
	 * raise its refcount preventing __free_pages() from doing its job
	 * the put_page() at the end of this block will take care of
	 * release this page, thus avoiding a nasty leakage.
	 */
	if (unlikely(!get_page_unless_zero(page)))
		goto out;

	/*
	 * Check PageMovable before holding a PG_lock because page's owner
	 * assumes anybody doesn't touch PG_lock of newly allocated page
	 * so unconditionally grapping the lock ruins page's owner side.
	 */
	if (unlikely(!__PageMovable(page)))
		goto out_putpage;
	/*
	 * As movable pages are not isolated from LRU lists, concurrent
	 * compaction threads can race against page migration functions
	 * as well as race against the releasing a page.
	 *
	 * In order to avoid having an already isolated movable page
	 * being (wrongly) re-isolated while it is under migration,
	 * or to avoid attempting to isolate pages being released,
	 * lets be sure we have the page lock
	 * before proceeding with the movable page isolation steps.
	 */
	if (unlikely(!trylock_page(page)))
		goto out_putpage;

	if (!PageMovable(page) || PageIsolated(page))
		goto out_no_isolated;

	mapping = page_mapping(page);
	VM_BUG_ON_PAGE(!mapping, page);

	if (!mapping->a_ops->isolate_page(page, mode))
		goto out_no_isolated;

	/* Driver shouldn't use PG_isolated bit of page->flags */
	WARN_ON_ONCE(PageIsolated(page));
	__SetPageIsolated(page);
	unlock_page(page);

	return 0;

out_no_isolated:
	unlock_page(page);
out_putpage:
	put_page(page);
out:
	return -EBUSY;
}

/* It should be called on page which is PG_movable */
void putback_movable_page(struct page *page)
{
	struct address_space *mapping;

	VM_BUG_ON_PAGE(!PageLocked(page), page);
	VM_BUG_ON_PAGE(!PageMovable(page), page);
	VM_BUG_ON_PAGE(!PageIsolated(page), page);

	mapping = page_mapping(page);
	mapping->a_ops->putback_page(page);
	__ClearPageIsolated(page);
}

/*
 * Put previously isolated pages back onto the appropriate lists
 * from where they were once taken off for compaction/migration.
 *
 * This function shall be used whenever the isolated pageset has been
 * built from lru, balloon, hugetlbfs page. See isolate_migratepages_range()
 * and isolate_huge_page().
 */
void putback_movable_pages(struct list_head *l)
{
	struct page *page;
	struct page *page2;

	list_for_each_entry_safe(page, page2, l, lru) {
		if (unlikely(PageHuge(page))) {
			putback_active_hugepage(page);
			continue;
		}
		list_del(&page->lru);
		/*
		 * We isolated non-lru movable page so here we can use
		 * __PageMovable because LRU page's mapping cannot have
		 * PAGE_MAPPING_MOVABLE.
		 */
		if (unlikely(__PageMovable(page))) {
			VM_BUG_ON_PAGE(!PageIsolated(page), page);
			lock_page(page);
			if (PageMovable(page))
				putback_movable_page(page);
			else
				__ClearPageIsolated(page);
			unlock_page(page);
			put_page(page);
		} else {
			mod_node_page_state(page_pgdat(page), NR_ISOLATED_ANON +
					page_is_file_cache(page), -hpage_nr_pages(page));
			putback_lru_page(page);
		}
	}
}

/*
 * Restore a potential migration pte to a working pte entry
 */
static bool remove_migration_pte(struct page *page, struct vm_area_struct *vma,
				 unsigned long addr, void *old)
{
	struct page_vma_mapped_walk pvmw = {
		.page = old,
		.vma = vma,
		.address = addr,
		.flags = PVMW_SYNC | PVMW_MIGRATION,
	};
	struct page *new;
	pte_t pte;
	swp_entry_t entry;

	VM_BUG_ON_PAGE(PageTail(page), page);
	while (page_vma_mapped_walk(&pvmw)) {
		if (PageKsm(page))
			new = page;
		else
			new = page - pvmw.page->index +
				linear_page_index(vma, pvmw.address);

#ifdef CONFIG_ARCH_ENABLE_THP_MIGRATION
		/* PMD-mapped THP migration entry */
		if (!pvmw.pte) {
			VM_BUG_ON_PAGE(PageHuge(page) || !PageTransCompound(page), page);
			remove_migration_pmd(&pvmw, new);
			continue;
		}
#endif

		get_page(new);
		pte = pte_mkold(mk_pte(new, READ_ONCE(vma->vm_page_prot)));
		if (pte_swp_soft_dirty(*pvmw.pte))
			pte = pte_mksoft_dirty(pte);

		/*
		 * Recheck VMA as permissions can change since migration started
		 */
		entry = pte_to_swp_entry(*pvmw.pte);
		if (is_write_migration_entry(entry))
			pte = maybe_mkwrite(pte, vma);

		if (unlikely(is_zone_device_page(new))) {
			if (is_device_private_page(new)) {
				entry = make_device_private_entry(new, pte_write(pte));
				pte = swp_entry_to_pte(entry);
			} else if (is_device_public_page(new)) {
				pte = pte_mkdevmap(pte);
				flush_dcache_page(new);
			}
		} else
			flush_dcache_page(new);

#ifdef CONFIG_HUGETLB_PAGE
		if (PageHuge(new)) {
			pte = pte_mkhuge(pte);
			pte = arch_make_huge_pte(pte, vma, new, 0);
			set_huge_pte_at(vma->vm_mm, pvmw.address, pvmw.pte, pte);
			if (PageAnon(new))
				hugepage_add_anon_rmap(new, vma, pvmw.address);
			else
				page_dup_rmap(new, true);
		} else
#endif
		{
			set_pte_at(vma->vm_mm, pvmw.address, pvmw.pte, pte);

			if (PageAnon(new))
				page_add_anon_rmap(new, vma, pvmw.address, false);
			else
				page_add_file_rmap(new, false);
		}
		if (vma->vm_flags & VM_LOCKED && !PageTransCompound(new))
			mlock_vma_page(new);

		/* No need to invalidate - it was non-present before */
		update_mmu_cache(vma, pvmw.address, pvmw.pte);
	}

	return true;
}

/*
 * Get rid of all migration entries and replace them by
 * references to the indicated page.
 */
void remove_migration_ptes(struct page *old, struct page *new, bool locked)
{
	struct rmap_walk_control rwc = {
		.rmap_one = remove_migration_pte,
		.arg = old,
	};

	if (locked)
		rmap_walk_locked(new, &rwc);
	else
		rmap_walk(new, &rwc);
}

/*
 * Something used the pte of a page under migration. We need to
 * get to the page and wait until migration is finished.
 * When we return from this function the fault will be retried.
 */
void __migration_entry_wait(struct mm_struct *mm, pte_t *ptep,
				spinlock_t *ptl)
{
	pte_t pte;
	swp_entry_t entry;
	struct page *page;

	spin_lock(ptl);
	pte = *ptep;
	if (!is_swap_pte(pte))
		goto out;

	entry = pte_to_swp_entry(pte);
	if (!is_migration_entry(entry))
		goto out;

	page = migration_entry_to_page(entry);

	/*
	 * Once radix-tree replacement of page migration started, page_count
	 * *must* be zero. And, we don't want to call wait_on_page_locked()
	 * against a page without get_page().
	 * So, we use get_page_unless_zero(), here. Even failed, page fault
	 * will occur again.
	 */
	if (!get_page_unless_zero(page))
		goto out;
	pte_unmap_unlock(ptep, ptl);
	wait_on_page_locked(page);
	put_page(page);
	return;
out:
	pte_unmap_unlock(ptep, ptl);
}

void migration_entry_wait(struct mm_struct *mm, pmd_t *pmd,
				unsigned long address)
{
	spinlock_t *ptl = pte_lockptr(mm, pmd);
	pte_t *ptep = pte_offset_map(pmd, address);
	__migration_entry_wait(mm, ptep, ptl);
}

void migration_entry_wait_huge(struct vm_area_struct *vma,
		struct mm_struct *mm, pte_t *pte)
{
	spinlock_t *ptl = huge_pte_lockptr(hstate_vma(vma), mm, pte);
	__migration_entry_wait(mm, pte, ptl);
}

#ifdef CONFIG_ARCH_ENABLE_THP_MIGRATION
void pmd_migration_entry_wait(struct mm_struct *mm, pmd_t *pmd)
{
	spinlock_t *ptl;
	struct page *page;

	ptl = pmd_lock(mm, pmd);
	if (!is_pmd_migration_entry(*pmd))
		goto unlock;
	page = migration_entry_to_page(pmd_to_swp_entry(*pmd));
	if (!get_page_unless_zero(page))
		goto unlock;
	spin_unlock(ptl);
	wait_on_page_locked(page);
	put_page(page);
	return;
unlock:
	spin_unlock(ptl);
}
#endif

#ifdef CONFIG_BLOCK
/* Returns true if all buffers are successfully locked */
static bool buffer_migrate_lock_buffers(struct buffer_head *head,
							enum migrate_mode mode)
{
	struct buffer_head *bh = head;

	/* Simple case, sync compaction */
	if (mode != MIGRATE_ASYNC) {
		do {
			get_bh(bh);
			lock_buffer(bh);
			bh = bh->b_this_page;

		} while (bh != head);

		return true;
	}

	/* async case, we cannot block on lock_buffer so use trylock_buffer */
	do {
		get_bh(bh);
		if (!trylock_buffer(bh)) {
			/*
			 * We failed to lock the buffer and cannot stall in
			 * async migration. Release the taken locks
			 */
			struct buffer_head *failed_bh = bh;
			put_bh(failed_bh);
			bh = head;
			while (bh != failed_bh) {
				unlock_buffer(bh);
				put_bh(bh);
				bh = bh->b_this_page;
			}
			return false;
		}

		bh = bh->b_this_page;
	} while (bh != head);
	return true;
}
#else
static inline bool buffer_migrate_lock_buffers(struct buffer_head *head,
							enum migrate_mode mode)
{
	return true;
}
#endif /* CONFIG_BLOCK */

/*
 * Replace the page in the mapping.
 *
 * The number of remaining references must be:
 * 1 for anonymous pages without a mapping
 * 2 for pages with a mapping
 * 3 for pages with a mapping and PagePrivate/PagePrivate2 set.
 */
int migrate_page_move_mapping(struct address_space *mapping,
		struct page *newpage, struct page *page,
		struct buffer_head *head, enum migrate_mode mode,
		int extra_count)
{
	struct zone *oldzone, *newzone;
	int dirty;
	int expected_count = 1 + extra_count;
	void **pslot;

	/*
	 * Device public or private pages have an extra refcount as they are
	 * ZONE_DEVICE pages.
	 */
	expected_count += is_device_private_page(page);
	expected_count += is_device_public_page(page);

	if (!mapping) {
		/* Anonymous page without mapping */
		if (page_count(page) != expected_count)
			return -EAGAIN;

		/* No turning back from here */
		newpage->index = page->index;
		newpage->mapping = page->mapping;
		if (PageSwapBacked(page))
			__SetPageSwapBacked(newpage);

		return MIGRATEPAGE_SUCCESS;
	}

	oldzone = page_zone(page);
	newzone = page_zone(newpage);

	spin_lock_irq(&mapping->tree_lock);

	pslot = radix_tree_lookup_slot(&mapping->page_tree,
 					page_index(page));

	expected_count += 1 + page_has_private(page);
	if (page_count(page) != expected_count ||
		radix_tree_deref_slot_protected(pslot, &mapping->tree_lock) != page) {
		spin_unlock_irq(&mapping->tree_lock);
		return -EAGAIN;
	}

	if (!page_ref_freeze(page, expected_count)) {
		spin_unlock_irq(&mapping->tree_lock);
		return -EAGAIN;
	}

	/*
	 * In the async migration case of moving a page with buffers, lock the
	 * buffers using trylock before the mapping is moved. If the mapping
	 * was moved, we later failed to lock the buffers and could not move
	 * the mapping back due to an elevated page count, we would have to
	 * block waiting on other references to be dropped.
	 */
	if (mode == MIGRATE_ASYNC && head &&
			!buffer_migrate_lock_buffers(head, mode)) {
		page_ref_unfreeze(page, expected_count);
		spin_unlock_irq(&mapping->tree_lock);
		return -EAGAIN;
	}

	/*
	 * Now we know that no one else is looking at the page:
	 * no turning back from here.
	 */
	newpage->index = page->index;
	newpage->mapping = page->mapping;
	get_page(newpage);	/* add cache reference */
	if (PageSwapBacked(page)) {
		__SetPageSwapBacked(newpage);
		if (PageSwapCache(page)) {
			SetPageSwapCache(newpage);
			set_page_private(newpage, page_private(page));
		}
	} else {
		VM_BUG_ON_PAGE(PageSwapCache(page), page);
	}

	/* Move dirty while page refs frozen and newpage not yet exposed */
	dirty = PageDirty(page);
	if (dirty) {
		ClearPageDirty(page);
		SetPageDirty(newpage);
	}

	radix_tree_replace_slot(&mapping->page_tree, pslot, newpage);

	/*
	 * Drop cache reference from old page by unfreezing
	 * to one less reference.
	 * We know this isn't the last reference.
	 */
	page_ref_unfreeze(page, expected_count - 1);

	spin_unlock(&mapping->tree_lock);
	/* Leave irq disabled to prevent preemption while updating stats */

	/*
	 * If moved to a different zone then also account
	 * the page for that zone. Other VM counters will be
	 * taken care of when we establish references to the
	 * new page and drop references to the old page.
	 *
	 * Note that anonymous pages are accounted for
	 * via NR_FILE_PAGES and NR_ANON_MAPPED if they
	 * are mapped to swap space.
	 */
	if (newzone != oldzone) {
		__dec_node_state(oldzone->zone_pgdat, NR_FILE_PAGES);
		__inc_node_state(newzone->zone_pgdat, NR_FILE_PAGES);
		if (PageSwapBacked(page) && !PageSwapCache(page)) {
			__dec_node_state(oldzone->zone_pgdat, NR_SHMEM);
			__inc_node_state(newzone->zone_pgdat, NR_SHMEM);
		}
		if (dirty && mapping_cap_account_dirty(mapping)) {
			__dec_node_state(oldzone->zone_pgdat, NR_FILE_DIRTY);
			__dec_zone_state(oldzone, NR_ZONE_WRITE_PENDING);
			__inc_node_state(newzone->zone_pgdat, NR_FILE_DIRTY);
			__inc_zone_state(newzone, NR_ZONE_WRITE_PENDING);
		}
	}
	local_irq_enable();

	return MIGRATEPAGE_SUCCESS;
}
EXPORT_SYMBOL(migrate_page_move_mapping);

/*
 * The expected number of remaining references is the same as that
 * of migrate_page_move_mapping().
 */
int migrate_huge_page_move_mapping(struct address_space *mapping,
				   struct page *newpage, struct page *page)
{
	int expected_count;
	void **pslot;

	spin_lock_irq(&mapping->tree_lock);

	pslot = radix_tree_lookup_slot(&mapping->page_tree,
					page_index(page));

	expected_count = 2 + page_has_private(page);
	if (page_count(page) != expected_count ||
		radix_tree_deref_slot_protected(pslot, &mapping->tree_lock) != page) {
		spin_unlock_irq(&mapping->tree_lock);
		return -EAGAIN;
	}

	if (!page_ref_freeze(page, expected_count)) {
		spin_unlock_irq(&mapping->tree_lock);
		return -EAGAIN;
	}

	newpage->index = page->index;
	newpage->mapping = page->mapping;

	get_page(newpage);

	radix_tree_replace_slot(&mapping->page_tree, pslot, newpage);

	page_ref_unfreeze(page, expected_count - 1);

	spin_unlock_irq(&mapping->tree_lock);

	return MIGRATEPAGE_SUCCESS;
}

/*
 * Gigantic pages are so large that we do not guarantee that page++ pointer
 * arithmetic will work across the entire page.  We need something more
 * specialized.
 */
static void __copy_gigantic_page(struct page *dst, struct page *src,
				int nr_pages)
{
	int i;
	struct page *dst_base = dst;
	struct page *src_base = src;

	for (i = 0; i < nr_pages; ) {
		cond_resched();
		copy_highpage(dst, src);

		i++;
		dst = mem_map_next(dst, dst_base, i);
		src = mem_map_next(src, src_base, i);
	}
}

static void copy_huge_page(struct page *dst, struct page *src)
{
	int i;
	int nr_pages;

	if (PageHuge(src)) {
		/* hugetlbfs page */
		struct hstate *h = page_hstate(src);
		nr_pages = pages_per_huge_page(h);

		if (unlikely(nr_pages > MAX_ORDER_NR_PAGES)) {
			__copy_gigantic_page(dst, src, nr_pages);
			return;
		}
	} else {
		/* thp page */
		BUG_ON(!PageTransHuge(src));
		nr_pages = hpage_nr_pages(src);
	}

	for (i = 0; i < nr_pages; i++) {
		cond_resched();
		copy_highpage(dst + i, src + i);
	}
}

/*
 * Copy the page to its new location
 */
void migrate_page_states(struct page *newpage, struct page *page)
{
	int cpupid;

	if (PageError(page))
		SetPageError(newpage);
	if (PageReferenced(page))
		SetPageReferenced(newpage);
	if (PageUptodate(page))
		SetPageUptodate(newpage);
	if (TestClearPageActive(page)) {
		VM_BUG_ON_PAGE(PageUnevictable(page), page);
		SetPageActive(newpage);
	} else if (TestClearPageUnevictable(page))
		SetPageUnevictable(newpage);
	if (PageChecked(page))
		SetPageChecked(newpage);
	if (PageMappedToDisk(page))
		SetPageMappedToDisk(newpage);

	/* Move dirty on pages not done by migrate_page_move_mapping() */
	if (PageDirty(page))
		SetPageDirty(newpage);

	if (page_is_young(page))
		set_page_young(newpage);
	if (page_is_idle(page))
		set_page_idle(newpage);

	/*
	 * Copy NUMA information to the new page, to prevent over-eager
	 * future migrations of this same page.
	 */
	cpupid = page_cpupid_xchg_last(page, -1);
	page_cpupid_xchg_last(newpage, cpupid);

	ksm_migrate_page(newpage, page);
	/*
	 * Please do not reorder this without considering how mm/ksm.c's
	 * get_ksm_page() depends upon ksm_migrate_page() and PageSwapCache().
	 */
	if (PageSwapCache(page))
		ClearPageSwapCache(page);
	ClearPagePrivate(page);
	set_page_private(page, 0);

	/*
	 * If any waiters have accumulated on the new page then
	 * wake them up.
	 */
	if (PageWriteback(newpage))
		end_page_writeback(newpage);

	copy_page_owner(page, newpage);

	mem_cgroup_migrate(page, newpage);
}
EXPORT_SYMBOL(migrate_page_states);

void migrate_page_copy(struct page *newpage, struct page *page)
{
	if (PageHuge(page) || PageTransHuge(page))
		copy_huge_page(newpage, page);
	else
		copy_highpage(newpage, page);

	migrate_page_states(newpage, page);
}
EXPORT_SYMBOL(migrate_page_copy);

/************************************************************
 *                    Migration functions
 ***********************************************************/

/*
 * Common logic to directly migrate a single LRU page suitable for
 * pages that do not use PagePrivate/PagePrivate2.
 *
 * Pages are locked upon entry and exit.
 */
int migrate_page(struct address_space *mapping,
		struct page *newpage, struct page *page,
		enum migrate_mode mode)
{
	int rc;

	BUG_ON(PageWriteback(page));	/* Writeback must be complete */

	rc = migrate_page_move_mapping(mapping, newpage, page, NULL, mode, 0);

	if (rc != MIGRATEPAGE_SUCCESS)
		return rc;

	if (mode != MIGRATE_SYNC_NO_COPY)
		migrate_page_copy(newpage, page);
	else
		migrate_page_states(newpage, page);
	return MIGRATEPAGE_SUCCESS;
}
EXPORT_SYMBOL(migrate_page);

#ifdef CONFIG_BLOCK
/*
 * Migration function for pages with buffers. This function can only be used
 * if the underlying filesystem guarantees that no other references to "page"
 * exist.
 */
int buffer_migrate_page(struct address_space *mapping,
		struct page *newpage, struct page *page, enum migrate_mode mode)
{
	struct buffer_head *bh, *head;
	int rc;

	if (!page_has_buffers(page))
		return migrate_page(mapping, newpage, page, mode);

	head = page_buffers(page);

	rc = migrate_page_move_mapping(mapping, newpage, page, head, mode, 0);

	if (rc != MIGRATEPAGE_SUCCESS)
		return rc;

	/*
	 * In the async case, migrate_page_move_mapping locked the buffers
	 * with an IRQ-safe spinlock held. In the sync case, the buffers
	 * need to be locked now
	 */
	if (mode != MIGRATE_ASYNC)
		BUG_ON(!buffer_migrate_lock_buffers(head, mode));

	ClearPagePrivate(page);
	set_page_private(newpage, page_private(page));
	set_page_private(page, 0);
	put_page(page);
	get_page(newpage);

	bh = head;
	do {
		set_bh_page(bh, newpage, bh_offset(bh));
		bh = bh->b_this_page;

	} while (bh != head);

	SetPagePrivate(newpage);

	if (mode != MIGRATE_SYNC_NO_COPY)
		migrate_page_copy(newpage, page);
	else
		migrate_page_states(newpage, page);

	bh = head;
	do {
		unlock_buffer(bh);
		put_bh(bh);
		bh = bh->b_this_page;

	} while (bh != head);

	return MIGRATEPAGE_SUCCESS;
}
EXPORT_SYMBOL(buffer_migrate_page);
#endif

/*
 * Writeback a page to clean the dirty state
 */
static int writeout(struct address_space *mapping, struct page *page)
{
	struct writeback_control wbc = {
		.sync_mode = WB_SYNC_NONE,
		.nr_to_write = 1,
		.range_start = 0,
		.range_end = LLONG_MAX,
		.for_reclaim = 1
	};
	int rc;

	if (!mapping->a_ops->writepage)
		/* No write method for the address space */
		return -EINVAL;

	if (!clear_page_dirty_for_io(page))
		/* Someone else already triggered a write */
		return -EAGAIN;

	/*
	 * A dirty page may imply that the underlying filesystem has
	 * the page on some queue. So the page must be clean for
	 * migration. Writeout may mean we loose the lock and the
	 * page state is no longer what we checked for earlier.
	 * At this point we know that the migration attempt cannot
	 * be successful.
	 */
	remove_migration_ptes(page, page, false);

	rc = mapping->a_ops->writepage(page, &wbc);

	if (rc != AOP_WRITEPAGE_ACTIVATE)
		/* unlocked. Relock */
		lock_page(page);

	return (rc < 0) ? -EIO : -EAGAIN;
}

/*
 * Default handling if a filesystem does not provide a migration function.
 */
static int fallback_migrate_page(struct address_space *mapping,
	struct page *newpage, struct page *page, enum migrate_mode mode)
{
	if (PageDirty(page)) {
		/* Only writeback pages in full synchronous migration */
		switch (mode) {
		case MIGRATE_SYNC:
		case MIGRATE_SYNC_NO_COPY:
			break;
		default:
			return -EBUSY;
		}
		return writeout(mapping, page);
	}

	/*
	 * Buffers may be managed in a filesystem specific way.
	 * We must have no buffers or drop them.
	 */
	if (page_has_private(page) &&
	    !try_to_release_page(page, GFP_KERNEL))
		return -EAGAIN;

	return migrate_page(mapping, newpage, page, mode);
}

/*
 * Move a page to a newly allocated page
 * The page is locked and all ptes have been successfully removed.
 *
 * The new page will have replaced the old page if this function
 * is successful.
 *
 * Return value:
 *   < 0 - error code
 *  MIGRATEPAGE_SUCCESS - success
 */
static int move_to_new_page(struct page *newpage, struct page *page,
				enum migrate_mode mode)
{
	struct address_space *mapping;
	int rc = -EAGAIN;
	bool is_lru = !__PageMovable(page);

	VM_BUG_ON_PAGE(!PageLocked(page), page);
	VM_BUG_ON_PAGE(!PageLocked(newpage), newpage);

	mapping = page_mapping(page);

	if (likely(is_lru)) {
		if (!mapping)
			rc = migrate_page(mapping, newpage, page, mode);
		else if (mapping->a_ops->migratepage)
			/*
			 * Most pages have a mapping and most filesystems
			 * provide a migratepage callback. Anonymous pages
			 * are part of swap space which also has its own
			 * migratepage callback. This is the most common path
			 * for page migration.
			 */
			rc = mapping->a_ops->migratepage(mapping, newpage,
							page, mode);
		else
			rc = fallback_migrate_page(mapping, newpage,
							page, mode);
	} else {
		/*
		 * In case of non-lru page, it could be released after
		 * isolation step. In that case, we shouldn't try migration.
		 */
		VM_BUG_ON_PAGE(!PageIsolated(page), page);
		if (!PageMovable(page)) {
			rc = MIGRATEPAGE_SUCCESS;
			__ClearPageIsolated(page);
			goto out;
		}

		rc = mapping->a_ops->migratepage(mapping, newpage,
						page, mode);
		WARN_ON_ONCE(rc == MIGRATEPAGE_SUCCESS &&
			!PageIsolated(page));
	}

	/*
	 * When successful, old pagecache page->mapping must be cleared before
	 * page is freed; but stats require that PageAnon be left as PageAnon.
	 */
	if (rc == MIGRATEPAGE_SUCCESS) {
		if (__PageMovable(page)) {
			VM_BUG_ON_PAGE(!PageIsolated(page), page);

			/*
			 * We clear PG_movable under page_lock so any compactor
			 * cannot try to migrate this page.
			 */
			__ClearPageIsolated(page);
		}

		/*
		 * Anonymous and movable page->mapping will be cleard by
		 * free_pages_prepare so don't reset it here for keeping
		 * the type to work PageAnon, for example.
		 */
		if (!PageMappingFlags(page))
			page->mapping = NULL;
	}
out:
	return rc;
}

static int __unmap_and_move(struct page *page, struct page *newpage,
				int force, enum migrate_mode mode)
{
	int rc = -EAGAIN;
	int page_was_mapped = 0;
	struct anon_vma *anon_vma = NULL;
	bool is_lru = !__PageMovable(page);

	if (!trylock_page(page)) {
		if (!force || mode == MIGRATE_ASYNC)
			goto out;

		/*
		 * It's not safe for direct compaction to call lock_page.
		 * For example, during page readahead pages are added locked
		 * to the LRU. Later, when the IO completes the pages are
		 * marked uptodate and unlocked. However, the queueing
		 * could be merging multiple pages for one bio (e.g.
		 * mpage_readpages). If an allocation happens for the
		 * second or third page, the process can end up locking
		 * the same page twice and deadlocking. Rather than
		 * trying to be clever about what pages can be locked,
		 * avoid the use of lock_page for direct compaction
		 * altogether.
		 */
		if (current->flags & PF_MEMALLOC)
			goto out;

		lock_page(page);
	}

	if (PageWriteback(page)) {
		/*
		 * Only in the case of a full synchronous migration is it
		 * necessary to wait for PageWriteback. In the async case,
		 * the retry loop is too short and in the sync-light case,
		 * the overhead of stalling is too much
		 */
		switch (mode) {
		case MIGRATE_SYNC:
		case MIGRATE_SYNC_NO_COPY:
			break;
		default:
			rc = -EBUSY;
			goto out_unlock;
		}
		if (!force)
			goto out_unlock;
		wait_on_page_writeback(page);
	}

	/*
	 * By try_to_unmap(), page->mapcount goes down to 0 here. In this case,
	 * we cannot notice that anon_vma is freed while we migrates a page.
	 * This get_anon_vma() delays freeing anon_vma pointer until the end
	 * of migration. File cache pages are no problem because of page_lock()
	 * File Caches may use write_page() or lock_page() in migration, then,
	 * just care Anon page here.
	 *
	 * Only page_get_anon_vma() understands the subtleties of
	 * getting a hold on an anon_vma from outside one of its mms.
	 * But if we cannot get anon_vma, then we won't need it anyway,
	 * because that implies that the anon page is no longer mapped
	 * (and cannot be remapped so long as we hold the page lock).
	 */
	if (PageAnon(page) && !PageKsm(page))
		anon_vma = page_get_anon_vma(page);

	/*
	 * Block others from accessing the new page when we get around to
	 * establishing additional references. We are usually the only one
	 * holding a reference to newpage at this point. We used to have a BUG
	 * here if trylock_page(newpage) fails, but would like to allow for
	 * cases where there might be a race with the previous use of newpage.
	 * This is much like races on refcount of oldpage: just don't BUG().
	 */
	if (unlikely(!trylock_page(newpage)))
		goto out_unlock;

	if (unlikely(!is_lru)) {
		rc = move_to_new_page(newpage, page, mode);
		goto out_unlock_both;
	}

	/*
	 * Corner case handling:
	 * 1. When a new swap-cache page is read into, it is added to the LRU
	 * and treated as swapcache but it has no rmap yet.
	 * Calling try_to_unmap() against a page->mapping==NULL page will
	 * trigger a BUG.  So handle it here.
	 * 2. An orphaned page (see truncate_complete_page) might have
	 * fs-private metadata. The page can be picked up due to memory
	 * offlining.  Everywhere else except page reclaim, the page is
	 * invisible to the vm, so the page can not be migrated.  So try to
	 * free the metadata, so the page can be freed.
	 */
	if (!page->mapping) {
		VM_BUG_ON_PAGE(PageAnon(page), page);
		if (page_has_private(page)) {
			try_to_free_buffers(page);
			goto out_unlock_both;
		}
	} else if (page_mapped(page)) {
		/* Establish migration ptes */
		VM_BUG_ON_PAGE(PageAnon(page) && !PageKsm(page) && !anon_vma,
				page);
		try_to_unmap(page,
			TTU_MIGRATION|TTU_IGNORE_MLOCK|TTU_IGNORE_ACCESS);
		page_was_mapped = 1;
	}

	if (!page_mapped(page))
		rc = move_to_new_page(newpage, page, mode);

	if (page_was_mapped)
		remove_migration_ptes(page,
			rc == MIGRATEPAGE_SUCCESS ? newpage : page, false);

out_unlock_both:
	unlock_page(newpage);
out_unlock:
	/* Drop an anon_vma reference if we took one */
	if (anon_vma)
		put_anon_vma(anon_vma);
	unlock_page(page);
out:
	/*
	 * If migration is successful, decrease refcount of the newpage
	 * which will not free the page because new page owner increased
	 * refcounter. As well, if it is LRU page, add the page to LRU
	 * list in here.
	 */
	if (rc == MIGRATEPAGE_SUCCESS) {
		if (unlikely(__PageMovable(newpage)))
			put_page(newpage);
		else
			putback_lru_page(newpage);
	}

	return rc;
}

/*
 * gcc 4.7 and 4.8 on arm get an ICEs when inlining unmap_and_move().  Work
 * around it.
 */
#if (GCC_VERSION >= 40700 && GCC_VERSION < 40900) && defined(CONFIG_ARM)
#define ICE_noinline noinline
#else
#define ICE_noinline
#endif

/*
 * Obtain the lock on page, remove all ptes and migrate the page
 * to the newly allocated page in newpage.
 */
static ICE_noinline int unmap_and_move(new_page_t get_new_page,
				   free_page_t put_new_page,
				   unsigned long private, struct page *page,
				   int force, enum migrate_mode mode,
				   enum migrate_reason reason)
{
	int rc = MIGRATEPAGE_SUCCESS;
	int *result = NULL;
	struct page *newpage;

	newpage = get_new_page(page, private, &result);
	if (!newpage)
		return -ENOMEM;

	if (page_count(page) == 1) {
		/* page was freed from under us. So we are done. */
		ClearPageActive(page);
		ClearPageUnevictable(page);
		if (unlikely(__PageMovable(page))) {
			lock_page(page);
			if (!PageMovable(page))
				__ClearPageIsolated(page);
			unlock_page(page);
		}
		if (put_new_page)
			put_new_page(newpage, private);
		else
			put_page(newpage);
		goto out;
	}

	if (unlikely(PageTransHuge(page) && !PageTransHuge(newpage))) {
		lock_page(page);
		rc = split_huge_page(page);
		unlock_page(page);
		if (rc)
			goto out;
	}

	rc = __unmap_and_move(page, newpage, force, mode);
	if (rc == MIGRATEPAGE_SUCCESS)
		set_page_owner_migrate_reason(newpage, reason);

out:
	if (rc != -EAGAIN) {
		/*
		 * A page that has been migrated has all references
		 * removed and will be freed. A page that has not been
		 * migrated will have kepts its references and be
		 * restored.
		 */
		list_del(&page->lru);

		/*
		 * Compaction can migrate also non-LRU pages which are
		 * not accounted to NR_ISOLATED_*. They can be recognized
		 * as __PageMovable
		 */
		if (likely(!__PageMovable(page)))
			mod_node_page_state(page_pgdat(page), NR_ISOLATED_ANON +
					page_is_file_cache(page), -hpage_nr_pages(page));
	}

	/*
	 * If migration is successful, releases reference grabbed during
	 * isolation. Otherwise, restore the page to right list unless
	 * we want to retry.
	 */
	if (rc == MIGRATEPAGE_SUCCESS) {
		put_page(page);
		if (reason == MR_MEMORY_FAILURE) {
			/*
			 * Set PG_HWPoison on just freed page
			 * intentionally. Although it's rather weird,
			 * it's how HWPoison flag works at the moment.
			 */
			if (!test_set_page_hwpoison(page))
				num_poisoned_pages_inc();
		}
	} else {
		if (rc != -EAGAIN) {
			if (likely(!__PageMovable(page))) {
				putback_lru_page(page);
				goto put_new;
			}

			lock_page(page);
			if (PageMovable(page))
				putback_movable_page(page);
			else
				__ClearPageIsolated(page);
			unlock_page(page);
			put_page(page);
		}
put_new:
		if (put_new_page)
			put_new_page(newpage, private);
		else
			put_page(newpage);
	}

	if (result) {
		if (rc)
			*result = rc;
		else
			*result = page_to_nid(newpage);
	}
	return rc;
}

/*
 * Counterpart of unmap_and_move_page() for hugepage migration.
 *
 * This function doesn't wait the completion of hugepage I/O
 * because there is no race between I/O and migration for hugepage.
 * Note that currently hugepage I/O occurs only in direct I/O
 * where no lock is held and PG_writeback is irrelevant,
 * and writeback status of all subpages are counted in the reference
 * count of the head page (i.e. if all subpages of a 2MB hugepage are
 * under direct I/O, the reference of the head page is 512 and a bit more.)
 * This means that when we try to migrate hugepage whose subpages are
 * doing direct I/O, some references remain after try_to_unmap() and
 * hugepage migration fails without data corruption.
 *
 * There is also no race when direct I/O is issued on the page under migration,
 * because then pte is replaced with migration swap entry and direct I/O code
 * will wait in the page fault for migration to complete.
 */
static int unmap_and_move_huge_page(new_page_t get_new_page,
				free_page_t put_new_page, unsigned long private,
				struct page *hpage, int force,
				enum migrate_mode mode, int reason)
{
	int rc = -EAGAIN;
	int *result = NULL;
	int page_was_mapped = 0;
	struct page *new_hpage;
	struct anon_vma *anon_vma = NULL;

	/*
	 * Movability of hugepages depends on architectures and hugepage size.
	 * This check is necessary because some callers of hugepage migration
	 * like soft offline and memory hotremove don't walk through page
	 * tables or check whether the hugepage is pmd-based or not before
	 * kicking migration.
	 */
	if (!hugepage_migration_supported(page_hstate(hpage))) {
		putback_active_hugepage(hpage);
		return -ENOSYS;
	}

	new_hpage = get_new_page(hpage, private, &result);
	if (!new_hpage)
		return -ENOMEM;

	if (!trylock_page(hpage)) {
		if (!force)
			goto out;
		switch (mode) {
		case MIGRATE_SYNC:
		case MIGRATE_SYNC_NO_COPY:
			break;
		default:
			goto out;
		}
		lock_page(hpage);
	}

	if (PageAnon(hpage))
		anon_vma = page_get_anon_vma(hpage);

	if (unlikely(!trylock_page(new_hpage)))
		goto put_anon;

	if (page_mapped(hpage)) {
		try_to_unmap(hpage,
			TTU_MIGRATION|TTU_IGNORE_MLOCK|TTU_IGNORE_ACCESS);
		page_was_mapped = 1;
	}

	if (!page_mapped(hpage))
		rc = move_to_new_page(new_hpage, hpage, mode);

	if (page_was_mapped)
		remove_migration_ptes(hpage,
			rc == MIGRATEPAGE_SUCCESS ? new_hpage : hpage, false);

	unlock_page(new_hpage);

put_anon:
	if (anon_vma)
		put_anon_vma(anon_vma);

	if (rc == MIGRATEPAGE_SUCCESS) {
		hugetlb_cgroup_migrate(hpage, new_hpage);
		put_new_page = NULL;
		set_page_owner_migrate_reason(new_hpage, reason);
	}

	unlock_page(hpage);
out:
	if (rc != -EAGAIN)
		putback_active_hugepage(hpage);
	if (reason == MR_MEMORY_FAILURE && !test_set_page_hwpoison(hpage))
		num_poisoned_pages_inc();

	/*
	 * If migration was not successful and there's a freeing callback, use
	 * it.  Otherwise, put_page() will drop the reference grabbed during
	 * isolation.
	 */
	if (put_new_page)
		put_new_page(new_hpage, private);
	else
		putback_active_hugepage(new_hpage);

	if (result) {
		if (rc)
			*result = rc;
		else
			*result = page_to_nid(new_hpage);
	}
	return rc;
}

/*
 * migrate_pages - migrate the pages specified in a list, to the free pages
 *		   supplied as the target for the page migration
 *
 * @from:		The list of pages to be migrated.
 * @get_new_page:	The function used to allocate free pages to be used
 *			as the target of the page migration.
 * @put_new_page:	The function used to free target pages if migration
 *			fails, or NULL if no special handling is necessary.
 * @private:		Private data to be passed on to get_new_page()
 * @mode:		The migration mode that specifies the constraints for
 *			page migration, if any.
 * @reason:		The reason for page migration.
 *
 * The function returns after 10 attempts or if no pages are movable any more
 * because the list has become empty or no retryable pages exist any more.
 * The caller should call putback_movable_pages() to return pages to the LRU
 * or free list only if ret != 0.
 *
 * Returns the number of pages that were not migrated, or an error code.
 */
int migrate_pages(struct list_head *from, new_page_t get_new_page,
		free_page_t put_new_page, unsigned long private,
		enum migrate_mode mode, int reason)
{
	int retry = 1;
	int nr_failed = 0;
	int nr_succeeded = 0;
	int pass = 0;
	struct page *page;
	struct page *page2;
	int swapwrite = current->flags & PF_SWAPWRITE;
	int rc;

	if (!swapwrite)
		current->flags |= PF_SWAPWRITE;

	for(pass = 0; pass < 10 && retry; pass++) {
		retry = 0;

		list_for_each_entry_safe(page, page2, from, lru) {
			cond_resched();

			if (PageHuge(page))
				rc = unmap_and_move_huge_page(get_new_page,
						put_new_page, private, page,
						pass > 2, mode, reason);
			else
				rc = unmap_and_move(get_new_page, put_new_page,
						private, page, pass > 2, mode,
						reason);

			switch(rc) {
			case -ENOMEM:
				nr_failed++;
				goto out;
			case -EAGAIN:
				retry++;
				break;
			case MIGRATEPAGE_SUCCESS:
				nr_succeeded++;
				break;
			default:
				/*
				 * Permanent failure (-EBUSY, -ENOSYS, etc.):
				 * unlike -EAGAIN case, the failed page is
				 * removed from migration page list and not
				 * retried in the next outer loop.
				 */
				nr_failed++;
				break;
			}
		}
	}
	nr_failed += retry;
	rc = nr_failed;
out:
	if (nr_succeeded)
		count_vm_events(PGMIGRATE_SUCCESS, nr_succeeded);
	if (nr_failed)
		count_vm_events(PGMIGRATE_FAIL, nr_failed);
	trace_mm_migrate_pages(nr_succeeded, nr_failed, mode, reason);

	if (!swapwrite)
		current->flags &= ~PF_SWAPWRITE;

	return rc;
}

#ifdef CONFIG_NUMA
/*
 * Move a list of individual pages
 */
struct page_to_node {
	unsigned long addr;
	struct page *page;
	int node;
	int status;
};

static struct page *new_page_node(struct page *p, unsigned long private,
		int **result)
{
	struct page_to_node *pm = (struct page_to_node *)private;

	while (pm->node != MAX_NUMNODES && pm->page != p)
		pm++;

	if (pm->node == MAX_NUMNODES)
		return NULL;

	*result = &pm->status;

	if (PageHuge(p))
		return alloc_huge_page_node(page_hstate(compound_head(p)),
					pm->node);
	else if (thp_migration_supported() && PageTransHuge(p)) {
		struct page *thp;

		thp = alloc_pages_node(pm->node,
			(GFP_TRANSHUGE | __GFP_THISNODE) & ~__GFP_RECLAIM,
			HPAGE_PMD_ORDER);
		if (!thp)
			return NULL;
		prep_transhuge_page(thp);
		return thp;
	} else
		return __alloc_pages_node(pm->node,
				GFP_HIGHUSER_MOVABLE | __GFP_THISNODE, 0);
}

/*
 * Move a set of pages as indicated in the pm array. The addr
 * field must be set to the virtual address of the page to be moved
 * and the node number must contain a valid target node.
 * The pm array ends with node = MAX_NUMNODES.
 */
static int do_move_page_to_node_array(struct mm_struct *mm,
				      struct page_to_node *pm,
				      int migrate_all)
{
	int err;
	struct page_to_node *pp;
	LIST_HEAD(pagelist);

	down_read(&mm->mmap_sem);

	/*
	 * Build a list of pages to migrate
	 */
	for (pp = pm; pp->node != MAX_NUMNODES; pp++) {
		struct vm_area_struct *vma;
		struct page *page;
		struct page *head;
		unsigned int follflags;

		err = -EFAULT;
		vma = find_vma(mm, pp->addr);
		if (!vma || pp->addr < vma->vm_start || !vma_migratable(vma))
			goto set_status;

		/* FOLL_DUMP to ignore special (like zero) pages */
		follflags = FOLL_GET | FOLL_DUMP;
		if (!thp_migration_supported())
			follflags |= FOLL_SPLIT;
		page = follow_page(vma, pp->addr, follflags);

		err = PTR_ERR(page);
		if (IS_ERR(page))
			goto set_status;

		err = -ENOENT;
		if (!page)
			goto set_status;

		err = page_to_nid(page);

		if (err == pp->node)
			/*
			 * Node already in the right place
			 */
			goto put_and_set;

		err = -EACCES;
		if (page_mapcount(page) > 1 &&
				!migrate_all)
			goto put_and_set;

		if (PageHuge(page)) {
			if (PageHead(page)) {
				isolate_huge_page(page, &pagelist);
				err = 0;
				pp->page = page;
			}
			goto put_and_set;
		}

		pp->page = compound_head(page);
		head = compound_head(page);
		err = isolate_lru_page(head);
		if (!err) {
			list_add_tail(&head->lru, &pagelist);
			mod_node_page_state(page_pgdat(head),
				NR_ISOLATED_ANON + page_is_file_cache(head),
				hpage_nr_pages(head));
		}
put_and_set:
		/*
		 * Either remove the duplicate refcount from
		 * isolate_lru_page() or drop the page ref if it was
		 * not isolated.
		 */
		put_page(page);
set_status:
		pp->status = err;
	}

	err = 0;
	if (!list_empty(&pagelist)) {
		err = migrate_pages(&pagelist, new_page_node, NULL,
				(unsigned long)pm, MIGRATE_SYNC, MR_SYSCALL);
		if (err)
			putback_movable_pages(&pagelist);
	}

	up_read(&mm->mmap_sem);
	return err;
}

/*
 * Migrate an array of page address onto an array of nodes and fill
 * the corresponding array of status.
 */
static int do_pages_move(struct mm_struct *mm, nodemask_t task_nodes,
			 unsigned long nr_pages,
			 const void __user * __user *pages,
			 const int __user *nodes,
			 int __user *status, int flags)
{
	struct page_to_node *pm;
	unsigned long chunk_nr_pages;
	unsigned long chunk_start;
	int err;

	err = -ENOMEM;
	pm = (struct page_to_node *)__get_free_page(GFP_KERNEL);
	if (!pm)
		goto out;

	migrate_prep();

	/*
	 * Store a chunk of page_to_node array in a page,
	 * but keep the last one as a marker
	 */
	chunk_nr_pages = (PAGE_SIZE / sizeof(struct page_to_node)) - 1;

	for (chunk_start = 0;
	     chunk_start < nr_pages;
	     chunk_start += chunk_nr_pages) {
		int j;

		if (chunk_start + chunk_nr_pages > nr_pages)
			chunk_nr_pages = nr_pages - chunk_start;

		/* fill the chunk pm with addrs and nodes from user-space */
		for (j = 0; j < chunk_nr_pages; j++) {
			const void __user *p;
			int node;

			err = -EFAULT;
			if (get_user(p, pages + j + chunk_start))
				goto out_pm;
			pm[j].addr = (unsigned long) p;

			if (get_user(node, nodes + j + chunk_start))
				goto out_pm;

			err = -ENODEV;
			if (node < 0 || node >= MAX_NUMNODES)
				goto out_pm;

			if (!node_state(node, N_MEMORY))
				goto out_pm;

			err = -EACCES;
			if (!node_isset(node, task_nodes))
				goto out_pm;

			pm[j].node = node;
		}

		/* End marker for this chunk */
		pm[chunk_nr_pages].node = MAX_NUMNODES;

		/* Migrate this chunk */
		err = do_move_page_to_node_array(mm, pm,
						 flags & MPOL_MF_MOVE_ALL);
		if (err < 0)
			goto out_pm;

		/* Return status information */
		for (j = 0; j < chunk_nr_pages; j++)
			if (put_user(pm[j].status, status + j + chunk_start)) {
				err = -EFAULT;
				goto out_pm;
			}
	}
	err = 0;

out_pm:
	free_page((unsigned long)pm);
out:
	return err;
}

/*
 * Determine the nodes of an array of pages and store it in an array of status.
 */
static void do_pages_stat_array(struct mm_struct *mm, unsigned long nr_pages,
				const void __user **pages, int *status)
{
	unsigned long i;

	down_read(&mm->mmap_sem);

	for (i = 0; i < nr_pages; i++) {
		unsigned long addr = (unsigned long)(*pages);
		struct vm_area_struct *vma;
		struct page *page;
		int err = -EFAULT;

		vma = find_vma(mm, addr);
		if (!vma || addr < vma->vm_start)
			goto set_status;

		/* FOLL_DUMP to ignore special (like zero) pages */
		page = follow_page(vma, addr, FOLL_DUMP);

		err = PTR_ERR(page);
		if (IS_ERR(page))
			goto set_status;

		err = page ? page_to_nid(page) : -ENOENT;
set_status:
		*status = err;

		pages++;
		status++;
	}

	up_read(&mm->mmap_sem);
}

/*
 * Determine the nodes of a user array of pages and store it in
 * a user array of status.
 */
static int do_pages_stat(struct mm_struct *mm, unsigned long nr_pages,
			 const void __user * __user *pages,
			 int __user *status)
{
#define DO_PAGES_STAT_CHUNK_NR 16
	const void __user *chunk_pages[DO_PAGES_STAT_CHUNK_NR];
	int chunk_status[DO_PAGES_STAT_CHUNK_NR];

	while (nr_pages) {
		unsigned long chunk_nr;

		chunk_nr = nr_pages;
		if (chunk_nr > DO_PAGES_STAT_CHUNK_NR)
			chunk_nr = DO_PAGES_STAT_CHUNK_NR;

		if (copy_from_user(chunk_pages, pages, chunk_nr * sizeof(*chunk_pages)))
			break;

		do_pages_stat_array(mm, chunk_nr, chunk_pages, chunk_status);

		if (copy_to_user(status, chunk_status, chunk_nr * sizeof(*status)))
			break;

		pages += chunk_nr;
		status += chunk_nr;
		nr_pages -= chunk_nr;
	}
	return nr_pages ? -EFAULT : 0;
}

/*
 * Move a list of pages in the address space of the currently executing
 * process.
 */
SYSCALL_DEFINE6(move_pages, pid_t, pid, unsigned long, nr_pages,
		const void __user * __user *, pages,
		const int __user *, nodes,
		int __user *, status, int, flags)
{
	struct task_struct *task;
	struct mm_struct *mm;
	int err;
	nodemask_t task_nodes;

	/* Check flags */
	if (flags & ~(MPOL_MF_MOVE|MPOL_MF_MOVE_ALL))
		return -EINVAL;

	if ((flags & MPOL_MF_MOVE_ALL) && !capable(CAP_SYS_NICE))
		return -EPERM;

	/* Find the mm_struct */
	rcu_read_lock();
	task = pid ? find_task_by_vpid(pid) : current;
	if (!task) {
		rcu_read_unlock();
		return -ESRCH;
	}
	get_task_struct(task);

	/*
	 * Check if this process has the right to modify the specified
	 * process. Use the regular "ptrace_may_access()" checks.
	 */
	if (!ptrace_may_access(task, PTRACE_MODE_READ_REALCREDS)) {
		rcu_read_unlock();
		err = -EPERM;
		goto out;
	}
	rcu_read_unlock();

 	err = security_task_movememory(task);
 	if (err)
		goto out;

	task_nodes = cpuset_mems_allowed(task);
	mm = get_task_mm(task);
	put_task_struct(task);

	if (!mm)
		return -EINVAL;

	if (nodes)
		err = do_pages_move(mm, task_nodes, nr_pages, pages,
				    nodes, status, flags);
	else
		err = do_pages_stat(mm, nr_pages, pages, status);

	mmput(mm);
	return err;

out:
	put_task_struct(task);
	return err;
}

#ifdef CONFIG_NUMA_BALANCING
/*
 * Returns true if this is a safe migration target node for misplaced NUMA
 * pages. Currently it only checks the watermarks which crude
 */
static bool migrate_balanced_pgdat(struct pglist_data *pgdat,
				   unsigned long nr_migrate_pages)
{
	int z;

	for (z = pgdat->nr_zones - 1; z >= 0; z--) {
		struct zone *zone = pgdat->node_zones + z;

		if (!populated_zone(zone))
			continue;

		/* Avoid waking kswapd by allocating pages_to_migrate pages. */
		if (!zone_watermark_ok(zone, 0,
				       high_wmark_pages(zone) +
				       nr_migrate_pages,
				       0, 0))
			continue;
		return true;
	}
	return false;
}

static struct page *alloc_misplaced_dst_page(struct page *page,
					   unsigned long data,
					   int **result)
{
	int nid = (int) data;
	struct page *newpage;

	newpage = __alloc_pages_node(nid,
					 (GFP_HIGHUSER_MOVABLE |
					  __GFP_THISNODE | __GFP_NOMEMALLOC |
					  __GFP_NORETRY | __GFP_NOWARN) &
					 ~__GFP_RECLAIM, 0);

	return newpage;
}

/*
 * page migration rate limiting control.
 * Do not migrate more than @pages_to_migrate in a @migrate_interval_millisecs
 * window of time. Default here says do not migrate more than 1280M per second.
 */
static unsigned int migrate_interval_millisecs __read_mostly = 100;
static unsigned int ratelimit_pages __read_mostly = 128 << (20 - PAGE_SHIFT);

/* Returns true if the node is migrate rate-limited after the update */
static bool numamigrate_update_ratelimit(pg_data_t *pgdat,
					unsigned long nr_pages)
{
	/*
	 * Rate-limit the amount of data that is being migrated to a node.
	 * Optimal placement is no good if the memory bus is saturated and
	 * all the time is being spent migrating!
	 */
	if (time_after(jiffies, pgdat->numabalancing_migrate_next_window)) {
		spin_lock(&pgdat->numabalancing_migrate_lock);
		pgdat->numabalancing_migrate_nr_pages = 0;
		pgdat->numabalancing_migrate_next_window = jiffies +
			msecs_to_jiffies(migrate_interval_millisecs);
		spin_unlock(&pgdat->numabalancing_migrate_lock);
	}
	if (pgdat->numabalancing_migrate_nr_pages > ratelimit_pages) {
		trace_mm_numa_migrate_ratelimit(current, pgdat->node_id,
								nr_pages);
		return true;
	}

	/*
	 * This is an unlocked non-atomic update so errors are possible.
	 * The consequences are failing to migrate when we potentiall should
	 * have which is not severe enough to warrant locking. If it is ever
	 * a problem, it can be converted to a per-cpu counter.
	 */
	pgdat->numabalancing_migrate_nr_pages += nr_pages;
	return false;
}

static int numamigrate_isolate_page(pg_data_t *pgdat, struct page *page)
{
	int page_lru;

	VM_BUG_ON_PAGE(compound_order(page) && !PageTransHuge(page), page);

	/* Avoid migrating to a node that is nearly full */
	if (!migrate_balanced_pgdat(pgdat, 1UL << compound_order(page)))
		return 0;

	if (isolate_lru_page(page))
		return 0;

	/*
	 * migrate_misplaced_transhuge_page() skips page migration's usual
	 * check on page_count(), so we must do it here, now that the page
	 * has been isolated: a GUP pin, or any other pin, prevents migration.
	 * The expected page count is 3: 1 for page's mapcount and 1 for the
	 * caller's pin and 1 for the reference taken by isolate_lru_page().
	 */
	if (PageTransHuge(page) && page_count(page) != 3) {
		putback_lru_page(page);
		return 0;
	}

	page_lru = page_is_file_cache(page);
	mod_node_page_state(page_pgdat(page), NR_ISOLATED_ANON + page_lru,
				hpage_nr_pages(page));

	/*
	 * Isolating the page has taken another reference, so the
	 * caller's reference can be safely dropped without the page
	 * disappearing underneath us during migration.
	 */
	put_page(page);
	return 1;
}

bool pmd_trans_migrating(pmd_t pmd)
{
	struct page *page = pmd_page(pmd);
	return PageLocked(page);
}

/*
 * Attempt to migrate a misplaced page to the specified destination
 * node. Caller is expected to have an elevated reference count on
 * the page that will be dropped by this function before returning.
 */
int migrate_misplaced_page(struct page *page, struct vm_area_struct *vma,
			   int node)
{
	pg_data_t *pgdat = NODE_DATA(node);
	int isolated;
	int nr_remaining;
	LIST_HEAD(migratepages);

	/*
	 * Don't migrate file pages that are mapped in multiple processes
	 * with execute permissions as they are probably shared libraries.
	 */
	if (page_mapcount(page) != 1 && page_is_file_cache(page) &&
	    (vma->vm_flags & VM_EXEC))
		goto out;

	/*
	 * Rate-limit the amount of data that is being migrated to a node.
	 * Optimal placement is no good if the memory bus is saturated and
	 * all the time is being spent migrating!
	 */
	if (numamigrate_update_ratelimit(pgdat, 1))
		goto out;

	isolated = numamigrate_isolate_page(pgdat, page);
	if (!isolated)
		goto out;

	list_add(&page->lru, &migratepages);
	nr_remaining = migrate_pages(&migratepages, alloc_misplaced_dst_page,
				     NULL, node, MIGRATE_ASYNC,
				     MR_NUMA_MISPLACED);
	if (nr_remaining) {
		if (!list_empty(&migratepages)) {
			list_del(&page->lru);
			dec_node_page_state(page, NR_ISOLATED_ANON +
					page_is_file_cache(page));
			putback_lru_page(page);
		}
		isolated = 0;
	} else
		count_vm_numa_event(NUMA_PAGE_MIGRATE);
	BUG_ON(!list_empty(&migratepages));
	return isolated;

out:
	put_page(page);
	return 0;
}
#endif /* CONFIG_NUMA_BALANCING */

#if defined(CONFIG_NUMA_BALANCING) && defined(CONFIG_TRANSPARENT_HUGEPAGE)
/*
 * Migrates a THP to a given target node. page must be locked and is unlocked
 * before returning.
 */
int migrate_misplaced_transhuge_page(struct mm_struct *mm,
				struct vm_area_struct *vma,
				pmd_t *pmd, pmd_t entry,
				unsigned long address,
				struct page *page, int node)
{
	spinlock_t *ptl;
	pg_data_t *pgdat = NODE_DATA(node);
	int isolated = 0;
	struct page *new_page = NULL;
	int page_lru = page_is_file_cache(page);
	unsigned long mmun_start = address & HPAGE_PMD_MASK;
	unsigned long mmun_end = mmun_start + HPAGE_PMD_SIZE;

	/*
	 * Rate-limit the amount of data that is being migrated to a node.
	 * Optimal placement is no good if the memory bus is saturated and
	 * all the time is being spent migrating!
	 */
	if (numamigrate_update_ratelimit(pgdat, HPAGE_PMD_NR))
		goto out_dropref;

	new_page = alloc_pages_node(node,
		(GFP_TRANSHUGE_LIGHT | __GFP_THISNODE),
		HPAGE_PMD_ORDER);
	if (!new_page)
		goto out_fail;
	prep_transhuge_page(new_page);

	isolated = numamigrate_isolate_page(pgdat, page);
	if (!isolated) {
		put_page(new_page);
		goto out_fail;
	}

	/* Prepare a page as a migration target */
	__SetPageLocked(new_page);
	if (PageSwapBacked(page))
		__SetPageSwapBacked(new_page);

	/* anon mapping, we can simply copy page->mapping to the new page: */
	new_page->mapping = page->mapping;
	new_page->index = page->index;
	migrate_page_copy(new_page, page);
	WARN_ON(PageLRU(new_page));

	/* Recheck the target PMD */
	mmu_notifier_invalidate_range_start(mm, mmun_start, mmun_end);
	ptl = pmd_lock(mm, pmd);
	if (unlikely(!pmd_same(*pmd, entry) || !page_ref_freeze(page, 2))) {
		spin_unlock(ptl);
		mmu_notifier_invalidate_range_end(mm, mmun_start, mmun_end);

		/* Reverse changes made by migrate_page_copy() */
		if (TestClearPageActive(new_page))
			SetPageActive(page);
		if (TestClearPageUnevictable(new_page))
			SetPageUnevictable(page);

		unlock_page(new_page);
		put_page(new_page);		/* Free it */

		/* Retake the callers reference and putback on LRU */
		get_page(page);
		putback_lru_page(page);
		mod_node_page_state(page_pgdat(page),
			 NR_ISOLATED_ANON + page_lru, -HPAGE_PMD_NR);

		goto out_unlock;
	}

	entry = mk_huge_pmd(new_page, vma->vm_page_prot);
	entry = maybe_pmd_mkwrite(pmd_mkdirty(entry), vma);

	/*
	 * Clear the old entry under pagetable lock and establish the new PTE.
	 * Any parallel GUP will either observe the old page blocking on the
	 * page lock, block on the page table lock or observe the new page.
	 * The SetPageUptodate on the new page and page_add_new_anon_rmap
	 * guarantee the copy is visible before the pagetable update.
	 */
	flush_cache_range(vma, mmun_start, mmun_end);
	page_add_anon_rmap(new_page, vma, mmun_start, true);
	pmdp_huge_clear_flush_notify(vma, mmun_start, pmd);
	set_pmd_at(mm, mmun_start, pmd, entry);
	update_mmu_cache_pmd(vma, address, &entry);

	page_ref_unfreeze(page, 2);
	mlock_migrate_page(new_page, page);
	page_remove_rmap(page, true);
	set_page_owner_migrate_reason(new_page, MR_NUMA_MISPLACED);

	spin_unlock(ptl);
	mmu_notifier_invalidate_range_end(mm, mmun_start, mmun_end);

	/* Take an "isolate" reference and put new page on the LRU. */
	get_page(new_page);
	putback_lru_page(new_page);

	unlock_page(new_page);
	unlock_page(page);
	put_page(page);			/* Drop the rmap reference */
	put_page(page);			/* Drop the LRU isolation reference */

	count_vm_events(PGMIGRATE_SUCCESS, HPAGE_PMD_NR);
	count_vm_numa_events(NUMA_PAGE_MIGRATE, HPAGE_PMD_NR);

	mod_node_page_state(page_pgdat(page),
			NR_ISOLATED_ANON + page_lru,
			-HPAGE_PMD_NR);
	return isolated;

out_fail:
	count_vm_events(PGMIGRATE_FAIL, HPAGE_PMD_NR);
out_dropref:
	ptl = pmd_lock(mm, pmd);
	if (pmd_same(*pmd, entry)) {
		entry = pmd_modify(entry, vma->vm_page_prot);
		set_pmd_at(mm, mmun_start, pmd, entry);
		update_mmu_cache_pmd(vma, address, &entry);
	}
	spin_unlock(ptl);

out_unlock:
	unlock_page(page);
	put_page(page);
	return 0;
}
#endif /* CONFIG_NUMA_BALANCING */

#endif /* CONFIG_NUMA */

#if defined(CONFIG_MIGRATE_VMA_HELPER)
struct migrate_vma {
	struct vm_area_struct	*vma;
	unsigned long		*dst;
	unsigned long		*src;
	unsigned long		cpages;
	unsigned long		npages;
	unsigned long		start;
	unsigned long		end;
};

static int migrate_vma_collect_hole(unsigned long start,
				    unsigned long end,
				    struct mm_walk *walk)
{
	struct migrate_vma *migrate = walk->private;
	unsigned long addr;

	for (addr = start & PAGE_MASK; addr < end; addr += PAGE_SIZE) {
<<<<<<< HEAD
		migrate->src[migrate->npages++] = MIGRATE_PFN_MIGRATE;
		migrate->dst[migrate->npages] = 0;
=======
		migrate->src[migrate->npages] = MIGRATE_PFN_MIGRATE;
		migrate->dst[migrate->npages] = 0;
		migrate->npages++;
>>>>>>> 9abd04af
		migrate->cpages++;
	}

	return 0;
}

static int migrate_vma_collect_skip(unsigned long start,
				    unsigned long end,
				    struct mm_walk *walk)
{
	struct migrate_vma *migrate = walk->private;
	unsigned long addr;

	for (addr = start & PAGE_MASK; addr < end; addr += PAGE_SIZE) {
		migrate->dst[migrate->npages] = 0;
		migrate->src[migrate->npages++] = 0;
	}

	return 0;
}

static int migrate_vma_collect_pmd(pmd_t *pmdp,
				   unsigned long start,
				   unsigned long end,
				   struct mm_walk *walk)
{
	struct migrate_vma *migrate = walk->private;
	struct vm_area_struct *vma = walk->vma;
	struct mm_struct *mm = vma->vm_mm;
	unsigned long addr = start, unmapped = 0;
	spinlock_t *ptl;
	pte_t *ptep;

again:
	if (pmd_none(*pmdp))
		return migrate_vma_collect_hole(start, end, walk);

	if (pmd_trans_huge(*pmdp)) {
		struct page *page;

		ptl = pmd_lock(mm, pmdp);
		if (unlikely(!pmd_trans_huge(*pmdp))) {
			spin_unlock(ptl);
			goto again;
		}

		page = pmd_page(*pmdp);
		if (is_huge_zero_page(page)) {
			spin_unlock(ptl);
			split_huge_pmd(vma, pmdp, addr);
			if (pmd_trans_unstable(pmdp))
				return migrate_vma_collect_skip(start, end,
								walk);
		} else {
			int ret;

			get_page(page);
			spin_unlock(ptl);
			if (unlikely(!trylock_page(page)))
				return migrate_vma_collect_skip(start, end,
								walk);
			ret = split_huge_page(page);
			unlock_page(page);
			put_page(page);
			if (ret)
				return migrate_vma_collect_skip(start, end,
								walk);
			if (pmd_none(*pmdp))
				return migrate_vma_collect_hole(start, end,
								walk);
		}
	}

	if (unlikely(pmd_bad(*pmdp)))
		return migrate_vma_collect_skip(start, end, walk);

	ptep = pte_offset_map_lock(mm, pmdp, addr, &ptl);
	arch_enter_lazy_mmu_mode();

	for (; addr < end; addr += PAGE_SIZE, ptep++) {
		unsigned long mpfn, pfn;
		struct page *page;
		swp_entry_t entry;
		pte_t pte;

		pte = *ptep;
		pfn = pte_pfn(pte);

		if (pte_none(pte)) {
			mpfn = MIGRATE_PFN_MIGRATE;
			migrate->cpages++;
			pfn = 0;
			goto next;
		}

		if (!pte_present(pte)) {
			mpfn = pfn = 0;

			/*
			 * Only care about unaddressable device page special
			 * page table entry. Other special swap entries are not
			 * migratable, and we ignore regular swapped page.
			 */
			entry = pte_to_swp_entry(pte);
			if (!is_device_private_entry(entry))
				goto next;

			page = device_private_entry_to_page(entry);
			mpfn = migrate_pfn(page_to_pfn(page))|
				MIGRATE_PFN_DEVICE | MIGRATE_PFN_MIGRATE;
			if (is_write_device_private_entry(entry))
				mpfn |= MIGRATE_PFN_WRITE;
		} else {
			if (is_zero_pfn(pfn)) {
				mpfn = MIGRATE_PFN_MIGRATE;
				migrate->cpages++;
				pfn = 0;
				goto next;
			}
			page = _vm_normal_page(migrate->vma, addr, pte, true);
			mpfn = migrate_pfn(pfn) | MIGRATE_PFN_MIGRATE;
			mpfn |= pte_write(pte) ? MIGRATE_PFN_WRITE : 0;
		}

		/* FIXME support THP */
		if (!page || !page->mapping || PageTransCompound(page)) {
			mpfn = pfn = 0;
			goto next;
		}
		pfn = page_to_pfn(page);

		/*
		 * By getting a reference on the page we pin it and that blocks
		 * any kind of migration. Side effect is that it "freezes" the
		 * pte.
		 *
		 * We drop this reference after isolating the page from the lru
		 * for non device page (device page are not on the lru and thus
		 * can't be dropped from it).
		 */
		get_page(page);
		migrate->cpages++;

		/*
		 * Optimize for the common case where page is only mapped once
		 * in one process. If we can lock the page, then we can safely
		 * set up a special migration page table entry now.
		 */
		if (trylock_page(page)) {
			pte_t swp_pte;

			mpfn |= MIGRATE_PFN_LOCKED;
			ptep_get_and_clear(mm, addr, ptep);

			/* Setup special migration page table entry */
			entry = make_migration_entry(page, pte_write(pte));
			swp_pte = swp_entry_to_pte(entry);
			if (pte_soft_dirty(pte))
				swp_pte = pte_swp_mksoft_dirty(swp_pte);
			set_pte_at(mm, addr, ptep, swp_pte);

			/*
			 * This is like regular unmap: we remove the rmap and
			 * drop page refcount. Page won't be freed, as we took
			 * a reference just above.
			 */
			page_remove_rmap(page, false);
			put_page(page);

			if (pte_present(pte))
				unmapped++;
		}

next:
		migrate->dst[migrate->npages] = 0;
		migrate->src[migrate->npages++] = mpfn;
	}
	arch_leave_lazy_mmu_mode();
	pte_unmap_unlock(ptep - 1, ptl);

	/* Only flush the TLB if we actually modified any entries */
	if (unmapped)
		flush_tlb_range(walk->vma, start, end);

	return 0;
}

/*
 * migrate_vma_collect() - collect pages over a range of virtual addresses
 * @migrate: migrate struct containing all migration information
 *
 * This will walk the CPU page table. For each virtual address backed by a
 * valid page, it updates the src array and takes a reference on the page, in
 * order to pin the page until we lock it and unmap it.
 */
static void migrate_vma_collect(struct migrate_vma *migrate)
{
	struct mm_walk mm_walk;

	mm_walk.pmd_entry = migrate_vma_collect_pmd;
	mm_walk.pte_entry = NULL;
	mm_walk.pte_hole = migrate_vma_collect_hole;
	mm_walk.hugetlb_entry = NULL;
	mm_walk.test_walk = NULL;
	mm_walk.vma = migrate->vma;
	mm_walk.mm = migrate->vma->vm_mm;
	mm_walk.private = migrate;

	mmu_notifier_invalidate_range_start(mm_walk.mm,
					    migrate->start,
					    migrate->end);
	walk_page_range(migrate->start, migrate->end, &mm_walk);
	mmu_notifier_invalidate_range_end(mm_walk.mm,
					  migrate->start,
					  migrate->end);

	migrate->end = migrate->start + (migrate->npages << PAGE_SHIFT);
}

/*
 * migrate_vma_check_page() - check if page is pinned or not
 * @page: struct page to check
 *
 * Pinned pages cannot be migrated. This is the same test as in
 * migrate_page_move_mapping(), except that here we allow migration of a
 * ZONE_DEVICE page.
 */
static bool migrate_vma_check_page(struct page *page)
{
	/*
	 * One extra ref because caller holds an extra reference, either from
	 * isolate_lru_page() for a regular page, or migrate_vma_collect() for
	 * a device page.
	 */
	int extra = 1;

	/*
	 * FIXME support THP (transparent huge page), it is bit more complex to
	 * check them than regular pages, because they can be mapped with a pmd
	 * or with a pte (split pte mapping).
	 */
	if (PageCompound(page))
		return false;

	/* Page from ZONE_DEVICE have one extra reference */
	if (is_zone_device_page(page)) {
		/*
		 * Private page can never be pin as they have no valid pte and
		 * GUP will fail for those. Yet if there is a pending migration
		 * a thread might try to wait on the pte migration entry and
		 * will bump the page reference count. Sadly there is no way to
		 * differentiate a regular pin from migration wait. Hence to
		 * avoid 2 racing thread trying to migrate back to CPU to enter
		 * infinite loop (one stoping migration because the other is
		 * waiting on pte migration entry). We always return true here.
		 *
		 * FIXME proper solution is to rework migration_entry_wait() so
		 * it does not need to take a reference on page.
		 */
		if (is_device_private_page(page))
			return true;

		/*
		 * Only allow device public page to be migrated and account for
		 * the extra reference count imply by ZONE_DEVICE pages.
		 */
		if (!is_device_public_page(page))
			return false;
		extra++;
	}

	/* For file back page */
	if (page_mapping(page))
		extra += 1 + page_has_private(page);

	if ((page_count(page) - extra) > page_mapcount(page))
		return false;

	return true;
}

/*
 * migrate_vma_prepare() - lock pages and isolate them from the lru
 * @migrate: migrate struct containing all migration information
 *
 * This locks pages that have been collected by migrate_vma_collect(). Once each
 * page is locked it is isolated from the lru (for non-device pages). Finally,
 * the ref taken by migrate_vma_collect() is dropped, as locked pages cannot be
 * migrated by concurrent kernel threads.
 */
static void migrate_vma_prepare(struct migrate_vma *migrate)
{
	const unsigned long npages = migrate->npages;
	const unsigned long start = migrate->start;
	unsigned long addr, i, restore = 0;
	bool allow_drain = true;

	lru_add_drain();

	for (i = 0; (i < npages) && migrate->cpages; i++) {
		struct page *page = migrate_pfn_to_page(migrate->src[i]);
		bool remap = true;

		if (!page)
			continue;

		if (!(migrate->src[i] & MIGRATE_PFN_LOCKED)) {
			/*
			 * Because we are migrating several pages there can be
			 * a deadlock between 2 concurrent migration where each
			 * are waiting on each other page lock.
			 *
			 * Make migrate_vma() a best effort thing and backoff
			 * for any page we can not lock right away.
			 */
			if (!trylock_page(page)) {
				migrate->src[i] = 0;
				migrate->cpages--;
				put_page(page);
				continue;
			}
			remap = false;
			migrate->src[i] |= MIGRATE_PFN_LOCKED;
		}

		/* ZONE_DEVICE pages are not on LRU */
		if (!is_zone_device_page(page)) {
			if (!PageLRU(page) && allow_drain) {
				/* Drain CPU's pagevec */
				lru_add_drain_all();
				allow_drain = false;
			}

			if (isolate_lru_page(page)) {
				if (remap) {
					migrate->src[i] &= ~MIGRATE_PFN_MIGRATE;
					migrate->cpages--;
					restore++;
				} else {
					migrate->src[i] = 0;
					unlock_page(page);
					migrate->cpages--;
					put_page(page);
				}
				continue;
			}

			/* Drop the reference we took in collect */
			put_page(page);
		}

		if (!migrate_vma_check_page(page)) {
			if (remap) {
				migrate->src[i] &= ~MIGRATE_PFN_MIGRATE;
				migrate->cpages--;
				restore++;

				if (!is_zone_device_page(page)) {
					get_page(page);
					putback_lru_page(page);
				}
			} else {
				migrate->src[i] = 0;
				unlock_page(page);
				migrate->cpages--;

				if (!is_zone_device_page(page))
					putback_lru_page(page);
				else
					put_page(page);
			}
		}
	}

	for (i = 0, addr = start; i < npages && restore; i++, addr += PAGE_SIZE) {
		struct page *page = migrate_pfn_to_page(migrate->src[i]);

		if (!page || (migrate->src[i] & MIGRATE_PFN_MIGRATE))
			continue;

		remove_migration_pte(page, migrate->vma, addr, page);

		migrate->src[i] = 0;
		unlock_page(page);
		put_page(page);
		restore--;
	}
}

/*
 * migrate_vma_unmap() - replace page mapping with special migration pte entry
 * @migrate: migrate struct containing all migration information
 *
 * Replace page mapping (CPU page table pte) with a special migration pte entry
 * and check again if it has been pinned. Pinned pages are restored because we
 * cannot migrate them.
 *
 * This is the last step before we call the device driver callback to allocate
 * destination memory and copy contents of original page over to new page.
 */
static void migrate_vma_unmap(struct migrate_vma *migrate)
{
	int flags = TTU_MIGRATION | TTU_IGNORE_MLOCK | TTU_IGNORE_ACCESS;
	const unsigned long npages = migrate->npages;
	const unsigned long start = migrate->start;
	unsigned long addr, i, restore = 0;

	for (i = 0; i < npages; i++) {
		struct page *page = migrate_pfn_to_page(migrate->src[i]);

		if (!page || !(migrate->src[i] & MIGRATE_PFN_MIGRATE))
			continue;

		if (page_mapped(page)) {
			try_to_unmap(page, flags);
			if (page_mapped(page))
				goto restore;
		}

		if (migrate_vma_check_page(page))
			continue;

restore:
		migrate->src[i] &= ~MIGRATE_PFN_MIGRATE;
		migrate->cpages--;
		restore++;
	}

	for (addr = start, i = 0; i < npages && restore; addr += PAGE_SIZE, i++) {
		struct page *page = migrate_pfn_to_page(migrate->src[i]);

		if (!page || (migrate->src[i] & MIGRATE_PFN_MIGRATE))
			continue;

		remove_migration_ptes(page, page, false);

		migrate->src[i] = 0;
		unlock_page(page);
		restore--;

		if (is_zone_device_page(page))
			put_page(page);
		else
			putback_lru_page(page);
	}
}

static void migrate_vma_insert_page(struct migrate_vma *migrate,
				    unsigned long addr,
				    struct page *page,
				    unsigned long *src,
				    unsigned long *dst)
{
	struct vm_area_struct *vma = migrate->vma;
	struct mm_struct *mm = vma->vm_mm;
	struct mem_cgroup *memcg;
	bool flush = false;
	spinlock_t *ptl;
	pte_t entry;
	pgd_t *pgdp;
	p4d_t *p4dp;
	pud_t *pudp;
	pmd_t *pmdp;
	pte_t *ptep;

	/* Only allow populating anonymous memory */
	if (!vma_is_anonymous(vma))
		goto abort;

	pgdp = pgd_offset(mm, addr);
	p4dp = p4d_alloc(mm, pgdp, addr);
	if (!p4dp)
		goto abort;
	pudp = pud_alloc(mm, p4dp, addr);
	if (!pudp)
		goto abort;
	pmdp = pmd_alloc(mm, pudp, addr);
	if (!pmdp)
		goto abort;

	if (pmd_trans_huge(*pmdp) || pmd_devmap(*pmdp))
		goto abort;

	/*
	 * Use pte_alloc() instead of pte_alloc_map().  We can't run
	 * pte_offset_map() on pmds where a huge pmd might be created
	 * from a different thread.
	 *
	 * pte_alloc_map() is safe to use under down_write(mmap_sem) or when
	 * parallel threads are excluded by other means.
	 *
	 * Here we only have down_read(mmap_sem).
	 */
	if (pte_alloc(mm, pmdp, addr))
		goto abort;

	/* See the comment in pte_alloc_one_map() */
	if (unlikely(pmd_trans_unstable(pmdp)))
		goto abort;

	if (unlikely(anon_vma_prepare(vma)))
		goto abort;
	if (mem_cgroup_try_charge(page, vma->vm_mm, GFP_KERNEL, &memcg, false))
		goto abort;

	/*
	 * The memory barrier inside __SetPageUptodate makes sure that
	 * preceding stores to the page contents become visible before
	 * the set_pte_at() write.
	 */
	__SetPageUptodate(page);

	if (is_zone_device_page(page)) {
		if (is_device_private_page(page)) {
			swp_entry_t swp_entry;

			swp_entry = make_device_private_entry(page, vma->vm_flags & VM_WRITE);
			entry = swp_entry_to_pte(swp_entry);
		} else if (is_device_public_page(page)) {
			entry = pte_mkold(mk_pte(page, READ_ONCE(vma->vm_page_prot)));
			if (vma->vm_flags & VM_WRITE)
				entry = pte_mkwrite(pte_mkdirty(entry));
			entry = pte_mkdevmap(entry);
		}
	} else {
		entry = mk_pte(page, vma->vm_page_prot);
		if (vma->vm_flags & VM_WRITE)
			entry = pte_mkwrite(pte_mkdirty(entry));
	}

	ptep = pte_offset_map_lock(mm, pmdp, addr, &ptl);

	if (pte_present(*ptep)) {
		unsigned long pfn = pte_pfn(*ptep);

		if (!is_zero_pfn(pfn)) {
			pte_unmap_unlock(ptep, ptl);
			mem_cgroup_cancel_charge(page, memcg, false);
			goto abort;
		}
		flush = true;
	} else if (!pte_none(*ptep)) {
		pte_unmap_unlock(ptep, ptl);
		mem_cgroup_cancel_charge(page, memcg, false);
		goto abort;
	}

	/*
	 * Check for usefaultfd but do not deliver the fault. Instead,
	 * just back off.
	 */
	if (userfaultfd_missing(vma)) {
		pte_unmap_unlock(ptep, ptl);
		mem_cgroup_cancel_charge(page, memcg, false);
		goto abort;
	}

	inc_mm_counter(mm, MM_ANONPAGES);
	page_add_new_anon_rmap(page, vma, addr, false);
	mem_cgroup_commit_charge(page, memcg, false, false);
	if (!is_zone_device_page(page))
		lru_cache_add_active_or_unevictable(page, vma);
	get_page(page);

	if (flush) {
		flush_cache_page(vma, addr, pte_pfn(*ptep));
		ptep_clear_flush_notify(vma, addr, ptep);
		set_pte_at_notify(mm, addr, ptep, entry);
		update_mmu_cache(vma, addr, ptep);
	} else {
		/* No need to invalidate - it was non-present before */
		set_pte_at(mm, addr, ptep, entry);
		update_mmu_cache(vma, addr, ptep);
	}

	pte_unmap_unlock(ptep, ptl);
	*src = MIGRATE_PFN_MIGRATE;
	return;

abort:
	*src &= ~MIGRATE_PFN_MIGRATE;
}

/*
 * migrate_vma_pages() - migrate meta-data from src page to dst page
 * @migrate: migrate struct containing all migration information
 *
 * This migrates struct page meta-data from source struct page to destination
 * struct page. This effectively finishes the migration from source page to the
 * destination page.
 */
static void migrate_vma_pages(struct migrate_vma *migrate)
{
	const unsigned long npages = migrate->npages;
	const unsigned long start = migrate->start;
	struct vm_area_struct *vma = migrate->vma;
	struct mm_struct *mm = vma->vm_mm;
	unsigned long addr, i, mmu_start;
	bool notified = false;

	for (i = 0, addr = start; i < npages; addr += PAGE_SIZE, i++) {
		struct page *newpage = migrate_pfn_to_page(migrate->dst[i]);
		struct page *page = migrate_pfn_to_page(migrate->src[i]);
		struct address_space *mapping;
		int r;

		if (!newpage) {
			migrate->src[i] &= ~MIGRATE_PFN_MIGRATE;
			continue;
		}

		if (!page) {
			if (!(migrate->src[i] & MIGRATE_PFN_MIGRATE)) {
				continue;
			}
			if (!notified) {
				mmu_start = addr;
				notified = true;
				mmu_notifier_invalidate_range_start(mm,
								mmu_start,
								migrate->end);
			}
			migrate_vma_insert_page(migrate, addr, newpage,
						&migrate->src[i],
						&migrate->dst[i]);
			continue;
		}

		mapping = page_mapping(page);

		if (is_zone_device_page(newpage)) {
			if (is_device_private_page(newpage)) {
				/*
				 * For now only support private anonymous when
				 * migrating to un-addressable device memory.
				 */
				if (mapping) {
					migrate->src[i] &= ~MIGRATE_PFN_MIGRATE;
					continue;
				}
			} else if (!is_device_public_page(newpage)) {
				/*
				 * Other types of ZONE_DEVICE page are not
				 * supported.
				 */
				migrate->src[i] &= ~MIGRATE_PFN_MIGRATE;
				continue;
			}
		}

		r = migrate_page(mapping, newpage, page, MIGRATE_SYNC_NO_COPY);
		if (r != MIGRATEPAGE_SUCCESS)
			migrate->src[i] &= ~MIGRATE_PFN_MIGRATE;
	}

	if (notified)
		mmu_notifier_invalidate_range_end(mm, mmu_start,
						  migrate->end);
}

/*
 * migrate_vma_finalize() - restore CPU page table entry
 * @migrate: migrate struct containing all migration information
 *
 * This replaces the special migration pte entry with either a mapping to the
 * new page if migration was successful for that page, or to the original page
 * otherwise.
 *
 * This also unlocks the pages and puts them back on the lru, or drops the extra
 * refcount, for device pages.
 */
static void migrate_vma_finalize(struct migrate_vma *migrate)
{
	const unsigned long npages = migrate->npages;
	unsigned long i;

	for (i = 0; i < npages; i++) {
		struct page *newpage = migrate_pfn_to_page(migrate->dst[i]);
		struct page *page = migrate_pfn_to_page(migrate->src[i]);

		if (!page) {
			if (newpage) {
				unlock_page(newpage);
				put_page(newpage);
			}
			continue;
		}

		if (!(migrate->src[i] & MIGRATE_PFN_MIGRATE) || !newpage) {
			if (newpage) {
				unlock_page(newpage);
				put_page(newpage);
			}
			newpage = page;
		}

		remove_migration_ptes(page, newpage, false);
		unlock_page(page);
		migrate->cpages--;

		if (is_zone_device_page(page))
			put_page(page);
		else
			putback_lru_page(page);

		if (newpage != page) {
			unlock_page(newpage);
			if (is_zone_device_page(newpage))
				put_page(newpage);
			else
				putback_lru_page(newpage);
		}
	}
}

/*
 * migrate_vma() - migrate a range of memory inside vma
 *
 * @ops: migration callback for allocating destination memory and copying
 * @vma: virtual memory area containing the range to be migrated
 * @start: start address of the range to migrate (inclusive)
 * @end: end address of the range to migrate (exclusive)
 * @src: array of hmm_pfn_t containing source pfns
 * @dst: array of hmm_pfn_t containing destination pfns
 * @private: pointer passed back to each of the callback
 * Returns: 0 on success, error code otherwise
 *
 * This function tries to migrate a range of memory virtual address range, using
 * callbacks to allocate and copy memory from source to destination. First it
 * collects all the pages backing each virtual address in the range, saving this
 * inside the src array. Then it locks those pages and unmaps them. Once the pages
 * are locked and unmapped, it checks whether each page is pinned or not. Pages
 * that aren't pinned have the MIGRATE_PFN_MIGRATE flag set (by this function)
 * in the corresponding src array entry. It then restores any pages that are
 * pinned, by remapping and unlocking those pages.
 *
 * At this point it calls the alloc_and_copy() callback. For documentation on
 * what is expected from that callback, see struct migrate_vma_ops comments in
 * include/linux/migrate.h
 *
 * After the alloc_and_copy() callback, this function goes over each entry in
 * the src array that has the MIGRATE_PFN_VALID and MIGRATE_PFN_MIGRATE flag
 * set. If the corresponding entry in dst array has MIGRATE_PFN_VALID flag set,
 * then the function tries to migrate struct page information from the source
 * struct page to the destination struct page. If it fails to migrate the struct
 * page information, then it clears the MIGRATE_PFN_MIGRATE flag in the src
 * array.
 *
 * At this point all successfully migrated pages have an entry in the src
 * array with MIGRATE_PFN_VALID and MIGRATE_PFN_MIGRATE flag set and the dst
 * array entry with MIGRATE_PFN_VALID flag set.
 *
 * It then calls the finalize_and_map() callback. See comments for "struct
 * migrate_vma_ops", in include/linux/migrate.h for details about
 * finalize_and_map() behavior.
 *
 * After the finalize_and_map() callback, for successfully migrated pages, this
 * function updates the CPU page table to point to new pages, otherwise it
 * restores the CPU page table to point to the original source pages.
 *
 * Function returns 0 after the above steps, even if no pages were migrated
 * (The function only returns an error if any of the arguments are invalid.)
 *
 * Both src and dst array must be big enough for (end - start) >> PAGE_SHIFT
 * unsigned long entries.
 */
int migrate_vma(const struct migrate_vma_ops *ops,
		struct vm_area_struct *vma,
		unsigned long start,
		unsigned long end,
		unsigned long *src,
		unsigned long *dst,
		void *private)
{
	struct migrate_vma migrate;

	/* Sanity check the arguments */
	start &= PAGE_MASK;
	end &= PAGE_MASK;
	if (!vma || is_vm_hugetlb_page(vma) || (vma->vm_flags & VM_SPECIAL))
		return -EINVAL;
	if (start < vma->vm_start || start >= vma->vm_end)
		return -EINVAL;
	if (end <= vma->vm_start || end > vma->vm_end)
		return -EINVAL;
	if (!ops || !src || !dst || start >= end)
		return -EINVAL;

	memset(src, 0, sizeof(*src) * ((end - start) >> PAGE_SHIFT));
	migrate.src = src;
	migrate.dst = dst;
	migrate.start = start;
	migrate.npages = 0;
	migrate.cpages = 0;
	migrate.end = end;
	migrate.vma = vma;

	/* Collect, and try to unmap source pages */
	migrate_vma_collect(&migrate);
	if (!migrate.cpages)
		return 0;

	/* Lock and isolate page */
	migrate_vma_prepare(&migrate);
	if (!migrate.cpages)
		return 0;

	/* Unmap pages */
	migrate_vma_unmap(&migrate);
	if (!migrate.cpages)
		return 0;

	/*
	 * At this point pages are locked and unmapped, and thus they have
	 * stable content and can safely be copied to destination memory that
	 * is allocated by the callback.
	 *
	 * Note that migration can fail in migrate_vma_struct_page() for each
	 * individual page.
	 */
	ops->alloc_and_copy(vma, src, dst, start, end, private);

	/* This does the real migration of struct page */
	migrate_vma_pages(&migrate);

	ops->finalize_and_map(vma, src, dst, start, end, private);

	/* Unlock and remap pages */
	migrate_vma_finalize(&migrate);

	return 0;
}
EXPORT_SYMBOL(migrate_vma);
#endif /* defined(MIGRATE_VMA_HELPER) */<|MERGE_RESOLUTION|>--- conflicted
+++ resolved
@@ -2147,14 +2147,9 @@
 	unsigned long addr;
 
 	for (addr = start & PAGE_MASK; addr < end; addr += PAGE_SIZE) {
-<<<<<<< HEAD
-		migrate->src[migrate->npages++] = MIGRATE_PFN_MIGRATE;
-		migrate->dst[migrate->npages] = 0;
-=======
 		migrate->src[migrate->npages] = MIGRATE_PFN_MIGRATE;
 		migrate->dst[migrate->npages] = 0;
 		migrate->npages++;
->>>>>>> 9abd04af
 		migrate->cpages++;
 	}
 
