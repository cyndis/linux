--- conflicted
+++ resolved
@@ -495,23 +495,6 @@
 
 	  If unsure, say Y.
 
-config SECCOMP
-	prompt "Enable seccomp to safely execute untrusted bytecode"
-	def_bool y
-	depends on HAVE_ARCH_SECCOMP
-	help
-	  This kernel feature is useful for number crunching applications
-	  that may need to handle untrusted bytecode during their
-	  execution. By using pipes or other transports made available
-	  to the process as file descriptors supporting the read/write
-	  syscalls, it's possible to isolate those applications in their
-	  own address space using seccomp. Once seccomp is enabled via
-	  prctl(PR_SET_SECCOMP) or the seccomp() syscall, it cannot be
-	  disabled and the task is only allowed to execute a few safe
-	  syscalls defined by each seccomp mode.
-
-	  If unsure, say Y.
-
 config SECCOMP_FILTER
 	def_bool y
 	depends on HAVE_ARCH_SECCOMP_FILTER && SECCOMP && NET
@@ -1181,8 +1164,6 @@
 	bool
 	depends on HAVE_STATIC_CALL
 
-<<<<<<< HEAD
-=======
 config HAVE_PREEMPT_DYNAMIC
 	bool
 	depends on HAVE_STATIC_CALL
@@ -1216,7 +1197,6 @@
 config ARCH_HAS_ELFCORE_COMPAT
 	bool
 
->>>>>>> f642729d
 source "kernel/gcov/Kconfig"
 
 source "scripts/gcc-plugins/Kconfig"
