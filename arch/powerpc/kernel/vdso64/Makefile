# SPDX-License-Identifier: GPL-2.0
# List of files in the vdso, has to be asm only for now

ARCH_REL_TYPE_ABS := R_PPC_JUMP_SLOT|R_PPC_GLOB_DAT|R_PPC_ADDR32|R_PPC_ADDR24|R_PPC_ADDR16|R_PPC_ADDR16_LO|R_PPC_ADDR16_HI|R_PPC_ADDR16_HA|R_PPC_ADDR14|R_PPC_ADDR14_BRTAKEN|R_PPC_ADDR14_BRNTAKEN|R_PPC_REL24
include $(srctree)/lib/vdso/Makefile

obj-vdso64 = sigtramp.o gettimeofday.o datapage.o cacheflush.o note.o getcpu.o

ifneq ($(c-gettimeofday-y),)
  CFLAGS_vgettimeofday.o += -include $(c-gettimeofday-y)
  CFLAGS_vgettimeofday.o += $(DISABLE_LATENT_ENTROPY_PLUGIN)
  CFLAGS_vgettimeofday.o += $(call cc-option, -fno-stack-protector)
  CFLAGS_vgettimeofday.o += -DDISABLE_BRANCH_PROFILING
  CFLAGS_vgettimeofday.o += -ffreestanding -fasynchronous-unwind-tables
  CFLAGS_REMOVE_vgettimeofday.o = $(CC_FLAGS_FTRACE)
endif

# Build rules

targets := $(obj-vdso64) vdso64.so.dbg vgettimeofday.o
obj-vdso64 := $(addprefix $(obj)/, $(obj-vdso64))

GCOV_PROFILE := n
KCOV_INSTRUMENT := n
UBSAN_SANITIZE := n
KASAN_SANITIZE := n

ccflags-y := -shared -fno-common -fno-builtin -nostdlib \
	-Wl,-soname=linux-vdso64.so.1 -Wl,--hash-style=both
asflags-y := -D__VDSO64__ -s

<<<<<<< HEAD
obj-y += vdso64_wrapper.o
=======
>>>>>>> f642729d
targets += vdso64.lds
CPPFLAGS_vdso64.lds += -P -C -U$(ARCH)

# link rule for the .so file, .lds has to be first
$(obj)/vdso64.so.dbg: $(src)/vdso64.lds $(obj-vdso64) $(obj)/vgettimeofday.o FORCE
	$(call if_changed,vdso64ld_and_check)

# Generate VDSO offsets using helper script
gen-vdsosym := $(srctree)/$(src)/gen_vdso_offsets.sh
quiet_cmd_vdsosym = VDSOSYM $@
      cmd_vdsosym = $(NM) $< | $(gen-vdsosym) | LC_ALL=C sort > $@

include/generated/vdso64-offsets.h: $(obj)/vdso64.so.dbg FORCE
	$(call if_changed,vdsosym)

# actual build commands
quiet_cmd_vdso64ld_and_check = VDSO64L $@
      cmd_vdso64ld_and_check = $(CC) $(c_flags) -o $@ -Wl,-T$(filter %.lds,$^) $(filter %.o,$^); $(cmd_vdso_check)<|MERGE_RESOLUTION|>--- conflicted
+++ resolved
@@ -29,10 +29,6 @@
 	-Wl,-soname=linux-vdso64.so.1 -Wl,--hash-style=both
 asflags-y := -D__VDSO64__ -s
 
-<<<<<<< HEAD
-obj-y += vdso64_wrapper.o
-=======
->>>>>>> f642729d
 targets += vdso64.lds
 CPPFLAGS_vdso64.lds += -P -C -U$(ARCH)
 
