// SPDX-License-Identifier: GPL-2.0-or-later
/*
 * HW_breakpoint: a unified kernel/user-space hardware breakpoint facility,
 * using the CPU's debug registers. Derived from
 * "arch/x86/kernel/hw_breakpoint.c"
 *
 * Copyright 2010 IBM Corporation
 * Author: K.Prasad <prasad@linux.vnet.ibm.com>
 */

#include <linux/hw_breakpoint.h>
#include <linux/notifier.h>
#include <linux/kprobes.h>
#include <linux/percpu.h>
#include <linux/kernel.h>
#include <linux/sched.h>
#include <linux/smp.h>
#include <linux/debugfs.h>
#include <linux/init.h>

#include <asm/hw_breakpoint.h>
#include <asm/processor.h>
#include <asm/sstep.h>
#include <asm/debug.h>
#include <asm/debugfs.h>
#include <asm/hvcall.h>
#include <asm/inst.h>
#include <linux/uaccess.h>

/*
 * Stores the breakpoints currently in use on each breakpoint address
 * register for every cpu
 */
static DEFINE_PER_CPU(struct perf_event *, bp_per_reg[HBP_NUM_MAX]);

/*
 * Returns total number of data or instruction breakpoints available.
 */
int hw_breakpoint_slots(int type)
{
	if (type == TYPE_DATA)
		return nr_wp_slots();
	return 0;		/* no instruction breakpoints available */
}

static bool single_step_pending(void)
{
	int i;

	for (i = 0; i < nr_wp_slots(); i++) {
		if (current->thread.last_hit_ubp[i])
			return true;
	}
	return false;
}

/*
 * Install a perf counter breakpoint.
 *
 * We seek a free debug address register and use it for this
 * breakpoint.
 *
 * Atomic: we hold the counter->ctx->lock and we only handle variables
 * and registers local to this cpu.
 */
int arch_install_hw_breakpoint(struct perf_event *bp)
{
	struct arch_hw_breakpoint *info = counter_arch_bp(bp);
	struct perf_event **slot;
	int i;

	for (i = 0; i < nr_wp_slots(); i++) {
		slot = this_cpu_ptr(&bp_per_reg[i]);
		if (!*slot) {
			*slot = bp;
			break;
		}
	}

	if (WARN_ONCE(i == nr_wp_slots(), "Can't find any breakpoint slot"))
		return -EBUSY;

	/*
	 * Do not install DABR values if the instruction must be single-stepped.
	 * If so, DABR will be populated in single_step_dabr_instruction().
	 */
	if (!single_step_pending())
		__set_breakpoint(i, info);

	return 0;
}

/*
 * Uninstall the breakpoint contained in the given counter.
 *
 * First we search the debug address register it uses and then we disable
 * it.
 *
 * Atomic: we hold the counter->ctx->lock and we only handle variables
 * and registers local to this cpu.
 */
void arch_uninstall_hw_breakpoint(struct perf_event *bp)
{
	struct arch_hw_breakpoint null_brk = {0};
	struct perf_event **slot;
	int i;

	for (i = 0; i < nr_wp_slots(); i++) {
		slot = this_cpu_ptr(&bp_per_reg[i]);
		if (*slot == bp) {
			*slot = NULL;
			break;
		}
	}

	if (WARN_ONCE(i == nr_wp_slots(), "Can't find any breakpoint slot"))
		return;

	__set_breakpoint(i, &null_brk);
}

static bool is_ptrace_bp(struct perf_event *bp)
{
	return bp->overflow_handler == ptrace_triggered;
}

struct breakpoint {
	struct list_head list;
	struct perf_event *bp;
	bool ptrace_bp;
};

static DEFINE_PER_CPU(struct breakpoint *, cpu_bps[HBP_NUM_MAX]);
static LIST_HEAD(task_bps);

static struct breakpoint *alloc_breakpoint(struct perf_event *bp)
{
	struct breakpoint *tmp;

	tmp = kzalloc(sizeof(*tmp), GFP_KERNEL);
	if (!tmp)
		return ERR_PTR(-ENOMEM);
	tmp->bp = bp;
	tmp->ptrace_bp = is_ptrace_bp(bp);
	return tmp;
}

static bool bp_addr_range_overlap(struct perf_event *bp1, struct perf_event *bp2)
{
	__u64 bp1_saddr, bp1_eaddr, bp2_saddr, bp2_eaddr;

	bp1_saddr = ALIGN_DOWN(bp1->attr.bp_addr, HW_BREAKPOINT_SIZE);
	bp1_eaddr = ALIGN(bp1->attr.bp_addr + bp1->attr.bp_len, HW_BREAKPOINT_SIZE);
	bp2_saddr = ALIGN_DOWN(bp2->attr.bp_addr, HW_BREAKPOINT_SIZE);
	bp2_eaddr = ALIGN(bp2->attr.bp_addr + bp2->attr.bp_len, HW_BREAKPOINT_SIZE);

	return (bp1_saddr < bp2_eaddr && bp1_eaddr > bp2_saddr);
}

static bool alternate_infra_bp(struct breakpoint *b, struct perf_event *bp)
{
	return is_ptrace_bp(bp) ? !b->ptrace_bp : b->ptrace_bp;
}

static bool can_co_exist(struct breakpoint *b, struct perf_event *bp)
{
	return !(alternate_infra_bp(b, bp) && bp_addr_range_overlap(b->bp, bp));
}

static int task_bps_add(struct perf_event *bp)
{
	struct breakpoint *tmp;

	tmp = alloc_breakpoint(bp);
	if (IS_ERR(tmp))
		return PTR_ERR(tmp);

	list_add(&tmp->list, &task_bps);
	return 0;
}

static void task_bps_remove(struct perf_event *bp)
{
	struct list_head *pos, *q;

	list_for_each_safe(pos, q, &task_bps) {
		struct breakpoint *tmp = list_entry(pos, struct breakpoint, list);

		if (tmp->bp == bp) {
			list_del(&tmp->list);
			kfree(tmp);
			break;
		}
	}
}

/*
 * If any task has breakpoint from alternate infrastructure,
 * return true. Otherwise return false.
 */
static bool all_task_bps_check(struct perf_event *bp)
{
	struct breakpoint *tmp;

	list_for_each_entry(tmp, &task_bps, list) {
		if (!can_co_exist(tmp, bp))
			return true;
	}
	return false;
}

/*
 * If same task has breakpoint from alternate infrastructure,
 * return true. Otherwise return false.
 */
static bool same_task_bps_check(struct perf_event *bp)
{
	struct breakpoint *tmp;

	list_for_each_entry(tmp, &task_bps, list) {
		if (tmp->bp->hw.target == bp->hw.target &&
		    !can_co_exist(tmp, bp))
			return true;
	}
	return false;
}

static int cpu_bps_add(struct perf_event *bp)
{
	struct breakpoint **cpu_bp;
	struct breakpoint *tmp;
	int i = 0;

	tmp = alloc_breakpoint(bp);
	if (IS_ERR(tmp))
		return PTR_ERR(tmp);

	cpu_bp = per_cpu_ptr(cpu_bps, bp->cpu);
	for (i = 0; i < nr_wp_slots(); i++) {
		if (!cpu_bp[i]) {
			cpu_bp[i] = tmp;
			break;
		}
	}
	return 0;
}

static void cpu_bps_remove(struct perf_event *bp)
{
	struct breakpoint **cpu_bp;
	int i = 0;

	cpu_bp = per_cpu_ptr(cpu_bps, bp->cpu);
	for (i = 0; i < nr_wp_slots(); i++) {
		if (!cpu_bp[i])
			continue;

		if (cpu_bp[i]->bp == bp) {
			kfree(cpu_bp[i]);
			cpu_bp[i] = NULL;
			break;
		}
	}
}

static bool cpu_bps_check(int cpu, struct perf_event *bp)
{
	struct breakpoint **cpu_bp;
	int i;

	cpu_bp = per_cpu_ptr(cpu_bps, cpu);
	for (i = 0; i < nr_wp_slots(); i++) {
		if (cpu_bp[i] && !can_co_exist(cpu_bp[i], bp))
			return true;
	}
	return false;
}

static bool all_cpu_bps_check(struct perf_event *bp)
{
	int cpu;

	for_each_online_cpu(cpu) {
		if (cpu_bps_check(cpu, bp))
			return true;
	}
	return false;
}

/*
 * We don't use any locks to serialize accesses to cpu_bps or task_bps
 * because are already inside nr_bp_mutex.
 */
int arch_reserve_bp_slot(struct perf_event *bp)
{
	int ret;

	/* ptrace breakpoint */
	if (is_ptrace_bp(bp)) {
		if (all_cpu_bps_check(bp))
			return -ENOSPC;

		if (same_task_bps_check(bp))
			return -ENOSPC;

		return task_bps_add(bp);
	}

	/* perf breakpoint */
	if (is_kernel_addr(bp->attr.bp_addr))
		return 0;

	if (bp->hw.target && bp->cpu == -1) {
		if (same_task_bps_check(bp))
			return -ENOSPC;

		return task_bps_add(bp);
	} else if (!bp->hw.target && bp->cpu != -1) {
		if (all_task_bps_check(bp))
			return -ENOSPC;

		return cpu_bps_add(bp);
	}

	if (same_task_bps_check(bp))
		return -ENOSPC;

	ret = cpu_bps_add(bp);
	if (ret)
		return ret;
	ret = task_bps_add(bp);
	if (ret)
		cpu_bps_remove(bp);

	return ret;
}

void arch_release_bp_slot(struct perf_event *bp)
{
	if (!is_kernel_addr(bp->attr.bp_addr)) {
		if (bp->hw.target)
			task_bps_remove(bp);
		if (bp->cpu != -1)
			cpu_bps_remove(bp);
	}
}

/*
 * Perform cleanup of arch-specific counters during unregistration
 * of the perf-event
 */
void arch_unregister_hw_breakpoint(struct perf_event *bp)
{
	/*
	 * If the breakpoint is unregistered between a hw_breakpoint_handler()
	 * and the single_step_dabr_instruction(), then cleanup the breakpoint
	 * restoration variables to prevent dangling pointers.
	 * FIXME, this should not be using bp->ctx at all! Sayeth peterz.
	 */
	if (bp->ctx && bp->ctx->task && bp->ctx->task != ((void *)-1L)) {
		int i;

		for (i = 0; i < nr_wp_slots(); i++) {
			if (bp->ctx->task->thread.last_hit_ubp[i] == bp)
				bp->ctx->task->thread.last_hit_ubp[i] = NULL;
		}
	}
}

/*
 * Check for virtual address in kernel space.
 */
int arch_check_bp_in_kernelspace(struct arch_hw_breakpoint *hw)
{
	return is_kernel_addr(hw->address);
}

int arch_bp_generic_fields(int type, int *gen_bp_type)
{
	*gen_bp_type = 0;
	if (type & HW_BRK_TYPE_READ)
		*gen_bp_type |= HW_BREAKPOINT_R;
	if (type & HW_BRK_TYPE_WRITE)
		*gen_bp_type |= HW_BREAKPOINT_W;
	if (*gen_bp_type == 0)
		return -EINVAL;
	return 0;
}

/*
 * Watchpoint match range is always doubleword(8 bytes) aligned on
 * powerpc. If the given range is crossing doubleword boundary, we
 * need to increase the length such that next doubleword also get
 * covered. Ex,
 *
 *          address   len = 6 bytes
 *                |=========.
 *   |------------v--|------v--------|
 *   | | | | | | | | | | | | | | | | |
 *   |---------------|---------------|
 *    <---8 bytes--->
 *
 * In this case, we should configure hw as:
 *   start_addr = address & ~(HW_BREAKPOINT_SIZE - 1)
 *   len = 16 bytes
 *
 * @start_addr is inclusive but @end_addr is exclusive.
 */
static int hw_breakpoint_validate_len(struct arch_hw_breakpoint *hw)
{
	u16 max_len = DABR_MAX_LEN;
	u16 hw_len;
	unsigned long start_addr, end_addr;

	start_addr = ALIGN_DOWN(hw->address, HW_BREAKPOINT_SIZE);
	end_addr = ALIGN(hw->address + hw->len, HW_BREAKPOINT_SIZE);
	hw_len = end_addr - start_addr;

	if (dawr_enabled()) {
		max_len = DAWR_MAX_LEN;
		/* DAWR region can't cross 512 bytes boundary on p10 predecessors */
		if (!cpu_has_feature(CPU_FTR_ARCH_31) &&
		    (ALIGN_DOWN(start_addr, SZ_512) != ALIGN_DOWN(end_addr - 1, SZ_512)))
			return -EINVAL;
	} else if (IS_ENABLED(CONFIG_PPC_8xx)) {
		/* 8xx can setup a range without limitation */
		max_len = U16_MAX;
	}

	if (hw_len > max_len)
		return -EINVAL;

	hw->hw_len = hw_len;
	return 0;
}

/*
 * Validate the arch-specific HW Breakpoint register settings
 */
int hw_breakpoint_arch_parse(struct perf_event *bp,
			     const struct perf_event_attr *attr,
			     struct arch_hw_breakpoint *hw)
{
	int ret = -EINVAL;

	if (!bp || !attr->bp_len)
		return ret;

	hw->type = HW_BRK_TYPE_TRANSLATE;
	if (attr->bp_type & HW_BREAKPOINT_R)
		hw->type |= HW_BRK_TYPE_READ;
	if (attr->bp_type & HW_BREAKPOINT_W)
		hw->type |= HW_BRK_TYPE_WRITE;
	if (hw->type == HW_BRK_TYPE_TRANSLATE)
		/* must set alteast read or write */
		return ret;
	if (!attr->exclude_user)
		hw->type |= HW_BRK_TYPE_USER;
	if (!attr->exclude_kernel)
		hw->type |= HW_BRK_TYPE_KERNEL;
	if (!attr->exclude_hv)
		hw->type |= HW_BRK_TYPE_HYP;
	hw->address = attr->bp_addr;
	hw->len = attr->bp_len;

	if (!ppc_breakpoint_available())
		return -ENODEV;

	return hw_breakpoint_validate_len(hw);
}

/*
 * Restores the breakpoint on the debug registers.
 * Invoke this function if it is known that the execution context is
 * about to change to cause loss of MSR_SE settings.
 */
void thread_change_pc(struct task_struct *tsk, struct pt_regs *regs)
{
	struct arch_hw_breakpoint *info;
	int i;

	for (i = 0; i < nr_wp_slots(); i++) {
		if (unlikely(tsk->thread.last_hit_ubp[i]))
			goto reset;
	}
	return;

reset:
	regs->msr &= ~MSR_SE;
	for (i = 0; i < nr_wp_slots(); i++) {
		info = counter_arch_bp(__this_cpu_read(bp_per_reg[i]));
		__set_breakpoint(i, info);
		tsk->thread.last_hit_ubp[i] = NULL;
	}
}

static bool is_larx_stcx_instr(int type)
{
	return type == LARX || type == STCX;
<<<<<<< HEAD
=======
}

static bool is_octword_vsx_instr(int type, int size)
{
	return ((type == LOAD_VSX || type == STORE_VSX) && size == 32);
>>>>>>> f642729d
}

/*
 * We've failed in reliably handling the hw-breakpoint. Unregister
 * it and throw a warning message to let the user know about it.
 */
static void handler_error(struct perf_event *bp, struct arch_hw_breakpoint *info)
{
	WARN(1, "Unable to handle hardware breakpoint. Breakpoint at 0x%lx will be disabled.",
	     info->address);
	perf_event_disable_inatomic(bp);
}

static void larx_stcx_err(struct perf_event *bp, struct arch_hw_breakpoint *info)
{
	printk_ratelimited("Breakpoint hit on instruction that can't be emulated. Breakpoint at 0x%lx will be disabled.\n",
			   info->address);
	perf_event_disable_inatomic(bp);
}

static bool stepping_handler(struct pt_regs *regs, struct perf_event **bp,
			     struct arch_hw_breakpoint **info, int *hit,
			     struct ppc_inst instr)
{
	int i;
	int stepped;

	/* Do not emulate user-space instructions, instead single-step them */
	if (user_mode(regs)) {
		for (i = 0; i < nr_wp_slots(); i++) {
			if (!hit[i])
				continue;
			current->thread.last_hit_ubp[i] = bp[i];
			info[i] = NULL;
		}
		regs->msr |= MSR_SE;
		return false;
	}

	stepped = emulate_step(regs, instr);
	if (!stepped) {
		for (i = 0; i < nr_wp_slots(); i++) {
			if (!hit[i])
				continue;
			handler_error(bp[i], info[i]);
			info[i] = NULL;
		}
		return false;
	}
	return true;
}

static void handle_p10dd1_spurious_exception(struct arch_hw_breakpoint **info,
					     int *hit, unsigned long ea)
{
	int i;
	unsigned long hw_end_addr;

	/*
	 * Handle spurious exception only when any bp_per_reg is set.
	 * Otherwise this might be created by xmon and not actually a
	 * spurious exception.
	 */
	for (i = 0; i < nr_wp_slots(); i++) {
		if (!info[i])
			continue;

		hw_end_addr = ALIGN(info[i]->address + info[i]->len, HW_BREAKPOINT_SIZE);

		/*
		 * Ending address of DAWR range is less than starting
		 * address of op.
		 */
		if ((hw_end_addr - 1) >= ea)
			continue;

		/*
		 * Those addresses need to be in the same or in two
		 * consecutive 512B blocks;
		 */
		if (((hw_end_addr - 1) >> 10) != (ea >> 10))
			continue;

		/*
		 * 'op address + 64B' generates an address that has a
		 * carry into bit 52 (crosses 2K boundary).
		 */
		if ((ea & 0x800) == ((ea + 64) & 0x800))
			continue;

		break;
	}

	if (i == nr_wp_slots())
		return;

	for (i = 0; i < nr_wp_slots(); i++) {
		if (info[i]) {
			hit[i] = 1;
			info[i]->type |= HW_BRK_TYPE_EXTRANEOUS_IRQ;
		}
	}
}

int hw_breakpoint_handler(struct die_args *args)
{
	bool err = false;
	int rc = NOTIFY_STOP;
	struct perf_event *bp[HBP_NUM_MAX] = { NULL };
	struct pt_regs *regs = args->regs;
	struct arch_hw_breakpoint *info[HBP_NUM_MAX] = { NULL };
	int i;
	int hit[HBP_NUM_MAX] = {0};
	int nr_hit = 0;
	bool ptrace_bp = false;
	struct ppc_inst instr = ppc_inst(0);
	int type = 0;
	int size = 0;
	unsigned long ea;

	/* Disable breakpoints during exception handling */
	hw_breakpoint_disable();

	/*
	 * The counter may be concurrently released but that can only
	 * occur from a call_rcu() path. We can then safely fetch
	 * the breakpoint, use its callback, touch its counter
	 * while we are in an rcu_read_lock() path.
	 */
	rcu_read_lock();

	if (!IS_ENABLED(CONFIG_PPC_8xx))
		wp_get_instr_detail(regs, &instr, &type, &size, &ea);

	for (i = 0; i < nr_wp_slots(); i++) {
		bp[i] = __this_cpu_read(bp_per_reg[i]);
		if (!bp[i])
			continue;

		info[i] = counter_arch_bp(bp[i]);
		info[i]->type &= ~HW_BRK_TYPE_EXTRANEOUS_IRQ;

		if (wp_check_constraints(regs, instr, ea, type, size, info[i])) {
			if (!IS_ENABLED(CONFIG_PPC_8xx) &&
			    ppc_inst_equal(instr, ppc_inst(0))) {
				handler_error(bp[i], info[i]);
				info[i] = NULL;
				err = 1;
				continue;
			}

			if (is_ptrace_bp(bp[i]))
				ptrace_bp = true;
			hit[i] = 1;
			nr_hit++;
		}
	}

	if (err)
		goto reset;

	if (!nr_hit) {
		/* Workaround for Power10 DD1 */
		if (!IS_ENABLED(CONFIG_PPC_8xx) && mfspr(SPRN_PVR) == 0x800100 &&
		    is_octword_vsx_instr(type, size)) {
			handle_p10dd1_spurious_exception(info, hit, ea);
		} else {
			rc = NOTIFY_DONE;
			goto out;
		}
	}

	/*
	 * Return early after invoking user-callback function without restoring
	 * DABR if the breakpoint is from ptrace which always operates in
	 * one-shot mode. The ptrace-ed process will receive the SIGTRAP signal
	 * generated in do_dabr().
	 */
	if (ptrace_bp) {
		for (i = 0; i < nr_wp_slots(); i++) {
			if (!hit[i])
				continue;
			perf_bp_event(bp[i], regs);
			info[i] = NULL;
		}
		rc = NOTIFY_DONE;
		goto reset;
	}

	if (!IS_ENABLED(CONFIG_PPC_8xx)) {
		if (is_larx_stcx_instr(type)) {
			for (i = 0; i < nr_wp_slots(); i++) {
				if (!hit[i])
					continue;
				larx_stcx_err(bp[i], info[i]);
				info[i] = NULL;
			}
			goto reset;
		}

		if (!stepping_handler(regs, bp, info, hit, instr))
			goto reset;
	}

	/*
	 * As a policy, the callback is invoked in a 'trigger-after-execute'
	 * fashion
	 */
	for (i = 0; i < nr_wp_slots(); i++) {
		if (!hit[i])
			continue;
		if (!(info[i]->type & HW_BRK_TYPE_EXTRANEOUS_IRQ))
			perf_bp_event(bp[i], regs);
	}

reset:
	for (i = 0; i < nr_wp_slots(); i++) {
		if (!info[i])
			continue;
		__set_breakpoint(i, info[i]);
	}

out:
	rcu_read_unlock();
	return rc;
}
NOKPROBE_SYMBOL(hw_breakpoint_handler);

/*
 * Handle single-step exceptions following a DABR hit.
 */
static int single_step_dabr_instruction(struct die_args *args)
{
	struct pt_regs *regs = args->regs;
	struct perf_event *bp = NULL;
	struct arch_hw_breakpoint *info;
	int i;
	bool found = false;

	/*
	 * Check if we are single-stepping as a result of a
	 * previous HW Breakpoint exception
	 */
	for (i = 0; i < nr_wp_slots(); i++) {
		bp = current->thread.last_hit_ubp[i];

		if (!bp)
			continue;

		found = true;
		info = counter_arch_bp(bp);

		/*
		 * We shall invoke the user-defined callback function in the
		 * single stepping handler to confirm to 'trigger-after-execute'
		 * semantics
		 */
		if (!(info->type & HW_BRK_TYPE_EXTRANEOUS_IRQ))
			perf_bp_event(bp, regs);
		current->thread.last_hit_ubp[i] = NULL;
	}

	if (!found)
		return NOTIFY_DONE;

	for (i = 0; i < nr_wp_slots(); i++) {
		bp = __this_cpu_read(bp_per_reg[i]);
		if (!bp)
			continue;

		info = counter_arch_bp(bp);
		__set_breakpoint(i, info);
	}

	/*
	 * If the process was being single-stepped by ptrace, let the
	 * other single-step actions occur (e.g. generate SIGTRAP).
	 */
	if (test_thread_flag(TIF_SINGLESTEP))
		return NOTIFY_DONE;

	return NOTIFY_STOP;
}
NOKPROBE_SYMBOL(single_step_dabr_instruction);

/*
 * Handle debug exception notifications.
 */
int hw_breakpoint_exceptions_notify(
		struct notifier_block *unused, unsigned long val, void *data)
{
	int ret = NOTIFY_DONE;

	switch (val) {
	case DIE_DABR_MATCH:
		ret = hw_breakpoint_handler(data);
		break;
	case DIE_SSTEP:
		ret = single_step_dabr_instruction(data);
		break;
	}

	return ret;
}
NOKPROBE_SYMBOL(hw_breakpoint_exceptions_notify);

/*
 * Release the user breakpoints used by ptrace
 */
void flush_ptrace_hw_breakpoint(struct task_struct *tsk)
{
	int i;
	struct thread_struct *t = &tsk->thread;

	for (i = 0; i < nr_wp_slots(); i++) {
		unregister_hw_breakpoint(t->ptrace_bps[i]);
		t->ptrace_bps[i] = NULL;
	}
}

void hw_breakpoint_pmu_read(struct perf_event *bp)
{
	/* TODO */
}

void ptrace_triggered(struct perf_event *bp,
		      struct perf_sample_data *data, struct pt_regs *regs)
{
	struct perf_event_attr attr;

	/*
	 * Disable the breakpoint request here since ptrace has defined a
	 * one-shot behaviour for breakpoint exceptions in PPC64.
	 * The SIGTRAP signal is generated automatically for us in do_dabr().
	 * We don't have to do anything about that here
	 */
	attr = bp->attr;
	attr.disabled = true;
	modify_user_hw_breakpoint(bp, &attr);
}<|MERGE_RESOLUTION|>--- conflicted
+++ resolved
@@ -497,14 +497,11 @@
 static bool is_larx_stcx_instr(int type)
 {
 	return type == LARX || type == STCX;
-<<<<<<< HEAD
-=======
 }
 
 static bool is_octword_vsx_instr(int type, int size)
 {
 	return ((type == LOAD_VSX || type == STORE_VSX) && size == 32);
->>>>>>> f642729d
 }
 
 /*
