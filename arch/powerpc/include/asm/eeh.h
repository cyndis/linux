--- conflicted
+++ resolved
@@ -73,10 +73,7 @@
 #define EEH_PE_ISOLATED		(1 << 0)	/* Isolated PE		*/
 #define EEH_PE_RECOVERING	(1 << 1)	/* Recovering PE	*/
 #define EEH_PE_CFG_BLOCKED	(1 << 2)	/* Block config access	*/
-<<<<<<< HEAD
-=======
 #define EEH_PE_RESET		(1 << 3)	/* PE reset in progress */
->>>>>>> e529fea9
 
 #define EEH_PE_KEEP		(1 << 8)	/* Keep PE on hotplug	*/
 #define EEH_PE_CFG_RESTRICTED	(1 << 9)	/* Block config on error */
