/* SPDX-License-Identifier: GPL-2.0 */
#ifndef __ASM_POWERPC_CPUTABLE_H
#define __ASM_POWERPC_CPUTABLE_H


#include <linux/types.h>
#include <uapi/asm/cputable.h>
#include <asm/asm-const.h>

#ifndef __ASSEMBLY__

/* This structure can grow, it's real size is used by head.S code
 * via the mkdefs mechanism.
 */
struct cpu_spec;

typedef	void (*cpu_setup_t)(unsigned long offset, struct cpu_spec* spec);
typedef	void (*cpu_restore_t)(void);

enum powerpc_pmc_type {
	PPC_PMC_DEFAULT = 0,
	PPC_PMC_IBM = 1,
	PPC_PMC_PA6T = 2,
	PPC_PMC_G4 = 3,
};

struct pt_regs;

extern int machine_check_generic(struct pt_regs *regs);
extern int machine_check_4xx(struct pt_regs *regs);
extern int machine_check_440A(struct pt_regs *regs);
extern int machine_check_e500mc(struct pt_regs *regs);
extern int machine_check_e500(struct pt_regs *regs);
extern int machine_check_47x(struct pt_regs *regs);
int machine_check_8xx(struct pt_regs *regs);
int machine_check_83xx(struct pt_regs *regs);

extern void cpu_down_flush_e500v2(void);
extern void cpu_down_flush_e500mc(void);
extern void cpu_down_flush_e5500(void);
extern void cpu_down_flush_e6500(void);

/* NOTE WELL: Update identify_cpu() if fields are added or removed! */
struct cpu_spec {
	/* CPU is matched via (PVR & pvr_mask) == pvr_value */
	unsigned int	pvr_mask;
	unsigned int	pvr_value;

	char		*cpu_name;
	unsigned long	cpu_features;		/* Kernel features */
	unsigned int	cpu_user_features;	/* Userland features */
	unsigned int	cpu_user_features2;	/* Userland features v2 */
	unsigned int	mmu_features;		/* MMU features */

	/* cache line sizes */
	unsigned int	icache_bsize;
	unsigned int	dcache_bsize;

	/* flush caches inside the current cpu */
	void (*cpu_down_flush)(void);

	/* number of performance monitor counters */
	unsigned int	num_pmcs;
	enum powerpc_pmc_type pmc_type;

	/* this is called to initialize various CPU bits like L1 cache,
	 * BHT, SPD, etc... from head.S before branching to identify_machine
	 */
	cpu_setup_t	cpu_setup;
	/* Used to restore cpu setup on secondary processors and at resume */
	cpu_restore_t	cpu_restore;

	/* Used by oprofile userspace to select the right counters */
	char		*oprofile_cpu_type;

	/* Name of processor class, for the ELF AT_PLATFORM entry */
	char		*platform;

	/* Processor specific machine check handling. Return negative
	 * if the error is fatal, 1 if it was fully recovered and 0 to
	 * pass up (not CPU originated) */
	int		(*machine_check)(struct pt_regs *regs);

	/*
	 * Processor specific early machine check handler which is
	 * called in real mode to handle SLB and TLB errors.
	 */
	long		(*machine_check_early)(struct pt_regs *regs);
};

extern struct cpu_spec		*cur_cpu_spec;

extern unsigned int __start___ftr_fixup, __stop___ftr_fixup;

extern void set_cur_cpu_spec(struct cpu_spec *s);
extern struct cpu_spec *identify_cpu(unsigned long offset, unsigned int pvr);
extern void identify_cpu_name(unsigned int pvr);
extern void do_feature_fixups(unsigned long value, void *fixup_start,
			      void *fixup_end);

extern const char *powerpc_base_platform;

#ifdef CONFIG_JUMP_LABEL_FEATURE_CHECKS
extern void cpu_feature_keys_init(void);
#else
static inline void cpu_feature_keys_init(void) { }
#endif

#endif /* __ASSEMBLY__ */

/* CPU kernel features */

/* Definitions for features that we have on both 32-bit and 64-bit chips */
#define CPU_FTR_COHERENT_ICACHE		ASM_CONST(0x00000001)
#define CPU_FTR_ALTIVEC			ASM_CONST(0x00000002)
#define CPU_FTR_DBELL			ASM_CONST(0x00000004)
#define CPU_FTR_CAN_NAP			ASM_CONST(0x00000008)
#define CPU_FTR_DEBUG_LVL_EXC		ASM_CONST(0x00000010)
// ASM_CONST(0x00000020) Free
#define CPU_FTR_FPU_UNAVAILABLE		ASM_CONST(0x00000040)
#define CPU_FTR_LWSYNC			ASM_CONST(0x00000080)
#define CPU_FTR_NOEXECUTE		ASM_CONST(0x00000100)
#define CPU_FTR_EMB_HV			ASM_CONST(0x00000200)

/* Definitions for features that only exist on 32-bit chips */
#ifdef CONFIG_PPC32
#define CPU_FTR_L2CR			ASM_CONST(0x00002000)
#define CPU_FTR_SPEC7450		ASM_CONST(0x00004000)
#define CPU_FTR_TAU			ASM_CONST(0x00008000)
#define CPU_FTR_CAN_DOZE		ASM_CONST(0x00010000)
#define CPU_FTR_L3CR			ASM_CONST(0x00040000)
#define CPU_FTR_L3_DISABLE_NAP		ASM_CONST(0x00080000)
#define CPU_FTR_NAP_DISABLE_L2_PR	ASM_CONST(0x00100000)
#define CPU_FTR_DUAL_PLL_750FX		ASM_CONST(0x00200000)
#define CPU_FTR_NO_DPM			ASM_CONST(0x00400000)
#define CPU_FTR_476_DD2			ASM_CONST(0x00800000)
#define CPU_FTR_NEED_COHERENT		ASM_CONST(0x01000000)
#define CPU_FTR_NO_BTIC			ASM_CONST(0x02000000)
#define CPU_FTR_PPC_LE			ASM_CONST(0x04000000)
#define CPU_FTR_SPE			ASM_CONST(0x10000000)
#define CPU_FTR_NEED_PAIRED_STWCX	ASM_CONST(0x20000000)
#define CPU_FTR_INDEXED_DCR		ASM_CONST(0x40000000)

#else	/* CONFIG_PPC32 */
/* Define these to 0 for the sake of tests in common code */
#define CPU_FTR_PPC_LE			(0)
#define CPU_FTR_SPE			(0)
#endif

/*
 * Definitions for the 64-bit processor unique features;
 * on 32-bit, make the names available but defined to be 0.
 */
#ifdef __powerpc64__
#define LONG_ASM_CONST(x)		ASM_CONST(x)
#else
#define LONG_ASM_CONST(x)		0
#endif

#define CPU_FTR_REAL_LE			LONG_ASM_CONST(0x0000000000001000)
#define CPU_FTR_HVMODE			LONG_ASM_CONST(0x0000000000002000)
#define CPU_FTR_ARCH_206		LONG_ASM_CONST(0x0000000000008000)
#define CPU_FTR_ARCH_207S		LONG_ASM_CONST(0x0000000000010000)
#define CPU_FTR_ARCH_300		LONG_ASM_CONST(0x0000000000020000)
#define CPU_FTR_MMCRA			LONG_ASM_CONST(0x0000000000040000)
#define CPU_FTR_CTRL			LONG_ASM_CONST(0x0000000000080000)
#define CPU_FTR_SMT			LONG_ASM_CONST(0x0000000000100000)
#define CPU_FTR_PAUSE_ZERO		LONG_ASM_CONST(0x0000000000200000)
#define CPU_FTR_PURR			LONG_ASM_CONST(0x0000000000400000)
#define CPU_FTR_CELL_TB_BUG		LONG_ASM_CONST(0x0000000000800000)
#define CPU_FTR_SPURR			LONG_ASM_CONST(0x0000000001000000)
#define CPU_FTR_DSCR			LONG_ASM_CONST(0x0000000002000000)
#define CPU_FTR_VSX			LONG_ASM_CONST(0x0000000004000000)
#define CPU_FTR_SAO			LONG_ASM_CONST(0x0000000008000000)
#define CPU_FTR_CP_USE_DCBTZ		LONG_ASM_CONST(0x0000000010000000)
#define CPU_FTR_UNALIGNED_LD_STD	LONG_ASM_CONST(0x0000000020000000)
#define CPU_FTR_ASYM_SMT		LONG_ASM_CONST(0x0000000040000000)
#define CPU_FTR_STCX_CHECKS_ADDRESS	LONG_ASM_CONST(0x0000000080000000)
#define CPU_FTR_POPCNTB			LONG_ASM_CONST(0x0000000100000000)
#define CPU_FTR_POPCNTD			LONG_ASM_CONST(0x0000000200000000)
/* LONG_ASM_CONST(0x0000000400000000) Free */
#define CPU_FTR_VMX_COPY		LONG_ASM_CONST(0x0000000800000000)
#define CPU_FTR_TM			LONG_ASM_CONST(0x0000001000000000)
#define CPU_FTR_CFAR			LONG_ASM_CONST(0x0000002000000000)
#define	CPU_FTR_HAS_PPR			LONG_ASM_CONST(0x0000004000000000)
#define CPU_FTR_DAWR			LONG_ASM_CONST(0x0000008000000000)
#define CPU_FTR_DABRX			LONG_ASM_CONST(0x0000010000000000)
#define CPU_FTR_PMAO_BUG		LONG_ASM_CONST(0x0000020000000000)
#define CPU_FTR_POWER9_DD2_1		LONG_ASM_CONST(0x0000080000000000)
#define CPU_FTR_P9_TM_HV_ASSIST		LONG_ASM_CONST(0x0000100000000000)
#define CPU_FTR_P9_TM_XER_SO_BUG	LONG_ASM_CONST(0x0000200000000000)
#define CPU_FTR_P9_TLBIE_STQ_BUG	LONG_ASM_CONST(0x0000400000000000)
#define CPU_FTR_P9_TIDR			LONG_ASM_CONST(0x0000800000000000)
#define CPU_FTR_P9_TLBIE_ERAT_BUG	LONG_ASM_CONST(0x0001000000000000)
#define CPU_FTR_P9_RADIX_PREFETCH_BUG	LONG_ASM_CONST(0x0002000000000000)
#define CPU_FTR_ARCH_31			LONG_ASM_CONST(0x0004000000000000)
#define CPU_FTR_DAWR1			LONG_ASM_CONST(0x0008000000000000)

#ifndef __ASSEMBLY__

#define CPU_FTR_PPCAS_ARCH_V2	(CPU_FTR_NOEXECUTE)

/* We only set the altivec features if the kernel was compiled with altivec
 * support
 */
#ifdef CONFIG_ALTIVEC
#define CPU_FTR_ALTIVEC_COMP	CPU_FTR_ALTIVEC
#define PPC_FEATURE_HAS_ALTIVEC_COMP PPC_FEATURE_HAS_ALTIVEC
#else
#define CPU_FTR_ALTIVEC_COMP	0
#define PPC_FEATURE_HAS_ALTIVEC_COMP    0
#endif

/* We only set the VSX features if the kernel was compiled with VSX
 * support
 */
#ifdef CONFIG_VSX
#define CPU_FTR_VSX_COMP	CPU_FTR_VSX
#define PPC_FEATURE_HAS_VSX_COMP PPC_FEATURE_HAS_VSX
#else
#define CPU_FTR_VSX_COMP	0
#define PPC_FEATURE_HAS_VSX_COMP    0
#endif

/* We only set the spe features if the kernel was compiled with spe
 * support
 */
#ifdef CONFIG_SPE
#define CPU_FTR_SPE_COMP	CPU_FTR_SPE
#define PPC_FEATURE_HAS_SPE_COMP PPC_FEATURE_HAS_SPE
#define PPC_FEATURE_HAS_EFP_SINGLE_COMP PPC_FEATURE_HAS_EFP_SINGLE
#define PPC_FEATURE_HAS_EFP_DOUBLE_COMP PPC_FEATURE_HAS_EFP_DOUBLE
#else
#define CPU_FTR_SPE_COMP	0
#define PPC_FEATURE_HAS_SPE_COMP    0
#define PPC_FEATURE_HAS_EFP_SINGLE_COMP 0
#define PPC_FEATURE_HAS_EFP_DOUBLE_COMP 0
#endif

/* We only set the TM feature if the kernel was compiled with TM supprt */
#ifdef CONFIG_PPC_TRANSACTIONAL_MEM
#define CPU_FTR_TM_COMP			CPU_FTR_TM
#define PPC_FEATURE2_HTM_COMP		PPC_FEATURE2_HTM
#define PPC_FEATURE2_HTM_NOSC_COMP	PPC_FEATURE2_HTM_NOSC
#else
#define CPU_FTR_TM_COMP			0
#define PPC_FEATURE2_HTM_COMP		0
#define PPC_FEATURE2_HTM_NOSC_COMP	0
#endif

/* We need to mark all pages as being coherent if we're SMP or we have a
 * 74[45]x and an MPC107 host bridge. Also 83xx and PowerQUICC II
 * require it for PCI "streaming/prefetch" to work properly.
 * This is also required by 52xx family.
 */
#if defined(CONFIG_SMP) || defined(CONFIG_MPC10X_BRIDGE) \
	|| defined(CONFIG_PPC_83xx) || defined(CONFIG_8260) \
	|| defined(CONFIG_PPC_MPC52xx)
#define CPU_FTR_COMMON                  CPU_FTR_NEED_COHERENT
#else
#define CPU_FTR_COMMON                  0
#endif

/* The powersave features NAP & DOZE seems to confuse BDI when
   debugging. So if a BDI is used, disable theses
 */
#ifndef CONFIG_BDI_SWITCH
#define CPU_FTR_MAYBE_CAN_DOZE	CPU_FTR_CAN_DOZE
#define CPU_FTR_MAYBE_CAN_NAP	CPU_FTR_CAN_NAP
#else
#define CPU_FTR_MAYBE_CAN_DOZE	0
#define CPU_FTR_MAYBE_CAN_NAP	0
#endif

#define CPU_FTRS_603	(CPU_FTR_COMMON | CPU_FTR_MAYBE_CAN_DOZE | \
	    CPU_FTR_MAYBE_CAN_NAP | CPU_FTR_PPC_LE | CPU_FTR_NOEXECUTE)
#define CPU_FTRS_604	(CPU_FTR_COMMON | CPU_FTR_PPC_LE)
#define CPU_FTRS_740_NOTAU	(CPU_FTR_COMMON | \
	    CPU_FTR_MAYBE_CAN_DOZE | CPU_FTR_L2CR | \
	    CPU_FTR_MAYBE_CAN_NAP | CPU_FTR_PPC_LE)
#define CPU_FTRS_740	(CPU_FTR_COMMON | \
	    CPU_FTR_MAYBE_CAN_DOZE | CPU_FTR_L2CR | \
	    CPU_FTR_TAU | CPU_FTR_MAYBE_CAN_NAP | \
	    CPU_FTR_PPC_LE)
#define CPU_FTRS_750	(CPU_FTR_COMMON | \
	    CPU_FTR_MAYBE_CAN_DOZE | CPU_FTR_L2CR | \
	    CPU_FTR_TAU | CPU_FTR_MAYBE_CAN_NAP | \
	    CPU_FTR_PPC_LE)
#define CPU_FTRS_750CL	(CPU_FTRS_750)
#define CPU_FTRS_750FX1	(CPU_FTRS_750 | CPU_FTR_DUAL_PLL_750FX | CPU_FTR_NO_DPM)
#define CPU_FTRS_750FX2	(CPU_FTRS_750 | CPU_FTR_NO_DPM)
#define CPU_FTRS_750FX	(CPU_FTRS_750 | CPU_FTR_DUAL_PLL_750FX)
#define CPU_FTRS_750GX	(CPU_FTRS_750FX)
#define CPU_FTRS_7400_NOTAU	(CPU_FTR_COMMON | \
	    CPU_FTR_MAYBE_CAN_DOZE | CPU_FTR_L2CR | \
	    CPU_FTR_ALTIVEC_COMP | \
	    CPU_FTR_MAYBE_CAN_NAP | CPU_FTR_PPC_LE)
#define CPU_FTRS_7400	(CPU_FTR_COMMON | \
	    CPU_FTR_MAYBE_CAN_DOZE | CPU_FTR_L2CR | \
	    CPU_FTR_TAU | CPU_FTR_ALTIVEC_COMP | \
	    CPU_FTR_MAYBE_CAN_NAP | CPU_FTR_PPC_LE)
#define CPU_FTRS_7450_20	(CPU_FTR_COMMON | \
	    CPU_FTR_L2CR | CPU_FTR_ALTIVEC_COMP | \
	    CPU_FTR_L3CR | CPU_FTR_SPEC7450 | \
	    CPU_FTR_NEED_COHERENT | CPU_FTR_PPC_LE | CPU_FTR_NEED_PAIRED_STWCX)
#define CPU_FTRS_7450_21	(CPU_FTR_COMMON | \
	    CPU_FTR_MAYBE_CAN_NAP | CPU_FTR_L2CR | CPU_FTR_ALTIVEC_COMP | \
	    CPU_FTR_L3CR | CPU_FTR_SPEC7450 | \
	    CPU_FTR_NAP_DISABLE_L2_PR | CPU_FTR_L3_DISABLE_NAP | \
	    CPU_FTR_NEED_COHERENT | CPU_FTR_PPC_LE | CPU_FTR_NEED_PAIRED_STWCX)
#define CPU_FTRS_7450_23	(CPU_FTR_COMMON | \
	    CPU_FTR_NEED_PAIRED_STWCX | \
	    CPU_FTR_MAYBE_CAN_NAP | CPU_FTR_L2CR | CPU_FTR_ALTIVEC_COMP | \
	    CPU_FTR_L3CR | CPU_FTR_SPEC7450 | \
	    CPU_FTR_NAP_DISABLE_L2_PR | CPU_FTR_NEED_COHERENT | CPU_FTR_PPC_LE)
#define CPU_FTRS_7455_1	(CPU_FTR_COMMON | \
	    CPU_FTR_NEED_PAIRED_STWCX | \
	    CPU_FTR_L2CR | CPU_FTR_ALTIVEC_COMP | CPU_FTR_L3CR | \
	    CPU_FTR_SPEC7450 | CPU_FTR_NEED_COHERENT | CPU_FTR_PPC_LE)
#define CPU_FTRS_7455_20	(CPU_FTR_COMMON | \
	    CPU_FTR_NEED_PAIRED_STWCX | \
	    CPU_FTR_MAYBE_CAN_NAP | CPU_FTR_L2CR | CPU_FTR_ALTIVEC_COMP | \
	    CPU_FTR_L3CR | CPU_FTR_SPEC7450 | \
	    CPU_FTR_NAP_DISABLE_L2_PR | CPU_FTR_L3_DISABLE_NAP | \
	    CPU_FTR_NEED_COHERENT | CPU_FTR_PPC_LE)
#define CPU_FTRS_7455	(CPU_FTR_COMMON | \
	    CPU_FTR_MAYBE_CAN_NAP | CPU_FTR_L2CR | CPU_FTR_ALTIVEC_COMP | \
	    CPU_FTR_L3CR | CPU_FTR_SPEC7450 | CPU_FTR_NAP_DISABLE_L2_PR | \
	    CPU_FTR_NEED_COHERENT | CPU_FTR_PPC_LE | CPU_FTR_NEED_PAIRED_STWCX)
#define CPU_FTRS_7447_10	(CPU_FTR_COMMON | \
	    CPU_FTR_MAYBE_CAN_NAP | CPU_FTR_L2CR | CPU_FTR_ALTIVEC_COMP | \
	    CPU_FTR_L3CR | CPU_FTR_SPEC7450 | CPU_FTR_NAP_DISABLE_L2_PR | \
	    CPU_FTR_NEED_COHERENT | CPU_FTR_NO_BTIC | CPU_FTR_PPC_LE | \
	    CPU_FTR_NEED_PAIRED_STWCX)
#define CPU_FTRS_7447	(CPU_FTR_COMMON | \
	    CPU_FTR_MAYBE_CAN_NAP | CPU_FTR_L2CR | CPU_FTR_ALTIVEC_COMP | \
	    CPU_FTR_L3CR | CPU_FTR_SPEC7450 | CPU_FTR_NAP_DISABLE_L2_PR | \
	    CPU_FTR_NEED_COHERENT | CPU_FTR_PPC_LE | CPU_FTR_NEED_PAIRED_STWCX)
#define CPU_FTRS_7447A	(CPU_FTR_COMMON | \
	    CPU_FTR_MAYBE_CAN_NAP | CPU_FTR_L2CR | CPU_FTR_ALTIVEC_COMP | \
	    CPU_FTR_SPEC7450 | CPU_FTR_NAP_DISABLE_L2_PR | \
	    CPU_FTR_NEED_COHERENT | CPU_FTR_PPC_LE | CPU_FTR_NEED_PAIRED_STWCX)
#define CPU_FTRS_7448	(CPU_FTR_COMMON | \
	    CPU_FTR_MAYBE_CAN_NAP | CPU_FTR_L2CR | CPU_FTR_ALTIVEC_COMP | \
	    CPU_FTR_SPEC7450 | CPU_FTR_NAP_DISABLE_L2_PR | \
	    CPU_FTR_PPC_LE | CPU_FTR_NEED_PAIRED_STWCX)
#define CPU_FTRS_82XX	(CPU_FTR_COMMON | CPU_FTR_MAYBE_CAN_DOZE | CPU_FTR_NOEXECUTE)
#define CPU_FTRS_G2_LE	(CPU_FTR_COMMON | CPU_FTR_MAYBE_CAN_DOZE | \
	    CPU_FTR_MAYBE_CAN_NAP | CPU_FTR_NOEXECUTE)
#define CPU_FTRS_E300	(CPU_FTR_MAYBE_CAN_DOZE | \
	    CPU_FTR_MAYBE_CAN_NAP | \
	    CPU_FTR_COMMON  | CPU_FTR_NOEXECUTE)
#define CPU_FTRS_E300C2	(CPU_FTR_MAYBE_CAN_DOZE | \
	    CPU_FTR_MAYBE_CAN_NAP | \
	    CPU_FTR_COMMON | CPU_FTR_FPU_UNAVAILABLE  | CPU_FTR_NOEXECUTE)
#define CPU_FTRS_CLASSIC32	(CPU_FTR_COMMON)
#define CPU_FTRS_8XX	(CPU_FTR_NOEXECUTE)
#define CPU_FTRS_40X	(CPU_FTR_NOEXECUTE)
#define CPU_FTRS_44X	(CPU_FTR_NOEXECUTE)
#define CPU_FTRS_440x6	(CPU_FTR_NOEXECUTE | \
	    CPU_FTR_INDEXED_DCR)
#define CPU_FTRS_47X	(CPU_FTRS_440x6)
#define CPU_FTRS_E500	(CPU_FTR_MAYBE_CAN_DOZE | \
	    CPU_FTR_SPE_COMP | CPU_FTR_MAYBE_CAN_NAP | \
	    CPU_FTR_NOEXECUTE)
#define CPU_FTRS_E500_2	(CPU_FTR_MAYBE_CAN_DOZE | \
	    CPU_FTR_SPE_COMP | CPU_FTR_MAYBE_CAN_NAP | \
	    CPU_FTR_NOEXECUTE)
#define CPU_FTRS_E500MC	( \
	    CPU_FTR_LWSYNC | CPU_FTR_NOEXECUTE | \
	    CPU_FTR_DBELL | CPU_FTR_DEBUG_LVL_EXC | CPU_FTR_EMB_HV)
/*
 * e5500/e6500 erratum A-006958 is a timebase bug that can use the
 * same workaround as CPU_FTR_CELL_TB_BUG.
 */
#define CPU_FTRS_E5500	( \
	    CPU_FTR_LWSYNC | CPU_FTR_NOEXECUTE | \
	    CPU_FTR_DBELL | CPU_FTR_POPCNTB | CPU_FTR_POPCNTD | \
	    CPU_FTR_DEBUG_LVL_EXC | CPU_FTR_EMB_HV | CPU_FTR_CELL_TB_BUG)
#define CPU_FTRS_E6500	( \
	    CPU_FTR_LWSYNC | CPU_FTR_NOEXECUTE | \
	    CPU_FTR_DBELL | CPU_FTR_POPCNTB | CPU_FTR_POPCNTD | \
	    CPU_FTR_DEBUG_LVL_EXC | CPU_FTR_EMB_HV | CPU_FTR_ALTIVEC_COMP | \
	    CPU_FTR_CELL_TB_BUG | CPU_FTR_SMT)

/* 64-bit CPUs */
#define CPU_FTRS_PPC970	(CPU_FTR_LWSYNC | \
	    CPU_FTR_PPCAS_ARCH_V2 | CPU_FTR_CTRL | \
	    CPU_FTR_ALTIVEC_COMP | CPU_FTR_CAN_NAP | CPU_FTR_MMCRA | \
	    CPU_FTR_CP_USE_DCBTZ | CPU_FTR_STCX_CHECKS_ADDRESS | \
	    CPU_FTR_HVMODE | CPU_FTR_DABRX)
#define CPU_FTRS_POWER5	(CPU_FTR_LWSYNC | \
	    CPU_FTR_PPCAS_ARCH_V2 | CPU_FTR_CTRL | \
	    CPU_FTR_MMCRA | CPU_FTR_SMT | \
	    CPU_FTR_COHERENT_ICACHE | CPU_FTR_PURR | \
	    CPU_FTR_STCX_CHECKS_ADDRESS | CPU_FTR_POPCNTB | CPU_FTR_DABRX)
#define CPU_FTRS_POWER6 (CPU_FTR_LWSYNC | \
	    CPU_FTR_PPCAS_ARCH_V2 | CPU_FTR_CTRL | \
	    CPU_FTR_MMCRA | CPU_FTR_SMT | \
	    CPU_FTR_COHERENT_ICACHE | \
	    CPU_FTR_PURR | CPU_FTR_SPURR | CPU_FTR_REAL_LE | \
	    CPU_FTR_DSCR | CPU_FTR_UNALIGNED_LD_STD | \
	    CPU_FTR_STCX_CHECKS_ADDRESS | CPU_FTR_POPCNTB | CPU_FTR_CFAR | \
	    CPU_FTR_DABRX)
#define CPU_FTRS_POWER7 (CPU_FTR_LWSYNC | \
	    CPU_FTR_PPCAS_ARCH_V2 | CPU_FTR_CTRL | CPU_FTR_ARCH_206 |\
	    CPU_FTR_MMCRA | CPU_FTR_SMT | \
	    CPU_FTR_COHERENT_ICACHE | \
	    CPU_FTR_PURR | CPU_FTR_SPURR | CPU_FTR_REAL_LE | \
	    CPU_FTR_DSCR | CPU_FTR_SAO  | CPU_FTR_ASYM_SMT | \
	    CPU_FTR_STCX_CHECKS_ADDRESS | CPU_FTR_POPCNTB | CPU_FTR_POPCNTD | \
	    CPU_FTR_CFAR | CPU_FTR_HVMODE | \
	    CPU_FTR_VMX_COPY | CPU_FTR_HAS_PPR | CPU_FTR_DABRX )
#define CPU_FTRS_POWER8 (CPU_FTR_LWSYNC | \
	    CPU_FTR_PPCAS_ARCH_V2 | CPU_FTR_CTRL | CPU_FTR_ARCH_206 |\
	    CPU_FTR_MMCRA | CPU_FTR_SMT | \
	    CPU_FTR_COHERENT_ICACHE | \
	    CPU_FTR_PURR | CPU_FTR_SPURR | CPU_FTR_REAL_LE | \
	    CPU_FTR_DSCR | CPU_FTR_SAO  | \
	    CPU_FTR_STCX_CHECKS_ADDRESS | CPU_FTR_POPCNTB | CPU_FTR_POPCNTD | \
	    CPU_FTR_CFAR | CPU_FTR_HVMODE | CPU_FTR_VMX_COPY | \
	    CPU_FTR_DBELL | CPU_FTR_HAS_PPR | CPU_FTR_DAWR | \
	    CPU_FTR_ARCH_207S | CPU_FTR_TM_COMP )
#define CPU_FTRS_POWER8E (CPU_FTRS_POWER8 | CPU_FTR_PMAO_BUG)
#define CPU_FTRS_POWER9 (CPU_FTR_LWSYNC | \
	    CPU_FTR_PPCAS_ARCH_V2 | CPU_FTR_CTRL | CPU_FTR_ARCH_206 |\
	    CPU_FTR_MMCRA | CPU_FTR_SMT | \
	    CPU_FTR_COHERENT_ICACHE | \
	    CPU_FTR_PURR | CPU_FTR_SPURR | CPU_FTR_REAL_LE | \
	    CPU_FTR_DSCR | CPU_FTR_SAO  | \
	    CPU_FTR_STCX_CHECKS_ADDRESS | CPU_FTR_POPCNTB | CPU_FTR_POPCNTD | \
	    CPU_FTR_CFAR | CPU_FTR_HVMODE | CPU_FTR_VMX_COPY | \
	    CPU_FTR_DBELL | CPU_FTR_HAS_PPR | CPU_FTR_ARCH_207S | \
	    CPU_FTR_TM_COMP | CPU_FTR_ARCH_300 | CPU_FTR_P9_TLBIE_STQ_BUG | \
	    CPU_FTR_P9_TLBIE_ERAT_BUG | CPU_FTR_P9_TIDR)
#define CPU_FTRS_POWER9_DD2_0 (CPU_FTRS_POWER9 | CPU_FTR_P9_RADIX_PREFETCH_BUG)
#define CPU_FTRS_POWER9_DD2_1 (CPU_FTRS_POWER9 | \
			       CPU_FTR_P9_RADIX_PREFETCH_BUG | \
			       CPU_FTR_POWER9_DD2_1)
#define CPU_FTRS_POWER9_DD2_2 (CPU_FTRS_POWER9 | CPU_FTR_POWER9_DD2_1 | \
			       CPU_FTR_P9_TM_HV_ASSIST | \
			       CPU_FTR_P9_TM_XER_SO_BUG)
#define CPU_FTRS_POWER10 (CPU_FTR_LWSYNC | \
	    CPU_FTR_PPCAS_ARCH_V2 | CPU_FTR_CTRL | CPU_FTR_ARCH_206 |\
	    CPU_FTR_MMCRA | CPU_FTR_SMT | \
	    CPU_FTR_COHERENT_ICACHE | \
	    CPU_FTR_PURR | CPU_FTR_SPURR | CPU_FTR_REAL_LE | \
	    CPU_FTR_DSCR | CPU_FTR_SAO  | \
	    CPU_FTR_STCX_CHECKS_ADDRESS | CPU_FTR_POPCNTB | CPU_FTR_POPCNTD | \
	    CPU_FTR_CFAR | CPU_FTR_HVMODE | CPU_FTR_VMX_COPY | \
	    CPU_FTR_DBELL | CPU_FTR_HAS_PPR | CPU_FTR_ARCH_207S | \
	    CPU_FTR_ARCH_300 | CPU_FTR_ARCH_31 | \
	    CPU_FTR_DAWR | CPU_FTR_DAWR1)
#define CPU_FTRS_CELL	(CPU_FTR_LWSYNC | \
	    CPU_FTR_PPCAS_ARCH_V2 | CPU_FTR_CTRL | \
	    CPU_FTR_ALTIVEC_COMP | CPU_FTR_MMCRA | CPU_FTR_SMT | \
	    CPU_FTR_PAUSE_ZERO  | CPU_FTR_CELL_TB_BUG | CPU_FTR_CP_USE_DCBTZ | \
	    CPU_FTR_UNALIGNED_LD_STD | CPU_FTR_DABRX)
#define CPU_FTRS_PA6T (CPU_FTR_LWSYNC | \
	    CPU_FTR_PPCAS_ARCH_V2 | CPU_FTR_ALTIVEC_COMP | \
	    CPU_FTR_PURR | CPU_FTR_REAL_LE | CPU_FTR_DABRX)
#define CPU_FTRS_COMPATIBLE	(CPU_FTR_PPCAS_ARCH_V2)

#ifdef CONFIG_PPC64
#ifdef CONFIG_PPC_BOOK3E
#define CPU_FTRS_POSSIBLE	(CPU_FTRS_E6500 | CPU_FTRS_E5500)
#else
#ifdef CONFIG_CPU_LITTLE_ENDIAN
#define CPU_FTRS_POSSIBLE	\
	    (CPU_FTRS_POWER7 | CPU_FTRS_POWER8E | CPU_FTRS_POWER8 | \
	     CPU_FTR_ALTIVEC_COMP | CPU_FTR_VSX_COMP | CPU_FTRS_POWER9 | \
	     CPU_FTRS_POWER9_DD2_1 | CPU_FTRS_POWER9_DD2_2 | CPU_FTRS_POWER10)
#else
#define CPU_FTRS_POSSIBLE	\
	    (CPU_FTRS_PPC970 | CPU_FTRS_POWER5 | \
	     CPU_FTRS_POWER6 | CPU_FTRS_POWER7 | CPU_FTRS_POWER8E | \
	     CPU_FTRS_POWER8 | CPU_FTRS_CELL | CPU_FTRS_PA6T | \
	     CPU_FTR_VSX_COMP | CPU_FTR_ALTIVEC_COMP | CPU_FTRS_POWER9 | \
	     CPU_FTRS_POWER9_DD2_1 | CPU_FTRS_POWER9_DD2_2 | CPU_FTRS_POWER10)
#endif /* CONFIG_CPU_LITTLE_ENDIAN */
#endif
#else
enum {
	CPU_FTRS_POSSIBLE =
<<<<<<< HEAD
#ifdef CONFIG_PPC_BOOK3S_32
	    CPU_FTRS_603 | CPU_FTRS_604 | CPU_FTRS_740_NOTAU |
=======
#ifdef CONFIG_PPC_BOOK3S_604
	    CPU_FTRS_604 | CPU_FTRS_740_NOTAU |
>>>>>>> f642729d
	    CPU_FTRS_740 | CPU_FTRS_750 | CPU_FTRS_750FX1 |
	    CPU_FTRS_750FX2 | CPU_FTRS_750FX | CPU_FTRS_750GX |
	    CPU_FTRS_7400_NOTAU | CPU_FTRS_7400 | CPU_FTRS_7450_20 |
	    CPU_FTRS_7450_21 | CPU_FTRS_7450_23 | CPU_FTRS_7455_1 |
	    CPU_FTRS_7455_20 | CPU_FTRS_7455 | CPU_FTRS_7447_10 |
	    CPU_FTRS_7447 | CPU_FTRS_7447A |
	    CPU_FTRS_CLASSIC32 |
#endif
#ifdef CONFIG_PPC_BOOK3S_603
	    CPU_FTRS_603 | CPU_FTRS_82XX |
	    CPU_FTRS_G2_LE | CPU_FTRS_E300 | CPU_FTRS_E300C2 |
#endif
#ifdef CONFIG_PPC_8xx
	    CPU_FTRS_8XX |
#endif
#ifdef CONFIG_40x
	    CPU_FTRS_40X |
#endif
#ifdef CONFIG_PPC_47x
	    CPU_FTRS_47X | CPU_FTR_476_DD2 |
#elif defined(CONFIG_44x)
	    CPU_FTRS_44X | CPU_FTRS_440x6 |
#endif
#ifdef CONFIG_E500
	    CPU_FTRS_E500 | CPU_FTRS_E500_2 |
#endif
#ifdef CONFIG_PPC_E500MC
	    CPU_FTRS_E500MC | CPU_FTRS_E5500 | CPU_FTRS_E6500 |
#endif
	    0,
};
#endif /* __powerpc64__ */

#ifdef CONFIG_PPC64
#ifdef CONFIG_PPC_BOOK3E
#define CPU_FTRS_ALWAYS		(CPU_FTRS_E6500 & CPU_FTRS_E5500)
#else

#ifdef CONFIG_PPC_DT_CPU_FTRS
#define CPU_FTRS_DT_CPU_BASE			\
	(CPU_FTR_LWSYNC |			\
	 CPU_FTR_FPU_UNAVAILABLE |		\
	 CPU_FTR_NOEXECUTE |			\
	 CPU_FTR_COHERENT_ICACHE |		\
	 CPU_FTR_STCX_CHECKS_ADDRESS |		\
	 CPU_FTR_POPCNTB | CPU_FTR_POPCNTD |	\
	 CPU_FTR_DAWR |				\
	 CPU_FTR_ARCH_206 |			\
	 CPU_FTR_ARCH_207S)
#else
#define CPU_FTRS_DT_CPU_BASE	(~0ul)
#endif

#ifdef CONFIG_CPU_LITTLE_ENDIAN
#define CPU_FTRS_ALWAYS \
	    (CPU_FTRS_POSSIBLE & ~CPU_FTR_HVMODE & CPU_FTRS_POWER7 & \
	     CPU_FTRS_POWER8E & CPU_FTRS_POWER8 & CPU_FTRS_POWER9 & \
	     CPU_FTRS_POWER9_DD2_1 & CPU_FTRS_DT_CPU_BASE)
#else
#define CPU_FTRS_ALWAYS		\
	    (CPU_FTRS_PPC970 & CPU_FTRS_POWER5 & \
	     CPU_FTRS_POWER6 & CPU_FTRS_POWER7 & CPU_FTRS_CELL & \
	     CPU_FTRS_PA6T & CPU_FTRS_POWER8 & CPU_FTRS_POWER8E & \
	     ~CPU_FTR_HVMODE & CPU_FTRS_POSSIBLE & CPU_FTRS_POWER9 & \
	     CPU_FTRS_POWER9_DD2_1 & CPU_FTRS_DT_CPU_BASE)
#endif /* CONFIG_CPU_LITTLE_ENDIAN */
#endif
#else
enum {
	CPU_FTRS_ALWAYS =
<<<<<<< HEAD
#ifdef CONFIG_PPC_BOOK3S_32
	    CPU_FTRS_603 & CPU_FTRS_604 & CPU_FTRS_740_NOTAU &
=======
#ifdef CONFIG_PPC_BOOK3S_604
	    CPU_FTRS_604 & CPU_FTRS_740_NOTAU &
>>>>>>> f642729d
	    CPU_FTRS_740 & CPU_FTRS_750 & CPU_FTRS_750FX1 &
	    CPU_FTRS_750FX2 & CPU_FTRS_750FX & CPU_FTRS_750GX &
	    CPU_FTRS_7400_NOTAU & CPU_FTRS_7400 & CPU_FTRS_7450_20 &
	    CPU_FTRS_7450_21 & CPU_FTRS_7450_23 & CPU_FTRS_7455_1 &
	    CPU_FTRS_7455_20 & CPU_FTRS_7455 & CPU_FTRS_7447_10 &
	    CPU_FTRS_7447 & CPU_FTRS_7447A &
	    CPU_FTRS_CLASSIC32 &
#endif
#ifdef CONFIG_PPC_BOOK3S_603
	    CPU_FTRS_603 & CPU_FTRS_82XX &
	    CPU_FTRS_G2_LE & CPU_FTRS_E300 & CPU_FTRS_E300C2 &
#endif
#ifdef CONFIG_PPC_8xx
	    CPU_FTRS_8XX &
#endif
#ifdef CONFIG_40x
	    CPU_FTRS_40X &
#endif
#ifdef CONFIG_PPC_47x
	    CPU_FTRS_47X &
#elif defined(CONFIG_44x)
	    CPU_FTRS_44X & CPU_FTRS_440x6 &
#endif
#ifdef CONFIG_E500
	    CPU_FTRS_E500 & CPU_FTRS_E500_2 &
#endif
#ifdef CONFIG_PPC_E500MC
	    CPU_FTRS_E500MC & CPU_FTRS_E5500 & CPU_FTRS_E6500 &
#endif
	    ~CPU_FTR_EMB_HV &	/* can be removed at runtime */
	    CPU_FTRS_POSSIBLE,
};
#endif /* __powerpc64__ */

/*
 * Maximum number of hw breakpoint supported on powerpc. Number of
 * breakpoints supported by actual hw might be less than this, which
 * is decided at run time in nr_wp_slots().
 */
#define HBP_NUM_MAX	2

#endif /* !__ASSEMBLY__ */

#endif /* __ASM_POWERPC_CPUTABLE_H */<|MERGE_RESOLUTION|>--- conflicted
+++ resolved
@@ -482,13 +482,8 @@
 #else
 enum {
 	CPU_FTRS_POSSIBLE =
-<<<<<<< HEAD
-#ifdef CONFIG_PPC_BOOK3S_32
-	    CPU_FTRS_603 | CPU_FTRS_604 | CPU_FTRS_740_NOTAU |
-=======
 #ifdef CONFIG_PPC_BOOK3S_604
 	    CPU_FTRS_604 | CPU_FTRS_740_NOTAU |
->>>>>>> f642729d
 	    CPU_FTRS_740 | CPU_FTRS_750 | CPU_FTRS_750FX1 |
 	    CPU_FTRS_750FX2 | CPU_FTRS_750FX | CPU_FTRS_750GX |
 	    CPU_FTRS_7400_NOTAU | CPU_FTRS_7400 | CPU_FTRS_7450_20 |
@@ -559,13 +554,8 @@
 #else
 enum {
 	CPU_FTRS_ALWAYS =
-<<<<<<< HEAD
-#ifdef CONFIG_PPC_BOOK3S_32
-	    CPU_FTRS_603 & CPU_FTRS_604 & CPU_FTRS_740_NOTAU &
-=======
 #ifdef CONFIG_PPC_BOOK3S_604
 	    CPU_FTRS_604 & CPU_FTRS_740_NOTAU &
->>>>>>> f642729d
 	    CPU_FTRS_740 & CPU_FTRS_750 & CPU_FTRS_750FX1 &
 	    CPU_FTRS_750FX2 & CPU_FTRS_750FX & CPU_FTRS_750GX &
 	    CPU_FTRS_7400_NOTAU & CPU_FTRS_7400 & CPU_FTRS_7450_20 &
