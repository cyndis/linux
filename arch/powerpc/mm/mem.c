/*
 *  PowerPC version
 *    Copyright (C) 1995-1996 Gary Thomas (gdt@linuxppc.org)
 *
 *  Modifications by Paul Mackerras (PowerMac) (paulus@cs.anu.edu.au)
 *  and Cort Dougan (PReP) (cort@cs.nmt.edu)
 *    Copyright (C) 1996 Paul Mackerras
 *  PPC44x/36-bit changes by Matt Porter (mporter@mvista.com)
 *
 *  Derived from "arch/i386/mm/init.c"
 *    Copyright (C) 1991, 1992, 1993, 1994  Linus Torvalds
 *
 *  This program is free software; you can redistribute it and/or
 *  modify it under the terms of the GNU General Public License
 *  as published by the Free Software Foundation; either version
 *  2 of the License, or (at your option) any later version.
 *
 */

#include <linux/export.h>
#include <linux/sched.h>
#include <linux/kernel.h>
#include <linux/errno.h>
#include <linux/string.h>
#include <linux/gfp.h>
#include <linux/types.h>
#include <linux/mm.h>
#include <linux/stddef.h>
#include <linux/init.h>
#include <linux/bootmem.h>
#include <linux/highmem.h>
#include <linux/initrd.h>
#include <linux/pagemap.h>
#include <linux/suspend.h>
#include <linux/memblock.h>
#include <linux/hugetlb.h>
#include <linux/slab.h>
#include <linux/vmalloc.h>

#include <asm/pgalloc.h>
#include <asm/prom.h>
#include <asm/io.h>
#include <asm/mmu_context.h>
#include <asm/pgtable.h>
#include <asm/mmu.h>
#include <asm/smp.h>
#include <asm/machdep.h>
#include <asm/btext.h>
#include <asm/tlb.h>
#include <asm/sections.h>
#include <asm/sparsemem.h>
#include <asm/vdso.h>
#include <asm/fixmap.h>
#include <asm/swiotlb.h>
#include <asm/rtas.h>

#include "mmu_decl.h"

#ifndef CPU_FTR_COHERENT_ICACHE
#define CPU_FTR_COHERENT_ICACHE	0	/* XXX for now */
#define CPU_FTR_NOEXECUTE	0
#endif

int mem_init_done;
unsigned long long memory_limit;

#ifdef CONFIG_HIGHMEM
pte_t *kmap_pte;
EXPORT_SYMBOL(kmap_pte);
pgprot_t kmap_prot;
EXPORT_SYMBOL(kmap_prot);

static inline pte_t *virt_to_kpte(unsigned long vaddr)
{
	return pte_offset_kernel(pmd_offset(pud_offset(pgd_offset_k(vaddr),
			vaddr), vaddr), vaddr);
}
#endif

int page_is_ram(unsigned long pfn)
{
#ifndef CONFIG_PPC64	/* XXX for now */
	return pfn < max_pfn;
#else
	unsigned long paddr = (pfn << PAGE_SHIFT);
	struct memblock_region *reg;

	for_each_memblock(memory, reg)
		if (paddr >= reg->base && paddr < (reg->base + reg->size))
			return 1;
	return 0;
#endif
}

pgprot_t phys_mem_access_prot(struct file *file, unsigned long pfn,
			      unsigned long size, pgprot_t vma_prot)
{
	if (ppc_md.phys_mem_access_prot)
		return ppc_md.phys_mem_access_prot(file, pfn, size, vma_prot);

	if (!page_is_ram(pfn))
		vma_prot = pgprot_noncached(vma_prot);

	return vma_prot;
}
EXPORT_SYMBOL(phys_mem_access_prot);

#ifdef CONFIG_MEMORY_HOTPLUG

#ifdef CONFIG_NUMA
int memory_add_physaddr_to_nid(u64 start)
{
	return hot_add_scn_to_nid(start);
}
#endif

int arch_add_memory(int nid, u64 start, u64 size)
{
	struct pglist_data *pgdata;
	struct zone *zone;
	unsigned long start_pfn = start >> PAGE_SHIFT;
	unsigned long nr_pages = size >> PAGE_SHIFT;

	pgdata = NODE_DATA(nid);

	start = (unsigned long)__va(start);
	if (create_section_mapping(start, start + size))
		return -EINVAL;

	/* this should work for most non-highmem platforms */
	zone = pgdata->node_zones +
		zone_for_memory(nid, start, size, 0);

	return __add_pages(nid, zone, start_pfn, nr_pages);
}

#ifdef CONFIG_MEMORY_HOTREMOVE
int arch_remove_memory(u64 start, u64 size)
{
	unsigned long start_pfn = start >> PAGE_SHIFT;
	unsigned long nr_pages = size >> PAGE_SHIFT;
	struct zone *zone;
	int ret;

	zone = page_zone(pfn_to_page(start_pfn));
	ret = __remove_pages(zone, start_pfn, nr_pages);
	if (ret)
		return ret;

	/* Remove htab bolted mappings for this section of memory */
	start = (unsigned long)__va(start);
	ret = remove_section_mapping(start, start + size);

	/* Ensure all vmalloc mappings are flushed in case they also
	 * hit that section of memory
	 */
	vm_unmap_aliases();

	return ret;
}
#endif
#endif /* CONFIG_MEMORY_HOTPLUG */

/*
 * walk_memory_resource() needs to make sure there is no holes in a given
 * memory range.  PPC64 does not maintain the memory layout in /proc/iomem.
 * Instead it maintains it in memblock.memory structures.  Walk through the
 * memory regions, find holes and callback for contiguous regions.
 */
int
walk_system_ram_range(unsigned long start_pfn, unsigned long nr_pages,
		void *arg, int (*func)(unsigned long, unsigned long, void *))
{
	struct memblock_region *reg;
	unsigned long end_pfn = start_pfn + nr_pages;
	unsigned long tstart, tend;
	int ret = -1;

	for_each_memblock(memory, reg) {
		tstart = max(start_pfn, memblock_region_memory_base_pfn(reg));
		tend = min(end_pfn, memblock_region_memory_end_pfn(reg));
		if (tstart >= tend)
			continue;
		ret = (*func)(tstart, tend - tstart, arg);
		if (ret)
			break;
	}
	return ret;
}
EXPORT_SYMBOL_GPL(walk_system_ram_range);

#ifndef CONFIG_NEED_MULTIPLE_NODES
void __init initmem_init(void)
{
	max_low_pfn = max_pfn = memblock_end_of_DRAM() >> PAGE_SHIFT;
	min_low_pfn = MEMORY_START >> PAGE_SHIFT;
#ifdef CONFIG_HIGHMEM
	max_low_pfn = lowmem_end_addr >> PAGE_SHIFT;
#endif

	/* Place all memblock_regions in the same node and merge contiguous
	 * memblock_regions
	 */
	memblock_set_node(0, (phys_addr_t)ULLONG_MAX, &memblock.memory, 0);

	/* XXX need to clip this if using highmem? */
	sparse_memory_present_with_active_regions(0);
	sparse_init();
}

/* mark pages that don't exist as nosave */
static int __init mark_nonram_nosave(void)
{
	struct memblock_region *reg, *prev = NULL;

	for_each_memblock(memory, reg) {
		if (prev &&
		    memblock_region_memory_end_pfn(prev) < memblock_region_memory_base_pfn(reg))
			register_nosave_region(memblock_region_memory_end_pfn(prev),
					       memblock_region_memory_base_pfn(reg));
		prev = reg;
	}
	return 0;
}
#else /* CONFIG_NEED_MULTIPLE_NODES */
static int __init mark_nonram_nosave(void)
{
	return 0;
}
#endif

static bool zone_limits_final;

static unsigned long max_zone_pfns[MAX_NR_ZONES] = {
	[0 ... MAX_NR_ZONES - 1] = ~0UL
};

/*
 * Restrict the specified zone and all more restrictive zones
 * to be below the specified pfn.  May not be called after
 * paging_init().
 */
void __init limit_zone_pfn(enum zone_type zone, unsigned long pfn_limit)
{
	int i;

	if (WARN_ON(zone_limits_final))
		return;

	for (i = zone; i >= 0; i--) {
		if (max_zone_pfns[i] > pfn_limit)
			max_zone_pfns[i] = pfn_limit;
	}
}

/*
 * Find the least restrictive zone that is entirely below the
 * specified pfn limit.  Returns < 0 if no suitable zone is found.
 *
 * pfn_limit must be u64 because it can exceed 32 bits even on 32-bit
 * systems -- the DMA limit can be higher than any possible real pfn.
 */
int dma_pfn_limit_to_zone(u64 pfn_limit)
{
	enum zone_type top_zone = ZONE_NORMAL;
	int i;

#ifdef CONFIG_HIGHMEM
	top_zone = ZONE_HIGHMEM;
#endif

	for (i = top_zone; i >= 0; i--) {
		if (max_zone_pfns[i] <= pfn_limit)
			return i;
	}

	return -EPERM;
}

/*
 * paging_init() sets up the page tables - in fact we've already done this.
 */
void __init paging_init(void)
{
	unsigned long long total_ram = memblock_phys_mem_size();
	phys_addr_t top_of_ram = memblock_end_of_DRAM();
	enum zone_type top_zone;

#ifdef CONFIG_PPC32
	unsigned long v = __fix_to_virt(__end_of_fixed_addresses - 1);
	unsigned long end = __fix_to_virt(FIX_HOLE);

	for (; v < end; v += PAGE_SIZE)
		map_page(v, 0, 0); /* XXX gross */
#endif

#ifdef CONFIG_HIGHMEM
	map_page(PKMAP_BASE, 0, 0);	/* XXX gross */
	pkmap_page_table = virt_to_kpte(PKMAP_BASE);

	kmap_pte = virt_to_kpte(__fix_to_virt(FIX_KMAP_BEGIN));
	kmap_prot = PAGE_KERNEL;
#endif /* CONFIG_HIGHMEM */

	printk(KERN_DEBUG "Top of RAM: 0x%llx, Total RAM: 0x%llx\n",
	       (unsigned long long)top_of_ram, total_ram);
	printk(KERN_DEBUG "Memory hole size: %ldMB\n",
	       (long int)((top_of_ram - total_ram) >> 20));

#ifdef CONFIG_HIGHMEM
	top_zone = ZONE_HIGHMEM;
	limit_zone_pfn(ZONE_NORMAL, lowmem_end_addr >> PAGE_SHIFT);
#else
	top_zone = ZONE_NORMAL;
#endif

	limit_zone_pfn(top_zone, top_of_ram >> PAGE_SHIFT);
	zone_limits_final = true;
	free_area_init_nodes(max_zone_pfns);

	mark_nonram_nosave();
}
<<<<<<< HEAD

static void __init register_page_bootmem_info(void)
{
	int i;

	for_each_online_node(i)
		register_page_bootmem_info_node(NODE_DATA(i));
}
=======
>>>>>>> e529fea9

void __init mem_init(void)
{
	/*
	 * book3s is limited to 16 page sizes due to encoding this in
	 * a 4-bit field for slices.
	 */
	BUILD_BUG_ON(MMU_PAGE_COUNT > 16);

#ifdef CONFIG_SWIOTLB
	swiotlb_init(0);
#endif

	high_memory = (void *) __va(max_low_pfn * PAGE_SIZE);
	set_max_mapnr(max_pfn);
	free_all_bootmem();

#ifdef CONFIG_HIGHMEM
	{
		unsigned long pfn, highmem_mapnr;

		highmem_mapnr = lowmem_end_addr >> PAGE_SHIFT;
		for (pfn = highmem_mapnr; pfn < max_mapnr; ++pfn) {
			phys_addr_t paddr = (phys_addr_t)pfn << PAGE_SHIFT;
			struct page *page = pfn_to_page(pfn);
			if (!memblock_is_reserved(paddr))
				free_highmem_page(page);
		}
	}
#endif /* CONFIG_HIGHMEM */

#if defined(CONFIG_PPC_FSL_BOOK3E) && !defined(CONFIG_SMP)
	/*
	 * If smp is enabled, next_tlbcam_idx is initialized in the cpu up
	 * functions.... do it here for the non-smp case.
	 */
	per_cpu(next_tlbcam_idx, smp_processor_id()) =
		(mfspr(SPRN_TLB1CFG) & TLBnCFG_N_ENTRY) - 1;
#endif

	mem_init_print_info(NULL);
#ifdef CONFIG_PPC32
	pr_info("Kernel virtual memory layout:\n");
	pr_info("  * 0x%08lx..0x%08lx  : fixmap\n", FIXADDR_START, FIXADDR_TOP);
#ifdef CONFIG_HIGHMEM
	pr_info("  * 0x%08lx..0x%08lx  : highmem PTEs\n",
		PKMAP_BASE, PKMAP_ADDR(LAST_PKMAP));
#endif /* CONFIG_HIGHMEM */
#ifdef CONFIG_NOT_COHERENT_CACHE
	pr_info("  * 0x%08lx..0x%08lx  : consistent mem\n",
		IOREMAP_TOP, IOREMAP_TOP + CONFIG_CONSISTENT_SIZE);
#endif /* CONFIG_NOT_COHERENT_CACHE */
	pr_info("  * 0x%08lx..0x%08lx  : early ioremap\n",
		ioremap_bot, IOREMAP_TOP);
	pr_info("  * 0x%08lx..0x%08lx  : vmalloc & ioremap\n",
		VMALLOC_START, VMALLOC_END);
#endif /* CONFIG_PPC32 */

	mem_init_done = 1;
}

void free_initmem(void)
{
	ppc_md.progress = ppc_printk_progress;
	free_initmem_default(POISON_FREE_INITMEM);
}

#ifdef CONFIG_BLK_DEV_INITRD
void __init free_initrd_mem(unsigned long start, unsigned long end)
{
	free_reserved_area((void *)start, (void *)end, -1, "initrd");
}
#endif

/*
 * This is called when a page has been modified by the kernel.
 * It just marks the page as not i-cache clean.  We do the i-cache
 * flush later when the page is given to a user process, if necessary.
 */
void flush_dcache_page(struct page *page)
{
	if (cpu_has_feature(CPU_FTR_COHERENT_ICACHE))
		return;
	/* avoid an atomic op if possible */
	if (test_bit(PG_arch_1, &page->flags))
		clear_bit(PG_arch_1, &page->flags);
}
EXPORT_SYMBOL(flush_dcache_page);

void flush_dcache_icache_page(struct page *page)
{
#ifdef CONFIG_HUGETLB_PAGE
	if (PageCompound(page)) {
		flush_dcache_icache_hugepage(page);
		return;
	}
#endif
#ifdef CONFIG_BOOKE
	{
		void *start = kmap_atomic(page);
		__flush_dcache_icache(start);
		kunmap_atomic(start);
	}
#elif defined(CONFIG_8xx) || defined(CONFIG_PPC64)
	/* On 8xx there is no need to kmap since highmem is not supported */
	__flush_dcache_icache(page_address(page)); 
#else
	__flush_dcache_icache_phys(page_to_pfn(page) << PAGE_SHIFT);
#endif
}
EXPORT_SYMBOL(flush_dcache_icache_page);

void clear_user_page(void *page, unsigned long vaddr, struct page *pg)
{
	clear_page(page);

	/*
	 * We shouldn't have to do this, but some versions of glibc
	 * require it (ld.so assumes zero filled pages are icache clean)
	 * - Anton
	 */
	flush_dcache_page(pg);
}
EXPORT_SYMBOL(clear_user_page);

void copy_user_page(void *vto, void *vfrom, unsigned long vaddr,
		    struct page *pg)
{
	copy_page(vto, vfrom);

	/*
	 * We should be able to use the following optimisation, however
	 * there are two problems.
	 * Firstly a bug in some versions of binutils meant PLT sections
	 * were not marked executable.
	 * Secondly the first word in the GOT section is blrl, used
	 * to establish the GOT address. Until recently the GOT was
	 * not marked executable.
	 * - Anton
	 */
#if 0
	if (!vma->vm_file && ((vma->vm_flags & VM_EXEC) == 0))
		return;
#endif

	flush_dcache_page(pg);
}

void flush_icache_user_range(struct vm_area_struct *vma, struct page *page,
			     unsigned long addr, int len)
{
	unsigned long maddr;

	maddr = (unsigned long) kmap(page) + (addr & ~PAGE_MASK);
	flush_icache_range(maddr, maddr + len);
	kunmap(page);
}
EXPORT_SYMBOL(flush_icache_user_range);

/*
 * This is called at the end of handling a user page fault, when the
 * fault has been handled by updating a PTE in the linux page tables.
 * We use it to preload an HPTE into the hash table corresponding to
 * the updated linux PTE.
 * 
 * This must always be called with the pte lock held.
 */
void update_mmu_cache(struct vm_area_struct *vma, unsigned long address,
		      pte_t *ptep)
{
#ifdef CONFIG_PPC_STD_MMU
	/*
	 * We don't need to worry about _PAGE_PRESENT here because we are
	 * called with either mm->page_table_lock held or ptl lock held
	 */
	unsigned long access = 0, trap;

	/* We only want HPTEs for linux PTEs that have _PAGE_ACCESSED set */
	if (!pte_young(*ptep) || address >= TASK_SIZE)
		return;

	/* We try to figure out if we are coming from an instruction
	 * access fault and pass that down to __hash_page so we avoid
	 * double-faulting on execution of fresh text. We have to test
	 * for regs NULL since init will get here first thing at boot
	 *
	 * We also avoid filling the hash if not coming from a fault
	 */
	if (current->thread.regs == NULL)
		return;
	trap = TRAP(current->thread.regs);
	if (trap == 0x400)
		access |= _PAGE_EXEC;
	else if (trap != 0x300)
		return;
	hash_preload(vma->vm_mm, address, access, trap);
#endif /* CONFIG_PPC_STD_MMU */
#if (defined(CONFIG_PPC_BOOK3E_64) || defined(CONFIG_PPC_FSL_BOOK3E)) \
	&& defined(CONFIG_HUGETLB_PAGE)
	if (is_vm_hugetlb_page(vma))
		book3e_hugetlb_preload(vma, address, *ptep);
#endif
}

/*
 * System memory should not be in /proc/iomem but various tools expect it
 * (eg kdump).
 */
static int __init add_system_ram_resources(void)
{
	struct memblock_region *reg;

	for_each_memblock(memory, reg) {
		struct resource *res;
		unsigned long base = reg->base;
		unsigned long size = reg->size;

		res = kzalloc(sizeof(struct resource), GFP_KERNEL);
		WARN_ON(!res);

		if (res) {
			res->name = "System RAM";
			res->start = base;
			res->end = base + size - 1;
			res->flags = IORESOURCE_MEM | IORESOURCE_BUSY;
			WARN_ON(request_resource(&iomem_resource, res) < 0);
		}
	}

	return 0;
}
subsys_initcall(add_system_ram_resources);

#ifdef CONFIG_STRICT_DEVMEM
/*
 * devmem_is_allowed(): check to see if /dev/mem access to a certain address
 * is valid. The argument is a physical page number.
 *
 * Access has to be given to non-kernel-ram areas as well, these contain the
 * PCI mmio resources as well as potential bios/acpi data regions.
 */
int devmem_is_allowed(unsigned long pfn)
{
	if (iomem_is_exclusive(pfn << PAGE_SHIFT))
		return 0;
	if (!page_is_ram(pfn))
		return 1;
	if (page_is_rtas_user_buf(pfn))
		return 1;
	return 0;
}
#endif /* CONFIG_STRICT_DEVMEM */<|MERGE_RESOLUTION|>--- conflicted
+++ resolved
@@ -320,17 +320,6 @@
 
 	mark_nonram_nosave();
 }
-<<<<<<< HEAD
-
-static void __init register_page_bootmem_info(void)
-{
-	int i;
-
-	for_each_online_node(i)
-		register_page_bootmem_info_node(NODE_DATA(i));
-}
-=======
->>>>>>> e529fea9
 
 void __init mem_init(void)
 {
