--- conflicted
+++ resolved
@@ -1386,8 +1386,6 @@
 		}
 	}
 
-<<<<<<< HEAD
-=======
 	if (ret == RESUME_GUEST) {
 		/*
 		 * If FPU / MSA are enabled (i.e. the guest's FPU / MSA context
@@ -1407,7 +1405,6 @@
 			__kvm_restore_msacsr(&vcpu->arch);
 	}
 
->>>>>>> 007760cf
 	/* Disable HTW before returning to guest or host */
 	htw_stop();
 
