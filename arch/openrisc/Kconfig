--- conflicted
+++ resolved
@@ -7,11 +7,7 @@
 config OPENRISC
 	def_bool y
 	select ARCH_HAS_SYNC_DMA_FOR_DEVICE
-<<<<<<< HEAD
-	select DMA_NONCOHERENT_OPS
-=======
 	select DMA_DIRECT_OPS
->>>>>>> 0fd79184
 	select OF
 	select OF_EARLY_FLATTREE
 	select IRQ_DOMAIN
