// SPDX-License-Identifier: GPL-2.0
#include <linux/kernel.h>
#include <linux/init.h>
#include <linux/ctype.h>
#include <linux/pgtable.h>
#include <asm/ebcdic.h>
#include <asm/sclp.h>
#include <asm/sections.h>
#include <asm/boot_data.h>
#include <asm/facility.h>
#include <asm/uv.h>
#include "boot.h"

char __bootdata(early_command_line)[COMMAND_LINE_SIZE];
struct ipl_parameter_block __bootdata_preserved(ipl_block);
int __bootdata_preserved(ipl_block_valid);
unsigned int __bootdata_preserved(zlib_dfltcc_support) = ZLIB_DFLTCC_FULL;

unsigned long __bootdata(vmalloc_size) = VMALLOC_DEFAULT_SIZE;
int __bootdata(noexec_disabled);

<<<<<<< HEAD
=======
unsigned long memory_limit;
int vmalloc_size_set;
>>>>>>> f642729d
int kaslr_enabled;

static inline int __diag308(unsigned long subcode, void *addr)
{
	register unsigned long _addr asm("0") = (unsigned long)addr;
	register unsigned long _rc asm("1") = 0;
	unsigned long reg1, reg2;
	psw_t old = S390_lowcore.program_new_psw;

	asm volatile(
		"	epsw	%0,%1\n"
		"	st	%0,%[psw_pgm]\n"
		"	st	%1,%[psw_pgm]+4\n"
		"	larl	%0,1f\n"
		"	stg	%0,%[psw_pgm]+8\n"
		"	diag	%[addr],%[subcode],0x308\n"
		"1:	nopr	%%r7\n"
		: "=&d" (reg1), "=&a" (reg2),
		  [psw_pgm] "=Q" (S390_lowcore.program_new_psw),
		  [addr] "+d" (_addr), "+d" (_rc)
		: [subcode] "d" (subcode)
		: "cc", "memory");
	S390_lowcore.program_new_psw = old;
	return _rc;
}

void store_ipl_parmblock(void)
{
	int rc;

	rc = __diag308(DIAG308_STORE, &ipl_block);
	if (rc == DIAG308_RC_OK &&
	    ipl_block.hdr.version <= IPL_MAX_SUPPORTED_VERSION)
		ipl_block_valid = 1;
}

bool is_ipl_block_dump(void)
{
	if (ipl_block.pb0_hdr.pbt == IPL_PBT_FCP &&
	    ipl_block.fcp.opt == IPL_PB0_FCP_OPT_DUMP)
		return true;
	if (ipl_block.pb0_hdr.pbt == IPL_PBT_NVME &&
	    ipl_block.nvme.opt == IPL_PB0_NVME_OPT_DUMP)
		return true;
	return false;
}

static size_t scpdata_length(const u8 *buf, size_t count)
{
	while (count) {
		if (buf[count - 1] != '\0' && buf[count - 1] != ' ')
			break;
		count--;
	}
	return count;
}

static size_t ipl_block_get_ascii_scpdata(char *dest, size_t size,
					  const struct ipl_parameter_block *ipb)
{
	const __u8 *scp_data;
	__u32 scp_data_len;
	int has_lowercase;
	size_t count = 0;
	size_t i;

	switch (ipb->pb0_hdr.pbt) {
	case IPL_PBT_FCP:
		scp_data_len = ipb->fcp.scp_data_len;
		scp_data = ipb->fcp.scp_data;
		break;
	case IPL_PBT_NVME:
		scp_data_len = ipb->nvme.scp_data_len;
		scp_data = ipb->nvme.scp_data;
		break;
	default:
		goto out;
	}

	count = min(size - 1, scpdata_length(scp_data, scp_data_len));
	if (!count)
		goto out;

	has_lowercase = 0;
	for (i = 0; i < count; i++) {
		if (!isascii(scp_data[i])) {
			count = 0;
			goto out;
		}
		if (!has_lowercase && islower(scp_data[i]))
			has_lowercase = 1;
	}

	if (has_lowercase)
		memcpy(dest, scp_data, count);
	else
		for (i = 0; i < count; i++)
			dest[i] = tolower(scp_data[i]);
out:
	dest[count] = '\0';
	return count;
}

static void append_ipl_block_parm(void)
{
	char *parm, *delim;
	size_t len, rc = 0;

	len = strlen(early_command_line);

	delim = early_command_line + len;    /* '\0' character position */
	parm = early_command_line + len + 1; /* append right after '\0' */

	switch (ipl_block.pb0_hdr.pbt) {
	case IPL_PBT_CCW:
		rc = ipl_block_get_ascii_vmparm(
			parm, COMMAND_LINE_SIZE - len - 1, &ipl_block);
		break;
	case IPL_PBT_FCP:
	case IPL_PBT_NVME:
		rc = ipl_block_get_ascii_scpdata(
			parm, COMMAND_LINE_SIZE - len - 1, &ipl_block);
		break;
	}
	if (rc) {
		if (*parm == '=')
			memmove(early_command_line, parm + 1, rc);
		else
			*delim = ' '; /* replace '\0' with space */
	}
}

static inline int has_ebcdic_char(const char *str)
{
	int i;

	for (i = 0; str[i]; i++)
		if (str[i] & 0x80)
			return 1;
	return 0;
}

void setup_boot_command_line(void)
{
	COMMAND_LINE[ARCH_COMMAND_LINE_SIZE - 1] = 0;
	/* convert arch command line to ascii if necessary */
	if (has_ebcdic_char(COMMAND_LINE))
		EBCASC(COMMAND_LINE, ARCH_COMMAND_LINE_SIZE);
	/* copy arch command line */
	strcpy(early_command_line, strim(COMMAND_LINE));

	/* append IPL PARM data to the boot command line */
	if (!is_prot_virt_guest() && ipl_block_valid)
		append_ipl_block_parm();
}

static void modify_facility(unsigned long nr, bool clear)
{
	if (clear)
		__clear_facility(nr, S390_lowcore.stfle_fac_list);
	else
		__set_facility(nr, S390_lowcore.stfle_fac_list);
}

static void check_cleared_facilities(void)
{
	unsigned long als[] = { FACILITIES_ALS };
	int i;

	for (i = 0; i < ARRAY_SIZE(als); i++) {
		if ((S390_lowcore.stfle_fac_list[i] & als[i]) != als[i]) {
			sclp_early_printk("Warning: The Linux kernel requires facilities cleared via command line option\n");
			print_missing_facilities();
			break;
		}
	}
}

static void modify_fac_list(char *str)
{
	unsigned long val, endval;
	char *endp;
	bool clear;

	while (*str) {
		clear = false;
		if (*str == '!') {
			clear = true;
			str++;
		}
		val = simple_strtoull(str, &endp, 0);
		if (str == endp)
			break;
		str = endp;
		if (*str == '-') {
			str++;
			endval = simple_strtoull(str, &endp, 0);
			if (str == endp)
				break;
			str = endp;
			while (val <= endval) {
				modify_facility(val, clear);
				val++;
			}
		} else {
			modify_facility(val, clear);
		}
		if (*str != ',')
			break;
		str++;
	}
	check_cleared_facilities();
}

static char command_line_buf[COMMAND_LINE_SIZE];
void parse_boot_command_line(void)
{
	char *param, *val;
	bool enabled;
	char *args;
	int rc;

	kaslr_enabled = IS_ENABLED(CONFIG_RANDOMIZE_BASE);
	args = strcpy(command_line_buf, early_command_line);
	while (*args) {
		args = next_arg(args, &param, &val);

		if (!strcmp(param, "mem") && val)
			memory_limit = round_down(memparse(val, NULL), PAGE_SIZE);

		if (!strcmp(param, "vmalloc") && val) {
			vmalloc_size = round_up(memparse(val, NULL), PAGE_SIZE);
			vmalloc_size_set = 1;
		}

		if (!strcmp(param, "dfltcc") && val) {
			if (!strcmp(val, "off"))
				zlib_dfltcc_support = ZLIB_DFLTCC_DISABLED;
			else if (!strcmp(val, "on"))
				zlib_dfltcc_support = ZLIB_DFLTCC_FULL;
			else if (!strcmp(val, "def_only"))
				zlib_dfltcc_support = ZLIB_DFLTCC_DEFLATE_ONLY;
			else if (!strcmp(val, "inf_only"))
				zlib_dfltcc_support = ZLIB_DFLTCC_INFLATE_ONLY;
			else if (!strcmp(val, "always"))
				zlib_dfltcc_support = ZLIB_DFLTCC_FULL_DEBUG;
		}

		if (!strcmp(param, "noexec")) {
			rc = kstrtobool(val, &enabled);
			if (!rc && !enabled)
				noexec_disabled = 1;
		}

		if (!strcmp(param, "facilities") && val)
			modify_fac_list(val);

		if (!strcmp(param, "nokaslr"))
			kaslr_enabled = 0;
<<<<<<< HEAD

#if IS_ENABLED(CONFIG_KVM)
		if (!strcmp(param, "prot_virt")) {
			rc = kstrtobool(val, &enabled);
			if (!rc && enabled)
				prot_virt_host = 1;
		}
#endif
	}
}

static inline bool is_ipl_block_dump(void)
{
	if (ipl_block.pb0_hdr.pbt == IPL_PBT_FCP &&
	    ipl_block.fcp.opt == IPL_PB0_FCP_OPT_DUMP)
		return true;
	if (ipl_block.pb0_hdr.pbt == IPL_PBT_NVME &&
	    ipl_block.nvme.opt == IPL_PB0_NVME_OPT_DUMP)
		return true;
	return false;
}

void setup_memory_end(void)
{
#ifdef CONFIG_CRASH_DUMP
	if (OLDMEM_BASE) {
		kaslr_enabled = 0;
	} else if (ipl_block_valid && is_ipl_block_dump()) {
		kaslr_enabled = 0;
		if (!sclp_early_get_hsa_size(&memory_end) && memory_end)
			memory_end_set = 1;
	}
=======

#if IS_ENABLED(CONFIG_KVM)
		if (!strcmp(param, "prot_virt")) {
			rc = kstrtobool(val, &enabled);
			if (!rc && enabled)
				prot_virt_host = 1;
		}
>>>>>>> f642729d
#endif
	}
}<|MERGE_RESOLUTION|>--- conflicted
+++ resolved
@@ -19,11 +19,8 @@
 unsigned long __bootdata(vmalloc_size) = VMALLOC_DEFAULT_SIZE;
 int __bootdata(noexec_disabled);
 
-<<<<<<< HEAD
-=======
 unsigned long memory_limit;
 int vmalloc_size_set;
->>>>>>> f642729d
 int kaslr_enabled;
 
 static inline int __diag308(unsigned long subcode, void *addr)
@@ -283,7 +280,6 @@
 
 		if (!strcmp(param, "nokaslr"))
 			kaslr_enabled = 0;
-<<<<<<< HEAD
 
 #if IS_ENABLED(CONFIG_KVM)
 		if (!strcmp(param, "prot_virt")) {
@@ -293,38 +289,4 @@
 		}
 #endif
 	}
-}
-
-static inline bool is_ipl_block_dump(void)
-{
-	if (ipl_block.pb0_hdr.pbt == IPL_PBT_FCP &&
-	    ipl_block.fcp.opt == IPL_PB0_FCP_OPT_DUMP)
-		return true;
-	if (ipl_block.pb0_hdr.pbt == IPL_PBT_NVME &&
-	    ipl_block.nvme.opt == IPL_PB0_NVME_OPT_DUMP)
-		return true;
-	return false;
-}
-
-void setup_memory_end(void)
-{
-#ifdef CONFIG_CRASH_DUMP
-	if (OLDMEM_BASE) {
-		kaslr_enabled = 0;
-	} else if (ipl_block_valid && is_ipl_block_dump()) {
-		kaslr_enabled = 0;
-		if (!sclp_early_get_hsa_size(&memory_end) && memory_end)
-			memory_end_set = 1;
-	}
-=======
-
-#if IS_ENABLED(CONFIG_KVM)
-		if (!strcmp(param, "prot_virt")) {
-			rc = kstrtobool(val, &enabled);
-			if (!rc && enabled)
-				prot_virt_host = 1;
-		}
->>>>>>> f642729d
-#endif
-	}
 }