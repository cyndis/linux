--- conflicted
+++ resolved
@@ -3,56 +3,6 @@
 #define __ASM_NUMA_H
 
 #include <asm/topology.h>
-<<<<<<< HEAD
-
-#ifdef CONFIG_NUMA
-
-#define NR_NODE_MEMBLKS		(MAX_NUMNODES * 2)
-
-int __node_distance(int from, int to);
-#define node_distance(a, b) __node_distance(a, b)
-
-extern nodemask_t numa_nodes_parsed __initdata;
-
-extern bool numa_off;
-
-/* Mappings between node number and cpus on that node. */
-extern cpumask_var_t node_to_cpumask_map[MAX_NUMNODES];
-void numa_clear_node(unsigned int cpu);
-
-#ifdef CONFIG_DEBUG_PER_CPU_MAPS
-const struct cpumask *cpumask_of_node(int node);
-#else
-/* Returns a pointer to the cpumask of CPUs on Node 'node'. */
-static inline const struct cpumask *cpumask_of_node(int node)
-{
-	if (node == NUMA_NO_NODE)
-		return cpu_all_mask;
-
-	return node_to_cpumask_map[node];
-}
-#endif
-
-void __init arm64_numa_init(void);
-int __init numa_add_memblk(int nodeid, u64 start, u64 end);
-void __init numa_set_distance(int from, int to, int distance);
-void __init numa_free_distance(void);
-void __init early_map_cpu_to_node(unsigned int cpu, int nid);
-void numa_store_cpu_info(unsigned int cpu);
-void numa_add_cpu(unsigned int cpu);
-void numa_remove_cpu(unsigned int cpu);
-
-#else	/* CONFIG_NUMA */
-
-static inline void numa_store_cpu_info(unsigned int cpu) { }
-static inline void numa_add_cpu(unsigned int cpu) { }
-static inline void numa_remove_cpu(unsigned int cpu) { }
-static inline void arm64_numa_init(void) { }
-static inline void early_map_cpu_to_node(unsigned int cpu, int nid) { }
-
-#endif	/* CONFIG_NUMA */
-=======
 #include <asm-generic/numa.h>
->>>>>>> f642729d
 
 #endif	/* __ASM_NUMA_H */