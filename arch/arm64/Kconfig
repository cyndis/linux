config ARM64
	def_bool y
	select ARCH_HAS_ATOMIC64_DEC_IF_POSITIVE
<<<<<<< HEAD
=======
	select ARCH_HAS_OPP
	select ARCH_HAS_SG_CHAIN
>>>>>>> 929c76e4
	select ARCH_HAS_TICK_BROADCAST if GENERIC_CLOCKEVENTS_BROADCAST
	select ARCH_USE_CMPXCHG_LOCKREF
	select ARCH_SUPPORTS_ATOMIC_RMW
	select ARCH_WANT_OPTIONAL_GPIOLIB
	select ARCH_WANT_COMPAT_IPC_PARSE_VERSION
	select ARCH_WANT_FRAME_POINTERS
	select ARM_AMBA
	select ARM_ARCH_TIMER
	select ARM_GIC
	select ARM_GIC_V2M if (PCI && PCI_MSI)
	select ARM_GIC_V3
	select AUDIT_ARCH_COMPAT_GENERIC
	select BUILDTIME_EXTABLE_SORT
	select CLONE_BACKWARDS
	select COMMON_CLK
	select CPU_PM if (SUSPEND || CPU_IDLE)
	select DCACHE_WORD_ACCESS
	select GENERIC_CLOCKEVENTS
	select GENERIC_CLOCKEVENTS_BROADCAST if SMP
	select GENERIC_CPU_AUTOPROBE
	select GENERIC_EARLY_IOREMAP
	select GENERIC_IOMAP
	select GENERIC_IRQ_PROBE
	select GENERIC_IRQ_SHOW
	select GENERIC_SCHED_CLOCK
	select GENERIC_SMP_IDLE_THREAD
	select GENERIC_STRNCPY_FROM_USER
	select GENERIC_STRNLEN_USER
	select GENERIC_TIME_VSYSCALL
	select HARDIRQS_SW_RESEND
	select HAVE_ARCH_AUDITSYSCALL
	select HAVE_ARCH_JUMP_LABEL
	select HAVE_ARCH_KGDB
	select HAVE_ARCH_TRACEHOOK
	select HAVE_C_RECORDMCOUNT
	select HAVE_CC_STACKPROTECTOR
	select HAVE_DEBUG_BUGVERBOSE
	select HAVE_DEBUG_KMEMLEAK
	select HAVE_DMA_API_DEBUG
	select HAVE_DMA_ATTRS
	select HAVE_DMA_CONTIGUOUS
	select HAVE_DYNAMIC_FTRACE
	select HAVE_EFFICIENT_UNALIGNED_ACCESS
	select HAVE_FTRACE_MCOUNT_RECORD
	select HAVE_FUNCTION_TRACER
	select HAVE_FUNCTION_GRAPH_TRACER
	select HAVE_GENERIC_DMA_COHERENT
	select HAVE_HW_BREAKPOINT if PERF_EVENTS
	select HAVE_MEMBLOCK
	select HAVE_PATA_PLATFORM
	select HAVE_PERF_EVENTS
	select HAVE_PERF_REGS
	select HAVE_PERF_USER_STACK_DUMP
	select HAVE_SYSCALL_TRACEPOINTS
	select IRQ_DOMAIN
	select MODULES_USE_ELF_RELA
	select NO_BOOTMEM
	select OF
	select OF_EARLY_FLATTREE
	select OF_RESERVED_MEM
	select PERF_USE_VMALLOC
	select POWER_RESET
	select POWER_SUPPLY
	select RTC_LIB
	select SPARSE_IRQ
	select SYSCTL_EXCEPTION_TRACE
	select HAVE_CONTEXT_TRACKING
	help
	  ARM 64-bit (AArch64) Linux support.

config 64BIT
	def_bool y

config ARCH_PHYS_ADDR_T_64BIT
	def_bool y

config MMU
	def_bool y

config NO_IOPORT_MAP
	def_bool y

config STACKTRACE_SUPPORT
	def_bool y

config LOCKDEP_SUPPORT
	def_bool y

config TRACE_IRQFLAGS_SUPPORT
	def_bool y

config RWSEM_XCHGADD_ALGORITHM
	def_bool y

config GENERIC_HWEIGHT
	def_bool y

config GENERIC_CSUM
        def_bool y

config GENERIC_CALIBRATE_DELAY
	def_bool y

config ZONE_DMA
	def_bool y

config ARCH_DMA_ADDR_T_64BIT
	def_bool y

config NEED_DMA_MAP_STATE
	def_bool y

config NEED_SG_DMA_LENGTH
	def_bool y

config SWIOTLB
	def_bool y

config IOMMU_HELPER
	def_bool SWIOTLB

config KERNEL_MODE_NEON
	def_bool y

config FIX_EARLYCON_MEM
	def_bool y

source "init/Kconfig"

source "kernel/Kconfig.freezer"

menu "Platform selection"

config ARCH_VEXPRESS
	bool "ARMv8 software model (Versatile Express)"
	select ARCH_REQUIRE_GPIOLIB
	select COMMON_CLK_VERSATILE
	select POWER_RESET_VEXPRESS
	select VEXPRESS_CONFIG
	help
	  This enables support for the ARMv8 software model (Versatile
	  Express).

config ARCH_XGENE
	bool "AppliedMicro X-Gene SOC Family"
	help
	  This enables support for AppliedMicro X-Gene SOC Family

endmenu

menu "Bus support"

config ARM_AMBA
	bool

endmenu

menu "Kernel Features"

choice
	prompt "Page size"
	default ARM64_4K_PAGES
	help
	  Page size (translation granule) configuration.

config ARM64_4K_PAGES
	bool "4KB"
	help
	  This feature enables 4KB pages support.

config ARM64_64K_PAGES
	bool "64KB"
	help
	  This feature enables 64KB pages support (4KB by default)
	  allowing only two levels of page tables and faster TLB
	  look-up. AArch32 emulation is not available when this feature
	  is enabled.

endchoice

choice
	prompt "Virtual address space size"
	default ARM64_VA_BITS_39 if ARM64_4K_PAGES
	default ARM64_VA_BITS_42 if ARM64_64K_PAGES
	help
	  Allows choosing one of multiple possible virtual address
	  space sizes. The level of translation table is determined by
	  a combination of page size and virtual address space size.

config ARM64_VA_BITS_39
	bool "39-bit"
	depends on ARM64_4K_PAGES

config ARM64_VA_BITS_42
	bool "42-bit"
	depends on ARM64_64K_PAGES

config ARM64_VA_BITS_48
	bool "48-bit"
	depends on BROKEN

endchoice

config ARM64_VA_BITS
	int
	default 39 if ARM64_VA_BITS_39
	default 42 if ARM64_VA_BITS_42
	default 48 if ARM64_VA_BITS_48

config ARM64_PGTABLE_LEVELS
	int
	default 2 if ARM64_64K_PAGES && ARM64_VA_BITS_42
	default 3 if ARM64_64K_PAGES && ARM64_VA_BITS_48
	default 3 if ARM64_4K_PAGES && ARM64_VA_BITS_39
	default 4 if ARM64_4K_PAGES && ARM64_VA_BITS_48

config CPU_BIG_ENDIAN
       bool "Build big-endian kernel"
       help
         Say Y if you plan on running a kernel in big-endian mode.

config SMP
	bool "Symmetric Multi-Processing"
	help
	  This enables support for systems with more than one CPU.  If
	  you say N here, the kernel will run on single and
	  multiprocessor machines, but will use only one CPU of a
	  multiprocessor machine. If you say Y here, the kernel will run
	  on many, but not all, single processor machines. On a single
	  processor machine, the kernel will run faster if you say N
	  here.

	  If you don't know what to do here, say N.

config SCHED_MC
	bool "Multi-core scheduler support"
	depends on SMP
	help
	  Multi-core scheduler support improves the CPU scheduler's decision
	  making when dealing with multi-core CPU chips at a cost of slightly
	  increased overhead in some places. If unsure say N here.

config SCHED_SMT
	bool "SMT scheduler support"
	depends on SMP
	help
	  Improves the CPU scheduler's decision making when dealing with
	  MultiThreading at a cost of slightly increased overhead in some
	  places. If unsure say N here.

config NR_CPUS
	int "Maximum number of CPUs (2-32)"
	range 2 32
	depends on SMP
	# These have to remain sorted largest to smallest
	default "8"

config HOTPLUG_CPU
	bool "Support for hot-pluggable CPUs"
	depends on SMP
	help
	  Say Y here to experiment with turning CPUs off and on.  CPUs
	  can be controlled through /sys/devices/system/cpu.

source kernel/Kconfig.preempt

config HZ
	int
	default 100

config ARCH_HAS_HOLES_MEMORYMODEL
	def_bool y if SPARSEMEM

config ARCH_SPARSEMEM_ENABLE
	def_bool y
	select SPARSEMEM_VMEMMAP_ENABLE

config ARCH_SPARSEMEM_DEFAULT
	def_bool ARCH_SPARSEMEM_ENABLE

config ARCH_SELECT_MEMORY_MODEL
	def_bool ARCH_SPARSEMEM_ENABLE

config HAVE_ARCH_PFN_VALID
	def_bool ARCH_HAS_HOLES_MEMORYMODEL || !SPARSEMEM

config HW_PERF_EVENTS
	bool "Enable hardware performance counter support for perf events"
	depends on PERF_EVENTS
	default y
	help
	  Enable hardware performance counter support for perf events. If
	  disabled, perf events will use software events only.

config SYS_SUPPORTS_HUGETLBFS
	def_bool y

config ARCH_WANT_GENERAL_HUGETLB
	def_bool y

config ARCH_WANT_HUGE_PMD_SHARE
	def_bool y if !ARM64_64K_PAGES

config HAVE_ARCH_TRANSPARENT_HUGEPAGE
	def_bool y

config ARCH_HAS_CACHE_LINE_SIZE
	def_bool y

source "mm/Kconfig"

config XEN_DOM0
	def_bool y
	depends on XEN

config XEN
	bool "Xen guest support on ARM64 (EXPERIMENTAL)"
	depends on ARM64 && OF
	select SWIOTLB_XEN
	help
	  Say Y if you want to run Linux in a Virtual Machine on Xen on ARM64.

config FORCE_MAX_ZONEORDER
	int
	default "14" if (ARM64_64K_PAGES && TRANSPARENT_HUGEPAGE)
	default "11"

endmenu

menu "Boot options"

config CMDLINE
	string "Default kernel command string"
	default ""
	help
	  Provide a set of default command-line options at build time by
	  entering them here. As a minimum, you should specify the the
	  root device (e.g. root=/dev/nfs).

config CMDLINE_FORCE
	bool "Always use the default kernel command string"
	help
	  Always use the default kernel command string, even if the boot
	  loader passes other arguments to the kernel.
	  This is useful if you cannot or don't want to change the
	  command-line options your boot loader passes to the kernel.

config EFI_STUB
	bool

config EFI
	bool "UEFI runtime support"
	depends on OF && !CPU_BIG_ENDIAN
	select LIBFDT
	select UCS2_STRING
	select EFI_PARAMS_FROM_FDT
	select EFI_RUNTIME_WRAPPERS
	select EFI_STUB
	select EFI_ARMSTUB
	default y
	help
	  This option provides support for runtime services provided
	  by UEFI firmware (such as non-volatile variables, realtime
          clock, and platform reset). A UEFI stub is also provided to
	  allow the kernel to be booted as an EFI application. This
	  is only useful on systems that have UEFI firmware.

endmenu

menu "Userspace binary formats"

source "fs/Kconfig.binfmt"

config COMPAT
	bool "Kernel support for 32-bit EL0"
	depends on !ARM64_64K_PAGES
	select COMPAT_BINFMT_ELF
	select HAVE_UID16
	select OLD_SIGSUSPEND3
	select COMPAT_OLD_SIGACTION
	help
	  This option enables support for a 32-bit EL0 running under a 64-bit
	  kernel at EL1. AArch32-specific components such as system calls,
	  the user helper functions, VFP support and the ptrace interface are
	  handled appropriately by the kernel.

	  If you want to execute 32-bit userspace applications, say Y.

config SYSVIPC_COMPAT
	def_bool y
	depends on COMPAT && SYSVIPC

endmenu

menu "Power management options"

source "kernel/power/Kconfig"

config ARCH_SUSPEND_POSSIBLE
	def_bool y

config ARM64_CPU_SUSPEND
	def_bool PM_SLEEP

endmenu

menu "CPU Power Management"

source "drivers/cpuidle/Kconfig"

source "drivers/cpufreq/Kconfig"

endmenu

source "net/Kconfig"

source "drivers/Kconfig"

source "drivers/firmware/Kconfig"

source "fs/Kconfig"

source "arch/arm64/kvm/Kconfig"

source "arch/arm64/Kconfig.debug"

source "security/Kconfig"

source "crypto/Kconfig"
if CRYPTO
source "arch/arm64/crypto/Kconfig"
endif

source "lib/Kconfig"<|MERGE_RESOLUTION|>--- conflicted
+++ resolved
@@ -1,11 +1,7 @@
 config ARM64
 	def_bool y
 	select ARCH_HAS_ATOMIC64_DEC_IF_POSITIVE
-<<<<<<< HEAD
-=======
-	select ARCH_HAS_OPP
 	select ARCH_HAS_SG_CHAIN
->>>>>>> 929c76e4
 	select ARCH_HAS_TICK_BROADCAST if GENERIC_CLOCKEVENTS_BROADCAST
 	select ARCH_USE_CMPXCHG_LOCKREF
 	select ARCH_SUPPORTS_ATOMIC_RMW
