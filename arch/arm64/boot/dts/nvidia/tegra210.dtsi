// SPDX-License-Identifier: GPL-2.0
#include <dt-bindings/clock/tegra210-car.h>
#include <dt-bindings/gpio/tegra-gpio.h>
#include <dt-bindings/memory/tegra210-mc.h>
#include <dt-bindings/pinctrl/pinctrl-tegra.h>
#include <dt-bindings/pinctrl/pinctrl-tegra-io-pad.h>
#include <dt-bindings/reset/tegra210-car.h>
#include <dt-bindings/interrupt-controller/arm-gic.h>
#include <dt-bindings/thermal/tegra124-soctherm.h>
#include <dt-bindings/soc/tegra-pmc.h>

/ {
	compatible = "nvidia,tegra210";
	interrupt-parent = <&lic>;
	#address-cells = <2>;
	#size-cells = <2>;

	pcie@1003000 {
		compatible = "nvidia,tegra210-pcie";
		device_type = "pci";
		reg = <0x0 0x01003000 0x0 0x00000800>, /* PADS registers */
		      <0x0 0x01003800 0x0 0x00000800>, /* AFI registers */
		      <0x0 0x02000000 0x0 0x10000000>; /* configuration space */
		reg-names = "pads", "afi", "cs";
		interrupts = <GIC_SPI 98 IRQ_TYPE_LEVEL_HIGH>, /* controller interrupt */
			     <GIC_SPI 99 IRQ_TYPE_LEVEL_HIGH>; /* MSI interrupt */
		interrupt-names = "intr", "msi";

		#interrupt-cells = <1>;
		interrupt-map-mask = <0 0 0 0>;
		interrupt-map = <0 0 0 0 &gic GIC_SPI 98 IRQ_TYPE_LEVEL_HIGH>;

		bus-range = <0x00 0xff>;
		#address-cells = <3>;
		#size-cells = <2>;

		ranges = <0x02000000 0 0x01000000 0x0 0x01000000 0 0x00001000>, /* port 0 configuration space */
			 <0x02000000 0 0x01001000 0x0 0x01001000 0 0x00001000>, /* port 1 configuration space */
			 <0x01000000 0 0x0        0x0 0x12000000 0 0x00010000>, /* downstream I/O (64 KiB) */
			 <0x02000000 0 0x13000000 0x0 0x13000000 0 0x0d000000>, /* non-prefetchable memory (208 MiB) */
			 <0x42000000 0 0x20000000 0x0 0x20000000 0 0x20000000>; /* prefetchable memory (512 MiB) */

		clocks = <&tegra_car TEGRA210_CLK_PCIE>,
			 <&tegra_car TEGRA210_CLK_AFI>,
			 <&tegra_car TEGRA210_CLK_PLL_E>,
			 <&tegra_car TEGRA210_CLK_CML0>;
		clock-names = "pex", "afi", "pll_e", "cml";
		resets = <&tegra_car 70>,
			 <&tegra_car 72>,
			 <&tegra_car 74>;
		reset-names = "pex", "afi", "pcie_x";

		pinctrl-names = "default", "idle";
		pinctrl-0 = <&pex_dpd_disable>;
		pinctrl-1 = <&pex_dpd_enable>;

		status = "disabled";

		pci@1,0 {
			device_type = "pci";
			assigned-addresses = <0x82000800 0 0x01000000 0 0x1000>;
			reg = <0x000800 0 0 0 0>;
			bus-range = <0x00 0xff>;
			status = "disabled";

			#address-cells = <3>;
			#size-cells = <2>;
			ranges;

			nvidia,num-lanes = <4>;
		};

		pci@2,0 {
			device_type = "pci";
			assigned-addresses = <0x82001000 0 0x01001000 0 0x1000>;
			reg = <0x001000 0 0 0 0>;
			bus-range = <0x00 0xff>;
			status = "disabled";

			#address-cells = <3>;
			#size-cells = <2>;
			ranges;

			nvidia,num-lanes = <1>;
		};
	};

	host1x@50000000 {
		compatible = "nvidia,tegra210-host1x";
		reg = <0x0 0x50000000 0x0 0x00034000>;
		interrupts = <GIC_SPI 65 IRQ_TYPE_LEVEL_HIGH>, /* syncpt */
			     <GIC_SPI 67 IRQ_TYPE_LEVEL_HIGH>; /* general */
		interrupt-names = "syncpt", "host1x";
		clocks = <&tegra_car TEGRA210_CLK_HOST1X>;
		clock-names = "host1x";
		resets = <&tegra_car 28>;
		reset-names = "host1x";

		#address-cells = <2>;
		#size-cells = <2>;

		ranges = <0x0 0x54000000 0x0 0x54000000 0x0 0x01000000>;

		iommus = <&mc TEGRA_SWGROUP_HC>;

		dpaux1: dpaux@54040000 {
			compatible = "nvidia,tegra210-dpaux";
			reg = <0x0 0x54040000 0x0 0x00040000>;
			interrupts = <GIC_SPI 11 IRQ_TYPE_LEVEL_HIGH>;
			clocks = <&tegra_car TEGRA210_CLK_DPAUX1>,
				 <&tegra_car TEGRA210_CLK_PLL_DP>;
			clock-names = "dpaux", "parent";
			resets = <&tegra_car 207>;
			reset-names = "dpaux";
			power-domains = <&pd_sor>;
			status = "disabled";

			state_dpaux1_aux: pinmux-aux {
				groups = "dpaux-io";
				function = "aux";
			};

			state_dpaux1_i2c: pinmux-i2c {
				groups = "dpaux-io";
				function = "i2c";
			};

			state_dpaux1_off: pinmux-off {
				groups = "dpaux-io";
				function = "off";
			};

			i2c-bus {
				#address-cells = <1>;
				#size-cells = <0>;
			};
		};

		vi@54080000 {
			compatible = "nvidia,tegra210-vi";
			reg = <0x0 0x54080000 0x0 0x700>;
			interrupts = <GIC_SPI 69 IRQ_TYPE_LEVEL_HIGH>;
			status = "disabled";
			assigned-clocks = <&tegra_car TEGRA210_CLK_VI>;
			assigned-clock-parents = <&tegra_car TEGRA210_CLK_PLL_C4_OUT0>;

			clocks = <&tegra_car TEGRA210_CLK_VI>;
			power-domains = <&pd_venc>;

			#address-cells = <1>;
			#size-cells = <1>;

			ranges = <0x0 0x0 0x54080000 0x2000>;

			csi@838 {
				compatible = "nvidia,tegra210-csi";
				reg = <0x838 0x1300>;
				status = "disabled";
				assigned-clocks = <&tegra_car TEGRA210_CLK_CILAB>,
						  <&tegra_car TEGRA210_CLK_CILCD>,
						  <&tegra_car TEGRA210_CLK_CILE>,
						  <&tegra_car TEGRA210_CLK_CSI_TPG>;
				assigned-clock-parents = <&tegra_car TEGRA210_CLK_PLL_P>,
							 <&tegra_car TEGRA210_CLK_PLL_P>,
							 <&tegra_car TEGRA210_CLK_PLL_P>;
				assigned-clock-rates = <102000000>,
						       <102000000>,
						       <102000000>,
						       <972000000>;

				clocks = <&tegra_car TEGRA210_CLK_CSI>,
					 <&tegra_car TEGRA210_CLK_CILAB>,
					 <&tegra_car TEGRA210_CLK_CILCD>,
					 <&tegra_car TEGRA210_CLK_CILE>,
					 <&tegra_car TEGRA210_CLK_CSI_TPG>;
				clock-names = "csi", "cilab", "cilcd", "cile", "csi_tpg";
				power-domains = <&pd_sor>;
			};
		};

		tsec@54100000 {
			compatible = "nvidia,tegra210-tsec";
			reg = <0x0 0x54100000 0x0 0x00040000>;
		};

		dc@54200000 {
			compatible = "nvidia,tegra210-dc";
			reg = <0x0 0x54200000 0x0 0x00040000>;
			interrupts = <GIC_SPI 73 IRQ_TYPE_LEVEL_HIGH>;
			clocks = <&tegra_car TEGRA210_CLK_DISP1>;
			clock-names = "dc";
			resets = <&tegra_car 27>;
			reset-names = "dc";

			iommus = <&mc TEGRA_SWGROUP_DC>;

			nvidia,outputs = <&dsia &dsib &sor0 &sor1>;
			nvidia,head = <0>;
		};

		dc@54240000 {
			compatible = "nvidia,tegra210-dc";
			reg = <0x0 0x54240000 0x0 0x00040000>;
			interrupts = <GIC_SPI 74 IRQ_TYPE_LEVEL_HIGH>;
			clocks = <&tegra_car TEGRA210_CLK_DISP2>;
			clock-names = "dc";
			resets = <&tegra_car 26>;
			reset-names = "dc";

			iommus = <&mc TEGRA_SWGROUP_DCB>;

			nvidia,outputs = <&dsia &dsib &sor0 &sor1>;
			nvidia,head = <1>;
		};

		dsia: dsi@54300000 {
			compatible = "nvidia,tegra210-dsi";
			reg = <0x0 0x54300000 0x0 0x00040000>;
			clocks = <&tegra_car TEGRA210_CLK_DSIA>,
				 <&tegra_car TEGRA210_CLK_DSIALP>,
				 <&tegra_car TEGRA210_CLK_PLL_D_OUT0>;
			clock-names = "dsi", "lp", "parent";
			resets = <&tegra_car 48>;
			reset-names = "dsi";
			power-domains = <&pd_sor>;
			nvidia,mipi-calibrate = <&mipi 0x0c0>; /* DSIA & DSIB pads */

			status = "disabled";

			#address-cells = <1>;
			#size-cells = <0>;
		};

		vic@54340000 {
			compatible = "nvidia,tegra210-vic";
			reg = <0x0 0x54340000 0x0 0x00040000>;
			interrupts = <GIC_SPI 72 IRQ_TYPE_LEVEL_HIGH>;
			clocks = <&tegra_car TEGRA210_CLK_VIC03>;
			clock-names = "vic";
			resets = <&tegra_car 178>;
			reset-names = "vic";

			iommus = <&mc TEGRA_SWGROUP_VIC>;
			power-domains = <&pd_vic>;
		};

		nvjpg@54380000 {
			compatible = "nvidia,tegra210-nvjpg";
			reg = <0x0 0x54380000 0x0 0x00040000>;
			status = "disabled";
		};

		dsib: dsi@54400000 {
			compatible = "nvidia,tegra210-dsi";
			reg = <0x0 0x54400000 0x0 0x00040000>;
			clocks = <&tegra_car TEGRA210_CLK_DSIB>,
				 <&tegra_car TEGRA210_CLK_DSIBLP>,
				 <&tegra_car TEGRA210_CLK_PLL_D_OUT0>;
			clock-names = "dsi", "lp", "parent";
			resets = <&tegra_car 82>;
			reset-names = "dsi";
			power-domains = <&pd_sor>;
			nvidia,mipi-calibrate = <&mipi 0x300>; /* DSIC & DSID pads */

			status = "disabled";

			#address-cells = <1>;
			#size-cells = <0>;
		};

		nvdec@54480000 {
			compatible = "nvidia,tegra210-nvdec";
			reg = <0x0 0x54480000 0x0 0x00040000>;
			status = "disabled";
		};

		nvenc@544c0000 {
			compatible = "nvidia,tegra210-nvenc";
			reg = <0x0 0x544c0000 0x0 0x00040000>;
			status = "disabled";
		};

		tsec@54500000 {
			compatible = "nvidia,tegra210-tsec";
			reg = <0x0 0x54500000 0x0 0x00040000>;
			status = "disabled";
		};

		sor0: sor@54540000 {
			compatible = "nvidia,tegra210-sor";
			reg = <0x0 0x54540000 0x0 0x00040000>;
			interrupts = <GIC_SPI 76 IRQ_TYPE_LEVEL_HIGH>;
			clocks = <&tegra_car TEGRA210_CLK_SOR0>,
				 <&tegra_car TEGRA210_CLK_SOR0_OUT>,
				 <&tegra_car TEGRA210_CLK_PLL_D_OUT0>,
				 <&tegra_car TEGRA210_CLK_PLL_DP>,
				 <&tegra_car TEGRA210_CLK_SOR_SAFE>;
			clock-names = "sor", "out", "parent", "dp", "safe";
			resets = <&tegra_car 182>;
			reset-names = "sor";
			pinctrl-0 = <&state_dpaux_aux>;
			pinctrl-1 = <&state_dpaux_i2c>;
			pinctrl-2 = <&state_dpaux_off>;
			pinctrl-names = "aux", "i2c", "off";
			power-domains = <&pd_sor>;
			status = "disabled";
		};

		sor1: sor@54580000 {
			compatible = "nvidia,tegra210-sor1";
			reg = <0x0 0x54580000 0x0 0x00040000>;
			interrupts = <GIC_SPI 75 IRQ_TYPE_LEVEL_HIGH>;
			clocks = <&tegra_car TEGRA210_CLK_SOR1>,
				 <&tegra_car TEGRA210_CLK_SOR1_OUT>,
				 <&tegra_car TEGRA210_CLK_PLL_D2_OUT0>,
				 <&tegra_car TEGRA210_CLK_PLL_DP>,
				 <&tegra_car TEGRA210_CLK_SOR_SAFE>;
			clock-names = "sor", "out", "parent", "dp", "safe";
			resets = <&tegra_car 183>;
			reset-names = "sor";
			pinctrl-0 = <&state_dpaux1_aux>;
			pinctrl-1 = <&state_dpaux1_i2c>;
			pinctrl-2 = <&state_dpaux1_off>;
			pinctrl-names = "aux", "i2c", "off";
			power-domains = <&pd_sor>;
			status = "disabled";
		};

		dpaux: dpaux@545c0000 {
			compatible = "nvidia,tegra210-dpaux";
			reg = <0x0 0x545c0000 0x0 0x00040000>;
			interrupts = <GIC_SPI 159 IRQ_TYPE_LEVEL_HIGH>;
			clocks = <&tegra_car TEGRA210_CLK_DPAUX>,
				 <&tegra_car TEGRA210_CLK_PLL_DP>;
			clock-names = "dpaux", "parent";
			resets = <&tegra_car 181>;
			reset-names = "dpaux";
			power-domains = <&pd_sor>;
			status = "disabled";

			state_dpaux_aux: pinmux-aux {
				groups = "dpaux-io";
				function = "aux";
			};

			state_dpaux_i2c: pinmux-i2c {
				groups = "dpaux-io";
				function = "i2c";
			};

			state_dpaux_off: pinmux-off {
				groups = "dpaux-io";
				function = "off";
			};

			i2c-bus {
				#address-cells = <1>;
				#size-cells = <0>;
			};
		};

		isp@54600000 {
			compatible = "nvidia,tegra210-isp";
			reg = <0x0 0x54600000 0x0 0x00040000>;
			interrupts = <GIC_SPI 71 IRQ_TYPE_LEVEL_HIGH>;
			clocks = <&tegra_car TEGRA210_CLK_ISPA>;
			resets = <&tegra_car 23>;
			reset-names = "isp";
			status = "disabled";
		};

		isp@54680000 {
			compatible = "nvidia,tegra210-isp";
			reg = <0x0 0x54680000 0x0 0x00040000>;
			interrupts = <GIC_SPI 70 IRQ_TYPE_LEVEL_HIGH>;
			clocks = <&tegra_car TEGRA210_CLK_ISPB>;
			resets = <&tegra_car 3>;
			reset-names = "isp";
			status = "disabled";
		};

		i2c@546c0000 {
			compatible = "nvidia,tegra210-i2c-vi";
			reg = <0x0 0x546c0000 0x0 0x00040000>;
			interrupts = <GIC_SPI 17 IRQ_TYPE_LEVEL_HIGH>;
			clocks = <&tegra_car TEGRA210_CLK_VI_I2C>,
				 <&tegra_car TEGRA210_CLK_I2CSLOW>;
			clock-names = "div-clk", "slow";
			resets = <&tegra_car 208>;
			reset-names = "i2c";
			power-domains = <&pd_venc>;
			status = "disabled";

			#address-cells = <1>;
			#size-cells = <0>;
		};
	};

	gic: interrupt-controller@50041000 {
		compatible = "arm,gic-400";
		#interrupt-cells = <3>;
		interrupt-controller;
		reg = <0x0 0x50041000 0x0 0x1000>,
		      <0x0 0x50042000 0x0 0x2000>,
		      <0x0 0x50044000 0x0 0x2000>,
		      <0x0 0x50046000 0x0 0x2000>;
		interrupts = <GIC_PPI 9
			(GIC_CPU_MASK_SIMPLE(4) | IRQ_TYPE_LEVEL_HIGH)>;
		interrupt-parent = <&gic>;
	};

	gpu@57000000 {
		compatible = "nvidia,gm20b";
		reg = <0x0 0x57000000 0x0 0x01000000>,
		      <0x0 0x58000000 0x0 0x01000000>;
		interrupts = <GIC_SPI 157 IRQ_TYPE_LEVEL_HIGH>,
			     <GIC_SPI 158 IRQ_TYPE_LEVEL_HIGH>;
		interrupt-names = "stall", "nonstall";
		clocks = <&tegra_car TEGRA210_CLK_GPU>,
			 <&tegra_car TEGRA210_CLK_PLL_P_OUT5>,
			 <&tegra_car TEGRA210_CLK_PLL_G_REF>;
		clock-names = "gpu", "pwr", "ref";
		resets = <&tegra_car 184>;
		reset-names = "gpu";

		iommus = <&mc TEGRA_SWGROUP_GPU>;

		status = "disabled";
	};

	lic: interrupt-controller@60004000 {
		compatible = "nvidia,tegra210-ictlr";
		reg = <0x0 0x60004000 0x0 0x40>, /* primary controller */
		      <0x0 0x60004100 0x0 0x40>, /* secondary controller */
		      <0x0 0x60004200 0x0 0x40>, /* tertiary controller */
		      <0x0 0x60004300 0x0 0x40>, /* quaternary controller */
		      <0x0 0x60004400 0x0 0x40>, /* quinary controller */
		      <0x0 0x60004500 0x0 0x40>; /* senary controller */
		interrupt-controller;
		#interrupt-cells = <3>;
		interrupt-parent = <&gic>;
	};

	timer@60005000 {
		compatible = "nvidia,tegra210-timer";
		reg = <0x0 0x60005000 0x0 0x400>;
		interrupts = <GIC_SPI 156 IRQ_TYPE_LEVEL_HIGH>,
			     <GIC_SPI 0 IRQ_TYPE_LEVEL_HIGH>,
			     <GIC_SPI 1 IRQ_TYPE_LEVEL_HIGH>,
			     <GIC_SPI 41 IRQ_TYPE_LEVEL_HIGH>,
			     <GIC_SPI 42 IRQ_TYPE_LEVEL_HIGH>,
			     <GIC_SPI 121 IRQ_TYPE_LEVEL_HIGH>,
			     <GIC_SPI 152 IRQ_TYPE_LEVEL_HIGH>,
			     <GIC_SPI 153 IRQ_TYPE_LEVEL_HIGH>,
			     <GIC_SPI 154 IRQ_TYPE_LEVEL_HIGH>,
			     <GIC_SPI 155 IRQ_TYPE_LEVEL_HIGH>,
			     <GIC_SPI 176 IRQ_TYPE_LEVEL_HIGH>,
			     <GIC_SPI 177 IRQ_TYPE_LEVEL_HIGH>,
			     <GIC_SPI 178 IRQ_TYPE_LEVEL_HIGH>,
			     <GIC_SPI 179 IRQ_TYPE_LEVEL_HIGH>;
		clocks = <&tegra_car TEGRA210_CLK_TIMER>;
		clock-names = "timer";
	};

	tegra_car: clock@60006000 {
		compatible = "nvidia,tegra210-car";
		reg = <0x0 0x60006000 0x0 0x1000>;
		#clock-cells = <1>;
		#reset-cells = <1>;
	};

	flow-controller@60007000 {
		compatible = "nvidia,tegra210-flowctrl";
		reg = <0x0 0x60007000 0x0 0x1000>;
	};

	gpio: gpio@6000d000 {
		compatible = "nvidia,tegra210-gpio", "nvidia,tegra30-gpio";
		reg = <0x0 0x6000d000 0x0 0x1000>;
		interrupts = <GIC_SPI 32 IRQ_TYPE_LEVEL_HIGH>,
			     <GIC_SPI 33 IRQ_TYPE_LEVEL_HIGH>,
			     <GIC_SPI 34 IRQ_TYPE_LEVEL_HIGH>,
			     <GIC_SPI 35 IRQ_TYPE_LEVEL_HIGH>,
			     <GIC_SPI 55 IRQ_TYPE_LEVEL_HIGH>,
			     <GIC_SPI 87 IRQ_TYPE_LEVEL_HIGH>,
			     <GIC_SPI 89 IRQ_TYPE_LEVEL_HIGH>,
			     <GIC_SPI 125 IRQ_TYPE_LEVEL_HIGH>;
		#gpio-cells = <2>;
		gpio-controller;
		#interrupt-cells = <2>;
		interrupt-controller;
	};

	apbdma: dma@60020000 {
		compatible = "nvidia,tegra210-apbdma", "nvidia,tegra148-apbdma";
		reg = <0x0 0x60020000 0x0 0x1400>;
		interrupts = <GIC_SPI 104 IRQ_TYPE_LEVEL_HIGH>,
			     <GIC_SPI 105 IRQ_TYPE_LEVEL_HIGH>,
			     <GIC_SPI 106 IRQ_TYPE_LEVEL_HIGH>,
			     <GIC_SPI 107 IRQ_TYPE_LEVEL_HIGH>,
			     <GIC_SPI 108 IRQ_TYPE_LEVEL_HIGH>,
			     <GIC_SPI 109 IRQ_TYPE_LEVEL_HIGH>,
			     <GIC_SPI 110 IRQ_TYPE_LEVEL_HIGH>,
			     <GIC_SPI 111 IRQ_TYPE_LEVEL_HIGH>,
			     <GIC_SPI 112 IRQ_TYPE_LEVEL_HIGH>,
			     <GIC_SPI 113 IRQ_TYPE_LEVEL_HIGH>,
			     <GIC_SPI 114 IRQ_TYPE_LEVEL_HIGH>,
			     <GIC_SPI 115 IRQ_TYPE_LEVEL_HIGH>,
			     <GIC_SPI 116 IRQ_TYPE_LEVEL_HIGH>,
			     <GIC_SPI 117 IRQ_TYPE_LEVEL_HIGH>,
			     <GIC_SPI 118 IRQ_TYPE_LEVEL_HIGH>,
			     <GIC_SPI 119 IRQ_TYPE_LEVEL_HIGH>,
			     <GIC_SPI 128 IRQ_TYPE_LEVEL_HIGH>,
			     <GIC_SPI 129 IRQ_TYPE_LEVEL_HIGH>,
			     <GIC_SPI 130 IRQ_TYPE_LEVEL_HIGH>,
			     <GIC_SPI 131 IRQ_TYPE_LEVEL_HIGH>,
			     <GIC_SPI 132 IRQ_TYPE_LEVEL_HIGH>,
			     <GIC_SPI 133 IRQ_TYPE_LEVEL_HIGH>,
			     <GIC_SPI 134 IRQ_TYPE_LEVEL_HIGH>,
			     <GIC_SPI 135 IRQ_TYPE_LEVEL_HIGH>,
			     <GIC_SPI 136 IRQ_TYPE_LEVEL_HIGH>,
			     <GIC_SPI 137 IRQ_TYPE_LEVEL_HIGH>,
			     <GIC_SPI 138 IRQ_TYPE_LEVEL_HIGH>,
			     <GIC_SPI 139 IRQ_TYPE_LEVEL_HIGH>,
			     <GIC_SPI 140 IRQ_TYPE_LEVEL_HIGH>,
			     <GIC_SPI 141 IRQ_TYPE_LEVEL_HIGH>,
			     <GIC_SPI 142 IRQ_TYPE_LEVEL_HIGH>,
			     <GIC_SPI 143 IRQ_TYPE_LEVEL_HIGH>;
		clocks = <&tegra_car TEGRA210_CLK_APBDMA>;
		clock-names = "dma";
		resets = <&tegra_car 34>;
		reset-names = "dma";
		#dma-cells = <1>;
	};

	apbmisc@70000800 {
		compatible = "nvidia,tegra210-apbmisc", "nvidia,tegra20-apbmisc";
		reg = <0x0 0x70000800 0x0 0x64>,   /* Chip revision */
		      <0x0 0x70000008 0x0 0x04>;   /* Strapping options */
	};

	pinmux: pinmux@700008d4 {
		compatible = "nvidia,tegra210-pinmux";
		reg = <0x0 0x700008d4 0x0 0x29c>, /* Pad control registers */
		      <0x0 0x70003000 0x0 0x294>; /* Mux registers */
		sdmmc1_3v3_drv: sdmmc1-3v3-drv {
			sdmmc1 {
				nvidia,pins = "drive_sdmmc1";
				nvidia,pull-down-strength = <0x8>;
				nvidia,pull-up-strength = <0x8>;
			};
		};
		sdmmc1_1v8_drv: sdmmc1-1v8-drv {
			sdmmc1 {
				nvidia,pins = "drive_sdmmc1";
				nvidia,pull-down-strength = <0x4>;
				nvidia,pull-up-strength = <0x3>;
			};
		};
		sdmmc2_1v8_drv: sdmmc2-1v8-drv {
			sdmmc2 {
				nvidia,pins = "drive_sdmmc2";
				nvidia,pull-down-strength = <0x10>;
				nvidia,pull-up-strength = <0x10>;
			};
		};
		sdmmc3_3v3_drv: sdmmc3-3v3-drv {
			sdmmc3 {
				nvidia,pins = "drive_sdmmc3";
				nvidia,pull-down-strength = <0x8>;
				nvidia,pull-up-strength = <0x8>;
			};
		};
		sdmmc3_1v8_drv: sdmmc3-1v8-drv {
			sdmmc3 {
				nvidia,pins = "drive_sdmmc3";
				nvidia,pull-down-strength = <0x4>;
				nvidia,pull-up-strength = <0x3>;
			};
		};
		sdmmc4_1v8_drv: sdmmc4-1v8-drv {
			sdmmc4 {
				nvidia,pins = "drive_sdmmc4";
				nvidia,pull-down-strength = <0x10>;
				nvidia,pull-up-strength = <0x10>;
			};
		};
	};

	/*
	 * There are two serial driver i.e. 8250 based simple serial
	 * driver and APB DMA based serial driver for higher baudrate
	 * and performance. To enable the 8250 based driver, the compatible
	 * is "nvidia,tegra124-uart", "nvidia,tegra20-uart" and to enable
	 * the APB DMA based serial driver, the compatible is
	 * "nvidia,tegra124-hsuart", "nvidia,tegra30-hsuart".
	 */
	uarta: serial@70006000 {
		compatible = "nvidia,tegra210-uart", "nvidia,tegra20-uart";
		reg = <0x0 0x70006000 0x0 0x40>;
		reg-shift = <2>;
		interrupts = <GIC_SPI 36 IRQ_TYPE_LEVEL_HIGH>;
		clocks = <&tegra_car TEGRA210_CLK_UARTA>;
		clock-names = "serial";
		resets = <&tegra_car 6>;
		reset-names = "serial";
		dmas = <&apbdma 8>, <&apbdma 8>;
		dma-names = "rx", "tx";
		status = "disabled";
	};

	uartb: serial@70006040 {
		compatible = "nvidia,tegra210-uart", "nvidia,tegra20-uart";
		reg = <0x0 0x70006040 0x0 0x40>;
		reg-shift = <2>;
		interrupts = <GIC_SPI 37 IRQ_TYPE_LEVEL_HIGH>;
		clocks = <&tegra_car TEGRA210_CLK_UARTB>;
		clock-names = "serial";
		resets = <&tegra_car 7>;
		reset-names = "serial";
		dmas = <&apbdma 9>, <&apbdma 9>;
		dma-names = "rx", "tx";
		status = "disabled";
	};

	uartc: serial@70006200 {
		compatible = "nvidia,tegra210-uart", "nvidia,tegra20-uart";
		reg = <0x0 0x70006200 0x0 0x40>;
		reg-shift = <2>;
		interrupts = <GIC_SPI 46 IRQ_TYPE_LEVEL_HIGH>;
		clocks = <&tegra_car TEGRA210_CLK_UARTC>;
		clock-names = "serial";
		resets = <&tegra_car 55>;
		reset-names = "serial";
		dmas = <&apbdma 10>, <&apbdma 10>;
		dma-names = "rx", "tx";
		status = "disabled";
	};

	uartd: serial@70006300 {
		compatible = "nvidia,tegra210-uart", "nvidia,tegra20-uart";
		reg = <0x0 0x70006300 0x0 0x40>;
		reg-shift = <2>;
		interrupts = <GIC_SPI 90 IRQ_TYPE_LEVEL_HIGH>;
		clocks = <&tegra_car TEGRA210_CLK_UARTD>;
		clock-names = "serial";
		resets = <&tegra_car 65>;
		reset-names = "serial";
		dmas = <&apbdma 19>, <&apbdma 19>;
		dma-names = "rx", "tx";
		status = "disabled";
	};

	pwm: pwm@7000a000 {
		compatible = "nvidia,tegra210-pwm", "nvidia,tegra20-pwm";
		reg = <0x0 0x7000a000 0x0 0x100>;
		#pwm-cells = <2>;
		clocks = <&tegra_car TEGRA210_CLK_PWM>;
		clock-names = "pwm";
		resets = <&tegra_car 17>;
		reset-names = "pwm";
		status = "disabled";
	};

	i2c@7000c000 {
		compatible = "nvidia,tegra210-i2c", "nvidia,tegra124-i2c";
		reg = <0x0 0x7000c000 0x0 0x100>;
		interrupts = <GIC_SPI 38 IRQ_TYPE_LEVEL_HIGH>;
		#address-cells = <1>;
		#size-cells = <0>;
		clocks = <&tegra_car TEGRA210_CLK_I2C1>;
		clock-names = "div-clk";
		resets = <&tegra_car 12>;
		reset-names = "i2c";
		dmas = <&apbdma 21>, <&apbdma 21>;
		dma-names = "rx", "tx";
		status = "disabled";
	};

	i2c@7000c400 {
		compatible = "nvidia,tegra210-i2c", "nvidia,tegra124-i2c";
		reg = <0x0 0x7000c400 0x0 0x100>;
		interrupts = <GIC_SPI 84 IRQ_TYPE_LEVEL_HIGH>;
		#address-cells = <1>;
		#size-cells = <0>;
		clocks = <&tegra_car TEGRA210_CLK_I2C2>;
		clock-names = "div-clk";
		resets = <&tegra_car 54>;
		reset-names = "i2c";
		dmas = <&apbdma 22>, <&apbdma 22>;
		dma-names = "rx", "tx";
		status = "disabled";
	};

	i2c@7000c500 {
		compatible = "nvidia,tegra210-i2c", "nvidia,tegra124-i2c";
		reg = <0x0 0x7000c500 0x0 0x100>;
		interrupts = <GIC_SPI 92 IRQ_TYPE_LEVEL_HIGH>;
		#address-cells = <1>;
		#size-cells = <0>;
		clocks = <&tegra_car TEGRA210_CLK_I2C3>;
		clock-names = "div-clk";
		resets = <&tegra_car 67>;
		reset-names = "i2c";
		dmas = <&apbdma 23>, <&apbdma 23>;
		dma-names = "rx", "tx";
		status = "disabled";
	};

	i2c@7000c700 {
		compatible = "nvidia,tegra210-i2c", "nvidia,tegra124-i2c";
		reg = <0x0 0x7000c700 0x0 0x100>;
		interrupts = <GIC_SPI 120 IRQ_TYPE_LEVEL_HIGH>;
		#address-cells = <1>;
		#size-cells = <0>;
		clocks = <&tegra_car TEGRA210_CLK_I2C4>;
		clock-names = "div-clk";
		resets = <&tegra_car 103>;
		reset-names = "i2c";
		dmas = <&apbdma 26>, <&apbdma 26>;
		dma-names = "rx", "tx";
		pinctrl-0 = <&state_dpaux1_i2c>;
		pinctrl-1 = <&state_dpaux1_off>;
		pinctrl-names = "default", "idle";
		status = "disabled";
	};

	i2c@7000d000 {
		compatible = "nvidia,tegra210-i2c", "nvidia,tegra124-i2c";
		reg = <0x0 0x7000d000 0x0 0x100>;
		interrupts = <GIC_SPI 53 IRQ_TYPE_LEVEL_HIGH>;
		#address-cells = <1>;
		#size-cells = <0>;
		clocks = <&tegra_car TEGRA210_CLK_I2C5>;
		clock-names = "div-clk";
		resets = <&tegra_car 47>;
		reset-names = "i2c";
		dmas = <&apbdma 24>, <&apbdma 24>;
		dma-names = "rx", "tx";
		status = "disabled";
	};

	i2c@7000d100 {
		compatible = "nvidia,tegra210-i2c", "nvidia,tegra124-i2c";
		reg = <0x0 0x7000d100 0x0 0x100>;
		interrupts = <GIC_SPI 63 IRQ_TYPE_LEVEL_HIGH>;
		#address-cells = <1>;
		#size-cells = <0>;
		clocks = <&tegra_car TEGRA210_CLK_I2C6>;
		clock-names = "div-clk";
		resets = <&tegra_car 166>;
		reset-names = "i2c";
		dmas = <&apbdma 30>, <&apbdma 30>;
		dma-names = "rx", "tx";
		pinctrl-0 = <&state_dpaux_i2c>;
		pinctrl-1 = <&state_dpaux_off>;
		pinctrl-names = "default", "idle";
		status = "disabled";
	};

	spi@7000d400 {
		compatible = "nvidia,tegra210-spi", "nvidia,tegra114-spi";
		reg = <0x0 0x7000d400 0x0 0x200>;
		interrupts = <GIC_SPI 59 IRQ_TYPE_LEVEL_HIGH>;
		#address-cells = <1>;
		#size-cells = <0>;
		clocks = <&tegra_car TEGRA210_CLK_SBC1>;
		clock-names = "spi";
		resets = <&tegra_car 41>;
		reset-names = "spi";
		dmas = <&apbdma 15>, <&apbdma 15>;
		dma-names = "rx", "tx";
		status = "disabled";
	};

	spi@7000d600 {
		compatible = "nvidia,tegra210-spi", "nvidia,tegra114-spi";
		reg = <0x0 0x7000d600 0x0 0x200>;
		interrupts = <GIC_SPI 82 IRQ_TYPE_LEVEL_HIGH>;
		#address-cells = <1>;
		#size-cells = <0>;
		clocks = <&tegra_car TEGRA210_CLK_SBC2>;
		clock-names = "spi";
		resets = <&tegra_car 44>;
		reset-names = "spi";
		dmas = <&apbdma 16>, <&apbdma 16>;
		dma-names = "rx", "tx";
		status = "disabled";
	};

	spi@7000d800 {
		compatible = "nvidia,tegra210-spi", "nvidia,tegra114-spi";
		reg = <0x0 0x7000d800 0x0 0x200>;
		interrupts = <GIC_SPI 83 IRQ_TYPE_LEVEL_HIGH>;
		#address-cells = <1>;
		#size-cells = <0>;
		clocks = <&tegra_car TEGRA210_CLK_SBC3>;
		clock-names = "spi";
		resets = <&tegra_car 46>;
		reset-names = "spi";
		dmas = <&apbdma 17>, <&apbdma 17>;
		dma-names = "rx", "tx";
		status = "disabled";
	};

	spi@7000da00 {
		compatible = "nvidia,tegra210-spi", "nvidia,tegra114-spi";
		reg = <0x0 0x7000da00 0x0 0x200>;
		interrupts = <GIC_SPI 93 IRQ_TYPE_LEVEL_HIGH>;
		#address-cells = <1>;
		#size-cells = <0>;
		clocks = <&tegra_car TEGRA210_CLK_SBC4>;
		clock-names = "spi";
		resets = <&tegra_car 68>;
		reset-names = "spi";
		dmas = <&apbdma 18>, <&apbdma 18>;
		dma-names = "rx", "tx";
		status = "disabled";
	};

	rtc@7000e000 {
		compatible = "nvidia,tegra210-rtc", "nvidia,tegra20-rtc";
		reg = <0x0 0x7000e000 0x0 0x100>;
		interrupts = <16 IRQ_TYPE_LEVEL_HIGH>;
		interrupt-parent = <&tegra_pmc>;
		clocks = <&tegra_car TEGRA210_CLK_RTC>;
		clock-names = "rtc";
	};

	tegra_pmc: pmc@7000e400 {
		compatible = "nvidia,tegra210-pmc";
		reg = <0x0 0x7000e400 0x0 0x400>;
		clocks = <&tegra_car TEGRA210_CLK_PCLK>, <&clk32k_in>;
		clock-names = "pclk", "clk32k_in";
		#clock-cells = <1>;
		#interrupt-cells = <2>;
		interrupt-controller;

		powergates {
			pd_audio: aud {
				clocks = <&tegra_car TEGRA210_CLK_APE>,
					 <&tegra_car TEGRA210_CLK_APB2APE>;
				resets = <&tegra_car 198>;
				#power-domain-cells = <0>;
			};

			pd_sor: sor {
				clocks = <&tegra_car TEGRA210_CLK_SOR0>,
					 <&tegra_car TEGRA210_CLK_SOR1>,
					 <&tegra_car TEGRA210_CLK_CILAB>,
					 <&tegra_car TEGRA210_CLK_CILCD>,
					 <&tegra_car TEGRA210_CLK_CILE>,
					 <&tegra_car TEGRA210_CLK_DSIA>,
					 <&tegra_car TEGRA210_CLK_DSIB>,
					 <&tegra_car TEGRA210_CLK_DPAUX>,
					 <&tegra_car TEGRA210_CLK_DPAUX1>,
					 <&tegra_car TEGRA210_CLK_MIPI_CAL>;
				resets = <&tegra_car TEGRA210_CLK_SOR0>,
					 <&tegra_car TEGRA210_CLK_SOR1>,
					 <&tegra_car TEGRA210_CLK_DSIA>,
					 <&tegra_car TEGRA210_CLK_DSIB>,
					 <&tegra_car TEGRA210_CLK_DPAUX>,
					 <&tegra_car TEGRA210_CLK_DPAUX1>,
					 <&tegra_car TEGRA210_CLK_MIPI_CAL>;
				#power-domain-cells = <0>;
			};

			pd_xusbss: xusba {
				clocks = <&tegra_car TEGRA210_CLK_XUSB_SS>;
				resets = <&tegra_car TEGRA210_CLK_XUSB_SS>;
				#power-domain-cells = <0>;
			};

			pd_xusbdev: xusbb {
				clocks = <&tegra_car TEGRA210_CLK_XUSB_DEV>;
				resets = <&tegra_car 95>;
				#power-domain-cells = <0>;
			};

			pd_xusbhost: xusbc {
				clocks = <&tegra_car TEGRA210_CLK_XUSB_HOST>;
				resets = <&tegra_car TEGRA210_CLK_XUSB_HOST>;
				#power-domain-cells = <0>;
			};

			pd_vic: vic {
				clocks = <&tegra_car TEGRA210_CLK_VIC03>;
				clock-names = "vic";
				resets = <&tegra_car 178>;
				reset-names = "vic";
				#power-domain-cells = <0>;
			};

			pd_venc: venc {
				clocks = <&tegra_car TEGRA210_CLK_VI>,
					 <&tegra_car TEGRA210_CLK_CSI>;
				resets = <&mc TEGRA210_MC_RESET_VI>,
					 <&tegra_car 20>,
					 <&tegra_car 52>;
				#power-domain-cells = <0>;
			};
		};

		sdmmc1_3v3: sdmmc1-3v3 {
			pins = "sdmmc1";
			power-source = <TEGRA_IO_PAD_VOLTAGE_3V3>;
		};

		sdmmc1_1v8: sdmmc1-1v8 {
			pins = "sdmmc1";
			power-source = <TEGRA_IO_PAD_VOLTAGE_1V8>;
		};

		sdmmc3_3v3: sdmmc3-3v3 {
			pins = "sdmmc3";
			power-source = <TEGRA_IO_PAD_VOLTAGE_3V3>;
		};

		sdmmc3_1v8: sdmmc3-1v8 {
			pins = "sdmmc3";
			power-source = <TEGRA_IO_PAD_VOLTAGE_1V8>;
		};

		pex_dpd_disable: pex_en {
			pex-dpd-disable {
				pins = "pex-bias", "pex-clk1", "pex-clk2";
				low-power-disable;
			};
		};

		pex_dpd_enable: pex_dis {
			pex-dpd-enable {
				pins = "pex-bias", "pex-clk1", "pex-clk2";
				low-power-enable;
			};
		};
	};

	fuse@7000f800 {
		compatible = "nvidia,tegra210-efuse";
		reg = <0x0 0x7000f800 0x0 0x400>;
		clocks = <&tegra_car TEGRA210_CLK_FUSE>;
		clock-names = "fuse";
		resets = <&tegra_car 39>;
		reset-names = "fuse";
	};

	mc: memory-controller@70019000 {
		compatible = "nvidia,tegra210-mc";
		reg = <0x0 0x70019000 0x0 0x1000>;
		clocks = <&tegra_car TEGRA210_CLK_MC>;
		clock-names = "mc";

		interrupts = <GIC_SPI 77 IRQ_TYPE_LEVEL_HIGH>;

		#iommu-cells = <1>;
		#reset-cells = <1>;
	};

	emc: external-memory-controller@7001b000 {
		compatible = "nvidia,tegra210-emc";
		reg = <0x0 0x7001b000 0x0 0x1000>,
		      <0x0 0x7001e000 0x0 0x1000>,
		      <0x0 0x7001f000 0x0 0x1000>;
		clocks = <&tegra_car TEGRA210_CLK_EMC>;
		clock-names = "emc";
		interrupts = <GIC_SPI 78 IRQ_TYPE_LEVEL_HIGH>;
		nvidia,memory-controller = <&mc>;
		#cooling-cells = <2>;
	};

	sata@70020000 {
		compatible = "nvidia,tegra210-ahci";
		reg = <0x0 0x70027000 0x0 0x2000>, /* AHCI */
		      <0x0 0x70020000 0x0 0x7000>, /* SATA */
		      <0x0 0x70001100 0x0 0x1000>; /* SATA AUX */
		interrupts = <GIC_SPI 23 IRQ_TYPE_LEVEL_HIGH>;
		clocks = <&tegra_car TEGRA210_CLK_SATA>,
			 <&tegra_car TEGRA210_CLK_SATA_OOB>;
		clock-names = "sata", "sata-oob";
		resets = <&tegra_car 124>,
			 <&tegra_car 129>,
			 <&tegra_car 123>;
		reset-names = "sata", "sata-cold", "sata-oob";
		status = "disabled";
	};

	hda@70030000 {
		compatible = "nvidia,tegra210-hda", "nvidia,tegra30-hda";
		reg = <0x0 0x70030000 0x0 0x10000>;
		interrupts = <GIC_SPI 81 IRQ_TYPE_LEVEL_HIGH>;
		clocks = <&tegra_car TEGRA210_CLK_HDA>,
		         <&tegra_car TEGRA210_CLK_HDA2HDMI>,
			 <&tegra_car TEGRA210_CLK_HDA2CODEC_2X>;
		clock-names = "hda", "hda2hdmi", "hda2codec_2x";
		resets = <&tegra_car 125>, /* hda */
			 <&tegra_car 128>, /* hda2hdmi */
			 <&tegra_car 111>; /* hda2codec_2x */
		reset-names = "hda", "hda2hdmi", "hda2codec_2x";
		power-domains = <&pd_sor>;
		status = "disabled";
	};

	usb@70090000 {
		compatible = "nvidia,tegra210-xusb";
		reg = <0x0 0x70090000 0x0 0x8000>,
		      <0x0 0x70098000 0x0 0x1000>,
		      <0x0 0x70099000 0x0 0x1000>;
		reg-names = "hcd", "fpci", "ipfs";

		interrupts = <GIC_SPI 39 IRQ_TYPE_LEVEL_HIGH>,
			     <GIC_SPI 40 IRQ_TYPE_LEVEL_HIGH>;

		clocks = <&tegra_car TEGRA210_CLK_XUSB_HOST>,
			 <&tegra_car TEGRA210_CLK_XUSB_HOST_SRC>,
			 <&tegra_car TEGRA210_CLK_XUSB_FALCON_SRC>,
			 <&tegra_car TEGRA210_CLK_XUSB_SS>,
			 <&tegra_car TEGRA210_CLK_XUSB_SS_SRC>,
			 <&tegra_car TEGRA210_CLK_XUSB_SS_DIV2>,
			 <&tegra_car TEGRA210_CLK_XUSB_HS_SRC>,
			 <&tegra_car TEGRA210_CLK_XUSB_FS_SRC>,
			 <&tegra_car TEGRA210_CLK_PLL_U_480M>,
			 <&tegra_car TEGRA210_CLK_CLK_M>,
			 <&tegra_car TEGRA210_CLK_PLL_E>;
		clock-names = "xusb_host", "xusb_host_src",
			      "xusb_falcon_src", "xusb_ss",
			      "xusb_ss_src", "xusb_ss_div2",
			      "xusb_hs_src", "xusb_fs_src",
			      "pll_u_480m", "clk_m", "pll_e";
		resets = <&tegra_car 89>, <&tegra_car 156>,
			 <&tegra_car 143>;
		reset-names = "xusb_host", "xusb_ss", "xusb_src";
		power-domains = <&pd_xusbhost>, <&pd_xusbss>;
		power-domain-names = "xusb_host", "xusb_ss";

		nvidia,xusb-padctl = <&padctl>;

		status = "disabled";
	};

	padctl: padctl@7009f000 {
		compatible = "nvidia,tegra210-xusb-padctl";
		reg = <0x0 0x7009f000 0x0 0x1000>;
		interrupts = <GIC_SPI 49 IRQ_TYPE_LEVEL_HIGH>;
		resets = <&tegra_car 142>;
		reset-names = "padctl";
		nvidia,pmc =  <&tegra_pmc>;

		status = "disabled";

		pads {
			usb2 {
				clocks = <&tegra_car TEGRA210_CLK_USB2_TRK>;
				clock-names = "trk";
				status = "disabled";

				lanes {
					usb2-0 {
						status = "disabled";
						#phy-cells = <0>;
					};

					usb2-1 {
						status = "disabled";
						#phy-cells = <0>;
					};

					usb2-2 {
						status = "disabled";
						#phy-cells = <0>;
					};

					usb2-3 {
						status = "disabled";
						#phy-cells = <0>;
					};
				};
			};

			hsic {
				clocks = <&tegra_car TEGRA210_CLK_HSIC_TRK>;
				clock-names = "trk";
				status = "disabled";

				lanes {
					hsic-0 {
						status = "disabled";
						#phy-cells = <0>;
					};

					hsic-1 {
						status = "disabled";
						#phy-cells = <0>;
					};
				};
			};

			pcie {
				clocks = <&tegra_car TEGRA210_CLK_PLL_E>;
				clock-names = "pll";
				resets = <&tegra_car 205>;
				reset-names = "phy";
				status = "disabled";

				lanes {
					pcie-0 {
						status = "disabled";
						#phy-cells = <0>;
					};

					pcie-1 {
						status = "disabled";
						#phy-cells = <0>;
					};

					pcie-2 {
						status = "disabled";
						#phy-cells = <0>;
					};

					pcie-3 {
						status = "disabled";
						#phy-cells = <0>;
					};

					pcie-4 {
						status = "disabled";
						#phy-cells = <0>;
					};

					pcie-5 {
						status = "disabled";
						#phy-cells = <0>;
					};

					pcie-6 {
						status = "disabled";
						#phy-cells = <0>;
					};
				};
			};

			sata {
				clocks = <&tegra_car TEGRA210_CLK_PLL_E>;
				clock-names = "pll";
				resets = <&tegra_car 204>;
				reset-names = "phy";
				status = "disabled";

				lanes {
					sata-0 {
						status = "disabled";
						#phy-cells = <0>;
					};
				};
			};
		};

		ports {
			usb2-0 {
				status = "disabled";
			};

			usb2-1 {
				status = "disabled";
			};

			usb2-2 {
				status = "disabled";
			};

			usb2-3 {
				status = "disabled";
			};

			hsic-0 {
				status = "disabled";
			};

			usb3-0 {
				status = "disabled";
			};

			usb3-1 {
				status = "disabled";
			};

			usb3-2 {
				status = "disabled";
			};

			usb3-3 {
				status = "disabled";
			};
		};
	};

	mmc@700b0000 {
		compatible = "nvidia,tegra210-sdhci";
		reg = <0x0 0x700b0000 0x0 0x200>;
		interrupts = <GIC_SPI 14 IRQ_TYPE_LEVEL_HIGH>;
		clocks = <&tegra_car TEGRA210_CLK_SDMMC1>,
			 <&tegra_car TEGRA210_CLK_SDMMC_LEGACY>;
		clock-names = "sdhci", "tmclk";
		resets = <&tegra_car 14>;
		reset-names = "sdhci";
		pinctrl-names = "sdmmc-3v3", "sdmmc-1v8",
				"sdmmc-3v3-drv", "sdmmc-1v8-drv";
		pinctrl-0 = <&sdmmc1_3v3>;
		pinctrl-1 = <&sdmmc1_1v8>;
		pinctrl-2 = <&sdmmc1_3v3_drv>;
		pinctrl-3 = <&sdmmc1_1v8_drv>;
		nvidia,pad-autocal-pull-up-offset-3v3 = <0x00>;
		nvidia,pad-autocal-pull-down-offset-3v3 = <0x7d>;
		nvidia,pad-autocal-pull-up-offset-1v8 = <0x7b>;
		nvidia,pad-autocal-pull-down-offset-1v8 = <0x7b>;
		nvidia,default-tap = <0x2>;
		nvidia,default-trim = <0x4>;
		assigned-clocks = <&tegra_car TEGRA210_CLK_SDMMC4>,
				  <&tegra_car TEGRA210_CLK_PLL_C4_OUT0>,
				  <&tegra_car TEGRA210_CLK_PLL_C4>;
		assigned-clock-parents = <&tegra_car TEGRA210_CLK_PLL_C4_OUT0>;
		assigned-clock-rates = <200000000>, <1000000000>, <1000000000>;
		status = "disabled";
	};

	mmc@700b0200 {
		compatible = "nvidia,tegra210-sdhci";
		reg = <0x0 0x700b0200 0x0 0x200>;
		interrupts = <GIC_SPI 15 IRQ_TYPE_LEVEL_HIGH>;
		clocks = <&tegra_car TEGRA210_CLK_SDMMC2>,
			 <&tegra_car TEGRA210_CLK_SDMMC_LEGACY>;
		clock-names = "sdhci", "tmclk";
		resets = <&tegra_car 9>;
		reset-names = "sdhci";
		pinctrl-names = "sdmmc-1v8-drv";
		pinctrl-0 = <&sdmmc2_1v8_drv>;
		nvidia,pad-autocal-pull-up-offset-1v8 = <0x05>;
		nvidia,pad-autocal-pull-down-offset-1v8 = <0x05>;
		nvidia,default-tap = <0x8>;
		nvidia,default-trim = <0x0>;
		status = "disabled";
	};

	mmc@700b0400 {
		compatible = "nvidia,tegra210-sdhci";
		reg = <0x0 0x700b0400 0x0 0x200>;
		interrupts = <GIC_SPI 19 IRQ_TYPE_LEVEL_HIGH>;
		clocks = <&tegra_car TEGRA210_CLK_SDMMC3>,
			 <&tegra_car TEGRA210_CLK_SDMMC_LEGACY>;
		clock-names = "sdhci", "tmclk";
		resets = <&tegra_car 69>;
		reset-names = "sdhci";
		pinctrl-names = "sdmmc-3v3", "sdmmc-1v8",
				"sdmmc-3v3-drv", "sdmmc-1v8-drv";
		pinctrl-0 = <&sdmmc3_3v3>;
		pinctrl-1 = <&sdmmc3_1v8>;
		pinctrl-2 = <&sdmmc3_3v3_drv>;
		pinctrl-3 = <&sdmmc3_1v8_drv>;
		nvidia,pad-autocal-pull-up-offset-3v3 = <0x00>;
		nvidia,pad-autocal-pull-down-offset-3v3 = <0x7d>;
		nvidia,pad-autocal-pull-up-offset-1v8 = <0x7b>;
		nvidia,pad-autocal-pull-down-offset-1v8 = <0x7b>;
		nvidia,default-tap = <0x3>;
		nvidia,default-trim = <0x3>;
		status = "disabled";
	};

	mmc@700b0600 {
		compatible = "nvidia,tegra210-sdhci";
		reg = <0x0 0x700b0600 0x0 0x200>;
		interrupts = <GIC_SPI 31 IRQ_TYPE_LEVEL_HIGH>;
		clocks = <&tegra_car TEGRA210_CLK_SDMMC4>,
			 <&tegra_car TEGRA210_CLK_SDMMC_LEGACY>;
		clock-names = "sdhci", "tmclk";
		resets = <&tegra_car 15>;
		reset-names = "sdhci";
		pinctrl-names = "sdmmc-3v3-drv", "sdmmc-1v8-drv";
		pinctrl-0 = <&sdmmc4_1v8_drv>;
		pinctrl-1 = <&sdmmc4_1v8_drv>;
		nvidia,pad-autocal-pull-up-offset-1v8 = <0x05>;
		nvidia,pad-autocal-pull-down-offset-1v8 = <0x05>;
		nvidia,default-tap = <0x8>;
		nvidia,default-trim = <0x0>;
		assigned-clocks = <&tegra_car TEGRA210_CLK_SDMMC4>,
				  <&tegra_car TEGRA210_CLK_PLL_C4_OUT0>;
		assigned-clock-parents = <&tegra_car TEGRA210_CLK_PLL_C4_OUT0>;
		nvidia,dqs-trim = <40>;
		mmc-hs400-1_8v;
		status = "disabled";
	};

	usb@700d0000 {
		compatible = "nvidia,tegra210-xudc";
		reg = <0x0 0x700d0000 0x0 0x8000>,
		      <0x0 0x700d8000 0x0 0x1000>,
		      <0x0 0x700d9000 0x0 0x1000>;
		reg-names = "base", "fpci", "ipfs";
		interrupts = <GIC_SPI 44 IRQ_TYPE_LEVEL_HIGH>;
		clocks = <&tegra_car TEGRA210_CLK_XUSB_DEV>,
			 <&tegra_car TEGRA210_CLK_XUSB_SS>,
			 <&tegra_car TEGRA210_CLK_XUSB_SSP_SRC>,
			 <&tegra_car TEGRA210_CLK_XUSB_FS_SRC>,
			 <&tegra_car TEGRA210_CLK_XUSB_HS_SRC>;
		clock-names = "dev", "ss", "ss_src", "fs_src", "hs_src";
		power-domains = <&pd_xusbdev>, <&pd_xusbss>;
		power-domain-names = "dev", "ss";
		nvidia,xusb-padctl = <&padctl>;
		status = "disabled";
	};

	soctherm: thermal-sensor@700e2000 {
		compatible = "nvidia,tegra210-soctherm";
		reg = <0x0 0x700e2000 0x0 0x600>, /* SOC_THERM reg_base */
		      <0x0 0x60006000 0x0 0x400>; /* CAR reg_base */
		reg-names = "soctherm-reg", "car-reg";
		interrupts = <GIC_SPI 48 IRQ_TYPE_LEVEL_HIGH>,
			     <GIC_SPI 51 IRQ_TYPE_LEVEL_HIGH>;
		interrupt-names = "thermal", "edp";
		clocks = <&tegra_car TEGRA210_CLK_TSENSOR>,
			<&tegra_car TEGRA210_CLK_SOC_THERM>;
		clock-names = "tsensor", "soctherm";
		resets = <&tegra_car 78>;
		reset-names = "soctherm";
		#thermal-sensor-cells = <1>;

		throttle-cfgs {
			throttle_heavy: heavy {
				nvidia,priority = <100>;
				nvidia,cpu-throt-percent = <85>;
				nvidia,gpu-throt-level = <TEGRA_SOCTHERM_THROT_LEVEL_HIGH>;

				#cooling-cells = <2>;
			};
		};
	};

	mipi: mipi@700e3000 {
		compatible = "nvidia,tegra210-mipi";
		reg = <0x0 0x700e3000 0x0 0x100>;
		clocks = <&tegra_car TEGRA210_CLK_MIPI_CAL>;
		clock-names = "mipi-cal";
		power-domains = <&pd_sor>;
		#nvidia,mipi-calibrate-cells = <1>;
	};

	dfll: clock@70110000 {
		compatible = "nvidia,tegra210-dfll";
		reg = <0 0x70110000 0 0x100>, /* DFLL control */
		      <0 0x70110000 0 0x100>, /* I2C output control */
		      <0 0x70110100 0 0x100>, /* Integrated I2C controller */
		      <0 0x70110200 0 0x100>; /* Look-up table RAM */
		interrupts = <GIC_SPI 62 IRQ_TYPE_LEVEL_HIGH>;
		clocks = <&tegra_car TEGRA210_CLK_DFLL_SOC>,
			 <&tegra_car TEGRA210_CLK_DFLL_REF>,
			 <&tegra_car TEGRA210_CLK_I2C5>;
		clock-names = "soc", "ref", "i2c";
		resets = <&tegra_car TEGRA210_RST_DFLL_DVCO>;
		reset-names = "dvco";
		#clock-cells = <0>;
		clock-output-names = "dfllCPU_out";
		status = "disabled";
	};

	aconnect@702c0000 {
		compatible = "nvidia,tegra210-aconnect";
		clocks = <&tegra_car TEGRA210_CLK_APE>,
			 <&tegra_car TEGRA210_CLK_APB2APE>;
		clock-names = "ape", "apb2ape";
		power-domains = <&pd_audio>;
		#address-cells = <1>;
		#size-cells = <1>;
		ranges = <0x702c0000 0x0 0x702c0000 0x00040000>;
		status = "disabled";

		adma: dma-controller@702e2000 {
			compatible = "nvidia,tegra210-adma";
			reg = <0x702e2000 0x2000>;
			interrupt-parent = <&agic>;
			interrupts = <GIC_SPI 24 IRQ_TYPE_LEVEL_HIGH>,
				     <GIC_SPI 25 IRQ_TYPE_LEVEL_HIGH>,
				     <GIC_SPI 26 IRQ_TYPE_LEVEL_HIGH>,
				     <GIC_SPI 27 IRQ_TYPE_LEVEL_HIGH>,
				     <GIC_SPI 28 IRQ_TYPE_LEVEL_HIGH>,
				     <GIC_SPI 29 IRQ_TYPE_LEVEL_HIGH>,
				     <GIC_SPI 30 IRQ_TYPE_LEVEL_HIGH>,
				     <GIC_SPI 31 IRQ_TYPE_LEVEL_HIGH>,
				     <GIC_SPI 32 IRQ_TYPE_LEVEL_HIGH>,
				     <GIC_SPI 33 IRQ_TYPE_LEVEL_HIGH>,
				     <GIC_SPI 34 IRQ_TYPE_LEVEL_HIGH>,
				     <GIC_SPI 35 IRQ_TYPE_LEVEL_HIGH>,
				     <GIC_SPI 36 IRQ_TYPE_LEVEL_HIGH>,
				     <GIC_SPI 37 IRQ_TYPE_LEVEL_HIGH>,
				     <GIC_SPI 38 IRQ_TYPE_LEVEL_HIGH>,
				     <GIC_SPI 39 IRQ_TYPE_LEVEL_HIGH>,
				     <GIC_SPI 40 IRQ_TYPE_LEVEL_HIGH>,
				     <GIC_SPI 41 IRQ_TYPE_LEVEL_HIGH>,
				     <GIC_SPI 42 IRQ_TYPE_LEVEL_HIGH>,
				     <GIC_SPI 43 IRQ_TYPE_LEVEL_HIGH>,
				     <GIC_SPI 44 IRQ_TYPE_LEVEL_HIGH>,
				     <GIC_SPI 45 IRQ_TYPE_LEVEL_HIGH>;
			#dma-cells = <1>;
			clocks = <&tegra_car TEGRA210_CLK_D_AUDIO>;
			clock-names = "d_audio";
			status = "disabled";
		};

		agic: interrupt-controller@702f9000 {
			compatible = "nvidia,tegra210-agic";
			#interrupt-cells = <3>;
			interrupt-controller;
			reg = <0x702f9000 0x1000>,
			      <0x702fa000 0x2000>;
			interrupts = <GIC_SPI 102 (GIC_CPU_MASK_SIMPLE(4) | IRQ_TYPE_LEVEL_HIGH)>;
			clocks = <&tegra_car TEGRA210_CLK_APE>;
			clock-names = "clk";
			status = "disabled";
		};

		tegra_ahub: ahub@702d0800 {
			compatible = "nvidia,tegra210-ahub";
			reg = <0x702d0800 0x800>;
			clocks = <&tegra_car TEGRA210_CLK_D_AUDIO>;
			clock-names = "ahub";
			assigned-clocks = <&tegra_car TEGRA210_CLK_D_AUDIO>;
			assigned-clock-parents = <&tegra_car TEGRA210_CLK_PLL_A_OUT0>;
			#address-cells = <1>;
			#size-cells = <1>;
			ranges = <0x702d0000 0x702d0000 0x0000e400>;
			status = "disabled";

			tegra_admaif: admaif@702d0000 {
				compatible = "nvidia,tegra210-admaif";
				reg = <0x702d0000 0x800>;
				dmas = <&adma 1>,  <&adma 1>,
				       <&adma 2>,  <&adma 2>,
				       <&adma 3>,  <&adma 3>,
				       <&adma 4>,  <&adma 4>,
				       <&adma 5>,  <&adma 5>,
				       <&adma 6>,  <&adma 6>,
				       <&adma 7>,  <&adma 7>,
				       <&adma 8>,  <&adma 8>,
				       <&adma 9>,  <&adma 9>,
				       <&adma 10>, <&adma 10>;
				dma-names = "rx1",  "tx1",
					    "rx2",  "tx2",
					    "rx3",  "tx3",
					    "rx4",  "tx4",
					    "rx5",  "tx5",
					    "rx6",  "tx6",
					    "rx7",  "tx7",
					    "rx8",  "tx8",
					    "rx9",  "tx9",
					    "rx10", "tx10";
				status = "disabled";
<<<<<<< HEAD
=======

				ports {
					#address-cells = <1>;
					#size-cells = <0>;

					admaif1_port: port@0 {
						reg = <0>;

						admaif1_ep: endpoint {
							remote-endpoint = <&xbar_admaif1_ep>;
						};
					};

					admaif2_port: port@1 {
						reg = <1>;

						admaif2_ep: endpoint {
							remote-endpoint = <&xbar_admaif2_ep>;
						};
					};

					admaif3_port: port@2 {
						reg = <2>;

						admaif3_ep: endpoint {
							remote-endpoint = <&xbar_admaif3_ep>;
						};
					};

					admaif4_port: port@3 {
						reg = <3>;

						admaif4_ep: endpoint {
							remote-endpoint = <&xbar_admaif4_ep>;
						};
					};

					admaif5_port: port@4 {
						reg = <4>;

						admaif5_ep: endpoint {
							remote-endpoint = <&xbar_admaif5_ep>;
						};
					};

					admaif6_port: port@5 {
						reg = <5>;

						admaif6_ep: endpoint {
							remote-endpoint = <&xbar_admaif6_ep>;
						};
					};

					admaif7_port: port@6 {
						reg = <6>;

						admaif7_ep: endpoint {
							remote-endpoint = <&xbar_admaif7_ep>;
						};
					};

					admaif8_port: port@7 {
						reg = <7>;

						admaif8_ep: endpoint {
							remote-endpoint = <&xbar_admaif8_ep>;
						};
					};

					admaif9_port: port@8 {
						reg = <8>;

						admaif9_ep: endpoint {
							remote-endpoint = <&xbar_admaif9_ep>;
						};
					};

					admaif10_port: port@9 {
						reg = <9>;

						admaif10_ep: endpoint {
							remote-endpoint = <&xbar_admaif10_ep>;
						};
					};
				};
>>>>>>> f642729d
			};

			tegra_i2s1: i2s@702d1000 {
				compatible = "nvidia,tegra210-i2s";
				reg = <0x702d1000 0x100>;
				clocks = <&tegra_car TEGRA210_CLK_I2S0>,
					 <&tegra_car TEGRA210_CLK_I2S0_SYNC>;
				clock-names = "i2s", "sync_input";
				assigned-clocks = <&tegra_car TEGRA210_CLK_I2S0>;
				assigned-clock-parents = <&tegra_car TEGRA210_CLK_PLL_A_OUT0>;
				assigned-clock-rates = <1536000>;
				sound-name-prefix = "I2S1";
				status = "disabled";
			};

			tegra_i2s2: i2s@702d1100 {
				compatible = "nvidia,tegra210-i2s";
				reg = <0x702d1100 0x100>;
				clocks = <&tegra_car TEGRA210_CLK_I2S1>,
					 <&tegra_car TEGRA210_CLK_I2S1_SYNC>;
				clock-names = "i2s", "sync_input";
				assigned-clocks = <&tegra_car TEGRA210_CLK_I2S1>;
				assigned-clock-parents = <&tegra_car TEGRA210_CLK_PLL_A_OUT0>;
				assigned-clock-rates = <1536000>;
				sound-name-prefix = "I2S2";
				status = "disabled";
			};

			tegra_i2s3: i2s@702d1200 {
				compatible = "nvidia,tegra210-i2s";
				reg = <0x702d1200 0x100>;
				clocks = <&tegra_car TEGRA210_CLK_I2S2>,
					 <&tegra_car TEGRA210_CLK_I2S2_SYNC>;
				clock-names = "i2s", "sync_input";
				assigned-clocks = <&tegra_car TEGRA210_CLK_I2S2>;
				assigned-clock-parents = <&tegra_car TEGRA210_CLK_PLL_A_OUT0>;
				assigned-clock-rates = <1536000>;
				sound-name-prefix = "I2S3";
				status = "disabled";
			};

			tegra_i2s4: i2s@702d1300 {
				compatible = "nvidia,tegra210-i2s";
				reg = <0x702d1300 0x100>;
				clocks = <&tegra_car TEGRA210_CLK_I2S3>,
					 <&tegra_car TEGRA210_CLK_I2S3_SYNC>;
				clock-names = "i2s", "sync_input";
				assigned-clocks = <&tegra_car TEGRA210_CLK_I2S3>;
				assigned-clock-parents = <&tegra_car TEGRA210_CLK_PLL_A_OUT0>;
				assigned-clock-rates = <1536000>;
				sound-name-prefix = "I2S4";
				status = "disabled";
			};

			tegra_i2s5: i2s@702d1400 {
				compatible = "nvidia,tegra210-i2s";
				reg = <0x702d1400 0x100>;
				clocks = <&tegra_car TEGRA210_CLK_I2S4>,
					 <&tegra_car TEGRA210_CLK_I2S4_SYNC>;
				clock-names = "i2s", "sync_input";
				assigned-clocks = <&tegra_car TEGRA210_CLK_I2S4>;
				assigned-clock-parents = <&tegra_car TEGRA210_CLK_PLL_A_OUT0>;
				assigned-clock-rates = <1536000>;
				sound-name-prefix = "I2S5";
				status = "disabled";
			};

			tegra_dmic1: dmic@702d4000 {
				compatible = "nvidia,tegra210-dmic";
				reg = <0x702d4000 0x100>;
				clocks = <&tegra_car TEGRA210_CLK_DMIC1>;
				clock-names = "dmic";
				assigned-clocks = <&tegra_car TEGRA210_CLK_DMIC1>;
				assigned-clock-parents = <&tegra_car TEGRA210_CLK_PLL_A_OUT0>;
				assigned-clock-rates = <3072000>;
				sound-name-prefix = "DMIC1";
				status = "disabled";
			};

			tegra_dmic2: dmic@702d4100 {
				compatible = "nvidia,tegra210-dmic";
				reg = <0x702d4100 0x100>;
				clocks = <&tegra_car TEGRA210_CLK_DMIC2>;
				clock-names = "dmic";
				assigned-clocks = <&tegra_car TEGRA210_CLK_DMIC2>;
				assigned-clock-parents = <&tegra_car TEGRA210_CLK_PLL_A_OUT0>;
				assigned-clock-rates = <3072000>;
				sound-name-prefix = "DMIC2";
				status = "disabled";
			};

			tegra_dmic3: dmic@702d4200 {
				compatible = "nvidia,tegra210-dmic";
				reg = <0x702d4200 0x100>;
				clocks = <&tegra_car TEGRA210_CLK_DMIC3>;
				clock-names = "dmic";
				assigned-clocks = <&tegra_car TEGRA210_CLK_DMIC3>;
				assigned-clock-parents = <&tegra_car TEGRA210_CLK_PLL_A_OUT0>;
				assigned-clock-rates = <3072000>;
				sound-name-prefix = "DMIC3";
				status = "disabled";
			};
<<<<<<< HEAD
=======

			ports {
				#address-cells = <1>;
				#size-cells = <0>;

				port@0 {
					reg = <0x0>;

					xbar_admaif1_ep: endpoint {
						remote-endpoint = <&admaif1_ep>;
					};
				};

				port@1 {
					reg = <0x1>;

					xbar_admaif2_ep: endpoint {
						remote-endpoint = <&admaif2_ep>;
					};
				};

				port@2 {
					reg = <0x2>;

					xbar_admaif3_ep: endpoint {
						remote-endpoint = <&admaif3_ep>;
					};
				};

				port@3 {
					reg = <0x3>;

					xbar_admaif4_ep: endpoint {
						remote-endpoint = <&admaif4_ep>;
					};
				};

				port@4 {
					reg = <0x4>;
					xbar_admaif5_ep: endpoint {
						remote-endpoint = <&admaif5_ep>;
					};
				};
				port@5 {
					reg = <0x5>;

					xbar_admaif6_ep: endpoint {
						remote-endpoint = <&admaif6_ep>;
					};
				};

				port@6 {
					reg = <0x6>;

					xbar_admaif7_ep: endpoint {
						remote-endpoint = <&admaif7_ep>;
					};
				};

				port@7 {
					reg = <0x7>;

					xbar_admaif8_ep: endpoint {
						remote-endpoint = <&admaif8_ep>;
					};
				};

				port@8 {
					reg = <0x8>;

					xbar_admaif9_ep: endpoint {
						remote-endpoint = <&admaif9_ep>;
					};
				};

				port@9 {
					reg = <0x9>;

					xbar_admaif10_ep: endpoint {
						remote-endpoint = <&admaif10_ep>;
					};
				};
			};
>>>>>>> f642729d
		};
	};

	spi@70410000 {
		compatible = "nvidia,tegra210-qspi";
		reg = <0x0 0x70410000 0x0 0x1000>;
		interrupts = <GIC_SPI 10 IRQ_TYPE_LEVEL_HIGH>;
		#address-cells = <1>;
		#size-cells = <0>;
		clocks = <&tegra_car TEGRA210_CLK_QSPI>,
			 <&tegra_car TEGRA210_CLK_QSPI_PM>;
		clock-names = "qspi", "qspi_out";
		resets = <&tegra_car 211>;
		reset-names = "qspi";
		dmas = <&apbdma 5>, <&apbdma 5>;
		dma-names = "rx", "tx";
		status = "disabled";
	};

	usb@7d000000 {
		compatible = "nvidia,tegra210-ehci", "nvidia,tegra30-ehci", "usb-ehci";
		reg = <0x0 0x7d000000 0x0 0x4000>;
		interrupts = <GIC_SPI 20 IRQ_TYPE_LEVEL_HIGH>;
		phy_type = "utmi";
		clocks = <&tegra_car TEGRA210_CLK_USBD>;
		clock-names = "usb";
		resets = <&tegra_car 22>;
		reset-names = "usb";
		nvidia,phy = <&phy1>;
		status = "disabled";
	};

	phy1: usb-phy@7d000000 {
		compatible = "nvidia,tegra210-usb-phy", "nvidia,tegra30-usb-phy";
		reg = <0x0 0x7d000000 0x0 0x4000>,
		      <0x0 0x7d000000 0x0 0x4000>;
		phy_type = "utmi";
		clocks = <&tegra_car TEGRA210_CLK_USBD>,
			 <&tegra_car TEGRA210_CLK_PLL_U>,
			 <&tegra_car TEGRA210_CLK_USBD>;
		clock-names = "reg", "pll_u", "utmi-pads";
		resets = <&tegra_car 22>, <&tegra_car 22>;
		reset-names = "usb", "utmi-pads";
		nvidia,hssync-start-delay = <0>;
		nvidia,idle-wait-delay = <17>;
		nvidia,elastic-limit = <16>;
		nvidia,term-range-adj = <6>;
		nvidia,xcvr-setup = <9>;
		nvidia,xcvr-lsfslew = <0>;
		nvidia,xcvr-lsrslew = <3>;
		nvidia,hssquelch-level = <2>;
		nvidia,hsdiscon-level = <5>;
		nvidia,xcvr-hsslew = <12>;
		nvidia,has-utmi-pad-registers;
		status = "disabled";
	};

	usb@7d004000 {
		compatible = "nvidia,tegra210-ehci", "nvidia,tegra30-ehci", "usb-ehci";
		reg = <0x0 0x7d004000 0x0 0x4000>;
		interrupts = <GIC_SPI 21 IRQ_TYPE_LEVEL_HIGH>;
		phy_type = "utmi";
		clocks = <&tegra_car TEGRA210_CLK_USB2>;
		clock-names = "usb";
		resets = <&tegra_car 58>;
		reset-names = "usb";
		nvidia,phy = <&phy2>;
		status = "disabled";
	};

	phy2: usb-phy@7d004000 {
		compatible = "nvidia,tegra210-usb-phy", "nvidia,tegra30-usb-phy";
		reg = <0x0 0x7d004000 0x0 0x4000>,
		      <0x0 0x7d000000 0x0 0x4000>;
		phy_type = "utmi";
		clocks = <&tegra_car TEGRA210_CLK_USB2>,
			 <&tegra_car TEGRA210_CLK_PLL_U>,
			 <&tegra_car TEGRA210_CLK_USBD>;
		clock-names = "reg", "pll_u", "utmi-pads";
		resets = <&tegra_car 58>, <&tegra_car 22>;
		reset-names = "usb", "utmi-pads";
		nvidia,hssync-start-delay = <0>;
		nvidia,idle-wait-delay = <17>;
		nvidia,elastic-limit = <16>;
		nvidia,term-range-adj = <6>;
		nvidia,xcvr-setup = <9>;
		nvidia,xcvr-lsfslew = <0>;
		nvidia,xcvr-lsrslew = <3>;
		nvidia,hssquelch-level = <2>;
		nvidia,hsdiscon-level = <5>;
		nvidia,xcvr-hsslew = <12>;
		status = "disabled";
	};

	cpus {
		#address-cells = <1>;
		#size-cells = <0>;

		cpu@0 {
			device_type = "cpu";
			compatible = "arm,cortex-a57";
			reg = <0>;
			clocks = <&tegra_car TEGRA210_CLK_CCLK_G>,
				 <&tegra_car TEGRA210_CLK_PLL_X>,
				 <&tegra_car TEGRA210_CLK_PLL_P_OUT4>,
				 <&dfll>;
			clock-names = "cpu_g", "pll_x", "pll_p", "dfll";
			clock-latency = <300000>;
			cpu-idle-states = <&CPU_SLEEP>;
			next-level-cache = <&L2>;
		};

		cpu@1 {
			device_type = "cpu";
			compatible = "arm,cortex-a57";
			reg = <1>;
			cpu-idle-states = <&CPU_SLEEP>;
			next-level-cache = <&L2>;
		};

		cpu@2 {
			device_type = "cpu";
			compatible = "arm,cortex-a57";
			reg = <2>;
			cpu-idle-states = <&CPU_SLEEP>;
			next-level-cache = <&L2>;
		};

		cpu@3 {
			device_type = "cpu";
			compatible = "arm,cortex-a57";
			reg = <3>;
			cpu-idle-states = <&CPU_SLEEP>;
			next-level-cache = <&L2>;
		};

		idle-states {
			entry-method = "psci";

			CPU_SLEEP: cpu-sleep {
				compatible = "arm,idle-state";
				arm,psci-suspend-param = <0x40000007>;
				entry-latency-us = <100>;
				exit-latency-us = <30>;
				min-residency-us = <1000>;
				wakeup-latency-us = <130>;
				idle-state-name = "cpu-sleep";
				status = "disabled";
			};
		};

		L2: l2-cache {
			compatible = "cache";
		};
	};

	pmu {
		compatible = "arm,armv8-pmuv3";
		interrupts = <GIC_SPI 144 IRQ_TYPE_LEVEL_HIGH>,
			     <GIC_SPI 145 IRQ_TYPE_LEVEL_HIGH>,
			     <GIC_SPI 146 IRQ_TYPE_LEVEL_HIGH>,
			     <GIC_SPI 147 IRQ_TYPE_LEVEL_HIGH>;
		interrupt-affinity = <&{/cpus/cpu@0} &{/cpus/cpu@1}
				      &{/cpus/cpu@2} &{/cpus/cpu@3}>;
	};

	sound {
		status = "disabled";

		clocks = <&tegra_car TEGRA210_CLK_PLL_A>,
			 <&tegra_car TEGRA210_CLK_PLL_A_OUT0>;
		clock-names = "pll_a", "plla_out0";

		assigned-clocks = <&tegra_car TEGRA210_CLK_PLL_A>,
				  <&tegra_car TEGRA210_CLK_PLL_A_OUT0>,
				  <&tegra_car TEGRA210_CLK_EXTERN1>;
		assigned-clock-parents = <0>, <0>, <&tegra_car TEGRA210_CLK_PLL_A_OUT0>;
		assigned-clock-rates = <368640000>, <49152000>, <12288000>;
	};

	thermal-zones {
		cpu {
			polling-delay-passive = <1000>;
			polling-delay = <0>;

			thermal-sensors =
				<&soctherm TEGRA124_SOCTHERM_SENSOR_CPU>;

			trips {
				cpu-shutdown-trip {
					temperature = <102500>;
					hysteresis = <0>;
					type = "critical";
				};

				cpu_throttle_trip: throttle-trip {
					temperature = <98500>;
					hysteresis = <1000>;
					type = "hot";
				};
			};

			cooling-maps {
				map0 {
					trip = <&cpu_throttle_trip>;
					cooling-device = <&throttle_heavy 1 1>;
				};
			};
		};

		mem {
			polling-delay-passive = <0>;
			polling-delay = <0>;

			thermal-sensors =
				<&soctherm TEGRA124_SOCTHERM_SENSOR_MEM>;

			trips {
				dram_nominal: mem-nominal-trip {
					temperature = <50000>;
					hysteresis = <1000>;
					type = "passive";
				};

				dram_throttle: mem-throttle-trip {
					temperature = <70000>;
					hysteresis = <1000>;
					type = "active";
				};

				mem-hot-trip {
					temperature = <100000>;
					hysteresis = <1000>;
					type = "hot";
				};

				mem-shutdown-trip {
					temperature = <103000>;
					hysteresis = <0>;
					type = "critical";
				};
			};

			cooling-maps {
				dram-passive {
					cooling-device = <&emc 0 0>;
					trip = <&dram_nominal>;
				};

				dram-active {
					cooling-device = <&emc 1 1>;
					trip = <&dram_throttle>;
				};
			};
		};

		gpu {
			polling-delay-passive = <1000>;
			polling-delay = <0>;

			thermal-sensors =
				<&soctherm TEGRA124_SOCTHERM_SENSOR_GPU>;

			trips {
				gpu-shutdown-trip {
					temperature = <103000>;
					hysteresis = <0>;
					type = "critical";
				};

				gpu_throttle_trip: throttle-trip {
					temperature = <100000>;
					hysteresis = <1000>;
					type = "hot";
				};
			};

			cooling-maps {
				map0 {
					trip = <&gpu_throttle_trip>;
					cooling-device = <&throttle_heavy 1 1>;
				};
			};
		};

		pllx {
			polling-delay-passive = <0>;
			polling-delay = <0>;

			thermal-sensors =
				<&soctherm TEGRA124_SOCTHERM_SENSOR_PLLX>;

			trips {
				pllx-shutdown-trip {
					temperature = <103000>;
					hysteresis = <0>;
					type = "critical";
				};

				pllx-throttle-trip {
					temperature = <100000>;
					hysteresis = <1000>;
					type = "hot";
				};
			};

			cooling-maps {
				/*
				 * There are currently no cooling maps,
				 * because there are no cooling devices.
				 */
			};
		};
	};

	timer {
		compatible = "arm,armv8-timer";
		interrupts = <GIC_PPI 13
				(GIC_CPU_MASK_SIMPLE(4) | IRQ_TYPE_LEVEL_LOW)>,
			     <GIC_PPI 14
				(GIC_CPU_MASK_SIMPLE(4) | IRQ_TYPE_LEVEL_LOW)>,
			     <GIC_PPI 11
				(GIC_CPU_MASK_SIMPLE(4) | IRQ_TYPE_LEVEL_LOW)>,
			     <GIC_PPI 10
				(GIC_CPU_MASK_SIMPLE(4) | IRQ_TYPE_LEVEL_LOW)>;
		interrupt-parent = <&gic>;
		arm,no-tick-in-suspend;
	};
};<|MERGE_RESOLUTION|>--- conflicted
+++ resolved
@@ -1453,8 +1453,6 @@
 					    "rx9",  "tx9",
 					    "rx10", "tx10";
 				status = "disabled";
-<<<<<<< HEAD
-=======
 
 				ports {
 					#address-cells = <1>;
@@ -1540,7 +1538,6 @@
 						};
 					};
 				};
->>>>>>> f642729d
 			};
 
 			tegra_i2s1: i2s@702d1000 {
@@ -1643,8 +1640,6 @@
 				sound-name-prefix = "DMIC3";
 				status = "disabled";
 			};
-<<<<<<< HEAD
-=======
 
 			ports {
 				#address-cells = <1>;
@@ -1728,7 +1723,6 @@
 					};
 				};
 			};
->>>>>>> f642729d
 		};
 	};
 
