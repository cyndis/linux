--- conflicted
+++ resolved
@@ -1629,220 +1629,6 @@
 					dmas = <&audma0 0x13>, <&audma1 0x14>;
 					dma-names = "rx", "tx";
 				};
-<<<<<<< HEAD
-=======
-			};
-
-			rcar_sound,ssiu {
-				ssiu00: ssiu-0 {
-					dmas = <&audma0 0x15>, <&audma1 0x16>;
-					dma-names = "rx", "tx";
-				};
-				ssiu01: ssiu-1 {
-					dmas = <&audma0 0x35>, <&audma1 0x36>;
-					dma-names = "rx", "tx";
-				};
-				ssiu02: ssiu-2 {
-					dmas = <&audma0 0x37>, <&audma1 0x38>;
-					dma-names = "rx", "tx";
-				};
-				ssiu03: ssiu-3 {
-					dmas = <&audma0 0x47>, <&audma1 0x48>;
-					dma-names = "rx", "tx";
-				};
-				ssiu04: ssiu-4 {
-					dmas = <&audma0 0x3F>, <&audma1 0x40>;
-					dma-names = "rx", "tx";
-				};
-				ssiu05: ssiu-5 {
-					dmas = <&audma0 0x43>, <&audma1 0x44>;
-					dma-names = "rx", "tx";
-				};
-				ssiu06: ssiu-6 {
-					dmas = <&audma0 0x4F>, <&audma1 0x50>;
-					dma-names = "rx", "tx";
-				};
-				ssiu07: ssiu-7 {
-					dmas = <&audma0 0x53>, <&audma1 0x54>;
-					dma-names = "rx", "tx";
-				};
-				ssiu10: ssiu-8 {
-					dmas = <&audma0 0x49>, <&audma1 0x4a>;
-					dma-names = "rx", "tx";
-				};
-				ssiu11: ssiu-9 {
-					dmas = <&audma0 0x4B>, <&audma1 0x4C>;
-					dma-names = "rx", "tx";
-				};
-				ssiu12: ssiu-10 {
-					dmas = <&audma0 0x57>, <&audma1 0x58>;
-					dma-names = "rx", "tx";
-				};
-				ssiu13: ssiu-11 {
-					dmas = <&audma0 0x59>, <&audma1 0x5A>;
-					dma-names = "rx", "tx";
-				};
-				ssiu14: ssiu-12 {
-					dmas = <&audma0 0x5F>, <&audma1 0x60>;
-					dma-names = "rx", "tx";
-				};
-				ssiu15: ssiu-13 {
-					dmas = <&audma0 0xC3>, <&audma1 0xC4>;
-					dma-names = "rx", "tx";
-				};
-				ssiu16: ssiu-14 {
-					dmas = <&audma0 0xC7>, <&audma1 0xC8>;
-					dma-names = "rx", "tx";
-				};
-				ssiu17: ssiu-15 {
-					dmas = <&audma0 0xCB>, <&audma1 0xCC>;
-					dma-names = "rx", "tx";
-				};
-				ssiu20: ssiu-16 {
-					dmas = <&audma0 0x63>, <&audma1 0x64>;
-					dma-names = "rx", "tx";
-				};
-				ssiu21: ssiu-17 {
-					dmas = <&audma0 0x67>, <&audma1 0x68>;
-					dma-names = "rx", "tx";
-				};
-				ssiu22: ssiu-18 {
-					dmas = <&audma0 0x6B>, <&audma1 0x6C>;
-					dma-names = "rx", "tx";
-				};
-				ssiu23: ssiu-19 {
-					dmas = <&audma0 0x6D>, <&audma1 0x6E>;
-					dma-names = "rx", "tx";
-				};
-				ssiu24: ssiu-20 {
-					dmas = <&audma0 0xCF>, <&audma1 0xCE>;
-					dma-names = "rx", "tx";
-				};
-				ssiu25: ssiu-21 {
-					dmas = <&audma0 0xEB>, <&audma1 0xEC>;
-					dma-names = "rx", "tx";
-				};
-				ssiu26: ssiu-22 {
-					dmas = <&audma0 0xED>, <&audma1 0xEE>;
-					dma-names = "rx", "tx";
-				};
-				ssiu27: ssiu-23 {
-					dmas = <&audma0 0xEF>, <&audma1 0xF0>;
-					dma-names = "rx", "tx";
-				};
-				ssiu30: ssiu-24 {
-					dmas = <&audma0 0x6f>, <&audma1 0x70>;
-					dma-names = "rx", "tx";
-				};
-				ssiu31: ssiu-25 {
-					dmas = <&audma0 0x21>, <&audma1 0x22>;
-					dma-names = "rx", "tx";
-				};
-				ssiu32: ssiu-26 {
-					dmas = <&audma0 0x23>, <&audma1 0x24>;
-					dma-names = "rx", "tx";
-				};
-				ssiu33: ssiu-27 {
-					dmas = <&audma0 0x25>, <&audma1 0x26>;
-					dma-names = "rx", "tx";
-				};
-				ssiu34: ssiu-28 {
-					dmas = <&audma0 0x27>, <&audma1 0x28>;
-					dma-names = "rx", "tx";
-				};
-				ssiu35: ssiu-29 {
-					dmas = <&audma0 0x29>, <&audma1 0x2A>;
-					dma-names = "rx", "tx";
-				};
-				ssiu36: ssiu-30 {
-					dmas = <&audma0 0x2B>, <&audma1 0x2C>;
-					dma-names = "rx", "tx";
-				};
-				ssiu37: ssiu-31 {
-					dmas = <&audma0 0x2D>, <&audma1 0x2E>;
-					dma-names = "rx", "tx";
-				};
-				ssiu40: ssiu-32 {
-					dmas =	<&audma0 0x71>, <&audma1 0x72>;
-					dma-names = "rx", "tx";
-				};
-				ssiu41: ssiu-33 {
-					dmas = <&audma0 0x17>, <&audma1 0x18>;
-					dma-names = "rx", "tx";
-				};
-				ssiu42: ssiu-34 {
-					dmas = <&audma0 0x19>, <&audma1 0x1A>;
-					dma-names = "rx", "tx";
-				};
-				ssiu43: ssiu-35 {
-					dmas = <&audma0 0x1B>, <&audma1 0x1C>;
-					dma-names = "rx", "tx";
-				};
-				ssiu44: ssiu-36 {
-					dmas = <&audma0 0x1D>, <&audma1 0x1E>;
-					dma-names = "rx", "tx";
-				};
-				ssiu45: ssiu-37 {
-					dmas = <&audma0 0x1F>, <&audma1 0x20>;
-					dma-names = "rx", "tx";
-				};
-				ssiu46: ssiu-38 {
-					dmas = <&audma0 0x31>, <&audma1 0x32>;
-					dma-names = "rx", "tx";
-				};
-				ssiu47: ssiu-39 {
-					dmas = <&audma0 0x33>, <&audma1 0x34>;
-					dma-names = "rx", "tx";
-				};
-				ssiu50: ssiu-40 {
-					dmas = <&audma0 0x73>, <&audma1 0x74>;
-					dma-names = "rx", "tx";
-				};
-				ssiu60: ssiu-41 {
-					dmas = <&audma0 0x75>, <&audma1 0x76>;
-					dma-names = "rx", "tx";
-				};
-				ssiu70: ssiu-42 {
-					dmas = <&audma0 0x79>, <&audma1 0x7a>;
-					dma-names = "rx", "tx";
-				};
-				ssiu80: ssiu-43 {
-					dmas = <&audma0 0x7b>, <&audma1 0x7c>;
-					dma-names = "rx", "tx";
-				};
-				ssiu90: ssiu-44 {
-					dmas = <&audma0 0x7d>, <&audma1 0x7e>;
-					dma-names = "rx", "tx";
-				};
-				ssiu91: ssiu-45 {
-					dmas = <&audma0 0x7F>, <&audma1 0x80>;
-					dma-names = "rx", "tx";
-				};
-				ssiu92: ssiu-46 {
-					dmas = <&audma0 0x81>, <&audma1 0x82>;
-					dma-names = "rx", "tx";
-				};
-				ssiu93: ssiu-47 {
-					dmas = <&audma0 0x83>, <&audma1 0x84>;
-					dma-names = "rx", "tx";
-				};
-				ssiu94: ssiu-48 {
-					dmas = <&audma0 0xA3>, <&audma1 0xA4>;
-					dma-names = "rx", "tx";
-				};
-				ssiu95: ssiu-49 {
-					dmas = <&audma0 0xA5>, <&audma1 0xA6>;
-					dma-names = "rx", "tx";
-				};
-				ssiu96: ssiu-50 {
-					dmas = <&audma0 0xA7>, <&audma1 0xA8>;
-					dma-names = "rx", "tx";
-				};
-				ssiu97: ssiu-51 {
-					dmas = <&audma0 0xA9>, <&audma1 0xAA>;
-					dma-names = "rx", "tx";
-				};
->>>>>>> f642729d
 			};
 
 			rcar_sound,ssiu {
@@ -2141,90 +1927,6 @@
 			       <&ipmmu_mp 30>, <&ipmmu_mp 31>;
 		};
 
-		audma0: dma-controller@ec700000 {
-			compatible = "renesas,dmac-r8a77961",
-				     "renesas,rcar-dmac";
-			reg = <0 0xec700000 0 0x10000>;
-			interrupts = <GIC_SPI 350 IRQ_TYPE_LEVEL_HIGH>,
-				     <GIC_SPI 320 IRQ_TYPE_LEVEL_HIGH>,
-				     <GIC_SPI 321 IRQ_TYPE_LEVEL_HIGH>,
-				     <GIC_SPI 322 IRQ_TYPE_LEVEL_HIGH>,
-				     <GIC_SPI 323 IRQ_TYPE_LEVEL_HIGH>,
-				     <GIC_SPI 324 IRQ_TYPE_LEVEL_HIGH>,
-				     <GIC_SPI 325 IRQ_TYPE_LEVEL_HIGH>,
-				     <GIC_SPI 326 IRQ_TYPE_LEVEL_HIGH>,
-				     <GIC_SPI 327 IRQ_TYPE_LEVEL_HIGH>,
-				     <GIC_SPI 328 IRQ_TYPE_LEVEL_HIGH>,
-				     <GIC_SPI 329 IRQ_TYPE_LEVEL_HIGH>,
-				     <GIC_SPI 330 IRQ_TYPE_LEVEL_HIGH>,
-				     <GIC_SPI 331 IRQ_TYPE_LEVEL_HIGH>,
-				     <GIC_SPI 332 IRQ_TYPE_LEVEL_HIGH>,
-				     <GIC_SPI 333 IRQ_TYPE_LEVEL_HIGH>,
-				     <GIC_SPI 334 IRQ_TYPE_LEVEL_HIGH>,
-				     <GIC_SPI 335 IRQ_TYPE_LEVEL_HIGH>;
-			interrupt-names = "error",
-					"ch0", "ch1", "ch2", "ch3",
-					"ch4", "ch5", "ch6", "ch7",
-					"ch8", "ch9", "ch10", "ch11",
-					"ch12", "ch13", "ch14", "ch15";
-			clocks = <&cpg CPG_MOD 502>;
-			clock-names = "fck";
-			power-domains = <&sysc R8A77961_PD_ALWAYS_ON>;
-			resets = <&cpg 502>;
-			#dma-cells = <1>;
-			dma-channels = <16>;
-			iommus = <&ipmmu_mp 0>, <&ipmmu_mp 1>,
-			       <&ipmmu_mp 2>, <&ipmmu_mp 3>,
-			       <&ipmmu_mp 4>, <&ipmmu_mp 5>,
-			       <&ipmmu_mp 6>, <&ipmmu_mp 7>,
-			       <&ipmmu_mp 8>, <&ipmmu_mp 9>,
-			       <&ipmmu_mp 10>, <&ipmmu_mp 11>,
-			       <&ipmmu_mp 12>, <&ipmmu_mp 13>,
-			       <&ipmmu_mp 14>, <&ipmmu_mp 15>;
-		};
-
-		audma1: dma-controller@ec720000 {
-			compatible = "renesas,dmac-r8a77961",
-				     "renesas,rcar-dmac";
-			reg = <0 0xec720000 0 0x10000>;
-			interrupts = <GIC_SPI 351 IRQ_TYPE_LEVEL_HIGH>,
-				     <GIC_SPI 336 IRQ_TYPE_LEVEL_HIGH>,
-				     <GIC_SPI 337 IRQ_TYPE_LEVEL_HIGH>,
-				     <GIC_SPI 338 IRQ_TYPE_LEVEL_HIGH>,
-				     <GIC_SPI 339 IRQ_TYPE_LEVEL_HIGH>,
-				     <GIC_SPI 340 IRQ_TYPE_LEVEL_HIGH>,
-				     <GIC_SPI 341 IRQ_TYPE_LEVEL_HIGH>,
-				     <GIC_SPI 342 IRQ_TYPE_LEVEL_HIGH>,
-				     <GIC_SPI 343 IRQ_TYPE_LEVEL_HIGH>,
-				     <GIC_SPI 344 IRQ_TYPE_LEVEL_HIGH>,
-				     <GIC_SPI 345 IRQ_TYPE_LEVEL_HIGH>,
-				     <GIC_SPI 346 IRQ_TYPE_LEVEL_HIGH>,
-				     <GIC_SPI 347 IRQ_TYPE_LEVEL_HIGH>,
-				     <GIC_SPI 348 IRQ_TYPE_LEVEL_HIGH>,
-				     <GIC_SPI 349 IRQ_TYPE_LEVEL_HIGH>,
-				     <GIC_SPI 382 IRQ_TYPE_LEVEL_HIGH>,
-				     <GIC_SPI 383 IRQ_TYPE_LEVEL_HIGH>;
-			interrupt-names = "error",
-					"ch0", "ch1", "ch2", "ch3",
-					"ch4", "ch5", "ch6", "ch7",
-					"ch8", "ch9", "ch10", "ch11",
-					"ch12", "ch13", "ch14", "ch15";
-			clocks = <&cpg CPG_MOD 501>;
-			clock-names = "fck";
-			power-domains = <&sysc R8A77961_PD_ALWAYS_ON>;
-			resets = <&cpg 501>;
-			#dma-cells = <1>;
-			dma-channels = <16>;
-			iommus = <&ipmmu_mp 16>, <&ipmmu_mp 17>,
-			       <&ipmmu_mp 18>, <&ipmmu_mp 19>,
-			       <&ipmmu_mp 20>, <&ipmmu_mp 21>,
-			       <&ipmmu_mp 22>, <&ipmmu_mp 23>,
-			       <&ipmmu_mp 24>, <&ipmmu_mp 25>,
-			       <&ipmmu_mp 26>, <&ipmmu_mp 27>,
-			       <&ipmmu_mp 28>, <&ipmmu_mp 29>,
-			       <&ipmmu_mp 30>, <&ipmmu_mp 31>;
-		};
-
 		xhci0: usb@ee000000 {
 			compatible = "renesas,xhci-r8a77961",
 				     "renesas,rcar-gen3-xhci";
