--- conflicted
+++ resolved
@@ -498,9 +498,6 @@
 void arch_setup_new_exec(void)
 {
 	current->mm->context.flags = is_compat_task() ? MMCF_AARCH32 : 0;
-<<<<<<< HEAD
-=======
 
 	ptrauth_thread_init_user(current);
->>>>>>> cf26057a
 }