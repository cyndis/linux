// SPDX-License-Identifier: GPL-2.0-only
/*
 * SMP initialisation and IPI support
 * Based on arch/arm/kernel/smp.c
 *
 * Copyright (C) 2012 ARM Ltd.
 */

#include <linux/acpi.h>
#include <linux/arm_sdei.h>
#include <linux/delay.h>
#include <linux/init.h>
#include <linux/spinlock.h>
#include <linux/sched/mm.h>
#include <linux/sched/hotplug.h>
#include <linux/sched/task_stack.h>
#include <linux/interrupt.h>
#include <linux/cache.h>
#include <linux/profile.h>
#include <linux/errno.h>
#include <linux/mm.h>
#include <linux/err.h>
#include <linux/cpu.h>
#include <linux/smp.h>
#include <linux/seq_file.h>
#include <linux/irq.h>
#include <linux/irqchip/arm-gic-v3.h>
#include <linux/percpu.h>
#include <linux/clockchips.h>
#include <linux/completion.h>
#include <linux/of.h>
#include <linux/irq_work.h>
#include <linux/kernel_stat.h>
#include <linux/kexec.h>
#include <linux/kvm_host.h>

#include <asm/alternative.h>
#include <asm/atomic.h>
#include <asm/cacheflush.h>
#include <asm/cpu.h>
#include <asm/cputype.h>
#include <asm/cpu_ops.h>
#include <asm/daifflags.h>
#include <asm/kvm_mmu.h>
#include <asm/mmu_context.h>
#include <asm/numa.h>
#include <asm/processor.h>
#include <asm/smp_plat.h>
#include <asm/sections.h>
#include <asm/tlbflush.h>
#include <asm/ptrace.h>
#include <asm/virt.h>

#define CREATE_TRACE_POINTS
#include <trace/events/ipi.h>

DEFINE_PER_CPU_READ_MOSTLY(int, cpu_number);
EXPORT_PER_CPU_SYMBOL(cpu_number);

/*
 * as from 2.5, kernels no longer have an init_tasks structure
 * so we need some other way of telling a new secondary core
 * where to place its SVC stack
 */
struct secondary_data secondary_data;
/* Number of CPUs which aren't online, but looping in kernel text. */
static int cpus_stuck_in_kernel;

enum ipi_msg_type {
	IPI_RESCHEDULE,
	IPI_CALL_FUNC,
	IPI_CPU_STOP,
	IPI_CPU_CRASH_STOP,
	IPI_TIMER,
	IPI_IRQ_WORK,
	IPI_WAKEUP,
	NR_IPI
};

static int ipi_irq_base __read_mostly;
static int nr_ipi __read_mostly = NR_IPI;
static struct irq_desc *ipi_desc[NR_IPI] __read_mostly;

static void ipi_setup(int cpu);

#ifdef CONFIG_HOTPLUG_CPU
static void ipi_teardown(int cpu);
static int op_cpu_kill(unsigned int cpu);
#else
static inline int op_cpu_kill(unsigned int cpu)
{
	return -ENOSYS;
}
#endif


/*
 * Boot a secondary CPU, and assign it the specified idle task.
 * This also gives us the initial stack to use for this CPU.
 */
static int boot_secondary(unsigned int cpu, struct task_struct *idle)
{
	const struct cpu_operations *ops = get_cpu_ops(cpu);

	if (ops->cpu_boot)
		return ops->cpu_boot(cpu);

	return -EOPNOTSUPP;
}

static DECLARE_COMPLETION(cpu_running);

int __cpu_up(unsigned int cpu, struct task_struct *idle)
{
	int ret;
	long status;

	/*
	 * We need to tell the secondary core where to find its stack and the
	 * page tables.
	 */
	secondary_data.task = idle;
	secondary_data.stack = task_stack_page(idle) + THREAD_SIZE;
	update_cpu_boot_status(CPU_MMU_OFF);
	__flush_dcache_area(&secondary_data, sizeof(secondary_data));

	/* Now bring the CPU into our world */
	ret = boot_secondary(cpu, idle);
	if (ret) {
		pr_err("CPU%u: failed to boot: %d\n", cpu, ret);
		return ret;
	}

	/*
	 * CPU was successfully started, wait for it to come online or
	 * time out.
	 */
	wait_for_completion_timeout(&cpu_running,
				    msecs_to_jiffies(5000));
	if (cpu_online(cpu))
		return 0;

	pr_crit("CPU%u: failed to come online\n", cpu);
	secondary_data.task = NULL;
	secondary_data.stack = NULL;
	__flush_dcache_area(&secondary_data, sizeof(secondary_data));
	status = READ_ONCE(secondary_data.status);
	if (status == CPU_MMU_OFF)
		status = READ_ONCE(__early_cpu_boot_status);

	switch (status & CPU_BOOT_STATUS_MASK) {
	default:
		pr_err("CPU%u: failed in unknown state : 0x%lx\n",
		       cpu, status);
		cpus_stuck_in_kernel++;
		break;
	case CPU_KILL_ME:
		if (!op_cpu_kill(cpu)) {
			pr_crit("CPU%u: died during early boot\n", cpu);
			break;
		}
		pr_crit("CPU%u: may not have shut down cleanly\n", cpu);
		fallthrough;
	case CPU_STUCK_IN_KERNEL:
		pr_crit("CPU%u: is stuck in kernel\n", cpu);
		if (status & CPU_STUCK_REASON_52_BIT_VA)
			pr_crit("CPU%u: does not support 52-bit VAs\n", cpu);
		if (status & CPU_STUCK_REASON_NO_GRAN) {
			pr_crit("CPU%u: does not support %luK granule\n",
				cpu, PAGE_SIZE / SZ_1K);
		}
		cpus_stuck_in_kernel++;
		break;
	case CPU_PANIC_KERNEL:
		panic("CPU%u detected unsupported configuration\n", cpu);
	}

	return -EIO;
}

static void init_gic_priority_masking(void)
{
	u32 cpuflags;

	if (WARN_ON(!gic_enable_sre()))
		return;

	cpuflags = read_sysreg(daif);

	WARN_ON(!(cpuflags & PSR_I_BIT));

	gic_write_pmr(GIC_PRIO_IRQON | GIC_PRIO_PSR_I_SET);
}

/*
 * This is the secondary CPU boot entry.  We're using this CPUs
 * idle thread stack, but a set of temporary page tables.
 */
asmlinkage notrace void secondary_start_kernel(void)
{
	u64 mpidr = read_cpuid_mpidr() & MPIDR_HWID_BITMASK;
	struct mm_struct *mm = &init_mm;
	const struct cpu_operations *ops;
	unsigned int cpu;

	cpu = task_cpu(current);
	set_my_cpu_offset(per_cpu_offset(cpu));

	/*
	 * All kernel threads share the same mm context; grab a
	 * reference and switch to it.
	 */
	mmgrab(mm);
	current->active_mm = mm;

	/*
	 * TTBR0 is only used for the identity mapping at this stage. Make it
	 * point to zero page to avoid speculatively fetching new entries.
	 */
	cpu_uninstall_idmap();

	if (system_uses_irq_prio_masking())
		init_gic_priority_masking();

	rcu_cpu_starting(cpu);
	preempt_disable();
	trace_hardirqs_off();

	/*
	 * If the system has established the capabilities, make sure
	 * this CPU ticks all of those. If it doesn't, the CPU will
	 * fail to come online.
	 */
	check_local_cpu_capabilities();

	ops = get_cpu_ops(cpu);
	if (ops->cpu_postboot)
		ops->cpu_postboot();

	/*
	 * Log the CPU info before it is marked online and might get read.
	 */
	cpuinfo_store_cpu();

	/*
	 * Enable GIC and timers.
	 */
	notify_cpu_starting(cpu);

	ipi_setup(cpu);

	store_cpu_topology(cpu);
	numa_add_cpu(cpu);

	/*
	 * OK, now it's safe to let the boot CPU continue.  Wait for
	 * the CPU migration code to notice that the CPU is online
	 * before we continue.
	 */
	pr_info("CPU%u: Booted secondary processor 0x%010lx [0x%08x]\n",
					 cpu, (unsigned long)mpidr,
					 read_cpuid_id());
	update_cpu_boot_status(CPU_BOOT_SUCCESS);
	set_cpu_online(cpu, true);
	complete(&cpu_running);

	local_daif_restore(DAIF_PROCCTX);

	/*
	 * OK, it's off to the idle thread for us
	 */
	cpu_startup_entry(CPUHP_AP_ONLINE_IDLE);
}

#ifdef CONFIG_HOTPLUG_CPU
static int op_cpu_disable(unsigned int cpu)
{
	const struct cpu_operations *ops = get_cpu_ops(cpu);

	/*
	 * If we don't have a cpu_die method, abort before we reach the point
	 * of no return. CPU0 may not have an cpu_ops, so test for it.
	 */
	if (!ops || !ops->cpu_die)
		return -EOPNOTSUPP;

	/*
	 * We may need to abort a hot unplug for some other mechanism-specific
	 * reason.
	 */
	if (ops->cpu_disable)
		return ops->cpu_disable(cpu);

	return 0;
}

/*
 * __cpu_disable runs on the processor to be shutdown.
 */
int __cpu_disable(void)
{
	unsigned int cpu = smp_processor_id();
	int ret;

	ret = op_cpu_disable(cpu);
	if (ret)
		return ret;

	remove_cpu_topology(cpu);
	numa_remove_cpu(cpu);

	/*
	 * Take this CPU offline.  Once we clear this, we can't return,
	 * and we must not schedule until we're ready to give up the cpu.
	 */
	set_cpu_online(cpu, false);
	ipi_teardown(cpu);

	/*
	 * OK - migrate IRQs away from this CPU
	 */
	irq_migrate_all_off_this_cpu();

	return 0;
}

static int op_cpu_kill(unsigned int cpu)
{
	const struct cpu_operations *ops = get_cpu_ops(cpu);

	/*
	 * If we have no means of synchronising with the dying CPU, then assume
	 * that it is really dead. We can only wait for an arbitrary length of
	 * time and hope that it's dead, so let's skip the wait and just hope.
	 */
	if (!ops->cpu_kill)
		return 0;

	return ops->cpu_kill(cpu);
}

/*
 * called on the thread which is asking for a CPU to be shutdown -
 * waits until shutdown has completed, or it is timed out.
 */
void __cpu_die(unsigned int cpu)
{
	int err;

	if (!cpu_wait_death(cpu, 5)) {
		pr_crit("CPU%u: cpu didn't die\n", cpu);
		return;
	}
	pr_notice("CPU%u: shutdown\n", cpu);

	/*
	 * Now that the dying CPU is beyond the point of no return w.r.t.
	 * in-kernel synchronisation, try to get the firwmare to help us to
	 * verify that it has really left the kernel before we consider
	 * clobbering anything it might still be using.
	 */
	err = op_cpu_kill(cpu);
	if (err)
		pr_warn("CPU%d may not have shut down cleanly: %d\n", cpu, err);
}

/*
 * Called from the idle thread for the CPU which has been shutdown.
 *
 */
void cpu_die(void)
{
	unsigned int cpu = smp_processor_id();
	const struct cpu_operations *ops = get_cpu_ops(cpu);

	idle_task_exit();

	local_daif_mask();

	/* Tell __cpu_die() that this CPU is now safe to dispose of */
	(void)cpu_report_death();

	/*
	 * Actually shutdown the CPU. This must never fail. The specific hotplug
	 * mechanism must perform all required cache maintenance to ensure that
	 * no dirty lines are lost in the process of shutting down the CPU.
	 */
	ops->cpu_die(cpu);

	BUG();
}
#endif

static void __cpu_try_die(int cpu)
{
#ifdef CONFIG_HOTPLUG_CPU
	const struct cpu_operations *ops = get_cpu_ops(cpu);

	if (ops && ops->cpu_die)
		ops->cpu_die(cpu);
#endif
}

/*
 * Kill the calling secondary CPU, early in bringup before it is turned
 * online.
 */
void cpu_die_early(void)
{
	int cpu = smp_processor_id();

	pr_crit("CPU%d: will not boot\n", cpu);

	/* Mark this CPU absent */
	set_cpu_present(cpu, 0);
	rcu_report_dead(cpu);

	if (IS_ENABLED(CONFIG_HOTPLUG_CPU)) {
		update_cpu_boot_status(CPU_KILL_ME);
		__cpu_try_die(cpu);
	}

	update_cpu_boot_status(CPU_STUCK_IN_KERNEL);

	cpu_park_loop();
}

static void __init hyp_mode_check(void)
{
	if (is_hyp_mode_available())
		pr_info("CPU: All CPU(s) started at EL2\n");
	else if (is_hyp_mode_mismatched())
		WARN_TAINT(1, TAINT_CPU_OUT_OF_SPEC,
			   "CPU: CPUs started in inconsistent modes");
	else
		pr_info("CPU: All CPU(s) started at EL1\n");
	if (IS_ENABLED(CONFIG_KVM) && !is_kernel_in_hyp_mode()) {
		kvm_compute_layout();
		kvm_apply_hyp_relocations();
	}
}

void __init smp_cpus_done(unsigned int max_cpus)
{
	pr_info("SMP: Total of %d processors activated.\n", num_online_cpus());
	setup_cpu_features();
	hyp_mode_check();
	apply_alternatives_all();
	mark_linear_text_alias_ro();
}

void __init smp_prepare_boot_cpu(void)
{
	set_my_cpu_offset(per_cpu_offset(smp_processor_id()));
	cpuinfo_store_boot_cpu();

	/*
	 * We now know enough about the boot CPU to apply the
	 * alternatives that cannot wait until interrupt handling
	 * and/or scheduling is enabled.
	 */
	apply_boot_alternatives();

	/* Conditionally switch to GIC PMR for interrupt masking */
	if (system_uses_irq_prio_masking())
		init_gic_priority_masking();

	kasan_init_hw_tags();
}

static u64 __init of_get_cpu_mpidr(struct device_node *dn)
{
	const __be32 *cell;
	u64 hwid;

	/*
	 * A cpu node with missing "reg" property is
	 * considered invalid to build a cpu_logical_map
	 * entry.
	 */
	cell = of_get_property(dn, "reg", NULL);
	if (!cell) {
		pr_err("%pOF: missing reg property\n", dn);
		return INVALID_HWID;
	}

	hwid = of_read_number(cell, of_n_addr_cells(dn));
	/*
	 * Non affinity bits must be set to 0 in the DT
	 */
	if (hwid & ~MPIDR_HWID_BITMASK) {
		pr_err("%pOF: invalid reg property\n", dn);
		return INVALID_HWID;
	}
	return hwid;
}

/*
 * Duplicate MPIDRs are a recipe for disaster. Scan all initialized
 * entries and check for duplicates. If any is found just ignore the
 * cpu. cpu_logical_map was initialized to INVALID_HWID to avoid
 * matching valid MPIDR values.
 */
static bool __init is_mpidr_duplicate(unsigned int cpu, u64 hwid)
{
	unsigned int i;

	for (i = 1; (i < cpu) && (i < NR_CPUS); i++)
		if (cpu_logical_map(i) == hwid)
			return true;
	return false;
}

/*
 * Initialize cpu operations for a logical cpu and
 * set it in the possible mask on success
 */
static int __init smp_cpu_setup(int cpu)
{
	const struct cpu_operations *ops;

	if (init_cpu_ops(cpu))
		return -ENODEV;

	ops = get_cpu_ops(cpu);
	if (ops->cpu_init(cpu))
		return -ENODEV;

	set_cpu_possible(cpu, true);

	return 0;
}

static bool bootcpu_valid __initdata;
static unsigned int cpu_count = 1;

#ifdef CONFIG_ACPI
static struct acpi_madt_generic_interrupt cpu_madt_gicc[NR_CPUS];

struct acpi_madt_generic_interrupt *acpi_cpu_get_madt_gicc(int cpu)
{
	return &cpu_madt_gicc[cpu];
}

/*
 * acpi_map_gic_cpu_interface - parse processor MADT entry
 *
 * Carry out sanity checks on MADT processor entry and initialize
 * cpu_logical_map on success
 */
static void __init
acpi_map_gic_cpu_interface(struct acpi_madt_generic_interrupt *processor)
{
	u64 hwid = processor->arm_mpidr;

	if (!(processor->flags & ACPI_MADT_ENABLED)) {
		pr_debug("skipping disabled CPU entry with 0x%llx MPIDR\n", hwid);
		return;
	}

	if (hwid & ~MPIDR_HWID_BITMASK || hwid == INVALID_HWID) {
		pr_err("skipping CPU entry with invalid MPIDR 0x%llx\n", hwid);
		return;
	}

	if (is_mpidr_duplicate(cpu_count, hwid)) {
		pr_err("duplicate CPU MPIDR 0x%llx in MADT\n", hwid);
		return;
	}

	/* Check if GICC structure of boot CPU is available in the MADT */
	if (cpu_logical_map(0) == hwid) {
		if (bootcpu_valid) {
			pr_err("duplicate boot CPU MPIDR: 0x%llx in MADT\n",
			       hwid);
			return;
		}
		bootcpu_valid = true;
		cpu_madt_gicc[0] = *processor;
		return;
	}

	if (cpu_count >= NR_CPUS)
		return;

	/* map the logical cpu id to cpu MPIDR */
	set_cpu_logical_map(cpu_count, hwid);

	cpu_madt_gicc[cpu_count] = *processor;

	/*
	 * Set-up the ACPI parking protocol cpu entries
	 * while initializing the cpu_logical_map to
	 * avoid parsing MADT entries multiple times for
	 * nothing (ie a valid cpu_logical_map entry should
	 * contain a valid parking protocol data set to
	 * initialize the cpu if the parking protocol is
	 * the only available enable method).
	 */
	acpi_set_mailbox_entry(cpu_count, processor);

	cpu_count++;
}

static int __init
acpi_parse_gic_cpu_interface(union acpi_subtable_headers *header,
			     const unsigned long end)
{
	struct acpi_madt_generic_interrupt *processor;

	processor = (struct acpi_madt_generic_interrupt *)header;
	if (BAD_MADT_GICC_ENTRY(processor, end))
		return -EINVAL;

	acpi_table_print_madt_entry(&header->common);

	acpi_map_gic_cpu_interface(processor);

	return 0;
}

static void __init acpi_parse_and_init_cpus(void)
{
	int i;

	/*
	 * do a walk of MADT to determine how many CPUs
	 * we have including disabled CPUs, and get information
	 * we need for SMP init.
	 */
	acpi_table_parse_madt(ACPI_MADT_TYPE_GENERIC_INTERRUPT,
				      acpi_parse_gic_cpu_interface, 0);

	/*
	 * In ACPI, SMP and CPU NUMA information is provided in separate
	 * static tables, namely the MADT and the SRAT.
	 *
	 * Thus, it is simpler to first create the cpu logical map through
	 * an MADT walk and then map the logical cpus to their node ids
	 * as separate steps.
	 */
	acpi_map_cpus_to_nodes();

	for (i = 0; i < nr_cpu_ids; i++)
		early_map_cpu_to_node(i, acpi_numa_get_nid(i));
}
#else
#define acpi_parse_and_init_cpus(...)	do { } while (0)
#endif

/*
 * Enumerate the possible CPU set from the device tree and build the
 * cpu logical map array containing MPIDR values related to logical
 * cpus. Assumes that cpu_logical_map(0) has already been initialized.
 */
static void __init of_parse_and_init_cpus(void)
{
	struct device_node *dn;

	for_each_of_cpu_node(dn) {
		u64 hwid = of_get_cpu_mpidr(dn);

		if (hwid == INVALID_HWID)
			goto next;

		if (is_mpidr_duplicate(cpu_count, hwid)) {
			pr_err("%pOF: duplicate cpu reg properties in the DT\n",
				dn);
			goto next;
		}

		/*
		 * The numbering scheme requires that the boot CPU
		 * must be assigned logical id 0. Record it so that
		 * the logical map built from DT is validated and can
		 * be used.
		 */
		if (hwid == cpu_logical_map(0)) {
			if (bootcpu_valid) {
				pr_err("%pOF: duplicate boot cpu reg property in DT\n",
					dn);
				goto next;
			}

			bootcpu_valid = true;
			early_map_cpu_to_node(0, of_node_to_nid(dn));

			/*
			 * cpu_logical_map has already been
			 * initialized and the boot cpu doesn't need
			 * the enable-method so continue without
			 * incrementing cpu.
			 */
			continue;
		}

		if (cpu_count >= NR_CPUS)
			goto next;

		pr_debug("cpu logical map 0x%llx\n", hwid);
		set_cpu_logical_map(cpu_count, hwid);

		early_map_cpu_to_node(cpu_count, of_node_to_nid(dn));
next:
		cpu_count++;
	}
}

/*
 * Enumerate the possible CPU set from the device tree or ACPI and build the
 * cpu logical map array containing MPIDR values related to logical
 * cpus. Assumes that cpu_logical_map(0) has already been initialized.
 */
void __init smp_init_cpus(void)
{
	int i;

	if (acpi_disabled)
		of_parse_and_init_cpus();
	else
		acpi_parse_and_init_cpus();

	if (cpu_count > nr_cpu_ids)
		pr_warn("Number of cores (%d) exceeds configured maximum of %u - clipping\n",
			cpu_count, nr_cpu_ids);

	if (!bootcpu_valid) {
		pr_err("missing boot CPU MPIDR, not enabling secondaries\n");
		return;
	}

	/*
	 * We need to set the cpu_logical_map entries before enabling
	 * the cpus so that cpu processor description entries (DT cpu nodes
	 * and ACPI MADT entries) can be retrieved by matching the cpu hwid
	 * with entries in cpu_logical_map while initializing the cpus.
	 * If the cpu set-up fails, invalidate the cpu_logical_map entry.
	 */
	for (i = 1; i < nr_cpu_ids; i++) {
		if (cpu_logical_map(i) != INVALID_HWID) {
			if (smp_cpu_setup(i))
				set_cpu_logical_map(i, INVALID_HWID);
		}
	}
}

void __init smp_prepare_cpus(unsigned int max_cpus)
{
	const struct cpu_operations *ops;
	int err;
	unsigned int cpu;
	unsigned int this_cpu;

	init_cpu_topology();

	this_cpu = smp_processor_id();
	store_cpu_topology(this_cpu);
	numa_store_cpu_info(this_cpu);
	numa_add_cpu(this_cpu);

	/*
	 * If UP is mandated by "nosmp" (which implies "maxcpus=0"), don't set
	 * secondary CPUs present.
	 */
	if (max_cpus == 0)
		return;

	/*
	 * Initialise the present map (which describes the set of CPUs
	 * actually populated at the present time) and release the
	 * secondaries from the bootloader.
	 */
	for_each_possible_cpu(cpu) {

		per_cpu(cpu_number, cpu) = cpu;

		if (cpu == smp_processor_id())
			continue;

		ops = get_cpu_ops(cpu);
		if (!ops)
			continue;

		err = ops->cpu_prepare(cpu);
		if (err)
			continue;

		set_cpu_present(cpu, true);
		numa_store_cpu_info(cpu);
	}
}

static const char *ipi_types[NR_IPI] __tracepoint_string = {
	[IPI_RESCHEDULE]	= "Rescheduling interrupts",
	[IPI_CALL_FUNC]		= "Function call interrupts",
	[IPI_CPU_STOP]		= "CPU stop interrupts",
	[IPI_CPU_CRASH_STOP]	= "CPU stop (for crash dump) interrupts",
	[IPI_TIMER]		= "Timer broadcast interrupts",
	[IPI_IRQ_WORK]		= "IRQ work interrupts",
	[IPI_WAKEUP]		= "CPU wake-up interrupts",
};

static void smp_cross_call(const struct cpumask *target, unsigned int ipinr);
<<<<<<< HEAD

unsigned long irq_err_count;

=======

unsigned long irq_err_count;

>>>>>>> f642729d
int arch_show_interrupts(struct seq_file *p, int prec)
{
	unsigned int cpu, i;

	for (i = 0; i < NR_IPI; i++) {
		unsigned int irq = irq_desc_get_irq(ipi_desc[i]);
		seq_printf(p, "%*s%u:%s", prec - 1, "IPI", i,
			   prec >= 4 ? " " : "");
		for_each_online_cpu(cpu)
<<<<<<< HEAD
			seq_printf(p, "%10u ", kstat_irqs_cpu(irq, cpu));
=======
			seq_printf(p, "%10u ", irq_desc_kstat_cpu(ipi_desc[i], cpu));
>>>>>>> f642729d
		seq_printf(p, "      %s\n", ipi_types[i]);
	}

	seq_printf(p, "%*s: %10lu\n", prec, "Err", irq_err_count);
	return 0;
}

void arch_send_call_function_ipi_mask(const struct cpumask *mask)
{
	smp_cross_call(mask, IPI_CALL_FUNC);
}

void arch_send_call_function_single_ipi(int cpu)
{
	smp_cross_call(cpumask_of(cpu), IPI_CALL_FUNC);
}

#ifdef CONFIG_ARM64_ACPI_PARKING_PROTOCOL
void arch_send_wakeup_ipi_mask(const struct cpumask *mask)
{
	smp_cross_call(mask, IPI_WAKEUP);
}
#endif

#ifdef CONFIG_IRQ_WORK
void arch_irq_work_raise(void)
{
	smp_cross_call(cpumask_of(smp_processor_id()), IPI_IRQ_WORK);
}
#endif

static void local_cpu_stop(void)
{
	set_cpu_online(smp_processor_id(), false);

	local_daif_mask();
	sdei_mask_local_cpu();
	cpu_park_loop();
}

/*
 * We need to implement panic_smp_self_stop() for parallel panic() calls, so
 * that cpu_online_mask gets correctly updated and smp_send_stop() can skip
 * CPUs that have already stopped themselves.
 */
void panic_smp_self_stop(void)
{
	local_cpu_stop();
}

#ifdef CONFIG_KEXEC_CORE
static atomic_t waiting_for_crash_ipi = ATOMIC_INIT(0);
#endif

static void ipi_cpu_crash_stop(unsigned int cpu, struct pt_regs *regs)
{
#ifdef CONFIG_KEXEC_CORE
	crash_save_cpu(regs, cpu);

	atomic_dec(&waiting_for_crash_ipi);

	local_irq_disable();
	sdei_mask_local_cpu();

	if (IS_ENABLED(CONFIG_HOTPLUG_CPU))
		__cpu_try_die(cpu);

	/* just in case */
	cpu_park_loop();
#endif
}

/*
 * Main handler for inter-processor interrupts
 */
static void do_handle_IPI(int ipinr)
{
	unsigned int cpu = smp_processor_id();

	if ((unsigned)ipinr < NR_IPI)
		trace_ipi_entry_rcuidle(ipi_types[ipinr]);

	switch (ipinr) {
	case IPI_RESCHEDULE:
		scheduler_ipi();
		break;

	case IPI_CALL_FUNC:
		generic_smp_call_function_interrupt();
		break;

	case IPI_CPU_STOP:
		local_cpu_stop();
		break;

	case IPI_CPU_CRASH_STOP:
		if (IS_ENABLED(CONFIG_KEXEC_CORE)) {
			ipi_cpu_crash_stop(cpu, get_irq_regs());

			unreachable();
		}
		break;

#ifdef CONFIG_GENERIC_CLOCKEVENTS_BROADCAST
	case IPI_TIMER:
		tick_receive_broadcast();
		break;
#endif

#ifdef CONFIG_IRQ_WORK
	case IPI_IRQ_WORK:
		irq_work_run();
		break;
#endif

#ifdef CONFIG_ARM64_ACPI_PARKING_PROTOCOL
	case IPI_WAKEUP:
		WARN_ONCE(!acpi_parking_protocol_valid(cpu),
			  "CPU%u: Wake-up IPI outside the ACPI parking protocol\n",
			  cpu);
		break;
#endif

	default:
		pr_crit("CPU%u: Unknown IPI message 0x%x\n", cpu, ipinr);
		break;
	}

	if ((unsigned)ipinr < NR_IPI)
		trace_ipi_exit_rcuidle(ipi_types[ipinr]);
}

static irqreturn_t ipi_handler(int irq, void *data)
{
	do_handle_IPI(irq - ipi_irq_base);
	return IRQ_HANDLED;
}

static void smp_cross_call(const struct cpumask *target, unsigned int ipinr)
{
	trace_ipi_raise(target, ipi_types[ipinr]);
	__ipi_send_mask(ipi_desc[ipinr], target);
}

static void ipi_setup(int cpu)
{
	int i;

	if (WARN_ON_ONCE(!ipi_irq_base))
		return;

	for (i = 0; i < nr_ipi; i++)
		enable_percpu_irq(ipi_irq_base + i, 0);
}

#ifdef CONFIG_HOTPLUG_CPU
static void ipi_teardown(int cpu)
{
	int i;

	if (WARN_ON_ONCE(!ipi_irq_base))
		return;

	for (i = 0; i < nr_ipi; i++)
		disable_percpu_irq(ipi_irq_base + i);
}
#endif

void __init set_smp_ipi_range(int ipi_base, int n)
{
	int i;

	WARN_ON(n < NR_IPI);
	nr_ipi = min(n, NR_IPI);

	for (i = 0; i < nr_ipi; i++) {
		int err;

		err = request_percpu_irq(ipi_base + i, ipi_handler,
					 "IPI", &cpu_number);
		WARN_ON(err);

		ipi_desc[i] = irq_to_desc(ipi_base + i);
		irq_set_status_flags(ipi_base + i, IRQ_HIDDEN);
	}

	ipi_irq_base = ipi_base;

	/* Setup the boot CPU immediately */
	ipi_setup(smp_processor_id());
}

void smp_send_reschedule(int cpu)
{
	smp_cross_call(cpumask_of(cpu), IPI_RESCHEDULE);
}

#ifdef CONFIG_GENERIC_CLOCKEVENTS_BROADCAST
void tick_broadcast(const struct cpumask *mask)
{
	smp_cross_call(mask, IPI_TIMER);
}
#endif

/*
 * The number of CPUs online, not counting this CPU (which may not be
 * fully online and so not counted in num_online_cpus()).
 */
static inline unsigned int num_other_online_cpus(void)
{
	unsigned int this_cpu_online = cpu_online(smp_processor_id());

	return num_online_cpus() - this_cpu_online;
}

void smp_send_stop(void)
{
	unsigned long timeout;

	if (num_other_online_cpus()) {
		cpumask_t mask;

		cpumask_copy(&mask, cpu_online_mask);
		cpumask_clear_cpu(smp_processor_id(), &mask);

		if (system_state <= SYSTEM_RUNNING)
			pr_crit("SMP: stopping secondary CPUs\n");
		smp_cross_call(&mask, IPI_CPU_STOP);
	}

	/* Wait up to one second for other CPUs to stop */
	timeout = USEC_PER_SEC;
	while (num_other_online_cpus() && timeout--)
		udelay(1);

	if (num_other_online_cpus())
		pr_warn("SMP: failed to stop secondary CPUs %*pbl\n",
			cpumask_pr_args(cpu_online_mask));

	sdei_mask_local_cpu();
}

#ifdef CONFIG_KEXEC_CORE
void crash_smp_send_stop(void)
{
	static int cpus_stopped;
	cpumask_t mask;
	unsigned long timeout;

	/*
	 * This function can be called twice in panic path, but obviously
	 * we execute this only once.
	 */
	if (cpus_stopped)
		return;

	cpus_stopped = 1;

	/*
	 * If this cpu is the only one alive at this point in time, online or
	 * not, there are no stop messages to be sent around, so just back out.
	 */
	if (num_other_online_cpus() == 0) {
		sdei_mask_local_cpu();
		return;
	}

	cpumask_copy(&mask, cpu_online_mask);
	cpumask_clear_cpu(smp_processor_id(), &mask);

	atomic_set(&waiting_for_crash_ipi, num_other_online_cpus());

	pr_crit("SMP: stopping secondary CPUs\n");
	smp_cross_call(&mask, IPI_CPU_CRASH_STOP);

	/* Wait up to one second for other CPUs to stop */
	timeout = USEC_PER_SEC;
	while ((atomic_read(&waiting_for_crash_ipi) > 0) && timeout--)
		udelay(1);

	if (atomic_read(&waiting_for_crash_ipi) > 0)
		pr_warn("SMP: failed to stop secondary CPUs %*pbl\n",
			cpumask_pr_args(&mask));

	sdei_mask_local_cpu();
}

bool smp_crash_stop_failed(void)
{
	return (atomic_read(&waiting_for_crash_ipi) > 0);
}
#endif

/*
 * not supported here
 */
int setup_profiling_timer(unsigned int multiplier)
{
	return -EINVAL;
}

static bool have_cpu_die(void)
{
#ifdef CONFIG_HOTPLUG_CPU
	int any_cpu = raw_smp_processor_id();
	const struct cpu_operations *ops = get_cpu_ops(any_cpu);

	if (ops && ops->cpu_die)
		return true;
#endif
	return false;
}

bool cpus_are_stuck_in_kernel(void)
{
	bool smp_spin_tables = (num_possible_cpus() > 1 && !have_cpu_die());

	return !!cpus_stuck_in_kernel || smp_spin_tables;
}<|MERGE_RESOLUTION|>--- conflicted
+++ resolved
@@ -801,29 +801,18 @@
 };
 
 static void smp_cross_call(const struct cpumask *target, unsigned int ipinr);
-<<<<<<< HEAD
 
 unsigned long irq_err_count;
 
-=======
-
-unsigned long irq_err_count;
-
->>>>>>> f642729d
 int arch_show_interrupts(struct seq_file *p, int prec)
 {
 	unsigned int cpu, i;
 
 	for (i = 0; i < NR_IPI; i++) {
-		unsigned int irq = irq_desc_get_irq(ipi_desc[i]);
 		seq_printf(p, "%*s%u:%s", prec - 1, "IPI", i,
 			   prec >= 4 ? " " : "");
 		for_each_online_cpu(cpu)
-<<<<<<< HEAD
-			seq_printf(p, "%10u ", kstat_irqs_cpu(irq, cpu));
-=======
 			seq_printf(p, "%10u ", irq_desc_kstat_cpu(ipi_desc[i], cpu));
->>>>>>> f642729d
 		seq_printf(p, "      %s\n", ipi_types[i]);
 	}
 
