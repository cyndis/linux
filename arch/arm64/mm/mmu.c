// SPDX-License-Identifier: GPL-2.0-only
/*
 * Based on arch/arm/mm/mmu.c
 *
 * Copyright (C) 1995-2005 Russell King
 * Copyright (C) 2012 ARM Ltd.
 */

#include <linux/cache.h>
#include <linux/export.h>
#include <linux/kernel.h>
#include <linux/errno.h>
#include <linux/init.h>
#include <linux/ioport.h>
#include <linux/kexec.h>
#include <linux/libfdt.h>
#include <linux/mman.h>
#include <linux/nodemask.h>
#include <linux/memblock.h>
#include <linux/memory.h>
#include <linux/fs.h>
#include <linux/io.h>
#include <linux/mm.h>
#include <linux/vmalloc.h>

#include <asm/barrier.h>
#include <asm/cputype.h>
#include <asm/fixmap.h>
#include <asm/kasan.h>
#include <asm/kernel-pgtable.h>
#include <asm/sections.h>
#include <asm/setup.h>
#include <linux/sizes.h>
#include <asm/tlb.h>
#include <asm/mmu_context.h>
#include <asm/ptdump.h>
#include <asm/tlbflush.h>
#include <asm/pgalloc.h>

#define NO_BLOCK_MAPPINGS	BIT(0)
#define NO_CONT_MAPPINGS	BIT(1)

u64 idmap_t0sz = TCR_T0SZ(VA_BITS_MIN);
u64 idmap_ptrs_per_pgd = PTRS_PER_PGD;

u64 __section(".mmuoff.data.write") vabits_actual;
EXPORT_SYMBOL(vabits_actual);

u64 kimage_voffset __ro_after_init;
EXPORT_SYMBOL(kimage_voffset);

/*
 * Empty_zero_page is a special page that is used for zero-initialized data
 * and COW.
 */
unsigned long empty_zero_page[PAGE_SIZE / sizeof(unsigned long)] __page_aligned_bss;
EXPORT_SYMBOL(empty_zero_page);

static pte_t bm_pte[PTRS_PER_PTE] __page_aligned_bss;
static pmd_t bm_pmd[PTRS_PER_PMD] __page_aligned_bss __maybe_unused;
static pud_t bm_pud[PTRS_PER_PUD] __page_aligned_bss __maybe_unused;

static DEFINE_SPINLOCK(swapper_pgdir_lock);

void set_swapper_pgd(pgd_t *pgdp, pgd_t pgd)
{
	pgd_t *fixmap_pgdp;

	spin_lock(&swapper_pgdir_lock);
	fixmap_pgdp = pgd_set_fixmap(__pa_symbol(pgdp));
	WRITE_ONCE(*fixmap_pgdp, pgd);
	/*
	 * We need dsb(ishst) here to ensure the page-table-walker sees
	 * our new entry before set_p?d() returns. The fixmap's
	 * flush_tlb_kernel_range() via clear_fixmap() does this for us.
	 */
	pgd_clear_fixmap();
	spin_unlock(&swapper_pgdir_lock);
}

pgprot_t phys_mem_access_prot(struct file *file, unsigned long pfn,
			      unsigned long size, pgprot_t vma_prot)
{
	if (!pfn_valid(pfn))
		return pgprot_noncached(vma_prot);
	else if (file->f_flags & O_SYNC)
		return pgprot_writecombine(vma_prot);
	return vma_prot;
}
EXPORT_SYMBOL(phys_mem_access_prot);

static phys_addr_t __init early_pgtable_alloc(int shift)
{
	phys_addr_t phys;
	void *ptr;

	phys = memblock_phys_alloc(PAGE_SIZE, PAGE_SIZE);
	if (!phys)
		panic("Failed to allocate page table page\n");

	/*
	 * The FIX_{PGD,PUD,PMD} slots may be in active use, but the FIX_PTE
	 * slot will be free, so we can (ab)use the FIX_PTE slot to initialise
	 * any level of table.
	 */
	ptr = pte_set_fixmap(phys);

	memset(ptr, 0, PAGE_SIZE);

	/*
	 * Implicit barriers also ensure the zeroed page is visible to the page
	 * table walker
	 */
	pte_clear_fixmap();

	return phys;
}

static bool pgattr_change_is_safe(u64 old, u64 new)
{
	/*
	 * The following mapping attributes may be updated in live
	 * kernel mappings without the need for break-before-make.
	 */
	pteval_t mask = PTE_PXN | PTE_RDONLY | PTE_WRITE | PTE_NG;

	/* creating or taking down mappings is always safe */
	if (old == 0 || new == 0)
		return true;

	/* live contiguous mappings may not be manipulated at all */
	if ((old | new) & PTE_CONT)
		return false;

	/* Transitioning from Non-Global to Global is unsafe */
	if (old & ~new & PTE_NG)
		return false;

	/*
	 * Changing the memory type between Normal and Normal-Tagged is safe
	 * since Tagged is considered a permission attribute from the
	 * mismatched attribute aliases perspective.
	 */
	if (((old & PTE_ATTRINDX_MASK) == PTE_ATTRINDX(MT_NORMAL) ||
	     (old & PTE_ATTRINDX_MASK) == PTE_ATTRINDX(MT_NORMAL_TAGGED)) &&
	    ((new & PTE_ATTRINDX_MASK) == PTE_ATTRINDX(MT_NORMAL) ||
	     (new & PTE_ATTRINDX_MASK) == PTE_ATTRINDX(MT_NORMAL_TAGGED)))
		mask |= PTE_ATTRINDX_MASK;

	return ((old ^ new) & ~mask) == 0;
}

static void init_pte(pmd_t *pmdp, unsigned long addr, unsigned long end,
		     phys_addr_t phys, pgprot_t prot)
{
	pte_t *ptep;

	ptep = pte_set_fixmap_offset(pmdp, addr);
	do {
		pte_t old_pte = READ_ONCE(*ptep);

		set_pte(ptep, pfn_pte(__phys_to_pfn(phys), prot));

		/*
		 * After the PTE entry has been populated once, we
		 * only allow updates to the permission attributes.
		 */
		BUG_ON(!pgattr_change_is_safe(pte_val(old_pte),
					      READ_ONCE(pte_val(*ptep))));

		phys += PAGE_SIZE;
	} while (ptep++, addr += PAGE_SIZE, addr != end);

	pte_clear_fixmap();
}

static void alloc_init_cont_pte(pmd_t *pmdp, unsigned long addr,
				unsigned long end, phys_addr_t phys,
				pgprot_t prot,
				phys_addr_t (*pgtable_alloc)(int),
				int flags)
{
	unsigned long next;
	pmd_t pmd = READ_ONCE(*pmdp);

	BUG_ON(pmd_sect(pmd));
	if (pmd_none(pmd)) {
		phys_addr_t pte_phys;
		BUG_ON(!pgtable_alloc);
		pte_phys = pgtable_alloc(PAGE_SHIFT);
		__pmd_populate(pmdp, pte_phys, PMD_TYPE_TABLE);
		pmd = READ_ONCE(*pmdp);
	}
	BUG_ON(pmd_bad(pmd));

	do {
		pgprot_t __prot = prot;

		next = pte_cont_addr_end(addr, end);

		/* use a contiguous mapping if the range is suitably aligned */
		if ((((addr | next | phys) & ~CONT_PTE_MASK) == 0) &&
		    (flags & NO_CONT_MAPPINGS) == 0)
			__prot = __pgprot(pgprot_val(prot) | PTE_CONT);

		init_pte(pmdp, addr, next, phys, __prot);

		phys += next - addr;
	} while (addr = next, addr != end);
}

static void init_pmd(pud_t *pudp, unsigned long addr, unsigned long end,
		     phys_addr_t phys, pgprot_t prot,
		     phys_addr_t (*pgtable_alloc)(int), int flags)
{
	unsigned long next;
	pmd_t *pmdp;

	pmdp = pmd_set_fixmap_offset(pudp, addr);
	do {
		pmd_t old_pmd = READ_ONCE(*pmdp);

		next = pmd_addr_end(addr, end);

		/* try section mapping first */
		if (((addr | next | phys) & ~SECTION_MASK) == 0 &&
		    (flags & NO_BLOCK_MAPPINGS) == 0) {
			pmd_set_huge(pmdp, phys, prot);

			/*
			 * After the PMD entry has been populated once, we
			 * only allow updates to the permission attributes.
			 */
			BUG_ON(!pgattr_change_is_safe(pmd_val(old_pmd),
						      READ_ONCE(pmd_val(*pmdp))));
		} else {
			alloc_init_cont_pte(pmdp, addr, next, phys, prot,
					    pgtable_alloc, flags);

			BUG_ON(pmd_val(old_pmd) != 0 &&
			       pmd_val(old_pmd) != READ_ONCE(pmd_val(*pmdp)));
		}
		phys += next - addr;
	} while (pmdp++, addr = next, addr != end);

	pmd_clear_fixmap();
}

static void alloc_init_cont_pmd(pud_t *pudp, unsigned long addr,
				unsigned long end, phys_addr_t phys,
				pgprot_t prot,
				phys_addr_t (*pgtable_alloc)(int), int flags)
{
	unsigned long next;
	pud_t pud = READ_ONCE(*pudp);

	/*
	 * Check for initial section mappings in the pgd/pud.
	 */
	BUG_ON(pud_sect(pud));
	if (pud_none(pud)) {
		phys_addr_t pmd_phys;
		BUG_ON(!pgtable_alloc);
		pmd_phys = pgtable_alloc(PMD_SHIFT);
		__pud_populate(pudp, pmd_phys, PUD_TYPE_TABLE);
		pud = READ_ONCE(*pudp);
	}
	BUG_ON(pud_bad(pud));

	do {
		pgprot_t __prot = prot;

		next = pmd_cont_addr_end(addr, end);

		/* use a contiguous mapping if the range is suitably aligned */
		if ((((addr | next | phys) & ~CONT_PMD_MASK) == 0) &&
		    (flags & NO_CONT_MAPPINGS) == 0)
			__prot = __pgprot(pgprot_val(prot) | PTE_CONT);

		init_pmd(pudp, addr, next, phys, __prot, pgtable_alloc, flags);

		phys += next - addr;
	} while (addr = next, addr != end);
}

static inline bool use_1G_block(unsigned long addr, unsigned long next,
			unsigned long phys)
{
	if (PAGE_SHIFT != 12)
		return false;

	if (((addr | next | phys) & ~PUD_MASK) != 0)
		return false;

	return true;
}

static void alloc_init_pud(pgd_t *pgdp, unsigned long addr, unsigned long end,
			   phys_addr_t phys, pgprot_t prot,
			   phys_addr_t (*pgtable_alloc)(int),
			   int flags)
{
	unsigned long next;
	pud_t *pudp;
	p4d_t *p4dp = p4d_offset(pgdp, addr);
	p4d_t p4d = READ_ONCE(*p4dp);

	if (p4d_none(p4d)) {
		phys_addr_t pud_phys;
		BUG_ON(!pgtable_alloc);
		pud_phys = pgtable_alloc(PUD_SHIFT);
		__p4d_populate(p4dp, pud_phys, PUD_TYPE_TABLE);
		p4d = READ_ONCE(*p4dp);
	}
	BUG_ON(p4d_bad(p4d));

	pudp = pud_set_fixmap_offset(p4dp, addr);
	do {
		pud_t old_pud = READ_ONCE(*pudp);

		next = pud_addr_end(addr, end);

		/*
		 * For 4K granule only, attempt to put down a 1GB block
		 */
		if (use_1G_block(addr, next, phys) &&
		    (flags & NO_BLOCK_MAPPINGS) == 0) {
			pud_set_huge(pudp, phys, prot);

			/*
			 * After the PUD entry has been populated once, we
			 * only allow updates to the permission attributes.
			 */
			BUG_ON(!pgattr_change_is_safe(pud_val(old_pud),
						      READ_ONCE(pud_val(*pudp))));
		} else {
			alloc_init_cont_pmd(pudp, addr, next, phys, prot,
					    pgtable_alloc, flags);

			BUG_ON(pud_val(old_pud) != 0 &&
			       pud_val(old_pud) != READ_ONCE(pud_val(*pudp)));
		}
		phys += next - addr;
	} while (pudp++, addr = next, addr != end);

	pud_clear_fixmap();
}

static void __create_pgd_mapping(pgd_t *pgdir, phys_addr_t phys,
				 unsigned long virt, phys_addr_t size,
				 pgprot_t prot,
				 phys_addr_t (*pgtable_alloc)(int),
				 int flags)
{
	unsigned long addr, end, next;
	pgd_t *pgdp = pgd_offset_pgd(pgdir, virt);

	/*
	 * If the virtual and physical address don't have the same offset
	 * within a page, we cannot map the region as the caller expects.
	 */
	if (WARN_ON((phys ^ virt) & ~PAGE_MASK))
		return;

	phys &= PAGE_MASK;
	addr = virt & PAGE_MASK;
	end = PAGE_ALIGN(virt + size);

	do {
		next = pgd_addr_end(addr, end);
		alloc_init_pud(pgdp, addr, next, phys, prot, pgtable_alloc,
			       flags);
		phys += next - addr;
	} while (pgdp++, addr = next, addr != end);
}

static phys_addr_t __pgd_pgtable_alloc(int shift)
{
	void *ptr = (void *)__get_free_page(GFP_PGTABLE_KERNEL);
	BUG_ON(!ptr);

	/* Ensure the zeroed page is visible to the page table walker */
	dsb(ishst);
	return __pa(ptr);
}

static phys_addr_t pgd_pgtable_alloc(int shift)
{
	phys_addr_t pa = __pgd_pgtable_alloc(shift);

	/*
	 * Call proper page table ctor in case later we need to
	 * call core mm functions like apply_to_page_range() on
	 * this pre-allocated page table.
	 *
	 * We don't select ARCH_ENABLE_SPLIT_PMD_PTLOCK if pmd is
	 * folded, and if so pgtable_pmd_page_ctor() becomes nop.
	 */
	if (shift == PAGE_SHIFT)
		BUG_ON(!pgtable_pte_page_ctor(phys_to_page(pa)));
	else if (shift == PMD_SHIFT)
		BUG_ON(!pgtable_pmd_page_ctor(phys_to_page(pa)));

	return pa;
}

/*
 * This function can only be used to modify existing table entries,
 * without allocating new levels of table. Note that this permits the
 * creation of new section or page entries.
 */
static void __init create_mapping_noalloc(phys_addr_t phys, unsigned long virt,
				  phys_addr_t size, pgprot_t prot)
{
	if ((virt >= PAGE_END) && (virt < VMALLOC_START)) {
		pr_warn("BUG: not creating mapping for %pa at 0x%016lx - outside kernel range\n",
			&phys, virt);
		return;
	}
	__create_pgd_mapping(init_mm.pgd, phys, virt, size, prot, NULL,
			     NO_CONT_MAPPINGS);
}

void __init create_pgd_mapping(struct mm_struct *mm, phys_addr_t phys,
			       unsigned long virt, phys_addr_t size,
			       pgprot_t prot, bool page_mappings_only)
{
	int flags = 0;

	BUG_ON(mm == &init_mm);

	if (page_mappings_only)
		flags = NO_BLOCK_MAPPINGS | NO_CONT_MAPPINGS;

	__create_pgd_mapping(mm->pgd, phys, virt, size, prot,
			     pgd_pgtable_alloc, flags);
}

static void update_mapping_prot(phys_addr_t phys, unsigned long virt,
				phys_addr_t size, pgprot_t prot)
{
	if ((virt >= PAGE_END) && (virt < VMALLOC_START)) {
		pr_warn("BUG: not updating mapping for %pa at 0x%016lx - outside kernel range\n",
			&phys, virt);
		return;
	}

	__create_pgd_mapping(init_mm.pgd, phys, virt, size, prot, NULL,
			     NO_CONT_MAPPINGS);

	/* flush the TLBs after updating live kernel mappings */
	flush_tlb_kernel_range(virt, virt + size);
}

static void __init __map_memblock(pgd_t *pgdp, phys_addr_t start,
				  phys_addr_t end, pgprot_t prot, int flags)
{
	__create_pgd_mapping(pgdp, start, __phys_to_virt(start), end - start,
			     prot, early_pgtable_alloc, flags);
}

void __init mark_linear_text_alias_ro(void)
{
	/*
	 * Remove the write permissions from the linear alias of .text/.rodata
	 */
	update_mapping_prot(__pa_symbol(_stext), (unsigned long)lm_alias(_stext),
			    (unsigned long)__init_begin - (unsigned long)_stext,
			    PAGE_KERNEL_RO);
}

static bool crash_mem_map __initdata;

static int __init enable_crash_mem_map(char *arg)
{
	/*
	 * Proper parameter parsing is done by reserve_crashkernel(). We only
	 * need to know if the linear map has to avoid block mappings so that
	 * the crashkernel reservations can be unmapped later.
	 */
	crash_mem_map = true;

	return 0;
}
early_param("crashkernel", enable_crash_mem_map);

static void __init map_mem(pgd_t *pgdp)
{
	phys_addr_t kernel_start = __pa_symbol(_stext);
	phys_addr_t kernel_end = __pa_symbol(__init_begin);
	phys_addr_t start, end;
	int flags = 0;
	u64 i;

	if (rodata_full || crash_mem_map || debug_pagealloc_enabled())
		flags = NO_BLOCK_MAPPINGS | NO_CONT_MAPPINGS;

	/*
	 * Take care not to create a writable alias for the
	 * read-only text and rodata sections of the kernel image.
	 * So temporarily mark them as NOMAP to skip mappings in
	 * the following for-loop
	 */
	memblock_mark_nomap(kernel_start, kernel_end - kernel_start);

	/* map all the memory banks */
	for_each_mem_range(i, &start, &end) {
		if (start >= end)
			break;
		/*
		 * The linear map must allow allocation tags reading/writing
		 * if MTE is present. Otherwise, it has the same attributes as
		 * PAGE_KERNEL.
		 */
<<<<<<< HEAD
		__map_memblock(pgdp, start, end, PAGE_KERNEL_TAGGED, flags);
=======
		__map_memblock(pgdp, start, end, pgprot_tagged(PAGE_KERNEL),
			       flags);
>>>>>>> f642729d
	}

	/*
	 * Map the linear alias of the [_stext, __init_begin) interval
	 * as non-executable now, and remove the write permission in
	 * mark_linear_text_alias_ro() below (which will be called after
	 * alternative patching has completed). This makes the contents
	 * of the region accessible to subsystems such as hibernate,
	 * but protects it from inadvertent modification or execution.
	 * Note that contiguous mappings cannot be remapped in this way,
	 * so we should avoid them here.
	 */
	__map_memblock(pgdp, kernel_start, kernel_end,
		       PAGE_KERNEL, NO_CONT_MAPPINGS);
	memblock_clear_nomap(kernel_start, kernel_end - kernel_start);
}

void mark_rodata_ro(void)
{
	unsigned long section_size;

	/*
	 * mark .rodata as read only. Use __init_begin rather than __end_rodata
	 * to cover NOTES and EXCEPTION_TABLE.
	 */
	section_size = (unsigned long)__init_begin - (unsigned long)__start_rodata;
	update_mapping_prot(__pa_symbol(__start_rodata), (unsigned long)__start_rodata,
			    section_size, PAGE_KERNEL_RO);

	debug_checkwx();
}

static void __init map_kernel_segment(pgd_t *pgdp, void *va_start, void *va_end,
				      pgprot_t prot, struct vm_struct *vma,
				      int flags, unsigned long vm_flags)
{
	phys_addr_t pa_start = __pa_symbol(va_start);
	unsigned long size = va_end - va_start;

	BUG_ON(!PAGE_ALIGNED(pa_start));
	BUG_ON(!PAGE_ALIGNED(size));

	__create_pgd_mapping(pgdp, pa_start, (unsigned long)va_start, size, prot,
			     early_pgtable_alloc, flags);

	if (!(vm_flags & VM_NO_GUARD))
		size += PAGE_SIZE;

	vma->addr	= va_start;
	vma->phys_addr	= pa_start;
	vma->size	= size;
	vma->flags	= VM_MAP | vm_flags;
	vma->caller	= __builtin_return_address(0);

	vm_area_add_early(vma);
}

static int __init parse_rodata(char *arg)
{
	int ret = strtobool(arg, &rodata_enabled);
	if (!ret) {
		rodata_full = false;
		return 0;
	}

	/* permit 'full' in addition to boolean options */
	if (strcmp(arg, "full"))
		return -EINVAL;

	rodata_enabled = true;
	rodata_full = true;
	return 0;
}
early_param("rodata", parse_rodata);

#ifdef CONFIG_UNMAP_KERNEL_AT_EL0
static int __init map_entry_trampoline(void)
{
	pgprot_t prot = rodata_enabled ? PAGE_KERNEL_ROX : PAGE_KERNEL_EXEC;
	phys_addr_t pa_start = __pa_symbol(__entry_tramp_text_start);

	/* The trampoline is always mapped and can therefore be global */
	pgprot_val(prot) &= ~PTE_NG;

	/* Map only the text into the trampoline page table */
	memset(tramp_pg_dir, 0, PGD_SIZE);
	__create_pgd_mapping(tramp_pg_dir, pa_start, TRAMP_VALIAS, PAGE_SIZE,
			     prot, __pgd_pgtable_alloc, 0);

	/* Map both the text and data into the kernel page table */
	__set_fixmap(FIX_ENTRY_TRAMP_TEXT, pa_start, prot);
	if (IS_ENABLED(CONFIG_RANDOMIZE_BASE)) {
		extern char __entry_tramp_data_start[];

		__set_fixmap(FIX_ENTRY_TRAMP_DATA,
			     __pa_symbol(__entry_tramp_data_start),
			     PAGE_KERNEL_RO);
	}

	return 0;
}
core_initcall(map_entry_trampoline);
#endif

/*
 * Open coded check for BTI, only for use to determine configuration
 * for early mappings for before the cpufeature code has run.
 */
static bool arm64_early_this_cpu_has_bti(void)
{
	u64 pfr1;

	if (!IS_ENABLED(CONFIG_ARM64_BTI_KERNEL))
		return false;

	pfr1 = __read_sysreg_by_encoding(SYS_ID_AA64PFR1_EL1);
	return cpuid_feature_extract_unsigned_field(pfr1,
						    ID_AA64PFR1_BT_SHIFT);
}

/*
 * Create fine-grained mappings for the kernel.
 */
static void __init map_kernel(pgd_t *pgdp)
{
	static struct vm_struct vmlinux_text, vmlinux_rodata, vmlinux_inittext,
				vmlinux_initdata, vmlinux_data;

	/*
	 * External debuggers may need to write directly to the text
	 * mapping to install SW breakpoints. Allow this (only) when
	 * explicitly requested with rodata=off.
	 */
	pgprot_t text_prot = rodata_enabled ? PAGE_KERNEL_ROX : PAGE_KERNEL_EXEC;

	/*
	 * If we have a CPU that supports BTI and a kernel built for
	 * BTI then mark the kernel executable text as guarded pages
	 * now so we don't have to rewrite the page tables later.
	 */
	if (arm64_early_this_cpu_has_bti())
		text_prot = __pgprot_modify(text_prot, PTE_GP, PTE_GP);

	/*
	 * Only rodata will be remapped with different permissions later on,
	 * all other segments are allowed to use contiguous mappings.
	 */
	map_kernel_segment(pgdp, _stext, _etext, text_prot, &vmlinux_text, 0,
			   VM_NO_GUARD);
	map_kernel_segment(pgdp, __start_rodata, __inittext_begin, PAGE_KERNEL,
			   &vmlinux_rodata, NO_CONT_MAPPINGS, VM_NO_GUARD);
	map_kernel_segment(pgdp, __inittext_begin, __inittext_end, text_prot,
			   &vmlinux_inittext, 0, VM_NO_GUARD);
	map_kernel_segment(pgdp, __initdata_begin, __initdata_end, PAGE_KERNEL,
			   &vmlinux_initdata, 0, VM_NO_GUARD);
	map_kernel_segment(pgdp, _data, _end, PAGE_KERNEL, &vmlinux_data, 0, 0);

	if (!READ_ONCE(pgd_val(*pgd_offset_pgd(pgdp, FIXADDR_START)))) {
		/*
		 * The fixmap falls in a separate pgd to the kernel, and doesn't
		 * live in the carveout for the swapper_pg_dir. We can simply
		 * re-use the existing dir for the fixmap.
		 */
		set_pgd(pgd_offset_pgd(pgdp, FIXADDR_START),
			READ_ONCE(*pgd_offset_k(FIXADDR_START)));
	} else if (CONFIG_PGTABLE_LEVELS > 3) {
		pgd_t *bm_pgdp;
		p4d_t *bm_p4dp;
		pud_t *bm_pudp;
		/*
		 * The fixmap shares its top level pgd entry with the kernel
		 * mapping. This can really only occur when we are running
		 * with 16k/4 levels, so we can simply reuse the pud level
		 * entry instead.
		 */
		BUG_ON(!IS_ENABLED(CONFIG_ARM64_16K_PAGES));
		bm_pgdp = pgd_offset_pgd(pgdp, FIXADDR_START);
		bm_p4dp = p4d_offset(bm_pgdp, FIXADDR_START);
		bm_pudp = pud_set_fixmap_offset(bm_p4dp, FIXADDR_START);
		pud_populate(&init_mm, bm_pudp, lm_alias(bm_pmd));
		pud_clear_fixmap();
	} else {
		BUG();
	}

	kasan_copy_shadow(pgdp);
}

void __init paging_init(void)
{
	pgd_t *pgdp = pgd_set_fixmap(__pa_symbol(swapper_pg_dir));

	map_kernel(pgdp);
	map_mem(pgdp);

	pgd_clear_fixmap();

	cpu_replace_ttbr1(lm_alias(swapper_pg_dir));
	init_mm.pgd = swapper_pg_dir;

	memblock_free(__pa_symbol(init_pg_dir),
		      __pa_symbol(init_pg_end) - __pa_symbol(init_pg_dir));

	memblock_allow_resize();
}

/*
 * Check whether a kernel address is valid (derived from arch/x86/).
 */
int kern_addr_valid(unsigned long addr)
{
	pgd_t *pgdp;
	p4d_t *p4dp;
	pud_t *pudp, pud;
	pmd_t *pmdp, pmd;
	pte_t *ptep, pte;

	addr = arch_kasan_reset_tag(addr);
	if ((((long)addr) >> VA_BITS) != -1UL)
		return 0;

	pgdp = pgd_offset_k(addr);
	if (pgd_none(READ_ONCE(*pgdp)))
		return 0;

	p4dp = p4d_offset(pgdp, addr);
	if (p4d_none(READ_ONCE(*p4dp)))
		return 0;

	pudp = pud_offset(p4dp, addr);
	pud = READ_ONCE(*pudp);
	if (pud_none(pud))
		return 0;

	if (pud_sect(pud))
		return pfn_valid(pud_pfn(pud));

	pmdp = pmd_offset(pudp, addr);
	pmd = READ_ONCE(*pmdp);
	if (pmd_none(pmd))
		return 0;

	if (pmd_sect(pmd))
		return pfn_valid(pmd_pfn(pmd));

	ptep = pte_offset_kernel(pmdp, addr);
	pte = READ_ONCE(*ptep);
	if (pte_none(pte))
		return 0;

	return pfn_valid(pte_pfn(pte));
}

#ifdef CONFIG_MEMORY_HOTPLUG
static void free_hotplug_page_range(struct page *page, size_t size,
				    struct vmem_altmap *altmap)
{
	if (altmap) {
		vmem_altmap_free(altmap, size >> PAGE_SHIFT);
	} else {
		WARN_ON(PageReserved(page));
		free_pages((unsigned long)page_address(page), get_order(size));
	}
}

static void free_hotplug_pgtable_page(struct page *page)
{
	free_hotplug_page_range(page, PAGE_SIZE, NULL);
}

static bool pgtable_range_aligned(unsigned long start, unsigned long end,
				  unsigned long floor, unsigned long ceiling,
				  unsigned long mask)
{
	start &= mask;
	if (start < floor)
		return false;

	if (ceiling) {
		ceiling &= mask;
		if (!ceiling)
			return false;
	}

	if (end - 1 > ceiling - 1)
		return false;
	return true;
}

static void unmap_hotplug_pte_range(pmd_t *pmdp, unsigned long addr,
				    unsigned long end, bool free_mapped,
				    struct vmem_altmap *altmap)
{
	pte_t *ptep, pte;

	do {
		ptep = pte_offset_kernel(pmdp, addr);
		pte = READ_ONCE(*ptep);
		if (pte_none(pte))
			continue;

		WARN_ON(!pte_present(pte));
		pte_clear(&init_mm, addr, ptep);
		flush_tlb_kernel_range(addr, addr + PAGE_SIZE);
		if (free_mapped)
			free_hotplug_page_range(pte_page(pte),
						PAGE_SIZE, altmap);
	} while (addr += PAGE_SIZE, addr < end);
}

static void unmap_hotplug_pmd_range(pud_t *pudp, unsigned long addr,
				    unsigned long end, bool free_mapped,
				    struct vmem_altmap *altmap)
{
	unsigned long next;
	pmd_t *pmdp, pmd;

	do {
		next = pmd_addr_end(addr, end);
		pmdp = pmd_offset(pudp, addr);
		pmd = READ_ONCE(*pmdp);
		if (pmd_none(pmd))
			continue;

		WARN_ON(!pmd_present(pmd));
		if (pmd_sect(pmd)) {
			pmd_clear(pmdp);

			/*
			 * One TLBI should be sufficient here as the PMD_SIZE
			 * range is mapped with a single block entry.
			 */
			flush_tlb_kernel_range(addr, addr + PAGE_SIZE);
			if (free_mapped)
				free_hotplug_page_range(pmd_page(pmd),
							PMD_SIZE, altmap);
			continue;
		}
		WARN_ON(!pmd_table(pmd));
		unmap_hotplug_pte_range(pmdp, addr, next, free_mapped, altmap);
	} while (addr = next, addr < end);
}

static void unmap_hotplug_pud_range(p4d_t *p4dp, unsigned long addr,
				    unsigned long end, bool free_mapped,
				    struct vmem_altmap *altmap)
{
	unsigned long next;
	pud_t *pudp, pud;

	do {
		next = pud_addr_end(addr, end);
		pudp = pud_offset(p4dp, addr);
		pud = READ_ONCE(*pudp);
		if (pud_none(pud))
			continue;

		WARN_ON(!pud_present(pud));
		if (pud_sect(pud)) {
			pud_clear(pudp);

			/*
			 * One TLBI should be sufficient here as the PUD_SIZE
			 * range is mapped with a single block entry.
			 */
			flush_tlb_kernel_range(addr, addr + PAGE_SIZE);
			if (free_mapped)
				free_hotplug_page_range(pud_page(pud),
							PUD_SIZE, altmap);
			continue;
		}
		WARN_ON(!pud_table(pud));
		unmap_hotplug_pmd_range(pudp, addr, next, free_mapped, altmap);
	} while (addr = next, addr < end);
}

static void unmap_hotplug_p4d_range(pgd_t *pgdp, unsigned long addr,
				    unsigned long end, bool free_mapped,
				    struct vmem_altmap *altmap)
{
	unsigned long next;
	p4d_t *p4dp, p4d;

	do {
		next = p4d_addr_end(addr, end);
		p4dp = p4d_offset(pgdp, addr);
		p4d = READ_ONCE(*p4dp);
		if (p4d_none(p4d))
			continue;

		WARN_ON(!p4d_present(p4d));
		unmap_hotplug_pud_range(p4dp, addr, next, free_mapped, altmap);
	} while (addr = next, addr < end);
}

static void unmap_hotplug_range(unsigned long addr, unsigned long end,
				bool free_mapped, struct vmem_altmap *altmap)
{
	unsigned long next;
	pgd_t *pgdp, pgd;

	/*
	 * altmap can only be used as vmemmap mapping backing memory.
	 * In case the backing memory itself is not being freed, then
	 * altmap is irrelevant. Warn about this inconsistency when
	 * encountered.
	 */
	WARN_ON(!free_mapped && altmap);

	do {
		next = pgd_addr_end(addr, end);
		pgdp = pgd_offset_k(addr);
		pgd = READ_ONCE(*pgdp);
		if (pgd_none(pgd))
			continue;

		WARN_ON(!pgd_present(pgd));
		unmap_hotplug_p4d_range(pgdp, addr, next, free_mapped, altmap);
	} while (addr = next, addr < end);
}

static void free_empty_pte_table(pmd_t *pmdp, unsigned long addr,
				 unsigned long end, unsigned long floor,
				 unsigned long ceiling)
{
	pte_t *ptep, pte;
	unsigned long i, start = addr;

	do {
		ptep = pte_offset_kernel(pmdp, addr);
		pte = READ_ONCE(*ptep);

		/*
		 * This is just a sanity check here which verifies that
		 * pte clearing has been done by earlier unmap loops.
		 */
		WARN_ON(!pte_none(pte));
	} while (addr += PAGE_SIZE, addr < end);

	if (!pgtable_range_aligned(start, end, floor, ceiling, PMD_MASK))
		return;

	/*
	 * Check whether we can free the pte page if the rest of the
	 * entries are empty. Overlap with other regions have been
	 * handled by the floor/ceiling check.
	 */
	ptep = pte_offset_kernel(pmdp, 0UL);
	for (i = 0; i < PTRS_PER_PTE; i++) {
		if (!pte_none(READ_ONCE(ptep[i])))
			return;
	}

	pmd_clear(pmdp);
	__flush_tlb_kernel_pgtable(start);
	free_hotplug_pgtable_page(virt_to_page(ptep));
}

static void free_empty_pmd_table(pud_t *pudp, unsigned long addr,
				 unsigned long end, unsigned long floor,
				 unsigned long ceiling)
{
	pmd_t *pmdp, pmd;
	unsigned long i, next, start = addr;

	do {
		next = pmd_addr_end(addr, end);
		pmdp = pmd_offset(pudp, addr);
		pmd = READ_ONCE(*pmdp);
		if (pmd_none(pmd))
			continue;

		WARN_ON(!pmd_present(pmd) || !pmd_table(pmd) || pmd_sect(pmd));
		free_empty_pte_table(pmdp, addr, next, floor, ceiling);
	} while (addr = next, addr < end);

	if (CONFIG_PGTABLE_LEVELS <= 2)
		return;

	if (!pgtable_range_aligned(start, end, floor, ceiling, PUD_MASK))
		return;

	/*
	 * Check whether we can free the pmd page if the rest of the
	 * entries are empty. Overlap with other regions have been
	 * handled by the floor/ceiling check.
	 */
	pmdp = pmd_offset(pudp, 0UL);
	for (i = 0; i < PTRS_PER_PMD; i++) {
		if (!pmd_none(READ_ONCE(pmdp[i])))
			return;
	}

	pud_clear(pudp);
	__flush_tlb_kernel_pgtable(start);
	free_hotplug_pgtable_page(virt_to_page(pmdp));
}

static void free_empty_pud_table(p4d_t *p4dp, unsigned long addr,
				 unsigned long end, unsigned long floor,
				 unsigned long ceiling)
{
	pud_t *pudp, pud;
	unsigned long i, next, start = addr;

	do {
		next = pud_addr_end(addr, end);
		pudp = pud_offset(p4dp, addr);
		pud = READ_ONCE(*pudp);
		if (pud_none(pud))
			continue;

		WARN_ON(!pud_present(pud) || !pud_table(pud) || pud_sect(pud));
		free_empty_pmd_table(pudp, addr, next, floor, ceiling);
	} while (addr = next, addr < end);

	if (CONFIG_PGTABLE_LEVELS <= 3)
		return;

	if (!pgtable_range_aligned(start, end, floor, ceiling, PGDIR_MASK))
		return;

	/*
	 * Check whether we can free the pud page if the rest of the
	 * entries are empty. Overlap with other regions have been
	 * handled by the floor/ceiling check.
	 */
	pudp = pud_offset(p4dp, 0UL);
	for (i = 0; i < PTRS_PER_PUD; i++) {
		if (!pud_none(READ_ONCE(pudp[i])))
			return;
	}

	p4d_clear(p4dp);
	__flush_tlb_kernel_pgtable(start);
	free_hotplug_pgtable_page(virt_to_page(pudp));
}

static void free_empty_p4d_table(pgd_t *pgdp, unsigned long addr,
				 unsigned long end, unsigned long floor,
				 unsigned long ceiling)
{
	unsigned long next;
	p4d_t *p4dp, p4d;

	do {
		next = p4d_addr_end(addr, end);
		p4dp = p4d_offset(pgdp, addr);
		p4d = READ_ONCE(*p4dp);
		if (p4d_none(p4d))
			continue;

		WARN_ON(!p4d_present(p4d));
		free_empty_pud_table(p4dp, addr, next, floor, ceiling);
	} while (addr = next, addr < end);
}

static void free_empty_tables(unsigned long addr, unsigned long end,
			      unsigned long floor, unsigned long ceiling)
{
	unsigned long next;
	pgd_t *pgdp, pgd;

	do {
		next = pgd_addr_end(addr, end);
		pgdp = pgd_offset_k(addr);
		pgd = READ_ONCE(*pgdp);
		if (pgd_none(pgd))
			continue;

		WARN_ON(!pgd_present(pgd));
		free_empty_p4d_table(pgdp, addr, next, floor, ceiling);
	} while (addr = next, addr < end);
}
#endif

#ifdef CONFIG_SPARSEMEM_VMEMMAP
#if !ARM64_SWAPPER_USES_SECTION_MAPS
int __meminit vmemmap_populate(unsigned long start, unsigned long end, int node,
		struct vmem_altmap *altmap)
{
	WARN_ON((start < VMEMMAP_START) || (end > VMEMMAP_END));
	return vmemmap_populate_basepages(start, end, node, altmap);
}
#else	/* !ARM64_SWAPPER_USES_SECTION_MAPS */
int __meminit vmemmap_populate(unsigned long start, unsigned long end, int node,
		struct vmem_altmap *altmap)
{
	unsigned long addr = start;
	unsigned long next;
	pgd_t *pgdp;
	p4d_t *p4dp;
	pud_t *pudp;
	pmd_t *pmdp;

	WARN_ON((start < VMEMMAP_START) || (end > VMEMMAP_END));
	do {
		next = pmd_addr_end(addr, end);

		pgdp = vmemmap_pgd_populate(addr, node);
		if (!pgdp)
			return -ENOMEM;

		p4dp = vmemmap_p4d_populate(pgdp, addr, node);
		if (!p4dp)
			return -ENOMEM;

		pudp = vmemmap_pud_populate(p4dp, addr, node);
		if (!pudp)
			return -ENOMEM;

		pmdp = pmd_offset(pudp, addr);
		if (pmd_none(READ_ONCE(*pmdp))) {
			void *p = NULL;

			p = vmemmap_alloc_block_buf(PMD_SIZE, node, altmap);
			if (!p) {
				if (vmemmap_populate_basepages(addr, next, node, altmap))
					return -ENOMEM;
				continue;
			}

			pmd_set_huge(pmdp, __pa(p), __pgprot(PROT_SECT_NORMAL));
		} else
			vmemmap_verify((pte_t *)pmdp, node, addr, next);
	} while (addr = next, addr != end);

	return 0;
}
#endif	/* !ARM64_SWAPPER_USES_SECTION_MAPS */
void vmemmap_free(unsigned long start, unsigned long end,
		struct vmem_altmap *altmap)
{
#ifdef CONFIG_MEMORY_HOTPLUG
	WARN_ON((start < VMEMMAP_START) || (end > VMEMMAP_END));

	unmap_hotplug_range(start, end, true, altmap);
	free_empty_tables(start, end, VMEMMAP_START, VMEMMAP_END);
#endif
}
#endif	/* CONFIG_SPARSEMEM_VMEMMAP */

static inline pud_t *fixmap_pud(unsigned long addr)
{
	pgd_t *pgdp = pgd_offset_k(addr);
	p4d_t *p4dp = p4d_offset(pgdp, addr);
	p4d_t p4d = READ_ONCE(*p4dp);

	BUG_ON(p4d_none(p4d) || p4d_bad(p4d));

	return pud_offset_kimg(p4dp, addr);
}

static inline pmd_t *fixmap_pmd(unsigned long addr)
{
	pud_t *pudp = fixmap_pud(addr);
	pud_t pud = READ_ONCE(*pudp);

	BUG_ON(pud_none(pud) || pud_bad(pud));

	return pmd_offset_kimg(pudp, addr);
}

static inline pte_t *fixmap_pte(unsigned long addr)
{
	return &bm_pte[pte_index(addr)];
}

/*
 * The p*d_populate functions call virt_to_phys implicitly so they can't be used
 * directly on kernel symbols (bm_p*d). This function is called too early to use
 * lm_alias so __p*d_populate functions must be used to populate with the
 * physical address from __pa_symbol.
 */
void __init early_fixmap_init(void)
{
	pgd_t *pgdp;
	p4d_t *p4dp, p4d;
	pud_t *pudp;
	pmd_t *pmdp;
	unsigned long addr = FIXADDR_START;

	pgdp = pgd_offset_k(addr);
	p4dp = p4d_offset(pgdp, addr);
	p4d = READ_ONCE(*p4dp);
	if (CONFIG_PGTABLE_LEVELS > 3 &&
	    !(p4d_none(p4d) || p4d_page_paddr(p4d) == __pa_symbol(bm_pud))) {
		/*
		 * We only end up here if the kernel mapping and the fixmap
		 * share the top level pgd entry, which should only happen on
		 * 16k/4 levels configurations.
		 */
		BUG_ON(!IS_ENABLED(CONFIG_ARM64_16K_PAGES));
		pudp = pud_offset_kimg(p4dp, addr);
	} else {
		if (p4d_none(p4d))
			__p4d_populate(p4dp, __pa_symbol(bm_pud), PUD_TYPE_TABLE);
		pudp = fixmap_pud(addr);
	}
	if (pud_none(READ_ONCE(*pudp)))
		__pud_populate(pudp, __pa_symbol(bm_pmd), PMD_TYPE_TABLE);
	pmdp = fixmap_pmd(addr);
	__pmd_populate(pmdp, __pa_symbol(bm_pte), PMD_TYPE_TABLE);

	/*
	 * The boot-ioremap range spans multiple pmds, for which
	 * we are not prepared:
	 */
	BUILD_BUG_ON((__fix_to_virt(FIX_BTMAP_BEGIN) >> PMD_SHIFT)
		     != (__fix_to_virt(FIX_BTMAP_END) >> PMD_SHIFT));

	if ((pmdp != fixmap_pmd(fix_to_virt(FIX_BTMAP_BEGIN)))
	     || pmdp != fixmap_pmd(fix_to_virt(FIX_BTMAP_END))) {
		WARN_ON(1);
		pr_warn("pmdp %p != %p, %p\n",
			pmdp, fixmap_pmd(fix_to_virt(FIX_BTMAP_BEGIN)),
			fixmap_pmd(fix_to_virt(FIX_BTMAP_END)));
		pr_warn("fix_to_virt(FIX_BTMAP_BEGIN): %08lx\n",
			fix_to_virt(FIX_BTMAP_BEGIN));
		pr_warn("fix_to_virt(FIX_BTMAP_END):   %08lx\n",
			fix_to_virt(FIX_BTMAP_END));

		pr_warn("FIX_BTMAP_END:       %d\n", FIX_BTMAP_END);
		pr_warn("FIX_BTMAP_BEGIN:     %d\n", FIX_BTMAP_BEGIN);
	}
}

/*
 * Unusually, this is also called in IRQ context (ghes_iounmap_irq) so if we
 * ever need to use IPIs for TLB broadcasting, then we're in trouble here.
 */
void __set_fixmap(enum fixed_addresses idx,
			       phys_addr_t phys, pgprot_t flags)
{
	unsigned long addr = __fix_to_virt(idx);
	pte_t *ptep;

	BUG_ON(idx <= FIX_HOLE || idx >= __end_of_fixed_addresses);

	ptep = fixmap_pte(addr);

	if (pgprot_val(flags)) {
		set_pte(ptep, pfn_pte(phys >> PAGE_SHIFT, flags));
	} else {
		pte_clear(&init_mm, addr, ptep);
		flush_tlb_kernel_range(addr, addr+PAGE_SIZE);
	}
}

void *__init fixmap_remap_fdt(phys_addr_t dt_phys, int *size, pgprot_t prot)
{
	const u64 dt_virt_base = __fix_to_virt(FIX_FDT);
	int offset;
	void *dt_virt;

	/*
	 * Check whether the physical FDT address is set and meets the minimum
	 * alignment requirement. Since we are relying on MIN_FDT_ALIGN to be
	 * at least 8 bytes so that we can always access the magic and size
	 * fields of the FDT header after mapping the first chunk, double check
	 * here if that is indeed the case.
	 */
	BUILD_BUG_ON(MIN_FDT_ALIGN < 8);
	if (!dt_phys || dt_phys % MIN_FDT_ALIGN)
		return NULL;

	/*
	 * Make sure that the FDT region can be mapped without the need to
	 * allocate additional translation table pages, so that it is safe
	 * to call create_mapping_noalloc() this early.
	 *
	 * On 64k pages, the FDT will be mapped using PTEs, so we need to
	 * be in the same PMD as the rest of the fixmap.
	 * On 4k pages, we'll use section mappings for the FDT so we only
	 * have to be in the same PUD.
	 */
	BUILD_BUG_ON(dt_virt_base % SZ_2M);

	BUILD_BUG_ON(__fix_to_virt(FIX_FDT_END) >> SWAPPER_TABLE_SHIFT !=
		     __fix_to_virt(FIX_BTMAP_BEGIN) >> SWAPPER_TABLE_SHIFT);

	offset = dt_phys % SWAPPER_BLOCK_SIZE;
	dt_virt = (void *)dt_virt_base + offset;

	/* map the first chunk so we can read the size from the header */
	create_mapping_noalloc(round_down(dt_phys, SWAPPER_BLOCK_SIZE),
			dt_virt_base, SWAPPER_BLOCK_SIZE, prot);

	if (fdt_magic(dt_virt) != FDT_MAGIC)
		return NULL;

	*size = fdt_totalsize(dt_virt);
	if (*size > MAX_FDT_SIZE)
		return NULL;

	if (offset + *size > SWAPPER_BLOCK_SIZE)
		create_mapping_noalloc(round_down(dt_phys, SWAPPER_BLOCK_SIZE), dt_virt_base,
			       round_up(offset + *size, SWAPPER_BLOCK_SIZE), prot);

	return dt_virt;
}

int __init arch_ioremap_p4d_supported(void)
{
	return 0;
}

int __init arch_ioremap_pud_supported(void)
{
	/*
	 * Only 4k granule supports level 1 block mappings.
	 * SW table walks can't handle removal of intermediate entries.
	 */
	return IS_ENABLED(CONFIG_ARM64_4K_PAGES) &&
	       !IS_ENABLED(CONFIG_PTDUMP_DEBUGFS);
}

int __init arch_ioremap_pmd_supported(void)
{
	/* See arch_ioremap_pud_supported() */
	return !IS_ENABLED(CONFIG_PTDUMP_DEBUGFS);
}

int pud_set_huge(pud_t *pudp, phys_addr_t phys, pgprot_t prot)
{
	pud_t new_pud = pfn_pud(__phys_to_pfn(phys), mk_pud_sect_prot(prot));

	/* Only allow permission changes for now */
	if (!pgattr_change_is_safe(READ_ONCE(pud_val(*pudp)),
				   pud_val(new_pud)))
		return 0;

	VM_BUG_ON(phys & ~PUD_MASK);
	set_pud(pudp, new_pud);
	return 1;
}

int pmd_set_huge(pmd_t *pmdp, phys_addr_t phys, pgprot_t prot)
{
	pmd_t new_pmd = pfn_pmd(__phys_to_pfn(phys), mk_pmd_sect_prot(prot));

	/* Only allow permission changes for now */
	if (!pgattr_change_is_safe(READ_ONCE(pmd_val(*pmdp)),
				   pmd_val(new_pmd)))
		return 0;

	VM_BUG_ON(phys & ~PMD_MASK);
	set_pmd(pmdp, new_pmd);
	return 1;
}

int pud_clear_huge(pud_t *pudp)
{
	if (!pud_sect(READ_ONCE(*pudp)))
		return 0;
	pud_clear(pudp);
	return 1;
}

int pmd_clear_huge(pmd_t *pmdp)
{
	if (!pmd_sect(READ_ONCE(*pmdp)))
		return 0;
	pmd_clear(pmdp);
	return 1;
}

int pmd_free_pte_page(pmd_t *pmdp, unsigned long addr)
{
	pte_t *table;
	pmd_t pmd;

	pmd = READ_ONCE(*pmdp);

	if (!pmd_table(pmd)) {
		VM_WARN_ON(1);
		return 1;
	}

	table = pte_offset_kernel(pmdp, addr);
	pmd_clear(pmdp);
	__flush_tlb_kernel_pgtable(addr);
	pte_free_kernel(NULL, table);
	return 1;
}

int pud_free_pmd_page(pud_t *pudp, unsigned long addr)
{
	pmd_t *table;
	pmd_t *pmdp;
	pud_t pud;
	unsigned long next, end;

	pud = READ_ONCE(*pudp);

	if (!pud_table(pud)) {
		VM_WARN_ON(1);
		return 1;
	}

	table = pmd_offset(pudp, addr);
	pmdp = table;
	next = addr;
	end = addr + PUD_SIZE;
	do {
		pmd_free_pte_page(pmdp, next);
	} while (pmdp++, next += PMD_SIZE, next != end);

	pud_clear(pudp);
	__flush_tlb_kernel_pgtable(addr);
	pmd_free(NULL, table);
	return 1;
}

int p4d_free_pud_page(p4d_t *p4d, unsigned long addr)
{
	return 0;	/* Don't attempt a block mapping */
}

#ifdef CONFIG_MEMORY_HOTPLUG
static void __remove_pgd_mapping(pgd_t *pgdir, unsigned long start, u64 size)
{
	unsigned long end = start + size;

	WARN_ON(pgdir != init_mm.pgd);
	WARN_ON((start < PAGE_OFFSET) || (end > PAGE_END));

	unmap_hotplug_range(start, end, false, NULL);
	free_empty_tables(start, end, PAGE_OFFSET, PAGE_END);
}

struct range arch_get_mappable_range(void)
{
	struct range mhp_range;

	/*
	 * Linear mapping region is the range [PAGE_OFFSET..(PAGE_END - 1)]
	 * accommodating both its ends but excluding PAGE_END. Max physical
	 * range which can be mapped inside this linear mapping range, must
	 * also be derived from its end points.
	 */
	mhp_range.start = __pa(_PAGE_OFFSET(vabits_actual));
	mhp_range.end =  __pa(PAGE_END - 1);
	return mhp_range;
}

int arch_add_memory(int nid, u64 start, u64 size,
		    struct mhp_params *params)
{
	int ret, flags = 0;

	VM_BUG_ON(!mhp_range_allowed(start, size, true));

	/*
	 * KFENCE requires linear map to be mapped at page granularity, so that
	 * it is possible to protect/unprotect single pages in the KFENCE pool.
	 */
	if (rodata_full || debug_pagealloc_enabled() ||
	    IS_ENABLED(CONFIG_KFENCE))
		flags = NO_BLOCK_MAPPINGS | NO_CONT_MAPPINGS;

	__create_pgd_mapping(swapper_pg_dir, start, __phys_to_virt(start),
			     size, params->pgprot, __pgd_pgtable_alloc,
			     flags);

	memblock_clear_nomap(start, size);

	ret = __add_pages(nid, start >> PAGE_SHIFT, size >> PAGE_SHIFT,
			   params);
	if (ret)
		__remove_pgd_mapping(swapper_pg_dir,
				     __phys_to_virt(start), size);
	return ret;
}

void arch_remove_memory(int nid, u64 start, u64 size,
			struct vmem_altmap *altmap)
{
	unsigned long start_pfn = start >> PAGE_SHIFT;
	unsigned long nr_pages = size >> PAGE_SHIFT;

	__remove_pages(start_pfn, nr_pages, altmap);
	__remove_pgd_mapping(swapper_pg_dir, __phys_to_virt(start), size);
}

/*
 * This memory hotplug notifier helps prevent boot memory from being
 * inadvertently removed as it blocks pfn range offlining process in
 * __offline_pages(). Hence this prevents both offlining as well as
 * removal process for boot memory which is initially always online.
 * In future if and when boot memory could be removed, this notifier
 * should be dropped and free_hotplug_page_range() should handle any
 * reserved pages allocated during boot.
 */
static int prevent_bootmem_remove_notifier(struct notifier_block *nb,
					   unsigned long action, void *data)
{
	struct mem_section *ms;
	struct memory_notify *arg = data;
	unsigned long end_pfn = arg->start_pfn + arg->nr_pages;
	unsigned long pfn = arg->start_pfn;

	if ((action != MEM_GOING_OFFLINE) && (action != MEM_OFFLINE))
		return NOTIFY_OK;

	for (; pfn < end_pfn; pfn += PAGES_PER_SECTION) {
		unsigned long start = PFN_PHYS(pfn);
		unsigned long end = start + (1UL << PA_SECTION_SHIFT);

		ms = __pfn_to_section(pfn);
		if (!early_section(ms))
			continue;

		if (action == MEM_GOING_OFFLINE) {
			/*
			 * Boot memory removal is not supported. Prevent
			 * it via blocking any attempted offline request
			 * for the boot memory and just report it.
			 */
			pr_warn("Boot memory [%lx %lx] offlining attempted\n", start, end);
			return NOTIFY_BAD;
		} else if (action == MEM_OFFLINE) {
			/*
			 * This should have never happened. Boot memory
			 * offlining should have been prevented by this
			 * very notifier. Probably some memory removal
			 * procedure might have changed which would then
			 * require further debug.
			 */
			pr_err("Boot memory [%lx %lx] offlined\n", start, end);

			/*
			 * Core memory hotplug does not process a return
			 * code from the notifier for MEM_OFFLINE events.
			 * The error condition has been reported. Return
			 * from here as if ignored.
			 */
			return NOTIFY_DONE;
		}
	}
	return NOTIFY_OK;
}

static struct notifier_block prevent_bootmem_remove_nb = {
	.notifier_call = prevent_bootmem_remove_notifier,
};

/*
 * This ensures that boot memory sections on the platform are online
 * from early boot. Memory sections could not be prevented from being
 * offlined, unless for some reason they are not online to begin with.
 * This helps validate the basic assumption on which the above memory
 * event notifier works to prevent boot memory section offlining and
 * its possible removal.
 */
static void validate_bootmem_online(void)
{
	phys_addr_t start, end, addr;
	struct mem_section *ms;
	u64 i;

	/*
	 * Scanning across all memblock might be expensive
	 * on some big memory systems. Hence enable this
	 * validation only with DEBUG_VM.
	 */
	if (!IS_ENABLED(CONFIG_DEBUG_VM))
		return;

	for_each_mem_range(i, &start, &end) {
		for (addr = start; addr < end; addr += (1UL << PA_SECTION_SHIFT)) {
			ms = __pfn_to_section(PHYS_PFN(addr));

			/*
			 * All memory ranges in the system at this point
			 * should have been marked as early sections.
			 */
			WARN_ON(!early_section(ms));

			/*
			 * Memory notifier mechanism here to prevent boot
			 * memory offlining depends on the fact that each
			 * early section memory on the system is initially
			 * online. Otherwise a given memory section which
			 * is already offline will be overlooked and can
			 * be removed completely. Call out such sections.
			 */
			if (!online_section(ms))
				pr_err("Boot memory [%llx %llx] is offline, can be removed\n",
					addr, addr + (1UL << PA_SECTION_SHIFT));
		}
	}
}

static int __init prevent_bootmem_remove_init(void)
{
	int ret = 0;

	if (!IS_ENABLED(CONFIG_MEMORY_HOTREMOVE))
		return ret;

	validate_bootmem_online();
	ret = register_memory_notifier(&prevent_bootmem_remove_nb);
	if (ret)
		pr_err("%s: Notifier registration failed %d\n", __func__, ret);

	return ret;
}
early_initcall(prevent_bootmem_remove_init);
#endif<|MERGE_RESOLUTION|>--- conflicted
+++ resolved
@@ -512,12 +512,8 @@
 		 * if MTE is present. Otherwise, it has the same attributes as
 		 * PAGE_KERNEL.
 		 */
-<<<<<<< HEAD
-		__map_memblock(pgdp, start, end, PAGE_KERNEL_TAGGED, flags);
-=======
 		__map_memblock(pgdp, start, end, pgprot_tagged(PAGE_KERNEL),
 			       flags);
->>>>>>> f642729d
 	}
 
 	/*
