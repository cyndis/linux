// SPDX-License-Identifier: GPL-2.0-only
/*
 * Copyright (C) 2015 - ARM Ltd
 * Author: Marc Zyngier <marc.zyngier@arm.com>
 */

#ifndef __ARM64_KVM_HYP_SWITCH_H__
#define __ARM64_KVM_HYP_SWITCH_H__

#include <hyp/adjust_pc.h>

#include <linux/arm-smccc.h>
#include <linux/kvm_host.h>
#include <linux/types.h>
#include <linux/jump_label.h>
#include <uapi/linux/psci.h>

#include <kvm/arm_psci.h>

#include <asm/barrier.h>
#include <asm/cpufeature.h>
#include <asm/extable.h>
#include <asm/kprobes.h>
#include <asm/kvm_asm.h>
#include <asm/kvm_emulate.h>
#include <asm/kvm_hyp.h>
#include <asm/kvm_mmu.h>
#include <asm/fpsimd.h>
#include <asm/debug-monitors.h>
#include <asm/processor.h>
#include <asm/thread_info.h>

extern const char __hyp_panic_string[];

extern struct exception_table_entry __start___kvm_ex_table;
extern struct exception_table_entry __stop___kvm_ex_table;

/* Check whether the FP regs were dirtied while in the host-side run loop: */
static inline bool update_fp_enabled(struct kvm_vcpu *vcpu)
{
	/*
	 * When the system doesn't support FP/SIMD, we cannot rely on
	 * the _TIF_FOREIGN_FPSTATE flag. However, we always inject an
	 * abort on the very first access to FP and thus we should never
	 * see KVM_ARM64_FP_ENABLED. For added safety, make sure we always
	 * trap the accesses.
	 */
	if (!system_supports_fpsimd() ||
	    vcpu->arch.host_thread_info->flags & _TIF_FOREIGN_FPSTATE)
		vcpu->arch.flags &= ~(KVM_ARM64_FP_ENABLED |
				      KVM_ARM64_FP_HOST);

	return !!(vcpu->arch.flags & KVM_ARM64_FP_ENABLED);
}

/* Save the 32-bit only FPSIMD system register state */
static inline void __fpsimd_save_fpexc32(struct kvm_vcpu *vcpu)
{
	if (!vcpu_el1_is_32bit(vcpu))
		return;

	__vcpu_sys_reg(vcpu, FPEXC32_EL2) = read_sysreg(fpexc32_el2);
}

static inline void __activate_traps_fpsimd32(struct kvm_vcpu *vcpu)
{
	/*
	 * We are about to set CPTR_EL2.TFP to trap all floating point
	 * register accesses to EL2, however, the ARM ARM clearly states that
	 * traps are only taken to EL2 if the operation would not otherwise
	 * trap to EL1.  Therefore, always make sure that for 32-bit guests,
	 * we set FPEXC.EN to prevent traps to EL1, when setting the TFP bit.
	 * If FP/ASIMD is not implemented, FPEXC is UNDEFINED and any access to
	 * it will cause an exception.
	 */
	if (vcpu_el1_is_32bit(vcpu) && system_supports_fpsimd()) {
		write_sysreg(1 << 30, fpexc32_el2);
		isb();
	}
}

static inline void __activate_traps_common(struct kvm_vcpu *vcpu)
{
	/* Trap on AArch32 cp15 c15 (impdef sysregs) accesses (EL1 or EL0) */
	write_sysreg(1 << 15, hstr_el2);

	/*
	 * Make sure we trap PMU access from EL0 to EL2. Also sanitize
	 * PMSELR_EL0 to make sure it never contains the cycle
	 * counter, which could make a PMXEVCNTR_EL0 access UNDEF at
	 * EL1 instead of being trapped to EL2.
	 */
	if (kvm_arm_support_pmu_v3()) {
		write_sysreg(0, pmselr_el0);
		write_sysreg(ARMV8_PMU_USERENR_MASK, pmuserenr_el0);
	}
	write_sysreg(vcpu->arch.mdcr_el2, mdcr_el2);
}

static inline void __deactivate_traps_common(void)
{
	write_sysreg(0, hstr_el2);
	if (kvm_arm_support_pmu_v3())
		write_sysreg(0, pmuserenr_el0);
}

static inline void ___activate_traps(struct kvm_vcpu *vcpu)
{
	u64 hcr = vcpu->arch.hcr_el2;

	if (cpus_have_final_cap(ARM64_WORKAROUND_CAVIUM_TX2_219_TVM))
		hcr |= HCR_TVM;

	write_sysreg(hcr, hcr_el2);

	if (cpus_have_final_cap(ARM64_HAS_RAS_EXTN) && (hcr & HCR_VSE))
		write_sysreg_s(vcpu->arch.vsesr_el2, SYS_VSESR_EL2);
}

static inline void ___deactivate_traps(struct kvm_vcpu *vcpu)
{
	/*
	 * If we pended a virtual abort, preserve it until it gets
	 * cleared. See D1.14.3 (Virtual Interrupts) for details, but
	 * the crucial bit is "On taking a vSError interrupt,
	 * HCR_EL2.VSE is cleared to 0."
	 */
	if (vcpu->arch.hcr_el2 & HCR_VSE) {
		vcpu->arch.hcr_el2 &= ~HCR_VSE;
		vcpu->arch.hcr_el2 |= read_sysreg(hcr_el2) & HCR_VSE;
	}
}

static inline bool __translate_far_to_hpfar(u64 far, u64 *hpfar)
{
	u64 par, tmp;

	/*
	 * Resolve the IPA the hard way using the guest VA.
	 *
	 * Stage-1 translation already validated the memory access
	 * rights. As such, we can use the EL1 translation regime, and
	 * don't have to distinguish between EL0 and EL1 access.
	 *
	 * We do need to save/restore PAR_EL1 though, as we haven't
	 * saved the guest context yet, and we may return early...
	 */
	par = read_sysreg_par();
	if (!__kvm_at("s1e1r", far))
		tmp = read_sysreg_par();
	else
		tmp = SYS_PAR_EL1_F; /* back to the guest */
	write_sysreg(par, par_el1);

	if (unlikely(tmp & SYS_PAR_EL1_F))
		return false; /* Translation failed, back to guest */

	/* Convert PAR to HPFAR format */
	*hpfar = PAR_TO_HPFAR(tmp);
	return true;
}

static inline bool __populate_fault_info(struct kvm_vcpu *vcpu)
{
	u8 ec;
	u64 esr;
	u64 hpfar, far;

	esr = vcpu->arch.fault.esr_el2;
	ec = ESR_ELx_EC(esr);

	if (ec != ESR_ELx_EC_DABT_LOW && ec != ESR_ELx_EC_IABT_LOW)
		return true;

	far = read_sysreg_el2(SYS_FAR);

	/*
	 * The HPFAR can be invalid if the stage 2 fault did not
	 * happen during a stage 1 page table walk (the ESR_EL2.S1PTW
	 * bit is clear) and one of the two following cases are true:
	 *   1. The fault was due to a permission fault
	 *   2. The processor carries errata 834220
	 *
	 * Therefore, for all non S1PTW faults where we either have a
	 * permission fault or the errata workaround is enabled, we
	 * resolve the IPA using the AT instruction.
	 */
	if (!(esr & ESR_ELx_S1PTW) &&
	    (cpus_have_final_cap(ARM64_WORKAROUND_834220) ||
	     (esr & ESR_ELx_FSC_TYPE) == FSC_PERM)) {
		if (!__translate_far_to_hpfar(far, &hpfar))
			return false;
	} else {
		hpfar = read_sysreg(hpfar_el2);
	}

	vcpu->arch.fault.far_el2 = far;
	vcpu->arch.fault.hpfar_el2 = hpfar;
	return true;
}

/* Check for an FPSIMD/SVE trap and handle as appropriate */
static inline bool __hyp_handle_fpsimd(struct kvm_vcpu *vcpu)
{
	bool vhe, sve_guest, sve_host;
	u8 esr_ec;

	if (!system_supports_fpsimd())
		return false;

	/*
	 * Currently system_supports_sve() currently implies has_vhe(),
	 * so the check is redundant. However, has_vhe() can be determined
	 * statically and helps the compiler remove dead code.
	 */
	if (has_vhe() && system_supports_sve()) {
		sve_guest = vcpu_has_sve(vcpu);
		sve_host = vcpu->arch.flags & KVM_ARM64_HOST_SVE_IN_USE;
		vhe = true;
	} else {
		sve_guest = false;
		sve_host = false;
		vhe = has_vhe();
	}

	esr_ec = kvm_vcpu_trap_get_class(vcpu);
	if (esr_ec != ESR_ELx_EC_FP_ASIMD &&
	    esr_ec != ESR_ELx_EC_SVE)
		return false;

	/* Don't handle SVE traps for non-SVE vcpus here: */
	if (!sve_guest)
		if (esr_ec != ESR_ELx_EC_FP_ASIMD)
			return false;

	/* Valid trap.  Switch the context: */

	if (vhe) {
		u64 reg = read_sysreg(cpacr_el1) | CPACR_EL1_FPEN;

		if (sve_guest)
			reg |= CPACR_EL1_ZEN;

		write_sysreg(reg, cpacr_el1);
	} else {
		write_sysreg(read_sysreg(cptr_el2) & ~(u64)CPTR_EL2_TFP,
			     cptr_el2);
	}

	isb();

	if (vcpu->arch.flags & KVM_ARM64_FP_HOST) {
		/*
		 * In the SVE case, VHE is assumed: it is enforced by
		 * Kconfig and kvm_arch_init().
		 */
		if (sve_host) {
			struct thread_struct *thread = container_of(
				vcpu->arch.host_fpsimd_state,
				struct thread_struct, uw.fpsimd_state);

			sve_save_state(sve_pffr(thread),
				       &vcpu->arch.host_fpsimd_state->fpsr);
		} else {
			__fpsimd_save_state(vcpu->arch.host_fpsimd_state);
		}

		vcpu->arch.flags &= ~KVM_ARM64_FP_HOST;
	}

	if (sve_guest) {
		sve_load_state(vcpu_sve_pffr(vcpu),
			       &vcpu->arch.ctxt.fp_regs.fpsr,
			       sve_vq_from_vl(vcpu->arch.sve_max_vl) - 1);
		write_sysreg_s(__vcpu_sys_reg(vcpu, ZCR_EL1), SYS_ZCR_EL12);
	} else {
		__fpsimd_restore_state(&vcpu->arch.ctxt.fp_regs);
	}

	/* Skip restoring fpexc32 for AArch64 guests */
	if (!(read_sysreg(hcr_el2) & HCR_RW))
		write_sysreg(__vcpu_sys_reg(vcpu, FPEXC32_EL2), fpexc32_el2);

	vcpu->arch.flags |= KVM_ARM64_FP_ENABLED;

	return true;
}

static inline bool handle_tx2_tvm(struct kvm_vcpu *vcpu)
{
	u32 sysreg = esr_sys64_to_sysreg(kvm_vcpu_get_esr(vcpu));
	int rt = kvm_vcpu_sys_get_rt(vcpu);
	u64 val = vcpu_get_reg(vcpu, rt);

	/*
	 * The normal sysreg handling code expects to see the traps,
	 * let's not do anything here.
	 */
	if (vcpu->arch.hcr_el2 & HCR_TVM)
		return false;

	switch (sysreg) {
	case SYS_SCTLR_EL1:
		write_sysreg_el1(val, SYS_SCTLR);
		break;
	case SYS_TTBR0_EL1:
		write_sysreg_el1(val, SYS_TTBR0);
		break;
	case SYS_TTBR1_EL1:
		write_sysreg_el1(val, SYS_TTBR1);
		break;
	case SYS_TCR_EL1:
		write_sysreg_el1(val, SYS_TCR);
		break;
	case SYS_ESR_EL1:
		write_sysreg_el1(val, SYS_ESR);
		break;
	case SYS_FAR_EL1:
		write_sysreg_el1(val, SYS_FAR);
		break;
	case SYS_AFSR0_EL1:
		write_sysreg_el1(val, SYS_AFSR0);
		break;
	case SYS_AFSR1_EL1:
		write_sysreg_el1(val, SYS_AFSR1);
		break;
	case SYS_MAIR_EL1:
		write_sysreg_el1(val, SYS_MAIR);
		break;
	case SYS_AMAIR_EL1:
		write_sysreg_el1(val, SYS_AMAIR);
		break;
	case SYS_CONTEXTIDR_EL1:
		write_sysreg_el1(val, SYS_CONTEXTIDR);
		break;
	default:
		return false;
	}

	__kvm_skip_instr(vcpu);
	return true;
}

static inline bool esr_is_ptrauth_trap(u32 esr)
{
	u32 ec = ESR_ELx_EC(esr);

	if (ec == ESR_ELx_EC_PAC)
		return true;

	if (ec != ESR_ELx_EC_SYS64)
		return false;

	switch (esr_sys64_to_sysreg(esr)) {
	case SYS_APIAKEYLO_EL1:
	case SYS_APIAKEYHI_EL1:
	case SYS_APIBKEYLO_EL1:
	case SYS_APIBKEYHI_EL1:
	case SYS_APDAKEYLO_EL1:
	case SYS_APDAKEYHI_EL1:
	case SYS_APDBKEYLO_EL1:
	case SYS_APDBKEYHI_EL1:
	case SYS_APGAKEYLO_EL1:
	case SYS_APGAKEYHI_EL1:
		return true;
	}

	return false;
}

#define __ptrauth_save_key(ctxt, key)					\
	do {								\
	u64 __val;                                                      \
	__val = read_sysreg_s(SYS_ ## key ## KEYLO_EL1);                \
	ctxt_sys_reg(ctxt, key ## KEYLO_EL1) = __val;                   \
	__val = read_sysreg_s(SYS_ ## key ## KEYHI_EL1);                \
	ctxt_sys_reg(ctxt, key ## KEYHI_EL1) = __val;                   \
} while(0)

DECLARE_PER_CPU(struct kvm_cpu_context, kvm_hyp_ctxt);

static inline bool __hyp_handle_ptrauth(struct kvm_vcpu *vcpu)
{
	struct kvm_cpu_context *ctxt;
	u64 val;

	if (!vcpu_has_ptrauth(vcpu) ||
	    !esr_is_ptrauth_trap(kvm_vcpu_get_esr(vcpu)))
		return false;

	ctxt = this_cpu_ptr(&kvm_hyp_ctxt);
	__ptrauth_save_key(ctxt, APIA);
	__ptrauth_save_key(ctxt, APIB);
	__ptrauth_save_key(ctxt, APDA);
	__ptrauth_save_key(ctxt, APDB);
	__ptrauth_save_key(ctxt, APGA);

	vcpu_ptrauth_enable(vcpu);

	val = read_sysreg(hcr_el2);
	val |= (HCR_API | HCR_APK);
	write_sysreg(val, hcr_el2);

	return true;
}

/*
 * Return true when we were able to fixup the guest exit and should return to
 * the guest, false when we should restore the host state and return to the
 * main run loop.
 */
static inline bool fixup_guest_exit(struct kvm_vcpu *vcpu, u64 *exit_code)
{
	if (ARM_EXCEPTION_CODE(*exit_code) != ARM_EXCEPTION_IRQ)
		vcpu->arch.fault.esr_el2 = read_sysreg_el2(SYS_ESR);

	if (ARM_SERROR_PENDING(*exit_code)) {
		u8 esr_ec = kvm_vcpu_trap_get_class(vcpu);

		/*
		 * HVC already have an adjusted PC, which we need to
		 * correct in order to return to after having injected
		 * the SError.
		 *
		 * SMC, on the other hand, is *trapped*, meaning its
		 * preferred return address is the SMC itself.
		 */
		if (esr_ec == ESR_ELx_EC_HVC32 || esr_ec == ESR_ELx_EC_HVC64)
			write_sysreg_el2(read_sysreg_el2(SYS_ELR) - 4, SYS_ELR);
	}

	/*
	 * We're using the raw exception code in order to only process
	 * the trap if no SError is pending. We will come back to the
	 * same PC once the SError has been injected, and replay the
	 * trapping instruction.
	 */
	if (*exit_code != ARM_EXCEPTION_TRAP)
		goto exit;

	if (cpus_have_final_cap(ARM64_WORKAROUND_CAVIUM_TX2_219_TVM) &&
	    kvm_vcpu_trap_get_class(vcpu) == ESR_ELx_EC_SYS64 &&
	    handle_tx2_tvm(vcpu))
		goto guest;

	/*
	 * We trap the first access to the FP/SIMD to save the host context
	 * and restore the guest context lazily.
	 * If FP/SIMD is not implemented, handle the trap and inject an
	 * undefined instruction exception to the guest.
	 * Similarly for trapped SVE accesses.
	 */
	if (__hyp_handle_fpsimd(vcpu))
		goto guest;

	if (__hyp_handle_ptrauth(vcpu))
		goto guest;

	if (!__populate_fault_info(vcpu))
		goto guest;

	if (static_branch_unlikely(&vgic_v2_cpuif_trap)) {
		bool valid;

		valid = kvm_vcpu_trap_get_class(vcpu) == ESR_ELx_EC_DABT_LOW &&
			kvm_vcpu_trap_get_fault_type(vcpu) == FSC_FAULT &&
			kvm_vcpu_dabt_isvalid(vcpu) &&
			!kvm_vcpu_abt_issea(vcpu) &&
			!kvm_vcpu_abt_iss1tw(vcpu);

		if (valid) {
			int ret = __vgic_v2_perform_cpuif_access(vcpu);

			if (ret == 1)
				goto guest;

			/* Promote an illegal access to an SError.*/
			if (ret == -1)
				*exit_code = ARM_EXCEPTION_EL1_SERROR;

			goto exit;
		}
	}

	if (static_branch_unlikely(&vgic_v3_cpuif_trap) &&
	    (kvm_vcpu_trap_get_class(vcpu) == ESR_ELx_EC_SYS64 ||
	     kvm_vcpu_trap_get_class(vcpu) == ESR_ELx_EC_CP15_32)) {
		int ret = __vgic_v3_perform_cpuif_access(vcpu);

		if (ret == 1)
			goto guest;
	}

exit:
	/* Return to the host kernel and handle the exit */
	return false;
<<<<<<< HEAD
=======

guest:
	/* Re-enter the guest */
	asm(ALTERNATIVE("nop", "dmb sy", ARM64_WORKAROUND_1508412));
	return true;
>>>>>>> f642729d
}

static inline void __kvm_unexpected_el2_exception(void)
{
	extern char __guest_exit_panic[];
	unsigned long addr, fixup;
	struct exception_table_entry *entry, *end;
	unsigned long elr_el2 = read_sysreg(elr_el2);

<<<<<<< HEAD
	entry = hyp_symbol_addr(__start___kvm_ex_table);
	end = hyp_symbol_addr(__stop___kvm_ex_table);
=======
	entry = &__start___kvm_ex_table;
	end = &__stop___kvm_ex_table;
>>>>>>> f642729d

	while (entry < end) {
		addr = (unsigned long)&entry->insn + entry->insn;
		fixup = (unsigned long)&entry->fixup + entry->fixup;

		if (addr != elr_el2) {
			entry++;
			continue;
		}

		write_sysreg(fixup, elr_el2);
		return;
	}

	/* Trigger a panic after restoring the hyp context. */
	write_sysreg(__guest_exit_panic, elr_el2);
}

#endif /* __ARM64_KVM_HYP_SWITCH_H__ */<|MERGE_RESOLUTION|>--- conflicted
+++ resolved
@@ -494,14 +494,11 @@
 exit:
 	/* Return to the host kernel and handle the exit */
 	return false;
-<<<<<<< HEAD
-=======
 
 guest:
 	/* Re-enter the guest */
 	asm(ALTERNATIVE("nop", "dmb sy", ARM64_WORKAROUND_1508412));
 	return true;
->>>>>>> f642729d
 }
 
 static inline void __kvm_unexpected_el2_exception(void)
@@ -511,13 +508,8 @@
 	struct exception_table_entry *entry, *end;
 	unsigned long elr_el2 = read_sysreg(elr_el2);
 
-<<<<<<< HEAD
-	entry = hyp_symbol_addr(__start___kvm_ex_table);
-	end = hyp_symbol_addr(__stop___kvm_ex_table);
-=======
 	entry = &__start___kvm_ex_table;
 	end = &__stop___kvm_ex_table;
->>>>>>> f642729d
 
 	while (entry < end) {
 		addr = (unsigned long)&entry->insn + entry->insn;
