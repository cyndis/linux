--- conflicted
+++ resolved
@@ -754,12 +754,8 @@
 	gfn_t gfn;
 	kvm_pfn_t pfn;
 	bool logging_active = memslot_is_logging(memslot);
-<<<<<<< HEAD
-	unsigned long vma_pagesize;
-=======
 	unsigned long fault_level = kvm_vcpu_trap_get_fault_level(vcpu);
 	unsigned long vma_pagesize, fault_granule;
->>>>>>> f642729d
 	enum kvm_pgtable_prot prot = KVM_PGTABLE_PROT_R;
 	struct kvm_pgtable *pgt;
 
@@ -793,16 +789,6 @@
 		vma_shift = PAGE_SHIFT;
 	}
 
-<<<<<<< HEAD
-	if (vma_shift == PUD_SHIFT &&
-	    !fault_supports_stage2_huge_mapping(memslot, hva, PUD_SIZE))
-	       vma_shift = PMD_SHIFT;
-
-	if (vma_shift == PMD_SHIFT &&
-	    !fault_supports_stage2_huge_mapping(memslot, hva, PMD_SIZE)) {
-		force_pte = true;
-		vma_shift = PAGE_SHIFT;
-=======
 	switch (vma_shift) {
 #ifndef __PAGETABLE_PMD_FOLDED
 	case PUD_SHIFT:
@@ -825,7 +811,6 @@
 		break;
 	default:
 		WARN_ONCE(1, "Unknown vma_shift %d", vma_shift);
->>>>>>> f642729d
 	}
 
 	vma_pagesize = 1UL << vma_shift;
@@ -870,10 +855,7 @@
 
 	if (kvm_is_device_pfn(pfn)) {
 		device = true;
-<<<<<<< HEAD
-=======
 		force_pte = true;
->>>>>>> f642729d
 	} else if (logging_active && !write_fault) {
 		/*
 		 * Only actually map the page as writable if this was a write
@@ -897,16 +879,8 @@
 	if (vma_pagesize == PAGE_SIZE && !force_pte)
 		vma_pagesize = transparent_hugepage_adjust(memslot, hva,
 							   &pfn, &fault_ipa);
-<<<<<<< HEAD
-	if (writable) {
-		prot |= KVM_PGTABLE_PROT_W;
-		kvm_set_pfn_dirty(pfn);
-		mark_page_dirty(kvm, gfn);
-	}
-=======
 	if (writable)
 		prot |= KVM_PGTABLE_PROT_W;
->>>>>>> f642729d
 
 	if (fault_status != FSC_PERM && !device)
 		clean_dcache_guest_page(pfn, vma_pagesize);
@@ -921,30 +895,23 @@
 	else if (cpus_have_const_cap(ARM64_HAS_CACHE_DIC))
 		prot |= KVM_PGTABLE_PROT_X;
 
-<<<<<<< HEAD
-	if (fault_status == FSC_PERM && !(logging_active && writable)) {
-=======
 	/*
 	 * Under the premise of getting a FSC_PERM fault, we just need to relax
 	 * permissions only if vma_pagesize equals fault_granule. Otherwise,
 	 * kvm_pgtable_stage2_map() should be called to change block size.
 	 */
 	if (fault_status == FSC_PERM && vma_pagesize == fault_granule) {
->>>>>>> f642729d
 		ret = kvm_pgtable_stage2_relax_perms(pgt, fault_ipa, prot);
 	} else {
 		ret = kvm_pgtable_stage2_map(pgt, fault_ipa, vma_pagesize,
 					     __pfn_to_phys(pfn), prot,
 					     memcache);
-<<<<<<< HEAD
-=======
 	}
 
 	/* Mark the page dirty only if the fault is handled successfully */
 	if (writable && !ret) {
 		kvm_set_pfn_dirty(pfn);
 		mark_page_dirty(kvm, gfn);
->>>>>>> f642729d
 	}
 
 out_unlock:
