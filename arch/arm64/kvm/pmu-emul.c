--- conflicted
+++ resolved
@@ -23,19 +23,11 @@
 static u32 kvm_pmu_event_mask(struct kvm *kvm)
 {
 	switch (kvm->arch.pmuver) {
-<<<<<<< HEAD
-	case 1:			/* ARMv8.0 */
-		return GENMASK(9, 0);
-	case 4:			/* ARMv8.1 */
-	case 5:			/* ARMv8.4 */
-	case 6:			/* ARMv8.5 */
-=======
 	case ID_AA64DFR0_PMUVER_8_0:
 		return GENMASK(9, 0);
 	case ID_AA64DFR0_PMUVER_8_1:
 	case ID_AA64DFR0_PMUVER_8_4:
 	case ID_AA64DFR0_PMUVER_8_5:
->>>>>>> f642729d
 		return GENMASK(15, 0);
 	default:		/* Shouldn't be here, just for sanity */
 		WARN_ONCE(1, "Unknown PMU version %d\n", kvm->arch.pmuver);
@@ -748,83 +740,6 @@
 }
 
 static int kvm_pmu_probe_pmuver(void)
-<<<<<<< HEAD
-{
-	struct perf_event_attr attr = { };
-	struct perf_event *event;
-	struct arm_pmu *pmu;
-	int pmuver = 0xf;
-
-	/*
-	 * Create a dummy event that only counts user cycles. As we'll never
-	 * leave this function with the event being live, it will never
-	 * count anything. But it allows us to probe some of the PMU
-	 * details. Yes, this is terrible.
-	 */
-	attr.type = PERF_TYPE_RAW;
-	attr.size = sizeof(attr);
-	attr.pinned = 1;
-	attr.disabled = 0;
-	attr.exclude_user = 0;
-	attr.exclude_kernel = 1;
-	attr.exclude_hv = 1;
-	attr.exclude_host = 1;
-	attr.config = ARMV8_PMUV3_PERFCTR_CPU_CYCLES;
-	attr.sample_period = GENMASK(63, 0);
-
-	event = perf_event_create_kernel_counter(&attr, -1, current,
-						 kvm_pmu_perf_overflow, &attr);
-
-	if (IS_ERR(event)) {
-		pr_err_once("kvm: pmu event creation failed %ld\n",
-			    PTR_ERR(event));
-		return 0xf;
-	}
-
-	if (event->pmu) {
-		pmu = to_arm_pmu(event->pmu);
-		if (pmu->pmuver)
-			pmuver = pmu->pmuver;
-	}
-
-	perf_event_disable(event);
-	perf_event_release_kernel(event);
-
-	return pmuver;
-}
-
-u64 kvm_pmu_get_pmceid(struct kvm_vcpu *vcpu, bool pmceid1)
-{
-	unsigned long *bmap = vcpu->kvm->arch.pmu_filter;
-	u64 val, mask = 0;
-	int base, i;
-
-	if (!pmceid1) {
-		val = read_sysreg(pmceid0_el0);
-		base = 0;
-	} else {
-		val = read_sysreg(pmceid1_el0);
-		base = 32;
-	}
-
-	if (!bmap)
-		return val;
-
-	for (i = 0; i < 32; i += 8) {
-		u64 byte;
-
-		byte = bitmap_get_value8(bmap, base + i);
-		mask |= byte << i;
-		byte = bitmap_get_value8(bmap, 0x4000 + base + i);
-		mask |= byte << (32 + i);
-	}
-
-	return val & mask;
-}
-
-bool kvm_arm_support_pmu_v3(void)
-=======
->>>>>>> f642729d
 {
 	struct perf_event_attr attr = { };
 	struct perf_event *event;
@@ -995,12 +910,7 @@
 
 int kvm_arm_pmu_v3_set_attr(struct kvm_vcpu *vcpu, struct kvm_device_attr *attr)
 {
-<<<<<<< HEAD
-	if (!kvm_arm_support_pmu_v3() ||
-	    !test_bit(KVM_ARM_VCPU_PMU_V3, vcpu->arch.features))
-=======
 	if (!kvm_vcpu_has_pmu(vcpu))
->>>>>>> f642729d
 		return -ENODEV;
 
 	if (vcpu->arch.pmu.created)
@@ -1121,12 +1031,7 @@
 	case KVM_ARM_VCPU_PMU_V3_IRQ:
 	case KVM_ARM_VCPU_PMU_V3_INIT:
 	case KVM_ARM_VCPU_PMU_V3_FILTER:
-<<<<<<< HEAD
-		if (kvm_arm_support_pmu_v3() &&
-		    test_bit(KVM_ARM_VCPU_PMU_V3, vcpu->arch.features))
-=======
 		if (kvm_vcpu_has_pmu(vcpu))
->>>>>>> f642729d
 			return 0;
 	}
 
