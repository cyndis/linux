// SPDX-License-Identifier: GPL-2.0 OR MIT
/*
 * Copyright 2014 Carlo Caione <carlo@caione.org>
 */

#include <dt-bindings/interrupt-controller/irq.h>
#include <dt-bindings/interrupt-controller/arm-gic.h>

/ {
	#address-cells = <1>;
	#size-cells = <1>;
	interrupt-parent = <&gic>;

<<<<<<< HEAD
=======
	iio-hwmon {
		compatible = "iio-hwmon";
		io-channels = <&saradc 8>;
	};

>>>>>>> f642729d
	soc {
		compatible = "simple-bus";
		#address-cells = <1>;
		#size-cells = <1>;
		ranges;

		cbus: cbus@c1100000 {
			compatible = "simple-bus";
			reg = <0xc1100000 0x200000>;
			#address-cells = <1>;
			#size-cells = <1>;
			ranges = <0x0 0xc1100000 0x200000>;

			hhi: system-controller@4000 {
				compatible = "amlogic,meson-hhi-sysctrl",
					     "simple-mfd",
					     "syscon";
				reg = <0x4000 0x400>;
			};

			assist: assist@7c00 {
				compatible = "amlogic,meson-mx-assist", "syscon";
				reg = <0x7c00 0x200>;
			};

			hwrng: rng@8100 {
				compatible = "amlogic,meson-rng";
				reg = <0x8100 0x8>;
			};

			uart_A: serial@84c0 {
				compatible = "amlogic,meson6-uart", "amlogic,meson-uart";
				reg = <0x84c0 0x18>;
				interrupts = <GIC_SPI 26 IRQ_TYPE_EDGE_RISING>;
				status = "disabled";
			};

			uart_B: serial@84dc {
				compatible = "amlogic,meson6-uart", "amlogic,meson-uart";
				reg = <0x84dc 0x18>;
				interrupts = <GIC_SPI 75 IRQ_TYPE_EDGE_RISING>;
				status = "disabled";
			};

			i2c_A: i2c@8500 {
				compatible = "amlogic,meson6-i2c";
				reg = <0x8500 0x20>;
				interrupts = <GIC_SPI 21 IRQ_TYPE_EDGE_RISING>;
				#address-cells = <1>;
				#size-cells = <0>;
				status = "disabled";
			};

			pwm_ab: pwm@8550 {
				compatible = "amlogic,meson-pwm";
				reg = <0x8550 0x10>;
				#pwm-cells = <3>;
				status = "disabled";
			};

			pwm_cd: pwm@8650 {
				compatible = "amlogic,meson-pwm";
				reg = <0x8650 0x10>;
				#pwm-cells = <3>;
				status = "disabled";
			};

			saradc: adc@8680 {
				compatible = "amlogic,meson-saradc";
				reg = <0x8680 0x34>;
				#io-channel-cells = <1>;
				interrupts = <GIC_SPI 73 IRQ_TYPE_EDGE_RISING>;
				status = "disabled";
			};

			uart_C: serial@8700 {
				compatible = "amlogic,meson6-uart", "amlogic,meson-uart";
				reg = <0x8700 0x18>;
				interrupts = <GIC_SPI 93 IRQ_TYPE_EDGE_RISING>;
				status = "disabled";
			};

			i2c_B: i2c@87c0 {
				compatible = "amlogic,meson6-i2c";
				reg = <0x87c0 0x20>;
				interrupts = <GIC_SPI 128 IRQ_TYPE_EDGE_RISING>;
				#address-cells = <1>;
				#size-cells = <0>;
				status = "disabled";
			};

			usb0_phy: phy@8800 {
				compatible = "amlogic,meson-mx-usb2-phy";
				#phy-cells = <0>;
				reg = <0x8800 0x20>;
				status = "disabled";
			};

			usb1_phy: phy@8820 {
				compatible = "amlogic,meson-mx-usb2-phy";
				#phy-cells = <0>;
				reg = <0x8820 0x20>;
				status = "disabled";
			};

			sdio: mmc@8c20 {
				compatible = "amlogic,meson-mx-sdio";
				reg = <0x8c20 0x20>;
				interrupts = <GIC_SPI 28 IRQ_TYPE_EDGE_RISING>;
				#address-cells = <1>;
				#size-cells = <0>;
				status = "disabled";
			};

			spifc: spi@8c80 {
				compatible = "amlogic,meson6-spifc";
				reg = <0x8c80 0x80>;
				#address-cells = <1>;
				#size-cells = <0>;
				status = "disabled";
			};

			sdhc: mmc@8e00 {
				compatible = "amlogic,meson-mx-sdhc";
				reg = <0x8e00 0x42>;
				interrupts = <GIC_SPI 78 IRQ_TYPE_EDGE_RISING>;
				status = "disabled";
			};

			gpio_intc: interrupt-controller@9880 {
				compatible = "amlogic,meson-gpio-intc";
				reg = <0x9880 0x10>;
				interrupt-controller;
				#interrupt-cells = <2>;
				amlogic,channel-interrupts = <64 65 66 67 68 69 70 71>;
				status = "disabled";
			};

			wdt: watchdog@9900 {
				compatible = "amlogic,meson6-wdt";
				reg = <0x9900 0x8>;
				interrupts = <GIC_SPI 0 IRQ_TYPE_EDGE_RISING>;
			};

			timer_abcde: timer@9940 {
				compatible = "amlogic,meson6-timer";
				reg = <0x9940 0x18>;
				interrupts = <GIC_SPI 10 IRQ_TYPE_EDGE_RISING>,
					     <GIC_SPI 11 IRQ_TYPE_EDGE_RISING>,
					     <GIC_SPI 6 IRQ_TYPE_EDGE_RISING>,
					     <GIC_SPI 29 IRQ_TYPE_EDGE_RISING>;
			};
		};

		L2: cache-controller@c4200000 {
			compatible = "arm,pl310-cache";
			reg = <0xc4200000 0x1000>;
			cache-unified;
			cache-level = <2>;
		};

		periph: bus@c4300000 {
			compatible = "simple-bus";
			reg = <0xc4300000 0x10000>;
			#address-cells = <1>;
			#size-cells = <1>;
			ranges = <0x0 0xc4300000 0x10000>;

			gic: interrupt-controller@1000 {
				compatible = "arm,cortex-a9-gic";
				reg = <0x1000 0x1000>,
				      <0x100 0x100>;
				interrupt-controller;
				#interrupt-cells = <3>;
			};
		};

		aobus: aobus@c8100000 {
			compatible = "simple-bus";
			reg = <0xc8100000 0x100000>;
			#address-cells = <1>;
			#size-cells = <1>;
			ranges = <0x0 0xc8100000 0x100000>;

			ao_arc_rproc: remoteproc@1c {
				compatible= "amlogic,meson-mx-ao-arc";
				reg = <0x1c 0x8>, <0x38 0x8>;
				reg-names = "remap", "cpu";
				status = "disabled";
			};

			ir_receiver: ir-receiver@480 {
				compatible= "amlogic,meson6-ir";
				reg = <0x480 0x20>;
				interrupts = <GIC_SPI 15 IRQ_TYPE_EDGE_RISING>;
				status = "disabled";
			};

			uart_AO: serial@4c0 {
				compatible = "amlogic,meson6-uart", "amlogic,meson-ao-uart", "amlogic,meson-uart";
				reg = <0x4c0 0x18>;
				interrupts = <GIC_SPI 90 IRQ_TYPE_EDGE_RISING>;
				status = "disabled";
			};

			i2c_AO: i2c@500 {
				compatible = "amlogic,meson6-i2c";
				reg = <0x500 0x20>;
				interrupts = <GIC_SPI 92 IRQ_TYPE_EDGE_RISING>;
				#address-cells = <1>;
				#size-cells = <0>;
				status = "disabled";
			};

			rtc: rtc@740 {
				compatible = "amlogic,meson6-rtc";
				reg = <0x740 0x14>;
				interrupts = <GIC_SPI 72 IRQ_TYPE_EDGE_RISING>;
				#address-cells = <1>;
				#size-cells = <1>;
				status = "disabled";
			};
		};

		usb0: usb@c9040000 {
			compatible = "snps,dwc2";
			#address-cells = <1>;
			#size-cells = <0>;
			reg = <0xc9040000 0x40000>;
			interrupts = <GIC_SPI 30 IRQ_TYPE_LEVEL_HIGH>;
			phys = <&usb0_phy>;
			phy-names = "usb2-phy";
			g-rx-fifo-size = <512>;
			g-np-tx-fifo-size = <500>;
			g-tx-fifo-size = <256 192 128 128 128>;
			dr_mode = "host";
			status = "disabled";
		};

		usb1: usb@c90c0000 {
			compatible = "snps,dwc2";
			#address-cells = <1>;
			#size-cells = <0>;
			reg = <0xc90c0000 0x40000>;
			interrupts = <GIC_SPI 31 IRQ_TYPE_LEVEL_HIGH>;
			phys = <&usb1_phy>;
			phy-names = "usb2-phy";
			dr_mode = "host";
			status = "disabled";
		};

		ethmac: ethernet@c9410000 {
			compatible = "amlogic,meson6-dwmac", "snps,dwmac";
			reg = <0xc9410000 0x10000
			       0xc1108108 0x4>;
			interrupts = <GIC_SPI 8 IRQ_TYPE_LEVEL_HIGH>;
			interrupt-names = "macirq";
			status = "disabled";
		};

		ahb_sram: sram@d9000000 {
			compatible = "mmio-sram";
			reg = <0xd9000000 0x20000>;
			#address-cells = <1>;
			#size-cells = <1>;
			ranges = <0 0xd9000000 0x20000>;
		};

		bootrom: bootrom@d9040000 {
			compatible = "amlogic,meson-mx-bootrom", "syscon";
			reg = <0xd9040000 0x10000>;
		};

		secbus: secbus@da000000 {
			compatible = "simple-bus";
			reg = <0xda000000 0x6000>;
			#address-cells = <1>;
			#size-cells = <1>;
			ranges = <0x0 0xda000000 0x6000>;

			efuse: nvmem@0 {
				compatible = "amlogic,meson6-efuse";
				reg = <0x0 0x2000>;
				#address-cells = <1>;
				#size-cells = <1>;
			};
		};
	};

	thermal_sensor: thermal-sensor {
		compatible = "generic-adc-thermal";
		#thermal-sensor-cells = <0>;
		io-channels = <&saradc 8>;
		io-channel-names = "sensor-channel";
	};

	xtal: xtal-clk {
		compatible = "fixed-clock";
		clock-frequency = <24000000>;
		clock-output-names = "xtal";
		#clock-cells = <0>;
	};
}; /* end of / */<|MERGE_RESOLUTION|>--- conflicted
+++ resolved
@@ -11,14 +11,11 @@
 	#size-cells = <1>;
 	interrupt-parent = <&gic>;
 
-<<<<<<< HEAD
-=======
 	iio-hwmon {
 		compatible = "iio-hwmon";
 		io-channels = <&saradc 8>;
 	};
 
->>>>>>> f642729d
 	soc {
 		compatible = "simple-bus";
 		#address-cells = <1>;
