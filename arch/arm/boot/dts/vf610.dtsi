--- conflicted
+++ resolved
@@ -7,484 +7,6 @@
  * (at your option) any later version.
  */
 
-<<<<<<< HEAD
-#include "skeleton.dtsi"
-#include "vf610-pinfunc.h"
-#include <dt-bindings/clock/vf610-clock.h>
-#include <dt-bindings/interrupt-controller/irq.h>
-
-/ {
-	aliases {
-		can0 = &can0;
-		can1 = &can1;
-		serial0 = &uart0;
-		serial1 = &uart1;
-		serial2 = &uart2;
-		serial3 = &uart3;
-		serial4 = &uart4;
-		serial5 = &uart5;
-		gpio0 = &gpio1;
-		gpio1 = &gpio2;
-		gpio2 = &gpio3;
-		gpio3 = &gpio4;
-		gpio4 = &gpio5;
-		usbphy0 = &usbphy0;
-		usbphy1 = &usbphy1;
-	};
-
-	cpus {
-		#address-cells = <1>;
-		#size-cells = <0>;
-
-		cpu@0 {
-			compatible = "arm,cortex-a5";
-			device_type = "cpu";
-			reg = <0x0>;
-			next-level-cache = <&L2>;
-		};
-	};
-
-	clocks {
-		#address-cells = <1>;
-		#size-cells = <0>;
-
-		sxosc {
-			compatible = "fixed-clock";
-			#clock-cells = <0>;
-			clock-frequency = <32768>;
-		};
-
-		fxosc {
-			compatible = "fixed-clock";
-			#clock-cells = <0>;
-			clock-frequency = <24000000>;
-		};
-	};
-
-	soc {
-		#address-cells = <1>;
-		#size-cells = <1>;
-		compatible = "simple-bus";
-		interrupt-parent = <&intc>;
-		ranges;
-
-		aips0: aips-bus@40000000 {
-			compatible = "fsl,aips-bus", "simple-bus";
-			#address-cells = <1>;
-			#size-cells = <1>;
-			interrupt-parent = <&intc>;
-			reg = <0x40000000 0x70000>;
-			ranges;
-
-			intc: interrupt-controller@40002000 {
-				compatible = "arm,cortex-a9-gic";
-				#interrupt-cells = <3>;
-				interrupt-controller;
-				reg = <0x40003000 0x1000>,
-				      <0x40002100 0x100>;
-			};
-
-			L2: l2-cache@40006000 {
-				compatible = "arm,pl310-cache";
-				reg = <0x40006000 0x1000>;
-				cache-unified;
-				cache-level = <2>;
-				arm,data-latency = <1 1 1>;
-				arm,tag-latency = <2 2 2>;
-			};
-
-			edma0: dma-controller@40018000 {
-				#dma-cells = <2>;
-				compatible = "fsl,vf610-edma";
-				reg = <0x40018000 0x2000>,
-					<0x40024000 0x1000>,
-					<0x40025000 0x1000>;
-				interrupts = <0 8 IRQ_TYPE_LEVEL_HIGH>,
-						<0 9 IRQ_TYPE_LEVEL_HIGH>;
-				interrupt-names = "edma-tx", "edma-err";
-				dma-channels = <32>;
-				clock-names = "dmamux0", "dmamux1";
-				clocks = <&clks VF610_CLK_DMAMUX0>,
-					<&clks VF610_CLK_DMAMUX1>;
-			};
-
-			can0: flexcan@40020000 {
-				compatible = "fsl,vf610-flexcan";
-				reg = <0x40020000 0x4000>;
-				interrupts = <0 58 IRQ_TYPE_LEVEL_HIGH>;
-				clocks = <&clks VF610_CLK_FLEXCAN0>,
-					 <&clks VF610_CLK_FLEXCAN0>;
-				clock-names = "ipg", "per";
-				status = "disabled";
-			};
-
-			uart0: serial@40027000 {
-				compatible = "fsl,vf610-lpuart";
-				reg = <0x40027000 0x1000>;
-				interrupts = <0 61 IRQ_TYPE_LEVEL_HIGH>;
-				clocks = <&clks VF610_CLK_UART0>;
-				clock-names = "ipg";
-				dmas = <&edma0 0 2>,
-					<&edma0 0 3>;
-				dma-names = "rx","tx";
-				status = "disabled";
-			};
-
-			uart1: serial@40028000 {
-				compatible = "fsl,vf610-lpuart";
-				reg = <0x40028000 0x1000>;
-				interrupts = <0 62 IRQ_TYPE_LEVEL_HIGH>;
-				clocks = <&clks VF610_CLK_UART1>;
-				clock-names = "ipg";
-				dmas = <&edma0 0 4>,
-					<&edma0 0 5>;
-				dma-names = "rx","tx";
-				status = "disabled";
-			};
-
-			uart2: serial@40029000 {
-				compatible = "fsl,vf610-lpuart";
-				reg = <0x40029000 0x1000>;
-				interrupts = <0 63 IRQ_TYPE_LEVEL_HIGH>;
-				clocks = <&clks VF610_CLK_UART2>;
-				clock-names = "ipg";
-				dmas = <&edma0 0 6>,
-					<&edma0 0 7>;
-				dma-names = "rx","tx";
-				status = "disabled";
-			};
-
-			uart3: serial@4002a000 {
-				compatible = "fsl,vf610-lpuart";
-				reg = <0x4002a000 0x1000>;
-				interrupts = <0 64 IRQ_TYPE_LEVEL_HIGH>;
-				clocks = <&clks VF610_CLK_UART3>;
-				clock-names = "ipg";
-				dmas = <&edma0 0 8>,
-					<&edma0 0 9>;
-				dma-names = "rx","tx";
-				status = "disabled";
-			};
-
-			dspi0: dspi0@4002c000 {
-				#address-cells = <1>;
-				#size-cells = <0>;
-				compatible = "fsl,vf610-dspi";
-				reg = <0x4002c000 0x1000>;
-				interrupts = <0 67 IRQ_TYPE_LEVEL_HIGH>;
-				clocks = <&clks VF610_CLK_DSPI0>;
-				clock-names = "dspi";
-				spi-num-chipselects = <5>;
-				status = "disabled";
-			};
-
-			sai2: sai@40031000 {
-				compatible = "fsl,vf610-sai";
-				reg = <0x40031000 0x1000>;
-				interrupts = <0 86 IRQ_TYPE_LEVEL_HIGH>;
-				clocks = <&clks VF610_CLK_SAI2>;
-				clock-names = "sai";
-				dma-names = "tx", "rx";
-				dmas = <&edma0 0 21>,
-					<&edma0 0 20>;
-				status = "disabled";
-			};
-
-			pit: pit@40037000 {
-				compatible = "fsl,vf610-pit";
-				reg = <0x40037000 0x1000>;
-				interrupts = <0 39 IRQ_TYPE_LEVEL_HIGH>;
-				clocks = <&clks VF610_CLK_PIT>;
-				clock-names = "pit";
-			};
-
-			pwm0: pwm@40038000 {
-				compatible = "fsl,vf610-ftm-pwm";
-				#pwm-cells = <3>;
-				reg = <0x40038000 0x1000>;
-				clock-names = "ftm_sys", "ftm_ext",
-					      "ftm_fix", "ftm_cnt_clk_en";
-				clocks = <&clks VF610_CLK_FTM0>,
-					<&clks VF610_CLK_FTM0_EXT_SEL>,
-					<&clks VF610_CLK_FTM0_FIX_SEL>,
-					<&clks VF610_CLK_FTM0_EXT_FIX_EN>;
-				status = "disabled";
-			};
-
-			adc0: adc@4003b000 {
-				compatible = "fsl,vf610-adc";
-				reg = <0x4003b000 0x1000>;
-				interrupts = <0 53 0x04>;
-				clocks = <&clks VF610_CLK_ADC0>;
-				clock-names = "adc";
-				status = "disabled";
-			};
-
-			wdog@4003e000 {
-				compatible = "fsl,vf610-wdt", "fsl,imx21-wdt";
-				reg = <0x4003e000 0x1000>;
-				clocks = <&clks VF610_CLK_WDT>;
-				clock-names = "wdog";
-			};
-
-			qspi0: quadspi@40044000 {
-				#address-cells = <1>;
-				#size-cells = <0>;
-				compatible = "fsl,vf610-qspi";
-				reg = <0x40044000 0x1000>;
-				interrupts = <0 24 IRQ_TYPE_LEVEL_HIGH>;
-				clocks = <&clks VF610_CLK_QSPI0_EN>,
-					<&clks VF610_CLK_QSPI0>;
-				clock-names = "qspi_en", "qspi";
-				status = "disabled";
-			};
-
-			iomuxc: iomuxc@40048000 {
-				compatible = "fsl,vf610-iomuxc";
-				reg = <0x40048000 0x1000>;
-				#gpio-range-cells = <3>;
-			};
-
-			gpio1: gpio@40049000 {
-				compatible = "fsl,vf610-gpio";
-				reg = <0x40049000 0x1000 0x400ff000 0x40>;
-				interrupts = <0 107 IRQ_TYPE_LEVEL_HIGH>;
-				gpio-controller;
-				#gpio-cells = <2>;
-				interrupt-controller;
-				#interrupt-cells = <2>;
-				gpio-ranges = <&iomuxc 0 0 32>;
-			};
-
-			gpio2: gpio@4004a000 {
-				compatible = "fsl,vf610-gpio";
-				reg = <0x4004a000 0x1000 0x400ff040 0x40>;
-				interrupts = <0 108 IRQ_TYPE_LEVEL_HIGH>;
-				gpio-controller;
-				#gpio-cells = <2>;
-				interrupt-controller;
-				#interrupt-cells = <2>;
-				gpio-ranges = <&iomuxc 0 32 32>;
-			};
-
-			gpio3: gpio@4004b000 {
-				compatible = "fsl,vf610-gpio";
-				reg = <0x4004b000 0x1000 0x400ff080 0x40>;
-				interrupts = <0 109 IRQ_TYPE_LEVEL_HIGH>;
-				gpio-controller;
-				#gpio-cells = <2>;
-				interrupt-controller;
-				#interrupt-cells = <2>;
-				gpio-ranges = <&iomuxc 0 64 32>;
-			};
-
-			gpio4: gpio@4004c000 {
-				compatible = "fsl,vf610-gpio";
-				reg = <0x4004c000 0x1000 0x400ff0c0 0x40>;
-				interrupts = <0 110 IRQ_TYPE_LEVEL_HIGH>;
-				gpio-controller;
-				#gpio-cells = <2>;
-				interrupt-controller;
-				#interrupt-cells = <2>;
-				gpio-ranges = <&iomuxc 0 96 32>;
-			};
-
-			gpio5: gpio@4004d000 {
-				compatible = "fsl,vf610-gpio";
-				reg = <0x4004d000 0x1000 0x400ff100 0x40>;
-				interrupts = <0 111 IRQ_TYPE_LEVEL_HIGH>;
-				gpio-controller;
-				#gpio-cells = <2>;
-				interrupt-controller;
-				#interrupt-cells = <2>;
-				gpio-ranges = <&iomuxc 0 128 7>;
-			};
-
-			anatop: anatop@40050000 {
-				compatible = "fsl,vf610-anatop", "syscon";
-				reg = <0x40050000 0x400>;
-			};
-
-			usbphy0: usbphy@40050800 {
-				compatible = "fsl,vf610-usbphy";
-				reg = <0x40050800 0x400>;
-				interrupts = <0 50 IRQ_TYPE_LEVEL_HIGH>;
-				clocks = <&clks VF610_CLK_USBPHY0>;
-				fsl,anatop = <&anatop>;
-			};
-
-			usbphy1: usbphy@40050c00 {
-				compatible = "fsl,vf610-usbphy";
-				reg = <0x40050c00 0x400>;
-				interrupts = <0 51 IRQ_TYPE_LEVEL_HIGH>;
-				clocks = <&clks VF610_CLK_USBPHY1>;
-				fsl,anatop = <&anatop>;
-			};
-
-			i2c0: i2c@40066000 {
-				#address-cells = <1>;
-				#size-cells = <0>;
-				compatible = "fsl,vf610-i2c";
-				reg = <0x40066000 0x1000>;
-				interrupts =<0 71 IRQ_TYPE_LEVEL_HIGH>;
-				clocks = <&clks VF610_CLK_I2C0>;
-				clock-names = "ipg";
-				dmas = <&edma0 0 50>,
-					<&edma0 0 51>;
-				dma-names = "rx","tx";
-				status = "disabled";
-			};
-
-			clks: ccm@4006b000 {
-				compatible = "fsl,vf610-ccm";
-				reg = <0x4006b000 0x1000>;
-				#clock-cells = <1>;
-			};
-
-			usbdev0: usb@40034000 {
-				compatible = "fsl,vf610-usb", "fsl,imx27-usb";
-				reg = <0x40034000 0x800>;
-				interrupts = <0 75 IRQ_TYPE_LEVEL_HIGH>;
-				clocks = <&clks VF610_CLK_USBC0>;
-				fsl,usbphy = <&usbphy0>;
-				fsl,usbmisc = <&usbmisc0 0>;
-				dr_mode = "peripheral";
-				status = "disabled";
-			};
-
-			usbmisc0: usb@40034800 {
-				#index-cells = <1>;
-				compatible = "fsl,vf610-usbmisc";
-				reg = <0x40034800 0x200>;
-				clocks = <&clks VF610_CLK_USBC0>;
-			};
-		};
-
-		aips1: aips-bus@40080000 {
-			compatible = "fsl,aips-bus", "simple-bus";
-			#address-cells = <1>;
-			#size-cells = <1>;
-			reg = <0x40080000 0x80000>;
-			ranges;
-
-			edma1: dma-controller@40098000 {
-				#dma-cells = <2>;
-				compatible = "fsl,vf610-edma";
-				reg = <0x40098000 0x2000>,
-					<0x400a1000 0x1000>,
-					<0x400a2000 0x1000>;
-				interrupts = <0 10 IRQ_TYPE_LEVEL_HIGH>,
-						<0 11 IRQ_TYPE_LEVEL_HIGH>;
-				interrupt-names = "edma-tx", "edma-err";
-				dma-channels = <32>;
-				clock-names = "dmamux0", "dmamux1";
-				clocks = <&clks VF610_CLK_DMAMUX2>,
-					<&clks VF610_CLK_DMAMUX3>;
-			};
-
-			uart4: serial@400a9000 {
-				compatible = "fsl,vf610-lpuart";
-				reg = <0x400a9000 0x1000>;
-				interrupts = <0 65 IRQ_TYPE_LEVEL_HIGH>;
-				clocks = <&clks VF610_CLK_UART4>;
-				clock-names = "ipg";
-				status = "disabled";
-			};
-
-			uart5: serial@400aa000 {
-				compatible = "fsl,vf610-lpuart";
-				reg = <0x400aa000 0x1000>;
-				interrupts = <0 66 IRQ_TYPE_LEVEL_HIGH>;
-				clocks = <&clks VF610_CLK_UART5>;
-				clock-names = "ipg";
-				status = "disabled";
-			};
-
-			adc1: adc@400bb000 {
-				compatible = "fsl,vf610-adc";
-				reg = <0x400bb000 0x1000>;
-				interrupts = <0 54 0x04>;
-				clocks = <&clks VF610_CLK_ADC1>;
-				clock-names = "adc";
-				status = "disabled";
-			};
-
-			esdhc1: esdhc@400b2000 {
-				compatible = "fsl,imx53-esdhc";
-				reg = <0x400b2000 0x1000>;
-				interrupts = <0 28 0x04>;
-				clocks = <&clks VF610_CLK_IPG_BUS>,
-					<&clks VF610_CLK_PLATFORM_BUS>,
-					<&clks VF610_CLK_ESDHC1>;
-				clock-names = "ipg", "ahb", "per";
-				status = "disabled";
-			};
-
-			usbh1: usb@400b4000 {
-				compatible = "fsl,vf610-usb", "fsl,imx27-usb";
-				reg = <0x400b4000 0x800>;
-				interrupts = <0 76 IRQ_TYPE_LEVEL_HIGH>;
-				clocks = <&clks VF610_CLK_USBC1>;
-				fsl,usbphy = <&usbphy1>;
-				fsl,usbmisc = <&usbmisc1 0>;
-				dr_mode = "host";
-				status = "disabled";
-			};
-
-			usbmisc1: usb@400b4800 {
-				#index-cells = <1>;
-				compatible = "fsl,vf610-usbmisc";
-				reg = <0x400b4800 0x200>;
-				clocks = <&clks VF610_CLK_USBC1>;
-			};
-
-			ftm: ftm@400b8000 {
-				compatible = "fsl,ftm-timer";
-				reg = <0x400b8000 0x1000 0x400b9000 0x1000>;
-				interrupts = <0 44 IRQ_TYPE_LEVEL_HIGH>;
-				clock-names = "ftm-evt", "ftm-src",
-					"ftm-evt-counter-en", "ftm-src-counter-en";
-				clocks = <&clks VF610_CLK_FTM2>,
-					<&clks VF610_CLK_FTM3>,
-					<&clks VF610_CLK_FTM2_EXT_FIX_EN>,
-					<&clks VF610_CLK_FTM3_EXT_FIX_EN>;
-				status = "disabled";
-			};
-
-			fec0: ethernet@400d0000 {
-				compatible = "fsl,mvf600-fec";
-				reg = <0x400d0000 0x1000>;
-				interrupts = <0 78 IRQ_TYPE_LEVEL_HIGH>;
-				clocks = <&clks VF610_CLK_ENET0>,
-					<&clks VF610_CLK_ENET0>,
-					<&clks VF610_CLK_ENET>;
-				clock-names = "ipg", "ahb", "ptp";
-				status = "disabled";
-			};
-
-			fec1: ethernet@400d1000 {
-				compatible = "fsl,mvf600-fec";
-				reg = <0x400d1000 0x1000>;
-				interrupts = <0 79 IRQ_TYPE_LEVEL_HIGH>;
-				clocks = <&clks VF610_CLK_ENET1>,
-					<&clks VF610_CLK_ENET1>,
-					<&clks VF610_CLK_ENET>;
-				clock-names = "ipg", "ahb", "ptp";
-				status = "disabled";
-			};
-
-			can1: flexcan@400d4000 {
-				compatible = "fsl,vf610-flexcan";
-				reg = <0x400d4000 0x4000>;
-				interrupts = <0 59 IRQ_TYPE_LEVEL_HIGH>;
-				clocks = <&clks VF610_CLK_FLEXCAN1>,
-					 <&clks VF610_CLK_FLEXCAN1>;
-				clock-names = "ipg", "per";
-				status = "disabled";
-			};
-
-		};
-=======
 #include "vf500.dtsi"
 
 &a5_cpu {
@@ -499,6 +21,5 @@
 		cache-level = <2>;
 		arm,data-latency = <1 1 1>;
 		arm,tag-latency = <2 2 2>;
->>>>>>> e529fea9
 	};
 };