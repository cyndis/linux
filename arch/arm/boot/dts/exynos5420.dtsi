--- conflicted
+++ resolved
@@ -741,14 +741,9 @@
 		compatible = "samsung,exynos5420-mixer";
 		reg = <0x14450000 0x10000>;
 		interrupts = <0 94 0>;
-<<<<<<< HEAD
-		clocks = <&clock CLK_MIXER>, <&clock CLK_SCLK_HDMI>;
-		clock-names = "mixer", "sclk_hdmi";
-=======
 		clocks = <&clock CLK_MIXER>, <&clock CLK_HDMI>,
 			 <&clock CLK_SCLK_HDMI>;
 		clock-names = "mixer", "hdmi", "sclk_hdmi";
->>>>>>> 007760cf
 		power-domains = <&disp_pd>;
 	};
 
