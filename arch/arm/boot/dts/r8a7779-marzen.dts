--- conflicted
+++ resolved
@@ -112,19 +112,6 @@
 };
 
 &scif2 {
-<<<<<<< HEAD
-       pinctrl-0 = <&scif2_pins>;
-       pinctrl-names = "default";
-
-       status = "okay";
-};
-
-&scif4 {
-       pinctrl-0 = <&scif4_pins>;
-       pinctrl-names = "default";
-
-       status = "okay";
-=======
 	pinctrl-0 = <&scif2_pins>;
 	pinctrl-names = "default";
 
@@ -136,7 +123,6 @@
 	pinctrl-names = "default";
 
 	status = "okay";
->>>>>>> f637615f
 };
 
 &sdhi0 {
