/*
 * Device Tree Source for the Marzen board
 *
 * Copyright (C) 2013 Renesas Solutions Corp.
 * Copyright (C) 2013 Simon Horman
 *
 * This file is licensed under the terms of the GNU General Public License
 * version 2.  This program is licensed "as is" without any warranty of any
 * kind, whether express or implied.
 */

/dts-v1/;
#include "r8a7779.dtsi"
#include <dt-bindings/gpio/gpio.h>
#include <dt-bindings/interrupt-controller/irq.h>

/ {
	model = "marzen";
	compatible = "renesas,marzen", "renesas,r8a7779";

	aliases {
		serial2 = &scif2;
		serial4 = &scif4;
	};

	chosen {
		bootargs = "console=ttySC2,115200 ignore_loglevel root=/dev/nfs ip=on";
	};

	memory {
		device_type = "memory";
		reg = <0x60000000 0x40000000>;
	};

	fixedregulator3v3: fixedregulator@0 {
		compatible = "regulator-fixed";
		regulator-name = "fixed-3.3V";
		regulator-min-microvolt = <3300000>;
		regulator-max-microvolt = <3300000>;
		regulator-boot-on;
		regulator-always-on;
	};

	lan0@18000000 {
		compatible = "smsc,lan9220", "smsc,lan9115";
		reg = <0x18000000 0x100>;
		pinctrl-0 = <&lan0_pins>;
		pinctrl-names = "default";

		phy-mode = "mii";
		interrupt-parent = <&irqpin0>;
		interrupts = <1 IRQ_TYPE_EDGE_FALLING>;
		smsc,irq-push-pull;
		reg-io-width = <4>;
		vddvario-supply = <&fixedregulator3v3>;
		vdd33a-supply = <&fixedregulator3v3>;
	};

	leds {
		compatible = "gpio-leds";
		led2 {
			gpios = <&gpio4 29 GPIO_ACTIVE_HIGH>;
		};
		led3 {
			gpios = <&gpio4 30 GPIO_ACTIVE_HIGH>;
		};
		led4 {
			gpios = <&gpio4 31 GPIO_ACTIVE_HIGH>;
		};
	};
};

&irqpin0 {
	status = "okay";
};

&extal_clk {
	clock-frequency = <31250000>;
};

<<<<<<< HEAD
=======
&tmu0 {
	status = "okay";
};

>>>>>>> b0937ce4
&pfc {
	lan0_pins: lan0 {
		intc {
			renesas,groups = "intc_irq1_b";
			renesas,function = "intc";
		};
		lbsc {
			renesas,groups = "lbsc_ex_cs0";
			renesas,function = "lbsc";
		};
	};

	scif2_pins: serial2 {
		renesas,groups = "scif2_data_c";
		renesas,function = "scif2";
	};

	scif4_pins: serial4 {
		renesas,groups = "scif4_data";
		renesas,function = "scif4";
	};

	sdhi0_pins: sd0 {
		renesas,groups = "sdhi0_data4", "sdhi0_ctrl", "sdhi0_cd";
		renesas,function = "sdhi0";
	};

	hspi0_pins: hspi0 {
		renesas,groups = "hspi0";
		renesas,function = "hspi0";
	};
};

&scif2 {
<<<<<<< HEAD
       pinctrl-0 = <&scif2_pins>;
       pinctrl-names = "default";

       status = "okay";
};

&scif4 {
       pinctrl-0 = <&scif4_pins>;
       pinctrl-names = "default";

       status = "okay";
=======
	pinctrl-0 = <&scif2_pins>;
	pinctrl-names = "default";

	status = "okay";
};

&scif4 {
	pinctrl-0 = <&scif4_pins>;
	pinctrl-names = "default";

	status = "okay";
>>>>>>> b0937ce4
};

&sdhi0 {
	pinctrl-0 = <&sdhi0_pins>;
	pinctrl-names = "default";

	vmmc-supply = <&fixedregulator3v3>;
	bus-width = <4>;
	status = "okay";
};

&hspi0 {
	pinctrl-0 = <&hspi0_pins>;
	pinctrl-names = "default";
	status = "okay";
};<|MERGE_RESOLUTION|>--- conflicted
+++ resolved
@@ -78,13 +78,10 @@
 	clock-frequency = <31250000>;
 };
 
-<<<<<<< HEAD
-=======
 &tmu0 {
 	status = "okay";
 };
 
->>>>>>> b0937ce4
 &pfc {
 	lan0_pins: lan0 {
 		intc {
@@ -119,19 +116,6 @@
 };
 
 &scif2 {
-<<<<<<< HEAD
-       pinctrl-0 = <&scif2_pins>;
-       pinctrl-names = "default";
-
-       status = "okay";
-};
-
-&scif4 {
-       pinctrl-0 = <&scif4_pins>;
-       pinctrl-names = "default";
-
-       status = "okay";
-=======
 	pinctrl-0 = <&scif2_pins>;
 	pinctrl-names = "default";
 
@@ -143,7 +127,6 @@
 	pinctrl-names = "default";
 
 	status = "okay";
->>>>>>> b0937ce4
 };
 
 &sdhi0 {
