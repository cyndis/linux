--- conflicted
+++ resolved
@@ -285,8 +285,6 @@
 			#interrupt-cells = <1>;
 			ti,syscon-dev = <&devctrl 0x2a0>;
 		};
-<<<<<<< HEAD
-=======
 
 		pcie@21800000 {
 			compatible = "ti,keystone-pcie", "snps,dw-pcie";
@@ -332,6 +330,5 @@
 					<GIC_SPI 29 IRQ_TYPE_EDGE_RISING>;
 			};
 		};
->>>>>>> e529fea9
 	};
 };