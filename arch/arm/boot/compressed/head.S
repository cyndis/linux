/* SPDX-License-Identifier: GPL-2.0-only */
/*
 *  linux/arch/arm/boot/compressed/head.S
 *
 *  Copyright (C) 1996-2002 Russell King
 *  Copyright (C) 2004 Hyok S. Choi (MPU support)
 */
#include <linux/linkage.h>
#include <asm/assembler.h>
#include <asm/v7m.h>

#include "efi-header.S"

#ifdef __ARMEB__
#define OF_DT_MAGIC 0xd00dfeed
#else
#define OF_DT_MAGIC 0xedfe0dd0
#endif

 AR_CLASS(	.arch	armv7-a	)
 M_CLASS(	.arch	armv7-m	)

/*
 * Debugging stuff
 *
 * Note that these macros must not contain any code which is not
 * 100% relocatable.  Any attempt to do so will result in a crash.
 * Please select one of the following when turning on debugging.
 */
#ifdef DEBUG

#if defined(CONFIG_DEBUG_ICEDCC)

#if defined(CONFIG_CPU_V6) || defined(CONFIG_CPU_V6K) || defined(CONFIG_CPU_V7)
		.macro	loadsp, rb, tmp1, tmp2
		.endm
		.macro	writeb, ch, rb, tmp
		mcr	p14, 0, \ch, c0, c5, 0
		.endm
#elif defined(CONFIG_CPU_XSCALE)
		.macro	loadsp, rb, tmp1, tmp2
		.endm
		.macro	writeb, ch, rb, tmp
		mcr	p14, 0, \ch, c8, c0, 0
		.endm
#else
		.macro	loadsp, rb, tmp1, tmp2
		.endm
		.macro	writeb, ch, rb, tmp
		mcr	p14, 0, \ch, c1, c0, 0
		.endm
#endif

#else

#include CONFIG_DEBUG_LL_INCLUDE

		.macro	writeb,	ch, rb, tmp
#ifdef CONFIG_DEBUG_UART_FLOW_CONTROL
		waituartcts \tmp, \rb
#endif
		waituarttxrdy \tmp, \rb
		senduart \ch, \rb
		busyuart \tmp, \rb
		.endm

#if defined(CONFIG_ARCH_SA1100)
		.macro	loadsp, rb, tmp1, tmp2
		mov	\rb, #0x80000000	@ physical base address
#ifdef CONFIG_DEBUG_LL_SER3
		add	\rb, \rb, #0x00050000	@ Ser3
#else
		add	\rb, \rb, #0x00010000	@ Ser1
#endif
		.endm
#else
		.macro	loadsp,	rb, tmp1, tmp2
		addruart \rb, \tmp1, \tmp2
		.endm
#endif
#endif
#endif

		.macro	kputc,val
		mov	r0, \val
		bl	putc
		.endm

		.macro	kphex,val,len
		mov	r0, \val
		mov	r1, #\len
		bl	phex
		.endm

		/*
		 * Debug kernel copy by printing the memory addresses involved
		 */
		.macro dbgkc, begin, end, cbegin, cend
#ifdef DEBUG
		kputc   #'C'
		kputc   #':'
		kputc   #'0'
		kputc   #'x'
		kphex   \begin, 8	/* Start of compressed kernel */
		kputc	#'-'
		kputc	#'0'
		kputc	#'x'
		kphex	\end, 8		/* End of compressed kernel */
		kputc	#'-'
		kputc	#'>'
		kputc   #'0'
		kputc   #'x'
		kphex   \cbegin, 8	/* Start of kernel copy */
		kputc	#'-'
		kputc	#'0'
		kputc	#'x'
		kphex	\cend, 8	/* End of kernel copy */
		kputc	#'\n'
#endif
		.endm

		/*
		 * Debug print of the final appended DTB location
		 */
<<<<<<< HEAD
		.macro dbgadtb, begin, end
=======
		.macro dbgadtb, begin, size
>>>>>>> f642729d
#ifdef DEBUG
		kputc   #'D'
		kputc   #'T'
		kputc   #'B'
		kputc   #':'
		kputc   #'0'
		kputc   #'x'
		kphex   \begin, 8	/* Start of appended DTB */
		kputc	#' '
		kputc	#'('
		kputc	#'0'
		kputc	#'x'
<<<<<<< HEAD
		kphex	\end, 8		/* End of appended DTB */
=======
		kphex	\size, 8	/* Size of appended DTB */
>>>>>>> f642729d
		kputc	#')'
		kputc	#'\n'
#endif
		.endm

		.macro	enable_cp15_barriers, reg
		mrc	p15, 0, \reg, c1, c0, 0	@ read SCTLR
		tst	\reg, #(1 << 5)		@ CP15BEN bit set?
		bne	.L_\@
		orr	\reg, \reg, #(1 << 5)	@ CP15 barrier instructions
		mcr	p15, 0, \reg, c1, c0, 0	@ write SCTLR
 ARM(		.inst   0xf57ff06f		@ v7+ isb	)
 THUMB(		isb						)
.L_\@:
		.endm

		/*
		 * The kernel build system appends the size of the
		 * decompressed kernel at the end of the compressed data
		 * in little-endian form.
		 */
		.macro	get_inflated_image_size, res:req, tmp1:req, tmp2:req
		adr	\res, .Linflated_image_size_offset
		ldr	\tmp1, [\res]
		add	\tmp1, \tmp1, \res	@ address of inflated image size

		ldrb	\res, [\tmp1]		@ get_unaligned_le32
		ldrb	\tmp2, [\tmp1, #1]
		orr	\res, \res, \tmp2, lsl #8
		ldrb	\tmp2, [\tmp1, #2]
		ldrb	\tmp1, [\tmp1, #3]
		orr	\res, \res, \tmp2, lsl #16
		orr	\res, \res, \tmp1, lsl #24
		.endm

		.macro	be32tocpu, val, tmp
#ifndef __ARMEB__
		/* convert to little endian */
		rev_l	\val, \tmp
#endif
		.endm

		.section ".start", "ax"
/*
 * sort out different calling conventions
 */
		.align
		/*
		 * Always enter in ARM state for CPUs that support the ARM ISA.
		 * As of today (2014) that's exactly the members of the A and R
		 * classes.
		 */
 AR_CLASS(	.arm	)
start:
		.type	start,#function
		/*
		 * These 7 nops along with the 1 nop immediately below for
		 * !THUMB2 form 8 nops that make the compressed kernel bootable
		 * on legacy ARM systems that were assuming the kernel in a.out
		 * binary format. The boot loaders on these systems would
		 * jump 32 bytes into the image to skip the a.out header.
		 * with these 8 nops filling exactly 32 bytes, things still
		 * work as expected on these legacy systems. Thumb2 mode keeps
		 * 7 of the nops as it turns out that some boot loaders
		 * were patching the initial instructions of the kernel, i.e
		 * had started to exploit this "patch area".
		 */
		.rept	7
		__nop
		.endr
#ifndef CONFIG_THUMB2_KERNEL
		__nop
#else
 AR_CLASS(	sub	pc, pc, #3	)	@ A/R: switch to Thumb2 mode
  M_CLASS(	nop.w			)	@ M: already in Thumb2 mode
		.thumb
#endif
		W(b)	1f

		.word	_magic_sig	@ Magic numbers to help the loader
		.word	_magic_start	@ absolute load/run zImage address
		.word	_magic_end	@ zImage end address
		.word	0x04030201	@ endianness flag
		.word	0x45454545	@ another magic number to indicate
		.word	_magic_table	@ additional data table

		__EFI_HEADER
1:
 ARM_BE8(	setend	be		)	@ go BE8 if compiled for BE8
 AR_CLASS(	mrs	r9, cpsr	)
#ifdef CONFIG_ARM_VIRT_EXT
		bl	__hyp_stub_install	@ get into SVC mode, reversibly
#endif
		mov	r7, r1			@ save architecture ID
		mov	r8, r2			@ save atags pointer

#ifndef CONFIG_CPU_V7M
		/*
		 * Booting from Angel - need to enter SVC mode and disable
		 * FIQs/IRQs (numeric definitions from angel arm.h source).
		 * We only do this if we were in user mode on entry.
		 */
		mrs	r2, cpsr		@ get current mode
		tst	r2, #3			@ not user?
		bne	not_angel
		mov	r0, #0x17		@ angel_SWIreason_EnterSVC
 ARM(		swi	0x123456	)	@ angel_SWI_ARM
 THUMB(		svc	0xab		)	@ angel_SWI_THUMB
not_angel:
		safe_svcmode_maskall r0
		msr	spsr_cxsf, r9		@ Save the CPU boot mode in
						@ SPSR
#endif
		/*
		 * Note that some cache flushing and other stuff may
		 * be needed here - is there an Angel SWI call for this?
		 */

		/*
		 * some architecture specific code can be inserted
		 * by the linker here, but it should preserve r7, r8, and r9.
		 */

		.text

#ifdef CONFIG_AUTO_ZRELADDR
		/*
		 * Find the start of physical memory.  As we are executing
		 * without the MMU on, we are in the physical address space.
		 * We just need to get rid of any offset by aligning the
		 * address.
		 *
		 * This alignment is a balance between the requirements of
		 * different platforms - we have chosen 128MB to allow
		 * platforms which align the start of their physical memory
		 * to 128MB to use this feature, while allowing the zImage
		 * to be placed within the first 128MB of memory on other
		 * platforms.  Increasing the alignment means we place
		 * stricter alignment requirements on the start of physical
		 * memory, but relaxing it means that we break people who
		 * are already placing their zImage in (eg) the top 64MB
		 * of this range.
		 */
		mov	r0, pc
		and	r0, r0, #0xf8000000
#ifdef CONFIG_USE_OF
		adr	r1, LC1
#ifdef CONFIG_ARM_APPENDED_DTB
		/*
		 * Look for an appended DTB.  If found, we cannot use it to
		 * validate the calculated start of physical memory, as its
		 * memory nodes may need to be augmented by ATAGS stored at
		 * an offset from the same start of physical memory.
		 */
		ldr	r2, [r1, #4]	@ get &_edata
		add	r2, r2, r1	@ relocate it
		ldr	r2, [r2]	@ get DTB signature
		ldr	r3, =OF_DT_MAGIC
		cmp	r2, r3		@ do we have a DTB there?
		beq	1f		@ if yes, skip validation
#endif /* CONFIG_ARM_APPENDED_DTB */

		/*
		 * Make sure we have some stack before calling C code.
		 * No GOT fixup has occurred yet, but none of the code we're
		 * about to call uses any global variables.
		 */
		ldr	sp, [r1]	@ get stack location
		add	sp, sp, r1	@ apply relocation

		/* Validate calculated start against passed DTB */
		mov	r1, r8
		bl	fdt_check_mem_start
1:
#endif /* CONFIG_USE_OF */
		/* Determine final kernel image address. */
		add	r4, r0, #TEXT_OFFSET
#else
		ldr	r4, =zreladdr
#endif

		/*
		 * Set up a page table only if it won't overwrite ourself.
		 * That means r4 < pc || r4 - 16k page directory > &_end.
		 * Given that r4 > &_end is most unfrequent, we add a rough
		 * additional 1MB of room for a possible appended DTB.
		 */
		mov	r0, pc
		cmp	r0, r4
		ldrcc	r0, .Lheadroom
		addcc	r0, r0, pc
		cmpcc	r4, r0
		orrcc	r4, r4, #1		@ remember we skipped cache_on
		blcs	cache_on

restart:	adr	r0, LC1
		ldr	sp, [r0]
		ldr	r6, [r0, #4]
		add	sp, sp, r0
		add	r6, r6, r0

		get_inflated_image_size	r9, r10, lr

#ifndef CONFIG_ZBOOT_ROM
		/* malloc space is above the relocated stack (64k max) */
		add	r10, sp, #MALLOC_SIZE
#else
		/*
		 * With ZBOOT_ROM the bss/stack is non relocatable,
		 * but someone could still run this code from RAM,
		 * in which case our reference is _edata.
		 */
		mov	r10, r6
#endif

		mov	r5, #0			@ init dtb size to 0
#ifdef CONFIG_ARM_APPENDED_DTB
/*
 *   r4  = final kernel address (possibly with LSB set)
 *   r5  = appended dtb size (still unknown)
 *   r6  = _edata
 *   r7  = architecture ID
 *   r8  = atags/device tree pointer
 *   r9  = size of decompressed image
 *   r10 = end of this image, including  bss/stack/malloc space if non XIP
 *   sp  = stack pointer
 *
 * if there are device trees (dtb) appended to zImage, advance r10 so that the
 * dtb data will get relocated along with the kernel if necessary.
 */

		ldr	lr, [r6, #0]
		ldr	r1, =OF_DT_MAGIC
		cmp	lr, r1
		bne	dtb_check_done		@ not found

#ifdef CONFIG_ARM_ATAG_DTB_COMPAT
		/*
		 * OK... Let's do some funky business here.
		 * If we do have a DTB appended to zImage, and we do have
		 * an ATAG list around, we want the later to be translated
		 * and folded into the former here. No GOT fixup has occurred
		 * yet, but none of the code we're about to call uses any
		 * global variable.
		*/

		/* Get the initial DTB size */
		ldr	r5, [r6, #4]
<<<<<<< HEAD
#ifndef __ARMEB__
		/* convert to little endian */
		eor	r1, r5, r5, ror #16
		bic	r1, r1, #0x00ff0000
		mov	r5, r5, ror #8
		eor	r5, r5, r1, lsr #8
#endif
=======
		be32tocpu r5, r1
>>>>>>> f642729d
		dbgadtb	r6, r5
		/* 50% DTB growth should be good enough */
		add	r5, r5, r5, lsr #1
		/* preserve 64-bit alignment */
		add	r5, r5, #7
		bic	r5, r5, #7
		/* clamp to 32KB min and 1MB max */
		cmp	r5, #(1 << 15)
		movlo	r5, #(1 << 15)
		cmp	r5, #(1 << 20)
		movhi	r5, #(1 << 20)
		/* temporarily relocate the stack past the DTB work space */
		add	sp, sp, r5

		mov	r0, r8
		mov	r1, r6
		mov	r2, r5
		bl	atags_to_fdt

		/*
		 * If returned value is 1, there is no ATAG at the location
		 * pointed by r8.  Try the typical 0x100 offset from start
		 * of RAM and hope for the best.
		 */
		cmp	r0, #1
		sub	r0, r4, #TEXT_OFFSET
		bic	r0, r0, #1
		add	r0, r0, #0x100
		mov	r1, r6
		mov	r2, r5
		bleq	atags_to_fdt

		sub	sp, sp, r5
#endif

		mov	r8, r6			@ use the appended device tree

		/*
		 * Make sure that the DTB doesn't end up in the final
		 * kernel's .bss area. To do so, we adjust the decompressed
		 * kernel size to compensate if that .bss size is larger
		 * than the relocated code.
		 */
		ldr	r5, =_kernel_bss_size
		adr	r1, wont_overwrite
		sub	r1, r6, r1
		subs	r1, r5, r1
		addhi	r9, r9, r1

		/* Get the current DTB size */
		ldr	r5, [r6, #4]
		be32tocpu r5, r1

		/* preserve 64-bit alignment */
		add	r5, r5, #7
		bic	r5, r5, #7

		/* relocate some pointers past the appended dtb */
		add	r6, r6, r5
		add	r10, r10, r5
		add	sp, sp, r5
dtb_check_done:
#endif

/*
 * Check to see if we will overwrite ourselves.
 *   r4  = final kernel address (possibly with LSB set)
 *   r9  = size of decompressed image
 *   r10 = end of this image, including  bss/stack/malloc space if non XIP
 * We basically want:
 *   r4 - 16k page directory >= r10 -> OK
 *   r4 + image length <= address of wont_overwrite -> OK
 * Note: the possible LSB in r4 is harmless here.
 */
		add	r10, r10, #16384
		cmp	r4, r10
		bhs	wont_overwrite
		add	r10, r4, r9
		adr	r9, wont_overwrite
		cmp	r10, r9
		bls	wont_overwrite

/*
 * Relocate ourselves past the end of the decompressed kernel.
 *   r6  = _edata
 *   r10 = end of the decompressed kernel
 * Because we always copy ahead, we need to do it from the end and go
 * backward in case the source and destination overlap.
 */
		/*
		 * Bump to the next 256-byte boundary with the size of
		 * the relocation code added. This avoids overwriting
		 * ourself when the offset is small.
		 */
		add	r10, r10, #((reloc_code_end - restart + 256) & ~255)
		bic	r10, r10, #255

		/* Get start of code we want to copy and align it down. */
		adr	r5, restart
		bic	r5, r5, #31

/* Relocate the hyp vector base if necessary */
#ifdef CONFIG_ARM_VIRT_EXT
		mrs	r0, spsr
		and	r0, r0, #MODE_MASK
		cmp	r0, #HYP_MODE
		bne	1f

		/*
		 * Compute the address of the hyp vectors after relocation.
		 * Call __hyp_set_vectors with the new address so that we
		 * can HVC again after the copy.
		 */
		adr_l	r0, __hyp_stub_vectors
		sub	r0, r0, r5
		add	r0, r0, r10
		bl	__hyp_set_vectors
1:
#endif

		sub	r9, r6, r5		@ size to copy
		add	r9, r9, #31		@ rounded up to a multiple
		bic	r9, r9, #31		@ ... of 32 bytes
		add	r6, r9, r5
		add	r9, r9, r10

#ifdef DEBUG
		sub     r10, r6, r5
		sub     r10, r9, r10
		/*
		 * We are about to copy the kernel to a new memory area.
		 * The boundaries of the new memory area can be found in
		 * r10 and r9, whilst r5 and r6 contain the boundaries
		 * of the memory we are going to copy.
		 * Calling dbgkc will help with the printing of this
		 * information.
		 */
		dbgkc	r5, r6, r10, r9
#endif

1:		ldmdb	r6!, {r0 - r3, r10 - r12, lr}
		cmp	r6, r5
		stmdb	r9!, {r0 - r3, r10 - r12, lr}
		bhi	1b

		/* Preserve offset to relocated code. */
		sub	r6, r9, r6

		mov	r0, r9			@ start of relocated zImage
		add	r1, sp, r6		@ end of relocated zImage
		bl	cache_clean_flush

		badr	r0, restart
		add	r0, r0, r6
		mov	pc, r0

wont_overwrite:
		adr	r0, LC0
		ldmia	r0, {r1, r2, r3, r11, r12}
		sub	r0, r0, r1		@ calculate the delta offset

/*
 * If delta is zero, we are running at the address we were linked at.
 *   r0  = delta
 *   r2  = BSS start
 *   r3  = BSS end
 *   r4  = kernel execution address (possibly with LSB set)
 *   r5  = appended dtb size (0 if not present)
 *   r7  = architecture ID
 *   r8  = atags pointer
 *   r11 = GOT start
 *   r12 = GOT end
 *   sp  = stack pointer
 */
		orrs	r1, r0, r5
		beq	not_relocated

		add	r11, r11, r0
		add	r12, r12, r0

#ifndef CONFIG_ZBOOT_ROM
		/*
		 * If we're running fully PIC === CONFIG_ZBOOT_ROM = n,
		 * we need to fix up pointers into the BSS region.
		 * Note that the stack pointer has already been fixed up.
		 */
		add	r2, r2, r0
		add	r3, r3, r0

		/*
		 * Relocate all entries in the GOT table.
		 * Bump bss entries to _edata + dtb size
		 */
1:		ldr	r1, [r11, #0]		@ relocate entries in the GOT
		add	r1, r1, r0		@ This fixes up C references
		cmp	r1, r2			@ if entry >= bss_start &&
		cmphs	r3, r1			@       bss_end > entry
		addhi	r1, r1, r5		@    entry += dtb size
		str	r1, [r11], #4		@ next entry
		cmp	r11, r12
		blo	1b

		/* bump our bss pointers too */
		add	r2, r2, r5
		add	r3, r3, r5

#else

		/*
		 * Relocate entries in the GOT table.  We only relocate
		 * the entries that are outside the (relocated) BSS region.
		 */
1:		ldr	r1, [r11, #0]		@ relocate entries in the GOT
		cmp	r1, r2			@ entry < bss_start ||
		cmphs	r3, r1			@ _end < entry
		addlo	r1, r1, r0		@ table.  This fixes up the
		str	r1, [r11], #4		@ C references.
		cmp	r11, r12
		blo	1b
#endif

not_relocated:	mov	r0, #0
1:		str	r0, [r2], #4		@ clear bss
		str	r0, [r2], #4
		str	r0, [r2], #4
		str	r0, [r2], #4
		cmp	r2, r3
		blo	1b

		/*
		 * Did we skip the cache setup earlier?
		 * That is indicated by the LSB in r4.
		 * Do it now if so.
		 */
		tst	r4, #1
		bic	r4, r4, #1
		blne	cache_on

/*
 * The C runtime environment should now be setup sufficiently.
 * Set up some pointers, and start decompressing.
 *   r4  = kernel execution address
 *   r7  = architecture ID
 *   r8  = atags pointer
 */
		mov	r0, r4
		mov	r1, sp			@ malloc space above stack
		add	r2, sp, #MALLOC_SIZE	@ 64k max
		mov	r3, r7
		bl	decompress_kernel

		get_inflated_image_size	r1, r2, r3

		mov	r0, r4			@ start of inflated image
		add	r1, r1, r0		@ end of inflated image
		bl	cache_clean_flush
		bl	cache_off

#ifdef CONFIG_ARM_VIRT_EXT
		mrs	r0, spsr		@ Get saved CPU boot mode
		and	r0, r0, #MODE_MASK
		cmp	r0, #HYP_MODE		@ if not booted in HYP mode...
		bne	__enter_kernel		@ boot kernel directly

		adr_l	r0, __hyp_reentry_vectors
		bl	__hyp_set_vectors
		__HVC(0)			@ otherwise bounce to hyp mode

		b	.			@ should never be reached
#else
		b	__enter_kernel
#endif

		.align	2
		.type	LC0, #object
LC0:		.word	LC0			@ r1
		.word	__bss_start		@ r2
		.word	_end			@ r3
		.word	_got_start		@ r11
		.word	_got_end		@ ip
		.size	LC0, . - LC0

		.type	LC1, #object
LC1:		.word	.L_user_stack_end - LC1	@ sp
		.word	_edata - LC1		@ r6
		.size	LC1, . - LC1

.Lheadroom:
		.word	_end - restart + 16384 + 1024*1024

.Linflated_image_size_offset:
		.long	(input_data_end - 4) - .

#ifdef CONFIG_ARCH_RPC
		.globl	params
params:		ldr	r0, =0x10000100		@ params_phys for RPC
		mov	pc, lr
		.ltorg
		.align
#endif

/*
 * dcache_line_size - get the minimum D-cache line size from the CTR register
 * on ARMv7.
 */
		.macro	dcache_line_size, reg, tmp
#ifdef CONFIG_CPU_V7M
		movw	\tmp, #:lower16:BASEADDR_V7M_SCB + V7M_SCB_CTR
		movt	\tmp, #:upper16:BASEADDR_V7M_SCB + V7M_SCB_CTR
		ldr	\tmp, [\tmp]
#else
		mrc	p15, 0, \tmp, c0, c0, 1		@ read ctr
#endif
		lsr	\tmp, \tmp, #16
		and	\tmp, \tmp, #0xf		@ cache line size encoding
		mov	\reg, #4			@ bytes per word
		mov	\reg, \reg, lsl \tmp		@ actual cache line size
		.endm

/*
 * Turn on the cache.  We need to setup some page tables so that we
 * can have both the I and D caches on.
 *
 * We place the page tables 16k down from the kernel execution address,
 * and we hope that nothing else is using it.  If we're using it, we
 * will go pop!
 *
 * On entry,
 *  r4 = kernel execution address
 *  r7 = architecture number
 *  r8 = atags pointer
 * On exit,
 *  r0, r1, r2, r3, r9, r10, r12 corrupted
 * This routine must preserve:
 *  r4, r7, r8
 */
		.align	5
cache_on:	mov	r3, #8			@ cache_on function
		b	call_cache_fn

/*
 * Initialize the highest priority protection region, PR7
 * to cover all 32bit address and cacheable and bufferable.
 */
__armv4_mpu_cache_on:
		mov	r0, #0x3f		@ 4G, the whole
		mcr	p15, 0, r0, c6, c7, 0	@ PR7 Area Setting
		mcr 	p15, 0, r0, c6, c7, 1

		mov	r0, #0x80		@ PR7
		mcr	p15, 0, r0, c2, c0, 0	@ D-cache on
		mcr	p15, 0, r0, c2, c0, 1	@ I-cache on
		mcr	p15, 0, r0, c3, c0, 0	@ write-buffer on

		mov	r0, #0xc000
		mcr	p15, 0, r0, c5, c0, 1	@ I-access permission
		mcr	p15, 0, r0, c5, c0, 0	@ D-access permission

		mov	r0, #0
		mcr	p15, 0, r0, c7, c10, 4	@ drain write buffer
		mcr	p15, 0, r0, c7, c5, 0	@ flush(inval) I-Cache
		mcr	p15, 0, r0, c7, c6, 0	@ flush(inval) D-Cache
		mrc	p15, 0, r0, c1, c0, 0	@ read control reg
						@ ...I .... ..D. WC.M
		orr	r0, r0, #0x002d		@ .... .... ..1. 11.1
		orr	r0, r0, #0x1000		@ ...1 .... .... ....

		mcr	p15, 0, r0, c1, c0, 0	@ write control reg

		mov	r0, #0
		mcr	p15, 0, r0, c7, c5, 0	@ flush(inval) I-Cache
		mcr	p15, 0, r0, c7, c6, 0	@ flush(inval) D-Cache
		mov	pc, lr

__armv3_mpu_cache_on:
		mov	r0, #0x3f		@ 4G, the whole
		mcr	p15, 0, r0, c6, c7, 0	@ PR7 Area Setting

		mov	r0, #0x80		@ PR7
		mcr	p15, 0, r0, c2, c0, 0	@ cache on
		mcr	p15, 0, r0, c3, c0, 0	@ write-buffer on

		mov	r0, #0xc000
		mcr	p15, 0, r0, c5, c0, 0	@ access permission

		mov	r0, #0
		mcr	p15, 0, r0, c7, c0, 0	@ invalidate whole cache v3
		/*
		 * ?? ARMv3 MMU does not allow reading the control register,
		 * does this really work on ARMv3 MPU?
		 */
		mrc	p15, 0, r0, c1, c0, 0	@ read control reg
						@ .... .... .... WC.M
		orr	r0, r0, #0x000d		@ .... .... .... 11.1
		/* ?? this overwrites the value constructed above? */
		mov	r0, #0
		mcr	p15, 0, r0, c1, c0, 0	@ write control reg

		/* ?? invalidate for the second time? */
		mcr	p15, 0, r0, c7, c0, 0	@ invalidate whole cache v3
		mov	pc, lr

#ifdef CONFIG_CPU_DCACHE_WRITETHROUGH
#define CB_BITS 0x08
#else
#define CB_BITS 0x0c
#endif

__setup_mmu:	sub	r3, r4, #16384		@ Page directory size
		bic	r3, r3, #0xff		@ Align the pointer
		bic	r3, r3, #0x3f00
/*
 * Initialise the page tables, turning on the cacheable and bufferable
 * bits for the RAM area only.
 */
		mov	r0, r3
		mov	r9, r0, lsr #18
		mov	r9, r9, lsl #18		@ start of RAM
		add	r10, r9, #0x10000000	@ a reasonable RAM size
		mov	r1, #0x12		@ XN|U + section mapping
		orr	r1, r1, #3 << 10	@ AP=11
		add	r2, r3, #16384
1:		cmp	r1, r9			@ if virt > start of RAM
		cmphs	r10, r1			@   && end of RAM > virt
		bic	r1, r1, #0x1c		@ clear XN|U + C + B
		orrlo	r1, r1, #0x10		@ Set XN|U for non-RAM
		orrhs	r1, r1, r6		@ set RAM section settings
		str	r1, [r0], #4		@ 1:1 mapping
		add	r1, r1, #1048576
		teq	r0, r2
		bne	1b
/*
 * If ever we are running from Flash, then we surely want the cache
 * to be enabled also for our execution instance...  We map 2MB of it
 * so there is no map overlap problem for up to 1 MB compressed kernel.
 * If the execution is in RAM then we would only be duplicating the above.
 */
		orr	r1, r6, #0x04		@ ensure B is set for this
		orr	r1, r1, #3 << 10
		mov	r2, pc
		mov	r2, r2, lsr #20
		orr	r1, r1, r2, lsl #20
		add	r0, r3, r2, lsl #2
		str	r1, [r0], #4
		add	r1, r1, #1048576
		str	r1, [r0]
		mov	pc, lr
ENDPROC(__setup_mmu)

@ Enable unaligned access on v6, to allow better code generation
@ for the decompressor C code:
__armv6_mmu_cache_on:
		mrc	p15, 0, r0, c1, c0, 0	@ read SCTLR
		bic	r0, r0, #2		@ A (no unaligned access fault)
		orr	r0, r0, #1 << 22	@ U (v6 unaligned access model)
		mcr	p15, 0, r0, c1, c0, 0	@ write SCTLR
		b	__armv4_mmu_cache_on

__arm926ejs_mmu_cache_on:
#ifdef CONFIG_CPU_DCACHE_WRITETHROUGH
		mov	r0, #4			@ put dcache in WT mode
		mcr	p15, 7, r0, c15, c0, 0
#endif

__armv4_mmu_cache_on:
		mov	r12, lr
#ifdef CONFIG_MMU
		mov	r6, #CB_BITS | 0x12	@ U
		bl	__setup_mmu
		mov	r0, #0
		mcr	p15, 0, r0, c7, c10, 4	@ drain write buffer
		mcr	p15, 0, r0, c8, c7, 0	@ flush I,D TLBs
		mrc	p15, 0, r0, c1, c0, 0	@ read control reg
		orr	r0, r0, #0x5000		@ I-cache enable, RR cache replacement
		orr	r0, r0, #0x0030
 ARM_BE8(	orr	r0, r0, #1 << 25 )	@ big-endian page tables
		bl	__common_mmu_cache_on
		mov	r0, #0
		mcr	p15, 0, r0, c8, c7, 0	@ flush I,D TLBs
#endif
		mov	pc, r12

__armv7_mmu_cache_on:
		enable_cp15_barriers	r11
		mov	r12, lr
#ifdef CONFIG_MMU
		mrc	p15, 0, r11, c0, c1, 4	@ read ID_MMFR0
		tst	r11, #0xf		@ VMSA
		movne	r6, #CB_BITS | 0x02	@ !XN
		blne	__setup_mmu
		mov	r0, #0
		mcr	p15, 0, r0, c7, c10, 4	@ drain write buffer
		tst	r11, #0xf		@ VMSA
		mcrne	p15, 0, r0, c8, c7, 0	@ flush I,D TLBs
#endif
		mrc	p15, 0, r0, c1, c0, 0	@ read control reg
		bic	r0, r0, #1 << 28	@ clear SCTLR.TRE
		orr	r0, r0, #0x5000		@ I-cache enable, RR cache replacement
		orr	r0, r0, #0x003c		@ write buffer
		bic	r0, r0, #2		@ A (no unaligned access fault)
		orr	r0, r0, #1 << 22	@ U (v6 unaligned access model)
						@ (needed for ARM1176)
#ifdef CONFIG_MMU
 ARM_BE8(	orr	r0, r0, #1 << 25 )	@ big-endian page tables
		mrcne   p15, 0, r6, c2, c0, 2   @ read ttb control reg
		orrne	r0, r0, #1		@ MMU enabled
		movne	r1, #0xfffffffd		@ domain 0 = client
		bic     r6, r6, #1 << 31        @ 32-bit translation system
		bic     r6, r6, #(7 << 0) | (1 << 4)	@ use only ttbr0
		mcrne	p15, 0, r3, c2, c0, 0	@ load page table pointer
		mcrne	p15, 0, r1, c3, c0, 0	@ load domain access control
		mcrne   p15, 0, r6, c2, c0, 2   @ load ttb control
#endif
		mcr	p15, 0, r0, c7, c5, 4	@ ISB
		mcr	p15, 0, r0, c1, c0, 0	@ load control register
		mrc	p15, 0, r0, c1, c0, 0	@ and read it back
		mov	r0, #0
		mcr	p15, 0, r0, c7, c5, 4	@ ISB
		mov	pc, r12

__fa526_cache_on:
		mov	r12, lr
		mov	r6, #CB_BITS | 0x12	@ U
		bl	__setup_mmu
		mov	r0, #0
		mcr	p15, 0, r0, c7, c7, 0	@ Invalidate whole cache
		mcr	p15, 0, r0, c7, c10, 4	@ drain write buffer
		mcr	p15, 0, r0, c8, c7, 0	@ flush UTLB
		mrc	p15, 0, r0, c1, c0, 0	@ read control reg
		orr	r0, r0, #0x1000		@ I-cache enable
		bl	__common_mmu_cache_on
		mov	r0, #0
		mcr	p15, 0, r0, c8, c7, 0	@ flush UTLB
		mov	pc, r12

__common_mmu_cache_on:
#ifndef CONFIG_THUMB2_KERNEL
#ifndef DEBUG
		orr	r0, r0, #0x000d		@ Write buffer, mmu
#endif
		mov	r1, #-1
		mcr	p15, 0, r3, c2, c0, 0	@ load page table pointer
		mcr	p15, 0, r1, c3, c0, 0	@ load domain access control
		b	1f
		.align	5			@ cache line aligned
1:		mcr	p15, 0, r0, c1, c0, 0	@ load control register
		mrc	p15, 0, r0, c1, c0, 0	@ and read it back to
		sub	pc, lr, r0, lsr #32	@ properly flush pipeline
#endif

#define PROC_ENTRY_SIZE (4*5)

/*
 * Here follow the relocatable cache support functions for the
 * various processors.  This is a generic hook for locating an
 * entry and jumping to an instruction at the specified offset
 * from the start of the block.  Please note this is all position
 * independent code.
 *
 *  r1  = corrupted
 *  r2  = corrupted
 *  r3  = block offset
 *  r9  = corrupted
 *  r12 = corrupted
 */

call_cache_fn:	adr	r12, proc_types
#ifdef CONFIG_CPU_CP15
		mrc	p15, 0, r9, c0, c0	@ get processor ID
#elif defined(CONFIG_CPU_V7M)
		/*
		 * On v7-M the processor id is located in the V7M_SCB_CPUID
		 * register, but as cache handling is IMPLEMENTATION DEFINED on
		 * v7-M (if existant at all) we just return early here.
		 * If V7M_SCB_CPUID were used the cpu ID functions (i.e.
		 * __armv7_mmu_cache_{on,off,flush}) would be selected which
		 * use cp15 registers that are not implemented on v7-M.
		 */
		bx	lr
#else
		ldr	r9, =CONFIG_PROCESSOR_ID
#endif
1:		ldr	r1, [r12, #0]		@ get value
		ldr	r2, [r12, #4]		@ get mask
		eor	r1, r1, r9		@ (real ^ match)
		tst	r1, r2			@       & mask
 ARM(		addeq	pc, r12, r3		) @ call cache function
 THUMB(		addeq	r12, r3			)
 THUMB(		moveq	pc, r12			) @ call cache function
		add	r12, r12, #PROC_ENTRY_SIZE
		b	1b

/*
 * Table for cache operations.  This is basically:
 *   - CPU ID match
 *   - CPU ID mask
 *   - 'cache on' method instruction
 *   - 'cache off' method instruction
 *   - 'cache flush' method instruction
 *
 * We match an entry using: ((real_id ^ match) & mask) == 0
 *
 * Writethrough caches generally only need 'on' and 'off'
 * methods.  Writeback caches _must_ have the flush method
 * defined.
 */
		.align	2
		.type	proc_types,#object
proc_types:
		.word	0x41000000		@ old ARM ID
		.word	0xff00f000
		mov	pc, lr
 THUMB(		nop				)
		mov	pc, lr
 THUMB(		nop				)
		mov	pc, lr
 THUMB(		nop				)

		.word	0x41007000		@ ARM7/710
		.word	0xfff8fe00
		mov	pc, lr
 THUMB(		nop				)
		mov	pc, lr
 THUMB(		nop				)
		mov	pc, lr
 THUMB(		nop				)

		.word	0x41807200		@ ARM720T (writethrough)
		.word	0xffffff00
		W(b)	__armv4_mmu_cache_on
		W(b)	__armv4_mmu_cache_off
		mov	pc, lr
 THUMB(		nop				)

		.word	0x41007400		@ ARM74x
		.word	0xff00ff00
		W(b)	__armv3_mpu_cache_on
		W(b)	__armv3_mpu_cache_off
		W(b)	__armv3_mpu_cache_flush
		
		.word	0x41009400		@ ARM94x
		.word	0xff00ff00
		W(b)	__armv4_mpu_cache_on
		W(b)	__armv4_mpu_cache_off
		W(b)	__armv4_mpu_cache_flush

		.word	0x41069260		@ ARM926EJ-S (v5TEJ)
		.word	0xff0ffff0
		W(b)	__arm926ejs_mmu_cache_on
		W(b)	__armv4_mmu_cache_off
		W(b)	__armv5tej_mmu_cache_flush

		.word	0x00007000		@ ARM7 IDs
		.word	0x0000f000
		mov	pc, lr
 THUMB(		nop				)
		mov	pc, lr
 THUMB(		nop				)
		mov	pc, lr
 THUMB(		nop				)

		@ Everything from here on will be the new ID system.

		.word	0x4401a100		@ sa110 / sa1100
		.word	0xffffffe0
		W(b)	__armv4_mmu_cache_on
		W(b)	__armv4_mmu_cache_off
		W(b)	__armv4_mmu_cache_flush

		.word	0x6901b110		@ sa1110
		.word	0xfffffff0
		W(b)	__armv4_mmu_cache_on
		W(b)	__armv4_mmu_cache_off
		W(b)	__armv4_mmu_cache_flush

		.word	0x56056900
		.word	0xffffff00		@ PXA9xx
		W(b)	__armv4_mmu_cache_on
		W(b)	__armv4_mmu_cache_off
		W(b)	__armv4_mmu_cache_flush

		.word	0x56158000		@ PXA168
		.word	0xfffff000
		W(b)	__armv4_mmu_cache_on
		W(b)	__armv4_mmu_cache_off
		W(b)	__armv5tej_mmu_cache_flush

		.word	0x56050000		@ Feroceon
		.word	0xff0f0000
		W(b)	__armv4_mmu_cache_on
		W(b)	__armv4_mmu_cache_off
		W(b)	__armv5tej_mmu_cache_flush

#ifdef CONFIG_CPU_FEROCEON_OLD_ID
		/* this conflicts with the standard ARMv5TE entry */
		.long	0x41009260		@ Old Feroceon
		.long	0xff00fff0
		b	__armv4_mmu_cache_on
		b	__armv4_mmu_cache_off
		b	__armv5tej_mmu_cache_flush
#endif

		.word	0x66015261		@ FA526
		.word	0xff01fff1
		W(b)	__fa526_cache_on
		W(b)	__armv4_mmu_cache_off
		W(b)	__fa526_cache_flush

		@ These match on the architecture ID

		.word	0x00020000		@ ARMv4T
		.word	0x000f0000
		W(b)	__armv4_mmu_cache_on
		W(b)	__armv4_mmu_cache_off
		W(b)	__armv4_mmu_cache_flush

		.word	0x00050000		@ ARMv5TE
		.word	0x000f0000
		W(b)	__armv4_mmu_cache_on
		W(b)	__armv4_mmu_cache_off
		W(b)	__armv4_mmu_cache_flush

		.word	0x00060000		@ ARMv5TEJ
		.word	0x000f0000
		W(b)	__armv4_mmu_cache_on
		W(b)	__armv4_mmu_cache_off
		W(b)	__armv5tej_mmu_cache_flush

		.word	0x0007b000		@ ARMv6
		.word	0x000ff000
		W(b)	__armv6_mmu_cache_on
		W(b)	__armv4_mmu_cache_off
		W(b)	__armv6_mmu_cache_flush

		.word	0x000f0000		@ new CPU Id
		.word	0x000f0000
		W(b)	__armv7_mmu_cache_on
		W(b)	__armv7_mmu_cache_off
		W(b)	__armv7_mmu_cache_flush

		.word	0			@ unrecognised type
		.word	0
		mov	pc, lr
 THUMB(		nop				)
		mov	pc, lr
 THUMB(		nop				)
		mov	pc, lr
 THUMB(		nop				)

		.size	proc_types, . - proc_types

		/*
		 * If you get a "non-constant expression in ".if" statement"
		 * error from the assembler on this line, check that you have
		 * not accidentally written a "b" instruction where you should
		 * have written W(b).
		 */
		.if (. - proc_types) % PROC_ENTRY_SIZE != 0
		.error "The size of one or more proc_types entries is wrong."
		.endif

/*
 * Turn off the Cache and MMU.  ARMv3 does not support
 * reading the control register, but ARMv4 does.
 *
 * On exit,
 *  r0, r1, r2, r3, r9, r12 corrupted
 * This routine must preserve:
 *  r4, r7, r8
 */
		.align	5
cache_off:	mov	r3, #12			@ cache_off function
		b	call_cache_fn

__armv4_mpu_cache_off:
		mrc	p15, 0, r0, c1, c0
		bic	r0, r0, #0x000d
		mcr	p15, 0, r0, c1, c0	@ turn MPU and cache off
		mov	r0, #0
		mcr	p15, 0, r0, c7, c10, 4	@ drain write buffer
		mcr	p15, 0, r0, c7, c6, 0	@ flush D-Cache
		mcr	p15, 0, r0, c7, c5, 0	@ flush I-Cache
		mov	pc, lr

__armv3_mpu_cache_off:
		mrc	p15, 0, r0, c1, c0
		bic	r0, r0, #0x000d
		mcr	p15, 0, r0, c1, c0, 0	@ turn MPU and cache off
		mov	r0, #0
		mcr	p15, 0, r0, c7, c0, 0	@ invalidate whole cache v3
		mov	pc, lr

__armv4_mmu_cache_off:
#ifdef CONFIG_MMU
		mrc	p15, 0, r0, c1, c0
		bic	r0, r0, #0x000d
		mcr	p15, 0, r0, c1, c0	@ turn MMU and cache off
		mov	r0, #0
		mcr	p15, 0, r0, c7, c7	@ invalidate whole cache v4
		mcr	p15, 0, r0, c8, c7	@ invalidate whole TLB v4
#endif
		mov	pc, lr

__armv7_mmu_cache_off:
		mrc	p15, 0, r0, c1, c0
#ifdef CONFIG_MMU
		bic	r0, r0, #0x0005
#else
		bic	r0, r0, #0x0004
#endif
		mcr	p15, 0, r0, c1, c0	@ turn MMU and cache off
		mov	r0, #0
#ifdef CONFIG_MMU
		mcr	p15, 0, r0, c8, c7, 0	@ invalidate whole TLB
#endif
		mcr	p15, 0, r0, c7, c5, 6	@ invalidate BTC
		mcr	p15, 0, r0, c7, c10, 4	@ DSB
		mcr	p15, 0, r0, c7, c5, 4	@ ISB
		mov	pc, lr

/*
 * Clean and flush the cache to maintain consistency.
 *
 * On entry,
 *  r0 = start address
 *  r1 = end address (exclusive)
 * On exit,
 *  r1, r2, r3, r9, r10, r11, r12 corrupted
 * This routine must preserve:
 *  r4, r6, r7, r8
 */
		.align	5
cache_clean_flush:
		mov	r3, #16
		mov	r11, r1
		b	call_cache_fn

__armv4_mpu_cache_flush:
		tst	r4, #1
		movne	pc, lr
		mov	r2, #1
		mov	r3, #0
		mcr	p15, 0, ip, c7, c6, 0	@ invalidate D cache
		mov	r1, #7 << 5		@ 8 segments
1:		orr	r3, r1, #63 << 26	@ 64 entries
2:		mcr	p15, 0, r3, c7, c14, 2	@ clean & invalidate D index
		subs	r3, r3, #1 << 26
		bcs	2b			@ entries 63 to 0
		subs 	r1, r1, #1 << 5
		bcs	1b			@ segments 7 to 0

		teq	r2, #0
		mcrne	p15, 0, ip, c7, c5, 0	@ invalidate I cache
		mcr	p15, 0, ip, c7, c10, 4	@ drain WB
		mov	pc, lr
		
__fa526_cache_flush:
		tst	r4, #1
		movne	pc, lr
		mov	r1, #0
		mcr	p15, 0, r1, c7, c14, 0	@ clean and invalidate D cache
		mcr	p15, 0, r1, c7, c5, 0	@ flush I cache
		mcr	p15, 0, r1, c7, c10, 4	@ drain WB
		mov	pc, lr

__armv6_mmu_cache_flush:
		mov	r1, #0
		tst	r4, #1
		mcreq	p15, 0, r1, c7, c14, 0	@ clean+invalidate D
		mcr	p15, 0, r1, c7, c5, 0	@ invalidate I+BTB
		mcreq	p15, 0, r1, c7, c15, 0	@ clean+invalidate unified
		mcr	p15, 0, r1, c7, c10, 4	@ drain WB
		mov	pc, lr

__armv7_mmu_cache_flush:
		enable_cp15_barriers	r10
		tst	r4, #1
		bne	iflush
		mrc	p15, 0, r10, c0, c1, 5	@ read ID_MMFR1
		tst	r10, #0xf << 16		@ hierarchical cache (ARMv7)
		mov	r10, #0
		beq	hierarchical
		mcr	p15, 0, r10, c7, c14, 0	@ clean+invalidate D
		b	iflush
hierarchical:
		dcache_line_size r1, r2		@ r1 := dcache min line size
		sub	r2, r1, #1		@ r2 := line size mask
		bic	r0, r0, r2		@ round down start to line size
		sub	r11, r11, #1		@ end address is exclusive
		bic	r11, r11, r2		@ round down end to line size
0:		cmp	r0, r11			@ finished?
		bgt	iflush
		mcr	p15, 0, r0, c7, c14, 1	@ Dcache clean/invalidate by VA
		add	r0, r0, r1
		b	0b
iflush:
		mcr	p15, 0, r10, c7, c10, 4	@ DSB
		mcr	p15, 0, r10, c7, c5, 0	@ invalidate I+BTB
		mcr	p15, 0, r10, c7, c10, 4	@ DSB
		mcr	p15, 0, r10, c7, c5, 4	@ ISB
		mov	pc, lr

__armv5tej_mmu_cache_flush:
		tst	r4, #1
		movne	pc, lr
1:		mrc	p15, 0, APSR_nzcv, c7, c14, 3	@ test,clean,invalidate D cache
		bne	1b
		mcr	p15, 0, r0, c7, c5, 0	@ flush I cache
		mcr	p15, 0, r0, c7, c10, 4	@ drain WB
		mov	pc, lr

__armv4_mmu_cache_flush:
		tst	r4, #1
		movne	pc, lr
		mov	r2, #64*1024		@ default: 32K dcache size (*2)
		mov	r11, #32		@ default: 32 byte line size
		mrc	p15, 0, r3, c0, c0, 1	@ read cache type
		teq	r3, r9			@ cache ID register present?
		beq	no_cache_id
		mov	r1, r3, lsr #18
		and	r1, r1, #7
		mov	r2, #1024
		mov	r2, r2, lsl r1		@ base dcache size *2
		tst	r3, #1 << 14		@ test M bit
		addne	r2, r2, r2, lsr #1	@ +1/2 size if M == 1
		mov	r3, r3, lsr #12
		and	r3, r3, #3
		mov	r11, #8
		mov	r11, r11, lsl r3	@ cache line size in bytes
no_cache_id:
		mov	r1, pc
		bic	r1, r1, #63		@ align to longest cache line
		add	r2, r1, r2
1:
 ARM(		ldr	r3, [r1], r11		) @ s/w flush D cache
 THUMB(		ldr     r3, [r1]		) @ s/w flush D cache
 THUMB(		add     r1, r1, r11		)
		teq	r1, r2
		bne	1b

		mcr	p15, 0, r1, c7, c5, 0	@ flush I cache
		mcr	p15, 0, r1, c7, c6, 0	@ flush D cache
		mcr	p15, 0, r1, c7, c10, 4	@ drain WB
		mov	pc, lr

__armv3_mmu_cache_flush:
__armv3_mpu_cache_flush:
		tst	r4, #1
		movne	pc, lr
		mov	r1, #0
		mcr	p15, 0, r1, c7, c0, 0	@ invalidate whole cache v3
		mov	pc, lr

/*
 * Various debugging routines for printing hex characters and
 * memory, which again must be relocatable.
 */
#ifdef DEBUG
		.align	2
		.type	phexbuf,#object
phexbuf:	.space	12
		.size	phexbuf, . - phexbuf

@ phex corrupts {r0, r1, r2, r3}
phex:		adr	r3, phexbuf
		mov	r2, #0
		strb	r2, [r3, r1]
1:		subs	r1, r1, #1
		movmi	r0, r3
		bmi	puts
		and	r2, r0, #15
		mov	r0, r0, lsr #4
		cmp	r2, #10
		addge	r2, r2, #7
		add	r2, r2, #'0'
		strb	r2, [r3, r1]
		b	1b

@ puts corrupts {r0, r1, r2, r3}
puts:		loadsp	r3, r2, r1
1:		ldrb	r2, [r0], #1
		teq	r2, #0
		moveq	pc, lr
2:		writeb	r2, r3, r1
		mov	r1, #0x00020000
3:		subs	r1, r1, #1
		bne	3b
		teq	r2, #'\n'
		moveq	r2, #'\r'
		beq	2b
		teq	r0, #0
		bne	1b
		mov	pc, lr
@ putc corrupts {r0, r1, r2, r3}
putc:
		mov	r2, r0
		loadsp	r3, r1, r0
		mov	r0, #0
		b	2b

@ memdump corrupts {r0, r1, r2, r3, r10, r11, r12, lr}
memdump:	mov	r12, r0
		mov	r10, lr
		mov	r11, #0
2:		mov	r0, r11, lsl #2
		add	r0, r0, r12
		mov	r1, #8
		bl	phex
		mov	r0, #':'
		bl	putc
1:		mov	r0, #' '
		bl	putc
		ldr	r0, [r12, r11, lsl #2]
		mov	r1, #8
		bl	phex
		and	r0, r11, #7
		teq	r0, #3
		moveq	r0, #' '
		bleq	putc
		and	r0, r11, #7
		add	r11, r11, #1
		teq	r0, #7
		bne	1b
		mov	r0, #'\n'
		bl	putc
		cmp	r11, #64
		blt	2b
		mov	pc, r10
#endif

		.ltorg

#ifdef CONFIG_ARM_VIRT_EXT
.align 5
__hyp_reentry_vectors:
		W(b)	.			@ reset
		W(b)	.			@ undef
#ifdef CONFIG_EFI_STUB
		W(b)	__enter_kernel_from_hyp	@ hvc from HYP
#else
		W(b)	.			@ svc
#endif
		W(b)	.			@ pabort
		W(b)	.			@ dabort
		W(b)	__enter_kernel		@ hyp
		W(b)	.			@ irq
		W(b)	.			@ fiq
#endif /* CONFIG_ARM_VIRT_EXT */

__enter_kernel:
		mov	r0, #0			@ must be 0
		mov	r1, r7			@ restore architecture number
		mov	r2, r8			@ restore atags pointer
 ARM(		mov	pc, r4		)	@ call kernel
 M_CLASS(	add	r4, r4, #1	)	@ enter in Thumb mode for M class
 THUMB(		bx	r4		)	@ entry point is always ARM for A/R classes

reloc_code_end:

#ifdef CONFIG_EFI_STUB
__enter_kernel_from_hyp:
		mrc	p15, 4, r0, c1, c0, 0	@ read HSCTLR
		bic	r0, r0, #0x5		@ disable MMU and caches
		mcr	p15, 4, r0, c1, c0, 0	@ write HSCTLR
		isb
		b	__enter_kernel

ENTRY(efi_enter_kernel)
		mov	r4, r0			@ preserve image base
		mov	r8, r1			@ preserve DT pointer

		adr_l	r0, call_cache_fn
		adr	r1, 0f			@ clean the region of code we
		bl	cache_clean_flush	@ may run with the MMU off

#ifdef CONFIG_ARM_VIRT_EXT
		@
		@ The EFI spec does not support booting on ARM in HYP mode,
		@ since it mandates that the MMU and caches are on, with all
		@ 32-bit addressable DRAM mapped 1:1 using short descriptors.
		@
		@ While the EDK2 reference implementation adheres to this,
		@ U-Boot might decide to enter the EFI stub in HYP mode
		@ anyway, with the MMU and caches either on or off.
		@
		mrs	r0, cpsr		@ get the current mode
		msr	spsr_cxsf, r0		@ record boot mode
		and	r0, r0, #MODE_MASK	@ are we running in HYP mode?
		cmp	r0, #HYP_MODE
		bne	.Lefi_svc

		mrc	p15, 4, r1, c1, c0, 0	@ read HSCTLR
		tst	r1, #0x1		@ MMU enabled at HYP?
		beq	1f

		@
		@ When running in HYP mode with the caches on, we're better
		@ off just carrying on using the cached 1:1 mapping that the
		@ firmware provided. Set up the HYP vectors so HVC instructions
		@ issued from HYP mode take us to the correct handler code. We
		@ will disable the MMU before jumping to the kernel proper.
		@
 ARM(		bic	r1, r1, #(1 << 30)	) @ clear HSCTLR.TE
 THUMB(		orr	r1, r1, #(1 << 30)	) @ set HSCTLR.TE
		mcr	p15, 4, r1, c1, c0, 0
		adr	r0, __hyp_reentry_vectors
		mcr	p15, 4, r0, c12, c0, 0	@ set HYP vector base (HVBAR)
		isb
		b	.Lefi_hyp

		@
		@ When running in HYP mode with the caches off, we need to drop
		@ into SVC mode now, and let the decompressor set up its cached
		@ 1:1 mapping as usual.
		@
1:		mov	r9, r4			@ preserve image base
		bl	__hyp_stub_install	@ install HYP stub vectors
		safe_svcmode_maskall	r1	@ drop to SVC mode
		msr	spsr_cxsf, r0		@ record boot mode
		orr	r4, r9, #1		@ restore image base and set LSB
		b	.Lefi_hyp
.Lefi_svc:
#endif
		mrc	p15, 0, r0, c1, c0, 0	@ read SCTLR
		tst	r0, #0x1		@ MMU enabled?
		orreq	r4, r4, #1		@ set LSB if not

.Lefi_hyp:
		mov	r0, r8			@ DT start
		add	r1, r8, r2		@ DT end
		bl	cache_clean_flush

		adr	r0, 0f			@ switch to our stack
		ldr	sp, [r0]
		add	sp, sp, r0

		mov	r5, #0			@ appended DTB size
		mov	r7, #0xFFFFFFFF		@ machine ID
		b	wont_overwrite
ENDPROC(efi_enter_kernel)
0:		.long	.L_user_stack_end - .
#endif

		.align
		.section ".stack", "aw", %nobits
.L_user_stack:	.space	4096
.L_user_stack_end:<|MERGE_RESOLUTION|>--- conflicted
+++ resolved
@@ -122,11 +122,7 @@
 		/*
 		 * Debug print of the final appended DTB location
 		 */
-<<<<<<< HEAD
-		.macro dbgadtb, begin, end
-=======
 		.macro dbgadtb, begin, size
->>>>>>> f642729d
 #ifdef DEBUG
 		kputc   #'D'
 		kputc   #'T'
@@ -139,11 +135,7 @@
 		kputc	#'('
 		kputc	#'0'
 		kputc	#'x'
-<<<<<<< HEAD
-		kphex	\end, 8		/* End of appended DTB */
-=======
 		kphex	\size, 8	/* Size of appended DTB */
->>>>>>> f642729d
 		kputc	#')'
 		kputc	#'\n'
 #endif
@@ -392,17 +384,7 @@
 
 		/* Get the initial DTB size */
 		ldr	r5, [r6, #4]
-<<<<<<< HEAD
-#ifndef __ARMEB__
-		/* convert to little endian */
-		eor	r1, r5, r5, ror #16
-		bic	r1, r1, #0x00ff0000
-		mov	r5, r5, ror #8
-		eor	r5, r5, r1, lsr #8
-#endif
-=======
 		be32tocpu r5, r1
->>>>>>> f642729d
 		dbgadtb	r6, r5
 		/* 50% DTB growth should be good enough */
 		add	r5, r5, r5, lsr #1
