/*
 * Copyright 2013 Greg Ungerer <gerg@uclinux.org>
 * Copyright 2011 Freescale Semiconductor, Inc. All Rights Reserved.
 * Copyright 2011 Linaro Ltd.
 *
 * The code contained herein is licensed under the GNU General Public
 * License. You may obtain a copy of the GNU General Public License
 * Version 2 or later at the following locations:
 *
 * http://www.opensource.org/licenses/gpl-license.html
 * http://www.gnu.org/copyleft/gpl.html
 */

#include <linux/of_platform.h>
#include <asm/mach/arch.h>

#include "common.h"

static void __init imx50_dt_init(void)
{
	mxc_arch_reset_init_dt();

	of_platform_populate(NULL, of_default_bus_match_table, NULL, NULL);
}

static const char *imx50_dt_board_compat[] __initconst = {
	"fsl,imx50",
	NULL
};

DT_MACHINE_START(IMX50_DT, "Freescale i.MX50 (Device Tree Support)")
<<<<<<< HEAD
	.map_io		= mx53_map_io,
	.init_irq	= mx53_init_irq,
=======
	.init_irq	= tzic_init_irq,
>>>>>>> ba0ec8db
	.init_machine	= imx50_dt_init,
	.dt_compat	= imx50_dt_board_compat,
	.restart	= mxc_restart,
MACHINE_END<|MERGE_RESOLUTION|>--- conflicted
+++ resolved
@@ -29,12 +29,7 @@
 };
 
 DT_MACHINE_START(IMX50_DT, "Freescale i.MX50 (Device Tree Support)")
-<<<<<<< HEAD
-	.map_io		= mx53_map_io,
-	.init_irq	= mx53_init_irq,
-=======
 	.init_irq	= tzic_init_irq,
->>>>>>> ba0ec8db
 	.init_machine	= imx50_dt_init,
 	.dt_compat	= imx50_dt_board_compat,
 	.restart	= mxc_restart,
