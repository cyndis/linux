--- conflicted
+++ resolved
@@ -48,11 +48,7 @@
 
 DT_MACHINE_START(IMX53_DT, "Freescale i.MX53 (Device Tree Support)")
 	.init_early	= imx53_init_early,
-<<<<<<< HEAD
-	.init_irq	= mx53_init_irq,
-=======
 	.init_irq	= tzic_init_irq,
->>>>>>> 49a96400
 	.init_machine	= imx53_dt_init,
 	.init_late	= imx53_init_late,
 	.dt_compat	= imx53_dt_board_compat,
