--- conflicted
+++ resolved
@@ -77,15 +77,7 @@
 		val &= ~BM_PLL_POWER;
 	writel_relaxed(val, pll->base);
 
-<<<<<<< HEAD
-	ret = clk_pllv3_wait_lock(pll);
-	if (ret)
-		return ret;
-
-	return 0;
-=======
 	return clk_pllv3_wait_lock(pll);
->>>>>>> e529fea9
 }
 
 static void clk_pllv3_unprepare(struct clk_hw *hw)
