/*
 * r8a7779 processor support
 *
 * Copyright (C) 2011, 2013  Renesas Solutions Corp.
 * Copyright (C) 2011  Magnus Damm
 * Copyright (C) 2013  Cogent Embedded, Inc.
 *
 * This program is free software; you can redistribute it and/or modify
 * it under the terms of the GNU General Public License as published by
 * the Free Software Foundation; version 2 of the License.
 *
 * This program is distributed in the hope that it will be useful,
 * but WITHOUT ANY WARRANTY; without even the implied warranty of
 * MERCHANTABILITY or FITNESS FOR A PARTICULAR PURPOSE.  See the
 * GNU General Public License for more details.
 *
 * You should have received a copy of the GNU General Public License
 * along with this program; if not, write to the Free Software
 * Foundation, Inc., 51 Franklin St, Fifth Floor, Boston, MA  02110-1301  USA
 */
#include <linux/kernel.h>
#include <linux/init.h>
#include <linux/interrupt.h>
#include <linux/irq.h>
#include <linux/irqchip.h>
#include <linux/irqchip/arm-gic.h>
#include <linux/of_platform.h>
#include <linux/platform_data/dma-rcar-hpbdma.h>
#include <linux/platform_data/gpio-rcar.h>
#include <linux/platform_data/irq-renesas-intc-irqpin.h>
#include <linux/platform_device.h>
#include <linux/delay.h>
#include <linux/input.h>
#include <linux/io.h>
#include <linux/serial_sci.h>
#include <linux/sh_timer.h>
#include <linux/dma-mapping.h>
#include <linux/usb/otg.h>
#include <linux/usb/hcd.h>
#include <linux/usb/ehci_pdriver.h>
#include <linux/usb/ohci_pdriver.h>
#include <linux/pm_runtime.h>

#include <asm/mach-types.h>
#include <asm/mach/arch.h>
#include <asm/mach/time.h>
#include <asm/mach/map.h>
#include <asm/hardware/cache-l2x0.h>

#include "common.h"
#include "irqs.h"
#include "r8a7779.h"

static struct map_desc r8a7779_io_desc[] __initdata = {
	/* 2M entity map for 0xf0000000 (MPCORE) */
	{
		.virtual	= 0xf0000000,
		.pfn		= __phys_to_pfn(0xf0000000),
		.length		= SZ_2M,
		.type		= MT_DEVICE_NONSHARED
	},
	/* 16M entity map for 0xfexxxxxx (DMAC-S/HPBREG/INTC2/LRAM/DBSC) */
	{
		.virtual	= 0xfe000000,
		.pfn		= __phys_to_pfn(0xfe000000),
		.length		= SZ_16M,
		.type		= MT_DEVICE_NONSHARED
	},
};

void __init r8a7779_map_io(void)
{
	iotable_init(r8a7779_io_desc, ARRAY_SIZE(r8a7779_io_desc));
}

/* IRQ */
#define INT2SMSKCR0 IOMEM(0xfe7822a0)
#define INT2SMSKCR1 IOMEM(0xfe7822a4)
#define INT2SMSKCR2 IOMEM(0xfe7822a8)
#define INT2SMSKCR3 IOMEM(0xfe7822ac)
#define INT2SMSKCR4 IOMEM(0xfe7822b0)

#define INT2NTSR0 IOMEM(0xfe700060)
#define INT2NTSR1 IOMEM(0xfe700064)

static struct renesas_intc_irqpin_config irqpin0_platform_data __initdata = {
	.irq_base = irq_pin(0), /* IRQ0 -> IRQ3 */
	.sense_bitfield_width = 2,
};

static struct resource irqpin0_resources[] __initdata = {
	DEFINE_RES_MEM(0xfe78001c, 4), /* ICR1 */
	DEFINE_RES_MEM(0xfe780010, 4), /* INTPRI */
	DEFINE_RES_MEM(0xfe780024, 4), /* INTREQ */
	DEFINE_RES_MEM(0xfe780044, 4), /* INTMSK0 */
	DEFINE_RES_MEM(0xfe780064, 4), /* INTMSKCLR0 */
	DEFINE_RES_IRQ(gic_spi(27)), /* IRQ0 */
	DEFINE_RES_IRQ(gic_spi(28)), /* IRQ1 */
	DEFINE_RES_IRQ(gic_spi(29)), /* IRQ2 */
	DEFINE_RES_IRQ(gic_spi(30)), /* IRQ3 */
};

void __init r8a7779_init_irq_extpin_dt(int irlm)
{
	void __iomem *icr0 = ioremap_nocache(0xfe780000, PAGE_SIZE);
	u32 tmp;

	if (!icr0) {
		pr_warn("r8a7779: unable to setup external irq pin mode\n");
		return;
	}

	tmp = ioread32(icr0);
	if (irlm)
		tmp |= 1 << 23; /* IRQ0 -> IRQ3 as individual pins */
	else
		tmp &= ~(1 << 23); /* IRL mode - not supported */
	tmp |= (1 << 21); /* LVLMODE = 1 */
	iowrite32(tmp, icr0);
	iounmap(icr0);
}

void __init r8a7779_init_irq_extpin(int irlm)
{
	r8a7779_init_irq_extpin_dt(irlm);
	if (irlm)
		platform_device_register_resndata(
			&platform_bus, "renesas_intc_irqpin", -1,
			irqpin0_resources, ARRAY_SIZE(irqpin0_resources),
			&irqpin0_platform_data, sizeof(irqpin0_platform_data));
}

/* PFC/GPIO */
static struct resource r8a7779_pfc_resources[] = {
	DEFINE_RES_MEM(0xfffc0000, 0x023c),
};

static struct platform_device r8a7779_pfc_device = {
	.name		= "pfc-r8a7779",
	.id		= -1,
	.resource	= r8a7779_pfc_resources,
	.num_resources	= ARRAY_SIZE(r8a7779_pfc_resources),
};

#define R8A7779_GPIO(idx, npins) \
static struct resource r8a7779_gpio##idx##_resources[] = {		\
	DEFINE_RES_MEM(0xffc40000 + (0x1000 * (idx)), 0x002c),		\
	DEFINE_RES_IRQ(gic_iid(0xad + (idx))),				\
};									\
									\
static struct gpio_rcar_config r8a7779_gpio##idx##_platform_data = {	\
	.gpio_base	= 32 * (idx),					\
	.irq_base	= 0,						\
	.number_of_pins	= npins,					\
	.pctl_name	= "pfc-r8a7779",				\
};									\
									\
static struct platform_device r8a7779_gpio##idx##_device = {		\
	.name		= "gpio_rcar",					\
	.id		= idx,						\
	.resource	= r8a7779_gpio##idx##_resources,		\
	.num_resources	= ARRAY_SIZE(r8a7779_gpio##idx##_resources),	\
	.dev		= {						\
		.platform_data	= &r8a7779_gpio##idx##_platform_data,	\
	},								\
}

R8A7779_GPIO(0, 32);
R8A7779_GPIO(1, 32);
R8A7779_GPIO(2, 32);
R8A7779_GPIO(3, 32);
R8A7779_GPIO(4, 32);
R8A7779_GPIO(5, 32);
R8A7779_GPIO(6, 9);

static struct platform_device *r8a7779_pinctrl_devices[] __initdata = {
	&r8a7779_pfc_device,
	&r8a7779_gpio0_device,
	&r8a7779_gpio1_device,
	&r8a7779_gpio2_device,
	&r8a7779_gpio3_device,
	&r8a7779_gpio4_device,
	&r8a7779_gpio5_device,
	&r8a7779_gpio6_device,
};

void __init r8a7779_pinmux_init(void)
{
	platform_add_devices(r8a7779_pinctrl_devices,
			    ARRAY_SIZE(r8a7779_pinctrl_devices));
}

/* SCIF */
#define R8A7779_SCIF(index, baseaddr, irq)			\
static struct plat_sci_port scif##index##_platform_data = {	\
	.type		= PORT_SCIF,				\
	.flags		= UPF_BOOT_AUTOCONF | UPF_IOREMAP,	\
	.scscr		= SCSCR_RE | SCSCR_TE | SCSCR_CKE1,	\
};								\
								\
static struct resource scif##index##_resources[] = {		\
	DEFINE_RES_MEM(baseaddr, 0x100),			\
	DEFINE_RES_IRQ(irq),					\
};								\
								\
static struct platform_device scif##index##_device = {		\
	.name		= "sh-sci",				\
	.id		= index,				\
	.resource	= scif##index##_resources,		\
	.num_resources	= ARRAY_SIZE(scif##index##_resources),	\
	.dev		= {					\
		.platform_data	= &scif##index##_platform_data,	\
	},							\
}

R8A7779_SCIF(0, 0xffe40000, gic_iid(0x78));
R8A7779_SCIF(1, 0xffe41000, gic_iid(0x79));
R8A7779_SCIF(2, 0xffe42000, gic_iid(0x7a));
R8A7779_SCIF(3, 0xffe43000, gic_iid(0x7b));
R8A7779_SCIF(4, 0xffe44000, gic_iid(0x7c));
R8A7779_SCIF(5, 0xffe45000, gic_iid(0x7d));

/* TMU */
static struct sh_timer_config tmu0_platform_data = {
	.channels_mask = 7,
};

static struct resource tmu0_resources[] = {
	DEFINE_RES_MEM(0xffd80000, 0x30),
	DEFINE_RES_IRQ(gic_iid(0x40)),
	DEFINE_RES_IRQ(gic_iid(0x41)),
	DEFINE_RES_IRQ(gic_iid(0x42)),
};

static struct platform_device tmu0_device = {
	.name		= "sh-tmu",
	.id		= 0,
	.dev = {
		.platform_data	= &tmu0_platform_data,
	},
	.resource	= tmu0_resources,
	.num_resources	= ARRAY_SIZE(tmu0_resources),
};

/* I2C */
static struct resource rcar_i2c0_res[] = {
	{
		.start  = 0xffc70000,
		.end    = 0xffc70fff,
		.flags  = IORESOURCE_MEM,
	}, {
		.start  = gic_iid(0x6f),
		.flags  = IORESOURCE_IRQ,
	},
};

static struct platform_device i2c0_device = {
	.name		= "i2c-rcar",
	.id		= 0,
	.resource	= rcar_i2c0_res,
	.num_resources	= ARRAY_SIZE(rcar_i2c0_res),
};

static struct resource rcar_i2c1_res[] = {
	{
		.start  = 0xffc71000,
		.end    = 0xffc71fff,
		.flags  = IORESOURCE_MEM,
	}, {
		.start  = gic_iid(0x72),
		.flags  = IORESOURCE_IRQ,
	},
};

static struct platform_device i2c1_device = {
	.name		= "i2c-rcar",
	.id		= 1,
	.resource	= rcar_i2c1_res,
	.num_resources	= ARRAY_SIZE(rcar_i2c1_res),
};

static struct resource rcar_i2c2_res[] = {
	{
		.start  = 0xffc72000,
		.end    = 0xffc72fff,
		.flags  = IORESOURCE_MEM,
	}, {
		.start  = gic_iid(0x70),
		.flags  = IORESOURCE_IRQ,
	},
};

static struct platform_device i2c2_device = {
	.name		= "i2c-rcar",
	.id		= 2,
	.resource	= rcar_i2c2_res,
	.num_resources	= ARRAY_SIZE(rcar_i2c2_res),
};

static struct resource rcar_i2c3_res[] = {
	{
		.start  = 0xffc73000,
		.end    = 0xffc73fff,
		.flags  = IORESOURCE_MEM,
	}, {
		.start  = gic_iid(0x71),
		.flags  = IORESOURCE_IRQ,
	},
};

static struct platform_device i2c3_device = {
	.name		= "i2c-rcar",
	.id		= 3,
	.resource	= rcar_i2c3_res,
	.num_resources	= ARRAY_SIZE(rcar_i2c3_res),
};

static struct resource sata_resources[] = {
	[0] = {
		.name	= "rcar-sata",
		.start	= 0xfc600000,
		.end	= 0xfc601fff,
		.flags	= IORESOURCE_MEM,
	},
	[1] = {
		.start	= gic_iid(0x84),
		.flags	= IORESOURCE_IRQ,
	},
};

static struct platform_device sata_device = {
	.name		= "sata_rcar",
	.id		= -1,
	.resource	= sata_resources,
	.num_resources	= ARRAY_SIZE(sata_resources),
	.dev		= {
		.dma_mask		= &sata_device.dev.coherent_dma_mask,
		.coherent_dma_mask	= DMA_BIT_MASK(32),
	},
};

/* USB */
static struct usb_phy *phy;

static int usb_power_on(struct platform_device *pdev)
{
	if (IS_ERR(phy))
		return PTR_ERR(phy);

	pm_runtime_enable(&pdev->dev);
	pm_runtime_get_sync(&pdev->dev);

	usb_phy_init(phy);

	return 0;
}

static void usb_power_off(struct platform_device *pdev)
{
	if (IS_ERR(phy))
		return;

	usb_phy_shutdown(phy);

	pm_runtime_put_sync(&pdev->dev);
	pm_runtime_disable(&pdev->dev);
}

static int ehci_init_internal_buffer(struct usb_hcd *hcd)
{
	/*
	 * Below are recommended values from the datasheet;
	 * see [USB :: Setting of EHCI Internal Buffer].
	 */
	/* EHCI IP internal buffer setting */
	iowrite32(0x00ff0040, hcd->regs + 0x0094);
	/* EHCI IP internal buffer enable */
	iowrite32(0x00000001, hcd->regs + 0x009C);

	return 0;
}

static struct usb_ehci_pdata ehcix_pdata = {
	.power_on	= usb_power_on,
	.power_off	= usb_power_off,
	.power_suspend	= usb_power_off,
	.pre_setup	= ehci_init_internal_buffer,
};

static struct resource ehci0_resources[] = {
	[0] = {
		.start	= 0xffe70000,
		.end	= 0xffe70400 - 1,
		.flags	= IORESOURCE_MEM,
	},
	[1] = {
		.start	= gic_iid(0x4c),
		.flags	= IORESOURCE_IRQ,
	},
};

static struct platform_device ehci0_device = {
	.name	= "ehci-platform",
	.id	= 0,
	.dev	= {
		.dma_mask		= &ehci0_device.dev.coherent_dma_mask,
		.coherent_dma_mask	= 0xffffffff,
		.platform_data		= &ehcix_pdata,
	},
	.num_resources	= ARRAY_SIZE(ehci0_resources),
	.resource	= ehci0_resources,
};

static struct resource ehci1_resources[] = {
	[0] = {
		.start	= 0xfff70000,
		.end	= 0xfff70400 - 1,
		.flags	= IORESOURCE_MEM,
	},
	[1] = {
		.start	= gic_iid(0x4d),
		.flags	= IORESOURCE_IRQ,
	},
};

static struct platform_device ehci1_device = {
	.name	= "ehci-platform",
	.id	= 1,
	.dev	= {
		.dma_mask		= &ehci1_device.dev.coherent_dma_mask,
		.coherent_dma_mask	= 0xffffffff,
		.platform_data		= &ehcix_pdata,
	},
	.num_resources	= ARRAY_SIZE(ehci1_resources),
	.resource	= ehci1_resources,
};

static struct usb_ohci_pdata ohcix_pdata = {
	.power_on	= usb_power_on,
	.power_off	= usb_power_off,
	.power_suspend	= usb_power_off,
};

static struct resource ohci0_resources[] = {
	[0] = {
		.start	= 0xffe70400,
		.end	= 0xffe70800 - 1,
		.flags	= IORESOURCE_MEM,
	},
	[1] = {
		.start	= gic_iid(0x4c),
		.flags	= IORESOURCE_IRQ,
	},
};

static struct platform_device ohci0_device = {
	.name	= "ohci-platform",
	.id	= 0,
	.dev	= {
		.dma_mask		= &ohci0_device.dev.coherent_dma_mask,
		.coherent_dma_mask	= 0xffffffff,
		.platform_data		= &ohcix_pdata,
	},
	.num_resources	= ARRAY_SIZE(ohci0_resources),
	.resource	= ohci0_resources,
};

static struct resource ohci1_resources[] = {
	[0] = {
		.start	= 0xfff70400,
		.end	= 0xfff70800 - 1,
		.flags	= IORESOURCE_MEM,
	},
	[1] = {
		.start	= gic_iid(0x4d),
		.flags	= IORESOURCE_IRQ,
	},
};

static struct platform_device ohci1_device = {
	.name	= "ohci-platform",
	.id	= 1,
	.dev	= {
		.dma_mask		= &ohci1_device.dev.coherent_dma_mask,
		.coherent_dma_mask	= 0xffffffff,
		.platform_data		= &ohcix_pdata,
	},
	.num_resources	= ARRAY_SIZE(ohci1_resources),
	.resource	= ohci1_resources,
};

/* HPB-DMA */

/* Asynchronous mode register bits */
#define HPB_DMAE_ASYNCMDR_ASMD43_MASK		BIT(23)	/* MMC1 */
#define HPB_DMAE_ASYNCMDR_ASMD43_SINGLE		BIT(23)	/* MMC1 */
#define HPB_DMAE_ASYNCMDR_ASMD43_MULTI		0	/* MMC1 */
#define HPB_DMAE_ASYNCMDR_ASBTMD43_MASK		BIT(22)	/* MMC1 */
#define HPB_DMAE_ASYNCMDR_ASBTMD43_BURST	BIT(22)	/* MMC1 */
#define HPB_DMAE_ASYNCMDR_ASBTMD43_NBURST	0	/* MMC1 */
#define HPB_DMAE_ASYNCMDR_ASMD24_MASK		BIT(21)	/* MMC0 */
#define HPB_DMAE_ASYNCMDR_ASMD24_SINGLE		BIT(21)	/* MMC0 */
#define HPB_DMAE_ASYNCMDR_ASMD24_MULTI		0	/* MMC0 */
#define HPB_DMAE_ASYNCMDR_ASBTMD24_MASK		BIT(20)	/* MMC0 */
#define HPB_DMAE_ASYNCMDR_ASBTMD24_BURST	BIT(20)	/* MMC0 */
#define HPB_DMAE_ASYNCMDR_ASBTMD24_NBURST	0	/* MMC0 */
#define HPB_DMAE_ASYNCMDR_ASMD41_MASK		BIT(19)	/* SDHI3 */
#define HPB_DMAE_ASYNCMDR_ASMD41_SINGLE		BIT(19)	/* SDHI3 */
#define HPB_DMAE_ASYNCMDR_ASMD41_MULTI		0	/* SDHI3 */
#define HPB_DMAE_ASYNCMDR_ASBTMD41_MASK		BIT(18)	/* SDHI3 */
#define HPB_DMAE_ASYNCMDR_ASBTMD41_BURST	BIT(18)	/* SDHI3 */
#define HPB_DMAE_ASYNCMDR_ASBTMD41_NBURST	0	/* SDHI3 */
#define HPB_DMAE_ASYNCMDR_ASMD40_MASK		BIT(17)	/* SDHI3 */
#define HPB_DMAE_ASYNCMDR_ASMD40_SINGLE		BIT(17)	/* SDHI3 */
#define HPB_DMAE_ASYNCMDR_ASMD40_MULTI		0	/* SDHI3 */
#define HPB_DMAE_ASYNCMDR_ASBTMD40_MASK		BIT(16)	/* SDHI3 */
#define HPB_DMAE_ASYNCMDR_ASBTMD40_BURST	BIT(16)	/* SDHI3 */
#define HPB_DMAE_ASYNCMDR_ASBTMD40_NBURST	0	/* SDHI3 */
#define HPB_DMAE_ASYNCMDR_ASMD39_MASK		BIT(15)	/* SDHI3 */
#define HPB_DMAE_ASYNCMDR_ASMD39_SINGLE		BIT(15)	/* SDHI3 */
#define HPB_DMAE_ASYNCMDR_ASMD39_MULTI		0	/* SDHI3 */
#define HPB_DMAE_ASYNCMDR_ASBTMD39_MASK		BIT(14)	/* SDHI3 */
#define HPB_DMAE_ASYNCMDR_ASBTMD39_BURST	BIT(14)	/* SDHI3 */
#define HPB_DMAE_ASYNCMDR_ASBTMD39_NBURST	0	/* SDHI3 */
#define HPB_DMAE_ASYNCMDR_ASMD27_MASK		BIT(13)	/* SDHI2 */
#define HPB_DMAE_ASYNCMDR_ASMD27_SINGLE		BIT(13)	/* SDHI2 */
#define HPB_DMAE_ASYNCMDR_ASMD27_MULTI		0	/* SDHI2 */
#define HPB_DMAE_ASYNCMDR_ASBTMD27_MASK		BIT(12)	/* SDHI2 */
#define HPB_DMAE_ASYNCMDR_ASBTMD27_BURST	BIT(12)	/* SDHI2 */
#define HPB_DMAE_ASYNCMDR_ASBTMD27_NBURST	0	/* SDHI2 */
#define HPB_DMAE_ASYNCMDR_ASMD26_MASK		BIT(11)	/* SDHI2 */
#define HPB_DMAE_ASYNCMDR_ASMD26_SINGLE		BIT(11)	/* SDHI2 */
#define HPB_DMAE_ASYNCMDR_ASMD26_MULTI		0	/* SDHI2 */
#define HPB_DMAE_ASYNCMDR_ASBTMD26_MASK		BIT(10)	/* SDHI2 */
#define HPB_DMAE_ASYNCMDR_ASBTMD26_BURST	BIT(10)	/* SDHI2 */
#define HPB_DMAE_ASYNCMDR_ASBTMD26_NBURST	0	/* SDHI2 */
#define HPB_DMAE_ASYNCMDR_ASMD25_MASK		BIT(9)	/* SDHI2 */
#define HPB_DMAE_ASYNCMDR_ASMD25_SINGLE		BIT(9)	/* SDHI2 */
#define HPB_DMAE_ASYNCMDR_ASMD25_MULTI		0	/* SDHI2 */
#define HPB_DMAE_ASYNCMDR_ASBTMD25_MASK		BIT(8)	/* SDHI2 */
#define HPB_DMAE_ASYNCMDR_ASBTMD25_BURST	BIT(8)	/* SDHI2 */
#define HPB_DMAE_ASYNCMDR_ASBTMD25_NBURST	0	/* SDHI2 */
#define HPB_DMAE_ASYNCMDR_ASMD23_MASK		BIT(7)	/* SDHI0 */
#define HPB_DMAE_ASYNCMDR_ASMD23_SINGLE		BIT(7)	/* SDHI0 */
#define HPB_DMAE_ASYNCMDR_ASMD23_MULTI		0	/* SDHI0 */
#define HPB_DMAE_ASYNCMDR_ASBTMD23_MASK		BIT(6)	/* SDHI0 */
#define HPB_DMAE_ASYNCMDR_ASBTMD23_BURST	BIT(6)	/* SDHI0 */
#define HPB_DMAE_ASYNCMDR_ASBTMD23_NBURST	0	/* SDHI0 */
#define HPB_DMAE_ASYNCMDR_ASMD22_MASK		BIT(5)	/* SDHI0 */
#define HPB_DMAE_ASYNCMDR_ASMD22_SINGLE		BIT(5)	/* SDHI0 */
#define HPB_DMAE_ASYNCMDR_ASMD22_MULTI		0	/* SDHI0 */
#define HPB_DMAE_ASYNCMDR_ASBTMD22_MASK		BIT(4)	/* SDHI0 */
#define HPB_DMAE_ASYNCMDR_ASBTMD22_BURST	BIT(4)	/* SDHI0 */
#define HPB_DMAE_ASYNCMDR_ASBTMD22_NBURST	0	/* SDHI0 */
#define HPB_DMAE_ASYNCMDR_ASMD21_MASK		BIT(3)	/* SDHI0 */
#define HPB_DMAE_ASYNCMDR_ASMD21_SINGLE		BIT(3)	/* SDHI0 */
#define HPB_DMAE_ASYNCMDR_ASMD21_MULTI		0	/* SDHI0 */
#define HPB_DMAE_ASYNCMDR_ASBTMD21_MASK		BIT(2)	/* SDHI0 */
#define HPB_DMAE_ASYNCMDR_ASBTMD21_BURST	BIT(2)	/* SDHI0 */
#define HPB_DMAE_ASYNCMDR_ASBTMD21_NBURST	0	/* SDHI0 */
#define HPB_DMAE_ASYNCMDR_ASMD20_MASK		BIT(1)	/* SDHI1 */
#define HPB_DMAE_ASYNCMDR_ASMD20_SINGLE		BIT(1)	/* SDHI1 */
#define HPB_DMAE_ASYNCMDR_ASMD20_MULTI		0	/* SDHI1 */
#define HPB_DMAE_ASYNCMDR_ASBTMD20_MASK		BIT(0)	/* SDHI1 */
#define HPB_DMAE_ASYNCMDR_ASBTMD20_BURST	BIT(0)	/* SDHI1 */
#define HPB_DMAE_ASYNCMDR_ASBTMD20_NBURST	0	/* SDHI1 */

static const struct hpb_dmae_slave_config hpb_dmae_slaves[] = {
	{
		.id	= HPBDMA_SLAVE_SDHI0_TX,
		.addr	= 0xffe4c000 + 0x30,
		.dcr	= HPB_DMAE_DCR_SPDS_16BIT |
			  HPB_DMAE_DCR_DMDL |
			  HPB_DMAE_DCR_DPDS_16BIT,
		.rstr	= HPB_DMAE_ASYNCRSTR_ASRST21 |
			  HPB_DMAE_ASYNCRSTR_ASRST22 |
			  HPB_DMAE_ASYNCRSTR_ASRST23,
		.mdr	= HPB_DMAE_ASYNCMDR_ASMD21_SINGLE |
			  HPB_DMAE_ASYNCMDR_ASBTMD21_NBURST,
		.mdm	= HPB_DMAE_ASYNCMDR_ASMD21_MASK |
			  HPB_DMAE_ASYNCMDR_ASBTMD21_MASK,
		.port	= 0x0D0C,
		.flags	= HPB_DMAE_SET_ASYNC_RESET | HPB_DMAE_SET_ASYNC_MODE,
		.dma_ch	= 21,
	}, {
		.id	= HPBDMA_SLAVE_SDHI0_RX,
		.addr	= 0xffe4c000 + 0x30,
		.dcr	= HPB_DMAE_DCR_SMDL |
			  HPB_DMAE_DCR_SPDS_16BIT |
			  HPB_DMAE_DCR_DPDS_16BIT,
		.rstr	= HPB_DMAE_ASYNCRSTR_ASRST21 |
			  HPB_DMAE_ASYNCRSTR_ASRST22 |
			  HPB_DMAE_ASYNCRSTR_ASRST23,
		.mdr	= HPB_DMAE_ASYNCMDR_ASMD22_SINGLE |
			  HPB_DMAE_ASYNCMDR_ASBTMD22_NBURST,
		.mdm	= HPB_DMAE_ASYNCMDR_ASMD22_MASK |
			  HPB_DMAE_ASYNCMDR_ASBTMD22_MASK,
		.port	= 0x0D0C,
		.flags	= HPB_DMAE_SET_ASYNC_RESET | HPB_DMAE_SET_ASYNC_MODE,
		.dma_ch	= 22,
	},
};

static const struct hpb_dmae_channel hpb_dmae_channels[] = {
	HPB_DMAE_CHANNEL(0x93, HPBDMA_SLAVE_SDHI0_TX), /* ch. 21 */
	HPB_DMAE_CHANNEL(0x93, HPBDMA_SLAVE_SDHI0_RX), /* ch. 22 */
};

static struct hpb_dmae_pdata dma_platform_data __initdata = {
	.slaves			= hpb_dmae_slaves,
	.num_slaves		= ARRAY_SIZE(hpb_dmae_slaves),
	.channels		= hpb_dmae_channels,
	.num_channels		= ARRAY_SIZE(hpb_dmae_channels),
	.ts_shift		= {
		[XMIT_SZ_8BIT]	= 0,
		[XMIT_SZ_16BIT]	= 1,
		[XMIT_SZ_32BIT]	= 2,
	},
	.num_hw_channels	= 44,
};

static struct resource hpb_dmae_resources[] __initdata = {
	/* Channel registers */
	DEFINE_RES_MEM(0xffc08000, 0x1000),
	/* Common registers */
	DEFINE_RES_MEM(0xffc09000, 0x170),
	/* Asynchronous reset registers */
	DEFINE_RES_MEM(0xffc00300, 4),
	/* Asynchronous mode registers */
	DEFINE_RES_MEM(0xffc00400, 4),
	/* IRQ for DMA channels */
	DEFINE_RES_NAMED(gic_iid(0x8e), 12, NULL, IORESOURCE_IRQ),
};

static void __init r8a7779_register_hpb_dmae(void)
{
	platform_device_register_resndata(&platform_bus, "hpb-dma-engine", -1,
					  hpb_dmae_resources,
					  ARRAY_SIZE(hpb_dmae_resources),
					  &dma_platform_data,
					  sizeof(dma_platform_data));
}

<<<<<<< HEAD
static struct platform_device *r8a7779_devices_dt[] __initdata = {
=======
static struct platform_device *r8a7779_early_devices[] __initdata = {
>>>>>>> b869bc06
	&tmu0_device,
};

static struct platform_device *r8a7779_standard_devices[] __initdata = {
	&scif0_device,
	&scif1_device,
	&scif2_device,
	&scif3_device,
	&scif4_device,
	&scif5_device,
	&i2c0_device,
	&i2c1_device,
	&i2c2_device,
	&i2c3_device,
	&sata_device,
};

void __init r8a7779_add_standard_devices(void)
{
#ifdef CONFIG_CACHE_L2X0
	/* Shared attribute override enable, 64K*16way */
	l2x0_init(IOMEM(0xf0100000), 0x00400000, 0xc20f0fff);
#endif
	r8a7779_pm_init();

	r8a7779_init_pm_domains();

	platform_add_devices(r8a7779_early_devices,
			    ARRAY_SIZE(r8a7779_early_devices));
	platform_add_devices(r8a7779_standard_devices,
			    ARRAY_SIZE(r8a7779_standard_devices));
	r8a7779_register_hpb_dmae();
}

void __init r8a7779_add_early_devices(void)
{
	early_platform_add_devices(r8a7779_early_devices,
				   ARRAY_SIZE(r8a7779_early_devices));

	/* Early serial console setup is not included here due to
	 * memory map collisions. The SCIF serial ports in r8a7779
	 * are difficult to entity map 1:1 due to collision with the
	 * virtual memory range used by the coherent DMA code on ARM.
	 *
	 * Anyone wanting to debug early can remove UPF_IOREMAP from
	 * the sh-sci serial console platform data, adjust mapbase
	 * to a static M:N virt:phys mapping that needs to be added to
	 * the mappings passed with iotable_init() above.
	 *
	 * Then add a call to shmobile_setup_console() from this function.
	 *
	 * As a final step pass earlyprint=sh-sci.2,115200 on the kernel
	 * command line in case of the marzen board.
	 */
}

static struct platform_device *r8a7779_late_devices[] __initdata = {
	&ehci0_device,
	&ehci1_device,
	&ohci0_device,
	&ohci1_device,
};

void __init r8a7779_init_late(void)
{
	/* get USB PHY */
	phy = usb_get_phy(USB_PHY_TYPE_USB2);

	shmobile_init_late();
	platform_add_devices(r8a7779_late_devices,
			     ARRAY_SIZE(r8a7779_late_devices));
}

#ifdef CONFIG_USE_OF
static int r8a7779_set_wake(struct irq_data *data, unsigned int on)
{
	return 0; /* always allow wakeup */
}

void __init r8a7779_init_irq_dt(void)
{
	gic_arch_extn.irq_set_wake = r8a7779_set_wake;

	irqchip_init();

	/* route all interrupts to ARM */
	__raw_writel(0xffffffff, INT2NTSR0);
	__raw_writel(0x3fffffff, INT2NTSR1);

	/* unmask all known interrupts in INTCS2 */
	__raw_writel(0xfffffff0, INT2SMSKCR0);
	__raw_writel(0xfff7ffff, INT2SMSKCR1);
	__raw_writel(0xfffbffdf, INT2SMSKCR2);
	__raw_writel(0xbffffffc, INT2SMSKCR3);
	__raw_writel(0x003fee3f, INT2SMSKCR4);
}

<<<<<<< HEAD
void __init r8a7779_add_standard_devices_dt(void)
{
	platform_add_devices(r8a7779_devices_dt,
			     ARRAY_SIZE(r8a7779_devices_dt));
}

#define MODEMR		0xffcc0020

=======
#define MODEMR		0xffcc0020

>>>>>>> b869bc06
u32 __init r8a7779_read_mode_pins(void)
{
	static u32 mode;
	static bool mode_valid;

	if (!mode_valid) {
		void __iomem *modemr = ioremap_nocache(MODEMR, PAGE_SIZE);
		BUG_ON(!modemr);
		mode = ioread32(modemr);
		iounmap(modemr);
		mode_valid = true;
	}

	return mode;
}

static const char *r8a7779_compat_dt[] __initdata = {
	"renesas,r8a7779",
	NULL,
};

DT_MACHINE_START(R8A7779_DT, "Generic R8A7779 (Flattened Device Tree)")
	.map_io		= r8a7779_map_io,
	.init_early	= shmobile_init_delay,
	.nr_irqs	= NR_IRQS_LEGACY,
	.init_irq	= r8a7779_init_irq_dt,
	.init_late	= r8a7779_init_late,
	.dt_compat	= r8a7779_compat_dt,
MACHINE_END
#endif /* CONFIG_USE_OF */<|MERGE_RESOLUTION|>--- conflicted
+++ resolved
@@ -641,11 +641,7 @@
 					  sizeof(dma_platform_data));
 }
 
-<<<<<<< HEAD
-static struct platform_device *r8a7779_devices_dt[] __initdata = {
-=======
 static struct platform_device *r8a7779_early_devices[] __initdata = {
->>>>>>> b869bc06
 	&tmu0_device,
 };
 
@@ -743,19 +739,8 @@
 	__raw_writel(0x003fee3f, INT2SMSKCR4);
 }
 
-<<<<<<< HEAD
-void __init r8a7779_add_standard_devices_dt(void)
-{
-	platform_add_devices(r8a7779_devices_dt,
-			     ARRAY_SIZE(r8a7779_devices_dt));
-}
-
 #define MODEMR		0xffcc0020
 
-=======
-#define MODEMR		0xffcc0020
-
->>>>>>> b869bc06
 u32 __init r8a7779_read_mode_pins(void)
 {
 	static u32 mode;
