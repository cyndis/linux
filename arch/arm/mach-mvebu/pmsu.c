/*
 * Power Management Service Unit(PMSU) support for Armada 370/XP platforms.
 *
 * Copyright (C) 2012 Marvell
 *
 * Yehuda Yitschak <yehuday@marvell.com>
 * Gregory Clement <gregory.clement@free-electrons.com>
 * Thomas Petazzoni <thomas.petazzoni@free-electrons.com>
 *
 * This file is licensed under the terms of the GNU General Public
 * License version 2.  This program is licensed "as is" without any
 * warranty of any kind, whether express or implied.
 *
 * The Armada 370 and Armada XP SOCs have a power management service
 * unit which is responsible for powering down and waking up CPUs and
 * other SOC units
 */

#define pr_fmt(fmt) "mvebu-pmsu: " fmt

#include <linux/clk.h>
#include <linux/cpu_pm.h>
#include <linux/cpufreq-dt.h>
#include <linux/delay.h>
#include <linux/init.h>
#include <linux/io.h>
#include <linux/kernel.h>
#include <linux/mbus.h>
#include <linux/of_address.h>
#include <linux/of_device.h>
#include <linux/platform_device.h>
#include <linux/pm_opp.h>
#include <linux/resource.h>
#include <linux/slab.h>
#include <linux/smp.h>
#include <asm/cacheflush.h>
#include <asm/cp15.h>
#include <asm/smp_scu.h>
#include <asm/smp_plat.h>
#include <asm/suspend.h>
#include <asm/tlbflush.h>
#include "common.h"


#define PMSU_BASE_OFFSET    0x100
#define PMSU_REG_SIZE	    0x1000

/* PMSU MP registers */
#define PMSU_CONTROL_AND_CONFIG(cpu)	    ((cpu * 0x100) + 0x104)
#define PMSU_CONTROL_AND_CONFIG_DFS_REQ		BIT(18)
#define PMSU_CONTROL_AND_CONFIG_PWDDN_REQ	BIT(16)
#define PMSU_CONTROL_AND_CONFIG_L2_PWDDN	BIT(20)

#define PMSU_CPU_POWER_DOWN_CONTROL(cpu)    ((cpu * 0x100) + 0x108)

#define PMSU_CPU_POWER_DOWN_DIS_SNP_Q_SKIP	BIT(0)

#define PMSU_STATUS_AND_MASK(cpu)	    ((cpu * 0x100) + 0x10c)
#define PMSU_STATUS_AND_MASK_CPU_IDLE_WAIT	BIT(16)
#define PMSU_STATUS_AND_MASK_SNP_Q_EMPTY_WAIT	BIT(17)
#define PMSU_STATUS_AND_MASK_IRQ_WAKEUP		BIT(20)
#define PMSU_STATUS_AND_MASK_FIQ_WAKEUP		BIT(21)
#define PMSU_STATUS_AND_MASK_DBG_WAKEUP		BIT(22)
#define PMSU_STATUS_AND_MASK_IRQ_MASK		BIT(24)
#define PMSU_STATUS_AND_MASK_FIQ_MASK		BIT(25)

#define PMSU_EVENT_STATUS_AND_MASK(cpu)     ((cpu * 0x100) + 0x120)
#define PMSU_EVENT_STATUS_AND_MASK_DFS_DONE        BIT(1)
#define PMSU_EVENT_STATUS_AND_MASK_DFS_DONE_MASK   BIT(17)

#define PMSU_BOOT_ADDR_REDIRECT_OFFSET(cpu) ((cpu * 0x100) + 0x124)

/* PMSU fabric registers */
#define L2C_NFABRIC_PM_CTL		    0x4
#define L2C_NFABRIC_PM_CTL_PWR_DOWN		BIT(20)

/* PMSU delay registers */
#define PMSU_POWERDOWN_DELAY		    0xF04
#define PMSU_POWERDOWN_DELAY_PMU		BIT(1)
#define PMSU_POWERDOWN_DELAY_MASK		0xFFFE
#define PMSU_DFLT_ARMADA38X_DELAY	        0x64

/* CA9 MPcore SoC Control registers */

#define MPCORE_RESET_CTL		    0x64
#define MPCORE_RESET_CTL_L2			BIT(0)
#define MPCORE_RESET_CTL_DEBUG			BIT(16)

#define SRAM_PHYS_BASE  0xFFFF0000
#define BOOTROM_BASE    0xFFF00000
#define BOOTROM_SIZE    0x100000

#define ARMADA_370_CRYPT0_ENG_TARGET   0x9
#define ARMADA_370_CRYPT0_ENG_ATTR     0x1

extern void ll_disable_coherency(void);
extern void ll_enable_coherency(void);

extern void armada_370_xp_cpu_resume(void);
extern void armada_38x_cpu_resume(void);

static phys_addr_t pmsu_mp_phys_base;
static void __iomem *pmsu_mp_base;

static void *mvebu_cpu_resume;

static struct of_device_id of_pmsu_table[] = {
	{ .compatible = "marvell,armada-370-pmsu", },
	{ .compatible = "marvell,armada-370-xp-pmsu", },
	{ .compatible = "marvell,armada-380-pmsu", },
	{ /* end of list */ },
};

void mvebu_pmsu_set_cpu_boot_addr(int hw_cpu, void *boot_addr)
{
	writel(virt_to_phys(boot_addr), pmsu_mp_base +
		PMSU_BOOT_ADDR_REDIRECT_OFFSET(hw_cpu));
}

extern unsigned char mvebu_boot_wa_start;
extern unsigned char mvebu_boot_wa_end;

/*
 * This function sets up the boot address workaround needed for SMP
 * boot on Armada 375 Z1 and cpuidle on Armada 370. It unmaps the
 * BootROM Mbus window, and instead remaps a crypto SRAM into which a
 * custom piece of code is copied to replace the problematic BootROM.
 */
int mvebu_setup_boot_addr_wa(unsigned int crypto_eng_target,
			     unsigned int crypto_eng_attribute,
			     phys_addr_t resume_addr_reg)
{
	void __iomem *sram_virt_base;
	u32 code_len = &mvebu_boot_wa_end - &mvebu_boot_wa_start;

	mvebu_mbus_del_window(BOOTROM_BASE, BOOTROM_SIZE);
	mvebu_mbus_add_window_by_id(crypto_eng_target, crypto_eng_attribute,
				    SRAM_PHYS_BASE, SZ_64K);

	sram_virt_base = ioremap(SRAM_PHYS_BASE, SZ_64K);
	if (!sram_virt_base) {
		pr_err("Unable to map SRAM to setup the boot address WA\n");
		return -ENOMEM;
	}

	memcpy(sram_virt_base, &mvebu_boot_wa_start, code_len);

	/*
	 * The last word of the code copied in SRAM must contain the
	 * physical base address of the PMSU register. We
	 * intentionally store this address in the native endianness
	 * of the system.
	 */
	__raw_writel((unsigned long)resume_addr_reg,
		     sram_virt_base + code_len - 4);

	iounmap(sram_virt_base);

	return 0;
}

static int __init mvebu_v7_pmsu_init(void)
{
	struct device_node *np;
	struct resource res;
	int ret = 0;

	np = of_find_matching_node(NULL, of_pmsu_table);
	if (!np)
		return 0;

	pr_info("Initializing Power Management Service Unit\n");

	if (of_address_to_resource(np, 0, &res)) {
		pr_err("unable to get resource\n");
		ret = -ENOENT;
		goto out;
	}

	if (of_device_is_compatible(np, "marvell,armada-370-xp-pmsu")) {
		pr_warn(FW_WARN "deprecated pmsu binding\n");
		res.start = res.start - PMSU_BASE_OFFSET;
		res.end = res.start + PMSU_REG_SIZE - 1;
	}

	if (!request_mem_region(res.start, resource_size(&res),
				np->full_name)) {
		pr_err("unable to request region\n");
		ret = -EBUSY;
		goto out;
	}

	pmsu_mp_phys_base = res.start;

	pmsu_mp_base = ioremap(res.start, resource_size(&res));
	if (!pmsu_mp_base) {
		pr_err("unable to map registers\n");
		release_mem_region(res.start, resource_size(&res));
		ret = -ENOMEM;
		goto out;
	}

 out:
	of_node_put(np);
	return ret;
}

static void mvebu_v7_pmsu_enable_l2_powerdown_onidle(void)
{
	u32 reg;

	if (pmsu_mp_base == NULL)
		return;

	/* Enable L2 & Fabric powerdown in Deep-Idle mode - Fabric */
	reg = readl(pmsu_mp_base + L2C_NFABRIC_PM_CTL);
	reg |= L2C_NFABRIC_PM_CTL_PWR_DOWN;
	writel(reg, pmsu_mp_base + L2C_NFABRIC_PM_CTL);
}

enum pmsu_idle_prepare_flags {
	PMSU_PREPARE_NORMAL = 0,
	PMSU_PREPARE_DEEP_IDLE = BIT(0),
	PMSU_PREPARE_SNOOP_DISABLE = BIT(1),
};

/* No locking is needed because we only access per-CPU registers */
static int mvebu_v7_pmsu_idle_prepare(unsigned long flags)
{
	unsigned int hw_cpu = cpu_logical_map(smp_processor_id());
	u32 reg;

	if (pmsu_mp_base == NULL)
		return -EINVAL;

	/*
	 * Adjust the PMSU configuration to wait for WFI signal, enable
	 * IRQ and FIQ as wakeup events, set wait for snoop queue empty
	 * indication and mask IRQ and FIQ from CPU
	 */
	reg = readl(pmsu_mp_base + PMSU_STATUS_AND_MASK(hw_cpu));
	reg |= PMSU_STATUS_AND_MASK_CPU_IDLE_WAIT    |
	       PMSU_STATUS_AND_MASK_IRQ_WAKEUP       |
	       PMSU_STATUS_AND_MASK_FIQ_WAKEUP       |
	       PMSU_STATUS_AND_MASK_SNP_Q_EMPTY_WAIT |
	       PMSU_STATUS_AND_MASK_IRQ_MASK         |
	       PMSU_STATUS_AND_MASK_FIQ_MASK;
	writel(reg, pmsu_mp_base + PMSU_STATUS_AND_MASK(hw_cpu));

	reg = readl(pmsu_mp_base + PMSU_CONTROL_AND_CONFIG(hw_cpu));
	/* ask HW to power down the L2 Cache if needed */
	if (flags & PMSU_PREPARE_DEEP_IDLE)
		reg |= PMSU_CONTROL_AND_CONFIG_L2_PWDDN;

	/* request power down */
	reg |= PMSU_CONTROL_AND_CONFIG_PWDDN_REQ;
	writel(reg, pmsu_mp_base + PMSU_CONTROL_AND_CONFIG(hw_cpu));

	if (flags & PMSU_PREPARE_SNOOP_DISABLE) {
		/* Disable snoop disable by HW - SW is taking care of it */
		reg = readl(pmsu_mp_base + PMSU_CPU_POWER_DOWN_CONTROL(hw_cpu));
		reg |= PMSU_CPU_POWER_DOWN_DIS_SNP_Q_SKIP;
		writel(reg, pmsu_mp_base + PMSU_CPU_POWER_DOWN_CONTROL(hw_cpu));
	}

	return 0;
}

int armada_370_xp_pmsu_idle_enter(unsigned long deepidle)
{
	unsigned long flags = PMSU_PREPARE_SNOOP_DISABLE;
	int ret;

	if (deepidle)
		flags |= PMSU_PREPARE_DEEP_IDLE;

	ret = mvebu_v7_pmsu_idle_prepare(flags);
	if (ret)
		return ret;

	v7_exit_coherency_flush(all);

	ll_disable_coherency();

	dsb();

	wfi();

	/* If we are here, wfi failed. As processors run out of
	 * coherency for some time, tlbs might be stale, so flush them
	 */
	local_flush_tlb_all();

	ll_enable_coherency();

	/* Test the CR_C bit and set it if it was cleared */
	asm volatile(
	"mrc	p15, 0, r0, c1, c0, 0 \n\t"
	"tst	r0, #(1 << 2) \n\t"
	"orreq	r0, r0, #(1 << 2) \n\t"
	"mcreq	p15, 0, r0, c1, c0, 0 \n\t"
	"isb	"
	: : : "r0");

	pr_debug("Failed to suspend the system\n");

	return 0;
}

static int armada_370_xp_cpu_suspend(unsigned long deepidle)
{
	return cpu_suspend(deepidle, armada_370_xp_pmsu_idle_enter);
}

int armada_38x_do_cpu_suspend(unsigned long deepidle)
{
	unsigned long flags = 0;

	if (deepidle)
		flags |= PMSU_PREPARE_DEEP_IDLE;

	mvebu_v7_pmsu_idle_prepare(flags);
	/*
	 * Already flushed cache, but do it again as the outer cache
	 * functions dirty the cache with spinlocks
	 */
	v7_exit_coherency_flush(louis);

	scu_power_mode(mvebu_get_scu_base(), SCU_PM_POWEROFF);

	cpu_do_idle();

	return 1;
}

static int armada_38x_cpu_suspend(unsigned long deepidle)
{
	return cpu_suspend(false, armada_38x_do_cpu_suspend);
}

/* No locking is needed because we only access per-CPU registers */
void mvebu_v7_pmsu_idle_exit(void)
{
	unsigned int hw_cpu = cpu_logical_map(smp_processor_id());
	u32 reg;

	if (pmsu_mp_base == NULL)
		return;
	/* cancel ask HW to power down the L2 Cache if possible */
	reg = readl(pmsu_mp_base + PMSU_CONTROL_AND_CONFIG(hw_cpu));
	reg &= ~PMSU_CONTROL_AND_CONFIG_L2_PWDDN;
	writel(reg, pmsu_mp_base + PMSU_CONTROL_AND_CONFIG(hw_cpu));

	/* cancel Enable wakeup events and mask interrupts */
	reg = readl(pmsu_mp_base + PMSU_STATUS_AND_MASK(hw_cpu));
	reg &= ~(PMSU_STATUS_AND_MASK_IRQ_WAKEUP | PMSU_STATUS_AND_MASK_FIQ_WAKEUP);
	reg &= ~PMSU_STATUS_AND_MASK_CPU_IDLE_WAIT;
	reg &= ~PMSU_STATUS_AND_MASK_SNP_Q_EMPTY_WAIT;
	reg &= ~(PMSU_STATUS_AND_MASK_IRQ_MASK | PMSU_STATUS_AND_MASK_FIQ_MASK);
	writel(reg, pmsu_mp_base + PMSU_STATUS_AND_MASK(hw_cpu));
}

static int mvebu_v7_cpu_pm_notify(struct notifier_block *self,
				    unsigned long action, void *hcpu)
{
	if (action == CPU_PM_ENTER) {
		unsigned int hw_cpu = cpu_logical_map(smp_processor_id());
		mvebu_pmsu_set_cpu_boot_addr(hw_cpu, mvebu_cpu_resume);
	} else if (action == CPU_PM_EXIT) {
		mvebu_v7_pmsu_idle_exit();
	}

	return NOTIFY_OK;
}

static struct notifier_block mvebu_v7_cpu_pm_notifier = {
	.notifier_call = mvebu_v7_cpu_pm_notify,
};

static struct platform_device mvebu_v7_cpuidle_device;

static __init int armada_370_cpuidle_init(void)
{
	struct device_node *np;
	phys_addr_t redirect_reg;

	np = of_find_compatible_node(NULL, NULL, "marvell,coherency-fabric");
	if (!np)
		return -ENODEV;
	of_node_put(np);

	/*
	 * On Armada 370, there is "a slow exit process from the deep
	 * idle state due to heavy L1/L2 cache cleanup operations
	 * performed by the BootROM software". To avoid this, we
	 * replace the restart code of the bootrom by a a simple jump
	 * to the boot address. Then the code located at this boot
	 * address will take care of the initialization.
	 */
	redirect_reg = pmsu_mp_phys_base + PMSU_BOOT_ADDR_REDIRECT_OFFSET(0);
	mvebu_setup_boot_addr_wa(ARMADA_370_CRYPT0_ENG_TARGET,
				 ARMADA_370_CRYPT0_ENG_ATTR,
				 redirect_reg);

	mvebu_cpu_resume = armada_370_xp_cpu_resume;
	mvebu_v7_cpuidle_device.dev.platform_data = armada_370_xp_cpu_suspend;
	mvebu_v7_cpuidle_device.name = "cpuidle-armada-370";

	return 0;
}

static __init int armada_38x_cpuidle_init(void)
{
	struct device_node *np;
	void __iomem *mpsoc_base;
	u32 reg;

	np = of_find_compatible_node(NULL, NULL,
				     "marvell,armada-380-coherency-fabric");
	if (!np)
		return -ENODEV;
	of_node_put(np);

	np = of_find_compatible_node(NULL, NULL,
				     "marvell,armada-380-mpcore-soc-ctrl");
	if (!np)
		return -ENODEV;
	mpsoc_base = of_iomap(np, 0);
	BUG_ON(!mpsoc_base);
	of_node_put(np);

	/* Set up reset mask when powering down the cpus */
	reg = readl(mpsoc_base + MPCORE_RESET_CTL);
	reg |= MPCORE_RESET_CTL_L2;
	reg |= MPCORE_RESET_CTL_DEBUG;
	writel(reg, mpsoc_base + MPCORE_RESET_CTL);
	iounmap(mpsoc_base);

	/* Set up delay */
	reg = readl(pmsu_mp_base + PMSU_POWERDOWN_DELAY);
	reg &= ~PMSU_POWERDOWN_DELAY_MASK;
	reg |= PMSU_DFLT_ARMADA38X_DELAY;
	reg |= PMSU_POWERDOWN_DELAY_PMU;
	writel(reg, pmsu_mp_base + PMSU_POWERDOWN_DELAY);

	mvebu_cpu_resume = armada_38x_cpu_resume;
	mvebu_v7_cpuidle_device.dev.platform_data = armada_38x_cpu_suspend;
	mvebu_v7_cpuidle_device.name = "cpuidle-armada-38x";

	return 0;
}

static __init int armada_xp_cpuidle_init(void)
{
	struct device_node *np;

	np = of_find_compatible_node(NULL, NULL, "marvell,coherency-fabric");
	if (!np)
		return -ENODEV;
	of_node_put(np);

	mvebu_cpu_resume = armada_370_xp_cpu_resume;
	mvebu_v7_cpuidle_device.dev.platform_data = armada_370_xp_cpu_suspend;
	mvebu_v7_cpuidle_device.name = "cpuidle-armada-xp";

	return 0;
}

static int __init mvebu_v7_cpu_pm_init(void)
{
	struct device_node *np;
	int ret;

	np = of_find_matching_node(NULL, of_pmsu_table);
	if (!np)
		return 0;
	of_node_put(np);

	if (of_machine_is_compatible("marvell,armadaxp"))
		ret = armada_xp_cpuidle_init();
	else if (of_machine_is_compatible("marvell,armada370"))
		ret = armada_370_cpuidle_init();
	else if (of_machine_is_compatible("marvell,armada380"))
		ret = armada_38x_cpuidle_init();
	else
		return 0;

	if (ret)
		return ret;

	mvebu_v7_pmsu_enable_l2_powerdown_onidle();
	platform_device_register(&mvebu_v7_cpuidle_device);
	cpu_pm_register_notifier(&mvebu_v7_cpu_pm_notifier);

	return 0;
}

arch_initcall(mvebu_v7_cpu_pm_init);
early_initcall(mvebu_v7_pmsu_init);

static void mvebu_pmsu_dfs_request_local(void *data)
{
	u32 reg;
	u32 cpu = smp_processor_id();
	unsigned long flags;

	local_irq_save(flags);

	/* Prepare to enter idle */
	reg = readl(pmsu_mp_base + PMSU_STATUS_AND_MASK(cpu));
	reg |= PMSU_STATUS_AND_MASK_CPU_IDLE_WAIT |
	       PMSU_STATUS_AND_MASK_IRQ_MASK     |
	       PMSU_STATUS_AND_MASK_FIQ_MASK;
	writel(reg, pmsu_mp_base + PMSU_STATUS_AND_MASK(cpu));

	/* Request the DFS transition */
	reg = readl(pmsu_mp_base + PMSU_CONTROL_AND_CONFIG(cpu));
	reg |= PMSU_CONTROL_AND_CONFIG_DFS_REQ;
	writel(reg, pmsu_mp_base + PMSU_CONTROL_AND_CONFIG(cpu));

	/* The fact of entering idle will trigger the DFS transition */
	wfi();

	/*
	 * We're back from idle, the DFS transition has completed,
	 * clear the idle wait indication.
	 */
	reg = readl(pmsu_mp_base + PMSU_STATUS_AND_MASK(cpu));
	reg &= ~PMSU_STATUS_AND_MASK_CPU_IDLE_WAIT;
	writel(reg, pmsu_mp_base + PMSU_STATUS_AND_MASK(cpu));

	local_irq_restore(flags);
}

int mvebu_pmsu_dfs_request(int cpu)
{
	unsigned long timeout;
	int hwcpu = cpu_logical_map(cpu);
	u32 reg;

	/* Clear any previous DFS DONE event */
	reg = readl(pmsu_mp_base + PMSU_EVENT_STATUS_AND_MASK(hwcpu));
	reg &= ~PMSU_EVENT_STATUS_AND_MASK_DFS_DONE;
	writel(reg, pmsu_mp_base + PMSU_EVENT_STATUS_AND_MASK(hwcpu));

	/* Mask the DFS done interrupt, since we are going to poll */
	reg = readl(pmsu_mp_base + PMSU_EVENT_STATUS_AND_MASK(hwcpu));
	reg |= PMSU_EVENT_STATUS_AND_MASK_DFS_DONE_MASK;
	writel(reg, pmsu_mp_base + PMSU_EVENT_STATUS_AND_MASK(hwcpu));

	/* Trigger the DFS on the appropriate CPU */
	smp_call_function_single(cpu, mvebu_pmsu_dfs_request_local,
				 NULL, false);

	/* Poll until the DFS done event is generated */
	timeout = jiffies + HZ;
	while (time_before(jiffies, timeout)) {
		reg = readl(pmsu_mp_base + PMSU_EVENT_STATUS_AND_MASK(hwcpu));
		if (reg & PMSU_EVENT_STATUS_AND_MASK_DFS_DONE)
			break;
		udelay(10);
	}

	if (time_after(jiffies, timeout))
		return -ETIME;

	/* Restore the DFS mask to its original state */
	reg = readl(pmsu_mp_base + PMSU_EVENT_STATUS_AND_MASK(hwcpu));
	reg &= ~PMSU_EVENT_STATUS_AND_MASK_DFS_DONE_MASK;
	writel(reg, pmsu_mp_base + PMSU_EVENT_STATUS_AND_MASK(hwcpu));

	return 0;
}

struct cpufreq_dt_platform_data cpufreq_dt_pd = {
	.independent_clocks = true,
};

static int __init armada_xp_pmsu_cpufreq_init(void)
{
	struct device_node *np;
	struct resource res;
	int ret, cpu;

	if (!of_machine_is_compatible("marvell,armadaxp"))
		return 0;

	/*
	 * In order to have proper cpufreq handling, we need to ensure
	 * that the Device Tree description of the CPU clock includes
	 * the definition of the PMU DFS registers. If not, we do not
	 * register the clock notifier and the cpufreq driver. This
	 * piece of code is only for compatibility with old Device
	 * Trees.
	 */
	np = of_find_compatible_node(NULL, NULL, "marvell,armada-xp-cpu-clock");
	if (!np)
		return 0;

	ret = of_address_to_resource(np, 1, &res);
	if (ret) {
		pr_warn(FW_WARN "not enabling cpufreq, deprecated armada-xp-cpu-clock binding\n");
		of_node_put(np);
		return 0;
	}

	of_node_put(np);

	/*
	 * For each CPU, this loop registers the operating points
	 * supported (which are the nominal CPU frequency and half of
	 * it), and registers the clock notifier that will take care
	 * of doing the PMSU part of a frequency transition.
	 */
	for_each_possible_cpu(cpu) {
		struct device *cpu_dev;
		struct clk *clk;
		int ret;

		cpu_dev = get_cpu_device(cpu);
		if (!cpu_dev) {
			pr_err("Cannot get CPU %d\n", cpu);
			continue;
		}

		clk = clk_get(cpu_dev, 0);
		if (IS_ERR(clk)) {
			pr_err("Cannot get clock for CPU %d\n", cpu);
			return PTR_ERR(clk);
		}

		/*
		 * In case of a failure of dev_pm_opp_add(), we don't
		 * bother with cleaning up the registered OPP (there's
		 * no function to do so), and simply cancel the
		 * registration of the cpufreq device.
		 */
		ret = dev_pm_opp_add(cpu_dev, clk_get_rate(clk), 0);
		if (ret) {
			clk_put(clk);
			return ret;
		}

		ret = dev_pm_opp_add(cpu_dev, clk_get_rate(clk) / 2, 0);
		if (ret) {
			clk_put(clk);
			return ret;
		}
	}

<<<<<<< HEAD
	platform_device_register_simple("cpufreq-dt", -1, NULL, 0);
=======
	platform_device_register_data(NULL, "cpufreq-dt", -1,
				      &cpufreq_dt_pd, sizeof(cpufreq_dt_pd));
>>>>>>> e529fea9
	return 0;
}

device_initcall(armada_xp_pmsu_cpufreq_init);<|MERGE_RESOLUTION|>--- conflicted
+++ resolved
@@ -648,12 +648,8 @@
 		}
 	}
 
-<<<<<<< HEAD
-	platform_device_register_simple("cpufreq-dt", -1, NULL, 0);
-=======
 	platform_device_register_data(NULL, "cpufreq-dt", -1,
 				      &cpufreq_dt_pd, sizeof(cpufreq_dt_pd));
->>>>>>> e529fea9
 	return 0;
 }
 
