/*
 * Power Management Service Unit(PMSU) support for Armada 370/XP platforms.
 *
 * Copyright (C) 2012 Marvell
 *
 * Yehuda Yitschak <yehuday@marvell.com>
 * Gregory Clement <gregory.clement@free-electrons.com>
 * Thomas Petazzoni <thomas.petazzoni@free-electrons.com>
 *
 * This file is licensed under the terms of the GNU General Public
 * License version 2.  This program is licensed "as is" without any
 * warranty of any kind, whether express or implied.
 *
 * The Armada 370 and Armada XP SOCs have a power management service
 * unit which is responsible for powering down and waking up CPUs and
 * other SOC units
 */

#define pr_fmt(fmt) "mvebu-pmsu: " fmt

<<<<<<< HEAD
=======
#include <linux/cpu_pm.h>
>>>>>>> 8c16babc
#include <linux/kernel.h>
#include <linux/init.h>
#include <linux/of_address.h>
#include <linux/io.h>
#include <linux/platform_device.h>
#include <linux/smp.h>
#include <linux/resource.h>
<<<<<<< HEAD
#include <asm/smp_plat.h>
#include "common.h"
#include "pmsu.h"
=======
#include <asm/cacheflush.h>
#include <asm/cp15.h>
#include <asm/smp_plat.h>
#include <asm/suspend.h>
#include <asm/tlbflush.h>
#include "common.h"
>>>>>>> 8c16babc

static void __iomem *pmsu_mp_base;

#define PMSU_BASE_OFFSET    0x100
#define PMSU_REG_SIZE	    0x1000

<<<<<<< HEAD
#define PMSU_BOOT_ADDR_REDIRECT_OFFSET(cpu)	((cpu * 0x100) + 0x124)
=======
/* PMSU MP registers */
#define PMSU_CONTROL_AND_CONFIG(cpu)	    ((cpu * 0x100) + 0x104)
#define PMSU_CONTROL_AND_CONFIG_DFS_REQ		BIT(18)
#define PMSU_CONTROL_AND_CONFIG_PWDDN_REQ	BIT(16)
#define PMSU_CONTROL_AND_CONFIG_L2_PWDDN	BIT(20)

#define PMSU_CPU_POWER_DOWN_CONTROL(cpu)    ((cpu * 0x100) + 0x108)

#define PMSU_CPU_POWER_DOWN_DIS_SNP_Q_SKIP	BIT(0)

#define PMSU_STATUS_AND_MASK(cpu)	    ((cpu * 0x100) + 0x10c)
#define PMSU_STATUS_AND_MASK_CPU_IDLE_WAIT	BIT(16)
#define PMSU_STATUS_AND_MASK_SNP_Q_EMPTY_WAIT	BIT(17)
#define PMSU_STATUS_AND_MASK_IRQ_WAKEUP		BIT(20)
#define PMSU_STATUS_AND_MASK_FIQ_WAKEUP		BIT(21)
#define PMSU_STATUS_AND_MASK_DBG_WAKEUP		BIT(22)
#define PMSU_STATUS_AND_MASK_IRQ_MASK		BIT(24)
#define PMSU_STATUS_AND_MASK_FIQ_MASK		BIT(25)

#define PMSU_BOOT_ADDR_REDIRECT_OFFSET(cpu) ((cpu * 0x100) + 0x124)

/* PMSU fabric registers */
#define L2C_NFABRIC_PM_CTL		    0x4
#define L2C_NFABRIC_PM_CTL_PWR_DOWN		BIT(20)

extern void ll_disable_coherency(void);
extern void ll_enable_coherency(void);

static struct platform_device armada_xp_cpuidle_device = {
	.name = "cpuidle-armada-370-xp",
};
>>>>>>> 8c16babc

static struct of_device_id of_pmsu_table[] = {
	{ .compatible = "marvell,armada-370-pmsu", },
	{ .compatible = "marvell,armada-370-xp-pmsu", },
<<<<<<< HEAD
	{ /* end of list */ },
};

static void mvebu_pmsu_set_cpu_boot_addr(int hw_cpu, void *boot_addr)
{
	writel(virt_to_phys(boot_addr), pmsu_mp_base +
		PMSU_BOOT_ADDR_REDIRECT_OFFSET(hw_cpu));
}

#ifdef CONFIG_SMP
int armada_xp_boot_cpu(unsigned int cpu_id, void *boot_addr)
{
	int hw_cpu, ret;

	if (!pmsu_mp_base) {
		pr_warn("Can't boot CPU. PMSU is uninitialized\n");
		return -ENODEV;
=======
	{ .compatible = "marvell,armada-380-pmsu", },
	{ /* end of list */ },
};

void mvebu_pmsu_set_cpu_boot_addr(int hw_cpu, void *boot_addr)
{
	writel(virt_to_phys(boot_addr), pmsu_mp_base +
		PMSU_BOOT_ADDR_REDIRECT_OFFSET(hw_cpu));
}

static int __init armada_370_xp_pmsu_init(void)
{
	struct device_node *np;
	struct resource res;
	int ret = 0;

	np = of_find_matching_node(NULL, of_pmsu_table);
	if (!np)
		return 0;

	pr_info("Initializing Power Management Service Unit\n");

	if (of_address_to_resource(np, 0, &res)) {
		pr_err("unable to get resource\n");
		ret = -ENOENT;
		goto out;
>>>>>>> 8c16babc
	}

	if (of_device_is_compatible(np, "marvell,armada-370-xp-pmsu")) {
		pr_warn(FW_WARN "deprecated pmsu binding\n");
		res.start = res.start - PMSU_BASE_OFFSET;
		res.end = res.start + PMSU_REG_SIZE - 1;
	}

<<<<<<< HEAD
	mvebu_pmsu_set_cpu_boot_addr(hw_cpu, boot_addr);

	ret = mvebu_cpu_reset_deassert(hw_cpu);
	if (ret) {
		pr_warn("unable to boot CPU: %d\n", ret);
		return ret;
	}
=======
	if (!request_mem_region(res.start, resource_size(&res),
				np->full_name)) {
		pr_err("unable to request region\n");
		ret = -EBUSY;
		goto out;
	}

	pmsu_mp_base = ioremap(res.start, resource_size(&res));
	if (!pmsu_mp_base) {
		pr_err("unable to map registers\n");
		release_mem_region(res.start, resource_size(&res));
		ret = -ENOMEM;
		goto out;
	}

 out:
	of_node_put(np);
	return ret;
}

static void armada_370_xp_pmsu_enable_l2_powerdown_onidle(void)
{
	u32 reg;

	if (pmsu_mp_base == NULL)
		return;

	/* Enable L2 & Fabric powerdown in Deep-Idle mode - Fabric */
	reg = readl(pmsu_mp_base + L2C_NFABRIC_PM_CTL);
	reg |= L2C_NFABRIC_PM_CTL_PWR_DOWN;
	writel(reg, pmsu_mp_base + L2C_NFABRIC_PM_CTL);
}

static void armada_370_xp_cpu_resume(void)
{
	asm volatile("bl    ll_add_cpu_to_smp_group\n\t"
		     "bl    ll_enable_coherency\n\t"
		     "b	    cpu_resume\n\t");
}

/* No locking is needed because we only access per-CPU registers */
void armada_370_xp_pmsu_idle_prepare(bool deepidle)
{
	unsigned int hw_cpu = cpu_logical_map(smp_processor_id());
	u32 reg;

	if (pmsu_mp_base == NULL)
		return;

	/*
	 * Adjust the PMSU configuration to wait for WFI signal, enable
	 * IRQ and FIQ as wakeup events, set wait for snoop queue empty
	 * indication and mask IRQ and FIQ from CPU
	 */
	reg = readl(pmsu_mp_base + PMSU_STATUS_AND_MASK(hw_cpu));
	reg |= PMSU_STATUS_AND_MASK_CPU_IDLE_WAIT    |
	       PMSU_STATUS_AND_MASK_IRQ_WAKEUP       |
	       PMSU_STATUS_AND_MASK_FIQ_WAKEUP       |
	       PMSU_STATUS_AND_MASK_SNP_Q_EMPTY_WAIT |
	       PMSU_STATUS_AND_MASK_IRQ_MASK         |
	       PMSU_STATUS_AND_MASK_FIQ_MASK;
	writel(reg, pmsu_mp_base + PMSU_STATUS_AND_MASK(hw_cpu));

	reg = readl(pmsu_mp_base + PMSU_CONTROL_AND_CONFIG(hw_cpu));
	/* ask HW to power down the L2 Cache if needed */
	if (deepidle)
		reg |= PMSU_CONTROL_AND_CONFIG_L2_PWDDN;

	/* request power down */
	reg |= PMSU_CONTROL_AND_CONFIG_PWDDN_REQ;
	writel(reg, pmsu_mp_base + PMSU_CONTROL_AND_CONFIG(hw_cpu));

	/* Disable snoop disable by HW - SW is taking care of it */
	reg = readl(pmsu_mp_base + PMSU_CPU_POWER_DOWN_CONTROL(hw_cpu));
	reg |= PMSU_CPU_POWER_DOWN_DIS_SNP_Q_SKIP;
	writel(reg, pmsu_mp_base + PMSU_CPU_POWER_DOWN_CONTROL(hw_cpu));
}

static noinline int do_armada_370_xp_cpu_suspend(unsigned long deepidle)
{
	armada_370_xp_pmsu_idle_prepare(deepidle);

	v7_exit_coherency_flush(all);

	ll_disable_coherency();

	dsb();

	wfi();

	/* If we are here, wfi failed. As processors run out of
	 * coherency for some time, tlbs might be stale, so flush them
	 */
	local_flush_tlb_all();

	ll_enable_coherency();

	/* Test the CR_C bit and set it if it was cleared */
	asm volatile(
	"mrc	p15, 0, %0, c1, c0, 0 \n\t"
	"tst	%0, #(1 << 2) \n\t"
	"orreq	%0, %0, #(1 << 2) \n\t"
	"mcreq	p15, 0, %0, c1, c0, 0 \n\t"
	"isb	"
	: : "r" (0));

	pr_warn("Failed to suspend the system\n");
>>>>>>> 8c16babc

	return 0;
}

static int armada_370_xp_cpu_suspend(unsigned long deepidle)
{
	return cpu_suspend(deepidle, do_armada_370_xp_cpu_suspend);
}

/* No locking is needed because we only access per-CPU registers */
static noinline void armada_370_xp_pmsu_idle_restore(void)
{
	unsigned int hw_cpu = cpu_logical_map(smp_processor_id());
	u32 reg;

	if (pmsu_mp_base == NULL)
		return;

	/* cancel ask HW to power down the L2 Cache if possible */
	reg = readl(pmsu_mp_base + PMSU_CONTROL_AND_CONFIG(hw_cpu));
	reg &= ~PMSU_CONTROL_AND_CONFIG_L2_PWDDN;
	writel(reg, pmsu_mp_base + PMSU_CONTROL_AND_CONFIG(hw_cpu));

	/* cancel Enable wakeup events and mask interrupts */
	reg = readl(pmsu_mp_base + PMSU_STATUS_AND_MASK(hw_cpu));
	reg &= ~(PMSU_STATUS_AND_MASK_IRQ_WAKEUP | PMSU_STATUS_AND_MASK_FIQ_WAKEUP);
	reg &= ~PMSU_STATUS_AND_MASK_CPU_IDLE_WAIT;
	reg &= ~PMSU_STATUS_AND_MASK_SNP_Q_EMPTY_WAIT;
	reg &= ~(PMSU_STATUS_AND_MASK_IRQ_MASK | PMSU_STATUS_AND_MASK_FIQ_MASK);
	writel(reg, pmsu_mp_base + PMSU_STATUS_AND_MASK(hw_cpu));
}

static int armada_370_xp_cpu_pm_notify(struct notifier_block *self,
				    unsigned long action, void *hcpu)
{
	if (action == CPU_PM_ENTER) {
		unsigned int hw_cpu = cpu_logical_map(smp_processor_id());
		mvebu_pmsu_set_cpu_boot_addr(hw_cpu, armada_370_xp_cpu_resume);
	} else if (action == CPU_PM_EXIT) {
		armada_370_xp_pmsu_idle_restore();
	}

	return NOTIFY_OK;
}

static struct notifier_block armada_370_xp_cpu_pm_notifier = {
	.notifier_call = armada_370_xp_cpu_pm_notify,
};

int __init armada_370_xp_cpu_pm_init(void)
{
	struct device_node *np;
	struct resource res;
	int ret = 0;

	/*
	 * Check that all the requirements are available to enable
	 * cpuidle. So far, it is only supported on Armada XP, cpuidle
	 * needs the coherency fabric and the PMSU enabled
	 */

	if (!of_machine_is_compatible("marvell,armadaxp"))
		return 0;

	np = of_find_compatible_node(NULL, NULL, "marvell,coherency-fabric");
	if (!np)
		return 0;
	of_node_put(np);

	np = of_find_matching_node(NULL, of_pmsu_table);
	if (!np)
		return 0;
<<<<<<< HEAD

	pr_info("Initializing Power Management Service Unit\n");

	if (of_address_to_resource(np, 0, &res)) {
		pr_err("unable to get resource\n");
		ret = -ENOENT;
		goto out;
	}
=======
	of_node_put(np);

	armada_370_xp_pmsu_enable_l2_powerdown_onidle();
	armada_xp_cpuidle_device.dev.platform_data = armada_370_xp_cpu_suspend;
	platform_device_register(&armada_xp_cpuidle_device);
	cpu_pm_register_notifier(&armada_370_xp_cpu_pm_notifier);
>>>>>>> 8c16babc

	if (of_device_is_compatible(np, "marvell,armada-370-xp-pmsu")) {
		pr_warn(FW_WARN "deprecated pmsu binding\n");
		res.start = res.start - PMSU_BASE_OFFSET;
		res.end = res.start + PMSU_REG_SIZE - 1;
	}

	if (!request_mem_region(res.start, resource_size(&res),
				np->full_name)) {
		pr_err("unable to request region\n");
		ret = -EBUSY;
		goto out;
	}

	pmsu_mp_base = ioremap(res.start, resource_size(&res));
	if (!pmsu_mp_base) {
		pr_err("unable to map registers\n");
		release_mem_region(res.start, resource_size(&res));
		ret = -ENOMEM;
		goto out;
	}

 out:
	of_node_put(np);
	return ret;
}

arch_initcall(armada_370_xp_cpu_pm_init);
early_initcall(armada_370_xp_pmsu_init);<|MERGE_RESOLUTION|>--- conflicted
+++ resolved
@@ -18,10 +18,7 @@
 
 #define pr_fmt(fmt) "mvebu-pmsu: " fmt
 
-<<<<<<< HEAD
-=======
 #include <linux/cpu_pm.h>
->>>>>>> 8c16babc
 #include <linux/kernel.h>
 #include <linux/init.h>
 #include <linux/of_address.h>
@@ -29,27 +26,18 @@
 #include <linux/platform_device.h>
 #include <linux/smp.h>
 #include <linux/resource.h>
-<<<<<<< HEAD
-#include <asm/smp_plat.h>
-#include "common.h"
-#include "pmsu.h"
-=======
 #include <asm/cacheflush.h>
 #include <asm/cp15.h>
 #include <asm/smp_plat.h>
 #include <asm/suspend.h>
 #include <asm/tlbflush.h>
 #include "common.h"
->>>>>>> 8c16babc
 
 static void __iomem *pmsu_mp_base;
 
 #define PMSU_BASE_OFFSET    0x100
 #define PMSU_REG_SIZE	    0x1000
 
-<<<<<<< HEAD
-#define PMSU_BOOT_ADDR_REDIRECT_OFFSET(cpu)	((cpu * 0x100) + 0x124)
-=======
 /* PMSU MP registers */
 #define PMSU_CONTROL_AND_CONFIG(cpu)	    ((cpu * 0x100) + 0x104)
 #define PMSU_CONTROL_AND_CONFIG_DFS_REQ		BIT(18)
@@ -81,30 +69,10 @@
 static struct platform_device armada_xp_cpuidle_device = {
 	.name = "cpuidle-armada-370-xp",
 };
->>>>>>> 8c16babc
 
 static struct of_device_id of_pmsu_table[] = {
 	{ .compatible = "marvell,armada-370-pmsu", },
 	{ .compatible = "marvell,armada-370-xp-pmsu", },
-<<<<<<< HEAD
-	{ /* end of list */ },
-};
-
-static void mvebu_pmsu_set_cpu_boot_addr(int hw_cpu, void *boot_addr)
-{
-	writel(virt_to_phys(boot_addr), pmsu_mp_base +
-		PMSU_BOOT_ADDR_REDIRECT_OFFSET(hw_cpu));
-}
-
-#ifdef CONFIG_SMP
-int armada_xp_boot_cpu(unsigned int cpu_id, void *boot_addr)
-{
-	int hw_cpu, ret;
-
-	if (!pmsu_mp_base) {
-		pr_warn("Can't boot CPU. PMSU is uninitialized\n");
-		return -ENODEV;
-=======
 	{ .compatible = "marvell,armada-380-pmsu", },
 	{ /* end of list */ },
 };
@@ -131,7 +99,6 @@
 		pr_err("unable to get resource\n");
 		ret = -ENOENT;
 		goto out;
->>>>>>> 8c16babc
 	}
 
 	if (of_device_is_compatible(np, "marvell,armada-370-xp-pmsu")) {
@@ -140,15 +107,6 @@
 		res.end = res.start + PMSU_REG_SIZE - 1;
 	}
 
-<<<<<<< HEAD
-	mvebu_pmsu_set_cpu_boot_addr(hw_cpu, boot_addr);
-
-	ret = mvebu_cpu_reset_deassert(hw_cpu);
-	if (ret) {
-		pr_warn("unable to boot CPU: %d\n", ret);
-		return ret;
-	}
-=======
 	if (!request_mem_region(res.start, resource_size(&res),
 				np->full_name)) {
 		pr_err("unable to request region\n");
@@ -256,7 +214,6 @@
 	: : "r" (0));
 
 	pr_warn("Failed to suspend the system\n");
->>>>>>> 8c16babc
 
 	return 0;
 }
@@ -309,8 +266,6 @@
 int __init armada_370_xp_cpu_pm_init(void)
 {
 	struct device_node *np;
-	struct resource res;
-	int ret = 0;
 
 	/*
 	 * Check that all the requirements are available to enable
@@ -329,48 +284,14 @@
 	np = of_find_matching_node(NULL, of_pmsu_table);
 	if (!np)
 		return 0;
-<<<<<<< HEAD
-
-	pr_info("Initializing Power Management Service Unit\n");
-
-	if (of_address_to_resource(np, 0, &res)) {
-		pr_err("unable to get resource\n");
-		ret = -ENOENT;
-		goto out;
-	}
-=======
 	of_node_put(np);
 
 	armada_370_xp_pmsu_enable_l2_powerdown_onidle();
 	armada_xp_cpuidle_device.dev.platform_data = armada_370_xp_cpu_suspend;
 	platform_device_register(&armada_xp_cpuidle_device);
 	cpu_pm_register_notifier(&armada_370_xp_cpu_pm_notifier);
->>>>>>> 8c16babc
-
-	if (of_device_is_compatible(np, "marvell,armada-370-xp-pmsu")) {
-		pr_warn(FW_WARN "deprecated pmsu binding\n");
-		res.start = res.start - PMSU_BASE_OFFSET;
-		res.end = res.start + PMSU_REG_SIZE - 1;
-	}
-
-	if (!request_mem_region(res.start, resource_size(&res),
-				np->full_name)) {
-		pr_err("unable to request region\n");
-		ret = -EBUSY;
-		goto out;
-	}
-
-	pmsu_mp_base = ioremap(res.start, resource_size(&res));
-	if (!pmsu_mp_base) {
-		pr_err("unable to map registers\n");
-		release_mem_region(res.start, resource_size(&res));
-		ret = -ENOMEM;
-		goto out;
-	}
-
- out:
-	of_node_put(np);
-	return ret;
+
+	return 0;
 }
 
 arch_initcall(armada_370_xp_cpu_pm_init);
