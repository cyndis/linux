/*
 * Copyright (C) 2011 Jean-Christophe PLAGNIOL-VILLARD <plagnioj@jcrosoft.com>
 *
 * Under GPLv2
 */

struct at91_init_soc {
	int builtin;
	void (*map_io)(void);
<<<<<<< HEAD
	void (*ioremap_registers)(void);
	void (*register_clocks)(void);
	void (*register_devices)(void);
=======
>>>>>>> e529fea9
	void (*init)(void);
	void (*init_time)(void);
};

extern struct at91_init_soc at91_boot_soc;
extern struct at91_init_soc at91rm9200_soc;
extern struct at91_init_soc at91sam9260_soc;
extern struct at91_init_soc at91sam9261_soc;
extern struct at91_init_soc at91sam9263_soc;
extern struct at91_init_soc at91sam9g45_soc;
extern struct at91_init_soc at91sam9rl_soc;
extern struct at91_init_soc at91sam9x5_soc;
extern struct at91_init_soc at91sam9n12_soc;
extern struct at91_init_soc sama5d3_soc;
extern struct at91_init_soc sama5d4_soc;

#define AT91_SOC_START(_name)				\
struct at91_init_soc __initdata _name##_soc		\
 __used							\
						= {	\
	.builtin	= 1,				\

#define AT91_SOC_END					\
};

static inline int at91_soc_is_enabled(void)
{
	return at91_boot_soc.builtin;
}

#if !defined(CONFIG_SOC_AT91RM9200)
#define at91rm9200_soc	at91_boot_soc
#endif

#if !defined(CONFIG_SOC_AT91SAM9260)
#define at91sam9260_soc	at91_boot_soc
#endif

#if !defined(CONFIG_SOC_AT91SAM9261)
#define at91sam9261_soc	at91_boot_soc
#endif

#if !defined(CONFIG_SOC_AT91SAM9263)
#define at91sam9263_soc	at91_boot_soc
#endif

#if !defined(CONFIG_SOC_AT91SAM9G45)
#define at91sam9g45_soc	at91_boot_soc
#endif

#if !defined(CONFIG_SOC_AT91SAM9RL)
#define at91sam9rl_soc	at91_boot_soc
#endif

#if !defined(CONFIG_SOC_AT91SAM9X5)
#define at91sam9x5_soc	at91_boot_soc
#endif

#if !defined(CONFIG_SOC_AT91SAM9N12)
#define at91sam9n12_soc	at91_boot_soc
#endif

#if !defined(CONFIG_SOC_SAMA5D3)
#define sama5d3_soc	at91_boot_soc
#endif

#if !defined(CONFIG_SOC_SAMA5D4)
#define sama5d4_soc	at91_boot_soc
#endif<|MERGE_RESOLUTION|>--- conflicted
+++ resolved
@@ -7,14 +7,7 @@
 struct at91_init_soc {
 	int builtin;
 	void (*map_io)(void);
-<<<<<<< HEAD
-	void (*ioremap_registers)(void);
-	void (*register_clocks)(void);
-	void (*register_devices)(void);
-=======
->>>>>>> e529fea9
 	void (*init)(void);
-	void (*init_time)(void);
 };
 
 extern struct at91_init_soc at91_boot_soc;
