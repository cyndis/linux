# SPDX-License-Identifier: GPL-2.0
config ARM
	bool
	default y
	select ARCH_32BIT_OFF_T
	select ARCH_HAS_BINFMT_FLAT
	select ARCH_HAS_DEBUG_VIRTUAL if MMU
	select ARCH_HAS_DMA_WRITE_COMBINE if !ARM_DMA_MEM_BUFFERABLE
	select ARCH_HAS_ELF_RANDOMIZE
	select ARCH_HAS_FORTIFY_SOURCE
	select ARCH_HAS_KEEPINITRD
	select ARCH_HAS_KCOV
	select ARCH_HAS_MEMBARRIER_SYNC_CORE
	select ARCH_HAS_NON_OVERLAPPING_ADDRESS_SPACE
	select ARCH_HAS_PTE_SPECIAL if ARM_LPAE
	select ARCH_HAS_PHYS_TO_DMA
	select ARCH_HAS_SETUP_DMA_OPS
	select ARCH_HAS_SET_MEMORY
	select ARCH_HAS_STRICT_KERNEL_RWX if MMU && !XIP_KERNEL
	select ARCH_HAS_STRICT_MODULE_RWX if MMU
	select ARCH_HAS_SYNC_DMA_FOR_DEVICE if SWIOTLB
	select ARCH_HAS_SYNC_DMA_FOR_CPU if SWIOTLB
	select ARCH_HAS_TEARDOWN_DMA_OPS if MMU
	select ARCH_HAS_TICK_BROADCAST if GENERIC_CLOCKEVENTS_BROADCAST
	select ARCH_HAVE_CUSTOM_GPIO_H
	select ARCH_HAVE_NMI_SAFE_CMPXCHG if CPU_V7 || CPU_V7M || CPU_V6K
	select ARCH_HAS_GCOV_PROFILE_ALL
	select ARCH_KEEP_MEMBLOCK
	select ARCH_MIGHT_HAVE_PC_PARPORT
	select ARCH_NO_SG_CHAIN if !ARM_HAS_SG_CHAIN
	select ARCH_OPTIONAL_KERNEL_RWX if ARCH_HAS_STRICT_KERNEL_RWX
	select ARCH_OPTIONAL_KERNEL_RWX_DEFAULT if CPU_V7
	select ARCH_SUPPORTS_ATOMIC_RMW
	select ARCH_USE_BUILTIN_BSWAP
	select ARCH_USE_CMPXCHG_LOCKREF
	select ARCH_WANT_DEFAULT_TOPDOWN_MMAP_LAYOUT if MMU
	select ARCH_WANT_IPC_PARSE_VERSION
	select ARCH_WANT_LD_ORPHAN_WARN
	select BINFMT_FLAT_ARGVP_ENVP_ON_STACK
	select BUILDTIME_TABLE_SORT if MMU
	select CLONE_BACKWARDS
	select CPU_PM if SUSPEND || CPU_IDLE
	select DCACHE_WORD_ACCESS if HAVE_EFFICIENT_UNALIGNED_ACCESS
	select DMA_DECLARE_COHERENT
	select DMA_OPS
	select DMA_REMAP if MMU
	select EDAC_SUPPORT
	select EDAC_ATOMIC_SCRUB
	select GENERIC_ALLOCATOR
	select GENERIC_ARCH_TOPOLOGY if ARM_CPU_TOPOLOGY
	select GENERIC_ATOMIC64 if CPU_V7M || CPU_V6 || !CPU_32v6K || !AEABI
	select GENERIC_CLOCKEVENTS_BROADCAST if SMP
	select GENERIC_IRQ_IPI if SMP
	select GENERIC_CPU_AUTOPROBE
	select GENERIC_EARLY_IOREMAP
	select GENERIC_IDLE_POLL_SETUP
	select GENERIC_IRQ_PROBE
	select GENERIC_IRQ_SHOW
	select GENERIC_IRQ_SHOW_LEVEL
	select GENERIC_LIB_DEVMEM_IS_ALLOWED
	select GENERIC_PCI_IOMAP
	select GENERIC_SCHED_CLOCK
	select GENERIC_SMP_IDLE_THREAD
	select GENERIC_STRNCPY_FROM_USER
	select GENERIC_STRNLEN_USER
	select HANDLE_DOMAIN_IRQ
	select HARDIRQS_SW_RESEND
	select HAVE_ARCH_AUDITSYSCALL if AEABI && !OABI_COMPAT
	select HAVE_ARCH_BITREVERSE if (CPU_32v7M || CPU_32v7) && !CPU_32v6
	select HAVE_ARCH_JUMP_LABEL if !XIP_KERNEL && !CPU_ENDIAN_BE32 && MMU
	select HAVE_ARCH_KGDB if !CPU_ENDIAN_BE32 && MMU
	select HAVE_ARCH_KASAN if MMU && !XIP_KERNEL
	select HAVE_ARCH_MMAP_RND_BITS if MMU
<<<<<<< HEAD
=======
	select HAVE_ARCH_PFN_VALID
>>>>>>> f642729d
	select HAVE_ARCH_SECCOMP
	select HAVE_ARCH_SECCOMP_FILTER if AEABI && !OABI_COMPAT
	select HAVE_ARCH_THREAD_STRUCT_WHITELIST
	select HAVE_ARCH_TRACEHOOK
	select HAVE_ARM_SMCCC if CPU_V7
	select HAVE_EBPF_JIT if !CPU_ENDIAN_BE32
	select HAVE_CONTEXT_TRACKING
	select HAVE_C_RECORDMCOUNT
	select HAVE_DEBUG_KMEMLEAK if !XIP_KERNEL
	select HAVE_DMA_CONTIGUOUS if MMU
	select HAVE_DYNAMIC_FTRACE if !XIP_KERNEL && !CPU_ENDIAN_BE32 && MMU
	select HAVE_DYNAMIC_FTRACE_WITH_REGS if HAVE_DYNAMIC_FTRACE
	select HAVE_EFFICIENT_UNALIGNED_ACCESS if (CPU_V6 || CPU_V6K || CPU_V7) && MMU
	select HAVE_EXIT_THREAD
	select HAVE_FAST_GUP if ARM_LPAE
	select HAVE_FTRACE_MCOUNT_RECORD if !XIP_KERNEL
	select HAVE_FUNCTION_GRAPH_TRACER if !THUMB2_KERNEL && !CC_IS_CLANG
	select HAVE_FUNCTION_TRACER if !XIP_KERNEL
	select HAVE_GCC_PLUGINS
	select HAVE_HW_BREAKPOINT if PERF_EVENTS && (CPU_V6 || CPU_V6K || CPU_V7)
	select HAVE_IDE if PCI || ISA || PCMCIA
	select HAVE_IRQ_TIME_ACCOUNTING
	select HAVE_KERNEL_GZIP
	select HAVE_KERNEL_LZ4
	select HAVE_KERNEL_LZMA
	select HAVE_KERNEL_LZO
	select HAVE_KERNEL_XZ
	select HAVE_KPROBES if !XIP_KERNEL && !CPU_ENDIAN_BE32 && !CPU_V7M
	select HAVE_KRETPROBES if HAVE_KPROBES
	select HAVE_MOD_ARCH_SPECIFIC
	select HAVE_NMI
	select HAVE_OPTPROBES if !THUMB2_KERNEL
	select HAVE_PERF_EVENTS
	select HAVE_PERF_REGS
	select HAVE_PERF_USER_STACK_DUMP
	select MMU_GATHER_RCU_TABLE_FREE if SMP && ARM_LPAE
	select HAVE_REGS_AND_STACK_ACCESS_API
	select HAVE_RSEQ
	select HAVE_STACKPROTECTOR
	select HAVE_SYSCALL_TRACEPOINTS
	select HAVE_UID16
	select HAVE_VIRT_CPU_ACCOUNTING_GEN
	select IRQ_FORCED_THREADING
	select MODULES_USE_ELF_REL
	select NEED_DMA_MAP_STATE
	select OF_EARLY_FLATTREE if OF
	select OLD_SIGACTION
	select OLD_SIGSUSPEND3
	select PCI_SYSCALL if PCI
	select PERF_USE_VMALLOC
	select RTC_LIB
	select SET_FS
	select SYS_SUPPORTS_APM_EMULATION
	# Above selects are sorted alphabetically; please add new ones
	# according to that.  Thanks.
	help
	  The ARM series is a line of low-power-consumption RISC chip designs
	  licensed by ARM Ltd and targeted at embedded applications and
	  handhelds such as the Compaq IPAQ.  ARM-based PCs are no longer
	  manufactured, but legacy ARM-based PC hardware remains popular in
	  Europe.  There is an ARM Linux project with a web page at
	  <http://www.arm.linux.org.uk/>.

config ARM_HAS_SG_CHAIN
	bool

config ARM_DMA_USE_IOMMU
	bool
	select ARM_HAS_SG_CHAIN
	select NEED_SG_DMA_LENGTH

if ARM_DMA_USE_IOMMU

config ARM_DMA_IOMMU_ALIGNMENT
	int "Maximum PAGE_SIZE order of alignment for DMA IOMMU buffers"
	range 4 9
	default 8
	help
	  DMA mapping framework by default aligns all buffers to the smallest
	  PAGE_SIZE order which is greater than or equal to the requested buffer
	  size. This works well for buffers up to a few hundreds kilobytes, but
	  for larger buffers it just a waste of address space. Drivers which has
	  relatively small addressing window (like 64Mib) might run out of
	  virtual space with just a few allocations.

	  With this parameter you can specify the maximum PAGE_SIZE order for
	  DMA IOMMU buffers. Larger buffers will be aligned only to this
	  specified order. The order is expressed as a power of two multiplied
	  by the PAGE_SIZE.

endif

config SYS_SUPPORTS_APM_EMULATION
	bool

config HAVE_TCM
	bool
	select GENERIC_ALLOCATOR

config HAVE_PROC_CPU
	bool

config NO_IOPORT_MAP
	bool

config SBUS
	bool

config STACKTRACE_SUPPORT
	bool
	default y

config LOCKDEP_SUPPORT
	bool
	default y

config TRACE_IRQFLAGS_SUPPORT
	bool
	default !CPU_V7M

config ARCH_HAS_ILOG2_U32
	bool

config ARCH_HAS_ILOG2_U64
	bool

config ARCH_HAS_BANDGAP
	bool

config FIX_EARLYCON_MEM
	def_bool y if MMU

config GENERIC_HWEIGHT
	bool
	default y

config GENERIC_CALIBRATE_DELAY
	bool
	default y

config ARCH_MAY_HAVE_PC_FDC
	bool

config ZONE_DMA
	bool

config ARCH_SUPPORTS_UPROBES
	def_bool y

config ARCH_HAS_DMA_SET_COHERENT_MASK
	bool

config GENERIC_ISA_DMA
	bool

config FIQ
	bool

config NEED_RET_TO_USER
	bool

config ARCH_MTD_XIP
	bool

config ARM_PATCH_PHYS_VIRT
	bool "Patch physical to virtual translations at runtime" if EMBEDDED
	default y
	depends on !XIP_KERNEL && MMU
	help
	  Patch phys-to-virt and virt-to-phys translation functions at
	  boot and module load time according to the position of the
	  kernel in system memory.

	  This can only be used with non-XIP MMU kernels where the base
	  of physical memory is at a 2 MiB boundary.

	  Only disable this option if you know that you do not require
	  this feature (eg, building a kernel for a single machine) and
	  you need to shrink the kernel to the minimal size.

config NEED_MACH_IO_H
	bool
	help
	  Select this when mach/io.h is required to provide special
	  definitions for this platform.  The need for mach/io.h should
	  be avoided when possible.

config NEED_MACH_MEMORY_H
	bool
	help
	  Select this when mach/memory.h is required to provide special
	  definitions for this platform.  The need for mach/memory.h should
	  be avoided when possible.

config PHYS_OFFSET
	hex "Physical address of main memory" if MMU
	depends on !ARM_PATCH_PHYS_VIRT
	default DRAM_BASE if !MMU
<<<<<<< HEAD
	default 0x00000000 if ARCH_EBSA110 || \
			ARCH_FOOTBRIDGE
=======
	default 0x00000000 if ARCH_FOOTBRIDGE
>>>>>>> f642729d
	default 0x10000000 if ARCH_OMAP1 || ARCH_RPC
	default 0x20000000 if ARCH_S5PV210
	default 0xc0000000 if ARCH_SA1100
	help
	  Please provide the physical address corresponding to the
	  location of main memory in your system.

config GENERIC_BUG
	def_bool y
	depends on BUG

config PGTABLE_LEVELS
	int
	default 3 if ARM_LPAE
	default 2

menu "System Type"

config MMU
	bool "MMU-based Paged Memory Management Support"
	default y
	help
	  Select if you want MMU-based virtualised addressing space
	  support by paged memory management. If unsure, say 'Y'.

config ARCH_MMAP_RND_BITS_MIN
	default 8

config ARCH_MMAP_RND_BITS_MAX
	default 14 if PAGE_OFFSET=0x40000000
	default 15 if PAGE_OFFSET=0x80000000
	default 16

#
# The "ARM system type" choice list is ordered alphabetically by option
# text.  Please add new entries in the option alphabetic order.
#
choice
	prompt "ARM system type"
	default ARM_SINGLE_ARMV7M if !MMU
	default ARCH_MULTIPLATFORM if MMU

config ARCH_MULTIPLATFORM
	bool "Allow multiple platforms to be selected"
	depends on MMU
	select ARCH_FLATMEM_ENABLE
	select ARCH_SPARSEMEM_ENABLE
	select ARCH_SELECT_MEMORY_MODEL
	select ARM_HAS_SG_CHAIN
	select ARM_PATCH_PHYS_VIRT
	select AUTO_ZRELADDR
	select TIMER_OF
	select COMMON_CLK
	select GENERIC_IRQ_MULTI_HANDLER
	select HAVE_PCI
	select PCI_DOMAINS_GENERIC if PCI
	select SPARSE_IRQ
	select USE_OF

config ARM_SINGLE_ARMV7M
	bool "ARMv7-M based platforms (Cortex-M0/M3/M4)"
	depends on !MMU
	select ARM_NVIC
	select AUTO_ZRELADDR
	select TIMER_OF
	select COMMON_CLK
	select CPU_V7M
	select NO_IOPORT_MAP
	select SPARSE_IRQ
	select USE_OF

config ARCH_EP93XX
	bool "EP93xx-based"
	select ARCH_SPARSEMEM_ENABLE
	select ARM_AMBA
	imply ARM_PATCH_PHYS_VIRT
	select ARM_VIC
	select GENERIC_IRQ_MULTI_HANDLER
	select AUTO_ZRELADDR
	select CLKDEV_LOOKUP
	select CLKSRC_MMIO
	select CPU_ARM920T
	select GPIOLIB
	select HAVE_LEGACY_CLK
	help
	  This enables support for the Cirrus EP93xx series of CPUs.

config ARCH_FOOTBRIDGE
	bool "FootBridge"
	select CPU_SA110
	select FOOTBRIDGE
	select HAVE_IDE
	select NEED_MACH_IO_H if !MMU
	select NEED_MACH_MEMORY_H
	help
	  Support for systems based on the DC21285 companion chip
	  ("FootBridge"), such as the Simtec CATS and the Rebel NetWinder.

config ARCH_IOP32X
	bool "IOP32x-based"
	depends on MMU
	select CPU_XSCALE
	select GPIO_IOP
	select GPIOLIB
	select NEED_RET_TO_USER
	select FORCE_PCI
	select PLAT_IOP
	help
	  Support for Intel's 80219 and IOP32X (XScale) family of
	  processors.

config ARCH_IXP4XX
	bool "IXP4xx-based"
	depends on MMU
	select ARCH_HAS_DMA_SET_COHERENT_MASK
	select ARCH_SUPPORTS_BIG_ENDIAN
	select CPU_XSCALE
	select DMABOUNCE if PCI
	select GENERIC_IRQ_MULTI_HANDLER
	select GPIO_IXP4XX
	select GPIOLIB
	select HAVE_PCI
	select IXP4XX_IRQ
	select IXP4XX_TIMER
	select NEED_MACH_IO_H
	select USB_EHCI_BIG_ENDIAN_DESC
	select USB_EHCI_BIG_ENDIAN_MMIO
	help
	  Support for Intel's IXP4XX (XScale) family of processors.

config ARCH_DOVE
	bool "Marvell Dove"
	select CPU_PJ4
	select GENERIC_IRQ_MULTI_HANDLER
	select GPIOLIB
	select HAVE_PCI
	select MVEBU_MBUS
	select PINCTRL
	select PINCTRL_DOVE
	select PLAT_ORION_LEGACY
	select SPARSE_IRQ
	select PM_GENERIC_DOMAINS if PM
	help
	  Support for the Marvell Dove SoC 88AP510

config ARCH_PXA
	bool "PXA2xx/PXA3xx-based"
	depends on MMU
	select ARCH_MTD_XIP
	select ARM_CPU_SUSPEND if PM
	select AUTO_ZRELADDR
	select COMMON_CLK
	select CLKSRC_PXA
	select CLKSRC_MMIO
	select TIMER_OF
	select CPU_XSCALE if !CPU_XSC3
	select GENERIC_IRQ_MULTI_HANDLER
	select GPIO_PXA
	select GPIOLIB
	select HAVE_IDE
	select IRQ_DOMAIN
	select PLAT_PXA
	select SPARSE_IRQ
	help
	  Support for Intel/Marvell's PXA2xx/PXA3xx processor line.

config ARCH_RPC
	bool "RiscPC"
	depends on MMU
	select ARCH_ACORN
	select ARCH_MAY_HAVE_PC_FDC
	select ARCH_SPARSEMEM_ENABLE
	select ARM_HAS_SG_CHAIN
	select CPU_SA110
	select FIQ
	select HAVE_IDE
	select HAVE_PATA_PLATFORM
	select ISA_DMA_API
	select LEGACY_TIMER_TICK
	select NEED_MACH_IO_H
	select NEED_MACH_MEMORY_H
	select NO_IOPORT_MAP
	help
	  On the Acorn Risc-PC, Linux can support the internal IDE disk and
	  CD-ROM interface, serial and parallel port, and the floppy drive.

config ARCH_SA1100
	bool "SA1100-based"
	select ARCH_MTD_XIP
	select ARCH_SPARSEMEM_ENABLE
	select CLKSRC_MMIO
	select CLKSRC_PXA
	select TIMER_OF if OF
	select COMMON_CLK
	select CPU_FREQ
	select CPU_SA1100
	select GENERIC_IRQ_MULTI_HANDLER
	select GPIOLIB
	select HAVE_IDE
	select IRQ_DOMAIN
	select ISA
	select NEED_MACH_MEMORY_H
	select SPARSE_IRQ
	help
	  Support for StrongARM 11x0 based boards.

config ARCH_S3C24XX
	bool "Samsung S3C24XX SoCs"
	select ATAGS
	select CLKSRC_SAMSUNG_PWM
	select GPIO_SAMSUNG
	select GPIOLIB
	select GENERIC_IRQ_MULTI_HANDLER
	select HAVE_S3C2410_I2C if I2C
	select HAVE_S3C_RTC if RTC_CLASS
	select NEED_MACH_IO_H
	select S3C2410_WATCHDOG
	select SAMSUNG_ATAGS
	select USE_OF
	select WATCHDOG
	help
	  Samsung S3C2410, S3C2412, S3C2413, S3C2416, S3C2440, S3C2442, S3C2443
	  and S3C2450 SoCs based systems, such as the Simtec Electronics BAST
	  (<http://www.simtec.co.uk/products/EB110ITX/>), the IPAQ 1940 or the
	  Samsung SMDK2410 development board (and derivatives).

config ARCH_OMAP1
	bool "TI OMAP1"
	depends on MMU
	select ARCH_OMAP
	select CLKDEV_LOOKUP
	select CLKSRC_MMIO
	select GENERIC_IRQ_CHIP
	select GENERIC_IRQ_MULTI_HANDLER
	select GPIOLIB
	select HAVE_IDE
	select HAVE_LEGACY_CLK
	select IRQ_DOMAIN
	select NEED_MACH_IO_H if PCCARD
	select NEED_MACH_MEMORY_H
	select SPARSE_IRQ
	help
	  Support for older TI OMAP1 (omap7xx, omap15xx or omap16xx)

endchoice

menu "Multiple platform selection"
	depends on ARCH_MULTIPLATFORM

comment "CPU Core family selection"

config ARCH_MULTI_V4
	bool "ARMv4 based platforms (FA526)"
	depends on !ARCH_MULTI_V6_V7
	select ARCH_MULTI_V4_V5
	select CPU_FA526

config ARCH_MULTI_V4T
	bool "ARMv4T based platforms (ARM720T, ARM920T, ...)"
	depends on !ARCH_MULTI_V6_V7
	select ARCH_MULTI_V4_V5
	select CPU_ARM920T if !(CPU_ARM7TDMI || CPU_ARM720T || \
		CPU_ARM740T || CPU_ARM9TDMI || CPU_ARM922T || \
		CPU_ARM925T || CPU_ARM940T)

config ARCH_MULTI_V5
	bool "ARMv5 based platforms (ARM926T, XSCALE, PJ1, ...)"
	depends on !ARCH_MULTI_V6_V7
	select ARCH_MULTI_V4_V5
	select CPU_ARM926T if !(CPU_ARM946E || CPU_ARM1020 || \
		CPU_ARM1020E || CPU_ARM1022 || CPU_ARM1026 || \
		CPU_XSCALE || CPU_XSC3 || CPU_MOHAWK || CPU_FEROCEON)

config ARCH_MULTI_V4_V5
	bool

config ARCH_MULTI_V6
	bool "ARMv6 based platforms (ARM11)"
	select ARCH_MULTI_V6_V7
	select CPU_V6K

config ARCH_MULTI_V7
	bool "ARMv7 based platforms (Cortex-A, PJ4, Scorpion, Krait)"
	default y
	select ARCH_MULTI_V6_V7
	select CPU_V7
	select HAVE_SMP

config ARCH_MULTI_V6_V7
	bool
	select MIGHT_HAVE_CACHE_L2X0

config ARCH_MULTI_CPU_AUTO
	def_bool !(ARCH_MULTI_V4 || ARCH_MULTI_V4T || ARCH_MULTI_V6_V7)
	select ARCH_MULTI_V5

endmenu

config ARCH_VIRT
	bool "Dummy Virtual Machine"
	depends on ARCH_MULTI_V7
	select ARM_AMBA
	select ARM_GIC
	select ARM_GIC_V2M if PCI
	select ARM_GIC_V3
	select ARM_GIC_V3_ITS if PCI
	select ARM_PSCI
	select HAVE_ARM_ARCH_TIMER
	select ARCH_SUPPORTS_BIG_ENDIAN

#
# This is sorted alphabetically by mach-* pathname.  However, plat-*
# Kconfigs may be included either alphabetically (according to the
# plat- suffix) or along side the corresponding mach-* source.
#
source "arch/arm/mach-actions/Kconfig"

source "arch/arm/mach-alpine/Kconfig"

source "arch/arm/mach-artpec/Kconfig"

source "arch/arm/mach-asm9260/Kconfig"

source "arch/arm/mach-aspeed/Kconfig"

source "arch/arm/mach-at91/Kconfig"

source "arch/arm/mach-axxia/Kconfig"

source "arch/arm/mach-bcm/Kconfig"

source "arch/arm/mach-berlin/Kconfig"

source "arch/arm/mach-clps711x/Kconfig"

source "arch/arm/mach-cns3xxx/Kconfig"

source "arch/arm/mach-davinci/Kconfig"

source "arch/arm/mach-digicolor/Kconfig"

source "arch/arm/mach-dove/Kconfig"

source "arch/arm/mach-ep93xx/Kconfig"

source "arch/arm/mach-exynos/Kconfig"

source "arch/arm/mach-footbridge/Kconfig"

source "arch/arm/mach-gemini/Kconfig"

source "arch/arm/mach-highbank/Kconfig"

source "arch/arm/mach-hisi/Kconfig"

source "arch/arm/mach-imx/Kconfig"

source "arch/arm/mach-integrator/Kconfig"

source "arch/arm/mach-iop32x/Kconfig"

source "arch/arm/mach-ixp4xx/Kconfig"

source "arch/arm/mach-keystone/Kconfig"

source "arch/arm/mach-lpc32xx/Kconfig"

source "arch/arm/mach-mediatek/Kconfig"

source "arch/arm/mach-meson/Kconfig"

source "arch/arm/mach-milbeaut/Kconfig"

source "arch/arm/mach-mmp/Kconfig"

source "arch/arm/mach-moxart/Kconfig"

source "arch/arm/mach-mstar/Kconfig"

source "arch/arm/mach-mv78xx0/Kconfig"

source "arch/arm/mach-mvebu/Kconfig"

source "arch/arm/mach-mxs/Kconfig"

source "arch/arm/mach-nomadik/Kconfig"

source "arch/arm/mach-npcm/Kconfig"

source "arch/arm/mach-nspire/Kconfig"

source "arch/arm/plat-omap/Kconfig"

source "arch/arm/mach-omap1/Kconfig"

source "arch/arm/mach-omap2/Kconfig"

source "arch/arm/mach-orion5x/Kconfig"

source "arch/arm/mach-oxnas/Kconfig"

source "arch/arm/mach-pxa/Kconfig"
source "arch/arm/plat-pxa/Kconfig"

source "arch/arm/mach-qcom/Kconfig"

source "arch/arm/mach-rda/Kconfig"

source "arch/arm/mach-realtek/Kconfig"

source "arch/arm/mach-realview/Kconfig"

source "arch/arm/mach-rockchip/Kconfig"

source "arch/arm/mach-s3c/Kconfig"

source "arch/arm/mach-s5pv210/Kconfig"

source "arch/arm/mach-sa1100/Kconfig"

source "arch/arm/mach-shmobile/Kconfig"

source "arch/arm/mach-socfpga/Kconfig"

source "arch/arm/mach-spear/Kconfig"

source "arch/arm/mach-sti/Kconfig"

source "arch/arm/mach-stm32/Kconfig"

source "arch/arm/mach-sunxi/Kconfig"

source "arch/arm/mach-tegra/Kconfig"

source "arch/arm/mach-uniphier/Kconfig"

source "arch/arm/mach-ux500/Kconfig"

source "arch/arm/mach-versatile/Kconfig"

source "arch/arm/mach-vexpress/Kconfig"

source "arch/arm/mach-vt8500/Kconfig"

source "arch/arm/mach-zynq/Kconfig"

# ARMv7-M architecture
config ARCH_LPC18XX
	bool "NXP LPC18xx/LPC43xx"
	depends on ARM_SINGLE_ARMV7M
	select ARCH_HAS_RESET_CONTROLLER
	select ARM_AMBA
	select CLKSRC_LPC32XX
	select PINCTRL
	help
	  Support for NXP's LPC18xx Cortex-M3 and LPC43xx Cortex-M4
	  high performance microcontrollers.

config ARCH_MPS2
	bool "ARM MPS2 platform"
	depends on ARM_SINGLE_ARMV7M
	select ARM_AMBA
	select CLKSRC_MPS2
	help
	  Support for Cortex-M Prototyping System (or V2M-MPS2) which comes
	  with a range of available cores like Cortex-M3/M4/M7.

	  Please, note that depends which Application Note is used memory map
	  for the platform may vary, so adjustment of RAM base might be needed.

# Definitions to make life easier
config ARCH_ACORN
	bool

config PLAT_IOP
	bool

config PLAT_ORION
	bool
	select CLKSRC_MMIO
	select COMMON_CLK
	select GENERIC_IRQ_CHIP
	select IRQ_DOMAIN

config PLAT_ORION_LEGACY
	bool
	select PLAT_ORION

config PLAT_PXA
	bool

config PLAT_VERSATILE
	bool

source "arch/arm/mm/Kconfig"

config IWMMXT
	bool "Enable iWMMXt support"
	depends on CPU_XSCALE || CPU_XSC3 || CPU_MOHAWK || CPU_PJ4 || CPU_PJ4B
	default y if PXA27x || PXA3xx || ARCH_MMP || CPU_PJ4 || CPU_PJ4B
	help
	  Enable support for iWMMXt context switching at run time if
	  running on a CPU that supports it.

if !MMU
source "arch/arm/Kconfig-nommu"
endif

config PJ4B_ERRATA_4742
	bool "PJ4B Errata 4742: IDLE Wake Up Commands can Cause the CPU Core to Cease Operation"
	depends on CPU_PJ4B && MACH_ARMADA_370
	default y
	help
	  When coming out of either a Wait for Interrupt (WFI) or a Wait for
	  Event (WFE) IDLE states, a specific timing sensitivity exists between
	  the retiring WFI/WFE instructions and the newly issued subsequent
	  instructions.  This sensitivity can result in a CPU hang scenario.
	  Workaround:
	  The software must insert either a Data Synchronization Barrier (DSB)
	  or Data Memory Barrier (DMB) command immediately after the WFI/WFE
	  instruction

config ARM_ERRATA_326103
	bool "ARM errata: FSR write bit incorrect on a SWP to read-only memory"
	depends on CPU_V6
	help
	  Executing a SWP instruction to read-only memory does not set bit 11
	  of the FSR on the ARM 1136 prior to r1p0. This causes the kernel to
	  treat the access as a read, preventing a COW from occurring and
	  causing the faulting task to livelock.

config ARM_ERRATA_411920
	bool "ARM errata: Invalidation of the Instruction Cache operation can fail"
	depends on CPU_V6 || CPU_V6K
	help
	  Invalidation of the Instruction Cache operation can
	  fail. This erratum is present in 1136 (before r1p4), 1156 and 1176.
	  It does not affect the MPCore. This option enables the ARM Ltd.
	  recommended workaround.

config ARM_ERRATA_430973
	bool "ARM errata: Stale prediction on replaced interworking branch"
	depends on CPU_V7
	help
	  This option enables the workaround for the 430973 Cortex-A8
	  r1p* erratum. If a code sequence containing an ARM/Thumb
	  interworking branch is replaced with another code sequence at the
	  same virtual address, whether due to self-modifying code or virtual
	  to physical address re-mapping, Cortex-A8 does not recover from the
	  stale interworking branch prediction. This results in Cortex-A8
	  executing the new code sequence in the incorrect ARM or Thumb state.
	  The workaround enables the BTB/BTAC operations by setting ACTLR.IBE
	  and also flushes the branch target cache at every context switch.
	  Note that setting specific bits in the ACTLR register may not be
	  available in non-secure mode.

config ARM_ERRATA_458693
	bool "ARM errata: Processor deadlock when a false hazard is created"
	depends on CPU_V7
	depends on !ARCH_MULTIPLATFORM
	help
	  This option enables the workaround for the 458693 Cortex-A8 (r2p0)
	  erratum. For very specific sequences of memory operations, it is
	  possible for a hazard condition intended for a cache line to instead
	  be incorrectly associated with a different cache line. This false
	  hazard might then cause a processor deadlock. The workaround enables
	  the L1 caching of the NEON accesses and disables the PLD instruction
	  in the ACTLR register. Note that setting specific bits in the ACTLR
	  register may not be available in non-secure mode.

config ARM_ERRATA_460075
	bool "ARM errata: Data written to the L2 cache can be overwritten with stale data"
	depends on CPU_V7
	depends on !ARCH_MULTIPLATFORM
	help
	  This option enables the workaround for the 460075 Cortex-A8 (r2p0)
	  erratum. Any asynchronous access to the L2 cache may encounter a
	  situation in which recent store transactions to the L2 cache are lost
	  and overwritten with stale memory contents from external memory. The
	  workaround disables the write-allocate mode for the L2 cache via the
	  ACTLR register. Note that setting specific bits in the ACTLR register
	  may not be available in non-secure mode.

config ARM_ERRATA_742230
	bool "ARM errata: DMB operation may be faulty"
	depends on CPU_V7 && SMP
	depends on !ARCH_MULTIPLATFORM
	help
	  This option enables the workaround for the 742230 Cortex-A9
	  (r1p0..r2p2) erratum. Under rare circumstances, a DMB instruction
	  between two write operations may not ensure the correct visibility
	  ordering of the two writes. This workaround sets a specific bit in
	  the diagnostic register of the Cortex-A9 which causes the DMB
	  instruction to behave as a DSB, ensuring the correct behaviour of
	  the two writes.

config ARM_ERRATA_742231
	bool "ARM errata: Incorrect hazard handling in the SCU may lead to data corruption"
	depends on CPU_V7 && SMP
	depends on !ARCH_MULTIPLATFORM
	help
	  This option enables the workaround for the 742231 Cortex-A9
	  (r2p0..r2p2) erratum. Under certain conditions, specific to the
	  Cortex-A9 MPCore micro-architecture, two CPUs working in SMP mode,
	  accessing some data located in the same cache line, may get corrupted
	  data due to bad handling of the address hazard when the line gets
	  replaced from one of the CPUs at the same time as another CPU is
	  accessing it. This workaround sets specific bits in the diagnostic
	  register of the Cortex-A9 which reduces the linefill issuing
	  capabilities of the processor.

config ARM_ERRATA_643719
	bool "ARM errata: LoUIS bit field in CLIDR register is incorrect"
	depends on CPU_V7 && SMP
	default y
	help
	  This option enables the workaround for the 643719 Cortex-A9 (prior to
	  r1p0) erratum. On affected cores the LoUIS bit field of the CLIDR
	  register returns zero when it should return one. The workaround
	  corrects this value, ensuring cache maintenance operations which use
	  it behave as intended and avoiding data corruption.

config ARM_ERRATA_720789
	bool "ARM errata: TLBIASIDIS and TLBIMVAIS operations can broadcast a faulty ASID"
	depends on CPU_V7
	help
	  This option enables the workaround for the 720789 Cortex-A9 (prior to
	  r2p0) erratum. A faulty ASID can be sent to the other CPUs for the
	  broadcasted CP15 TLB maintenance operations TLBIASIDIS and TLBIMVAIS.
	  As a consequence of this erratum, some TLB entries which should be
	  invalidated are not, resulting in an incoherency in the system page
	  tables. The workaround changes the TLB flushing routines to invalidate
	  entries regardless of the ASID.

config ARM_ERRATA_743622
	bool "ARM errata: Faulty hazard checking in the Store Buffer may lead to data corruption"
	depends on CPU_V7
	depends on !ARCH_MULTIPLATFORM
	help
	  This option enables the workaround for the 743622 Cortex-A9
	  (r2p*) erratum. Under very rare conditions, a faulty
	  optimisation in the Cortex-A9 Store Buffer may lead to data
	  corruption. This workaround sets a specific bit in the diagnostic
	  register of the Cortex-A9 which disables the Store Buffer
	  optimisation, preventing the defect from occurring. This has no
	  visible impact on the overall performance or power consumption of the
	  processor.

config ARM_ERRATA_751472
	bool "ARM errata: Interrupted ICIALLUIS may prevent completion of broadcasted operation"
	depends on CPU_V7
	depends on !ARCH_MULTIPLATFORM
	help
	  This option enables the workaround for the 751472 Cortex-A9 (prior
	  to r3p0) erratum. An interrupted ICIALLUIS operation may prevent the
	  completion of a following broadcasted operation if the second
	  operation is received by a CPU before the ICIALLUIS has completed,
	  potentially leading to corrupted entries in the cache or TLB.

config ARM_ERRATA_754322
	bool "ARM errata: possible faulty MMU translations following an ASID switch"
	depends on CPU_V7
	help
	  This option enables the workaround for the 754322 Cortex-A9 (r2p*,
	  r3p*) erratum. A speculative memory access may cause a page table walk
	  which starts prior to an ASID switch but completes afterwards. This
	  can populate the micro-TLB with a stale entry which may be hit with
	  the new ASID. This workaround places two dsb instructions in the mm
	  switching code so that no page table walks can cross the ASID switch.

config ARM_ERRATA_754327
	bool "ARM errata: no automatic Store Buffer drain"
	depends on CPU_V7 && SMP
	help
	  This option enables the workaround for the 754327 Cortex-A9 (prior to
	  r2p0) erratum. The Store Buffer does not have any automatic draining
	  mechanism and therefore a livelock may occur if an external agent
	  continuously polls a memory location waiting to observe an update.
	  This workaround defines cpu_relax() as smp_mb(), preventing correctly
	  written polling loops from denying visibility of updates to memory.

config ARM_ERRATA_364296
	bool "ARM errata: Possible cache data corruption with hit-under-miss enabled"
	depends on CPU_V6
	help
	  This options enables the workaround for the 364296 ARM1136
	  r0p2 erratum (possible cache data corruption with
	  hit-under-miss enabled). It sets the undocumented bit 31 in
	  the auxiliary control register and the FI bit in the control
	  register, thus disabling hit-under-miss without putting the
	  processor into full low interrupt latency mode. ARM11MPCore
	  is not affected.

config ARM_ERRATA_764369
	bool "ARM errata: Data cache line maintenance operation by MVA may not succeed"
	depends on CPU_V7 && SMP
	help
	  This option enables the workaround for erratum 764369
	  affecting Cortex-A9 MPCore with two or more processors (all
	  current revisions). Under certain timing circumstances, a data
	  cache line maintenance operation by MVA targeting an Inner
	  Shareable memory region may fail to proceed up to either the
	  Point of Coherency or to the Point of Unification of the
	  system. This workaround adds a DSB instruction before the
	  relevant cache maintenance functions and sets a specific bit
	  in the diagnostic control register of the SCU.

config ARM_ERRATA_775420
       bool "ARM errata: A data cache maintenance operation which aborts, might lead to deadlock"
       depends on CPU_V7
       help
	 This option enables the workaround for the 775420 Cortex-A9 (r2p2,
	 r2p6,r2p8,r2p10,r3p0) erratum. In case a data cache maintenance
	 operation aborts with MMU exception, it might cause the processor
	 to deadlock. This workaround puts DSB before executing ISB if
	 an abort may occur on cache maintenance.

config ARM_ERRATA_798181
	bool "ARM errata: TLBI/DSB failure on Cortex-A15"
	depends on CPU_V7 && SMP
	help
	  On Cortex-A15 (r0p0..r3p2) the TLBI*IS/DSB operations are not
	  adequately shooting down all use of the old entries. This
	  option enables the Linux kernel workaround for this erratum
	  which sends an IPI to the CPUs that are running the same ASID
	  as the one being invalidated.

config ARM_ERRATA_773022
	bool "ARM errata: incorrect instructions may be executed from loop buffer"
	depends on CPU_V7
	help
	  This option enables the workaround for the 773022 Cortex-A15
	  (up to r0p4) erratum. In certain rare sequences of code, the
	  loop buffer may deliver incorrect instructions. This
	  workaround disables the loop buffer to avoid the erratum.

config ARM_ERRATA_818325_852422
	bool "ARM errata: A12: some seqs of opposed cond code instrs => deadlock or corruption"
	depends on CPU_V7
	help
	  This option enables the workaround for:
	  - Cortex-A12 818325: Execution of an UNPREDICTABLE STR or STM
	    instruction might deadlock.  Fixed in r0p1.
	  - Cortex-A12 852422: Execution of a sequence of instructions might
	    lead to either a data corruption or a CPU deadlock.  Not fixed in
	    any Cortex-A12 cores yet.
	  This workaround for all both errata involves setting bit[12] of the
	  Feature Register. This bit disables an optimisation applied to a
	  sequence of 2 instructions that use opposing condition codes.

config ARM_ERRATA_821420
	bool "ARM errata: A12: sequence of VMOV to core registers might lead to a dead lock"
	depends on CPU_V7
	help
	  This option enables the workaround for the 821420 Cortex-A12
	  (all revs) erratum. In very rare timing conditions, a sequence
	  of VMOV to Core registers instructions, for which the second
	  one is in the shadow of a branch or abort, can lead to a
	  deadlock when the VMOV instructions are issued out-of-order.

config ARM_ERRATA_825619
	bool "ARM errata: A12: DMB NSHST/ISHST mixed ... might cause deadlock"
	depends on CPU_V7
	help
	  This option enables the workaround for the 825619 Cortex-A12
	  (all revs) erratum. Within rare timing constraints, executing a
	  DMB NSHST or DMB ISHST instruction followed by a mix of Cacheable
	  and Device/Strongly-Ordered loads and stores might cause deadlock

config ARM_ERRATA_857271
	bool "ARM errata: A12: CPU might deadlock under some very rare internal conditions"
	depends on CPU_V7
	help
	  This option enables the workaround for the 857271 Cortex-A12
	  (all revs) erratum. Under very rare timing conditions, the CPU might
	  hang. The workaround is expected to have a < 1% performance impact.

config ARM_ERRATA_852421
	bool "ARM errata: A17: DMB ST might fail to create order between stores"
	depends on CPU_V7
	help
	  This option enables the workaround for the 852421 Cortex-A17
	  (r1p0, r1p1, r1p2) erratum. Under very rare timing conditions,
	  execution of a DMB ST instruction might fail to properly order
	  stores from GroupA and stores from GroupB.

config ARM_ERRATA_852423
	bool "ARM errata: A17: some seqs of opposed cond code instrs => deadlock or corruption"
	depends on CPU_V7
	help
	  This option enables the workaround for:
	  - Cortex-A17 852423: Execution of a sequence of instructions might
	    lead to either a data corruption or a CPU deadlock.  Not fixed in
	    any Cortex-A17 cores yet.
	  This is identical to Cortex-A12 erratum 852422.  It is a separate
	  config option from the A12 erratum due to the way errata are checked
	  for and handled.

config ARM_ERRATA_857272
	bool "ARM errata: A17: CPU might deadlock under some very rare internal conditions"
	depends on CPU_V7
	help
	  This option enables the workaround for the 857272 Cortex-A17 erratum.
	  This erratum is not known to be fixed in any A17 revision.
	  This is identical to Cortex-A12 erratum 857271.  It is a separate
	  config option from the A12 erratum due to the way errata are checked
	  for and handled.

endmenu

source "arch/arm/common/Kconfig"

menu "Bus support"

config ISA
	bool
	help
	  Find out whether you have ISA slots on your motherboard.  ISA is the
	  name of a bus system, i.e. the way the CPU talks to the other stuff
	  inside your box.  Other bus systems are PCI, EISA, MicroChannel
	  (MCA) or VESA.  ISA is an older system, now being displaced by PCI;
	  newer boards don't support it.  If you have ISA, say Y, otherwise N.

# Select ISA DMA controller support
config ISA_DMA
	bool
	select ISA_DMA_API

# Select ISA DMA interface
config ISA_DMA_API
	bool

config PCI_NANOENGINE
	bool "BSE nanoEngine PCI support"
	depends on SA1100_NANOENGINE
	help
	  Enable PCI on the BSE nanoEngine board.

config ARM_ERRATA_814220
	bool "ARM errata: Cache maintenance by set/way operations can execute out of order"
	depends on CPU_V7
	help
	  The v7 ARM states that all cache and branch predictor maintenance
	  operations that do not specify an address execute, relative to
	  each other, in program order.
	  However, because of this erratum, an L2 set/way cache maintenance
	  operation can overtake an L1 set/way cache maintenance operation.
	  This ERRATA only affected the Cortex-A7 and present in r0p2, r0p3,
	  r0p4, r0p5.

endmenu

menu "Kernel Features"

config HAVE_SMP
	bool
	help
	  This option should be selected by machines which have an SMP-
	  capable CPU.

	  The only effect of this option is to make the SMP-related
	  options available to the user for configuration.

config SMP
	bool "Symmetric Multi-Processing"
	depends on CPU_V6K || CPU_V7
	depends on HAVE_SMP
	depends on MMU || ARM_MPU
	select IRQ_WORK
	help
	  This enables support for systems with more than one CPU. If you have
	  a system with only one CPU, say N. If you have a system with more
	  than one CPU, say Y.

	  If you say N here, the kernel will run on uni- and multiprocessor
	  machines, but will use only one CPU of a multiprocessor machine. If
	  you say Y here, the kernel will run on many, but not all,
	  uniprocessor machines. On a uniprocessor machine, the kernel
	  will run faster if you say N here.

	  See also <file:Documentation/x86/i386/IO-APIC.rst>,
	  <file:Documentation/admin-guide/lockup-watchdogs.rst> and the SMP-HOWTO available at
	  <http://tldp.org/HOWTO/SMP-HOWTO.html>.

	  If you don't know what to do here, say N.

config SMP_ON_UP
	bool "Allow booting SMP kernel on uniprocessor systems"
	depends on SMP && !XIP_KERNEL && MMU
	default y
	help
	  SMP kernels contain instructions which fail on non-SMP processors.
	  Enabling this option allows the kernel to modify itself to make
	  these instructions safe.  Disabling it allows about 1K of space
	  savings.

	  If you don't know what to do here, say Y.

config ARM_CPU_TOPOLOGY
	bool "Support cpu topology definition"
	depends on SMP && CPU_V7
	default y
	help
	  Support ARM cpu topology definition. The MPIDR register defines
	  affinity between processors which is then used to describe the cpu
	  topology of an ARM System.

config SCHED_MC
	bool "Multi-core scheduler support"
	depends on ARM_CPU_TOPOLOGY
	help
	  Multi-core scheduler support improves the CPU scheduler's decision
	  making when dealing with multi-core CPU chips at a cost of slightly
	  increased overhead in some places. If unsure say N here.

config SCHED_SMT
	bool "SMT scheduler support"
	depends on ARM_CPU_TOPOLOGY
	help
	  Improves the CPU scheduler's decision making when dealing with
	  MultiThreading at a cost of slightly increased overhead in some
	  places. If unsure say N here.

config HAVE_ARM_SCU
	bool
	help
	  This option enables support for the ARM snoop control unit

config HAVE_ARM_ARCH_TIMER
	bool "Architected timer support"
	depends on CPU_V7
	select ARM_ARCH_TIMER
	help
	  This option enables support for the ARM architected timer

config HAVE_ARM_TWD
	bool
	help
	  This options enables support for the ARM timer and watchdog unit

config MCPM
	bool "Multi-Cluster Power Management"
	depends on CPU_V7 && SMP
	help
	  This option provides the common power management infrastructure
	  for (multi-)cluster based systems, such as big.LITTLE based
	  systems.

config MCPM_QUAD_CLUSTER
	bool
	depends on MCPM
	help
	  To avoid wasting resources unnecessarily, MCPM only supports up
	  to 2 clusters by default.
	  Platforms with 3 or 4 clusters that use MCPM must select this
	  option to allow the additional clusters to be managed.

config BIG_LITTLE
	bool "big.LITTLE support (Experimental)"
	depends on CPU_V7 && SMP
	select MCPM
	help
	  This option enables support selections for the big.LITTLE
	  system architecture.

config BL_SWITCHER
	bool "big.LITTLE switcher support"
	depends on BIG_LITTLE && MCPM && HOTPLUG_CPU && ARM_GIC
	select CPU_PM
	help
	  The big.LITTLE "switcher" provides the core functionality to
	  transparently handle transition between a cluster of A15's
	  and a cluster of A7's in a big.LITTLE system.

config BL_SWITCHER_DUMMY_IF
	tristate "Simple big.LITTLE switcher user interface"
	depends on BL_SWITCHER && DEBUG_KERNEL
	help
	  This is a simple and dummy char dev interface to control
	  the big.LITTLE switcher core code.  It is meant for
	  debugging purposes only.

choice
	prompt "Memory split"
	depends on MMU
	default VMSPLIT_3G
	help
	  Select the desired split between kernel and user memory.

	  If you are not absolutely sure what you are doing, leave this
	  option alone!

	config VMSPLIT_3G
		bool "3G/1G user/kernel split"
	config VMSPLIT_3G_OPT
		depends on !ARM_LPAE
		bool "3G/1G user/kernel split (for full 1G low memory)"
	config VMSPLIT_2G
		bool "2G/2G user/kernel split"
	config VMSPLIT_1G
		bool "1G/3G user/kernel split"
endchoice

config PAGE_OFFSET
	hex
	default PHYS_OFFSET if !MMU
	default 0x40000000 if VMSPLIT_1G
	default 0x80000000 if VMSPLIT_2G
	default 0xB0000000 if VMSPLIT_3G_OPT
	default 0xC0000000

config KASAN_SHADOW_OFFSET
	hex
	depends on KASAN
	default 0x1f000000 if PAGE_OFFSET=0x40000000
	default 0x5f000000 if PAGE_OFFSET=0x80000000
	default 0x9f000000 if PAGE_OFFSET=0xC0000000
	default 0x8f000000 if PAGE_OFFSET=0xB0000000
	default 0xffffffff

config NR_CPUS
	int "Maximum number of CPUs (2-32)"
	range 2 32
	depends on SMP
	default "4"

config HOTPLUG_CPU
	bool "Support for hot-pluggable CPUs"
	depends on SMP
	select GENERIC_IRQ_MIGRATION
	help
	  Say Y here to experiment with turning CPUs off and on.  CPUs
	  can be controlled through /sys/devices/system/cpu.

config ARM_PSCI
	bool "Support for the ARM Power State Coordination Interface (PSCI)"
	depends on HAVE_ARM_SMCCC
	select ARM_PSCI_FW
	help
	  Say Y here if you want Linux to communicate with system firmware
	  implementing the PSCI specification for CPU-centric power
	  management operations described in ARM document number ARM DEN
	  0022A ("Power State Coordination Interface System Software on
	  ARM processors").

# The GPIO number here must be sorted by descending number. In case of
# a multiplatform kernel, we just want the highest value required by the
# selected platforms.
config ARCH_NR_GPIO
	int
	default 2048 if ARCH_SOCFPGA
	default 1024 if ARCH_BRCMSTB || ARCH_RENESAS || ARCH_TEGRA || \
		ARCH_ZYNQ || ARCH_ASPEED
	default 512 if ARCH_EXYNOS || ARCH_KEYSTONE || SOC_OMAP5 || \
		SOC_DRA7XX || ARCH_S3C24XX || ARCH_S3C64XX || ARCH_S5PV210
	default 416 if ARCH_SUNXI
	default 392 if ARCH_U8500
	default 352 if ARCH_VT8500
	default 288 if ARCH_ROCKCHIP
	default 264 if MACH_H4700
	default 0
	help
	  Maximum number of GPIOs in the system.

	  If unsure, leave the default value.

config HZ_FIXED
	int
	default 128 if SOC_AT91RM9200
	default 0

choice
	depends on HZ_FIXED = 0
	prompt "Timer frequency"

config HZ_100
	bool "100 Hz"

config HZ_200
	bool "200 Hz"

config HZ_250
	bool "250 Hz"

config HZ_300
	bool "300 Hz"

config HZ_500
	bool "500 Hz"

config HZ_1000
	bool "1000 Hz"

endchoice

config HZ
	int
	default HZ_FIXED if HZ_FIXED != 0
	default 100 if HZ_100
	default 200 if HZ_200
	default 250 if HZ_250
	default 300 if HZ_300
	default 500 if HZ_500
	default 1000

config SCHED_HRTICK
	def_bool HIGH_RES_TIMERS

config THUMB2_KERNEL
	bool "Compile the kernel in Thumb-2 mode" if !CPU_THUMBONLY
	depends on (CPU_V7 || CPU_V7M) && !CPU_V6 && !CPU_V6K
	default y if CPU_THUMBONLY
	select ARM_UNWIND
	help
	  By enabling this option, the kernel will be compiled in
	  Thumb-2 mode.

	  If unsure, say N.

config ARM_PATCH_IDIV
	bool "Runtime patch udiv/sdiv instructions into __aeabi_{u}idiv()"
	depends on CPU_32v7 && !XIP_KERNEL
	default y
	help
	  The ARM compiler inserts calls to __aeabi_idiv() and
	  __aeabi_uidiv() when it needs to perform division on signed
	  and unsigned integers. Some v7 CPUs have support for the sdiv
	  and udiv instructions that can be used to implement those
	  functions.

	  Enabling this option allows the kernel to modify itself to
	  replace the first two instructions of these library functions
	  with the sdiv or udiv plus "bx lr" instructions when the CPU
	  it is running on supports them. Typically this will be faster
	  and less power intensive than running the original library
	  code to do integer division.

config AEABI
	bool "Use the ARM EABI to compile the kernel" if !CPU_V7 && \
		!CPU_V7M && !CPU_V6 && !CPU_V6K && !CC_IS_CLANG
	default CPU_V7 || CPU_V7M || CPU_V6 || CPU_V6K || CC_IS_CLANG
	help
	  This option allows for the kernel to be compiled using the latest
	  ARM ABI (aka EABI).  This is only useful if you are using a user
	  space environment that is also compiled with EABI.

	  Since there are major incompatibilities between the legacy ABI and
	  EABI, especially with regard to structure member alignment, this
	  option also changes the kernel syscall calling convention to
	  disambiguate both ABIs and allow for backward compatibility support
	  (selected with CONFIG_OABI_COMPAT).

	  To use this you need GCC version 4.0.0 or later.

config OABI_COMPAT
	bool "Allow old ABI binaries to run with this kernel (EXPERIMENTAL)"
	depends on AEABI && !THUMB2_KERNEL
	help
	  This option preserves the old syscall interface along with the
	  new (ARM EABI) one. It also provides a compatibility layer to
	  intercept syscalls that have structure arguments which layout
	  in memory differs between the legacy ABI and the new ARM EABI
	  (only for non "thumb" binaries). This option adds a tiny
	  overhead to all syscalls and produces a slightly larger kernel.

	  The seccomp filter system will not be available when this is
	  selected, since there is no way yet to sensibly distinguish
	  between calling conventions during filtering.

	  If you know you'll be using only pure EABI user space then you
	  can say N here. If this option is not selected and you attempt
	  to execute a legacy ABI binary then the result will be
	  UNPREDICTABLE (in fact it can be predicted that it won't work
	  at all). If in doubt say N.

config ARCH_SELECT_MEMORY_MODEL
	bool

config ARCH_FLATMEM_ENABLE
	bool

config ARCH_SPARSEMEM_ENABLE
	bool
	select SPARSEMEM_STATIC if SPARSEMEM

config HIGHMEM
	bool "High Memory Support"
	depends on MMU
	select KMAP_LOCAL
	help
	  The address space of ARM processors is only 4 Gigabytes large
	  and it has to accommodate user address space, kernel address
	  space as well as some memory mapped IO. That means that, if you
	  have a large amount of physical memory and/or IO, not all of the
	  memory can be "permanently mapped" by the kernel. The physical
	  memory that is not permanently mapped is called "high memory".

	  Depending on the selected kernel/user memory split, minimum
	  vmalloc space and actual amount of RAM, you may not need this
	  option which should result in a slightly faster kernel.

	  If unsure, say n.

config HIGHPTE
	bool "Allocate 2nd-level pagetables from highmem" if EXPERT
	depends on HIGHMEM
	default y
	help
	  The VM uses one page of physical memory for each page table.
	  For systems with a lot of processes, this can use a lot of
	  precious low memory, eventually leading to low memory being
	  consumed by page tables.  Setting this option will allow
	  user-space 2nd level page tables to reside in high memory.

config CPU_SW_DOMAIN_PAN
	bool "Enable use of CPU domains to implement privileged no-access"
	depends on MMU && !ARM_LPAE
	default y
	help
	  Increase kernel security by ensuring that normal kernel accesses
	  are unable to access userspace addresses.  This can help prevent
	  use-after-free bugs becoming an exploitable privilege escalation
	  by ensuring that magic values (such as LIST_POISON) will always
	  fault when dereferenced.

	  CPUs with low-vector mappings use a best-efforts implementation.
	  Their lower 1MB needs to remain accessible for the vectors, but
	  the remainder of userspace will become appropriately inaccessible.

config HW_PERF_EVENTS
	def_bool y
	depends on ARM_PMU

config SYS_SUPPORTS_HUGETLBFS
       def_bool y
       depends on ARM_LPAE

config HAVE_ARCH_TRANSPARENT_HUGEPAGE
       def_bool y
       depends on ARM_LPAE

config ARCH_WANT_GENERAL_HUGETLB
	def_bool y

config ARM_MODULE_PLTS
	bool "Use PLTs to allow module memory to spill over into vmalloc area"
	depends on MODULES
	default y
	help
	  Allocate PLTs when loading modules so that jumps and calls whose
	  targets are too far away for their relative offsets to be encoded
	  in the instructions themselves can be bounced via veneers in the
	  module's PLT. This allows modules to be allocated in the generic
	  vmalloc area after the dedicated module memory area has been
	  exhausted. The modules will use slightly more memory, but after
	  rounding up to page size, the actual memory footprint is usually
	  the same.

	  Disabling this is usually safe for small single-platform
	  configurations. If unsure, say y.

config FORCE_MAX_ZONEORDER
	int "Maximum zone order"
	default "12" if SOC_AM33XX
	default "9" if SA1111
	default "11"
	help
	  The kernel memory allocator divides physically contiguous memory
	  blocks into "zones", where each zone is a power of two number of
	  pages.  This option selects the largest power of two that the kernel
	  keeps in the memory allocator.  If you need to allocate very large
	  blocks of physically contiguous memory, then you may need to
	  increase this value.

	  This config option is actually maximum order plus one. For example,
	  a value of 11 means that the largest free memory block is 2^10 pages.

config ALIGNMENT_TRAP
	def_bool CPU_CP15_MMU
	select HAVE_PROC_CPU if PROC_FS
	help
	  ARM processors cannot fetch/store information which is not
	  naturally aligned on the bus, i.e., a 4 byte fetch must start at an
	  address divisible by 4. On 32-bit ARM processors, these non-aligned
	  fetch/store instructions will be emulated in software if you say
	  here, which has a severe performance impact. This is necessary for
	  correct operation of some network protocols. With an IP-only
	  configuration it is safe to say N, otherwise say Y.

config UACCESS_WITH_MEMCPY
	bool "Use kernel mem{cpy,set}() for {copy_to,clear}_user()"
	depends on MMU
	default y if CPU_FEROCEON
	help
	  Implement faster copy_to_user and clear_user methods for CPU
	  cores where a 8-word STM instruction give significantly higher
	  memory write throughput than a sequence of individual 32bit stores.

	  A possible side effect is a slight increase in scheduling latency
	  between threads sharing the same address space if they invoke
	  such copy operations with large buffers.

	  However, if the CPU data cache is using a write-allocate mode,
	  this option is unlikely to provide any performance gain.

config PARAVIRT
	bool "Enable paravirtualization code"
	help
	  This changes the kernel so it can modify itself when it is run
	  under a hypervisor, potentially improving performance significantly
	  over full virtualization.

config PARAVIRT_TIME_ACCOUNTING
	bool "Paravirtual steal time accounting"
	select PARAVIRT
	help
	  Select this option to enable fine granularity task steal time
	  accounting. Time spent executing other tasks in parallel with
	  the current vCPU is discounted from the vCPU power. To account for
	  that, there can be a small performance impact.

	  If in doubt, say N here.

config XEN_DOM0
	def_bool y
	depends on XEN

config XEN
	bool "Xen guest support on ARM"
	depends on ARM && AEABI && OF
	depends on CPU_V7 && !CPU_V6
	depends on !GENERIC_ATOMIC64
	depends on MMU
	select ARCH_DMA_ADDR_T_64BIT
	select ARM_PSCI
	select SWIOTLB
	select SWIOTLB_XEN
	select PARAVIRT
	help
	  Say Y if you want to run Linux in a Virtual Machine on Xen on ARM.

config STACKPROTECTOR_PER_TASK
	bool "Use a unique stack canary value for each task"
	depends on GCC_PLUGINS && STACKPROTECTOR && SMP && !XIP_DEFLATED_DATA
	select GCC_PLUGIN_ARM_SSP_PER_TASK
	default y
	help
	  Due to the fact that GCC uses an ordinary symbol reference from
	  which to load the value of the stack canary, this value can only
	  change at reboot time on SMP systems, and all tasks running in the
	  kernel's address space are forced to use the same canary value for
	  the entire duration that the system is up.

	  Enable this option to switch to a different method that uses a
	  different canary value for each task.

endmenu

menu "Boot options"

config USE_OF
	bool "Flattened Device Tree support"
	select IRQ_DOMAIN
	select OF
	help
	  Include support for flattened device tree machine descriptions.

config ATAGS
	bool "Support for the traditional ATAGS boot data passing" if USE_OF
	default y
	help
	  This is the traditional way of passing data to the kernel at boot
	  time. If you are solely relying on the flattened device tree (or
	  the ARM_ATAG_DTB_COMPAT option) then you may unselect this option
	  to remove ATAGS support from your kernel binary.  If unsure,
	  leave this to y.

config DEPRECATED_PARAM_STRUCT
	bool "Provide old way to pass kernel parameters"
	depends on ATAGS
	help
	  This was deprecated in 2001 and announced to live on for 5 years.
	  Some old boot loaders still use this way.

# Compressed boot loader in ROM.  Yes, we really want to ask about
# TEXT and BSS so we preserve their values in the config files.
config ZBOOT_ROM_TEXT
	hex "Compressed ROM boot loader base address"
	default 0x0
	help
	  The physical address at which the ROM-able zImage is to be
	  placed in the target.  Platforms which normally make use of
	  ROM-able zImage formats normally set this to a suitable
	  value in their defconfig file.

	  If ZBOOT_ROM is not enabled, this has no effect.

config ZBOOT_ROM_BSS
	hex "Compressed ROM boot loader BSS address"
	default 0x0
	help
	  The base address of an area of read/write memory in the target
	  for the ROM-able zImage which must be available while the
	  decompressor is running. It must be large enough to hold the
	  entire decompressed kernel plus an additional 128 KiB.
	  Platforms which normally make use of ROM-able zImage formats
	  normally set this to a suitable value in their defconfig file.

	  If ZBOOT_ROM is not enabled, this has no effect.

config ZBOOT_ROM
	bool "Compressed boot loader in ROM/flash"
	depends on ZBOOT_ROM_TEXT != ZBOOT_ROM_BSS
	depends on !ARM_APPENDED_DTB && !XIP_KERNEL && !AUTO_ZRELADDR
	help
	  Say Y here if you intend to execute your compressed kernel image
	  (zImage) directly from ROM or flash.  If unsure, say N.

config ARM_APPENDED_DTB
	bool "Use appended device tree blob to zImage (EXPERIMENTAL)"
	depends on OF
	help
	  With this option, the boot code will look for a device tree binary
	  (DTB) appended to zImage
	  (e.g. cat zImage <filename>.dtb > zImage_w_dtb).

	  This is meant as a backward compatibility convenience for those
	  systems with a bootloader that can't be upgraded to accommodate
	  the documented boot protocol using a device tree.

	  Beware that there is very little in terms of protection against
	  this option being confused by leftover garbage in memory that might
	  look like a DTB header after a reboot if no actual DTB is appended
	  to zImage.  Do not leave this option active in a production kernel
	  if you don't intend to always append a DTB.  Proper passing of the
	  location into r2 of a bootloader provided DTB is always preferable
	  to this option.

config ARM_ATAG_DTB_COMPAT
	bool "Supplement the appended DTB with traditional ATAG information"
	depends on ARM_APPENDED_DTB
	help
	  Some old bootloaders can't be updated to a DTB capable one, yet
	  they provide ATAGs with memory configuration, the ramdisk address,
	  the kernel cmdline string, etc.  Such information is dynamically
	  provided by the bootloader and can't always be stored in a static
	  DTB.  To allow a device tree enabled kernel to be used with such
	  bootloaders, this option allows zImage to extract the information
	  from the ATAG list and store it at run time into the appended DTB.

choice
	prompt "Kernel command line type" if ARM_ATAG_DTB_COMPAT
	default ARM_ATAG_DTB_COMPAT_CMDLINE_FROM_BOOTLOADER

config ARM_ATAG_DTB_COMPAT_CMDLINE_FROM_BOOTLOADER
	bool "Use bootloader kernel arguments if available"
	help
	  Uses the command-line options passed by the boot loader instead of
	  the device tree bootargs property. If the boot loader doesn't provide
	  any, the device tree bootargs property will be used.

config ARM_ATAG_DTB_COMPAT_CMDLINE_EXTEND
	bool "Extend with bootloader kernel arguments"
	help
	  The command-line arguments provided by the boot loader will be
	  appended to the the device tree bootargs property.

endchoice

config CMDLINE
	string "Default kernel command string"
	default ""
	help
	  On some architectures (e.g. CATS), there is currently no way
	  for the boot loader to pass arguments to the kernel. For these
	  architectures, you should supply some command-line options at build
	  time by entering them here. As a minimum, you should specify the
	  memory size and the root device (e.g., mem=64M root=/dev/nfs).

choice
	prompt "Kernel command line type" if CMDLINE != ""
	default CMDLINE_FROM_BOOTLOADER
	depends on ATAGS

config CMDLINE_FROM_BOOTLOADER
	bool "Use bootloader kernel arguments if available"
	help
	  Uses the command-line options passed by the boot loader. If
	  the boot loader doesn't provide any, the default kernel command
	  string provided in CMDLINE will be used.

config CMDLINE_EXTEND
	bool "Extend bootloader kernel arguments"
	help
	  The command-line arguments provided by the boot loader will be
	  appended to the default kernel command string.

config CMDLINE_FORCE
	bool "Always use the default kernel command string"
	help
	  Always use the default kernel command string, even if the boot
	  loader passes other arguments to the kernel.
	  This is useful if you cannot or don't want to change the
	  command-line options your boot loader passes to the kernel.
endchoice

config XIP_KERNEL
	bool "Kernel Execute-In-Place from ROM"
	depends on !ARM_LPAE && !ARCH_MULTIPLATFORM
	help
	  Execute-In-Place allows the kernel to run from non-volatile storage
	  directly addressable by the CPU, such as NOR flash. This saves RAM
	  space since the text section of the kernel is not loaded from flash
	  to RAM.  Read-write sections, such as the data section and stack,
	  are still copied to RAM.  The XIP kernel is not compressed since
	  it has to run directly from flash, so it will take more space to
	  store it.  The flash address used to link the kernel object files,
	  and for storing it, is configuration dependent. Therefore, if you
	  say Y here, you must know the proper physical address where to
	  store the kernel image depending on your own flash memory usage.

	  Also note that the make target becomes "make xipImage" rather than
	  "make zImage" or "make Image".  The final kernel binary to put in
	  ROM memory will be arch/arm/boot/xipImage.

	  If unsure, say N.

config XIP_PHYS_ADDR
	hex "XIP Kernel Physical Location"
	depends on XIP_KERNEL
	default "0x00080000"
	help
	  This is the physical address in your flash memory the kernel will
	  be linked for and stored to.  This address is dependent on your
	  own flash usage.

config XIP_DEFLATED_DATA
	bool "Store kernel .data section compressed in ROM"
	depends on XIP_KERNEL
	select ZLIB_INFLATE
	help
	  Before the kernel is actually executed, its .data section has to be
	  copied to RAM from ROM. This option allows for storing that data
	  in compressed form and decompressed to RAM rather than merely being
	  copied, saving some precious ROM space. A possible drawback is a
	  slightly longer boot delay.

config KEXEC
	bool "Kexec system call (EXPERIMENTAL)"
	depends on (!SMP || PM_SLEEP_SMP)
	depends on MMU
	select KEXEC_CORE
	help
	  kexec is a system call that implements the ability to shutdown your
	  current kernel, and to start another kernel.  It is like a reboot
	  but it is independent of the system firmware.   And like a reboot
	  you can start any kernel with it, not just Linux.

	  It is an ongoing process to be certain the hardware in a machine
	  is properly shutdown, so do not be surprised if this code does not
	  initially work for you.

config ATAGS_PROC
	bool "Export atags in procfs"
	depends on ATAGS && KEXEC
	default y
	help
	  Should the atags used to boot the kernel be exported in an "atags"
	  file in procfs. Useful with kexec.

config CRASH_DUMP
	bool "Build kdump crash kernel (EXPERIMENTAL)"
	help
	  Generate crash dump after being started by kexec. This should
	  be normally only set in special crash dump kernels which are
	  loaded in the main kernel with kexec-tools into a specially
	  reserved region and then later executed after a crash by
	  kdump/kexec. The crash dump kernel must be compiled to a
	  memory address not used by the main kernel

	  For more details see Documentation/admin-guide/kdump/kdump.rst

config AUTO_ZRELADDR
	bool "Auto calculation of the decompressed kernel image address"
	help
	  ZRELADDR is the physical address where the decompressed kernel
	  image will be placed. If AUTO_ZRELADDR is selected, the address
	  will be determined at run-time, either by masking the current IP
	  with 0xf8000000, or, if invalid, from the DTB passed in r2.
	  This assumes the zImage being placed in the first 128MB from
	  start of memory.

config EFI_STUB
	bool

config EFI
	bool "UEFI runtime support"
	depends on OF && !CPU_BIG_ENDIAN && MMU && AUTO_ZRELADDR && !XIP_KERNEL
	select UCS2_STRING
	select EFI_PARAMS_FROM_FDT
	select EFI_STUB
	select EFI_GENERIC_STUB
	select EFI_RUNTIME_WRAPPERS
	help
	  This option provides support for runtime services provided
	  by UEFI firmware (such as non-volatile variables, realtime
	  clock, and platform reset). A UEFI stub is also provided to
	  allow the kernel to be booted as an EFI application. This
	  is only useful for kernels that may run on systems that have
	  UEFI firmware.

config DMI
	bool "Enable support for SMBIOS (DMI) tables"
	depends on EFI
	default y
	help
	  This enables SMBIOS/DMI feature for systems.

	  This option is only useful on systems that have UEFI firmware.
	  However, even with this option, the resultant kernel should
	  continue to boot on existing non-UEFI platforms.

	  NOTE: This does *NOT* enable or encourage the use of DMI quirks,
	  i.e., the the practice of identifying the platform via DMI to
	  decide whether certain workarounds for buggy hardware and/or
	  firmware need to be enabled. This would require the DMI subsystem
	  to be enabled much earlier than we do on ARM, which is non-trivial.

endmenu

menu "CPU Power Management"

source "drivers/cpufreq/Kconfig"

source "drivers/cpuidle/Kconfig"

endmenu

menu "Floating point emulation"

comment "At least one emulation must be selected"

config FPE_NWFPE
	bool "NWFPE math emulation"
	depends on (!AEABI || OABI_COMPAT) && !THUMB2_KERNEL
	help
	  Say Y to include the NWFPE floating point emulator in the kernel.
	  This is necessary to run most binaries. Linux does not currently
	  support floating point hardware so you need to say Y here even if
	  your machine has an FPA or floating point co-processor podule.

	  You may say N here if you are going to load the Acorn FPEmulator
	  early in the bootup.

config FPE_NWFPE_XP
	bool "Support extended precision"
	depends on FPE_NWFPE
	help
	  Say Y to include 80-bit support in the kernel floating-point
	  emulator.  Otherwise, only 32 and 64-bit support is compiled in.
	  Note that gcc does not generate 80-bit operations by default,
	  so in most cases this option only enlarges the size of the
	  floating point emulator without any good reason.

	  You almost surely want to say N here.

config FPE_FASTFPE
	bool "FastFPE math emulation (EXPERIMENTAL)"
	depends on (!AEABI || OABI_COMPAT) && !CPU_32v3
	help
	  Say Y here to include the FAST floating point emulator in the kernel.
	  This is an experimental much faster emulator which now also has full
	  precision for the mantissa.  It does not support any exceptions.
	  It is very simple, and approximately 3-6 times faster than NWFPE.

	  It should be sufficient for most programs.  It may be not suitable
	  for scientific calculations, but you have to check this for yourself.
	  If you do not feel you need a faster FP emulation you should better
	  choose NWFPE.

config VFP
	bool "VFP-format floating point maths"
	depends on CPU_V6 || CPU_V6K || CPU_ARM926T || CPU_V7 || CPU_FEROCEON
	help
	  Say Y to include VFP support code in the kernel. This is needed
	  if your hardware includes a VFP unit.

	  Please see <file:Documentation/arm/vfp/release-notes.rst> for
	  release notes and additional status information.

	  Say N if your target does not have VFP hardware.

config VFPv3
	bool
	depends on VFP
	default y if CPU_V7

config NEON
	bool "Advanced SIMD (NEON) Extension support"
	depends on VFPv3 && CPU_V7
	help
	  Say Y to include support code for NEON, the ARMv7 Advanced SIMD
	  Extension.

config KERNEL_MODE_NEON
	bool "Support for NEON in kernel mode"
	depends on NEON && AEABI
	help
	  Say Y to include support for NEON in kernel mode.

endmenu

menu "Power management options"

source "kernel/power/Kconfig"

config ARCH_SUSPEND_POSSIBLE
	depends on CPU_ARM920T || CPU_ARM926T || CPU_FEROCEON || CPU_SA1100 || \
		CPU_V6 || CPU_V6K || CPU_V7 || CPU_V7M || CPU_XSC3 || CPU_XSCALE || CPU_MOHAWK
	def_bool y

config ARM_CPU_SUSPEND
	def_bool PM_SLEEP || BL_SWITCHER || ARM_PSCI_FW
	depends on ARCH_SUSPEND_POSSIBLE

config ARCH_HIBERNATION_POSSIBLE
	bool
	depends on MMU
	default y if ARCH_SUSPEND_POSSIBLE

endmenu

source "drivers/firmware/Kconfig"

if CRYPTO
source "arch/arm/crypto/Kconfig"
endif

source "arch/arm/Kconfig.assembler"<|MERGE_RESOLUTION|>--- conflicted
+++ resolved
@@ -71,10 +71,7 @@
 	select HAVE_ARCH_KGDB if !CPU_ENDIAN_BE32 && MMU
 	select HAVE_ARCH_KASAN if MMU && !XIP_KERNEL
 	select HAVE_ARCH_MMAP_RND_BITS if MMU
-<<<<<<< HEAD
-=======
 	select HAVE_ARCH_PFN_VALID
->>>>>>> f642729d
 	select HAVE_ARCH_SECCOMP
 	select HAVE_ARCH_SECCOMP_FILTER if AEABI && !OABI_COMPAT
 	select HAVE_ARCH_THREAD_STRUCT_WHITELIST
@@ -273,12 +270,7 @@
 	hex "Physical address of main memory" if MMU
 	depends on !ARM_PATCH_PHYS_VIRT
 	default DRAM_BASE if !MMU
-<<<<<<< HEAD
-	default 0x00000000 if ARCH_EBSA110 || \
-			ARCH_FOOTBRIDGE
-=======
 	default 0x00000000 if ARCH_FOOTBRIDGE
->>>>>>> f642729d
 	default 0x10000000 if ARCH_OMAP1 || ARCH_RPC
 	default 0x20000000 if ARCH_S5PV210
 	default 0xc0000000 if ARCH_SA1100
