/*
 * linux/arch/arm/mach-omap1/board-h3.c
 *
 * This file contains OMAP1710 H3 specific code.
 *
 * Copyright (C) 2004 Texas Instruments, Inc.
 * Copyright (C) 2002 MontaVista Software, Inc.
 * Copyright (C) 2001 RidgeRun, Inc.
 * Author: RidgeRun, Inc.
 *         Greg Lonnon (glonnon@ridgerun.com) or info@ridgerun.com
 *
 * This program is free software; you can redistribute it and/or modify
 * it under the terms of the GNU General Public License version 2 as
 * published by the Free Software Foundation.
 */

#include <linux/types.h>
#include <linux/init.h>
#include <linux/major.h>
#include <linux/kernel.h>
#include <linux/platform_device.h>
#include <linux/errno.h>
#include <linux/workqueue.h>
#include <linux/i2c.h>
#include <linux/mtd/mtd.h>
#include <linux/mtd/nand.h>
#include <linux/mtd/partitions.h>
#include <linux/mtd/physmap.h>
#include <linux/input.h>
#include <linux/spi/spi.h>
#include <linux/i2c/tps65010.h>
#include <linux/smc91x.h>

#include <asm/setup.h>
#include <asm/page.h>
#include <mach/hardware.h>
#include <asm/gpio.h>

#include <asm/mach-types.h>
#include <asm/mach/arch.h>
#include <asm/mach/map.h>

#include <mach/irqs.h>
#include <plat/mux.h>
#include <plat/tc.h>
#include <plat/usb.h>
#include <plat/keypad.h>
#include <plat/dma.h>
#include <plat/common.h>
#include <plat/flash.h>

#include "board-h3.h"

/* In OMAP1710 H3 the Ethernet is directly connected to CS1 */
#define OMAP1710_ETHR_START		0x04000300

#define H3_TS_GPIO	48

static const unsigned int h3_keymap[] = {
	KEY(0, 0, KEY_LEFT),
	KEY(1, 0, KEY_RIGHT),
	KEY(2, 0, KEY_3),
	KEY(3, 0, KEY_F10),
	KEY(4, 0, KEY_F5),
	KEY(5, 0, KEY_9),
	KEY(0, 1, KEY_DOWN),
	KEY(1, 1, KEY_UP),
	KEY(2, 1, KEY_2),
	KEY(3, 1, KEY_F9),
	KEY(4, 1, KEY_F7),
	KEY(5, 1, KEY_0),
	KEY(0, 2, KEY_ENTER),
	KEY(1, 2, KEY_6),
	KEY(2, 2, KEY_1),
	KEY(3, 2, KEY_F2),
	KEY(4, 2, KEY_F6),
	KEY(5, 2, KEY_HOME),
	KEY(0, 3, KEY_8),
	KEY(1, 3, KEY_5),
	KEY(2, 3, KEY_F12),
	KEY(3, 3, KEY_F3),
	KEY(4, 3, KEY_F8),
	KEY(5, 3, KEY_END),
	KEY(0, 4, KEY_7),
	KEY(1, 4, KEY_4),
	KEY(2, 4, KEY_F11),
	KEY(3, 4, KEY_F1),
	KEY(4, 4, KEY_F4),
	KEY(5, 4, KEY_ESC),
	KEY(0, 5, KEY_F13),
	KEY(1, 5, KEY_F14),
	KEY(2, 5, KEY_F15),
	KEY(3, 5, KEY_F16),
	KEY(4, 5, KEY_SLEEP),
};


static struct mtd_partition nor_partitions[] = {
	/* bootloader (U-Boot, etc) in first sector */
	{
	      .name		= "bootloader",
	      .offset		= 0,
	      .size		= SZ_128K,
	      .mask_flags	= MTD_WRITEABLE, /* force read-only */
	},
	/* bootloader params in the next sector */
	{
	      .name		= "params",
	      .offset		= MTDPART_OFS_APPEND,
	      .size		= SZ_128K,
	      .mask_flags	= 0,
	},
	/* kernel */
	{
	      .name		= "kernel",
	      .offset		= MTDPART_OFS_APPEND,
	      .size		= SZ_2M,
	      .mask_flags	= 0
	},
	/* file system */
	{
	      .name		= "filesystem",
	      .offset		= MTDPART_OFS_APPEND,
	      .size		= MTDPART_SIZ_FULL,
	      .mask_flags	= 0
	}
};

static struct physmap_flash_data nor_data = {
	.width		= 2,
	.set_vpp	= omap1_set_vpp,
	.parts		= nor_partitions,
	.nr_parts	= ARRAY_SIZE(nor_partitions),
};

static struct resource nor_resource = {
	/* This is on CS3, wherever it's mapped */
	.flags		= IORESOURCE_MEM,
};

static struct platform_device nor_device = {
	.name		= "physmap-flash",
	.id		= 0,
	.dev		= {
		.platform_data	= &nor_data,
	},
	.num_resources	= 1,
	.resource	= &nor_resource,
};

static struct mtd_partition nand_partitions[] = {
#if 0
	/* REVISIT: enable these partitions if you make NAND BOOT work */
	{
		.name		= "xloader",
		.offset		= 0,
		.size		= 64 * 1024,
		.mask_flags	= MTD_WRITEABLE,	/* force read-only */
	},
	{
		.name		= "bootloader",
		.offset		= MTDPART_OFS_APPEND,
		.size		= 256 * 1024,
		.mask_flags	= MTD_WRITEABLE,	/* force read-only */
	},
	{
		.name		= "params",
		.offset		= MTDPART_OFS_APPEND,
		.size		= 192 * 1024,
	},
	{
		.name		= "kernel",
		.offset		= MTDPART_OFS_APPEND,
		.size		= 2 * SZ_1M,
	},
#endif
	{
		.name		= "filesystem",
		.size		= MTDPART_SIZ_FULL,
		.offset		= MTDPART_OFS_APPEND,
	},
};

static void nand_cmd_ctl(struct mtd_info *mtd, int cmd, unsigned int ctrl)
{
	struct nand_chip *this = mtd->priv;
	unsigned long mask;

	if (cmd == NAND_CMD_NONE)
		return;

	mask = (ctrl & NAND_CLE) ? 0x02 : 0;
	if (ctrl & NAND_ALE)
		mask |= 0x04;
	writeb(cmd, (unsigned long)this->IO_ADDR_W | mask);
}

#define H3_NAND_RB_GPIO_PIN	10

static int nand_dev_ready(struct mtd_info *mtd)
{
	return gpio_get_value(H3_NAND_RB_GPIO_PIN);
}

static const char *part_probes[] = { "cmdlinepart", NULL };

static struct platform_nand_data nand_platdata = {
	.chip	= {
		.nr_chips		= 1,
		.chip_offset		= 0,
		.nr_partitions		= ARRAY_SIZE(nand_partitions),
		.partitions		= nand_partitions,
		.options		= NAND_SAMSUNG_LP_OPTIONS,
		.part_probe_types	= part_probes,
	},
	.ctrl	= {
		.cmd_ctrl	= nand_cmd_ctl,
		.dev_ready	= nand_dev_ready,

	},
};

static struct resource nand_resource = {
	.flags		= IORESOURCE_MEM,
};

static struct platform_device nand_device = {
	.name		= "gen_nand",
	.id		= 0,
	.dev		= {
		.platform_data	= &nand_platdata,
	},
	.num_resources	= 1,
	.resource	= &nand_resource,
};

static struct smc91x_platdata smc91x_info = {
	.flags	= SMC91X_USE_16BIT | SMC91X_NOWAIT,
	.leda	= RPC_LED_100_10,
	.ledb	= RPC_LED_TX_RX,
};

static struct resource smc91x_resources[] = {
	[0] = {
		.start	= OMAP1710_ETHR_START,		/* Physical */
		.end	= OMAP1710_ETHR_START + 0xf,
		.flags	= IORESOURCE_MEM,
	},
	[1] = {
		.start	= OMAP_GPIO_IRQ(40),
		.end	= OMAP_GPIO_IRQ(40),
		.flags	= IORESOURCE_IRQ | IORESOURCE_IRQ_LOWEDGE,
	},
};

static struct platform_device smc91x_device = {
	.name		= "smc91x",
	.id		= 0,
	.dev	= {
		.platform_data	= &smc91x_info,
	},
	.num_resources	= ARRAY_SIZE(smc91x_resources),
	.resource	= smc91x_resources,
};

static void __init h3_init_smc91x(void)
{
	omap_cfg_reg(W15_1710_GPIO40);
	if (gpio_request(40, "SMC91x irq") < 0) {
		printk("Error requesting gpio 40 for smc91x irq\n");
		return;
	}
}

#define GPTIMER_BASE		0xFFFB1400
#define GPTIMER_REGS(x)	(0xFFFB1400 + (x * 0x800))
#define GPTIMER_REGS_SIZE	0x46

static struct resource intlat_resources[] = {
	[0] = {
		.start  = GPTIMER_REGS(0),	      /* Physical */
		.end    = GPTIMER_REGS(0) + GPTIMER_REGS_SIZE,
		.flags  = IORESOURCE_MEM,
	},
	[1] = {
		.start  = INT_1610_GPTIMER1,
		.end    = INT_1610_GPTIMER1,
		.flags  = IORESOURCE_IRQ,
	},
};

static struct platform_device intlat_device = {
	.name	   = "omap_intlat",
	.id	     = 0,
	.num_resources  = ARRAY_SIZE(intlat_resources),
	.resource       = intlat_resources,
};

static struct resource h3_kp_resources[] = {
	[0] = {
		.start	= INT_KEYBOARD,
		.end	= INT_KEYBOARD,
		.flags	= IORESOURCE_IRQ,
	},
};

static const struct matrix_keymap_data h3_keymap_data = {
	.keymap		= h3_keymap,
	.keymap_size	= ARRAY_SIZE(h3_keymap),
};

static struct omap_kp_platform_data h3_kp_data = {
	.rows		= 8,
	.cols		= 8,
	.keymap_data	= &h3_keymap_data,
	.rep		= true,
	.delay		= 9,
	.dbounce	= true,
};

static struct platform_device h3_kp_device = {
	.name		= "omap-keypad",
	.id		= -1,
	.dev		= {
		.platform_data = &h3_kp_data,
	},
	.num_resources	= ARRAY_SIZE(h3_kp_resources),
	.resource	= h3_kp_resources,
};

static struct platform_device h3_lcd_device = {
	.name		= "lcd_h3",
	.id		= -1,
};

static struct spi_board_info h3_spi_board_info[] __initdata = {
	[0] = {
		.modalias	= "tsc2101",
		.bus_num	= 2,
		.chip_select	= 0,
		.irq		= OMAP_GPIO_IRQ(H3_TS_GPIO),
		.max_speed_hz	= 16000000,
		/* .platform_data	= &tsc_platform_data, */
	},
};

static struct platform_device *devices[] __initdata = {
	&nor_device,
	&nand_device,
        &smc91x_device,
	&intlat_device,
	&h3_kp_device,
	&h3_lcd_device,
};

static struct omap_usb_config h3_usb_config __initdata = {
	/* usb1 has a Mini-AB port and external isp1301 transceiver */
	.otg	    = 2,

#ifdef CONFIG_USB_GADGET_OMAP
	.hmc_mode       = 19,   /* 0:host(off) 1:dev|otg 2:disabled */
#elif  defined(CONFIG_USB_OHCI_HCD) || defined(CONFIG_USB_OHCI_HCD_MODULE)
	/* NONSTANDARD CABLE NEEDED (B-to-Mini-B) */
	.hmc_mode       = 20,   /* 1:dev|otg(off) 1:host 2:disabled */
#endif

	.pins[1]	= 3,
};

static struct omap_lcd_config h3_lcd_config __initdata = {
	.ctrl_name	= "internal",
};

static struct omap_board_config_kernel h3_config[] __initdata = {
	{ OMAP_TAG_LCD,		&h3_lcd_config },
};

static struct i2c_board_info __initdata h3_i2c_board_info[] = {
       {
		I2C_BOARD_INFO("tps65013", 0x48),
               /* .irq         = OMAP_GPIO_IRQ(??), */
       },
	{
		I2C_BOARD_INFO("isp1301_omap", 0x2d),
		.irq		= OMAP_GPIO_IRQ(14),
	},
};

static void __init h3_init(void)
{
	h3_init_smc91x();

	/* Here we assume the NOR boot config:  NOR on CS3 (possibly swapped
	 * to address 0 by a dip switch), NAND on CS2B.  The NAND driver will
	 * notice whether a NAND chip is enabled at probe time.
	 *
	 * H3 support NAND-boot, with a dip switch to put NOR on CS2B and NAND
	 * (which on H2 may be 16bit) on CS3.  Try detecting that in code here,
	 * to avoid probing every possible flash configuration...
	 */
	nor_resource.end = nor_resource.start = omap_cs3_phys();
	nor_resource.end += SZ_32M - 1;

	nand_resource.end = nand_resource.start = OMAP_CS2B_PHYS;
	nand_resource.end += SZ_4K - 1;
	if (gpio_request(H3_NAND_RB_GPIO_PIN, "NAND ready") < 0)
		BUG();
	gpio_direction_input(H3_NAND_RB_GPIO_PIN);

	/* GPIO10 Func_MUX_CTRL reg bit 29:27, Configure V2 to mode1 as GPIO */
	/* GPIO10 pullup/down register, Enable pullup on GPIO10 */
	omap_cfg_reg(V2_1710_GPIO10);

	/* Mux pins for keypad */
	omap_cfg_reg(F18_1610_KBC0);
	omap_cfg_reg(D20_1610_KBC1);
	omap_cfg_reg(D19_1610_KBC2);
	omap_cfg_reg(E18_1610_KBC3);
	omap_cfg_reg(C21_1610_KBC4);
	omap_cfg_reg(G18_1610_KBR0);
	omap_cfg_reg(F19_1610_KBR1);
	omap_cfg_reg(H14_1610_KBR2);
	omap_cfg_reg(E20_1610_KBR3);
	omap_cfg_reg(E19_1610_KBR4);
	omap_cfg_reg(N19_1610_KBR5);

	platform_add_devices(devices, ARRAY_SIZE(devices));
	spi_register_board_info(h3_spi_board_info,
				ARRAY_SIZE(h3_spi_board_info));
	omap_board_config = h3_config;
	omap_board_config_size = ARRAY_SIZE(h3_config);
	omap_serial_init();
	omap_register_i2c_bus(1, 100, h3_i2c_board_info,
			      ARRAY_SIZE(h3_i2c_board_info));
	omap1_usb_init(&h3_usb_config);
	h3_mmc_init();
}

MACHINE_START(OMAP_H3, "TI OMAP1710 H3 board")
	/* Maintainer: Texas Instruments, Inc. */
<<<<<<< HEAD
	.boot_params	= 0x10000100,
	.map_io		= omap16xx_map_io,
	.init_early     = omap1_init_early,
=======
	.atag_offset	= 0x100,
	.map_io		= h3_map_io,
>>>>>>> 0cdc8b92
	.reserve	= omap_reserve,
	.init_irq	= omap1_init_irq,
	.init_machine	= h3_init,
	.timer		= &omap1_timer,
MACHINE_END<|MERGE_RESOLUTION|>--- conflicted
+++ resolved
@@ -438,14 +438,9 @@
 
 MACHINE_START(OMAP_H3, "TI OMAP1710 H3 board")
 	/* Maintainer: Texas Instruments, Inc. */
-<<<<<<< HEAD
-	.boot_params	= 0x10000100,
+	.atag_offset	= 0x100,
 	.map_io		= omap16xx_map_io,
 	.init_early     = omap1_init_early,
-=======
-	.atag_offset	= 0x100,
-	.map_io		= h3_map_io,
->>>>>>> 0cdc8b92
 	.reserve	= omap_reserve,
 	.init_irq	= omap1_init_irq,
 	.init_machine	= h3_init,
