--- conflicted
+++ resolved
@@ -437,13 +437,9 @@
 437	common	openat2				sys_openat2
 438	common	pidfd_getfd			sys_pidfd_getfd
 439	common	faccessat2			sys_faccessat2
-<<<<<<< HEAD
-440	common	process_madvise			sys_process_madvise
-=======
 440	common	process_madvise			sys_process_madvise
 441	common	epoll_pwait2			sys_epoll_pwait2		compat_sys_epoll_pwait2
 442	common	mount_setattr			sys_mount_setattr
 443	common	landlock_create_ruleset		sys_landlock_create_ruleset
 444	common	landlock_add_rule		sys_landlock_add_rule
-445	common	landlock_restrict_self		sys_landlock_restrict_self
->>>>>>> f642729d
+445	common	landlock_restrict_self		sys_landlock_restrict_self