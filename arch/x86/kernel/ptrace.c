/* By Ross Biro 1/23/92 */
/*
 * Pentium III FXSR, SSE support
 *	Gareth Hughes <gareth@valinux.com>, May 2000
 */

#include <linux/kernel.h>
#include <linux/sched.h>
#include <linux/mm.h>
#include <linux/smp.h>
#include <linux/errno.h>
#include <linux/slab.h>
#include <linux/ptrace.h>
#include <linux/regset.h>
#include <linux/tracehook.h>
#include <linux/user.h>
#include <linux/elf.h>
#include <linux/security.h>
#include <linux/audit.h>
#include <linux/seccomp.h>
#include <linux/signal.h>
#include <linux/perf_event.h>
#include <linux/hw_breakpoint.h>
#include <linux/rcupdate.h>
#include <linux/export.h>
#include <linux/context_tracking.h>

#include <asm/uaccess.h>
#include <asm/pgtable.h>
#include <asm/processor.h>
#include <asm/i387.h>
#include <asm/fpu-internal.h>
#include <asm/debugreg.h>
#include <asm/ldt.h>
#include <asm/desc.h>
#include <asm/prctl.h>
#include <asm/proto.h>
#include <asm/hw_breakpoint.h>
#include <asm/traps.h>

#include "tls.h"

#define CREATE_TRACE_POINTS
#include <trace/events/syscalls.h>

enum x86_regset {
	REGSET_GENERAL,
	REGSET_FP,
	REGSET_XFP,
	REGSET_IOPERM64 = REGSET_XFP,
	REGSET_XSTATE,
	REGSET_TLS,
	REGSET_IOPERM32,
};

struct pt_regs_offset {
	const char *name;
	int offset;
};

#define REG_OFFSET_NAME(r) {.name = #r, .offset = offsetof(struct pt_regs, r)}
#define REG_OFFSET_END {.name = NULL, .offset = 0}

static const struct pt_regs_offset regoffset_table[] = {
#ifdef CONFIG_X86_64
	REG_OFFSET_NAME(r15),
	REG_OFFSET_NAME(r14),
	REG_OFFSET_NAME(r13),
	REG_OFFSET_NAME(r12),
	REG_OFFSET_NAME(r11),
	REG_OFFSET_NAME(r10),
	REG_OFFSET_NAME(r9),
	REG_OFFSET_NAME(r8),
#endif
	REG_OFFSET_NAME(bx),
	REG_OFFSET_NAME(cx),
	REG_OFFSET_NAME(dx),
	REG_OFFSET_NAME(si),
	REG_OFFSET_NAME(di),
	REG_OFFSET_NAME(bp),
	REG_OFFSET_NAME(ax),
#ifdef CONFIG_X86_32
	REG_OFFSET_NAME(ds),
	REG_OFFSET_NAME(es),
	REG_OFFSET_NAME(fs),
	REG_OFFSET_NAME(gs),
#endif
	REG_OFFSET_NAME(orig_ax),
	REG_OFFSET_NAME(ip),
	REG_OFFSET_NAME(cs),
	REG_OFFSET_NAME(flags),
	REG_OFFSET_NAME(sp),
	REG_OFFSET_NAME(ss),
	REG_OFFSET_END,
};

/**
 * regs_query_register_offset() - query register offset from its name
 * @name:	the name of a register
 *
 * regs_query_register_offset() returns the offset of a register in struct
 * pt_regs from its name. If the name is invalid, this returns -EINVAL;
 */
int regs_query_register_offset(const char *name)
{
	const struct pt_regs_offset *roff;
	for (roff = regoffset_table; roff->name != NULL; roff++)
		if (!strcmp(roff->name, name))
			return roff->offset;
	return -EINVAL;
}

/**
 * regs_query_register_name() - query register name from its offset
 * @offset:	the offset of a register in struct pt_regs.
 *
 * regs_query_register_name() returns the name of a register from its
 * offset in struct pt_regs. If the @offset is invalid, this returns NULL;
 */
const char *regs_query_register_name(unsigned int offset)
{
	const struct pt_regs_offset *roff;
	for (roff = regoffset_table; roff->name != NULL; roff++)
		if (roff->offset == offset)
			return roff->name;
	return NULL;
}

static const int arg_offs_table[] = {
#ifdef CONFIG_X86_32
	[0] = offsetof(struct pt_regs, ax),
	[1] = offsetof(struct pt_regs, dx),
	[2] = offsetof(struct pt_regs, cx)
#else /* CONFIG_X86_64 */
	[0] = offsetof(struct pt_regs, di),
	[1] = offsetof(struct pt_regs, si),
	[2] = offsetof(struct pt_regs, dx),
	[3] = offsetof(struct pt_regs, cx),
	[4] = offsetof(struct pt_regs, r8),
	[5] = offsetof(struct pt_regs, r9)
#endif
};

/*
 * does not yet catch signals sent when the child dies.
 * in exit.c or in signal.c.
 */

/*
 * Determines which flags the user has access to [1 = access, 0 = no access].
 */
#define FLAG_MASK_32		((unsigned long)			\
				 (X86_EFLAGS_CF | X86_EFLAGS_PF |	\
				  X86_EFLAGS_AF | X86_EFLAGS_ZF |	\
				  X86_EFLAGS_SF | X86_EFLAGS_TF |	\
				  X86_EFLAGS_DF | X86_EFLAGS_OF |	\
				  X86_EFLAGS_RF | X86_EFLAGS_AC))

/*
 * Determines whether a value may be installed in a segment register.
 */
static inline bool invalid_selector(u16 value)
{
	return unlikely(value != 0 && (value & SEGMENT_RPL_MASK) != USER_RPL);
}

#ifdef CONFIG_X86_32

#define FLAG_MASK		FLAG_MASK_32

/*
 * X86_32 CPUs don't save ss and esp if the CPU is already in kernel mode
 * when it traps.  The previous stack will be directly underneath the saved
 * registers, and 'sp/ss' won't even have been saved. Thus the '&regs->sp'.
 *
 * Now, if the stack is empty, '&regs->sp' is out of range. In this
 * case we try to take the previous stack. To always return a non-null
 * stack pointer we fall back to regs as stack if no previous stack
 * exists.
 *
 * This is valid only for kernel mode traps.
 */
unsigned long kernel_stack_pointer(struct pt_regs *regs)
{
	unsigned long context = (unsigned long)regs & ~(THREAD_SIZE - 1);
	unsigned long sp = (unsigned long)&regs->sp;
	u32 *prev_esp;

	if (context == (sp & ~(THREAD_SIZE - 1)))
		return sp;

	prev_esp = (u32 *)(context);
	if (prev_esp)
		return (unsigned long)prev_esp;

	return (unsigned long)regs;
}
EXPORT_SYMBOL_GPL(kernel_stack_pointer);

static unsigned long *pt_regs_access(struct pt_regs *regs, unsigned long regno)
{
	BUILD_BUG_ON(offsetof(struct pt_regs, bx) != 0);
	return &regs->bx + (regno >> 2);
}

static u16 get_segment_reg(struct task_struct *task, unsigned long offset)
{
	/*
	 * Returning the value truncates it to 16 bits.
	 */
	unsigned int retval;
	if (offset != offsetof(struct user_regs_struct, gs))
		retval = *pt_regs_access(task_pt_regs(task), offset);
	else {
		if (task == current)
			retval = get_user_gs(task_pt_regs(task));
		else
			retval = task_user_gs(task);
	}
	return retval;
}

static int set_segment_reg(struct task_struct *task,
			   unsigned long offset, u16 value)
{
	/*
	 * The value argument was already truncated to 16 bits.
	 */
	if (invalid_selector(value))
		return -EIO;

	/*
	 * For %cs and %ss we cannot permit a null selector.
	 * We can permit a bogus selector as long as it has USER_RPL.
	 * Null selectors are fine for other segment registers, but
	 * we will never get back to user mode with invalid %cs or %ss
	 * and will take the trap in iret instead.  Much code relies
	 * on user_mode() to distinguish a user trap frame (which can
	 * safely use invalid selectors) from a kernel trap frame.
	 */
	switch (offset) {
	case offsetof(struct user_regs_struct, cs):
	case offsetof(struct user_regs_struct, ss):
		if (unlikely(value == 0))
			return -EIO;

	default:
		*pt_regs_access(task_pt_regs(task), offset) = value;
		break;

	case offsetof(struct user_regs_struct, gs):
		if (task == current)
			set_user_gs(task_pt_regs(task), value);
		else
			task_user_gs(task) = value;
	}

	return 0;
}

#else  /* CONFIG_X86_64 */

#define FLAG_MASK		(FLAG_MASK_32 | X86_EFLAGS_NT)

static unsigned long *pt_regs_access(struct pt_regs *regs, unsigned long offset)
{
	BUILD_BUG_ON(offsetof(struct pt_regs, r15) != 0);
	return &regs->r15 + (offset / sizeof(regs->r15));
}

static u16 get_segment_reg(struct task_struct *task, unsigned long offset)
{
	/*
	 * Returning the value truncates it to 16 bits.
	 */
	unsigned int seg;

	switch (offset) {
	case offsetof(struct user_regs_struct, fs):
		if (task == current) {
			/* Older gas can't assemble movq %?s,%r?? */
			asm("movl %%fs,%0" : "=r" (seg));
			return seg;
		}
		return task->thread.fsindex;
	case offsetof(struct user_regs_struct, gs):
		if (task == current) {
			asm("movl %%gs,%0" : "=r" (seg));
			return seg;
		}
		return task->thread.gsindex;
	case offsetof(struct user_regs_struct, ds):
		if (task == current) {
			asm("movl %%ds,%0" : "=r" (seg));
			return seg;
		}
		return task->thread.ds;
	case offsetof(struct user_regs_struct, es):
		if (task == current) {
			asm("movl %%es,%0" : "=r" (seg));
			return seg;
		}
		return task->thread.es;

	case offsetof(struct user_regs_struct, cs):
	case offsetof(struct user_regs_struct, ss):
		break;
	}
	return *pt_regs_access(task_pt_regs(task), offset);
}

static int set_segment_reg(struct task_struct *task,
			   unsigned long offset, u16 value)
{
	/*
	 * The value argument was already truncated to 16 bits.
	 */
	if (invalid_selector(value))
		return -EIO;

	switch (offset) {
	case offsetof(struct user_regs_struct,fs):
		/*
		 * If this is setting fs as for normal 64-bit use but
		 * setting fs_base has implicitly changed it, leave it.
		 */
		if ((value == FS_TLS_SEL && task->thread.fsindex == 0 &&
		     task->thread.fs != 0) ||
		    (value == 0 && task->thread.fsindex == FS_TLS_SEL &&
		     task->thread.fs == 0))
			break;
		task->thread.fsindex = value;
		if (task == current)
			loadsegment(fs, task->thread.fsindex);
		break;
	case offsetof(struct user_regs_struct,gs):
		/*
		 * If this is setting gs as for normal 64-bit use but
		 * setting gs_base has implicitly changed it, leave it.
		 */
		if ((value == GS_TLS_SEL && task->thread.gsindex == 0 &&
		     task->thread.gs != 0) ||
		    (value == 0 && task->thread.gsindex == GS_TLS_SEL &&
		     task->thread.gs == 0))
			break;
		task->thread.gsindex = value;
		if (task == current)
			load_gs_index(task->thread.gsindex);
		break;
	case offsetof(struct user_regs_struct,ds):
		task->thread.ds = value;
		if (task == current)
			loadsegment(ds, task->thread.ds);
		break;
	case offsetof(struct user_regs_struct,es):
		task->thread.es = value;
		if (task == current)
			loadsegment(es, task->thread.es);
		break;

		/*
		 * Can't actually change these in 64-bit mode.
		 */
	case offsetof(struct user_regs_struct,cs):
		if (unlikely(value == 0))
			return -EIO;
#ifdef CONFIG_IA32_EMULATION
		if (test_tsk_thread_flag(task, TIF_IA32))
			task_pt_regs(task)->cs = value;
#endif
		break;
	case offsetof(struct user_regs_struct,ss):
		if (unlikely(value == 0))
			return -EIO;
#ifdef CONFIG_IA32_EMULATION
		if (test_tsk_thread_flag(task, TIF_IA32))
			task_pt_regs(task)->ss = value;
#endif
		break;
	}

	return 0;
}

#endif	/* CONFIG_X86_32 */

static unsigned long get_flags(struct task_struct *task)
{
	unsigned long retval = task_pt_regs(task)->flags;

	/*
	 * If the debugger set TF, hide it from the readout.
	 */
	if (test_tsk_thread_flag(task, TIF_FORCED_TF))
		retval &= ~X86_EFLAGS_TF;

	return retval;
}

static int set_flags(struct task_struct *task, unsigned long value)
{
	struct pt_regs *regs = task_pt_regs(task);

	/*
	 * If the user value contains TF, mark that
	 * it was not "us" (the debugger) that set it.
	 * If not, make sure it stays set if we had.
	 */
	if (value & X86_EFLAGS_TF)
		clear_tsk_thread_flag(task, TIF_FORCED_TF);
	else if (test_tsk_thread_flag(task, TIF_FORCED_TF))
		value |= X86_EFLAGS_TF;

	regs->flags = (regs->flags & ~FLAG_MASK) | (value & FLAG_MASK);

	return 0;
}

static int putreg(struct task_struct *child,
		  unsigned long offset, unsigned long value)
{
	switch (offset) {
	case offsetof(struct user_regs_struct, cs):
	case offsetof(struct user_regs_struct, ds):
	case offsetof(struct user_regs_struct, es):
	case offsetof(struct user_regs_struct, fs):
	case offsetof(struct user_regs_struct, gs):
	case offsetof(struct user_regs_struct, ss):
		return set_segment_reg(child, offset, value);

	case offsetof(struct user_regs_struct, flags):
		return set_flags(child, value);

#ifdef CONFIG_X86_64
	case offsetof(struct user_regs_struct,fs_base):
		if (value >= TASK_SIZE_OF(child))
			return -EIO;
		/*
		 * When changing the segment base, use do_arch_prctl
		 * to set either thread.fs or thread.fsindex and the
		 * corresponding GDT slot.
		 */
		if (child->thread.fs != value)
			return do_arch_prctl(child, ARCH_SET_FS, value);
		return 0;
	case offsetof(struct user_regs_struct,gs_base):
		/*
		 * Exactly the same here as the %fs handling above.
		 */
		if (value >= TASK_SIZE_OF(child))
			return -EIO;
		if (child->thread.gs != value)
			return do_arch_prctl(child, ARCH_SET_GS, value);
		return 0;
#endif
	}

	*pt_regs_access(task_pt_regs(child), offset) = value;
	return 0;
}

static unsigned long getreg(struct task_struct *task, unsigned long offset)
{
	switch (offset) {
	case offsetof(struct user_regs_struct, cs):
	case offsetof(struct user_regs_struct, ds):
	case offsetof(struct user_regs_struct, es):
	case offsetof(struct user_regs_struct, fs):
	case offsetof(struct user_regs_struct, gs):
	case offsetof(struct user_regs_struct, ss):
		return get_segment_reg(task, offset);

	case offsetof(struct user_regs_struct, flags):
		return get_flags(task);

#ifdef CONFIG_X86_64
	case offsetof(struct user_regs_struct, fs_base): {
		/*
		 * do_arch_prctl may have used a GDT slot instead of
		 * the MSR.  To userland, it appears the same either
		 * way, except the %fs segment selector might not be 0.
		 */
		unsigned int seg = task->thread.fsindex;
		if (task->thread.fs != 0)
			return task->thread.fs;
		if (task == current)
			asm("movl %%fs,%0" : "=r" (seg));
		if (seg != FS_TLS_SEL)
			return 0;
		return get_desc_base(&task->thread.tls_array[FS_TLS]);
	}
	case offsetof(struct user_regs_struct, gs_base): {
		/*
		 * Exactly the same here as the %fs handling above.
		 */
		unsigned int seg = task->thread.gsindex;
		if (task->thread.gs != 0)
			return task->thread.gs;
		if (task == current)
			asm("movl %%gs,%0" : "=r" (seg));
		if (seg != GS_TLS_SEL)
			return 0;
		return get_desc_base(&task->thread.tls_array[GS_TLS]);
	}
#endif
	}

	return *pt_regs_access(task_pt_regs(task), offset);
}

static int genregs_get(struct task_struct *target,
		       const struct user_regset *regset,
		       unsigned int pos, unsigned int count,
		       void *kbuf, void __user *ubuf)
{
	if (kbuf) {
		unsigned long *k = kbuf;
		while (count >= sizeof(*k)) {
			*k++ = getreg(target, pos);
			count -= sizeof(*k);
			pos += sizeof(*k);
		}
	} else {
		unsigned long __user *u = ubuf;
		while (count >= sizeof(*u)) {
			if (__put_user(getreg(target, pos), u++))
				return -EFAULT;
			count -= sizeof(*u);
			pos += sizeof(*u);
		}
	}

	return 0;
}

static int genregs_set(struct task_struct *target,
		       const struct user_regset *regset,
		       unsigned int pos, unsigned int count,
		       const void *kbuf, const void __user *ubuf)
{
	int ret = 0;
	if (kbuf) {
		const unsigned long *k = kbuf;
		while (count >= sizeof(*k) && !ret) {
			ret = putreg(target, pos, *k++);
			count -= sizeof(*k);
			pos += sizeof(*k);
		}
	} else {
		const unsigned long  __user *u = ubuf;
		while (count >= sizeof(*u) && !ret) {
			unsigned long word;
			ret = __get_user(word, u++);
			if (ret)
				break;
			ret = putreg(target, pos, word);
			count -= sizeof(*u);
			pos += sizeof(*u);
		}
	}
	return ret;
}

static void ptrace_triggered(struct perf_event *bp,
			     struct perf_sample_data *data,
			     struct pt_regs *regs)
{
	int i;
	struct thread_struct *thread = &(current->thread);

	/*
	 * Store in the virtual DR6 register the fact that the breakpoint
	 * was hit so the thread's debugger will see it.
	 */
	for (i = 0; i < HBP_NUM; i++) {
		if (thread->ptrace_bps[i] == bp)
			break;
	}

	thread->debugreg6 |= (DR_TRAP0 << i);
}

/*
 * Walk through every ptrace breakpoints for this thread and
 * build the dr7 value on top of their attributes.
 *
 */
static unsigned long ptrace_get_dr7(struct perf_event *bp[])
{
	int i;
	int dr7 = 0;
	struct arch_hw_breakpoint *info;

	for (i = 0; i < HBP_NUM; i++) {
		if (bp[i] && !bp[i]->attr.disabled) {
			info = counter_arch_bp(bp[i]);
			dr7 |= encode_dr7(i, info->len, info->type);
		}
	}

	return dr7;
}

static int ptrace_fill_bp_fields(struct perf_event_attr *attr,
					int len, int type, bool disabled)
{
	int err, bp_len, bp_type;

	err = arch_bp_generic_fields(len, type, &bp_len, &bp_type);
	if (!err) {
		attr->bp_len = bp_len;
		attr->bp_type = bp_type;
		attr->disabled = disabled;
	}

	return err;
}

static struct perf_event *
ptrace_register_breakpoint(struct task_struct *tsk, int len, int type,
				unsigned long addr, bool disabled)
{
	struct perf_event_attr attr;
	int err;

	ptrace_breakpoint_init(&attr);
	attr.bp_addr = addr;

	err = ptrace_fill_bp_fields(&attr, len, type, disabled);
	if (err)
		return ERR_PTR(err);

	return register_user_hw_breakpoint(&attr, ptrace_triggered,
						 NULL, tsk);
}

static int ptrace_modify_breakpoint(struct perf_event *bp, int len, int type,
					int disabled)
{
	struct perf_event_attr attr = bp->attr;
	int err;

	err = ptrace_fill_bp_fields(&attr, len, type, disabled);
	if (err)
		return err;

	return modify_user_hw_breakpoint(bp, &attr);
}

/*
 * Handle ptrace writes to debug register 7.
 */
static int ptrace_write_dr7(struct task_struct *tsk, unsigned long data)
{
	struct thread_struct *thread = &tsk->thread;
	unsigned long old_dr7;
	bool second_pass = false;
	int i, rc, ret = 0;

	data &= ~DR_CONTROL_RESERVED;
	old_dr7 = ptrace_get_dr7(thread->ptrace_bps);

restore:
	rc = 0;
	for (i = 0; i < HBP_NUM; i++) {
		unsigned len, type;
		bool disabled = !decode_dr7(data, i, &len, &type);
		struct perf_event *bp = thread->ptrace_bps[i];

		if (!bp) {
			if (disabled)
				continue;

			bp = ptrace_register_breakpoint(tsk,
					len, type, 0, disabled);
			if (IS_ERR(bp)) {
				rc = PTR_ERR(bp);
				break;
			}

			thread->ptrace_bps[i] = bp;
			continue;
		}

		rc = ptrace_modify_breakpoint(bp, len, type, disabled);
		if (rc)
			break;
	}

	/* Restore if the first pass failed, second_pass shouldn't fail. */
	if (rc && !WARN_ON(second_pass)) {
		ret = rc;
		data = old_dr7;
		second_pass = true;
		goto restore;
	}

	return ret;
}

/*
 * Handle PTRACE_PEEKUSR calls for the debug register area.
 */
static unsigned long ptrace_get_debugreg(struct task_struct *tsk, int n)
{
	struct thread_struct *thread = &tsk->thread;
	unsigned long val = 0;

	if (n < HBP_NUM) {
		struct perf_event *bp = thread->ptrace_bps[n];

		if (bp)
			val = bp->hw.info.address;
	} else if (n == 6) {
		val = thread->debugreg6;
	} else if (n == 7) {
		val = thread->ptrace_dr7;
	}
	return val;
}

static int ptrace_set_breakpoint_addr(struct task_struct *tsk, int nr,
				      unsigned long addr)
{
	struct thread_struct *t = &tsk->thread;
	struct perf_event *bp = t->ptrace_bps[nr];
	int err = 0;

	if (!bp) {
		/*
		 * Put stub len and type to create an inactive but correct bp.
		 *
		 * CHECKME: the previous code returned -EIO if the addr wasn't
		 * a valid task virtual addr. The new one will return -EINVAL in
		 *  this case.
		 * -EINVAL may be what we want for in-kernel breakpoints users,
		 * but -EIO looks better for ptrace, since we refuse a register
		 * writing for the user. And anyway this is the previous
		 * behaviour.
		 */
		bp = ptrace_register_breakpoint(tsk,
				X86_BREAKPOINT_LEN_1, X86_BREAKPOINT_WRITE,
				addr, true);
		if (IS_ERR(bp))
			err = PTR_ERR(bp);
		else
			t->ptrace_bps[nr] = bp;
	} else {
		struct perf_event_attr attr = bp->attr;

		attr.bp_addr = addr;
		err = modify_user_hw_breakpoint(bp, &attr);
	}

	return err;
}

/*
 * Handle PTRACE_POKEUSR calls for the debug register area.
 */
static int ptrace_set_debugreg(struct task_struct *tsk, int n,
			       unsigned long val)
{
	struct thread_struct *thread = &tsk->thread;
	/* There are no DR4 or DR5 registers */
	int rc = -EIO;

	if (n < HBP_NUM) {
		rc = ptrace_set_breakpoint_addr(tsk, n, val);
	} else if (n == 6) {
		thread->debugreg6 = val;
		rc = 0;
	} else if (n == 7) {
		rc = ptrace_write_dr7(tsk, val);
		if (!rc)
			thread->ptrace_dr7 = val;
	}
	return rc;
}

/*
 * These access the current or another (stopped) task's io permission
 * bitmap for debugging or core dump.
 */
static int ioperm_active(struct task_struct *target,
			 const struct user_regset *regset)
{
	return target->thread.io_bitmap_max / regset->size;
}

static int ioperm_get(struct task_struct *target,
		      const struct user_regset *regset,
		      unsigned int pos, unsigned int count,
		      void *kbuf, void __user *ubuf)
{
	if (!target->thread.io_bitmap_ptr)
		return -ENXIO;

	return user_regset_copyout(&pos, &count, &kbuf, &ubuf,
				   target->thread.io_bitmap_ptr,
				   0, IO_BITMAP_BYTES);
}

/*
 * Called by kernel/ptrace.c when detaching..
 *
 * Make sure the single step bit is not set.
 */
void ptrace_disable(struct task_struct *child)
{
	user_disable_single_step(child);
#ifdef TIF_SYSCALL_EMU
	clear_tsk_thread_flag(child, TIF_SYSCALL_EMU);
#endif
}

#if defined CONFIG_X86_32 || defined CONFIG_IA32_EMULATION
static const struct user_regset_view user_x86_32_view; /* Initialized below. */
#endif

long arch_ptrace(struct task_struct *child, long request,
		 unsigned long addr, unsigned long data)
{
	int ret;
	unsigned long __user *datap = (unsigned long __user *)data;

	switch (request) {
	/* read the word at location addr in the USER area. */
	case PTRACE_PEEKUSR: {
		unsigned long tmp;

		ret = -EIO;
		if ((addr & (sizeof(data) - 1)) || addr >= sizeof(struct user))
			break;

		tmp = 0;  /* Default return condition */
		if (addr < sizeof(struct user_regs_struct))
			tmp = getreg(child, addr);
		else if (addr >= offsetof(struct user, u_debugreg[0]) &&
			 addr <= offsetof(struct user, u_debugreg[7])) {
			addr -= offsetof(struct user, u_debugreg[0]);
			tmp = ptrace_get_debugreg(child, addr / sizeof(data));
		}
		ret = put_user(tmp, datap);
		break;
	}

	case PTRACE_POKEUSR: /* write the word at location addr in the USER area */
		ret = -EIO;
		if ((addr & (sizeof(data) - 1)) || addr >= sizeof(struct user))
			break;

		if (addr < sizeof(struct user_regs_struct))
			ret = putreg(child, addr, data);
		else if (addr >= offsetof(struct user, u_debugreg[0]) &&
			 addr <= offsetof(struct user, u_debugreg[7])) {
			addr -= offsetof(struct user, u_debugreg[0]);
			ret = ptrace_set_debugreg(child,
						  addr / sizeof(data), data);
		}
		break;

	case PTRACE_GETREGS:	/* Get all gp regs from the child. */
		return copy_regset_to_user(child,
					   task_user_regset_view(current),
					   REGSET_GENERAL,
					   0, sizeof(struct user_regs_struct),
					   datap);

	case PTRACE_SETREGS:	/* Set all gp regs in the child. */
		return copy_regset_from_user(child,
					     task_user_regset_view(current),
					     REGSET_GENERAL,
					     0, sizeof(struct user_regs_struct),
					     datap);

	case PTRACE_GETFPREGS:	/* Get the child FPU state. */
		return copy_regset_to_user(child,
					   task_user_regset_view(current),
					   REGSET_FP,
					   0, sizeof(struct user_i387_struct),
					   datap);

	case PTRACE_SETFPREGS:	/* Set the child FPU state. */
		return copy_regset_from_user(child,
					     task_user_regset_view(current),
					     REGSET_FP,
					     0, sizeof(struct user_i387_struct),
					     datap);

#ifdef CONFIG_X86_32
	case PTRACE_GETFPXREGS:	/* Get the child extended FPU state. */
		return copy_regset_to_user(child, &user_x86_32_view,
					   REGSET_XFP,
					   0, sizeof(struct user_fxsr_struct),
					   datap) ? -EIO : 0;

	case PTRACE_SETFPXREGS:	/* Set the child extended FPU state. */
		return copy_regset_from_user(child, &user_x86_32_view,
					     REGSET_XFP,
					     0, sizeof(struct user_fxsr_struct),
					     datap) ? -EIO : 0;
#endif

#if defined CONFIG_X86_32 || defined CONFIG_IA32_EMULATION
	case PTRACE_GET_THREAD_AREA:
		if ((int) addr < 0)
			return -EIO;
		ret = do_get_thread_area(child, addr,
					(struct user_desc __user *)data);
		break;

	case PTRACE_SET_THREAD_AREA:
		if ((int) addr < 0)
			return -EIO;
		ret = do_set_thread_area(child, addr,
					(struct user_desc __user *)data, 0);
		break;
#endif

#ifdef CONFIG_X86_64
		/* normal 64bit interface to access TLS data.
		   Works just like arch_prctl, except that the arguments
		   are reversed. */
	case PTRACE_ARCH_PRCTL:
		ret = do_arch_prctl(child, data, addr);
		break;
#endif

	default:
		ret = ptrace_request(child, request, addr, data);
		break;
	}

	return ret;
}

#ifdef CONFIG_IA32_EMULATION

#include <linux/compat.h>
#include <linux/syscalls.h>
#include <asm/ia32.h>
#include <asm/user32.h>

#define R32(l,q)							\
	case offsetof(struct user32, regs.l):				\
		regs->q = value; break

#define SEG32(rs)							\
	case offsetof(struct user32, regs.rs):				\
		return set_segment_reg(child,				\
				       offsetof(struct user_regs_struct, rs), \
				       value);				\
		break

static int putreg32(struct task_struct *child, unsigned regno, u32 value)
{
	struct pt_regs *regs = task_pt_regs(child);

	switch (regno) {

	SEG32(cs);
	SEG32(ds);
	SEG32(es);
	SEG32(fs);
	SEG32(gs);
	SEG32(ss);

	R32(ebx, bx);
	R32(ecx, cx);
	R32(edx, dx);
	R32(edi, di);
	R32(esi, si);
	R32(ebp, bp);
	R32(eax, ax);
	R32(eip, ip);
	R32(esp, sp);

	case offsetof(struct user32, regs.orig_eax):
		/*
		 * A 32-bit debugger setting orig_eax means to restore
		 * the state of the task restarting a 32-bit syscall.
		 * Make sure we interpret the -ERESTART* codes correctly
		 * in case the task is not actually still sitting at the
		 * exit from a 32-bit syscall with TS_COMPAT still set.
		 */
		regs->orig_ax = value;
		if (syscall_get_nr(child, regs) >= 0)
			task_thread_info(child)->status |= TS_COMPAT;
		break;

	case offsetof(struct user32, regs.eflags):
		return set_flags(child, value);

	case offsetof(struct user32, u_debugreg[0]) ...
		offsetof(struct user32, u_debugreg[7]):
		regno -= offsetof(struct user32, u_debugreg[0]);
		return ptrace_set_debugreg(child, regno / 4, value);

	default:
		if (regno > sizeof(struct user32) || (regno & 3))
			return -EIO;

		/*
		 * Other dummy fields in the virtual user structure
		 * are ignored
		 */
		break;
	}
	return 0;
}

#undef R32
#undef SEG32

#define R32(l,q)							\
	case offsetof(struct user32, regs.l):				\
		*val = regs->q; break

#define SEG32(rs)							\
	case offsetof(struct user32, regs.rs):				\
		*val = get_segment_reg(child,				\
				       offsetof(struct user_regs_struct, rs)); \
		break

static int getreg32(struct task_struct *child, unsigned regno, u32 *val)
{
	struct pt_regs *regs = task_pt_regs(child);

	switch (regno) {

	SEG32(ds);
	SEG32(es);
	SEG32(fs);
	SEG32(gs);

	R32(cs, cs);
	R32(ss, ss);
	R32(ebx, bx);
	R32(ecx, cx);
	R32(edx, dx);
	R32(edi, di);
	R32(esi, si);
	R32(ebp, bp);
	R32(eax, ax);
	R32(orig_eax, orig_ax);
	R32(eip, ip);
	R32(esp, sp);

	case offsetof(struct user32, regs.eflags):
		*val = get_flags(child);
		break;

	case offsetof(struct user32, u_debugreg[0]) ...
		offsetof(struct user32, u_debugreg[7]):
		regno -= offsetof(struct user32, u_debugreg[0]);
		*val = ptrace_get_debugreg(child, regno / 4);
		break;

	default:
		if (regno > sizeof(struct user32) || (regno & 3))
			return -EIO;

		/*
		 * Other dummy fields in the virtual user structure
		 * are ignored
		 */
		*val = 0;
		break;
	}
	return 0;
}

#undef R32
#undef SEG32

static int genregs32_get(struct task_struct *target,
			 const struct user_regset *regset,
			 unsigned int pos, unsigned int count,
			 void *kbuf, void __user *ubuf)
{
	if (kbuf) {
		compat_ulong_t *k = kbuf;
		while (count >= sizeof(*k)) {
			getreg32(target, pos, k++);
			count -= sizeof(*k);
			pos += sizeof(*k);
		}
	} else {
		compat_ulong_t __user *u = ubuf;
		while (count >= sizeof(*u)) {
			compat_ulong_t word;
			getreg32(target, pos, &word);
			if (__put_user(word, u++))
				return -EFAULT;
			count -= sizeof(*u);
			pos += sizeof(*u);
		}
	}

	return 0;
}

static int genregs32_set(struct task_struct *target,
			 const struct user_regset *regset,
			 unsigned int pos, unsigned int count,
			 const void *kbuf, const void __user *ubuf)
{
	int ret = 0;
	if (kbuf) {
		const compat_ulong_t *k = kbuf;
		while (count >= sizeof(*k) && !ret) {
			ret = putreg32(target, pos, *k++);
			count -= sizeof(*k);
			pos += sizeof(*k);
		}
	} else {
		const compat_ulong_t __user *u = ubuf;
		while (count >= sizeof(*u) && !ret) {
			compat_ulong_t word;
			ret = __get_user(word, u++);
			if (ret)
				break;
			ret = putreg32(target, pos, word);
			count -= sizeof(*u);
			pos += sizeof(*u);
		}
	}
	return ret;
}

#ifdef CONFIG_X86_X32_ABI
static long x32_arch_ptrace(struct task_struct *child,
			    compat_long_t request, compat_ulong_t caddr,
			    compat_ulong_t cdata)
{
	unsigned long addr = caddr;
	unsigned long data = cdata;
	void __user *datap = compat_ptr(data);
	int ret;

	switch (request) {
	/* Read 32bits at location addr in the USER area.  Only allow
	   to return the lower 32bits of segment and debug registers.  */
	case PTRACE_PEEKUSR: {
		u32 tmp;

		ret = -EIO;
		if ((addr & (sizeof(data) - 1)) || addr >= sizeof(struct user) ||
		    addr < offsetof(struct user_regs_struct, cs))
			break;

		tmp = 0;  /* Default return condition */
		if (addr < sizeof(struct user_regs_struct))
			tmp = getreg(child, addr);
		else if (addr >= offsetof(struct user, u_debugreg[0]) &&
			 addr <= offsetof(struct user, u_debugreg[7])) {
			addr -= offsetof(struct user, u_debugreg[0]);
			tmp = ptrace_get_debugreg(child, addr / sizeof(data));
		}
		ret = put_user(tmp, (__u32 __user *)datap);
		break;
	}

	/* Write the word at location addr in the USER area.  Only allow
	   to update segment and debug registers with the upper 32bits
	   zero-extended. */
	case PTRACE_POKEUSR:
		ret = -EIO;
		if ((addr & (sizeof(data) - 1)) || addr >= sizeof(struct user) ||
		    addr < offsetof(struct user_regs_struct, cs))
			break;

		if (addr < sizeof(struct user_regs_struct))
			ret = putreg(child, addr, data);
		else if (addr >= offsetof(struct user, u_debugreg[0]) &&
			 addr <= offsetof(struct user, u_debugreg[7])) {
			addr -= offsetof(struct user, u_debugreg[0]);
			ret = ptrace_set_debugreg(child,
						  addr / sizeof(data), data);
		}
		break;

	case PTRACE_GETREGS:	/* Get all gp regs from the child. */
		return copy_regset_to_user(child,
					   task_user_regset_view(current),
					   REGSET_GENERAL,
					   0, sizeof(struct user_regs_struct),
					   datap);

	case PTRACE_SETREGS:	/* Set all gp regs in the child. */
		return copy_regset_from_user(child,
					     task_user_regset_view(current),
					     REGSET_GENERAL,
					     0, sizeof(struct user_regs_struct),
					     datap);

	case PTRACE_GETFPREGS:	/* Get the child FPU state. */
		return copy_regset_to_user(child,
					   task_user_regset_view(current),
					   REGSET_FP,
					   0, sizeof(struct user_i387_struct),
					   datap);

	case PTRACE_SETFPREGS:	/* Set the child FPU state. */
		return copy_regset_from_user(child,
					     task_user_regset_view(current),
					     REGSET_FP,
					     0, sizeof(struct user_i387_struct),
					     datap);

	default:
		return compat_ptrace_request(child, request, addr, data);
	}

	return ret;
}
#endif

long compat_arch_ptrace(struct task_struct *child, compat_long_t request,
			compat_ulong_t caddr, compat_ulong_t cdata)
{
	unsigned long addr = caddr;
	unsigned long data = cdata;
	void __user *datap = compat_ptr(data);
	int ret;
	__u32 val;

#ifdef CONFIG_X86_X32_ABI
	if (!is_ia32_task())
		return x32_arch_ptrace(child, request, caddr, cdata);
#endif

	switch (request) {
	case PTRACE_PEEKUSR:
		ret = getreg32(child, addr, &val);
		if (ret == 0)
			ret = put_user(val, (__u32 __user *)datap);
		break;

	case PTRACE_POKEUSR:
		ret = putreg32(child, addr, data);
		break;

	case PTRACE_GETREGS:	/* Get all gp regs from the child. */
		return copy_regset_to_user(child, &user_x86_32_view,
					   REGSET_GENERAL,
					   0, sizeof(struct user_regs_struct32),
					   datap);

	case PTRACE_SETREGS:	/* Set all gp regs in the child. */
		return copy_regset_from_user(child, &user_x86_32_view,
					     REGSET_GENERAL, 0,
					     sizeof(struct user_regs_struct32),
					     datap);

	case PTRACE_GETFPREGS:	/* Get the child FPU state. */
		return copy_regset_to_user(child, &user_x86_32_view,
					   REGSET_FP, 0,
					   sizeof(struct user_i387_ia32_struct),
					   datap);

	case PTRACE_SETFPREGS:	/* Set the child FPU state. */
		return copy_regset_from_user(
			child, &user_x86_32_view, REGSET_FP,
			0, sizeof(struct user_i387_ia32_struct), datap);

	case PTRACE_GETFPXREGS:	/* Get the child extended FPU state. */
		return copy_regset_to_user(child, &user_x86_32_view,
					   REGSET_XFP, 0,
					   sizeof(struct user32_fxsr_struct),
					   datap);

	case PTRACE_SETFPXREGS:	/* Set the child extended FPU state. */
		return copy_regset_from_user(child, &user_x86_32_view,
					     REGSET_XFP, 0,
					     sizeof(struct user32_fxsr_struct),
					     datap);

	case PTRACE_GET_THREAD_AREA:
	case PTRACE_SET_THREAD_AREA:
		return arch_ptrace(child, request, addr, data);

	default:
		return compat_ptrace_request(child, request, addr, data);
	}

	return ret;
}

#endif	/* CONFIG_IA32_EMULATION */

#ifdef CONFIG_X86_64

static struct user_regset x86_64_regsets[] __read_mostly = {
	[REGSET_GENERAL] = {
		.core_note_type = NT_PRSTATUS,
		.n = sizeof(struct user_regs_struct) / sizeof(long),
		.size = sizeof(long), .align = sizeof(long),
		.get = genregs_get, .set = genregs_set
	},
	[REGSET_FP] = {
		.core_note_type = NT_PRFPREG,
		.n = sizeof(struct user_i387_struct) / sizeof(long),
		.size = sizeof(long), .align = sizeof(long),
		.active = xfpregs_active, .get = xfpregs_get, .set = xfpregs_set
	},
	[REGSET_XSTATE] = {
		.core_note_type = NT_X86_XSTATE,
		.size = sizeof(u64), .align = sizeof(u64),
		.active = xstateregs_active, .get = xstateregs_get,
		.set = xstateregs_set
	},
	[REGSET_IOPERM64] = {
		.core_note_type = NT_386_IOPERM,
		.n = IO_BITMAP_LONGS,
		.size = sizeof(long), .align = sizeof(long),
		.active = ioperm_active, .get = ioperm_get
	},
};

static const struct user_regset_view user_x86_64_view = {
	.name = "x86_64", .e_machine = EM_X86_64,
	.regsets = x86_64_regsets, .n = ARRAY_SIZE(x86_64_regsets)
};

#else  /* CONFIG_X86_32 */

#define user_regs_struct32	user_regs_struct
#define genregs32_get		genregs_get
#define genregs32_set		genregs_set

#endif	/* CONFIG_X86_64 */

#if defined CONFIG_X86_32 || defined CONFIG_IA32_EMULATION
static struct user_regset x86_32_regsets[] __read_mostly = {
	[REGSET_GENERAL] = {
		.core_note_type = NT_PRSTATUS,
		.n = sizeof(struct user_regs_struct32) / sizeof(u32),
		.size = sizeof(u32), .align = sizeof(u32),
		.get = genregs32_get, .set = genregs32_set
	},
	[REGSET_FP] = {
		.core_note_type = NT_PRFPREG,
		.n = sizeof(struct user_i387_ia32_struct) / sizeof(u32),
		.size = sizeof(u32), .align = sizeof(u32),
		.active = fpregs_active, .get = fpregs_get, .set = fpregs_set
	},
	[REGSET_XFP] = {
		.core_note_type = NT_PRXFPREG,
		.n = sizeof(struct user32_fxsr_struct) / sizeof(u32),
		.size = sizeof(u32), .align = sizeof(u32),
		.active = xfpregs_active, .get = xfpregs_get, .set = xfpregs_set
	},
	[REGSET_XSTATE] = {
		.core_note_type = NT_X86_XSTATE,
		.size = sizeof(u64), .align = sizeof(u64),
		.active = xstateregs_active, .get = xstateregs_get,
		.set = xstateregs_set
	},
	[REGSET_TLS] = {
		.core_note_type = NT_386_TLS,
		.n = GDT_ENTRY_TLS_ENTRIES, .bias = GDT_ENTRY_TLS_MIN,
		.size = sizeof(struct user_desc),
		.align = sizeof(struct user_desc),
		.active = regset_tls_active,
		.get = regset_tls_get, .set = regset_tls_set
	},
	[REGSET_IOPERM32] = {
		.core_note_type = NT_386_IOPERM,
		.n = IO_BITMAP_BYTES / sizeof(u32),
		.size = sizeof(u32), .align = sizeof(u32),
		.active = ioperm_active, .get = ioperm_get
	},
};

static const struct user_regset_view user_x86_32_view = {
	.name = "i386", .e_machine = EM_386,
	.regsets = x86_32_regsets, .n = ARRAY_SIZE(x86_32_regsets)
};
#endif

/*
 * This represents bytes 464..511 in the memory layout exported through
 * the REGSET_XSTATE interface.
 */
u64 xstate_fx_sw_bytes[USER_XSTATE_FX_SW_WORDS];

void update_regset_xstate_info(unsigned int size, u64 xstate_mask)
{
#ifdef CONFIG_X86_64
	x86_64_regsets[REGSET_XSTATE].n = size / sizeof(u64);
#endif
#if defined CONFIG_X86_32 || defined CONFIG_IA32_EMULATION
	x86_32_regsets[REGSET_XSTATE].n = size / sizeof(u64);
#endif
	xstate_fx_sw_bytes[USER_XSTATE_XCR0_WORD] = xstate_mask;
}

const struct user_regset_view *task_user_regset_view(struct task_struct *task)
{
#ifdef CONFIG_IA32_EMULATION
	if (test_tsk_thread_flag(task, TIF_IA32))
#endif
#if defined CONFIG_X86_32 || defined CONFIG_IA32_EMULATION
		return &user_x86_32_view;
#endif
#ifdef CONFIG_X86_64
	return &user_x86_64_view;
#endif
}

static void fill_sigtrap_info(struct task_struct *tsk,
				struct pt_regs *regs,
				int error_code, int si_code,
				struct siginfo *info)
{
	tsk->thread.trap_nr = X86_TRAP_DB;
	tsk->thread.error_code = error_code;

	memset(info, 0, sizeof(*info));
	info->si_signo = SIGTRAP;
	info->si_code = si_code;
	info->si_addr = user_mode_vm(regs) ? (void __user *)regs->ip : NULL;
}

void user_single_step_siginfo(struct task_struct *tsk,
				struct pt_regs *regs,
				struct siginfo *info)
{
	fill_sigtrap_info(tsk, regs, 0, TRAP_BRKPT, info);
}

void send_sigtrap(struct task_struct *tsk, struct pt_regs *regs,
					 int error_code, int si_code)
{
	struct siginfo info;

	fill_sigtrap_info(tsk, regs, error_code, si_code, &info);
	/* Send us the fake SIGTRAP */
	force_sig_info(SIGTRAP, &info, tsk);
}

static void do_audit_syscall_entry(struct pt_regs *regs, u32 arch)
{
#ifdef CONFIG_X86_64
	if (arch == AUDIT_ARCH_X86_64) {
		audit_syscall_entry(regs->orig_ax, regs->di,
				    regs->si, regs->dx, regs->r10);
	} else
#endif
	{
		audit_syscall_entry(regs->orig_ax, regs->bx,
				    regs->cx, regs->dx, regs->si);
	}
}

/*
 * We can return 0 to resume the syscall or anything else to go to phase
 * 2.  If we resume the syscall, we need to put something appropriate in
 * regs->orig_ax.
 *
 * NB: We don't have full pt_regs here, but regs->orig_ax and regs->ax
 * are fully functional.
 *
 * For phase 2's benefit, our return value is:
 * 0:			resume the syscall
 * 1:			go to phase 2; no seccomp phase 2 needed
 * anything else:	go to phase 2; pass return value to seccomp
 */
unsigned long syscall_trace_enter_phase1(struct pt_regs *regs, u32 arch)
{
	unsigned long ret = 0;
	u32 work;

	BUG_ON(regs != task_pt_regs(current));

	work = ACCESS_ONCE(current_thread_info()->flags) &
		_TIF_WORK_SYSCALL_ENTRY;

	/*
	 * If TIF_NOHZ is set, we are required to call user_exit() before
	 * doing anything that could touch RCU.
	 */
	if (work & _TIF_NOHZ) {
		user_exit();
<<<<<<< HEAD
		work &= ~TIF_NOHZ;
=======
		work &= ~_TIF_NOHZ;
>>>>>>> e529fea9
	}

#ifdef CONFIG_SECCOMP
	/*
	 * Do seccomp first -- it should minimize exposure of other
	 * code, and keeping seccomp fast is probably more valuable
	 * than the rest of this.
	 */
	if (work & _TIF_SECCOMP) {
		struct seccomp_data sd;

		sd.arch = arch;
		sd.nr = regs->orig_ax;
		sd.instruction_pointer = regs->ip;
#ifdef CONFIG_X86_64
		if (arch == AUDIT_ARCH_X86_64) {
			sd.args[0] = regs->di;
			sd.args[1] = regs->si;
			sd.args[2] = regs->dx;
			sd.args[3] = regs->r10;
			sd.args[4] = regs->r8;
			sd.args[5] = regs->r9;
		} else
#endif
		{
			sd.args[0] = regs->bx;
			sd.args[1] = regs->cx;
			sd.args[2] = regs->dx;
			sd.args[3] = regs->si;
			sd.args[4] = regs->di;
			sd.args[5] = regs->bp;
		}

		BUILD_BUG_ON(SECCOMP_PHASE1_OK != 0);
		BUILD_BUG_ON(SECCOMP_PHASE1_SKIP != 1);

		ret = seccomp_phase1(&sd);
		if (ret == SECCOMP_PHASE1_SKIP) {
			regs->orig_ax = -1;
			ret = 0;
		} else if (ret != SECCOMP_PHASE1_OK) {
			return ret;  /* Go directly to phase 2 */
		}

		work &= ~_TIF_SECCOMP;
	}
#endif

	/* Do our best to finish without phase 2. */
	if (work == 0)
		return ret;  /* seccomp and/or nohz only (ret == 0 here) */

#ifdef CONFIG_AUDITSYSCALL
	if (work == _TIF_SYSCALL_AUDIT) {
		/*
		 * If there is no more work to be done except auditing,
		 * then audit in phase 1.  Phase 2 always audits, so, if
		 * we audit here, then we can't go on to phase 2.
		 */
		do_audit_syscall_entry(regs, arch);
		return 0;
	}
#endif

	return 1;  /* Something is enabled that we can't handle in phase 1 */
}

/* Returns the syscall nr to run (which should match regs->orig_ax). */
long syscall_trace_enter_phase2(struct pt_regs *regs, u32 arch,
				unsigned long phase1_result)
{
	long ret = 0;
	u32 work = ACCESS_ONCE(current_thread_info()->flags) &
		_TIF_WORK_SYSCALL_ENTRY;

	BUG_ON(regs != task_pt_regs(current));

	/*
	 * If we stepped into a sysenter/syscall insn, it trapped in
	 * kernel mode; do_debug() cleared TF and set TIF_SINGLESTEP.
	 * If user-mode had set TF itself, then it's still clear from
	 * do_debug() and we need to set it again to restore the user
	 * state.  If we entered on the slow path, TF was already set.
	 */
	if (work & _TIF_SINGLESTEP)
		regs->flags |= X86_EFLAGS_TF;

#ifdef CONFIG_SECCOMP
	/*
	 * Call seccomp_phase2 before running the other hooks so that
	 * they can see any changes made by a seccomp tracer.
	 */
	if (phase1_result > 1 && seccomp_phase2(phase1_result)) {
		/* seccomp failures shouldn't expose any additional code. */
		return -1;
	}
#endif

	if (unlikely(work & _TIF_SYSCALL_EMU))
		ret = -1L;

	if ((ret || test_thread_flag(TIF_SYSCALL_TRACE)) &&
	    tracehook_report_syscall_entry(regs))
		ret = -1L;

	if (unlikely(test_thread_flag(TIF_SYSCALL_TRACEPOINT)))
		trace_sys_enter(regs, regs->orig_ax);

	do_audit_syscall_entry(regs, arch);

	return ret ?: regs->orig_ax;
}

long syscall_trace_enter(struct pt_regs *regs)
{
	u32 arch = is_ia32_task() ? AUDIT_ARCH_I386 : AUDIT_ARCH_X86_64;
	unsigned long phase1_result = syscall_trace_enter_phase1(regs, arch);

	if (phase1_result == 0)
		return regs->orig_ax;
	else
		return syscall_trace_enter_phase2(regs, arch, phase1_result);
}

void syscall_trace_leave(struct pt_regs *regs)
{
	bool step;

	/*
	 * We may come here right after calling schedule_user()
	 * or do_notify_resume(), in which case we can be in RCU
	 * user mode.
	 */
	user_exit();

	audit_syscall_exit(regs);

	if (unlikely(test_thread_flag(TIF_SYSCALL_TRACEPOINT)))
		trace_sys_exit(regs, regs->ax);

	/*
	 * If TIF_SYSCALL_EMU is set, we only get here because of
	 * TIF_SINGLESTEP (i.e. this is PTRACE_SYSEMU_SINGLESTEP).
	 * We already reported this syscall instruction in
	 * syscall_trace_enter().
	 */
	step = unlikely(test_thread_flag(TIF_SINGLESTEP)) &&
			!test_thread_flag(TIF_SYSCALL_EMU);
	if (step || test_thread_flag(TIF_SYSCALL_TRACE))
		tracehook_report_syscall_exit(regs, step);

	user_enter();
}<|MERGE_RESOLUTION|>--- conflicted
+++ resolved
@@ -1484,11 +1484,7 @@
 	 */
 	if (work & _TIF_NOHZ) {
 		user_exit();
-<<<<<<< HEAD
-		work &= ~TIF_NOHZ;
-=======
 		work &= ~_TIF_NOHZ;
->>>>>>> e529fea9
 	}
 
 #ifdef CONFIG_SECCOMP
