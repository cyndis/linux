--- conflicted
+++ resolved
@@ -178,7 +178,6 @@
 
 	if (in_entry_stack(stack, info))
 		return true;
-<<<<<<< HEAD
 
 	return false;
 }
@@ -188,17 +187,6 @@
 {
 	task = task ? : current;
 
-=======
-
-	return false;
-}
-
-int get_stack_info(unsigned long *stack, struct task_struct *task,
-		   struct stack_info *info, unsigned long *visit_mask)
-{
-	task = task ? : current;
-
->>>>>>> f642729d
 	if (!stack)
 		goto unknown;
 
