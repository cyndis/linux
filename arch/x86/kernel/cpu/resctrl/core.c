--- conflicted
+++ resolved
@@ -929,10 +929,7 @@
 		    r->rid == RDT_RESOURCE_L2CODE) {
 			r->cache.arch_has_sparse_bitmaps = false;
 			r->cache.arch_has_empty_bitmaps = false;
-<<<<<<< HEAD
-=======
 			r->cache.arch_has_per_cpu_cfg = false;
->>>>>>> f642729d
 		} else if (r->rid == RDT_RESOURCE_MBA) {
 			r->msr_base = MSR_IA32_MBA_THRTL_BASE;
 			r->msr_update = mba_wrmsr_intel;
@@ -953,10 +950,7 @@
 		    r->rid == RDT_RESOURCE_L2CODE) {
 			r->cache.arch_has_sparse_bitmaps = true;
 			r->cache.arch_has_empty_bitmaps = true;
-<<<<<<< HEAD
-=======
 			r->cache.arch_has_per_cpu_cfg = true;
->>>>>>> f642729d
 		} else if (r->rid == RDT_RESOURCE_MBA) {
 			r->msr_base = MSR_IA32_MBA_BW_BASE;
 			r->msr_update = mba_wrmsr_amd;
