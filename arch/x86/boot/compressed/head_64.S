/* SPDX-License-Identifier: GPL-2.0 */
/*
 *  linux/boot/head.S
 *
 *  Copyright (C) 1991, 1992, 1993  Linus Torvalds
 */

/*
 *  head.S contains the 32-bit startup code.
 *
 * NOTE!!! Startup happens at absolute address 0x00001000, which is also where
 * the page directory will exist. The startup code will be overwritten by
 * the page directory. [According to comments etc elsewhere on a compressed
 * kernel it will end up at 0x1000 + 1Mb I hope so as I assume this. - AC]
 *
 * Page 0 is deliberately kept safe, since System Management Mode code in 
 * laptops may need to access the BIOS data stored there.  This is also
 * useful for future device drivers that either access the BIOS via VM86 
 * mode.
 */

/*
 * High loaded stuff by Hans Lermen & Werner Almesberger, Feb. 1996
 */
	.code32
	.text

#include <linux/init.h>
#include <linux/linkage.h>
#include <asm/segment.h>
#include <asm/boot.h>
#include <asm/msr.h>
#include <asm/processor-flags.h>
#include <asm/asm-offsets.h>
#include <asm/bootparam.h>
#include <asm/desc_defs.h>
#include "pgtable.h"

/*
 * Locally defined symbols should be marked hidden:
 */
	.hidden _bss
	.hidden _ebss
	.hidden _end

	__HEAD

/*
 * This macro gives the relative virtual address of X, i.e. the offset of X
 * from startup_32. This is the same as the link-time virtual address of X,
 * since startup_32 is at 0, but defining it this way tells the
 * assembler/linker that we do not want the actual run-time address of X. This
 * prevents the linker from trying to create unwanted run-time relocation
 * entries for the reference when the compressed kernel is linked as PIE.
 *
 * A reference X(%reg) will result in the link-time VA of X being stored with
 * the instruction, and a run-time R_X86_64_RELATIVE relocation entry that
 * adds the 64-bit base address where the kernel is loaded.
 *
 * Replacing it with (X-startup_32)(%reg) results in the offset being stored,
 * and no run-time relocation.
 *
 * The macro should be used as a displacement with a base register containing
 * the run-time address of startup_32 [i.e. rva(X)(%reg)], or as an immediate
 * [$ rva(X)].
 *
 * This macro can only be used from within the .head.text section, since the
 * expression requires startup_32 to be in the same section as the code being
 * assembled.
 */
#define rva(X) ((X) - startup_32)

	.code32
SYM_FUNC_START(startup_32)
	/*
	 * 32bit entry is 0 and it is ABI so immutable!
	 * If we come here directly from a bootloader,
	 * kernel(text+data+bss+brk) ramdisk, zero_page, command line
	 * all need to be under the 4G limit.
	 */
	cld
	cli

/*
 * Calculate the delta between where we were compiled to run
 * at and where we were actually loaded at.  This can only be done
 * with a short local call on x86.  Nothing  else will tell us what
 * address we are running at.  The reserved chunk of the real-mode
 * data at 0x1e4 (defined as a scratch field) are used as the stack
 * for this calculation. Only 4 bytes are needed.
 */
	leal	(BP_scratch+4)(%esi), %esp
	call	1f
1:	popl	%ebp
	subl	$ rva(1b), %ebp

	/* Load new GDT with the 64bit segments using 32bit descriptor */
	leal	rva(gdt)(%ebp), %eax
	movl	%eax, 2(%eax)
	lgdt	(%eax)

	/* Load segment registers with our descriptors */
	movl	$__BOOT_DS, %eax
	movl	%eax, %ds
	movl	%eax, %es
	movl	%eax, %fs
	movl	%eax, %gs
	movl	%eax, %ss

/* setup a stack and make sure cpu supports long mode. */
	leal	rva(boot_stack_end)(%ebp), %esp

	call	verify_cpu
	testl	%eax, %eax
	jnz	.Lno_longmode

/*
 * Compute the delta between where we were compiled to run at
 * and where the code will actually run at.
 *
 * %ebp contains the address we are loaded at by the boot loader and %ebx
 * contains the address where we should move the kernel image temporarily
 * for safe in-place decompression.
 */

#ifdef CONFIG_RELOCATABLE
	movl	%ebp, %ebx

#ifdef CONFIG_EFI_STUB
/*
 * If we were loaded via the EFI LoadImage service, startup_32 will be at an
 * offset to the start of the space allocated for the image. efi_pe_entry will
 * set up image_offset to tell us where the image actually starts, so that we
 * can use the full available buffer.
 *	image_offset = startup_32 - image_base
 * Otherwise image_offset will be zero and has no effect on the calculations.
 */
	subl    rva(image_offset)(%ebp), %ebx
#endif

	movl	BP_kernel_alignment(%esi), %eax
	decl	%eax
	addl	%eax, %ebx
	notl	%eax
	andl	%eax, %ebx
	cmpl	$LOAD_PHYSICAL_ADDR, %ebx
	jae	1f
#endif
	movl	$LOAD_PHYSICAL_ADDR, %ebx
1:

	/* Target address to relocate to for decompression */
	addl	BP_init_size(%esi), %ebx
	subl	$ rva(_end), %ebx

/*
 * Prepare for entering 64 bit mode
 */

	/* Enable PAE mode */
	movl	%cr4, %eax
	orl	$X86_CR4_PAE, %eax
	movl	%eax, %cr4

 /*
  * Build early 4G boot pagetable
  */
	/*
	 * If SEV is active then set the encryption mask in the page tables.
	 * This will insure that when the kernel is copied and decompressed
	 * it will be done so encrypted.
	 */
	call	get_sev_encryption_bit
	xorl	%edx, %edx
	testl	%eax, %eax
	jz	1f
	subl	$32, %eax	/* Encryption bit is always above bit 31 */
	bts	%eax, %edx	/* Set encryption mask for page tables */
1:

	/* Initialize Page tables to 0 */
	leal	rva(pgtable)(%ebx), %edi
	xorl	%eax, %eax
	movl	$(BOOT_INIT_PGT_SIZE/4), %ecx
	rep	stosl

	/* Build Level 4 */
	leal	rva(pgtable + 0)(%ebx), %edi
	leal	0x1007 (%edi), %eax
	movl	%eax, 0(%edi)
	addl	%edx, 4(%edi)

	/* Build Level 3 */
	leal	rva(pgtable + 0x1000)(%ebx), %edi
	leal	0x1007(%edi), %eax
	movl	$4, %ecx
1:	movl	%eax, 0x00(%edi)
	addl	%edx, 0x04(%edi)
	addl	$0x00001000, %eax
	addl	$8, %edi
	decl	%ecx
	jnz	1b

	/* Build Level 2 */
	leal	rva(pgtable + 0x2000)(%ebx), %edi
	movl	$0x00000183, %eax
	movl	$2048, %ecx
1:	movl	%eax, 0(%edi)
	addl	%edx, 4(%edi)
	addl	$0x00200000, %eax
	addl	$8, %edi
	decl	%ecx
	jnz	1b

	/* Enable the boot page tables */
	leal	rva(pgtable)(%ebx), %eax
	movl	%eax, %cr3

	/* Enable Long mode in EFER (Extended Feature Enable Register) */
	movl	$MSR_EFER, %ecx
	rdmsr
	btsl	$_EFER_LME, %eax
	wrmsr

	/* After gdt is loaded */
	xorl	%eax, %eax
	lldt	%ax
	movl    $__BOOT_TSS, %eax
	ltr	%ax

	/*
	 * Setup for the jump to 64bit mode
	 *
	 * When the jump is performend we will be in long mode but
	 * in 32bit compatibility mode with EFER.LME = 1, CS.L = 0, CS.D = 1
	 * (and in turn EFER.LMA = 1).	To jump into 64bit mode we use
	 * the new gdt/idt that has __KERNEL_CS with CS.L = 1.
	 * We place all of the values on our mini stack so lret can
	 * used to perform that far jump.
	 */
	leal	rva(startup_64)(%ebp), %eax
#ifdef CONFIG_EFI_MIXED
	movl	rva(efi32_boot_args)(%ebp), %edi
<<<<<<< HEAD
	cmp	$0, %edi
=======
	testl	%edi, %edi
>>>>>>> f642729d
	jz	1f
	leal	rva(efi64_stub_entry)(%ebp), %eax
	movl	rva(efi32_boot_args+4)(%ebp), %esi
	movl	rva(efi32_boot_args+8)(%ebp), %edx	// saved bootparams pointer
<<<<<<< HEAD
	cmpl	$0, %edx
=======
	testl	%edx, %edx
>>>>>>> f642729d
	jnz	1f
	/*
	 * efi_pe_entry uses MS calling convention, which requires 32 bytes of
	 * shadow space on the stack even if all arguments are passed in
	 * registers. We also need an additional 8 bytes for the space that
	 * would be occupied by the return address, and this also results in
	 * the correct stack alignment for entry.
	 */
	subl	$40, %esp
	leal	rva(efi_pe_entry)(%ebp), %eax
	movl	%edi, %ecx			// MS calling convention
	movl	%esi, %edx
1:
#endif
	pushl	$__KERNEL_CS
	pushl	%eax

	/* Enter paged protected Mode, activating Long Mode */
	movl	$(X86_CR0_PG | X86_CR0_PE), %eax /* Enable Paging and Protected mode */
	movl	%eax, %cr0

	/* Jump from 32bit compatibility mode into 64bit mode. */
	lret
SYM_FUNC_END(startup_32)

#ifdef CONFIG_EFI_MIXED
	.org 0x190
SYM_FUNC_START(efi32_stub_entry)
	add	$0x4, %esp		/* Discard return address */
	popl	%ecx
	popl	%edx
	popl	%esi

	call	1f
1:	pop	%ebp
	subl	$ rva(1b), %ebp

	movl	%esi, rva(efi32_boot_args+8)(%ebp)
SYM_INNER_LABEL(efi32_pe_stub_entry, SYM_L_LOCAL)
	movl	%ecx, rva(efi32_boot_args)(%ebp)
	movl	%edx, rva(efi32_boot_args+4)(%ebp)
	movb	$0, rva(efi_is64)(%ebp)

	/* Save firmware GDTR and code/data selectors */
	sgdtl	rva(efi32_boot_gdt)(%ebp)
	movw	%cs, rva(efi32_boot_cs)(%ebp)
	movw	%ds, rva(efi32_boot_ds)(%ebp)

	/* Disable paging */
	movl	%cr0, %eax
	btrl	$X86_CR0_PG_BIT, %eax
	movl	%eax, %cr0

	jmp	startup_32
SYM_FUNC_END(efi32_stub_entry)
#endif

	.code64
	.org 0x200
SYM_CODE_START(startup_64)
	/*
	 * 64bit entry is 0x200 and it is ABI so immutable!
	 * We come here either from startup_32 or directly from a
	 * 64bit bootloader.
	 * If we come here from a bootloader, kernel(text+data+bss+brk),
	 * ramdisk, zero_page, command line could be above 4G.
	 * We depend on an identity mapped page table being provided
	 * that maps our entire kernel(text+data+bss+brk), zero page
	 * and command line.
	 */

	cld
	cli

	/* Setup data segments. */
	xorl	%eax, %eax
	movl	%eax, %ds
	movl	%eax, %es
	movl	%eax, %ss
	movl	%eax, %fs
	movl	%eax, %gs

	/*
	 * Compute the decompressed kernel start address.  It is where
	 * we were loaded at aligned to a 2M boundary. %rbp contains the
	 * decompressed kernel start address.
	 *
	 * If it is a relocatable kernel then decompress and run the kernel
	 * from load address aligned to 2MB addr, otherwise decompress and
	 * run the kernel from LOAD_PHYSICAL_ADDR
	 *
	 * We cannot rely on the calculation done in 32-bit mode, since we
	 * may have been invoked via the 64-bit entry point.
	 */

	/* Start with the delta to where the kernel will run at. */
#ifdef CONFIG_RELOCATABLE
	leaq	startup_32(%rip) /* - $startup_32 */, %rbp

#ifdef CONFIG_EFI_STUB
/*
 * If we were loaded via the EFI LoadImage service, startup_32 will be at an
 * offset to the start of the space allocated for the image. efi_pe_entry will
 * set up image_offset to tell us where the image actually starts, so that we
 * can use the full available buffer.
 *	image_offset = startup_32 - image_base
 * Otherwise image_offset will be zero and has no effect on the calculations.
 */
	movl    image_offset(%rip), %eax
	subq	%rax, %rbp
#endif

	movl	BP_kernel_alignment(%rsi), %eax
	decl	%eax
	addq	%rax, %rbp
	notq	%rax
	andq	%rax, %rbp
	cmpq	$LOAD_PHYSICAL_ADDR, %rbp
	jae	1f
#endif
	movq	$LOAD_PHYSICAL_ADDR, %rbp
1:

	/* Target address to relocate to for decompression */
	movl	BP_init_size(%rsi), %ebx
	subl	$ rva(_end), %ebx
	addq	%rbp, %rbx

	/* Set up the stack */
	leaq	rva(boot_stack_end)(%rbx), %rsp

	/*
	 * At this point we are in long mode with 4-level paging enabled,
	 * but we might want to enable 5-level paging or vice versa.
	 *
	 * The problem is that we cannot do it directly. Setting or clearing
	 * CR4.LA57 in long mode would trigger #GP. So we need to switch off
	 * long mode and paging first.
	 *
	 * We also need a trampoline in lower memory to switch over from
	 * 4- to 5-level paging for cases when the bootloader puts the kernel
	 * above 4G, but didn't enable 5-level paging for us.
	 *
	 * The same trampoline can be used to switch from 5- to 4-level paging
	 * mode, like when starting 4-level paging kernel via kexec() when
	 * original kernel worked in 5-level paging mode.
	 *
	 * For the trampoline, we need the top page table to reside in lower
	 * memory as we don't have a way to load 64-bit values into CR3 in
	 * 32-bit mode.
	 *
	 * We go though the trampoline even if we don't have to: if we're
	 * already in a desired paging mode. This way the trampoline code gets
	 * tested on every boot.
	 */

	/* Make sure we have GDT with 32-bit code segment */
	leaq	gdt64(%rip), %rax
	addq	%rax, 2(%rax)
	lgdt	(%rax)

	/* Reload CS so IRET returns to a CS actually in the GDT */
	pushq	$__KERNEL_CS
	leaq	.Lon_kernel_cs(%rip), %rax
	pushq	%rax
	lretq

.Lon_kernel_cs:

	pushq	%rsi
	call	load_stage1_idt
	popq	%rsi

	/*
	 * paging_prepare() sets up the trampoline and checks if we need to
	 * enable 5-level paging.
	 *
	 * paging_prepare() returns a two-quadword structure which lands
	 * into RDX:RAX:
	 *   - Address of the trampoline is returned in RAX.
	 *   - Non zero RDX means trampoline needs to enable 5-level
	 *     paging.
	 *
	 * RSI holds real mode data and needs to be preserved across
	 * this function call.
	 */
	pushq	%rsi
	movq	%rsi, %rdi		/* real mode address */
	call	paging_prepare
	popq	%rsi

	/* Save the trampoline address in RCX */
	movq	%rax, %rcx

	/*
	 * Load the address of trampoline_return() into RDI.
	 * It will be used by the trampoline to return to the main code.
	 */
	leaq	trampoline_return(%rip), %rdi

	/* Switch to compatibility mode (CS.L = 0 CS.D = 1) via far return */
	pushq	$__KERNEL32_CS
	leaq	TRAMPOLINE_32BIT_CODE_OFFSET(%rax), %rax
	pushq	%rax
	lretq
trampoline_return:
	/* Restore the stack, the 32-bit trampoline uses its own stack */
	leaq	rva(boot_stack_end)(%rbx), %rsp

	/*
	 * cleanup_trampoline() would restore trampoline memory.
	 *
	 * RDI is address of the page table to use instead of page table
	 * in trampoline memory (if required).
	 *
	 * RSI holds real mode data and needs to be preserved across
	 * this function call.
	 */
	pushq	%rsi
	leaq	rva(top_pgtable)(%rbx), %rdi
	call	cleanup_trampoline
	popq	%rsi

	/* Zero EFLAGS */
	pushq	$0
	popfq

/*
 * Copy the compressed kernel to the end of our buffer
 * where decompression in place becomes safe.
 */
	pushq	%rsi
	leaq	(_bss-8)(%rip), %rsi
	leaq	rva(_bss-8)(%rbx), %rdi
	movl	$(_bss - startup_32), %ecx
	shrl	$3, %ecx
	std
	rep	movsq
	cld
	popq	%rsi

	/*
	 * The GDT may get overwritten either during the copy we just did or
	 * during extract_kernel below. To avoid any issues, repoint the GDTR
	 * to the new copy of the GDT.
	 */
	leaq	rva(gdt64)(%rbx), %rax
	leaq	rva(gdt)(%rbx), %rdx
	movq	%rdx, 2(%rax)
	lgdt	(%rax)

/*
 * Jump to the relocated address.
 */
	leaq	rva(.Lrelocated)(%rbx), %rax
	jmp	*%rax
SYM_CODE_END(startup_64)

#ifdef CONFIG_EFI_STUB
	.org 0x390
SYM_FUNC_START(efi64_stub_entry)
SYM_FUNC_START_ALIAS(efi_stub_entry)
	and	$~0xf, %rsp			/* realign the stack */
	movq	%rdx, %rbx			/* save boot_params pointer */
	call	efi_main
	movq	%rbx,%rsi
	leaq	rva(startup_64)(%rax), %rax
	jmp	*%rax
SYM_FUNC_END(efi64_stub_entry)
SYM_FUNC_END_ALIAS(efi_stub_entry)
#endif

	.text
SYM_FUNC_START_LOCAL_NOALIGN(.Lrelocated)

/*
 * Clear BSS (stack is currently empty)
 */
	xorl	%eax, %eax
	leaq    _bss(%rip), %rdi
	leaq    _ebss(%rip), %rcx
	subq	%rdi, %rcx
	shrq	$3, %rcx
	rep	stosq

/*
 * If running as an SEV guest, the encryption mask is required in the
 * page-table setup code below. When the guest also has SEV-ES enabled
 * set_sev_encryption_mask() will cause #VC exceptions, but the stage2
 * handler can't map its GHCB because the page-table is not set up yet.
 * So set up the encryption mask here while still on the stage1 #VC
 * handler. Then load stage2 IDT and switch to the kernel's own
 * page-table.
 */
	pushq	%rsi
	call	set_sev_encryption_mask
	call	load_stage2_idt

	/* Pass boot_params to initialize_identity_maps() */
	movq	(%rsp), %rdi
	call	initialize_identity_maps
	popq	%rsi

/*
 * Do the extraction, and jump to the new kernel..
 */
	pushq	%rsi			/* Save the real mode argument */
	movq	%rsi, %rdi		/* real mode address */
	leaq	boot_heap(%rip), %rsi	/* malloc area for uncompression */
	leaq	input_data(%rip), %rdx  /* input_data */
	movl	input_len(%rip), %ecx	/* input_len */
	movq	%rbp, %r8		/* output target address */
	movl	output_len(%rip), %r9d	/* decompressed length, end of relocs */
	call	extract_kernel		/* returns kernel location in %rax */
	popq	%rsi

/*
 * Jump to the decompressed kernel.
 */
	jmp	*%rax
SYM_FUNC_END(.Lrelocated)

	.code32
/*
 * This is the 32-bit trampoline that will be copied over to low memory.
 *
 * RDI contains the return address (might be above 4G).
 * ECX contains the base address of the trampoline memory.
 * Non zero RDX means trampoline needs to enable 5-level paging.
 */
SYM_CODE_START(trampoline_32bit_src)
	/* Set up data and stack segments */
	movl	$__KERNEL_DS, %eax
	movl	%eax, %ds
	movl	%eax, %ss

	/* Set up new stack */
	leal	TRAMPOLINE_32BIT_STACK_END(%ecx), %esp

	/* Disable paging */
	movl	%cr0, %eax
	btrl	$X86_CR0_PG_BIT, %eax
	movl	%eax, %cr0

	/* Check what paging mode we want to be in after the trampoline */
	testl	%edx, %edx
	jz	1f

	/* We want 5-level paging: don't touch CR3 if it already points to 5-level page tables */
	movl	%cr4, %eax
	testl	$X86_CR4_LA57, %eax
	jnz	3f
	jmp	2f
1:
	/* We want 4-level paging: don't touch CR3 if it already points to 4-level page tables */
	movl	%cr4, %eax
	testl	$X86_CR4_LA57, %eax
	jz	3f
2:
	/* Point CR3 to the trampoline's new top level page table */
	leal	TRAMPOLINE_32BIT_PGTABLE_OFFSET(%ecx), %eax
	movl	%eax, %cr3
3:
	/* Set EFER.LME=1 as a precaution in case hypervsior pulls the rug */
	pushl	%ecx
	pushl	%edx
	movl	$MSR_EFER, %ecx
	rdmsr
	btsl	$_EFER_LME, %eax
	wrmsr
	popl	%edx
	popl	%ecx

	/* Enable PAE and LA57 (if required) paging modes */
	movl	$X86_CR4_PAE, %eax
	testl	%edx, %edx
	jz	1f
	orl	$X86_CR4_LA57, %eax
1:
	movl	%eax, %cr4

	/* Calculate address of paging_enabled() once we are executing in the trampoline */
	leal	.Lpaging_enabled - trampoline_32bit_src + TRAMPOLINE_32BIT_CODE_OFFSET(%ecx), %eax

	/* Prepare the stack for far return to Long Mode */
	pushl	$__KERNEL_CS
	pushl	%eax

	/* Enable paging again */
	movl	$(X86_CR0_PG | X86_CR0_PE), %eax
	movl	%eax, %cr0

	lret
SYM_CODE_END(trampoline_32bit_src)

	.code64
SYM_FUNC_START_LOCAL_NOALIGN(.Lpaging_enabled)
	/* Return from the trampoline */
	jmp	*%rdi
SYM_FUNC_END(.Lpaging_enabled)

	/*
         * The trampoline code has a size limit.
         * Make sure we fail to compile if the trampoline code grows
         * beyond TRAMPOLINE_32BIT_CODE_SIZE bytes.
	 */
	.org	trampoline_32bit_src + TRAMPOLINE_32BIT_CODE_SIZE

	.code32
SYM_FUNC_START_LOCAL_NOALIGN(.Lno_longmode)
	/* This isn't an x86-64 CPU, so hang intentionally, we cannot continue */
1:
	hlt
	jmp     1b
SYM_FUNC_END(.Lno_longmode)

#include "../../kernel/verify_cpu.S"

	.data
SYM_DATA_START_LOCAL(gdt64)
	.word	gdt_end - gdt - 1
	.quad   gdt - gdt64
SYM_DATA_END(gdt64)
	.balign	8
SYM_DATA_START_LOCAL(gdt)
	.word	gdt_end - gdt - 1
	.long	0
	.word	0
	.quad	0x00cf9a000000ffff	/* __KERNEL32_CS */
	.quad	0x00af9a000000ffff	/* __KERNEL_CS */
	.quad	0x00cf92000000ffff	/* __KERNEL_DS */
	.quad	0x0080890000000000	/* TS descriptor */
	.quad   0x0000000000000000	/* TS continued */
SYM_DATA_END_LABEL(gdt, SYM_L_LOCAL, gdt_end)

SYM_DATA_START(boot_idt_desc)
	.word	boot_idt_end - boot_idt - 1
	.quad	0
SYM_DATA_END(boot_idt_desc)
	.balign 8
SYM_DATA_START(boot_idt)
	.rept	BOOT_IDT_ENTRIES
	.quad	0
	.quad	0
	.endr
SYM_DATA_END_LABEL(boot_idt, SYM_L_GLOBAL, boot_idt_end)

#ifdef CONFIG_EFI_STUB
SYM_DATA(image_offset, .long 0)
#endif
#ifdef CONFIG_EFI_MIXED
SYM_DATA_LOCAL(efi32_boot_args, .long 0, 0, 0)
SYM_DATA(efi_is64, .byte 1)

#define ST32_boottime		60 // offsetof(efi_system_table_32_t, boottime)
#define BS32_handle_protocol	88 // offsetof(efi_boot_services_32_t, handle_protocol)
#define LI32_image_base		32 // offsetof(efi_loaded_image_32_t, image_base)

	__HEAD
	.code32
SYM_FUNC_START(efi32_pe_entry)
/*
 * efi_status_t efi32_pe_entry(efi_handle_t image_handle,
 *			       efi_system_table_32_t *sys_table)
 */

	pushl	%ebp
	movl	%esp, %ebp
	pushl	%eax				// dummy push to allocate loaded_image

	pushl	%ebx				// save callee-save registers
	pushl	%edi

	call	verify_cpu			// check for long mode support
	testl	%eax, %eax
	movl	$0x80000003, %eax		// EFI_UNSUPPORTED
	jnz	2f

	call	1f
1:	pop	%ebx
	subl	$ rva(1b), %ebx

	/* Get the loaded image protocol pointer from the image handle */
	leal	-4(%ebp), %eax
	pushl	%eax				// &loaded_image
	leal	rva(loaded_image_proto)(%ebx), %eax
	pushl	%eax				// pass the GUID address
	pushl	8(%ebp)				// pass the image handle

	/*
	 * Note the alignment of the stack frame.
	 *   sys_table
	 *   handle             <-- 16-byte aligned on entry by ABI
	 *   return address
	 *   frame pointer
	 *   loaded_image       <-- local variable
	 *   saved %ebx		<-- 16-byte aligned here
	 *   saved %edi
	 *   &loaded_image
	 *   &loaded_image_proto
	 *   handle             <-- 16-byte aligned for call to handle_protocol
	 */

	movl	12(%ebp), %eax			// sys_table
	movl	ST32_boottime(%eax), %eax	// sys_table->boottime
	call	*BS32_handle_protocol(%eax)	// sys_table->boottime->handle_protocol
	addl	$12, %esp			// restore argument space
	testl	%eax, %eax
	jnz	2f

	movl	8(%ebp), %ecx			// image_handle
	movl	12(%ebp), %edx			// sys_table
	movl	-4(%ebp), %esi			// loaded_image
	movl	LI32_image_base(%esi), %esi	// loaded_image->image_base
	movl	%ebx, %ebp			// startup_32 for efi32_pe_stub_entry
	/*
	 * We need to set the image_offset variable here since startup_32() will
	 * use it before we get to the 64-bit efi_pe_entry() in C code.
	 */
	subl	%esi, %ebx
	movl	%ebx, rva(image_offset)(%ebp)	// save image_offset
	jmp	efi32_pe_stub_entry

2:	popl	%edi				// restore callee-save registers
	popl	%ebx
	leave
	ret
SYM_FUNC_END(efi32_pe_entry)

	.section ".rodata"
	/* EFI loaded image protocol GUID */
	.balign 4
SYM_DATA_START_LOCAL(loaded_image_proto)
	.long	0x5b1b31a1
	.word	0x9562, 0x11d2
	.byte	0x8e, 0x3f, 0x00, 0xa0, 0xc9, 0x69, 0x72, 0x3b
SYM_DATA_END(loaded_image_proto)
#endif

/*
 * Stack and heap for uncompression
 */
	.bss
	.balign 4
SYM_DATA_LOCAL(boot_heap,	.fill BOOT_HEAP_SIZE, 1, 0)

SYM_DATA_START_LOCAL(boot_stack)
	.fill BOOT_STACK_SIZE, 1, 0
	.balign 16
SYM_DATA_END_LABEL(boot_stack, SYM_L_LOCAL, boot_stack_end)

/*
 * Space for page tables (not in .bss so not zeroed)
 */
	.section ".pgtable","aw",@nobits
	.balign 4096
SYM_DATA_LOCAL(pgtable,		.fill BOOT_PGT_SIZE, 1, 0)

/*
 * The page table is going to be used instead of page table in the trampoline
 * memory.
 */
SYM_DATA_LOCAL(top_pgtable,	.fill PAGE_SIZE, 1, 0)<|MERGE_RESOLUTION|>--- conflicted
+++ resolved
@@ -241,20 +241,12 @@
 	leal	rva(startup_64)(%ebp), %eax
 #ifdef CONFIG_EFI_MIXED
 	movl	rva(efi32_boot_args)(%ebp), %edi
-<<<<<<< HEAD
-	cmp	$0, %edi
-=======
 	testl	%edi, %edi
->>>>>>> f642729d
 	jz	1f
 	leal	rva(efi64_stub_entry)(%ebp), %eax
 	movl	rva(efi32_boot_args+4)(%ebp), %esi
 	movl	rva(efi32_boot_args+8)(%ebp), %edx	// saved bootparams pointer
-<<<<<<< HEAD
-	cmpl	$0, %edx
-=======
 	testl	%edx, %edx
->>>>>>> f642729d
 	jnz	1f
 	/*
 	 * efi_pe_entry uses MS calling convention, which requires 32 bytes of
