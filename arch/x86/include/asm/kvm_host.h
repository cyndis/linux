--- conflicted
+++ resolved
@@ -89,11 +89,8 @@
 	KVM_ARCH_REQ_FLAGS(27, KVM_REQUEST_NO_WAKEUP)
 #define KVM_REQ_APF_READY		KVM_ARCH_REQ(28)
 #define KVM_REQ_MSR_FILTER_CHANGED	KVM_ARCH_REQ(29)
-<<<<<<< HEAD
-=======
 #define KVM_REQ_UPDATE_CPU_DIRTY_LOGGING \
 	KVM_ARCH_REQ_FLAGS(30, KVM_REQUEST_WAIT | KVM_REQUEST_NO_WAKEUP)
->>>>>>> f642729d
 
 #define CR0_RESERVED_BITS                                               \
 	(~(unsigned long)(X86_CR0_PE | X86_CR0_MP | X86_CR0_EM | X86_CR0_TS \
@@ -838,12 +835,9 @@
 		 */
 		bool enforce;
 	} pv_cpuid;
-<<<<<<< HEAD
-=======
 
 	/* Protected Guests */
 	bool guest_state_protected;
->>>>>>> f642729d
 };
 
 struct kvm_lpage_info {
@@ -923,8 +917,6 @@
 	unsigned long *bitmap;
 };
 
-<<<<<<< HEAD
-=======
 /* Xen emulation context */
 struct kvm_xen {
 	bool long_mode;
@@ -933,7 +925,6 @@
 	struct gfn_to_hva_cache shinfo_cache;
 };
 
->>>>>>> f642729d
 enum kvm_irqchip_mode {
 	KVM_IRQCHIP_NONE,
 	KVM_IRQCHIP_KERNEL,       /* created with KVM_CREATE_IRQCHIP */
@@ -1043,18 +1034,12 @@
 		struct msr_bitmap_range ranges[16];
 	} msr_filter;
 
-<<<<<<< HEAD
-	struct kvm_pmu_event_filter *pmu_event_filter;
-	struct task_struct *nx_lpage_recovery_thread;
-
-=======
 	bool bus_lock_detection_enabled;
 
 	struct kvm_pmu_event_filter __rcu *pmu_event_filter;
 	struct task_struct *nx_lpage_recovery_thread;
 
 #ifdef CONFIG_X86_64
->>>>>>> f642729d
 	/*
 	 * Whether the TDP MMU is enabled for this VM. This contains a
 	 * snapshot of the TDP MMU module parameter from when the VM was
@@ -1064,12 +1049,6 @@
 	 */
 	bool tdp_mmu_enabled;
 
-<<<<<<< HEAD
-	/* List of struct tdp_mmu_pages being used as roots */
-	struct list_head tdp_mmu_roots;
-	/* List of struct tdp_mmu_pages not being used as roots */
-	struct list_head tdp_mmu_pages;
-=======
 	/*
 	 * List of struct kvmp_mmu_pages being used as roots.
 	 * All struct kvm_mmu_pages in the list should have
@@ -1100,7 +1079,6 @@
 	 */
 	spinlock_t tdp_mmu_pages_lock;
 #endif /* CONFIG_X86_64 */
->>>>>>> f642729d
 };
 
 struct kvm_vm_stat {
@@ -1205,12 +1183,8 @@
 			    struct kvm_segment *var, int seg);
 	void (*get_cs_db_l_bits)(struct kvm_vcpu *vcpu, int *db, int *l);
 	void (*set_cr0)(struct kvm_vcpu *vcpu, unsigned long cr0);
-<<<<<<< HEAD
-	int (*set_cr4)(struct kvm_vcpu *vcpu, unsigned long cr4);
-=======
 	bool (*is_valid_cr4)(struct kvm_vcpu *vcpu, unsigned long cr0);
 	void (*set_cr4)(struct kvm_vcpu *vcpu, unsigned long cr4);
->>>>>>> f642729d
 	int (*set_efer)(struct kvm_vcpu *vcpu, u64 efer);
 	void (*get_idt)(struct kvm_vcpu *vcpu, struct desc_ptr *dt);
 	void (*set_idt)(struct kvm_vcpu *vcpu, struct desc_ptr *dt);
@@ -1357,12 +1331,9 @@
 
 	void (*migrate_timers)(struct kvm_vcpu *vcpu);
 	void (*msr_filter_changed)(struct kvm_vcpu *vcpu);
-<<<<<<< HEAD
-=======
 	int (*complete_emulated_msr)(struct kvm_vcpu *vcpu, int err);
 
 	void (*vcpu_deliver_sipi_vector)(struct kvm_vcpu *vcpu, u8 vector);
->>>>>>> f642729d
 };
 
 struct kvm_x86_nested_ops {
