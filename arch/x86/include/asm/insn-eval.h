#ifndef _ASM_X86_INSN_EVAL_H
#define _ASM_X86_INSN_EVAL_H
/*
 * A collection of utility functions for x86 instruction analysis to be
 * used in a kernel context. Useful when, for instance, making sense
 * of the registers indicated by operands.
 */

#include <linux/compiler.h>
#include <linux/bug.h>
#include <linux/err.h>
#include <asm/ptrace.h>

#define INSN_CODE_SEG_ADDR_SZ(params) ((params >> 4) & 0xf)
#define INSN_CODE_SEG_OPND_SZ(params) (params & 0xf)
#define INSN_CODE_SEG_PARAMS(oper_sz, addr_sz) (oper_sz | (addr_sz << 4))

bool insn_has_rep_prefix(struct insn *insn);
void __user *insn_get_addr_ref(struct insn *insn, struct pt_regs *regs);
int insn_get_modrm_rm_off(struct insn *insn, struct pt_regs *regs);
int insn_get_modrm_reg_off(struct insn *insn, struct pt_regs *regs);
unsigned long insn_get_seg_base(struct pt_regs *regs, int seg_reg_idx);
int insn_get_code_seg_params(struct pt_regs *regs);
int insn_fetch_from_user(struct pt_regs *regs,
			 unsigned char buf[MAX_INSN_SIZE]);
<<<<<<< HEAD
=======
int insn_fetch_from_user_inatomic(struct pt_regs *regs,
				  unsigned char buf[MAX_INSN_SIZE]);
>>>>>>> f642729d
bool insn_decode(struct insn *insn, struct pt_regs *regs,
		 unsigned char buf[MAX_INSN_SIZE], int buf_size);

#endif /* _ASM_X86_INSN_EVAL_H */<|MERGE_RESOLUTION|>--- conflicted
+++ resolved
@@ -23,11 +23,8 @@
 int insn_get_code_seg_params(struct pt_regs *regs);
 int insn_fetch_from_user(struct pt_regs *regs,
 			 unsigned char buf[MAX_INSN_SIZE]);
-<<<<<<< HEAD
-=======
 int insn_fetch_from_user_inatomic(struct pt_regs *regs,
 				  unsigned char buf[MAX_INSN_SIZE]);
->>>>>>> f642729d
 bool insn_decode(struct insn *insn, struct pt_regs *regs,
 		 unsigned char buf[MAX_INSN_SIZE], int buf_size);
 
