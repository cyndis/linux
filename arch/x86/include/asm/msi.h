--- conflicted
+++ resolved
@@ -9,8 +9,6 @@
 int pci_msi_prepare(struct irq_domain *domain, struct device *dev, int nvec,
 		    msi_alloc_info_t *arg);
 
-<<<<<<< HEAD
-=======
 /* Structs and defines for the X86 specific MSI message format */
 
 typedef struct x86_msi_data {
@@ -61,5 +59,4 @@
 struct msi_msg;
 u32 x86_msi_msg_get_destid(struct msi_msg *msg, bool extid);
 
->>>>>>> f642729d
 #endif /* _ASM_X86_MSI_H */