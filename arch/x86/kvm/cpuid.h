/* SPDX-License-Identifier: GPL-2.0 */
#ifndef ARCH_X86_KVM_CPUID_H
#define ARCH_X86_KVM_CPUID_H

#include "x86.h"
#include <asm/cpu.h>
#include <asm/processor.h>
#include <uapi/asm/kvm_para.h>

extern u32 kvm_cpu_caps[NCAPINTS] __read_mostly;
void kvm_set_cpu_caps(void);

void kvm_update_cpuid_runtime(struct kvm_vcpu *vcpu);
void kvm_update_pv_runtime(struct kvm_vcpu *vcpu);
struct kvm_cpuid_entry2 *kvm_find_cpuid_entry(struct kvm_vcpu *vcpu,
					      u32 function, u32 index);
int kvm_dev_ioctl_get_cpuid(struct kvm_cpuid2 *cpuid,
			    struct kvm_cpuid_entry2 __user *entries,
			    unsigned int type);
int kvm_vcpu_ioctl_set_cpuid(struct kvm_vcpu *vcpu,
			     struct kvm_cpuid *cpuid,
			     struct kvm_cpuid_entry __user *entries);
int kvm_vcpu_ioctl_set_cpuid2(struct kvm_vcpu *vcpu,
			      struct kvm_cpuid2 *cpuid,
			      struct kvm_cpuid_entry2 __user *entries);
int kvm_vcpu_ioctl_get_cpuid2(struct kvm_vcpu *vcpu,
			      struct kvm_cpuid2 *cpuid,
			      struct kvm_cpuid_entry2 __user *entries);
bool kvm_cpuid(struct kvm_vcpu *vcpu, u32 *eax, u32 *ebx,
	       u32 *ecx, u32 *edx, bool exact_only);

int cpuid_query_maxphyaddr(struct kvm_vcpu *vcpu);
u64 kvm_vcpu_reserved_gpa_bits_raw(struct kvm_vcpu *vcpu);

static inline int cpuid_maxphyaddr(struct kvm_vcpu *vcpu)
{
	return vcpu->arch.maxphyaddr;
}

<<<<<<< HEAD
static inline bool kvm_vcpu_is_illegal_gpa(struct kvm_vcpu *vcpu, gpa_t gpa)
{
	return (gpa >= BIT_ULL(cpuid_maxphyaddr(vcpu)));
=======
static inline bool kvm_vcpu_is_legal_gpa(struct kvm_vcpu *vcpu, gpa_t gpa)
{
	return !(gpa & vcpu->arch.reserved_gpa_bits);
}

static inline bool kvm_vcpu_is_illegal_gpa(struct kvm_vcpu *vcpu, gpa_t gpa)
{
	return !kvm_vcpu_is_legal_gpa(vcpu, gpa);
}

static inline bool kvm_vcpu_is_legal_aligned_gpa(struct kvm_vcpu *vcpu,
						 gpa_t gpa, gpa_t alignment)
{
	return IS_ALIGNED(gpa, alignment) && kvm_vcpu_is_legal_gpa(vcpu, gpa);
}

static inline bool page_address_valid(struct kvm_vcpu *vcpu, gpa_t gpa)
{
	return kvm_vcpu_is_legal_aligned_gpa(vcpu, gpa, PAGE_SIZE);
>>>>>>> f642729d
}

struct cpuid_reg {
	u32 function;
	u32 index;
	int reg;
};

static const struct cpuid_reg reverse_cpuid[] = {
	[CPUID_1_EDX]         = {         1, 0, CPUID_EDX},
	[CPUID_8000_0001_EDX] = {0x80000001, 0, CPUID_EDX},
	[CPUID_8086_0001_EDX] = {0x80860001, 0, CPUID_EDX},
	[CPUID_1_ECX]         = {         1, 0, CPUID_ECX},
	[CPUID_C000_0001_EDX] = {0xc0000001, 0, CPUID_EDX},
	[CPUID_8000_0001_ECX] = {0x80000001, 0, CPUID_ECX},
	[CPUID_7_0_EBX]       = {         7, 0, CPUID_EBX},
	[CPUID_D_1_EAX]       = {       0xd, 1, CPUID_EAX},
	[CPUID_8000_0008_EBX] = {0x80000008, 0, CPUID_EBX},
	[CPUID_6_EAX]         = {         6, 0, CPUID_EAX},
	[CPUID_8000_000A_EDX] = {0x8000000a, 0, CPUID_EDX},
	[CPUID_7_ECX]         = {         7, 0, CPUID_ECX},
	[CPUID_8000_0007_EBX] = {0x80000007, 0, CPUID_EBX},
	[CPUID_7_EDX]         = {         7, 0, CPUID_EDX},
	[CPUID_7_1_EAX]       = {         7, 1, CPUID_EAX},
};

/*
 * Reverse CPUID and its derivatives can only be used for hardware-defined
 * feature words, i.e. words whose bits directly correspond to a CPUID leaf.
 * Retrieving a feature bit or masking guest CPUID from a Linux-defined word
 * is nonsensical as the bit number/mask is an arbitrary software-defined value
 * and can't be used by KVM to query/control guest capabilities.  And obviously
 * the leaf being queried must have an entry in the lookup table.
 */
static __always_inline void reverse_cpuid_check(unsigned int x86_leaf)
{
	BUILD_BUG_ON(x86_leaf == CPUID_LNX_1);
	BUILD_BUG_ON(x86_leaf == CPUID_LNX_2);
	BUILD_BUG_ON(x86_leaf == CPUID_LNX_3);
	BUILD_BUG_ON(x86_leaf == CPUID_LNX_4);
	BUILD_BUG_ON(x86_leaf >= ARRAY_SIZE(reverse_cpuid));
	BUILD_BUG_ON(reverse_cpuid[x86_leaf].function == 0);
}

/*
 * Retrieve the bit mask from an X86_FEATURE_* definition.  Features contain
 * the hardware defined bit number (stored in bits 4:0) and a software defined
 * "word" (stored in bits 31:5).  The word is used to index into arrays of
 * bit masks that hold the per-cpu feature capabilities, e.g. this_cpu_has().
 */
static __always_inline u32 __feature_bit(int x86_feature)
{
	reverse_cpuid_check(x86_feature / 32);
	return 1 << (x86_feature & 31);
}

#define feature_bit(name)  __feature_bit(X86_FEATURE_##name)

static __always_inline struct cpuid_reg x86_feature_cpuid(unsigned int x86_feature)
{
	unsigned int x86_leaf = x86_feature / 32;

	reverse_cpuid_check(x86_leaf);
	return reverse_cpuid[x86_leaf];
}

static __always_inline u32 *__cpuid_entry_get_reg(struct kvm_cpuid_entry2 *entry,
						  u32 reg)
{
	switch (reg) {
	case CPUID_EAX:
		return &entry->eax;
	case CPUID_EBX:
		return &entry->ebx;
	case CPUID_ECX:
		return &entry->ecx;
	case CPUID_EDX:
		return &entry->edx;
	default:
		BUILD_BUG();
		return NULL;
	}
}

static __always_inline u32 *cpuid_entry_get_reg(struct kvm_cpuid_entry2 *entry,
						unsigned int x86_feature)
{
	const struct cpuid_reg cpuid = x86_feature_cpuid(x86_feature);

	return __cpuid_entry_get_reg(entry, cpuid.reg);
}

static __always_inline u32 cpuid_entry_get(struct kvm_cpuid_entry2 *entry,
					   unsigned int x86_feature)
{
	u32 *reg = cpuid_entry_get_reg(entry, x86_feature);

	return *reg & __feature_bit(x86_feature);
}

static __always_inline bool cpuid_entry_has(struct kvm_cpuid_entry2 *entry,
					    unsigned int x86_feature)
{
	return cpuid_entry_get(entry, x86_feature);
}

static __always_inline void cpuid_entry_clear(struct kvm_cpuid_entry2 *entry,
					      unsigned int x86_feature)
{
	u32 *reg = cpuid_entry_get_reg(entry, x86_feature);

	*reg &= ~__feature_bit(x86_feature);
}

static __always_inline void cpuid_entry_set(struct kvm_cpuid_entry2 *entry,
					    unsigned int x86_feature)
{
	u32 *reg = cpuid_entry_get_reg(entry, x86_feature);

	*reg |= __feature_bit(x86_feature);
}

static __always_inline void cpuid_entry_change(struct kvm_cpuid_entry2 *entry,
					       unsigned int x86_feature,
					       bool set)
{
	u32 *reg = cpuid_entry_get_reg(entry, x86_feature);

	/*
	 * Open coded instead of using cpuid_entry_{clear,set}() to coerce the
	 * compiler into using CMOV instead of Jcc when possible.
	 */
	if (set)
		*reg |= __feature_bit(x86_feature);
	else
		*reg &= ~__feature_bit(x86_feature);
}

static __always_inline void cpuid_entry_override(struct kvm_cpuid_entry2 *entry,
						 enum cpuid_leafs leaf)
{
	u32 *reg = cpuid_entry_get_reg(entry, leaf * 32);

	BUILD_BUG_ON(leaf >= ARRAY_SIZE(kvm_cpu_caps));
	*reg = kvm_cpu_caps[leaf];
}

static __always_inline u32 *guest_cpuid_get_register(struct kvm_vcpu *vcpu,
						     unsigned int x86_feature)
{
	const struct cpuid_reg cpuid = x86_feature_cpuid(x86_feature);
	struct kvm_cpuid_entry2 *entry;

	entry = kvm_find_cpuid_entry(vcpu, cpuid.function, cpuid.index);
	if (!entry)
		return NULL;

	return __cpuid_entry_get_reg(entry, cpuid.reg);
}

static __always_inline bool guest_cpuid_has(struct kvm_vcpu *vcpu,
					    unsigned int x86_feature)
{
	u32 *reg;

	reg = guest_cpuid_get_register(vcpu, x86_feature);
	if (!reg)
		return false;

	return *reg & __feature_bit(x86_feature);
}

static __always_inline void guest_cpuid_clear(struct kvm_vcpu *vcpu,
					      unsigned int x86_feature)
{
	u32 *reg;

	reg = guest_cpuid_get_register(vcpu, x86_feature);
	if (reg)
		*reg &= ~__feature_bit(x86_feature);
}

static inline bool guest_cpuid_is_amd_or_hygon(struct kvm_vcpu *vcpu)
{
	struct kvm_cpuid_entry2 *best;

	best = kvm_find_cpuid_entry(vcpu, 0, 0);
	return best &&
	       (is_guest_vendor_amd(best->ebx, best->ecx, best->edx) ||
		is_guest_vendor_hygon(best->ebx, best->ecx, best->edx));
}

static inline int guest_cpuid_family(struct kvm_vcpu *vcpu)
{
	struct kvm_cpuid_entry2 *best;

	best = kvm_find_cpuid_entry(vcpu, 0x1, 0);
	if (!best)
		return -1;

	return x86_family(best->eax);
}

static inline int guest_cpuid_model(struct kvm_vcpu *vcpu)
{
	struct kvm_cpuid_entry2 *best;

	best = kvm_find_cpuid_entry(vcpu, 0x1, 0);
	if (!best)
		return -1;

	return x86_model(best->eax);
}

static inline int guest_cpuid_stepping(struct kvm_vcpu *vcpu)
{
	struct kvm_cpuid_entry2 *best;

	best = kvm_find_cpuid_entry(vcpu, 0x1, 0);
	if (!best)
		return -1;

	return x86_stepping(best->eax);
}

static inline bool guest_has_spec_ctrl_msr(struct kvm_vcpu *vcpu)
{
	return (guest_cpuid_has(vcpu, X86_FEATURE_SPEC_CTRL) ||
		guest_cpuid_has(vcpu, X86_FEATURE_AMD_STIBP) ||
		guest_cpuid_has(vcpu, X86_FEATURE_AMD_IBRS) ||
		guest_cpuid_has(vcpu, X86_FEATURE_AMD_SSBD));
}

static inline bool guest_has_pred_cmd_msr(struct kvm_vcpu *vcpu)
{
	return (guest_cpuid_has(vcpu, X86_FEATURE_SPEC_CTRL) ||
		guest_cpuid_has(vcpu, X86_FEATURE_AMD_IBPB));
}

static inline bool supports_cpuid_fault(struct kvm_vcpu *vcpu)
{
	return vcpu->arch.msr_platform_info & MSR_PLATFORM_INFO_CPUID_FAULT;
}

static inline bool cpuid_fault_enabled(struct kvm_vcpu *vcpu)
{
	return vcpu->arch.msr_misc_features_enables &
		  MSR_MISC_FEATURES_ENABLES_CPUID_FAULT;
}

static __always_inline void kvm_cpu_cap_clear(unsigned int x86_feature)
{
	unsigned int x86_leaf = x86_feature / 32;

	reverse_cpuid_check(x86_leaf);
	kvm_cpu_caps[x86_leaf] &= ~__feature_bit(x86_feature);
}

static __always_inline void kvm_cpu_cap_set(unsigned int x86_feature)
{
	unsigned int x86_leaf = x86_feature / 32;

	reverse_cpuid_check(x86_leaf);
	kvm_cpu_caps[x86_leaf] |= __feature_bit(x86_feature);
}

static __always_inline u32 kvm_cpu_cap_get(unsigned int x86_feature)
{
	unsigned int x86_leaf = x86_feature / 32;

	reverse_cpuid_check(x86_leaf);
	return kvm_cpu_caps[x86_leaf] & __feature_bit(x86_feature);
}

static __always_inline bool kvm_cpu_cap_has(unsigned int x86_feature)
{
	return !!kvm_cpu_cap_get(x86_feature);
}

static __always_inline void kvm_cpu_cap_check_and_set(unsigned int x86_feature)
{
	if (boot_cpu_has(x86_feature))
		kvm_cpu_cap_set(x86_feature);
}

static __always_inline bool guest_pv_has(struct kvm_vcpu *vcpu,
					 unsigned int kvm_feature)
{
	if (!vcpu->arch.pv_cpuid.enforce)
		return true;

	return vcpu->arch.pv_cpuid.features & (1u << kvm_feature);
}

static __always_inline bool guest_pv_has(struct kvm_vcpu *vcpu,
					 unsigned int kvm_feature)
{
	if (!vcpu->arch.pv_cpuid.enforce)
		return true;

	return vcpu->arch.pv_cpuid.features & (1u << kvm_feature);
}

#endif<|MERGE_RESOLUTION|>--- conflicted
+++ resolved
@@ -37,11 +37,6 @@
 	return vcpu->arch.maxphyaddr;
 }
 
-<<<<<<< HEAD
-static inline bool kvm_vcpu_is_illegal_gpa(struct kvm_vcpu *vcpu, gpa_t gpa)
-{
-	return (gpa >= BIT_ULL(cpuid_maxphyaddr(vcpu)));
-=======
 static inline bool kvm_vcpu_is_legal_gpa(struct kvm_vcpu *vcpu, gpa_t gpa)
 {
 	return !(gpa & vcpu->arch.reserved_gpa_bits);
@@ -61,7 +56,6 @@
 static inline bool page_address_valid(struct kvm_vcpu *vcpu, gpa_t gpa)
 {
 	return kvm_vcpu_is_legal_aligned_gpa(vcpu, gpa, PAGE_SIZE);
->>>>>>> f642729d
 }
 
 struct cpuid_reg {
@@ -356,13 +350,4 @@
 	return vcpu->arch.pv_cpuid.features & (1u << kvm_feature);
 }
 
-static __always_inline bool guest_pv_has(struct kvm_vcpu *vcpu,
-					 unsigned int kvm_feature)
-{
-	if (!vcpu->arch.pv_cpuid.enforce)
-		return true;
-
-	return vcpu->arch.pv_cpuid.features & (1u << kvm_feature);
-}
-
 #endif