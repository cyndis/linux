// SPDX-License-Identifier: GPL-2.0-only

/*
 * Local APIC virtualization
 *
 * Copyright (C) 2006 Qumranet, Inc.
 * Copyright (C) 2007 Novell
 * Copyright (C) 2007 Intel
 * Copyright 2009 Red Hat, Inc. and/or its affiliates.
 *
 * Authors:
 *   Dor Laor <dor.laor@qumranet.com>
 *   Gregory Haskins <ghaskins@novell.com>
 *   Yaozu (Eddie) Dong <eddie.dong@intel.com>
 *
 * Based on Xen 3.1 code, Copyright (c) 2004, Intel Corporation.
 */

#include <linux/kvm_host.h>
#include <linux/kvm.h>
#include <linux/mm.h>
#include <linux/highmem.h>
#include <linux/smp.h>
#include <linux/hrtimer.h>
#include <linux/io.h>
#include <linux/export.h>
#include <linux/math64.h>
#include <linux/slab.h>
#include <asm/processor.h>
#include <asm/msr.h>
#include <asm/page.h>
#include <asm/current.h>
#include <asm/apicdef.h>
#include <asm/delay.h>
#include <linux/atomic.h>
#include <linux/jump_label.h>
#include "kvm_cache_regs.h"
#include "irq.h"
#include "ioapic.h"
#include "trace.h"
#include "x86.h"
#include "cpuid.h"
#include "hyperv.h"

#ifndef CONFIG_X86_64
#define mod_64(x, y) ((x) - (y) * div64_u64(x, y))
#else
#define mod_64(x, y) ((x) % (y))
#endif

#define PRId64 "d"
#define PRIx64 "llx"
#define PRIu64 "u"
#define PRIo64 "o"

/* 14 is the version for Xeon and Pentium 8.4.8*/
#define APIC_VERSION			(0x14UL | ((KVM_APIC_LVT_NUM - 1) << 16))
#define LAPIC_MMIO_LENGTH		(1 << 12)
/* followed define is not in apicdef.h */
#define MAX_APIC_VECTOR			256
#define APIC_VECTORS_PER_REG		32

static bool lapic_timer_advance_dynamic __read_mostly;
#define LAPIC_TIMER_ADVANCE_ADJUST_MIN	100	/* clock cycles */
#define LAPIC_TIMER_ADVANCE_ADJUST_MAX	10000	/* clock cycles */
#define LAPIC_TIMER_ADVANCE_NS_INIT	1000
#define LAPIC_TIMER_ADVANCE_NS_MAX     5000
/* step-by-step approximation to mitigate fluctuation */
#define LAPIC_TIMER_ADVANCE_ADJUST_STEP 8

static inline int apic_test_vector(int vec, void *bitmap)
{
	return test_bit(VEC_POS(vec), (bitmap) + REG_POS(vec));
}

bool kvm_apic_pending_eoi(struct kvm_vcpu *vcpu, int vector)
{
	struct kvm_lapic *apic = vcpu->arch.apic;

	return apic_test_vector(vector, apic->regs + APIC_ISR) ||
		apic_test_vector(vector, apic->regs + APIC_IRR);
}

static inline int __apic_test_and_set_vector(int vec, void *bitmap)
{
	return __test_and_set_bit(VEC_POS(vec), (bitmap) + REG_POS(vec));
}

static inline int __apic_test_and_clear_vector(int vec, void *bitmap)
{
	return __test_and_clear_bit(VEC_POS(vec), (bitmap) + REG_POS(vec));
}

__read_mostly DEFINE_STATIC_KEY_DEFERRED_FALSE(apic_hw_disabled, HZ);
__read_mostly DEFINE_STATIC_KEY_DEFERRED_FALSE(apic_sw_disabled, HZ);

static inline int apic_enabled(struct kvm_lapic *apic)
{
	return kvm_apic_sw_enabled(apic) &&	kvm_apic_hw_enabled(apic);
}

#define LVT_MASK	\
	(APIC_LVT_MASKED | APIC_SEND_PENDING | APIC_VECTOR_MASK)

#define LINT_MASK	\
	(LVT_MASK | APIC_MODE_MASK | APIC_INPUT_POLARITY | \
	 APIC_LVT_REMOTE_IRR | APIC_LVT_LEVEL_TRIGGER)

static inline u32 kvm_x2apic_id(struct kvm_lapic *apic)
{
	return apic->vcpu->vcpu_id;
}

static bool kvm_can_post_timer_interrupt(struct kvm_vcpu *vcpu)
{
	return pi_inject_timer && kvm_vcpu_apicv_active(vcpu);
}

bool kvm_can_use_hv_timer(struct kvm_vcpu *vcpu)
{
	return kvm_x86_ops.set_hv_timer
	       && !(kvm_mwait_in_guest(vcpu->kvm) ||
		    kvm_can_post_timer_interrupt(vcpu));
}
EXPORT_SYMBOL_GPL(kvm_can_use_hv_timer);

static bool kvm_use_posted_timer_interrupt(struct kvm_vcpu *vcpu)
{
	return kvm_can_post_timer_interrupt(vcpu) && vcpu->mode == IN_GUEST_MODE;
}

static inline bool kvm_apic_map_get_logical_dest(struct kvm_apic_map *map,
		u32 dest_id, struct kvm_lapic ***cluster, u16 *mask) {
	switch (map->mode) {
	case KVM_APIC_MODE_X2APIC: {
		u32 offset = (dest_id >> 16) * 16;
		u32 max_apic_id = map->max_apic_id;

		if (offset <= max_apic_id) {
			u8 cluster_size = min(max_apic_id - offset + 1, 16U);

			offset = array_index_nospec(offset, map->max_apic_id + 1);
			*cluster = &map->phys_map[offset];
			*mask = dest_id & (0xffff >> (16 - cluster_size));
		} else {
			*mask = 0;
		}

		return true;
		}
	case KVM_APIC_MODE_XAPIC_FLAT:
		*cluster = map->xapic_flat_map;
		*mask = dest_id & 0xff;
		return true;
	case KVM_APIC_MODE_XAPIC_CLUSTER:
		*cluster = map->xapic_cluster_map[(dest_id >> 4) & 0xf];
		*mask = dest_id & 0xf;
		return true;
	default:
		/* Not optimized. */
		return false;
	}
}

static void kvm_apic_map_free(struct rcu_head *rcu)
{
	struct kvm_apic_map *map = container_of(rcu, struct kvm_apic_map, rcu);

	kvfree(map);
}

/*
 * CLEAN -> DIRTY and UPDATE_IN_PROGRESS -> DIRTY changes happen without a lock.
 *
 * DIRTY -> UPDATE_IN_PROGRESS and UPDATE_IN_PROGRESS -> CLEAN happen with
 * apic_map_lock_held.
 */
enum {
	CLEAN,
	UPDATE_IN_PROGRESS,
	DIRTY
};

void kvm_recalculate_apic_map(struct kvm *kvm)
{
	struct kvm_apic_map *new, *old = NULL;
	struct kvm_vcpu *vcpu;
	int i;
	u32 max_id = 255; /* enough space for any xAPIC ID */

	/* Read kvm->arch.apic_map_dirty before kvm->arch.apic_map.  */
	if (atomic_read_acquire(&kvm->arch.apic_map_dirty) == CLEAN)
		return;

	mutex_lock(&kvm->arch.apic_map_lock);
	/*
	 * Read kvm->arch.apic_map_dirty before kvm->arch.apic_map
	 * (if clean) or the APIC registers (if dirty).
	 */
	if (atomic_cmpxchg_acquire(&kvm->arch.apic_map_dirty,
				   DIRTY, UPDATE_IN_PROGRESS) == CLEAN) {
		/* Someone else has updated the map. */
		mutex_unlock(&kvm->arch.apic_map_lock);
		return;
	}

	kvm_for_each_vcpu(i, vcpu, kvm)
		if (kvm_apic_present(vcpu))
			max_id = max(max_id, kvm_x2apic_id(vcpu->arch.apic));

	new = kvzalloc(sizeof(struct kvm_apic_map) +
	                   sizeof(struct kvm_lapic *) * ((u64)max_id + 1),
			   GFP_KERNEL_ACCOUNT);

	if (!new)
		goto out;

	new->max_apic_id = max_id;

	kvm_for_each_vcpu(i, vcpu, kvm) {
		struct kvm_lapic *apic = vcpu->arch.apic;
		struct kvm_lapic **cluster;
		u16 mask;
		u32 ldr;
		u8 xapic_id;
		u32 x2apic_id;

		if (!kvm_apic_present(vcpu))
			continue;

		xapic_id = kvm_xapic_id(apic);
		x2apic_id = kvm_x2apic_id(apic);

		/* Hotplug hack: see kvm_apic_match_physical_addr(), ... */
		if ((apic_x2apic_mode(apic) || x2apic_id > 0xff) &&
				x2apic_id <= new->max_apic_id)
			new->phys_map[x2apic_id] = apic;
		/*
		 * ... xAPIC ID of VCPUs with APIC ID > 0xff will wrap-around,
		 * prevent them from masking VCPUs with APIC ID <= 0xff.
		 */
		if (!apic_x2apic_mode(apic) && !new->phys_map[xapic_id])
			new->phys_map[xapic_id] = apic;

		if (!kvm_apic_sw_enabled(apic))
			continue;

		ldr = kvm_lapic_get_reg(apic, APIC_LDR);

		if (apic_x2apic_mode(apic)) {
			new->mode |= KVM_APIC_MODE_X2APIC;
		} else if (ldr) {
			ldr = GET_APIC_LOGICAL_ID(ldr);
			if (kvm_lapic_get_reg(apic, APIC_DFR) == APIC_DFR_FLAT)
				new->mode |= KVM_APIC_MODE_XAPIC_FLAT;
			else
				new->mode |= KVM_APIC_MODE_XAPIC_CLUSTER;
		}

		if (!kvm_apic_map_get_logical_dest(new, ldr, &cluster, &mask))
			continue;

		if (mask)
			cluster[ffs(mask) - 1] = apic;
	}
out:
	old = rcu_dereference_protected(kvm->arch.apic_map,
			lockdep_is_held(&kvm->arch.apic_map_lock));
	rcu_assign_pointer(kvm->arch.apic_map, new);
	/*
	 * Write kvm->arch.apic_map before clearing apic->apic_map_dirty.
	 * If another update has come in, leave it DIRTY.
	 */
	atomic_cmpxchg_release(&kvm->arch.apic_map_dirty,
			       UPDATE_IN_PROGRESS, CLEAN);
	mutex_unlock(&kvm->arch.apic_map_lock);

	if (old)
		call_rcu(&old->rcu, kvm_apic_map_free);

	kvm_make_scan_ioapic_request(kvm);
}

static inline void apic_set_spiv(struct kvm_lapic *apic, u32 val)
{
	bool enabled = val & APIC_SPIV_APIC_ENABLED;

	kvm_lapic_set_reg(apic, APIC_SPIV, val);

	if (enabled != apic->sw_enabled) {
		apic->sw_enabled = enabled;
		if (enabled)
			static_branch_slow_dec_deferred(&apic_sw_disabled);
		else
			static_branch_inc(&apic_sw_disabled.key);

		atomic_set_release(&apic->vcpu->kvm->arch.apic_map_dirty, DIRTY);
	}
}

static inline void kvm_apic_set_xapic_id(struct kvm_lapic *apic, u8 id)
{
	kvm_lapic_set_reg(apic, APIC_ID, id << 24);
	atomic_set_release(&apic->vcpu->kvm->arch.apic_map_dirty, DIRTY);
}

static inline void kvm_apic_set_ldr(struct kvm_lapic *apic, u32 id)
{
	kvm_lapic_set_reg(apic, APIC_LDR, id);
	atomic_set_release(&apic->vcpu->kvm->arch.apic_map_dirty, DIRTY);
}

static inline void kvm_apic_set_dfr(struct kvm_lapic *apic, u32 val)
{
	kvm_lapic_set_reg(apic, APIC_DFR, val);
	atomic_set_release(&apic->vcpu->kvm->arch.apic_map_dirty, DIRTY);
}

static inline u32 kvm_apic_calc_x2apic_ldr(u32 id)
{
	return ((id >> 4) << 16) | (1 << (id & 0xf));
}

static inline void kvm_apic_set_x2apic_id(struct kvm_lapic *apic, u32 id)
{
	u32 ldr = kvm_apic_calc_x2apic_ldr(id);

	WARN_ON_ONCE(id != apic->vcpu->vcpu_id);

	kvm_lapic_set_reg(apic, APIC_ID, id);
	kvm_lapic_set_reg(apic, APIC_LDR, ldr);
	atomic_set_release(&apic->vcpu->kvm->arch.apic_map_dirty, DIRTY);
}

static inline int apic_lvt_enabled(struct kvm_lapic *apic, int lvt_type)
{
	return !(kvm_lapic_get_reg(apic, lvt_type) & APIC_LVT_MASKED);
}

static inline int apic_lvtt_oneshot(struct kvm_lapic *apic)
{
	return apic->lapic_timer.timer_mode == APIC_LVT_TIMER_ONESHOT;
}

static inline int apic_lvtt_period(struct kvm_lapic *apic)
{
	return apic->lapic_timer.timer_mode == APIC_LVT_TIMER_PERIODIC;
}

static inline int apic_lvtt_tscdeadline(struct kvm_lapic *apic)
{
	return apic->lapic_timer.timer_mode == APIC_LVT_TIMER_TSCDEADLINE;
}

static inline int apic_lvt_nmi_mode(u32 lvt_val)
{
	return (lvt_val & (APIC_MODE_MASK | APIC_LVT_MASKED)) == APIC_DM_NMI;
}

void kvm_apic_set_version(struct kvm_vcpu *vcpu)
{
	struct kvm_lapic *apic = vcpu->arch.apic;
	u32 v = APIC_VERSION;

	if (!lapic_in_kernel(vcpu))
		return;

	/*
	 * KVM emulates 82093AA datasheet (with in-kernel IOAPIC implementation)
	 * which doesn't have EOI register; Some buggy OSes (e.g. Windows with
	 * Hyper-V role) disable EOI broadcast in lapic not checking for IOAPIC
	 * version first and level-triggered interrupts never get EOIed in
	 * IOAPIC.
	 */
	if (guest_cpuid_has(vcpu, X86_FEATURE_X2APIC) &&
	    !ioapic_in_kernel(vcpu->kvm))
		v |= APIC_LVR_DIRECTED_EOI;
	kvm_lapic_set_reg(apic, APIC_LVR, v);
}

static const unsigned int apic_lvt_mask[KVM_APIC_LVT_NUM] = {
	LVT_MASK ,      /* part LVTT mask, timer mode mask added at runtime */
	LVT_MASK | APIC_MODE_MASK,	/* LVTTHMR */
	LVT_MASK | APIC_MODE_MASK,	/* LVTPC */
	LINT_MASK, LINT_MASK,	/* LVT0-1 */
	LVT_MASK		/* LVTERR */
};

static int find_highest_vector(void *bitmap)
{
	int vec;
	u32 *reg;

	for (vec = MAX_APIC_VECTOR - APIC_VECTORS_PER_REG;
	     vec >= 0; vec -= APIC_VECTORS_PER_REG) {
		reg = bitmap + REG_POS(vec);
		if (*reg)
			return __fls(*reg) + vec;
	}

	return -1;
}

static u8 count_vectors(void *bitmap)
{
	int vec;
	u32 *reg;
	u8 count = 0;

	for (vec = 0; vec < MAX_APIC_VECTOR; vec += APIC_VECTORS_PER_REG) {
		reg = bitmap + REG_POS(vec);
		count += hweight32(*reg);
	}

	return count;
}

bool __kvm_apic_update_irr(u32 *pir, void *regs, int *max_irr)
{
	u32 i, vec;
	u32 pir_val, irr_val, prev_irr_val;
	int max_updated_irr;

	max_updated_irr = -1;
	*max_irr = -1;

	for (i = vec = 0; i <= 7; i++, vec += 32) {
		pir_val = READ_ONCE(pir[i]);
		irr_val = *((u32 *)(regs + APIC_IRR + i * 0x10));
		if (pir_val) {
			prev_irr_val = irr_val;
			irr_val |= xchg(&pir[i], 0);
			*((u32 *)(regs + APIC_IRR + i * 0x10)) = irr_val;
			if (prev_irr_val != irr_val) {
				max_updated_irr =
					__fls(irr_val ^ prev_irr_val) + vec;
			}
		}
		if (irr_val)
			*max_irr = __fls(irr_val) + vec;
	}

	return ((max_updated_irr != -1) &&
		(max_updated_irr == *max_irr));
}
EXPORT_SYMBOL_GPL(__kvm_apic_update_irr);

bool kvm_apic_update_irr(struct kvm_vcpu *vcpu, u32 *pir, int *max_irr)
{
	struct kvm_lapic *apic = vcpu->arch.apic;

	return __kvm_apic_update_irr(pir, apic->regs, max_irr);
}
EXPORT_SYMBOL_GPL(kvm_apic_update_irr);

static inline int apic_search_irr(struct kvm_lapic *apic)
{
	return find_highest_vector(apic->regs + APIC_IRR);
}

static inline int apic_find_highest_irr(struct kvm_lapic *apic)
{
	int result;

	/*
	 * Note that irr_pending is just a hint. It will be always
	 * true with virtual interrupt delivery enabled.
	 */
	if (!apic->irr_pending)
		return -1;

	result = apic_search_irr(apic);
	ASSERT(result == -1 || result >= 16);

	return result;
}

static inline void apic_clear_irr(int vec, struct kvm_lapic *apic)
{
	struct kvm_vcpu *vcpu;

	vcpu = apic->vcpu;

	if (unlikely(vcpu->arch.apicv_active)) {
		/* need to update RVI */
		kvm_lapic_clear_vector(vec, apic->regs + APIC_IRR);
		static_call(kvm_x86_hwapic_irr_update)(vcpu,
				apic_find_highest_irr(apic));
	} else {
		apic->irr_pending = false;
		kvm_lapic_clear_vector(vec, apic->regs + APIC_IRR);
		if (apic_search_irr(apic) != -1)
			apic->irr_pending = true;
	}
}

void kvm_apic_clear_irr(struct kvm_vcpu *vcpu, int vec)
{
	apic_clear_irr(vec, vcpu->arch.apic);
}
EXPORT_SYMBOL_GPL(kvm_apic_clear_irr);

static inline void apic_set_isr(int vec, struct kvm_lapic *apic)
{
	struct kvm_vcpu *vcpu;

	if (__apic_test_and_set_vector(vec, apic->regs + APIC_ISR))
		return;

	vcpu = apic->vcpu;

	/*
	 * With APIC virtualization enabled, all caching is disabled
	 * because the processor can modify ISR under the hood.  Instead
	 * just set SVI.
	 */
	if (unlikely(vcpu->arch.apicv_active))
		static_call(kvm_x86_hwapic_isr_update)(vcpu, vec);
	else {
		++apic->isr_count;
		BUG_ON(apic->isr_count > MAX_APIC_VECTOR);
		/*
		 * ISR (in service register) bit is set when injecting an interrupt.
		 * The highest vector is injected. Thus the latest bit set matches
		 * the highest bit in ISR.
		 */
		apic->highest_isr_cache = vec;
	}
}

static inline int apic_find_highest_isr(struct kvm_lapic *apic)
{
	int result;

	/*
	 * Note that isr_count is always 1, and highest_isr_cache
	 * is always -1, with APIC virtualization enabled.
	 */
	if (!apic->isr_count)
		return -1;
	if (likely(apic->highest_isr_cache != -1))
		return apic->highest_isr_cache;

	result = find_highest_vector(apic->regs + APIC_ISR);
	ASSERT(result == -1 || result >= 16);

	return result;
}

static inline void apic_clear_isr(int vec, struct kvm_lapic *apic)
{
	struct kvm_vcpu *vcpu;
	if (!__apic_test_and_clear_vector(vec, apic->regs + APIC_ISR))
		return;

	vcpu = apic->vcpu;

	/*
	 * We do get here for APIC virtualization enabled if the guest
	 * uses the Hyper-V APIC enlightenment.  In this case we may need
	 * to trigger a new interrupt delivery by writing the SVI field;
	 * on the other hand isr_count and highest_isr_cache are unused
	 * and must be left alone.
	 */
	if (unlikely(vcpu->arch.apicv_active))
		static_call(kvm_x86_hwapic_isr_update)(vcpu,
						apic_find_highest_isr(apic));
	else {
		--apic->isr_count;
		BUG_ON(apic->isr_count < 0);
		apic->highest_isr_cache = -1;
	}
}

int kvm_lapic_find_highest_irr(struct kvm_vcpu *vcpu)
{
	/* This may race with setting of irr in __apic_accept_irq() and
	 * value returned may be wrong, but kvm_vcpu_kick() in __apic_accept_irq
	 * will cause vmexit immediately and the value will be recalculated
	 * on the next vmentry.
	 */
	return apic_find_highest_irr(vcpu->arch.apic);
}
EXPORT_SYMBOL_GPL(kvm_lapic_find_highest_irr);

static int __apic_accept_irq(struct kvm_lapic *apic, int delivery_mode,
			     int vector, int level, int trig_mode,
			     struct dest_map *dest_map);

int kvm_apic_set_irq(struct kvm_vcpu *vcpu, struct kvm_lapic_irq *irq,
		     struct dest_map *dest_map)
{
	struct kvm_lapic *apic = vcpu->arch.apic;

	return __apic_accept_irq(apic, irq->delivery_mode, irq->vector,
			irq->level, irq->trig_mode, dest_map);
}

static int __pv_send_ipi(unsigned long *ipi_bitmap, struct kvm_apic_map *map,
			 struct kvm_lapic_irq *irq, u32 min)
{
	int i, count = 0;
	struct kvm_vcpu *vcpu;

	if (min > map->max_apic_id)
		return 0;

	for_each_set_bit(i, ipi_bitmap,
		min((u32)BITS_PER_LONG, (map->max_apic_id - min + 1))) {
		if (map->phys_map[min + i]) {
			vcpu = map->phys_map[min + i]->vcpu;
			count += kvm_apic_set_irq(vcpu, irq, NULL);
		}
	}

	return count;
}

int kvm_pv_send_ipi(struct kvm *kvm, unsigned long ipi_bitmap_low,
		    unsigned long ipi_bitmap_high, u32 min,
		    unsigned long icr, int op_64_bit)
{
	struct kvm_apic_map *map;
	struct kvm_lapic_irq irq = {0};
	int cluster_size = op_64_bit ? 64 : 32;
	int count;

	if (icr & (APIC_DEST_MASK | APIC_SHORT_MASK))
		return -KVM_EINVAL;

	irq.vector = icr & APIC_VECTOR_MASK;
	irq.delivery_mode = icr & APIC_MODE_MASK;
	irq.level = (icr & APIC_INT_ASSERT) != 0;
	irq.trig_mode = icr & APIC_INT_LEVELTRIG;

	rcu_read_lock();
	map = rcu_dereference(kvm->arch.apic_map);

	count = -EOPNOTSUPP;
	if (likely(map)) {
		count = __pv_send_ipi(&ipi_bitmap_low, map, &irq, min);
		min += cluster_size;
		count += __pv_send_ipi(&ipi_bitmap_high, map, &irq, min);
	}

	rcu_read_unlock();
	return count;
}

static int pv_eoi_put_user(struct kvm_vcpu *vcpu, u8 val)
{

	return kvm_write_guest_cached(vcpu->kvm, &vcpu->arch.pv_eoi.data, &val,
				      sizeof(val));
}

static int pv_eoi_get_user(struct kvm_vcpu *vcpu, u8 *val)
{

	return kvm_read_guest_cached(vcpu->kvm, &vcpu->arch.pv_eoi.data, val,
				      sizeof(*val));
}

static inline bool pv_eoi_enabled(struct kvm_vcpu *vcpu)
{
	return vcpu->arch.pv_eoi.msr_val & KVM_MSR_ENABLED;
}

static bool pv_eoi_get_pending(struct kvm_vcpu *vcpu)
{
	u8 val;
	if (pv_eoi_get_user(vcpu, &val) < 0) {
		printk(KERN_WARNING "Can't read EOI MSR value: 0x%llx\n",
			   (unsigned long long)vcpu->arch.pv_eoi.msr_val);
		return false;
	}
	return val & KVM_PV_EOI_ENABLED;
}

static void pv_eoi_set_pending(struct kvm_vcpu *vcpu)
{
	if (pv_eoi_put_user(vcpu, KVM_PV_EOI_ENABLED) < 0) {
		printk(KERN_WARNING "Can't set EOI MSR value: 0x%llx\n",
			   (unsigned long long)vcpu->arch.pv_eoi.msr_val);
		return;
	}
	__set_bit(KVM_APIC_PV_EOI_PENDING, &vcpu->arch.apic_attention);
}

static void pv_eoi_clr_pending(struct kvm_vcpu *vcpu)
{
	if (pv_eoi_put_user(vcpu, KVM_PV_EOI_DISABLED) < 0) {
		printk(KERN_WARNING "Can't clear EOI MSR value: 0x%llx\n",
			   (unsigned long long)vcpu->arch.pv_eoi.msr_val);
		return;
	}
	__clear_bit(KVM_APIC_PV_EOI_PENDING, &vcpu->arch.apic_attention);
}

static int apic_has_interrupt_for_ppr(struct kvm_lapic *apic, u32 ppr)
{
	int highest_irr;
	if (apic->vcpu->arch.apicv_active)
		highest_irr = static_call(kvm_x86_sync_pir_to_irr)(apic->vcpu);
	else
		highest_irr = apic_find_highest_irr(apic);
	if (highest_irr == -1 || (highest_irr & 0xF0) <= ppr)
		return -1;
	return highest_irr;
}

static bool __apic_update_ppr(struct kvm_lapic *apic, u32 *new_ppr)
{
	u32 tpr, isrv, ppr, old_ppr;
	int isr;

	old_ppr = kvm_lapic_get_reg(apic, APIC_PROCPRI);
	tpr = kvm_lapic_get_reg(apic, APIC_TASKPRI);
	isr = apic_find_highest_isr(apic);
	isrv = (isr != -1) ? isr : 0;

	if ((tpr & 0xf0) >= (isrv & 0xf0))
		ppr = tpr & 0xff;
	else
		ppr = isrv & 0xf0;

	*new_ppr = ppr;
	if (old_ppr != ppr)
		kvm_lapic_set_reg(apic, APIC_PROCPRI, ppr);

	return ppr < old_ppr;
}

static void apic_update_ppr(struct kvm_lapic *apic)
{
	u32 ppr;

	if (__apic_update_ppr(apic, &ppr) &&
	    apic_has_interrupt_for_ppr(apic, ppr) != -1)
		kvm_make_request(KVM_REQ_EVENT, apic->vcpu);
}

void kvm_apic_update_ppr(struct kvm_vcpu *vcpu)
{
	apic_update_ppr(vcpu->arch.apic);
}
EXPORT_SYMBOL_GPL(kvm_apic_update_ppr);

static void apic_set_tpr(struct kvm_lapic *apic, u32 tpr)
{
	kvm_lapic_set_reg(apic, APIC_TASKPRI, tpr);
	apic_update_ppr(apic);
}

static bool kvm_apic_broadcast(struct kvm_lapic *apic, u32 mda)
{
	return mda == (apic_x2apic_mode(apic) ?
			X2APIC_BROADCAST : APIC_BROADCAST);
}

static bool kvm_apic_match_physical_addr(struct kvm_lapic *apic, u32 mda)
{
	if (kvm_apic_broadcast(apic, mda))
		return true;

	if (apic_x2apic_mode(apic))
		return mda == kvm_x2apic_id(apic);

	/*
	 * Hotplug hack: Make LAPIC in xAPIC mode also accept interrupts as if
	 * it were in x2APIC mode.  Hotplugged VCPUs start in xAPIC mode and
	 * this allows unique addressing of VCPUs with APIC ID over 0xff.
	 * The 0xff condition is needed because writeable xAPIC ID.
	 */
	if (kvm_x2apic_id(apic) > 0xff && mda == kvm_x2apic_id(apic))
		return true;

	return mda == kvm_xapic_id(apic);
}

static bool kvm_apic_match_logical_addr(struct kvm_lapic *apic, u32 mda)
{
	u32 logical_id;

	if (kvm_apic_broadcast(apic, mda))
		return true;

	logical_id = kvm_lapic_get_reg(apic, APIC_LDR);

	if (apic_x2apic_mode(apic))
		return ((logical_id >> 16) == (mda >> 16))
		       && (logical_id & mda & 0xffff) != 0;

	logical_id = GET_APIC_LOGICAL_ID(logical_id);

	switch (kvm_lapic_get_reg(apic, APIC_DFR)) {
	case APIC_DFR_FLAT:
		return (logical_id & mda) != 0;
	case APIC_DFR_CLUSTER:
		return ((logical_id >> 4) == (mda >> 4))
		       && (logical_id & mda & 0xf) != 0;
	default:
		return false;
	}
}

/* The KVM local APIC implementation has two quirks:
 *
 *  - Real hardware delivers interrupts destined to x2APIC ID > 0xff to LAPICs
 *    in xAPIC mode if the "destination & 0xff" matches its xAPIC ID.
 *    KVM doesn't do that aliasing.
 *
 *  - in-kernel IOAPIC messages have to be delivered directly to
 *    x2APIC, because the kernel does not support interrupt remapping.
 *    In order to support broadcast without interrupt remapping, x2APIC
 *    rewrites the destination of non-IPI messages from APIC_BROADCAST
 *    to X2APIC_BROADCAST.
 *
 * The broadcast quirk can be disabled with KVM_CAP_X2APIC_API.  This is
 * important when userspace wants to use x2APIC-format MSIs, because
 * APIC_BROADCAST (0xff) is a legal route for "cluster 0, CPUs 0-7".
 */
static u32 kvm_apic_mda(struct kvm_vcpu *vcpu, unsigned int dest_id,
		struct kvm_lapic *source, struct kvm_lapic *target)
{
	bool ipi = source != NULL;

	if (!vcpu->kvm->arch.x2apic_broadcast_quirk_disabled &&
	    !ipi && dest_id == APIC_BROADCAST && apic_x2apic_mode(target))
		return X2APIC_BROADCAST;

	return dest_id;
}

bool kvm_apic_match_dest(struct kvm_vcpu *vcpu, struct kvm_lapic *source,
			   int shorthand, unsigned int dest, int dest_mode)
{
	struct kvm_lapic *target = vcpu->arch.apic;
	u32 mda = kvm_apic_mda(vcpu, dest, source, target);

	ASSERT(target);
	switch (shorthand) {
	case APIC_DEST_NOSHORT:
		if (dest_mode == APIC_DEST_PHYSICAL)
			return kvm_apic_match_physical_addr(target, mda);
		else
			return kvm_apic_match_logical_addr(target, mda);
	case APIC_DEST_SELF:
		return target == source;
	case APIC_DEST_ALLINC:
		return true;
	case APIC_DEST_ALLBUT:
		return target != source;
	default:
		return false;
	}
}
EXPORT_SYMBOL_GPL(kvm_apic_match_dest);

int kvm_vector_to_index(u32 vector, u32 dest_vcpus,
		       const unsigned long *bitmap, u32 bitmap_size)
{
	u32 mod;
	int i, idx = -1;

	mod = vector % dest_vcpus;

	for (i = 0; i <= mod; i++) {
		idx = find_next_bit(bitmap, bitmap_size, idx + 1);
		BUG_ON(idx == bitmap_size);
	}

	return idx;
}

static void kvm_apic_disabled_lapic_found(struct kvm *kvm)
{
	if (!kvm->arch.disabled_lapic_found) {
		kvm->arch.disabled_lapic_found = true;
		printk(KERN_INFO
		       "Disabled LAPIC found during irq injection\n");
	}
}

static bool kvm_apic_is_broadcast_dest(struct kvm *kvm, struct kvm_lapic **src,
		struct kvm_lapic_irq *irq, struct kvm_apic_map *map)
{
	if (kvm->arch.x2apic_broadcast_quirk_disabled) {
		if ((irq->dest_id == APIC_BROADCAST &&
				map->mode != KVM_APIC_MODE_X2APIC))
			return true;
		if (irq->dest_id == X2APIC_BROADCAST)
			return true;
	} else {
		bool x2apic_ipi = src && *src && apic_x2apic_mode(*src);
		if (irq->dest_id == (x2apic_ipi ?
		                     X2APIC_BROADCAST : APIC_BROADCAST))
			return true;
	}

	return false;
}

/* Return true if the interrupt can be handled by using *bitmap as index mask
 * for valid destinations in *dst array.
 * Return false if kvm_apic_map_get_dest_lapic did nothing useful.
 * Note: we may have zero kvm_lapic destinations when we return true, which
 * means that the interrupt should be dropped.  In this case, *bitmap would be
 * zero and *dst undefined.
 */
static inline bool kvm_apic_map_get_dest_lapic(struct kvm *kvm,
		struct kvm_lapic **src, struct kvm_lapic_irq *irq,
		struct kvm_apic_map *map, struct kvm_lapic ***dst,
		unsigned long *bitmap)
{
	int i, lowest;

	if (irq->shorthand == APIC_DEST_SELF && src) {
		*dst = src;
		*bitmap = 1;
		return true;
	} else if (irq->shorthand)
		return false;

	if (!map || kvm_apic_is_broadcast_dest(kvm, src, irq, map))
		return false;

	if (irq->dest_mode == APIC_DEST_PHYSICAL) {
		if (irq->dest_id > map->max_apic_id) {
			*bitmap = 0;
		} else {
			u32 dest_id = array_index_nospec(irq->dest_id, map->max_apic_id + 1);
			*dst = &map->phys_map[dest_id];
			*bitmap = 1;
		}
		return true;
	}

	*bitmap = 0;
	if (!kvm_apic_map_get_logical_dest(map, irq->dest_id, dst,
				(u16 *)bitmap))
		return false;

	if (!kvm_lowest_prio_delivery(irq))
		return true;

	if (!kvm_vector_hashing_enabled()) {
		lowest = -1;
		for_each_set_bit(i, bitmap, 16) {
			if (!(*dst)[i])
				continue;
			if (lowest < 0)
				lowest = i;
			else if (kvm_apic_compare_prio((*dst)[i]->vcpu,
						(*dst)[lowest]->vcpu) < 0)
				lowest = i;
		}
	} else {
		if (!*bitmap)
			return true;

		lowest = kvm_vector_to_index(irq->vector, hweight16(*bitmap),
				bitmap, 16);

		if (!(*dst)[lowest]) {
			kvm_apic_disabled_lapic_found(kvm);
			*bitmap = 0;
			return true;
		}
	}

	*bitmap = (lowest >= 0) ? 1 << lowest : 0;

	return true;
}

bool kvm_irq_delivery_to_apic_fast(struct kvm *kvm, struct kvm_lapic *src,
		struct kvm_lapic_irq *irq, int *r, struct dest_map *dest_map)
{
	struct kvm_apic_map *map;
	unsigned long bitmap;
	struct kvm_lapic **dst = NULL;
	int i;
	bool ret;

	*r = -1;

	if (irq->shorthand == APIC_DEST_SELF) {
		*r = kvm_apic_set_irq(src->vcpu, irq, dest_map);
		return true;
	}

	rcu_read_lock();
	map = rcu_dereference(kvm->arch.apic_map);

	ret = kvm_apic_map_get_dest_lapic(kvm, &src, irq, map, &dst, &bitmap);
	if (ret) {
		*r = 0;
		for_each_set_bit(i, &bitmap, 16) {
			if (!dst[i])
				continue;
			*r += kvm_apic_set_irq(dst[i]->vcpu, irq, dest_map);
		}
	}

	rcu_read_unlock();
	return ret;
}

/*
 * This routine tries to handle interrupts in posted mode, here is how
 * it deals with different cases:
 * - For single-destination interrupts, handle it in posted mode
 * - Else if vector hashing is enabled and it is a lowest-priority
 *   interrupt, handle it in posted mode and use the following mechanism
 *   to find the destination vCPU.
 *	1. For lowest-priority interrupts, store all the possible
 *	   destination vCPUs in an array.
 *	2. Use "guest vector % max number of destination vCPUs" to find
 *	   the right destination vCPU in the array for the lowest-priority
 *	   interrupt.
 * - Otherwise, use remapped mode to inject the interrupt.
 */
bool kvm_intr_is_single_vcpu_fast(struct kvm *kvm, struct kvm_lapic_irq *irq,
			struct kvm_vcpu **dest_vcpu)
{
	struct kvm_apic_map *map;
	unsigned long bitmap;
	struct kvm_lapic **dst = NULL;
	bool ret = false;

	if (irq->shorthand)
		return false;

	rcu_read_lock();
	map = rcu_dereference(kvm->arch.apic_map);

	if (kvm_apic_map_get_dest_lapic(kvm, NULL, irq, map, &dst, &bitmap) &&
			hweight16(bitmap) == 1) {
		unsigned long i = find_first_bit(&bitmap, 16);

		if (dst[i]) {
			*dest_vcpu = dst[i]->vcpu;
			ret = true;
		}
	}

	rcu_read_unlock();
	return ret;
}

/*
 * Add a pending IRQ into lapic.
 * Return 1 if successfully added and 0 if discarded.
 */
static int __apic_accept_irq(struct kvm_lapic *apic, int delivery_mode,
			     int vector, int level, int trig_mode,
			     struct dest_map *dest_map)
{
	int result = 0;
	struct kvm_vcpu *vcpu = apic->vcpu;

	trace_kvm_apic_accept_irq(vcpu->vcpu_id, delivery_mode,
				  trig_mode, vector);
	switch (delivery_mode) {
	case APIC_DM_LOWEST:
		vcpu->arch.apic_arb_prio++;
		fallthrough;
	case APIC_DM_FIXED:
		if (unlikely(trig_mode && !level))
			break;

		/* FIXME add logic for vcpu on reset */
		if (unlikely(!apic_enabled(apic)))
			break;

		result = 1;

		if (dest_map) {
			__set_bit(vcpu->vcpu_id, dest_map->map);
			dest_map->vectors[vcpu->vcpu_id] = vector;
		}

		if (apic_test_vector(vector, apic->regs + APIC_TMR) != !!trig_mode) {
			if (trig_mode)
				kvm_lapic_set_vector(vector,
						     apic->regs + APIC_TMR);
			else
				kvm_lapic_clear_vector(vector,
						       apic->regs + APIC_TMR);
		}

		if (static_call(kvm_x86_deliver_posted_interrupt)(vcpu, vector)) {
			kvm_lapic_set_irr(vector, apic);
			kvm_make_request(KVM_REQ_EVENT, vcpu);
			kvm_vcpu_kick(vcpu);
		}
		break;

	case APIC_DM_REMRD:
		result = 1;
		vcpu->arch.pv.pv_unhalted = 1;
		kvm_make_request(KVM_REQ_EVENT, vcpu);
		kvm_vcpu_kick(vcpu);
		break;

	case APIC_DM_SMI:
		result = 1;
		kvm_make_request(KVM_REQ_SMI, vcpu);
		kvm_vcpu_kick(vcpu);
		break;

	case APIC_DM_NMI:
		result = 1;
		kvm_inject_nmi(vcpu);
		kvm_vcpu_kick(vcpu);
		break;

	case APIC_DM_INIT:
		if (!trig_mode || level) {
			result = 1;
			/* assumes that there are only KVM_APIC_INIT/SIPI */
			apic->pending_events = (1UL << KVM_APIC_INIT);
			kvm_make_request(KVM_REQ_EVENT, vcpu);
			kvm_vcpu_kick(vcpu);
		}
		break;

	case APIC_DM_STARTUP:
		result = 1;
		apic->sipi_vector = vector;
		/* make sure sipi_vector is visible for the receiver */
		smp_wmb();
		set_bit(KVM_APIC_SIPI, &apic->pending_events);
		kvm_make_request(KVM_REQ_EVENT, vcpu);
		kvm_vcpu_kick(vcpu);
		break;

	case APIC_DM_EXTINT:
		/*
		 * Should only be called by kvm_apic_local_deliver() with LVT0,
		 * before NMI watchdog was enabled. Already handled by
		 * kvm_apic_accept_pic_intr().
		 */
		break;

	default:
		printk(KERN_ERR "TODO: unsupported delivery mode %x\n",
		       delivery_mode);
		break;
	}
	return result;
}

/*
 * This routine identifies the destination vcpus mask meant to receive the
 * IOAPIC interrupts. It either uses kvm_apic_map_get_dest_lapic() to find
 * out the destination vcpus array and set the bitmap or it traverses to
 * each available vcpu to identify the same.
 */
void kvm_bitmap_or_dest_vcpus(struct kvm *kvm, struct kvm_lapic_irq *irq,
			      unsigned long *vcpu_bitmap)
{
	struct kvm_lapic **dest_vcpu = NULL;
	struct kvm_lapic *src = NULL;
	struct kvm_apic_map *map;
	struct kvm_vcpu *vcpu;
	unsigned long bitmap;
	int i, vcpu_idx;
	bool ret;

	rcu_read_lock();
	map = rcu_dereference(kvm->arch.apic_map);

	ret = kvm_apic_map_get_dest_lapic(kvm, &src, irq, map, &dest_vcpu,
					  &bitmap);
	if (ret) {
		for_each_set_bit(i, &bitmap, 16) {
			if (!dest_vcpu[i])
				continue;
			vcpu_idx = dest_vcpu[i]->vcpu->vcpu_idx;
			__set_bit(vcpu_idx, vcpu_bitmap);
		}
	} else {
		kvm_for_each_vcpu(i, vcpu, kvm) {
			if (!kvm_apic_present(vcpu))
				continue;
			if (!kvm_apic_match_dest(vcpu, NULL,
						 irq->shorthand,
						 irq->dest_id,
						 irq->dest_mode))
				continue;
			__set_bit(i, vcpu_bitmap);
		}
	}
	rcu_read_unlock();
}

int kvm_apic_compare_prio(struct kvm_vcpu *vcpu1, struct kvm_vcpu *vcpu2)
{
	return vcpu1->arch.apic_arb_prio - vcpu2->arch.apic_arb_prio;
}

static bool kvm_ioapic_handles_vector(struct kvm_lapic *apic, int vector)
{
	return test_bit(vector, apic->vcpu->arch.ioapic_handled_vectors);
}

static void kvm_ioapic_send_eoi(struct kvm_lapic *apic, int vector)
{
	int trigger_mode;

	/* Eoi the ioapic only if the ioapic doesn't own the vector. */
	if (!kvm_ioapic_handles_vector(apic, vector))
		return;

	/* Request a KVM exit to inform the userspace IOAPIC. */
	if (irqchip_split(apic->vcpu->kvm)) {
		apic->vcpu->arch.pending_ioapic_eoi = vector;
		kvm_make_request(KVM_REQ_IOAPIC_EOI_EXIT, apic->vcpu);
		return;
	}

	if (apic_test_vector(vector, apic->regs + APIC_TMR))
		trigger_mode = IOAPIC_LEVEL_TRIG;
	else
		trigger_mode = IOAPIC_EDGE_TRIG;

	kvm_ioapic_update_eoi(apic->vcpu, vector, trigger_mode);
}

static int apic_set_eoi(struct kvm_lapic *apic)
{
	int vector = apic_find_highest_isr(apic);

	trace_kvm_eoi(apic, vector);

	/*
	 * Not every write EOI will has corresponding ISR,
	 * one example is when Kernel check timer on setup_IO_APIC
	 */
	if (vector == -1)
		return vector;

	apic_clear_isr(vector, apic);
	apic_update_ppr(apic);

	if (to_hv_vcpu(apic->vcpu) &&
	    test_bit(vector, to_hv_synic(apic->vcpu)->vec_bitmap))
		kvm_hv_synic_send_eoi(apic->vcpu, vector);

	kvm_ioapic_send_eoi(apic, vector);
	kvm_make_request(KVM_REQ_EVENT, apic->vcpu);
	return vector;
}

/*
 * this interface assumes a trap-like exit, which has already finished
 * desired side effect including vISR and vPPR update.
 */
void kvm_apic_set_eoi_accelerated(struct kvm_vcpu *vcpu, int vector)
{
	struct kvm_lapic *apic = vcpu->arch.apic;

	trace_kvm_eoi(apic, vector);

	kvm_ioapic_send_eoi(apic, vector);
	kvm_make_request(KVM_REQ_EVENT, apic->vcpu);
}
EXPORT_SYMBOL_GPL(kvm_apic_set_eoi_accelerated);

void kvm_apic_send_ipi(struct kvm_lapic *apic, u32 icr_low, u32 icr_high)
{
	struct kvm_lapic_irq irq;

	irq.vector = icr_low & APIC_VECTOR_MASK;
	irq.delivery_mode = icr_low & APIC_MODE_MASK;
	irq.dest_mode = icr_low & APIC_DEST_MASK;
	irq.level = (icr_low & APIC_INT_ASSERT) != 0;
	irq.trig_mode = icr_low & APIC_INT_LEVELTRIG;
	irq.shorthand = icr_low & APIC_SHORT_MASK;
	irq.msi_redir_hint = false;
	if (apic_x2apic_mode(apic))
		irq.dest_id = icr_high;
	else
		irq.dest_id = GET_APIC_DEST_FIELD(icr_high);

	trace_kvm_apic_ipi(icr_low, irq.dest_id);

	kvm_irq_delivery_to_apic(apic->vcpu->kvm, apic, &irq, NULL);
}

static u32 apic_get_tmcct(struct kvm_lapic *apic)
{
	ktime_t remaining, now;
	s64 ns;
	u32 tmcct;

	ASSERT(apic != NULL);

	/* if initial count is 0, current count should also be 0 */
	if (kvm_lapic_get_reg(apic, APIC_TMICT) == 0 ||
		apic->lapic_timer.period == 0)
		return 0;

	now = ktime_get();
	remaining = ktime_sub(apic->lapic_timer.target_expiration, now);
	if (ktime_to_ns(remaining) < 0)
		remaining = 0;

	ns = mod_64(ktime_to_ns(remaining), apic->lapic_timer.period);
	tmcct = div64_u64(ns,
			 (APIC_BUS_CYCLE_NS * apic->divide_count));

	return tmcct;
}

static void __report_tpr_access(struct kvm_lapic *apic, bool write)
{
	struct kvm_vcpu *vcpu = apic->vcpu;
	struct kvm_run *run = vcpu->run;

	kvm_make_request(KVM_REQ_REPORT_TPR_ACCESS, vcpu);
	run->tpr_access.rip = kvm_rip_read(vcpu);
	run->tpr_access.is_write = write;
}

static inline void report_tpr_access(struct kvm_lapic *apic, bool write)
{
	if (apic->vcpu->arch.tpr_access_reporting)
		__report_tpr_access(apic, write);
}

static u32 __apic_read(struct kvm_lapic *apic, unsigned int offset)
{
	u32 val = 0;

	if (offset >= LAPIC_MMIO_LENGTH)
		return 0;

	switch (offset) {
	case APIC_ARBPRI:
		break;

	case APIC_TMCCT:	/* Timer CCR */
		if (apic_lvtt_tscdeadline(apic))
			return 0;

		val = apic_get_tmcct(apic);
		break;
	case APIC_PROCPRI:
		apic_update_ppr(apic);
		val = kvm_lapic_get_reg(apic, offset);
		break;
	case APIC_TASKPRI:
		report_tpr_access(apic, false);
		fallthrough;
	default:
		val = kvm_lapic_get_reg(apic, offset);
		break;
	}

	return val;
}

static inline struct kvm_lapic *to_lapic(struct kvm_io_device *dev)
{
	return container_of(dev, struct kvm_lapic, dev);
}

#define APIC_REG_MASK(reg)	(1ull << ((reg) >> 4))
#define APIC_REGS_MASK(first, count) \
	(APIC_REG_MASK(first) * ((1ull << (count)) - 1))

int kvm_lapic_reg_read(struct kvm_lapic *apic, u32 offset, int len,
		void *data)
{
	unsigned char alignment = offset & 0xf;
	u32 result;
	/* this bitmask has a bit cleared for each reserved register */
	u64 valid_reg_mask =
		APIC_REG_MASK(APIC_ID) |
		APIC_REG_MASK(APIC_LVR) |
		APIC_REG_MASK(APIC_TASKPRI) |
		APIC_REG_MASK(APIC_PROCPRI) |
		APIC_REG_MASK(APIC_LDR) |
		APIC_REG_MASK(APIC_DFR) |
		APIC_REG_MASK(APIC_SPIV) |
		APIC_REGS_MASK(APIC_ISR, APIC_ISR_NR) |
		APIC_REGS_MASK(APIC_TMR, APIC_ISR_NR) |
		APIC_REGS_MASK(APIC_IRR, APIC_ISR_NR) |
		APIC_REG_MASK(APIC_ESR) |
		APIC_REG_MASK(APIC_ICR) |
		APIC_REG_MASK(APIC_ICR2) |
		APIC_REG_MASK(APIC_LVTT) |
		APIC_REG_MASK(APIC_LVTTHMR) |
		APIC_REG_MASK(APIC_LVTPC) |
		APIC_REG_MASK(APIC_LVT0) |
		APIC_REG_MASK(APIC_LVT1) |
		APIC_REG_MASK(APIC_LVTERR) |
		APIC_REG_MASK(APIC_TMICT) |
		APIC_REG_MASK(APIC_TMCCT) |
		APIC_REG_MASK(APIC_TDCR);

	/* ARBPRI is not valid on x2APIC */
	if (!apic_x2apic_mode(apic))
		valid_reg_mask |= APIC_REG_MASK(APIC_ARBPRI);

	if (offset > 0x3f0 || !(valid_reg_mask & APIC_REG_MASK(offset)))
		return 1;

	result = __apic_read(apic, offset & ~0xf);

	trace_kvm_apic_read(offset, result);

	switch (len) {
	case 1:
	case 2:
	case 4:
		memcpy(data, (char *)&result + alignment, len);
		break;
	default:
		printk(KERN_ERR "Local APIC read with len = %x, "
		       "should be 1,2, or 4 instead\n", len);
		break;
	}
	return 0;
}
EXPORT_SYMBOL_GPL(kvm_lapic_reg_read);

static int apic_mmio_in_range(struct kvm_lapic *apic, gpa_t addr)
{
	return addr >= apic->base_address &&
		addr < apic->base_address + LAPIC_MMIO_LENGTH;
}

static int apic_mmio_read(struct kvm_vcpu *vcpu, struct kvm_io_device *this,
			   gpa_t address, int len, void *data)
{
	struct kvm_lapic *apic = to_lapic(this);
	u32 offset = address - apic->base_address;

	if (!apic_mmio_in_range(apic, address))
		return -EOPNOTSUPP;

	if (!kvm_apic_hw_enabled(apic) || apic_x2apic_mode(apic)) {
		if (!kvm_check_has_quirk(vcpu->kvm,
					 KVM_X86_QUIRK_LAPIC_MMIO_HOLE))
			return -EOPNOTSUPP;

		memset(data, 0xff, len);
		return 0;
	}

	kvm_lapic_reg_read(apic, offset, len, data);

	return 0;
}

static void update_divide_count(struct kvm_lapic *apic)
{
	u32 tmp1, tmp2, tdcr;

	tdcr = kvm_lapic_get_reg(apic, APIC_TDCR);
	tmp1 = tdcr & 0xf;
	tmp2 = ((tmp1 & 0x3) | ((tmp1 & 0x8) >> 1)) + 1;
	apic->divide_count = 0x1 << (tmp2 & 0x7);
}

static void limit_periodic_timer_frequency(struct kvm_lapic *apic)
{
	/*
	 * Do not allow the guest to program periodic timers with small
	 * interval, since the hrtimers are not throttled by the host
	 * scheduler.
	 */
	if (apic_lvtt_period(apic) && apic->lapic_timer.period) {
		s64 min_period = min_timer_period_us * 1000LL;

		if (apic->lapic_timer.period < min_period) {
			pr_info_ratelimited(
			    "kvm: vcpu %i: requested %lld ns "
			    "lapic timer period limited to %lld ns\n",
			    apic->vcpu->vcpu_id,
			    apic->lapic_timer.period, min_period);
			apic->lapic_timer.period = min_period;
		}
	}
}

static void cancel_hv_timer(struct kvm_lapic *apic);

static void apic_update_lvtt(struct kvm_lapic *apic)
{
	u32 timer_mode = kvm_lapic_get_reg(apic, APIC_LVTT) &
			apic->lapic_timer.timer_mode_mask;

	if (apic->lapic_timer.timer_mode != timer_mode) {
		if (apic_lvtt_tscdeadline(apic) != (timer_mode ==
				APIC_LVT_TIMER_TSCDEADLINE)) {
			hrtimer_cancel(&apic->lapic_timer.timer);
			preempt_disable();
			if (apic->lapic_timer.hv_timer_in_use)
				cancel_hv_timer(apic);
			preempt_enable();
			kvm_lapic_set_reg(apic, APIC_TMICT, 0);
			apic->lapic_timer.period = 0;
			apic->lapic_timer.tscdeadline = 0;
		}
		apic->lapic_timer.timer_mode = timer_mode;
		limit_periodic_timer_frequency(apic);
	}
}

/*
 * On APICv, this test will cause a busy wait
 * during a higher-priority task.
 */

static bool lapic_timer_int_injected(struct kvm_vcpu *vcpu)
{
	struct kvm_lapic *apic = vcpu->arch.apic;
	u32 reg = kvm_lapic_get_reg(apic, APIC_LVTT);

	if (kvm_apic_hw_enabled(apic)) {
		int vec = reg & APIC_VECTOR_MASK;
		void *bitmap = apic->regs + APIC_ISR;

		if (vcpu->arch.apicv_active)
			bitmap = apic->regs + APIC_IRR;

		if (apic_test_vector(vec, bitmap))
			return true;
	}
	return false;
}

static inline void __wait_lapic_expire(struct kvm_vcpu *vcpu, u64 guest_cycles)
{
	u64 timer_advance_ns = vcpu->arch.apic->lapic_timer.timer_advance_ns;

	/*
	 * If the guest TSC is running at a different ratio than the host, then
	 * convert the delay to nanoseconds to achieve an accurate delay.  Note
	 * that __delay() uses delay_tsc whenever the hardware has TSC, thus
	 * always for VMX enabled hardware.
	 */
	if (vcpu->arch.tsc_scaling_ratio == kvm_default_tsc_scaling_ratio) {
		__delay(min(guest_cycles,
			nsec_to_cycles(vcpu, timer_advance_ns)));
	} else {
		u64 delay_ns = guest_cycles * 1000000ULL;
		do_div(delay_ns, vcpu->arch.virtual_tsc_khz);
		ndelay(min_t(u32, delay_ns, timer_advance_ns));
	}
}

static inline void adjust_lapic_timer_advance(struct kvm_vcpu *vcpu,
					      s64 advance_expire_delta)
{
	struct kvm_lapic *apic = vcpu->arch.apic;
	u32 timer_advance_ns = apic->lapic_timer.timer_advance_ns;
	u64 ns;

	/* Do not adjust for tiny fluctuations or large random spikes. */
	if (abs(advance_expire_delta) > LAPIC_TIMER_ADVANCE_ADJUST_MAX ||
	    abs(advance_expire_delta) < LAPIC_TIMER_ADVANCE_ADJUST_MIN)
		return;

	/* too early */
	if (advance_expire_delta < 0) {
		ns = -advance_expire_delta * 1000000ULL;
		do_div(ns, vcpu->arch.virtual_tsc_khz);
		timer_advance_ns -= ns/LAPIC_TIMER_ADVANCE_ADJUST_STEP;
	} else {
	/* too late */
		ns = advance_expire_delta * 1000000ULL;
		do_div(ns, vcpu->arch.virtual_tsc_khz);
		timer_advance_ns += ns/LAPIC_TIMER_ADVANCE_ADJUST_STEP;
	}

	if (unlikely(timer_advance_ns > LAPIC_TIMER_ADVANCE_NS_MAX))
		timer_advance_ns = LAPIC_TIMER_ADVANCE_NS_INIT;
	apic->lapic_timer.timer_advance_ns = timer_advance_ns;
}

static void __kvm_wait_lapic_expire(struct kvm_vcpu *vcpu)
{
	struct kvm_lapic *apic = vcpu->arch.apic;
	u64 guest_tsc, tsc_deadline;

	tsc_deadline = apic->lapic_timer.expired_tscdeadline;
	apic->lapic_timer.expired_tscdeadline = 0;
	guest_tsc = kvm_read_l1_tsc(vcpu, rdtsc());
	apic->lapic_timer.advance_expire_delta = guest_tsc - tsc_deadline;

	if (guest_tsc < tsc_deadline)
		__wait_lapic_expire(vcpu, tsc_deadline - guest_tsc);

	if (lapic_timer_advance_dynamic)
		adjust_lapic_timer_advance(vcpu, apic->lapic_timer.advance_expire_delta);
}

void kvm_wait_lapic_expire(struct kvm_vcpu *vcpu)
{
	if (lapic_in_kernel(vcpu) &&
	    vcpu->arch.apic->lapic_timer.expired_tscdeadline &&
	    vcpu->arch.apic->lapic_timer.timer_advance_ns &&
	    lapic_timer_int_injected(vcpu))
		__kvm_wait_lapic_expire(vcpu);
}
EXPORT_SYMBOL_GPL(kvm_wait_lapic_expire);

static void kvm_apic_inject_pending_timer_irqs(struct kvm_lapic *apic)
{
	struct kvm_timer *ktimer = &apic->lapic_timer;

	kvm_apic_local_deliver(apic, APIC_LVTT);
	if (apic_lvtt_tscdeadline(apic)) {
		ktimer->tscdeadline = 0;
	} else if (apic_lvtt_oneshot(apic)) {
		ktimer->tscdeadline = 0;
		ktimer->target_expiration = 0;
	}
}

static void apic_timer_expired(struct kvm_lapic *apic, bool from_timer_fn)
{
	struct kvm_vcpu *vcpu = apic->vcpu;
	struct kvm_timer *ktimer = &apic->lapic_timer;

	if (atomic_read(&apic->lapic_timer.pending))
		return;

	if (apic_lvtt_tscdeadline(apic) || ktimer->hv_timer_in_use)
		ktimer->expired_tscdeadline = ktimer->tscdeadline;

	if (!from_timer_fn && vcpu->arch.apicv_active) {
		WARN_ON(kvm_get_running_vcpu() != vcpu);
		kvm_apic_inject_pending_timer_irqs(apic);
		return;
	}

	if (kvm_use_posted_timer_interrupt(apic->vcpu)) {
<<<<<<< HEAD
		kvm_wait_lapic_expire(vcpu);
=======
		/*
		 * Ensure the guest's timer has truly expired before posting an
		 * interrupt.  Open code the relevant checks to avoid querying
		 * lapic_timer_int_injected(), which will be false since the
		 * interrupt isn't yet injected.  Waiting until after injecting
		 * is not an option since that won't help a posted interrupt.
		 */
		if (vcpu->arch.apic->lapic_timer.expired_tscdeadline &&
		    vcpu->arch.apic->lapic_timer.timer_advance_ns)
			__kvm_wait_lapic_expire(vcpu);
>>>>>>> f642729d
		kvm_apic_inject_pending_timer_irqs(apic);
		return;
	}

	atomic_inc(&apic->lapic_timer.pending);
	kvm_make_request(KVM_REQ_PENDING_TIMER, vcpu);
	if (from_timer_fn)
		kvm_vcpu_kick(vcpu);
}

static void start_sw_tscdeadline(struct kvm_lapic *apic)
{
	struct kvm_timer *ktimer = &apic->lapic_timer;
	u64 guest_tsc, tscdeadline = ktimer->tscdeadline;
	u64 ns = 0;
	ktime_t expire;
	struct kvm_vcpu *vcpu = apic->vcpu;
	unsigned long this_tsc_khz = vcpu->arch.virtual_tsc_khz;
	unsigned long flags;
	ktime_t now;

	if (unlikely(!tscdeadline || !this_tsc_khz))
		return;

	local_irq_save(flags);

	now = ktime_get();
	guest_tsc = kvm_read_l1_tsc(vcpu, rdtsc());

	ns = (tscdeadline - guest_tsc) * 1000000ULL;
	do_div(ns, this_tsc_khz);

	if (likely(tscdeadline > guest_tsc) &&
	    likely(ns > apic->lapic_timer.timer_advance_ns)) {
		expire = ktime_add_ns(now, ns);
		expire = ktime_sub_ns(expire, ktimer->timer_advance_ns);
		hrtimer_start(&ktimer->timer, expire, HRTIMER_MODE_ABS_HARD);
	} else
		apic_timer_expired(apic, false);

	local_irq_restore(flags);
}

static inline u64 tmict_to_ns(struct kvm_lapic *apic, u32 tmict)
{
	return (u64)tmict * APIC_BUS_CYCLE_NS * (u64)apic->divide_count;
}

static void update_target_expiration(struct kvm_lapic *apic, uint32_t old_divisor)
{
	ktime_t now, remaining;
	u64 ns_remaining_old, ns_remaining_new;

	apic->lapic_timer.period =
			tmict_to_ns(apic, kvm_lapic_get_reg(apic, APIC_TMICT));
	limit_periodic_timer_frequency(apic);

	now = ktime_get();
	remaining = ktime_sub(apic->lapic_timer.target_expiration, now);
	if (ktime_to_ns(remaining) < 0)
		remaining = 0;

	ns_remaining_old = ktime_to_ns(remaining);
	ns_remaining_new = mul_u64_u32_div(ns_remaining_old,
	                                   apic->divide_count, old_divisor);

	apic->lapic_timer.tscdeadline +=
		nsec_to_cycles(apic->vcpu, ns_remaining_new) -
		nsec_to_cycles(apic->vcpu, ns_remaining_old);
	apic->lapic_timer.target_expiration = ktime_add_ns(now, ns_remaining_new);
}

static bool set_target_expiration(struct kvm_lapic *apic, u32 count_reg)
{
	ktime_t now;
	u64 tscl = rdtsc();
	s64 deadline;

	now = ktime_get();
	apic->lapic_timer.period =
			tmict_to_ns(apic, kvm_lapic_get_reg(apic, APIC_TMICT));

	if (!apic->lapic_timer.period) {
		apic->lapic_timer.tscdeadline = 0;
		return false;
	}

	limit_periodic_timer_frequency(apic);
	deadline = apic->lapic_timer.period;

	if (apic_lvtt_period(apic) || apic_lvtt_oneshot(apic)) {
		if (unlikely(count_reg != APIC_TMICT)) {
			deadline = tmict_to_ns(apic,
				     kvm_lapic_get_reg(apic, count_reg));
			if (unlikely(deadline <= 0))
				deadline = apic->lapic_timer.period;
			else if (unlikely(deadline > apic->lapic_timer.period)) {
				pr_info_ratelimited(
				    "kvm: vcpu %i: requested lapic timer restore with "
				    "starting count register %#x=%u (%lld ns) > initial count (%lld ns). "
				    "Using initial count to start timer.\n",
				    apic->vcpu->vcpu_id,
				    count_reg,
				    kvm_lapic_get_reg(apic, count_reg),
				    deadline, apic->lapic_timer.period);
				kvm_lapic_set_reg(apic, count_reg, 0);
				deadline = apic->lapic_timer.period;
			}
		}
	}

	apic->lapic_timer.tscdeadline = kvm_read_l1_tsc(apic->vcpu, tscl) +
		nsec_to_cycles(apic->vcpu, deadline);
	apic->lapic_timer.target_expiration = ktime_add_ns(now, deadline);

	return true;
}

static void advance_periodic_target_expiration(struct kvm_lapic *apic)
{
	ktime_t now = ktime_get();
	u64 tscl = rdtsc();
	ktime_t delta;

	/*
	 * Synchronize both deadlines to the same time source or
	 * differences in the periods (caused by differences in the
	 * underlying clocks or numerical approximation errors) will
	 * cause the two to drift apart over time as the errors
	 * accumulate.
	 */
	apic->lapic_timer.target_expiration =
		ktime_add_ns(apic->lapic_timer.target_expiration,
				apic->lapic_timer.period);
	delta = ktime_sub(apic->lapic_timer.target_expiration, now);
	apic->lapic_timer.tscdeadline = kvm_read_l1_tsc(apic->vcpu, tscl) +
		nsec_to_cycles(apic->vcpu, delta);
}

static void start_sw_period(struct kvm_lapic *apic)
{
	if (!apic->lapic_timer.period)
		return;

	if (ktime_after(ktime_get(),
			apic->lapic_timer.target_expiration)) {
		apic_timer_expired(apic, false);

		if (apic_lvtt_oneshot(apic))
			return;

		advance_periodic_target_expiration(apic);
	}

	hrtimer_start(&apic->lapic_timer.timer,
		apic->lapic_timer.target_expiration,
		HRTIMER_MODE_ABS_HARD);
}

bool kvm_lapic_hv_timer_in_use(struct kvm_vcpu *vcpu)
{
	if (!lapic_in_kernel(vcpu))
		return false;

	return vcpu->arch.apic->lapic_timer.hv_timer_in_use;
}
EXPORT_SYMBOL_GPL(kvm_lapic_hv_timer_in_use);

static void cancel_hv_timer(struct kvm_lapic *apic)
{
	WARN_ON(preemptible());
	WARN_ON(!apic->lapic_timer.hv_timer_in_use);
	static_call(kvm_x86_cancel_hv_timer)(apic->vcpu);
	apic->lapic_timer.hv_timer_in_use = false;
}

static bool start_hv_timer(struct kvm_lapic *apic)
{
	struct kvm_timer *ktimer = &apic->lapic_timer;
	struct kvm_vcpu *vcpu = apic->vcpu;
	bool expired;

	WARN_ON(preemptible());
	if (!kvm_can_use_hv_timer(vcpu))
		return false;

	if (!ktimer->tscdeadline)
		return false;

	if (static_call(kvm_x86_set_hv_timer)(vcpu, ktimer->tscdeadline, &expired))
		return false;

	ktimer->hv_timer_in_use = true;
	hrtimer_cancel(&ktimer->timer);

	/*
	 * To simplify handling the periodic timer, leave the hv timer running
	 * even if the deadline timer has expired, i.e. rely on the resulting
	 * VM-Exit to recompute the periodic timer's target expiration.
	 */
	if (!apic_lvtt_period(apic)) {
		/*
		 * Cancel the hv timer if the sw timer fired while the hv timer
		 * was being programmed, or if the hv timer itself expired.
		 */
		if (atomic_read(&ktimer->pending)) {
			cancel_hv_timer(apic);
		} else if (expired) {
			apic_timer_expired(apic, false);
			cancel_hv_timer(apic);
		}
	}

	trace_kvm_hv_timer_state(vcpu->vcpu_id, ktimer->hv_timer_in_use);

	return true;
}

static void start_sw_timer(struct kvm_lapic *apic)
{
	struct kvm_timer *ktimer = &apic->lapic_timer;

	WARN_ON(preemptible());
	if (apic->lapic_timer.hv_timer_in_use)
		cancel_hv_timer(apic);
	if (!apic_lvtt_period(apic) && atomic_read(&ktimer->pending))
		return;

	if (apic_lvtt_period(apic) || apic_lvtt_oneshot(apic))
		start_sw_period(apic);
	else if (apic_lvtt_tscdeadline(apic))
		start_sw_tscdeadline(apic);
	trace_kvm_hv_timer_state(apic->vcpu->vcpu_id, false);
}

static void restart_apic_timer(struct kvm_lapic *apic)
{
	preempt_disable();

	if (!apic_lvtt_period(apic) && atomic_read(&apic->lapic_timer.pending))
		goto out;

	if (!start_hv_timer(apic))
		start_sw_timer(apic);
out:
	preempt_enable();
}

void kvm_lapic_expired_hv_timer(struct kvm_vcpu *vcpu)
{
	struct kvm_lapic *apic = vcpu->arch.apic;

	preempt_disable();
	/* If the preempt notifier has already run, it also called apic_timer_expired */
	if (!apic->lapic_timer.hv_timer_in_use)
		goto out;
	WARN_ON(rcuwait_active(&vcpu->wait));
	cancel_hv_timer(apic);
	apic_timer_expired(apic, false);

	if (apic_lvtt_period(apic) && apic->lapic_timer.period) {
		advance_periodic_target_expiration(apic);
		restart_apic_timer(apic);
	}
out:
	preempt_enable();
}
EXPORT_SYMBOL_GPL(kvm_lapic_expired_hv_timer);

void kvm_lapic_switch_to_hv_timer(struct kvm_vcpu *vcpu)
{
	restart_apic_timer(vcpu->arch.apic);
}
EXPORT_SYMBOL_GPL(kvm_lapic_switch_to_hv_timer);

void kvm_lapic_switch_to_sw_timer(struct kvm_vcpu *vcpu)
{
	struct kvm_lapic *apic = vcpu->arch.apic;

	preempt_disable();
	/* Possibly the TSC deadline timer is not enabled yet */
	if (apic->lapic_timer.hv_timer_in_use)
		start_sw_timer(apic);
	preempt_enable();
}
EXPORT_SYMBOL_GPL(kvm_lapic_switch_to_sw_timer);

void kvm_lapic_restart_hv_timer(struct kvm_vcpu *vcpu)
{
	struct kvm_lapic *apic = vcpu->arch.apic;

	WARN_ON(!apic->lapic_timer.hv_timer_in_use);
	restart_apic_timer(apic);
}

static void __start_apic_timer(struct kvm_lapic *apic, u32 count_reg)
{
	atomic_set(&apic->lapic_timer.pending, 0);

	if ((apic_lvtt_period(apic) || apic_lvtt_oneshot(apic))
	    && !set_target_expiration(apic, count_reg))
		return;

	restart_apic_timer(apic);
}

static void start_apic_timer(struct kvm_lapic *apic)
{
	__start_apic_timer(apic, APIC_TMICT);
}

static void apic_manage_nmi_watchdog(struct kvm_lapic *apic, u32 lvt0_val)
{
	bool lvt0_in_nmi_mode = apic_lvt_nmi_mode(lvt0_val);

	if (apic->lvt0_in_nmi_mode != lvt0_in_nmi_mode) {
		apic->lvt0_in_nmi_mode = lvt0_in_nmi_mode;
		if (lvt0_in_nmi_mode) {
			atomic_inc(&apic->vcpu->kvm->arch.vapics_in_nmi_mode);
		} else
			atomic_dec(&apic->vcpu->kvm->arch.vapics_in_nmi_mode);
	}
}

int kvm_lapic_reg_write(struct kvm_lapic *apic, u32 reg, u32 val)
{
	int ret = 0;

	trace_kvm_apic_write(reg, val);

	switch (reg) {
	case APIC_ID:		/* Local APIC ID */
		if (!apic_x2apic_mode(apic))
			kvm_apic_set_xapic_id(apic, val >> 24);
		else
			ret = 1;
		break;

	case APIC_TASKPRI:
		report_tpr_access(apic, true);
		apic_set_tpr(apic, val & 0xff);
		break;

	case APIC_EOI:
		apic_set_eoi(apic);
		break;

	case APIC_LDR:
		if (!apic_x2apic_mode(apic))
			kvm_apic_set_ldr(apic, val & APIC_LDR_MASK);
		else
			ret = 1;
		break;

	case APIC_DFR:
		if (!apic_x2apic_mode(apic))
			kvm_apic_set_dfr(apic, val | 0x0FFFFFFF);
		else
			ret = 1;
		break;

	case APIC_SPIV: {
		u32 mask = 0x3ff;
		if (kvm_lapic_get_reg(apic, APIC_LVR) & APIC_LVR_DIRECTED_EOI)
			mask |= APIC_SPIV_DIRECTED_EOI;
		apic_set_spiv(apic, val & mask);
		if (!(val & APIC_SPIV_APIC_ENABLED)) {
			int i;
			u32 lvt_val;

			for (i = 0; i < KVM_APIC_LVT_NUM; i++) {
				lvt_val = kvm_lapic_get_reg(apic,
						       APIC_LVTT + 0x10 * i);
				kvm_lapic_set_reg(apic, APIC_LVTT + 0x10 * i,
					     lvt_val | APIC_LVT_MASKED);
			}
			apic_update_lvtt(apic);
			atomic_set(&apic->lapic_timer.pending, 0);

		}
		break;
	}
	case APIC_ICR:
		/* No delay here, so we always clear the pending bit */
		val &= ~(1 << 12);
		kvm_apic_send_ipi(apic, val, kvm_lapic_get_reg(apic, APIC_ICR2));
		kvm_lapic_set_reg(apic, APIC_ICR, val);
		break;

	case APIC_ICR2:
		if (!apic_x2apic_mode(apic))
			val &= 0xff000000;
		kvm_lapic_set_reg(apic, APIC_ICR2, val);
		break;

	case APIC_LVT0:
		apic_manage_nmi_watchdog(apic, val);
		fallthrough;
	case APIC_LVTTHMR:
	case APIC_LVTPC:
	case APIC_LVT1:
	case APIC_LVTERR: {
		/* TODO: Check vector */
		size_t size;
		u32 index;

		if (!kvm_apic_sw_enabled(apic))
			val |= APIC_LVT_MASKED;
		size = ARRAY_SIZE(apic_lvt_mask);
		index = array_index_nospec(
				(reg - APIC_LVTT) >> 4, size);
		val &= apic_lvt_mask[index];
		kvm_lapic_set_reg(apic, reg, val);
		break;
	}

	case APIC_LVTT:
		if (!kvm_apic_sw_enabled(apic))
			val |= APIC_LVT_MASKED;
		val &= (apic_lvt_mask[0] | apic->lapic_timer.timer_mode_mask);
		kvm_lapic_set_reg(apic, APIC_LVTT, val);
		apic_update_lvtt(apic);
		break;

	case APIC_TMICT:
		if (apic_lvtt_tscdeadline(apic))
			break;

		hrtimer_cancel(&apic->lapic_timer.timer);
		kvm_lapic_set_reg(apic, APIC_TMICT, val);
		start_apic_timer(apic);
		break;

	case APIC_TDCR: {
		uint32_t old_divisor = apic->divide_count;

		kvm_lapic_set_reg(apic, APIC_TDCR, val & 0xb);
		update_divide_count(apic);
		if (apic->divide_count != old_divisor &&
				apic->lapic_timer.period) {
			hrtimer_cancel(&apic->lapic_timer.timer);
			update_target_expiration(apic, old_divisor);
			restart_apic_timer(apic);
		}
		break;
	}
	case APIC_ESR:
		if (apic_x2apic_mode(apic) && val != 0)
			ret = 1;
		break;

	case APIC_SELF_IPI:
		if (apic_x2apic_mode(apic)) {
			kvm_lapic_reg_write(apic, APIC_ICR,
					    APIC_DEST_SELF | (val & APIC_VECTOR_MASK));
		} else
			ret = 1;
		break;
	default:
		ret = 1;
		break;
	}

	kvm_recalculate_apic_map(apic->vcpu->kvm);

	return ret;
}
EXPORT_SYMBOL_GPL(kvm_lapic_reg_write);

static int apic_mmio_write(struct kvm_vcpu *vcpu, struct kvm_io_device *this,
			    gpa_t address, int len, const void *data)
{
	struct kvm_lapic *apic = to_lapic(this);
	unsigned int offset = address - apic->base_address;
	u32 val;

	if (!apic_mmio_in_range(apic, address))
		return -EOPNOTSUPP;

	if (!kvm_apic_hw_enabled(apic) || apic_x2apic_mode(apic)) {
		if (!kvm_check_has_quirk(vcpu->kvm,
					 KVM_X86_QUIRK_LAPIC_MMIO_HOLE))
			return -EOPNOTSUPP;

		return 0;
	}

	/*
	 * APIC register must be aligned on 128-bits boundary.
	 * 32/64/128 bits registers must be accessed thru 32 bits.
	 * Refer SDM 8.4.1
	 */
	if (len != 4 || (offset & 0xf))
		return 0;

	val = *(u32*)data;

	kvm_lapic_reg_write(apic, offset & 0xff0, val);

	return 0;
}

void kvm_lapic_set_eoi(struct kvm_vcpu *vcpu)
{
	kvm_lapic_reg_write(vcpu->arch.apic, APIC_EOI, 0);
}
EXPORT_SYMBOL_GPL(kvm_lapic_set_eoi);

/* emulate APIC access in a trap manner */
void kvm_apic_write_nodecode(struct kvm_vcpu *vcpu, u32 offset)
{
	u32 val = 0;

	/* hw has done the conditional check and inst decode */
	offset &= 0xff0;

	kvm_lapic_reg_read(vcpu->arch.apic, offset, 4, &val);

	/* TODO: optimize to just emulate side effect w/o one more write */
	kvm_lapic_reg_write(vcpu->arch.apic, offset, val);
}
EXPORT_SYMBOL_GPL(kvm_apic_write_nodecode);

void kvm_free_lapic(struct kvm_vcpu *vcpu)
{
	struct kvm_lapic *apic = vcpu->arch.apic;

	if (!vcpu->arch.apic)
		return;

	hrtimer_cancel(&apic->lapic_timer.timer);

	if (!(vcpu->arch.apic_base & MSR_IA32_APICBASE_ENABLE))
		static_branch_slow_dec_deferred(&apic_hw_disabled);

	if (!apic->sw_enabled)
		static_branch_slow_dec_deferred(&apic_sw_disabled);

	if (apic->regs)
		free_page((unsigned long)apic->regs);

	kfree(apic);
}

/*
 *----------------------------------------------------------------------
 * LAPIC interface
 *----------------------------------------------------------------------
 */
u64 kvm_get_lapic_tscdeadline_msr(struct kvm_vcpu *vcpu)
{
	struct kvm_lapic *apic = vcpu->arch.apic;

	if (!kvm_apic_present(vcpu) || !apic_lvtt_tscdeadline(apic))
		return 0;

	return apic->lapic_timer.tscdeadline;
}

void kvm_set_lapic_tscdeadline_msr(struct kvm_vcpu *vcpu, u64 data)
{
	struct kvm_lapic *apic = vcpu->arch.apic;

	if (!kvm_apic_present(vcpu) || !apic_lvtt_tscdeadline(apic))
		return;

	hrtimer_cancel(&apic->lapic_timer.timer);
	apic->lapic_timer.tscdeadline = data;
	start_apic_timer(apic);
}

void kvm_lapic_set_tpr(struct kvm_vcpu *vcpu, unsigned long cr8)
{
	struct kvm_lapic *apic = vcpu->arch.apic;

	apic_set_tpr(apic, ((cr8 & 0x0f) << 4)
		     | (kvm_lapic_get_reg(apic, APIC_TASKPRI) & 4));
}

u64 kvm_lapic_get_cr8(struct kvm_vcpu *vcpu)
{
	u64 tpr;

	tpr = (u64) kvm_lapic_get_reg(vcpu->arch.apic, APIC_TASKPRI);

	return (tpr & 0xf0) >> 4;
}

void kvm_lapic_set_base(struct kvm_vcpu *vcpu, u64 value)
{
	u64 old_value = vcpu->arch.apic_base;
	struct kvm_lapic *apic = vcpu->arch.apic;

	if (!apic)
		value |= MSR_IA32_APICBASE_BSP;

	vcpu->arch.apic_base = value;

	if ((old_value ^ value) & MSR_IA32_APICBASE_ENABLE)
		kvm_update_cpuid_runtime(vcpu);

	if (!apic)
		return;

	/* update jump label if enable bit changes */
	if ((old_value ^ value) & MSR_IA32_APICBASE_ENABLE) {
		if (value & MSR_IA32_APICBASE_ENABLE) {
			kvm_apic_set_xapic_id(apic, vcpu->vcpu_id);
			static_branch_slow_dec_deferred(&apic_hw_disabled);
		} else {
			static_branch_inc(&apic_hw_disabled.key);
			atomic_set_release(&apic->vcpu->kvm->arch.apic_map_dirty, DIRTY);
		}
	}

	if (((old_value ^ value) & X2APIC_ENABLE) && (value & X2APIC_ENABLE))
		kvm_apic_set_x2apic_id(apic, vcpu->vcpu_id);

	if ((old_value ^ value) & (MSR_IA32_APICBASE_ENABLE | X2APIC_ENABLE))
		static_call(kvm_x86_set_virtual_apic_mode)(vcpu);

	apic->base_address = apic->vcpu->arch.apic_base &
			     MSR_IA32_APICBASE_BASE;

	if ((value & MSR_IA32_APICBASE_ENABLE) &&
	     apic->base_address != APIC_DEFAULT_PHYS_BASE)
		pr_warn_once("APIC base relocation is unsupported by KVM");
}

void kvm_apic_update_apicv(struct kvm_vcpu *vcpu)
{
	struct kvm_lapic *apic = vcpu->arch.apic;

	if (vcpu->arch.apicv_active) {
		/* irr_pending is always true when apicv is activated. */
		apic->irr_pending = true;
		apic->isr_count = 1;
	} else {
		apic->irr_pending = (apic_search_irr(apic) != -1);
		apic->isr_count = count_vectors(apic->regs + APIC_ISR);
	}
}
EXPORT_SYMBOL_GPL(kvm_apic_update_apicv);

void kvm_lapic_reset(struct kvm_vcpu *vcpu, bool init_event)
{
	struct kvm_lapic *apic = vcpu->arch.apic;
	int i;

	if (!apic)
		return;

	/* Stop the timer in case it's a reset to an active apic */
	hrtimer_cancel(&apic->lapic_timer.timer);

	if (!init_event) {
		kvm_lapic_set_base(vcpu, APIC_DEFAULT_PHYS_BASE |
		                         MSR_IA32_APICBASE_ENABLE);
		kvm_apic_set_xapic_id(apic, vcpu->vcpu_id);
	}
	kvm_apic_set_version(apic->vcpu);

	for (i = 0; i < KVM_APIC_LVT_NUM; i++)
		kvm_lapic_set_reg(apic, APIC_LVTT + 0x10 * i, APIC_LVT_MASKED);
	apic_update_lvtt(apic);
	if (kvm_vcpu_is_reset_bsp(vcpu) &&
	    kvm_check_has_quirk(vcpu->kvm, KVM_X86_QUIRK_LINT0_REENABLED))
		kvm_lapic_set_reg(apic, APIC_LVT0,
			     SET_APIC_DELIVERY_MODE(0, APIC_MODE_EXTINT));
	apic_manage_nmi_watchdog(apic, kvm_lapic_get_reg(apic, APIC_LVT0));

	kvm_apic_set_dfr(apic, 0xffffffffU);
	apic_set_spiv(apic, 0xff);
	kvm_lapic_set_reg(apic, APIC_TASKPRI, 0);
	if (!apic_x2apic_mode(apic))
		kvm_apic_set_ldr(apic, 0);
	kvm_lapic_set_reg(apic, APIC_ESR, 0);
	kvm_lapic_set_reg(apic, APIC_ICR, 0);
	kvm_lapic_set_reg(apic, APIC_ICR2, 0);
	kvm_lapic_set_reg(apic, APIC_TDCR, 0);
	kvm_lapic_set_reg(apic, APIC_TMICT, 0);
	for (i = 0; i < 8; i++) {
		kvm_lapic_set_reg(apic, APIC_IRR + 0x10 * i, 0);
		kvm_lapic_set_reg(apic, APIC_ISR + 0x10 * i, 0);
		kvm_lapic_set_reg(apic, APIC_TMR + 0x10 * i, 0);
	}
	kvm_apic_update_apicv(vcpu);
	apic->highest_isr_cache = -1;
	update_divide_count(apic);
	atomic_set(&apic->lapic_timer.pending, 0);
	if (kvm_vcpu_is_bsp(vcpu))
		kvm_lapic_set_base(vcpu,
				vcpu->arch.apic_base | MSR_IA32_APICBASE_BSP);
	vcpu->arch.pv_eoi.msr_val = 0;
	apic_update_ppr(apic);
	if (vcpu->arch.apicv_active) {
		static_call(kvm_x86_apicv_post_state_restore)(vcpu);
		static_call(kvm_x86_hwapic_irr_update)(vcpu, -1);
		static_call(kvm_x86_hwapic_isr_update)(vcpu, -1);
	}

	vcpu->arch.apic_arb_prio = 0;
	vcpu->arch.apic_attention = 0;

	kvm_recalculate_apic_map(vcpu->kvm);
}

/*
 *----------------------------------------------------------------------
 * timer interface
 *----------------------------------------------------------------------
 */

static bool lapic_is_periodic(struct kvm_lapic *apic)
{
	return apic_lvtt_period(apic);
}

int apic_has_pending_timer(struct kvm_vcpu *vcpu)
{
	struct kvm_lapic *apic = vcpu->arch.apic;

	if (apic_enabled(apic) && apic_lvt_enabled(apic, APIC_LVTT))
		return atomic_read(&apic->lapic_timer.pending);

	return 0;
}

int kvm_apic_local_deliver(struct kvm_lapic *apic, int lvt_type)
{
	u32 reg = kvm_lapic_get_reg(apic, lvt_type);
	int vector, mode, trig_mode;

	if (kvm_apic_hw_enabled(apic) && !(reg & APIC_LVT_MASKED)) {
		vector = reg & APIC_VECTOR_MASK;
		mode = reg & APIC_MODE_MASK;
		trig_mode = reg & APIC_LVT_LEVEL_TRIGGER;
		return __apic_accept_irq(apic, mode, vector, 1, trig_mode,
					NULL);
	}
	return 0;
}

void kvm_apic_nmi_wd_deliver(struct kvm_vcpu *vcpu)
{
	struct kvm_lapic *apic = vcpu->arch.apic;

	if (apic)
		kvm_apic_local_deliver(apic, APIC_LVT0);
}

static const struct kvm_io_device_ops apic_mmio_ops = {
	.read     = apic_mmio_read,
	.write    = apic_mmio_write,
};

static enum hrtimer_restart apic_timer_fn(struct hrtimer *data)
{
	struct kvm_timer *ktimer = container_of(data, struct kvm_timer, timer);
	struct kvm_lapic *apic = container_of(ktimer, struct kvm_lapic, lapic_timer);

	apic_timer_expired(apic, true);

	if (lapic_is_periodic(apic)) {
		advance_periodic_target_expiration(apic);
		hrtimer_add_expires_ns(&ktimer->timer, ktimer->period);
		return HRTIMER_RESTART;
	} else
		return HRTIMER_NORESTART;
}

int kvm_create_lapic(struct kvm_vcpu *vcpu, int timer_advance_ns)
{
	struct kvm_lapic *apic;

	ASSERT(vcpu != NULL);

	apic = kzalloc(sizeof(*apic), GFP_KERNEL_ACCOUNT);
	if (!apic)
		goto nomem;

	vcpu->arch.apic = apic;

	apic->regs = (void *)get_zeroed_page(GFP_KERNEL_ACCOUNT);
	if (!apic->regs) {
		printk(KERN_ERR "malloc apic regs error for vcpu %x\n",
		       vcpu->vcpu_id);
		goto nomem_free_apic;
	}
	apic->vcpu = vcpu;

	hrtimer_init(&apic->lapic_timer.timer, CLOCK_MONOTONIC,
		     HRTIMER_MODE_ABS_HARD);
	apic->lapic_timer.timer.function = apic_timer_fn;
	if (timer_advance_ns == -1) {
		apic->lapic_timer.timer_advance_ns = LAPIC_TIMER_ADVANCE_NS_INIT;
		lapic_timer_advance_dynamic = true;
	} else {
		apic->lapic_timer.timer_advance_ns = timer_advance_ns;
		lapic_timer_advance_dynamic = false;
	}

	/*
	 * APIC is created enabled. This will prevent kvm_lapic_set_base from
	 * thinking that APIC state has changed.
	 */
	vcpu->arch.apic_base = MSR_IA32_APICBASE_ENABLE;
	static_branch_inc(&apic_sw_disabled.key); /* sw disabled at reset */
	kvm_iodevice_init(&apic->dev, &apic_mmio_ops);

	return 0;
nomem_free_apic:
	kfree(apic);
	vcpu->arch.apic = NULL;
nomem:
	return -ENOMEM;
}

int kvm_apic_has_interrupt(struct kvm_vcpu *vcpu)
{
	struct kvm_lapic *apic = vcpu->arch.apic;
	u32 ppr;

	if (!kvm_apic_present(vcpu))
		return -1;

	__apic_update_ppr(apic, &ppr);
	return apic_has_interrupt_for_ppr(apic, ppr);
}
EXPORT_SYMBOL_GPL(kvm_apic_has_interrupt);

int kvm_apic_accept_pic_intr(struct kvm_vcpu *vcpu)
{
	u32 lvt0 = kvm_lapic_get_reg(vcpu->arch.apic, APIC_LVT0);

	if (!kvm_apic_hw_enabled(vcpu->arch.apic))
		return 1;
	if ((lvt0 & APIC_LVT_MASKED) == 0 &&
	    GET_APIC_DELIVERY_MODE(lvt0) == APIC_MODE_EXTINT)
		return 1;
	return 0;
}

void kvm_inject_apic_timer_irqs(struct kvm_vcpu *vcpu)
{
	struct kvm_lapic *apic = vcpu->arch.apic;

	if (atomic_read(&apic->lapic_timer.pending) > 0) {
		kvm_apic_inject_pending_timer_irqs(apic);
		atomic_set(&apic->lapic_timer.pending, 0);
	}
}

int kvm_get_apic_interrupt(struct kvm_vcpu *vcpu)
{
	int vector = kvm_apic_has_interrupt(vcpu);
	struct kvm_lapic *apic = vcpu->arch.apic;
	u32 ppr;

	if (vector == -1)
		return -1;

	/*
	 * We get here even with APIC virtualization enabled, if doing
	 * nested virtualization and L1 runs with the "acknowledge interrupt
	 * on exit" mode.  Then we cannot inject the interrupt via RVI,
	 * because the process would deliver it through the IDT.
	 */

	apic_clear_irr(vector, apic);
	if (to_hv_vcpu(vcpu) && test_bit(vector, to_hv_synic(vcpu)->auto_eoi_bitmap)) {
		/*
		 * For auto-EOI interrupts, there might be another pending
		 * interrupt above PPR, so check whether to raise another
		 * KVM_REQ_EVENT.
		 */
		apic_update_ppr(apic);
	} else {
		/*
		 * For normal interrupts, PPR has been raised and there cannot
		 * be a higher-priority pending interrupt---except if there was
		 * a concurrent interrupt injection, but that would have
		 * triggered KVM_REQ_EVENT already.
		 */
		apic_set_isr(vector, apic);
		__apic_update_ppr(apic, &ppr);
	}

	return vector;
}

static int kvm_apic_state_fixup(struct kvm_vcpu *vcpu,
		struct kvm_lapic_state *s, bool set)
{
	if (apic_x2apic_mode(vcpu->arch.apic)) {
		u32 *id = (u32 *)(s->regs + APIC_ID);
		u32 *ldr = (u32 *)(s->regs + APIC_LDR);

		if (vcpu->kvm->arch.x2apic_format) {
			if (*id != vcpu->vcpu_id)
				return -EINVAL;
		} else {
			if (set)
				*id >>= 24;
			else
				*id <<= 24;
		}

		/* In x2APIC mode, the LDR is fixed and based on the id */
		if (set)
			*ldr = kvm_apic_calc_x2apic_ldr(*id);
	}

	return 0;
}

int kvm_apic_get_state(struct kvm_vcpu *vcpu, struct kvm_lapic_state *s)
{
	memcpy(s->regs, vcpu->arch.apic->regs, sizeof(*s));

	/*
	 * Get calculated timer current count for remaining timer period (if
	 * any) and store it in the returned register set.
	 */
	__kvm_lapic_set_reg(s->regs, APIC_TMCCT,
			    __apic_read(vcpu->arch.apic, APIC_TMCCT));

	return kvm_apic_state_fixup(vcpu, s, false);
}

int kvm_apic_set_state(struct kvm_vcpu *vcpu, struct kvm_lapic_state *s)
{
	struct kvm_lapic *apic = vcpu->arch.apic;
	int r;

	kvm_lapic_set_base(vcpu, vcpu->arch.apic_base);
	/* set SPIV separately to get count of SW disabled APICs right */
	apic_set_spiv(apic, *((u32 *)(s->regs + APIC_SPIV)));

	r = kvm_apic_state_fixup(vcpu, s, true);
	if (r) {
		kvm_recalculate_apic_map(vcpu->kvm);
		return r;
	}
	memcpy(vcpu->arch.apic->regs, s->regs, sizeof(*s));

	atomic_set_release(&apic->vcpu->kvm->arch.apic_map_dirty, DIRTY);
	kvm_recalculate_apic_map(vcpu->kvm);
	kvm_apic_set_version(vcpu);

	apic_update_ppr(apic);
	hrtimer_cancel(&apic->lapic_timer.timer);
	apic->lapic_timer.expired_tscdeadline = 0;
	apic_update_lvtt(apic);
	apic_manage_nmi_watchdog(apic, kvm_lapic_get_reg(apic, APIC_LVT0));
	update_divide_count(apic);
	__start_apic_timer(apic, APIC_TMCCT);
	kvm_apic_update_apicv(vcpu);
	apic->highest_isr_cache = -1;
	if (vcpu->arch.apicv_active) {
		static_call(kvm_x86_apicv_post_state_restore)(vcpu);
		static_call(kvm_x86_hwapic_irr_update)(vcpu,
				apic_find_highest_irr(apic));
		static_call(kvm_x86_hwapic_isr_update)(vcpu,
				apic_find_highest_isr(apic));
	}
	kvm_make_request(KVM_REQ_EVENT, vcpu);
	if (ioapic_in_kernel(vcpu->kvm))
		kvm_rtc_eoi_tracking_restore_one(vcpu);

	vcpu->arch.apic_arb_prio = 0;

	return 0;
}

void __kvm_migrate_apic_timer(struct kvm_vcpu *vcpu)
{
	struct hrtimer *timer;

	if (!lapic_in_kernel(vcpu) ||
		kvm_can_post_timer_interrupt(vcpu))
		return;

	timer = &vcpu->arch.apic->lapic_timer.timer;
	if (hrtimer_cancel(timer))
		hrtimer_start_expires(timer, HRTIMER_MODE_ABS_HARD);
}

/*
 * apic_sync_pv_eoi_from_guest - called on vmexit or cancel interrupt
 *
 * Detect whether guest triggered PV EOI since the
 * last entry. If yes, set EOI on guests's behalf.
 * Clear PV EOI in guest memory in any case.
 */
static void apic_sync_pv_eoi_from_guest(struct kvm_vcpu *vcpu,
					struct kvm_lapic *apic)
{
	bool pending;
	int vector;
	/*
	 * PV EOI state is derived from KVM_APIC_PV_EOI_PENDING in host
	 * and KVM_PV_EOI_ENABLED in guest memory as follows:
	 *
	 * KVM_APIC_PV_EOI_PENDING is unset:
	 * 	-> host disabled PV EOI.
	 * KVM_APIC_PV_EOI_PENDING is set, KVM_PV_EOI_ENABLED is set:
	 * 	-> host enabled PV EOI, guest did not execute EOI yet.
	 * KVM_APIC_PV_EOI_PENDING is set, KVM_PV_EOI_ENABLED is unset:
	 * 	-> host enabled PV EOI, guest executed EOI.
	 */
	BUG_ON(!pv_eoi_enabled(vcpu));
	pending = pv_eoi_get_pending(vcpu);
	/*
	 * Clear pending bit in any case: it will be set again on vmentry.
	 * While this might not be ideal from performance point of view,
	 * this makes sure pv eoi is only enabled when we know it's safe.
	 */
	pv_eoi_clr_pending(vcpu);
	if (pending)
		return;
	vector = apic_set_eoi(apic);
	trace_kvm_pv_eoi(apic, vector);
}

void kvm_lapic_sync_from_vapic(struct kvm_vcpu *vcpu)
{
	u32 data;

	if (test_bit(KVM_APIC_PV_EOI_PENDING, &vcpu->arch.apic_attention))
		apic_sync_pv_eoi_from_guest(vcpu, vcpu->arch.apic);

	if (!test_bit(KVM_APIC_CHECK_VAPIC, &vcpu->arch.apic_attention))
		return;

	if (kvm_read_guest_cached(vcpu->kvm, &vcpu->arch.apic->vapic_cache, &data,
				  sizeof(u32)))
		return;

	apic_set_tpr(vcpu->arch.apic, data & 0xff);
}

/*
 * apic_sync_pv_eoi_to_guest - called before vmentry
 *
 * Detect whether it's safe to enable PV EOI and
 * if yes do so.
 */
static void apic_sync_pv_eoi_to_guest(struct kvm_vcpu *vcpu,
					struct kvm_lapic *apic)
{
	if (!pv_eoi_enabled(vcpu) ||
	    /* IRR set or many bits in ISR: could be nested. */
	    apic->irr_pending ||
	    /* Cache not set: could be safe but we don't bother. */
	    apic->highest_isr_cache == -1 ||
	    /* Need EOI to update ioapic. */
	    kvm_ioapic_handles_vector(apic, apic->highest_isr_cache)) {
		/*
		 * PV EOI was disabled by apic_sync_pv_eoi_from_guest
		 * so we need not do anything here.
		 */
		return;
	}

	pv_eoi_set_pending(apic->vcpu);
}

void kvm_lapic_sync_to_vapic(struct kvm_vcpu *vcpu)
{
	u32 data, tpr;
	int max_irr, max_isr;
	struct kvm_lapic *apic = vcpu->arch.apic;

	apic_sync_pv_eoi_to_guest(vcpu, apic);

	if (!test_bit(KVM_APIC_CHECK_VAPIC, &vcpu->arch.apic_attention))
		return;

	tpr = kvm_lapic_get_reg(apic, APIC_TASKPRI) & 0xff;
	max_irr = apic_find_highest_irr(apic);
	if (max_irr < 0)
		max_irr = 0;
	max_isr = apic_find_highest_isr(apic);
	if (max_isr < 0)
		max_isr = 0;
	data = (tpr & 0xff) | ((max_isr & 0xf0) << 8) | (max_irr << 24);

	kvm_write_guest_cached(vcpu->kvm, &vcpu->arch.apic->vapic_cache, &data,
				sizeof(u32));
}

int kvm_lapic_set_vapic_addr(struct kvm_vcpu *vcpu, gpa_t vapic_addr)
{
	if (vapic_addr) {
		if (kvm_gfn_to_hva_cache_init(vcpu->kvm,
					&vcpu->arch.apic->vapic_cache,
					vapic_addr, sizeof(u32)))
			return -EINVAL;
		__set_bit(KVM_APIC_CHECK_VAPIC, &vcpu->arch.apic_attention);
	} else {
		__clear_bit(KVM_APIC_CHECK_VAPIC, &vcpu->arch.apic_attention);
	}

	vcpu->arch.apic->vapic_addr = vapic_addr;
	return 0;
}

int kvm_x2apic_msr_write(struct kvm_vcpu *vcpu, u32 msr, u64 data)
{
	struct kvm_lapic *apic = vcpu->arch.apic;
	u32 reg = (msr - APIC_BASE_MSR) << 4;

	if (!lapic_in_kernel(vcpu) || !apic_x2apic_mode(apic))
		return 1;

	if (reg == APIC_ICR2)
		return 1;

	/* if this is ICR write vector before command */
	if (reg == APIC_ICR)
		kvm_lapic_reg_write(apic, APIC_ICR2, (u32)(data >> 32));
	return kvm_lapic_reg_write(apic, reg, (u32)data);
}

int kvm_x2apic_msr_read(struct kvm_vcpu *vcpu, u32 msr, u64 *data)
{
	struct kvm_lapic *apic = vcpu->arch.apic;
	u32 reg = (msr - APIC_BASE_MSR) << 4, low, high = 0;

	if (!lapic_in_kernel(vcpu) || !apic_x2apic_mode(apic))
		return 1;

	if (reg == APIC_DFR || reg == APIC_ICR2)
		return 1;

	if (kvm_lapic_reg_read(apic, reg, 4, &low))
		return 1;
	if (reg == APIC_ICR)
		kvm_lapic_reg_read(apic, APIC_ICR2, 4, &high);

	*data = (((u64)high) << 32) | low;

	return 0;
}

int kvm_hv_vapic_msr_write(struct kvm_vcpu *vcpu, u32 reg, u64 data)
{
	struct kvm_lapic *apic = vcpu->arch.apic;

	if (!lapic_in_kernel(vcpu))
		return 1;

	/* if this is ICR write vector before command */
	if (reg == APIC_ICR)
		kvm_lapic_reg_write(apic, APIC_ICR2, (u32)(data >> 32));
	return kvm_lapic_reg_write(apic, reg, (u32)data);
}

int kvm_hv_vapic_msr_read(struct kvm_vcpu *vcpu, u32 reg, u64 *data)
{
	struct kvm_lapic *apic = vcpu->arch.apic;
	u32 low, high = 0;

	if (!lapic_in_kernel(vcpu))
		return 1;

	if (kvm_lapic_reg_read(apic, reg, 4, &low))
		return 1;
	if (reg == APIC_ICR)
		kvm_lapic_reg_read(apic, APIC_ICR2, 4, &high);

	*data = (((u64)high) << 32) | low;

	return 0;
}

int kvm_lapic_enable_pv_eoi(struct kvm_vcpu *vcpu, u64 data, unsigned long len)
{
	u64 addr = data & ~KVM_MSR_ENABLED;
	struct gfn_to_hva_cache *ghc = &vcpu->arch.pv_eoi.data;
	unsigned long new_len;

	if (!IS_ALIGNED(addr, 4))
		return 1;

	vcpu->arch.pv_eoi.msr_val = data;
	if (!pv_eoi_enabled(vcpu))
		return 0;

	if (addr == ghc->gpa && len <= ghc->len)
		new_len = ghc->len;
	else
		new_len = len;

	return kvm_gfn_to_hva_cache_init(vcpu->kvm, ghc, addr, new_len);
}

void kvm_apic_accept_events(struct kvm_vcpu *vcpu)
{
	struct kvm_lapic *apic = vcpu->arch.apic;
	u8 sipi_vector;
	int r;
	unsigned long pe;

	if (!lapic_in_kernel(vcpu))
		return;

	/*
	 * Read pending events before calling the check_events
	 * callback.
	 */
	pe = smp_load_acquire(&apic->pending_events);
	if (!pe)
		return;

	if (is_guest_mode(vcpu)) {
		r = kvm_x86_ops.nested_ops->check_events(vcpu);
		if (r < 0)
			return;
		/*
		 * If an event has happened and caused a vmexit,
		 * we know INITs are latched and therefore
		 * we will not incorrectly deliver an APIC
		 * event instead of a vmexit.
		 */
	}

	/*
	 * INITs are latched while CPU is in specific states
	 * (SMM, VMX root mode, SVM with GIF=0).
	 * Because a CPU cannot be in these states immediately
	 * after it has processed an INIT signal (and thus in
	 * KVM_MP_STATE_INIT_RECEIVED state), just eat SIPIs
	 * and leave the INIT pending.
	 */
	if (kvm_vcpu_latch_init(vcpu)) {
		WARN_ON_ONCE(vcpu->arch.mp_state == KVM_MP_STATE_INIT_RECEIVED);
		if (test_bit(KVM_APIC_SIPI, &pe))
			clear_bit(KVM_APIC_SIPI, &apic->pending_events);
		return;
	}

	if (test_bit(KVM_APIC_INIT, &pe)) {
		clear_bit(KVM_APIC_INIT, &apic->pending_events);
		kvm_vcpu_reset(vcpu, true);
		if (kvm_vcpu_is_bsp(apic->vcpu))
			vcpu->arch.mp_state = KVM_MP_STATE_RUNNABLE;
		else
			vcpu->arch.mp_state = KVM_MP_STATE_INIT_RECEIVED;
	}
	if (test_bit(KVM_APIC_SIPI, &pe)) {
		clear_bit(KVM_APIC_SIPI, &apic->pending_events);
		if (vcpu->arch.mp_state == KVM_MP_STATE_INIT_RECEIVED) {
			/* evaluate pending_events before reading the vector */
			smp_rmb();
			sipi_vector = apic->sipi_vector;
			kvm_x86_ops.vcpu_deliver_sipi_vector(vcpu, sipi_vector);
			vcpu->arch.mp_state = KVM_MP_STATE_RUNNABLE;
		}
	}
}

void kvm_lapic_exit(void)
{
	static_key_deferred_flush(&apic_hw_disabled);
	static_key_deferred_flush(&apic_sw_disabled);
}<|MERGE_RESOLUTION|>--- conflicted
+++ resolved
@@ -1642,9 +1642,6 @@
 	}
 
 	if (kvm_use_posted_timer_interrupt(apic->vcpu)) {
-<<<<<<< HEAD
-		kvm_wait_lapic_expire(vcpu);
-=======
 		/*
 		 * Ensure the guest's timer has truly expired before posting an
 		 * interrupt.  Open code the relevant checks to avoid querying
@@ -1655,7 +1652,6 @@
 		if (vcpu->arch.apic->lapic_timer.expired_tscdeadline &&
 		    vcpu->arch.apic->lapic_timer.timer_advance_ns)
 			__kvm_wait_lapic_expire(vcpu);
->>>>>>> f642729d
 		kvm_apic_inject_pending_timer_irqs(apic);
 		return;
 	}
