--- conflicted
+++ resolved
@@ -5958,11 +5958,7 @@
 		goto reflect_vmexit;
 	}
 
-<<<<<<< HEAD
-	trace_kvm_nested_vmexit(exit_reason, vcpu, KVM_ISA_VMX);
-=======
 	trace_kvm_nested_vmexit(exit_reason.full, vcpu, KVM_ISA_VMX);
->>>>>>> f642729d
 
 	/* If L0 (KVM) wants the exit, it trumps L1's desires. */
 	if (nested_vmx_l0_wants_exit(vcpu, exit_reason))
@@ -6605,11 +6601,7 @@
 	.hv_timer_pending = nested_vmx_preemption_timer_pending,
 	.get_state = vmx_get_nested_state,
 	.set_state = vmx_set_nested_state,
-<<<<<<< HEAD
-	.get_nested_state_pages = nested_get_vmcs12_pages,
-=======
 	.get_nested_state_pages = vmx_get_nested_state_pages,
->>>>>>> f642729d
 	.write_log_dirty = nested_vmx_write_pml_buffer,
 	.enable_evmcs = nested_enable_evmcs,
 	.get_evmcs_version = nested_get_evmcs_version,
