--- conflicted
+++ resolved
@@ -328,10 +328,7 @@
 	u64 ept_pointer;
 
 	struct pt_desc pt_desc;
-<<<<<<< HEAD
-=======
 	struct lbr_desc lbr_desc;
->>>>>>> f642729d
 
 	/* Save desired MSR intercept (read: pass-through) state */
 #define MAX_POSSIBLE_PASSTHROUGH_MSRS	13
@@ -382,11 +379,7 @@
 u64 construct_eptp(struct kvm_vcpu *vcpu, unsigned long root_hpa,
 		   int root_level);
 
-<<<<<<< HEAD
-void update_exception_bitmap(struct kvm_vcpu *vcpu);
-=======
 void vmx_update_exception_bitmap(struct kvm_vcpu *vcpu);
->>>>>>> f642729d
 void vmx_update_msr_bitmap(struct kvm_vcpu *vcpu);
 bool vmx_nmi_blocked(struct kvm_vcpu *vcpu);
 bool vmx_interrupt_blocked(struct kvm_vcpu *vcpu);
@@ -396,17 +389,12 @@
 struct vmx_uret_msr *vmx_find_uret_msr(struct vcpu_vmx *vmx, u32 msr);
 void pt_update_intercept_for_msr(struct kvm_vcpu *vcpu);
 void vmx_update_host_rsp(struct vcpu_vmx *vmx, unsigned long host_rsp);
-<<<<<<< HEAD
-int vmx_find_loadstore_msr_slot(struct vmx_msrs *m, u32 msr);
-void vmx_ept_load_pdptrs(struct kvm_vcpu *vcpu);
-=======
 bool __vmx_vcpu_run(struct vcpu_vmx *vmx, unsigned long *regs, bool launched);
 int vmx_find_loadstore_msr_slot(struct vmx_msrs *m, u32 msr);
 void vmx_ept_load_pdptrs(struct kvm_vcpu *vcpu);
 void vmx_set_intercept_for_msr(struct kvm_vcpu *vcpu,
 	u32 msr, int type, bool value);
 void vmx_update_cpu_dirty_logging(struct kvm_vcpu *vcpu);
->>>>>>> f642729d
 
 static inline u8 vmx_get_rvi(void)
 {
