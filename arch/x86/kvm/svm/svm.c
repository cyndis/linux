--- conflicted
+++ resolved
@@ -91,11 +91,7 @@
 
 static const struct svm_direct_access_msrs {
 	u32 index;   /* Index of the MSR */
-<<<<<<< HEAD
-	bool always; /* True if intercept is always on */
-=======
 	bool always; /* True if intercept is initially cleared */
->>>>>>> f642729d
 } direct_access_msrs[MAX_DIRECT_ACCESS_MSRS] = {
 	{ .index = MSR_STAR,				.always = true  },
 	{ .index = MSR_IA32_SYSENTER_CS,		.always = true  },
@@ -274,12 +270,9 @@
 		if (!(efer & EFER_SVME)) {
 			svm_leave_nested(svm);
 			svm_set_gif(svm, true);
-<<<<<<< HEAD
-=======
 			/* #GP intercept is still needed for vmware backdoor */
 			if (!enable_vmware_backdoor)
 				clr_exception_intercept(svm, GP_VECTOR);
->>>>>>> f642729d
 
 			/*
 			 * Free the nested guest state, unless we are in SMM.
@@ -296,12 +289,9 @@
 				vcpu->arch.efer = old_efer;
 				return ret;
 			}
-<<<<<<< HEAD
-=======
 
 			if (svm_gp_erratum_intercept)
 				set_exception_intercept(svm, GP_VECTOR);
->>>>>>> f642729d
 		}
 	}
 
@@ -623,7 +613,6 @@
 		set_bit(slot, svm->shadow_msr_intercept.write);
 	else
 		clear_bit(slot, svm->shadow_msr_intercept.write);
-<<<<<<< HEAD
 }
 
 static bool valid_msr_intercept(u32 index)
@@ -631,15 +620,6 @@
 	return direct_access_msr_slot(index) != -ENOENT;
 }
 
-=======
-}
-
-static bool valid_msr_intercept(u32 index)
-{
-	return direct_access_msr_slot(index) != -ENOENT;
-}
-
->>>>>>> f642729d
 static bool msr_write_intercepted(struct kvm_vcpu *vcpu, u32 msr)
 {
 	u8 bit_write;
@@ -692,13 +672,8 @@
 	msrpm[offset] = tmp;
 }
 
-<<<<<<< HEAD
-static void set_msr_interception(struct kvm_vcpu *vcpu, u32 *msrpm, u32 msr,
-				 int read, int write)
-=======
 void set_msr_interception(struct kvm_vcpu *vcpu, u32 *msrpm, u32 msr,
 			  int read, int write)
->>>>>>> f642729d
 {
 	set_shadow_msr_intercept(vcpu, msr, read, write);
 	set_msr_interception_bitmap(vcpu, msrpm, msr, read, write);
@@ -947,9 +922,6 @@
 	if (boot_cpu_has(X86_FEATURE_LS_CFG_SSBD) ||
 	    boot_cpu_has(X86_FEATURE_AMD_SSBD))
 		kvm_cpu_cap_set(X86_FEATURE_VIRT_SSBD);
-
-	/* Enable INVPCID feature */
-	kvm_cpu_cap_check_and_set(X86_FEATURE_INVPCID);
 }
 
 static __init int svm_hardware_setup(void)
@@ -1129,21 +1101,12 @@
 static void svm_check_invpcid(struct vcpu_svm *svm)
 {
 	/*
-<<<<<<< HEAD
-	 * Intercept INVPCID instruction only if shadow page table is
-	 * enabled. Interception is not required with nested page table
-	 * enabled.
-	 */
-	if (kvm_cpu_cap_has(X86_FEATURE_INVPCID)) {
-		if (!npt_enabled)
-=======
 	 * Intercept INVPCID if shadow paging is enabled to sync/free shadow
 	 * roots, or if INVPCID is disabled in the guest to inject #UD.
 	 */
 	if (kvm_cpu_cap_has(X86_FEATURE_INVPCID)) {
 		if (!npt_enabled ||
 		    !guest_cpuid_has(&svm->vcpu, X86_FEATURE_INVPCID))
->>>>>>> f642729d
 			svm_set_intercept(svm, INTERCEPT_INVPCID);
 		else
 			svm_clr_intercept(svm, INTERCEPT_INVPCID);
@@ -1346,10 +1309,7 @@
 {
 	struct vcpu_svm *svm;
 	struct page *vmcb_page;
-<<<<<<< HEAD
-=======
 	struct page *vmsa_page = NULL;
->>>>>>> f642729d
 	int err;
 
 	BUILD_BUG_ON(offsetof(struct vcpu_svm, vcpu) != 0);
@@ -1360,11 +1320,6 @@
 	if (!vmcb_page)
 		goto out;
 
-<<<<<<< HEAD
-	err = avic_init_vcpu(svm);
-	if (err)
-		goto error_free_vmcb_page;
-=======
 	if (sev_es_guest(svm->vcpu.kvm)) {
 		/*
 		 * SEV-ES guests require a separate VMSA page used to contain
@@ -1386,7 +1341,6 @@
 	err = avic_init_vcpu(svm);
 	if (err)
 		goto error_free_vmsa_page;
->>>>>>> f642729d
 
 	/* We initialize this flag to true to make sure that the is_running
 	 * bit would be set the first time the vcpu is loaded.
@@ -1395,15 +1349,6 @@
 		svm->avic_is_running = true;
 
 	svm->msrpm = svm_vcpu_alloc_msrpm();
-<<<<<<< HEAD
-	if (!svm->msrpm)
-		goto error_free_vmcb_page;
-
-	svm_vcpu_init_msrpm(vcpu, svm->msrpm);
-
-	svm->vmcb = page_address(vmcb_page);
-	svm->vmcb_pa = __sme_set(page_to_pfn(vmcb_page) << PAGE_SHIFT);
-=======
 	if (!svm->msrpm) {
 		err = -ENOMEM;
 		goto error_free_vmsa_page;
@@ -1417,7 +1362,6 @@
 	if (vmsa_page)
 		svm->vmsa = page_address(vmsa_page);
 
->>>>>>> f642729d
 	svm->asid_generation = 0;
 	svm->guest_state_loaded = false;
 	init_vmcb(svm);
@@ -1431,12 +1375,9 @@
 
 	return 0;
 
-<<<<<<< HEAD
-=======
 error_free_vmsa_page:
 	if (vmsa_page)
 		__free_page(vmsa_page);
->>>>>>> f642729d
 error_free_vmcb_page:
 	__free_page(vmcb_page);
 out:
@@ -1464,11 +1405,8 @@
 
 	svm_free_nested(svm);
 
-<<<<<<< HEAD
-=======
 	sev_free_vcpu(vcpu);
 
->>>>>>> f642729d
 	__free_page(pfn_to_page(__sme_clr(svm->vmcb_pa) >> PAGE_SHIFT));
 	__free_pages(virt_to_page(svm->msrpm), MSRPM_ALLOC_ORDER);
 }
@@ -3222,13 +3160,10 @@
 	[SVM_EXIT_MWAIT]			= mwait_interception,
 	[SVM_EXIT_XSETBV]			= xsetbv_interception,
 	[SVM_EXIT_RDPRU]			= rdpru_interception,
-<<<<<<< HEAD
-=======
 	[SVM_EXIT_EFER_WRITE_TRAP]		= efer_trap,
 	[SVM_EXIT_CR0_WRITE_TRAP]		= cr_trap,
 	[SVM_EXIT_CR4_WRITE_TRAP]		= cr_trap,
 	[SVM_EXIT_CR8_WRITE_TRAP]		= cr_trap,
->>>>>>> f642729d
 	[SVM_EXIT_INVPCID]                      = invpcid_interception,
 	[SVM_EXIT_NPF]				= npf_interception,
 	[SVM_EXIT_RSM]                          = rsm_interception,
@@ -3357,8 +3292,6 @@
 	       "excp_to:", save->last_excp_to);
 }
 
-<<<<<<< HEAD
-=======
 static int svm_handle_invalid_exit(struct kvm_vcpu *vcpu, u64 exit_code)
 {
 	if (exit_code < ARRAY_SIZE(svm_exit_handlers) &&
@@ -3396,7 +3329,6 @@
 	return svm_exit_handlers[exit_code](svm);
 }
 
->>>>>>> f642729d
 static void svm_get_exit_info(struct kvm_vcpu *vcpu, u64 *info1, u64 *info2,
 			      u32 *intr_info, u32 *error_code)
 {
@@ -3420,12 +3352,6 @@
 
 	trace_kvm_exit(exit_code, vcpu, KVM_ISA_SVM);
 
-<<<<<<< HEAD
-	if (!svm_is_intercept(svm, INTERCEPT_CR0_WRITE))
-		vcpu->arch.cr0 = svm->vmcb->save.cr0;
-	if (npt_enabled)
-		vcpu->arch.cr3 = svm->vmcb->save.cr3;
-=======
 	/* SEV-ES guests must use the CR write traps to track CR registers. */
 	if (!sev_es_guest(vcpu->kvm)) {
 		if (!svm_is_intercept(svm, INTERCEPT_CR0_WRITE))
@@ -3433,7 +3359,6 @@
 		if (npt_enabled)
 			vcpu->arch.cr3 = svm->vmcb->save.cr3;
 	}
->>>>>>> f642729d
 
 	if (is_guest_mode(vcpu)) {
 		int vmexit;
@@ -4128,8 +4053,6 @@
 	/* Check again if INVPCID interception if required */
 	svm_check_invpcid(svm);
 
-<<<<<<< HEAD
-=======
 	/* For sev guests, the memory encryption bit is not reserved in CR3.  */
 	if (sev_guest(vcpu->kvm)) {
 		best = kvm_find_cpuid_entry(vcpu, 0x8000001F, 0);
@@ -4137,7 +4060,6 @@
 			vcpu->arch.reserved_gpa_bits &= ~(1UL << (best->ebx & 0x3f));
 	}
 
->>>>>>> f642729d
 	if (!kvm_vcpu_apicv_active(vcpu))
 		return;
 
@@ -4459,15 +4381,12 @@
 {
 	bool smep, smap, is_user;
 	unsigned long cr4;
-<<<<<<< HEAD
-=======
 
 	/*
 	 * When the guest is an SEV-ES guest, emulation is not possible.
 	 */
 	if (sev_es_guest(vcpu->kvm))
 		return false;
->>>>>>> f642729d
 
 	/*
 	 * Detect and workaround Errata 1096 Fam_17h_00_0Fh.
@@ -4547,8 +4466,6 @@
 	 */
 	return !gif_set(svm) ||
 		   (vmcb_is_intercept(&svm->vmcb->control, INTERCEPT_INIT));
-<<<<<<< HEAD
-=======
 }
 
 static void svm_vcpu_deliver_sipi_vector(struct kvm_vcpu *vcpu, u8 vector)
@@ -4557,7 +4474,6 @@
 		return kvm_vcpu_deliver_sipi_vector(vcpu, vector);
 
 	sev_vcpu_deliver_sipi_vector(vcpu, vector);
->>>>>>> f642729d
 }
 
 static void svm_vm_destroy(struct kvm *kvm)
@@ -4701,12 +4617,9 @@
 	.apic_init_signal_blocked = svm_apic_init_signal_blocked,
 
 	.msr_filter_changed = svm_msr_filter_changed,
-<<<<<<< HEAD
-=======
 	.complete_emulated_msr = svm_complete_emulated_msr,
 
 	.vcpu_deliver_sipi_vector = svm_vcpu_deliver_sipi_vector,
->>>>>>> f642729d
 };
 
 static struct kvm_x86_init_ops svm_init_ops __initdata = {
