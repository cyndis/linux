// SPDX-License-Identifier: GPL-2.0-only
/*
 * Kernel-based Virtual Machine driver for Linux
 *
 * AMD SVM support
 *
 * Copyright (C) 2006 Qumranet, Inc.
 * Copyright 2010 Red Hat, Inc. and/or its affiliates.
 *
 * Authors:
 *   Yaniv Kamay  <yaniv@qumranet.com>
 *   Avi Kivity   <avi@qumranet.com>
 */

#define pr_fmt(fmt) "SVM: " fmt

#include <linux/kvm_types.h>
#include <linux/kvm_host.h>
#include <linux/kernel.h>

#include <asm/msr-index.h>
#include <asm/debugreg.h>

#include "kvm_emulate.h"
#include "trace.h"
#include "mmu.h"
#include "x86.h"
#include "cpuid.h"
#include "lapic.h"
#include "svm.h"

static void nested_svm_inject_npf_exit(struct kvm_vcpu *vcpu,
				       struct x86_exception *fault)
{
	struct vcpu_svm *svm = to_svm(vcpu);

	if (svm->vmcb->control.exit_code != SVM_EXIT_NPF) {
		/*
		 * TODO: track the cause of the nested page fault, and
		 * correctly fill in the high bits of exit_info_1.
		 */
		svm->vmcb->control.exit_code = SVM_EXIT_NPF;
		svm->vmcb->control.exit_code_hi = 0;
		svm->vmcb->control.exit_info_1 = (1ULL << 32);
		svm->vmcb->control.exit_info_2 = fault->address;
	}

	svm->vmcb->control.exit_info_1 &= ~0xffffffffULL;
	svm->vmcb->control.exit_info_1 |= fault->error_code;

	nested_svm_vmexit(svm);
}

static void svm_inject_page_fault_nested(struct kvm_vcpu *vcpu, struct x86_exception *fault)
{
       struct vcpu_svm *svm = to_svm(vcpu);
       WARN_ON(!is_guest_mode(vcpu));

       if (vmcb_is_intercept(&svm->nested.ctl, INTERCEPT_EXCEPTION_OFFSET + PF_VECTOR) &&
	   !svm->nested.nested_run_pending) {
               svm->vmcb->control.exit_code = SVM_EXIT_EXCP_BASE + PF_VECTOR;
               svm->vmcb->control.exit_code_hi = 0;
               svm->vmcb->control.exit_info_1 = fault->error_code;
               svm->vmcb->control.exit_info_2 = fault->address;
               nested_svm_vmexit(svm);
       } else {
               kvm_inject_page_fault(vcpu, fault);
       }
}

static u64 nested_svm_get_tdp_pdptr(struct kvm_vcpu *vcpu, int index)
{
	struct vcpu_svm *svm = to_svm(vcpu);
	u64 cr3 = svm->nested.ctl.nested_cr3;
	u64 pdpte;
	int ret;

	ret = kvm_vcpu_read_guest_page(vcpu, gpa_to_gfn(cr3), &pdpte,
				       offset_in_page(cr3) + index * 8, 8);
	if (ret)
		return 0;
	return pdpte;
}

static unsigned long nested_svm_get_tdp_cr3(struct kvm_vcpu *vcpu)
{
	struct vcpu_svm *svm = to_svm(vcpu);

	return svm->nested.ctl.nested_cr3;
}

static void nested_svm_init_mmu_context(struct kvm_vcpu *vcpu)
{
	struct vcpu_svm *svm = to_svm(vcpu);
	struct vmcb *hsave = svm->nested.hsave;

	WARN_ON(mmu_is_nested(vcpu));

	vcpu->arch.mmu = &vcpu->arch.guest_mmu;
	kvm_init_shadow_npt_mmu(vcpu, X86_CR0_PG, hsave->save.cr4, hsave->save.efer,
				svm->nested.ctl.nested_cr3);
	vcpu->arch.mmu->get_guest_pgd     = nested_svm_get_tdp_cr3;
	vcpu->arch.mmu->get_pdptr         = nested_svm_get_tdp_pdptr;
	vcpu->arch.mmu->inject_page_fault = nested_svm_inject_npf_exit;
	reset_shadow_zero_bits_mask(vcpu, vcpu->arch.mmu);
	vcpu->arch.walk_mmu              = &vcpu->arch.nested_mmu;
}

static void nested_svm_uninit_mmu_context(struct kvm_vcpu *vcpu)
{
	vcpu->arch.mmu = &vcpu->arch.root_mmu;
	vcpu->arch.walk_mmu = &vcpu->arch.root_mmu;
}

void recalc_intercepts(struct vcpu_svm *svm)
{
	struct vmcb_control_area *c, *h, *g;
	unsigned int i;

	vmcb_mark_dirty(svm->vmcb, VMCB_INTERCEPTS);

	if (!is_guest_mode(&svm->vcpu))
		return;

	c = &svm->vmcb->control;
	h = &svm->nested.hsave->control;
	g = &svm->nested.ctl;

	for (i = 0; i < MAX_INTERCEPT; i++)
		c->intercepts[i] = h->intercepts[i];

	if (g->int_ctl & V_INTR_MASKING_MASK) {
		/* We only want the cr8 intercept bits of L1 */
		vmcb_clr_intercept(c, INTERCEPT_CR8_READ);
		vmcb_clr_intercept(c, INTERCEPT_CR8_WRITE);

		/*
		 * Once running L2 with HF_VINTR_MASK, EFLAGS.IF does not
		 * affect any interrupt we may want to inject; therefore,
		 * interrupt window vmexits are irrelevant to L0.
		 */
		vmcb_clr_intercept(c, INTERCEPT_VINTR);
	}

	/* We don't want to see VMMCALLs from a nested guest */
	vmcb_clr_intercept(c, INTERCEPT_VMMCALL);

	for (i = 0; i < MAX_INTERCEPT; i++)
		c->intercepts[i] |= g->intercepts[i];
}

static void copy_vmcb_control_area(struct vmcb_control_area *dst,
				   struct vmcb_control_area *from)
{
	unsigned int i;

	for (i = 0; i < MAX_INTERCEPT; i++)
		dst->intercepts[i] = from->intercepts[i];

	dst->iopm_base_pa         = from->iopm_base_pa;
	dst->msrpm_base_pa        = from->msrpm_base_pa;
	dst->tsc_offset           = from->tsc_offset;
	/* asid not copied, it is handled manually for svm->vmcb.  */
	dst->tlb_ctl              = from->tlb_ctl;
	dst->int_ctl              = from->int_ctl;
	dst->int_vector           = from->int_vector;
	dst->int_state            = from->int_state;
	dst->exit_code            = from->exit_code;
	dst->exit_code_hi         = from->exit_code_hi;
	dst->exit_info_1          = from->exit_info_1;
	dst->exit_info_2          = from->exit_info_2;
	dst->exit_int_info        = from->exit_int_info;
	dst->exit_int_info_err    = from->exit_int_info_err;
	dst->nested_ctl           = from->nested_ctl;
	dst->event_inj            = from->event_inj;
	dst->event_inj_err        = from->event_inj_err;
	dst->nested_cr3           = from->nested_cr3;
	dst->virt_ext              = from->virt_ext;
	dst->pause_filter_count   = from->pause_filter_count;
	dst->pause_filter_thresh  = from->pause_filter_thresh;
}

static bool nested_svm_vmrun_msrpm(struct vcpu_svm *svm)
{
	/*
	 * This function merges the msr permission bitmaps of kvm and the
	 * nested vmcb. It is optimized in that it only merges the parts where
	 * the kvm msr permission bitmap may contain zero bits
	 */
	int i;

	if (!(vmcb_is_intercept(&svm->nested.ctl, INTERCEPT_MSR_PROT)))
		return true;

	for (i = 0; i < MSRPM_OFFSETS; i++) {
		u32 value, p;
		u64 offset;

		if (msrpm_offsets[i] == 0xffffffff)
			break;

		p      = msrpm_offsets[i];
		offset = svm->nested.ctl.msrpm_base_pa + (p * 4);

		if (kvm_vcpu_read_guest(&svm->vcpu, offset, &value, 4))
			return false;

		svm->nested.msrpm[p] = svm->msrpm[p] | value;
	}

	svm->vmcb->control.msrpm_base_pa = __sme_set(__pa(svm->nested.msrpm));

	return true;
}

static bool svm_get_nested_state_pages(struct kvm_vcpu *vcpu)
{
	struct vcpu_svm *svm = to_svm(vcpu);
<<<<<<< HEAD
=======

	if (WARN_ON(!is_guest_mode(vcpu)))
		return true;

>>>>>>> f642729d
	if (!nested_svm_vmrun_msrpm(svm)) {
		vcpu->run->exit_reason = KVM_EXIT_INTERNAL_ERROR;
		vcpu->run->internal.suberror =
			KVM_INTERNAL_ERROR_EMULATION;
		vcpu->run->internal.ndata = 0;
		return false;
	}

	return true;
}

static bool nested_vmcb_check_controls(struct vmcb_control_area *control)
{
	if ((vmcb_is_intercept(control, INTERCEPT_VMRUN)) == 0)
		return false;

	if (control->asid == 0)
		return false;

	if ((control->nested_ctl & SVM_NESTED_CTL_NP_ENABLE) &&
	    !npt_enabled)
		return false;

	return true;
}

static bool nested_vmcb_checks(struct vcpu_svm *svm, struct vmcb *vmcb12)
{
<<<<<<< HEAD
=======
	struct kvm_vcpu *vcpu = &svm->vcpu;
>>>>>>> f642729d
	bool vmcb12_lma;

	if ((vmcb12->save.efer & EFER_SVME) == 0)
		return false;

	if (((vmcb12->save.cr0 & X86_CR0_CD) == 0) && (vmcb12->save.cr0 & X86_CR0_NW))
		return false;

	if (!kvm_dr6_valid(vmcb12->save.dr6) || !kvm_dr7_valid(vmcb12->save.dr7))
		return false;

	vmcb12_lma = (vmcb12->save.efer & EFER_LME) && (vmcb12->save.cr0 & X86_CR0_PG);

<<<<<<< HEAD
	if (!vmcb12_lma) {
		if (vmcb12->save.cr4 & X86_CR4_PAE) {
			if (vmcb12->save.cr3 & MSR_CR3_LEGACY_PAE_RESERVED_MASK)
				return false;
		} else {
			if (vmcb12->save.cr3 & MSR_CR3_LEGACY_RESERVED_MASK)
				return false;
		}
	} else {
		if (!(vmcb12->save.cr4 & X86_CR4_PAE) ||
		    !(vmcb12->save.cr0 & X86_CR0_PE) ||
		    (vmcb12->save.cr3 & MSR_CR3_LONG_MBZ_MASK))
			return false;
	}
	if (kvm_valid_cr4(&svm->vcpu, vmcb12->save.cr4))
=======
	if (vmcb12_lma) {
		if (!(vmcb12->save.cr4 & X86_CR4_PAE) ||
		    !(vmcb12->save.cr0 & X86_CR0_PE) ||
		    kvm_vcpu_is_illegal_gpa(vcpu, vmcb12->save.cr3))
			return false;
	}
	if (!kvm_is_valid_cr4(&svm->vcpu, vmcb12->save.cr4))
>>>>>>> f642729d
		return false;

	return nested_vmcb_check_controls(&vmcb12->control);
}

static void load_nested_vmcb_control(struct vcpu_svm *svm,
				     struct vmcb_control_area *control)
{
	copy_vmcb_control_area(&svm->nested.ctl, control);

	/* Copy it here because nested_svm_check_controls will check it.  */
	svm->nested.ctl.asid           = control->asid;
	svm->nested.ctl.msrpm_base_pa &= ~0x0fffULL;
	svm->nested.ctl.iopm_base_pa  &= ~0x0fffULL;
}

/*
 * Synchronize fields that are written by the processor, so that
 * they can be copied back into the nested_vmcb.
 */
void sync_nested_vmcb_control(struct vcpu_svm *svm)
{
	u32 mask;
	svm->nested.ctl.event_inj      = svm->vmcb->control.event_inj;
	svm->nested.ctl.event_inj_err  = svm->vmcb->control.event_inj_err;

	/* Only a few fields of int_ctl are written by the processor.  */
	mask = V_IRQ_MASK | V_TPR_MASK;
	if (!(svm->nested.ctl.int_ctl & V_INTR_MASKING_MASK) &&
	    svm_is_intercept(svm, INTERCEPT_VINTR)) {
		/*
		 * In order to request an interrupt window, L0 is usurping
		 * svm->vmcb->control.int_ctl and possibly setting V_IRQ
		 * even if it was clear in L1's VMCB.  Restoring it would be
		 * wrong.  However, in this case V_IRQ will remain true until
		 * interrupt_window_interception calls svm_clear_vintr and
		 * restores int_ctl.  We can just leave it aside.
		 */
		mask &= ~V_IRQ_MASK;
	}
	svm->nested.ctl.int_ctl        &= ~mask;
	svm->nested.ctl.int_ctl        |= svm->vmcb->control.int_ctl & mask;
}

/*
 * Transfer any event that L0 or L1 wanted to inject into L2 to
 * EXIT_INT_INFO.
 */
static void nested_vmcb_save_pending_event(struct vcpu_svm *svm,
					   struct vmcb *vmcb12)
{
	struct kvm_vcpu *vcpu = &svm->vcpu;
	u32 exit_int_info = 0;
	unsigned int nr;

	if (vcpu->arch.exception.injected) {
		nr = vcpu->arch.exception.nr;
		exit_int_info = nr | SVM_EVTINJ_VALID | SVM_EVTINJ_TYPE_EXEPT;

		if (vcpu->arch.exception.has_error_code) {
			exit_int_info |= SVM_EVTINJ_VALID_ERR;
			vmcb12->control.exit_int_info_err =
				vcpu->arch.exception.error_code;
		}

	} else if (vcpu->arch.nmi_injected) {
		exit_int_info = SVM_EVTINJ_VALID | SVM_EVTINJ_TYPE_NMI;

	} else if (vcpu->arch.interrupt.injected) {
		nr = vcpu->arch.interrupt.nr;
		exit_int_info = nr | SVM_EVTINJ_VALID;

		if (vcpu->arch.interrupt.soft)
			exit_int_info |= SVM_EVTINJ_TYPE_SOFT;
		else
			exit_int_info |= SVM_EVTINJ_TYPE_INTR;
	}

	vmcb12->control.exit_int_info = exit_int_info;
}

static inline bool nested_npt_enabled(struct vcpu_svm *svm)
{
	return svm->nested.ctl.nested_ctl & SVM_NESTED_CTL_NP_ENABLE;
}

/*
 * Load guest's/host's cr3 on nested vmentry or vmexit. @nested_npt is true
 * if we are emulating VM-Entry into a guest with NPT enabled.
 */
static int nested_svm_load_cr3(struct kvm_vcpu *vcpu, unsigned long cr3,
			       bool nested_npt)
{
	if (kvm_vcpu_is_illegal_gpa(vcpu, cr3))
		return -EINVAL;

	if (!nested_npt && is_pae_paging(vcpu) &&
	    (cr3 != kvm_read_cr3(vcpu) || pdptrs_changed(vcpu))) {
		if (!load_pdptrs(vcpu, vcpu->arch.walk_mmu, cr3))
			return -EINVAL;
	}

	/*
	 * TODO: optimize unconditional TLB flush/MMU sync here and in
	 * kvm_init_shadow_npt_mmu().
	 */
	if (!nested_npt)
		kvm_mmu_new_pgd(vcpu, cr3, false, false);

	vcpu->arch.cr3 = cr3;
	kvm_register_mark_available(vcpu, VCPU_EXREG_CR3);

	kvm_init_mmu(vcpu, false);

	return 0;
}

static void nested_prepare_vmcb_save(struct vcpu_svm *svm, struct vmcb *vmcb12)
{
	/* Load the nested guest state */
	svm->vmcb->save.es = vmcb12->save.es;
	svm->vmcb->save.cs = vmcb12->save.cs;
	svm->vmcb->save.ss = vmcb12->save.ss;
	svm->vmcb->save.ds = vmcb12->save.ds;
	svm->vmcb->save.gdtr = vmcb12->save.gdtr;
	svm->vmcb->save.idtr = vmcb12->save.idtr;
<<<<<<< HEAD
	kvm_set_rflags(&svm->vcpu, vmcb12->save.rflags);
=======
	kvm_set_rflags(&svm->vcpu, vmcb12->save.rflags | X86_EFLAGS_FIXED);
>>>>>>> f642729d
	svm_set_efer(&svm->vcpu, vmcb12->save.efer);
	svm_set_cr0(&svm->vcpu, vmcb12->save.cr0);
	svm_set_cr4(&svm->vcpu, vmcb12->save.cr4);
	svm->vmcb->save.cr2 = svm->vcpu.arch.cr2 = vmcb12->save.cr2;
	kvm_rax_write(&svm->vcpu, vmcb12->save.rax);
	kvm_rsp_write(&svm->vcpu, vmcb12->save.rsp);
	kvm_rip_write(&svm->vcpu, vmcb12->save.rip);

	/* In case we don't even reach vcpu_run, the fields are not updated */
	svm->vmcb->save.rax = vmcb12->save.rax;
	svm->vmcb->save.rsp = vmcb12->save.rsp;
	svm->vmcb->save.rip = vmcb12->save.rip;
<<<<<<< HEAD
	svm->vmcb->save.dr7 = vmcb12->save.dr7;
	svm->vcpu.arch.dr6  = vmcb12->save.dr6;
=======
	svm->vmcb->save.dr7 = vmcb12->save.dr7 | DR7_FIXED_1;
	svm->vcpu.arch.dr6  = vmcb12->save.dr6 | DR6_ACTIVE_LOW;
>>>>>>> f642729d
	svm->vmcb->save.cpl = vmcb12->save.cpl;
}

static void nested_prepare_vmcb_control(struct vcpu_svm *svm)
{
	const u32 mask = V_INTR_MASKING_MASK | V_GIF_ENABLE_MASK | V_GIF_MASK;

	if (nested_npt_enabled(svm))
		nested_svm_init_mmu_context(&svm->vcpu);

	svm->vmcb->control.tsc_offset = svm->vcpu.arch.tsc_offset =
		svm->vcpu.arch.l1_tsc_offset + svm->nested.ctl.tsc_offset;

	svm->vmcb->control.int_ctl             =
		(svm->nested.ctl.int_ctl & ~mask) |
		(svm->nested.hsave->control.int_ctl & mask);

	svm->vmcb->control.virt_ext            = svm->nested.ctl.virt_ext;
	svm->vmcb->control.int_vector          = svm->nested.ctl.int_vector;
	svm->vmcb->control.int_state           = svm->nested.ctl.int_state;
	svm->vmcb->control.event_inj           = svm->nested.ctl.event_inj;
	svm->vmcb->control.event_inj_err       = svm->nested.ctl.event_inj_err;

	svm->vmcb->control.pause_filter_count  = svm->nested.ctl.pause_filter_count;
	svm->vmcb->control.pause_filter_thresh = svm->nested.ctl.pause_filter_thresh;

	/* Enter Guest-Mode */
	enter_guest_mode(&svm->vcpu);

	/*
	 * Merge guest and host intercepts - must be called  with vcpu in
	 * guest-mode to take affect here
	 */
	recalc_intercepts(svm);

	vmcb_mark_all_dirty(svm->vmcb);
}

int enter_svm_guest_mode(struct vcpu_svm *svm, u64 vmcb12_gpa,
			 struct vmcb *vmcb12)
{
	int ret;

<<<<<<< HEAD
	svm->nested.vmcb12_gpa = vmcb12_gpa;
	load_nested_vmcb_control(svm, &vmcb12->control);
	nested_prepare_vmcb_save(svm, vmcb12);
=======
	trace_kvm_nested_vmrun(svm->vmcb->save.rip, vmcb12_gpa,
			       vmcb12->save.rip,
			       vmcb12->control.int_ctl,
			       vmcb12->control.event_inj,
			       vmcb12->control.nested_ctl);

	trace_kvm_nested_intercepts(vmcb12->control.intercepts[INTERCEPT_CR] & 0xffff,
				    vmcb12->control.intercepts[INTERCEPT_CR] >> 16,
				    vmcb12->control.intercepts[INTERCEPT_EXCEPTION],
				    vmcb12->control.intercepts[INTERCEPT_WORD3],
				    vmcb12->control.intercepts[INTERCEPT_WORD4],
				    vmcb12->control.intercepts[INTERCEPT_WORD5]);


	svm->nested.vmcb12_gpa = vmcb12_gpa;
	load_nested_vmcb_control(svm, &vmcb12->control);
>>>>>>> f642729d
	nested_prepare_vmcb_control(svm);
	nested_prepare_vmcb_save(svm, vmcb12);

	ret = nested_svm_load_cr3(&svm->vcpu, vmcb12->save.cr3,
				  nested_npt_enabled(svm));
	if (ret)
		return ret;

	if (!npt_enabled)
		svm->vcpu.arch.mmu->inject_page_fault = svm_inject_page_fault_nested;

	svm_set_gif(svm, true);

	return 0;
}

int nested_svm_vmrun(struct vcpu_svm *svm)
{
	int ret;
	struct vmcb *vmcb12;
	struct vmcb *hsave = svm->nested.hsave;
	struct vmcb *vmcb = svm->vmcb;
	struct kvm_host_map map;
	u64 vmcb12_gpa;

	if (is_smm(&svm->vcpu)) {
		kvm_queue_exception(&svm->vcpu, UD_VECTOR);
		return 1;
	}

	vmcb12_gpa = svm->vmcb->save.rax;
	ret = kvm_vcpu_map(&svm->vcpu, gpa_to_gfn(vmcb12_gpa), &map);
	if (ret == -EINVAL) {
		kvm_inject_gp(&svm->vcpu, 0);
		return 1;
	} else if (ret) {
		return kvm_skip_emulated_instruction(&svm->vcpu);
	}

	ret = kvm_skip_emulated_instruction(&svm->vcpu);

	vmcb12 = map.hva;

	if (WARN_ON_ONCE(!svm->nested.initialized))
		return -EINVAL;

	if (!nested_vmcb_checks(svm, vmcb12)) {
		vmcb12->control.exit_code    = SVM_EXIT_ERR;
		vmcb12->control.exit_code_hi = 0;
		vmcb12->control.exit_info_1  = 0;
		vmcb12->control.exit_info_2  = 0;
		goto out;
	}

<<<<<<< HEAD
	trace_kvm_nested_vmrun(svm->vmcb->save.rip, vmcb12_gpa,
			       vmcb12->save.rip,
			       vmcb12->control.int_ctl,
			       vmcb12->control.event_inj,
			       vmcb12->control.nested_ctl);

	trace_kvm_nested_intercepts(vmcb12->control.intercepts[INTERCEPT_CR] & 0xffff,
				    vmcb12->control.intercepts[INTERCEPT_CR] >> 16,
				    vmcb12->control.intercepts[INTERCEPT_EXCEPTION],
				    vmcb12->control.intercepts[INTERCEPT_WORD3],
				    vmcb12->control.intercepts[INTERCEPT_WORD4],
				    vmcb12->control.intercepts[INTERCEPT_WORD5]);
=======
>>>>>>> f642729d

	/* Clear internal status */
	kvm_clear_exception_queue(&svm->vcpu);
	kvm_clear_interrupt_queue(&svm->vcpu);

	/*
	 * Save the old vmcb, so we don't need to pick what we save, but can
	 * restore everything when a VMEXIT occurs
	 */
	hsave->save.es     = vmcb->save.es;
	hsave->save.cs     = vmcb->save.cs;
	hsave->save.ss     = vmcb->save.ss;
	hsave->save.ds     = vmcb->save.ds;
	hsave->save.gdtr   = vmcb->save.gdtr;
	hsave->save.idtr   = vmcb->save.idtr;
	hsave->save.efer   = svm->vcpu.arch.efer;
	hsave->save.cr0    = kvm_read_cr0(&svm->vcpu);
	hsave->save.cr4    = svm->vcpu.arch.cr4;
	hsave->save.rflags = kvm_get_rflags(&svm->vcpu);
	hsave->save.rip    = kvm_rip_read(&svm->vcpu);
	hsave->save.rsp    = vmcb->save.rsp;
	hsave->save.rax    = vmcb->save.rax;
	if (npt_enabled)
		hsave->save.cr3    = vmcb->save.cr3;
	else
		hsave->save.cr3    = kvm_read_cr3(&svm->vcpu);

	copy_vmcb_control_area(&hsave->control, &vmcb->control);

	svm->nested.nested_run_pending = 1;

	if (enter_svm_guest_mode(svm, vmcb12_gpa, vmcb12))
		goto out_exit_err;

	if (nested_svm_vmrun_msrpm(svm))
		goto out;

out_exit_err:
	svm->nested.nested_run_pending = 0;

	svm->vmcb->control.exit_code    = SVM_EXIT_ERR;
	svm->vmcb->control.exit_code_hi = 0;
	svm->vmcb->control.exit_info_1  = 0;
	svm->vmcb->control.exit_info_2  = 0;

	nested_svm_vmexit(svm);

out:
	kvm_vcpu_unmap(&svm->vcpu, &map, true);

	return ret;
}

void nested_svm_vmloadsave(struct vmcb *from_vmcb, struct vmcb *to_vmcb)
{
	to_vmcb->save.fs = from_vmcb->save.fs;
	to_vmcb->save.gs = from_vmcb->save.gs;
	to_vmcb->save.tr = from_vmcb->save.tr;
	to_vmcb->save.ldtr = from_vmcb->save.ldtr;
	to_vmcb->save.kernel_gs_base = from_vmcb->save.kernel_gs_base;
	to_vmcb->save.star = from_vmcb->save.star;
	to_vmcb->save.lstar = from_vmcb->save.lstar;
	to_vmcb->save.cstar = from_vmcb->save.cstar;
	to_vmcb->save.sfmask = from_vmcb->save.sfmask;
	to_vmcb->save.sysenter_cs = from_vmcb->save.sysenter_cs;
	to_vmcb->save.sysenter_esp = from_vmcb->save.sysenter_esp;
	to_vmcb->save.sysenter_eip = from_vmcb->save.sysenter_eip;
}

int nested_svm_vmexit(struct vcpu_svm *svm)
{
	int rc;
	struct vmcb *vmcb12;
	struct vmcb *hsave = svm->nested.hsave;
	struct vmcb *vmcb = svm->vmcb;
	struct kvm_host_map map;

	rc = kvm_vcpu_map(&svm->vcpu, gpa_to_gfn(svm->nested.vmcb12_gpa), &map);
	if (rc) {
		if (rc == -EINVAL)
			kvm_inject_gp(&svm->vcpu, 0);
		return 1;
	}

	vmcb12 = map.hva;

	/* Exit Guest-Mode */
	leave_guest_mode(&svm->vcpu);
	svm->nested.vmcb12_gpa = 0;
	WARN_ON_ONCE(svm->nested.nested_run_pending);

	kvm_clear_request(KVM_REQ_GET_NESTED_STATE_PAGES, &svm->vcpu);

	/* in case we halted in L2 */
	svm->vcpu.arch.mp_state = KVM_MP_STATE_RUNNABLE;

	/* Give the current vmcb to the guest */

	vmcb12->save.es     = vmcb->save.es;
	vmcb12->save.cs     = vmcb->save.cs;
	vmcb12->save.ss     = vmcb->save.ss;
	vmcb12->save.ds     = vmcb->save.ds;
	vmcb12->save.gdtr   = vmcb->save.gdtr;
	vmcb12->save.idtr   = vmcb->save.idtr;
	vmcb12->save.efer   = svm->vcpu.arch.efer;
	vmcb12->save.cr0    = kvm_read_cr0(&svm->vcpu);
	vmcb12->save.cr3    = kvm_read_cr3(&svm->vcpu);
	vmcb12->save.cr2    = vmcb->save.cr2;
	vmcb12->save.cr4    = svm->vcpu.arch.cr4;
	vmcb12->save.rflags = kvm_get_rflags(&svm->vcpu);
	vmcb12->save.rip    = kvm_rip_read(&svm->vcpu);
	vmcb12->save.rsp    = kvm_rsp_read(&svm->vcpu);
	vmcb12->save.rax    = kvm_rax_read(&svm->vcpu);
	vmcb12->save.dr7    = vmcb->save.dr7;
	vmcb12->save.dr6    = svm->vcpu.arch.dr6;
	vmcb12->save.cpl    = vmcb->save.cpl;

	vmcb12->control.int_state         = vmcb->control.int_state;
	vmcb12->control.exit_code         = vmcb->control.exit_code;
	vmcb12->control.exit_code_hi      = vmcb->control.exit_code_hi;
	vmcb12->control.exit_info_1       = vmcb->control.exit_info_1;
	vmcb12->control.exit_info_2       = vmcb->control.exit_info_2;

	if (vmcb12->control.exit_code != SVM_EXIT_ERR)
		nested_vmcb_save_pending_event(svm, vmcb12);

	if (svm->nrips_enabled)
		vmcb12->control.next_rip  = vmcb->control.next_rip;

	vmcb12->control.int_ctl           = svm->nested.ctl.int_ctl;
	vmcb12->control.tlb_ctl           = svm->nested.ctl.tlb_ctl;
	vmcb12->control.event_inj         = svm->nested.ctl.event_inj;
	vmcb12->control.event_inj_err     = svm->nested.ctl.event_inj_err;

	vmcb12->control.pause_filter_count =
		svm->vmcb->control.pause_filter_count;
	vmcb12->control.pause_filter_thresh =
		svm->vmcb->control.pause_filter_thresh;

	/* Restore the original control entries */
	copy_vmcb_control_area(&vmcb->control, &hsave->control);

	/* On vmexit the  GIF is set to false */
	svm_set_gif(svm, false);

	svm->vmcb->control.tsc_offset = svm->vcpu.arch.tsc_offset =
		svm->vcpu.arch.l1_tsc_offset;

	svm->nested.ctl.nested_cr3 = 0;

	/* Restore selected save entries */
	svm->vmcb->save.es = hsave->save.es;
	svm->vmcb->save.cs = hsave->save.cs;
	svm->vmcb->save.ss = hsave->save.ss;
	svm->vmcb->save.ds = hsave->save.ds;
	svm->vmcb->save.gdtr = hsave->save.gdtr;
	svm->vmcb->save.idtr = hsave->save.idtr;
	kvm_set_rflags(&svm->vcpu, hsave->save.rflags);
	kvm_set_rflags(&svm->vcpu, hsave->save.rflags | X86_EFLAGS_FIXED);
	svm_set_efer(&svm->vcpu, hsave->save.efer);
	svm_set_cr0(&svm->vcpu, hsave->save.cr0 | X86_CR0_PE);
	svm_set_cr4(&svm->vcpu, hsave->save.cr4);
	kvm_rax_write(&svm->vcpu, hsave->save.rax);
	kvm_rsp_write(&svm->vcpu, hsave->save.rsp);
	kvm_rip_write(&svm->vcpu, hsave->save.rip);
	svm->vmcb->save.dr7 = DR7_FIXED_1;
	svm->vmcb->save.cpl = 0;
	svm->vmcb->control.exit_int_info = 0;

	vmcb_mark_all_dirty(svm->vmcb);

	trace_kvm_nested_vmexit_inject(vmcb12->control.exit_code,
				       vmcb12->control.exit_info_1,
				       vmcb12->control.exit_info_2,
				       vmcb12->control.exit_int_info,
				       vmcb12->control.exit_int_info_err,
				       KVM_ISA_SVM);

	kvm_vcpu_unmap(&svm->vcpu, &map, true);

	nested_svm_uninit_mmu_context(&svm->vcpu);

	rc = nested_svm_load_cr3(&svm->vcpu, hsave->save.cr3, false);
	if (rc)
		return 1;

	if (npt_enabled)
		svm->vmcb->save.cr3 = hsave->save.cr3;

	/*
	 * Drop what we picked up for L2 via svm_complete_interrupts() so it
	 * doesn't end up in L1.
	 */
	svm->vcpu.arch.nmi_injected = false;
	kvm_clear_exception_queue(&svm->vcpu);
	kvm_clear_interrupt_queue(&svm->vcpu);

	return 0;
}

int svm_allocate_nested(struct vcpu_svm *svm)
{
	struct page *hsave_page;

	if (svm->nested.initialized)
		return 0;

	hsave_page = alloc_page(GFP_KERNEL_ACCOUNT | __GFP_ZERO);
	if (!hsave_page)
		return -ENOMEM;
	svm->nested.hsave = page_address(hsave_page);

	svm->nested.msrpm = svm_vcpu_alloc_msrpm();
	if (!svm->nested.msrpm)
		goto err_free_hsave;
	svm_vcpu_init_msrpm(&svm->vcpu, svm->nested.msrpm);

	svm->nested.initialized = true;
	return 0;

err_free_hsave:
	__free_page(hsave_page);
	return -ENOMEM;
}

void svm_free_nested(struct vcpu_svm *svm)
{
	if (!svm->nested.initialized)
		return;

	svm_vcpu_free_msrpm(svm->nested.msrpm);
	svm->nested.msrpm = NULL;

	__free_page(virt_to_page(svm->nested.hsave));
	svm->nested.hsave = NULL;

	svm->nested.initialized = false;
}

/*
 * Forcibly leave nested mode in order to be able to reset the VCPU later on.
 */
void svm_leave_nested(struct vcpu_svm *svm)
{
	if (is_guest_mode(&svm->vcpu)) {
		struct vmcb *hsave = svm->nested.hsave;
		struct vmcb *vmcb = svm->vmcb;

		svm->nested.nested_run_pending = 0;
		leave_guest_mode(&svm->vcpu);
		copy_vmcb_control_area(&vmcb->control, &hsave->control);
		nested_svm_uninit_mmu_context(&svm->vcpu);
		vmcb_mark_all_dirty(svm->vmcb);
	}

	kvm_clear_request(KVM_REQ_GET_NESTED_STATE_PAGES, &svm->vcpu);
}

static int nested_svm_exit_handled_msr(struct vcpu_svm *svm)
{
	u32 offset, msr, value;
	int write, mask;

	if (!(vmcb_is_intercept(&svm->nested.ctl, INTERCEPT_MSR_PROT)))
		return NESTED_EXIT_HOST;

	msr    = svm->vcpu.arch.regs[VCPU_REGS_RCX];
	offset = svm_msrpm_offset(msr);
	write  = svm->vmcb->control.exit_info_1 & 1;
	mask   = 1 << ((2 * (msr & 0xf)) + write);

	if (offset == MSR_INVALID)
		return NESTED_EXIT_DONE;

	/* Offset is in 32 bit units but need in 8 bit units */
	offset *= 4;

	if (kvm_vcpu_read_guest(&svm->vcpu, svm->nested.ctl.msrpm_base_pa + offset, &value, 4))
		return NESTED_EXIT_DONE;

	return (value & mask) ? NESTED_EXIT_DONE : NESTED_EXIT_HOST;
}

static int nested_svm_intercept_ioio(struct vcpu_svm *svm)
{
	unsigned port, size, iopm_len;
	u16 val, mask;
	u8 start_bit;
	u64 gpa;

	if (!(vmcb_is_intercept(&svm->nested.ctl, INTERCEPT_IOIO_PROT)))
		return NESTED_EXIT_HOST;

	port = svm->vmcb->control.exit_info_1 >> 16;
	size = (svm->vmcb->control.exit_info_1 & SVM_IOIO_SIZE_MASK) >>
		SVM_IOIO_SIZE_SHIFT;
	gpa  = svm->nested.ctl.iopm_base_pa + (port / 8);
	start_bit = port % 8;
	iopm_len = (start_bit + size > 8) ? 2 : 1;
	mask = (0xf >> (4 - size)) << start_bit;
	val = 0;

	if (kvm_vcpu_read_guest(&svm->vcpu, gpa, &val, iopm_len))
		return NESTED_EXIT_DONE;

	return (val & mask) ? NESTED_EXIT_DONE : NESTED_EXIT_HOST;
}

static int nested_svm_intercept(struct vcpu_svm *svm)
{
	u32 exit_code = svm->vmcb->control.exit_code;
	int vmexit = NESTED_EXIT_HOST;

	switch (exit_code) {
	case SVM_EXIT_MSR:
		vmexit = nested_svm_exit_handled_msr(svm);
		break;
	case SVM_EXIT_IOIO:
		vmexit = nested_svm_intercept_ioio(svm);
		break;
	case SVM_EXIT_READ_CR0 ... SVM_EXIT_WRITE_CR8: {
		if (vmcb_is_intercept(&svm->nested.ctl, exit_code))
			vmexit = NESTED_EXIT_DONE;
		break;
	}
	case SVM_EXIT_READ_DR0 ... SVM_EXIT_WRITE_DR7: {
		if (vmcb_is_intercept(&svm->nested.ctl, exit_code))
			vmexit = NESTED_EXIT_DONE;
		break;
	}
	case SVM_EXIT_EXCP_BASE ... SVM_EXIT_EXCP_BASE + 0x1f: {
		/*
		 * Host-intercepted exceptions have been checked already in
		 * nested_svm_exit_special.  There is nothing to do here,
		 * the vmexit is injected by svm_check_nested_events.
		 */
		vmexit = NESTED_EXIT_DONE;
		break;
	}
	case SVM_EXIT_ERR: {
		vmexit = NESTED_EXIT_DONE;
		break;
	}
	default: {
		if (vmcb_is_intercept(&svm->nested.ctl, exit_code))
			vmexit = NESTED_EXIT_DONE;
	}
	}

	return vmexit;
}

int nested_svm_exit_handled(struct vcpu_svm *svm)
{
	int vmexit;

	vmexit = nested_svm_intercept(svm);

	if (vmexit == NESTED_EXIT_DONE)
		nested_svm_vmexit(svm);

	return vmexit;
}

int nested_svm_check_permissions(struct vcpu_svm *svm)
{
	if (!(svm->vcpu.arch.efer & EFER_SVME) ||
	    !is_paging(&svm->vcpu)) {
		kvm_queue_exception(&svm->vcpu, UD_VECTOR);
		return 1;
	}

	if (svm->vmcb->save.cpl) {
		kvm_inject_gp(&svm->vcpu, 0);
		return 1;
	}

	return 0;
}

static bool nested_exit_on_exception(struct vcpu_svm *svm)
{
	unsigned int nr = svm->vcpu.arch.exception.nr;

	return (svm->nested.ctl.intercepts[INTERCEPT_EXCEPTION] & BIT(nr));
}

static void nested_svm_inject_exception_vmexit(struct vcpu_svm *svm)
{
	unsigned int nr = svm->vcpu.arch.exception.nr;

	svm->vmcb->control.exit_code = SVM_EXIT_EXCP_BASE + nr;
	svm->vmcb->control.exit_code_hi = 0;

	if (svm->vcpu.arch.exception.has_error_code)
		svm->vmcb->control.exit_info_1 = svm->vcpu.arch.exception.error_code;

	/*
	 * EXITINFO2 is undefined for all exception intercepts other
	 * than #PF.
	 */
	if (nr == PF_VECTOR) {
		if (svm->vcpu.arch.exception.nested_apf)
			svm->vmcb->control.exit_info_2 = svm->vcpu.arch.apf.nested_apf_token;
		else if (svm->vcpu.arch.exception.has_payload)
			svm->vmcb->control.exit_info_2 = svm->vcpu.arch.exception.payload;
		else
			svm->vmcb->control.exit_info_2 = svm->vcpu.arch.cr2;
	} else if (nr == DB_VECTOR) {
		/* See inject_pending_event.  */
		kvm_deliver_exception_payload(&svm->vcpu);
		if (svm->vcpu.arch.dr7 & DR7_GD) {
			svm->vcpu.arch.dr7 &= ~DR7_GD;
			kvm_update_dr7(&svm->vcpu);
		}
	} else
		WARN_ON(svm->vcpu.arch.exception.has_payload);

	nested_svm_vmexit(svm);
}

static void nested_svm_smi(struct vcpu_svm *svm)
{
	svm->vmcb->control.exit_code = SVM_EXIT_SMI;
	svm->vmcb->control.exit_info_1 = 0;
	svm->vmcb->control.exit_info_2 = 0;

	nested_svm_vmexit(svm);
}

static void nested_svm_nmi(struct vcpu_svm *svm)
{
	svm->vmcb->control.exit_code = SVM_EXIT_NMI;
	svm->vmcb->control.exit_info_1 = 0;
	svm->vmcb->control.exit_info_2 = 0;

	nested_svm_vmexit(svm);
}

static void nested_svm_intr(struct vcpu_svm *svm)
{
	trace_kvm_nested_intr_vmexit(svm->vmcb->save.rip);

	svm->vmcb->control.exit_code   = SVM_EXIT_INTR;
	svm->vmcb->control.exit_info_1 = 0;
	svm->vmcb->control.exit_info_2 = 0;

	nested_svm_vmexit(svm);
}

static inline bool nested_exit_on_init(struct vcpu_svm *svm)
{
	return vmcb_is_intercept(&svm->nested.ctl, INTERCEPT_INIT);
}

static void nested_svm_init(struct vcpu_svm *svm)
{
	svm->vmcb->control.exit_code   = SVM_EXIT_INIT;
	svm->vmcb->control.exit_info_1 = 0;
	svm->vmcb->control.exit_info_2 = 0;

	nested_svm_vmexit(svm);
}


static int svm_check_nested_events(struct kvm_vcpu *vcpu)
{
	struct vcpu_svm *svm = to_svm(vcpu);
	bool block_nested_events =
		kvm_event_needs_reinjection(vcpu) || svm->nested.nested_run_pending;
	struct kvm_lapic *apic = vcpu->arch.apic;

	if (lapic_in_kernel(vcpu) &&
	    test_bit(KVM_APIC_INIT, &apic->pending_events)) {
		if (block_nested_events)
			return -EBUSY;
		if (!nested_exit_on_init(svm))
			return 0;
		nested_svm_init(svm);
		return 0;
	}

	if (vcpu->arch.exception.pending) {
		if (block_nested_events)
                        return -EBUSY;
		if (!nested_exit_on_exception(svm))
			return 0;
		nested_svm_inject_exception_vmexit(svm);
		return 0;
	}

	if (vcpu->arch.smi_pending && !svm_smi_blocked(vcpu)) {
		if (block_nested_events)
			return -EBUSY;
		if (!nested_exit_on_smi(svm))
			return 0;
		nested_svm_smi(svm);
		return 0;
	}

	if (vcpu->arch.nmi_pending && !svm_nmi_blocked(vcpu)) {
		if (block_nested_events)
			return -EBUSY;
		if (!nested_exit_on_nmi(svm))
			return 0;
		nested_svm_nmi(svm);
		return 0;
	}

	if (kvm_cpu_has_interrupt(vcpu) && !svm_interrupt_blocked(vcpu)) {
		if (block_nested_events)
			return -EBUSY;
		if (!nested_exit_on_intr(svm))
			return 0;
		nested_svm_intr(svm);
		return 0;
	}

	return 0;
}

int nested_svm_exit_special(struct vcpu_svm *svm)
{
	u32 exit_code = svm->vmcb->control.exit_code;

	switch (exit_code) {
	case SVM_EXIT_INTR:
	case SVM_EXIT_NMI:
	case SVM_EXIT_NPF:
		return NESTED_EXIT_HOST;
	case SVM_EXIT_EXCP_BASE ... SVM_EXIT_EXCP_BASE + 0x1f: {
		u32 excp_bits = 1 << (exit_code - SVM_EXIT_EXCP_BASE);

		if (get_host_vmcb(svm)->control.intercepts[INTERCEPT_EXCEPTION] &
				excp_bits)
			return NESTED_EXIT_HOST;
		else if (exit_code == SVM_EXIT_EXCP_BASE + PF_VECTOR &&
			 svm->vcpu.arch.apf.host_apf_flags)
			/* Trap async PF even if not shadowing */
			return NESTED_EXIT_HOST;
		break;
	}
	default:
		break;
	}

	return NESTED_EXIT_CONTINUE;
}

static int svm_get_nested_state(struct kvm_vcpu *vcpu,
				struct kvm_nested_state __user *user_kvm_nested_state,
				u32 user_data_size)
{
	struct vcpu_svm *svm;
	struct kvm_nested_state kvm_state = {
		.flags = 0,
		.format = KVM_STATE_NESTED_FORMAT_SVM,
		.size = sizeof(kvm_state),
	};
	struct vmcb __user *user_vmcb = (struct vmcb __user *)
		&user_kvm_nested_state->data.svm[0];

	if (!vcpu)
		return kvm_state.size + KVM_STATE_NESTED_SVM_VMCB_SIZE;

	svm = to_svm(vcpu);

	if (user_data_size < kvm_state.size)
		goto out;

	/* First fill in the header and copy it out.  */
	if (is_guest_mode(vcpu)) {
		kvm_state.hdr.svm.vmcb_pa = svm->nested.vmcb12_gpa;
		kvm_state.size += KVM_STATE_NESTED_SVM_VMCB_SIZE;
		kvm_state.flags |= KVM_STATE_NESTED_GUEST_MODE;

		if (svm->nested.nested_run_pending)
			kvm_state.flags |= KVM_STATE_NESTED_RUN_PENDING;
	}

	if (gif_set(svm))
		kvm_state.flags |= KVM_STATE_NESTED_GIF_SET;

	if (copy_to_user(user_kvm_nested_state, &kvm_state, sizeof(kvm_state)))
		return -EFAULT;

	if (!is_guest_mode(vcpu))
		goto out;

	/*
	 * Copy over the full size of the VMCB rather than just the size
	 * of the structs.
	 */
	if (clear_user(user_vmcb, KVM_STATE_NESTED_SVM_VMCB_SIZE))
		return -EFAULT;
	if (copy_to_user(&user_vmcb->control, &svm->nested.ctl,
			 sizeof(user_vmcb->control)))
		return -EFAULT;
	if (copy_to_user(&user_vmcb->save, &svm->nested.hsave->save,
			 sizeof(user_vmcb->save)))
		return -EFAULT;

out:
	return kvm_state.size;
}

static int svm_set_nested_state(struct kvm_vcpu *vcpu,
				struct kvm_nested_state __user *user_kvm_nested_state,
				struct kvm_nested_state *kvm_state)
{
	struct vcpu_svm *svm = to_svm(vcpu);
	struct vmcb *hsave = svm->nested.hsave;
	struct vmcb __user *user_vmcb = (struct vmcb __user *)
		&user_kvm_nested_state->data.svm[0];
	struct vmcb_control_area *ctl;
	struct vmcb_save_area *save;
	int ret;
	u32 cr0;

	BUILD_BUG_ON(sizeof(struct vmcb_control_area) + sizeof(struct vmcb_save_area) >
		     KVM_STATE_NESTED_SVM_VMCB_SIZE);

	if (kvm_state->format != KVM_STATE_NESTED_FORMAT_SVM)
		return -EINVAL;

	if (kvm_state->flags & ~(KVM_STATE_NESTED_GUEST_MODE |
				 KVM_STATE_NESTED_RUN_PENDING |
				 KVM_STATE_NESTED_GIF_SET))
		return -EINVAL;

	/*
	 * If in guest mode, vcpu->arch.efer actually refers to the L2 guest's
	 * EFER.SVME, but EFER.SVME still has to be 1 for VMRUN to succeed.
	 */
	if (!(vcpu->arch.efer & EFER_SVME)) {
		/* GIF=1 and no guest mode are required if SVME=0.  */
		if (kvm_state->flags != KVM_STATE_NESTED_GIF_SET)
			return -EINVAL;
	}

	/* SMM temporarily disables SVM, so we cannot be in guest mode.  */
	if (is_smm(vcpu) && (kvm_state->flags & KVM_STATE_NESTED_GUEST_MODE))
		return -EINVAL;

	if (!(kvm_state->flags & KVM_STATE_NESTED_GUEST_MODE)) {
		svm_leave_nested(svm);
		svm_set_gif(svm, !!(kvm_state->flags & KVM_STATE_NESTED_GIF_SET));
		return 0;
	}

	if (!page_address_valid(vcpu, kvm_state->hdr.svm.vmcb_pa))
		return -EINVAL;
	if (kvm_state->size < sizeof(*kvm_state) + KVM_STATE_NESTED_SVM_VMCB_SIZE)
		return -EINVAL;

	ret  = -ENOMEM;
	ctl  = kzalloc(sizeof(*ctl),  GFP_KERNEL);
	save = kzalloc(sizeof(*save), GFP_KERNEL);
	if (!ctl || !save)
		goto out_free;

	ret = -EFAULT;
	if (copy_from_user(ctl, &user_vmcb->control, sizeof(*ctl)))
		goto out_free;
	if (copy_from_user(save, &user_vmcb->save, sizeof(*save)))
		goto out_free;

	ret = -EINVAL;
	if (!nested_vmcb_check_controls(ctl))
		goto out_free;

	/*
	 * Processor state contains L2 state.  Check that it is
	 * valid for guest mode (see nested_vmcb_checks).
	 */
	cr0 = kvm_read_cr0(vcpu);
        if (((cr0 & X86_CR0_CD) == 0) && (cr0 & X86_CR0_NW))
		goto out_free;

	/*
	 * Validate host state saved from before VMRUN (see
	 * nested_svm_check_permissions).
	 * TODO: validate reserved bits for all saved state.
	 */
	if (!(save->cr0 & X86_CR0_PG))
		goto out_free;

	/*
	 * All checks done, we can enter guest mode.  L1 control fields
	 * come from the nested save state.  Guest state is already
	 * in the registers, the save area of the nested state instead
	 * contains saved L1 state.
	 */

	svm->nested.nested_run_pending =
		!!(kvm_state->flags & KVM_STATE_NESTED_RUN_PENDING);

	copy_vmcb_control_area(&hsave->control, &svm->vmcb->control);
	hsave->save = *save;

	svm->nested.vmcb12_gpa = kvm_state->hdr.svm.vmcb_pa;
	load_nested_vmcb_control(svm, ctl);
	nested_prepare_vmcb_control(svm);

	kvm_make_request(KVM_REQ_GET_NESTED_STATE_PAGES, vcpu);
	ret = 0;
out_free:
	kfree(save);
	kfree(ctl);

	return ret;
}

struct kvm_x86_nested_ops svm_nested_ops = {
	.check_events = svm_check_nested_events,
	.get_nested_state_pages = svm_get_nested_state_pages,
	.get_state = svm_get_nested_state,
	.set_state = svm_set_nested_state,
};<|MERGE_RESOLUTION|>--- conflicted
+++ resolved
@@ -216,13 +216,10 @@
 static bool svm_get_nested_state_pages(struct kvm_vcpu *vcpu)
 {
 	struct vcpu_svm *svm = to_svm(vcpu);
-<<<<<<< HEAD
-=======
 
 	if (WARN_ON(!is_guest_mode(vcpu)))
 		return true;
 
->>>>>>> f642729d
 	if (!nested_svm_vmrun_msrpm(svm)) {
 		vcpu->run->exit_reason = KVM_EXIT_INTERNAL_ERROR;
 		vcpu->run->internal.suberror =
@@ -251,10 +248,7 @@
 
 static bool nested_vmcb_checks(struct vcpu_svm *svm, struct vmcb *vmcb12)
 {
-<<<<<<< HEAD
-=======
 	struct kvm_vcpu *vcpu = &svm->vcpu;
->>>>>>> f642729d
 	bool vmcb12_lma;
 
 	if ((vmcb12->save.efer & EFER_SVME) == 0)
@@ -268,23 +262,6 @@
 
 	vmcb12_lma = (vmcb12->save.efer & EFER_LME) && (vmcb12->save.cr0 & X86_CR0_PG);
 
-<<<<<<< HEAD
-	if (!vmcb12_lma) {
-		if (vmcb12->save.cr4 & X86_CR4_PAE) {
-			if (vmcb12->save.cr3 & MSR_CR3_LEGACY_PAE_RESERVED_MASK)
-				return false;
-		} else {
-			if (vmcb12->save.cr3 & MSR_CR3_LEGACY_RESERVED_MASK)
-				return false;
-		}
-	} else {
-		if (!(vmcb12->save.cr4 & X86_CR4_PAE) ||
-		    !(vmcb12->save.cr0 & X86_CR0_PE) ||
-		    (vmcb12->save.cr3 & MSR_CR3_LONG_MBZ_MASK))
-			return false;
-	}
-	if (kvm_valid_cr4(&svm->vcpu, vmcb12->save.cr4))
-=======
 	if (vmcb12_lma) {
 		if (!(vmcb12->save.cr4 & X86_CR4_PAE) ||
 		    !(vmcb12->save.cr0 & X86_CR0_PE) ||
@@ -292,7 +269,6 @@
 			return false;
 	}
 	if (!kvm_is_valid_cr4(&svm->vcpu, vmcb12->save.cr4))
->>>>>>> f642729d
 		return false;
 
 	return nested_vmcb_check_controls(&vmcb12->control);
@@ -419,11 +395,7 @@
 	svm->vmcb->save.ds = vmcb12->save.ds;
 	svm->vmcb->save.gdtr = vmcb12->save.gdtr;
 	svm->vmcb->save.idtr = vmcb12->save.idtr;
-<<<<<<< HEAD
-	kvm_set_rflags(&svm->vcpu, vmcb12->save.rflags);
-=======
 	kvm_set_rflags(&svm->vcpu, vmcb12->save.rflags | X86_EFLAGS_FIXED);
->>>>>>> f642729d
 	svm_set_efer(&svm->vcpu, vmcb12->save.efer);
 	svm_set_cr0(&svm->vcpu, vmcb12->save.cr0);
 	svm_set_cr4(&svm->vcpu, vmcb12->save.cr4);
@@ -436,13 +408,8 @@
 	svm->vmcb->save.rax = vmcb12->save.rax;
 	svm->vmcb->save.rsp = vmcb12->save.rsp;
 	svm->vmcb->save.rip = vmcb12->save.rip;
-<<<<<<< HEAD
-	svm->vmcb->save.dr7 = vmcb12->save.dr7;
-	svm->vcpu.arch.dr6  = vmcb12->save.dr6;
-=======
 	svm->vmcb->save.dr7 = vmcb12->save.dr7 | DR7_FIXED_1;
 	svm->vcpu.arch.dr6  = vmcb12->save.dr6 | DR6_ACTIVE_LOW;
->>>>>>> f642729d
 	svm->vmcb->save.cpl = vmcb12->save.cpl;
 }
 
@@ -486,11 +453,6 @@
 {
 	int ret;
 
-<<<<<<< HEAD
-	svm->nested.vmcb12_gpa = vmcb12_gpa;
-	load_nested_vmcb_control(svm, &vmcb12->control);
-	nested_prepare_vmcb_save(svm, vmcb12);
-=======
 	trace_kvm_nested_vmrun(svm->vmcb->save.rip, vmcb12_gpa,
 			       vmcb12->save.rip,
 			       vmcb12->control.int_ctl,
@@ -507,7 +469,6 @@
 
 	svm->nested.vmcb12_gpa = vmcb12_gpa;
 	load_nested_vmcb_control(svm, &vmcb12->control);
->>>>>>> f642729d
 	nested_prepare_vmcb_control(svm);
 	nested_prepare_vmcb_save(svm, vmcb12);
 
@@ -562,21 +523,6 @@
 		goto out;
 	}
 
-<<<<<<< HEAD
-	trace_kvm_nested_vmrun(svm->vmcb->save.rip, vmcb12_gpa,
-			       vmcb12->save.rip,
-			       vmcb12->control.int_ctl,
-			       vmcb12->control.event_inj,
-			       vmcb12->control.nested_ctl);
-
-	trace_kvm_nested_intercepts(vmcb12->control.intercepts[INTERCEPT_CR] & 0xffff,
-				    vmcb12->control.intercepts[INTERCEPT_CR] >> 16,
-				    vmcb12->control.intercepts[INTERCEPT_EXCEPTION],
-				    vmcb12->control.intercepts[INTERCEPT_WORD3],
-				    vmcb12->control.intercepts[INTERCEPT_WORD4],
-				    vmcb12->control.intercepts[INTERCEPT_WORD5]);
-=======
->>>>>>> f642729d
 
 	/* Clear internal status */
 	kvm_clear_exception_queue(&svm->vcpu);
