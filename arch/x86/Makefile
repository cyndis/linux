--- conflicted
+++ resolved
@@ -210,12 +210,6 @@
 LDFLAGS_vmlinux += -z max-page-size=0x200000
 endif
 
-<<<<<<< HEAD
-# We never want expected sections to be placed heuristically by the
-# linker. All sections should be explicitly named in the linker script.
-LDFLAGS_vmlinux += $(call ld-option, --orphan-handling=warn)
-=======
->>>>>>> f642729d
 
 archscripts: scripts_basic
 	$(Q)$(MAKE) $(build)=arch/x86/tools relocs
