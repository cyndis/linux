--- conflicted
+++ resolved
@@ -873,11 +873,7 @@
 static void xen_invalidate_io_bitmap(void)
 {
 	struct physdev_set_iobitmap iobitmap = {
-<<<<<<< HEAD
-		.bitmap = 0,
-=======
 		.bitmap = NULL,
->>>>>>> 4733c2b4
 		.nr_ports = 0,
 	};
 
