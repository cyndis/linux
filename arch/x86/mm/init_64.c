/*
 *  linux/arch/x86_64/mm/init.c
 *
 *  Copyright (C) 1995  Linus Torvalds
 *  Copyright (C) 2000  Pavel Machek <pavel@ucw.cz>
 *  Copyright (C) 2002,2003 Andi Kleen <ak@suse.de>
 */

#include <linux/signal.h>
#include <linux/sched.h>
#include <linux/kernel.h>
#include <linux/errno.h>
#include <linux/string.h>
#include <linux/types.h>
#include <linux/ptrace.h>
#include <linux/mman.h>
#include <linux/mm.h>
#include <linux/swap.h>
#include <linux/smp.h>
#include <linux/init.h>
#include <linux/initrd.h>
#include <linux/pagemap.h>
#include <linux/bootmem.h>
#include <linux/memblock.h>
#include <linux/proc_fs.h>
#include <linux/pci.h>
#include <linux/pfn.h>
#include <linux/poison.h>
#include <linux/dma-mapping.h>
#include <linux/memory.h>
#include <linux/memory_hotplug.h>
#include <linux/memremap.h>
#include <linux/nmi.h>
#include <linux/gfp.h>
#include <linux/kcore.h>

#include <asm/processor.h>
#include <asm/bios_ebda.h>
#include <linux/uaccess.h>
#include <asm/pgtable.h>
#include <asm/pgalloc.h>
#include <asm/dma.h>
#include <asm/fixmap.h>
#include <asm/e820/api.h>
#include <asm/apic.h>
#include <asm/tlb.h>
#include <asm/mmu_context.h>
#include <asm/proto.h>
#include <asm/smp.h>
#include <asm/sections.h>
#include <asm/kdebug.h>
#include <asm/numa.h>
#include <asm/cacheflush.h>
#include <asm/init.h>
#include <asm/uv/uv.h>
#include <asm/setup.h>

#include "mm_internal.h"

#include "ident_map.c"

/*
 * NOTE: pagetable_init alloc all the fixmap pagetables contiguous on the
 * physical space so we can cache the place of the first one and move
 * around without checking the pgd every time.
 */

pteval_t __supported_pte_mask __read_mostly = ~0;
EXPORT_SYMBOL_GPL(__supported_pte_mask);

int force_personality32;

/*
 * noexec32=on|off
 * Control non executable heap for 32bit processes.
 * To control the stack too use noexec=off
 *
 * on	PROT_READ does not imply PROT_EXEC for 32-bit processes (default)
 * off	PROT_READ implies PROT_EXEC
 */
static int __init nonx32_setup(char *str)
{
	if (!strcmp(str, "on"))
		force_personality32 &= ~READ_IMPLIES_EXEC;
	else if (!strcmp(str, "off"))
		force_personality32 |= READ_IMPLIES_EXEC;
	return 1;
}
__setup("noexec32=", nonx32_setup);

/*
 * When memory was added make sure all the processes MM have
 * suitable PGD entries in the local PGD level page.
 */
void sync_global_pgds(unsigned long start, unsigned long end)
{
	unsigned long address;

	for (address = start; address <= end; address += PGDIR_SIZE) {
		pgd_t *pgd_ref = pgd_offset_k(address);
		const p4d_t *p4d_ref;
		struct page *page;

		/*
		 * With folded p4d, pgd_none() is always false, we need to
		 * handle synchonization on p4d level.
		 */
		BUILD_BUG_ON(pgd_none(*pgd_ref));
		p4d_ref = p4d_offset(pgd_ref, address);

		if (p4d_none(*p4d_ref))
			continue;

		spin_lock(&pgd_lock);
		list_for_each_entry(page, &pgd_list, lru) {
			pgd_t *pgd;
			p4d_t *p4d;
			spinlock_t *pgt_lock;

			pgd = (pgd_t *)page_address(page) + pgd_index(address);
			p4d = p4d_offset(pgd, address);
			/* the pgt_lock only for Xen */
			pgt_lock = &pgd_page_get_mm(page)->page_table_lock;
			spin_lock(pgt_lock);

			if (!p4d_none(*p4d_ref) && !p4d_none(*p4d))
				BUG_ON(p4d_page_vaddr(*p4d)
				       != p4d_page_vaddr(*p4d_ref));

			if (p4d_none(*p4d))
				set_p4d(p4d, *p4d_ref);

			spin_unlock(pgt_lock);
		}
		spin_unlock(&pgd_lock);
	}
}

/*
 * NOTE: This function is marked __ref because it calls __init function
 * (alloc_bootmem_pages). It's safe to do it ONLY when after_bootmem == 0.
 */
static __ref void *spp_getpage(void)
{
	void *ptr;

	if (after_bootmem)
		ptr = (void *) get_zeroed_page(GFP_ATOMIC | __GFP_NOTRACK);
	else
		ptr = alloc_bootmem_pages(PAGE_SIZE);

	if (!ptr || ((unsigned long)ptr & ~PAGE_MASK)) {
		panic("set_pte_phys: cannot allocate page data %s\n",
			after_bootmem ? "after bootmem" : "");
	}

	pr_debug("spp_getpage %p\n", ptr);

	return ptr;
}

static p4d_t *fill_p4d(pgd_t *pgd, unsigned long vaddr)
{
	if (pgd_none(*pgd)) {
		p4d_t *p4d = (p4d_t *)spp_getpage();
		pgd_populate(&init_mm, pgd, p4d);
		if (p4d != p4d_offset(pgd, 0))
			printk(KERN_ERR "PAGETABLE BUG #00! %p <-> %p\n",
			       p4d, p4d_offset(pgd, 0));
	}
	return p4d_offset(pgd, vaddr);
}

static pud_t *fill_pud(p4d_t *p4d, unsigned long vaddr)
{
	if (p4d_none(*p4d)) {
		pud_t *pud = (pud_t *)spp_getpage();
		p4d_populate(&init_mm, p4d, pud);
		if (pud != pud_offset(p4d, 0))
			printk(KERN_ERR "PAGETABLE BUG #01! %p <-> %p\n",
			       pud, pud_offset(p4d, 0));
	}
	return pud_offset(p4d, vaddr);
}

static pmd_t *fill_pmd(pud_t *pud, unsigned long vaddr)
{
	if (pud_none(*pud)) {
		pmd_t *pmd = (pmd_t *) spp_getpage();
		pud_populate(&init_mm, pud, pmd);
		if (pmd != pmd_offset(pud, 0))
			printk(KERN_ERR "PAGETABLE BUG #02! %p <-> %p\n",
			       pmd, pmd_offset(pud, 0));
	}
	return pmd_offset(pud, vaddr);
}

static pte_t *fill_pte(pmd_t *pmd, unsigned long vaddr)
{
	if (pmd_none(*pmd)) {
		pte_t *pte = (pte_t *) spp_getpage();
		pmd_populate_kernel(&init_mm, pmd, pte);
		if (pte != pte_offset_kernel(pmd, 0))
			printk(KERN_ERR "PAGETABLE BUG #03!\n");
	}
	return pte_offset_kernel(pmd, vaddr);
}

static void __set_pte_vaddr(pud_t *pud, unsigned long vaddr, pte_t new_pte)
{
	pmd_t *pmd = fill_pmd(pud, vaddr);
	pte_t *pte = fill_pte(pmd, vaddr);

	set_pte(pte, new_pte);

	/*
	 * It's enough to flush this one mapping.
	 * (PGE mappings get flushed as well)
	 */
	__flush_tlb_one(vaddr);
}

void set_pte_vaddr_p4d(p4d_t *p4d_page, unsigned long vaddr, pte_t new_pte)
{
	p4d_t *p4d = p4d_page + p4d_index(vaddr);
	pud_t *pud = fill_pud(p4d, vaddr);

	__set_pte_vaddr(pud, vaddr, new_pte);
}

void set_pte_vaddr_pud(pud_t *pud_page, unsigned long vaddr, pte_t new_pte)
{
	pud_t *pud = pud_page + pud_index(vaddr);

	__set_pte_vaddr(pud, vaddr, new_pte);
}

void set_pte_vaddr(unsigned long vaddr, pte_t pteval)
{
	pgd_t *pgd;
	p4d_t *p4d_page;

	pr_debug("set_pte_vaddr %lx to %lx\n", vaddr, native_pte_val(pteval));

	pgd = pgd_offset_k(vaddr);
	if (pgd_none(*pgd)) {
		printk(KERN_ERR
			"PGD FIXMAP MISSING, it should be setup in head.S!\n");
		return;
	}

	p4d_page = p4d_offset(pgd, 0);
	set_pte_vaddr_p4d(p4d_page, vaddr, pteval);
}

pmd_t * __init populate_extra_pmd(unsigned long vaddr)
{
	pgd_t *pgd;
	p4d_t *p4d;
	pud_t *pud;

	pgd = pgd_offset_k(vaddr);
	p4d = fill_p4d(pgd, vaddr);
	pud = fill_pud(p4d, vaddr);
	return fill_pmd(pud, vaddr);
}

pte_t * __init populate_extra_pte(unsigned long vaddr)
{
	pmd_t *pmd;

	pmd = populate_extra_pmd(vaddr);
	return fill_pte(pmd, vaddr);
}

/*
 * Create large page table mappings for a range of physical addresses.
 */
static void __init __init_extra_mapping(unsigned long phys, unsigned long size,
					enum page_cache_mode cache)
{
	pgd_t *pgd;
	p4d_t *p4d;
	pud_t *pud;
	pmd_t *pmd;
	pgprot_t prot;

	pgprot_val(prot) = pgprot_val(PAGE_KERNEL_LARGE) |
		pgprot_val(pgprot_4k_2_large(cachemode2pgprot(cache)));
	BUG_ON((phys & ~PMD_MASK) || (size & ~PMD_MASK));
	for (; size; phys += PMD_SIZE, size -= PMD_SIZE) {
		pgd = pgd_offset_k((unsigned long)__va(phys));
		if (pgd_none(*pgd)) {
			p4d = (p4d_t *) spp_getpage();
			set_pgd(pgd, __pgd(__pa(p4d) | _KERNPG_TABLE |
						_PAGE_USER));
		}
		p4d = p4d_offset(pgd, (unsigned long)__va(phys));
		if (p4d_none(*p4d)) {
			pud = (pud_t *) spp_getpage();
			set_p4d(p4d, __p4d(__pa(pud) | _KERNPG_TABLE |
						_PAGE_USER));
		}
		pud = pud_offset(p4d, (unsigned long)__va(phys));
		if (pud_none(*pud)) {
			pmd = (pmd_t *) spp_getpage();
			set_pud(pud, __pud(__pa(pmd) | _KERNPG_TABLE |
						_PAGE_USER));
		}
		pmd = pmd_offset(pud, phys);
		BUG_ON(!pmd_none(*pmd));
		set_pmd(pmd, __pmd(phys | pgprot_val(prot)));
	}
}

void __init init_extra_mapping_wb(unsigned long phys, unsigned long size)
{
	__init_extra_mapping(phys, size, _PAGE_CACHE_MODE_WB);
}

void __init init_extra_mapping_uc(unsigned long phys, unsigned long size)
{
	__init_extra_mapping(phys, size, _PAGE_CACHE_MODE_UC);
}

/*
 * The head.S code sets up the kernel high mapping:
 *
 *   from __START_KERNEL_map to __START_KERNEL_map + size (== _end-_text)
 *
 * phys_base holds the negative offset to the kernel, which is added
 * to the compile time generated pmds. This results in invalid pmds up
 * to the point where we hit the physaddr 0 mapping.
 *
 * We limit the mappings to the region from _text to _brk_end.  _brk_end
 * is rounded up to the 2MB boundary. This catches the invalid pmds as
 * well, as they are located before _text:
 */
void __init cleanup_highmap(void)
{
	unsigned long vaddr = __START_KERNEL_map;
	unsigned long vaddr_end = __START_KERNEL_map + KERNEL_IMAGE_SIZE;
	unsigned long end = roundup((unsigned long)_brk_end, PMD_SIZE) - 1;
	pmd_t *pmd = level2_kernel_pgt;

	/*
	 * Native path, max_pfn_mapped is not set yet.
	 * Xen has valid max_pfn_mapped set in
	 *	arch/x86/xen/mmu.c:xen_setup_kernel_pagetable().
	 */
	if (max_pfn_mapped)
		vaddr_end = __START_KERNEL_map + (max_pfn_mapped << PAGE_SHIFT);

	for (; vaddr + PMD_SIZE - 1 < vaddr_end; pmd++, vaddr += PMD_SIZE) {
		if (pmd_none(*pmd))
			continue;
		if (vaddr < (unsigned long) _text || vaddr > end)
			set_pmd(pmd, __pmd(0));
	}
}

/*
 * Create PTE level page table mapping for physical addresses.
 * It returns the last physical address mapped.
 */
static unsigned long __meminit
phys_pte_init(pte_t *pte_page, unsigned long paddr, unsigned long paddr_end,
	      pgprot_t prot)
{
	unsigned long pages = 0, paddr_next;
	unsigned long paddr_last = paddr_end;
	pte_t *pte;
	int i;

	pte = pte_page + pte_index(paddr);
	i = pte_index(paddr);

	for (; i < PTRS_PER_PTE; i++, paddr = paddr_next, pte++) {
		paddr_next = (paddr & PAGE_MASK) + PAGE_SIZE;
		if (paddr >= paddr_end) {
			if (!after_bootmem &&
			    !e820__mapped_any(paddr & PAGE_MASK, paddr_next,
					     E820_TYPE_RAM) &&
			    !e820__mapped_any(paddr & PAGE_MASK, paddr_next,
					     E820_TYPE_RESERVED_KERN))
				set_pte(pte, __pte(0));
			continue;
		}

		/*
		 * We will re-use the existing mapping.
		 * Xen for example has some special requirements, like mapping
		 * pagetable pages as RO. So assume someone who pre-setup
		 * these mappings are more intelligent.
		 */
		if (!pte_none(*pte)) {
			if (!after_bootmem)
				pages++;
			continue;
		}

		if (0)
			pr_info("   pte=%p addr=%lx pte=%016lx\n", pte, paddr,
				pfn_pte(paddr >> PAGE_SHIFT, PAGE_KERNEL).pte);
		pages++;
		set_pte(pte, pfn_pte(paddr >> PAGE_SHIFT, prot));
		paddr_last = (paddr & PAGE_MASK) + PAGE_SIZE;
	}

	update_page_count(PG_LEVEL_4K, pages);

	return paddr_last;
}

/*
 * Create PMD level page table mapping for physical addresses. The virtual
 * and physical address have to be aligned at this level.
 * It returns the last physical address mapped.
 */
static unsigned long __meminit
phys_pmd_init(pmd_t *pmd_page, unsigned long paddr, unsigned long paddr_end,
	      unsigned long page_size_mask, pgprot_t prot)
{
	unsigned long pages = 0, paddr_next;
	unsigned long paddr_last = paddr_end;

	int i = pmd_index(paddr);

	for (; i < PTRS_PER_PMD; i++, paddr = paddr_next) {
		pmd_t *pmd = pmd_page + pmd_index(paddr);
		pte_t *pte;
		pgprot_t new_prot = prot;

		paddr_next = (paddr & PMD_MASK) + PMD_SIZE;
		if (paddr >= paddr_end) {
			if (!after_bootmem &&
			    !e820__mapped_any(paddr & PMD_MASK, paddr_next,
					     E820_TYPE_RAM) &&
			    !e820__mapped_any(paddr & PMD_MASK, paddr_next,
					     E820_TYPE_RESERVED_KERN))
				set_pmd(pmd, __pmd(0));
			continue;
		}

		if (!pmd_none(*pmd)) {
			if (!pmd_large(*pmd)) {
				spin_lock(&init_mm.page_table_lock);
				pte = (pte_t *)pmd_page_vaddr(*pmd);
				paddr_last = phys_pte_init(pte, paddr,
							   paddr_end, prot);
				spin_unlock(&init_mm.page_table_lock);
				continue;
			}
			/*
			 * If we are ok with PG_LEVEL_2M mapping, then we will
			 * use the existing mapping,
			 *
			 * Otherwise, we will split the large page mapping but
			 * use the same existing protection bits except for
			 * large page, so that we don't violate Intel's TLB
			 * Application note (317080) which says, while changing
			 * the page sizes, new and old translations should
			 * not differ with respect to page frame and
			 * attributes.
			 */
			if (page_size_mask & (1 << PG_LEVEL_2M)) {
				if (!after_bootmem)
					pages++;
				paddr_last = paddr_next;
				continue;
			}
			new_prot = pte_pgprot(pte_clrhuge(*(pte_t *)pmd));
		}

		if (page_size_mask & (1<<PG_LEVEL_2M)) {
			pages++;
			spin_lock(&init_mm.page_table_lock);
			set_pte((pte_t *)pmd,
				pfn_pte((paddr & PMD_MASK) >> PAGE_SHIFT,
					__pgprot(pgprot_val(prot) | _PAGE_PSE)));
			spin_unlock(&init_mm.page_table_lock);
			paddr_last = paddr_next;
			continue;
		}

		pte = alloc_low_page();
		paddr_last = phys_pte_init(pte, paddr, paddr_end, new_prot);

		spin_lock(&init_mm.page_table_lock);
		pmd_populate_kernel(&init_mm, pmd, pte);
		spin_unlock(&init_mm.page_table_lock);
	}
	update_page_count(PG_LEVEL_2M, pages);
	return paddr_last;
}

/*
 * Create PUD level page table mapping for physical addresses. The virtual
 * and physical address do not have to be aligned at this level. KASLR can
 * randomize virtual addresses up to this level.
 * It returns the last physical address mapped.
 */
static unsigned long __meminit
phys_pud_init(pud_t *pud_page, unsigned long paddr, unsigned long paddr_end,
	      unsigned long page_size_mask)
{
	unsigned long pages = 0, paddr_next;
	unsigned long paddr_last = paddr_end;
	unsigned long vaddr = (unsigned long)__va(paddr);
	int i = pud_index(vaddr);

	for (; i < PTRS_PER_PUD; i++, paddr = paddr_next) {
		pud_t *pud;
		pmd_t *pmd;
		pgprot_t prot = PAGE_KERNEL;

		vaddr = (unsigned long)__va(paddr);
		pud = pud_page + pud_index(vaddr);
		paddr_next = (paddr & PUD_MASK) + PUD_SIZE;

		if (paddr >= paddr_end) {
			if (!after_bootmem &&
			    !e820__mapped_any(paddr & PUD_MASK, paddr_next,
					     E820_TYPE_RAM) &&
			    !e820__mapped_any(paddr & PUD_MASK, paddr_next,
					     E820_TYPE_RESERVED_KERN))
				set_pud(pud, __pud(0));
			continue;
		}

		if (!pud_none(*pud)) {
			if (!pud_large(*pud)) {
				pmd = pmd_offset(pud, 0);
				paddr_last = phys_pmd_init(pmd, paddr,
							   paddr_end,
							   page_size_mask,
							   prot);
				__flush_tlb_all();
				continue;
			}
			/*
			 * If we are ok with PG_LEVEL_1G mapping, then we will
			 * use the existing mapping.
			 *
			 * Otherwise, we will split the gbpage mapping but use
			 * the same existing protection  bits except for large
			 * page, so that we don't violate Intel's TLB
			 * Application note (317080) which says, while changing
			 * the page sizes, new and old translations should
			 * not differ with respect to page frame and
			 * attributes.
			 */
			if (page_size_mask & (1 << PG_LEVEL_1G)) {
				if (!after_bootmem)
					pages++;
				paddr_last = paddr_next;
				continue;
			}
			prot = pte_pgprot(pte_clrhuge(*(pte_t *)pud));
		}

		if (page_size_mask & (1<<PG_LEVEL_1G)) {
			pages++;
			spin_lock(&init_mm.page_table_lock);
			set_pte((pte_t *)pud,
				pfn_pte((paddr & PUD_MASK) >> PAGE_SHIFT,
					PAGE_KERNEL_LARGE));
			spin_unlock(&init_mm.page_table_lock);
			paddr_last = paddr_next;
			continue;
		}

		pmd = alloc_low_page();
		paddr_last = phys_pmd_init(pmd, paddr, paddr_end,
					   page_size_mask, prot);

		spin_lock(&init_mm.page_table_lock);
		pud_populate(&init_mm, pud, pmd);
		spin_unlock(&init_mm.page_table_lock);
	}
	__flush_tlb_all();

	update_page_count(PG_LEVEL_1G, pages);

	return paddr_last;
}

/*
 * Create page table mapping for the physical memory for specific physical
 * addresses. The virtual and physical addresses have to be aligned on PMD level
 * down. It returns the last physical address mapped.
 */
unsigned long __meminit
kernel_physical_mapping_init(unsigned long paddr_start,
			     unsigned long paddr_end,
			     unsigned long page_size_mask)
{
	bool pgd_changed = false;
	unsigned long vaddr, vaddr_start, vaddr_end, vaddr_next, paddr_last;

	paddr_last = paddr_end;
	vaddr = (unsigned long)__va(paddr_start);
	vaddr_end = (unsigned long)__va(paddr_end);
	vaddr_start = vaddr;

	for (; vaddr < vaddr_end; vaddr = vaddr_next) {
		pgd_t *pgd = pgd_offset_k(vaddr);
		p4d_t *p4d;
		pud_t *pud;

		vaddr_next = (vaddr & PGDIR_MASK) + PGDIR_SIZE;

		BUILD_BUG_ON(pgd_none(*pgd));
		p4d = p4d_offset(pgd, vaddr);
		if (p4d_val(*p4d)) {
			pud = (pud_t *)p4d_page_vaddr(*p4d);
			paddr_last = phys_pud_init(pud, __pa(vaddr),
						   __pa(vaddr_end),
						   page_size_mask);
			continue;
		}

		pud = alloc_low_page();
		paddr_last = phys_pud_init(pud, __pa(vaddr), __pa(vaddr_end),
					   page_size_mask);

		spin_lock(&init_mm.page_table_lock);
		p4d_populate(&init_mm, p4d, pud);
		spin_unlock(&init_mm.page_table_lock);
		pgd_changed = true;
	}

	if (pgd_changed)
		sync_global_pgds(vaddr_start, vaddr_end - 1);

	__flush_tlb_all();

	return paddr_last;
}

#ifndef CONFIG_NUMA
void __init initmem_init(void)
{
	memblock_set_node(0, (phys_addr_t)ULLONG_MAX, &memblock.memory, 0);
}
#endif

void __init paging_init(void)
{
	sparse_memory_present_with_active_regions(MAX_NUMNODES);
	sparse_init();

	/*
	 * clear the default setting with node 0
	 * note: don't use nodes_clear here, that is really clearing when
	 *	 numa support is not compiled in, and later node_set_state
	 *	 will not set it back.
	 */
	node_clear_state(0, N_MEMORY);
	if (N_MEMORY != N_NORMAL_MEMORY)
		node_clear_state(0, N_NORMAL_MEMORY);

	zone_sizes_init();
}

/*
 * Memory hotplug specific functions
 */
#ifdef CONFIG_MEMORY_HOTPLUG
/*
 * After memory hotplug the variables max_pfn, max_low_pfn and high_memory need
 * updating.
 */
static void  update_end_of_memory_vars(u64 start, u64 size)
{
	unsigned long end_pfn = PFN_UP(start + size);

	if (end_pfn > max_pfn) {
		max_pfn = end_pfn;
		max_low_pfn = end_pfn;
		high_memory = (void *)__va(max_pfn * PAGE_SIZE - 1) + 1;
	}
}

/*
 * Memory is added always to NORMAL zone. This means you will never get
 * additional DMA/DMA32 memory.
 */
int arch_add_memory(int nid, u64 start, u64 size, bool for_device)
{
	struct pglist_data *pgdat = NODE_DATA(nid);
	struct zone *zone = pgdat->node_zones +
		zone_for_memory(nid, start, size, ZONE_NORMAL, for_device);
	unsigned long start_pfn = start >> PAGE_SHIFT;
	unsigned long nr_pages = size >> PAGE_SHIFT;
	int ret;

	init_memory_mapping(start, start + size);

	ret = __add_pages(nid, zone, start_pfn, nr_pages);
	WARN_ON_ONCE(ret);

	/* update max_pfn, max_low_pfn and high_memory */
	update_end_of_memory_vars(start, size);

	return ret;
}
EXPORT_SYMBOL_GPL(arch_add_memory);

#define PAGE_INUSE 0xFD

static void __meminit free_pagetable(struct page *page, int order)
{
	unsigned long magic;
	unsigned int nr_pages = 1 << order;
	struct vmem_altmap *altmap = to_vmem_altmap((unsigned long) page);

	if (altmap) {
		vmem_altmap_free(altmap, nr_pages);
		return;
	}

	/* bootmem page has reserved flag */
	if (PageReserved(page)) {
		__ClearPageReserved(page);

		magic = (unsigned long)page->freelist;
		if (magic == SECTION_INFO || magic == MIX_SECTION_INFO) {
			while (nr_pages--)
				put_page_bootmem(page++);
		} else
			while (nr_pages--)
				free_reserved_page(page++);
	} else
		free_pages((unsigned long)page_address(page), order);
}

static void __meminit free_pte_table(pte_t *pte_start, pmd_t *pmd)
{
	pte_t *pte;
	int i;

	for (i = 0; i < PTRS_PER_PTE; i++) {
		pte = pte_start + i;
		if (!pte_none(*pte))
			return;
	}

	/* free a pte talbe */
	free_pagetable(pmd_page(*pmd), 0);
	spin_lock(&init_mm.page_table_lock);
	pmd_clear(pmd);
	spin_unlock(&init_mm.page_table_lock);
}

static void __meminit free_pmd_table(pmd_t *pmd_start, pud_t *pud)
{
	pmd_t *pmd;
	int i;

	for (i = 0; i < PTRS_PER_PMD; i++) {
		pmd = pmd_start + i;
		if (!pmd_none(*pmd))
			return;
	}

	/* free a pmd talbe */
	free_pagetable(pud_page(*pud), 0);
	spin_lock(&init_mm.page_table_lock);
	pud_clear(pud);
	spin_unlock(&init_mm.page_table_lock);
}

static void __meminit free_pud_table(pud_t *pud_start, p4d_t *p4d)
{
	pud_t *pud;
	int i;

	for (i = 0; i < PTRS_PER_PUD; i++) {
		pud = pud_start + i;
		if (!pud_none(*pud))
			return;
	}

	/* free a pud talbe */
	free_pagetable(p4d_page(*p4d), 0);
	spin_lock(&init_mm.page_table_lock);
	p4d_clear(p4d);
	spin_unlock(&init_mm.page_table_lock);
}

static void __meminit
remove_pte_table(pte_t *pte_start, unsigned long addr, unsigned long end,
		 bool direct)
{
	unsigned long next, pages = 0;
	pte_t *pte;
	void *page_addr;
	phys_addr_t phys_addr;

	pte = pte_start + pte_index(addr);
	for (; addr < end; addr = next, pte++) {
		next = (addr + PAGE_SIZE) & PAGE_MASK;
		if (next > end)
			next = end;

		if (!pte_present(*pte))
			continue;

		/*
		 * We mapped [0,1G) memory as identity mapping when
		 * initializing, in arch/x86/kernel/head_64.S. These
		 * pagetables cannot be removed.
		 */
		phys_addr = pte_val(*pte) + (addr & PAGE_MASK);
		if (phys_addr < (phys_addr_t)0x40000000)
			return;

		if (PAGE_ALIGNED(addr) && PAGE_ALIGNED(next)) {
			/*
			 * Do not free direct mapping pages since they were
			 * freed when offlining, or simplely not in use.
			 */
			if (!direct)
				free_pagetable(pte_page(*pte), 0);

			spin_lock(&init_mm.page_table_lock);
			pte_clear(&init_mm, addr, pte);
			spin_unlock(&init_mm.page_table_lock);

			/* For non-direct mapping, pages means nothing. */
			pages++;
		} else {
			/*
			 * If we are here, we are freeing vmemmap pages since
			 * direct mapped memory ranges to be freed are aligned.
			 *
			 * If we are not removing the whole page, it means
			 * other page structs in this page are being used and
			 * we canot remove them. So fill the unused page_structs
			 * with 0xFD, and remove the page when it is wholly
			 * filled with 0xFD.
			 */
			memset((void *)addr, PAGE_INUSE, next - addr);

			page_addr = page_address(pte_page(*pte));
			if (!memchr_inv(page_addr, PAGE_INUSE, PAGE_SIZE)) {
				free_pagetable(pte_page(*pte), 0);

				spin_lock(&init_mm.page_table_lock);
				pte_clear(&init_mm, addr, pte);
				spin_unlock(&init_mm.page_table_lock);
			}
		}
	}

	/* Call free_pte_table() in remove_pmd_table(). */
	flush_tlb_all();
	if (direct)
		update_page_count(PG_LEVEL_4K, -pages);
}

static void __meminit
remove_pmd_table(pmd_t *pmd_start, unsigned long addr, unsigned long end,
		 bool direct)
{
	unsigned long next, pages = 0;
	pte_t *pte_base;
	pmd_t *pmd;
	void *page_addr;

	pmd = pmd_start + pmd_index(addr);
	for (; addr < end; addr = next, pmd++) {
		next = pmd_addr_end(addr, end);

		if (!pmd_present(*pmd))
			continue;

		if (pmd_large(*pmd)) {
			if (IS_ALIGNED(addr, PMD_SIZE) &&
			    IS_ALIGNED(next, PMD_SIZE)) {
				if (!direct)
					free_pagetable(pmd_page(*pmd),
						       get_order(PMD_SIZE));

				spin_lock(&init_mm.page_table_lock);
				pmd_clear(pmd);
				spin_unlock(&init_mm.page_table_lock);
				pages++;
			} else {
				/* If here, we are freeing vmemmap pages. */
				memset((void *)addr, PAGE_INUSE, next - addr);

				page_addr = page_address(pmd_page(*pmd));
				if (!memchr_inv(page_addr, PAGE_INUSE,
						PMD_SIZE)) {
					free_pagetable(pmd_page(*pmd),
						       get_order(PMD_SIZE));

					spin_lock(&init_mm.page_table_lock);
					pmd_clear(pmd);
					spin_unlock(&init_mm.page_table_lock);
				}
			}

			continue;
		}

		pte_base = (pte_t *)pmd_page_vaddr(*pmd);
		remove_pte_table(pte_base, addr, next, direct);
		free_pte_table(pte_base, pmd);
	}

	/* Call free_pmd_table() in remove_pud_table(). */
	if (direct)
		update_page_count(PG_LEVEL_2M, -pages);
}

static void __meminit
remove_pud_table(pud_t *pud_start, unsigned long addr, unsigned long end,
		 bool direct)
{
	unsigned long next, pages = 0;
	pmd_t *pmd_base;
	pud_t *pud;
	void *page_addr;

	pud = pud_start + pud_index(addr);
	for (; addr < end; addr = next, pud++) {
		next = pud_addr_end(addr, end);

		if (!pud_present(*pud))
			continue;

		if (pud_large(*pud)) {
			if (IS_ALIGNED(addr, PUD_SIZE) &&
			    IS_ALIGNED(next, PUD_SIZE)) {
				if (!direct)
					free_pagetable(pud_page(*pud),
						       get_order(PUD_SIZE));

				spin_lock(&init_mm.page_table_lock);
				pud_clear(pud);
				spin_unlock(&init_mm.page_table_lock);
				pages++;
			} else {
				/* If here, we are freeing vmemmap pages. */
				memset((void *)addr, PAGE_INUSE, next - addr);

				page_addr = page_address(pud_page(*pud));
				if (!memchr_inv(page_addr, PAGE_INUSE,
						PUD_SIZE)) {
					free_pagetable(pud_page(*pud),
						       get_order(PUD_SIZE));

					spin_lock(&init_mm.page_table_lock);
					pud_clear(pud);
					spin_unlock(&init_mm.page_table_lock);
				}
			}

			continue;
		}

		pmd_base = pmd_offset(pud, 0);
		remove_pmd_table(pmd_base, addr, next, direct);
		free_pmd_table(pmd_base, pud);
	}

	if (direct)
		update_page_count(PG_LEVEL_1G, -pages);
}

static void __meminit
remove_p4d_table(p4d_t *p4d_start, unsigned long addr, unsigned long end,
		 bool direct)
{
	unsigned long next, pages = 0;
	pud_t *pud_base;
	p4d_t *p4d;

	p4d = p4d_start + p4d_index(addr);
	for (; addr < end; addr = next, p4d++) {
		next = p4d_addr_end(addr, end);

		if (!p4d_present(*p4d))
			continue;

		BUILD_BUG_ON(p4d_large(*p4d));

<<<<<<< HEAD
		pud_base = (pud_t *)p4d_page_vaddr(*p4d);
=======
		pud_base = pud_offset(p4d, 0);
>>>>>>> dbd68d8e
		remove_pud_table(pud_base, addr, next, direct);
		free_pud_table(pud_base, p4d);
	}

	if (direct)
		update_page_count(PG_LEVEL_512G, -pages);
}

/* start and end are both virtual address. */
static void __meminit
remove_pagetable(unsigned long start, unsigned long end, bool direct)
{
	unsigned long next;
	unsigned long addr;
	pgd_t *pgd;
	p4d_t *p4d;

	for (addr = start; addr < end; addr = next) {
		next = pgd_addr_end(addr, end);

		pgd = pgd_offset_k(addr);
		if (!pgd_present(*pgd))
			continue;

<<<<<<< HEAD
		p4d = (p4d_t *)pgd_page_vaddr(*pgd);
=======
		p4d = p4d_offset(pgd, 0);
>>>>>>> dbd68d8e
		remove_p4d_table(p4d, addr, next, direct);
	}

	flush_tlb_all();
}

void __ref vmemmap_free(unsigned long start, unsigned long end)
{
	remove_pagetable(start, end, false);
}

#ifdef CONFIG_MEMORY_HOTREMOVE
static void __meminit
kernel_physical_mapping_remove(unsigned long start, unsigned long end)
{
	start = (unsigned long)__va(start);
	end = (unsigned long)__va(end);

	remove_pagetable(start, end, true);
}

int __ref arch_remove_memory(u64 start, u64 size)
{
	unsigned long start_pfn = start >> PAGE_SHIFT;
	unsigned long nr_pages = size >> PAGE_SHIFT;
	struct page *page = pfn_to_page(start_pfn);
	struct vmem_altmap *altmap;
	struct zone *zone;
	int ret;

	/* With altmap the first mapped page is offset from @start */
	altmap = to_vmem_altmap((unsigned long) page);
	if (altmap)
		page += vmem_altmap_offset(altmap);
	zone = page_zone(page);
	ret = __remove_pages(zone, start_pfn, nr_pages);
	WARN_ON_ONCE(ret);
	kernel_physical_mapping_remove(start, start + size);

	return ret;
}
#endif
#endif /* CONFIG_MEMORY_HOTPLUG */

static struct kcore_list kcore_vsyscall;

static void __init register_page_bootmem_info(void)
{
#ifdef CONFIG_NUMA
	int i;

	for_each_online_node(i)
		register_page_bootmem_info_node(NODE_DATA(i));
#endif
}

void __init mem_init(void)
{
	pci_iommu_alloc();

	/* clear_bss() already clear the empty_zero_page */

	register_page_bootmem_info();

	/* this will put all memory onto the freelists */
	free_all_bootmem();
	after_bootmem = 1;

	/* Register memory areas for /proc/kcore */
	kclist_add(&kcore_vsyscall, (void *)VSYSCALL_ADDR,
			 PAGE_SIZE, KCORE_OTHER);

	mem_init_print_info(NULL);
}

int kernel_set_to_readonly;

void set_kernel_text_rw(void)
{
	unsigned long start = PFN_ALIGN(_text);
	unsigned long end = PFN_ALIGN(__stop___ex_table);

	if (!kernel_set_to_readonly)
		return;

	pr_debug("Set kernel text: %lx - %lx for read write\n",
		 start, end);

	/*
	 * Make the kernel identity mapping for text RW. Kernel text
	 * mapping will always be RO. Refer to the comment in
	 * static_protections() in pageattr.c
	 */
	set_memory_rw(start, (end - start) >> PAGE_SHIFT);
}

void set_kernel_text_ro(void)
{
	unsigned long start = PFN_ALIGN(_text);
	unsigned long end = PFN_ALIGN(__stop___ex_table);

	if (!kernel_set_to_readonly)
		return;

	pr_debug("Set kernel text: %lx - %lx for read only\n",
		 start, end);

	/*
	 * Set the kernel identity mapping for text RO.
	 */
	set_memory_ro(start, (end - start) >> PAGE_SHIFT);
}

void mark_rodata_ro(void)
{
	unsigned long start = PFN_ALIGN(_text);
	unsigned long rodata_start = PFN_ALIGN(__start_rodata);
	unsigned long end = (unsigned long) &__end_rodata_hpage_align;
	unsigned long text_end = PFN_ALIGN(&__stop___ex_table);
	unsigned long rodata_end = PFN_ALIGN(&__end_rodata);
	unsigned long all_end;

	printk(KERN_INFO "Write protecting the kernel read-only data: %luk\n",
	       (end - start) >> 10);
	set_memory_ro(start, (end - start) >> PAGE_SHIFT);

	kernel_set_to_readonly = 1;

	/*
	 * The rodata/data/bss/brk section (but not the kernel text!)
	 * should also be not-executable.
	 *
	 * We align all_end to PMD_SIZE because the existing mapping
	 * is a full PMD. If we would align _brk_end to PAGE_SIZE we
	 * split the PMD and the reminder between _brk_end and the end
	 * of the PMD will remain mapped executable.
	 *
	 * Any PMD which was setup after the one which covers _brk_end
	 * has been zapped already via cleanup_highmem().
	 */
	all_end = roundup((unsigned long)_brk_end, PMD_SIZE);
	set_memory_nx(text_end, (all_end - text_end) >> PAGE_SHIFT);

#ifdef CONFIG_CPA_DEBUG
	printk(KERN_INFO "Testing CPA: undo %lx-%lx\n", start, end);
	set_memory_rw(start, (end-start) >> PAGE_SHIFT);

	printk(KERN_INFO "Testing CPA: again\n");
	set_memory_ro(start, (end-start) >> PAGE_SHIFT);
#endif

	free_init_pages("unused kernel",
			(unsigned long) __va(__pa_symbol(text_end)),
			(unsigned long) __va(__pa_symbol(rodata_start)));
	free_init_pages("unused kernel",
			(unsigned long) __va(__pa_symbol(rodata_end)),
			(unsigned long) __va(__pa_symbol(_sdata)));

	debug_checkwx();
}

int kern_addr_valid(unsigned long addr)
{
	unsigned long above = ((long)addr) >> __VIRTUAL_MASK_SHIFT;
	pgd_t *pgd;
	p4d_t *p4d;
	pud_t *pud;
	pmd_t *pmd;
	pte_t *pte;

	if (above != 0 && above != -1UL)
		return 0;

	pgd = pgd_offset_k(addr);
	if (pgd_none(*pgd))
		return 0;

	p4d = p4d_offset(pgd, addr);
	if (p4d_none(*p4d))
		return 0;

	pud = pud_offset(p4d, addr);
	if (pud_none(*pud))
		return 0;

	if (pud_large(*pud))
		return pfn_valid(pud_pfn(*pud));

	pmd = pmd_offset(pud, addr);
	if (pmd_none(*pmd))
		return 0;

	if (pmd_large(*pmd))
		return pfn_valid(pmd_pfn(*pmd));

	pte = pte_offset_kernel(pmd, addr);
	if (pte_none(*pte))
		return 0;

	return pfn_valid(pte_pfn(*pte));
}

static unsigned long probe_memory_block_size(void)
{
	unsigned long bz = MIN_MEMORY_BLOCK_SIZE;

	/* if system is UV or has 64GB of RAM or more, use large blocks */
	if (is_uv_system() || ((max_pfn << PAGE_SHIFT) >= (64UL << 30)))
		bz = 2UL << 30; /* 2GB */

	pr_info("x86/mm: Memory block size: %ldMB\n", bz >> 20);

	return bz;
}

static unsigned long memory_block_size_probed;
unsigned long memory_block_size_bytes(void)
{
	if (!memory_block_size_probed)
		memory_block_size_probed = probe_memory_block_size();

	return memory_block_size_probed;
}

#ifdef CONFIG_SPARSEMEM_VMEMMAP
/*
 * Initialise the sparsemem vmemmap using huge-pages at the PMD level.
 */
static long __meminitdata addr_start, addr_end;
static void __meminitdata *p_start, *p_end;
static int __meminitdata node_start;

static int __meminit vmemmap_populate_hugepages(unsigned long start,
		unsigned long end, int node, struct vmem_altmap *altmap)
{
	unsigned long addr;
	unsigned long next;
	pgd_t *pgd;
	p4d_t *p4d;
	pud_t *pud;
	pmd_t *pmd;

	for (addr = start; addr < end; addr = next) {
		next = pmd_addr_end(addr, end);

		pgd = vmemmap_pgd_populate(addr, node);
		if (!pgd)
			return -ENOMEM;

		p4d = vmemmap_p4d_populate(pgd, addr, node);
		if (!p4d)
			return -ENOMEM;

		pud = vmemmap_pud_populate(p4d, addr, node);
		if (!pud)
			return -ENOMEM;

		pmd = pmd_offset(pud, addr);
		if (pmd_none(*pmd)) {
			void *p;

			p = __vmemmap_alloc_block_buf(PMD_SIZE, node, altmap);
			if (p) {
				pte_t entry;

				entry = pfn_pte(__pa(p) >> PAGE_SHIFT,
						PAGE_KERNEL_LARGE);
				set_pmd(pmd, __pmd(pte_val(entry)));

				/* check to see if we have contiguous blocks */
				if (p_end != p || node_start != node) {
					if (p_start)
						pr_debug(" [%lx-%lx] PMD -> [%p-%p] on node %d\n",
						       addr_start, addr_end-1, p_start, p_end-1, node_start);
					addr_start = addr;
					node_start = node;
					p_start = p;
				}

				addr_end = addr + PMD_SIZE;
				p_end = p + PMD_SIZE;
				continue;
			} else if (altmap)
				return -ENOMEM; /* no fallback */
		} else if (pmd_large(*pmd)) {
			vmemmap_verify((pte_t *)pmd, node, addr, next);
			continue;
		}
		pr_warn_once("vmemmap: falling back to regular page backing\n");
		if (vmemmap_populate_basepages(addr, next, node))
			return -ENOMEM;
	}
	return 0;
}

int __meminit vmemmap_populate(unsigned long start, unsigned long end, int node)
{
	struct vmem_altmap *altmap = to_vmem_altmap(start);
	int err;

	if (boot_cpu_has(X86_FEATURE_PSE))
		err = vmemmap_populate_hugepages(start, end, node, altmap);
	else if (altmap) {
		pr_err_once("%s: no cpu support for altmap allocations\n",
				__func__);
		err = -ENOMEM;
	} else
		err = vmemmap_populate_basepages(start, end, node);
	if (!err)
		sync_global_pgds(start, end - 1);
	return err;
}

#if defined(CONFIG_MEMORY_HOTPLUG_SPARSE) && defined(CONFIG_HAVE_BOOTMEM_INFO_NODE)
void register_page_bootmem_memmap(unsigned long section_nr,
				  struct page *start_page, unsigned long size)
{
	unsigned long addr = (unsigned long)start_page;
	unsigned long end = (unsigned long)(start_page + size);
	unsigned long next;
	pgd_t *pgd;
	p4d_t *p4d;
	pud_t *pud;
	pmd_t *pmd;
	unsigned int nr_pages;
	struct page *page;

	for (; addr < end; addr = next) {
		pte_t *pte = NULL;

		pgd = pgd_offset_k(addr);
		if (pgd_none(*pgd)) {
			next = (addr + PAGE_SIZE) & PAGE_MASK;
			continue;
		}
		get_page_bootmem(section_nr, pgd_page(*pgd), MIX_SECTION_INFO);

		p4d = p4d_offset(pgd, addr);
		if (p4d_none(*p4d)) {
			next = (addr + PAGE_SIZE) & PAGE_MASK;
			continue;
		}
		get_page_bootmem(section_nr, p4d_page(*p4d), MIX_SECTION_INFO);

		pud = pud_offset(p4d, addr);
		if (pud_none(*pud)) {
			next = (addr + PAGE_SIZE) & PAGE_MASK;
			continue;
		}
		get_page_bootmem(section_nr, pud_page(*pud), MIX_SECTION_INFO);

		if (!boot_cpu_has(X86_FEATURE_PSE)) {
			next = (addr + PAGE_SIZE) & PAGE_MASK;
			pmd = pmd_offset(pud, addr);
			if (pmd_none(*pmd))
				continue;
			get_page_bootmem(section_nr, pmd_page(*pmd),
					 MIX_SECTION_INFO);

			pte = pte_offset_kernel(pmd, addr);
			if (pte_none(*pte))
				continue;
			get_page_bootmem(section_nr, pte_page(*pte),
					 SECTION_INFO);
		} else {
			next = pmd_addr_end(addr, end);

			pmd = pmd_offset(pud, addr);
			if (pmd_none(*pmd))
				continue;

			nr_pages = 1 << (get_order(PMD_SIZE));
			page = pmd_page(*pmd);
			while (nr_pages--)
				get_page_bootmem(section_nr, page++,
						 SECTION_INFO);
		}
	}
}
#endif

void __meminit vmemmap_populate_print_last(void)
{
	if (p_start) {
		pr_debug(" [%lx-%lx] PMD -> [%p-%p] on node %d\n",
			addr_start, addr_end-1, p_start, p_end-1, node_start);
		p_start = NULL;
		p_end = NULL;
		node_start = 0;
	}
}
#endif<|MERGE_RESOLUTION|>--- conflicted
+++ resolved
@@ -988,11 +988,7 @@
 
 		BUILD_BUG_ON(p4d_large(*p4d));
 
-<<<<<<< HEAD
-		pud_base = (pud_t *)p4d_page_vaddr(*p4d);
-=======
 		pud_base = pud_offset(p4d, 0);
->>>>>>> dbd68d8e
 		remove_pud_table(pud_base, addr, next, direct);
 		free_pud_table(pud_base, p4d);
 	}
@@ -1017,11 +1013,7 @@
 		if (!pgd_present(*pgd))
 			continue;
 
-<<<<<<< HEAD
-		p4d = (p4d_t *)pgd_page_vaddr(*pgd);
-=======
 		p4d = p4d_offset(pgd, 0);
->>>>>>> dbd68d8e
 		remove_p4d_table(p4d, addr, next, direct);
 	}
 
