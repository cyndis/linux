# SPDX-License-Identifier: GPL-2.0-only
config CSKY
	def_bool y
	select ARCH_32BIT_OFF_T
	select ARCH_HAS_DMA_PREP_COHERENT
	select ARCH_HAS_GCOV_PROFILE_ALL
	select ARCH_HAS_SYNC_DMA_FOR_CPU
	select ARCH_HAS_SYNC_DMA_FOR_DEVICE
	select ARCH_USE_BUILTIN_BSWAP
	select ARCH_USE_QUEUED_RWLOCKS if NR_CPUS>2
	select ARCH_WANT_FRAME_POINTERS if !CPU_CK610
	select COMMON_CLK
	select CLKSRC_MMIO
	select CSKY_MPINTC if CPU_CK860
	select CSKY_MP_TIMER if CPU_CK860
	select CSKY_APB_INTC
	select DMA_DIRECT_REMAP
	select IRQ_DOMAIN
	select HANDLE_DOMAIN_IRQ
	select DW_APB_TIMER_OF
	select GENERIC_IOREMAP
	select GENERIC_LIB_ASHLDI3
	select GENERIC_LIB_ASHRDI3
	select GENERIC_LIB_LSHRDI3
	select GENERIC_LIB_MULDI3
	select GENERIC_LIB_CMPDI2
	select GENERIC_LIB_UCMPDI2
	select GENERIC_ALLOCATOR
	select GENERIC_ATOMIC64
	select GENERIC_CLOCKEVENTS
	select GENERIC_CPU_DEVICES
	select GENERIC_IRQ_CHIP
	select GENERIC_IRQ_PROBE
	select GENERIC_IRQ_SHOW
	select GENERIC_IRQ_MULTI_HANDLER
	select GENERIC_SCHED_CLOCK
	select GENERIC_SMP_IDLE_THREAD
	select GX6605S_TIMER if CPU_CK610
	select HAVE_ARCH_TRACEHOOK
	select HAVE_ARCH_AUDITSYSCALL
<<<<<<< HEAD
	select HAVE_ARCH_SECCOMP_FILTER
	select HAVE_COPY_THREAD_TLS
=======
>>>>>>> da83d0cb
	select HAVE_DEBUG_BUGVERBOSE
	select HAVE_DYNAMIC_FTRACE
	select HAVE_DYNAMIC_FTRACE_WITH_REGS
	select HAVE_FUNCTION_TRACER
	select HAVE_FUNCTION_GRAPH_TRACER
	select HAVE_FTRACE_MCOUNT_RECORD
	select HAVE_KERNEL_GZIP
	select HAVE_KERNEL_LZO
	select HAVE_KERNEL_LZMA
	select HAVE_KPROBES if !CPU_CK610
	select HAVE_KPROBES_ON_FTRACE if !CPU_CK610
	select HAVE_KRETPROBES if !CPU_CK610
	select HAVE_PERF_EVENTS
	select HAVE_PERF_REGS
	select HAVE_PERF_USER_STACK_DUMP
	select HAVE_DMA_CONTIGUOUS
	select HAVE_REGS_AND_STACK_ACCESS_API
	select HAVE_RSEQ
	select HAVE_STACKPROTECTOR
	select HAVE_SYSCALL_TRACEPOINTS
	select MAY_HAVE_SPARSE_IRQ
	select MODULES_USE_ELF_RELA if MODULES
	select OF
	select OF_EARLY_FLATTREE
	select PERF_USE_VMALLOC if CPU_CK610
	select RTC_LIB
	select TIMER_OF
	select USB_ARCH_HAS_EHCI
	select USB_ARCH_HAS_OHCI
	select GENERIC_PCI_IOMAP
	select HAVE_PCI
	select PCI_DOMAINS_GENERIC if PCI
	select PCI_SYSCALL if PCI
	select PCI_MSI if PCI

config LOCKDEP_SUPPORT
	def_bool y

config ARCH_SUPPORTS_UPROBES
	def_bool y if !CPU_CK610

config CPU_HAS_CACHEV2
	bool

config CPU_HAS_FPUV2
	bool

config CPU_HAS_HILO
	bool

config CPU_HAS_TLBI
	bool

config CPU_HAS_LDSTEX
	bool
	help
	  For SMP, CPU needs "ldex&stex" instructions for atomic operations.

config CPU_NEED_TLBSYNC
	bool

config CPU_NEED_SOFTALIGN
	bool

config CPU_NO_USER_BKPT
	bool
	help
	  For abiv2 we couldn't use "trap 1" as user space bkpt in gdbserver, because
	  abiv2 is 16/32bit instruction set and "trap 1" is 32bit.
	  So we need a 16bit instruction as user space bkpt, and it will cause an illegal
	  instruction exception.
	  In kernel we parse the *regs->pc to determine whether to send SIGTRAP or not.

config GENERIC_CALIBRATE_DELAY
	def_bool y

config GENERIC_CSUM
	def_bool y

config GENERIC_HWEIGHT
	def_bool y

config MMU
	def_bool y

config STACKTRACE_SUPPORT
	def_bool y

config TIME_LOW_RES
	def_bool y

config TRACE_IRQFLAGS_SUPPORT
	def_bool y

config CPU_TLB_SIZE
	int
	default "128"	if (CPU_CK610 || CPU_CK807 || CPU_CK810)
	default "1024"	if (CPU_CK860)

config CPU_ASID_BITS
	int
	default "8"	if (CPU_CK610 || CPU_CK807 || CPU_CK810)
	default "12"	if (CPU_CK860)

config L1_CACHE_SHIFT
	int
	default "4"	if (CPU_CK610)
	default "5"	if (CPU_CK807 || CPU_CK810)
	default "6"	if (CPU_CK860)

menu "Processor type and features"

choice
	prompt "CPU MODEL"
	default CPU_CK807

config CPU_CK610
	bool "CSKY CPU ck610"
	select CPU_NEED_TLBSYNC
	select CPU_NEED_SOFTALIGN
	select CPU_NO_USER_BKPT

config CPU_CK810
	bool "CSKY CPU ck810"
	select CPU_HAS_HILO
	select CPU_NEED_TLBSYNC

config CPU_CK807
	bool "CSKY CPU ck807"
	select CPU_HAS_HILO

config CPU_CK860
	bool "CSKY CPU ck860"
	select CPU_HAS_TLBI
	select CPU_HAS_CACHEV2
	select CPU_HAS_LDSTEX
	select CPU_HAS_FPUV2
endchoice

choice
	prompt "C-SKY PMU type"
	depends on PERF_EVENTS
	depends on CPU_CK807 || CPU_CK810 || CPU_CK860

config CPU_PMU_NONE
	bool "None"

config CSKY_PMU_V1
	bool "Performance Monitoring Unit Ver.1"

endchoice

choice
	prompt "Power Manager Instruction (wait/doze/stop)"
	default CPU_PM_NONE

config CPU_PM_NONE
	bool "None"

config CPU_PM_WAIT
	bool "wait"

config CPU_PM_DOZE
	bool "doze"

config CPU_PM_STOP
	bool "stop"
endchoice

menuconfig HAVE_TCM
	bool "Tightly-Coupled/Sram Memory"
	select GENERIC_ALLOCATOR
	help
	  The implementation are not only used by TCM (Tightly-Coupled Meory)
	  but also used by sram on SOC bus. It follow existed linux tcm
	  software interface, so that old tcm application codes could be
	  re-used directly.

if HAVE_TCM
config ITCM_RAM_BASE
	hex "ITCM ram base"
	default 0xffffffff

config ITCM_NR_PAGES
	int "Page count of ITCM size: NR*4KB"
	range 1 256
	default 32

config HAVE_DTCM
	bool "DTCM Support"

config DTCM_RAM_BASE
	hex "DTCM ram base"
	depends on HAVE_DTCM
	default 0xffffffff

config DTCM_NR_PAGES
	int "Page count of DTCM size: NR*4KB"
	depends on HAVE_DTCM
	range 1 256
	default 32
endif

config CPU_HAS_VDSP
	bool "CPU has VDSP coprocessor"
	depends on CPU_HAS_FPU && CPU_HAS_FPUV2

config CPU_HAS_FPU
	bool "CPU has FPU coprocessor"
	depends on CPU_CK807 || CPU_CK810 || CPU_CK860

config CPU_HAS_ICACHE_INS
	bool "CPU has Icache invalidate instructions"
	depends on CPU_HAS_CACHEV2

config CPU_HAS_TEE
	bool "CPU has Trusted Execution Environment"
	depends on CPU_CK810

config SMP
	bool "Symmetric Multi-Processing (SMP) support for C-SKY"
	depends on CPU_CK860
	default n

config NR_CPUS
	int "Maximum number of CPUs (2-32)"
	range 2 32
	depends on SMP
	default "2"

config HIGHMEM
	bool "High Memory Support"
	depends on !CPU_CK610
	default y

config FORCE_MAX_ZONEORDER
	int "Maximum zone order"
	default "11"

config RAM_BASE
	hex "DRAM start addr (the same with memory-section in dts)"
	default 0x0

config HOTPLUG_CPU
	bool "Support for hot-pluggable CPUs"
	select GENERIC_IRQ_MIGRATION
	depends on SMP
	help
	  Say Y here to allow turning CPUs off and on. CPUs can be
	  controlled through /sys/devices/system/cpu/cpu1/hotplug/target.

	  Say N if you want to disable CPU hotplug.
endmenu

source "arch/csky/Kconfig.platforms"

source "kernel/Kconfig.hz"

config SECCOMP
	bool "Enable seccomp to safely compute untrusted bytecode"
	help
	  This kernel feature is useful for number crunching applications
	  that may need to compute untrusted bytecode during their
	  execution. By using pipes or other transports made available to
	  the process as file descriptors supporting the read/write
	  syscalls, it's possible to isolate those applications in
	  their own address space using seccomp. Once seccomp is
	  enabled via prctl(PR_SET_SECCOMP), it cannot be disabled
	  and the task is only allowed to execute a few safe syscalls
	  defined by each seccomp mode.<|MERGE_RESOLUTION|>--- conflicted
+++ resolved
@@ -38,11 +38,7 @@
 	select GX6605S_TIMER if CPU_CK610
 	select HAVE_ARCH_TRACEHOOK
 	select HAVE_ARCH_AUDITSYSCALL
-<<<<<<< HEAD
 	select HAVE_ARCH_SECCOMP_FILTER
-	select HAVE_COPY_THREAD_TLS
-=======
->>>>>>> da83d0cb
 	select HAVE_DEBUG_BUGVERBOSE
 	select HAVE_DYNAMIC_FTRACE
 	select HAVE_DYNAMIC_FTRACE_WITH_REGS
