--- conflicted
+++ resolved
@@ -39,14 +39,11 @@
 #endif
 
 struct rt_sigframe {
-<<<<<<< HEAD
-=======
 	/*
 	 * pad[3] is compatible with the same struct defined in
 	 * gcc/libgcc/config/csky/linux-unwind.h
 	 */
 	int pad[3];
->>>>>>> 4ff96fb5
 	struct siginfo info;
 	struct ucontext uc;
 };
@@ -69,10 +66,6 @@
 {
 	struct pt_regs *regs = current_pt_regs();
 	struct rt_sigframe __user *frame;
-<<<<<<< HEAD
-	struct task_struct *task;
-=======
->>>>>>> 4ff96fb5
 	sigset_t set;
 
 	/* Always make any pending restarted system calls return -EINTR */
@@ -87,20 +80,6 @@
 		goto badframe;
 
 	set_current_blocked(&set);
-<<<<<<< HEAD
-
-	if (restore_sigcontext(regs, &frame->uc.uc_mcontext))
-		goto badframe;
-
-	if (restore_altstack(&frame->uc.uc_stack))
-		goto badframe;
-
-	return regs->a0;
-
-badframe:
-	task = current;
-	force_sig(SIGSEGV, task);
-=======
 
 	if (restore_sigcontext(regs, &frame->uc.uc_mcontext))
 		goto badframe;
@@ -112,7 +91,6 @@
 
 badframe:
 	force_sig(SIGSEGV);
->>>>>>> 4ff96fb5
 	return 0;
 }
 
@@ -134,7 +112,6 @@
 	unsigned long sp;
 	/* Default to using normal stack */
 	sp = regs->usp;
-<<<<<<< HEAD
 
 	/*
 	 * If we are on the alternate signal stack and would overflow it, don't.
@@ -146,19 +123,6 @@
 	/* This is the X/Open sanctioned signal stack switching. */
 	sp = sigsp(sp, ksig) - framesize;
 
-=======
-
-	/*
-	 * If we are on the alternate signal stack and would overflow it, don't.
-	 * Return an always-bogus address instead so we will die with SIGSEGV.
-	 */
-	if (on_sig_stack(sp) && !likely(on_sig_stack(sp - framesize)))
-		return (void __user __force *)(-1UL);
-
-	/* This is the X/Open sanctioned signal stack switching. */
-	sp = sigsp(sp, ksig) - framesize;
-
->>>>>>> 4ff96fb5
 	/* Align the stack frame. */
 	sp &= -8UL;
 
