# SPDX-License-Identifier: GPL-2.0
VERSION = 5
PATCHLEVEL = 6
SUBLEVEL = 0
EXTRAVERSION = -rc6
NAME = Kleptomaniac Octopus

# *DOCUMENTATION*
# To see a list of typical targets execute "make help"
# More info can be located in ./README
# Comments in this file are targeted only to the developer, do not
# expect to learn how to build the kernel reading this file.

# That's our default target when none is given on the command line
PHONY := _all
_all:

# We are using a recursive build, so we need to do a little thinking
# to get the ordering right.
#
# Most importantly: sub-Makefiles should only ever modify files in
# their own directory. If in some directory we have a dependency on
# a file in another dir (which doesn't happen often, but it's often
# unavoidable when linking the built-in.a targets which finally
# turn into vmlinux), we will call a sub make in that other dir, and
# after that we are sure that everything which is in that other dir
# is now up to date.
#
# The only cases where we need to modify files which have global
# effects are thus separated out and done before the recursive
# descending is started. They are now explicitly listed as the
# prepare rule.

ifneq ($(sub_make_done),1)

# Do not use make's built-in rules and variables
# (this increases performance and avoids hard-to-debug behaviour)
MAKEFLAGS += -rR

# Avoid funny character set dependencies
unexport LC_ALL
LC_COLLATE=C
LC_NUMERIC=C
export LC_COLLATE LC_NUMERIC

# Avoid interference with shell env settings
unexport GREP_OPTIONS

# Beautify output
# ---------------------------------------------------------------------------
#
# Normally, we echo the whole command before executing it. By making
# that echo $($(quiet)$(cmd)), we now have the possibility to set
# $(quiet) to choose other forms of output instead, e.g.
#
#         quiet_cmd_cc_o_c = Compiling $(RELDIR)/$@
#         cmd_cc_o_c       = $(CC) $(c_flags) -c -o $@ $<
#
# If $(quiet) is empty, the whole command will be printed.
# If it is set to "quiet_", only the short version will be printed.
# If it is set to "silent_", nothing will be printed at all, since
# the variable $(silent_cmd_cc_o_c) doesn't exist.
#
# A simple variant is to prefix commands with $(Q) - that's useful
# for commands that shall be hidden in non-verbose mode.
#
#	$(Q)ln $@ :<
#
# If KBUILD_VERBOSE equals 0 then the above command will be hidden.
# If KBUILD_VERBOSE equals 1 then the above command is displayed.
# If KBUILD_VERBOSE equals 2 then give the reason why each target is rebuilt.
#
# To put more focus on warnings, be less verbose as default
# Use 'make V=1' to see the full commands

ifeq ("$(origin V)", "command line")
  KBUILD_VERBOSE = $(V)
endif
ifndef KBUILD_VERBOSE
  KBUILD_VERBOSE = 0
endif

ifeq ($(KBUILD_VERBOSE),1)
  quiet =
  Q =
else
  quiet=quiet_
  Q = @
endif

# If the user is running make -s (silent mode), suppress echoing of
# commands

ifneq ($(findstring s,$(filter-out --%,$(MAKEFLAGS))),)
  quiet=silent_
endif

export quiet Q KBUILD_VERBOSE

# Kbuild will save output files in the current working directory.
# This does not need to match to the root of the kernel source tree.
#
# For example, you can do this:
#
#  cd /dir/to/store/output/files; make -f /dir/to/kernel/source/Makefile
#
# If you want to save output files in a different location, there are
# two syntaxes to specify it.
#
# 1) O=
# Use "make O=dir/to/store/output/files/"
#
# 2) Set KBUILD_OUTPUT
# Set the environment variable KBUILD_OUTPUT to point to the output directory.
# export KBUILD_OUTPUT=dir/to/store/output/files/; make
#
# The O= assignment takes precedence over the KBUILD_OUTPUT environment
# variable.

# Do we want to change the working directory?
ifeq ("$(origin O)", "command line")
  KBUILD_OUTPUT := $(O)
endif

ifneq ($(KBUILD_OUTPUT),)
# Make's built-in functions such as $(abspath ...), $(realpath ...) cannot
# expand a shell special character '~'. We use a somewhat tedious way here.
abs_objtree := $(shell mkdir -p $(KBUILD_OUTPUT) && cd $(KBUILD_OUTPUT) && pwd)
$(if $(abs_objtree),, \
     $(error failed to create output directory "$(KBUILD_OUTPUT)"))

# $(realpath ...) resolves symlinks
abs_objtree := $(realpath $(abs_objtree))
else
abs_objtree := $(CURDIR)
endif # ifneq ($(KBUILD_OUTPUT),)

ifeq ($(abs_objtree),$(CURDIR))
# Suppress "Entering directory ..." unless we are changing the work directory.
MAKEFLAGS += --no-print-directory
else
need-sub-make := 1
endif

abs_srctree := $(realpath $(dir $(lastword $(MAKEFILE_LIST))))

ifneq ($(words $(subst :, ,$(abs_srctree))), 1)
$(error source directory cannot contain spaces or colons)
endif

ifneq ($(abs_srctree),$(abs_objtree))
# Look for make include files relative to root of kernel src
#
# This does not become effective immediately because MAKEFLAGS is re-parsed
# once after the Makefile is read. We need to invoke sub-make.
MAKEFLAGS += --include-dir=$(abs_srctree)
need-sub-make := 1
endif

ifneq ($(filter 3.%,$(MAKE_VERSION)),)
# 'MAKEFLAGS += -rR' does not immediately become effective for GNU Make 3.x
# We need to invoke sub-make to avoid implicit rules in the top Makefile.
need-sub-make := 1
# Cancel implicit rules for this Makefile.
$(lastword $(MAKEFILE_LIST)): ;
endif

export abs_srctree abs_objtree
export sub_make_done := 1

ifeq ($(need-sub-make),1)

PHONY += $(MAKECMDGOALS) sub-make

$(filter-out _all sub-make $(lastword $(MAKEFILE_LIST)), $(MAKECMDGOALS)) _all: sub-make
	@:

# Invoke a second make in the output directory, passing relevant variables
sub-make:
	$(Q)$(MAKE) -C $(abs_objtree) -f $(abs_srctree)/Makefile $(MAKECMDGOALS)

endif # need-sub-make
endif # sub_make_done

# We process the rest of the Makefile if this is the final invocation of make
ifeq ($(need-sub-make),)

# Do not print "Entering directory ...",
# but we want to display it when entering to the output directory
# so that IDEs/editors are able to understand relative filenames.
MAKEFLAGS += --no-print-directory

# Call a source code checker (by default, "sparse") as part of the
# C compilation.
#
# Use 'make C=1' to enable checking of only re-compiled files.
# Use 'make C=2' to enable checking of *all* source files, regardless
# of whether they are re-compiled or not.
#
# See the file "Documentation/dev-tools/sparse.rst" for more details,
# including where to get the "sparse" utility.

ifeq ("$(origin C)", "command line")
  KBUILD_CHECKSRC = $(C)
endif
ifndef KBUILD_CHECKSRC
  KBUILD_CHECKSRC = 0
endif

# Use make M=dir or set the environment variable KBUILD_EXTMOD to specify the
# directory of external module to build. Setting M= takes precedence.
ifeq ("$(origin M)", "command line")
  KBUILD_EXTMOD := $(M)
endif

export KBUILD_CHECKSRC KBUILD_EXTMOD

extmod-prefix = $(if $(KBUILD_EXTMOD),$(KBUILD_EXTMOD)/)

ifeq ($(abs_srctree),$(abs_objtree))
        # building in the source tree
        srctree := .
	building_out_of_srctree :=
else
        ifeq ($(abs_srctree)/,$(dir $(abs_objtree)))
                # building in a subdirectory of the source tree
                srctree := ..
        else
                srctree := $(abs_srctree)
        endif
	building_out_of_srctree := 1
endif

ifneq ($(KBUILD_ABS_SRCTREE),)
srctree := $(abs_srctree)
endif

objtree		:= .
VPATH		:= $(srctree)

export building_out_of_srctree srctree objtree VPATH

# To make sure we do not include .config for any of the *config targets
# catch them early, and hand them over to scripts/kconfig/Makefile
# It is allowed to specify more targets when calling make, including
# mixing *config targets and build targets.
# For example 'make oldconfig all'.
# Detect when mixed targets is specified, and make a second invocation
# of make so .config is not included in this case either (for *config).

version_h := include/generated/uapi/linux/version.h
old_version_h := include/linux/version.h

clean-targets := %clean mrproper cleandocs
no-dot-config-targets := $(clean-targets) \
			 cscope gtags TAGS tags help% %docs check% coccicheck \
			 $(version_h) headers headers_% archheaders archscripts \
			 %asm-generic kernelversion %src-pkg dt_binding_check \
			 outputmakefile
no-sync-config-targets := $(no-dot-config-targets) install %install \
			   kernelrelease
single-targets := %.a %.i %.ko %.lds %.ll %.lst %.mod %.o %.s %.symtypes %/

config-build	:=
mixed-build	:=
need-config	:= 1
may-sync-config	:= 1
single-build	:=

ifneq ($(filter $(no-dot-config-targets), $(MAKECMDGOALS)),)
	ifeq ($(filter-out $(no-dot-config-targets), $(MAKECMDGOALS)),)
		need-config :=
	endif
endif

ifneq ($(filter $(no-sync-config-targets), $(MAKECMDGOALS)),)
	ifeq ($(filter-out $(no-sync-config-targets), $(MAKECMDGOALS)),)
		may-sync-config :=
	endif
endif

ifneq ($(KBUILD_EXTMOD),)
	may-sync-config :=
endif

ifeq ($(KBUILD_EXTMOD),)
        ifneq ($(filter config %config,$(MAKECMDGOALS)),)
		config-build := 1
                ifneq ($(words $(MAKECMDGOALS)),1)
			mixed-build := 1
                endif
        endif
endif

# We cannot build single targets and the others at the same time
ifneq ($(filter $(single-targets), $(MAKECMDGOALS)),)
	single-build := 1
	ifneq ($(filter-out $(single-targets), $(MAKECMDGOALS)),)
		mixed-build := 1
	endif
endif

# For "make -j clean all", "make -j mrproper defconfig all", etc.
ifneq ($(filter $(clean-targets),$(MAKECMDGOALS)),)
        ifneq ($(filter-out $(clean-targets),$(MAKECMDGOALS)),)
		mixed-build := 1
        endif
endif

# install and modules_install need also be processed one by one
ifneq ($(filter install,$(MAKECMDGOALS)),)
        ifneq ($(filter modules_install,$(MAKECMDGOALS)),)
		mixed-build := 1
        endif
endif

ifdef mixed-build
# ===========================================================================
# We're called with mixed targets (*config and build targets).
# Handle them one by one.

PHONY += $(MAKECMDGOALS) __build_one_by_one

$(filter-out __build_one_by_one, $(MAKECMDGOALS)): __build_one_by_one
	@:

__build_one_by_one:
	$(Q)set -e; \
	for i in $(MAKECMDGOALS); do \
		$(MAKE) -f $(srctree)/Makefile $$i; \
	done

else # !mixed-build

include scripts/Kbuild.include

# Read KERNELRELEASE from include/config/kernel.release (if it exists)
KERNELRELEASE = $(shell cat include/config/kernel.release 2> /dev/null)
KERNELVERSION = $(VERSION)$(if $(PATCHLEVEL),.$(PATCHLEVEL)$(if $(SUBLEVEL),.$(SUBLEVEL)))$(EXTRAVERSION)
export VERSION PATCHLEVEL SUBLEVEL KERNELRELEASE KERNELVERSION

include scripts/subarch.include

# Cross compiling and selecting different set of gcc/bin-utils
# ---------------------------------------------------------------------------
#
# When performing cross compilation for other architectures ARCH shall be set
# to the target architecture. (See arch/* for the possibilities).
# ARCH can be set during invocation of make:
# make ARCH=ia64
# Another way is to have ARCH set in the environment.
# The default ARCH is the host where make is executed.

# CROSS_COMPILE specify the prefix used for all executables used
# during compilation. Only gcc and related bin-utils executables
# are prefixed with $(CROSS_COMPILE).
# CROSS_COMPILE can be set on the command line
# make CROSS_COMPILE=ia64-linux-
# Alternatively CROSS_COMPILE can be set in the environment.
# Default value for CROSS_COMPILE is not to prefix executables
# Note: Some architectures assign CROSS_COMPILE in their arch/*/Makefile
ARCH		?= $(SUBARCH)

# Architecture as present in compile.h
UTS_MACHINE 	:= $(ARCH)
SRCARCH 	:= $(ARCH)

# Additional ARCH settings for x86
ifeq ($(ARCH),i386)
        SRCARCH := x86
endif
ifeq ($(ARCH),x86_64)
        SRCARCH := x86
endif

# Additional ARCH settings for sparc
ifeq ($(ARCH),sparc32)
       SRCARCH := sparc
endif
ifeq ($(ARCH),sparc64)
       SRCARCH := sparc
endif

# Additional ARCH settings for sh
ifeq ($(ARCH),sh64)
       SRCARCH := sh
endif

KCONFIG_CONFIG	?= .config
export KCONFIG_CONFIG

# Default file for 'make defconfig'. This may be overridden by arch-Makefile.
export KBUILD_DEFCONFIG := defconfig

# SHELL used by kbuild
CONFIG_SHELL := sh

HOST_LFS_CFLAGS := $(shell getconf LFS_CFLAGS 2>/dev/null)
HOST_LFS_LDFLAGS := $(shell getconf LFS_LDFLAGS 2>/dev/null)
HOST_LFS_LIBS := $(shell getconf LFS_LIBS 2>/dev/null)

HOSTCC       = gcc
HOSTCXX      = g++
KBUILD_HOSTCFLAGS   := -Wall -Wmissing-prototypes -Wstrict-prototypes -O2 \
		-fomit-frame-pointer -std=gnu89 $(HOST_LFS_CFLAGS) \
		$(HOSTCFLAGS)
KBUILD_HOSTCXXFLAGS := -Wall -O2 $(HOST_LFS_CFLAGS) $(HOSTCXXFLAGS)
KBUILD_HOSTLDFLAGS  := $(HOST_LFS_LDFLAGS) $(HOSTLDFLAGS)
KBUILD_HOSTLDLIBS   := $(HOST_LFS_LIBS) $(HOSTLDLIBS)

# Make variables (CC, etc...)
LD		= $(CROSS_COMPILE)ld
CC		= $(CROSS_COMPILE)gcc
CPP		= $(CC) -E
AR		= $(CROSS_COMPILE)ar
NM		= $(CROSS_COMPILE)nm
STRIP		= $(CROSS_COMPILE)strip
OBJCOPY		= $(CROSS_COMPILE)objcopy
OBJDUMP		= $(CROSS_COMPILE)objdump
OBJSIZE		= $(CROSS_COMPILE)size
READELF		= $(CROSS_COMPILE)readelf
PAHOLE		= pahole
LEX		= flex
YACC		= bison
AWK		= awk
INSTALLKERNEL  := installkernel
DEPMOD		= /sbin/depmod
PERL		= perl
PYTHON		= python
PYTHON3		= python3
CHECK		= sparse
BASH		= bash

CHECKFLAGS     := -D__linux__ -Dlinux -D__STDC__ -Dunix -D__unix__ \
		  -Wbitwise -Wno-return-void -Wno-unknown-attribute $(CF)
NOSTDINC_FLAGS :=
CFLAGS_MODULE   =
AFLAGS_MODULE   =
LDFLAGS_MODULE  =
CFLAGS_KERNEL	=
AFLAGS_KERNEL	=
LDFLAGS_vmlinux =

# Use USERINCLUDE when you must reference the UAPI directories only.
USERINCLUDE    := \
		-I$(srctree)/arch/$(SRCARCH)/include/uapi \
		-I$(objtree)/arch/$(SRCARCH)/include/generated/uapi \
		-I$(srctree)/include/uapi \
		-I$(objtree)/include/generated/uapi \
                -include $(srctree)/include/linux/kconfig.h

# Use LINUXINCLUDE when you must reference the include/ directory.
# Needed to be compatible with the O= option
LINUXINCLUDE    := \
		-I$(srctree)/arch/$(SRCARCH)/include \
		-I$(objtree)/arch/$(SRCARCH)/include/generated \
		$(if $(building_out_of_srctree),-I$(srctree)/include) \
		-I$(objtree)/include \
		$(USERINCLUDE)

KBUILD_AFLAGS   := -D__ASSEMBLY__ -fno-PIE
KBUILD_CFLAGS   := -Wall -Wundef -Werror=strict-prototypes -Wno-trigraphs \
		   -fno-strict-aliasing -fno-common -fshort-wchar -fno-PIE \
		   -Werror=implicit-function-declaration -Werror=implicit-int \
		   -Wno-format-security \
		   -std=gnu89
KBUILD_CPPFLAGS := -D__KERNEL__
KBUILD_AFLAGS_KERNEL :=
KBUILD_CFLAGS_KERNEL :=
KBUILD_AFLAGS_MODULE  := -DMODULE
KBUILD_CFLAGS_MODULE  := -DMODULE
KBUILD_LDFLAGS_MODULE :=
export KBUILD_LDS_MODULE := $(srctree)/scripts/module-common.lds
KBUILD_LDFLAGS :=
GCC_PLUGINS_CFLAGS :=
CLANG_FLAGS :=

export ARCH SRCARCH CONFIG_SHELL BASH HOSTCC KBUILD_HOSTCFLAGS CROSS_COMPILE LD CC
export CPP AR NM STRIP OBJCOPY OBJDUMP OBJSIZE READELF PAHOLE LEX YACC AWK INSTALLKERNEL
export PERL PYTHON PYTHON3 CHECK CHECKFLAGS MAKE UTS_MACHINE HOSTCXX
export KBUILD_HOSTCXXFLAGS KBUILD_HOSTLDFLAGS KBUILD_HOSTLDLIBS LDFLAGS_MODULE

export KBUILD_CPPFLAGS NOSTDINC_FLAGS LINUXINCLUDE OBJCOPYFLAGS KBUILD_LDFLAGS
export KBUILD_CFLAGS CFLAGS_KERNEL CFLAGS_MODULE
export CFLAGS_KASAN CFLAGS_KASAN_NOSANITIZE CFLAGS_UBSAN
export KBUILD_AFLAGS AFLAGS_KERNEL AFLAGS_MODULE
export KBUILD_AFLAGS_MODULE KBUILD_CFLAGS_MODULE KBUILD_LDFLAGS_MODULE
export KBUILD_AFLAGS_KERNEL KBUILD_CFLAGS_KERNEL

# Files to ignore in find ... statements

export RCS_FIND_IGNORE := \( -name SCCS -o -name BitKeeper -o -name .svn -o    \
			  -name CVS -o -name .pc -o -name .hg -o -name .git \) \
			  -prune -o
export RCS_TAR_IGNORE := --exclude SCCS --exclude BitKeeper --exclude .svn \
			 --exclude CVS --exclude .pc --exclude .hg --exclude .git

# ===========================================================================
# Rules shared between *config targets and build targets

# Basic helpers built in scripts/basic/
PHONY += scripts_basic
scripts_basic:
	$(Q)$(MAKE) $(build)=scripts/basic
	$(Q)rm -f .tmp_quiet_recordmcount

PHONY += outputmakefile
# Before starting out-of-tree build, make sure the source tree is clean.
# outputmakefile generates a Makefile in the output directory, if using a
# separate output directory. This allows convenient use of make in the
# output directory.
# At the same time when output Makefile generated, generate .gitignore to
# ignore whole output directory
outputmakefile:
ifdef building_out_of_srctree
	$(Q)if [ -f $(srctree)/.config -o \
		 -d $(srctree)/include/config -o \
		 -d $(srctree)/arch/$(SRCARCH)/include/generated ]; then \
		echo >&2 "***"; \
		echo >&2 "*** The source tree is not clean, please run 'make$(if $(findstring command line, $(origin ARCH)), ARCH=$(ARCH)) mrproper'"; \
		echo >&2 "*** in $(abs_srctree)";\
		echo >&2 "***"; \
		false; \
	fi
	$(Q)ln -fsn $(srctree) source
	$(Q)$(CONFIG_SHELL) $(srctree)/scripts/mkmakefile $(srctree)
	$(Q)test -e .gitignore || \
	{ echo "# this is build directory, ignore it"; echo "*"; } > .gitignore
endif

ifneq ($(shell $(CC) --version 2>&1 | head -n 1 | grep clang),)
ifneq ($(CROSS_COMPILE),)
CLANG_FLAGS	+= --target=$(notdir $(CROSS_COMPILE:%-=%))
GCC_TOOLCHAIN_DIR := $(dir $(shell which $(CROSS_COMPILE)elfedit))
CLANG_FLAGS	+= --prefix=$(GCC_TOOLCHAIN_DIR)
GCC_TOOLCHAIN	:= $(realpath $(GCC_TOOLCHAIN_DIR)/..)
endif
ifneq ($(GCC_TOOLCHAIN),)
CLANG_FLAGS	+= --gcc-toolchain=$(GCC_TOOLCHAIN)
endif
ifeq ($(if $(AS),$(shell $(AS) --version 2>&1 | head -n 1 | grep clang)),)
CLANG_FLAGS	+= -no-integrated-as
endif
CLANG_FLAGS	+= -Werror=unknown-warning-option
KBUILD_CFLAGS	+= $(CLANG_FLAGS)
KBUILD_AFLAGS	+= $(CLANG_FLAGS)
export CLANG_FLAGS
endif

# The expansion should be delayed until arch/$(SRCARCH)/Makefile is included.
# Some architectures define CROSS_COMPILE in arch/$(SRCARCH)/Makefile.
# CC_VERSION_TEXT is referenced from Kconfig (so it needs export),
# and from include/config/auto.conf.cmd to detect the compiler upgrade.
CC_VERSION_TEXT = $(shell $(CC) --version 2>/dev/null | head -n 1)

ifdef config-build
# ===========================================================================
# *config targets only - make sure prerequisites are updated, and descend
# in scripts/kconfig to make the *config target

# Read arch specific Makefile to set KBUILD_DEFCONFIG as needed.
# KBUILD_DEFCONFIG may point out an alternative default configuration
# used for 'make defconfig'
include arch/$(SRCARCH)/Makefile
export KBUILD_DEFCONFIG KBUILD_KCONFIG CC_VERSION_TEXT

config: outputmakefile scripts_basic FORCE
	$(Q)$(MAKE) $(build)=scripts/kconfig $@

%config: outputmakefile scripts_basic FORCE
	$(Q)$(MAKE) $(build)=scripts/kconfig $@

else #!config-build
# ===========================================================================
# Build targets only - this includes vmlinux, arch specific targets, clean
# targets and others. In general all targets except *config targets.

# If building an external module we do not care about the all: rule
# but instead _all depend on modules
PHONY += all
ifeq ($(KBUILD_EXTMOD),)
_all: all
else
_all: modules
endif

# Decide whether to build built-in, modular, or both.
# Normally, just do built-in.

KBUILD_MODULES :=
KBUILD_BUILTIN := 1

# If we have only "make modules", don't compile built-in objects.
# When we're building modules with modversions, we need to consider
# the built-in objects during the descend as well, in order to
# make sure the checksums are up to date before we record them.

ifeq ($(MAKECMDGOALS),modules)
  KBUILD_BUILTIN := $(if $(CONFIG_MODVERSIONS),1)
endif

# If we have "make <whatever> modules", compile modules
# in addition to whatever we do anyway.
# Just "make" or "make all" shall build modules as well

ifneq ($(filter all _all modules nsdeps,$(MAKECMDGOALS)),)
  KBUILD_MODULES := 1
endif

ifeq ($(MAKECMDGOALS),)
  KBUILD_MODULES := 1
endif

export KBUILD_MODULES KBUILD_BUILTIN

ifdef need-config
include include/config/auto.conf
endif

ifeq ($(KBUILD_EXTMOD),)
# Objects we will link into vmlinux / subdirs we need to visit
init-y		:= init/
drivers-y	:= drivers/ sound/
drivers-$(CONFIG_SAMPLES) += samples/
net-y		:= net/
libs-y		:= lib/
core-y		:= usr/
virt-y		:= virt/
endif # KBUILD_EXTMOD

# The all: target is the default when no target is given on the
# command line.
# This allow a user to issue only 'make' to build a kernel including modules
# Defaults to vmlinux, but the arch makefile usually adds further targets
all: vmlinux

CFLAGS_GCOV	:= -fprofile-arcs -ftest-coverage \
	$(call cc-option,-fno-tree-loop-im) \
	$(call cc-disable-warning,maybe-uninitialized,)
export CFLAGS_GCOV

# The arch Makefiles can override CC_FLAGS_FTRACE. We may also append it later.
ifdef CONFIG_FUNCTION_TRACER
  CC_FLAGS_FTRACE := -pg
endif

RETPOLINE_CFLAGS_GCC := -mindirect-branch=thunk-extern -mindirect-branch-register
RETPOLINE_VDSO_CFLAGS_GCC := -mindirect-branch=thunk-inline -mindirect-branch-register
RETPOLINE_CFLAGS_CLANG := -mretpoline-external-thunk
RETPOLINE_VDSO_CFLAGS_CLANG := -mretpoline
RETPOLINE_CFLAGS := $(call cc-option,$(RETPOLINE_CFLAGS_GCC),$(call cc-option,$(RETPOLINE_CFLAGS_CLANG)))
RETPOLINE_VDSO_CFLAGS := $(call cc-option,$(RETPOLINE_VDSO_CFLAGS_GCC),$(call cc-option,$(RETPOLINE_VDSO_CFLAGS_CLANG)))
export RETPOLINE_CFLAGS
export RETPOLINE_VDSO_CFLAGS

include arch/$(SRCARCH)/Makefile

ifdef need-config
ifdef may-sync-config
# Read in dependencies to all Kconfig* files, make sure to run syncconfig if
# changes are detected. This should be included after arch/$(SRCARCH)/Makefile
# because some architectures define CROSS_COMPILE there.
include include/config/auto.conf.cmd

$(KCONFIG_CONFIG):
	@echo >&2 '***'
	@echo >&2 '*** Configuration file "$@" not found!'
	@echo >&2 '***'
	@echo >&2 '*** Please run some configurator (e.g. "make oldconfig" or'
	@echo >&2 '*** "make menuconfig" or "make xconfig").'
	@echo >&2 '***'
	@/bin/false

# The actual configuration files used during the build are stored in
# include/generated/ and include/config/. Update them if .config is newer than
# include/config/auto.conf (which mirrors .config).
#
# This exploits the 'multi-target pattern rule' trick.
# The syncconfig should be executed only once to make all the targets.
<<<<<<< HEAD
=======
# (Note: use the grouped target '&:' when we bump to GNU Make 4.3)
>>>>>>> 778fbf41
%/auto.conf %/auto.conf.cmd: $(KCONFIG_CONFIG)
	$(Q)$(MAKE) -f $(srctree)/Makefile syncconfig
else # !may-sync-config
# External modules and some install targets need include/generated/autoconf.h
# and include/config/auto.conf but do not care if they are up-to-date.
# Use auto.conf to trigger the test
PHONY += include/config/auto.conf

include/config/auto.conf:
	$(Q)test -e include/generated/autoconf.h -a -e $@ || (		\
	echo >&2;							\
	echo >&2 "  ERROR: Kernel configuration is invalid.";		\
	echo >&2 "         include/generated/autoconf.h or $@ are missing.";\
	echo >&2 "         Run 'make oldconfig && make prepare' on kernel src to fix it.";	\
	echo >&2 ;							\
	/bin/false)

endif # may-sync-config
endif # need-config

KBUILD_CFLAGS	+= $(call cc-option,-fno-delete-null-pointer-checks,)
KBUILD_CFLAGS	+= $(call cc-disable-warning,frame-address,)
KBUILD_CFLAGS	+= $(call cc-disable-warning, format-truncation)
KBUILD_CFLAGS	+= $(call cc-disable-warning, format-overflow)
KBUILD_CFLAGS	+= $(call cc-disable-warning, address-of-packed-member)

ifdef CONFIG_CC_OPTIMIZE_FOR_PERFORMANCE
KBUILD_CFLAGS += -O2
else ifdef CONFIG_CC_OPTIMIZE_FOR_PERFORMANCE_O3
KBUILD_CFLAGS += -O3
else ifdef CONFIG_CC_OPTIMIZE_FOR_SIZE
KBUILD_CFLAGS += -Os
endif

ifdef CONFIG_CC_DISABLE_WARN_MAYBE_UNINITIALIZED
KBUILD_CFLAGS   += -Wno-maybe-uninitialized
endif

# Tell gcc to never replace conditional load with a non-conditional one
KBUILD_CFLAGS	+= $(call cc-option,--param=allow-store-data-races=0)
KBUILD_CFLAGS	+= $(call cc-option,-fno-allow-store-data-races)

include scripts/Makefile.kcov
include scripts/Makefile.gcc-plugins

ifdef CONFIG_READABLE_ASM
# Disable optimizations that make assembler listings hard to read.
# reorder blocks reorders the control in the function
# ipa clone creates specialized cloned functions
# partial inlining inlines only parts of functions
KBUILD_CFLAGS += $(call cc-option,-fno-reorder-blocks,) \
                 $(call cc-option,-fno-ipa-cp-clone,) \
                 $(call cc-option,-fno-partial-inlining)
endif

ifneq ($(CONFIG_FRAME_WARN),0)
KBUILD_CFLAGS += -Wframe-larger-than=$(CONFIG_FRAME_WARN)
endif

stackp-flags-$(CONFIG_CC_HAS_STACKPROTECTOR_NONE) := -fno-stack-protector
stackp-flags-$(CONFIG_STACKPROTECTOR)             := -fstack-protector
stackp-flags-$(CONFIG_STACKPROTECTOR_STRONG)      := -fstack-protector-strong

KBUILD_CFLAGS += $(stackp-flags-y)

ifdef CONFIG_CC_IS_CLANG
KBUILD_CPPFLAGS += -Qunused-arguments
KBUILD_CFLAGS += -Wno-format-invalid-specifier
KBUILD_CFLAGS += -Wno-gnu
# Quiet clang warning: comparison of unsigned expression < 0 is always false
KBUILD_CFLAGS += -Wno-tautological-compare
# CLANG uses a _MergedGlobals as optimization, but this breaks modpost, as the
# source of a reference will be _MergedGlobals and not on of the whitelisted names.
# See modpost pattern 2
KBUILD_CFLAGS += -mno-global-merge
else

# These warnings generated too much noise in a regular build.
# Use make W=1 to enable them (see scripts/Makefile.extrawarn)
KBUILD_CFLAGS += -Wno-unused-but-set-variable

# Warn about unmarked fall-throughs in switch statement.
# Disabled for clang while comment to attribute conversion happens and
# https://github.com/ClangBuiltLinux/linux/issues/636 is discussed.
KBUILD_CFLAGS += $(call cc-option,-Wimplicit-fallthrough,)
endif

KBUILD_CFLAGS += $(call cc-disable-warning, unused-const-variable)
ifdef CONFIG_FRAME_POINTER
KBUILD_CFLAGS	+= -fno-omit-frame-pointer -fno-optimize-sibling-calls
else
# Some targets (ARM with Thumb2, for example), can't be built with frame
# pointers.  For those, we don't have FUNCTION_TRACER automatically
# select FRAME_POINTER.  However, FUNCTION_TRACER adds -pg, and this is
# incompatible with -fomit-frame-pointer with current GCC, so we don't use
# -fomit-frame-pointer with FUNCTION_TRACER.
ifndef CONFIG_FUNCTION_TRACER
KBUILD_CFLAGS	+= -fomit-frame-pointer
endif
endif

# Initialize all stack variables with a pattern, if desired.
ifdef CONFIG_INIT_STACK_ALL
KBUILD_CFLAGS	+= -ftrivial-auto-var-init=pattern
endif

DEBUG_CFLAGS	:= $(call cc-option, -fno-var-tracking-assignments)

ifdef CONFIG_DEBUG_INFO
ifdef CONFIG_DEBUG_INFO_SPLIT
DEBUG_CFLAGS	+= -gsplit-dwarf
else
DEBUG_CFLAGS	+= -g
endif
KBUILD_AFLAGS	+= -Wa,-gdwarf-2
endif
ifdef CONFIG_DEBUG_INFO_DWARF4
DEBUG_CFLAGS	+= -gdwarf-4
endif

ifdef CONFIG_DEBUG_INFO_REDUCED
DEBUG_CFLAGS	+= $(call cc-option, -femit-struct-debug-baseonly) \
		   $(call cc-option,-fno-var-tracking)
endif

KBUILD_CFLAGS += $(DEBUG_CFLAGS)
export DEBUG_CFLAGS

ifdef CONFIG_FUNCTION_TRACER
ifdef CONFIG_FTRACE_MCOUNT_RECORD
  # gcc 5 supports generating the mcount tables directly
  ifeq ($(call cc-option-yn,-mrecord-mcount),y)
    CC_FLAGS_FTRACE	+= -mrecord-mcount
    export CC_USING_RECORD_MCOUNT := 1
  endif
  ifdef CONFIG_HAVE_NOP_MCOUNT
    ifeq ($(call cc-option-yn, -mnop-mcount),y)
      CC_FLAGS_FTRACE	+= -mnop-mcount
      CC_FLAGS_USING	+= -DCC_USING_NOP_MCOUNT
    endif
  endif
endif
ifdef CONFIG_HAVE_FENTRY
  ifeq ($(call cc-option-yn, -mfentry),y)
    CC_FLAGS_FTRACE	+= -mfentry
    CC_FLAGS_USING	+= -DCC_USING_FENTRY
  endif
endif
export CC_FLAGS_FTRACE
KBUILD_CFLAGS	+= $(CC_FLAGS_FTRACE) $(CC_FLAGS_USING)
KBUILD_AFLAGS	+= $(CC_FLAGS_USING)
ifdef CONFIG_DYNAMIC_FTRACE
	ifdef CONFIG_HAVE_C_RECORDMCOUNT
		BUILD_C_RECORDMCOUNT := y
		export BUILD_C_RECORDMCOUNT
	endif
endif
endif

# We trigger additional mismatches with less inlining
ifdef CONFIG_DEBUG_SECTION_MISMATCH
KBUILD_CFLAGS += $(call cc-option, -fno-inline-functions-called-once)
endif

ifdef CONFIG_LD_DEAD_CODE_DATA_ELIMINATION
KBUILD_CFLAGS_KERNEL += -ffunction-sections -fdata-sections
LDFLAGS_vmlinux += --gc-sections
endif

ifdef CONFIG_LIVEPATCH
KBUILD_CFLAGS += $(call cc-option, -flive-patching=inline-clone)
endif

# arch Makefile may override CC so keep this after arch Makefile is included
NOSTDINC_FLAGS += -nostdinc -isystem $(shell $(CC) -print-file-name=include)

# warn about C99 declaration after statement
KBUILD_CFLAGS += -Wdeclaration-after-statement

# Variable Length Arrays (VLAs) should not be used anywhere in the kernel
KBUILD_CFLAGS += -Wvla

# disable pointer signed / unsigned warnings in gcc 4.0
KBUILD_CFLAGS += -Wno-pointer-sign

# disable stringop warnings in gcc 8+
KBUILD_CFLAGS += $(call cc-disable-warning, stringop-truncation)

# disable invalid "can't wrap" optimizations for signed / pointers
KBUILD_CFLAGS	+= $(call cc-option,-fno-strict-overflow)

# clang sets -fmerge-all-constants by default as optimization, but this
# is non-conforming behavior for C and in fact breaks the kernel, so we
# need to disable it here generally.
KBUILD_CFLAGS	+= $(call cc-option,-fno-merge-all-constants)

# for gcc -fno-merge-all-constants disables everything, but it is fine
# to have actual conforming behavior enabled.
KBUILD_CFLAGS	+= $(call cc-option,-fmerge-constants)

# Make sure -fstack-check isn't enabled (like gentoo apparently did)
KBUILD_CFLAGS  += $(call cc-option,-fno-stack-check,)

# conserve stack if available
KBUILD_CFLAGS   += $(call cc-option,-fconserve-stack)

# Prohibit date/time macros, which would make the build non-deterministic
KBUILD_CFLAGS   += $(call cc-option,-Werror=date-time)

# enforce correct pointer usage
KBUILD_CFLAGS   += $(call cc-option,-Werror=incompatible-pointer-types)

# Require designated initializers for all marked structures
KBUILD_CFLAGS   += $(call cc-option,-Werror=designated-init)

# change __FILE__ to the relative path from the srctree
KBUILD_CFLAGS	+= $(call cc-option,-fmacro-prefix-map=$(srctree)/=)

# ensure -fcf-protection is disabled when using retpoline as it is
# incompatible with -mindirect-branch=thunk-extern
ifdef CONFIG_RETPOLINE
KBUILD_CFLAGS += $(call cc-option,-fcf-protection=none)
endif

include scripts/Makefile.kasan
include scripts/Makefile.extrawarn
include scripts/Makefile.ubsan

# Add user supplied CPPFLAGS, AFLAGS and CFLAGS as the last assignments
KBUILD_CPPFLAGS += $(KCPPFLAGS)
KBUILD_AFLAGS   += $(KAFLAGS)
KBUILD_CFLAGS   += $(KCFLAGS)

KBUILD_LDFLAGS_MODULE += --build-id
LDFLAGS_vmlinux += --build-id

ifeq ($(CONFIG_STRIP_ASM_SYMS),y)
LDFLAGS_vmlinux	+= $(call ld-option, -X,)
endif

ifeq ($(CONFIG_RELR),y)
LDFLAGS_vmlinux	+= --pack-dyn-relocs=relr
endif

# make the checker run with the right architecture
CHECKFLAGS += --arch=$(ARCH)

# insure the checker run with the right endianness
CHECKFLAGS += $(if $(CONFIG_CPU_BIG_ENDIAN),-mbig-endian,-mlittle-endian)

# the checker needs the correct machine size
CHECKFLAGS += $(if $(CONFIG_64BIT),-m64,-m32)

# Default kernel image to build when no specific target is given.
# KBUILD_IMAGE may be overruled on the command line or
# set in the environment
# Also any assignments in arch/$(ARCH)/Makefile take precedence over
# this default value
export KBUILD_IMAGE ?= vmlinux

#
# INSTALL_PATH specifies where to place the updated kernel and system map
# images. Default is /boot, but you can set it to other values
export	INSTALL_PATH ?= /boot

#
# INSTALL_DTBS_PATH specifies a prefix for relocations required by build roots.
# Like INSTALL_MOD_PATH, it isn't defined in the Makefile, but can be passed as
# an argument if needed. Otherwise it defaults to the kernel install path
#
export INSTALL_DTBS_PATH ?= $(INSTALL_PATH)/dtbs/$(KERNELRELEASE)

#
# INSTALL_MOD_PATH specifies a prefix to MODLIB for module directory
# relocations required by build roots.  This is not defined in the
# makefile but the argument can be passed to make if needed.
#

MODLIB	= $(INSTALL_MOD_PATH)/lib/modules/$(KERNELRELEASE)
export MODLIB

#
# INSTALL_MOD_STRIP, if defined, will cause modules to be
# stripped after they are installed.  If INSTALL_MOD_STRIP is '1', then
# the default option --strip-debug will be used.  Otherwise,
# INSTALL_MOD_STRIP value will be used as the options to the strip command.

ifdef INSTALL_MOD_STRIP
ifeq ($(INSTALL_MOD_STRIP),1)
mod_strip_cmd = $(STRIP) --strip-debug
else
mod_strip_cmd = $(STRIP) $(INSTALL_MOD_STRIP)
endif # INSTALL_MOD_STRIP=1
else
mod_strip_cmd = true
endif # INSTALL_MOD_STRIP
export mod_strip_cmd

# CONFIG_MODULE_COMPRESS, if defined, will cause module to be compressed
# after they are installed in agreement with CONFIG_MODULE_COMPRESS_GZIP
# or CONFIG_MODULE_COMPRESS_XZ.

mod_compress_cmd = true
ifdef CONFIG_MODULE_COMPRESS
  ifdef CONFIG_MODULE_COMPRESS_GZIP
    mod_compress_cmd = gzip -n -f
  endif # CONFIG_MODULE_COMPRESS_GZIP
  ifdef CONFIG_MODULE_COMPRESS_XZ
    mod_compress_cmd = xz -f
  endif # CONFIG_MODULE_COMPRESS_XZ
endif # CONFIG_MODULE_COMPRESS
export mod_compress_cmd

ifdef CONFIG_MODULE_SIG_ALL
$(eval $(call config_filename,MODULE_SIG_KEY))

mod_sign_cmd = scripts/sign-file $(CONFIG_MODULE_SIG_HASH) $(MODULE_SIG_KEY_SRCPREFIX)$(CONFIG_MODULE_SIG_KEY) certs/signing_key.x509
else
mod_sign_cmd = true
endif
export mod_sign_cmd

HOST_LIBELF_LIBS = $(shell pkg-config libelf --libs 2>/dev/null || echo -lelf)

ifdef CONFIG_STACK_VALIDATION
  has_libelf := $(call try-run,\
		echo "int main() {}" | $(HOSTCC) -xc -o /dev/null $(HOST_LIBELF_LIBS) -,1,0)
  ifeq ($(has_libelf),1)
    objtool_target := tools/objtool FORCE
  else
    SKIP_STACK_VALIDATION := 1
    export SKIP_STACK_VALIDATION
  endif
endif

PHONY += prepare0

export MODORDER := $(extmod-prefix)modules.order
export MODULES_NSDEPS := $(extmod-prefix)modules.nsdeps

ifeq ($(KBUILD_EXTMOD),)
core-y		+= kernel/ certs/ mm/ fs/ ipc/ security/ crypto/ block/

vmlinux-dirs	:= $(patsubst %/,%,$(filter %/, $(init-y) $(init-m) \
		     $(core-y) $(core-m) $(drivers-y) $(drivers-m) \
		     $(net-y) $(net-m) $(libs-y) $(libs-m) $(virt-y)))

vmlinux-alldirs	:= $(sort $(vmlinux-dirs) Documentation \
		     $(patsubst %/,%,$(filter %/, $(init-) $(core-) \
			$(drivers-) $(net-) $(libs-) $(virt-))))

build-dirs	:= $(vmlinux-dirs)
clean-dirs	:= $(vmlinux-alldirs)

init-y		:= $(patsubst %/, %/built-in.a, $(init-y))
core-y		:= $(patsubst %/, %/built-in.a, $(core-y))
drivers-y	:= $(patsubst %/, %/built-in.a, $(drivers-y))
net-y		:= $(patsubst %/, %/built-in.a, $(net-y))
libs-y1		:= $(patsubst %/, %/lib.a, $(libs-y))
libs-y2		:= $(patsubst %/, %/built-in.a, $(filter-out %.a, $(libs-y)))
virt-y		:= $(patsubst %/, %/built-in.a, $(virt-y))

# Externally visible symbols (used by link-vmlinux.sh)
export KBUILD_VMLINUX_OBJS := $(head-y) $(init-y) $(core-y) $(libs-y2) \
			      $(drivers-y) $(net-y) $(virt-y)
export KBUILD_VMLINUX_LIBS := $(libs-y1)
export KBUILD_LDS          := arch/$(SRCARCH)/kernel/vmlinux.lds
export LDFLAGS_vmlinux
# used by scripts/Makefile.package
export KBUILD_ALLDIRS := $(sort $(filter-out arch/%,$(vmlinux-alldirs)) LICENSES arch include scripts tools)

vmlinux-deps := $(KBUILD_LDS) $(KBUILD_VMLINUX_OBJS) $(KBUILD_VMLINUX_LIBS)

# Recurse until adjust_autoksyms.sh is satisfied
PHONY += autoksyms_recursive
ifdef CONFIG_TRIM_UNUSED_KSYMS
autoksyms_recursive: descend modules.order
	$(Q)$(CONFIG_SHELL) $(srctree)/scripts/adjust_autoksyms.sh \
	  "$(MAKE) -f $(srctree)/Makefile vmlinux"
endif

# For the kernel to actually contain only the needed exported symbols,
# we have to build modules as well to determine what those symbols are.
# (this can be evaluated only once include/config/auto.conf has been included)
ifdef CONFIG_TRIM_UNUSED_KSYMS
  KBUILD_MODULES := 1
endif

autoksyms_h := $(if $(CONFIG_TRIM_UNUSED_KSYMS), include/generated/autoksyms.h)

quiet_cmd_autoksyms_h = GEN     $@
      cmd_autoksyms_h = mkdir -p $(dir $@); \
			$(CONFIG_SHELL) $(srctree)/scripts/gen_autoksyms.sh $@

$(autoksyms_h):
	$(call cmd,autoksyms_h)

ARCH_POSTLINK := $(wildcard $(srctree)/arch/$(SRCARCH)/Makefile.postlink)

# Final link of vmlinux with optional arch pass after final link
cmd_link-vmlinux =                                                 \
	$(CONFIG_SHELL) $< $(LD) $(KBUILD_LDFLAGS) $(LDFLAGS_vmlinux) ;    \
	$(if $(ARCH_POSTLINK), $(MAKE) -f $(ARCH_POSTLINK) $@, true)

vmlinux: scripts/link-vmlinux.sh autoksyms_recursive $(vmlinux-deps) FORCE
	+$(call if_changed,link-vmlinux)

targets := vmlinux

# The actual objects are generated when descending,
# make sure no implicit rule kicks in
$(sort $(vmlinux-deps)): descend ;

filechk_kernel.release = \
	echo "$(KERNELVERSION)$$($(CONFIG_SHELL) $(srctree)/scripts/setlocalversion $(srctree))"

# Store (new) KERNELRELEASE string in include/config/kernel.release
include/config/kernel.release: FORCE
	$(call filechk,kernel.release)

# Additional helpers built in scripts/
# Carefully list dependencies so we do not try to build scripts twice
# in parallel
PHONY += scripts
scripts: scripts_basic scripts_dtc
	$(Q)$(MAKE) $(build)=$(@)

# Things we need to do before we recursively start building the kernel
# or the modules are listed in "prepare".
# A multi level approach is used. prepareN is processed before prepareN-1.
# archprepare is used in arch Makefiles and when processed asm symlink,
# version.h and scripts_basic is processed / created.

PHONY += prepare archprepare

archprepare: outputmakefile archheaders archscripts scripts include/config/kernel.release \
	asm-generic $(version_h) $(autoksyms_h) include/generated/utsrelease.h

prepare0: archprepare
	$(Q)$(MAKE) $(build)=scripts/mod
	$(Q)$(MAKE) $(build)=.

# All the preparing..
prepare: prepare0 prepare-objtool

# Support for using generic headers in asm-generic
asm-generic := -f $(srctree)/scripts/Makefile.asm-generic obj

PHONY += asm-generic uapi-asm-generic
asm-generic: uapi-asm-generic
	$(Q)$(MAKE) $(asm-generic)=arch/$(SRCARCH)/include/generated/asm \
	generic=include/asm-generic
uapi-asm-generic:
	$(Q)$(MAKE) $(asm-generic)=arch/$(SRCARCH)/include/generated/uapi/asm \
	generic=include/uapi/asm-generic

PHONY += prepare-objtool
prepare-objtool: $(objtool_target)
ifeq ($(SKIP_STACK_VALIDATION),1)
ifdef CONFIG_UNWINDER_ORC
	@echo "error: Cannot generate ORC metadata for CONFIG_UNWINDER_ORC=y, please install libelf-dev, libelf-devel or elfutils-libelf-devel" >&2
	@false
else
	@echo "warning: Cannot use CONFIG_STACK_VALIDATION=y, please install libelf-dev, libelf-devel or elfutils-libelf-devel" >&2
endif
endif

# Generate some files
# ---------------------------------------------------------------------------

# KERNELRELEASE can change from a few different places, meaning version.h
# needs to be updated, so this check is forced on all builds

uts_len := 64
define filechk_utsrelease.h
	if [ `echo -n "$(KERNELRELEASE)" | wc -c ` -gt $(uts_len) ]; then \
	  echo '"$(KERNELRELEASE)" exceeds $(uts_len) characters' >&2;    \
	  exit 1;                                                         \
	fi;                                                               \
	echo \#define UTS_RELEASE \"$(KERNELRELEASE)\"
endef

define filechk_version.h
	echo \#define LINUX_VERSION_CODE $(shell                         \
	expr $(VERSION) \* 65536 + 0$(PATCHLEVEL) \* 256 + 0$(SUBLEVEL)); \
	echo '#define KERNEL_VERSION(a,b,c) (((a) << 16) + ((b) << 8) + (c))'
endef

$(version_h): FORCE
	$(call filechk,version.h)
	$(Q)rm -f $(old_version_h)

include/generated/utsrelease.h: include/config/kernel.release FORCE
	$(call filechk,utsrelease.h)

PHONY += headerdep
headerdep:
	$(Q)find $(srctree)/include/ -name '*.h' | xargs --max-args 1 \
	$(srctree)/scripts/headerdep.pl -I$(srctree)/include

# ---------------------------------------------------------------------------
# Kernel headers

#Default location for installed headers
export INSTALL_HDR_PATH = $(objtree)/usr

quiet_cmd_headers_install = INSTALL $(INSTALL_HDR_PATH)/include
      cmd_headers_install = \
	mkdir -p $(INSTALL_HDR_PATH); \
	rsync -mrl --include='*/' --include='*\.h' --exclude='*' \
	usr/include $(INSTALL_HDR_PATH)

PHONY += headers_install
headers_install: headers
	$(call cmd,headers_install)

PHONY += archheaders archscripts

hdr-inst := -f $(srctree)/scripts/Makefile.headersinst obj

PHONY += headers
headers: $(version_h) scripts_unifdef uapi-asm-generic archheaders archscripts
	$(if $(wildcard $(srctree)/arch/$(SRCARCH)/include/uapi/asm/Kbuild),, \
	  $(error Headers not exportable for the $(SRCARCH) architecture))
	$(Q)$(MAKE) $(hdr-inst)=include/uapi
	$(Q)$(MAKE) $(hdr-inst)=arch/$(SRCARCH)/include/uapi

# Deprecated. It is no-op now.
PHONY += headers_check
headers_check:
	@:

ifdef CONFIG_HEADERS_INSTALL
prepare: headers
endif

PHONY += scripts_unifdef
scripts_unifdef: scripts_basic
	$(Q)$(MAKE) $(build)=scripts scripts/unifdef

# ---------------------------------------------------------------------------
# Kernel selftest

PHONY += kselftest
kselftest:
	$(Q)$(MAKE) -C $(srctree)/tools/testing/selftests run_tests

kselftest-%: FORCE
	$(Q)$(MAKE) -C $(srctree)/tools/testing/selftests $*

PHONY += kselftest-merge
kselftest-merge:
	$(if $(wildcard $(objtree)/.config),, $(error No .config exists, config your kernel first!))
	$(Q)find $(srctree)/tools/testing/selftests -name config | \
		xargs $(srctree)/scripts/kconfig/merge_config.sh -m $(objtree)/.config
	$(Q)$(MAKE) -f $(srctree)/Makefile olddefconfig

# ---------------------------------------------------------------------------
# Devicetree files

ifneq ($(wildcard $(srctree)/arch/$(SRCARCH)/boot/dts/),)
dtstree := arch/$(SRCARCH)/boot/dts
endif

ifneq ($(dtstree),)

%.dtb: include/config/kernel.release scripts_dtc
	$(Q)$(MAKE) $(build)=$(dtstree) $(dtstree)/$@

PHONY += dtbs dtbs_install dtbs_check
<<<<<<< HEAD
dtbs dtbs_check: include/config/kernel.release scripts_dtc
=======
dtbs: include/config/kernel.release scripts_dtc
>>>>>>> 778fbf41
	$(Q)$(MAKE) $(build)=$(dtstree)

ifneq ($(filter dtbs_check, $(MAKECMDGOALS)),)
export CHECK_DTBS=y
dtbs: dt_binding_check
endif

dtbs_check: dtbs

dtbs_install:
	$(Q)$(MAKE) $(dtbinst)=$(dtstree) dst=$(INSTALL_DTBS_PATH)

ifdef CONFIG_OF_EARLY_FLATTREE
all: dtbs
endif

endif

PHONY += scripts_dtc
scripts_dtc: scripts_basic
	$(Q)$(MAKE) $(build)=scripts/dtc

<<<<<<< HEAD
=======
ifneq ($(filter dt_binding_check, $(MAKECMDGOALS)),)
export CHECK_DT_BINDING=y
endif

>>>>>>> 778fbf41
PHONY += dt_binding_check
dt_binding_check: scripts_dtc
	$(Q)$(MAKE) $(build)=Documentation/devicetree/bindings

# ---------------------------------------------------------------------------
# Modules

ifdef CONFIG_MODULES

# By default, build modules as well

all: modules

# Build modules
#
# A module can be listed more than once in obj-m resulting in
# duplicate lines in modules.order files.  Those are removed
# using awk while concatenating to the final file.

PHONY += modules
modules: $(if $(KBUILD_BUILTIN),vmlinux) modules.order
	$(Q)$(MAKE) -f $(srctree)/scripts/Makefile.modpost
	$(Q)$(CONFIG_SHELL) $(srctree)/scripts/modules-check.sh

modules.order: descend
	$(Q)$(AWK) '!x[$$0]++' $(addsuffix /$@, $(build-dirs)) > $@

# Target to prepare building external modules
PHONY += modules_prepare
modules_prepare: prepare

# Target to install modules
PHONY += modules_install
modules_install: _modinst_ _modinst_post

PHONY += _modinst_
_modinst_:
	@rm -rf $(MODLIB)/kernel
	@rm -f $(MODLIB)/source
	@mkdir -p $(MODLIB)/kernel
	@ln -s $(abspath $(srctree)) $(MODLIB)/source
	@if [ ! $(objtree) -ef  $(MODLIB)/build ]; then \
		rm -f $(MODLIB)/build ; \
		ln -s $(CURDIR) $(MODLIB)/build ; \
	fi
	@sed 's:^:kernel/:' modules.order > $(MODLIB)/modules.order
	@cp -f modules.builtin $(MODLIB)/
	@cp -f $(objtree)/modules.builtin.modinfo $(MODLIB)/
	$(Q)$(MAKE) -f $(srctree)/scripts/Makefile.modinst

# This depmod is only for convenience to give the initial
# boot a modules.dep even before / is mounted read-write.  However the
# boot script depmod is the master version.
PHONY += _modinst_post
_modinst_post: _modinst_
	$(call cmd,depmod)

ifeq ($(CONFIG_MODULE_SIG), y)
PHONY += modules_sign
modules_sign:
	$(Q)$(MAKE) -f $(srctree)/scripts/Makefile.modsign
endif

else # CONFIG_MODULES

# Modules not configured
# ---------------------------------------------------------------------------

PHONY += modules modules_install
modules modules_install:
	@echo >&2
	@echo >&2 "The present kernel configuration has modules disabled."
	@echo >&2 "Type 'make config' and enable loadable module support."
	@echo >&2 "Then build a kernel with module support enabled."
	@echo >&2
	@exit 1

endif # CONFIG_MODULES

###
# Cleaning is done on three levels.
# make clean     Delete most generated files
#                Leave enough to build external modules
# make mrproper  Delete the current configuration, and all generated files
# make distclean Remove editor backup files, patch leftover files and the like

# Directories & files removed with 'make clean'
CLEAN_DIRS  += include/ksym
CLEAN_FILES += modules.builtin modules.builtin.modinfo modules.nsdeps

# Directories & files removed with 'make mrproper'
MRPROPER_DIRS  += include/config include/generated          \
		  arch/$(SRCARCH)/include/generated .tmp_objdiff \
		  debian/ snap/ tar-install/
MRPROPER_FILES += .config .config.old .version \
		  Module.symvers \
		  signing_key.pem signing_key.priv signing_key.x509	\
		  x509.genkey extra_certificates signing_key.x509.keyid	\
		  signing_key.x509.signer vmlinux-gdb.py \
		  *.spec

# Directories & files removed with 'make distclean'
DISTCLEAN_DIRS  +=
DISTCLEAN_FILES += tags TAGS cscope* GPATH GTAGS GRTAGS GSYMS

# clean - Delete most, but leave enough to build external modules
#
clean: rm-dirs  := $(CLEAN_DIRS)
clean: rm-files := $(CLEAN_FILES)

PHONY += archclean vmlinuxclean

vmlinuxclean:
	$(Q)$(CONFIG_SHELL) $(srctree)/scripts/link-vmlinux.sh clean
	$(Q)$(if $(ARCH_POSTLINK), $(MAKE) -f $(ARCH_POSTLINK) clean)

clean: archclean vmlinuxclean

# mrproper - Delete all generated files, including .config
#
mrproper: rm-dirs  := $(wildcard $(MRPROPER_DIRS))
mrproper: rm-files := $(wildcard $(MRPROPER_FILES))
mrproper-dirs      := $(addprefix _mrproper_,scripts)

PHONY += $(mrproper-dirs) mrproper
$(mrproper-dirs):
	$(Q)$(MAKE) $(clean)=$(patsubst _mrproper_%,%,$@)

mrproper: clean $(mrproper-dirs)
	$(call cmd,rmdirs)
	$(call cmd,rmfiles)

# distclean
#
distclean: rm-dirs  := $(wildcard $(DISTCLEAN_DIRS))
distclean: rm-files := $(wildcard $(DISTCLEAN_FILES))

PHONY += distclean

distclean: mrproper
	$(call cmd,rmdirs)
	$(call cmd,rmfiles)
	@find $(srctree) $(RCS_FIND_IGNORE) \
		\( -name '*.orig' -o -name '*.rej' -o -name '*~' \
		-o -name '*.bak' -o -name '#*#' -o -name '*%' \
		-o -name 'core' \) \
		-type f -print | xargs rm -f


# Packaging of the kernel to various formats
# ---------------------------------------------------------------------------

%src-pkg: FORCE
	$(Q)$(MAKE) -f $(srctree)/scripts/Makefile.package $@
%pkg: include/config/kernel.release FORCE
	$(Q)$(MAKE) -f $(srctree)/scripts/Makefile.package $@

# Brief documentation of the typical targets used
# ---------------------------------------------------------------------------

boards := $(wildcard $(srctree)/arch/$(SRCARCH)/configs/*_defconfig)
boards := $(sort $(notdir $(boards)))
board-dirs := $(dir $(wildcard $(srctree)/arch/$(SRCARCH)/configs/*/*_defconfig))
board-dirs := $(sort $(notdir $(board-dirs:/=)))

PHONY += help
help:
	@echo  'Cleaning targets:'
	@echo  '  clean		  - Remove most generated files but keep the config and'
	@echo  '                    enough build support to build external modules'
	@echo  '  mrproper	  - Remove all generated files + config + various backup files'
	@echo  '  distclean	  - mrproper + remove editor backup and patch files'
	@echo  ''
	@echo  'Configuration targets:'
	@$(MAKE) -f $(srctree)/scripts/kconfig/Makefile help
	@echo  ''
	@echo  'Other generic targets:'
	@echo  '  all		  - Build all targets marked with [*]'
	@echo  '* vmlinux	  - Build the bare kernel'
	@echo  '* modules	  - Build all modules'
	@echo  '  modules_install - Install all modules to INSTALL_MOD_PATH (default: /)'
	@echo  '  dir/            - Build all files in dir and below'
	@echo  '  dir/file.[ois]  - Build specified target only'
	@echo  '  dir/file.ll     - Build the LLVM assembly file'
	@echo  '                    (requires compiler support for LLVM assembly generation)'
	@echo  '  dir/file.lst    - Build specified mixed source/assembly target only'
	@echo  '                    (requires a recent binutils and recent build (System.map))'
	@echo  '  dir/file.ko     - Build module including final link'
	@echo  '  modules_prepare - Set up for building external modules'
	@echo  '  tags/TAGS	  - Generate tags file for editors'
	@echo  '  cscope	  - Generate cscope index'
	@echo  '  gtags           - Generate GNU GLOBAL index'
	@echo  '  kernelrelease	  - Output the release version string (use with make -s)'
	@echo  '  kernelversion	  - Output the version stored in Makefile (use with make -s)'
	@echo  '  image_name	  - Output the image name (use with make -s)'
	@echo  '  headers_install - Install sanitised kernel headers to INSTALL_HDR_PATH'; \
	 echo  '                    (default: $(INSTALL_HDR_PATH))'; \
	 echo  ''
	@echo  'Static analysers:'
	@echo  '  checkstack      - Generate a list of stack hogs'
	@echo  '  namespacecheck  - Name space analysis on compiled kernel'
	@echo  '  versioncheck    - Sanity check on version.h usage'
	@echo  '  includecheck    - Check for duplicate included header files'
	@echo  '  export_report   - List the usages of all exported symbols'
	@echo  '  headerdep       - Detect inclusion cycles in headers'
	@echo  '  coccicheck      - Check with Coccinelle'
	@echo  ''
	@echo  'Tools:'
	@echo  '  nsdeps          - Generate missing symbol namespace dependencies'
	@echo  ''
	@echo  'Kernel selftest:'
	@echo  '  kselftest         - Build and run kernel selftest'
	@echo  '                      Build, install, and boot kernel before'
	@echo  '                      running kselftest on it'
	@echo  '                      Run as root for full coverage'
	@echo  '  kselftest-all     - Build kernel selftest'
	@echo  '  kselftest-install - Build and install kernel selftest'
	@echo  '  kselftest-clean   - Remove all generated kselftest files'
	@echo  '  kselftest-merge   - Merge all the config dependencies of'
	@echo  '		      kselftest to existing .config.'
	@echo  ''
	@$(if $(dtstree), \
		echo 'Devicetree:'; \
		echo '* dtbs             - Build device tree blobs for enabled boards'; \
		echo '  dtbs_install     - Install dtbs to $(INSTALL_DTBS_PATH)'; \
		echo '  dt_binding_check - Validate device tree binding documents'; \
		echo '  dtbs_check       - Validate device tree source files';\
		echo '')

	@echo 'Userspace tools targets:'
	@echo '  use "make tools/help"'
	@echo '  or  "cd tools; make help"'
	@echo  ''
	@echo  'Kernel packaging:'
	@$(MAKE) -f $(srctree)/scripts/Makefile.package help
	@echo  ''
	@echo  'Documentation targets:'
	@$(MAKE) -f $(srctree)/Documentation/Makefile dochelp
	@echo  ''
	@echo  'Architecture specific targets ($(SRCARCH)):'
	@$(if $(archhelp),$(archhelp),\
		echo '  No architecture specific help defined for $(SRCARCH)')
	@echo  ''
	@$(if $(boards), \
		$(foreach b, $(boards), \
		printf "  %-27s - Build for %s\\n" $(b) $(subst _defconfig,,$(b));) \
		echo '')
	@$(if $(board-dirs), \
		$(foreach b, $(board-dirs), \
		printf "  %-16s - Show %s-specific targets\\n" help-$(b) $(b);) \
		printf "  %-16s - Show all of the above\\n" help-boards; \
		echo '')

	@echo  '  make V=0|1 [targets] 0 => quiet build (default), 1 => verbose build'
	@echo  '  make V=2   [targets] 2 => give reason for rebuild of target'
	@echo  '  make O=dir [targets] Locate all output files in "dir", including .config'
	@echo  '  make C=1   [targets] Check re-compiled c source with $$CHECK'
	@echo  '                       (sparse by default)'
	@echo  '  make C=2   [targets] Force check of all c source with $$CHECK'
	@echo  '  make RECORDMCOUNT_WARN=1 [targets] Warn about ignored mcount sections'
	@echo  '  make W=n   [targets] Enable extra build checks, n=1,2,3 where'
	@echo  '		1: warnings which may be relevant and do not occur too often'
	@echo  '		2: warnings which occur quite often but may still be relevant'
	@echo  '		3: more obscure warnings, can most likely be ignored'
	@echo  '		Multiple levels can be combined with W=12 or W=123'
	@echo  ''
	@echo  'Execute "make" or "make all" to build all targets marked with [*] '
	@echo  'For further info see the ./README file'


help-board-dirs := $(addprefix help-,$(board-dirs))

help-boards: $(help-board-dirs)

boards-per-dir = $(sort $(notdir $(wildcard $(srctree)/arch/$(SRCARCH)/configs/$*/*_defconfig)))

$(help-board-dirs): help-%:
	@echo  'Architecture specific targets ($(SRCARCH) $*):'
	@$(if $(boards-per-dir), \
		$(foreach b, $(boards-per-dir), \
		printf "  %-24s - Build for %s\\n" $*/$(b) $(subst _defconfig,,$(b));) \
		echo '')


# Documentation targets
# ---------------------------------------------------------------------------
DOC_TARGETS := xmldocs latexdocs pdfdocs htmldocs epubdocs cleandocs \
	       linkcheckdocs dochelp refcheckdocs
PHONY += $(DOC_TARGETS)
$(DOC_TARGETS):
	$(Q)$(MAKE) $(build)=Documentation $@

# Misc
# ---------------------------------------------------------------------------

PHONY += scripts_gdb
scripts_gdb: prepare0
	$(Q)$(MAKE) $(build)=scripts/gdb
	$(Q)ln -fsn $(abspath $(srctree)/scripts/gdb/vmlinux-gdb.py)

ifdef CONFIG_GDB_SCRIPTS
all: scripts_gdb
endif

else # KBUILD_EXTMOD

###
# External module support.
# When building external modules the kernel used as basis is considered
# read-only, and no consistency checks are made and the make
# system is not used on the basis kernel. If updates are required
# in the basis kernel ordinary make commands (without M=...) must
# be used.
#
# The following are the only valid targets when building external
# modules.
# make M=dir clean     Delete all automatically generated files
# make M=dir modules   Make all modules in specified dir
# make M=dir	       Same as 'make M=dir modules'
# make M=dir modules_install
#                      Install the modules built in the module directory
#                      Assumes install directory is already created

# We are always building modules
KBUILD_MODULES := 1

PHONY += $(objtree)/Module.symvers
$(objtree)/Module.symvers:
	@test -e $(objtree)/Module.symvers || ( \
	echo; \
	echo "  WARNING: Symbol version dump $(objtree)/Module.symvers"; \
	echo "           is missing; modules will have no dependencies and modversions."; \
	echo )

build-dirs := $(KBUILD_EXTMOD)
PHONY += modules
modules: descend $(objtree)/Module.symvers
	$(Q)$(MAKE) -f $(srctree)/scripts/Makefile.modpost

PHONY += modules_install
modules_install: _emodinst_ _emodinst_post

install-dir := $(if $(INSTALL_MOD_DIR),$(INSTALL_MOD_DIR),extra)
PHONY += _emodinst_
_emodinst_:
	$(Q)mkdir -p $(MODLIB)/$(install-dir)
	$(Q)$(MAKE) -f $(srctree)/scripts/Makefile.modinst

PHONY += _emodinst_post
_emodinst_post: _emodinst_
	$(call cmd,depmod)

clean-dirs := $(KBUILD_EXTMOD)
clean: rm-files := $(KBUILD_EXTMOD)/Module.symvers $(KBUILD_EXTMOD)/modules.nsdeps

PHONY += /
/:
	@echo >&2 '"$(MAKE) /" is no longer supported. Please use "$(MAKE) ./" instead.'

PHONY += help
help:
	@echo  '  Building external modules.'
	@echo  '  Syntax: make -C path/to/kernel/src M=$$PWD target'
	@echo  ''
	@echo  '  modules         - default target, build the module(s)'
	@echo  '  modules_install - install the module'
	@echo  '  clean           - remove generated files in module directory only'
	@echo  ''

PHONY += prepare
endif # KBUILD_EXTMOD

# Single targets
# ---------------------------------------------------------------------------
# To build individual files in subdirectories, you can do like this:
#
#   make foo/bar/baz.s
#
# The supported suffixes for single-target are listed in 'single-targets'
#
# To build only under specific subdirectories, you can do like this:
#
#   make foo/bar/baz/

ifdef single-build

# .ko is special because modpost is needed
single-ko := $(sort $(filter %.ko, $(MAKECMDGOALS)))
single-no-ko := $(sort $(patsubst %.ko,%.mod, $(MAKECMDGOALS)))

$(single-ko): single_modpost
	@:
$(single-no-ko): descend
	@:

ifeq ($(KBUILD_EXTMOD),)
# For the single build of in-tree modules, use a temporary file to avoid
# the situation of modules_install installing an invalid modules.order.
MODORDER := .modules.tmp
endif

PHONY += single_modpost
single_modpost: $(single-no-ko)
	$(Q){ $(foreach m, $(single-ko), echo $(extmod-prefix)$m;) } > $(MODORDER)
	$(Q)$(MAKE) -f $(srctree)/scripts/Makefile.modpost

KBUILD_MODULES := 1

export KBUILD_SINGLE_TARGETS := $(addprefix $(extmod-prefix), $(single-no-ko))

# trim unrelated directories
build-dirs := $(foreach d, $(build-dirs), \
			$(if $(filter $(d)/%, $(KBUILD_SINGLE_TARGETS)), $(d)))

endif

# Handle descending into subdirectories listed in $(build-dirs)
# Preset locale variables to speed up the build process. Limit locale
# tweaks to this spot to avoid wrong language settings when running
# make menuconfig etc.
# Error messages still appears in the original language
PHONY += descend $(build-dirs)
descend: $(build-dirs)
$(build-dirs): prepare
	$(Q)$(MAKE) $(build)=$@ \
	single-build=$(if $(filter-out $@/, $(filter $@/%, $(single-no-ko))),1) \
	need-builtin=1 need-modorder=1

clean-dirs := $(addprefix _clean_, $(clean-dirs))
PHONY += $(clean-dirs) clean
$(clean-dirs):
	$(Q)$(MAKE) $(clean)=$(patsubst _clean_%,%,$@)

clean: $(clean-dirs)
	$(call cmd,rmdirs)
	$(call cmd,rmfiles)
	@find $(if $(KBUILD_EXTMOD), $(KBUILD_EXTMOD), .) $(RCS_FIND_IGNORE) \
		\( -name '*.[aios]' -o -name '*.ko' -o -name '.*.cmd' \
		-o -name '*.ko.*' \
		-o -name '*.dtb' -o -name '*.dtb.S' -o -name '*.dt.yaml' \
		-o -name '*.dwo' -o -name '*.lst' \
		-o -name '*.su' -o -name '*.mod' \
		-o -name '.*.d' -o -name '.*.tmp' -o -name '*.mod.c' \
		-o -name '*.lex.c' -o -name '*.tab.[ch]' \
		-o -name '*.asn1.[ch]' \
		-o -name '*.symtypes' -o -name 'modules.order' \
		-o -name '.tmp_*.o.*' \
		-o -name '*.c.[012]*.*' \
		-o -name '*.ll' \
		-o -name '*.gcno' \) -type f -print | xargs rm -f

# Generate tags for editors
# ---------------------------------------------------------------------------
quiet_cmd_tags = GEN     $@
      cmd_tags = $(BASH) $(srctree)/scripts/tags.sh $@

tags TAGS cscope gtags: FORCE
	$(call cmd,tags)

# Script to generate missing namespace dependencies
# ---------------------------------------------------------------------------

PHONY += nsdeps
nsdeps: export KBUILD_NSDEPS=1
nsdeps: modules
	$(Q)$(CONFIG_SHELL) $(srctree)/scripts/nsdeps

# Scripts to check various things for consistency
# ---------------------------------------------------------------------------

PHONY += includecheck versioncheck coccicheck namespacecheck export_report

includecheck:
	find $(srctree)/* $(RCS_FIND_IGNORE) \
		-name '*.[hcS]' -type f -print | sort \
		| xargs $(PERL) -w $(srctree)/scripts/checkincludes.pl

versioncheck:
	find $(srctree)/* $(RCS_FIND_IGNORE) \
		-name '*.[hcS]' -type f -print | sort \
		| xargs $(PERL) -w $(srctree)/scripts/checkversion.pl

coccicheck:
	$(Q)$(BASH) $(srctree)/scripts/$@

namespacecheck:
	$(PERL) $(srctree)/scripts/namespace.pl

export_report:
	$(PERL) $(srctree)/scripts/export_report.pl

PHONY += checkstack kernelrelease kernelversion image_name

# UML needs a little special treatment here.  It wants to use the host
# toolchain, so needs $(SUBARCH) passed to checkstack.pl.  Everyone
# else wants $(ARCH), including people doing cross-builds, which means
# that $(SUBARCH) doesn't work here.
ifeq ($(ARCH), um)
CHECKSTACK_ARCH := $(SUBARCH)
else
CHECKSTACK_ARCH := $(ARCH)
endif
checkstack:
	$(OBJDUMP) -d vmlinux $$(find . -name '*.ko') | \
	$(PERL) $(srctree)/scripts/checkstack.pl $(CHECKSTACK_ARCH)

kernelrelease:
	@echo "$(KERNELVERSION)$$($(CONFIG_SHELL) $(srctree)/scripts/setlocalversion $(srctree))"

kernelversion:
	@echo $(KERNELVERSION)

image_name:
	@echo $(KBUILD_IMAGE)

# Clear a bunch of variables before executing the submake

ifeq ($(quiet),silent_)
tools_silent=s
endif

tools/: FORCE
	$(Q)mkdir -p $(objtree)/tools
	$(Q)$(MAKE) LDFLAGS= MAKEFLAGS="$(tools_silent) $(filter --j% -j,$(MAKEFLAGS))" O=$(abspath $(objtree)) subdir=tools -C $(srctree)/tools/

tools/%: FORCE
	$(Q)mkdir -p $(objtree)/tools
	$(Q)$(MAKE) LDFLAGS= MAKEFLAGS="$(tools_silent) $(filter --j% -j,$(MAKEFLAGS))" O=$(abspath $(objtree)) subdir=tools -C $(srctree)/tools/ $*

# FIXME Should go into a make.lib or something
# ===========================================================================

quiet_cmd_rmdirs = $(if $(wildcard $(rm-dirs)),CLEAN   $(wildcard $(rm-dirs)))
      cmd_rmdirs = rm -rf $(rm-dirs)

quiet_cmd_rmfiles = $(if $(wildcard $(rm-files)),CLEAN   $(wildcard $(rm-files)))
      cmd_rmfiles = rm -f $(rm-files)

# Run depmod only if we have System.map and depmod is executable
quiet_cmd_depmod = DEPMOD  $(KERNELRELEASE)
      cmd_depmod = $(CONFIG_SHELL) $(srctree)/scripts/depmod.sh $(DEPMOD) \
                   $(KERNELRELEASE)

# read saved command lines for existing targets
existing-targets := $(wildcard $(sort $(targets)))

-include $(foreach f,$(existing-targets),$(dir $(f)).$(notdir $(f)).cmd)

endif # config-build
endif # mixed-build
endif # need-sub-make

PHONY += FORCE
FORCE:

# Declare the contents of the PHONY variable as phony.  We keep that
# information in a variable so we can use it in if_changed and friends.
.PHONY: $(PHONY)<|MERGE_RESOLUTION|>--- conflicted
+++ resolved
@@ -2,7 +2,7 @@
 VERSION = 5
 PATCHLEVEL = 6
 SUBLEVEL = 0
-EXTRAVERSION = -rc6
+EXTRAVERSION =
 NAME = Kleptomaniac Octopus
 
 # *DOCUMENTATION*
@@ -677,10 +677,7 @@
 #
 # This exploits the 'multi-target pattern rule' trick.
 # The syncconfig should be executed only once to make all the targets.
-<<<<<<< HEAD
-=======
 # (Note: use the grouped target '&:' when we bump to GNU Make 4.3)
->>>>>>> 778fbf41
 %/auto.conf %/auto.conf.cmd: $(KCONFIG_CONFIG)
 	$(Q)$(MAKE) -f $(srctree)/Makefile syncconfig
 else # !may-sync-config
@@ -1251,11 +1248,7 @@
 	$(Q)$(MAKE) $(build)=$(dtstree) $(dtstree)/$@
 
 PHONY += dtbs dtbs_install dtbs_check
-<<<<<<< HEAD
-dtbs dtbs_check: include/config/kernel.release scripts_dtc
-=======
 dtbs: include/config/kernel.release scripts_dtc
->>>>>>> 778fbf41
 	$(Q)$(MAKE) $(build)=$(dtstree)
 
 ifneq ($(filter dtbs_check, $(MAKECMDGOALS)),)
@@ -1278,13 +1271,10 @@
 scripts_dtc: scripts_basic
 	$(Q)$(MAKE) $(build)=scripts/dtc
 
-<<<<<<< HEAD
-=======
 ifneq ($(filter dt_binding_check, $(MAKECMDGOALS)),)
 export CHECK_DT_BINDING=y
 endif
 
->>>>>>> 778fbf41
 PHONY += dt_binding_check
 dt_binding_check: scripts_dtc
 	$(Q)$(MAKE) $(build)=Documentation/devicetree/bindings
