menu "printk and dmesg options"

config PRINTK_TIME
	bool "Show timing information on printks"
	depends on PRINTK
	help
	  Selecting this option causes time stamps of the printk()
	  messages to be added to the output of the syslog() system
	  call and at the console.

	  The timestamp is always recorded internally, and exported
	  to /dev/kmsg. This flag just specifies if the timestamp should
	  be included, not that the timestamp is recorded.

	  The behavior is also controlled by the kernel command line
	  parameter printk.time=1. See Documentation/kernel-parameters.txt

config DEFAULT_MESSAGE_LOGLEVEL
	int "Default message log level (1-7)"
	range 1 7
	default "4"
	help
	  Default log level for printk statements with no specified priority.

	  This was hard-coded to KERN_WARNING since at least 2.6.10 but folks
	  that are auditing their logs closely may want to set it to a lower
	  priority.

config BOOT_PRINTK_DELAY
	bool "Delay each boot printk message by N milliseconds"
	depends on DEBUG_KERNEL && PRINTK && GENERIC_CALIBRATE_DELAY
	help
	  This build option allows you to read kernel boot messages
	  by inserting a short delay after each one.  The delay is
	  specified in milliseconds on the kernel command line,
	  using "boot_delay=N".

	  It is likely that you would also need to use "lpj=M" to preset
	  the "loops per jiffie" value.
	  See a previous boot log for the "lpj" value to use for your
	  system, and then set "lpj=M" before setting "boot_delay=N".
	  NOTE:  Using this option may adversely affect SMP systems.
	  I.e., processors other than the first one may not boot up.
	  BOOT_PRINTK_DELAY also may cause LOCKUP_DETECTOR to detect
	  what it believes to be lockup conditions.

config DYNAMIC_DEBUG
	bool "Enable dynamic printk() support"
	default n
	depends on PRINTK
	depends on DEBUG_FS
	help

	  Compiles debug level messages into the kernel, which would not
	  otherwise be available at runtime. These messages can then be
	  enabled/disabled based on various levels of scope - per source file,
	  function, module, format string, and line number. This mechanism
	  implicitly compiles in all pr_debug() and dev_dbg() calls, which
	  enlarges the kernel text size by about 2%.

	  If a source file is compiled with DEBUG flag set, any
	  pr_debug() calls in it are enabled by default, but can be
	  disabled at runtime as below.  Note that DEBUG flag is
	  turned on by many CONFIG_*DEBUG* options.

	  Usage:

	  Dynamic debugging is controlled via the 'dynamic_debug/control' file,
	  which is contained in the 'debugfs' filesystem. Thus, the debugfs
	  filesystem must first be mounted before making use of this feature.
	  We refer the control file as: <debugfs>/dynamic_debug/control. This
	  file contains a list of the debug statements that can be enabled. The
	  format for each line of the file is:

		filename:lineno [module]function flags format

	  filename : source file of the debug statement
	  lineno : line number of the debug statement
	  module : module that contains the debug statement
	  function : function that contains the debug statement
          flags : '=p' means the line is turned 'on' for printing
          format : the format used for the debug statement

	  From a live system:

		nullarbor:~ # cat <debugfs>/dynamic_debug/control
		# filename:lineno [module]function flags format
		fs/aio.c:222 [aio]__put_ioctx =_ "__put_ioctx:\040freeing\040%p\012"
		fs/aio.c:248 [aio]ioctx_alloc =_ "ENOMEM:\040nr_events\040too\040high\012"
		fs/aio.c:1770 [aio]sys_io_cancel =_ "calling\040cancel\012"

	  Example usage:

		// enable the message at line 1603 of file svcsock.c
		nullarbor:~ # echo -n 'file svcsock.c line 1603 +p' >
						<debugfs>/dynamic_debug/control

		// enable all the messages in file svcsock.c
		nullarbor:~ # echo -n 'file svcsock.c +p' >
						<debugfs>/dynamic_debug/control

		// enable all the messages in the NFS server module
		nullarbor:~ # echo -n 'module nfsd +p' >
						<debugfs>/dynamic_debug/control

		// enable all 12 messages in the function svc_process()
		nullarbor:~ # echo -n 'func svc_process +p' >
						<debugfs>/dynamic_debug/control

		// disable all 12 messages in the function svc_process()
		nullarbor:~ # echo -n 'func svc_process -p' >
						<debugfs>/dynamic_debug/control

	  See Documentation/dynamic-debug-howto.txt for additional information.

endmenu # "printk and dmesg options"

menu "Compile-time checks and compiler options"

config DEBUG_INFO
	bool "Compile the kernel with debug info"
	depends on DEBUG_KERNEL && !COMPILE_TEST
	help
          If you say Y here the resulting kernel image will include
	  debugging info resulting in a larger kernel image.
	  This adds debug symbols to the kernel and modules (gcc -g), and
	  is needed if you intend to use kernel crashdump or binary object
	  tools like crash, kgdb, LKCD, gdb, etc on the kernel.
	  Say Y here only if you plan to debug the kernel.

	  If unsure, say N.

config DEBUG_INFO_REDUCED
	bool "Reduce debugging information"
	depends on DEBUG_INFO
	help
	  If you say Y here gcc is instructed to generate less debugging
	  information for structure types. This means that tools that
	  need full debugging information (like kgdb or systemtap) won't
	  be happy. But if you merely need debugging information to
	  resolve line numbers there is no loss. Advantage is that
	  build directory object sizes shrink dramatically over a full
	  DEBUG_INFO build and compile times are reduced too.
	  Only works with newer gcc versions.

config DEBUG_INFO_SPLIT
	bool "Produce split debuginfo in .dwo files"
	depends on DEBUG_INFO
	help
	  Generate debug info into separate .dwo files. This significantly
	  reduces the build directory size for builds with DEBUG_INFO,
	  because it stores the information only once on disk in .dwo
	  files instead of multiple times in object files and executables.
	  In addition the debug information is also compressed.

	  Requires recent gcc (4.7+) and recent gdb/binutils.
	  Any tool that packages or reads debug information would need
	  to know about the .dwo files and include them.
	  Incompatible with older versions of ccache.

config DEBUG_INFO_DWARF4
	bool "Generate dwarf4 debuginfo"
	depends on DEBUG_INFO
	help
	  Generate dwarf4 debug info. This requires recent versions
	  of gcc and gdb. It makes the debug information larger.
	  But it significantly improves the success of resolving
	  variables in gdb on optimized code.

config ENABLE_WARN_DEPRECATED
	bool "Enable __deprecated logic"
	default y
	help
	  Enable the __deprecated logic in the kernel build.
	  Disable this to suppress the "warning: 'foo' is deprecated
	  (declared at kernel/power/somefile.c:1234)" messages.

config ENABLE_MUST_CHECK
	bool "Enable __must_check logic"
	default y
	help
	  Enable the __must_check logic in the kernel build.  Disable this to
	  suppress the "warning: ignoring return value of 'foo', declared with
	  attribute warn_unused_result" messages.

config FRAME_WARN
	int "Warn for stack frames larger than (needs gcc 4.4)"
	range 0 8192
	default 1024 if !64BIT
	default 2048 if 64BIT
	help
	  Tell gcc to warn at build time for stack frames larger than this.
	  Setting this too low will cause a lot of warnings.
	  Setting it to 0 disables the warning.
	  Requires gcc 4.4

config STRIP_ASM_SYMS
	bool "Strip assembler-generated symbols during link"
	default n
	help
	  Strip internal assembler-generated symbols during a link (symbols
	  that look like '.Lxxx') so they don't pollute the output of
	  get_wchan() and suchlike.

config READABLE_ASM
        bool "Generate readable assembler code"
        depends on DEBUG_KERNEL && !LTO
        help
          Disable some compiler optimizations that tend to generate human unreadable
          assembler output. This may make the kernel slightly slower, but it helps
          to keep kernel developers who have to stare a lot at assembler listings
          sane.

config UNUSED_SYMBOLS
	bool "Enable unused/obsolete exported symbols"
	default y if X86
	help
	  Unused but exported symbols make the kernel needlessly bigger.  For
	  that reason most of these unused exports will soon be removed.  This
	  option is provided temporarily to provide a transition period in case
	  some external kernel module needs one of these symbols anyway. If you
	  encounter such a case in your module, consider if you are actually
	  using the right API.  (rationale: since nobody in the kernel is using
	  this in a module, there is a pretty good chance it's actually the
	  wrong interface to use).  If you really need the symbol, please send a
	  mail to the linux kernel mailing list mentioning the symbol and why
	  you really need it, and what the merge plan to the mainline kernel for
	  your module is.

config DEBUG_FS
	bool "Debug Filesystem"
	help
	  debugfs is a virtual file system that kernel developers use to put
	  debugging files into.  Enable this option to be able to read and
	  write to these files.

	  For detailed documentation on the debugfs API, see
	  Documentation/DocBook/filesystems.

	  If unsure, say N.

config HEADERS_CHECK
	bool "Run 'make headers_check' when building vmlinux"
	depends on !UML
	help
	  This option will extract the user-visible kernel headers whenever
	  building the kernel, and will run basic sanity checks on them to
	  ensure that exported files do not attempt to include files which
	  were not exported, etc.

	  If you're making modifications to header files which are
	  relevant for userspace, say 'Y', and check the headers
	  exported to $(INSTALL_HDR_PATH) (usually 'usr/include' in
	  your build tree), to make sure they're suitable.

config DEBUG_SECTION_MISMATCH
	bool "Enable full Section mismatch analysis"
	help
	  The section mismatch analysis checks if there are illegal
	  references from one section to another section.
	  During linktime or runtime, some sections are dropped;
	  any use of code/data previously in these sections would
	  most likely result in an oops.
	  In the code, functions and variables are annotated with
	  __init,, etc. (see the full list in include/linux/init.h),
	  which results in the code/data being placed in specific sections.
	  The section mismatch analysis is always performed after a full
	  kernel build, and enabling this option causes the following
	  additional steps to occur:
	  - Add the option -fno-inline-functions-called-once to gcc commands.
	    When inlining a function annotated with __init in a non-init
	    function, we would lose the section information and thus
	    the analysis would not catch the illegal reference.
	    This option tells gcc to inline less (but it does result in
	    a larger kernel).
	  - Run the section mismatch analysis for each module/built-in.o file.
	    When we run the section mismatch analysis on vmlinux.o, we
	    lose valueble information about where the mismatch was
	    introduced.
	    Running the analysis for each module/built-in.o file
	    tells where the mismatch happens much closer to the
	    source. The drawback is that the same mismatch is
	    reported at least twice.
	  - Enable verbose reporting from modpost in order to help resolve
	    the section mismatches that are reported.

#
# Select this config option from the architecture Kconfig, if it
# is preferred to always offer frame pointers as a config
# option on the architecture (regardless of KERNEL_DEBUG):
#
config ARCH_WANT_FRAME_POINTERS
	bool
	help

config FRAME_POINTER
	bool "Compile the kernel with frame pointers"
	depends on DEBUG_KERNEL && \
		(CRIS || M68K || FRV || UML || \
		 AVR32 || SUPERH || BLACKFIN || MN10300 || METAG) || \
		ARCH_WANT_FRAME_POINTERS
	default y if (DEBUG_INFO && UML) || ARCH_WANT_FRAME_POINTERS
	help
	  If you say Y here the resulting kernel image will be slightly
	  larger and slower, but it gives very useful debugging information
	  in case of kernel bugs. (precise oopses/stacktraces/warnings)

config DEBUG_FORCE_WEAK_PER_CPU
	bool "Force weak per-cpu definitions"
	depends on DEBUG_KERNEL
	help
	  s390 and alpha require percpu variables in modules to be
	  defined weak to work around addressing range issue which
	  puts the following two restrictions on percpu variable
	  definitions.

	  1. percpu symbols must be unique whether static or not
	  2. percpu variables can't be defined inside a function

	  To ensure that generic code follows the above rules, this
	  option forces all percpu variables to be defined as weak.

endmenu # "Compiler options"

config MAGIC_SYSRQ
	bool "Magic SysRq key"
	depends on !UML
	help
	  If you say Y here, you will have some control over the system even
	  if the system crashes for example during kernel debugging (e.g., you
	  will be able to flush the buffer cache to disk, reboot the system
	  immediately or dump some status information). This is accomplished
	  by pressing various keys while holding SysRq (Alt+PrintScreen). It
	  also works on a serial console (on PC hardware at least), if you
	  send a BREAK and then within 5 seconds a command keypress. The
	  keys are documented in <file:Documentation/sysrq.txt>. Don't say Y
	  unless you really know what this hack does.

config MAGIC_SYSRQ_DEFAULT_ENABLE
	hex "Enable magic SysRq key functions by default"
	depends on MAGIC_SYSRQ
	default 0x1
	help
	  Specifies which SysRq key functions are enabled by default.
	  This may be set to 1 or 0 to enable or disable them all, or
	  to a bitmask as described in Documentation/sysrq.txt.

config DEBUG_KERNEL
	bool "Kernel debugging"
	help
	  Say Y here if you are developing drivers or trying to debug and
	  identify kernel problems.

menu "Memory Debugging"

source mm/Kconfig.debug

config DEBUG_OBJECTS
	bool "Debug object operations"
	depends on DEBUG_KERNEL
	help
	  If you say Y here, additional code will be inserted into the
	  kernel to track the life time of various objects and validate
	  the operations on those objects.

config DEBUG_OBJECTS_SELFTEST
	bool "Debug objects selftest"
	depends on DEBUG_OBJECTS
	help
	  This enables the selftest of the object debug code.

config DEBUG_OBJECTS_FREE
	bool "Debug objects in freed memory"
	depends on DEBUG_OBJECTS
	help
	  This enables checks whether a k/v free operation frees an area
	  which contains an object which has not been deactivated
	  properly. This can make kmalloc/kfree-intensive workloads
	  much slower.

config DEBUG_OBJECTS_TIMERS
	bool "Debug timer objects"
	depends on DEBUG_OBJECTS
	help
	  If you say Y here, additional code will be inserted into the
	  timer routines to track the life time of timer objects and
	  validate the timer operations.

config DEBUG_OBJECTS_WORK
	bool "Debug work objects"
	depends on DEBUG_OBJECTS
	help
	  If you say Y here, additional code will be inserted into the
	  work queue routines to track the life time of work objects and
	  validate the work operations.

config DEBUG_OBJECTS_RCU_HEAD
	bool "Debug RCU callbacks objects"
	depends on DEBUG_OBJECTS
	help
	  Enable this to turn on debugging of RCU list heads (call_rcu() usage).

config DEBUG_OBJECTS_PERCPU_COUNTER
	bool "Debug percpu counter objects"
	depends on DEBUG_OBJECTS
	help
	  If you say Y here, additional code will be inserted into the
	  percpu counter routines to track the life time of percpu counter
	  objects and validate the percpu counter operations.

config DEBUG_OBJECTS_ENABLE_DEFAULT
	int "debug_objects bootup default value (0-1)"
        range 0 1
        default "1"
        depends on DEBUG_OBJECTS
        help
          Debug objects boot parameter default value

config DEBUG_SLAB
	bool "Debug slab memory allocations"
	depends on DEBUG_KERNEL && SLAB && !KMEMCHECK
	help
	  Say Y here to have the kernel do limited verification on memory
	  allocation as well as poisoning memory on free to catch use of freed
	  memory. This can make kmalloc/kfree-intensive workloads much slower.

config DEBUG_SLAB_LEAK
	bool "Memory leak debugging"
	depends on DEBUG_SLAB

config SLUB_DEBUG_ON
	bool "SLUB debugging on by default"
	depends on SLUB && SLUB_DEBUG && !KMEMCHECK
	default n
	help
	  Boot with debugging on by default. SLUB boots by default with
	  the runtime debug capabilities switched off. Enabling this is
	  equivalent to specifying the "slub_debug" parameter on boot.
	  There is no support for more fine grained debug control like
	  possible with slub_debug=xxx. SLUB debugging may be switched
	  off in a kernel built with CONFIG_SLUB_DEBUG_ON by specifying
	  "slub_debug=-".

config SLUB_STATS
	default n
	bool "Enable SLUB performance statistics"
	depends on SLUB && SYSFS
	help
	  SLUB statistics are useful to debug SLUBs allocation behavior in
	  order find ways to optimize the allocator. This should never be
	  enabled for production use since keeping statistics slows down
	  the allocator by a few percentage points. The slabinfo command
	  supports the determination of the most active slabs to figure
	  out which slabs are relevant to a particular load.
	  Try running: slabinfo -DA

config HAVE_DEBUG_KMEMLEAK
	bool

config DEBUG_KMEMLEAK
	bool "Kernel memory leak detector"
	depends on DEBUG_KERNEL && HAVE_DEBUG_KMEMLEAK
	select DEBUG_FS
	select STACKTRACE if STACKTRACE_SUPPORT
	select KALLSYMS
	select CRC32
	help
	  Say Y here if you want to enable the memory leak
	  detector. The memory allocation/freeing is traced in a way
	  similar to the Boehm's conservative garbage collector, the
	  difference being that the orphan objects are not freed but
	  only shown in /sys/kernel/debug/kmemleak. Enabling this
	  feature will introduce an overhead to memory
	  allocations. See Documentation/kmemleak.txt for more
	  details.

	  Enabling DEBUG_SLAB or SLUB_DEBUG may increase the chances
	  of finding leaks due to the slab objects poisoning.

	  In order to access the kmemleak file, debugfs needs to be
	  mounted (usually at /sys/kernel/debug).

config DEBUG_KMEMLEAK_EARLY_LOG_SIZE
	int "Maximum kmemleak early log entries"
	depends on DEBUG_KMEMLEAK
	range 200 40000
	default 400
	help
	  Kmemleak must track all the memory allocations to avoid
	  reporting false positives. Since memory may be allocated or
	  freed before kmemleak is initialised, an early log buffer is
	  used to store these actions. If kmemleak reports "early log
	  buffer exceeded", please increase this value.

config DEBUG_KMEMLEAK_TEST
	tristate "Simple test for the kernel memory leak detector"
	depends on DEBUG_KMEMLEAK && m
	help
	  This option enables a module that explicitly leaks memory.

	  If unsure, say N.

config DEBUG_KMEMLEAK_DEFAULT_OFF
	bool "Default kmemleak to off"
	depends on DEBUG_KMEMLEAK
	help
	  Say Y here to disable kmemleak by default. It can then be enabled
	  on the command line via kmemleak=on.

config DEBUG_STACK_USAGE
	bool "Stack utilization instrumentation"
	depends on DEBUG_KERNEL && !IA64 && !PARISC && !METAG
	help
	  Enables the display of the minimum amount of free stack which each
	  task has ever had available in the sysrq-T and sysrq-P debug output.

	  This option will slow down process creation somewhat.

config DEBUG_VM
	bool "Debug VM"
	depends on DEBUG_KERNEL
	help
	  Enable this to turn on extended checks in the virtual-memory system
          that may impact performance.

	  If unsure, say N.

config DEBUG_VM_VMACACHE
	bool "Debug VMA caching"
	depends on DEBUG_VM
	help
	  Enable this to turn on VMA caching debug information. Doing so
	  can cause significant overhead, so only enable it in non-production
	  environments.

	  If unsure, say N.

config DEBUG_VM_RB
	bool "Debug VM red-black trees"
	depends on DEBUG_VM
	help
	  Enable VM red-black tree debugging information and extra validations.

	  If unsure, say N.

config DEBUG_VIRTUAL
	bool "Debug VM translations"
	depends on DEBUG_KERNEL && X86
	help
	  Enable some costly sanity checks in virtual to page code. This can
	  catch mistakes with virt_to_page() and friends.

	  If unsure, say N.

config DEBUG_NOMMU_REGIONS
	bool "Debug the global anon/private NOMMU mapping region tree"
	depends on DEBUG_KERNEL && !MMU
	help
	  This option causes the global tree of anonymous and private mapping
	  regions to be regularly checked for invalid topology.

config DEBUG_MEMORY_INIT
	bool "Debug memory initialisation" if EXPERT
	default !EXPERT
	help
	  Enable this for additional checks during memory initialisation.
	  The sanity checks verify aspects of the VM such as the memory model
	  and other information provided by the architecture. Verbose
	  information will be printed at KERN_DEBUG loglevel depending
	  on the mminit_loglevel= command-line option.

	  If unsure, say Y

config MEMORY_NOTIFIER_ERROR_INJECT
	tristate "Memory hotplug notifier error injection module"
	depends on MEMORY_HOTPLUG_SPARSE && NOTIFIER_ERROR_INJECTION
	help
	  This option provides the ability to inject artificial errors to
	  memory hotplug notifier chain callbacks.  It is controlled through
	  debugfs interface under /sys/kernel/debug/notifier-error-inject/memory

	  If the notifier call chain should be failed with some events
	  notified, write the error code to "actions/<notifier event>/error".

	  Example: Inject memory hotplug offline error (-12 == -ENOMEM)

	  # cd /sys/kernel/debug/notifier-error-inject/memory
	  # echo -12 > actions/MEM_GOING_OFFLINE/error
	  # echo offline > /sys/devices/system/memory/memoryXXX/state
	  bash: echo: write error: Cannot allocate memory

	  To compile this code as a module, choose M here: the module will
	  be called memory-notifier-error-inject.

	  If unsure, say N.

config DEBUG_PER_CPU_MAPS
	bool "Debug access to per_cpu maps"
	depends on DEBUG_KERNEL
	depends on SMP
	help
	  Say Y to verify that the per_cpu map being accessed has
	  been set up. This adds a fair amount of code to kernel memory
	  and decreases performance.

	  Say N if unsure.

config DEBUG_HIGHMEM
	bool "Highmem debugging"
	depends on DEBUG_KERNEL && HIGHMEM
	help
	  This option enables additional error checking for high memory
	  systems.  Disable for production systems.

config HAVE_DEBUG_STACKOVERFLOW
	bool

config DEBUG_STACKOVERFLOW
	bool "Check for stack overflows"
	depends on DEBUG_KERNEL && HAVE_DEBUG_STACKOVERFLOW
	---help---
	  Say Y here if you want to check for overflows of kernel, IRQ
	  and exception stacks (if your archicture uses them). This
	  option will show detailed messages if free stack space drops
	  below a certain limit.

	  These kinds of bugs usually occur when call-chains in the
	  kernel get too deep, especially when interrupts are
	  involved.

	  Use this in cases where you see apparently random memory
	  corruption, especially if it appears in 'struct thread_info'

	  If in doubt, say "N".

source "lib/Kconfig.kmemcheck"

endmenu # "Memory Debugging"

config DEBUG_SHIRQ
	bool "Debug shared IRQ handlers"
	depends on DEBUG_KERNEL
	help
	  Enable this to generate a spurious interrupt as soon as a shared
	  interrupt handler is registered, and just before one is deregistered.
	  Drivers ought to be able to handle interrupts coming in at those
	  points; some don't and need to be caught.

menu "Debug Lockups and Hangs"

config LOCKUP_DETECTOR
	bool "Detect Hard and Soft Lockups"
	depends on DEBUG_KERNEL && !S390
	help
	  Say Y here to enable the kernel to act as a watchdog to detect
	  hard and soft lockups.

	  Softlockups are bugs that cause the kernel to loop in kernel
	  mode for more than 20 seconds, without giving other tasks a
	  chance to run.  The current stack trace is displayed upon
	  detection and the system will stay locked up.

	  Hardlockups are bugs that cause the CPU to loop in kernel mode
	  for more than 10 seconds, without letting other interrupts have a
	  chance to run.  The current stack trace is displayed upon detection
	  and the system will stay locked up.

	  The overhead should be minimal.  A periodic hrtimer runs to
	  generate interrupts and kick the watchdog task every 4 seconds.
	  An NMI is generated every 10 seconds or so to check for hardlockups.

	  The frequency of hrtimer and NMI events and the soft and hard lockup
	  thresholds can be controlled through the sysctl watchdog_thresh.

config HARDLOCKUP_DETECTOR
	def_bool y
	depends on LOCKUP_DETECTOR && !HAVE_NMI_WATCHDOG
	depends on PERF_EVENTS && HAVE_PERF_EVENTS_NMI

config BOOTPARAM_HARDLOCKUP_PANIC
	bool "Panic (Reboot) On Hard Lockups"
	depends on HARDLOCKUP_DETECTOR
	help
	  Say Y here to enable the kernel to panic on "hard lockups",
	  which are bugs that cause the kernel to loop in kernel
	  mode with interrupts disabled for more than 10 seconds (configurable
	  using the watchdog_thresh sysctl).

	  Say N if unsure.

config BOOTPARAM_HARDLOCKUP_PANIC_VALUE
	int
	depends on HARDLOCKUP_DETECTOR
	range 0 1
	default 0 if !BOOTPARAM_HARDLOCKUP_PANIC
	default 1 if BOOTPARAM_HARDLOCKUP_PANIC

config BOOTPARAM_SOFTLOCKUP_PANIC
	bool "Panic (Reboot) On Soft Lockups"
	depends on LOCKUP_DETECTOR
	help
	  Say Y here to enable the kernel to panic on "soft lockups",
	  which are bugs that cause the kernel to loop in kernel
	  mode for more than 20 seconds (configurable using the watchdog_thresh
	  sysctl), without giving other tasks a chance to run.

	  The panic can be used in combination with panic_timeout,
	  to cause the system to reboot automatically after a
	  lockup has been detected. This feature is useful for
	  high-availability systems that have uptime guarantees and
	  where a lockup must be resolved ASAP.

	  Say N if unsure.

config BOOTPARAM_SOFTLOCKUP_PANIC_VALUE
	int
	depends on LOCKUP_DETECTOR
	range 0 1
	default 0 if !BOOTPARAM_SOFTLOCKUP_PANIC
	default 1 if BOOTPARAM_SOFTLOCKUP_PANIC

config DETECT_HUNG_TASK
	bool "Detect Hung Tasks"
	depends on DEBUG_KERNEL
	default LOCKUP_DETECTOR
	help
	  Say Y here to enable the kernel to detect "hung tasks",
	  which are bugs that cause the task to be stuck in
	  uninterruptible "D" state indefinitiley.

	  When a hung task is detected, the kernel will print the
	  current stack trace (which you should report), but the
	  task will stay in uninterruptible state. If lockdep is
	  enabled then all held locks will also be reported. This
	  feature has negligible overhead.

config DEFAULT_HUNG_TASK_TIMEOUT
	int "Default timeout for hung task detection (in seconds)"
	depends on DETECT_HUNG_TASK
	default 120
	help
	  This option controls the default timeout (in seconds) used
	  to determine when a task has become non-responsive and should
	  be considered hung.

	  It can be adjusted at runtime via the kernel.hung_task_timeout_secs
	  sysctl or by writing a value to
	  /proc/sys/kernel/hung_task_timeout_secs.

	  A timeout of 0 disables the check.  The default is two minutes.
	  Keeping the default should be fine in most cases.

config BOOTPARAM_HUNG_TASK_PANIC
	bool "Panic (Reboot) On Hung Tasks"
	depends on DETECT_HUNG_TASK
	help
	  Say Y here to enable the kernel to panic on "hung tasks",
	  which are bugs that cause the kernel to leave a task stuck
	  in uninterruptible "D" state.

	  The panic can be used in combination with panic_timeout,
	  to cause the system to reboot automatically after a
	  hung task has been detected. This feature is useful for
	  high-availability systems that have uptime guarantees and
	  where a hung tasks must be resolved ASAP.

	  Say N if unsure.

config BOOTPARAM_HUNG_TASK_PANIC_VALUE
	int
	depends on DETECT_HUNG_TASK
	range 0 1
	default 0 if !BOOTPARAM_HUNG_TASK_PANIC
	default 1 if BOOTPARAM_HUNG_TASK_PANIC

endmenu # "Debug lockups and hangs"

config PANIC_ON_OOPS
	bool "Panic on Oops"
	help
	  Say Y here to enable the kernel to panic when it oopses. This
	  has the same effect as setting oops=panic on the kernel command
	  line.

	  This feature is useful to ensure that the kernel does not do
	  anything erroneous after an oops which could result in data
	  corruption or other issues.

	  Say N if unsure.

config PANIC_ON_OOPS_VALUE
	int
	range 0 1
	default 0 if !PANIC_ON_OOPS
	default 1 if PANIC_ON_OOPS

config PANIC_TIMEOUT
	int "panic timeout"
	default 0
	help
	  Set the timeout value (in seconds) until a reboot occurs when the
	  the kernel panics. If n = 0, then we wait forever. A timeout
	  value n > 0 will wait n seconds before rebooting, while a timeout
	  value n < 0 will reboot immediately.

config SCHED_DEBUG
	bool "Collect scheduler debugging info"
	depends on DEBUG_KERNEL && PROC_FS
	default y
	help
	  If you say Y here, the /proc/sched_debug file will be provided
	  that can help debug the scheduler. The runtime overhead of this
	  option is minimal.

config SCHEDSTATS
	bool "Collect scheduler statistics"
	depends on DEBUG_KERNEL && PROC_FS
	help
	  If you say Y here, additional code will be inserted into the
	  scheduler and related routines to collect statistics about
	  scheduler behavior and provide them in /proc/schedstat.  These
	  stats may be useful for both tuning and debugging the scheduler
	  If you aren't debugging the scheduler or trying to tune a specific
	  application, you can say N to avoid the very slight overhead
	  this adds.

config TIMER_STATS
	bool "Collect kernel timers statistics"
	depends on DEBUG_KERNEL && PROC_FS
	help
	  If you say Y here, additional code will be inserted into the
	  timer routines to collect statistics about kernel timers being
	  reprogrammed. The statistics can be read from /proc/timer_stats.
	  The statistics collection is started by writing 1 to /proc/timer_stats,
	  writing 0 stops it. This feature is useful to collect information
	  about timer usage patterns in kernel and userspace. This feature
	  is lightweight if enabled in the kernel config but not activated
	  (it defaults to deactivated on bootup and will only be activated
	  if some application like powertop activates it explicitly).

config DEBUG_PREEMPT
	bool "Debug preemptible kernel"
	depends on DEBUG_KERNEL && PREEMPT && TRACE_IRQFLAGS_SUPPORT
	default y
	help
	  If you say Y here then the kernel will use a debug variant of the
	  commonly used smp_processor_id() function and will print warnings
	  if kernel code uses it in a preemption-unsafe way. Also, the kernel
	  will detect preemption count underflows.

menu "Lock Debugging (spinlocks, mutexes, etc...)"

config DEBUG_RT_MUTEXES
	bool "RT Mutex debugging, deadlock detection"
	depends on DEBUG_KERNEL && RT_MUTEXES
	help
	 This allows rt mutex semantics violations and rt mutex related
	 deadlocks (lockups) to be detected and reported automatically.

config RT_MUTEX_TESTER
	bool "Built-in scriptable tester for rt-mutexes"
	depends on DEBUG_KERNEL && RT_MUTEXES && BROKEN
	help
	  This option enables a rt-mutex tester.

config DEBUG_SPINLOCK
	bool "Spinlock and rw-lock debugging: basic checks"
	depends on DEBUG_KERNEL
	select UNINLINE_SPIN_UNLOCK
	help
	  Say Y here and build SMP to catch missing spinlock initialization
	  and certain other kinds of spinlock errors commonly made.  This is
	  best used in conjunction with the NMI watchdog so that spinlock
	  deadlocks are also debuggable.

config DEBUG_MUTEXES
	bool "Mutex debugging: basic checks"
	depends on DEBUG_KERNEL
	help
	 This feature allows mutex semantics violations to be detected and
	 reported.

config DEBUG_WW_MUTEX_SLOWPATH
	bool "Wait/wound mutex debugging: Slowpath testing"
	depends on DEBUG_KERNEL && TRACE_IRQFLAGS_SUPPORT && STACKTRACE_SUPPORT && LOCKDEP_SUPPORT
	select DEBUG_LOCK_ALLOC
	select DEBUG_SPINLOCK
	select DEBUG_MUTEXES
	help
	 This feature enables slowpath testing for w/w mutex users by
	 injecting additional -EDEADLK wound/backoff cases. Together with
	 the full mutex checks enabled with (CONFIG_PROVE_LOCKING) this
	 will test all possible w/w mutex interface abuse with the
	 exception of simply not acquiring all the required locks.

config DEBUG_LOCK_ALLOC
	bool "Lock debugging: detect incorrect freeing of live locks"
	depends on DEBUG_KERNEL && TRACE_IRQFLAGS_SUPPORT && STACKTRACE_SUPPORT && LOCKDEP_SUPPORT
	select DEBUG_SPINLOCK
	select DEBUG_MUTEXES
	select LOCKDEP
	help
	 This feature will check whether any held lock (spinlock, rwlock,
	 mutex or rwsem) is incorrectly freed by the kernel, via any of the
	 memory-freeing routines (kfree(), kmem_cache_free(), free_pages(),
	 vfree(), etc.), whether a live lock is incorrectly reinitialized via
	 spin_lock_init()/mutex_init()/etc., or whether there is any lock
	 held during task exit.

config PROVE_LOCKING
	bool "Lock debugging: prove locking correctness"
	depends on DEBUG_KERNEL && TRACE_IRQFLAGS_SUPPORT && STACKTRACE_SUPPORT && LOCKDEP_SUPPORT
	select LOCKDEP
	select DEBUG_SPINLOCK
	select DEBUG_MUTEXES
	select DEBUG_LOCK_ALLOC
	select TRACE_IRQFLAGS
	default n
	help
	 This feature enables the kernel to prove that all locking
	 that occurs in the kernel runtime is mathematically
	 correct: that under no circumstance could an arbitrary (and
	 not yet triggered) combination of observed locking
	 sequences (on an arbitrary number of CPUs, running an
	 arbitrary number of tasks and interrupt contexts) cause a
	 deadlock.

	 In short, this feature enables the kernel to report locking
	 related deadlocks before they actually occur.

	 The proof does not depend on how hard and complex a
	 deadlock scenario would be to trigger: how many
	 participant CPUs, tasks and irq-contexts would be needed
	 for it to trigger. The proof also does not depend on
	 timing: if a race and a resulting deadlock is possible
	 theoretically (no matter how unlikely the race scenario
	 is), it will be proven so and will immediately be
	 reported by the kernel (once the event is observed that
	 makes the deadlock theoretically possible).

	 If a deadlock is impossible (i.e. the locking rules, as
	 observed by the kernel, are mathematically correct), the
	 kernel reports nothing.

	 NOTE: this feature can also be enabled for rwlocks, mutexes
	 and rwsems - in which case all dependencies between these
	 different locking variants are observed and mapped too, and
	 the proof of observed correctness is also maintained for an
	 arbitrary combination of these separate locking variants.

	 For more details, see Documentation/lockdep-design.txt.

config LOCKDEP
	bool
	depends on DEBUG_KERNEL && TRACE_IRQFLAGS_SUPPORT && STACKTRACE_SUPPORT && LOCKDEP_SUPPORT
	select STACKTRACE
	select FRAME_POINTER if !MIPS && !PPC && !ARM_UNWIND && !S390 && !MICROBLAZE && !ARC && !SCORE
	select KALLSYMS
	select KALLSYMS_ALL

config LOCK_STAT
	bool "Lock usage statistics"
	depends on DEBUG_KERNEL && TRACE_IRQFLAGS_SUPPORT && STACKTRACE_SUPPORT && LOCKDEP_SUPPORT
	select LOCKDEP
	select DEBUG_SPINLOCK
	select DEBUG_MUTEXES
	select DEBUG_LOCK_ALLOC
	default n
	help
	 This feature enables tracking lock contention points

	 For more details, see Documentation/lockstat.txt

	 This also enables lock events required by "perf lock",
	 subcommand of perf.
	 If you want to use "perf lock", you also need to turn on
	 CONFIG_EVENT_TRACING.

	 CONFIG_LOCK_STAT defines "contended" and "acquired" lock events.
	 (CONFIG_LOCKDEP defines "acquire" and "release" events.)

config DEBUG_LOCKDEP
	bool "Lock dependency engine debugging"
	depends on DEBUG_KERNEL && LOCKDEP
	help
	  If you say Y here, the lock dependency engine will do
	  additional runtime checks to debug itself, at the price
	  of more runtime overhead.

config DEBUG_ATOMIC_SLEEP
	bool "Sleep inside atomic section checking"
	select PREEMPT_COUNT
	depends on DEBUG_KERNEL
	help
	  If you say Y here, various routines which may sleep will become very
	  noisy if they are called inside atomic sections: when a spinlock is
	  held, inside an rcu read side critical section, inside preempt disabled
	  sections, inside an interrupt, etc...

config DEBUG_LOCKING_API_SELFTESTS
	bool "Locking API boot-time self-tests"
	depends on DEBUG_KERNEL
	help
	  Say Y here if you want the kernel to run a short self-test during
	  bootup. The self-test checks whether common types of locking bugs
	  are detected by debugging mechanisms or not. (if you disable
	  lock debugging then those bugs wont be detected of course.)
	  The following locking APIs are covered: spinlocks, rwlocks,
	  mutexes and rwsems.

config LOCK_TORTURE_TEST
	tristate "torture tests for locking"
	depends on DEBUG_KERNEL
	select TORTURE_TEST
	default n
	help
	  This option provides a kernel module that runs torture tests
	  on kernel locking primitives.  The kernel module may be built
	  after the fact on the running kernel to be tested, if desired.

	  Say Y here if you want kernel locking-primitive torture tests
	  to be built into the kernel.
	  Say M if you want these torture tests to build as a module.
	  Say N if you are unsure.

endmenu # lock debugging

config TRACE_IRQFLAGS
	bool
	help
	  Enables hooks to interrupt enabling and disabling for
	  either tracing or lock debugging.

config STACKTRACE
	bool
	depends on STACKTRACE_SUPPORT

config DEBUG_KOBJECT
	bool "kobject debugging"
	depends on DEBUG_KERNEL
	help
	  If you say Y here, some extra kobject debugging messages will be sent
	  to the syslog. 

config DEBUG_KOBJECT_RELEASE
	bool "kobject release debugging"
	depends on DEBUG_OBJECTS_TIMERS
	help
	  kobjects are reference counted objects.  This means that their
	  last reference count put is not predictable, and the kobject can
	  live on past the point at which a driver decides to drop it's
	  initial reference to the kobject gained on allocation.  An
	  example of this would be a struct device which has just been
	  unregistered.

	  However, some buggy drivers assume that after such an operation,
	  the memory backing the kobject can be immediately freed.  This
	  goes completely against the principles of a refcounted object.

	  If you say Y here, the kernel will delay the release of kobjects
	  on the last reference count to improve the visibility of this
	  kind of kobject release bug.

config HAVE_DEBUG_BUGVERBOSE
	bool

config DEBUG_BUGVERBOSE
	bool "Verbose BUG() reporting (adds 70K)" if DEBUG_KERNEL && EXPERT
	depends on BUG && (GENERIC_BUG || HAVE_DEBUG_BUGVERBOSE)
	default y
	help
	  Say Y here to make BUG() panics output the file name and line number
	  of the BUG call as well as the EIP and oops trace.  This aids
	  debugging but costs about 70-100K of memory.

config DEBUG_LIST
	bool "Debug linked list manipulation"
	depends on DEBUG_KERNEL
	help
	  Enable this to turn on extended checks in the linked-list
	  walking routines.

	  If unsure, say N.

config DEBUG_PI_LIST
	bool "Debug priority linked list manipulation"
	depends on DEBUG_KERNEL
	help
	  Enable this to turn on extended checks in the priority-ordered
	  linked-list (plist) walking routines.  This checks the entire
	  list multiple times during each manipulation.

	  If unsure, say N.

config DEBUG_SG
	bool "Debug SG table operations"
	depends on DEBUG_KERNEL
	help
	  Enable this to turn on checks on scatter-gather tables. This can
	  help find problems with drivers that do not properly initialize
	  their sg tables.

	  If unsure, say N.

config DEBUG_NOTIFIERS
	bool "Debug notifier call chains"
	depends on DEBUG_KERNEL
	help
	  Enable this to turn on sanity checking for notifier call chains.
	  This is most useful for kernel developers to make sure that
	  modules properly unregister themselves from notifier chains.
	  This is a relatively cheap check but if you care about maximum
	  performance, say N.

config DEBUG_CREDENTIALS
	bool "Debug credential management"
	depends on DEBUG_KERNEL
	help
	  Enable this to turn on some debug checking for credential
	  management.  The additional code keeps track of the number of
	  pointers from task_structs to any given cred struct, and checks to
	  see that this number never exceeds the usage count of the cred
	  struct.

	  Furthermore, if SELinux is enabled, this also checks that the
	  security pointer in the cred struct is never seen to be invalid.

	  If unsure, say N.

menu "RCU Debugging"

config PROVE_RCU
	bool "RCU debugging: prove RCU correctness"
	depends on PROVE_LOCKING
	default n
	help
	 This feature enables lockdep extensions that check for correct
	 use of RCU APIs.  This is currently under development.  Say Y
	 if you want to debug RCU usage or help work on the PROVE_RCU
	 feature.

	 Say N if you are unsure.

config PROVE_RCU_REPEATEDLY
	bool "RCU debugging: don't disable PROVE_RCU on first splat"
	depends on PROVE_RCU
	default n
	help
	 By itself, PROVE_RCU will disable checking upon issuing the
	 first warning (or "splat").  This feature prevents such
	 disabling, allowing multiple RCU-lockdep warnings to be printed
	 on a single reboot.

	 Say Y to allow multiple RCU-lockdep warnings per boot.

	 Say N if you are unsure.

config SPARSE_RCU_POINTER
	bool "RCU debugging: sparse-based checks for pointer usage"
	default n
	help
	 This feature enables the __rcu sparse annotation for
	 RCU-protected pointers.  This annotation will cause sparse
	 to flag any non-RCU used of annotated pointers.  This can be
	 helpful when debugging RCU usage.  Please note that this feature
	 is not intended to enforce code cleanliness; it is instead merely
	 a debugging aid.

	 Say Y to make sparse flag questionable use of RCU-protected pointers

	 Say N if you are unsure.

config TORTURE_TEST
	tristate
	default n

config RCU_TORTURE_TEST
	tristate "torture tests for RCU"
	depends on DEBUG_KERNEL
	select TORTURE_TEST
	default n
	help
	  This option provides a kernel module that runs torture tests
	  on the RCU infrastructure.  The kernel module may be built
	  after the fact on the running kernel to be tested, if desired.

	  Say Y here if you want RCU torture tests to be built into
	  the kernel.
	  Say M if you want the RCU torture tests to build as a module.
	  Say N if you are unsure.

config RCU_TORTURE_TEST_RUNNABLE
	bool "torture tests for RCU runnable by default"
	depends on RCU_TORTURE_TEST = y
	default n
	help
	  This option provides a way to build the RCU torture tests
	  directly into the kernel without them starting up at boot
	  time.  You can use /proc/sys/kernel/rcutorture_runnable
	  to manually override this setting.  This /proc file is
	  available only when the RCU torture tests have been built
	  into the kernel.

	  Say Y here if you want the RCU torture tests to start during
	  boot (you probably don't).
	  Say N here if you want the RCU torture tests to start only
	  after being manually enabled via /proc.

config RCU_CPU_STALL_TIMEOUT
	int "RCU CPU stall timeout in seconds"
	depends on RCU_STALL_COMMON
	range 3 300
	default 21
	help
	  If a given RCU grace period extends more than the specified
	  number of seconds, a CPU stall warning is printed.  If the
	  RCU grace period persists, additional CPU stall warnings are
	  printed at more widely spaced intervals.

config RCU_CPU_STALL_VERBOSE
	bool "Print additional per-task information for RCU_CPU_STALL_DETECTOR"
	depends on TREE_PREEMPT_RCU
	default y
	help
	  This option causes RCU to printk detailed per-task information
	  for any tasks that are stalling the current RCU grace period.

	  Say N if you are unsure.

	  Say Y if you want to enable such checks.

config RCU_CPU_STALL_INFO
	bool "Print additional diagnostics on RCU CPU stall"
	depends on (TREE_RCU || TREE_PREEMPT_RCU) && DEBUG_KERNEL
	default n
	help
	  For each stalled CPU that is aware of the current RCU grace
	  period, print out additional per-CPU diagnostic information
	  regarding scheduling-clock ticks, idle state, and,
	  for RCU_FAST_NO_HZ kernels, idle-entry state.

	  Say N if you are unsure.

	  Say Y if you want to enable such diagnostics.

config RCU_TRACE
	bool "Enable tracing for RCU"
	depends on DEBUG_KERNEL
	select TRACE_CLOCK
	help
	  This option provides tracing in RCU which presents stats
	  in debugfs for debugging RCU implementation.

	  Say Y here if you want to enable RCU tracing
	  Say N if you are unsure.

endmenu # "RCU Debugging"

config DEBUG_BLOCK_EXT_DEVT
        bool "Force extended block device numbers and spread them"
	depends on DEBUG_KERNEL
	depends on BLOCK
	default n
	help
	  BIG FAT WARNING: ENABLING THIS OPTION MIGHT BREAK BOOTING ON
	  SOME DISTRIBUTIONS.  DO NOT ENABLE THIS UNLESS YOU KNOW WHAT
	  YOU ARE DOING.  Distros, please enable this and fix whatever
	  is broken.

	  Conventionally, block device numbers are allocated from
	  predetermined contiguous area.  However, extended block area
	  may introduce non-contiguous block device numbers.  This
	  option forces most block device numbers to be allocated from
	  the extended space and spreads them to discover kernel or
	  userland code paths which assume predetermined contiguous
	  device number allocation.

	  Note that turning on this debug option shuffles all the
	  device numbers for all IDE and SCSI devices including libata
	  ones, so root partition specified using device number
	  directly (via rdev or root=MAJ:MIN) won't work anymore.
	  Textual device names (root=/dev/sdXn) will continue to work.

	  Say N if you are unsure.

config NOTIFIER_ERROR_INJECTION
	tristate "Notifier error injection"
	depends on DEBUG_KERNEL
	select DEBUG_FS
	help
	  This option provides the ability to inject artificial errors to
	  specified notifier chain callbacks. It is useful to test the error
	  handling of notifier call chain failures.

	  Say N if unsure.

config CPU_NOTIFIER_ERROR_INJECT
	tristate "CPU notifier error injection module"
	depends on HOTPLUG_CPU && NOTIFIER_ERROR_INJECTION
	help
	  This option provides a kernel module that can be used to test
	  the error handling of the cpu notifiers by injecting artificial
	  errors to CPU notifier chain callbacks.  It is controlled through
	  debugfs interface under /sys/kernel/debug/notifier-error-inject/cpu

	  If the notifier call chain should be failed with some events
	  notified, write the error code to "actions/<notifier event>/error".

	  Example: Inject CPU offline error (-1 == -EPERM)

	  # cd /sys/kernel/debug/notifier-error-inject/cpu
	  # echo -1 > actions/CPU_DOWN_PREPARE/error
	  # echo 0 > /sys/devices/system/cpu/cpu1/online
	  bash: echo: write error: Operation not permitted

	  To compile this code as a module, choose M here: the module will
	  be called cpu-notifier-error-inject.

	  If unsure, say N.

config PM_NOTIFIER_ERROR_INJECT
	tristate "PM notifier error injection module"
	depends on PM && NOTIFIER_ERROR_INJECTION
	default m if PM_DEBUG
	help
	  This option provides the ability to inject artificial errors to
	  PM notifier chain callbacks.  It is controlled through debugfs
	  interface /sys/kernel/debug/notifier-error-inject/pm

	  If the notifier call chain should be failed with some events
	  notified, write the error code to "actions/<notifier event>/error".

	  Example: Inject PM suspend error (-12 = -ENOMEM)

	  # cd /sys/kernel/debug/notifier-error-inject/pm/
	  # echo -12 > actions/PM_SUSPEND_PREPARE/error
	  # echo mem > /sys/power/state
	  bash: echo: write error: Cannot allocate memory

	  To compile this code as a module, choose M here: the module will
	  be called pm-notifier-error-inject.

	  If unsure, say N.

config OF_RECONFIG_NOTIFIER_ERROR_INJECT
	tristate "OF reconfig notifier error injection module"
	depends on OF_DYNAMIC && NOTIFIER_ERROR_INJECTION
	help
	  This option provides the ability to inject artificial errors to
	  OF reconfig notifier chain callbacks.  It is controlled
	  through debugfs interface under
	  /sys/kernel/debug/notifier-error-inject/OF-reconfig/

	  If the notifier call chain should be failed with some events
	  notified, write the error code to "actions/<notifier event>/error".

	  To compile this code as a module, choose M here: the module will
	  be called of-reconfig-notifier-error-inject.

	  If unsure, say N.

config FAULT_INJECTION
	bool "Fault-injection framework"
	depends on DEBUG_KERNEL
	help
	  Provide fault-injection framework.
	  For more details, see Documentation/fault-injection/.

config FAILSLAB
	bool "Fault-injection capability for kmalloc"
	depends on FAULT_INJECTION
	depends on SLAB || SLUB
	help
	  Provide fault-injection capability for kmalloc.

config FAIL_PAGE_ALLOC
	bool "Fault-injection capabilitiy for alloc_pages()"
	depends on FAULT_INJECTION
	help
	  Provide fault-injection capability for alloc_pages().

config FAIL_MAKE_REQUEST
	bool "Fault-injection capability for disk IO"
	depends on FAULT_INJECTION && BLOCK
	help
	  Provide fault-injection capability for disk IO.

config FAIL_IO_TIMEOUT
	bool "Fault-injection capability for faking disk interrupts"
	depends on FAULT_INJECTION && BLOCK
	help
	  Provide fault-injection capability on end IO handling. This
	  will make the block layer "forget" an interrupt as configured,
	  thus exercising the error handling.

	  Only works with drivers that use the generic timeout handling,
	  for others it wont do anything.

config FAIL_MMC_REQUEST
	bool "Fault-injection capability for MMC IO"
	select DEBUG_FS
	depends on FAULT_INJECTION && MMC
	help
	  Provide fault-injection capability for MMC IO.
	  This will make the mmc core return data errors. This is
	  useful to test the error handling in the mmc block device
	  and to test how the mmc host driver handles retries from
	  the block device.

config FAULT_INJECTION_DEBUG_FS
	bool "Debugfs entries for fault-injection capabilities"
	depends on FAULT_INJECTION && SYSFS && DEBUG_FS
	help
	  Enable configuration of fault-injection capabilities via debugfs.

config FAULT_INJECTION_STACKTRACE_FILTER
	bool "stacktrace filter for fault-injection capabilities"
	depends on FAULT_INJECTION_DEBUG_FS && STACKTRACE_SUPPORT
	depends on !X86_64
	select STACKTRACE
	select FRAME_POINTER if !MIPS && !PPC && !S390 && !MICROBLAZE && !ARM_UNWIND && !ARC && !SCORE
	help
	  Provide stacktrace filter for fault-injection capabilities

config LATENCYTOP
	bool "Latency measuring infrastructure"
	depends on HAVE_LATENCYTOP_SUPPORT
	depends on DEBUG_KERNEL
	depends on STACKTRACE_SUPPORT
	depends on PROC_FS
	select FRAME_POINTER if !MIPS && !PPC && !S390 && !MICROBLAZE && !ARM_UNWIND && !ARC
	select KALLSYMS
	select KALLSYMS_ALL
	select STACKTRACE
	select SCHEDSTATS
	select SCHED_DEBUG
	help
	  Enable this option if you want to use the LatencyTOP tool
	  to find out which userspace is blocking on what kernel operations.

config ARCH_HAS_DEBUG_STRICT_USER_COPY_CHECKS
	bool

config DEBUG_STRICT_USER_COPY_CHECKS
	bool "Strict user copy size checks"
	depends on ARCH_HAS_DEBUG_STRICT_USER_COPY_CHECKS
	depends on DEBUG_KERNEL && !TRACE_BRANCH_PROFILING
	help
	  Enabling this option turns a certain set of sanity checks for user
	  copy operations into compile time failures.

	  The copy_from_user() etc checks are there to help test if there
	  are sufficient security checks on the length argument of
	  the copy operation, by having gcc prove that the argument is
	  within bounds.

	  If unsure, say N.

source kernel/trace/Kconfig

menu "Runtime Testing"

config LKDTM
	tristate "Linux Kernel Dump Test Tool Module"
	depends on DEBUG_FS
	depends on BLOCK
	default n
	help
	This module enables testing of the different dumping mechanisms by
	inducing system failures at predefined crash points.
	If you don't need it: say N
	Choose M here to compile this code as a module. The module will be
	called lkdtm.

	Documentation on how to use the module can be found in
	Documentation/fault-injection/provoke-crashes.txt

config TEST_LIST_SORT
	bool "Linked list sorting test"
	depends on DEBUG_KERNEL
	help
	  Enable this to turn on 'list_sort()' function test. This test is
	  executed only once during system boot, so affects only boot time.

	  If unsure, say N.

config KPROBES_SANITY_TEST
	bool "Kprobes sanity tests"
	depends on DEBUG_KERNEL
	depends on KPROBES
	default n
	help
	  This option provides for testing basic kprobes functionality on
	  boot. A sample kprobe, jprobe and kretprobe are inserted and
	  verified for functionality.

	  Say N if you are unsure.

config BACKTRACE_SELF_TEST
	tristate "Self test for the backtrace code"
	depends on DEBUG_KERNEL
	default n
	help
	  This option provides a kernel module that can be used to test
	  the kernel stack backtrace code. This option is not useful
	  for distributions or general kernels, but only for kernel
	  developers working on architecture code.

	  Note that if you want to also test saved backtraces, you will
	  have to enable STACKTRACE as well.

	  Say N if you are unsure.

config RBTREE_TEST
	tristate "Red-Black tree test"
	depends on DEBUG_KERNEL
	help
	  A benchmark measuring the performance of the rbtree library.
	  Also includes rbtree invariant checks.

config INTERVAL_TREE_TEST
	tristate "Interval tree test"
	depends on m && DEBUG_KERNEL
	select INTERVAL_TREE
	help
	  A benchmark measuring the performance of the interval tree library

config PERCPU_TEST
	tristate "Per cpu operations test"
	depends on m && DEBUG_KERNEL
	help
	  Enable this option to build test module which validates per-cpu
	  operations.

	  If unsure, say N.

config ATOMIC64_SELFTEST
	bool "Perform an atomic64_t self-test at boot"
	help
	  Enable this option to test the atomic64_t functions at boot.

	  If unsure, say N.

config ASYNC_RAID6_TEST
	tristate "Self test for hardware accelerated raid6 recovery"
	depends on ASYNC_RAID6_RECOV
	select ASYNC_MEMCPY
	---help---
	  This is a one-shot self test that permutes through the
	  recovery of all the possible two disk failure scenarios for a
	  N-disk array.  Recovery is performed with the asynchronous
	  raid6 recovery routines, and will optionally use an offload
	  engine if one is available.

	  If unsure, say N.

config TEST_STRING_HELPERS
	tristate "Test functions located in the string_helpers module at runtime"

config TEST_KSTRTOX
	tristate "Test kstrto*() family of functions at runtime"

endmenu # runtime tests

config PROVIDE_OHCI1394_DMA_INIT
	bool "Remote debugging over FireWire early on boot"
	depends on PCI && X86
	help
	  If you want to debug problems which hang or crash the kernel early
	  on boot and the crashing machine has a FireWire port, you can use
	  this feature to remotely access the memory of the crashed machine
	  over FireWire. This employs remote DMA as part of the OHCI1394
	  specification which is now the standard for FireWire controllers.

	  With remote DMA, you can monitor the printk buffer remotely using
	  firescope and access all memory below 4GB using fireproxy from gdb.
	  Even controlling a kernel debugger is possible using remote DMA.

	  Usage:

	  If ohci1394_dma=early is used as boot parameter, it will initialize
	  all OHCI1394 controllers which are found in the PCI config space.

	  As all changes to the FireWire bus such as enabling and disabling
	  devices cause a bus reset and thereby disable remote DMA for all
	  devices, be sure to have the cable plugged and FireWire enabled on
	  the debugging host before booting the debug target for debugging.

	  This code (~1k) is freed after boot. By then, the firewire stack
	  in charge of the OHCI-1394 controllers should be used instead.

	  See Documentation/debugging-via-ohci1394.txt for more information.

config BUILD_DOCSRC
	bool "Build targets in Documentation/ tree"
	depends on HEADERS_CHECK
	help
	  This option attempts to build objects from the source files in the
	  kernel Documentation/ tree.

	  Say N if you are unsure.

config DMA_API_DEBUG
	bool "Enable debugging of DMA-API usage"
	depends on HAVE_DMA_API_DEBUG
	help
	  Enable this option to debug the use of the DMA API by device drivers.
	  With this option you will be able to detect common bugs in device
	  drivers like double-freeing of DMA mappings or freeing mappings that
	  were never allocated.

	  This also attempts to catch cases where a page owned by DMA is
	  accessed by the cpu in a way that could cause data corruption.  For
	  example, this enables cow_user_page() to check that the source page is
	  not undergoing DMA.

	  This option causes a performance degradation.  Use only if you want to
	  debug device drivers and dma interactions.

	  If unsure, say N.

config TEST_MODULE
	tristate "Test module loading with 'hello world' module"
	default n
	depends on m
	help
	  This builds the "test_module" module that emits "Hello, world"
	  on printk when loaded. It is designed to be used for basic
	  evaluation of the module loading subsystem (for example when
	  validating module verification). It lacks any extra dependencies,
	  and will not normally be loaded by the system unless explicitly
	  requested by name.

	  If unsure, say N.

config TEST_USER_COPY
	tristate "Test user/kernel boundary protections"
	default n
	depends on m
	help
	  This builds the "test_user_copy" module that runs sanity checks
	  on the copy_to/from_user infrastructure, making sure basic
	  user/kernel boundary testing is working. If it fails to load,
	  a regression has been detected in the user/kernel memory boundary
	  protections.

	  If unsure, say N.

config TEST_BPF
	tristate "Test BPF filter functionality"
	default n
	depends on m && NET
	help
	  This builds the "test_bpf" module that runs various test vectors
	  against the BPF interpreter or BPF JIT compiler depending on the
	  current setting. This is in particular useful for BPF JIT compiler
	  development, but also to run regression tests against changes in
	  the interpreter code.

	  If unsure, say N.

<<<<<<< HEAD
config TEST_UDELAY
	tristate "udelay test driver"
	default n
	help
	  This builds the "udelay_test" module that helps to make sure
	  that udelay() is working properly.
=======
config TEST_FIRMWARE
	tristate "Test firmware loading via userspace interface"
	default n
	depends on FW_LOADER
	help
	  This builds the "test_firmware" module that creates a userspace
	  interface for testing firmware loading. This can be used to
	  control the triggering of firmware loading without needing an
	  actual firmware-using device. The contents can be rechecked by
	  userspace.
>>>>>>> 0542ad88

	  If unsure, say N.

source "samples/Kconfig"

source "lib/Kconfig.kgdb"
<|MERGE_RESOLUTION|>--- conflicted
+++ resolved
@@ -1659,14 +1659,6 @@
 
 	  If unsure, say N.
 
-<<<<<<< HEAD
-config TEST_UDELAY
-	tristate "udelay test driver"
-	default n
-	help
-	  This builds the "udelay_test" module that helps to make sure
-	  that udelay() is working properly.
-=======
 config TEST_FIRMWARE
 	tristate "Test firmware loading via userspace interface"
 	default n
@@ -1677,7 +1669,15 @@
 	  control the triggering of firmware loading without needing an
 	  actual firmware-using device. The contents can be rechecked by
 	  userspace.
->>>>>>> 0542ad88
+
+	  If unsure, say N.
+
+config TEST_UDELAY
+	tristate "udelay test driver"
+	default n
+	help
+	  This builds the "udelay_test" module that helps to make sure
+	  that udelay() is working properly.
 
 	  If unsure, say N.
 
