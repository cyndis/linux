--- conflicted
+++ resolved
@@ -576,11 +576,7 @@
 	} else {
 		char buf[PREFIX_SIZE];
 
-<<<<<<< HEAD
-		dev_printk_emit(7, dev, "%s%s %s: %pV",
-=======
 		dev_printk_emit(LOGLEVEL_DEBUG, dev, "%s%s %s: %pV",
->>>>>>> e529fea9
 				dynamic_emit_prefix(descriptor, buf),
 				dev_driver_string(dev), dev_name(dev),
 				&vaf);
@@ -609,11 +605,7 @@
 	if (dev && dev->dev.parent) {
 		char buf[PREFIX_SIZE];
 
-<<<<<<< HEAD
-		dev_printk_emit(7, dev->dev.parent,
-=======
 		dev_printk_emit(LOGLEVEL_DEBUG, dev->dev.parent,
->>>>>>> e529fea9
 				"%s%s %s %s%s: %pV",
 				dynamic_emit_prefix(descriptor, buf),
 				dev_driver_string(dev->dev.parent),
