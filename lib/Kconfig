--- conflicted
+++ resolved
@@ -677,11 +677,9 @@
 config GENERIC_LIB_UCMPDI2
 	bool
 
-<<<<<<< HEAD
 config GENERIC_LIB_DEVMEM_IS_ALLOWED
 	bool
-=======
+
 config PLDMFW
 	bool
-	default n
->>>>>>> 490ed0b9
+	default n