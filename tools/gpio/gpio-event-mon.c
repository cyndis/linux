--- conflicted
+++ resolved
@@ -107,13 +107,8 @@
 			ret = -EIO;
 			break;
 		}
-<<<<<<< HEAD
-		fprintf(stdout, "GPIO EVENT at %llu on line %d (%d|%d) ",
-			event.timestamp_ns, event.offset, event.line_seqno,
-=======
 		fprintf(stdout, "GPIO EVENT at %" PRIu64 " on line %d (%d|%d) ",
 			(uint64_t)event.timestamp_ns, event.offset, event.line_seqno,
->>>>>>> f642729d
 			event.seqno);
 		switch (event.id) {
 		case GPIO_V2_LINE_EVENT_RISING_EDGE:
@@ -153,10 +148,7 @@
 		"  -s         Set line as open source\n"
 		"  -r         Listen for rising edges\n"
 		"  -f         Listen for falling edges\n"
-<<<<<<< HEAD
-=======
 		"  -w         Report the wall-clock time for events\n"
->>>>>>> f642729d
 		"  -b <n>     Debounce the line with period n microseconds\n"
 		" [-c <n>]    Do <n> loops (optional, infinite loop if not stated)\n"
 		"  -?         This helptext\n"
@@ -182,11 +174,7 @@
 
 	memset(&config, 0, sizeof(config));
 	config.flags = GPIO_V2_LINE_FLAG_INPUT;
-<<<<<<< HEAD
-	while ((c = getopt(argc, argv, "c:n:o:b:dsrf?")) != -1) {
-=======
 	while ((c = getopt(argc, argv, "c:n:o:b:dsrfw?")) != -1) {
->>>>>>> f642729d
 		switch (c) {
 		case 'c':
 			loops = strtoul(optarg, NULL, 10);
@@ -216,12 +204,9 @@
 			break;
 		case 'f':
 			config.flags |= GPIO_V2_LINE_FLAG_EDGE_FALLING;
-<<<<<<< HEAD
-=======
 			break;
 		case 'w':
 			config.flags |= GPIO_V2_LINE_FLAG_EVENT_CLOCK_REALTIME;
->>>>>>> f642729d
 			break;
 		case '?':
 			print_usage();
