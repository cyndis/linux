--- conflicted
+++ resolved
@@ -199,11 +199,7 @@
 			return False
 		return self.validate_config(build_dir)
 
-<<<<<<< HEAD
-	def run_kernel(self, args=[], build_dir='', timeout=None):
-=======
 	def run_kernel(self, args=[], build_dir='', timeout=None) -> Iterator[str]:
->>>>>>> df7b6229
 		args.extend(['mem=1G', 'console=tty'])
 		self._ops.linux_bin(args, timeout, build_dir)
 		outfile = get_outfile_path(build_dir)
