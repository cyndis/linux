// SPDX-License-Identifier: GPL-2.0
/* Copyright (c) 2020 Facebook */

#include <test_progs.h>

#include "test_btf_map_in_map.skel.h"

static int duration;

static __u32 bpf_map_id(struct bpf_map *map)
{
	struct bpf_map_info info;
	__u32 info_len = sizeof(info);
	int err;

	memset(&info, 0, info_len);
	err = bpf_obj_get_info_by_fd(bpf_map__fd(map), &info, &info_len);
	if (err)
		return 0;
	return info.id;
}

static void test_lookup_update(void)
{
<<<<<<< HEAD
	int inner_map_fd, outer_map_fd, err, zero = 0;

	inner_map_fd = bpf_create_map(BPF_MAP_TYPE_ARRAY, 4, 4, 1, 0);
	if (CHECK(inner_map_fd < 0, "inner_map_create", "failed %d\n", -errno))
		return -1;

	outer_map_fd = bpf_create_map_in_map(BPF_MAP_TYPE_ARRAY_OF_MAPS, NULL,
					     sizeof(int), inner_map_fd, 1, 0);
	if (CHECK(outer_map_fd < 0, "outer_map_create", "failed %d\n", -errno)) {
		close(inner_map_fd);
		return -1;
	}

	err = bpf_map_update_elem(outer_map_fd, &zero, &inner_map_fd, 0);
	if (err)
		err = -errno;
	CHECK(err, "outer_map_update", "failed %d\n", err);
	close(inner_map_fd);
	close(outer_map_fd);
	return err;
}

static void test_lookup_update(void)
{
=======
>>>>>>> f642729d
	int map1_fd, map2_fd, map3_fd, map4_fd, map5_fd, map1_id, map2_id;
	int outer_arr_fd, outer_hash_fd, outer_arr_dyn_fd;
	struct test_btf_map_in_map *skel;
	int err, key = 0, val, i, fd;

	skel = test_btf_map_in_map__open_and_load();
	if (CHECK(!skel, "skel_open", "failed to open&load skeleton\n"))
		return;

	err = test_btf_map_in_map__attach(skel);
	if (CHECK(err, "skel_attach", "skeleton attach failed: %d\n", err))
		goto cleanup;

	map1_fd = bpf_map__fd(skel->maps.inner_map1);
	map2_fd = bpf_map__fd(skel->maps.inner_map2);
	map3_fd = bpf_map__fd(skel->maps.inner_map3);
	map4_fd = bpf_map__fd(skel->maps.inner_map4);
	map5_fd = bpf_map__fd(skel->maps.inner_map5);
	outer_arr_dyn_fd = bpf_map__fd(skel->maps.outer_arr_dyn);
	outer_arr_fd = bpf_map__fd(skel->maps.outer_arr);
	outer_hash_fd = bpf_map__fd(skel->maps.outer_hash);

	/* inner1 = input, inner2 = input + 1, inner3 = input + 2 */
	bpf_map_update_elem(outer_arr_fd, &key, &map1_fd, 0);
	bpf_map_update_elem(outer_hash_fd, &key, &map2_fd, 0);
	bpf_map_update_elem(outer_arr_dyn_fd, &key, &map3_fd, 0);
	skel->bss->input = 1;
	usleep(1);
	bpf_map_lookup_elem(map1_fd, &key, &val);
	CHECK(val != 1, "inner1", "got %d != exp %d\n", val, 1);
	bpf_map_lookup_elem(map2_fd, &key, &val);
	CHECK(val != 2, "inner2", "got %d != exp %d\n", val, 2);
	bpf_map_lookup_elem(map3_fd, &key, &val);
	CHECK(val != 3, "inner3", "got %d != exp %d\n", val, 3);

	/* inner2 = input, inner1 = input + 1, inner4 = input + 2 */
	bpf_map_update_elem(outer_arr_fd, &key, &map2_fd, 0);
	bpf_map_update_elem(outer_hash_fd, &key, &map1_fd, 0);
	bpf_map_update_elem(outer_arr_dyn_fd, &key, &map4_fd, 0);
	skel->bss->input = 3;
	usleep(1);
	bpf_map_lookup_elem(map1_fd, &key, &val);
	CHECK(val != 4, "inner1", "got %d != exp %d\n", val, 4);
	bpf_map_lookup_elem(map2_fd, &key, &val);
	CHECK(val != 3, "inner2", "got %d != exp %d\n", val, 3);
	bpf_map_lookup_elem(map4_fd, &key, &val);
	CHECK(val != 5, "inner4", "got %d != exp %d\n", val, 5);

	/* inner5 = input + 2 */
	bpf_map_update_elem(outer_arr_dyn_fd, &key, &map5_fd, 0);
	skel->bss->input = 5;
	usleep(1);
	bpf_map_lookup_elem(map5_fd, &key, &val);
	CHECK(val != 7, "inner5", "got %d != exp %d\n", val, 7);

	for (i = 0; i < 5; i++) {
		val = i % 2 ? map1_fd : map2_fd;
		err = bpf_map_update_elem(outer_hash_fd, &key, &val, 0);
		if (CHECK_FAIL(err)) {
			printf("failed to update hash_of_maps on iter #%d\n", i);
			goto cleanup;
		}
		err = bpf_map_update_elem(outer_arr_fd, &key, &val, 0);
		if (CHECK_FAIL(err)) {
			printf("failed to update array_of_maps on iter #%d\n", i);
			goto cleanup;
		}
		val = i % 2 ? map4_fd : map5_fd;
		err = bpf_map_update_elem(outer_arr_dyn_fd, &key, &val, 0);
		if (CHECK_FAIL(err)) {
			printf("failed to update array_of_maps (dyn) on iter #%d\n", i);
			goto cleanup;
		}
	}

	map1_id = bpf_map_id(skel->maps.inner_map1);
	map2_id = bpf_map_id(skel->maps.inner_map2);
	CHECK(map1_id == 0, "map1_id", "failed to get ID 1\n");
	CHECK(map2_id == 0, "map2_id", "failed to get ID 2\n");

	test_btf_map_in_map__destroy(skel);
	skel = NULL;

	/* we need to either wait for or force synchronize_rcu(), before
	 * checking for "still exists" condition, otherwise map could still be
	 * resolvable by ID, causing false positives.
	 *
	 * Older kernels (5.8 and earlier) freed map only after two
	 * synchronize_rcu()s, so trigger two, to be entirely sure.
	 */
	CHECK(kern_sync_rcu(), "sync_rcu", "failed\n");
	CHECK(kern_sync_rcu(), "sync_rcu", "failed\n");

	fd = bpf_map_get_fd_by_id(map1_id);
	if (CHECK(fd >= 0, "map1_leak", "inner_map1 leaked!\n")) {
		close(fd);
		goto cleanup;
	}
	fd = bpf_map_get_fd_by_id(map2_id);
	if (CHECK(fd >= 0, "map2_leak", "inner_map2 leaked!\n")) {
		close(fd);
		goto cleanup;
	}

cleanup:
	test_btf_map_in_map__destroy(skel);
}

static void test_diff_size(void)
{
	struct test_btf_map_in_map *skel;
	int err, inner_map_fd, zero = 0;

	skel = test_btf_map_in_map__open_and_load();
	if (CHECK(!skel, "skel_open", "failed to open&load skeleton\n"))
		return;

	inner_map_fd = bpf_map__fd(skel->maps.sockarr_sz2);
	err = bpf_map_update_elem(bpf_map__fd(skel->maps.outer_sockarr), &zero,
				  &inner_map_fd, 0);
	CHECK(err, "outer_sockarr inner map size check",
	      "cannot use a different size inner_map\n");

	inner_map_fd = bpf_map__fd(skel->maps.inner_map_sz2);
	err = bpf_map_update_elem(bpf_map__fd(skel->maps.outer_arr), &zero,
				  &inner_map_fd, 0);
	CHECK(!err, "outer_arr inner map size check",
	      "incorrectly updated with a different size inner_map\n");

	test_btf_map_in_map__destroy(skel);
}

void test_btf_map_in_map(void)
{
	if (test__start_subtest("lookup_update"))
		test_lookup_update();

	if (test__start_subtest("diff_size"))
		test_diff_size();
}<|MERGE_RESOLUTION|>--- conflicted
+++ resolved
@@ -22,33 +22,6 @@
 
 static void test_lookup_update(void)
 {
-<<<<<<< HEAD
-	int inner_map_fd, outer_map_fd, err, zero = 0;
-
-	inner_map_fd = bpf_create_map(BPF_MAP_TYPE_ARRAY, 4, 4, 1, 0);
-	if (CHECK(inner_map_fd < 0, "inner_map_create", "failed %d\n", -errno))
-		return -1;
-
-	outer_map_fd = bpf_create_map_in_map(BPF_MAP_TYPE_ARRAY_OF_MAPS, NULL,
-					     sizeof(int), inner_map_fd, 1, 0);
-	if (CHECK(outer_map_fd < 0, "outer_map_create", "failed %d\n", -errno)) {
-		close(inner_map_fd);
-		return -1;
-	}
-
-	err = bpf_map_update_elem(outer_map_fd, &zero, &inner_map_fd, 0);
-	if (err)
-		err = -errno;
-	CHECK(err, "outer_map_update", "failed %d\n", err);
-	close(inner_map_fd);
-	close(outer_map_fd);
-	return err;
-}
-
-static void test_lookup_update(void)
-{
-=======
->>>>>>> f642729d
 	int map1_fd, map2_fd, map3_fd, map4_fd, map5_fd, map1_id, map2_id;
 	int outer_arr_fd, outer_hash_fd, outer_arr_dyn_fd;
 	struct test_btf_map_in_map *skel;
