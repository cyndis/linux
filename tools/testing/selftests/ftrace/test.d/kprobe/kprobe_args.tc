--- conflicted
+++ resolved
@@ -3,21 +3,13 @@
 # description: Kprobe dynamic event with arguments
 # requires: kprobe_events
 
-<<<<<<< HEAD
-echo 'p:testprobe kernel_clone $stack $stack0 +0($stack)' > kprobe_events
-=======
 echo "p:testprobe $FUNCTION_FORK \$stack \$stack0 +0(\$stack)" > kprobe_events
->>>>>>> f642729d
 grep testprobe kprobe_events | grep -q 'arg1=\$stack arg2=\$stack0 arg3=+0(\$stack)'
 test -d events/kprobes/testprobe
 
 echo 1 > events/kprobes/testprobe/enable
 ( echo "forked")
-<<<<<<< HEAD
-grep testprobe trace | grep 'kernel_clone' | \
-=======
 grep testprobe trace | grep "$FUNCTION_FORK" | \
->>>>>>> f642729d
   grep -q 'arg1=0x[[:xdigit:]]* arg2=0x[[:xdigit:]]* arg3=0x[[:xdigit:]]*$'
 
 echo 0 > events/kprobes/testprobe/enable
