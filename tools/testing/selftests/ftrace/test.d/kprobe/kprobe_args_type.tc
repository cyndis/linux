--- conflicted
+++ resolved
@@ -4,11 +4,7 @@
 # requires: kprobe_events "x8/16/32/64":README
 
 gen_event() { # Bitsize
-<<<<<<< HEAD
-  echo "p:testprobe kernel_clone \$stack0:s$1 \$stack0:u$1 \$stack0:x$1 \$stack0:b4@4/$1"
-=======
   echo "p:testprobe $FUNCTION_FORK \$stack0:s$1 \$stack0:u$1 \$stack0:x$1 \$stack0:b4@4/$1"
->>>>>>> f642729d
 }
 
 check_types() { # s-type u-type x-type bf-type width
