--- conflicted
+++ resolved
@@ -58,13 +58,6 @@
   VERBOSE = 0
 endif
 
-<<<<<<< HEAD
-FEATURE_USER = .libbpf
-FEATURE_TESTS = libelf zlib bpf
-FEATURE_DISPLAY = libelf zlib bpf
-
-=======
->>>>>>> f642729d
 INCLUDES = -I. -I$(srctree)/tools/include -I$(srctree)/tools/include/uapi
 
 export prefix libdir src obj
@@ -250,17 +243,7 @@
 
 install: install_lib install_pkgconfig install_headers
 
-<<<<<<< HEAD
-### Cleaning rules
-
-config-clean:
-	$(call QUIET_CLEAN, feature-detect)
-	$(Q)$(MAKE) -C $(srctree)/tools/build/feature/ clean >/dev/null
-
-clean: config-clean
-=======
 clean:
->>>>>>> f642729d
 	$(call QUIET_CLEAN, libbpf) $(RM) -rf $(CMD_TARGETS)		     \
 		*~ .*.d .*.cmd LIBBPF-CFLAGS $(BPF_HELPER_DEFS)		     \
 		$(SHARED_OBJDIR) $(STATIC_OBJDIR)			     \
