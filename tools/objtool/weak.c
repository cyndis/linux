--- conflicted
+++ resolved
@@ -7,11 +7,7 @@
 
 #include <stdbool.h>
 #include <errno.h>
-<<<<<<< HEAD
-#include "objtool.h"
-=======
 #include <objtool/objtool.h>
->>>>>>> f642729d
 
 #define UNSUPPORTED(name)						\
 ({									\
