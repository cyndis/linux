// SPDX-License-Identifier: GPL-2.0
/*
 * builtin-test.c
 *
 * Builtin regression testing command: ever growing number of sanity tests
 */
#include <fcntl.h>
#include <errno.h>
#include <unistd.h>
#include <string.h>
#include <stdlib.h>
#include <sys/types.h>
#include <dirent.h>
#include <sys/wait.h>
#include <sys/stat.h>
#include "builtin.h"
#include "hist.h"
#include "intlist.h"
#include "tests.h"
#include "debug.h"
#include "color.h"
#include <subcmd/parse-options.h>
#include "string2.h"
#include "symbol.h"
#include "util/rlimit.h"
#include <linux/kernel.h>
#include <linux/string.h>
#include <subcmd/exec-cmd.h>

static bool dont_fork;

struct test __weak arch_tests[] = {
	{
		.func = NULL,
	},
};

static struct test generic_tests[] = {
	{
		.desc = "vmlinux symtab matches kallsyms",
		.func = test__vmlinux_matches_kallsyms,
	},
	{
		.desc = "Detect openat syscall event",
		.func = test__openat_syscall_event,
	},
	{
		.desc = "Detect openat syscall event on all cpus",
		.func = test__openat_syscall_event_on_all_cpus,
	},
	{
		.desc = "Read samples using the mmap interface",
		.func = test__basic_mmap,
	},
	{
		.desc = "Test data source output",
		.func = test__mem,
	},
	{
		.desc = "Parse event definition strings",
		.func = test__parse_events,
	},
	{
		.desc = "Simple expression parser",
		.func = test__expr,
	},
	{
		.desc = "PERF_RECORD_* events & perf_sample fields",
		.func = test__PERF_RECORD,
	},
	{
		.desc = "Parse perf pmu format",
		.func = test__pmu,
	},
	{
		.desc = "PMU events",
		.func = test__pmu_events,
		.subtest = {
			.skip_if_fail	= false,
			.get_nr		= test__pmu_events_subtest_get_nr,
			.get_desc	= test__pmu_events_subtest_get_desc,
			.skip_reason	= test__pmu_events_subtest_skip_reason,
		},

	},
	{
		.desc = "DSO data read",
		.func = test__dso_data,
	},
	{
		.desc = "DSO data cache",
		.func = test__dso_data_cache,
	},
	{
		.desc = "DSO data reopen",
		.func = test__dso_data_reopen,
	},
	{
		.desc = "Roundtrip evsel->name",
		.func = test__perf_evsel__roundtrip_name_test,
	},
	{
		.desc = "Parse sched tracepoints fields",
		.func = test__perf_evsel__tp_sched_test,
	},
	{
		.desc = "syscalls:sys_enter_openat event fields",
		.func = test__syscall_openat_tp_fields,
	},
	{
		.desc = "Setup struct perf_event_attr",
		.func = test__attr,
	},
	{
		.desc = "Match and link multiple hists",
		.func = test__hists_link,
	},
	{
		.desc = "'import perf' in python",
		.func = test__python_use,
	},
	{
		.desc = "Breakpoint overflow signal handler",
		.func = test__bp_signal,
		.is_supported = test__bp_signal_is_supported,
	},
	{
		.desc = "Breakpoint overflow sampling",
		.func = test__bp_signal_overflow,
		.is_supported = test__bp_signal_is_supported,
	},
	{
		.desc = "Breakpoint accounting",
		.func = test__bp_accounting,
		.is_supported = test__bp_account_is_supported,
	},
	{
		.desc = "Watchpoint",
		.func = test__wp,
		.is_supported = test__wp_is_supported,
		.subtest = {
			.skip_if_fail	= false,
			.get_nr		= test__wp_subtest_get_nr,
			.get_desc	= test__wp_subtest_get_desc,
			.skip_reason    = test__wp_subtest_skip_reason,
		},
	},
	{
		.desc = "Number of exit events of a simple workload",
		.func = test__task_exit,
	},
	{
		.desc = "Software clock events period values",
		.func = test__sw_clock_freq,
	},
	{
		.desc = "Object code reading",
		.func = test__code_reading,
	},
	{
		.desc = "Sample parsing",
		.func = test__sample_parsing,
	},
	{
		.desc = "Use a dummy software event to keep tracking",
		.func = test__keep_tracking,
	},
	{
		.desc = "Parse with no sample_id_all bit set",
		.func = test__parse_no_sample_id_all,
	},
	{
		.desc = "Filter hist entries",
		.func = test__hists_filter,
	},
	{
		.desc = "Lookup mmap thread",
		.func = test__mmap_thread_lookup,
	},
	{
		.desc = "Share thread maps",
		.func = test__thread_maps_share,
	},
	{
		.desc = "Sort output of hist entries",
		.func = test__hists_output,
	},
	{
		.desc = "Cumulate child hist entries",
		.func = test__hists_cumulate,
	},
	{
		.desc = "Track with sched_switch",
		.func = test__switch_tracking,
	},
	{
		.desc = "Filter fds with revents mask in a fdarray",
		.func = test__fdarray__filter,
	},
	{
		.desc = "Add fd to a fdarray, making it autogrow",
		.func = test__fdarray__add,
	},
	{
		.desc = "kmod_path__parse",
		.func = test__kmod_path__parse,
	},
	{
		.desc = "Thread map",
		.func = test__thread_map,
	},
	{
		.desc = "LLVM search and compile",
		.func = test__llvm,
		.subtest = {
			.skip_if_fail	= true,
			.get_nr		= test__llvm_subtest_get_nr,
			.get_desc	= test__llvm_subtest_get_desc,
		},
	},
	{
		.desc = "Session topology",
		.func = test__session_topology,
	},
	{
		.desc = "BPF filter",
		.func = test__bpf,
		.subtest = {
			.skip_if_fail	= true,
			.get_nr		= test__bpf_subtest_get_nr,
			.get_desc	= test__bpf_subtest_get_desc,
		},
	},
	{
		.desc = "Synthesize thread map",
		.func = test__thread_map_synthesize,
	},
	{
		.desc = "Remove thread map",
		.func = test__thread_map_remove,
	},
	{
		.desc = "Synthesize cpu map",
		.func = test__cpu_map_synthesize,
	},
	{
		.desc = "Synthesize stat config",
		.func = test__synthesize_stat_config,
	},
	{
		.desc = "Synthesize stat",
		.func = test__synthesize_stat,
	},
	{
		.desc = "Synthesize stat round",
		.func = test__synthesize_stat_round,
	},
	{
		.desc = "Synthesize attr update",
		.func = test__event_update,
	},
	{
		.desc = "Event times",
		.func = test__event_times,
	},
	{
		.desc = "Read backward ring buffer",
		.func = test__backward_ring_buffer,
	},
	{
		.desc = "Print cpu map",
		.func = test__cpu_map_print,
	},
	{
		.desc = "Merge cpu map",
		.func = test__cpu_map_merge,
	},

	{
		.desc = "Probe SDT events",
		.func = test__sdt_event,
	},
	{
		.desc = "is_printable_array",
		.func = test__is_printable_array,
	},
	{
		.desc = "Print bitmap",
		.func = test__bitmap_print,
	},
	{
		.desc = "perf hooks",
		.func = test__perf_hooks,
	},
	{
		.desc = "builtin clang support",
		.func = test__clang,
		.subtest = {
			.skip_if_fail	= true,
			.get_nr		= test__clang_subtest_get_nr,
			.get_desc	= test__clang_subtest_get_desc,
		}
	},
	{
		.desc = "unit_number__scnprintf",
		.func = test__unit_number__scnprint,
	},
	{
		.desc = "mem2node",
		.func = test__mem2node,
	},
	{
		.desc = "time utils",
		.func = test__time_utils,
	},
	{
		.desc = "Test jit_write_elf",
		.func = test__jit_write_elf,
	},
	{
		.desc = "Test libpfm4 support",
		.func = test__pfm,
		.subtest = {
			.skip_if_fail	= true,
			.get_nr		= test__pfm_subtest_get_nr,
			.get_desc	= test__pfm_subtest_get_desc,
		}
	},
	{
		.desc = "Test api io",
		.func = test__api_io,
	},
	{
		.desc = "maps__merge_in",
		.func = test__maps__merge_in,
	},
	{
		.desc = "Demangle Java",
		.func = test__demangle_java,
	},
	{
		.desc = "Demangle OCaml",
		.func = test__demangle_ocaml,
	},
	{
		.desc = "Parse and process metrics",
		.func = test__parse_metric,
	},
	{
		.desc = "PE file support",
		.func = test__pe_file_parsing,
	},
	{
		.desc = "Event expansion for cgroups",
		.func = test__expand_cgroup_events,
	},
	{
<<<<<<< HEAD
=======
		.desc = "Convert perf time to TSC",
		.func = test__perf_time_to_tsc,
		.is_supported = test__tsc_is_supported,
	},
	{
>>>>>>> f642729d
		.func = NULL,
	},
};

static struct test *tests[] = {
	generic_tests,
	arch_tests,
};

static bool perf_test__matches(const char *desc, int curr, int argc, const char *argv[])
{
	int i;

	if (argc == 0)
		return true;

	for (i = 0; i < argc; ++i) {
		char *end;
		long nr = strtoul(argv[i], &end, 10);

		if (*end == '\0') {
			if (nr == curr + 1)
				return true;
			continue;
		}

		if (strcasestr(desc, argv[i]))
			return true;
	}

	return false;
}

static int run_test(struct test *test, int subtest)
{
	int status, err = -1, child = dont_fork ? 0 : fork();
	char sbuf[STRERR_BUFSIZE];

	if (child < 0) {
		pr_err("failed to fork test: %s\n",
			str_error_r(errno, sbuf, sizeof(sbuf)));
		return -1;
	}

	if (!child) {
		if (!dont_fork) {
			pr_debug("test child forked, pid %d\n", getpid());

			if (verbose <= 0) {
				int nullfd = open("/dev/null", O_WRONLY);

				if (nullfd >= 0) {
					close(STDERR_FILENO);
					close(STDOUT_FILENO);

					dup2(nullfd, STDOUT_FILENO);
					dup2(STDOUT_FILENO, STDERR_FILENO);
					close(nullfd);
				}
			} else {
				signal(SIGSEGV, sighandler_dump_stack);
				signal(SIGFPE, sighandler_dump_stack);
			}
		}

		err = test->func(test, subtest);
		if (!dont_fork)
			exit(err);
	}

	if (!dont_fork) {
		wait(&status);

		if (WIFEXITED(status)) {
			err = (signed char)WEXITSTATUS(status);
			pr_debug("test child finished with %d\n", err);
		} else if (WIFSIGNALED(status)) {
			err = -1;
			pr_debug("test child interrupted\n");
		}
	}

	return err;
}

#define for_each_test(j, t)	 				\
	for (j = 0; j < ARRAY_SIZE(tests); j++)	\
		for (t = &tests[j][0]; t->func; t++)

static int test_and_print(struct test *t, bool force_skip, int subtest)
{
	int err;

	if (!force_skip) {
		pr_debug("\n--- start ---\n");
		err = run_test(t, subtest);
		pr_debug("---- end ----\n");
	} else {
		pr_debug("\n--- force skipped ---\n");
		err = TEST_SKIP;
	}

	if (!t->subtest.get_nr)
		pr_debug("%s:", t->desc);
	else
		pr_debug("%s subtest %d:", t->desc, subtest + 1);

	switch (err) {
	case TEST_OK:
		pr_info(" Ok\n");
		break;
	case TEST_SKIP: {
		const char *skip_reason = NULL;
		if (t->subtest.skip_reason)
			skip_reason = t->subtest.skip_reason(subtest);
		if (skip_reason)
			color_fprintf(stderr, PERF_COLOR_YELLOW, " Skip (%s)\n", skip_reason);
		else
			color_fprintf(stderr, PERF_COLOR_YELLOW, " Skip\n");
	}
		break;
	case TEST_FAIL:
	default:
		color_fprintf(stderr, PERF_COLOR_RED, " FAILED!\n");
		break;
	}

	return err;
}

static const char *shell_test__description(char *description, size_t size,
					   const char *path, const char *name)
{
	FILE *fp;
	char filename[PATH_MAX];

	path__join(filename, sizeof(filename), path, name);
	fp = fopen(filename, "r");
	if (!fp)
		return NULL;

	/* Skip shebang */
	while (fgetc(fp) != '\n');

	description = fgets(description, size, fp);
	fclose(fp);

	return description ? strim(description + 1) : NULL;
}

#define for_each_shell_test(dir, base, ent)	\
	while ((ent = readdir(dir)) != NULL)	\
		if (!is_directory(base, ent) && ent->d_name[0] != '.')

static const char *shell_tests__dir(char *path, size_t size)
{
	const char *devel_dirs[] = { "./tools/perf/tests", "./tests", };
        char *exec_path;
	unsigned int i;

	for (i = 0; i < ARRAY_SIZE(devel_dirs); ++i) {
		struct stat st;
		if (!lstat(devel_dirs[i], &st)) {
			scnprintf(path, size, "%s/shell", devel_dirs[i]);
			if (!lstat(devel_dirs[i], &st))
				return path;
		}
	}

        /* Then installed path. */
        exec_path = get_argv_exec_path();
        scnprintf(path, size, "%s/tests/shell", exec_path);
	free(exec_path);
	return path;
}

static int shell_tests__max_desc_width(void)
{
	DIR *dir;
	struct dirent *ent;
	char path_dir[PATH_MAX];
	const char *path = shell_tests__dir(path_dir, sizeof(path_dir));
	int width = 0;

	if (path == NULL)
		return -1;

	dir = opendir(path);
	if (!dir)
		return -1;

	for_each_shell_test(dir, path, ent) {
		char bf[256];
		const char *desc = shell_test__description(bf, sizeof(bf), path, ent->d_name);

		if (desc) {
			int len = strlen(desc);

			if (width < len)
				width = len;
		}
	}

	closedir(dir);
	return width;
}

struct shell_test {
	const char *dir;
	const char *file;
};

static int shell_test__run(struct test *test, int subdir __maybe_unused)
{
	int err;
	char script[PATH_MAX];
	struct shell_test *st = test->priv;

	path__join(script, sizeof(script), st->dir, st->file);

	err = system(script);
	if (!err)
		return TEST_OK;

	return WEXITSTATUS(err) == 2 ? TEST_SKIP : TEST_FAIL;
}

static int run_shell_tests(int argc, const char *argv[], int i, int width)
{
	DIR *dir;
	struct dirent *ent;
	char path_dir[PATH_MAX];
	struct shell_test st = {
		.dir = shell_tests__dir(path_dir, sizeof(path_dir)),
	};

	if (st.dir == NULL)
		return -1;

	dir = opendir(st.dir);
	if (!dir) {
		pr_err("failed to open shell test directory: %s\n",
			st.dir);
		return -1;
	}

	for_each_shell_test(dir, st.dir, ent) {
		int curr = i++;
		char desc[256];
		struct test test = {
			.desc = shell_test__description(desc, sizeof(desc), st.dir, ent->d_name),
			.func = shell_test__run,
			.priv = &st,
		};

		if (!perf_test__matches(test.desc, curr, argc, argv))
			continue;

		st.file = ent->d_name;
		pr_info("%2d: %-*s:", i, width, test.desc);
		test_and_print(&test, false, -1);
	}

	closedir(dir);
	return 0;
}

static int __cmd_test(int argc, const char *argv[], struct intlist *skiplist)
{
	struct test *t;
	unsigned int j;
	int i = 0;
	int width = shell_tests__max_desc_width();

	for_each_test(j, t) {
		int len = strlen(t->desc);

		if (width < len)
			width = len;
	}

	for_each_test(j, t) {
		int curr = i++, err;
		int subi;

		if (!perf_test__matches(t->desc, curr, argc, argv)) {
			bool skip = true;
			int subn;

			if (!t->subtest.get_nr)
				continue;

			subn = t->subtest.get_nr();

			for (subi = 0; subi < subn; subi++) {
				if (perf_test__matches(t->subtest.get_desc(subi), curr, argc, argv))
					skip = false;
			}

			if (skip)
				continue;
		}

		if (t->is_supported && !t->is_supported()) {
			pr_debug("%2d: %-*s: Disabled\n", i, width, t->desc);
			continue;
		}

		pr_info("%2d: %-*s:", i, width, t->desc);

		if (intlist__find(skiplist, i)) {
			color_fprintf(stderr, PERF_COLOR_YELLOW, " Skip (user override)\n");
			continue;
		}

		if (!t->subtest.get_nr) {
			test_and_print(t, false, -1);
		} else {
			int subn = t->subtest.get_nr();
			/*
			 * minus 2 to align with normal testcases.
			 * For subtest we print additional '.x' in number.
			 * for example:
			 *
			 * 35: Test LLVM searching and compiling                        :
			 * 35.1: Basic BPF llvm compiling test                          : Ok
			 */
			int subw = width > 2 ? width - 2 : width;
			bool skip = false;

			if (subn <= 0) {
				color_fprintf(stderr, PERF_COLOR_YELLOW,
					      " Skip (not compiled in)\n");
				continue;
			}
			pr_info("\n");

			for (subi = 0; subi < subn; subi++) {
				int len = strlen(t->subtest.get_desc(subi));

				if (subw < len)
					subw = len;
			}

			for (subi = 0; subi < subn; subi++) {
				if (!perf_test__matches(t->subtest.get_desc(subi), curr, argc, argv))
					continue;

				pr_info("%2d.%1d: %-*s:", i, subi + 1, subw,
					t->subtest.get_desc(subi));
				err = test_and_print(t, skip, subi);
				if (err != TEST_OK && t->subtest.skip_if_fail)
					skip = true;
			}
		}
	}

	return run_shell_tests(argc, argv, i, width);
}

static int perf_test__list_shell(int argc, const char **argv, int i)
{
	DIR *dir;
	struct dirent *ent;
	char path_dir[PATH_MAX];
	const char *path = shell_tests__dir(path_dir, sizeof(path_dir));

	if (path == NULL)
		return -1;

	dir = opendir(path);
	if (!dir)
		return -1;

	for_each_shell_test(dir, path, ent) {
		int curr = i++;
		char bf[256];
		struct test t = {
			.desc = shell_test__description(bf, sizeof(bf), path, ent->d_name),
		};

		if (!perf_test__matches(t.desc, curr, argc, argv))
			continue;

		pr_info("%2d: %s\n", i, t.desc);
	}

	closedir(dir);
	return 0;
}

static int perf_test__list(int argc, const char **argv)
{
	unsigned int j;
	struct test *t;
	int i = 0;

	for_each_test(j, t) {
		int curr = i++;

		if (!perf_test__matches(t->desc, curr, argc, argv) ||
		    (t->is_supported && !t->is_supported()))
			continue;

		pr_info("%2d: %s\n", i, t->desc);

		if (t->subtest.get_nr) {
			int subn = t->subtest.get_nr();
			int subi;

			for (subi = 0; subi < subn; subi++)
				pr_info("%2d:%1d: %s\n", i, subi + 1,
					t->subtest.get_desc(subi));
		}
	}

	perf_test__list_shell(argc, argv, i);

	return 0;
}

int cmd_test(int argc, const char **argv)
{
	const char *test_usage[] = {
	"perf test [<options>] [{list <test-name-fragment>|[<test-name-fragments>|<test-numbers>]}]",
	NULL,
	};
	const char *skip = NULL;
	const struct option test_options[] = {
	OPT_STRING('s', "skip", &skip, "tests", "tests to skip"),
	OPT_INCR('v', "verbose", &verbose,
		    "be more verbose (show symbol address, etc)"),
	OPT_BOOLEAN('F', "dont-fork", &dont_fork,
		    "Do not fork for testcase"),
	OPT_END()
	};
	const char * const test_subcommands[] = { "list", NULL };
	struct intlist *skiplist = NULL;
        int ret = hists__init();

        if (ret < 0)
                return ret;

	argc = parse_options_subcommand(argc, argv, test_options, test_subcommands, test_usage, 0);
	if (argc >= 1 && !strcmp(argv[0], "list"))
		return perf_test__list(argc - 1, argv + 1);

	symbol_conf.priv_size = sizeof(int);
	symbol_conf.sort_by_name = true;
	symbol_conf.try_vmlinux_path = true;

	if (symbol__init(NULL) < 0)
		return -1;

	if (skip != NULL)
		skiplist = intlist__new(skip);
	/*
	 * Tests that create BPF maps, for instance, need more than the 64K
	 * default:
	 */
	rlimit__bump_memlock();

	return __cmd_test(argc, argv, skiplist);
}<|MERGE_RESOLUTION|>--- conflicted
+++ resolved
@@ -355,14 +355,11 @@
 		.func = test__expand_cgroup_events,
 	},
 	{
-<<<<<<< HEAD
-=======
 		.desc = "Convert perf time to TSC",
 		.func = test__perf_time_to_tsc,
 		.is_supported = test__tsc_is_supported,
 	},
 	{
->>>>>>> f642729d
 		.func = NULL,
 	},
 };
