#ifndef __PERF_RECORD_H
#define __PERF_RECORD_H

#include <limits.h>
#include <stdio.h>

#include "../perf.h"
#include "map.h"
#include "build-id.h"
#include "perf_regs.h"

struct mmap_event {
	struct perf_event_header header;
	u32 pid, tid;
	u64 start;
	u64 len;
	u64 pgoff;
	char filename[PATH_MAX];
};

struct mmap2_event {
	struct perf_event_header header;
	u32 pid, tid;
	u64 start;
	u64 len;
	u64 pgoff;
	u32 maj;
	u32 min;
	u64 ino;
	u64 ino_generation;
	u32 prot;
	u32 flags;
	char filename[PATH_MAX];
};

struct comm_event {
	struct perf_event_header header;
	u32 pid, tid;
	char comm[16];
};

struct fork_event {
	struct perf_event_header header;
	u32 pid, ppid;
	u32 tid, ptid;
	u64 time;
};

struct lost_event {
	struct perf_event_header header;
	u64 id;
	u64 lost;
};

/*
 * PERF_FORMAT_ENABLED | PERF_FORMAT_RUNNING | PERF_FORMAT_ID
 */
struct read_event {
	struct perf_event_header header;
	u32 pid, tid;
	u64 value;
	u64 time_enabled;
	u64 time_running;
	u64 id;
};

struct throttle_event {
	struct perf_event_header header;
	u64 time;
	u64 id;
	u64 stream_id;
};

#define PERF_SAMPLE_MASK				\
	(PERF_SAMPLE_IP | PERF_SAMPLE_TID |		\
	 PERF_SAMPLE_TIME | PERF_SAMPLE_ADDR |		\
	PERF_SAMPLE_ID | PERF_SAMPLE_STREAM_ID |	\
	 PERF_SAMPLE_CPU | PERF_SAMPLE_PERIOD |		\
	 PERF_SAMPLE_IDENTIFIER)

/* perf sample has 16 bits size limit */
#define PERF_SAMPLE_MAX_SIZE (1 << 16)

struct sample_event {
	struct perf_event_header        header;
	u64 array[];
};

struct regs_dump {
	u64 abi;
	u64 mask;
	u64 *regs;

	/* Cached values/mask filled by first register access. */
	u64 cache_regs[PERF_REGS_MAX];
	u64 cache_mask;
};

struct stack_dump {
	u16 offset;
	u64 size;
	char *data;
};

struct sample_read_value {
	u64 value;
	u64 id;
};

struct sample_read {
	u64 time_enabled;
	u64 time_running;
	union {
		struct {
			u64 nr;
			struct sample_read_value *values;
		} group;
		struct sample_read_value one;
	};
};

struct ip_callchain {
	u64 nr;
	u64 ips[0];
};

struct branch_flags {
	u64 mispred:1;
	u64 predicted:1;
	u64 in_tx:1;
	u64 abort:1;
	u64 reserved:60;
};

struct branch_entry {
	u64			from;
	u64			to;
	struct branch_flags	flags;
};

struct branch_stack {
	u64			nr;
	struct branch_entry	entries[0];
};

enum {
	PERF_IP_FLAG_BRANCH		= 1ULL << 0,
	PERF_IP_FLAG_CALL		= 1ULL << 1,
	PERF_IP_FLAG_RETURN		= 1ULL << 2,
	PERF_IP_FLAG_CONDITIONAL	= 1ULL << 3,
	PERF_IP_FLAG_SYSCALLRET		= 1ULL << 4,
	PERF_IP_FLAG_ASYNC		= 1ULL << 5,
	PERF_IP_FLAG_INTERRUPT		= 1ULL << 6,
	PERF_IP_FLAG_TX_ABORT		= 1ULL << 7,
	PERF_IP_FLAG_TRACE_BEGIN	= 1ULL << 8,
	PERF_IP_FLAG_TRACE_END		= 1ULL << 9,
	PERF_IP_FLAG_IN_TX		= 1ULL << 10,
};

#define PERF_BRANCH_MASK		(\
	PERF_IP_FLAG_BRANCH		|\
	PERF_IP_FLAG_CALL		|\
	PERF_IP_FLAG_RETURN		|\
	PERF_IP_FLAG_CONDITIONAL	|\
	PERF_IP_FLAG_SYSCALLRET		|\
	PERF_IP_FLAG_ASYNC		|\
	PERF_IP_FLAG_INTERRUPT		|\
	PERF_IP_FLAG_TX_ABORT		|\
	PERF_IP_FLAG_TRACE_BEGIN	|\
	PERF_IP_FLAG_TRACE_END)

struct perf_sample {
	u64 ip;
	u32 pid, tid;
	u64 time;
	u64 addr;
	u64 id;
	u64 stream_id;
	u64 period;
	u64 weight;
	u64 transaction;
	u32 cpu;
	u32 raw_size;
	u64 data_src;
	u32 flags;
	u16 insn_len;
	void *raw_data;
	struct ip_callchain *callchain;
	struct branch_stack *branch_stack;
	struct regs_dump  user_regs;
	struct regs_dump  intr_regs;
	struct stack_dump user_stack;
	struct sample_read read;
};

#define PERF_MEM_DATA_SRC_NONE \
	(PERF_MEM_S(OP, NA) |\
	 PERF_MEM_S(LVL, NA) |\
	 PERF_MEM_S(SNOOP, NA) |\
	 PERF_MEM_S(LOCK, NA) |\
	 PERF_MEM_S(TLB, NA))

struct build_id_event {
	struct perf_event_header header;
	pid_t			 pid;
	u8			 build_id[PERF_ALIGN(BUILD_ID_SIZE, sizeof(u64))];
	char			 filename[];
};

enum perf_user_event_type { /* above any possible kernel type */
	PERF_RECORD_USER_TYPE_START		= 64,
	PERF_RECORD_HEADER_ATTR			= 64,
	PERF_RECORD_HEADER_EVENT_TYPE		= 65, /* depreceated */
	PERF_RECORD_HEADER_TRACING_DATA		= 66,
	PERF_RECORD_HEADER_BUILD_ID		= 67,
	PERF_RECORD_FINISHED_ROUND		= 68,
	PERF_RECORD_ID_INDEX			= 69,
	PERF_RECORD_HEADER_MAX
};

/*
 * The kernel collects the number of events it couldn't send in a stretch and
 * when possible sends this number in a PERF_RECORD_LOST event. The number of
 * such "chunks" of lost events is stored in .nr_events[PERF_EVENT_LOST] while
 * total_lost tells exactly how many events the kernel in fact lost, i.e. it is
 * the sum of all struct lost_event.lost fields reported.
 *
 * The total_period is needed because by default auto-freq is used, so
 * multipling nr_events[PERF_EVENT_SAMPLE] by a frequency isn't possible to get
 * the total number of low level events, it is necessary to to sum all struct
 * sample_event.period and stash the result in total_period.
 */
struct events_stats {
	u64 total_period;
	u64 total_non_filtered_period;
	u64 total_lost;
	u64 total_invalid_chains;
	u32 nr_events[PERF_RECORD_HEADER_MAX];
	u32 nr_non_filtered_samples;
	u32 nr_lost_warned;
	u32 nr_unknown_events;
	u32 nr_invalid_chains;
	u32 nr_unknown_id;
	u32 nr_unprocessable_samples;
<<<<<<< HEAD
=======
	u32 nr_unordered_events;
>>>>>>> e529fea9
};

struct attr_event {
	struct perf_event_header header;
	struct perf_event_attr attr;
	u64 id[];
};

#define MAX_EVENT_NAME 64

struct perf_trace_event_type {
	u64	event_id;
	char	name[MAX_EVENT_NAME];
};

struct event_type_event {
	struct perf_event_header header;
	struct perf_trace_event_type event_type;
};

struct tracing_data_event {
	struct perf_event_header header;
	u32 size;
};

struct id_index_entry {
	u64 id;
	u64 idx;
	u64 cpu;
	u64 tid;
};

struct id_index_event {
	struct perf_event_header header;
	u64 nr;
	struct id_index_entry entries[0];
};

union perf_event {
	struct perf_event_header	header;
	struct mmap_event		mmap;
	struct mmap2_event		mmap2;
	struct comm_event		comm;
	struct fork_event		fork;
	struct lost_event		lost;
	struct read_event		read;
	struct throttle_event		throttle;
	struct sample_event		sample;
	struct attr_event		attr;
	struct event_type_event		event_type;
	struct tracing_data_event	tracing_data;
	struct build_id_event		build_id;
	struct id_index_event		id_index;
};

void perf_event__print_totals(void);

struct perf_tool;
struct thread_map;

typedef int (*perf_event__handler_t)(struct perf_tool *tool,
				     union perf_event *event,
				     struct perf_sample *sample,
				     struct machine *machine);

int perf_event__synthesize_thread_map(struct perf_tool *tool,
				      struct thread_map *threads,
				      perf_event__handler_t process,
				      struct machine *machine, bool mmap_data);
int perf_event__synthesize_threads(struct perf_tool *tool,
				   perf_event__handler_t process,
				   struct machine *machine, bool mmap_data);
int perf_event__synthesize_kernel_mmap(struct perf_tool *tool,
				       perf_event__handler_t process,
				       struct machine *machine);

int perf_event__synthesize_modules(struct perf_tool *tool,
				   perf_event__handler_t process,
				   struct machine *machine);

int perf_event__process_comm(struct perf_tool *tool,
			     union perf_event *event,
			     struct perf_sample *sample,
			     struct machine *machine);
int perf_event__process_lost(struct perf_tool *tool,
			     union perf_event *event,
			     struct perf_sample *sample,
			     struct machine *machine);
int perf_event__process_mmap(struct perf_tool *tool,
			     union perf_event *event,
			     struct perf_sample *sample,
			     struct machine *machine);
int perf_event__process_mmap2(struct perf_tool *tool,
			     union perf_event *event,
			     struct perf_sample *sample,
			     struct machine *machine);
int perf_event__process_fork(struct perf_tool *tool,
			     union perf_event *event,
			     struct perf_sample *sample,
			     struct machine *machine);
int perf_event__process_exit(struct perf_tool *tool,
			     union perf_event *event,
			     struct perf_sample *sample,
			     struct machine *machine);
int perf_event__process(struct perf_tool *tool,
			union perf_event *event,
			struct perf_sample *sample,
			struct machine *machine);

struct addr_location;

int perf_event__preprocess_sample(const union perf_event *event,
				  struct machine *machine,
				  struct addr_location *al,
				  struct perf_sample *sample);

struct thread;

bool is_bts_event(struct perf_event_attr *attr);
bool sample_addr_correlates_sym(struct perf_event_attr *attr);
void perf_event__preprocess_sample_addr(union perf_event *event,
					struct perf_sample *sample,
					struct thread *thread,
					struct addr_location *al);

const char *perf_event__name(unsigned int id);

size_t perf_event__sample_event_size(const struct perf_sample *sample, u64 type,
				     u64 read_format);
int perf_event__synthesize_sample(union perf_event *event, u64 type,
				  u64 read_format,
				  const struct perf_sample *sample,
				  bool swapped);

int perf_event__synthesize_mmap_events(struct perf_tool *tool,
				       union perf_event *event,
				       pid_t pid, pid_t tgid,
				       perf_event__handler_t process,
				       struct machine *machine,
				       bool mmap_data);

size_t perf_event__fprintf_comm(union perf_event *event, FILE *fp);
size_t perf_event__fprintf_mmap(union perf_event *event, FILE *fp);
size_t perf_event__fprintf_mmap2(union perf_event *event, FILE *fp);
size_t perf_event__fprintf_task(union perf_event *event, FILE *fp);
size_t perf_event__fprintf(union perf_event *event, FILE *fp);

u64 kallsyms__get_function_start(const char *kallsyms_filename,
				 const char *symbol_name);

#endif /* __PERF_RECORD_H */<|MERGE_RESOLUTION|>--- conflicted
+++ resolved
@@ -242,10 +242,7 @@
 	u32 nr_invalid_chains;
 	u32 nr_unknown_id;
 	u32 nr_unprocessable_samples;
-<<<<<<< HEAD
-=======
 	u32 nr_unordered_events;
->>>>>>> e529fea9
 };
 
 struct attr_event {
