// SPDX-License-Identifier: GPL-2.0
#include <linux/compiler.h>
#include <linux/kernel.h>
#include <sys/types.h>
#include <sys/stat.h>
#include <errno.h>
#include <fcntl.h>
#include <unistd.h>
#include <string.h>

#include "data.h"
#include "util.h"
#include "debug.h"

#ifndef O_CLOEXEC
#ifdef __sparc__
#define O_CLOEXEC	0x400000
#elif defined(__alpha__) || defined(__hppa__)
#define O_CLOEXEC	010000000
#else
#define O_CLOEXEC	02000000
#endif
#endif

<<<<<<< HEAD
static bool check_pipe(struct perf_data_file *file)
=======
static bool check_pipe(struct perf_data *data)
>>>>>>> 9abd04af
{
	struct stat st;
	bool is_pipe = false;
	int fd = perf_data__is_read(data) ?
		 STDIN_FILENO : STDOUT_FILENO;

	if (!data->file.path) {
		if (!fstat(fd, &st) && S_ISFIFO(st.st_mode))
			is_pipe = true;
	} else {
		if (!strcmp(data->file.path, "-"))
			is_pipe = true;
	}

	if (is_pipe)
		data->file.fd = fd;

	return data->is_pipe = is_pipe;
}

static int check_backup(struct perf_data *data)
{
	struct stat st;

	if (!stat(data->file.path, &st) && st.st_size) {
		/* TODO check errors properly */
		char oldname[PATH_MAX];
		snprintf(oldname, sizeof(oldname), "%s.old",
			 data->file.path);
		unlink(oldname);
		rename(data->file.path, oldname);
	}

	return 0;
}

static int open_file_read(struct perf_data *data)
{
	struct stat st;
	int fd;
	char sbuf[STRERR_BUFSIZE];

	fd = open(data->file.path, O_RDONLY);
	if (fd < 0) {
		int err = errno;

		pr_err("failed to open %s: %s", data->file.path,
			str_error_r(err, sbuf, sizeof(sbuf)));
		if (err == ENOENT && !strcmp(data->file.path, "perf.data"))
			pr_err("  (try 'perf record' first)");
		pr_err("\n");
		return -err;
	}

	if (fstat(fd, &st) < 0)
		goto out_close;

	if (!data->force && st.st_uid && (st.st_uid != geteuid())) {
		pr_err("File %s not owned by current user or root (use -f to override)\n",
		       data->file.path);
		goto out_close;
	}

	if (!st.st_size) {
		pr_info("zero-sized data (%s), nothing to do!\n",
			data->file.path);
		goto out_close;
	}

	data->size = st.st_size;
	return fd;

 out_close:
	close(fd);
	return -1;
}

static int open_file_write(struct perf_data *data)
{
	int fd;
	char sbuf[STRERR_BUFSIZE];

	if (check_backup(data))
		return -1;

<<<<<<< HEAD
	fd = open(file->path, O_CREAT|O_RDWR|O_TRUNC|O_CLOEXEC,
=======
	fd = open(data->file.path, O_CREAT|O_RDWR|O_TRUNC|O_CLOEXEC,
>>>>>>> 9abd04af
		  S_IRUSR|S_IWUSR);

	if (fd < 0)
		pr_err("failed to open %s : %s\n", data->file.path,
			str_error_r(errno, sbuf, sizeof(sbuf)));

	return fd;
}

static int open_file(struct perf_data *data)
{
	int fd;

	fd = perf_data__is_read(data) ?
	     open_file_read(data) : open_file_write(data);

	data->file.fd = fd;
	return fd < 0 ? -1 : 0;
}

int perf_data__open(struct perf_data *data)
{
	if (check_pipe(data))
		return 0;

	if (!data->file.path)
		data->file.path = "perf.data";

	return open_file(data);
}

void perf_data__close(struct perf_data *data)
{
	close(data->file.fd);
}

ssize_t perf_data_file__write(struct perf_data_file *file,
			      void *buf, size_t size)
{
	return writen(file->fd, buf, size);
}

ssize_t perf_data__write(struct perf_data *data,
			      void *buf, size_t size)
{
	return perf_data_file__write(&data->file, buf, size);
}

int perf_data__switch(struct perf_data *data,
			   const char *postfix,
			   size_t pos, bool at_exit)
{
	char *new_filepath;
	int ret;

	if (check_pipe(data))
		return -EINVAL;
	if (perf_data__is_read(data))
		return -EINVAL;

	if (asprintf(&new_filepath, "%s.%s", data->file.path, postfix) < 0)
		return -ENOMEM;

	/*
	 * Only fire a warning, don't return error, continue fill
	 * original file.
	 */
	if (rename(data->file.path, new_filepath))
		pr_warning("Failed to rename %s to %s\n", data->file.path, new_filepath);

	if (!at_exit) {
		close(data->file.fd);
		ret = perf_data__open(data);
		if (ret < 0)
			goto out;

		if (lseek(data->file.fd, pos, SEEK_SET) == (off_t)-1) {
			ret = -errno;
			pr_debug("Failed to lseek to %zu: %s",
				 pos, strerror(errno));
			goto out;
		}
	}
	ret = data->file.fd;
out:
	free(new_filepath);
	return ret;
}<|MERGE_RESOLUTION|>--- conflicted
+++ resolved
@@ -22,11 +22,7 @@
 #endif
 #endif
 
-<<<<<<< HEAD
-static bool check_pipe(struct perf_data_file *file)
-=======
 static bool check_pipe(struct perf_data *data)
->>>>>>> 9abd04af
 {
 	struct stat st;
 	bool is_pipe = false;
@@ -112,11 +108,7 @@
 	if (check_backup(data))
 		return -1;
 
-<<<<<<< HEAD
-	fd = open(file->path, O_CREAT|O_RDWR|O_TRUNC|O_CLOEXEC,
-=======
 	fd = open(data->file.path, O_CREAT|O_RDWR|O_TRUNC|O_CLOEXEC,
->>>>>>> 9abd04af
 		  S_IRUSR|S_IWUSR);
 
 	if (fd < 0)
