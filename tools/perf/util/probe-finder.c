--- conflicted
+++ resolved
@@ -128,21 +128,12 @@
 	if (!dbg->dwfl)
 		goto error;
 
-<<<<<<< HEAD
-	self->mod = dwfl_report_offline(self->dwfl, "", "", fd);
-	if (!self->mod)
-		goto error;
-
-	self->dbg = dwfl_module_getdwarf(self->mod, &self->bias);
-	if (!self->dbg)
-=======
 	dbg->mod = dwfl_report_offline(dbg->dwfl, "", "", fd);
 	if (!dbg->mod)
 		goto error;
 
 	dbg->dbg = dwfl_module_getdwarf(dbg->mod, &dbg->bias);
 	if (!dbg->dbg)
->>>>>>> 9fee8240
 		goto error;
 
 	return 0;
@@ -1297,11 +1288,7 @@
 {
 	struct trace_event_finder tf = {
 			.pf = {.pev = pev, .callback = add_probe_trace_event},
-<<<<<<< HEAD
-			.mod = self->mod, .max_tevs = max_tevs};
-=======
 			.mod = dbg->mod, .max_tevs = max_tevs};
->>>>>>> 9fee8240
 	int ret;
 
 	/* Allocate result tevs array */
@@ -1410,11 +1397,7 @@
 {
 	struct available_var_finder af = {
 			.pf = {.pev = pev, .callback = add_available_vars},
-<<<<<<< HEAD
-			.mod = self->mod,
-=======
 			.mod = dbg->mod,
->>>>>>> 9fee8240
 			.max_vls = max_vls, .externs = externs};
 	int ret;
 
@@ -1478,17 +1461,10 @@
 			goto post;
 		}
 
-<<<<<<< HEAD
-		if (addr == (unsigned long)baseaddr) {
-			/* Function entry - Relative line number is 0 */
-			lineno = baseline;
-			fname = dwarf_decl_file(&spdie);
-=======
 		fname = dwarf_decl_file(&spdie);
 		if (addr == (unsigned long)baseaddr) {
 			/* Function entry - Relative line number is 0 */
 			lineno = baseline;
->>>>>>> 9fee8240
 			goto post;
 		}
 
