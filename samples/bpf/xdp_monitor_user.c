--- conflicted
+++ resolved
@@ -687,10 +687,6 @@
 
 int main(int argc, char **argv)
 {
-<<<<<<< HEAD
-	struct rlimit r = {RLIM_INFINITY, RLIM_INFINITY};
-=======
->>>>>>> 356006a6
 	struct bpf_program *prog;
 	int longindex = 0, opt;
 	int ret = EXIT_FAILURE;
@@ -722,11 +718,6 @@
 	}
 
 	snprintf(filename, sizeof(filename), "%s_kern.o", argv[0]);
-<<<<<<< HEAD
-	if (setrlimit(RLIMIT_MEMLOCK, &r)) {
-		perror("setrlimit(RLIMIT_MEMLOCK)");
-		return ret;
-	}
 
 	/* Remove tracepoint program when program is interrupted or killed */
 	signal(SIGINT, int_exit);
@@ -739,25 +730,10 @@
 		goto cleanup;
 	}
 
-=======
-
-	/* Remove tracepoint program when program is interrupted or killed */
-	signal(SIGINT, int_exit);
-	signal(SIGTERM, int_exit);
-
-	obj = bpf_object__open_file(filename, NULL);
-	if (libbpf_get_error(obj)) {
-		printf("ERROR: opening BPF object file failed\n");
-		obj = NULL;
-		goto cleanup;
-	}
-
->>>>>>> 356006a6
 	/* load BPF program */
 	if (bpf_object__load(obj)) {
 		printf("ERROR: loading BPF object file failed\n");
 		goto cleanup;
-<<<<<<< HEAD
 	}
 
 	for (type = 0; type < NUM_MAP; type++) {
@@ -771,21 +747,6 @@
 		map_cnt++;
 	}
 
-=======
-	}
-
-	for (type = 0; type < NUM_MAP; type++) {
-		map_data[type] =
-			bpf_object__find_map_by_name(obj, map_type_strings[type]);
-
-		if (libbpf_get_error(map_data[type])) {
-			printf("ERROR: finding a map in obj file failed\n");
-			goto cleanup;
-		}
-		map_cnt++;
-	}
-
->>>>>>> 356006a6
 	bpf_object__for_each_program(prog, obj) {
 		tp_links[tp_cnt] = bpf_program__attach(prog);
 		if (libbpf_get_error(tp_links[tp_cnt])) {
