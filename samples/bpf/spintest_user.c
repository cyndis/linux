// SPDX-License-Identifier: GPL-2.0
#include <stdio.h>
#include <unistd.h>
#include <string.h>
#include <assert.h>
#include <sys/resource.h>
#include <bpf/libbpf.h>
#include <bpf/bpf.h>
#include "trace_helpers.h"

int main(int ac, char **argv)
{
<<<<<<< HEAD
	struct rlimit r = {RLIM_INFINITY, RLIM_INFINITY};
=======
>>>>>>> 356006a6
	char filename[256], symbol[256];
	struct bpf_object *obj = NULL;
	struct bpf_link *links[20];
	long key, next_key, value;
	struct bpf_program *prog;
	int map_fd, i, j = 0;
	const char *section;
	struct ksym *sym;
<<<<<<< HEAD

	if (setrlimit(RLIMIT_MEMLOCK, &r)) {
		perror("setrlimit(RLIMIT_MEMLOCK)");
		return 1;
	}
=======
>>>>>>> 356006a6

	if (load_kallsyms()) {
		printf("failed to process /proc/kallsyms\n");
		return 2;
	}

	snprintf(filename, sizeof(filename), "%s_kern.o", argv[0]);
	obj = bpf_object__open_file(filename, NULL);
	if (libbpf_get_error(obj)) {
		fprintf(stderr, "ERROR: opening BPF object file failed\n");
		obj = NULL;
		goto cleanup;
	}

	/* load BPF program */
	if (bpf_object__load(obj)) {
		fprintf(stderr, "ERROR: loading BPF object file failed\n");
		goto cleanup;
	}

	map_fd = bpf_object__find_map_fd_by_name(obj, "my_map");
	if (map_fd < 0) {
		fprintf(stderr, "ERROR: finding a map in obj file failed\n");
		goto cleanup;
	}

	bpf_object__for_each_program(prog, obj) {
		section = bpf_program__section_name(prog);
		if (sscanf(section, "kprobe/%s", symbol) != 1)
			continue;

		/* Attach prog only when symbol exists */
		if (ksym_get_addr(symbol)) {
			links[j] = bpf_program__attach(prog);
			if (libbpf_get_error(links[j])) {
				fprintf(stderr, "bpf_program__attach failed\n");
				links[j] = NULL;
				goto cleanup;
			}
			j++;
		}
	}

	for (i = 0; i < 5; i++) {
		key = 0;
		printf("kprobing funcs:");
		while (bpf_map_get_next_key(map_fd, &key, &next_key) == 0) {
			bpf_map_lookup_elem(map_fd, &next_key, &value);
			assert(next_key == value);
			sym = ksym_search(value);
			key = next_key;
			if (!sym) {
				printf("ksym not found. Is kallsyms loaded?\n");
				continue;
			}

			printf(" %s", sym->name);
		}
		if (key)
			printf("\n");
		key = 0;
		while (bpf_map_get_next_key(map_fd, &key, &next_key) == 0)
			bpf_map_delete_elem(map_fd, &next_key);
		sleep(1);
	}

cleanup:
	for (j--; j >= 0; j--)
		bpf_link__destroy(links[j]);

	bpf_object__close(obj);
	return 0;
}<|MERGE_RESOLUTION|>--- conflicted
+++ resolved
@@ -10,10 +10,6 @@
 
 int main(int ac, char **argv)
 {
-<<<<<<< HEAD
-	struct rlimit r = {RLIM_INFINITY, RLIM_INFINITY};
-=======
->>>>>>> 356006a6
 	char filename[256], symbol[256];
 	struct bpf_object *obj = NULL;
 	struct bpf_link *links[20];
@@ -22,14 +18,6 @@
 	int map_fd, i, j = 0;
 	const char *section;
 	struct ksym *sym;
-<<<<<<< HEAD
-
-	if (setrlimit(RLIMIT_MEMLOCK, &r)) {
-		perror("setrlimit(RLIMIT_MEMLOCK)");
-		return 1;
-	}
-=======
->>>>>>> 356006a6
 
 	if (load_kallsyms()) {
 		printf("failed to process /proc/kallsyms\n");
