--- conflicted
+++ resolved
@@ -121,23 +121,10 @@
 		/* these entries require a custom callback fn */
 		struct {
 			struct aa_label *peer;
-			union {
-				struct {
-					kuid_t ouid;
-					const char *target;
-				} fs;
-				struct {
-					int type, protocol;
-					struct sock *peer_sk;
-					void *addr;
-					int addrlen;
-				} net;
-				int signal;
-				struct {
-					int rlim;
-					unsigned long max;
-				} rlim;
-			};
+			struct {
+				const char *target;
+				kuid_t ouid;
+			} fs;
 		};
 		struct {
 			struct aa_profile *profile;
@@ -146,13 +133,10 @@
 		} iface;
 		int signal;
 		struct {
-<<<<<<< HEAD
-=======
 			int rlim;
 			unsigned long max;
 		} rlim;
 		struct {
->>>>>>> 9abd04af
 			const char *src_name;
 			const char *type;
 			const char *trans;
