--- conflicted
+++ resolved
@@ -8747,12 +8747,6 @@
 TPM DEVICE DRIVER
 M:	Peter Huewe <peterhuewe@gmx.de>
 M:	Ashley Lai <ashley@ashleylai.com>
-<<<<<<< HEAD
-M:	Peter Huewe <peterhuewe@gmx.de>
-M:	Rajiv Andrade <mail@srajiv.net>
-W:	http://tpmdd.sourceforge.net
-=======
->>>>>>> 4988abf1
 M:	Marcel Selhorst <tpmdd@selhorst.net>
 W:	http://tpmdd.sourceforge.net
 L:	tpmdd-devel@lists.sourceforge.net (moderated for non-subscribers)
@@ -9611,11 +9605,7 @@
 
 XFS FILESYSTEM
 P:	Silicon Graphics Inc
-<<<<<<< HEAD
-M:	Dave Chinner <dchinner@fromorbit.com>
-=======
 M:	Dave Chinner <david@fromorbit.com>
->>>>>>> 4988abf1
 M:	Ben Myers <bpm@sgi.com>
 M:	xfs@oss.sgi.com
 L:	xfs@oss.sgi.com
