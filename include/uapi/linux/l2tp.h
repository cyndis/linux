/* SPDX-License-Identifier: GPL-2.0 WITH Linux-syscall-note */
/*
 * L2TP-over-IP socket for L2TPv3.
 *
 * Author: James Chapman <jchapman@katalix.com>
 */

#ifndef _UAPI_LINUX_L2TP_H_
#define _UAPI_LINUX_L2TP_H_

#include <linux/types.h>
#include <linux/socket.h>
#include <linux/in.h>
#include <linux/in6.h>

#define IPPROTO_L2TP		115

/**
 * struct sockaddr_l2tpip - the sockaddr structure for L2TP-over-IP sockets
 * @l2tp_family:  address family number AF_L2TPIP.
 * @l2tp_addr:    protocol specific address information
 * @l2tp_conn_id: connection id of tunnel
 */
#define __SOCK_SIZE__	16		/* sizeof(struct sockaddr)	*/
struct sockaddr_l2tpip {
	/* The first fields must match struct sockaddr_in */
	__kernel_sa_family_t l2tp_family; /* AF_INET */
	__be16		l2tp_unused;	/* INET port number (unused) */
	struct in_addr	l2tp_addr;	/* Internet address */

	__u32		l2tp_conn_id;	/* Connection ID of tunnel */

	/* Pad to size of `struct sockaddr'. */
	unsigned char	__pad[__SOCK_SIZE__ -
			      sizeof(__kernel_sa_family_t) -
			      sizeof(__be16) - sizeof(struct in_addr) -
			      sizeof(__u32)];
};

/**
 * struct sockaddr_l2tpip6 - the sockaddr structure for L2TP-over-IPv6 sockets
 * @l2tp_family:  address family number AF_L2TPIP.
 * @l2tp_addr:    protocol specific address information
 * @l2tp_conn_id: connection id of tunnel
 */
struct sockaddr_l2tpip6 {
	/* The first fields must match struct sockaddr_in6 */
	__kernel_sa_family_t l2tp_family; /* AF_INET6 */
	__be16		l2tp_unused;	/* INET port number (unused) */
	__be32		l2tp_flowinfo;	/* IPv6 flow information */
	struct in6_addr	l2tp_addr;	/* IPv6 address */
	__u32		l2tp_scope_id;	/* scope id (new in RFC2553) */
	__u32		l2tp_conn_id;	/* Connection ID of tunnel */
};

/*****************************************************************************
 *  NETLINK_GENERIC netlink family.
 *****************************************************************************/

/*
 * Commands.
 * Valid TLVs of each command are:-
 * TUNNEL_CREATE	- CONN_ID, pw_type, netns, ifname, ipinfo, udpinfo, udpcsum
 * TUNNEL_DELETE	- CONN_ID
 * TUNNEL_MODIFY	- CONN_ID, udpcsum
 * TUNNEL_GETSTATS	- CONN_ID, (stats)
 * TUNNEL_GET		- CONN_ID, (...)
 * SESSION_CREATE	- SESSION_ID, PW_TYPE, cookie, peer_cookie, l2spec
 * SESSION_DELETE	- SESSION_ID
 * SESSION_MODIFY	- SESSION_ID
 * SESSION_GET		- SESSION_ID, (...)
 * SESSION_GETSTATS	- SESSION_ID, (stats)
 *
 */
enum {
	L2TP_CMD_NOOP,
	L2TP_CMD_TUNNEL_CREATE,
	L2TP_CMD_TUNNEL_DELETE,
	L2TP_CMD_TUNNEL_MODIFY,
	L2TP_CMD_TUNNEL_GET,
	L2TP_CMD_SESSION_CREATE,
	L2TP_CMD_SESSION_DELETE,
	L2TP_CMD_SESSION_MODIFY,
	L2TP_CMD_SESSION_GET,
	__L2TP_CMD_MAX,
};

#define L2TP_CMD_MAX			(__L2TP_CMD_MAX - 1)

/*
 * ATTR types defined for L2TP
 */
enum {
	L2TP_ATTR_NONE,			/* no data */
	L2TP_ATTR_PW_TYPE,		/* u16, enum l2tp_pwtype */
	L2TP_ATTR_ENCAP_TYPE,		/* u16, enum l2tp_encap_type */
	L2TP_ATTR_OFFSET,		/* u16 (not used) */
	L2TP_ATTR_DATA_SEQ,		/* u16 (not used) */
	L2TP_ATTR_L2SPEC_TYPE,		/* u8, enum l2tp_l2spec_type */
	L2TP_ATTR_L2SPEC_LEN,		/* u8 (not used) */
	L2TP_ATTR_PROTO_VERSION,	/* u8 */
	L2TP_ATTR_IFNAME,		/* string */
	L2TP_ATTR_CONN_ID,		/* u32 */
	L2TP_ATTR_PEER_CONN_ID,		/* u32 */
	L2TP_ATTR_SESSION_ID,		/* u32 */
	L2TP_ATTR_PEER_SESSION_ID,	/* u32 */
	L2TP_ATTR_UDP_CSUM,		/* u8 */
	L2TP_ATTR_VLAN_ID,		/* u16 (not used) */
	L2TP_ATTR_COOKIE,		/* 0, 4 or 8 bytes */
	L2TP_ATTR_PEER_COOKIE,		/* 0, 4 or 8 bytes */
	L2TP_ATTR_DEBUG,		/* u32, enum l2tp_debug_flags (not used) */
	L2TP_ATTR_RECV_SEQ,		/* u8 */
	L2TP_ATTR_SEND_SEQ,		/* u8 */
	L2TP_ATTR_LNS_MODE,		/* u8 */
	L2TP_ATTR_USING_IPSEC,		/* u8 */
	L2TP_ATTR_RECV_TIMEOUT,		/* msec */
	L2TP_ATTR_FD,			/* int */
	L2TP_ATTR_IP_SADDR,		/* u32 */
	L2TP_ATTR_IP_DADDR,		/* u32 */
	L2TP_ATTR_UDP_SPORT,		/* u16 */
	L2TP_ATTR_UDP_DPORT,		/* u16 */
	L2TP_ATTR_MTU,			/* u16 (not used) */
	L2TP_ATTR_MRU,			/* u16 (not used) */
	L2TP_ATTR_STATS,		/* nested */
	L2TP_ATTR_IP6_SADDR,		/* struct in6_addr */
	L2TP_ATTR_IP6_DADDR,		/* struct in6_addr */
	L2TP_ATTR_UDP_ZERO_CSUM6_TX,	/* flag */
	L2TP_ATTR_UDP_ZERO_CSUM6_RX,	/* flag */
	L2TP_ATTR_PAD,
	__L2TP_ATTR_MAX,
};

#define L2TP_ATTR_MAX			(__L2TP_ATTR_MAX - 1)

/* Nested in L2TP_ATTR_STATS */
enum {
	L2TP_ATTR_STATS_NONE,		/* no data */
	L2TP_ATTR_TX_PACKETS,		/* u64 */
	L2TP_ATTR_TX_BYTES,		/* u64 */
	L2TP_ATTR_TX_ERRORS,		/* u64 */
	L2TP_ATTR_RX_PACKETS,		/* u64 */
	L2TP_ATTR_RX_BYTES,		/* u64 */
	L2TP_ATTR_RX_SEQ_DISCARDS,	/* u64 */
	L2TP_ATTR_RX_OOS_PACKETS,	/* u64 */
	L2TP_ATTR_RX_ERRORS,		/* u64 */
	L2TP_ATTR_STATS_PAD,
	L2TP_ATTR_RX_COOKIE_DISCARDS,	/* u64 */
<<<<<<< HEAD
=======
	L2TP_ATTR_RX_INVALID,		/* u64 */
>>>>>>> f642729d
	__L2TP_ATTR_STATS_MAX,
};

#define L2TP_ATTR_STATS_MAX		(__L2TP_ATTR_STATS_MAX - 1)

enum l2tp_pwtype {
	L2TP_PWTYPE_NONE = 0x0000,
	L2TP_PWTYPE_ETH_VLAN = 0x0004,
	L2TP_PWTYPE_ETH = 0x0005,
	L2TP_PWTYPE_PPP = 0x0007,
	L2TP_PWTYPE_PPP_AC = 0x0008,
	L2TP_PWTYPE_IP = 0x000b,
	__L2TP_PWTYPE_MAX
};

enum l2tp_l2spec_type {
	L2TP_L2SPECTYPE_NONE,
	L2TP_L2SPECTYPE_DEFAULT,
};

enum l2tp_encap_type {
	L2TP_ENCAPTYPE_UDP,
	L2TP_ENCAPTYPE_IP,
};

/* For L2TP_ATTR_DATA_SEQ. Unused. */
enum l2tp_seqmode {
	L2TP_SEQ_NONE = 0,
	L2TP_SEQ_IP = 1,
	L2TP_SEQ_ALL = 2,
};

/**
 * enum l2tp_debug_flags - debug message categories for L2TP tunnels/sessions.
 *
 * Unused.
 *
 * @L2TP_MSG_DEBUG: verbose debug (if compiled in)
 * @L2TP_MSG_CONTROL: userspace - kernel interface
 * @L2TP_MSG_SEQ: sequence numbers
 * @L2TP_MSG_DATA: data packets
 */
enum l2tp_debug_flags {
	L2TP_MSG_DEBUG		= (1 << 0),
	L2TP_MSG_CONTROL	= (1 << 1),
	L2TP_MSG_SEQ		= (1 << 2),
	L2TP_MSG_DATA		= (1 << 3),
};

/*
 * NETLINK_GENERIC related info
 */
#define L2TP_GENL_NAME		"l2tp"
#define L2TP_GENL_VERSION	0x1
#define L2TP_GENL_MCGROUP       "l2tp"

#endif /* _UAPI_LINUX_L2TP_H_ */<|MERGE_RESOLUTION|>--- conflicted
+++ resolved
@@ -145,10 +145,7 @@
 	L2TP_ATTR_RX_ERRORS,		/* u64 */
 	L2TP_ATTR_STATS_PAD,
 	L2TP_ATTR_RX_COOKIE_DISCARDS,	/* u64 */
-<<<<<<< HEAD
-=======
 	L2TP_ATTR_RX_INVALID,		/* u64 */
->>>>>>> f642729d
 	__L2TP_ATTR_STATS_MAX,
 };
 
