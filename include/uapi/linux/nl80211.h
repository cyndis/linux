--- conflicted
+++ resolved
@@ -753,8 +753,6 @@
  *	before removing a station entry entirely, or before disassociating
  *	or similar, cleanup will happen in the driver/device in this case.
  *
-<<<<<<< HEAD
-=======
  * @NL80211_CMD_GET_MPP: Get mesh path attributes for mesh proxy path to
  *	destination %NL80211_ATTR_MAC on the interface identified by
  *	%NL80211_ATTR_IFINDEX.
@@ -776,7 +774,6 @@
  *	peer given by %NL80211_ATTR_MAC. Both peers must be on the base channel
  *	when this command completes.
  *
->>>>>>> e529fea9
  * @NL80211_CMD_MAX: highest used command number
  * @__NL80211_CMD_AFTER_LAST: internal use
  */
@@ -951,8 +948,6 @@
 	NL80211_CMD_ADD_TX_TS,
 	NL80211_CMD_DEL_TX_TS,
 
-<<<<<<< HEAD
-=======
 	NL80211_CMD_GET_MPP,
 
 	NL80211_CMD_JOIN_OCB,
@@ -963,7 +958,6 @@
 	NL80211_CMD_TDLS_CHANNEL_SWITCH,
 	NL80211_CMD_TDLS_CANCEL_CHANNEL_SWITCH,
 
->>>>>>> e529fea9
 	/* add new commands above here */
 
 	/* used to define NL80211_CMD_MAX below */
@@ -1690,14 +1684,11 @@
  * @NL80211_ATTR_SMPS_MODE: SMPS mode to use (ap mode). see
  *	&enum nl80211_smps_mode.
  *
-<<<<<<< HEAD
-=======
  * @NL80211_ATTR_OPER_CLASS: operating class
  *
  * @NL80211_ATTR_MAC_MASK: MAC address mask
  *
  * @NUM_NL80211_ATTR: total number of nl80211_attrs available
->>>>>>> e529fea9
  * @NL80211_ATTR_MAX: highest attribute number currently defined
  * @__NL80211_ATTR_AFTER_LAST: internal use
  */
@@ -2050,13 +2041,10 @@
 
 	NL80211_ATTR_SMPS_MODE,
 
-<<<<<<< HEAD
-=======
 	NL80211_ATTR_OPER_CLASS,
 
 	NL80211_ATTR_MAC_MASK,
 
->>>>>>> e529fea9
 	/* add attributes here, update the policy in nl80211.c */
 
 	__NL80211_ATTR_AFTER_LAST,
@@ -4148,8 +4136,6 @@
  *	multiplexing powersave, ie. can turn off all but one chain
  *	and then wake the rest up as required after, for example,
  *	rts/cts handshake.
-<<<<<<< HEAD
-=======
  * @NL80211_FEATURE_SUPPORTS_WMM_ADMISSION: the device supports setting up WMM
  *	TSPEC sessions (TID aka TSID 0-7) with the %NL80211_CMD_ADD_TX_TS
  *	command. Standard IEEE 802.11 TSPEC setup is not yet supported, it
@@ -4171,7 +4157,6 @@
  *	random MAC address for every scan iteration during "net detect", i.e.
  *	scan in unassociated WoWLAN, the %NL80211_SCAN_FLAG_RANDOM_ADDR may
  *	be set for scheduled scan and the MAC address mask/value will be used.
->>>>>>> e529fea9
  */
 enum nl80211_feature_flags {
 	NL80211_FEATURE_SK_TX_STATUS			= 1 << 0,
@@ -4200,15 +4185,12 @@
 	NL80211_FEATURE_ACKTO_ESTIMATION		= 1 << 23,
 	NL80211_FEATURE_STATIC_SMPS			= 1 << 24,
 	NL80211_FEATURE_DYNAMIC_SMPS			= 1 << 25,
-<<<<<<< HEAD
-=======
 	NL80211_FEATURE_SUPPORTS_WMM_ADMISSION		= 1 << 26,
 	NL80211_FEATURE_MAC_ON_CREATE			= 1 << 27,
 	NL80211_FEATURE_TDLS_CHANNEL_SWITCH		= 1 << 28,
 	NL80211_FEATURE_SCAN_RANDOM_MAC_ADDR		= 1 << 29,
 	NL80211_FEATURE_SCHED_SCAN_RANDOM_MAC_ADDR	= 1 << 30,
 	NL80211_FEATURE_ND_RANDOM_MAC_ADDR		= 1 << 31,
->>>>>>> e529fea9
 };
 
 /**
