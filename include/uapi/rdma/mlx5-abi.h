--- conflicted
+++ resolved
@@ -124,7 +124,6 @@
 	__u8 reserved[7];
 };
 
-<<<<<<< HEAD
 struct mlx5_packet_pacing_caps {
 	__u32 qp_rate_limit_min;
 	__u32 qp_rate_limit_max; /* In kpbs */
@@ -135,7 +134,8 @@
 	 */
 	__u32 supported_qpts;
 	__u32 reserved;
-=======
+};
+
 enum mlx5_ib_cqe_comp_res_format {
 	MLX5_IB_CQE_RES_FORMAT_HASH	= 1 << 0,
 	MLX5_IB_CQE_RES_FORMAT_CSUM	= 1 << 1,
@@ -145,7 +145,6 @@
 struct mlx5_ib_cqe_comp_caps {
 	__u32 max_num;
 	__u32 supported_format; /* enum mlx5_ib_cqe_comp_res_format */
->>>>>>> 78e6310d
 };
 
 struct mlx5_ib_query_device_resp {
@@ -153,13 +152,10 @@
 	__u32	response_length;
 	struct	mlx5_ib_tso_caps tso_caps;
 	struct	mlx5_ib_rss_caps rss_caps;
-<<<<<<< HEAD
 	struct	mlx5_packet_pacing_caps packet_pacing_caps;
 	__u32	mlx5_ib_support_multi_pkt_send_wqes;
 	__u32	reserved;
-=======
 	struct	mlx5_ib_cqe_comp_caps cqe_comp_caps;
->>>>>>> 78e6310d
 };
 
 struct mlx5_ib_create_cq {
