--- conflicted
+++ resolved
@@ -34,8 +34,6 @@
 	return umem->address & ~PAGE_MASK;
 }
 
-<<<<<<< HEAD
-=======
 static inline unsigned long ib_umem_dma_offset(struct ib_umem *umem,
 					       unsigned long pgsz)
 {
@@ -43,7 +41,6 @@
 	       (pgsz - 1);
 }
 
->>>>>>> 356006a6
 static inline size_t ib_umem_num_dma_blocks(struct ib_umem *umem,
 					    unsigned long pgsz)
 {
@@ -55,7 +52,6 @@
 static inline size_t ib_umem_num_pages(struct ib_umem *umem)
 {
 	return ib_umem_num_dma_blocks(umem, PAGE_SIZE);
-<<<<<<< HEAD
 }
 
 static inline void __rdma_umem_block_iter_start(struct ib_block_iter *biter,
@@ -65,17 +61,6 @@
 	__rdma_block_iter_start(biter, umem->sg_head.sgl, umem->nmap, pgsz);
 }
 
-=======
-}
-
-static inline void __rdma_umem_block_iter_start(struct ib_block_iter *biter,
-						struct ib_umem *umem,
-						unsigned long pgsz)
-{
-	__rdma_block_iter_start(biter, umem->sg_head.sgl, umem->nmap, pgsz);
-}
-
->>>>>>> 356006a6
 /**
  * rdma_umem_for_each_dma_block - iterate over contiguous DMA blocks of the umem
  * @umem: umem to iterate over
@@ -151,15 +136,12 @@
 						   unsigned long virt)
 {
 	return 0;
-<<<<<<< HEAD
-=======
 }
 static inline unsigned long ib_umem_find_best_pgoff(struct ib_umem *umem,
 						    unsigned long pgsz_bitmap,
 						    u64 pgoff_bitmask)
 {
 	return 0;
->>>>>>> 356006a6
 }
 
 #endif /* CONFIG_INFINIBAND_USER_MEM */
