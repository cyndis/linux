/* SPDX-License-Identifier: GPL-2.0 */
/*
 * Copyright (c) 2017, 2018 Oracle.  All rights reserved.
 *
 * Trace point definitions for the "rpcrdma" subsystem.
 */
#undef TRACE_SYSTEM
#define TRACE_SYSTEM rpcrdma

#if !defined(_TRACE_RPCRDMA_H) || defined(TRACE_HEADER_MULTI_READ)
#define _TRACE_RPCRDMA_H

#include <linux/scatterlist.h>
#include <linux/sunrpc/rpc_rdma_cid.h>
#include <linux/tracepoint.h>
#include <rdma/ib_cm.h>
#include <trace/events/rdma.h>

/**
 ** Event classes
 **/

DECLARE_EVENT_CLASS(rpcrdma_completion_class,
	TP_PROTO(
		const struct ib_wc *wc,
		const struct rpc_rdma_cid *cid
	),

	TP_ARGS(wc, cid),

	TP_STRUCT__entry(
		__field(u32, cq_id)
		__field(int, completion_id)
		__field(unsigned long, status)
		__field(unsigned int, vendor_err)
	),

	TP_fast_assign(
		__entry->cq_id = cid->ci_queue_id;
		__entry->completion_id = cid->ci_completion_id;
		__entry->status = wc->status;
		if (wc->status)
			__entry->vendor_err = wc->vendor_err;
		else
			__entry->vendor_err = 0;
	),

	TP_printk("cq.id=%u cid=%d status=%s (%lu/0x%x)",
		__entry->cq_id, __entry->completion_id,
		rdma_show_wc_status(__entry->status),
		__entry->status, __entry->vendor_err
	)
);

#define DEFINE_COMPLETION_EVENT(name)					\
		DEFINE_EVENT(rpcrdma_completion_class, name,		\
				TP_PROTO(				\
					const struct ib_wc *wc,		\
					const struct rpc_rdma_cid *cid	\
				),					\
				TP_ARGS(wc, cid))

DECLARE_EVENT_CLASS(rpcrdma_receive_completion_class,
	TP_PROTO(
		const struct ib_wc *wc,
		const struct rpc_rdma_cid *cid
	),

	TP_ARGS(wc, cid),

	TP_STRUCT__entry(
		__field(u32, cq_id)
		__field(int, completion_id)
		__field(u32, received)
		__field(unsigned long, status)
		__field(unsigned int, vendor_err)
	),

	TP_fast_assign(
		__entry->cq_id = cid->ci_queue_id;
		__entry->completion_id = cid->ci_completion_id;
		__entry->status = wc->status;
		if (wc->status) {
			__entry->received = 0;
			__entry->vendor_err = wc->vendor_err;
		} else {
			__entry->received = wc->byte_len;
			__entry->vendor_err = 0;
		}
	),

	TP_printk("cq.id=%u cid=%d status=%s (%lu/0x%x) received=%u",
		__entry->cq_id, __entry->completion_id,
		rdma_show_wc_status(__entry->status),
		__entry->status, __entry->vendor_err,
		__entry->received
	)
);

#define DEFINE_RECEIVE_COMPLETION_EVENT(name)				\
		DEFINE_EVENT(rpcrdma_receive_completion_class, name,	\
				TP_PROTO(				\
					const struct ib_wc *wc,		\
					const struct rpc_rdma_cid *cid	\
				),					\
				TP_ARGS(wc, cid))

DECLARE_EVENT_CLASS(xprtrdma_reply_class,
	TP_PROTO(
		const struct rpcrdma_rep *rep
	),

	TP_ARGS(rep),

	TP_STRUCT__entry(
		__field(u32, xid)
		__field(u32, version)
		__field(u32, proc)
		__string(addr, rpcrdma_addrstr(rep->rr_rxprt))
		__string(port, rpcrdma_portstr(rep->rr_rxprt))
	),

	TP_fast_assign(
		__entry->xid = be32_to_cpu(rep->rr_xid);
		__entry->version = be32_to_cpu(rep->rr_vers);
		__entry->proc = be32_to_cpu(rep->rr_proc);
		__assign_str(addr, rpcrdma_addrstr(rep->rr_rxprt));
		__assign_str(port, rpcrdma_portstr(rep->rr_rxprt));
	),

	TP_printk("peer=[%s]:%s xid=0x%08x version=%u proc=%u",
		__get_str(addr), __get_str(port),
		__entry->xid, __entry->version, __entry->proc
	)
);

#define DEFINE_REPLY_EVENT(name)					\
		DEFINE_EVENT(xprtrdma_reply_class,			\
				xprtrdma_reply_##name##_err,		\
				TP_PROTO(				\
					const struct rpcrdma_rep *rep	\
				),					\
				TP_ARGS(rep))

DECLARE_EVENT_CLASS(xprtrdma_rxprt,
	TP_PROTO(
		const struct rpcrdma_xprt *r_xprt
	),

	TP_ARGS(r_xprt),

	TP_STRUCT__entry(
		__field(const void *, r_xprt)
		__string(addr, rpcrdma_addrstr(r_xprt))
		__string(port, rpcrdma_portstr(r_xprt))
	),

	TP_fast_assign(
		__entry->r_xprt = r_xprt;
		__assign_str(addr, rpcrdma_addrstr(r_xprt));
		__assign_str(port, rpcrdma_portstr(r_xprt));
	),

	TP_printk("peer=[%s]:%s r_xprt=%p",
		__get_str(addr), __get_str(port), __entry->r_xprt
	)
);

#define DEFINE_RXPRT_EVENT(name)					\
		DEFINE_EVENT(xprtrdma_rxprt, name,			\
				TP_PROTO(				\
					const struct rpcrdma_xprt *r_xprt \
				),					\
				TP_ARGS(r_xprt))

DECLARE_EVENT_CLASS(xprtrdma_connect_class,
	TP_PROTO(
		const struct rpcrdma_xprt *r_xprt,
		int rc
	),

	TP_ARGS(r_xprt, rc),

	TP_STRUCT__entry(
		__field(const void *, r_xprt)
		__field(int, rc)
		__field(int, connect_status)
		__string(addr, rpcrdma_addrstr(r_xprt))
		__string(port, rpcrdma_portstr(r_xprt))
	),

	TP_fast_assign(
		__entry->r_xprt = r_xprt;
		__entry->rc = rc;
		__entry->connect_status = r_xprt->rx_ep->re_connect_status;
		__assign_str(addr, rpcrdma_addrstr(r_xprt));
		__assign_str(port, rpcrdma_portstr(r_xprt));
	),

	TP_printk("peer=[%s]:%s r_xprt=%p: rc=%d connection status=%d",
		__get_str(addr), __get_str(port), __entry->r_xprt,
		__entry->rc, __entry->connect_status
	)
);

#define DEFINE_CONN_EVENT(name)						\
		DEFINE_EVENT(xprtrdma_connect_class, xprtrdma_##name,	\
				TP_PROTO(				\
					const struct rpcrdma_xprt *r_xprt, \
					int rc				\
				),					\
				TP_ARGS(r_xprt, rc))

DECLARE_EVENT_CLASS(xprtrdma_rdch_event,
	TP_PROTO(
		const struct rpc_task *task,
		unsigned int pos,
		struct rpcrdma_mr *mr,
		int nsegs
	),

	TP_ARGS(task, pos, mr, nsegs),

	TP_STRUCT__entry(
		__field(unsigned int, task_id)
		__field(unsigned int, client_id)
		__field(unsigned int, pos)
		__field(int, nents)
		__field(u32, handle)
		__field(u32, length)
		__field(u64, offset)
		__field(int, nsegs)
	),

	TP_fast_assign(
		__entry->task_id = task->tk_pid;
		__entry->client_id = task->tk_client->cl_clid;
		__entry->pos = pos;
		__entry->nents = mr->mr_nents;
		__entry->handle = mr->mr_handle;
		__entry->length = mr->mr_length;
		__entry->offset = mr->mr_offset;
		__entry->nsegs = nsegs;
	),

	TP_printk("task:%u@%u pos=%u %u@0x%016llx:0x%08x (%s)",
		__entry->task_id, __entry->client_id,
		__entry->pos, __entry->length,
		(unsigned long long)__entry->offset, __entry->handle,
		__entry->nents < __entry->nsegs ? "more" : "last"
	)
);

#define DEFINE_RDCH_EVENT(name)						\
		DEFINE_EVENT(xprtrdma_rdch_event, xprtrdma_chunk_##name,\
				TP_PROTO(				\
					const struct rpc_task *task,	\
					unsigned int pos,		\
					struct rpcrdma_mr *mr,		\
					int nsegs			\
				),					\
				TP_ARGS(task, pos, mr, nsegs))

DECLARE_EVENT_CLASS(xprtrdma_wrch_event,
	TP_PROTO(
		const struct rpc_task *task,
		struct rpcrdma_mr *mr,
		int nsegs
	),

	TP_ARGS(task, mr, nsegs),

	TP_STRUCT__entry(
		__field(unsigned int, task_id)
		__field(unsigned int, client_id)
		__field(int, nents)
		__field(u32, handle)
		__field(u32, length)
		__field(u64, offset)
		__field(int, nsegs)
	),

	TP_fast_assign(
		__entry->task_id = task->tk_pid;
		__entry->client_id = task->tk_client->cl_clid;
		__entry->nents = mr->mr_nents;
		__entry->handle = mr->mr_handle;
		__entry->length = mr->mr_length;
		__entry->offset = mr->mr_offset;
		__entry->nsegs = nsegs;
	),

	TP_printk("task:%u@%u %u@0x%016llx:0x%08x (%s)",
		__entry->task_id, __entry->client_id,
		__entry->length, (unsigned long long)__entry->offset,
		__entry->handle,
		__entry->nents < __entry->nsegs ? "more" : "last"
	)
);

#define DEFINE_WRCH_EVENT(name)						\
		DEFINE_EVENT(xprtrdma_wrch_event, xprtrdma_chunk_##name,\
				TP_PROTO(				\
					const struct rpc_task *task,	\
					struct rpcrdma_mr *mr,		\
					int nsegs			\
				),					\
				TP_ARGS(task, mr, nsegs))

TRACE_DEFINE_ENUM(DMA_BIDIRECTIONAL);
TRACE_DEFINE_ENUM(DMA_TO_DEVICE);
TRACE_DEFINE_ENUM(DMA_FROM_DEVICE);
TRACE_DEFINE_ENUM(DMA_NONE);

#define xprtrdma_show_direction(x)					\
		__print_symbolic(x,					\
				{ DMA_BIDIRECTIONAL, "BIDIR" },		\
				{ DMA_TO_DEVICE, "TO_DEVICE" },		\
				{ DMA_FROM_DEVICE, "FROM_DEVICE" },	\
				{ DMA_NONE, "NONE" })

DECLARE_EVENT_CLASS(xprtrdma_mr_class,
	TP_PROTO(
		const struct rpcrdma_mr *mr
	),

	TP_ARGS(mr),

	TP_STRUCT__entry(
		__field(unsigned int, task_id)
		__field(unsigned int, client_id)
		__field(u32, mr_id)
		__field(int, nents)
		__field(u32, handle)
		__field(u32, length)
		__field(u64, offset)
		__field(u32, dir)
	),

	TP_fast_assign(
		const struct rpcrdma_req *req = mr->mr_req;
		const struct rpc_task *task = req->rl_slot.rq_task;

		__entry->task_id = task->tk_pid;
		__entry->client_id = task->tk_client->cl_clid;
		__entry->mr_id  = mr->frwr.fr_mr->res.id;
		__entry->nents  = mr->mr_nents;
		__entry->handle = mr->mr_handle;
		__entry->length = mr->mr_length;
		__entry->offset = mr->mr_offset;
		__entry->dir    = mr->mr_dir;
	),

	TP_printk("task:%u@%u mr.id=%u nents=%d %u@0x%016llx:0x%08x (%s)",
		__entry->task_id, __entry->client_id,
		__entry->mr_id, __entry->nents, __entry->length,
		(unsigned long long)__entry->offset, __entry->handle,
		xprtrdma_show_direction(__entry->dir)
	)
);

#define DEFINE_MR_EVENT(name)						\
		DEFINE_EVENT(xprtrdma_mr_class,				\
				xprtrdma_mr_##name,			\
				TP_PROTO(				\
					const struct rpcrdma_mr *mr	\
				),					\
				TP_ARGS(mr))

DECLARE_EVENT_CLASS(xprtrdma_anonymous_mr_class,
	TP_PROTO(
		const struct rpcrdma_mr *mr
	),

	TP_ARGS(mr),

	TP_STRUCT__entry(
		__field(u32, mr_id)
		__field(int, nents)
		__field(u32, handle)
		__field(u32, length)
		__field(u64, offset)
		__field(u32, dir)
	),

	TP_fast_assign(
		__entry->mr_id  = mr->frwr.fr_mr->res.id;
		__entry->nents  = mr->mr_nents;
		__entry->handle = mr->mr_handle;
		__entry->length = mr->mr_length;
		__entry->offset = mr->mr_offset;
		__entry->dir    = mr->mr_dir;
	),

	TP_printk("mr.id=%u nents=%d %u@0x%016llx:0x%08x (%s)",
		__entry->mr_id, __entry->nents, __entry->length,
		(unsigned long long)__entry->offset, __entry->handle,
		xprtrdma_show_direction(__entry->dir)
	)
);

#define DEFINE_ANON_MR_EVENT(name)					\
		DEFINE_EVENT(xprtrdma_anonymous_mr_class,		\
				xprtrdma_mr_##name,			\
				TP_PROTO(				\
					const struct rpcrdma_mr *mr	\
				),					\
				TP_ARGS(mr))

DECLARE_EVENT_CLASS(xprtrdma_callback_class,
	TP_PROTO(
		const struct rpcrdma_xprt *r_xprt,
		const struct rpc_rqst *rqst
	),

	TP_ARGS(r_xprt, rqst),

	TP_STRUCT__entry(
		__field(u32, xid)
		__string(addr, rpcrdma_addrstr(r_xprt))
		__string(port, rpcrdma_portstr(r_xprt))
	),

	TP_fast_assign(
		__entry->xid = be32_to_cpu(rqst->rq_xid);
		__assign_str(addr, rpcrdma_addrstr(r_xprt));
		__assign_str(port, rpcrdma_portstr(r_xprt));
	),

	TP_printk("peer=[%s]:%s xid=0x%08x",
		__get_str(addr), __get_str(port), __entry->xid
	)
);

#define DEFINE_CALLBACK_EVENT(name)					\
		DEFINE_EVENT(xprtrdma_callback_class,			\
				xprtrdma_cb_##name,			\
				TP_PROTO(				\
					const struct rpcrdma_xprt *r_xprt, \
					const struct rpc_rqst *rqst	\
				),					\
				TP_ARGS(r_xprt, rqst))

/**
 ** Connection events
 **/

TRACE_EVENT(xprtrdma_inline_thresh,
	TP_PROTO(
		const struct rpcrdma_ep *ep
	),

	TP_ARGS(ep),

	TP_STRUCT__entry(
		__field(unsigned int, inline_send)
		__field(unsigned int, inline_recv)
		__field(unsigned int, max_send)
		__field(unsigned int, max_recv)
		__array(unsigned char, srcaddr, sizeof(struct sockaddr_in6))
		__array(unsigned char, dstaddr, sizeof(struct sockaddr_in6))
	),

	TP_fast_assign(
		const struct rdma_cm_id *id = ep->re_id;

		__entry->inline_send = ep->re_inline_send;
		__entry->inline_recv = ep->re_inline_recv;
		__entry->max_send = ep->re_max_inline_send;
		__entry->max_recv = ep->re_max_inline_recv;
		memcpy(__entry->srcaddr, &id->route.addr.src_addr,
		       sizeof(struct sockaddr_in6));
		memcpy(__entry->dstaddr, &id->route.addr.dst_addr,
		       sizeof(struct sockaddr_in6));
	),

	TP_printk("%pISpc -> %pISpc neg send/recv=%u/%u, calc send/recv=%u/%u",
		__entry->srcaddr, __entry->dstaddr,
		__entry->inline_send, __entry->inline_recv,
		__entry->max_send, __entry->max_recv
	)
);

DEFINE_CONN_EVENT(connect);
DEFINE_CONN_EVENT(disconnect);

DEFINE_RXPRT_EVENT(xprtrdma_op_inject_dsc);

TRACE_EVENT(xprtrdma_op_connect,
	TP_PROTO(
		const struct rpcrdma_xprt *r_xprt,
		unsigned long delay
	),

	TP_ARGS(r_xprt, delay),

	TP_STRUCT__entry(
		__field(const void *, r_xprt)
		__field(unsigned long, delay)
		__string(addr, rpcrdma_addrstr(r_xprt))
		__string(port, rpcrdma_portstr(r_xprt))
	),

	TP_fast_assign(
		__entry->r_xprt = r_xprt;
		__entry->delay = delay;
		__assign_str(addr, rpcrdma_addrstr(r_xprt));
		__assign_str(port, rpcrdma_portstr(r_xprt));
	),

	TP_printk("peer=[%s]:%s r_xprt=%p delay=%lu",
		__get_str(addr), __get_str(port), __entry->r_xprt,
		__entry->delay
	)
);


TRACE_EVENT(xprtrdma_op_set_cto,
	TP_PROTO(
		const struct rpcrdma_xprt *r_xprt,
		unsigned long connect,
		unsigned long reconnect
	),

	TP_ARGS(r_xprt, connect, reconnect),

	TP_STRUCT__entry(
		__field(const void *, r_xprt)
		__field(unsigned long, connect)
		__field(unsigned long, reconnect)
		__string(addr, rpcrdma_addrstr(r_xprt))
		__string(port, rpcrdma_portstr(r_xprt))
	),

	TP_fast_assign(
		__entry->r_xprt = r_xprt;
		__entry->connect = connect;
		__entry->reconnect = reconnect;
		__assign_str(addr, rpcrdma_addrstr(r_xprt));
		__assign_str(port, rpcrdma_portstr(r_xprt));
	),

	TP_printk("peer=[%s]:%s r_xprt=%p: connect=%lu reconnect=%lu",
		__get_str(addr), __get_str(port), __entry->r_xprt,
		__entry->connect / HZ, __entry->reconnect / HZ
	)
);

TRACE_EVENT(xprtrdma_qp_event,
	TP_PROTO(
		const struct rpcrdma_ep *ep,
		const struct ib_event *event
	),

	TP_ARGS(ep, event),

	TP_STRUCT__entry(
		__field(unsigned long, event)
		__string(name, event->device->name)
		__array(unsigned char, srcaddr, sizeof(struct sockaddr_in6))
		__array(unsigned char, dstaddr, sizeof(struct sockaddr_in6))
	),

	TP_fast_assign(
		const struct rdma_cm_id *id = ep->re_id;

		__entry->event = event->event;
		__assign_str(name, event->device->name);
		memcpy(__entry->srcaddr, &id->route.addr.src_addr,
		       sizeof(struct sockaddr_in6));
		memcpy(__entry->dstaddr, &id->route.addr.dst_addr,
		       sizeof(struct sockaddr_in6));
	),

	TP_printk("%pISpc -> %pISpc device=%s %s (%lu)",
		__entry->srcaddr, __entry->dstaddr, __get_str(name),
		rdma_show_ib_event(__entry->event), __entry->event
	)
);

/**
 ** Call events
 **/

TRACE_EVENT(xprtrdma_createmrs,
	TP_PROTO(
		const struct rpcrdma_xprt *r_xprt,
		unsigned int count
	),

	TP_ARGS(r_xprt, count),

	TP_STRUCT__entry(
		__field(const void *, r_xprt)
		__string(addr, rpcrdma_addrstr(r_xprt))
		__string(port, rpcrdma_portstr(r_xprt))
		__field(unsigned int, count)
	),

	TP_fast_assign(
		__entry->r_xprt = r_xprt;
		__entry->count = count;
		__assign_str(addr, rpcrdma_addrstr(r_xprt));
		__assign_str(port, rpcrdma_portstr(r_xprt));
	),

	TP_printk("peer=[%s]:%s r_xprt=%p: created %u MRs",
		__get_str(addr), __get_str(port), __entry->r_xprt,
		__entry->count
	)
);

TRACE_EVENT(xprtrdma_nomrs_err,
	TP_PROTO(
		const struct rpcrdma_xprt *r_xprt,
		const struct rpcrdma_req *req
	),

	TP_ARGS(r_xprt, req),

	TP_STRUCT__entry(
		__field(unsigned int, task_id)
		__field(unsigned int, client_id)
		__string(addr, rpcrdma_addrstr(r_xprt))
		__string(port, rpcrdma_portstr(r_xprt))
	),

	TP_fast_assign(
		const struct rpc_rqst *rqst = &req->rl_slot;

		__entry->task_id = rqst->rq_task->tk_pid;
		__entry->client_id = rqst->rq_task->tk_client->cl_clid;
		__assign_str(addr, rpcrdma_addrstr(r_xprt));
		__assign_str(port, rpcrdma_portstr(r_xprt));
	),

	TP_printk("peer=[%s]:%s task:%u@%u",
		__get_str(addr), __get_str(port),
		__entry->task_id, __entry->client_id
	)
);

DEFINE_RDCH_EVENT(read);
DEFINE_WRCH_EVENT(write);
DEFINE_WRCH_EVENT(reply);

TRACE_DEFINE_ENUM(rpcrdma_noch);
TRACE_DEFINE_ENUM(rpcrdma_noch_pullup);
TRACE_DEFINE_ENUM(rpcrdma_noch_mapped);
TRACE_DEFINE_ENUM(rpcrdma_readch);
TRACE_DEFINE_ENUM(rpcrdma_areadch);
TRACE_DEFINE_ENUM(rpcrdma_writech);
TRACE_DEFINE_ENUM(rpcrdma_replych);

#define xprtrdma_show_chunktype(x)					\
		__print_symbolic(x,					\
				{ rpcrdma_noch, "inline" },		\
				{ rpcrdma_noch_pullup, "pullup" },	\
				{ rpcrdma_noch_mapped, "mapped" },	\
				{ rpcrdma_readch, "read list" },	\
				{ rpcrdma_areadch, "*read list" },	\
				{ rpcrdma_writech, "write list" },	\
				{ rpcrdma_replych, "reply chunk" })

TRACE_EVENT(xprtrdma_marshal,
	TP_PROTO(
		const struct rpcrdma_req *req,
		unsigned int rtype,
		unsigned int wtype
	),

	TP_ARGS(req, rtype, wtype),

	TP_STRUCT__entry(
		__field(unsigned int, task_id)
		__field(unsigned int, client_id)
		__field(u32, xid)
		__field(unsigned int, hdrlen)
		__field(unsigned int, headlen)
		__field(unsigned int, pagelen)
		__field(unsigned int, taillen)
		__field(unsigned int, rtype)
		__field(unsigned int, wtype)
	),

	TP_fast_assign(
		const struct rpc_rqst *rqst = &req->rl_slot;

		__entry->task_id = rqst->rq_task->tk_pid;
		__entry->client_id = rqst->rq_task->tk_client->cl_clid;
		__entry->xid = be32_to_cpu(rqst->rq_xid);
		__entry->hdrlen = req->rl_hdrbuf.len;
		__entry->headlen = rqst->rq_snd_buf.head[0].iov_len;
		__entry->pagelen = rqst->rq_snd_buf.page_len;
		__entry->taillen = rqst->rq_snd_buf.tail[0].iov_len;
		__entry->rtype = rtype;
		__entry->wtype = wtype;
	),

	TP_printk("task:%u@%u xid=0x%08x: hdr=%u xdr=%u/%u/%u %s/%s",
		__entry->task_id, __entry->client_id, __entry->xid,
		__entry->hdrlen,
		__entry->headlen, __entry->pagelen, __entry->taillen,
		xprtrdma_show_chunktype(__entry->rtype),
		xprtrdma_show_chunktype(__entry->wtype)
	)
);

TRACE_EVENT(xprtrdma_marshal_failed,
	TP_PROTO(const struct rpc_rqst *rqst,
		 int ret
	),

	TP_ARGS(rqst, ret),

	TP_STRUCT__entry(
		__field(unsigned int, task_id)
		__field(unsigned int, client_id)
		__field(u32, xid)
		__field(int, ret)
	),

	TP_fast_assign(
		__entry->task_id = rqst->rq_task->tk_pid;
		__entry->client_id = rqst->rq_task->tk_client->cl_clid;
		__entry->xid = be32_to_cpu(rqst->rq_xid);
		__entry->ret = ret;
	),

	TP_printk("task:%u@%u xid=0x%08x: ret=%d",
		__entry->task_id, __entry->client_id, __entry->xid,
		__entry->ret
	)
);

TRACE_EVENT(xprtrdma_prepsend_failed,
	TP_PROTO(const struct rpc_rqst *rqst,
		 int ret
	),

	TP_ARGS(rqst, ret),

	TP_STRUCT__entry(
		__field(unsigned int, task_id)
		__field(unsigned int, client_id)
		__field(u32, xid)
		__field(int, ret)
	),

	TP_fast_assign(
		__entry->task_id = rqst->rq_task->tk_pid;
		__entry->client_id = rqst->rq_task->tk_client->cl_clid;
		__entry->xid = be32_to_cpu(rqst->rq_xid);
		__entry->ret = ret;
	),

	TP_printk("task:%u@%u xid=0x%08x: ret=%d",
		__entry->task_id, __entry->client_id, __entry->xid,
		__entry->ret
	)
);

TRACE_EVENT(xprtrdma_post_send,
	TP_PROTO(
		const struct rpcrdma_req *req
	),

	TP_ARGS(req),

	TP_STRUCT__entry(
		__field(u32, cq_id)
		__field(int, completion_id)
		__field(unsigned int, task_id)
		__field(unsigned int, client_id)
		__field(int, num_sge)
		__field(int, signaled)
	),

	TP_fast_assign(
		const struct rpc_rqst *rqst = &req->rl_slot;
		const struct rpcrdma_sendctx *sc = req->rl_sendctx;

		__entry->cq_id = sc->sc_cid.ci_queue_id;
		__entry->completion_id = sc->sc_cid.ci_completion_id;
		__entry->task_id = rqst->rq_task->tk_pid;
		__entry->client_id = rqst->rq_task->tk_client ?
				     rqst->rq_task->tk_client->cl_clid : -1;
		__entry->num_sge = req->rl_wr.num_sge;
		__entry->signaled = req->rl_wr.send_flags & IB_SEND_SIGNALED;
	),

	TP_printk("task:%u@%u cq.id=%u cid=%d (%d SGE%s) %s",
		__entry->task_id, __entry->client_id,
		__entry->cq_id, __entry->completion_id,
		__entry->num_sge, (__entry->num_sge == 1 ? "" : "s"),
		(__entry->signaled ? "signaled" : "")
	)
);

TRACE_EVENT(xprtrdma_post_recv,
	TP_PROTO(
		const struct rpcrdma_rep *rep
	),

	TP_ARGS(rep),

	TP_STRUCT__entry(
		__field(u32, cq_id)
		__field(int, completion_id)
	),

	TP_fast_assign(
		__entry->cq_id = rep->rr_cid.ci_queue_id;
		__entry->completion_id = rep->rr_cid.ci_completion_id;
	),

	TP_printk("cq.id=%d cid=%d",
		__entry->cq_id, __entry->completion_id
	)
);

TRACE_EVENT(xprtrdma_post_recvs,
	TP_PROTO(
		const struct rpcrdma_xprt *r_xprt,
		unsigned int count,
		int status
	),

	TP_ARGS(r_xprt, count, status),

	TP_STRUCT__entry(
		__field(const void *, r_xprt)
		__field(unsigned int, count)
		__field(int, status)
		__field(int, posted)
		__string(addr, rpcrdma_addrstr(r_xprt))
		__string(port, rpcrdma_portstr(r_xprt))
	),

	TP_fast_assign(
		__entry->r_xprt = r_xprt;
		__entry->count = count;
		__entry->status = status;
		__entry->posted = r_xprt->rx_ep->re_receive_count;
		__assign_str(addr, rpcrdma_addrstr(r_xprt));
		__assign_str(port, rpcrdma_portstr(r_xprt));
	),

	TP_printk("peer=[%s]:%s r_xprt=%p: %u new recvs, %d active (rc %d)",
		__get_str(addr), __get_str(port), __entry->r_xprt,
		__entry->count, __entry->posted, __entry->status
	)
);

TRACE_EVENT(xprtrdma_post_linv_err,
	TP_PROTO(
		const struct rpcrdma_req *req,
		int status
	),

	TP_ARGS(req, status),

	TP_STRUCT__entry(
		__field(unsigned int, task_id)
		__field(unsigned int, client_id)
		__field(int, status)
	),

	TP_fast_assign(
		const struct rpc_task *task = req->rl_slot.rq_task;

		__entry->task_id = task->tk_pid;
		__entry->client_id = task->tk_client->cl_clid;
		__entry->status = status;
	),

	TP_printk("task:%u@%u status=%d",
		__entry->task_id, __entry->client_id, __entry->status
	)
);

/**
 ** Completion events
 **/

DEFINE_RECEIVE_COMPLETION_EVENT(xprtrdma_wc_receive);

DEFINE_COMPLETION_EVENT(xprtrdma_wc_send);
DEFINE_COMPLETION_EVENT(xprtrdma_wc_fastreg);
DEFINE_COMPLETION_EVENT(xprtrdma_wc_li);
DEFINE_COMPLETION_EVENT(xprtrdma_wc_li_wake);
DEFINE_COMPLETION_EVENT(xprtrdma_wc_li_done);

TRACE_EVENT(xprtrdma_frwr_alloc,
	TP_PROTO(
		const struct rpcrdma_mr *mr,
		int rc
	),

	TP_ARGS(mr, rc),

	TP_STRUCT__entry(
		__field(u32, mr_id)
		__field(int, rc)
	),

	TP_fast_assign(
		__entry->mr_id = mr->frwr.fr_mr->res.id;
		__entry->rc = rc;
	),

	TP_printk("mr.id=%u: rc=%d",
		__entry->mr_id, __entry->rc
	)
);

TRACE_EVENT(xprtrdma_frwr_dereg,
	TP_PROTO(
		const struct rpcrdma_mr *mr,
		int rc
	),

	TP_ARGS(mr, rc),

	TP_STRUCT__entry(
		__field(u32, mr_id)
		__field(int, nents)
		__field(u32, handle)
		__field(u32, length)
		__field(u64, offset)
		__field(u32, dir)
		__field(int, rc)
	),

	TP_fast_assign(
		__entry->mr_id  = mr->frwr.fr_mr->res.id;
		__entry->nents  = mr->mr_nents;
		__entry->handle = mr->mr_handle;
		__entry->length = mr->mr_length;
		__entry->offset = mr->mr_offset;
		__entry->dir    = mr->mr_dir;
		__entry->rc	= rc;
	),

	TP_printk("mr.id=%u nents=%d %u@0x%016llx:0x%08x (%s): rc=%d",
		__entry->mr_id, __entry->nents, __entry->length,
		(unsigned long long)__entry->offset, __entry->handle,
		xprtrdma_show_direction(__entry->dir),
		__entry->rc
	)
);

TRACE_EVENT(xprtrdma_frwr_sgerr,
	TP_PROTO(
		const struct rpcrdma_mr *mr,
		int sg_nents
	),

	TP_ARGS(mr, sg_nents),

	TP_STRUCT__entry(
		__field(u32, mr_id)
		__field(u64, addr)
		__field(u32, dir)
		__field(int, nents)
	),

	TP_fast_assign(
		__entry->mr_id = mr->frwr.fr_mr->res.id;
		__entry->addr = mr->mr_sg->dma_address;
		__entry->dir = mr->mr_dir;
		__entry->nents = sg_nents;
	),

	TP_printk("mr.id=%u DMA addr=0x%llx (%s) sg_nents=%d",
		__entry->mr_id, __entry->addr,
		xprtrdma_show_direction(__entry->dir),
		__entry->nents
	)
);

TRACE_EVENT(xprtrdma_frwr_maperr,
	TP_PROTO(
		const struct rpcrdma_mr *mr,
		int num_mapped
	),

	TP_ARGS(mr, num_mapped),

	TP_STRUCT__entry(
		__field(u32, mr_id)
		__field(u64, addr)
		__field(u32, dir)
		__field(int, num_mapped)
		__field(int, nents)
	),

	TP_fast_assign(
		__entry->mr_id = mr->frwr.fr_mr->res.id;
		__entry->addr = mr->mr_sg->dma_address;
		__entry->dir = mr->mr_dir;
		__entry->num_mapped = num_mapped;
		__entry->nents = mr->mr_nents;
	),

	TP_printk("mr.id=%u DMA addr=0x%llx (%s) nents=%d of %d",
		__entry->mr_id, __entry->addr,
		xprtrdma_show_direction(__entry->dir),
		__entry->num_mapped, __entry->nents
	)
);

DEFINE_MR_EVENT(localinv);
DEFINE_MR_EVENT(map);

DEFINE_ANON_MR_EVENT(unmap);
DEFINE_ANON_MR_EVENT(recycle);

TRACE_EVENT(xprtrdma_dma_maperr,
	TP_PROTO(
		u64 addr
	),

	TP_ARGS(addr),

	TP_STRUCT__entry(
		__field(u64, addr)
	),

	TP_fast_assign(
		__entry->addr = addr;
	),

	TP_printk("dma addr=0x%llx\n", __entry->addr)
);

/**
 ** Reply events
 **/

TRACE_EVENT(xprtrdma_reply,
	TP_PROTO(
		const struct rpc_task *task,
		const struct rpcrdma_rep *rep,
		unsigned int credits
	),

	TP_ARGS(task, rep, credits),

	TP_STRUCT__entry(
		__field(unsigned int, task_id)
		__field(unsigned int, client_id)
		__field(u32, xid)
		__field(unsigned int, credits)
	),

	TP_fast_assign(
		__entry->task_id = task->tk_pid;
		__entry->client_id = task->tk_client->cl_clid;
		__entry->xid = be32_to_cpu(rep->rr_xid);
		__entry->credits = credits;
	),

	TP_printk("task:%u@%u xid=0x%08x credits=%u",
		__entry->task_id, __entry->client_id, __entry->xid,
		__entry->credits
	)
);

DEFINE_REPLY_EVENT(vers);
DEFINE_REPLY_EVENT(rqst);
DEFINE_REPLY_EVENT(short);
DEFINE_REPLY_EVENT(hdr);

TRACE_EVENT(xprtrdma_err_vers,
	TP_PROTO(
		const struct rpc_rqst *rqst,
		__be32 *min,
		__be32 *max
	),

	TP_ARGS(rqst, min, max),

	TP_STRUCT__entry(
		__field(unsigned int, task_id)
		__field(unsigned int, client_id)
		__field(u32, xid)
		__field(u32, min)
		__field(u32, max)
	),

	TP_fast_assign(
		__entry->task_id = rqst->rq_task->tk_pid;
		__entry->client_id = rqst->rq_task->tk_client->cl_clid;
		__entry->xid = be32_to_cpu(rqst->rq_xid);
		__entry->min = be32_to_cpup(min);
		__entry->max = be32_to_cpup(max);
	),

	TP_printk("task:%u@%u xid=0x%08x versions=[%u, %u]",
		__entry->task_id, __entry->client_id, __entry->xid,
		__entry->min, __entry->max
	)
);

TRACE_EVENT(xprtrdma_err_chunk,
	TP_PROTO(
		const struct rpc_rqst *rqst
	),

	TP_ARGS(rqst),

	TP_STRUCT__entry(
		__field(unsigned int, task_id)
		__field(unsigned int, client_id)
		__field(u32, xid)
	),

	TP_fast_assign(
		__entry->task_id = rqst->rq_task->tk_pid;
		__entry->client_id = rqst->rq_task->tk_client->cl_clid;
		__entry->xid = be32_to_cpu(rqst->rq_xid);
	),

	TP_printk("task:%u@%u xid=0x%08x",
		__entry->task_id, __entry->client_id, __entry->xid
	)
);

TRACE_EVENT(xprtrdma_err_unrecognized,
	TP_PROTO(
		const struct rpc_rqst *rqst,
		__be32 *procedure
	),

	TP_ARGS(rqst, procedure),

	TP_STRUCT__entry(
		__field(unsigned int, task_id)
		__field(unsigned int, client_id)
		__field(u32, xid)
		__field(u32, procedure)
	),

	TP_fast_assign(
		__entry->task_id = rqst->rq_task->tk_pid;
		__entry->client_id = rqst->rq_task->tk_client->cl_clid;
		__entry->procedure = be32_to_cpup(procedure);
	),

	TP_printk("task:%u@%u xid=0x%08x procedure=%u",
		__entry->task_id, __entry->client_id, __entry->xid,
		__entry->procedure
	)
);

TRACE_EVENT(xprtrdma_fixup,
	TP_PROTO(
		const struct rpc_rqst *rqst,
		unsigned long fixup
	),

	TP_ARGS(rqst, fixup),

	TP_STRUCT__entry(
		__field(unsigned int, task_id)
		__field(unsigned int, client_id)
		__field(unsigned long, fixup)
		__field(size_t, headlen)
		__field(unsigned int, pagelen)
		__field(size_t, taillen)
	),

	TP_fast_assign(
		__entry->task_id = rqst->rq_task->tk_pid;
		__entry->client_id = rqst->rq_task->tk_client->cl_clid;
		__entry->fixup = fixup;
		__entry->headlen = rqst->rq_rcv_buf.head[0].iov_len;
		__entry->pagelen = rqst->rq_rcv_buf.page_len;
		__entry->taillen = rqst->rq_rcv_buf.tail[0].iov_len;
	),

	TP_printk("task:%u@%u fixup=%lu xdr=%zu/%u/%zu",
		__entry->task_id, __entry->client_id, __entry->fixup,
		__entry->headlen, __entry->pagelen, __entry->taillen
	)
);

TRACE_EVENT(xprtrdma_decode_seg,
	TP_PROTO(
		u32 handle,
		u32 length,
		u64 offset
	),

	TP_ARGS(handle, length, offset),

	TP_STRUCT__entry(
		__field(u32, handle)
		__field(u32, length)
		__field(u64, offset)
	),

	TP_fast_assign(
		__entry->handle = handle;
		__entry->length = length;
		__entry->offset = offset;
	),

	TP_printk("%u@0x%016llx:0x%08x",
		__entry->length, (unsigned long long)__entry->offset,
		__entry->handle
	)
);

<<<<<<< HEAD
=======
TRACE_EVENT(xprtrdma_mrs_zap,
	TP_PROTO(
		const struct rpc_task *task
	),

	TP_ARGS(task),

	TP_STRUCT__entry(
		__field(unsigned int, task_id)
		__field(unsigned int, client_id)
	),

	TP_fast_assign(
		__entry->task_id = task->tk_pid;
		__entry->client_id = task->tk_client->cl_clid;
	),

	TP_printk("task:%u@%u",
		__entry->task_id, __entry->client_id
	)
);

>>>>>>> f642729d
/**
 ** Callback events
 **/

TRACE_EVENT(xprtrdma_cb_setup,
	TP_PROTO(
		const struct rpcrdma_xprt *r_xprt,
		unsigned int reqs
	),

	TP_ARGS(r_xprt, reqs),

	TP_STRUCT__entry(
		__field(const void *, r_xprt)
		__field(unsigned int, reqs)
		__string(addr, rpcrdma_addrstr(r_xprt))
		__string(port, rpcrdma_portstr(r_xprt))
	),

	TP_fast_assign(
		__entry->r_xprt = r_xprt;
		__entry->reqs = reqs;
		__assign_str(addr, rpcrdma_addrstr(r_xprt));
		__assign_str(port, rpcrdma_portstr(r_xprt));
	),

	TP_printk("peer=[%s]:%s r_xprt=%p: %u reqs",
		__get_str(addr), __get_str(port),
		__entry->r_xprt, __entry->reqs
	)
);

DEFINE_CALLBACK_EVENT(call);
DEFINE_CALLBACK_EVENT(reply);

/**
 ** Server-side RPC/RDMA events
 **/

DECLARE_EVENT_CLASS(svcrdma_accept_class,
	TP_PROTO(
		const struct svcxprt_rdma *rdma,
		long status
	),

	TP_ARGS(rdma, status),

	TP_STRUCT__entry(
		__field(long, status)
		__string(addr, rdma->sc_xprt.xpt_remotebuf)
	),

	TP_fast_assign(
		__entry->status = status;
		__assign_str(addr, rdma->sc_xprt.xpt_remotebuf);
	),

	TP_printk("addr=%s status=%ld",
		__get_str(addr), __entry->status
	)
);

#define DEFINE_ACCEPT_EVENT(name) \
		DEFINE_EVENT(svcrdma_accept_class, svcrdma_##name##_err, \
				TP_PROTO( \
					const struct svcxprt_rdma *rdma, \
					long status \
				), \
				TP_ARGS(rdma, status))

DEFINE_ACCEPT_EVENT(pd);
DEFINE_ACCEPT_EVENT(qp);
DEFINE_ACCEPT_EVENT(fabric);
DEFINE_ACCEPT_EVENT(initdepth);
DEFINE_ACCEPT_EVENT(accept);

TRACE_DEFINE_ENUM(RDMA_MSG);
TRACE_DEFINE_ENUM(RDMA_NOMSG);
TRACE_DEFINE_ENUM(RDMA_MSGP);
TRACE_DEFINE_ENUM(RDMA_DONE);
TRACE_DEFINE_ENUM(RDMA_ERROR);

#define show_rpcrdma_proc(x)						\
		__print_symbolic(x,					\
				{ RDMA_MSG, "RDMA_MSG" },		\
				{ RDMA_NOMSG, "RDMA_NOMSG" },		\
				{ RDMA_MSGP, "RDMA_MSGP" },		\
				{ RDMA_DONE, "RDMA_DONE" },		\
				{ RDMA_ERROR, "RDMA_ERROR" })

TRACE_EVENT(svcrdma_decode_rqst,
	TP_PROTO(
		const struct svc_rdma_recv_ctxt *ctxt,
		__be32 *p,
		unsigned int hdrlen
	),

	TP_ARGS(ctxt, p, hdrlen),

	TP_STRUCT__entry(
		__field(u32, cq_id)
		__field(int, completion_id)
		__field(u32, xid)
		__field(u32, vers)
		__field(u32, proc)
		__field(u32, credits)
		__field(unsigned int, hdrlen)
	),

	TP_fast_assign(
		__entry->cq_id = ctxt->rc_cid.ci_queue_id;
		__entry->completion_id = ctxt->rc_cid.ci_completion_id;
		__entry->xid = be32_to_cpup(p++);
		__entry->vers = be32_to_cpup(p++);
		__entry->credits = be32_to_cpup(p++);
		__entry->proc = be32_to_cpup(p);
		__entry->hdrlen = hdrlen;
	),

	TP_printk("cq.id=%u cid=%d xid=0x%08x vers=%u credits=%u proc=%s hdrlen=%u",
		__entry->cq_id, __entry->completion_id,
		__entry->xid, __entry->vers, __entry->credits,
		show_rpcrdma_proc(__entry->proc), __entry->hdrlen)
);

TRACE_EVENT(svcrdma_decode_short_err,
	TP_PROTO(
		const struct svc_rdma_recv_ctxt *ctxt,
		unsigned int hdrlen
	),

	TP_ARGS(ctxt, hdrlen),

	TP_STRUCT__entry(
		__field(u32, cq_id)
		__field(int, completion_id)
		__field(unsigned int, hdrlen)
	),

	TP_fast_assign(
		__entry->cq_id = ctxt->rc_cid.ci_queue_id;
		__entry->completion_id = ctxt->rc_cid.ci_completion_id;
		__entry->hdrlen = hdrlen;
	),

	TP_printk("cq.id=%u cid=%d hdrlen=%u",
		__entry->cq_id, __entry->completion_id,
		__entry->hdrlen)
);

DECLARE_EVENT_CLASS(svcrdma_badreq_event,
	TP_PROTO(
		const struct svc_rdma_recv_ctxt *ctxt,
		__be32 *p
	),

	TP_ARGS(ctxt, p),

	TP_STRUCT__entry(
		__field(u32, cq_id)
		__field(int, completion_id)
		__field(u32, xid)
		__field(u32, vers)
		__field(u32, proc)
		__field(u32, credits)
	),

	TP_fast_assign(
		__entry->cq_id = ctxt->rc_cid.ci_queue_id;
		__entry->completion_id = ctxt->rc_cid.ci_completion_id;
		__entry->xid = be32_to_cpup(p++);
		__entry->vers = be32_to_cpup(p++);
		__entry->credits = be32_to_cpup(p++);
		__entry->proc = be32_to_cpup(p);
	),

	TP_printk("cq.id=%u cid=%d xid=0x%08x vers=%u credits=%u proc=%u",
		__entry->cq_id, __entry->completion_id,
		__entry->xid, __entry->vers, __entry->credits, __entry->proc)
);

#define DEFINE_BADREQ_EVENT(name)					\
		DEFINE_EVENT(svcrdma_badreq_event,			\
			     svcrdma_decode_##name##_err,		\
				TP_PROTO(				\
					const struct svc_rdma_recv_ctxt *ctxt,	\
					__be32 *p			\
				),					\
				TP_ARGS(ctxt, p))

DEFINE_BADREQ_EVENT(badvers);
DEFINE_BADREQ_EVENT(drop);
DEFINE_BADREQ_EVENT(badproc);
DEFINE_BADREQ_EVENT(parse);

TRACE_EVENT(svcrdma_encode_wseg,
	TP_PROTO(
		const struct svc_rdma_send_ctxt *ctxt,
		u32 segno,
		u32 handle,
		u32 length,
		u64 offset
	),

	TP_ARGS(ctxt, segno, handle, length, offset),

	TP_STRUCT__entry(
		__field(u32, cq_id)
		__field(int, completion_id)
		__field(u32, segno)
		__field(u32, handle)
		__field(u32, length)
		__field(u64, offset)
	),

	TP_fast_assign(
		__entry->cq_id = ctxt->sc_cid.ci_queue_id;
		__entry->completion_id = ctxt->sc_cid.ci_completion_id;
		__entry->segno = segno;
		__entry->handle = handle;
		__entry->length = length;
		__entry->offset = offset;
	),

	TP_printk("cq_id=%u cid=%d segno=%u %u@0x%016llx:0x%08x",
		__entry->cq_id, __entry->completion_id,
		__entry->segno, __entry->length,
		(unsigned long long)__entry->offset, __entry->handle
	)
);

TRACE_EVENT(svcrdma_decode_rseg,
	TP_PROTO(
		const struct rpc_rdma_cid *cid,
		const struct svc_rdma_chunk *chunk,
		const struct svc_rdma_segment *segment
	),

	TP_ARGS(cid, chunk, segment),

	TP_STRUCT__entry(
		__field(u32, cq_id)
		__field(int, completion_id)
		__field(u32, segno)
		__field(u32, position)
		__field(u32, handle)
		__field(u32, length)
		__field(u64, offset)
	),

	TP_fast_assign(
		__entry->cq_id = cid->ci_queue_id;
		__entry->completion_id = cid->ci_completion_id;
		__entry->segno = chunk->ch_segcount;
		__entry->position = chunk->ch_position;
		__entry->handle = segment->rs_handle;
		__entry->length = segment->rs_length;
		__entry->offset = segment->rs_offset;
	),

	TP_printk("cq_id=%u cid=%d segno=%u position=%u %u@0x%016llx:0x%08x",
		__entry->cq_id, __entry->completion_id,
		__entry->segno, __entry->position, __entry->length,
		(unsigned long long)__entry->offset, __entry->handle
	)
);

TRACE_EVENT(svcrdma_decode_wseg,
	TP_PROTO(
		const struct rpc_rdma_cid *cid,
		const struct svc_rdma_chunk *chunk,
		u32 segno
	),

	TP_ARGS(cid, chunk, segno),

	TP_STRUCT__entry(
		__field(u32, cq_id)
		__field(int, completion_id)
		__field(u32, segno)
		__field(u32, handle)
		__field(u32, length)
		__field(u64, offset)
	),

	TP_fast_assign(
		const struct svc_rdma_segment *segment =
			&chunk->ch_segments[segno];

		__entry->cq_id = cid->ci_queue_id;
		__entry->completion_id = cid->ci_completion_id;
		__entry->segno = segno;
		__entry->handle = segment->rs_handle;
		__entry->length = segment->rs_length;
		__entry->offset = segment->rs_offset;
	),

	TP_printk("cq_id=%u cid=%d segno=%u %u@0x%016llx:0x%08x",
		__entry->cq_id, __entry->completion_id,
		__entry->segno, __entry->length,
		(unsigned long long)__entry->offset, __entry->handle
	)
);

DECLARE_EVENT_CLASS(svcrdma_error_event,
	TP_PROTO(
		__be32 xid
	),

	TP_ARGS(xid),

	TP_STRUCT__entry(
		__field(u32, xid)
	),

	TP_fast_assign(
		__entry->xid = be32_to_cpu(xid);
	),

	TP_printk("xid=0x%08x",
		__entry->xid
	)
);

#define DEFINE_ERROR_EVENT(name)					\
		DEFINE_EVENT(svcrdma_error_event, svcrdma_err_##name,	\
				TP_PROTO(				\
					__be32 xid			\
				),					\
				TP_ARGS(xid))

DEFINE_ERROR_EVENT(vers);
DEFINE_ERROR_EVENT(chunk);

/**
 ** Server-side RDMA API events
 **/

DECLARE_EVENT_CLASS(svcrdma_dma_map_class,
	TP_PROTO(
		const struct svcxprt_rdma *rdma,
		u64 dma_addr,
		u32 length
	),

	TP_ARGS(rdma, dma_addr, length),

	TP_STRUCT__entry(
		__field(u64, dma_addr)
		__field(u32, length)
		__string(device, rdma->sc_cm_id->device->name)
		__string(addr, rdma->sc_xprt.xpt_remotebuf)
	),

	TP_fast_assign(
		__entry->dma_addr = dma_addr;
		__entry->length = length;
		__assign_str(device, rdma->sc_cm_id->device->name);
		__assign_str(addr, rdma->sc_xprt.xpt_remotebuf);
	),

	TP_printk("addr=%s device=%s dma_addr=%llu length=%u",
		__get_str(addr), __get_str(device),
		__entry->dma_addr, __entry->length
	)
);

#define DEFINE_SVC_DMA_EVENT(name)					\
		DEFINE_EVENT(svcrdma_dma_map_class, svcrdma_##name,	\
				TP_PROTO(				\
					const struct svcxprt_rdma *rdma,\
					u64 dma_addr,			\
					u32 length			\
				),					\
				TP_ARGS(rdma, dma_addr, length))

DEFINE_SVC_DMA_EVENT(dma_map_page);
DEFINE_SVC_DMA_EVENT(dma_map_err);
DEFINE_SVC_DMA_EVENT(dma_unmap_page);

TRACE_EVENT(svcrdma_dma_map_rw_err,
	TP_PROTO(
		const struct svcxprt_rdma *rdma,
		unsigned int nents,
		int status
	),

	TP_ARGS(rdma, nents, status),

	TP_STRUCT__entry(
		__field(int, status)
		__field(unsigned int, nents)
		__string(device, rdma->sc_cm_id->device->name)
		__string(addr, rdma->sc_xprt.xpt_remotebuf)
	),

	TP_fast_assign(
		__entry->status = status;
		__entry->nents = nents;
		__assign_str(device, rdma->sc_cm_id->device->name);
		__assign_str(addr, rdma->sc_xprt.xpt_remotebuf);
	),

	TP_printk("addr=%s device=%s nents=%u status=%d",
		__get_str(addr), __get_str(device), __entry->nents,
		__entry->status
	)
);

TRACE_EVENT(svcrdma_no_rwctx_err,
	TP_PROTO(
		const struct svcxprt_rdma *rdma,
		unsigned int num_sges
	),

	TP_ARGS(rdma, num_sges),

	TP_STRUCT__entry(
		__field(unsigned int, num_sges)
		__string(device, rdma->sc_cm_id->device->name)
		__string(addr, rdma->sc_xprt.xpt_remotebuf)
	),

	TP_fast_assign(
		__entry->num_sges = num_sges;
		__assign_str(device, rdma->sc_cm_id->device->name);
		__assign_str(addr, rdma->sc_xprt.xpt_remotebuf);
	),

	TP_printk("addr=%s device=%s num_sges=%d",
		__get_str(addr), __get_str(device), __entry->num_sges
	)
);

TRACE_EVENT(svcrdma_page_overrun_err,
	TP_PROTO(
		const struct svcxprt_rdma *rdma,
		const struct svc_rqst *rqst,
		unsigned int pageno
	),

	TP_ARGS(rdma, rqst, pageno),

	TP_STRUCT__entry(
		__field(unsigned int, pageno)
		__field(u32, xid)
		__string(device, rdma->sc_cm_id->device->name)
		__string(addr, rdma->sc_xprt.xpt_remotebuf)
	),

	TP_fast_assign(
		__entry->pageno = pageno;
		__entry->xid = __be32_to_cpu(rqst->rq_xid);
		__assign_str(device, rdma->sc_cm_id->device->name);
		__assign_str(addr, rdma->sc_xprt.xpt_remotebuf);
	),

	TP_printk("addr=%s device=%s xid=0x%08x pageno=%u", __get_str(addr),
		__get_str(device), __entry->xid, __entry->pageno
	)
);

TRACE_EVENT(svcrdma_small_wrch_err,
	TP_PROTO(
		const struct svcxprt_rdma *rdma,
		unsigned int remaining,
		unsigned int seg_no,
		unsigned int num_segs
	),

	TP_ARGS(rdma, remaining, seg_no, num_segs),

	TP_STRUCT__entry(
		__field(unsigned int, remaining)
		__field(unsigned int, seg_no)
		__field(unsigned int, num_segs)
		__string(device, rdma->sc_cm_id->device->name)
		__string(addr, rdma->sc_xprt.xpt_remotebuf)
	),

	TP_fast_assign(
		__entry->remaining = remaining;
		__entry->seg_no = seg_no;
		__entry->num_segs = num_segs;
		__assign_str(device, rdma->sc_cm_id->device->name);
		__assign_str(addr, rdma->sc_xprt.xpt_remotebuf);
	),

	TP_printk("addr=%s device=%s remaining=%u seg_no=%u num_segs=%u",
		__get_str(addr), __get_str(device), __entry->remaining,
		__entry->seg_no, __entry->num_segs
	)
);

TRACE_EVENT(svcrdma_send_pullup,
	TP_PROTO(
		const struct svc_rdma_send_ctxt *ctxt,
		unsigned int msglen
	),

	TP_ARGS(ctxt, msglen),

	TP_STRUCT__entry(
		__field(u32, cq_id)
		__field(int, completion_id)
		__field(unsigned int, hdrlen)
		__field(unsigned int, msglen)
	),

	TP_fast_assign(
		__entry->cq_id = ctxt->sc_cid.ci_queue_id;
		__entry->completion_id = ctxt->sc_cid.ci_completion_id;
		__entry->hdrlen = ctxt->sc_hdrbuf.len,
		__entry->msglen = msglen;
	),

	TP_printk("cq_id=%u cid=%d hdr=%u msg=%u (total %u)",
		__entry->cq_id, __entry->completion_id,
		__entry->hdrlen, __entry->msglen,
		__entry->hdrlen + __entry->msglen)
);

TRACE_EVENT(svcrdma_send_err,
	TP_PROTO(
		const struct svc_rqst *rqst,
		int status
	),

	TP_ARGS(rqst, status),

	TP_STRUCT__entry(
		__field(int, status)
		__field(u32, xid)
		__string(addr, rqst->rq_xprt->xpt_remotebuf)
	),

	TP_fast_assign(
		__entry->status = status;
		__entry->xid = __be32_to_cpu(rqst->rq_xid);
		__assign_str(addr, rqst->rq_xprt->xpt_remotebuf);
	),

	TP_printk("addr=%s xid=0x%08x status=%d", __get_str(addr),
		__entry->xid, __entry->status
	)
);

TRACE_EVENT(svcrdma_post_send,
	TP_PROTO(
		const struct svc_rdma_send_ctxt *ctxt
	),

	TP_ARGS(ctxt),

	TP_STRUCT__entry(
		__field(u32, cq_id)
		__field(int, completion_id)
		__field(unsigned int, num_sge)
		__field(u32, inv_rkey)
	),

	TP_fast_assign(
		const struct ib_send_wr *wr = &ctxt->sc_send_wr;

		__entry->cq_id = ctxt->sc_cid.ci_queue_id;
		__entry->completion_id = ctxt->sc_cid.ci_completion_id;
		__entry->num_sge = wr->num_sge;
		__entry->inv_rkey = (wr->opcode == IB_WR_SEND_WITH_INV) ?
					wr->ex.invalidate_rkey : 0;
	),

	TP_printk("cq_id=%u cid=%d num_sge=%u inv_rkey=0x%08x",
		__entry->cq_id, __entry->completion_id,
		__entry->num_sge, __entry->inv_rkey
	)
);

DEFINE_COMPLETION_EVENT(svcrdma_wc_send);

TRACE_EVENT(svcrdma_post_recv,
	TP_PROTO(
		const struct svc_rdma_recv_ctxt *ctxt
	),

	TP_ARGS(ctxt),

	TP_STRUCT__entry(
		__field(u32, cq_id)
		__field(int, completion_id)
	),

	TP_fast_assign(
		__entry->cq_id = ctxt->rc_cid.ci_queue_id;
		__entry->completion_id = ctxt->rc_cid.ci_completion_id;
	),

	TP_printk("cq.id=%d cid=%d",
		__entry->cq_id, __entry->completion_id
	)
);

DEFINE_RECEIVE_COMPLETION_EVENT(svcrdma_wc_receive);

TRACE_EVENT(svcrdma_rq_post_err,
	TP_PROTO(
		const struct svcxprt_rdma *rdma,
		int status
	),

	TP_ARGS(rdma, status),

	TP_STRUCT__entry(
		__field(int, status)
		__string(addr, rdma->sc_xprt.xpt_remotebuf)
	),

	TP_fast_assign(
		__entry->status = status;
		__assign_str(addr, rdma->sc_xprt.xpt_remotebuf);
	),

	TP_printk("addr=%s status=%d",
		__get_str(addr), __entry->status
	)
);

DECLARE_EVENT_CLASS(svcrdma_post_chunk_class,
	TP_PROTO(
		const struct rpc_rdma_cid *cid,
		int sqecount
	),

	TP_ARGS(cid, sqecount),

	TP_STRUCT__entry(
		__field(u32, cq_id)
		__field(int, completion_id)
		__field(int, sqecount)
	),

	TP_fast_assign(
		__entry->cq_id = cid->ci_queue_id;
		__entry->completion_id = cid->ci_completion_id;
		__entry->sqecount = sqecount;
	),

	TP_printk("cq.id=%u cid=%d sqecount=%d",
		__entry->cq_id, __entry->completion_id,
		__entry->sqecount
	)
);

#define DEFINE_POST_CHUNK_EVENT(name)					\
		DEFINE_EVENT(svcrdma_post_chunk_class,			\
				svcrdma_post_##name##_chunk,		\
				TP_PROTO(				\
					const struct rpc_rdma_cid *cid,	\
					int sqecount			\
				),					\
				TP_ARGS(cid, sqecount))

DEFINE_POST_CHUNK_EVENT(read);
DEFINE_POST_CHUNK_EVENT(write);
DEFINE_POST_CHUNK_EVENT(reply);

DEFINE_COMPLETION_EVENT(svcrdma_wc_read);
DEFINE_COMPLETION_EVENT(svcrdma_wc_write);

TRACE_EVENT(svcrdma_qp_error,
	TP_PROTO(
		const struct ib_event *event,
		const struct sockaddr *sap
	),

	TP_ARGS(event, sap),

	TP_STRUCT__entry(
		__field(unsigned int, event)
		__string(device, event->device->name)
		__array(__u8, addr, INET6_ADDRSTRLEN + 10)
	),

	TP_fast_assign(
		__entry->event = event->event;
		__assign_str(device, event->device->name);
		snprintf(__entry->addr, sizeof(__entry->addr) - 1,
			 "%pISpc", sap);
	),

	TP_printk("addr=%s dev=%s event=%s (%u)",
		__entry->addr, __get_str(device),
		rdma_show_ib_event(__entry->event), __entry->event
	)
);

DECLARE_EVENT_CLASS(svcrdma_sendqueue_event,
	TP_PROTO(
		const struct svcxprt_rdma *rdma
	),

	TP_ARGS(rdma),

	TP_STRUCT__entry(
		__field(int, avail)
		__field(int, depth)
		__string(addr, rdma->sc_xprt.xpt_remotebuf)
	),

	TP_fast_assign(
		__entry->avail = atomic_read(&rdma->sc_sq_avail);
		__entry->depth = rdma->sc_sq_depth;
		__assign_str(addr, rdma->sc_xprt.xpt_remotebuf);
	),

	TP_printk("addr=%s sc_sq_avail=%d/%d",
		__get_str(addr), __entry->avail, __entry->depth
	)
);

#define DEFINE_SQ_EVENT(name)						\
		DEFINE_EVENT(svcrdma_sendqueue_event, svcrdma_sq_##name,\
				TP_PROTO(				\
					const struct svcxprt_rdma *rdma \
				),					\
				TP_ARGS(rdma))

DEFINE_SQ_EVENT(full);
DEFINE_SQ_EVENT(retry);

TRACE_EVENT(svcrdma_sq_post_err,
	TP_PROTO(
		const struct svcxprt_rdma *rdma,
		int status
	),

	TP_ARGS(rdma, status),

	TP_STRUCT__entry(
		__field(int, avail)
		__field(int, depth)
		__field(int, status)
		__string(addr, rdma->sc_xprt.xpt_remotebuf)
	),

	TP_fast_assign(
		__entry->avail = atomic_read(&rdma->sc_sq_avail);
		__entry->depth = rdma->sc_sq_depth;
		__entry->status = status;
		__assign_str(addr, rdma->sc_xprt.xpt_remotebuf);
	),

	TP_printk("addr=%s sc_sq_avail=%d/%d status=%d",
		__get_str(addr), __entry->avail, __entry->depth,
		__entry->status
	)
);

#endif /* _TRACE_RPCRDMA_H */

#include <trace/define_trace.h><|MERGE_RESOLUTION|>--- conflicted
+++ resolved
@@ -1213,8 +1213,6 @@
 	)
 );
 
-<<<<<<< HEAD
-=======
 TRACE_EVENT(xprtrdma_mrs_zap,
 	TP_PROTO(
 		const struct rpc_task *task
@@ -1237,7 +1235,6 @@
 	)
 );
 
->>>>>>> f642729d
 /**
  ** Callback events
  **/
