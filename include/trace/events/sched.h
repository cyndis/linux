/* SPDX-License-Identifier: GPL-2.0 */
#undef TRACE_SYSTEM
#define TRACE_SYSTEM sched

#if !defined(_TRACE_SCHED_H) || defined(TRACE_HEADER_MULTI_READ)
#define _TRACE_SCHED_H

#include <linux/sched/numa_balancing.h>
#include <linux/tracepoint.h>
#include <linux/binfmts.h>

/*
 * Tracepoint for calling kthread_stop, performed to end a kthread:
 */
TRACE_EVENT(sched_kthread_stop,

	TP_PROTO(struct task_struct *t),

	TP_ARGS(t),

	TP_STRUCT__entry(
		__array(	char,	comm,	TASK_COMM_LEN	)
		__field(	pid_t,	pid			)
	),

	TP_fast_assign(
		memcpy(__entry->comm, t->comm, TASK_COMM_LEN);
		__entry->pid	= t->pid;
	),

	TP_printk("comm=%s pid=%d", __entry->comm, __entry->pid)
);

/*
 * Tracepoint for the return value of the kthread stopping:
 */
TRACE_EVENT(sched_kthread_stop_ret,

	TP_PROTO(int ret),

	TP_ARGS(ret),

	TP_STRUCT__entry(
		__field(	int,	ret	)
	),

	TP_fast_assign(
		__entry->ret	= ret;
	),

	TP_printk("ret=%d", __entry->ret)
);

/*
 * Tracepoint for waking up a task:
 */
DECLARE_EVENT_CLASS(sched_wakeup_template,

	TP_PROTO(struct task_struct *p),

	TP_ARGS(__perf_task(p)),

	TP_STRUCT__entry(
		__array(	char,	comm,	TASK_COMM_LEN	)
		__field(	pid_t,	pid			)
		__field(	int,	prio			)
		__field(	int,	success			)
		__field(	int,	target_cpu		)
	),

	TP_fast_assign(
		memcpy(__entry->comm, p->comm, TASK_COMM_LEN);
		__entry->pid		= p->pid;
		__entry->prio		= p->prio; /* XXX SCHED_DEADLINE */
		__entry->success	= 1; /* rudiment, kill when possible */
		__entry->target_cpu	= task_cpu(p);
	),

	TP_printk("comm=%s pid=%d prio=%d target_cpu=%03d",
		  __entry->comm, __entry->pid, __entry->prio,
		  __entry->target_cpu)
);

/*
 * Tracepoint called when waking a task; this tracepoint is guaranteed to be
 * called from the waking context.
 */
DEFINE_EVENT(sched_wakeup_template, sched_waking,
	     TP_PROTO(struct task_struct *p),
	     TP_ARGS(p));

/*
 * Tracepoint called when the task is actually woken; p->state == TASK_RUNNNG.
 * It is not always called from the waking context.
 */
DEFINE_EVENT(sched_wakeup_template, sched_wakeup,
	     TP_PROTO(struct task_struct *p),
	     TP_ARGS(p));

/*
 * Tracepoint for waking up a new task:
 */
DEFINE_EVENT(sched_wakeup_template, sched_wakeup_new,
	     TP_PROTO(struct task_struct *p),
	     TP_ARGS(p));

#ifdef CREATE_TRACE_POINTS
static inline long __trace_sched_switch_state(bool preempt, struct task_struct *p)
{
	unsigned int state;

#ifdef CONFIG_SCHED_DEBUG
	BUG_ON(p != current);
#endif /* CONFIG_SCHED_DEBUG */

	/*
	 * Preemption ignores task state, therefore preempted tasks are always
	 * RUNNING (we will not have dequeued if state != RUNNING).
	 */
	if (preempt)
		return TASK_REPORT_MAX;

	/*
	 * task_state_index() uses fls() and returns a value from 0-8 range.
	 * Decrement it by 1 (except TASK_RUNNING state i.e 0) before using
	 * it for left shift operation to get the correct task->state
	 * mapping.
	 */
	state = task_state_index(p);

	return state ? (1 << (state - 1)) : state;
}
#endif /* CREATE_TRACE_POINTS */

/*
 * Tracepoint for task switches, performed by the scheduler:
 */
TRACE_EVENT(sched_switch,

	TP_PROTO(bool preempt,
		 struct task_struct *prev,
		 struct task_struct *next),

	TP_ARGS(preempt, prev, next),

	TP_STRUCT__entry(
		__array(	char,	prev_comm,	TASK_COMM_LEN	)
		__field(	pid_t,	prev_pid			)
		__field(	int,	prev_prio			)
		__field(	long,	prev_state			)
		__array(	char,	next_comm,	TASK_COMM_LEN	)
		__field(	pid_t,	next_pid			)
		__field(	int,	next_prio			)
	),

	TP_fast_assign(
		memcpy(__entry->next_comm, next->comm, TASK_COMM_LEN);
		__entry->prev_pid	= prev->pid;
		__entry->prev_prio	= prev->prio;
		__entry->prev_state	= __trace_sched_switch_state(preempt, prev);
		memcpy(__entry->prev_comm, prev->comm, TASK_COMM_LEN);
		__entry->next_pid	= next->pid;
		__entry->next_prio	= next->prio;
		/* XXX SCHED_DEADLINE */
	),

	TP_printk("prev_comm=%s prev_pid=%d prev_prio=%d prev_state=%s%s ==> next_comm=%s next_pid=%d next_prio=%d",
		__entry->prev_comm, __entry->prev_pid, __entry->prev_prio,

		(__entry->prev_state & (TASK_REPORT_MAX - 1)) ?
		  __print_flags(__entry->prev_state & (TASK_REPORT_MAX - 1), "|",
				{ TASK_INTERRUPTIBLE, "S" },
				{ TASK_UNINTERRUPTIBLE, "D" },
				{ __TASK_STOPPED, "T" },
				{ __TASK_TRACED, "t" },
				{ EXIT_DEAD, "X" },
				{ EXIT_ZOMBIE, "Z" },
				{ TASK_PARKED, "P" },
				{ TASK_DEAD, "I" }) :
		  "R",

		__entry->prev_state & TASK_REPORT_MAX ? "+" : "",
		__entry->next_comm, __entry->next_pid, __entry->next_prio)
);

/*
 * Tracepoint for a task being migrated:
 */
TRACE_EVENT(sched_migrate_task,

	TP_PROTO(struct task_struct *p, int dest_cpu),

	TP_ARGS(p, dest_cpu),

	TP_STRUCT__entry(
		__array(	char,	comm,	TASK_COMM_LEN	)
		__field(	pid_t,	pid			)
		__field(	int,	prio			)
		__field(	int,	orig_cpu		)
		__field(	int,	dest_cpu		)
	),

	TP_fast_assign(
		memcpy(__entry->comm, p->comm, TASK_COMM_LEN);
		__entry->pid		= p->pid;
		__entry->prio		= p->prio; /* XXX SCHED_DEADLINE */
		__entry->orig_cpu	= task_cpu(p);
		__entry->dest_cpu	= dest_cpu;
	),

	TP_printk("comm=%s pid=%d prio=%d orig_cpu=%d dest_cpu=%d",
		  __entry->comm, __entry->pid, __entry->prio,
		  __entry->orig_cpu, __entry->dest_cpu)
);

DECLARE_EVENT_CLASS(sched_process_template,

	TP_PROTO(struct task_struct *p),

	TP_ARGS(p),

	TP_STRUCT__entry(
		__array(	char,	comm,	TASK_COMM_LEN	)
		__field(	pid_t,	pid			)
		__field(	int,	prio			)
	),

	TP_fast_assign(
		memcpy(__entry->comm, p->comm, TASK_COMM_LEN);
		__entry->pid		= p->pid;
		__entry->prio		= p->prio; /* XXX SCHED_DEADLINE */
	),

	TP_printk("comm=%s pid=%d prio=%d",
		  __entry->comm, __entry->pid, __entry->prio)
);

/*
 * Tracepoint for freeing a task:
 */
DEFINE_EVENT(sched_process_template, sched_process_free,
	     TP_PROTO(struct task_struct *p),
	     TP_ARGS(p));

/*
 * Tracepoint for a task exiting:
 */
DEFINE_EVENT(sched_process_template, sched_process_exit,
	     TP_PROTO(struct task_struct *p),
	     TP_ARGS(p));

/*
 * Tracepoint for waiting on task to unschedule:
 */
DEFINE_EVENT(sched_process_template, sched_wait_task,
	TP_PROTO(struct task_struct *p),
	TP_ARGS(p));

/*
 * Tracepoint for a waiting task:
 */
TRACE_EVENT(sched_process_wait,

	TP_PROTO(struct pid *pid),

	TP_ARGS(pid),

	TP_STRUCT__entry(
		__array(	char,	comm,	TASK_COMM_LEN	)
		__field(	pid_t,	pid			)
		__field(	int,	prio			)
	),

	TP_fast_assign(
		memcpy(__entry->comm, current->comm, TASK_COMM_LEN);
		__entry->pid		= pid_nr(pid);
		__entry->prio		= current->prio; /* XXX SCHED_DEADLINE */
	),

	TP_printk("comm=%s pid=%d prio=%d",
		  __entry->comm, __entry->pid, __entry->prio)
);

/*
 * Tracepoint for do_fork:
 */
TRACE_EVENT(sched_process_fork,

	TP_PROTO(struct task_struct *parent, struct task_struct *child),

	TP_ARGS(parent, child),

	TP_STRUCT__entry(
		__array(	char,	parent_comm,	TASK_COMM_LEN	)
		__field(	pid_t,	parent_pid			)
		__array(	char,	child_comm,	TASK_COMM_LEN	)
		__field(	pid_t,	child_pid			)
	),

	TP_fast_assign(
		memcpy(__entry->parent_comm, parent->comm, TASK_COMM_LEN);
		__entry->parent_pid	= parent->pid;
		memcpy(__entry->child_comm, child->comm, TASK_COMM_LEN);
		__entry->child_pid	= child->pid;
	),

	TP_printk("comm=%s pid=%d child_comm=%s child_pid=%d",
		__entry->parent_comm, __entry->parent_pid,
		__entry->child_comm, __entry->child_pid)
);

/*
 * Tracepoint for exec:
 */
TRACE_EVENT(sched_process_exec,

	TP_PROTO(struct task_struct *p, pid_t old_pid,
		 struct linux_binprm *bprm),

	TP_ARGS(p, old_pid, bprm),

	TP_STRUCT__entry(
		__string(	filename,	bprm->filename	)
		__field(	pid_t,		pid		)
		__field(	pid_t,		old_pid		)
	),

	TP_fast_assign(
		__assign_str(filename, bprm->filename);
		__entry->pid		= p->pid;
		__entry->old_pid	= old_pid;
	),

	TP_printk("filename=%s pid=%d old_pid=%d", __get_str(filename),
		  __entry->pid, __entry->old_pid)
);


#ifdef CONFIG_SCHEDSTATS
#define DEFINE_EVENT_SCHEDSTAT DEFINE_EVENT
#define DECLARE_EVENT_CLASS_SCHEDSTAT DECLARE_EVENT_CLASS
#else
#define DEFINE_EVENT_SCHEDSTAT DEFINE_EVENT_NOP
#define DECLARE_EVENT_CLASS_SCHEDSTAT DECLARE_EVENT_CLASS_NOP
#endif

/*
 * XXX the below sched_stat tracepoints only apply to SCHED_OTHER/BATCH/IDLE
 *     adding sched_stat support to SCHED_FIFO/RR would be welcome.
 */
DECLARE_EVENT_CLASS_SCHEDSTAT(sched_stat_template,

	TP_PROTO(struct task_struct *tsk, u64 delay),

	TP_ARGS(__perf_task(tsk), __perf_count(delay)),

	TP_STRUCT__entry(
		__array( char,	comm,	TASK_COMM_LEN	)
		__field( pid_t,	pid			)
		__field( u64,	delay			)
	),

	TP_fast_assign(
		memcpy(__entry->comm, tsk->comm, TASK_COMM_LEN);
		__entry->pid	= tsk->pid;
		__entry->delay	= delay;
	),

	TP_printk("comm=%s pid=%d delay=%Lu [ns]",
			__entry->comm, __entry->pid,
			(unsigned long long)__entry->delay)
);

/*
 * Tracepoint for accounting wait time (time the task is runnable
 * but not actually running due to scheduler contention).
 */
DEFINE_EVENT_SCHEDSTAT(sched_stat_template, sched_stat_wait,
	     TP_PROTO(struct task_struct *tsk, u64 delay),
	     TP_ARGS(tsk, delay));

/*
 * Tracepoint for accounting sleep time (time the task is not runnable,
 * including iowait, see below).
 */
DEFINE_EVENT_SCHEDSTAT(sched_stat_template, sched_stat_sleep,
	     TP_PROTO(struct task_struct *tsk, u64 delay),
	     TP_ARGS(tsk, delay));

/*
 * Tracepoint for accounting iowait time (time the task is not runnable
 * due to waiting on IO to complete).
 */
DEFINE_EVENT_SCHEDSTAT(sched_stat_template, sched_stat_iowait,
	     TP_PROTO(struct task_struct *tsk, u64 delay),
	     TP_ARGS(tsk, delay));

/*
 * Tracepoint for accounting blocked time (time the task is in uninterruptible).
 */
DEFINE_EVENT_SCHEDSTAT(sched_stat_template, sched_stat_blocked,
	     TP_PROTO(struct task_struct *tsk, u64 delay),
	     TP_ARGS(tsk, delay));

/*
 * Tracepoint for accounting runtime (time the task is executing
 * on a CPU).
 */
DECLARE_EVENT_CLASS(sched_stat_runtime,

	TP_PROTO(struct task_struct *tsk, u64 runtime, u64 vruntime),

	TP_ARGS(tsk, __perf_count(runtime), vruntime),

	TP_STRUCT__entry(
		__array( char,	comm,	TASK_COMM_LEN	)
		__field( pid_t,	pid			)
		__field( u64,	runtime			)
		__field( u64,	vruntime			)
	),

	TP_fast_assign(
		memcpy(__entry->comm, tsk->comm, TASK_COMM_LEN);
		__entry->pid		= tsk->pid;
		__entry->runtime	= runtime;
		__entry->vruntime	= vruntime;
	),

	TP_printk("comm=%s pid=%d runtime=%Lu [ns] vruntime=%Lu [ns]",
			__entry->comm, __entry->pid,
			(unsigned long long)__entry->runtime,
			(unsigned long long)__entry->vruntime)
);

DEFINE_EVENT(sched_stat_runtime, sched_stat_runtime,
	     TP_PROTO(struct task_struct *tsk, u64 runtime, u64 vruntime),
	     TP_ARGS(tsk, runtime, vruntime));

/*
 * Tracepoint for showing priority inheritance modifying a tasks
 * priority.
 */
TRACE_EVENT(sched_pi_setprio,

	TP_PROTO(struct task_struct *tsk, struct task_struct *pi_task),

	TP_ARGS(tsk, pi_task),

	TP_STRUCT__entry(
		__array( char,	comm,	TASK_COMM_LEN	)
		__field( pid_t,	pid			)
		__field( int,	oldprio			)
		__field( int,	newprio			)
	),

	TP_fast_assign(
		memcpy(__entry->comm, tsk->comm, TASK_COMM_LEN);
		__entry->pid		= tsk->pid;
		__entry->oldprio	= tsk->prio;
		__entry->newprio	= pi_task ?
				min(tsk->normal_prio, pi_task->prio) :
				tsk->normal_prio;
		/* XXX SCHED_DEADLINE bits missing */
	),

	TP_printk("comm=%s pid=%d oldprio=%d newprio=%d",
			__entry->comm, __entry->pid,
			__entry->oldprio, __entry->newprio)
);

#ifdef CONFIG_DETECT_HUNG_TASK
TRACE_EVENT(sched_process_hang,
	TP_PROTO(struct task_struct *tsk),
	TP_ARGS(tsk),

	TP_STRUCT__entry(
		__array( char,	comm,	TASK_COMM_LEN	)
		__field( pid_t,	pid			)
	),

	TP_fast_assign(
		memcpy(__entry->comm, tsk->comm, TASK_COMM_LEN);
		__entry->pid = tsk->pid;
	),

	TP_printk("comm=%s pid=%d", __entry->comm, __entry->pid)
);
#endif /* CONFIG_DETECT_HUNG_TASK */

/*
 * Tracks migration of tasks from one runqueue to another. Can be used to
 * detect if automatic NUMA balancing is bouncing between nodes.
 */
TRACE_EVENT(sched_move_numa,

	TP_PROTO(struct task_struct *tsk, int src_cpu, int dst_cpu),

	TP_ARGS(tsk, src_cpu, dst_cpu),

	TP_STRUCT__entry(
		__field( pid_t,	pid			)
		__field( pid_t,	tgid			)
		__field( pid_t,	ngid			)
		__field( int,	src_cpu			)
		__field( int,	src_nid			)
		__field( int,	dst_cpu			)
		__field( int,	dst_nid			)
	),

	TP_fast_assign(
		__entry->pid		= task_pid_nr(tsk);
		__entry->tgid		= task_tgid_nr(tsk);
		__entry->ngid		= task_numa_group_id(tsk);
		__entry->src_cpu	= src_cpu;
		__entry->src_nid	= cpu_to_node(src_cpu);
		__entry->dst_cpu	= dst_cpu;
		__entry->dst_nid	= cpu_to_node(dst_cpu);
	),

	TP_printk("pid=%d tgid=%d ngid=%d src_cpu=%d src_nid=%d dst_cpu=%d dst_nid=%d",
			__entry->pid, __entry->tgid, __entry->ngid,
			__entry->src_cpu, __entry->src_nid,
			__entry->dst_cpu, __entry->dst_nid)
);

DECLARE_EVENT_CLASS(sched_numa_pair_template,

	TP_PROTO(struct task_struct *src_tsk, int src_cpu,
		 struct task_struct *dst_tsk, int dst_cpu),

	TP_ARGS(src_tsk, src_cpu, dst_tsk, dst_cpu),

	TP_STRUCT__entry(
		__field( pid_t,	src_pid			)
		__field( pid_t,	src_tgid		)
		__field( pid_t,	src_ngid		)
		__field( int,	src_cpu			)
		__field( int,	src_nid			)
		__field( pid_t,	dst_pid			)
		__field( pid_t,	dst_tgid		)
		__field( pid_t,	dst_ngid		)
		__field( int,	dst_cpu			)
		__field( int,	dst_nid			)
	),

	TP_fast_assign(
		__entry->src_pid	= task_pid_nr(src_tsk);
		__entry->src_tgid	= task_tgid_nr(src_tsk);
		__entry->src_ngid	= task_numa_group_id(src_tsk);
		__entry->src_cpu	= src_cpu;
		__entry->src_nid	= cpu_to_node(src_cpu);
		__entry->dst_pid	= dst_tsk ? task_pid_nr(dst_tsk) : 0;
		__entry->dst_tgid	= dst_tsk ? task_tgid_nr(dst_tsk) : 0;
		__entry->dst_ngid	= dst_tsk ? task_numa_group_id(dst_tsk) : 0;
		__entry->dst_cpu	= dst_cpu;
		__entry->dst_nid	= dst_cpu >= 0 ? cpu_to_node(dst_cpu) : -1;
	),

	TP_printk("src_pid=%d src_tgid=%d src_ngid=%d src_cpu=%d src_nid=%d dst_pid=%d dst_tgid=%d dst_ngid=%d dst_cpu=%d dst_nid=%d",
			__entry->src_pid, __entry->src_tgid, __entry->src_ngid,
			__entry->src_cpu, __entry->src_nid,
			__entry->dst_pid, __entry->dst_tgid, __entry->dst_ngid,
			__entry->dst_cpu, __entry->dst_nid)
);

DEFINE_EVENT(sched_numa_pair_template, sched_stick_numa,

	TP_PROTO(struct task_struct *src_tsk, int src_cpu,
		 struct task_struct *dst_tsk, int dst_cpu),

	TP_ARGS(src_tsk, src_cpu, dst_tsk, dst_cpu)
);

DEFINE_EVENT(sched_numa_pair_template, sched_swap_numa,

	TP_PROTO(struct task_struct *src_tsk, int src_cpu,
		 struct task_struct *dst_tsk, int dst_cpu),

	TP_ARGS(src_tsk, src_cpu, dst_tsk, dst_cpu)
);


/*
 * Tracepoint for waking a polling cpu without an IPI.
 */
TRACE_EVENT(sched_wake_idle_without_ipi,

	TP_PROTO(int cpu),

	TP_ARGS(cpu),

	TP_STRUCT__entry(
		__field(	int,	cpu	)
	),

	TP_fast_assign(
		__entry->cpu	= cpu;
	),

	TP_printk("cpu=%d", __entry->cpu)
);

/*
 * Following tracepoints are not exported in tracefs and provide hooking
 * mechanisms only for testing and debugging purposes.
 *
 * Postfixed with _tp to make them easily identifiable in the code.
 */
DECLARE_TRACE(pelt_cfs_tp,
	TP_PROTO(struct cfs_rq *cfs_rq),
	TP_ARGS(cfs_rq));

DECLARE_TRACE(pelt_rt_tp,
	TP_PROTO(struct rq *rq),
	TP_ARGS(rq));

DECLARE_TRACE(pelt_dl_tp,
	TP_PROTO(struct rq *rq),
	TP_ARGS(rq));

DECLARE_TRACE(pelt_thermal_tp,
	TP_PROTO(struct rq *rq),
	TP_ARGS(rq));

DECLARE_TRACE(pelt_irq_tp,
	TP_PROTO(struct rq *rq),
	TP_ARGS(rq));

DECLARE_TRACE(pelt_se_tp,
	TP_PROTO(struct sched_entity *se),
	TP_ARGS(se));

DECLARE_TRACE(sched_overutilized_tp,
	TP_PROTO(struct root_domain *rd, bool overutilized),
	TP_ARGS(rd, overutilized));

DECLARE_TRACE(sched_util_est_cfs_tp,
	TP_PROTO(struct cfs_rq *cfs_rq),
	TP_ARGS(cfs_rq));

DECLARE_TRACE(sched_util_est_se_tp,
	TP_PROTO(struct sched_entity *se),
	TP_ARGS(se));

<<<<<<< HEAD
=======
DECLARE_TRACE(sched_update_nr_running_tp,
	TP_PROTO(struct rq *rq, int change),
	TP_ARGS(rq, change));

>>>>>>> 21a6ee14
#endif /* _TRACE_SCHED_H */

/* This part must be outside protection */
#include <trace/define_trace.h><|MERGE_RESOLUTION|>--- conflicted
+++ resolved
@@ -642,13 +642,10 @@
 	TP_PROTO(struct sched_entity *se),
 	TP_ARGS(se));
 
-<<<<<<< HEAD
-=======
 DECLARE_TRACE(sched_update_nr_running_tp,
 	TP_PROTO(struct rq *rq, int change),
 	TP_ARGS(rq, change));
 
->>>>>>> 21a6ee14
 #endif /* _TRACE_SCHED_H */
 
 /* This part must be outside protection */
