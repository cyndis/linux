/* SPDX-License-Identifier: GPL-2.0-or-later */
/*
 * include/net/dsa.h - Driver for Distributed Switch Architecture switch chips
 * Copyright (c) 2008-2009 Marvell Semiconductor
 */

#ifndef __LINUX_NET_DSA_H
#define __LINUX_NET_DSA_H

#include <linux/if.h>
#include <linux/if_ether.h>
#include <linux/list.h>
#include <linux/notifier.h>
#include <linux/timer.h>
#include <linux/workqueue.h>
#include <linux/of.h>
#include <linux/ethtool.h>
#include <linux/net_tstamp.h>
#include <linux/phy.h>
#include <linux/platform_data/dsa.h>
#include <linux/phylink.h>
#include <net/devlink.h>
#include <net/switchdev.h>

struct tc_action;
struct phy_device;
struct fixed_phy_status;
struct phylink_link_state;

#define DSA_TAG_PROTO_NONE_VALUE		0
#define DSA_TAG_PROTO_BRCM_VALUE		1
#define DSA_TAG_PROTO_BRCM_PREPEND_VALUE	2
#define DSA_TAG_PROTO_DSA_VALUE			3
#define DSA_TAG_PROTO_EDSA_VALUE		4
#define DSA_TAG_PROTO_GSWIP_VALUE		5
#define DSA_TAG_PROTO_KSZ9477_VALUE		6
#define DSA_TAG_PROTO_KSZ9893_VALUE		7
#define DSA_TAG_PROTO_LAN9303_VALUE		8
#define DSA_TAG_PROTO_MTK_VALUE			9
#define DSA_TAG_PROTO_QCA_VALUE			10
#define DSA_TAG_PROTO_TRAILER_VALUE		11
#define DSA_TAG_PROTO_8021Q_VALUE		12
#define DSA_TAG_PROTO_SJA1105_VALUE		13
#define DSA_TAG_PROTO_KSZ8795_VALUE		14
#define DSA_TAG_PROTO_OCELOT_VALUE		15
#define DSA_TAG_PROTO_AR9331_VALUE		16
#define DSA_TAG_PROTO_RTL4_A_VALUE		17
#define DSA_TAG_PROTO_HELLCREEK_VALUE		18
#define DSA_TAG_PROTO_XRS700X_VALUE		19
#define DSA_TAG_PROTO_OCELOT_8021Q_VALUE	20
#define DSA_TAG_PROTO_SEVILLE_VALUE		21

enum dsa_tag_protocol {
	DSA_TAG_PROTO_NONE		= DSA_TAG_PROTO_NONE_VALUE,
	DSA_TAG_PROTO_BRCM		= DSA_TAG_PROTO_BRCM_VALUE,
	DSA_TAG_PROTO_BRCM_PREPEND	= DSA_TAG_PROTO_BRCM_PREPEND_VALUE,
	DSA_TAG_PROTO_DSA		= DSA_TAG_PROTO_DSA_VALUE,
	DSA_TAG_PROTO_EDSA		= DSA_TAG_PROTO_EDSA_VALUE,
	DSA_TAG_PROTO_GSWIP		= DSA_TAG_PROTO_GSWIP_VALUE,
	DSA_TAG_PROTO_KSZ9477		= DSA_TAG_PROTO_KSZ9477_VALUE,
	DSA_TAG_PROTO_KSZ9893		= DSA_TAG_PROTO_KSZ9893_VALUE,
	DSA_TAG_PROTO_LAN9303		= DSA_TAG_PROTO_LAN9303_VALUE,
	DSA_TAG_PROTO_MTK		= DSA_TAG_PROTO_MTK_VALUE,
	DSA_TAG_PROTO_QCA		= DSA_TAG_PROTO_QCA_VALUE,
	DSA_TAG_PROTO_TRAILER		= DSA_TAG_PROTO_TRAILER_VALUE,
	DSA_TAG_PROTO_8021Q		= DSA_TAG_PROTO_8021Q_VALUE,
	DSA_TAG_PROTO_SJA1105		= DSA_TAG_PROTO_SJA1105_VALUE,
	DSA_TAG_PROTO_KSZ8795		= DSA_TAG_PROTO_KSZ8795_VALUE,
	DSA_TAG_PROTO_OCELOT		= DSA_TAG_PROTO_OCELOT_VALUE,
	DSA_TAG_PROTO_AR9331		= DSA_TAG_PROTO_AR9331_VALUE,
	DSA_TAG_PROTO_RTL4_A		= DSA_TAG_PROTO_RTL4_A_VALUE,
	DSA_TAG_PROTO_HELLCREEK		= DSA_TAG_PROTO_HELLCREEK_VALUE,
	DSA_TAG_PROTO_XRS700X		= DSA_TAG_PROTO_XRS700X_VALUE,
	DSA_TAG_PROTO_OCELOT_8021Q	= DSA_TAG_PROTO_OCELOT_8021Q_VALUE,
	DSA_TAG_PROTO_SEVILLE		= DSA_TAG_PROTO_SEVILLE_VALUE,
};

struct packet_type;
struct dsa_switch;

struct dsa_device_ops {
	struct sk_buff *(*xmit)(struct sk_buff *skb, struct net_device *dev);
	struct sk_buff *(*rcv)(struct sk_buff *skb, struct net_device *dev,
			       struct packet_type *pt);
	void (*flow_dissect)(const struct sk_buff *skb, __be16 *proto,
			     int *offset);
	/* Used to determine which traffic should match the DSA filter in
	 * eth_type_trans, and which, if any, should bypass it and be processed
	 * as regular on the master net device.
	 */
	bool (*filter)(const struct sk_buff *skb, struct net_device *dev);
	unsigned int overhead;
	const char *name;
	enum dsa_tag_protocol proto;
	/* Some tagging protocols either mangle or shift the destination MAC
	 * address, in which case the DSA master would drop packets on ingress
	 * if what it understands out of the destination MAC address is not in
	 * its RX filter.
	 */
	bool promisc_on_master;
	bool tail_tag;
};

/* This structure defines the control interfaces that are overlayed by the
 * DSA layer on top of the DSA CPU/management net_device instance. This is
 * used by the core net_device layer while calling various net_device_ops
 * function pointers.
 */
struct dsa_netdevice_ops {
	int (*ndo_do_ioctl)(struct net_device *dev, struct ifreq *ifr,
			    int cmd);
};

#define DSA_TAG_DRIVER_ALIAS "dsa_tag-"
#define MODULE_ALIAS_DSA_TAG_DRIVER(__proto)				\
	MODULE_ALIAS(DSA_TAG_DRIVER_ALIAS __stringify(__proto##_VALUE))

struct dsa_skb_cb {
	struct sk_buff *clone;
};

struct __dsa_skb_cb {
	struct dsa_skb_cb cb;
	u8 priv[48 - sizeof(struct dsa_skb_cb)];
};

#define DSA_SKB_CB(skb) ((struct dsa_skb_cb *)((skb)->cb))

#define DSA_SKB_CB_PRIV(skb)			\
	((void *)(skb)->cb + offsetof(struct __dsa_skb_cb, priv))

struct dsa_switch_tree {
	struct list_head	list;

	/* Notifier chain for switch-wide events */
	struct raw_notifier_head	nh;

	/* Tree identifier */
	unsigned int index;

	/* Number of switches attached to this tree */
	struct kref refcount;

	/* Has this tree been applied to the hardware? */
	bool setup;

	/* Tagging protocol operations */
	const struct dsa_device_ops *tag_ops;

	/*
	 * Configuration data for the platform device that owns
	 * this dsa switch tree instance.
	 */
	struct dsa_platform_data	*pd;

	/* List of switch ports */
	struct list_head ports;

	/* List of DSA links composing the routing table */
	struct list_head rtable;

	/* Maps offloaded LAG netdevs to a zero-based linear ID for
	 * drivers that need it.
	 */
	struct net_device **lags;
	unsigned int lags_len;
};

#define dsa_lags_foreach_id(_id, _dst)				\
	for ((_id) = 0; (_id) < (_dst)->lags_len; (_id)++)	\
		if ((_dst)->lags[(_id)])

#define dsa_lag_foreach_port(_dp, _dst, _lag)			\
	list_for_each_entry((_dp), &(_dst)->ports, list)	\
		if ((_dp)->lag_dev == (_lag))

#define dsa_hsr_foreach_port(_dp, _ds, _hsr)			\
	list_for_each_entry((_dp), &(_ds)->dst->ports, list)	\
		if ((_dp)->ds == (_ds) && (_dp)->hsr_dev == (_hsr))

static inline struct net_device *dsa_lag_dev(struct dsa_switch_tree *dst,
					     unsigned int id)
{
	return dst->lags[id];
}

static inline int dsa_lag_id(struct dsa_switch_tree *dst,
			     struct net_device *lag)
{
	unsigned int id;

	dsa_lags_foreach_id(id, dst) {
		if (dsa_lag_dev(dst, id) == lag)
			return id;
	}

	return -ENODEV;
}

/* TC matchall action types */
enum dsa_port_mall_action_type {
	DSA_PORT_MALL_MIRROR,
	DSA_PORT_MALL_POLICER,
};

/* TC mirroring entry */
struct dsa_mall_mirror_tc_entry {
	u8 to_local_port;
	bool ingress;
};

/* TC port policer entry */
struct dsa_mall_policer_tc_entry {
	u32 burst;
	u64 rate_bytes_per_sec;
};

/* TC matchall entry */
struct dsa_mall_tc_entry {
	struct list_head list;
	unsigned long cookie;
	enum dsa_port_mall_action_type type;
	union {
		struct dsa_mall_mirror_tc_entry mirror;
		struct dsa_mall_policer_tc_entry policer;
	};
};


struct dsa_port {
	/* A CPU port is physically connected to a master device.
	 * A user port exposed to userspace has a slave device.
	 */
	union {
		struct net_device *master;
		struct net_device *slave;
	};

	/* Copy of the tagging protocol operations, for quicker access
	 * in the data path. Valid only for the CPU ports.
	 */
	const struct dsa_device_ops *tag_ops;

	/* Copies for faster access in master receive hot path */
	struct dsa_switch_tree *dst;
	struct sk_buff *(*rcv)(struct sk_buff *skb, struct net_device *dev,
			       struct packet_type *pt);
	bool (*filter)(const struct sk_buff *skb, struct net_device *dev);

	enum {
		DSA_PORT_TYPE_UNUSED = 0,
		DSA_PORT_TYPE_CPU,
		DSA_PORT_TYPE_DSA,
		DSA_PORT_TYPE_USER,
	} type;

	struct dsa_switch	*ds;
	unsigned int		index;
	const char		*name;
	struct dsa_port		*cpu_dp;
	const char		*mac;
	struct device_node	*dn;
	unsigned int		ageing_time;
	bool			vlan_filtering;
	u8			stp_state;
	struct net_device	*bridge_dev;
	struct devlink_port	devlink_port;
	bool			devlink_port_setup;
	struct phylink		*pl;
	struct phylink_config	pl_config;
	struct net_device	*lag_dev;
	bool			lag_tx_enabled;
	struct net_device	*hsr_dev;

	struct list_head list;

	/*
	 * Give the switch driver somewhere to hang its per-port private data
	 * structures (accessible from the tagger).
	 */
	void *priv;

	/*
	 * Original copy of the master netdev ethtool_ops
	 */
	const struct ethtool_ops *orig_ethtool_ops;

	/*
	 * Original copy of the master netdev net_device_ops
	 */
	const struct dsa_netdevice_ops *netdev_ops;

	bool setup;
};

/* TODO: ideally DSA ports would have a single dp->link_dp member,
 * and no dst->rtable nor this struct dsa_link would be needed,
 * but this would require some more complex tree walking,
 * so keep it stupid at the moment and list them all.
 */
struct dsa_link {
	struct dsa_port *dp;
	struct dsa_port *link_dp;
	struct list_head list;
};

struct dsa_switch {
	bool setup;

	struct device *dev;

	/*
	 * Parent switch tree, and switch index.
	 */
	struct dsa_switch_tree	*dst;
	unsigned int		index;

	/* Listener for switch fabric events */
	struct notifier_block	nb;

	/*
	 * Give the switch driver somewhere to hang its private data
	 * structure.
	 */
	void *priv;

	/*
	 * Configuration data for this switch.
	 */
	struct dsa_chip_data	*cd;

	/*
	 * The switch operations.
	 */
	const struct dsa_switch_ops	*ops;

	/*
	 * Slave mii_bus and devices for the individual ports.
	 */
	u32			phys_mii_mask;
	struct mii_bus		*slave_mii_bus;

	/* Ageing Time limits in msecs */
	unsigned int ageing_time_min;
	unsigned int ageing_time_max;

	/* devlink used to represent this switch device */
	struct devlink		*devlink;

	/* Number of switch port queues */
	unsigned int		num_tx_queues;

	/* Disallow bridge core from requesting different VLAN awareness
	 * settings on ports if not hardware-supported
	 */
	bool			vlan_filtering_is_global;

	/* Pass .port_vlan_add and .port_vlan_del to drivers even for bridges
	 * that have vlan_filtering=0. All drivers should ideally set this (and
	 * then the option would get removed), but it is unknown whether this
	 * would break things or not.
	 */
	bool			configure_vlan_while_not_filtering;

	/* If the switch driver always programs the CPU port as egress tagged
	 * despite the VLAN configuration indicating otherwise, then setting
	 * @untag_bridge_pvid will force the DSA receive path to pop the bridge's
	 * default_pvid VLAN tagged frames to offer a consistent behavior
	 * between a vlan_filtering=0 and vlan_filtering=1 bridge device.
	 */
	bool			untag_bridge_pvid;

<<<<<<< HEAD
=======
	/* Let DSA manage the FDB entries towards the CPU, based on the
	 * software bridge database.
	 */
	bool			assisted_learning_on_cpu_port;

>>>>>>> f642729d
	/* In case vlan_filtering_is_global is set, the VLAN awareness state
	 * should be retrieved from here and not from the per-port settings.
	 */
	bool			vlan_filtering;

	/* MAC PCS does not provide link state change interrupt, and requires
	 * polling. Flag passed on to PHYLINK.
	 */
	bool			pcs_poll;

	/* For switches that only have the MRU configurable. To ensure the
	 * configured MTU is not exceeded, normalization of MRU on all bridged
	 * interfaces is needed.
	 */
	bool			mtu_enforcement_ingress;

	/* Drivers that benefit from having an ID associated with each
	 * offloaded LAG should set this to the maximum number of
	 * supported IDs. DSA will then maintain a mapping of _at
	 * least_ these many IDs, accessible to drivers via
	 * dsa_lag_id().
	 */
	unsigned int		num_lag_ids;

	size_t num_ports;
};

static inline struct dsa_port *dsa_to_port(struct dsa_switch *ds, int p)
{
	struct dsa_switch_tree *dst = ds->dst;
	struct dsa_port *dp;

	list_for_each_entry(dp, &dst->ports, list)
		if (dp->ds == ds && dp->index == p)
			return dp;

	return NULL;
}

static inline bool dsa_is_unused_port(struct dsa_switch *ds, int p)
{
	return dsa_to_port(ds, p)->type == DSA_PORT_TYPE_UNUSED;
}

static inline bool dsa_is_cpu_port(struct dsa_switch *ds, int p)
{
	return dsa_to_port(ds, p)->type == DSA_PORT_TYPE_CPU;
}

static inline bool dsa_is_dsa_port(struct dsa_switch *ds, int p)
{
	return dsa_to_port(ds, p)->type == DSA_PORT_TYPE_DSA;
}

static inline bool dsa_is_user_port(struct dsa_switch *ds, int p)
{
	return dsa_to_port(ds, p)->type == DSA_PORT_TYPE_USER;
}

static inline u32 dsa_user_ports(struct dsa_switch *ds)
{
	u32 mask = 0;
	int p;

	for (p = 0; p < ds->num_ports; p++)
		if (dsa_is_user_port(ds, p))
			mask |= BIT(p);

	return mask;
}

/* Return the local port used to reach an arbitrary switch device */
static inline unsigned int dsa_routing_port(struct dsa_switch *ds, int device)
{
	struct dsa_switch_tree *dst = ds->dst;
	struct dsa_link *dl;

	list_for_each_entry(dl, &dst->rtable, list)
		if (dl->dp->ds == ds && dl->link_dp->ds->index == device)
			return dl->dp->index;

	return ds->num_ports;
}

/* Return the local port used to reach an arbitrary switch port */
static inline unsigned int dsa_towards_port(struct dsa_switch *ds, int device,
					    int port)
{
	if (device == ds->index)
		return port;
	else
		return dsa_routing_port(ds, device);
}

/* Return the local port used to reach the dedicated CPU port */
static inline unsigned int dsa_upstream_port(struct dsa_switch *ds, int port)
{
	const struct dsa_port *dp = dsa_to_port(ds, port);
	const struct dsa_port *cpu_dp = dp->cpu_dp;

	if (!cpu_dp)
		return port;

	return dsa_towards_port(ds, cpu_dp->ds->index, cpu_dp->index);
}

static inline bool dsa_port_is_vlan_filtering(const struct dsa_port *dp)
{
	const struct dsa_switch *ds = dp->ds;

	if (ds->vlan_filtering_is_global)
		return ds->vlan_filtering;
	else
		return dp->vlan_filtering;
}

typedef int dsa_fdb_dump_cb_t(const unsigned char *addr, u16 vid,
			      bool is_static, void *data);
struct dsa_switch_ops {
	/*
	 * Tagging protocol helpers called for the CPU ports and DSA links.
	 * @get_tag_protocol retrieves the initial tagging protocol and is
	 * mandatory. Switches which can operate using multiple tagging
	 * protocols should implement @change_tag_protocol and report in
	 * @get_tag_protocol the tagger in current use.
	 */
	enum dsa_tag_protocol (*get_tag_protocol)(struct dsa_switch *ds,
						  int port,
						  enum dsa_tag_protocol mprot);
	int	(*change_tag_protocol)(struct dsa_switch *ds, int port,
				       enum dsa_tag_protocol proto);

	int	(*setup)(struct dsa_switch *ds);
	void	(*teardown)(struct dsa_switch *ds);
	u32	(*get_phy_flags)(struct dsa_switch *ds, int port);

	/*
	 * Access to the switch's PHY registers.
	 */
	int	(*phy_read)(struct dsa_switch *ds, int port, int regnum);
	int	(*phy_write)(struct dsa_switch *ds, int port,
			     int regnum, u16 val);

	/*
	 * Link state adjustment (called from libphy)
	 */
	void	(*adjust_link)(struct dsa_switch *ds, int port,
				struct phy_device *phydev);
	void	(*fixed_link_update)(struct dsa_switch *ds, int port,
				struct fixed_phy_status *st);

	/*
	 * PHYLINK integration
	 */
	void	(*phylink_validate)(struct dsa_switch *ds, int port,
				    unsigned long *supported,
				    struct phylink_link_state *state);
	int	(*phylink_mac_link_state)(struct dsa_switch *ds, int port,
					  struct phylink_link_state *state);
	void	(*phylink_mac_config)(struct dsa_switch *ds, int port,
				      unsigned int mode,
				      const struct phylink_link_state *state);
	void	(*phylink_mac_an_restart)(struct dsa_switch *ds, int port);
	void	(*phylink_mac_link_down)(struct dsa_switch *ds, int port,
					 unsigned int mode,
					 phy_interface_t interface);
	void	(*phylink_mac_link_up)(struct dsa_switch *ds, int port,
				       unsigned int mode,
				       phy_interface_t interface,
				       struct phy_device *phydev,
				       int speed, int duplex,
				       bool tx_pause, bool rx_pause);
	void	(*phylink_fixed_state)(struct dsa_switch *ds, int port,
				       struct phylink_link_state *state);
	/*
	 * Port statistics counters.
	 */
	void	(*get_strings)(struct dsa_switch *ds, int port,
			       u32 stringset, uint8_t *data);
	void	(*get_ethtool_stats)(struct dsa_switch *ds,
				     int port, uint64_t *data);
	int	(*get_sset_count)(struct dsa_switch *ds, int port, int sset);
	void	(*get_ethtool_phy_stats)(struct dsa_switch *ds,
					 int port, uint64_t *data);
	void	(*get_stats64)(struct dsa_switch *ds, int port,
				   struct rtnl_link_stats64 *s);

	/*
	 * ethtool Wake-on-LAN
	 */
	void	(*get_wol)(struct dsa_switch *ds, int port,
			   struct ethtool_wolinfo *w);
	int	(*set_wol)(struct dsa_switch *ds, int port,
			   struct ethtool_wolinfo *w);

	/*
	 * ethtool timestamp info
	 */
	int	(*get_ts_info)(struct dsa_switch *ds, int port,
			       struct ethtool_ts_info *ts);

	/*
	 * Suspend and resume
	 */
	int	(*suspend)(struct dsa_switch *ds);
	int	(*resume)(struct dsa_switch *ds);

	/*
	 * Port enable/disable
	 */
	int	(*port_enable)(struct dsa_switch *ds, int port,
			       struct phy_device *phy);
	void	(*port_disable)(struct dsa_switch *ds, int port);

	/*
	 * Port's MAC EEE settings
	 */
	int	(*set_mac_eee)(struct dsa_switch *ds, int port,
			       struct ethtool_eee *e);
	int	(*get_mac_eee)(struct dsa_switch *ds, int port,
			       struct ethtool_eee *e);

	/* EEPROM access */
	int	(*get_eeprom_len)(struct dsa_switch *ds);
	int	(*get_eeprom)(struct dsa_switch *ds,
			      struct ethtool_eeprom *eeprom, u8 *data);
	int	(*set_eeprom)(struct dsa_switch *ds,
			      struct ethtool_eeprom *eeprom, u8 *data);

	/*
	 * Register access.
	 */
	int	(*get_regs_len)(struct dsa_switch *ds, int port);
	void	(*get_regs)(struct dsa_switch *ds, int port,
			    struct ethtool_regs *regs, void *p);

	/*
	 * Upper device tracking.
	 */
	int	(*port_prechangeupper)(struct dsa_switch *ds, int port,
				       struct netdev_notifier_changeupper_info *info);

	/*
	 * Bridge integration
	 */
	int	(*set_ageing_time)(struct dsa_switch *ds, unsigned int msecs);
	int	(*port_bridge_join)(struct dsa_switch *ds, int port,
				    struct net_device *bridge);
	void	(*port_bridge_leave)(struct dsa_switch *ds, int port,
				     struct net_device *bridge);
	void	(*port_stp_state_set)(struct dsa_switch *ds, int port,
				      u8 state);
	void	(*port_fast_age)(struct dsa_switch *ds, int port);
	int	(*port_pre_bridge_flags)(struct dsa_switch *ds, int port,
					 struct switchdev_brport_flags flags,
					 struct netlink_ext_ack *extack);
	int	(*port_bridge_flags)(struct dsa_switch *ds, int port,
				     struct switchdev_brport_flags flags,
				     struct netlink_ext_ack *extack);
	int	(*port_set_mrouter)(struct dsa_switch *ds, int port, bool mrouter,
				    struct netlink_ext_ack *extack);

	/*
	 * VLAN support
	 */
	int	(*port_vlan_filtering)(struct dsa_switch *ds, int port,
				       bool vlan_filtering,
<<<<<<< HEAD
				       struct switchdev_trans *trans);
	int (*port_vlan_prepare)(struct dsa_switch *ds, int port,
				 const struct switchdev_obj_port_vlan *vlan);
	void (*port_vlan_add)(struct dsa_switch *ds, int port,
			      const struct switchdev_obj_port_vlan *vlan);
=======
				       struct netlink_ext_ack *extack);
	int	(*port_vlan_add)(struct dsa_switch *ds, int port,
				 const struct switchdev_obj_port_vlan *vlan,
				 struct netlink_ext_ack *extack);
>>>>>>> f642729d
	int	(*port_vlan_del)(struct dsa_switch *ds, int port,
				 const struct switchdev_obj_port_vlan *vlan);
	/*
	 * Forwarding database
	 */
	int	(*port_fdb_add)(struct dsa_switch *ds, int port,
				const unsigned char *addr, u16 vid);
	int	(*port_fdb_del)(struct dsa_switch *ds, int port,
				const unsigned char *addr, u16 vid);
	int	(*port_fdb_dump)(struct dsa_switch *ds, int port,
				 dsa_fdb_dump_cb_t *cb, void *data);

	/*
	 * Multicast database
	 */
	int	(*port_mdb_add)(struct dsa_switch *ds, int port,
				const struct switchdev_obj_port_mdb *mdb);
	int	(*port_mdb_del)(struct dsa_switch *ds, int port,
				const struct switchdev_obj_port_mdb *mdb);
	/*
	 * RXNFC
	 */
	int	(*get_rxnfc)(struct dsa_switch *ds, int port,
			     struct ethtool_rxnfc *nfc, u32 *rule_locs);
	int	(*set_rxnfc)(struct dsa_switch *ds, int port,
			     struct ethtool_rxnfc *nfc);

	/*
	 * TC integration
	 */
	int	(*cls_flower_add)(struct dsa_switch *ds, int port,
				  struct flow_cls_offload *cls, bool ingress);
	int	(*cls_flower_del)(struct dsa_switch *ds, int port,
				  struct flow_cls_offload *cls, bool ingress);
	int	(*cls_flower_stats)(struct dsa_switch *ds, int port,
				    struct flow_cls_offload *cls, bool ingress);
	int	(*port_mirror_add)(struct dsa_switch *ds, int port,
				   struct dsa_mall_mirror_tc_entry *mirror,
				   bool ingress);
	void	(*port_mirror_del)(struct dsa_switch *ds, int port,
				   struct dsa_mall_mirror_tc_entry *mirror);
	int	(*port_policer_add)(struct dsa_switch *ds, int port,
				    struct dsa_mall_policer_tc_entry *policer);
	void	(*port_policer_del)(struct dsa_switch *ds, int port);
	int	(*port_setup_tc)(struct dsa_switch *ds, int port,
				 enum tc_setup_type type, void *type_data);

	/*
	 * Cross-chip operations
	 */
	int	(*crosschip_bridge_join)(struct dsa_switch *ds, int tree_index,
					 int sw_index, int port,
					 struct net_device *br);
	void	(*crosschip_bridge_leave)(struct dsa_switch *ds, int tree_index,
					  int sw_index, int port,
					  struct net_device *br);
	int	(*crosschip_lag_change)(struct dsa_switch *ds, int sw_index,
					int port);
	int	(*crosschip_lag_join)(struct dsa_switch *ds, int sw_index,
				      int port, struct net_device *lag,
				      struct netdev_lag_upper_info *info);
	int	(*crosschip_lag_leave)(struct dsa_switch *ds, int sw_index,
				       int port, struct net_device *lag);

	/*
	 * PTP functionality
	 */
	int	(*port_hwtstamp_get)(struct dsa_switch *ds, int port,
				     struct ifreq *ifr);
	int	(*port_hwtstamp_set)(struct dsa_switch *ds, int port,
				     struct ifreq *ifr);
	bool	(*port_txtstamp)(struct dsa_switch *ds, int port,
				 struct sk_buff *clone, unsigned int type);
	bool	(*port_rxtstamp)(struct dsa_switch *ds, int port,
				 struct sk_buff *skb, unsigned int type);

	/* Devlink parameters, etc */
	int	(*devlink_param_get)(struct dsa_switch *ds, u32 id,
				     struct devlink_param_gset_ctx *ctx);
	int	(*devlink_param_set)(struct dsa_switch *ds, u32 id,
				     struct devlink_param_gset_ctx *ctx);
	int	(*devlink_info_get)(struct dsa_switch *ds,
				    struct devlink_info_req *req,
				    struct netlink_ext_ack *extack);
<<<<<<< HEAD
=======
	int	(*devlink_sb_pool_get)(struct dsa_switch *ds,
				       unsigned int sb_index, u16 pool_index,
				       struct devlink_sb_pool_info *pool_info);
	int	(*devlink_sb_pool_set)(struct dsa_switch *ds, unsigned int sb_index,
				       u16 pool_index, u32 size,
				       enum devlink_sb_threshold_type threshold_type,
				       struct netlink_ext_ack *extack);
	int	(*devlink_sb_port_pool_get)(struct dsa_switch *ds, int port,
					    unsigned int sb_index, u16 pool_index,
					    u32 *p_threshold);
	int	(*devlink_sb_port_pool_set)(struct dsa_switch *ds, int port,
					    unsigned int sb_index, u16 pool_index,
					    u32 threshold,
					    struct netlink_ext_ack *extack);
	int	(*devlink_sb_tc_pool_bind_get)(struct dsa_switch *ds, int port,
					       unsigned int sb_index, u16 tc_index,
					       enum devlink_sb_pool_type pool_type,
					       u16 *p_pool_index, u32 *p_threshold);
	int	(*devlink_sb_tc_pool_bind_set)(struct dsa_switch *ds, int port,
					       unsigned int sb_index, u16 tc_index,
					       enum devlink_sb_pool_type pool_type,
					       u16 pool_index, u32 threshold,
					       struct netlink_ext_ack *extack);
	int	(*devlink_sb_occ_snapshot)(struct dsa_switch *ds,
					   unsigned int sb_index);
	int	(*devlink_sb_occ_max_clear)(struct dsa_switch *ds,
					    unsigned int sb_index);
	int	(*devlink_sb_occ_port_pool_get)(struct dsa_switch *ds, int port,
						unsigned int sb_index, u16 pool_index,
						u32 *p_cur, u32 *p_max);
	int	(*devlink_sb_occ_tc_port_bind_get)(struct dsa_switch *ds, int port,
						   unsigned int sb_index, u16 tc_index,
						   enum devlink_sb_pool_type pool_type,
						   u32 *p_cur, u32 *p_max);
>>>>>>> f642729d

	/*
	 * MTU change functionality. Switches can also adjust their MRU through
	 * this method. By MTU, one understands the SDU (L2 payload) length.
	 * If the switch needs to account for the DSA tag on the CPU port, this
	 * method needs to do so privately.
	 */
	int	(*port_change_mtu)(struct dsa_switch *ds, int port,
				   int new_mtu);
	int	(*port_max_mtu)(struct dsa_switch *ds, int port);

	/*
	 * LAG integration
	 */
	int	(*port_lag_change)(struct dsa_switch *ds, int port);
	int	(*port_lag_join)(struct dsa_switch *ds, int port,
				 struct net_device *lag,
				 struct netdev_lag_upper_info *info);
	int	(*port_lag_leave)(struct dsa_switch *ds, int port,
				  struct net_device *lag);

	/*
	 * HSR integration
	 */
	int	(*port_hsr_join)(struct dsa_switch *ds, int port,
				 struct net_device *hsr);
	int	(*port_hsr_leave)(struct dsa_switch *ds, int port,
				  struct net_device *hsr);

	/*
	 * MRP integration
	 */
	int	(*port_mrp_add)(struct dsa_switch *ds, int port,
				const struct switchdev_obj_mrp *mrp);
	int	(*port_mrp_del)(struct dsa_switch *ds, int port,
				const struct switchdev_obj_mrp *mrp);
	int	(*port_mrp_add_ring_role)(struct dsa_switch *ds, int port,
					  const struct switchdev_obj_ring_role_mrp *mrp);
	int	(*port_mrp_del_ring_role)(struct dsa_switch *ds, int port,
					  const struct switchdev_obj_ring_role_mrp *mrp);
};

#define DSA_DEVLINK_PARAM_DRIVER(_id, _name, _type, _cmodes)		\
	DEVLINK_PARAM_DRIVER(_id, _name, _type, _cmodes,		\
			     dsa_devlink_param_get, dsa_devlink_param_set, NULL)

int dsa_devlink_param_get(struct devlink *dl, u32 id,
			  struct devlink_param_gset_ctx *ctx);
int dsa_devlink_param_set(struct devlink *dl, u32 id,
			  struct devlink_param_gset_ctx *ctx);
int dsa_devlink_params_register(struct dsa_switch *ds,
				const struct devlink_param *params,
				size_t params_count);
void dsa_devlink_params_unregister(struct dsa_switch *ds,
				   const struct devlink_param *params,
				   size_t params_count);
int dsa_devlink_resource_register(struct dsa_switch *ds,
				  const char *resource_name,
				  u64 resource_size,
				  u64 resource_id,
				  u64 parent_resource_id,
				  const struct devlink_resource_size_params *size_params);

void dsa_devlink_resources_unregister(struct dsa_switch *ds);

void dsa_devlink_resource_occ_get_register(struct dsa_switch *ds,
					   u64 resource_id,
					   devlink_resource_occ_get_t *occ_get,
					   void *occ_get_priv);
void dsa_devlink_resource_occ_get_unregister(struct dsa_switch *ds,
					     u64 resource_id);
struct devlink_region *
dsa_devlink_region_create(struct dsa_switch *ds,
			  const struct devlink_region_ops *ops,
			  u32 region_max_snapshots, u64 region_size);
struct devlink_region *
dsa_devlink_port_region_create(struct dsa_switch *ds,
			       int port,
			       const struct devlink_port_region_ops *ops,
			       u32 region_max_snapshots, u64 region_size);
void dsa_devlink_region_destroy(struct devlink_region *region);

struct dsa_port *dsa_port_from_netdev(struct net_device *netdev);

struct dsa_devlink_priv {
	struct dsa_switch *ds;
};

static inline struct dsa_switch *dsa_devlink_to_ds(struct devlink *dl)
{
	struct dsa_devlink_priv *dl_priv = devlink_priv(dl);

	return dl_priv->ds;
}

static inline
struct dsa_switch *dsa_devlink_port_to_ds(struct devlink_port *port)
{
	struct devlink *dl = port->devlink;
	struct dsa_devlink_priv *dl_priv = devlink_priv(dl);

	return dl_priv->ds;
}

static inline int dsa_devlink_port_to_port(struct devlink_port *port)
{
	return port->index;
}

struct dsa_switch_driver {
	struct list_head	list;
	const struct dsa_switch_ops *ops;
};

struct net_device *dsa_dev_to_net_device(struct device *dev);

/* Keep inline for faster access in hot path */
static inline bool netdev_uses_dsa(const struct net_device *dev)
{
#if IS_ENABLED(CONFIG_NET_DSA)
	return dev->dsa_ptr && dev->dsa_ptr->rcv;
#endif
	return false;
}

static inline bool dsa_can_decode(const struct sk_buff *skb,
				  struct net_device *dev)
{
#if IS_ENABLED(CONFIG_NET_DSA)
	return !dev->dsa_ptr->filter || dev->dsa_ptr->filter(skb, dev);
#endif
	return false;
}

/* All DSA tags that push the EtherType to the right (basically all except tail
 * tags, which don't break dissection) can be treated the same from the
 * perspective of the flow dissector.
 *
 * We need to return:
 *  - offset: the (B - A) difference between:
 *    A. the position of the real EtherType and
 *    B. the current skb->data (aka ETH_HLEN bytes into the frame, aka 2 bytes
 *       after the normal EtherType was supposed to be)
 *    The offset in bytes is exactly equal to the tagger overhead (and half of
 *    that, in __be16 shorts).
 *
 *  - proto: the value of the real EtherType.
 */
static inline void dsa_tag_generic_flow_dissect(const struct sk_buff *skb,
						__be16 *proto, int *offset)
{
#if IS_ENABLED(CONFIG_NET_DSA)
	const struct dsa_device_ops *ops = skb->dev->dsa_ptr->tag_ops;
	int tag_len = ops->overhead;

	*offset = tag_len;
	*proto = ((__be16 *)skb->data)[(tag_len / 2) - 1];
#endif
}

#if IS_ENABLED(CONFIG_NET_DSA)
static inline int __dsa_netdevice_ops_check(struct net_device *dev)
{
	int err = -EOPNOTSUPP;

	if (!dev->dsa_ptr)
		return err;

	if (!dev->dsa_ptr->netdev_ops)
		return err;

	return 0;
}

static inline int dsa_ndo_do_ioctl(struct net_device *dev, struct ifreq *ifr,
				   int cmd)
{
	const struct dsa_netdevice_ops *ops;
	int err;

	err = __dsa_netdevice_ops_check(dev);
	if (err)
		return err;

	ops = dev->dsa_ptr->netdev_ops;

	return ops->ndo_do_ioctl(dev, ifr, cmd);
}
#else
static inline int dsa_ndo_do_ioctl(struct net_device *dev, struct ifreq *ifr,
				   int cmd)
{
	return -EOPNOTSUPP;
}
#endif

void dsa_unregister_switch(struct dsa_switch *ds);
int dsa_register_switch(struct dsa_switch *ds);
struct dsa_switch *dsa_switch_find(int tree_index, int sw_index);
#ifdef CONFIG_PM_SLEEP
int dsa_switch_suspend(struct dsa_switch *ds);
int dsa_switch_resume(struct dsa_switch *ds);
#else
static inline int dsa_switch_suspend(struct dsa_switch *ds)
{
	return 0;
}
static inline int dsa_switch_resume(struct dsa_switch *ds)
{
	return 0;
}
#endif /* CONFIG_PM_SLEEP */

#if IS_ENABLED(CONFIG_NET_DSA)
bool dsa_slave_dev_check(const struct net_device *dev);
#else
static inline bool dsa_slave_dev_check(const struct net_device *dev)
{
	return false;
}
#endif

netdev_tx_t dsa_enqueue_skb(struct sk_buff *skb, struct net_device *dev);
int dsa_port_get_phy_strings(struct dsa_port *dp, uint8_t *data);
int dsa_port_get_ethtool_phy_stats(struct dsa_port *dp, uint64_t *data);
int dsa_port_get_phy_sset_count(struct dsa_port *dp);
void dsa_port_phylink_mac_change(struct dsa_switch *ds, int port, bool up);

struct dsa_tag_driver {
	const struct dsa_device_ops *ops;
	struct list_head list;
	struct module *owner;
};

void dsa_tag_drivers_register(struct dsa_tag_driver *dsa_tag_driver_array[],
			      unsigned int count,
			      struct module *owner);
void dsa_tag_drivers_unregister(struct dsa_tag_driver *dsa_tag_driver_array[],
				unsigned int count);

#define dsa_tag_driver_module_drivers(__dsa_tag_drivers_array, __count)	\
static int __init dsa_tag_driver_module_init(void)			\
{									\
	dsa_tag_drivers_register(__dsa_tag_drivers_array, __count,	\
				 THIS_MODULE);				\
	return 0;							\
}									\
module_init(dsa_tag_driver_module_init);				\
									\
static void __exit dsa_tag_driver_module_exit(void)			\
{									\
	dsa_tag_drivers_unregister(__dsa_tag_drivers_array, __count);	\
}									\
module_exit(dsa_tag_driver_module_exit)

/**
 * module_dsa_tag_drivers() - Helper macro for registering DSA tag
 * drivers
 * @__ops_array: Array of tag driver strucutres
 *
 * Helper macro for DSA tag drivers which do not do anything special
 * in module init/exit. Each module may only use this macro once, and
 * calling it replaces module_init() and module_exit().
 */
#define module_dsa_tag_drivers(__ops_array)				\
dsa_tag_driver_module_drivers(__ops_array, ARRAY_SIZE(__ops_array))

#define DSA_TAG_DRIVER_NAME(__ops) dsa_tag_driver ## _ ## __ops

/* Create a static structure we can build a linked list of dsa_tag
 * drivers
 */
#define DSA_TAG_DRIVER(__ops)						\
static struct dsa_tag_driver DSA_TAG_DRIVER_NAME(__ops) = {		\
	.ops = &__ops,							\
}

/**
 * module_dsa_tag_driver() - Helper macro for registering a single DSA tag
 * driver
 * @__ops: Single tag driver structures
 *
 * Helper macro for DSA tag drivers which do not do anything special
 * in module init/exit. Each module may only use this macro once, and
 * calling it replaces module_init() and module_exit().
 */
#define module_dsa_tag_driver(__ops)					\
DSA_TAG_DRIVER(__ops);							\
									\
static struct dsa_tag_driver *dsa_tag_driver_array[] =	{		\
	&DSA_TAG_DRIVER_NAME(__ops)					\
};									\
module_dsa_tag_drivers(dsa_tag_driver_array)
#endif
<|MERGE_RESOLUTION|>--- conflicted
+++ resolved
@@ -370,14 +370,11 @@
 	 */
 	bool			untag_bridge_pvid;
 
-<<<<<<< HEAD
-=======
 	/* Let DSA manage the FDB entries towards the CPU, based on the
 	 * software bridge database.
 	 */
 	bool			assisted_learning_on_cpu_port;
 
->>>>>>> f642729d
 	/* In case vlan_filtering_is_global is set, the VLAN awareness state
 	 * should be retrieved from here and not from the per-port settings.
 	 */
@@ -645,18 +642,10 @@
 	 */
 	int	(*port_vlan_filtering)(struct dsa_switch *ds, int port,
 				       bool vlan_filtering,
-<<<<<<< HEAD
-				       struct switchdev_trans *trans);
-	int (*port_vlan_prepare)(struct dsa_switch *ds, int port,
-				 const struct switchdev_obj_port_vlan *vlan);
-	void (*port_vlan_add)(struct dsa_switch *ds, int port,
-			      const struct switchdev_obj_port_vlan *vlan);
-=======
 				       struct netlink_ext_ack *extack);
 	int	(*port_vlan_add)(struct dsa_switch *ds, int port,
 				 const struct switchdev_obj_port_vlan *vlan,
 				 struct netlink_ext_ack *extack);
->>>>>>> f642729d
 	int	(*port_vlan_del)(struct dsa_switch *ds, int port,
 				 const struct switchdev_obj_port_vlan *vlan);
 	/*
@@ -741,8 +730,6 @@
 	int	(*devlink_info_get)(struct dsa_switch *ds,
 				    struct devlink_info_req *req,
 				    struct netlink_ext_ack *extack);
-<<<<<<< HEAD
-=======
 	int	(*devlink_sb_pool_get)(struct dsa_switch *ds,
 				       unsigned int sb_index, u16 pool_index,
 				       struct devlink_sb_pool_info *pool_info);
@@ -777,7 +764,6 @@
 						   unsigned int sb_index, u16 tc_index,
 						   enum devlink_sb_pool_type pool_type,
 						   u32 *p_cur, u32 *p_max);
->>>>>>> f642729d
 
 	/*
 	 * MTU change functionality. Switches can also adjust their MRU through
