--- conflicted
+++ resolved
@@ -74,11 +74,8 @@
 #define NCI_NFC_F_PASSIVE_LISTEN_MODE				0x82
 #define NCI_NFC_A_ACTIVE_LISTEN_MODE				0x83
 #define NCI_NFC_F_ACTIVE_LISTEN_MODE				0x85
-<<<<<<< HEAD
-=======
 
 #define NCI_RF_TECH_MODE_LISTEN_MASK				0x80
->>>>>>> e529fea9
 
 /* NCI RF Technologies */
 #define NCI_NFC_RF_TECHNOLOGY_A					0x00
@@ -359,12 +356,6 @@
 	__u8	local_nfcid2[NFC_NFCID2_MAXSIZE];	/* 0 or 8 Bytes */
 } __packed;
 
-struct rf_tech_specific_params_nfcv_poll {
-	__u8	res_flags;
-	__u8	dsfid;
-	__u8	uid[8];	/* 8 Bytes */
-} __packed;
-
 struct nci_rf_discover_ntf {
 	__u8	rf_discovery_id;
 	__u8	rf_protocol;
@@ -416,10 +407,7 @@
 		struct rf_tech_specific_params_nfcb_poll nfcb_poll;
 		struct rf_tech_specific_params_nfcf_poll nfcf_poll;
 		struct rf_tech_specific_params_nfcv_poll nfcv_poll;
-<<<<<<< HEAD
-=======
 		struct rf_tech_specific_params_nfcf_listen nfcf_listen;
->>>>>>> e529fea9
 	} rf_tech_specific_params;
 
 	__u8	data_exch_rf_tech_and_mode;
