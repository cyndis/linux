/*
 *	Linux INET6 implementation 
 *
 *	Authors:
 *	Pedro Roque		<roque@di.fc.ul.pt>	
 *
 *	This program is free software; you can redistribute it and/or
 *      modify it under the terms of the GNU General Public License
 *      as published by the Free Software Foundation; either version
 *      2 of the License, or (at your option) any later version.
 */

#ifndef _IP6_FIB_H
#define _IP6_FIB_H

#include <linux/ipv6_route.h>
#include <linux/rtnetlink.h>
#include <linux/spinlock.h>
#include <linux/notifier.h>
#include <net/dst.h>
#include <net/flow.h>
#include <net/netlink.h>
#include <net/inetpeer.h>
#include <net/fib_notifier.h>

#ifdef CONFIG_IPV6_MULTIPLE_TABLES
#define FIB6_TABLE_HASHSZ 256
#else
#define FIB6_TABLE_HASHSZ 1
#endif

#define RT6_DEBUG 2

#if RT6_DEBUG >= 3
#define RT6_TRACE(x...) pr_debug(x)
#else
#define RT6_TRACE(x...) do { ; } while (0)
#endif

struct rt6_info;
struct fib6_info;

struct fib6_config {
	u32		fc_table;
	u32		fc_metric;
	int		fc_dst_len;
	int		fc_src_len;
	int		fc_ifindex;
	u32		fc_flags;
	u32		fc_protocol;
	u16		fc_type;        /* only 8 bits are used */
	u16		fc_delete_all_nh : 1,
			__unused : 15;

	struct in6_addr	fc_dst;
	struct in6_addr	fc_src;
	struct in6_addr	fc_prefsrc;
	struct in6_addr	fc_gateway;

	unsigned long	fc_expires;
	struct nlattr	*fc_mx;
	int		fc_mx_len;
	int		fc_mp_len;
	struct nlattr	*fc_mp;

	struct nl_info	fc_nlinfo;
	struct nlattr	*fc_encap;
	u16		fc_encap_type;
};

struct fib6_node {
	struct fib6_node __rcu	*parent;
	struct fib6_node __rcu	*left;
	struct fib6_node __rcu	*right;
#ifdef CONFIG_IPV6_SUBTREES
	struct fib6_node __rcu	*subtree;
#endif
	struct fib6_info __rcu	*leaf;

	__u16			fn_bit;		/* bit key */
	__u16			fn_flags;
	int			fn_sernum;
	struct fib6_info __rcu	*rr_ptr;
	struct rcu_head		rcu;
};

struct fib6_gc_args {
	int			timeout;
	int			more;
};

#ifndef CONFIG_IPV6_SUBTREES
#define FIB6_SUBTREE(fn)	NULL
#else
#define FIB6_SUBTREE(fn)	(rcu_dereference_protected((fn)->subtree, 1))
#endif

/*
 *	routing information
 *
 */

struct rt6key {
	struct in6_addr	addr;
	int		plen;
};

struct fib6_table;

struct rt6_exception_bucket {
	struct hlist_head	chain;
	int			depth;
};

struct rt6_exception {
	struct hlist_node	hlist;
	struct rt6_info		*rt6i;
	unsigned long		stamp;
	struct rcu_head		rcu;
};

#define FIB6_EXCEPTION_BUCKET_SIZE_SHIFT 10
#define FIB6_EXCEPTION_BUCKET_SIZE (1 << FIB6_EXCEPTION_BUCKET_SIZE_SHIFT)
#define FIB6_MAX_DEPTH 5

struct fib6_nh {
	struct in6_addr		nh_gw;
	struct net_device	*nh_dev;
	struct lwtunnel_state	*nh_lwtstate;

	unsigned int		nh_flags;
	atomic_t		nh_upper_bound;
	int			nh_weight;
};

struct fib6_info {
	struct fib6_table		*fib6_table;
	struct fib6_info __rcu		*fib6_next;
	struct fib6_node __rcu		*fib6_node;

	/* Multipath routes:
	 * siblings is a list of fib6_info that have the the same metric/weight,
	 * destination, but not the same gateway. nsiblings is just a cache
	 * to speed up lookup.
	 */
	struct list_head		fib6_siblings;
	unsigned int			fib6_nsiblings;

	atomic_t			fib6_ref;
	unsigned long			expires;
	struct dst_metrics		*fib6_metrics;
#define fib6_pmtu		fib6_metrics->metrics[RTAX_MTU-1]

	struct rt6key			fib6_dst;
	u32				fib6_flags;
	struct rt6key			fib6_src;
	struct rt6key			fib6_prefsrc;

	struct rt6_info * __percpu	*rt6i_pcpu;
	struct rt6_exception_bucket __rcu *rt6i_exception_bucket;

	u32				fib6_metric;
	u8				fib6_protocol;
	u8				fib6_type;
	u8				exception_bucket_flushed:1,
					should_flush:1,
					dst_nocount:1,
					dst_nopolicy:1,
					dst_host:1,
					unused:3;

	struct fib6_nh			fib6_nh;
	struct rcu_head			rcu;
};

struct rt6_info {
	struct dst_entry		dst;
	struct fib6_info __rcu		*from;

	struct rt6key			rt6i_dst;
	struct rt6key			rt6i_src;
	struct in6_addr			rt6i_gateway;
	struct inet6_dev		*rt6i_idev;
	u32				rt6i_flags;
	struct rt6key			rt6i_prefsrc;

	struct list_head		rt6i_uncached;
	struct uncached_list		*rt6i_uncached_list;

	/* more non-fragment space at head required */
	unsigned short			rt6i_nfheader_len;
};

#define for_each_fib6_node_rt_rcu(fn)					\
	for (rt = rcu_dereference((fn)->leaf); rt;			\
	     rt = rcu_dereference(rt->fib6_next))

#define for_each_fib6_walker_rt(w)					\
	for (rt = (w)->leaf; rt;					\
	     rt = rcu_dereference_protected(rt->fib6_next, 1))

static inline struct inet6_dev *ip6_dst_idev(struct dst_entry *dst)
{
	return ((struct rt6_info *)dst)->rt6i_idev;
}

static inline void fib6_clean_expires(struct fib6_info *f6i)
{
	f6i->fib6_flags &= ~RTF_EXPIRES;
	f6i->expires = 0;
}

static inline void fib6_set_expires(struct fib6_info *f6i,
				    unsigned long expires)
{
	f6i->expires = expires;
	f6i->fib6_flags |= RTF_EXPIRES;
}

static inline bool fib6_check_expired(const struct fib6_info *f6i)
{
	if (f6i->fib6_flags & RTF_EXPIRES)
		return time_after(jiffies, f6i->expires);
	return false;
}

/* Function to safely get fn->sernum for passed in rt
 * and store result in passed in cookie.
 * Return true if we can get cookie safely
 * Return false if not
 */
static inline bool fib6_get_cookie_safe(const struct fib6_info *f6i,
					u32 *cookie)
{
	struct fib6_node *fn;
	bool status = false;

	fn = rcu_dereference(f6i->fib6_node);

	if (fn) {
		*cookie = fn->fn_sernum;
		/* pairs with smp_wmb() in fib6_update_sernum_upto_root() */
		smp_rmb();
		status = true;
	}

	return status;
}

static inline u32 rt6_get_cookie(const struct rt6_info *rt)
{
	struct fib6_info *from;
	u32 cookie = 0;

	rcu_read_lock();
<<<<<<< HEAD

	from = rcu_dereference(rt->from);
	if (from && (rt->rt6i_flags & RTF_PCPU ||
	    unlikely(!list_empty(&rt->rt6i_uncached))))
		fib6_get_cookie_safe(from, &cookie);

=======

	from = rcu_dereference(rt->from);
	if (from && (rt->rt6i_flags & RTF_PCPU ||
	    unlikely(!list_empty(&rt->rt6i_uncached))))
		fib6_get_cookie_safe(from, &cookie);

>>>>>>> 2fb7b719
	rcu_read_unlock();

	return cookie;
}

static inline void ip6_rt_put(struct rt6_info *rt)
{
	/* dst_release() accepts a NULL parameter.
	 * We rely on dst being first structure in struct rt6_info
	 */
	BUILD_BUG_ON(offsetof(struct rt6_info, dst) != 0);
	dst_release(&rt->dst);
}

struct fib6_info *fib6_info_alloc(gfp_t gfp_flags);
void fib6_info_destroy_rcu(struct rcu_head *head);

static inline void fib6_info_hold(struct fib6_info *f6i)
{
	atomic_inc(&f6i->fib6_ref);
}

<<<<<<< HEAD
static inline void fib6_info_release(struct fib6_info *f6i)
{
=======
static inline bool fib6_info_hold_safe(struct fib6_info *f6i)
{
	return atomic_inc_not_zero(&f6i->fib6_ref);
}

static inline void fib6_info_release(struct fib6_info *f6i)
{
>>>>>>> 2fb7b719
	if (f6i && atomic_dec_and_test(&f6i->fib6_ref))
		call_rcu(&f6i->rcu, fib6_info_destroy_rcu);
}

enum fib6_walk_state {
#ifdef CONFIG_IPV6_SUBTREES
	FWS_S,
#endif
	FWS_L,
	FWS_R,
	FWS_C,
	FWS_U
};

struct fib6_walker {
	struct list_head lh;
	struct fib6_node *root, *node;
	struct fib6_info *leaf;
	enum fib6_walk_state state;
	unsigned int skip;
	unsigned int count;
	int (*func)(struct fib6_walker *);
	void *args;
};

struct rt6_statistics {
	__u32		fib_nodes;		/* all fib6 nodes */
	__u32		fib_route_nodes;	/* intermediate nodes */
	__u32		fib_rt_entries;		/* rt entries in fib table */
	__u32		fib_rt_cache;		/* cached rt entries in exception table */
	__u32		fib_discarded_routes;	/* total number of routes delete */

	/* The following stats are not protected by any lock */
	atomic_t	fib_rt_alloc;		/* total number of routes alloced */
	atomic_t	fib_rt_uncache;		/* rt entries in uncached list */
};

#define RTN_TL_ROOT	0x0001
#define RTN_ROOT	0x0002		/* tree root node		*/
#define RTN_RTINFO	0x0004		/* node with valid routing info	*/

/*
 *	priority levels (or metrics)
 *
 */


struct fib6_table {
	struct hlist_node	tb6_hlist;
	u32			tb6_id;
	spinlock_t		tb6_lock;
	struct fib6_node	tb6_root;
	struct inet_peer_base	tb6_peers;
	unsigned int		flags;
	unsigned int		fib_seq;
#define RT6_TABLE_HAS_DFLT_ROUTER	BIT(0)
};

#define RT6_TABLE_UNSPEC	RT_TABLE_UNSPEC
#define RT6_TABLE_MAIN		RT_TABLE_MAIN
#define RT6_TABLE_DFLT		RT6_TABLE_MAIN
#define RT6_TABLE_INFO		RT6_TABLE_MAIN
#define RT6_TABLE_PREFIX	RT6_TABLE_MAIN

#ifdef CONFIG_IPV6_MULTIPLE_TABLES
#define FIB6_TABLE_MIN		1
#define FIB6_TABLE_MAX		RT_TABLE_MAX
#define RT6_TABLE_LOCAL		RT_TABLE_LOCAL
#else
#define FIB6_TABLE_MIN		RT_TABLE_MAIN
#define FIB6_TABLE_MAX		FIB6_TABLE_MIN
#define RT6_TABLE_LOCAL		RT6_TABLE_MAIN
#endif

typedef struct rt6_info *(*pol_lookup_t)(struct net *,
					 struct fib6_table *,
					 struct flowi6 *,
					 const struct sk_buff *, int);

struct fib6_entry_notifier_info {
	struct fib_notifier_info info; /* must be first */
	struct fib6_info *rt;
};

/*
 *	exported functions
 */

struct fib6_table *fib6_get_table(struct net *net, u32 id);
struct fib6_table *fib6_new_table(struct net *net, u32 id);
struct dst_entry *fib6_rule_lookup(struct net *net, struct flowi6 *fl6,
				   const struct sk_buff *skb,
				   int flags, pol_lookup_t lookup);

/* called with rcu lock held; can return error pointer
 * caller needs to select path
 */
struct fib6_info *fib6_lookup(struct net *net, int oif, struct flowi6 *fl6,
			      int flags);

/* called with rcu lock held; caller needs to select path */
struct fib6_info *fib6_table_lookup(struct net *net, struct fib6_table *table,
				    int oif, struct flowi6 *fl6, int strict);

struct fib6_info *fib6_multipath_select(const struct net *net,
					struct fib6_info *match,
					struct flowi6 *fl6, int oif,
					const struct sk_buff *skb, int strict);

struct fib6_node *fib6_node_lookup(struct fib6_node *root,
				   const struct in6_addr *daddr,
				   const struct in6_addr *saddr);

struct fib6_node *fib6_locate(struct fib6_node *root,
			      const struct in6_addr *daddr, int dst_len,
			      const struct in6_addr *saddr, int src_len,
			      bool exact_match);

void fib6_clean_all(struct net *net, int (*func)(struct fib6_info *, void *arg),
		    void *arg);

int fib6_add(struct fib6_node *root, struct fib6_info *rt,
	     struct nl_info *info, struct netlink_ext_ack *extack);
int fib6_del(struct fib6_info *rt, struct nl_info *info);
<<<<<<< HEAD

static inline struct net_device *fib6_info_nh_dev(const struct fib6_info *f6i)
{
	return f6i->fib6_nh.nh_dev;
}

static inline
struct lwtunnel_state *fib6_info_nh_lwt(const struct fib6_info *f6i)
{
	return f6i->fib6_nh.nh_lwtstate;
}

=======

static inline struct net_device *fib6_info_nh_dev(const struct fib6_info *f6i)
{
	return f6i->fib6_nh.nh_dev;
}

static inline
struct lwtunnel_state *fib6_info_nh_lwt(const struct fib6_info *f6i)
{
	return f6i->fib6_nh.nh_lwtstate;
}

>>>>>>> 2fb7b719
void inet6_rt_notify(int event, struct fib6_info *rt, struct nl_info *info,
		     unsigned int flags);

void fib6_run_gc(unsigned long expires, struct net *net, bool force);

void fib6_gc_cleanup(void);

int fib6_init(void);

struct ipv6_route_iter {
	struct seq_net_private p;
	struct fib6_walker w;
	loff_t skip;
	struct fib6_table *tbl;
	int sernum;
};

extern const struct seq_operations ipv6_route_seq_ops;

int call_fib6_notifier(struct notifier_block *nb, struct net *net,
		       enum fib_event_type event_type,
		       struct fib_notifier_info *info);
int call_fib6_notifiers(struct net *net, enum fib_event_type event_type,
			struct fib_notifier_info *info);

int __net_init fib6_notifier_init(struct net *net);
void __net_exit fib6_notifier_exit(struct net *net);

unsigned int fib6_tables_seq_read(struct net *net);
int fib6_tables_dump(struct net *net, struct notifier_block *nb);

void fib6_update_sernum(struct net *net, struct fib6_info *rt);
void fib6_update_sernum_upto_root(struct net *net, struct fib6_info *rt);

void fib6_metric_set(struct fib6_info *f6i, int metric, u32 val);
static inline bool fib6_metric_locked(struct fib6_info *f6i, int metric)
{
	return !!(f6i->fib6_metrics->metrics[RTAX_LOCK - 1] & (1 << metric));
}

#ifdef CONFIG_IPV6_MULTIPLE_TABLES
int fib6_rules_init(void);
void fib6_rules_cleanup(void);
bool fib6_rule_default(const struct fib_rule *rule);
int fib6_rules_dump(struct net *net, struct notifier_block *nb);
unsigned int fib6_rules_seq_read(struct net *net);

static inline bool fib6_rules_early_flow_dissect(struct net *net,
						 struct sk_buff *skb,
						 struct flowi6 *fl6,
						 struct flow_keys *flkeys)
{
	unsigned int flag = FLOW_DISSECTOR_F_STOP_AT_ENCAP;

	if (!net->ipv6.fib6_rules_require_fldissect)
		return false;

	skb_flow_dissect_flow_keys(skb, flkeys, flag);
	fl6->fl6_sport = flkeys->ports.src;
	fl6->fl6_dport = flkeys->ports.dst;
	fl6->flowi6_proto = flkeys->basic.ip_proto;

	return true;
}
#else
static inline int               fib6_rules_init(void)
{
	return 0;
}
static inline void              fib6_rules_cleanup(void)
{
	return ;
}
static inline bool fib6_rule_default(const struct fib_rule *rule)
{
	return true;
}
static inline int fib6_rules_dump(struct net *net, struct notifier_block *nb)
{
	return 0;
}
static inline unsigned int fib6_rules_seq_read(struct net *net)
{
	return 0;
}
static inline bool fib6_rules_early_flow_dissect(struct net *net,
						 struct sk_buff *skb,
						 struct flowi6 *fl6,
						 struct flow_keys *flkeys)
{
	return false;
}
#endif
#endif<|MERGE_RESOLUTION|>--- conflicted
+++ resolved
@@ -253,21 +253,12 @@
 	u32 cookie = 0;
 
 	rcu_read_lock();
-<<<<<<< HEAD
 
 	from = rcu_dereference(rt->from);
 	if (from && (rt->rt6i_flags & RTF_PCPU ||
 	    unlikely(!list_empty(&rt->rt6i_uncached))))
 		fib6_get_cookie_safe(from, &cookie);
 
-=======
-
-	from = rcu_dereference(rt->from);
-	if (from && (rt->rt6i_flags & RTF_PCPU ||
-	    unlikely(!list_empty(&rt->rt6i_uncached))))
-		fib6_get_cookie_safe(from, &cookie);
-
->>>>>>> 2fb7b719
 	rcu_read_unlock();
 
 	return cookie;
@@ -290,18 +281,13 @@
 	atomic_inc(&f6i->fib6_ref);
 }
 
-<<<<<<< HEAD
+static inline bool fib6_info_hold_safe(struct fib6_info *f6i)
+{
+	return atomic_inc_not_zero(&f6i->fib6_ref);
+}
+
 static inline void fib6_info_release(struct fib6_info *f6i)
 {
-=======
-static inline bool fib6_info_hold_safe(struct fib6_info *f6i)
-{
-	return atomic_inc_not_zero(&f6i->fib6_ref);
-}
-
-static inline void fib6_info_release(struct fib6_info *f6i)
-{
->>>>>>> 2fb7b719
 	if (f6i && atomic_dec_and_test(&f6i->fib6_ref))
 		call_rcu(&f6i->rcu, fib6_info_destroy_rcu);
 }
@@ -426,7 +412,6 @@
 int fib6_add(struct fib6_node *root, struct fib6_info *rt,
 	     struct nl_info *info, struct netlink_ext_ack *extack);
 int fib6_del(struct fib6_info *rt, struct nl_info *info);
-<<<<<<< HEAD
 
 static inline struct net_device *fib6_info_nh_dev(const struct fib6_info *f6i)
 {
@@ -439,20 +424,6 @@
 	return f6i->fib6_nh.nh_lwtstate;
 }
 
-=======
-
-static inline struct net_device *fib6_info_nh_dev(const struct fib6_info *f6i)
-{
-	return f6i->fib6_nh.nh_dev;
-}
-
-static inline
-struct lwtunnel_state *fib6_info_nh_lwt(const struct fib6_info *f6i)
-{
-	return f6i->fib6_nh.nh_lwtstate;
-}
-
->>>>>>> 2fb7b719
 void inet6_rt_notify(int event, struct fib6_info *rt, struct nl_info *info,
 		     unsigned int flags);
 
