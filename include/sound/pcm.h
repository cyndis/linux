--- conflicted
+++ resolved
@@ -184,11 +184,8 @@
 #define SNDRV_PCM_FMTBIT_DSD_U8		_SNDRV_PCM_FMTBIT(DSD_U8)
 #define SNDRV_PCM_FMTBIT_DSD_U16_LE	_SNDRV_PCM_FMTBIT(DSD_U16_LE)
 #define SNDRV_PCM_FMTBIT_DSD_U32_LE	_SNDRV_PCM_FMTBIT(DSD_U32_LE)
-<<<<<<< HEAD
-=======
 #define SNDRV_PCM_FMTBIT_DSD_U16_BE	_SNDRV_PCM_FMTBIT(DSD_U16_BE)
 #define SNDRV_PCM_FMTBIT_DSD_U32_BE	_SNDRV_PCM_FMTBIT(DSD_U32_BE)
->>>>>>> e529fea9
 
 #ifdef SNDRV_LITTLE_ENDIAN
 #define SNDRV_PCM_FMTBIT_S16		SNDRV_PCM_FMTBIT_S16_LE
@@ -558,8 +555,6 @@
 void snd_pcm_stream_lock_irq(struct snd_pcm_substream *substream);
 void snd_pcm_stream_unlock_irq(struct snd_pcm_substream *substream);
 unsigned long _snd_pcm_stream_lock_irqsave(struct snd_pcm_substream *substream);
-<<<<<<< HEAD
-=======
 
 /**
  * snd_pcm_stream_lock_irqsave - Lock the PCM stream
@@ -570,7 +565,6 @@
  * IRQ (only when nonatomic is false).  In nonatomic case, this is identical
  * as snd_pcm_stream_lock().
  */
->>>>>>> e529fea9
 #define snd_pcm_stream_lock_irqsave(substream, flags)		 \
 	do {							 \
 		typecheck(unsigned long, flags);		 \
