/* SPDX-License-Identifier: GPL-2.0-only */
/*
 * Dynamic loading of modules into the kernel.
 *
 * Rewritten by Richard Henderson <rth@tamu.edu> Dec 1996
 * Rewritten again by Rusty Russell, 2002
 */

#ifndef _LINUX_MODULE_H
#define _LINUX_MODULE_H

#include <linux/list.h>
#include <linux/stat.h>
#include <linux/compiler.h>
#include <linux/cache.h>
#include <linux/kmod.h>
#include <linux/init.h>
#include <linux/elf.h>
#include <linux/stringify.h>
#include <linux/kobject.h>
#include <linux/moduleparam.h>
#include <linux/jump_label.h>
#include <linux/export.h>
#include <linux/rbtree_latch.h>
#include <linux/error-injection.h>
#include <linux/tracepoint-defs.h>
#include <linux/srcu.h>
#include <linux/static_call_types.h>

#include <linux/percpu.h>
#include <asm/module.h>

/* Not Yet Implemented */
#define MODULE_SUPPORTED_DEVICE(name)

#define MODULE_NAME_LEN MAX_PARAM_PREFIX_LEN

struct modversion_info {
	unsigned long crc;
	char name[MODULE_NAME_LEN];
};

struct module;
struct exception_table_entry;

struct module_kobject {
	struct kobject kobj;
	struct module *mod;
	struct kobject *drivers_dir;
	struct module_param_attrs *mp;
	struct completion *kobj_completion;
} __randomize_layout;

struct module_attribute {
	struct attribute attr;
	ssize_t (*show)(struct module_attribute *, struct module_kobject *,
			char *);
	ssize_t (*store)(struct module_attribute *, struct module_kobject *,
			 const char *, size_t count);
	void (*setup)(struct module *, const char *);
	int (*test)(struct module *);
	void (*free)(struct module *);
};

struct module_version_attribute {
	struct module_attribute mattr;
	const char *module_name;
	const char *version;
};

extern ssize_t __modver_version_show(struct module_attribute *,
				     struct module_kobject *, char *);

extern struct module_attribute module_uevent;

/* These are either module local, or the kernel's dummy ones. */
extern int init_module(void);
extern void cleanup_module(void);

#ifndef MODULE
/**
 * module_init() - driver initialization entry point
 * @x: function to be run at kernel boot time or module insertion
 *
 * module_init() will either be called during do_initcalls() (if
 * builtin) or at module insertion time (if a module).  There can only
 * be one per module.
 */
#define module_init(x)	__initcall(x);

/**
 * module_exit() - driver exit entry point
 * @x: function to be run when driver is removed
 *
 * module_exit() will wrap the driver clean-up code
 * with cleanup_module() when used with rmmod when
 * the driver is a module.  If the driver is statically
 * compiled into the kernel, module_exit() has no effect.
 * There can only be one per module.
 */
#define module_exit(x)	__exitcall(x);

#else /* MODULE */

/*
 * In most cases loadable modules do not need custom
 * initcall levels. There are still some valid cases where
 * a driver may be needed early if built in, and does not
 * matter when built as a loadable module. Like bus
 * snooping debug drivers.
 */
#define early_initcall(fn)		module_init(fn)
#define core_initcall(fn)		module_init(fn)
#define core_initcall_sync(fn)		module_init(fn)
#define postcore_initcall(fn)		module_init(fn)
#define postcore_initcall_sync(fn)	module_init(fn)
#define arch_initcall(fn)		module_init(fn)
#define subsys_initcall(fn)		module_init(fn)
#define subsys_initcall_sync(fn)	module_init(fn)
#define fs_initcall(fn)			module_init(fn)
#define fs_initcall_sync(fn)		module_init(fn)
#define rootfs_initcall(fn)		module_init(fn)
#define device_initcall(fn)		module_init(fn)
#define device_initcall_sync(fn)	module_init(fn)
#define late_initcall(fn)		module_init(fn)
#define late_initcall_sync(fn)		module_init(fn)

#define console_initcall(fn)		module_init(fn)

/* Each module must use one module_init(). */
#define module_init(initfn)					\
	static inline initcall_t __maybe_unused __inittest(void)		\
	{ return initfn; }					\
	int init_module(void) __copy(initfn) __attribute__((alias(#initfn)));

/* This is only required if you want to be unloadable. */
#define module_exit(exitfn)					\
	static inline exitcall_t __maybe_unused __exittest(void)		\
	{ return exitfn; }					\
	void cleanup_module(void) __copy(exitfn) __attribute__((alias(#exitfn)));

#endif

/* This means "can be init if no module support, otherwise module load
   may call it." */
#ifdef CONFIG_MODULES
#define __init_or_module
#define __initdata_or_module
#define __initconst_or_module
#define __INIT_OR_MODULE	.text
#define __INITDATA_OR_MODULE	.data
#define __INITRODATA_OR_MODULE	.section ".rodata","a",%progbits
#else
#define __init_or_module __init
#define __initdata_or_module __initdata
#define __initconst_or_module __initconst
#define __INIT_OR_MODULE __INIT
#define __INITDATA_OR_MODULE __INITDATA
#define __INITRODATA_OR_MODULE __INITRODATA
#endif /*CONFIG_MODULES*/

/* Generic info of form tag = "info" */
#define MODULE_INFO(tag, info) __MODULE_INFO(tag, tag, info)

/* For userspace: you can also call me... */
#define MODULE_ALIAS(_alias) MODULE_INFO(alias, _alias)

/* Soft module dependencies. See man modprobe.d for details.
 * Example: MODULE_SOFTDEP("pre: module-foo module-bar post: module-baz")
 */
#define MODULE_SOFTDEP(_softdep) MODULE_INFO(softdep, _softdep)

/*
 * MODULE_FILE is used for generating modules.builtin
 * So, make it no-op when this is being built as a module
 */
#ifdef MODULE
#define MODULE_FILE
#else
#define MODULE_FILE	MODULE_INFO(file, KBUILD_MODFILE);
#endif

/*
 * The following license idents are currently accepted as indicating free
 * software modules
 *
 *	"GPL"				[GNU Public License v2]
 *	"GPL v2"			[GNU Public License v2]
 *	"GPL and additional rights"	[GNU Public License v2 rights and more]
 *	"Dual BSD/GPL"			[GNU Public License v2
 *					 or BSD license choice]
 *	"Dual MIT/GPL"			[GNU Public License v2
 *					 or MIT license choice]
 *	"Dual MPL/GPL"			[GNU Public License v2
 *					 or Mozilla license choice]
 *
 * The following other idents are available
 *
 *	"Proprietary"			[Non free products]
 *
 * Both "GPL v2" and "GPL" (the latter also in dual licensed strings) are
 * merely stating that the module is licensed under the GPL v2, but are not
 * telling whether "GPL v2 only" or "GPL v2 or later". The reason why there
 * are two variants is a historic and failed attempt to convey more
 * information in the MODULE_LICENSE string. For module loading the
 * "only/or later" distinction is completely irrelevant and does neither
 * replace the proper license identifiers in the corresponding source file
 * nor amends them in any way. The sole purpose is to make the
 * 'Proprietary' flagging work and to refuse to bind symbols which are
 * exported with EXPORT_SYMBOL_GPL when a non free module is loaded.
 *
 * In the same way "BSD" is not a clear license information. It merely
 * states, that the module is licensed under one of the compatible BSD
 * license variants. The detailed and correct license information is again
 * to be found in the corresponding source files.
 *
 * There are dual licensed components, but when running with Linux it is the
 * GPL that is relevant so this is a non issue. Similarly LGPL linked with GPL
 * is a GPL combined work.
 *
 * This exists for several reasons
 * 1.	So modinfo can show license info for users wanting to vet their setup
 *	is free
 * 2.	So the community can ignore bug reports including proprietary modules
 * 3.	So vendors can do likewise based on their own policies
 */
#define MODULE_LICENSE(_license) MODULE_FILE MODULE_INFO(license, _license)

/*
 * Author(s), use "Name <email>" or just "Name", for multiple
 * authors use multiple MODULE_AUTHOR() statements/lines.
 */
#define MODULE_AUTHOR(_author) MODULE_INFO(author, _author)

/* What your module does. */
#define MODULE_DESCRIPTION(_description) MODULE_INFO(description, _description)

#ifdef MODULE
/* Creates an alias so file2alias.c can find device table. */
#define MODULE_DEVICE_TABLE(type, name)					\
extern typeof(name) __mod_##type##__##name##_device_table		\
  __attribute__ ((unused, alias(__stringify(name))))
#else  /* !MODULE */
#define MODULE_DEVICE_TABLE(type, name)
#endif

/* Version of form [<epoch>:]<version>[-<extra-version>].
 * Or for CVS/RCS ID version, everything but the number is stripped.
 * <epoch>: A (small) unsigned integer which allows you to start versions
 * anew. If not mentioned, it's zero.  eg. "2:1.0" is after
 * "1:2.0".

 * <version>: The <version> may contain only alphanumerics and the
 * character `.'.  Ordered by numeric sort for numeric parts,
 * ascii sort for ascii parts (as per RPM or DEB algorithm).

 * <extraversion>: Like <version>, but inserted for local
 * customizations, eg "rh3" or "rusty1".

 * Using this automatically adds a checksum of the .c files and the
 * local headers in "srcversion".
 */

#if defined(MODULE) || !defined(CONFIG_SYSFS)
#define MODULE_VERSION(_version) MODULE_INFO(version, _version)
#else
#define MODULE_VERSION(_version)					\
	MODULE_INFO(version, _version);					\
	static struct module_version_attribute __modver_attr		\
		__used __section("__modver")				\
		__aligned(__alignof__(struct module_version_attribute)) \
		= {							\
			.mattr	= {					\
				.attr	= {				\
					.name	= "version",		\
					.mode	= S_IRUGO,		\
				},					\
				.show	= __modver_version_show,	\
			},						\
<<<<<<< HEAD
			.show	= __modver_version_show,		\
		},							\
		.module_name	= KBUILD_MODNAME,			\
		.version	= _version,				\
	};								\
	static const struct module_version_attribute			\
	__used __section("__modver")					\
	* __moduleparam_const __modver_attr = &___modver_attr
=======
			.module_name	= KBUILD_MODNAME,		\
			.version	= _version,			\
		}
>>>>>>> f642729d
#endif

/* Optional firmware file (or files) needed by the module
 * format is simply firmware file name.  Multiple firmware
 * files require multiple MODULE_FIRMWARE() specifiers */
#define MODULE_FIRMWARE(_firmware) MODULE_INFO(firmware, _firmware)

#define MODULE_IMPORT_NS(ns) MODULE_INFO(import_ns, #ns)

struct notifier_block;

#ifdef CONFIG_MODULES

extern int modules_disabled; /* for sysctl */
/* Get/put a kernel symbol (calls must be symmetric) */
void *__symbol_get(const char *symbol);
void *__symbol_get_gpl(const char *symbol);
#define symbol_get(x) ((typeof(&x))(__symbol_get(__stringify(x))))

/* modules using other modules: kdb wants to see this. */
struct module_use {
	struct list_head source_list;
	struct list_head target_list;
	struct module *source, *target;
};

enum module_state {
	MODULE_STATE_LIVE,	/* Normal state. */
	MODULE_STATE_COMING,	/* Full formed, running module_init. */
	MODULE_STATE_GOING,	/* Going away. */
	MODULE_STATE_UNFORMED,	/* Still setting it up. */
};

struct mod_tree_node {
	struct module *mod;
	struct latch_tree_node node;
};

struct module_layout {
	/* The actual code + data. */
	void *base;
	/* Total size. */
	unsigned int size;
	/* The size of the executable code.  */
	unsigned int text_size;
	/* Size of RO section of the module (text+rodata) */
	unsigned int ro_size;
	/* Size of RO after init section */
	unsigned int ro_after_init_size;

#ifdef CONFIG_MODULES_TREE_LOOKUP
	struct mod_tree_node mtn;
#endif
};

#ifdef CONFIG_MODULES_TREE_LOOKUP
/* Only touch one cacheline for common rbtree-for-core-layout case. */
#define __module_layout_align ____cacheline_aligned
#else
#define __module_layout_align
#endif

struct mod_kallsyms {
	Elf_Sym *symtab;
	unsigned int num_symtab;
	char *strtab;
	char *typetab;
};

#ifdef CONFIG_LIVEPATCH
struct klp_modinfo {
	Elf_Ehdr hdr;
	Elf_Shdr *sechdrs;
	char *secstrings;
	unsigned int symndx;
};
#endif

struct module {
	enum module_state state;

	/* Member of list of modules */
	struct list_head list;

	/* Unique handle for this module */
	char name[MODULE_NAME_LEN];

	/* Sysfs stuff. */
	struct module_kobject mkobj;
	struct module_attribute *modinfo_attrs;
	const char *version;
	const char *srcversion;
	struct kobject *holders_dir;

	/* Exported symbols */
	const struct kernel_symbol *syms;
	const s32 *crcs;
	unsigned int num_syms;

	/* Kernel parameters. */
#ifdef CONFIG_SYSFS
	struct mutex param_lock;
#endif
	struct kernel_param *kp;
	unsigned int num_kp;

	/* GPL-only exported symbols. */
	unsigned int num_gpl_syms;
	const struct kernel_symbol *gpl_syms;
	const s32 *gpl_crcs;
	bool using_gplonly_symbols;

#ifdef CONFIG_MODULE_SIG
	/* Signature was verified. */
	bool sig_ok;
#endif

	bool async_probe_requested;

	/* Exception table */
	unsigned int num_exentries;
	struct exception_table_entry *extable;

	/* Startup function. */
	int (*init)(void);

	/* Core layout: rbtree is accessed frequently, so keep together. */
	struct module_layout core_layout __module_layout_align;
	struct module_layout init_layout;

	/* Arch-specific module values */
	struct mod_arch_specific arch;

	unsigned long taints;	/* same bits as kernel:taint_flags */

#ifdef CONFIG_GENERIC_BUG
	/* Support for BUG */
	unsigned num_bugs;
	struct list_head bug_list;
	struct bug_entry *bug_table;
#endif

#ifdef CONFIG_KALLSYMS
	/* Protected by RCU and/or module_mutex: use rcu_dereference() */
	struct mod_kallsyms __rcu *kallsyms;
	struct mod_kallsyms core_kallsyms;

	/* Section attributes */
	struct module_sect_attrs *sect_attrs;

	/* Notes attributes */
	struct module_notes_attrs *notes_attrs;
#endif

	/* The command line arguments (may be mangled).  People like
	   keeping pointers to this stuff */
	char *args;

#ifdef CONFIG_SMP
	/* Per-cpu data. */
	void __percpu *percpu;
	unsigned int percpu_size;
#endif
	void *noinstr_text_start;
	unsigned int noinstr_text_size;

#ifdef CONFIG_TRACEPOINTS
	unsigned int num_tracepoints;
	tracepoint_ptr_t *tracepoints_ptrs;
#endif
#ifdef CONFIG_TREE_SRCU
	unsigned int num_srcu_structs;
	struct srcu_struct **srcu_struct_ptrs;
#endif
#ifdef CONFIG_BPF_EVENTS
	unsigned int num_bpf_raw_events;
	struct bpf_raw_event_map *bpf_raw_events;
#endif
#ifdef CONFIG_DEBUG_INFO_BTF_MODULES
	unsigned int btf_data_size;
	void *btf_data;
#endif
#ifdef CONFIG_JUMP_LABEL
	struct jump_entry *jump_entries;
	unsigned int num_jump_entries;
#endif
#ifdef CONFIG_TRACING
	unsigned int num_trace_bprintk_fmt;
	const char **trace_bprintk_fmt_start;
#endif
#ifdef CONFIG_EVENT_TRACING
	struct trace_event_call **trace_events;
	unsigned int num_trace_events;
	struct trace_eval_map **trace_evals;
	unsigned int num_trace_evals;
#endif
#ifdef CONFIG_FTRACE_MCOUNT_RECORD
	unsigned int num_ftrace_callsites;
	unsigned long *ftrace_callsites;
#endif
#ifdef CONFIG_KPROBES
	void *kprobes_text_start;
	unsigned int kprobes_text_size;
	unsigned long *kprobe_blacklist;
	unsigned int num_kprobe_blacklist;
#endif
#ifdef CONFIG_HAVE_STATIC_CALL_INLINE
	int num_static_call_sites;
	struct static_call_site *static_call_sites;
#endif

#ifdef CONFIG_LIVEPATCH
	bool klp; /* Is this a livepatch module? */
	bool klp_alive;

	/* Elf information */
	struct klp_modinfo *klp_info;
#endif

#ifdef CONFIG_MODULE_UNLOAD
	/* What modules depend on me? */
	struct list_head source_list;
	/* What modules do I depend on? */
	struct list_head target_list;

	/* Destruction function. */
	void (*exit)(void);

	atomic_t refcnt;
#endif

#ifdef CONFIG_CONSTRUCTORS
	/* Constructor functions. */
	ctor_fn_t *ctors;
	unsigned int num_ctors;
#endif

#ifdef CONFIG_FUNCTION_ERROR_INJECTION
	struct error_injection_entry *ei_funcs;
	unsigned int num_ei_funcs;
#endif
} ____cacheline_aligned __randomize_layout;
#ifndef MODULE_ARCH_INIT
#define MODULE_ARCH_INIT {}
#endif

#ifndef HAVE_ARCH_KALLSYMS_SYMBOL_VALUE
static inline unsigned long kallsyms_symbol_value(const Elf_Sym *sym)
{
	return sym->st_value;
}
#endif

/* FIXME: It'd be nice to isolate modules during init, too, so they
   aren't used before they (may) fail.  But presently too much code
   (IDE & SCSI) require entry into the module during init.*/
static inline bool module_is_live(struct module *mod)
{
	return mod->state != MODULE_STATE_GOING;
}

struct module *__module_text_address(unsigned long addr);
struct module *__module_address(unsigned long addr);
bool is_module_address(unsigned long addr);
bool __is_module_percpu_address(unsigned long addr, unsigned long *can_addr);
bool is_module_percpu_address(unsigned long addr);
bool is_module_text_address(unsigned long addr);

static inline bool within_module_core(unsigned long addr,
				      const struct module *mod)
{
	return (unsigned long)mod->core_layout.base <= addr &&
	       addr < (unsigned long)mod->core_layout.base + mod->core_layout.size;
}

static inline bool within_module_init(unsigned long addr,
				      const struct module *mod)
{
	return (unsigned long)mod->init_layout.base <= addr &&
	       addr < (unsigned long)mod->init_layout.base + mod->init_layout.size;
}

static inline bool within_module(unsigned long addr, const struct module *mod)
{
	return within_module_init(addr, mod) || within_module_core(addr, mod);
}

/* Search for module by name: must be in a RCU-sched critical section. */
struct module *find_module(const char *name);

/* Returns 0 and fills in value, defined and namebuf, or -ERANGE if
   symnum out of range. */
int module_get_kallsym(unsigned int symnum, unsigned long *value, char *type,
			char *name, char *module_name, int *exported);

/* Look for this name: can be of form module:name. */
unsigned long module_kallsyms_lookup_name(const char *name);

extern void __noreturn __module_put_and_exit(struct module *mod,
			long code);
#define module_put_and_exit(code) __module_put_and_exit(THIS_MODULE, code)

#ifdef CONFIG_MODULE_UNLOAD
int module_refcount(struct module *mod);
void __symbol_put(const char *symbol);
#define symbol_put(x) __symbol_put(__stringify(x))
void symbol_put_addr(void *addr);

/* Sometimes we know we already have a refcount, and it's easier not
   to handle the error case (which only happens with rmmod --wait). */
extern void __module_get(struct module *module);

/* This is the Right Way to get a module: if it fails, it's being removed,
 * so pretend it's not there. */
extern bool try_module_get(struct module *module);

extern void module_put(struct module *module);

#else /*!CONFIG_MODULE_UNLOAD*/
static inline bool try_module_get(struct module *module)
{
	return !module || module_is_live(module);
}
static inline void module_put(struct module *module)
{
}
static inline void __module_get(struct module *module)
{
}
#define symbol_put(x) do { } while (0)
#define symbol_put_addr(p) do { } while (0)

#endif /* CONFIG_MODULE_UNLOAD */

/* This is a #define so the string doesn't get put in every .o file */
#define module_name(mod)			\
({						\
	struct module *__mod = (mod);		\
	__mod ? __mod->name : "kernel";		\
})

/* Dereference module function descriptor */
void *dereference_module_function_descriptor(struct module *mod, void *ptr);

/* For kallsyms to ask for address resolution.  namebuf should be at
 * least KSYM_NAME_LEN long: a pointer to namebuf is returned if
 * found, otherwise NULL. */
const char *module_address_lookup(unsigned long addr,
			    unsigned long *symbolsize,
			    unsigned long *offset,
			    char **modname,
			    char *namebuf);
int lookup_module_symbol_name(unsigned long addr, char *symname);
int lookup_module_symbol_attrs(unsigned long addr, unsigned long *size, unsigned long *offset, char *modname, char *name);

int register_module_notifier(struct notifier_block *nb);
int unregister_module_notifier(struct notifier_block *nb);

extern void print_modules(void);

static inline bool module_requested_async_probing(struct module *module)
{
	return module && module->async_probe_requested;
}

#ifdef CONFIG_LIVEPATCH
static inline bool is_livepatch_module(struct module *mod)
{
	return mod->klp;
}
#else /* !CONFIG_LIVEPATCH */
static inline bool is_livepatch_module(struct module *mod)
{
	return false;
}
#endif /* CONFIG_LIVEPATCH */

bool is_module_sig_enforced(void);
void set_module_sig_enforced(void);

#else /* !CONFIG_MODULES... */

static inline struct module *__module_address(unsigned long addr)
{
	return NULL;
}

static inline struct module *__module_text_address(unsigned long addr)
{
	return NULL;
}

static inline bool is_module_address(unsigned long addr)
{
	return false;
}

static inline bool is_module_percpu_address(unsigned long addr)
{
	return false;
}

static inline bool __is_module_percpu_address(unsigned long addr, unsigned long *can_addr)
{
	return false;
}

static inline bool is_module_text_address(unsigned long addr)
{
	return false;
}

static inline bool within_module_core(unsigned long addr,
				      const struct module *mod)
{
	return false;
}

static inline bool within_module_init(unsigned long addr,
				      const struct module *mod)
{
	return false;
}

static inline bool within_module(unsigned long addr, const struct module *mod)
{
	return false;
}

/* Get/put a kernel symbol (calls should be symmetric) */
#define symbol_get(x) ({ extern typeof(x) x __attribute__((weak,visibility("hidden"))); &(x); })
#define symbol_put(x) do { } while (0)
#define symbol_put_addr(x) do { } while (0)

static inline void __module_get(struct module *module)
{
}

static inline bool try_module_get(struct module *module)
{
	return true;
}

static inline void module_put(struct module *module)
{
}

#define module_name(mod) "kernel"

/* For kallsyms to ask for address resolution.  NULL means not found. */
static inline const char *module_address_lookup(unsigned long addr,
					  unsigned long *symbolsize,
					  unsigned long *offset,
					  char **modname,
					  char *namebuf)
{
	return NULL;
}

static inline int lookup_module_symbol_name(unsigned long addr, char *symname)
{
	return -ERANGE;
}

static inline int lookup_module_symbol_attrs(unsigned long addr, unsigned long *size, unsigned long *offset, char *modname, char *name)
{
	return -ERANGE;
}

static inline int module_get_kallsym(unsigned int symnum, unsigned long *value,
					char *type, char *name,
					char *module_name, int *exported)
{
	return -ERANGE;
}

static inline unsigned long module_kallsyms_lookup_name(const char *name)
{
	return 0;
}

static inline int register_module_notifier(struct notifier_block *nb)
{
	/* no events will happen anyway, so this can always succeed */
	return 0;
}

static inline int unregister_module_notifier(struct notifier_block *nb)
{
	return 0;
}

#define module_put_and_exit(code) do_exit(code)

static inline void print_modules(void)
{
}

static inline bool module_requested_async_probing(struct module *module)
{
	return false;
}

static inline bool is_module_sig_enforced(void)
{
	return false;
}

static inline void set_module_sig_enforced(void)
{
}

/* Dereference module function descriptor */
static inline
void *dereference_module_function_descriptor(struct module *mod, void *ptr)
{
	return ptr;
}

#endif /* CONFIG_MODULES */

#ifdef CONFIG_SYSFS
extern struct kset *module_kset;
extern struct kobj_type module_ktype;
extern int module_sysfs_initialized;
#endif /* CONFIG_SYSFS */

#define symbol_request(x) try_then_request_module(symbol_get(x), "symbol:" #x)

/* BELOW HERE ALL THESE ARE OBSOLETE AND WILL VANISH */

#define __MODULE_STRING(x) __stringify(x)

#ifdef CONFIG_GENERIC_BUG
void module_bug_finalize(const Elf_Ehdr *, const Elf_Shdr *,
			 struct module *);
void module_bug_cleanup(struct module *);

#else	/* !CONFIG_GENERIC_BUG */

static inline void module_bug_finalize(const Elf_Ehdr *hdr,
					const Elf_Shdr *sechdrs,
					struct module *mod)
{
}
static inline void module_bug_cleanup(struct module *mod) {}
#endif	/* CONFIG_GENERIC_BUG */

#ifdef CONFIG_RETPOLINE
extern bool retpoline_module_ok(bool has_retpoline);
#else
static inline bool retpoline_module_ok(bool has_retpoline)
{
	return true;
}
#endif

#ifdef CONFIG_MODULE_SIG
static inline bool module_sig_ok(struct module *module)
{
	return module->sig_ok;
}
#else	/* !CONFIG_MODULE_SIG */
static inline bool module_sig_ok(struct module *module)
{
	return true;
}
#endif	/* CONFIG_MODULE_SIG */

int module_kallsyms_on_each_symbol(int (*fn)(void *, const char *,
					     struct module *, unsigned long),
				   void *data);

#endif /* _LINUX_MODULE_H */<|MERGE_RESOLUTION|>--- conflicted
+++ resolved
@@ -277,20 +277,9 @@
 				},					\
 				.show	= __modver_version_show,	\
 			},						\
-<<<<<<< HEAD
-			.show	= __modver_version_show,		\
-		},							\
-		.module_name	= KBUILD_MODNAME,			\
-		.version	= _version,				\
-	};								\
-	static const struct module_version_attribute			\
-	__used __section("__modver")					\
-	* __moduleparam_const __modver_attr = &___modver_attr
-=======
 			.module_name	= KBUILD_MODNAME,		\
 			.version	= _version,			\
 		}
->>>>>>> f642729d
 #endif
 
 /* Optional firmware file (or files) needed by the module
