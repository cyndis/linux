/* SPDX-License-Identifier: GPL-2.0 */
#ifndef __SOC_MEDIATEK_INFRACFG_H
#define __SOC_MEDIATEK_INFRACFG_H

#define MT8192_TOP_AXI_PROT_EN_STA1			0x228
#define MT8192_TOP_AXI_PROT_EN_1_STA1			0x258
#define MT8192_TOP_AXI_PROT_EN_SET			0x2a0
#define MT8192_TOP_AXI_PROT_EN_CLR			0x2a4
#define MT8192_TOP_AXI_PROT_EN_1_SET			0x2a8
#define MT8192_TOP_AXI_PROT_EN_1_CLR			0x2ac
#define MT8192_TOP_AXI_PROT_EN_MM_SET			0x2d4
#define MT8192_TOP_AXI_PROT_EN_MM_CLR			0x2d8
#define MT8192_TOP_AXI_PROT_EN_MM_STA1			0x2ec
#define MT8192_TOP_AXI_PROT_EN_2_SET			0x714
#define MT8192_TOP_AXI_PROT_EN_2_CLR			0x718
#define MT8192_TOP_AXI_PROT_EN_2_STA1			0x724
#define MT8192_TOP_AXI_PROT_EN_VDNR_SET			0xb84
#define MT8192_TOP_AXI_PROT_EN_VDNR_CLR			0xb88
#define MT8192_TOP_AXI_PROT_EN_VDNR_STA1		0xb90
#define MT8192_TOP_AXI_PROT_EN_MM_2_SET			0xdcc
#define MT8192_TOP_AXI_PROT_EN_MM_2_CLR			0xdd0
#define MT8192_TOP_AXI_PROT_EN_MM_2_STA1		0xdd8

#define MT8192_TOP_AXI_PROT_EN_DISP			(BIT(6) | BIT(23))
#define MT8192_TOP_AXI_PROT_EN_CONN			(BIT(13) | BIT(18))
#define MT8192_TOP_AXI_PROT_EN_CONN_2ND			BIT(14)
#define MT8192_TOP_AXI_PROT_EN_MFG1			GENMASK(22, 21)
#define MT8192_TOP_AXI_PROT_EN_1_CONN			BIT(10)
#define MT8192_TOP_AXI_PROT_EN_1_MFG1			BIT(21)
#define MT8192_TOP_AXI_PROT_EN_1_CAM			BIT(22)
#define MT8192_TOP_AXI_PROT_EN_2_CAM			BIT(0)
#define MT8192_TOP_AXI_PROT_EN_2_ADSP			BIT(3)
#define MT8192_TOP_AXI_PROT_EN_2_AUDIO			BIT(4)
#define MT8192_TOP_AXI_PROT_EN_2_MFG1			GENMASK(6, 5)
#define MT8192_TOP_AXI_PROT_EN_2_MFG1_2ND		BIT(7)
#define MT8192_TOP_AXI_PROT_EN_MM_CAM			(BIT(0) | BIT(2))
#define MT8192_TOP_AXI_PROT_EN_MM_DISP			(BIT(0) | BIT(2) | \
							BIT(10) | BIT(12) | \
							BIT(14) | BIT(16) | \
							BIT(24) | BIT(26))
#define MT8192_TOP_AXI_PROT_EN_MM_CAM_2ND		(BIT(1) | BIT(3))
#define MT8192_TOP_AXI_PROT_EN_MM_DISP_2ND		(BIT(1) | BIT(3) | \
							BIT(15) | BIT(17) | \
							BIT(25) | BIT(27))
#define MT8192_TOP_AXI_PROT_EN_MM_ISP2			BIT(14)
#define MT8192_TOP_AXI_PROT_EN_MM_ISP2_2ND		BIT(15)
#define MT8192_TOP_AXI_PROT_EN_MM_IPE			BIT(16)
#define MT8192_TOP_AXI_PROT_EN_MM_IPE_2ND		BIT(17)
#define MT8192_TOP_AXI_PROT_EN_MM_VDEC			BIT(24)
#define MT8192_TOP_AXI_PROT_EN_MM_VDEC_2ND		BIT(25)
#define MT8192_TOP_AXI_PROT_EN_MM_VENC			BIT(26)
#define MT8192_TOP_AXI_PROT_EN_MM_VENC_2ND		BIT(27)
#define MT8192_TOP_AXI_PROT_EN_MM_2_ISP			BIT(8)
#define MT8192_TOP_AXI_PROT_EN_MM_2_DISP		(BIT(8) | BIT(12))
#define MT8192_TOP_AXI_PROT_EN_MM_2_ISP_2ND		BIT(9)
#define MT8192_TOP_AXI_PROT_EN_MM_2_DISP_2ND		(BIT(9) | BIT(13))
#define MT8192_TOP_AXI_PROT_EN_MM_2_MDP			BIT(12)
#define MT8192_TOP_AXI_PROT_EN_MM_2_MDP_2ND		BIT(13)
#define MT8192_TOP_AXI_PROT_EN_VDNR_CAM			BIT(21)

#define MT8183_TOP_AXI_PROT_EN_STA1			0x228
#define MT8183_TOP_AXI_PROT_EN_STA1_1			0x258
#define MT8183_TOP_AXI_PROT_EN_SET			0x2a0
#define MT8183_TOP_AXI_PROT_EN_CLR			0x2a4
#define MT8183_TOP_AXI_PROT_EN_1_SET			0x2a8
#define MT8183_TOP_AXI_PROT_EN_1_CLR			0x2ac
#define MT8183_TOP_AXI_PROT_EN_MCU_SET			0x2c4
#define MT8183_TOP_AXI_PROT_EN_MCU_CLR			0x2c8
#define MT8183_TOP_AXI_PROT_EN_MCU_STA1			0x2e4
#define MT8183_TOP_AXI_PROT_EN_MM_SET			0x2d4
#define MT8183_TOP_AXI_PROT_EN_MM_CLR			0x2d8
#define MT8183_TOP_AXI_PROT_EN_MM_STA1			0x2ec

#define MT8183_TOP_AXI_PROT_EN_DISP			(BIT(10) | BIT(11))
#define MT8183_TOP_AXI_PROT_EN_CONN			(BIT(13) | BIT(14))
#define MT8183_TOP_AXI_PROT_EN_MFG			(BIT(21) | BIT(22))
#define MT8183_TOP_AXI_PROT_EN_CAM			BIT(28)
#define MT8183_TOP_AXI_PROT_EN_VPU_TOP			BIT(27)
#define MT8183_TOP_AXI_PROT_EN_1_DISP			(BIT(16) | BIT(17))
#define MT8183_TOP_AXI_PROT_EN_1_MFG			GENMASK(21, 19)
#define MT8183_TOP_AXI_PROT_EN_MM_ISP			(BIT(3) | BIT(8))
#define MT8183_TOP_AXI_PROT_EN_MM_ISP_2ND		BIT(10)
#define MT8183_TOP_AXI_PROT_EN_MM_CAM			(BIT(4) | BIT(5) | \
							 BIT(9) | BIT(13))
#define MT8183_TOP_AXI_PROT_EN_MM_VPU_TOP		(GENMASK(9, 6) | \
							 BIT(12))
#define MT8183_TOP_AXI_PROT_EN_MM_VPU_TOP_2ND		(BIT(10) | BIT(11))
#define MT8183_TOP_AXI_PROT_EN_MM_CAM_2ND		BIT(11)
#define MT8183_TOP_AXI_PROT_EN_MCU_VPU_CORE0_2ND	(BIT(0) | BIT(2) | \
							 BIT(4))
#define MT8183_TOP_AXI_PROT_EN_MCU_VPU_CORE1_2ND	(BIT(1) | BIT(3) | \
							 BIT(5))
#define MT8183_TOP_AXI_PROT_EN_MCU_VPU_CORE0		BIT(6)
#define MT8183_TOP_AXI_PROT_EN_MCU_VPU_CORE1		BIT(7)

#define MT8183_SMI_COMMON_CLAMP_EN			0x3c0
#define MT8183_SMI_COMMON_CLAMP_EN_SET			0x3c4
#define MT8183_SMI_COMMON_CLAMP_EN_CLR			0x3c8

#define MT8183_SMI_COMMON_SMI_CLAMP_DISP		GENMASK(7, 0)
#define MT8183_SMI_COMMON_SMI_CLAMP_VENC		BIT(1)
#define MT8183_SMI_COMMON_SMI_CLAMP_ISP			BIT(2)
#define MT8183_SMI_COMMON_SMI_CLAMP_CAM			(BIT(3) | BIT(4))
#define MT8183_SMI_COMMON_SMI_CLAMP_VPU_TOP		(BIT(5) | BIT(6))
#define MT8183_SMI_COMMON_SMI_CLAMP_VDEC		BIT(7)

#define MT8173_TOP_AXI_PROT_EN_MCI_M2		BIT(0)
#define MT8173_TOP_AXI_PROT_EN_MM_M0		BIT(1)
#define MT8173_TOP_AXI_PROT_EN_MM_M1		BIT(2)
#define MT8173_TOP_AXI_PROT_EN_MMAPB_S		BIT(6)
#define MT8173_TOP_AXI_PROT_EN_L2C_M2		BIT(9)
#define MT8173_TOP_AXI_PROT_EN_L2SS_SMI		BIT(11)
#define MT8173_TOP_AXI_PROT_EN_L2SS_ADD		BIT(12)
#define MT8173_TOP_AXI_PROT_EN_CCI_M2		BIT(13)
#define MT8173_TOP_AXI_PROT_EN_MFG_S		BIT(14)
#define MT8173_TOP_AXI_PROT_EN_PERI_M0		BIT(15)
#define MT8173_TOP_AXI_PROT_EN_PERI_M1		BIT(16)
#define MT8173_TOP_AXI_PROT_EN_DEBUGSYS		BIT(17)
#define MT8173_TOP_AXI_PROT_EN_CQ_DMA		BIT(18)
#define MT8173_TOP_AXI_PROT_EN_GCPU		BIT(19)
#define MT8173_TOP_AXI_PROT_EN_IOMMU		BIT(20)
#define MT8173_TOP_AXI_PROT_EN_MFG_M0		BIT(21)
#define MT8173_TOP_AXI_PROT_EN_MFG_M1		BIT(22)
#define MT8173_TOP_AXI_PROT_EN_MFG_SNOOP_OUT	BIT(23)

#define MT8167_TOP_AXI_PROT_EN_MM_EMI		BIT(1)
#define MT8167_TOP_AXI_PROT_EN_MCU_MFG		BIT(2)
#define MT8167_TOP_AXI_PROT_EN_CONN_EMI		BIT(4)
#define MT8167_TOP_AXI_PROT_EN_MFG_EMI		BIT(5)
#define MT8167_TOP_AXI_PROT_EN_CONN_MCU		BIT(8)
#define MT8167_TOP_AXI_PROT_EN_MCU_CONN		BIT(9)
#define MT8167_TOP_AXI_PROT_EN_MCU_MM		BIT(11)

#define MT2701_TOP_AXI_PROT_EN_MM_M0		BIT(1)
#define MT2701_TOP_AXI_PROT_EN_CONN_M		BIT(2)
#define MT2701_TOP_AXI_PROT_EN_CONN_S		BIT(8)

#define MT7622_TOP_AXI_PROT_EN_ETHSYS		(BIT(3) | BIT(17))
#define MT7622_TOP_AXI_PROT_EN_HIF0		(BIT(24) | BIT(25))
#define MT7622_TOP_AXI_PROT_EN_HIF1		(BIT(26) | BIT(27) | \
						 BIT(28))
#define MT7622_TOP_AXI_PROT_EN_WB		(BIT(2) | BIT(6) | \
						 BIT(7) | BIT(8))

<<<<<<< HEAD
=======
#define INFRA_TOPAXI_PROTECTEN			0x0220
#define INFRA_TOPAXI_PROTECTSTA1		0x0228
#define INFRA_TOPAXI_PROTECTEN_SET		0x0260
#define INFRA_TOPAXI_PROTECTEN_CLR		0x0264

>>>>>>> f642729d
#define REG_INFRA_MISC				0xf00
#define F_DDR_4GB_SUPPORT_EN			BIT(13)

int mtk_infracfg_set_bus_protection(struct regmap *infracfg, u32 mask,
		bool reg_update);
int mtk_infracfg_clear_bus_protection(struct regmap *infracfg, u32 mask,
		bool reg_update);
#endif /* __SOC_MEDIATEK_INFRACFG_H */<|MERGE_RESOLUTION|>--- conflicted
+++ resolved
@@ -142,14 +142,11 @@
 #define MT7622_TOP_AXI_PROT_EN_WB		(BIT(2) | BIT(6) | \
 						 BIT(7) | BIT(8))
 
-<<<<<<< HEAD
-=======
 #define INFRA_TOPAXI_PROTECTEN			0x0220
 #define INFRA_TOPAXI_PROTECTSTA1		0x0228
 #define INFRA_TOPAXI_PROTECTEN_SET		0x0260
 #define INFRA_TOPAXI_PROTECTEN_CLR		0x0264
 
->>>>>>> f642729d
 #define REG_INFRA_MISC				0xf00
 #define F_DDR_4GB_SUPPORT_EN			BIT(13)
 
