/* SPDX-License-Identifier: GPL-2.0-or-later */
/*
 *	Berkeley style UIO structures	-	Alan Cox 1994.
 */
#ifndef __LINUX_UIO_H
#define __LINUX_UIO_H

#include <linux/kernel.h>
#include <linux/thread_info.h>
#include <uapi/linux/uio.h>

struct page;
struct pipe_inode_info;

struct kvec {
	void *iov_base; /* and that should *never* hold a userland pointer */
	size_t iov_len;
};

enum iter_type {
	/* iter types */
	ITER_IOVEC,
	ITER_KVEC,
	ITER_BVEC,
	ITER_PIPE,
	ITER_XARRAY,
	ITER_DISCARD,
};

struct iov_iter {
	u8 iter_type;
	bool data_source;
	size_t iov_offset;
	size_t count;
	union {
		const struct iovec *iov;
		const struct kvec *kvec;
		const struct bio_vec *bvec;
		struct xarray *xarray;
		struct pipe_inode_info *pipe;
	};
	union {
		unsigned long nr_segs;
		struct {
			unsigned int head;
			unsigned int start_head;
		};
		loff_t xarray_start;
	};
};

static inline enum iter_type iov_iter_type(const struct iov_iter *i)
{
	return i->iter_type;
}

static inline bool iter_is_iovec(const struct iov_iter *i)
{
	return iov_iter_type(i) == ITER_IOVEC;
}

static inline bool iov_iter_is_kvec(const struct iov_iter *i)
{
	return iov_iter_type(i) == ITER_KVEC;
}

static inline bool iov_iter_is_bvec(const struct iov_iter *i)
{
	return iov_iter_type(i) == ITER_BVEC;
}

static inline bool iov_iter_is_pipe(const struct iov_iter *i)
{
	return iov_iter_type(i) == ITER_PIPE;
}

static inline bool iov_iter_is_discard(const struct iov_iter *i)
{
	return iov_iter_type(i) == ITER_DISCARD;
}

static inline bool iov_iter_is_xarray(const struct iov_iter *i)
{
	return iov_iter_type(i) == ITER_XARRAY;
}

static inline unsigned char iov_iter_rw(const struct iov_iter *i)
{
	return i->data_source ? WRITE : READ;
}

/*
 * Total number of bytes covered by an iovec.
 *
 * NOTE that it is not safe to use this function until all the iovec's
 * segment lengths have been validated.  Because the individual lengths can
 * overflow a size_t when added together.
 */
static inline size_t iov_length(const struct iovec *iov, unsigned long nr_segs)
{
	unsigned long seg;
	size_t ret = 0;

	for (seg = 0; seg < nr_segs; seg++)
		ret += iov[seg].iov_len;
	return ret;
}

static inline struct iovec iov_iter_iovec(const struct iov_iter *iter)
{
	return (struct iovec) {
		.iov_base = iter->iov->iov_base + iter->iov_offset,
		.iov_len = min(iter->count,
			       iter->iov->iov_len - iter->iov_offset),
	};
}

size_t copy_page_from_iter_atomic(struct page *page, unsigned offset,
				  size_t bytes, struct iov_iter *i);
void iov_iter_advance(struct iov_iter *i, size_t bytes);
void iov_iter_revert(struct iov_iter *i, size_t bytes);
<<<<<<< HEAD
int iov_iter_fault_in_readable(const struct iov_iter *i, size_t bytes);
=======
int iov_iter_fault_in_readable(struct iov_iter *i, size_t bytes);
int iov_iter_fault_in_writeable(struct iov_iter *i, size_t bytes);
>>>>>>> 574c26b5
size_t iov_iter_single_seg_count(const struct iov_iter *i);
size_t copy_page_to_iter(struct page *page, size_t offset, size_t bytes,
			 struct iov_iter *i);
size_t copy_page_from_iter(struct page *page, size_t offset, size_t bytes,
			 struct iov_iter *i);

size_t _copy_to_iter(const void *addr, size_t bytes, struct iov_iter *i);
size_t _copy_from_iter(void *addr, size_t bytes, struct iov_iter *i);
size_t _copy_from_iter_nocache(void *addr, size_t bytes, struct iov_iter *i);

static __always_inline __must_check
size_t copy_to_iter(const void *addr, size_t bytes, struct iov_iter *i)
{
	if (unlikely(!check_copy_size(addr, bytes, true)))
		return 0;
	else
		return _copy_to_iter(addr, bytes, i);
}

static __always_inline __must_check
size_t copy_from_iter(void *addr, size_t bytes, struct iov_iter *i)
{
	if (unlikely(!check_copy_size(addr, bytes, false)))
		return 0;
	else
		return _copy_from_iter(addr, bytes, i);
}

static __always_inline __must_check
bool copy_from_iter_full(void *addr, size_t bytes, struct iov_iter *i)
{
	size_t copied = copy_from_iter(addr, bytes, i);
	if (likely(copied == bytes))
		return true;
	iov_iter_revert(i, bytes - copied);
	return false;
}

static __always_inline __must_check
size_t copy_from_iter_nocache(void *addr, size_t bytes, struct iov_iter *i)
{
	if (unlikely(!check_copy_size(addr, bytes, false)))
		return 0;
	else
		return _copy_from_iter_nocache(addr, bytes, i);
}

static __always_inline __must_check
bool copy_from_iter_full_nocache(void *addr, size_t bytes, struct iov_iter *i)
{
	size_t copied = copy_from_iter_nocache(addr, bytes, i);
	if (likely(copied == bytes))
		return true;
	iov_iter_revert(i, bytes - copied);
	return false;
}

#ifdef CONFIG_ARCH_HAS_UACCESS_FLUSHCACHE
/*
 * Note, users like pmem that depend on the stricter semantics of
 * copy_from_iter_flushcache() than copy_from_iter_nocache() must check for
 * IS_ENABLED(CONFIG_ARCH_HAS_UACCESS_FLUSHCACHE) before assuming that the
 * destination is flushed from the cache on return.
 */
size_t _copy_from_iter_flushcache(void *addr, size_t bytes, struct iov_iter *i);
#else
#define _copy_from_iter_flushcache _copy_from_iter_nocache
#endif

#ifdef CONFIG_ARCH_HAS_COPY_MC
size_t _copy_mc_to_iter(const void *addr, size_t bytes, struct iov_iter *i);
#else
#define _copy_mc_to_iter _copy_to_iter
#endif

static __always_inline __must_check
size_t copy_from_iter_flushcache(void *addr, size_t bytes, struct iov_iter *i)
{
	if (unlikely(!check_copy_size(addr, bytes, false)))
		return 0;
	else
		return _copy_from_iter_flushcache(addr, bytes, i);
}

static __always_inline __must_check
size_t copy_mc_to_iter(void *addr, size_t bytes, struct iov_iter *i)
{
	if (unlikely(!check_copy_size(addr, bytes, true)))
		return 0;
	else
		return _copy_mc_to_iter(addr, bytes, i);
}

size_t iov_iter_zero(size_t bytes, struct iov_iter *);
unsigned long iov_iter_alignment(const struct iov_iter *i);
unsigned long iov_iter_gap_alignment(const struct iov_iter *i);
void iov_iter_init(struct iov_iter *i, unsigned int direction, const struct iovec *iov,
			unsigned long nr_segs, size_t count);
void iov_iter_kvec(struct iov_iter *i, unsigned int direction, const struct kvec *kvec,
			unsigned long nr_segs, size_t count);
void iov_iter_bvec(struct iov_iter *i, unsigned int direction, const struct bio_vec *bvec,
			unsigned long nr_segs, size_t count);
void iov_iter_pipe(struct iov_iter *i, unsigned int direction, struct pipe_inode_info *pipe,
			size_t count);
void iov_iter_discard(struct iov_iter *i, unsigned int direction, size_t count);
void iov_iter_xarray(struct iov_iter *i, unsigned int direction, struct xarray *xarray,
		     loff_t start, size_t count);
ssize_t iov_iter_get_pages(struct iov_iter *i, struct page **pages,
			size_t maxsize, unsigned maxpages, size_t *start);
ssize_t iov_iter_get_pages_alloc(struct iov_iter *i, struct page ***pages,
			size_t maxsize, size_t *start);
int iov_iter_npages(const struct iov_iter *i, int maxpages);

const void *dup_iter(struct iov_iter *new, struct iov_iter *old, gfp_t flags);

static inline size_t iov_iter_count(const struct iov_iter *i)
{
	return i->count;
}

/*
 * Cap the iov_iter by given limit; note that the second argument is
 * *not* the new size - it's upper limit for such.  Passing it a value
 * greater than the amount of data in iov_iter is fine - it'll just do
 * nothing in that case.
 */
static inline void iov_iter_truncate(struct iov_iter *i, u64 count)
{
	/*
	 * count doesn't have to fit in size_t - comparison extends both
	 * operands to u64 here and any value that would be truncated by
	 * conversion in assignement is by definition greater than all
	 * values of size_t, including old i->count.
	 */
	if (i->count > count)
		i->count = count;
}

/*
 * reexpand a previously truncated iterator; count must be no more than how much
 * we had shrunk it.
 */
static inline void iov_iter_reexpand(struct iov_iter *i, size_t count)
{
	i->count = count;
}

struct csum_state {
	__wsum csum;
	size_t off;
};

size_t csum_and_copy_to_iter(const void *addr, size_t bytes, void *csstate, struct iov_iter *i);
size_t csum_and_copy_from_iter(void *addr, size_t bytes, __wsum *csum, struct iov_iter *i);

static __always_inline __must_check
bool csum_and_copy_from_iter_full(void *addr, size_t bytes,
				  __wsum *csum, struct iov_iter *i)
{
	size_t copied = csum_and_copy_from_iter(addr, bytes, csum, i);
	if (likely(copied == bytes))
		return true;
	iov_iter_revert(i, bytes - copied);
	return false;
}
size_t hash_and_copy_to_iter(const void *addr, size_t bytes, void *hashp,
		struct iov_iter *i);

struct iovec *iovec_from_user(const struct iovec __user *uvector,
		unsigned long nr_segs, unsigned long fast_segs,
		struct iovec *fast_iov, bool compat);
ssize_t import_iovec(int type, const struct iovec __user *uvec,
		 unsigned nr_segs, unsigned fast_segs, struct iovec **iovp,
		 struct iov_iter *i);
ssize_t __import_iovec(int type, const struct iovec __user *uvec,
		 unsigned nr_segs, unsigned fast_segs, struct iovec **iovp,
		 struct iov_iter *i, bool compat);
int import_single_range(int type, void __user *buf, size_t len,
		 struct iovec *iov, struct iov_iter *i);

#endif<|MERGE_RESOLUTION|>--- conflicted
+++ resolved
@@ -119,12 +119,8 @@
 				  size_t bytes, struct iov_iter *i);
 void iov_iter_advance(struct iov_iter *i, size_t bytes);
 void iov_iter_revert(struct iov_iter *i, size_t bytes);
-<<<<<<< HEAD
 int iov_iter_fault_in_readable(const struct iov_iter *i, size_t bytes);
-=======
-int iov_iter_fault_in_readable(struct iov_iter *i, size_t bytes);
 int iov_iter_fault_in_writeable(struct iov_iter *i, size_t bytes);
->>>>>>> 574c26b5
 size_t iov_iter_single_seg_count(const struct iov_iter *i);
 size_t copy_page_to_iter(struct page *page, size_t offset, size_t bytes,
 			 struct iov_iter *i);
