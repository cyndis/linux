--- conflicted
+++ resolved
@@ -83,10 +83,7 @@
 extern void exit_itimers(struct signal_struct *);
 
 extern pid_t kernel_clone(struct kernel_clone_args *kargs);
-<<<<<<< HEAD
-=======
 struct task_struct *create_io_thread(int (*fn)(void *), void *arg, int node);
->>>>>>> f642729d
 struct task_struct *fork_idle(int);
 struct mm_struct *copy_init_mm(void);
 extern pid_t kernel_thread(int (*fn)(void *), void *arg, unsigned long flags);
