--- conflicted
+++ resolved
@@ -114,11 +114,8 @@
 	static const char __msg[] = msg;			\
 	struct netlink_ext_ack *__extack = (extack);		\
 								\
-<<<<<<< HEAD
-=======
 	do_trace_netlink_extack(__msg);				\
 								\
->>>>>>> f642729d
 	if (__extack) {						\
 		__extack->_msg = __msg;				\
 		__extack->bad_attr = (attr);			\
