/*
 * Copyright (c) 2013, Mellanox Technologies inc.  All rights reserved.
 *
 * This software is available to you under a choice of one of two
 * licenses.  You may choose to be licensed under the terms of the GNU
 * General Public License (GPL) Version 2, available from the file
 * COPYING in the main directory of this source tree, or the
 * OpenIB.org BSD license below:
 *
 *     Redistribution and use in source and binary forms, with or
 *     without modification, are permitted provided that the following
 *     conditions are met:
 *
 *      - Redistributions of source code must retain the above
 *        copyright notice, this list of conditions and the following
 *        disclaimer.
 *
 *      - Redistributions in binary form must reproduce the above
 *        copyright notice, this list of conditions and the following
 *        disclaimer in the documentation and/or other materials
 *        provided with the distribution.
 *
 * THE SOFTWARE IS PROVIDED "AS IS", WITHOUT WARRANTY OF ANY KIND,
 * EXPRESS OR IMPLIED, INCLUDING BUT NOT LIMITED TO THE WARRANTIES OF
 * MERCHANTABILITY, FITNESS FOR A PARTICULAR PURPOSE AND
 * NONINFRINGEMENT. IN NO EVENT SHALL THE AUTHORS OR COPYRIGHT HOLDERS
 * BE LIABLE FOR ANY CLAIM, DAMAGES OR OTHER LIABILITY, WHETHER IN AN
 * ACTION OF CONTRACT, TORT OR OTHERWISE, ARISING FROM, OUT OF OR IN
 * CONNECTION WITH THE SOFTWARE OR THE USE OR OTHER DEALINGS IN THE
 * SOFTWARE.
 */

#ifndef MLX5_DEVICE_H
#define MLX5_DEVICE_H

#include <linux/types.h>
#include <rdma/ib_verbs.h>

#if defined(__LITTLE_ENDIAN)
#define MLX5_SET_HOST_ENDIANNESS	0
#elif defined(__BIG_ENDIAN)
#define MLX5_SET_HOST_ENDIANNESS	0x80
#else
#error Host endianness not defined
#endif

/* helper macros */
#define __mlx5_nullp(typ) ((struct mlx5_ifc_##typ##_bits *)0)
#define __mlx5_bit_sz(typ, fld) sizeof(__mlx5_nullp(typ)->fld)
#define __mlx5_bit_off(typ, fld) ((unsigned)(unsigned long)(&(__mlx5_nullp(typ)->fld)))
#define __mlx5_dw_off(typ, fld) (__mlx5_bit_off(typ, fld) / 32)
#define __mlx5_64_off(typ, fld) (__mlx5_bit_off(typ, fld) / 64)
#define __mlx5_dw_bit_off(typ, fld) (32 - __mlx5_bit_sz(typ, fld) - (__mlx5_bit_off(typ, fld) & 0x1f))
#define __mlx5_mask(typ, fld) ((u32)((1ull << __mlx5_bit_sz(typ, fld)) - 1))
#define __mlx5_dw_mask(typ, fld) (__mlx5_mask(typ, fld) << __mlx5_dw_bit_off(typ, fld))
#define __mlx5_st_sz_bits(typ) sizeof(struct mlx5_ifc_##typ##_bits)

#define MLX5_FLD_SZ_BYTES(typ, fld) (__mlx5_bit_sz(typ, fld) / 8)
#define MLX5_ST_SZ_BYTES(typ) (sizeof(struct mlx5_ifc_##typ##_bits) / 8)
#define MLX5_ST_SZ_DW(typ) (sizeof(struct mlx5_ifc_##typ##_bits) / 32)
#define MLX5_BYTE_OFF(typ, fld) (__mlx5_bit_off(typ, fld) / 8)
#define MLX5_ADDR_OF(typ, p, fld) ((char *)(p) + MLX5_BYTE_OFF(typ, fld))

/* insert a value to a struct */
#define MLX5_SET(typ, p, fld, v) do { \
	BUILD_BUG_ON(__mlx5_st_sz_bits(typ) % 32);             \
	*((__be32 *)(p) + __mlx5_dw_off(typ, fld)) = \
	cpu_to_be32((be32_to_cpu(*((__be32 *)(p) + __mlx5_dw_off(typ, fld))) & \
		     (~__mlx5_dw_mask(typ, fld))) | (((v) & __mlx5_mask(typ, fld)) \
		     << __mlx5_dw_bit_off(typ, fld))); \
} while (0)

#define MLX5_GET(typ, p, fld) ((be32_to_cpu(*((__be32 *)(p) +\
__mlx5_dw_off(typ, fld))) >> __mlx5_dw_bit_off(typ, fld)) & \
__mlx5_mask(typ, fld))

#define MLX5_GET_PR(typ, p, fld) ({ \
	u32 ___t = MLX5_GET(typ, p, fld); \
	pr_debug(#fld " = 0x%x\n", ___t); \
	___t; \
})

#define MLX5_SET64(typ, p, fld, v) do { \
	BUILD_BUG_ON(__mlx5_bit_sz(typ, fld) != 64); \
	BUILD_BUG_ON(__mlx5_bit_off(typ, fld) % 64); \
	*((__be64 *)(p) + __mlx5_64_off(typ, fld)) = cpu_to_be64(v); \
} while (0)

#define MLX5_GET64(typ, p, fld) be64_to_cpu(*((__be64 *)(p) + __mlx5_64_off(typ, fld)))

enum {
	MLX5_MAX_COMMANDS		= 32,
	MLX5_CMD_DATA_BLOCK_SIZE	= 512,
	MLX5_PCI_CMD_XPORT		= 7,
	MLX5_MKEY_BSF_OCTO_SIZE		= 4,
	MLX5_MAX_PSVS			= 4,
};

enum {
	MLX5_EXTENDED_UD_AV		= 0x80000000,
};

enum {
	MLX5_CQ_STATE_ARMED		= 9,
	MLX5_CQ_STATE_ALWAYS_ARMED	= 0xb,
	MLX5_CQ_STATE_FIRED		= 0xa,
};

enum {
	MLX5_STAT_RATE_OFFSET	= 5,
};

enum {
	MLX5_INLINE_SEG = 0x80000000,
};

enum {
	MLX5_MIN_PKEY_TABLE_SIZE = 128,
	MLX5_MAX_LOG_PKEY_TABLE  = 5,
};

enum {
	MLX5_PERM_LOCAL_READ	= 1 << 2,
	MLX5_PERM_LOCAL_WRITE	= 1 << 3,
	MLX5_PERM_REMOTE_READ	= 1 << 4,
	MLX5_PERM_REMOTE_WRITE	= 1 << 5,
	MLX5_PERM_ATOMIC	= 1 << 6,
	MLX5_PERM_UMR_EN	= 1 << 7,
};

enum {
	MLX5_PCIE_CTRL_SMALL_FENCE	= 1 << 0,
	MLX5_PCIE_CTRL_RELAXED_ORDERING	= 1 << 2,
	MLX5_PCIE_CTRL_NO_SNOOP		= 1 << 3,
	MLX5_PCIE_CTRL_TLP_PROCE_EN	= 1 << 6,
	MLX5_PCIE_CTRL_TPH_MASK		= 3 << 4,
};

enum {
	MLX5_ACCESS_MODE_PA	= 0,
	MLX5_ACCESS_MODE_MTT	= 1,
	MLX5_ACCESS_MODE_KLM	= 2
};

enum {
	MLX5_MKEY_REMOTE_INVAL	= 1 << 24,
	MLX5_MKEY_FLAG_SYNC_UMR = 1 << 29,
	MLX5_MKEY_BSF_EN	= 1 << 30,
	MLX5_MKEY_LEN64		= 1 << 31,
};

enum {
	MLX5_EN_RD	= (u64)1,
	MLX5_EN_WR	= (u64)2
};

enum {
	MLX5_BF_REGS_PER_PAGE		= 4,
	MLX5_MAX_UAR_PAGES		= 1 << 8,
	MLX5_NON_FP_BF_REGS_PER_PAGE	= 2,
	MLX5_MAX_UUARS	= MLX5_MAX_UAR_PAGES * MLX5_NON_FP_BF_REGS_PER_PAGE,
};

enum {
	MLX5_MKEY_MASK_LEN		= 1ull << 0,
	MLX5_MKEY_MASK_PAGE_SIZE	= 1ull << 1,
	MLX5_MKEY_MASK_START_ADDR	= 1ull << 6,
	MLX5_MKEY_MASK_PD		= 1ull << 7,
	MLX5_MKEY_MASK_EN_RINVAL	= 1ull << 8,
	MLX5_MKEY_MASK_EN_SIGERR	= 1ull << 9,
	MLX5_MKEY_MASK_BSF_EN		= 1ull << 12,
	MLX5_MKEY_MASK_KEY		= 1ull << 13,
	MLX5_MKEY_MASK_QPN		= 1ull << 14,
	MLX5_MKEY_MASK_LR		= 1ull << 17,
	MLX5_MKEY_MASK_LW		= 1ull << 18,
	MLX5_MKEY_MASK_RR		= 1ull << 19,
	MLX5_MKEY_MASK_RW		= 1ull << 20,
	MLX5_MKEY_MASK_A		= 1ull << 21,
	MLX5_MKEY_MASK_SMALL_FENCE	= 1ull << 23,
	MLX5_MKEY_MASK_FREE		= 1ull << 29,
};

enum mlx5_event {
	MLX5_EVENT_TYPE_COMP		   = 0x0,

	MLX5_EVENT_TYPE_PATH_MIG	   = 0x01,
	MLX5_EVENT_TYPE_COMM_EST	   = 0x02,
	MLX5_EVENT_TYPE_SQ_DRAINED	   = 0x03,
	MLX5_EVENT_TYPE_SRQ_LAST_WQE	   = 0x13,
	MLX5_EVENT_TYPE_SRQ_RQ_LIMIT	   = 0x14,

	MLX5_EVENT_TYPE_CQ_ERROR	   = 0x04,
	MLX5_EVENT_TYPE_WQ_CATAS_ERROR	   = 0x05,
	MLX5_EVENT_TYPE_PATH_MIG_FAILED	   = 0x07,
	MLX5_EVENT_TYPE_WQ_INVAL_REQ_ERROR = 0x10,
	MLX5_EVENT_TYPE_WQ_ACCESS_ERROR	   = 0x11,
	MLX5_EVENT_TYPE_SRQ_CATAS_ERROR	   = 0x12,

	MLX5_EVENT_TYPE_INTERNAL_ERROR	   = 0x08,
	MLX5_EVENT_TYPE_PORT_CHANGE	   = 0x09,
	MLX5_EVENT_TYPE_GPIO_EVENT	   = 0x15,
	MLX5_EVENT_TYPE_REMOTE_CONFIG	   = 0x19,

	MLX5_EVENT_TYPE_DB_BF_CONGESTION   = 0x1a,
	MLX5_EVENT_TYPE_STALL_EVENT	   = 0x1b,

	MLX5_EVENT_TYPE_CMD		   = 0x0a,
	MLX5_EVENT_TYPE_PAGE_REQUEST	   = 0xb,
};

enum {
	MLX5_PORT_CHANGE_SUBTYPE_DOWN		= 1,
	MLX5_PORT_CHANGE_SUBTYPE_ACTIVE		= 4,
	MLX5_PORT_CHANGE_SUBTYPE_INITIALIZED	= 5,
	MLX5_PORT_CHANGE_SUBTYPE_LID		= 6,
	MLX5_PORT_CHANGE_SUBTYPE_PKEY		= 7,
	MLX5_PORT_CHANGE_SUBTYPE_GUID		= 8,
	MLX5_PORT_CHANGE_SUBTYPE_CLIENT_REREG	= 9,
};

enum {
	MLX5_DEV_CAP_FLAG_XRC		= 1LL <<  3,
	MLX5_DEV_CAP_FLAG_BAD_PKEY_CNTR	= 1LL <<  8,
	MLX5_DEV_CAP_FLAG_BAD_QKEY_CNTR	= 1LL <<  9,
	MLX5_DEV_CAP_FLAG_APM		= 1LL << 17,
	MLX5_DEV_CAP_FLAG_ATOMIC	= 1LL << 18,
	MLX5_DEV_CAP_FLAG_BLOCK_MCAST	= 1LL << 23,
	MLX5_DEV_CAP_FLAG_CQ_MODER	= 1LL << 29,
	MLX5_DEV_CAP_FLAG_RESIZE_CQ	= 1LL << 30,
<<<<<<< HEAD
	MLX5_DEV_CAP_FLAG_RESIZE_SRQ	= 1LL << 32,
	MLX5_DEV_CAP_FLAG_DCT		= 1LL << 37,
	MLX5_DEV_CAP_FLAG_REMOTE_FENCE	= 1LL << 38,
	MLX5_DEV_CAP_FLAG_TLP_HINTS	= 1LL << 39,
=======
	MLX5_DEV_CAP_FLAG_DCT		= 1LL << 37,
>>>>>>> e529fea9
	MLX5_DEV_CAP_FLAG_SIG_HAND_OVER	= 1LL << 40,
	MLX5_DEV_CAP_FLAG_CMDIF_CSUM	= 3LL << 46,
};

enum {
	MLX5_OPCODE_NOP			= 0x00,
	MLX5_OPCODE_SEND_INVAL		= 0x01,
	MLX5_OPCODE_RDMA_WRITE		= 0x08,
	MLX5_OPCODE_RDMA_WRITE_IMM	= 0x09,
	MLX5_OPCODE_SEND		= 0x0a,
	MLX5_OPCODE_SEND_IMM		= 0x0b,
	MLX5_OPCODE_RDMA_READ		= 0x10,
	MLX5_OPCODE_ATOMIC_CS		= 0x11,
	MLX5_OPCODE_ATOMIC_FA		= 0x12,
	MLX5_OPCODE_ATOMIC_MASKED_CS	= 0x14,
	MLX5_OPCODE_ATOMIC_MASKED_FA	= 0x15,
	MLX5_OPCODE_BIND_MW		= 0x18,
	MLX5_OPCODE_CONFIG_CMD		= 0x1f,

	MLX5_RECV_OPCODE_RDMA_WRITE_IMM	= 0x00,
	MLX5_RECV_OPCODE_SEND		= 0x01,
	MLX5_RECV_OPCODE_SEND_IMM	= 0x02,
	MLX5_RECV_OPCODE_SEND_INVAL	= 0x03,

	MLX5_CQE_OPCODE_ERROR		= 0x1e,
	MLX5_CQE_OPCODE_RESIZE		= 0x16,

	MLX5_OPCODE_SET_PSV		= 0x20,
	MLX5_OPCODE_GET_PSV		= 0x21,
	MLX5_OPCODE_CHECK_PSV		= 0x22,
	MLX5_OPCODE_RGET_PSV		= 0x26,
	MLX5_OPCODE_RCHECK_PSV		= 0x27,

	MLX5_OPCODE_UMR			= 0x25,

};

enum {
	MLX5_SET_PORT_RESET_QKEY	= 0,
	MLX5_SET_PORT_GUID0		= 16,
	MLX5_SET_PORT_NODE_GUID		= 17,
	MLX5_SET_PORT_SYS_GUID		= 18,
	MLX5_SET_PORT_GID_TABLE		= 19,
	MLX5_SET_PORT_PKEY_TABLE	= 20,
};

enum {
	MLX5_MAX_PAGE_SHIFT		= 31
};

enum {
	MLX5_ADAPTER_PAGE_SHIFT		= 12,
	MLX5_ADAPTER_PAGE_SIZE		= 1 << MLX5_ADAPTER_PAGE_SHIFT,
};

enum {
	MLX5_CAP_OFF_CMDIF_CSUM		= 46,
};

enum {
	HCA_CAP_OPMOD_GET_MAX	= 0,
	HCA_CAP_OPMOD_GET_CUR	= 1,
};

struct mlx5_inbox_hdr {
	__be16		opcode;
	u8		rsvd[4];
	__be16		opmod;
};

struct mlx5_outbox_hdr {
	u8		status;
	u8		rsvd[3];
	__be32		syndrome;
};

struct mlx5_cmd_query_adapter_mbox_in {
	struct mlx5_inbox_hdr	hdr;
	u8			rsvd[8];
};

struct mlx5_cmd_query_adapter_mbox_out {
	struct mlx5_outbox_hdr	hdr;
	u8			rsvd0[24];
	u8			intapin;
	u8			rsvd1[13];
	__be16			vsd_vendor_id;
	u8			vsd[208];
	u8			vsd_psid[16];
};

struct mlx5_cmd_init_hca_mbox_in {
	struct mlx5_inbox_hdr	hdr;
	u8			rsvd0[2];
	__be16			profile;
	u8			rsvd1[4];
};

struct mlx5_cmd_init_hca_mbox_out {
	struct mlx5_outbox_hdr	hdr;
	u8			rsvd[8];
};

struct mlx5_cmd_teardown_hca_mbox_in {
	struct mlx5_inbox_hdr	hdr;
	u8			rsvd0[2];
	__be16			profile;
	u8			rsvd1[4];
};

struct mlx5_cmd_teardown_hca_mbox_out {
	struct mlx5_outbox_hdr	hdr;
	u8			rsvd[8];
};

struct mlx5_cmd_layout {
	u8		type;
	u8		rsvd0[3];
	__be32		inlen;
	__be64		in_ptr;
	__be32		in[4];
	__be32		out[4];
	__be64		out_ptr;
	__be32		outlen;
	u8		token;
	u8		sig;
	u8		rsvd1;
	u8		status_own;
};


struct health_buffer {
	__be32		assert_var[5];
	__be32		rsvd0[3];
	__be32		assert_exit_ptr;
	__be32		assert_callra;
	__be32		rsvd1[2];
	__be32		fw_ver;
	__be32		hw_id;
	__be32		rsvd2;
	u8		irisc_index;
	u8		synd;
	__be16		ext_sync;
};

struct mlx5_init_seg {
	__be32			fw_rev;
	__be32			cmdif_rev_fw_sub;
	__be32			rsvd0[2];
	__be32			cmdq_addr_h;
	__be32			cmdq_addr_l_sz;
	__be32			cmd_dbell;
	__be32			rsvd1[121];
	struct health_buffer	health;
	__be32			rsvd2[884];
	__be32			health_counter;
	__be32			rsvd3[1019];
	__be64			ieee1588_clk;
	__be32			ieee1588_clk_type;
	__be32			clr_intx;
};

struct mlx5_eqe_comp {
	__be32	reserved[6];
	__be32	cqn;
};

struct mlx5_eqe_qp_srq {
	__be32	reserved[6];
	__be32	qp_srq_n;
};

struct mlx5_eqe_cq_err {
	__be32	cqn;
	u8	reserved1[7];
	u8	syndrome;
};

struct mlx5_eqe_port_state {
	u8	reserved0[8];
	u8	port;
};

struct mlx5_eqe_gpio {
	__be32	reserved0[2];
	__be64	gpio_event;
};

struct mlx5_eqe_congestion {
	u8	type;
	u8	rsvd0;
	u8	congestion_level;
};

struct mlx5_eqe_stall_vl {
	u8	rsvd0[3];
	u8	port_vl;
};

struct mlx5_eqe_cmd {
	__be32	vector;
	__be32	rsvd[6];
};

struct mlx5_eqe_page_req {
	u8		rsvd0[2];
	__be16		func_id;
	__be32		num_pages;
	__be32		rsvd1[5];
};

union ev_data {
	__be32				raw[7];
	struct mlx5_eqe_cmd		cmd;
	struct mlx5_eqe_comp		comp;
	struct mlx5_eqe_qp_srq		qp_srq;
	struct mlx5_eqe_cq_err		cq_err;
	struct mlx5_eqe_port_state	port;
	struct mlx5_eqe_gpio		gpio;
	struct mlx5_eqe_congestion	cong;
	struct mlx5_eqe_stall_vl	stall_vl;
	struct mlx5_eqe_page_req	req_pages;
} __packed;

struct mlx5_eqe {
	u8		rsvd0;
	u8		type;
	u8		rsvd1;
	u8		sub_type;
	__be32		rsvd2[7];
	union ev_data	data;
	__be16		rsvd3;
	u8		signature;
	u8		owner;
} __packed;

struct mlx5_cmd_prot_block {
	u8		data[MLX5_CMD_DATA_BLOCK_SIZE];
	u8		rsvd0[48];
	__be64		next;
	__be32		block_num;
	u8		rsvd1;
	u8		token;
	u8		ctrl_sig;
	u8		sig;
};

struct mlx5_err_cqe {
	u8	rsvd0[32];
	__be32	srqn;
	u8	rsvd1[18];
	u8	vendor_err_synd;
	u8	syndrome;
	__be32	s_wqe_opcode_qpn;
	__be16	wqe_counter;
	u8	signature;
	u8	op_own;
};

struct mlx5_cqe64 {
	u8		rsvd0[17];
	u8		ml_path;
	u8		rsvd20[4];
	__be16		slid;
	__be32		flags_rqpn;
	u8		rsvd28[4];
	__be32		srqn;
	__be32		imm_inval_pkey;
	u8		rsvd40[4];
	__be32		byte_cnt;
	__be64		timestamp;
	__be32		sop_drop_qpn;
	__be16		wqe_counter;
	u8		signature;
	u8		op_own;
};

struct mlx5_sig_err_cqe {
	u8		rsvd0[16];
	__be32		expected_trans_sig;
	__be32		actual_trans_sig;
	__be32		expected_reftag;
	__be32		actual_reftag;
	__be16		syndrome;
	u8		rsvd22[2];
	__be32		mkey;
	__be64		err_offset;
	u8		rsvd30[8];
	__be32		qpn;
	u8		rsvd38[2];
	u8		signature;
	u8		op_own;
};

struct mlx5_wqe_srq_next_seg {
	u8			rsvd0[2];
	__be16			next_wqe_index;
	u8			signature;
	u8			rsvd1[11];
};

union mlx5_ext_cqe {
	struct ib_grh	grh;
	u8		inl[64];
};

struct mlx5_cqe128 {
	union mlx5_ext_cqe	inl_grh;
	struct mlx5_cqe64	cqe64;
};

struct mlx5_srq_ctx {
	u8			state_log_sz;
	u8			rsvd0[3];
	__be32			flags_xrcd;
	__be32			pgoff_cqn;
	u8			rsvd1[4];
	u8			log_pg_sz;
	u8			rsvd2[7];
	__be32			pd;
	__be16			lwm;
	__be16			wqe_cnt;
	u8			rsvd3[8];
	__be64			db_record;
};

struct mlx5_create_srq_mbox_in {
	struct mlx5_inbox_hdr	hdr;
	__be32			input_srqn;
	u8			rsvd0[4];
	struct mlx5_srq_ctx	ctx;
	u8			rsvd1[208];
	__be64			pas[0];
};

struct mlx5_create_srq_mbox_out {
	struct mlx5_outbox_hdr	hdr;
	__be32			srqn;
	u8			rsvd[4];
};

struct mlx5_destroy_srq_mbox_in {
	struct mlx5_inbox_hdr	hdr;
	__be32			srqn;
	u8			rsvd[4];
};

struct mlx5_destroy_srq_mbox_out {
	struct mlx5_outbox_hdr	hdr;
	u8			rsvd[8];
};

struct mlx5_query_srq_mbox_in {
	struct mlx5_inbox_hdr	hdr;
	__be32			srqn;
	u8			rsvd0[4];
};

struct mlx5_query_srq_mbox_out {
	struct mlx5_outbox_hdr	hdr;
	u8			rsvd0[8];
	struct mlx5_srq_ctx	ctx;
	u8			rsvd1[32];
	__be64			pas[0];
};

struct mlx5_arm_srq_mbox_in {
	struct mlx5_inbox_hdr	hdr;
	__be32			srqn;
	__be16			rsvd;
	__be16			lwm;
};

struct mlx5_arm_srq_mbox_out {
	struct mlx5_outbox_hdr	hdr;
	u8			rsvd[8];
};

struct mlx5_cq_context {
	u8			status;
	u8			cqe_sz_flags;
	u8			st;
	u8			rsvd3;
	u8			rsvd4[6];
	__be16			page_offset;
	__be32			log_sz_usr_page;
	__be16			cq_period;
	__be16			cq_max_count;
	__be16			rsvd20;
	__be16			c_eqn;
	u8			log_pg_sz;
	u8			rsvd25[7];
	__be32			last_notified_index;
	__be32			solicit_producer_index;
	__be32			consumer_counter;
	__be32			producer_counter;
	u8			rsvd48[8];
	__be64			db_record_addr;
};

struct mlx5_create_cq_mbox_in {
	struct mlx5_inbox_hdr	hdr;
	__be32			input_cqn;
	u8			rsvdx[4];
	struct mlx5_cq_context	ctx;
	u8			rsvd6[192];
	__be64			pas[0];
};

struct mlx5_create_cq_mbox_out {
	struct mlx5_outbox_hdr	hdr;
	__be32			cqn;
	u8			rsvd0[4];
};

struct mlx5_destroy_cq_mbox_in {
	struct mlx5_inbox_hdr	hdr;
	__be32			cqn;
	u8			rsvd0[4];
};

struct mlx5_destroy_cq_mbox_out {
	struct mlx5_outbox_hdr	hdr;
	u8			rsvd0[8];
};

struct mlx5_query_cq_mbox_in {
	struct mlx5_inbox_hdr	hdr;
	__be32			cqn;
	u8			rsvd0[4];
};

struct mlx5_query_cq_mbox_out {
	struct mlx5_outbox_hdr	hdr;
	u8			rsvd0[8];
	struct mlx5_cq_context	ctx;
	u8			rsvd6[16];
	__be64			pas[0];
};

struct mlx5_modify_cq_mbox_in {
	struct mlx5_inbox_hdr	hdr;
	__be32			cqn;
	__be32			field_select;
	struct mlx5_cq_context	ctx;
	u8			rsvd[192];
	__be64			pas[0];
};

struct mlx5_modify_cq_mbox_out {
	struct mlx5_outbox_hdr	hdr;
	u8			rsvd[8];
};

struct mlx5_enable_hca_mbox_in {
	struct mlx5_inbox_hdr	hdr;
	u8			rsvd[8];
};

struct mlx5_enable_hca_mbox_out {
	struct mlx5_outbox_hdr	hdr;
	u8			rsvd[8];
};

struct mlx5_disable_hca_mbox_in {
	struct mlx5_inbox_hdr	hdr;
	u8			rsvd[8];
};

struct mlx5_disable_hca_mbox_out {
	struct mlx5_outbox_hdr	hdr;
	u8			rsvd[8];
};

struct mlx5_eq_context {
	u8			status;
	u8			ec_oi;
	u8			st;
	u8			rsvd2[7];
	__be16			page_pffset;
	__be32			log_sz_usr_page;
	u8			rsvd3[7];
	u8			intr;
	u8			log_page_size;
	u8			rsvd4[15];
	__be32			consumer_counter;
	__be32			produser_counter;
	u8			rsvd5[16];
};

struct mlx5_create_eq_mbox_in {
	struct mlx5_inbox_hdr	hdr;
	u8			rsvd0[3];
	u8			input_eqn;
	u8			rsvd1[4];
	struct mlx5_eq_context	ctx;
	u8			rsvd2[8];
	__be64			events_mask;
	u8			rsvd3[176];
	__be64			pas[0];
};

struct mlx5_create_eq_mbox_out {
	struct mlx5_outbox_hdr	hdr;
	u8			rsvd0[3];
	u8			eq_number;
	u8			rsvd1[4];
};

struct mlx5_destroy_eq_mbox_in {
	struct mlx5_inbox_hdr	hdr;
	u8			rsvd0[3];
	u8			eqn;
	u8			rsvd1[4];
};

struct mlx5_destroy_eq_mbox_out {
	struct mlx5_outbox_hdr	hdr;
	u8			rsvd[8];
};

struct mlx5_map_eq_mbox_in {
	struct mlx5_inbox_hdr	hdr;
	__be64			mask;
	u8			mu;
	u8			rsvd0[2];
	u8			eqn;
	u8			rsvd1[24];
};

struct mlx5_map_eq_mbox_out {
	struct mlx5_outbox_hdr	hdr;
	u8			rsvd[8];
};

struct mlx5_query_eq_mbox_in {
	struct mlx5_inbox_hdr	hdr;
	u8			rsvd0[3];
	u8			eqn;
	u8			rsvd1[4];
};

struct mlx5_query_eq_mbox_out {
	struct mlx5_outbox_hdr	hdr;
	u8			rsvd[8];
	struct mlx5_eq_context	ctx;
};

struct mlx5_mkey_seg {
	/* This is a two bit field occupying bits 31-30.
	 * bit 31 is always 0,
	 * bit 30 is zero for regular MRs and 1 (e.g free) for UMRs that do not have tanslation
	 */
	u8		status;
	u8		pcie_control;
	u8		flags;
	u8		version;
	__be32		qpn_mkey7_0;
	u8		rsvd1[4];
	__be32		flags_pd;
	__be64		start_addr;
	__be64		len;
	__be32		bsfs_octo_size;
	u8		rsvd2[16];
	__be32		xlt_oct_size;
	u8		rsvd3[3];
	u8		log2_page_size;
	u8		rsvd4[4];
};

struct mlx5_query_special_ctxs_mbox_in {
	struct mlx5_inbox_hdr	hdr;
	u8			rsvd[8];
};

struct mlx5_query_special_ctxs_mbox_out {
	struct mlx5_outbox_hdr	hdr;
	__be32			dump_fill_mkey;
	__be32			reserved_lkey;
};

struct mlx5_create_mkey_mbox_in {
	struct mlx5_inbox_hdr	hdr;
	__be32			input_mkey_index;
	u8			rsvd0[4];
	struct mlx5_mkey_seg	seg;
	u8			rsvd1[16];
	__be32			xlat_oct_act_size;
	__be32			rsvd2;
	u8			rsvd3[168];
	__be64			pas[0];
};

struct mlx5_create_mkey_mbox_out {
	struct mlx5_outbox_hdr	hdr;
	__be32			mkey;
	u8			rsvd[4];
};

struct mlx5_destroy_mkey_mbox_in {
	struct mlx5_inbox_hdr	hdr;
	__be32			mkey;
	u8			rsvd[4];
};

struct mlx5_destroy_mkey_mbox_out {
	struct mlx5_outbox_hdr	hdr;
	u8			rsvd[8];
};

struct mlx5_query_mkey_mbox_in {
	struct mlx5_inbox_hdr	hdr;
	__be32			mkey;
};

struct mlx5_query_mkey_mbox_out {
	struct mlx5_outbox_hdr	hdr;
	__be64			pas[0];
};

struct mlx5_modify_mkey_mbox_in {
	struct mlx5_inbox_hdr	hdr;
	__be32			mkey;
	__be64			pas[0];
};

struct mlx5_modify_mkey_mbox_out {
	struct mlx5_outbox_hdr	hdr;
	u8			rsvd[8];
};

struct mlx5_dump_mkey_mbox_in {
	struct mlx5_inbox_hdr	hdr;
};

struct mlx5_dump_mkey_mbox_out {
	struct mlx5_outbox_hdr	hdr;
	__be32			mkey;
};

struct mlx5_mad_ifc_mbox_in {
	struct mlx5_inbox_hdr	hdr;
	__be16			remote_lid;
	u8			rsvd0;
	u8			port;
	u8			rsvd1[4];
	u8			data[256];
};

struct mlx5_mad_ifc_mbox_out {
	struct mlx5_outbox_hdr	hdr;
	u8			rsvd[8];
	u8			data[256];
};

struct mlx5_access_reg_mbox_in {
	struct mlx5_inbox_hdr		hdr;
	u8				rsvd0[2];
	__be16				register_id;
	__be32				arg;
	__be32				data[0];
};

struct mlx5_access_reg_mbox_out {
	struct mlx5_outbox_hdr		hdr;
	u8				rsvd[8];
	__be32				data[0];
};

#define MLX5_ATTR_EXTENDED_PORT_INFO	cpu_to_be16(0xff90)

enum {
	MLX_EXT_PORT_CAP_FLAG_EXTENDED_PORT_INFO	= 1 <<  0
};

struct mlx5_allocate_psv_in {
	struct mlx5_inbox_hdr   hdr;
	__be32			npsv_pd;
	__be32			rsvd_psv0;
};

struct mlx5_allocate_psv_out {
	struct mlx5_outbox_hdr  hdr;
	u8			rsvd[8];
	__be32			psv_idx[4];
};

struct mlx5_destroy_psv_in {
	struct mlx5_inbox_hdr	hdr;
	__be32                  psv_number;
	u8                      rsvd[4];
};

struct mlx5_destroy_psv_out {
	struct mlx5_outbox_hdr  hdr;
	u8                      rsvd[8];
};

#endif /* MLX5_DEVICE_H */<|MERGE_RESOLUTION|>--- conflicted
+++ resolved
@@ -227,14 +227,7 @@
 	MLX5_DEV_CAP_FLAG_BLOCK_MCAST	= 1LL << 23,
 	MLX5_DEV_CAP_FLAG_CQ_MODER	= 1LL << 29,
 	MLX5_DEV_CAP_FLAG_RESIZE_CQ	= 1LL << 30,
-<<<<<<< HEAD
-	MLX5_DEV_CAP_FLAG_RESIZE_SRQ	= 1LL << 32,
 	MLX5_DEV_CAP_FLAG_DCT		= 1LL << 37,
-	MLX5_DEV_CAP_FLAG_REMOTE_FENCE	= 1LL << 38,
-	MLX5_DEV_CAP_FLAG_TLP_HINTS	= 1LL << 39,
-=======
-	MLX5_DEV_CAP_FLAG_DCT		= 1LL << 37,
->>>>>>> e529fea9
 	MLX5_DEV_CAP_FLAG_SIG_HAND_OVER	= 1LL << 40,
 	MLX5_DEV_CAP_FLAG_CMDIF_CSUM	= 3LL << 46,
 };
