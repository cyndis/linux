/*
 * linux/include/linux/cpufreq.h
 *
 * Copyright (C) 2001 Russell King
 *           (C) 2002 - 2003 Dominik Brodowski <linux@brodo.de>
 *
 * This program is free software; you can redistribute it and/or modify
 * it under the terms of the GNU General Public License version 2 as
 * published by the Free Software Foundation.
 */
#ifndef _LINUX_CPUFREQ_H
#define _LINUX_CPUFREQ_H

#include <linux/clk.h>
#include <linux/cpumask.h>
#include <linux/completion.h>
#include <linux/kobject.h>
#include <linux/notifier.h>
#include <linux/spinlock.h>
#include <linux/sysfs.h>

/*********************************************************************
 *                        CPUFREQ INTERFACE                          *
 *********************************************************************/
/*
 * Frequency values here are CPU kHz
 *
 * Maximum transition latency is in nanoseconds - if it's unknown,
 * CPUFREQ_ETERNAL shall be used.
 */

#define CPUFREQ_ETERNAL			(-1)
#define CPUFREQ_NAME_LEN		16
/* Print length for names. Extra 1 space for accomodating '\n' in prints */
#define CPUFREQ_NAME_PLEN		(CPUFREQ_NAME_LEN + 1)

struct cpufreq_governor;

struct cpufreq_freqs {
	unsigned int cpu;	/* cpu nr */
	unsigned int old;
	unsigned int new;
	u8 flags;		/* flags of cpufreq_driver, see below. */
};

struct cpufreq_cpuinfo {
	unsigned int		max_freq;
	unsigned int		min_freq;

	/* in 10^(-9) s = nanoseconds */
	unsigned int		transition_latency;
};

struct cpufreq_real_policy {
	unsigned int		min;    /* in kHz */
	unsigned int		max;    /* in kHz */
	unsigned int		policy; /* see above */
	struct cpufreq_governor	*governor; /* see below */
};

struct cpufreq_policy {
	/* CPUs sharing clock, require sw coordination */
	cpumask_var_t		cpus;	/* Online CPUs only */
	cpumask_var_t		related_cpus; /* Online + Offline CPUs */

	unsigned int		shared_type; /* ACPI: ANY or ALL affected CPUs
						should set cpufreq */
	unsigned int		cpu;    /* cpu nr of CPU managing this policy */
	unsigned int		last_cpu; /* cpu nr of previous CPU that managed
					   * this policy */
	struct clk		*clk;
	struct cpufreq_cpuinfo	cpuinfo;/* see above */

	unsigned int		min;    /* in kHz */
	unsigned int		max;    /* in kHz */
	unsigned int		cur;    /* in kHz, only needed if cpufreq
					 * governors are used */
	unsigned int		restore_freq; /* = policy->cur before transition */
	unsigned int		suspend_freq; /* freq to set during suspend */

	unsigned int		policy; /* see above */
	struct cpufreq_governor	*governor; /* see below */
	void			*governor_data;
	bool			governor_enabled; /* governor start/stop flag */

	struct work_struct	update; /* if update_policy() needs to be
					 * called, but you're in IRQ context */

	struct cpufreq_real_policy	user_policy;
	struct cpufreq_frequency_table	*freq_table;

	struct list_head        policy_list;
	struct kobject		kobj;
	struct completion	kobj_unregister;

	/*
	 * The rules for this semaphore:
	 * - Any routine that wants to read from the policy structure will
	 *   do a down_read on this semaphore.
	 * - Any routine that will write to the policy structure and/or may take away
	 *   the policy altogether (eg. CPU hotplug), will hold this lock in write
	 *   mode before doing so.
	 *
	 * Additional rules:
	 * - Lock should not be held across
	 *     __cpufreq_governor(data, CPUFREQ_GOV_POLICY_EXIT);
	 */
	struct rw_semaphore	rwsem;

	/* Synchronization for frequency transitions */
	bool			transition_ongoing; /* Tracks transition status */
	spinlock_t		transition_lock;
	wait_queue_head_t	transition_wait;
	struct task_struct	*transition_task; /* Task which is doing the transition */

	/* For cpufreq driver's internal use */
	void			*driver_data;
};

/* Only for ACPI */
#define CPUFREQ_SHARED_TYPE_NONE (0) /* None */
#define CPUFREQ_SHARED_TYPE_HW	 (1) /* HW does needed coordination */
#define CPUFREQ_SHARED_TYPE_ALL	 (2) /* All dependent CPUs should set freq */
#define CPUFREQ_SHARED_TYPE_ANY	 (3) /* Freq can be set from any dependent CPU*/

#ifdef CONFIG_CPU_FREQ
struct cpufreq_policy *cpufreq_cpu_get(unsigned int cpu);
void cpufreq_cpu_put(struct cpufreq_policy *policy);
#else
static inline struct cpufreq_policy *cpufreq_cpu_get(unsigned int cpu)
{
	return NULL;
}
static inline void cpufreq_cpu_put(struct cpufreq_policy *policy) { }
#endif

static inline bool policy_is_shared(struct cpufreq_policy *policy)
{
	return cpumask_weight(policy->cpus) > 1;
}

/* /sys/devices/system/cpu/cpufreq: entry point for global variables */
extern struct kobject *cpufreq_global_kobject;
int cpufreq_get_global_kobject(void);
void cpufreq_put_global_kobject(void);
int cpufreq_sysfs_create_file(const struct attribute *attr);
void cpufreq_sysfs_remove_file(const struct attribute *attr);

#ifdef CONFIG_CPU_FREQ
unsigned int cpufreq_get(unsigned int cpu);
unsigned int cpufreq_quick_get(unsigned int cpu);
unsigned int cpufreq_quick_get_max(unsigned int cpu);
void disable_cpufreq(void);

u64 get_cpu_idle_time(unsigned int cpu, u64 *wall, int io_busy);
int cpufreq_get_policy(struct cpufreq_policy *policy, unsigned int cpu);
int cpufreq_update_policy(unsigned int cpu);
bool have_governor_per_policy(void);
struct kobject *get_governor_parent_kobj(struct cpufreq_policy *policy);
#else
static inline unsigned int cpufreq_get(unsigned int cpu)
{
	return 0;
}
static inline unsigned int cpufreq_quick_get(unsigned int cpu)
{
	return 0;
}
static inline unsigned int cpufreq_quick_get_max(unsigned int cpu)
{
	return 0;
}
static inline void disable_cpufreq(void) { }
#endif

/*********************************************************************
 *                      CPUFREQ DRIVER INTERFACE                     *
 *********************************************************************/

#define CPUFREQ_RELATION_L 0  /* lowest frequency at or above target */
#define CPUFREQ_RELATION_H 1  /* highest frequency below or at target */
#define CPUFREQ_RELATION_C 2  /* closest frequency to target */

struct freq_attr {
	struct attribute attr;
	ssize_t (*show)(struct cpufreq_policy *, char *);
	ssize_t (*store)(struct cpufreq_policy *, const char *, size_t count);
};

#define cpufreq_freq_attr_ro(_name)		\
static struct freq_attr _name =			\
__ATTR(_name, 0444, show_##_name, NULL)

#define cpufreq_freq_attr_ro_perm(_name, _perm)	\
static struct freq_attr _name =			\
__ATTR(_name, _perm, show_##_name, NULL)

#define cpufreq_freq_attr_rw(_name)		\
static struct freq_attr _name =			\
__ATTR(_name, 0644, show_##_name, store_##_name)

struct global_attr {
	struct attribute attr;
	ssize_t (*show)(struct kobject *kobj,
			struct attribute *attr, char *buf);
	ssize_t (*store)(struct kobject *a, struct attribute *b,
			 const char *c, size_t count);
};

#define define_one_global_ro(_name)		\
static struct global_attr _name =		\
__ATTR(_name, 0444, show_##_name, NULL)

#define define_one_global_rw(_name)		\
static struct global_attr _name =		\
__ATTR(_name, 0644, show_##_name, store_##_name)


struct cpufreq_driver {
<<<<<<< HEAD
	char			name[CPUFREQ_NAME_LEN];
	u8			flags;
	void			*driver_data;
=======
	char		name[CPUFREQ_NAME_LEN];
	u8		flags;
	void		*driver_data;
>>>>>>> e529fea9

	/* needed by all drivers */
	int		(*init)(struct cpufreq_policy *policy);
	int		(*verify)(struct cpufreq_policy *policy);

	/* define one out of two */
	int		(*setpolicy)(struct cpufreq_policy *policy);

	/*
	 * On failure, should always restore frequency to policy->restore_freq
	 * (i.e. old freq).
	 */
	int		(*target)(struct cpufreq_policy *policy,
				  unsigned int target_freq,
				  unsigned int relation);	/* Deprecated */
	int		(*target_index)(struct cpufreq_policy *policy,
					unsigned int index);
	/*
	 * Only for drivers with target_index() and CPUFREQ_ASYNC_NOTIFICATION
	 * unset.
	 *
	 * get_intermediate should return a stable intermediate frequency
	 * platform wants to switch to and target_intermediate() should set CPU
	 * to to that frequency, before jumping to the frequency corresponding
	 * to 'index'. Core will take care of sending notifications and driver
	 * doesn't have to handle them in target_intermediate() or
	 * target_index().
	 *
	 * Drivers can return '0' from get_intermediate() in case they don't
	 * wish to switch to intermediate frequency for some target frequency.
	 * In that case core will directly call ->target_index().
	 */
	unsigned int	(*get_intermediate)(struct cpufreq_policy *policy,
					    unsigned int index);
	int		(*target_intermediate)(struct cpufreq_policy *policy,
					       unsigned int index);

	/* should be defined, if possible */
	unsigned int	(*get)(unsigned int cpu);

	/* optional */
	int		(*bios_limit)(int cpu, unsigned int *limit);

	int		(*exit)(struct cpufreq_policy *policy);
	void		(*stop_cpu)(struct cpufreq_policy *policy);
	int		(*suspend)(struct cpufreq_policy *policy);
	int		(*resume)(struct cpufreq_policy *policy);

	/* Will be called after the driver is fully initialized */
	void		(*ready)(struct cpufreq_policy *policy);

	struct freq_attr **attr;

	/* platform specific boost support code */
	bool		boost_supported;
	bool		boost_enabled;
	int		(*set_boost)(int state);
};

/* flags */
#define CPUFREQ_STICKY		(1 << 0)	/* driver isn't removed even if
						   all ->init() calls failed */
#define CPUFREQ_CONST_LOOPS	(1 << 1)	/* loops_per_jiffy or other
						   kernel "constants" aren't
						   affected by frequency
						   transitions */
#define CPUFREQ_PM_NO_WARN	(1 << 2)	/* don't warn on suspend/resume
						   speed mismatches */

/*
 * This should be set by platforms having multiple clock-domains, i.e.
 * supporting multiple policies. With this sysfs directories of governor would
 * be created in cpu/cpu<num>/cpufreq/ directory and so they can use the same
 * governor with different tunables for different clusters.
 */
#define CPUFREQ_HAVE_GOVERNOR_PER_POLICY (1 << 3)

/*
 * Driver will do POSTCHANGE notifications from outside of their ->target()
 * routine and so must set cpufreq_driver->flags with this flag, so that core
 * can handle them specially.
 */
#define CPUFREQ_ASYNC_NOTIFICATION  (1 << 4)

/*
 * Set by drivers which want cpufreq core to check if CPU is running at a
 * frequency present in freq-table exposed by the driver. For these drivers if
 * CPU is found running at an out of table freq, we will try to set it to a freq
 * from the table. And if that fails, we will stop further boot process by
 * issuing a BUG_ON().
 */
#define CPUFREQ_NEED_INITIAL_FREQ_CHECK	(1 << 5)

int cpufreq_register_driver(struct cpufreq_driver *driver_data);
int cpufreq_unregister_driver(struct cpufreq_driver *driver_data);

const char *cpufreq_get_current_driver(void);
void *cpufreq_get_driver_data(void);

static inline void cpufreq_verify_within_limits(struct cpufreq_policy *policy,
		unsigned int min, unsigned int max)
{
	if (policy->min < min)
		policy->min = min;
	if (policy->max < min)
		policy->max = min;
	if (policy->min > max)
		policy->min = max;
	if (policy->max > max)
		policy->max = max;
	if (policy->min > policy->max)
		policy->min = policy->max;
	return;
}

static inline void
cpufreq_verify_within_cpu_limits(struct cpufreq_policy *policy)
{
	cpufreq_verify_within_limits(policy, policy->cpuinfo.min_freq,
			policy->cpuinfo.max_freq);
}

#ifdef CONFIG_CPU_FREQ
void cpufreq_suspend(void);
void cpufreq_resume(void);
int cpufreq_generic_suspend(struct cpufreq_policy *policy);
#else
static inline void cpufreq_suspend(void) {}
static inline void cpufreq_resume(void) {}
#endif

/*********************************************************************
 *                     CPUFREQ NOTIFIER INTERFACE                    *
 *********************************************************************/

#define CPUFREQ_TRANSITION_NOTIFIER	(0)
#define CPUFREQ_POLICY_NOTIFIER		(1)

/* Transition notifiers */
#define CPUFREQ_PRECHANGE		(0)
#define CPUFREQ_POSTCHANGE		(1)

/* Policy Notifiers  */
#define CPUFREQ_ADJUST			(0)
#define CPUFREQ_INCOMPATIBLE		(1)
#define CPUFREQ_NOTIFY			(2)
#define CPUFREQ_START			(3)
#define CPUFREQ_UPDATE_POLICY_CPU	(4)
#define CPUFREQ_CREATE_POLICY		(5)
#define CPUFREQ_REMOVE_POLICY		(6)

#ifdef CONFIG_CPU_FREQ
int cpufreq_register_notifier(struct notifier_block *nb, unsigned int list);
int cpufreq_unregister_notifier(struct notifier_block *nb, unsigned int list);

void cpufreq_freq_transition_begin(struct cpufreq_policy *policy,
		struct cpufreq_freqs *freqs);
void cpufreq_freq_transition_end(struct cpufreq_policy *policy,
		struct cpufreq_freqs *freqs, int transition_failed);

#else /* CONFIG_CPU_FREQ */
static inline int cpufreq_register_notifier(struct notifier_block *nb,
						unsigned int list)
{
	return 0;
}
static inline int cpufreq_unregister_notifier(struct notifier_block *nb,
						unsigned int list)
{
	return 0;
}
#endif /* !CONFIG_CPU_FREQ */

/**
 * cpufreq_scale - "old * mult / div" calculation for large values (32-bit-arch
 * safe)
 * @old:   old value
 * @div:   divisor
 * @mult:  multiplier
 *
 *
 * new = old * mult / div
 */
static inline unsigned long cpufreq_scale(unsigned long old, u_int div,
		u_int mult)
{
#if BITS_PER_LONG == 32
	u64 result = ((u64) old) * ((u64) mult);
	do_div(result, div);
	return (unsigned long) result;

#elif BITS_PER_LONG == 64
	unsigned long result = old * ((u64) mult);
	result /= div;
	return result;
#endif
}

/*********************************************************************
 *                          CPUFREQ GOVERNORS                        *
 *********************************************************************/

/*
 * If (cpufreq_driver->target) exists, the ->governor decides what frequency
 * within the limits is used. If (cpufreq_driver->setpolicy> exists, these
 * two generic policies are available:
 */
#define CPUFREQ_POLICY_POWERSAVE	(1)
#define CPUFREQ_POLICY_PERFORMANCE	(2)

/* Governor Events */
#define CPUFREQ_GOV_START	1
#define CPUFREQ_GOV_STOP	2
#define CPUFREQ_GOV_LIMITS	3
#define CPUFREQ_GOV_POLICY_INIT	4
#define CPUFREQ_GOV_POLICY_EXIT	5

struct cpufreq_governor {
	char	name[CPUFREQ_NAME_LEN];
	int	initialized;
	int	(*governor)	(struct cpufreq_policy *policy,
				 unsigned int event);
	ssize_t	(*show_setspeed)	(struct cpufreq_policy *policy,
					 char *buf);
	int	(*store_setspeed)	(struct cpufreq_policy *policy,
					 unsigned int freq);
	unsigned int max_transition_latency; /* HW must be able to switch to
			next freq faster than this value in nano secs or we
			will fallback to performance governor */
	struct list_head	governor_list;
	struct module		*owner;
};

/* Pass a target to the cpufreq driver */
int cpufreq_driver_target(struct cpufreq_policy *policy,
				 unsigned int target_freq,
				 unsigned int relation);
int __cpufreq_driver_target(struct cpufreq_policy *policy,
				   unsigned int target_freq,
				   unsigned int relation);
int cpufreq_register_governor(struct cpufreq_governor *governor);
void cpufreq_unregister_governor(struct cpufreq_governor *governor);

/* CPUFREQ DEFAULT GOVERNOR */
/*
 * Performance governor is fallback governor if any other gov failed to auto
 * load due latency restrictions
 */
#ifdef CONFIG_CPU_FREQ_GOV_PERFORMANCE
extern struct cpufreq_governor cpufreq_gov_performance;
#endif
#ifdef CONFIG_CPU_FREQ_DEFAULT_GOV_PERFORMANCE
#define CPUFREQ_DEFAULT_GOVERNOR	(&cpufreq_gov_performance)
#elif defined(CONFIG_CPU_FREQ_DEFAULT_GOV_POWERSAVE)
extern struct cpufreq_governor cpufreq_gov_powersave;
#define CPUFREQ_DEFAULT_GOVERNOR	(&cpufreq_gov_powersave)
#elif defined(CONFIG_CPU_FREQ_DEFAULT_GOV_USERSPACE)
extern struct cpufreq_governor cpufreq_gov_userspace;
#define CPUFREQ_DEFAULT_GOVERNOR	(&cpufreq_gov_userspace)
#elif defined(CONFIG_CPU_FREQ_DEFAULT_GOV_ONDEMAND)
extern struct cpufreq_governor cpufreq_gov_ondemand;
#define CPUFREQ_DEFAULT_GOVERNOR	(&cpufreq_gov_ondemand)
#elif defined(CONFIG_CPU_FREQ_DEFAULT_GOV_CONSERVATIVE)
extern struct cpufreq_governor cpufreq_gov_conservative;
#define CPUFREQ_DEFAULT_GOVERNOR	(&cpufreq_gov_conservative)
#endif

/*********************************************************************
 *                     FREQUENCY TABLE HELPERS                       *
 *********************************************************************/

/* Special Values of .frequency field */
#define CPUFREQ_ENTRY_INVALID	~0u
#define CPUFREQ_TABLE_END	~1u
/* Special Values of .flags field */
#define CPUFREQ_BOOST_FREQ	(1 << 0)

struct cpufreq_frequency_table {
	unsigned int	flags;
	unsigned int	driver_data; /* driver specific data, not used by core */
	unsigned int	frequency; /* kHz - doesn't need to be in ascending
				    * order */
};

#if defined(CONFIG_CPU_FREQ) && defined(CONFIG_PM_OPP)
int dev_pm_opp_init_cpufreq_table(struct device *dev,
				  struct cpufreq_frequency_table **table);
void dev_pm_opp_free_cpufreq_table(struct device *dev,
				   struct cpufreq_frequency_table **table);
#else
static inline int dev_pm_opp_init_cpufreq_table(struct device *dev,
						struct cpufreq_frequency_table
						**table)
{
	return -EINVAL;
}

static inline void dev_pm_opp_free_cpufreq_table(struct device *dev,
						 struct cpufreq_frequency_table
						 **table)
{
}
#endif

static inline bool cpufreq_next_valid(struct cpufreq_frequency_table **pos)
{
	while ((*pos)->frequency != CPUFREQ_TABLE_END)
		if ((*pos)->frequency != CPUFREQ_ENTRY_INVALID)
			return true;
		else
			(*pos)++;
	return false;
}

/*
 * cpufreq_for_each_entry -	iterate over a cpufreq_frequency_table
 * @pos:	the cpufreq_frequency_table * to use as a loop cursor.
 * @table:	the cpufreq_frequency_table * to iterate over.
 */

#define cpufreq_for_each_entry(pos, table)	\
	for (pos = table; pos->frequency != CPUFREQ_TABLE_END; pos++)

/*
 * cpufreq_for_each_valid_entry -     iterate over a cpufreq_frequency_table
 *	excluding CPUFREQ_ENTRY_INVALID frequencies.
 * @pos:        the cpufreq_frequency_table * to use as a loop cursor.
 * @table:      the cpufreq_frequency_table * to iterate over.
 */

#define cpufreq_for_each_valid_entry(pos, table)	\
	for (pos = table; cpufreq_next_valid(&pos); pos++)

int cpufreq_frequency_table_cpuinfo(struct cpufreq_policy *policy,
				    struct cpufreq_frequency_table *table);

int cpufreq_frequency_table_verify(struct cpufreq_policy *policy,
				   struct cpufreq_frequency_table *table);
int cpufreq_generic_frequency_table_verify(struct cpufreq_policy *policy);

int cpufreq_frequency_table_target(struct cpufreq_policy *policy,
				   struct cpufreq_frequency_table *table,
				   unsigned int target_freq,
				   unsigned int relation,
				   unsigned int *index);
int cpufreq_frequency_table_get_index(struct cpufreq_policy *policy,
		unsigned int freq);

ssize_t cpufreq_show_cpus(const struct cpumask *mask, char *buf);

#ifdef CONFIG_CPU_FREQ
int cpufreq_boost_trigger_state(int state);
int cpufreq_boost_supported(void);
int cpufreq_boost_enabled(void);
#else
static inline int cpufreq_boost_trigger_state(int state)
{
	return 0;
}
static inline int cpufreq_boost_supported(void)
{
	return 0;
}
static inline int cpufreq_boost_enabled(void)
{
	return 0;
}
#endif
/* the following funtion is for cpufreq core use only */
struct cpufreq_frequency_table *cpufreq_frequency_get_table(unsigned int cpu);

/* the following are really really optional */
extern struct freq_attr cpufreq_freq_attr_scaling_available_freqs;
extern struct freq_attr *cpufreq_generic_attr[];
int cpufreq_table_validate_and_show(struct cpufreq_policy *policy,
				      struct cpufreq_frequency_table *table);

unsigned int cpufreq_generic_get(unsigned int cpu);
int cpufreq_generic_init(struct cpufreq_policy *policy,
		struct cpufreq_frequency_table *table,
		unsigned int transition_latency);
#endif /* _LINUX_CPUFREQ_H */<|MERGE_RESOLUTION|>--- conflicted
+++ resolved
@@ -217,15 +217,9 @@
 
 
 struct cpufreq_driver {
-<<<<<<< HEAD
-	char			name[CPUFREQ_NAME_LEN];
-	u8			flags;
-	void			*driver_data;
-=======
 	char		name[CPUFREQ_NAME_LEN];
 	u8		flags;
 	void		*driver_data;
->>>>>>> e529fea9
 
 	/* needed by all drivers */
 	int		(*init)(struct cpufreq_policy *policy);
