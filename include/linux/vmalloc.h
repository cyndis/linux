--- conflicted
+++ resolved
@@ -24,12 +24,8 @@
 #define VM_UNINITIALIZED	0x00000020	/* vm_struct is not fully initialized */
 #define VM_NO_GUARD		0x00000040      /* don't add guard page */
 #define VM_KASAN		0x00000080      /* has allocated kasan shadow memory */
-<<<<<<< HEAD
-#define VM_MAP_PUT_PAGES	0x00000100	/* put pages and free array in vfree */
-=======
 #define VM_FLUSH_RESET_PERMS	0x00000100	/* reset direct map and flush TLB on unmap, can't be freed in atomic context */
 #define VM_MAP_PUT_PAGES	0x00000200	/* put pages and free array in vfree */
->>>>>>> f642729d
 
 /*
  * VM_KASAN is used slighly differently depending on CONFIG_KASAN_VMALLOC.
