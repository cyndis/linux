--- conflicted
+++ resolved
@@ -164,18 +164,11 @@
 
 struct kretprobe_instance {
 	union {
-<<<<<<< HEAD
-		struct hlist_node hlist;
-		struct rcu_head rcu;
-	};
-	struct kretprobe *rp;
-=======
 		struct freelist_node freelist;
 		struct rcu_head rcu;
 	};
 	struct llist_node llist;
 	struct kretprobe_holder *rph;
->>>>>>> f642729d
 	kprobe_opcode_t *ret_addr;
 	void *fp;
 	char data[];
@@ -235,8 +228,6 @@
 	return ret;
 }
 
-<<<<<<< HEAD
-=======
 static nokprobe_inline struct kretprobe *get_kretprobe(struct kretprobe_instance *ri)
 {
 	RCU_LOCKDEP_WARN(!rcu_read_lock_any_held(),
@@ -245,7 +236,6 @@
 	return READ_ONCE(ri->rph->rp);
 }
 
->>>>>>> f642729d
 #else /* CONFIG_KRETPROBES */
 static inline void arch_prepare_kretprobe(struct kretprobe *rp,
 					struct pt_regs *regs)
