/* SPDX-License-Identifier: GPL-2.0 */
#ifndef _LINUX_EFI_H
#define _LINUX_EFI_H

/*
 * Extensible Firmware Interface
 * Based on 'Extensible Firmware Interface Specification' version 0.9, April 30, 1999
 *
 * Copyright (C) 1999 VA Linux Systems
 * Copyright (C) 1999 Walt Drummond <drummond@valinux.com>
 * Copyright (C) 1999, 2002-2003 Hewlett-Packard Co.
 *	David Mosberger-Tang <davidm@hpl.hp.com>
 *	Stephane Eranian <eranian@hpl.hp.com>
 */
#include <linux/init.h>
#include <linux/string.h>
#include <linux/time.h>
#include <linux/types.h>
#include <linux/proc_fs.h>
#include <linux/rtc.h>
#include <linux/ioport.h>
#include <linux/pfn.h>
#include <linux/pstore.h>
#include <linux/range.h>
#include <linux/reboot.h>
#include <linux/uuid.h>
#include <linux/screen_info.h>

#include <asm/page.h>

#define EFI_SUCCESS		0
#define EFI_LOAD_ERROR		( 1 | (1UL << (BITS_PER_LONG-1)))
#define EFI_INVALID_PARAMETER	( 2 | (1UL << (BITS_PER_LONG-1)))
#define EFI_UNSUPPORTED		( 3 | (1UL << (BITS_PER_LONG-1)))
#define EFI_BAD_BUFFER_SIZE	( 4 | (1UL << (BITS_PER_LONG-1)))
#define EFI_BUFFER_TOO_SMALL	( 5 | (1UL << (BITS_PER_LONG-1)))
#define EFI_NOT_READY		( 6 | (1UL << (BITS_PER_LONG-1)))
#define EFI_DEVICE_ERROR	( 7 | (1UL << (BITS_PER_LONG-1)))
#define EFI_WRITE_PROTECTED	( 8 | (1UL << (BITS_PER_LONG-1)))
#define EFI_OUT_OF_RESOURCES	( 9 | (1UL << (BITS_PER_LONG-1)))
#define EFI_NOT_FOUND		(14 | (1UL << (BITS_PER_LONG-1)))
#define EFI_TIMEOUT		(18 | (1UL << (BITS_PER_LONG-1)))
#define EFI_ABORTED		(21 | (1UL << (BITS_PER_LONG-1)))
#define EFI_SECURITY_VIOLATION	(26 | (1UL << (BITS_PER_LONG-1)))

typedef unsigned long efi_status_t;
typedef u8 efi_bool_t;
typedef u16 efi_char16_t;		/* UNICODE character */
typedef u64 efi_physical_addr_t;
typedef void *efi_handle_t;

#if defined(CONFIG_X86_64)
#define __efiapi __attribute__((ms_abi))
#elif defined(CONFIG_X86_32)
#define __efiapi __attribute__((regparm(0)))
#else
#define __efiapi
#endif

/*
 * The UEFI spec and EDK2 reference implementation both define EFI_GUID as
 * struct { u32 a; u16; b; u16 c; u8 d[8]; }; and so the implied alignment
 * is 32 bits not 8 bits like our guid_t. In some cases (i.e., on 32-bit ARM),
 * this means that firmware services invoked by the kernel may assume that
 * efi_guid_t* arguments are 32-bit aligned, and use memory accessors that
 * do not tolerate misalignment. So let's set the minimum alignment to 32 bits.
 *
 * Note that the UEFI spec as well as some comments in the EDK2 code base
 * suggest that EFI_GUID should be 64-bit aligned, but this appears to be
 * a mistake, given that no code seems to exist that actually enforces that
 * or relies on it.
 */
typedef guid_t efi_guid_t __aligned(__alignof__(u32));

#define EFI_GUID(a,b,c,d0,d1,d2,d3,d4,d5,d6,d7) \
	GUID_INIT(a, b, c, d0, d1, d2, d3, d4, d5, d6, d7)

/*
 * Generic EFI table header
 */
typedef	struct {
	u64 signature;
	u32 revision;
	u32 headersize;
	u32 crc32;
	u32 reserved;
} efi_table_hdr_t;

/*
 * Memory map descriptor:
 */

/* Memory types: */
#define EFI_RESERVED_TYPE		 0
#define EFI_LOADER_CODE			 1
#define EFI_LOADER_DATA			 2
#define EFI_BOOT_SERVICES_CODE		 3
#define EFI_BOOT_SERVICES_DATA		 4
#define EFI_RUNTIME_SERVICES_CODE	 5
#define EFI_RUNTIME_SERVICES_DATA	 6
#define EFI_CONVENTIONAL_MEMORY		 7
#define EFI_UNUSABLE_MEMORY		 8
#define EFI_ACPI_RECLAIM_MEMORY		 9
#define EFI_ACPI_MEMORY_NVS		10
#define EFI_MEMORY_MAPPED_IO		11
#define EFI_MEMORY_MAPPED_IO_PORT_SPACE	12
#define EFI_PAL_CODE			13
#define EFI_PERSISTENT_MEMORY		14
#define EFI_MAX_MEMORY_TYPE		15

/* Attribute values: */
#define EFI_MEMORY_UC		((u64)0x0000000000000001ULL)	/* uncached */
#define EFI_MEMORY_WC		((u64)0x0000000000000002ULL)	/* write-coalescing */
#define EFI_MEMORY_WT		((u64)0x0000000000000004ULL)	/* write-through */
#define EFI_MEMORY_WB		((u64)0x0000000000000008ULL)	/* write-back */
#define EFI_MEMORY_UCE		((u64)0x0000000000000010ULL)	/* uncached, exported */
#define EFI_MEMORY_WP		((u64)0x0000000000001000ULL)	/* write-protect */
#define EFI_MEMORY_RP		((u64)0x0000000000002000ULL)	/* read-protect */
#define EFI_MEMORY_XP		((u64)0x0000000000004000ULL)	/* execute-protect */
#define EFI_MEMORY_NV		((u64)0x0000000000008000ULL)	/* non-volatile */
#define EFI_MEMORY_MORE_RELIABLE \
				((u64)0x0000000000010000ULL)	/* higher reliability */
#define EFI_MEMORY_RO		((u64)0x0000000000020000ULL)	/* read-only */
#define EFI_MEMORY_SP		((u64)0x0000000000040000ULL)	/* soft reserved */
#define EFI_MEMORY_CPU_CRYPTO	((u64)0x0000000000080000ULL)	/* supports encryption */
#define EFI_MEMORY_RUNTIME	((u64)0x8000000000000000ULL)	/* range requires runtime mapping */
#define EFI_MEMORY_DESCRIPTOR_VERSION	1

#define EFI_PAGE_SHIFT		12
#define EFI_PAGE_SIZE		(1UL << EFI_PAGE_SHIFT)
#define EFI_PAGES_MAX		(U64_MAX >> EFI_PAGE_SHIFT)

typedef struct {
	u32 type;
	u32 pad;
	u64 phys_addr;
	u64 virt_addr;
	u64 num_pages;
	u64 attribute;
} efi_memory_desc_t;

typedef struct {
	efi_guid_t guid;
	u32 headersize;
	u32 flags;
	u32 imagesize;
} efi_capsule_header_t;

/*
 * EFI capsule flags
 */
#define EFI_CAPSULE_PERSIST_ACROSS_RESET	0x00010000
#define EFI_CAPSULE_POPULATE_SYSTEM_TABLE	0x00020000
#define EFI_CAPSULE_INITIATE_RESET		0x00040000

struct capsule_info {
	efi_capsule_header_t	header;
	efi_capsule_header_t	*capsule;
	int			reset_type;
	long			index;
	size_t			count;
	size_t			total_size;
	struct page		**pages;
	phys_addr_t		*phys;
	size_t			page_bytes_remain;
};

int __efi_capsule_setup_info(struct capsule_info *cap_info);

/*
 * Types and defines for Time Services
 */
#define EFI_TIME_ADJUST_DAYLIGHT 0x1
#define EFI_TIME_IN_DAYLIGHT     0x2
#define EFI_UNSPECIFIED_TIMEZONE 0x07ff

typedef struct {
	u16 year;
	u8 month;
	u8 day;
	u8 hour;
	u8 minute;
	u8 second;
	u8 pad1;
	u32 nanosecond;
	s16 timezone;
	u8 daylight;
	u8 pad2;
} efi_time_t;

typedef struct {
	u32 resolution;
	u32 accuracy;
	u8 sets_to_zero;
} efi_time_cap_t;

typedef union efi_boot_services efi_boot_services_t;

/*
 * Types and defines for EFI ResetSystem
 */
#define EFI_RESET_COLD 0
#define EFI_RESET_WARM 1
#define EFI_RESET_SHUTDOWN 2

/*
 * EFI Runtime Services table
 */
#define EFI_RUNTIME_SERVICES_SIGNATURE ((u64)0x5652453544e5552ULL)
#define EFI_RUNTIME_SERVICES_REVISION  0x00010000

typedef struct {
	efi_table_hdr_t hdr;
	u32 get_time;
	u32 set_time;
	u32 get_wakeup_time;
	u32 set_wakeup_time;
	u32 set_virtual_address_map;
	u32 convert_pointer;
	u32 get_variable;
	u32 get_next_variable;
	u32 set_variable;
	u32 get_next_high_mono_count;
	u32 reset_system;
	u32 update_capsule;
	u32 query_capsule_caps;
	u32 query_variable_info;
} efi_runtime_services_32_t;

typedef efi_status_t efi_get_time_t (efi_time_t *tm, efi_time_cap_t *tc);
typedef efi_status_t efi_set_time_t (efi_time_t *tm);
typedef efi_status_t efi_get_wakeup_time_t (efi_bool_t *enabled, efi_bool_t *pending,
					    efi_time_t *tm);
typedef efi_status_t efi_set_wakeup_time_t (efi_bool_t enabled, efi_time_t *tm);
typedef efi_status_t efi_get_variable_t (efi_char16_t *name, efi_guid_t *vendor, u32 *attr,
					 unsigned long *data_size, void *data);
typedef efi_status_t efi_get_next_variable_t (unsigned long *name_size, efi_char16_t *name,
					      efi_guid_t *vendor);
typedef efi_status_t efi_set_variable_t (efi_char16_t *name, efi_guid_t *vendor, 
					 u32 attr, unsigned long data_size,
					 void *data);
typedef efi_status_t efi_get_next_high_mono_count_t (u32 *count);
typedef void efi_reset_system_t (int reset_type, efi_status_t status,
				 unsigned long data_size, efi_char16_t *data);
typedef efi_status_t efi_set_virtual_address_map_t (unsigned long memory_map_size,
						unsigned long descriptor_size,
						u32 descriptor_version,
						efi_memory_desc_t *virtual_map);
typedef efi_status_t efi_query_variable_info_t(u32 attr,
					       u64 *storage_space,
					       u64 *remaining_space,
					       u64 *max_variable_size);
typedef efi_status_t efi_update_capsule_t(efi_capsule_header_t **capsules,
					  unsigned long count,
					  unsigned long sg_list);
typedef efi_status_t efi_query_capsule_caps_t(efi_capsule_header_t **capsules,
					      unsigned long count,
					      u64 *max_size,
					      int *reset_type);
typedef efi_status_t efi_query_variable_store_t(u32 attributes,
						unsigned long size,
						bool nonblocking);

typedef union {
	struct {
		efi_table_hdr_t				hdr;
		efi_get_time_t __efiapi			*get_time;
		efi_set_time_t __efiapi			*set_time;
		efi_get_wakeup_time_t __efiapi		*get_wakeup_time;
		efi_set_wakeup_time_t __efiapi		*set_wakeup_time;
		efi_set_virtual_address_map_t __efiapi	*set_virtual_address_map;
		void					*convert_pointer;
		efi_get_variable_t __efiapi		*get_variable;
		efi_get_next_variable_t __efiapi	*get_next_variable;
		efi_set_variable_t __efiapi		*set_variable;
		efi_get_next_high_mono_count_t __efiapi	*get_next_high_mono_count;
		efi_reset_system_t __efiapi		*reset_system;
		efi_update_capsule_t __efiapi		*update_capsule;
		efi_query_capsule_caps_t __efiapi	*query_capsule_caps;
		efi_query_variable_info_t __efiapi	*query_variable_info;
	};
	efi_runtime_services_32_t mixed_mode;
} efi_runtime_services_t;

void efi_native_runtime_setup(void);

/*
 * EFI Configuration Table and GUID definitions
 *
 * These are all defined in a single line to make them easier to
 * grep for and to see them at a glance - while still having a
 * similar structure to the definitions in the spec.
 *
 * Here's how they are structured:
 *
 * GUID: 12345678-1234-1234-1234-123456789012
 * Spec:
 *      #define EFI_SOME_PROTOCOL_GUID \
 *        {0x12345678,0x1234,0x1234,\
 *          {0x12,0x34,0x12,0x34,0x56,0x78,0x90,0x12}}
 * Here:
 *	#define SOME_PROTOCOL_GUID		EFI_GUID(0x12345678, 0x1234, 0x1234,  0x12, 0x34, 0x12, 0x34, 0x56, 0x78, 0x90, 0x12)
 *					^ tabs					    ^extra space
 *
 * Note that the 'extra space' separates the values at the same place
 * where the UEFI SPEC breaks the line.
 */
#define NULL_GUID				EFI_GUID(0x00000000, 0x0000, 0x0000,  0x00, 0x00, 0x00, 0x00, 0x00, 0x00, 0x00, 0x00)
#define MPS_TABLE_GUID				EFI_GUID(0xeb9d2d2f, 0x2d88, 0x11d3,  0x9a, 0x16, 0x00, 0x90, 0x27, 0x3f, 0xc1, 0x4d)
#define ACPI_TABLE_GUID				EFI_GUID(0xeb9d2d30, 0x2d88, 0x11d3,  0x9a, 0x16, 0x00, 0x90, 0x27, 0x3f, 0xc1, 0x4d)
#define ACPI_20_TABLE_GUID			EFI_GUID(0x8868e871, 0xe4f1, 0x11d3,  0xbc, 0x22, 0x00, 0x80, 0xc7, 0x3c, 0x88, 0x81)
#define SMBIOS_TABLE_GUID			EFI_GUID(0xeb9d2d31, 0x2d88, 0x11d3,  0x9a, 0x16, 0x00, 0x90, 0x27, 0x3f, 0xc1, 0x4d)
#define SMBIOS3_TABLE_GUID			EFI_GUID(0xf2fd1544, 0x9794, 0x4a2c,  0x99, 0x2e, 0xe5, 0xbb, 0xcf, 0x20, 0xe3, 0x94)
#define SAL_SYSTEM_TABLE_GUID			EFI_GUID(0xeb9d2d32, 0x2d88, 0x11d3,  0x9a, 0x16, 0x00, 0x90, 0x27, 0x3f, 0xc1, 0x4d)
#define HCDP_TABLE_GUID				EFI_GUID(0xf951938d, 0x620b, 0x42ef,  0x82, 0x79, 0xa8, 0x4b, 0x79, 0x61, 0x78, 0x98)
#define UGA_IO_PROTOCOL_GUID			EFI_GUID(0x61a4d49e, 0x6f68, 0x4f1b,  0xb9, 0x22, 0xa8, 0x6e, 0xed, 0x0b, 0x07, 0xa2)
#define EFI_GLOBAL_VARIABLE_GUID		EFI_GUID(0x8be4df61, 0x93ca, 0x11d2,  0xaa, 0x0d, 0x00, 0xe0, 0x98, 0x03, 0x2b, 0x8c)
#define UV_SYSTEM_TABLE_GUID			EFI_GUID(0x3b13a7d4, 0x633e, 0x11dd,  0x93, 0xec, 0xda, 0x25, 0x56, 0xd8, 0x95, 0x93)
#define LINUX_EFI_CRASH_GUID			EFI_GUID(0xcfc8fc79, 0xbe2e, 0x4ddc,  0x97, 0xf0, 0x9f, 0x98, 0xbf, 0xe2, 0x98, 0xa0)
#define LOADED_IMAGE_PROTOCOL_GUID		EFI_GUID(0x5b1b31a1, 0x9562, 0x11d2,  0x8e, 0x3f, 0x00, 0xa0, 0xc9, 0x69, 0x72, 0x3b)
#define EFI_GRAPHICS_OUTPUT_PROTOCOL_GUID	EFI_GUID(0x9042a9de, 0x23dc, 0x4a38,  0x96, 0xfb, 0x7a, 0xde, 0xd0, 0x80, 0x51, 0x6a)
#define EFI_UGA_PROTOCOL_GUID			EFI_GUID(0x982c298b, 0xf4fa, 0x41cb,  0xb8, 0x38, 0x77, 0xaa, 0x68, 0x8f, 0xb8, 0x39)
#define EFI_PCI_IO_PROTOCOL_GUID		EFI_GUID(0x4cf5b200, 0x68b8, 0x4ca5,  0x9e, 0xec, 0xb2, 0x3e, 0x3f, 0x50, 0x02, 0x9a)
#define EFI_FILE_INFO_ID			EFI_GUID(0x09576e92, 0x6d3f, 0x11d2,  0x8e, 0x39, 0x00, 0xa0, 0xc9, 0x69, 0x72, 0x3b)
#define EFI_SYSTEM_RESOURCE_TABLE_GUID		EFI_GUID(0xb122a263, 0x3661, 0x4f68,  0x99, 0x29, 0x78, 0xf8, 0xb0, 0xd6, 0x21, 0x80)
#define EFI_FILE_SYSTEM_GUID			EFI_GUID(0x964e5b22, 0x6459, 0x11d2,  0x8e, 0x39, 0x00, 0xa0, 0xc9, 0x69, 0x72, 0x3b)
#define DEVICE_TREE_GUID			EFI_GUID(0xb1b621d5, 0xf19c, 0x41a5,  0x83, 0x0b, 0xd9, 0x15, 0x2c, 0x69, 0xaa, 0xe0)
#define EFI_PROPERTIES_TABLE_GUID		EFI_GUID(0x880aaca3, 0x4adc, 0x4a04,  0x90, 0x79, 0xb7, 0x47, 0x34, 0x08, 0x25, 0xe5)
#define EFI_RNG_PROTOCOL_GUID			EFI_GUID(0x3152bca5, 0xeade, 0x433d,  0x86, 0x2e, 0xc0, 0x1c, 0xdc, 0x29, 0x1f, 0x44)
#define EFI_RNG_ALGORITHM_RAW			EFI_GUID(0xe43176d7, 0xb6e8, 0x4827,  0xb7, 0x84, 0x7f, 0xfd, 0xc4, 0xb6, 0x85, 0x61)
#define EFI_MEMORY_ATTRIBUTES_TABLE_GUID	EFI_GUID(0xdcfa911d, 0x26eb, 0x469f,  0xa2, 0x20, 0x38, 0xb7, 0xdc, 0x46, 0x12, 0x20)
#define EFI_CONSOLE_OUT_DEVICE_GUID		EFI_GUID(0xd3b36f2c, 0xd551, 0x11d4,  0x9a, 0x46, 0x00, 0x90, 0x27, 0x3f, 0xc1, 0x4d)
#define APPLE_PROPERTIES_PROTOCOL_GUID		EFI_GUID(0x91bd12fe, 0xf6c3, 0x44fb,  0xa5, 0xb7, 0x51, 0x22, 0xab, 0x30, 0x3a, 0xe0)
#define EFI_TCG2_PROTOCOL_GUID			EFI_GUID(0x607f766c, 0x7455, 0x42be,  0x93, 0x0b, 0xe4, 0xd7, 0x6d, 0xb2, 0x72, 0x0f)
#define EFI_LOAD_FILE_PROTOCOL_GUID		EFI_GUID(0x56ec3091, 0x954c, 0x11d2,  0x8e, 0x3f, 0x00, 0xa0, 0xc9, 0x69, 0x72, 0x3b)
#define EFI_LOAD_FILE2_PROTOCOL_GUID		EFI_GUID(0x4006c0c1, 0xfcb3, 0x403e,  0x99, 0x6d, 0x4a, 0x6c, 0x87, 0x24, 0xe0, 0x6d)
#define EFI_RT_PROPERTIES_TABLE_GUID		EFI_GUID(0xeb66918a, 0x7eef, 0x402a,  0x84, 0x2e, 0x93, 0x1d, 0x21, 0xc3, 0x8a, 0xe9)

#define EFI_IMAGE_SECURITY_DATABASE_GUID	EFI_GUID(0xd719b2cb, 0x3d3a, 0x4596,  0xa3, 0xbc, 0xda, 0xd0, 0x0e, 0x67, 0x65, 0x6f)
#define EFI_SHIM_LOCK_GUID			EFI_GUID(0x605dab50, 0xe046, 0x4300,  0xab, 0xb6, 0x3d, 0xd8, 0x10, 0xdd, 0x8b, 0x23)

#define EFI_CERT_SHA256_GUID			EFI_GUID(0xc1c41626, 0x504c, 0x4092, 0xac, 0xa9, 0x41, 0xf9, 0x36, 0x93, 0x43, 0x28)
#define EFI_CERT_X509_GUID			EFI_GUID(0xa5c059a1, 0x94e4, 0x4aa7, 0x87, 0xb5, 0xab, 0x15, 0x5c, 0x2b, 0xf0, 0x72)
#define EFI_CERT_X509_SHA256_GUID		EFI_GUID(0x3bd2a492, 0x96c0, 0x4079, 0xb4, 0x20, 0xfc, 0xf9, 0x8e, 0xf1, 0x03, 0xed)

/*
 * This GUID is used to pass to the kernel proper the struct screen_info
 * structure that was populated by the stub based on the GOP protocol instance
 * associated with ConOut
 */
#define LINUX_EFI_ARM_SCREEN_INFO_TABLE_GUID	EFI_GUID(0xe03fc20a, 0x85dc, 0x406e,  0xb9, 0x0e, 0x4a, 0xb5, 0x02, 0x37, 0x1d, 0x95)
#define LINUX_EFI_ARM_CPU_STATE_TABLE_GUID	EFI_GUID(0xef79e4aa, 0x3c3d, 0x4989,  0xb9, 0x02, 0x07, 0xa9, 0x43, 0xe5, 0x50, 0xd2)
#define LINUX_EFI_LOADER_ENTRY_GUID		EFI_GUID(0x4a67b082, 0x0a4c, 0x41cf,  0xb6, 0xc7, 0x44, 0x0b, 0x29, 0xbb, 0x8c, 0x4f)
#define LINUX_EFI_RANDOM_SEED_TABLE_GUID	EFI_GUID(0x1ce1e5bc, 0x7ceb, 0x42f2,  0x81, 0xe5, 0x8a, 0xad, 0xf1, 0x80, 0xf5, 0x7b)
#define LINUX_EFI_TPM_EVENT_LOG_GUID		EFI_GUID(0xb7799cb0, 0xeca2, 0x4943,  0x96, 0x67, 0x1f, 0xae, 0x07, 0xb7, 0x47, 0xfa)
#define LINUX_EFI_TPM_FINAL_LOG_GUID		EFI_GUID(0x1e2ed096, 0x30e2, 0x4254,  0xbd, 0x89, 0x86, 0x3b, 0xbe, 0xf8, 0x23, 0x25)
#define LINUX_EFI_MEMRESERVE_TABLE_GUID		EFI_GUID(0x888eb0c6, 0x8ede, 0x4ff5,  0xa8, 0xf0, 0x9a, 0xee, 0x5c, 0xb9, 0x77, 0xc2)
#define LINUX_EFI_INITRD_MEDIA_GUID		EFI_GUID(0x5568e427, 0x68fc, 0x4f3d,  0xac, 0x74, 0xca, 0x55, 0x52, 0x31, 0xcc, 0x68)
#define LINUX_EFI_MOK_VARIABLE_TABLE_GUID	EFI_GUID(0xc451ed2b, 0x9694, 0x45d3,  0xba, 0xba, 0xed, 0x9f, 0x89, 0x88, 0xa3, 0x89)

/* OEM GUIDs */
#define DELLEMC_EFI_RCI2_TABLE_GUID		EFI_GUID(0x2d9f28a2, 0xa886, 0x456a,  0x97, 0xa8, 0xf1, 0x1e, 0xf2, 0x4f, 0xf4, 0x55)

typedef struct {
	efi_guid_t guid;
	u64 table;
} efi_config_table_64_t;

typedef struct {
	efi_guid_t guid;
	u32 table;
} efi_config_table_32_t;

typedef union {
	struct {
		efi_guid_t guid;
		void *table;
	};
	efi_config_table_32_t mixed_mode;
} efi_config_table_t;

typedef struct {
	efi_guid_t guid;
	unsigned long *ptr;
	const char name[16];
} efi_config_table_type_t;

#define EFI_SYSTEM_TABLE_SIGNATURE ((u64)0x5453595320494249ULL)

#define EFI_2_30_SYSTEM_TABLE_REVISION  ((2 << 16) | (30))
#define EFI_2_20_SYSTEM_TABLE_REVISION  ((2 << 16) | (20))
#define EFI_2_10_SYSTEM_TABLE_REVISION  ((2 << 16) | (10))
#define EFI_2_00_SYSTEM_TABLE_REVISION  ((2 << 16) | (00))
#define EFI_1_10_SYSTEM_TABLE_REVISION  ((1 << 16) | (10))
#define EFI_1_02_SYSTEM_TABLE_REVISION  ((1 << 16) | (02))

typedef struct {
	efi_table_hdr_t hdr;
	u64 fw_vendor;	/* physical addr of CHAR16 vendor string */
	u32 fw_revision;
	u32 __pad1;
	u64 con_in_handle;
	u64 con_in;
	u64 con_out_handle;
	u64 con_out;
	u64 stderr_handle;
	u64 stderr;
	u64 runtime;
	u64 boottime;
	u32 nr_tables;
	u32 __pad2;
	u64 tables;
} efi_system_table_64_t;

typedef struct {
	efi_table_hdr_t hdr;
	u32 fw_vendor;	/* physical addr of CHAR16 vendor string */
	u32 fw_revision;
	u32 con_in_handle;
	u32 con_in;
	u32 con_out_handle;
	u32 con_out;
	u32 stderr_handle;
	u32 stderr;
	u32 runtime;
	u32 boottime;
	u32 nr_tables;
	u32 tables;
} efi_system_table_32_t;

typedef union efi_simple_text_input_protocol efi_simple_text_input_protocol_t;
typedef union efi_simple_text_output_protocol efi_simple_text_output_protocol_t;

typedef union {
	struct {
		efi_table_hdr_t hdr;
		unsigned long fw_vendor;	/* physical addr of CHAR16 vendor string */
		u32 fw_revision;
		unsigned long con_in_handle;
		efi_simple_text_input_protocol_t *con_in;
		unsigned long con_out_handle;
		efi_simple_text_output_protocol_t *con_out;
		unsigned long stderr_handle;
		unsigned long stderr;
		efi_runtime_services_t *runtime;
		efi_boot_services_t *boottime;
		unsigned long nr_tables;
		unsigned long tables;
	};
	efi_system_table_32_t mixed_mode;
} efi_system_table_t;

/*
 * Architecture independent structure for describing a memory map for the
 * benefit of efi_memmap_init_early(), and for passing context between
 * efi_memmap_alloc() and efi_memmap_install().
 */
struct efi_memory_map_data {
	phys_addr_t phys_map;
	unsigned long size;
	unsigned long desc_version;
	unsigned long desc_size;
	unsigned long flags;
};

struct efi_memory_map {
	phys_addr_t phys_map;
	void *map;
	void *map_end;
	int nr_map;
	unsigned long desc_version;
	unsigned long desc_size;
#define EFI_MEMMAP_LATE (1UL << 0)
#define EFI_MEMMAP_MEMBLOCK (1UL << 1)
#define EFI_MEMMAP_SLAB (1UL << 2)
	unsigned long flags;
};

struct efi_mem_range {
	struct range range;
	u64 attribute;
};

typedef struct {
	u32 version;
	u32 length;
	u64 memory_protection_attribute;
} efi_properties_table_t;

#define EFI_PROPERTIES_TABLE_VERSION	0x00010000
#define EFI_PROPERTIES_RUNTIME_MEMORY_PROTECTION_NON_EXECUTABLE_PE_DATA	0x1

typedef struct {
	u16 version;
	u16 length;
	u32 runtime_services_supported;
} efi_rt_properties_table_t;

#define EFI_RT_PROPERTIES_TABLE_VERSION	0x1

#define EFI_INVALID_TABLE_ADDR		(~0UL)

typedef struct {
	u32 version;
	u32 num_entries;
	u32 desc_size;
	u32 reserved;
	efi_memory_desc_t entry[0];
} efi_memory_attributes_table_t;

typedef struct {
	efi_guid_t signature_owner;
	u8 signature_data[];
} efi_signature_data_t;

typedef struct {
	efi_guid_t signature_type;
	u32 signature_list_size;
	u32 signature_header_size;
	u32 signature_size;
	u8 signature_header[];
	/* efi_signature_data_t signatures[][] */
} efi_signature_list_t;

typedef u8 efi_sha256_hash_t[32];

typedef struct {
	efi_sha256_hash_t to_be_signed_hash;
	efi_time_t time_of_revocation;
} efi_cert_x509_sha256_t;

extern unsigned long __ro_after_init efi_rng_seed;		/* RNG Seed table */

/*
 * All runtime access to EFI goes through this structure:
 */
extern struct efi {
	const efi_runtime_services_t	*runtime;		/* EFI runtime services table */
	unsigned int			runtime_version;	/* Runtime services version */
	unsigned int			runtime_supported_mask;

	unsigned long			acpi;			/* ACPI table  (IA64 ext 0.71) */
	unsigned long			acpi20;			/* ACPI table  (ACPI 2.0) */
	unsigned long			smbios;			/* SMBIOS table (32 bit entry point) */
	unsigned long			smbios3;		/* SMBIOS table (64 bit entry point) */
	unsigned long			esrt;			/* ESRT table */
	unsigned long			tpm_log;		/* TPM2 Event Log table */
	unsigned long			tpm_final_log;		/* TPM2 Final Events Log table */
	unsigned long			mokvar_table;		/* MOK variable config table */

	efi_get_time_t			*get_time;
	efi_set_time_t			*set_time;
	efi_get_wakeup_time_t		*get_wakeup_time;
	efi_set_wakeup_time_t		*set_wakeup_time;
	efi_get_variable_t		*get_variable;
	efi_get_next_variable_t		*get_next_variable;
	efi_set_variable_t		*set_variable;
	efi_set_variable_t		*set_variable_nonblocking;
	efi_query_variable_info_t	*query_variable_info;
	efi_query_variable_info_t	*query_variable_info_nonblocking;
	efi_update_capsule_t		*update_capsule;
	efi_query_capsule_caps_t	*query_capsule_caps;
	efi_get_next_high_mono_count_t	*get_next_high_mono_count;
	efi_reset_system_t		*reset_system;

	struct efi_memory_map		memmap;
	unsigned long			flags;
} efi;

#define EFI_RT_SUPPORTED_GET_TIME 				0x0001
#define EFI_RT_SUPPORTED_SET_TIME 				0x0002
#define EFI_RT_SUPPORTED_GET_WAKEUP_TIME			0x0004
#define EFI_RT_SUPPORTED_SET_WAKEUP_TIME			0x0008
#define EFI_RT_SUPPORTED_GET_VARIABLE				0x0010
#define EFI_RT_SUPPORTED_GET_NEXT_VARIABLE_NAME			0x0020
#define EFI_RT_SUPPORTED_SET_VARIABLE				0x0040
#define EFI_RT_SUPPORTED_SET_VIRTUAL_ADDRESS_MAP		0x0080
#define EFI_RT_SUPPORTED_CONVERT_POINTER			0x0100
#define EFI_RT_SUPPORTED_GET_NEXT_HIGH_MONOTONIC_COUNT		0x0200
#define EFI_RT_SUPPORTED_RESET_SYSTEM				0x0400
#define EFI_RT_SUPPORTED_UPDATE_CAPSULE				0x0800
#define EFI_RT_SUPPORTED_QUERY_CAPSULE_CAPABILITIES		0x1000
#define EFI_RT_SUPPORTED_QUERY_VARIABLE_INFO			0x2000

#define EFI_RT_SUPPORTED_ALL					0x3fff

#define EFI_RT_SUPPORTED_TIME_SERVICES				0x000f
#define EFI_RT_SUPPORTED_VARIABLE_SERVICES			0x0070

extern struct mm_struct efi_mm;

static inline int
efi_guidcmp (efi_guid_t left, efi_guid_t right)
{
	return memcmp(&left, &right, sizeof (efi_guid_t));
}

static inline char *
efi_guid_to_str(efi_guid_t *guid, char *out)
{
	sprintf(out, "%pUl", guid->b);
        return out;
}

extern void efi_init (void);
#ifdef CONFIG_EFI
extern void efi_enter_virtual_mode (void);	/* switch EFI to virtual mode, if possible */
#else
static inline void efi_enter_virtual_mode (void) {}
#endif
#ifdef CONFIG_X86
extern efi_status_t efi_query_variable_store(u32 attributes,
					     unsigned long size,
					     bool nonblocking);
#else

static inline efi_status_t efi_query_variable_store(u32 attributes,
						    unsigned long size,
						    bool nonblocking)
{
	return EFI_SUCCESS;
}
#endif
extern void __iomem *efi_lookup_mapped_addr(u64 phys_addr);

extern int __init efi_memmap_alloc(unsigned int num_entries,
				   struct efi_memory_map_data *data);
extern void __efi_memmap_free(u64 phys, unsigned long size,
			      unsigned long flags);
extern int __init efi_memmap_init_early(struct efi_memory_map_data *data);
extern int __init efi_memmap_init_late(phys_addr_t addr, unsigned long size);
extern void __init efi_memmap_unmap(void);
extern int __init efi_memmap_install(struct efi_memory_map_data *data);
extern int __init efi_memmap_split_count(efi_memory_desc_t *md,
					 struct range *range);
extern void __init efi_memmap_insert(struct efi_memory_map *old_memmap,
				     void *buf, struct efi_mem_range *mem);

#ifdef CONFIG_EFI_ESRT
extern void __init efi_esrt_init(void);
#else
static inline void efi_esrt_init(void) { }
#endif
extern int efi_config_parse_tables(const efi_config_table_t *config_tables,
				   int count,
				   const efi_config_table_type_t *arch_tables);
extern int efi_systab_check_header(const efi_table_hdr_t *systab_hdr,
				   int min_major_version);
extern void efi_systab_report_header(const efi_table_hdr_t *systab_hdr,
				     unsigned long fw_vendor);
extern u64 efi_get_iobase (void);
extern int efi_mem_type(unsigned long phys_addr);
extern u64 efi_mem_attributes (unsigned long phys_addr);
extern u64 efi_mem_attribute (unsigned long phys_addr, unsigned long size);
extern int __init efi_uart_console_only (void);
extern u64 efi_mem_desc_end(efi_memory_desc_t *md);
extern int efi_mem_desc_lookup(u64 phys_addr, efi_memory_desc_t *out_md);
extern void efi_mem_reserve(phys_addr_t addr, u64 size);
extern int efi_mem_reserve_persistent(phys_addr_t addr, u64 size);
extern void efi_initialize_iomem_resources(struct resource *code_resource,
		struct resource *data_resource, struct resource *bss_resource);
extern u64 efi_get_fdt_params(struct efi_memory_map_data *data);
extern struct kobject *efi_kobj;

extern int efi_reboot_quirk_mode;
extern bool efi_poweroff_required(void);

#ifdef CONFIG_EFI_FAKE_MEMMAP
extern void __init efi_fake_memmap(void);
#else
static inline void efi_fake_memmap(void) { }
#endif

extern unsigned long efi_mem_attr_table;

/*
 * efi_memattr_perm_setter - arch specific callback function passed into
 *                           efi_memattr_apply_permissions() that updates the
 *                           mapping permissions described by the second
 *                           argument in the page tables referred to by the
 *                           first argument.
 */
typedef int (*efi_memattr_perm_setter)(struct mm_struct *, efi_memory_desc_t *);

extern int efi_memattr_init(void);
extern int efi_memattr_apply_permissions(struct mm_struct *mm,
					 efi_memattr_perm_setter fn);

/*
 * efi_early_memdesc_ptr - get the n-th EFI memmap descriptor
 * @map: the start of efi memmap
 * @desc_size: the size of space for each EFI memmap descriptor
 * @n: the index of efi memmap descriptor
 *
 * EFI boot service provides the GetMemoryMap() function to get a copy of the
 * current memory map which is an array of memory descriptors, each of
 * which describes a contiguous block of memory. It also gets the size of the
 * map, and the size of each descriptor, etc.
 *
 * Note that per section 6.2 of UEFI Spec 2.6 Errata A, the returned size of
 * each descriptor might not be equal to sizeof(efi_memory_memdesc_t),
 * since efi_memory_memdesc_t may be extended in the future. Thus the OS
 * MUST use the returned size of the descriptor to find the start of each
 * efi_memory_memdesc_t in the memory map array. This should only be used
 * during bootup since for_each_efi_memory_desc_xxx() is available after the
 * kernel initializes the EFI subsystem to set up struct efi_memory_map.
 */
#define efi_early_memdesc_ptr(map, desc_size, n)			\
	(efi_memory_desc_t *)((void *)(map) + ((n) * (desc_size)))

/* Iterate through an efi_memory_map */
#define for_each_efi_memory_desc_in_map(m, md)				   \
	for ((md) = (m)->map;						   \
	     (md) && ((void *)(md) + (m)->desc_size) <= (m)->map_end;	   \
	     (md) = (void *)(md) + (m)->desc_size)

/**
 * for_each_efi_memory_desc - iterate over descriptors in efi.memmap
 * @md: the efi_memory_desc_t * iterator
 *
 * Once the loop finishes @md must not be accessed.
 */
#define for_each_efi_memory_desc(md) \
	for_each_efi_memory_desc_in_map(&efi.memmap, md)

/*
 * Format an EFI memory descriptor's type and attributes to a user-provided
 * character buffer, as per snprintf(), and return the buffer.
 */
char * __init efi_md_typeattr_format(char *buf, size_t size,
				     const efi_memory_desc_t *md);


typedef void (*efi_element_handler_t)(const char *source,
				      const void *element_data,
				      size_t element_size);
extern int __init parse_efi_signature_list(
	const char *source,
	const void *data, size_t size,
	efi_element_handler_t (*get_handler_for_guid)(const efi_guid_t *));

/**
 * efi_range_is_wc - check the WC bit on an address range
 * @start: starting kvirt address
 * @len: length of range
 *
 * Consult the EFI memory map and make sure it's ok to set this range WC.
 * Returns true or false.
 */
static inline int efi_range_is_wc(unsigned long start, unsigned long len)
{
	unsigned long i;

	for (i = 0; i < len; i += (1UL << EFI_PAGE_SHIFT)) {
		unsigned long paddr = __pa(start + i);
		if (!(efi_mem_attributes(paddr) & EFI_MEMORY_WC))
			return 0;
	}
	/* The range checked out */
	return 1;
}

#ifdef CONFIG_EFI_PCDP
extern int __init efi_setup_pcdp_console(char *);
#endif

/*
 * We play games with efi_enabled so that the compiler will, if
 * possible, remove EFI-related code altogether.
 */
#define EFI_BOOT		0	/* Were we booted from EFI? */
#define EFI_CONFIG_TABLES	2	/* Can we use EFI config tables? */
#define EFI_RUNTIME_SERVICES	3	/* Can we use runtime services? */
#define EFI_MEMMAP		4	/* Can we use EFI memory map? */
#define EFI_64BIT		5	/* Is the firmware 64-bit? */
#define EFI_PARAVIRT		6	/* Access is via a paravirt interface */
#define EFI_ARCH_1		7	/* First arch-specific bit */
#define EFI_DBG			8	/* Print additional debug info at runtime */
#define EFI_NX_PE_DATA		9	/* Can runtime data regions be mapped non-executable? */
#define EFI_MEM_ATTR		10	/* Did firmware publish an EFI_MEMORY_ATTRIBUTES table? */
#define EFI_MEM_NO_SOFT_RESERVE	11	/* Is the kernel configured to ignore soft reservations? */
#define EFI_PRESERVE_BS_REGIONS	12	/* Are EFI boot-services memory segments available? */

#ifdef CONFIG_EFI
/*
 * Test whether the above EFI_* bits are enabled.
 */
static inline bool efi_enabled(int feature)
{
	return test_bit(feature, &efi.flags) != 0;
}
extern void efi_reboot(enum reboot_mode reboot_mode, const char *__unused);

bool __pure __efi_soft_reserve_enabled(void);

static inline bool __pure efi_soft_reserve_enabled(void)
{
	return IS_ENABLED(CONFIG_EFI_SOFT_RESERVE)
		&& __efi_soft_reserve_enabled();
}

static inline bool efi_rt_services_supported(unsigned int mask)
{
	return (efi.runtime_supported_mask & mask) == mask;
}
#else
static inline bool efi_enabled(int feature)
{
	return false;
}
static inline void
efi_reboot(enum reboot_mode reboot_mode, const char *__unused) {}

static inline bool efi_soft_reserve_enabled(void)
{
	return false;
}

static inline bool efi_rt_services_supported(unsigned int mask)
{
	return false;
}
#endif

extern int efi_status_to_err(efi_status_t status);

/*
 * Variable Attributes
 */
#define EFI_VARIABLE_NON_VOLATILE       0x0000000000000001
#define EFI_VARIABLE_BOOTSERVICE_ACCESS 0x0000000000000002
#define EFI_VARIABLE_RUNTIME_ACCESS     0x0000000000000004
#define EFI_VARIABLE_HARDWARE_ERROR_RECORD 0x0000000000000008
#define EFI_VARIABLE_AUTHENTICATED_WRITE_ACCESS 0x0000000000000010
#define EFI_VARIABLE_TIME_BASED_AUTHENTICATED_WRITE_ACCESS 0x0000000000000020
#define EFI_VARIABLE_APPEND_WRITE	0x0000000000000040

#define EFI_VARIABLE_MASK 	(EFI_VARIABLE_NON_VOLATILE | \
				EFI_VARIABLE_BOOTSERVICE_ACCESS | \
				EFI_VARIABLE_RUNTIME_ACCESS | \
				EFI_VARIABLE_HARDWARE_ERROR_RECORD | \
				EFI_VARIABLE_AUTHENTICATED_WRITE_ACCESS | \
				EFI_VARIABLE_TIME_BASED_AUTHENTICATED_WRITE_ACCESS | \
				EFI_VARIABLE_APPEND_WRITE)
/*
 * Length of a GUID string (strlen("aaaaaaaa-bbbb-cccc-dddd-eeeeeeeeeeee"))
 * not including trailing NUL
 */
#define EFI_VARIABLE_GUID_LEN	UUID_STRING_LEN

/*
 * EFI Device Path information
 */
#define EFI_DEV_HW			0x01
#define  EFI_DEV_PCI				 1
#define  EFI_DEV_PCCARD				 2
#define  EFI_DEV_MEM_MAPPED			 3
#define  EFI_DEV_VENDOR				 4
#define  EFI_DEV_CONTROLLER			 5
#define EFI_DEV_ACPI			0x02
#define   EFI_DEV_BASIC_ACPI			 1
#define   EFI_DEV_EXPANDED_ACPI			 2
#define EFI_DEV_MSG			0x03
#define   EFI_DEV_MSG_ATAPI			 1
#define   EFI_DEV_MSG_SCSI			 2
#define   EFI_DEV_MSG_FC			 3
#define   EFI_DEV_MSG_1394			 4
#define   EFI_DEV_MSG_USB			 5
#define   EFI_DEV_MSG_USB_CLASS			15
#define   EFI_DEV_MSG_I20			 6
#define   EFI_DEV_MSG_MAC			11
#define   EFI_DEV_MSG_IPV4			12
#define   EFI_DEV_MSG_IPV6			13
#define   EFI_DEV_MSG_INFINIBAND		 9
#define   EFI_DEV_MSG_UART			14
#define   EFI_DEV_MSG_VENDOR			10
#define EFI_DEV_MEDIA			0x04
#define   EFI_DEV_MEDIA_HARD_DRIVE		 1
#define   EFI_DEV_MEDIA_CDROM			 2
#define   EFI_DEV_MEDIA_VENDOR			 3
#define   EFI_DEV_MEDIA_FILE			 4
#define   EFI_DEV_MEDIA_PROTOCOL		 5
#define EFI_DEV_BIOS_BOOT		0x05
#define EFI_DEV_END_PATH		0x7F
#define EFI_DEV_END_PATH2		0xFF
#define   EFI_DEV_END_INSTANCE			0x01
#define   EFI_DEV_END_ENTIRE			0xFF

struct efi_generic_dev_path {
	u8				type;
	u8				sub_type;
	u16				length;
} __packed;

struct efi_acpi_dev_path {
	struct efi_generic_dev_path	header;
	u32				hid;
	u32				uid;
} __packed;

struct efi_pci_dev_path {
	struct efi_generic_dev_path	header;
	u8				fn;
	u8				dev;
} __packed;

struct efi_vendor_dev_path {
	struct efi_generic_dev_path	header;
	efi_guid_t			vendorguid;
	u8				vendordata[];
} __packed;

struct efi_dev_path {
	union {
		struct efi_generic_dev_path	header;
		struct efi_acpi_dev_path	acpi;
		struct efi_pci_dev_path		pci;
		struct efi_vendor_dev_path	vendor;
	};
} __packed;

struct device *efi_get_device_by_path(const struct efi_dev_path **node,
				      size_t *len);

static inline void memrange_efi_to_native(u64 *addr, u64 *npages)
{
	*npages = PFN_UP(*addr + (*npages<<EFI_PAGE_SHIFT)) - PFN_DOWN(*addr);
	*addr &= PAGE_MASK;
}

/*
 * EFI Variable support.
 *
 * Different firmware drivers can expose their EFI-like variables using
 * the following.
 */

struct efivar_operations {
	efi_get_variable_t *get_variable;
	efi_get_next_variable_t *get_next_variable;
	efi_set_variable_t *set_variable;
	efi_set_variable_t *set_variable_nonblocking;
	efi_query_variable_store_t *query_variable_store;
};

struct efivars {
	struct kset *kset;
	struct kobject *kobject;
	const struct efivar_operations *ops;
};

/*
 * The maximum size of VariableName + Data = 1024
 * Therefore, it's reasonable to save that much
 * space in each part of the structure,
 * and we use a page for reading/writing.
 */

#define EFI_VAR_NAME_LEN	1024

struct efi_variable {
	efi_char16_t  VariableName[EFI_VAR_NAME_LEN/sizeof(efi_char16_t)];
	efi_guid_t    VendorGuid;
	unsigned long DataSize;
	__u8          Data[1024];
	efi_status_t  Status;
	__u32         Attributes;
} __attribute__((packed));

struct efivar_entry {
	struct efi_variable var;
	struct list_head list;
	struct kobject kobj;
	bool scanning;
	bool deleting;
};

static inline void
efivar_unregister(struct efivar_entry *var)
{
	kobject_put(&var->kobj);
}

int efivars_register(struct efivars *efivars,
		     const struct efivar_operations *ops,
		     struct kobject *kobject);
int efivars_unregister(struct efivars *efivars);
struct kobject *efivars_kobject(void);

int efivar_supports_writes(void);
int efivar_init(int (*func)(efi_char16_t *, efi_guid_t, unsigned long, void *),
		void *data, bool duplicates, struct list_head *head);

int efivar_entry_add(struct efivar_entry *entry, struct list_head *head);
int efivar_entry_remove(struct efivar_entry *entry);

int __efivar_entry_delete(struct efivar_entry *entry);
int efivar_entry_delete(struct efivar_entry *entry);

int efivar_entry_size(struct efivar_entry *entry, unsigned long *size);
int __efivar_entry_get(struct efivar_entry *entry, u32 *attributes,
		       unsigned long *size, void *data);
int efivar_entry_get(struct efivar_entry *entry, u32 *attributes,
		     unsigned long *size, void *data);
int efivar_entry_set(struct efivar_entry *entry, u32 attributes,
		     unsigned long size, void *data, struct list_head *head);
int efivar_entry_set_get_size(struct efivar_entry *entry, u32 attributes,
			      unsigned long *size, void *data, bool *set);
int efivar_entry_set_safe(efi_char16_t *name, efi_guid_t vendor, u32 attributes,
			  bool block, unsigned long size, void *data);

int efivar_entry_iter_begin(void);
void efivar_entry_iter_end(void);

int __efivar_entry_iter(int (*func)(struct efivar_entry *, void *),
			struct list_head *head, void *data,
			struct efivar_entry **prev);
int efivar_entry_iter(int (*func)(struct efivar_entry *, void *),
		      struct list_head *head, void *data);

struct efivar_entry *efivar_entry_find(efi_char16_t *name, efi_guid_t guid,
				       struct list_head *head, bool remove);

bool efivar_validate(efi_guid_t vendor, efi_char16_t *var_name, u8 *data,
		     unsigned long data_size);
bool efivar_variable_is_removable(efi_guid_t vendor, const char *name,
				  size_t len);

<<<<<<< HEAD
=======
#if IS_ENABLED(CONFIG_EFI_CAPSULE_LOADER)
>>>>>>> f642729d
extern bool efi_capsule_pending(int *reset_type);

extern int efi_capsule_supported(efi_guid_t guid, u32 flags,
				 size_t size, int *reset);

extern int efi_capsule_update(efi_capsule_header_t *capsule,
			      phys_addr_t *pages);
#else
static inline bool efi_capsule_pending(int *reset_type) { return false; }
#endif

#ifdef CONFIG_EFI_RUNTIME_MAP
int efi_runtime_map_init(struct kobject *);
int efi_get_runtime_map_size(void);
int efi_get_runtime_map_desc_size(void);
int efi_runtime_map_copy(void *buf, size_t bufsz);
#else
static inline int efi_runtime_map_init(struct kobject *kobj)
{
	return 0;
}

static inline int efi_get_runtime_map_size(void)
{
	return 0;
}

static inline int efi_get_runtime_map_desc_size(void)
{
	return 0;
}

static inline int efi_runtime_map_copy(void *buf, size_t bufsz)
{
	return 0;
}

#endif

#ifdef CONFIG_EFI
extern bool efi_runtime_disabled(void);
#else
static inline bool efi_runtime_disabled(void) { return true; }
#endif

extern void efi_call_virt_check_flags(unsigned long flags, const char *call);
extern unsigned long efi_call_virt_save_flags(void);

enum efi_secureboot_mode {
	efi_secureboot_mode_unset,
	efi_secureboot_mode_unknown,
	efi_secureboot_mode_disabled,
	efi_secureboot_mode_enabled,
};

static inline
enum efi_secureboot_mode efi_get_secureboot_mode(efi_get_variable_t *get_var)
{
	u8 secboot, setupmode = 0;
	efi_status_t status;
	unsigned long size;

	size = sizeof(secboot);
	status = get_var(L"SecureBoot", &EFI_GLOBAL_VARIABLE_GUID, NULL, &size,
			 &secboot);
	if (status == EFI_NOT_FOUND)
		return efi_secureboot_mode_disabled;
	if (status != EFI_SUCCESS)
		return efi_secureboot_mode_unknown;

	size = sizeof(setupmode);
	get_var(L"SetupMode", &EFI_GLOBAL_VARIABLE_GUID, NULL, &size, &setupmode);
	if (secboot == 0 || setupmode == 1)
		return efi_secureboot_mode_disabled;
	return efi_secureboot_mode_enabled;
}

#ifdef CONFIG_EFI_EMBEDDED_FIRMWARE
void efi_check_for_embedded_firmwares(void);
#else
static inline void efi_check_for_embedded_firmwares(void) { }
#endif

efi_status_t efi_random_get_seed(void);

/*
 * Arch code can implement the following three template macros, avoiding
 * reptition for the void/non-void return cases of {__,}efi_call_virt():
 *
 *  * arch_efi_call_virt_setup()
 *
 *    Sets up the environment for the call (e.g. switching page tables,
 *    allowing kernel-mode use of floating point, if required).
 *
 *  * arch_efi_call_virt()
 *
 *    Performs the call. The last expression in the macro must be the call
 *    itself, allowing the logic to be shared by the void and non-void
 *    cases.
 *
 *  * arch_efi_call_virt_teardown()
 *
 *    Restores the usual kernel environment once the call has returned.
 */

#define efi_call_virt_pointer(p, f, args...)				\
({									\
	efi_status_t __s;						\
	unsigned long __flags;						\
									\
	arch_efi_call_virt_setup();					\
									\
	__flags = efi_call_virt_save_flags();				\
	__s = arch_efi_call_virt(p, f, args);				\
	efi_call_virt_check_flags(__flags, __stringify(f));		\
									\
	arch_efi_call_virt_teardown();					\
									\
	__s;								\
})

#define __efi_call_virt_pointer(p, f, args...)				\
({									\
	unsigned long __flags;						\
									\
	arch_efi_call_virt_setup();					\
									\
	__flags = efi_call_virt_save_flags();				\
	arch_efi_call_virt(p, f, args);					\
	efi_call_virt_check_flags(__flags, __stringify(f));		\
									\
	arch_efi_call_virt_teardown();					\
})

#define EFI_RANDOM_SEED_SIZE		64U

struct linux_efi_random_seed {
	u32	size;
	u8	bits[];
};

struct linux_efi_tpm_eventlog {
	u32	size;
	u32	final_events_preboot_size;
	u8	version;
	u8	log[];
};

extern int efi_tpm_eventlog_init(void);

struct efi_tcg2_final_events_table {
	u64 version;
	u64 nr_events;
	u8 events[];
};
extern int efi_tpm_final_log_size;

extern unsigned long rci2_table_phys;

/*
 * efi_runtime_service() function identifiers.
 * "NONE" is used by efi_recover_from_page_fault() to check if the page
 * fault happened while executing an efi runtime service.
 */
enum efi_rts_ids {
	EFI_NONE,
	EFI_GET_TIME,
	EFI_SET_TIME,
	EFI_GET_WAKEUP_TIME,
	EFI_SET_WAKEUP_TIME,
	EFI_GET_VARIABLE,
	EFI_GET_NEXT_VARIABLE,
	EFI_SET_VARIABLE,
	EFI_QUERY_VARIABLE_INFO,
	EFI_GET_NEXT_HIGH_MONO_COUNT,
	EFI_RESET_SYSTEM,
	EFI_UPDATE_CAPSULE,
	EFI_QUERY_CAPSULE_CAPS,
};

/*
 * efi_runtime_work:	Details of EFI Runtime Service work
 * @arg<1-5>:		EFI Runtime Service function arguments
 * @status:		Status of executing EFI Runtime Service
 * @efi_rts_id:		EFI Runtime Service function identifier
 * @efi_rts_comp:	Struct used for handling completions
 */
struct efi_runtime_work {
	void *arg1;
	void *arg2;
	void *arg3;
	void *arg4;
	void *arg5;
	efi_status_t status;
	struct work_struct work;
	enum efi_rts_ids efi_rts_id;
	struct completion efi_rts_comp;
};

extern struct efi_runtime_work efi_rts_work;

/* Workqueue to queue EFI Runtime Services */
extern struct workqueue_struct *efi_rts_wq;

struct linux_efi_memreserve {
	int		size;			// allocated size of the array
	atomic_t	count;			// number of entries used
	phys_addr_t	next;			// pa of next struct instance
	struct {
		phys_addr_t	base;
		phys_addr_t	size;
	} entry[];
};

#define EFI_MEMRESERVE_COUNT(size) (((size) - sizeof(struct linux_efi_memreserve)) \
	/ sizeof_field(struct linux_efi_memreserve, entry[0]))

void __init efi_arch_mem_reserve(phys_addr_t addr, u64 size);

char *efi_systab_show_arch(char *str);

/*
 * The LINUX_EFI_MOK_VARIABLE_TABLE_GUID config table can be provided
 * to the kernel by an EFI boot loader. The table contains a packed
 * sequence of these entries, one for each named MOK variable.
 * The sequence is terminated by an entry with a completely NULL
 * name and 0 data size.
 */
struct efi_mokvar_table_entry {
	char name[256];
	u64 data_size;
	u8 data[];
} __attribute((packed));

#ifdef CONFIG_LOAD_UEFI_KEYS
extern void __init efi_mokvar_table_init(void);
extern struct efi_mokvar_table_entry *efi_mokvar_entry_next(
			struct efi_mokvar_table_entry **mokvar_entry);
extern struct efi_mokvar_table_entry *efi_mokvar_entry_find(const char *name);
#else
static inline void efi_mokvar_table_init(void) { }
static inline struct efi_mokvar_table_entry *efi_mokvar_entry_next(
			struct efi_mokvar_table_entry **mokvar_entry)
{
	return NULL;
}
static inline struct efi_mokvar_table_entry *efi_mokvar_entry_find(
			const char *name)
{
	return NULL;
}
#endif

#endif /* _LINUX_EFI_H */<|MERGE_RESOLUTION|>--- conflicted
+++ resolved
@@ -1026,10 +1026,7 @@
 bool efivar_variable_is_removable(efi_guid_t vendor, const char *name,
 				  size_t len);
 
-<<<<<<< HEAD
-=======
 #if IS_ENABLED(CONFIG_EFI_CAPSULE_LOADER)
->>>>>>> f642729d
 extern bool efi_capsule_pending(int *reset_type);
 
 extern int efi_capsule_supported(efi_guid_t guid, u32 flags,
