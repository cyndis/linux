/* SPDX-License-Identifier: GPL-2.0 */
#ifndef _LINUX_FS_NOTIFY_H
#define _LINUX_FS_NOTIFY_H

/*
 * include/linux/fsnotify.h - generic hooks for filesystem notification, to
 * reduce in-source duplication from both dnotify and inotify.
 *
 * We don't compile any of this away in some complicated menagerie of ifdefs.
 * Instead, we rely on the code inside to optimize away as needed.
 *
 * (C) Copyright 2005 Robert Love
 */

#include <linux/fsnotify_backend.h>
#include <linux/audit.h>
#include <linux/slab.h>
#include <linux/bug.h>

/*
 * Notify this @dir inode about a change in the directory entry @dentry.
 *
 * Unlike fsnotify_parent(), the event will be reported regardless of the
 * FS_EVENT_ON_CHILD mask on the parent inode.
 */
static inline int fsnotify_dirent(struct inode *dir, struct dentry *dentry,
				  __u32 mask)
{
	return fsnotify(dir, mask, d_inode(dentry), FSNOTIFY_EVENT_INODE,
			&dentry->d_name, 0);
}

/* Notify this dentry's parent about a child's events. */
static inline int fsnotify_parent(const struct path *path,
				  struct dentry *dentry, __u32 mask)
{
	if (!dentry)
		dentry = path->dentry;

	return __fsnotify_parent(path, dentry, mask);
}

/*
 * Simple wrapper to consolidate calls fsnotify_parent()/fsnotify() when
 * an event is on a path.
 */
static inline int fsnotify_path(struct inode *inode, const struct path *path,
				__u32 mask)
{
	int ret = fsnotify_parent(path, NULL, mask);

	if (ret)
		return ret;
	return fsnotify(inode, mask, path, FSNOTIFY_EVENT_PATH, NULL, 0);
}

/* Simple call site for access decisions */
static inline int fsnotify_perm(struct file *file, int mask)
{
	int ret;
	const struct path *path = &file->f_path;
	struct inode *inode = file_inode(file);
	__u32 fsnotify_mask = 0;

	if (file->f_mode & FMODE_NONOTIFY)
		return 0;
	if (!(mask & (MAY_READ | MAY_OPEN)))
		return 0;
	if (mask & MAY_OPEN) {
		fsnotify_mask = FS_OPEN_PERM;

		if (file->f_flags & __FMODE_EXEC) {
			ret = fsnotify_path(inode, path, FS_OPEN_EXEC_PERM);

			if (ret)
				return ret;
		}
	} else if (mask & MAY_READ) {
		fsnotify_mask = FS_ACCESS_PERM;
	}

	if (S_ISDIR(inode->i_mode))
		fsnotify_mask |= FS_ISDIR;

	return fsnotify_path(inode, path, fsnotify_mask);
}

/*
 * fsnotify_link_count - inode's link count changed
 */
static inline void fsnotify_link_count(struct inode *inode)
{
	__u32 mask = FS_ATTRIB;

	if (S_ISDIR(inode->i_mode))
		mask |= FS_ISDIR;

	fsnotify(inode, mask, inode, FSNOTIFY_EVENT_INODE, NULL, 0);
}

/*
 * fsnotify_move - file old_name at old_dir was moved to new_name at new_dir
 */
static inline void fsnotify_move(struct inode *old_dir, struct inode *new_dir,
				 const struct qstr *old_name,
				 int isdir, struct inode *target,
				 struct dentry *moved)
{
	struct inode *source = moved->d_inode;
	u32 fs_cookie = fsnotify_get_cookie();
	__u32 old_dir_mask = FS_MOVED_FROM;
	__u32 new_dir_mask = FS_MOVED_TO;
	__u32 mask = FS_MOVE_SELF;
	const struct qstr *new_name = &moved->d_name;

	if (old_dir == new_dir)
		old_dir_mask |= FS_DN_RENAME;

	if (isdir) {
		old_dir_mask |= FS_ISDIR;
		new_dir_mask |= FS_ISDIR;
		mask |= FS_ISDIR;
	}

	fsnotify(old_dir, old_dir_mask, source, FSNOTIFY_EVENT_INODE, old_name,
		 fs_cookie);
	fsnotify(new_dir, new_dir_mask, source, FSNOTIFY_EVENT_INODE, new_name,
		 fs_cookie);

	if (target)
		fsnotify_link_count(target);

	if (source)
		fsnotify(source, mask, source, FSNOTIFY_EVENT_INODE, NULL, 0);
	audit_inode_child(new_dir, moved, AUDIT_TYPE_CHILD_CREATE);
}

/*
 * fsnotify_inode_delete - and inode is being evicted from cache, clean up is needed
 */
static inline void fsnotify_inode_delete(struct inode *inode)
{
	__fsnotify_inode_delete(inode);
}

/*
 * fsnotify_vfsmount_delete - a vfsmount is being destroyed, clean up is needed
 */
static inline void fsnotify_vfsmount_delete(struct vfsmount *mnt)
{
	__fsnotify_vfsmount_delete(mnt);
}

/*
 * fsnotify_inoderemove - an inode is going away
 */
static inline void fsnotify_inoderemove(struct inode *inode)
{
	__u32 mask = FS_DELETE_SELF;

	if (S_ISDIR(inode->i_mode))
		mask |= FS_ISDIR;

	fsnotify(inode, mask, inode, FSNOTIFY_EVENT_INODE, NULL, 0);
	__fsnotify_inode_delete(inode);
}

/*
 * fsnotify_create - 'name' was linked in
 */
static inline void fsnotify_create(struct inode *inode, struct dentry *dentry)
{
	audit_inode_child(inode, dentry, AUDIT_TYPE_CHILD_CREATE);

	fsnotify_dirent(inode, dentry, FS_CREATE);
}

/*
 * fsnotify_link - new hardlink in 'inode' directory
 * Note: We have to pass also the linked inode ptr as some filesystems leave
 *   new_dentry->d_inode NULL and instantiate inode pointer later
 */
static inline void fsnotify_link(struct inode *dir, struct inode *inode, struct dentry *new_dentry)
{
	fsnotify_link_count(inode);
	audit_inode_child(dir, new_dentry, AUDIT_TYPE_CHILD_CREATE);

	fsnotify(dir, FS_CREATE, inode, FSNOTIFY_EVENT_INODE, &new_dentry->d_name, 0);
<<<<<<< HEAD
=======
}

/*
 * fsnotify_unlink - 'name' was unlinked
 *
 * Caller must make sure that dentry->d_name is stable.
 */
static inline void fsnotify_unlink(struct inode *dir, struct dentry *dentry)
{
	/* Expected to be called before d_delete() */
	WARN_ON_ONCE(d_is_negative(dentry));

	fsnotify_dirent(dir, dentry, FS_DELETE);
>>>>>>> 6fb08f1a
}

/*
 * fsnotify_mkdir - directory 'name' was created
 */
static inline void fsnotify_mkdir(struct inode *inode, struct dentry *dentry)
{
	audit_inode_child(inode, dentry, AUDIT_TYPE_CHILD_CREATE);

	fsnotify_dirent(inode, dentry, FS_CREATE | FS_ISDIR);
}

/*
 * fsnotify_rmdir - directory 'name' was removed
 *
 * Caller must make sure that dentry->d_name is stable.
 */
static inline void fsnotify_rmdir(struct inode *dir, struct dentry *dentry)
{
	/* Expected to be called before d_delete() */
	WARN_ON_ONCE(d_is_negative(dentry));

	fsnotify_dirent(dir, dentry, FS_DELETE | FS_ISDIR);
}

/*
 * fsnotify_access - file was read
 */
static inline void fsnotify_access(struct file *file)
{
	const struct path *path = &file->f_path;
	struct inode *inode = file_inode(file);
	__u32 mask = FS_ACCESS;

	if (S_ISDIR(inode->i_mode))
		mask |= FS_ISDIR;

	if (!(file->f_mode & FMODE_NONOTIFY))
		fsnotify_path(inode, path, mask);
}

/*
 * fsnotify_modify - file was modified
 */
static inline void fsnotify_modify(struct file *file)
{
	const struct path *path = &file->f_path;
	struct inode *inode = file_inode(file);
	__u32 mask = FS_MODIFY;

	if (S_ISDIR(inode->i_mode))
		mask |= FS_ISDIR;

	if (!(file->f_mode & FMODE_NONOTIFY))
		fsnotify_path(inode, path, mask);
}

/*
 * fsnotify_open - file was opened
 */
static inline void fsnotify_open(struct file *file)
{
	const struct path *path = &file->f_path;
	struct inode *inode = file_inode(file);
	__u32 mask = FS_OPEN;

	if (S_ISDIR(inode->i_mode))
		mask |= FS_ISDIR;
	if (file->f_flags & __FMODE_EXEC)
		mask |= FS_OPEN_EXEC;

	fsnotify_path(inode, path, mask);
}

/*
 * fsnotify_close - file was closed
 */
static inline void fsnotify_close(struct file *file)
{
	const struct path *path = &file->f_path;
	struct inode *inode = file_inode(file);
	fmode_t mode = file->f_mode;
	__u32 mask = (mode & FMODE_WRITE) ? FS_CLOSE_WRITE : FS_CLOSE_NOWRITE;

	if (S_ISDIR(inode->i_mode))
		mask |= FS_ISDIR;

	if (!(file->f_mode & FMODE_NONOTIFY))
		fsnotify_path(inode, path, mask);
}

/*
 * fsnotify_xattr - extended attributes were changed
 */
static inline void fsnotify_xattr(struct dentry *dentry)
{
	struct inode *inode = dentry->d_inode;
	__u32 mask = FS_ATTRIB;

	if (S_ISDIR(inode->i_mode))
		mask |= FS_ISDIR;

	fsnotify_parent(NULL, dentry, mask);
	fsnotify(inode, mask, inode, FSNOTIFY_EVENT_INODE, NULL, 0);
}

/*
 * fsnotify_change - notify_change event.  file was modified and/or metadata
 * was changed.
 */
static inline void fsnotify_change(struct dentry *dentry, unsigned int ia_valid)
{
	struct inode *inode = dentry->d_inode;
	__u32 mask = 0;

	if (ia_valid & ATTR_UID)
		mask |= FS_ATTRIB;
	if (ia_valid & ATTR_GID)
		mask |= FS_ATTRIB;
	if (ia_valid & ATTR_SIZE)
		mask |= FS_MODIFY;

	/* both times implies a utime(s) call */
	if ((ia_valid & (ATTR_ATIME | ATTR_MTIME)) == (ATTR_ATIME | ATTR_MTIME))
		mask |= FS_ATTRIB;
	else if (ia_valid & ATTR_ATIME)
		mask |= FS_ACCESS;
	else if (ia_valid & ATTR_MTIME)
		mask |= FS_MODIFY;

	if (ia_valid & ATTR_MODE)
		mask |= FS_ATTRIB;

	if (mask) {
		if (S_ISDIR(inode->i_mode))
			mask |= FS_ISDIR;

		fsnotify_parent(NULL, dentry, mask);
		fsnotify(inode, mask, inode, FSNOTIFY_EVENT_INODE, NULL, 0);
	}
}

#endif	/* _LINUX_FS_NOTIFY_H */<|MERGE_RESOLUTION|>--- conflicted
+++ resolved
@@ -186,8 +186,6 @@
 	audit_inode_child(dir, new_dentry, AUDIT_TYPE_CHILD_CREATE);
 
 	fsnotify(dir, FS_CREATE, inode, FSNOTIFY_EVENT_INODE, &new_dentry->d_name, 0);
-<<<<<<< HEAD
-=======
 }
 
 /*
@@ -201,7 +199,6 @@
 	WARN_ON_ONCE(d_is_negative(dentry));
 
 	fsnotify_dirent(dir, dentry, FS_DELETE);
->>>>>>> 6fb08f1a
 }
 
 /*
