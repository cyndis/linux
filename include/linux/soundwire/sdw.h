--- conflicted
+++ resolved
@@ -359,10 +359,7 @@
  * @sink_dpn_prop: Sink Data Port N properties
  * @scp_int1_mask: SCP_INT1_MASK desired settings
  * @quirks: bitmask identifying deltas from the MIPI specification
-<<<<<<< HEAD
-=======
  * @is_sdca: the Slave supports the SDCA specification
->>>>>>> f642729d
  */
 struct sdw_slave_prop {
 	u32 mipi_revision;
@@ -386,10 +383,7 @@
 	struct sdw_dpn_prop *sink_dpn_prop;
 	u8 scp_int1_mask;
 	u32 quirks;
-<<<<<<< HEAD
-=======
 	bool is_sdca;
->>>>>>> f642729d
 };
 
 #define SDW_SLAVE_QUIRKS_INVALID_INITIAL_PARITY	BIT(0)
