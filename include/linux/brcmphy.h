/* SPDX-License-Identifier: GPL-2.0 */
#ifndef _LINUX_BRCMPHY_H
#define _LINUX_BRCMPHY_H

#include <linux/phy.h>

/* All Broadcom Ethernet switches have a pseudo-PHY at address 30 which is used
 * to configure the switch internal registers via MDIO accesses.
 */
#define BRCM_PSEUDO_PHY_ADDR           30

#define PHY_ID_BCM50610			0x0143bd60
#define PHY_ID_BCM50610M		0x0143bd70
#define PHY_ID_BCM5241			0x0143bc30
#define PHY_ID_BCMAC131			0x0143bc70
#define PHY_ID_BCM5481			0x0143bca0
#define PHY_ID_BCM5395			0x0143bcf0
#define PHY_ID_BCM53125			0x03625f20
#define PHY_ID_BCM54810			0x03625d00
#define PHY_ID_BCM54811			0x03625cc0
#define PHY_ID_BCM5482			0x0143bcb0
#define PHY_ID_BCM5411			0x00206070
#define PHY_ID_BCM5421			0x002060e0
#define PHY_ID_BCM54210E		0x600d84a0
#define PHY_ID_BCM5464			0x002060b0
#define PHY_ID_BCM5461			0x002060c0
#define PHY_ID_BCM54612E		0x03625e60
#define PHY_ID_BCM54616S		0x03625d10
#define PHY_ID_BCM54140			0xae025009
#define PHY_ID_BCM57780			0x03625d90
#define PHY_ID_BCM89610			0x03625cd0

#define PHY_ID_BCM72113			0x35905310
<<<<<<< HEAD
=======
#define PHY_ID_BCM72116			0x35905350
>>>>>>> f642729d
#define PHY_ID_BCM7250			0xae025280
#define PHY_ID_BCM7255			0xae025120
#define PHY_ID_BCM7260			0xae025190
#define PHY_ID_BCM7268			0xae025090
#define PHY_ID_BCM7271			0xae0253b0
#define PHY_ID_BCM7278			0xae0251a0
#define PHY_ID_BCM7364			0xae025260
#define PHY_ID_BCM7366			0x600d8490
#define PHY_ID_BCM7346			0x600d8650
#define PHY_ID_BCM7362			0x600d84b0
#define PHY_ID_BCM7425			0x600d86b0
#define PHY_ID_BCM7429			0x600d8730
#define PHY_ID_BCM7435			0x600d8750
#define PHY_ID_BCM74371			0xae0252e0
#define PHY_ID_BCM7439			0x600d8480
#define PHY_ID_BCM7439_2		0xae025080
#define PHY_ID_BCM7445			0x600d8510

#define PHY_ID_BCM_CYGNUS		0xae025200
#define PHY_ID_BCM_OMEGA		0xae025100

#define PHY_BCM_OUI_MASK		0xfffffc00
#define PHY_BCM_OUI_1			0x00206000
#define PHY_BCM_OUI_2			0x0143bc00
#define PHY_BCM_OUI_3			0x03625c00
#define PHY_BCM_OUI_4			0x600d8400
#define PHY_BCM_OUI_5			0x03625e00
#define PHY_BCM_OUI_6			0xae025000

#define PHY_BRCM_AUTO_PWRDWN_ENABLE	0x00000001
#define PHY_BRCM_RX_REFCLK_UNUSED	0x00000002
#define PHY_BRCM_CLEAR_RGMII_MODE	0x00000004
#define PHY_BRCM_DIS_TXCRXC_NOENRGY	0x00000008
#define PHY_BRCM_EN_MASTER_MODE		0x00000010

/* Broadcom BCM7xxx specific workarounds */
#define PHY_BRCM_7XXX_REV(x)		(((x) >> 8) & 0xff)
#define PHY_BRCM_7XXX_PATCH(x)		((x) & 0xff)
#define PHY_BCM_FLAGS_VALID		0x80000000

/* Broadcom BCM54XX register definitions, common to most Broadcom PHYs */
#define MII_BCM54XX_ECR		0x10	/* BCM54xx extended control register */
#define MII_BCM54XX_ECR_IM	0x1000	/* Interrupt mask */
#define MII_BCM54XX_ECR_IF	0x0800	/* Interrupt force */
#define MII_BCM54XX_ECR_FIFOE	0x0001	/* FIFO elasticity */

#define MII_BCM54XX_ESR		0x11	/* BCM54xx extended status register */
#define MII_BCM54XX_ESR_IS	0x1000	/* Interrupt status */

#define MII_BCM54XX_EXP_DATA	0x15	/* Expansion register data */
#define MII_BCM54XX_EXP_SEL	0x17	/* Expansion register select */
#define MII_BCM54XX_EXP_SEL_SSD	0x0e00	/* Secondary SerDes select */
#define MII_BCM54XX_EXP_SEL_ER	0x0f00	/* Expansion register select */
#define MII_BCM54XX_EXP_SEL_ETC	0x0d00	/* Expansion register spare + 2k mem */

#define MII_BCM54XX_AUX_CTL	0x18	/* Auxiliary control register */
#define MII_BCM54XX_ISR		0x1a	/* BCM54xx interrupt status register */
#define MII_BCM54XX_IMR		0x1b	/* BCM54xx interrupt mask register */
#define MII_BCM54XX_INT_CRCERR	0x0001	/* CRC error */
#define MII_BCM54XX_INT_LINK	0x0002	/* Link status changed */
#define MII_BCM54XX_INT_SPEED	0x0004	/* Link speed change */
#define MII_BCM54XX_INT_DUPLEX	0x0008	/* Duplex mode changed */
#define MII_BCM54XX_INT_LRS	0x0010	/* Local receiver status changed */
#define MII_BCM54XX_INT_RRS	0x0020	/* Remote receiver status changed */
#define MII_BCM54XX_INT_SSERR	0x0040	/* Scrambler synchronization error */
#define MII_BCM54XX_INT_UHCD	0x0080	/* Unsupported HCD negotiated */
#define MII_BCM54XX_INT_NHCD	0x0100	/* No HCD */
#define MII_BCM54XX_INT_NHCDL	0x0200	/* No HCD link */
#define MII_BCM54XX_INT_ANPR	0x0400	/* Auto-negotiation page received */
#define MII_BCM54XX_INT_LC	0x0800	/* All counters below 128 */
#define MII_BCM54XX_INT_HC	0x1000	/* Counter above 32768 */
#define MII_BCM54XX_INT_MDIX	0x2000	/* MDIX status change */
#define MII_BCM54XX_INT_PSERR	0x4000	/* Pair swap error */

#define MII_BCM54XX_SHD		0x1c	/* 0x1c shadow registers */
#define MII_BCM54XX_SHD_WRITE	0x8000
#define MII_BCM54XX_SHD_VAL(x)	((x & 0x1f) << 10)
#define MII_BCM54XX_SHD_DATA(x)	((x & 0x3ff) << 0)

#define MII_BCM54XX_RDB_ADDR	0x1e
#define MII_BCM54XX_RDB_DATA	0x1f

/* legacy access control via rdb/expansion register */
#define BCM54XX_RDB_REG0087		0x0087
#define BCM54XX_EXP_REG7E		(MII_BCM54XX_EXP_SEL_ER + 0x7E)
#define BCM54XX_ACCESS_MODE_LEGACY_EN	BIT(15)

/*
 * AUXILIARY CONTROL SHADOW ACCESS REGISTERS.  (PHY REG 0x18)
 */
#define MII_BCM54XX_AUXCTL_SHDWSEL_AUXCTL	0x00
#define MII_BCM54XX_AUXCTL_ACTL_TX_6DB		0x0400
#define MII_BCM54XX_AUXCTL_ACTL_SMDSP_ENA	0x0800
#define MII_BCM54XX_AUXCTL_ACTL_EXT_PKT_LEN	0x4000

#define MII_BCM54XX_AUXCTL_SHDWSEL_MISC			0x07
#define MII_BCM54XX_AUXCTL_SHDWSEL_MISC_WIRESPEED_EN	0x0010
#define MII_BCM54XX_AUXCTL_SHDWSEL_MISC_RGMII_EN	0x0080
#define MII_BCM54XX_AUXCTL_SHDWSEL_MISC_RGMII_SKEW_EN	0x0100
#define MII_BCM54XX_AUXCTL_MISC_FORCE_AMDIX		0x0200
#define MII_BCM54XX_AUXCTL_MISC_WREN			0x8000

#define MII_BCM54XX_AUXCTL_SHDWSEL_READ_SHIFT	12
#define MII_BCM54XX_AUXCTL_SHDWSEL_MASK	0x0007

/*
 * Broadcom LED source encodings.  These are used in BCM5461, BCM5481,
 * BCM5482, and possibly some others.
 */
#define BCM_LED_SRC_LINKSPD1	0x0
#define BCM_LED_SRC_LINKSPD2	0x1
#define BCM_LED_SRC_XMITLED	0x2
#define BCM_LED_SRC_ACTIVITYLED	0x3
#define BCM_LED_SRC_FDXLED	0x4
#define BCM_LED_SRC_SLAVE	0x5
#define BCM_LED_SRC_INTR	0x6
#define BCM_LED_SRC_QUALITY	0x7
#define BCM_LED_SRC_RCVLED	0x8
#define BCM_LED_SRC_WIRESPEED	0x9
#define BCM_LED_SRC_MULTICOLOR1	0xa
#define BCM_LED_SRC_OPENSHORT	0xb
#define BCM_LED_SRC_OFF		0xe	/* Tied high */
#define BCM_LED_SRC_ON		0xf	/* Tied low */

/*
 * Broadcom Multicolor LED configurations (expansion register 4)
 */
#define BCM_EXP_MULTICOLOR		(MII_BCM54XX_EXP_SEL_ER + 0x04)
#define BCM_LED_MULTICOLOR_IN_PHASE	BIT(8)
#define BCM_LED_MULTICOLOR_LINK_ACT	0x0
#define BCM_LED_MULTICOLOR_SPEED	0x1
#define BCM_LED_MULTICOLOR_ACT_FLASH	0x2
#define BCM_LED_MULTICOLOR_FDX		0x3
#define BCM_LED_MULTICOLOR_OFF		0x4
#define BCM_LED_MULTICOLOR_ON		0x5
#define BCM_LED_MULTICOLOR_ALT		0x6
#define BCM_LED_MULTICOLOR_FLASH	0x7
#define BCM_LED_MULTICOLOR_LINK		0x8
#define BCM_LED_MULTICOLOR_ACT		0x9
#define BCM_LED_MULTICOLOR_PROGRAM	0xa

/*
 * BCM5482: Shadow registers
 * Shadow values go into bits [14:10] of register 0x1c to select a shadow
 * register to access.
 */

/* 00100: Reserved control register 2 */
#define BCM54XX_SHD_SCR2		0x04
#define  BCM54XX_SHD_SCR2_WSPD_RTRY_DIS	0x100
#define  BCM54XX_SHD_SCR2_WSPD_RTRY_LMT_SHIFT	2
#define  BCM54XX_SHD_SCR2_WSPD_RTRY_LMT_OFFSET	2
#define  BCM54XX_SHD_SCR2_WSPD_RTRY_LMT_MASK	0x7

/* 00101: Spare Control Register 3 */
#define BCM54XX_SHD_SCR3		0x05
#define  BCM54XX_SHD_SCR3_DEF_CLK125	0x0001
#define  BCM54XX_SHD_SCR3_DLLAPD_DIS	0x0002
#define  BCM54XX_SHD_SCR3_TRDDAPD	0x0004
#define  BCM54XX_SHD_SCR3_RXCTXC_DIS	0x0100

/* 01010: Auto Power-Down */
#define BCM54XX_SHD_APD			0x0a
#define  BCM_APD_CLR_MASK		0xFE9F /* clear bits 5, 6 & 8 */
#define  BCM54XX_SHD_APD_EN		0x0020
#define  BCM_NO_ANEG_APD_EN		0x0060 /* bits 5 & 6 */
#define  BCM_APD_SINGLELP_EN	0x0100 /* Bit 8 */

#define BCM5482_SHD_LEDS1	0x0d	/* 01101: LED Selector 1 */
					/* LED3 / ~LINKSPD[2] selector */
#define BCM5482_SHD_LEDS1_LED3(src)	((src & 0xf) << 4)
					/* LED1 / ~LINKSPD[1] selector */
#define BCM5482_SHD_LEDS1_LED1(src)	((src & 0xf) << 0)
#define BCM54XX_SHD_RGMII_MODE	0x0b	/* 01011: RGMII Mode Selector */
#define BCM5482_SHD_SSD		0x14	/* 10100: Secondary SerDes control */
#define BCM5482_SHD_SSD_LEDM	0x0008	/* SSD LED Mode enable */
#define BCM5482_SHD_SSD_EN	0x0001	/* SSD enable */

/* 10011: SerDes 100-FX Control Register */
#define BCM54616S_SHD_100FX_CTRL	0x13
#define	BCM54616S_100FX_MODE		BIT(0)	/* 100-FX SerDes Enable */

/* 11111: Mode Control Register */
#define BCM54XX_SHD_MODE		0x1f
#define BCM54XX_SHD_INTF_SEL_MASK	GENMASK(2, 1)	/* INTERF_SEL[1:0] */
#define BCM54XX_SHD_INTF_SEL_RGMII	0x02
#define BCM54XX_SHD_INTF_SEL_SGMII	0x04
#define BCM54XX_SHD_INTF_SEL_GBIC	0x06
#define BCM54XX_SHD_MODE_1000BX		BIT(0)	/* Enable 1000-X registers */

/*
 * EXPANSION SHADOW ACCESS REGISTERS.  (PHY REG 0x15, 0x16, and 0x17)
 */
#define MII_BCM54XX_EXP_AADJ1CH0		0x001f
#define  MII_BCM54XX_EXP_AADJ1CH0_SWP_ABCD_OEN	0x0200
#define  MII_BCM54XX_EXP_AADJ1CH0_SWSEL_THPF	0x0100
#define MII_BCM54XX_EXP_AADJ1CH3		0x601f
#define  MII_BCM54XX_EXP_AADJ1CH3_ADCCKADJ	0x0002
#define MII_BCM54XX_EXP_EXP08			0x0F08
#define  MII_BCM54XX_EXP_EXP08_RJCT_2MHZ	0x0001
#define  MII_BCM54XX_EXP_EXP08_EARLY_DAC_WAKE	0x0200
#define MII_BCM54XX_EXP_EXP75			0x0f75
#define  MII_BCM54XX_EXP_EXP75_VDACCTRL		0x003c
#define  MII_BCM54XX_EXP_EXP75_CM_OSC		0x0001
#define MII_BCM54XX_EXP_EXP96			0x0f96
#define  MII_BCM54XX_EXP_EXP96_MYST		0x0010
#define MII_BCM54XX_EXP_EXP97			0x0f97
#define  MII_BCM54XX_EXP_EXP97_MYST		0x0c0c

/*
 * BCM5482: Secondary SerDes registers
 */
#define BCM5482_SSD_1000BX_CTL		0x00	/* 1000BASE-X Control */
#define BCM5482_SSD_1000BX_CTL_PWRDOWN	0x0800	/* Power-down SSD */
#define BCM5482_SSD_SGMII_SLAVE		0x15	/* SGMII Slave Register */
#define BCM5482_SSD_SGMII_SLAVE_EN	0x0002	/* Slave mode enable */
#define BCM5482_SSD_SGMII_SLAVE_AD	0x0001	/* Slave auto-detection */

/* BCM54810 Registers */
#define BCM54810_EXP_BROADREACH_LRE_MISC_CTL	(MII_BCM54XX_EXP_SEL_ER + 0x90)
#define BCM54810_EXP_BROADREACH_LRE_MISC_CTL_EN	(1 << 0)
#define BCM54810_SHD_CLK_CTL			0x3
#define BCM54810_SHD_CLK_CTL_GTXCLK_EN		(1 << 9)

/* BCM54612E Registers */
#define BCM54612E_EXP_SPARE0		(MII_BCM54XX_EXP_SEL_ETC + 0x34)
#define BCM54612E_LED4_CLK125OUT_EN	(1 << 1)

/*****************************************************************************/
/* Fast Ethernet Transceiver definitions. */
/*****************************************************************************/

#define MII_BRCM_FET_INTREG		0x1a	/* Interrupt register */
#define MII_BRCM_FET_IR_MASK		0x0100	/* Mask all interrupts */
#define MII_BRCM_FET_IR_LINK_EN		0x0200	/* Link status change enable */
#define MII_BRCM_FET_IR_SPEED_EN	0x0400	/* Link speed change enable */
#define MII_BRCM_FET_IR_DUPLEX_EN	0x0800	/* Duplex mode change enable */
#define MII_BRCM_FET_IR_ENABLE		0x4000	/* Interrupt enable */

#define MII_BRCM_FET_BRCMTEST		0x1f	/* Brcm test register */
#define MII_BRCM_FET_BT_SRE		0x0080	/* Shadow register enable */


/*** Shadow register definitions ***/

#define MII_BRCM_FET_SHDW_MISCCTRL	0x10	/* Shadow misc ctrl */
#define MII_BRCM_FET_SHDW_MC_FAME	0x4000	/* Force Auto MDIX enable */

#define MII_BRCM_FET_SHDW_AUXMODE4	0x1a	/* Auxiliary mode 4 */
#define MII_BRCM_FET_SHDW_AM4_LED_MASK	0x0003
#define MII_BRCM_FET_SHDW_AM4_LED_MODE1 0x0001

#define MII_BRCM_FET_SHDW_AUXSTAT2	0x1b	/* Auxiliary status 2 */
#define MII_BRCM_FET_SHDW_AS2_APDE	0x0020	/* Auto power down enable */

#define BRCM_CL45VEN_EEE_CONTROL	0x803d
#define LPI_FEATURE_EN			0x8000
#define LPI_FEATURE_EN_DIG1000X		0x4000

/* Core register definitions*/
#define MII_BRCM_CORE_BASE12	0x12
#define MII_BRCM_CORE_BASE13	0x13
#define MII_BRCM_CORE_BASE14	0x14
#define MII_BRCM_CORE_BASE1E	0x1E
#define MII_BRCM_CORE_EXPB0	0xB0
#define MII_BRCM_CORE_EXPB1	0xB1

/* Enhanced Cable Diagnostics */
#define BCM54XX_RDB_ECD_CTRL			0x2a0
#define BCM54XX_EXP_ECD_CTRL			(MII_BCM54XX_EXP_SEL_ER + 0xc0)

#define BCM54XX_ECD_CTRL_CABLE_TYPE_CAT3	1	/* CAT3 or worse */
#define BCM54XX_ECD_CTRL_CABLE_TYPE_CAT5	0	/* CAT5 or better */
#define BCM54XX_ECD_CTRL_CABLE_TYPE_MASK	BIT(0)	/* cable type */
#define BCM54XX_ECD_CTRL_INVALID		BIT(3)	/* invalid result */
#define BCM54XX_ECD_CTRL_UNIT_CM		0	/* centimeters */
#define BCM54XX_ECD_CTRL_UNIT_M			1	/* meters */
#define BCM54XX_ECD_CTRL_UNIT_MASK		BIT(10)	/* cable length unit */
#define BCM54XX_ECD_CTRL_IN_PROGRESS		BIT(11)	/* test in progress */
#define BCM54XX_ECD_CTRL_BREAK_LINK		BIT(12)	/* unconnect link
							 * during test
							 */
#define BCM54XX_ECD_CTRL_CROSS_SHORT_DIS	BIT(13)	/* disable inter-pair
							 * short check
							 */
#define BCM54XX_ECD_CTRL_RUN			BIT(15)	/* run immediate */

#define BCM54XX_RDB_ECD_FAULT_TYPE		0x2a1
#define BCM54XX_EXP_ECD_FAULT_TYPE		(MII_BCM54XX_EXP_SEL_ER + 0xc1)
#define BCM54XX_ECD_FAULT_TYPE_INVALID		0x0
#define BCM54XX_ECD_FAULT_TYPE_OK		0x1
#define BCM54XX_ECD_FAULT_TYPE_OPEN		0x2
#define BCM54XX_ECD_FAULT_TYPE_SAME_SHORT	0x3 /* short same pair */
#define BCM54XX_ECD_FAULT_TYPE_CROSS_SHORT	0x4 /* short different pairs */
#define BCM54XX_ECD_FAULT_TYPE_BUSY		0x9
#define BCM54XX_ECD_FAULT_TYPE_PAIR_D_MASK	GENMASK(3, 0)
#define BCM54XX_ECD_FAULT_TYPE_PAIR_C_MASK	GENMASK(7, 4)
#define BCM54XX_ECD_FAULT_TYPE_PAIR_B_MASK	GENMASK(11, 8)
#define BCM54XX_ECD_FAULT_TYPE_PAIR_A_MASK	GENMASK(15, 12)
#define BCM54XX_ECD_PAIR_A_LENGTH_RESULTS	0x2a2
#define BCM54XX_ECD_PAIR_B_LENGTH_RESULTS	0x2a3
#define BCM54XX_ECD_PAIR_C_LENGTH_RESULTS	0x2a4
#define BCM54XX_ECD_PAIR_D_LENGTH_RESULTS	0x2a5

#define BCM54XX_RDB_ECD_PAIR_A_LENGTH_RESULTS	0x2a2
#define BCM54XX_EXP_ECD_PAIR_A_LENGTH_RESULTS	(MII_BCM54XX_EXP_SEL_ER + 0xc2)
#define BCM54XX_RDB_ECD_PAIR_B_LENGTH_RESULTS	0x2a3
#define BCM54XX_EXP_ECD_PAIR_B_LENGTH_RESULTS	(MII_BCM54XX_EXP_SEL_ER + 0xc3)
#define BCM54XX_RDB_ECD_PAIR_C_LENGTH_RESULTS	0x2a4
#define BCM54XX_EXP_ECD_PAIR_C_LENGTH_RESULTS	(MII_BCM54XX_EXP_SEL_ER + 0xc4)
#define BCM54XX_RDB_ECD_PAIR_D_LENGTH_RESULTS	0x2a5
#define BCM54XX_EXP_ECD_PAIR_D_LENGTH_RESULTS	(MII_BCM54XX_EXP_SEL_ER + 0xc5)
#define BCM54XX_ECD_LENGTH_RESULTS_INVALID	0xffff

#endif /* _LINUX_BRCMPHY_H */<|MERGE_RESOLUTION|>--- conflicted
+++ resolved
@@ -31,10 +31,7 @@
 #define PHY_ID_BCM89610			0x03625cd0
 
 #define PHY_ID_BCM72113			0x35905310
-<<<<<<< HEAD
-=======
 #define PHY_ID_BCM72116			0x35905350
->>>>>>> f642729d
 #define PHY_ID_BCM7250			0xae025280
 #define PHY_ID_BCM7255			0xae025120
 #define PHY_ID_BCM7260			0xae025190
