--- conflicted
+++ resolved
@@ -256,11 +256,6 @@
 extern __be32 *xdr_inline_decode(struct xdr_stream *xdr, size_t nbytes);
 extern unsigned int xdr_read_pages(struct xdr_stream *xdr, unsigned int len);
 extern void xdr_enter_page(struct xdr_stream *xdr, unsigned int len);
-<<<<<<< HEAD
-extern int xdr_process_buf(struct xdr_buf *buf, unsigned int offset, unsigned int len, int (*actor)(struct scatterlist *, void *), void *data);
-extern uint64_t xdr_align_data(struct xdr_stream *, uint64_t, uint32_t);
-extern uint64_t xdr_expand_hole(struct xdr_stream *, uint64_t, uint64_t);
-=======
 extern int xdr_process_buf(const struct xdr_buf *buf, unsigned int offset, unsigned int len, int (*actor)(struct scatterlist *, void *), void *data);
 extern unsigned int xdr_align_data(struct xdr_stream *, unsigned int offset, unsigned int length);
 extern unsigned int xdr_expand_hole(struct xdr_stream *, unsigned int offset, unsigned int length);
@@ -309,7 +304,6 @@
 {
 	xdr_set_scratch_buffer(xdr, NULL, 0);
 }
->>>>>>> f642729d
 
 /**
  * xdr_stream_remaining - Return the number of bytes remaining in the stream
