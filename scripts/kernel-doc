#!/usr/bin/env perl
# SPDX-License-Identifier: GPL-2.0

use warnings;
use strict;

## Copyright (c) 1998 Michael Zucchi, All Rights Reserved        ##
## Copyright (C) 2000, 1  Tim Waugh <twaugh@redhat.com>          ##
## Copyright (C) 2001  Simon Huggins                             ##
## Copyright (C) 2005-2012  Randy Dunlap                         ##
## Copyright (C) 2012  Dan Luedtke                               ##
## 								 ##
## #define enhancements by Armin Kuster <akuster@mvista.com>	 ##
## Copyright (c) 2000 MontaVista Software, Inc.			 ##
## 								 ##
## This software falls under the GNU General Public License.     ##
## Please read the COPYING file for more information             ##

# 18/01/2001 - 	Cleanups
# 		Functions prototyped as foo(void) same as foo()
# 		Stop eval'ing where we don't need to.
# -- huggie@earth.li

# 27/06/2001 -  Allowed whitespace after initial "/**" and
#               allowed comments before function declarations.
# -- Christian Kreibich <ck@whoop.org>

# Still to do:
# 	- add perldoc documentation
# 	- Look more closely at some of the scarier bits :)

# 26/05/2001 - 	Support for separate source and object trees.
#		Return error code.
# 		Keith Owens <kaos@ocs.com.au>

# 23/09/2001 - Added support for typedefs, structs, enums and unions
#              Support for Context section; can be terminated using empty line
#              Small fixes (like spaces vs. \s in regex)
# -- Tim Jansen <tim@tjansen.de>

# 25/07/2012 - Added support for HTML5
# -- Dan Luedtke <mail@danrl.de>

sub usage {
    my $message = <<"EOF";
Usage: $0 [OPTION ...] FILE ...

Read C language source or header FILEs, extract embedded documentation comments,
and print formatted documentation to standard output.

The documentation comments are identified by "/**" opening comment mark. See
Documentation/doc-guide/kernel-doc.rst for the documentation comment syntax.

Output format selection (mutually exclusive):
  -man			Output troff manual page format. This is the default.
  -rst			Output reStructuredText format.
  -none			Do not output documentation, only warnings.

Output format selection modifier (affects only ReST output):

  -sphinx-version	Use the ReST C domain dialect compatible with an
			specific Sphinx Version.
			If not specified, kernel-doc will auto-detect using
			the sphinx-build version found on PATH.

Output selection (mutually exclusive):
  -export		Only output documentation for symbols that have been
			exported using EXPORT_SYMBOL() or EXPORT_SYMBOL_GPL()
                        in any input FILE or -export-file FILE.
  -internal		Only output documentation for symbols that have NOT been
			exported using EXPORT_SYMBOL() or EXPORT_SYMBOL_GPL()
                        in any input FILE or -export-file FILE.
  -function NAME	Only output documentation for the given function(s)
			or DOC: section title(s). All other functions and DOC:
			sections are ignored. May be specified multiple times.
  -nosymbol NAME	Exclude the specified symbols from the output
		        documentation. May be specified multiple times.

Output selection modifiers:
  -no-doc-sections	Do not output DOC: sections.
  -enable-lineno        Enable output of #define LINENO lines. Only works with
                        reStructuredText format.
  -export-file FILE     Specify an additional FILE in which to look for
                        EXPORT_SYMBOL() and EXPORT_SYMBOL_GPL(). To be used with
                        -export or -internal. May be specified multiple times.

Other parameters:
  -v			Verbose output, more warnings and other information.
  -h			Print this help.
  -Werror		Treat warnings as errors.

EOF
    print $message;
    exit 1;
}

#
# format of comments.
# In the following table, (...)? signifies optional structure.
#                         (...)* signifies 0 or more structure elements
# /**
#  * function_name(:)? (- short description)?
# (* @parameterx: (description of parameter x)?)*
# (* a blank line)?
#  * (Description:)? (Description of function)?
#  * (section header: (section description)? )*
#  (*)?*/
#
# So .. the trivial example would be:
#
# /**
#  * my_function
#  */
#
# If the Description: header tag is omitted, then there must be a blank line
# after the last parameter specification.
# e.g.
# /**
#  * my_function - does my stuff
#  * @my_arg: its mine damnit
#  *
#  * Does my stuff explained.
#  */
#
#  or, could also use:
# /**
#  * my_function - does my stuff
#  * @my_arg: its mine damnit
#  * Description: Does my stuff explained.
#  */
# etc.
#
# Besides functions you can also write documentation for structs, unions,
# enums and typedefs. Instead of the function name you must write the name
# of the declaration;  the struct/union/enum/typedef must always precede
# the name. Nesting of declarations is not supported.
# Use the argument mechanism to document members or constants.
# e.g.
# /**
#  * struct my_struct - short description
#  * @a: first member
#  * @b: second member
#  *
#  * Longer description
#  */
# struct my_struct {
#     int a;
#     int b;
# /* private: */
#     int c;
# };
#
# All descriptions can be multiline, except the short function description.
#
# For really longs structs, you can also describe arguments inside the
# body of the struct.
# eg.
# /**
#  * struct my_struct - short description
#  * @a: first member
#  * @b: second member
#  *
#  * Longer description
#  */
# struct my_struct {
#     int a;
#     int b;
#     /**
#      * @c: This is longer description of C
#      *
#      * You can use paragraphs to describe arguments
#      * using this method.
#      */
#     int c;
# };
#
# This should be use only for struct/enum members.
#
# You can also add additional sections. When documenting kernel functions you
# should document the "Context:" of the function, e.g. whether the functions
# can be called form interrupts. Unlike other sections you can end it with an
# empty line.
# A non-void function should have a "Return:" section describing the return
# value(s).
# Example-sections should contain the string EXAMPLE so that they are marked
# appropriately in DocBook.
#
# Example:
# /**
#  * user_function - function that can only be called in user context
#  * @a: some argument
#  * Context: !in_interrupt()
#  *
#  * Some description
#  * Example:
#  *    user_function(22);
#  */
# ...
#
#
# All descriptive text is further processed, scanning for the following special
# patterns, which are highlighted appropriately.
#
# 'funcname()' - function
# '$ENVVAR' - environmental variable
# '&struct_name' - name of a structure (up to two words including 'struct')
# '&struct_name.member' - name of a structure member
# '@parameter' - name of a parameter
# '%CONST' - name of a constant.
# '``LITERAL``' - literal string without any spaces on it.

## init lots of data

my $errors = 0;
my $warnings = 0;
my $anon_struct_union = 0;

# match expressions used to find embedded type information
my $type_constant = '\b``([^\`]+)``\b';
my $type_constant2 = '\%([-_\w]+)';
my $type_func = '(\w+)\(\)';
my $type_param = '\@(\w*((\.\w+)|(->\w+))*(\.\.\.)?)';
my $type_param_ref = '([\!]?)\@(\w*((\.\w+)|(->\w+))*(\.\.\.)?)';
my $type_fp_param = '\@(\w+)\(\)';  # Special RST handling for func ptr params
my $type_fp_param2 = '\@(\w+->\S+)\(\)';  # Special RST handling for structs with func ptr params
my $type_env = '(\$\w+)';
my $type_enum = '\&(enum\s*([_\w]+))';
my $type_struct = '\&(struct\s*([_\w]+))';
my $type_typedef = '\&(typedef\s*([_\w]+))';
my $type_union = '\&(union\s*([_\w]+))';
my $type_member = '\&([_\w]+)(\.|->)([_\w]+)';
my $type_fallback = '\&([_\w]+)';
my $type_member_func = $type_member . '\(\)';

# Output conversion substitutions.
#  One for each output format

# these are pretty rough
my @highlights_man = (
                      [$type_constant, "\$1"],
                      [$type_constant2, "\$1"],
                      [$type_func, "\\\\fB\$1\\\\fP"],
                      [$type_enum, "\\\\fI\$1\\\\fP"],
                      [$type_struct, "\\\\fI\$1\\\\fP"],
                      [$type_typedef, "\\\\fI\$1\\\\fP"],
                      [$type_union, "\\\\fI\$1\\\\fP"],
                      [$type_param, "\\\\fI\$1\\\\fP"],
                      [$type_param_ref, "\\\\fI\$1\$2\\\\fP"],
                      [$type_member, "\\\\fI\$1\$2\$3\\\\fP"],
                      [$type_fallback, "\\\\fI\$1\\\\fP"]
		     );
my $blankline_man = "";

# rst-mode
my @highlights_rst = (
                       [$type_constant, "``\$1``"],
                       [$type_constant2, "``\$1``"],
                       # Note: need to escape () to avoid func matching later
                       [$type_member_func, "\\:c\\:type\\:`\$1\$2\$3\\\\(\\\\) <\$1>`"],
                       [$type_member, "\\:c\\:type\\:`\$1\$2\$3 <\$1>`"],
		       [$type_fp_param, "**\$1\\\\(\\\\)**"],
		       [$type_fp_param2, "**\$1\\\\(\\\\)**"],
                       [$type_func, "\$1()"],
                       [$type_enum, "\\:c\\:type\\:`\$1 <\$2>`"],
                       [$type_struct, "\\:c\\:type\\:`\$1 <\$2>`"],
                       [$type_typedef, "\\:c\\:type\\:`\$1 <\$2>`"],
                       [$type_union, "\\:c\\:type\\:`\$1 <\$2>`"],
                       # in rst this can refer to any type
                       [$type_fallback, "\\:c\\:type\\:`\$1`"],
                       [$type_param_ref, "**\$1\$2**"]
		      );
my $blankline_rst = "\n";

# read arguments
if ($#ARGV == -1) {
    usage();
}

my $kernelversion;
my ($sphinx_major, $sphinx_minor, $sphinx_patch);

my $dohighlight = "";

my $verbose = 0;
my $Werror = 0;
my $output_mode = "rst";
my $output_preformatted = 0;
my $no_doc_sections = 0;
my $enable_lineno = 0;
my @highlights = @highlights_rst;
my $blankline = $blankline_rst;
my $modulename = "Kernel API";

use constant {
    OUTPUT_ALL          => 0, # output all symbols and doc sections
    OUTPUT_INCLUDE      => 1, # output only specified symbols
    OUTPUT_EXPORTED     => 2, # output exported symbols
    OUTPUT_INTERNAL     => 3, # output non-exported symbols
};
my $output_selection = OUTPUT_ALL;
my $show_not_found = 0;	# No longer used

my @export_file_list;

my @build_time;
if (defined($ENV{'KBUILD_BUILD_TIMESTAMP'}) &&
    (my $seconds = `date -d"${ENV{'KBUILD_BUILD_TIMESTAMP'}}" +%s`) ne '') {
    @build_time = gmtime($seconds);
} else {
    @build_time = localtime;
}

my $man_date = ('January', 'February', 'March', 'April', 'May', 'June',
		'July', 'August', 'September', 'October',
		'November', 'December')[$build_time[4]] .
  " " . ($build_time[5]+1900);

# Essentially these are globals.
# They probably want to be tidied up, made more localised or something.
# CAVEAT EMPTOR!  Some of the others I localised may not want to be, which
# could cause "use of undefined value" or other bugs.
my ($function, %function_table, %parametertypes, $declaration_purpose);
my %nosymbol_table = ();
my $declaration_start_line;
my ($type, $declaration_name, $return_type);
my ($newsection, $newcontents, $prototype, $brcount, %source_map);

if (defined($ENV{'KBUILD_VERBOSE'})) {
	$verbose = "$ENV{'KBUILD_VERBOSE'}";
}

if (defined($ENV{'KDOC_WERROR'})) {
	$Werror = "$ENV{'KDOC_WERROR'}";
}

if (defined($ENV{'KCFLAGS'})) {
	my $kcflags = "$ENV{'KCFLAGS'}";

	if ($kcflags =~ /Werror/) {
		$Werror = 1;
	}
}

# Generated docbook code is inserted in a template at a point where
# docbook v3.1 requires a non-zero sequence of RefEntry's; see:
# https://www.oasis-open.org/docbook/documentation/reference/html/refentry.html
# We keep track of number of generated entries and generate a dummy
# if needs be to ensure the expanded template can be postprocessed
# into html.
my $section_counter = 0;

my $lineprefix="";

# Parser states
use constant {
    STATE_NORMAL        => 0,        # normal code
    STATE_NAME          => 1,        # looking for function name
    STATE_BODY_MAYBE    => 2,        # body - or maybe more description
    STATE_BODY          => 3,        # the body of the comment
    STATE_BODY_WITH_BLANK_LINE => 4, # the body, which has a blank line
    STATE_PROTO         => 5,        # scanning prototype
    STATE_DOCBLOCK      => 6,        # documentation block
    STATE_INLINE        => 7,        # gathering doc outside main block
};
my $state;
my $in_doc_sect;
my $leading_space;

# Inline documentation state
use constant {
    STATE_INLINE_NA     => 0, # not applicable ($state != STATE_INLINE)
    STATE_INLINE_NAME   => 1, # looking for member name (@foo:)
    STATE_INLINE_TEXT   => 2, # looking for member documentation
    STATE_INLINE_END    => 3, # done
    STATE_INLINE_ERROR  => 4, # error - Comment without header was found.
                              # Spit a warning as it's not
                              # proper kernel-doc and ignore the rest.
};
my $inline_doc_state;

#declaration types: can be
# 'function', 'struct', 'union', 'enum', 'typedef'
my $decl_type;

# Name of the kernel-doc identifier for non-DOC markups
my $identifier;

my $doc_start = '^/\*\*\s*$'; # Allow whitespace at end of comment start.
my $doc_end = '\*/';
my $doc_com = '\s*\*\s*';
my $doc_com_body = '\s*\* ?';
my $doc_decl = $doc_com . '(\w+)';
# @params and a strictly limited set of supported section names
my $doc_sect = $doc_com .
    '\s*(\@[.\w]+|\@\.\.\.|description|context|returns?|notes?|examples?)\s*:(.*)';
my $doc_content = $doc_com_body . '(.*)';
my $doc_block = $doc_com . 'DOC:\s*(.*)?';
my $doc_inline_start = '^\s*/\*\*\s*$';
my $doc_inline_sect = '\s*\*\s*(@\s*[\w][\w\.]*\s*):(.*)';
my $doc_inline_end = '^\s*\*/\s*$';
my $doc_inline_oneline = '^\s*/\*\*\s*(@[\w\s]+):\s*(.*)\s*\*/\s*$';
my $export_symbol = '^\s*EXPORT_SYMBOL(_GPL)?\s*\(\s*(\w+)\s*\)\s*;';

my %parameterdescs;
my %parameterdesc_start_lines;
my @parameterlist;
my %sections;
my @sectionlist;
my %section_start_lines;
my $sectcheck;
my $struct_actual;

my $contents = "";
my $new_start_line = 0;

# the canonical section names. see also $doc_sect above.
my $section_default = "Description";	# default section
my $section_intro = "Introduction";
my $section = $section_default;
my $section_context = "Context";
my $section_return = "Return";

my $undescribed = "-- undescribed --";

reset_state();

while ($ARGV[0] =~ m/^--?(.*)/) {
    my $cmd = $1;
    shift @ARGV;
    if ($cmd eq "man") {
	$output_mode = "man";
	@highlights = @highlights_man;
	$blankline = $blankline_man;
    } elsif ($cmd eq "rst") {
	$output_mode = "rst";
	@highlights = @highlights_rst;
	$blankline = $blankline_rst;
    } elsif ($cmd eq "none") {
	$output_mode = "none";
    } elsif ($cmd eq "module") { # not needed for XML, inherits from calling document
	$modulename = shift @ARGV;
    } elsif ($cmd eq "function") { # to only output specific functions
	$output_selection = OUTPUT_INCLUDE;
	$function = shift @ARGV;
	$function_table{$function} = 1;
    } elsif ($cmd eq "nosymbol") { # Exclude specific symbols
	my $symbol = shift @ARGV;
	$nosymbol_table{$symbol} = 1;
    } elsif ($cmd eq "export") { # only exported symbols
	$output_selection = OUTPUT_EXPORTED;
	%function_table = ();
    } elsif ($cmd eq "internal") { # only non-exported symbols
	$output_selection = OUTPUT_INTERNAL;
	%function_table = ();
    } elsif ($cmd eq "export-file") {
	my $file = shift @ARGV;
	push(@export_file_list, $file);
    } elsif ($cmd eq "v") {
	$verbose = 1;
    } elsif ($cmd eq "Werror") {
	$Werror = 1;
    } elsif (($cmd eq "h") || ($cmd eq "help")) {
	usage();
    } elsif ($cmd eq 'no-doc-sections') {
	    $no_doc_sections = 1;
    } elsif ($cmd eq 'enable-lineno') {
	    $enable_lineno = 1;
    } elsif ($cmd eq 'show-not-found') {
	$show_not_found = 1;  # A no-op but don't fail
    } elsif ($cmd eq "sphinx-version") {
	my $ver_string = shift @ARGV;
	if ($ver_string =~ m/^(\d+)(\.\d+)?(\.\d+)?/) {
	    $sphinx_major = $1;
	    if (defined($2)) {
		$sphinx_minor = substr($2,1);
	    } else {
		$sphinx_minor = 0;
	    }
	    if (defined($3)) {
		$sphinx_patch = substr($3,1)
	    } else {
		$sphinx_patch = 0;
	    }
	} else {
	    die "Sphinx version should either major.minor or major.minor.patch format\n";
	}
    } else {
	# Unknown argument
        usage();
    }
}

# continue execution near EOF;

# The C domain dialect changed on Sphinx 3. So, we need to check the
# version in order to produce the right tags.
sub findprog($)
{
	foreach(split(/:/, $ENV{PATH})) {
		return "$_/$_[0]" if(-x "$_/$_[0]");
	}
}

sub get_sphinx_version()
{
	my $ver;

	my $cmd = "sphinx-build";
	if (!findprog($cmd)) {
		my $cmd = "sphinx-build3";
		if (!findprog($cmd)) {
			$sphinx_major = 1;
			$sphinx_minor = 2;
			$sphinx_patch = 0;
			printf STDERR "Warning: Sphinx version not found. Using default (Sphinx version %d.%d.%d)\n",
			       $sphinx_major, $sphinx_minor, $sphinx_patch;
			return;
		}
	}

	open IN, "$cmd --version 2>&1 |";
	while (<IN>) {
		if (m/^\s*sphinx-build\s+([\d]+)\.([\d\.]+)(\+\/[\da-f]+)?$/) {
			$sphinx_major = $1;
			$sphinx_minor = $2;
			$sphinx_patch = $3;
			last;
		}
		# Sphinx 1.2.x uses a different format
		if (m/^\s*Sphinx.*\s+([\d]+)\.([\d\.]+)$/) {
			$sphinx_major = $1;
			$sphinx_minor = $2;
			$sphinx_patch = $3;
			last;
		}
	}
	close IN;
}

# get kernel version from env
sub get_kernel_version() {
    my $version = 'unknown kernel version';

    if (defined($ENV{'KERNELVERSION'})) {
	$version = $ENV{'KERNELVERSION'};
    }
    return $version;
}

#
sub print_lineno {
    my $lineno = shift;
    if ($enable_lineno && defined($lineno)) {
        print "#define LINENO " . $lineno . "\n";
    }
}
##
# dumps section contents to arrays/hashes intended for that purpose.
#
sub dump_section {
    my $file = shift;
    my $name = shift;
    my $contents = join "\n", @_;

    if ($name =~ m/$type_param/) {
	$name = $1;
	$parameterdescs{$name} = $contents;
	$sectcheck = $sectcheck . $name . " ";
        $parameterdesc_start_lines{$name} = $new_start_line;
        $new_start_line = 0;
    } elsif ($name eq "@\.\.\.") {
	$name = "...";
	$parameterdescs{$name} = $contents;
	$sectcheck = $sectcheck . $name . " ";
        $parameterdesc_start_lines{$name} = $new_start_line;
        $new_start_line = 0;
    } else {
	if (defined($sections{$name}) && ($sections{$name} ne "")) {
	    # Only warn on user specified duplicate section names.
	    if ($name ne $section_default) {
		print STDERR "${file}:$.: warning: duplicate section name '$name'\n";
		++$warnings;
	    }
	    $sections{$name} .= $contents;
	} else {
	    $sections{$name} = $contents;
	    push @sectionlist, $name;
            $section_start_lines{$name} = $new_start_line;
            $new_start_line = 0;
	}
    }
}

##
# dump DOC: section after checking that it should go out
#
sub dump_doc_section {
    my $file = shift;
    my $name = shift;
    my $contents = join "\n", @_;

    if ($no_doc_sections) {
        return;
    }

    return if (defined($nosymbol_table{$name}));

    if (($output_selection == OUTPUT_ALL) ||
	(($output_selection == OUTPUT_INCLUDE) &&
	 defined($function_table{$name})))
    {
	dump_section($file, $name, $contents);
	output_blockhead({'sectionlist' => \@sectionlist,
			  'sections' => \%sections,
			  'module' => $modulename,
			  'content-only' => ($output_selection != OUTPUT_ALL), });
    }
}

##
# output function
#
# parameterdescs, a hash.
#  function => "function name"
#  parameterlist => @list of parameters
#  parameterdescs => %parameter descriptions
#  sectionlist => @list of sections
#  sections => %section descriptions
#

sub output_highlight {
    my $contents = join "\n",@_;
    my $line;

#   DEBUG
#   if (!defined $contents) {
#	use Carp;
#	confess "output_highlight got called with no args?\n";
#   }

#   print STDERR "contents b4:$contents\n";
    eval $dohighlight;
    die $@ if $@;
#   print STDERR "contents af:$contents\n";

    foreach $line (split "\n", $contents) {
	if (! $output_preformatted) {
	    $line =~ s/^\s*//;
	}
	if ($line eq ""){
	    if (! $output_preformatted) {
		print $lineprefix, $blankline;
	    }
	} else {
	    if ($output_mode eq "man" && substr($line, 0, 1) eq ".") {
		print "\\&$line";
	    } else {
		print $lineprefix, $line;
	    }
	}
	print "\n";
    }
}

##
# output function in man
sub output_function_man(%) {
    my %args = %{$_[0]};
    my ($parameter, $section);
    my $count;

    print ".TH \"$args{'function'}\" 9 \"$args{'function'}\" \"$man_date\" \"Kernel Hacker's Manual\" LINUX\n";

    print ".SH NAME\n";
    print $args{'function'} . " \\- " . $args{'purpose'} . "\n";

    print ".SH SYNOPSIS\n";
    if ($args{'functiontype'} ne "") {
	print ".B \"" . $args{'functiontype'} . "\" " . $args{'function'} . "\n";
    } else {
	print ".B \"" . $args{'function'} . "\n";
    }
    $count = 0;
    my $parenth = "(";
    my $post = ",";
    foreach my $parameter (@{$args{'parameterlist'}}) {
	if ($count == $#{$args{'parameterlist'}}) {
	    $post = ");";
	}
	$type = $args{'parametertypes'}{$parameter};
	if ($type =~ m/([^\(]*\(\*)\s*\)\s*\(([^\)]*)\)/) {
	    # pointer-to-function
	    print ".BI \"" . $parenth . $1 . "\" " . " \") (" . $2 . ")" . $post . "\"\n";
	} else {
	    $type =~ s/([^\*])$/$1 /;
	    print ".BI \"" . $parenth . $type . "\" " . " \"" . $post . "\"\n";
	}
	$count++;
	$parenth = "";
    }

    print ".SH ARGUMENTS\n";
    foreach $parameter (@{$args{'parameterlist'}}) {
	my $parameter_name = $parameter;
	$parameter_name =~ s/\[.*//;

	print ".IP \"" . $parameter . "\" 12\n";
	output_highlight($args{'parameterdescs'}{$parameter_name});
    }
    foreach $section (@{$args{'sectionlist'}}) {
	print ".SH \"", uc $section, "\"\n";
	output_highlight($args{'sections'}{$section});
    }
}

##
# output enum in man
sub output_enum_man(%) {
    my %args = %{$_[0]};
    my ($parameter, $section);
    my $count;

    print ".TH \"$args{'module'}\" 9 \"enum $args{'enum'}\" \"$man_date\" \"API Manual\" LINUX\n";

    print ".SH NAME\n";
    print "enum " . $args{'enum'} . " \\- " . $args{'purpose'} . "\n";

    print ".SH SYNOPSIS\n";
    print "enum " . $args{'enum'} . " {\n";
    $count = 0;
    foreach my $parameter (@{$args{'parameterlist'}}) {
	print ".br\n.BI \"    $parameter\"\n";
	if ($count == $#{$args{'parameterlist'}}) {
	    print "\n};\n";
	    last;
	}
	else {
	    print ", \n.br\n";
	}
	$count++;
    }

    print ".SH Constants\n";
    foreach $parameter (@{$args{'parameterlist'}}) {
	my $parameter_name = $parameter;
	$parameter_name =~ s/\[.*//;

	print ".IP \"" . $parameter . "\" 12\n";
	output_highlight($args{'parameterdescs'}{$parameter_name});
    }
    foreach $section (@{$args{'sectionlist'}}) {
	print ".SH \"$section\"\n";
	output_highlight($args{'sections'}{$section});
    }
}

##
# output struct in man
sub output_struct_man(%) {
    my %args = %{$_[0]};
    my ($parameter, $section);

    print ".TH \"$args{'module'}\" 9 \"" . $args{'type'} . " " . $args{'struct'} . "\" \"$man_date\" \"API Manual\" LINUX\n";

    print ".SH NAME\n";
    print $args{'type'} . " " . $args{'struct'} . " \\- " . $args{'purpose'} . "\n";

    my $declaration = $args{'definition'};
    $declaration =~ s/\t/  /g;
    $declaration =~ s/\n/"\n.br\n.BI \"/g;
    print ".SH SYNOPSIS\n";
    print $args{'type'} . " " . $args{'struct'} . " {\n.br\n";
    print ".BI \"$declaration\n};\n.br\n\n";

    print ".SH Members\n";
    foreach $parameter (@{$args{'parameterlist'}}) {
	($parameter =~ /^#/) && next;

	my $parameter_name = $parameter;
	$parameter_name =~ s/\[.*//;

	($args{'parameterdescs'}{$parameter_name} ne $undescribed) || next;
	print ".IP \"" . $parameter . "\" 12\n";
	output_highlight($args{'parameterdescs'}{$parameter_name});
    }
    foreach $section (@{$args{'sectionlist'}}) {
	print ".SH \"$section\"\n";
	output_highlight($args{'sections'}{$section});
    }
}

##
# output typedef in man
sub output_typedef_man(%) {
    my %args = %{$_[0]};
    my ($parameter, $section);

    print ".TH \"$args{'module'}\" 9 \"$args{'typedef'}\" \"$man_date\" \"API Manual\" LINUX\n";

    print ".SH NAME\n";
    print "typedef " . $args{'typedef'} . " \\- " . $args{'purpose'} . "\n";

    foreach $section (@{$args{'sectionlist'}}) {
	print ".SH \"$section\"\n";
	output_highlight($args{'sections'}{$section});
    }
}

sub output_blockhead_man(%) {
    my %args = %{$_[0]};
    my ($parameter, $section);
    my $count;

    print ".TH \"$args{'module'}\" 9 \"$args{'module'}\" \"$man_date\" \"API Manual\" LINUX\n";

    foreach $section (@{$args{'sectionlist'}}) {
	print ".SH \"$section\"\n";
	output_highlight($args{'sections'}{$section});
    }
}

##
# output in restructured text
#

#
# This could use some work; it's used to output the DOC: sections, and
# starts by putting out the name of the doc section itself, but that tends
# to duplicate a header already in the template file.
#
sub output_blockhead_rst(%) {
    my %args = %{$_[0]};
    my ($parameter, $section);

    foreach $section (@{$args{'sectionlist'}}) {
	next if (defined($nosymbol_table{$section}));

	if ($output_selection != OUTPUT_INCLUDE) {
	    print ".. _$section:\n\n";
	    print "**$section**\n\n";
	}
        print_lineno($section_start_lines{$section});
	output_highlight_rst($args{'sections'}{$section});
	print "\n";
    }
}

#
# Apply the RST highlights to a sub-block of text.
#
sub highlight_block($) {
    # The dohighlight kludge requires the text be called $contents
    my $contents = shift;
    eval $dohighlight;
    die $@ if $@;
    return $contents;
}

#
# Regexes used only here.
#
my $sphinx_literal = '^[^.].*::$';
my $sphinx_cblock = '^\.\.\ +code-block::';

sub output_highlight_rst {
    my $input = join "\n",@_;
    my $output = "";
    my $line;
    my $in_literal = 0;
    my $litprefix;
    my $block = "";

    foreach $line (split "\n",$input) {
	#
	# If we're in a literal block, see if we should drop out
	# of it.  Otherwise pass the line straight through unmunged.
	#
	if ($in_literal) {
	    if (! ($line =~ /^\s*$/)) {
		#
		# If this is the first non-blank line in a literal
		# block we need to figure out what the proper indent is.
		#
		if ($litprefix eq "") {
		    $line =~ /^(\s*)/;
		    $litprefix = '^' . $1;
		    $output .= $line . "\n";
		} elsif (! ($line =~ /$litprefix/)) {
		    $in_literal = 0;
		} else {
		    $output .= $line . "\n";
		}
	    } else {
		$output .= $line . "\n";
	    }
	}
	#
	# Not in a literal block (or just dropped out)
	#
	if (! $in_literal) {
	    $block .= $line . "\n";
	    if (($line =~ /$sphinx_literal/) || ($line =~ /$sphinx_cblock/)) {
		$in_literal = 1;
		$litprefix = "";
		$output .= highlight_block($block);
		$block = ""
	    }
	}
    }

    if ($block) {
	$output .= highlight_block($block);
    }
    foreach $line (split "\n", $output) {
	print $lineprefix . $line . "\n";
    }
}

sub output_function_rst(%) {
    my %args = %{$_[0]};
    my ($parameter, $section);
    my $oldprefix = $lineprefix;
    my $start = "";
    my $is_macro = 0;

    if ($sphinx_major < 3) {
	if ($args{'typedef'}) {
	    print ".. c:type:: ". $args{'function'} . "\n\n";
	    print_lineno($declaration_start_line);
	    print "   **Typedef**: ";
	    $lineprefix = "";
	    output_highlight_rst($args{'purpose'});
	    $start = "\n\n**Syntax**\n\n  ``";
	    $is_macro = 1;
	} else {
	    print ".. c:function:: ";
	}
    } else {
	if ($args{'typedef'} || $args{'functiontype'} eq "") {
	    $is_macro = 1;
	    print ".. c:macro:: ". $args{'function'} . "\n\n";
	} else {
	    print ".. c:function:: ";
	}

	if ($args{'typedef'}) {
	    print_lineno($declaration_start_line);
	    print "   **Typedef**: ";
	    $lineprefix = "";
	    output_highlight_rst($args{'purpose'});
	    $start = "\n\n**Syntax**\n\n  ``";
	} else {
	    print "``" if ($is_macro);
	}
    }
    if ($args{'functiontype'} ne "") {
	$start .= $args{'functiontype'} . " " . $args{'function'} . " (";
    } else {
	$start .= $args{'function'} . " (";
    }
    print $start;

    my $count = 0;
    foreach my $parameter (@{$args{'parameterlist'}}) {
	if ($count ne 0) {
	    print ", ";
	}
	$count++;
	$type = $args{'parametertypes'}{$parameter};

	if ($type =~ m/([^\(]*\(\*)\s*\)\s*\(([^\)]*)\)/) {
	    # pointer-to-function
	    print $1 . $parameter . ") (" . $2 . ")";
	} else {
	    print $type;
	}
    }
    if ($is_macro) {
	print ")``\n\n";
    } else {
	print ")\n\n";
    }
    if (!$args{'typedef'}) {
	print_lineno($declaration_start_line);
	$lineprefix = "   ";
	output_highlight_rst($args{'purpose'});
	print "\n";
    }

    print "**Parameters**\n\n";
    $lineprefix = "  ";
    foreach $parameter (@{$args{'parameterlist'}}) {
	my $parameter_name = $parameter;
	$parameter_name =~ s/\[.*//;
	$type = $args{'parametertypes'}{$parameter};

	if ($type ne "") {
	    print "``$type``\n";
	} else {
	    print "``$parameter``\n";
	}

        print_lineno($parameterdesc_start_lines{$parameter_name});

	if (defined($args{'parameterdescs'}{$parameter_name}) &&
	    $args{'parameterdescs'}{$parameter_name} ne $undescribed) {
	    output_highlight_rst($args{'parameterdescs'}{$parameter_name});
	} else {
	    print "  *undescribed*\n";
	}
	print "\n";
    }

    $lineprefix = $oldprefix;
    output_section_rst(@_);
}

sub output_section_rst(%) {
    my %args = %{$_[0]};
    my $section;
    my $oldprefix = $lineprefix;
    $lineprefix = "";

    foreach $section (@{$args{'sectionlist'}}) {
	print "**$section**\n\n";
        print_lineno($section_start_lines{$section});
	output_highlight_rst($args{'sections'}{$section});
	print "\n";
    }
    print "\n";
    $lineprefix = $oldprefix;
}

sub output_enum_rst(%) {
    my %args = %{$_[0]};
    my ($parameter);
    my $oldprefix = $lineprefix;
    my $count;

    if ($sphinx_major < 3) {
	my $name = "enum " . $args{'enum'};
	print "\n\n.. c:type:: " . $name . "\n\n";
    } else {
	my $name = $args{'enum'};
	print "\n\n.. c:enum:: " . $name . "\n\n";
    }
    print_lineno($declaration_start_line);
    $lineprefix = "   ";
    output_highlight_rst($args{'purpose'});
    print "\n";

    print "**Constants**\n\n";
    $lineprefix = "  ";
    foreach $parameter (@{$args{'parameterlist'}}) {
	print "``$parameter``\n";
	if ($args{'parameterdescs'}{$parameter} ne $undescribed) {
	    output_highlight_rst($args{'parameterdescs'}{$parameter});
	} else {
	    print "  *undescribed*\n";
	}
	print "\n";
    }

    $lineprefix = $oldprefix;
    output_section_rst(@_);
}

sub output_typedef_rst(%) {
    my %args = %{$_[0]};
    my ($parameter);
    my $oldprefix = $lineprefix;
    my $name;

    if ($sphinx_major < 3) {
	$name = "typedef " . $args{'typedef'};
    } else {
	$name = $args{'typedef'};
    }
    print "\n\n.. c:type:: " . $name . "\n\n";
    print_lineno($declaration_start_line);
    $lineprefix = "   ";
    output_highlight_rst($args{'purpose'});
    print "\n";

    $lineprefix = $oldprefix;
    output_section_rst(@_);
}

sub output_struct_rst(%) {
    my %args = %{$_[0]};
    my ($parameter);
    my $oldprefix = $lineprefix;

    if ($sphinx_major < 3) {
	my $name = $args{'type'} . " " . $args{'struct'};
	print "\n\n.. c:type:: " . $name . "\n\n";
    } else {
	my $name = $args{'struct'};
<<<<<<< HEAD
	print "\n\n.. c:struct:: " . $name . "\n\n";
=======
	if ($args{'type'} eq 'union') {
	    print "\n\n.. c:union:: " . $name . "\n\n";
	} else {
	    print "\n\n.. c:struct:: " . $name . "\n\n";
	}
>>>>>>> f642729d
    }
    print_lineno($declaration_start_line);
    $lineprefix = "   ";
    output_highlight_rst($args{'purpose'});
    print "\n";

    print "**Definition**\n\n";
    print "::\n\n";
    my $declaration = $args{'definition'};
    $declaration =~ s/\t/  /g;
    print "  " . $args{'type'} . " " . $args{'struct'} . " {\n$declaration  };\n\n";

    print "**Members**\n\n";
    $lineprefix = "  ";
    foreach $parameter (@{$args{'parameterlist'}}) {
	($parameter =~ /^#/) && next;

	my $parameter_name = $parameter;
	$parameter_name =~ s/\[.*//;

	($args{'parameterdescs'}{$parameter_name} ne $undescribed) || next;
	$type = $args{'parametertypes'}{$parameter};
        print_lineno($parameterdesc_start_lines{$parameter_name});
	print "``" . $parameter . "``\n";
	output_highlight_rst($args{'parameterdescs'}{$parameter_name});
	print "\n";
    }
    print "\n";

    $lineprefix = $oldprefix;
    output_section_rst(@_);
}

## none mode output functions

sub output_function_none(%) {
}

sub output_enum_none(%) {
}

sub output_typedef_none(%) {
}

sub output_struct_none(%) {
}

sub output_blockhead_none(%) {
}

##
# generic output function for all types (function, struct/union, typedef, enum);
# calls the generated, variable output_ function name based on
# functype and output_mode
sub output_declaration {
    no strict 'refs';
    my $name = shift;
    my $functype = shift;
    my $func = "output_${functype}_$output_mode";

    return if (defined($nosymbol_table{$name}));

    if (($output_selection == OUTPUT_ALL) ||
	(($output_selection == OUTPUT_INCLUDE ||
	  $output_selection == OUTPUT_EXPORTED) &&
	 defined($function_table{$name})) ||
	($output_selection == OUTPUT_INTERNAL &&
	 !($functype eq "function" && defined($function_table{$name}))))
    {
	&$func(@_);
	$section_counter++;
    }
}

##
# generic output function - calls the right one based on current output mode.
sub output_blockhead {
    no strict 'refs';
    my $func = "output_blockhead_" . $output_mode;
    &$func(@_);
    $section_counter++;
}

##
# takes a declaration (struct, union, enum, typedef) and
# invokes the right handler. NOT called for functions.
sub dump_declaration($$) {
    no strict 'refs';
    my ($prototype, $file) = @_;
    my $func = "dump_" . $decl_type;
    &$func(@_);
}

sub dump_union($$) {
    dump_struct(@_);
}

sub dump_struct($$) {
    my $x = shift;
    my $file = shift;

    if ($x =~ /(struct|union)\s+(\w+)\s*\{(.*)\}(\s*(__packed|__aligned|____cacheline_aligned_in_smp|____cacheline_aligned|__attribute__\s*\(\([a-z0-9,_\s\(\)]*\)\)))*/) {
	my $decl_type = $1;
	$declaration_name = $2;
	my $members = $3;

	if ($identifier ne $declaration_name) {
	    print STDERR "${file}:$.: warning: expecting prototype for $decl_type $identifier. Prototype was for $decl_type $declaration_name instead\n";
	    return;
	}

	# ignore members marked private:
	$members =~ s/\/\*\s*private:.*?\/\*\s*public:.*?\*\///gosi;
	$members =~ s/\/\*\s*private:.*//gosi;
	# strip comments:
	$members =~ s/\/\*.*?\*\///gos;
	# strip attributes
	$members =~ s/\s*__attribute__\s*\(\([a-z0-9,_\*\s\(\)]*\)\)/ /gi;
	$members =~ s/\s*__aligned\s*\([^;]*\)/ /gos;
	$members =~ s/\s*__packed\s*/ /gos;
	$members =~ s/\s*CRYPTO_MINALIGN_ATTR/ /gos;
	$members =~ s/\s*____cacheline_aligned_in_smp/ /gos;
	$members =~ s/\s*____cacheline_aligned/ /gos;

	# replace DECLARE_BITMAP
	$members =~ s/__ETHTOOL_DECLARE_LINK_MODE_MASK\s*\(([^\)]+)\)/DECLARE_BITMAP($1, __ETHTOOL_LINK_MODE_MASK_NBITS)/gos;
	$members =~ s/DECLARE_BITMAP\s*\(([^,)]+),\s*([^,)]+)\)/unsigned long $1\[BITS_TO_LONGS($2)\]/gos;
	# replace DECLARE_HASHTABLE
	$members =~ s/DECLARE_HASHTABLE\s*\(([^,)]+),\s*([^,)]+)\)/unsigned long $1\[1 << (($2) - 1)\]/gos;
	# replace DECLARE_KFIFO
	$members =~ s/DECLARE_KFIFO\s*\(([^,)]+),\s*([^,)]+),\s*([^,)]+)\)/$2 \*$1/gos;
	# replace DECLARE_KFIFO_PTR
	$members =~ s/DECLARE_KFIFO_PTR\s*\(([^,)]+),\s*([^,)]+)\)/$2 \*$1/gos;

	my $declaration = $members;

	# Split nested struct/union elements as newer ones
	while ($members =~ m/(struct|union)([^\{\};]+)\{([^\{\}]*)\}([^\{\}\;]*)\;/) {
		my $newmember;
		my $maintype = $1;
		my $ids = $4;
		my $content = $3;
		foreach my $id(split /,/, $ids) {
			$newmember .= "$maintype $id; ";

			$id =~ s/[:\[].*//;
			$id =~ s/^\s*\**(\S+)\s*/$1/;
			foreach my $arg (split /;/, $content) {
				next if ($arg =~ m/^\s*$/);
				if ($arg =~ m/^([^\(]+\(\*?\s*)([\w\.]*)(\s*\).*)/) {
					# pointer-to-function
					my $type = $1;
					my $name = $2;
					my $extra = $3;
					next if (!$name);
					if ($id =~ m/^\s*$/) {
						# anonymous struct/union
						$newmember .= "$type$name$extra; ";
					} else {
						$newmember .= "$type$id.$name$extra; ";
					}
				} else {
					my $type;
					my $names;
					$arg =~ s/^\s+//;
					$arg =~ s/\s+$//;
					# Handle bitmaps
					$arg =~ s/:\s*\d+\s*//g;
					# Handle arrays
					$arg =~ s/\[.*\]//g;
					# The type may have multiple words,
					# and multiple IDs can be defined, like:
					#	const struct foo, *bar, foobar
					# So, we remove spaces when parsing the
					# names, in order to match just names
					# and commas for the names
					$arg =~ s/\s*,\s*/,/g;
					if ($arg =~ m/(.*)\s+([\S+,]+)/) {
						$type = $1;
						$names = $2;
					} else {
						$newmember .= "$arg; ";
						next;
					}
					foreach my $name (split /,/, $names) {
						$name =~ s/^\s*\**(\S+)\s*/$1/;
						next if (($name =~ m/^\s*$/));
						if ($id =~ m/^\s*$/) {
							# anonymous struct/union
							$newmember .= "$type $name; ";
						} else {
							$newmember .= "$type $id.$name; ";
						}
					}
				}
			}
		}
		$members =~ s/(struct|union)([^\{\};]+)\{([^\{\}]*)\}([^\{\}\;]*)\;/$newmember/;
	}

	# Ignore other nested elements, like enums
	$members =~ s/(\{[^\{\}]*\})//g;

	create_parameterlist($members, ';', $file, $declaration_name);
	check_sections($file, $declaration_name, $decl_type, $sectcheck, $struct_actual);

	# Adjust declaration for better display
	$declaration =~ s/([\{;])/$1\n/g;
	$declaration =~ s/\}\s+;/};/g;
	# Better handle inlined enums
	do {} while ($declaration =~ s/(enum\s+\{[^\}]+),([^\n])/$1,\n$2/);

	my @def_args = split /\n/, $declaration;
	my $level = 1;
	$declaration = "";
	foreach my $clause (@def_args) {
		$clause =~ s/^\s+//;
		$clause =~ s/\s+$//;
		$clause =~ s/\s+/ /;
		next if (!$clause);
		$level-- if ($clause =~ m/(\})/ && $level > 1);
		if (!($clause =~ m/^\s*#/)) {
			$declaration .= "\t" x $level;
		}
		$declaration .= "\t" . $clause . "\n";
		$level++ if ($clause =~ m/(\{)/ && !($clause =~m/\}/));
	}
	output_declaration($declaration_name,
			   'struct',
			   {'struct' => $declaration_name,
			    'module' => $modulename,
			    'definition' => $declaration,
			    'parameterlist' => \@parameterlist,
			    'parameterdescs' => \%parameterdescs,
			    'parametertypes' => \%parametertypes,
			    'sectionlist' => \@sectionlist,
			    'sections' => \%sections,
			    'purpose' => $declaration_purpose,
			    'type' => $decl_type
			   });
    }
    else {
	print STDERR "${file}:$.: error: Cannot parse struct or union!\n";
	++$errors;
    }
}


sub show_warnings($$) {
	my $functype = shift;
	my $name = shift;

	return 0 if (defined($nosymbol_table{$name}));

	return 1 if ($output_selection == OUTPUT_ALL);

	if ($output_selection == OUTPUT_EXPORTED) {
		if (defined($function_table{$name})) {
			return 1;
		} else {
			return 0;
		}
	}
        if ($output_selection == OUTPUT_INTERNAL) {
		if (!($functype eq "function" && defined($function_table{$name}))) {
			return 1;
		} else {
			return 0;
		}
	}
	if ($output_selection == OUTPUT_INCLUDE) {
		if (defined($function_table{$name})) {
			return 1;
		} else {
			return 0;
		}
	}
	die("Please add the new output type at show_warnings()");
}

sub dump_enum($$) {
    my $x = shift;
    my $file = shift;
    my $members;


    $x =~ s@/\*.*?\*/@@gos;	# strip comments.
    # strip #define macros inside enums
    $x =~ s@#\s*((define|ifdef)\s+|endif)[^;]*;@@gos;

    if ($x =~ /typedef\s+enum\s*\{(.*)\}\s*(\w*)\s*;/) {
	$declaration_name = $2;
	$members = $1;
    } elsif ($x =~ /enum\s+(\w*)\s*\{(.*)\}/) {
	$declaration_name = $1;
	$members = $2;
    }

<<<<<<< HEAD
    if ($declaration_name) {
=======
    if ($members) {
	if ($identifier ne $declaration_name) {
	    print STDERR "${file}:$.: warning: expecting prototype for enum $identifier. Prototype was for enum $declaration_name instead\n";
	    return;
	}

>>>>>>> f642729d
	my %_members;

	$members =~ s/\s+$//;

	foreach my $arg (split ',', $members) {
	    $arg =~ s/^\s*(\w+).*/$1/;
	    push @parameterlist, $arg;
	    if (!$parameterdescs{$arg}) {
		$parameterdescs{$arg} = $undescribed;
	        if (show_warnings("enum", $declaration_name)) {
			print STDERR "${file}:$.: warning: Enum value '$arg' not described in enum '$declaration_name'\n";
		}
	    }
	    $_members{$arg} = 1;
	}

	while (my ($k, $v) = each %parameterdescs) {
	    if (!exists($_members{$k})) {
	        if (show_warnings("enum", $declaration_name)) {
		     print STDERR "${file}:$.: warning: Excess enum value '$k' description in '$declaration_name'\n";
		}
	    }
        }

	output_declaration($declaration_name,
			   'enum',
			   {'enum' => $declaration_name,
			    'module' => $modulename,
			    'parameterlist' => \@parameterlist,
			    'parameterdescs' => \%parameterdescs,
			    'sectionlist' => \@sectionlist,
			    'sections' => \%sections,
			    'purpose' => $declaration_purpose
			   });
    } else {
	print STDERR "${file}:$.: error: Cannot parse enum!\n";
	++$errors;
    }
}

my $typedef_type = qr { ((?:\s+[\w\*]+\b){1,8})\s* }x;
my $typedef_ident = qr { \*?\s*(\w\S+)\s* }x;
my $typedef_args = qr { \s*\((.*)\); }x;

my $typedef1 = qr { typedef$typedef_type\($typedef_ident\)$typedef_args }x;
my $typedef2 = qr { typedef$typedef_type$typedef_ident$typedef_args }x;

sub dump_typedef($$) {
    my $x = shift;
    my $file = shift;

    $x =~ s@/\*.*?\*/@@gos;	# strip comments.

    # Parse function typedef prototypes
    if ($x =~ $typedef1 || $x =~ $typedef2) {
	$return_type = $1;
	$declaration_name = $2;
	my $args = $3;
	$return_type =~ s/^\s+//;

	if ($identifier ne $declaration_name) {
	    print STDERR "${file}:$.: warning: expecting prototype for typedef $identifier. Prototype was for typedef $declaration_name instead\n";
	    return;
	}

	create_parameterlist($args, ',', $file, $declaration_name);

	output_declaration($declaration_name,
			   'function',
			   {'function' => $declaration_name,
			    'typedef' => 1,
			    'module' => $modulename,
			    'functiontype' => $return_type,
			    'parameterlist' => \@parameterlist,
			    'parameterdescs' => \%parameterdescs,
			    'parametertypes' => \%parametertypes,
			    'sectionlist' => \@sectionlist,
			    'sections' => \%sections,
			    'purpose' => $declaration_purpose
			   });
	return;
    }

    while (($x =~ /\(*.\)\s*;$/) || ($x =~ /\[*.\]\s*;$/)) {
	$x =~ s/\(*.\)\s*;$/;/;
	$x =~ s/\[*.\]\s*;$/;/;
    }

    if ($x =~ /typedef.*\s+(\w+)\s*;/) {
	$declaration_name = $1;

	if ($identifier ne $declaration_name) {
	    print STDERR "${file}:$.: warning: expecting prototype for typedef $identifier. Prototype was for typedef $declaration_name instead\n";
	    return;
	}

	output_declaration($declaration_name,
			   'typedef',
			   {'typedef' => $declaration_name,
			    'module' => $modulename,
			    'sectionlist' => \@sectionlist,
			    'sections' => \%sections,
			    'purpose' => $declaration_purpose
			   });
    }
    else {
	print STDERR "${file}:$.: error: Cannot parse typedef!\n";
	++$errors;
    }
}

sub save_struct_actual($) {
    my $actual = shift;

    # strip all spaces from the actual param so that it looks like one string item
    $actual =~ s/\s*//g;
    $struct_actual = $struct_actual . $actual . " ";
}

sub create_parameterlist($$$$) {
    my $args = shift;
    my $splitter = shift;
    my $file = shift;
    my $declaration_name = shift;
    my $type;
    my $param;

    # temporarily replace commas inside function pointer definition
    while ($args =~ /(\([^\),]+),/) {
	$args =~ s/(\([^\),]+),/$1#/g;
    }

    foreach my $arg (split($splitter, $args)) {
	# strip comments
	$arg =~ s/\/\*.*\*\///;
	# strip leading/trailing spaces
	$arg =~ s/^\s*//;
	$arg =~ s/\s*$//;
	$arg =~ s/\s+/ /;

	if ($arg =~ /^#/) {
	    # Treat preprocessor directive as a typeless variable just to fill
	    # corresponding data structures "correctly". Catch it later in
	    # output_* subs.
	    push_parameter($arg, "", "", $file);
	} elsif ($arg =~ m/\(.+\)\s*\(/) {
	    # pointer-to-function
	    $arg =~ tr/#/,/;
	    $arg =~ m/[^\(]+\(\*?\s*([\w\[\]\.]*)\s*\)/;
	    $param = $1;
	    $type = $arg;
	    $type =~ s/([^\(]+\(\*?)\s*$param/$1/;
	    save_struct_actual($param);
	    push_parameter($param, $type, $arg, $file, $declaration_name);
	} elsif ($arg) {
	    $arg =~ s/\s*:\s*/:/g;
	    $arg =~ s/\s*\[/\[/g;

	    my @args = split('\s*,\s*', $arg);
	    if ($args[0] =~ m/\*/) {
		$args[0] =~ s/(\*+)\s*/ $1/;
	    }

	    my @first_arg;
	    if ($args[0] =~ /^(.*\s+)(.*?\[.*\].*)$/) {
		    shift @args;
		    push(@first_arg, split('\s+', $1));
		    push(@first_arg, $2);
	    } else {
		    @first_arg = split('\s+', shift @args);
	    }

	    unshift(@args, pop @first_arg);
	    $type = join " ", @first_arg;

	    foreach $param (@args) {
		if ($param =~ m/^(\*+)\s*(.*)/) {
		    save_struct_actual($2);

		    push_parameter($2, "$type $1", $arg, $file, $declaration_name);
		}
		elsif ($param =~ m/(.*?):(\d+)/) {
		    if ($type ne "") { # skip unnamed bit-fields
			save_struct_actual($1);
			push_parameter($1, "$type:$2", $arg, $file, $declaration_name)
		    }
		}
		else {
		    save_struct_actual($param);
		    push_parameter($param, $type, $arg, $file, $declaration_name);
		}
	    }
	}
    }
}

sub push_parameter($$$$$) {
	my $param = shift;
	my $type = shift;
	my $org_arg = shift;
	my $file = shift;
	my $declaration_name = shift;

	if (($anon_struct_union == 1) && ($type eq "") &&
	    ($param eq "}")) {
		return;		# ignore the ending }; from anon. struct/union
	}

	$anon_struct_union = 0;
	$param =~ s/[\[\)].*//;

	if ($type eq "" && $param =~ /\.\.\.$/)
	{
	    if (!$param =~ /\w\.\.\.$/) {
	      # handles unnamed variable parameters
	      $param = "...";
	    }
	    elsif ($param =~ /\w\.\.\.$/) {
	      # for named variable parameters of the form `x...`, remove the dots
	      $param =~ s/\.\.\.$//;
	    }
	    if (!defined $parameterdescs{$param} || $parameterdescs{$param} eq "") {
		$parameterdescs{$param} = "variable arguments";
	    }
	}
	elsif ($type eq "" && ($param eq "" or $param eq "void"))
	{
	    $param="void";
	    $parameterdescs{void} = "no arguments";
	}
	elsif ($type eq "" && ($param eq "struct" or $param eq "union"))
	# handle unnamed (anonymous) union or struct:
	{
		$type = $param;
		$param = "{unnamed_" . $param . "}";
		$parameterdescs{$param} = "anonymous\n";
		$anon_struct_union = 1;
	}

	# warn if parameter has no description
	# (but ignore ones starting with # as these are not parameters
	# but inline preprocessor statements);
	# Note: It will also ignore void params and unnamed structs/unions
	if (!defined $parameterdescs{$param} && $param !~ /^#/) {
		$parameterdescs{$param} = $undescribed;

	        if (show_warnings($type, $declaration_name) && $param !~ /\./) {
			print STDERR
			      "${file}:$.: warning: Function parameter or member '$param' not described in '$declaration_name'\n";
			++$warnings;
		}
	}

	# strip spaces from $param so that it is one continuous string
	# on @parameterlist;
	# this fixes a problem where check_sections() cannot find
	# a parameter like "addr[6 + 2]" because it actually appears
	# as "addr[6", "+", "2]" on the parameter list;
	# but it's better to maintain the param string unchanged for output,
	# so just weaken the string compare in check_sections() to ignore
	# "[blah" in a parameter string;
	###$param =~ s/\s*//g;
	push @parameterlist, $param;
	$org_arg =~ s/\s\s+/ /g;
	$parametertypes{$param} = $org_arg;
}

sub check_sections($$$$$) {
	my ($file, $decl_name, $decl_type, $sectcheck, $prmscheck) = @_;
	my @sects = split ' ', $sectcheck;
	my @prms = split ' ', $prmscheck;
	my $err;
	my ($px, $sx);
	my $prm_clean;		# strip trailing "[array size]" and/or beginning "*"

	foreach $sx (0 .. $#sects) {
		$err = 1;
		foreach $px (0 .. $#prms) {
			$prm_clean = $prms[$px];
			$prm_clean =~ s/\[.*\]//;
			$prm_clean =~ s/__attribute__\s*\(\([a-z,_\*\s\(\)]*\)\)//i;
			# ignore array size in a parameter string;
			# however, the original param string may contain
			# spaces, e.g.:  addr[6 + 2]
			# and this appears in @prms as "addr[6" since the
			# parameter list is split at spaces;
			# hence just ignore "[..." for the sections check;
			$prm_clean =~ s/\[.*//;

			##$prm_clean =~ s/^\**//;
			if ($prm_clean eq $sects[$sx]) {
				$err = 0;
				last;
			}
		}
		if ($err) {
			if ($decl_type eq "function") {
				print STDERR "${file}:$.: warning: " .
					"Excess function parameter " .
					"'$sects[$sx]' " .
					"description in '$decl_name'\n";
				++$warnings;
			}
		}
	}
}

##
# Checks the section describing the return value of a function.
sub check_return_section {
        my $file = shift;
        my $declaration_name = shift;
        my $return_type = shift;

        # Ignore an empty return type (It's a macro)
        # Ignore functions with a "void" return type. (But don't ignore "void *")
        if (($return_type eq "") || ($return_type =~ /void\s*\w*\s*$/)) {
                return;
        }

        if (!defined($sections{$section_return}) ||
            $sections{$section_return} eq "") {
                print STDERR "${file}:$.: warning: " .
                        "No description found for return value of " .
                        "'$declaration_name'\n";
                ++$warnings;
        }
}

##
# takes a function prototype and the name of the current file being
# processed and spits out all the details stored in the global
# arrays/hashes.
sub dump_function($$) {
    my $prototype = shift;
    my $file = shift;
    my $noret = 0;

    print_lineno($new_start_line);

    $prototype =~ s/^static +//;
    $prototype =~ s/^extern +//;
    $prototype =~ s/^asmlinkage +//;
    $prototype =~ s/^inline +//;
    $prototype =~ s/^__inline__ +//;
    $prototype =~ s/^__inline +//;
    $prototype =~ s/^__always_inline +//;
    $prototype =~ s/^noinline +//;
    $prototype =~ s/__init +//;
    $prototype =~ s/__init_or_module +//;
    $prototype =~ s/__meminit +//;
    $prototype =~ s/__must_check +//;
    $prototype =~ s/__weak +//;
    $prototype =~ s/__sched +//;
    $prototype =~ s/__printf\s*\(\s*\d*\s*,\s*\d*\s*\) +//;
    my $define = $prototype =~ s/^#\s*define\s+//; #ak added
    $prototype =~ s/__attribute__\s*\(\(
            (?:
                 [\w\s]++          # attribute name
                 (?:\([^)]*+\))?   # attribute arguments
                 \s*+,?            # optional comma at the end
            )+
          \)\)\s+//x;

    # Yes, this truly is vile.  We are looking for:
    # 1. Return type (may be nothing if we're looking at a macro)
    # 2. Function name
    # 3. Function parameters.
    #
    # All the while we have to watch out for function pointer parameters
    # (which IIRC is what the two sections are for), C types (these
    # regexps don't even start to express all the possibilities), and
    # so on.
    #
    # If you mess with these regexps, it's a good idea to check that
    # the following functions' documentation still comes out right:
    # - parport_register_device (function pointer parameters)
    # - atomic_set (macro)
    # - pci_match_device, __copy_to_user (long return type)

    if ($define && $prototype =~ m/^()([a-zA-Z0-9_~:]+)\s+/) {
        # This is an object-like macro, it has no return type and no parameter
        # list.
        # Function-like macros are not allowed to have spaces between
        # declaration_name and opening parenthesis (notice the \s+).
        $return_type = $1;
        $declaration_name = $2;
        $noret = 1;
    } elsif ($prototype =~ m/^()([a-zA-Z0-9_~:]+)\s*\(([^\(]*)\)/ ||
	$prototype =~ m/^(\w+)\s+([a-zA-Z0-9_~:]+)\s*\(([^\(]*)\)/ ||
	$prototype =~ m/^(\w+\s*\*+)\s*([a-zA-Z0-9_~:]+)\s*\(([^\(]*)\)/ ||
	$prototype =~ m/^(\w+\s+\w+)\s+([a-zA-Z0-9_~:]+)\s*\(([^\(]*)\)/ ||
	$prototype =~ m/^(\w+\s+\w+\s*\*+)\s*([a-zA-Z0-9_~:]+)\s*\(([^\(]*)\)/ ||
	$prototype =~ m/^(\w+\s+\w+\s+\w+)\s+([a-zA-Z0-9_~:]+)\s*\(([^\(]*)\)/ ||
	$prototype =~ m/^(\w+\s+\w+\s+\w+\s*\*+)\s*([a-zA-Z0-9_~:]+)\s*\(([^\(]*)\)/ ||
	$prototype =~ m/^()([a-zA-Z0-9_~:]+)\s*\(([^\{]*)\)/ ||
	$prototype =~ m/^(\w+)\s+([a-zA-Z0-9_~:]+)\s*\(([^\{]*)\)/ ||
	$prototype =~ m/^(\w+\s*\*+)\s*([a-zA-Z0-9_~:]+)\s*\(([^\{]*)\)/ ||
	$prototype =~ m/^(\w+\s+\w+)\s+([a-zA-Z0-9_~:]+)\s*\(([^\{]*)\)/ ||
	$prototype =~ m/^(\w+\s+\w+\s*\*+)\s*([a-zA-Z0-9_~:]+)\s*\(([^\{]*)\)/ ||
	$prototype =~ m/^(\w+\s+\w+\s+\w+)\s+([a-zA-Z0-9_~:]+)\s*\(([^\{]*)\)/ ||
	$prototype =~ m/^(\w+\s+\w+\s+\w+\s*\*+)\s*([a-zA-Z0-9_~:]+)\s*\(([^\{]*)\)/ ||
	$prototype =~ m/^(\w+\s+\w+\s+\w+\s+\w+)\s+([a-zA-Z0-9_~:]+)\s*\(([^\{]*)\)/ ||
	$prototype =~ m/^(\w+\s+\w+\s+\w+\s+\w+\s*\*+)\s*([a-zA-Z0-9_~:]+)\s*\(([^\{]*)\)/ ||
	$prototype =~ m/^(\w+\s+\w+\s*\*+\s*\w+\s*\*+\s*)\s*([a-zA-Z0-9_~:]+)\s*\(([^\{]*)\)/)  {
	$return_type = $1;
	$declaration_name = $2;
	my $args = $3;

	create_parameterlist($args, ',', $file, $declaration_name);
    } else {
	print STDERR "${file}:$.: warning: cannot understand function prototype: '$prototype'\n";
	return;
    }

<<<<<<< HEAD
    my $prms = join " ", @parameterlist;
    check_sections($file, $declaration_name, "function", $sectcheck, $prms);

    # This check emits a lot of warnings at the moment, because many
    # functions don't have a 'Return' doc section. So until the number
    # of warnings goes sufficiently down, the check is only performed in
    # verbose mode.
    # TODO: always perform the check.
    if ($verbose && !$noret) {
	    check_return_section($file, $declaration_name, $return_type);
    }

=======
    if ($identifier ne $declaration_name) {
	print STDERR "${file}:$.: warning: expecting prototype for $identifier(). Prototype was for $declaration_name() instead\n";
	return;
    }

    my $prms = join " ", @parameterlist;
    check_sections($file, $declaration_name, "function", $sectcheck, $prms);

    # This check emits a lot of warnings at the moment, because many
    # functions don't have a 'Return' doc section. So until the number
    # of warnings goes sufficiently down, the check is only performed in
    # verbose mode.
    # TODO: always perform the check.
    if ($verbose && !$noret) {
	    check_return_section($file, $declaration_name, $return_type);
    }

>>>>>>> f642729d
    # The function parser can be called with a typedef parameter.
    # Handle it.
    if ($return_type =~ /typedef/) {
	output_declaration($declaration_name,
			   'function',
			   {'function' => $declaration_name,
			    'typedef' => 1,
			    'module' => $modulename,
			    'functiontype' => $return_type,
			    'parameterlist' => \@parameterlist,
			    'parameterdescs' => \%parameterdescs,
			    'parametertypes' => \%parametertypes,
			    'sectionlist' => \@sectionlist,
			    'sections' => \%sections,
			    'purpose' => $declaration_purpose
			   });
    } else {
	output_declaration($declaration_name,
			   'function',
			   {'function' => $declaration_name,
			    'module' => $modulename,
			    'functiontype' => $return_type,
			    'parameterlist' => \@parameterlist,
			    'parameterdescs' => \%parameterdescs,
			    'parametertypes' => \%parametertypes,
			    'sectionlist' => \@sectionlist,
			    'sections' => \%sections,
			    'purpose' => $declaration_purpose
			   });
    }
}

sub reset_state {
    $function = "";
    %parameterdescs = ();
    %parametertypes = ();
    @parameterlist = ();
    %sections = ();
    @sectionlist = ();
    $sectcheck = "";
    $struct_actual = "";
    $prototype = "";

    $state = STATE_NORMAL;
    $inline_doc_state = STATE_INLINE_NA;
}

sub tracepoint_munge($) {
	my $file = shift;
	my $tracepointname = 0;
	my $tracepointargs = 0;

	if ($prototype =~ m/TRACE_EVENT\((.*?),/) {
		$tracepointname = $1;
	}
	if ($prototype =~ m/DEFINE_SINGLE_EVENT\((.*?),/) {
		$tracepointname = $1;
	}
	if ($prototype =~ m/DEFINE_EVENT\((.*?),(.*?),/) {
		$tracepointname = $2;
	}
	$tracepointname =~ s/^\s+//; #strip leading whitespace
	if ($prototype =~ m/TP_PROTO\((.*?)\)/) {
		$tracepointargs = $1;
	}
	if (($tracepointname eq 0) || ($tracepointargs eq 0)) {
		print STDERR "${file}:$.: warning: Unrecognized tracepoint format: \n".
			     "$prototype\n";
	} else {
		$prototype = "static inline void trace_$tracepointname($tracepointargs)";
		$identifier = "trace_$identifier";
	}
}

sub syscall_munge() {
	my $void = 0;

	$prototype =~ s@[\r\n]+@ @gos; # strip newlines/CR's
##	if ($prototype =~ m/SYSCALL_DEFINE0\s*\(\s*(a-zA-Z0-9_)*\s*\)/) {
	if ($prototype =~ m/SYSCALL_DEFINE0/) {
		$void = 1;
##		$prototype = "long sys_$1(void)";
	}

	$prototype =~ s/SYSCALL_DEFINE.*\(/long sys_/; # fix return type & func name
	if ($prototype =~ m/long (sys_.*?),/) {
		$prototype =~ s/,/\(/;
	} elsif ($void) {
		$prototype =~ s/\)/\(void\)/;
	}

	# now delete all of the odd-number commas in $prototype
	# so that arg types & arg names don't have a comma between them
	my $count = 0;
	my $len = length($prototype);
	if ($void) {
		$len = 0;	# skip the for-loop
	}
	for (my $ix = 0; $ix < $len; $ix++) {
		if (substr($prototype, $ix, 1) eq ',') {
			$count++;
			if ($count % 2 == 1) {
				substr($prototype, $ix, 1) = ' ';
			}
		}
	}
}

sub process_proto_function($$) {
    my $x = shift;
    my $file = shift;

    $x =~ s@\/\/.*$@@gos; # strip C99-style comments to end of line

    if ($x =~ m#\s*/\*\s+MACDOC\s*#io || ($x =~ /^#/ && $x !~ /^#\s*define/)) {
	# do nothing
    }
    elsif ($x =~ /([^\{]*)/) {
	$prototype .= $1;
    }

    if (($x =~ /\{/) || ($x =~ /\#\s*define/) || ($x =~ /;/)) {
	$prototype =~ s@/\*.*?\*/@@gos;	# strip comments.
	$prototype =~ s@[\r\n]+@ @gos; # strip newlines/cr's.
	$prototype =~ s@^\s+@@gos; # strip leading spaces

	 # Handle prototypes for function pointers like:
	 # int (*pcs_config)(struct foo)
	$prototype =~ s@^(\S+\s+)\(\s*\*(\S+)\)@$1$2@gos;

	if ($prototype =~ /SYSCALL_DEFINE/) {
		syscall_munge();
	}
	if ($prototype =~ /TRACE_EVENT/ || $prototype =~ /DEFINE_EVENT/ ||
	    $prototype =~ /DEFINE_SINGLE_EVENT/)
	{
		tracepoint_munge($file);
	}
	dump_function($prototype, $file);
	reset_state();
    }
}

sub process_proto_type($$) {
    my $x = shift;
    my $file = shift;

    $x =~ s@[\r\n]+@ @gos; # strip newlines/cr's.
    $x =~ s@^\s+@@gos; # strip leading spaces
    $x =~ s@\s+$@@gos; # strip trailing spaces
    $x =~ s@\/\/.*$@@gos; # strip C99-style comments to end of line

    if ($x =~ /^#/) {
	# To distinguish preprocessor directive from regular declaration later.
	$x .= ";";
    }

    while (1) {
	if ( $x =~ /([^\{\};]*)([\{\};])(.*)/ ) {
            if( length $prototype ) {
                $prototype .= " "
            }
	    $prototype .= $1 . $2;
	    ($2 eq '{') && $brcount++;
	    ($2 eq '}') && $brcount--;
	    if (($2 eq ';') && ($brcount == 0)) {
		dump_declaration($prototype, $file);
		reset_state();
		last;
	    }
	    $x = $3;
	} else {
	    $prototype .= $x;
	    last;
	}
    }
}


sub map_filename($) {
    my $file;
    my ($orig_file) = @_;

    if (defined($ENV{'SRCTREE'})) {
	$file = "$ENV{'SRCTREE'}" . "/" . $orig_file;
    } else {
	$file = $orig_file;
    }

    if (defined($source_map{$file})) {
	$file = $source_map{$file};
    }

    return $file;
}

sub process_export_file($) {
    my ($orig_file) = @_;
    my $file = map_filename($orig_file);

    if (!open(IN,"<$file")) {
	print STDERR "Error: Cannot open file $file\n";
	++$errors;
	return;
    }

    while (<IN>) {
	if (/$export_symbol/) {
	    next if (defined($nosymbol_table{$2}));
	    $function_table{$2} = 1;
	}
    }

    close(IN);
}

#
# Parsers for the various processing states.
#
# STATE_NORMAL: looking for the /** to begin everything.
#
sub process_normal() {
    if (/$doc_start/o) {
	$state = STATE_NAME;	# next line is always the function name
	$in_doc_sect = 0;
	$declaration_start_line = $. + 1;
    }
}

#
# STATE_NAME: Looking for the "name - description" line
#
sub process_name($$) {
    my $file = shift;
    my $descr;

    if (/$doc_block/o) {
	$state = STATE_DOCBLOCK;
	$contents = "";
	$new_start_line = $.;

	if ( $1 eq "" ) {
	    $section = $section_intro;
	} else {
	    $section = $1;
	}
    } elsif (/$doc_decl/o) {
	$identifier = $1;
	if (/\s*([\w\s]+?)(\(\))?\s*([-:].*)?$/) {
	    $identifier = $1;
	}
	if ($identifier =~ m/^(struct|union|enum|typedef)\b\s*(\S*)/) {
	    $decl_type = $1;
	    $identifier = $2;
	} else {
	    $decl_type = 'function';
	    $identifier =~ s/^define\s+//;
	}
	$identifier =~ s/\s+$//;

	$state = STATE_BODY;
	# if there's no @param blocks need to set up default section
	# here
	$contents = "";
	$section = $section_default;
	$new_start_line = $. + 1;
	if (/[-:](.*)/) {
	    # strip leading/trailing/multiple spaces
	    $descr= $1;
	    $descr =~ s/^\s*//;
	    $descr =~ s/\s*$//;
	    $descr =~ s/\s+/ /g;
	    $declaration_purpose = $descr;
	    $state = STATE_BODY_MAYBE;
	} else {
	    $declaration_purpose = "";
	}

	if (($declaration_purpose eq "") && $verbose) {
	    print STDERR "${file}:$.: warning: missing initial short description on line:\n";
	    print STDERR $_;
	    ++$warnings;
	}

	if ($identifier eq "") {
	    print STDERR "${file}:$.: warning: wrong kernel-doc identifier on line:\n";
	    print STDERR $_;
	    ++$warnings;
	    $state = STATE_NORMAL;
	}

	if ($verbose) {
	    print STDERR "${file}:$.: info: Scanning doc for $decl_type $identifier\n";
	}
    } else {
	print STDERR "${file}:$.: warning: Cannot understand $_ on line $.",
	    " - I thought it was a doc line\n";
	++$warnings;
	$state = STATE_NORMAL;
    }
}


#
# STATE_BODY and STATE_BODY_MAYBE: the bulk of a kerneldoc comment.
#
sub process_body($$) {
    my $file = shift;

    # Until all named variable macro parameters are
    # documented using the bare name (`x`) rather than with
    # dots (`x...`), strip the dots:
    if ($section =~ /\w\.\.\.$/) {
	$section =~ s/\.\.\.$//;

	if ($verbose) {
	    print STDERR "${file}:$.: warning: Variable macro arguments should be documented without dots\n";
	    ++$warnings;
	}
    }

    if ($state == STATE_BODY_WITH_BLANK_LINE && /^\s*\*\s?\S/) {
	dump_section($file, $section, $contents);
	$section = $section_default;
	$new_start_line = $.;
	$contents = "";
    }

    if (/$doc_sect/i) { # case insensitive for supported section names
	$newsection = $1;
	$newcontents = $2;

	# map the supported section names to the canonical names
	if ($newsection =~ m/^description$/i) {
	    $newsection = $section_default;
	} elsif ($newsection =~ m/^context$/i) {
	    $newsection = $section_context;
	} elsif ($newsection =~ m/^returns?$/i) {
	    $newsection = $section_return;
	} elsif ($newsection =~ m/^\@return$/) {
	    # special: @return is a section, not a param description
	    $newsection = $section_return;
	}

	if (($contents ne "") && ($contents ne "\n")) {
	    if (!$in_doc_sect && $verbose) {
		print STDERR "${file}:$.: warning: contents before sections\n";
		++$warnings;
	    }
	    dump_section($file, $section, $contents);
	    $section = $section_default;
	}

	$in_doc_sect = 1;
	$state = STATE_BODY;
	$contents = $newcontents;
	$new_start_line = $.;
	while (substr($contents, 0, 1) eq " ") {
	    $contents = substr($contents, 1);
	}
	if ($contents ne "") {
	    $contents .= "\n";
	}
	$section = $newsection;
	$leading_space = undef;
    } elsif (/$doc_end/) {
	if (($contents ne "") && ($contents ne "\n")) {
	    dump_section($file, $section, $contents);
	    $section = $section_default;
	    $contents = "";
	}
	# look for doc_com + <text> + doc_end:
	if ($_ =~ m'\s*\*\s*[a-zA-Z_0-9:\.]+\*/') {
	    print STDERR "${file}:$.: warning: suspicious ending line: $_";
	    ++$warnings;
	}

	$prototype = "";
	$state = STATE_PROTO;
	$brcount = 0;
        $new_start_line = $. + 1;
    } elsif (/$doc_content/) {
	if ($1 eq "") {
	    if ($section eq $section_context) {
		dump_section($file, $section, $contents);
		$section = $section_default;
		$contents = "";
		$new_start_line = $.;
		$state = STATE_BODY;
	    } else {
		if ($section ne $section_default) {
		    $state = STATE_BODY_WITH_BLANK_LINE;
		} else {
		    $state = STATE_BODY;
		}
		$contents .= "\n";
	    }
	} elsif ($state == STATE_BODY_MAYBE) {
	    # Continued declaration purpose
	    chomp($declaration_purpose);
	    $declaration_purpose .= " " . $1;
	    $declaration_purpose =~ s/\s+/ /g;
	} else {
	    my $cont = $1;
	    if ($section =~ m/^@/ || $section eq $section_context) {
		if (!defined $leading_space) {
		    if ($cont =~ m/^(\s+)/) {
			$leading_space = $1;
		    } else {
			$leading_space = "";
		    }
		}
		$cont =~ s/^$leading_space//;
	    }
	    $contents .= $cont . "\n";
	}
    } else {
	# i dont know - bad line?  ignore.
	print STDERR "${file}:$.: warning: bad line: $_";
	++$warnings;
    }
}


#
# STATE_PROTO: reading a function/whatever prototype.
#
sub process_proto($$) {
    my $file = shift;

    if (/$doc_inline_oneline/) {
	$section = $1;
	$contents = $2;
	if ($contents ne "") {
	    $contents .= "\n";
	    dump_section($file, $section, $contents);
	    $section = $section_default;
	    $contents = "";
	}
    } elsif (/$doc_inline_start/) {
	$state = STATE_INLINE;
	$inline_doc_state = STATE_INLINE_NAME;
    } elsif ($decl_type eq 'function') {
	process_proto_function($_, $file);
    } else {
	process_proto_type($_, $file);
    }
}

#
# STATE_DOCBLOCK: within a DOC: block.
#
sub process_docblock($$) {
    my $file = shift;

    if (/$doc_end/) {
	dump_doc_section($file, $section, $contents);
	$section = $section_default;
	$contents = "";
	$function = "";
	%parameterdescs = ();
	%parametertypes = ();
	@parameterlist = ();
	%sections = ();
	@sectionlist = ();
	$prototype = "";
	$state = STATE_NORMAL;
    } elsif (/$doc_content/) {
	if ( $1 eq "" )	{
	    $contents .= $blankline;
	} else {
	    $contents .= $1 . "\n";
	}
    }
}

#
# STATE_INLINE: docbook comments within a prototype.
#
sub process_inline($$) {
    my $file = shift;

    # First line (state 1) needs to be a @parameter
    if ($inline_doc_state == STATE_INLINE_NAME && /$doc_inline_sect/o) {
	$section = $1;
	$contents = $2;
	$new_start_line = $.;
	if ($contents ne "") {
	    while (substr($contents, 0, 1) eq " ") {
		$contents = substr($contents, 1);
	    }
	    $contents .= "\n";
	}
	$inline_doc_state = STATE_INLINE_TEXT;
	# Documentation block end */
    } elsif (/$doc_inline_end/) {
	if (($contents ne "") && ($contents ne "\n")) {
	    dump_section($file, $section, $contents);
	    $section = $section_default;
	    $contents = "";
	}
	$state = STATE_PROTO;
	$inline_doc_state = STATE_INLINE_NA;
	# Regular text
    } elsif (/$doc_content/) {
	if ($inline_doc_state == STATE_INLINE_TEXT) {
	    $contents .= $1 . "\n";
	    # nuke leading blank lines
	    if ($contents =~ /^\s*$/) {
		$contents = "";
	    }
	} elsif ($inline_doc_state == STATE_INLINE_NAME) {
	    $inline_doc_state = STATE_INLINE_ERROR;
	    print STDERR "${file}:$.: warning: ";
	    print STDERR "Incorrect use of kernel-doc format: $_";
	    ++$warnings;
	}
    }
}


sub process_file($) {
    my $file;
    my $initial_section_counter = $section_counter;
    my ($orig_file) = @_;

    $file = map_filename($orig_file);

    if (!open(IN_FILE,"<$file")) {
	print STDERR "Error: Cannot open file $file\n";
	++$errors;
	return;
    }

    $. = 1;

    $section_counter = 0;
    while (<IN_FILE>) {
	while (s/\\\s*$//) {
	    $_ .= <IN_FILE>;
	}
	# Replace tabs by spaces
        while ($_ =~ s/\t+/' ' x (length($&) * 8 - length($`) % 8)/e) {};
	# Hand this line to the appropriate state handler
	if ($state == STATE_NORMAL) {
	    process_normal();
	} elsif ($state == STATE_NAME) {
	    process_name($file, $_);
	} elsif ($state == STATE_BODY || $state == STATE_BODY_MAYBE ||
		 $state == STATE_BODY_WITH_BLANK_LINE) {
	    process_body($file, $_);
	} elsif ($state == STATE_INLINE) { # scanning for inline parameters
	    process_inline($file, $_);
	} elsif ($state == STATE_PROTO) {
	    process_proto($file, $_);
	} elsif ($state == STATE_DOCBLOCK) {
	    process_docblock($file, $_);
	}
    }

    # Make sure we got something interesting.
    if ($initial_section_counter == $section_counter && $
	output_mode ne "none") {
	if ($output_selection == OUTPUT_INCLUDE) {
	    print STDERR "${file}:1: warning: '$_' not found\n"
		for keys %function_table;
	}
	else {
	    print STDERR "${file}:1: warning: no structured comments found\n";
	}
    }
    close IN_FILE;
}


if ($output_mode eq "rst") {
	get_sphinx_version() if (!$sphinx_major);
}

$kernelversion = get_kernel_version();

# generate a sequence of code that will splice in highlighting information
# using the s// operator.
for (my $k = 0; $k < @highlights; $k++) {
    my $pattern = $highlights[$k][0];
    my $result = $highlights[$k][1];
#   print STDERR "scanning pattern:$pattern, highlight:($result)\n";
    $dohighlight .=  "\$contents =~ s:$pattern:$result:gs;\n";
}

# Read the file that maps relative names to absolute names for
# separate source and object directories and for shadow trees.
if (open(SOURCE_MAP, "<.tmp_filelist.txt")) {
	my ($relname, $absname);
	while(<SOURCE_MAP>) {
		chop();
		($relname, $absname) = (split())[0..1];
		$relname =~ s:^/+::;
		$source_map{$relname} = $absname;
	}
	close(SOURCE_MAP);
}

if ($output_selection == OUTPUT_EXPORTED ||
    $output_selection == OUTPUT_INTERNAL) {

    push(@export_file_list, @ARGV);

    foreach (@export_file_list) {
	chomp;
	process_export_file($_);
    }
}

foreach (@ARGV) {
    chomp;
    process_file($_);
}
if ($verbose && $errors) {
  print STDERR "$errors errors\n";
}
if ($verbose && $warnings) {
  print STDERR "$warnings warnings\n";
}

if ($Werror && $warnings) {
    print STDERR "$warnings warnings as Errors\n";
    exit($warnings);
} else {
    exit($output_mode eq "none" ? 0 : $errors)
}<|MERGE_RESOLUTION|>--- conflicted
+++ resolved
@@ -1096,15 +1096,11 @@
 	print "\n\n.. c:type:: " . $name . "\n\n";
     } else {
 	my $name = $args{'struct'};
-<<<<<<< HEAD
-	print "\n\n.. c:struct:: " . $name . "\n\n";
-=======
 	if ($args{'type'} eq 'union') {
 	    print "\n\n.. c:union:: " . $name . "\n\n";
 	} else {
 	    print "\n\n.. c:struct:: " . $name . "\n\n";
 	}
->>>>>>> f642729d
     }
     print_lineno($declaration_start_line);
     $lineprefix = "   ";
@@ -1403,16 +1399,12 @@
 	$members = $2;
     }
 
-<<<<<<< HEAD
-    if ($declaration_name) {
-=======
     if ($members) {
 	if ($identifier ne $declaration_name) {
 	    print STDERR "${file}:$.: warning: expecting prototype for enum $identifier. Prototype was for enum $declaration_name instead\n";
 	    return;
 	}
 
->>>>>>> f642729d
 	my %_members;
 
 	$members =~ s/\s+$//;
@@ -1828,7 +1820,11 @@
 	return;
     }
 
-<<<<<<< HEAD
+    if ($identifier ne $declaration_name) {
+	print STDERR "${file}:$.: warning: expecting prototype for $identifier(). Prototype was for $declaration_name() instead\n";
+	return;
+    }
+
     my $prms = join " ", @parameterlist;
     check_sections($file, $declaration_name, "function", $sectcheck, $prms);
 
@@ -1841,25 +1837,6 @@
 	    check_return_section($file, $declaration_name, $return_type);
     }
 
-=======
-    if ($identifier ne $declaration_name) {
-	print STDERR "${file}:$.: warning: expecting prototype for $identifier(). Prototype was for $declaration_name() instead\n";
-	return;
-    }
-
-    my $prms = join " ", @parameterlist;
-    check_sections($file, $declaration_name, "function", $sectcheck, $prms);
-
-    # This check emits a lot of warnings at the moment, because many
-    # functions don't have a 'Return' doc section. So until the number
-    # of warnings goes sufficiently down, the check is only performed in
-    # verbose mode.
-    # TODO: always perform the check.
-    if ($verbose && !$noret) {
-	    check_return_section($file, $declaration_name, $return_type);
-    }
-
->>>>>>> f642729d
     # The function parser can be called with a typedef parameter.
     # Handle it.
     if ($return_type =~ /typedef/) {
