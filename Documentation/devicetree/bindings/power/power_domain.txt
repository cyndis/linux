--- conflicted
+++ resolved
@@ -133,11 +133,7 @@
 node with the label "power".
 In the second example the consumer device are partitioned across two PM domains,
 the first with index 0 and the second with index 1, of a power controller that
-<<<<<<< HEAD
-is represented by a node with the label "power.
-=======
 is represented by a node with the label "power".
->>>>>>> 2fb7b719
 
 Optional properties:
 - required-opps: This contains phandle to an OPP node in another device's OPP
