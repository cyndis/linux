# SPDX-License-Identifier: (GPL-2.0-only OR BSD-2-Clause)
%YAML 1.2
---
$id: http://devicetree.org/schemas/iio/adc/adi,ad7292.yaml#
$schema: http://devicetree.org/meta-schemas/core.yaml#

title: Analog Devices AD7292 10-Bit Monitor and Control System

maintainers:
  - Marcelo Schmitt <marcelo.schmitt1@gmail.com>

description: |
  Analog Devices AD7292 10-Bit Monitor and Control System with ADC, DACs,
  Temperature Sensor, and GPIOs

  Specifications about the part can be found at:
    https://www.analog.com/media/en/technical-documentation/data-sheets/ad7292.pdf

properties:
  compatible:
    enum:
      - adi,ad7292

  reg:
    maxItems: 1

  vref-supply:
    description: |
      The regulator supply for ADC and DAC reference voltage.

  spi-cpha: true

  spi-max-frequency: true

  '#address-cells':
    const: 1

  '#size-cells':
    const: 0

required:
  - compatible
  - reg
  - spi-cpha

patternProperties:
  "^channel@[0-7]$":
    $ref: "adc.yaml"
    type: object
    description: |
      Represents the external channels which are connected to the ADC.

    properties:
      reg:
        description: |
          The channel number. It can have up to 8 channels numbered from 0 to 7.
        items:
          - minimum: 0
            maximum: 7

      diff-channels: true

    required:
      - reg

<<<<<<< HEAD
=======
    additionalProperties: true

>>>>>>> f642729d
additionalProperties: false

examples:
  - |
    spi {
      #address-cells = <1>;
      #size-cells = <0>;

      ad7292: adc@0 {
        compatible = "adi,ad7292";
        reg = <0>;
        spi-max-frequency = <25000000>;
        vref-supply = <&adc_vref>;
        spi-cpha;

        #address-cells = <1>;
        #size-cells = <0>;

        channel@0 {
          reg = <0>;
          diff-channels = <0 1>;
        };
        channel@2 {
          reg = <2>;
        };
        channel@3 {
          reg = <3>;
        };
        channel@4 {
          reg = <4>;
        };
        channel@5 {
          reg = <5>;
        };
        channel@6 {
          reg = <6>;
        };
        channel@7 {
          reg = <7>;
        };
      };
    };<|MERGE_RESOLUTION|>--- conflicted
+++ resolved
@@ -63,11 +63,8 @@
     required:
       - reg
 
-<<<<<<< HEAD
-=======
     additionalProperties: true
 
->>>>>>> f642729d
 additionalProperties: false
 
 examples:
