# SPDX-License-Identifier: (GPL-2.0-only OR BSD-2-Clause)
%YAML 1.2
---
$id: http://devicetree.org/schemas/display/bridge/nwl-dsi.yaml#
$schema: http://devicetree.org/meta-schemas/core.yaml#

title: Northwest Logic MIPI-DSI controller on i.MX SoCs

maintainers:
  - Guido Gúnther <agx@sigxcpu.org>
  - Robert Chiras <robert.chiras@nxp.com>

description: |
  NWL MIPI-DSI host controller found on i.MX8 platforms. This is a dsi bridge for
  the SOCs NWL MIPI-DSI host controller.

allOf:
  - $ref: ../dsi-controller.yaml#

properties:
  compatible:
    const: fsl,imx8mq-nwl-dsi

  reg:
    maxItems: 1

  interrupts:
    maxItems: 1

  '#address-cells':
    const: 1

  '#size-cells':
    const: 0

  assigned-clock-parents: true
  assigned-clock-rates: true
  assigned-clocks: true

  clocks:
    items:
      - description: DSI core clock
      - description: RX_ESC clock (used in escape mode)
      - description: TX_ESC clock (used in escape mode)
      - description: PHY_REF clock
      - description: LCDIF clock

  clock-names:
    items:
      - const: core
      - const: rx_esc
      - const: tx_esc
      - const: phy_ref
      - const: lcdif

  mux-controls:
    description:
      mux controller node to use for operating the input mux

  phys:
    maxItems: 1
    description:
      A phandle to the phy module representing the DPHY

  phy-names:
    items:
      - const: dphy

  power-domains:
    maxItems: 1

  resets:
    items:
      - description: dsi byte reset line
      - description: dsi dpi reset line
      - description: dsi esc reset line
      - description: dsi pclk reset line

  reset-names:
    items:
      - const: byte
      - const: dpi
      - const: esc
      - const: pclk

  ports:
    $ref: /schemas/graph.yaml#/properties/ports

    properties:
      port@0:
        $ref: /schemas/graph.yaml#/$defs/port-base
        description:
          Input port node to receive pixel data from the
          display controller. Exactly one endpoint must be
          specified.
        properties:
          endpoint@0:
            $ref: /schemas/graph.yaml#/properties/endpoint
            description: sub-node describing the input from LCDIF

          endpoint@1:
            $ref: /schemas/graph.yaml#/properties/endpoint
            description: sub-node describing the input from DCSS

        oneOf:
          - required:
              - endpoint@0
          - required:
              - endpoint@1

        unevaluatedProperties: false

      port@1:
        $ref: /schemas/graph.yaml#/properties/port
        description:
          DSI output port node to the panel or the next bridge
          in the chain

    required:
      - port@0
      - port@1

<<<<<<< HEAD
    additionalProperties: false

=======
>>>>>>> f642729d
required:
  - '#address-cells'
  - '#size-cells'
  - clock-names
  - clocks
  - compatible
  - interrupts
  - mux-controls
  - phy-names
  - phys
  - ports
  - reg
  - reset-names
  - resets

unevaluatedProperties: false

examples:
  - |
    #include <dt-bindings/clock/imx8mq-clock.h>
    #include <dt-bindings/gpio/gpio.h>
    #include <dt-bindings/interrupt-controller/arm-gic.h>
    #include <dt-bindings/reset/imx8mq-reset.h>

    dsi@30a00000 {
              #address-cells = <1>;
              #size-cells = <0>;
              compatible = "fsl,imx8mq-nwl-dsi";
              reg = <0x30A00000 0x300>;
              clocks = <&clk IMX8MQ_CLK_DSI_CORE>,
                       <&clk IMX8MQ_CLK_DSI_AHB>,
                       <&clk IMX8MQ_CLK_DSI_IPG_DIV>,
                       <&clk IMX8MQ_CLK_DSI_PHY_REF>,
                       <&clk IMX8MQ_CLK_LCDIF_PIXEL>;
              clock-names = "core", "rx_esc", "tx_esc", "phy_ref", "lcdif";
              interrupts = <GIC_SPI 34 IRQ_TYPE_LEVEL_HIGH>;
              mux-controls = <&mux 0>;
              power-domains = <&pgc_mipi>;
              resets = <&src IMX8MQ_RESET_MIPI_DSI_RESET_BYTE_N>,
                       <&src IMX8MQ_RESET_MIPI_DSI_DPI_RESET_N>,
                       <&src IMX8MQ_RESET_MIPI_DSI_ESC_RESET_N>,
                       <&src IMX8MQ_RESET_MIPI_DSI_PCLK_RESET_N>;
              reset-names = "byte", "dpi", "esc", "pclk";
              phys = <&dphy>;
              phy-names = "dphy";

              panel@0 {
                      compatible = "rocktech,jh057n00900";
                      reg = <0>;
                      vcc-supply = <&reg_2v8_p>;
                      iovcc-supply = <&reg_1v8_p>;
                      reset-gpios = <&gpio3 13 GPIO_ACTIVE_LOW>;
                      port {
                           panel_in: endpoint {
                                     remote-endpoint = <&mipi_dsi_out>;
                           };
                      };
              };

              ports {
                    #address-cells = <1>;
                    #size-cells = <0>;

                    port@0 {
                           #size-cells = <0>;
                           #address-cells = <1>;
                           reg = <0>;
                           mipi_dsi_in: endpoint@0 {
                                        reg = <0>;
                                        remote-endpoint = <&lcdif_mipi_dsi>;
                           };
                    };
                    port@1 {
                           reg = <1>;
                           mipi_dsi_out: endpoint {
                                         remote-endpoint = <&panel_in>;
                           };
                    };
              };
    };<|MERGE_RESOLUTION|>--- conflicted
+++ resolved
@@ -120,11 +120,6 @@
       - port@0
       - port@1
 
-<<<<<<< HEAD
-    additionalProperties: false
-
-=======
->>>>>>> f642729d
 required:
   - '#address-cells'
   - '#size-cells'
