NVIDIA Tegra host1x

Required properties:
- compatible: "nvidia,tegra<chip>-host1x"
- reg: Physical base address and length of the controller's registers.
  For pre-Tegra186, one entry describing the whole register area.
  For Tegra186, one entry for each entry in reg-names:
    "vm" - VM region assigned to Linux
    "hypervisor" - Hypervisor region (only if Linux acts as hypervisor)
- interrupts: The interrupt outputs from the controller.
- #address-cells: The number of cells used to represent physical base addresses
  in the host1x address space. Should be 1.
- #size-cells: The number of cells used to represent the size of an address
  range in the host1x address space. Should be 1.
- ranges: The mapping of the host1x address space to the CPU address space.
- clocks: Must contain one entry, for the module clock.
  See ../clocks/clock-bindings.txt for details.
- resets: Must contain an entry for each entry in reset-names.
  See ../reset/reset.txt for details.
- reset-names: Must include the following entries:
  - host1x

Each host1x client module having to perform DMA through the Memory Controller
should have the interconnect endpoints set to the Memory Client and External
Memory respectively.

The host1x top-level node defines a number of children, each representing one
of the following host1x client modules:

- mpe: video encoder

  Required properties:
  - compatible: "nvidia,tegra<chip>-mpe"
  - reg: Physical base address and length of the controller's registers.
  - interrupts: The interrupt outputs from the controller.
  - clocks: Must contain one entry, for the module clock.
    See ../clocks/clock-bindings.txt for details.
  - resets: Must contain an entry for each entry in reset-names.
    See ../reset/reset.txt for details.
  - reset-names: Must include the following entries:
    - mpe

  Optional properties:
  - interconnects: Must contain entry for the MPE memory clients.
  - interconnect-names: Must include name of the interconnect path for each
    interconnect entry. Consult TRM documentation for information about
    available memory clients, see MEMORY CONTROLLER section.

- vi: video input

  Required properties:
  - compatible: "nvidia,tegra<chip>-vi"
  - reg: Physical base address and length of the controller registers.
  - interrupts: The interrupt outputs from the controller.
  - clocks: clocks: Must contain one entry, for the module clock.
    See ../clocks/clock-bindings.txt for details.
  - Tegra20/Tegra30/Tegra114/Tegra124:
    - resets: Must contain an entry for each entry in reset-names.
      See ../reset/reset.txt for details.
    - reset-names: Must include the following entries:
      - vi
  - Tegra210:
    - power-domains: Must include venc powergate node as vi is in VE partition.

  ports (optional node)
  vi can have optional ports node and max 6 ports are supported. Each port
  should have single 'endpoint' child node. All port nodes are grouped under
  ports node. Please refer to the bindings defined in
  Documentation/devicetree/bindings/media/video-interfaces.txt

  csi (required node)
  Tegra210 has CSI part of VI sharing same host interface and register space.
  So, VI device node should have CSI child node.

    - csi: mipi csi interface to vi

      Required properties:
      - compatible: "nvidia,tegra210-csi"
      - reg: Physical base address offset to parent and length of the controller
        registers.
      - clocks: Must contain entries csi, cilab, cilcd, cile, csi_tpg clocks.
        See ../clocks/clock-bindings.txt for details.
      - power-domains: Must include sor powergate node as csicil is in
        SOR partition.

      channel (optional nodes)
      Maximum 6 channels are supported with each csi brick as either x4 or x2
      based on hw connectivity to sensor.

      Required properties:
      - reg: csi port number. Valid port numbers are 0 through 5.
      - nvidia,mipi-calibrate: Should contain a phandle and a specifier
        specifying which pads are used by this CSI port and need to be
	calibrated. See also ../display/tegra/nvidia,tegra114-mipi.txt.

      Each channel node must contain 2 port nodes which can be grouped
      under 'ports' node and each port should have a single child 'endpoint'
      node.

        ports node
        Please refer to the bindings defined in
        Documentation/devicetree/bindings/media/video-interfaces.txt

        ports node must contain below 2 port nodes.
        port@0 with single child 'endpoint' node always a sink.
        port@1 with single child 'endpoint' node always a source.

        port@0 (required node)
        Required properties:
        - reg: 0

	  endpoint (required node)
	  Required properties:
<<<<<<< HEAD
	  - data-lanes: an array of data lane from 1 to 4. Valid array
	    lengths are 1/2/4.
=======
	  - data-lanes: an array of data lane from 1 to 8. Valid array
	    lengths are 1/2/4/8.
>>>>>>> f642729d
	  - remote-endpoint: phandle to sensor 'endpoint' node.

        port@1 (required node)
        Required properties:
        - reg: 1

	  endpoint (required node)
	  Required properties:
	  - remote-endpoint: phandle to vi port 'endpoint' node.

<<<<<<< HEAD
=======
  Optional properties:
  - interconnects: Must contain entry for the VI memory clients.
  - interconnect-names: Must include name of the interconnect path for each
    interconnect entry. Consult TRM documentation for information about
    available memory clients, see MEMORY CONTROLLER section.

>>>>>>> f642729d
- epp: encoder pre-processor

  Required properties:
  - compatible: "nvidia,tegra<chip>-epp"
  - reg: Physical base address and length of the controller's registers.
  - interrupts: The interrupt outputs from the controller.
  - clocks: Must contain one entry, for the module clock.
    See ../clocks/clock-bindings.txt for details.
  - resets: Must contain an entry for each entry in reset-names.
    See ../reset/reset.txt for details.
  - reset-names: Must include the following entries:
    - epp

  Optional properties:
  - interconnects: Must contain entry for the EPP memory clients.
  - interconnect-names: Must include name of the interconnect path for each
    interconnect entry. Consult TRM documentation for information about
    available memory clients, see MEMORY CONTROLLER section.

- isp: image signal processor

  Required properties:
  - compatible: "nvidia,tegra<chip>-isp"
  - reg: Physical base address and length of the controller's registers.
  - interrupts: The interrupt outputs from the controller.
  - clocks: Must contain one entry, for the module clock.
    See ../clocks/clock-bindings.txt for details.
  - resets: Must contain an entry for each entry in reset-names.
    See ../reset/reset.txt for details.
  - reset-names: Must include the following entries:
    - isp

  Optional properties:
  - interconnects: Must contain entry for the ISP memory clients.
  - interconnect-names: Must include name of the interconnect path for each
    interconnect entry. Consult TRM documentation for information about
    available memory clients, see MEMORY CONTROLLER section.

- gr2d: 2D graphics engine

  Required properties:
  - compatible: "nvidia,tegra<chip>-gr2d"
  - reg: Physical base address and length of the controller's registers.
  - interrupts: The interrupt outputs from the controller.
  - clocks: Must contain one entry, for the module clock.
    See ../clocks/clock-bindings.txt for details.
  - resets: Must contain an entry for each entry in reset-names.
    See ../reset/reset.txt for details.
  - reset-names: Must include the following entries:
    - 2d

  Optional properties:
  - interconnects: Must contain entry for the GR2D memory clients.
  - interconnect-names: Must include name of the interconnect path for each
    interconnect entry. Consult TRM documentation for information about
    available memory clients, see MEMORY CONTROLLER section.

- gr3d: 3D graphics engine

  Required properties:
  - compatible: "nvidia,tegra<chip>-gr3d"
  - reg: Physical base address and length of the controller's registers.
  - clocks: Must contain an entry for each entry in clock-names.
    See ../clocks/clock-bindings.txt for details.
  - clock-names: Must include the following entries:
    (This property may be omitted if the only clock in the list is "3d")
    - 3d
      This MUST be the first entry.
    - 3d2 (Only required on SoCs with two 3D clocks)
  - resets: Must contain an entry for each entry in reset-names.
    See ../reset/reset.txt for details.
  - reset-names: Must include the following entries:
    - 3d
    - 3d2 (Only required on SoCs with two 3D clocks)

  Optional properties:
  - interconnects: Must contain entry for the GR3D memory clients.
  - interconnect-names: Must include name of the interconnect path for each
    interconnect entry. Consult TRM documentation for information about
    available memory clients, see MEMORY CONTROLLER section.

- dc: display controller

  Required properties:
  - compatible: "nvidia,tegra<chip>-dc"
  - reg: Physical base address and length of the controller's registers.
  - interrupts: The interrupt outputs from the controller.
  - clocks: Must contain an entry for each entry in clock-names.
    See ../clocks/clock-bindings.txt for details.
  - clock-names: Must include the following entries:
    - dc
      This MUST be the first entry.
    - parent
  - resets: Must contain an entry for each entry in reset-names.
    See ../reset/reset.txt for details.
  - reset-names: Must include the following entries:
    - dc
  - nvidia,head: The number of the display controller head. This is used to
    setup the various types of output to receive video data from the given
    head.

  Each display controller node has a child node, named "rgb", that represents
  the RGB output associated with the controller. It can take the following
  optional properties:
  - nvidia,ddc-i2c-bus: phandle of an I2C controller used for DDC EDID probing
  - nvidia,hpd-gpio: specifies a GPIO used for hotplug detection
  - nvidia,edid: supplies a binary EDID blob
  - nvidia,panel: phandle of a display panel
  - interconnects: Must contain entry for the DC memory clients.
  - interconnect-names: Must include name of the interconnect path for each
    interconnect entry. Consult TRM documentation for information about
    available memory clients, see MEMORY CONTROLLER section.

- hdmi: High Definition Multimedia Interface

  Required properties:
  - compatible: "nvidia,tegra<chip>-hdmi"
  - reg: Physical base address and length of the controller's registers.
  - interrupts: The interrupt outputs from the controller.
  - hdmi-supply: supply for the +5V HDMI connector pin
  - vdd-supply: regulator for supply voltage
  - pll-supply: regulator for PLL
  - clocks: Must contain an entry for each entry in clock-names.
    See ../clocks/clock-bindings.txt for details.
  - clock-names: Must include the following entries:
    - hdmi
      This MUST be the first entry.
    - parent
  - resets: Must contain an entry for each entry in reset-names.
    See ../reset/reset.txt for details.
  - reset-names: Must include the following entries:
    - hdmi

  Optional properties:
  - nvidia,ddc-i2c-bus: phandle of an I2C controller used for DDC EDID probing
  - nvidia,hpd-gpio: specifies a GPIO used for hotplug detection
  - nvidia,edid: supplies a binary EDID blob
  - nvidia,panel: phandle of a display panel

- tvo: TV encoder output

  Required properties:
  - compatible: "nvidia,tegra<chip>-tvo"
  - reg: Physical base address and length of the controller's registers.
  - interrupts: The interrupt outputs from the controller.
  - clocks: Must contain one entry, for the module clock.
    See ../clocks/clock-bindings.txt for details.

- dsi: display serial interface

  Required properties:
  - compatible: "nvidia,tegra<chip>-dsi"
  - reg: Physical base address and length of the controller's registers.
  - clocks: Must contain an entry for each entry in clock-names.
    See ../clocks/clock-bindings.txt for details.
  - clock-names: Must include the following entries:
    - dsi
      This MUST be the first entry.
    - lp
    - parent
  - resets: Must contain an entry for each entry in reset-names.
    See ../reset/reset.txt for details.
  - reset-names: Must include the following entries:
    - dsi
  - avdd-dsi-supply: phandle of a supply that powers the DSI controller
  - nvidia,mipi-calibrate: Should contain a phandle and a specifier specifying
    which pads are used by this DSI output and need to be calibrated. See also
    ../display/tegra/nvidia,tegra114-mipi.txt.

  Optional properties:
  - nvidia,ddc-i2c-bus: phandle of an I2C controller used for DDC EDID probing
  - nvidia,hpd-gpio: specifies a GPIO used for hotplug detection
  - nvidia,edid: supplies a binary EDID blob
  - nvidia,panel: phandle of a display panel
  - nvidia,ganged-mode: contains a phandle to a second DSI controller to gang
    up with in order to support up to 8 data lanes

- sor: serial output resource

  Required properties:
  - compatible: Should be:
    - "nvidia,tegra124-sor": for Tegra124 and Tegra132
    - "nvidia,tegra132-sor": for Tegra132
    - "nvidia,tegra210-sor": for Tegra210
    - "nvidia,tegra210-sor1": for Tegra210
    - "nvidia,tegra186-sor": for Tegra186
    - "nvidia,tegra186-sor1": for Tegra186
  - reg: Physical base address and length of the controller's registers.
  - interrupts: The interrupt outputs from the controller.
  - clocks: Must contain an entry for each entry in clock-names.
    See ../clocks/clock-bindings.txt for details.
  - clock-names: Must include the following entries:
    - sor: clock input for the SOR hardware
    - out: SOR output clock
    - parent: input for the pixel clock
    - dp: reference clock for the SOR clock
    - safe: safe reference for the SOR clock during power up

    For Tegra186 and later:
    - pad: SOR pad output clock (on Tegra186 and later)

    Obsolete:
    - source: source clock for the SOR clock (obsolete, use "out" instead)

  - resets: Must contain an entry for each entry in reset-names.
    See ../reset/reset.txt for details.
  - reset-names: Must include the following entries:
    - sor

  Required properties on Tegra186 and later:
  - nvidia,interface: index of the SOR interface

  Optional properties:
  - nvidia,ddc-i2c-bus: phandle of an I2C controller used for DDC EDID probing
  - nvidia,hpd-gpio: specifies a GPIO used for hotplug detection
  - nvidia,edid: supplies a binary EDID blob
  - nvidia,panel: phandle of a display panel
  - nvidia,xbar-cfg: 5 cells containing the crossbar configuration. Each lane
    of the SOR, identified by the cell's index, is mapped via the crossbar to
    the pad specified by the cell's value.

  Optional properties when driving an eDP output:
  - nvidia,dpaux: phandle to a DispayPort AUX interface

- dpaux: DisplayPort AUX interface
  - compatible : Should contain one of the following:
    - "nvidia,tegra124-dpaux": for Tegra124 and Tegra132
    - "nvidia,tegra210-dpaux": for Tegra210
  - reg: Physical base address and length of the controller's registers.
  - interrupts: The interrupt outputs from the controller.
  - clocks: Must contain an entry for each entry in clock-names.
    See ../clocks/clock-bindings.txt for details.
  - clock-names: Must include the following entries:
    - dpaux: clock input for the DPAUX hardware
    - parent: reference clock
  - resets: Must contain an entry for each entry in reset-names.
    See ../reset/reset.txt for details.
  - reset-names: Must include the following entries:
    - dpaux
  - vdd-supply: phandle of a supply that powers the DisplayPort link
  - i2c-bus: Subnode where I2C slave devices are listed. This subnode
    must be always present. If there are no I2C slave devices, an empty
    node should be added. See ../../i2c/i2c.txt for more information.

  See ../pinctrl/nvidia,tegra124-dpaux-padctl.txt for information
  regarding the DPAUX pad controller bindings.

- vic: Video Image Compositor
  - compatible : "nvidia,tegra<chip>-vic"
  - reg: Physical base address and length of the controller's registers.
  - interrupts: The interrupt outputs from the controller.
  - clocks: Must contain an entry for each entry in clock-names.
    See ../clocks/clock-bindings.txt for details.
  - clock-names: Must include the following entries:
    - vic: clock input for the VIC hardware
  - resets: Must contain an entry for each entry in reset-names.
    See ../reset/reset.txt for details.
  - reset-names: Must include the following entries:
    - vic

  Optional properties:
  - interconnects: Must contain entry for the VIC memory clients.
  - interconnect-names: Must include name of the interconnect path for each
    interconnect entry. Consult TRM documentation for information about
    available memory clients, see MEMORY CONTROLLER section.

Example:

/ {
	...

	host1x {
		compatible = "nvidia,tegra20-host1x", "simple-bus";
		reg = <0x50000000 0x00024000>;
		interrupts = <0 65 0x04   /* mpcore syncpt */
			      0 67 0x04>; /* mpcore general */
		clocks = <&tegra_car TEGRA20_CLK_HOST1X>;
		resets = <&tegra_car 28>;
		reset-names = "host1x";

		#address-cells = <1>;
		#size-cells = <1>;

		ranges = <0x54000000 0x54000000 0x04000000>;

		mpe {
			compatible = "nvidia,tegra20-mpe";
			reg = <0x54040000 0x00040000>;
			interrupts = <0 68 0x04>;
			clocks = <&tegra_car TEGRA20_CLK_MPE>;
			resets = <&tegra_car 60>;
			reset-names = "mpe";
		};

		vi@54080000 {
			compatible = "nvidia,tegra210-vi";
			reg = <0x0 0x54080000 0x0 0x700>;
			interrupts = <GIC_SPI 69 IRQ_TYPE_LEVEL_HIGH>;
			assigned-clocks = <&tegra_car TEGRA210_CLK_VI>;
			assigned-clock-parents = <&tegra_car TEGRA210_CLK_PLL_C4_OUT0>;

			clocks = <&tegra_car TEGRA210_CLK_VI>;
			power-domains = <&pd_venc>;

			#address-cells = <1>;
			#size-cells = <1>;

			ranges = <0x0 0x0 0x54080000 0x2000>;

			ports {
				#address-cells = <1>;
				#size-cells = <0>;

				port@0 {
					reg = <0>;
					imx219_vi_in0: endpoint {
						remote-endpoint = <&imx219_csi_out0>;
					};
				};
			};

			csi@838 {
				compatible = "nvidia,tegra210-csi";
				reg = <0x838 0x1300>;
				assigned-clocks = <&tegra_car TEGRA210_CLK_CILAB>,
						  <&tegra_car TEGRA210_CLK_CILCD>,
						  <&tegra_car TEGRA210_CLK_CILE>,
						  <&tegra_car TEGRA210_CLK_CSI_TPG>;
				assigned-clock-parents = <&tegra_car TEGRA210_CLK_PLL_P>,
							 <&tegra_car TEGRA210_CLK_PLL_P>,
							 <&tegra_car TEGRA210_CLK_PLL_P>;
				assigned-clock-rates = <102000000>,
						       <102000000>,
						       <102000000>,
						       <972000000>;

				clocks = <&tegra_car TEGRA210_CLK_CSI>,
					 <&tegra_car TEGRA210_CLK_CILAB>,
					 <&tegra_car TEGRA210_CLK_CILCD>,
					 <&tegra_car TEGRA210_CLK_CILE>,
					 <&tegra_car TEGRA210_CLK_CSI_TPG>;
				clock-names = "csi", "cilab", "cilcd", "cile", "csi_tpg";
				power-domains = <&pd_sor>;

				#address-cells = <1>;
				#size-cells = <0>;

				channel@0 {
					reg = <0>;
					nvidia,mipi-calibrate = <&mipi 0x001>;

					ports {
						#address-cells = <1>;
						#size-cells = <0>;

						port@0 {
							reg = <0>;
							imx219_csi_in0: endpoint {
								data-lanes = <1 2>;
								remote-endpoint = <&imx219_out0>;
							};
						};

						port@1 {
							reg = <1>;
							imx219_csi_out0: endpoint {
								remote-endpoint = <&imx219_vi_in0>;
							};
						};
					};
				};
			};
		};

		epp {
			compatible = "nvidia,tegra20-epp";
			reg = <0x540c0000 0x00040000>;
			interrupts = <0 70 0x04>;
			clocks = <&tegra_car TEGRA20_CLK_EPP>;
			resets = <&tegra_car 19>;
			reset-names = "epp";
		};

		isp {
			compatible = "nvidia,tegra20-isp";
			reg = <0x54100000 0x00040000>;
			interrupts = <0 71 0x04>;
			clocks = <&tegra_car TEGRA20_CLK_ISP>;
			resets = <&tegra_car 23>;
			reset-names = "isp";
		};

		gr2d {
			compatible = "nvidia,tegra20-gr2d";
			reg = <0x54140000 0x00040000>;
			interrupts = <0 72 0x04>;
			clocks = <&tegra_car TEGRA20_CLK_GR2D>;
			resets = <&tegra_car 21>;
			reset-names = "2d";
		};

		gr3d {
			compatible = "nvidia,tegra20-gr3d";
			reg = <0x54180000 0x00040000>;
			clocks = <&tegra_car TEGRA20_CLK_GR3D>;
			resets = <&tegra_car 24>;
			reset-names = "3d";
		};

		dc@54200000 {
			compatible = "nvidia,tegra20-dc";
			reg = <0x54200000 0x00040000>;
			interrupts = <0 73 0x04>;
			clocks = <&tegra_car TEGRA20_CLK_DISP1>,
				 <&tegra_car TEGRA20_CLK_PLL_P>;
			clock-names = "dc", "parent";
			resets = <&tegra_car 27>;
			reset-names = "dc";

			interconnects = <&mc TEGRA20_MC_DISPLAY0A &emc>,
					<&mc TEGRA20_MC_DISPLAY0B &emc>,
					<&mc TEGRA20_MC_DISPLAY0C &emc>,
					<&mc TEGRA20_MC_DISPLAYHC &emc>;
			interconnect-names = "wina",
					     "winb",
					     "winc",
					     "cursor";

			rgb {
				status = "disabled";
			};
		};

		dc@54240000 {
			compatible = "nvidia,tegra20-dc";
			reg = <0x54240000 0x00040000>;
			interrupts = <0 74 0x04>;
			clocks = <&tegra_car TEGRA20_CLK_DISP2>,
				 <&tegra_car TEGRA20_CLK_PLL_P>;
			clock-names = "dc", "parent";
			resets = <&tegra_car 26>;
			reset-names = "dc";

			interconnects = <&mc TEGRA20_MC_DISPLAY0AB &emc>,
					<&mc TEGRA20_MC_DISPLAY0BB &emc>,
					<&mc TEGRA20_MC_DISPLAY0CB &emc>,
					<&mc TEGRA20_MC_DISPLAYHCB &emc>;
			interconnect-names = "wina",
					     "winb",
					     "winc",
					     "cursor";

			rgb {
				status = "disabled";
			};
		};

		hdmi {
			compatible = "nvidia,tegra20-hdmi";
			reg = <0x54280000 0x00040000>;
			interrupts = <0 75 0x04>;
			clocks = <&tegra_car TEGRA20_CLK_HDMI>,
				 <&tegra_car TEGRA20_CLK_PLL_D_OUT0>;
			clock-names = "hdmi", "parent";
			resets = <&tegra_car 51>;
			reset-names = "hdmi";
			status = "disabled";
		};

		tvo {
			compatible = "nvidia,tegra20-tvo";
			reg = <0x542c0000 0x00040000>;
			interrupts = <0 76 0x04>;
			clocks = <&tegra_car TEGRA20_CLK_TVO>;
			status = "disabled";
		};

		dsi {
			compatible = "nvidia,tegra20-dsi";
			reg = <0x54300000 0x00040000>;
			clocks = <&tegra_car TEGRA20_CLK_DSI>,
				 <&tegra_car TEGRA20_CLK_PLL_D_OUT0>;
			clock-names = "dsi", "parent";
			resets = <&tegra_car 48>;
			reset-names = "dsi";
			status = "disabled";
		};
	};

	...
};<|MERGE_RESOLUTION|>--- conflicted
+++ resolved
@@ -111,13 +111,8 @@
 
 	  endpoint (required node)
 	  Required properties:
-<<<<<<< HEAD
-	  - data-lanes: an array of data lane from 1 to 4. Valid array
-	    lengths are 1/2/4.
-=======
 	  - data-lanes: an array of data lane from 1 to 8. Valid array
 	    lengths are 1/2/4/8.
->>>>>>> f642729d
 	  - remote-endpoint: phandle to sensor 'endpoint' node.
 
         port@1 (required node)
@@ -128,15 +123,12 @@
 	  Required properties:
 	  - remote-endpoint: phandle to vi port 'endpoint' node.
 
-<<<<<<< HEAD
-=======
   Optional properties:
   - interconnects: Must contain entry for the VI memory clients.
   - interconnect-names: Must include name of the interconnect path for each
     interconnect entry. Consult TRM documentation for information about
     available memory clients, see MEMORY CONTROLLER section.
 
->>>>>>> f642729d
 - epp: encoder pre-processor
 
   Required properties:
