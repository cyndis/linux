* Broadcom Starfighter 2 integrated swich

See dsa/brcm,bcm7445-switch-v4.0.yaml for the documentation.

*Deprecated* binding required properties:

- dsa,mii-bus: phandle to the MDIO bus controller, see dsa/dsa.txt
- dsa,ethernet: phandle to the CPU network interface controller, see dsa/dsa.txt
- #address-cells: must be 2, see dsa/dsa.txt

<<<<<<< HEAD
Subnodes:

The integrated switch subnode should be specified according to the binding
described in dsa/dsa.txt.

Optional properties:

- reg-names: litteral names for the device base register addresses, when present
  must be: "core", "reg", "intrl2_0", "intrl2_1", "fcb", "acb"

- interrupt-names: litternal names for the device interrupt lines, when present
  must be: "switch_0" and "switch_1"

- brcm,num-gphy: specify the maximum number of integrated gigabit PHYs in the
  switch

- brcm,num-rgmii-ports: specify the maximum number of RGMII interfaces supported
  by the switch

- brcm,fcb-pause-override: boolean property, if present indicates that the switch
  supports Failover Control Block pause override capability

- brcm,acb-packets-inflight: boolean property, if present indicates that the switch
  Admission Control Block supports reporting the number of packets in-flight in a
  switch queue

- resets: a single phandle and reset identifier pair. See
  Documentation/devicetree/bindings/reset/reset.txt for details.

- reset-names: If the "reset" property is specified, this property should have
  the value "switch" to denote the switch reset line.

- clocks: when provided, the first phandle is to the switch's main clock and
  is valid for both BCM7445 and BCM7278. The second phandle is only applicable
  to BCM7445 and is to support dividing the switch core clock.

- clock-names: when provided, the first phandle must be "sw_switch", and the
  second must be named "sw_switch_mdiv".

Port subnodes:

Optional properties:

- brcm,use-bcm-hdr: boolean property, if present, indicates that the switch
  port has Broadcom tags enabled (per-packet metadata)

Example:

switch_top@f0b00000 {
	compatible = "simple-bus";
	#size-cells = <1>;
	#address-cells = <1>;
	ranges = <0 0xf0b00000 0x40804>;

	ethernet_switch@0 {
		compatible = "brcm,bcm7445-switch-v4.0";
		#size-cells = <0>;
		#address-cells = <1>;
		reg = <0x0 0x40000
			0x40000 0x110
			0x40340 0x30
			0x40380 0x30
			0x40400 0x34
			0x40600 0x208>;
		reg-names = "core", "reg", intrl2_0", "intrl2_1",
			    "fcb, "acb";
		interrupts = <0 0x18 0
				0 0x19 0>;
		brcm,num-gphy = <1>;
		brcm,num-rgmii-ports = <2>;
		brcm,fcb-pause-override;
		brcm,acb-packets-inflight;

		ports {
			#address-cells = <1>;
			#size-cells = <0>;

			port@0 {
				label = "gphy";
				reg = <0>;
			};
		};
	};
};

=======
>>>>>>> f642729d
Example using the old DSA DeviceTree binding:

switch_top@f0b00000 {
	compatible = "simple-bus";
	#size-cells = <1>;
	#address-cells = <1>;
	ranges = <0 0xf0b00000 0x40804>;

	ethernet_switch@0 {
		compatible = "brcm,bcm7445-switch-v4.0";
		#size-cells = <0>;
		#address-cells = <2>;
		reg = <0x0 0x40000
			0x40000 0x110
			0x40340 0x30
			0x40380 0x30
			0x40400 0x34
			0x40600 0x208>;
		interrupts = <0 0x18 0
				0 0x19 0>;
		brcm,num-gphy = <1>;
		brcm,num-rgmii-ports = <2>;
		brcm,fcb-pause-override;
		brcm,acb-packets-inflight;

		...
		switch@0 {
			reg = <0 0>;
			#size-cells = <0>;
			#address-cells = <1>;

			port@0 {
				label = "gphy";
				reg = <0>;
				brcm,use-bcm-hdr;
			};
			...
		};
	};
};<|MERGE_RESOLUTION|>--- conflicted
+++ resolved
@@ -8,94 +8,6 @@
 - dsa,ethernet: phandle to the CPU network interface controller, see dsa/dsa.txt
 - #address-cells: must be 2, see dsa/dsa.txt
 
-<<<<<<< HEAD
-Subnodes:
-
-The integrated switch subnode should be specified according to the binding
-described in dsa/dsa.txt.
-
-Optional properties:
-
-- reg-names: litteral names for the device base register addresses, when present
-  must be: "core", "reg", "intrl2_0", "intrl2_1", "fcb", "acb"
-
-- interrupt-names: litternal names for the device interrupt lines, when present
-  must be: "switch_0" and "switch_1"
-
-- brcm,num-gphy: specify the maximum number of integrated gigabit PHYs in the
-  switch
-
-- brcm,num-rgmii-ports: specify the maximum number of RGMII interfaces supported
-  by the switch
-
-- brcm,fcb-pause-override: boolean property, if present indicates that the switch
-  supports Failover Control Block pause override capability
-
-- brcm,acb-packets-inflight: boolean property, if present indicates that the switch
-  Admission Control Block supports reporting the number of packets in-flight in a
-  switch queue
-
-- resets: a single phandle and reset identifier pair. See
-  Documentation/devicetree/bindings/reset/reset.txt for details.
-
-- reset-names: If the "reset" property is specified, this property should have
-  the value "switch" to denote the switch reset line.
-
-- clocks: when provided, the first phandle is to the switch's main clock and
-  is valid for both BCM7445 and BCM7278. The second phandle is only applicable
-  to BCM7445 and is to support dividing the switch core clock.
-
-- clock-names: when provided, the first phandle must be "sw_switch", and the
-  second must be named "sw_switch_mdiv".
-
-Port subnodes:
-
-Optional properties:
-
-- brcm,use-bcm-hdr: boolean property, if present, indicates that the switch
-  port has Broadcom tags enabled (per-packet metadata)
-
-Example:
-
-switch_top@f0b00000 {
-	compatible = "simple-bus";
-	#size-cells = <1>;
-	#address-cells = <1>;
-	ranges = <0 0xf0b00000 0x40804>;
-
-	ethernet_switch@0 {
-		compatible = "brcm,bcm7445-switch-v4.0";
-		#size-cells = <0>;
-		#address-cells = <1>;
-		reg = <0x0 0x40000
-			0x40000 0x110
-			0x40340 0x30
-			0x40380 0x30
-			0x40400 0x34
-			0x40600 0x208>;
-		reg-names = "core", "reg", intrl2_0", "intrl2_1",
-			    "fcb, "acb";
-		interrupts = <0 0x18 0
-				0 0x19 0>;
-		brcm,num-gphy = <1>;
-		brcm,num-rgmii-ports = <2>;
-		brcm,fcb-pause-override;
-		brcm,acb-packets-inflight;
-
-		ports {
-			#address-cells = <1>;
-			#size-cells = <0>;
-
-			port@0 {
-				label = "gphy";
-				reg = <0>;
-			};
-		};
-	};
-};
-
-=======
->>>>>>> f642729d
 Example using the old DSA DeviceTree binding:
 
 switch_top@f0b00000 {
