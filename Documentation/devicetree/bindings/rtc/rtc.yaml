# SPDX-License-Identifier: GPL-2.0
%YAML 1.2
---
$id: http://devicetree.org/schemas/rtc/rtc.yaml#
$schema: http://devicetree.org/meta-schemas/core.yaml#

title: RTC Generic Binding

maintainers:
  - Alexandre Belloni <alexandre.belloni@bootlin.com>

description: |
  This document describes generic bindings which can be used to
  describe Real Time Clock devices in a device tree.

properties:
  $nodename:
    pattern: "^rtc(@.*|-[0-9a-f])*$"

  aux-voltage-chargeable:
<<<<<<< HEAD
    $ref: /schemas/types.yaml#/definitions/uint32
    enum: [0, 1]
    description: |
      Tells whether the battery/supercap of the RTC (if any) is
      chargeable or not:
      0: not chargeable
      1: chargeable

  quartz-load-femtofarads:
=======
>>>>>>> f642729d
    $ref: /schemas/types.yaml#/definitions/uint32
    enum: [0, 1]
    description: |
      Tells whether the battery/supercap of the RTC (if any) is
      chargeable or not:
      0: not chargeable
      1: chargeable

  quartz-load-femtofarads:
    description:
      The capacitive load of the quartz(x-tal), expressed in femto
      Farad (fF). The default value shall be listed (if optional),
      and likewise all valid values.

  start-year:
    $ref: /schemas/types.yaml#/definitions/uint32
    description:
      If provided, the default hardware range supported by the RTC is
      shifted so the first usable year is the specified one.

  trickle-diode-disable:
    $ref: /schemas/types.yaml#/definitions/flag
    description:
      Do not use internal trickle charger diode. Should be given if
      internal trickle charger diode should be disabled.
    deprecated: true

  trickle-resistor-ohms:
    description:
      Selected resistor for trickle charger. Should be given
      if trickle charger should be enabled.

  trickle-voltage-millivolt:
    description:
      Selected voltage for trickle charger. Should be given
      if trickle charger should be enabled and the trickle voltage is different
      from the RTC main power supply.

  wakeup-source:
    $ref: /schemas/types.yaml#/definitions/flag
    description:
      Enables wake up of host system on alarm.

<<<<<<< HEAD
=======
  reset-source:
    $ref: /schemas/types.yaml#/definitions/flag
    description:
      The RTC is able to reset the machine.

>>>>>>> f642729d
additionalProperties: true

...<|MERGE_RESOLUTION|>--- conflicted
+++ resolved
@@ -18,18 +18,6 @@
     pattern: "^rtc(@.*|-[0-9a-f])*$"
 
   aux-voltage-chargeable:
-<<<<<<< HEAD
-    $ref: /schemas/types.yaml#/definitions/uint32
-    enum: [0, 1]
-    description: |
-      Tells whether the battery/supercap of the RTC (if any) is
-      chargeable or not:
-      0: not chargeable
-      1: chargeable
-
-  quartz-load-femtofarads:
-=======
->>>>>>> f642729d
     $ref: /schemas/types.yaml#/definitions/uint32
     enum: [0, 1]
     description: |
@@ -73,14 +61,11 @@
     description:
       Enables wake up of host system on alarm.
 
-<<<<<<< HEAD
-=======
   reset-source:
     $ref: /schemas/types.yaml#/definitions/flag
     description:
       The RTC is able to reset the machine.
 
->>>>>>> f642729d
 additionalProperties: true
 
 ...