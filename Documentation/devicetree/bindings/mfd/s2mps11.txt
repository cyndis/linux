
* Samsung S2MPS11/13/14/15 and S2MPU02 Voltage and Current Regulator

The Samsung S2MPS11 is a multi-function device which includes voltage and
current regulators, RTC, charger controller and other sub-blocks. It is
interfaced to the host controller using an I2C interface. Each sub-block is
addressed by the host system using different I2C slave addresses.

Required properties:
- compatible: Should be one of the following
	- "samsung,s2mps11-pmic"
	- "samsung,s2mps13-pmic"
	- "samsung,s2mps14-pmic"
	- "samsung,s2mps15-pmic"
	- "samsung,s2mpu02-pmic".
- reg: Specifies the I2C slave address of the pmic block. It should be 0x66.

Optional properties:
- interrupt-parent: Specifies the phandle of the interrupt controller to which
  the interrupts from s2mps11 are delivered to.
- interrupts: Interrupt specifiers for interrupt sources.
<<<<<<< HEAD
- samsung,s2mps11-wrstbi-ground: Indicates that WRSTBI pin of PMIC is pulled
  down. When the system is suspended it will always go down thus triggerring
  unwanted buck warm reset (setting buck voltages to default values).
=======
- samsung,s2mps11-acokb-ground: Indicates that ACOKB pin of S2MPS11 PMIC is
  connected to the ground so the PMIC must manually set PWRHOLD bit in CTRL1
  register to turn off the power. Usually the ACOKB is pulled up to VBATT so
  when PWRHOLD pin goes low, the rising ACOKB will trigger power off.
>>>>>>> 3e4dda70

Optional nodes:
- clocks: s2mps11, s2mps13, s2mps15 and s5m8767 provide three(AP/CP/BT) buffered 32.768
  KHz outputs, so to register these as clocks with common clock framework
  instantiate a sub-node named "clocks". It uses the common clock binding
  documented in :
  [Documentation/devicetree/bindings/clock/clock-bindings.txt]
  The s2mps14 provides two (AP/BT) buffered 32.768 KHz outputs.
  - #clock-cells: should be 1.

  - The following is the list of clocks generated by the controller. Each clock
    is assigned an identifier and client nodes use this identifier to specify
    the clock which they consume.
    Clock               ID           Devices
    ----------------------------------------------------------
    32KhzAP		0            S2MPS11, S2MPS13, S2MPS14, S2MPS15, S5M8767
    32KhzCP		1            S2MPS11, S2MPS13, S2MPS15, S5M8767
    32KhzBT		2            S2MPS11, S2MPS13, S2MPS14, S2MPS15, S5M8767

  - compatible: Should be one of: "samsung,s2mps11-clk", "samsung,s2mps13-clk",
		"samsung,s2mps14-clk", "samsung,s5m8767-clk"
    The s2msp15 uses the same compatible as s2mps13, as both provides similar clocks.

- regulators: The regulators of s2mps11 that have to be instantiated should be
included in a sub-node named 'regulators'. Regulator nodes included in this
sub-node should be of the format as listed below.

	regulator_name {
		[standard regulator constraints....];
	};

 regulator-ramp-delay for BUCKs = [6250/12500/25000(default)/50000] uV/us

 BUCK[2/3/4/6] supports disabling ramp delay on hardware, so explicitly
 regulator-ramp-delay = <0> can be used for them to disable ramp delay.
 In the absence of the regulator-ramp-delay property, the default ramp
 delay will be used.

NOTE: Some BUCKs share the ramp rate setting i.e. same ramp value will be set
for a particular group of BUCKs. So provide same regulator-ramp-delay<value>.
Grouping of BUCKs sharing ramp rate setting is as follow : BUCK[1, 6],
BUCK[3, 4], and BUCK[7, 8, 10]

On S2MPS14 the LDO10, LDO11 and LDO12 can be configured to external control
over GPIO. To turn this feature on this property must be added to the regulator
sub-node:
	- samsung,ext-control-gpios: GPIO specifier for one GPIO
		controlling this regulator (enable/disable);
Example:
	LDO12 {
		regulator-name = "V_EMMC_2.8V";
		regulator-min-microvolt = <2800000>;
		regulator-max-microvolt = <2800000>;
		samsung,ext-control-gpios = <&gpk0 2 0>;
	};


The regulator constraints inside the regulator nodes use the standard regulator
bindings which are documented elsewhere.

The following are the names of the regulators that the s2mps11 pmic block
supports. Note: The 'n' in LDOn and BUCKn represents the LDO or BUCK number
as per the datasheet of s2mps11.

	- LDOn
		  - valid values for n are:
			- S2MPS11: 1 to 38
			- S2MPS13: 1 to 40
			- S2MPS14: 1 to 25
			- S2MPS15: 1 to 27
			- S2MPU02: 1 to 28
		  - Example: LDO1, LDO2, LDO28
	- BUCKn
		  - valid values for n are:
			- S2MPS11: 1 to 10
			- S2MPS13: 1 to 10
			- S2MPS14: 1 to 5
			- S2MPS15: 1 to 10
			- S2MPU02: 1 to 7
		  - Example: BUCK1, BUCK2, BUCK9

Example:

	s2mps11_pmic@66 {
		compatible = "samsung,s2mps11-pmic";
		reg = <0x66>;

		s2m_osc: clocks {
			compatible = "samsung,s2mps11-clk";
			#clock-cells = <1>;
			clock-output-names = "xx", "yy", "zz";
		};

		regulators {
			ldo1_reg: LDO1 {
				regulator-name = "VDD_ABB_3.3V";
				regulator-min-microvolt = <3300000>;
				regulator-max-microvolt = <3300000>;
			};

			ldo2_reg: LDO2 {
				regulator-name = "VDD_ALIVE_1.1V";
				regulator-min-microvolt = <1100000>;
				regulator-max-microvolt = <1100000>;
				regulator-always-on;
			};

			buck1_reg: BUCK1 {
				regulator-name = "vdd_mif";
				regulator-min-microvolt = <950000>;
				regulator-max-microvolt = <1350000>;
				regulator-always-on;
				regulator-boot-on;
			};

			buck2_reg: BUCK2 {
				regulator-name = "vdd_arm";
				regulator-min-microvolt = <950000>;
				regulator-max-microvolt = <1350000>;
				regulator-always-on;
				regulator-boot-on;
				regulator-ramp-delay = <50000>;
			};
		};
	};<|MERGE_RESOLUTION|>--- conflicted
+++ resolved
@@ -19,16 +19,13 @@
 - interrupt-parent: Specifies the phandle of the interrupt controller to which
   the interrupts from s2mps11 are delivered to.
 - interrupts: Interrupt specifiers for interrupt sources.
-<<<<<<< HEAD
 - samsung,s2mps11-wrstbi-ground: Indicates that WRSTBI pin of PMIC is pulled
   down. When the system is suspended it will always go down thus triggerring
   unwanted buck warm reset (setting buck voltages to default values).
-=======
 - samsung,s2mps11-acokb-ground: Indicates that ACOKB pin of S2MPS11 PMIC is
   connected to the ground so the PMIC must manually set PWRHOLD bit in CTRL1
   register to turn off the power. Usually the ACOKB is pulled up to VBATT so
   when PWRHOLD pin goes low, the rising ACOKB will trigger power off.
->>>>>>> 3e4dda70
 
 Optional nodes:
 - clocks: s2mps11, s2mps13, s2mps15 and s5m8767 provide three(AP/CP/BT) buffered 32.768
