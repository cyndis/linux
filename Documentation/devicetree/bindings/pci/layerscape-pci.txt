Freescale Layerscape PCIe controller

This PCIe host controller is based on the Synopsys DesignWare PCIe IP
and thus inherits all the common properties defined in designware-pcie.txt.

This controller derives its clocks from the Reset Configuration Word (RCW)
which is used to describe the PLL settings at the time of chip-reset.

Also as per the available Reference Manuals, there is no specific 'version'
register available in the Freescale PCIe controller register set,
which can allow determining the underlying DesignWare PCIe controller version
information.

Required properties:
- compatible: should contain the platform identifier such as:
  RC mode:
        "fsl,ls1021a-pcie"
        "fsl,ls2080a-pcie", "fsl,ls2085a-pcie"
        "fsl,ls2088a-pcie"
        "fsl,ls1088a-pcie"
        "fsl,ls1046a-pcie"
        "fsl,ls1043a-pcie"
        "fsl,ls1012a-pcie"
        "fsl,ls1028a-pcie"
  EP mode:
	"fsl,ls1046a-pcie-ep", "fsl,ls-pcie-ep"
	"fsl,ls1088a-pcie-ep", "fsl,ls-pcie-ep"
	"fsl,ls2088a-pcie-ep", "fsl,ls-pcie-ep"
<<<<<<< HEAD
=======
	"fsl,lx2160ar2-pcie-ep", "fsl,ls-pcie-ep"
>>>>>>> f642729d
- reg: base addresses and lengths of the PCIe controller register blocks.
- interrupts: A list of interrupt outputs of the controller. Must contain an
  entry for each entry in the interrupt-names property.
- interrupt-names: Must include the following entries:
  "intr": The interrupt that is asserted for controller interrupts
- fsl,pcie-scfg: Must include two entries.
  The first entry must be a link to the SCFG device node
  The second entry must be '0' or '1' based on physical PCIe controller index.
  This is used to get SCFG PEXN registers
- dma-coherent: Indicates that the hardware IP block can ensure the coherency
  of the data transferred from/to the IP block. This can avoid the software
  cache flush/invalid actions, and improve the performance significantly.

Example:

	pcie@3400000 {
		compatible = "fsl,ls1021a-pcie";
		reg = <0x00 0x03400000 0x0 0x00010000   /* controller registers */
		       0x40 0x00000000 0x0 0x00002000>; /* configuration space */
		reg-names = "regs", "config";
		interrupts = <GIC_SPI 177 IRQ_TYPE_LEVEL_HIGH>; /* controller interrupt */
		interrupt-names = "intr";
		fsl,pcie-scfg = <&scfg 0>;
		#address-cells = <3>;
		#size-cells = <2>;
		device_type = "pci";
		dma-coherent;
		num-lanes = <4>;
		bus-range = <0x0 0xff>;
		ranges = <0x81000000 0x0 0x00000000 0x40 0x00010000 0x0 0x00010000   /* downstream I/O */
			  0xc2000000 0x0 0x20000000 0x40 0x20000000 0x0 0x20000000   /* prefetchable memory */
			  0x82000000 0x0 0x40000000 0x40 0x40000000 0x0 0x40000000>; /* non-prefetchable memory */
		#interrupt-cells = <1>;
		interrupt-map-mask = <0 0 0 7>;
		interrupt-map = <0000 0 0 1 &gic GIC_SPI 91  IRQ_TYPE_LEVEL_HIGH>,
				<0000 0 0 2 &gic GIC_SPI 188 IRQ_TYPE_LEVEL_HIGH>,
				<0000 0 0 3 &gic GIC_SPI 190 IRQ_TYPE_LEVEL_HIGH>,
				<0000 0 0 4 &gic GIC_SPI 192 IRQ_TYPE_LEVEL_HIGH>;
	};<|MERGE_RESOLUTION|>--- conflicted
+++ resolved
@@ -26,10 +26,7 @@
 	"fsl,ls1046a-pcie-ep", "fsl,ls-pcie-ep"
 	"fsl,ls1088a-pcie-ep", "fsl,ls-pcie-ep"
 	"fsl,ls2088a-pcie-ep", "fsl,ls-pcie-ep"
-<<<<<<< HEAD
-=======
 	"fsl,lx2160ar2-pcie-ep", "fsl,ls-pcie-ep"
->>>>>>> f642729d
 - reg: base addresses and lengths of the PCIe controller register blocks.
 - interrupts: A list of interrupt outputs of the controller. Must contain an
   entry for each entry in the interrupt-names property.
