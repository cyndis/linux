# SPDX-License-Identifier: GPL-2.0
%YAML 1.2
---
$id: http://devicetree.org/schemas/arm/tegra.yaml#
$schema: http://devicetree.org/meta-schemas/core.yaml#

title: NVIDIA Tegra device tree bindings

maintainers:
  - Thierry Reding <thierry.reding@gmail.com>
  - Jonathan Hunter <jonathanh@nvidia.com>

properties:
  $nodename:
    const: "/"
  compatible:
    oneOf:
      - items:
          - enum:
              - compal,paz00
              - compulab,trimslice
              - nvidia,harmony
              - nvidia,seaboard
              - nvidia,ventana
          - const: nvidia,tegra20
      - items:
          - enum:
              - ad,medcom-wide
              - ad,plutux
              - ad,tec
          - const: ad,tamonten
          - const: nvidia,tegra20
      - items:
          - enum:
              - toradex,colibri_t20-eval-v3
              - toradex,colibri_t20-iris
          - const: toradex,colibri_t20
          - const: nvidia,tegra20
      - items:
          - const: acer,picasso
          - const: nvidia,tegra20
      - items:
          - enum:
              - nvidia,beaver
          - const: nvidia,tegra30
      - items:
          - enum:
              - nvidia,cardhu-a02
              - nvidia,cardhu-a04
          - const: nvidia,cardhu
          - const: nvidia,tegra30
      - items:
          - const: toradex,apalis_t30-eval
          - const: toradex,apalis_t30
          - const: nvidia,tegra30
      - items:
          - const: toradex,apalis_t30-eval-v1.1
          - const: toradex,apalis_t30-eval
          - const: toradex,apalis_t30-v1.1
          - const: toradex,apalis_t30
          - const: nvidia,tegra30
      - items:
          - enum:
              - toradex,colibri_t30-eval-v3
          - const: toradex,colibri_t30
          - const: nvidia,tegra30
      - items:
          - const: asus,grouper
          - const: nvidia,tegra30
      - items:
          - const: asus,tilapia
          - const: asus,grouper
          - const: nvidia,tegra30
      - items:
          - const: ouya,ouya
          - const: nvidia,tegra30
      - items:
          - enum:
              - nvidia,dalmore
              - nvidia,roth
              - nvidia,tn7
          - const: nvidia,tegra114
      - items:
          - enum:
              - nvidia,jetson-tk1
              - nvidia,venice2
          - const: nvidia,tegra124
      - items:
          - const: toradex,apalis-tk1-eval
          - const: toradex,apalis-tk1
          - const: nvidia,tegra124
      - items:
          - const: toradex,apalis-tk1-v1.2-eval
          - const: toradex,apalis-tk1-eval
          - const: toradex,apalis-tk1-v1.2
          - const: toradex,apalis-tk1
          - const: nvidia,tegra124
      - items:
          - enum:
              - nvidia,norrin
          - const: nvidia,tegra132
          - const: nvidia,tegra124
      - items:
          - enum:
              - nvidia,darcy
              - nvidia,p2371-0000
              - nvidia,p2371-2180
              - nvidia,p2571
              - nvidia,p2894-0050-a08
          - const: nvidia,tegra210
      - items:
          - enum:
              - nvidia,p2771-0000
          - const: nvidia,tegra186
      - items:
          - enum:
              - nvidia,p2972-0000
          - const: nvidia,tegra194
      - description: Jetson Xavier NX
        items:
          - const: nvidia,p3668-0000
          - const: nvidia,tegra194
      - description: Jetson Xavier NX (eMMC)
        items:
          - const: nvidia,p3668-0001
          - const: nvidia,tegra194
      - description: Jetson Xavier NX Developer Kit
        items:
          - const: nvidia,p3509-0000+p3668-0000
          - const: nvidia,tegra194
<<<<<<< HEAD
      - items:
          - enum:
              - nvidia,tegra234-vdk
          - const: nvidia,tegra234
=======
      - description: Jetson Xavier NX Developer Kit (eMMC)
        items:
          - const: nvidia,p3509-0000+p3668-0001
          - const: nvidia,tegra194
      - items:
          - enum:
              - nvidia,tegra234-vdk
          - const: nvidia,tegra234

additionalProperties: true
>>>>>>> f642729d
<|MERGE_RESOLUTION|>--- conflicted
+++ resolved
@@ -128,12 +128,6 @@
         items:
           - const: nvidia,p3509-0000+p3668-0000
           - const: nvidia,tegra194
-<<<<<<< HEAD
-      - items:
-          - enum:
-              - nvidia,tegra234-vdk
-          - const: nvidia,tegra234
-=======
       - description: Jetson Xavier NX Developer Kit (eMMC)
         items:
           - const: nvidia,p3509-0000+p3668-0001
@@ -143,5 +137,4 @@
               - nvidia,tegra234-vdk
           - const: nvidia,tegra234
 
-additionalProperties: true
->>>>>>> f642729d
+additionalProperties: true