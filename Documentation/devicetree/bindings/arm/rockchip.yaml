--- conflicted
+++ resolved
@@ -598,10 +598,7 @@
         items:
           - const: zkmagic,a95x-z2
           - const: rockchip,rk3318
-<<<<<<< HEAD
-=======
 
 additionalProperties: true
 
->>>>>>> f642729d
 ...