--- conflicted
+++ resolved
@@ -9,11 +9,8 @@
 Required Properties:
 
   - compatible: must contain one or more of the following:
-<<<<<<< HEAD
-=======
     - "renesas,tmu-r8a7740" for the r8a7740 TMU
     - "renesas,tmu-r8a7778" for the r8a7778 TMU
->>>>>>> e529fea9
     - "renesas,tmu-r8a7779" for the r8a7779 TMU
     - "renesas,tmu" for any TMU.
       This is a fallback for the above renesas,tmu-* entries
