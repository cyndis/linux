--- conflicted
+++ resolved
@@ -142,11 +142,7 @@
 };
 
 2.
-<<<<<<< HEAD
-edma1: edma@02728000 {
-=======
 edma1: edma@2728000 {
->>>>>>> 9abd04af
 	compatible = "ti,k2g-edma3-tpcc", "ti,edma3-tpcc";
 	reg =	<0x02728000 0x8000>;
 	reg-names = "edma3_cc";
@@ -169,21 +165,13 @@
 	power-domains = <&k2g_pds 0x4f>;
 };
 
-<<<<<<< HEAD
-edma1_tptc0: tptc@027b0000 {
-=======
 edma1_tptc0: tptc@27b0000 {
->>>>>>> 9abd04af
 	compatible = "ti,k2g-edma3-tptc", "ti,edma3-tptc";
 	reg =	<0x027b0000 0x400>;
 	power-domains = <&k2g_pds 0x4f>;
 };
 
-<<<<<<< HEAD
-edma1_tptc1: tptc@027b8000 {
-=======
 edma1_tptc1: tptc@27b8000 {
->>>>>>> 9abd04af
 	compatible = "ti, k2g-edma3-tptc", "ti,edma3-tptc";
 	reg =	<0x027b8000 0x400>;
 	power-domains = <&k2g_pds 0x4f>;
