--- conflicted
+++ resolved
@@ -15,12 +15,9 @@
 					  Each entry is a pair of strings, the first being the
 					  connection's sink, the second being the connection's
 					  source.
-<<<<<<< HEAD
-=======
 - simple-audio-card,mclk-fs             : Multiplication factor between stream rate and codec
   					  mclk.
 
->>>>>>> b1578171
 Optional subnodes:
 
 - simple-audio-card,dai-link		: Container for dai-link level
