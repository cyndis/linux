--- conflicted
+++ resolved
@@ -7,13 +7,8 @@
 
 Required properties:
 
-<<<<<<< HEAD
-  - compatible : Compatible list, must contain "fsl,imx35-esai" or
-		 "fsl,vf610-esai"
-=======
   - compatible		: Compatible list, must contain "fsl,imx35-esai" or
 			  "fsl,vf610-esai"
->>>>>>> e529fea9
 
   - reg			: Offset and length of the register set for the device.
 
