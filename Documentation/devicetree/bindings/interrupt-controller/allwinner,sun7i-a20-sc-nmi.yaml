# SPDX-License-Identifier: GPL-2.0
%YAML 1.2
---
$id: http://devicetree.org/schemas/interrupt-controller/allwinner,sun7i-a20-sc-nmi.yaml#
$schema: http://devicetree.org/meta-schemas/core.yaml#

title: Allwinner A20 Non-Maskable Interrupt Controller Device Tree Bindings

maintainers:
  - Chen-Yu Tsai <wens@csie.org>
  - Maxime Ripard <mripard@kernel.org>

allOf:
  - $ref: /schemas/interrupt-controller.yaml#

properties:
  "#interrupt-cells":
    const: 2
    description:
      The first cell is the IRQ number, the second cell the trigger
      type as defined in interrupt.txt in this directory.

  compatible:
    oneOf:
      - const: allwinner,sun6i-a31-sc-nmi
        deprecated: true
      - const: allwinner,sun7i-a20-sc-nmi
      - items:
<<<<<<< HEAD
          - const: allwinner,sun8i-a83t-r-intc
          - const: allwinner,sun6i-a31-r-intc
      - const: allwinner,sun9i-a80-nmi
      - items:
          - const: allwinner,sun50i-a64-r-intc
          - const: allwinner,sun6i-a31-r-intc
      - items:
          - const: allwinner,sun50i-a100-nmi
          - const: allwinner,sun9i-a80-nmi
      - items:
          - const: allwinner,sun50i-h6-r-intc
          - const: allwinner,sun6i-a31-r-intc
=======
          - const: allwinner,sun8i-v3s-nmi
          - const: allwinner,sun9i-a80-nmi
      - const: allwinner,sun9i-a80-nmi
      - items:
          - const: allwinner,sun50i-a100-nmi
          - const: allwinner,sun9i-a80-nmi
>>>>>>> f642729d

  reg:
    maxItems: 1

  interrupts:
    maxItems: 1

  interrupt-controller: true

required:
  - "#interrupt-cells"
  - compatible
  - reg
  - interrupts
  - interrupt-controller

unevaluatedProperties: false

examples:
  - |
    interrupt-controller@1c00030 {
        compatible = "allwinner,sun7i-a20-sc-nmi";
        interrupt-controller;
        #interrupt-cells = <2>;
        reg = <0x01c00030 0x0c>;
        interrupt-parent = <&gic>;
        interrupts = <0 0 4>;
    };

...<|MERGE_RESOLUTION|>--- conflicted
+++ resolved
@@ -26,27 +26,12 @@
         deprecated: true
       - const: allwinner,sun7i-a20-sc-nmi
       - items:
-<<<<<<< HEAD
-          - const: allwinner,sun8i-a83t-r-intc
-          - const: allwinner,sun6i-a31-r-intc
-      - const: allwinner,sun9i-a80-nmi
-      - items:
-          - const: allwinner,sun50i-a64-r-intc
-          - const: allwinner,sun6i-a31-r-intc
-      - items:
-          - const: allwinner,sun50i-a100-nmi
-          - const: allwinner,sun9i-a80-nmi
-      - items:
-          - const: allwinner,sun50i-h6-r-intc
-          - const: allwinner,sun6i-a31-r-intc
-=======
           - const: allwinner,sun8i-v3s-nmi
           - const: allwinner,sun9i-a80-nmi
       - const: allwinner,sun9i-a80-nmi
       - items:
           - const: allwinner,sun50i-a100-nmi
           - const: allwinner,sun9i-a80-nmi
->>>>>>> f642729d
 
   reg:
     maxItems: 1
