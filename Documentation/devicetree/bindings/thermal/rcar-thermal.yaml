--- conflicted
+++ resolved
@@ -62,27 +62,6 @@
   "#thermal-sensor-cells":
     const: 0
 
-<<<<<<< HEAD
-if:
-  properties:
-    compatible:
-      contains:
-        enum:
-          - renesas,thermal-r8a73a4 # R-Mobile APE6
-          - renesas,thermal-r8a7779 # R-Car H1
-then:
-  required:
-    - compatible
-    - reg
-else:
-  required:
-    - compatible
-    - reg
-    - interrupts
-    - clocks
-    - power-domains
-    - resets
-=======
 required:
   - compatible
   - reg
@@ -112,9 +91,6 @@
         - interrupts
         - clocks
         - power-domains
-
-additionalProperties: false
->>>>>>> f642729d
 
 additionalProperties: false
 
