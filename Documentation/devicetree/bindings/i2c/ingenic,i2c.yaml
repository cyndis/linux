--- conflicted
+++ resolved
@@ -19,19 +19,11 @@
   compatible:
     oneOf:
       - enum:
-<<<<<<< HEAD
-        - ingenic,jz4770-i2c
-        - ingenic,x1000-i2c
-      - items:
-        - const: ingenic,jz4780-i2c
-        - const: ingenic,jz4770-i2c
-=======
           - ingenic,jz4770-i2c
           - ingenic,x1000-i2c
       - items:
           - const: ingenic,jz4780-i2c
           - const: ingenic,jz4770-i2c
->>>>>>> f642729d
 
   reg:
     maxItems: 1
