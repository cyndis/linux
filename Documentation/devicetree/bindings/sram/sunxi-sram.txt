--- conflicted
+++ resolved
@@ -18,10 +18,7 @@
     - "allwinner,sun8i-h3-system-control"
     - "allwinner,sun50i-a64-sram-controller" (deprecated)
     - "allwinner,sun50i-a64-system-control"
-<<<<<<< HEAD
-=======
     - "allwinner,sun50i-h6-system-control", "allwinner,sun50i-a64-system-control"
->>>>>>> 0fd79184
 - reg : sram controller register offset + length
 
 SRAM nodes
