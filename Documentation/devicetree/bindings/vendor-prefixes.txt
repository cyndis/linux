Device tree binding vendor prefix registry.  Keep list in alphabetical order.

This isn't an exhaustive list, but you should add new prefixes to it before
using them to avoid name-space collisions.

abilis	Abilis Systems
active-semi	Active-Semi International Inc
ad	Avionic Design GmbH
adapteva	Adapteva, Inc.
adi	Analog Devices, Inc.
aeroflexgaisler	Aeroflex Gaisler AB
ak	Asahi Kasei Corp.
allwinner	Allwinner Technology Co., Ltd.
altr	Altera Corp.
amcc	Applied Micro Circuits Corporation (APM, formally AMCC)
amd	Advanced Micro Devices (AMD), Inc.
amlogic	Amlogic, Inc.
ams	AMS AG
amstaos	AMS-Taos Inc.
apm	Applied Micro Circuits Corporation (APM)
arm	ARM Ltd.
armadeus	ARMadeus Systems SARL
atmel	Atmel Corporation
auo	AU Optronics Corporation
avago	Avago Technologies
bosch	Bosch Sensortec GmbH
brcm	Broadcom Corporation
buffalo	Buffalo, Inc.
calxeda	Calxeda
capella	Capella Microsystems, Inc
cavium	Cavium, Inc.
cdns	Cadence Design Systems Inc.
chipidea	Chipidea, Inc
chrp	Common Hardware Reference Platform
chunghwa	Chunghwa Picture Tubes Ltd.
cirrus	Cirrus Logic, Inc.
cnm	Chips&Media, Inc.
cortina	Cortina Systems, Inc.
crystalfontz	Crystalfontz America, Inc.
dallas	Maxim Integrated Products (formerly Dallas Semiconductor)
davicom	DAVICOM Semiconductor, Inc.
denx	Denx Software Engineering
digi	Digi International Inc.
<<<<<<< HEAD
=======
digilent	Diglent, Inc.
>>>>>>> e529fea9
dlg	Dialog Semiconductor
dlink	D-Link Corporation
dmo	Data Modul AG
ebv	EBV Elektronik
edt	Emerging Display Technologies
emmicro	EM Microelectronic
energymicro	Silicon Laboratories (formerly Energy Micro AS)
epcos	EPCOS AG
epfl	Ecole Polytechnique Fédérale de Lausanne
epson	Seiko Epson Corp.
est	ESTeem Wireless Modems
eukrea  Eukréa Electromatique
everest	Everest Semiconductor Co. Ltd.
excito	Excito
fcs	Fairchild Semiconductor
fsl	Freescale Semiconductor
GEFanuc	GE Fanuc Intelligent Platforms Embedded Systems, Inc.
gef	GE Fanuc Intelligent Platforms Embedded Systems, Inc.
geniatech	Geniatech, Inc.
globalscale	Globalscale Technologies, Inc.
gmt	Global Mixed-mode Technology, Inc.
google	Google, Inc.
gumstix	Gumstix, Inc.
gw	Gateworks Corporation
haoyu	Haoyu Microelectronic Co. Ltd.
hisilicon	Hisilicon Limited.
honeywell	Honeywell
hp	Hewlett Packard
i2se	I2SE GmbH
ibm	International Business Machines (IBM)
idt	Integrated Device Technologies, Inc.
iom	Iomega Corporation
img	Imagination Technologies Ltd.
innolux	Innolux Corporation
intel	Intel Corporation
intercontrol	Inter Control Group
isee	ISEE 2007 S.L.
isil    Intersil (deprecated, use isl)
isl	Intersil
karo	Ka-Ro electronics GmbH
keymile	Keymile GmbH
lacie	LaCie
lantiq	Lantiq Semiconductor
lenovo	Lenovo Group Ltd.
lg	LG Corporation
linux	Linux-specific binding
lsi	LSI Corp. (LSI Logic)
lltc	Linear Technology Corporation
marvell	Marvell Technology Group Ltd.
maxim	Maxim Integrated Products
mediatek	MediaTek Inc.
merrii	Merrii Technology Co., Ltd.
micrel	Micrel Inc.
microchip	Microchip Technology Inc.
<<<<<<< HEAD
=======
micron	Micron Technology Inc.
>>>>>>> e529fea9
mitsubishi	Mitsubishi Electric Corporation
mosaixtech	Mosaix Technologies, Inc.
moxa	Moxa
mpl	MPL AG
mti	Imagination Technologies Ltd. (formerly MIPS Technologies Inc.)
mundoreader	Mundo Reader S.L.
murata	Murata Manufacturing Co., Ltd.
mxicy	Macronix International Co., Ltd.
national	National Semiconductor
neonode		Neonode Inc.
netgear	NETGEAR
newhaven	Newhaven Display International
nintendo	Nintendo
nokia	Nokia
nvidia	NVIDIA
nxp	NXP Semiconductors
onnn	ON Semiconductor Corp.
opencores	OpenCores.org
panasonic	Panasonic Corporation
pericom	Pericom Technology Inc.
phytec	PHYTEC Messtechnik GmbH
picochip	Picochip Ltd
plathome	Plat'Home Co., Ltd.
pixcir  PIXCIR MICROELECTRONICS Co., Ltd
powervr	PowerVR (deprecated, use img)
qca	Qualcomm Atheros, Inc.
qcom	Qualcomm Technologies, Inc
qnap	QNAP Systems, Inc.
radxa	Radxa
raidsonic	RaidSonic Technology GmbH
ralink	Mediatek/Ralink Technology Corp.
ramtron	Ramtron International
realtek Realtek Semiconductor Corp.
renesas	Renesas Electronics Corporation
ricoh	Ricoh Co. Ltd.
rockchip	Fuzhou Rockchip Electronics Co., Ltd
samsung	Samsung Semiconductor
sandisk	Sandisk Corporation
sbs	Smart Battery System
schindler	Schindler
seagate	Seagate Technology PLC
sil	Silicon Image
silabs	Silicon Laboratories
simtek
sii	Seiko Instruments, Inc.
silergy	Silergy Corp.
sirf	SiRF Technology, Inc.
sitronix	Sitronix Technology Corporation
smsc	Standard Microsystems Corporation
snps	Synopsys, Inc.
solidrun	SolidRun
sony	Sony Corporation
spansion	Spansion Inc.
st	STMicroelectronics
ste	ST-Ericsson
stericsson	ST-Ericsson
synology	Synology, Inc.
<<<<<<< HEAD
=======
tbs	TBS Technologies
>>>>>>> e529fea9
thine	THine Electronics, Inc.
ti	Texas Instruments
tlm	Trusted Logic Mobility
toradex	Toradex AG
toshiba	Toshiba Corporation
toumaz	Toumaz
usi	Universal Scientific Industrial Co., Ltd.
v3	V3 Semiconductor
variscite	Variscite Ltd.
via	VIA Technologies, Inc.
voipac	Voipac Technologies s.r.o.
winbond Winbond Electronics corp.
wlf	Wolfson Microelectronics
wm	Wondermedia Technologies, Inc.
xes	Extreme Engineering Solutions (X-ES)
xillybus	Xillybus Ltd.
xlnx	Xilinx
zyxel	ZyXEL Communications Corp.
zarlink	Zarlink Semiconductor<|MERGE_RESOLUTION|>--- conflicted
+++ resolved
@@ -41,10 +41,7 @@
 davicom	DAVICOM Semiconductor, Inc.
 denx	Denx Software Engineering
 digi	Digi International Inc.
-<<<<<<< HEAD
-=======
 digilent	Diglent, Inc.
->>>>>>> e529fea9
 dlg	Dialog Semiconductor
 dlink	D-Link Corporation
 dmo	Data Modul AG
@@ -99,10 +96,7 @@
 merrii	Merrii Technology Co., Ltd.
 micrel	Micrel Inc.
 microchip	Microchip Technology Inc.
-<<<<<<< HEAD
-=======
 micron	Micron Technology Inc.
->>>>>>> e529fea9
 mitsubishi	Mitsubishi Electric Corporation
 mosaixtech	Mosaix Technologies, Inc.
 moxa	Moxa
@@ -160,10 +154,7 @@
 ste	ST-Ericsson
 stericsson	ST-Ericsson
 synology	Synology, Inc.
-<<<<<<< HEAD
-=======
 tbs	TBS Technologies
->>>>>>> e529fea9
 thine	THine Electronics, Inc.
 ti	Texas Instruments
 tlm	Trusted Logic Mobility
