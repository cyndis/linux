--- conflicted
+++ resolved
@@ -223,15 +223,12 @@
         type:
           const: micro
 
-<<<<<<< HEAD
-=======
 anyOf:
   - not:
       required:
         - typec-power-opmode
         - new-source-frs-typec-current
 
->>>>>>> f642729d
 additionalProperties: true
 
 examples:
