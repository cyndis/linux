--- conflicted
+++ resolved
@@ -323,47 +323,10 @@
 		Coarse representation of battery capacity.
 
 		Access: Read
-<<<<<<< HEAD
-		Valid values: "Unknown", "Critical", "Low", "Normal", "High",
-			      "Full"
-
-What:		/sys/class/power_supply/<supply_name>/current_avg
-Date:		May 2007
-Contact:	linux-pm@vger.kernel.org
-Description:
-		Reports an average IBAT current reading for the battery, over a
-		fixed period. Normally devices will provide a fixed interval in
-		which they average readings to smooth out the reported value.
-
-		Access: Read
-		Valid values: Represented in microamps. Negative values are used
-		for discharging batteries, positive values for charging batteries.
-
-What:		/sys/class/power_supply/<supply_name>/current_max
-Date:		October 2010
-Contact:	linux-pm@vger.kernel.org
-Description:
-		Reports the maximum IBAT current allowed into the battery.
-
-		Access: Read
-		Valid values: Represented in microamps
-
-What:		/sys/class/power_supply/<supply_name>/current_now
-Date:		May 2007
-Contact:	linux-pm@vger.kernel.org
-Description:
-		Reports an instant, single IBAT current reading for the battery.
-		This value is not averaged/smoothed.
-
-		Access: Read
-		Valid values: Represented in microamps. Negative values are used
-		for discharging batteries, positive values for charging batteries.
-=======
 
 		Valid values:
 			      "Unknown", "Critical", "Low", "Normal", "High",
 			      "Full"
->>>>>>> f642729d
 
 What:		/sys/class/power_supply/<supply_name>/charge_control_limit
 Date:		Oct 2012
