What:           /sys/class/habanalabs/hl<n>/armcp_kernel_ver
Date:           Jan 2019
KernelVersion:  5.1
<<<<<<< HEAD
Contact:        oded.gabbay@gmail.com
=======
Contact:        ogabbay@kernel.org
>>>>>>> f642729d
Description:    Version of the Linux kernel running on the device's CPU.
                Will be DEPRECATED in Linux kernel version 5.10, and be
                replaced with cpucp_kernel_ver

What:           /sys/class/habanalabs/hl<n>/armcp_ver
Date:           Jan 2019
KernelVersion:  5.1
Contact:        ogabbay@kernel.org
Description:    Version of the application running on the device's CPU
                Will be DEPRECATED in Linux kernel version 5.10, and be
                replaced with cpucp_ver

What:           /sys/class/habanalabs/hl<n>/clk_max_freq_mhz
Date:           Jun 2019
KernelVersion:  not yet upstreamed
Contact:        ogabbay@kernel.org
Description:    Allows the user to set the maximum clock frequency, in MHz.
                The device clock might be set to lower value than the maximum.
                The user should read the clk_cur_freq_mhz to see the actual
                frequency value of the device clock. This property is valid
                only for the Gaudi ASIC family

What:           /sys/class/habanalabs/hl<n>/clk_cur_freq_mhz
Date:           Jun 2019
KernelVersion:  not yet upstreamed
Contact:        ogabbay@kernel.org
Description:    Displays the current frequency, in MHz, of the device clock.
                This property is valid only for the Gaudi ASIC family

What:           /sys/class/habanalabs/hl<n>/cpld_ver
Date:           Jan 2019
KernelVersion:  5.1
Contact:        ogabbay@kernel.org
Description:    Version of the Device's CPLD F/W

What:           /sys/class/habanalabs/hl<n>/cpucp_kernel_ver
Date:           Oct 2020
KernelVersion:  5.10
<<<<<<< HEAD
Contact:        oded.gabbay@gmail.com
=======
Contact:        ogabbay@kernel.org
>>>>>>> f642729d
Description:    Version of the Linux kernel running on the device's CPU

What:           /sys/class/habanalabs/hl<n>/cpucp_ver
Date:           Oct 2020
KernelVersion:  5.10
<<<<<<< HEAD
Contact:        oded.gabbay@gmail.com
=======
Contact:        ogabbay@kernel.org
>>>>>>> f642729d
Description:    Version of the application running on the device's CPU

What:           /sys/class/habanalabs/hl<n>/device_type
Date:           Jan 2019
KernelVersion:  5.1
Contact:        ogabbay@kernel.org
Description:    Displays the code name of the device according to its type.
                The supported values are: "GOYA"

What:           /sys/class/habanalabs/hl<n>/eeprom
Date:           Jan 2019
KernelVersion:  5.1
Contact:        ogabbay@kernel.org
Description:    A binary file attribute that contains the contents of the
                on-board EEPROM

What:           /sys/class/habanalabs/hl<n>/fuse_ver
Date:           Jan 2019
KernelVersion:  5.1
Contact:        ogabbay@kernel.org
Description:    Displays the device's version from the eFuse

What:           /sys/class/habanalabs/hl<n>/hard_reset
Date:           Jan 2019
KernelVersion:  5.1
Contact:        ogabbay@kernel.org
Description:    Interface to trigger a hard-reset operation for the device.
                Hard-reset will reset ALL internal components of the device
                except for the PCI interface and the internal PLLs

What:           /sys/class/habanalabs/hl<n>/hard_reset_cnt
Date:           Jan 2019
KernelVersion:  5.1
Contact:        ogabbay@kernel.org
Description:    Displays how many times the device have undergone a hard-reset
                operation since the driver was loaded

What:           /sys/class/habanalabs/hl<n>/high_pll
Date:           Jan 2019
KernelVersion:  5.1
Contact:        ogabbay@kernel.org
Description:    Allows the user to set the maximum clock frequency for MME, TPC
                and IC when the power management profile is set to "automatic".
                This property is valid only for the Goya ASIC family

What:           /sys/class/habanalabs/hl<n>/ic_clk
Date:           Jan 2019
KernelVersion:  5.1
Contact:        ogabbay@kernel.org
Description:    Allows the user to set the maximum clock frequency, in Hz, of
                the Interconnect fabric. Writes to this parameter affect the
                device only when the power management profile is set to "manual"
                mode. The device IC clock might be set to lower value than the
                maximum. The user should read the ic_clk_curr to see the actual
                frequency value of the IC. This property is valid only for the
                Goya ASIC family

What:           /sys/class/habanalabs/hl<n>/ic_clk_curr
Date:           Jan 2019
KernelVersion:  5.1
Contact:        ogabbay@kernel.org
Description:    Displays the current clock frequency, in Hz, of the Interconnect
                fabric. This property is valid only for the Goya ASIC family

What:           /sys/class/habanalabs/hl<n>/infineon_ver
Date:           Jan 2019
KernelVersion:  5.1
Contact:        ogabbay@kernel.org
Description:    Version of the Device's power supply F/W code

What:           /sys/class/habanalabs/hl<n>/max_power
Date:           Jan 2019
KernelVersion:  5.1
Contact:        ogabbay@kernel.org
Description:    Allows the user to set the maximum power consumption of the
                device in milliwatts.

What:           /sys/class/habanalabs/hl<n>/mme_clk
Date:           Jan 2019
KernelVersion:  5.1
Contact:        ogabbay@kernel.org
Description:    Allows the user to set the maximum clock frequency, in Hz, of
                the MME compute engine. Writes to this parameter affect the
                device only when the power management profile is set to "manual"
                mode. The device MME clock might be set to lower value than the
                maximum. The user should read the mme_clk_curr to see the actual
                frequency value of the MME. This property is valid only for the
                Goya ASIC family

What:           /sys/class/habanalabs/hl<n>/mme_clk_curr
Date:           Jan 2019
KernelVersion:  5.1
Contact:        ogabbay@kernel.org
Description:    Displays the current clock frequency, in Hz, of the MME compute
                engine. This property is valid only for the Goya ASIC family

What:           /sys/class/habanalabs/hl<n>/pci_addr
Date:           Jan 2019
KernelVersion:  5.1
Contact:        ogabbay@kernel.org
Description:    Displays the PCI address of the device. This is needed so the
                user would be able to open a device based on its PCI address

What:           /sys/class/habanalabs/hl<n>/pm_mng_profile
Date:           Jan 2019
KernelVersion:  5.1
Contact:        ogabbay@kernel.org
Description:    Power management profile. Values are "auto", "manual". In "auto"
                mode, the driver will set the maximum clock frequency to a high
                value when a user-space process opens the device's file (unless
                it was already opened by another process). The driver will set
                the max clock frequency to a low value when there are no user
                processes that are opened on the device's file. In "manual"
                mode, the user sets the maximum clock frequency by writing to
                ic_clk, mme_clk and tpc_clk. This property is valid only for
                the Goya ASIC family

What:           /sys/class/habanalabs/hl<n>/preboot_btl_ver
Date:           Jan 2019
KernelVersion:  5.1
Contact:        ogabbay@kernel.org
Description:    Version of the device's preboot F/W code

What:           /sys/class/habanalabs/hl<n>/soft_reset
Date:           Jan 2019
KernelVersion:  5.1
Contact:        ogabbay@kernel.org
Description:    Interface to trigger a soft-reset operation for the device.
                Soft-reset will reset only the compute and DMA engines of the
                device

What:           /sys/class/habanalabs/hl<n>/soft_reset_cnt
Date:           Jan 2019
KernelVersion:  5.1
Contact:        ogabbay@kernel.org
Description:    Displays how many times the device have undergone a soft-reset
                operation since the driver was loaded

What:           /sys/class/habanalabs/hl<n>/status
Date:           Jan 2019
KernelVersion:  5.1
Contact:        ogabbay@kernel.org
Description:    Status of the card: "Operational", "Malfunction", "In reset".

What:           /sys/class/habanalabs/hl<n>/thermal_ver
Date:           Jan 2019
KernelVersion:  5.1
Contact:        ogabbay@kernel.org
Description:    Version of the Device's thermal daemon

What:           /sys/class/habanalabs/hl<n>/tpc_clk
Date:           Jan 2019
KernelVersion:  5.1
Contact:        ogabbay@kernel.org
Description:    Allows the user to set the maximum clock frequency, in Hz, of
                the TPC compute engines. Writes to this parameter affect the
                device only when the power management profile is set to "manual"
                mode. The device TPC clock might be set to lower value than the
                maximum. The user should read the tpc_clk_curr to see the actual
                frequency value of the TPC. This property is valid only for
                Goya ASIC family

What:           /sys/class/habanalabs/hl<n>/tpc_clk_curr
Date:           Jan 2019
KernelVersion:  5.1
Contact:        ogabbay@kernel.org
Description:    Displays the current clock frequency, in Hz, of the TPC compute
                engines. This property is valid only for the Goya ASIC family

What:           /sys/class/habanalabs/hl<n>/uboot_ver
Date:           Jan 2019
KernelVersion:  5.1
Contact:        ogabbay@kernel.org
Description:    Version of the u-boot running on the device's CPU<|MERGE_RESOLUTION|>--- conflicted
+++ resolved
@@ -1,11 +1,7 @@
 What:           /sys/class/habanalabs/hl<n>/armcp_kernel_ver
 Date:           Jan 2019
 KernelVersion:  5.1
-<<<<<<< HEAD
-Contact:        oded.gabbay@gmail.com
-=======
-Contact:        ogabbay@kernel.org
->>>>>>> f642729d
+Contact:        ogabbay@kernel.org
 Description:    Version of the Linux kernel running on the device's CPU.
                 Will be DEPRECATED in Linux kernel version 5.10, and be
                 replaced with cpucp_kernel_ver
@@ -44,21 +40,13 @@
 What:           /sys/class/habanalabs/hl<n>/cpucp_kernel_ver
 Date:           Oct 2020
 KernelVersion:  5.10
-<<<<<<< HEAD
-Contact:        oded.gabbay@gmail.com
-=======
-Contact:        ogabbay@kernel.org
->>>>>>> f642729d
+Contact:        ogabbay@kernel.org
 Description:    Version of the Linux kernel running on the device's CPU
 
 What:           /sys/class/habanalabs/hl<n>/cpucp_ver
 Date:           Oct 2020
 KernelVersion:  5.10
-<<<<<<< HEAD
-Contact:        oded.gabbay@gmail.com
-=======
-Contact:        ogabbay@kernel.org
->>>>>>> f642729d
+Contact:        ogabbay@kernel.org
 Description:    Version of the application running on the device's CPU
 
 What:           /sys/class/habanalabs/hl<n>/device_type
