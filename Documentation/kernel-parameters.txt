                          Kernel Parameters
                          ~~~~~~~~~~~~~~~~~

The following is a consolidated list of the kernel parameters as
implemented by the __setup(), core_param() and module_param() macros
and sorted into English Dictionary order (defined as ignoring all
punctuation and sorting digits before letters in a case insensitive
manner), and with descriptions where known.

The kernel parses parameters from the kernel command line up to "--";
if it doesn't recognize a parameter and it doesn't contain a '.', the
parameter gets passed to init: parameters with '=' go into init's
environment, others are passed as command line arguments to init.
Everything after "--" is passed as an argument to init.

Module parameters can be specified in two ways: via the kernel command
line with a module name prefix, or via modprobe, e.g.:

	(kernel command line) usbcore.blinkenlights=1
	(modprobe command line) modprobe usbcore blinkenlights=1

Parameters for modules which are built into the kernel need to be
specified on the kernel command line.  modprobe looks through the
kernel command line (/proc/cmdline) and collects module parameters
when it loads a module, so the kernel command line can be used for
loadable modules too.

Hyphens (dashes) and underscores are equivalent in parameter names, so
	log_buf_len=1M print-fatal-signals=1
can also be entered as
	log-buf-len=1M print_fatal_signals=1

Double-quotes can be used to protect spaces in values, e.g.:
	param="spaces in here"

This document may not be entirely up to date and comprehensive. The command
"modinfo -p ${modulename}" shows a current list of all parameters of a loadable
module. Loadable modules, after being loaded into the running kernel, also
reveal their parameters in /sys/module/${modulename}/parameters/. Some of these
parameters may be changed at runtime by the command
"echo -n ${value} > /sys/module/${modulename}/parameters/${parm}".

The parameters listed below are only valid if certain kernel build options were
enabled and if respective hardware is present. The text in square brackets at
the beginning of each description states the restrictions within which a
parameter is applicable:

	ACPI	ACPI support is enabled.
	AGP	AGP (Accelerated Graphics Port) is enabled.
	ALSA	ALSA sound support is enabled.
	APIC	APIC support is enabled.
	APM	Advanced Power Management support is enabled.
	ARM	ARM architecture is enabled.
	AVR32	AVR32 architecture is enabled.
	AX25	Appropriate AX.25 support is enabled.
	BLACKFIN Blackfin architecture is enabled.
	CLK	Common clock infrastructure is enabled.
	CMA	Contiguous Memory Area support is enabled.
	DRM	Direct Rendering Management support is enabled.
	DYNAMIC_DEBUG Build in debug messages and enable them at runtime
	EDD	BIOS Enhanced Disk Drive Services (EDD) is enabled
	EFI	EFI Partitioning (GPT) is enabled
	EIDE	EIDE/ATAPI support is enabled.
	EVM	Extended Verification Module
	FB	The frame buffer device is enabled.
	FTRACE	Function tracing enabled.
	GCOV	GCOV profiling is enabled.
	HW	Appropriate hardware is enabled.
	IA-64	IA-64 architecture is enabled.
	IMA     Integrity measurement architecture is enabled.
	IOSCHED	More than one I/O scheduler is enabled.
	IP_PNP	IP DHCP, BOOTP, or RARP is enabled.
	IPV6	IPv6 support is enabled.
	ISAPNP	ISA PnP code is enabled.
	ISDN	Appropriate ISDN support is enabled.
	JOY	Appropriate joystick support is enabled.
	KGDB	Kernel debugger support is enabled.
	KVM	Kernel Virtual Machine support is enabled.
	LIBATA  Libata driver is enabled
	LP	Printer support is enabled.
	LOOP	Loopback device support is enabled.
	M68k	M68k architecture is enabled.
			These options have more detailed description inside of
			Documentation/m68k/kernel-options.txt.
	MDA	MDA console support is enabled.
	MIPS	MIPS architecture is enabled.
	MOUSE	Appropriate mouse support is enabled.
	MSI	Message Signaled Interrupts (PCI).
	MTD	MTD (Memory Technology Device) support is enabled.
	NET	Appropriate network support is enabled.
	NUMA	NUMA support is enabled.
	NFS	Appropriate NFS support is enabled.
	OSS	OSS sound support is enabled.
	PV_OPS	A paravirtualized kernel is enabled.
	PARIDE	The ParIDE (parallel port IDE) subsystem is enabled.
	PARISC	The PA-RISC architecture is enabled.
	PCI	PCI bus support is enabled.
	PCIE	PCI Express support is enabled.
	PCMCIA	The PCMCIA subsystem is enabled.
	PNP	Plug & Play support is enabled.
	PPC	PowerPC architecture is enabled.
	PPT	Parallel port support is enabled.
	PS2	Appropriate PS/2 support is enabled.
	RAM	RAM disk support is enabled.
	S390	S390 architecture is enabled.
	SCSI	Appropriate SCSI support is enabled.
			A lot of drivers have their options described inside
			the Documentation/scsi/ sub-directory.
	SECURITY Different security models are enabled.
	SELINUX SELinux support is enabled.
	APPARMOR AppArmor support is enabled.
	SERIAL	Serial support is enabled.
	SH	SuperH architecture is enabled.
	SMP	The kernel is an SMP kernel.
	SPARC	Sparc architecture is enabled.
	SWSUSP	Software suspend (hibernation) is enabled.
	SUSPEND	System suspend states are enabled.
	TPM	TPM drivers are enabled.
	TS	Appropriate touchscreen support is enabled.
	UMS	USB Mass Storage support is enabled.
	USB	USB support is enabled.
	USBHID	USB Human Interface Device support is enabled.
	V4L	Video For Linux support is enabled.
	VMMIO   Driver for memory mapped virtio devices is enabled.
	VGA	The VGA console has been enabled.
	VT	Virtual terminal support is enabled.
	WDT	Watchdog support is enabled.
	XT	IBM PC/XT MFM hard disk support is enabled.
	X86-32	X86-32, aka i386 architecture is enabled.
	X86-64	X86-64 architecture is enabled.
			More X86-64 boot options can be found in
			Documentation/x86/x86_64/boot-options.txt .
	X86	Either 32-bit or 64-bit x86 (same as X86-32+X86-64)
	XEN	Xen support is enabled

In addition, the following text indicates that the option:

	BUGS=	Relates to possible processor bugs on the said processor.
	KNL	Is a kernel start-up parameter.
	BOOT	Is a boot loader parameter.

Parameters denoted with BOOT are actually interpreted by the boot
loader, and have no meaning to the kernel directly.
Do not modify the syntax of boot loader parameters without extreme
need or coordination with <Documentation/x86/boot.txt>.

There are also arch-specific kernel-parameters not documented here.
See for example <Documentation/x86/x86_64/boot-options.txt>.

Note that ALL kernel parameters listed below are CASE SENSITIVE, and that
a trailing = on the name of any parameter states that that parameter will
be entered as an environment variable, whereas its absence indicates that
it will appear as a kernel argument readable via /proc/cmdline by programs
running once the system is up.

The number of kernel parameters is not limited, but the length of the
complete command line (parameters including spaces etc.) is limited to
a fixed number of characters. This limit depends on the architecture
and is between 256 and 4096 characters. It is defined in the file
./include/asm/setup.h as COMMAND_LINE_SIZE.

Finally, the [KMG] suffix is commonly described after a number of kernel
parameter values. These 'K', 'M', and 'G' letters represent the _binary_
multipliers 'Kilo', 'Mega', and 'Giga', equalling 2^10, 2^20, and 2^30
bytes respectively. Such letter suffixes can also be entirely omitted.


	acpi=		[HW,ACPI,X86]
			Advanced Configuration and Power Interface
			Format: { force | off | strict | noirq | rsdt }
			force -- enable ACPI if default was off
			off -- disable ACPI if default was on
			noirq -- do not use ACPI for IRQ routing
			strict -- Be less tolerant of platforms that are not
				strictly ACPI specification compliant.
			rsdt -- prefer RSDT over (default) XSDT
			copy_dsdt -- copy DSDT to memory

			See also Documentation/power/runtime_pm.txt, pci=noacpi

	acpi_rsdp=	[ACPI,EFI,KEXEC]
			Pass the RSDP address to the kernel, mostly used
			on machines running EFI runtime service to boot the
			second kernel for kdump.

	acpi_apic_instance=	[ACPI, IOAPIC]
			Format: <int>
			2: use 2nd APIC table, if available
			1,0: use 1st APIC table
			default: 0

	acpi_backlight=	[HW,ACPI]
			acpi_backlight=vendor
			acpi_backlight=video
			If set to vendor, prefer vendor specific driver
			(e.g. thinkpad_acpi, sony_acpi, etc.) instead
			of the ACPI video.ko driver.

	acpi.debug_layer=	[HW,ACPI,ACPI_DEBUG]
	acpi.debug_level=	[HW,ACPI,ACPI_DEBUG]
			Format: <int>
			CONFIG_ACPI_DEBUG must be enabled to produce any ACPI
			debug output.  Bits in debug_layer correspond to a
			_COMPONENT in an ACPI source file, e.g.,
			    #define _COMPONENT ACPI_PCI_COMPONENT
			Bits in debug_level correspond to a level in
			ACPI_DEBUG_PRINT statements, e.g.,
			    ACPI_DEBUG_PRINT((ACPI_DB_INFO, ...
			The debug_level mask defaults to "info".  See
			Documentation/acpi/debug.txt for more information about
			debug layers and levels.

			Enable processor driver info messages:
			    acpi.debug_layer=0x20000000
			Enable PCI/PCI interrupt routing info messages:
			    acpi.debug_layer=0x400000
			Enable AML "Debug" output, i.e., stores to the Debug
			object while interpreting AML:
			    acpi.debug_layer=0xffffffff acpi.debug_level=0x2
			Enable all messages related to ACPI hardware:
			    acpi.debug_layer=0x2 acpi.debug_level=0xffffffff

			Some values produce so much output that the system is
			unusable.  The "log_buf_len" parameter may be useful
			if you need to capture more output.

	acpi_force_table_verification	[HW,ACPI]
			Enable table checksum verification during early stage.
			By default, this is disabled due to x86 early mapping
			size limitation.

	acpi_irq_balance [HW,ACPI]
			ACPI will balance active IRQs
			default in APIC mode

	acpi_irq_nobalance [HW,ACPI]
			ACPI will not move active IRQs (default)
			default in PIC mode

	acpi_irq_isa=	[HW,ACPI] If irq_balance, mark listed IRQs used by ISA
			Format: <irq>,<irq>...

	acpi_irq_pci=	[HW,ACPI] If irq_balance, clear listed IRQs for
			use by PCI
			Format: <irq>,<irq>...

	acpi_no_auto_serialize	[HW,ACPI]
			Disable auto-serialization of AML methods
			AML control methods that contain the opcodes to create
			named objects will be marked as "Serialized" by the
			auto-serialization feature.
			This feature is enabled by default.
			This option allows to turn off the feature.

	acpi_no_static_ssdt	[HW,ACPI]
			Disable installation of static SSDTs at early boot time
			By default, SSDTs contained in the RSDT/XSDT will be
			installed automatically and they will appear under
			/sys/firmware/acpi/tables.
			This option turns off this feature.
			Note that specifying this option does not affect
			dynamic table installation which will install SSDT
			tables to /sys/firmware/acpi/tables/dynamic.

	acpica_no_return_repair [HW, ACPI]
			Disable AML predefined validation mechanism
			This mechanism can repair the evaluation result to make
			the return objects more ACPI specification compliant.
			This option is useful for developers to identify the
			root cause of an AML interpreter issue when the issue
			has something to do with the repair mechanism.

	acpi_os_name=	[HW,ACPI] Tell ACPI BIOS the name of the OS
			Format: To spoof as Windows 98: ="Microsoft Windows"

	acpi_osi=	[HW,ACPI] Modify list of supported OS interface strings
			acpi_osi="string1"	# add string1
			acpi_osi="!string2"	# remove string2
			acpi_osi=!*		# remove all strings
			acpi_osi=!		# disable all built-in OS vendor
						  strings
			acpi_osi=		# disable all strings

			'acpi_osi=!' can be used in combination with single or
			multiple 'acpi_osi="string1"' to support specific OS
			vendor string(s).  Note that such command can only
			affect the default state of the OS vendor strings, thus
			it cannot affect the default state of the feature group
			strings and the current state of the OS vendor strings,
			specifying it multiple times through kernel command line
			is meaningless.  This command is useful when one do not
			care about the state of the feature group strings which
			should be controlled by the OSPM.
			Examples:
			  1. 'acpi_osi=! acpi_osi="Windows 2000"' is equivalent
			     to 'acpi_osi="Windows 2000" acpi_osi=!', they all
			     can make '_OSI("Windows 2000")' TRUE.

			'acpi_osi=' cannot be used in combination with other
			'acpi_osi=' command lines, the _OSI method will not
			exist in the ACPI namespace.  NOTE that such command can
			only affect the _OSI support state, thus specifying it
			multiple times through kernel command line is also
			meaningless.
			Examples:
			  1. 'acpi_osi=' can make 'CondRefOf(_OSI, Local1)'
			     FALSE.

			'acpi_osi=!*' can be used in combination with single or
			multiple 'acpi_osi="string1"' to support specific
			string(s).  Note that such command can affect the
			current state of both the OS vendor strings and the
			feature group strings, thus specifying it multiple times
			through kernel command line is meaningful.  But it may
			still not able to affect the final state of a string if
			there are quirks related to this string.  This command
			is useful when one want to control the state of the
			feature group strings to debug BIOS issues related to
			the OSPM features.
			Examples:
			  1. 'acpi_osi="Module Device" acpi_osi=!*' can make
			     '_OSI("Module Device")' FALSE.
			  2. 'acpi_osi=!* acpi_osi="Module Device"' can make
			     '_OSI("Module Device")' TRUE.
			  3. 'acpi_osi=! acpi_osi=!* acpi_osi="Windows 2000"' is
			     equivalent to
			     'acpi_osi=!* acpi_osi=! acpi_osi="Windows 2000"'
			     and
			     'acpi_osi=!* acpi_osi="Windows 2000" acpi_osi=!',
			     they all will make '_OSI("Windows 2000")' TRUE.

	acpi_pm_good	[X86]
			Override the pmtimer bug detection: force the kernel
			to assume that this machine's pmtimer latches its value
			and always returns good values.

	acpi_sci=	[HW,ACPI] ACPI System Control Interrupt trigger mode
			Format: { level | edge | high | low }

	acpi_skip_timer_override [HW,ACPI]
			Recognize and ignore IRQ0/pin2 Interrupt Override.
			For broken nForce2 BIOS resulting in XT-PIC timer.

	acpi_sleep=	[HW,ACPI] Sleep options
			Format: { s3_bios, s3_mode, s3_beep, s4_nohwsig,
				  old_ordering, nonvs, sci_force_enable }
			See Documentation/power/video.txt for information on
			s3_bios and s3_mode.
			s3_beep is for debugging; it makes the PC's speaker beep
			as soon as the kernel's real-mode entry point is called.
			s4_nohwsig prevents ACPI hardware signature from being
			used during resume from hibernation.
			old_ordering causes the ACPI 1.0 ordering of the _PTS
			control method, with respect to putting devices into
			low power states, to be enforced (the ACPI 2.0 ordering
			of _PTS is used by default).
			nonvs prevents the kernel from saving/restoring the
			ACPI NVS memory during suspend/hibernation and resume.
			sci_force_enable causes the kernel to set SCI_EN directly
			on resume from S1/S3 (which is against the ACPI spec,
			but some broken systems don't work without it).

	acpi_use_timer_override [HW,ACPI]
			Use timer override. For some broken Nvidia NF5 boards
			that require a timer override, but don't have HPET

	acpi_enforce_resources=	[ACPI]
			{ strict | lax | no }
			Check for resource conflicts between native drivers
			and ACPI OperationRegions (SystemIO and SystemMemory
			only). IO ports and memory declared in ACPI might be
			used by the ACPI subsystem in arbitrary AML code and
			can interfere with legacy drivers.
			strict (default): access to resources claimed by ACPI
			is denied; legacy drivers trying to access reserved
			resources will fail to bind to device using them.
			lax: access to resources claimed by ACPI is allowed;
			legacy drivers trying to access reserved resources
			will bind successfully but a warning message is logged.
			no: ACPI OperationRegions are not marked as reserved,
			no further checks are performed.

	acpi_no_memhotplug [ACPI] Disable memory hotplug.  Useful for kdump
			   kernels.

	add_efi_memmap	[EFI; X86] Include EFI memory map in
			kernel's map of available physical RAM.

	agp=		[AGP]
			{ off | try_unsupported }
			off: disable AGP support
			try_unsupported: try to drive unsupported chipsets
				(may crash computer or cause data corruption)

	ALSA		[HW,ALSA]
			See Documentation/sound/alsa/alsa-parameters.txt

	alignment=	[KNL,ARM]
			Allow the default userspace alignment fault handler
			behaviour to be specified.  Bit 0 enables warnings,
			bit 1 enables fixups, and bit 2 sends a segfault.

	align_va_addr=	[X86-64]
			Align virtual addresses by clearing slice [14:12] when
			allocating a VMA at process creation time. This option
			gives you up to 3% performance improvement on AMD F15h
			machines (where it is enabled by default) for a
			CPU-intensive style benchmark, and it can vary highly in
			a microbenchmark depending on workload and compiler.

			32: only for 32-bit processes
			64: only for 64-bit processes
			on: enable for both 32- and 64-bit processes
			off: disable for both 32- and 64-bit processes

	alloc_snapshot	[FTRACE]
			Allocate the ftrace snapshot buffer on boot up when the
			main buffer is allocated. This is handy if debugging
			and you need to use tracing_snapshot() on boot up, and
			do not want to use tracing_snapshot_alloc() as it needs
			to be done where GFP_KERNEL allocations are allowed.

	amd_iommu=	[HW,X86-64]
			Pass parameters to the AMD IOMMU driver in the system.
			Possible values are:
			fullflush - enable flushing of IO/TLB entries when
				    they are unmapped. Otherwise they are
				    flushed before they will be reused, which
				    is a lot of faster
			off	  - do not initialize any AMD IOMMU found in
				    the system
			force_isolation - Force device isolation for all
					  devices. The IOMMU driver is not
					  allowed anymore to lift isolation
					  requirements as needed. This option
					  does not override iommu=pt

	amd_iommu_dump=	[HW,X86-64]
			Enable AMD IOMMU driver option to dump the ACPI table
			for AMD IOMMU. With this option enabled, AMD IOMMU
			driver will print ACPI tables for AMD IOMMU during
			IOMMU initialization.

	amijoy.map=	[HW,JOY] Amiga joystick support
			Map of devices attached to JOY0DAT and JOY1DAT
			Format: <a>,<b>
			See also Documentation/input/joystick.txt

	analog.map=	[HW,JOY] Analog joystick and gamepad support
			Specifies type or capabilities of an analog joystick
			connected to one of 16 gameports
			Format: <type1>,<type2>,..<type16>

	apc=		[HW,SPARC]
			Power management functions (SPARCstation-4/5 + deriv.)
			Format: noidle
			Disable APC CPU standby support. SPARCstation-Fox does
			not play well with APC CPU idle - disable it if you have
			APC and your system crashes randomly.

	apic=		[APIC,X86-32] Advanced Programmable Interrupt Controller
			Change the output verbosity whilst booting
			Format: { quiet (default) | verbose | debug }
			Change the amount of debugging information output
			when initialising the APIC and IO-APIC components.

	autoconf=	[IPV6]
			See Documentation/networking/ipv6.txt.

	show_lapic=	[APIC,X86] Advanced Programmable Interrupt Controller
			Limit apic dumping. The parameter defines the maximal
			number of local apics being dumped. Also it is possible
			to set it to "all" by meaning -- no limit here.
			Format: { 1 (default) | 2 | ... | all }.
			The parameter valid if only apic=debug or
			apic=verbose is specified.
			Example: apic=debug show_lapic=all

	apm=		[APM] Advanced Power Management
			See header of arch/x86/kernel/apm_32.c.

	arcrimi=	[HW,NET] ARCnet - "RIM I" (entirely mem-mapped) cards
			Format: <io>,<irq>,<nodeID>

	ataflop=	[HW,M68k]

	atarimouse=	[HW,MOUSE] Atari Mouse

	atkbd.extra=	[HW] Enable extra LEDs and keys on IBM RapidAccess,
			EzKey and similar keyboards

	atkbd.reset=	[HW] Reset keyboard during initialization

	atkbd.set=	[HW] Select keyboard code set
			Format: <int> (2 = AT (default), 3 = PS/2)

	atkbd.scroll=	[HW] Enable scroll wheel on MS Office and similar
			keyboards

	atkbd.softraw=	[HW] Choose between synthetic and real raw mode
			Format: <bool> (0 = real, 1 = synthetic (default))

	atkbd.softrepeat= [HW]
			Use software keyboard repeat

	audit=		[KNL] Enable the audit sub-system
			Format: { "0" | "1" } (0 = disabled, 1 = enabled)
			0 - kernel audit is disabled and can not be enabled
			    until the next reboot
			unset - kernel audit is initialized but disabled and
			    will be fully enabled by the userspace auditd.
			1 - kernel audit is initialized and partially enabled,
			    storing at most audit_backlog_limit messages in
			    RAM until it is fully enabled by the userspace
			    auditd.
			Default: unset

	audit_backlog_limit= [KNL] Set the audit queue size limit.
			Format: <int> (must be >=0)
			Default: 64

	baycom_epp=	[HW,AX25]
			Format: <io>,<mode>

	baycom_par=	[HW,AX25] BayCom Parallel Port AX.25 Modem
			Format: <io>,<mode>
			See header of drivers/net/hamradio/baycom_par.c.

	baycom_ser_fdx=	[HW,AX25]
			BayCom Serial Port AX.25 Modem (Full Duplex Mode)
			Format: <io>,<irq>,<mode>[,<baud>]
			See header of drivers/net/hamradio/baycom_ser_fdx.c.

	baycom_ser_hdx=	[HW,AX25]
			BayCom Serial Port AX.25 Modem (Half Duplex Mode)
			Format: <io>,<irq>,<mode>
			See header of drivers/net/hamradio/baycom_ser_hdx.c.

	blkdevparts=	Manual partition parsing of block device(s) for
			embedded devices based on command line input.
			See Documentation/block/cmdline-partition.txt

	boot_delay=	Milliseconds to delay each printk during boot.
			Values larger than 10 seconds (10000) are changed to
			no delay (0).
			Format: integer

	bootmem_debug	[KNL] Enable bootmem allocator debug messages.

	bttv.card=	[HW,V4L] bttv (bt848 + bt878 based grabber cards)
	bttv.radio=	Most important insmod options are available as
			kernel args too.
	bttv.pll=	See Documentation/video4linux/bttv/Insmod-options
	bttv.tuner=

	bulk_remove=off	[PPC]  This parameter disables the use of the pSeries
			firmware feature for flushing multiple hpte entries
			at a time.

	c101=		[NET] Moxa C101 synchronous serial card

	cachesize=	[BUGS=X86-32] Override level 2 CPU cache size detection.
			Sometimes CPU hardware bugs make them report the cache
			size incorrectly. The kernel will attempt work arounds
			to fix known problems, but for some CPUs it is not
			possible to determine what the correct size should be.
			This option provides an override for these situations.

	ccw_timeout_log [S390]
			See Documentation/s390/CommonIO for details.

	cgroup_disable= [KNL] Disable a particular controller
			Format: {name of the controller(s) to disable}
			The effects of cgroup_disable=foo are:
			- foo isn't auto-mounted if you mount all cgroups in
			  a single hierarchy
			- foo isn't visible as an individually mountable
			  subsystem
			{Currently only "memory" controller deal with this and
			cut the overhead, others just disable the usage. So
			only cgroup_disable=memory is actually worthy}

	checkreqprot	[SELINUX] Set initial checkreqprot flag value.
			Format: { "0" | "1" }
			See security/selinux/Kconfig help text.
			0 -- check protection applied by kernel (includes
				any implied execute protection).
			1 -- check protection requested by application.
			Default value is set via a kernel config option.
			Value can be changed at runtime via
				/selinux/checkreqprot.

	cio_ignore=	[S390]
			See Documentation/s390/CommonIO for details.
	clk_ignore_unused
			[CLK]
			Keep all clocks already enabled by bootloader on,
			even if no driver has claimed them. This is useful
			for debug and development, but should not be
			needed on a platform with proper driver support.
			For more information, see Documentation/clk.txt.

	clock=		[BUGS=X86-32, HW] gettimeofday clocksource override.
			[Deprecated]
			Forces specified clocksource (if available) to be used
			when calculating gettimeofday(). If specified
			clocksource is not available, it defaults to PIT.
			Format: { pit | tsc | cyclone | pmtmr }

	clocksource=	Override the default clocksource
			Format: <string>
			Override the default clocksource and use the clocksource
			with the name specified.
			Some clocksource names to choose from, depending on
			the platform:
			[all] jiffies (this is the base, fallback clocksource)
			[ACPI] acpi_pm
			[ARM] imx_timer1,OSTS,netx_timer,mpu_timer2,
				pxa_timer,timer3,32k_counter,timer0_1
			[AVR32] avr32
			[X86-32] pit,hpet,tsc;
				scx200_hrt on Geode; cyclone on IBM x440
			[MIPS] MIPS
			[PARISC] cr16
			[S390] tod
			[SH] SuperH
			[SPARC64] tick
			[X86-64] hpet,tsc

	clearcpuid=BITNUM [X86]
			Disable CPUID feature X for the kernel. See
			arch/x86/include/asm/cpufeature.h for the valid bit
			numbers. Note the Linux specific bits are not necessarily
			stable over kernel options, but the vendor specific
			ones should be.
			Also note that user programs calling CPUID directly
			or using the feature without checking anything
			will still see it. This just prevents it from
			being used by the kernel or shown in /proc/cpuinfo.
			Also note the kernel might malfunction if you disable
			some critical bits.

	cma=nn[MG]	[ARM,KNL]
			Sets the size of kernel global memory area for contiguous
			memory allocations. For more information, see
			include/linux/dma-contiguous.h

	cmo_free_hint=	[PPC] Format: { yes | no }
			Specify whether pages are marked as being inactive
			when they are freed.  This is used in CMO environments
			to determine OS memory pressure for page stealing by
			a hypervisor.
			Default: yes

	coherent_pool=nn[KMG]	[ARM,KNL]
			Sets the size of memory pool for coherent, atomic dma
			allocations, by default set to 256K.

	code_bytes	[X86] How many bytes of object code to print
			in an oops report.
			Range: 0 - 8192
			Default: 64

	com20020=	[HW,NET] ARCnet - COM20020 chipset
			Format:
			<io>[,<irq>[,<nodeID>[,<backplane>[,<ckp>[,<timeout>]]]]]

	com90io=	[HW,NET] ARCnet - COM90xx chipset (IO-mapped buffers)
			Format: <io>[,<irq>]

	com90xx=	[HW,NET]
			ARCnet - COM90xx chipset (memory-mapped buffers)
			Format: <io>[,<irq>[,<memstart>]]

	condev=		[HW,S390] console device
	conmode=

	console=	[KNL] Output console device and options.

		tty<n>	Use the virtual console device <n>.

		ttyS<n>[,options]
		ttyUSB0[,options]
			Use the specified serial port.  The options are of
			the form "bbbbpnf", where "bbbb" is the baud rate,
			"p" is parity ("n", "o", or "e"), "n" is number of
			bits, and "f" is flow control ("r" for RTS or
			omit it).  Default is "9600n8".

			See Documentation/serial-console.txt for more
			information.  See
			Documentation/networking/netconsole.txt for an
			alternative.

		uart[8250],io,<addr>[,options]
		uart[8250],mmio,<addr>[,options]
			Start an early, polled-mode console on the 8250/16550
			UART at the specified I/O port or MMIO address,
			switching to the matching ttyS device later.  The
			options are the same as for ttyS, above.
		hvc<n>	Use the hypervisor console device <n>. This is for
			both Xen and PowerPC hypervisors.

                If the device connected to the port is not a TTY but a braille
                device, prepend "brl," before the device type, for instance
			console=brl,ttyS0
		For now, only VisioBraille is supported.

	consoleblank=	[KNL] The console blank (screen saver) timeout in
			seconds. Defaults to 10*60 = 10mins. A value of 0
			disables the blank timer.

	coredump_filter=
			[KNL] Change the default value for
			/proc/<pid>/coredump_filter.
			See also Documentation/filesystems/proc.txt.

	cpuidle.off=1	[CPU_IDLE]
			disable the cpuidle sub-system

	cpcihp_generic=	[HW,PCI] Generic port I/O CompactPCI driver
			Format:
			<first_slot>,<last_slot>,<port>,<enum_bit>[,<debug>]

	crashkernel=size[KMG][@offset[KMG]]
			[KNL] Using kexec, Linux can switch to a 'crash kernel'
			upon panic. This parameter reserves the physical
			memory region [offset, offset + size] for that kernel
			image. If '@offset' is omitted, then a suitable offset
			is selected automatically. Check
			Documentation/kdump/kdump.txt for further details.

	crashkernel=range1:size1[,range2:size2,...][@offset]
			[KNL] Same as above, but depends on the memory
			in the running system. The syntax of range is
			start-[end] where start and end are both
			a memory unit (amount[KMG]). See also
			Documentation/kdump/kdump.txt for an example.

	crashkernel=size[KMG],high
			[KNL, x86_64] range could be above 4G. Allow kernel
			to allocate physical memory region from top, so could
			be above 4G if system have more than 4G ram installed.
			Otherwise memory region will be allocated below 4G, if
			available.
			It will be ignored if crashkernel=X is specified.
	crashkernel=size[KMG],low
			[KNL, x86_64] range under 4G. When crashkernel=X,high
			is passed, kernel could allocate physical memory region
			above 4G, that cause second kernel crash on system
			that require some amount of low memory, e.g. swiotlb
			requires at least 64M+32K low memory.  Kernel would
			try to allocate 72M below 4G automatically.
			This one let user to specify own low range under 4G
			for second kernel instead.
			0: to disable low allocation.
			It will be ignored when crashkernel=X,high is not used
			or memory reserved is below 4G.

	cs89x0_dma=	[HW,NET]
			Format: <dma>

	cs89x0_media=	[HW,NET]
			Format: { rj45 | aui | bnc }

	dasd=		[HW,NET]
			See header of drivers/s390/block/dasd_devmap.c.

	db9.dev[2|3]=	[HW,JOY] Multisystem joystick support via parallel port
			(one device per port)
			Format: <port#>,<type>
			See also Documentation/input/joystick-parport.txt

	ddebug_query=   [KNL,DYNAMIC_DEBUG] Enable debug messages at early boot
			time. See Documentation/dynamic-debug-howto.txt for
			details.  Deprecated, see dyndbg.

	debug		[KNL] Enable kernel debugging (events log level).

	debug_locks_verbose=
			[KNL] verbose self-tests
			Format=<0|1>
			Print debugging info while doing the locking API
			self-tests.
			We default to 0 (no extra messages), setting it to
			1 will print _a lot_ more information - normally
			only useful to kernel developers.

	debug_objects	[KNL] Enable object debugging

	no_debug_objects
			[KNL] Disable object debugging

	debug_guardpage_minorder=
			[KNL] When CONFIG_DEBUG_PAGEALLOC is set, this
			parameter allows control of the order of pages that will
			be intentionally kept free (and hence protected) by the
			buddy allocator. Bigger value increase the probability
			of catching random memory corruption, but reduce the
			amount of memory for normal system use. The maximum
			possible value is MAX_ORDER/2.  Setting this parameter
			to 1 or 2 should be enough to identify most random
			memory corruption problems caused by bugs in kernel or
			driver code when a CPU writes to (or reads from) a
			random memory location. Note that there exists a class
			of memory corruptions problems caused by buggy H/W or
			F/W or by drivers badly programing DMA (basically when
			memory is written at bus level and the CPU MMU is
			bypassed) which are not detectable by
			CONFIG_DEBUG_PAGEALLOC, hence this option will not help
			tracking down these problems.

	debugpat	[X86] Enable PAT debugging

	decnet.addr=	[HW,NET]
			Format: <area>[,<node>]
			See also Documentation/networking/decnet.txt.

	default_hugepagesz=
			[same as hugepagesz=] The size of the default
			HugeTLB page size. This is the size represented by
			the legacy /proc/ hugepages APIs, used for SHM, and
			default size when mounting hugetlbfs filesystems.
			Defaults to the default architecture's huge page size
			if not specified.

	dhash_entries=	[KNL]
			Set number of hash buckets for dentry cache.

	disable=	[IPV6]
			See Documentation/networking/ipv6.txt.

	disable_cpu_apicid= [X86,APIC,SMP]
			Format: <int>
			The number of initial APIC ID for the
			corresponding CPU to be disabled at boot,
			mostly used for the kdump 2nd kernel to
			disable BSP to wake up multiple CPUs without
			causing system reset or hang due to sending
			INIT from AP to BSP.

	disable_ddw     [PPC/PSERIES]
			Disable Dynamic DMA Window support. Use this if
			to workaround buggy firmware.

	disable_ipv6=	[IPV6]
			See Documentation/networking/ipv6.txt.

	disable_mtrr_cleanup [X86]
			The kernel tries to adjust MTRR layout from continuous
			to discrete, to make X server driver able to add WB
			entry later. This parameter disables that.

	disable_mtrr_trim [X86, Intel and AMD only]
			By default the kernel will trim any uncacheable
			memory out of your available memory pool based on
			MTRR settings.  This parameter disables that behavior,
			possibly causing your machine to run very slowly.

	disable_timer_pin_1 [X86]
			Disable PIN 1 of APIC timer
			Can be useful to work around chipset bugs.

	dma_debug=off	If the kernel is compiled with DMA_API_DEBUG support,
			this option disables the debugging code at boot.

	dma_debug_entries=<number>
			This option allows to tune the number of preallocated
			entries for DMA-API debugging code. One entry is
			required per DMA-API allocation. Use this if the
			DMA-API debugging code disables itself because the
			architectural default is too low.

	dma_debug_driver=<driver_name>
			With this option the DMA-API debugging driver
			filter feature can be enabled at boot time. Just
			pass the driver to filter for as the parameter.
			The filter can be disabled or changed to another
			driver later using sysfs.

	drm_kms_helper.edid_firmware=[<connector>:]<file>
			Broken monitors, graphic adapters and KVMs may
			send no or incorrect EDID data sets. This parameter
			allows to specify an EDID data set in the
			/lib/firmware directory that is used instead.
			Generic built-in EDID data sets are used, if one of
			edid/1024x768.bin, edid/1280x1024.bin,
			edid/1680x1050.bin, or edid/1920x1080.bin is given
			and no file with the same name exists. Details and
			instructions how to build your own EDID data are
			available in Documentation/EDID/HOWTO.txt. An EDID
			data set will only be used for a particular connector,
			if its name and a colon are prepended to the EDID
			name.

	dscc4.setup=	[NET]

	dyndbg[="val"]		[KNL,DYNAMIC_DEBUG]
	module.dyndbg[="val"]
			Enable debug messages at boot time.  See
			Documentation/dynamic-debug-howto.txt for details.

	early_ioremap_debug [KNL]
			Enable debug messages in early_ioremap support. This
			is useful for tracking down temporary early mappings
			which are not unmapped.

	earlycon=	[KNL] Output early console device and options.

		uart[8250],io,<addr>[,options]
		uart[8250],mmio,<addr>[,options]
		uart[8250],mmio32,<addr>[,options]
			Start an early, polled-mode console on the 8250/16550
			UART at the specified I/O port or MMIO address.
			MMIO inter-register address stride is either 8-bit
			(mmio) or 32-bit (mmio32).
			The options are the same as for ttyS, above.

<<<<<<< HEAD
	earlyprintk=	[X86,SH,BLACKFIN,ARM,M68k]
=======
		pl011,<addr>
			Start an early, polled-mode console on a pl011 serial
			port at the specified address. The pl011 serial port
			must already be setup and configured. Options are not
			yet supported.

		smh	Use ARM semihosting calls for early console.

	earlyprintk=	[X86,SH,BLACKFIN,ARM]
>>>>>>> 728dd198
			earlyprintk=vga
			earlyprintk=efi
			earlyprintk=xen
			earlyprintk=serial[,ttySn[,baudrate]]
			earlyprintk=serial[,0x...[,baudrate]]
			earlyprintk=ttySn[,baudrate]
			earlyprintk=dbgp[debugController#]

			earlyprintk is useful when the kernel crashes before
			the normal console is initialized. It is not enabled by
			default because it has some cosmetic problems.

			Append ",keep" to not disable it when the real console
			takes over.

			Only one of vga, efi, serial, or usb debug port can
			be used at a time.

			Currently only ttyS0 and ttyS1 may be specified by
			name.  Other I/O ports may be explicitly specified
			on some architectures (x86 and arm at least) by
			replacing ttySn with an I/O port address, like this:
				earlyprintk=serial,0x1008,115200
			You can find the port for a given device in
			/proc/tty/driver/serial:
				2: uart:ST16650V2 port:00001008 irq:18 ...

			Interaction with the standard serial driver is not
			very good.

			The VGA and EFI output is eventually overwritten by
			the real console.

			The xen output can only be used by Xen PV guests.

	edac_report=	[HW,EDAC] Control how to report EDAC event
			Format: {"on" | "off" | "force"}
			on: enable EDAC to report H/W event. May be overridden
			by other higher priority error reporting module.
			off: disable H/W event reporting through EDAC.
			force: enforce the use of EDAC to report H/W event.
			default: on.

	ekgdboc=	[X86,KGDB] Allow early kernel console debugging
			ekgdboc=kbd

			This is designed to be used in conjunction with
			the boot argument: earlyprintk=vga

	edd=		[EDD]
			Format: {"off" | "on" | "skip[mbr]"}

	efi=		[EFI]
			Format: { "old_map" }
			old_map [X86-64]: switch to the old ioremap-based EFI
			runtime services mapping. 32-bit still uses this one by
			default.

	efi_no_storage_paranoia [EFI; X86]
			Using this parameter you can use more than 50% of
			your efi variable storage. Use this parameter only if
			you are really sure that your UEFI does sane gc and
			fulfills the spec otherwise your board may brick.

	eisa_irq_edge=	[PARISC,HW]
			See header of drivers/parisc/eisa.c.

	elanfreq=	[X86-32]
			See comment before function elanfreq_setup() in
			arch/x86/kernel/cpu/cpufreq/elanfreq.c.

	elevator=	[IOSCHED]
			Format: {"cfq" | "deadline" | "noop"}
			See Documentation/block/cfq-iosched.txt and
			Documentation/block/deadline-iosched.txt for details.

	elfcorehdr=[size[KMG]@]offset[KMG] [IA64,PPC,SH,X86,S390]
			Specifies physical address of start of kernel core
			image elf header and optionally the size. Generally
			kexec loader will pass this option to capture kernel.
			See Documentation/kdump/kdump.txt for details.

	enable_mtrr_cleanup [X86]
			The kernel tries to adjust MTRR layout from continuous
			to discrete, to make X server driver able to add WB
			entry later. This parameter enables that.

	enable_timer_pin_1 [X86]
			Enable PIN 1 of APIC timer
			Can be useful to work around chipset bugs
			(in particular on some ATI chipsets).
			The kernel tries to set a reasonable default.

	enforcing	[SELINUX] Set initial enforcing status.
			Format: {"0" | "1"}
			See security/selinux/Kconfig help text.
			0 -- permissive (log only, no denials).
			1 -- enforcing (deny and log).
			Default value is 0.
			Value can be changed at runtime via /selinux/enforce.

	erst_disable	[ACPI]
			Disable Error Record Serialization Table (ERST)
			support.

	ether=		[HW,NET] Ethernet cards parameters
			This option is obsoleted by the "netdev=" option, which
			has equivalent usage. See its documentation for details.

	evm=		[EVM]
			Format: { "fix" }
			Permit 'security.evm' to be updated regardless of
			current integrity status.

	failslab=
	fail_page_alloc=
	fail_make_request=[KNL]
			General fault injection mechanism.
			Format: <interval>,<probability>,<space>,<times>
			See also Documentation/fault-injection/.

	floppy=		[HW]
			See Documentation/blockdev/floppy.txt.

	force_pal_cache_flush
			[IA-64] Avoid check_sal_cache_flush which may hang on
			buggy SAL_CACHE_FLUSH implementations. Using this
			parameter will force ia64_sal_cache_flush to call
			ia64_pal_cache_flush instead of SAL_CACHE_FLUSH.

	forcepae [X86-32]
			Forcefully enable Physical Address Extension (PAE).
			Many Pentium M systems disable PAE but may have a
			functionally usable PAE implementation.
			Warning: use of this parameter will taint the kernel
			and may cause unknown problems.

	ftrace=[tracer]
			[FTRACE] will set and start the specified tracer
			as early as possible in order to facilitate early
			boot debugging.

	ftrace_dump_on_oops[=orig_cpu]
			[FTRACE] will dump the trace buffers on oops.
			If no parameter is passed, ftrace will dump
			buffers of all CPUs, but if you pass orig_cpu, it will
			dump only the buffer of the CPU that triggered the
			oops.

	ftrace_filter=[function-list]
			[FTRACE] Limit the functions traced by the function
			tracer at boot up. function-list is a comma separated
			list of functions. This list can be changed at run
			time by the set_ftrace_filter file in the debugfs
			tracing directory.

	ftrace_notrace=[function-list]
			[FTRACE] Do not trace the functions specified in
			function-list. This list can be changed at run time
			by the set_ftrace_notrace file in the debugfs
			tracing directory.

	ftrace_graph_filter=[function-list]
			[FTRACE] Limit the top level callers functions traced
			by the function graph tracer at boot up.
			function-list is a comma separated list of functions
			that can be changed at run time by the
			set_graph_function file in the debugfs tracing directory.

	gamecon.map[2|3]=
			[HW,JOY] Multisystem joystick and NES/SNES/PSX pad
			support via parallel port (up to 5 devices per port)
			Format: <port#>,<pad1>,<pad2>,<pad3>,<pad4>,<pad5>
			See also Documentation/input/joystick-parport.txt

	gamma=		[HW,DRM]

	gart_fix_e820=  [X86_64] disable the fix e820 for K8 GART
			Format: off | on
			default: on

	gcov_persist=	[GCOV] When non-zero (default), profiling data for
			kernel modules is saved and remains accessible via
			debugfs, even when the module is unloaded/reloaded.
			When zero, profiling data is discarded and associated
			debugfs files are removed at module unload time.

	gpt		[EFI] Forces disk with valid GPT signature but
			invalid Protective MBR to be treated as GPT. If the
			primary GPT is corrupted, it enables the backup/alternate
			GPT to be used instead.

	grcan.enable0=	[HW] Configuration of physical interface 0. Determines
			the "Enable 0" bit of the configuration register.
			Format: 0 | 1
			Default: 0
	grcan.enable1=	[HW] Configuration of physical interface 1. Determines
			the "Enable 0" bit of the configuration register.
			Format: 0 | 1
			Default: 0
	grcan.select=	[HW] Select which physical interface to use.
			Format: 0 | 1
			Default: 0
	grcan.txsize=	[HW] Sets the size of the tx buffer.
			Format: <unsigned int> such that (txsize & ~0x1fffc0) == 0.
			Default: 1024
	grcan.rxsize=	[HW] Sets the size of the rx buffer.
			Format: <unsigned int> such that (rxsize & ~0x1fffc0) == 0.
			Default: 1024

	hashdist=	[KNL,NUMA] Large hashes allocated during boot
			are distributed across NUMA nodes.  Defaults on
			for 64-bit NUMA, off otherwise.
			Format: 0 | 1 (for off | on)

	hcl=		[IA-64] SGI's Hardware Graph compatibility layer

	hd=		[EIDE] (E)IDE hard drive subsystem geometry
			Format: <cyl>,<head>,<sect>

	hest_disable	[ACPI]
			Disable Hardware Error Source Table (HEST) support;
			corresponding firmware-first mode error processing
			logic will be disabled.

	highmem=nn[KMG]	[KNL,BOOT] forces the highmem zone to have an exact
			size of <nn>. This works even on boxes that have no
			highmem otherwise. This also works to reduce highmem
			size on bigger boxes.

	highres=	[KNL] Enable/disable high resolution timer mode.
			Valid parameters: "on", "off"
			Default: "on"

	hisax=		[HW,ISDN]
			See Documentation/isdn/README.HiSax.

	hlt		[BUGS=ARM,SH]

	hpet=		[X86-32,HPET] option to control HPET usage
			Format: { enable (default) | disable | force |
				verbose }
			disable: disable HPET and use PIT instead
			force: allow force enabled of undocumented chips (ICH4,
				VIA, nVidia)
			verbose: show contents of HPET registers during setup

	hpet_mmap=	[X86, HPET_MMAP] Allow userspace to mmap HPET
			registers.  Default set by CONFIG_HPET_MMAP_DEFAULT.

	hugepages=	[HW,X86-32,IA-64] HugeTLB pages to allocate at boot.
	hugepagesz=	[HW,IA-64,PPC,X86-64] The size of the HugeTLB pages.
			On x86-64 and powerpc, this option can be specified
			multiple times interleaved with hugepages= to reserve
			huge pages of different sizes. Valid pages sizes on
			x86-64 are 2M (when the CPU supports "pse") and 1G
			(when the CPU supports the "pdpe1gb" cpuinfo flag)
			Note that 1GB pages can only be allocated at boot time
			using hugepages= and not freed afterwards.

	hvc_iucv=	[S390] Number of z/VM IUCV hypervisor console (HVC)
			       terminal devices. Valid values: 0..8
	hvc_iucv_allow=	[S390] Comma-separated list of z/VM user IDs.
			       If specified, z/VM IUCV HVC accepts connections
			       from listed z/VM user IDs only.

	hwthread_map=	[METAG] Comma-separated list of Linux cpu id to
			        hardware thread id mappings.
				Format: <cpu>:<hwthread>

	keep_bootcon	[KNL]
			Do not unregister boot console at start. This is only
			useful for debugging when something happens in the window
			between unregistering the boot console and initializing
			the real console.

	i2c_bus=	[HW] Override the default board specific I2C bus speed
			     or register an additional I2C bus that is not
			     registered from board initialization code.
			     Format:
			     <bus_id>,<clkrate>

	i8042.debug	[HW] Toggle i8042 debug mode
	i8042.direct	[HW] Put keyboard port into non-translated mode
	i8042.dumbkbd	[HW] Pretend that controller can only read data from
			     keyboard and cannot control its state
			     (Don't attempt to blink the leds)
	i8042.noaux	[HW] Don't check for auxiliary (== mouse) port
	i8042.nokbd	[HW] Don't check/create keyboard port
	i8042.noloop	[HW] Disable the AUX Loopback command while probing
			     for the AUX port
	i8042.nomux	[HW] Don't check presence of an active multiplexing
			     controller
	i8042.nopnp	[HW] Don't use ACPIPnP / PnPBIOS to discover KBD/AUX
			     controllers
	i8042.notimeout	[HW] Ignore timeout condition signalled by controller
	i8042.reset	[HW] Reset the controller during init and cleanup
	i8042.unlock	[HW] Unlock (ignore) the keylock

	i810=		[HW,DRM]

	i8k.ignore_dmi	[HW] Continue probing hardware even if DMI data
			indicates that the driver is running on unsupported
			hardware.
	i8k.force	[HW] Activate i8k driver even if SMM BIOS signature
			does not match list of supported models.
	i8k.power_status
			[HW] Report power status in /proc/i8k
			(disabled by default)
	i8k.restricted	[HW] Allow controlling fans only if SYS_ADMIN
			capability is set.

	i915.invert_brightness=
			[DRM] Invert the sense of the variable that is used to
			set the brightness of the panel backlight. Normally a
			brightness value of 0 indicates backlight switched off,
			and the maximum of the brightness value sets the backlight
			to maximum brightness. If this parameter is set to 0
			(default) and the machine requires it, or this parameter
			is set to 1, a brightness value of 0 sets the backlight
			to maximum brightness, and the maximum of the brightness
			value switches the backlight off.
			-1 -- never invert brightness
			 0 -- machine default
			 1 -- force brightness inversion

	icn=		[HW,ISDN]
			Format: <io>[,<membase>[,<icn_id>[,<icn_id2>]]]

	ide-core.nodma=	[HW] (E)IDE subsystem
			Format: =0.0 to prevent dma on hda, =0.1 hdb =1.0 hdc
			.vlb_clock .pci_clock .noflush .nohpa .noprobe .nowerr
			.cdrom .chs .ignore_cable are additional options
			See Documentation/ide/ide.txt.

	ide-pci-generic.all-generic-ide [HW] (E)IDE subsystem
			Claim all unknown PCI IDE storage controllers.

	idle=		[X86]
			Format: idle=poll, idle=halt, idle=nomwait
			Poll forces a polling idle loop that can slightly
			improve the performance of waking up a idle CPU, but
			will use a lot of power and make the system run hot.
			Not recommended.
			idle=halt: Halt is forced to be used for CPU idle.
			In such case C2/C3 won't be used again.
			idle=nomwait: Disable mwait for CPU C-states

	ignore_loglevel	[KNL]
			Ignore loglevel setting - this will print /all/
			kernel messages to the console. Useful for debugging.
			We also add it as printk module parameter, so users
			could change it dynamically, usually by
			/sys/module/printk/parameters/ignore_loglevel.

	ihash_entries=	[KNL]
			Set number of hash buckets for inode cache.

	ima_appraise=	[IMA] appraise integrity measurements
			Format: { "off" | "enforce" | "fix" }
			default: "enforce"

	ima_appraise_tcb [IMA]
			The builtin appraise policy appraises all files
			owned by uid=0.

	ima_hash=	[IMA]
			Format: { md5 | sha1 | rmd160 | sha256 | sha384
				   | sha512 | ... }
			default: "sha1"

			The list of supported hash algorithms is defined
			in crypto/hash_info.h.

	ima_tcb		[IMA]
			Load a policy which meets the needs of the Trusted
			Computing Base.  This means IMA will measure all
			programs exec'd, files mmap'd for exec, and all files
			opened for read by uid=0.

	ima_template=   [IMA]
			Select one of defined IMA measurements template formats.
			Formats: { "ima" | "ima-ng" }
			Default: "ima-ng"

	init=		[KNL]
			Format: <full_path>
			Run specified binary instead of /sbin/init as init
			process.

	initcall_debug	[KNL] Trace initcalls as they are executed.  Useful
			for working out where the kernel is dying during
			startup.

	initrd=		[BOOT] Specify the location of the initial ramdisk

	inport.irq=	[HW] Inport (ATI XL and Microsoft) busmouse driver
			Format: <irq>

	int_pln_enable  [x86] Enable power limit notification interrupt

	integrity_audit=[IMA]
			Format: { "0" | "1" }
			0 -- basic integrity auditing messages. (Default)
			1 -- additional integrity auditing messages.

	intel_iommu=	[DMAR] Intel IOMMU driver (DMAR) option
		on
			Enable intel iommu driver.
		off
			Disable intel iommu driver.
		igfx_off [Default Off]
			By default, gfx is mapped as normal device. If a gfx
			device has a dedicated DMAR unit, the DMAR unit is
			bypassed by not enabling DMAR with this option. In
			this case, gfx device will use physical address for
			DMA.
		forcedac [x86_64]
			With this option iommu will not optimize to look
			for io virtual address below 32-bit forcing dual
			address cycle on pci bus for cards supporting greater
			than 32-bit addressing. The default is to look
			for translation below 32-bit and if not available
			then look in the higher range.
		strict [Default Off]
			With this option on every unmap_single operation will
			result in a hardware IOTLB flush operation as opposed
			to batching them for performance.
		sp_off [Default Off]
			By default, super page will be supported if Intel IOMMU
			has the capability. With this option, super page will
			not be supported.

	intel_idle.max_cstate=	[KNL,HW,ACPI,X86]
			0	disables intel_idle and fall back on acpi_idle.
			1 to 6	specify maximum depth of C-state.

	intel_pstate=  [X86]
		       disable
		         Do not enable intel_pstate as the default
		         scaling driver for the supported processors

	intremap=	[X86-64, Intel-IOMMU]
			on	enable Interrupt Remapping (default)
			off	disable Interrupt Remapping
			nosid	disable Source ID checking
			no_x2apic_optout
				BIOS x2APIC opt-out request will be ignored

	iomem=		Disable strict checking of access to MMIO memory
		strict	regions from userspace.
		relaxed

	iommu=		[x86]
		off
		force
		noforce
		biomerge
		panic
		nopanic
		merge
		nomerge
		forcesac
		soft
		pt		[x86, IA-64]


	io7=		[HW] IO7 for Marvel based alpha systems
			See comment before marvel_specify_io7 in
			arch/alpha/kernel/core_marvel.c.

	io_delay=	[X86] I/O delay method
		0x80
			Standard port 0x80 based delay
		0xed
			Alternate port 0xed based delay (needed on some systems)
		udelay
			Simple two microseconds delay
		none
			No delay

	ip=		[IP_PNP]
			See Documentation/filesystems/nfs/nfsroot.txt.

	ip2=		[HW] Set IO/IRQ pairs for up to 4 IntelliPort boards
			See comment before ip2_setup() in
			drivers/char/ip2/ip2base.c.

	irqfixup	[HW]
			When an interrupt is not handled search all handlers
			for it. Intended to get systems with badly broken
			firmware running.

	irqpoll		[HW]
			When an interrupt is not handled search all handlers
			for it. Also check all handlers each timer
			interrupt. Intended to get systems with badly broken
			firmware running.

	isapnp=		[ISAPNP]
			Format: <RDP>,<reset>,<pci_scan>,<verbosity>

	isolcpus=	[KNL,SMP] Isolate CPUs from the general scheduler.
			Format:
			<cpu number>,...,<cpu number>
			or
			<cpu number>-<cpu number>
			(must be a positive range in ascending order)
			or a mixture
			<cpu number>,...,<cpu number>-<cpu number>

			This option can be used to specify one or more CPUs
			to isolate from the general SMP balancing and scheduling
			algorithms. You can move a process onto or off an
			"isolated" CPU via the CPU affinity syscalls or cpuset.
			<cpu number> begins at 0 and the maximum value is
			"number of CPUs in system - 1".

			This option is the preferred way to isolate CPUs. The
			alternative -- manually setting the CPU mask of all
			tasks in the system -- can cause problems and
			suboptimal load balancer performance.

	iucv=		[HW,NET]

	ivrs_ioapic	[HW,X86_64]
			Provide an override to the IOAPIC-ID<->DEVICE-ID
			mapping provided in the IVRS ACPI table. For
			example, to map IOAPIC-ID decimal 10 to
			PCI device 00:14.0 write the parameter as:
				ivrs_ioapic[10]=00:14.0

	ivrs_hpet	[HW,X86_64]
			Provide an override to the HPET-ID<->DEVICE-ID
			mapping provided in the IVRS ACPI table. For
			example, to map HPET-ID decimal 0 to
			PCI device 00:14.0 write the parameter as:
				ivrs_hpet[0]=00:14.0

	js=		[HW,JOY] Analog joystick
			See Documentation/input/joystick.txt.

	keepinitrd	[HW,ARM]

	kernelcore=nn[KMG]	[KNL,X86,IA-64,PPC] This parameter
			specifies the amount of memory usable by the kernel
			for non-movable allocations.  The requested amount is
			spread evenly throughout all nodes in the system. The
			remaining memory in each node is used for Movable
			pages. In the event, a node is too small to have both
			kernelcore and Movable pages, kernelcore pages will
			take priority and other nodes will have a larger number
			of Movable pages.  The Movable zone is used for the
			allocation of pages that may be reclaimed or moved
			by the page migration subsystem.  This means that
			HugeTLB pages may not be allocated from this zone.
			Note that allocations like PTEs-from-HighMem still
			use the HighMem zone if it exists, and the Normal
			zone if it does not.

	kgdbdbgp=	[KGDB,HW] kgdb over EHCI usb debug port.
			Format: <Controller#>[,poll interval]
			The controller # is the number of the ehci usb debug
			port as it is probed via PCI.  The poll interval is
			optional and is the number seconds in between
			each poll cycle to the debug port in case you need
			the functionality for interrupting the kernel with
			gdb or control-c on the dbgp connection.  When
			not using this parameter you use sysrq-g to break into
			the kernel debugger.

	kgdboc=		[KGDB,HW] kgdb over consoles.
			Requires a tty driver that supports console polling,
			or a supported polling keyboard driver (non-usb).
			 Serial only format: <serial_device>[,baud]
			 keyboard only format: kbd
			 keyboard and serial format: kbd,<serial_device>[,baud]
			Optional Kernel mode setting:
			 kms, kbd format: kms,kbd
			 kms, kbd and serial format: kms,kbd,<ser_dev>[,baud]

	kgdbwait	[KGDB] Stop kernel execution and enter the
			kernel debugger at the earliest opportunity.

	kmac=		[MIPS] korina ethernet MAC address.
			Configure the RouterBoard 532 series on-chip
			Ethernet adapter MAC address.

	kmemleak=	[KNL] Boot-time kmemleak enable/disable
			Valid arguments: on, off
			Default: on

	kmemcheck=	[X86] Boot-time kmemcheck enable/disable/one-shot mode
			Valid arguments: 0, 1, 2
			kmemcheck=0 (disabled)
			kmemcheck=1 (enabled)
			kmemcheck=2 (one-shot mode)
			Default: 2 (one-shot mode)

	kstack=N	[X86] Print N words from the kernel stack
			in oops dumps.

	kvm.ignore_msrs=[KVM] Ignore guest accesses to unhandled MSRs.
			Default is 0 (don't ignore, but inject #GP)

	kvm.mmu_audit=	[KVM] This is a R/W parameter which allows audit
			KVM MMU at runtime.
			Default is 0 (off)

	kvm-amd.nested=	[KVM,AMD] Allow nested virtualization in KVM/SVM.
			Default is 1 (enabled)

	kvm-amd.npt=	[KVM,AMD] Disable nested paging (virtualized MMU)
			for all guests.
			Default is 1 (enabled) if in 64-bit or 32-bit PAE mode.

	kvm-intel.ept=	[KVM,Intel] Disable extended page tables
			(virtualized MMU) support on capable Intel chips.
			Default is 1 (enabled)

	kvm-intel.emulate_invalid_guest_state=
			[KVM,Intel] Enable emulation of invalid guest states
			Default is 0 (disabled)

	kvm-intel.flexpriority=
			[KVM,Intel] Disable FlexPriority feature (TPR shadow).
			Default is 1 (enabled)

	kvm-intel.nested=
			[KVM,Intel] Enable VMX nesting (nVMX).
			Default is 0 (disabled)

	kvm-intel.unrestricted_guest=
			[KVM,Intel] Disable unrestricted guest feature
			(virtualized real and unpaged mode) on capable
			Intel chips. Default is 1 (enabled)

	kvm-intel.vpid=	[KVM,Intel] Disable Virtual Processor Identification
			feature (tagged TLBs) on capable Intel chips.
			Default is 1 (enabled)

	l2cr=		[PPC]

	l3cr=		[PPC]

	lapic		[X86-32,APIC] Enable the local APIC even if BIOS
			disabled it.

	lapic=		[x86,APIC] "notscdeadline" Do not use TSC deadline
			value for LAPIC timer one-shot implementation. Default
			back to the programmable timer unit in the LAPIC.

	lapic_timer_c2_ok	[X86,APIC] trust the local apic timer
			in C2 power state.

	libata.dma=	[LIBATA] DMA control
			libata.dma=0	  Disable all PATA and SATA DMA
			libata.dma=1	  PATA and SATA Disk DMA only
			libata.dma=2	  ATAPI (CDROM) DMA only
			libata.dma=4	  Compact Flash DMA only
			Combinations also work, so libata.dma=3 enables DMA
			for disks and CDROMs, but not CFs.

	libata.ignore_hpa=	[LIBATA] Ignore HPA limit
			libata.ignore_hpa=0	  keep BIOS limits (default)
			libata.ignore_hpa=1	  ignore limits, using full disk

	libata.noacpi	[LIBATA] Disables use of ACPI in libata suspend/resume
			when set.
			Format: <int>

	libata.force=	[LIBATA] Force configurations.  The format is comma
			separated list of "[ID:]VAL" where ID is
			PORT[.DEVICE].  PORT and DEVICE are decimal numbers
			matching port, link or device.  Basically, it matches
			the ATA ID string printed on console by libata.  If
			the whole ID part is omitted, the last PORT and DEVICE
			values are used.  If ID hasn't been specified yet, the
			configuration applies to all ports, links and devices.

			If only DEVICE is omitted, the parameter applies to
			the port and all links and devices behind it.  DEVICE
			number of 0 either selects the first device or the
			first fan-out link behind PMP device.  It does not
			select the host link.  DEVICE number of 15 selects the
			host link and device attached to it.

			The VAL specifies the configuration to force.  As long
			as there's no ambiguity shortcut notation is allowed.
			For example, both 1.5 and 1.5G would work for 1.5Gbps.
			The following configurations can be forced.

			* Cable type: 40c, 80c, short40c, unk, ign or sata.
			  Any ID with matching PORT is used.

			* SATA link speed limit: 1.5Gbps or 3.0Gbps.

			* Transfer mode: pio[0-7], mwdma[0-4] and udma[0-7].
			  udma[/][16,25,33,44,66,100,133] notation is also
			  allowed.

			* [no]ncq: Turn on or off NCQ.

			* nohrst, nosrst, norst: suppress hard, soft
                          and both resets.

			* rstonce: only attempt one reset during
			  hot-unplug link recovery

			* dump_id: dump IDENTIFY data.

			* atapi_dmadir: Enable ATAPI DMADIR bridge support

			* disable: Disable this device.

			If there are multiple matching configurations changing
			the same attribute, the last one is used.

	memblock=debug	[KNL] Enable memblock debug messages.

	load_ramdisk=	[RAM] List of ramdisks to load from floppy
			See Documentation/blockdev/ramdisk.txt.

	lockd.nlm_grace_period=P  [NFS] Assign grace period.
			Format: <integer>

	lockd.nlm_tcpport=N	[NFS] Assign TCP port.
			Format: <integer>

	lockd.nlm_timeout=T	[NFS] Assign timeout value.
			Format: <integer>

	lockd.nlm_udpport=M	[NFS] Assign UDP port.
			Format: <integer>

	logibm.irq=	[HW,MOUSE] Logitech Bus Mouse Driver
			Format: <irq>

	loglevel=	All Kernel Messages with a loglevel smaller than the
			console loglevel will be printed to the console. It can
			also be changed with klogd or other programs. The
			loglevels are defined as follows:

			0 (KERN_EMERG)		system is unusable
			1 (KERN_ALERT)		action must be taken immediately
			2 (KERN_CRIT)		critical conditions
			3 (KERN_ERR)		error conditions
			4 (KERN_WARNING)	warning conditions
			5 (KERN_NOTICE)		normal but significant condition
			6 (KERN_INFO)		informational
			7 (KERN_DEBUG)		debug-level messages

	log_buf_len=n[KMG]	Sets the size of the printk ring buffer,
			in bytes.  n must be a power of two.  The default
			size is set in the kernel config file.

	logo.nologo	[FB] Disables display of the built-in Linux logo.
			This may be used to provide more screen space for
			kernel log messages and is useful when debugging
			kernel boot problems.

	lp=0		[LP]	Specify parallel ports to use, e.g,
	lp=port[,port...]	lp=none,parport0 (lp0 not configured, lp1 uses
	lp=reset		first parallel port). 'lp=0' disables the
	lp=auto			printer driver. 'lp=reset' (which can be
				specified in addition to the ports) causes
				attached printers to be reset. Using
				lp=port1,port2,... specifies the parallel ports
				to associate lp devices with, starting with
				lp0. A port specification may be 'none' to skip
				that lp device, or a parport name such as
				'parport0'. Specifying 'lp=auto' instead of a
				port specification list means that device IDs
				from each port should be examined, to see if
				an IEEE 1284-compliant printer is attached; if
				so, the driver will manage that printer.
				See also header of drivers/char/lp.c.

	lpj=n		[KNL]
			Sets loops_per_jiffy to given constant, thus avoiding
			time-consuming boot-time autodetection (up to 250 ms per
			CPU). 0 enables autodetection (default). To determine
			the correct value for your kernel, boot with normal
			autodetection and see what value is printed. Note that
			on SMP systems the preset will be applied to all CPUs,
			which is likely to cause problems if your CPUs need
			significantly divergent settings. An incorrect value
			will cause delays in the kernel to be wrong, leading to
			unpredictable I/O errors and other breakage. Although
			unlikely, in the extreme case this might damage your
			hardware.

	ltpc=		[NET]
			Format: <io>,<irq>,<dma>

	machvec=	[IA-64] Force the use of a particular machine-vector
			(machvec) in a generic kernel.
			Example: machvec=hpzx1_swiotlb

	machtype=	[Loongson] Share the same kernel image file between different
			 yeeloong laptop.
			Example: machtype=lemote-yeeloong-2f-7inch

	max_addr=nn[KMG]	[KNL,BOOT,ia64] All physical memory greater
			than or equal to this physical address is ignored.

	maxcpus=	[SMP] Maximum number of processors that	an SMP kernel
			should make use of.  maxcpus=n : n >= 0 limits the
			kernel to using 'n' processors.  n=0 is a special case,
			it is equivalent to "nosmp", which also disables
			the IO APIC.

	max_loop=	[LOOP] The number of loop block devices that get
	(loop.max_loop)	unconditionally pre-created at init time. The default
			number is configured by BLK_DEV_LOOP_MIN_COUNT. Instead
			of statically allocating a predefined number, loop
			devices can be requested on-demand with the
			/dev/loop-control interface.

	mce		[X86-32] Machine Check Exception

	mce=option	[X86-64] See Documentation/x86/x86_64/boot-options.txt

	md=		[HW] RAID subsystems devices and level
			See Documentation/md.txt.

	mdacon=		[MDA]
			Format: <first>,<last>
			Specifies range of consoles to be captured by the MDA.

	mem=nn[KMG]	[KNL,BOOT] Force usage of a specific amount of memory
			Amount of memory to be used when the kernel is not able
			to see the whole system memory or for test.
			[X86] Work as limiting max address. Use together
			with memmap= to avoid physical address space collisions.
			Without memmap= PCI devices could be placed at addresses
			belonging to unused RAM.

	mem=nopentium	[BUGS=X86-32] Disable usage of 4MB pages for kernel
			memory.

	memchunk=nn[KMG]
			[KNL,SH] Allow user to override the default size for
			per-device physically contiguous DMA buffers.

	memmap=exactmap	[KNL,X86] Enable setting of an exact
			E820 memory map, as specified by the user.
			Such memmap=exactmap lines can be constructed based on
			BIOS output or other requirements. See the memmap=nn@ss
			option description.

	memmap=nn[KMG]@ss[KMG]
			[KNL] Force usage of a specific region of memory.
			Region of memory to be used is from ss to ss+nn.

	memmap=nn[KMG]#ss[KMG]
			[KNL,ACPI] Mark specific memory as ACPI data.
			Region of memory to be marked is from ss to ss+nn.

	memmap=nn[KMG]$ss[KMG]
			[KNL,ACPI] Mark specific memory as reserved.
			Region of memory to be reserved is from ss to ss+nn.
			Example: Exclude memory from 0x18690000-0x1869ffff
			         memmap=64K$0x18690000
			         or
			         memmap=0x10000$0x18690000

	memory_corruption_check=0/1 [X86]
			Some BIOSes seem to corrupt the first 64k of
			memory when doing things like suspend/resume.
			Setting this option will scan the memory
			looking for corruption.  Enabling this will
			both detect corruption and prevent the kernel
			from using the memory being corrupted.
			However, its intended as a diagnostic tool; if
			repeatable BIOS-originated corruption always
			affects the same memory, you can use memmap=
			to prevent the kernel from using that memory.

	memory_corruption_check_size=size [X86]
			By default it checks for corruption in the low
			64k, making this memory unavailable for normal
			use.  Use this parameter to scan for
			corruption in more or less memory.

	memory_corruption_check_period=seconds [X86]
			By default it checks for corruption every 60
			seconds.  Use this parameter to check at some
			other rate.  0 disables periodic checking.

	memtest=	[KNL,X86] Enable memtest
			Format: <integer>
			default : 0 <disable>
			Specifies the number of memtest passes to be
			performed. Each pass selects another test
			pattern from a given set of patterns. Memtest
			fills the memory with this pattern, validates
			memory contents and reserves bad memory
			regions that are detected.

	meye.*=		[HW] Set MotionEye Camera parameters
			See Documentation/video4linux/meye.txt.

	mfgpt_irq=	[IA-32] Specify the IRQ to use for the
			Multi-Function General Purpose Timers on AMD Geode
			platforms.

	mfgptfix	[X86-32] Fix MFGPT timers on AMD Geode platforms when
			the BIOS has incorrectly applied a workaround. TinyBIOS
			version 0.98 is known to be affected, 0.99 fixes the
			problem by letting the user disable the workaround.

	mga=		[HW,DRM]

	min_addr=nn[KMG]	[KNL,BOOT,ia64] All physical memory below this
			physical address is ignored.

	mini2440=	[ARM,HW,KNL]
			Format:[0..2][b][c][t]
			Default: "0tb"
			MINI2440 configuration specification:
			0 - The attached screen is the 3.5" TFT
			1 - The attached screen is the 7" TFT
			2 - The VGA Shield is attached (1024x768)
			Leaving out the screen size parameter will not load
			the TFT driver, and the framebuffer will be left
			unconfigured.
			b - Enable backlight. The TFT backlight pin will be
			linked to the kernel VESA blanking code and a GPIO
			LED. This parameter is not necessary when using the
			VGA shield.
			c - Enable the s3c camera interface.
			t - Reserved for enabling touchscreen support. The
			touchscreen support is not enabled in the mainstream
			kernel as of 2.6.30, a preliminary port can be found
			in the "bleeding edge" mini2440 support kernel at
			http://repo.or.cz/w/linux-2.6/mini2440.git

	mminit_loglevel=
			[KNL] When CONFIG_DEBUG_MEMORY_INIT is set, this
			parameter allows control of the logging verbosity for
			the additional memory initialisation checks. A value
			of 0 disables mminit logging and a level of 4 will
			log everything. Information is printed at KERN_DEBUG
			so loglevel=8 may also need to be specified.

	module.sig_enforce
			[KNL] When CONFIG_MODULE_SIG is set, this means that
			modules without (valid) signatures will fail to load.
			Note that if CONFIG_MODULE_SIG_FORCE is set, that
			is always true, so this option does nothing.

	mousedev.tap_time=
			[MOUSE] Maximum time between finger touching and
			leaving touchpad surface for touch to be considered
			a tap and be reported as a left button click (for
			touchpads working in absolute mode only).
			Format: <msecs>
	mousedev.xres=	[MOUSE] Horizontal screen resolution, used for devices
			reporting absolute coordinates, such as tablets
	mousedev.yres=	[MOUSE] Vertical screen resolution, used for devices
			reporting absolute coordinates, such as tablets

	movablecore=nn[KMG]	[KNL,X86,IA-64,PPC] This parameter
			is similar to kernelcore except it specifies the
			amount of memory used for migratable allocations.
			If both kernelcore and movablecore is specified,
			then kernelcore will be at *least* the specified
			value but may be more. If movablecore on its own
			is specified, the administrator must be careful
			that the amount of memory usable for all allocations
			is not too small.

	movable_node	[KNL,X86] Boot-time switch to enable the effects
			of CONFIG_MOVABLE_NODE=y. See mm/Kconfig for details.

	MTD_Partition=	[MTD]
			Format: <name>,<region-number>,<size>,<offset>

	MTD_Region=	[MTD] Format:
			<name>,<region-number>[,<base>,<size>,<buswidth>,<altbuswidth>]

	mtdparts=	[MTD]
			See drivers/mtd/cmdlinepart.c.

	multitce=off	[PPC]  This parameter disables the use of the pSeries
			firmware feature for updating multiple TCE entries
			at a time.

	onenand.bdry=	[HW,MTD] Flex-OneNAND Boundary Configuration

			Format: [die0_boundary][,die0_lock][,die1_boundary][,die1_lock]

			boundary - index of last SLC block on Flex-OneNAND.
				   The remaining blocks are configured as MLC blocks.
			lock	 - Configure if Flex-OneNAND boundary should be locked.
				   Once locked, the boundary cannot be changed.
				   1 indicates lock status, 0 indicates unlock status.

	mtdset=		[ARM]
			ARM/S3C2412 JIVE boot control

			See arch/arm/mach-s3c2412/mach-jive.c

	mtouchusb.raw_coordinates=
			[HW] Make the MicroTouch USB driver use raw coordinates
			('y', default) or cooked coordinates ('n')

	mtrr_chunk_size=nn[KMG] [X86]
			used for mtrr cleanup. It is largest continuous chunk
			that could hold holes aka. UC entries.

	mtrr_gran_size=nn[KMG] [X86]
			Used for mtrr cleanup. It is granularity of mtrr block.
			Default is 1.
			Large value could prevent small alignment from
			using up MTRRs.

	mtrr_spare_reg_nr=n [X86]
			Format: <integer>
			Range: 0,7 : spare reg number
			Default : 1
			Used for mtrr cleanup. It is spare mtrr entries number.
			Set to 2 or more if your graphical card needs more.

	n2=		[NET] SDL Inc. RISCom/N2 synchronous serial card

	netdev=		[NET] Network devices parameters
			Format: <irq>,<io>,<mem_start>,<mem_end>,<name>
			Note that mem_start is often overloaded to mean
			something different and driver-specific.
			This usage is only documented in each driver source
			file if at all.

	nf_conntrack.acct=
			[NETFILTER] Enable connection tracking flow accounting
			0 to disable accounting
			1 to enable accounting
			Default value is 0.

	nfsaddrs=	[NFS] Deprecated.  Use ip= instead.
			See Documentation/filesystems/nfs/nfsroot.txt.

	nfsroot=	[NFS] nfs root filesystem for disk-less boxes.
			See Documentation/filesystems/nfs/nfsroot.txt.

	nfsrootdebug	[NFS] enable nfsroot debugging messages.
			See Documentation/filesystems/nfs/nfsroot.txt.

	nfs.callback_tcpport=
			[NFS] set the TCP port on which the NFSv4 callback
			channel should listen.

	nfs.cache_getent=
			[NFS] sets the pathname to the program which is used
			to update the NFS client cache entries.

	nfs.cache_getent_timeout=
			[NFS] sets the timeout after which an attempt to
			update a cache entry is deemed to have failed.

	nfs.idmap_cache_timeout=
			[NFS] set the maximum lifetime for idmapper cache
			entries.

	nfs.enable_ino64=
			[NFS] enable 64-bit inode numbers.
			If zero, the NFS client will fake up a 32-bit inode
			number for the readdir() and stat() syscalls instead
			of returning the full 64-bit number.
			The default is to return 64-bit inode numbers.

	nfs.max_session_slots=
			[NFSv4.1] Sets the maximum number of session slots
			the client will attempt to negotiate with the server.
			This limits the number of simultaneous RPC requests
			that the client can send to the NFSv4.1 server.
			Note that there is little point in setting this
			value higher than the max_tcp_slot_table_limit.

	nfs.nfs4_disable_idmapping=
			[NFSv4] When set to the default of '1', this option
			ensures that both the RPC level authentication
			scheme and the NFS level operations agree to use
			numeric uids/gids if the mount is using the
			'sec=sys' security flavour. In effect it is
			disabling idmapping, which can make migration from
			legacy NFSv2/v3 systems to NFSv4 easier.
			Servers that do not support this mode of operation
			will be autodetected by the client, and it will fall
			back to using the idmapper.
			To turn off this behaviour, set the value to '0'.
	nfs.nfs4_unique_id=
			[NFS4] Specify an additional fixed unique ident-
			ification string that NFSv4 clients can insert into
			their nfs_client_id4 string.  This is typically a
			UUID that is generated at system install time.

	nfs.send_implementation_id =
			[NFSv4.1] Send client implementation identification
			information in exchange_id requests.
			If zero, no implementation identification information
			will be sent.
			The default is to send the implementation identification
			information.
	
	nfs.recover_lost_locks =
			[NFSv4] Attempt to recover locks that were lost due
			to a lease timeout on the server. Please note that
			doing this risks data corruption, since there are
			no guarantees that the file will remain unchanged
			after the locks are lost.
			If you want to enable the kernel legacy behaviour of
			attempting to recover these locks, then set this
			parameter to '1'.
			The default parameter value of '0' causes the kernel
			not to attempt recovery of lost locks.

	nfsd.nfs4_disable_idmapping=
			[NFSv4] When set to the default of '1', the NFSv4
			server will return only numeric uids and gids to
			clients using auth_sys, and will accept numeric uids
			and gids from such clients.  This is intended to ease
			migration from NFSv2/v3.

	objlayoutdriver.osd_login_prog=
			[NFS] [OBJLAYOUT] sets the pathname to the program which
			is used to automatically discover and login into new
			osd-targets. Please see:
			Documentation/filesystems/pnfs.txt for more explanations

	nmi_debug=	[KNL,AVR32,SH] Specify one or more actions to take
			when a NMI is triggered.
			Format: [state][,regs][,debounce][,die]

	nmi_watchdog=	[KNL,BUGS=X86] Debugging features for SMP kernels
			Format: [panic,][nopanic,][num]
			Valid num: 0
			0 - turn nmi_watchdog off
			When panic is specified, panic when an NMI watchdog
			timeout occurs (or 'nopanic' to override the opposite
			default).
			This is useful when you use a panic=... timeout and
			need the box quickly up again.

	netpoll.carrier_timeout=
			[NET] Specifies amount of time (in seconds) that
			netpoll should wait for a carrier. By default netpoll
			waits 4 seconds.

	no387		[BUGS=X86-32] Tells the kernel to use the 387 maths
			emulation library even if a 387 maths coprocessor
			is present.

	no_console_suspend
			[HW] Never suspend the console
			Disable suspending of consoles during suspend and
			hibernate operations.  Once disabled, debugging
			messages can reach various consoles while the rest
			of the system is being put to sleep (ie, while
			debugging driver suspend/resume hooks).  This may
			not work reliably with all consoles, but is known
			to work with serial and VGA consoles.
			To facilitate more flexible debugging, we also add
			console_suspend, a printk module parameter to control
			it. Users could use console_suspend (usually
			/sys/module/printk/parameters/console_suspend) to
			turn on/off it dynamically.

	noaliencache	[MM, NUMA, SLAB] Disables the allocation of alien
			caches in the slab allocator.  Saves per-node memory,
			but will impact performance.

	noalign		[KNL,ARM]

	noapic		[SMP,APIC] Tells the kernel to not make use of any
			IOAPICs that may be present in the system.

	nokaslr		[X86]
			Disable kernel and module base offset ASLR (Address
			Space Layout Randomization) if built into the kernel.

	noautogroup	Disable scheduler automatic task group creation.

	nobats		[PPC] Do not use BATs for mapping kernel lowmem
			on "Classic" PPC cores.

	nocache		[ARM]

	noclflush	[BUGS=X86] Don't use the CLFLUSH instruction

	nodelayacct	[KNL] Disable per-task delay accounting

	nodisconnect	[HW,SCSI,M68K] Disables SCSI disconnects.

	nodsp		[SH] Disable hardware DSP at boot time.

	noefi		[X86] Disable EFI runtime services support.

	noexec		[IA-64]

	noexec		[X86]
			On X86-32 available only on PAE configured kernels.
			noexec=on: enable non-executable mappings (default)
			noexec=off: disable non-executable mappings

	nosmap		[X86]
			Disable SMAP (Supervisor Mode Access Prevention)
			even if it is supported by processor.

	nosmep		[X86]
			Disable SMEP (Supervisor Mode Execution Prevention)
			even if it is supported by processor.

	noexec32	[X86-64]
			This affects only 32-bit executables.
			noexec32=on: enable non-executable mappings (default)
				read doesn't imply executable mappings
			noexec32=off: disable non-executable mappings
				read implies executable mappings

	nofpu		[SH] Disable hardware FPU at boot time.

	nofxsr		[BUGS=X86-32] Disables x86 floating point extended
			register save and restore. The kernel will only save
			legacy floating-point registers on task switch.

	noxsave		[BUGS=X86] Disables x86 extended register state save
			and restore using xsave. The kernel will fallback to
			enabling legacy floating-point and sse state.

	eagerfpu=	[X86]
			on	enable eager fpu restore
			off	disable eager fpu restore
			auto	selects the default scheme, which automatically
				enables eagerfpu restore for xsaveopt.

	nohlt		[BUGS=ARM,SH] Tells the kernel that the sleep(SH) or
			wfi(ARM) instruction doesn't work correctly and not to
			use it. This is also useful when using JTAG debugger.

	no_file_caps	Tells the kernel not to honor file capabilities.  The
			only way then for a file to be executed with privilege
			is to be setuid root or executed by root.

	nohalt		[IA-64] Tells the kernel not to use the power saving
			function PAL_HALT_LIGHT when idle. This increases
			power-consumption. On the positive side, it reduces
			interrupt wake-up latency, which may improve performance
			in certain environments such as networked servers or
			real-time systems.

	nohz=		[KNL] Boottime enable/disable dynamic ticks
			Valid arguments: on, off
			Default: on

	nohz_full=	[KNL,BOOT]
			In kernels built with CONFIG_NO_HZ_FULL=y, set
			the specified list of CPUs whose tick will be stopped
			whenever possible. The boot CPU will be forced outside
			the range to maintain the timekeeping.
			The CPUs in this range must also be included in the
			rcu_nocbs= set.

	noiotrap	[SH] Disables trapped I/O port accesses.

	noirqdebug	[X86-32] Disables the code which attempts to detect and
			disable unhandled interrupt sources.

	no_timer_check	[X86,APIC] Disables the code which tests for
			broken timer IRQ sources.

	noisapnp	[ISAPNP] Disables ISA PnP code.

	noinitrd	[RAM] Tells the kernel not to load any configured
			initial RAM disk.

	nointremap	[X86-64, Intel-IOMMU] Do not enable interrupt
			remapping.
			[Deprecated - use intremap=off]

	nointroute	[IA-64]

	nojitter	[IA-64] Disables jitter checking for ITC timers.

	no-kvmclock	[X86,KVM] Disable paravirtualized KVM clock driver

	no-kvmapf	[X86,KVM] Disable paravirtualized asynchronous page
			fault handling.

	no-steal-acc    [X86,KVM] Disable paravirtualized steal time accounting.
			steal time is computed, but won't influence scheduler
			behaviour

	nolapic		[X86-32,APIC] Do not enable or use the local APIC.

	nolapic_timer	[X86-32,APIC] Do not use the local APIC timer.

	noltlbs		[PPC] Do not use large page/tlb entries for kernel
			lowmem mapping on PPC40x.

	nomca		[IA-64] Disable machine check abort handling

	nomce		[X86-32] Machine Check Exception

	nomfgpt		[X86-32] Disable Multi-Function General Purpose
			Timer usage (for AMD Geode machines).

	nonmi_ipi	[X86] Disable using NMI IPIs during panic/reboot to
			shutdown the other cpus.  Instead use the REBOOT_VECTOR
			irq.

	nomodule	Disable module load

	nopat		[X86] Disable PAT (page attribute table extension of
			pagetables) support.

	norandmaps	Don't use address space randomization.  Equivalent to
			echo 0 > /proc/sys/kernel/randomize_va_space

	noreplace-paravirt	[X86,IA-64,PV_OPS] Don't patch paravirt_ops

	noreplace-smp	[X86-32,SMP] Don't replace SMP instructions
			with UP alternatives

	nordrand	[X86] Disable kernel use of the RDRAND and
			RDSEED instructions even if they are supported
			by the processor.  RDRAND and RDSEED are still
			available to user space applications.

	noresume	[SWSUSP] Disables resume and restores original swap
			space.

	no-scroll	[VGA] Disables scrollback.
			This is required for the Braillex ib80-piezo Braille
			reader made by F.H. Papenmeier (Germany).

	nosbagart	[IA-64]

	nosep		[BUGS=X86-32] Disables x86 SYSENTER/SYSEXIT support.

	nosmp		[SMP] Tells an SMP kernel to act as a UP kernel,
			and disable the IO APIC.  legacy for "maxcpus=0".

	nosoftlockup	[KNL] Disable the soft-lockup detector.

	nosync		[HW,M68K] Disables sync negotiation for all devices.

	notsc		[BUGS=X86-32] Disable Time Stamp Counter

	nousb		[USB] Disable the USB subsystem

	nowatchdog	[KNL] Disable the lockup detector (NMI watchdog).

	nowb		[ARM]

	nox2apic	[X86-64,APIC] Do not enable x2APIC mode.

	cpu0_hotplug	[X86] Turn on CPU0 hotplug feature when
			CONFIG_BOOTPARAM_HOTPLUG_CPU0 is off.
			Some features depend on CPU0. Known dependencies are:
			1. Resume from suspend/hibernate depends on CPU0.
			Suspend/hibernate will fail if CPU0 is offline and you
			need to online CPU0 before suspend/hibernate.
			2. PIC interrupts also depend on CPU0. CPU0 can't be
			removed if a PIC interrupt is detected.
			It's said poweroff/reboot may depend on CPU0 on some
			machines although I haven't seen such issues so far
			after CPU0 is offline on a few tested machines.
			If the dependencies are under your control, you can
			turn on cpu0_hotplug.

	nptcg=		[IA-64] Override max number of concurrent global TLB
			purges which is reported from either PAL_VM_SUMMARY or
			SAL PALO.

	nr_cpus=	[SMP] Maximum number of processors that	an SMP kernel
			could support.  nr_cpus=n : n >= 1 limits the kernel to
			supporting 'n' processors. Later in runtime you can not
			use hotplug cpu feature to put more cpu back to online.
			just like you compile the kernel NR_CPUS=n

	nr_uarts=	[SERIAL] maximum number of UARTs to be registered.

	numa_balancing=	[KNL,X86] Enable or disable automatic NUMA balancing.
			Allowed values are enable and disable

	numa_zonelist_order= [KNL, BOOT] Select zonelist order for NUMA.
			one of ['zone', 'node', 'default'] can be specified
			This can be set from sysctl after boot.
			See Documentation/sysctl/vm.txt for details.

	ohci1394_dma=early	[HW] enable debugging via the ohci1394 driver.
			See Documentation/debugging-via-ohci1394.txt for more
			info.

	olpc_ec_timeout= [OLPC] ms delay when issuing EC commands
			Rather than timing out after 20 ms if an EC
			command is not properly ACKed, override the length
			of the timeout.  We have interrupts disabled while
			waiting for the ACK, so if this is set too high
			interrupts *may* be lost!

	omap_mux=	[OMAP] Override bootloader pin multiplexing.
			Format: <mux_mode0.mode_name=value>...
			For example, to override I2C bus2:
			omap_mux=i2c2_scl.i2c2_scl=0x100,i2c2_sda.i2c2_sda=0x100

	oprofile.timer=	[HW]
			Use timer interrupt instead of performance counters

	oprofile.cpu_type=	Force an oprofile cpu type
			This might be useful if you have an older oprofile
			userland or if you want common events.
			Format: { arch_perfmon }
			arch_perfmon: [X86] Force use of architectural
				perfmon on Intel CPUs instead of the
				CPU specific event set.
			timer: [X86] Force use of architectural NMI
				timer mode (see also oprofile.timer
				for generic hr timer mode)
				[s390] Force legacy basic mode sampling
                                (report cpu_type "timer")

	oops=panic	Always panic on oopses. Default is to just kill the
			process, but there is a small probability of
			deadlocking the machine.
			This will also cause panics on machine check exceptions.
			Useful together with panic=30 to trigger a reboot.

	OSS		[HW,OSS]
			See Documentation/sound/oss/oss-parameters.txt

	panic=		[KNL] Kernel behaviour on panic: delay <timeout>
			timeout > 0: seconds before rebooting
			timeout = 0: wait forever
			timeout < 0: reboot immediately
			Format: <timeout>

	parkbd.port=	[HW] Parallel port number the keyboard adapter is
			connected to, default is 0.
			Format: <parport#>
	parkbd.mode=	[HW] Parallel port keyboard adapter mode of operation,
			0 for XT, 1 for AT (default is AT).
			Format: <mode>

	parport=	[HW,PPT] Specify parallel ports. 0 disables.
			Format: { 0 | auto | 0xBBB[,IRQ[,DMA]] }
			Use 'auto' to force the driver to use any
			IRQ/DMA settings detected (the default is to
			ignore detected IRQ/DMA settings because of
			possible conflicts). You can specify the base
			address, IRQ, and DMA settings; IRQ and DMA
			should be numbers, or 'auto' (for using detected
			settings on that particular port), or 'nofifo'
			(to avoid using a FIFO even if it is detected).
			Parallel ports are assigned in the order they
			are specified on the command line, starting
			with parport0.

	parport_init_mode=	[HW,PPT]
			Configure VIA parallel port to operate in
			a specific mode. This is necessary on Pegasos
			computer where firmware has no options for setting
			up parallel port mode and sets it to spp.
			Currently this function knows 686a and 8231 chips.
			Format: [spp|ps2|epp|ecp|ecpepp]

	pause_on_oops=
			Halt all CPUs after the first oops has been printed for
			the specified number of seconds.  This is to be used if
			your oopses keep scrolling off the screen.

	pcbit=		[HW,ISDN]

	pcd.		[PARIDE]
			See header of drivers/block/paride/pcd.c.
			See also Documentation/blockdev/paride.txt.

	pci=option[,option...]	[PCI] various PCI subsystem options:
		earlydump	[X86] dump PCI config space before the kernel
			        changes anything
		off		[X86] don't probe for the PCI bus
		bios		[X86-32] force use of PCI BIOS, don't access
				the hardware directly. Use this if your machine
				has a non-standard PCI host bridge.
		nobios		[X86-32] disallow use of PCI BIOS, only direct
				hardware access methods are allowed. Use this
				if you experience crashes upon bootup and you
				suspect they are caused by the BIOS.
		conf1		[X86] Force use of PCI Configuration
				Mechanism 1.
		conf2		[X86] Force use of PCI Configuration
				Mechanism 2.
		noaer		[PCIE] If the PCIEAER kernel config parameter is
				enabled, this kernel boot option can be used to
				disable the use of PCIE advanced error reporting.
		nodomains	[PCI] Disable support for multiple PCI
				root domains (aka PCI segments, in ACPI-speak).
		nommconf	[X86] Disable use of MMCONFIG for PCI
				Configuration
		check_enable_amd_mmconf [X86] check for and enable
				properly configured MMIO access to PCI
				config space on AMD family 10h CPU
		nomsi		[MSI] If the PCI_MSI kernel config parameter is
				enabled, this kernel boot option can be used to
				disable the use of MSI interrupts system-wide.
		noioapicquirk	[APIC] Disable all boot interrupt quirks.
				Safety option to keep boot IRQs enabled. This
				should never be necessary.
		ioapicreroute	[APIC] Enable rerouting of boot IRQs to the
				primary IO-APIC for bridges that cannot disable
				boot IRQs. This fixes a source of spurious IRQs
				when the system masks IRQs.
		noioapicreroute	[APIC] Disable workaround that uses the
				boot IRQ equivalent of an IRQ that connects to
				a chipset where boot IRQs cannot be disabled.
				The opposite of ioapicreroute.
		biosirq		[X86-32] Use PCI BIOS calls to get the interrupt
				routing table. These calls are known to be buggy
				on several machines and they hang the machine
				when used, but on other computers it's the only
				way to get the interrupt routing table. Try
				this option if the kernel is unable to allocate
				IRQs or discover secondary PCI buses on your
				motherboard.
		rom		[X86] Assign address space to expansion ROMs.
				Use with caution as certain devices share
				address decoders between ROMs and other
				resources.
		norom		[X86] Do not assign address space to
				expansion ROMs that do not already have
				BIOS assigned address ranges.
		nobar		[X86] Do not assign address space to the
				BARs that weren't assigned by the BIOS.
		irqmask=0xMMMM	[X86] Set a bit mask of IRQs allowed to be
				assigned automatically to PCI devices. You can
				make the kernel exclude IRQs of your ISA cards
				this way.
		pirqaddr=0xAAAAA	[X86] Specify the physical address
				of the PIRQ table (normally generated
				by the BIOS) if it is outside the
				F0000h-100000h range.
		lastbus=N	[X86] Scan all buses thru bus #N. Can be
				useful if the kernel is unable to find your
				secondary buses and you want to tell it
				explicitly which ones they are.
		assign-busses	[X86] Always assign all PCI bus
				numbers ourselves, overriding
				whatever the firmware may have done.
		usepirqmask	[X86] Honor the possible IRQ mask stored
				in the BIOS $PIR table. This is needed on
				some systems with broken BIOSes, notably
				some HP Pavilion N5400 and Omnibook XE3
				notebooks. This will have no effect if ACPI
				IRQ routing is enabled.
		noacpi		[X86] Do not use ACPI for IRQ routing
				or for PCI scanning.
		use_crs		[X86] Use PCI host bridge window information
				from ACPI.  On BIOSes from 2008 or later, this
				is enabled by default.  If you need to use this,
				please report a bug.
		nocrs		[X86] Ignore PCI host bridge windows from ACPI.
			        If you need to use this, please report a bug.
		routeirq	Do IRQ routing for all PCI devices.
				This is normally done in pci_enable_device(),
				so this option is a temporary workaround
				for broken drivers that don't call it.
		skip_isa_align	[X86] do not align io start addr, so can
				handle more pci cards
		firmware	[ARM] Do not re-enumerate the bus but instead
				just use the configuration from the
				bootloader. This is currently used on
				IXP2000 systems where the bus has to be
				configured a certain way for adjunct CPUs.
		noearly		[X86] Don't do any early type 1 scanning.
				This might help on some broken boards which
				machine check when some devices' config space
				is read. But various workarounds are disabled
				and some IOMMU drivers will not work.
		bfsort		Sort PCI devices into breadth-first order.
				This sorting is done to get a device
				order compatible with older (<= 2.4) kernels.
		nobfsort	Don't sort PCI devices into breadth-first order.
		pcie_bus_tune_off	Disable PCIe MPS (Max Payload Size)
				tuning and use the BIOS-configured MPS defaults.
		pcie_bus_safe	Set every device's MPS to the largest value
				supported by all devices below the root complex.
		pcie_bus_perf	Set device MPS to the largest allowable MPS
				based on its parent bus. Also set MRRS (Max
				Read Request Size) to the largest supported
				value (no larger than the MPS that the device
				or bus can support) for best performance.
		pcie_bus_peer2peer	Set every device's MPS to 128B, which
				every device is guaranteed to support. This
				configuration allows peer-to-peer DMA between
				any pair of devices, possibly at the cost of
				reduced performance.  This also guarantees
				that hot-added devices will work.
		cbiosize=nn[KMG]	The fixed amount of bus space which is
				reserved for the CardBus bridge's IO window.
				The default value is 256 bytes.
		cbmemsize=nn[KMG]	The fixed amount of bus space which is
				reserved for the CardBus bridge's memory
				window. The default value is 64 megabytes.
		resource_alignment=
				Format:
				[<order of align>@][<domain>:]<bus>:<slot>.<func>[; ...]
				Specifies alignment and device to reassign
				aligned memory resources.
				If <order of align> is not specified,
				PAGE_SIZE is used as alignment.
				PCI-PCI bridge can be specified, if resource
				windows need to be expanded.
		ecrc=		Enable/disable PCIe ECRC (transaction layer
				end-to-end CRC checking).
				bios: Use BIOS/firmware settings. This is the
				the default.
				off: Turn ECRC off
				on: Turn ECRC on.
		hpiosize=nn[KMG]	The fixed amount of bus space which is
				reserved for hotplug bridge's IO window.
				Default size is 256 bytes.
		hpmemsize=nn[KMG]	The fixed amount of bus space which is
				reserved for hotplug bridge's memory window.
				Default size is 2 megabytes.
		realloc=	Enable/disable reallocating PCI bridge resources
				if allocations done by BIOS are too small to
				accommodate resources required by all child
				devices.
				off: Turn realloc off
				on: Turn realloc on
		realloc		same as realloc=on
		noari		do not use PCIe ARI.
		pcie_scan_all	Scan all possible PCIe devices.  Otherwise we
				only look for one device below a PCIe downstream
				port.

	pcie_aspm=	[PCIE] Forcibly enable or disable PCIe Active State Power
			Management.
		off	Disable ASPM.
		force	Enable ASPM even on devices that claim not to support it.
			WARNING: Forcing ASPM on may cause system lockups.

	pcie_hp=	[PCIE] PCI Express Hotplug driver options:
		nomsi	Do not use MSI for PCI Express Native Hotplug (this
			makes all PCIe ports use INTx for hotplug services).

	pcie_ports=	[PCIE] PCIe ports handling:
		auto	Ask the BIOS whether or not to use native PCIe services
			associated with PCIe ports (PME, hot-plug, AER).  Use
			them only if that is allowed by the BIOS.
		native	Use native PCIe services associated with PCIe ports
			unconditionally.
		compat	Treat PCIe ports as PCI-to-PCI bridges, disable the PCIe
			ports driver.

	pcie_pme=	[PCIE,PM] Native PCIe PME signaling options:
		nomsi	Do not use MSI for native PCIe PME signaling (this makes
			all PCIe root ports use INTx for all services).

	pcmv=		[HW,PCMCIA] BadgePAD 4

	pd_ignore_unused
			[PM]
			Keep all power-domains already enabled by bootloader on,
			even if no driver has claimed them. This is useful
			for debug and development, but should not be
			needed on a platform with proper driver support.

	pd.		[PARIDE]
			See Documentation/blockdev/paride.txt.

	pdcchassis=	[PARISC,HW] Disable/Enable PDC Chassis Status codes at
			boot time.
			Format: { 0 | 1 }
			See arch/parisc/kernel/pdc_chassis.c

	percpu_alloc=	Select which percpu first chunk allocator to use.
			Currently supported values are "embed" and "page".
			Archs may support subset or none of the	selections.
			See comments in mm/percpu.c for details on each
			allocator.  This parameter is primarily	for debugging
			and performance comparison.

	pf.		[PARIDE]
			See Documentation/blockdev/paride.txt.

	pg.		[PARIDE]
			See Documentation/blockdev/paride.txt.

	pirq=		[SMP,APIC] Manual mp-table setup
			See Documentation/x86/i386/IO-APIC.txt.

	plip=		[PPT,NET] Parallel port network link
			Format: { parport<nr> | timid | 0 }
			See also Documentation/parport.txt.

	pmtmr=		[X86] Manual setup of pmtmr I/O Port.
			Override pmtimer IOPort with a hex value.
			e.g. pmtmr=0x508

	pnp.debug=1	[PNP]
			Enable PNP debug messages (depends on the
			CONFIG_PNP_DEBUG_MESSAGES option).  Change at run-time
			via /sys/module/pnp/parameters/debug.  We always show
			current resource usage; turning this on also shows
			possible settings and some assignment information.

	pnpacpi=	[ACPI]
			{ off }

	pnpbios=	[ISAPNP]
			{ on | off | curr | res | no-curr | no-res }

	pnp_reserve_irq=
			[ISAPNP] Exclude IRQs for the autoconfiguration

	pnp_reserve_dma=
			[ISAPNP] Exclude DMAs for the autoconfiguration

	pnp_reserve_io=	[ISAPNP] Exclude I/O ports for the autoconfiguration
			Ranges are in pairs (I/O port base and size).

	pnp_reserve_mem=
			[ISAPNP] Exclude memory regions for the
			autoconfiguration.
			Ranges are in pairs (memory base and size).

	ports=		[IP_VS_FTP] IPVS ftp helper module
			Default is 21.
			Up to 8 (IP_VS_APP_MAX_PORTS) ports
			may be specified.
			Format: <port>,<port>....

	print-fatal-signals=
			[KNL] debug: print fatal signals

			If enabled, warn about various signal handling
			related application anomalies: too many signals,
			too many POSIX.1 timers, fatal signals causing a
			coredump - etc.

			If you hit the warning due to signal overflow,
			you might want to try "ulimit -i unlimited".

			default: off.

	printk.always_kmsg_dump=
			Trigger kmsg_dump for cases other than kernel oops or
			panics
			Format: <bool>  (1/Y/y=enable, 0/N/n=disable)
			default: disabled

	printk.time=	Show timing data prefixed to each printk message line
			Format: <bool>  (1/Y/y=enable, 0/N/n=disable)

	processor.max_cstate=	[HW,ACPI]
			Limit processor to maximum C-state
			max_cstate=9 overrides any DMI blacklist limit.

	processor.nocst	[HW,ACPI]
			Ignore the _CST method to determine C-states,
			instead using the legacy FADT method

	profile=	[KNL] Enable kernel profiling via /proc/profile
			Format: [schedule,]<number>
			Param: "schedule" - profile schedule points.
			Param: <number> - step/bucket size as a power of 2 for
				statistical time based profiling.
			Param: "sleep" - profile D-state sleeping (millisecs).
				Requires CONFIG_SCHEDSTATS
			Param: "kvm" - profile VM exits.

	prompt_ramdisk=	[RAM] List of RAM disks to prompt for floppy disk
			before loading.
			See Documentation/blockdev/ramdisk.txt.

	psmouse.proto=	[HW,MOUSE] Highest PS2 mouse protocol extension to
			probe for; one of (bare|imps|exps|lifebook|any).
	psmouse.rate=	[HW,MOUSE] Set desired mouse report rate, in reports
			per second.
	psmouse.resetafter=	[HW,MOUSE]
			Try to reset the device after so many bad packets
			(0 = never).
	psmouse.resolution=
			[HW,MOUSE] Set desired mouse resolution, in dpi.
	psmouse.smartscroll=
			[HW,MOUSE] Controls Logitech smartscroll autorepeat.
			0 = disabled, 1 = enabled (default).

	pstore.backend=	Specify the name of the pstore backend to use

	pt.		[PARIDE]
			See Documentation/blockdev/paride.txt.

	pty.legacy_count=
			[KNL] Number of legacy pty's. Overwrites compiled-in
			default number.

	quiet		[KNL] Disable most log messages

	r128=		[HW,DRM]

	raid=		[HW,RAID]
			See Documentation/md.txt.

	ramdisk_blocksize=	[RAM]
			See Documentation/blockdev/ramdisk.txt.

	ramdisk_size=	[RAM] Sizes of RAM disks in kilobytes
			See Documentation/blockdev/ramdisk.txt.

	rcu_nocbs=	[KNL]
			In kernels built with CONFIG_RCU_NOCB_CPU=y, set
			the specified list of CPUs to be no-callback CPUs.
			Invocation of these CPUs' RCU callbacks will
			be offloaded to "rcuox/N" kthreads created for
			that purpose, where "x" is "b" for RCU-bh, "p"
			for RCU-preempt, and "s" for RCU-sched, and "N"
			is the CPU number.  This reduces OS jitter on the
			offloaded CPUs, which can be useful for HPC and
			real-time workloads.  It can also improve energy
			efficiency for asymmetric multiprocessors.

	rcu_nocb_poll	[KNL]
			Rather than requiring that offloaded CPUs
			(specified by rcu_nocbs= above) explicitly
			awaken the corresponding "rcuoN" kthreads,
			make these kthreads poll for callbacks.
			This improves the real-time response for the
			offloaded CPUs by relieving them of the need to
			wake up the corresponding kthread, but degrades
			energy efficiency by requiring that the kthreads
			periodically wake up to do the polling.

	rcutree.blimit=	[KNL]
			Set maximum number of finished RCU callbacks to
			process in one batch.

	rcutree.rcu_fanout_leaf= [KNL]
			Increase the number of CPUs assigned to each
			leaf rcu_node structure.  Useful for very large
			systems.

	rcutree.jiffies_till_first_fqs= [KNL]
			Set delay from grace-period initialization to
			first attempt to force quiescent states.
			Units are jiffies, minimum value is zero,
			and maximum value is HZ.

	rcutree.jiffies_till_next_fqs= [KNL]
			Set delay between subsequent attempts to force
			quiescent states.  Units are jiffies, minimum
			value is one, and maximum value is HZ.

	rcutree.qhimark= [KNL]
			Set threshold of queued RCU callbacks beyond which
			batch limiting is disabled.

	rcutree.qlowmark= [KNL]
			Set threshold of queued RCU callbacks below which
			batch limiting is re-enabled.

	rcutree.rcu_idle_gp_delay= [KNL]
			Set wakeup interval for idle CPUs that have
			RCU callbacks (RCU_FAST_NO_HZ=y).

	rcutree.rcu_idle_lazy_gp_delay= [KNL]
			Set wakeup interval for idle CPUs that have
			only "lazy" RCU callbacks (RCU_FAST_NO_HZ=y).
			Lazy RCU callbacks are those which RCU can
			prove do nothing more than free memory.

	rcutorture.fqs_duration= [KNL]
			Set duration of force_quiescent_state bursts.

	rcutorture.fqs_holdoff= [KNL]
			Set holdoff time within force_quiescent_state bursts.

	rcutorture.fqs_stutter= [KNL]
			Set wait time between force_quiescent_state bursts.

	rcutorture.gp_exp= [KNL]
			Use expedited update-side primitives.

	rcutorture.gp_normal= [KNL]
			Use normal (non-expedited) update-side primitives.
			If both gp_exp and gp_normal are set, do both.
			If neither gp_exp nor gp_normal are set, still
			do both.

	rcutorture.n_barrier_cbs= [KNL]
			Set callbacks/threads for rcu_barrier() testing.

	rcutorture.nfakewriters= [KNL]
			Set number of concurrent RCU writers.  These just
			stress RCU, they don't participate in the actual
			test, hence the "fake".

	rcutorture.nreaders= [KNL]
			Set number of RCU readers.

	rcutorture.object_debug= [KNL]
			Enable debug-object double-call_rcu() testing.

	rcutorture.onoff_holdoff= [KNL]
			Set time (s) after boot for CPU-hotplug testing.

	rcutorture.onoff_interval= [KNL]
			Set time (s) between CPU-hotplug operations, or
			zero to disable CPU-hotplug testing.

	rcutorture.rcutorture_runnable= [BOOT]
			Start rcutorture running at boot time.

	rcutorture.shuffle_interval= [KNL]
			Set task-shuffle interval (s).  Shuffling tasks
			allows some CPUs to go into dyntick-idle mode
			during the rcutorture test.

	rcutorture.shutdown_secs= [KNL]
			Set time (s) after boot system shutdown.  This
			is useful for hands-off automated testing.

	rcutorture.stall_cpu= [KNL]
			Duration of CPU stall (s) to test RCU CPU stall
			warnings, zero to disable.

	rcutorture.stall_cpu_holdoff= [KNL]
			Time to wait (s) after boot before inducing stall.

	rcutorture.stat_interval= [KNL]
			Time (s) between statistics printk()s.

	rcutorture.stutter= [KNL]
			Time (s) to stutter testing, for example, specifying
			five seconds causes the test to run for five seconds,
			wait for five seconds, and so on.  This tests RCU's
			ability to transition abruptly to and from idle.

	rcutorture.test_boost= [KNL]
			Test RCU priority boosting?  0=no, 1=maybe, 2=yes.
			"Maybe" means test if the RCU implementation
			under test support RCU priority boosting.

	rcutorture.test_boost_duration= [KNL]
			Duration (s) of each individual boost test.

	rcutorture.test_boost_interval= [KNL]
			Interval (s) between each boost test.

	rcutorture.test_no_idle_hz= [KNL]
			Test RCU's dyntick-idle handling.  See also the
			rcutorture.shuffle_interval parameter.

	rcutorture.torture_type= [KNL]
			Specify the RCU implementation to test.

	rcutorture.verbose= [KNL]
			Enable additional printk() statements.

	rcupdate.rcu_expedited= [KNL]
			Use expedited grace-period primitives, for
			example, synchronize_rcu_expedited() instead
			of synchronize_rcu().  This reduces latency,
			but can increase CPU utilization, degrade
			real-time latency, and degrade energy efficiency.

	rcupdate.rcu_cpu_stall_suppress= [KNL]
			Suppress RCU CPU stall warning messages.

	rcupdate.rcu_cpu_stall_timeout= [KNL]
			Set timeout for RCU CPU stall warning messages.

	rdinit=		[KNL]
			Format: <full_path>
			Run specified binary instead of /init from the ramdisk,
			used for early userspace startup. See initrd.

	reboot=		[KNL]
			Format (x86 or x86_64):
				[w[arm] | c[old] | h[ard] | s[oft] | g[pio]] \
				[[,]s[mp]#### \
				[[,]b[ios] | a[cpi] | k[bd] | t[riple] | e[fi] | p[ci]] \
				[[,]f[orce]
			Where reboot_mode is one of warm (soft) or cold (hard) or gpio,
			      reboot_type is one of bios, acpi, kbd, triple, efi, or pci,
			      reboot_force is either force or not specified,
			      reboot_cpu is s[mp]#### with #### being the processor
					to be used for rebooting.

	relax_domain_level=
			[KNL, SMP] Set scheduler's default relax_domain_level.
			See Documentation/cgroups/cpusets.txt.

	relative_sleep_states=
			[SUSPEND] Use sleep state labeling where the deepest
			state available other than hibernation is always "mem".
			Format: { "0" | "1" }
			0 -- Traditional sleep state labels.
			1 -- Relative sleep state labels.

	reserve=	[KNL,BUGS] Force the kernel to ignore some iomem area

	reservetop=	[X86-32]
			Format: nn[KMG]
			Reserves a hole at the top of the kernel virtual
			address space.

	reservelow=	[X86]
			Format: nn[K]
			Set the amount of memory to reserve for BIOS at
			the bottom of the address space.

	reset_devices	[KNL] Force drivers to reset the underlying device
			during initialization.

	resume=		[SWSUSP]
			Specify the partition device for software suspend
			Format:
			{/dev/<dev> | PARTUUID=<uuid> | <int>:<int> | <hex>}

	resume_offset=	[SWSUSP]
			Specify the offset from the beginning of the partition
			given by "resume=" at which the swap header is located,
			in <PAGE_SIZE> units (needed only for swap files).
			See  Documentation/power/swsusp-and-swap-files.txt

	resumedelay=	[HIBERNATION] Delay (in seconds) to pause before attempting to
			read the resume files

	resumewait	[HIBERNATION] Wait (indefinitely) for resume device to show up.
			Useful for devices that are detected asynchronously
			(e.g. USB and MMC devices).

	hibernate=	[HIBERNATION]
		noresume	Don't check if there's a hibernation image
				present during boot.
		nocompress	Don't compress/decompress hibernation images.

	retain_initrd	[RAM] Keep initrd memory after extraction

	rhash_entries=	[KNL,NET]
			Set number of hash buckets for route cache

	ro		[KNL] Mount root device read-only on boot

	root=		[KNL] Root filesystem
			See name_to_dev_t comment in init/do_mounts.c.

	rootdelay=	[KNL] Delay (in seconds) to pause before attempting to
			mount the root filesystem

	rootflags=	[KNL] Set root filesystem mount option string

	rootfstype=	[KNL] Set root filesystem type

	rootwait	[KNL] Wait (indefinitely) for root device to show up.
			Useful for devices that are detected asynchronously
			(e.g. USB and MMC devices).

	rproc_mem=nn[KMG][@address]
			[KNL,ARM,CMA] Remoteproc physical memory block.
			Memory area to be used by remote processor image,
			managed by CMA.

	rw		[KNL] Mount root device read-write on boot

	S		[KNL] Run init in single mode

	sa1100ir	[NET]
			See drivers/net/irda/sa1100_ir.c.

	sbni=		[NET] Granch SBNI12 leased line adapter

	sched_debug	[KNL] Enables verbose scheduler debug messages.

	skew_tick=	[KNL] Offset the periodic timer tick per cpu to mitigate
			xtime_lock contention on larger systems, and/or RCU lock
			contention on all systems with CONFIG_MAXSMP set.
			Format: { "0" | "1" }
			0 -- disable. (may be 1 via CONFIG_CMDLINE="skew_tick=1"
			1 -- enable.
			Note: increases power consumption, thus should only be
			enabled if running jitter sensitive (HPC/RT) workloads.

	security=	[SECURITY] Choose a security module to enable at boot.
			If this boot parameter is not specified, only the first
			security module asking for security registration will be
			loaded. An invalid security module name will be treated
			as if no module has been chosen.

	selinux=	[SELINUX] Disable or enable SELinux at boot time.
			Format: { "0" | "1" }
			See security/selinux/Kconfig help text.
			0 -- disable.
			1 -- enable.
			Default value is set via kernel config option.
			If enabled at boot time, /selinux/disable can be used
			later to disable prior to initial policy load.

	apparmor=	[APPARMOR] Disable or enable AppArmor at boot time
			Format: { "0" | "1" }
			See security/apparmor/Kconfig help text
			0 -- disable.
			1 -- enable.
			Default value is set via kernel config option.

	serialnumber	[BUGS=X86-32]

	shapers=	[NET]
			Maximal number of shapers.

	show_msr=	[x86] show boot-time MSR settings
			Format: { <integer> }
			Show boot-time (BIOS-initialized) MSR settings.
			The parameter means the number of CPUs to show,
			for example 1 means boot CPU only.

	simeth=		[IA-64]
	simscsi=

	slram=		[HW,MTD]

	slab_max_order=	[MM, SLAB]
			Determines the maximum allowed order for slabs.
			A high setting may cause OOMs due to memory
			fragmentation.  Defaults to 1 for systems with
			more than 32MB of RAM, 0 otherwise.

	slub_debug[=options[,slabs]]	[MM, SLUB]
			Enabling slub_debug allows one to determine the
			culprit if slab objects become corrupted. Enabling
			slub_debug can create guard zones around objects and
			may poison objects when not in use. Also tracks the
			last alloc / free. For more information see
			Documentation/vm/slub.txt.

	slub_max_order= [MM, SLUB]
			Determines the maximum allowed order for slabs.
			A high setting may cause OOMs due to memory
			fragmentation. For more information see
			Documentation/vm/slub.txt.

	slub_min_objects=	[MM, SLUB]
			The minimum number of objects per slab. SLUB will
			increase the slab order up to slub_max_order to
			generate a sufficiently large slab able to contain
			the number of objects indicated. The higher the number
			of objects the smaller the overhead of tracking slabs
			and the less frequently locks need to be acquired.
			For more information see Documentation/vm/slub.txt.

	slub_min_order=	[MM, SLUB]
			Determines the minimum page order for slabs. Must be
			lower than slub_max_order.
			For more information see Documentation/vm/slub.txt.

	slub_nomerge	[MM, SLUB]
			Disable merging of slabs with similar size. May be
			necessary if there is some reason to distinguish
			allocs to different slabs. Debug options disable
			merging on their own.
			For more information see Documentation/vm/slub.txt.

	smart2=		[HW]
			Format: <io1>[,<io2>[,...,<io8>]]

	smsc-ircc2.nopnp	[HW] Don't use PNP to discover SMC devices
	smsc-ircc2.ircc_cfg=	[HW] Device configuration I/O port
	smsc-ircc2.ircc_sir=	[HW] SIR base I/O port
	smsc-ircc2.ircc_fir=	[HW] FIR base I/O port
	smsc-ircc2.ircc_irq=	[HW] IRQ line
	smsc-ircc2.ircc_dma=	[HW] DMA channel
	smsc-ircc2.ircc_transceiver= [HW] Transceiver type:
				0: Toshiba Satellite 1800 (GP data pin select)
				1: Fast pin select (default)
				2: ATC IRMode

	softlockup_panic=
			[KNL] Should the soft-lockup detector generate panics.
			Format: <integer>

	sonypi.*=	[HW] Sony Programmable I/O Control Device driver
			See Documentation/laptops/sonypi.txt

	spia_io_base=	[HW,MTD]
	spia_fio_base=
	spia_pedr=
	spia_peddr=

	stacktrace	[FTRACE]
			Enabled the stack tracer on boot up.

	stacktrace_filter=[function-list]
			[FTRACE] Limit the functions that the stack tracer
			will trace at boot up. function-list is a comma separated
			list of functions. This list can be changed at run
			time by the stack_trace_filter file in the debugfs
			tracing directory. Note, this enables stack tracing
			and the stacktrace above is not needed.

	sti=		[PARISC,HW]
			Format: <num>
			Set the STI (builtin display/keyboard on the HP-PARISC
			machines) console (graphic card) which should be used
			as the initial boot-console.
			See also comment in drivers/video/console/sticore.c.

	sti_font=	[HW]
			See comment in drivers/video/console/sticore.c.

	stifb=		[HW]
			Format: bpp:<bpp1>[:<bpp2>[:<bpp3>...]]

	sunrpc.min_resvport=
	sunrpc.max_resvport=
			[NFS,SUNRPC]
			SunRPC servers often require that client requests
			originate from a privileged port (i.e. a port in the
			range 0 < portnr < 1024).
			An administrator who wishes to reserve some of these
			ports for other uses may adjust the range that the
			kernel's sunrpc client considers to be privileged
			using these two parameters to set the minimum and
			maximum port values.

	sunrpc.pool_mode=
			[NFS]
			Control how the NFS server code allocates CPUs to
			service thread pools.  Depending on how many NICs
			you have and where their interrupts are bound, this
			option will affect which CPUs will do NFS serving.
			Note: this parameter cannot be changed while the
			NFS server is running.

			auto	    the server chooses an appropriate mode
				    automatically using heuristics
			global	    a single global pool contains all CPUs
			percpu	    one pool for each CPU
			pernode	    one pool for each NUMA node (equivalent
				    to global on non-NUMA machines)

	sunrpc.tcp_slot_table_entries=
	sunrpc.udp_slot_table_entries=
			[NFS,SUNRPC]
			Sets the upper limit on the number of simultaneous
			RPC calls that can be sent from the client to a
			server. Increasing these values may allow you to
			improve throughput, but will also increase the
			amount of memory reserved for use by the client.

	swapaccount=[0|1]
			[KNL] Enable accounting of swap in memory resource
			controller if no parameter or 1 is given or disable
			it if 0 is given (See Documentation/cgroups/memory.txt)

	swiotlb=	[ARM,IA-64,PPC,MIPS,X86]
			Format: { <int> | force }
			<int> -- Number of I/O TLB slabs
			force -- force using of bounce buffers even if they
			         wouldn't be automatically used by the kernel

	switches=	[HW,M68k]

	sysfs.deprecated=0|1 [KNL]
			Enable/disable old style sysfs layout for old udev
			on older distributions. When this option is enabled
			very new udev will not work anymore. When this option
			is disabled (or CONFIG_SYSFS_DEPRECATED not compiled)
			in older udev will not work anymore.
			Default depends on CONFIG_SYSFS_DEPRECATED_V2 set in
			the kernel configuration.

	sysrq_always_enabled
			[KNL]
			Ignore sysrq setting - this boot parameter will
			neutralize any effect of /proc/sys/kernel/sysrq.
			Useful for debugging.

	tdfx=		[HW,DRM]

	test_suspend=	[SUSPEND]
			Specify "mem" (for Suspend-to-RAM) or "standby" (for
			standby suspend) as the system sleep state to briefly
			enter during system startup.  The system is woken from
			this state using a wakeup-capable RTC alarm.

	thash_entries=	[KNL,NET]
			Set number of hash buckets for TCP connection

	thermal.act=	[HW,ACPI]
			-1: disable all active trip points in all thermal zones
			<degrees C>: override all lowest active trip points

	thermal.crt=	[HW,ACPI]
			-1: disable all critical trip points in all thermal zones
			<degrees C>: override all critical trip points

	thermal.nocrt=	[HW,ACPI]
			Set to disable actions on ACPI thermal zone
			critical and hot trip points.

	thermal.off=	[HW,ACPI]
			1: disable ACPI thermal control

	thermal.psv=	[HW,ACPI]
			-1: disable all passive trip points
			<degrees C>: override all passive trip points to this
			value

	thermal.tzp=	[HW,ACPI]
			Specify global default ACPI thermal zone polling rate
			<deci-seconds>: poll all this frequency
			0: no polling (default)

	threadirqs	[KNL]
			Force threading of all interrupt handlers except those
			marked explicitly IRQF_NO_THREAD.

	tmem		[KNL,XEN]
			Enable the Transcendent memory driver if built-in.

	tmem.cleancache=0|1 [KNL, XEN]
			Default is on (1). Disable the usage of the cleancache
			API to send anonymous pages to the hypervisor.

	tmem.frontswap=0|1 [KNL, XEN]
			Default is on (1). Disable the usage of the frontswap
			API to send swap pages to the hypervisor. If disabled
			the selfballooning and selfshrinking are force disabled.

	tmem.selfballooning=0|1 [KNL, XEN]
			Default is on (1). Disable the driving of swap pages
			to the hypervisor.

	tmem.selfshrinking=0|1 [KNL, XEN]
			Default is on (1). Partial swapoff that immediately
			transfers pages from Xen hypervisor back to the
			kernel based on different criteria.

	topology=	[S390]
			Format: {off | on}
			Specify if the kernel should make use of the cpu
			topology information if the hardware supports this.
			The scheduler will make use of this information and
			e.g. base its process migration decisions on it.
			Default is on.

	tp720=		[HW,PS2]

	tpm_suspend_pcr=[HW,TPM]
			Format: integer pcr id
			Specify that at suspend time, the tpm driver
			should extend the specified pcr with zeros,
			as a workaround for some chips which fail to
			flush the last written pcr on TPM_SaveState.
			This will guarantee that all the other pcrs
			are saved.

	trace_buf_size=nn[KMG]
			[FTRACE] will set tracing buffer size.

	trace_event=[event-list]
			[FTRACE] Set and start specified trace events in order
			to facilitate early boot debugging.
			See also Documentation/trace/events.txt

	trace_options=[option-list]
			[FTRACE] Enable or disable tracer options at boot.
			The option-list is a comma delimited list of options
			that can be enabled or disabled just as if you were
			to echo the option name into

			    /sys/kernel/debug/tracing/trace_options

			For example, to enable stacktrace option (to dump the
			stack trace of each event), add to the command line:

			      trace_options=stacktrace

			See also Documentation/trace/ftrace.txt "trace options"
			section.

	traceoff_on_warning
			[FTRACE] enable this option to disable tracing when a
			warning is hit. This turns off "tracing_on". Tracing can
			be enabled again by echoing '1' into the "tracing_on"
			file located in /sys/kernel/debug/tracing/

			This option is useful, as it disables the trace before
			the WARNING dump is called, which prevents the trace to
			be filled with content caused by the warning output.

			This option can also be set at run time via the sysctl
			option:  kernel/traceoff_on_warning

	transparent_hugepage=
			[KNL]
			Format: [always|madvise|never]
			Can be used to control the default behavior of the system
			with respect to transparent hugepages.
			See Documentation/vm/transhuge.txt for more details.

	tsc=		Disable clocksource stability checks for TSC.
			Format: <string>
			[x86] reliable: mark tsc clocksource as reliable, this
			disables clocksource verification at runtime, as well
			as the stability checks done at bootup.	Used to enable
			high-resolution timer mode on older hardware, and in
			virtualized environment.
			[x86] noirqtime: Do not use TSC to do irq accounting.
			Used to run time disable IRQ_TIME_ACCOUNTING on any
			platforms where RDTSC is slow and this accounting
			can add overhead.

	turbografx.map[2|3]=	[HW,JOY]
			TurboGraFX parallel port interface
			Format:
			<port#>,<js1>,<js2>,<js3>,<js4>,<js5>,<js6>,<js7>
			See also Documentation/input/joystick-parport.txt

	udbg-immortal	[PPC] When debugging early kernel crashes that
			happen after console_init() and before a proper 
			console driver takes over, this boot options might
			help "seeing" what's going on.

	uhash_entries=	[KNL,NET]
			Set number of hash buckets for UDP/UDP-Lite connections

	uhci-hcd.ignore_oc=
			[USB] Ignore overcurrent events (default N).
			Some badly-designed motherboards generate lots of
			bogus events, for ports that aren't wired to
			anything.  Set this parameter to avoid log spamming.
			Note that genuine overcurrent events won't be
			reported either.

	unknown_nmi_panic
			[X86] Cause panic on unknown NMI.

	usbcore.authorized_default=
			[USB] Default USB device authorization:
			(default -1 = authorized except for wireless USB,
			0 = not authorized, 1 = authorized)

	usbcore.autosuspend=
			[USB] The autosuspend time delay (in seconds) used
			for newly-detected USB devices (default 2).  This
			is the time required before an idle device will be
			autosuspended.  Devices for which the delay is set
			to a negative value won't be autosuspended at all.

	usbcore.usbfs_snoop=
			[USB] Set to log all usbfs traffic (default 0 = off).

	usbcore.blinkenlights=
			[USB] Set to cycle leds on hubs (default 0 = off).

	usbcore.old_scheme_first=
			[USB] Start with the old device initialization
			scheme (default 0 = off).

	usbcore.usbfs_memory_mb=
			[USB] Memory limit (in MB) for buffers allocated by
			usbfs (default = 16, 0 = max = 2047).

	usbcore.use_both_schemes=
			[USB] Try the other device initialization scheme
			if the first one fails (default 1 = enabled).

	usbcore.initial_descriptor_timeout=
			[USB] Specifies timeout for the initial 64-byte
                        USB_REQ_GET_DESCRIPTOR request in milliseconds
			(default 5000 = 5.0 seconds).

	usbhid.mousepoll=
			[USBHID] The interval which mice are to be polled at.

	usb-storage.delay_use=
			[UMS] The delay in seconds before a new device is
			scanned for Logical Units (default 5).

	usb-storage.quirks=
			[UMS] A list of quirks entries to supplement or
			override the built-in unusual_devs list.  List
			entries are separated by commas.  Each entry has
			the form VID:PID:Flags where VID and PID are Vendor
			and Product ID values (4-digit hex numbers) and
			Flags is a set of characters, each corresponding
			to a common usb-storage quirk flag as follows:
				a = SANE_SENSE (collect more than 18 bytes
					of sense data);
				b = BAD_SENSE (don't collect more than 18
					bytes of sense data);
				c = FIX_CAPACITY (decrease the reported
					device capacity by one sector);
				d = NO_READ_DISC_INFO (don't use
					READ_DISC_INFO command);
				e = NO_READ_CAPACITY_16 (don't use
					READ_CAPACITY_16 command);
				h = CAPACITY_HEURISTICS (decrease the
					reported device capacity by one
					sector if the number is odd);
				i = IGNORE_DEVICE (don't bind to this
					device);
				l = NOT_LOCKABLE (don't try to lock and
					unlock ejectable media);
				m = MAX_SECTORS_64 (don't transfer more
					than 64 sectors = 32 KB at a time);
				n = INITIAL_READ10 (force a retry of the
					initial READ(10) command);
				o = CAPACITY_OK (accept the capacity
					reported by the device);
				p = WRITE_CACHE (the device cache is ON
					by default);
				r = IGNORE_RESIDUE (the device reports
					bogus residue values);
				s = SINGLE_LUN (the device has only one
					Logical Unit);
				w = NO_WP_DETECT (don't test whether the
					medium is write-protected).
			Example: quirks=0419:aaf5:rl,0421:0433:rc

	user_debug=	[KNL,ARM]
			Format: <int>
			See arch/arm/Kconfig.debug help text.
				 1 - undefined instruction events
				 2 - system calls
				 4 - invalid data aborts
				 8 - SIGSEGV faults
				16 - SIGBUS faults
			Example: user_debug=31

	userpte=
			[X86] Flags controlling user PTE allocations.

				nohigh = do not allocate PTE pages in
					HIGHMEM regardless of setting
					of CONFIG_HIGHPTE.

	vdso=		[X86,SH]
			On X86_32, this is an alias for vdso32=.  Otherwise:

			vdso=1: enable VDSO (the default)
			vdso=0: disable VDSO mapping

	vdso32=		[X86] Control the 32-bit vDSO
			vdso32=1: enable 32-bit VDSO
			vdso32=0 or vdso32=2: disable 32-bit VDSO

			See the help text for CONFIG_COMPAT_VDSO for more
			details.  If CONFIG_COMPAT_VDSO is set, the default is
			vdso32=0; otherwise, the default is vdso32=1.

			For compatibility with older kernels, vdso32=2 is an
			alias for vdso32=0.

			Try vdso32=0 if you encounter an error that says:
			dl_main: Assertion `(void *) ph->p_vaddr == _rtld_local._dl_sysinfo_dso' failed!

	vector=		[IA-64,SMP]
			vector=percpu: enable percpu vector domain

	video=		[FB] Frame buffer configuration
			See Documentation/fb/modedb.txt.

	video.brightness_switch_enabled= [0,1]
			If set to 1, on receiving an ACPI notify event
			generated by hotkey, video driver will adjust brightness
			level and then send out the event to user space through
			the allocated input device; If set to 0, video driver
			will only send out the event without touching backlight
			brightness level.
			default: 0

	virtio_mmio.device=
			[VMMIO] Memory mapped virtio (platform) device.

				<size>@<baseaddr>:<irq>[:<id>]
			where:
				<size>     := size (can use standard suffixes
						like K, M and G)
				<baseaddr> := physical base address
				<irq>      := interrupt number (as passed to
						request_irq())
				<id>       := (optional) platform device id
			example:
				virtio_mmio.device=1K@0x100b0000:48:7

			Can be used multiple times for multiple devices.

	vga=		[BOOT,X86-32] Select a particular video mode
			See Documentation/x86/boot.txt and
			Documentation/svga.txt.
			Use vga=ask for menu.
			This is actually a boot loader parameter; the value is
			passed to the kernel using a special protocol.

	vmalloc=nn[KMG]	[KNL,BOOT] Forces the vmalloc area to have an exact
			size of <nn>. This can be used to increase the
			minimum size (128MB on x86). It can also be used to
			decrease the size and leave more room for directly
			mapped kernel RAM.

	vmhalt=		[KNL,S390] Perform z/VM CP command after system halt.
			Format: <command>

	vmpanic=	[KNL,S390] Perform z/VM CP command after kernel panic.
			Format: <command>

	vmpoff=		[KNL,S390] Perform z/VM CP command after power off.
			Format: <command>

	vsyscall=	[X86-64]
			Controls the behavior of vsyscalls (i.e. calls to
			fixed addresses of 0xffffffffff600x00 from legacy
			code).  Most statically-linked binaries and older
			versions of glibc use these calls.  Because these
			functions are at fixed addresses, they make nice
			targets for exploits that can control RIP.

			emulate     [default] Vsyscalls turn into traps and are
			            emulated reasonably safely.

			native      Vsyscalls are native syscall instructions.
			            This is a little bit faster than trapping
			            and makes a few dynamic recompilers work
			            better than they would in emulation mode.
			            It also makes exploits much easier to write.

			none        Vsyscalls don't work at all.  This makes
			            them quite hard to use for exploits but
			            might break your system.

	vt.color=	[VT] Default text color.
			Format: 0xYX, X = foreground, Y = background.
			Default: 0x07 = light gray on black.

	vt.cur_default=	[VT] Default cursor shape.
			Format: 0xCCBBAA, where AA, BB, and CC are the same as
			the parameters of the <Esc>[?A;B;Cc escape sequence;
			see VGA-softcursor.txt. Default: 2 = underline.

	vt.default_blu=	[VT]
			Format: <blue0>,<blue1>,<blue2>,...,<blue15>
			Change the default blue palette of the console.
			This is a 16-member array composed of values
			ranging from 0-255.

	vt.default_grn=	[VT]
			Format: <green0>,<green1>,<green2>,...,<green15>
			Change the default green palette of the console.
			This is a 16-member array composed of values
			ranging from 0-255.

	vt.default_red=	[VT]
			Format: <red0>,<red1>,<red2>,...,<red15>
			Change the default red palette of the console.
			This is a 16-member array composed of values
			ranging from 0-255.

	vt.default_utf8=
			[VT]
			Format=<0|1>
			Set system-wide default UTF-8 mode for all tty's.
			Default is 1, i.e. UTF-8 mode is enabled for all
			newly opened terminals.

	vt.global_cursor_default=
			[VT]
			Format=<-1|0|1>
			Set system-wide default for whether a cursor
			is shown on new VTs. Default is -1,
			i.e. cursors will be created by default unless
			overridden by individual drivers. 0 will hide
			cursors, 1 will display them.

	vt.italic=	[VT] Default color for italic text; 0-15.
			Default: 2 = green.

	vt.underline=	[VT] Default color for underlined text; 0-15.
			Default: 3 = cyan.

	watchdog timers	[HW,WDT] For information on watchdog timers,
			see Documentation/watchdog/watchdog-parameters.txt
			or other driver-specific files in the
			Documentation/watchdog/ directory.

	workqueue.disable_numa
			By default, all work items queued to unbound
			workqueues are affine to the NUMA nodes they're
			issued on, which results in better behavior in
			general.  If NUMA affinity needs to be disabled for
			whatever reason, this option can be used.  Note
			that this also can be controlled per-workqueue for
			workqueues visible under /sys/bus/workqueue/.

	workqueue.power_efficient
			Per-cpu workqueues are generally preferred because
			they show better performance thanks to cache
			locality; unfortunately, per-cpu workqueues tend to
			be more power hungry than unbound workqueues.

			Enabling this makes the per-cpu workqueues which
			were observed to contribute significantly to power
			consumption unbound, leading to measurably lower
			power usage at the cost of small performance
			overhead.

			The default value of this parameter is determined by
			the config option CONFIG_WQ_POWER_EFFICIENT_DEFAULT.

	x2apic_phys	[X86-64,APIC] Use x2apic physical mode instead of
			default x2apic cluster mode on platforms
			supporting x2apic.

	x86_intel_mid_timer= [X86-32,APBT]
			Choose timer option for x86 Intel MID platform.
			Two valid options are apbt timer only and lapic timer
			plus one apbt timer for broadcast timer.
			x86_intel_mid_timer=apbt_only | lapic_and_apbt

	xen_emul_unplug=		[HW,X86,XEN]
			Unplug Xen emulated devices
			Format: [unplug0,][unplug1]
			ide-disks -- unplug primary master IDE devices
			aux-ide-disks -- unplug non-primary-master IDE devices
			nics -- unplug network devices
			all -- unplug all emulated devices (NICs and IDE disks)
			unnecessary -- unplugging emulated devices is
				unnecessary even if the host did not respond to
				the unplug protocol
			never -- do not unplug even if version check succeeds

	xen_nopvspin	[X86,XEN]
			Disables the ticketlock slowpath using Xen PV
			optimizations.

	xirc2ps_cs=	[NET,PCMCIA]
			Format:
			<irq>,<irq_mask>,<io>,<full_duplex>,<do_sound>,<lockup_hack>[,<irq2>[,<irq3>[,<irq4>]]]

______________________________________________________________________

TODO:

	Add more DRM drivers.<|MERGE_RESOLUTION|>--- conflicted
+++ resolved
@@ -916,9 +916,6 @@
 			(mmio) or 32-bit (mmio32).
 			The options are the same as for ttyS, above.
 
-<<<<<<< HEAD
-	earlyprintk=	[X86,SH,BLACKFIN,ARM,M68k]
-=======
 		pl011,<addr>
 			Start an early, polled-mode console on a pl011 serial
 			port at the specified address. The pl011 serial port
@@ -927,8 +924,7 @@
 
 		smh	Use ARM semihosting calls for early console.
 
-	earlyprintk=	[X86,SH,BLACKFIN,ARM]
->>>>>>> 728dd198
+	earlyprintk=	[X86,SH,BLACKFIN,ARM,M68k]
 			earlyprintk=vga
 			earlyprintk=efi
 			earlyprintk=xen
