/*
 * Copyright (C) 1991, 1992 Linus Torvalds
 * Copyright (C) 1994,      Karl Keyte: Added support for disk statistics
 * Elevator latency, (C) 2000  Andrea Arcangeli <andrea@suse.de> SuSE
 * Queue request tables / lock, selectable elevator, Jens Axboe <axboe@suse.de>
 * kernel-doc documentation started by NeilBrown <neilb@cse.unsw.edu.au>
 *	-  July2000
 * bio rewrite, highmem i/o, etc, Jens Axboe <axboe@suse.de> - may 2001
 */

/*
 * This handles all read/write requests to block devices
 */
#include <linux/kernel.h>
#include <linux/module.h>
#include <linux/backing-dev.h>
#include <linux/bio.h>
#include <linux/blkdev.h>
#include <linux/blk-mq.h>
#include <linux/highmem.h>
#include <linux/mm.h>
#include <linux/kernel_stat.h>
#include <linux/string.h>
#include <linux/init.h>
#include <linux/completion.h>
#include <linux/slab.h>
#include <linux/swap.h>
#include <linux/writeback.h>
#include <linux/task_io_accounting_ops.h>
#include <linux/fault-inject.h>
#include <linux/list_sort.h>
#include <linux/delay.h>
#include <linux/ratelimit.h>
#include <linux/pm_runtime.h>
#include <linux/blk-cgroup.h>
#include <linux/debugfs.h>

#define CREATE_TRACE_POINTS
#include <trace/events/block.h>

#include "blk.h"
#include "blk-mq.h"
#include "blk-mq-sched.h"
#include "blk-wbt.h"

#ifdef CONFIG_DEBUG_FS
struct dentry *blk_debugfs_root;
#endif

EXPORT_TRACEPOINT_SYMBOL_GPL(block_bio_remap);
EXPORT_TRACEPOINT_SYMBOL_GPL(block_rq_remap);
EXPORT_TRACEPOINT_SYMBOL_GPL(block_bio_complete);
EXPORT_TRACEPOINT_SYMBOL_GPL(block_split);
EXPORT_TRACEPOINT_SYMBOL_GPL(block_unplug);

DEFINE_IDA(blk_queue_ida);

/*
 * For the allocated request tables
 */
struct kmem_cache *request_cachep;

/*
 * For queue allocation
 */
struct kmem_cache *blk_requestq_cachep;

/*
 * Controlling structure to kblockd
 */
static struct workqueue_struct *kblockd_workqueue;

static void blk_clear_congested(struct request_list *rl, int sync)
{
#ifdef CONFIG_CGROUP_WRITEBACK
	clear_wb_congested(rl->blkg->wb_congested, sync);
#else
	/*
	 * If !CGROUP_WRITEBACK, all blkg's map to bdi->wb and we shouldn't
	 * flip its congestion state for events on other blkcgs.
	 */
	if (rl == &rl->q->root_rl)
		clear_wb_congested(rl->q->backing_dev_info->wb.congested, sync);
#endif
}

static void blk_set_congested(struct request_list *rl, int sync)
{
#ifdef CONFIG_CGROUP_WRITEBACK
	set_wb_congested(rl->blkg->wb_congested, sync);
#else
	/* see blk_clear_congested() */
	if (rl == &rl->q->root_rl)
		set_wb_congested(rl->q->backing_dev_info->wb.congested, sync);
#endif
}

void blk_queue_congestion_threshold(struct request_queue *q)
{
	int nr;

	nr = q->nr_requests - (q->nr_requests / 8) + 1;
	if (nr > q->nr_requests)
		nr = q->nr_requests;
	q->nr_congestion_on = nr;

	nr = q->nr_requests - (q->nr_requests / 8) - (q->nr_requests / 16) - 1;
	if (nr < 1)
		nr = 1;
	q->nr_congestion_off = nr;
}

void blk_rq_init(struct request_queue *q, struct request *rq)
{
	memset(rq, 0, sizeof(*rq));

	INIT_LIST_HEAD(&rq->queuelist);
	INIT_LIST_HEAD(&rq->timeout_list);
	rq->cpu = -1;
	rq->q = q;
	rq->__sector = (sector_t) -1;
	INIT_HLIST_NODE(&rq->hash);
	RB_CLEAR_NODE(&rq->rb_node);
	rq->tag = -1;
	rq->internal_tag = -1;
	rq->start_time = jiffies;
	set_start_time_ns(rq);
	rq->part = NULL;
}
EXPORT_SYMBOL(blk_rq_init);

static const struct {
	int		errno;
	const char	*name;
} blk_errors[] = {
	[BLK_STS_OK]		= { 0,		"" },
	[BLK_STS_NOTSUPP]	= { -EOPNOTSUPP, "operation not supported" },
	[BLK_STS_TIMEOUT]	= { -ETIMEDOUT,	"timeout" },
	[BLK_STS_NOSPC]		= { -ENOSPC,	"critical space allocation" },
	[BLK_STS_TRANSPORT]	= { -ENOLINK,	"recoverable transport" },
	[BLK_STS_TARGET]	= { -EREMOTEIO,	"critical target" },
	[BLK_STS_NEXUS]		= { -EBADE,	"critical nexus" },
	[BLK_STS_MEDIUM]	= { -ENODATA,	"critical medium" },
	[BLK_STS_PROTECTION]	= { -EILSEQ,	"protection" },
	[BLK_STS_RESOURCE]	= { -ENOMEM,	"kernel resource" },
	[BLK_STS_AGAIN]		= { -EAGAIN,	"nonblocking retry" },

	/* device mapper special case, should not leak out: */
	[BLK_STS_DM_REQUEUE]	= { -EREMCHG, "dm internal retry" },

	/* everything else not covered above: */
	[BLK_STS_IOERR]		= { -EIO,	"I/O" },
};

blk_status_t errno_to_blk_status(int errno)
{
	int i;

	for (i = 0; i < ARRAY_SIZE(blk_errors); i++) {
		if (blk_errors[i].errno == errno)
			return (__force blk_status_t)i;
	}

	return BLK_STS_IOERR;
}
EXPORT_SYMBOL_GPL(errno_to_blk_status);

int blk_status_to_errno(blk_status_t status)
{
	int idx = (__force int)status;

	if (WARN_ON_ONCE(idx >= ARRAY_SIZE(blk_errors)))
		return -EIO;
	return blk_errors[idx].errno;
}
EXPORT_SYMBOL_GPL(blk_status_to_errno);

static void print_req_error(struct request *req, blk_status_t status)
{
	int idx = (__force int)status;

	if (WARN_ON_ONCE(idx >= ARRAY_SIZE(blk_errors)))
		return;

	printk_ratelimited(KERN_ERR "%s: %s error, dev %s, sector %llu\n",
			   __func__, blk_errors[idx].name, req->rq_disk ?
			   req->rq_disk->disk_name : "?",
			   (unsigned long long)blk_rq_pos(req));
}

static void req_bio_endio(struct request *rq, struct bio *bio,
			  unsigned int nbytes, blk_status_t error)
{
	if (error)
		bio->bi_status = error;

	if (unlikely(rq->rq_flags & RQF_QUIET))
		bio_set_flag(bio, BIO_QUIET);

	bio_advance(bio, nbytes);

	/* don't actually finish bio if it's part of flush sequence */
	if (bio->bi_iter.bi_size == 0 && !(rq->rq_flags & RQF_FLUSH_SEQ))
		bio_endio(bio);
}

void blk_dump_rq_flags(struct request *rq, char *msg)
{
	printk(KERN_INFO "%s: dev %s: flags=%llx\n", msg,
		rq->rq_disk ? rq->rq_disk->disk_name : "?",
		(unsigned long long) rq->cmd_flags);

	printk(KERN_INFO "  sector %llu, nr/cnr %u/%u\n",
	       (unsigned long long)blk_rq_pos(rq),
	       blk_rq_sectors(rq), blk_rq_cur_sectors(rq));
	printk(KERN_INFO "  bio %p, biotail %p, len %u\n",
	       rq->bio, rq->biotail, blk_rq_bytes(rq));
}
EXPORT_SYMBOL(blk_dump_rq_flags);

static void blk_delay_work(struct work_struct *work)
{
	struct request_queue *q;

	q = container_of(work, struct request_queue, delay_work.work);
	spin_lock_irq(q->queue_lock);
	__blk_run_queue(q);
	spin_unlock_irq(q->queue_lock);
}

/**
 * blk_delay_queue - restart queueing after defined interval
 * @q:		The &struct request_queue in question
 * @msecs:	Delay in msecs
 *
 * Description:
 *   Sometimes queueing needs to be postponed for a little while, to allow
 *   resources to come back. This function will make sure that queueing is
 *   restarted around the specified time.
 */
void blk_delay_queue(struct request_queue *q, unsigned long msecs)
{
	lockdep_assert_held(q->queue_lock);
	WARN_ON_ONCE(q->mq_ops);

	if (likely(!blk_queue_dead(q)))
		queue_delayed_work(kblockd_workqueue, &q->delay_work,
				   msecs_to_jiffies(msecs));
}
EXPORT_SYMBOL(blk_delay_queue);

/**
 * blk_start_queue_async - asynchronously restart a previously stopped queue
 * @q:    The &struct request_queue in question
 *
 * Description:
 *   blk_start_queue_async() will clear the stop flag on the queue, and
 *   ensure that the request_fn for the queue is run from an async
 *   context.
 **/
void blk_start_queue_async(struct request_queue *q)
{
	lockdep_assert_held(q->queue_lock);
	WARN_ON_ONCE(q->mq_ops);

	queue_flag_clear(QUEUE_FLAG_STOPPED, q);
	blk_run_queue_async(q);
}
EXPORT_SYMBOL(blk_start_queue_async);

/**
 * blk_start_queue - restart a previously stopped queue
 * @q:    The &struct request_queue in question
 *
 * Description:
 *   blk_start_queue() will clear the stop flag on the queue, and call
 *   the request_fn for the queue if it was in a stopped state when
 *   entered. Also see blk_stop_queue().
 **/
void blk_start_queue(struct request_queue *q)
{
	lockdep_assert_held(q->queue_lock);
	WARN_ON(!in_interrupt() && !irqs_disabled());
	WARN_ON_ONCE(q->mq_ops);

	queue_flag_clear(QUEUE_FLAG_STOPPED, q);
	__blk_run_queue(q);
}
EXPORT_SYMBOL(blk_start_queue);

/**
 * blk_stop_queue - stop a queue
 * @q:    The &struct request_queue in question
 *
 * Description:
 *   The Linux block layer assumes that a block driver will consume all
 *   entries on the request queue when the request_fn strategy is called.
 *   Often this will not happen, because of hardware limitations (queue
 *   depth settings). If a device driver gets a 'queue full' response,
 *   or if it simply chooses not to queue more I/O at one point, it can
 *   call this function to prevent the request_fn from being called until
 *   the driver has signalled it's ready to go again. This happens by calling
 *   blk_start_queue() to restart queue operations.
 **/
void blk_stop_queue(struct request_queue *q)
{
	lockdep_assert_held(q->queue_lock);
	WARN_ON_ONCE(q->mq_ops);

	cancel_delayed_work(&q->delay_work);
	queue_flag_set(QUEUE_FLAG_STOPPED, q);
}
EXPORT_SYMBOL(blk_stop_queue);

/**
 * blk_sync_queue - cancel any pending callbacks on a queue
 * @q: the queue
 *
 * Description:
 *     The block layer may perform asynchronous callback activity
 *     on a queue, such as calling the unplug function after a timeout.
 *     A block device may call blk_sync_queue to ensure that any
 *     such activity is cancelled, thus allowing it to release resources
 *     that the callbacks might use. The caller must already have made sure
 *     that its ->make_request_fn will not re-add plugging prior to calling
 *     this function.
 *
 *     This function does not cancel any asynchronous activity arising
 *     out of elevator or throttling code. That would require elevator_exit()
 *     and blkcg_exit_queue() to be called with queue lock initialized.
 *
 */
void blk_sync_queue(struct request_queue *q)
{
	del_timer_sync(&q->timeout);
	cancel_work_sync(&q->timeout_work);

	if (q->mq_ops) {
		struct blk_mq_hw_ctx *hctx;
		int i;

		cancel_delayed_work_sync(&q->requeue_work);
		queue_for_each_hw_ctx(q, hctx, i)
			cancel_delayed_work_sync(&hctx->run_work);
	} else {
		cancel_delayed_work_sync(&q->delay_work);
	}
}
EXPORT_SYMBOL(blk_sync_queue);

/**
 * blk_set_preempt_only - set QUEUE_FLAG_PREEMPT_ONLY
 * @q: request queue pointer
 *
 * Returns the previous value of the PREEMPT_ONLY flag - 0 if the flag was not
 * set and 1 if the flag was already set.
 */
int blk_set_preempt_only(struct request_queue *q)
{
	unsigned long flags;
	int res;

	spin_lock_irqsave(q->queue_lock, flags);
	res = queue_flag_test_and_set(QUEUE_FLAG_PREEMPT_ONLY, q);
	spin_unlock_irqrestore(q->queue_lock, flags);

	return res;
}
EXPORT_SYMBOL_GPL(blk_set_preempt_only);

void blk_clear_preempt_only(struct request_queue *q)
{
	unsigned long flags;

	spin_lock_irqsave(q->queue_lock, flags);
	queue_flag_clear(QUEUE_FLAG_PREEMPT_ONLY, q);
	wake_up_all(&q->mq_freeze_wq);
	spin_unlock_irqrestore(q->queue_lock, flags);
}
EXPORT_SYMBOL_GPL(blk_clear_preempt_only);

/**
 * __blk_run_queue_uncond - run a queue whether or not it has been stopped
 * @q:	The queue to run
 *
 * Description:
 *    Invoke request handling on a queue if there are any pending requests.
 *    May be used to restart request handling after a request has completed.
 *    This variant runs the queue whether or not the queue has been
 *    stopped. Must be called with the queue lock held and interrupts
 *    disabled. See also @blk_run_queue.
 */
inline void __blk_run_queue_uncond(struct request_queue *q)
{
	lockdep_assert_held(q->queue_lock);
	WARN_ON_ONCE(q->mq_ops);

	if (unlikely(blk_queue_dead(q)))
		return;

	/*
	 * Some request_fn implementations, e.g. scsi_request_fn(), unlock
	 * the queue lock internally. As a result multiple threads may be
	 * running such a request function concurrently. Keep track of the
	 * number of active request_fn invocations such that blk_drain_queue()
	 * can wait until all these request_fn calls have finished.
	 */
	q->request_fn_active++;
	q->request_fn(q);
	q->request_fn_active--;
}
EXPORT_SYMBOL_GPL(__blk_run_queue_uncond);

/**
 * __blk_run_queue - run a single device queue
 * @q:	The queue to run
 *
 * Description:
 *    See @blk_run_queue.
 */
void __blk_run_queue(struct request_queue *q)
{
	lockdep_assert_held(q->queue_lock);
	WARN_ON_ONCE(q->mq_ops);

	if (unlikely(blk_queue_stopped(q)))
		return;

	__blk_run_queue_uncond(q);
}
EXPORT_SYMBOL(__blk_run_queue);

/**
 * blk_run_queue_async - run a single device queue in workqueue context
 * @q:	The queue to run
 *
 * Description:
 *    Tells kblockd to perform the equivalent of @blk_run_queue on behalf
 *    of us.
 *
 * Note:
 *    Since it is not allowed to run q->delay_work after blk_cleanup_queue()
 *    has canceled q->delay_work, callers must hold the queue lock to avoid
 *    race conditions between blk_cleanup_queue() and blk_run_queue_async().
 */
void blk_run_queue_async(struct request_queue *q)
{
	lockdep_assert_held(q->queue_lock);
	WARN_ON_ONCE(q->mq_ops);

	if (likely(!blk_queue_stopped(q) && !blk_queue_dead(q)))
		mod_delayed_work(kblockd_workqueue, &q->delay_work, 0);
}
EXPORT_SYMBOL(blk_run_queue_async);

/**
 * blk_run_queue - run a single device queue
 * @q: The queue to run
 *
 * Description:
 *    Invoke request handling on this queue, if it has pending work to do.
 *    May be used to restart queueing when a request has completed.
 */
void blk_run_queue(struct request_queue *q)
{
	unsigned long flags;

	WARN_ON_ONCE(q->mq_ops);

	spin_lock_irqsave(q->queue_lock, flags);
	__blk_run_queue(q);
	spin_unlock_irqrestore(q->queue_lock, flags);
}
EXPORT_SYMBOL(blk_run_queue);

void blk_put_queue(struct request_queue *q)
{
	kobject_put(&q->kobj);
}
EXPORT_SYMBOL(blk_put_queue);

/**
 * __blk_drain_queue - drain requests from request_queue
 * @q: queue to drain
 * @drain_all: whether to drain all requests or only the ones w/ ELVPRIV
 *
 * Drain requests from @q.  If @drain_all is set, all requests are drained.
 * If not, only ELVPRIV requests are drained.  The caller is responsible
 * for ensuring that no new requests which need to be drained are queued.
 */
static void __blk_drain_queue(struct request_queue *q, bool drain_all)
	__releases(q->queue_lock)
	__acquires(q->queue_lock)
{
	int i;

	lockdep_assert_held(q->queue_lock);
	WARN_ON_ONCE(q->mq_ops);

	while (true) {
		bool drain = false;

		/*
		 * The caller might be trying to drain @q before its
		 * elevator is initialized.
		 */
		if (q->elevator)
			elv_drain_elevator(q);

		blkcg_drain_queue(q);

		/*
		 * This function might be called on a queue which failed
		 * driver init after queue creation or is not yet fully
		 * active yet.  Some drivers (e.g. fd and loop) get unhappy
		 * in such cases.  Kick queue iff dispatch queue has
		 * something on it and @q has request_fn set.
		 */
		if (!list_empty(&q->queue_head) && q->request_fn)
			__blk_run_queue(q);

		drain |= q->nr_rqs_elvpriv;
		drain |= q->request_fn_active;

		/*
		 * Unfortunately, requests are queued at and tracked from
		 * multiple places and there's no single counter which can
		 * be drained.  Check all the queues and counters.
		 */
		if (drain_all) {
			struct blk_flush_queue *fq = blk_get_flush_queue(q, NULL);
			drain |= !list_empty(&q->queue_head);
			for (i = 0; i < 2; i++) {
				drain |= q->nr_rqs[i];
				drain |= q->in_flight[i];
				if (fq)
				    drain |= !list_empty(&fq->flush_queue[i]);
			}
		}

		if (!drain)
			break;

		spin_unlock_irq(q->queue_lock);

		msleep(10);

		spin_lock_irq(q->queue_lock);
	}

	/*
	 * With queue marked dead, any woken up waiter will fail the
	 * allocation path, so the wakeup chaining is lost and we're
	 * left with hung waiters. We need to wake up those waiters.
	 */
	if (q->request_fn) {
		struct request_list *rl;

		blk_queue_for_each_rl(rl, q)
			for (i = 0; i < ARRAY_SIZE(rl->wait); i++)
				wake_up_all(&rl->wait[i]);
	}
}

/**
 * blk_queue_bypass_start - enter queue bypass mode
 * @q: queue of interest
 *
 * In bypass mode, only the dispatch FIFO queue of @q is used.  This
 * function makes @q enter bypass mode and drains all requests which were
 * throttled or issued before.  On return, it's guaranteed that no request
 * is being throttled or has ELVPRIV set and blk_queue_bypass() %true
 * inside queue or RCU read lock.
 */
void blk_queue_bypass_start(struct request_queue *q)
{
	WARN_ON_ONCE(q->mq_ops);

	spin_lock_irq(q->queue_lock);
	q->bypass_depth++;
	queue_flag_set(QUEUE_FLAG_BYPASS, q);
	spin_unlock_irq(q->queue_lock);

	/*
	 * Queues start drained.  Skip actual draining till init is
	 * complete.  This avoids lenghty delays during queue init which
	 * can happen many times during boot.
	 */
	if (blk_queue_init_done(q)) {
		spin_lock_irq(q->queue_lock);
		__blk_drain_queue(q, false);
		spin_unlock_irq(q->queue_lock);

		/* ensure blk_queue_bypass() is %true inside RCU read lock */
		synchronize_rcu();
	}
}
EXPORT_SYMBOL_GPL(blk_queue_bypass_start);

/**
 * blk_queue_bypass_end - leave queue bypass mode
 * @q: queue of interest
 *
 * Leave bypass mode and restore the normal queueing behavior.
 *
 * Note: although blk_queue_bypass_start() is only called for blk-sq queues,
 * this function is called for both blk-sq and blk-mq queues.
 */
void blk_queue_bypass_end(struct request_queue *q)
{
	spin_lock_irq(q->queue_lock);
	if (!--q->bypass_depth)
		queue_flag_clear(QUEUE_FLAG_BYPASS, q);
	WARN_ON_ONCE(q->bypass_depth < 0);
	spin_unlock_irq(q->queue_lock);
}
EXPORT_SYMBOL_GPL(blk_queue_bypass_end);

void blk_set_queue_dying(struct request_queue *q)
{
	spin_lock_irq(q->queue_lock);
	queue_flag_set(QUEUE_FLAG_DYING, q);
	spin_unlock_irq(q->queue_lock);

	/*
	 * When queue DYING flag is set, we need to block new req
	 * entering queue, so we call blk_freeze_queue_start() to
	 * prevent I/O from crossing blk_queue_enter().
	 */
	blk_freeze_queue_start(q);

	if (q->mq_ops)
		blk_mq_wake_waiters(q);
	else {
		struct request_list *rl;

		spin_lock_irq(q->queue_lock);
		blk_queue_for_each_rl(rl, q) {
			if (rl->rq_pool) {
				wake_up(&rl->wait[BLK_RW_SYNC]);
				wake_up(&rl->wait[BLK_RW_ASYNC]);
			}
		}
		spin_unlock_irq(q->queue_lock);
	}

	/* Make blk_queue_enter() reexamine the DYING flag. */
	wake_up_all(&q->mq_freeze_wq);
}
EXPORT_SYMBOL_GPL(blk_set_queue_dying);

/**
 * blk_cleanup_queue - shutdown a request queue
 * @q: request queue to shutdown
 *
 * Mark @q DYING, drain all pending requests, mark @q DEAD, destroy and
 * put it.  All future requests will be failed immediately with -ENODEV.
 */
void blk_cleanup_queue(struct request_queue *q)
{
	spinlock_t *lock = q->queue_lock;

	/* mark @q DYING, no new request or merges will be allowed afterwards */
	mutex_lock(&q->sysfs_lock);
	blk_set_queue_dying(q);
	spin_lock_irq(lock);

	/*
	 * A dying queue is permanently in bypass mode till released.  Note
	 * that, unlike blk_queue_bypass_start(), we aren't performing
	 * synchronize_rcu() after entering bypass mode to avoid the delay
	 * as some drivers create and destroy a lot of queues while
	 * probing.  This is still safe because blk_release_queue() will be
	 * called only after the queue refcnt drops to zero and nothing,
	 * RCU or not, would be traversing the queue by then.
	 */
	q->bypass_depth++;
	queue_flag_set(QUEUE_FLAG_BYPASS, q);

	queue_flag_set(QUEUE_FLAG_NOMERGES, q);
	queue_flag_set(QUEUE_FLAG_NOXMERGES, q);
	queue_flag_set(QUEUE_FLAG_DYING, q);
	spin_unlock_irq(lock);
	mutex_unlock(&q->sysfs_lock);

	/*
	 * Drain all requests queued before DYING marking. Set DEAD flag to
	 * prevent that q->request_fn() gets invoked after draining finished.
	 */
	blk_freeze_queue(q);
	spin_lock_irq(lock);
	if (!q->mq_ops)
		__blk_drain_queue(q, true);
	queue_flag_set(QUEUE_FLAG_DEAD, q);
	spin_unlock_irq(lock);

	/* for synchronous bio-based driver finish in-flight integrity i/o */
	blk_flush_integrity();

	/* @q won't process any more request, flush async actions */
	del_timer_sync(&q->backing_dev_info->laptop_mode_wb_timer);
	blk_sync_queue(q);

	if (q->mq_ops)
		blk_mq_free_queue(q);
	percpu_ref_exit(&q->q_usage_counter);

	spin_lock_irq(lock);
	if (q->queue_lock != &q->__queue_lock)
		q->queue_lock = &q->__queue_lock;
	spin_unlock_irq(lock);

	/* @q is and will stay empty, shutdown and put */
	blk_put_queue(q);
}
EXPORT_SYMBOL(blk_cleanup_queue);

/* Allocate memory local to the request queue */
static void *alloc_request_simple(gfp_t gfp_mask, void *data)
{
	struct request_queue *q = data;

	return kmem_cache_alloc_node(request_cachep, gfp_mask, q->node);
}

static void free_request_simple(void *element, void *data)
{
	kmem_cache_free(request_cachep, element);
}

static void *alloc_request_size(gfp_t gfp_mask, void *data)
{
	struct request_queue *q = data;
	struct request *rq;

	rq = kmalloc_node(sizeof(struct request) + q->cmd_size, gfp_mask,
			q->node);
	if (rq && q->init_rq_fn && q->init_rq_fn(q, rq, gfp_mask) < 0) {
		kfree(rq);
		rq = NULL;
	}
	return rq;
}

static void free_request_size(void *element, void *data)
{
	struct request_queue *q = data;

	if (q->exit_rq_fn)
		q->exit_rq_fn(q, element);
	kfree(element);
}

int blk_init_rl(struct request_list *rl, struct request_queue *q,
		gfp_t gfp_mask)
{
	if (unlikely(rl->rq_pool) || q->mq_ops)
		return 0;

	rl->q = q;
	rl->count[BLK_RW_SYNC] = rl->count[BLK_RW_ASYNC] = 0;
	rl->starved[BLK_RW_SYNC] = rl->starved[BLK_RW_ASYNC] = 0;
	init_waitqueue_head(&rl->wait[BLK_RW_SYNC]);
	init_waitqueue_head(&rl->wait[BLK_RW_ASYNC]);

	if (q->cmd_size) {
		rl->rq_pool = mempool_create_node(BLKDEV_MIN_RQ,
				alloc_request_size, free_request_size,
				q, gfp_mask, q->node);
	} else {
		rl->rq_pool = mempool_create_node(BLKDEV_MIN_RQ,
				alloc_request_simple, free_request_simple,
				q, gfp_mask, q->node);
	}
	if (!rl->rq_pool)
		return -ENOMEM;

	if (rl != &q->root_rl)
		WARN_ON_ONCE(!blk_get_queue(q));

	return 0;
}

void blk_exit_rl(struct request_queue *q, struct request_list *rl)
{
	if (rl->rq_pool) {
		mempool_destroy(rl->rq_pool);
		if (rl != &q->root_rl)
			blk_put_queue(q);
	}
}

struct request_queue *blk_alloc_queue(gfp_t gfp_mask)
{
	return blk_alloc_queue_node(gfp_mask, NUMA_NO_NODE);
}
EXPORT_SYMBOL(blk_alloc_queue);

/**
 * blk_queue_enter() - try to increase q->q_usage_counter
 * @q: request queue pointer
 * @flags: BLK_MQ_REQ_NOWAIT and/or BLK_MQ_REQ_PREEMPT
 */
int blk_queue_enter(struct request_queue *q, blk_mq_req_flags_t flags)
{
	const bool preempt = flags & BLK_MQ_REQ_PREEMPT;

	while (true) {
		bool success = false;
		int ret;

		rcu_read_lock_sched();
		if (percpu_ref_tryget_live(&q->q_usage_counter)) {
			/*
			 * The code that sets the PREEMPT_ONLY flag is
			 * responsible for ensuring that that flag is globally
			 * visible before the queue is unfrozen.
			 */
			if (preempt || !blk_queue_preempt_only(q)) {
				success = true;
			} else {
				percpu_ref_put(&q->q_usage_counter);
			}
		}
		rcu_read_unlock_sched();

		if (success)
			return 0;

		if (flags & BLK_MQ_REQ_NOWAIT)
			return -EBUSY;

		/*
		 * read pair of barrier in blk_freeze_queue_start(),
		 * we need to order reading __PERCPU_REF_DEAD flag of
		 * .q_usage_counter and reading .mq_freeze_depth or
		 * queue dying flag, otherwise the following wait may
		 * never return if the two reads are reordered.
		 */
		smp_rmb();

		ret = wait_event_interruptible(q->mq_freeze_wq,
				(atomic_read(&q->mq_freeze_depth) == 0 &&
				 (preempt || !blk_queue_preempt_only(q))) ||
				blk_queue_dying(q));
		if (blk_queue_dying(q))
			return -ENODEV;
		if (ret)
			return ret;
	}
}

void blk_queue_exit(struct request_queue *q)
{
	percpu_ref_put(&q->q_usage_counter);
}

static void blk_queue_usage_counter_release(struct percpu_ref *ref)
{
	struct request_queue *q =
		container_of(ref, struct request_queue, q_usage_counter);

	wake_up_all(&q->mq_freeze_wq);
}

static void blk_rq_timed_out_timer(unsigned long data)
{
	struct request_queue *q = (struct request_queue *)data;

	kblockd_schedule_work(&q->timeout_work);
}

struct request_queue *blk_alloc_queue_node(gfp_t gfp_mask, int node_id)
{
	struct request_queue *q;

	q = kmem_cache_alloc_node(blk_requestq_cachep,
				gfp_mask | __GFP_ZERO, node_id);
	if (!q)
		return NULL;

	q->id = ida_simple_get(&blk_queue_ida, 0, 0, gfp_mask);
	if (q->id < 0)
		goto fail_q;

	q->bio_split = bioset_create(BIO_POOL_SIZE, 0, BIOSET_NEED_BVECS);
	if (!q->bio_split)
		goto fail_id;

	q->backing_dev_info = bdi_alloc_node(gfp_mask, node_id);
	if (!q->backing_dev_info)
		goto fail_split;

	q->stats = blk_alloc_queue_stats();
	if (!q->stats)
		goto fail_stats;

	q->backing_dev_info->ra_pages =
			(VM_MAX_READAHEAD * 1024) / PAGE_SIZE;
	q->backing_dev_info->capabilities = BDI_CAP_CGROUP_WRITEBACK;
	q->backing_dev_info->name = "block";
	q->node = node_id;

	setup_timer(&q->backing_dev_info->laptop_mode_wb_timer,
		    laptop_mode_timer_fn, (unsigned long) q);
	setup_timer(&q->timeout, blk_rq_timed_out_timer, (unsigned long) q);
	INIT_WORK(&q->timeout_work, NULL);
	INIT_LIST_HEAD(&q->queue_head);
	INIT_LIST_HEAD(&q->timeout_list);
	INIT_LIST_HEAD(&q->icq_list);
#ifdef CONFIG_BLK_CGROUP
	INIT_LIST_HEAD(&q->blkg_list);
#endif
	INIT_DELAYED_WORK(&q->delay_work, blk_delay_work);

	kobject_init(&q->kobj, &blk_queue_ktype);

#ifdef CONFIG_BLK_DEV_IO_TRACE
	mutex_init(&q->blk_trace_mutex);
#endif
	mutex_init(&q->sysfs_lock);
	spin_lock_init(&q->__queue_lock);

	/*
	 * By default initialize queue_lock to internal lock and driver can
	 * override it later if need be.
	 */
	q->queue_lock = &q->__queue_lock;

	/*
	 * A queue starts its life with bypass turned on to avoid
	 * unnecessary bypass on/off overhead and nasty surprises during
	 * init.  The initial bypass will be finished when the queue is
	 * registered by blk_register_queue().
	 */
	q->bypass_depth = 1;
	__set_bit(QUEUE_FLAG_BYPASS, &q->queue_flags);

	init_waitqueue_head(&q->mq_freeze_wq);

	/*
	 * Init percpu_ref in atomic mode so that it's faster to shutdown.
	 * See blk_register_queue() for details.
	 */
	if (percpu_ref_init(&q->q_usage_counter,
				blk_queue_usage_counter_release,
				PERCPU_REF_INIT_ATOMIC, GFP_KERNEL))
		goto fail_bdi;

	if (blkcg_init_queue(q))
		goto fail_ref;

	return q;

fail_ref:
	percpu_ref_exit(&q->q_usage_counter);
fail_bdi:
	blk_free_queue_stats(q->stats);
fail_stats:
	bdi_put(q->backing_dev_info);
fail_split:
	bioset_free(q->bio_split);
fail_id:
	ida_simple_remove(&blk_queue_ida, q->id);
fail_q:
	kmem_cache_free(blk_requestq_cachep, q);
	return NULL;
}
EXPORT_SYMBOL(blk_alloc_queue_node);

/**
 * blk_init_queue  - prepare a request queue for use with a block device
 * @rfn:  The function to be called to process requests that have been
 *        placed on the queue.
 * @lock: Request queue spin lock
 *
 * Description:
 *    If a block device wishes to use the standard request handling procedures,
 *    which sorts requests and coalesces adjacent requests, then it must
 *    call blk_init_queue().  The function @rfn will be called when there
 *    are requests on the queue that need to be processed.  If the device
 *    supports plugging, then @rfn may not be called immediately when requests
 *    are available on the queue, but may be called at some time later instead.
 *    Plugged queues are generally unplugged when a buffer belonging to one
 *    of the requests on the queue is needed, or due to memory pressure.
 *
 *    @rfn is not required, or even expected, to remove all requests off the
 *    queue, but only as many as it can handle at a time.  If it does leave
 *    requests on the queue, it is responsible for arranging that the requests
 *    get dealt with eventually.
 *
 *    The queue spin lock must be held while manipulating the requests on the
 *    request queue; this lock will be taken also from interrupt context, so irq
 *    disabling is needed for it.
 *
 *    Function returns a pointer to the initialized request queue, or %NULL if
 *    it didn't succeed.
 *
 * Note:
 *    blk_init_queue() must be paired with a blk_cleanup_queue() call
 *    when the block device is deactivated (such as at module unload).
 **/

struct request_queue *blk_init_queue(request_fn_proc *rfn, spinlock_t *lock)
{
	return blk_init_queue_node(rfn, lock, NUMA_NO_NODE);
}
EXPORT_SYMBOL(blk_init_queue);

struct request_queue *
blk_init_queue_node(request_fn_proc *rfn, spinlock_t *lock, int node_id)
{
	struct request_queue *q;

	q = blk_alloc_queue_node(GFP_KERNEL, node_id);
	if (!q)
		return NULL;

	q->request_fn = rfn;
	if (lock)
		q->queue_lock = lock;
	if (blk_init_allocated_queue(q) < 0) {
		blk_cleanup_queue(q);
		return NULL;
	}

	return q;
}
EXPORT_SYMBOL(blk_init_queue_node);

static blk_qc_t blk_queue_bio(struct request_queue *q, struct bio *bio);


int blk_init_allocated_queue(struct request_queue *q)
{
	WARN_ON_ONCE(q->mq_ops);

	q->fq = blk_alloc_flush_queue(q, NUMA_NO_NODE, q->cmd_size);
	if (!q->fq)
		return -ENOMEM;

	if (q->init_rq_fn && q->init_rq_fn(q, q->fq->flush_rq, GFP_KERNEL))
		goto out_free_flush_queue;

	if (blk_init_rl(&q->root_rl, q, GFP_KERNEL))
		goto out_exit_flush_rq;

	INIT_WORK(&q->timeout_work, blk_timeout_work);
	q->queue_flags		|= QUEUE_FLAG_DEFAULT;

	/*
	 * This also sets hw/phys segments, boundary and size
	 */
	blk_queue_make_request(q, blk_queue_bio);

	q->sg_reserved_size = INT_MAX;

	/* Protect q->elevator from elevator_change */
	mutex_lock(&q->sysfs_lock);

	/* init elevator */
	if (elevator_init(q, NULL)) {
		mutex_unlock(&q->sysfs_lock);
		goto out_exit_flush_rq;
	}

	mutex_unlock(&q->sysfs_lock);
	return 0;

out_exit_flush_rq:
	if (q->exit_rq_fn)
		q->exit_rq_fn(q, q->fq->flush_rq);
out_free_flush_queue:
	blk_free_flush_queue(q->fq);
	return -ENOMEM;
}
EXPORT_SYMBOL(blk_init_allocated_queue);

bool blk_get_queue(struct request_queue *q)
{
	if (likely(!blk_queue_dying(q))) {
		__blk_get_queue(q);
		return true;
	}

	return false;
}
EXPORT_SYMBOL(blk_get_queue);

static inline void blk_free_request(struct request_list *rl, struct request *rq)
{
	if (rq->rq_flags & RQF_ELVPRIV) {
		elv_put_request(rl->q, rq);
		if (rq->elv.icq)
			put_io_context(rq->elv.icq->ioc);
	}

	mempool_free(rq, rl->rq_pool);
}

/*
 * ioc_batching returns true if the ioc is a valid batching request and
 * should be given priority access to a request.
 */
static inline int ioc_batching(struct request_queue *q, struct io_context *ioc)
{
	if (!ioc)
		return 0;

	/*
	 * Make sure the process is able to allocate at least 1 request
	 * even if the batch times out, otherwise we could theoretically
	 * lose wakeups.
	 */
	return ioc->nr_batch_requests == q->nr_batching ||
		(ioc->nr_batch_requests > 0
		&& time_before(jiffies, ioc->last_waited + BLK_BATCH_TIME));
}

/*
 * ioc_set_batching sets ioc to be a new "batcher" if it is not one. This
 * will cause the process to be a "batcher" on all queues in the system. This
 * is the behaviour we want though - once it gets a wakeup it should be given
 * a nice run.
 */
static void ioc_set_batching(struct request_queue *q, struct io_context *ioc)
{
	if (!ioc || ioc_batching(q, ioc))
		return;

	ioc->nr_batch_requests = q->nr_batching;
	ioc->last_waited = jiffies;
}

static void __freed_request(struct request_list *rl, int sync)
{
	struct request_queue *q = rl->q;

	if (rl->count[sync] < queue_congestion_off_threshold(q))
		blk_clear_congested(rl, sync);

	if (rl->count[sync] + 1 <= q->nr_requests) {
		if (waitqueue_active(&rl->wait[sync]))
			wake_up(&rl->wait[sync]);

		blk_clear_rl_full(rl, sync);
	}
}

/*
 * A request has just been released.  Account for it, update the full and
 * congestion status, wake up any waiters.   Called under q->queue_lock.
 */
static void freed_request(struct request_list *rl, bool sync,
		req_flags_t rq_flags)
{
	struct request_queue *q = rl->q;

	q->nr_rqs[sync]--;
	rl->count[sync]--;
	if (rq_flags & RQF_ELVPRIV)
		q->nr_rqs_elvpriv--;

	__freed_request(rl, sync);

	if (unlikely(rl->starved[sync ^ 1]))
		__freed_request(rl, sync ^ 1);
}

int blk_update_nr_requests(struct request_queue *q, unsigned int nr)
{
	struct request_list *rl;
	int on_thresh, off_thresh;

	WARN_ON_ONCE(q->mq_ops);

	spin_lock_irq(q->queue_lock);
	q->nr_requests = nr;
	blk_queue_congestion_threshold(q);
	on_thresh = queue_congestion_on_threshold(q);
	off_thresh = queue_congestion_off_threshold(q);

	blk_queue_for_each_rl(rl, q) {
		if (rl->count[BLK_RW_SYNC] >= on_thresh)
			blk_set_congested(rl, BLK_RW_SYNC);
		else if (rl->count[BLK_RW_SYNC] < off_thresh)
			blk_clear_congested(rl, BLK_RW_SYNC);

		if (rl->count[BLK_RW_ASYNC] >= on_thresh)
			blk_set_congested(rl, BLK_RW_ASYNC);
		else if (rl->count[BLK_RW_ASYNC] < off_thresh)
			blk_clear_congested(rl, BLK_RW_ASYNC);

		if (rl->count[BLK_RW_SYNC] >= q->nr_requests) {
			blk_set_rl_full(rl, BLK_RW_SYNC);
		} else {
			blk_clear_rl_full(rl, BLK_RW_SYNC);
			wake_up(&rl->wait[BLK_RW_SYNC]);
		}

		if (rl->count[BLK_RW_ASYNC] >= q->nr_requests) {
			blk_set_rl_full(rl, BLK_RW_ASYNC);
		} else {
			blk_clear_rl_full(rl, BLK_RW_ASYNC);
			wake_up(&rl->wait[BLK_RW_ASYNC]);
		}
	}

	spin_unlock_irq(q->queue_lock);
	return 0;
}

/**
 * __get_request - get a free request
 * @rl: request list to allocate from
 * @op: operation and flags
 * @bio: bio to allocate request for (can be %NULL)
 * @flags: BLQ_MQ_REQ_* flags
 *
 * Get a free request from @q.  This function may fail under memory
 * pressure or if @q is dead.
 *
 * Must be called with @q->queue_lock held and,
 * Returns ERR_PTR on failure, with @q->queue_lock held.
 * Returns request pointer on success, with @q->queue_lock *not held*.
 */
static struct request *__get_request(struct request_list *rl, unsigned int op,
				     struct bio *bio, blk_mq_req_flags_t flags)
{
	struct request_queue *q = rl->q;
	struct request *rq;
	struct elevator_type *et = q->elevator->type;
	struct io_context *ioc = rq_ioc(bio);
	struct io_cq *icq = NULL;
	const bool is_sync = op_is_sync(op);
	int may_queue;
	gfp_t gfp_mask = flags & BLK_MQ_REQ_NOWAIT ? GFP_ATOMIC :
			 __GFP_DIRECT_RECLAIM;
	req_flags_t rq_flags = RQF_ALLOCED;

	lockdep_assert_held(q->queue_lock);

	if (unlikely(blk_queue_dying(q)))
		return ERR_PTR(-ENODEV);

	may_queue = elv_may_queue(q, op);
	if (may_queue == ELV_MQUEUE_NO)
		goto rq_starved;

	if (rl->count[is_sync]+1 >= queue_congestion_on_threshold(q)) {
		if (rl->count[is_sync]+1 >= q->nr_requests) {
			/*
			 * The queue will fill after this allocation, so set
			 * it as full, and mark this process as "batching".
			 * This process will be allowed to complete a batch of
			 * requests, others will be blocked.
			 */
			if (!blk_rl_full(rl, is_sync)) {
				ioc_set_batching(q, ioc);
				blk_set_rl_full(rl, is_sync);
			} else {
				if (may_queue != ELV_MQUEUE_MUST
						&& !ioc_batching(q, ioc)) {
					/*
					 * The queue is full and the allocating
					 * process is not a "batcher", and not
					 * exempted by the IO scheduler
					 */
					return ERR_PTR(-ENOMEM);
				}
			}
		}
		blk_set_congested(rl, is_sync);
	}

	/*
	 * Only allow batching queuers to allocate up to 50% over the defined
	 * limit of requests, otherwise we could have thousands of requests
	 * allocated with any setting of ->nr_requests
	 */
	if (rl->count[is_sync] >= (3 * q->nr_requests / 2))
		return ERR_PTR(-ENOMEM);

	q->nr_rqs[is_sync]++;
	rl->count[is_sync]++;
	rl->starved[is_sync] = 0;

	/*
	 * Decide whether the new request will be managed by elevator.  If
	 * so, mark @rq_flags and increment elvpriv.  Non-zero elvpriv will
	 * prevent the current elevator from being destroyed until the new
	 * request is freed.  This guarantees icq's won't be destroyed and
	 * makes creating new ones safe.
	 *
	 * Flush requests do not use the elevator so skip initialization.
	 * This allows a request to share the flush and elevator data.
	 *
	 * Also, lookup icq while holding queue_lock.  If it doesn't exist,
	 * it will be created after releasing queue_lock.
	 */
	if (!op_is_flush(op) && !blk_queue_bypass(q)) {
		rq_flags |= RQF_ELVPRIV;
		q->nr_rqs_elvpriv++;
		if (et->icq_cache && ioc)
			icq = ioc_lookup_icq(ioc, q);
	}

	if (blk_queue_io_stat(q))
		rq_flags |= RQF_IO_STAT;
	spin_unlock_irq(q->queue_lock);

	/* allocate and init request */
	rq = mempool_alloc(rl->rq_pool, gfp_mask);
	if (!rq)
		goto fail_alloc;

	blk_rq_init(q, rq);
	blk_rq_set_rl(rq, rl);
	rq->cmd_flags = op;
	rq->rq_flags = rq_flags;
	if (flags & BLK_MQ_REQ_PREEMPT)
		rq->rq_flags |= RQF_PREEMPT;

	/* init elvpriv */
	if (rq_flags & RQF_ELVPRIV) {
		if (unlikely(et->icq_cache && !icq)) {
			if (ioc)
				icq = ioc_create_icq(ioc, q, gfp_mask);
			if (!icq)
				goto fail_elvpriv;
		}

		rq->elv.icq = icq;
		if (unlikely(elv_set_request(q, rq, bio, gfp_mask)))
			goto fail_elvpriv;

		/* @rq->elv.icq holds io_context until @rq is freed */
		if (icq)
			get_io_context(icq->ioc);
	}
out:
	/*
	 * ioc may be NULL here, and ioc_batching will be false. That's
	 * OK, if the queue is under the request limit then requests need
	 * not count toward the nr_batch_requests limit. There will always
	 * be some limit enforced by BLK_BATCH_TIME.
	 */
	if (ioc_batching(q, ioc))
		ioc->nr_batch_requests--;

	trace_block_getrq(q, bio, op);
	return rq;

fail_elvpriv:
	/*
	 * elvpriv init failed.  ioc, icq and elvpriv aren't mempool backed
	 * and may fail indefinitely under memory pressure and thus
	 * shouldn't stall IO.  Treat this request as !elvpriv.  This will
	 * disturb iosched and blkcg but weird is bettern than dead.
	 */
	printk_ratelimited(KERN_WARNING "%s: dev %s: request aux data allocation failed, iosched may be disturbed\n",
			   __func__, dev_name(q->backing_dev_info->dev));

	rq->rq_flags &= ~RQF_ELVPRIV;
	rq->elv.icq = NULL;

	spin_lock_irq(q->queue_lock);
	q->nr_rqs_elvpriv--;
	spin_unlock_irq(q->queue_lock);
	goto out;

fail_alloc:
	/*
	 * Allocation failed presumably due to memory. Undo anything we
	 * might have messed up.
	 *
	 * Allocating task should really be put onto the front of the wait
	 * queue, but this is pretty rare.
	 */
	spin_lock_irq(q->queue_lock);
	freed_request(rl, is_sync, rq_flags);

	/*
	 * in the very unlikely event that allocation failed and no
	 * requests for this direction was pending, mark us starved so that
	 * freeing of a request in the other direction will notice
	 * us. another possible fix would be to split the rq mempool into
	 * READ and WRITE
	 */
rq_starved:
	if (unlikely(rl->count[is_sync] == 0))
		rl->starved[is_sync] = 1;
	return ERR_PTR(-ENOMEM);
}

/**
 * get_request - get a free request
 * @q: request_queue to allocate request from
 * @op: operation and flags
 * @bio: bio to allocate request for (can be %NULL)
 * @flags: BLK_MQ_REQ_* flags.
 *
 * Get a free request from @q.  If %__GFP_DIRECT_RECLAIM is set in @gfp_mask,
 * this function keeps retrying under memory pressure and fails iff @q is dead.
 *
 * Must be called with @q->queue_lock held and,
 * Returns ERR_PTR on failure, with @q->queue_lock held.
 * Returns request pointer on success, with @q->queue_lock *not held*.
 */
static struct request *get_request(struct request_queue *q, unsigned int op,
				   struct bio *bio, blk_mq_req_flags_t flags)
{
	const bool is_sync = op_is_sync(op);
	DEFINE_WAIT(wait);
	struct request_list *rl;
	struct request *rq;

	lockdep_assert_held(q->queue_lock);
	WARN_ON_ONCE(q->mq_ops);

	rl = blk_get_rl(q, bio);	/* transferred to @rq on success */
retry:
	rq = __get_request(rl, op, bio, flags);
	if (!IS_ERR(rq))
		return rq;

	if (op & REQ_NOWAIT) {
		blk_put_rl(rl);
		return ERR_PTR(-EAGAIN);
	}

	if ((flags & BLK_MQ_REQ_NOWAIT) || unlikely(blk_queue_dying(q))) {
		blk_put_rl(rl);
		return rq;
	}

	/* wait on @rl and retry */
	prepare_to_wait_exclusive(&rl->wait[is_sync], &wait,
				  TASK_UNINTERRUPTIBLE);

	trace_block_sleeprq(q, bio, op);

	spin_unlock_irq(q->queue_lock);
	io_schedule();

	/*
	 * After sleeping, we become a "batching" process and will be able
	 * to allocate at least one request, and up to a big batch of them
	 * for a small period time.  See ioc_batching, ioc_set_batching
	 */
	ioc_set_batching(q, current->io_context);

	spin_lock_irq(q->queue_lock);
	finish_wait(&rl->wait[is_sync], &wait);

	goto retry;
}

/* flags: BLK_MQ_REQ_PREEMPT and/or BLK_MQ_REQ_NOWAIT. */
static struct request *blk_old_get_request(struct request_queue *q,
				unsigned int op, blk_mq_req_flags_t flags)
{
	struct request *rq;
	gfp_t gfp_mask = flags & BLK_MQ_REQ_NOWAIT ? GFP_ATOMIC :
			 __GFP_DIRECT_RECLAIM;
	int ret = 0;

	WARN_ON_ONCE(q->mq_ops);

	/* create ioc upfront */
	create_io_context(gfp_mask, q->node);

	ret = blk_queue_enter(q, flags);
	if (ret)
		return ERR_PTR(ret);
	spin_lock_irq(q->queue_lock);
	rq = get_request(q, op, NULL, flags);
	if (IS_ERR(rq)) {
		spin_unlock_irq(q->queue_lock);
		blk_queue_exit(q);
		return rq;
	}

	/* q->queue_lock is unlocked at this point */
	rq->__data_len = 0;
	rq->__sector = (sector_t) -1;
	rq->bio = rq->biotail = NULL;
	return rq;
}

/**
 * blk_get_request_flags - allocate a request
 * @q: request queue to allocate a request for
 * @op: operation (REQ_OP_*) and REQ_* flags, e.g. REQ_SYNC.
 * @flags: BLK_MQ_REQ_* flags, e.g. BLK_MQ_REQ_NOWAIT.
 */
struct request *blk_get_request_flags(struct request_queue *q, unsigned int op,
				      blk_mq_req_flags_t flags)
{
	struct request *req;

	WARN_ON_ONCE(op & REQ_NOWAIT);
	WARN_ON_ONCE(flags & ~(BLK_MQ_REQ_NOWAIT | BLK_MQ_REQ_PREEMPT));

	if (q->mq_ops) {
		req = blk_mq_alloc_request(q, op, flags);
		if (!IS_ERR(req) && q->mq_ops->initialize_rq_fn)
			q->mq_ops->initialize_rq_fn(req);
	} else {
		req = blk_old_get_request(q, op, flags);
		if (!IS_ERR(req) && q->initialize_rq_fn)
			q->initialize_rq_fn(req);
	}

	return req;
}
EXPORT_SYMBOL(blk_get_request_flags);

struct request *blk_get_request(struct request_queue *q, unsigned int op,
				gfp_t gfp_mask)
{
	return blk_get_request_flags(q, op, gfp_mask & __GFP_DIRECT_RECLAIM ?
				     0 : BLK_MQ_REQ_NOWAIT);
}
EXPORT_SYMBOL(blk_get_request);

/**
 * blk_requeue_request - put a request back on queue
 * @q:		request queue where request should be inserted
 * @rq:		request to be inserted
 *
 * Description:
 *    Drivers often keep queueing requests until the hardware cannot accept
 *    more, when that condition happens we need to put the request back
 *    on the queue. Must be called with queue lock held.
 */
void blk_requeue_request(struct request_queue *q, struct request *rq)
{
	lockdep_assert_held(q->queue_lock);
	WARN_ON_ONCE(q->mq_ops);

	blk_delete_timer(rq);
	blk_clear_rq_complete(rq);
	trace_block_rq_requeue(q, rq);
	wbt_requeue(q->rq_wb, &rq->issue_stat);

	if (rq->rq_flags & RQF_QUEUED)
		blk_queue_end_tag(q, rq);

	BUG_ON(blk_queued_rq(rq));

	elv_requeue_request(q, rq);
}
EXPORT_SYMBOL(blk_requeue_request);

static void add_acct_request(struct request_queue *q, struct request *rq,
			     int where)
{
	blk_account_io_start(rq, true);
	__elv_add_request(q, rq, where);
}

static void part_round_stats_single(struct request_queue *q, int cpu,
				    struct hd_struct *part, unsigned long now,
				    unsigned int inflight)
{
	if (inflight) {
		__part_stat_add(cpu, part, time_in_queue,
				inflight * (now - part->stamp));
		__part_stat_add(cpu, part, io_ticks, (now - part->stamp));
	}
	part->stamp = now;
}

/**
 * part_round_stats() - Round off the performance stats on a struct disk_stats.
 * @q: target block queue
 * @cpu: cpu number for stats access
 * @part: target partition
 *
 * The average IO queue length and utilisation statistics are maintained
 * by observing the current state of the queue length and the amount of
 * time it has been in this state for.
 *
 * Normally, that accounting is done on IO completion, but that can result
 * in more than a second's worth of IO being accounted for within any one
 * second, leading to >100% utilisation.  To deal with that, we call this
 * function to do a round-off before returning the results when reading
 * /proc/diskstats.  This accounts immediately for all queue usage up to
 * the current jiffies and restarts the counters again.
 */
void part_round_stats(struct request_queue *q, int cpu, struct hd_struct *part)
{
	struct hd_struct *part2 = NULL;
	unsigned long now = jiffies;
	unsigned int inflight[2];
	int stats = 0;

	if (part->stamp != now)
		stats |= 1;

	if (part->partno) {
		part2 = &part_to_disk(part)->part0;
		if (part2->stamp != now)
			stats |= 2;
	}

	if (!stats)
		return;

	part_in_flight(q, part, inflight);

	if (stats & 2)
		part_round_stats_single(q, cpu, part2, now, inflight[1]);
	if (stats & 1)
		part_round_stats_single(q, cpu, part, now, inflight[0]);
}
EXPORT_SYMBOL_GPL(part_round_stats);

#ifdef CONFIG_PM
static void blk_pm_put_request(struct request *rq)
{
	if (rq->q->dev && !(rq->rq_flags & RQF_PM) && !--rq->q->nr_pending)
		pm_runtime_mark_last_busy(rq->q->dev);
}
#else
static inline void blk_pm_put_request(struct request *rq) {}
#endif

void __blk_put_request(struct request_queue *q, struct request *req)
{
	req_flags_t rq_flags = req->rq_flags;

	if (unlikely(!q))
		return;

	if (q->mq_ops) {
		blk_mq_free_request(req);
		return;
	}

	lockdep_assert_held(q->queue_lock);

	blk_pm_put_request(req);

	elv_completed_request(q, req);

	/* this is a bio leak */
	WARN_ON(req->bio != NULL);

	wbt_done(q->rq_wb, &req->issue_stat);

	/*
	 * Request may not have originated from ll_rw_blk. if not,
	 * it didn't come out of our reserved rq pools
	 */
	if (rq_flags & RQF_ALLOCED) {
		struct request_list *rl = blk_rq_rl(req);
		bool sync = op_is_sync(req->cmd_flags);

		BUG_ON(!list_empty(&req->queuelist));
		BUG_ON(ELV_ON_HASH(req));

		blk_free_request(rl, req);
		freed_request(rl, sync, rq_flags);
		blk_put_rl(rl);
		blk_queue_exit(q);
	}
}
EXPORT_SYMBOL_GPL(__blk_put_request);

void blk_put_request(struct request *req)
{
	struct request_queue *q = req->q;

	if (q->mq_ops)
		blk_mq_free_request(req);
	else {
		unsigned long flags;

		spin_lock_irqsave(q->queue_lock, flags);
		__blk_put_request(q, req);
		spin_unlock_irqrestore(q->queue_lock, flags);
	}
}
EXPORT_SYMBOL(blk_put_request);

bool bio_attempt_back_merge(struct request_queue *q, struct request *req,
			    struct bio *bio)
{
	const int ff = bio->bi_opf & REQ_FAILFAST_MASK;

	if (!ll_back_merge_fn(q, req, bio))
		return false;

	trace_block_bio_backmerge(q, req, bio);

	if ((req->cmd_flags & REQ_FAILFAST_MASK) != ff)
		blk_rq_set_mixed_merge(req);

	req->biotail->bi_next = bio;
	req->biotail = bio;
	req->__data_len += bio->bi_iter.bi_size;
	req->ioprio = ioprio_best(req->ioprio, bio_prio(bio));

	blk_account_io_start(req, false);
	return true;
}

bool bio_attempt_front_merge(struct request_queue *q, struct request *req,
			     struct bio *bio)
{
	const int ff = bio->bi_opf & REQ_FAILFAST_MASK;

	if (!ll_front_merge_fn(q, req, bio))
		return false;

	trace_block_bio_frontmerge(q, req, bio);

	if ((req->cmd_flags & REQ_FAILFAST_MASK) != ff)
		blk_rq_set_mixed_merge(req);

	bio->bi_next = req->bio;
	req->bio = bio;

	req->__sector = bio->bi_iter.bi_sector;
	req->__data_len += bio->bi_iter.bi_size;
	req->ioprio = ioprio_best(req->ioprio, bio_prio(bio));

	blk_account_io_start(req, false);
	return true;
}

bool bio_attempt_discard_merge(struct request_queue *q, struct request *req,
		struct bio *bio)
{
	unsigned short segments = blk_rq_nr_discard_segments(req);

	if (segments >= queue_max_discard_segments(q))
		goto no_merge;
	if (blk_rq_sectors(req) + bio_sectors(bio) >
	    blk_rq_get_max_sectors(req, blk_rq_pos(req)))
		goto no_merge;

	req->biotail->bi_next = bio;
	req->biotail = bio;
	req->__data_len += bio->bi_iter.bi_size;
	req->ioprio = ioprio_best(req->ioprio, bio_prio(bio));
	req->nr_phys_segments = segments + 1;

	blk_account_io_start(req, false);
	return true;
no_merge:
	req_set_nomerge(q, req);
	return false;
}

/**
 * blk_attempt_plug_merge - try to merge with %current's plugged list
 * @q: request_queue new bio is being queued at
 * @bio: new bio being queued
 * @request_count: out parameter for number of traversed plugged requests
 * @same_queue_rq: pointer to &struct request that gets filled in when
 * another request associated with @q is found on the plug list
 * (optional, may be %NULL)
 *
 * Determine whether @bio being queued on @q can be merged with a request
 * on %current's plugged list.  Returns %true if merge was successful,
 * otherwise %false.
 *
 * Plugging coalesces IOs from the same issuer for the same purpose without
 * going through @q->queue_lock.  As such it's more of an issuing mechanism
 * than scheduling, and the request, while may have elvpriv data, is not
 * added on the elevator at this point.  In addition, we don't have
 * reliable access to the elevator outside queue lock.  Only check basic
 * merging parameters without querying the elevator.
 *
 * Caller must ensure !blk_queue_nomerges(q) beforehand.
 */
bool blk_attempt_plug_merge(struct request_queue *q, struct bio *bio,
			    unsigned int *request_count,
			    struct request **same_queue_rq)
{
	struct blk_plug *plug;
	struct request *rq;
	struct list_head *plug_list;

	plug = current->plug;
	if (!plug)
		return false;
	*request_count = 0;

	if (q->mq_ops)
		plug_list = &plug->mq_list;
	else
		plug_list = &plug->list;

	list_for_each_entry_reverse(rq, plug_list, queuelist) {
		bool merged = false;

		if (rq->q == q) {
			(*request_count)++;
			/*
			 * Only blk-mq multiple hardware queues case checks the
			 * rq in the same queue, there should be only one such
			 * rq in a queue
			 **/
			if (same_queue_rq)
				*same_queue_rq = rq;
		}

		if (rq->q != q || !blk_rq_merge_ok(rq, bio))
			continue;

		switch (blk_try_merge(rq, bio)) {
		case ELEVATOR_BACK_MERGE:
			merged = bio_attempt_back_merge(q, rq, bio);
			break;
		case ELEVATOR_FRONT_MERGE:
			merged = bio_attempt_front_merge(q, rq, bio);
			break;
		case ELEVATOR_DISCARD_MERGE:
			merged = bio_attempt_discard_merge(q, rq, bio);
			break;
		default:
			break;
		}

		if (merged)
			return true;
	}

	return false;
}

unsigned int blk_plug_queued_count(struct request_queue *q)
{
	struct blk_plug *plug;
	struct request *rq;
	struct list_head *plug_list;
	unsigned int ret = 0;

	plug = current->plug;
	if (!plug)
		goto out;

	if (q->mq_ops)
		plug_list = &plug->mq_list;
	else
		plug_list = &plug->list;

	list_for_each_entry(rq, plug_list, queuelist) {
		if (rq->q == q)
			ret++;
	}
out:
	return ret;
}

void blk_init_request_from_bio(struct request *req, struct bio *bio)
{
	struct io_context *ioc = rq_ioc(bio);

	if (bio->bi_opf & REQ_RAHEAD)
		req->cmd_flags |= REQ_FAILFAST_MASK;

	req->__sector = bio->bi_iter.bi_sector;
	if (ioprio_valid(bio_prio(bio)))
		req->ioprio = bio_prio(bio);
	else if (ioc)
		req->ioprio = ioc->ioprio;
	else
		req->ioprio = IOPRIO_PRIO_VALUE(IOPRIO_CLASS_NONE, 0);
	req->write_hint = bio->bi_write_hint;
	blk_rq_bio_prep(req->q, req, bio);
}
EXPORT_SYMBOL_GPL(blk_init_request_from_bio);

static blk_qc_t blk_queue_bio(struct request_queue *q, struct bio *bio)
{
	struct blk_plug *plug;
	int where = ELEVATOR_INSERT_SORT;
	struct request *req, *free;
	unsigned int request_count = 0;
	unsigned int wb_acct;

	/*
	 * low level driver can indicate that it wants pages above a
	 * certain limit bounced to low memory (ie for highmem, or even
	 * ISA dma in theory)
	 */
	blk_queue_bounce(q, &bio);

	blk_queue_split(q, &bio);

	if (!bio_integrity_prep(bio))
		return BLK_QC_T_NONE;

	if (op_is_flush(bio->bi_opf)) {
		spin_lock_irq(q->queue_lock);
		where = ELEVATOR_INSERT_FLUSH;
		goto get_rq;
	}

	/*
	 * Check if we can merge with the plugged list before grabbing
	 * any locks.
	 */
	if (!blk_queue_nomerges(q)) {
		if (blk_attempt_plug_merge(q, bio, &request_count, NULL))
			return BLK_QC_T_NONE;
	} else
		request_count = blk_plug_queued_count(q);

	spin_lock_irq(q->queue_lock);

	switch (elv_merge(q, &req, bio)) {
	case ELEVATOR_BACK_MERGE:
		if (!bio_attempt_back_merge(q, req, bio))
			break;
		elv_bio_merged(q, req, bio);
		free = attempt_back_merge(q, req);
		if (free)
			__blk_put_request(q, free);
		else
			elv_merged_request(q, req, ELEVATOR_BACK_MERGE);
		goto out_unlock;
	case ELEVATOR_FRONT_MERGE:
		if (!bio_attempt_front_merge(q, req, bio))
			break;
		elv_bio_merged(q, req, bio);
		free = attempt_front_merge(q, req);
		if (free)
			__blk_put_request(q, free);
		else
			elv_merged_request(q, req, ELEVATOR_FRONT_MERGE);
		goto out_unlock;
	default:
		break;
	}

get_rq:
	wb_acct = wbt_wait(q->rq_wb, bio, q->queue_lock);

	/*
	 * Grab a free request. This is might sleep but can not fail.
	 * Returns with the queue unlocked.
	 */
	blk_queue_enter_live(q);
	req = get_request(q, bio->bi_opf, bio, 0);
	if (IS_ERR(req)) {
		blk_queue_exit(q);
		__wbt_done(q->rq_wb, wb_acct);
		if (PTR_ERR(req) == -ENOMEM)
			bio->bi_status = BLK_STS_RESOURCE;
		else
			bio->bi_status = BLK_STS_IOERR;
		bio_endio(bio);
		goto out_unlock;
	}

	wbt_track(&req->issue_stat, wb_acct);

	/*
	 * After dropping the lock and possibly sleeping here, our request
	 * may now be mergeable after it had proven unmergeable (above).
	 * We don't worry about that case for efficiency. It won't happen
	 * often, and the elevators are able to handle it.
	 */
	blk_init_request_from_bio(req, bio);

	if (test_bit(QUEUE_FLAG_SAME_COMP, &q->queue_flags))
		req->cpu = raw_smp_processor_id();

	plug = current->plug;
	if (plug) {
		/*
		 * If this is the first request added after a plug, fire
		 * of a plug trace.
		 *
		 * @request_count may become stale because of schedule
		 * out, so check plug list again.
		 */
		if (!request_count || list_empty(&plug->list))
			trace_block_plug(q);
		else {
			struct request *last = list_entry_rq(plug->list.prev);
			if (request_count >= BLK_MAX_REQUEST_COUNT ||
			    blk_rq_bytes(last) >= BLK_PLUG_FLUSH_SIZE) {
				blk_flush_plug_list(plug, false);
				trace_block_plug(q);
			}
		}
		list_add_tail(&req->queuelist, &plug->list);
		blk_account_io_start(req, true);
	} else {
		spin_lock_irq(q->queue_lock);
		add_acct_request(q, req, where);
		__blk_run_queue(q);
out_unlock:
		spin_unlock_irq(q->queue_lock);
	}

	return BLK_QC_T_NONE;
}

static void handle_bad_sector(struct bio *bio)
{
	char b[BDEVNAME_SIZE];

	printk(KERN_INFO "attempt to access beyond end of device\n");
	printk(KERN_INFO "%s: rw=%d, want=%Lu, limit=%Lu\n",
			bio_devname(bio, b), bio->bi_opf,
			(unsigned long long)bio_end_sector(bio),
			(long long)get_capacity(bio->bi_disk));
}

#ifdef CONFIG_FAIL_MAKE_REQUEST

static DECLARE_FAULT_ATTR(fail_make_request);

static int __init setup_fail_make_request(char *str)
{
	return setup_fault_attr(&fail_make_request, str);
}
__setup("fail_make_request=", setup_fail_make_request);

static bool should_fail_request(struct hd_struct *part, unsigned int bytes)
{
	return part->make_it_fail && should_fail(&fail_make_request, bytes);
}

static int __init fail_make_request_debugfs(void)
{
	struct dentry *dir = fault_create_debugfs_attr("fail_make_request",
						NULL, &fail_make_request);

	return PTR_ERR_OR_ZERO(dir);
}

late_initcall(fail_make_request_debugfs);

#else /* CONFIG_FAIL_MAKE_REQUEST */

static inline bool should_fail_request(struct hd_struct *part,
					unsigned int bytes)
{
	return false;
}

#endif /* CONFIG_FAIL_MAKE_REQUEST */

/*
 * Remap block n of partition p to block n+start(p) of the disk.
 */
static inline int blk_partition_remap(struct bio *bio)
{
	struct hd_struct *p;
	int ret = 0;

	/*
	 * Zone reset does not include bi_size so bio_sectors() is always 0.
	 * Include a test for the reset op code and perform the remap if needed.
	 */
	if (!bio->bi_partno ||
	    (!bio_sectors(bio) && bio_op(bio) != REQ_OP_ZONE_RESET))
		return 0;

	rcu_read_lock();
	p = __disk_get_part(bio->bi_disk, bio->bi_partno);
	if (likely(p && !should_fail_request(p, bio->bi_iter.bi_size))) {
		bio->bi_iter.bi_sector += p->start_sect;
		bio->bi_partno = 0;
		trace_block_bio_remap(bio->bi_disk->queue, bio, part_devt(p),
				bio->bi_iter.bi_sector - p->start_sect);
	} else {
		printk("%s: fail for partition %d\n", __func__, bio->bi_partno);
		ret = -EIO;
	}
	rcu_read_unlock();

	return ret;
}

/*
 * Check whether this bio extends beyond the end of the device.
 */
static inline int bio_check_eod(struct bio *bio, unsigned int nr_sectors)
{
	sector_t maxsector;

	if (!nr_sectors)
		return 0;

	/* Test device or partition size, when known. */
	maxsector = get_capacity(bio->bi_disk);
	if (maxsector) {
		sector_t sector = bio->bi_iter.bi_sector;

		if (maxsector < nr_sectors || maxsector - nr_sectors < sector) {
			/*
			 * This may well happen - the kernel calls bread()
			 * without checking the size of the device, e.g., when
			 * mounting a device.
			 */
			handle_bad_sector(bio);
			return 1;
		}
	}

	return 0;
}

static noinline_for_stack bool
generic_make_request_checks(struct bio *bio)
{
	struct request_queue *q;
	int nr_sectors = bio_sectors(bio);
	blk_status_t status = BLK_STS_IOERR;
	char b[BDEVNAME_SIZE];

	might_sleep();

	if (bio_check_eod(bio, nr_sectors))
		goto end_io;

	q = bio->bi_disk->queue;
	if (unlikely(!q)) {
		printk(KERN_ERR
		       "generic_make_request: Trying to access "
			"nonexistent block-device %s (%Lu)\n",
			bio_devname(bio, b), (long long)bio->bi_iter.bi_sector);
		goto end_io;
	}

	/*
	 * For a REQ_NOWAIT based request, return -EOPNOTSUPP
	 * if queue is not a request based queue.
	 */

	if ((bio->bi_opf & REQ_NOWAIT) && !queue_is_rq_based(q))
		goto not_supported;

	if (should_fail_request(&bio->bi_disk->part0, bio->bi_iter.bi_size))
		goto end_io;

	if (blk_partition_remap(bio))
		goto end_io;

	if (bio_check_eod(bio, nr_sectors))
		goto end_io;

	/*
	 * Filter flush bio's early so that make_request based
	 * drivers without flush support don't have to worry
	 * about them.
	 */
	if (op_is_flush(bio->bi_opf) &&
	    !test_bit(QUEUE_FLAG_WC, &q->queue_flags)) {
		bio->bi_opf &= ~(REQ_PREFLUSH | REQ_FUA);
		if (!nr_sectors) {
			status = BLK_STS_OK;
			goto end_io;
		}
	}

	switch (bio_op(bio)) {
	case REQ_OP_DISCARD:
		if (!blk_queue_discard(q))
			goto not_supported;
		break;
	case REQ_OP_SECURE_ERASE:
		if (!blk_queue_secure_erase(q))
			goto not_supported;
		break;
	case REQ_OP_WRITE_SAME:
		if (!q->limits.max_write_same_sectors)
			goto not_supported;
		break;
	case REQ_OP_ZONE_REPORT:
	case REQ_OP_ZONE_RESET:
		if (!blk_queue_is_zoned(q))
			goto not_supported;
		break;
	case REQ_OP_WRITE_ZEROES:
		if (!q->limits.max_write_zeroes_sectors)
			goto not_supported;
		break;
	default:
		break;
	}

	/*
	 * Various block parts want %current->io_context and lazy ioc
	 * allocation ends up trading a lot of pain for a small amount of
	 * memory.  Just allocate it upfront.  This may fail and block
	 * layer knows how to live with it.
	 */
	create_io_context(GFP_ATOMIC, q->node);

	if (!blkcg_bio_issue_check(q, bio))
		return false;

	if (!bio_flagged(bio, BIO_TRACE_COMPLETION)) {
		trace_block_bio_queue(q, bio);
		/* Now that enqueuing has been traced, we need to trace
		 * completion as well.
		 */
		bio_set_flag(bio, BIO_TRACE_COMPLETION);
	}
	return true;

not_supported:
	status = BLK_STS_NOTSUPP;
end_io:
	bio->bi_status = status;
	bio_endio(bio);
	return false;
}

/**
 * generic_make_request - hand a buffer to its device driver for I/O
 * @bio:  The bio describing the location in memory and on the device.
 *
 * generic_make_request() is used to make I/O requests of block
 * devices. It is passed a &struct bio, which describes the I/O that needs
 * to be done.
 *
 * generic_make_request() does not return any status.  The
 * success/failure status of the request, along with notification of
 * completion, is delivered asynchronously through the bio->bi_end_io
 * function described (one day) else where.
 *
 * The caller of generic_make_request must make sure that bi_io_vec
 * are set to describe the memory buffer, and that bi_dev and bi_sector are
 * set to describe the device address, and the
 * bi_end_io and optionally bi_private are set to describe how
 * completion notification should be signaled.
 *
 * generic_make_request and the drivers it calls may use bi_next if this
 * bio happens to be merged with someone else, and may resubmit the bio to
 * a lower device by calling into generic_make_request recursively, which
 * means the bio should NOT be touched after the call to ->make_request_fn.
 */
blk_qc_t generic_make_request(struct bio *bio)
{
	/*
	 * bio_list_on_stack[0] contains bios submitted by the current
	 * make_request_fn.
	 * bio_list_on_stack[1] contains bios that were submitted before
	 * the current make_request_fn, but that haven't been processed
	 * yet.
	 */
	struct bio_list bio_list_on_stack[2];
	blk_qc_t ret = BLK_QC_T_NONE;

	if (!generic_make_request_checks(bio))
		goto out;

	/*
	 * We only want one ->make_request_fn to be active at a time, else
	 * stack usage with stacked devices could be a problem.  So use
	 * current->bio_list to keep a list of requests submited by a
	 * make_request_fn function.  current->bio_list is also used as a
	 * flag to say if generic_make_request is currently active in this
	 * task or not.  If it is NULL, then no make_request is active.  If
	 * it is non-NULL, then a make_request is active, and new requests
	 * should be added at the tail
	 */
	if (current->bio_list) {
		bio_list_add(&current->bio_list[0], bio);
		goto out;
	}

	/* following loop may be a bit non-obvious, and so deserves some
	 * explanation.
	 * Before entering the loop, bio->bi_next is NULL (as all callers
	 * ensure that) so we have a list with a single bio.
	 * We pretend that we have just taken it off a longer list, so
	 * we assign bio_list to a pointer to the bio_list_on_stack,
	 * thus initialising the bio_list of new bios to be
	 * added.  ->make_request() may indeed add some more bios
	 * through a recursive call to generic_make_request.  If it
	 * did, we find a non-NULL value in bio_list and re-enter the loop
	 * from the top.  In this case we really did just take the bio
	 * of the top of the list (no pretending) and so remove it from
	 * bio_list, and call into ->make_request() again.
	 */
	BUG_ON(bio->bi_next);
	bio_list_init(&bio_list_on_stack[0]);
	current->bio_list = bio_list_on_stack;
	do {
		struct request_queue *q = bio->bi_disk->queue;
<<<<<<< HEAD
=======
		blk_mq_req_flags_t flags = bio->bi_opf & REQ_NOWAIT ?
			BLK_MQ_REQ_NOWAIT : 0;
>>>>>>> 9abd04af

		if (likely(blk_queue_enter(q, flags) == 0)) {
			struct bio_list lower, same;

			/* Create a fresh bio_list for all subordinate requests */
			bio_list_on_stack[1] = bio_list_on_stack[0];
			bio_list_init(&bio_list_on_stack[0]);
			ret = q->make_request_fn(q, bio);

			blk_queue_exit(q);

			/* sort new bios into those for a lower level
			 * and those for the same level
			 */
			bio_list_init(&lower);
			bio_list_init(&same);
			while ((bio = bio_list_pop(&bio_list_on_stack[0])) != NULL)
				if (q == bio->bi_disk->queue)
					bio_list_add(&same, bio);
				else
					bio_list_add(&lower, bio);
			/* now assemble so we handle the lowest level first */
			bio_list_merge(&bio_list_on_stack[0], &lower);
			bio_list_merge(&bio_list_on_stack[0], &same);
			bio_list_merge(&bio_list_on_stack[0], &bio_list_on_stack[1]);
		} else {
			if (unlikely(!blk_queue_dying(q) &&
					(bio->bi_opf & REQ_NOWAIT)))
				bio_wouldblock_error(bio);
			else
				bio_io_error(bio);
		}
		bio = bio_list_pop(&bio_list_on_stack[0]);
	} while (bio);
	current->bio_list = NULL; /* deactivate */

out:
	return ret;
}
EXPORT_SYMBOL(generic_make_request);

/**
 * direct_make_request - hand a buffer directly to its device driver for I/O
 * @bio:  The bio describing the location in memory and on the device.
 *
 * This function behaves like generic_make_request(), but does not protect
 * against recursion.  Must only be used if the called driver is known
 * to not call generic_make_request (or direct_make_request) again from
 * its make_request function.  (Calling direct_make_request again from
 * a workqueue is perfectly fine as that doesn't recurse).
 */
blk_qc_t direct_make_request(struct bio *bio)
{
	struct request_queue *q = bio->bi_disk->queue;
	bool nowait = bio->bi_opf & REQ_NOWAIT;
	blk_qc_t ret;

	if (!generic_make_request_checks(bio))
		return BLK_QC_T_NONE;

	if (unlikely(blk_queue_enter(q, nowait ? BLK_MQ_REQ_NOWAIT : 0))) {
		if (nowait && !blk_queue_dying(q))
			bio->bi_status = BLK_STS_AGAIN;
		else
			bio->bi_status = BLK_STS_IOERR;
		bio_endio(bio);
		return BLK_QC_T_NONE;
	}

	ret = q->make_request_fn(q, bio);
	blk_queue_exit(q);
	return ret;
}
EXPORT_SYMBOL_GPL(direct_make_request);

/**
 * submit_bio - submit a bio to the block device layer for I/O
 * @bio: The &struct bio which describes the I/O
 *
 * submit_bio() is very similar in purpose to generic_make_request(), and
 * uses that function to do most of the work. Both are fairly rough
 * interfaces; @bio must be presetup and ready for I/O.
 *
 */
blk_qc_t submit_bio(struct bio *bio)
{
	/*
	 * If it's a regular read/write or a barrier with data attached,
	 * go through the normal accounting stuff before submission.
	 */
	if (bio_has_data(bio)) {
		unsigned int count;

		if (unlikely(bio_op(bio) == REQ_OP_WRITE_SAME))
			count = queue_logical_block_size(bio->bi_disk->queue);
		else
			count = bio_sectors(bio);

		if (op_is_write(bio_op(bio))) {
			count_vm_events(PGPGOUT, count);
		} else {
			task_io_account_read(bio->bi_iter.bi_size);
			count_vm_events(PGPGIN, count);
		}

		if (unlikely(block_dump)) {
			char b[BDEVNAME_SIZE];
			printk(KERN_DEBUG "%s(%d): %s block %Lu on %s (%u sectors)\n",
			current->comm, task_pid_nr(current),
				op_is_write(bio_op(bio)) ? "WRITE" : "READ",
				(unsigned long long)bio->bi_iter.bi_sector,
				bio_devname(bio, b), count);
		}
	}

	return generic_make_request(bio);
}
EXPORT_SYMBOL(submit_bio);

bool blk_poll(struct request_queue *q, blk_qc_t cookie)
{
	if (!q->poll_fn || !blk_qc_t_valid(cookie))
		return false;

	if (current->plug)
		blk_flush_plug_list(current->plug, false);
	return q->poll_fn(q, cookie);
}
EXPORT_SYMBOL_GPL(blk_poll);

/**
 * blk_cloned_rq_check_limits - Helper function to check a cloned request
 *                              for new the queue limits
 * @q:  the queue
 * @rq: the request being checked
 *
 * Description:
 *    @rq may have been made based on weaker limitations of upper-level queues
 *    in request stacking drivers, and it may violate the limitation of @q.
 *    Since the block layer and the underlying device driver trust @rq
 *    after it is inserted to @q, it should be checked against @q before
 *    the insertion using this generic function.
 *
 *    Request stacking drivers like request-based dm may change the queue
 *    limits when retrying requests on other queues. Those requests need
 *    to be checked against the new queue limits again during dispatch.
 */
static int blk_cloned_rq_check_limits(struct request_queue *q,
				      struct request *rq)
{
	if (blk_rq_sectors(rq) > blk_queue_get_max_sectors(q, req_op(rq))) {
		printk(KERN_ERR "%s: over max size limit.\n", __func__);
		return -EIO;
	}

	/*
	 * queue's settings related to segment counting like q->bounce_pfn
	 * may differ from that of other stacking queues.
	 * Recalculate it to check the request correctly on this queue's
	 * limitation.
	 */
	blk_recalc_rq_segments(rq);
	if (rq->nr_phys_segments > queue_max_segments(q)) {
		printk(KERN_ERR "%s: over max segments limit.\n", __func__);
		return -EIO;
	}

	return 0;
}

/**
 * blk_insert_cloned_request - Helper for stacking drivers to submit a request
 * @q:  the queue to submit the request
 * @rq: the request being queued
 */
blk_status_t blk_insert_cloned_request(struct request_queue *q, struct request *rq)
{
	unsigned long flags;
	int where = ELEVATOR_INSERT_BACK;

	if (blk_cloned_rq_check_limits(q, rq))
		return BLK_STS_IOERR;

	if (rq->rq_disk &&
	    should_fail_request(&rq->rq_disk->part0, blk_rq_bytes(rq)))
		return BLK_STS_IOERR;

	if (q->mq_ops) {
		if (blk_queue_io_stat(q))
			blk_account_io_start(rq, true);
		/*
		 * Since we have a scheduler attached on the top device,
		 * bypass a potential scheduler on the bottom device for
		 * insert.
		 */
<<<<<<< HEAD
		blk_mq_request_bypass_insert(rq);
=======
		blk_mq_request_bypass_insert(rq, true);
>>>>>>> 9abd04af
		return BLK_STS_OK;
	}

	spin_lock_irqsave(q->queue_lock, flags);
	if (unlikely(blk_queue_dying(q))) {
		spin_unlock_irqrestore(q->queue_lock, flags);
		return BLK_STS_IOERR;
	}

	/*
	 * Submitting request must be dequeued before calling this function
	 * because it will be linked to another request_queue
	 */
	BUG_ON(blk_queued_rq(rq));

	if (op_is_flush(rq->cmd_flags))
		where = ELEVATOR_INSERT_FLUSH;

	add_acct_request(q, rq, where);
	if (where == ELEVATOR_INSERT_FLUSH)
		__blk_run_queue(q);
	spin_unlock_irqrestore(q->queue_lock, flags);

	return BLK_STS_OK;
}
EXPORT_SYMBOL_GPL(blk_insert_cloned_request);

/**
 * blk_rq_err_bytes - determine number of bytes till the next failure boundary
 * @rq: request to examine
 *
 * Description:
 *     A request could be merge of IOs which require different failure
 *     handling.  This function determines the number of bytes which
 *     can be failed from the beginning of the request without
 *     crossing into area which need to be retried further.
 *
 * Return:
 *     The number of bytes to fail.
 */
unsigned int blk_rq_err_bytes(const struct request *rq)
{
	unsigned int ff = rq->cmd_flags & REQ_FAILFAST_MASK;
	unsigned int bytes = 0;
	struct bio *bio;

	if (!(rq->rq_flags & RQF_MIXED_MERGE))
		return blk_rq_bytes(rq);

	/*
	 * Currently the only 'mixing' which can happen is between
	 * different fastfail types.  We can safely fail portions
	 * which have all the failfast bits that the first one has -
	 * the ones which are at least as eager to fail as the first
	 * one.
	 */
	for (bio = rq->bio; bio; bio = bio->bi_next) {
		if ((bio->bi_opf & ff) != ff)
			break;
		bytes += bio->bi_iter.bi_size;
	}

	/* this could lead to infinite loop */
	BUG_ON(blk_rq_bytes(rq) && !bytes);
	return bytes;
}
EXPORT_SYMBOL_GPL(blk_rq_err_bytes);

void blk_account_io_completion(struct request *req, unsigned int bytes)
{
	if (blk_do_io_stat(req)) {
		const int rw = rq_data_dir(req);
		struct hd_struct *part;
		int cpu;

		cpu = part_stat_lock();
		part = req->part;
		part_stat_add(cpu, part, sectors[rw], bytes >> 9);
		part_stat_unlock();
	}
}

void blk_account_io_done(struct request *req)
{
	/*
	 * Account IO completion.  flush_rq isn't accounted as a
	 * normal IO on queueing nor completion.  Accounting the
	 * containing request is enough.
	 */
	if (blk_do_io_stat(req) && !(req->rq_flags & RQF_FLUSH_SEQ)) {
		unsigned long duration = jiffies - req->start_time;
		const int rw = rq_data_dir(req);
		struct hd_struct *part;
		int cpu;

		cpu = part_stat_lock();
		part = req->part;

		part_stat_inc(cpu, part, ios[rw]);
		part_stat_add(cpu, part, ticks[rw], duration);
		part_round_stats(req->q, cpu, part);
		part_dec_in_flight(req->q, part, rw);

		hd_struct_put(part);
		part_stat_unlock();
	}
}

#ifdef CONFIG_PM
/*
 * Don't process normal requests when queue is suspended
 * or in the process of suspending/resuming
 */
static bool blk_pm_allow_request(struct request *rq)
{
	switch (rq->q->rpm_status) {
	case RPM_RESUMING:
	case RPM_SUSPENDING:
		return rq->rq_flags & RQF_PM;
	case RPM_SUSPENDED:
		return false;
	}

	return true;
}
#else
static bool blk_pm_allow_request(struct request *rq)
{
	return true;
}
#endif

void blk_account_io_start(struct request *rq, bool new_io)
{
	struct hd_struct *part;
	int rw = rq_data_dir(rq);
	int cpu;

	if (!blk_do_io_stat(rq))
		return;

	cpu = part_stat_lock();

	if (!new_io) {
		part = rq->part;
		part_stat_inc(cpu, part, merges[rw]);
	} else {
		part = disk_map_sector_rcu(rq->rq_disk, blk_rq_pos(rq));
		if (!hd_struct_try_get(part)) {
			/*
			 * The partition is already being removed,
			 * the request will be accounted on the disk only
			 *
			 * We take a reference on disk->part0 although that
			 * partition will never be deleted, so we can treat
			 * it as any other partition.
			 */
			part = &rq->rq_disk->part0;
			hd_struct_get(part);
		}
		part_round_stats(rq->q, cpu, part);
		part_inc_in_flight(rq->q, part, rw);
		rq->part = part;
	}

	part_stat_unlock();
}

static struct request *elv_next_request(struct request_queue *q)
{
	struct request *rq;
	struct blk_flush_queue *fq = blk_get_flush_queue(q, NULL);

	WARN_ON_ONCE(q->mq_ops);

	while (1) {
		list_for_each_entry(rq, &q->queue_head, queuelist) {
			if (blk_pm_allow_request(rq))
				return rq;

			if (rq->rq_flags & RQF_SOFTBARRIER)
				break;
		}

		/*
		 * Flush request is running and flush request isn't queueable
		 * in the drive, we can hold the queue till flush request is
		 * finished. Even we don't do this, driver can't dispatch next
		 * requests and will requeue them. And this can improve
		 * throughput too. For example, we have request flush1, write1,
		 * flush 2. flush1 is dispatched, then queue is hold, write1
		 * isn't inserted to queue. After flush1 is finished, flush2
		 * will be dispatched. Since disk cache is already clean,
		 * flush2 will be finished very soon, so looks like flush2 is
		 * folded to flush1.
		 * Since the queue is hold, a flag is set to indicate the queue
		 * should be restarted later. Please see flush_end_io() for
		 * details.
		 */
		if (fq->flush_pending_idx != fq->flush_running_idx &&
				!queue_flush_queueable(q)) {
			fq->flush_queue_delayed = 1;
			return NULL;
		}
		if (unlikely(blk_queue_bypass(q)) ||
		    !q->elevator->type->ops.sq.elevator_dispatch_fn(q, 0))
			return NULL;
	}
}

/**
 * blk_peek_request - peek at the top of a request queue
 * @q: request queue to peek at
 *
 * Description:
 *     Return the request at the top of @q.  The returned request
 *     should be started using blk_start_request() before LLD starts
 *     processing it.
 *
 * Return:
 *     Pointer to the request at the top of @q if available.  Null
 *     otherwise.
 */
struct request *blk_peek_request(struct request_queue *q)
{
	struct request *rq;
	int ret;

	lockdep_assert_held(q->queue_lock);
	WARN_ON_ONCE(q->mq_ops);

	while ((rq = elv_next_request(q)) != NULL) {
		if (!(rq->rq_flags & RQF_STARTED)) {
			/*
			 * This is the first time the device driver
			 * sees this request (possibly after
			 * requeueing).  Notify IO scheduler.
			 */
			if (rq->rq_flags & RQF_SORTED)
				elv_activate_rq(q, rq);

			/*
			 * just mark as started even if we don't start
			 * it, a request that has been delayed should
			 * not be passed by new incoming requests
			 */
			rq->rq_flags |= RQF_STARTED;
			trace_block_rq_issue(q, rq);
		}

		if (!q->boundary_rq || q->boundary_rq == rq) {
			q->end_sector = rq_end_sector(rq);
			q->boundary_rq = NULL;
		}

		if (rq->rq_flags & RQF_DONTPREP)
			break;

		if (q->dma_drain_size && blk_rq_bytes(rq)) {
			/*
			 * make sure space for the drain appears we
			 * know we can do this because max_hw_segments
			 * has been adjusted to be one fewer than the
			 * device can handle
			 */
			rq->nr_phys_segments++;
		}

		if (!q->prep_rq_fn)
			break;

		ret = q->prep_rq_fn(q, rq);
		if (ret == BLKPREP_OK) {
			break;
		} else if (ret == BLKPREP_DEFER) {
			/*
			 * the request may have been (partially) prepped.
			 * we need to keep this request in the front to
			 * avoid resource deadlock.  RQF_STARTED will
			 * prevent other fs requests from passing this one.
			 */
			if (q->dma_drain_size && blk_rq_bytes(rq) &&
			    !(rq->rq_flags & RQF_DONTPREP)) {
				/*
				 * remove the space for the drain we added
				 * so that we don't add it again
				 */
				--rq->nr_phys_segments;
			}

			rq = NULL;
			break;
		} else if (ret == BLKPREP_KILL || ret == BLKPREP_INVALID) {
			rq->rq_flags |= RQF_QUIET;
			/*
			 * Mark this request as started so we don't trigger
			 * any debug logic in the end I/O path.
			 */
			blk_start_request(rq);
			__blk_end_request_all(rq, ret == BLKPREP_INVALID ?
					BLK_STS_TARGET : BLK_STS_IOERR);
		} else {
			printk(KERN_ERR "%s: bad return=%d\n", __func__, ret);
			break;
		}
	}

	return rq;
}
EXPORT_SYMBOL(blk_peek_request);

static void blk_dequeue_request(struct request *rq)
{
	struct request_queue *q = rq->q;

	BUG_ON(list_empty(&rq->queuelist));
	BUG_ON(ELV_ON_HASH(rq));

	list_del_init(&rq->queuelist);

	/*
	 * the time frame between a request being removed from the lists
	 * and to it is freed is accounted as io that is in progress at
	 * the driver side.
	 */
	if (blk_account_rq(rq)) {
		q->in_flight[rq_is_sync(rq)]++;
		set_io_start_time_ns(rq);
	}
}

/**
 * blk_start_request - start request processing on the driver
 * @req: request to dequeue
 *
 * Description:
 *     Dequeue @req and start timeout timer on it.  This hands off the
 *     request to the driver.
 */
void blk_start_request(struct request *req)
{
	lockdep_assert_held(req->q->queue_lock);
	WARN_ON_ONCE(req->q->mq_ops);

	blk_dequeue_request(req);

	if (test_bit(QUEUE_FLAG_STATS, &req->q->queue_flags)) {
		blk_stat_set_issue(&req->issue_stat, blk_rq_sectors(req));
		req->rq_flags |= RQF_STATS;
		wbt_issue(req->q->rq_wb, &req->issue_stat);
	}

	BUG_ON(test_bit(REQ_ATOM_COMPLETE, &req->atomic_flags));
	blk_add_timer(req);
}
EXPORT_SYMBOL(blk_start_request);

/**
 * blk_fetch_request - fetch a request from a request queue
 * @q: request queue to fetch a request from
 *
 * Description:
 *     Return the request at the top of @q.  The request is started on
 *     return and LLD can start processing it immediately.
 *
 * Return:
 *     Pointer to the request at the top of @q if available.  Null
 *     otherwise.
 */
struct request *blk_fetch_request(struct request_queue *q)
{
	struct request *rq;

	lockdep_assert_held(q->queue_lock);
	WARN_ON_ONCE(q->mq_ops);

	rq = blk_peek_request(q);
	if (rq)
		blk_start_request(rq);
	return rq;
}
EXPORT_SYMBOL(blk_fetch_request);

/*
 * Steal bios from a request and add them to a bio list.
 * The request must not have been partially completed before.
 */
void blk_steal_bios(struct bio_list *list, struct request *rq)
{
	if (rq->bio) {
		if (list->tail)
			list->tail->bi_next = rq->bio;
		else
			list->head = rq->bio;
		list->tail = rq->biotail;

		rq->bio = NULL;
		rq->biotail = NULL;
	}

	rq->__data_len = 0;
}
EXPORT_SYMBOL_GPL(blk_steal_bios);

/**
 * blk_update_request - Special helper function for request stacking drivers
 * @req:      the request being processed
 * @error:    block status code
 * @nr_bytes: number of bytes to complete @req
 *
 * Description:
 *     Ends I/O on a number of bytes attached to @req, but doesn't complete
 *     the request structure even if @req doesn't have leftover.
 *     If @req has leftover, sets it up for the next range of segments.
 *
 *     This special helper function is only for request stacking drivers
 *     (e.g. request-based dm) so that they can handle partial completion.
 *     Actual device drivers should use blk_end_request instead.
 *
 *     Passing the result of blk_rq_bytes() as @nr_bytes guarantees
 *     %false return from this function.
 *
 * Return:
 *     %false - this request doesn't have any more data
 *     %true  - this request has more data
 **/
bool blk_update_request(struct request *req, blk_status_t error,
		unsigned int nr_bytes)
{
	int total_bytes;

	trace_block_rq_complete(req, blk_status_to_errno(error), nr_bytes);

	if (!req->bio)
		return false;

	if (unlikely(error && !blk_rq_is_passthrough(req) &&
		     !(req->rq_flags & RQF_QUIET)))
		print_req_error(req, error);

	blk_account_io_completion(req, nr_bytes);

	total_bytes = 0;
	while (req->bio) {
		struct bio *bio = req->bio;
		unsigned bio_bytes = min(bio->bi_iter.bi_size, nr_bytes);

		if (bio_bytes == bio->bi_iter.bi_size)
			req->bio = bio->bi_next;

		/* Completion has already been traced */
		bio_clear_flag(bio, BIO_TRACE_COMPLETION);
		req_bio_endio(req, bio, bio_bytes, error);

		total_bytes += bio_bytes;
		nr_bytes -= bio_bytes;

		if (!nr_bytes)
			break;
	}

	/*
	 * completely done
	 */
	if (!req->bio) {
		/*
		 * Reset counters so that the request stacking driver
		 * can find how many bytes remain in the request
		 * later.
		 */
		req->__data_len = 0;
		return false;
	}

	req->__data_len -= total_bytes;

	/* update sector only for requests with clear definition of sector */
	if (!blk_rq_is_passthrough(req))
		req->__sector += total_bytes >> 9;

	/* mixed attributes always follow the first bio */
	if (req->rq_flags & RQF_MIXED_MERGE) {
		req->cmd_flags &= ~REQ_FAILFAST_MASK;
		req->cmd_flags |= req->bio->bi_opf & REQ_FAILFAST_MASK;
	}

	if (!(req->rq_flags & RQF_SPECIAL_PAYLOAD)) {
		/*
		 * If total number of sectors is less than the first segment
		 * size, something has gone terribly wrong.
		 */
		if (blk_rq_bytes(req) < blk_rq_cur_bytes(req)) {
			blk_dump_rq_flags(req, "request botched");
			req->__data_len = blk_rq_cur_bytes(req);
		}

		/* recalculate the number of segments */
		blk_recalc_rq_segments(req);
	}

	return true;
}
EXPORT_SYMBOL_GPL(blk_update_request);

static bool blk_update_bidi_request(struct request *rq, blk_status_t error,
				    unsigned int nr_bytes,
				    unsigned int bidi_bytes)
{
	if (blk_update_request(rq, error, nr_bytes))
		return true;

	/* Bidi request must be completed as a whole */
	if (unlikely(blk_bidi_rq(rq)) &&
	    blk_update_request(rq->next_rq, error, bidi_bytes))
		return true;

	if (blk_queue_add_random(rq->q))
		add_disk_randomness(rq->rq_disk);

	return false;
}

/**
 * blk_unprep_request - unprepare a request
 * @req:	the request
 *
 * This function makes a request ready for complete resubmission (or
 * completion).  It happens only after all error handling is complete,
 * so represents the appropriate moment to deallocate any resources
 * that were allocated to the request in the prep_rq_fn.  The queue
 * lock is held when calling this.
 */
void blk_unprep_request(struct request *req)
{
	struct request_queue *q = req->q;

	req->rq_flags &= ~RQF_DONTPREP;
	if (q->unprep_rq_fn)
		q->unprep_rq_fn(q, req);
}
EXPORT_SYMBOL_GPL(blk_unprep_request);

void blk_finish_request(struct request *req, blk_status_t error)
{
	struct request_queue *q = req->q;

	lockdep_assert_held(req->q->queue_lock);
	WARN_ON_ONCE(q->mq_ops);

	if (req->rq_flags & RQF_STATS)
		blk_stat_add(req);

	if (req->rq_flags & RQF_QUEUED)
		blk_queue_end_tag(q, req);

	BUG_ON(blk_queued_rq(req));

	if (unlikely(laptop_mode) && !blk_rq_is_passthrough(req))
		laptop_io_completion(req->q->backing_dev_info);

	blk_delete_timer(req);

	if (req->rq_flags & RQF_DONTPREP)
		blk_unprep_request(req);

	blk_account_io_done(req);

	if (req->end_io) {
		wbt_done(req->q->rq_wb, &req->issue_stat);
		req->end_io(req, error);
	} else {
		if (blk_bidi_rq(req))
			__blk_put_request(req->next_rq->q, req->next_rq);

		__blk_put_request(q, req);
	}
}
EXPORT_SYMBOL(blk_finish_request);

/**
 * blk_end_bidi_request - Complete a bidi request
 * @rq:         the request to complete
 * @error:      block status code
 * @nr_bytes:   number of bytes to complete @rq
 * @bidi_bytes: number of bytes to complete @rq->next_rq
 *
 * Description:
 *     Ends I/O on a number of bytes attached to @rq and @rq->next_rq.
 *     Drivers that supports bidi can safely call this member for any
 *     type of request, bidi or uni.  In the later case @bidi_bytes is
 *     just ignored.
 *
 * Return:
 *     %false - we are done with this request
 *     %true  - still buffers pending for this request
 **/
static bool blk_end_bidi_request(struct request *rq, blk_status_t error,
				 unsigned int nr_bytes, unsigned int bidi_bytes)
{
	struct request_queue *q = rq->q;
	unsigned long flags;

	WARN_ON_ONCE(q->mq_ops);

	if (blk_update_bidi_request(rq, error, nr_bytes, bidi_bytes))
		return true;

	spin_lock_irqsave(q->queue_lock, flags);
	blk_finish_request(rq, error);
	spin_unlock_irqrestore(q->queue_lock, flags);

	return false;
}

/**
 * __blk_end_bidi_request - Complete a bidi request with queue lock held
 * @rq:         the request to complete
 * @error:      block status code
 * @nr_bytes:   number of bytes to complete @rq
 * @bidi_bytes: number of bytes to complete @rq->next_rq
 *
 * Description:
 *     Identical to blk_end_bidi_request() except that queue lock is
 *     assumed to be locked on entry and remains so on return.
 *
 * Return:
 *     %false - we are done with this request
 *     %true  - still buffers pending for this request
 **/
static bool __blk_end_bidi_request(struct request *rq, blk_status_t error,
				   unsigned int nr_bytes, unsigned int bidi_bytes)
{
	lockdep_assert_held(rq->q->queue_lock);
	WARN_ON_ONCE(rq->q->mq_ops);

	if (blk_update_bidi_request(rq, error, nr_bytes, bidi_bytes))
		return true;

	blk_finish_request(rq, error);

	return false;
}

/**
 * blk_end_request - Helper function for drivers to complete the request.
 * @rq:       the request being processed
 * @error:    block status code
 * @nr_bytes: number of bytes to complete
 *
 * Description:
 *     Ends I/O on a number of bytes attached to @rq.
 *     If @rq has leftover, sets it up for the next range of segments.
 *
 * Return:
 *     %false - we are done with this request
 *     %true  - still buffers pending for this request
 **/
bool blk_end_request(struct request *rq, blk_status_t error,
		unsigned int nr_bytes)
{
	WARN_ON_ONCE(rq->q->mq_ops);
	return blk_end_bidi_request(rq, error, nr_bytes, 0);
}
EXPORT_SYMBOL(blk_end_request);

/**
 * blk_end_request_all - Helper function for drives to finish the request.
 * @rq: the request to finish
 * @error: block status code
 *
 * Description:
 *     Completely finish @rq.
 */
void blk_end_request_all(struct request *rq, blk_status_t error)
{
	bool pending;
	unsigned int bidi_bytes = 0;

	if (unlikely(blk_bidi_rq(rq)))
		bidi_bytes = blk_rq_bytes(rq->next_rq);

	pending = blk_end_bidi_request(rq, error, blk_rq_bytes(rq), bidi_bytes);
	BUG_ON(pending);
}
EXPORT_SYMBOL(blk_end_request_all);

/**
 * __blk_end_request - Helper function for drivers to complete the request.
 * @rq:       the request being processed
 * @error:    block status code
 * @nr_bytes: number of bytes to complete
 *
 * Description:
 *     Must be called with queue lock held unlike blk_end_request().
 *
 * Return:
 *     %false - we are done with this request
 *     %true  - still buffers pending for this request
 **/
bool __blk_end_request(struct request *rq, blk_status_t error,
		unsigned int nr_bytes)
{
	lockdep_assert_held(rq->q->queue_lock);
	WARN_ON_ONCE(rq->q->mq_ops);

	return __blk_end_bidi_request(rq, error, nr_bytes, 0);
}
EXPORT_SYMBOL(__blk_end_request);

/**
 * __blk_end_request_all - Helper function for drives to finish the request.
 * @rq: the request to finish
 * @error:    block status code
 *
 * Description:
 *     Completely finish @rq.  Must be called with queue lock held.
 */
void __blk_end_request_all(struct request *rq, blk_status_t error)
{
	bool pending;
	unsigned int bidi_bytes = 0;

	lockdep_assert_held(rq->q->queue_lock);
	WARN_ON_ONCE(rq->q->mq_ops);

	if (unlikely(blk_bidi_rq(rq)))
		bidi_bytes = blk_rq_bytes(rq->next_rq);

	pending = __blk_end_bidi_request(rq, error, blk_rq_bytes(rq), bidi_bytes);
	BUG_ON(pending);
}
EXPORT_SYMBOL(__blk_end_request_all);

/**
 * __blk_end_request_cur - Helper function to finish the current request chunk.
 * @rq: the request to finish the current chunk for
 * @error:    block status code
 *
 * Description:
 *     Complete the current consecutively mapped chunk from @rq.  Must
 *     be called with queue lock held.
 *
 * Return:
 *     %false - we are done with this request
 *     %true  - still buffers pending for this request
 */
bool __blk_end_request_cur(struct request *rq, blk_status_t error)
{
	return __blk_end_request(rq, error, blk_rq_cur_bytes(rq));
}
EXPORT_SYMBOL(__blk_end_request_cur);

void blk_rq_bio_prep(struct request_queue *q, struct request *rq,
		     struct bio *bio)
{
	if (bio_has_data(bio))
		rq->nr_phys_segments = bio_phys_segments(q, bio);

	rq->__data_len = bio->bi_iter.bi_size;
	rq->bio = rq->biotail = bio;

	if (bio->bi_disk)
		rq->rq_disk = bio->bi_disk;
}

#if ARCH_IMPLEMENTS_FLUSH_DCACHE_PAGE
/**
 * rq_flush_dcache_pages - Helper function to flush all pages in a request
 * @rq: the request to be flushed
 *
 * Description:
 *     Flush all pages in @rq.
 */
void rq_flush_dcache_pages(struct request *rq)
{
	struct req_iterator iter;
	struct bio_vec bvec;

	rq_for_each_segment(bvec, rq, iter)
		flush_dcache_page(bvec.bv_page);
}
EXPORT_SYMBOL_GPL(rq_flush_dcache_pages);
#endif

/**
 * blk_lld_busy - Check if underlying low-level drivers of a device are busy
 * @q : the queue of the device being checked
 *
 * Description:
 *    Check if underlying low-level drivers of a device are busy.
 *    If the drivers want to export their busy state, they must set own
 *    exporting function using blk_queue_lld_busy() first.
 *
 *    Basically, this function is used only by request stacking drivers
 *    to stop dispatching requests to underlying devices when underlying
 *    devices are busy.  This behavior helps more I/O merging on the queue
 *    of the request stacking driver and prevents I/O throughput regression
 *    on burst I/O load.
 *
 * Return:
 *    0 - Not busy (The request stacking driver should dispatch request)
 *    1 - Busy (The request stacking driver should stop dispatching request)
 */
int blk_lld_busy(struct request_queue *q)
{
	if (q->lld_busy_fn)
		return q->lld_busy_fn(q);

	return 0;
}
EXPORT_SYMBOL_GPL(blk_lld_busy);

/**
 * blk_rq_unprep_clone - Helper function to free all bios in a cloned request
 * @rq: the clone request to be cleaned up
 *
 * Description:
 *     Free all bios in @rq for a cloned request.
 */
void blk_rq_unprep_clone(struct request *rq)
{
	struct bio *bio;

	while ((bio = rq->bio) != NULL) {
		rq->bio = bio->bi_next;

		bio_put(bio);
	}
}
EXPORT_SYMBOL_GPL(blk_rq_unprep_clone);

/*
 * Copy attributes of the original request to the clone request.
 * The actual data parts (e.g. ->cmd, ->sense) are not copied.
 */
static void __blk_rq_prep_clone(struct request *dst, struct request *src)
{
	dst->cpu = src->cpu;
	dst->__sector = blk_rq_pos(src);
	dst->__data_len = blk_rq_bytes(src);
	dst->nr_phys_segments = src->nr_phys_segments;
	dst->ioprio = src->ioprio;
	dst->extra_len = src->extra_len;
}

/**
 * blk_rq_prep_clone - Helper function to setup clone request
 * @rq: the request to be setup
 * @rq_src: original request to be cloned
 * @bs: bio_set that bios for clone are allocated from
 * @gfp_mask: memory allocation mask for bio
 * @bio_ctr: setup function to be called for each clone bio.
 *           Returns %0 for success, non %0 for failure.
 * @data: private data to be passed to @bio_ctr
 *
 * Description:
 *     Clones bios in @rq_src to @rq, and copies attributes of @rq_src to @rq.
 *     The actual data parts of @rq_src (e.g. ->cmd, ->sense)
 *     are not copied, and copying such parts is the caller's responsibility.
 *     Also, pages which the original bios are pointing to are not copied
 *     and the cloned bios just point same pages.
 *     So cloned bios must be completed before original bios, which means
 *     the caller must complete @rq before @rq_src.
 */
int blk_rq_prep_clone(struct request *rq, struct request *rq_src,
		      struct bio_set *bs, gfp_t gfp_mask,
		      int (*bio_ctr)(struct bio *, struct bio *, void *),
		      void *data)
{
	struct bio *bio, *bio_src;

	if (!bs)
		bs = fs_bio_set;

	__rq_for_each_bio(bio_src, rq_src) {
		bio = bio_clone_fast(bio_src, gfp_mask, bs);
		if (!bio)
			goto free_and_out;

		if (bio_ctr && bio_ctr(bio, bio_src, data))
			goto free_and_out;

		if (rq->bio) {
			rq->biotail->bi_next = bio;
			rq->biotail = bio;
		} else
			rq->bio = rq->biotail = bio;
	}

	__blk_rq_prep_clone(rq, rq_src);

	return 0;

free_and_out:
	if (bio)
		bio_put(bio);
	blk_rq_unprep_clone(rq);

	return -ENOMEM;
}
EXPORT_SYMBOL_GPL(blk_rq_prep_clone);

int kblockd_schedule_work(struct work_struct *work)
{
	return queue_work(kblockd_workqueue, work);
}
EXPORT_SYMBOL(kblockd_schedule_work);

int kblockd_schedule_work_on(int cpu, struct work_struct *work)
{
	return queue_work_on(cpu, kblockd_workqueue, work);
}
EXPORT_SYMBOL(kblockd_schedule_work_on);

int kblockd_mod_delayed_work_on(int cpu, struct delayed_work *dwork,
				unsigned long delay)
{
	return mod_delayed_work_on(cpu, kblockd_workqueue, dwork, delay);
}
EXPORT_SYMBOL(kblockd_mod_delayed_work_on);

int kblockd_schedule_delayed_work(struct delayed_work *dwork,
				  unsigned long delay)
{
	return queue_delayed_work(kblockd_workqueue, dwork, delay);
}
EXPORT_SYMBOL(kblockd_schedule_delayed_work);

int kblockd_schedule_delayed_work_on(int cpu, struct delayed_work *dwork,
				     unsigned long delay)
{
	return queue_delayed_work_on(cpu, kblockd_workqueue, dwork, delay);
}
EXPORT_SYMBOL(kblockd_schedule_delayed_work_on);

/**
 * blk_start_plug - initialize blk_plug and track it inside the task_struct
 * @plug:	The &struct blk_plug that needs to be initialized
 *
 * Description:
 *   Tracking blk_plug inside the task_struct will help with auto-flushing the
 *   pending I/O should the task end up blocking between blk_start_plug() and
 *   blk_finish_plug(). This is important from a performance perspective, but
 *   also ensures that we don't deadlock. For instance, if the task is blocking
 *   for a memory allocation, memory reclaim could end up wanting to free a
 *   page belonging to that request that is currently residing in our private
 *   plug. By flushing the pending I/O when the process goes to sleep, we avoid
 *   this kind of deadlock.
 */
void blk_start_plug(struct blk_plug *plug)
{
	struct task_struct *tsk = current;

	/*
	 * If this is a nested plug, don't actually assign it.
	 */
	if (tsk->plug)
		return;

	INIT_LIST_HEAD(&plug->list);
	INIT_LIST_HEAD(&plug->mq_list);
	INIT_LIST_HEAD(&plug->cb_list);
	/*
	 * Store ordering should not be needed here, since a potential
	 * preempt will imply a full memory barrier
	 */
	tsk->plug = plug;
}
EXPORT_SYMBOL(blk_start_plug);

static int plug_rq_cmp(void *priv, struct list_head *a, struct list_head *b)
{
	struct request *rqa = container_of(a, struct request, queuelist);
	struct request *rqb = container_of(b, struct request, queuelist);

	return !(rqa->q < rqb->q ||
		(rqa->q == rqb->q && blk_rq_pos(rqa) < blk_rq_pos(rqb)));
}

/*
 * If 'from_schedule' is true, then postpone the dispatch of requests
 * until a safe kblockd context. We due this to avoid accidental big
 * additional stack usage in driver dispatch, in places where the originally
 * plugger did not intend it.
 */
static void queue_unplugged(struct request_queue *q, unsigned int depth,
			    bool from_schedule)
	__releases(q->queue_lock)
{
	lockdep_assert_held(q->queue_lock);

	trace_block_unplug(q, depth, !from_schedule);

	if (from_schedule)
		blk_run_queue_async(q);
	else
		__blk_run_queue(q);
	spin_unlock(q->queue_lock);
}

static void flush_plug_callbacks(struct blk_plug *plug, bool from_schedule)
{
	LIST_HEAD(callbacks);

	while (!list_empty(&plug->cb_list)) {
		list_splice_init(&plug->cb_list, &callbacks);

		while (!list_empty(&callbacks)) {
			struct blk_plug_cb *cb = list_first_entry(&callbacks,
							  struct blk_plug_cb,
							  list);
			list_del(&cb->list);
			cb->callback(cb, from_schedule);
		}
	}
}

struct blk_plug_cb *blk_check_plugged(blk_plug_cb_fn unplug, void *data,
				      int size)
{
	struct blk_plug *plug = current->plug;
	struct blk_plug_cb *cb;

	if (!plug)
		return NULL;

	list_for_each_entry(cb, &plug->cb_list, list)
		if (cb->callback == unplug && cb->data == data)
			return cb;

	/* Not currently on the callback list */
	BUG_ON(size < sizeof(*cb));
	cb = kzalloc(size, GFP_ATOMIC);
	if (cb) {
		cb->data = data;
		cb->callback = unplug;
		list_add(&cb->list, &plug->cb_list);
	}
	return cb;
}
EXPORT_SYMBOL(blk_check_plugged);

void blk_flush_plug_list(struct blk_plug *plug, bool from_schedule)
{
	struct request_queue *q;
	unsigned long flags;
	struct request *rq;
	LIST_HEAD(list);
	unsigned int depth;

	flush_plug_callbacks(plug, from_schedule);

	if (!list_empty(&plug->mq_list))
		blk_mq_flush_plug_list(plug, from_schedule);

	if (list_empty(&plug->list))
		return;

	list_splice_init(&plug->list, &list);

	list_sort(NULL, &list, plug_rq_cmp);

	q = NULL;
	depth = 0;

	/*
	 * Save and disable interrupts here, to avoid doing it for every
	 * queue lock we have to take.
	 */
	local_irq_save(flags);
	while (!list_empty(&list)) {
		rq = list_entry_rq(list.next);
		list_del_init(&rq->queuelist);
		BUG_ON(!rq->q);
		if (rq->q != q) {
			/*
			 * This drops the queue lock
			 */
			if (q)
				queue_unplugged(q, depth, from_schedule);
			q = rq->q;
			depth = 0;
			spin_lock(q->queue_lock);
		}

		/*
		 * Short-circuit if @q is dead
		 */
		if (unlikely(blk_queue_dying(q))) {
			__blk_end_request_all(rq, BLK_STS_IOERR);
			continue;
		}

		/*
		 * rq is already accounted, so use raw insert
		 */
		if (op_is_flush(rq->cmd_flags))
			__elv_add_request(q, rq, ELEVATOR_INSERT_FLUSH);
		else
			__elv_add_request(q, rq, ELEVATOR_INSERT_SORT_MERGE);

		depth++;
	}

	/*
	 * This drops the queue lock
	 */
	if (q)
		queue_unplugged(q, depth, from_schedule);

	local_irq_restore(flags);
}

void blk_finish_plug(struct blk_plug *plug)
{
	if (plug != current->plug)
		return;
	blk_flush_plug_list(plug, false);

	current->plug = NULL;
}
EXPORT_SYMBOL(blk_finish_plug);

#ifdef CONFIG_PM
/**
 * blk_pm_runtime_init - Block layer runtime PM initialization routine
 * @q: the queue of the device
 * @dev: the device the queue belongs to
 *
 * Description:
 *    Initialize runtime-PM-related fields for @q and start auto suspend for
 *    @dev. Drivers that want to take advantage of request-based runtime PM
 *    should call this function after @dev has been initialized, and its
 *    request queue @q has been allocated, and runtime PM for it can not happen
 *    yet(either due to disabled/forbidden or its usage_count > 0). In most
 *    cases, driver should call this function before any I/O has taken place.
 *
 *    This function takes care of setting up using auto suspend for the device,
 *    the autosuspend delay is set to -1 to make runtime suspend impossible
 *    until an updated value is either set by user or by driver. Drivers do
 *    not need to touch other autosuspend settings.
 *
 *    The block layer runtime PM is request based, so only works for drivers
 *    that use request as their IO unit instead of those directly use bio's.
 */
void blk_pm_runtime_init(struct request_queue *q, struct device *dev)
{
	/* not support for RQF_PM and ->rpm_status in blk-mq yet */
	if (q->mq_ops)
		return;

	q->dev = dev;
	q->rpm_status = RPM_ACTIVE;
	pm_runtime_set_autosuspend_delay(q->dev, -1);
	pm_runtime_use_autosuspend(q->dev);
}
EXPORT_SYMBOL(blk_pm_runtime_init);

/**
 * blk_pre_runtime_suspend - Pre runtime suspend check
 * @q: the queue of the device
 *
 * Description:
 *    This function will check if runtime suspend is allowed for the device
 *    by examining if there are any requests pending in the queue. If there
 *    are requests pending, the device can not be runtime suspended; otherwise,
 *    the queue's status will be updated to SUSPENDING and the driver can
 *    proceed to suspend the device.
 *
 *    For the not allowed case, we mark last busy for the device so that
 *    runtime PM core will try to autosuspend it some time later.
 *
 *    This function should be called near the start of the device's
 *    runtime_suspend callback.
 *
 * Return:
 *    0		- OK to runtime suspend the device
 *    -EBUSY	- Device should not be runtime suspended
 */
int blk_pre_runtime_suspend(struct request_queue *q)
{
	int ret = 0;

	if (!q->dev)
		return ret;

	spin_lock_irq(q->queue_lock);
	if (q->nr_pending) {
		ret = -EBUSY;
		pm_runtime_mark_last_busy(q->dev);
	} else {
		q->rpm_status = RPM_SUSPENDING;
	}
	spin_unlock_irq(q->queue_lock);
	return ret;
}
EXPORT_SYMBOL(blk_pre_runtime_suspend);

/**
 * blk_post_runtime_suspend - Post runtime suspend processing
 * @q: the queue of the device
 * @err: return value of the device's runtime_suspend function
 *
 * Description:
 *    Update the queue's runtime status according to the return value of the
 *    device's runtime suspend function and mark last busy for the device so
 *    that PM core will try to auto suspend the device at a later time.
 *
 *    This function should be called near the end of the device's
 *    runtime_suspend callback.
 */
void blk_post_runtime_suspend(struct request_queue *q, int err)
{
	if (!q->dev)
		return;

	spin_lock_irq(q->queue_lock);
	if (!err) {
		q->rpm_status = RPM_SUSPENDED;
	} else {
		q->rpm_status = RPM_ACTIVE;
		pm_runtime_mark_last_busy(q->dev);
	}
	spin_unlock_irq(q->queue_lock);
}
EXPORT_SYMBOL(blk_post_runtime_suspend);

/**
 * blk_pre_runtime_resume - Pre runtime resume processing
 * @q: the queue of the device
 *
 * Description:
 *    Update the queue's runtime status to RESUMING in preparation for the
 *    runtime resume of the device.
 *
 *    This function should be called near the start of the device's
 *    runtime_resume callback.
 */
void blk_pre_runtime_resume(struct request_queue *q)
{
	if (!q->dev)
		return;

	spin_lock_irq(q->queue_lock);
	q->rpm_status = RPM_RESUMING;
	spin_unlock_irq(q->queue_lock);
}
EXPORT_SYMBOL(blk_pre_runtime_resume);

/**
 * blk_post_runtime_resume - Post runtime resume processing
 * @q: the queue of the device
 * @err: return value of the device's runtime_resume function
 *
 * Description:
 *    Update the queue's runtime status according to the return value of the
 *    device's runtime_resume function. If it is successfully resumed, process
 *    the requests that are queued into the device's queue when it is resuming
 *    and then mark last busy and initiate autosuspend for it.
 *
 *    This function should be called near the end of the device's
 *    runtime_resume callback.
 */
void blk_post_runtime_resume(struct request_queue *q, int err)
{
	if (!q->dev)
		return;

	spin_lock_irq(q->queue_lock);
	if (!err) {
		q->rpm_status = RPM_ACTIVE;
		__blk_run_queue(q);
		pm_runtime_mark_last_busy(q->dev);
		pm_request_autosuspend(q->dev);
	} else {
		q->rpm_status = RPM_SUSPENDED;
	}
	spin_unlock_irq(q->queue_lock);
}
EXPORT_SYMBOL(blk_post_runtime_resume);

/**
 * blk_set_runtime_active - Force runtime status of the queue to be active
 * @q: the queue of the device
 *
 * If the device is left runtime suspended during system suspend the resume
 * hook typically resumes the device and corrects runtime status
 * accordingly. However, that does not affect the queue runtime PM status
 * which is still "suspended". This prevents processing requests from the
 * queue.
 *
 * This function can be used in driver's resume hook to correct queue
 * runtime PM status and re-enable peeking requests from the queue. It
 * should be called before first request is added to the queue.
 */
void blk_set_runtime_active(struct request_queue *q)
{
	spin_lock_irq(q->queue_lock);
	q->rpm_status = RPM_ACTIVE;
	pm_runtime_mark_last_busy(q->dev);
	pm_request_autosuspend(q->dev);
	spin_unlock_irq(q->queue_lock);
}
EXPORT_SYMBOL(blk_set_runtime_active);
#endif

int __init blk_dev_init(void)
{
	BUILD_BUG_ON(REQ_OP_LAST >= (1 << REQ_OP_BITS));
	BUILD_BUG_ON(REQ_OP_BITS + REQ_FLAG_BITS > 8 *
			FIELD_SIZEOF(struct request, cmd_flags));
	BUILD_BUG_ON(REQ_OP_BITS + REQ_FLAG_BITS > 8 *
			FIELD_SIZEOF(struct bio, bi_opf));

	/* used for unplugging and affects IO latency/throughput - HIGHPRI */
	kblockd_workqueue = alloc_workqueue("kblockd",
					    WQ_MEM_RECLAIM | WQ_HIGHPRI, 0);
	if (!kblockd_workqueue)
		panic("Failed to create kblockd\n");

	request_cachep = kmem_cache_create("blkdev_requests",
			sizeof(struct request), 0, SLAB_PANIC, NULL);

	blk_requestq_cachep = kmem_cache_create("request_queue",
			sizeof(struct request_queue), 0, SLAB_PANIC, NULL);

#ifdef CONFIG_DEBUG_FS
	blk_debugfs_root = debugfs_create_dir("block", NULL);
#endif

	return 0;
}<|MERGE_RESOLUTION|>--- conflicted
+++ resolved
@@ -2291,11 +2291,8 @@
 	current->bio_list = bio_list_on_stack;
 	do {
 		struct request_queue *q = bio->bi_disk->queue;
-<<<<<<< HEAD
-=======
 		blk_mq_req_flags_t flags = bio->bi_opf & REQ_NOWAIT ?
 			BLK_MQ_REQ_NOWAIT : 0;
->>>>>>> 9abd04af
 
 		if (likely(blk_queue_enter(q, flags) == 0)) {
 			struct bio_list lower, same;
@@ -2491,11 +2488,7 @@
 		 * bypass a potential scheduler on the bottom device for
 		 * insert.
 		 */
-<<<<<<< HEAD
-		blk_mq_request_bypass_insert(rq);
-=======
 		blk_mq_request_bypass_insert(rq, true);
->>>>>>> 9abd04af
 		return BLK_STS_OK;
 	}
 
