// SPDX-License-Identifier: GPL-2.0
/*
 * Functions related to segment and merge handling
 */
#include <linux/kernel.h>
#include <linux/module.h>
#include <linux/bio.h>
#include <linux/blkdev.h>
#include <linux/scatterlist.h>

#include <trace/events/block.h>

#include "blk.h"
#include "blk-rq-qos.h"

static inline bool bio_will_gap(struct request_queue *q,
		struct request *prev_rq, struct bio *prev, struct bio *next)
{
	struct bio_vec pb, nb;

	if (!bio_has_data(prev) || !queue_virt_boundary(q))
		return false;

	/*
	 * Don't merge if the 1st bio starts with non-zero offset, otherwise it
	 * is quite difficult to respect the sg gap limit.  We work hard to
	 * merge a huge number of small single bios in case of mkfs.
	 */
	if (prev_rq)
		bio_get_first_bvec(prev_rq->bio, &pb);
	else
		bio_get_first_bvec(prev, &pb);
	if (pb.bv_offset & queue_virt_boundary(q))
		return true;

	/*
	 * We don't need to worry about the situation that the merged segment
	 * ends in unaligned virt boundary:
	 *
	 * - if 'pb' ends aligned, the merged segment ends aligned
	 * - if 'pb' ends unaligned, the next bio must include
	 *   one single bvec of 'nb', otherwise the 'nb' can't
	 *   merge with 'pb'
	 */
	bio_get_last_bvec(prev, &pb);
	bio_get_first_bvec(next, &nb);
	if (biovec_phys_mergeable(q, &pb, &nb))
		return false;
	return __bvec_gap_to_prev(q, &pb, nb.bv_offset);
}

static inline bool req_gap_back_merge(struct request *req, struct bio *bio)
{
	return bio_will_gap(req->q, req, req->biotail, bio);
}

static inline bool req_gap_front_merge(struct request *req, struct bio *bio)
{
	return bio_will_gap(req->q, NULL, bio, req->bio);
}

static struct bio *blk_bio_discard_split(struct request_queue *q,
					 struct bio *bio,
					 struct bio_set *bs,
					 unsigned *nsegs)
{
	unsigned int max_discard_sectors, granularity;
	int alignment;
	sector_t tmp;
	unsigned split_sectors;

	*nsegs = 1;

	/* Zero-sector (unknown) and one-sector granularities are the same.  */
	granularity = max(q->limits.discard_granularity >> 9, 1U);

	max_discard_sectors = min(q->limits.max_discard_sectors,
			bio_allowed_max_sectors(q));
	max_discard_sectors -= max_discard_sectors % granularity;

	if (unlikely(!max_discard_sectors)) {
		/* XXX: warn */
		return NULL;
	}

	if (bio_sectors(bio) <= max_discard_sectors)
		return NULL;

	split_sectors = max_discard_sectors;

	/*
	 * If the next starting sector would be misaligned, stop the discard at
	 * the previous aligned sector.
	 */
	alignment = (q->limits.discard_alignment >> 9) % granularity;

	tmp = bio->bi_iter.bi_sector + split_sectors - alignment;
	tmp = sector_div(tmp, granularity);

	if (split_sectors > tmp)
		split_sectors -= tmp;

	return bio_split(bio, split_sectors, GFP_NOIO, bs);
}

static struct bio *blk_bio_write_zeroes_split(struct request_queue *q,
		struct bio *bio, struct bio_set *bs, unsigned *nsegs)
{
	*nsegs = 0;

	if (!q->limits.max_write_zeroes_sectors)
		return NULL;

	if (bio_sectors(bio) <= q->limits.max_write_zeroes_sectors)
		return NULL;

	return bio_split(bio, q->limits.max_write_zeroes_sectors, GFP_NOIO, bs);
}

static struct bio *blk_bio_write_same_split(struct request_queue *q,
					    struct bio *bio,
					    struct bio_set *bs,
					    unsigned *nsegs)
{
	*nsegs = 1;

	if (!q->limits.max_write_same_sectors)
		return NULL;

	if (bio_sectors(bio) <= q->limits.max_write_same_sectors)
		return NULL;

	return bio_split(bio, q->limits.max_write_same_sectors, GFP_NOIO, bs);
}

/*
 * Return the maximum number of sectors from the start of a bio that may be
 * submitted as a single request to a block device. If enough sectors remain,
 * align the end to the physical block size. Otherwise align the end to the
 * logical block size. This approach minimizes the number of non-aligned
 * requests that are submitted to a block device if the start of a bio is not
 * aligned to a physical block boundary.
 */
static inline unsigned get_max_io_size(struct request_queue *q,
				       struct bio *bio)
{
	unsigned sectors = blk_max_size_offset(q, bio->bi_iter.bi_sector, 0);
	unsigned max_sectors = sectors;
	unsigned pbs = queue_physical_block_size(q) >> SECTOR_SHIFT;
	unsigned lbs = queue_logical_block_size(q) >> SECTOR_SHIFT;
	unsigned start_offset = bio->bi_iter.bi_sector & (pbs - 1);

	max_sectors += start_offset;
	max_sectors &= ~(pbs - 1);
	if (max_sectors > start_offset)
		return max_sectors - start_offset;

	return sectors & ~(lbs - 1);
}

static inline unsigned get_max_segment_size(const struct request_queue *q,
					    struct page *start_page,
					    unsigned long offset)
{
	unsigned long mask = queue_segment_boundary(q);

	offset = mask & (page_to_phys(start_page) + offset);

	/*
	 * overflow may be triggered in case of zero page physical address
	 * on 32bit arch, use queue's max segment size when that happens.
	 */
	return min_not_zero(mask - offset + 1,
			(unsigned long)queue_max_segment_size(q));
}

/**
 * bvec_split_segs - verify whether or not a bvec should be split in the middle
 * @q:        [in] request queue associated with the bio associated with @bv
 * @bv:       [in] bvec to examine
 * @nsegs:    [in,out] Number of segments in the bio being built. Incremented
 *            by the number of segments from @bv that may be appended to that
 *            bio without exceeding @max_segs
 * @sectors:  [in,out] Number of sectors in the bio being built. Incremented
 *            by the number of sectors from @bv that may be appended to that
 *            bio without exceeding @max_sectors
 * @max_segs: [in] upper bound for *@nsegs
 * @max_sectors: [in] upper bound for *@sectors
 *
 * When splitting a bio, it can happen that a bvec is encountered that is too
 * big to fit in a single segment and hence that it has to be split in the
 * middle. This function verifies whether or not that should happen. The value
 * %true is returned if and only if appending the entire @bv to a bio with
 * *@nsegs segments and *@sectors sectors would make that bio unacceptable for
 * the block driver.
 */
static bool bvec_split_segs(const struct request_queue *q,
			    const struct bio_vec *bv, unsigned *nsegs,
			    unsigned *sectors, unsigned max_segs,
			    unsigned max_sectors)
{
	unsigned max_len = (min(max_sectors, UINT_MAX >> 9) - *sectors) << 9;
	unsigned len = min(bv->bv_len, max_len);
	unsigned total_len = 0;
	unsigned seg_size = 0;

	while (len && *nsegs < max_segs) {
		seg_size = get_max_segment_size(q, bv->bv_page,
						bv->bv_offset + total_len);
		seg_size = min(seg_size, len);

		(*nsegs)++;
		total_len += seg_size;
		len -= seg_size;

		if ((bv->bv_offset + total_len) & queue_virt_boundary(q))
			break;
	}

	*sectors += total_len >> 9;

	/* tell the caller to split the bvec if it is too big to fit */
	return len > 0 || bv->bv_len > max_len;
}

/**
 * blk_bio_segment_split - split a bio in two bios
 * @q:    [in] request queue pointer
 * @bio:  [in] bio to be split
 * @bs:	  [in] bio set to allocate the clone from
 * @segs: [out] number of segments in the bio with the first half of the sectors
 *
 * Clone @bio, update the bi_iter of the clone to represent the first sectors
 * of @bio and update @bio->bi_iter to represent the remaining sectors. The
 * following is guaranteed for the cloned bio:
 * - That it has at most get_max_io_size(@q, @bio) sectors.
 * - That it has at most queue_max_segments(@q) segments.
 *
 * Except for discard requests the cloned bio will point at the bi_io_vec of
 * the original bio. It is the responsibility of the caller to ensure that the
 * original bio is not freed before the cloned bio. The caller is also
 * responsible for ensuring that @bs is only destroyed after processing of the
 * split bio has finished.
 */
static struct bio *blk_bio_segment_split(struct request_queue *q,
					 struct bio *bio,
					 struct bio_set *bs,
					 unsigned *segs)
{
	struct bio_vec bv, bvprv, *bvprvp = NULL;
	struct bvec_iter iter;
	unsigned nsegs = 0, sectors = 0;
	const unsigned max_sectors = get_max_io_size(q, bio);
	const unsigned max_segs = queue_max_segments(q);

	bio_for_each_bvec(bv, bio, iter) {
		/*
		 * If the queue doesn't support SG gaps and adding this
		 * offset would create a gap, disallow it.
		 */
		if (bvprvp && bvec_gap_to_prev(q, bvprvp, bv.bv_offset))
			goto split;

		if (nsegs < max_segs &&
		    sectors + (bv.bv_len >> 9) <= max_sectors &&
		    bv.bv_offset + bv.bv_len <= PAGE_SIZE) {
			nsegs++;
			sectors += bv.bv_len >> 9;
		} else if (bvec_split_segs(q, &bv, &nsegs, &sectors, max_segs,
					 max_sectors)) {
			goto split;
		}

		bvprv = bv;
		bvprvp = &bvprv;
	}

	*segs = nsegs;
	return NULL;
split:
	*segs = nsegs;

	/*
	 * Bio splitting may cause subtle trouble such as hang when doing sync
	 * iopoll in direct IO routine. Given performance gain of iopoll for
	 * big IO can be trival, disable iopoll when split needed.
	 */
	bio->bi_opf &= ~REQ_HIPRI;

	return bio_split(bio, sectors, GFP_NOIO, bs);
}

/**
 * __blk_queue_split - split a bio and submit the second half
 * @bio:     [in, out] bio to be split
 * @nr_segs: [out] number of segments in the first bio
 *
 * Split a bio into two bios, chain the two bios, submit the second half and
 * store a pointer to the first half in *@bio. If the second bio is still too
 * big it will be split by a recursive call to this function. Since this
 * function may allocate a new bio from q->bio_split, it is the responsibility
 * of the caller to ensure that q->bio_split is only released after processing
 * of the split bio has finished.
 */
void __blk_queue_split(struct bio **bio, unsigned int *nr_segs)
{
	struct request_queue *q = (*bio)->bi_bdev->bd_disk->queue;
	struct bio *split = NULL;

	switch (bio_op(*bio)) {
	case REQ_OP_DISCARD:
	case REQ_OP_SECURE_ERASE:
		split = blk_bio_discard_split(q, *bio, &q->bio_split, nr_segs);
		break;
	case REQ_OP_WRITE_ZEROES:
		split = blk_bio_write_zeroes_split(q, *bio, &q->bio_split,
				nr_segs);
		break;
	case REQ_OP_WRITE_SAME:
		split = blk_bio_write_same_split(q, *bio, &q->bio_split,
				nr_segs);
		break;
	default:
		/*
		 * All drivers must accept single-segments bios that are <=
		 * PAGE_SIZE.  This is a quick and dirty check that relies on
		 * the fact that bi_io_vec[0] is always valid if a bio has data.
		 * The check might lead to occasional false negatives when bios
		 * are cloned, but compared to the performance impact of cloned
		 * bios themselves the loop below doesn't matter anyway.
		 */
		if (!q->limits.chunk_sectors &&
		    (*bio)->bi_vcnt == 1 &&
		    ((*bio)->bi_io_vec[0].bv_len +
		     (*bio)->bi_io_vec[0].bv_offset) <= PAGE_SIZE) {
			*nr_segs = 1;
			break;
		}
		split = blk_bio_segment_split(q, *bio, &q->bio_split, nr_segs);
		break;
	}

	if (split) {
		/* there isn't chance to merge the splitted bio */
		split->bi_opf |= REQ_NOMERGE;

		bio_chain(split, *bio);
		trace_block_split(split, (*bio)->bi_iter.bi_sector);
		submit_bio_noacct(*bio);
		*bio = split;
	}
}

/**
 * blk_queue_split - split a bio and submit the second half
 * @bio: [in, out] bio to be split
 *
 * Split a bio into two bios, chains the two bios, submit the second half and
 * store a pointer to the first half in *@bio. Since this function may allocate
 * a new bio from q->bio_split, it is the responsibility of the caller to ensure
 * that q->bio_split is only released after processing of the split bio has
 * finished.
 */
void blk_queue_split(struct bio **bio)
{
	unsigned int nr_segs;

	__blk_queue_split(bio, &nr_segs);
}
EXPORT_SYMBOL(blk_queue_split);

unsigned int blk_recalc_rq_segments(struct request *rq)
{
	unsigned int nr_phys_segs = 0;
	unsigned int nr_sectors = 0;
	struct req_iterator iter;
	struct bio_vec bv;

	if (!rq->bio)
		return 0;

	switch (bio_op(rq->bio)) {
	case REQ_OP_DISCARD:
	case REQ_OP_SECURE_ERASE:
	case REQ_OP_WRITE_ZEROES:
		return 0;
	case REQ_OP_WRITE_SAME:
		return 1;
	}

	rq_for_each_bvec(bv, rq, iter)
		bvec_split_segs(rq->q, &bv, &nr_phys_segs, &nr_sectors,
				UINT_MAX, UINT_MAX);
	return nr_phys_segs;
}

static inline struct scatterlist *blk_next_sg(struct scatterlist **sg,
		struct scatterlist *sglist)
{
	if (!*sg)
		return sglist;

	/*
	 * If the driver previously mapped a shorter list, we could see a
	 * termination bit prematurely unless it fully inits the sg table
	 * on each mapping. We KNOW that there must be more entries here
	 * or the driver would be buggy, so force clear the termination bit
	 * to avoid doing a full sg_init_table() in drivers for each command.
	 */
	sg_unmark_end(*sg);
	return sg_next(*sg);
}

static unsigned blk_bvec_map_sg(struct request_queue *q,
		struct bio_vec *bvec, struct scatterlist *sglist,
		struct scatterlist **sg)
{
	unsigned nbytes = bvec->bv_len;
	unsigned nsegs = 0, total = 0;

	while (nbytes > 0) {
		unsigned offset = bvec->bv_offset + total;
		unsigned len = min(get_max_segment_size(q, bvec->bv_page,
					offset), nbytes);
		struct page *page = bvec->bv_page;

		/*
		 * Unfortunately a fair number of drivers barf on scatterlists
		 * that have an offset larger than PAGE_SIZE, despite other
		 * subsystems dealing with that invariant just fine.  For now
		 * stick to the legacy format where we never present those from
		 * the block layer, but the code below should be removed once
		 * these offenders (mostly MMC/SD drivers) are fixed.
		 */
		page += (offset >> PAGE_SHIFT);
		offset &= ~PAGE_MASK;

		*sg = blk_next_sg(sg, sglist);
		sg_set_page(*sg, page, len, offset);

		total += len;
		nbytes -= len;
		nsegs++;
	}

	return nsegs;
}

static inline int __blk_bvec_map_sg(struct bio_vec bv,
		struct scatterlist *sglist, struct scatterlist **sg)
{
	*sg = blk_next_sg(sg, sglist);
	sg_set_page(*sg, bv.bv_page, bv.bv_len, bv.bv_offset);
	return 1;
}

/* only try to merge bvecs into one sg if they are from two bios */
static inline bool
__blk_segment_map_sg_merge(struct request_queue *q, struct bio_vec *bvec,
			   struct bio_vec *bvprv, struct scatterlist **sg)
{

	int nbytes = bvec->bv_len;

	if (!*sg)
		return false;

	if ((*sg)->length + nbytes > queue_max_segment_size(q))
		return false;

	if (!biovec_phys_mergeable(q, bvprv, bvec))
		return false;

	(*sg)->length += nbytes;

	return true;
}

static int __blk_bios_map_sg(struct request_queue *q, struct bio *bio,
			     struct scatterlist *sglist,
			     struct scatterlist **sg)
{
	struct bio_vec bvec, bvprv = { NULL };
	struct bvec_iter iter;
	int nsegs = 0;
	bool new_bio = false;

	for_each_bio(bio) {
		bio_for_each_bvec(bvec, bio, iter) {
			/*
			 * Only try to merge bvecs from two bios given we
			 * have done bio internal merge when adding pages
			 * to bio
			 */
			if (new_bio &&
			    __blk_segment_map_sg_merge(q, &bvec, &bvprv, sg))
				goto next_bvec;

			if (bvec.bv_offset + bvec.bv_len <= PAGE_SIZE)
				nsegs += __blk_bvec_map_sg(bvec, sglist, sg);
			else
				nsegs += blk_bvec_map_sg(q, &bvec, sglist, sg);
 next_bvec:
			new_bio = false;
		}
		if (likely(bio->bi_iter.bi_size)) {
			bvprv = bvec;
			new_bio = true;
		}
	}

	return nsegs;
}

/*
 * map a request to scatterlist, return number of sg entries setup. Caller
 * must make sure sg can hold rq->nr_phys_segments entries
 */
int __blk_rq_map_sg(struct request_queue *q, struct request *rq,
		struct scatterlist *sglist, struct scatterlist **last_sg)
{
	int nsegs = 0;

	if (rq->rq_flags & RQF_SPECIAL_PAYLOAD)
		nsegs = __blk_bvec_map_sg(rq->special_vec, sglist, last_sg);
	else if (rq->bio && bio_op(rq->bio) == REQ_OP_WRITE_SAME)
		nsegs = __blk_bvec_map_sg(bio_iovec(rq->bio), sglist, last_sg);
	else if (rq->bio)
		nsegs = __blk_bios_map_sg(q, rq->bio, sglist, last_sg);

	if (*last_sg)
		sg_mark_end(*last_sg);

	/*
	 * Something must have been wrong if the figured number of
	 * segment is bigger than number of req's physical segments
	 */
	WARN_ON(nsegs > blk_rq_nr_phys_segments(rq));

	return nsegs;
}
EXPORT_SYMBOL(__blk_rq_map_sg);

static inline unsigned int blk_rq_get_max_segments(struct request *rq)
{
	if (req_op(rq) == REQ_OP_DISCARD)
		return queue_max_discard_segments(rq->q);
	return queue_max_segments(rq->q);
}

static inline int ll_new_hw_segment(struct request *req, struct bio *bio,
		unsigned int nr_phys_segs)
{
	if (req->nr_phys_segments + nr_phys_segs > blk_rq_get_max_segments(req))
		goto no_merge;

	if (blk_integrity_merge_bio(req->q, req, bio) == false)
		goto no_merge;

	/*
	 * This will form the start of a new hw segment.  Bump both
	 * counters.
	 */
	req->nr_phys_segments += nr_phys_segs;
	return 1;

no_merge:
	req_set_nomerge(req->q, req);
	return 0;
}

int ll_back_merge_fn(struct request *req, struct bio *bio, unsigned int nr_segs)
{
	if (req_gap_back_merge(req, bio))
		return 0;
	if (blk_integrity_rq(req) &&
	    integrity_req_gap_back_merge(req, bio))
		return 0;
	if (!bio_crypt_ctx_back_mergeable(req, bio))
		return 0;
	if (blk_rq_sectors(req) + bio_sectors(bio) >
	    blk_rq_get_max_sectors(req, blk_rq_pos(req))) {
		req_set_nomerge(req->q, req);
		return 0;
	}

	return ll_new_hw_segment(req, bio, nr_segs);
}

static int ll_front_merge_fn(struct request *req, struct bio *bio,
		unsigned int nr_segs)
{
	if (req_gap_front_merge(req, bio))
		return 0;
	if (blk_integrity_rq(req) &&
	    integrity_req_gap_front_merge(req, bio))
		return 0;
	if (!bio_crypt_ctx_front_mergeable(req, bio))
		return 0;
	if (blk_rq_sectors(req) + bio_sectors(bio) >
	    blk_rq_get_max_sectors(req, bio->bi_iter.bi_sector)) {
		req_set_nomerge(req->q, req);
		return 0;
	}

	return ll_new_hw_segment(req, bio, nr_segs);
}

static bool req_attempt_discard_merge(struct request_queue *q, struct request *req,
		struct request *next)
{
	unsigned short segments = blk_rq_nr_discard_segments(req);

	if (segments >= queue_max_discard_segments(q))
		goto no_merge;
	if (blk_rq_sectors(req) + bio_sectors(next->bio) >
	    blk_rq_get_max_sectors(req, blk_rq_pos(req)))
		goto no_merge;

	req->nr_phys_segments = segments + blk_rq_nr_discard_segments(next);
	return true;
no_merge:
	req_set_nomerge(q, req);
	return false;
}

static int ll_merge_requests_fn(struct request_queue *q, struct request *req,
				struct request *next)
{
	int total_phys_segments;

	if (req_gap_back_merge(req, next->bio))
		return 0;

	/*
	 * Will it become too large?
	 */
	if ((blk_rq_sectors(req) + blk_rq_sectors(next)) >
	    blk_rq_get_max_sectors(req, blk_rq_pos(req)))
		return 0;

	total_phys_segments = req->nr_phys_segments + next->nr_phys_segments;
	if (total_phys_segments > blk_rq_get_max_segments(req))
		return 0;

	if (blk_integrity_merge_rq(q, req, next) == false)
		return 0;

	if (!bio_crypt_ctx_merge_rq(req, next))
		return 0;

	/* Merge is OK... */
	req->nr_phys_segments = total_phys_segments;
	return 1;
}

/**
 * blk_rq_set_mixed_merge - mark a request as mixed merge
 * @rq: request to mark as mixed merge
 *
 * Description:
 *     @rq is about to be mixed merged.  Make sure the attributes
 *     which can be mixed are set in each bio and mark @rq as mixed
 *     merged.
 */
void blk_rq_set_mixed_merge(struct request *rq)
{
	unsigned int ff = rq->cmd_flags & REQ_FAILFAST_MASK;
	struct bio *bio;

	if (rq->rq_flags & RQF_MIXED_MERGE)
		return;

	/*
	 * @rq will no longer represent mixable attributes for all the
	 * contained bios.  It will just track those of the first one.
	 * Distributes the attributs to each bio.
	 */
	for (bio = rq->bio; bio; bio = bio->bi_next) {
		WARN_ON_ONCE((bio->bi_opf & REQ_FAILFAST_MASK) &&
			     (bio->bi_opf & REQ_FAILFAST_MASK) != ff);
		bio->bi_opf |= ff;
	}
	rq->rq_flags |= RQF_MIXED_MERGE;
}

static void blk_account_io_merge_request(struct request *req)
{
	if (blk_do_io_stat(req)) {
		part_stat_lock();
		part_stat_inc(req->part, merges[op_stat_group(req_op(req))]);
		part_stat_unlock();
	}
}

/*
 * Two cases of handling DISCARD merge:
 * If max_discard_segments > 1, the driver takes every bio
 * as a range and send them to controller together. The ranges
 * needn't to be contiguous.
 * Otherwise, the bios/requests will be handled as same as
 * others which should be contiguous.
 */
static inline bool blk_discard_mergable(struct request *req)
{
	if (req_op(req) == REQ_OP_DISCARD &&
	    queue_max_discard_segments(req->q) > 1)
		return true;
	return false;
}

static enum elv_merge blk_try_req_merge(struct request *req,
					struct request *next)
{
	if (blk_discard_mergable(req))
		return ELEVATOR_DISCARD_MERGE;
	else if (blk_rq_pos(req) + blk_rq_sectors(req) == blk_rq_pos(next))
		return ELEVATOR_BACK_MERGE;

	return ELEVATOR_NO_MERGE;
}

/*
 * For non-mq, this has to be called with the request spinlock acquired.
 * For mq with scheduling, the appropriate queue wide lock should be held.
 */
static struct request *attempt_merge(struct request_queue *q,
				     struct request *req, struct request *next)
{
	if (!rq_mergeable(req) || !rq_mergeable(next))
		return NULL;

	if (req_op(req) != req_op(next))
		return NULL;

	if (rq_data_dir(req) != rq_data_dir(next)
	    || req->rq_disk != next->rq_disk)
		return NULL;

	if (req_op(req) == REQ_OP_WRITE_SAME &&
	    !blk_write_same_mergeable(req->bio, next->bio))
		return NULL;

	/*
	 * Don't allow merge of different write hints, or for a hint with
	 * non-hint IO.
	 */
	if (req->write_hint != next->write_hint)
		return NULL;

	if (req->ioprio != next->ioprio)
		return NULL;

	/*
	 * If we are allowed to merge, then append bio list
	 * from next to rq and release next. merge_requests_fn
	 * will have updated segment counts, update sector
	 * counts here. Handle DISCARDs separately, as they
	 * have separate settings.
	 */

	switch (blk_try_req_merge(req, next)) {
	case ELEVATOR_DISCARD_MERGE:
		if (!req_attempt_discard_merge(q, req, next))
			return NULL;
		break;
	case ELEVATOR_BACK_MERGE:
		if (!ll_merge_requests_fn(q, req, next))
			return NULL;
		break;
	default:
		return NULL;
	}

	/*
	 * If failfast settings disagree or any of the two is already
	 * a mixed merge, mark both as mixed before proceeding.  This
	 * makes sure that all involved bios have mixable attributes
	 * set properly.
	 */
	if (((req->rq_flags | next->rq_flags) & RQF_MIXED_MERGE) ||
	    (req->cmd_flags & REQ_FAILFAST_MASK) !=
	    (next->cmd_flags & REQ_FAILFAST_MASK)) {
		blk_rq_set_mixed_merge(req);
		blk_rq_set_mixed_merge(next);
	}

	/*
	 * At this point we have either done a back merge or front merge. We
	 * need the smaller start_time_ns of the merged requests to be the
	 * current request for accounting purposes.
	 */
	if (next->start_time_ns < req->start_time_ns)
		req->start_time_ns = next->start_time_ns;

	req->biotail->bi_next = next->bio;
	req->biotail = next->biotail;

	req->__data_len += blk_rq_bytes(next);

	if (!blk_discard_mergable(req))
		elv_merge_requests(q, req, next);

	/*
	 * 'next' is going away, so update stats accordingly
	 */
	blk_account_io_merge_request(next);

	trace_block_rq_merge(next);

	/*
	 * ownership of bio passed from next to req, return 'next' for
	 * the caller to free
	 */
	next->bio = NULL;
	return next;
}

static struct request *attempt_back_merge(struct request_queue *q,
		struct request *rq)
{
	struct request *next = elv_latter_request(q, rq);

	if (next)
		return attempt_merge(q, rq, next);

	return NULL;
}

static struct request *attempt_front_merge(struct request_queue *q,
		struct request *rq)
{
	struct request *prev = elv_former_request(q, rq);

	if (prev)
		return attempt_merge(q, prev, rq);

	return NULL;
}

int blk_attempt_req_merge(struct request_queue *q, struct request *rq,
			  struct request *next)
{
	struct request *free;

	free = attempt_merge(q, rq, next);
	if (free) {
		blk_put_request(free);
		return 1;
	}

	return 0;
}

bool blk_rq_merge_ok(struct request *rq, struct bio *bio)
{
	if (!rq_mergeable(rq) || !bio_mergeable(bio))
		return false;

	if (req_op(rq) != bio_op(bio))
		return false;

	/* different data direction or already started, don't merge */
	if (bio_data_dir(bio) != rq_data_dir(rq))
		return false;

	/* must be same device */
	if (rq->rq_disk != bio->bi_bdev->bd_disk)
		return false;

	/* only merge integrity protected bio into ditto rq */
	if (blk_integrity_merge_bio(rq->q, rq, bio) == false)
		return false;

	/* Only merge if the crypt contexts are compatible */
	if (!bio_crypt_rq_ctx_compatible(rq, bio))
		return false;

	/* must be using the same buffer */
	if (req_op(rq) == REQ_OP_WRITE_SAME &&
	    !blk_write_same_mergeable(rq->bio, bio))
		return false;

	/*
	 * Don't allow merge of different write hints, or for a hint with
	 * non-hint IO.
	 */
	if (rq->write_hint != bio->bi_write_hint)
		return false;

	if (rq->ioprio != bio_prio(bio))
		return false;

	return true;
}

enum elv_merge blk_try_merge(struct request *rq, struct bio *bio)
{
	if (blk_discard_mergable(rq))
		return ELEVATOR_DISCARD_MERGE;
	else if (blk_rq_pos(rq) + blk_rq_sectors(rq) == bio->bi_iter.bi_sector)
		return ELEVATOR_BACK_MERGE;
	else if (blk_rq_pos(rq) - bio_sectors(bio) == bio->bi_iter.bi_sector)
		return ELEVATOR_FRONT_MERGE;
	return ELEVATOR_NO_MERGE;
}

static void blk_account_io_merge_bio(struct request *req)
{
	if (!blk_do_io_stat(req))
		return;

	part_stat_lock();
	part_stat_inc(req->part, merges[op_stat_group(req_op(req))]);
	part_stat_unlock();
}

enum bio_merge_status {
	BIO_MERGE_OK,
	BIO_MERGE_NONE,
	BIO_MERGE_FAILED,
};

static enum bio_merge_status bio_attempt_back_merge(struct request *req,
		struct bio *bio, unsigned int nr_segs)
{
	const int ff = bio->bi_opf & REQ_FAILFAST_MASK;

	if (!ll_back_merge_fn(req, bio, nr_segs))
		return BIO_MERGE_FAILED;

<<<<<<< HEAD
	trace_block_bio_backmerge(req->q, req, bio);
=======
	trace_block_bio_backmerge(bio);
>>>>>>> f642729d
	rq_qos_merge(req->q, req, bio);

	if ((req->cmd_flags & REQ_FAILFAST_MASK) != ff)
		blk_rq_set_mixed_merge(req);

	req->biotail->bi_next = bio;
	req->biotail = bio;
	req->__data_len += bio->bi_iter.bi_size;

	bio_crypt_free_ctx(bio);

	blk_account_io_merge_bio(req);
	return BIO_MERGE_OK;
}

static enum bio_merge_status bio_attempt_front_merge(struct request *req,
		struct bio *bio, unsigned int nr_segs)
{
	const int ff = bio->bi_opf & REQ_FAILFAST_MASK;

	if (!ll_front_merge_fn(req, bio, nr_segs))
		return BIO_MERGE_FAILED;

<<<<<<< HEAD
	trace_block_bio_frontmerge(req->q, req, bio);
=======
	trace_block_bio_frontmerge(bio);
>>>>>>> f642729d
	rq_qos_merge(req->q, req, bio);

	if ((req->cmd_flags & REQ_FAILFAST_MASK) != ff)
		blk_rq_set_mixed_merge(req);

	bio->bi_next = req->bio;
	req->bio = bio;

	req->__sector = bio->bi_iter.bi_sector;
	req->__data_len += bio->bi_iter.bi_size;

	bio_crypt_do_front_merge(req, bio);

	blk_account_io_merge_bio(req);
	return BIO_MERGE_OK;
}

static enum bio_merge_status bio_attempt_discard_merge(struct request_queue *q,
		struct request *req, struct bio *bio)
{
	unsigned short segments = blk_rq_nr_discard_segments(req);

	if (segments >= queue_max_discard_segments(q))
		goto no_merge;
	if (blk_rq_sectors(req) + bio_sectors(bio) >
	    blk_rq_get_max_sectors(req, blk_rq_pos(req)))
		goto no_merge;

	rq_qos_merge(q, req, bio);

	req->biotail->bi_next = bio;
	req->biotail = bio;
	req->__data_len += bio->bi_iter.bi_size;
	req->nr_phys_segments = segments + 1;

	blk_account_io_merge_bio(req);
	return BIO_MERGE_OK;
no_merge:
	req_set_nomerge(q, req);
	return BIO_MERGE_FAILED;
}

static enum bio_merge_status blk_attempt_bio_merge(struct request_queue *q,
						   struct request *rq,
						   struct bio *bio,
						   unsigned int nr_segs,
						   bool sched_allow_merge)
{
	if (!blk_rq_merge_ok(rq, bio))
		return BIO_MERGE_NONE;

	switch (blk_try_merge(rq, bio)) {
	case ELEVATOR_BACK_MERGE:
		if (!sched_allow_merge || blk_mq_sched_allow_merge(q, rq, bio))
			return bio_attempt_back_merge(rq, bio, nr_segs);
		break;
	case ELEVATOR_FRONT_MERGE:
		if (!sched_allow_merge || blk_mq_sched_allow_merge(q, rq, bio))
			return bio_attempt_front_merge(rq, bio, nr_segs);
		break;
	case ELEVATOR_DISCARD_MERGE:
		return bio_attempt_discard_merge(q, rq, bio);
	default:
		return BIO_MERGE_NONE;
	}

	return BIO_MERGE_FAILED;
}

/**
 * blk_attempt_plug_merge - try to merge with %current's plugged list
 * @q: request_queue new bio is being queued at
 * @bio: new bio being queued
 * @nr_segs: number of segments in @bio
 * @same_queue_rq: pointer to &struct request that gets filled in when
 * another request associated with @q is found on the plug list
 * (optional, may be %NULL)
 *
 * Determine whether @bio being queued on @q can be merged with a request
 * on %current's plugged list.  Returns %true if merge was successful,
 * otherwise %false.
 *
 * Plugging coalesces IOs from the same issuer for the same purpose without
 * going through @q->queue_lock.  As such it's more of an issuing mechanism
 * than scheduling, and the request, while may have elvpriv data, is not
 * added on the elevator at this point.  In addition, we don't have
 * reliable access to the elevator outside queue lock.  Only check basic
 * merging parameters without querying the elevator.
 *
 * Caller must ensure !blk_queue_nomerges(q) beforehand.
 */
bool blk_attempt_plug_merge(struct request_queue *q, struct bio *bio,
		unsigned int nr_segs, struct request **same_queue_rq)
{
	struct blk_plug *plug;
	struct request *rq;
	struct list_head *plug_list;

	plug = blk_mq_plug(q, bio);
	if (!plug)
		return false;

	plug_list = &plug->mq_list;

	list_for_each_entry_reverse(rq, plug_list, queuelist) {
		if (rq->q == q && same_queue_rq) {
			/*
			 * Only blk-mq multiple hardware queues case checks the
			 * rq in the same queue, there should be only one such
			 * rq in a queue
			 **/
			*same_queue_rq = rq;
		}

		if (rq->q != q)
			continue;

		if (blk_attempt_bio_merge(q, rq, bio, nr_segs, false) ==
		    BIO_MERGE_OK)
			return true;
	}

	return false;
}

/*
 * Iterate list of requests and see if we can merge this bio with any
 * of them.
 */
bool blk_bio_list_merge(struct request_queue *q, struct list_head *list,
			struct bio *bio, unsigned int nr_segs)
{
	struct request *rq;
	int checked = 8;

	list_for_each_entry_reverse(rq, list, queuelist) {
		if (!checked--)
			break;

		switch (blk_attempt_bio_merge(q, rq, bio, nr_segs, true)) {
		case BIO_MERGE_NONE:
			continue;
		case BIO_MERGE_OK:
			return true;
		case BIO_MERGE_FAILED:
			return false;
		}

	}

	return false;
}
EXPORT_SYMBOL_GPL(blk_bio_list_merge);

bool blk_mq_sched_try_merge(struct request_queue *q, struct bio *bio,
		unsigned int nr_segs, struct request **merged_request)
{
	struct request *rq;

	switch (elv_merge(q, &rq, bio)) {
	case ELEVATOR_BACK_MERGE:
		if (!blk_mq_sched_allow_merge(q, rq, bio))
			return false;
		if (bio_attempt_back_merge(rq, bio, nr_segs) != BIO_MERGE_OK)
			return false;
		*merged_request = attempt_back_merge(q, rq);
		if (!*merged_request)
			elv_merged_request(q, rq, ELEVATOR_BACK_MERGE);
		return true;
	case ELEVATOR_FRONT_MERGE:
		if (!blk_mq_sched_allow_merge(q, rq, bio))
			return false;
		if (bio_attempt_front_merge(rq, bio, nr_segs) != BIO_MERGE_OK)
			return false;
		*merged_request = attempt_front_merge(q, rq);
		if (!*merged_request)
			elv_merged_request(q, rq, ELEVATOR_FRONT_MERGE);
		return true;
	case ELEVATOR_DISCARD_MERGE:
		return bio_attempt_discard_merge(q, rq, bio) == BIO_MERGE_OK;
	default:
		return false;
	}
}
EXPORT_SYMBOL_GPL(blk_mq_sched_try_merge);<|MERGE_RESOLUTION|>--- conflicted
+++ resolved
@@ -929,11 +929,7 @@
 	if (!ll_back_merge_fn(req, bio, nr_segs))
 		return BIO_MERGE_FAILED;
 
-<<<<<<< HEAD
-	trace_block_bio_backmerge(req->q, req, bio);
-=======
 	trace_block_bio_backmerge(bio);
->>>>>>> f642729d
 	rq_qos_merge(req->q, req, bio);
 
 	if ((req->cmd_flags & REQ_FAILFAST_MASK) != ff)
@@ -957,11 +953,7 @@
 	if (!ll_front_merge_fn(req, bio, nr_segs))
 		return BIO_MERGE_FAILED;
 
-<<<<<<< HEAD
-	trace_block_bio_frontmerge(req->q, req, bio);
-=======
 	trace_block_bio_frontmerge(bio);
->>>>>>> f642729d
 	rq_qos_merge(req->q, req, bio);
 
 	if ((req->cmd_flags & REQ_FAILFAST_MASK) != ff)
