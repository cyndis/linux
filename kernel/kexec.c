/*
 * kexec.c - kexec system call
 * Copyright (C) 2002-2004 Eric Biederman  <ebiederm@xmission.com>
 *
 * This source code is licensed under the GNU General Public License,
 * Version 2.  See the file COPYING for more details.
 */

#include <linux/capability.h>
#include <linux/mm.h>
#include <linux/file.h>
#include <linux/slab.h>
#include <linux/fs.h>
#include <linux/kexec.h>
#include <linux/mutex.h>
#include <linux/list.h>
#include <linux/highmem.h>
#include <linux/syscalls.h>
#include <linux/reboot.h>
#include <linux/ioport.h>
#include <linux/hardirq.h>
#include <linux/elf.h>
#include <linux/elfcore.h>
#include <linux/utsname.h>
#include <linux/numa.h>
#include <linux/suspend.h>
#include <linux/device.h>
#include <linux/freezer.h>
#include <linux/pm.h>
#include <linux/cpu.h>
#include <linux/console.h>
#include <linux/vmalloc.h>
#include <linux/swap.h>
#include <linux/syscore_ops.h>
#include <linux/compiler.h>

#include <asm/page.h>
#include <asm/uaccess.h>
#include <asm/io.h>
#include <asm/sections.h>

/* Per cpu memory for storing cpu states in case of system crash. */
note_buf_t __percpu *crash_notes;

/* vmcoreinfo stuff */
static unsigned char vmcoreinfo_data[VMCOREINFO_BYTES];
u32 vmcoreinfo_note[VMCOREINFO_NOTE_SIZE/4];
size_t vmcoreinfo_size;
size_t vmcoreinfo_max_size = sizeof(vmcoreinfo_data);

/* Flag to indicate we are going to kexec a new kernel */
bool kexec_in_progress = false;

/* Location of the reserved area for the crash kernel */
struct resource crashk_res = {
	.name  = "Crash kernel",
	.start = 0,
	.end   = 0,
	.flags = IORESOURCE_BUSY | IORESOURCE_MEM
};
struct resource crashk_low_res = {
	.name  = "Crash kernel",
	.start = 0,
	.end   = 0,
	.flags = IORESOURCE_BUSY | IORESOURCE_MEM
};

int kexec_should_crash(struct task_struct *p)
{
	if (in_interrupt() || !p->pid || is_global_init(p) || panic_on_oops)
		return 1;
	return 0;
}

/*
 * When kexec transitions to the new kernel there is a one-to-one
 * mapping between physical and virtual addresses.  On processors
 * where you can disable the MMU this is trivial, and easy.  For
 * others it is still a simple predictable page table to setup.
 *
 * In that environment kexec copies the new kernel to its final
 * resting place.  This means I can only support memory whose
 * physical address can fit in an unsigned long.  In particular
 * addresses where (pfn << PAGE_SHIFT) > ULONG_MAX cannot be handled.
 * If the assembly stub has more restrictive requirements
 * KEXEC_SOURCE_MEMORY_LIMIT and KEXEC_DEST_MEMORY_LIMIT can be
 * defined more restrictively in <asm/kexec.h>.
 *
 * The code for the transition from the current kernel to the
 * the new kernel is placed in the control_code_buffer, whose size
 * is given by KEXEC_CONTROL_PAGE_SIZE.  In the best case only a single
 * page of memory is necessary, but some architectures require more.
 * Because this memory must be identity mapped in the transition from
 * virtual to physical addresses it must live in the range
 * 0 - TASK_SIZE, as only the user space mappings are arbitrarily
 * modifiable.
 *
 * The assembly stub in the control code buffer is passed a linked list
 * of descriptor pages detailing the source pages of the new kernel,
 * and the destination addresses of those source pages.  As this data
 * structure is not used in the context of the current OS, it must
 * be self-contained.
 *
 * The code has been made to work with highmem pages and will use a
 * destination page in its final resting place (if it happens
 * to allocate it).  The end product of this is that most of the
 * physical address space, and most of RAM can be used.
 *
 * Future directions include:
 *  - allocating a page table with the control code buffer identity
 *    mapped, to simplify machine_kexec and make kexec_on_panic more
 *    reliable.
 */

/*
 * KIMAGE_NO_DEST is an impossible destination address..., for
 * allocating pages whose destination address we do not care about.
 */
#define KIMAGE_NO_DEST (-1UL)

static int kimage_is_destination_range(struct kimage *image,
				       unsigned long start, unsigned long end);
static struct page *kimage_alloc_page(struct kimage *image,
				       gfp_t gfp_mask,
				       unsigned long dest);

static int do_kimage_alloc(struct kimage **rimage, unsigned long entry,
			   unsigned long nr_segments,
			   struct kexec_segment __user *segments)
{
	size_t segment_bytes;
	struct kimage *image;
	unsigned long i;
	int result;

	/* Allocate a controlling structure */
	result = -ENOMEM;
	image = kzalloc(sizeof(*image), GFP_KERNEL);
	if (!image)
		goto out;

	image->head = 0;
	image->entry = &image->head;
	image->last_entry = &image->head;
	image->control_page = ~0; /* By default this does not apply */
	image->start = entry;
	image->type = KEXEC_TYPE_DEFAULT;

	/* Initialize the list of control pages */
	INIT_LIST_HEAD(&image->control_pages);

	/* Initialize the list of destination pages */
	INIT_LIST_HEAD(&image->dest_pages);

	/* Initialize the list of unusable pages */
	INIT_LIST_HEAD(&image->unuseable_pages);

	/* Read in the segments */
	image->nr_segments = nr_segments;
	segment_bytes = nr_segments * sizeof(*segments);
	result = copy_from_user(image->segment, segments, segment_bytes);
	if (result) {
		result = -EFAULT;
		goto out;
	}

	/*
	 * Verify we have good destination addresses.  The caller is
	 * responsible for making certain we don't attempt to load
	 * the new image into invalid or reserved areas of RAM.  This
	 * just verifies it is an address we can use.
	 *
	 * Since the kernel does everything in page size chunks ensure
	 * the destination addresses are page aligned.  Too many
	 * special cases crop of when we don't do this.  The most
	 * insidious is getting overlapping destination addresses
	 * simply because addresses are changed to page size
	 * granularity.
	 */
	result = -EADDRNOTAVAIL;
	for (i = 0; i < nr_segments; i++) {
		unsigned long mstart, mend;

		mstart = image->segment[i].mem;
		mend   = mstart + image->segment[i].memsz;
		if ((mstart & ~PAGE_MASK) || (mend & ~PAGE_MASK))
			goto out;
		if (mend >= KEXEC_DESTINATION_MEMORY_LIMIT)
			goto out;
	}

	/* Verify our destination addresses do not overlap.
	 * If we alloed overlapping destination addresses
	 * through very weird things can happen with no
	 * easy explanation as one segment stops on another.
	 */
	result = -EINVAL;
	for (i = 0; i < nr_segments; i++) {
		unsigned long mstart, mend;
		unsigned long j;

		mstart = image->segment[i].mem;
		mend   = mstart + image->segment[i].memsz;
		for (j = 0; j < i; j++) {
			unsigned long pstart, pend;
			pstart = image->segment[j].mem;
			pend   = pstart + image->segment[j].memsz;
			/* Do the segments overlap ? */
			if ((mend > pstart) && (mstart < pend))
				goto out;
		}
	}

	/* Ensure our buffer sizes are strictly less than
	 * our memory sizes.  This should always be the case,
	 * and it is easier to check up front than to be surprised
	 * later on.
	 */
	result = -EINVAL;
	for (i = 0; i < nr_segments; i++) {
		if (image->segment[i].bufsz > image->segment[i].memsz)
			goto out;
	}

	result = 0;
out:
	if (result == 0)
		*rimage = image;
	else
		kfree(image);

	return result;

}

static void kimage_free_page_list(struct list_head *list);

static int kimage_normal_alloc(struct kimage **rimage, unsigned long entry,
				unsigned long nr_segments,
				struct kexec_segment __user *segments)
{
	int result;
	struct kimage *image;

	/* Allocate and initialize a controlling structure */
	image = NULL;
	result = do_kimage_alloc(&image, entry, nr_segments, segments);
	if (result)
		goto out;

	/*
	 * Find a location for the control code buffer, and add it
	 * the vector of segments so that it's pages will also be
	 * counted as destination pages.
	 */
	result = -ENOMEM;
	image->control_code_page = kimage_alloc_control_pages(image,
					   get_order(KEXEC_CONTROL_PAGE_SIZE));
	if (!image->control_code_page) {
		pr_err("Could not allocate control_code_buffer\n");
		goto out_free;
	}

	image->swap_page = kimage_alloc_control_pages(image, 0);
	if (!image->swap_page) {
		pr_err("Could not allocate swap buffer\n");
		goto out_free;
	}

	*rimage = image;
	return 0;

out_free:
	kimage_free_page_list(&image->control_pages);
	kfree(image);
out:
	return result;
}

static int kimage_crash_alloc(struct kimage **rimage, unsigned long entry,
				unsigned long nr_segments,
				struct kexec_segment __user *segments)
{
	int result;
	struct kimage *image;
	unsigned long i;

	image = NULL;
	/* Verify we have a valid entry point */
	if ((entry < crashk_res.start) || (entry > crashk_res.end)) {
		result = -EADDRNOTAVAIL;
		goto out;
	}

	/* Allocate and initialize a controlling structure */
	result = do_kimage_alloc(&image, entry, nr_segments, segments);
	if (result)
		goto out;

	/* Enable the special crash kernel control page
	 * allocation policy.
	 */
	image->control_page = crashk_res.start;
	image->type = KEXEC_TYPE_CRASH;

	/*
	 * Verify we have good destination addresses.  Normally
	 * the caller is responsible for making certain we don't
	 * attempt to load the new image into invalid or reserved
	 * areas of RAM.  But crash kernels are preloaded into a
	 * reserved area of ram.  We must ensure the addresses
	 * are in the reserved area otherwise preloading the
	 * kernel could corrupt things.
	 */
	result = -EADDRNOTAVAIL;
	for (i = 0; i < nr_segments; i++) {
		unsigned long mstart, mend;

		mstart = image->segment[i].mem;
		mend = mstart + image->segment[i].memsz - 1;
		/* Ensure we are within the crash kernel limits */
		if ((mstart < crashk_res.start) || (mend > crashk_res.end))
			goto out_free;
	}

	/*
	 * Find a location for the control code buffer, and add
	 * the vector of segments so that it's pages will also be
	 * counted as destination pages.
	 */
	result = -ENOMEM;
	image->control_code_page = kimage_alloc_control_pages(image,
					   get_order(KEXEC_CONTROL_PAGE_SIZE));
	if (!image->control_code_page) {
		pr_err("Could not allocate control_code_buffer\n");
		goto out_free;
	}

	*rimage = image;
	return 0;

out_free:
	kfree(image);
out:
	return result;
}

static int kimage_is_destination_range(struct kimage *image,
					unsigned long start,
					unsigned long end)
{
	unsigned long i;

	for (i = 0; i < image->nr_segments; i++) {
		unsigned long mstart, mend;

		mstart = image->segment[i].mem;
		mend = mstart + image->segment[i].memsz;
		if ((end > mstart) && (start < mend))
			return 1;
	}

	return 0;
}

static struct page *kimage_alloc_pages(gfp_t gfp_mask, unsigned int order)
{
	struct page *pages;

	pages = alloc_pages(gfp_mask, order);
	if (pages) {
		unsigned int count, i;
		pages->mapping = NULL;
		set_page_private(pages, order);
		count = 1 << order;
		for (i = 0; i < count; i++)
			SetPageReserved(pages + i);
	}

	return pages;
}

static void kimage_free_pages(struct page *page)
{
	unsigned int order, count, i;

	order = page_private(page);
	count = 1 << order;
	for (i = 0; i < count; i++)
		ClearPageReserved(page + i);
	__free_pages(page, order);
}

static void kimage_free_page_list(struct list_head *list)
{
	struct list_head *pos, *next;

	list_for_each_safe(pos, next, list) {
		struct page *page;

		page = list_entry(pos, struct page, lru);
		list_del(&page->lru);
		kimage_free_pages(page);
	}
}

static struct page *kimage_alloc_normal_control_pages(struct kimage *image,
							unsigned int order)
{
	/* Control pages are special, they are the intermediaries
	 * that are needed while we copy the rest of the pages
	 * to their final resting place.  As such they must
	 * not conflict with either the destination addresses
	 * or memory the kernel is already using.
	 *
	 * The only case where we really need more than one of
	 * these are for architectures where we cannot disable
	 * the MMU and must instead generate an identity mapped
	 * page table for all of the memory.
	 *
	 * At worst this runs in O(N) of the image size.
	 */
	struct list_head extra_pages;
	struct page *pages;
	unsigned int count;

	count = 1 << order;
	INIT_LIST_HEAD(&extra_pages);

	/* Loop while I can allocate a page and the page allocated
	 * is a destination page.
	 */
	do {
		unsigned long pfn, epfn, addr, eaddr;

		pages = kimage_alloc_pages(GFP_KERNEL, order);
		if (!pages)
			break;
		pfn   = page_to_pfn(pages);
		epfn  = pfn + count;
		addr  = pfn << PAGE_SHIFT;
		eaddr = epfn << PAGE_SHIFT;
		if ((epfn >= (KEXEC_CONTROL_MEMORY_LIMIT >> PAGE_SHIFT)) ||
			      kimage_is_destination_range(image, addr, eaddr)) {
			list_add(&pages->lru, &extra_pages);
			pages = NULL;
		}
	} while (!pages);

	if (pages) {
		/* Remember the allocated page... */
		list_add(&pages->lru, &image->control_pages);

		/* Because the page is already in it's destination
		 * location we will never allocate another page at
		 * that address.  Therefore kimage_alloc_pages
		 * will not return it (again) and we don't need
		 * to give it an entry in image->segment[].
		 */
	}
	/* Deal with the destination pages I have inadvertently allocated.
	 *
	 * Ideally I would convert multi-page allocations into single
	 * page allocations, and add everything to image->dest_pages.
	 *
	 * For now it is simpler to just free the pages.
	 */
	kimage_free_page_list(&extra_pages);

	return pages;
}

static struct page *kimage_alloc_crash_control_pages(struct kimage *image,
						      unsigned int order)
{
	/* Control pages are special, they are the intermediaries
	 * that are needed while we copy the rest of the pages
	 * to their final resting place.  As such they must
	 * not conflict with either the destination addresses
	 * or memory the kernel is already using.
	 *
	 * Control pages are also the only pags we must allocate
	 * when loading a crash kernel.  All of the other pages
	 * are specified by the segments and we just memcpy
	 * into them directly.
	 *
	 * The only case where we really need more than one of
	 * these are for architectures where we cannot disable
	 * the MMU and must instead generate an identity mapped
	 * page table for all of the memory.
	 *
	 * Given the low demand this implements a very simple
	 * allocator that finds the first hole of the appropriate
	 * size in the reserved memory region, and allocates all
	 * of the memory up to and including the hole.
	 */
	unsigned long hole_start, hole_end, size;
	struct page *pages;

	pages = NULL;
	size = (1 << order) << PAGE_SHIFT;
	hole_start = (image->control_page + (size - 1)) & ~(size - 1);
	hole_end   = hole_start + size - 1;
	while (hole_end <= crashk_res.end) {
		unsigned long i;

		if (hole_end > KEXEC_CRASH_CONTROL_MEMORY_LIMIT)
			break;
		/* See if I overlap any of the segments */
		for (i = 0; i < image->nr_segments; i++) {
			unsigned long mstart, mend;

			mstart = image->segment[i].mem;
			mend   = mstart + image->segment[i].memsz - 1;
			if ((hole_end >= mstart) && (hole_start <= mend)) {
				/* Advance the hole to the end of the segment */
				hole_start = (mend + (size - 1)) & ~(size - 1);
				hole_end   = hole_start + size - 1;
				break;
			}
		}
		/* If I don't overlap any segments I have found my hole! */
		if (i == image->nr_segments) {
			pages = pfn_to_page(hole_start >> PAGE_SHIFT);
			break;
		}
	}
	if (pages)
		image->control_page = hole_end;

	return pages;
}


struct page *kimage_alloc_control_pages(struct kimage *image,
					 unsigned int order)
{
	struct page *pages = NULL;

	switch (image->type) {
	case KEXEC_TYPE_DEFAULT:
		pages = kimage_alloc_normal_control_pages(image, order);
		break;
	case KEXEC_TYPE_CRASH:
		pages = kimage_alloc_crash_control_pages(image, order);
		break;
	}

	return pages;
}

static int kimage_add_entry(struct kimage *image, kimage_entry_t entry)
{
	if (*image->entry != 0)
		image->entry++;

	if (image->entry == image->last_entry) {
		kimage_entry_t *ind_page;
		struct page *page;

		page = kimage_alloc_page(image, GFP_KERNEL, KIMAGE_NO_DEST);
		if (!page)
			return -ENOMEM;

		ind_page = page_address(page);
		*image->entry = virt_to_phys(ind_page) | IND_INDIRECTION;
		image->entry = ind_page;
		image->last_entry = ind_page +
				      ((PAGE_SIZE/sizeof(kimage_entry_t)) - 1);
	}
	*image->entry = entry;
	image->entry++;
	*image->entry = 0;

	return 0;
}

static int kimage_set_destination(struct kimage *image,
				   unsigned long destination)
{
	int result;

	destination &= PAGE_MASK;
	result = kimage_add_entry(image, destination | IND_DESTINATION);
	if (result == 0)
		image->destination = destination;

	return result;
}


static int kimage_add_page(struct kimage *image, unsigned long page)
{
	int result;

	page &= PAGE_MASK;
	result = kimage_add_entry(image, page | IND_SOURCE);
	if (result == 0)
		image->destination += PAGE_SIZE;

	return result;
}


static void kimage_free_extra_pages(struct kimage *image)
{
	/* Walk through and free any extra destination pages I may have */
	kimage_free_page_list(&image->dest_pages);

	/* Walk through and free any unusable pages I have cached */
	kimage_free_page_list(&image->unuseable_pages);

}
static void kimage_terminate(struct kimage *image)
{
	if (*image->entry != 0)
		image->entry++;

	*image->entry = IND_DONE;
}

#define for_each_kimage_entry(image, ptr, entry) \
	for (ptr = &image->head; (entry = *ptr) && !(entry & IND_DONE); \
		ptr = (entry & IND_INDIRECTION) ? \
			phys_to_virt((entry & PAGE_MASK)) : ptr + 1)

static void kimage_free_entry(kimage_entry_t entry)
{
	struct page *page;

	page = pfn_to_page(entry >> PAGE_SHIFT);
	kimage_free_pages(page);
}

static void kimage_free(struct kimage *image)
{
	kimage_entry_t *ptr, entry;
	kimage_entry_t ind = 0;

	if (!image)
		return;

	kimage_free_extra_pages(image);
	for_each_kimage_entry(image, ptr, entry) {
		if (entry & IND_INDIRECTION) {
			/* Free the previous indirection page */
			if (ind & IND_INDIRECTION)
				kimage_free_entry(ind);
			/* Save this indirection page until we are
			 * done with it.
			 */
			ind = entry;
		} else if (entry & IND_SOURCE)
			kimage_free_entry(entry);
	}
	/* Free the final indirection page */
	if (ind & IND_INDIRECTION)
		kimage_free_entry(ind);

	/* Handle any machine specific cleanup */
	machine_kexec_cleanup(image);

	/* Free the kexec control pages... */
	kimage_free_page_list(&image->control_pages);
	kfree(image);
}

static kimage_entry_t *kimage_dst_used(struct kimage *image,
					unsigned long page)
{
	kimage_entry_t *ptr, entry;
	unsigned long destination = 0;

	for_each_kimage_entry(image, ptr, entry) {
		if (entry & IND_DESTINATION)
			destination = entry & PAGE_MASK;
		else if (entry & IND_SOURCE) {
			if (page == destination)
				return ptr;
			destination += PAGE_SIZE;
		}
	}

	return NULL;
}

static struct page *kimage_alloc_page(struct kimage *image,
					gfp_t gfp_mask,
					unsigned long destination)
{
	/*
	 * Here we implement safeguards to ensure that a source page
	 * is not copied to its destination page before the data on
	 * the destination page is no longer useful.
	 *
	 * To do this we maintain the invariant that a source page is
	 * either its own destination page, or it is not a
	 * destination page at all.
	 *
	 * That is slightly stronger than required, but the proof
	 * that no problems will not occur is trivial, and the
	 * implementation is simply to verify.
	 *
	 * When allocating all pages normally this algorithm will run
	 * in O(N) time, but in the worst case it will run in O(N^2)
	 * time.   If the runtime is a problem the data structures can
	 * be fixed.
	 */
	struct page *page;
	unsigned long addr;

	/*
	 * Walk through the list of destination pages, and see if I
	 * have a match.
	 */
	list_for_each_entry(page, &image->dest_pages, lru) {
		addr = page_to_pfn(page) << PAGE_SHIFT;
		if (addr == destination) {
			list_del(&page->lru);
			return page;
		}
	}
	page = NULL;
	while (1) {
		kimage_entry_t *old;

		/* Allocate a page, if we run out of memory give up */
		page = kimage_alloc_pages(gfp_mask, 0);
		if (!page)
			return NULL;
		/* If the page cannot be used file it away */
		if (page_to_pfn(page) >
				(KEXEC_SOURCE_MEMORY_LIMIT >> PAGE_SHIFT)) {
			list_add(&page->lru, &image->unuseable_pages);
			continue;
		}
		addr = page_to_pfn(page) << PAGE_SHIFT;

		/* If it is the destination page we want use it */
		if (addr == destination)
			break;

		/* If the page is not a destination page use it */
		if (!kimage_is_destination_range(image, addr,
						  addr + PAGE_SIZE))
			break;

		/*
		 * I know that the page is someones destination page.
		 * See if there is already a source page for this
		 * destination page.  And if so swap the source pages.
		 */
		old = kimage_dst_used(image, addr);
		if (old) {
			/* If so move it */
			unsigned long old_addr;
			struct page *old_page;

			old_addr = *old & PAGE_MASK;
			old_page = pfn_to_page(old_addr >> PAGE_SHIFT);
			copy_highpage(page, old_page);
			*old = addr | (*old & ~PAGE_MASK);

			/* The old page I have found cannot be a
			 * destination page, so return it if it's
			 * gfp_flags honor the ones passed in.
			 */
			if (!(gfp_mask & __GFP_HIGHMEM) &&
			    PageHighMem(old_page)) {
				kimage_free_pages(old_page);
				continue;
			}
			addr = old_addr;
			page = old_page;
			break;
		} else {
			/* Place the page on the destination list I
			 * will use it later.
			 */
			list_add(&page->lru, &image->dest_pages);
		}
	}

	return page;
}

static int kimage_load_normal_segment(struct kimage *image,
					 struct kexec_segment *segment)
{
	unsigned long maddr;
	size_t ubytes, mbytes;
	int result;
	unsigned char __user *buf;

	result = 0;
	buf = segment->buf;
	ubytes = segment->bufsz;
	mbytes = segment->memsz;
	maddr = segment->mem;

	result = kimage_set_destination(image, maddr);
	if (result < 0)
		goto out;

	while (mbytes) {
		struct page *page;
		char *ptr;
		size_t uchunk, mchunk;

		page = kimage_alloc_page(image, GFP_HIGHUSER, maddr);
		if (!page) {
			result  = -ENOMEM;
			goto out;
		}
		result = kimage_add_page(image, page_to_pfn(page)
								<< PAGE_SHIFT);
		if (result < 0)
			goto out;

		ptr = kmap(page);
		/* Start with a clear page */
		clear_page(ptr);
		ptr += maddr & ~PAGE_MASK;
		mchunk = min_t(size_t, mbytes,
				PAGE_SIZE - (maddr & ~PAGE_MASK));
		uchunk = min(ubytes, mchunk);

		result = copy_from_user(ptr, buf, uchunk);
		kunmap(page);
		if (result) {
			result = -EFAULT;
			goto out;
		}
		ubytes -= uchunk;
		maddr  += mchunk;
		buf    += mchunk;
		mbytes -= mchunk;
	}
out:
	return result;
}

static int kimage_load_crash_segment(struct kimage *image,
					struct kexec_segment *segment)
{
	/* For crash dumps kernels we simply copy the data from
	 * user space to it's destination.
	 * We do things a page at a time for the sake of kmap.
	 */
	unsigned long maddr;
	size_t ubytes, mbytes;
	int result;
	unsigned char __user *buf;

	result = 0;
	buf = segment->buf;
	ubytes = segment->bufsz;
	mbytes = segment->memsz;
	maddr = segment->mem;
	while (mbytes) {
		struct page *page;
		char *ptr;
		size_t uchunk, mchunk;

		page = pfn_to_page(maddr >> PAGE_SHIFT);
		if (!page) {
			result  = -ENOMEM;
			goto out;
		}
		ptr = kmap(page);
		ptr += maddr & ~PAGE_MASK;
		mchunk = min_t(size_t, mbytes,
				PAGE_SIZE - (maddr & ~PAGE_MASK));
		uchunk = min(ubytes, mchunk);
		if (mchunk > uchunk) {
			/* Zero the trailing part of the page */
			memset(ptr + uchunk, 0, mchunk - uchunk);
		}
		result = copy_from_user(ptr, buf, uchunk);
		kexec_flush_icache_page(page);
		kunmap(page);
		if (result) {
			result = -EFAULT;
			goto out;
		}
		ubytes -= uchunk;
		maddr  += mchunk;
		buf    += mchunk;
		mbytes -= mchunk;
	}
out:
	return result;
}

static int kimage_load_segment(struct kimage *image,
				struct kexec_segment *segment)
{
	int result = -ENOMEM;

	switch (image->type) {
	case KEXEC_TYPE_DEFAULT:
		result = kimage_load_normal_segment(image, segment);
		break;
	case KEXEC_TYPE_CRASH:
		result = kimage_load_crash_segment(image, segment);
		break;
	}

	return result;
}

/*
 * Exec Kernel system call: for obvious reasons only root may call it.
 *
 * This call breaks up into three pieces.
 * - A generic part which loads the new kernel from the current
 *   address space, and very carefully places the data in the
 *   allocated pages.
 *
 * - A generic part that interacts with the kernel and tells all of
 *   the devices to shut down.  Preventing on-going dmas, and placing
 *   the devices in a consistent state so a later kernel can
 *   reinitialize them.
 *
 * - A machine specific part that includes the syscall number
 *   and then copies the image to it's final destination.  And
 *   jumps into the image at entry.
 *
 * kexec does not sync, or unmount filesystems so if you need
 * that to happen you need to do that yourself.
 */
struct kimage *kexec_image;
struct kimage *kexec_crash_image;
int kexec_load_disabled;

static DEFINE_MUTEX(kexec_mutex);

SYSCALL_DEFINE4(kexec_load, unsigned long, entry, unsigned long, nr_segments,
		struct kexec_segment __user *, segments, unsigned long, flags)
{
	struct kimage **dest_image, *image;
	int result;

	/* We only trust the superuser with rebooting the system. */
	if (!capable(CAP_SYS_BOOT) || kexec_load_disabled)
		return -EPERM;

	/*
	 * Verify we have a legal set of flags
	 * This leaves us room for future extensions.
	 */
	if ((flags & KEXEC_FLAGS) != (flags & ~KEXEC_ARCH_MASK))
		return -EINVAL;

	/* Verify we are on the appropriate architecture */
	if (((flags & KEXEC_ARCH_MASK) != KEXEC_ARCH) &&
		((flags & KEXEC_ARCH_MASK) != KEXEC_ARCH_DEFAULT))
		return -EINVAL;

	/* Put an artificial cap on the number
	 * of segments passed to kexec_load.
	 */
	if (nr_segments > KEXEC_SEGMENT_MAX)
		return -EINVAL;

	image = NULL;
	result = 0;

	/* Because we write directly to the reserved memory
	 * region when loading crash kernels we need a mutex here to
	 * prevent multiple crash  kernels from attempting to load
	 * simultaneously, and to prevent a crash kernel from loading
	 * over the top of a in use crash kernel.
	 *
	 * KISS: always take the mutex.
	 */
	if (!mutex_trylock(&kexec_mutex))
		return -EBUSY;

	dest_image = &kexec_image;
	if (flags & KEXEC_ON_CRASH)
		dest_image = &kexec_crash_image;
	if (nr_segments > 0) {
		unsigned long i;

		/* Loading another kernel to reboot into */
		if ((flags & KEXEC_ON_CRASH) == 0)
			result = kimage_normal_alloc(&image, entry,
							nr_segments, segments);
		/* Loading another kernel to switch to if this one crashes */
		else if (flags & KEXEC_ON_CRASH) {
			/* Free any current crash dump kernel before
			 * we corrupt it.
			 */
			kimage_free(xchg(&kexec_crash_image, NULL));
			result = kimage_crash_alloc(&image, entry,
						     nr_segments, segments);
			crash_map_reserved_pages();
		}
		if (result)
			goto out;

		if (flags & KEXEC_PRESERVE_CONTEXT)
			image->preserve_context = 1;
		result = machine_kexec_prepare(image);
		if (result)
			goto out;

		for (i = 0; i < nr_segments; i++) {
			result = kimage_load_segment(image, &image->segment[i]);
			if (result)
				goto out;
		}
		kimage_terminate(image);
		if (flags & KEXEC_ON_CRASH)
			crash_unmap_reserved_pages();
	}
	/* Install the new kernel, and  Uninstall the old */
	image = xchg(dest_image, image);

out:
	mutex_unlock(&kexec_mutex);
	kimage_free(image);

	return result;
}

/*
 * Add and remove page tables for crashkernel memory
 *
 * Provide an empty default implementation here -- architecture
 * code may override this
 */
void __weak crash_map_reserved_pages(void)
{}

void __weak crash_unmap_reserved_pages(void)
{}

#ifdef CONFIG_COMPAT
COMPAT_SYSCALL_DEFINE4(kexec_load, compat_ulong_t, entry,
		       compat_ulong_t, nr_segments,
		       struct compat_kexec_segment __user *, segments,
		       compat_ulong_t, flags)
{
	struct compat_kexec_segment in;
	struct kexec_segment out, __user *ksegments;
	unsigned long i, result;

	/* Don't allow clients that don't understand the native
	 * architecture to do anything.
	 */
	if ((flags & KEXEC_ARCH_MASK) == KEXEC_ARCH_DEFAULT)
		return -EINVAL;

	if (nr_segments > KEXEC_SEGMENT_MAX)
		return -EINVAL;

	ksegments = compat_alloc_user_space(nr_segments * sizeof(out));
	for (i = 0; i < nr_segments; i++) {
		result = copy_from_user(&in, &segments[i], sizeof(in));
		if (result)
			return -EFAULT;

		out.buf   = compat_ptr(in.buf);
		out.bufsz = in.bufsz;
		out.mem   = in.mem;
		out.memsz = in.memsz;

		result = copy_to_user(&ksegments[i], &out, sizeof(out));
		if (result)
			return -EFAULT;
	}

	return sys_kexec_load(entry, nr_segments, ksegments, flags);
}
#endif

void crash_kexec(struct pt_regs *regs)
{
	/* Take the kexec_mutex here to prevent sys_kexec_load
	 * running on one cpu from replacing the crash kernel
	 * we are using after a panic on a different cpu.
	 *
	 * If the crash kernel was not located in a fixed area
	 * of memory the xchg(&kexec_crash_image) would be
	 * sufficient.  But since I reuse the memory...
	 */
	if (mutex_trylock(&kexec_mutex)) {
		if (kexec_crash_image) {
			struct pt_regs fixed_regs;

			crash_setup_regs(&fixed_regs, regs);
			crash_save_vmcoreinfo();
			machine_crash_shutdown(&fixed_regs);
			machine_kexec(kexec_crash_image);
		}
		mutex_unlock(&kexec_mutex);
	}
}

size_t crash_get_memory_size(void)
{
	size_t size = 0;
	mutex_lock(&kexec_mutex);
	if (crashk_res.end != crashk_res.start)
		size = resource_size(&crashk_res);
	mutex_unlock(&kexec_mutex);
	return size;
}

void __weak crash_free_reserved_phys_range(unsigned long begin,
					   unsigned long end)
{
	unsigned long addr;

	for (addr = begin; addr < end; addr += PAGE_SIZE)
		free_reserved_page(pfn_to_page(addr >> PAGE_SHIFT));
}

int crash_shrink_memory(unsigned long new_size)
{
	int ret = 0;
	unsigned long start, end;
	unsigned long old_size;
	struct resource *ram_res;

	mutex_lock(&kexec_mutex);

	if (kexec_crash_image) {
		ret = -ENOENT;
		goto unlock;
	}
	start = crashk_res.start;
	end = crashk_res.end;
	old_size = (end == 0) ? 0 : end - start + 1;
	if (new_size >= old_size) {
		ret = (new_size == old_size) ? 0 : -EINVAL;
		goto unlock;
	}

	ram_res = kzalloc(sizeof(*ram_res), GFP_KERNEL);
	if (!ram_res) {
		ret = -ENOMEM;
		goto unlock;
	}

	start = roundup(start, KEXEC_CRASH_MEM_ALIGN);
	end = roundup(start + new_size, KEXEC_CRASH_MEM_ALIGN);

	crash_map_reserved_pages();
	crash_free_reserved_phys_range(end, crashk_res.end);

	if ((start == end) && (crashk_res.parent != NULL))
		release_resource(&crashk_res);

	ram_res->start = end;
	ram_res->end = crashk_res.end;
	ram_res->flags = IORESOURCE_BUSY | IORESOURCE_MEM;
	ram_res->name = "System RAM";

	crashk_res.end = end - 1;

	insert_resource(&iomem_resource, ram_res);
	crash_unmap_reserved_pages();

unlock:
	mutex_unlock(&kexec_mutex);
	return ret;
}

static u32 *append_elf_note(u32 *buf, char *name, unsigned type, void *data,
			    size_t data_len)
{
	struct elf_note note;

	note.n_namesz = strlen(name) + 1;
	note.n_descsz = data_len;
	note.n_type   = type;
	memcpy(buf, &note, sizeof(note));
	buf += (sizeof(note) + 3)/4;
	memcpy(buf, name, note.n_namesz);
	buf += (note.n_namesz + 3)/4;
	memcpy(buf, data, note.n_descsz);
	buf += (note.n_descsz + 3)/4;

	return buf;
}

static void final_note(u32 *buf)
{
	struct elf_note note;

	note.n_namesz = 0;
	note.n_descsz = 0;
	note.n_type   = 0;
	memcpy(buf, &note, sizeof(note));
}

void crash_save_cpu(struct pt_regs *regs, int cpu)
{
	struct elf_prstatus prstatus;
	u32 *buf;

	if ((cpu < 0) || (cpu >= nr_cpu_ids))
		return;

	/* Using ELF notes here is opportunistic.
	 * I need a well defined structure format
	 * for the data I pass, and I need tags
	 * on the data to indicate what information I have
	 * squirrelled away.  ELF notes happen to provide
	 * all of that, so there is no need to invent something new.
	 */
	buf = (u32 *)per_cpu_ptr(crash_notes, cpu);
	if (!buf)
		return;
	memset(&prstatus, 0, sizeof(prstatus));
	prstatus.pr_pid = current->pid;
	elf_core_copy_kernel_regs(&prstatus.pr_reg, regs);
	buf = append_elf_note(buf, KEXEC_CORE_NOTE_NAME, NT_PRSTATUS,
			      &prstatus, sizeof(prstatus));
	final_note(buf);
}

static int __init crash_notes_memory_init(void)
{
	/* Allocate memory for saving cpu registers. */
	crash_notes = alloc_percpu(note_buf_t);
	if (!crash_notes) {
		pr_warn("Kexec: Memory allocation for saving cpu register states failed\n");
		return -ENOMEM;
	}
	return 0;
}
subsys_initcall(crash_notes_memory_init);


/*
 * parsing the "crashkernel" commandline
 *
 * this code is intended to be called from architecture specific code
 */


/*
 * This function parses command lines in the format
 *
 *   crashkernel=ramsize-range:size[,...][@offset]
 *
 * The function returns 0 on success and -EINVAL on failure.
 */
static int __init parse_crashkernel_mem(char *cmdline,
					unsigned long long system_ram,
					unsigned long long *crash_size,
					unsigned long long *crash_base)
{
	char *cur = cmdline, *tmp;

	/* for each entry of the comma-separated list */
	do {
		unsigned long long start, end = ULLONG_MAX, size;

		/* get the start of the range */
		start = memparse(cur, &tmp);
		if (cur == tmp) {
			pr_warn("crashkernel: Memory value expected\n");
			return -EINVAL;
		}
		cur = tmp;
		if (*cur != '-') {
			pr_warn("crashkernel: '-' expected\n");
			return -EINVAL;
		}
		cur++;

		/* if no ':' is here, than we read the end */
		if (*cur != ':') {
			end = memparse(cur, &tmp);
			if (cur == tmp) {
				pr_warn("crashkernel: Memory value expected\n");
				return -EINVAL;
			}
			cur = tmp;
			if (end <= start) {
				pr_warn("crashkernel: end <= start\n");
				return -EINVAL;
			}
		}

		if (*cur != ':') {
			pr_warn("crashkernel: ':' expected\n");
			return -EINVAL;
		}
		cur++;

		size = memparse(cur, &tmp);
		if (cur == tmp) {
			pr_warn("Memory value expected\n");
			return -EINVAL;
		}
		cur = tmp;
		if (size >= system_ram) {
			pr_warn("crashkernel: invalid size\n");
			return -EINVAL;
		}

		/* match ? */
		if (system_ram >= start && system_ram < end) {
			*crash_size = size;
			break;
		}
	} while (*cur++ == ',');

	if (*crash_size > 0) {
		while (*cur && *cur != ' ' && *cur != '@')
			cur++;
		if (*cur == '@') {
			cur++;
			*crash_base = memparse(cur, &tmp);
			if (cur == tmp) {
				pr_warn("Memory value expected after '@'\n");
				return -EINVAL;
			}
		}
	}

	return 0;
}

/*
 * That function parses "simple" (old) crashkernel command lines like
 *
 *	crashkernel=size[@offset]
 *
 * It returns 0 on success and -EINVAL on failure.
 */
static int __init parse_crashkernel_simple(char *cmdline,
					   unsigned long long *crash_size,
					   unsigned long long *crash_base)
{
	char *cur = cmdline;

	*crash_size = memparse(cmdline, &cur);
	if (cmdline == cur) {
		pr_warn("crashkernel: memory value expected\n");
		return -EINVAL;
	}

	if (*cur == '@')
		*crash_base = memparse(cur+1, &cur);
	else if (*cur != ' ' && *cur != '\0') {
		pr_warn("crashkernel: unrecognized char\n");
		return -EINVAL;
	}

	return 0;
}

#define SUFFIX_HIGH 0
#define SUFFIX_LOW  1
#define SUFFIX_NULL 2
static __initdata char *suffix_tbl[] = {
	[SUFFIX_HIGH] = ",high",
	[SUFFIX_LOW]  = ",low",
	[SUFFIX_NULL] = NULL,
};

/*
 * That function parses "suffix"  crashkernel command lines like
 *
 *	crashkernel=size,[high|low]
 *
 * It returns 0 on success and -EINVAL on failure.
 */
static int __init parse_crashkernel_suffix(char *cmdline,
					   unsigned long long	*crash_size,
					   unsigned long long	*crash_base,
					   const char *suffix)
{
	char *cur = cmdline;

	*crash_size = memparse(cmdline, &cur);
	if (cmdline == cur) {
		pr_warn("crashkernel: memory value expected\n");
		return -EINVAL;
	}

	/* check with suffix */
	if (strncmp(cur, suffix, strlen(suffix))) {
		pr_warn("crashkernel: unrecognized char\n");
		return -EINVAL;
	}
	cur += strlen(suffix);
	if (*cur != ' ' && *cur != '\0') {
		pr_warn("crashkernel: unrecognized char\n");
		return -EINVAL;
	}

	return 0;
}

static __init char *get_last_crashkernel(char *cmdline,
			     const char *name,
			     const char *suffix)
{
	char *p = cmdline, *ck_cmdline = NULL;

	/* find crashkernel and use the last one if there are more */
	p = strstr(p, name);
	while (p) {
		char *end_p = strchr(p, ' ');
		char *q;

		if (!end_p)
			end_p = p + strlen(p);

		if (!suffix) {
			int i;

			/* skip the one with any known suffix */
			for (i = 0; suffix_tbl[i]; i++) {
				q = end_p - strlen(suffix_tbl[i]);
				if (!strncmp(q, suffix_tbl[i],
					     strlen(suffix_tbl[i])))
					goto next;
			}
			ck_cmdline = p;
		} else {
			q = end_p - strlen(suffix);
			if (!strncmp(q, suffix, strlen(suffix)))
				ck_cmdline = p;
		}
next:
		p = strstr(p+1, name);
	}

	if (!ck_cmdline)
		return NULL;

	return ck_cmdline;
}

static int __init __parse_crashkernel(char *cmdline,
			     unsigned long long system_ram,
			     unsigned long long *crash_size,
			     unsigned long long *crash_base,
			     const char *name,
			     const char *suffix)
{
	char	*first_colon, *first_space;
	char	*ck_cmdline;

	BUG_ON(!crash_size || !crash_base);
	*crash_size = 0;
	*crash_base = 0;

	ck_cmdline = get_last_crashkernel(cmdline, name, suffix);

	if (!ck_cmdline)
		return -EINVAL;

	ck_cmdline += strlen(name);

	if (suffix)
		return parse_crashkernel_suffix(ck_cmdline, crash_size,
				crash_base, suffix);
	/*
	 * if the commandline contains a ':', then that's the extended
	 * syntax -- if not, it must be the classic syntax
	 */
	first_colon = strchr(ck_cmdline, ':');
	first_space = strchr(ck_cmdline, ' ');
	if (first_colon && (!first_space || first_colon < first_space))
		return parse_crashkernel_mem(ck_cmdline, system_ram,
				crash_size, crash_base);

	return parse_crashkernel_simple(ck_cmdline, crash_size, crash_base);
}

/*
 * That function is the entry point for command line parsing and should be
 * called from the arch-specific code.
 */
int __init parse_crashkernel(char *cmdline,
			     unsigned long long system_ram,
			     unsigned long long *crash_size,
			     unsigned long long *crash_base)
{
	return __parse_crashkernel(cmdline, system_ram, crash_size, crash_base,
					"crashkernel=", NULL);
}

int __init parse_crashkernel_high(char *cmdline,
			     unsigned long long system_ram,
			     unsigned long long *crash_size,
			     unsigned long long *crash_base)
{
	return __parse_crashkernel(cmdline, system_ram, crash_size, crash_base,
				"crashkernel=", suffix_tbl[SUFFIX_HIGH]);
}

int __init parse_crashkernel_low(char *cmdline,
			     unsigned long long system_ram,
			     unsigned long long *crash_size,
			     unsigned long long *crash_base)
{
	return __parse_crashkernel(cmdline, system_ram, crash_size, crash_base,
				"crashkernel=", suffix_tbl[SUFFIX_LOW]);
}

static void update_vmcoreinfo_note(void)
{
	u32 *buf = vmcoreinfo_note;

	if (!vmcoreinfo_size)
		return;
	buf = append_elf_note(buf, VMCOREINFO_NOTE_NAME, 0, vmcoreinfo_data,
			      vmcoreinfo_size);
	final_note(buf);
}

void crash_save_vmcoreinfo(void)
{
	vmcoreinfo_append_str("CRASHTIME=%ld\n", get_seconds());
	update_vmcoreinfo_note();
}

void vmcoreinfo_append_str(const char *fmt, ...)
{
	va_list args;
	char buf[0x50];
	size_t r;

	va_start(args, fmt);
	r = vscnprintf(buf, sizeof(buf), fmt, args);
	va_end(args);

	r = min(r, vmcoreinfo_max_size - vmcoreinfo_size);

	memcpy(&vmcoreinfo_data[vmcoreinfo_size], buf, r);

	vmcoreinfo_size += r;
}

/*
 * provide an empty default implementation here -- architecture
 * code may override this
 */
void __weak arch_crash_save_vmcoreinfo(void)
{}

unsigned long __weak paddr_vmcoreinfo_note(void)
{
	return __pa((unsigned long)(char *)&vmcoreinfo_note);
}

static int __init crash_save_vmcoreinfo_init(void)
{
	VMCOREINFO_OSRELEASE(init_uts_ns.name.release);
	VMCOREINFO_PAGESIZE(PAGE_SIZE);

	VMCOREINFO_SYMBOL(init_uts_ns);
	VMCOREINFO_SYMBOL(node_online_map);
#ifdef CONFIG_MMU
	VMCOREINFO_SYMBOL(swapper_pg_dir);
#endif
	VMCOREINFO_SYMBOL(_stext);
	VMCOREINFO_SYMBOL(vmap_area_list);

#ifndef CONFIG_NEED_MULTIPLE_NODES
	VMCOREINFO_SYMBOL(mem_map);
	VMCOREINFO_SYMBOL(contig_page_data);
#endif
#ifdef CONFIG_SPARSEMEM
	VMCOREINFO_SYMBOL(mem_section);
	VMCOREINFO_LENGTH(mem_section, NR_SECTION_ROOTS);
	VMCOREINFO_STRUCT_SIZE(mem_section);
	VMCOREINFO_OFFSET(mem_section, section_mem_map);
#endif
	VMCOREINFO_STRUCT_SIZE(page);
	VMCOREINFO_STRUCT_SIZE(pglist_data);
	VMCOREINFO_STRUCT_SIZE(zone);
	VMCOREINFO_STRUCT_SIZE(free_area);
	VMCOREINFO_STRUCT_SIZE(list_head);
	VMCOREINFO_SIZE(nodemask_t);
	VMCOREINFO_OFFSET(page, flags);
	VMCOREINFO_OFFSET(page, _count);
	VMCOREINFO_OFFSET(page, mapping);
	VMCOREINFO_OFFSET(page, lru);
	VMCOREINFO_OFFSET(page, _mapcount);
	VMCOREINFO_OFFSET(page, private);
	VMCOREINFO_OFFSET(pglist_data, node_zones);
	VMCOREINFO_OFFSET(pglist_data, nr_zones);
#ifdef CONFIG_FLAT_NODE_MEM_MAP
	VMCOREINFO_OFFSET(pglist_data, node_mem_map);
#endif
	VMCOREINFO_OFFSET(pglist_data, node_start_pfn);
	VMCOREINFO_OFFSET(pglist_data, node_spanned_pages);
	VMCOREINFO_OFFSET(pglist_data, node_id);
	VMCOREINFO_OFFSET(zone, free_area);
	VMCOREINFO_OFFSET(zone, vm_stat);
	VMCOREINFO_OFFSET(zone, spanned_pages);
	VMCOREINFO_OFFSET(free_area, free_list);
	VMCOREINFO_OFFSET(list_head, next);
	VMCOREINFO_OFFSET(list_head, prev);
	VMCOREINFO_OFFSET(vmap_area, va_start);
	VMCOREINFO_OFFSET(vmap_area, list);
	VMCOREINFO_LENGTH(zone.free_area, MAX_ORDER);
	log_buf_kexec_setup();
	VMCOREINFO_LENGTH(free_area.free_list, MIGRATE_TYPES);
	VMCOREINFO_NUMBER(NR_FREE_PAGES);
	VMCOREINFO_NUMBER(PG_lru);
	VMCOREINFO_NUMBER(PG_private);
	VMCOREINFO_NUMBER(PG_swapcache);
	VMCOREINFO_NUMBER(PG_slab);
#ifdef CONFIG_MEMORY_FAILURE
	VMCOREINFO_NUMBER(PG_hwpoison);
#endif
	VMCOREINFO_NUMBER(PG_head_mask);
	VMCOREINFO_NUMBER(PAGE_BUDDY_MAPCOUNT_VALUE);

	arch_crash_save_vmcoreinfo();
	update_vmcoreinfo_note();

	return 0;
}

subsys_initcall(crash_save_vmcoreinfo_init);

/*
 * Move into place and start executing a preloaded standalone
 * executable.  If nothing was preloaded return an error.
 */
int kernel_kexec(void)
{
	int error = 0;

	if (!mutex_trylock(&kexec_mutex))
		return -EBUSY;
	if (!kexec_image) {
		error = -EINVAL;
		goto Unlock;
	}

#ifdef CONFIG_KEXEC_JUMP
	if (kexec_image->preserve_context) {
		lock_system_sleep();
		pm_prepare_console();
		error = freeze_processes();
		if (error) {
			error = -EBUSY;
			goto Restore_console;
		}
		suspend_console();
		error = dpm_suspend_start(PMSG_FREEZE);
		if (error)
			goto Resume_console;
		/* At this point, dpm_suspend_start() has been called,
		 * but *not* dpm_suspend_end(). We *must* call
		 * dpm_suspend_end() now.  Otherwise, drivers for
		 * some devices (e.g. interrupt controllers) become
		 * desynchronized with the actual state of the
		 * hardware at resume time, and evil weirdness ensues.
		 */
		error = dpm_suspend_end(PMSG_FREEZE);
		if (error)
			goto Resume_devices;
		error = disable_nonboot_cpus();
		if (error)
			goto Enable_cpus;
		local_irq_disable();
		error = syscore_suspend();
		if (error)
			goto Enable_irqs;
	} else
#endif
	{
		kexec_in_progress = true;
		kernel_restart_prepare(NULL);
		migrate_to_reboot_cpu();
<<<<<<< HEAD

		/*
		 * migrate_to_reboot_cpu() disables CPU hotplug assuming that
		 * no further code needs to use CPU hotplug (which is true in
		 * the reboot case). However, the kexec path depends on using
		 * CPU hotplug again; so re-enable it here.
		 */
		cpu_hotplug_enable();
		printk(KERN_EMERG "Starting new kernel\n");
=======
		pr_emerg("Starting new kernel\n");
>>>>>>> 5e19bfb5
		machine_shutdown();
	}

	machine_kexec(kexec_image);

#ifdef CONFIG_KEXEC_JUMP
	if (kexec_image->preserve_context) {
		syscore_resume();
 Enable_irqs:
		local_irq_enable();
 Enable_cpus:
		enable_nonboot_cpus();
		dpm_resume_start(PMSG_RESTORE);
 Resume_devices:
		dpm_resume_end(PMSG_RESTORE);
 Resume_console:
		resume_console();
		thaw_processes();
 Restore_console:
		pm_restore_console();
		unlock_system_sleep();
	}
#endif

 Unlock:
	mutex_unlock(&kexec_mutex);
	return error;
}<|MERGE_RESOLUTION|>--- conflicted
+++ resolved
@@ -1679,7 +1679,6 @@
 		kexec_in_progress = true;
 		kernel_restart_prepare(NULL);
 		migrate_to_reboot_cpu();
-<<<<<<< HEAD
 
 		/*
 		 * migrate_to_reboot_cpu() disables CPU hotplug assuming that
@@ -1688,10 +1687,7 @@
 		 * CPU hotplug again; so re-enable it here.
 		 */
 		cpu_hotplug_enable();
-		printk(KERN_EMERG "Starting new kernel\n");
-=======
 		pr_emerg("Starting new kernel\n");
->>>>>>> 5e19bfb5
 		machine_shutdown();
 	}
 
