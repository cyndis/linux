--- conflicted
+++ resolved
@@ -355,11 +355,7 @@
 	struct static_call_site *site;
 
 	for (site = start; site != stop; site++) {
-<<<<<<< HEAD
-		unsigned long s_key = (long)site->key + (long)&site->key;
-=======
 		unsigned long s_key = __static_call_key(site);
->>>>>>> 7aef27f0
 		unsigned long addr = s_key & ~STATIC_CALL_SITE_FLAGS;
 		unsigned long key;
 
