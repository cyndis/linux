--- conflicted
+++ resolved
@@ -92,12 +92,9 @@
 		pr_info("\tBoot-time adjustment of leaf fanout to %d.\n", rcu_fanout_leaf);
 	if (nr_cpu_ids != NR_CPUS)
 		pr_info("\tRCU restricting CPUs from NR_CPUS=%d to nr_cpu_ids=%d.\n", NR_CPUS, nr_cpu_ids);
-<<<<<<< HEAD
-=======
 #ifdef CONFIG_RCU_BOOST
 	pr_info("\tRCU kthread priority: %d.\n", kthread_prio);
 #endif
->>>>>>> e529fea9
 }
 
 #ifdef CONFIG_PREEMPT_RCU
@@ -633,13 +630,8 @@
 		return;
 	}
 	if (t->rcu_read_lock_nesting > 0 &&
-<<<<<<< HEAD
-	    per_cpu(rcu_preempt_data, cpu).qs_pending &&
-	    !per_cpu(rcu_preempt_data, cpu).passed_quiesce)
-=======
 	    __this_cpu_read(rcu_preempt_data.qs_pending) &&
 	    !__this_cpu_read(rcu_preempt_data.passed_quiesce))
->>>>>>> e529fea9
 		t->rcu_read_unlock_special.b.need_qs = true;
 }
 
@@ -2581,11 +2573,6 @@
 			rdp->nocb_leader = rdp_spawn;
 			if (rdp_last && rdp != rdp_spawn)
 				rdp_last->nocb_next_follower = rdp;
-<<<<<<< HEAD
-			rdp_last = rdp;
-			rdp = rdp->nocb_next_follower;
-			rdp_last->nocb_next_follower = NULL;
-=======
 			if (rdp == rdp_spawn) {
 				rdp = rdp->nocb_next_follower;
 			} else {
@@ -2593,7 +2580,6 @@
 				rdp = rdp->nocb_next_follower;
 				rdp_last->nocb_next_follower = NULL;
 			}
->>>>>>> e529fea9
 		} while (rdp);
 		rdp_spawn->nocb_next_follower = rdp_old_leader;
 	}
@@ -2788,10 +2774,6 @@
 	if (!tick_nohz_full_enabled())
 		return;
 
-	/* If there are no nohz_full= CPUs, no need to track this. */
-	if (!tick_nohz_full_enabled())
-		return;
-
 	/* Adjust nesting, check for fully idle. */
 	if (irq) {
 		rdtp->dynticks_idle_nesting--;
@@ -2857,11 +2839,8 @@
  */
 static void rcu_sysidle_exit(int irq)
 {
-<<<<<<< HEAD
-=======
 	struct rcu_dynticks *rdtp = this_cpu_ptr(&rcu_dynticks);
 
->>>>>>> e529fea9
 	/* If there are no nohz_full= CPUs, no need to track this. */
 	if (!tick_nohz_full_enabled())
 		return;
