// SPDX-License-Identifier: GPL-2.0+
/*
 * Read-Copy Update mechanism for mutual exclusion (tree-based version)
 *
 * Copyright IBM Corporation, 2008
 *
 * Authors: Dipankar Sarma <dipankar@in.ibm.com>
 *	    Manfred Spraul <manfred@colorfullife.com>
 *	    Paul E. McKenney <paulmck@linux.ibm.com>
 *
 * Based on the original work by Paul McKenney <paulmck@linux.ibm.com>
 * and inputs from Rusty Russell, Andrea Arcangeli and Andi Kleen.
 *
 * For detailed explanation of Read-Copy Update mechanism see -
 *	Documentation/RCU
 */

#define pr_fmt(fmt) "rcu: " fmt

#include <linux/types.h>
#include <linux/kernel.h>
#include <linux/init.h>
#include <linux/spinlock.h>
#include <linux/smp.h>
#include <linux/rcupdate_wait.h>
#include <linux/interrupt.h>
#include <linux/sched.h>
#include <linux/sched/debug.h>
#include <linux/nmi.h>
#include <linux/atomic.h>
#include <linux/bitops.h>
#include <linux/export.h>
#include <linux/completion.h>
#include <linux/moduleparam.h>
#include <linux/percpu.h>
#include <linux/notifier.h>
#include <linux/cpu.h>
#include <linux/mutex.h>
#include <linux/time.h>
#include <linux/kernel_stat.h>
#include <linux/wait.h>
#include <linux/kthread.h>
#include <uapi/linux/sched/types.h>
#include <linux/prefetch.h>
#include <linux/delay.h>
#include <linux/random.h>
#include <linux/trace_events.h>
#include <linux/suspend.h>
#include <linux/ftrace.h>
#include <linux/tick.h>
#include <linux/sysrq.h>
#include <linux/kprobes.h>
#include <linux/gfp.h>
#include <linux/oom.h>
#include <linux/smpboot.h>
#include <linux/jiffies.h>
#include <linux/slab.h>
#include <linux/sched/isolation.h>
#include <linux/sched/clock.h>
#include "../time/tick-internal.h"

#include "tree.h"
#include "rcu.h"

#ifdef MODULE_PARAM_PREFIX
#undef MODULE_PARAM_PREFIX
#endif
#define MODULE_PARAM_PREFIX "rcutree."

/* Data structures. */

/*
 * Steal a bit from the bottom of ->dynticks for idle entry/exit
 * control.  Initially this is for TLB flushing.
 */
#define RCU_DYNTICK_CTRL_MASK 0x1
#define RCU_DYNTICK_CTRL_CTR  (RCU_DYNTICK_CTRL_MASK + 1)
#ifndef rcu_eqs_special_exit
#define rcu_eqs_special_exit() do { } while (0)
#endif

static DEFINE_PER_CPU_SHARED_ALIGNED(struct rcu_data, rcu_data) = {
	.dynticks_nesting = 1,
	.dynticks_nmi_nesting = DYNTICK_IRQ_NONIDLE,
	.dynticks = ATOMIC_INIT(RCU_DYNTICK_CTRL_CTR),
};
static struct rcu_state rcu_state = {
	.level = { &rcu_state.node[0] },
	.gp_state = RCU_GP_IDLE,
	.gp_seq = (0UL - 300UL) << RCU_SEQ_CTR_SHIFT,
	.barrier_mutex = __MUTEX_INITIALIZER(rcu_state.barrier_mutex),
	.name = RCU_NAME,
	.abbr = RCU_ABBR,
	.exp_mutex = __MUTEX_INITIALIZER(rcu_state.exp_mutex),
	.exp_wake_mutex = __MUTEX_INITIALIZER(rcu_state.exp_wake_mutex),
	.ofl_lock = __RAW_SPIN_LOCK_UNLOCKED(rcu_state.ofl_lock),
};

/* Dump rcu_node combining tree at boot to verify correct setup. */
static bool dump_tree;
module_param(dump_tree, bool, 0444);
/* By default, use RCU_SOFTIRQ instead of rcuc kthreads. */
static bool use_softirq = 1;
module_param(use_softirq, bool, 0444);
/* Control rcu_node-tree auto-balancing at boot time. */
static bool rcu_fanout_exact;
module_param(rcu_fanout_exact, bool, 0444);
/* Increase (but not decrease) the RCU_FANOUT_LEAF at boot time. */
static int rcu_fanout_leaf = RCU_FANOUT_LEAF;
module_param(rcu_fanout_leaf, int, 0444);
int rcu_num_lvls __read_mostly = RCU_NUM_LVLS;
/* Number of rcu_nodes at specified level. */
int num_rcu_lvl[] = NUM_RCU_LVL_INIT;
int rcu_num_nodes __read_mostly = NUM_RCU_NODES; /* Total # rcu_nodes in use. */

/*
 * The rcu_scheduler_active variable is initialized to the value
 * RCU_SCHEDULER_INACTIVE and transitions RCU_SCHEDULER_INIT just before the
 * first task is spawned.  So when this variable is RCU_SCHEDULER_INACTIVE,
 * RCU can assume that there is but one task, allowing RCU to (for example)
 * optimize synchronize_rcu() to a simple barrier().  When this variable
 * is RCU_SCHEDULER_INIT, RCU must actually do all the hard work required
 * to detect real grace periods.  This variable is also used to suppress
 * boot-time false positives from lockdep-RCU error checking.  Finally, it
 * transitions from RCU_SCHEDULER_INIT to RCU_SCHEDULER_RUNNING after RCU
 * is fully initialized, including all of its kthreads having been spawned.
 */
int rcu_scheduler_active __read_mostly;
EXPORT_SYMBOL_GPL(rcu_scheduler_active);

/*
 * The rcu_scheduler_fully_active variable transitions from zero to one
 * during the early_initcall() processing, which is after the scheduler
 * is capable of creating new tasks.  So RCU processing (for example,
 * creating tasks for RCU priority boosting) must be delayed until after
 * rcu_scheduler_fully_active transitions from zero to one.  We also
 * currently delay invocation of any RCU callbacks until after this point.
 *
 * It might later prove better for people registering RCU callbacks during
 * early boot to take responsibility for these callbacks, but one step at
 * a time.
 */
static int rcu_scheduler_fully_active __read_mostly;

static void rcu_report_qs_rnp(unsigned long mask, struct rcu_node *rnp,
			      unsigned long gps, unsigned long flags);
static void rcu_init_new_rnp(struct rcu_node *rnp_leaf);
static void rcu_cleanup_dead_rnp(struct rcu_node *rnp_leaf);
static void rcu_boost_kthread_setaffinity(struct rcu_node *rnp, int outgoingcpu);
static void invoke_rcu_core(void);
static void rcu_report_exp_rdp(struct rcu_data *rdp);
static void sync_sched_exp_online_cleanup(int cpu);
static void check_cb_ovld_locked(struct rcu_data *rdp, struct rcu_node *rnp);

/* rcuc/rcub kthread realtime priority */
static int kthread_prio = IS_ENABLED(CONFIG_RCU_BOOST) ? 1 : 0;
module_param(kthread_prio, int, 0444);

/* Delay in jiffies for grace-period initialization delays, debug only. */

static int gp_preinit_delay;
module_param(gp_preinit_delay, int, 0444);
static int gp_init_delay;
module_param(gp_init_delay, int, 0444);
static int gp_cleanup_delay;
module_param(gp_cleanup_delay, int, 0444);

/* Retrieve RCU kthreads priority for rcutorture */
int rcu_get_gp_kthreads_prio(void)
{
	return kthread_prio;
}
EXPORT_SYMBOL_GPL(rcu_get_gp_kthreads_prio);

/*
 * Number of grace periods between delays, normalized by the duration of
 * the delay.  The longer the delay, the more the grace periods between
 * each delay.  The reason for this normalization is that it means that,
 * for non-zero delays, the overall slowdown of grace periods is constant
 * regardless of the duration of the delay.  This arrangement balances
 * the need for long delays to increase some race probabilities with the
 * need for fast grace periods to increase other race probabilities.
 */
#define PER_RCU_NODE_PERIOD 3	/* Number of grace periods between delays. */

/*
 * Compute the mask of online CPUs for the specified rcu_node structure.
 * This will not be stable unless the rcu_node structure's ->lock is
 * held, but the bit corresponding to the current CPU will be stable
 * in most contexts.
 */
static unsigned long rcu_rnp_online_cpus(struct rcu_node *rnp)
{
	return READ_ONCE(rnp->qsmaskinitnext);
}

/*
 * Return true if an RCU grace period is in progress.  The READ_ONCE()s
 * permit this function to be invoked without holding the root rcu_node
 * structure's ->lock, but of course results can be subject to change.
 */
static int rcu_gp_in_progress(void)
{
	return rcu_seq_state(rcu_seq_current(&rcu_state.gp_seq));
}

/*
 * Return the number of callbacks queued on the specified CPU.
 * Handles both the nocbs and normal cases.
 */
static long rcu_get_n_cbs_cpu(int cpu)
{
	struct rcu_data *rdp = per_cpu_ptr(&rcu_data, cpu);

	if (rcu_segcblist_is_enabled(&rdp->cblist))
		return rcu_segcblist_n_cbs(&rdp->cblist);
	return 0;
}

void rcu_softirq_qs(void)
{
	rcu_qs();
	rcu_preempt_deferred_qs(current);
}

/*
 * Record entry into an extended quiescent state.  This is only to be
 * called when not already in an extended quiescent state.
 */
static void rcu_dynticks_eqs_enter(void)
{
	struct rcu_data *rdp = this_cpu_ptr(&rcu_data);
	int seq;

	/*
	 * CPUs seeing atomic_add_return() must see prior RCU read-side
	 * critical sections, and we also must force ordering with the
	 * next idle sojourn.
	 */
	seq = atomic_add_return(RCU_DYNTICK_CTRL_CTR, &rdp->dynticks);
	/* Better be in an extended quiescent state! */
	WARN_ON_ONCE(IS_ENABLED(CONFIG_RCU_EQS_DEBUG) &&
		     (seq & RCU_DYNTICK_CTRL_CTR));
	/* Better not have special action (TLB flush) pending! */
	WARN_ON_ONCE(IS_ENABLED(CONFIG_RCU_EQS_DEBUG) &&
		     (seq & RCU_DYNTICK_CTRL_MASK));
}

/*
 * Record exit from an extended quiescent state.  This is only to be
 * called from an extended quiescent state.
 */
static void rcu_dynticks_eqs_exit(void)
{
	struct rcu_data *rdp = this_cpu_ptr(&rcu_data);
	int seq;

	/*
	 * CPUs seeing atomic_add_return() must see prior idle sojourns,
	 * and we also must force ordering with the next RCU read-side
	 * critical section.
	 */
	seq = atomic_add_return(RCU_DYNTICK_CTRL_CTR, &rdp->dynticks);
	WARN_ON_ONCE(IS_ENABLED(CONFIG_RCU_EQS_DEBUG) &&
		     !(seq & RCU_DYNTICK_CTRL_CTR));
	if (seq & RCU_DYNTICK_CTRL_MASK) {
		atomic_andnot(RCU_DYNTICK_CTRL_MASK, &rdp->dynticks);
		smp_mb__after_atomic(); /* _exit after clearing mask. */
		/* Prefer duplicate flushes to losing a flush. */
		rcu_eqs_special_exit();
	}
}

/*
 * Reset the current CPU's ->dynticks counter to indicate that the
 * newly onlined CPU is no longer in an extended quiescent state.
 * This will either leave the counter unchanged, or increment it
 * to the next non-quiescent value.
 *
 * The non-atomic test/increment sequence works because the upper bits
 * of the ->dynticks counter are manipulated only by the corresponding CPU,
 * or when the corresponding CPU is offline.
 */
static void rcu_dynticks_eqs_online(void)
{
	struct rcu_data *rdp = this_cpu_ptr(&rcu_data);

	if (atomic_read(&rdp->dynticks) & RCU_DYNTICK_CTRL_CTR)
		return;
	atomic_add(RCU_DYNTICK_CTRL_CTR, &rdp->dynticks);
}

/*
 * Is the current CPU in an extended quiescent state?
 *
 * No ordering, as we are sampling CPU-local information.
 */
static bool rcu_dynticks_curr_cpu_in_eqs(void)
{
	struct rcu_data *rdp = this_cpu_ptr(&rcu_data);

	return !(atomic_read(&rdp->dynticks) & RCU_DYNTICK_CTRL_CTR);
}

/*
 * Snapshot the ->dynticks counter with full ordering so as to allow
 * stable comparison of this counter with past and future snapshots.
 */
static int rcu_dynticks_snap(struct rcu_data *rdp)
{
	int snap = atomic_add_return(0, &rdp->dynticks);

	return snap & ~RCU_DYNTICK_CTRL_MASK;
}

/*
 * Return true if the snapshot returned from rcu_dynticks_snap()
 * indicates that RCU is in an extended quiescent state.
 */
static bool rcu_dynticks_in_eqs(int snap)
{
	return !(snap & RCU_DYNTICK_CTRL_CTR);
}

/*
 * Return true if the CPU corresponding to the specified rcu_data
 * structure has spent some time in an extended quiescent state since
 * rcu_dynticks_snap() returned the specified snapshot.
 */
static bool rcu_dynticks_in_eqs_since(struct rcu_data *rdp, int snap)
{
	return snap != rcu_dynticks_snap(rdp);
}

/*
 * Set the special (bottom) bit of the specified CPU so that it
 * will take special action (such as flushing its TLB) on the
 * next exit from an extended quiescent state.  Returns true if
 * the bit was successfully set, or false if the CPU was not in
 * an extended quiescent state.
 */
bool rcu_eqs_special_set(int cpu)
{
	int old;
	int new;
	int new_old;
	struct rcu_data *rdp = &per_cpu(rcu_data, cpu);

	new_old = atomic_read(&rdp->dynticks);
	do {
		old = new_old;
		if (old & RCU_DYNTICK_CTRL_CTR)
			return false;
		new = old | RCU_DYNTICK_CTRL_MASK;
		new_old = atomic_cmpxchg(&rdp->dynticks, old, new);
	} while (new_old != old);
	return true;
}

/*
 * Let the RCU core know that this CPU has gone through the scheduler,
 * which is a quiescent state.  This is called when the need for a
 * quiescent state is urgent, so we burn an atomic operation and full
 * memory barriers to let the RCU core know about it, regardless of what
 * this CPU might (or might not) do in the near future.
 *
 * We inform the RCU core by emulating a zero-duration dyntick-idle period.
 *
 * The caller must have disabled interrupts and must not be idle.
 */
void rcu_momentary_dyntick_idle(void)
{
	int special;

	raw_cpu_write(rcu_data.rcu_need_heavy_qs, false);
	special = atomic_add_return(2 * RCU_DYNTICK_CTRL_CTR,
				    &this_cpu_ptr(&rcu_data)->dynticks);
	/* It is illegal to call this from idle state. */
	WARN_ON_ONCE(!(special & RCU_DYNTICK_CTRL_CTR));
	rcu_preempt_deferred_qs(current);
}
EXPORT_SYMBOL_GPL(rcu_momentary_dyntick_idle);

/**
 * rcu_is_cpu_rrupt_from_idle - see if interrupted from idle
 *
 * If the current CPU is idle and running at a first-level (not nested)
 * interrupt from idle, return true.  The caller must have at least
 * disabled preemption.
 */
static int rcu_is_cpu_rrupt_from_idle(void)
{
	/* Called only from within the scheduling-clock interrupt */
	lockdep_assert_in_irq();

	/* Check for counter underflows */
	RCU_LOCKDEP_WARN(__this_cpu_read(rcu_data.dynticks_nesting) < 0,
			 "RCU dynticks_nesting counter underflow!");
	RCU_LOCKDEP_WARN(__this_cpu_read(rcu_data.dynticks_nmi_nesting) <= 0,
			 "RCU dynticks_nmi_nesting counter underflow/zero!");

	/* Are we at first interrupt nesting level? */
	if (__this_cpu_read(rcu_data.dynticks_nmi_nesting) != 1)
		return false;

	/* Does CPU appear to be idle from an RCU standpoint? */
	return __this_cpu_read(rcu_data.dynticks_nesting) == 0;
}

#define DEFAULT_RCU_BLIMIT 10     /* Maximum callbacks per rcu_do_batch ... */
#define DEFAULT_MAX_RCU_BLIMIT 10000 /* ... even during callback flood. */
static long blimit = DEFAULT_RCU_BLIMIT;
#define DEFAULT_RCU_QHIMARK 10000 /* If this many pending, ignore blimit. */
static long qhimark = DEFAULT_RCU_QHIMARK;
#define DEFAULT_RCU_QLOMARK 100   /* Once only this many pending, use blimit. */
static long qlowmark = DEFAULT_RCU_QLOMARK;
#define DEFAULT_RCU_QOVLD_MULT 2
#define DEFAULT_RCU_QOVLD (DEFAULT_RCU_QOVLD_MULT * DEFAULT_RCU_QHIMARK)
static long qovld = DEFAULT_RCU_QOVLD; /* If this many pending, hammer QS. */
static long qovld_calc = -1;	  /* No pre-initialization lock acquisitions! */

module_param(blimit, long, 0444);
module_param(qhimark, long, 0444);
module_param(qlowmark, long, 0444);
module_param(qovld, long, 0444);

static ulong jiffies_till_first_fqs = ULONG_MAX;
static ulong jiffies_till_next_fqs = ULONG_MAX;
static bool rcu_kick_kthreads;
static int rcu_divisor = 7;
module_param(rcu_divisor, int, 0644);

/* Force an exit from rcu_do_batch() after 3 milliseconds. */
static long rcu_resched_ns = 3 * NSEC_PER_MSEC;
module_param(rcu_resched_ns, long, 0644);

/*
 * How long the grace period must be before we start recruiting
 * quiescent-state help from rcu_note_context_switch().
 */
static ulong jiffies_till_sched_qs = ULONG_MAX;
module_param(jiffies_till_sched_qs, ulong, 0444);
static ulong jiffies_to_sched_qs; /* See adjust_jiffies_till_sched_qs(). */
module_param(jiffies_to_sched_qs, ulong, 0444); /* Display only! */

/*
 * Make sure that we give the grace-period kthread time to detect any
 * idle CPUs before taking active measures to force quiescent states.
 * However, don't go below 100 milliseconds, adjusted upwards for really
 * large systems.
 */
static void adjust_jiffies_till_sched_qs(void)
{
	unsigned long j;

	/* If jiffies_till_sched_qs was specified, respect the request. */
	if (jiffies_till_sched_qs != ULONG_MAX) {
		WRITE_ONCE(jiffies_to_sched_qs, jiffies_till_sched_qs);
		return;
	}
	/* Otherwise, set to third fqs scan, but bound below on large system. */
	j = READ_ONCE(jiffies_till_first_fqs) +
		      2 * READ_ONCE(jiffies_till_next_fqs);
	if (j < HZ / 10 + nr_cpu_ids / RCU_JIFFIES_FQS_DIV)
		j = HZ / 10 + nr_cpu_ids / RCU_JIFFIES_FQS_DIV;
	pr_info("RCU calculated value of scheduler-enlistment delay is %ld jiffies.\n", j);
	WRITE_ONCE(jiffies_to_sched_qs, j);
}

static int param_set_first_fqs_jiffies(const char *val, const struct kernel_param *kp)
{
	ulong j;
	int ret = kstrtoul(val, 0, &j);

	if (!ret) {
		WRITE_ONCE(*(ulong *)kp->arg, (j > HZ) ? HZ : j);
		adjust_jiffies_till_sched_qs();
	}
	return ret;
}

static int param_set_next_fqs_jiffies(const char *val, const struct kernel_param *kp)
{
	ulong j;
	int ret = kstrtoul(val, 0, &j);

	if (!ret) {
		WRITE_ONCE(*(ulong *)kp->arg, (j > HZ) ? HZ : (j ?: 1));
		adjust_jiffies_till_sched_qs();
	}
	return ret;
}

static struct kernel_param_ops first_fqs_jiffies_ops = {
	.set = param_set_first_fqs_jiffies,
	.get = param_get_ulong,
};

static struct kernel_param_ops next_fqs_jiffies_ops = {
	.set = param_set_next_fqs_jiffies,
	.get = param_get_ulong,
};

module_param_cb(jiffies_till_first_fqs, &first_fqs_jiffies_ops, &jiffies_till_first_fqs, 0644);
module_param_cb(jiffies_till_next_fqs, &next_fqs_jiffies_ops, &jiffies_till_next_fqs, 0644);
module_param(rcu_kick_kthreads, bool, 0644);

static void force_qs_rnp(int (*f)(struct rcu_data *rdp));
static int rcu_pending(int user);

/*
 * Return the number of RCU GPs completed thus far for debug & stats.
 */
unsigned long rcu_get_gp_seq(void)
{
	return READ_ONCE(rcu_state.gp_seq);
}
EXPORT_SYMBOL_GPL(rcu_get_gp_seq);

/*
 * Return the number of RCU expedited batches completed thus far for
 * debug & stats.  Odd numbers mean that a batch is in progress, even
 * numbers mean idle.  The value returned will thus be roughly double
 * the cumulative batches since boot.
 */
unsigned long rcu_exp_batches_completed(void)
{
	return rcu_state.expedited_sequence;
}
EXPORT_SYMBOL_GPL(rcu_exp_batches_completed);

/*
 * Return the root node of the rcu_state structure.
 */
static struct rcu_node *rcu_get_root(void)
{
	return &rcu_state.node[0];
}

/*
 * Send along grace-period-related data for rcutorture diagnostics.
 */
void rcutorture_get_gp_data(enum rcutorture_type test_type, int *flags,
			    unsigned long *gp_seq)
{
	switch (test_type) {
	case RCU_FLAVOR:
		*flags = READ_ONCE(rcu_state.gp_flags);
		*gp_seq = rcu_seq_current(&rcu_state.gp_seq);
		break;
	default:
		break;
	}
}
EXPORT_SYMBOL_GPL(rcutorture_get_gp_data);

/*
 * Enter an RCU extended quiescent state, which can be either the
 * idle loop or adaptive-tickless usermode execution.
 *
 * We crowbar the ->dynticks_nmi_nesting field to zero to allow for
 * the possibility of usermode upcalls having messed up our count
 * of interrupt nesting level during the prior busy period.
 */
static void rcu_eqs_enter(bool user)
{
	struct rcu_data *rdp = this_cpu_ptr(&rcu_data);

	WARN_ON_ONCE(rdp->dynticks_nmi_nesting != DYNTICK_IRQ_NONIDLE);
	WRITE_ONCE(rdp->dynticks_nmi_nesting, 0);
	WARN_ON_ONCE(IS_ENABLED(CONFIG_RCU_EQS_DEBUG) &&
		     rdp->dynticks_nesting == 0);
	if (rdp->dynticks_nesting != 1) {
		rdp->dynticks_nesting--;
		return;
	}

	lockdep_assert_irqs_disabled();
	trace_rcu_dyntick(TPS("Start"), rdp->dynticks_nesting, 0, atomic_read(&rdp->dynticks));
	WARN_ON_ONCE(IS_ENABLED(CONFIG_RCU_EQS_DEBUG) && !user && !is_idle_task(current));
	rdp = this_cpu_ptr(&rcu_data);
	do_nocb_deferred_wakeup(rdp);
	rcu_prepare_for_idle();
	rcu_preempt_deferred_qs(current);
	WRITE_ONCE(rdp->dynticks_nesting, 0); /* Avoid irq-access tearing. */
	rcu_dynticks_eqs_enter();
	rcu_dynticks_task_enter();
}

/**
 * rcu_idle_enter - inform RCU that current CPU is entering idle
 *
 * Enter idle mode, in other words, -leave- the mode in which RCU
 * read-side critical sections can occur.  (Though RCU read-side
 * critical sections can occur in irq handlers in idle, a possibility
 * handled by irq_enter() and irq_exit().)
 *
 * If you add or remove a call to rcu_idle_enter(), be sure to test with
 * CONFIG_RCU_EQS_DEBUG=y.
 */
void rcu_idle_enter(void)
{
	lockdep_assert_irqs_disabled();
	rcu_eqs_enter(false);
}

#ifdef CONFIG_NO_HZ_FULL
/**
 * rcu_user_enter - inform RCU that we are resuming userspace.
 *
 * Enter RCU idle mode right before resuming userspace.  No use of RCU
 * is permitted between this call and rcu_user_exit(). This way the
 * CPU doesn't need to maintain the tick for RCU maintenance purposes
 * when the CPU runs in userspace.
 *
 * If you add or remove a call to rcu_user_enter(), be sure to test with
 * CONFIG_RCU_EQS_DEBUG=y.
 */
void rcu_user_enter(void)
{
	lockdep_assert_irqs_disabled();
	rcu_eqs_enter(true);
}
#endif /* CONFIG_NO_HZ_FULL */

/*
 * If we are returning from the outermost NMI handler that interrupted an
 * RCU-idle period, update rdp->dynticks and rdp->dynticks_nmi_nesting
 * to let the RCU grace-period handling know that the CPU is back to
 * being RCU-idle.
 *
 * If you add or remove a call to rcu_nmi_exit_common(), be sure to test
 * with CONFIG_RCU_EQS_DEBUG=y.
 */
static __always_inline void rcu_nmi_exit_common(bool irq)
{
	struct rcu_data *rdp = this_cpu_ptr(&rcu_data);

	/*
	 * Check for ->dynticks_nmi_nesting underflow and bad ->dynticks.
	 * (We are exiting an NMI handler, so RCU better be paying attention
	 * to us!)
	 */
	WARN_ON_ONCE(rdp->dynticks_nmi_nesting <= 0);
	WARN_ON_ONCE(rcu_dynticks_curr_cpu_in_eqs());

	/*
	 * If the nesting level is not 1, the CPU wasn't RCU-idle, so
	 * leave it in non-RCU-idle state.
	 */
	if (rdp->dynticks_nmi_nesting != 1) {
		trace_rcu_dyntick(TPS("--="), rdp->dynticks_nmi_nesting, rdp->dynticks_nmi_nesting - 2,
				  atomic_read(&rdp->dynticks));
		WRITE_ONCE(rdp->dynticks_nmi_nesting, /* No store tearing. */
			   rdp->dynticks_nmi_nesting - 2);
		return;
	}

	/* This NMI interrupted an RCU-idle CPU, restore RCU-idleness. */
	trace_rcu_dyntick(TPS("Startirq"), rdp->dynticks_nmi_nesting, 0, atomic_read(&rdp->dynticks));
	WRITE_ONCE(rdp->dynticks_nmi_nesting, 0); /* Avoid store tearing. */

	if (irq)
		rcu_prepare_for_idle();

	rcu_dynticks_eqs_enter();

	if (irq)
		rcu_dynticks_task_enter();
}

/**
 * rcu_nmi_exit - inform RCU of exit from NMI context
 *
 * If you add or remove a call to rcu_nmi_exit(), be sure to test
 * with CONFIG_RCU_EQS_DEBUG=y.
 */
void rcu_nmi_exit(void)
{
	rcu_nmi_exit_common(false);
}

/**
 * rcu_irq_exit - inform RCU that current CPU is exiting irq towards idle
 *
 * Exit from an interrupt handler, which might possibly result in entering
 * idle mode, in other words, leaving the mode in which read-side critical
 * sections can occur.  The caller must have disabled interrupts.
 *
 * This code assumes that the idle loop never does anything that might
 * result in unbalanced calls to irq_enter() and irq_exit().  If your
 * architecture's idle loop violates this assumption, RCU will give you what
 * you deserve, good and hard.  But very infrequently and irreproducibly.
 *
 * Use things like work queues to work around this limitation.
 *
 * You have been warned.
 *
 * If you add or remove a call to rcu_irq_exit(), be sure to test with
 * CONFIG_RCU_EQS_DEBUG=y.
 */
void rcu_irq_exit(void)
{
	lockdep_assert_irqs_disabled();
	rcu_nmi_exit_common(true);
}

/*
 * Wrapper for rcu_irq_exit() where interrupts are enabled.
 *
 * If you add or remove a call to rcu_irq_exit_irqson(), be sure to test
 * with CONFIG_RCU_EQS_DEBUG=y.
 */
void rcu_irq_exit_irqson(void)
{
	unsigned long flags;

	local_irq_save(flags);
	rcu_irq_exit();
	local_irq_restore(flags);
}

/*
 * Exit an RCU extended quiescent state, which can be either the
 * idle loop or adaptive-tickless usermode execution.
 *
 * We crowbar the ->dynticks_nmi_nesting field to DYNTICK_IRQ_NONIDLE to
 * allow for the possibility of usermode upcalls messing up our count of
 * interrupt nesting level during the busy period that is just now starting.
 */
static void rcu_eqs_exit(bool user)
{
	struct rcu_data *rdp;
	long oldval;

	lockdep_assert_irqs_disabled();
	rdp = this_cpu_ptr(&rcu_data);
	oldval = rdp->dynticks_nesting;
	WARN_ON_ONCE(IS_ENABLED(CONFIG_RCU_EQS_DEBUG) && oldval < 0);
	if (oldval) {
		rdp->dynticks_nesting++;
		return;
	}
	rcu_dynticks_task_exit();
	rcu_dynticks_eqs_exit();
	rcu_cleanup_after_idle();
	trace_rcu_dyntick(TPS("End"), rdp->dynticks_nesting, 1, atomic_read(&rdp->dynticks));
	WARN_ON_ONCE(IS_ENABLED(CONFIG_RCU_EQS_DEBUG) && !user && !is_idle_task(current));
	WRITE_ONCE(rdp->dynticks_nesting, 1);
	WARN_ON_ONCE(rdp->dynticks_nmi_nesting);
	WRITE_ONCE(rdp->dynticks_nmi_nesting, DYNTICK_IRQ_NONIDLE);
}

/**
 * rcu_idle_exit - inform RCU that current CPU is leaving idle
 *
 * Exit idle mode, in other words, -enter- the mode in which RCU
 * read-side critical sections can occur.
 *
 * If you add or remove a call to rcu_idle_exit(), be sure to test with
 * CONFIG_RCU_EQS_DEBUG=y.
 */
void rcu_idle_exit(void)
{
	unsigned long flags;

	local_irq_save(flags);
	rcu_eqs_exit(false);
	local_irq_restore(flags);
}

#ifdef CONFIG_NO_HZ_FULL
/**
 * rcu_user_exit - inform RCU that we are exiting userspace.
 *
 * Exit RCU idle mode while entering the kernel because it can
 * run a RCU read side critical section anytime.
 *
 * If you add or remove a call to rcu_user_exit(), be sure to test with
 * CONFIG_RCU_EQS_DEBUG=y.
 */
void rcu_user_exit(void)
{
	rcu_eqs_exit(1);
}
#endif /* CONFIG_NO_HZ_FULL */

/**
 * rcu_nmi_enter_common - inform RCU of entry to NMI context
 * @irq: Is this call from rcu_irq_enter?
 *
 * If the CPU was idle from RCU's viewpoint, update rdp->dynticks and
 * rdp->dynticks_nmi_nesting to let the RCU grace-period handling know
 * that the CPU is active.  This implementation permits nested NMIs, as
 * long as the nesting level does not overflow an int.  (You will probably
 * run out of stack space first.)
 *
 * If you add or remove a call to rcu_nmi_enter_common(), be sure to test
 * with CONFIG_RCU_EQS_DEBUG=y.
 */
static __always_inline void rcu_nmi_enter_common(bool irq)
{
	long incby = 2;
	struct rcu_data *rdp = this_cpu_ptr(&rcu_data);

	/* Complain about underflow. */
	WARN_ON_ONCE(rdp->dynticks_nmi_nesting < 0);

	/*
	 * If idle from RCU viewpoint, atomically increment ->dynticks
	 * to mark non-idle and increment ->dynticks_nmi_nesting by one.
	 * Otherwise, increment ->dynticks_nmi_nesting by two.  This means
	 * if ->dynticks_nmi_nesting is equal to one, we are guaranteed
	 * to be in the outermost NMI handler that interrupted an RCU-idle
	 * period (observation due to Andy Lutomirski).
	 */
	if (rcu_dynticks_curr_cpu_in_eqs()) {

		if (irq)
			rcu_dynticks_task_exit();

		rcu_dynticks_eqs_exit();

		if (irq)
			rcu_cleanup_after_idle();

		incby = 1;
	} else if (irq && tick_nohz_full_cpu(rdp->cpu) &&
		   rdp->dynticks_nmi_nesting == DYNTICK_IRQ_NONIDLE &&
<<<<<<< HEAD
		   READ_ONCE(rdp->rcu_urgent_qs) && !rdp->rcu_forced_tick) {
		raw_spin_lock_rcu_node(rdp->mynode);
		// Recheck under lock.
		if (rdp->rcu_urgent_qs && !rdp->rcu_forced_tick) {
			rdp->rcu_forced_tick = true;
=======
		   READ_ONCE(rdp->rcu_urgent_qs) &&
		   !READ_ONCE(rdp->rcu_forced_tick)) {
		raw_spin_lock_rcu_node(rdp->mynode);
		// Recheck under lock.
		if (rdp->rcu_urgent_qs && !rdp->rcu_forced_tick) {
			WRITE_ONCE(rdp->rcu_forced_tick, true);
>>>>>>> 04d5ce62
			tick_dep_set_cpu(rdp->cpu, TICK_DEP_BIT_RCU);
		}
		raw_spin_unlock_rcu_node(rdp->mynode);
	}
	trace_rcu_dyntick(incby == 1 ? TPS("Endirq") : TPS("++="),
			  rdp->dynticks_nmi_nesting,
			  rdp->dynticks_nmi_nesting + incby, atomic_read(&rdp->dynticks));
	WRITE_ONCE(rdp->dynticks_nmi_nesting, /* Prevent store tearing. */
		   rdp->dynticks_nmi_nesting + incby);
	barrier();
}

/**
 * rcu_nmi_enter - inform RCU of entry to NMI context
 */
void rcu_nmi_enter(void)
{
	rcu_nmi_enter_common(false);
}
NOKPROBE_SYMBOL(rcu_nmi_enter);

/**
 * rcu_irq_enter - inform RCU that current CPU is entering irq away from idle
 *
 * Enter an interrupt handler, which might possibly result in exiting
 * idle mode, in other words, entering the mode in which read-side critical
 * sections can occur.  The caller must have disabled interrupts.
 *
 * Note that the Linux kernel is fully capable of entering an interrupt
 * handler that it never exits, for example when doing upcalls to user mode!
 * This code assumes that the idle loop never does upcalls to user mode.
 * If your architecture's idle loop does do upcalls to user mode (or does
 * anything else that results in unbalanced calls to the irq_enter() and
 * irq_exit() functions), RCU will give you what you deserve, good and hard.
 * But very infrequently and irreproducibly.
 *
 * Use things like work queues to work around this limitation.
 *
 * You have been warned.
 *
 * If you add or remove a call to rcu_irq_enter(), be sure to test with
 * CONFIG_RCU_EQS_DEBUG=y.
 */
void rcu_irq_enter(void)
{
	lockdep_assert_irqs_disabled();
	rcu_nmi_enter_common(true);
}

/*
 * Wrapper for rcu_irq_enter() where interrupts are enabled.
 *
 * If you add or remove a call to rcu_irq_enter_irqson(), be sure to test
 * with CONFIG_RCU_EQS_DEBUG=y.
 */
void rcu_irq_enter_irqson(void)
{
	unsigned long flags;

	local_irq_save(flags);
	rcu_irq_enter();
	local_irq_restore(flags);
}

/*
 * If any sort of urgency was applied to the current CPU (for example,
 * the scheduler-clock interrupt was enabled on a nohz_full CPU) in order
 * to get to a quiescent state, disable it.
 */
static void rcu_disable_urgency_upon_qs(struct rcu_data *rdp)
{
	raw_lockdep_assert_held_rcu_node(rdp->mynode);
	WRITE_ONCE(rdp->rcu_urgent_qs, false);
	WRITE_ONCE(rdp->rcu_need_heavy_qs, false);
	if (tick_nohz_full_cpu(rdp->cpu) && rdp->rcu_forced_tick) {
		tick_dep_clear_cpu(rdp->cpu, TICK_DEP_BIT_RCU);
		WRITE_ONCE(rdp->rcu_forced_tick, false);
	}
}

/**
 * rcu_is_watching - see if RCU thinks that the current CPU is not idle
 *
 * Return true if RCU is watching the running CPU, which means that this
 * CPU can safely enter RCU read-side critical sections.  In other words,
 * if the current CPU is not in its idle loop or is in an interrupt or
 * NMI handler, return true.
 */
bool notrace rcu_is_watching(void)
{
	bool ret;

	preempt_disable_notrace();
	ret = !rcu_dynticks_curr_cpu_in_eqs();
	preempt_enable_notrace();
	return ret;
}
EXPORT_SYMBOL_GPL(rcu_is_watching);

/*
 * If a holdout task is actually running, request an urgent quiescent
 * state from its CPU.  This is unsynchronized, so migrations can cause
 * the request to go to the wrong CPU.  Which is OK, all that will happen
 * is that the CPU's next context switch will be a bit slower and next
 * time around this task will generate another request.
 */
void rcu_request_urgent_qs_task(struct task_struct *t)
{
	int cpu;

	barrier();
	cpu = task_cpu(t);
	if (!task_curr(t))
		return; /* This task is not running on that CPU. */
	smp_store_release(per_cpu_ptr(&rcu_data.rcu_urgent_qs, cpu), true);
}

#if defined(CONFIG_PROVE_RCU) && defined(CONFIG_HOTPLUG_CPU)

/*
 * Is the current CPU online as far as RCU is concerned?
 *
 * Disable preemption to avoid false positives that could otherwise
 * happen due to the current CPU number being sampled, this task being
 * preempted, its old CPU being taken offline, resuming on some other CPU,
 * then determining that its old CPU is now offline.
 *
 * Disable checking if in an NMI handler because we cannot safely
 * report errors from NMI handlers anyway.  In addition, it is OK to use
 * RCU on an offline processor during initial boot, hence the check for
 * rcu_scheduler_fully_active.
 */
bool rcu_lockdep_current_cpu_online(void)
{
	struct rcu_data *rdp;
	struct rcu_node *rnp;
	bool ret = false;

	if (in_nmi() || !rcu_scheduler_fully_active)
		return true;
	preempt_disable();
	rdp = this_cpu_ptr(&rcu_data);
	rnp = rdp->mynode;
	if (rdp->grpmask & rcu_rnp_online_cpus(rnp))
		ret = true;
	preempt_enable();
	return ret;
}
EXPORT_SYMBOL_GPL(rcu_lockdep_current_cpu_online);

#endif /* #if defined(CONFIG_PROVE_RCU) && defined(CONFIG_HOTPLUG_CPU) */

/*
 * We are reporting a quiescent state on behalf of some other CPU, so
 * it is our responsibility to check for and handle potential overflow
 * of the rcu_node ->gp_seq counter with respect to the rcu_data counters.
 * After all, the CPU might be in deep idle state, and thus executing no
 * code whatsoever.
 */
static void rcu_gpnum_ovf(struct rcu_node *rnp, struct rcu_data *rdp)
{
	raw_lockdep_assert_held_rcu_node(rnp);
	if (ULONG_CMP_LT(rcu_seq_current(&rdp->gp_seq) + ULONG_MAX / 4,
			 rnp->gp_seq))
		WRITE_ONCE(rdp->gpwrap, true);
	if (ULONG_CMP_LT(rdp->rcu_iw_gp_seq + ULONG_MAX / 4, rnp->gp_seq))
		rdp->rcu_iw_gp_seq = rnp->gp_seq + ULONG_MAX / 4;
}

/*
 * Snapshot the specified CPU's dynticks counter so that we can later
 * credit them with an implicit quiescent state.  Return 1 if this CPU
 * is in dynticks idle mode, which is an extended quiescent state.
 */
static int dyntick_save_progress_counter(struct rcu_data *rdp)
{
	rdp->dynticks_snap = rcu_dynticks_snap(rdp);
	if (rcu_dynticks_in_eqs(rdp->dynticks_snap)) {
		trace_rcu_fqs(rcu_state.name, rdp->gp_seq, rdp->cpu, TPS("dti"));
		rcu_gpnum_ovf(rdp->mynode, rdp);
		return 1;
	}
	return 0;
}

/*
 * Return true if the specified CPU has passed through a quiescent
 * state by virtue of being in or having passed through an dynticks
 * idle state since the last call to dyntick_save_progress_counter()
 * for this same CPU, or by virtue of having been offline.
 */
static int rcu_implicit_dynticks_qs(struct rcu_data *rdp)
{
	unsigned long jtsq;
	bool *rnhqp;
	bool *ruqp;
	struct rcu_node *rnp = rdp->mynode;

	/*
	 * If the CPU passed through or entered a dynticks idle phase with
	 * no active irq/NMI handlers, then we can safely pretend that the CPU
	 * already acknowledged the request to pass through a quiescent
	 * state.  Either way, that CPU cannot possibly be in an RCU
	 * read-side critical section that started before the beginning
	 * of the current RCU grace period.
	 */
	if (rcu_dynticks_in_eqs_since(rdp, rdp->dynticks_snap)) {
		trace_rcu_fqs(rcu_state.name, rdp->gp_seq, rdp->cpu, TPS("dti"));
		rcu_gpnum_ovf(rnp, rdp);
		return 1;
	}

	/* If waiting too long on an offline CPU, complain. */
	if (!(rdp->grpmask & rcu_rnp_online_cpus(rnp)) &&
	    time_after(jiffies, rcu_state.gp_start + HZ)) {
		bool onl;
		struct rcu_node *rnp1;

		WARN_ON(1);  /* Offline CPUs are supposed to report QS! */
		pr_info("%s: grp: %d-%d level: %d ->gp_seq %ld ->completedqs %ld\n",
			__func__, rnp->grplo, rnp->grphi, rnp->level,
			(long)rnp->gp_seq, (long)rnp->completedqs);
		for (rnp1 = rnp; rnp1; rnp1 = rnp1->parent)
			pr_info("%s: %d:%d ->qsmask %#lx ->qsmaskinit %#lx ->qsmaskinitnext %#lx ->rcu_gp_init_mask %#lx\n",
				__func__, rnp1->grplo, rnp1->grphi, rnp1->qsmask, rnp1->qsmaskinit, rnp1->qsmaskinitnext, rnp1->rcu_gp_init_mask);
		onl = !!(rdp->grpmask & rcu_rnp_online_cpus(rnp));
		pr_info("%s %d: %c online: %ld(%d) offline: %ld(%d)\n",
			__func__, rdp->cpu, ".o"[onl],
			(long)rdp->rcu_onl_gp_seq, rdp->rcu_onl_gp_flags,
			(long)rdp->rcu_ofl_gp_seq, rdp->rcu_ofl_gp_flags);
		return 1; /* Break things loose after complaining. */
	}

	/*
	 * A CPU running for an extended time within the kernel can
	 * delay RCU grace periods: (1) At age jiffies_to_sched_qs,
	 * set .rcu_urgent_qs, (2) At age 2*jiffies_to_sched_qs, set
	 * both .rcu_need_heavy_qs and .rcu_urgent_qs.  Note that the
	 * unsynchronized assignments to the per-CPU rcu_need_heavy_qs
	 * variable are safe because the assignments are repeated if this
	 * CPU failed to pass through a quiescent state.  This code
	 * also checks .jiffies_resched in case jiffies_to_sched_qs
	 * is set way high.
	 */
	jtsq = READ_ONCE(jiffies_to_sched_qs);
	ruqp = per_cpu_ptr(&rcu_data.rcu_urgent_qs, rdp->cpu);
	rnhqp = &per_cpu(rcu_data.rcu_need_heavy_qs, rdp->cpu);
	if (!READ_ONCE(*rnhqp) &&
	    (time_after(jiffies, rcu_state.gp_start + jtsq * 2) ||
	     time_after(jiffies, rcu_state.jiffies_resched) ||
	     rcu_state.cbovld)) {
		WRITE_ONCE(*rnhqp, true);
		/* Store rcu_need_heavy_qs before rcu_urgent_qs. */
		smp_store_release(ruqp, true);
	} else if (time_after(jiffies, rcu_state.gp_start + jtsq)) {
		WRITE_ONCE(*ruqp, true);
	}

	/*
	 * NO_HZ_FULL CPUs can run in-kernel without rcu_sched_clock_irq!
	 * The above code handles this, but only for straight cond_resched().
	 * And some in-kernel loops check need_resched() before calling
	 * cond_resched(), which defeats the above code for CPUs that are
	 * running in-kernel with scheduling-clock interrupts disabled.
	 * So hit them over the head with the resched_cpu() hammer!
	 */
	if (tick_nohz_full_cpu(rdp->cpu) &&
	    (time_after(jiffies, READ_ONCE(rdp->last_fqs_resched) + jtsq * 3) ||
	     rcu_state.cbovld)) {
		WRITE_ONCE(*ruqp, true);
		resched_cpu(rdp->cpu);
		WRITE_ONCE(rdp->last_fqs_resched, jiffies);
	}

	/*
	 * If more than halfway to RCU CPU stall-warning time, invoke
	 * resched_cpu() more frequently to try to loosen things up a bit.
	 * Also check to see if the CPU is getting hammered with interrupts,
	 * but only once per grace period, just to keep the IPIs down to
	 * a dull roar.
	 */
	if (time_after(jiffies, rcu_state.jiffies_resched)) {
		if (time_after(jiffies,
			       READ_ONCE(rdp->last_fqs_resched) + jtsq)) {
			resched_cpu(rdp->cpu);
			WRITE_ONCE(rdp->last_fqs_resched, jiffies);
		}
		if (IS_ENABLED(CONFIG_IRQ_WORK) &&
		    !rdp->rcu_iw_pending && rdp->rcu_iw_gp_seq != rnp->gp_seq &&
		    (rnp->ffmask & rdp->grpmask)) {
			init_irq_work(&rdp->rcu_iw, rcu_iw_handler);
			atomic_set(&rdp->rcu_iw.flags, IRQ_WORK_HARD_IRQ);
			rdp->rcu_iw_pending = true;
			rdp->rcu_iw_gp_seq = rnp->gp_seq;
			irq_work_queue_on(&rdp->rcu_iw, rdp->cpu);
		}
	}

	return 0;
}

/* Trace-event wrapper function for trace_rcu_future_grace_period.  */
static void trace_rcu_this_gp(struct rcu_node *rnp, struct rcu_data *rdp,
			      unsigned long gp_seq_req, const char *s)
{
	trace_rcu_future_grace_period(rcu_state.name, READ_ONCE(rnp->gp_seq),
				      gp_seq_req, rnp->level,
				      rnp->grplo, rnp->grphi, s);
}

/*
 * rcu_start_this_gp - Request the start of a particular grace period
 * @rnp_start: The leaf node of the CPU from which to start.
 * @rdp: The rcu_data corresponding to the CPU from which to start.
 * @gp_seq_req: The gp_seq of the grace period to start.
 *
 * Start the specified grace period, as needed to handle newly arrived
 * callbacks.  The required future grace periods are recorded in each
 * rcu_node structure's ->gp_seq_needed field.  Returns true if there
 * is reason to awaken the grace-period kthread.
 *
 * The caller must hold the specified rcu_node structure's ->lock, which
 * is why the caller is responsible for waking the grace-period kthread.
 *
 * Returns true if the GP thread needs to be awakened else false.
 */
static bool rcu_start_this_gp(struct rcu_node *rnp_start, struct rcu_data *rdp,
			      unsigned long gp_seq_req)
{
	bool ret = false;
	struct rcu_node *rnp;

	/*
	 * Use funnel locking to either acquire the root rcu_node
	 * structure's lock or bail out if the need for this grace period
	 * has already been recorded -- or if that grace period has in
	 * fact already started.  If there is already a grace period in
	 * progress in a non-leaf node, no recording is needed because the
	 * end of the grace period will scan the leaf rcu_node structures.
	 * Note that rnp_start->lock must not be released.
	 */
	raw_lockdep_assert_held_rcu_node(rnp_start);
	trace_rcu_this_gp(rnp_start, rdp, gp_seq_req, TPS("Startleaf"));
	for (rnp = rnp_start; 1; rnp = rnp->parent) {
		if (rnp != rnp_start)
			raw_spin_lock_rcu_node(rnp);
		if (ULONG_CMP_GE(rnp->gp_seq_needed, gp_seq_req) ||
		    rcu_seq_started(&rnp->gp_seq, gp_seq_req) ||
		    (rnp != rnp_start &&
		     rcu_seq_state(rcu_seq_current(&rnp->gp_seq)))) {
			trace_rcu_this_gp(rnp, rdp, gp_seq_req,
					  TPS("Prestarted"));
			goto unlock_out;
		}
		WRITE_ONCE(rnp->gp_seq_needed, gp_seq_req);
		if (rcu_seq_state(rcu_seq_current(&rnp->gp_seq))) {
			/*
			 * We just marked the leaf or internal node, and a
			 * grace period is in progress, which means that
			 * rcu_gp_cleanup() will see the marking.  Bail to
			 * reduce contention.
			 */
			trace_rcu_this_gp(rnp_start, rdp, gp_seq_req,
					  TPS("Startedleaf"));
			goto unlock_out;
		}
		if (rnp != rnp_start && rnp->parent != NULL)
			raw_spin_unlock_rcu_node(rnp);
		if (!rnp->parent)
			break;  /* At root, and perhaps also leaf. */
	}

	/* If GP already in progress, just leave, otherwise start one. */
	if (rcu_gp_in_progress()) {
		trace_rcu_this_gp(rnp, rdp, gp_seq_req, TPS("Startedleafroot"));
		goto unlock_out;
	}
	trace_rcu_this_gp(rnp, rdp, gp_seq_req, TPS("Startedroot"));
	WRITE_ONCE(rcu_state.gp_flags, rcu_state.gp_flags | RCU_GP_FLAG_INIT);
	WRITE_ONCE(rcu_state.gp_req_activity, jiffies);
	if (!READ_ONCE(rcu_state.gp_kthread)) {
		trace_rcu_this_gp(rnp, rdp, gp_seq_req, TPS("NoGPkthread"));
		goto unlock_out;
	}
	trace_rcu_grace_period(rcu_state.name, rcu_state.gp_seq, TPS("newreq"));
	ret = true;  /* Caller must wake GP kthread. */
unlock_out:
	/* Push furthest requested GP to leaf node and rcu_data structure. */
	if (ULONG_CMP_LT(gp_seq_req, rnp->gp_seq_needed)) {
		WRITE_ONCE(rnp_start->gp_seq_needed, rnp->gp_seq_needed);
		WRITE_ONCE(rdp->gp_seq_needed, rnp->gp_seq_needed);
	}
	if (rnp != rnp_start)
		raw_spin_unlock_rcu_node(rnp);
	return ret;
}

/*
 * Clean up any old requests for the just-ended grace period.  Also return
 * whether any additional grace periods have been requested.
 */
static bool rcu_future_gp_cleanup(struct rcu_node *rnp)
{
	bool needmore;
	struct rcu_data *rdp = this_cpu_ptr(&rcu_data);

	needmore = ULONG_CMP_LT(rnp->gp_seq, rnp->gp_seq_needed);
	if (!needmore)
		rnp->gp_seq_needed = rnp->gp_seq; /* Avoid counter wrap. */
	trace_rcu_this_gp(rnp, rdp, rnp->gp_seq,
			  needmore ? TPS("CleanupMore") : TPS("Cleanup"));
	return needmore;
}

/*
 * Awaken the grace-period kthread.  Don't do a self-awaken (unless in an
 * interrupt or softirq handler, in which case we just might immediately
 * sleep upon return, resulting in a grace-period hang), and don't bother
 * awakening when there is nothing for the grace-period kthread to do
 * (as in several CPUs raced to awaken, we lost), and finally don't try
 * to awaken a kthread that has not yet been created.  If all those checks
 * are passed, track some debug information and awaken.
 *
 * So why do the self-wakeup when in an interrupt or softirq handler
 * in the grace-period kthread's context?  Because the kthread might have
 * been interrupted just as it was going to sleep, and just after the final
 * pre-sleep check of the awaken condition.  In this case, a wakeup really
 * is required, and is therefore supplied.
 */
static void rcu_gp_kthread_wake(void)
{
	struct task_struct *t = READ_ONCE(rcu_state.gp_kthread);

	if ((current == t && !in_irq() && !in_serving_softirq()) ||
	    !READ_ONCE(rcu_state.gp_flags) || !t)
		return;
	WRITE_ONCE(rcu_state.gp_wake_time, jiffies);
	WRITE_ONCE(rcu_state.gp_wake_seq, READ_ONCE(rcu_state.gp_seq));
	swake_up_one(&rcu_state.gp_wq);
}

/*
 * If there is room, assign a ->gp_seq number to any callbacks on this
 * CPU that have not already been assigned.  Also accelerate any callbacks
 * that were previously assigned a ->gp_seq number that has since proven
 * to be too conservative, which can happen if callbacks get assigned a
 * ->gp_seq number while RCU is idle, but with reference to a non-root
 * rcu_node structure.  This function is idempotent, so it does not hurt
 * to call it repeatedly.  Returns an flag saying that we should awaken
 * the RCU grace-period kthread.
 *
 * The caller must hold rnp->lock with interrupts disabled.
 */
static bool rcu_accelerate_cbs(struct rcu_node *rnp, struct rcu_data *rdp)
{
	unsigned long gp_seq_req;
	bool ret = false;

	rcu_lockdep_assert_cblist_protected(rdp);
	raw_lockdep_assert_held_rcu_node(rnp);

	/* If no pending (not yet ready to invoke) callbacks, nothing to do. */
	if (!rcu_segcblist_pend_cbs(&rdp->cblist))
		return false;

	/*
	 * Callbacks are often registered with incomplete grace-period
	 * information.  Something about the fact that getting exact
	 * information requires acquiring a global lock...  RCU therefore
	 * makes a conservative estimate of the grace period number at which
	 * a given callback will become ready to invoke.	The following
	 * code checks this estimate and improves it when possible, thus
	 * accelerating callback invocation to an earlier grace-period
	 * number.
	 */
	gp_seq_req = rcu_seq_snap(&rcu_state.gp_seq);
	if (rcu_segcblist_accelerate(&rdp->cblist, gp_seq_req))
		ret = rcu_start_this_gp(rnp, rdp, gp_seq_req);

	/* Trace depending on how much we were able to accelerate. */
	if (rcu_segcblist_restempty(&rdp->cblist, RCU_WAIT_TAIL))
		trace_rcu_grace_period(rcu_state.name, rdp->gp_seq, TPS("AccWaitCB"));
	else
		trace_rcu_grace_period(rcu_state.name, rdp->gp_seq, TPS("AccReadyCB"));
	return ret;
}

/*
 * Similar to rcu_accelerate_cbs(), but does not require that the leaf
 * rcu_node structure's ->lock be held.  It consults the cached value
 * of ->gp_seq_needed in the rcu_data structure, and if that indicates
 * that a new grace-period request be made, invokes rcu_accelerate_cbs()
 * while holding the leaf rcu_node structure's ->lock.
 */
static void rcu_accelerate_cbs_unlocked(struct rcu_node *rnp,
					struct rcu_data *rdp)
{
	unsigned long c;
	bool needwake;

	rcu_lockdep_assert_cblist_protected(rdp);
	c = rcu_seq_snap(&rcu_state.gp_seq);
	if (!READ_ONCE(rdp->gpwrap) && ULONG_CMP_GE(rdp->gp_seq_needed, c)) {
		/* Old request still live, so mark recent callbacks. */
		(void)rcu_segcblist_accelerate(&rdp->cblist, c);
		return;
	}
	raw_spin_lock_rcu_node(rnp); /* irqs already disabled. */
	needwake = rcu_accelerate_cbs(rnp, rdp);
	raw_spin_unlock_rcu_node(rnp); /* irqs remain disabled. */
	if (needwake)
		rcu_gp_kthread_wake();
}

/*
 * Move any callbacks whose grace period has completed to the
 * RCU_DONE_TAIL sublist, then compact the remaining sublists and
 * assign ->gp_seq numbers to any callbacks in the RCU_NEXT_TAIL
 * sublist.  This function is idempotent, so it does not hurt to
 * invoke it repeatedly.  As long as it is not invoked -too- often...
 * Returns true if the RCU grace-period kthread needs to be awakened.
 *
 * The caller must hold rnp->lock with interrupts disabled.
 */
static bool rcu_advance_cbs(struct rcu_node *rnp, struct rcu_data *rdp)
{
	rcu_lockdep_assert_cblist_protected(rdp);
	raw_lockdep_assert_held_rcu_node(rnp);

	/* If no pending (not yet ready to invoke) callbacks, nothing to do. */
	if (!rcu_segcblist_pend_cbs(&rdp->cblist))
		return false;

	/*
	 * Find all callbacks whose ->gp_seq numbers indicate that they
	 * are ready to invoke, and put them into the RCU_DONE_TAIL sublist.
	 */
	rcu_segcblist_advance(&rdp->cblist, rnp->gp_seq);

	/* Classify any remaining callbacks. */
	return rcu_accelerate_cbs(rnp, rdp);
}

/*
 * Move and classify callbacks, but only if doing so won't require
 * that the RCU grace-period kthread be awakened.
 */
static void __maybe_unused rcu_advance_cbs_nowake(struct rcu_node *rnp,
						  struct rcu_data *rdp)
{
	rcu_lockdep_assert_cblist_protected(rdp);
	if (!rcu_seq_state(rcu_seq_current(&rnp->gp_seq)) ||
	    !raw_spin_trylock_rcu_node(rnp))
		return;
	WARN_ON_ONCE(rcu_advance_cbs(rnp, rdp));
	raw_spin_unlock_rcu_node(rnp);
}

/*
 * Update CPU-local rcu_data state to record the beginnings and ends of
 * grace periods.  The caller must hold the ->lock of the leaf rcu_node
 * structure corresponding to the current CPU, and must have irqs disabled.
 * Returns true if the grace-period kthread needs to be awakened.
 */
static bool __note_gp_changes(struct rcu_node *rnp, struct rcu_data *rdp)
{
	bool ret = false;
	bool need_qs;
	const bool offloaded = IS_ENABLED(CONFIG_RCU_NOCB_CPU) &&
			       rcu_segcblist_is_offloaded(&rdp->cblist);

	raw_lockdep_assert_held_rcu_node(rnp);

	if (rdp->gp_seq == rnp->gp_seq)
		return false; /* Nothing to do. */

	/* Handle the ends of any preceding grace periods first. */
	if (rcu_seq_completed_gp(rdp->gp_seq, rnp->gp_seq) ||
	    unlikely(READ_ONCE(rdp->gpwrap))) {
		if (!offloaded)
			ret = rcu_advance_cbs(rnp, rdp); /* Advance CBs. */
		rdp->core_needs_qs = false;
		trace_rcu_grace_period(rcu_state.name, rdp->gp_seq, TPS("cpuend"));
	} else {
		if (!offloaded)
			ret = rcu_accelerate_cbs(rnp, rdp); /* Recent CBs. */
		if (rdp->core_needs_qs)
			rdp->core_needs_qs = !!(rnp->qsmask & rdp->grpmask);
	}

	/* Now handle the beginnings of any new-to-this-CPU grace periods. */
	if (rcu_seq_new_gp(rdp->gp_seq, rnp->gp_seq) ||
	    unlikely(READ_ONCE(rdp->gpwrap))) {
		/*
		 * If the current grace period is waiting for this CPU,
		 * set up to detect a quiescent state, otherwise don't
		 * go looking for one.
		 */
		trace_rcu_grace_period(rcu_state.name, rnp->gp_seq, TPS("cpustart"));
		need_qs = !!(rnp->qsmask & rdp->grpmask);
		rdp->cpu_no_qs.b.norm = need_qs;
		rdp->core_needs_qs = need_qs;
		zero_cpu_stall_ticks(rdp);
	}
	rdp->gp_seq = rnp->gp_seq;  /* Remember new grace-period state. */
	if (ULONG_CMP_LT(rdp->gp_seq_needed, rnp->gp_seq_needed) || rdp->gpwrap)
		WRITE_ONCE(rdp->gp_seq_needed, rnp->gp_seq_needed);
	WRITE_ONCE(rdp->gpwrap, false);
	rcu_gpnum_ovf(rnp, rdp);
	return ret;
}

static void note_gp_changes(struct rcu_data *rdp)
{
	unsigned long flags;
	bool needwake;
	struct rcu_node *rnp;

	local_irq_save(flags);
	rnp = rdp->mynode;
	if ((rdp->gp_seq == rcu_seq_current(&rnp->gp_seq) &&
	     !unlikely(READ_ONCE(rdp->gpwrap))) || /* w/out lock. */
	    !raw_spin_trylock_rcu_node(rnp)) { /* irqs already off, so later. */
		local_irq_restore(flags);
		return;
	}
	needwake = __note_gp_changes(rnp, rdp);
	raw_spin_unlock_irqrestore_rcu_node(rnp, flags);
	if (needwake)
		rcu_gp_kthread_wake();
}

static void rcu_gp_slow(int delay)
{
	if (delay > 0 &&
	    !(rcu_seq_ctr(rcu_state.gp_seq) %
	      (rcu_num_nodes * PER_RCU_NODE_PERIOD * delay)))
		schedule_timeout_uninterruptible(delay);
}

/*
 * Initialize a new grace period.  Return false if no grace period required.
 */
static bool rcu_gp_init(void)
{
	unsigned long flags;
	unsigned long oldmask;
	unsigned long mask;
	struct rcu_data *rdp;
	struct rcu_node *rnp = rcu_get_root();

	WRITE_ONCE(rcu_state.gp_activity, jiffies);
	raw_spin_lock_irq_rcu_node(rnp);
	if (!READ_ONCE(rcu_state.gp_flags)) {
		/* Spurious wakeup, tell caller to go back to sleep.  */
		raw_spin_unlock_irq_rcu_node(rnp);
		return false;
	}
	WRITE_ONCE(rcu_state.gp_flags, 0); /* Clear all flags: New GP. */

	if (WARN_ON_ONCE(rcu_gp_in_progress())) {
		/*
		 * Grace period already in progress, don't start another.
		 * Not supposed to be able to happen.
		 */
		raw_spin_unlock_irq_rcu_node(rnp);
		return false;
	}

	/* Advance to a new grace period and initialize state. */
	record_gp_stall_check_time();
	/* Record GP times before starting GP, hence rcu_seq_start(). */
	rcu_seq_start(&rcu_state.gp_seq);
	trace_rcu_grace_period(rcu_state.name, rcu_state.gp_seq, TPS("start"));
	raw_spin_unlock_irq_rcu_node(rnp);

	/*
	 * Apply per-leaf buffered online and offline operations to the
	 * rcu_node tree.  Note that this new grace period need not wait
	 * for subsequent online CPUs, and that quiescent-state forcing
	 * will handle subsequent offline CPUs.
	 */
	rcu_state.gp_state = RCU_GP_ONOFF;
	rcu_for_each_leaf_node(rnp) {
		raw_spin_lock(&rcu_state.ofl_lock);
		raw_spin_lock_irq_rcu_node(rnp);
		if (rnp->qsmaskinit == rnp->qsmaskinitnext &&
		    !rnp->wait_blkd_tasks) {
			/* Nothing to do on this leaf rcu_node structure. */
			raw_spin_unlock_irq_rcu_node(rnp);
			raw_spin_unlock(&rcu_state.ofl_lock);
			continue;
		}

		/* Record old state, apply changes to ->qsmaskinit field. */
		oldmask = rnp->qsmaskinit;
		rnp->qsmaskinit = rnp->qsmaskinitnext;

		/* If zero-ness of ->qsmaskinit changed, propagate up tree. */
		if (!oldmask != !rnp->qsmaskinit) {
			if (!oldmask) { /* First online CPU for rcu_node. */
				if (!rnp->wait_blkd_tasks) /* Ever offline? */
					rcu_init_new_rnp(rnp);
			} else if (rcu_preempt_has_tasks(rnp)) {
				rnp->wait_blkd_tasks = true; /* blocked tasks */
			} else { /* Last offline CPU and can propagate. */
				rcu_cleanup_dead_rnp(rnp);
			}
		}

		/*
		 * If all waited-on tasks from prior grace period are
		 * done, and if all this rcu_node structure's CPUs are
		 * still offline, propagate up the rcu_node tree and
		 * clear ->wait_blkd_tasks.  Otherwise, if one of this
		 * rcu_node structure's CPUs has since come back online,
		 * simply clear ->wait_blkd_tasks.
		 */
		if (rnp->wait_blkd_tasks &&
		    (!rcu_preempt_has_tasks(rnp) || rnp->qsmaskinit)) {
			rnp->wait_blkd_tasks = false;
			if (!rnp->qsmaskinit)
				rcu_cleanup_dead_rnp(rnp);
		}

		raw_spin_unlock_irq_rcu_node(rnp);
		raw_spin_unlock(&rcu_state.ofl_lock);
	}
	rcu_gp_slow(gp_preinit_delay); /* Races with CPU hotplug. */

	/*
	 * Set the quiescent-state-needed bits in all the rcu_node
	 * structures for all currently online CPUs in breadth-first
	 * order, starting from the root rcu_node structure, relying on the
	 * layout of the tree within the rcu_state.node[] array.  Note that
	 * other CPUs will access only the leaves of the hierarchy, thus
	 * seeing that no grace period is in progress, at least until the
	 * corresponding leaf node has been initialized.
	 *
	 * The grace period cannot complete until the initialization
	 * process finishes, because this kthread handles both.
	 */
	rcu_state.gp_state = RCU_GP_INIT;
	rcu_for_each_node_breadth_first(rnp) {
		rcu_gp_slow(gp_init_delay);
		raw_spin_lock_irqsave_rcu_node(rnp, flags);
		rdp = this_cpu_ptr(&rcu_data);
		rcu_preempt_check_blocked_tasks(rnp);
		rnp->qsmask = rnp->qsmaskinit;
		WRITE_ONCE(rnp->gp_seq, rcu_state.gp_seq);
		if (rnp == rdp->mynode)
			(void)__note_gp_changes(rnp, rdp);
		rcu_preempt_boost_start_gp(rnp);
		trace_rcu_grace_period_init(rcu_state.name, rnp->gp_seq,
					    rnp->level, rnp->grplo,
					    rnp->grphi, rnp->qsmask);
		/* Quiescent states for tasks on any now-offline CPUs. */
		mask = rnp->qsmask & ~rnp->qsmaskinitnext;
		rnp->rcu_gp_init_mask = mask;
		if ((mask || rnp->wait_blkd_tasks) && rcu_is_leaf_node(rnp))
			rcu_report_qs_rnp(mask, rnp, rnp->gp_seq, flags);
		else
			raw_spin_unlock_irq_rcu_node(rnp);
		cond_resched_tasks_rcu_qs();
		WRITE_ONCE(rcu_state.gp_activity, jiffies);
	}

	return true;
}

/*
 * Helper function for swait_event_idle_exclusive() wakeup at force-quiescent-state
 * time.
 */
static bool rcu_gp_fqs_check_wake(int *gfp)
{
	struct rcu_node *rnp = rcu_get_root();

	/* Someone like call_rcu() requested a force-quiescent-state scan. */
	*gfp = READ_ONCE(rcu_state.gp_flags);
	if (*gfp & RCU_GP_FLAG_FQS)
		return true;

	/* The current grace period has completed. */
	if (!READ_ONCE(rnp->qsmask) && !rcu_preempt_blocked_readers_cgp(rnp))
		return true;

	return false;
}

/*
 * Do one round of quiescent-state forcing.
 */
static void rcu_gp_fqs(bool first_time)
{
	struct rcu_node *rnp = rcu_get_root();

	WRITE_ONCE(rcu_state.gp_activity, jiffies);
	rcu_state.n_force_qs++;
	if (first_time) {
		/* Collect dyntick-idle snapshots. */
		force_qs_rnp(dyntick_save_progress_counter);
	} else {
		/* Handle dyntick-idle and offline CPUs. */
		force_qs_rnp(rcu_implicit_dynticks_qs);
	}
	/* Clear flag to prevent immediate re-entry. */
	if (READ_ONCE(rcu_state.gp_flags) & RCU_GP_FLAG_FQS) {
		raw_spin_lock_irq_rcu_node(rnp);
		WRITE_ONCE(rcu_state.gp_flags,
			   READ_ONCE(rcu_state.gp_flags) & ~RCU_GP_FLAG_FQS);
		raw_spin_unlock_irq_rcu_node(rnp);
	}
}

/*
 * Loop doing repeated quiescent-state forcing until the grace period ends.
 */
static void rcu_gp_fqs_loop(void)
{
	bool first_gp_fqs;
	int gf;
	unsigned long j;
	int ret;
	struct rcu_node *rnp = rcu_get_root();

	first_gp_fqs = true;
	j = READ_ONCE(jiffies_till_first_fqs);
	ret = 0;
	for (;;) {
		if (!ret) {
			rcu_state.jiffies_force_qs = jiffies + j;
			WRITE_ONCE(rcu_state.jiffies_kick_kthreads,
				   jiffies + (j ? 3 * j : 2));
		}
		trace_rcu_grace_period(rcu_state.name, rcu_state.gp_seq,
				       TPS("fqswait"));
		rcu_state.gp_state = RCU_GP_WAIT_FQS;
		ret = swait_event_idle_timeout_exclusive(
				rcu_state.gp_wq, rcu_gp_fqs_check_wake(&gf), j);
		rcu_state.gp_state = RCU_GP_DOING_FQS;
		/* Locking provides needed memory barriers. */
		/* If grace period done, leave loop. */
		if (!READ_ONCE(rnp->qsmask) &&
		    !rcu_preempt_blocked_readers_cgp(rnp))
			break;
		/* If time for quiescent-state forcing, do it. */
		if (ULONG_CMP_GE(jiffies, rcu_state.jiffies_force_qs) ||
		    (gf & RCU_GP_FLAG_FQS)) {
			trace_rcu_grace_period(rcu_state.name, rcu_state.gp_seq,
					       TPS("fqsstart"));
			rcu_gp_fqs(first_gp_fqs);
			first_gp_fqs = false;
			trace_rcu_grace_period(rcu_state.name, rcu_state.gp_seq,
					       TPS("fqsend"));
			cond_resched_tasks_rcu_qs();
			WRITE_ONCE(rcu_state.gp_activity, jiffies);
			ret = 0; /* Force full wait till next FQS. */
			j = READ_ONCE(jiffies_till_next_fqs);
		} else {
			/* Deal with stray signal. */
			cond_resched_tasks_rcu_qs();
			WRITE_ONCE(rcu_state.gp_activity, jiffies);
			WARN_ON(signal_pending(current));
			trace_rcu_grace_period(rcu_state.name, rcu_state.gp_seq,
					       TPS("fqswaitsig"));
			ret = 1; /* Keep old FQS timing. */
			j = jiffies;
			if (time_after(jiffies, rcu_state.jiffies_force_qs))
				j = 1;
			else
				j = rcu_state.jiffies_force_qs - j;
		}
	}
}

/*
 * Clean up after the old grace period.
 */
static void rcu_gp_cleanup(void)
{
	int cpu;
	bool needgp = false;
	unsigned long gp_duration;
	unsigned long new_gp_seq;
	bool offloaded;
	struct rcu_data *rdp;
	struct rcu_node *rnp = rcu_get_root();
	struct swait_queue_head *sq;

	WRITE_ONCE(rcu_state.gp_activity, jiffies);
	raw_spin_lock_irq_rcu_node(rnp);
	rcu_state.gp_end = jiffies;
	gp_duration = rcu_state.gp_end - rcu_state.gp_start;
	if (gp_duration > rcu_state.gp_max)
		rcu_state.gp_max = gp_duration;

	/*
	 * We know the grace period is complete, but to everyone else
	 * it appears to still be ongoing.  But it is also the case
	 * that to everyone else it looks like there is nothing that
	 * they can do to advance the grace period.  It is therefore
	 * safe for us to drop the lock in order to mark the grace
	 * period as completed in all of the rcu_node structures.
	 */
	raw_spin_unlock_irq_rcu_node(rnp);

	/*
	 * Propagate new ->gp_seq value to rcu_node structures so that
	 * other CPUs don't have to wait until the start of the next grace
	 * period to process their callbacks.  This also avoids some nasty
	 * RCU grace-period initialization races by forcing the end of
	 * the current grace period to be completely recorded in all of
	 * the rcu_node structures before the beginning of the next grace
	 * period is recorded in any of the rcu_node structures.
	 */
	new_gp_seq = rcu_state.gp_seq;
	rcu_seq_end(&new_gp_seq);
	rcu_for_each_node_breadth_first(rnp) {
		raw_spin_lock_irq_rcu_node(rnp);
		if (WARN_ON_ONCE(rcu_preempt_blocked_readers_cgp(rnp)))
			dump_blkd_tasks(rnp, 10);
		WARN_ON_ONCE(rnp->qsmask);
		WRITE_ONCE(rnp->gp_seq, new_gp_seq);
		rdp = this_cpu_ptr(&rcu_data);
		if (rnp == rdp->mynode)
			needgp = __note_gp_changes(rnp, rdp) || needgp;
		/* smp_mb() provided by prior unlock-lock pair. */
		needgp = rcu_future_gp_cleanup(rnp) || needgp;
		// Reset overload indication for CPUs no longer overloaded
		if (rcu_is_leaf_node(rnp))
			for_each_leaf_node_cpu_mask(rnp, cpu, rnp->cbovldmask) {
				rdp = per_cpu_ptr(&rcu_data, cpu);
				check_cb_ovld_locked(rdp, rnp);
			}
		sq = rcu_nocb_gp_get(rnp);
		raw_spin_unlock_irq_rcu_node(rnp);
		rcu_nocb_gp_cleanup(sq);
		cond_resched_tasks_rcu_qs();
		WRITE_ONCE(rcu_state.gp_activity, jiffies);
		rcu_gp_slow(gp_cleanup_delay);
	}
	rnp = rcu_get_root();
	raw_spin_lock_irq_rcu_node(rnp); /* GP before ->gp_seq update. */

	/* Declare grace period done, trace first to use old GP number. */
	trace_rcu_grace_period(rcu_state.name, rcu_state.gp_seq, TPS("end"));
	rcu_seq_end(&rcu_state.gp_seq);
	rcu_state.gp_state = RCU_GP_IDLE;
	/* Check for GP requests since above loop. */
	rdp = this_cpu_ptr(&rcu_data);
	if (!needgp && ULONG_CMP_LT(rnp->gp_seq, rnp->gp_seq_needed)) {
		trace_rcu_this_gp(rnp, rdp, rnp->gp_seq_needed,
				  TPS("CleanupMore"));
		needgp = true;
	}
	/* Advance CBs to reduce false positives below. */
	offloaded = IS_ENABLED(CONFIG_RCU_NOCB_CPU) &&
		    rcu_segcblist_is_offloaded(&rdp->cblist);
	if ((offloaded || !rcu_accelerate_cbs(rnp, rdp)) && needgp) {
		WRITE_ONCE(rcu_state.gp_flags, RCU_GP_FLAG_INIT);
		WRITE_ONCE(rcu_state.gp_req_activity, jiffies);
		trace_rcu_grace_period(rcu_state.name,
				       rcu_state.gp_seq,
				       TPS("newreq"));
	} else {
		WRITE_ONCE(rcu_state.gp_flags,
			   rcu_state.gp_flags & RCU_GP_FLAG_INIT);
	}
	raw_spin_unlock_irq_rcu_node(rnp);
}

/*
 * Body of kthread that handles grace periods.
 */
static int __noreturn rcu_gp_kthread(void *unused)
{
	rcu_bind_gp_kthread();
	for (;;) {

		/* Handle grace-period start. */
		for (;;) {
			trace_rcu_grace_period(rcu_state.name, rcu_state.gp_seq,
					       TPS("reqwait"));
			rcu_state.gp_state = RCU_GP_WAIT_GPS;
			swait_event_idle_exclusive(rcu_state.gp_wq,
					 READ_ONCE(rcu_state.gp_flags) &
					 RCU_GP_FLAG_INIT);
			rcu_state.gp_state = RCU_GP_DONE_GPS;
			/* Locking provides needed memory barrier. */
			if (rcu_gp_init())
				break;
			cond_resched_tasks_rcu_qs();
			WRITE_ONCE(rcu_state.gp_activity, jiffies);
			WARN_ON(signal_pending(current));
			trace_rcu_grace_period(rcu_state.name, rcu_state.gp_seq,
					       TPS("reqwaitsig"));
		}

		/* Handle quiescent-state forcing. */
		rcu_gp_fqs_loop();

		/* Handle grace-period end. */
		rcu_state.gp_state = RCU_GP_CLEANUP;
		rcu_gp_cleanup();
		rcu_state.gp_state = RCU_GP_CLEANED;
	}
}

/*
 * Report a full set of quiescent states to the rcu_state data structure.
 * Invoke rcu_gp_kthread_wake() to awaken the grace-period kthread if
 * another grace period is required.  Whether we wake the grace-period
 * kthread or it awakens itself for the next round of quiescent-state
 * forcing, that kthread will clean up after the just-completed grace
 * period.  Note that the caller must hold rnp->lock, which is released
 * before return.
 */
static void rcu_report_qs_rsp(unsigned long flags)
	__releases(rcu_get_root()->lock)
{
	raw_lockdep_assert_held_rcu_node(rcu_get_root());
	WARN_ON_ONCE(!rcu_gp_in_progress());
	WRITE_ONCE(rcu_state.gp_flags,
		   READ_ONCE(rcu_state.gp_flags) | RCU_GP_FLAG_FQS);
	raw_spin_unlock_irqrestore_rcu_node(rcu_get_root(), flags);
	rcu_gp_kthread_wake();
}

/*
 * Similar to rcu_report_qs_rdp(), for which it is a helper function.
 * Allows quiescent states for a group of CPUs to be reported at one go
 * to the specified rcu_node structure, though all the CPUs in the group
 * must be represented by the same rcu_node structure (which need not be a
 * leaf rcu_node structure, though it often will be).  The gps parameter
 * is the grace-period snapshot, which means that the quiescent states
 * are valid only if rnp->gp_seq is equal to gps.  That structure's lock
 * must be held upon entry, and it is released before return.
 *
 * As a special case, if mask is zero, the bit-already-cleared check is
 * disabled.  This allows propagating quiescent state due to resumed tasks
 * during grace-period initialization.
 */
static void rcu_report_qs_rnp(unsigned long mask, struct rcu_node *rnp,
			      unsigned long gps, unsigned long flags)
	__releases(rnp->lock)
{
	unsigned long oldmask = 0;
	struct rcu_node *rnp_c;

	raw_lockdep_assert_held_rcu_node(rnp);

	/* Walk up the rcu_node hierarchy. */
	for (;;) {
		if ((!(rnp->qsmask & mask) && mask) || rnp->gp_seq != gps) {

			/*
			 * Our bit has already been cleared, or the
			 * relevant grace period is already over, so done.
			 */
			raw_spin_unlock_irqrestore_rcu_node(rnp, flags);
			return;
		}
		WARN_ON_ONCE(oldmask); /* Any child must be all zeroed! */
		WARN_ON_ONCE(!rcu_is_leaf_node(rnp) &&
			     rcu_preempt_blocked_readers_cgp(rnp));
		WRITE_ONCE(rnp->qsmask, rnp->qsmask & ~mask);
		trace_rcu_quiescent_state_report(rcu_state.name, rnp->gp_seq,
						 mask, rnp->qsmask, rnp->level,
						 rnp->grplo, rnp->grphi,
						 !!rnp->gp_tasks);
		if (rnp->qsmask != 0 || rcu_preempt_blocked_readers_cgp(rnp)) {

			/* Other bits still set at this level, so done. */
			raw_spin_unlock_irqrestore_rcu_node(rnp, flags);
			return;
		}
		rnp->completedqs = rnp->gp_seq;
		mask = rnp->grpmask;
		if (rnp->parent == NULL) {

			/* No more levels.  Exit loop holding root lock. */

			break;
		}
		raw_spin_unlock_irqrestore_rcu_node(rnp, flags);
		rnp_c = rnp;
		rnp = rnp->parent;
		raw_spin_lock_irqsave_rcu_node(rnp, flags);
		oldmask = READ_ONCE(rnp_c->qsmask);
	}

	/*
	 * Get here if we are the last CPU to pass through a quiescent
	 * state for this grace period.  Invoke rcu_report_qs_rsp()
	 * to clean up and start the next grace period if one is needed.
	 */
	rcu_report_qs_rsp(flags); /* releases rnp->lock. */
}

/*
 * Record a quiescent state for all tasks that were previously queued
 * on the specified rcu_node structure and that were blocking the current
 * RCU grace period.  The caller must hold the corresponding rnp->lock with
 * irqs disabled, and this lock is released upon return, but irqs remain
 * disabled.
 */
static void __maybe_unused
rcu_report_unblock_qs_rnp(struct rcu_node *rnp, unsigned long flags)
	__releases(rnp->lock)
{
	unsigned long gps;
	unsigned long mask;
	struct rcu_node *rnp_p;

	raw_lockdep_assert_held_rcu_node(rnp);
	if (WARN_ON_ONCE(!IS_ENABLED(CONFIG_PREEMPT_RCU)) ||
	    WARN_ON_ONCE(rcu_preempt_blocked_readers_cgp(rnp)) ||
	    rnp->qsmask != 0) {
		raw_spin_unlock_irqrestore_rcu_node(rnp, flags);
		return;  /* Still need more quiescent states! */
	}

	rnp->completedqs = rnp->gp_seq;
	rnp_p = rnp->parent;
	if (rnp_p == NULL) {
		/*
		 * Only one rcu_node structure in the tree, so don't
		 * try to report up to its nonexistent parent!
		 */
		rcu_report_qs_rsp(flags);
		return;
	}

	/* Report up the rest of the hierarchy, tracking current ->gp_seq. */
	gps = rnp->gp_seq;
	mask = rnp->grpmask;
	raw_spin_unlock_rcu_node(rnp);	/* irqs remain disabled. */
	raw_spin_lock_rcu_node(rnp_p);	/* irqs already disabled. */
	rcu_report_qs_rnp(mask, rnp_p, gps, flags);
}

/*
 * Record a quiescent state for the specified CPU to that CPU's rcu_data
 * structure.  This must be called from the specified CPU.
 */
static void
rcu_report_qs_rdp(int cpu, struct rcu_data *rdp)
{
	unsigned long flags;
	unsigned long mask;
	bool needwake = false;
	const bool offloaded = IS_ENABLED(CONFIG_RCU_NOCB_CPU) &&
			       rcu_segcblist_is_offloaded(&rdp->cblist);
	struct rcu_node *rnp;

	rnp = rdp->mynode;
	raw_spin_lock_irqsave_rcu_node(rnp, flags);
	if (rdp->cpu_no_qs.b.norm || rdp->gp_seq != rnp->gp_seq ||
	    rdp->gpwrap) {

		/*
		 * The grace period in which this quiescent state was
		 * recorded has ended, so don't report it upwards.
		 * We will instead need a new quiescent state that lies
		 * within the current grace period.
		 */
		rdp->cpu_no_qs.b.norm = true;	/* need qs for new gp. */
		raw_spin_unlock_irqrestore_rcu_node(rnp, flags);
		return;
	}
	mask = rdp->grpmask;
	if (rdp->cpu == smp_processor_id())
		rdp->core_needs_qs = false;
	if ((rnp->qsmask & mask) == 0) {
		raw_spin_unlock_irqrestore_rcu_node(rnp, flags);
	} else {
		/*
		 * This GP can't end until cpu checks in, so all of our
		 * callbacks can be processed during the next GP.
		 */
		if (!offloaded)
			needwake = rcu_accelerate_cbs(rnp, rdp);

		rcu_disable_urgency_upon_qs(rdp);
		rcu_report_qs_rnp(mask, rnp, rnp->gp_seq, flags);
		/* ^^^ Released rnp->lock */
		if (needwake)
			rcu_gp_kthread_wake();
	}
}

/*
 * Check to see if there is a new grace period of which this CPU
 * is not yet aware, and if so, set up local rcu_data state for it.
 * Otherwise, see if this CPU has just passed through its first
 * quiescent state for this grace period, and record that fact if so.
 */
static void
rcu_check_quiescent_state(struct rcu_data *rdp)
{
	/* Check for grace-period ends and beginnings. */
	note_gp_changes(rdp);

	/*
	 * Does this CPU still need to do its part for current grace period?
	 * If no, return and let the other CPUs do their part as well.
	 */
	if (!rdp->core_needs_qs)
		return;

	/*
	 * Was there a quiescent state since the beginning of the grace
	 * period? If no, then exit and wait for the next call.
	 */
	if (rdp->cpu_no_qs.b.norm)
		return;

	/*
	 * Tell RCU we are done (but rcu_report_qs_rdp() will be the
	 * judge of that).
	 */
	rcu_report_qs_rdp(rdp->cpu, rdp);
}

/*
 * Near the end of the offline process.  Trace the fact that this CPU
 * is going offline.
 */
int rcutree_dying_cpu(unsigned int cpu)
{
	bool blkd;
	struct rcu_data *rdp = this_cpu_ptr(&rcu_data);
	struct rcu_node *rnp = rdp->mynode;

	if (!IS_ENABLED(CONFIG_HOTPLUG_CPU))
		return 0;

	blkd = !!(rnp->qsmask & rdp->grpmask);
	trace_rcu_grace_period(rcu_state.name, READ_ONCE(rnp->gp_seq),
			       blkd ? TPS("cpuofl") : TPS("cpuofl-bgp"));
	return 0;
}

/*
 * All CPUs for the specified rcu_node structure have gone offline,
 * and all tasks that were preempted within an RCU read-side critical
 * section while running on one of those CPUs have since exited their RCU
 * read-side critical section.  Some other CPU is reporting this fact with
 * the specified rcu_node structure's ->lock held and interrupts disabled.
 * This function therefore goes up the tree of rcu_node structures,
 * clearing the corresponding bits in the ->qsmaskinit fields.  Note that
 * the leaf rcu_node structure's ->qsmaskinit field has already been
 * updated.
 *
 * This function does check that the specified rcu_node structure has
 * all CPUs offline and no blocked tasks, so it is OK to invoke it
 * prematurely.  That said, invoking it after the fact will cost you
 * a needless lock acquisition.  So once it has done its work, don't
 * invoke it again.
 */
static void rcu_cleanup_dead_rnp(struct rcu_node *rnp_leaf)
{
	long mask;
	struct rcu_node *rnp = rnp_leaf;

	raw_lockdep_assert_held_rcu_node(rnp_leaf);
	if (!IS_ENABLED(CONFIG_HOTPLUG_CPU) ||
	    WARN_ON_ONCE(rnp_leaf->qsmaskinit) ||
	    WARN_ON_ONCE(rcu_preempt_has_tasks(rnp_leaf)))
		return;
	for (;;) {
		mask = rnp->grpmask;
		rnp = rnp->parent;
		if (!rnp)
			break;
		raw_spin_lock_rcu_node(rnp); /* irqs already disabled. */
		rnp->qsmaskinit &= ~mask;
		/* Between grace periods, so better already be zero! */
		WARN_ON_ONCE(rnp->qsmask);
		if (rnp->qsmaskinit) {
			raw_spin_unlock_rcu_node(rnp);
			/* irqs remain disabled. */
			return;
		}
		raw_spin_unlock_rcu_node(rnp); /* irqs remain disabled. */
	}
}

/*
 * The CPU has been completely removed, and some other CPU is reporting
 * this fact from process context.  Do the remainder of the cleanup.
 * There can only be one CPU hotplug operation at a time, so no need for
 * explicit locking.
 */
int rcutree_dead_cpu(unsigned int cpu)
{
	struct rcu_data *rdp = per_cpu_ptr(&rcu_data, cpu);
	struct rcu_node *rnp = rdp->mynode;  /* Outgoing CPU's rdp & rnp. */

	if (!IS_ENABLED(CONFIG_HOTPLUG_CPU))
		return 0;

	/* Adjust any no-longer-needed kthreads. */
	rcu_boost_kthread_setaffinity(rnp, -1);
	/* Do any needed no-CB deferred wakeups from this CPU. */
	do_nocb_deferred_wakeup(per_cpu_ptr(&rcu_data, cpu));

	// Stop-machine done, so allow nohz_full to disable tick.
	tick_dep_clear(TICK_DEP_BIT_RCU);
	return 0;
}

/*
 * Invoke any RCU callbacks that have made it to the end of their grace
 * period.  Thottle as specified by rdp->blimit.
 */
static void rcu_do_batch(struct rcu_data *rdp)
{
	unsigned long flags;
	const bool offloaded = IS_ENABLED(CONFIG_RCU_NOCB_CPU) &&
			       rcu_segcblist_is_offloaded(&rdp->cblist);
	struct rcu_head *rhp;
	struct rcu_cblist rcl = RCU_CBLIST_INITIALIZER(rcl);
	long bl, count;
	long pending, tlimit = 0;

	/* If no callbacks are ready, just return. */
	if (!rcu_segcblist_ready_cbs(&rdp->cblist)) {
		trace_rcu_batch_start(rcu_state.name,
				      rcu_segcblist_n_cbs(&rdp->cblist), 0);
		trace_rcu_batch_end(rcu_state.name, 0,
				    !rcu_segcblist_empty(&rdp->cblist),
				    need_resched(), is_idle_task(current),
				    rcu_is_callbacks_kthread());
		return;
	}

	/*
	 * Extract the list of ready callbacks, disabling to prevent
	 * races with call_rcu() from interrupt handlers.  Leave the
	 * callback counts, as rcu_barrier() needs to be conservative.
	 */
	local_irq_save(flags);
	rcu_nocb_lock(rdp);
	WARN_ON_ONCE(cpu_is_offline(smp_processor_id()));
	pending = rcu_segcblist_n_cbs(&rdp->cblist);
	bl = max(rdp->blimit, pending >> rcu_divisor);
	if (unlikely(bl > 100))
		tlimit = local_clock() + rcu_resched_ns;
	trace_rcu_batch_start(rcu_state.name,
			      rcu_segcblist_n_cbs(&rdp->cblist), bl);
	rcu_segcblist_extract_done_cbs(&rdp->cblist, &rcl);
	if (offloaded)
		rdp->qlen_last_fqs_check = rcu_segcblist_n_cbs(&rdp->cblist);
	rcu_nocb_unlock_irqrestore(rdp, flags);

	/* Invoke callbacks. */
	tick_dep_set_task(current, TICK_DEP_BIT_RCU);
	rhp = rcu_cblist_dequeue(&rcl);
	for (; rhp; rhp = rcu_cblist_dequeue(&rcl)) {
		rcu_callback_t f;

		debug_rcu_head_unqueue(rhp);

		rcu_lock_acquire(&rcu_callback_map);
		trace_rcu_invoke_callback(rcu_state.name, rhp);

		f = rhp->func;
		WRITE_ONCE(rhp->func, (rcu_callback_t)0L);
		f(rhp);

		rcu_lock_release(&rcu_callback_map);

		/*
		 * Stop only if limit reached and CPU has something to do.
		 * Note: The rcl structure counts down from zero.
		 */
		if (-rcl.len >= bl && !offloaded &&
		    (need_resched() ||
		     (!is_idle_task(current) && !rcu_is_callbacks_kthread())))
			break;
		if (unlikely(tlimit)) {
			/* only call local_clock() every 32 callbacks */
			if (likely((-rcl.len & 31) || local_clock() < tlimit))
				continue;
			/* Exceeded the time limit, so leave. */
			break;
		}
		if (offloaded) {
			WARN_ON_ONCE(in_serving_softirq());
			local_bh_enable();
			lockdep_assert_irqs_enabled();
			cond_resched_tasks_rcu_qs();
			lockdep_assert_irqs_enabled();
			local_bh_disable();
		}
	}

	local_irq_save(flags);
	rcu_nocb_lock(rdp);
	count = -rcl.len;
	trace_rcu_batch_end(rcu_state.name, count, !!rcl.head, need_resched(),
			    is_idle_task(current), rcu_is_callbacks_kthread());

	/* Update counts and requeue any remaining callbacks. */
	rcu_segcblist_insert_done_cbs(&rdp->cblist, &rcl);
	smp_mb(); /* List handling before counting for rcu_barrier(). */
	rcu_segcblist_insert_count(&rdp->cblist, &rcl);

	/* Reinstate batch limit if we have worked down the excess. */
	count = rcu_segcblist_n_cbs(&rdp->cblist);
	if (rdp->blimit >= DEFAULT_MAX_RCU_BLIMIT && count <= qlowmark)
		rdp->blimit = blimit;

	/* Reset ->qlen_last_fqs_check trigger if enough CBs have drained. */
	if (count == 0 && rdp->qlen_last_fqs_check != 0) {
		rdp->qlen_last_fqs_check = 0;
		rdp->n_force_qs_snap = rcu_state.n_force_qs;
	} else if (count < rdp->qlen_last_fqs_check - qhimark)
		rdp->qlen_last_fqs_check = count;

	/*
	 * The following usually indicates a double call_rcu().  To track
	 * this down, try building with CONFIG_DEBUG_OBJECTS_RCU_HEAD=y.
	 */
	WARN_ON_ONCE(count == 0 && !rcu_segcblist_empty(&rdp->cblist));
	WARN_ON_ONCE(!IS_ENABLED(CONFIG_RCU_NOCB_CPU) &&
		     count != 0 && rcu_segcblist_empty(&rdp->cblist));

	rcu_nocb_unlock_irqrestore(rdp, flags);

	/* Re-invoke RCU core processing if there are callbacks remaining. */
	if (!offloaded && rcu_segcblist_ready_cbs(&rdp->cblist))
		invoke_rcu_core();
	tick_dep_clear_task(current, TICK_DEP_BIT_RCU);
}

/*
 * This function is invoked from each scheduling-clock interrupt,
 * and checks to see if this CPU is in a non-context-switch quiescent
 * state, for example, user mode or idle loop.  It also schedules RCU
 * core processing.  If the current grace period has gone on too long,
 * it will ask the scheduler to manufacture a context switch for the sole
 * purpose of providing a providing the needed quiescent state.
 */
void rcu_sched_clock_irq(int user)
{
	trace_rcu_utilization(TPS("Start scheduler-tick"));
	raw_cpu_inc(rcu_data.ticks_this_gp);
	/* The load-acquire pairs with the store-release setting to true. */
	if (smp_load_acquire(this_cpu_ptr(&rcu_data.rcu_urgent_qs))) {
		/* Idle and userspace execution already are quiescent states. */
		if (!rcu_is_cpu_rrupt_from_idle() && !user) {
			set_tsk_need_resched(current);
			set_preempt_need_resched();
		}
		__this_cpu_write(rcu_data.rcu_urgent_qs, false);
	}
	rcu_flavor_sched_clock_irq(user);
	if (rcu_pending(user))
		invoke_rcu_core();

	trace_rcu_utilization(TPS("End scheduler-tick"));
}

/*
 * Scan the leaf rcu_node structures.  For each structure on which all
 * CPUs have reported a quiescent state and on which there are tasks
 * blocking the current grace period, initiate RCU priority boosting.
 * Otherwise, invoke the specified function to check dyntick state for
 * each CPU that has not yet reported a quiescent state.
 */
static void force_qs_rnp(int (*f)(struct rcu_data *rdp))
{
	int cpu;
	unsigned long flags;
	unsigned long mask;
	struct rcu_data *rdp;
	struct rcu_node *rnp;

	rcu_state.cbovld = rcu_state.cbovldnext;
	rcu_state.cbovldnext = false;
	rcu_for_each_leaf_node(rnp) {
		cond_resched_tasks_rcu_qs();
		mask = 0;
		raw_spin_lock_irqsave_rcu_node(rnp, flags);
		rcu_state.cbovldnext |= !!rnp->cbovldmask;
		if (rnp->qsmask == 0) {
			if (!IS_ENABLED(CONFIG_PREEMPT_RCU) ||
			    rcu_preempt_blocked_readers_cgp(rnp)) {
				/*
				 * No point in scanning bits because they
				 * are all zero.  But we might need to
				 * priority-boost blocked readers.
				 */
				rcu_initiate_boost(rnp, flags);
				/* rcu_initiate_boost() releases rnp->lock */
				continue;
			}
			raw_spin_unlock_irqrestore_rcu_node(rnp, flags);
			continue;
		}
		for_each_leaf_node_cpu_mask(rnp, cpu, rnp->qsmask) {
			rdp = per_cpu_ptr(&rcu_data, cpu);
			if (f(rdp)) {
				mask |= rdp->grpmask;
				rcu_disable_urgency_upon_qs(rdp);
			}
		}
		if (mask != 0) {
			/* Idle/offline CPUs, report (releases rnp->lock). */
			rcu_report_qs_rnp(mask, rnp, rnp->gp_seq, flags);
		} else {
			/* Nothing to do here, so just drop the lock. */
			raw_spin_unlock_irqrestore_rcu_node(rnp, flags);
		}
	}
}

/*
 * Force quiescent states on reluctant CPUs, and also detect which
 * CPUs are in dyntick-idle mode.
 */
void rcu_force_quiescent_state(void)
{
	unsigned long flags;
	bool ret;
	struct rcu_node *rnp;
	struct rcu_node *rnp_old = NULL;

	/* Funnel through hierarchy to reduce memory contention. */
	rnp = __this_cpu_read(rcu_data.mynode);
	for (; rnp != NULL; rnp = rnp->parent) {
		ret = (READ_ONCE(rcu_state.gp_flags) & RCU_GP_FLAG_FQS) ||
		       !raw_spin_trylock(&rnp->fqslock);
		if (rnp_old != NULL)
			raw_spin_unlock(&rnp_old->fqslock);
		if (ret)
			return;
		rnp_old = rnp;
	}
	/* rnp_old == rcu_get_root(), rnp == NULL. */

	/* Reached the root of the rcu_node tree, acquire lock. */
	raw_spin_lock_irqsave_rcu_node(rnp_old, flags);
	raw_spin_unlock(&rnp_old->fqslock);
	if (READ_ONCE(rcu_state.gp_flags) & RCU_GP_FLAG_FQS) {
		raw_spin_unlock_irqrestore_rcu_node(rnp_old, flags);
		return;  /* Someone beat us to it. */
	}
	WRITE_ONCE(rcu_state.gp_flags,
		   READ_ONCE(rcu_state.gp_flags) | RCU_GP_FLAG_FQS);
	raw_spin_unlock_irqrestore_rcu_node(rnp_old, flags);
	rcu_gp_kthread_wake();
}
EXPORT_SYMBOL_GPL(rcu_force_quiescent_state);

/* Perform RCU core processing work for the current CPU.  */
static __latent_entropy void rcu_core(void)
{
	unsigned long flags;
	struct rcu_data *rdp = raw_cpu_ptr(&rcu_data);
	struct rcu_node *rnp = rdp->mynode;
	const bool offloaded = IS_ENABLED(CONFIG_RCU_NOCB_CPU) &&
			       rcu_segcblist_is_offloaded(&rdp->cblist);

	if (cpu_is_offline(smp_processor_id()))
		return;
	trace_rcu_utilization(TPS("Start RCU core"));
	WARN_ON_ONCE(!rdp->beenonline);

	/* Report any deferred quiescent states if preemption enabled. */
	if (!(preempt_count() & PREEMPT_MASK)) {
		rcu_preempt_deferred_qs(current);
	} else if (rcu_preempt_need_deferred_qs(current)) {
		set_tsk_need_resched(current);
		set_preempt_need_resched();
	}

	/* Update RCU state based on any recent quiescent states. */
	rcu_check_quiescent_state(rdp);

	/* No grace period and unregistered callbacks? */
	if (!rcu_gp_in_progress() &&
	    rcu_segcblist_is_enabled(&rdp->cblist) && !offloaded) {
		local_irq_save(flags);
		if (!rcu_segcblist_restempty(&rdp->cblist, RCU_NEXT_READY_TAIL))
			rcu_accelerate_cbs_unlocked(rnp, rdp);
		local_irq_restore(flags);
	}

	rcu_check_gp_start_stall(rnp, rdp, rcu_jiffies_till_stall_check());

	/* If there are callbacks ready, invoke them. */
	if (!offloaded && rcu_segcblist_ready_cbs(&rdp->cblist) &&
	    likely(READ_ONCE(rcu_scheduler_fully_active)))
		rcu_do_batch(rdp);

	/* Do any needed deferred wakeups of rcuo kthreads. */
	do_nocb_deferred_wakeup(rdp);
	trace_rcu_utilization(TPS("End RCU core"));
}

static void rcu_core_si(struct softirq_action *h)
{
	rcu_core();
}

static void rcu_wake_cond(struct task_struct *t, int status)
{
	/*
	 * If the thread is yielding, only wake it when this
	 * is invoked from idle
	 */
	if (t && (status != RCU_KTHREAD_YIELDING || is_idle_task(current)))
		wake_up_process(t);
}

static void invoke_rcu_core_kthread(void)
{
	struct task_struct *t;
	unsigned long flags;

	local_irq_save(flags);
	__this_cpu_write(rcu_data.rcu_cpu_has_work, 1);
	t = __this_cpu_read(rcu_data.rcu_cpu_kthread_task);
	if (t != NULL && t != current)
		rcu_wake_cond(t, __this_cpu_read(rcu_data.rcu_cpu_kthread_status));
	local_irq_restore(flags);
}

/*
 * Wake up this CPU's rcuc kthread to do RCU core processing.
 */
static void invoke_rcu_core(void)
{
	if (!cpu_online(smp_processor_id()))
		return;
	if (use_softirq)
		raise_softirq(RCU_SOFTIRQ);
	else
		invoke_rcu_core_kthread();
}

static void rcu_cpu_kthread_park(unsigned int cpu)
{
	per_cpu(rcu_data.rcu_cpu_kthread_status, cpu) = RCU_KTHREAD_OFFCPU;
}

static int rcu_cpu_kthread_should_run(unsigned int cpu)
{
	return __this_cpu_read(rcu_data.rcu_cpu_has_work);
}

/*
 * Per-CPU kernel thread that invokes RCU callbacks.  This replaces
 * the RCU softirq used in configurations of RCU that do not support RCU
 * priority boosting.
 */
static void rcu_cpu_kthread(unsigned int cpu)
{
	unsigned int *statusp = this_cpu_ptr(&rcu_data.rcu_cpu_kthread_status);
	char work, *workp = this_cpu_ptr(&rcu_data.rcu_cpu_has_work);
	int spincnt;

	trace_rcu_utilization(TPS("Start CPU kthread@rcu_run"));
	for (spincnt = 0; spincnt < 10; spincnt++) {
		local_bh_disable();
		*statusp = RCU_KTHREAD_RUNNING;
		local_irq_disable();
		work = *workp;
		*workp = 0;
		local_irq_enable();
		if (work)
			rcu_core();
		local_bh_enable();
		if (*workp == 0) {
			trace_rcu_utilization(TPS("End CPU kthread@rcu_wait"));
			*statusp = RCU_KTHREAD_WAITING;
			return;
		}
	}
	*statusp = RCU_KTHREAD_YIELDING;
	trace_rcu_utilization(TPS("Start CPU kthread@rcu_yield"));
	schedule_timeout_interruptible(2);
	trace_rcu_utilization(TPS("End CPU kthread@rcu_yield"));
	*statusp = RCU_KTHREAD_WAITING;
}

static struct smp_hotplug_thread rcu_cpu_thread_spec = {
	.store			= &rcu_data.rcu_cpu_kthread_task,
	.thread_should_run	= rcu_cpu_kthread_should_run,
	.thread_fn		= rcu_cpu_kthread,
	.thread_comm		= "rcuc/%u",
	.setup			= rcu_cpu_kthread_setup,
	.park			= rcu_cpu_kthread_park,
};

/*
 * Spawn per-CPU RCU core processing kthreads.
 */
static int __init rcu_spawn_core_kthreads(void)
{
	int cpu;

	for_each_possible_cpu(cpu)
		per_cpu(rcu_data.rcu_cpu_has_work, cpu) = 0;
	if (!IS_ENABLED(CONFIG_RCU_BOOST) && use_softirq)
		return 0;
	WARN_ONCE(smpboot_register_percpu_thread(&rcu_cpu_thread_spec),
		  "%s: Could not start rcuc kthread, OOM is now expected behavior\n", __func__);
	return 0;
}
early_initcall(rcu_spawn_core_kthreads);

/*
 * Handle any core-RCU processing required by a call_rcu() invocation.
 */
static void __call_rcu_core(struct rcu_data *rdp, struct rcu_head *head,
			    unsigned long flags)
{
	/*
	 * If called from an extended quiescent state, invoke the RCU
	 * core in order to force a re-evaluation of RCU's idleness.
	 */
	if (!rcu_is_watching())
		invoke_rcu_core();

	/* If interrupts were disabled or CPU offline, don't invoke RCU core. */
	if (irqs_disabled_flags(flags) || cpu_is_offline(smp_processor_id()))
		return;

	/*
	 * Force the grace period if too many callbacks or too long waiting.
	 * Enforce hysteresis, and don't invoke rcu_force_quiescent_state()
	 * if some other CPU has recently done so.  Also, don't bother
	 * invoking rcu_force_quiescent_state() if the newly enqueued callback
	 * is the only one waiting for a grace period to complete.
	 */
	if (unlikely(rcu_segcblist_n_cbs(&rdp->cblist) >
		     rdp->qlen_last_fqs_check + qhimark)) {

		/* Are we ignoring a completed grace period? */
		note_gp_changes(rdp);

		/* Start a new grace period if one not already started. */
		if (!rcu_gp_in_progress()) {
			rcu_accelerate_cbs_unlocked(rdp->mynode, rdp);
		} else {
			/* Give the grace period a kick. */
			rdp->blimit = DEFAULT_MAX_RCU_BLIMIT;
			if (rcu_state.n_force_qs == rdp->n_force_qs_snap &&
			    rcu_segcblist_first_pend_cb(&rdp->cblist) != head)
				rcu_force_quiescent_state();
			rdp->n_force_qs_snap = rcu_state.n_force_qs;
			rdp->qlen_last_fqs_check = rcu_segcblist_n_cbs(&rdp->cblist);
		}
	}
}

/*
 * RCU callback function to leak a callback.
 */
static void rcu_leak_callback(struct rcu_head *rhp)
{
}

/*
 * Check and if necessary update the leaf rcu_node structure's
 * ->cbovldmask bit corresponding to the current CPU based on that CPU's
 * number of queued RCU callbacks.  The caller must hold the leaf rcu_node
 * structure's ->lock.
 */
static void check_cb_ovld_locked(struct rcu_data *rdp, struct rcu_node *rnp)
{
	raw_lockdep_assert_held_rcu_node(rnp);
	if (qovld_calc <= 0)
		return; // Early boot and wildcard value set.
	if (rcu_segcblist_n_cbs(&rdp->cblist) >= qovld_calc)
		WRITE_ONCE(rnp->cbovldmask, rnp->cbovldmask | rdp->grpmask);
	else
		WRITE_ONCE(rnp->cbovldmask, rnp->cbovldmask & ~rdp->grpmask);
}

/*
 * Check and if necessary update the leaf rcu_node structure's
 * ->cbovldmask bit corresponding to the current CPU based on that CPU's
 * number of queued RCU callbacks.  No locks need be held, but the
 * caller must have disabled interrupts.
 *
 * Note that this function ignores the possibility that there are a lot
 * of callbacks all of which have already seen the end of their respective
 * grace periods.  This omission is due to the need for no-CBs CPUs to
 * be holding ->nocb_lock to do this check, which is too heavy for a
 * common-case operation.
 */
static void check_cb_ovld(struct rcu_data *rdp)
{
	struct rcu_node *const rnp = rdp->mynode;

	if (qovld_calc <= 0 ||
	    ((rcu_segcblist_n_cbs(&rdp->cblist) >= qovld_calc) ==
	     !!(READ_ONCE(rnp->cbovldmask) & rdp->grpmask)))
		return; // Early boot wildcard value or already set correctly.
	raw_spin_lock_rcu_node(rnp);
	check_cb_ovld_locked(rdp, rnp);
	raw_spin_unlock_rcu_node(rnp);
}

/* Helper function for call_rcu() and friends.  */
static void
__call_rcu(struct rcu_head *head, rcu_callback_t func)
{
	unsigned long flags;
	struct rcu_data *rdp;
	bool was_alldone;

	/* Misaligned rcu_head! */
	WARN_ON_ONCE((unsigned long)head & (sizeof(void *) - 1));

	if (debug_rcu_head_queue(head)) {
		/*
		 * Probable double call_rcu(), so leak the callback.
		 * Use rcu:rcu_callback trace event to find the previous
		 * time callback was passed to __call_rcu().
		 */
		WARN_ONCE(1, "__call_rcu(): Double-freed CB %p->%pS()!!!\n",
			  head, head->func);
		WRITE_ONCE(head->func, rcu_leak_callback);
		return;
	}
	head->func = func;
	head->next = NULL;
	local_irq_save(flags);
	rdp = this_cpu_ptr(&rcu_data);

	/* Add the callback to our list. */
	if (unlikely(!rcu_segcblist_is_enabled(&rdp->cblist))) {
		// This can trigger due to call_rcu() from offline CPU:
		WARN_ON_ONCE(rcu_scheduler_active != RCU_SCHEDULER_INACTIVE);
		WARN_ON_ONCE(!rcu_is_watching());
		// Very early boot, before rcu_init().  Initialize if needed
		// and then drop through to queue the callback.
		if (rcu_segcblist_empty(&rdp->cblist))
			rcu_segcblist_init(&rdp->cblist);
	}

<<<<<<< HEAD
	if (rcu_nocb_try_bypass(rdp, head, &was_alldone, flags))
		return; // Enqueued onto ->nocb_bypass, so just leave.
	/* If we get here, rcu_nocb_try_bypass() acquired ->nocb_lock. */
=======
	check_cb_ovld(rdp);
	if (rcu_nocb_try_bypass(rdp, head, &was_alldone, flags))
		return; // Enqueued onto ->nocb_bypass, so just leave.
	// If no-CBs CPU gets here, rcu_nocb_try_bypass() acquired ->nocb_lock.
>>>>>>> 04d5ce62
	rcu_segcblist_enqueue(&rdp->cblist, head);
	if (__is_kfree_rcu_offset((unsigned long)func))
		trace_rcu_kfree_callback(rcu_state.name, head,
					 (unsigned long)func,
					 rcu_segcblist_n_cbs(&rdp->cblist));
	else
		trace_rcu_callback(rcu_state.name, head,
				   rcu_segcblist_n_cbs(&rdp->cblist));

	/* Go handle any RCU core processing required. */
	if (IS_ENABLED(CONFIG_RCU_NOCB_CPU) &&
	    unlikely(rcu_segcblist_is_offloaded(&rdp->cblist))) {
		__call_rcu_nocb_wake(rdp, was_alldone, flags); /* unlocks */
	} else {
		__call_rcu_core(rdp, head, flags);
		local_irq_restore(flags);
	}
}

/**
 * call_rcu() - Queue an RCU callback for invocation after a grace period.
 * @head: structure to be used for queueing the RCU updates.
 * @func: actual callback function to be invoked after the grace period
 *
 * The callback function will be invoked some time after a full grace
 * period elapses, in other words after all pre-existing RCU read-side
 * critical sections have completed.  However, the callback function
 * might well execute concurrently with RCU read-side critical sections
 * that started after call_rcu() was invoked.  RCU read-side critical
 * sections are delimited by rcu_read_lock() and rcu_read_unlock(), and
 * may be nested.  In addition, regions of code across which interrupts,
 * preemption, or softirqs have been disabled also serve as RCU read-side
 * critical sections.  This includes hardware interrupt handlers, softirq
 * handlers, and NMI handlers.
 *
 * Note that all CPUs must agree that the grace period extended beyond
 * all pre-existing RCU read-side critical section.  On systems with more
 * than one CPU, this means that when "func()" is invoked, each CPU is
 * guaranteed to have executed a full memory barrier since the end of its
 * last RCU read-side critical section whose beginning preceded the call
 * to call_rcu().  It also means that each CPU executing an RCU read-side
 * critical section that continues beyond the start of "func()" must have
 * executed a memory barrier after the call_rcu() but before the beginning
 * of that RCU read-side critical section.  Note that these guarantees
 * include CPUs that are offline, idle, or executing in user mode, as
 * well as CPUs that are executing in the kernel.
 *
 * Furthermore, if CPU A invoked call_rcu() and CPU B invoked the
 * resulting RCU callback function "func()", then both CPU A and CPU B are
 * guaranteed to execute a full memory barrier during the time interval
 * between the call to call_rcu() and the invocation of "func()" -- even
 * if CPU A and CPU B are the same CPU (but again only if the system has
 * more than one CPU).
 */
void call_rcu(struct rcu_head *head, rcu_callback_t func)
{
	__call_rcu(head, func);
}
EXPORT_SYMBOL_GPL(call_rcu);


/* Maximum number of jiffies to wait before draining a batch. */
#define KFREE_DRAIN_JIFFIES (HZ / 50)
#define KFREE_N_BATCHES 2

<<<<<<< HEAD
/**
 * struct kfree_rcu_cpu_work - single batch of kfree_rcu() requests
 * @rcu_work: Let queue_rcu_work() invoke workqueue handler after grace period
 * @head_free: List of kfree_rcu() objects waiting for a grace period
 * @krcp: Pointer to @kfree_rcu_cpu structure
 */

struct kfree_rcu_cpu_work {
	struct rcu_work rcu_work;
	struct rcu_head *head_free;
	struct kfree_rcu_cpu *krcp;
};

/**
 * struct kfree_rcu_cpu - batch up kfree_rcu() requests for RCU grace period
 * @head: List of kfree_rcu() objects not yet waiting for a grace period
 * @krw_arr: Array of batches of kfree_rcu() objects waiting for a grace period
 * @lock: Synchronize access to this structure
 * @monitor_work: Promote @head to @head_free after KFREE_DRAIN_JIFFIES
 * @monitor_todo: Tracks whether a @monitor_work delayed work is pending
 * @initialized: The @lock and @rcu_work fields have been initialized
 *
 * This is a per-CPU structure.  The reason that it is not included in
 * the rcu_data structure is to permit this code to be extracted from
 * the RCU files.  Such extraction could allow further optimization of
 * the interactions with the slab allocators.
 */
struct kfree_rcu_cpu {
	struct rcu_head *head;
	struct kfree_rcu_cpu_work krw_arr[KFREE_N_BATCHES];
	spinlock_t lock;
	struct delayed_work monitor_work;
	bool monitor_todo;
	bool initialized;
};

static DEFINE_PER_CPU(struct kfree_rcu_cpu, krc);

/*
 * This function is invoked in workqueue context after a grace period.
 * It frees all the objects queued on ->head_free.
 */
static void kfree_rcu_work(struct work_struct *work)
{
	unsigned long flags;
	struct rcu_head *head, *next;
	struct kfree_rcu_cpu *krcp;
	struct kfree_rcu_cpu_work *krwp;

	krwp = container_of(to_rcu_work(work),
			    struct kfree_rcu_cpu_work, rcu_work);
	krcp = krwp->krcp;
	spin_lock_irqsave(&krcp->lock, flags);
	head = krwp->head_free;
	krwp->head_free = NULL;
	spin_unlock_irqrestore(&krcp->lock, flags);

	// List "head" is now private, so traverse locklessly.
	for (; head; head = next) {
		unsigned long offset = (unsigned long)head->func;

		next = head->next;
		// Potentially optimize with kfree_bulk in future.
		debug_rcu_head_unqueue(head);
		rcu_lock_acquire(&rcu_callback_map);
		trace_rcu_invoke_kfree_callback(rcu_state.name, head, offset);

		if (!WARN_ON_ONCE(!__is_kfree_rcu_offset(offset))) {
			/* Could be optimized with kfree_bulk() in future. */
			kfree((void *)head - offset);
		}

		rcu_lock_release(&rcu_callback_map);
		cond_resched_tasks_rcu_qs();
	}
}

/*
=======
/*
 * This macro defines how many entries the "records" array
 * will contain. It is based on the fact that the size of
 * kfree_rcu_bulk_data structure becomes exactly one page.
 */
#define KFREE_BULK_MAX_ENTR ((PAGE_SIZE / sizeof(void *)) - 3)

/**
 * struct kfree_rcu_bulk_data - single block to store kfree_rcu() pointers
 * @nr_records: Number of active pointers in the array
 * @records: Array of the kfree_rcu() pointers
 * @next: Next bulk object in the block chain
 * @head_free_debug: For debug, when CONFIG_DEBUG_OBJECTS_RCU_HEAD is set
 */
struct kfree_rcu_bulk_data {
	unsigned long nr_records;
	void *records[KFREE_BULK_MAX_ENTR];
	struct kfree_rcu_bulk_data *next;
	struct rcu_head *head_free_debug;
};

/**
 * struct kfree_rcu_cpu_work - single batch of kfree_rcu() requests
 * @rcu_work: Let queue_rcu_work() invoke workqueue handler after grace period
 * @head_free: List of kfree_rcu() objects waiting for a grace period
 * @bhead_free: Bulk-List of kfree_rcu() objects waiting for a grace period
 * @krcp: Pointer to @kfree_rcu_cpu structure
 */

struct kfree_rcu_cpu_work {
	struct rcu_work rcu_work;
	struct rcu_head *head_free;
	struct kfree_rcu_bulk_data *bhead_free;
	struct kfree_rcu_cpu *krcp;
};

/**
 * struct kfree_rcu_cpu - batch up kfree_rcu() requests for RCU grace period
 * @head: List of kfree_rcu() objects not yet waiting for a grace period
 * @bhead: Bulk-List of kfree_rcu() objects not yet waiting for a grace period
 * @bcached: Keeps at most one object for later reuse when build chain blocks
 * @krw_arr: Array of batches of kfree_rcu() objects waiting for a grace period
 * @lock: Synchronize access to this structure
 * @monitor_work: Promote @head to @head_free after KFREE_DRAIN_JIFFIES
 * @monitor_todo: Tracks whether a @monitor_work delayed work is pending
 * @initialized: The @lock and @rcu_work fields have been initialized
 *
 * This is a per-CPU structure.  The reason that it is not included in
 * the rcu_data structure is to permit this code to be extracted from
 * the RCU files.  Such extraction could allow further optimization of
 * the interactions with the slab allocators.
 */
struct kfree_rcu_cpu {
	struct rcu_head *head;
	struct kfree_rcu_bulk_data *bhead;
	struct kfree_rcu_bulk_data *bcached;
	struct kfree_rcu_cpu_work krw_arr[KFREE_N_BATCHES];
	spinlock_t lock;
	struct delayed_work monitor_work;
	bool monitor_todo;
	bool initialized;
};

static DEFINE_PER_CPU(struct kfree_rcu_cpu, krc);

static __always_inline void
debug_rcu_head_unqueue_bulk(struct rcu_head *head)
{
#ifdef CONFIG_DEBUG_OBJECTS_RCU_HEAD
	for (; head; head = head->next)
		debug_rcu_head_unqueue(head);
#endif
}

/*
 * This function is invoked in workqueue context after a grace period.
 * It frees all the objects queued on ->bhead_free or ->head_free.
 */
static void kfree_rcu_work(struct work_struct *work)
{
	unsigned long flags;
	struct rcu_head *head, *next;
	struct kfree_rcu_bulk_data *bhead, *bnext;
	struct kfree_rcu_cpu *krcp;
	struct kfree_rcu_cpu_work *krwp;

	krwp = container_of(to_rcu_work(work),
			    struct kfree_rcu_cpu_work, rcu_work);
	krcp = krwp->krcp;
	spin_lock_irqsave(&krcp->lock, flags);
	head = krwp->head_free;
	krwp->head_free = NULL;
	bhead = krwp->bhead_free;
	krwp->bhead_free = NULL;
	spin_unlock_irqrestore(&krcp->lock, flags);

	/* "bhead" is now private, so traverse locklessly. */
	for (; bhead; bhead = bnext) {
		bnext = bhead->next;

		debug_rcu_head_unqueue_bulk(bhead->head_free_debug);

		rcu_lock_acquire(&rcu_callback_map);
		trace_rcu_invoke_kfree_bulk_callback(rcu_state.name,
			bhead->nr_records, bhead->records);

		kfree_bulk(bhead->nr_records, bhead->records);
		rcu_lock_release(&rcu_callback_map);

		if (cmpxchg(&krcp->bcached, NULL, bhead))
			free_page((unsigned long) bhead);

		cond_resched_tasks_rcu_qs();
	}

	/*
	 * Emergency case only. It can happen under low memory
	 * condition when an allocation gets failed, so the "bulk"
	 * path can not be temporary maintained.
	 */
	for (; head; head = next) {
		unsigned long offset = (unsigned long)head->func;

		next = head->next;
		debug_rcu_head_unqueue(head);
		rcu_lock_acquire(&rcu_callback_map);
		trace_rcu_invoke_kfree_callback(rcu_state.name, head, offset);

		if (!WARN_ON_ONCE(!__is_kfree_rcu_offset(offset)))
			kfree((void *)head - offset);

		rcu_lock_release(&rcu_callback_map);
		cond_resched_tasks_rcu_qs();
	}
}

/*
>>>>>>> 04d5ce62
 * Schedule the kfree batch RCU work to run in workqueue context after a GP.
 *
 * This function is invoked by kfree_rcu_monitor() when the KFREE_DRAIN_JIFFIES
 * timeout has been reached.
 */
static inline bool queue_kfree_rcu_work(struct kfree_rcu_cpu *krcp)
{
<<<<<<< HEAD
	int i;
	struct kfree_rcu_cpu_work *krwp = NULL;

	lockdep_assert_held(&krcp->lock);
	for (i = 0; i < KFREE_N_BATCHES; i++)
		if (!krcp->krw_arr[i].head_free) {
			krwp = &(krcp->krw_arr[i]);
			break;
		}

	// If a previous RCU batch is in progress, we cannot immediately
	// queue another one, so return false to tell caller to retry.
	if (!krwp)
		return false;

	krwp->head_free = krcp->head;
	krcp->head = NULL;
	INIT_RCU_WORK(&krwp->rcu_work, kfree_rcu_work);
	queue_rcu_work(system_wq, &krwp->rcu_work);
	return true;
=======
	struct kfree_rcu_cpu_work *krwp;
	bool queued = false;
	int i;

	lockdep_assert_held(&krcp->lock);

	for (i = 0; i < KFREE_N_BATCHES; i++) {
		krwp = &(krcp->krw_arr[i]);

		/*
		 * Try to detach bhead or head and attach it over any
		 * available corresponding free channel. It can be that
		 * a previous RCU batch is in progress, it means that
		 * immediately to queue another one is not possible so
		 * return false to tell caller to retry.
		 */
		if ((krcp->bhead && !krwp->bhead_free) ||
				(krcp->head && !krwp->head_free)) {
			/* Channel 1. */
			if (!krwp->bhead_free) {
				krwp->bhead_free = krcp->bhead;
				krcp->bhead = NULL;
			}

			/* Channel 2. */
			if (!krwp->head_free) {
				krwp->head_free = krcp->head;
				krcp->head = NULL;
			}

			/*
			 * One work is per one batch, so there are two "free channels",
			 * "bhead_free" and "head_free" the batch can handle. It can be
			 * that the work is in the pending state when two channels have
			 * been detached following each other, one by one.
			 */
			queue_rcu_work(system_wq, &krwp->rcu_work);
			queued = true;
		}
	}

	return queued;
>>>>>>> 04d5ce62
}

static inline void kfree_rcu_drain_unlock(struct kfree_rcu_cpu *krcp,
					  unsigned long flags)
{
	// Attempt to start a new batch.
	krcp->monitor_todo = false;
	if (queue_kfree_rcu_work(krcp)) {
		// Success! Our job is done here.
		spin_unlock_irqrestore(&krcp->lock, flags);
		return;
	}

	// Previous RCU batch still in progress, try again later.
	krcp->monitor_todo = true;
	schedule_delayed_work(&krcp->monitor_work, KFREE_DRAIN_JIFFIES);
	spin_unlock_irqrestore(&krcp->lock, flags);
}

/*
 * This function is invoked after the KFREE_DRAIN_JIFFIES timeout.
 * It invokes kfree_rcu_drain_unlock() to attempt to start another batch.
 */
static void kfree_rcu_monitor(struct work_struct *work)
{
	unsigned long flags;
	struct kfree_rcu_cpu *krcp = container_of(work, struct kfree_rcu_cpu,
						 monitor_work.work);

	spin_lock_irqsave(&krcp->lock, flags);
	if (krcp->monitor_todo)
		kfree_rcu_drain_unlock(krcp, flags);
	else
		spin_unlock_irqrestore(&krcp->lock, flags);
}

<<<<<<< HEAD
/*
 * Queue a request for lazy invocation of kfree() after a grace period.
 *
 * Each kfree_call_rcu() request is added to a batch. The batch will be drained
 * every KFREE_DRAIN_JIFFIES number of jiffies. All the objects in the batch
 * will be kfree'd in workqueue context. This allows us to:
 *
 * 1.	Batch requests together to reduce the number of grace periods during
 *	heavy kfree_rcu() load.
 *
 * 2.	It makes it possible to use kfree_bulk() on a large number of
 *	kfree_rcu() requests thus reducing cache misses and the per-object
 *	overhead of kfree().
=======
static inline bool
kfree_call_rcu_add_ptr_to_bulk(struct kfree_rcu_cpu *krcp,
	struct rcu_head *head, rcu_callback_t func)
{
	struct kfree_rcu_bulk_data *bnode;

	if (unlikely(!krcp->initialized))
		return false;

	lockdep_assert_held(&krcp->lock);

	/* Check if a new block is required. */
	if (!krcp->bhead ||
			krcp->bhead->nr_records == KFREE_BULK_MAX_ENTR) {
		bnode = xchg(&krcp->bcached, NULL);
		if (!bnode) {
			WARN_ON_ONCE(sizeof(struct kfree_rcu_bulk_data) > PAGE_SIZE);

			bnode = (struct kfree_rcu_bulk_data *)
				__get_free_page(GFP_NOWAIT | __GFP_NOWARN);
		}

		/* Switch to emergency path. */
		if (unlikely(!bnode))
			return false;

		/* Initialize the new block. */
		bnode->nr_records = 0;
		bnode->next = krcp->bhead;
		bnode->head_free_debug = NULL;

		/* Attach it to the head. */
		krcp->bhead = bnode;
	}

#ifdef CONFIG_DEBUG_OBJECTS_RCU_HEAD
	head->func = func;
	head->next = krcp->bhead->head_free_debug;
	krcp->bhead->head_free_debug = head;
#endif

	/* Finally insert. */
	krcp->bhead->records[krcp->bhead->nr_records++] =
		(void *) head - (unsigned long) func;

	return true;
}

/*
 * Queue a request for lazy invocation of kfree_bulk()/kfree() after a grace
 * period. Please note there are two paths are maintained, one is the main one
 * that uses kfree_bulk() interface and second one is emergency one, that is
 * used only when the main path can not be maintained temporary, due to memory
 * pressure.
 *
 * Each kfree_call_rcu() request is added to a batch. The batch will be drained
 * every KFREE_DRAIN_JIFFIES number of jiffies. All the objects in the batch will
 * be free'd in workqueue context. This allows us to: batch requests together to
 * reduce the number of grace periods during heavy kfree_rcu() load.
>>>>>>> 04d5ce62
 */
void kfree_call_rcu(struct rcu_head *head, rcu_callback_t func)
{
	unsigned long flags;
	struct kfree_rcu_cpu *krcp;

	local_irq_save(flags);	// For safely calling this_cpu_ptr().
	krcp = this_cpu_ptr(&krc);
	if (krcp->initialized)
		spin_lock(&krcp->lock);

	// Queue the object but don't yet schedule the batch.
	if (debug_rcu_head_queue(head)) {
		// Probable double kfree_rcu(), just leak.
		WARN_ONCE(1, "%s(): Double-freed call. rcu_head %p\n",
			  __func__, head);
		goto unlock_return;
	}
<<<<<<< HEAD
	head->func = func;
	head->next = krcp->head;
	krcp->head = head;
=======

	/*
	 * Under high memory pressure GFP_NOWAIT can fail,
	 * in that case the emergency path is maintained.
	 */
	if (unlikely(!kfree_call_rcu_add_ptr_to_bulk(krcp, head, func))) {
		head->func = func;
		head->next = krcp->head;
		krcp->head = head;
	}
>>>>>>> 04d5ce62

	// Set timer to drain after KFREE_DRAIN_JIFFIES.
	if (rcu_scheduler_active == RCU_SCHEDULER_RUNNING &&
	    !krcp->monitor_todo) {
		krcp->monitor_todo = true;
		schedule_delayed_work(&krcp->monitor_work, KFREE_DRAIN_JIFFIES);
	}

unlock_return:
	if (krcp->initialized)
		spin_unlock(&krcp->lock);
	local_irq_restore(flags);
}
EXPORT_SYMBOL_GPL(kfree_call_rcu);

void __init kfree_rcu_scheduler_running(void)
{
	int cpu;
	unsigned long flags;

	for_each_online_cpu(cpu) {
		struct kfree_rcu_cpu *krcp = per_cpu_ptr(&krc, cpu);

		spin_lock_irqsave(&krcp->lock, flags);
		if (!krcp->head || krcp->monitor_todo) {
			spin_unlock_irqrestore(&krcp->lock, flags);
			continue;
		}
		krcp->monitor_todo = true;
		schedule_delayed_work_on(cpu, &krcp->monitor_work,
					 KFREE_DRAIN_JIFFIES);
		spin_unlock_irqrestore(&krcp->lock, flags);
	}
}

/*
 * During early boot, any blocking grace-period wait automatically
 * implies a grace period.  Later on, this is never the case for PREEMPTION.
 *
 * Howevr, because a context switch is a grace period for !PREEMPTION, any
 * blocking grace-period wait automatically implies a grace period if
 * there is only one CPU online at any point time during execution of
 * either synchronize_rcu() or synchronize_rcu_expedited().  It is OK to
 * occasionally incorrectly indicate that there are multiple CPUs online
 * when there was in fact only one the whole time, as this just adds some
 * overhead: RCU still operates correctly.
 */
static int rcu_blocking_is_gp(void)
{
	int ret;

	if (IS_ENABLED(CONFIG_PREEMPTION))
		return rcu_scheduler_active == RCU_SCHEDULER_INACTIVE;
	might_sleep();  /* Check for RCU read-side critical section. */
	preempt_disable();
	ret = num_online_cpus() <= 1;
	preempt_enable();
	return ret;
}

/**
 * synchronize_rcu - wait until a grace period has elapsed.
 *
 * Control will return to the caller some time after a full grace
 * period has elapsed, in other words after all currently executing RCU
 * read-side critical sections have completed.  Note, however, that
 * upon return from synchronize_rcu(), the caller might well be executing
 * concurrently with new RCU read-side critical sections that began while
 * synchronize_rcu() was waiting.  RCU read-side critical sections are
 * delimited by rcu_read_lock() and rcu_read_unlock(), and may be nested.
 * In addition, regions of code across which interrupts, preemption, or
 * softirqs have been disabled also serve as RCU read-side critical
 * sections.  This includes hardware interrupt handlers, softirq handlers,
 * and NMI handlers.
 *
 * Note that this guarantee implies further memory-ordering guarantees.
 * On systems with more than one CPU, when synchronize_rcu() returns,
 * each CPU is guaranteed to have executed a full memory barrier since
 * the end of its last RCU read-side critical section whose beginning
 * preceded the call to synchronize_rcu().  In addition, each CPU having
 * an RCU read-side critical section that extends beyond the return from
 * synchronize_rcu() is guaranteed to have executed a full memory barrier
 * after the beginning of synchronize_rcu() and before the beginning of
 * that RCU read-side critical section.  Note that these guarantees include
 * CPUs that are offline, idle, or executing in user mode, as well as CPUs
 * that are executing in the kernel.
 *
 * Furthermore, if CPU A invoked synchronize_rcu(), which returned
 * to its caller on CPU B, then both CPU A and CPU B are guaranteed
 * to have executed a full memory barrier during the execution of
 * synchronize_rcu() -- even if CPU A and CPU B are the same CPU (but
 * again only if the system has more than one CPU).
 */
void synchronize_rcu(void)
{
	RCU_LOCKDEP_WARN(lock_is_held(&rcu_bh_lock_map) ||
			 lock_is_held(&rcu_lock_map) ||
			 lock_is_held(&rcu_sched_lock_map),
			 "Illegal synchronize_rcu() in RCU read-side critical section");
	if (rcu_blocking_is_gp())
		return;
	if (rcu_gp_is_expedited())
		synchronize_rcu_expedited();
	else
		wait_rcu_gp(call_rcu);
}
EXPORT_SYMBOL_GPL(synchronize_rcu);

/**
 * get_state_synchronize_rcu - Snapshot current RCU state
 *
 * Returns a cookie that is used by a later call to cond_synchronize_rcu()
 * to determine whether or not a full grace period has elapsed in the
 * meantime.
 */
unsigned long get_state_synchronize_rcu(void)
{
	/*
	 * Any prior manipulation of RCU-protected data must happen
	 * before the load from ->gp_seq.
	 */
	smp_mb();  /* ^^^ */
	return rcu_seq_snap(&rcu_state.gp_seq);
}
EXPORT_SYMBOL_GPL(get_state_synchronize_rcu);

/**
 * cond_synchronize_rcu - Conditionally wait for an RCU grace period
 *
 * @oldstate: return value from earlier call to get_state_synchronize_rcu()
 *
 * If a full RCU grace period has elapsed since the earlier call to
 * get_state_synchronize_rcu(), just return.  Otherwise, invoke
 * synchronize_rcu() to wait for a full grace period.
 *
 * Yes, this function does not take counter wrap into account.  But
 * counter wrap is harmless.  If the counter wraps, we have waited for
 * more than 2 billion grace periods (and way more on a 64-bit system!),
 * so waiting for one additional grace period should be just fine.
 */
void cond_synchronize_rcu(unsigned long oldstate)
{
	if (!rcu_seq_done(&rcu_state.gp_seq, oldstate))
		synchronize_rcu();
	else
		smp_mb(); /* Ensure GP ends before subsequent accesses. */
}
EXPORT_SYMBOL_GPL(cond_synchronize_rcu);

/*
 * Check to see if there is any immediate RCU-related work to be done by
 * the current CPU, returning 1 if so and zero otherwise.  The checks are
 * in order of increasing expense: checks that can be carried out against
 * CPU-local state are performed first.  However, we must check for CPU
 * stalls first, else we might not get a chance.
 */
static int rcu_pending(int user)
{
	bool gp_in_progress;
	struct rcu_data *rdp = this_cpu_ptr(&rcu_data);
	struct rcu_node *rnp = rdp->mynode;

	/* Check for CPU stalls, if enabled. */
	check_cpu_stall(rdp);

	/* Does this CPU need a deferred NOCB wakeup? */
	if (rcu_nocb_need_deferred_wakeup(rdp))
		return 1;

	/* Is this a nohz_full CPU in userspace or idle?  (Ignore RCU if so.) */
	if ((user || rcu_is_cpu_rrupt_from_idle()) && rcu_nohz_full_cpu())
		return 0;

	/* Is the RCU core waiting for a quiescent state from this CPU? */
	gp_in_progress = rcu_gp_in_progress();
	if (rdp->core_needs_qs && !rdp->cpu_no_qs.b.norm && gp_in_progress)
		return 1;

	/* Does this CPU have callbacks ready to invoke? */
	if (rcu_segcblist_ready_cbs(&rdp->cblist))
		return 1;

	/* Has RCU gone idle with this CPU needing another grace period? */
	if (!gp_in_progress && rcu_segcblist_is_enabled(&rdp->cblist) &&
	    (!IS_ENABLED(CONFIG_RCU_NOCB_CPU) ||
	     !rcu_segcblist_is_offloaded(&rdp->cblist)) &&
	    !rcu_segcblist_restempty(&rdp->cblist, RCU_NEXT_READY_TAIL))
		return 1;

	/* Have RCU grace period completed or started?  */
	if (rcu_seq_current(&rnp->gp_seq) != rdp->gp_seq ||
	    unlikely(READ_ONCE(rdp->gpwrap))) /* outside lock */
		return 1;

	/* nothing to do */
	return 0;
}

/*
 * Helper function for rcu_barrier() tracing.  If tracing is disabled,
 * the compiler is expected to optimize this away.
 */
static void rcu_barrier_trace(const char *s, int cpu, unsigned long done)
{
	trace_rcu_barrier(rcu_state.name, s, cpu,
			  atomic_read(&rcu_state.barrier_cpu_count), done);
}

/*
 * RCU callback function for rcu_barrier().  If we are last, wake
 * up the task executing rcu_barrier().
 *
 * Note that the value of rcu_state.barrier_sequence must be captured
 * before the atomic_dec_and_test().  Otherwise, if this CPU is not last,
 * other CPUs might count the value down to zero before this CPU gets
 * around to invoking rcu_barrier_trace(), which might result in bogus
 * data from the next instance of rcu_barrier().
 */
static void rcu_barrier_callback(struct rcu_head *rhp)
{
	unsigned long __maybe_unused s = rcu_state.barrier_sequence;

	if (atomic_dec_and_test(&rcu_state.barrier_cpu_count)) {
		rcu_barrier_trace(TPS("LastCB"), -1, s);
		complete(&rcu_state.barrier_completion);
	} else {
		rcu_barrier_trace(TPS("CB"), -1, s);
	}
}

/*
 * Called with preemption disabled, and from cross-cpu IRQ context.
 */
static void rcu_barrier_func(void *cpu_in)
{
	uintptr_t cpu = (uintptr_t)cpu_in;
	struct rcu_data *rdp = per_cpu_ptr(&rcu_data, cpu);

	rcu_barrier_trace(TPS("IRQ"), -1, rcu_state.barrier_sequence);
	rdp->barrier_head.func = rcu_barrier_callback;
	debug_rcu_head_queue(&rdp->barrier_head);
	rcu_nocb_lock(rdp);
	WARN_ON_ONCE(!rcu_nocb_flush_bypass(rdp, NULL, jiffies));
	if (rcu_segcblist_entrain(&rdp->cblist, &rdp->barrier_head)) {
		atomic_inc(&rcu_state.barrier_cpu_count);
	} else {
		debug_rcu_head_unqueue(&rdp->barrier_head);
		rcu_barrier_trace(TPS("IRQNQ"), -1,
				  rcu_state.barrier_sequence);
	}
	rcu_nocb_unlock(rdp);
}

/**
 * rcu_barrier - Wait until all in-flight call_rcu() callbacks complete.
 *
 * Note that this primitive does not necessarily wait for an RCU grace period
 * to complete.  For example, if there are no RCU callbacks queued anywhere
 * in the system, then rcu_barrier() is within its rights to return
 * immediately, without waiting for anything, much less an RCU grace period.
 */
void rcu_barrier(void)
{
	uintptr_t cpu;
	struct rcu_data *rdp;
	unsigned long s = rcu_seq_snap(&rcu_state.barrier_sequence);

	rcu_barrier_trace(TPS("Begin"), -1, s);

	/* Take mutex to serialize concurrent rcu_barrier() requests. */
	mutex_lock(&rcu_state.barrier_mutex);

	/* Did someone else do our work for us? */
	if (rcu_seq_done(&rcu_state.barrier_sequence, s)) {
		rcu_barrier_trace(TPS("EarlyExit"), -1,
				  rcu_state.barrier_sequence);
		smp_mb(); /* caller's subsequent code after above check. */
		mutex_unlock(&rcu_state.barrier_mutex);
		return;
	}

	/* Mark the start of the barrier operation. */
	rcu_seq_start(&rcu_state.barrier_sequence);
	rcu_barrier_trace(TPS("Inc1"), -1, rcu_state.barrier_sequence);

	/*
	 * Initialize the count to two rather than to zero in order
	 * to avoid a too-soon return to zero in case of an immediate
	 * invocation of the just-enqueued callback (or preemption of
	 * this task).  Exclude CPU-hotplug operations to ensure that no
	 * offline non-offloaded CPU has callbacks queued.
	 */
	init_completion(&rcu_state.barrier_completion);
	atomic_set(&rcu_state.barrier_cpu_count, 2);
	get_online_cpus();

	/*
	 * Force each CPU with callbacks to register a new callback.
	 * When that callback is invoked, we will know that all of the
	 * corresponding CPU's preceding callbacks have been invoked.
	 */
	for_each_possible_cpu(cpu) {
		rdp = per_cpu_ptr(&rcu_data, cpu);
		if (cpu_is_offline(cpu) &&
		    !rcu_segcblist_is_offloaded(&rdp->cblist))
			continue;
		if (rcu_segcblist_n_cbs(&rdp->cblist) && cpu_online(cpu)) {
			rcu_barrier_trace(TPS("OnlineQ"), cpu,
					  rcu_state.barrier_sequence);
			smp_call_function_single(cpu, rcu_barrier_func, (void *)cpu, 1);
		} else if (rcu_segcblist_n_cbs(&rdp->cblist) &&
			   cpu_is_offline(cpu)) {
			rcu_barrier_trace(TPS("OfflineNoCBQ"), cpu,
					  rcu_state.barrier_sequence);
			local_irq_disable();
			rcu_barrier_func((void *)cpu);
			local_irq_enable();
		} else if (cpu_is_offline(cpu)) {
			rcu_barrier_trace(TPS("OfflineNoCBNoQ"), cpu,
					  rcu_state.barrier_sequence);
		} else {
			rcu_barrier_trace(TPS("OnlineNQ"), cpu,
					  rcu_state.barrier_sequence);
		}
	}
	put_online_cpus();

	/*
	 * Now that we have an rcu_barrier_callback() callback on each
	 * CPU, and thus each counted, remove the initial count.
	 */
	if (atomic_sub_and_test(2, &rcu_state.barrier_cpu_count))
		complete(&rcu_state.barrier_completion);

	/* Wait for all rcu_barrier_callback() callbacks to be invoked. */
	wait_for_completion(&rcu_state.barrier_completion);

	/* Mark the end of the barrier operation. */
	rcu_barrier_trace(TPS("Inc2"), -1, rcu_state.barrier_sequence);
	rcu_seq_end(&rcu_state.barrier_sequence);

	/* Other rcu_barrier() invocations can now safely proceed. */
	mutex_unlock(&rcu_state.barrier_mutex);
}
EXPORT_SYMBOL_GPL(rcu_barrier);

/*
 * Propagate ->qsinitmask bits up the rcu_node tree to account for the
 * first CPU in a given leaf rcu_node structure coming online.  The caller
 * must hold the corresponding leaf rcu_node ->lock with interrrupts
 * disabled.
 */
static void rcu_init_new_rnp(struct rcu_node *rnp_leaf)
{
	long mask;
	long oldmask;
	struct rcu_node *rnp = rnp_leaf;

	raw_lockdep_assert_held_rcu_node(rnp_leaf);
	WARN_ON_ONCE(rnp->wait_blkd_tasks);
	for (;;) {
		mask = rnp->grpmask;
		rnp = rnp->parent;
		if (rnp == NULL)
			return;
		raw_spin_lock_rcu_node(rnp); /* Interrupts already disabled. */
		oldmask = rnp->qsmaskinit;
		rnp->qsmaskinit |= mask;
		raw_spin_unlock_rcu_node(rnp); /* Interrupts remain disabled. */
		if (oldmask)
			return;
	}
}

/*
 * Do boot-time initialization of a CPU's per-CPU RCU data.
 */
static void __init
rcu_boot_init_percpu_data(int cpu)
{
	struct rcu_data *rdp = per_cpu_ptr(&rcu_data, cpu);

	/* Set up local state, ensuring consistent view of global state. */
	rdp->grpmask = leaf_node_cpu_bit(rdp->mynode, cpu);
	WARN_ON_ONCE(rdp->dynticks_nesting != 1);
	WARN_ON_ONCE(rcu_dynticks_in_eqs(rcu_dynticks_snap(rdp)));
	rdp->rcu_ofl_gp_seq = rcu_state.gp_seq;
	rdp->rcu_ofl_gp_flags = RCU_GP_CLEANED;
	rdp->rcu_onl_gp_seq = rcu_state.gp_seq;
	rdp->rcu_onl_gp_flags = RCU_GP_CLEANED;
	rdp->cpu = cpu;
	rcu_boot_init_nocb_percpu_data(rdp);
}

/*
 * Invoked early in the CPU-online process, when pretty much all services
 * are available.  The incoming CPU is not present.
 *
 * Initializes a CPU's per-CPU RCU data.  Note that only one online or
 * offline event can be happening at a given time.  Note also that we can
 * accept some slop in the rsp->gp_seq access due to the fact that this
 * CPU cannot possibly have any non-offloaded RCU callbacks in flight yet.
 * And any offloaded callbacks are being numbered elsewhere.
 */
int rcutree_prepare_cpu(unsigned int cpu)
{
	unsigned long flags;
	struct rcu_data *rdp = per_cpu_ptr(&rcu_data, cpu);
	struct rcu_node *rnp = rcu_get_root();

	/* Set up local state, ensuring consistent view of global state. */
	raw_spin_lock_irqsave_rcu_node(rnp, flags);
	rdp->qlen_last_fqs_check = 0;
	rdp->n_force_qs_snap = rcu_state.n_force_qs;
	rdp->blimit = blimit;
	if (rcu_segcblist_empty(&rdp->cblist) && /* No early-boot CBs? */
	    !rcu_segcblist_is_offloaded(&rdp->cblist))
		rcu_segcblist_init(&rdp->cblist);  /* Re-enable callbacks. */
	rdp->dynticks_nesting = 1;	/* CPU not up, no tearing. */
	rcu_dynticks_eqs_online();
	raw_spin_unlock_rcu_node(rnp);		/* irqs remain disabled. */

	/*
	 * Add CPU to leaf rcu_node pending-online bitmask.  Any needed
	 * propagation up the rcu_node tree will happen at the beginning
	 * of the next grace period.
	 */
	rnp = rdp->mynode;
	raw_spin_lock_rcu_node(rnp);		/* irqs already disabled. */
	rdp->beenonline = true;	 /* We have now been online. */
	rdp->gp_seq = READ_ONCE(rnp->gp_seq);
	rdp->gp_seq_needed = rdp->gp_seq;
	rdp->cpu_no_qs.b.norm = true;
	rdp->core_needs_qs = false;
	rdp->rcu_iw_pending = false;
	rdp->rcu_iw_gp_seq = rdp->gp_seq - 1;
	trace_rcu_grace_period(rcu_state.name, rdp->gp_seq, TPS("cpuonl"));
	raw_spin_unlock_irqrestore_rcu_node(rnp, flags);
	rcu_prepare_kthreads(cpu);
	rcu_spawn_cpu_nocb_kthread(cpu);

	return 0;
}

/*
 * Update RCU priority boot kthread affinity for CPU-hotplug changes.
 */
static void rcutree_affinity_setting(unsigned int cpu, int outgoing)
{
	struct rcu_data *rdp = per_cpu_ptr(&rcu_data, cpu);

	rcu_boost_kthread_setaffinity(rdp->mynode, outgoing);
}

/*
 * Near the end of the CPU-online process.  Pretty much all services
 * enabled, and the CPU is now very much alive.
 */
int rcutree_online_cpu(unsigned int cpu)
{
	unsigned long flags;
	struct rcu_data *rdp;
	struct rcu_node *rnp;

	rdp = per_cpu_ptr(&rcu_data, cpu);
	rnp = rdp->mynode;
	raw_spin_lock_irqsave_rcu_node(rnp, flags);
	rnp->ffmask |= rdp->grpmask;
	raw_spin_unlock_irqrestore_rcu_node(rnp, flags);
	if (rcu_scheduler_active == RCU_SCHEDULER_INACTIVE)
		return 0; /* Too early in boot for scheduler work. */
	sync_sched_exp_online_cleanup(cpu);
	rcutree_affinity_setting(cpu, -1);

	// Stop-machine done, so allow nohz_full to disable tick.
	tick_dep_clear(TICK_DEP_BIT_RCU);
	return 0;
}

/*
 * Near the beginning of the process.  The CPU is still very much alive
 * with pretty much all services enabled.
 */
int rcutree_offline_cpu(unsigned int cpu)
{
	unsigned long flags;
	struct rcu_data *rdp;
	struct rcu_node *rnp;

	rdp = per_cpu_ptr(&rcu_data, cpu);
	rnp = rdp->mynode;
	raw_spin_lock_irqsave_rcu_node(rnp, flags);
	rnp->ffmask &= ~rdp->grpmask;
	raw_spin_unlock_irqrestore_rcu_node(rnp, flags);

	rcutree_affinity_setting(cpu, cpu);

	// nohz_full CPUs need the tick for stop-machine to work quickly
	tick_dep_set(TICK_DEP_BIT_RCU);
	return 0;
}

static DEFINE_PER_CPU(int, rcu_cpu_started);

/*
 * Mark the specified CPU as being online so that subsequent grace periods
 * (both expedited and normal) will wait on it.  Note that this means that
 * incoming CPUs are not allowed to use RCU read-side critical sections
 * until this function is called.  Failing to observe this restriction
 * will result in lockdep splats.
 *
 * Note that this function is special in that it is invoked directly
 * from the incoming CPU rather than from the cpuhp_step mechanism.
 * This is because this function must be invoked at a precise location.
 */
void rcu_cpu_starting(unsigned int cpu)
{
	unsigned long flags;
	unsigned long mask;
	int nbits;
	unsigned long oldmask;
	struct rcu_data *rdp;
	struct rcu_node *rnp;

	if (per_cpu(rcu_cpu_started, cpu))
		return;

	per_cpu(rcu_cpu_started, cpu) = 1;

	rdp = per_cpu_ptr(&rcu_data, cpu);
	rnp = rdp->mynode;
	mask = rdp->grpmask;
	raw_spin_lock_irqsave_rcu_node(rnp, flags);
	WRITE_ONCE(rnp->qsmaskinitnext, rnp->qsmaskinitnext | mask);
	oldmask = rnp->expmaskinitnext;
	rnp->expmaskinitnext |= mask;
	oldmask ^= rnp->expmaskinitnext;
	nbits = bitmap_weight(&oldmask, BITS_PER_LONG);
	/* Allow lockless access for expedited grace periods. */
	smp_store_release(&rcu_state.ncpus, rcu_state.ncpus + nbits); /* ^^^ */
	rcu_gpnum_ovf(rnp, rdp); /* Offline-induced counter wrap? */
	rdp->rcu_onl_gp_seq = READ_ONCE(rcu_state.gp_seq);
	rdp->rcu_onl_gp_flags = READ_ONCE(rcu_state.gp_flags);
	if (rnp->qsmask & mask) { /* RCU waiting on incoming CPU? */
		rcu_disable_urgency_upon_qs(rdp);
		/* Report QS -after- changing ->qsmaskinitnext! */
		rcu_report_qs_rnp(mask, rnp, rnp->gp_seq, flags);
	} else {
		raw_spin_unlock_irqrestore_rcu_node(rnp, flags);
	}
	smp_mb(); /* Ensure RCU read-side usage follows above initialization. */
}

#ifdef CONFIG_HOTPLUG_CPU
/*
 * The outgoing function has no further need of RCU, so remove it from
 * the rcu_node tree's ->qsmaskinitnext bit masks.
 *
 * Note that this function is special in that it is invoked directly
 * from the outgoing CPU rather than from the cpuhp_step mechanism.
 * This is because this function must be invoked at a precise location.
 */
void rcu_report_dead(unsigned int cpu)
{
	unsigned long flags;
	unsigned long mask;
	struct rcu_data *rdp = per_cpu_ptr(&rcu_data, cpu);
	struct rcu_node *rnp = rdp->mynode;  /* Outgoing CPU's rdp & rnp. */

	/* QS for any half-done expedited grace period. */
	preempt_disable();
	rcu_report_exp_rdp(this_cpu_ptr(&rcu_data));
	preempt_enable();
	rcu_preempt_deferred_qs(current);

	/* Remove outgoing CPU from mask in the leaf rcu_node structure. */
	mask = rdp->grpmask;
	raw_spin_lock(&rcu_state.ofl_lock);
	raw_spin_lock_irqsave_rcu_node(rnp, flags); /* Enforce GP memory-order guarantee. */
	rdp->rcu_ofl_gp_seq = READ_ONCE(rcu_state.gp_seq);
	rdp->rcu_ofl_gp_flags = READ_ONCE(rcu_state.gp_flags);
	if (rnp->qsmask & mask) { /* RCU waiting on outgoing CPU? */
		/* Report quiescent state -before- changing ->qsmaskinitnext! */
		rcu_report_qs_rnp(mask, rnp, rnp->gp_seq, flags);
		raw_spin_lock_irqsave_rcu_node(rnp, flags);
	}
	WRITE_ONCE(rnp->qsmaskinitnext, rnp->qsmaskinitnext & ~mask);
	raw_spin_unlock_irqrestore_rcu_node(rnp, flags);
	raw_spin_unlock(&rcu_state.ofl_lock);

	per_cpu(rcu_cpu_started, cpu) = 0;
}

/*
 * The outgoing CPU has just passed through the dying-idle state, and we
 * are being invoked from the CPU that was IPIed to continue the offline
 * operation.  Migrate the outgoing CPU's callbacks to the current CPU.
 */
void rcutree_migrate_callbacks(int cpu)
{
	unsigned long flags;
	struct rcu_data *my_rdp;
	struct rcu_node *my_rnp;
	struct rcu_data *rdp = per_cpu_ptr(&rcu_data, cpu);
	bool needwake;

	if (rcu_segcblist_is_offloaded(&rdp->cblist) ||
	    rcu_segcblist_empty(&rdp->cblist))
		return;  /* No callbacks to migrate. */

	local_irq_save(flags);
	my_rdp = this_cpu_ptr(&rcu_data);
	my_rnp = my_rdp->mynode;
	rcu_nocb_lock(my_rdp); /* irqs already disabled. */
	WARN_ON_ONCE(!rcu_nocb_flush_bypass(my_rdp, NULL, jiffies));
	raw_spin_lock_rcu_node(my_rnp); /* irqs already disabled. */
	/* Leverage recent GPs and set GP for new callbacks. */
	needwake = rcu_advance_cbs(my_rnp, rdp) ||
		   rcu_advance_cbs(my_rnp, my_rdp);
	rcu_segcblist_merge(&my_rdp->cblist, &rdp->cblist);
	needwake = needwake || rcu_advance_cbs(my_rnp, my_rdp);
	rcu_segcblist_disable(&rdp->cblist);
	WARN_ON_ONCE(rcu_segcblist_empty(&my_rdp->cblist) !=
		     !rcu_segcblist_n_cbs(&my_rdp->cblist));
	if (rcu_segcblist_is_offloaded(&my_rdp->cblist)) {
		raw_spin_unlock_rcu_node(my_rnp); /* irqs remain disabled. */
		__call_rcu_nocb_wake(my_rdp, true, flags);
	} else {
		rcu_nocb_unlock(my_rdp); /* irqs remain disabled. */
		raw_spin_unlock_irqrestore_rcu_node(my_rnp, flags);
	}
	if (needwake)
		rcu_gp_kthread_wake();
	lockdep_assert_irqs_enabled();
	WARN_ONCE(rcu_segcblist_n_cbs(&rdp->cblist) != 0 ||
		  !rcu_segcblist_empty(&rdp->cblist),
		  "rcu_cleanup_dead_cpu: Callbacks on offline CPU %d: qlen=%lu, 1stCB=%p\n",
		  cpu, rcu_segcblist_n_cbs(&rdp->cblist),
		  rcu_segcblist_first_cb(&rdp->cblist));
}
#endif

/*
 * On non-huge systems, use expedited RCU grace periods to make suspend
 * and hibernation run faster.
 */
static int rcu_pm_notify(struct notifier_block *self,
			 unsigned long action, void *hcpu)
{
	switch (action) {
	case PM_HIBERNATION_PREPARE:
	case PM_SUSPEND_PREPARE:
		rcu_expedite_gp();
		break;
	case PM_POST_HIBERNATION:
	case PM_POST_SUSPEND:
		rcu_unexpedite_gp();
		break;
	default:
		break;
	}
	return NOTIFY_OK;
}

/*
 * Spawn the kthreads that handle RCU's grace periods.
 */
static int __init rcu_spawn_gp_kthread(void)
{
	unsigned long flags;
	int kthread_prio_in = kthread_prio;
	struct rcu_node *rnp;
	struct sched_param sp;
	struct task_struct *t;

	/* Force priority into range. */
	if (IS_ENABLED(CONFIG_RCU_BOOST) && kthread_prio < 2
	    && IS_BUILTIN(CONFIG_RCU_TORTURE_TEST))
		kthread_prio = 2;
	else if (IS_ENABLED(CONFIG_RCU_BOOST) && kthread_prio < 1)
		kthread_prio = 1;
	else if (kthread_prio < 0)
		kthread_prio = 0;
	else if (kthread_prio > 99)
		kthread_prio = 99;

	if (kthread_prio != kthread_prio_in)
		pr_alert("rcu_spawn_gp_kthread(): Limited prio to %d from %d\n",
			 kthread_prio, kthread_prio_in);

	rcu_scheduler_fully_active = 1;
	t = kthread_create(rcu_gp_kthread, NULL, "%s", rcu_state.name);
	if (WARN_ONCE(IS_ERR(t), "%s: Could not start grace-period kthread, OOM is now expected behavior\n", __func__))
		return 0;
	if (kthread_prio) {
		sp.sched_priority = kthread_prio;
		sched_setscheduler_nocheck(t, SCHED_FIFO, &sp);
	}
	rnp = rcu_get_root();
	raw_spin_lock_irqsave_rcu_node(rnp, flags);
	WRITE_ONCE(rcu_state.gp_activity, jiffies);
	WRITE_ONCE(rcu_state.gp_req_activity, jiffies);
	// Reset .gp_activity and .gp_req_activity before setting .gp_kthread.
	smp_store_release(&rcu_state.gp_kthread, t);  /* ^^^ */
	raw_spin_unlock_irqrestore_rcu_node(rnp, flags);
	wake_up_process(t);
	rcu_spawn_nocb_kthreads();
	rcu_spawn_boost_kthreads();
	return 0;
}
early_initcall(rcu_spawn_gp_kthread);

/*
 * This function is invoked towards the end of the scheduler's
 * initialization process.  Before this is called, the idle task might
 * contain synchronous grace-period primitives (during which time, this idle
 * task is booting the system, and such primitives are no-ops).  After this
 * function is called, any synchronous grace-period primitives are run as
 * expedited, with the requesting task driving the grace period forward.
 * A later core_initcall() rcu_set_runtime_mode() will switch to full
 * runtime RCU functionality.
 */
void rcu_scheduler_starting(void)
{
	WARN_ON(num_online_cpus() != 1);
	WARN_ON(nr_context_switches() > 0);
	rcu_test_sync_prims();
	rcu_scheduler_active = RCU_SCHEDULER_INIT;
	rcu_test_sync_prims();
}

/*
 * Helper function for rcu_init() that initializes the rcu_state structure.
 */
static void __init rcu_init_one(void)
{
	static const char * const buf[] = RCU_NODE_NAME_INIT;
	static const char * const fqs[] = RCU_FQS_NAME_INIT;
	static struct lock_class_key rcu_node_class[RCU_NUM_LVLS];
	static struct lock_class_key rcu_fqs_class[RCU_NUM_LVLS];

	int levelspread[RCU_NUM_LVLS];		/* kids/node in each level. */
	int cpustride = 1;
	int i;
	int j;
	struct rcu_node *rnp;

	BUILD_BUG_ON(RCU_NUM_LVLS > ARRAY_SIZE(buf));  /* Fix buf[] init! */

	/* Silence gcc 4.8 false positive about array index out of range. */
	if (rcu_num_lvls <= 0 || rcu_num_lvls > RCU_NUM_LVLS)
		panic("rcu_init_one: rcu_num_lvls out of range");

	/* Initialize the level-tracking arrays. */

	for (i = 1; i < rcu_num_lvls; i++)
		rcu_state.level[i] =
			rcu_state.level[i - 1] + num_rcu_lvl[i - 1];
	rcu_init_levelspread(levelspread, num_rcu_lvl);

	/* Initialize the elements themselves, starting from the leaves. */

	for (i = rcu_num_lvls - 1; i >= 0; i--) {
		cpustride *= levelspread[i];
		rnp = rcu_state.level[i];
		for (j = 0; j < num_rcu_lvl[i]; j++, rnp++) {
			raw_spin_lock_init(&ACCESS_PRIVATE(rnp, lock));
			lockdep_set_class_and_name(&ACCESS_PRIVATE(rnp, lock),
						   &rcu_node_class[i], buf[i]);
			raw_spin_lock_init(&rnp->fqslock);
			lockdep_set_class_and_name(&rnp->fqslock,
						   &rcu_fqs_class[i], fqs[i]);
			rnp->gp_seq = rcu_state.gp_seq;
			rnp->gp_seq_needed = rcu_state.gp_seq;
			rnp->completedqs = rcu_state.gp_seq;
			rnp->qsmask = 0;
			rnp->qsmaskinit = 0;
			rnp->grplo = j * cpustride;
			rnp->grphi = (j + 1) * cpustride - 1;
			if (rnp->grphi >= nr_cpu_ids)
				rnp->grphi = nr_cpu_ids - 1;
			if (i == 0) {
				rnp->grpnum = 0;
				rnp->grpmask = 0;
				rnp->parent = NULL;
			} else {
				rnp->grpnum = j % levelspread[i - 1];
				rnp->grpmask = BIT(rnp->grpnum);
				rnp->parent = rcu_state.level[i - 1] +
					      j / levelspread[i - 1];
			}
			rnp->level = i;
			INIT_LIST_HEAD(&rnp->blkd_tasks);
			rcu_init_one_nocb(rnp);
			init_waitqueue_head(&rnp->exp_wq[0]);
			init_waitqueue_head(&rnp->exp_wq[1]);
			init_waitqueue_head(&rnp->exp_wq[2]);
			init_waitqueue_head(&rnp->exp_wq[3]);
			spin_lock_init(&rnp->exp_lock);
		}
	}

	init_swait_queue_head(&rcu_state.gp_wq);
	init_swait_queue_head(&rcu_state.expedited_wq);
	rnp = rcu_first_leaf_node();
	for_each_possible_cpu(i) {
		while (i > rnp->grphi)
			rnp++;
		per_cpu_ptr(&rcu_data, i)->mynode = rnp;
		rcu_boot_init_percpu_data(i);
	}
}

/*
 * Compute the rcu_node tree geometry from kernel parameters.  This cannot
 * replace the definitions in tree.h because those are needed to size
 * the ->node array in the rcu_state structure.
 */
static void __init rcu_init_geometry(void)
{
	ulong d;
	int i;
	int rcu_capacity[RCU_NUM_LVLS];

	/*
	 * Initialize any unspecified boot parameters.
	 * The default values of jiffies_till_first_fqs and
	 * jiffies_till_next_fqs are set to the RCU_JIFFIES_TILL_FORCE_QS
	 * value, which is a function of HZ, then adding one for each
	 * RCU_JIFFIES_FQS_DIV CPUs that might be on the system.
	 */
	d = RCU_JIFFIES_TILL_FORCE_QS + nr_cpu_ids / RCU_JIFFIES_FQS_DIV;
	if (jiffies_till_first_fqs == ULONG_MAX)
		jiffies_till_first_fqs = d;
	if (jiffies_till_next_fqs == ULONG_MAX)
		jiffies_till_next_fqs = d;
	adjust_jiffies_till_sched_qs();

	/* If the compile-time values are accurate, just leave. */
	if (rcu_fanout_leaf == RCU_FANOUT_LEAF &&
	    nr_cpu_ids == NR_CPUS)
		return;
	pr_info("Adjusting geometry for rcu_fanout_leaf=%d, nr_cpu_ids=%u\n",
		rcu_fanout_leaf, nr_cpu_ids);

	/*
	 * The boot-time rcu_fanout_leaf parameter must be at least two
	 * and cannot exceed the number of bits in the rcu_node masks.
	 * Complain and fall back to the compile-time values if this
	 * limit is exceeded.
	 */
	if (rcu_fanout_leaf < 2 ||
	    rcu_fanout_leaf > sizeof(unsigned long) * 8) {
		rcu_fanout_leaf = RCU_FANOUT_LEAF;
		WARN_ON(1);
		return;
	}

	/*
	 * Compute number of nodes that can be handled an rcu_node tree
	 * with the given number of levels.
	 */
	rcu_capacity[0] = rcu_fanout_leaf;
	for (i = 1; i < RCU_NUM_LVLS; i++)
		rcu_capacity[i] = rcu_capacity[i - 1] * RCU_FANOUT;

	/*
	 * The tree must be able to accommodate the configured number of CPUs.
	 * If this limit is exceeded, fall back to the compile-time values.
	 */
	if (nr_cpu_ids > rcu_capacity[RCU_NUM_LVLS - 1]) {
		rcu_fanout_leaf = RCU_FANOUT_LEAF;
		WARN_ON(1);
		return;
	}

	/* Calculate the number of levels in the tree. */
	for (i = 0; nr_cpu_ids > rcu_capacity[i]; i++) {
	}
	rcu_num_lvls = i + 1;

	/* Calculate the number of rcu_nodes at each level of the tree. */
	for (i = 0; i < rcu_num_lvls; i++) {
		int cap = rcu_capacity[(rcu_num_lvls - 1) - i];
		num_rcu_lvl[i] = DIV_ROUND_UP(nr_cpu_ids, cap);
	}

	/* Calculate the total number of rcu_node structures. */
	rcu_num_nodes = 0;
	for (i = 0; i < rcu_num_lvls; i++)
		rcu_num_nodes += num_rcu_lvl[i];
}

/*
 * Dump out the structure of the rcu_node combining tree associated
 * with the rcu_state structure.
 */
static void __init rcu_dump_rcu_node_tree(void)
{
	int level = 0;
	struct rcu_node *rnp;

	pr_info("rcu_node tree layout dump\n");
	pr_info(" ");
	rcu_for_each_node_breadth_first(rnp) {
		if (rnp->level != level) {
			pr_cont("\n");
			pr_info(" ");
			level = rnp->level;
		}
		pr_cont("%d:%d ^%d  ", rnp->grplo, rnp->grphi, rnp->grpnum);
	}
	pr_cont("\n");
}

struct workqueue_struct *rcu_gp_wq;
struct workqueue_struct *rcu_par_gp_wq;

static void __init kfree_rcu_batch_init(void)
{
	int cpu;
	int i;

	for_each_possible_cpu(cpu) {
		struct kfree_rcu_cpu *krcp = per_cpu_ptr(&krc, cpu);

		spin_lock_init(&krcp->lock);
<<<<<<< HEAD
		for (i = 0; i < KFREE_N_BATCHES; i++)
			krcp->krw_arr[i].krcp = krcp;
=======
		for (i = 0; i < KFREE_N_BATCHES; i++) {
			INIT_RCU_WORK(&krcp->krw_arr[i].rcu_work, kfree_rcu_work);
			krcp->krw_arr[i].krcp = krcp;
		}

>>>>>>> 04d5ce62
		INIT_DELAYED_WORK(&krcp->monitor_work, kfree_rcu_monitor);
		krcp->initialized = true;
	}
}

void __init rcu_init(void)
{
	int cpu;

	rcu_early_boot_tests();

	kfree_rcu_batch_init();
	rcu_bootup_announce();
	rcu_init_geometry();
	rcu_init_one();
	if (dump_tree)
		rcu_dump_rcu_node_tree();
	if (use_softirq)
		open_softirq(RCU_SOFTIRQ, rcu_core_si);

	/*
	 * We don't need protection against CPU-hotplug here because
	 * this is called early in boot, before either interrupts
	 * or the scheduler are operational.
	 */
	pm_notifier(rcu_pm_notify, 0);
	for_each_online_cpu(cpu) {
		rcutree_prepare_cpu(cpu);
		rcu_cpu_starting(cpu);
		rcutree_online_cpu(cpu);
	}

	/* Create workqueue for expedited GPs and for Tree SRCU. */
	rcu_gp_wq = alloc_workqueue("rcu_gp", WQ_MEM_RECLAIM, 0);
	WARN_ON(!rcu_gp_wq);
	rcu_par_gp_wq = alloc_workqueue("rcu_par_gp", WQ_MEM_RECLAIM, 0);
	WARN_ON(!rcu_par_gp_wq);
	srcu_init();

	/* Fill in default value for rcutree.qovld boot parameter. */
	/* -After- the rcu_node ->lock fields are initialized! */
	if (qovld < 0)
		qovld_calc = DEFAULT_RCU_QOVLD_MULT * qhimark;
	else
		qovld_calc = qovld;
}

#include "tree_stall.h"
#include "tree_exp.h"
#include "tree_plugin.h"<|MERGE_RESOLUTION|>--- conflicted
+++ resolved
@@ -827,20 +827,12 @@
 		incby = 1;
 	} else if (irq && tick_nohz_full_cpu(rdp->cpu) &&
 		   rdp->dynticks_nmi_nesting == DYNTICK_IRQ_NONIDLE &&
-<<<<<<< HEAD
-		   READ_ONCE(rdp->rcu_urgent_qs) && !rdp->rcu_forced_tick) {
-		raw_spin_lock_rcu_node(rdp->mynode);
-		// Recheck under lock.
-		if (rdp->rcu_urgent_qs && !rdp->rcu_forced_tick) {
-			rdp->rcu_forced_tick = true;
-=======
 		   READ_ONCE(rdp->rcu_urgent_qs) &&
 		   !READ_ONCE(rdp->rcu_forced_tick)) {
 		raw_spin_lock_rcu_node(rdp->mynode);
 		// Recheck under lock.
 		if (rdp->rcu_urgent_qs && !rdp->rcu_forced_tick) {
 			WRITE_ONCE(rdp->rcu_forced_tick, true);
->>>>>>> 04d5ce62
 			tick_dep_set_cpu(rdp->cpu, TICK_DEP_BIT_RCU);
 		}
 		raw_spin_unlock_rcu_node(rdp->mynode);
@@ -2689,16 +2681,10 @@
 			rcu_segcblist_init(&rdp->cblist);
 	}
 
-<<<<<<< HEAD
-	if (rcu_nocb_try_bypass(rdp, head, &was_alldone, flags))
-		return; // Enqueued onto ->nocb_bypass, so just leave.
-	/* If we get here, rcu_nocb_try_bypass() acquired ->nocb_lock. */
-=======
 	check_cb_ovld(rdp);
 	if (rcu_nocb_try_bypass(rdp, head, &was_alldone, flags))
 		return; // Enqueued onto ->nocb_bypass, so just leave.
 	// If no-CBs CPU gets here, rcu_nocb_try_bypass() acquired ->nocb_lock.
->>>>>>> 04d5ce62
 	rcu_segcblist_enqueue(&rdp->cblist, head);
 	if (__is_kfree_rcu_offset((unsigned long)func))
 		trace_rcu_kfree_callback(rcu_state.name, head,
@@ -2764,86 +2750,6 @@
 #define KFREE_DRAIN_JIFFIES (HZ / 50)
 #define KFREE_N_BATCHES 2
 
-<<<<<<< HEAD
-/**
- * struct kfree_rcu_cpu_work - single batch of kfree_rcu() requests
- * @rcu_work: Let queue_rcu_work() invoke workqueue handler after grace period
- * @head_free: List of kfree_rcu() objects waiting for a grace period
- * @krcp: Pointer to @kfree_rcu_cpu structure
- */
-
-struct kfree_rcu_cpu_work {
-	struct rcu_work rcu_work;
-	struct rcu_head *head_free;
-	struct kfree_rcu_cpu *krcp;
-};
-
-/**
- * struct kfree_rcu_cpu - batch up kfree_rcu() requests for RCU grace period
- * @head: List of kfree_rcu() objects not yet waiting for a grace period
- * @krw_arr: Array of batches of kfree_rcu() objects waiting for a grace period
- * @lock: Synchronize access to this structure
- * @monitor_work: Promote @head to @head_free after KFREE_DRAIN_JIFFIES
- * @monitor_todo: Tracks whether a @monitor_work delayed work is pending
- * @initialized: The @lock and @rcu_work fields have been initialized
- *
- * This is a per-CPU structure.  The reason that it is not included in
- * the rcu_data structure is to permit this code to be extracted from
- * the RCU files.  Such extraction could allow further optimization of
- * the interactions with the slab allocators.
- */
-struct kfree_rcu_cpu {
-	struct rcu_head *head;
-	struct kfree_rcu_cpu_work krw_arr[KFREE_N_BATCHES];
-	spinlock_t lock;
-	struct delayed_work monitor_work;
-	bool monitor_todo;
-	bool initialized;
-};
-
-static DEFINE_PER_CPU(struct kfree_rcu_cpu, krc);
-
-/*
- * This function is invoked in workqueue context after a grace period.
- * It frees all the objects queued on ->head_free.
- */
-static void kfree_rcu_work(struct work_struct *work)
-{
-	unsigned long flags;
-	struct rcu_head *head, *next;
-	struct kfree_rcu_cpu *krcp;
-	struct kfree_rcu_cpu_work *krwp;
-
-	krwp = container_of(to_rcu_work(work),
-			    struct kfree_rcu_cpu_work, rcu_work);
-	krcp = krwp->krcp;
-	spin_lock_irqsave(&krcp->lock, flags);
-	head = krwp->head_free;
-	krwp->head_free = NULL;
-	spin_unlock_irqrestore(&krcp->lock, flags);
-
-	// List "head" is now private, so traverse locklessly.
-	for (; head; head = next) {
-		unsigned long offset = (unsigned long)head->func;
-
-		next = head->next;
-		// Potentially optimize with kfree_bulk in future.
-		debug_rcu_head_unqueue(head);
-		rcu_lock_acquire(&rcu_callback_map);
-		trace_rcu_invoke_kfree_callback(rcu_state.name, head, offset);
-
-		if (!WARN_ON_ONCE(!__is_kfree_rcu_offset(offset))) {
-			/* Could be optimized with kfree_bulk() in future. */
-			kfree((void *)head - offset);
-		}
-
-		rcu_lock_release(&rcu_callback_map);
-		cond_resched_tasks_rcu_qs();
-	}
-}
-
-/*
-=======
 /*
  * This macro defines how many entries the "records" array
  * will contain. It is based on the fact that the size of
@@ -2981,7 +2887,6 @@
 }
 
 /*
->>>>>>> 04d5ce62
  * Schedule the kfree batch RCU work to run in workqueue context after a GP.
  *
  * This function is invoked by kfree_rcu_monitor() when the KFREE_DRAIN_JIFFIES
@@ -2989,28 +2894,6 @@
  */
 static inline bool queue_kfree_rcu_work(struct kfree_rcu_cpu *krcp)
 {
-<<<<<<< HEAD
-	int i;
-	struct kfree_rcu_cpu_work *krwp = NULL;
-
-	lockdep_assert_held(&krcp->lock);
-	for (i = 0; i < KFREE_N_BATCHES; i++)
-		if (!krcp->krw_arr[i].head_free) {
-			krwp = &(krcp->krw_arr[i]);
-			break;
-		}
-
-	// If a previous RCU batch is in progress, we cannot immediately
-	// queue another one, so return false to tell caller to retry.
-	if (!krwp)
-		return false;
-
-	krwp->head_free = krcp->head;
-	krcp->head = NULL;
-	INIT_RCU_WORK(&krwp->rcu_work, kfree_rcu_work);
-	queue_rcu_work(system_wq, &krwp->rcu_work);
-	return true;
-=======
 	struct kfree_rcu_cpu_work *krwp;
 	bool queued = false;
 	int i;
@@ -3053,7 +2936,6 @@
 	}
 
 	return queued;
->>>>>>> 04d5ce62
 }
 
 static inline void kfree_rcu_drain_unlock(struct kfree_rcu_cpu *krcp,
@@ -3090,21 +2972,6 @@
 		spin_unlock_irqrestore(&krcp->lock, flags);
 }
 
-<<<<<<< HEAD
-/*
- * Queue a request for lazy invocation of kfree() after a grace period.
- *
- * Each kfree_call_rcu() request is added to a batch. The batch will be drained
- * every KFREE_DRAIN_JIFFIES number of jiffies. All the objects in the batch
- * will be kfree'd in workqueue context. This allows us to:
- *
- * 1.	Batch requests together to reduce the number of grace periods during
- *	heavy kfree_rcu() load.
- *
- * 2.	It makes it possible to use kfree_bulk() on a large number of
- *	kfree_rcu() requests thus reducing cache misses and the per-object
- *	overhead of kfree().
-=======
 static inline bool
 kfree_call_rcu_add_ptr_to_bulk(struct kfree_rcu_cpu *krcp,
 	struct rcu_head *head, rcu_callback_t func)
@@ -3164,7 +3031,6 @@
  * every KFREE_DRAIN_JIFFIES number of jiffies. All the objects in the batch will
  * be free'd in workqueue context. This allows us to: batch requests together to
  * reduce the number of grace periods during heavy kfree_rcu() load.
->>>>>>> 04d5ce62
  */
 void kfree_call_rcu(struct rcu_head *head, rcu_callback_t func)
 {
@@ -3183,11 +3049,6 @@
 			  __func__, head);
 		goto unlock_return;
 	}
-<<<<<<< HEAD
-	head->func = func;
-	head->next = krcp->head;
-	krcp->head = head;
-=======
 
 	/*
 	 * Under high memory pressure GFP_NOWAIT can fail,
@@ -3198,7 +3059,6 @@
 		head->next = krcp->head;
 		krcp->head = head;
 	}
->>>>>>> 04d5ce62
 
 	// Set timer to drain after KFREE_DRAIN_JIFFIES.
 	if (rcu_scheduler_active == RCU_SCHEDULER_RUNNING &&
@@ -4126,16 +3986,11 @@
 		struct kfree_rcu_cpu *krcp = per_cpu_ptr(&krc, cpu);
 
 		spin_lock_init(&krcp->lock);
-<<<<<<< HEAD
-		for (i = 0; i < KFREE_N_BATCHES; i++)
-			krcp->krw_arr[i].krcp = krcp;
-=======
 		for (i = 0; i < KFREE_N_BATCHES; i++) {
 			INIT_RCU_WORK(&krcp->krw_arr[i].rcu_work, kfree_rcu_work);
 			krcp->krw_arr[i].krcp = krcp;
 		}
 
->>>>>>> 04d5ce62
 		INIT_DELAYED_WORK(&krcp->monitor_work, kfree_rcu_monitor);
 		krcp->initialized = true;
 	}
