--- conflicted
+++ resolved
@@ -720,27 +720,11 @@
 		return &bpf_spin_lock_proto;
 	case BPF_FUNC_spin_unlock:
 		return &bpf_spin_unlock_proto;
-<<<<<<< HEAD
-	case BPF_FUNC_trace_printk:
-		if (!perfmon_capable())
-			return NULL;
-		return bpf_get_trace_printk_proto();
-	case BPF_FUNC_snprintf_btf:
-		if (!perfmon_capable())
-			return NULL;
-		return &bpf_snprintf_btf_proto;
-	case BPF_FUNC_jiffies64:
-		return &bpf_jiffies64_proto;
-	case BPF_FUNC_bpf_per_cpu_ptr:
-		return &bpf_per_cpu_ptr_proto;
-	case BPF_FUNC_bpf_this_cpu_ptr:
-=======
 	case BPF_FUNC_jiffies64:
 		return &bpf_jiffies64_proto;
 	case BPF_FUNC_per_cpu_ptr:
 		return &bpf_per_cpu_ptr_proto;
 	case BPF_FUNC_this_cpu_ptr:
->>>>>>> f642729d
 		return &bpf_this_cpu_ptr_proto;
 	default:
 		break;
