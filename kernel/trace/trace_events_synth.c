--- conflicted
+++ resolved
@@ -23,23 +23,14 @@
 #undef ERRORS
 #define ERRORS	\
 	C(BAD_NAME,		"Illegal name"),		\
-<<<<<<< HEAD
-	C(CMD_INCOMPLETE,	"Incomplete command"),		\
-=======
 	C(INVALID_CMD,		"Command must be of the form: <name> field[;field] ..."),\
 	C(INVALID_DYN_CMD,	"Command must be of the form: s or -:[synthetic/]<name> field[;field] ..."),\
->>>>>>> f642729d
 	C(EVENT_EXISTS,		"Event already exists"),	\
 	C(TOO_MANY_FIELDS,	"Too many fields"),		\
 	C(INCOMPLETE_TYPE,	"Incomplete type"),		\
 	C(INVALID_TYPE,		"Invalid type"),		\
-<<<<<<< HEAD
-	C(INVALID_FIELD,	"Invalid field"),		\
-	C(CMD_TOO_LONG,		"Command too long"),
-=======
 	C(INVALID_FIELD,        "Invalid field"),		\
 	C(INVALID_ARRAY_SPEC,	"Invalid array specification"),
->>>>>>> f642729d
 
 #undef C
 #define C(a, b)		SYNTH_ERR_##a
@@ -58,11 +49,7 @@
 	return err_pos(last_cmd, str);
 }
 
-<<<<<<< HEAD
-static void last_cmd_set(char *str)
-=======
 static void last_cmd_set(const char *str)
->>>>>>> f642729d
 {
 	if (!str)
 		return;
@@ -76,11 +63,7 @@
 			err_type, err_pos);
 }
 
-<<<<<<< HEAD
-static int create_synth_event(int argc, const char **argv);
-=======
 static int create_synth_event(const char *raw_command);
->>>>>>> f642729d
 static int synth_event_show(struct seq_file *m, struct dyn_event *ev);
 static int synth_event_release(struct dyn_event *ev);
 static bool synth_event_is_busy(struct dyn_event *ev);
@@ -600,12 +583,6 @@
 static int check_field_version(const char *prefix, const char *field_type,
 			       const char *field_name)
 {
-<<<<<<< HEAD
-	struct synth_field *field;
-	const char *prefix = NULL, *field_type = argv[0], *field_name, *array;
-	int len, ret = 0;
-	ssize_t size;
-=======
 	/*
 	 * For backward compatibility, the old synthetic event command
 	 * format did not require semicolons, and in order to not
@@ -619,7 +596,6 @@
 	 */
 	return 1;
 }
->>>>>>> f642729d
 
 static struct synth_field *parse_synth_field(int argc, char **argv,
 					     int *consumed, int *field_version)
@@ -669,27 +645,12 @@
 		ret = -EINVAL;
 		goto free;
 	}
-	if (!is_good_name(field->name)) {
-		synth_err(SYNTH_ERR_BAD_NAME, errpos(field_name));
-		ret = -EINVAL;
-		goto free;
-	}
 
 	len = strlen(field_type) + 1;
 
-<<<<<<< HEAD
-        if (array) {
-                int l = strlen(array);
-
-                if (l && array[l - 1] == ';')
-                        l--;
-                len += l;
-        }
-=======
 	if (array)
 		len += strlen(array);
 
->>>>>>> f642729d
 	if (prefix)
 		len += strlen(prefix);
 
@@ -710,30 +671,16 @@
 
 	size = synth_field_size(field->type);
 	if (size < 0) {
-<<<<<<< HEAD
-		synth_err(SYNTH_ERR_INVALID_TYPE, errpos(field_type));
-=======
 		if (array)
 			synth_err(SYNTH_ERR_INVALID_ARRAY_SPEC, errpos(field_name));
 		else
 			synth_err(SYNTH_ERR_INVALID_TYPE, errpos(field_type));
->>>>>>> f642729d
 		ret = -EINVAL;
 		goto free;
 	} else if (size == 0) {
 		if (synth_field_is_string(field->type)) {
 			char *type;
 
-<<<<<<< HEAD
-			type = kzalloc(sizeof("__data_loc ") + strlen(field->type) + 1, GFP_KERNEL);
-			if (!type) {
-				ret = -ENOMEM;
-				goto free;
-			}
-
-			strcat(type, "__data_loc ");
-			strcat(type, field->type);
-=======
 			len = sizeof("__data_loc ") + strlen(field->type) + 1;
 			type = kzalloc(len, GFP_KERNEL);
 			if (!type)
@@ -747,7 +694,6 @@
 				goto free;
 			s.buffer[s.len] = '\0';
 
->>>>>>> f642729d
 			kfree(field->type);
 			field->type = type;
 
@@ -1232,52 +1178,13 @@
 }
 EXPORT_SYMBOL_GPL(synth_event_gen_cmd_array_start);
 
-<<<<<<< HEAD
-static int save_cmdstr(int argc, const char *name, const char **argv)
-{
-	struct seq_buf s;
-	char *buf;
-	int i;
-
-	buf = kzalloc(MAX_DYNEVENT_CMD_LEN, GFP_KERNEL);
-	if (!buf)
-		return -ENOMEM;
-
-	seq_buf_init(&s, buf, MAX_DYNEVENT_CMD_LEN);
-
-	seq_buf_puts(&s, name);
-
-	for (i = 0; i < argc; i++) {
-		seq_buf_putc(&s, ' ');
-		seq_buf_puts(&s, argv[i]);
-	}
-
-	if (!seq_buf_buffer_left(&s)) {
-		synth_err(SYNTH_ERR_CMD_TOO_LONG, 0);
-		kfree(buf);
-		return -EINVAL;
-	}
-	buf[s.len] = 0;
-	last_cmd_set(buf);
-
-	kfree(buf);
-	return 0;
-}
-
-static int __create_synth_event(int argc, const char *name, const char **argv)
-=======
 static int __create_synth_event(const char *name, const char *raw_fields)
->>>>>>> f642729d
 {
 	char **argv, *field_str, *tmp_fields, *saved_fields = NULL;
 	struct synth_field *field, *fields[SYNTH_FIELDS_MAX];
 	int consumed, cmd_version = 1, n_fields_this_loop;
 	int i, argc, n_fields = 0, ret = 0;
 	struct synth_event *event = NULL;
-
-	ret = save_cmdstr(argc, name, argv);
-	if (ret)
-		return ret;
 
 	/*
 	 * Argument syntax:
@@ -1286,10 +1193,6 @@
 	 *      where 'field' = type field_name
 	 */
 
-<<<<<<< HEAD
-	if (name[0] == '\0' || argc < 1) {
-		synth_err(SYNTH_ERR_CMD_INCOMPLETE, 0);
-=======
 	if (name[0] == '\0') {
 		synth_err(SYNTH_ERR_INVALID_CMD, 0);
 		return -EINVAL;
@@ -1297,17 +1200,10 @@
 
 	if (!is_good_name(name)) {
 		synth_err(SYNTH_ERR_BAD_NAME, errpos(name));
->>>>>>> f642729d
 		return -EINVAL;
 	}
 
 	mutex_lock(&event_mutex);
-
-	if (!is_good_name(name)) {
-		synth_err(SYNTH_ERR_BAD_NAME, errpos(name));
-		ret = -EINVAL;
-		goto out;
-	}
 
 	event = find_synth_event(name);
 	if (event) {
@@ -1316,14 +1212,6 @@
 		goto err;
 	}
 
-<<<<<<< HEAD
-	for (i = 0; i < argc - 1; i++) {
-		if (strcmp(argv[i], ";") == 0)
-			continue;
-		if (n_fields == SYNTH_FIELDS_MAX) {
-			synth_err(SYNTH_ERR_TOO_MANY_FIELDS, 0);
-			ret = -EINVAL;
-=======
 	tmp_fields = saved_fields = kstrdup(raw_fields, GFP_KERNEL);
 	if (!tmp_fields) {
 		ret = -ENOMEM;
@@ -1334,7 +1222,6 @@
 		argv = argv_split(GFP_KERNEL, field_str, &argc);
 		if (!argv) {
 			ret = -ENOMEM;
->>>>>>> f642729d
 			goto err;
 		}
 
@@ -1399,13 +1286,8 @@
 		argv_free(argv);
 	}
 
-<<<<<<< HEAD
-	if (i < argc && strcmp(argv[i], ";") != 0) {
-		synth_err(SYNTH_ERR_INVALID_FIELD, errpos(argv[i]));
-=======
 	if (n_fields == 0) {
 		synth_err(SYNTH_ERR_INVALID_CMD, 0);
->>>>>>> f642729d
 		ret = -EINVAL;
 		goto err;
 	}
@@ -1666,11 +1548,7 @@
 	 * this code to be called, etc).  Because this is called
 	 * directly by the user, we don't have that but we still need
 	 * to honor not logging when disabled.  For the iterated
-<<<<<<< HEAD
-	 * trace case, we save the enabed state upon start and just
-=======
 	 * trace case, we save the enabled state upon start and just
->>>>>>> f642729d
 	 * ignore the following data calls.
 	 */
 	if (!(file->flags & EVENT_FILE_FL_ENABLED) ||
