#include <trace/syscall.h>
#include <trace/events/syscalls.h>
#include <linux/syscalls.h>
#include <linux/slab.h>
#include <linux/kernel.h>
#include <linux/module.h>	/* for MODULE_NAME_LEN via KSYM_SYMBOL_LEN */
#include <linux/ftrace.h>
#include <linux/perf_event.h>
#include <asm/syscall.h>

#include "trace_output.h"
#include "trace.h"

static DEFINE_MUTEX(syscall_trace_lock);

static int syscall_enter_register(struct ftrace_event_call *event,
				 enum trace_reg type, void *data);
static int syscall_exit_register(struct ftrace_event_call *event,
				 enum trace_reg type, void *data);

static struct list_head *
syscall_get_enter_fields(struct ftrace_event_call *call)
{
	struct syscall_metadata *entry = call->data;

	return &entry->enter_fields;
}

extern struct syscall_metadata *__start_syscalls_metadata[];
extern struct syscall_metadata *__stop_syscalls_metadata[];

static struct syscall_metadata **syscalls_metadata;

#ifndef ARCH_HAS_SYSCALL_MATCH_SYM_NAME
static inline bool arch_syscall_match_sym_name(const char *sym, const char *name)
{
	/*
	 * Only compare after the "sys" prefix. Archs that use
	 * syscall wrappers may have syscalls symbols aliases prefixed
	 * with ".SyS" or ".sys" instead of "sys", leading to an unwanted
	 * mismatch.
	 */
	return !strcmp(sym + 3, name + 3);
}
#endif

#ifdef ARCH_TRACE_IGNORE_COMPAT_SYSCALLS
/*
 * Some architectures that allow for 32bit applications
 * to run on a 64bit kernel, do not map the syscalls for
 * the 32bit tasks the same as they do for 64bit tasks.
 *
 *     *cough*x86*cough*
 *
 * In such a case, instead of reporting the wrong syscalls,
 * simply ignore them.
 *
 * For an arch to ignore the compat syscalls it needs to
 * define ARCH_TRACE_IGNORE_COMPAT_SYSCALLS as well as
 * define the function arch_trace_is_compat_syscall() to let
 * the tracing system know that it should ignore it.
 */
static int
trace_get_syscall_nr(struct task_struct *task, struct pt_regs *regs)
{
	if (unlikely(arch_trace_is_compat_syscall(regs)))
		return -1;

	return syscall_get_nr(task, regs);
}
#else
static inline int
trace_get_syscall_nr(struct task_struct *task, struct pt_regs *regs)
{
	return syscall_get_nr(task, regs);
}
#endif /* ARCH_TRACE_IGNORE_COMPAT_SYSCALLS */

static __init struct syscall_metadata *
find_syscall_meta(unsigned long syscall)
{
	struct syscall_metadata **start;
	struct syscall_metadata **stop;
	char str[KSYM_SYMBOL_LEN];


	start = __start_syscalls_metadata;
	stop = __stop_syscalls_metadata;
	kallsyms_lookup(syscall, NULL, NULL, NULL, str);

	if (arch_syscall_match_sym_name(str, "sys_ni_syscall"))
		return NULL;

	for ( ; start < stop; start++) {
		if ((*start)->name && arch_syscall_match_sym_name(str, (*start)->name))
			return *start;
	}
	return NULL;
}

static struct syscall_metadata *syscall_nr_to_meta(int nr)
{
	if (!syscalls_metadata || nr >= NR_syscalls || nr < 0)
		return NULL;

	return syscalls_metadata[nr];
}

static enum print_line_t
print_syscall_enter(struct trace_iterator *iter, int flags,
		    struct trace_event *event)
{
	struct trace_seq *s = &iter->seq;
	struct trace_entry *ent = iter->ent;
	struct syscall_trace_enter *trace;
	struct syscall_metadata *entry;
	int i, ret, syscall;

	trace = (typeof(trace))ent;
	syscall = trace->nr;
	entry = syscall_nr_to_meta(syscall);

	if (!entry)
		goto end;

	if (entry->enter_event->event.type != ent->type) {
		WARN_ON_ONCE(1);
		goto end;
	}

	ret = trace_seq_printf(s, "%s(", entry->name);
	if (!ret)
		return TRACE_TYPE_PARTIAL_LINE;

	for (i = 0; i < entry->nb_args; i++) {
		/* parameter types */
		if (trace_flags & TRACE_ITER_VERBOSE) {
			ret = trace_seq_printf(s, "%s ", entry->types[i]);
			if (!ret)
				return TRACE_TYPE_PARTIAL_LINE;
		}
		/* parameter values */
		ret = trace_seq_printf(s, "%s: %lx%s", entry->args[i],
				       trace->args[i],
				       i == entry->nb_args - 1 ? "" : ", ");
		if (!ret)
			return TRACE_TYPE_PARTIAL_LINE;
	}

	ret = trace_seq_putc(s, ')');
	if (!ret)
		return TRACE_TYPE_PARTIAL_LINE;

end:
	ret =  trace_seq_putc(s, '\n');
	if (!ret)
		return TRACE_TYPE_PARTIAL_LINE;

	return TRACE_TYPE_HANDLED;
}

static enum print_line_t
print_syscall_exit(struct trace_iterator *iter, int flags,
		   struct trace_event *event)
{
	struct trace_seq *s = &iter->seq;
	struct trace_entry *ent = iter->ent;
	struct syscall_trace_exit *trace;
	int syscall;
	struct syscall_metadata *entry;
	int ret;

	trace = (typeof(trace))ent;
	syscall = trace->nr;
	entry = syscall_nr_to_meta(syscall);

	if (!entry) {
		trace_seq_putc(s, '\n');
		return TRACE_TYPE_HANDLED;
	}

	if (entry->exit_event->event.type != ent->type) {
		WARN_ON_ONCE(1);
		return TRACE_TYPE_UNHANDLED;
	}

	ret = trace_seq_printf(s, "%s -> 0x%lx\n", entry->name,
				trace->ret);
	if (!ret)
		return TRACE_TYPE_PARTIAL_LINE;

	return TRACE_TYPE_HANDLED;
}

extern char *__bad_type_size(void);

#define SYSCALL_FIELD(type, name)					\
	sizeof(type) != sizeof(trace.name) ?				\
		__bad_type_size() :					\
		#type, #name, offsetof(typeof(trace), name),		\
		sizeof(trace.name), is_signed_type(type)

static int __init
__set_enter_print_fmt(struct syscall_metadata *entry, char *buf, int len)
{
	int i;
	int pos = 0;

	/* When len=0, we just calculate the needed length */
#define LEN_OR_ZERO (len ? len - pos : 0)

	pos += snprintf(buf + pos, LEN_OR_ZERO, "\"");
	for (i = 0; i < entry->nb_args; i++) {
		pos += snprintf(buf + pos, LEN_OR_ZERO, "%s: 0x%%0%zulx%s",
				entry->args[i], sizeof(unsigned long),
				i == entry->nb_args - 1 ? "" : ", ");
	}
	pos += snprintf(buf + pos, LEN_OR_ZERO, "\"");

	for (i = 0; i < entry->nb_args; i++) {
		pos += snprintf(buf + pos, LEN_OR_ZERO,
				", ((unsigned long)(REC->%s))", entry->args[i]);
	}

#undef LEN_OR_ZERO

	/* return the length of print_fmt */
	return pos;
}

static int __init set_syscall_print_fmt(struct ftrace_event_call *call)
{
	char *print_fmt;
	int len;
	struct syscall_metadata *entry = call->data;

	if (entry->enter_event != call) {
		call->print_fmt = "\"0x%lx\", REC->ret";
		return 0;
	}

	/* First: called with 0 length to calculate the needed length */
	len = __set_enter_print_fmt(entry, NULL, 0);

	print_fmt = kmalloc(len + 1, GFP_KERNEL);
	if (!print_fmt)
		return -ENOMEM;

	/* Second: actually write the @print_fmt */
	__set_enter_print_fmt(entry, print_fmt, len + 1);
	call->print_fmt = print_fmt;

	return 0;
}

static void __init free_syscall_print_fmt(struct ftrace_event_call *call)
{
	struct syscall_metadata *entry = call->data;

	if (entry->enter_event == call)
		kfree(call->print_fmt);
}

static int __init syscall_enter_define_fields(struct ftrace_event_call *call)
{
	struct syscall_trace_enter trace;
	struct syscall_metadata *meta = call->data;
	int ret;
	int i;
	int offset = offsetof(typeof(trace), args);

	ret = trace_define_field(call, SYSCALL_FIELD(int, nr), FILTER_OTHER);
	if (ret)
		return ret;

	for (i = 0; i < meta->nb_args; i++) {
		ret = trace_define_field(call, meta->types[i],
					 meta->args[i], offset,
					 sizeof(unsigned long), 0,
					 FILTER_OTHER);
		offset += sizeof(unsigned long);
	}

	return ret;
}

static int __init syscall_exit_define_fields(struct ftrace_event_call *call)
{
	struct syscall_trace_exit trace;
	int ret;

	ret = trace_define_field(call, SYSCALL_FIELD(int, nr), FILTER_OTHER);
	if (ret)
		return ret;

	ret = trace_define_field(call, SYSCALL_FIELD(long, ret),
				 FILTER_OTHER);

	return ret;
}

static void ftrace_syscall_enter(void *data, struct pt_regs *regs, long id)
{
	struct trace_array *tr = data;
	struct ftrace_event_file *ftrace_file;
	struct syscall_trace_enter *entry;
	struct syscall_metadata *sys_data;
	struct ring_buffer_event *event;
	struct ring_buffer *buffer;
	unsigned long irq_flags;
	int pc;
	int syscall_nr;
	int size;

	syscall_nr = trace_get_syscall_nr(current, regs);
	if (syscall_nr < 0)
		return;

	/* Here we're inside tp handler's rcu_read_lock_sched (__DO_TRACE) */
	ftrace_file = rcu_dereference_sched(tr->enter_syscall_files[syscall_nr]);
	if (!ftrace_file)
		return;

<<<<<<< HEAD
	if (test_bit(FTRACE_EVENT_FL_SOFT_DISABLED_BIT, &ftrace_file->flags))
=======
	if (ftrace_trigger_soft_disabled(ftrace_file))
>>>>>>> 4988abf1
		return;

	sys_data = syscall_nr_to_meta(syscall_nr);
	if (!sys_data)
		return;

	size = sizeof(*entry) + sizeof(unsigned long) * sys_data->nb_args;

	local_save_flags(irq_flags);
	pc = preempt_count();

	buffer = tr->trace_buffer.buffer;
	event = trace_buffer_lock_reserve(buffer,
			sys_data->enter_event->event.type, size, irq_flags, pc);
	if (!event)
		return;

	entry = ring_buffer_event_data(event);
	entry->nr = syscall_nr;
	syscall_get_arguments(current, regs, 0, sys_data->nb_args, entry->args);

<<<<<<< HEAD
	if (!filter_check_discard(ftrace_file, entry, buffer, event))
		trace_current_buffer_unlock_commit(buffer, event,
						   irq_flags, pc);
=======
	event_trigger_unlock_commit(ftrace_file, buffer, event, entry,
				    irq_flags, pc);
>>>>>>> 4988abf1
}

static void ftrace_syscall_exit(void *data, struct pt_regs *regs, long ret)
{
	struct trace_array *tr = data;
	struct ftrace_event_file *ftrace_file;
	struct syscall_trace_exit *entry;
	struct syscall_metadata *sys_data;
	struct ring_buffer_event *event;
	struct ring_buffer *buffer;
	unsigned long irq_flags;
	int pc;
	int syscall_nr;

	syscall_nr = trace_get_syscall_nr(current, regs);
	if (syscall_nr < 0)
		return;

	/* Here we're inside tp handler's rcu_read_lock_sched (__DO_TRACE()) */
	ftrace_file = rcu_dereference_sched(tr->exit_syscall_files[syscall_nr]);
	if (!ftrace_file)
		return;

<<<<<<< HEAD
	if (test_bit(FTRACE_EVENT_FL_SOFT_DISABLED_BIT, &ftrace_file->flags))
=======
	if (ftrace_trigger_soft_disabled(ftrace_file))
>>>>>>> 4988abf1
		return;

	sys_data = syscall_nr_to_meta(syscall_nr);
	if (!sys_data)
		return;

	local_save_flags(irq_flags);
	pc = preempt_count();

	buffer = tr->trace_buffer.buffer;
	event = trace_buffer_lock_reserve(buffer,
			sys_data->exit_event->event.type, sizeof(*entry),
			irq_flags, pc);
	if (!event)
		return;

	entry = ring_buffer_event_data(event);
	entry->nr = syscall_nr;
	entry->ret = syscall_get_return_value(current, regs);

<<<<<<< HEAD
	if (!filter_check_discard(ftrace_file, entry, buffer, event))
		trace_current_buffer_unlock_commit(buffer, event,
						   irq_flags, pc);
=======
	event_trigger_unlock_commit(ftrace_file, buffer, event, entry,
				    irq_flags, pc);
>>>>>>> 4988abf1
}

static int reg_event_syscall_enter(struct ftrace_event_file *file,
				   struct ftrace_event_call *call)
{
	struct trace_array *tr = file->tr;
	int ret = 0;
	int num;

	num = ((struct syscall_metadata *)call->data)->syscall_nr;
	if (WARN_ON_ONCE(num < 0 || num >= NR_syscalls))
		return -ENOSYS;
	mutex_lock(&syscall_trace_lock);
	if (!tr->sys_refcount_enter)
		ret = register_trace_sys_enter(ftrace_syscall_enter, tr);
	if (!ret) {
		rcu_assign_pointer(tr->enter_syscall_files[num], file);
		tr->sys_refcount_enter++;
	}
	mutex_unlock(&syscall_trace_lock);
	return ret;
}

static void unreg_event_syscall_enter(struct ftrace_event_file *file,
				      struct ftrace_event_call *call)
{
	struct trace_array *tr = file->tr;
	int num;

	num = ((struct syscall_metadata *)call->data)->syscall_nr;
	if (WARN_ON_ONCE(num < 0 || num >= NR_syscalls))
		return;
	mutex_lock(&syscall_trace_lock);
	tr->sys_refcount_enter--;
	rcu_assign_pointer(tr->enter_syscall_files[num], NULL);
	if (!tr->sys_refcount_enter)
		unregister_trace_sys_enter(ftrace_syscall_enter, tr);
	mutex_unlock(&syscall_trace_lock);
}

static int reg_event_syscall_exit(struct ftrace_event_file *file,
				  struct ftrace_event_call *call)
{
	struct trace_array *tr = file->tr;
	int ret = 0;
	int num;

	num = ((struct syscall_metadata *)call->data)->syscall_nr;
	if (WARN_ON_ONCE(num < 0 || num >= NR_syscalls))
		return -ENOSYS;
	mutex_lock(&syscall_trace_lock);
	if (!tr->sys_refcount_exit)
		ret = register_trace_sys_exit(ftrace_syscall_exit, tr);
	if (!ret) {
		rcu_assign_pointer(tr->exit_syscall_files[num], file);
		tr->sys_refcount_exit++;
	}
	mutex_unlock(&syscall_trace_lock);
	return ret;
}

static void unreg_event_syscall_exit(struct ftrace_event_file *file,
				     struct ftrace_event_call *call)
{
	struct trace_array *tr = file->tr;
	int num;

	num = ((struct syscall_metadata *)call->data)->syscall_nr;
	if (WARN_ON_ONCE(num < 0 || num >= NR_syscalls))
		return;
	mutex_lock(&syscall_trace_lock);
	tr->sys_refcount_exit--;
	rcu_assign_pointer(tr->exit_syscall_files[num], NULL);
	if (!tr->sys_refcount_exit)
		unregister_trace_sys_exit(ftrace_syscall_exit, tr);
	mutex_unlock(&syscall_trace_lock);
}

static int __init init_syscall_trace(struct ftrace_event_call *call)
{
	int id;
	int num;

	num = ((struct syscall_metadata *)call->data)->syscall_nr;
	if (num < 0 || num >= NR_syscalls) {
		pr_debug("syscall %s metadata not mapped, disabling ftrace event\n",
				((struct syscall_metadata *)call->data)->name);
		return -ENOSYS;
	}

	if (set_syscall_print_fmt(call) < 0)
		return -ENOMEM;

	id = trace_event_raw_init(call);

	if (id < 0) {
		free_syscall_print_fmt(call);
		return id;
	}

	return id;
}

struct trace_event_functions enter_syscall_print_funcs = {
	.trace		= print_syscall_enter,
};

struct trace_event_functions exit_syscall_print_funcs = {
	.trace		= print_syscall_exit,
};

struct ftrace_event_class __refdata event_class_syscall_enter = {
	.system		= "syscalls",
	.reg		= syscall_enter_register,
	.define_fields	= syscall_enter_define_fields,
	.get_fields	= syscall_get_enter_fields,
	.raw_init	= init_syscall_trace,
};

struct ftrace_event_class __refdata event_class_syscall_exit = {
	.system		= "syscalls",
	.reg		= syscall_exit_register,
	.define_fields	= syscall_exit_define_fields,
	.fields		= LIST_HEAD_INIT(event_class_syscall_exit.fields),
	.raw_init	= init_syscall_trace,
};

unsigned long __init __weak arch_syscall_addr(int nr)
{
	return (unsigned long)sys_call_table[nr];
}

static int __init init_ftrace_syscalls(void)
{
	struct syscall_metadata *meta;
	unsigned long addr;
	int i;

	syscalls_metadata = kcalloc(NR_syscalls, sizeof(*syscalls_metadata),
				    GFP_KERNEL);
	if (!syscalls_metadata) {
		WARN_ON(1);
		return -ENOMEM;
	}

	for (i = 0; i < NR_syscalls; i++) {
		addr = arch_syscall_addr(i);
		meta = find_syscall_meta(addr);
		if (!meta)
			continue;

		meta->syscall_nr = i;
		syscalls_metadata[i] = meta;
	}

	return 0;
}
early_initcall(init_ftrace_syscalls);

#ifdef CONFIG_PERF_EVENTS

static DECLARE_BITMAP(enabled_perf_enter_syscalls, NR_syscalls);
static DECLARE_BITMAP(enabled_perf_exit_syscalls, NR_syscalls);
static int sys_perf_refcount_enter;
static int sys_perf_refcount_exit;

static void perf_syscall_enter(void *ignore, struct pt_regs *regs, long id)
{
	struct syscall_metadata *sys_data;
	struct syscall_trace_enter *rec;
	struct hlist_head *head;
	int syscall_nr;
	int rctx;
	int size;

	syscall_nr = trace_get_syscall_nr(current, regs);
	if (syscall_nr < 0)
		return;
	if (!test_bit(syscall_nr, enabled_perf_enter_syscalls))
		return;

	sys_data = syscall_nr_to_meta(syscall_nr);
	if (!sys_data)
		return;

	head = this_cpu_ptr(sys_data->enter_event->perf_events);
	if (hlist_empty(head))
		return;

	/* get the size after alignment with the u32 buffer size field */
	size = sizeof(unsigned long) * sys_data->nb_args + sizeof(*rec);
	size = ALIGN(size + sizeof(u32), sizeof(u64));
	size -= sizeof(u32);

	rec = (struct syscall_trace_enter *)perf_trace_buf_prepare(size,
				sys_data->enter_event->event.type, regs, &rctx);
	if (!rec)
		return;

	rec->nr = syscall_nr;
	syscall_get_arguments(current, regs, 0, sys_data->nb_args,
			       (unsigned long *)&rec->args);
	perf_trace_buf_submit(rec, size, rctx, 0, 1, regs, head, NULL);
}

static int perf_sysenter_enable(struct ftrace_event_call *call)
{
	int ret = 0;
	int num;

	num = ((struct syscall_metadata *)call->data)->syscall_nr;

	mutex_lock(&syscall_trace_lock);
	if (!sys_perf_refcount_enter)
		ret = register_trace_sys_enter(perf_syscall_enter, NULL);
	if (ret) {
		pr_info("event trace: Could not activate"
				"syscall entry trace point");
	} else {
		set_bit(num, enabled_perf_enter_syscalls);
		sys_perf_refcount_enter++;
	}
	mutex_unlock(&syscall_trace_lock);
	return ret;
}

static void perf_sysenter_disable(struct ftrace_event_call *call)
{
	int num;

	num = ((struct syscall_metadata *)call->data)->syscall_nr;

	mutex_lock(&syscall_trace_lock);
	sys_perf_refcount_enter--;
	clear_bit(num, enabled_perf_enter_syscalls);
	if (!sys_perf_refcount_enter)
		unregister_trace_sys_enter(perf_syscall_enter, NULL);
	mutex_unlock(&syscall_trace_lock);
}

static void perf_syscall_exit(void *ignore, struct pt_regs *regs, long ret)
{
	struct syscall_metadata *sys_data;
	struct syscall_trace_exit *rec;
	struct hlist_head *head;
	int syscall_nr;
	int rctx;
	int size;

	syscall_nr = trace_get_syscall_nr(current, regs);
	if (syscall_nr < 0)
		return;
	if (!test_bit(syscall_nr, enabled_perf_exit_syscalls))
		return;

	sys_data = syscall_nr_to_meta(syscall_nr);
	if (!sys_data)
		return;

	head = this_cpu_ptr(sys_data->exit_event->perf_events);
	if (hlist_empty(head))
		return;

	/* We can probably do that at build time */
	size = ALIGN(sizeof(*rec) + sizeof(u32), sizeof(u64));
	size -= sizeof(u32);

	rec = (struct syscall_trace_exit *)perf_trace_buf_prepare(size,
				sys_data->exit_event->event.type, regs, &rctx);
	if (!rec)
		return;

	rec->nr = syscall_nr;
	rec->ret = syscall_get_return_value(current, regs);
	perf_trace_buf_submit(rec, size, rctx, 0, 1, regs, head, NULL);
}

static int perf_sysexit_enable(struct ftrace_event_call *call)
{
	int ret = 0;
	int num;

	num = ((struct syscall_metadata *)call->data)->syscall_nr;

	mutex_lock(&syscall_trace_lock);
	if (!sys_perf_refcount_exit)
		ret = register_trace_sys_exit(perf_syscall_exit, NULL);
	if (ret) {
		pr_info("event trace: Could not activate"
				"syscall exit trace point");
	} else {
		set_bit(num, enabled_perf_exit_syscalls);
		sys_perf_refcount_exit++;
	}
	mutex_unlock(&syscall_trace_lock);
	return ret;
}

static void perf_sysexit_disable(struct ftrace_event_call *call)
{
	int num;

	num = ((struct syscall_metadata *)call->data)->syscall_nr;

	mutex_lock(&syscall_trace_lock);
	sys_perf_refcount_exit--;
	clear_bit(num, enabled_perf_exit_syscalls);
	if (!sys_perf_refcount_exit)
		unregister_trace_sys_exit(perf_syscall_exit, NULL);
	mutex_unlock(&syscall_trace_lock);
}

#endif /* CONFIG_PERF_EVENTS */

static int syscall_enter_register(struct ftrace_event_call *event,
				 enum trace_reg type, void *data)
{
	struct ftrace_event_file *file = data;

	switch (type) {
	case TRACE_REG_REGISTER:
		return reg_event_syscall_enter(file, event);
	case TRACE_REG_UNREGISTER:
		unreg_event_syscall_enter(file, event);
		return 0;

#ifdef CONFIG_PERF_EVENTS
	case TRACE_REG_PERF_REGISTER:
		return perf_sysenter_enable(event);
	case TRACE_REG_PERF_UNREGISTER:
		perf_sysenter_disable(event);
		return 0;
	case TRACE_REG_PERF_OPEN:
	case TRACE_REG_PERF_CLOSE:
	case TRACE_REG_PERF_ADD:
	case TRACE_REG_PERF_DEL:
		return 0;
#endif
	}
	return 0;
}

static int syscall_exit_register(struct ftrace_event_call *event,
				 enum trace_reg type, void *data)
{
	struct ftrace_event_file *file = data;

	switch (type) {
	case TRACE_REG_REGISTER:
		return reg_event_syscall_exit(file, event);
	case TRACE_REG_UNREGISTER:
		unreg_event_syscall_exit(file, event);
		return 0;

#ifdef CONFIG_PERF_EVENTS
	case TRACE_REG_PERF_REGISTER:
		return perf_sysexit_enable(event);
	case TRACE_REG_PERF_UNREGISTER:
		perf_sysexit_disable(event);
		return 0;
	case TRACE_REG_PERF_OPEN:
	case TRACE_REG_PERF_CLOSE:
	case TRACE_REG_PERF_ADD:
	case TRACE_REG_PERF_DEL:
		return 0;
#endif
	}
	return 0;
}<|MERGE_RESOLUTION|>--- conflicted
+++ resolved
@@ -321,11 +321,7 @@
 	if (!ftrace_file)
 		return;
 
-<<<<<<< HEAD
-	if (test_bit(FTRACE_EVENT_FL_SOFT_DISABLED_BIT, &ftrace_file->flags))
-=======
 	if (ftrace_trigger_soft_disabled(ftrace_file))
->>>>>>> 4988abf1
 		return;
 
 	sys_data = syscall_nr_to_meta(syscall_nr);
@@ -347,14 +343,8 @@
 	entry->nr = syscall_nr;
 	syscall_get_arguments(current, regs, 0, sys_data->nb_args, entry->args);
 
-<<<<<<< HEAD
-	if (!filter_check_discard(ftrace_file, entry, buffer, event))
-		trace_current_buffer_unlock_commit(buffer, event,
-						   irq_flags, pc);
-=======
 	event_trigger_unlock_commit(ftrace_file, buffer, event, entry,
 				    irq_flags, pc);
->>>>>>> 4988abf1
 }
 
 static void ftrace_syscall_exit(void *data, struct pt_regs *regs, long ret)
@@ -378,11 +368,7 @@
 	if (!ftrace_file)
 		return;
 
-<<<<<<< HEAD
-	if (test_bit(FTRACE_EVENT_FL_SOFT_DISABLED_BIT, &ftrace_file->flags))
-=======
 	if (ftrace_trigger_soft_disabled(ftrace_file))
->>>>>>> 4988abf1
 		return;
 
 	sys_data = syscall_nr_to_meta(syscall_nr);
@@ -403,14 +389,8 @@
 	entry->nr = syscall_nr;
 	entry->ret = syscall_get_return_value(current, regs);
 
-<<<<<<< HEAD
-	if (!filter_check_discard(ftrace_file, entry, buffer, event))
-		trace_current_buffer_unlock_commit(buffer, event,
-						   irq_flags, pc);
-=======
 	event_trigger_unlock_commit(ftrace_file, buffer, event, entry,
 				    irq_flags, pc);
->>>>>>> 4988abf1
 }
 
 static int reg_event_syscall_enter(struct ftrace_event_file *file,
