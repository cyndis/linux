// SPDX-License-Identifier: GPL-2.0
/*
 * Deadline Scheduling Class (SCHED_DEADLINE)
 *
 * Earliest Deadline First (EDF) + Constant Bandwidth Server (CBS).
 *
 * Tasks that periodically executes their instances for less than their
 * runtime won't miss any of their deadlines.
 * Tasks that are not periodic or sporadic or that tries to execute more
 * than their reserved bandwidth will be slowed down (and may potentially
 * miss some of their deadlines), and won't affect any other task.
 *
 * Copyright (C) 2012 Dario Faggioli <raistlin@linux.it>,
 *                    Juri Lelli <juri.lelli@gmail.com>,
 *                    Michael Trimarchi <michael@amarulasolutions.com>,
 *                    Fabio Checconi <fchecconi@gmail.com>
 */
#include "sched.h"
#include "pelt.h"

struct dl_bandwidth def_dl_bandwidth;

static inline struct task_struct *dl_task_of(struct sched_dl_entity *dl_se)
{
	return container_of(dl_se, struct task_struct, dl);
}

static inline struct rq *rq_of_dl_rq(struct dl_rq *dl_rq)
{
	return container_of(dl_rq, struct rq, dl);
}

static inline struct dl_rq *dl_rq_of_se(struct sched_dl_entity *dl_se)
{
	struct task_struct *p = dl_task_of(dl_se);
	struct rq *rq = task_rq(p);

	return &rq->dl;
}

static inline int on_dl_rq(struct sched_dl_entity *dl_se)
{
	return !RB_EMPTY_NODE(&dl_se->rb_node);
}

#ifdef CONFIG_RT_MUTEXES
static inline struct sched_dl_entity *pi_of(struct sched_dl_entity *dl_se)
{
	return dl_se->pi_se;
}

static inline bool is_dl_boosted(struct sched_dl_entity *dl_se)
{
	return pi_of(dl_se) != dl_se;
}
#else
static inline struct sched_dl_entity *pi_of(struct sched_dl_entity *dl_se)
{
	return dl_se;
}

static inline bool is_dl_boosted(struct sched_dl_entity *dl_se)
{
	return false;
}
#endif

#ifdef CONFIG_SMP
static inline struct dl_bw *dl_bw_of(int i)
{
	RCU_LOCKDEP_WARN(!rcu_read_lock_sched_held(),
			 "sched RCU must be held");
	return &cpu_rq(i)->rd->dl_bw;
}

static inline int dl_bw_cpus(int i)
{
	struct root_domain *rd = cpu_rq(i)->rd;
	int cpus;

	RCU_LOCKDEP_WARN(!rcu_read_lock_sched_held(),
			 "sched RCU must be held");

	if (cpumask_subset(rd->span, cpu_active_mask))
		return cpumask_weight(rd->span);

	cpus = 0;

	for_each_cpu_and(i, rd->span, cpu_active_mask)
		cpus++;

	return cpus;
}

static inline unsigned long __dl_bw_capacity(int i)
{
	struct root_domain *rd = cpu_rq(i)->rd;
	unsigned long cap = 0;

	RCU_LOCKDEP_WARN(!rcu_read_lock_sched_held(),
			 "sched RCU must be held");

	for_each_cpu_and(i, rd->span, cpu_active_mask)
		cap += capacity_orig_of(i);

	return cap;
}

/*
 * XXX Fix: If 'rq->rd == def_root_domain' perform AC against capacity
 * of the CPU the task is running on rather rd's \Sum CPU capacity.
 */
static inline unsigned long dl_bw_capacity(int i)
{
	if (!static_branch_unlikely(&sched_asym_cpucapacity) &&
	    capacity_orig_of(i) == SCHED_CAPACITY_SCALE) {
		return dl_bw_cpus(i) << SCHED_CAPACITY_SHIFT;
	} else {
		return __dl_bw_capacity(i);
	}
}

static inline bool dl_bw_visited(int cpu, u64 gen)
{
	struct root_domain *rd = cpu_rq(cpu)->rd;

	if (rd->visit_gen == gen)
		return true;

	rd->visit_gen = gen;
	return false;
}
#else
static inline struct dl_bw *dl_bw_of(int i)
{
	return &cpu_rq(i)->dl.dl_bw;
}

static inline int dl_bw_cpus(int i)
{
	return 1;
}

static inline unsigned long dl_bw_capacity(int i)
{
	return SCHED_CAPACITY_SCALE;
}

static inline bool dl_bw_visited(int cpu, u64 gen)
{
	return false;
}
#endif

static inline
void __add_running_bw(u64 dl_bw, struct dl_rq *dl_rq)
{
	u64 old = dl_rq->running_bw;

	lockdep_assert_held(&(rq_of_dl_rq(dl_rq))->lock);
	dl_rq->running_bw += dl_bw;
	SCHED_WARN_ON(dl_rq->running_bw < old); /* overflow */
	SCHED_WARN_ON(dl_rq->running_bw > dl_rq->this_bw);
	/* kick cpufreq (see the comment in kernel/sched/sched.h). */
	cpufreq_update_util(rq_of_dl_rq(dl_rq), 0);
}

static inline
void __sub_running_bw(u64 dl_bw, struct dl_rq *dl_rq)
{
	u64 old = dl_rq->running_bw;

	lockdep_assert_held(&(rq_of_dl_rq(dl_rq))->lock);
	dl_rq->running_bw -= dl_bw;
	SCHED_WARN_ON(dl_rq->running_bw > old); /* underflow */
	if (dl_rq->running_bw > old)
		dl_rq->running_bw = 0;
	/* kick cpufreq (see the comment in kernel/sched/sched.h). */
	cpufreq_update_util(rq_of_dl_rq(dl_rq), 0);
}

static inline
void __add_rq_bw(u64 dl_bw, struct dl_rq *dl_rq)
{
	u64 old = dl_rq->this_bw;

	lockdep_assert_held(&(rq_of_dl_rq(dl_rq))->lock);
	dl_rq->this_bw += dl_bw;
	SCHED_WARN_ON(dl_rq->this_bw < old); /* overflow */
}

static inline
void __sub_rq_bw(u64 dl_bw, struct dl_rq *dl_rq)
{
	u64 old = dl_rq->this_bw;

	lockdep_assert_held(&(rq_of_dl_rq(dl_rq))->lock);
	dl_rq->this_bw -= dl_bw;
	SCHED_WARN_ON(dl_rq->this_bw > old); /* underflow */
	if (dl_rq->this_bw > old)
		dl_rq->this_bw = 0;
	SCHED_WARN_ON(dl_rq->running_bw > dl_rq->this_bw);
}

static inline
void add_rq_bw(struct sched_dl_entity *dl_se, struct dl_rq *dl_rq)
{
	if (!dl_entity_is_special(dl_se))
		__add_rq_bw(dl_se->dl_bw, dl_rq);
}

static inline
void sub_rq_bw(struct sched_dl_entity *dl_se, struct dl_rq *dl_rq)
{
	if (!dl_entity_is_special(dl_se))
		__sub_rq_bw(dl_se->dl_bw, dl_rq);
}

static inline
void add_running_bw(struct sched_dl_entity *dl_se, struct dl_rq *dl_rq)
{
	if (!dl_entity_is_special(dl_se))
		__add_running_bw(dl_se->dl_bw, dl_rq);
}

static inline
void sub_running_bw(struct sched_dl_entity *dl_se, struct dl_rq *dl_rq)
{
	if (!dl_entity_is_special(dl_se))
		__sub_running_bw(dl_se->dl_bw, dl_rq);
}

static void dl_change_utilization(struct task_struct *p, u64 new_bw)
{
	struct rq *rq;

	BUG_ON(p->dl.flags & SCHED_FLAG_SUGOV);

	if (task_on_rq_queued(p))
		return;

	rq = task_rq(p);
	if (p->dl.dl_non_contending) {
		sub_running_bw(&p->dl, &rq->dl);
		p->dl.dl_non_contending = 0;
		/*
		 * If the timer handler is currently running and the
		 * timer cannot be cancelled, inactive_task_timer()
		 * will see that dl_not_contending is not set, and
		 * will not touch the rq's active utilization,
		 * so we are still safe.
		 */
		if (hrtimer_try_to_cancel(&p->dl.inactive_timer) == 1)
			put_task_struct(p);
	}
	__sub_rq_bw(p->dl.dl_bw, &rq->dl);
	__add_rq_bw(new_bw, &rq->dl);
}

/*
 * The utilization of a task cannot be immediately removed from
 * the rq active utilization (running_bw) when the task blocks.
 * Instead, we have to wait for the so called "0-lag time".
 *
 * If a task blocks before the "0-lag time", a timer (the inactive
 * timer) is armed, and running_bw is decreased when the timer
 * fires.
 *
 * If the task wakes up again before the inactive timer fires,
 * the timer is cancelled, whereas if the task wakes up after the
 * inactive timer fired (and running_bw has been decreased) the
 * task's utilization has to be added to running_bw again.
 * A flag in the deadline scheduling entity (dl_non_contending)
 * is used to avoid race conditions between the inactive timer handler
 * and task wakeups.
 *
 * The following diagram shows how running_bw is updated. A task is
 * "ACTIVE" when its utilization contributes to running_bw; an
 * "ACTIVE contending" task is in the TASK_RUNNING state, while an
 * "ACTIVE non contending" task is a blocked task for which the "0-lag time"
 * has not passed yet. An "INACTIVE" task is a task for which the "0-lag"
 * time already passed, which does not contribute to running_bw anymore.
 *                              +------------------+
 *             wakeup           |    ACTIVE        |
 *          +------------------>+   contending     |
 *          | add_running_bw    |                  |
 *          |                   +----+------+------+
 *          |                        |      ^
 *          |                dequeue |      |
 * +--------+-------+                |      |
 * |                |   t >= 0-lag   |      | wakeup
 * |    INACTIVE    |<---------------+      |
 * |                | sub_running_bw |      |
 * +--------+-------+                |      |
 *          ^                        |      |
 *          |              t < 0-lag |      |
 *          |                        |      |
 *          |                        V      |
 *          |                   +----+------+------+
 *          | sub_running_bw    |    ACTIVE        |
 *          +-------------------+                  |
 *            inactive timer    |  non contending  |
 *            fired             +------------------+
 *
 * The task_non_contending() function is invoked when a task
 * blocks, and checks if the 0-lag time already passed or
 * not (in the first case, it directly updates running_bw;
 * in the second case, it arms the inactive timer).
 *
 * The task_contending() function is invoked when a task wakes
 * up, and checks if the task is still in the "ACTIVE non contending"
 * state or not (in the second case, it updates running_bw).
 */
static void task_non_contending(struct task_struct *p)
{
	struct sched_dl_entity *dl_se = &p->dl;
	struct hrtimer *timer = &dl_se->inactive_timer;
	struct dl_rq *dl_rq = dl_rq_of_se(dl_se);
	struct rq *rq = rq_of_dl_rq(dl_rq);
	s64 zerolag_time;

	/*
	 * If this is a non-deadline task that has been boosted,
	 * do nothing
	 */
	if (dl_se->dl_runtime == 0)
		return;

	if (dl_entity_is_special(dl_se))
		return;

	WARN_ON(dl_se->dl_non_contending);

	zerolag_time = dl_se->deadline -
		 div64_long((dl_se->runtime * dl_se->dl_period),
			dl_se->dl_runtime);

	/*
	 * Using relative times instead of the absolute "0-lag time"
	 * allows to simplify the code
	 */
	zerolag_time -= rq_clock(rq);

	/*
	 * If the "0-lag time" already passed, decrease the active
	 * utilization now, instead of starting a timer
	 */
	if ((zerolag_time < 0) || hrtimer_active(&dl_se->inactive_timer)) {
		if (dl_task(p))
			sub_running_bw(dl_se, dl_rq);
		if (!dl_task(p) || p->state == TASK_DEAD) {
			struct dl_bw *dl_b = dl_bw_of(task_cpu(p));

			if (p->state == TASK_DEAD)
				sub_rq_bw(&p->dl, &rq->dl);
			raw_spin_lock(&dl_b->lock);
			__dl_sub(dl_b, p->dl.dl_bw, dl_bw_cpus(task_cpu(p)));
			__dl_clear_params(p);
			raw_spin_unlock(&dl_b->lock);
		}

		return;
	}

	dl_se->dl_non_contending = 1;
	get_task_struct(p);
	hrtimer_start(timer, ns_to_ktime(zerolag_time), HRTIMER_MODE_REL_HARD);
}

static void task_contending(struct sched_dl_entity *dl_se, int flags)
{
	struct dl_rq *dl_rq = dl_rq_of_se(dl_se);

	/*
	 * If this is a non-deadline task that has been boosted,
	 * do nothing
	 */
	if (dl_se->dl_runtime == 0)
		return;

	if (flags & ENQUEUE_MIGRATED)
		add_rq_bw(dl_se, dl_rq);

	if (dl_se->dl_non_contending) {
		dl_se->dl_non_contending = 0;
		/*
		 * If the timer handler is currently running and the
		 * timer cannot be cancelled, inactive_task_timer()
		 * will see that dl_not_contending is not set, and
		 * will not touch the rq's active utilization,
		 * so we are still safe.
		 */
		if (hrtimer_try_to_cancel(&dl_se->inactive_timer) == 1)
			put_task_struct(dl_task_of(dl_se));
	} else {
		/*
		 * Since "dl_non_contending" is not set, the
		 * task's utilization has already been removed from
		 * active utilization (either when the task blocked,
		 * when the "inactive timer" fired).
		 * So, add it back.
		 */
		add_running_bw(dl_se, dl_rq);
	}
}

static inline int is_leftmost(struct task_struct *p, struct dl_rq *dl_rq)
{
	struct sched_dl_entity *dl_se = &p->dl;

	return dl_rq->root.rb_leftmost == &dl_se->rb_node;
}

static void init_dl_rq_bw_ratio(struct dl_rq *dl_rq);

void init_dl_bandwidth(struct dl_bandwidth *dl_b, u64 period, u64 runtime)
{
	raw_spin_lock_init(&dl_b->dl_runtime_lock);
	dl_b->dl_period = period;
	dl_b->dl_runtime = runtime;
}

void init_dl_bw(struct dl_bw *dl_b)
{
	raw_spin_lock_init(&dl_b->lock);
	raw_spin_lock(&def_dl_bandwidth.dl_runtime_lock);
	if (global_rt_runtime() == RUNTIME_INF)
		dl_b->bw = -1;
	else
		dl_b->bw = to_ratio(global_rt_period(), global_rt_runtime());
	raw_spin_unlock(&def_dl_bandwidth.dl_runtime_lock);
	dl_b->total_bw = 0;
}

void init_dl_rq(struct dl_rq *dl_rq)
{
	dl_rq->root = RB_ROOT_CACHED;

#ifdef CONFIG_SMP
	/* zero means no -deadline tasks */
	dl_rq->earliest_dl.curr = dl_rq->earliest_dl.next = 0;

	dl_rq->dl_nr_migratory = 0;
	dl_rq->overloaded = 0;
	dl_rq->pushable_dl_tasks_root = RB_ROOT_CACHED;
#else
	init_dl_bw(&dl_rq->dl_bw);
#endif

	dl_rq->running_bw = 0;
	dl_rq->this_bw = 0;
	init_dl_rq_bw_ratio(dl_rq);
}

#ifdef CONFIG_SMP

static inline int dl_overloaded(struct rq *rq)
{
	return atomic_read(&rq->rd->dlo_count);
}

static inline void dl_set_overload(struct rq *rq)
{
	if (!rq->online)
		return;

	cpumask_set_cpu(rq->cpu, rq->rd->dlo_mask);
	/*
	 * Must be visible before the overload count is
	 * set (as in sched_rt.c).
	 *
	 * Matched by the barrier in pull_dl_task().
	 */
	smp_wmb();
	atomic_inc(&rq->rd->dlo_count);
}

static inline void dl_clear_overload(struct rq *rq)
{
	if (!rq->online)
		return;

	atomic_dec(&rq->rd->dlo_count);
	cpumask_clear_cpu(rq->cpu, rq->rd->dlo_mask);
}

static void update_dl_migration(struct dl_rq *dl_rq)
{
	if (dl_rq->dl_nr_migratory && dl_rq->dl_nr_running > 1) {
		if (!dl_rq->overloaded) {
			dl_set_overload(rq_of_dl_rq(dl_rq));
			dl_rq->overloaded = 1;
		}
	} else if (dl_rq->overloaded) {
		dl_clear_overload(rq_of_dl_rq(dl_rq));
		dl_rq->overloaded = 0;
	}
}

static void inc_dl_migration(struct sched_dl_entity *dl_se, struct dl_rq *dl_rq)
{
	struct task_struct *p = dl_task_of(dl_se);

	if (p->nr_cpus_allowed > 1)
		dl_rq->dl_nr_migratory++;

	update_dl_migration(dl_rq);
}

static void dec_dl_migration(struct sched_dl_entity *dl_se, struct dl_rq *dl_rq)
{
	struct task_struct *p = dl_task_of(dl_se);

	if (p->nr_cpus_allowed > 1)
		dl_rq->dl_nr_migratory--;

	update_dl_migration(dl_rq);
}

#define __node_2_pdl(node) \
	rb_entry((node), struct task_struct, pushable_dl_tasks)

static inline bool __pushable_less(struct rb_node *a, const struct rb_node *b)
{
	return dl_entity_preempt(&__node_2_pdl(a)->dl, &__node_2_pdl(b)->dl);
}

/*
 * The list of pushable -deadline task is not a plist, like in
 * sched_rt.c, it is an rb-tree with tasks ordered by deadline.
 */
static void enqueue_pushable_dl_task(struct rq *rq, struct task_struct *p)
{
	struct rb_node *leftmost;

	BUG_ON(!RB_EMPTY_NODE(&p->pushable_dl_tasks));

	leftmost = rb_add_cached(&p->pushable_dl_tasks,
				 &rq->dl.pushable_dl_tasks_root,
				 __pushable_less);
	if (leftmost)
		rq->dl.earliest_dl.next = p->dl.deadline;
}

static void dequeue_pushable_dl_task(struct rq *rq, struct task_struct *p)
{
	struct dl_rq *dl_rq = &rq->dl;
	struct rb_root_cached *root = &dl_rq->pushable_dl_tasks_root;
	struct rb_node *leftmost;

	if (RB_EMPTY_NODE(&p->pushable_dl_tasks))
		return;

	leftmost = rb_erase_cached(&p->pushable_dl_tasks, root);
	if (leftmost)
		dl_rq->earliest_dl.next = __node_2_pdl(leftmost)->dl.deadline;

	RB_CLEAR_NODE(&p->pushable_dl_tasks);
}

static inline int has_pushable_dl_tasks(struct rq *rq)
{
	return !RB_EMPTY_ROOT(&rq->dl.pushable_dl_tasks_root.rb_root);
}

static int push_dl_task(struct rq *rq);

static inline bool need_pull_dl_task(struct rq *rq, struct task_struct *prev)
{
	return rq->online && dl_task(prev);
}

static DEFINE_PER_CPU(struct callback_head, dl_push_head);
static DEFINE_PER_CPU(struct callback_head, dl_pull_head);

static void push_dl_tasks(struct rq *);
static void pull_dl_task(struct rq *);

static inline void deadline_queue_push_tasks(struct rq *rq)
{
	if (!has_pushable_dl_tasks(rq))
		return;

	queue_balance_callback(rq, &per_cpu(dl_push_head, rq->cpu), push_dl_tasks);
}

static inline void deadline_queue_pull_task(struct rq *rq)
{
	queue_balance_callback(rq, &per_cpu(dl_pull_head, rq->cpu), pull_dl_task);
}

static struct rq *find_lock_later_rq(struct task_struct *task, struct rq *rq);

static struct rq *dl_task_offline_migration(struct rq *rq, struct task_struct *p)
{
	struct rq *later_rq = NULL;
	struct dl_bw *dl_b;

	later_rq = find_lock_later_rq(p, rq);
	if (!later_rq) {
		int cpu;

		/*
		 * If we cannot preempt any rq, fall back to pick any
		 * online CPU:
		 */
		cpu = cpumask_any_and(cpu_active_mask, p->cpus_ptr);
		if (cpu >= nr_cpu_ids) {
			/*
			 * Failed to find any suitable CPU.
			 * The task will never come back!
			 */
			BUG_ON(dl_bandwidth_enabled());

			/*
			 * If admission control is disabled we
			 * try a little harder to let the task
			 * run.
			 */
			cpu = cpumask_any(cpu_active_mask);
		}
		later_rq = cpu_rq(cpu);
		double_lock_balance(rq, later_rq);
	}

	if (p->dl.dl_non_contending || p->dl.dl_throttled) {
		/*
		 * Inactive timer is armed (or callback is running, but
		 * waiting for us to release rq locks). In any case, when it
		 * will fire (or continue), it will see running_bw of this
		 * task migrated to later_rq (and correctly handle it).
		 */
		sub_running_bw(&p->dl, &rq->dl);
		sub_rq_bw(&p->dl, &rq->dl);

		add_rq_bw(&p->dl, &later_rq->dl);
		add_running_bw(&p->dl, &later_rq->dl);
	} else {
		sub_rq_bw(&p->dl, &rq->dl);
		add_rq_bw(&p->dl, &later_rq->dl);
	}

	/*
	 * And we finally need to fixup root_domain(s) bandwidth accounting,
	 * since p is still hanging out in the old (now moved to default) root
	 * domain.
	 */
	dl_b = &rq->rd->dl_bw;
	raw_spin_lock(&dl_b->lock);
	__dl_sub(dl_b, p->dl.dl_bw, cpumask_weight(rq->rd->span));
	raw_spin_unlock(&dl_b->lock);

	dl_b = &later_rq->rd->dl_bw;
	raw_spin_lock(&dl_b->lock);
	__dl_add(dl_b, p->dl.dl_bw, cpumask_weight(later_rq->rd->span));
	raw_spin_unlock(&dl_b->lock);

	set_task_cpu(p, later_rq->cpu);
	double_unlock_balance(later_rq, rq);

	return later_rq;
}

#else

static inline
void enqueue_pushable_dl_task(struct rq *rq, struct task_struct *p)
{
}

static inline
void dequeue_pushable_dl_task(struct rq *rq, struct task_struct *p)
{
}

static inline
void inc_dl_migration(struct sched_dl_entity *dl_se, struct dl_rq *dl_rq)
{
}

static inline
void dec_dl_migration(struct sched_dl_entity *dl_se, struct dl_rq *dl_rq)
{
}

static inline bool need_pull_dl_task(struct rq *rq, struct task_struct *prev)
{
	return false;
}

static inline void pull_dl_task(struct rq *rq)
{
}

static inline void deadline_queue_push_tasks(struct rq *rq)
{
}

static inline void deadline_queue_pull_task(struct rq *rq)
{
}
#endif /* CONFIG_SMP */

static void enqueue_task_dl(struct rq *rq, struct task_struct *p, int flags);
static void __dequeue_task_dl(struct rq *rq, struct task_struct *p, int flags);
static void check_preempt_curr_dl(struct rq *rq, struct task_struct *p, int flags);

/*
 * We are being explicitly informed that a new instance is starting,
 * and this means that:
 *  - the absolute deadline of the entity has to be placed at
 *    current time + relative deadline;
 *  - the runtime of the entity has to be set to the maximum value.
 *
 * The capability of specifying such event is useful whenever a -deadline
 * entity wants to (try to!) synchronize its behaviour with the scheduler's
 * one, and to (try to!) reconcile itself with its own scheduling
 * parameters.
 */
static inline void setup_new_dl_entity(struct sched_dl_entity *dl_se)
{
	struct dl_rq *dl_rq = dl_rq_of_se(dl_se);
	struct rq *rq = rq_of_dl_rq(dl_rq);

	WARN_ON(is_dl_boosted(dl_se));
	WARN_ON(dl_time_before(rq_clock(rq), dl_se->deadline));

	/*
	 * We are racing with the deadline timer. So, do nothing because
	 * the deadline timer handler will take care of properly recharging
	 * the runtime and postponing the deadline
	 */
	if (dl_se->dl_throttled)
		return;

	/*
	 * We use the regular wall clock time to set deadlines in the
	 * future; in fact, we must consider execution overheads (time
	 * spent on hardirq context, etc.).
	 */
	dl_se->deadline = rq_clock(rq) + dl_se->dl_deadline;
	dl_se->runtime = dl_se->dl_runtime;
}

/*
 * Pure Earliest Deadline First (EDF) scheduling does not deal with the
 * possibility of a entity lasting more than what it declared, and thus
 * exhausting its runtime.
 *
 * Here we are interested in making runtime overrun possible, but we do
 * not want a entity which is misbehaving to affect the scheduling of all
 * other entities.
 * Therefore, a budgeting strategy called Constant Bandwidth Server (CBS)
 * is used, in order to confine each entity within its own bandwidth.
 *
 * This function deals exactly with that, and ensures that when the runtime
 * of a entity is replenished, its deadline is also postponed. That ensures
 * the overrunning entity can't interfere with other entity in the system and
 * can't make them miss their deadlines. Reasons why this kind of overruns
 * could happen are, typically, a entity voluntarily trying to overcome its
 * runtime, or it just underestimated it during sched_setattr().
 */
static void replenish_dl_entity(struct sched_dl_entity *dl_se)
{
	struct dl_rq *dl_rq = dl_rq_of_se(dl_se);
	struct rq *rq = rq_of_dl_rq(dl_rq);

	BUG_ON(pi_of(dl_se)->dl_runtime <= 0);

	/*
	 * This could be the case for a !-dl task that is boosted.
	 * Just go with full inherited parameters.
	 */
	if (dl_se->dl_deadline == 0) {
		dl_se->deadline = rq_clock(rq) + pi_of(dl_se)->dl_deadline;
		dl_se->runtime = pi_of(dl_se)->dl_runtime;
	}

	if (dl_se->dl_yielded && dl_se->runtime > 0)
		dl_se->runtime = 0;

	/*
	 * We keep moving the deadline away until we get some
	 * available runtime for the entity. This ensures correct
	 * handling of situations where the runtime overrun is
	 * arbitrary large.
	 */
	while (dl_se->runtime <= 0) {
		dl_se->deadline += pi_of(dl_se)->dl_period;
		dl_se->runtime += pi_of(dl_se)->dl_runtime;
	}

	/*
	 * At this point, the deadline really should be "in
	 * the future" with respect to rq->clock. If it's
	 * not, we are, for some reason, lagging too much!
	 * Anyway, after having warn userspace abut that,
	 * we still try to keep the things running by
	 * resetting the deadline and the budget of the
	 * entity.
	 */
	if (dl_time_before(dl_se->deadline, rq_clock(rq))) {
		printk_deferred_once("sched: DL replenish lagged too much\n");
		dl_se->deadline = rq_clock(rq) + pi_of(dl_se)->dl_deadline;
		dl_se->runtime = pi_of(dl_se)->dl_runtime;
	}

	if (dl_se->dl_yielded)
		dl_se->dl_yielded = 0;
	if (dl_se->dl_throttled)
		dl_se->dl_throttled = 0;
}

/*
 * Here we check if --at time t-- an entity (which is probably being
 * [re]activated or, in general, enqueued) can use its remaining runtime
 * and its current deadline _without_ exceeding the bandwidth it is
 * assigned (function returns true if it can't). We are in fact applying
 * one of the CBS rules: when a task wakes up, if the residual runtime
 * over residual deadline fits within the allocated bandwidth, then we
 * can keep the current (absolute) deadline and residual budget without
 * disrupting the schedulability of the system. Otherwise, we should
 * refill the runtime and set the deadline a period in the future,
 * because keeping the current (absolute) deadline of the task would
 * result in breaking guarantees promised to other tasks (refer to
 * Documentation/scheduler/sched-deadline.rst for more information).
 *
 * This function returns true if:
 *
 *   runtime / (deadline - t) > dl_runtime / dl_deadline ,
 *
 * IOW we can't recycle current parameters.
 *
 * Notice that the bandwidth check is done against the deadline. For
 * task with deadline equal to period this is the same of using
 * dl_period instead of dl_deadline in the equation above.
 */
static bool dl_entity_overflow(struct sched_dl_entity *dl_se, u64 t)
{
	u64 left, right;

	/*
	 * left and right are the two sides of the equation above,
	 * after a bit of shuffling to use multiplications instead
	 * of divisions.
	 *
	 * Note that none of the time values involved in the two
	 * multiplications are absolute: dl_deadline and dl_runtime
	 * are the relative deadline and the maximum runtime of each
	 * instance, runtime is the runtime left for the last instance
	 * and (deadline - t), since t is rq->clock, is the time left
	 * to the (absolute) deadline. Even if overflowing the u64 type
	 * is very unlikely to occur in both cases, here we scale down
	 * as we want to avoid that risk at all. Scaling down by 10
	 * means that we reduce granularity to 1us. We are fine with it,
	 * since this is only a true/false check and, anyway, thinking
	 * of anything below microseconds resolution is actually fiction
	 * (but still we want to give the user that illusion >;).
	 */
	left = (pi_of(dl_se)->dl_deadline >> DL_SCALE) * (dl_se->runtime >> DL_SCALE);
	right = ((dl_se->deadline - t) >> DL_SCALE) *
		(pi_of(dl_se)->dl_runtime >> DL_SCALE);

	return dl_time_before(right, left);
}

/*
 * Revised wakeup rule [1]: For self-suspending tasks, rather then
 * re-initializing task's runtime and deadline, the revised wakeup
 * rule adjusts the task's runtime to avoid the task to overrun its
 * density.
 *
 * Reasoning: a task may overrun the density if:
 *    runtime / (deadline - t) > dl_runtime / dl_deadline
 *
 * Therefore, runtime can be adjusted to:
 *     runtime = (dl_runtime / dl_deadline) * (deadline - t)
 *
 * In such way that runtime will be equal to the maximum density
 * the task can use without breaking any rule.
 *
 * [1] Luca Abeni, Giuseppe Lipari, and Juri Lelli. 2015. Constant
 * bandwidth server revisited. SIGBED Rev. 11, 4 (January 2015), 19-24.
 */
static void
update_dl_revised_wakeup(struct sched_dl_entity *dl_se, struct rq *rq)
{
	u64 laxity = dl_se->deadline - rq_clock(rq);

	/*
	 * If the task has deadline < period, and the deadline is in the past,
	 * it should already be throttled before this check.
	 *
	 * See update_dl_entity() comments for further details.
	 */
	WARN_ON(dl_time_before(dl_se->deadline, rq_clock(rq)));

	dl_se->runtime = (dl_se->dl_density * laxity) >> BW_SHIFT;
}

/*
 * Regarding the deadline, a task with implicit deadline has a relative
 * deadline == relative period. A task with constrained deadline has a
 * relative deadline <= relative period.
 *
 * We support constrained deadline tasks. However, there are some restrictions
 * applied only for tasks which do not have an implicit deadline. See
 * update_dl_entity() to know more about such restrictions.
 *
 * The dl_is_implicit() returns true if the task has an implicit deadline.
 */
static inline bool dl_is_implicit(struct sched_dl_entity *dl_se)
{
	return dl_se->dl_deadline == dl_se->dl_period;
}

/*
 * When a deadline entity is placed in the runqueue, its runtime and deadline
 * might need to be updated. This is done by a CBS wake up rule. There are two
 * different rules: 1) the original CBS; and 2) the Revisited CBS.
 *
 * When the task is starting a new period, the Original CBS is used. In this
 * case, the runtime is replenished and a new absolute deadline is set.
 *
 * When a task is queued before the begin of the next period, using the
 * remaining runtime and deadline could make the entity to overflow, see
 * dl_entity_overflow() to find more about runtime overflow. When such case
 * is detected, the runtime and deadline need to be updated.
 *
 * If the task has an implicit deadline, i.e., deadline == period, the Original
 * CBS is applied. the runtime is replenished and a new absolute deadline is
 * set, as in the previous cases.
 *
 * However, the Original CBS does not work properly for tasks with
 * deadline < period, which are said to have a constrained deadline. By
 * applying the Original CBS, a constrained deadline task would be able to run
 * runtime/deadline in a period. With deadline < period, the task would
 * overrun the runtime/period allowed bandwidth, breaking the admission test.
 *
 * In order to prevent this misbehave, the Revisited CBS is used for
 * constrained deadline tasks when a runtime overflow is detected. In the
 * Revisited CBS, rather than replenishing & setting a new absolute deadline,
 * the remaining runtime of the task is reduced to avoid runtime overflow.
 * Please refer to the comments update_dl_revised_wakeup() function to find
 * more about the Revised CBS rule.
 */
static void update_dl_entity(struct sched_dl_entity *dl_se)
{
	struct dl_rq *dl_rq = dl_rq_of_se(dl_se);
	struct rq *rq = rq_of_dl_rq(dl_rq);

	if (dl_time_before(dl_se->deadline, rq_clock(rq)) ||
	    dl_entity_overflow(dl_se, rq_clock(rq))) {

		if (unlikely(!dl_is_implicit(dl_se) &&
			     !dl_time_before(dl_se->deadline, rq_clock(rq)) &&
			     !is_dl_boosted(dl_se))) {
			update_dl_revised_wakeup(dl_se, rq);
			return;
		}

		dl_se->deadline = rq_clock(rq) + pi_of(dl_se)->dl_deadline;
		dl_se->runtime = pi_of(dl_se)->dl_runtime;
	}
}

static inline u64 dl_next_period(struct sched_dl_entity *dl_se)
{
	return dl_se->deadline - dl_se->dl_deadline + dl_se->dl_period;
}

/*
 * If the entity depleted all its runtime, and if we want it to sleep
 * while waiting for some new execution time to become available, we
 * set the bandwidth replenishment timer to the replenishment instant
 * and try to activate it.
 *
 * Notice that it is important for the caller to know if the timer
 * actually started or not (i.e., the replenishment instant is in
 * the future or in the past).
 */
static int start_dl_timer(struct task_struct *p)
{
	struct sched_dl_entity *dl_se = &p->dl;
	struct hrtimer *timer = &dl_se->dl_timer;
	struct rq *rq = task_rq(p);
	ktime_t now, act;
	s64 delta;

	lockdep_assert_held(&rq->lock);

	/*
	 * We want the timer to fire at the deadline, but considering
	 * that it is actually coming from rq->clock and not from
	 * hrtimer's time base reading.
	 */
	act = ns_to_ktime(dl_next_period(dl_se));
	now = hrtimer_cb_get_time(timer);
	delta = ktime_to_ns(now) - rq_clock(rq);
	act = ktime_add_ns(act, delta);

	/*
	 * If the expiry time already passed, e.g., because the value
	 * chosen as the deadline is too small, don't even try to
	 * start the timer in the past!
	 */
	if (ktime_us_delta(act, now) < 0)
		return 0;

	/*
	 * !enqueued will guarantee another callback; even if one is already in
	 * progress. This ensures a balanced {get,put}_task_struct().
	 *
	 * The race against __run_timer() clearing the enqueued state is
	 * harmless because we're holding task_rq()->lock, therefore the timer
	 * expiring after we've done the check will wait on its task_rq_lock()
	 * and observe our state.
	 */
	if (!hrtimer_is_queued(timer)) {
		get_task_struct(p);
		hrtimer_start(timer, act, HRTIMER_MODE_ABS_HARD);
	}

	return 1;
}

/*
 * This is the bandwidth enforcement timer callback. If here, we know
 * a task is not on its dl_rq, since the fact that the timer was running
 * means the task is throttled and needs a runtime replenishment.
 *
 * However, what we actually do depends on the fact the task is active,
 * (it is on its rq) or has been removed from there by a call to
 * dequeue_task_dl(). In the former case we must issue the runtime
 * replenishment and add the task back to the dl_rq; in the latter, we just
 * do nothing but clearing dl_throttled, so that runtime and deadline
 * updating (and the queueing back to dl_rq) will be done by the
 * next call to enqueue_task_dl().
 */
static enum hrtimer_restart dl_task_timer(struct hrtimer *timer)
{
	struct sched_dl_entity *dl_se = container_of(timer,
						     struct sched_dl_entity,
						     dl_timer);
	struct task_struct *p = dl_task_of(dl_se);
	struct rq_flags rf;
	struct rq *rq;

	rq = task_rq_lock(p, &rf);

	/*
	 * The task might have changed its scheduling policy to something
	 * different than SCHED_DEADLINE (through switched_from_dl()).
	 */
	if (!dl_task(p))
		goto unlock;

	/*
	 * The task might have been boosted by someone else and might be in the
	 * boosting/deboosting path, its not throttled.
	 */
	if (is_dl_boosted(dl_se))
		goto unlock;

	/*
	 * Spurious timer due to start_dl_timer() race; or we already received
	 * a replenishment from rt_mutex_setprio().
	 */
	if (!dl_se->dl_throttled)
		goto unlock;

	sched_clock_tick();
	update_rq_clock(rq);

	/*
	 * If the throttle happened during sched-out; like:
	 *
	 *   schedule()
	 *     deactivate_task()
	 *       dequeue_task_dl()
	 *         update_curr_dl()
	 *           start_dl_timer()
	 *         __dequeue_task_dl()
	 *     prev->on_rq = 0;
	 *
	 * We can be both throttled and !queued. Replenish the counter
	 * but do not enqueue -- wait for our wakeup to do that.
	 */
	if (!task_on_rq_queued(p)) {
		replenish_dl_entity(dl_se);
		goto unlock;
	}

#ifdef CONFIG_SMP
	if (unlikely(!rq->online)) {
		/*
		 * If the runqueue is no longer available, migrate the
		 * task elsewhere. This necessarily changes rq.
		 */
		lockdep_unpin_lock(&rq->lock, rf.cookie);
		rq = dl_task_offline_migration(rq, p);
		rf.cookie = lockdep_pin_lock(&rq->lock);
		update_rq_clock(rq);

		/*
		 * Now that the task has been migrated to the new RQ and we
		 * have that locked, proceed as normal and enqueue the task
		 * there.
		 */
	}
#endif

	enqueue_task_dl(rq, p, ENQUEUE_REPLENISH);
	if (dl_task(rq->curr))
		check_preempt_curr_dl(rq, p, 0);
	else
		resched_curr(rq);

#ifdef CONFIG_SMP
	/*
	 * Queueing this task back might have overloaded rq, check if we need
	 * to kick someone away.
	 */
	if (has_pushable_dl_tasks(rq)) {
		/*
		 * Nothing relies on rq->lock after this, so its safe to drop
		 * rq->lock.
		 */
		rq_unpin_lock(rq, &rf);
		push_dl_task(rq);
		rq_repin_lock(rq, &rf);
	}
#endif

unlock:
	task_rq_unlock(rq, p, &rf);

	/*
	 * This can free the task_struct, including this hrtimer, do not touch
	 * anything related to that after this.
	 */
	put_task_struct(p);

	return HRTIMER_NORESTART;
}

void init_dl_task_timer(struct sched_dl_entity *dl_se)
{
	struct hrtimer *timer = &dl_se->dl_timer;

	hrtimer_init(timer, CLOCK_MONOTONIC, HRTIMER_MODE_REL_HARD);
	timer->function = dl_task_timer;
}

/*
 * During the activation, CBS checks if it can reuse the current task's
 * runtime and period. If the deadline of the task is in the past, CBS
 * cannot use the runtime, and so it replenishes the task. This rule
 * works fine for implicit deadline tasks (deadline == period), and the
 * CBS was designed for implicit deadline tasks. However, a task with
 * constrained deadline (deadline < period) might be awakened after the
 * deadline, but before the next period. In this case, replenishing the
 * task would allow it to run for runtime / deadline. As in this case
 * deadline < period, CBS enables a task to run for more than the
 * runtime / period. In a very loaded system, this can cause a domino
 * effect, making other tasks miss their deadlines.
 *
 * To avoid this problem, in the activation of a constrained deadline
 * task after the deadline but before the next period, throttle the
 * task and set the replenishing timer to the begin of the next period,
 * unless it is boosted.
 */
static inline void dl_check_constrained_dl(struct sched_dl_entity *dl_se)
{
	struct task_struct *p = dl_task_of(dl_se);
	struct rq *rq = rq_of_dl_rq(dl_rq_of_se(dl_se));

	if (dl_time_before(dl_se->deadline, rq_clock(rq)) &&
	    dl_time_before(rq_clock(rq), dl_next_period(dl_se))) {
		if (unlikely(is_dl_boosted(dl_se) || !start_dl_timer(p)))
			return;
		dl_se->dl_throttled = 1;
		if (dl_se->runtime > 0)
			dl_se->runtime = 0;
	}
}

static
int dl_runtime_exceeded(struct sched_dl_entity *dl_se)
{
	return (dl_se->runtime <= 0);
}

extern bool sched_rt_bandwidth_account(struct rt_rq *rt_rq);

/*
 * This function implements the GRUB accounting rule:
 * according to the GRUB reclaiming algorithm, the runtime is
 * not decreased as "dq = -dt", but as
 * "dq = -max{u / Umax, (1 - Uinact - Uextra)} dt",
 * where u is the utilization of the task, Umax is the maximum reclaimable
 * utilization, Uinact is the (per-runqueue) inactive utilization, computed
 * as the difference between the "total runqueue utilization" and the
 * runqueue active utilization, and Uextra is the (per runqueue) extra
 * reclaimable utilization.
 * Since rq->dl.running_bw and rq->dl.this_bw contain utilizations
 * multiplied by 2^BW_SHIFT, the result has to be shifted right by
 * BW_SHIFT.
 * Since rq->dl.bw_ratio contains 1 / Umax multipled by 2^RATIO_SHIFT,
 * dl_bw is multiped by rq->dl.bw_ratio and shifted right by RATIO_SHIFT.
 * Since delta is a 64 bit variable, to have an overflow its value
 * should be larger than 2^(64 - 20 - 8), which is more than 64 seconds.
 * So, overflow is not an issue here.
 */
static u64 grub_reclaim(u64 delta, struct rq *rq, struct sched_dl_entity *dl_se)
{
	u64 u_inact = rq->dl.this_bw - rq->dl.running_bw; /* Utot - Uact */
	u64 u_act;
	u64 u_act_min = (dl_se->dl_bw * rq->dl.bw_ratio) >> RATIO_SHIFT;

	/*
	 * Instead of computing max{u * bw_ratio, (1 - u_inact - u_extra)},
	 * we compare u_inact + rq->dl.extra_bw with
	 * 1 - (u * rq->dl.bw_ratio >> RATIO_SHIFT), because
	 * u_inact + rq->dl.extra_bw can be larger than
	 * 1 * (so, 1 - u_inact - rq->dl.extra_bw would be negative
	 * leading to wrong results)
	 */
	if (u_inact + rq->dl.extra_bw > BW_UNIT - u_act_min)
		u_act = u_act_min;
	else
		u_act = BW_UNIT - u_inact - rq->dl.extra_bw;

	return (delta * u_act) >> BW_SHIFT;
}

/*
 * Update the current task's runtime statistics (provided it is still
 * a -deadline task and has not been removed from the dl_rq).
 */
static void update_curr_dl(struct rq *rq)
{
	struct task_struct *curr = rq->curr;
	struct sched_dl_entity *dl_se = &curr->dl;
	u64 delta_exec, scaled_delta_exec;
	int cpu = cpu_of(rq);
	u64 now;

	if (!dl_task(curr) || !on_dl_rq(dl_se))
		return;

	/*
	 * Consumed budget is computed considering the time as
	 * observed by schedulable tasks (excluding time spent
	 * in hardirq context, etc.). Deadlines are instead
	 * computed using hard walltime. This seems to be the more
	 * natural solution, but the full ramifications of this
	 * approach need further study.
	 */
	now = rq_clock_task(rq);
	delta_exec = now - curr->se.exec_start;
	if (unlikely((s64)delta_exec <= 0)) {
		if (unlikely(dl_se->dl_yielded))
			goto throttle;
		return;
	}

	schedstat_set(curr->se.statistics.exec_max,
		      max(curr->se.statistics.exec_max, delta_exec));

	curr->se.sum_exec_runtime += delta_exec;
	account_group_exec_runtime(curr, delta_exec);

	curr->se.exec_start = now;
	cgroup_account_cputime(curr, delta_exec);

	if (dl_entity_is_special(dl_se))
		return;

	/*
	 * For tasks that participate in GRUB, we implement GRUB-PA: the
	 * spare reclaimed bandwidth is used to clock down frequency.
	 *
	 * For the others, we still need to scale reservation parameters
	 * according to current frequency and CPU maximum capacity.
	 */
	if (unlikely(dl_se->flags & SCHED_FLAG_RECLAIM)) {
		scaled_delta_exec = grub_reclaim(delta_exec,
						 rq,
						 &curr->dl);
	} else {
		unsigned long scale_freq = arch_scale_freq_capacity(cpu);
		unsigned long scale_cpu = arch_scale_cpu_capacity(cpu);

		scaled_delta_exec = cap_scale(delta_exec, scale_freq);
		scaled_delta_exec = cap_scale(scaled_delta_exec, scale_cpu);
	}

	dl_se->runtime -= scaled_delta_exec;

throttle:
	if (dl_runtime_exceeded(dl_se) || dl_se->dl_yielded) {
		dl_se->dl_throttled = 1;

		/* If requested, inform the user about runtime overruns. */
		if (dl_runtime_exceeded(dl_se) &&
		    (dl_se->flags & SCHED_FLAG_DL_OVERRUN))
			dl_se->dl_overrun = 1;

		__dequeue_task_dl(rq, curr, 0);
		if (unlikely(is_dl_boosted(dl_se) || !start_dl_timer(curr)))
			enqueue_task_dl(rq, curr, ENQUEUE_REPLENISH);

		if (!is_leftmost(curr, &rq->dl))
			resched_curr(rq);
	}

	/*
	 * Because -- for now -- we share the rt bandwidth, we need to
	 * account our runtime there too, otherwise actual rt tasks
	 * would be able to exceed the shared quota.
	 *
	 * Account to the root rt group for now.
	 *
	 * The solution we're working towards is having the RT groups scheduled
	 * using deadline servers -- however there's a few nasties to figure
	 * out before that can happen.
	 */
	if (rt_bandwidth_enabled()) {
		struct rt_rq *rt_rq = &rq->rt;

		raw_spin_lock(&rt_rq->rt_runtime_lock);
		/*
		 * We'll let actual RT tasks worry about the overflow here, we
		 * have our own CBS to keep us inline; only account when RT
		 * bandwidth is relevant.
		 */
		if (sched_rt_bandwidth_account(rt_rq))
			rt_rq->rt_time += delta_exec;
		raw_spin_unlock(&rt_rq->rt_runtime_lock);
	}
}

static enum hrtimer_restart inactive_task_timer(struct hrtimer *timer)
{
	struct sched_dl_entity *dl_se = container_of(timer,
						     struct sched_dl_entity,
						     inactive_timer);
	struct task_struct *p = dl_task_of(dl_se);
	struct rq_flags rf;
	struct rq *rq;

	rq = task_rq_lock(p, &rf);

	sched_clock_tick();
	update_rq_clock(rq);

	if (!dl_task(p) || p->state == TASK_DEAD) {
		struct dl_bw *dl_b = dl_bw_of(task_cpu(p));

		if (p->state == TASK_DEAD && dl_se->dl_non_contending) {
			sub_running_bw(&p->dl, dl_rq_of_se(&p->dl));
			sub_rq_bw(&p->dl, dl_rq_of_se(&p->dl));
			dl_se->dl_non_contending = 0;
		}

		raw_spin_lock(&dl_b->lock);
		__dl_sub(dl_b, p->dl.dl_bw, dl_bw_cpus(task_cpu(p)));
		raw_spin_unlock(&dl_b->lock);
		__dl_clear_params(p);

		goto unlock;
	}
	if (dl_se->dl_non_contending == 0)
		goto unlock;

	sub_running_bw(dl_se, &rq->dl);
	dl_se->dl_non_contending = 0;
unlock:
	task_rq_unlock(rq, p, &rf);
	put_task_struct(p);

	return HRTIMER_NORESTART;
}

void init_dl_inactive_task_timer(struct sched_dl_entity *dl_se)
{
	struct hrtimer *timer = &dl_se->inactive_timer;

	hrtimer_init(timer, CLOCK_MONOTONIC, HRTIMER_MODE_REL_HARD);
	timer->function = inactive_task_timer;
}

#ifdef CONFIG_SMP

static void inc_dl_deadline(struct dl_rq *dl_rq, u64 deadline)
{
	struct rq *rq = rq_of_dl_rq(dl_rq);

	if (dl_rq->earliest_dl.curr == 0 ||
	    dl_time_before(deadline, dl_rq->earliest_dl.curr)) {
		if (dl_rq->earliest_dl.curr == 0)
			cpupri_set(&rq->rd->cpupri, rq->cpu, CPUPRI_HIGHER);
		dl_rq->earliest_dl.curr = deadline;
		cpudl_set(&rq->rd->cpudl, rq->cpu, deadline);
	}
}

static void dec_dl_deadline(struct dl_rq *dl_rq, u64 deadline)
{
	struct rq *rq = rq_of_dl_rq(dl_rq);

	/*
	 * Since we may have removed our earliest (and/or next earliest)
	 * task we must recompute them.
	 */
	if (!dl_rq->dl_nr_running) {
		dl_rq->earliest_dl.curr = 0;
		dl_rq->earliest_dl.next = 0;
		cpudl_clear(&rq->rd->cpudl, rq->cpu);
		cpupri_set(&rq->rd->cpupri, rq->cpu, rq->rt.highest_prio.curr);
	} else {
		struct rb_node *leftmost = dl_rq->root.rb_leftmost;
		struct sched_dl_entity *entry;

		entry = rb_entry(leftmost, struct sched_dl_entity, rb_node);
		dl_rq->earliest_dl.curr = entry->deadline;
		cpudl_set(&rq->rd->cpudl, rq->cpu, entry->deadline);
	}
}

#else

static inline void inc_dl_deadline(struct dl_rq *dl_rq, u64 deadline) {}
static inline void dec_dl_deadline(struct dl_rq *dl_rq, u64 deadline) {}

#endif /* CONFIG_SMP */

static inline
void inc_dl_tasks(struct sched_dl_entity *dl_se, struct dl_rq *dl_rq)
{
	int prio = dl_task_of(dl_se)->prio;
	u64 deadline = dl_se->deadline;

	WARN_ON(!dl_prio(prio));
	dl_rq->dl_nr_running++;
	add_nr_running(rq_of_dl_rq(dl_rq), 1);

	inc_dl_deadline(dl_rq, deadline);
	inc_dl_migration(dl_se, dl_rq);
}

static inline
void dec_dl_tasks(struct sched_dl_entity *dl_se, struct dl_rq *dl_rq)
{
	int prio = dl_task_of(dl_se)->prio;

	WARN_ON(!dl_prio(prio));
	WARN_ON(!dl_rq->dl_nr_running);
	dl_rq->dl_nr_running--;
	sub_nr_running(rq_of_dl_rq(dl_rq), 1);

	dec_dl_deadline(dl_rq, dl_se->deadline);
	dec_dl_migration(dl_se, dl_rq);
}

#define __node_2_dle(node) \
	rb_entry((node), struct sched_dl_entity, rb_node)

static inline bool __dl_less(struct rb_node *a, const struct rb_node *b)
{
	return dl_time_before(__node_2_dle(a)->deadline, __node_2_dle(b)->deadline);
}

static void __enqueue_dl_entity(struct sched_dl_entity *dl_se)
{
	struct dl_rq *dl_rq = dl_rq_of_se(dl_se);

	BUG_ON(!RB_EMPTY_NODE(&dl_se->rb_node));

	rb_add_cached(&dl_se->rb_node, &dl_rq->root, __dl_less);

	inc_dl_tasks(dl_se, dl_rq);
}

static void __dequeue_dl_entity(struct sched_dl_entity *dl_se)
{
	struct dl_rq *dl_rq = dl_rq_of_se(dl_se);

	if (RB_EMPTY_NODE(&dl_se->rb_node))
		return;

	rb_erase_cached(&dl_se->rb_node, &dl_rq->root);

	RB_CLEAR_NODE(&dl_se->rb_node);

	dec_dl_tasks(dl_se, dl_rq);
}

static void
enqueue_dl_entity(struct sched_dl_entity *dl_se, int flags)
{
	BUG_ON(on_dl_rq(dl_se));

	/*
	 * If this is a wakeup or a new instance, the scheduling
	 * parameters of the task might need updating. Otherwise,
	 * we want a replenishment of its runtime.
	 */
	if (flags & ENQUEUE_WAKEUP) {
		task_contending(dl_se, flags);
		update_dl_entity(dl_se);
	} else if (flags & ENQUEUE_REPLENISH) {
		replenish_dl_entity(dl_se);
	} else if ((flags & ENQUEUE_RESTORE) &&
		  dl_time_before(dl_se->deadline,
				 rq_clock(rq_of_dl_rq(dl_rq_of_se(dl_se))))) {
		setup_new_dl_entity(dl_se);
	}

	__enqueue_dl_entity(dl_se);
}

static void dequeue_dl_entity(struct sched_dl_entity *dl_se)
{
	__dequeue_dl_entity(dl_se);
}

static void enqueue_task_dl(struct rq *rq, struct task_struct *p, int flags)
{
<<<<<<< HEAD
	struct task_struct *pi_task = rt_mutex_get_top_task(p);
	struct sched_dl_entity *pi_se = &p->dl;

	/*
	 * Use the scheduling parameters of the top pi-waiter task if:
	 * - we have a top pi-waiter which is a SCHED_DEADLINE task AND
	 * - our dl_boosted is set (i.e. the pi-waiter's (absolute) deadline is
	 *   smaller than our deadline OR we are a !SCHED_DEADLINE task getting
	 *   boosted due to a SCHED_DEADLINE pi-waiter).
	 * Otherwise we keep our runtime and deadline.
	 */
	if (pi_task && dl_prio(pi_task->normal_prio) && p->dl.dl_boosted) {
		pi_se = &pi_task->dl;
=======
	if (is_dl_boosted(&p->dl)) {
>>>>>>> f642729d
		/*
		 * Because of delays in the detection of the overrun of a
		 * thread's runtime, it might be the case that a thread
		 * goes to sleep in a rt mutex with negative runtime. As
		 * a consequence, the thread will be throttled.
		 *
		 * While waiting for the mutex, this thread can also be
		 * boosted via PI, resulting in a thread that is throttled
		 * and boosted at the same time.
		 *
		 * In this case, the boost overrides the throttle.
		 */
		if (p->dl.dl_throttled) {
			/*
			 * The replenish timer needs to be canceled. No
			 * problem if it fires concurrently: boosted threads
			 * are ignored in dl_task_timer().
			 */
			hrtimer_try_to_cancel(&p->dl.dl_timer);
			p->dl.dl_throttled = 0;
		}
	} else if (!dl_prio(p->normal_prio)) {
		/*
		 * Special case in which we have a !SCHED_DEADLINE task that is going
		 * to be deboosted, but exceeds its runtime while doing so. No point in
		 * replenishing it, as it's going to return back to its original
		 * scheduling class after this. If it has been throttled, we need to
		 * clear the flag, otherwise the task may wake up as throttled after
		 * being boosted again with no means to replenish the runtime and clear
		 * the throttle.
		 */
		p->dl.dl_throttled = 0;
<<<<<<< HEAD
		BUG_ON(!p->dl.dl_boosted || flags != ENQUEUE_REPLENISH);
=======
		BUG_ON(!is_dl_boosted(&p->dl) || flags != ENQUEUE_REPLENISH);
>>>>>>> f642729d
		return;
	}

	/*
	 * Check if a constrained deadline task was activated
	 * after the deadline but before the next period.
	 * If that is the case, the task will be throttled and
	 * the replenishment timer will be set to the next period.
	 */
	if (!p->dl.dl_throttled && !dl_is_implicit(&p->dl))
		dl_check_constrained_dl(&p->dl);

	if (p->on_rq == TASK_ON_RQ_MIGRATING || flags & ENQUEUE_RESTORE) {
		add_rq_bw(&p->dl, &rq->dl);
		add_running_bw(&p->dl, &rq->dl);
	}

	/*
	 * If p is throttled, we do not enqueue it. In fact, if it exhausted
	 * its budget it needs a replenishment and, since it now is on
	 * its rq, the bandwidth timer callback (which clearly has not
	 * run yet) will take care of this.
	 * However, the active utilization does not depend on the fact
	 * that the task is on the runqueue or not (but depends on the
	 * task's state - in GRUB parlance, "inactive" vs "active contending").
	 * In other words, even if a task is throttled its utilization must
	 * be counted in the active utilization; hence, we need to call
	 * add_running_bw().
	 */
	if (p->dl.dl_throttled && !(flags & ENQUEUE_REPLENISH)) {
		if (flags & ENQUEUE_WAKEUP)
			task_contending(&p->dl, flags);

		return;
	}

	enqueue_dl_entity(&p->dl, flags);

	if (!task_current(rq, p) && p->nr_cpus_allowed > 1)
		enqueue_pushable_dl_task(rq, p);
}

static void __dequeue_task_dl(struct rq *rq, struct task_struct *p, int flags)
{
	dequeue_dl_entity(&p->dl);
	dequeue_pushable_dl_task(rq, p);
}

static void dequeue_task_dl(struct rq *rq, struct task_struct *p, int flags)
{
	update_curr_dl(rq);
	__dequeue_task_dl(rq, p, flags);

	if (p->on_rq == TASK_ON_RQ_MIGRATING || flags & DEQUEUE_SAVE) {
		sub_running_bw(&p->dl, &rq->dl);
		sub_rq_bw(&p->dl, &rq->dl);
	}

	/*
	 * This check allows to start the inactive timer (or to immediately
	 * decrease the active utilization, if needed) in two cases:
	 * when the task blocks and when it is terminating
	 * (p->state == TASK_DEAD). We can handle the two cases in the same
	 * way, because from GRUB's point of view the same thing is happening
	 * (the task moves from "active contending" to "active non contending"
	 * or "inactive")
	 */
	if (flags & DEQUEUE_SLEEP)
		task_non_contending(p);
}

/*
 * Yield task semantic for -deadline tasks is:
 *
 *   get off from the CPU until our next instance, with
 *   a new runtime. This is of little use now, since we
 *   don't have a bandwidth reclaiming mechanism. Anyway,
 *   bandwidth reclaiming is planned for the future, and
 *   yield_task_dl will indicate that some spare budget
 *   is available for other task instances to use it.
 */
static void yield_task_dl(struct rq *rq)
{
	/*
	 * We make the task go to sleep until its current deadline by
	 * forcing its runtime to zero. This way, update_curr_dl() stops
	 * it and the bandwidth timer will wake it up and will give it
	 * new scheduling parameters (thanks to dl_yielded=1).
	 */
	rq->curr->dl.dl_yielded = 1;

	update_rq_clock(rq);
	update_curr_dl(rq);
	/*
	 * Tell update_rq_clock() that we've just updated,
	 * so we don't do microscopic update in schedule()
	 * and double the fastpath cost.
	 */
	rq_clock_skip_update(rq);
}

#ifdef CONFIG_SMP

static int find_later_rq(struct task_struct *task);

static int
select_task_rq_dl(struct task_struct *p, int cpu, int flags)
{
	struct task_struct *curr;
	bool select_rq;
	struct rq *rq;

	if (!(flags & WF_TTWU))
		goto out;

	rq = cpu_rq(cpu);

	rcu_read_lock();
	curr = READ_ONCE(rq->curr); /* unlocked access */

	/*
	 * If we are dealing with a -deadline task, we must
	 * decide where to wake it up.
	 * If it has a later deadline and the current task
	 * on this rq can't move (provided the waking task
	 * can!) we prefer to send it somewhere else. On the
	 * other hand, if it has a shorter deadline, we
	 * try to make it stay here, it might be important.
	 */
	select_rq = unlikely(dl_task(curr)) &&
		    (curr->nr_cpus_allowed < 2 ||
		     !dl_entity_preempt(&p->dl, &curr->dl)) &&
		    p->nr_cpus_allowed > 1;

	/*
	 * Take the capacity of the CPU into account to
	 * ensure it fits the requirement of the task.
	 */
	if (static_branch_unlikely(&sched_asym_cpucapacity))
		select_rq |= !dl_task_fits_capacity(p, cpu);

	if (select_rq) {
		int target = find_later_rq(p);

		if (target != -1 &&
				(dl_time_before(p->dl.deadline,
					cpu_rq(target)->dl.earliest_dl.curr) ||
				(cpu_rq(target)->dl.dl_nr_running == 0)))
			cpu = target;
	}
	rcu_read_unlock();

out:
	return cpu;
}

static void migrate_task_rq_dl(struct task_struct *p, int new_cpu __maybe_unused)
{
	struct rq *rq;

	if (p->state != TASK_WAKING)
		return;

	rq = task_rq(p);
	/*
	 * Since p->state == TASK_WAKING, set_task_cpu() has been called
	 * from try_to_wake_up(). Hence, p->pi_lock is locked, but
	 * rq->lock is not... So, lock it
	 */
	raw_spin_lock(&rq->lock);
	if (p->dl.dl_non_contending) {
		sub_running_bw(&p->dl, &rq->dl);
		p->dl.dl_non_contending = 0;
		/*
		 * If the timer handler is currently running and the
		 * timer cannot be cancelled, inactive_task_timer()
		 * will see that dl_not_contending is not set, and
		 * will not touch the rq's active utilization,
		 * so we are still safe.
		 */
		if (hrtimer_try_to_cancel(&p->dl.inactive_timer) == 1)
			put_task_struct(p);
	}
	sub_rq_bw(&p->dl, &rq->dl);
	raw_spin_unlock(&rq->lock);
}

static void check_preempt_equal_dl(struct rq *rq, struct task_struct *p)
{
	/*
	 * Current can't be migrated, useless to reschedule,
	 * let's hope p can move out.
	 */
	if (rq->curr->nr_cpus_allowed == 1 ||
	    !cpudl_find(&rq->rd->cpudl, rq->curr, NULL))
		return;

	/*
	 * p is migratable, so let's not schedule it and
	 * see if it is pushed or pulled somewhere else.
	 */
	if (p->nr_cpus_allowed != 1 &&
	    cpudl_find(&rq->rd->cpudl, p, NULL))
		return;

	resched_curr(rq);
}

static int balance_dl(struct rq *rq, struct task_struct *p, struct rq_flags *rf)
{
	if (!on_dl_rq(&p->dl) && need_pull_dl_task(rq, p)) {
		/*
		 * This is OK, because current is on_cpu, which avoids it being
		 * picked for load-balance and preemption/IRQs are still
		 * disabled avoiding further scheduler activity on it and we've
		 * not yet started the picking loop.
		 */
		rq_unpin_lock(rq, rf);
		pull_dl_task(rq);
		rq_repin_lock(rq, rf);
	}

	return sched_stop_runnable(rq) || sched_dl_runnable(rq);
}
#endif /* CONFIG_SMP */

/*
 * Only called when both the current and waking task are -deadline
 * tasks.
 */
static void check_preempt_curr_dl(struct rq *rq, struct task_struct *p,
				  int flags)
{
	if (dl_entity_preempt(&p->dl, &rq->curr->dl)) {
		resched_curr(rq);
		return;
	}

#ifdef CONFIG_SMP
	/*
	 * In the unlikely case current and p have the same deadline
	 * let us try to decide what's the best thing to do...
	 */
	if ((p->dl.deadline == rq->curr->dl.deadline) &&
	    !test_tsk_need_resched(rq->curr))
		check_preempt_equal_dl(rq, p);
#endif /* CONFIG_SMP */
}

#ifdef CONFIG_SCHED_HRTICK
static void start_hrtick_dl(struct rq *rq, struct task_struct *p)
{
	hrtick_start(rq, p->dl.runtime);
}
#else /* !CONFIG_SCHED_HRTICK */
static void start_hrtick_dl(struct rq *rq, struct task_struct *p)
{
}
#endif

static void set_next_task_dl(struct rq *rq, struct task_struct *p, bool first)
{
	p->se.exec_start = rq_clock_task(rq);

	/* You can't push away the running task */
	dequeue_pushable_dl_task(rq, p);

	if (!first)
		return;

	if (hrtick_enabled_dl(rq))
		start_hrtick_dl(rq, p);

	if (rq->curr->sched_class != &dl_sched_class)
		update_dl_rq_load_avg(rq_clock_pelt(rq), rq, 0);

	deadline_queue_push_tasks(rq);
}

static struct sched_dl_entity *pick_next_dl_entity(struct rq *rq,
						   struct dl_rq *dl_rq)
{
	struct rb_node *left = rb_first_cached(&dl_rq->root);

	if (!left)
		return NULL;

	return rb_entry(left, struct sched_dl_entity, rb_node);
}

static struct task_struct *pick_next_task_dl(struct rq *rq)
{
	struct sched_dl_entity *dl_se;
	struct dl_rq *dl_rq = &rq->dl;
	struct task_struct *p;

	if (!sched_dl_runnable(rq))
		return NULL;

	dl_se = pick_next_dl_entity(rq, dl_rq);
	BUG_ON(!dl_se);
	p = dl_task_of(dl_se);
	set_next_task_dl(rq, p, true);
	return p;
}

static void put_prev_task_dl(struct rq *rq, struct task_struct *p)
{
	update_curr_dl(rq);

	update_dl_rq_load_avg(rq_clock_pelt(rq), rq, 1);
	if (on_dl_rq(&p->dl) && p->nr_cpus_allowed > 1)
		enqueue_pushable_dl_task(rq, p);
}

/*
 * scheduler tick hitting a task of our scheduling class.
 *
 * NOTE: This function can be called remotely by the tick offload that
 * goes along full dynticks. Therefore no local assumption can be made
 * and everything must be accessed through the @rq and @curr passed in
 * parameters.
 */
static void task_tick_dl(struct rq *rq, struct task_struct *p, int queued)
{
	update_curr_dl(rq);

	update_dl_rq_load_avg(rq_clock_pelt(rq), rq, 1);
	/*
	 * Even when we have runtime, update_curr_dl() might have resulted in us
	 * not being the leftmost task anymore. In that case NEED_RESCHED will
	 * be set and schedule() will start a new hrtick for the next task.
	 */
	if (hrtick_enabled_dl(rq) && queued && p->dl.runtime > 0 &&
	    is_leftmost(p, &rq->dl))
		start_hrtick_dl(rq, p);
}

static void task_fork_dl(struct task_struct *p)
{
	/*
	 * SCHED_DEADLINE tasks cannot fork and this is achieved through
	 * sched_fork()
	 */
}

#ifdef CONFIG_SMP

/* Only try algorithms three times */
#define DL_MAX_TRIES 3

static int pick_dl_task(struct rq *rq, struct task_struct *p, int cpu)
{
	if (!task_running(rq, p) &&
	    cpumask_test_cpu(cpu, &p->cpus_mask))
		return 1;
	return 0;
}

/*
 * Return the earliest pushable rq's task, which is suitable to be executed
 * on the CPU, NULL otherwise:
 */
static struct task_struct *pick_earliest_pushable_dl_task(struct rq *rq, int cpu)
{
	struct rb_node *next_node = rq->dl.pushable_dl_tasks_root.rb_leftmost;
	struct task_struct *p = NULL;

	if (!has_pushable_dl_tasks(rq))
		return NULL;

next_node:
	if (next_node) {
		p = rb_entry(next_node, struct task_struct, pushable_dl_tasks);

		if (pick_dl_task(rq, p, cpu))
			return p;

		next_node = rb_next(next_node);
		goto next_node;
	}

	return NULL;
}

static DEFINE_PER_CPU(cpumask_var_t, local_cpu_mask_dl);

static int find_later_rq(struct task_struct *task)
{
	struct sched_domain *sd;
	struct cpumask *later_mask = this_cpu_cpumask_var_ptr(local_cpu_mask_dl);
	int this_cpu = smp_processor_id();
	int cpu = task_cpu(task);

	/* Make sure the mask is initialized first */
	if (unlikely(!later_mask))
		return -1;

	if (task->nr_cpus_allowed == 1)
		return -1;

	/*
	 * We have to consider system topology and task affinity
	 * first, then we can look for a suitable CPU.
	 */
	if (!cpudl_find(&task_rq(task)->rd->cpudl, task, later_mask))
		return -1;

	/*
	 * If we are here, some targets have been found, including
	 * the most suitable which is, among the runqueues where the
	 * current tasks have later deadlines than the task's one, the
	 * rq with the latest possible one.
	 *
	 * Now we check how well this matches with task's
	 * affinity and system topology.
	 *
	 * The last CPU where the task run is our first
	 * guess, since it is most likely cache-hot there.
	 */
	if (cpumask_test_cpu(cpu, later_mask))
		return cpu;
	/*
	 * Check if this_cpu is to be skipped (i.e., it is
	 * not in the mask) or not.
	 */
	if (!cpumask_test_cpu(this_cpu, later_mask))
		this_cpu = -1;

	rcu_read_lock();
	for_each_domain(cpu, sd) {
		if (sd->flags & SD_WAKE_AFFINE) {
			int best_cpu;

			/*
			 * If possible, preempting this_cpu is
			 * cheaper than migrating.
			 */
			if (this_cpu != -1 &&
			    cpumask_test_cpu(this_cpu, sched_domain_span(sd))) {
				rcu_read_unlock();
				return this_cpu;
			}

			best_cpu = cpumask_any_and_distribute(later_mask,
							      sched_domain_span(sd));
			/*
			 * Last chance: if a CPU being in both later_mask
			 * and current sd span is valid, that becomes our
			 * choice. Of course, the latest possible CPU is
			 * already under consideration through later_mask.
			 */
			if (best_cpu < nr_cpu_ids) {
				rcu_read_unlock();
				return best_cpu;
			}
		}
	}
	rcu_read_unlock();

	/*
	 * At this point, all our guesses failed, we just return
	 * 'something', and let the caller sort the things out.
	 */
	if (this_cpu != -1)
		return this_cpu;

	cpu = cpumask_any_distribute(later_mask);
	if (cpu < nr_cpu_ids)
		return cpu;

	return -1;
}

/* Locks the rq it finds */
static struct rq *find_lock_later_rq(struct task_struct *task, struct rq *rq)
{
	struct rq *later_rq = NULL;
	int tries;
	int cpu;

	for (tries = 0; tries < DL_MAX_TRIES; tries++) {
		cpu = find_later_rq(task);

		if ((cpu == -1) || (cpu == rq->cpu))
			break;

		later_rq = cpu_rq(cpu);

		if (later_rq->dl.dl_nr_running &&
		    !dl_time_before(task->dl.deadline,
					later_rq->dl.earliest_dl.curr)) {
			/*
			 * Target rq has tasks of equal or earlier deadline,
			 * retrying does not release any lock and is unlikely
			 * to yield a different result.
			 */
			later_rq = NULL;
			break;
		}

		/* Retry if something changed. */
		if (double_lock_balance(rq, later_rq)) {
			if (unlikely(task_rq(task) != rq ||
				     !cpumask_test_cpu(later_rq->cpu, &task->cpus_mask) ||
				     task_running(rq, task) ||
				     !dl_task(task) ||
				     !task_on_rq_queued(task))) {
				double_unlock_balance(rq, later_rq);
				later_rq = NULL;
				break;
			}
		}

		/*
		 * If the rq we found has no -deadline task, or
		 * its earliest one has a later deadline than our
		 * task, the rq is a good one.
		 */
		if (!later_rq->dl.dl_nr_running ||
		    dl_time_before(task->dl.deadline,
				   later_rq->dl.earliest_dl.curr))
			break;

		/* Otherwise we try again. */
		double_unlock_balance(rq, later_rq);
		later_rq = NULL;
	}

	return later_rq;
}

static struct task_struct *pick_next_pushable_dl_task(struct rq *rq)
{
	struct task_struct *p;

	if (!has_pushable_dl_tasks(rq))
		return NULL;

	p = rb_entry(rq->dl.pushable_dl_tasks_root.rb_leftmost,
		     struct task_struct, pushable_dl_tasks);

	BUG_ON(rq->cpu != task_cpu(p));
	BUG_ON(task_current(rq, p));
	BUG_ON(p->nr_cpus_allowed <= 1);

	BUG_ON(!task_on_rq_queued(p));
	BUG_ON(!dl_task(p));

	return p;
}

/*
 * See if the non running -deadline tasks on this rq
 * can be sent to some other CPU where they can preempt
 * and start executing.
 */
static int push_dl_task(struct rq *rq)
{
	struct task_struct *next_task;
	struct rq *later_rq;
	int ret = 0;

	if (!rq->dl.overloaded)
		return 0;

	next_task = pick_next_pushable_dl_task(rq);
	if (!next_task)
		return 0;

retry:
	if (is_migration_disabled(next_task))
		return 0;

	if (WARN_ON(next_task == rq->curr))
		return 0;

	/*
	 * If next_task preempts rq->curr, and rq->curr
	 * can move away, it makes sense to just reschedule
	 * without going further in pushing next_task.
	 */
	if (dl_task(rq->curr) &&
	    dl_time_before(next_task->dl.deadline, rq->curr->dl.deadline) &&
	    rq->curr->nr_cpus_allowed > 1) {
		resched_curr(rq);
		return 0;
	}

	/* We might release rq lock */
	get_task_struct(next_task);

	/* Will lock the rq it'll find */
	later_rq = find_lock_later_rq(next_task, rq);
	if (!later_rq) {
		struct task_struct *task;

		/*
		 * We must check all this again, since
		 * find_lock_later_rq releases rq->lock and it is
		 * then possible that next_task has migrated.
		 */
		task = pick_next_pushable_dl_task(rq);
		if (task == next_task) {
			/*
			 * The task is still there. We don't try
			 * again, some other CPU will pull it when ready.
			 */
			goto out;
		}

		if (!task)
			/* No more tasks */
			goto out;

		put_task_struct(next_task);
		next_task = task;
		goto retry;
	}

	deactivate_task(rq, next_task, 0);
	set_task_cpu(next_task, later_rq->cpu);

	/*
	 * Update the later_rq clock here, because the clock is used
	 * by the cpufreq_update_util() inside __add_running_bw().
	 */
	update_rq_clock(later_rq);
	activate_task(later_rq, next_task, ENQUEUE_NOCLOCK);
	ret = 1;

	resched_curr(later_rq);

	double_unlock_balance(rq, later_rq);

out:
	put_task_struct(next_task);

	return ret;
}

static void push_dl_tasks(struct rq *rq)
{
	/* push_dl_task() will return true if it moved a -deadline task */
	while (push_dl_task(rq))
		;
}

static void pull_dl_task(struct rq *this_rq)
{
	int this_cpu = this_rq->cpu, cpu;
	struct task_struct *p, *push_task;
	bool resched = false;
	struct rq *src_rq;
	u64 dmin = LONG_MAX;

	if (likely(!dl_overloaded(this_rq)))
		return;

	/*
	 * Match the barrier from dl_set_overloaded; this guarantees that if we
	 * see overloaded we must also see the dlo_mask bit.
	 */
	smp_rmb();

	for_each_cpu(cpu, this_rq->rd->dlo_mask) {
		if (this_cpu == cpu)
			continue;

		src_rq = cpu_rq(cpu);

		/*
		 * It looks racy, abd it is! However, as in sched_rt.c,
		 * we are fine with this.
		 */
		if (this_rq->dl.dl_nr_running &&
		    dl_time_before(this_rq->dl.earliest_dl.curr,
				   src_rq->dl.earliest_dl.next))
			continue;

		/* Might drop this_rq->lock */
		push_task = NULL;
		double_lock_balance(this_rq, src_rq);

		/*
		 * If there are no more pullable tasks on the
		 * rq, we're done with it.
		 */
		if (src_rq->dl.dl_nr_running <= 1)
			goto skip;

		p = pick_earliest_pushable_dl_task(src_rq, this_cpu);

		/*
		 * We found a task to be pulled if:
		 *  - it preempts our current (if there's one),
		 *  - it will preempt the last one we pulled (if any).
		 */
		if (p && dl_time_before(p->dl.deadline, dmin) &&
		    (!this_rq->dl.dl_nr_running ||
		     dl_time_before(p->dl.deadline,
				    this_rq->dl.earliest_dl.curr))) {
			WARN_ON(p == src_rq->curr);
			WARN_ON(!task_on_rq_queued(p));

			/*
			 * Then we pull iff p has actually an earlier
			 * deadline than the current task of its runqueue.
			 */
			if (dl_time_before(p->dl.deadline,
					   src_rq->curr->dl.deadline))
				goto skip;

			if (is_migration_disabled(p)) {
				push_task = get_push_task(src_rq);
			} else {
				deactivate_task(src_rq, p, 0);
				set_task_cpu(p, this_cpu);
				activate_task(this_rq, p, 0);
				dmin = p->dl.deadline;
				resched = true;
			}

			/* Is there any other task even earlier? */
		}
skip:
		double_unlock_balance(this_rq, src_rq);

		if (push_task) {
			raw_spin_unlock(&this_rq->lock);
			stop_one_cpu_nowait(src_rq->cpu, push_cpu_stop,
					    push_task, &src_rq->push_work);
			raw_spin_lock(&this_rq->lock);
		}
	}

	if (resched)
		resched_curr(this_rq);
}

/*
 * Since the task is not running and a reschedule is not going to happen
 * anytime soon on its runqueue, we try pushing it away now.
 */
static void task_woken_dl(struct rq *rq, struct task_struct *p)
{
	if (!task_running(rq, p) &&
	    !test_tsk_need_resched(rq->curr) &&
	    p->nr_cpus_allowed > 1 &&
	    dl_task(rq->curr) &&
	    (rq->curr->nr_cpus_allowed < 2 ||
	     !dl_entity_preempt(&p->dl, &rq->curr->dl))) {
		push_dl_tasks(rq);
	}
}

static void set_cpus_allowed_dl(struct task_struct *p,
				const struct cpumask *new_mask,
				u32 flags)
{
	struct root_domain *src_rd;
	struct rq *rq;

	BUG_ON(!dl_task(p));

	rq = task_rq(p);
	src_rd = rq->rd;
	/*
	 * Migrating a SCHED_DEADLINE task between exclusive
	 * cpusets (different root_domains) entails a bandwidth
	 * update. We already made space for us in the destination
	 * domain (see cpuset_can_attach()).
	 */
	if (!cpumask_intersects(src_rd->span, new_mask)) {
		struct dl_bw *src_dl_b;

		src_dl_b = dl_bw_of(cpu_of(rq));
		/*
		 * We now free resources of the root_domain we are migrating
		 * off. In the worst case, sched_setattr() may temporary fail
		 * until we complete the update.
		 */
		raw_spin_lock(&src_dl_b->lock);
		__dl_sub(src_dl_b, p->dl.dl_bw, dl_bw_cpus(task_cpu(p)));
		raw_spin_unlock(&src_dl_b->lock);
	}

	set_cpus_allowed_common(p, new_mask, flags);
}

/* Assumes rq->lock is held */
static void rq_online_dl(struct rq *rq)
{
	if (rq->dl.overloaded)
		dl_set_overload(rq);

	cpudl_set_freecpu(&rq->rd->cpudl, rq->cpu);
	if (rq->dl.dl_nr_running > 0)
		cpudl_set(&rq->rd->cpudl, rq->cpu, rq->dl.earliest_dl.curr);
}

/* Assumes rq->lock is held */
static void rq_offline_dl(struct rq *rq)
{
	if (rq->dl.overloaded)
		dl_clear_overload(rq);

	cpudl_clear(&rq->rd->cpudl, rq->cpu);
	cpudl_clear_freecpu(&rq->rd->cpudl, rq->cpu);
}

void __init init_sched_dl_class(void)
{
	unsigned int i;

	for_each_possible_cpu(i)
		zalloc_cpumask_var_node(&per_cpu(local_cpu_mask_dl, i),
					GFP_KERNEL, cpu_to_node(i));
}

void dl_add_task_root_domain(struct task_struct *p)
{
	struct rq_flags rf;
	struct rq *rq;
	struct dl_bw *dl_b;

	raw_spin_lock_irqsave(&p->pi_lock, rf.flags);
	if (!dl_task(p)) {
		raw_spin_unlock_irqrestore(&p->pi_lock, rf.flags);
		return;
	}

	rq = __task_rq_lock(p, &rf);

	dl_b = &rq->rd->dl_bw;
	raw_spin_lock(&dl_b->lock);

	__dl_add(dl_b, p->dl.dl_bw, cpumask_weight(rq->rd->span));

	raw_spin_unlock(&dl_b->lock);

	task_rq_unlock(rq, p, &rf);
}

void dl_clear_root_domain(struct root_domain *rd)
{
	unsigned long flags;

	raw_spin_lock_irqsave(&rd->dl_bw.lock, flags);
	rd->dl_bw.total_bw = 0;
	raw_spin_unlock_irqrestore(&rd->dl_bw.lock, flags);
}

#endif /* CONFIG_SMP */

static void switched_from_dl(struct rq *rq, struct task_struct *p)
{
	/*
	 * task_non_contending() can start the "inactive timer" (if the 0-lag
	 * time is in the future). If the task switches back to dl before
	 * the "inactive timer" fires, it can continue to consume its current
	 * runtime using its current deadline. If it stays outside of
	 * SCHED_DEADLINE until the 0-lag time passes, inactive_task_timer()
	 * will reset the task parameters.
	 */
	if (task_on_rq_queued(p) && p->dl.dl_runtime)
		task_non_contending(p);

	if (!task_on_rq_queued(p)) {
		/*
		 * Inactive timer is armed. However, p is leaving DEADLINE and
		 * might migrate away from this rq while continuing to run on
		 * some other class. We need to remove its contribution from
		 * this rq running_bw now, or sub_rq_bw (below) will complain.
		 */
		if (p->dl.dl_non_contending)
			sub_running_bw(&p->dl, &rq->dl);
		sub_rq_bw(&p->dl, &rq->dl);
	}

	/*
	 * We cannot use inactive_task_timer() to invoke sub_running_bw()
	 * at the 0-lag time, because the task could have been migrated
	 * while SCHED_OTHER in the meanwhile.
	 */
	if (p->dl.dl_non_contending)
		p->dl.dl_non_contending = 0;

	/*
	 * Since this might be the only -deadline task on the rq,
	 * this is the right place to try to pull some other one
	 * from an overloaded CPU, if any.
	 */
	if (!task_on_rq_queued(p) || rq->dl.dl_nr_running)
		return;

	deadline_queue_pull_task(rq);
}

/*
 * When switching to -deadline, we may overload the rq, then
 * we try to push someone off, if possible.
 */
static void switched_to_dl(struct rq *rq, struct task_struct *p)
{
	if (hrtimer_try_to_cancel(&p->dl.inactive_timer) == 1)
		put_task_struct(p);

	/* If p is not queued we will update its parameters at next wakeup. */
	if (!task_on_rq_queued(p)) {
		add_rq_bw(&p->dl, &rq->dl);

		return;
	}

	if (rq->curr != p) {
#ifdef CONFIG_SMP
		if (p->nr_cpus_allowed > 1 && rq->dl.overloaded)
			deadline_queue_push_tasks(rq);
#endif
		if (dl_task(rq->curr))
			check_preempt_curr_dl(rq, p, 0);
		else
			resched_curr(rq);
	}
}

/*
 * If the scheduling parameters of a -deadline task changed,
 * a push or pull operation might be needed.
 */
static void prio_changed_dl(struct rq *rq, struct task_struct *p,
			    int oldprio)
{
	if (task_on_rq_queued(p) || task_current(rq, p)) {
#ifdef CONFIG_SMP
		/*
		 * This might be too much, but unfortunately
		 * we don't have the old deadline value, and
		 * we can't argue if the task is increasing
		 * or lowering its prio, so...
		 */
		if (!rq->dl.overloaded)
			deadline_queue_pull_task(rq);

		/*
		 * If we now have a earlier deadline task than p,
		 * then reschedule, provided p is still on this
		 * runqueue.
		 */
		if (dl_time_before(rq->dl.earliest_dl.curr, p->dl.deadline))
			resched_curr(rq);
#else
		/*
		 * Again, we don't know if p has a earlier
		 * or later deadline, so let's blindly set a
		 * (maybe not needed) rescheduling point.
		 */
		resched_curr(rq);
#endif /* CONFIG_SMP */
	}
}

<<<<<<< HEAD
const struct sched_class dl_sched_class
	__section("__dl_sched_class") = {
=======
DEFINE_SCHED_CLASS(dl) = {

>>>>>>> f642729d
	.enqueue_task		= enqueue_task_dl,
	.dequeue_task		= dequeue_task_dl,
	.yield_task		= yield_task_dl,

	.check_preempt_curr	= check_preempt_curr_dl,

	.pick_next_task		= pick_next_task_dl,
	.put_prev_task		= put_prev_task_dl,
	.set_next_task		= set_next_task_dl,

#ifdef CONFIG_SMP
	.balance		= balance_dl,
	.select_task_rq		= select_task_rq_dl,
	.migrate_task_rq	= migrate_task_rq_dl,
	.set_cpus_allowed       = set_cpus_allowed_dl,
	.rq_online              = rq_online_dl,
	.rq_offline             = rq_offline_dl,
	.task_woken		= task_woken_dl,
	.find_lock_rq		= find_lock_later_rq,
#endif

	.task_tick		= task_tick_dl,
	.task_fork              = task_fork_dl,

	.prio_changed           = prio_changed_dl,
	.switched_from		= switched_from_dl,
	.switched_to		= switched_to_dl,

	.update_curr		= update_curr_dl,
};

/* Used for dl_bw check and update, used under sched_rt_handler()::mutex */
static u64 dl_generation;

int sched_dl_global_validate(void)
{
	u64 runtime = global_rt_runtime();
	u64 period = global_rt_period();
	u64 new_bw = to_ratio(period, runtime);
	u64 gen = ++dl_generation;
	struct dl_bw *dl_b;
	int cpu, cpus, ret = 0;
	unsigned long flags;

	/*
	 * Here we want to check the bandwidth not being set to some
	 * value smaller than the currently allocated bandwidth in
	 * any of the root_domains.
	 */
	for_each_possible_cpu(cpu) {
		rcu_read_lock_sched();

		if (dl_bw_visited(cpu, gen))
			goto next;

		dl_b = dl_bw_of(cpu);
		cpus = dl_bw_cpus(cpu);

		raw_spin_lock_irqsave(&dl_b->lock, flags);
		if (new_bw * cpus < dl_b->total_bw)
			ret = -EBUSY;
		raw_spin_unlock_irqrestore(&dl_b->lock, flags);

next:
		rcu_read_unlock_sched();

		if (ret)
			break;
	}

	return ret;
}

static void init_dl_rq_bw_ratio(struct dl_rq *dl_rq)
{
	if (global_rt_runtime() == RUNTIME_INF) {
		dl_rq->bw_ratio = 1 << RATIO_SHIFT;
		dl_rq->extra_bw = 1 << BW_SHIFT;
	} else {
		dl_rq->bw_ratio = to_ratio(global_rt_runtime(),
			  global_rt_period()) >> (BW_SHIFT - RATIO_SHIFT);
		dl_rq->extra_bw = to_ratio(global_rt_period(),
						    global_rt_runtime());
	}
}

void sched_dl_do_global(void)
{
	u64 new_bw = -1;
	u64 gen = ++dl_generation;
	struct dl_bw *dl_b;
	int cpu;
	unsigned long flags;

	def_dl_bandwidth.dl_period = global_rt_period();
	def_dl_bandwidth.dl_runtime = global_rt_runtime();

	if (global_rt_runtime() != RUNTIME_INF)
		new_bw = to_ratio(global_rt_period(), global_rt_runtime());

	for_each_possible_cpu(cpu) {
		rcu_read_lock_sched();

		if (dl_bw_visited(cpu, gen)) {
			rcu_read_unlock_sched();
			continue;
		}

		dl_b = dl_bw_of(cpu);

		raw_spin_lock_irqsave(&dl_b->lock, flags);
		dl_b->bw = new_bw;
		raw_spin_unlock_irqrestore(&dl_b->lock, flags);

		rcu_read_unlock_sched();
		init_dl_rq_bw_ratio(&cpu_rq(cpu)->dl);
	}
}

/*
 * We must be sure that accepting a new task (or allowing changing the
 * parameters of an existing one) is consistent with the bandwidth
 * constraints. If yes, this function also accordingly updates the currently
 * allocated bandwidth to reflect the new situation.
 *
 * This function is called while holding p's rq->lock.
 */
int sched_dl_overflow(struct task_struct *p, int policy,
		      const struct sched_attr *attr)
{
	u64 period = attr->sched_period ?: attr->sched_deadline;
	u64 runtime = attr->sched_runtime;
	u64 new_bw = dl_policy(policy) ? to_ratio(period, runtime) : 0;
	int cpus, err = -1, cpu = task_cpu(p);
	struct dl_bw *dl_b = dl_bw_of(cpu);
	unsigned long cap;

	if (attr->sched_flags & SCHED_FLAG_SUGOV)
		return 0;

	/* !deadline task may carry old deadline bandwidth */
	if (new_bw == p->dl.dl_bw && task_has_dl_policy(p))
		return 0;

	/*
	 * Either if a task, enters, leave, or stays -deadline but changes
	 * its parameters, we may need to update accordingly the total
	 * allocated bandwidth of the container.
	 */
	raw_spin_lock(&dl_b->lock);
	cpus = dl_bw_cpus(cpu);
	cap = dl_bw_capacity(cpu);

	if (dl_policy(policy) && !task_has_dl_policy(p) &&
	    !__dl_overflow(dl_b, cap, 0, new_bw)) {
		if (hrtimer_active(&p->dl.inactive_timer))
			__dl_sub(dl_b, p->dl.dl_bw, cpus);
		__dl_add(dl_b, new_bw, cpus);
		err = 0;
	} else if (dl_policy(policy) && task_has_dl_policy(p) &&
		   !__dl_overflow(dl_b, cap, p->dl.dl_bw, new_bw)) {
		/*
		 * XXX this is slightly incorrect: when the task
		 * utilization decreases, we should delay the total
		 * utilization change until the task's 0-lag point.
		 * But this would require to set the task's "inactive
		 * timer" when the task is not inactive.
		 */
		__dl_sub(dl_b, p->dl.dl_bw, cpus);
		__dl_add(dl_b, new_bw, cpus);
		dl_change_utilization(p, new_bw);
		err = 0;
	} else if (!dl_policy(policy) && task_has_dl_policy(p)) {
		/*
		 * Do not decrease the total deadline utilization here,
		 * switched_from_dl() will take care to do it at the correct
		 * (0-lag) time.
		 */
		err = 0;
	}
	raw_spin_unlock(&dl_b->lock);

	return err;
}

/*
 * This function initializes the sched_dl_entity of a newly becoming
 * SCHED_DEADLINE task.
 *
 * Only the static values are considered here, the actual runtime and the
 * absolute deadline will be properly calculated when the task is enqueued
 * for the first time with its new policy.
 */
void __setparam_dl(struct task_struct *p, const struct sched_attr *attr)
{
	struct sched_dl_entity *dl_se = &p->dl;

	dl_se->dl_runtime = attr->sched_runtime;
	dl_se->dl_deadline = attr->sched_deadline;
	dl_se->dl_period = attr->sched_period ?: dl_se->dl_deadline;
	dl_se->flags = attr->sched_flags;
	dl_se->dl_bw = to_ratio(dl_se->dl_period, dl_se->dl_runtime);
	dl_se->dl_density = to_ratio(dl_se->dl_deadline, dl_se->dl_runtime);
}

void __getparam_dl(struct task_struct *p, struct sched_attr *attr)
{
	struct sched_dl_entity *dl_se = &p->dl;

	attr->sched_priority = p->rt_priority;
	attr->sched_runtime = dl_se->dl_runtime;
	attr->sched_deadline = dl_se->dl_deadline;
	attr->sched_period = dl_se->dl_period;
	attr->sched_flags = dl_se->flags;
}

/*
 * Default limits for DL period; on the top end we guard against small util
 * tasks still getting rediculous long effective runtimes, on the bottom end we
 * guard against timer DoS.
 */
unsigned int sysctl_sched_dl_period_max = 1 << 22; /* ~4 seconds */
unsigned int sysctl_sched_dl_period_min = 100;     /* 100 us */

/*
 * This function validates the new parameters of a -deadline task.
 * We ask for the deadline not being zero, and greater or equal
 * than the runtime, as well as the period of being zero or
 * greater than deadline. Furthermore, we have to be sure that
 * user parameters are above the internal resolution of 1us (we
 * check sched_runtime only since it is always the smaller one) and
 * below 2^63 ns (we have to check both sched_deadline and
 * sched_period, as the latter can be zero).
 */
bool __checkparam_dl(const struct sched_attr *attr)
{
	u64 period, max, min;

	/* special dl tasks don't actually use any parameter */
	if (attr->sched_flags & SCHED_FLAG_SUGOV)
		return true;

	/* deadline != 0 */
	if (attr->sched_deadline == 0)
		return false;

	/*
	 * Since we truncate DL_SCALE bits, make sure we're at least
	 * that big.
	 */
	if (attr->sched_runtime < (1ULL << DL_SCALE))
		return false;

	/*
	 * Since we use the MSB for wrap-around and sign issues, make
	 * sure it's not set (mind that period can be equal to zero).
	 */
	if (attr->sched_deadline & (1ULL << 63) ||
	    attr->sched_period & (1ULL << 63))
		return false;

	period = attr->sched_period;
	if (!period)
		period = attr->sched_deadline;

	/* runtime <= deadline <= period (if period != 0) */
	if (period < attr->sched_deadline ||
	    attr->sched_deadline < attr->sched_runtime)
		return false;

	max = (u64)READ_ONCE(sysctl_sched_dl_period_max) * NSEC_PER_USEC;
	min = (u64)READ_ONCE(sysctl_sched_dl_period_min) * NSEC_PER_USEC;

	if (period < min || period > max)
		return false;

	return true;
}

/*
 * This function clears the sched_dl_entity static params.
 */
void __dl_clear_params(struct task_struct *p)
{
	struct sched_dl_entity *dl_se = &p->dl;

	dl_se->dl_runtime		= 0;
	dl_se->dl_deadline		= 0;
	dl_se->dl_period		= 0;
	dl_se->flags			= 0;
	dl_se->dl_bw			= 0;
	dl_se->dl_density		= 0;

	dl_se->dl_throttled		= 0;
	dl_se->dl_yielded		= 0;
	dl_se->dl_non_contending	= 0;
	dl_se->dl_overrun		= 0;

#ifdef CONFIG_RT_MUTEXES
	dl_se->pi_se			= dl_se;
#endif
}

bool dl_param_changed(struct task_struct *p, const struct sched_attr *attr)
{
	struct sched_dl_entity *dl_se = &p->dl;

	if (dl_se->dl_runtime != attr->sched_runtime ||
	    dl_se->dl_deadline != attr->sched_deadline ||
	    dl_se->dl_period != attr->sched_period ||
	    dl_se->flags != attr->sched_flags)
		return true;

	return false;
}

#ifdef CONFIG_SMP
int dl_task_can_attach(struct task_struct *p, const struct cpumask *cs_cpus_allowed)
{
	unsigned long flags, cap;
	unsigned int dest_cpu;
	struct dl_bw *dl_b;
	bool overflow;
	int ret;

	dest_cpu = cpumask_any_and(cpu_active_mask, cs_cpus_allowed);

	rcu_read_lock_sched();
	dl_b = dl_bw_of(dest_cpu);
	raw_spin_lock_irqsave(&dl_b->lock, flags);
	cap = dl_bw_capacity(dest_cpu);
	overflow = __dl_overflow(dl_b, cap, 0, p->dl.dl_bw);
	if (overflow) {
		ret = -EBUSY;
	} else {
		/*
		 * We reserve space for this task in the destination
		 * root_domain, as we can't fail after this point.
		 * We will free resources in the source root_domain
		 * later on (see set_cpus_allowed_dl()).
		 */
		int cpus = dl_bw_cpus(dest_cpu);

		__dl_add(dl_b, p->dl.dl_bw, cpus);
		ret = 0;
	}
	raw_spin_unlock_irqrestore(&dl_b->lock, flags);
	rcu_read_unlock_sched();

	return ret;
}

int dl_cpuset_cpumask_can_shrink(const struct cpumask *cur,
				 const struct cpumask *trial)
{
	int ret = 1, trial_cpus;
	struct dl_bw *cur_dl_b;
	unsigned long flags;

	rcu_read_lock_sched();
	cur_dl_b = dl_bw_of(cpumask_any(cur));
	trial_cpus = cpumask_weight(trial);

	raw_spin_lock_irqsave(&cur_dl_b->lock, flags);
	if (cur_dl_b->bw != -1 &&
	    cur_dl_b->bw * trial_cpus < cur_dl_b->total_bw)
		ret = 0;
	raw_spin_unlock_irqrestore(&cur_dl_b->lock, flags);
	rcu_read_unlock_sched();

	return ret;
}

bool dl_cpu_busy(unsigned int cpu)
{
	unsigned long flags, cap;
	struct dl_bw *dl_b;
	bool overflow;

	rcu_read_lock_sched();
	dl_b = dl_bw_of(cpu);
	raw_spin_lock_irqsave(&dl_b->lock, flags);
	cap = dl_bw_capacity(cpu);
	overflow = __dl_overflow(dl_b, cap, 0, 0);
	raw_spin_unlock_irqrestore(&dl_b->lock, flags);
	rcu_read_unlock_sched();

	return overflow;
}
#endif

#ifdef CONFIG_SCHED_DEBUG
void print_dl_stats(struct seq_file *m, int cpu)
{
	print_dl_rq(m, cpu, &cpu_rq(cpu)->dl);
}
#endif /* CONFIG_SCHED_DEBUG */<|MERGE_RESOLUTION|>--- conflicted
+++ resolved
@@ -1528,23 +1528,7 @@
 
 static void enqueue_task_dl(struct rq *rq, struct task_struct *p, int flags)
 {
-<<<<<<< HEAD
-	struct task_struct *pi_task = rt_mutex_get_top_task(p);
-	struct sched_dl_entity *pi_se = &p->dl;
-
-	/*
-	 * Use the scheduling parameters of the top pi-waiter task if:
-	 * - we have a top pi-waiter which is a SCHED_DEADLINE task AND
-	 * - our dl_boosted is set (i.e. the pi-waiter's (absolute) deadline is
-	 *   smaller than our deadline OR we are a !SCHED_DEADLINE task getting
-	 *   boosted due to a SCHED_DEADLINE pi-waiter).
-	 * Otherwise we keep our runtime and deadline.
-	 */
-	if (pi_task && dl_prio(pi_task->normal_prio) && p->dl.dl_boosted) {
-		pi_se = &pi_task->dl;
-=======
 	if (is_dl_boosted(&p->dl)) {
->>>>>>> f642729d
 		/*
 		 * Because of delays in the detection of the overrun of a
 		 * thread's runtime, it might be the case that a thread
@@ -1577,11 +1561,7 @@
 		 * the throttle.
 		 */
 		p->dl.dl_throttled = 0;
-<<<<<<< HEAD
-		BUG_ON(!p->dl.dl_boosted || flags != ENQUEUE_REPLENISH);
-=======
 		BUG_ON(!is_dl_boosted(&p->dl) || flags != ENQUEUE_REPLENISH);
->>>>>>> f642729d
 		return;
 	}
 
@@ -2545,13 +2525,8 @@
 	}
 }
 
-<<<<<<< HEAD
-const struct sched_class dl_sched_class
-	__section("__dl_sched_class") = {
-=======
 DEFINE_SCHED_CLASS(dl) = {
 
->>>>>>> f642729d
 	.enqueue_task		= enqueue_task_dl,
 	.dequeue_task		= dequeue_task_dl,
 	.yield_task		= yield_task_dl,
