/*
 * Completely Fair Scheduling (CFS) Class (SCHED_NORMAL/SCHED_BATCH)
 *
 *  Copyright (C) 2007 Red Hat, Inc., Ingo Molnar <mingo@redhat.com>
 *
 *  Interactivity improvements by Mike Galbraith
 *  (C) 2007 Mike Galbraith <efault@gmx.de>
 *
 *  Various enhancements by Dmitry Adamushko.
 *  (C) 2007 Dmitry Adamushko <dmitry.adamushko@gmail.com>
 *
 *  Group scheduling enhancements by Srivatsa Vaddagiri
 *  Copyright IBM Corporation, 2007
 *  Author: Srivatsa Vaddagiri <vatsa@linux.vnet.ibm.com>
 *
 *  Scaled math optimizations by Thomas Gleixner
 *  Copyright (C) 2007, Thomas Gleixner <tglx@linutronix.de>
 *
 *  Adaptive scheduling granularity, math enhancements by Peter Zijlstra
 *  Copyright (C) 2007 Red Hat, Inc., Peter Zijlstra
 */

#include <linux/sched/mm.h>
#include <linux/sched/topology.h>

#include <linux/latencytop.h>
#include <linux/cpumask.h>
#include <linux/cpuidle.h>
#include <linux/slab.h>
#include <linux/profile.h>
#include <linux/interrupt.h>
#include <linux/mempolicy.h>
#include <linux/migrate.h>
#include <linux/task_work.h>

#include <trace/events/sched.h>

#include "sched.h"

/*
 * Targeted preemption latency for CPU-bound tasks:
 *
 * NOTE: this latency value is not the same as the concept of
 * 'timeslice length' - timeslices in CFS are of variable length
 * and have no persistent notion like in traditional, time-slice
 * based scheduling concepts.
 *
 * (to see the precise effective timeslice length of your workload,
 *  run vmstat and monitor the context-switches (cs) field)
 *
 * (default: 6ms * (1 + ilog(ncpus)), units: nanoseconds)
 */
unsigned int sysctl_sched_latency			= 6000000ULL;
unsigned int normalized_sysctl_sched_latency		= 6000000ULL;

/*
 * The initial- and re-scaling of tunables is configurable
 *
 * Options are:
 *
 *   SCHED_TUNABLESCALING_NONE - unscaled, always *1
 *   SCHED_TUNABLESCALING_LOG - scaled logarithmical, *1+ilog(ncpus)
 *   SCHED_TUNABLESCALING_LINEAR - scaled linear, *ncpus
 *
 * (default SCHED_TUNABLESCALING_LOG = *(1+ilog(ncpus))
 */
enum sched_tunable_scaling sysctl_sched_tunable_scaling = SCHED_TUNABLESCALING_LOG;

/*
 * Minimal preemption granularity for CPU-bound tasks:
 *
 * (default: 0.75 msec * (1 + ilog(ncpus)), units: nanoseconds)
 */
unsigned int sysctl_sched_min_granularity		= 750000ULL;
unsigned int normalized_sysctl_sched_min_granularity	= 750000ULL;

/*
 * This value is kept at sysctl_sched_latency/sysctl_sched_min_granularity
 */
static unsigned int sched_nr_latency = 8;

/*
 * After fork, child runs first. If set to 0 (default) then
 * parent will (try to) run first.
 */
unsigned int sysctl_sched_child_runs_first __read_mostly;

/*
 * SCHED_OTHER wake-up granularity.
 *
 * This option delays the preemption effects of decoupled workloads
 * and reduces their over-scheduling. Synchronous workloads will still
 * have immediate wakeup/sleep latencies.
 *
 * (default: 1 msec * (1 + ilog(ncpus)), units: nanoseconds)
 */
unsigned int sysctl_sched_wakeup_granularity		= 1000000UL;
unsigned int normalized_sysctl_sched_wakeup_granularity	= 1000000UL;

const_debug unsigned int sysctl_sched_migration_cost	= 500000UL;

#ifdef CONFIG_SMP
/*
 * For asym packing, by default the lower numbered cpu has higher priority.
 */
int __weak arch_asym_cpu_priority(int cpu)
{
	return -cpu;
}
#endif

#ifdef CONFIG_CFS_BANDWIDTH
/*
 * Amount of runtime to allocate from global (tg) to local (per-cfs_rq) pool
 * each time a cfs_rq requests quota.
 *
 * Note: in the case that the slice exceeds the runtime remaining (either due
 * to consumption or the quota being specified to be smaller than the slice)
 * we will always only issue the remaining available time.
 *
 * (default: 5 msec, units: microseconds)
 */
unsigned int sysctl_sched_cfs_bandwidth_slice		= 5000UL;
#endif

/*
 * The margin used when comparing utilization with CPU capacity:
 * util * margin < capacity * 1024
 *
 * (default: ~20%)
 */
unsigned int capacity_margin				= 1280;

static inline void update_load_add(struct load_weight *lw, unsigned long inc)
{
	lw->weight += inc;
	lw->inv_weight = 0;
}

static inline void update_load_sub(struct load_weight *lw, unsigned long dec)
{
	lw->weight -= dec;
	lw->inv_weight = 0;
}

static inline void update_load_set(struct load_weight *lw, unsigned long w)
{
	lw->weight = w;
	lw->inv_weight = 0;
}

/*
 * Increase the granularity value when there are more CPUs,
 * because with more CPUs the 'effective latency' as visible
 * to users decreases. But the relationship is not linear,
 * so pick a second-best guess by going with the log2 of the
 * number of CPUs.
 *
 * This idea comes from the SD scheduler of Con Kolivas:
 */
static unsigned int get_update_sysctl_factor(void)
{
	unsigned int cpus = min_t(unsigned int, num_online_cpus(), 8);
	unsigned int factor;

	switch (sysctl_sched_tunable_scaling) {
	case SCHED_TUNABLESCALING_NONE:
		factor = 1;
		break;
	case SCHED_TUNABLESCALING_LINEAR:
		factor = cpus;
		break;
	case SCHED_TUNABLESCALING_LOG:
	default:
		factor = 1 + ilog2(cpus);
		break;
	}

	return factor;
}

static void update_sysctl(void)
{
	unsigned int factor = get_update_sysctl_factor();

#define SET_SYSCTL(name) \
	(sysctl_##name = (factor) * normalized_sysctl_##name)
	SET_SYSCTL(sched_min_granularity);
	SET_SYSCTL(sched_latency);
	SET_SYSCTL(sched_wakeup_granularity);
#undef SET_SYSCTL
}

void sched_init_granularity(void)
{
	update_sysctl();
}

#define WMULT_CONST	(~0U)
#define WMULT_SHIFT	32

static void __update_inv_weight(struct load_weight *lw)
{
	unsigned long w;

	if (likely(lw->inv_weight))
		return;

	w = scale_load_down(lw->weight);

	if (BITS_PER_LONG > 32 && unlikely(w >= WMULT_CONST))
		lw->inv_weight = 1;
	else if (unlikely(!w))
		lw->inv_weight = WMULT_CONST;
	else
		lw->inv_weight = WMULT_CONST / w;
}

/*
 * delta_exec * weight / lw.weight
 *   OR
 * (delta_exec * (weight * lw->inv_weight)) >> WMULT_SHIFT
 *
 * Either weight := NICE_0_LOAD and lw \e sched_prio_to_wmult[], in which case
 * we're guaranteed shift stays positive because inv_weight is guaranteed to
 * fit 32 bits, and NICE_0_LOAD gives another 10 bits; therefore shift >= 22.
 *
 * Or, weight =< lw.weight (because lw.weight is the runqueue weight), thus
 * weight/lw.weight <= 1, and therefore our shift will also be positive.
 */
static u64 __calc_delta(u64 delta_exec, unsigned long weight, struct load_weight *lw)
{
	u64 fact = scale_load_down(weight);
	int shift = WMULT_SHIFT;

	__update_inv_weight(lw);

	if (unlikely(fact >> 32)) {
		while (fact >> 32) {
			fact >>= 1;
			shift--;
		}
	}

	/* hint to use a 32x32->64 mul */
	fact = (u64)(u32)fact * lw->inv_weight;

	while (fact >> 32) {
		fact >>= 1;
		shift--;
	}

	return mul_u64_u32_shr(delta_exec, fact, shift);
}


const struct sched_class fair_sched_class;

/**************************************************************
 * CFS operations on generic schedulable entities:
 */

#ifdef CONFIG_FAIR_GROUP_SCHED

/* cpu runqueue to which this cfs_rq is attached */
static inline struct rq *rq_of(struct cfs_rq *cfs_rq)
{
	return cfs_rq->rq;
}

/* An entity is a task if it doesn't "own" a runqueue */
#define entity_is_task(se)	(!se->my_q)

static inline struct task_struct *task_of(struct sched_entity *se)
{
	SCHED_WARN_ON(!entity_is_task(se));
	return container_of(se, struct task_struct, se);
}

/* Walk up scheduling entities hierarchy */
#define for_each_sched_entity(se) \
		for (; se; se = se->parent)

static inline struct cfs_rq *task_cfs_rq(struct task_struct *p)
{
	return p->se.cfs_rq;
}

/* runqueue on which this entity is (to be) queued */
static inline struct cfs_rq *cfs_rq_of(struct sched_entity *se)
{
	return se->cfs_rq;
}

/* runqueue "owned" by this group */
static inline struct cfs_rq *group_cfs_rq(struct sched_entity *grp)
{
	return grp->my_q;
}

static inline void list_add_leaf_cfs_rq(struct cfs_rq *cfs_rq)
{
	if (!cfs_rq->on_list) {
		struct rq *rq = rq_of(cfs_rq);
		int cpu = cpu_of(rq);
		/*
		 * Ensure we either appear before our parent (if already
		 * enqueued) or force our parent to appear after us when it is
		 * enqueued. The fact that we always enqueue bottom-up
		 * reduces this to two cases and a special case for the root
		 * cfs_rq. Furthermore, it also means that we will always reset
		 * tmp_alone_branch either when the branch is connected
		 * to a tree or when we reach the beg of the tree
		 */
		if (cfs_rq->tg->parent &&
		    cfs_rq->tg->parent->cfs_rq[cpu]->on_list) {
			/*
			 * If parent is already on the list, we add the child
			 * just before. Thanks to circular linked property of
			 * the list, this means to put the child at the tail
			 * of the list that starts by parent.
			 */
			list_add_tail_rcu(&cfs_rq->leaf_cfs_rq_list,
				&(cfs_rq->tg->parent->cfs_rq[cpu]->leaf_cfs_rq_list));
			/*
			 * The branch is now connected to its tree so we can
			 * reset tmp_alone_branch to the beginning of the
			 * list.
			 */
			rq->tmp_alone_branch = &rq->leaf_cfs_rq_list;
		} else if (!cfs_rq->tg->parent) {
			/*
			 * cfs rq without parent should be put
			 * at the tail of the list.
			 */
			list_add_tail_rcu(&cfs_rq->leaf_cfs_rq_list,
				&rq->leaf_cfs_rq_list);
			/*
			 * We have reach the beg of a tree so we can reset
			 * tmp_alone_branch to the beginning of the list.
			 */
			rq->tmp_alone_branch = &rq->leaf_cfs_rq_list;
		} else {
			/*
			 * The parent has not already been added so we want to
			 * make sure that it will be put after us.
			 * tmp_alone_branch points to the beg of the branch
			 * where we will add parent.
			 */
			list_add_rcu(&cfs_rq->leaf_cfs_rq_list,
				rq->tmp_alone_branch);
			/*
			 * update tmp_alone_branch to points to the new beg
			 * of the branch
			 */
			rq->tmp_alone_branch = &cfs_rq->leaf_cfs_rq_list;
		}

		cfs_rq->on_list = 1;
	}
}

static inline void list_del_leaf_cfs_rq(struct cfs_rq *cfs_rq)
{
	if (cfs_rq->on_list) {
		list_del_rcu(&cfs_rq->leaf_cfs_rq_list);
		cfs_rq->on_list = 0;
	}
}

/* Iterate thr' all leaf cfs_rq's on a runqueue */
#define for_each_leaf_cfs_rq(rq, cfs_rq) \
	list_for_each_entry_rcu(cfs_rq, &rq->leaf_cfs_rq_list, leaf_cfs_rq_list)

/* Do the two (enqueued) entities belong to the same group ? */
static inline struct cfs_rq *
is_same_group(struct sched_entity *se, struct sched_entity *pse)
{
	if (se->cfs_rq == pse->cfs_rq)
		return se->cfs_rq;

	return NULL;
}

static inline struct sched_entity *parent_entity(struct sched_entity *se)
{
	return se->parent;
}

static void
find_matching_se(struct sched_entity **se, struct sched_entity **pse)
{
	int se_depth, pse_depth;

	/*
	 * preemption test can be made between sibling entities who are in the
	 * same cfs_rq i.e who have a common parent. Walk up the hierarchy of
	 * both tasks until we find their ancestors who are siblings of common
	 * parent.
	 */

	/* First walk up until both entities are at same depth */
	se_depth = (*se)->depth;
	pse_depth = (*pse)->depth;

	while (se_depth > pse_depth) {
		se_depth--;
		*se = parent_entity(*se);
	}

	while (pse_depth > se_depth) {
		pse_depth--;
		*pse = parent_entity(*pse);
	}

	while (!is_same_group(*se, *pse)) {
		*se = parent_entity(*se);
		*pse = parent_entity(*pse);
	}
}

#else	/* !CONFIG_FAIR_GROUP_SCHED */

static inline struct task_struct *task_of(struct sched_entity *se)
{
	return container_of(se, struct task_struct, se);
}

static inline struct rq *rq_of(struct cfs_rq *cfs_rq)
{
	return container_of(cfs_rq, struct rq, cfs);
}

#define entity_is_task(se)	1

#define for_each_sched_entity(se) \
		for (; se; se = NULL)

static inline struct cfs_rq *task_cfs_rq(struct task_struct *p)
{
	return &task_rq(p)->cfs;
}

static inline struct cfs_rq *cfs_rq_of(struct sched_entity *se)
{
	struct task_struct *p = task_of(se);
	struct rq *rq = task_rq(p);

	return &rq->cfs;
}

/* runqueue "owned" by this group */
static inline struct cfs_rq *group_cfs_rq(struct sched_entity *grp)
{
	return NULL;
}

static inline void list_add_leaf_cfs_rq(struct cfs_rq *cfs_rq)
{
}

static inline void list_del_leaf_cfs_rq(struct cfs_rq *cfs_rq)
{
}

#define for_each_leaf_cfs_rq(rq, cfs_rq) \
		for (cfs_rq = &rq->cfs; cfs_rq; cfs_rq = NULL)

static inline struct sched_entity *parent_entity(struct sched_entity *se)
{
	return NULL;
}

static inline void
find_matching_se(struct sched_entity **se, struct sched_entity **pse)
{
}

#endif	/* CONFIG_FAIR_GROUP_SCHED */

static __always_inline
void account_cfs_rq_runtime(struct cfs_rq *cfs_rq, u64 delta_exec);

/**************************************************************
 * Scheduling class tree data structure manipulation methods:
 */

static inline u64 max_vruntime(u64 max_vruntime, u64 vruntime)
{
	s64 delta = (s64)(vruntime - max_vruntime);
	if (delta > 0)
		max_vruntime = vruntime;

	return max_vruntime;
}

static inline u64 min_vruntime(u64 min_vruntime, u64 vruntime)
{
	s64 delta = (s64)(vruntime - min_vruntime);
	if (delta < 0)
		min_vruntime = vruntime;

	return min_vruntime;
}

static inline int entity_before(struct sched_entity *a,
				struct sched_entity *b)
{
	return (s64)(a->vruntime - b->vruntime) < 0;
}

static void update_min_vruntime(struct cfs_rq *cfs_rq)
{
	struct sched_entity *curr = cfs_rq->curr;

	u64 vruntime = cfs_rq->min_vruntime;

	if (curr) {
		if (curr->on_rq)
			vruntime = curr->vruntime;
		else
			curr = NULL;
	}

	if (cfs_rq->rb_leftmost) {
		struct sched_entity *se = rb_entry(cfs_rq->rb_leftmost,
						   struct sched_entity,
						   run_node);

		if (!curr)
			vruntime = se->vruntime;
		else
			vruntime = min_vruntime(vruntime, se->vruntime);
	}

	/* ensure we never gain time by being placed backwards. */
	cfs_rq->min_vruntime = max_vruntime(cfs_rq->min_vruntime, vruntime);
#ifndef CONFIG_64BIT
	smp_wmb();
	cfs_rq->min_vruntime_copy = cfs_rq->min_vruntime;
#endif
}

/*
 * Enqueue an entity into the rb-tree:
 */
static void __enqueue_entity(struct cfs_rq *cfs_rq, struct sched_entity *se)
{
	struct rb_node **link = &cfs_rq->tasks_timeline.rb_node;
	struct rb_node *parent = NULL;
	struct sched_entity *entry;
	int leftmost = 1;

	/*
	 * Find the right place in the rbtree:
	 */
	while (*link) {
		parent = *link;
		entry = rb_entry(parent, struct sched_entity, run_node);
		/*
		 * We dont care about collisions. Nodes with
		 * the same key stay together.
		 */
		if (entity_before(se, entry)) {
			link = &parent->rb_left;
		} else {
			link = &parent->rb_right;
			leftmost = 0;
		}
	}

	/*
	 * Maintain a cache of leftmost tree entries (it is frequently
	 * used):
	 */
	if (leftmost)
		cfs_rq->rb_leftmost = &se->run_node;

	rb_link_node(&se->run_node, parent, link);
	rb_insert_color(&se->run_node, &cfs_rq->tasks_timeline);
}

static void __dequeue_entity(struct cfs_rq *cfs_rq, struct sched_entity *se)
{
	if (cfs_rq->rb_leftmost == &se->run_node) {
		struct rb_node *next_node;

		next_node = rb_next(&se->run_node);
		cfs_rq->rb_leftmost = next_node;
	}

	rb_erase(&se->run_node, &cfs_rq->tasks_timeline);
}

struct sched_entity *__pick_first_entity(struct cfs_rq *cfs_rq)
{
	struct rb_node *left = cfs_rq->rb_leftmost;

	if (!left)
		return NULL;

	return rb_entry(left, struct sched_entity, run_node);
}

static struct sched_entity *__pick_next_entity(struct sched_entity *se)
{
	struct rb_node *next = rb_next(&se->run_node);

	if (!next)
		return NULL;

	return rb_entry(next, struct sched_entity, run_node);
}

#ifdef CONFIG_SCHED_DEBUG
struct sched_entity *__pick_last_entity(struct cfs_rq *cfs_rq)
{
	struct rb_node *last = rb_last(&cfs_rq->tasks_timeline);

	if (!last)
		return NULL;

	return rb_entry(last, struct sched_entity, run_node);
}

/**************************************************************
 * Scheduling class statistics methods:
 */

int sched_proc_update_handler(struct ctl_table *table, int write,
		void __user *buffer, size_t *lenp,
		loff_t *ppos)
{
	int ret = proc_dointvec_minmax(table, write, buffer, lenp, ppos);
	unsigned int factor = get_update_sysctl_factor();

	if (ret || !write)
		return ret;

	sched_nr_latency = DIV_ROUND_UP(sysctl_sched_latency,
					sysctl_sched_min_granularity);

#define WRT_SYSCTL(name) \
	(normalized_sysctl_##name = sysctl_##name / (factor))
	WRT_SYSCTL(sched_min_granularity);
	WRT_SYSCTL(sched_latency);
	WRT_SYSCTL(sched_wakeup_granularity);
#undef WRT_SYSCTL

	return 0;
}
#endif

/*
 * delta /= w
 */
static inline u64 calc_delta_fair(u64 delta, struct sched_entity *se)
{
	if (unlikely(se->load.weight != NICE_0_LOAD))
		delta = __calc_delta(delta, NICE_0_LOAD, &se->load);

	return delta;
}

/*
 * The idea is to set a period in which each task runs once.
 *
 * When there are too many tasks (sched_nr_latency) we have to stretch
 * this period because otherwise the slices get too small.
 *
 * p = (nr <= nl) ? l : l*nr/nl
 */
static u64 __sched_period(unsigned long nr_running)
{
	if (unlikely(nr_running > sched_nr_latency))
		return nr_running * sysctl_sched_min_granularity;
	else
		return sysctl_sched_latency;
}

/*
 * We calculate the wall-time slice from the period by taking a part
 * proportional to the weight.
 *
 * s = p*P[w/rw]
 */
static u64 sched_slice(struct cfs_rq *cfs_rq, struct sched_entity *se)
{
	u64 slice = __sched_period(cfs_rq->nr_running + !se->on_rq);

	for_each_sched_entity(se) {
		struct load_weight *load;
		struct load_weight lw;

		cfs_rq = cfs_rq_of(se);
		load = &cfs_rq->load;

		if (unlikely(!se->on_rq)) {
			lw = cfs_rq->load;

			update_load_add(&lw, se->load.weight);
			load = &lw;
		}
		slice = __calc_delta(slice, se->load.weight, load);
	}
	return slice;
}

/*
 * We calculate the vruntime slice of a to-be-inserted task.
 *
 * vs = s/w
 */
static u64 sched_vslice(struct cfs_rq *cfs_rq, struct sched_entity *se)
{
	return calc_delta_fair(sched_slice(cfs_rq, se), se);
}

#ifdef CONFIG_SMP

#include "sched-pelt.h"

static int select_idle_sibling(struct task_struct *p, int prev_cpu, int cpu);
static unsigned long task_h_load(struct task_struct *p);

/* Give new sched_entity start runnable values to heavy its load in infant time */
void init_entity_runnable_average(struct sched_entity *se)
{
	struct sched_avg *sa = &se->avg;

	sa->last_update_time = 0;
	/*
	 * sched_avg's period_contrib should be strictly less then 1024, so
	 * we give it 1023 to make sure it is almost a period (1024us), and
	 * will definitely be update (after enqueue).
	 */
	sa->period_contrib = 1023;
	/*
	 * Tasks are intialized with full load to be seen as heavy tasks until
	 * they get a chance to stabilize to their real load level.
	 * Group entities are intialized with zero load to reflect the fact that
	 * nothing has been attached to the task group yet.
	 */
	if (entity_is_task(se))
		sa->load_avg = scale_load_down(se->load.weight);
	sa->load_sum = sa->load_avg * LOAD_AVG_MAX;
	/*
	 * At this point, util_avg won't be used in select_task_rq_fair anyway
	 */
	sa->util_avg = 0;
	sa->util_sum = 0;
	/* when this task enqueue'ed, it will contribute to its cfs_rq's load_avg */
}

static inline u64 cfs_rq_clock_task(struct cfs_rq *cfs_rq);
static void attach_entity_cfs_rq(struct sched_entity *se);

/*
 * With new tasks being created, their initial util_avgs are extrapolated
 * based on the cfs_rq's current util_avg:
 *
 *   util_avg = cfs_rq->util_avg / (cfs_rq->load_avg + 1) * se.load.weight
 *
 * However, in many cases, the above util_avg does not give a desired
 * value. Moreover, the sum of the util_avgs may be divergent, such
 * as when the series is a harmonic series.
 *
 * To solve this problem, we also cap the util_avg of successive tasks to
 * only 1/2 of the left utilization budget:
 *
 *   util_avg_cap = (1024 - cfs_rq->avg.util_avg) / 2^n
 *
 * where n denotes the nth task.
 *
 * For example, a simplest series from the beginning would be like:
 *
 *  task  util_avg: 512, 256, 128,  64,  32,   16,    8, ...
 * cfs_rq util_avg: 512, 768, 896, 960, 992, 1008, 1016, ...
 *
 * Finally, that extrapolated util_avg is clamped to the cap (util_avg_cap)
 * if util_avg > util_avg_cap.
 */
void post_init_entity_util_avg(struct sched_entity *se)
{
	struct cfs_rq *cfs_rq = cfs_rq_of(se);
	struct sched_avg *sa = &se->avg;
	long cap = (long)(SCHED_CAPACITY_SCALE - cfs_rq->avg.util_avg) / 2;

	if (cap > 0) {
		if (cfs_rq->avg.util_avg != 0) {
			sa->util_avg  = cfs_rq->avg.util_avg * se->load.weight;
			sa->util_avg /= (cfs_rq->avg.load_avg + 1);

			if (sa->util_avg > cap)
				sa->util_avg = cap;
		} else {
			sa->util_avg = cap;
		}
		sa->util_sum = sa->util_avg * LOAD_AVG_MAX;
	}

	if (entity_is_task(se)) {
		struct task_struct *p = task_of(se);
		if (p->sched_class != &fair_sched_class) {
			/*
			 * For !fair tasks do:
			 *
			update_cfs_rq_load_avg(now, cfs_rq, false);
			attach_entity_load_avg(cfs_rq, se);
			switched_from_fair(rq, p);
			 *
			 * such that the next switched_to_fair() has the
			 * expected state.
			 */
			se->avg.last_update_time = cfs_rq_clock_task(cfs_rq);
			return;
		}
	}

	attach_entity_cfs_rq(se);
}

#else /* !CONFIG_SMP */
void init_entity_runnable_average(struct sched_entity *se)
{
}
void post_init_entity_util_avg(struct sched_entity *se)
{
}
static void update_tg_load_avg(struct cfs_rq *cfs_rq, int force)
{
}
#endif /* CONFIG_SMP */

/*
 * Update the current task's runtime statistics.
 */
static void update_curr(struct cfs_rq *cfs_rq)
{
	struct sched_entity *curr = cfs_rq->curr;
	u64 now = rq_clock_task(rq_of(cfs_rq));
	u64 delta_exec;

	if (unlikely(!curr))
		return;

	delta_exec = now - curr->exec_start;
	if (unlikely((s64)delta_exec <= 0))
		return;

	curr->exec_start = now;

	schedstat_set(curr->statistics.exec_max,
		      max(delta_exec, curr->statistics.exec_max));

	curr->sum_exec_runtime += delta_exec;
	schedstat_add(cfs_rq->exec_clock, delta_exec);

	curr->vruntime += calc_delta_fair(delta_exec, curr);
	update_min_vruntime(cfs_rq);

	if (entity_is_task(curr)) {
		struct task_struct *curtask = task_of(curr);

		trace_sched_stat_runtime(curtask, delta_exec, curr->vruntime);
		cpuacct_charge(curtask, delta_exec);
		account_group_exec_runtime(curtask, delta_exec);
	}

	account_cfs_rq_runtime(cfs_rq, delta_exec);
}

static void update_curr_fair(struct rq *rq)
{
	update_curr(cfs_rq_of(&rq->curr->se));
}

static inline void
update_stats_wait_start(struct cfs_rq *cfs_rq, struct sched_entity *se)
{
	u64 wait_start, prev_wait_start;

	if (!schedstat_enabled())
		return;

	wait_start = rq_clock(rq_of(cfs_rq));
	prev_wait_start = schedstat_val(se->statistics.wait_start);

	if (entity_is_task(se) && task_on_rq_migrating(task_of(se)) &&
	    likely(wait_start > prev_wait_start))
		wait_start -= prev_wait_start;

	schedstat_set(se->statistics.wait_start, wait_start);
}

static inline void
update_stats_wait_end(struct cfs_rq *cfs_rq, struct sched_entity *se)
{
	struct task_struct *p;
	u64 delta;

	if (!schedstat_enabled())
		return;

	delta = rq_clock(rq_of(cfs_rq)) - schedstat_val(se->statistics.wait_start);

	if (entity_is_task(se)) {
		p = task_of(se);
		if (task_on_rq_migrating(p)) {
			/*
			 * Preserve migrating task's wait time so wait_start
			 * time stamp can be adjusted to accumulate wait time
			 * prior to migration.
			 */
			schedstat_set(se->statistics.wait_start, delta);
			return;
		}
		trace_sched_stat_wait(p, delta);
	}

	schedstat_set(se->statistics.wait_max,
		      max(schedstat_val(se->statistics.wait_max), delta));
	schedstat_inc(se->statistics.wait_count);
	schedstat_add(se->statistics.wait_sum, delta);
	schedstat_set(se->statistics.wait_start, 0);
}

static inline void
update_stats_enqueue_sleeper(struct cfs_rq *cfs_rq, struct sched_entity *se)
{
	struct task_struct *tsk = NULL;
	u64 sleep_start, block_start;

	if (!schedstat_enabled())
		return;

	sleep_start = schedstat_val(se->statistics.sleep_start);
	block_start = schedstat_val(se->statistics.block_start);

	if (entity_is_task(se))
		tsk = task_of(se);

	if (sleep_start) {
		u64 delta = rq_clock(rq_of(cfs_rq)) - sleep_start;

		if ((s64)delta < 0)
			delta = 0;

		if (unlikely(delta > schedstat_val(se->statistics.sleep_max)))
			schedstat_set(se->statistics.sleep_max, delta);

		schedstat_set(se->statistics.sleep_start, 0);
		schedstat_add(se->statistics.sum_sleep_runtime, delta);

		if (tsk) {
			account_scheduler_latency(tsk, delta >> 10, 1);
			trace_sched_stat_sleep(tsk, delta);
		}
	}
	if (block_start) {
		u64 delta = rq_clock(rq_of(cfs_rq)) - block_start;

		if ((s64)delta < 0)
			delta = 0;

		if (unlikely(delta > schedstat_val(se->statistics.block_max)))
			schedstat_set(se->statistics.block_max, delta);

		schedstat_set(se->statistics.block_start, 0);
		schedstat_add(se->statistics.sum_sleep_runtime, delta);

		if (tsk) {
			if (tsk->in_iowait) {
				schedstat_add(se->statistics.iowait_sum, delta);
				schedstat_inc(se->statistics.iowait_count);
				trace_sched_stat_iowait(tsk, delta);
			}

			trace_sched_stat_blocked(tsk, delta);

			/*
			 * Blocking time is in units of nanosecs, so shift by
			 * 20 to get a milliseconds-range estimation of the
			 * amount of time that the task spent sleeping:
			 */
			if (unlikely(prof_on == SLEEP_PROFILING)) {
				profile_hits(SLEEP_PROFILING,
						(void *)get_wchan(tsk),
						delta >> 20);
			}
			account_scheduler_latency(tsk, delta >> 10, 0);
		}
	}
}

/*
 * Task is being enqueued - update stats:
 */
static inline void
update_stats_enqueue(struct cfs_rq *cfs_rq, struct sched_entity *se, int flags)
{
	if (!schedstat_enabled())
		return;

	/*
	 * Are we enqueueing a waiting task? (for current tasks
	 * a dequeue/enqueue event is a NOP)
	 */
	if (se != cfs_rq->curr)
		update_stats_wait_start(cfs_rq, se);

	if (flags & ENQUEUE_WAKEUP)
		update_stats_enqueue_sleeper(cfs_rq, se);
}

static inline void
update_stats_dequeue(struct cfs_rq *cfs_rq, struct sched_entity *se, int flags)
{

	if (!schedstat_enabled())
		return;

	/*
	 * Mark the end of the wait period if dequeueing a
	 * waiting task:
	 */
	if (se != cfs_rq->curr)
		update_stats_wait_end(cfs_rq, se);

	if ((flags & DEQUEUE_SLEEP) && entity_is_task(se)) {
		struct task_struct *tsk = task_of(se);

		if (tsk->state & TASK_INTERRUPTIBLE)
			schedstat_set(se->statistics.sleep_start,
				      rq_clock(rq_of(cfs_rq)));
		if (tsk->state & TASK_UNINTERRUPTIBLE)
			schedstat_set(se->statistics.block_start,
				      rq_clock(rq_of(cfs_rq)));
	}
}

/*
 * We are picking a new current task - update its stats:
 */
static inline void
update_stats_curr_start(struct cfs_rq *cfs_rq, struct sched_entity *se)
{
	/*
	 * We are starting a new run period:
	 */
	se->exec_start = rq_clock_task(rq_of(cfs_rq));
}

/**************************************************
 * Scheduling class queueing methods:
 */

#ifdef CONFIG_NUMA_BALANCING
/*
 * Approximate time to scan a full NUMA task in ms. The task scan period is
 * calculated based on the tasks virtual memory size and
 * numa_balancing_scan_size.
 */
unsigned int sysctl_numa_balancing_scan_period_min = 1000;
unsigned int sysctl_numa_balancing_scan_period_max = 60000;

/* Portion of address space to scan in MB */
unsigned int sysctl_numa_balancing_scan_size = 256;

/* Scan @scan_size MB every @scan_period after an initial @scan_delay in ms */
unsigned int sysctl_numa_balancing_scan_delay = 1000;

static unsigned int task_nr_scan_windows(struct task_struct *p)
{
	unsigned long rss = 0;
	unsigned long nr_scan_pages;

	/*
	 * Calculations based on RSS as non-present and empty pages are skipped
	 * by the PTE scanner and NUMA hinting faults should be trapped based
	 * on resident pages
	 */
	nr_scan_pages = sysctl_numa_balancing_scan_size << (20 - PAGE_SHIFT);
	rss = get_mm_rss(p->mm);
	if (!rss)
		rss = nr_scan_pages;

	rss = round_up(rss, nr_scan_pages);
	return rss / nr_scan_pages;
}

/* For sanitys sake, never scan more PTEs than MAX_SCAN_WINDOW MB/sec. */
#define MAX_SCAN_WINDOW 2560

static unsigned int task_scan_min(struct task_struct *p)
{
	unsigned int scan_size = READ_ONCE(sysctl_numa_balancing_scan_size);
	unsigned int scan, floor;
	unsigned int windows = 1;

	if (scan_size < MAX_SCAN_WINDOW)
		windows = MAX_SCAN_WINDOW / scan_size;
	floor = 1000 / windows;

	scan = sysctl_numa_balancing_scan_period_min / task_nr_scan_windows(p);
	return max_t(unsigned int, floor, scan);
}

static unsigned int task_scan_max(struct task_struct *p)
{
	unsigned int smin = task_scan_min(p);
	unsigned int smax;

	/* Watch for min being lower than max due to floor calculations */
	smax = sysctl_numa_balancing_scan_period_max / task_nr_scan_windows(p);
	return max(smin, smax);
}

static void account_numa_enqueue(struct rq *rq, struct task_struct *p)
{
	rq->nr_numa_running += (p->numa_preferred_nid != -1);
	rq->nr_preferred_running += (p->numa_preferred_nid == task_node(p));
}

static void account_numa_dequeue(struct rq *rq, struct task_struct *p)
{
	rq->nr_numa_running -= (p->numa_preferred_nid != -1);
	rq->nr_preferred_running -= (p->numa_preferred_nid == task_node(p));
}

struct numa_group {
	atomic_t refcount;

	spinlock_t lock; /* nr_tasks, tasks */
	int nr_tasks;
	pid_t gid;
	int active_nodes;

	struct rcu_head rcu;
	unsigned long total_faults;
	unsigned long max_faults_cpu;
	/*
	 * Faults_cpu is used to decide whether memory should move
	 * towards the CPU. As a consequence, these stats are weighted
	 * more by CPU use than by memory faults.
	 */
	unsigned long *faults_cpu;
	unsigned long faults[0];
};

/* Shared or private faults. */
#define NR_NUMA_HINT_FAULT_TYPES 2

/* Memory and CPU locality */
#define NR_NUMA_HINT_FAULT_STATS (NR_NUMA_HINT_FAULT_TYPES * 2)

/* Averaged statistics, and temporary buffers. */
#define NR_NUMA_HINT_FAULT_BUCKETS (NR_NUMA_HINT_FAULT_STATS * 2)

pid_t task_numa_group_id(struct task_struct *p)
{
	return p->numa_group ? p->numa_group->gid : 0;
}

/*
 * The averaged statistics, shared & private, memory & cpu,
 * occupy the first half of the array. The second half of the
 * array is for current counters, which are averaged into the
 * first set by task_numa_placement.
 */
static inline int task_faults_idx(enum numa_faults_stats s, int nid, int priv)
{
	return NR_NUMA_HINT_FAULT_TYPES * (s * nr_node_ids + nid) + priv;
}

static inline unsigned long task_faults(struct task_struct *p, int nid)
{
	if (!p->numa_faults)
		return 0;

	return p->numa_faults[task_faults_idx(NUMA_MEM, nid, 0)] +
		p->numa_faults[task_faults_idx(NUMA_MEM, nid, 1)];
}

static inline unsigned long group_faults(struct task_struct *p, int nid)
{
	if (!p->numa_group)
		return 0;

	return p->numa_group->faults[task_faults_idx(NUMA_MEM, nid, 0)] +
		p->numa_group->faults[task_faults_idx(NUMA_MEM, nid, 1)];
}

static inline unsigned long group_faults_cpu(struct numa_group *group, int nid)
{
	return group->faults_cpu[task_faults_idx(NUMA_MEM, nid, 0)] +
		group->faults_cpu[task_faults_idx(NUMA_MEM, nid, 1)];
}

/*
 * A node triggering more than 1/3 as many NUMA faults as the maximum is
 * considered part of a numa group's pseudo-interleaving set. Migrations
 * between these nodes are slowed down, to allow things to settle down.
 */
#define ACTIVE_NODE_FRACTION 3

static bool numa_is_active_node(int nid, struct numa_group *ng)
{
	return group_faults_cpu(ng, nid) * ACTIVE_NODE_FRACTION > ng->max_faults_cpu;
}

/* Handle placement on systems where not all nodes are directly connected. */
static unsigned long score_nearby_nodes(struct task_struct *p, int nid,
					int maxdist, bool task)
{
	unsigned long score = 0;
	int node;

	/*
	 * All nodes are directly connected, and the same distance
	 * from each other. No need for fancy placement algorithms.
	 */
	if (sched_numa_topology_type == NUMA_DIRECT)
		return 0;

	/*
	 * This code is called for each node, introducing N^2 complexity,
	 * which should be ok given the number of nodes rarely exceeds 8.
	 */
	for_each_online_node(node) {
		unsigned long faults;
		int dist = node_distance(nid, node);

		/*
		 * The furthest away nodes in the system are not interesting
		 * for placement; nid was already counted.
		 */
		if (dist == sched_max_numa_distance || node == nid)
			continue;

		/*
		 * On systems with a backplane NUMA topology, compare groups
		 * of nodes, and move tasks towards the group with the most
		 * memory accesses. When comparing two nodes at distance
		 * "hoplimit", only nodes closer by than "hoplimit" are part
		 * of each group. Skip other nodes.
		 */
		if (sched_numa_topology_type == NUMA_BACKPLANE &&
					dist > maxdist)
			continue;

		/* Add up the faults from nearby nodes. */
		if (task)
			faults = task_faults(p, node);
		else
			faults = group_faults(p, node);

		/*
		 * On systems with a glueless mesh NUMA topology, there are
		 * no fixed "groups of nodes". Instead, nodes that are not
		 * directly connected bounce traffic through intermediate
		 * nodes; a numa_group can occupy any set of nodes.
		 * The further away a node is, the less the faults count.
		 * This seems to result in good task placement.
		 */
		if (sched_numa_topology_type == NUMA_GLUELESS_MESH) {
			faults *= (sched_max_numa_distance - dist);
			faults /= (sched_max_numa_distance - LOCAL_DISTANCE);
		}

		score += faults;
	}

	return score;
}

/*
 * These return the fraction of accesses done by a particular task, or
 * task group, on a particular numa node.  The group weight is given a
 * larger multiplier, in order to group tasks together that are almost
 * evenly spread out between numa nodes.
 */
static inline unsigned long task_weight(struct task_struct *p, int nid,
					int dist)
{
	unsigned long faults, total_faults;

	if (!p->numa_faults)
		return 0;

	total_faults = p->total_numa_faults;

	if (!total_faults)
		return 0;

	faults = task_faults(p, nid);
	faults += score_nearby_nodes(p, nid, dist, true);

	return 1000 * faults / total_faults;
}

static inline unsigned long group_weight(struct task_struct *p, int nid,
					 int dist)
{
	unsigned long faults, total_faults;

	if (!p->numa_group)
		return 0;

	total_faults = p->numa_group->total_faults;

	if (!total_faults)
		return 0;

	faults = group_faults(p, nid);
	faults += score_nearby_nodes(p, nid, dist, false);

	return 1000 * faults / total_faults;
}

bool should_numa_migrate_memory(struct task_struct *p, struct page * page,
				int src_nid, int dst_cpu)
{
	struct numa_group *ng = p->numa_group;
	int dst_nid = cpu_to_node(dst_cpu);
	int last_cpupid, this_cpupid;

	this_cpupid = cpu_pid_to_cpupid(dst_cpu, current->pid);

	/*
	 * Multi-stage node selection is used in conjunction with a periodic
	 * migration fault to build a temporal task<->page relation. By using
	 * a two-stage filter we remove short/unlikely relations.
	 *
	 * Using P(p) ~ n_p / n_t as per frequentist probability, we can equate
	 * a task's usage of a particular page (n_p) per total usage of this
	 * page (n_t) (in a given time-span) to a probability.
	 *
	 * Our periodic faults will sample this probability and getting the
	 * same result twice in a row, given these samples are fully
	 * independent, is then given by P(n)^2, provided our sample period
	 * is sufficiently short compared to the usage pattern.
	 *
	 * This quadric squishes small probabilities, making it less likely we
	 * act on an unlikely task<->page relation.
	 */
	last_cpupid = page_cpupid_xchg_last(page, this_cpupid);
	if (!cpupid_pid_unset(last_cpupid) &&
				cpupid_to_nid(last_cpupid) != dst_nid)
		return false;

	/* Always allow migrate on private faults */
	if (cpupid_match_pid(p, last_cpupid))
		return true;

	/* A shared fault, but p->numa_group has not been set up yet. */
	if (!ng)
		return true;

	/*
	 * Destination node is much more heavily used than the source
	 * node? Allow migration.
	 */
	if (group_faults_cpu(ng, dst_nid) > group_faults_cpu(ng, src_nid) *
					ACTIVE_NODE_FRACTION)
		return true;

	/*
	 * Distribute memory according to CPU & memory use on each node,
	 * with 3/4 hysteresis to avoid unnecessary memory migrations:
	 *
	 * faults_cpu(dst)   3   faults_cpu(src)
	 * --------------- * - > ---------------
	 * faults_mem(dst)   4   faults_mem(src)
	 */
	return group_faults_cpu(ng, dst_nid) * group_faults(p, src_nid) * 3 >
	       group_faults_cpu(ng, src_nid) * group_faults(p, dst_nid) * 4;
}

static unsigned long weighted_cpuload(const int cpu);
static unsigned long source_load(int cpu, int type);
static unsigned long target_load(int cpu, int type);
static unsigned long capacity_of(int cpu);
static long effective_load(struct task_group *tg, int cpu, long wl, long wg);

/* Cached statistics for all CPUs within a node */
struct numa_stats {
	unsigned long nr_running;
	unsigned long load;

	/* Total compute capacity of CPUs on a node */
	unsigned long compute_capacity;

	/* Approximate capacity in terms of runnable tasks on a node */
	unsigned long task_capacity;
	int has_free_capacity;
};

/*
 * XXX borrowed from update_sg_lb_stats
 */
static void update_numa_stats(struct numa_stats *ns, int nid)
{
	int smt, cpu, cpus = 0;
	unsigned long capacity;

	memset(ns, 0, sizeof(*ns));
	for_each_cpu(cpu, cpumask_of_node(nid)) {
		struct rq *rq = cpu_rq(cpu);

		ns->nr_running += rq->nr_running;
		ns->load += weighted_cpuload(cpu);
		ns->compute_capacity += capacity_of(cpu);

		cpus++;
	}

	/*
	 * If we raced with hotplug and there are no CPUs left in our mask
	 * the @ns structure is NULL'ed and task_numa_compare() will
	 * not find this node attractive.
	 *
	 * We'll either bail at !has_free_capacity, or we'll detect a huge
	 * imbalance and bail there.
	 */
	if (!cpus)
		return;

	/* smt := ceil(cpus / capacity), assumes: 1 < smt_power < 2 */
	smt = DIV_ROUND_UP(SCHED_CAPACITY_SCALE * cpus, ns->compute_capacity);
	capacity = cpus / smt; /* cores */

	ns->task_capacity = min_t(unsigned, capacity,
		DIV_ROUND_CLOSEST(ns->compute_capacity, SCHED_CAPACITY_SCALE));
	ns->has_free_capacity = (ns->nr_running < ns->task_capacity);
}

struct task_numa_env {
	struct task_struct *p;

	int src_cpu, src_nid;
	int dst_cpu, dst_nid;

	struct numa_stats src_stats, dst_stats;

	int imbalance_pct;
	int dist;

	struct task_struct *best_task;
	long best_imp;
	int best_cpu;
};

static void task_numa_assign(struct task_numa_env *env,
			     struct task_struct *p, long imp)
{
	if (env->best_task)
		put_task_struct(env->best_task);
	if (p)
		get_task_struct(p);

	env->best_task = p;
	env->best_imp = imp;
	env->best_cpu = env->dst_cpu;
}

static bool load_too_imbalanced(long src_load, long dst_load,
				struct task_numa_env *env)
{
	long imb, old_imb;
	long orig_src_load, orig_dst_load;
	long src_capacity, dst_capacity;

	/*
	 * The load is corrected for the CPU capacity available on each node.
	 *
	 * src_load        dst_load
	 * ------------ vs ---------
	 * src_capacity    dst_capacity
	 */
	src_capacity = env->src_stats.compute_capacity;
	dst_capacity = env->dst_stats.compute_capacity;

	/* We care about the slope of the imbalance, not the direction. */
	if (dst_load < src_load)
		swap(dst_load, src_load);

	/* Is the difference below the threshold? */
	imb = dst_load * src_capacity * 100 -
	      src_load * dst_capacity * env->imbalance_pct;
	if (imb <= 0)
		return false;

	/*
	 * The imbalance is above the allowed threshold.
	 * Compare it with the old imbalance.
	 */
	orig_src_load = env->src_stats.load;
	orig_dst_load = env->dst_stats.load;

	if (orig_dst_load < orig_src_load)
		swap(orig_dst_load, orig_src_load);

	old_imb = orig_dst_load * src_capacity * 100 -
		  orig_src_load * dst_capacity * env->imbalance_pct;

	/* Would this change make things worse? */
	return (imb > old_imb);
}

/*
 * This checks if the overall compute and NUMA accesses of the system would
 * be improved if the source tasks was migrated to the target dst_cpu taking
 * into account that it might be best if task running on the dst_cpu should
 * be exchanged with the source task
 */
static void task_numa_compare(struct task_numa_env *env,
			      long taskimp, long groupimp)
{
	struct rq *src_rq = cpu_rq(env->src_cpu);
	struct rq *dst_rq = cpu_rq(env->dst_cpu);
	struct task_struct *cur;
	long src_load, dst_load;
	long load;
	long imp = env->p->numa_group ? groupimp : taskimp;
	long moveimp = imp;
	int dist = env->dist;

	rcu_read_lock();
	cur = task_rcu_dereference(&dst_rq->curr);
	if (cur && ((cur->flags & PF_EXITING) || is_idle_task(cur)))
		cur = NULL;

	/*
	 * Because we have preemption enabled we can get migrated around and
	 * end try selecting ourselves (current == env->p) as a swap candidate.
	 */
	if (cur == env->p)
		goto unlock;

	/*
	 * "imp" is the fault differential for the source task between the
	 * source and destination node. Calculate the total differential for
	 * the source task and potential destination task. The more negative
	 * the value is, the more rmeote accesses that would be expected to
	 * be incurred if the tasks were swapped.
	 */
	if (cur) {
		/* Skip this swap candidate if cannot move to the source cpu */
		if (!cpumask_test_cpu(env->src_cpu, &cur->cpus_allowed))
			goto unlock;

		/*
		 * If dst and source tasks are in the same NUMA group, or not
		 * in any group then look only at task weights.
		 */
		if (cur->numa_group == env->p->numa_group) {
			imp = taskimp + task_weight(cur, env->src_nid, dist) -
			      task_weight(cur, env->dst_nid, dist);
			/*
			 * Add some hysteresis to prevent swapping the
			 * tasks within a group over tiny differences.
			 */
			if (cur->numa_group)
				imp -= imp/16;
		} else {
			/*
			 * Compare the group weights. If a task is all by
			 * itself (not part of a group), use the task weight
			 * instead.
			 */
			if (cur->numa_group)
				imp += group_weight(cur, env->src_nid, dist) -
				       group_weight(cur, env->dst_nid, dist);
			else
				imp += task_weight(cur, env->src_nid, dist) -
				       task_weight(cur, env->dst_nid, dist);
		}
	}

	if (imp <= env->best_imp && moveimp <= env->best_imp)
		goto unlock;

	if (!cur) {
		/* Is there capacity at our destination? */
		if (env->src_stats.nr_running <= env->src_stats.task_capacity &&
		    !env->dst_stats.has_free_capacity)
			goto unlock;

		goto balance;
	}

	/* Balance doesn't matter much if we're running a task per cpu */
	if (imp > env->best_imp && src_rq->nr_running == 1 &&
			dst_rq->nr_running == 1)
		goto assign;

	/*
	 * In the overloaded case, try and keep the load balanced.
	 */
balance:
	load = task_h_load(env->p);
	dst_load = env->dst_stats.load + load;
	src_load = env->src_stats.load - load;

	if (moveimp > imp && moveimp > env->best_imp) {
		/*
		 * If the improvement from just moving env->p direction is
		 * better than swapping tasks around, check if a move is
		 * possible. Store a slightly smaller score than moveimp,
		 * so an actually idle CPU will win.
		 */
		if (!load_too_imbalanced(src_load, dst_load, env)) {
			imp = moveimp - 1;
			cur = NULL;
			goto assign;
		}
	}

	if (imp <= env->best_imp)
		goto unlock;

	if (cur) {
		load = task_h_load(cur);
		dst_load -= load;
		src_load += load;
	}

	if (load_too_imbalanced(src_load, dst_load, env))
		goto unlock;

	/*
	 * One idle CPU per node is evaluated for a task numa move.
	 * Call select_idle_sibling to maybe find a better one.
	 */
	if (!cur) {
		/*
		 * select_idle_siblings() uses an per-cpu cpumask that
		 * can be used from IRQ context.
		 */
		local_irq_disable();
		env->dst_cpu = select_idle_sibling(env->p, env->src_cpu,
						   env->dst_cpu);
		local_irq_enable();
	}

assign:
	task_numa_assign(env, cur, imp);
unlock:
	rcu_read_unlock();
}

static void task_numa_find_cpu(struct task_numa_env *env,
				long taskimp, long groupimp)
{
	int cpu;

	for_each_cpu(cpu, cpumask_of_node(env->dst_nid)) {
		/* Skip this CPU if the source task cannot migrate */
		if (!cpumask_test_cpu(cpu, &env->p->cpus_allowed))
			continue;

		env->dst_cpu = cpu;
		task_numa_compare(env, taskimp, groupimp);
	}
}

/* Only move tasks to a NUMA node less busy than the current node. */
static bool numa_has_capacity(struct task_numa_env *env)
{
	struct numa_stats *src = &env->src_stats;
	struct numa_stats *dst = &env->dst_stats;

	if (src->has_free_capacity && !dst->has_free_capacity)
		return false;

	/*
	 * Only consider a task move if the source has a higher load
	 * than the destination, corrected for CPU capacity on each node.
	 *
	 *      src->load                dst->load
	 * --------------------- vs ---------------------
	 * src->compute_capacity    dst->compute_capacity
	 */
	if (src->load * dst->compute_capacity * env->imbalance_pct >

	    dst->load * src->compute_capacity * 100)
		return true;

	return false;
}

static int task_numa_migrate(struct task_struct *p)
{
	struct task_numa_env env = {
		.p = p,

		.src_cpu = task_cpu(p),
		.src_nid = task_node(p),

		.imbalance_pct = 112,

		.best_task = NULL,
		.best_imp = 0,
		.best_cpu = -1,
	};
	struct sched_domain *sd;
	unsigned long taskweight, groupweight;
	int nid, ret, dist;
	long taskimp, groupimp;

	/*
	 * Pick the lowest SD_NUMA domain, as that would have the smallest
	 * imbalance and would be the first to start moving tasks about.
	 *
	 * And we want to avoid any moving of tasks about, as that would create
	 * random movement of tasks -- counter the numa conditions we're trying
	 * to satisfy here.
	 */
	rcu_read_lock();
	sd = rcu_dereference(per_cpu(sd_numa, env.src_cpu));
	if (sd)
		env.imbalance_pct = 100 + (sd->imbalance_pct - 100) / 2;
	rcu_read_unlock();

	/*
	 * Cpusets can break the scheduler domain tree into smaller
	 * balance domains, some of which do not cross NUMA boundaries.
	 * Tasks that are "trapped" in such domains cannot be migrated
	 * elsewhere, so there is no point in (re)trying.
	 */
	if (unlikely(!sd)) {
		p->numa_preferred_nid = task_node(p);
		return -EINVAL;
	}

	env.dst_nid = p->numa_preferred_nid;
	dist = env.dist = node_distance(env.src_nid, env.dst_nid);
	taskweight = task_weight(p, env.src_nid, dist);
	groupweight = group_weight(p, env.src_nid, dist);
	update_numa_stats(&env.src_stats, env.src_nid);
	taskimp = task_weight(p, env.dst_nid, dist) - taskweight;
	groupimp = group_weight(p, env.dst_nid, dist) - groupweight;
	update_numa_stats(&env.dst_stats, env.dst_nid);

	/* Try to find a spot on the preferred nid. */
	if (numa_has_capacity(&env))
		task_numa_find_cpu(&env, taskimp, groupimp);

	/*
	 * Look at other nodes in these cases:
	 * - there is no space available on the preferred_nid
	 * - the task is part of a numa_group that is interleaved across
	 *   multiple NUMA nodes; in order to better consolidate the group,
	 *   we need to check other locations.
	 */
	if (env.best_cpu == -1 || (p->numa_group && p->numa_group->active_nodes > 1)) {
		for_each_online_node(nid) {
			if (nid == env.src_nid || nid == p->numa_preferred_nid)
				continue;

			dist = node_distance(env.src_nid, env.dst_nid);
			if (sched_numa_topology_type == NUMA_BACKPLANE &&
						dist != env.dist) {
				taskweight = task_weight(p, env.src_nid, dist);
				groupweight = group_weight(p, env.src_nid, dist);
			}

			/* Only consider nodes where both task and groups benefit */
			taskimp = task_weight(p, nid, dist) - taskweight;
			groupimp = group_weight(p, nid, dist) - groupweight;
			if (taskimp < 0 && groupimp < 0)
				continue;

			env.dist = dist;
			env.dst_nid = nid;
			update_numa_stats(&env.dst_stats, env.dst_nid);
			if (numa_has_capacity(&env))
				task_numa_find_cpu(&env, taskimp, groupimp);
		}
	}

	/*
	 * If the task is part of a workload that spans multiple NUMA nodes,
	 * and is migrating into one of the workload's active nodes, remember
	 * this node as the task's preferred numa node, so the workload can
	 * settle down.
	 * A task that migrated to a second choice node will be better off
	 * trying for a better one later. Do not set the preferred node here.
	 */
	if (p->numa_group) {
		struct numa_group *ng = p->numa_group;

		if (env.best_cpu == -1)
			nid = env.src_nid;
		else
			nid = env.dst_nid;

		if (ng->active_nodes > 1 && numa_is_active_node(env.dst_nid, ng))
			sched_setnuma(p, env.dst_nid);
	}

	/* No better CPU than the current one was found. */
	if (env.best_cpu == -1)
		return -EAGAIN;

	/*
	 * Reset the scan period if the task is being rescheduled on an
	 * alternative node to recheck if the tasks is now properly placed.
	 */
	p->numa_scan_period = task_scan_min(p);

	if (env.best_task == NULL) {
		ret = migrate_task_to(p, env.best_cpu);
		if (ret != 0)
			trace_sched_stick_numa(p, env.src_cpu, env.best_cpu);
		return ret;
	}

	ret = migrate_swap(p, env.best_task);
	if (ret != 0)
		trace_sched_stick_numa(p, env.src_cpu, task_cpu(env.best_task));
	put_task_struct(env.best_task);
	return ret;
}

/* Attempt to migrate a task to a CPU on the preferred node. */
static void numa_migrate_preferred(struct task_struct *p)
{
	unsigned long interval = HZ;

	/* This task has no NUMA fault statistics yet */
	if (unlikely(p->numa_preferred_nid == -1 || !p->numa_faults))
		return;

	/* Periodically retry migrating the task to the preferred node */
	interval = min(interval, msecs_to_jiffies(p->numa_scan_period) / 16);
	p->numa_migrate_retry = jiffies + interval;

	/* Success if task is already running on preferred CPU */
	if (task_node(p) == p->numa_preferred_nid)
		return;

	/* Otherwise, try migrate to a CPU on the preferred node */
	task_numa_migrate(p);
}

/*
 * Find out how many nodes on the workload is actively running on. Do this by
 * tracking the nodes from which NUMA hinting faults are triggered. This can
 * be different from the set of nodes where the workload's memory is currently
 * located.
 */
static void numa_group_count_active_nodes(struct numa_group *numa_group)
{
	unsigned long faults, max_faults = 0;
	int nid, active_nodes = 0;

	for_each_online_node(nid) {
		faults = group_faults_cpu(numa_group, nid);
		if (faults > max_faults)
			max_faults = faults;
	}

	for_each_online_node(nid) {
		faults = group_faults_cpu(numa_group, nid);
		if (faults * ACTIVE_NODE_FRACTION > max_faults)
			active_nodes++;
	}

	numa_group->max_faults_cpu = max_faults;
	numa_group->active_nodes = active_nodes;
}

/*
 * When adapting the scan rate, the period is divided into NUMA_PERIOD_SLOTS
 * increments. The more local the fault statistics are, the higher the scan
 * period will be for the next scan window. If local/(local+remote) ratio is
 * below NUMA_PERIOD_THRESHOLD (where range of ratio is 1..NUMA_PERIOD_SLOTS)
 * the scan period will decrease. Aim for 70% local accesses.
 */
#define NUMA_PERIOD_SLOTS 10
#define NUMA_PERIOD_THRESHOLD 7

/*
 * Increase the scan period (slow down scanning) if the majority of
 * our memory is already on our local node, or if the majority of
 * the page accesses are shared with other processes.
 * Otherwise, decrease the scan period.
 */
static void update_task_scan_period(struct task_struct *p,
			unsigned long shared, unsigned long private)
{
	unsigned int period_slot;
	int ratio;
	int diff;

	unsigned long remote = p->numa_faults_locality[0];
	unsigned long local = p->numa_faults_locality[1];

	/*
	 * If there were no record hinting faults then either the task is
	 * completely idle or all activity is areas that are not of interest
	 * to automatic numa balancing. Related to that, if there were failed
	 * migration then it implies we are migrating too quickly or the local
	 * node is overloaded. In either case, scan slower
	 */
	if (local + shared == 0 || p->numa_faults_locality[2]) {
		p->numa_scan_period = min(p->numa_scan_period_max,
			p->numa_scan_period << 1);

		p->mm->numa_next_scan = jiffies +
			msecs_to_jiffies(p->numa_scan_period);

		return;
	}

	/*
	 * Prepare to scale scan period relative to the current period.
	 *	 == NUMA_PERIOD_THRESHOLD scan period stays the same
	 *       <  NUMA_PERIOD_THRESHOLD scan period decreases (scan faster)
	 *	 >= NUMA_PERIOD_THRESHOLD scan period increases (scan slower)
	 */
	period_slot = DIV_ROUND_UP(p->numa_scan_period, NUMA_PERIOD_SLOTS);
	ratio = (local * NUMA_PERIOD_SLOTS) / (local + remote);
	if (ratio >= NUMA_PERIOD_THRESHOLD) {
		int slot = ratio - NUMA_PERIOD_THRESHOLD;
		if (!slot)
			slot = 1;
		diff = slot * period_slot;
	} else {
		diff = -(NUMA_PERIOD_THRESHOLD - ratio) * period_slot;

		/*
		 * Scale scan rate increases based on sharing. There is an
		 * inverse relationship between the degree of sharing and
		 * the adjustment made to the scanning period. Broadly
		 * speaking the intent is that there is little point
		 * scanning faster if shared accesses dominate as it may
		 * simply bounce migrations uselessly
		 */
		ratio = DIV_ROUND_UP(private * NUMA_PERIOD_SLOTS, (private + shared + 1));
		diff = (diff * ratio) / NUMA_PERIOD_SLOTS;
	}

	p->numa_scan_period = clamp(p->numa_scan_period + diff,
			task_scan_min(p), task_scan_max(p));
	memset(p->numa_faults_locality, 0, sizeof(p->numa_faults_locality));
}

/*
 * Get the fraction of time the task has been running since the last
 * NUMA placement cycle. The scheduler keeps similar statistics, but
 * decays those on a 32ms period, which is orders of magnitude off
 * from the dozens-of-seconds NUMA balancing period. Use the scheduler
 * stats only if the task is so new there are no NUMA statistics yet.
 */
static u64 numa_get_avg_runtime(struct task_struct *p, u64 *period)
{
	u64 runtime, delta, now;
	/* Use the start of this time slice to avoid calculations. */
	now = p->se.exec_start;
	runtime = p->se.sum_exec_runtime;

	if (p->last_task_numa_placement) {
		delta = runtime - p->last_sum_exec_runtime;
		*period = now - p->last_task_numa_placement;
	} else {
		delta = p->se.avg.load_sum / p->se.load.weight;
		*period = LOAD_AVG_MAX;
	}

	p->last_sum_exec_runtime = runtime;
	p->last_task_numa_placement = now;

	return delta;
}

/*
 * Determine the preferred nid for a task in a numa_group. This needs to
 * be done in a way that produces consistent results with group_weight,
 * otherwise workloads might not converge.
 */
static int preferred_group_nid(struct task_struct *p, int nid)
{
	nodemask_t nodes;
	int dist;

	/* Direct connections between all NUMA nodes. */
	if (sched_numa_topology_type == NUMA_DIRECT)
		return nid;

	/*
	 * On a system with glueless mesh NUMA topology, group_weight
	 * scores nodes according to the number of NUMA hinting faults on
	 * both the node itself, and on nearby nodes.
	 */
	if (sched_numa_topology_type == NUMA_GLUELESS_MESH) {
		unsigned long score, max_score = 0;
		int node, max_node = nid;

		dist = sched_max_numa_distance;

		for_each_online_node(node) {
			score = group_weight(p, node, dist);
			if (score > max_score) {
				max_score = score;
				max_node = node;
			}
		}
		return max_node;
	}

	/*
	 * Finding the preferred nid in a system with NUMA backplane
	 * interconnect topology is more involved. The goal is to locate
	 * tasks from numa_groups near each other in the system, and
	 * untangle workloads from different sides of the system. This requires
	 * searching down the hierarchy of node groups, recursively searching
	 * inside the highest scoring group of nodes. The nodemask tricks
	 * keep the complexity of the search down.
	 */
	nodes = node_online_map;
	for (dist = sched_max_numa_distance; dist > LOCAL_DISTANCE; dist--) {
		unsigned long max_faults = 0;
		nodemask_t max_group = NODE_MASK_NONE;
		int a, b;

		/* Are there nodes at this distance from each other? */
		if (!find_numa_distance(dist))
			continue;

		for_each_node_mask(a, nodes) {
			unsigned long faults = 0;
			nodemask_t this_group;
			nodes_clear(this_group);

			/* Sum group's NUMA faults; includes a==b case. */
			for_each_node_mask(b, nodes) {
				if (node_distance(a, b) < dist) {
					faults += group_faults(p, b);
					node_set(b, this_group);
					node_clear(b, nodes);
				}
			}

			/* Remember the top group. */
			if (faults > max_faults) {
				max_faults = faults;
				max_group = this_group;
				/*
				 * subtle: at the smallest distance there is
				 * just one node left in each "group", the
				 * winner is the preferred nid.
				 */
				nid = a;
			}
		}
		/* Next round, evaluate the nodes within max_group. */
		if (!max_faults)
			break;
		nodes = max_group;
	}
	return nid;
}

static void task_numa_placement(struct task_struct *p)
{
	int seq, nid, max_nid = -1, max_group_nid = -1;
	unsigned long max_faults = 0, max_group_faults = 0;
	unsigned long fault_types[2] = { 0, 0 };
	unsigned long total_faults;
	u64 runtime, period;
	spinlock_t *group_lock = NULL;

	/*
	 * The p->mm->numa_scan_seq field gets updated without
	 * exclusive access. Use READ_ONCE() here to ensure
	 * that the field is read in a single access:
	 */
	seq = READ_ONCE(p->mm->numa_scan_seq);
	if (p->numa_scan_seq == seq)
		return;
	p->numa_scan_seq = seq;
	p->numa_scan_period_max = task_scan_max(p);

	total_faults = p->numa_faults_locality[0] +
		       p->numa_faults_locality[1];
	runtime = numa_get_avg_runtime(p, &period);

	/* If the task is part of a group prevent parallel updates to group stats */
	if (p->numa_group) {
		group_lock = &p->numa_group->lock;
		spin_lock_irq(group_lock);
	}

	/* Find the node with the highest number of faults */
	for_each_online_node(nid) {
		/* Keep track of the offsets in numa_faults array */
		int mem_idx, membuf_idx, cpu_idx, cpubuf_idx;
		unsigned long faults = 0, group_faults = 0;
		int priv;

		for (priv = 0; priv < NR_NUMA_HINT_FAULT_TYPES; priv++) {
			long diff, f_diff, f_weight;

			mem_idx = task_faults_idx(NUMA_MEM, nid, priv);
			membuf_idx = task_faults_idx(NUMA_MEMBUF, nid, priv);
			cpu_idx = task_faults_idx(NUMA_CPU, nid, priv);
			cpubuf_idx = task_faults_idx(NUMA_CPUBUF, nid, priv);

			/* Decay existing window, copy faults since last scan */
			diff = p->numa_faults[membuf_idx] - p->numa_faults[mem_idx] / 2;
			fault_types[priv] += p->numa_faults[membuf_idx];
			p->numa_faults[membuf_idx] = 0;

			/*
			 * Normalize the faults_from, so all tasks in a group
			 * count according to CPU use, instead of by the raw
			 * number of faults. Tasks with little runtime have
			 * little over-all impact on throughput, and thus their
			 * faults are less important.
			 */
			f_weight = div64_u64(runtime << 16, period + 1);
			f_weight = (f_weight * p->numa_faults[cpubuf_idx]) /
				   (total_faults + 1);
			f_diff = f_weight - p->numa_faults[cpu_idx] / 2;
			p->numa_faults[cpubuf_idx] = 0;

			p->numa_faults[mem_idx] += diff;
			p->numa_faults[cpu_idx] += f_diff;
			faults += p->numa_faults[mem_idx];
			p->total_numa_faults += diff;
			if (p->numa_group) {
				/*
				 * safe because we can only change our own group
				 *
				 * mem_idx represents the offset for a given
				 * nid and priv in a specific region because it
				 * is at the beginning of the numa_faults array.
				 */
				p->numa_group->faults[mem_idx] += diff;
				p->numa_group->faults_cpu[mem_idx] += f_diff;
				p->numa_group->total_faults += diff;
				group_faults += p->numa_group->faults[mem_idx];
			}
		}

		if (faults > max_faults) {
			max_faults = faults;
			max_nid = nid;
		}

		if (group_faults > max_group_faults) {
			max_group_faults = group_faults;
			max_group_nid = nid;
		}
	}

	update_task_scan_period(p, fault_types[0], fault_types[1]);

	if (p->numa_group) {
		numa_group_count_active_nodes(p->numa_group);
		spin_unlock_irq(group_lock);
		max_nid = preferred_group_nid(p, max_group_nid);
	}

	if (max_faults) {
		/* Set the new preferred node */
		if (max_nid != p->numa_preferred_nid)
			sched_setnuma(p, max_nid);

		if (task_node(p) != p->numa_preferred_nid)
			numa_migrate_preferred(p);
	}
}

static inline int get_numa_group(struct numa_group *grp)
{
	return atomic_inc_not_zero(&grp->refcount);
}

static inline void put_numa_group(struct numa_group *grp)
{
	if (atomic_dec_and_test(&grp->refcount))
		kfree_rcu(grp, rcu);
}

static void task_numa_group(struct task_struct *p, int cpupid, int flags,
			int *priv)
{
	struct numa_group *grp, *my_grp;
	struct task_struct *tsk;
	bool join = false;
	int cpu = cpupid_to_cpu(cpupid);
	int i;

	if (unlikely(!p->numa_group)) {
		unsigned int size = sizeof(struct numa_group) +
				    4*nr_node_ids*sizeof(unsigned long);

		grp = kzalloc(size, GFP_KERNEL | __GFP_NOWARN);
		if (!grp)
			return;

		atomic_set(&grp->refcount, 1);
		grp->active_nodes = 1;
		grp->max_faults_cpu = 0;
		spin_lock_init(&grp->lock);
		grp->gid = p->pid;
		/* Second half of the array tracks nids where faults happen */
		grp->faults_cpu = grp->faults + NR_NUMA_HINT_FAULT_TYPES *
						nr_node_ids;

		for (i = 0; i < NR_NUMA_HINT_FAULT_STATS * nr_node_ids; i++)
			grp->faults[i] = p->numa_faults[i];

		grp->total_faults = p->total_numa_faults;

		grp->nr_tasks++;
		rcu_assign_pointer(p->numa_group, grp);
	}

	rcu_read_lock();
	tsk = READ_ONCE(cpu_rq(cpu)->curr);

	if (!cpupid_match_pid(tsk, cpupid))
		goto no_join;

	grp = rcu_dereference(tsk->numa_group);
	if (!grp)
		goto no_join;

	my_grp = p->numa_group;
	if (grp == my_grp)
		goto no_join;

	/*
	 * Only join the other group if its bigger; if we're the bigger group,
	 * the other task will join us.
	 */
	if (my_grp->nr_tasks > grp->nr_tasks)
		goto no_join;

	/*
	 * Tie-break on the grp address.
	 */
	if (my_grp->nr_tasks == grp->nr_tasks && my_grp > grp)
		goto no_join;

	/* Always join threads in the same process. */
	if (tsk->mm == current->mm)
		join = true;

	/* Simple filter to avoid false positives due to PID collisions */
	if (flags & TNF_SHARED)
		join = true;

	/* Update priv based on whether false sharing was detected */
	*priv = !join;

	if (join && !get_numa_group(grp))
		goto no_join;

	rcu_read_unlock();

	if (!join)
		return;

	BUG_ON(irqs_disabled());
	double_lock_irq(&my_grp->lock, &grp->lock);

	for (i = 0; i < NR_NUMA_HINT_FAULT_STATS * nr_node_ids; i++) {
		my_grp->faults[i] -= p->numa_faults[i];
		grp->faults[i] += p->numa_faults[i];
	}
	my_grp->total_faults -= p->total_numa_faults;
	grp->total_faults += p->total_numa_faults;

	my_grp->nr_tasks--;
	grp->nr_tasks++;

	spin_unlock(&my_grp->lock);
	spin_unlock_irq(&grp->lock);

	rcu_assign_pointer(p->numa_group, grp);

	put_numa_group(my_grp);
	return;

no_join:
	rcu_read_unlock();
	return;
}

void task_numa_free(struct task_struct *p)
{
	struct numa_group *grp = p->numa_group;
	void *numa_faults = p->numa_faults;
	unsigned long flags;
	int i;

	if (grp) {
		spin_lock_irqsave(&grp->lock, flags);
		for (i = 0; i < NR_NUMA_HINT_FAULT_STATS * nr_node_ids; i++)
			grp->faults[i] -= p->numa_faults[i];
		grp->total_faults -= p->total_numa_faults;

		grp->nr_tasks--;
		spin_unlock_irqrestore(&grp->lock, flags);
		RCU_INIT_POINTER(p->numa_group, NULL);
		put_numa_group(grp);
	}

	p->numa_faults = NULL;
	kfree(numa_faults);
}

/*
 * Got a PROT_NONE fault for a page on @node.
 */
void task_numa_fault(int last_cpupid, int mem_node, int pages, int flags)
{
	struct task_struct *p = current;
	bool migrated = flags & TNF_MIGRATED;
	int cpu_node = task_node(current);
	int local = !!(flags & TNF_FAULT_LOCAL);
	struct numa_group *ng;
	int priv;

	if (!static_branch_likely(&sched_numa_balancing))
		return;

	/* for example, ksmd faulting in a user's mm */
	if (!p->mm)
		return;

	/* Allocate buffer to track faults on a per-node basis */
	if (unlikely(!p->numa_faults)) {
		int size = sizeof(*p->numa_faults) *
			   NR_NUMA_HINT_FAULT_BUCKETS * nr_node_ids;

		p->numa_faults = kzalloc(size, GFP_KERNEL|__GFP_NOWARN);
		if (!p->numa_faults)
			return;

		p->total_numa_faults = 0;
		memset(p->numa_faults_locality, 0, sizeof(p->numa_faults_locality));
	}

	/*
	 * First accesses are treated as private, otherwise consider accesses
	 * to be private if the accessing pid has not changed
	 */
	if (unlikely(last_cpupid == (-1 & LAST_CPUPID_MASK))) {
		priv = 1;
	} else {
		priv = cpupid_match_pid(p, last_cpupid);
		if (!priv && !(flags & TNF_NO_GROUP))
			task_numa_group(p, last_cpupid, flags, &priv);
	}

	/*
	 * If a workload spans multiple NUMA nodes, a shared fault that
	 * occurs wholly within the set of nodes that the workload is
	 * actively using should be counted as local. This allows the
	 * scan rate to slow down when a workload has settled down.
	 */
	ng = p->numa_group;
	if (!priv && !local && ng && ng->active_nodes > 1 &&
				numa_is_active_node(cpu_node, ng) &&
				numa_is_active_node(mem_node, ng))
		local = 1;

	task_numa_placement(p);

	/*
	 * Retry task to preferred node migration periodically, in case it
	 * case it previously failed, or the scheduler moved us.
	 */
	if (time_after(jiffies, p->numa_migrate_retry))
		numa_migrate_preferred(p);

	if (migrated)
		p->numa_pages_migrated += pages;
	if (flags & TNF_MIGRATE_FAIL)
		p->numa_faults_locality[2] += pages;

	p->numa_faults[task_faults_idx(NUMA_MEMBUF, mem_node, priv)] += pages;
	p->numa_faults[task_faults_idx(NUMA_CPUBUF, cpu_node, priv)] += pages;
	p->numa_faults_locality[local] += pages;
}

static void reset_ptenuma_scan(struct task_struct *p)
{
	/*
	 * We only did a read acquisition of the mmap sem, so
	 * p->mm->numa_scan_seq is written to without exclusive access
	 * and the update is not guaranteed to be atomic. That's not
	 * much of an issue though, since this is just used for
	 * statistical sampling. Use READ_ONCE/WRITE_ONCE, which are not
	 * expensive, to avoid any form of compiler optimizations:
	 */
	WRITE_ONCE(p->mm->numa_scan_seq, READ_ONCE(p->mm->numa_scan_seq) + 1);
	p->mm->numa_scan_offset = 0;
}

/*
 * The expensive part of numa migration is done from task_work context.
 * Triggered from task_tick_numa().
 */
void task_numa_work(struct callback_head *work)
{
	unsigned long migrate, next_scan, now = jiffies;
	struct task_struct *p = current;
	struct mm_struct *mm = p->mm;
	u64 runtime = p->se.sum_exec_runtime;
	struct vm_area_struct *vma;
	unsigned long start, end;
	unsigned long nr_pte_updates = 0;
	long pages, virtpages;

	SCHED_WARN_ON(p != container_of(work, struct task_struct, numa_work));

	work->next = work; /* protect against double add */
	/*
	 * Who cares about NUMA placement when they're dying.
	 *
	 * NOTE: make sure not to dereference p->mm before this check,
	 * exit_task_work() happens _after_ exit_mm() so we could be called
	 * without p->mm even though we still had it when we enqueued this
	 * work.
	 */
	if (p->flags & PF_EXITING)
		return;

	if (!mm->numa_next_scan) {
		mm->numa_next_scan = now +
			msecs_to_jiffies(sysctl_numa_balancing_scan_delay);
	}

	/*
	 * Enforce maximal scan/migration frequency..
	 */
	migrate = mm->numa_next_scan;
	if (time_before(now, migrate))
		return;

	if (p->numa_scan_period == 0) {
		p->numa_scan_period_max = task_scan_max(p);
		p->numa_scan_period = task_scan_min(p);
	}

	next_scan = now + msecs_to_jiffies(p->numa_scan_period);
	if (cmpxchg(&mm->numa_next_scan, migrate, next_scan) != migrate)
		return;

	/*
	 * Delay this task enough that another task of this mm will likely win
	 * the next time around.
	 */
	p->node_stamp += 2 * TICK_NSEC;

	start = mm->numa_scan_offset;
	pages = sysctl_numa_balancing_scan_size;
	pages <<= 20 - PAGE_SHIFT; /* MB in pages */
	virtpages = pages * 8;	   /* Scan up to this much virtual space */
	if (!pages)
		return;


	down_read(&mm->mmap_sem);
	vma = find_vma(mm, start);
	if (!vma) {
		reset_ptenuma_scan(p);
		start = 0;
		vma = mm->mmap;
	}
	for (; vma; vma = vma->vm_next) {
		if (!vma_migratable(vma) || !vma_policy_mof(vma) ||
			is_vm_hugetlb_page(vma) || (vma->vm_flags & VM_MIXEDMAP)) {
			continue;
		}

		/*
		 * Shared library pages mapped by multiple processes are not
		 * migrated as it is expected they are cache replicated. Avoid
		 * hinting faults in read-only file-backed mappings or the vdso
		 * as migrating the pages will be of marginal benefit.
		 */
		if (!vma->vm_mm ||
		    (vma->vm_file && (vma->vm_flags & (VM_READ|VM_WRITE)) == (VM_READ)))
			continue;

		/*
		 * Skip inaccessible VMAs to avoid any confusion between
		 * PROT_NONE and NUMA hinting ptes
		 */
		if (!(vma->vm_flags & (VM_READ | VM_EXEC | VM_WRITE)))
			continue;

		do {
			start = max(start, vma->vm_start);
			end = ALIGN(start + (pages << PAGE_SHIFT), HPAGE_SIZE);
			end = min(end, vma->vm_end);
			nr_pte_updates = change_prot_numa(vma, start, end);

			/*
			 * Try to scan sysctl_numa_balancing_size worth of
			 * hpages that have at least one present PTE that
			 * is not already pte-numa. If the VMA contains
			 * areas that are unused or already full of prot_numa
			 * PTEs, scan up to virtpages, to skip through those
			 * areas faster.
			 */
			if (nr_pte_updates)
				pages -= (end - start) >> PAGE_SHIFT;
			virtpages -= (end - start) >> PAGE_SHIFT;

			start = end;
			if (pages <= 0 || virtpages <= 0)
				goto out;

			cond_resched();
		} while (end != vma->vm_end);
	}

out:
	/*
	 * It is possible to reach the end of the VMA list but the last few
	 * VMAs are not guaranteed to the vma_migratable. If they are not, we
	 * would find the !migratable VMA on the next scan but not reset the
	 * scanner to the start so check it now.
	 */
	if (vma)
		mm->numa_scan_offset = start;
	else
		reset_ptenuma_scan(p);
	up_read(&mm->mmap_sem);

	/*
	 * Make sure tasks use at least 32x as much time to run other code
	 * than they used here, to limit NUMA PTE scanning overhead to 3% max.
	 * Usually update_task_scan_period slows down scanning enough; on an
	 * overloaded system we need to limit overhead on a per task basis.
	 */
	if (unlikely(p->se.sum_exec_runtime != runtime)) {
		u64 diff = p->se.sum_exec_runtime - runtime;
		p->node_stamp += 32 * diff;
	}
}

/*
 * Drive the periodic memory faults..
 */
void task_tick_numa(struct rq *rq, struct task_struct *curr)
{
	struct callback_head *work = &curr->numa_work;
	u64 period, now;

	/*
	 * We don't care about NUMA placement if we don't have memory.
	 */
	if (!curr->mm || (curr->flags & PF_EXITING) || work->next != work)
		return;

	/*
	 * Using runtime rather than walltime has the dual advantage that
	 * we (mostly) drive the selection from busy threads and that the
	 * task needs to have done some actual work before we bother with
	 * NUMA placement.
	 */
	now = curr->se.sum_exec_runtime;
	period = (u64)curr->numa_scan_period * NSEC_PER_MSEC;

	if (now > curr->node_stamp + period) {
		if (!curr->node_stamp)
			curr->numa_scan_period = task_scan_min(curr);
		curr->node_stamp += period;

		if (!time_before(jiffies, curr->mm->numa_next_scan)) {
			init_task_work(work, task_numa_work); /* TODO: move this into sched_fork() */
			task_work_add(curr, work, true);
		}
	}
}
#else
static void task_tick_numa(struct rq *rq, struct task_struct *curr)
{
}

static inline void account_numa_enqueue(struct rq *rq, struct task_struct *p)
{
}

static inline void account_numa_dequeue(struct rq *rq, struct task_struct *p)
{
}
#endif /* CONFIG_NUMA_BALANCING */

static void
account_entity_enqueue(struct cfs_rq *cfs_rq, struct sched_entity *se)
{
	update_load_add(&cfs_rq->load, se->load.weight);
	if (!parent_entity(se))
		update_load_add(&rq_of(cfs_rq)->load, se->load.weight);
#ifdef CONFIG_SMP
	if (entity_is_task(se)) {
		struct rq *rq = rq_of(cfs_rq);

		account_numa_enqueue(rq, task_of(se));
		list_add(&se->group_node, &rq->cfs_tasks);
	}
#endif
	cfs_rq->nr_running++;
}

static void
account_entity_dequeue(struct cfs_rq *cfs_rq, struct sched_entity *se)
{
	update_load_sub(&cfs_rq->load, se->load.weight);
	if (!parent_entity(se))
		update_load_sub(&rq_of(cfs_rq)->load, se->load.weight);
#ifdef CONFIG_SMP
	if (entity_is_task(se)) {
		account_numa_dequeue(rq_of(cfs_rq), task_of(se));
		list_del_init(&se->group_node);
	}
#endif
	cfs_rq->nr_running--;
}

#ifdef CONFIG_FAIR_GROUP_SCHED
# ifdef CONFIG_SMP
static long calc_cfs_shares(struct cfs_rq *cfs_rq, struct task_group *tg)
{
	long tg_weight, load, shares;

	/*
	 * This really should be: cfs_rq->avg.load_avg, but instead we use
	 * cfs_rq->load.weight, which is its upper bound. This helps ramp up
	 * the shares for small weight interactive tasks.
	 */
	load = scale_load_down(cfs_rq->load.weight);

	tg_weight = atomic_long_read(&tg->load_avg);

	/* Ensure tg_weight >= load */
	tg_weight -= cfs_rq->tg_load_avg_contrib;
	tg_weight += load;

	shares = (tg->shares * load);
	if (tg_weight)
		shares /= tg_weight;

	/*
	 * MIN_SHARES has to be unscaled here to support per-CPU partitioning
	 * of a group with small tg->shares value. It is a floor value which is
	 * assigned as a minimum load.weight to the sched_entity representing
	 * the group on a CPU.
	 *
	 * E.g. on 64-bit for a group with tg->shares of scale_load(15)=15*1024
	 * on an 8-core system with 8 tasks each runnable on one CPU shares has
	 * to be 15*1024*1/8=1920 instead of scale_load(MIN_SHARES)=2*1024. In
	 * case no task is runnable on a CPU MIN_SHARES=2 should be returned
	 * instead of 0.
	 */
	if (shares < MIN_SHARES)
		shares = MIN_SHARES;
	if (shares > tg->shares)
		shares = tg->shares;

	return shares;
}
# else /* CONFIG_SMP */
static inline long calc_cfs_shares(struct cfs_rq *cfs_rq, struct task_group *tg)
{
	return tg->shares;
}
# endif /* CONFIG_SMP */

static void reweight_entity(struct cfs_rq *cfs_rq, struct sched_entity *se,
			    unsigned long weight)
{
	if (se->on_rq) {
		/* commit outstanding execution time */
		if (cfs_rq->curr == se)
			update_curr(cfs_rq);
		account_entity_dequeue(cfs_rq, se);
	}

	update_load_set(&se->load, weight);

	if (se->on_rq)
		account_entity_enqueue(cfs_rq, se);
}

static inline int throttled_hierarchy(struct cfs_rq *cfs_rq);

static void update_cfs_shares(struct sched_entity *se)
{
	struct cfs_rq *cfs_rq = group_cfs_rq(se);
	struct task_group *tg;
	long shares;

	if (!cfs_rq)
		return;

	if (throttled_hierarchy(cfs_rq))
		return;

	tg = cfs_rq->tg;

#ifndef CONFIG_SMP
	if (likely(se->load.weight == tg->shares))
		return;
#endif
	shares = calc_cfs_shares(cfs_rq, tg);

	reweight_entity(cfs_rq_of(se), se, shares);
}

#else /* CONFIG_FAIR_GROUP_SCHED */
static inline void update_cfs_shares(struct sched_entity *se)
{
}
#endif /* CONFIG_FAIR_GROUP_SCHED */

#ifdef CONFIG_SMP
/*
 * Approximate:
 *   val * y^n,    where y^32 ~= 0.5 (~1 scheduling period)
 */
static u64 decay_load(u64 val, u64 n)
{
	unsigned int local_n;

	if (unlikely(n > LOAD_AVG_PERIOD * 63))
		return 0;

	/* after bounds checking we can collapse to 32-bit */
	local_n = n;

	/*
	 * As y^PERIOD = 1/2, we can combine
	 *    y^n = 1/2^(n/PERIOD) * y^(n%PERIOD)
	 * With a look-up table which covers y^n (n<PERIOD)
	 *
	 * To achieve constant time decay_load.
	 */
	if (unlikely(local_n >= LOAD_AVG_PERIOD)) {
		val >>= local_n / LOAD_AVG_PERIOD;
		local_n %= LOAD_AVG_PERIOD;
	}

	val = mul_u64_u32_shr(val, runnable_avg_yN_inv[local_n], 32);
	return val;
}

<<<<<<< HEAD
static u32 __accumulate_sum(u64 periods, u32 period_contrib, u32 remainder)
{
	u32 c1, c2, c3 = remainder; /* y^0 == 1 */

	if (!periods)
		return remainder - period_contrib;

	if (unlikely(periods >= LOAD_AVG_MAX_N))
		return LOAD_AVG_MAX;

	/*
	 * c1 = d1 y^(p+1)
	 */
	c1 = decay_load((u64)(1024 - period_contrib), periods);

	periods -= 1;
	/*
	 * For updates fully spanning n periods, the contribution to runnable
	 * average will be:
	 *
	 *   c2 = 1024 \Sum y^n
	 *
	 * We can compute this reasonably efficiently by combining:
	 *
	 *   y^PERIOD = 1/2 with precomputed 1024 \Sum y^n {for: n < PERIOD}
	 */
	if (likely(periods <= LOAD_AVG_PERIOD)) {
		c2 = runnable_avg_yN_sum[periods];
	} else {
		c2 = __accumulated_sum_N32[periods/LOAD_AVG_PERIOD];
		periods %= LOAD_AVG_PERIOD;
		c2 = decay_load(c2, periods);
		c2 += runnable_avg_yN_sum[periods];
	}

	return c1 + c2 + c3;
}
=======
static u32 __accumulate_pelt_segments(u64 periods, u32 d1, u32 d3)
{
	u32 c1, c2, c3 = d3; /* y^0 == 1 */

	/*
	 * c1 = d1 y^p
	 */
	c1 = decay_load((u64)d1, periods);

	/*
	 *            p-1
	 * c2 = 1024 \Sum y^n
	 *            n=1
	 *
	 *              inf        inf
	 *    = 1024 ( \Sum y^n - \Sum y^n - y^0 )
	 *              n=0        n=p
	 */
	c2 = LOAD_AVG_MAX - decay_load(LOAD_AVG_MAX, periods) - 1024;

	return c1 + c2 + c3;
}

#define cap_scale(v, s) ((v)*(s) >> SCHED_CAPACITY_SHIFT)

/*
 * Accumulate the three separate parts of the sum; d1 the remainder
 * of the last (incomplete) period, d2 the span of full periods and d3
 * the remainder of the (incomplete) current period.
 *
 *           d1          d2           d3
 *           ^           ^            ^
 *           |           |            |
 *         |<->|<----------------->|<--->|
 * ... |---x---|------| ... |------|-----x (now)
 *
 *                           p-1
 * u' = (u + d1) y^p + 1024 \Sum y^n + d3 y^0
 *                           n=1
 *
 *    = u y^p +					(Step 1)
 *
 *                     p-1
 *      d1 y^p + 1024 \Sum y^n + d3 y^0		(Step 2)
 *                     n=1
 */
static __always_inline u32
accumulate_sum(u64 delta, int cpu, struct sched_avg *sa,
	       unsigned long weight, int running, struct cfs_rq *cfs_rq)
{
	unsigned long scale_freq, scale_cpu;
	u32 contrib = (u32)delta; /* p == 0 -> delta < 1024 */
	u64 periods;

	scale_freq = arch_scale_freq_capacity(NULL, cpu);
	scale_cpu = arch_scale_cpu_capacity(NULL, cpu);

	delta += sa->period_contrib;
	periods = delta / 1024; /* A period is 1024us (~1ms) */
>>>>>>> 21173d0b

	/*
	 * Step 1: decay old *_sum if we crossed period boundaries.
	 */
	if (periods) {
		sa->load_sum = decay_load(sa->load_sum, periods);
		if (cfs_rq) {
			cfs_rq->runnable_load_sum =
				decay_load(cfs_rq->runnable_load_sum, periods);
		}
		sa->util_sum = decay_load((u64)(sa->util_sum), periods);

		/*
		 * Step 2
		 */
		delta %= 1024;
		contrib = __accumulate_pelt_segments(periods,
				1024 - sa->period_contrib, delta);
	}
	sa->period_contrib = delta;

	contrib = cap_scale(contrib, scale_freq);
	if (weight) {
		sa->load_sum += weight * contrib;
		if (cfs_rq)
			cfs_rq->runnable_load_sum += weight * contrib;
	}
	if (running)
		sa->util_sum += contrib * scale_cpu;

	return periods;
}

/*
 * Accumulate the three separate parts of the sum; d1 the remainder
 * of the last (incomplete) period, d2 the span of full periods and d3
 * the remainder of the (incomplete) current period.
 *
 *           d1          d2           d3
 *           ^           ^            ^
 *           |           |            |
 *         |<->|<----------------->|<--->|
 * ... |---x---|------| ... |------|-----x (now)
 *
 *                                p
 * u' = (u + d1) y^(p+1) + 1024 \Sum y^n + d3 y^0
 *                               n=1
 *
 *    = u y^(p+1) +				(Step 1)
 *
 *                          p
 *      d1 y^(p+1) + 1024 \Sum y^n + d3 y^0	(Step 2)
 *                         n=1
 */
static __always_inline u32
accumulate_sum(u64 delta, int cpu, struct sched_avg *sa,
	       unsigned long weight, int running, struct cfs_rq *cfs_rq)
{
	unsigned long scale_freq, scale_cpu;
	u64 periods;
	u32 contrib;

	scale_freq = arch_scale_freq_capacity(NULL, cpu);
	scale_cpu = arch_scale_cpu_capacity(NULL, cpu);

	delta += sa->period_contrib;
	periods = delta / 1024; /* A period is 1024us (~1ms) */

	/*
	 * Step 1: decay old *_sum if we crossed period boundaries.
	 */
	if (periods) {
		sa->load_sum = decay_load(sa->load_sum, periods);
		if (cfs_rq) {
			cfs_rq->runnable_load_sum =
				decay_load(cfs_rq->runnable_load_sum, periods);
		}
		sa->util_sum = decay_load((u64)(sa->util_sum), periods);
	}

	/*
	 * Step 2
	 */
	delta %= 1024;
	contrib = __accumulate_sum(periods, sa->period_contrib, delta);
	sa->period_contrib = delta;

	contrib = cap_scale(contrib, scale_freq);
	if (weight) {
		sa->load_sum += weight * contrib;
		if (cfs_rq)
			cfs_rq->runnable_load_sum += weight * contrib;
	}
	if (running)
		sa->util_sum += contrib * scale_cpu;

	return periods;
}

/*
 * We can represent the historical contribution to runnable average as the
 * coefficients of a geometric series.  To do this we sub-divide our runnable
 * history into segments of approximately 1ms (1024us); label the segment that
 * occurred N-ms ago p_N, with p_0 corresponding to the current period, e.g.
 *
 * [<- 1024us ->|<- 1024us ->|<- 1024us ->| ...
 *      p0            p1           p2
 *     (now)       (~1ms ago)  (~2ms ago)
 *
 * Let u_i denote the fraction of p_i that the entity was runnable.
 *
 * We then designate the fractions u_i as our co-efficients, yielding the
 * following representation of historical load:
 *   u_0 + u_1*y + u_2*y^2 + u_3*y^3 + ...
 *
 * We choose y based on the with of a reasonably scheduling period, fixing:
 *   y^32 = 0.5
 *
 * This means that the contribution to load ~32ms ago (u_32) will be weighted
 * approximately half as much as the contribution to load within the last ms
 * (u_0).
 *
 * When a period "rolls over" and we have new u_0`, multiplying the previous
 * sum again by y is sufficient to update:
 *   load_avg = u_0` + y*(u_0 + u_1*y + u_2*y^2 + ... )
 *            = u_0 + u_1*y + u_2*y^2 + ... [re-labeling u_i --> u_{i+1}]
 */
static __always_inline int
___update_load_avg(u64 now, int cpu, struct sched_avg *sa,
		  unsigned long weight, int running, struct cfs_rq *cfs_rq)
{
	u64 delta;

	delta = now - sa->last_update_time;
	/*
	 * This should only happen when time goes backwards, which it
	 * unfortunately does during sched clock init when we swap over to TSC.
	 */
	if ((s64)delta < 0) {
		sa->last_update_time = now;
		return 0;
	}

	/*
	 * Use 1024ns as the unit of measurement since it's a reasonable
	 * approximation of 1us and fast to compute.
	 */
	delta >>= 10;
	if (!delta)
		return 0;
<<<<<<< HEAD
	sa->last_update_time = now;
=======

	sa->last_update_time += delta << 10;
>>>>>>> 21173d0b

	/*
	 * Now we know we crossed measurement unit boundaries. The *_avg
	 * accrues by two steps:
	 *
	 * Step 1: accumulate *_sum since last_update_time. If we haven't
	 * crossed period boundaries, finish.
	 */
	if (!accumulate_sum(delta, cpu, sa, weight, running, cfs_rq))
		return 0;

	/*
	 * Step 2: update *_avg.
	 */
	sa->load_avg = div_u64(sa->load_sum, LOAD_AVG_MAX);
	if (cfs_rq) {
		cfs_rq->runnable_load_avg =
			div_u64(cfs_rq->runnable_load_sum, LOAD_AVG_MAX);
	}
	sa->util_avg = sa->util_sum / LOAD_AVG_MAX;

	return 1;
}

static int
__update_load_avg_blocked_se(u64 now, int cpu, struct sched_entity *se)
{
	return ___update_load_avg(now, cpu, &se->avg, 0, 0, NULL);
}

static int
__update_load_avg_se(u64 now, int cpu, struct cfs_rq *cfs_rq, struct sched_entity *se)
{
	return ___update_load_avg(now, cpu, &se->avg,
				  se->on_rq * scale_load_down(se->load.weight),
				  cfs_rq->curr == se, NULL);
}

static int
__update_load_avg_cfs_rq(u64 now, int cpu, struct cfs_rq *cfs_rq)
{
	return ___update_load_avg(now, cpu, &cfs_rq->avg,
			scale_load_down(cfs_rq->load.weight),
			cfs_rq->curr != NULL, cfs_rq);
}

/*
 * Signed add and clamp on underflow.
 *
 * Explicitly do a load-store to ensure the intermediate value never hits
 * memory. This allows lockless observations without ever seeing the negative
 * values.
 */
#define add_positive(_ptr, _val) do {                           \
	typeof(_ptr) ptr = (_ptr);                              \
	typeof(_val) val = (_val);                              \
	typeof(*ptr) res, var = READ_ONCE(*ptr);                \
								\
	res = var + val;                                        \
								\
	if (val < 0 && res > var)                               \
		res = 0;                                        \
								\
	WRITE_ONCE(*ptr, res);                                  \
} while (0)

#ifdef CONFIG_FAIR_GROUP_SCHED
/**
 * update_tg_load_avg - update the tg's load avg
 * @cfs_rq: the cfs_rq whose avg changed
 * @force: update regardless of how small the difference
 *
 * This function 'ensures': tg->load_avg := \Sum tg->cfs_rq[]->avg.load.
 * However, because tg->load_avg is a global value there are performance
 * considerations.
 *
 * In order to avoid having to look at the other cfs_rq's, we use a
 * differential update where we store the last value we propagated. This in
 * turn allows skipping updates if the differential is 'small'.
 *
 * Updating tg's load_avg is necessary before update_cfs_share() (which is
 * done) and effective_load() (which is not done because it is too costly).
 */
static inline void update_tg_load_avg(struct cfs_rq *cfs_rq, int force)
{
	long delta = cfs_rq->avg.load_avg - cfs_rq->tg_load_avg_contrib;

	/*
	 * No need to update load_avg for root_task_group as it is not used.
	 */
	if (cfs_rq->tg == &root_task_group)
		return;

	if (force || abs(delta) > cfs_rq->tg_load_avg_contrib / 64) {
		atomic_long_add(delta, &cfs_rq->tg->load_avg);
		cfs_rq->tg_load_avg_contrib = cfs_rq->avg.load_avg;
	}
}

/*
 * Called within set_task_rq() right before setting a task's cpu. The
 * caller only guarantees p->pi_lock is held; no other assumptions,
 * including the state of rq->lock, should be made.
 */
void set_task_rq_fair(struct sched_entity *se,
		      struct cfs_rq *prev, struct cfs_rq *next)
{
	u64 p_last_update_time;
	u64 n_last_update_time;

	if (!sched_feat(ATTACH_AGE_LOAD))
		return;

	/*
	 * We are supposed to update the task to "current" time, then its up to
	 * date and ready to go to new CPU/cfs_rq. But we have difficulty in
	 * getting what current time is, so simply throw away the out-of-date
	 * time. This will result in the wakee task is less decayed, but giving
	 * the wakee more load sounds not bad.
	 */
	if (!(se->avg.last_update_time && prev))
		return;

#ifndef CONFIG_64BIT
	{
		u64 p_last_update_time_copy;
		u64 n_last_update_time_copy;

		do {
			p_last_update_time_copy = prev->load_last_update_time_copy;
			n_last_update_time_copy = next->load_last_update_time_copy;

			smp_rmb();

			p_last_update_time = prev->avg.last_update_time;
			n_last_update_time = next->avg.last_update_time;

		} while (p_last_update_time != p_last_update_time_copy ||
			 n_last_update_time != n_last_update_time_copy);
	}
#else
	p_last_update_time = prev->avg.last_update_time;
	n_last_update_time = next->avg.last_update_time;
#endif
	__update_load_avg_blocked_se(p_last_update_time, cpu_of(rq_of(prev)), se);
	se->avg.last_update_time = n_last_update_time;
}

/* Take into account change of utilization of a child task group */
static inline void
update_tg_cfs_util(struct cfs_rq *cfs_rq, struct sched_entity *se)
{
	struct cfs_rq *gcfs_rq = group_cfs_rq(se);
	long delta = gcfs_rq->avg.util_avg - se->avg.util_avg;

	/* Nothing to update */
	if (!delta)
		return;

	/* Set new sched_entity's utilization */
	se->avg.util_avg = gcfs_rq->avg.util_avg;
	se->avg.util_sum = se->avg.util_avg * LOAD_AVG_MAX;

	/* Update parent cfs_rq utilization */
	add_positive(&cfs_rq->avg.util_avg, delta);
	cfs_rq->avg.util_sum = cfs_rq->avg.util_avg * LOAD_AVG_MAX;
}

/* Take into account change of load of a child task group */
static inline void
update_tg_cfs_load(struct cfs_rq *cfs_rq, struct sched_entity *se)
{
	struct cfs_rq *gcfs_rq = group_cfs_rq(se);
	long delta, load = gcfs_rq->avg.load_avg;

	/*
	 * If the load of group cfs_rq is null, the load of the
	 * sched_entity will also be null so we can skip the formula
	 */
	if (load) {
		long tg_load;

		/* Get tg's load and ensure tg_load > 0 */
		tg_load = atomic_long_read(&gcfs_rq->tg->load_avg) + 1;

		/* Ensure tg_load >= load and updated with current load*/
		tg_load -= gcfs_rq->tg_load_avg_contrib;
		tg_load += load;

		/*
		 * We need to compute a correction term in the case that the
		 * task group is consuming more CPU than a task of equal
		 * weight. A task with a weight equals to tg->shares will have
		 * a load less or equal to scale_load_down(tg->shares).
		 * Similarly, the sched_entities that represent the task group
		 * at parent level, can't have a load higher than
		 * scale_load_down(tg->shares). And the Sum of sched_entities'
		 * load must be <= scale_load_down(tg->shares).
		 */
		if (tg_load > scale_load_down(gcfs_rq->tg->shares)) {
			/* scale gcfs_rq's load into tg's shares*/
			load *= scale_load_down(gcfs_rq->tg->shares);
			load /= tg_load;
		}
	}

	delta = load - se->avg.load_avg;

	/* Nothing to update */
	if (!delta)
		return;

	/* Set new sched_entity's load */
	se->avg.load_avg = load;
	se->avg.load_sum = se->avg.load_avg * LOAD_AVG_MAX;

	/* Update parent cfs_rq load */
	add_positive(&cfs_rq->avg.load_avg, delta);
	cfs_rq->avg.load_sum = cfs_rq->avg.load_avg * LOAD_AVG_MAX;

	/*
	 * If the sched_entity is already enqueued, we also have to update the
	 * runnable load avg.
	 */
	if (se->on_rq) {
		/* Update parent cfs_rq runnable_load_avg */
		add_positive(&cfs_rq->runnable_load_avg, delta);
		cfs_rq->runnable_load_sum = cfs_rq->runnable_load_avg * LOAD_AVG_MAX;
	}
}

static inline void set_tg_cfs_propagate(struct cfs_rq *cfs_rq)
{
	cfs_rq->propagate_avg = 1;
}

static inline int test_and_clear_tg_cfs_propagate(struct sched_entity *se)
{
	struct cfs_rq *cfs_rq = group_cfs_rq(se);

	if (!cfs_rq->propagate_avg)
		return 0;

	cfs_rq->propagate_avg = 0;
	return 1;
}

/* Update task and its cfs_rq load average */
static inline int propagate_entity_load_avg(struct sched_entity *se)
{
	struct cfs_rq *cfs_rq;

	if (entity_is_task(se))
		return 0;

	if (!test_and_clear_tg_cfs_propagate(se))
		return 0;

	cfs_rq = cfs_rq_of(se);

	set_tg_cfs_propagate(cfs_rq);

	update_tg_cfs_util(cfs_rq, se);
	update_tg_cfs_load(cfs_rq, se);

	return 1;
}

/*
 * Check if we need to update the load and the utilization of a blocked
 * group_entity:
 */
static inline bool skip_blocked_update(struct sched_entity *se)
{
	struct cfs_rq *gcfs_rq = group_cfs_rq(se);

	/*
	 * If sched_entity still have not zero load or utilization, we have to
	 * decay it:
	 */
	if (se->avg.load_avg || se->avg.util_avg)
		return false;

	/*
	 * If there is a pending propagation, we have to update the load and
	 * the utilization of the sched_entity:
	 */
	if (gcfs_rq->propagate_avg)
		return false;

	/*
	 * Otherwise, the load and the utilization of the sched_entity is
	 * already zero and there is no pending propagation, so it will be a
	 * waste of time to try to decay it:
	 */
	return true;
}

#else /* CONFIG_FAIR_GROUP_SCHED */

static inline void update_tg_load_avg(struct cfs_rq *cfs_rq, int force) {}

static inline int propagate_entity_load_avg(struct sched_entity *se)
{
	return 0;
}

static inline void set_tg_cfs_propagate(struct cfs_rq *cfs_rq) {}

#endif /* CONFIG_FAIR_GROUP_SCHED */

static inline void cfs_rq_util_change(struct cfs_rq *cfs_rq)
{
	if (&this_rq()->cfs == cfs_rq) {
		/*
		 * There are a few boundary cases this might miss but it should
		 * get called often enough that that should (hopefully) not be
		 * a real problem -- added to that it only calls on the local
		 * CPU, so if we enqueue remotely we'll miss an update, but
		 * the next tick/schedule should update.
		 *
		 * It will not get called when we go idle, because the idle
		 * thread is a different class (!fair), nor will the utilization
		 * number include things like RT tasks.
		 *
		 * As is, the util number is not freq-invariant (we'd have to
		 * implement arch_scale_freq_capacity() for that).
		 *
		 * See cpu_util().
		 */
		cpufreq_update_util(rq_of(cfs_rq), 0);
	}
}

/*
 * Unsigned subtract and clamp on underflow.
 *
 * Explicitly do a load-store to ensure the intermediate value never hits
 * memory. This allows lockless observations without ever seeing the negative
 * values.
 */
#define sub_positive(_ptr, _val) do {				\
	typeof(_ptr) ptr = (_ptr);				\
	typeof(*ptr) val = (_val);				\
	typeof(*ptr) res, var = READ_ONCE(*ptr);		\
	res = var - val;					\
	if (res > var)						\
		res = 0;					\
	WRITE_ONCE(*ptr, res);					\
} while (0)

/**
 * update_cfs_rq_load_avg - update the cfs_rq's load/util averages
 * @now: current time, as per cfs_rq_clock_task()
 * @cfs_rq: cfs_rq to update
 * @update_freq: should we call cfs_rq_util_change() or will the call do so
 *
 * The cfs_rq avg is the direct sum of all its entities (blocked and runnable)
 * avg. The immediate corollary is that all (fair) tasks must be attached, see
 * post_init_entity_util_avg().
 *
 * cfs_rq->avg is used for task_h_load() and update_cfs_share() for example.
 *
 * Returns true if the load decayed or we removed load.
 *
 * Since both these conditions indicate a changed cfs_rq->avg.load we should
 * call update_tg_load_avg() when this function returns true.
 */
static inline int
update_cfs_rq_load_avg(u64 now, struct cfs_rq *cfs_rq, bool update_freq)
{
	struct sched_avg *sa = &cfs_rq->avg;
	int decayed, removed_load = 0, removed_util = 0;

	if (atomic_long_read(&cfs_rq->removed_load_avg)) {
		s64 r = atomic_long_xchg(&cfs_rq->removed_load_avg, 0);
		sub_positive(&sa->load_avg, r);
		sub_positive(&sa->load_sum, r * LOAD_AVG_MAX);
		removed_load = 1;
		set_tg_cfs_propagate(cfs_rq);
	}

	if (atomic_long_read(&cfs_rq->removed_util_avg)) {
		long r = atomic_long_xchg(&cfs_rq->removed_util_avg, 0);
		sub_positive(&sa->util_avg, r);
		sub_positive(&sa->util_sum, r * LOAD_AVG_MAX);
		removed_util = 1;
		set_tg_cfs_propagate(cfs_rq);
	}

	decayed = __update_load_avg_cfs_rq(now, cpu_of(rq_of(cfs_rq)), cfs_rq);

#ifndef CONFIG_64BIT
	smp_wmb();
	cfs_rq->load_last_update_time_copy = sa->last_update_time;
#endif

	if (update_freq && (decayed || removed_util))
		cfs_rq_util_change(cfs_rq);

	return decayed || removed_load;
}

/*
 * Optional action to be done while updating the load average
 */
#define UPDATE_TG	0x1
#define SKIP_AGE_LOAD	0x2

/* Update task and its cfs_rq load average */
static inline void update_load_avg(struct sched_entity *se, int flags)
{
	struct cfs_rq *cfs_rq = cfs_rq_of(se);
	u64 now = cfs_rq_clock_task(cfs_rq);
	struct rq *rq = rq_of(cfs_rq);
	int cpu = cpu_of(rq);
	int decayed;

	/*
	 * Track task load average for carrying it to new CPU after migrated, and
	 * track group sched_entity load average for task_h_load calc in migration
	 */
	if (se->avg.last_update_time && !(flags & SKIP_AGE_LOAD))
		__update_load_avg_se(now, cpu, cfs_rq, se);

	decayed  = update_cfs_rq_load_avg(now, cfs_rq, true);
	decayed |= propagate_entity_load_avg(se);

	if (decayed && (flags & UPDATE_TG))
		update_tg_load_avg(cfs_rq, 0);
}

/**
 * attach_entity_load_avg - attach this entity to its cfs_rq load avg
 * @cfs_rq: cfs_rq to attach to
 * @se: sched_entity to attach
 *
 * Must call update_cfs_rq_load_avg() before this, since we rely on
 * cfs_rq->avg.last_update_time being current.
 */
static void attach_entity_load_avg(struct cfs_rq *cfs_rq, struct sched_entity *se)
{
	se->avg.last_update_time = cfs_rq->avg.last_update_time;
	cfs_rq->avg.load_avg += se->avg.load_avg;
	cfs_rq->avg.load_sum += se->avg.load_sum;
	cfs_rq->avg.util_avg += se->avg.util_avg;
	cfs_rq->avg.util_sum += se->avg.util_sum;
	set_tg_cfs_propagate(cfs_rq);

	cfs_rq_util_change(cfs_rq);
}

/**
 * detach_entity_load_avg - detach this entity from its cfs_rq load avg
 * @cfs_rq: cfs_rq to detach from
 * @se: sched_entity to detach
 *
 * Must call update_cfs_rq_load_avg() before this, since we rely on
 * cfs_rq->avg.last_update_time being current.
 */
static void detach_entity_load_avg(struct cfs_rq *cfs_rq, struct sched_entity *se)
{

	sub_positive(&cfs_rq->avg.load_avg, se->avg.load_avg);
	sub_positive(&cfs_rq->avg.load_sum, se->avg.load_sum);
	sub_positive(&cfs_rq->avg.util_avg, se->avg.util_avg);
	sub_positive(&cfs_rq->avg.util_sum, se->avg.util_sum);
	set_tg_cfs_propagate(cfs_rq);

	cfs_rq_util_change(cfs_rq);
}

/* Add the load generated by se into cfs_rq's load average */
static inline void
enqueue_entity_load_avg(struct cfs_rq *cfs_rq, struct sched_entity *se)
{
	struct sched_avg *sa = &se->avg;

	cfs_rq->runnable_load_avg += sa->load_avg;
	cfs_rq->runnable_load_sum += sa->load_sum;

	if (!sa->last_update_time) {
		attach_entity_load_avg(cfs_rq, se);
		update_tg_load_avg(cfs_rq, 0);
	}
}

/* Remove the runnable load generated by se from cfs_rq's runnable load average */
static inline void
dequeue_entity_load_avg(struct cfs_rq *cfs_rq, struct sched_entity *se)
{
	cfs_rq->runnable_load_avg =
		max_t(long, cfs_rq->runnable_load_avg - se->avg.load_avg, 0);
	cfs_rq->runnable_load_sum =
		max_t(s64,  cfs_rq->runnable_load_sum - se->avg.load_sum, 0);
}

#ifndef CONFIG_64BIT
static inline u64 cfs_rq_last_update_time(struct cfs_rq *cfs_rq)
{
	u64 last_update_time_copy;
	u64 last_update_time;

	do {
		last_update_time_copy = cfs_rq->load_last_update_time_copy;
		smp_rmb();
		last_update_time = cfs_rq->avg.last_update_time;
	} while (last_update_time != last_update_time_copy);

	return last_update_time;
}
#else
static inline u64 cfs_rq_last_update_time(struct cfs_rq *cfs_rq)
{
	return cfs_rq->avg.last_update_time;
}
#endif

/*
 * Synchronize entity load avg of dequeued entity without locking
 * the previous rq.
 */
void sync_entity_load_avg(struct sched_entity *se)
{
	struct cfs_rq *cfs_rq = cfs_rq_of(se);
	u64 last_update_time;

	last_update_time = cfs_rq_last_update_time(cfs_rq);
	__update_load_avg_blocked_se(last_update_time, cpu_of(rq_of(cfs_rq)), se);
}

/*
 * Task first catches up with cfs_rq, and then subtract
 * itself from the cfs_rq (task must be off the queue now).
 */
void remove_entity_load_avg(struct sched_entity *se)
{
	struct cfs_rq *cfs_rq = cfs_rq_of(se);

	/*
	 * tasks cannot exit without having gone through wake_up_new_task() ->
	 * post_init_entity_util_avg() which will have added things to the
	 * cfs_rq, so we can remove unconditionally.
	 *
	 * Similarly for groups, they will have passed through
	 * post_init_entity_util_avg() before unregister_sched_fair_group()
	 * calls this.
	 */

	sync_entity_load_avg(se);
	atomic_long_add(se->avg.load_avg, &cfs_rq->removed_load_avg);
	atomic_long_add(se->avg.util_avg, &cfs_rq->removed_util_avg);
}

static inline unsigned long cfs_rq_runnable_load_avg(struct cfs_rq *cfs_rq)
{
	return cfs_rq->runnable_load_avg;
}

static inline unsigned long cfs_rq_load_avg(struct cfs_rq *cfs_rq)
{
	return cfs_rq->avg.load_avg;
}

static int idle_balance(struct rq *this_rq, struct rq_flags *rf);

#else /* CONFIG_SMP */

static inline int
update_cfs_rq_load_avg(u64 now, struct cfs_rq *cfs_rq, bool update_freq)
{
	return 0;
}

#define UPDATE_TG	0x0
#define SKIP_AGE_LOAD	0x0

static inline void update_load_avg(struct sched_entity *se, int not_used1)
{
	cpufreq_update_util(rq_of(cfs_rq_of(se)), 0);
}

static inline void
enqueue_entity_load_avg(struct cfs_rq *cfs_rq, struct sched_entity *se) {}
static inline void
dequeue_entity_load_avg(struct cfs_rq *cfs_rq, struct sched_entity *se) {}
static inline void remove_entity_load_avg(struct sched_entity *se) {}

static inline void
attach_entity_load_avg(struct cfs_rq *cfs_rq, struct sched_entity *se) {}
static inline void
detach_entity_load_avg(struct cfs_rq *cfs_rq, struct sched_entity *se) {}

static inline int idle_balance(struct rq *rq, struct rq_flags *rf)
{
	return 0;
}

#endif /* CONFIG_SMP */

static void check_spread(struct cfs_rq *cfs_rq, struct sched_entity *se)
{
#ifdef CONFIG_SCHED_DEBUG
	s64 d = se->vruntime - cfs_rq->min_vruntime;

	if (d < 0)
		d = -d;

	if (d > 3*sysctl_sched_latency)
		schedstat_inc(cfs_rq->nr_spread_over);
#endif
}

static void
place_entity(struct cfs_rq *cfs_rq, struct sched_entity *se, int initial)
{
	u64 vruntime = cfs_rq->min_vruntime;

	/*
	 * The 'current' period is already promised to the current tasks,
	 * however the extra weight of the new task will slow them down a
	 * little, place the new task so that it fits in the slot that
	 * stays open at the end.
	 */
	if (initial && sched_feat(START_DEBIT))
		vruntime += sched_vslice(cfs_rq, se);

	/* sleeps up to a single latency don't count. */
	if (!initial) {
		unsigned long thresh = sysctl_sched_latency;

		/*
		 * Halve their sleep time's effect, to allow
		 * for a gentler effect of sleepers:
		 */
		if (sched_feat(GENTLE_FAIR_SLEEPERS))
			thresh >>= 1;

		vruntime -= thresh;
	}

	/* ensure we never gain time by being placed backwards. */
	se->vruntime = max_vruntime(se->vruntime, vruntime);
}

static void check_enqueue_throttle(struct cfs_rq *cfs_rq);

static inline void check_schedstat_required(void)
{
#ifdef CONFIG_SCHEDSTATS
	if (schedstat_enabled())
		return;

	/* Force schedstat enabled if a dependent tracepoint is active */
	if (trace_sched_stat_wait_enabled()    ||
			trace_sched_stat_sleep_enabled()   ||
			trace_sched_stat_iowait_enabled()  ||
			trace_sched_stat_blocked_enabled() ||
			trace_sched_stat_runtime_enabled())  {
		printk_deferred_once("Scheduler tracepoints stat_sleep, stat_iowait, "
			     "stat_blocked and stat_runtime require the "
			     "kernel parameter schedstats=enabled or "
			     "kernel.sched_schedstats=1\n");
	}
#endif
}


/*
 * MIGRATION
 *
 *	dequeue
 *	  update_curr()
 *	    update_min_vruntime()
 *	  vruntime -= min_vruntime
 *
 *	enqueue
 *	  update_curr()
 *	    update_min_vruntime()
 *	  vruntime += min_vruntime
 *
 * this way the vruntime transition between RQs is done when both
 * min_vruntime are up-to-date.
 *
 * WAKEUP (remote)
 *
 *	->migrate_task_rq_fair() (p->state == TASK_WAKING)
 *	  vruntime -= min_vruntime
 *
 *	enqueue
 *	  update_curr()
 *	    update_min_vruntime()
 *	  vruntime += min_vruntime
 *
 * this way we don't have the most up-to-date min_vruntime on the originating
 * CPU and an up-to-date min_vruntime on the destination CPU.
 */

static void
enqueue_entity(struct cfs_rq *cfs_rq, struct sched_entity *se, int flags)
{
	bool renorm = !(flags & ENQUEUE_WAKEUP) || (flags & ENQUEUE_MIGRATED);
	bool curr = cfs_rq->curr == se;

	/*
	 * If we're the current task, we must renormalise before calling
	 * update_curr().
	 */
	if (renorm && curr)
		se->vruntime += cfs_rq->min_vruntime;

	update_curr(cfs_rq);

	/*
	 * Otherwise, renormalise after, such that we're placed at the current
	 * moment in time, instead of some random moment in the past. Being
	 * placed in the past could significantly boost this task to the
	 * fairness detriment of existing tasks.
	 */
	if (renorm && !curr)
		se->vruntime += cfs_rq->min_vruntime;

	/*
	 * When enqueuing a sched_entity, we must:
	 *   - Update loads to have both entity and cfs_rq synced with now.
	 *   - Add its load to cfs_rq->runnable_avg
	 *   - For group_entity, update its weight to reflect the new share of
	 *     its group cfs_rq
	 *   - Add its new weight to cfs_rq->load.weight
	 */
	update_load_avg(se, UPDATE_TG);
	enqueue_entity_load_avg(cfs_rq, se);
	update_cfs_shares(se);
	account_entity_enqueue(cfs_rq, se);

	if (flags & ENQUEUE_WAKEUP)
		place_entity(cfs_rq, se, 0);

	check_schedstat_required();
	update_stats_enqueue(cfs_rq, se, flags);
	check_spread(cfs_rq, se);
	if (!curr)
		__enqueue_entity(cfs_rq, se);
	se->on_rq = 1;

	if (cfs_rq->nr_running == 1) {
		list_add_leaf_cfs_rq(cfs_rq);
		check_enqueue_throttle(cfs_rq);
	}
}

static void __clear_buddies_last(struct sched_entity *se)
{
	for_each_sched_entity(se) {
		struct cfs_rq *cfs_rq = cfs_rq_of(se);
		if (cfs_rq->last != se)
			break;

		cfs_rq->last = NULL;
	}
}

static void __clear_buddies_next(struct sched_entity *se)
{
	for_each_sched_entity(se) {
		struct cfs_rq *cfs_rq = cfs_rq_of(se);
		if (cfs_rq->next != se)
			break;

		cfs_rq->next = NULL;
	}
}

static void __clear_buddies_skip(struct sched_entity *se)
{
	for_each_sched_entity(se) {
		struct cfs_rq *cfs_rq = cfs_rq_of(se);
		if (cfs_rq->skip != se)
			break;

		cfs_rq->skip = NULL;
	}
}

static void clear_buddies(struct cfs_rq *cfs_rq, struct sched_entity *se)
{
	if (cfs_rq->last == se)
		__clear_buddies_last(se);

	if (cfs_rq->next == se)
		__clear_buddies_next(se);

	if (cfs_rq->skip == se)
		__clear_buddies_skip(se);
}

static __always_inline void return_cfs_rq_runtime(struct cfs_rq *cfs_rq);

static void
dequeue_entity(struct cfs_rq *cfs_rq, struct sched_entity *se, int flags)
{
	/*
	 * Update run-time statistics of the 'current'.
	 */
	update_curr(cfs_rq);

	/*
	 * When dequeuing a sched_entity, we must:
	 *   - Update loads to have both entity and cfs_rq synced with now.
	 *   - Substract its load from the cfs_rq->runnable_avg.
	 *   - Substract its previous weight from cfs_rq->load.weight.
	 *   - For group entity, update its weight to reflect the new share
	 *     of its group cfs_rq.
	 */
	update_load_avg(se, UPDATE_TG);
	dequeue_entity_load_avg(cfs_rq, se);

	update_stats_dequeue(cfs_rq, se, flags);

	clear_buddies(cfs_rq, se);

	if (se != cfs_rq->curr)
		__dequeue_entity(cfs_rq, se);
	se->on_rq = 0;
	account_entity_dequeue(cfs_rq, se);

	/*
	 * Normalize after update_curr(); which will also have moved
	 * min_vruntime if @se is the one holding it back. But before doing
	 * update_min_vruntime() again, which will discount @se's position and
	 * can move min_vruntime forward still more.
	 */
	if (!(flags & DEQUEUE_SLEEP))
		se->vruntime -= cfs_rq->min_vruntime;

	/* return excess runtime on last dequeue */
	return_cfs_rq_runtime(cfs_rq);

	update_cfs_shares(se);

	/*
	 * Now advance min_vruntime if @se was the entity holding it back,
	 * except when: DEQUEUE_SAVE && !DEQUEUE_MOVE, in this case we'll be
	 * put back on, and if we advance min_vruntime, we'll be placed back
	 * further than we started -- ie. we'll be penalized.
	 */
	if ((flags & (DEQUEUE_SAVE | DEQUEUE_MOVE)) == DEQUEUE_SAVE)
		update_min_vruntime(cfs_rq);
}

/*
 * Preempt the current task with a newly woken task if needed:
 */
static void
check_preempt_tick(struct cfs_rq *cfs_rq, struct sched_entity *curr)
{
	unsigned long ideal_runtime, delta_exec;
	struct sched_entity *se;
	s64 delta;

	ideal_runtime = sched_slice(cfs_rq, curr);
	delta_exec = curr->sum_exec_runtime - curr->prev_sum_exec_runtime;
	if (delta_exec > ideal_runtime) {
		resched_curr(rq_of(cfs_rq));
		/*
		 * The current task ran long enough, ensure it doesn't get
		 * re-elected due to buddy favours.
		 */
		clear_buddies(cfs_rq, curr);
		return;
	}

	/*
	 * Ensure that a task that missed wakeup preemption by a
	 * narrow margin doesn't have to wait for a full slice.
	 * This also mitigates buddy induced latencies under load.
	 */
	if (delta_exec < sysctl_sched_min_granularity)
		return;

	se = __pick_first_entity(cfs_rq);
	delta = curr->vruntime - se->vruntime;

	if (delta < 0)
		return;

	if (delta > ideal_runtime)
		resched_curr(rq_of(cfs_rq));
}

static void
set_next_entity(struct cfs_rq *cfs_rq, struct sched_entity *se)
{
	/* 'current' is not kept within the tree. */
	if (se->on_rq) {
		/*
		 * Any task has to be enqueued before it get to execute on
		 * a CPU. So account for the time it spent waiting on the
		 * runqueue.
		 */
		update_stats_wait_end(cfs_rq, se);
		__dequeue_entity(cfs_rq, se);
		update_load_avg(se, UPDATE_TG);
	}

	update_stats_curr_start(cfs_rq, se);
	cfs_rq->curr = se;

	/*
	 * Track our maximum slice length, if the CPU's load is at
	 * least twice that of our own weight (i.e. dont track it
	 * when there are only lesser-weight tasks around):
	 */
	if (schedstat_enabled() && rq_of(cfs_rq)->load.weight >= 2*se->load.weight) {
		schedstat_set(se->statistics.slice_max,
			max((u64)schedstat_val(se->statistics.slice_max),
			    se->sum_exec_runtime - se->prev_sum_exec_runtime));
	}

	se->prev_sum_exec_runtime = se->sum_exec_runtime;
}

static int
wakeup_preempt_entity(struct sched_entity *curr, struct sched_entity *se);

/*
 * Pick the next process, keeping these things in mind, in this order:
 * 1) keep things fair between processes/task groups
 * 2) pick the "next" process, since someone really wants that to run
 * 3) pick the "last" process, for cache locality
 * 4) do not run the "skip" process, if something else is available
 */
static struct sched_entity *
pick_next_entity(struct cfs_rq *cfs_rq, struct sched_entity *curr)
{
	struct sched_entity *left = __pick_first_entity(cfs_rq);
	struct sched_entity *se;

	/*
	 * If curr is set we have to see if its left of the leftmost entity
	 * still in the tree, provided there was anything in the tree at all.
	 */
	if (!left || (curr && entity_before(curr, left)))
		left = curr;

	se = left; /* ideally we run the leftmost entity */

	/*
	 * Avoid running the skip buddy, if running something else can
	 * be done without getting too unfair.
	 */
	if (cfs_rq->skip == se) {
		struct sched_entity *second;

		if (se == curr) {
			second = __pick_first_entity(cfs_rq);
		} else {
			second = __pick_next_entity(se);
			if (!second || (curr && entity_before(curr, second)))
				second = curr;
		}

		if (second && wakeup_preempt_entity(second, left) < 1)
			se = second;
	}

	/*
	 * Prefer last buddy, try to return the CPU to a preempted task.
	 */
	if (cfs_rq->last && wakeup_preempt_entity(cfs_rq->last, left) < 1)
		se = cfs_rq->last;

	/*
	 * Someone really wants this to run. If it's not unfair, run it.
	 */
	if (cfs_rq->next && wakeup_preempt_entity(cfs_rq->next, left) < 1)
		se = cfs_rq->next;

	clear_buddies(cfs_rq, se);

	return se;
}

static bool check_cfs_rq_runtime(struct cfs_rq *cfs_rq);

static void put_prev_entity(struct cfs_rq *cfs_rq, struct sched_entity *prev)
{
	/*
	 * If still on the runqueue then deactivate_task()
	 * was not called and update_curr() has to be done:
	 */
	if (prev->on_rq)
		update_curr(cfs_rq);

	/* throttle cfs_rqs exceeding runtime */
	check_cfs_rq_runtime(cfs_rq);

	check_spread(cfs_rq, prev);

	if (prev->on_rq) {
		update_stats_wait_start(cfs_rq, prev);
		/* Put 'current' back into the tree. */
		__enqueue_entity(cfs_rq, prev);
		/* in !on_rq case, update occurred at dequeue */
		update_load_avg(prev, 0);
	}
	cfs_rq->curr = NULL;
}

static void
entity_tick(struct cfs_rq *cfs_rq, struct sched_entity *curr, int queued)
{
	/*
	 * Update run-time statistics of the 'current'.
	 */
	update_curr(cfs_rq);

	/*
	 * Ensure that runnable average is periodically updated.
	 */
	update_load_avg(curr, UPDATE_TG);
	update_cfs_shares(curr);

#ifdef CONFIG_SCHED_HRTICK
	/*
	 * queued ticks are scheduled to match the slice, so don't bother
	 * validating it and just reschedule.
	 */
	if (queued) {
		resched_curr(rq_of(cfs_rq));
		return;
	}
	/*
	 * don't let the period tick interfere with the hrtick preemption
	 */
	if (!sched_feat(DOUBLE_TICK) &&
			hrtimer_active(&rq_of(cfs_rq)->hrtick_timer))
		return;
#endif

	if (cfs_rq->nr_running > 1)
		check_preempt_tick(cfs_rq, curr);
}


/**************************************************
 * CFS bandwidth control machinery
 */

#ifdef CONFIG_CFS_BANDWIDTH

#ifdef HAVE_JUMP_LABEL
static struct static_key __cfs_bandwidth_used;

static inline bool cfs_bandwidth_used(void)
{
	return static_key_false(&__cfs_bandwidth_used);
}

void cfs_bandwidth_usage_inc(void)
{
	static_key_slow_inc(&__cfs_bandwidth_used);
}

void cfs_bandwidth_usage_dec(void)
{
	static_key_slow_dec(&__cfs_bandwidth_used);
}
#else /* HAVE_JUMP_LABEL */
static bool cfs_bandwidth_used(void)
{
	return true;
}

void cfs_bandwidth_usage_inc(void) {}
void cfs_bandwidth_usage_dec(void) {}
#endif /* HAVE_JUMP_LABEL */

/*
 * default period for cfs group bandwidth.
 * default: 0.1s, units: nanoseconds
 */
static inline u64 default_cfs_period(void)
{
	return 100000000ULL;
}

static inline u64 sched_cfs_bandwidth_slice(void)
{
	return (u64)sysctl_sched_cfs_bandwidth_slice * NSEC_PER_USEC;
}

/*
 * Replenish runtime according to assigned quota and update expiration time.
 * We use sched_clock_cpu directly instead of rq->clock to avoid adding
 * additional synchronization around rq->lock.
 *
 * requires cfs_b->lock
 */
void __refill_cfs_bandwidth_runtime(struct cfs_bandwidth *cfs_b)
{
	u64 now;

	if (cfs_b->quota == RUNTIME_INF)
		return;

	now = sched_clock_cpu(smp_processor_id());
	cfs_b->runtime = cfs_b->quota;
	cfs_b->runtime_expires = now + ktime_to_ns(cfs_b->period);
}

static inline struct cfs_bandwidth *tg_cfs_bandwidth(struct task_group *tg)
{
	return &tg->cfs_bandwidth;
}

/* rq->task_clock normalized against any time this cfs_rq has spent throttled */
static inline u64 cfs_rq_clock_task(struct cfs_rq *cfs_rq)
{
	if (unlikely(cfs_rq->throttle_count))
		return cfs_rq->throttled_clock_task - cfs_rq->throttled_clock_task_time;

	return rq_clock_task(rq_of(cfs_rq)) - cfs_rq->throttled_clock_task_time;
}

/* returns 0 on failure to allocate runtime */
static int assign_cfs_rq_runtime(struct cfs_rq *cfs_rq)
{
	struct task_group *tg = cfs_rq->tg;
	struct cfs_bandwidth *cfs_b = tg_cfs_bandwidth(tg);
	u64 amount = 0, min_amount, expires;

	/* note: this is a positive sum as runtime_remaining <= 0 */
	min_amount = sched_cfs_bandwidth_slice() - cfs_rq->runtime_remaining;

	raw_spin_lock(&cfs_b->lock);
	if (cfs_b->quota == RUNTIME_INF)
		amount = min_amount;
	else {
		start_cfs_bandwidth(cfs_b);

		if (cfs_b->runtime > 0) {
			amount = min(cfs_b->runtime, min_amount);
			cfs_b->runtime -= amount;
			cfs_b->idle = 0;
		}
	}
	expires = cfs_b->runtime_expires;
	raw_spin_unlock(&cfs_b->lock);

	cfs_rq->runtime_remaining += amount;
	/*
	 * we may have advanced our local expiration to account for allowed
	 * spread between our sched_clock and the one on which runtime was
	 * issued.
	 */
	if ((s64)(expires - cfs_rq->runtime_expires) > 0)
		cfs_rq->runtime_expires = expires;

	return cfs_rq->runtime_remaining > 0;
}

/*
 * Note: This depends on the synchronization provided by sched_clock and the
 * fact that rq->clock snapshots this value.
 */
static void expire_cfs_rq_runtime(struct cfs_rq *cfs_rq)
{
	struct cfs_bandwidth *cfs_b = tg_cfs_bandwidth(cfs_rq->tg);

	/* if the deadline is ahead of our clock, nothing to do */
	if (likely((s64)(rq_clock(rq_of(cfs_rq)) - cfs_rq->runtime_expires) < 0))
		return;

	if (cfs_rq->runtime_remaining < 0)
		return;

	/*
	 * If the local deadline has passed we have to consider the
	 * possibility that our sched_clock is 'fast' and the global deadline
	 * has not truly expired.
	 *
	 * Fortunately we can check determine whether this the case by checking
	 * whether the global deadline has advanced. It is valid to compare
	 * cfs_b->runtime_expires without any locks since we only care about
	 * exact equality, so a partial write will still work.
	 */

	if (cfs_rq->runtime_expires != cfs_b->runtime_expires) {
		/* extend local deadline, drift is bounded above by 2 ticks */
		cfs_rq->runtime_expires += TICK_NSEC;
	} else {
		/* global deadline is ahead, expiration has passed */
		cfs_rq->runtime_remaining = 0;
	}
}

static void __account_cfs_rq_runtime(struct cfs_rq *cfs_rq, u64 delta_exec)
{
	/* dock delta_exec before expiring quota (as it could span periods) */
	cfs_rq->runtime_remaining -= delta_exec;
	expire_cfs_rq_runtime(cfs_rq);

	if (likely(cfs_rq->runtime_remaining > 0))
		return;

	/*
	 * if we're unable to extend our runtime we resched so that the active
	 * hierarchy can be throttled
	 */
	if (!assign_cfs_rq_runtime(cfs_rq) && likely(cfs_rq->curr))
		resched_curr(rq_of(cfs_rq));
}

static __always_inline
void account_cfs_rq_runtime(struct cfs_rq *cfs_rq, u64 delta_exec)
{
	if (!cfs_bandwidth_used() || !cfs_rq->runtime_enabled)
		return;

	__account_cfs_rq_runtime(cfs_rq, delta_exec);
}

static inline int cfs_rq_throttled(struct cfs_rq *cfs_rq)
{
	return cfs_bandwidth_used() && cfs_rq->throttled;
}

/* check whether cfs_rq, or any parent, is throttled */
static inline int throttled_hierarchy(struct cfs_rq *cfs_rq)
{
	return cfs_bandwidth_used() && cfs_rq->throttle_count;
}

/*
 * Ensure that neither of the group entities corresponding to src_cpu or
 * dest_cpu are members of a throttled hierarchy when performing group
 * load-balance operations.
 */
static inline int throttled_lb_pair(struct task_group *tg,
				    int src_cpu, int dest_cpu)
{
	struct cfs_rq *src_cfs_rq, *dest_cfs_rq;

	src_cfs_rq = tg->cfs_rq[src_cpu];
	dest_cfs_rq = tg->cfs_rq[dest_cpu];

	return throttled_hierarchy(src_cfs_rq) ||
	       throttled_hierarchy(dest_cfs_rq);
}

/* updated child weight may affect parent so we have to do this bottom up */
static int tg_unthrottle_up(struct task_group *tg, void *data)
{
	struct rq *rq = data;
	struct cfs_rq *cfs_rq = tg->cfs_rq[cpu_of(rq)];

	cfs_rq->throttle_count--;
	if (!cfs_rq->throttle_count) {
		/* adjust cfs_rq_clock_task() */
		cfs_rq->throttled_clock_task_time += rq_clock_task(rq) -
					     cfs_rq->throttled_clock_task;
	}

	return 0;
}

static int tg_throttle_down(struct task_group *tg, void *data)
{
	struct rq *rq = data;
	struct cfs_rq *cfs_rq = tg->cfs_rq[cpu_of(rq)];

	/* group is entering throttled state, stop time */
	if (!cfs_rq->throttle_count)
		cfs_rq->throttled_clock_task = rq_clock_task(rq);
	cfs_rq->throttle_count++;

	return 0;
}

static void throttle_cfs_rq(struct cfs_rq *cfs_rq)
{
	struct rq *rq = rq_of(cfs_rq);
	struct cfs_bandwidth *cfs_b = tg_cfs_bandwidth(cfs_rq->tg);
	struct sched_entity *se;
	long task_delta, dequeue = 1;
	bool empty;

	se = cfs_rq->tg->se[cpu_of(rq_of(cfs_rq))];

	/* freeze hierarchy runnable averages while throttled */
	rcu_read_lock();
	walk_tg_tree_from(cfs_rq->tg, tg_throttle_down, tg_nop, (void *)rq);
	rcu_read_unlock();

	task_delta = cfs_rq->h_nr_running;
	for_each_sched_entity(se) {
		struct cfs_rq *qcfs_rq = cfs_rq_of(se);
		/* throttled entity or throttle-on-deactivate */
		if (!se->on_rq)
			break;

		if (dequeue)
			dequeue_entity(qcfs_rq, se, DEQUEUE_SLEEP);
		qcfs_rq->h_nr_running -= task_delta;

		if (qcfs_rq->load.weight)
			dequeue = 0;
	}

	if (!se)
		sub_nr_running(rq, task_delta);

	cfs_rq->throttled = 1;
	cfs_rq->throttled_clock = rq_clock(rq);
	raw_spin_lock(&cfs_b->lock);
	empty = list_empty(&cfs_b->throttled_cfs_rq);

	/*
	 * Add to the _head_ of the list, so that an already-started
	 * distribute_cfs_runtime will not see us
	 */
	list_add_rcu(&cfs_rq->throttled_list, &cfs_b->throttled_cfs_rq);

	/*
	 * If we're the first throttled task, make sure the bandwidth
	 * timer is running.
	 */
	if (empty)
		start_cfs_bandwidth(cfs_b);

	raw_spin_unlock(&cfs_b->lock);
}

void unthrottle_cfs_rq(struct cfs_rq *cfs_rq)
{
	struct rq *rq = rq_of(cfs_rq);
	struct cfs_bandwidth *cfs_b = tg_cfs_bandwidth(cfs_rq->tg);
	struct sched_entity *se;
	int enqueue = 1;
	long task_delta;

	se = cfs_rq->tg->se[cpu_of(rq)];

	cfs_rq->throttled = 0;

	update_rq_clock(rq);

	raw_spin_lock(&cfs_b->lock);
	cfs_b->throttled_time += rq_clock(rq) - cfs_rq->throttled_clock;
	list_del_rcu(&cfs_rq->throttled_list);
	raw_spin_unlock(&cfs_b->lock);

	/* update hierarchical throttle state */
	walk_tg_tree_from(cfs_rq->tg, tg_nop, tg_unthrottle_up, (void *)rq);

	if (!cfs_rq->load.weight)
		return;

	task_delta = cfs_rq->h_nr_running;
	for_each_sched_entity(se) {
		if (se->on_rq)
			enqueue = 0;

		cfs_rq = cfs_rq_of(se);
		if (enqueue)
			enqueue_entity(cfs_rq, se, ENQUEUE_WAKEUP);
		cfs_rq->h_nr_running += task_delta;

		if (cfs_rq_throttled(cfs_rq))
			break;
	}

	if (!se)
		add_nr_running(rq, task_delta);

	/* determine whether we need to wake up potentially idle cpu */
	if (rq->curr == rq->idle && rq->cfs.nr_running)
		resched_curr(rq);
}

static u64 distribute_cfs_runtime(struct cfs_bandwidth *cfs_b,
		u64 remaining, u64 expires)
{
	struct cfs_rq *cfs_rq;
	u64 runtime;
	u64 starting_runtime = remaining;

	rcu_read_lock();
	list_for_each_entry_rcu(cfs_rq, &cfs_b->throttled_cfs_rq,
				throttled_list) {
		struct rq *rq = rq_of(cfs_rq);
		struct rq_flags rf;

		rq_lock(rq, &rf);
		if (!cfs_rq_throttled(cfs_rq))
			goto next;

		runtime = -cfs_rq->runtime_remaining + 1;
		if (runtime > remaining)
			runtime = remaining;
		remaining -= runtime;

		cfs_rq->runtime_remaining += runtime;
		cfs_rq->runtime_expires = expires;

		/* we check whether we're throttled above */
		if (cfs_rq->runtime_remaining > 0)
			unthrottle_cfs_rq(cfs_rq);

next:
		rq_unlock(rq, &rf);

		if (!remaining)
			break;
	}
	rcu_read_unlock();

	return starting_runtime - remaining;
}

/*
 * Responsible for refilling a task_group's bandwidth and unthrottling its
 * cfs_rqs as appropriate. If there has been no activity within the last
 * period the timer is deactivated until scheduling resumes; cfs_b->idle is
 * used to track this state.
 */
static int do_sched_cfs_period_timer(struct cfs_bandwidth *cfs_b, int overrun)
{
	u64 runtime, runtime_expires;
	int throttled;

	/* no need to continue the timer with no bandwidth constraint */
	if (cfs_b->quota == RUNTIME_INF)
		goto out_deactivate;

	throttled = !list_empty(&cfs_b->throttled_cfs_rq);
	cfs_b->nr_periods += overrun;

	/*
	 * idle depends on !throttled (for the case of a large deficit), and if
	 * we're going inactive then everything else can be deferred
	 */
	if (cfs_b->idle && !throttled)
		goto out_deactivate;

	__refill_cfs_bandwidth_runtime(cfs_b);

	if (!throttled) {
		/* mark as potentially idle for the upcoming period */
		cfs_b->idle = 1;
		return 0;
	}

	/* account preceding periods in which throttling occurred */
	cfs_b->nr_throttled += overrun;

	runtime_expires = cfs_b->runtime_expires;

	/*
	 * This check is repeated as we are holding onto the new bandwidth while
	 * we unthrottle. This can potentially race with an unthrottled group
	 * trying to acquire new bandwidth from the global pool. This can result
	 * in us over-using our runtime if it is all used during this loop, but
	 * only by limited amounts in that extreme case.
	 */
	while (throttled && cfs_b->runtime > 0) {
		runtime = cfs_b->runtime;
		raw_spin_unlock(&cfs_b->lock);
		/* we can't nest cfs_b->lock while distributing bandwidth */
		runtime = distribute_cfs_runtime(cfs_b, runtime,
						 runtime_expires);
		raw_spin_lock(&cfs_b->lock);

		throttled = !list_empty(&cfs_b->throttled_cfs_rq);

		cfs_b->runtime -= min(runtime, cfs_b->runtime);
	}

	/*
	 * While we are ensured activity in the period following an
	 * unthrottle, this also covers the case in which the new bandwidth is
	 * insufficient to cover the existing bandwidth deficit.  (Forcing the
	 * timer to remain active while there are any throttled entities.)
	 */
	cfs_b->idle = 0;

	return 0;

out_deactivate:
	return 1;
}

/* a cfs_rq won't donate quota below this amount */
static const u64 min_cfs_rq_runtime = 1 * NSEC_PER_MSEC;
/* minimum remaining period time to redistribute slack quota */
static const u64 min_bandwidth_expiration = 2 * NSEC_PER_MSEC;
/* how long we wait to gather additional slack before distributing */
static const u64 cfs_bandwidth_slack_period = 5 * NSEC_PER_MSEC;

/*
 * Are we near the end of the current quota period?
 *
 * Requires cfs_b->lock for hrtimer_expires_remaining to be safe against the
 * hrtimer base being cleared by hrtimer_start. In the case of
 * migrate_hrtimers, base is never cleared, so we are fine.
 */
static int runtime_refresh_within(struct cfs_bandwidth *cfs_b, u64 min_expire)
{
	struct hrtimer *refresh_timer = &cfs_b->period_timer;
	u64 remaining;

	/* if the call-back is running a quota refresh is already occurring */
	if (hrtimer_callback_running(refresh_timer))
		return 1;

	/* is a quota refresh about to occur? */
	remaining = ktime_to_ns(hrtimer_expires_remaining(refresh_timer));
	if (remaining < min_expire)
		return 1;

	return 0;
}

static void start_cfs_slack_bandwidth(struct cfs_bandwidth *cfs_b)
{
	u64 min_left = cfs_bandwidth_slack_period + min_bandwidth_expiration;

	/* if there's a quota refresh soon don't bother with slack */
	if (runtime_refresh_within(cfs_b, min_left))
		return;

	hrtimer_start(&cfs_b->slack_timer,
			ns_to_ktime(cfs_bandwidth_slack_period),
			HRTIMER_MODE_REL);
}

/* we know any runtime found here is valid as update_curr() precedes return */
static void __return_cfs_rq_runtime(struct cfs_rq *cfs_rq)
{
	struct cfs_bandwidth *cfs_b = tg_cfs_bandwidth(cfs_rq->tg);
	s64 slack_runtime = cfs_rq->runtime_remaining - min_cfs_rq_runtime;

	if (slack_runtime <= 0)
		return;

	raw_spin_lock(&cfs_b->lock);
	if (cfs_b->quota != RUNTIME_INF &&
	    cfs_rq->runtime_expires == cfs_b->runtime_expires) {
		cfs_b->runtime += slack_runtime;

		/* we are under rq->lock, defer unthrottling using a timer */
		if (cfs_b->runtime > sched_cfs_bandwidth_slice() &&
		    !list_empty(&cfs_b->throttled_cfs_rq))
			start_cfs_slack_bandwidth(cfs_b);
	}
	raw_spin_unlock(&cfs_b->lock);

	/* even if it's not valid for return we don't want to try again */
	cfs_rq->runtime_remaining -= slack_runtime;
}

static __always_inline void return_cfs_rq_runtime(struct cfs_rq *cfs_rq)
{
	if (!cfs_bandwidth_used())
		return;

	if (!cfs_rq->runtime_enabled || cfs_rq->nr_running)
		return;

	__return_cfs_rq_runtime(cfs_rq);
}

/*
 * This is done with a timer (instead of inline with bandwidth return) since
 * it's necessary to juggle rq->locks to unthrottle their respective cfs_rqs.
 */
static void do_sched_cfs_slack_timer(struct cfs_bandwidth *cfs_b)
{
	u64 runtime = 0, slice = sched_cfs_bandwidth_slice();
	u64 expires;

	/* confirm we're still not at a refresh boundary */
	raw_spin_lock(&cfs_b->lock);
	if (runtime_refresh_within(cfs_b, min_bandwidth_expiration)) {
		raw_spin_unlock(&cfs_b->lock);
		return;
	}

	if (cfs_b->quota != RUNTIME_INF && cfs_b->runtime > slice)
		runtime = cfs_b->runtime;

	expires = cfs_b->runtime_expires;
	raw_spin_unlock(&cfs_b->lock);

	if (!runtime)
		return;

	runtime = distribute_cfs_runtime(cfs_b, runtime, expires);

	raw_spin_lock(&cfs_b->lock);
	if (expires == cfs_b->runtime_expires)
		cfs_b->runtime -= min(runtime, cfs_b->runtime);
	raw_spin_unlock(&cfs_b->lock);
}

/*
 * When a group wakes up we want to make sure that its quota is not already
 * expired/exceeded, otherwise it may be allowed to steal additional ticks of
 * runtime as update_curr() throttling can not not trigger until it's on-rq.
 */
static void check_enqueue_throttle(struct cfs_rq *cfs_rq)
{
	if (!cfs_bandwidth_used())
		return;

	/* an active group must be handled by the update_curr()->put() path */
	if (!cfs_rq->runtime_enabled || cfs_rq->curr)
		return;

	/* ensure the group is not already throttled */
	if (cfs_rq_throttled(cfs_rq))
		return;

	/* update runtime allocation */
	account_cfs_rq_runtime(cfs_rq, 0);
	if (cfs_rq->runtime_remaining <= 0)
		throttle_cfs_rq(cfs_rq);
}

static void sync_throttle(struct task_group *tg, int cpu)
{
	struct cfs_rq *pcfs_rq, *cfs_rq;

	if (!cfs_bandwidth_used())
		return;

	if (!tg->parent)
		return;

	cfs_rq = tg->cfs_rq[cpu];
	pcfs_rq = tg->parent->cfs_rq[cpu];

	cfs_rq->throttle_count = pcfs_rq->throttle_count;
	cfs_rq->throttled_clock_task = rq_clock_task(cpu_rq(cpu));
}

/* conditionally throttle active cfs_rq's from put_prev_entity() */
static bool check_cfs_rq_runtime(struct cfs_rq *cfs_rq)
{
	if (!cfs_bandwidth_used())
		return false;

	if (likely(!cfs_rq->runtime_enabled || cfs_rq->runtime_remaining > 0))
		return false;

	/*
	 * it's possible for a throttled entity to be forced into a running
	 * state (e.g. set_curr_task), in this case we're finished.
	 */
	if (cfs_rq_throttled(cfs_rq))
		return true;

	throttle_cfs_rq(cfs_rq);
	return true;
}

static enum hrtimer_restart sched_cfs_slack_timer(struct hrtimer *timer)
{
	struct cfs_bandwidth *cfs_b =
		container_of(timer, struct cfs_bandwidth, slack_timer);

	do_sched_cfs_slack_timer(cfs_b);

	return HRTIMER_NORESTART;
}

static enum hrtimer_restart sched_cfs_period_timer(struct hrtimer *timer)
{
	struct cfs_bandwidth *cfs_b =
		container_of(timer, struct cfs_bandwidth, period_timer);
	int overrun;
	int idle = 0;

	raw_spin_lock(&cfs_b->lock);
	for (;;) {
		overrun = hrtimer_forward_now(timer, cfs_b->period);
		if (!overrun)
			break;

		idle = do_sched_cfs_period_timer(cfs_b, overrun);
	}
	if (idle)
		cfs_b->period_active = 0;
	raw_spin_unlock(&cfs_b->lock);

	return idle ? HRTIMER_NORESTART : HRTIMER_RESTART;
}

void init_cfs_bandwidth(struct cfs_bandwidth *cfs_b)
{
	raw_spin_lock_init(&cfs_b->lock);
	cfs_b->runtime = 0;
	cfs_b->quota = RUNTIME_INF;
	cfs_b->period = ns_to_ktime(default_cfs_period());

	INIT_LIST_HEAD(&cfs_b->throttled_cfs_rq);
	hrtimer_init(&cfs_b->period_timer, CLOCK_MONOTONIC, HRTIMER_MODE_ABS_PINNED);
	cfs_b->period_timer.function = sched_cfs_period_timer;
	hrtimer_init(&cfs_b->slack_timer, CLOCK_MONOTONIC, HRTIMER_MODE_REL);
	cfs_b->slack_timer.function = sched_cfs_slack_timer;
}

static void init_cfs_rq_runtime(struct cfs_rq *cfs_rq)
{
	cfs_rq->runtime_enabled = 0;
	INIT_LIST_HEAD(&cfs_rq->throttled_list);
}

void start_cfs_bandwidth(struct cfs_bandwidth *cfs_b)
{
	lockdep_assert_held(&cfs_b->lock);

	if (!cfs_b->period_active) {
		cfs_b->period_active = 1;
		hrtimer_forward_now(&cfs_b->period_timer, cfs_b->period);
		hrtimer_start_expires(&cfs_b->period_timer, HRTIMER_MODE_ABS_PINNED);
	}
}

static void destroy_cfs_bandwidth(struct cfs_bandwidth *cfs_b)
{
	/* init_cfs_bandwidth() was not called */
	if (!cfs_b->throttled_cfs_rq.next)
		return;

	hrtimer_cancel(&cfs_b->period_timer);
	hrtimer_cancel(&cfs_b->slack_timer);
}

static void __maybe_unused update_runtime_enabled(struct rq *rq)
{
	struct cfs_rq *cfs_rq;

	for_each_leaf_cfs_rq(rq, cfs_rq) {
		struct cfs_bandwidth *cfs_b = &cfs_rq->tg->cfs_bandwidth;

		raw_spin_lock(&cfs_b->lock);
		cfs_rq->runtime_enabled = cfs_b->quota != RUNTIME_INF;
		raw_spin_unlock(&cfs_b->lock);
	}
}

static void __maybe_unused unthrottle_offline_cfs_rqs(struct rq *rq)
{
	struct cfs_rq *cfs_rq;

	for_each_leaf_cfs_rq(rq, cfs_rq) {
		if (!cfs_rq->runtime_enabled)
			continue;

		/*
		 * clock_task is not advancing so we just need to make sure
		 * there's some valid quota amount
		 */
		cfs_rq->runtime_remaining = 1;
		/*
		 * Offline rq is schedulable till cpu is completely disabled
		 * in take_cpu_down(), so we prevent new cfs throttling here.
		 */
		cfs_rq->runtime_enabled = 0;

		if (cfs_rq_throttled(cfs_rq))
			unthrottle_cfs_rq(cfs_rq);
	}
}

#else /* CONFIG_CFS_BANDWIDTH */
static inline u64 cfs_rq_clock_task(struct cfs_rq *cfs_rq)
{
	return rq_clock_task(rq_of(cfs_rq));
}

static void account_cfs_rq_runtime(struct cfs_rq *cfs_rq, u64 delta_exec) {}
static bool check_cfs_rq_runtime(struct cfs_rq *cfs_rq) { return false; }
static void check_enqueue_throttle(struct cfs_rq *cfs_rq) {}
static inline void sync_throttle(struct task_group *tg, int cpu) {}
static __always_inline void return_cfs_rq_runtime(struct cfs_rq *cfs_rq) {}

static inline int cfs_rq_throttled(struct cfs_rq *cfs_rq)
{
	return 0;
}

static inline int throttled_hierarchy(struct cfs_rq *cfs_rq)
{
	return 0;
}

static inline int throttled_lb_pair(struct task_group *tg,
				    int src_cpu, int dest_cpu)
{
	return 0;
}

void init_cfs_bandwidth(struct cfs_bandwidth *cfs_b) {}

#ifdef CONFIG_FAIR_GROUP_SCHED
static void init_cfs_rq_runtime(struct cfs_rq *cfs_rq) {}
#endif

static inline struct cfs_bandwidth *tg_cfs_bandwidth(struct task_group *tg)
{
	return NULL;
}
static inline void destroy_cfs_bandwidth(struct cfs_bandwidth *cfs_b) {}
static inline void update_runtime_enabled(struct rq *rq) {}
static inline void unthrottle_offline_cfs_rqs(struct rq *rq) {}

#endif /* CONFIG_CFS_BANDWIDTH */

/**************************************************
 * CFS operations on tasks:
 */

#ifdef CONFIG_SCHED_HRTICK
static void hrtick_start_fair(struct rq *rq, struct task_struct *p)
{
	struct sched_entity *se = &p->se;
	struct cfs_rq *cfs_rq = cfs_rq_of(se);

	SCHED_WARN_ON(task_rq(p) != rq);

	if (rq->cfs.h_nr_running > 1) {
		u64 slice = sched_slice(cfs_rq, se);
		u64 ran = se->sum_exec_runtime - se->prev_sum_exec_runtime;
		s64 delta = slice - ran;

		if (delta < 0) {
			if (rq->curr == p)
				resched_curr(rq);
			return;
		}
		hrtick_start(rq, delta);
	}
}

/*
 * called from enqueue/dequeue and updates the hrtick when the
 * current task is from our class and nr_running is low enough
 * to matter.
 */
static void hrtick_update(struct rq *rq)
{
	struct task_struct *curr = rq->curr;

	if (!hrtick_enabled(rq) || curr->sched_class != &fair_sched_class)
		return;

	if (cfs_rq_of(&curr->se)->nr_running < sched_nr_latency)
		hrtick_start_fair(rq, curr);
}
#else /* !CONFIG_SCHED_HRTICK */
static inline void
hrtick_start_fair(struct rq *rq, struct task_struct *p)
{
}

static inline void hrtick_update(struct rq *rq)
{
}
#endif

/*
 * The enqueue_task method is called before nr_running is
 * increased. Here we update the fair scheduling stats and
 * then put the task into the rbtree:
 */
static void
enqueue_task_fair(struct rq *rq, struct task_struct *p, int flags)
{
	struct cfs_rq *cfs_rq;
	struct sched_entity *se = &p->se;

	/*
	 * If in_iowait is set, the code below may not trigger any cpufreq
	 * utilization updates, so do it here explicitly with the IOWAIT flag
	 * passed.
	 */
	if (p->in_iowait)
		cpufreq_update_this_cpu(rq, SCHED_CPUFREQ_IOWAIT);

	for_each_sched_entity(se) {
		if (se->on_rq)
			break;
		cfs_rq = cfs_rq_of(se);
		enqueue_entity(cfs_rq, se, flags);

		/*
		 * end evaluation on encountering a throttled cfs_rq
		 *
		 * note: in the case of encountering a throttled cfs_rq we will
		 * post the final h_nr_running increment below.
		 */
		if (cfs_rq_throttled(cfs_rq))
			break;
		cfs_rq->h_nr_running++;

		flags = ENQUEUE_WAKEUP;
	}

	for_each_sched_entity(se) {
		cfs_rq = cfs_rq_of(se);
		cfs_rq->h_nr_running++;

		if (cfs_rq_throttled(cfs_rq))
			break;

		update_load_avg(se, UPDATE_TG);
		update_cfs_shares(se);
	}

	if (!se)
		add_nr_running(rq, 1);

	hrtick_update(rq);
}

static void set_next_buddy(struct sched_entity *se);

/*
 * The dequeue_task method is called before nr_running is
 * decreased. We remove the task from the rbtree and
 * update the fair scheduling stats:
 */
static void dequeue_task_fair(struct rq *rq, struct task_struct *p, int flags)
{
	struct cfs_rq *cfs_rq;
	struct sched_entity *se = &p->se;
	int task_sleep = flags & DEQUEUE_SLEEP;

	for_each_sched_entity(se) {
		cfs_rq = cfs_rq_of(se);
		dequeue_entity(cfs_rq, se, flags);

		/*
		 * end evaluation on encountering a throttled cfs_rq
		 *
		 * note: in the case of encountering a throttled cfs_rq we will
		 * post the final h_nr_running decrement below.
		*/
		if (cfs_rq_throttled(cfs_rq))
			break;
		cfs_rq->h_nr_running--;

		/* Don't dequeue parent if it has other entities besides us */
		if (cfs_rq->load.weight) {
			/* Avoid re-evaluating load for this entity: */
			se = parent_entity(se);
			/*
			 * Bias pick_next to pick a task from this cfs_rq, as
			 * p is sleeping when it is within its sched_slice.
			 */
			if (task_sleep && se && !throttled_hierarchy(cfs_rq))
				set_next_buddy(se);
			break;
		}
		flags |= DEQUEUE_SLEEP;
	}

	for_each_sched_entity(se) {
		cfs_rq = cfs_rq_of(se);
		cfs_rq->h_nr_running--;

		if (cfs_rq_throttled(cfs_rq))
			break;

		update_load_avg(se, UPDATE_TG);
		update_cfs_shares(se);
	}

	if (!se)
		sub_nr_running(rq, 1);

	hrtick_update(rq);
}

#ifdef CONFIG_SMP

/* Working cpumask for: load_balance, load_balance_newidle. */
DEFINE_PER_CPU(cpumask_var_t, load_balance_mask);
DEFINE_PER_CPU(cpumask_var_t, select_idle_mask);

#ifdef CONFIG_NO_HZ_COMMON
/*
 * per rq 'load' arrray crap; XXX kill this.
 */

/*
 * The exact cpuload calculated at every tick would be:
 *
 *   load' = (1 - 1/2^i) * load + (1/2^i) * cur_load
 *
 * If a cpu misses updates for n ticks (as it was idle) and update gets
 * called on the n+1-th tick when cpu may be busy, then we have:
 *
 *   load_n   = (1 - 1/2^i)^n * load_0
 *   load_n+1 = (1 - 1/2^i)   * load_n + (1/2^i) * cur_load
 *
 * decay_load_missed() below does efficient calculation of
 *
 *   load' = (1 - 1/2^i)^n * load
 *
 * Because x^(n+m) := x^n * x^m we can decompose any x^n in power-of-2 factors.
 * This allows us to precompute the above in said factors, thereby allowing the
 * reduction of an arbitrary n in O(log_2 n) steps. (See also
 * fixed_power_int())
 *
 * The calculation is approximated on a 128 point scale.
 */
#define DEGRADE_SHIFT		7

static const u8 degrade_zero_ticks[CPU_LOAD_IDX_MAX] = {0, 8, 32, 64, 128};
static const u8 degrade_factor[CPU_LOAD_IDX_MAX][DEGRADE_SHIFT + 1] = {
	{   0,   0,  0,  0,  0,  0, 0, 0 },
	{  64,  32,  8,  0,  0,  0, 0, 0 },
	{  96,  72, 40, 12,  1,  0, 0, 0 },
	{ 112,  98, 75, 43, 15,  1, 0, 0 },
	{ 120, 112, 98, 76, 45, 16, 2, 0 }
};

/*
 * Update cpu_load for any missed ticks, due to tickless idle. The backlog
 * would be when CPU is idle and so we just decay the old load without
 * adding any new load.
 */
static unsigned long
decay_load_missed(unsigned long load, unsigned long missed_updates, int idx)
{
	int j = 0;

	if (!missed_updates)
		return load;

	if (missed_updates >= degrade_zero_ticks[idx])
		return 0;

	if (idx == 1)
		return load >> missed_updates;

	while (missed_updates) {
		if (missed_updates % 2)
			load = (load * degrade_factor[idx][j]) >> DEGRADE_SHIFT;

		missed_updates >>= 1;
		j++;
	}
	return load;
}
#endif /* CONFIG_NO_HZ_COMMON */

/**
 * __cpu_load_update - update the rq->cpu_load[] statistics
 * @this_rq: The rq to update statistics for
 * @this_load: The current load
 * @pending_updates: The number of missed updates
 *
 * Update rq->cpu_load[] statistics. This function is usually called every
 * scheduler tick (TICK_NSEC).
 *
 * This function computes a decaying average:
 *
 *   load[i]' = (1 - 1/2^i) * load[i] + (1/2^i) * load
 *
 * Because of NOHZ it might not get called on every tick which gives need for
 * the @pending_updates argument.
 *
 *   load[i]_n = (1 - 1/2^i) * load[i]_n-1 + (1/2^i) * load_n-1
 *             = A * load[i]_n-1 + B ; A := (1 - 1/2^i), B := (1/2^i) * load
 *             = A * (A * load[i]_n-2 + B) + B
 *             = A * (A * (A * load[i]_n-3 + B) + B) + B
 *             = A^3 * load[i]_n-3 + (A^2 + A + 1) * B
 *             = A^n * load[i]_0 + (A^(n-1) + A^(n-2) + ... + 1) * B
 *             = A^n * load[i]_0 + ((1 - A^n) / (1 - A)) * B
 *             = (1 - 1/2^i)^n * (load[i]_0 - load) + load
 *
 * In the above we've assumed load_n := load, which is true for NOHZ_FULL as
 * any change in load would have resulted in the tick being turned back on.
 *
 * For regular NOHZ, this reduces to:
 *
 *   load[i]_n = (1 - 1/2^i)^n * load[i]_0
 *
 * see decay_load_misses(). For NOHZ_FULL we get to subtract and add the extra
 * term.
 */
static void cpu_load_update(struct rq *this_rq, unsigned long this_load,
			    unsigned long pending_updates)
{
	unsigned long __maybe_unused tickless_load = this_rq->cpu_load[0];
	int i, scale;

	this_rq->nr_load_updates++;

	/* Update our load: */
	this_rq->cpu_load[0] = this_load; /* Fasttrack for idx 0 */
	for (i = 1, scale = 2; i < CPU_LOAD_IDX_MAX; i++, scale += scale) {
		unsigned long old_load, new_load;

		/* scale is effectively 1 << i now, and >> i divides by scale */

		old_load = this_rq->cpu_load[i];
#ifdef CONFIG_NO_HZ_COMMON
		old_load = decay_load_missed(old_load, pending_updates - 1, i);
		if (tickless_load) {
			old_load -= decay_load_missed(tickless_load, pending_updates - 1, i);
			/*
			 * old_load can never be a negative value because a
			 * decayed tickless_load cannot be greater than the
			 * original tickless_load.
			 */
			old_load += tickless_load;
		}
#endif
		new_load = this_load;
		/*
		 * Round up the averaging division if load is increasing. This
		 * prevents us from getting stuck on 9 if the load is 10, for
		 * example.
		 */
		if (new_load > old_load)
			new_load += scale - 1;

		this_rq->cpu_load[i] = (old_load * (scale - 1) + new_load) >> i;
	}

	sched_avg_update(this_rq);
}

/* Used instead of source_load when we know the type == 0 */
static unsigned long weighted_cpuload(const int cpu)
{
	return cfs_rq_runnable_load_avg(&cpu_rq(cpu)->cfs);
}

#ifdef CONFIG_NO_HZ_COMMON
/*
 * There is no sane way to deal with nohz on smp when using jiffies because the
 * cpu doing the jiffies update might drift wrt the cpu doing the jiffy reading
 * causing off-by-one errors in observed deltas; {0,2} instead of {1,1}.
 *
 * Therefore we need to avoid the delta approach from the regular tick when
 * possible since that would seriously skew the load calculation. This is why we
 * use cpu_load_update_periodic() for CPUs out of nohz. However we'll rely on
 * jiffies deltas for updates happening while in nohz mode (idle ticks, idle
 * loop exit, nohz_idle_balance, nohz full exit...)
 *
 * This means we might still be one tick off for nohz periods.
 */

static void cpu_load_update_nohz(struct rq *this_rq,
				 unsigned long curr_jiffies,
				 unsigned long load)
{
	unsigned long pending_updates;

	pending_updates = curr_jiffies - this_rq->last_load_update_tick;
	if (pending_updates) {
		this_rq->last_load_update_tick = curr_jiffies;
		/*
		 * In the regular NOHZ case, we were idle, this means load 0.
		 * In the NOHZ_FULL case, we were non-idle, we should consider
		 * its weighted load.
		 */
		cpu_load_update(this_rq, load, pending_updates);
	}
}

/*
 * Called from nohz_idle_balance() to update the load ratings before doing the
 * idle balance.
 */
static void cpu_load_update_idle(struct rq *this_rq)
{
	/*
	 * bail if there's load or we're actually up-to-date.
	 */
	if (weighted_cpuload(cpu_of(this_rq)))
		return;

	cpu_load_update_nohz(this_rq, READ_ONCE(jiffies), 0);
}

/*
 * Record CPU load on nohz entry so we know the tickless load to account
 * on nohz exit. cpu_load[0] happens then to be updated more frequently
 * than other cpu_load[idx] but it should be fine as cpu_load readers
 * shouldn't rely into synchronized cpu_load[*] updates.
 */
void cpu_load_update_nohz_start(void)
{
	struct rq *this_rq = this_rq();

	/*
	 * This is all lockless but should be fine. If weighted_cpuload changes
	 * concurrently we'll exit nohz. And cpu_load write can race with
	 * cpu_load_update_idle() but both updater would be writing the same.
	 */
	this_rq->cpu_load[0] = weighted_cpuload(cpu_of(this_rq));
}

/*
 * Account the tickless load in the end of a nohz frame.
 */
void cpu_load_update_nohz_stop(void)
{
	unsigned long curr_jiffies = READ_ONCE(jiffies);
	struct rq *this_rq = this_rq();
	unsigned long load;
	struct rq_flags rf;

	if (curr_jiffies == this_rq->last_load_update_tick)
		return;

	load = weighted_cpuload(cpu_of(this_rq));
	rq_lock(this_rq, &rf);
	update_rq_clock(this_rq);
	cpu_load_update_nohz(this_rq, curr_jiffies, load);
	rq_unlock(this_rq, &rf);
}
#else /* !CONFIG_NO_HZ_COMMON */
static inline void cpu_load_update_nohz(struct rq *this_rq,
					unsigned long curr_jiffies,
					unsigned long load) { }
#endif /* CONFIG_NO_HZ_COMMON */

static void cpu_load_update_periodic(struct rq *this_rq, unsigned long load)
{
#ifdef CONFIG_NO_HZ_COMMON
	/* See the mess around cpu_load_update_nohz(). */
	this_rq->last_load_update_tick = READ_ONCE(jiffies);
#endif
	cpu_load_update(this_rq, load, 1);
}

/*
 * Called from scheduler_tick()
 */
void cpu_load_update_active(struct rq *this_rq)
{
	unsigned long load = weighted_cpuload(cpu_of(this_rq));

	if (tick_nohz_tick_stopped())
		cpu_load_update_nohz(this_rq, READ_ONCE(jiffies), load);
	else
		cpu_load_update_periodic(this_rq, load);
}

/*
 * Return a low guess at the load of a migration-source cpu weighted
 * according to the scheduling class and "nice" value.
 *
 * We want to under-estimate the load of migration sources, to
 * balance conservatively.
 */
static unsigned long source_load(int cpu, int type)
{
	struct rq *rq = cpu_rq(cpu);
	unsigned long total = weighted_cpuload(cpu);

	if (type == 0 || !sched_feat(LB_BIAS))
		return total;

	return min(rq->cpu_load[type-1], total);
}

/*
 * Return a high guess at the load of a migration-target cpu weighted
 * according to the scheduling class and "nice" value.
 */
static unsigned long target_load(int cpu, int type)
{
	struct rq *rq = cpu_rq(cpu);
	unsigned long total = weighted_cpuload(cpu);

	if (type == 0 || !sched_feat(LB_BIAS))
		return total;

	return max(rq->cpu_load[type-1], total);
}

static unsigned long capacity_of(int cpu)
{
	return cpu_rq(cpu)->cpu_capacity;
}

static unsigned long capacity_orig_of(int cpu)
{
	return cpu_rq(cpu)->cpu_capacity_orig;
}

static unsigned long cpu_avg_load_per_task(int cpu)
{
	struct rq *rq = cpu_rq(cpu);
	unsigned long nr_running = READ_ONCE(rq->cfs.h_nr_running);
	unsigned long load_avg = weighted_cpuload(cpu);

	if (nr_running)
		return load_avg / nr_running;

	return 0;
}

#ifdef CONFIG_FAIR_GROUP_SCHED
/*
 * effective_load() calculates the load change as seen from the root_task_group
 *
 * Adding load to a group doesn't make a group heavier, but can cause movement
 * of group shares between cpus. Assuming the shares were perfectly aligned one
 * can calculate the shift in shares.
 *
 * Calculate the effective load difference if @wl is added (subtracted) to @tg
 * on this @cpu and results in a total addition (subtraction) of @wg to the
 * total group weight.
 *
 * Given a runqueue weight distribution (rw_i) we can compute a shares
 * distribution (s_i) using:
 *
 *   s_i = rw_i / \Sum rw_j						(1)
 *
 * Suppose we have 4 CPUs and our @tg is a direct child of the root group and
 * has 7 equal weight tasks, distributed as below (rw_i), with the resulting
 * shares distribution (s_i):
 *
 *   rw_i = {   2,   4,   1,   0 }
 *   s_i  = { 2/7, 4/7, 1/7,   0 }
 *
 * As per wake_affine() we're interested in the load of two CPUs (the CPU the
 * task used to run on and the CPU the waker is running on), we need to
 * compute the effect of waking a task on either CPU and, in case of a sync
 * wakeup, compute the effect of the current task going to sleep.
 *
 * So for a change of @wl to the local @cpu with an overall group weight change
 * of @wl we can compute the new shares distribution (s'_i) using:
 *
 *   s'_i = (rw_i + @wl) / (@wg + \Sum rw_j)				(2)
 *
 * Suppose we're interested in CPUs 0 and 1, and want to compute the load
 * differences in waking a task to CPU 0. The additional task changes the
 * weight and shares distributions like:
 *
 *   rw'_i = {   3,   4,   1,   0 }
 *   s'_i  = { 3/8, 4/8, 1/8,   0 }
 *
 * We can then compute the difference in effective weight by using:
 *
 *   dw_i = S * (s'_i - s_i)						(3)
 *
 * Where 'S' is the group weight as seen by its parent.
 *
 * Therefore the effective change in loads on CPU 0 would be 5/56 (3/8 - 2/7)
 * times the weight of the group. The effect on CPU 1 would be -4/56 (4/8 -
 * 4/7) times the weight of the group.
 */
static long effective_load(struct task_group *tg, int cpu, long wl, long wg)
{
	struct sched_entity *se = tg->se[cpu];

	if (!tg->parent)	/* the trivial, non-cgroup case */
		return wl;

	for_each_sched_entity(se) {
		struct cfs_rq *cfs_rq = se->my_q;
		long W, w = cfs_rq_load_avg(cfs_rq);

		tg = cfs_rq->tg;

		/*
		 * W = @wg + \Sum rw_j
		 */
		W = wg + atomic_long_read(&tg->load_avg);

		/* Ensure \Sum rw_j >= rw_i */
		W -= cfs_rq->tg_load_avg_contrib;
		W += w;

		/*
		 * w = rw_i + @wl
		 */
		w += wl;

		/*
		 * wl = S * s'_i; see (2)
		 */
		if (W > 0 && w < W)
			wl = (w * (long)scale_load_down(tg->shares)) / W;
		else
			wl = scale_load_down(tg->shares);

		/*
		 * Per the above, wl is the new se->load.weight value; since
		 * those are clipped to [MIN_SHARES, ...) do so now. See
		 * calc_cfs_shares().
		 */
		if (wl < MIN_SHARES)
			wl = MIN_SHARES;

		/*
		 * wl = dw_i = S * (s'_i - s_i); see (3)
		 */
		wl -= se->avg.load_avg;

		/*
		 * Recursively apply this logic to all parent groups to compute
		 * the final effective load change on the root group. Since
		 * only the @tg group gets extra weight, all parent groups can
		 * only redistribute existing shares. @wl is the shift in shares
		 * resulting from this level per the above.
		 */
		wg = 0;
	}

	return wl;
}
#else

static long effective_load(struct task_group *tg, int cpu, long wl, long wg)
{
	return wl;
}

#endif

static void record_wakee(struct task_struct *p)
{
	/*
	 * Only decay a single time; tasks that have less then 1 wakeup per
	 * jiffy will not have built up many flips.
	 */
	if (time_after(jiffies, current->wakee_flip_decay_ts + HZ)) {
		current->wakee_flips >>= 1;
		current->wakee_flip_decay_ts = jiffies;
	}

	if (current->last_wakee != p) {
		current->last_wakee = p;
		current->wakee_flips++;
	}
}

/*
 * Detect M:N waker/wakee relationships via a switching-frequency heuristic.
 *
 * A waker of many should wake a different task than the one last awakened
 * at a frequency roughly N times higher than one of its wakees.
 *
 * In order to determine whether we should let the load spread vs consolidating
 * to shared cache, we look for a minimum 'flip' frequency of llc_size in one
 * partner, and a factor of lls_size higher frequency in the other.
 *
 * With both conditions met, we can be relatively sure that the relationship is
 * non-monogamous, with partner count exceeding socket size.
 *
 * Waker/wakee being client/server, worker/dispatcher, interrupt source or
 * whatever is irrelevant, spread criteria is apparent partner count exceeds
 * socket size.
 */
static int wake_wide(struct task_struct *p)
{
	unsigned int master = current->wakee_flips;
	unsigned int slave = p->wakee_flips;
	int factor = this_cpu_read(sd_llc_size);

	if (master < slave)
		swap(master, slave);
	if (slave < factor || master < slave * factor)
		return 0;
	return 1;
}

static int wake_affine(struct sched_domain *sd, struct task_struct *p,
		       int prev_cpu, int sync)
{
	s64 this_load, load;
	s64 this_eff_load, prev_eff_load;
	int idx, this_cpu;
	struct task_group *tg;
	unsigned long weight;
	int balanced;

	idx	  = sd->wake_idx;
	this_cpu  = smp_processor_id();
	load	  = source_load(prev_cpu, idx);
	this_load = target_load(this_cpu, idx);

	/*
	 * If sync wakeup then subtract the (maximum possible)
	 * effect of the currently running task from the load
	 * of the current CPU:
	 */
	if (sync) {
		tg = task_group(current);
		weight = current->se.avg.load_avg;

		this_load += effective_load(tg, this_cpu, -weight, -weight);
		load += effective_load(tg, prev_cpu, 0, -weight);
	}

	tg = task_group(p);
	weight = p->se.avg.load_avg;

	/*
	 * In low-load situations, where prev_cpu is idle and this_cpu is idle
	 * due to the sync cause above having dropped this_load to 0, we'll
	 * always have an imbalance, but there's really nothing you can do
	 * about that, so that's good too.
	 *
	 * Otherwise check if either cpus are near enough in load to allow this
	 * task to be woken on this_cpu.
	 */
	this_eff_load = 100;
	this_eff_load *= capacity_of(prev_cpu);

	prev_eff_load = 100 + (sd->imbalance_pct - 100) / 2;
	prev_eff_load *= capacity_of(this_cpu);

	if (this_load > 0) {
		this_eff_load *= this_load +
			effective_load(tg, this_cpu, weight, weight);

		prev_eff_load *= load + effective_load(tg, prev_cpu, 0, weight);
	}

	balanced = this_eff_load <= prev_eff_load;

	schedstat_inc(p->se.statistics.nr_wakeups_affine_attempts);

	if (!balanced)
		return 0;

	schedstat_inc(sd->ttwu_move_affine);
	schedstat_inc(p->se.statistics.nr_wakeups_affine);

	return 1;
}

static inline int task_util(struct task_struct *p);
static int cpu_util_wake(int cpu, struct task_struct *p);

static unsigned long capacity_spare_wake(int cpu, struct task_struct *p)
{
	return capacity_orig_of(cpu) - cpu_util_wake(cpu, p);
}

/*
 * find_idlest_group finds and returns the least busy CPU group within the
 * domain.
 */
static struct sched_group *
find_idlest_group(struct sched_domain *sd, struct task_struct *p,
		  int this_cpu, int sd_flag)
{
	struct sched_group *idlest = NULL, *group = sd->groups;
	struct sched_group *most_spare_sg = NULL;
	unsigned long min_runnable_load = ULONG_MAX, this_runnable_load = 0;
	unsigned long min_avg_load = ULONG_MAX, this_avg_load = 0;
	unsigned long most_spare = 0, this_spare = 0;
	int load_idx = sd->forkexec_idx;
	int imbalance_scale = 100 + (sd->imbalance_pct-100)/2;
	unsigned long imbalance = scale_load_down(NICE_0_LOAD) *
				(sd->imbalance_pct-100) / 100;

	if (sd_flag & SD_BALANCE_WAKE)
		load_idx = sd->wake_idx;

	do {
		unsigned long load, avg_load, runnable_load;
		unsigned long spare_cap, max_spare_cap;
		int local_group;
		int i;

		/* Skip over this group if it has no CPUs allowed */
		if (!cpumask_intersects(sched_group_cpus(group),
					&p->cpus_allowed))
			continue;

		local_group = cpumask_test_cpu(this_cpu,
					       sched_group_cpus(group));

		/*
		 * Tally up the load of all CPUs in the group and find
		 * the group containing the CPU with most spare capacity.
		 */
		avg_load = 0;
		runnable_load = 0;
		max_spare_cap = 0;

		for_each_cpu(i, sched_group_cpus(group)) {
			/* Bias balancing toward cpus of our domain */
			if (local_group)
				load = source_load(i, load_idx);
			else
				load = target_load(i, load_idx);

			runnable_load += load;

			avg_load += cfs_rq_load_avg(&cpu_rq(i)->cfs);

			spare_cap = capacity_spare_wake(i, p);

			if (spare_cap > max_spare_cap)
				max_spare_cap = spare_cap;
		}

		/* Adjust by relative CPU capacity of the group */
		avg_load = (avg_load * SCHED_CAPACITY_SCALE) /
					group->sgc->capacity;
		runnable_load = (runnable_load * SCHED_CAPACITY_SCALE) /
					group->sgc->capacity;

		if (local_group) {
			this_runnable_load = runnable_load;
			this_avg_load = avg_load;
			this_spare = max_spare_cap;
		} else {
			if (min_runnable_load > (runnable_load + imbalance)) {
				/*
				 * The runnable load is significantly smaller
				 * so we can pick this new cpu
				 */
				min_runnable_load = runnable_load;
				min_avg_load = avg_load;
				idlest = group;
			} else if ((runnable_load < (min_runnable_load + imbalance)) &&
				   (100*min_avg_load > imbalance_scale*avg_load)) {
				/*
				 * The runnable loads are close so take the
				 * blocked load into account through avg_load.
				 */
				min_avg_load = avg_load;
				idlest = group;
			}

			if (most_spare < max_spare_cap) {
				most_spare = max_spare_cap;
				most_spare_sg = group;
			}
		}
	} while (group = group->next, group != sd->groups);

	/*
	 * The cross-over point between using spare capacity or least load
	 * is too conservative for high utilization tasks on partially
	 * utilized systems if we require spare_capacity > task_util(p),
	 * so we allow for some task stuffing by using
	 * spare_capacity > task_util(p)/2.
	 *
	 * Spare capacity can't be used for fork because the utilization has
	 * not been set yet, we must first select a rq to compute the initial
	 * utilization.
	 */
	if (sd_flag & SD_BALANCE_FORK)
		goto skip_spare;

	if (this_spare > task_util(p) / 2 &&
	    imbalance_scale*this_spare > 100*most_spare)
		return NULL;

	if (most_spare > task_util(p) / 2)
		return most_spare_sg;

skip_spare:
	if (!idlest)
		return NULL;

	if (min_runnable_load > (this_runnable_load + imbalance))
		return NULL;

	if ((this_runnable_load < (min_runnable_load + imbalance)) &&
	     (100*this_avg_load < imbalance_scale*min_avg_load))
		return NULL;

	return idlest;
}

/*
 * find_idlest_cpu - find the idlest cpu among the cpus in group.
 */
static int
find_idlest_cpu(struct sched_group *group, struct task_struct *p, int this_cpu)
{
	unsigned long load, min_load = ULONG_MAX;
	unsigned int min_exit_latency = UINT_MAX;
	u64 latest_idle_timestamp = 0;
	int least_loaded_cpu = this_cpu;
	int shallowest_idle_cpu = -1;
	int i;

	/* Check if we have any choice: */
	if (group->group_weight == 1)
		return cpumask_first(sched_group_cpus(group));

	/* Traverse only the allowed CPUs */
	for_each_cpu_and(i, sched_group_cpus(group), &p->cpus_allowed) {
		if (idle_cpu(i)) {
			struct rq *rq = cpu_rq(i);
			struct cpuidle_state *idle = idle_get_state(rq);
			if (idle && idle->exit_latency < min_exit_latency) {
				/*
				 * We give priority to a CPU whose idle state
				 * has the smallest exit latency irrespective
				 * of any idle timestamp.
				 */
				min_exit_latency = idle->exit_latency;
				latest_idle_timestamp = rq->idle_stamp;
				shallowest_idle_cpu = i;
			} else if ((!idle || idle->exit_latency == min_exit_latency) &&
				   rq->idle_stamp > latest_idle_timestamp) {
				/*
				 * If equal or no active idle state, then
				 * the most recently idled CPU might have
				 * a warmer cache.
				 */
				latest_idle_timestamp = rq->idle_stamp;
				shallowest_idle_cpu = i;
			}
		} else if (shallowest_idle_cpu == -1) {
			load = weighted_cpuload(i);
			if (load < min_load || (load == min_load && i == this_cpu)) {
				min_load = load;
				least_loaded_cpu = i;
			}
		}
	}

	return shallowest_idle_cpu != -1 ? shallowest_idle_cpu : least_loaded_cpu;
}

/*
 * Implement a for_each_cpu() variant that starts the scan at a given cpu
 * (@start), and wraps around.
 *
 * This is used to scan for idle CPUs; such that not all CPUs looking for an
 * idle CPU find the same CPU. The down-side is that tasks tend to cycle
 * through the LLC domain.
 *
 * Especially tbench is found sensitive to this.
 */

static int cpumask_next_wrap(int n, const struct cpumask *mask, int start, int *wrapped)
{
	int next;

again:
	next = find_next_bit(cpumask_bits(mask), nr_cpumask_bits, n+1);

	if (*wrapped) {
		if (next >= start)
			return nr_cpumask_bits;
	} else {
		if (next >= nr_cpumask_bits) {
			*wrapped = 1;
			n = -1;
			goto again;
		}
	}

	return next;
}

#define for_each_cpu_wrap(cpu, mask, start, wrap)				\
	for ((wrap) = 0, (cpu) = (start)-1;					\
		(cpu) = cpumask_next_wrap((cpu), (mask), (start), &(wrap)),	\
		(cpu) < nr_cpumask_bits; )

#ifdef CONFIG_SCHED_SMT

static inline void set_idle_cores(int cpu, int val)
{
	struct sched_domain_shared *sds;

	sds = rcu_dereference(per_cpu(sd_llc_shared, cpu));
	if (sds)
		WRITE_ONCE(sds->has_idle_cores, val);
}

static inline bool test_idle_cores(int cpu, bool def)
{
	struct sched_domain_shared *sds;

	sds = rcu_dereference(per_cpu(sd_llc_shared, cpu));
	if (sds)
		return READ_ONCE(sds->has_idle_cores);

	return def;
}

/*
 * Scans the local SMT mask to see if the entire core is idle, and records this
 * information in sd_llc_shared->has_idle_cores.
 *
 * Since SMT siblings share all cache levels, inspecting this limited remote
 * state should be fairly cheap.
 */
void __update_idle_core(struct rq *rq)
{
	int core = cpu_of(rq);
	int cpu;

	rcu_read_lock();
	if (test_idle_cores(core, true))
		goto unlock;

	for_each_cpu(cpu, cpu_smt_mask(core)) {
		if (cpu == core)
			continue;

		if (!idle_cpu(cpu))
			goto unlock;
	}

	set_idle_cores(core, 1);
unlock:
	rcu_read_unlock();
}

/*
 * Scan the entire LLC domain for idle cores; this dynamically switches off if
 * there are no idle cores left in the system; tracked through
 * sd_llc->shared->has_idle_cores and enabled through update_idle_core() above.
 */
static int select_idle_core(struct task_struct *p, struct sched_domain *sd, int target)
{
	struct cpumask *cpus = this_cpu_cpumask_var_ptr(select_idle_mask);
	int core, cpu, wrap;

	if (!static_branch_likely(&sched_smt_present))
		return -1;

	if (!test_idle_cores(target, false))
		return -1;

	cpumask_and(cpus, sched_domain_span(sd), &p->cpus_allowed);

	for_each_cpu_wrap(core, cpus, target, wrap) {
		bool idle = true;

		for_each_cpu(cpu, cpu_smt_mask(core)) {
			cpumask_clear_cpu(cpu, cpus);
			if (!idle_cpu(cpu))
				idle = false;
		}

		if (idle)
			return core;
	}

	/*
	 * Failed to find an idle core; stop looking for one.
	 */
	set_idle_cores(target, 0);

	return -1;
}

/*
 * Scan the local SMT mask for idle CPUs.
 */
static int select_idle_smt(struct task_struct *p, struct sched_domain *sd, int target)
{
	int cpu;

	if (!static_branch_likely(&sched_smt_present))
		return -1;

	for_each_cpu(cpu, cpu_smt_mask(target)) {
		if (!cpumask_test_cpu(cpu, &p->cpus_allowed))
			continue;
		if (idle_cpu(cpu))
			return cpu;
	}

	return -1;
}

#else /* CONFIG_SCHED_SMT */

static inline int select_idle_core(struct task_struct *p, struct sched_domain *sd, int target)
{
	return -1;
}

static inline int select_idle_smt(struct task_struct *p, struct sched_domain *sd, int target)
{
	return -1;
}

#endif /* CONFIG_SCHED_SMT */

/*
 * Scan the LLC domain for idle CPUs; this is dynamically regulated by
 * comparing the average scan cost (tracked in sd->avg_scan_cost) against the
 * average idle time for this rq (as found in rq->avg_idle).
 */
static int select_idle_cpu(struct task_struct *p, struct sched_domain *sd, int target)
{
	struct sched_domain *this_sd;
	u64 avg_cost, avg_idle = this_rq()->avg_idle;
	u64 time, cost;
	s64 delta;
	int cpu, wrap;

	this_sd = rcu_dereference(*this_cpu_ptr(&sd_llc));
	if (!this_sd)
		return -1;

	avg_cost = this_sd->avg_scan_cost;

	/*
	 * Due to large variance we need a large fuzz factor; hackbench in
	 * particularly is sensitive here.
	 */
	if (sched_feat(SIS_AVG_CPU) && (avg_idle / 512) < avg_cost)
		return -1;

	time = local_clock();

	for_each_cpu_wrap(cpu, sched_domain_span(sd), target, wrap) {
		if (!cpumask_test_cpu(cpu, &p->cpus_allowed))
			continue;
		if (idle_cpu(cpu))
			break;
	}

	time = local_clock() - time;
	cost = this_sd->avg_scan_cost;
	delta = (s64)(time - cost) / 8;
	this_sd->avg_scan_cost += delta;

	return cpu;
}

/*
 * Try and locate an idle core/thread in the LLC cache domain.
 */
static int select_idle_sibling(struct task_struct *p, int prev, int target)
{
	struct sched_domain *sd;
	int i;

	if (idle_cpu(target))
		return target;

	/*
	 * If the previous cpu is cache affine and idle, don't be stupid.
	 */
	if (prev != target && cpus_share_cache(prev, target) && idle_cpu(prev))
		return prev;

	sd = rcu_dereference(per_cpu(sd_llc, target));
	if (!sd)
		return target;

	i = select_idle_core(p, sd, target);
	if ((unsigned)i < nr_cpumask_bits)
		return i;

	i = select_idle_cpu(p, sd, target);
	if ((unsigned)i < nr_cpumask_bits)
		return i;

	i = select_idle_smt(p, sd, target);
	if ((unsigned)i < nr_cpumask_bits)
		return i;

	return target;
}

/*
 * cpu_util returns the amount of capacity of a CPU that is used by CFS
 * tasks. The unit of the return value must be the one of capacity so we can
 * compare the utilization with the capacity of the CPU that is available for
 * CFS task (ie cpu_capacity).
 *
 * cfs_rq.avg.util_avg is the sum of running time of runnable tasks plus the
 * recent utilization of currently non-runnable tasks on a CPU. It represents
 * the amount of utilization of a CPU in the range [0..capacity_orig] where
 * capacity_orig is the cpu_capacity available at the highest frequency
 * (arch_scale_freq_capacity()).
 * The utilization of a CPU converges towards a sum equal to or less than the
 * current capacity (capacity_curr <= capacity_orig) of the CPU because it is
 * the running time on this CPU scaled by capacity_curr.
 *
 * Nevertheless, cfs_rq.avg.util_avg can be higher than capacity_curr or even
 * higher than capacity_orig because of unfortunate rounding in
 * cfs.avg.util_avg or just after migrating tasks and new task wakeups until
 * the average stabilizes with the new running time. We need to check that the
 * utilization stays within the range of [0..capacity_orig] and cap it if
 * necessary. Without utilization capping, a group could be seen as overloaded
 * (CPU0 utilization at 121% + CPU1 utilization at 80%) whereas CPU1 has 20% of
 * available capacity. We allow utilization to overshoot capacity_curr (but not
 * capacity_orig) as it useful for predicting the capacity required after task
 * migrations (scheduler-driven DVFS).
 */
static int cpu_util(int cpu)
{
	unsigned long util = cpu_rq(cpu)->cfs.avg.util_avg;
	unsigned long capacity = capacity_orig_of(cpu);

	return (util >= capacity) ? capacity : util;
}

static inline int task_util(struct task_struct *p)
{
	return p->se.avg.util_avg;
}

/*
 * cpu_util_wake: Compute cpu utilization with any contributions from
 * the waking task p removed.
 */
static int cpu_util_wake(int cpu, struct task_struct *p)
{
	unsigned long util, capacity;

	/* Task has no contribution or is new */
	if (cpu != task_cpu(p) || !p->se.avg.last_update_time)
		return cpu_util(cpu);

	capacity = capacity_orig_of(cpu);
	util = max_t(long, cpu_rq(cpu)->cfs.avg.util_avg - task_util(p), 0);

	return (util >= capacity) ? capacity : util;
}

/*
 * Disable WAKE_AFFINE in the case where task @p doesn't fit in the
 * capacity of either the waking CPU @cpu or the previous CPU @prev_cpu.
 *
 * In that case WAKE_AFFINE doesn't make sense and we'll let
 * BALANCE_WAKE sort things out.
 */
static int wake_cap(struct task_struct *p, int cpu, int prev_cpu)
{
	long min_cap, max_cap;

	min_cap = min(capacity_orig_of(prev_cpu), capacity_orig_of(cpu));
	max_cap = cpu_rq(cpu)->rd->max_cpu_capacity;

	/* Minimum capacity is close to max, no need to abort wake_affine */
	if (max_cap - min_cap < max_cap >> 3)
		return 0;

	/* Bring task utilization in sync with prev_cpu */
	sync_entity_load_avg(&p->se);

	return min_cap * 1024 < task_util(p) * capacity_margin;
}

/*
 * select_task_rq_fair: Select target runqueue for the waking task in domains
 * that have the 'sd_flag' flag set. In practice, this is SD_BALANCE_WAKE,
 * SD_BALANCE_FORK, or SD_BALANCE_EXEC.
 *
 * Balances load by selecting the idlest cpu in the idlest group, or under
 * certain conditions an idle sibling cpu if the domain has SD_WAKE_AFFINE set.
 *
 * Returns the target cpu number.
 *
 * preempt must be disabled.
 */
static int
select_task_rq_fair(struct task_struct *p, int prev_cpu, int sd_flag, int wake_flags)
{
	struct sched_domain *tmp, *affine_sd = NULL, *sd = NULL;
	int cpu = smp_processor_id();
	int new_cpu = prev_cpu;
	int want_affine = 0;
	int sync = wake_flags & WF_SYNC;

	if (sd_flag & SD_BALANCE_WAKE) {
		record_wakee(p);
		want_affine = !wake_wide(p) && !wake_cap(p, cpu, prev_cpu)
			      && cpumask_test_cpu(cpu, &p->cpus_allowed);
	}

	rcu_read_lock();
	for_each_domain(cpu, tmp) {
		if (!(tmp->flags & SD_LOAD_BALANCE))
			break;

		/*
		 * If both cpu and prev_cpu are part of this domain,
		 * cpu is a valid SD_WAKE_AFFINE target.
		 */
		if (want_affine && (tmp->flags & SD_WAKE_AFFINE) &&
		    cpumask_test_cpu(prev_cpu, sched_domain_span(tmp))) {
			affine_sd = tmp;
			break;
		}

		if (tmp->flags & sd_flag)
			sd = tmp;
		else if (!want_affine)
			break;
	}

	if (affine_sd) {
		sd = NULL; /* Prefer wake_affine over balance flags */
		if (cpu != prev_cpu && wake_affine(affine_sd, p, prev_cpu, sync))
			new_cpu = cpu;
	}

	if (!sd) {
		if (sd_flag & SD_BALANCE_WAKE) /* XXX always ? */
			new_cpu = select_idle_sibling(p, prev_cpu, new_cpu);

	} else while (sd) {
		struct sched_group *group;
		int weight;

		if (!(sd->flags & sd_flag)) {
			sd = sd->child;
			continue;
		}

		group = find_idlest_group(sd, p, cpu, sd_flag);
		if (!group) {
			sd = sd->child;
			continue;
		}

		new_cpu = find_idlest_cpu(group, p, cpu);
		if (new_cpu == -1 || new_cpu == cpu) {
			/* Now try balancing at a lower domain level of cpu */
			sd = sd->child;
			continue;
		}

		/* Now try balancing at a lower domain level of new_cpu */
		cpu = new_cpu;
		weight = sd->span_weight;
		sd = NULL;
		for_each_domain(cpu, tmp) {
			if (weight <= tmp->span_weight)
				break;
			if (tmp->flags & sd_flag)
				sd = tmp;
		}
		/* while loop will break here if sd == NULL */
	}
	rcu_read_unlock();

	return new_cpu;
}

/*
 * Called immediately before a task is migrated to a new cpu; task_cpu(p) and
 * cfs_rq_of(p) references at time of call are still valid and identify the
 * previous cpu. The caller guarantees p->pi_lock or task_rq(p)->lock is held.
 */
static void migrate_task_rq_fair(struct task_struct *p)
{
	/*
	 * As blocked tasks retain absolute vruntime the migration needs to
	 * deal with this by subtracting the old and adding the new
	 * min_vruntime -- the latter is done by enqueue_entity() when placing
	 * the task on the new runqueue.
	 */
	if (p->state == TASK_WAKING) {
		struct sched_entity *se = &p->se;
		struct cfs_rq *cfs_rq = cfs_rq_of(se);
		u64 min_vruntime;

#ifndef CONFIG_64BIT
		u64 min_vruntime_copy;

		do {
			min_vruntime_copy = cfs_rq->min_vruntime_copy;
			smp_rmb();
			min_vruntime = cfs_rq->min_vruntime;
		} while (min_vruntime != min_vruntime_copy);
#else
		min_vruntime = cfs_rq->min_vruntime;
#endif

		se->vruntime -= min_vruntime;
	}

	/*
	 * We are supposed to update the task to "current" time, then its up to date
	 * and ready to go to new CPU/cfs_rq. But we have difficulty in getting
	 * what current time is, so simply throw away the out-of-date time. This
	 * will result in the wakee task is less decayed, but giving the wakee more
	 * load sounds not bad.
	 */
	remove_entity_load_avg(&p->se);

	/* Tell new CPU we are migrated */
	p->se.avg.last_update_time = 0;

	/* We have migrated, no longer consider this task hot */
	p->se.exec_start = 0;
}

static void task_dead_fair(struct task_struct *p)
{
	remove_entity_load_avg(&p->se);
}
#endif /* CONFIG_SMP */

static unsigned long
wakeup_gran(struct sched_entity *curr, struct sched_entity *se)
{
	unsigned long gran = sysctl_sched_wakeup_granularity;

	/*
	 * Since its curr running now, convert the gran from real-time
	 * to virtual-time in his units.
	 *
	 * By using 'se' instead of 'curr' we penalize light tasks, so
	 * they get preempted easier. That is, if 'se' < 'curr' then
	 * the resulting gran will be larger, therefore penalizing the
	 * lighter, if otoh 'se' > 'curr' then the resulting gran will
	 * be smaller, again penalizing the lighter task.
	 *
	 * This is especially important for buddies when the leftmost
	 * task is higher priority than the buddy.
	 */
	return calc_delta_fair(gran, se);
}

/*
 * Should 'se' preempt 'curr'.
 *
 *             |s1
 *        |s2
 *   |s3
 *         g
 *      |<--->|c
 *
 *  w(c, s1) = -1
 *  w(c, s2) =  0
 *  w(c, s3) =  1
 *
 */
static int
wakeup_preempt_entity(struct sched_entity *curr, struct sched_entity *se)
{
	s64 gran, vdiff = curr->vruntime - se->vruntime;

	if (vdiff <= 0)
		return -1;

	gran = wakeup_gran(curr, se);
	if (vdiff > gran)
		return 1;

	return 0;
}

static void set_last_buddy(struct sched_entity *se)
{
	if (entity_is_task(se) && unlikely(task_of(se)->policy == SCHED_IDLE))
		return;

	for_each_sched_entity(se)
		cfs_rq_of(se)->last = se;
}

static void set_next_buddy(struct sched_entity *se)
{
	if (entity_is_task(se) && unlikely(task_of(se)->policy == SCHED_IDLE))
		return;

	for_each_sched_entity(se)
		cfs_rq_of(se)->next = se;
}

static void set_skip_buddy(struct sched_entity *se)
{
	for_each_sched_entity(se)
		cfs_rq_of(se)->skip = se;
}

/*
 * Preempt the current task with a newly woken task if needed:
 */
static void check_preempt_wakeup(struct rq *rq, struct task_struct *p, int wake_flags)
{
	struct task_struct *curr = rq->curr;
	struct sched_entity *se = &curr->se, *pse = &p->se;
	struct cfs_rq *cfs_rq = task_cfs_rq(curr);
	int scale = cfs_rq->nr_running >= sched_nr_latency;
	int next_buddy_marked = 0;

	if (unlikely(se == pse))
		return;

	/*
	 * This is possible from callers such as attach_tasks(), in which we
	 * unconditionally check_prempt_curr() after an enqueue (which may have
	 * lead to a throttle).  This both saves work and prevents false
	 * next-buddy nomination below.
	 */
	if (unlikely(throttled_hierarchy(cfs_rq_of(pse))))
		return;

	if (sched_feat(NEXT_BUDDY) && scale && !(wake_flags & WF_FORK)) {
		set_next_buddy(pse);
		next_buddy_marked = 1;
	}

	/*
	 * We can come here with TIF_NEED_RESCHED already set from new task
	 * wake up path.
	 *
	 * Note: this also catches the edge-case of curr being in a throttled
	 * group (e.g. via set_curr_task), since update_curr() (in the
	 * enqueue of curr) will have resulted in resched being set.  This
	 * prevents us from potentially nominating it as a false LAST_BUDDY
	 * below.
	 */
	if (test_tsk_need_resched(curr))
		return;

	/* Idle tasks are by definition preempted by non-idle tasks. */
	if (unlikely(curr->policy == SCHED_IDLE) &&
	    likely(p->policy != SCHED_IDLE))
		goto preempt;

	/*
	 * Batch and idle tasks do not preempt non-idle tasks (their preemption
	 * is driven by the tick):
	 */
	if (unlikely(p->policy != SCHED_NORMAL) || !sched_feat(WAKEUP_PREEMPTION))
		return;

	find_matching_se(&se, &pse);
	update_curr(cfs_rq_of(se));
	BUG_ON(!pse);
	if (wakeup_preempt_entity(se, pse) == 1) {
		/*
		 * Bias pick_next to pick the sched entity that is
		 * triggering this preemption.
		 */
		if (!next_buddy_marked)
			set_next_buddy(pse);
		goto preempt;
	}

	return;

preempt:
	resched_curr(rq);
	/*
	 * Only set the backward buddy when the current task is still
	 * on the rq. This can happen when a wakeup gets interleaved
	 * with schedule on the ->pre_schedule() or idle_balance()
	 * point, either of which can * drop the rq lock.
	 *
	 * Also, during early boot the idle thread is in the fair class,
	 * for obvious reasons its a bad idea to schedule back to it.
	 */
	if (unlikely(!se->on_rq || curr == rq->idle))
		return;

	if (sched_feat(LAST_BUDDY) && scale && entity_is_task(se))
		set_last_buddy(se);
}

static struct task_struct *
pick_next_task_fair(struct rq *rq, struct task_struct *prev, struct rq_flags *rf)
{
	struct cfs_rq *cfs_rq = &rq->cfs;
	struct sched_entity *se;
	struct task_struct *p;
	int new_tasks;

again:
#ifdef CONFIG_FAIR_GROUP_SCHED
	if (!cfs_rq->nr_running)
		goto idle;

	if (prev->sched_class != &fair_sched_class)
		goto simple;

	/*
	 * Because of the set_next_buddy() in dequeue_task_fair() it is rather
	 * likely that a next task is from the same cgroup as the current.
	 *
	 * Therefore attempt to avoid putting and setting the entire cgroup
	 * hierarchy, only change the part that actually changes.
	 */

	do {
		struct sched_entity *curr = cfs_rq->curr;

		/*
		 * Since we got here without doing put_prev_entity() we also
		 * have to consider cfs_rq->curr. If it is still a runnable
		 * entity, update_curr() will update its vruntime, otherwise
		 * forget we've ever seen it.
		 */
		if (curr) {
			if (curr->on_rq)
				update_curr(cfs_rq);
			else
				curr = NULL;

			/*
			 * This call to check_cfs_rq_runtime() will do the
			 * throttle and dequeue its entity in the parent(s).
			 * Therefore the 'simple' nr_running test will indeed
			 * be correct.
			 */
			if (unlikely(check_cfs_rq_runtime(cfs_rq)))
				goto simple;
		}

		se = pick_next_entity(cfs_rq, curr);
		cfs_rq = group_cfs_rq(se);
	} while (cfs_rq);

	p = task_of(se);

	/*
	 * Since we haven't yet done put_prev_entity and if the selected task
	 * is a different task than we started out with, try and touch the
	 * least amount of cfs_rqs.
	 */
	if (prev != p) {
		struct sched_entity *pse = &prev->se;

		while (!(cfs_rq = is_same_group(se, pse))) {
			int se_depth = se->depth;
			int pse_depth = pse->depth;

			if (se_depth <= pse_depth) {
				put_prev_entity(cfs_rq_of(pse), pse);
				pse = parent_entity(pse);
			}
			if (se_depth >= pse_depth) {
				set_next_entity(cfs_rq_of(se), se);
				se = parent_entity(se);
			}
		}

		put_prev_entity(cfs_rq, pse);
		set_next_entity(cfs_rq, se);
	}

	if (hrtick_enabled(rq))
		hrtick_start_fair(rq, p);

	return p;
simple:
	cfs_rq = &rq->cfs;
#endif

	if (!cfs_rq->nr_running)
		goto idle;

	put_prev_task(rq, prev);

	do {
		se = pick_next_entity(cfs_rq, NULL);
		set_next_entity(cfs_rq, se);
		cfs_rq = group_cfs_rq(se);
	} while (cfs_rq);

	p = task_of(se);

	if (hrtick_enabled(rq))
		hrtick_start_fair(rq, p);

	return p;

idle:
	new_tasks = idle_balance(rq, rf);

	/*
	 * Because idle_balance() releases (and re-acquires) rq->lock, it is
	 * possible for any higher priority task to appear. In that case we
	 * must re-start the pick_next_entity() loop.
	 */
	if (new_tasks < 0)
		return RETRY_TASK;

	if (new_tasks > 0)
		goto again;

	return NULL;
}

/*
 * Account for a descheduled task:
 */
static void put_prev_task_fair(struct rq *rq, struct task_struct *prev)
{
	struct sched_entity *se = &prev->se;
	struct cfs_rq *cfs_rq;

	for_each_sched_entity(se) {
		cfs_rq = cfs_rq_of(se);
		put_prev_entity(cfs_rq, se);
	}
}

/*
 * sched_yield() is very simple
 *
 * The magic of dealing with the ->skip buddy is in pick_next_entity.
 */
static void yield_task_fair(struct rq *rq)
{
	struct task_struct *curr = rq->curr;
	struct cfs_rq *cfs_rq = task_cfs_rq(curr);
	struct sched_entity *se = &curr->se;

	/*
	 * Are we the only task in the tree?
	 */
	if (unlikely(rq->nr_running == 1))
		return;

	clear_buddies(cfs_rq, se);

	if (curr->policy != SCHED_BATCH) {
		update_rq_clock(rq);
		/*
		 * Update run-time statistics of the 'current'.
		 */
		update_curr(cfs_rq);
		/*
		 * Tell update_rq_clock() that we've just updated,
		 * so we don't do microscopic update in schedule()
		 * and double the fastpath cost.
		 */
		rq_clock_skip_update(rq, true);
	}

	set_skip_buddy(se);
}

static bool yield_to_task_fair(struct rq *rq, struct task_struct *p, bool preempt)
{
	struct sched_entity *se = &p->se;

	/* throttled hierarchies are not runnable */
	if (!se->on_rq || throttled_hierarchy(cfs_rq_of(se)))
		return false;

	/* Tell the scheduler that we'd really like pse to run next. */
	set_next_buddy(se);

	yield_task_fair(rq);

	return true;
}

#ifdef CONFIG_SMP
/**************************************************
 * Fair scheduling class load-balancing methods.
 *
 * BASICS
 *
 * The purpose of load-balancing is to achieve the same basic fairness the
 * per-cpu scheduler provides, namely provide a proportional amount of compute
 * time to each task. This is expressed in the following equation:
 *
 *   W_i,n/P_i == W_j,n/P_j for all i,j                               (1)
 *
 * Where W_i,n is the n-th weight average for cpu i. The instantaneous weight
 * W_i,0 is defined as:
 *
 *   W_i,0 = \Sum_j w_i,j                                             (2)
 *
 * Where w_i,j is the weight of the j-th runnable task on cpu i. This weight
 * is derived from the nice value as per sched_prio_to_weight[].
 *
 * The weight average is an exponential decay average of the instantaneous
 * weight:
 *
 *   W'_i,n = (2^n - 1) / 2^n * W_i,n + 1 / 2^n * W_i,0               (3)
 *
 * C_i is the compute capacity of cpu i, typically it is the
 * fraction of 'recent' time available for SCHED_OTHER task execution. But it
 * can also include other factors [XXX].
 *
 * To achieve this balance we define a measure of imbalance which follows
 * directly from (1):
 *
 *   imb_i,j = max{ avg(W/C), W_i/C_i } - min{ avg(W/C), W_j/C_j }    (4)
 *
 * We them move tasks around to minimize the imbalance. In the continuous
 * function space it is obvious this converges, in the discrete case we get
 * a few fun cases generally called infeasible weight scenarios.
 *
 * [XXX expand on:
 *     - infeasible weights;
 *     - local vs global optima in the discrete case. ]
 *
 *
 * SCHED DOMAINS
 *
 * In order to solve the imbalance equation (4), and avoid the obvious O(n^2)
 * for all i,j solution, we create a tree of cpus that follows the hardware
 * topology where each level pairs two lower groups (or better). This results
 * in O(log n) layers. Furthermore we reduce the number of cpus going up the
 * tree to only the first of the previous level and we decrease the frequency
 * of load-balance at each level inv. proportional to the number of cpus in
 * the groups.
 *
 * This yields:
 *
 *     log_2 n     1     n
 *   \Sum       { --- * --- * 2^i } = O(n)                            (5)
 *     i = 0      2^i   2^i
 *                               `- size of each group
 *         |         |     `- number of cpus doing load-balance
 *         |         `- freq
 *         `- sum over all levels
 *
 * Coupled with a limit on how many tasks we can migrate every balance pass,
 * this makes (5) the runtime complexity of the balancer.
 *
 * An important property here is that each CPU is still (indirectly) connected
 * to every other cpu in at most O(log n) steps:
 *
 * The adjacency matrix of the resulting graph is given by:
 *
 *             log_2 n
 *   A_i,j = \Union     (i % 2^k == 0) && i / 2^(k+1) == j / 2^(k+1)  (6)
 *             k = 0
 *
 * And you'll find that:
 *
 *   A^(log_2 n)_i,j != 0  for all i,j                                (7)
 *
 * Showing there's indeed a path between every cpu in at most O(log n) steps.
 * The task movement gives a factor of O(m), giving a convergence complexity
 * of:
 *
 *   O(nm log n),  n := nr_cpus, m := nr_tasks                        (8)
 *
 *
 * WORK CONSERVING
 *
 * In order to avoid CPUs going idle while there's still work to do, new idle
 * balancing is more aggressive and has the newly idle cpu iterate up the domain
 * tree itself instead of relying on other CPUs to bring it work.
 *
 * This adds some complexity to both (5) and (8) but it reduces the total idle
 * time.
 *
 * [XXX more?]
 *
 *
 * CGROUPS
 *
 * Cgroups make a horror show out of (2), instead of a simple sum we get:
 *
 *                                s_k,i
 *   W_i,0 = \Sum_j \Prod_k w_k * -----                               (9)
 *                                 S_k
 *
 * Where
 *
 *   s_k,i = \Sum_j w_i,j,k  and  S_k = \Sum_i s_k,i                 (10)
 *
 * w_i,j,k is the weight of the j-th runnable task in the k-th cgroup on cpu i.
 *
 * The big problem is S_k, its a global sum needed to compute a local (W_i)
 * property.
 *
 * [XXX write more on how we solve this.. _after_ merging pjt's patches that
 *      rewrite all of this once again.]
 */

static unsigned long __read_mostly max_load_balance_interval = HZ/10;

enum fbq_type { regular, remote, all };

#define LBF_ALL_PINNED	0x01
#define LBF_NEED_BREAK	0x02
#define LBF_DST_PINNED  0x04
#define LBF_SOME_PINNED	0x08

struct lb_env {
	struct sched_domain	*sd;

	struct rq		*src_rq;
	int			src_cpu;

	int			dst_cpu;
	struct rq		*dst_rq;

	struct cpumask		*dst_grpmask;
	int			new_dst_cpu;
	enum cpu_idle_type	idle;
	long			imbalance;
	/* The set of CPUs under consideration for load-balancing */
	struct cpumask		*cpus;

	unsigned int		flags;

	unsigned int		loop;
	unsigned int		loop_break;
	unsigned int		loop_max;

	enum fbq_type		fbq_type;
	struct list_head	tasks;
};

/*
 * Is this task likely cache-hot:
 */
static int task_hot(struct task_struct *p, struct lb_env *env)
{
	s64 delta;

	lockdep_assert_held(&env->src_rq->lock);

	if (p->sched_class != &fair_sched_class)
		return 0;

	if (unlikely(p->policy == SCHED_IDLE))
		return 0;

	/*
	 * Buddy candidates are cache hot:
	 */
	if (sched_feat(CACHE_HOT_BUDDY) && env->dst_rq->nr_running &&
			(&p->se == cfs_rq_of(&p->se)->next ||
			 &p->se == cfs_rq_of(&p->se)->last))
		return 1;

	if (sysctl_sched_migration_cost == -1)
		return 1;
	if (sysctl_sched_migration_cost == 0)
		return 0;

	delta = rq_clock_task(env->src_rq) - p->se.exec_start;

	return delta < (s64)sysctl_sched_migration_cost;
}

#ifdef CONFIG_NUMA_BALANCING
/*
 * Returns 1, if task migration degrades locality
 * Returns 0, if task migration improves locality i.e migration preferred.
 * Returns -1, if task migration is not affected by locality.
 */
static int migrate_degrades_locality(struct task_struct *p, struct lb_env *env)
{
	struct numa_group *numa_group = rcu_dereference(p->numa_group);
	unsigned long src_faults, dst_faults;
	int src_nid, dst_nid;

	if (!static_branch_likely(&sched_numa_balancing))
		return -1;

	if (!p->numa_faults || !(env->sd->flags & SD_NUMA))
		return -1;

	src_nid = cpu_to_node(env->src_cpu);
	dst_nid = cpu_to_node(env->dst_cpu);

	if (src_nid == dst_nid)
		return -1;

	/* Migrating away from the preferred node is always bad. */
	if (src_nid == p->numa_preferred_nid) {
		if (env->src_rq->nr_running > env->src_rq->nr_preferred_running)
			return 1;
		else
			return -1;
	}

	/* Encourage migration to the preferred node. */
	if (dst_nid == p->numa_preferred_nid)
		return 0;

	if (numa_group) {
		src_faults = group_faults(p, src_nid);
		dst_faults = group_faults(p, dst_nid);
	} else {
		src_faults = task_faults(p, src_nid);
		dst_faults = task_faults(p, dst_nid);
	}

	return dst_faults < src_faults;
}

#else
static inline int migrate_degrades_locality(struct task_struct *p,
					     struct lb_env *env)
{
	return -1;
}
#endif

/*
 * can_migrate_task - may task p from runqueue rq be migrated to this_cpu?
 */
static
int can_migrate_task(struct task_struct *p, struct lb_env *env)
{
	int tsk_cache_hot;

	lockdep_assert_held(&env->src_rq->lock);

	/*
	 * We do not migrate tasks that are:
	 * 1) throttled_lb_pair, or
	 * 2) cannot be migrated to this CPU due to cpus_allowed, or
	 * 3) running (obviously), or
	 * 4) are cache-hot on their current CPU.
	 */
	if (throttled_lb_pair(task_group(p), env->src_cpu, env->dst_cpu))
		return 0;

	if (!cpumask_test_cpu(env->dst_cpu, &p->cpus_allowed)) {
		int cpu;

		schedstat_inc(p->se.statistics.nr_failed_migrations_affine);

		env->flags |= LBF_SOME_PINNED;

		/*
		 * Remember if this task can be migrated to any other cpu in
		 * our sched_group. We may want to revisit it if we couldn't
		 * meet load balance goals by pulling other tasks on src_cpu.
		 *
		 * Also avoid computing new_dst_cpu if we have already computed
		 * one in current iteration.
		 */
		if (!env->dst_grpmask || (env->flags & LBF_DST_PINNED))
			return 0;

		/* Prevent to re-select dst_cpu via env's cpus */
		for_each_cpu_and(cpu, env->dst_grpmask, env->cpus) {
			if (cpumask_test_cpu(cpu, &p->cpus_allowed)) {
				env->flags |= LBF_DST_PINNED;
				env->new_dst_cpu = cpu;
				break;
			}
		}

		return 0;
	}

	/* Record that we found atleast one task that could run on dst_cpu */
	env->flags &= ~LBF_ALL_PINNED;

	if (task_running(env->src_rq, p)) {
		schedstat_inc(p->se.statistics.nr_failed_migrations_running);
		return 0;
	}

	/*
	 * Aggressive migration if:
	 * 1) destination numa is preferred
	 * 2) task is cache cold, or
	 * 3) too many balance attempts have failed.
	 */
	tsk_cache_hot = migrate_degrades_locality(p, env);
	if (tsk_cache_hot == -1)
		tsk_cache_hot = task_hot(p, env);

	if (tsk_cache_hot <= 0 ||
	    env->sd->nr_balance_failed > env->sd->cache_nice_tries) {
		if (tsk_cache_hot == 1) {
			schedstat_inc(env->sd->lb_hot_gained[env->idle]);
			schedstat_inc(p->se.statistics.nr_forced_migrations);
		}
		return 1;
	}

	schedstat_inc(p->se.statistics.nr_failed_migrations_hot);
	return 0;
}

/*
 * detach_task() -- detach the task for the migration specified in env
 */
static void detach_task(struct task_struct *p, struct lb_env *env)
{
	lockdep_assert_held(&env->src_rq->lock);

	p->on_rq = TASK_ON_RQ_MIGRATING;
	deactivate_task(env->src_rq, p, DEQUEUE_NOCLOCK);
	set_task_cpu(p, env->dst_cpu);
}

/*
 * detach_one_task() -- tries to dequeue exactly one task from env->src_rq, as
 * part of active balancing operations within "domain".
 *
 * Returns a task if successful and NULL otherwise.
 */
static struct task_struct *detach_one_task(struct lb_env *env)
{
	struct task_struct *p, *n;

	lockdep_assert_held(&env->src_rq->lock);

	list_for_each_entry_safe(p, n, &env->src_rq->cfs_tasks, se.group_node) {
		if (!can_migrate_task(p, env))
			continue;

		detach_task(p, env);

		/*
		 * Right now, this is only the second place where
		 * lb_gained[env->idle] is updated (other is detach_tasks)
		 * so we can safely collect stats here rather than
		 * inside detach_tasks().
		 */
		schedstat_inc(env->sd->lb_gained[env->idle]);
		return p;
	}
	return NULL;
}

static const unsigned int sched_nr_migrate_break = 32;

/*
 * detach_tasks() -- tries to detach up to imbalance weighted load from
 * busiest_rq, as part of a balancing operation within domain "sd".
 *
 * Returns number of detached tasks if successful and 0 otherwise.
 */
static int detach_tasks(struct lb_env *env)
{
	struct list_head *tasks = &env->src_rq->cfs_tasks;
	struct task_struct *p;
	unsigned long load;
	int detached = 0;

	lockdep_assert_held(&env->src_rq->lock);

	if (env->imbalance <= 0)
		return 0;

	while (!list_empty(tasks)) {
		/*
		 * We don't want to steal all, otherwise we may be treated likewise,
		 * which could at worst lead to a livelock crash.
		 */
		if (env->idle != CPU_NOT_IDLE && env->src_rq->nr_running <= 1)
			break;

		p = list_first_entry(tasks, struct task_struct, se.group_node);

		env->loop++;
		/* We've more or less seen every task there is, call it quits */
		if (env->loop > env->loop_max)
			break;

		/* take a breather every nr_migrate tasks */
		if (env->loop > env->loop_break) {
			env->loop_break += sched_nr_migrate_break;
			env->flags |= LBF_NEED_BREAK;
			break;
		}

		if (!can_migrate_task(p, env))
			goto next;

		load = task_h_load(p);

		if (sched_feat(LB_MIN) && load < 16 && !env->sd->nr_balance_failed)
			goto next;

		if ((load / 2) > env->imbalance)
			goto next;

		detach_task(p, env);
		list_add(&p->se.group_node, &env->tasks);

		detached++;
		env->imbalance -= load;

#ifdef CONFIG_PREEMPT
		/*
		 * NEWIDLE balancing is a source of latency, so preemptible
		 * kernels will stop after the first task is detached to minimize
		 * the critical section.
		 */
		if (env->idle == CPU_NEWLY_IDLE)
			break;
#endif

		/*
		 * We only want to steal up to the prescribed amount of
		 * weighted load.
		 */
		if (env->imbalance <= 0)
			break;

		continue;
next:
		list_move_tail(&p->se.group_node, tasks);
	}

	/*
	 * Right now, this is one of only two places we collect this stat
	 * so we can safely collect detach_one_task() stats here rather
	 * than inside detach_one_task().
	 */
	schedstat_add(env->sd->lb_gained[env->idle], detached);

	return detached;
}

/*
 * attach_task() -- attach the task detached by detach_task() to its new rq.
 */
static void attach_task(struct rq *rq, struct task_struct *p)
{
	lockdep_assert_held(&rq->lock);

	BUG_ON(task_rq(p) != rq);
	activate_task(rq, p, ENQUEUE_NOCLOCK);
	p->on_rq = TASK_ON_RQ_QUEUED;
	check_preempt_curr(rq, p, 0);
}

/*
 * attach_one_task() -- attaches the task returned from detach_one_task() to
 * its new rq.
 */
static void attach_one_task(struct rq *rq, struct task_struct *p)
{
	struct rq_flags rf;

	rq_lock(rq, &rf);
	update_rq_clock(rq);
	attach_task(rq, p);
	rq_unlock(rq, &rf);
}

/*
 * attach_tasks() -- attaches all tasks detached by detach_tasks() to their
 * new rq.
 */
static void attach_tasks(struct lb_env *env)
{
	struct list_head *tasks = &env->tasks;
	struct task_struct *p;
	struct rq_flags rf;

	rq_lock(env->dst_rq, &rf);
	update_rq_clock(env->dst_rq);

	while (!list_empty(tasks)) {
		p = list_first_entry(tasks, struct task_struct, se.group_node);
		list_del_init(&p->se.group_node);

		attach_task(env->dst_rq, p);
	}

	rq_unlock(env->dst_rq, &rf);
}

#ifdef CONFIG_FAIR_GROUP_SCHED
static void update_blocked_averages(int cpu)
{
	struct rq *rq = cpu_rq(cpu);
	struct cfs_rq *cfs_rq;
	struct rq_flags rf;

	rq_lock_irqsave(rq, &rf);
	update_rq_clock(rq);

	/*
	 * Iterates the task_group tree in a bottom up fashion, see
	 * list_add_leaf_cfs_rq() for details.
	 */
	for_each_leaf_cfs_rq(rq, cfs_rq) {
		struct sched_entity *se;

		/* throttled entities do not contribute to load */
		if (throttled_hierarchy(cfs_rq))
			continue;

		if (update_cfs_rq_load_avg(cfs_rq_clock_task(cfs_rq), cfs_rq, true))
			update_tg_load_avg(cfs_rq, 0);

		/* Propagate pending load changes to the parent, if any: */
		se = cfs_rq->tg->se[cpu];
		if (se && !skip_blocked_update(se))
			update_load_avg(se, 0);
	}
	rq_unlock_irqrestore(rq, &rf);
}

/*
 * Compute the hierarchical load factor for cfs_rq and all its ascendants.
 * This needs to be done in a top-down fashion because the load of a child
 * group is a fraction of its parents load.
 */
static void update_cfs_rq_h_load(struct cfs_rq *cfs_rq)
{
	struct rq *rq = rq_of(cfs_rq);
	struct sched_entity *se = cfs_rq->tg->se[cpu_of(rq)];
	unsigned long now = jiffies;
	unsigned long load;

	if (cfs_rq->last_h_load_update == now)
		return;

	cfs_rq->h_load_next = NULL;
	for_each_sched_entity(se) {
		cfs_rq = cfs_rq_of(se);
		cfs_rq->h_load_next = se;
		if (cfs_rq->last_h_load_update == now)
			break;
	}

	if (!se) {
		cfs_rq->h_load = cfs_rq_load_avg(cfs_rq);
		cfs_rq->last_h_load_update = now;
	}

	while ((se = cfs_rq->h_load_next) != NULL) {
		load = cfs_rq->h_load;
		load = div64_ul(load * se->avg.load_avg,
			cfs_rq_load_avg(cfs_rq) + 1);
		cfs_rq = group_cfs_rq(se);
		cfs_rq->h_load = load;
		cfs_rq->last_h_load_update = now;
	}
}

static unsigned long task_h_load(struct task_struct *p)
{
	struct cfs_rq *cfs_rq = task_cfs_rq(p);

	update_cfs_rq_h_load(cfs_rq);
	return div64_ul(p->se.avg.load_avg * cfs_rq->h_load,
			cfs_rq_load_avg(cfs_rq) + 1);
}
#else
static inline void update_blocked_averages(int cpu)
{
	struct rq *rq = cpu_rq(cpu);
	struct cfs_rq *cfs_rq = &rq->cfs;
	struct rq_flags rf;

	rq_lock_irqsave(rq, &rf);
	update_rq_clock(rq);
	update_cfs_rq_load_avg(cfs_rq_clock_task(cfs_rq), cfs_rq, true);
	rq_unlock_irqrestore(rq, &rf);
}

static unsigned long task_h_load(struct task_struct *p)
{
	return p->se.avg.load_avg;
}
#endif

/********** Helpers for find_busiest_group ************************/

enum group_type {
	group_other = 0,
	group_imbalanced,
	group_overloaded,
};

/*
 * sg_lb_stats - stats of a sched_group required for load_balancing
 */
struct sg_lb_stats {
	unsigned long avg_load; /*Avg load across the CPUs of the group */
	unsigned long group_load; /* Total load over the CPUs of the group */
	unsigned long sum_weighted_load; /* Weighted load of group's tasks */
	unsigned long load_per_task;
	unsigned long group_capacity;
	unsigned long group_util; /* Total utilization of the group */
	unsigned int sum_nr_running; /* Nr tasks running in the group */
	unsigned int idle_cpus;
	unsigned int group_weight;
	enum group_type group_type;
	int group_no_capacity;
#ifdef CONFIG_NUMA_BALANCING
	unsigned int nr_numa_running;
	unsigned int nr_preferred_running;
#endif
};

/*
 * sd_lb_stats - Structure to store the statistics of a sched_domain
 *		 during load balancing.
 */
struct sd_lb_stats {
	struct sched_group *busiest;	/* Busiest group in this sd */
	struct sched_group *local;	/* Local group in this sd */
	unsigned long total_load;	/* Total load of all groups in sd */
	unsigned long total_capacity;	/* Total capacity of all groups in sd */
	unsigned long avg_load;	/* Average load across all groups in sd */

	struct sg_lb_stats busiest_stat;/* Statistics of the busiest group */
	struct sg_lb_stats local_stat;	/* Statistics of the local group */
};

static inline void init_sd_lb_stats(struct sd_lb_stats *sds)
{
	/*
	 * Skimp on the clearing to avoid duplicate work. We can avoid clearing
	 * local_stat because update_sg_lb_stats() does a full clear/assignment.
	 * We must however clear busiest_stat::avg_load because
	 * update_sd_pick_busiest() reads this before assignment.
	 */
	*sds = (struct sd_lb_stats){
		.busiest = NULL,
		.local = NULL,
		.total_load = 0UL,
		.total_capacity = 0UL,
		.busiest_stat = {
			.avg_load = 0UL,
			.sum_nr_running = 0,
			.group_type = group_other,
		},
	};
}

/**
 * get_sd_load_idx - Obtain the load index for a given sched domain.
 * @sd: The sched_domain whose load_idx is to be obtained.
 * @idle: The idle status of the CPU for whose sd load_idx is obtained.
 *
 * Return: The load index.
 */
static inline int get_sd_load_idx(struct sched_domain *sd,
					enum cpu_idle_type idle)
{
	int load_idx;

	switch (idle) {
	case CPU_NOT_IDLE:
		load_idx = sd->busy_idx;
		break;

	case CPU_NEWLY_IDLE:
		load_idx = sd->newidle_idx;
		break;
	default:
		load_idx = sd->idle_idx;
		break;
	}

	return load_idx;
}

static unsigned long scale_rt_capacity(int cpu)
{
	struct rq *rq = cpu_rq(cpu);
	u64 total, used, age_stamp, avg;
	s64 delta;

	/*
	 * Since we're reading these variables without serialization make sure
	 * we read them once before doing sanity checks on them.
	 */
	age_stamp = READ_ONCE(rq->age_stamp);
	avg = READ_ONCE(rq->rt_avg);
	delta = __rq_clock_broken(rq) - age_stamp;

	if (unlikely(delta < 0))
		delta = 0;

	total = sched_avg_period() + delta;

	used = div_u64(avg, total);

	if (likely(used < SCHED_CAPACITY_SCALE))
		return SCHED_CAPACITY_SCALE - used;

	return 1;
}

static void update_cpu_capacity(struct sched_domain *sd, int cpu)
{
	unsigned long capacity = arch_scale_cpu_capacity(sd, cpu);
	struct sched_group *sdg = sd->groups;

	cpu_rq(cpu)->cpu_capacity_orig = capacity;

	capacity *= scale_rt_capacity(cpu);
	capacity >>= SCHED_CAPACITY_SHIFT;

	if (!capacity)
		capacity = 1;

	cpu_rq(cpu)->cpu_capacity = capacity;
	sdg->sgc->capacity = capacity;
	sdg->sgc->min_capacity = capacity;
}

void update_group_capacity(struct sched_domain *sd, int cpu)
{
	struct sched_domain *child = sd->child;
	struct sched_group *group, *sdg = sd->groups;
	unsigned long capacity, min_capacity;
	unsigned long interval;

	interval = msecs_to_jiffies(sd->balance_interval);
	interval = clamp(interval, 1UL, max_load_balance_interval);
	sdg->sgc->next_update = jiffies + interval;

	if (!child) {
		update_cpu_capacity(sd, cpu);
		return;
	}

	capacity = 0;
	min_capacity = ULONG_MAX;

	if (child->flags & SD_OVERLAP) {
		/*
		 * SD_OVERLAP domains cannot assume that child groups
		 * span the current group.
		 */

		for_each_cpu(cpu, sched_group_cpus(sdg)) {
			struct sched_group_capacity *sgc;
			struct rq *rq = cpu_rq(cpu);

			/*
			 * build_sched_domains() -> init_sched_groups_capacity()
			 * gets here before we've attached the domains to the
			 * runqueues.
			 *
			 * Use capacity_of(), which is set irrespective of domains
			 * in update_cpu_capacity().
			 *
			 * This avoids capacity from being 0 and
			 * causing divide-by-zero issues on boot.
			 */
			if (unlikely(!rq->sd)) {
				capacity += capacity_of(cpu);
			} else {
				sgc = rq->sd->groups->sgc;
				capacity += sgc->capacity;
			}

			min_capacity = min(capacity, min_capacity);
		}
	} else  {
		/*
		 * !SD_OVERLAP domains can assume that child groups
		 * span the current group.
		 */

		group = child->groups;
		do {
			struct sched_group_capacity *sgc = group->sgc;

			capacity += sgc->capacity;
			min_capacity = min(sgc->min_capacity, min_capacity);
			group = group->next;
		} while (group != child->groups);
	}

	sdg->sgc->capacity = capacity;
	sdg->sgc->min_capacity = min_capacity;
}

/*
 * Check whether the capacity of the rq has been noticeably reduced by side
 * activity. The imbalance_pct is used for the threshold.
 * Return true is the capacity is reduced
 */
static inline int
check_cpu_capacity(struct rq *rq, struct sched_domain *sd)
{
	return ((rq->cpu_capacity * sd->imbalance_pct) <
				(rq->cpu_capacity_orig * 100));
}

/*
 * Group imbalance indicates (and tries to solve) the problem where balancing
 * groups is inadequate due to ->cpus_allowed constraints.
 *
 * Imagine a situation of two groups of 4 cpus each and 4 tasks each with a
 * cpumask covering 1 cpu of the first group and 3 cpus of the second group.
 * Something like:
 *
 *	{ 0 1 2 3 } { 4 5 6 7 }
 *	        *     * * *
 *
 * If we were to balance group-wise we'd place two tasks in the first group and
 * two tasks in the second group. Clearly this is undesired as it will overload
 * cpu 3 and leave one of the cpus in the second group unused.
 *
 * The current solution to this issue is detecting the skew in the first group
 * by noticing the lower domain failed to reach balance and had difficulty
 * moving tasks due to affinity constraints.
 *
 * When this is so detected; this group becomes a candidate for busiest; see
 * update_sd_pick_busiest(). And calculate_imbalance() and
 * find_busiest_group() avoid some of the usual balance conditions to allow it
 * to create an effective group imbalance.
 *
 * This is a somewhat tricky proposition since the next run might not find the
 * group imbalance and decide the groups need to be balanced again. A most
 * subtle and fragile situation.
 */

static inline int sg_imbalanced(struct sched_group *group)
{
	return group->sgc->imbalance;
}

/*
 * group_has_capacity returns true if the group has spare capacity that could
 * be used by some tasks.
 * We consider that a group has spare capacity if the  * number of task is
 * smaller than the number of CPUs or if the utilization is lower than the
 * available capacity for CFS tasks.
 * For the latter, we use a threshold to stabilize the state, to take into
 * account the variance of the tasks' load and to return true if the available
 * capacity in meaningful for the load balancer.
 * As an example, an available capacity of 1% can appear but it doesn't make
 * any benefit for the load balance.
 */
static inline bool
group_has_capacity(struct lb_env *env, struct sg_lb_stats *sgs)
{
	if (sgs->sum_nr_running < sgs->group_weight)
		return true;

	if ((sgs->group_capacity * 100) >
			(sgs->group_util * env->sd->imbalance_pct))
		return true;

	return false;
}

/*
 *  group_is_overloaded returns true if the group has more tasks than it can
 *  handle.
 *  group_is_overloaded is not equals to !group_has_capacity because a group
 *  with the exact right number of tasks, has no more spare capacity but is not
 *  overloaded so both group_has_capacity and group_is_overloaded return
 *  false.
 */
static inline bool
group_is_overloaded(struct lb_env *env, struct sg_lb_stats *sgs)
{
	if (sgs->sum_nr_running <= sgs->group_weight)
		return false;

	if ((sgs->group_capacity * 100) <
			(sgs->group_util * env->sd->imbalance_pct))
		return true;

	return false;
}

/*
 * group_smaller_cpu_capacity: Returns true if sched_group sg has smaller
 * per-CPU capacity than sched_group ref.
 */
static inline bool
group_smaller_cpu_capacity(struct sched_group *sg, struct sched_group *ref)
{
	return sg->sgc->min_capacity * capacity_margin <
						ref->sgc->min_capacity * 1024;
}

static inline enum
group_type group_classify(struct sched_group *group,
			  struct sg_lb_stats *sgs)
{
	if (sgs->group_no_capacity)
		return group_overloaded;

	if (sg_imbalanced(group))
		return group_imbalanced;

	return group_other;
}

/**
 * update_sg_lb_stats - Update sched_group's statistics for load balancing.
 * @env: The load balancing environment.
 * @group: sched_group whose statistics are to be updated.
 * @load_idx: Load index of sched_domain of this_cpu for load calc.
 * @local_group: Does group contain this_cpu.
 * @sgs: variable to hold the statistics for this group.
 * @overload: Indicate more than one runnable task for any CPU.
 */
static inline void update_sg_lb_stats(struct lb_env *env,
			struct sched_group *group, int load_idx,
			int local_group, struct sg_lb_stats *sgs,
			bool *overload)
{
	unsigned long load;
	int i, nr_running;

	memset(sgs, 0, sizeof(*sgs));

	for_each_cpu_and(i, sched_group_cpus(group), env->cpus) {
		struct rq *rq = cpu_rq(i);

		/* Bias balancing toward cpus of our domain */
		if (local_group)
			load = target_load(i, load_idx);
		else
			load = source_load(i, load_idx);

		sgs->group_load += load;
		sgs->group_util += cpu_util(i);
		sgs->sum_nr_running += rq->cfs.h_nr_running;

		nr_running = rq->nr_running;
		if (nr_running > 1)
			*overload = true;

#ifdef CONFIG_NUMA_BALANCING
		sgs->nr_numa_running += rq->nr_numa_running;
		sgs->nr_preferred_running += rq->nr_preferred_running;
#endif
		sgs->sum_weighted_load += weighted_cpuload(i);
		/*
		 * No need to call idle_cpu() if nr_running is not 0
		 */
		if (!nr_running && idle_cpu(i))
			sgs->idle_cpus++;
	}

	/* Adjust by relative CPU capacity of the group */
	sgs->group_capacity = group->sgc->capacity;
	sgs->avg_load = (sgs->group_load*SCHED_CAPACITY_SCALE) / sgs->group_capacity;

	if (sgs->sum_nr_running)
		sgs->load_per_task = sgs->sum_weighted_load / sgs->sum_nr_running;

	sgs->group_weight = group->group_weight;

	sgs->group_no_capacity = group_is_overloaded(env, sgs);
	sgs->group_type = group_classify(group, sgs);
}

/**
 * update_sd_pick_busiest - return 1 on busiest group
 * @env: The load balancing environment.
 * @sds: sched_domain statistics
 * @sg: sched_group candidate to be checked for being the busiest
 * @sgs: sched_group statistics
 *
 * Determine if @sg is a busier group than the previously selected
 * busiest group.
 *
 * Return: %true if @sg is a busier group than the previously selected
 * busiest group. %false otherwise.
 */
static bool update_sd_pick_busiest(struct lb_env *env,
				   struct sd_lb_stats *sds,
				   struct sched_group *sg,
				   struct sg_lb_stats *sgs)
{
	struct sg_lb_stats *busiest = &sds->busiest_stat;

	if (sgs->group_type > busiest->group_type)
		return true;

	if (sgs->group_type < busiest->group_type)
		return false;

	if (sgs->avg_load <= busiest->avg_load)
		return false;

	if (!(env->sd->flags & SD_ASYM_CPUCAPACITY))
		goto asym_packing;

	/*
	 * Candidate sg has no more than one task per CPU and
	 * has higher per-CPU capacity. Migrating tasks to less
	 * capable CPUs may harm throughput. Maximize throughput,
	 * power/energy consequences are not considered.
	 */
	if (sgs->sum_nr_running <= sgs->group_weight &&
	    group_smaller_cpu_capacity(sds->local, sg))
		return false;

asym_packing:
	/* This is the busiest node in its class. */
	if (!(env->sd->flags & SD_ASYM_PACKING))
		return true;

	/* No ASYM_PACKING if target cpu is already busy */
	if (env->idle == CPU_NOT_IDLE)
		return true;
	/*
	 * ASYM_PACKING needs to move all the work to the highest
	 * prority CPUs in the group, therefore mark all groups
	 * of lower priority than ourself as busy.
	 */
	if (sgs->sum_nr_running &&
	    sched_asym_prefer(env->dst_cpu, sg->asym_prefer_cpu)) {
		if (!sds->busiest)
			return true;

		/* Prefer to move from lowest priority cpu's work */
		if (sched_asym_prefer(sds->busiest->asym_prefer_cpu,
				      sg->asym_prefer_cpu))
			return true;
	}

	return false;
}

#ifdef CONFIG_NUMA_BALANCING
static inline enum fbq_type fbq_classify_group(struct sg_lb_stats *sgs)
{
	if (sgs->sum_nr_running > sgs->nr_numa_running)
		return regular;
	if (sgs->sum_nr_running > sgs->nr_preferred_running)
		return remote;
	return all;
}

static inline enum fbq_type fbq_classify_rq(struct rq *rq)
{
	if (rq->nr_running > rq->nr_numa_running)
		return regular;
	if (rq->nr_running > rq->nr_preferred_running)
		return remote;
	return all;
}
#else
static inline enum fbq_type fbq_classify_group(struct sg_lb_stats *sgs)
{
	return all;
}

static inline enum fbq_type fbq_classify_rq(struct rq *rq)
{
	return regular;
}
#endif /* CONFIG_NUMA_BALANCING */

/**
 * update_sd_lb_stats - Update sched_domain's statistics for load balancing.
 * @env: The load balancing environment.
 * @sds: variable to hold the statistics for this sched_domain.
 */
static inline void update_sd_lb_stats(struct lb_env *env, struct sd_lb_stats *sds)
{
	struct sched_domain *child = env->sd->child;
	struct sched_group *sg = env->sd->groups;
	struct sg_lb_stats *local = &sds->local_stat;
	struct sg_lb_stats tmp_sgs;
	int load_idx, prefer_sibling = 0;
	bool overload = false;

	if (child && child->flags & SD_PREFER_SIBLING)
		prefer_sibling = 1;

	load_idx = get_sd_load_idx(env->sd, env->idle);

	do {
		struct sg_lb_stats *sgs = &tmp_sgs;
		int local_group;

		local_group = cpumask_test_cpu(env->dst_cpu, sched_group_cpus(sg));
		if (local_group) {
			sds->local = sg;
			sgs = local;

			if (env->idle != CPU_NEWLY_IDLE ||
			    time_after_eq(jiffies, sg->sgc->next_update))
				update_group_capacity(env->sd, env->dst_cpu);
		}

		update_sg_lb_stats(env, sg, load_idx, local_group, sgs,
						&overload);

		if (local_group)
			goto next_group;

		/*
		 * In case the child domain prefers tasks go to siblings
		 * first, lower the sg capacity so that we'll try
		 * and move all the excess tasks away. We lower the capacity
		 * of a group only if the local group has the capacity to fit
		 * these excess tasks. The extra check prevents the case where
		 * you always pull from the heaviest group when it is already
		 * under-utilized (possible with a large weight task outweighs
		 * the tasks on the system).
		 */
		if (prefer_sibling && sds->local &&
		    group_has_capacity(env, local) &&
		    (sgs->sum_nr_running > local->sum_nr_running + 1)) {
			sgs->group_no_capacity = 1;
			sgs->group_type = group_classify(sg, sgs);
		}

		if (update_sd_pick_busiest(env, sds, sg, sgs)) {
			sds->busiest = sg;
			sds->busiest_stat = *sgs;
		}

next_group:
		/* Now, start updating sd_lb_stats */
		sds->total_load += sgs->group_load;
		sds->total_capacity += sgs->group_capacity;

		sg = sg->next;
	} while (sg != env->sd->groups);

	if (env->sd->flags & SD_NUMA)
		env->fbq_type = fbq_classify_group(&sds->busiest_stat);

	if (!env->sd->parent) {
		/* update overload indicator if we are at root domain */
		if (env->dst_rq->rd->overload != overload)
			env->dst_rq->rd->overload = overload;
	}

}

/**
 * check_asym_packing - Check to see if the group is packed into the
 *			sched doman.
 *
 * This is primarily intended to used at the sibling level.  Some
 * cores like POWER7 prefer to use lower numbered SMT threads.  In the
 * case of POWER7, it can move to lower SMT modes only when higher
 * threads are idle.  When in lower SMT modes, the threads will
 * perform better since they share less core resources.  Hence when we
 * have idle threads, we want them to be the higher ones.
 *
 * This packing function is run on idle threads.  It checks to see if
 * the busiest CPU in this domain (core in the P7 case) has a higher
 * CPU number than the packing function is being run on.  Here we are
 * assuming lower CPU number will be equivalent to lower a SMT thread
 * number.
 *
 * Return: 1 when packing is required and a task should be moved to
 * this CPU.  The amount of the imbalance is returned in *imbalance.
 *
 * @env: The load balancing environment.
 * @sds: Statistics of the sched_domain which is to be packed
 */
static int check_asym_packing(struct lb_env *env, struct sd_lb_stats *sds)
{
	int busiest_cpu;

	if (!(env->sd->flags & SD_ASYM_PACKING))
		return 0;

	if (env->idle == CPU_NOT_IDLE)
		return 0;

	if (!sds->busiest)
		return 0;

	busiest_cpu = sds->busiest->asym_prefer_cpu;
	if (sched_asym_prefer(busiest_cpu, env->dst_cpu))
		return 0;

	env->imbalance = DIV_ROUND_CLOSEST(
		sds->busiest_stat.avg_load * sds->busiest_stat.group_capacity,
		SCHED_CAPACITY_SCALE);

	return 1;
}

/**
 * fix_small_imbalance - Calculate the minor imbalance that exists
 *			amongst the groups of a sched_domain, during
 *			load balancing.
 * @env: The load balancing environment.
 * @sds: Statistics of the sched_domain whose imbalance is to be calculated.
 */
static inline
void fix_small_imbalance(struct lb_env *env, struct sd_lb_stats *sds)
{
	unsigned long tmp, capa_now = 0, capa_move = 0;
	unsigned int imbn = 2;
	unsigned long scaled_busy_load_per_task;
	struct sg_lb_stats *local, *busiest;

	local = &sds->local_stat;
	busiest = &sds->busiest_stat;

	if (!local->sum_nr_running)
		local->load_per_task = cpu_avg_load_per_task(env->dst_cpu);
	else if (busiest->load_per_task > local->load_per_task)
		imbn = 1;

	scaled_busy_load_per_task =
		(busiest->load_per_task * SCHED_CAPACITY_SCALE) /
		busiest->group_capacity;

	if (busiest->avg_load + scaled_busy_load_per_task >=
	    local->avg_load + (scaled_busy_load_per_task * imbn)) {
		env->imbalance = busiest->load_per_task;
		return;
	}

	/*
	 * OK, we don't have enough imbalance to justify moving tasks,
	 * however we may be able to increase total CPU capacity used by
	 * moving them.
	 */

	capa_now += busiest->group_capacity *
			min(busiest->load_per_task, busiest->avg_load);
	capa_now += local->group_capacity *
			min(local->load_per_task, local->avg_load);
	capa_now /= SCHED_CAPACITY_SCALE;

	/* Amount of load we'd subtract */
	if (busiest->avg_load > scaled_busy_load_per_task) {
		capa_move += busiest->group_capacity *
			    min(busiest->load_per_task,
				busiest->avg_load - scaled_busy_load_per_task);
	}

	/* Amount of load we'd add */
	if (busiest->avg_load * busiest->group_capacity <
	    busiest->load_per_task * SCHED_CAPACITY_SCALE) {
		tmp = (busiest->avg_load * busiest->group_capacity) /
		      local->group_capacity;
	} else {
		tmp = (busiest->load_per_task * SCHED_CAPACITY_SCALE) /
		      local->group_capacity;
	}
	capa_move += local->group_capacity *
		    min(local->load_per_task, local->avg_load + tmp);
	capa_move /= SCHED_CAPACITY_SCALE;

	/* Move if we gain throughput */
	if (capa_move > capa_now)
		env->imbalance = busiest->load_per_task;
}

/**
 * calculate_imbalance - Calculate the amount of imbalance present within the
 *			 groups of a given sched_domain during load balance.
 * @env: load balance environment
 * @sds: statistics of the sched_domain whose imbalance is to be calculated.
 */
static inline void calculate_imbalance(struct lb_env *env, struct sd_lb_stats *sds)
{
	unsigned long max_pull, load_above_capacity = ~0UL;
	struct sg_lb_stats *local, *busiest;

	local = &sds->local_stat;
	busiest = &sds->busiest_stat;

	if (busiest->group_type == group_imbalanced) {
		/*
		 * In the group_imb case we cannot rely on group-wide averages
		 * to ensure cpu-load equilibrium, look at wider averages. XXX
		 */
		busiest->load_per_task =
			min(busiest->load_per_task, sds->avg_load);
	}

	/*
	 * Avg load of busiest sg can be less and avg load of local sg can
	 * be greater than avg load across all sgs of sd because avg load
	 * factors in sg capacity and sgs with smaller group_type are
	 * skipped when updating the busiest sg:
	 */
	if (busiest->avg_load <= sds->avg_load ||
	    local->avg_load >= sds->avg_load) {
		env->imbalance = 0;
		return fix_small_imbalance(env, sds);
	}

	/*
	 * If there aren't any idle cpus, avoid creating some.
	 */
	if (busiest->group_type == group_overloaded &&
	    local->group_type   == group_overloaded) {
		load_above_capacity = busiest->sum_nr_running * SCHED_CAPACITY_SCALE;
		if (load_above_capacity > busiest->group_capacity) {
			load_above_capacity -= busiest->group_capacity;
			load_above_capacity *= scale_load_down(NICE_0_LOAD);
			load_above_capacity /= busiest->group_capacity;
		} else
			load_above_capacity = ~0UL;
	}

	/*
	 * We're trying to get all the cpus to the average_load, so we don't
	 * want to push ourselves above the average load, nor do we wish to
	 * reduce the max loaded cpu below the average load. At the same time,
	 * we also don't want to reduce the group load below the group
	 * capacity. Thus we look for the minimum possible imbalance.
	 */
	max_pull = min(busiest->avg_load - sds->avg_load, load_above_capacity);

	/* How much load to actually move to equalise the imbalance */
	env->imbalance = min(
		max_pull * busiest->group_capacity,
		(sds->avg_load - local->avg_load) * local->group_capacity
	) / SCHED_CAPACITY_SCALE;

	/*
	 * if *imbalance is less than the average load per runnable task
	 * there is no guarantee that any tasks will be moved so we'll have
	 * a think about bumping its value to force at least one task to be
	 * moved
	 */
	if (env->imbalance < busiest->load_per_task)
		return fix_small_imbalance(env, sds);
}

/******* find_busiest_group() helpers end here *********************/

/**
 * find_busiest_group - Returns the busiest group within the sched_domain
 * if there is an imbalance.
 *
 * Also calculates the amount of weighted load which should be moved
 * to restore balance.
 *
 * @env: The load balancing environment.
 *
 * Return:	- The busiest group if imbalance exists.
 */
static struct sched_group *find_busiest_group(struct lb_env *env)
{
	struct sg_lb_stats *local, *busiest;
	struct sd_lb_stats sds;

	init_sd_lb_stats(&sds);

	/*
	 * Compute the various statistics relavent for load balancing at
	 * this level.
	 */
	update_sd_lb_stats(env, &sds);
	local = &sds.local_stat;
	busiest = &sds.busiest_stat;

	/* ASYM feature bypasses nice load balance check */
	if (check_asym_packing(env, &sds))
		return sds.busiest;

	/* There is no busy sibling group to pull tasks from */
	if (!sds.busiest || busiest->sum_nr_running == 0)
		goto out_balanced;

	sds.avg_load = (SCHED_CAPACITY_SCALE * sds.total_load)
						/ sds.total_capacity;

	/*
	 * If the busiest group is imbalanced the below checks don't
	 * work because they assume all things are equal, which typically
	 * isn't true due to cpus_allowed constraints and the like.
	 */
	if (busiest->group_type == group_imbalanced)
		goto force_balance;

	/* SD_BALANCE_NEWIDLE trumps SMP nice when underutilized */
	if (env->idle == CPU_NEWLY_IDLE && group_has_capacity(env, local) &&
	    busiest->group_no_capacity)
		goto force_balance;

	/*
	 * If the local group is busier than the selected busiest group
	 * don't try and pull any tasks.
	 */
	if (local->avg_load >= busiest->avg_load)
		goto out_balanced;

	/*
	 * Don't pull any tasks if this group is already above the domain
	 * average load.
	 */
	if (local->avg_load >= sds.avg_load)
		goto out_balanced;

	if (env->idle == CPU_IDLE) {
		/*
		 * This cpu is idle. If the busiest group is not overloaded
		 * and there is no imbalance between this and busiest group
		 * wrt idle cpus, it is balanced. The imbalance becomes
		 * significant if the diff is greater than 1 otherwise we
		 * might end up to just move the imbalance on another group
		 */
		if ((busiest->group_type != group_overloaded) &&
				(local->idle_cpus <= (busiest->idle_cpus + 1)))
			goto out_balanced;
	} else {
		/*
		 * In the CPU_NEWLY_IDLE, CPU_NOT_IDLE cases, use
		 * imbalance_pct to be conservative.
		 */
		if (100 * busiest->avg_load <=
				env->sd->imbalance_pct * local->avg_load)
			goto out_balanced;
	}

force_balance:
	/* Looks like there is an imbalance. Compute it */
	calculate_imbalance(env, &sds);
	return sds.busiest;

out_balanced:
	env->imbalance = 0;
	return NULL;
}

/*
 * find_busiest_queue - find the busiest runqueue among the cpus in group.
 */
static struct rq *find_busiest_queue(struct lb_env *env,
				     struct sched_group *group)
{
	struct rq *busiest = NULL, *rq;
	unsigned long busiest_load = 0, busiest_capacity = 1;
	int i;

	for_each_cpu_and(i, sched_group_cpus(group), env->cpus) {
		unsigned long capacity, wl;
		enum fbq_type rt;

		rq = cpu_rq(i);
		rt = fbq_classify_rq(rq);

		/*
		 * We classify groups/runqueues into three groups:
		 *  - regular: there are !numa tasks
		 *  - remote:  there are numa tasks that run on the 'wrong' node
		 *  - all:     there is no distinction
		 *
		 * In order to avoid migrating ideally placed numa tasks,
		 * ignore those when there's better options.
		 *
		 * If we ignore the actual busiest queue to migrate another
		 * task, the next balance pass can still reduce the busiest
		 * queue by moving tasks around inside the node.
		 *
		 * If we cannot move enough load due to this classification
		 * the next pass will adjust the group classification and
		 * allow migration of more tasks.
		 *
		 * Both cases only affect the total convergence complexity.
		 */
		if (rt > env->fbq_type)
			continue;

		capacity = capacity_of(i);

		wl = weighted_cpuload(i);

		/*
		 * When comparing with imbalance, use weighted_cpuload()
		 * which is not scaled with the cpu capacity.
		 */

		if (rq->nr_running == 1 && wl > env->imbalance &&
		    !check_cpu_capacity(rq, env->sd))
			continue;

		/*
		 * For the load comparisons with the other cpu's, consider
		 * the weighted_cpuload() scaled with the cpu capacity, so
		 * that the load can be moved away from the cpu that is
		 * potentially running at a lower capacity.
		 *
		 * Thus we're looking for max(wl_i / capacity_i), crosswise
		 * multiplication to rid ourselves of the division works out
		 * to: wl_i * capacity_j > wl_j * capacity_i;  where j is
		 * our previous maximum.
		 */
		if (wl * busiest_capacity > busiest_load * capacity) {
			busiest_load = wl;
			busiest_capacity = capacity;
			busiest = rq;
		}
	}

	return busiest;
}

/*
 * Max backoff if we encounter pinned tasks. Pretty arbitrary value, but
 * so long as it is large enough.
 */
#define MAX_PINNED_INTERVAL	512

static int need_active_balance(struct lb_env *env)
{
	struct sched_domain *sd = env->sd;

	if (env->idle == CPU_NEWLY_IDLE) {

		/*
		 * ASYM_PACKING needs to force migrate tasks from busy but
		 * lower priority CPUs in order to pack all tasks in the
		 * highest priority CPUs.
		 */
		if ((sd->flags & SD_ASYM_PACKING) &&
		    sched_asym_prefer(env->dst_cpu, env->src_cpu))
			return 1;
	}

	/*
	 * The dst_cpu is idle and the src_cpu CPU has only 1 CFS task.
	 * It's worth migrating the task if the src_cpu's capacity is reduced
	 * because of other sched_class or IRQs if more capacity stays
	 * available on dst_cpu.
	 */
	if ((env->idle != CPU_NOT_IDLE) &&
	    (env->src_rq->cfs.h_nr_running == 1)) {
		if ((check_cpu_capacity(env->src_rq, sd)) &&
		    (capacity_of(env->src_cpu)*sd->imbalance_pct < capacity_of(env->dst_cpu)*100))
			return 1;
	}

	return unlikely(sd->nr_balance_failed > sd->cache_nice_tries+2);
}

static int active_load_balance_cpu_stop(void *data);

static int should_we_balance(struct lb_env *env)
{
	struct sched_group *sg = env->sd->groups;
	struct cpumask *sg_cpus, *sg_mask;
	int cpu, balance_cpu = -1;

	/*
	 * In the newly idle case, we will allow all the cpu's
	 * to do the newly idle load balance.
	 */
	if (env->idle == CPU_NEWLY_IDLE)
		return 1;

	sg_cpus = sched_group_cpus(sg);
	sg_mask = sched_group_mask(sg);
	/* Try to find first idle cpu */
	for_each_cpu_and(cpu, sg_cpus, env->cpus) {
		if (!cpumask_test_cpu(cpu, sg_mask) || !idle_cpu(cpu))
			continue;

		balance_cpu = cpu;
		break;
	}

	if (balance_cpu == -1)
		balance_cpu = group_balance_cpu(sg);

	/*
	 * First idle cpu or the first cpu(busiest) in this sched group
	 * is eligible for doing load balancing at this and above domains.
	 */
	return balance_cpu == env->dst_cpu;
}

/*
 * Check this_cpu to ensure it is balanced within domain. Attempt to move
 * tasks if there is an imbalance.
 */
static int load_balance(int this_cpu, struct rq *this_rq,
			struct sched_domain *sd, enum cpu_idle_type idle,
			int *continue_balancing)
{
	int ld_moved, cur_ld_moved, active_balance = 0;
	struct sched_domain *sd_parent = sd->parent;
	struct sched_group *group;
	struct rq *busiest;
	struct rq_flags rf;
	struct cpumask *cpus = this_cpu_cpumask_var_ptr(load_balance_mask);

	struct lb_env env = {
		.sd		= sd,
		.dst_cpu	= this_cpu,
		.dst_rq		= this_rq,
		.dst_grpmask    = sched_group_cpus(sd->groups),
		.idle		= idle,
		.loop_break	= sched_nr_migrate_break,
		.cpus		= cpus,
		.fbq_type	= all,
		.tasks		= LIST_HEAD_INIT(env.tasks),
	};

	/*
	 * For NEWLY_IDLE load_balancing, we don't need to consider
	 * other cpus in our group
	 */
	if (idle == CPU_NEWLY_IDLE)
		env.dst_grpmask = NULL;

	cpumask_copy(cpus, cpu_active_mask);

	schedstat_inc(sd->lb_count[idle]);

redo:
	if (!should_we_balance(&env)) {
		*continue_balancing = 0;
		goto out_balanced;
	}

	group = find_busiest_group(&env);
	if (!group) {
		schedstat_inc(sd->lb_nobusyg[idle]);
		goto out_balanced;
	}

	busiest = find_busiest_queue(&env, group);
	if (!busiest) {
		schedstat_inc(sd->lb_nobusyq[idle]);
		goto out_balanced;
	}

	BUG_ON(busiest == env.dst_rq);

	schedstat_add(sd->lb_imbalance[idle], env.imbalance);

	env.src_cpu = busiest->cpu;
	env.src_rq = busiest;

	ld_moved = 0;
	if (busiest->nr_running > 1) {
		/*
		 * Attempt to move tasks. If find_busiest_group has found
		 * an imbalance but busiest->nr_running <= 1, the group is
		 * still unbalanced. ld_moved simply stays zero, so it is
		 * correctly treated as an imbalance.
		 */
		env.flags |= LBF_ALL_PINNED;
		env.loop_max  = min(sysctl_sched_nr_migrate, busiest->nr_running);

more_balance:
		rq_lock_irqsave(busiest, &rf);
		update_rq_clock(busiest);

		/*
		 * cur_ld_moved - load moved in current iteration
		 * ld_moved     - cumulative load moved across iterations
		 */
		cur_ld_moved = detach_tasks(&env);

		/*
		 * We've detached some tasks from busiest_rq. Every
		 * task is masked "TASK_ON_RQ_MIGRATING", so we can safely
		 * unlock busiest->lock, and we are able to be sure
		 * that nobody can manipulate the tasks in parallel.
		 * See task_rq_lock() family for the details.
		 */

		rq_unlock(busiest, &rf);

		if (cur_ld_moved) {
			attach_tasks(&env);
			ld_moved += cur_ld_moved;
		}

		local_irq_restore(rf.flags);

		if (env.flags & LBF_NEED_BREAK) {
			env.flags &= ~LBF_NEED_BREAK;
			goto more_balance;
		}

		/*
		 * Revisit (affine) tasks on src_cpu that couldn't be moved to
		 * us and move them to an alternate dst_cpu in our sched_group
		 * where they can run. The upper limit on how many times we
		 * iterate on same src_cpu is dependent on number of cpus in our
		 * sched_group.
		 *
		 * This changes load balance semantics a bit on who can move
		 * load to a given_cpu. In addition to the given_cpu itself
		 * (or a ilb_cpu acting on its behalf where given_cpu is
		 * nohz-idle), we now have balance_cpu in a position to move
		 * load to given_cpu. In rare situations, this may cause
		 * conflicts (balance_cpu and given_cpu/ilb_cpu deciding
		 * _independently_ and at _same_ time to move some load to
		 * given_cpu) causing exceess load to be moved to given_cpu.
		 * This however should not happen so much in practice and
		 * moreover subsequent load balance cycles should correct the
		 * excess load moved.
		 */
		if ((env.flags & LBF_DST_PINNED) && env.imbalance > 0) {

			/* Prevent to re-select dst_cpu via env's cpus */
			cpumask_clear_cpu(env.dst_cpu, env.cpus);

			env.dst_rq	 = cpu_rq(env.new_dst_cpu);
			env.dst_cpu	 = env.new_dst_cpu;
			env.flags	&= ~LBF_DST_PINNED;
			env.loop	 = 0;
			env.loop_break	 = sched_nr_migrate_break;

			/*
			 * Go back to "more_balance" rather than "redo" since we
			 * need to continue with same src_cpu.
			 */
			goto more_balance;
		}

		/*
		 * We failed to reach balance because of affinity.
		 */
		if (sd_parent) {
			int *group_imbalance = &sd_parent->groups->sgc->imbalance;

			if ((env.flags & LBF_SOME_PINNED) && env.imbalance > 0)
				*group_imbalance = 1;
		}

		/* All tasks on this runqueue were pinned by CPU affinity */
		if (unlikely(env.flags & LBF_ALL_PINNED)) {
			cpumask_clear_cpu(cpu_of(busiest), cpus);
			if (!cpumask_empty(cpus)) {
				env.loop = 0;
				env.loop_break = sched_nr_migrate_break;
				goto redo;
			}
			goto out_all_pinned;
		}
	}

	if (!ld_moved) {
		schedstat_inc(sd->lb_failed[idle]);
		/*
		 * Increment the failure counter only on periodic balance.
		 * We do not want newidle balance, which can be very
		 * frequent, pollute the failure counter causing
		 * excessive cache_hot migrations and active balances.
		 */
		if (idle != CPU_NEWLY_IDLE)
			sd->nr_balance_failed++;

		if (need_active_balance(&env)) {
			unsigned long flags;

			raw_spin_lock_irqsave(&busiest->lock, flags);

			/* don't kick the active_load_balance_cpu_stop,
			 * if the curr task on busiest cpu can't be
			 * moved to this_cpu
			 */
			if (!cpumask_test_cpu(this_cpu, &busiest->curr->cpus_allowed)) {
				raw_spin_unlock_irqrestore(&busiest->lock,
							    flags);
				env.flags |= LBF_ALL_PINNED;
				goto out_one_pinned;
			}

			/*
			 * ->active_balance synchronizes accesses to
			 * ->active_balance_work.  Once set, it's cleared
			 * only after active load balance is finished.
			 */
			if (!busiest->active_balance) {
				busiest->active_balance = 1;
				busiest->push_cpu = this_cpu;
				active_balance = 1;
			}
			raw_spin_unlock_irqrestore(&busiest->lock, flags);

			if (active_balance) {
				stop_one_cpu_nowait(cpu_of(busiest),
					active_load_balance_cpu_stop, busiest,
					&busiest->active_balance_work);
			}

			/* We've kicked active balancing, force task migration. */
			sd->nr_balance_failed = sd->cache_nice_tries+1;
		}
	} else
		sd->nr_balance_failed = 0;

	if (likely(!active_balance)) {
		/* We were unbalanced, so reset the balancing interval */
		sd->balance_interval = sd->min_interval;
	} else {
		/*
		 * If we've begun active balancing, start to back off. This
		 * case may not be covered by the all_pinned logic if there
		 * is only 1 task on the busy runqueue (because we don't call
		 * detach_tasks).
		 */
		if (sd->balance_interval < sd->max_interval)
			sd->balance_interval *= 2;
	}

	goto out;

out_balanced:
	/*
	 * We reach balance although we may have faced some affinity
	 * constraints. Clear the imbalance flag if it was set.
	 */
	if (sd_parent) {
		int *group_imbalance = &sd_parent->groups->sgc->imbalance;

		if (*group_imbalance)
			*group_imbalance = 0;
	}

out_all_pinned:
	/*
	 * We reach balance because all tasks are pinned at this level so
	 * we can't migrate them. Let the imbalance flag set so parent level
	 * can try to migrate them.
	 */
	schedstat_inc(sd->lb_balanced[idle]);

	sd->nr_balance_failed = 0;

out_one_pinned:
	/* tune up the balancing interval */
	if (((env.flags & LBF_ALL_PINNED) &&
			sd->balance_interval < MAX_PINNED_INTERVAL) ||
			(sd->balance_interval < sd->max_interval))
		sd->balance_interval *= 2;

	ld_moved = 0;
out:
	return ld_moved;
}

static inline unsigned long
get_sd_balance_interval(struct sched_domain *sd, int cpu_busy)
{
	unsigned long interval = sd->balance_interval;

	if (cpu_busy)
		interval *= sd->busy_factor;

	/* scale ms to jiffies */
	interval = msecs_to_jiffies(interval);
	interval = clamp(interval, 1UL, max_load_balance_interval);

	return interval;
}

static inline void
update_next_balance(struct sched_domain *sd, unsigned long *next_balance)
{
	unsigned long interval, next;

	/* used by idle balance, so cpu_busy = 0 */
	interval = get_sd_balance_interval(sd, 0);
	next = sd->last_balance + interval;

	if (time_after(*next_balance, next))
		*next_balance = next;
}

/*
 * idle_balance is called by schedule() if this_cpu is about to become
 * idle. Attempts to pull tasks from other CPUs.
 */
static int idle_balance(struct rq *this_rq, struct rq_flags *rf)
{
	unsigned long next_balance = jiffies + HZ;
	int this_cpu = this_rq->cpu;
	struct sched_domain *sd;
	int pulled_task = 0;
	u64 curr_cost = 0;

	/*
	 * We must set idle_stamp _before_ calling idle_balance(), such that we
	 * measure the duration of idle_balance() as idle time.
	 */
	this_rq->idle_stamp = rq_clock(this_rq);

	/*
	 * This is OK, because current is on_cpu, which avoids it being picked
	 * for load-balance and preemption/IRQs are still disabled avoiding
	 * further scheduler activity on it and we're being very careful to
	 * re-start the picking loop.
	 */
	rq_unpin_lock(this_rq, rf);

	if (this_rq->avg_idle < sysctl_sched_migration_cost ||
	    !this_rq->rd->overload) {
		rcu_read_lock();
		sd = rcu_dereference_check_sched_domain(this_rq->sd);
		if (sd)
			update_next_balance(sd, &next_balance);
		rcu_read_unlock();

		goto out;
	}

	raw_spin_unlock(&this_rq->lock);

	update_blocked_averages(this_cpu);
	rcu_read_lock();
	for_each_domain(this_cpu, sd) {
		int continue_balancing = 1;
		u64 t0, domain_cost;

		if (!(sd->flags & SD_LOAD_BALANCE))
			continue;

		if (this_rq->avg_idle < curr_cost + sd->max_newidle_lb_cost) {
			update_next_balance(sd, &next_balance);
			break;
		}

		if (sd->flags & SD_BALANCE_NEWIDLE) {
			t0 = sched_clock_cpu(this_cpu);

			pulled_task = load_balance(this_cpu, this_rq,
						   sd, CPU_NEWLY_IDLE,
						   &continue_balancing);

			domain_cost = sched_clock_cpu(this_cpu) - t0;
			if (domain_cost > sd->max_newidle_lb_cost)
				sd->max_newidle_lb_cost = domain_cost;

			curr_cost += domain_cost;
		}

		update_next_balance(sd, &next_balance);

		/*
		 * Stop searching for tasks to pull if there are
		 * now runnable tasks on this rq.
		 */
		if (pulled_task || this_rq->nr_running > 0)
			break;
	}
	rcu_read_unlock();

	raw_spin_lock(&this_rq->lock);

	if (curr_cost > this_rq->max_idle_balance_cost)
		this_rq->max_idle_balance_cost = curr_cost;

	/*
	 * While browsing the domains, we released the rq lock, a task could
	 * have been enqueued in the meantime. Since we're not going idle,
	 * pretend we pulled a task.
	 */
	if (this_rq->cfs.h_nr_running && !pulled_task)
		pulled_task = 1;

out:
	/* Move the next balance forward */
	if (time_after(this_rq->next_balance, next_balance))
		this_rq->next_balance = next_balance;

	/* Is there a task of a high priority class? */
	if (this_rq->nr_running != this_rq->cfs.h_nr_running)
		pulled_task = -1;

	if (pulled_task)
		this_rq->idle_stamp = 0;

	rq_repin_lock(this_rq, rf);

	return pulled_task;
}

/*
 * active_load_balance_cpu_stop is run by cpu stopper. It pushes
 * running tasks off the busiest CPU onto idle CPUs. It requires at
 * least 1 task to be running on each physical CPU where possible, and
 * avoids physical / logical imbalances.
 */
static int active_load_balance_cpu_stop(void *data)
{
	struct rq *busiest_rq = data;
	int busiest_cpu = cpu_of(busiest_rq);
	int target_cpu = busiest_rq->push_cpu;
	struct rq *target_rq = cpu_rq(target_cpu);
	struct sched_domain *sd;
	struct task_struct *p = NULL;
	struct rq_flags rf;

	rq_lock_irq(busiest_rq, &rf);

	/* make sure the requested cpu hasn't gone down in the meantime */
	if (unlikely(busiest_cpu != smp_processor_id() ||
		     !busiest_rq->active_balance))
		goto out_unlock;

	/* Is there any task to move? */
	if (busiest_rq->nr_running <= 1)
		goto out_unlock;

	/*
	 * This condition is "impossible", if it occurs
	 * we need to fix it. Originally reported by
	 * Bjorn Helgaas on a 128-cpu setup.
	 */
	BUG_ON(busiest_rq == target_rq);

	/* Search for an sd spanning us and the target CPU. */
	rcu_read_lock();
	for_each_domain(target_cpu, sd) {
		if ((sd->flags & SD_LOAD_BALANCE) &&
		    cpumask_test_cpu(busiest_cpu, sched_domain_span(sd)))
				break;
	}

	if (likely(sd)) {
		struct lb_env env = {
			.sd		= sd,
			.dst_cpu	= target_cpu,
			.dst_rq		= target_rq,
			.src_cpu	= busiest_rq->cpu,
			.src_rq		= busiest_rq,
			.idle		= CPU_IDLE,
		};

		schedstat_inc(sd->alb_count);
		update_rq_clock(busiest_rq);

		p = detach_one_task(&env);
		if (p) {
			schedstat_inc(sd->alb_pushed);
			/* Active balancing done, reset the failure counter. */
			sd->nr_balance_failed = 0;
		} else {
			schedstat_inc(sd->alb_failed);
		}
	}
	rcu_read_unlock();
out_unlock:
	busiest_rq->active_balance = 0;
	rq_unlock(busiest_rq, &rf);

	if (p)
		attach_one_task(target_rq, p);

	local_irq_enable();

	return 0;
}

static inline int on_null_domain(struct rq *rq)
{
	return unlikely(!rcu_dereference_sched(rq->sd));
}

#ifdef CONFIG_NO_HZ_COMMON
/*
 * idle load balancing details
 * - When one of the busy CPUs notice that there may be an idle rebalancing
 *   needed, they will kick the idle load balancer, which then does idle
 *   load balancing for all the idle CPUs.
 */
static struct {
	cpumask_var_t idle_cpus_mask;
	atomic_t nr_cpus;
	unsigned long next_balance;     /* in jiffy units */
} nohz ____cacheline_aligned;

static inline int find_new_ilb(void)
{
	int ilb = cpumask_first(nohz.idle_cpus_mask);

	if (ilb < nr_cpu_ids && idle_cpu(ilb))
		return ilb;

	return nr_cpu_ids;
}

/*
 * Kick a CPU to do the nohz balancing, if it is time for it. We pick the
 * nohz_load_balancer CPU (if there is one) otherwise fallback to any idle
 * CPU (if there is one).
 */
static void nohz_balancer_kick(void)
{
	int ilb_cpu;

	nohz.next_balance++;

	ilb_cpu = find_new_ilb();

	if (ilb_cpu >= nr_cpu_ids)
		return;

	if (test_and_set_bit(NOHZ_BALANCE_KICK, nohz_flags(ilb_cpu)))
		return;
	/*
	 * Use smp_send_reschedule() instead of resched_cpu().
	 * This way we generate a sched IPI on the target cpu which
	 * is idle. And the softirq performing nohz idle load balance
	 * will be run before returning from the IPI.
	 */
	smp_send_reschedule(ilb_cpu);
	return;
}

void nohz_balance_exit_idle(unsigned int cpu)
{
	if (unlikely(test_bit(NOHZ_TICK_STOPPED, nohz_flags(cpu)))) {
		/*
		 * Completely isolated CPUs don't ever set, so we must test.
		 */
		if (likely(cpumask_test_cpu(cpu, nohz.idle_cpus_mask))) {
			cpumask_clear_cpu(cpu, nohz.idle_cpus_mask);
			atomic_dec(&nohz.nr_cpus);
		}
		clear_bit(NOHZ_TICK_STOPPED, nohz_flags(cpu));
	}
}

static inline void set_cpu_sd_state_busy(void)
{
	struct sched_domain *sd;
	int cpu = smp_processor_id();

	rcu_read_lock();
	sd = rcu_dereference(per_cpu(sd_llc, cpu));

	if (!sd || !sd->nohz_idle)
		goto unlock;
	sd->nohz_idle = 0;

	atomic_inc(&sd->shared->nr_busy_cpus);
unlock:
	rcu_read_unlock();
}

void set_cpu_sd_state_idle(void)
{
	struct sched_domain *sd;
	int cpu = smp_processor_id();

	rcu_read_lock();
	sd = rcu_dereference(per_cpu(sd_llc, cpu));

	if (!sd || sd->nohz_idle)
		goto unlock;
	sd->nohz_idle = 1;

	atomic_dec(&sd->shared->nr_busy_cpus);
unlock:
	rcu_read_unlock();
}

/*
 * This routine will record that the cpu is going idle with tick stopped.
 * This info will be used in performing idle load balancing in the future.
 */
void nohz_balance_enter_idle(int cpu)
{
	/*
	 * If this cpu is going down, then nothing needs to be done.
	 */
	if (!cpu_active(cpu))
		return;

	if (test_bit(NOHZ_TICK_STOPPED, nohz_flags(cpu)))
		return;

	/*
	 * If we're a completely isolated CPU, we don't play.
	 */
	if (on_null_domain(cpu_rq(cpu)))
		return;

	cpumask_set_cpu(cpu, nohz.idle_cpus_mask);
	atomic_inc(&nohz.nr_cpus);
	set_bit(NOHZ_TICK_STOPPED, nohz_flags(cpu));
}
#endif

static DEFINE_SPINLOCK(balancing);

/*
 * Scale the max load_balance interval with the number of CPUs in the system.
 * This trades load-balance latency on larger machines for less cross talk.
 */
void update_max_interval(void)
{
	max_load_balance_interval = HZ*num_online_cpus()/10;
}

/*
 * It checks each scheduling domain to see if it is due to be balanced,
 * and initiates a balancing operation if so.
 *
 * Balancing parameters are set up in init_sched_domains.
 */
static void rebalance_domains(struct rq *rq, enum cpu_idle_type idle)
{
	int continue_balancing = 1;
	int cpu = rq->cpu;
	unsigned long interval;
	struct sched_domain *sd;
	/* Earliest time when we have to do rebalance again */
	unsigned long next_balance = jiffies + 60*HZ;
	int update_next_balance = 0;
	int need_serialize, need_decay = 0;
	u64 max_cost = 0;

	update_blocked_averages(cpu);

	rcu_read_lock();
	for_each_domain(cpu, sd) {
		/*
		 * Decay the newidle max times here because this is a regular
		 * visit to all the domains. Decay ~1% per second.
		 */
		if (time_after(jiffies, sd->next_decay_max_lb_cost)) {
			sd->max_newidle_lb_cost =
				(sd->max_newidle_lb_cost * 253) / 256;
			sd->next_decay_max_lb_cost = jiffies + HZ;
			need_decay = 1;
		}
		max_cost += sd->max_newidle_lb_cost;

		if (!(sd->flags & SD_LOAD_BALANCE))
			continue;

		/*
		 * Stop the load balance at this level. There is another
		 * CPU in our sched group which is doing load balancing more
		 * actively.
		 */
		if (!continue_balancing) {
			if (need_decay)
				continue;
			break;
		}

		interval = get_sd_balance_interval(sd, idle != CPU_IDLE);

		need_serialize = sd->flags & SD_SERIALIZE;
		if (need_serialize) {
			if (!spin_trylock(&balancing))
				goto out;
		}

		if (time_after_eq(jiffies, sd->last_balance + interval)) {
			if (load_balance(cpu, rq, sd, idle, &continue_balancing)) {
				/*
				 * The LBF_DST_PINNED logic could have changed
				 * env->dst_cpu, so we can't know our idle
				 * state even if we migrated tasks. Update it.
				 */
				idle = idle_cpu(cpu) ? CPU_IDLE : CPU_NOT_IDLE;
			}
			sd->last_balance = jiffies;
			interval = get_sd_balance_interval(sd, idle != CPU_IDLE);
		}
		if (need_serialize)
			spin_unlock(&balancing);
out:
		if (time_after(next_balance, sd->last_balance + interval)) {
			next_balance = sd->last_balance + interval;
			update_next_balance = 1;
		}
	}
	if (need_decay) {
		/*
		 * Ensure the rq-wide value also decays but keep it at a
		 * reasonable floor to avoid funnies with rq->avg_idle.
		 */
		rq->max_idle_balance_cost =
			max((u64)sysctl_sched_migration_cost, max_cost);
	}
	rcu_read_unlock();

	/*
	 * next_balance will be updated only when there is a need.
	 * When the cpu is attached to null domain for ex, it will not be
	 * updated.
	 */
	if (likely(update_next_balance)) {
		rq->next_balance = next_balance;

#ifdef CONFIG_NO_HZ_COMMON
		/*
		 * If this CPU has been elected to perform the nohz idle
		 * balance. Other idle CPUs have already rebalanced with
		 * nohz_idle_balance() and nohz.next_balance has been
		 * updated accordingly. This CPU is now running the idle load
		 * balance for itself and we need to update the
		 * nohz.next_balance accordingly.
		 */
		if ((idle == CPU_IDLE) && time_after(nohz.next_balance, rq->next_balance))
			nohz.next_balance = rq->next_balance;
#endif
	}
}

#ifdef CONFIG_NO_HZ_COMMON
/*
 * In CONFIG_NO_HZ_COMMON case, the idle balance kickee will do the
 * rebalancing for all the cpus for whom scheduler ticks are stopped.
 */
static void nohz_idle_balance(struct rq *this_rq, enum cpu_idle_type idle)
{
	int this_cpu = this_rq->cpu;
	struct rq *rq;
	int balance_cpu;
	/* Earliest time when we have to do rebalance again */
	unsigned long next_balance = jiffies + 60*HZ;
	int update_next_balance = 0;

	if (idle != CPU_IDLE ||
	    !test_bit(NOHZ_BALANCE_KICK, nohz_flags(this_cpu)))
		goto end;

	for_each_cpu(balance_cpu, nohz.idle_cpus_mask) {
		if (balance_cpu == this_cpu || !idle_cpu(balance_cpu))
			continue;

		/*
		 * If this cpu gets work to do, stop the load balancing
		 * work being done for other cpus. Next load
		 * balancing owner will pick it up.
		 */
		if (need_resched())
			break;

		rq = cpu_rq(balance_cpu);

		/*
		 * If time for next balance is due,
		 * do the balance.
		 */
		if (time_after_eq(jiffies, rq->next_balance)) {
			struct rq_flags rf;

			rq_lock_irq(rq, &rf);
			update_rq_clock(rq);
			cpu_load_update_idle(rq);
			rq_unlock_irq(rq, &rf);

			rebalance_domains(rq, CPU_IDLE);
		}

		if (time_after(next_balance, rq->next_balance)) {
			next_balance = rq->next_balance;
			update_next_balance = 1;
		}
	}

	/*
	 * next_balance will be updated only when there is a need.
	 * When the CPU is attached to null domain for ex, it will not be
	 * updated.
	 */
	if (likely(update_next_balance))
		nohz.next_balance = next_balance;
end:
	clear_bit(NOHZ_BALANCE_KICK, nohz_flags(this_cpu));
}

/*
 * Current heuristic for kicking the idle load balancer in the presence
 * of an idle cpu in the system.
 *   - This rq has more than one task.
 *   - This rq has at least one CFS task and the capacity of the CPU is
 *     significantly reduced because of RT tasks or IRQs.
 *   - At parent of LLC scheduler domain level, this cpu's scheduler group has
 *     multiple busy cpu.
 *   - For SD_ASYM_PACKING, if the lower numbered cpu's in the scheduler
 *     domain span are idle.
 */
static inline bool nohz_kick_needed(struct rq *rq)
{
	unsigned long now = jiffies;
	struct sched_domain_shared *sds;
	struct sched_domain *sd;
	int nr_busy, i, cpu = rq->cpu;
	bool kick = false;

	if (unlikely(rq->idle_balance))
		return false;

       /*
	* We may be recently in ticked or tickless idle mode. At the first
	* busy tick after returning from idle, we will update the busy stats.
	*/
	set_cpu_sd_state_busy();
	nohz_balance_exit_idle(cpu);

	/*
	 * None are in tickless mode and hence no need for NOHZ idle load
	 * balancing.
	 */
	if (likely(!atomic_read(&nohz.nr_cpus)))
		return false;

	if (time_before(now, nohz.next_balance))
		return false;

	if (rq->nr_running >= 2)
		return true;

	rcu_read_lock();
	sds = rcu_dereference(per_cpu(sd_llc_shared, cpu));
	if (sds) {
		/*
		 * XXX: write a coherent comment on why we do this.
		 * See also: http://lkml.kernel.org/r/20111202010832.602203411@sbsiddha-desk.sc.intel.com
		 */
		nr_busy = atomic_read(&sds->nr_busy_cpus);
		if (nr_busy > 1) {
			kick = true;
			goto unlock;
		}

	}

	sd = rcu_dereference(rq->sd);
	if (sd) {
		if ((rq->cfs.h_nr_running >= 1) &&
				check_cpu_capacity(rq, sd)) {
			kick = true;
			goto unlock;
		}
	}

	sd = rcu_dereference(per_cpu(sd_asym, cpu));
	if (sd) {
		for_each_cpu(i, sched_domain_span(sd)) {
			if (i == cpu ||
			    !cpumask_test_cpu(i, nohz.idle_cpus_mask))
				continue;

			if (sched_asym_prefer(i, cpu)) {
				kick = true;
				goto unlock;
			}
		}
	}
unlock:
	rcu_read_unlock();
	return kick;
}
#else
static void nohz_idle_balance(struct rq *this_rq, enum cpu_idle_type idle) { }
#endif

/*
 * run_rebalance_domains is triggered when needed from the scheduler tick.
 * Also triggered for nohz idle balancing (with nohz_balancing_kick set).
 */
static __latent_entropy void run_rebalance_domains(struct softirq_action *h)
{
	struct rq *this_rq = this_rq();
	enum cpu_idle_type idle = this_rq->idle_balance ?
						CPU_IDLE : CPU_NOT_IDLE;

	/*
	 * If this cpu has a pending nohz_balance_kick, then do the
	 * balancing on behalf of the other idle cpus whose ticks are
	 * stopped. Do nohz_idle_balance *before* rebalance_domains to
	 * give the idle cpus a chance to load balance. Else we may
	 * load balance only within the local sched_domain hierarchy
	 * and abort nohz_idle_balance altogether if we pull some load.
	 */
	nohz_idle_balance(this_rq, idle);
	rebalance_domains(this_rq, idle);
}

/*
 * Trigger the SCHED_SOFTIRQ if it is time to do periodic load balancing.
 */
void trigger_load_balance(struct rq *rq)
{
	/* Don't need to rebalance while attached to NULL domain */
	if (unlikely(on_null_domain(rq)))
		return;

	if (time_after_eq(jiffies, rq->next_balance))
		raise_softirq(SCHED_SOFTIRQ);
#ifdef CONFIG_NO_HZ_COMMON
	if (nohz_kick_needed(rq))
		nohz_balancer_kick();
#endif
}

static void rq_online_fair(struct rq *rq)
{
	update_sysctl();

	update_runtime_enabled(rq);
}

static void rq_offline_fair(struct rq *rq)
{
	update_sysctl();

	/* Ensure any throttled groups are reachable by pick_next_task */
	unthrottle_offline_cfs_rqs(rq);
}

#endif /* CONFIG_SMP */

/*
 * scheduler tick hitting a task of our scheduling class:
 */
static void task_tick_fair(struct rq *rq, struct task_struct *curr, int queued)
{
	struct cfs_rq *cfs_rq;
	struct sched_entity *se = &curr->se;

	for_each_sched_entity(se) {
		cfs_rq = cfs_rq_of(se);
		entity_tick(cfs_rq, se, queued);
	}

	if (static_branch_unlikely(&sched_numa_balancing))
		task_tick_numa(rq, curr);
}

/*
 * called on fork with the child task as argument from the parent's context
 *  - child not yet on the tasklist
 *  - preemption disabled
 */
static void task_fork_fair(struct task_struct *p)
{
	struct cfs_rq *cfs_rq;
	struct sched_entity *se = &p->se, *curr;
	struct rq *rq = this_rq();
	struct rq_flags rf;

	rq_lock(rq, &rf);
	update_rq_clock(rq);

	cfs_rq = task_cfs_rq(current);
	curr = cfs_rq->curr;
	if (curr) {
		update_curr(cfs_rq);
		se->vruntime = curr->vruntime;
	}
	place_entity(cfs_rq, se, 1);

	if (sysctl_sched_child_runs_first && curr && entity_before(curr, se)) {
		/*
		 * Upon rescheduling, sched_class::put_prev_task() will place
		 * 'current' within the tree based on its new key value.
		 */
		swap(curr->vruntime, se->vruntime);
		resched_curr(rq);
	}

	se->vruntime -= cfs_rq->min_vruntime;
	rq_unlock(rq, &rf);
}

/*
 * Priority of the task has changed. Check to see if we preempt
 * the current task.
 */
static void
prio_changed_fair(struct rq *rq, struct task_struct *p, int oldprio)
{
	if (!task_on_rq_queued(p))
		return;

	/*
	 * Reschedule if we are currently running on this runqueue and
	 * our priority decreased, or if we are not currently running on
	 * this runqueue and our priority is higher than the current's
	 */
	if (rq->curr == p) {
		if (p->prio > oldprio)
			resched_curr(rq);
	} else
		check_preempt_curr(rq, p, 0);
}

static inline bool vruntime_normalized(struct task_struct *p)
{
	struct sched_entity *se = &p->se;

	/*
	 * In both the TASK_ON_RQ_QUEUED and TASK_ON_RQ_MIGRATING cases,
	 * the dequeue_entity(.flags=0) will already have normalized the
	 * vruntime.
	 */
	if (p->on_rq)
		return true;

	/*
	 * When !on_rq, vruntime of the task has usually NOT been normalized.
	 * But there are some cases where it has already been normalized:
	 *
	 * - A forked child which is waiting for being woken up by
	 *   wake_up_new_task().
	 * - A task which has been woken up by try_to_wake_up() and
	 *   waiting for actually being woken up by sched_ttwu_pending().
	 */
	if (!se->sum_exec_runtime || p->state == TASK_WAKING)
		return true;

	return false;
}

#ifdef CONFIG_FAIR_GROUP_SCHED
/*
 * Propagate the changes of the sched_entity across the tg tree to make it
 * visible to the root
 */
static void propagate_entity_cfs_rq(struct sched_entity *se)
{
	struct cfs_rq *cfs_rq;

	/* Start to propagate at parent */
	se = se->parent;

	for_each_sched_entity(se) {
		cfs_rq = cfs_rq_of(se);

		if (cfs_rq_throttled(cfs_rq))
			break;

		update_load_avg(se, UPDATE_TG);
	}
}
#else
static void propagate_entity_cfs_rq(struct sched_entity *se) { }
#endif

static void detach_entity_cfs_rq(struct sched_entity *se)
{
	struct cfs_rq *cfs_rq = cfs_rq_of(se);

	/* Catch up with the cfs_rq and remove our load when we leave */
	update_load_avg(se, 0);
	detach_entity_load_avg(cfs_rq, se);
	update_tg_load_avg(cfs_rq, false);
	propagate_entity_cfs_rq(se);
}

static void attach_entity_cfs_rq(struct sched_entity *se)
{
	struct cfs_rq *cfs_rq = cfs_rq_of(se);

#ifdef CONFIG_FAIR_GROUP_SCHED
	/*
	 * Since the real-depth could have been changed (only FAIR
	 * class maintain depth value), reset depth properly.
	 */
	se->depth = se->parent ? se->parent->depth + 1 : 0;
#endif

	/* Synchronize entity with its cfs_rq */
	update_load_avg(se, sched_feat(ATTACH_AGE_LOAD) ? 0 : SKIP_AGE_LOAD);
	attach_entity_load_avg(cfs_rq, se);
	update_tg_load_avg(cfs_rq, false);
	propagate_entity_cfs_rq(se);
}

static void detach_task_cfs_rq(struct task_struct *p)
{
	struct sched_entity *se = &p->se;
	struct cfs_rq *cfs_rq = cfs_rq_of(se);

	if (!vruntime_normalized(p)) {
		/*
		 * Fix up our vruntime so that the current sleep doesn't
		 * cause 'unlimited' sleep bonus.
		 */
		place_entity(cfs_rq, se, 0);
		se->vruntime -= cfs_rq->min_vruntime;
	}

	detach_entity_cfs_rq(se);
}

static void attach_task_cfs_rq(struct task_struct *p)
{
	struct sched_entity *se = &p->se;
	struct cfs_rq *cfs_rq = cfs_rq_of(se);

	attach_entity_cfs_rq(se);

	if (!vruntime_normalized(p))
		se->vruntime += cfs_rq->min_vruntime;
}

static void switched_from_fair(struct rq *rq, struct task_struct *p)
{
	detach_task_cfs_rq(p);
}

static void switched_to_fair(struct rq *rq, struct task_struct *p)
{
	attach_task_cfs_rq(p);

	if (task_on_rq_queued(p)) {
		/*
		 * We were most likely switched from sched_rt, so
		 * kick off the schedule if running, otherwise just see
		 * if we can still preempt the current task.
		 */
		if (rq->curr == p)
			resched_curr(rq);
		else
			check_preempt_curr(rq, p, 0);
	}
}

/* Account for a task changing its policy or group.
 *
 * This routine is mostly called to set cfs_rq->curr field when a task
 * migrates between groups/classes.
 */
static void set_curr_task_fair(struct rq *rq)
{
	struct sched_entity *se = &rq->curr->se;

	for_each_sched_entity(se) {
		struct cfs_rq *cfs_rq = cfs_rq_of(se);

		set_next_entity(cfs_rq, se);
		/* ensure bandwidth has been allocated on our new cfs_rq */
		account_cfs_rq_runtime(cfs_rq, 0);
	}
}

void init_cfs_rq(struct cfs_rq *cfs_rq)
{
	cfs_rq->tasks_timeline = RB_ROOT;
	cfs_rq->min_vruntime = (u64)(-(1LL << 20));
#ifndef CONFIG_64BIT
	cfs_rq->min_vruntime_copy = cfs_rq->min_vruntime;
#endif
#ifdef CONFIG_SMP
#ifdef CONFIG_FAIR_GROUP_SCHED
	cfs_rq->propagate_avg = 0;
#endif
	atomic_long_set(&cfs_rq->removed_load_avg, 0);
	atomic_long_set(&cfs_rq->removed_util_avg, 0);
#endif
}

#ifdef CONFIG_FAIR_GROUP_SCHED
static void task_set_group_fair(struct task_struct *p)
{
	struct sched_entity *se = &p->se;

	set_task_rq(p, task_cpu(p));
	se->depth = se->parent ? se->parent->depth + 1 : 0;
}

static void task_move_group_fair(struct task_struct *p)
{
	detach_task_cfs_rq(p);
	set_task_rq(p, task_cpu(p));

#ifdef CONFIG_SMP
	/* Tell se's cfs_rq has been changed -- migrated */
	p->se.avg.last_update_time = 0;
#endif
	attach_task_cfs_rq(p);
}

static void task_change_group_fair(struct task_struct *p, int type)
{
	switch (type) {
	case TASK_SET_GROUP:
		task_set_group_fair(p);
		break;

	case TASK_MOVE_GROUP:
		task_move_group_fair(p);
		break;
	}
}

void free_fair_sched_group(struct task_group *tg)
{
	int i;

	destroy_cfs_bandwidth(tg_cfs_bandwidth(tg));

	for_each_possible_cpu(i) {
		if (tg->cfs_rq)
			kfree(tg->cfs_rq[i]);
		if (tg->se)
			kfree(tg->se[i]);
	}

	kfree(tg->cfs_rq);
	kfree(tg->se);
}

int alloc_fair_sched_group(struct task_group *tg, struct task_group *parent)
{
	struct sched_entity *se;
	struct cfs_rq *cfs_rq;
	int i;

	tg->cfs_rq = kzalloc(sizeof(cfs_rq) * nr_cpu_ids, GFP_KERNEL);
	if (!tg->cfs_rq)
		goto err;
	tg->se = kzalloc(sizeof(se) * nr_cpu_ids, GFP_KERNEL);
	if (!tg->se)
		goto err;

	tg->shares = NICE_0_LOAD;

	init_cfs_bandwidth(tg_cfs_bandwidth(tg));

	for_each_possible_cpu(i) {
		cfs_rq = kzalloc_node(sizeof(struct cfs_rq),
				      GFP_KERNEL, cpu_to_node(i));
		if (!cfs_rq)
			goto err;

		se = kzalloc_node(sizeof(struct sched_entity),
				  GFP_KERNEL, cpu_to_node(i));
		if (!se)
			goto err_free_rq;

		init_cfs_rq(cfs_rq);
		init_tg_cfs_entry(tg, cfs_rq, se, i, parent->se[i]);
		init_entity_runnable_average(se);
	}

	return 1;

err_free_rq:
	kfree(cfs_rq);
err:
	return 0;
}

void online_fair_sched_group(struct task_group *tg)
{
	struct sched_entity *se;
	struct rq *rq;
	int i;

	for_each_possible_cpu(i) {
		rq = cpu_rq(i);
		se = tg->se[i];

		raw_spin_lock_irq(&rq->lock);
		update_rq_clock(rq);
		attach_entity_cfs_rq(se);
		sync_throttle(tg, i);
		raw_spin_unlock_irq(&rq->lock);
	}
}

void unregister_fair_sched_group(struct task_group *tg)
{
	unsigned long flags;
	struct rq *rq;
	int cpu;

	for_each_possible_cpu(cpu) {
		if (tg->se[cpu])
			remove_entity_load_avg(tg->se[cpu]);

		/*
		 * Only empty task groups can be destroyed; so we can speculatively
		 * check on_list without danger of it being re-added.
		 */
		if (!tg->cfs_rq[cpu]->on_list)
			continue;

		rq = cpu_rq(cpu);

		raw_spin_lock_irqsave(&rq->lock, flags);
		list_del_leaf_cfs_rq(tg->cfs_rq[cpu]);
		raw_spin_unlock_irqrestore(&rq->lock, flags);
	}
}

void init_tg_cfs_entry(struct task_group *tg, struct cfs_rq *cfs_rq,
			struct sched_entity *se, int cpu,
			struct sched_entity *parent)
{
	struct rq *rq = cpu_rq(cpu);

	cfs_rq->tg = tg;
	cfs_rq->rq = rq;
	init_cfs_rq_runtime(cfs_rq);

	tg->cfs_rq[cpu] = cfs_rq;
	tg->se[cpu] = se;

	/* se could be NULL for root_task_group */
	if (!se)
		return;

	if (!parent) {
		se->cfs_rq = &rq->cfs;
		se->depth = 0;
	} else {
		se->cfs_rq = parent->my_q;
		se->depth = parent->depth + 1;
	}

	se->my_q = cfs_rq;
	/* guarantee group entities always have weight */
	update_load_set(&se->load, NICE_0_LOAD);
	se->parent = parent;
}

static DEFINE_MUTEX(shares_mutex);

int sched_group_set_shares(struct task_group *tg, unsigned long shares)
{
	int i;

	/*
	 * We can't change the weight of the root cgroup.
	 */
	if (!tg->se[0])
		return -EINVAL;

	shares = clamp(shares, scale_load(MIN_SHARES), scale_load(MAX_SHARES));

	mutex_lock(&shares_mutex);
	if (tg->shares == shares)
		goto done;

	tg->shares = shares;
	for_each_possible_cpu(i) {
		struct rq *rq = cpu_rq(i);
		struct sched_entity *se = tg->se[i];
		struct rq_flags rf;

		/* Propagate contribution to hierarchy */
		rq_lock_irqsave(rq, &rf);
		update_rq_clock(rq);
		for_each_sched_entity(se) {
			update_load_avg(se, UPDATE_TG);
			update_cfs_shares(se);
		}
		rq_unlock_irqrestore(rq, &rf);
	}

done:
	mutex_unlock(&shares_mutex);
	return 0;
}
#else /* CONFIG_FAIR_GROUP_SCHED */

void free_fair_sched_group(struct task_group *tg) { }

int alloc_fair_sched_group(struct task_group *tg, struct task_group *parent)
{
	return 1;
}

void online_fair_sched_group(struct task_group *tg) { }

void unregister_fair_sched_group(struct task_group *tg) { }

#endif /* CONFIG_FAIR_GROUP_SCHED */


static unsigned int get_rr_interval_fair(struct rq *rq, struct task_struct *task)
{
	struct sched_entity *se = &task->se;
	unsigned int rr_interval = 0;

	/*
	 * Time slice is 0 for SCHED_OTHER tasks that are on an otherwise
	 * idle runqueue:
	 */
	if (rq->cfs.load.weight)
		rr_interval = NS_TO_JIFFIES(sched_slice(cfs_rq_of(se), se));

	return rr_interval;
}

/*
 * All the scheduling class methods:
 */
const struct sched_class fair_sched_class = {
	.next			= &idle_sched_class,
	.enqueue_task		= enqueue_task_fair,
	.dequeue_task		= dequeue_task_fair,
	.yield_task		= yield_task_fair,
	.yield_to_task		= yield_to_task_fair,

	.check_preempt_curr	= check_preempt_wakeup,

	.pick_next_task		= pick_next_task_fair,
	.put_prev_task		= put_prev_task_fair,

#ifdef CONFIG_SMP
	.select_task_rq		= select_task_rq_fair,
	.migrate_task_rq	= migrate_task_rq_fair,

	.rq_online		= rq_online_fair,
	.rq_offline		= rq_offline_fair,

	.task_dead		= task_dead_fair,
	.set_cpus_allowed	= set_cpus_allowed_common,
#endif

	.set_curr_task          = set_curr_task_fair,
	.task_tick		= task_tick_fair,
	.task_fork		= task_fork_fair,

	.prio_changed		= prio_changed_fair,
	.switched_from		= switched_from_fair,
	.switched_to		= switched_to_fair,

	.get_rr_interval	= get_rr_interval_fair,

	.update_curr		= update_curr_fair,

#ifdef CONFIG_FAIR_GROUP_SCHED
	.task_change_group	= task_change_group_fair,
#endif
};

#ifdef CONFIG_SCHED_DEBUG
void print_cfs_stats(struct seq_file *m, int cpu)
{
	struct cfs_rq *cfs_rq;

	rcu_read_lock();
	for_each_leaf_cfs_rq(cpu_rq(cpu), cfs_rq)
		print_cfs_rq(m, cpu, cfs_rq);
	rcu_read_unlock();
}

#ifdef CONFIG_NUMA_BALANCING
void show_numa_stats(struct task_struct *p, struct seq_file *m)
{
	int node;
	unsigned long tsf = 0, tpf = 0, gsf = 0, gpf = 0;

	for_each_online_node(node) {
		if (p->numa_faults) {
			tsf = p->numa_faults[task_faults_idx(NUMA_MEM, node, 0)];
			tpf = p->numa_faults[task_faults_idx(NUMA_MEM, node, 1)];
		}
		if (p->numa_group) {
			gsf = p->numa_group->faults[task_faults_idx(NUMA_MEM, node, 0)],
			gpf = p->numa_group->faults[task_faults_idx(NUMA_MEM, node, 1)];
		}
		print_numa_stats(m, node, tsf, tpf, gsf, gpf);
	}
}
#endif /* CONFIG_NUMA_BALANCING */
#endif /* CONFIG_SCHED_DEBUG */

__init void init_sched_fair_class(void)
{
#ifdef CONFIG_SMP
	open_softirq(SCHED_SOFTIRQ, run_rebalance_domains);

#ifdef CONFIG_NO_HZ_COMMON
	nohz.next_balance = jiffies;
	zalloc_cpumask_var(&nohz.idle_cpus_mask, GFP_NOWAIT);
#endif
#endif /* SMP */

}<|MERGE_RESOLUTION|>--- conflicted
+++ resolved
@@ -2757,45 +2757,6 @@
 	return val;
 }
 
-<<<<<<< HEAD
-static u32 __accumulate_sum(u64 periods, u32 period_contrib, u32 remainder)
-{
-	u32 c1, c2, c3 = remainder; /* y^0 == 1 */
-
-	if (!periods)
-		return remainder - period_contrib;
-
-	if (unlikely(periods >= LOAD_AVG_MAX_N))
-		return LOAD_AVG_MAX;
-
-	/*
-	 * c1 = d1 y^(p+1)
-	 */
-	c1 = decay_load((u64)(1024 - period_contrib), periods);
-
-	periods -= 1;
-	/*
-	 * For updates fully spanning n periods, the contribution to runnable
-	 * average will be:
-	 *
-	 *   c2 = 1024 \Sum y^n
-	 *
-	 * We can compute this reasonably efficiently by combining:
-	 *
-	 *   y^PERIOD = 1/2 with precomputed 1024 \Sum y^n {for: n < PERIOD}
-	 */
-	if (likely(periods <= LOAD_AVG_PERIOD)) {
-		c2 = runnable_avg_yN_sum[periods];
-	} else {
-		c2 = __accumulated_sum_N32[periods/LOAD_AVG_PERIOD];
-		periods %= LOAD_AVG_PERIOD;
-		c2 = decay_load(c2, periods);
-		c2 += runnable_avg_yN_sum[periods];
-	}
-
-	return c1 + c2 + c3;
-}
-=======
 static u32 __accumulate_pelt_segments(u64 periods, u32 d1, u32 d3)
 {
 	u32 c1, c2, c3 = d3; /* y^0 == 1 */
@@ -2855,7 +2816,6 @@
 
 	delta += sa->period_contrib;
 	periods = delta / 1024; /* A period is 1024us (~1ms) */
->>>>>>> 21173d0b
 
 	/*
 	 * Step 1: decay old *_sum if we crossed period boundaries.
@@ -2890,72 +2850,6 @@
 }
 
 /*
- * Accumulate the three separate parts of the sum; d1 the remainder
- * of the last (incomplete) period, d2 the span of full periods and d3
- * the remainder of the (incomplete) current period.
- *
- *           d1          d2           d3
- *           ^           ^            ^
- *           |           |            |
- *         |<->|<----------------->|<--->|
- * ... |---x---|------| ... |------|-----x (now)
- *
- *                                p
- * u' = (u + d1) y^(p+1) + 1024 \Sum y^n + d3 y^0
- *                               n=1
- *
- *    = u y^(p+1) +				(Step 1)
- *
- *                          p
- *      d1 y^(p+1) + 1024 \Sum y^n + d3 y^0	(Step 2)
- *                         n=1
- */
-static __always_inline u32
-accumulate_sum(u64 delta, int cpu, struct sched_avg *sa,
-	       unsigned long weight, int running, struct cfs_rq *cfs_rq)
-{
-	unsigned long scale_freq, scale_cpu;
-	u64 periods;
-	u32 contrib;
-
-	scale_freq = arch_scale_freq_capacity(NULL, cpu);
-	scale_cpu = arch_scale_cpu_capacity(NULL, cpu);
-
-	delta += sa->period_contrib;
-	periods = delta / 1024; /* A period is 1024us (~1ms) */
-
-	/*
-	 * Step 1: decay old *_sum if we crossed period boundaries.
-	 */
-	if (periods) {
-		sa->load_sum = decay_load(sa->load_sum, periods);
-		if (cfs_rq) {
-			cfs_rq->runnable_load_sum =
-				decay_load(cfs_rq->runnable_load_sum, periods);
-		}
-		sa->util_sum = decay_load((u64)(sa->util_sum), periods);
-	}
-
-	/*
-	 * Step 2
-	 */
-	delta %= 1024;
-	contrib = __accumulate_sum(periods, sa->period_contrib, delta);
-	sa->period_contrib = delta;
-
-	contrib = cap_scale(contrib, scale_freq);
-	if (weight) {
-		sa->load_sum += weight * contrib;
-		if (cfs_rq)
-			cfs_rq->runnable_load_sum += weight * contrib;
-	}
-	if (running)
-		sa->util_sum += contrib * scale_cpu;
-
-	return periods;
-}
-
-/*
  * We can represent the historical contribution to runnable average as the
  * coefficients of a geometric series.  To do this we sub-divide our runnable
  * history into segments of approximately 1ms (1024us); label the segment that
@@ -3006,12 +2900,8 @@
 	delta >>= 10;
 	if (!delta)
 		return 0;
-<<<<<<< HEAD
-	sa->last_update_time = now;
-=======
 
 	sa->last_update_time += delta << 10;
->>>>>>> 21173d0b
 
 	/*
 	 * Now we know we crossed measurement unit boundaries. The *_avg
