/*
 * Completely Fair Scheduling (CFS) Class (SCHED_NORMAL/SCHED_BATCH)
 *
 *  Copyright (C) 2007 Red Hat, Inc., Ingo Molnar <mingo@redhat.com>
 *
 *  Interactivity improvements by Mike Galbraith
 *  (C) 2007 Mike Galbraith <efault@gmx.de>
 *
 *  Various enhancements by Dmitry Adamushko.
 *  (C) 2007 Dmitry Adamushko <dmitry.adamushko@gmail.com>
 *
 *  Group scheduling enhancements by Srivatsa Vaddagiri
 *  Copyright IBM Corporation, 2007
 *  Author: Srivatsa Vaddagiri <vatsa@linux.vnet.ibm.com>
 *
 *  Scaled math optimizations by Thomas Gleixner
 *  Copyright (C) 2007, Thomas Gleixner <tglx@linutronix.de>
 *
 *  Adaptive scheduling granularity, math enhancements by Peter Zijlstra
 *  Copyright (C) 2007 Red Hat, Inc., Peter Zijlstra <pzijlstr@redhat.com>
 */

#include <linux/latencytop.h>
#include <linux/sched.h>
#include <linux/cpumask.h>
#include <linux/slab.h>
#include <linux/profile.h>
#include <linux/interrupt.h>
#include <linux/mempolicy.h>
#include <linux/migrate.h>
#include <linux/task_work.h>

#include <trace/events/sched.h>

#include "sched.h"

/*
 * Targeted preemption latency for CPU-bound tasks:
 * (default: 6ms * (1 + ilog(ncpus)), units: nanoseconds)
 *
 * NOTE: this latency value is not the same as the concept of
 * 'timeslice length' - timeslices in CFS are of variable length
 * and have no persistent notion like in traditional, time-slice
 * based scheduling concepts.
 *
 * (to see the precise effective timeslice length of your workload,
 *  run vmstat and monitor the context-switches (cs) field)
 */
unsigned int sysctl_sched_latency = 6000000ULL;
unsigned int normalized_sysctl_sched_latency = 6000000ULL;

/*
 * The initial- and re-scaling of tunables is configurable
 * (default SCHED_TUNABLESCALING_LOG = *(1+ilog(ncpus))
 *
 * Options are:
 * SCHED_TUNABLESCALING_NONE - unscaled, always *1
 * SCHED_TUNABLESCALING_LOG - scaled logarithmical, *1+ilog(ncpus)
 * SCHED_TUNABLESCALING_LINEAR - scaled linear, *ncpus
 */
enum sched_tunable_scaling sysctl_sched_tunable_scaling
	= SCHED_TUNABLESCALING_LOG;

/*
 * Minimal preemption granularity for CPU-bound tasks:
 * (default: 0.75 msec * (1 + ilog(ncpus)), units: nanoseconds)
 */
unsigned int sysctl_sched_min_granularity = 750000ULL;
unsigned int normalized_sysctl_sched_min_granularity = 750000ULL;

/*
 * is kept at sysctl_sched_latency / sysctl_sched_min_granularity
 */
static unsigned int sched_nr_latency = 8;

/*
 * After fork, child runs first. If set to 0 (default) then
 * parent will (try to) run first.
 */
unsigned int sysctl_sched_child_runs_first __read_mostly;

/*
 * SCHED_OTHER wake-up granularity.
 * (default: 1 msec * (1 + ilog(ncpus)), units: nanoseconds)
 *
 * This option delays the preemption effects of decoupled workloads
 * and reduces their over-scheduling. Synchronous workloads will still
 * have immediate wakeup/sleep latencies.
 */
unsigned int sysctl_sched_wakeup_granularity = 1000000UL;
unsigned int normalized_sysctl_sched_wakeup_granularity = 1000000UL;

const_debug unsigned int sysctl_sched_migration_cost = 500000UL;

/*
 * The exponential sliding  window over which load is averaged for shares
 * distribution.
 * (default: 10msec)
 */
unsigned int __read_mostly sysctl_sched_shares_window = 10000000UL;

#ifdef CONFIG_CFS_BANDWIDTH
/*
 * Amount of runtime to allocate from global (tg) to local (per-cfs_rq) pool
 * each time a cfs_rq requests quota.
 *
 * Note: in the case that the slice exceeds the runtime remaining (either due
 * to consumption or the quota being specified to be smaller than the slice)
 * we will always only issue the remaining available time.
 *
 * default: 5 msec, units: microseconds
  */
unsigned int sysctl_sched_cfs_bandwidth_slice = 5000UL;
#endif

static inline void update_load_add(struct load_weight *lw, unsigned long inc)
{
	lw->weight += inc;
	lw->inv_weight = 0;
}

static inline void update_load_sub(struct load_weight *lw, unsigned long dec)
{
	lw->weight -= dec;
	lw->inv_weight = 0;
}

static inline void update_load_set(struct load_weight *lw, unsigned long w)
{
	lw->weight = w;
	lw->inv_weight = 0;
}

/*
 * Increase the granularity value when there are more CPUs,
 * because with more CPUs the 'effective latency' as visible
 * to users decreases. But the relationship is not linear,
 * so pick a second-best guess by going with the log2 of the
 * number of CPUs.
 *
 * This idea comes from the SD scheduler of Con Kolivas:
 */
static int get_update_sysctl_factor(void)
{
	unsigned int cpus = min_t(int, num_online_cpus(), 8);
	unsigned int factor;

	switch (sysctl_sched_tunable_scaling) {
	case SCHED_TUNABLESCALING_NONE:
		factor = 1;
		break;
	case SCHED_TUNABLESCALING_LINEAR:
		factor = cpus;
		break;
	case SCHED_TUNABLESCALING_LOG:
	default:
		factor = 1 + ilog2(cpus);
		break;
	}

	return factor;
}

static void update_sysctl(void)
{
	unsigned int factor = get_update_sysctl_factor();

#define SET_SYSCTL(name) \
	(sysctl_##name = (factor) * normalized_sysctl_##name)
	SET_SYSCTL(sched_min_granularity);
	SET_SYSCTL(sched_latency);
	SET_SYSCTL(sched_wakeup_granularity);
#undef SET_SYSCTL
}

void sched_init_granularity(void)
{
	update_sysctl();
}

#define WMULT_CONST	(~0U)
#define WMULT_SHIFT	32

static void __update_inv_weight(struct load_weight *lw)
{
	unsigned long w;

	if (likely(lw->inv_weight))
		return;

	w = scale_load_down(lw->weight);

	if (BITS_PER_LONG > 32 && unlikely(w >= WMULT_CONST))
		lw->inv_weight = 1;
	else if (unlikely(!w))
		lw->inv_weight = WMULT_CONST;
	else
		lw->inv_weight = WMULT_CONST / w;
}

/*
 * delta_exec * weight / lw.weight
 *   OR
 * (delta_exec * (weight * lw->inv_weight)) >> WMULT_SHIFT
 *
 * Either weight := NICE_0_LOAD and lw \e prio_to_wmult[], in which case
 * we're guaranteed shift stays positive because inv_weight is guaranteed to
 * fit 32 bits, and NICE_0_LOAD gives another 10 bits; therefore shift >= 22.
 *
 * Or, weight =< lw.weight (because lw.weight is the runqueue weight), thus
 * weight/lw.weight <= 1, and therefore our shift will also be positive.
 */
static u64 __calc_delta(u64 delta_exec, unsigned long weight, struct load_weight *lw)
{
	u64 fact = scale_load_down(weight);
	int shift = WMULT_SHIFT;

	__update_inv_weight(lw);

	if (unlikely(fact >> 32)) {
		while (fact >> 32) {
			fact >>= 1;
			shift--;
		}
	}

	/* hint to use a 32x32->64 mul */
	fact = (u64)(u32)fact * lw->inv_weight;

	while (fact >> 32) {
		fact >>= 1;
		shift--;
	}

	return mul_u64_u32_shr(delta_exec, fact, shift);
}


const struct sched_class fair_sched_class;

/**************************************************************
 * CFS operations on generic schedulable entities:
 */

#ifdef CONFIG_FAIR_GROUP_SCHED

/* cpu runqueue to which this cfs_rq is attached */
static inline struct rq *rq_of(struct cfs_rq *cfs_rq)
{
	return cfs_rq->rq;
}

/* An entity is a task if it doesn't "own" a runqueue */
#define entity_is_task(se)	(!se->my_q)

static inline struct task_struct *task_of(struct sched_entity *se)
{
#ifdef CONFIG_SCHED_DEBUG
	WARN_ON_ONCE(!entity_is_task(se));
#endif
	return container_of(se, struct task_struct, se);
}

/* Walk up scheduling entities hierarchy */
#define for_each_sched_entity(se) \
		for (; se; se = se->parent)

static inline struct cfs_rq *task_cfs_rq(struct task_struct *p)
{
	return p->se.cfs_rq;
}

/* runqueue on which this entity is (to be) queued */
static inline struct cfs_rq *cfs_rq_of(struct sched_entity *se)
{
	return se->cfs_rq;
}

/* runqueue "owned" by this group */
static inline struct cfs_rq *group_cfs_rq(struct sched_entity *grp)
{
	return grp->my_q;
}

static void update_cfs_rq_blocked_load(struct cfs_rq *cfs_rq,
				       int force_update);

static inline void list_add_leaf_cfs_rq(struct cfs_rq *cfs_rq)
{
	if (!cfs_rq->on_list) {
		/*
		 * Ensure we either appear before our parent (if already
		 * enqueued) or force our parent to appear after us when it is
		 * enqueued.  The fact that we always enqueue bottom-up
		 * reduces this to two cases.
		 */
		if (cfs_rq->tg->parent &&
		    cfs_rq->tg->parent->cfs_rq[cpu_of(rq_of(cfs_rq))]->on_list) {
			list_add_rcu(&cfs_rq->leaf_cfs_rq_list,
				&rq_of(cfs_rq)->leaf_cfs_rq_list);
		} else {
			list_add_tail_rcu(&cfs_rq->leaf_cfs_rq_list,
				&rq_of(cfs_rq)->leaf_cfs_rq_list);
		}

		cfs_rq->on_list = 1;
		/* We should have no load, but we need to update last_decay. */
		update_cfs_rq_blocked_load(cfs_rq, 0);
	}
}

static inline void list_del_leaf_cfs_rq(struct cfs_rq *cfs_rq)
{
	if (cfs_rq->on_list) {
		list_del_rcu(&cfs_rq->leaf_cfs_rq_list);
		cfs_rq->on_list = 0;
	}
}

/* Iterate thr' all leaf cfs_rq's on a runqueue */
#define for_each_leaf_cfs_rq(rq, cfs_rq) \
	list_for_each_entry_rcu(cfs_rq, &rq->leaf_cfs_rq_list, leaf_cfs_rq_list)

/* Do the two (enqueued) entities belong to the same group ? */
static inline struct cfs_rq *
is_same_group(struct sched_entity *se, struct sched_entity *pse)
{
	if (se->cfs_rq == pse->cfs_rq)
		return se->cfs_rq;

	return NULL;
}

static inline struct sched_entity *parent_entity(struct sched_entity *se)
{
	return se->parent;
}

static void
find_matching_se(struct sched_entity **se, struct sched_entity **pse)
{
	int se_depth, pse_depth;

	/*
	 * preemption test can be made between sibling entities who are in the
	 * same cfs_rq i.e who have a common parent. Walk up the hierarchy of
	 * both tasks until we find their ancestors who are siblings of common
	 * parent.
	 */

	/* First walk up until both entities are at same depth */
	se_depth = (*se)->depth;
	pse_depth = (*pse)->depth;

	while (se_depth > pse_depth) {
		se_depth--;
		*se = parent_entity(*se);
	}

	while (pse_depth > se_depth) {
		pse_depth--;
		*pse = parent_entity(*pse);
	}

	while (!is_same_group(*se, *pse)) {
		*se = parent_entity(*se);
		*pse = parent_entity(*pse);
	}
}

#else	/* !CONFIG_FAIR_GROUP_SCHED */

static inline struct task_struct *task_of(struct sched_entity *se)
{
	return container_of(se, struct task_struct, se);
}

static inline struct rq *rq_of(struct cfs_rq *cfs_rq)
{
	return container_of(cfs_rq, struct rq, cfs);
}

#define entity_is_task(se)	1

#define for_each_sched_entity(se) \
		for (; se; se = NULL)

static inline struct cfs_rq *task_cfs_rq(struct task_struct *p)
{
	return &task_rq(p)->cfs;
}

static inline struct cfs_rq *cfs_rq_of(struct sched_entity *se)
{
	struct task_struct *p = task_of(se);
	struct rq *rq = task_rq(p);

	return &rq->cfs;
}

/* runqueue "owned" by this group */
static inline struct cfs_rq *group_cfs_rq(struct sched_entity *grp)
{
	return NULL;
}

static inline void list_add_leaf_cfs_rq(struct cfs_rq *cfs_rq)
{
}

static inline void list_del_leaf_cfs_rq(struct cfs_rq *cfs_rq)
{
}

#define for_each_leaf_cfs_rq(rq, cfs_rq) \
		for (cfs_rq = &rq->cfs; cfs_rq; cfs_rq = NULL)

static inline struct sched_entity *parent_entity(struct sched_entity *se)
{
	return NULL;
}

static inline void
find_matching_se(struct sched_entity **se, struct sched_entity **pse)
{
}

#endif	/* CONFIG_FAIR_GROUP_SCHED */

static __always_inline
void account_cfs_rq_runtime(struct cfs_rq *cfs_rq, u64 delta_exec);

/**************************************************************
 * Scheduling class tree data structure manipulation methods:
 */

static inline u64 max_vruntime(u64 max_vruntime, u64 vruntime)
{
	s64 delta = (s64)(vruntime - max_vruntime);
	if (delta > 0)
		max_vruntime = vruntime;

	return max_vruntime;
}

static inline u64 min_vruntime(u64 min_vruntime, u64 vruntime)
{
	s64 delta = (s64)(vruntime - min_vruntime);
	if (delta < 0)
		min_vruntime = vruntime;

	return min_vruntime;
}

static inline int entity_before(struct sched_entity *a,
				struct sched_entity *b)
{
	return (s64)(a->vruntime - b->vruntime) < 0;
}

static void update_min_vruntime(struct cfs_rq *cfs_rq)
{
	u64 vruntime = cfs_rq->min_vruntime;

	if (cfs_rq->curr)
		vruntime = cfs_rq->curr->vruntime;

	if (cfs_rq->rb_leftmost) {
		struct sched_entity *se = rb_entry(cfs_rq->rb_leftmost,
						   struct sched_entity,
						   run_node);

		if (!cfs_rq->curr)
			vruntime = se->vruntime;
		else
			vruntime = min_vruntime(vruntime, se->vruntime);
	}

	/* ensure we never gain time by being placed backwards. */
	cfs_rq->min_vruntime = max_vruntime(cfs_rq->min_vruntime, vruntime);
#ifndef CONFIG_64BIT
	smp_wmb();
	cfs_rq->min_vruntime_copy = cfs_rq->min_vruntime;
#endif
}

/*
 * Enqueue an entity into the rb-tree:
 */
static void __enqueue_entity(struct cfs_rq *cfs_rq, struct sched_entity *se)
{
	struct rb_node **link = &cfs_rq->tasks_timeline.rb_node;
	struct rb_node *parent = NULL;
	struct sched_entity *entry;
	int leftmost = 1;

	/*
	 * Find the right place in the rbtree:
	 */
	while (*link) {
		parent = *link;
		entry = rb_entry(parent, struct sched_entity, run_node);
		/*
		 * We dont care about collisions. Nodes with
		 * the same key stay together.
		 */
		if (entity_before(se, entry)) {
			link = &parent->rb_left;
		} else {
			link = &parent->rb_right;
			leftmost = 0;
		}
	}

	/*
	 * Maintain a cache of leftmost tree entries (it is frequently
	 * used):
	 */
	if (leftmost)
		cfs_rq->rb_leftmost = &se->run_node;

	rb_link_node(&se->run_node, parent, link);
	rb_insert_color(&se->run_node, &cfs_rq->tasks_timeline);
}

static void __dequeue_entity(struct cfs_rq *cfs_rq, struct sched_entity *se)
{
	if (cfs_rq->rb_leftmost == &se->run_node) {
		struct rb_node *next_node;

		next_node = rb_next(&se->run_node);
		cfs_rq->rb_leftmost = next_node;
	}

	rb_erase(&se->run_node, &cfs_rq->tasks_timeline);
}

struct sched_entity *__pick_first_entity(struct cfs_rq *cfs_rq)
{
	struct rb_node *left = cfs_rq->rb_leftmost;

	if (!left)
		return NULL;

	return rb_entry(left, struct sched_entity, run_node);
}

static struct sched_entity *__pick_next_entity(struct sched_entity *se)
{
	struct rb_node *next = rb_next(&se->run_node);

	if (!next)
		return NULL;

	return rb_entry(next, struct sched_entity, run_node);
}

#ifdef CONFIG_SCHED_DEBUG
struct sched_entity *__pick_last_entity(struct cfs_rq *cfs_rq)
{
	struct rb_node *last = rb_last(&cfs_rq->tasks_timeline);

	if (!last)
		return NULL;

	return rb_entry(last, struct sched_entity, run_node);
}

/**************************************************************
 * Scheduling class statistics methods:
 */

int sched_proc_update_handler(struct ctl_table *table, int write,
		void __user *buffer, size_t *lenp,
		loff_t *ppos)
{
	int ret = proc_dointvec_minmax(table, write, buffer, lenp, ppos);
	int factor = get_update_sysctl_factor();

	if (ret || !write)
		return ret;

	sched_nr_latency = DIV_ROUND_UP(sysctl_sched_latency,
					sysctl_sched_min_granularity);

#define WRT_SYSCTL(name) \
	(normalized_sysctl_##name = sysctl_##name / (factor))
	WRT_SYSCTL(sched_min_granularity);
	WRT_SYSCTL(sched_latency);
	WRT_SYSCTL(sched_wakeup_granularity);
#undef WRT_SYSCTL

	return 0;
}
#endif

/*
 * delta /= w
 */
static inline u64 calc_delta_fair(u64 delta, struct sched_entity *se)
{
	if (unlikely(se->load.weight != NICE_0_LOAD))
		delta = __calc_delta(delta, NICE_0_LOAD, &se->load);

	return delta;
}

/*
 * The idea is to set a period in which each task runs once.
 *
 * When there are too many tasks (sched_nr_latency) we have to stretch
 * this period because otherwise the slices get too small.
 *
 * p = (nr <= nl) ? l : l*nr/nl
 */
static u64 __sched_period(unsigned long nr_running)
{
	u64 period = sysctl_sched_latency;
	unsigned long nr_latency = sched_nr_latency;

	if (unlikely(nr_running > nr_latency)) {
		period = sysctl_sched_min_granularity;
		period *= nr_running;
	}

	return period;
}

/*
 * We calculate the wall-time slice from the period by taking a part
 * proportional to the weight.
 *
 * s = p*P[w/rw]
 */
static u64 sched_slice(struct cfs_rq *cfs_rq, struct sched_entity *se)
{
	u64 slice = __sched_period(cfs_rq->nr_running + !se->on_rq);

	for_each_sched_entity(se) {
		struct load_weight *load;
		struct load_weight lw;

		cfs_rq = cfs_rq_of(se);
		load = &cfs_rq->load;

		if (unlikely(!se->on_rq)) {
			lw = cfs_rq->load;

			update_load_add(&lw, se->load.weight);
			load = &lw;
		}
		slice = __calc_delta(slice, se->load.weight, load);
	}
	return slice;
}

/*
 * We calculate the vruntime slice of a to-be-inserted task.
 *
 * vs = s/w
 */
static u64 sched_vslice(struct cfs_rq *cfs_rq, struct sched_entity *se)
{
	return calc_delta_fair(sched_slice(cfs_rq, se), se);
}

#ifdef CONFIG_SMP
static unsigned long task_h_load(struct task_struct *p);

static inline void __update_task_entity_contrib(struct sched_entity *se);

/* Give new task start runnable values to heavy its load in infant time */
void init_task_runnable_average(struct task_struct *p)
{
	u32 slice;

	p->se.avg.decay_count = 0;
	slice = sched_slice(task_cfs_rq(p), &p->se) >> 10;
	p->se.avg.runnable_avg_sum = slice;
	p->se.avg.runnable_avg_period = slice;
	__update_task_entity_contrib(&p->se);
}
#else
void init_task_runnable_average(struct task_struct *p)
{
}
#endif

/*
 * Update the current task's runtime statistics.
 */
static void update_curr(struct cfs_rq *cfs_rq)
{
	struct sched_entity *curr = cfs_rq->curr;
	u64 now = rq_clock_task(rq_of(cfs_rq));
	u64 delta_exec;

	if (unlikely(!curr))
		return;

	delta_exec = now - curr->exec_start;
	if (unlikely((s64)delta_exec <= 0))
		return;

	curr->exec_start = now;

	schedstat_set(curr->statistics.exec_max,
		      max(delta_exec, curr->statistics.exec_max));

	curr->sum_exec_runtime += delta_exec;
	schedstat_add(cfs_rq, exec_clock, delta_exec);

	curr->vruntime += calc_delta_fair(delta_exec, curr);
	update_min_vruntime(cfs_rq);

	if (entity_is_task(curr)) {
		struct task_struct *curtask = task_of(curr);

		trace_sched_stat_runtime(curtask, delta_exec, curr->vruntime);
		cpuacct_charge(curtask, delta_exec);
		account_group_exec_runtime(curtask, delta_exec);
	}

	account_cfs_rq_runtime(cfs_rq, delta_exec);
}

static inline void
update_stats_wait_start(struct cfs_rq *cfs_rq, struct sched_entity *se)
{
	schedstat_set(se->statistics.wait_start, rq_clock(rq_of(cfs_rq)));
}

/*
 * Task is being enqueued - update stats:
 */
static void update_stats_enqueue(struct cfs_rq *cfs_rq, struct sched_entity *se)
{
	/*
	 * Are we enqueueing a waiting task? (for current tasks
	 * a dequeue/enqueue event is a NOP)
	 */
	if (se != cfs_rq->curr)
		update_stats_wait_start(cfs_rq, se);
}

static void
update_stats_wait_end(struct cfs_rq *cfs_rq, struct sched_entity *se)
{
	schedstat_set(se->statistics.wait_max, max(se->statistics.wait_max,
			rq_clock(rq_of(cfs_rq)) - se->statistics.wait_start));
	schedstat_set(se->statistics.wait_count, se->statistics.wait_count + 1);
	schedstat_set(se->statistics.wait_sum, se->statistics.wait_sum +
			rq_clock(rq_of(cfs_rq)) - se->statistics.wait_start);
#ifdef CONFIG_SCHEDSTATS
	if (entity_is_task(se)) {
		trace_sched_stat_wait(task_of(se),
			rq_clock(rq_of(cfs_rq)) - se->statistics.wait_start);
	}
#endif
	schedstat_set(se->statistics.wait_start, 0);
}

static inline void
update_stats_dequeue(struct cfs_rq *cfs_rq, struct sched_entity *se)
{
	/*
	 * Mark the end of the wait period if dequeueing a
	 * waiting task:
	 */
	if (se != cfs_rq->curr)
		update_stats_wait_end(cfs_rq, se);
}

/*
 * We are picking a new current task - update its stats:
 */
static inline void
update_stats_curr_start(struct cfs_rq *cfs_rq, struct sched_entity *se)
{
	/*
	 * We are starting a new run period:
	 */
	se->exec_start = rq_clock_task(rq_of(cfs_rq));
}

/**************************************************
 * Scheduling class queueing methods:
 */

#ifdef CONFIG_NUMA_BALANCING
/*
 * Approximate time to scan a full NUMA task in ms. The task scan period is
 * calculated based on the tasks virtual memory size and
 * numa_balancing_scan_size.
 */
unsigned int sysctl_numa_balancing_scan_period_min = 1000;
unsigned int sysctl_numa_balancing_scan_period_max = 60000;

/* Portion of address space to scan in MB */
unsigned int sysctl_numa_balancing_scan_size = 256;

/* Scan @scan_size MB every @scan_period after an initial @scan_delay in ms */
unsigned int sysctl_numa_balancing_scan_delay = 1000;

static unsigned int task_nr_scan_windows(struct task_struct *p)
{
	unsigned long rss = 0;
	unsigned long nr_scan_pages;

	/*
	 * Calculations based on RSS as non-present and empty pages are skipped
	 * by the PTE scanner and NUMA hinting faults should be trapped based
	 * on resident pages
	 */
	nr_scan_pages = sysctl_numa_balancing_scan_size << (20 - PAGE_SHIFT);
	rss = get_mm_rss(p->mm);
	if (!rss)
		rss = nr_scan_pages;

	rss = round_up(rss, nr_scan_pages);
	return rss / nr_scan_pages;
}

/* For sanitys sake, never scan more PTEs than MAX_SCAN_WINDOW MB/sec. */
#define MAX_SCAN_WINDOW 2560

static unsigned int task_scan_min(struct task_struct *p)
{
	unsigned int scan, floor;
	unsigned int windows = 1;

	if (sysctl_numa_balancing_scan_size < MAX_SCAN_WINDOW)
		windows = MAX_SCAN_WINDOW / sysctl_numa_balancing_scan_size;
	floor = 1000 / windows;

	scan = sysctl_numa_balancing_scan_period_min / task_nr_scan_windows(p);
	return max_t(unsigned int, floor, scan);
}

static unsigned int task_scan_max(struct task_struct *p)
{
	unsigned int smin = task_scan_min(p);
	unsigned int smax;

	/* Watch for min being lower than max due to floor calculations */
	smax = sysctl_numa_balancing_scan_period_max / task_nr_scan_windows(p);
	return max(smin, smax);
}

static void account_numa_enqueue(struct rq *rq, struct task_struct *p)
{
	rq->nr_numa_running += (p->numa_preferred_nid != -1);
	rq->nr_preferred_running += (p->numa_preferred_nid == task_node(p));
}

static void account_numa_dequeue(struct rq *rq, struct task_struct *p)
{
	rq->nr_numa_running -= (p->numa_preferred_nid != -1);
	rq->nr_preferred_running -= (p->numa_preferred_nid == task_node(p));
}

struct numa_group {
	atomic_t refcount;

	spinlock_t lock; /* nr_tasks, tasks */
	int nr_tasks;
	pid_t gid;
	struct list_head task_list;

	struct rcu_head rcu;
	nodemask_t active_nodes;
	unsigned long total_faults;
	/*
	 * Faults_cpu is used to decide whether memory should move
	 * towards the CPU. As a consequence, these stats are weighted
	 * more by CPU use than by memory faults.
	 */
	unsigned long *faults_cpu;
	unsigned long faults[0];
};

/* Shared or private faults. */
#define NR_NUMA_HINT_FAULT_TYPES 2

/* Memory and CPU locality */
#define NR_NUMA_HINT_FAULT_STATS (NR_NUMA_HINT_FAULT_TYPES * 2)

/* Averaged statistics, and temporary buffers. */
#define NR_NUMA_HINT_FAULT_BUCKETS (NR_NUMA_HINT_FAULT_STATS * 2)

pid_t task_numa_group_id(struct task_struct *p)
{
	return p->numa_group ? p->numa_group->gid : 0;
}

static inline int task_faults_idx(int nid, int priv)
{
	return NR_NUMA_HINT_FAULT_TYPES * nid + priv;
}

static inline unsigned long task_faults(struct task_struct *p, int nid)
{
	if (!p->numa_faults_memory)
		return 0;

	return p->numa_faults_memory[task_faults_idx(nid, 0)] +
		p->numa_faults_memory[task_faults_idx(nid, 1)];
}

static inline unsigned long group_faults(struct task_struct *p, int nid)
{
	if (!p->numa_group)
		return 0;

	return p->numa_group->faults[task_faults_idx(nid, 0)] +
		p->numa_group->faults[task_faults_idx(nid, 1)];
}

static inline unsigned long group_faults_cpu(struct numa_group *group, int nid)
{
	return group->faults_cpu[task_faults_idx(nid, 0)] +
		group->faults_cpu[task_faults_idx(nid, 1)];
}

/*
 * These return the fraction of accesses done by a particular task, or
 * task group, on a particular numa node.  The group weight is given a
 * larger multiplier, in order to group tasks together that are almost
 * evenly spread out between numa nodes.
 */
static inline unsigned long task_weight(struct task_struct *p, int nid)
{
	unsigned long total_faults;

	if (!p->numa_faults_memory)
		return 0;

	total_faults = p->total_numa_faults;

	if (!total_faults)
		return 0;

	return 1000 * task_faults(p, nid) / total_faults;
}

static inline unsigned long group_weight(struct task_struct *p, int nid)
{
	if (!p->numa_group || !p->numa_group->total_faults)
		return 0;

	return 1000 * group_faults(p, nid) / p->numa_group->total_faults;
}

bool should_numa_migrate_memory(struct task_struct *p, struct page * page,
				int src_nid, int dst_cpu)
{
	struct numa_group *ng = p->numa_group;
	int dst_nid = cpu_to_node(dst_cpu);
	int last_cpupid, this_cpupid;

	this_cpupid = cpu_pid_to_cpupid(dst_cpu, current->pid);

	/*
	 * Multi-stage node selection is used in conjunction with a periodic
	 * migration fault to build a temporal task<->page relation. By using
	 * a two-stage filter we remove short/unlikely relations.
	 *
	 * Using P(p) ~ n_p / n_t as per frequentist probability, we can equate
	 * a task's usage of a particular page (n_p) per total usage of this
	 * page (n_t) (in a given time-span) to a probability.
	 *
	 * Our periodic faults will sample this probability and getting the
	 * same result twice in a row, given these samples are fully
	 * independent, is then given by P(n)^2, provided our sample period
	 * is sufficiently short compared to the usage pattern.
	 *
	 * This quadric squishes small probabilities, making it less likely we
	 * act on an unlikely task<->page relation.
	 */
	last_cpupid = page_cpupid_xchg_last(page, this_cpupid);
	if (!cpupid_pid_unset(last_cpupid) &&
				cpupid_to_nid(last_cpupid) != dst_nid)
		return false;

	/* Always allow migrate on private faults */
	if (cpupid_match_pid(p, last_cpupid))
		return true;

	/* A shared fault, but p->numa_group has not been set up yet. */
	if (!ng)
		return true;

	/*
	 * Do not migrate if the destination is not a node that
	 * is actively used by this numa group.
	 */
	if (!node_isset(dst_nid, ng->active_nodes))
		return false;

	/*
	 * Source is a node that is not actively used by this
	 * numa group, while the destination is. Migrate.
	 */
	if (!node_isset(src_nid, ng->active_nodes))
		return true;

	/*
	 * Both source and destination are nodes in active
	 * use by this numa group. Maximize memory bandwidth
	 * by migrating from more heavily used groups, to less
	 * heavily used ones, spreading the load around.
	 * Use a 1/4 hysteresis to avoid spurious page movement.
	 */
	return group_faults(p, dst_nid) < (group_faults(p, src_nid) * 3 / 4);
}

static unsigned long weighted_cpuload(const int cpu);
static unsigned long source_load(int cpu, int type);
static unsigned long target_load(int cpu, int type);
static unsigned long power_of(int cpu);
static long effective_load(struct task_group *tg, int cpu, long wl, long wg);

/* Cached statistics for all CPUs within a node */
struct numa_stats {
	unsigned long nr_running;
	unsigned long load;

	/* Total compute capacity of CPUs on a node */
	unsigned long power;

	/* Approximate capacity in terms of runnable tasks on a node */
	unsigned long capacity;
	int has_capacity;
};

/*
 * XXX borrowed from update_sg_lb_stats
 */
static void update_numa_stats(struct numa_stats *ns, int nid)
{
	int cpu, cpus = 0;

	memset(ns, 0, sizeof(*ns));
	for_each_cpu(cpu, cpumask_of_node(nid)) {
		struct rq *rq = cpu_rq(cpu);

		ns->nr_running += rq->nr_running;
		ns->load += weighted_cpuload(cpu);
		ns->power += power_of(cpu);

		cpus++;
	}

	/*
	 * If we raced with hotplug and there are no CPUs left in our mask
	 * the @ns structure is NULL'ed and task_numa_compare() will
	 * not find this node attractive.
	 *
	 * We'll either bail at !has_capacity, or we'll detect a huge imbalance
	 * and bail there.
	 */
	if (!cpus)
		return;

	ns->load = (ns->load * SCHED_POWER_SCALE) / ns->power;
	ns->capacity = DIV_ROUND_CLOSEST(ns->power, SCHED_POWER_SCALE);
	ns->has_capacity = (ns->nr_running < ns->capacity);
}

struct task_numa_env {
	struct task_struct *p;

	int src_cpu, src_nid;
	int dst_cpu, dst_nid;

	struct numa_stats src_stats, dst_stats;

	int imbalance_pct;

	struct task_struct *best_task;
	long best_imp;
	int best_cpu;
};

static void task_numa_assign(struct task_numa_env *env,
			     struct task_struct *p, long imp)
{
	if (env->best_task)
		put_task_struct(env->best_task);
	if (p)
		get_task_struct(p);

	env->best_task = p;
	env->best_imp = imp;
	env->best_cpu = env->dst_cpu;
}

static bool load_too_imbalanced(long orig_src_load, long orig_dst_load,
				long src_load, long dst_load,
				struct task_numa_env *env)
{
	long imb, old_imb;

	/* We care about the slope of the imbalance, not the direction. */
	if (dst_load < src_load)
		swap(dst_load, src_load);

	/* Is the difference below the threshold? */
	imb = dst_load * 100 - src_load * env->imbalance_pct;
	if (imb <= 0)
		return false;

	/*
	 * The imbalance is above the allowed threshold.
	 * Compare it with the old imbalance.
	 */
	if (orig_dst_load < orig_src_load)
		swap(orig_dst_load, orig_src_load);

	old_imb = orig_dst_load * 100 - orig_src_load * env->imbalance_pct;

	/* Would this change make things worse? */
	return (old_imb > imb);
}

/*
 * This checks if the overall compute and NUMA accesses of the system would
 * be improved if the source tasks was migrated to the target dst_cpu taking
 * into account that it might be best if task running on the dst_cpu should
 * be exchanged with the source task
 */
static void task_numa_compare(struct task_numa_env *env,
			      long taskimp, long groupimp)
{
	struct rq *src_rq = cpu_rq(env->src_cpu);
	struct rq *dst_rq = cpu_rq(env->dst_cpu);
	struct task_struct *cur;
	long orig_src_load, src_load;
	long orig_dst_load, dst_load;
	long load;
	long imp = (groupimp > 0) ? groupimp : taskimp;

	rcu_read_lock();
	cur = ACCESS_ONCE(dst_rq->curr);
	if (cur->pid == 0) /* idle */
		cur = NULL;

	/*
	 * "imp" is the fault differential for the source task between the
	 * source and destination node. Calculate the total differential for
	 * the source task and potential destination task. The more negative
	 * the value is, the more rmeote accesses that would be expected to
	 * be incurred if the tasks were swapped.
	 */
	if (cur) {
		/* Skip this swap candidate if cannot move to the source cpu */
		if (!cpumask_test_cpu(env->src_cpu, tsk_cpus_allowed(cur)))
			goto unlock;

		/*
		 * If dst and source tasks are in the same NUMA group, or not
		 * in any group then look only at task weights.
		 */
		if (cur->numa_group == env->p->numa_group) {
			imp = taskimp + task_weight(cur, env->src_nid) -
			      task_weight(cur, env->dst_nid);
			/*
			 * Add some hysteresis to prevent swapping the
			 * tasks within a group over tiny differences.
			 */
			if (cur->numa_group)
				imp -= imp/16;
		} else {
			/*
			 * Compare the group weights. If a task is all by
			 * itself (not part of a group), use the task weight
			 * instead.
			 */
			if (env->p->numa_group)
				imp = groupimp;
			else
				imp = taskimp;

			if (cur->numa_group)
				imp += group_weight(cur, env->src_nid) -
				       group_weight(cur, env->dst_nid);
			else
				imp += task_weight(cur, env->src_nid) -
				       task_weight(cur, env->dst_nid);
		}
	}

	if (imp < env->best_imp)
		goto unlock;

	if (!cur) {
		/* Is there capacity at our destination? */
		if (env->src_stats.has_capacity &&
		    !env->dst_stats.has_capacity)
			goto unlock;

		goto balance;
	}

	/* Balance doesn't matter much if we're running a task per cpu */
	if (src_rq->nr_running == 1 && dst_rq->nr_running == 1)
		goto assign;

	/*
	 * In the overloaded case, try and keep the load balanced.
	 */
balance:
	orig_dst_load = env->dst_stats.load;
	orig_src_load = env->src_stats.load;

	/* XXX missing power terms */
	load = task_h_load(env->p);
	dst_load = orig_dst_load + load;
	src_load = orig_src_load - load;

	if (cur) {
		load = task_h_load(cur);
		dst_load -= load;
		src_load += load;
	}

	if (load_too_imbalanced(orig_src_load, orig_dst_load,
				src_load, dst_load, env))
		goto unlock;

assign:
	task_numa_assign(env, cur, imp);
unlock:
	rcu_read_unlock();
}

static void task_numa_find_cpu(struct task_numa_env *env,
				long taskimp, long groupimp)
{
	int cpu;

	for_each_cpu(cpu, cpumask_of_node(env->dst_nid)) {
		/* Skip this CPU if the source task cannot migrate */
		if (!cpumask_test_cpu(cpu, tsk_cpus_allowed(env->p)))
			continue;

		env->dst_cpu = cpu;
		task_numa_compare(env, taskimp, groupimp);
	}
}

static int task_numa_migrate(struct task_struct *p)
{
	struct task_numa_env env = {
		.p = p,

		.src_cpu = task_cpu(p),
		.src_nid = task_node(p),

		.imbalance_pct = 112,

		.best_task = NULL,
		.best_imp = 0,
		.best_cpu = -1
	};
	struct sched_domain *sd;
	unsigned long taskweight, groupweight;
	int nid, ret;
	long taskimp, groupimp;

	/*
	 * Pick the lowest SD_NUMA domain, as that would have the smallest
	 * imbalance and would be the first to start moving tasks about.
	 *
	 * And we want to avoid any moving of tasks about, as that would create
	 * random movement of tasks -- counter the numa conditions we're trying
	 * to satisfy here.
	 */
	rcu_read_lock();
	sd = rcu_dereference(per_cpu(sd_numa, env.src_cpu));
	if (sd)
		env.imbalance_pct = 100 + (sd->imbalance_pct - 100) / 2;
	rcu_read_unlock();

	/*
	 * Cpusets can break the scheduler domain tree into smaller
	 * balance domains, some of which do not cross NUMA boundaries.
	 * Tasks that are "trapped" in such domains cannot be migrated
	 * elsewhere, so there is no point in (re)trying.
	 */
	if (unlikely(!sd)) {
		p->numa_preferred_nid = task_node(p);
		return -EINVAL;
	}

	taskweight = task_weight(p, env.src_nid);
	groupweight = group_weight(p, env.src_nid);
	update_numa_stats(&env.src_stats, env.src_nid);
	env.dst_nid = p->numa_preferred_nid;
	taskimp = task_weight(p, env.dst_nid) - taskweight;
	groupimp = group_weight(p, env.dst_nid) - groupweight;
	update_numa_stats(&env.dst_stats, env.dst_nid);

	/* If the preferred nid has capacity, try to use it. */
	if (env.dst_stats.has_capacity)
		task_numa_find_cpu(&env, taskimp, groupimp);

	/* No space available on the preferred nid. Look elsewhere. */
	if (env.best_cpu == -1) {
		for_each_online_node(nid) {
			if (nid == env.src_nid || nid == p->numa_preferred_nid)
				continue;

			/* Only consider nodes where both task and groups benefit */
			taskimp = task_weight(p, nid) - taskweight;
			groupimp = group_weight(p, nid) - groupweight;
			if (taskimp < 0 && groupimp < 0)
				continue;

			env.dst_nid = nid;
			update_numa_stats(&env.dst_stats, env.dst_nid);
			task_numa_find_cpu(&env, taskimp, groupimp);
		}
	}

	/* No better CPU than the current one was found. */
	if (env.best_cpu == -1)
		return -EAGAIN;

	/*
	 * If the task is part of a workload that spans multiple NUMA nodes,
	 * and is migrating into one of the workload's active nodes, remember
	 * this node as the task's preferred numa node, so the workload can
	 * settle down.
	 * A task that migrated to a second choice node will be better off
	 * trying for a better one later. Do not set the preferred node here.
	 */
	if (p->numa_group && node_isset(env.dst_nid, p->numa_group->active_nodes))
		sched_setnuma(p, env.dst_nid);

	/*
	 * Reset the scan period if the task is being rescheduled on an
	 * alternative node to recheck if the tasks is now properly placed.
	 */
	p->numa_scan_period = task_scan_min(p);

	if (env.best_task == NULL) {
		ret = migrate_task_to(p, env.best_cpu);
		if (ret != 0)
			trace_sched_stick_numa(p, env.src_cpu, env.best_cpu);
		return ret;
	}

	ret = migrate_swap(p, env.best_task);
	if (ret != 0)
		trace_sched_stick_numa(p, env.src_cpu, task_cpu(env.best_task));
	put_task_struct(env.best_task);
	return ret;
}

/* Attempt to migrate a task to a CPU on the preferred node. */
static void numa_migrate_preferred(struct task_struct *p)
{
	unsigned long interval = HZ;

	/* This task has no NUMA fault statistics yet */
	if (unlikely(p->numa_preferred_nid == -1 || !p->numa_faults_memory))
		return;

	/* Periodically retry migrating the task to the preferred node */
	interval = min(interval, msecs_to_jiffies(p->numa_scan_period) / 16);
	p->numa_migrate_retry = jiffies + interval;

	/* Success if task is already running on preferred CPU */
	if (task_node(p) == p->numa_preferred_nid)
		return;

	/* Otherwise, try migrate to a CPU on the preferred node */
	task_numa_migrate(p);
}

/*
 * Find the nodes on which the workload is actively running. We do this by
 * tracking the nodes from which NUMA hinting faults are triggered. This can
 * be different from the set of nodes where the workload's memory is currently
 * located.
 *
 * The bitmask is used to make smarter decisions on when to do NUMA page
 * migrations, To prevent flip-flopping, and excessive page migrations, nodes
 * are added when they cause over 6/16 of the maximum number of faults, but
 * only removed when they drop below 3/16.
 */
static void update_numa_active_node_mask(struct numa_group *numa_group)
{
	unsigned long faults, max_faults = 0;
	int nid;

	for_each_online_node(nid) {
		faults = group_faults_cpu(numa_group, nid);
		if (faults > max_faults)
			max_faults = faults;
	}

	for_each_online_node(nid) {
		faults = group_faults_cpu(numa_group, nid);
		if (!node_isset(nid, numa_group->active_nodes)) {
			if (faults > max_faults * 6 / 16)
				node_set(nid, numa_group->active_nodes);
		} else if (faults < max_faults * 3 / 16)
			node_clear(nid, numa_group->active_nodes);
	}
}

/*
 * When adapting the scan rate, the period is divided into NUMA_PERIOD_SLOTS
 * increments. The more local the fault statistics are, the higher the scan
 * period will be for the next scan window. If local/remote ratio is below
 * NUMA_PERIOD_THRESHOLD (where range of ratio is 1..NUMA_PERIOD_SLOTS) the
 * scan period will decrease
 */
#define NUMA_PERIOD_SLOTS 10
#define NUMA_PERIOD_THRESHOLD 3

/*
 * Increase the scan period (slow down scanning) if the majority of
 * our memory is already on our local node, or if the majority of
 * the page accesses are shared with other processes.
 * Otherwise, decrease the scan period.
 */
static void update_task_scan_period(struct task_struct *p,
			unsigned long shared, unsigned long private)
{
	unsigned int period_slot;
	int ratio;
	int diff;

	unsigned long remote = p->numa_faults_locality[0];
	unsigned long local = p->numa_faults_locality[1];

	/*
	 * If there were no record hinting faults then either the task is
	 * completely idle or all activity is areas that are not of interest
	 * to automatic numa balancing. Scan slower
	 */
	if (local + shared == 0) {
		p->numa_scan_period = min(p->numa_scan_period_max,
			p->numa_scan_period << 1);

		p->mm->numa_next_scan = jiffies +
			msecs_to_jiffies(p->numa_scan_period);

		return;
	}

	/*
	 * Prepare to scale scan period relative to the current period.
	 *	 == NUMA_PERIOD_THRESHOLD scan period stays the same
	 *       <  NUMA_PERIOD_THRESHOLD scan period decreases (scan faster)
	 *	 >= NUMA_PERIOD_THRESHOLD scan period increases (scan slower)
	 */
	period_slot = DIV_ROUND_UP(p->numa_scan_period, NUMA_PERIOD_SLOTS);
	ratio = (local * NUMA_PERIOD_SLOTS) / (local + remote);
	if (ratio >= NUMA_PERIOD_THRESHOLD) {
		int slot = ratio - NUMA_PERIOD_THRESHOLD;
		if (!slot)
			slot = 1;
		diff = slot * period_slot;
	} else {
		diff = -(NUMA_PERIOD_THRESHOLD - ratio) * period_slot;

		/*
		 * Scale scan rate increases based on sharing. There is an
		 * inverse relationship between the degree of sharing and
		 * the adjustment made to the scanning period. Broadly
		 * speaking the intent is that there is little point
		 * scanning faster if shared accesses dominate as it may
		 * simply bounce migrations uselessly
		 */
		ratio = DIV_ROUND_UP(private * NUMA_PERIOD_SLOTS, (private + shared));
		diff = (diff * ratio) / NUMA_PERIOD_SLOTS;
	}

	p->numa_scan_period = clamp(p->numa_scan_period + diff,
			task_scan_min(p), task_scan_max(p));
	memset(p->numa_faults_locality, 0, sizeof(p->numa_faults_locality));
}

/*
 * Get the fraction of time the task has been running since the last
 * NUMA placement cycle. The scheduler keeps similar statistics, but
 * decays those on a 32ms period, which is orders of magnitude off
 * from the dozens-of-seconds NUMA balancing period. Use the scheduler
 * stats only if the task is so new there are no NUMA statistics yet.
 */
static u64 numa_get_avg_runtime(struct task_struct *p, u64 *period)
{
	u64 runtime, delta, now;
	/* Use the start of this time slice to avoid calculations. */
	now = p->se.exec_start;
	runtime = p->se.sum_exec_runtime;

	if (p->last_task_numa_placement) {
		delta = runtime - p->last_sum_exec_runtime;
		*period = now - p->last_task_numa_placement;
	} else {
		delta = p->se.avg.runnable_avg_sum;
		*period = p->se.avg.runnable_avg_period;
	}

	p->last_sum_exec_runtime = runtime;
	p->last_task_numa_placement = now;

	return delta;
}

static void task_numa_placement(struct task_struct *p)
{
	int seq, nid, max_nid = -1, max_group_nid = -1;
	unsigned long max_faults = 0, max_group_faults = 0;
	unsigned long fault_types[2] = { 0, 0 };
	unsigned long total_faults;
	u64 runtime, period;
	spinlock_t *group_lock = NULL;

	seq = ACCESS_ONCE(p->mm->numa_scan_seq);
	if (p->numa_scan_seq == seq)
		return;
	p->numa_scan_seq = seq;
	p->numa_scan_period_max = task_scan_max(p);

	total_faults = p->numa_faults_locality[0] +
		       p->numa_faults_locality[1];
	runtime = numa_get_avg_runtime(p, &period);

	/* If the task is part of a group prevent parallel updates to group stats */
	if (p->numa_group) {
		group_lock = &p->numa_group->lock;
		spin_lock_irq(group_lock);
	}

	/* Find the node with the highest number of faults */
	for_each_online_node(nid) {
		unsigned long faults = 0, group_faults = 0;
		int priv, i;

		for (priv = 0; priv < NR_NUMA_HINT_FAULT_TYPES; priv++) {
			long diff, f_diff, f_weight;

			i = task_faults_idx(nid, priv);

			/* Decay existing window, copy faults since last scan */
			diff = p->numa_faults_buffer_memory[i] - p->numa_faults_memory[i] / 2;
			fault_types[priv] += p->numa_faults_buffer_memory[i];
			p->numa_faults_buffer_memory[i] = 0;

			/*
			 * Normalize the faults_from, so all tasks in a group
			 * count according to CPU use, instead of by the raw
			 * number of faults. Tasks with little runtime have
			 * little over-all impact on throughput, and thus their
			 * faults are less important.
			 */
			f_weight = div64_u64(runtime << 16, period + 1);
			f_weight = (f_weight * p->numa_faults_buffer_cpu[i]) /
				   (total_faults + 1);
			f_diff = f_weight - p->numa_faults_cpu[i] / 2;
			p->numa_faults_buffer_cpu[i] = 0;

			p->numa_faults_memory[i] += diff;
			p->numa_faults_cpu[i] += f_diff;
			faults += p->numa_faults_memory[i];
			p->total_numa_faults += diff;
			if (p->numa_group) {
				/* safe because we can only change our own group */
				p->numa_group->faults[i] += diff;
				p->numa_group->faults_cpu[i] += f_diff;
				p->numa_group->total_faults += diff;
				group_faults += p->numa_group->faults[i];
			}
		}

		if (faults > max_faults) {
			max_faults = faults;
			max_nid = nid;
		}

		if (group_faults > max_group_faults) {
			max_group_faults = group_faults;
			max_group_nid = nid;
		}
	}

	update_task_scan_period(p, fault_types[0], fault_types[1]);

	if (p->numa_group) {
		update_numa_active_node_mask(p->numa_group);
		/*
		 * If the preferred task and group nids are different,
		 * iterate over the nodes again to find the best place.
		 */
		if (max_nid != max_group_nid) {
			unsigned long weight, max_weight = 0;

			for_each_online_node(nid) {
				weight = task_weight(p, nid) + group_weight(p, nid);
				if (weight > max_weight) {
					max_weight = weight;
					max_nid = nid;
				}
			}
		}

		spin_unlock_irq(group_lock);
	}

	/* Preferred node as the node with the most faults */
	if (max_faults && max_nid != p->numa_preferred_nid) {
		/* Update the preferred nid and migrate task if possible */
		sched_setnuma(p, max_nid);
		numa_migrate_preferred(p);
	}
}

static inline int get_numa_group(struct numa_group *grp)
{
	return atomic_inc_not_zero(&grp->refcount);
}

static inline void put_numa_group(struct numa_group *grp)
{
	if (atomic_dec_and_test(&grp->refcount))
		kfree_rcu(grp, rcu);
}

static void task_numa_group(struct task_struct *p, int cpupid, int flags,
			int *priv)
{
	struct numa_group *grp, *my_grp;
	struct task_struct *tsk;
	bool join = false;
	int cpu = cpupid_to_cpu(cpupid);
	int i;

	if (unlikely(!p->numa_group)) {
		unsigned int size = sizeof(struct numa_group) +
				    4*nr_node_ids*sizeof(unsigned long);

		grp = kzalloc(size, GFP_KERNEL | __GFP_NOWARN);
		if (!grp)
			return;

		atomic_set(&grp->refcount, 1);
		spin_lock_init(&grp->lock);
		INIT_LIST_HEAD(&grp->task_list);
		grp->gid = p->pid;
		/* Second half of the array tracks nids where faults happen */
		grp->faults_cpu = grp->faults + NR_NUMA_HINT_FAULT_TYPES *
						nr_node_ids;

		node_set(task_node(current), grp->active_nodes);

		for (i = 0; i < NR_NUMA_HINT_FAULT_STATS * nr_node_ids; i++)
			grp->faults[i] = p->numa_faults_memory[i];

		grp->total_faults = p->total_numa_faults;

		list_add(&p->numa_entry, &grp->task_list);
		grp->nr_tasks++;
		rcu_assign_pointer(p->numa_group, grp);
	}

	rcu_read_lock();
	tsk = ACCESS_ONCE(cpu_rq(cpu)->curr);

	if (!cpupid_match_pid(tsk, cpupid))
		goto no_join;

	grp = rcu_dereference(tsk->numa_group);
	if (!grp)
		goto no_join;

	my_grp = p->numa_group;
	if (grp == my_grp)
		goto no_join;

	/*
	 * Only join the other group if its bigger; if we're the bigger group,
	 * the other task will join us.
	 */
	if (my_grp->nr_tasks > grp->nr_tasks)
		goto no_join;

	/*
	 * Tie-break on the grp address.
	 */
	if (my_grp->nr_tasks == grp->nr_tasks && my_grp > grp)
		goto no_join;

	/* Always join threads in the same process. */
	if (tsk->mm == current->mm)
		join = true;

	/* Simple filter to avoid false positives due to PID collisions */
	if (flags & TNF_SHARED)
		join = true;

	/* Update priv based on whether false sharing was detected */
	*priv = !join;

	if (join && !get_numa_group(grp))
		goto no_join;

	rcu_read_unlock();

	if (!join)
		return;

	BUG_ON(irqs_disabled());
	double_lock_irq(&my_grp->lock, &grp->lock);

	for (i = 0; i < NR_NUMA_HINT_FAULT_STATS * nr_node_ids; i++) {
		my_grp->faults[i] -= p->numa_faults_memory[i];
		grp->faults[i] += p->numa_faults_memory[i];
	}
	my_grp->total_faults -= p->total_numa_faults;
	grp->total_faults += p->total_numa_faults;

	list_move(&p->numa_entry, &grp->task_list);
	my_grp->nr_tasks--;
	grp->nr_tasks++;

	spin_unlock(&my_grp->lock);
	spin_unlock_irq(&grp->lock);

	rcu_assign_pointer(p->numa_group, grp);

	put_numa_group(my_grp);
	return;

no_join:
	rcu_read_unlock();
	return;
}

void task_numa_free(struct task_struct *p)
{
	struct numa_group *grp = p->numa_group;
	int i;
	void *numa_faults = p->numa_faults_memory;

	if (grp) {
		spin_lock_irq(&grp->lock);
		for (i = 0; i < NR_NUMA_HINT_FAULT_STATS * nr_node_ids; i++)
			grp->faults[i] -= p->numa_faults_memory[i];
		grp->total_faults -= p->total_numa_faults;

		list_del(&p->numa_entry);
		grp->nr_tasks--;
		spin_unlock_irq(&grp->lock);
		rcu_assign_pointer(p->numa_group, NULL);
		put_numa_group(grp);
	}

	p->numa_faults_memory = NULL;
	p->numa_faults_buffer_memory = NULL;
	p->numa_faults_cpu= NULL;
	p->numa_faults_buffer_cpu = NULL;
	kfree(numa_faults);
}

/*
 * Got a PROT_NONE fault for a page on @node.
 */
void task_numa_fault(int last_cpupid, int mem_node, int pages, int flags)
{
	struct task_struct *p = current;
	bool migrated = flags & TNF_MIGRATED;
	int cpu_node = task_node(current);
	int local = !!(flags & TNF_FAULT_LOCAL);
	int priv;

	if (!numabalancing_enabled)
		return;

	/* for example, ksmd faulting in a user's mm */
	if (!p->mm)
		return;

	/* Do not worry about placement if exiting */
	if (p->state == TASK_DEAD)
		return;

	/* Allocate buffer to track faults on a per-node basis */
	if (unlikely(!p->numa_faults_memory)) {
		int size = sizeof(*p->numa_faults_memory) *
			   NR_NUMA_HINT_FAULT_BUCKETS * nr_node_ids;

		p->numa_faults_memory = kzalloc(size, GFP_KERNEL|__GFP_NOWARN);
		if (!p->numa_faults_memory)
			return;

		BUG_ON(p->numa_faults_buffer_memory);
		/*
		 * The averaged statistics, shared & private, memory & cpu,
		 * occupy the first half of the array. The second half of the
		 * array is for current counters, which are averaged into the
		 * first set by task_numa_placement.
		 */
		p->numa_faults_cpu = p->numa_faults_memory + (2 * nr_node_ids);
		p->numa_faults_buffer_memory = p->numa_faults_memory + (4 * nr_node_ids);
		p->numa_faults_buffer_cpu = p->numa_faults_memory + (6 * nr_node_ids);
		p->total_numa_faults = 0;
		memset(p->numa_faults_locality, 0, sizeof(p->numa_faults_locality));
	}

	/*
	 * First accesses are treated as private, otherwise consider accesses
	 * to be private if the accessing pid has not changed
	 */
	if (unlikely(last_cpupid == (-1 & LAST_CPUPID_MASK))) {
		priv = 1;
	} else {
		priv = cpupid_match_pid(p, last_cpupid);
		if (!priv && !(flags & TNF_NO_GROUP))
			task_numa_group(p, last_cpupid, flags, &priv);
	}

	/*
	 * If a workload spans multiple NUMA nodes, a shared fault that
	 * occurs wholly within the set of nodes that the workload is
	 * actively using should be counted as local. This allows the
	 * scan rate to slow down when a workload has settled down.
	 */
	if (!priv && !local && p->numa_group &&
			node_isset(cpu_node, p->numa_group->active_nodes) &&
			node_isset(mem_node, p->numa_group->active_nodes))
		local = 1;

	task_numa_placement(p);

	/*
	 * Retry task to preferred node migration periodically, in case it
	 * case it previously failed, or the scheduler moved us.
	 */
	if (time_after(jiffies, p->numa_migrate_retry))
		numa_migrate_preferred(p);

	if (migrated)
		p->numa_pages_migrated += pages;

	p->numa_faults_buffer_memory[task_faults_idx(mem_node, priv)] += pages;
	p->numa_faults_buffer_cpu[task_faults_idx(cpu_node, priv)] += pages;
	p->numa_faults_locality[local] += pages;
}

static void reset_ptenuma_scan(struct task_struct *p)
{
	ACCESS_ONCE(p->mm->numa_scan_seq)++;
	p->mm->numa_scan_offset = 0;
}

/*
 * The expensive part of numa migration is done from task_work context.
 * Triggered from task_tick_numa().
 */
void task_numa_work(struct callback_head *work)
{
	unsigned long migrate, next_scan, now = jiffies;
	struct task_struct *p = current;
	struct mm_struct *mm = p->mm;
	struct vm_area_struct *vma;
	unsigned long start, end;
	unsigned long nr_pte_updates = 0;
	long pages;

	WARN_ON_ONCE(p != container_of(work, struct task_struct, numa_work));

	work->next = work; /* protect against double add */
	/*
	 * Who cares about NUMA placement when they're dying.
	 *
	 * NOTE: make sure not to dereference p->mm before this check,
	 * exit_task_work() happens _after_ exit_mm() so we could be called
	 * without p->mm even though we still had it when we enqueued this
	 * work.
	 */
	if (p->flags & PF_EXITING)
		return;

	if (!mm->numa_next_scan) {
		mm->numa_next_scan = now +
			msecs_to_jiffies(sysctl_numa_balancing_scan_delay);
	}

	/*
	 * Enforce maximal scan/migration frequency..
	 */
	migrate = mm->numa_next_scan;
	if (time_before(now, migrate))
		return;

	if (p->numa_scan_period == 0) {
		p->numa_scan_period_max = task_scan_max(p);
		p->numa_scan_period = task_scan_min(p);
	}

	next_scan = now + msecs_to_jiffies(p->numa_scan_period);
	if (cmpxchg(&mm->numa_next_scan, migrate, next_scan) != migrate)
		return;

	/*
	 * Delay this task enough that another task of this mm will likely win
	 * the next time around.
	 */
	p->node_stamp += 2 * TICK_NSEC;

	start = mm->numa_scan_offset;
	pages = sysctl_numa_balancing_scan_size;
	pages <<= 20 - PAGE_SHIFT; /* MB in pages */
	if (!pages)
		return;

	down_read(&mm->mmap_sem);
	vma = find_vma(mm, start);
	if (!vma) {
		reset_ptenuma_scan(p);
		start = 0;
		vma = mm->mmap;
	}
	for (; vma; vma = vma->vm_next) {
		if (!vma_migratable(vma) || !vma_policy_mof(p, vma))
			continue;

		/*
		 * Shared library pages mapped by multiple processes are not
		 * migrated as it is expected they are cache replicated. Avoid
		 * hinting faults in read-only file-backed mappings or the vdso
		 * as migrating the pages will be of marginal benefit.
		 */
		if (!vma->vm_mm ||
		    (vma->vm_file && (vma->vm_flags & (VM_READ|VM_WRITE)) == (VM_READ)))
			continue;

		/*
		 * Skip inaccessible VMAs to avoid any confusion between
		 * PROT_NONE and NUMA hinting ptes
		 */
		if (!(vma->vm_flags & (VM_READ | VM_EXEC | VM_WRITE)))
			continue;

		do {
			start = max(start, vma->vm_start);
			end = ALIGN(start + (pages << PAGE_SHIFT), HPAGE_SIZE);
			end = min(end, vma->vm_end);
			nr_pte_updates += change_prot_numa(vma, start, end);

			/*
			 * Scan sysctl_numa_balancing_scan_size but ensure that
			 * at least one PTE is updated so that unused virtual
			 * address space is quickly skipped.
			 */
			if (nr_pte_updates)
				pages -= (end - start) >> PAGE_SHIFT;

			start = end;
			if (pages <= 0)
				goto out;

			cond_resched();
		} while (end != vma->vm_end);
	}

out:
	/*
	 * It is possible to reach the end of the VMA list but the last few
	 * VMAs are not guaranteed to the vma_migratable. If they are not, we
	 * would find the !migratable VMA on the next scan but not reset the
	 * scanner to the start so check it now.
	 */
	if (vma)
		mm->numa_scan_offset = start;
	else
		reset_ptenuma_scan(p);
	up_read(&mm->mmap_sem);
}

/*
 * Drive the periodic memory faults..
 */
void task_tick_numa(struct rq *rq, struct task_struct *curr)
{
	struct callback_head *work = &curr->numa_work;
	u64 period, now;

	/*
	 * We don't care about NUMA placement if we don't have memory.
	 */
	if (!curr->mm || (curr->flags & PF_EXITING) || work->next != work)
		return;

	/*
	 * Using runtime rather than walltime has the dual advantage that
	 * we (mostly) drive the selection from busy threads and that the
	 * task needs to have done some actual work before we bother with
	 * NUMA placement.
	 */
	now = curr->se.sum_exec_runtime;
	period = (u64)curr->numa_scan_period * NSEC_PER_MSEC;

	if (now - curr->node_stamp > period) {
		if (!curr->node_stamp)
			curr->numa_scan_period = task_scan_min(curr);
		curr->node_stamp += period;

		if (!time_before(jiffies, curr->mm->numa_next_scan)) {
			init_task_work(work, task_numa_work); /* TODO: move this into sched_fork() */
			task_work_add(curr, work, true);
		}
	}
}
#else
static void task_tick_numa(struct rq *rq, struct task_struct *curr)
{
}

static inline void account_numa_enqueue(struct rq *rq, struct task_struct *p)
{
}

static inline void account_numa_dequeue(struct rq *rq, struct task_struct *p)
{
}
#endif /* CONFIG_NUMA_BALANCING */

static void
account_entity_enqueue(struct cfs_rq *cfs_rq, struct sched_entity *se)
{
	update_load_add(&cfs_rq->load, se->load.weight);
	if (!parent_entity(se))
		update_load_add(&rq_of(cfs_rq)->load, se->load.weight);
#ifdef CONFIG_SMP
	if (entity_is_task(se)) {
		struct rq *rq = rq_of(cfs_rq);

		account_numa_enqueue(rq, task_of(se));
		list_add(&se->group_node, &rq->cfs_tasks);
	}
#endif
	cfs_rq->nr_running++;
}

static void
account_entity_dequeue(struct cfs_rq *cfs_rq, struct sched_entity *se)
{
	update_load_sub(&cfs_rq->load, se->load.weight);
	if (!parent_entity(se))
		update_load_sub(&rq_of(cfs_rq)->load, se->load.weight);
	if (entity_is_task(se)) {
		account_numa_dequeue(rq_of(cfs_rq), task_of(se));
		list_del_init(&se->group_node);
	}
	cfs_rq->nr_running--;
}

#ifdef CONFIG_FAIR_GROUP_SCHED
# ifdef CONFIG_SMP
static inline long calc_tg_weight(struct task_group *tg, struct cfs_rq *cfs_rq)
{
	long tg_weight;

	/*
	 * Use this CPU's actual weight instead of the last load_contribution
	 * to gain a more accurate current total weight. See
	 * update_cfs_rq_load_contribution().
	 */
	tg_weight = atomic_long_read(&tg->load_avg);
	tg_weight -= cfs_rq->tg_load_contrib;
	tg_weight += cfs_rq->load.weight;

	return tg_weight;
}

static long calc_cfs_shares(struct cfs_rq *cfs_rq, struct task_group *tg)
{
	long tg_weight, load, shares;

	tg_weight = calc_tg_weight(tg, cfs_rq);
	load = cfs_rq->load.weight;

	shares = (tg->shares * load);
	if (tg_weight)
		shares /= tg_weight;

	if (shares < MIN_SHARES)
		shares = MIN_SHARES;
	if (shares > tg->shares)
		shares = tg->shares;

	return shares;
}
# else /* CONFIG_SMP */
static inline long calc_cfs_shares(struct cfs_rq *cfs_rq, struct task_group *tg)
{
	return tg->shares;
}
# endif /* CONFIG_SMP */
static void reweight_entity(struct cfs_rq *cfs_rq, struct sched_entity *se,
			    unsigned long weight)
{
	if (se->on_rq) {
		/* commit outstanding execution time */
		if (cfs_rq->curr == se)
			update_curr(cfs_rq);
		account_entity_dequeue(cfs_rq, se);
	}

	update_load_set(&se->load, weight);

	if (se->on_rq)
		account_entity_enqueue(cfs_rq, se);
}

static inline int throttled_hierarchy(struct cfs_rq *cfs_rq);

static void update_cfs_shares(struct cfs_rq *cfs_rq)
{
	struct task_group *tg;
	struct sched_entity *se;
	long shares;

	tg = cfs_rq->tg;
	se = tg->se[cpu_of(rq_of(cfs_rq))];
	if (!se || throttled_hierarchy(cfs_rq))
		return;
#ifndef CONFIG_SMP
	if (likely(se->load.weight == tg->shares))
		return;
#endif
	shares = calc_cfs_shares(cfs_rq, tg);

	reweight_entity(cfs_rq_of(se), se, shares);
}
#else /* CONFIG_FAIR_GROUP_SCHED */
static inline void update_cfs_shares(struct cfs_rq *cfs_rq)
{
}
#endif /* CONFIG_FAIR_GROUP_SCHED */

#ifdef CONFIG_SMP
/*
 * We choose a half-life close to 1 scheduling period.
 * Note: The tables below are dependent on this value.
 */
#define LOAD_AVG_PERIOD 32
#define LOAD_AVG_MAX 47742 /* maximum possible load avg */
#define LOAD_AVG_MAX_N 345 /* number of full periods to produce LOAD_MAX_AVG */

/* Precomputed fixed inverse multiplies for multiplication by y^n */
static const u32 runnable_avg_yN_inv[] = {
	0xffffffff, 0xfa83b2da, 0xf5257d14, 0xefe4b99a, 0xeac0c6e6, 0xe5b906e6,
	0xe0ccdeeb, 0xdbfbb796, 0xd744fcc9, 0xd2a81d91, 0xce248c14, 0xc9b9bd85,
	0xc5672a10, 0xc12c4cc9, 0xbd08a39e, 0xb8fbaf46, 0xb504f333, 0xb123f581,
	0xad583ee9, 0xa9a15ab4, 0xa5fed6a9, 0xa2704302, 0x9ef5325f, 0x9b8d39b9,
	0x9837f050, 0x94f4efa8, 0x91c3d373, 0x8ea4398a, 0x8b95c1e3, 0x88980e80,
	0x85aac367, 0x82cd8698,
};

/*
 * Precomputed \Sum y^k { 1<=k<=n }.  These are floor(true_value) to prevent
 * over-estimates when re-combining.
 */
static const u32 runnable_avg_yN_sum[] = {
	    0, 1002, 1982, 2941, 3880, 4798, 5697, 6576, 7437, 8279, 9103,
	 9909,10698,11470,12226,12966,13690,14398,15091,15769,16433,17082,
	17718,18340,18949,19545,20128,20698,21256,21802,22336,22859,23371,
};

/*
 * Approximate:
 *   val * y^n,    where y^32 ~= 0.5 (~1 scheduling period)
 */
static __always_inline u64 decay_load(u64 val, u64 n)
{
	unsigned int local_n;

	if (!n)
		return val;
	else if (unlikely(n > LOAD_AVG_PERIOD * 63))
		return 0;

	/* after bounds checking we can collapse to 32-bit */
	local_n = n;

	/*
	 * As y^PERIOD = 1/2, we can combine
	 *    y^n = 1/2^(n/PERIOD) * k^(n%PERIOD)
	 * With a look-up table which covers k^n (n<PERIOD)
	 *
	 * To achieve constant time decay_load.
	 */
	if (unlikely(local_n >= LOAD_AVG_PERIOD)) {
		val >>= local_n / LOAD_AVG_PERIOD;
		local_n %= LOAD_AVG_PERIOD;
	}

	val *= runnable_avg_yN_inv[local_n];
	/* We don't use SRR here since we always want to round down. */
	return val >> 32;
}

/*
 * For updates fully spanning n periods, the contribution to runnable
 * average will be: \Sum 1024*y^n
 *
 * We can compute this reasonably efficiently by combining:
 *   y^PERIOD = 1/2 with precomputed \Sum 1024*y^n {for  n <PERIOD}
 */
static u32 __compute_runnable_contrib(u64 n)
{
	u32 contrib = 0;

	if (likely(n <= LOAD_AVG_PERIOD))
		return runnable_avg_yN_sum[n];
	else if (unlikely(n >= LOAD_AVG_MAX_N))
		return LOAD_AVG_MAX;

	/* Compute \Sum k^n combining precomputed values for k^i, \Sum k^j */
	do {
		contrib /= 2; /* y^LOAD_AVG_PERIOD = 1/2 */
		contrib += runnable_avg_yN_sum[LOAD_AVG_PERIOD];

		n -= LOAD_AVG_PERIOD;
	} while (n > LOAD_AVG_PERIOD);

	contrib = decay_load(contrib, n);
	return contrib + runnable_avg_yN_sum[n];
}

/*
 * We can represent the historical contribution to runnable average as the
 * coefficients of a geometric series.  To do this we sub-divide our runnable
 * history into segments of approximately 1ms (1024us); label the segment that
 * occurred N-ms ago p_N, with p_0 corresponding to the current period, e.g.
 *
 * [<- 1024us ->|<- 1024us ->|<- 1024us ->| ...
 *      p0            p1           p2
 *     (now)       (~1ms ago)  (~2ms ago)
 *
 * Let u_i denote the fraction of p_i that the entity was runnable.
 *
 * We then designate the fractions u_i as our co-efficients, yielding the
 * following representation of historical load:
 *   u_0 + u_1*y + u_2*y^2 + u_3*y^3 + ...
 *
 * We choose y based on the with of a reasonably scheduling period, fixing:
 *   y^32 = 0.5
 *
 * This means that the contribution to load ~32ms ago (u_32) will be weighted
 * approximately half as much as the contribution to load within the last ms
 * (u_0).
 *
 * When a period "rolls over" and we have new u_0`, multiplying the previous
 * sum again by y is sufficient to update:
 *   load_avg = u_0` + y*(u_0 + u_1*y + u_2*y^2 + ... )
 *            = u_0 + u_1*y + u_2*y^2 + ... [re-labeling u_i --> u_{i+1}]
 */
static __always_inline int __update_entity_runnable_avg(u64 now,
							struct sched_avg *sa,
							int runnable)
{
	u64 delta, periods;
	u32 runnable_contrib;
	int delta_w, decayed = 0;

	delta = now - sa->last_runnable_update;
	/*
	 * This should only happen when time goes backwards, which it
	 * unfortunately does during sched clock init when we swap over to TSC.
	 */
	if ((s64)delta < 0) {
		sa->last_runnable_update = now;
		return 0;
	}

	/*
	 * Use 1024ns as the unit of measurement since it's a reasonable
	 * approximation of 1us and fast to compute.
	 */
	delta >>= 10;
	if (!delta)
		return 0;
	sa->last_runnable_update = now;

	/* delta_w is the amount already accumulated against our next period */
	delta_w = sa->runnable_avg_period % 1024;
	if (delta + delta_w >= 1024) {
		/* period roll-over */
		decayed = 1;

		/*
		 * Now that we know we're crossing a period boundary, figure
		 * out how much from delta we need to complete the current
		 * period and accrue it.
		 */
		delta_w = 1024 - delta_w;
		if (runnable)
			sa->runnable_avg_sum += delta_w;
		sa->runnable_avg_period += delta_w;

		delta -= delta_w;

		/* Figure out how many additional periods this update spans */
		periods = delta / 1024;
		delta %= 1024;

		sa->runnable_avg_sum = decay_load(sa->runnable_avg_sum,
						  periods + 1);
		sa->runnable_avg_period = decay_load(sa->runnable_avg_period,
						     periods + 1);

		/* Efficiently calculate \sum (1..n_period) 1024*y^i */
		runnable_contrib = __compute_runnable_contrib(periods);
		if (runnable)
			sa->runnable_avg_sum += runnable_contrib;
		sa->runnable_avg_period += runnable_contrib;
	}

	/* Remainder of delta accrued against u_0` */
	if (runnable)
		sa->runnable_avg_sum += delta;
	sa->runnable_avg_period += delta;

	return decayed;
}

/* Synchronize an entity's decay with its parenting cfs_rq.*/
static inline u64 __synchronize_entity_decay(struct sched_entity *se)
{
	struct cfs_rq *cfs_rq = cfs_rq_of(se);
	u64 decays = atomic64_read(&cfs_rq->decay_counter);

	decays -= se->avg.decay_count;
	if (!decays)
		return 0;

	se->avg.load_avg_contrib = decay_load(se->avg.load_avg_contrib, decays);
	se->avg.decay_count = 0;

	return decays;
}

#ifdef CONFIG_FAIR_GROUP_SCHED
static inline void __update_cfs_rq_tg_load_contrib(struct cfs_rq *cfs_rq,
						 int force_update)
{
	struct task_group *tg = cfs_rq->tg;
	long tg_contrib;

	tg_contrib = cfs_rq->runnable_load_avg + cfs_rq->blocked_load_avg;
	tg_contrib -= cfs_rq->tg_load_contrib;

	if (force_update || abs(tg_contrib) > cfs_rq->tg_load_contrib / 8) {
		atomic_long_add(tg_contrib, &tg->load_avg);
		cfs_rq->tg_load_contrib += tg_contrib;
	}
}

/*
 * Aggregate cfs_rq runnable averages into an equivalent task_group
 * representation for computing load contributions.
 */
static inline void __update_tg_runnable_avg(struct sched_avg *sa,
						  struct cfs_rq *cfs_rq)
{
	struct task_group *tg = cfs_rq->tg;
	long contrib;

	/* The fraction of a cpu used by this cfs_rq */
	contrib = div_u64((u64)sa->runnable_avg_sum << NICE_0_SHIFT,
			  sa->runnable_avg_period + 1);
	contrib -= cfs_rq->tg_runnable_contrib;

	if (abs(contrib) > cfs_rq->tg_runnable_contrib / 64) {
		atomic_add(contrib, &tg->runnable_avg);
		cfs_rq->tg_runnable_contrib += contrib;
	}
}

static inline void __update_group_entity_contrib(struct sched_entity *se)
{
	struct cfs_rq *cfs_rq = group_cfs_rq(se);
	struct task_group *tg = cfs_rq->tg;
	int runnable_avg;

	u64 contrib;

	contrib = cfs_rq->tg_load_contrib * tg->shares;
	se->avg.load_avg_contrib = div_u64(contrib,
				     atomic_long_read(&tg->load_avg) + 1);

	/*
	 * For group entities we need to compute a correction term in the case
	 * that they are consuming <1 cpu so that we would contribute the same
	 * load as a task of equal weight.
	 *
	 * Explicitly co-ordinating this measurement would be expensive, but
	 * fortunately the sum of each cpus contribution forms a usable
	 * lower-bound on the true value.
	 *
	 * Consider the aggregate of 2 contributions.  Either they are disjoint
	 * (and the sum represents true value) or they are disjoint and we are
	 * understating by the aggregate of their overlap.
	 *
	 * Extending this to N cpus, for a given overlap, the maximum amount we
	 * understand is then n_i(n_i+1)/2 * w_i where n_i is the number of
	 * cpus that overlap for this interval and w_i is the interval width.
	 *
	 * On a small machine; the first term is well-bounded which bounds the
	 * total error since w_i is a subset of the period.  Whereas on a
	 * larger machine, while this first term can be larger, if w_i is the
	 * of consequential size guaranteed to see n_i*w_i quickly converge to
	 * our upper bound of 1-cpu.
	 */
	runnable_avg = atomic_read(&tg->runnable_avg);
	if (runnable_avg < NICE_0_LOAD) {
		se->avg.load_avg_contrib *= runnable_avg;
		se->avg.load_avg_contrib >>= NICE_0_SHIFT;
	}
}

static inline void update_rq_runnable_avg(struct rq *rq, int runnable)
{
	__update_entity_runnable_avg(rq_clock_task(rq), &rq->avg, runnable);
	__update_tg_runnable_avg(&rq->avg, &rq->cfs);
}
#else /* CONFIG_FAIR_GROUP_SCHED */
static inline void __update_cfs_rq_tg_load_contrib(struct cfs_rq *cfs_rq,
						 int force_update) {}
static inline void __update_tg_runnable_avg(struct sched_avg *sa,
						  struct cfs_rq *cfs_rq) {}
static inline void __update_group_entity_contrib(struct sched_entity *se) {}
static inline void update_rq_runnable_avg(struct rq *rq, int runnable) {}
#endif /* CONFIG_FAIR_GROUP_SCHED */

static inline void __update_task_entity_contrib(struct sched_entity *se)
{
	u32 contrib;

	/* avoid overflowing a 32-bit type w/ SCHED_LOAD_SCALE */
	contrib = se->avg.runnable_avg_sum * scale_load_down(se->load.weight);
	contrib /= (se->avg.runnable_avg_period + 1);
	se->avg.load_avg_contrib = scale_load(contrib);
}

/* Compute the current contribution to load_avg by se, return any delta */
static long __update_entity_load_avg_contrib(struct sched_entity *se)
{
	long old_contrib = se->avg.load_avg_contrib;

	if (entity_is_task(se)) {
		__update_task_entity_contrib(se);
	} else {
		__update_tg_runnable_avg(&se->avg, group_cfs_rq(se));
		__update_group_entity_contrib(se);
	}

	return se->avg.load_avg_contrib - old_contrib;
}

static inline void subtract_blocked_load_contrib(struct cfs_rq *cfs_rq,
						 long load_contrib)
{
	if (likely(load_contrib < cfs_rq->blocked_load_avg))
		cfs_rq->blocked_load_avg -= load_contrib;
	else
		cfs_rq->blocked_load_avg = 0;
}

static inline u64 cfs_rq_clock_task(struct cfs_rq *cfs_rq);

/* Update a sched_entity's runnable average */
static inline void update_entity_load_avg(struct sched_entity *se,
					  int update_cfs_rq)
{
	struct cfs_rq *cfs_rq = cfs_rq_of(se);
	long contrib_delta;
	u64 now;

	/*
	 * For a group entity we need to use their owned cfs_rq_clock_task() in
	 * case they are the parent of a throttled hierarchy.
	 */
	if (entity_is_task(se))
		now = cfs_rq_clock_task(cfs_rq);
	else
		now = cfs_rq_clock_task(group_cfs_rq(se));

	if (!__update_entity_runnable_avg(now, &se->avg, se->on_rq))
		return;

	contrib_delta = __update_entity_load_avg_contrib(se);

	if (!update_cfs_rq)
		return;

	if (se->on_rq)
		cfs_rq->runnable_load_avg += contrib_delta;
	else
		subtract_blocked_load_contrib(cfs_rq, -contrib_delta);
}

/*
 * Decay the load contributed by all blocked children and account this so that
 * their contribution may appropriately discounted when they wake up.
 */
static void update_cfs_rq_blocked_load(struct cfs_rq *cfs_rq, int force_update)
{
	u64 now = cfs_rq_clock_task(cfs_rq) >> 20;
	u64 decays;

	decays = now - cfs_rq->last_decay;
	if (!decays && !force_update)
		return;

	if (atomic_long_read(&cfs_rq->removed_load)) {
		unsigned long removed_load;
		removed_load = atomic_long_xchg(&cfs_rq->removed_load, 0);
		subtract_blocked_load_contrib(cfs_rq, removed_load);
	}

	if (decays) {
		cfs_rq->blocked_load_avg = decay_load(cfs_rq->blocked_load_avg,
						      decays);
		atomic64_add(decays, &cfs_rq->decay_counter);
		cfs_rq->last_decay = now;
	}

	__update_cfs_rq_tg_load_contrib(cfs_rq, force_update);
}

/* Add the load generated by se into cfs_rq's child load-average */
static inline void enqueue_entity_load_avg(struct cfs_rq *cfs_rq,
						  struct sched_entity *se,
						  int wakeup)
{
	/*
	 * We track migrations using entity decay_count <= 0, on a wake-up
	 * migration we use a negative decay count to track the remote decays
	 * accumulated while sleeping.
	 *
	 * Newly forked tasks are enqueued with se->avg.decay_count == 0, they
	 * are seen by enqueue_entity_load_avg() as a migration with an already
	 * constructed load_avg_contrib.
	 */
	if (unlikely(se->avg.decay_count <= 0)) {
		se->avg.last_runnable_update = rq_clock_task(rq_of(cfs_rq));
		if (se->avg.decay_count) {
			/*
			 * In a wake-up migration we have to approximate the
			 * time sleeping.  This is because we can't synchronize
			 * clock_task between the two cpus, and it is not
			 * guaranteed to be read-safe.  Instead, we can
			 * approximate this using our carried decays, which are
			 * explicitly atomically readable.
			 */
			se->avg.last_runnable_update -= (-se->avg.decay_count)
							<< 20;
			update_entity_load_avg(se, 0);
			/* Indicate that we're now synchronized and on-rq */
			se->avg.decay_count = 0;
		}
		wakeup = 0;
	} else {
		__synchronize_entity_decay(se);
	}

	/* migrated tasks did not contribute to our blocked load */
	if (wakeup) {
		subtract_blocked_load_contrib(cfs_rq, se->avg.load_avg_contrib);
		update_entity_load_avg(se, 0);
	}

	cfs_rq->runnable_load_avg += se->avg.load_avg_contrib;
	/* we force update consideration on load-balancer moves */
	update_cfs_rq_blocked_load(cfs_rq, !wakeup);
}

/*
 * Remove se's load from this cfs_rq child load-average, if the entity is
 * transitioning to a blocked state we track its projected decay using
 * blocked_load_avg.
 */
static inline void dequeue_entity_load_avg(struct cfs_rq *cfs_rq,
						  struct sched_entity *se,
						  int sleep)
{
	update_entity_load_avg(se, 1);
	/* we force update consideration on load-balancer moves */
	update_cfs_rq_blocked_load(cfs_rq, !sleep);

	cfs_rq->runnable_load_avg -= se->avg.load_avg_contrib;
	if (sleep) {
		cfs_rq->blocked_load_avg += se->avg.load_avg_contrib;
		se->avg.decay_count = atomic64_read(&cfs_rq->decay_counter);
	} /* migrations, e.g. sleep=0 leave decay_count == 0 */
}

/*
 * Update the rq's load with the elapsed running time before entering
 * idle. if the last scheduled task is not a CFS task, idle_enter will
 * be the only way to update the runnable statistic.
 */
void idle_enter_fair(struct rq *this_rq)
{
	update_rq_runnable_avg(this_rq, 1);
}

/*
 * Update the rq's load with the elapsed idle time before a task is
 * scheduled. if the newly scheduled task is not a CFS task, idle_exit will
 * be the only way to update the runnable statistic.
 */
void idle_exit_fair(struct rq *this_rq)
{
	update_rq_runnable_avg(this_rq, 0);
}

static int idle_balance(struct rq *this_rq);

#else /* CONFIG_SMP */

static inline void update_entity_load_avg(struct sched_entity *se,
					  int update_cfs_rq) {}
static inline void update_rq_runnable_avg(struct rq *rq, int runnable) {}
static inline void enqueue_entity_load_avg(struct cfs_rq *cfs_rq,
					   struct sched_entity *se,
					   int wakeup) {}
static inline void dequeue_entity_load_avg(struct cfs_rq *cfs_rq,
					   struct sched_entity *se,
					   int sleep) {}
static inline void update_cfs_rq_blocked_load(struct cfs_rq *cfs_rq,
					      int force_update) {}

static inline int idle_balance(struct rq *rq)
{
	return 0;
}

#endif /* CONFIG_SMP */

static void enqueue_sleeper(struct cfs_rq *cfs_rq, struct sched_entity *se)
{
#ifdef CONFIG_SCHEDSTATS
	struct task_struct *tsk = NULL;

	if (entity_is_task(se))
		tsk = task_of(se);

	if (se->statistics.sleep_start) {
		u64 delta = rq_clock(rq_of(cfs_rq)) - se->statistics.sleep_start;

		if ((s64)delta < 0)
			delta = 0;

		if (unlikely(delta > se->statistics.sleep_max))
			se->statistics.sleep_max = delta;

		se->statistics.sleep_start = 0;
		se->statistics.sum_sleep_runtime += delta;

		if (tsk) {
			account_scheduler_latency(tsk, delta >> 10, 1);
			trace_sched_stat_sleep(tsk, delta);
		}
	}
	if (se->statistics.block_start) {
		u64 delta = rq_clock(rq_of(cfs_rq)) - se->statistics.block_start;

		if ((s64)delta < 0)
			delta = 0;

		if (unlikely(delta > se->statistics.block_max))
			se->statistics.block_max = delta;

		se->statistics.block_start = 0;
		se->statistics.sum_sleep_runtime += delta;

		if (tsk) {
			if (tsk->in_iowait) {
				se->statistics.iowait_sum += delta;
				se->statistics.iowait_count++;
				trace_sched_stat_iowait(tsk, delta);
			}

			trace_sched_stat_blocked(tsk, delta);

			/*
			 * Blocking time is in units of nanosecs, so shift by
			 * 20 to get a milliseconds-range estimation of the
			 * amount of time that the task spent sleeping:
			 */
			if (unlikely(prof_on == SLEEP_PROFILING)) {
				profile_hits(SLEEP_PROFILING,
						(void *)get_wchan(tsk),
						delta >> 20);
			}
			account_scheduler_latency(tsk, delta >> 10, 0);
		}
	}
#endif
}

static void check_spread(struct cfs_rq *cfs_rq, struct sched_entity *se)
{
#ifdef CONFIG_SCHED_DEBUG
	s64 d = se->vruntime - cfs_rq->min_vruntime;

	if (d < 0)
		d = -d;

	if (d > 3*sysctl_sched_latency)
		schedstat_inc(cfs_rq, nr_spread_over);
#endif
}

static void
place_entity(struct cfs_rq *cfs_rq, struct sched_entity *se, int initial)
{
	u64 vruntime = cfs_rq->min_vruntime;

	/*
	 * The 'current' period is already promised to the current tasks,
	 * however the extra weight of the new task will slow them down a
	 * little, place the new task so that it fits in the slot that
	 * stays open at the end.
	 */
	if (initial && sched_feat(START_DEBIT))
		vruntime += sched_vslice(cfs_rq, se);

	/* sleeps up to a single latency don't count. */
	if (!initial) {
		unsigned long thresh = sysctl_sched_latency;

		/*
		 * Halve their sleep time's effect, to allow
		 * for a gentler effect of sleepers:
		 */
		if (sched_feat(GENTLE_FAIR_SLEEPERS))
			thresh >>= 1;

		vruntime -= thresh;
	}

	/* ensure we never gain time by being placed backwards. */
	se->vruntime = max_vruntime(se->vruntime, vruntime);
}

static void check_enqueue_throttle(struct cfs_rq *cfs_rq);

static void
enqueue_entity(struct cfs_rq *cfs_rq, struct sched_entity *se, int flags)
{
	/*
	 * Update the normalized vruntime before updating min_vruntime
	 * through calling update_curr().
	 */
	if (!(flags & ENQUEUE_WAKEUP) || (flags & ENQUEUE_WAKING))
		se->vruntime += cfs_rq->min_vruntime;

	/*
	 * Update run-time statistics of the 'current'.
	 */
	update_curr(cfs_rq);
	enqueue_entity_load_avg(cfs_rq, se, flags & ENQUEUE_WAKEUP);
	account_entity_enqueue(cfs_rq, se);
	update_cfs_shares(cfs_rq);

	if (flags & ENQUEUE_WAKEUP) {
		place_entity(cfs_rq, se, 0);
		enqueue_sleeper(cfs_rq, se);
	}

	update_stats_enqueue(cfs_rq, se);
	check_spread(cfs_rq, se);
	if (se != cfs_rq->curr)
		__enqueue_entity(cfs_rq, se);
	se->on_rq = 1;

	if (cfs_rq->nr_running == 1) {
		list_add_leaf_cfs_rq(cfs_rq);
		check_enqueue_throttle(cfs_rq);
	}
}

static void __clear_buddies_last(struct sched_entity *se)
{
	for_each_sched_entity(se) {
		struct cfs_rq *cfs_rq = cfs_rq_of(se);
		if (cfs_rq->last != se)
			break;

		cfs_rq->last = NULL;
	}
}

static void __clear_buddies_next(struct sched_entity *se)
{
	for_each_sched_entity(se) {
		struct cfs_rq *cfs_rq = cfs_rq_of(se);
		if (cfs_rq->next != se)
			break;

		cfs_rq->next = NULL;
	}
}

static void __clear_buddies_skip(struct sched_entity *se)
{
	for_each_sched_entity(se) {
		struct cfs_rq *cfs_rq = cfs_rq_of(se);
		if (cfs_rq->skip != se)
			break;

		cfs_rq->skip = NULL;
	}
}

static void clear_buddies(struct cfs_rq *cfs_rq, struct sched_entity *se)
{
	if (cfs_rq->last == se)
		__clear_buddies_last(se);

	if (cfs_rq->next == se)
		__clear_buddies_next(se);

	if (cfs_rq->skip == se)
		__clear_buddies_skip(se);
}

static __always_inline void return_cfs_rq_runtime(struct cfs_rq *cfs_rq);

static void
dequeue_entity(struct cfs_rq *cfs_rq, struct sched_entity *se, int flags)
{
	/*
	 * Update run-time statistics of the 'current'.
	 */
	update_curr(cfs_rq);
	dequeue_entity_load_avg(cfs_rq, se, flags & DEQUEUE_SLEEP);

	update_stats_dequeue(cfs_rq, se);
	if (flags & DEQUEUE_SLEEP) {
#ifdef CONFIG_SCHEDSTATS
		if (entity_is_task(se)) {
			struct task_struct *tsk = task_of(se);

			if (tsk->state & TASK_INTERRUPTIBLE)
				se->statistics.sleep_start = rq_clock(rq_of(cfs_rq));
			if (tsk->state & TASK_UNINTERRUPTIBLE)
				se->statistics.block_start = rq_clock(rq_of(cfs_rq));
		}
#endif
	}

	clear_buddies(cfs_rq, se);

	if (se != cfs_rq->curr)
		__dequeue_entity(cfs_rq, se);
	se->on_rq = 0;
	account_entity_dequeue(cfs_rq, se);

	/*
	 * Normalize the entity after updating the min_vruntime because the
	 * update can refer to the ->curr item and we need to reflect this
	 * movement in our normalized position.
	 */
	if (!(flags & DEQUEUE_SLEEP))
		se->vruntime -= cfs_rq->min_vruntime;

	/* return excess runtime on last dequeue */
	return_cfs_rq_runtime(cfs_rq);

	update_min_vruntime(cfs_rq);
	update_cfs_shares(cfs_rq);
}

/*
 * Preempt the current task with a newly woken task if needed:
 */
static void
check_preempt_tick(struct cfs_rq *cfs_rq, struct sched_entity *curr)
{
	unsigned long ideal_runtime, delta_exec;
	struct sched_entity *se;
	s64 delta;

	ideal_runtime = sched_slice(cfs_rq, curr);
	delta_exec = curr->sum_exec_runtime - curr->prev_sum_exec_runtime;
	if (delta_exec > ideal_runtime) {
		resched_task(rq_of(cfs_rq)->curr);
		/*
		 * The current task ran long enough, ensure it doesn't get
		 * re-elected due to buddy favours.
		 */
		clear_buddies(cfs_rq, curr);
		return;
	}

	/*
	 * Ensure that a task that missed wakeup preemption by a
	 * narrow margin doesn't have to wait for a full slice.
	 * This also mitigates buddy induced latencies under load.
	 */
	if (delta_exec < sysctl_sched_min_granularity)
		return;

	se = __pick_first_entity(cfs_rq);
	delta = curr->vruntime - se->vruntime;

	if (delta < 0)
		return;

	if (delta > ideal_runtime)
		resched_task(rq_of(cfs_rq)->curr);
}

static void
set_next_entity(struct cfs_rq *cfs_rq, struct sched_entity *se)
{
	/* 'current' is not kept within the tree. */
	if (se->on_rq) {
		/*
		 * Any task has to be enqueued before it get to execute on
		 * a CPU. So account for the time it spent waiting on the
		 * runqueue.
		 */
		update_stats_wait_end(cfs_rq, se);
		__dequeue_entity(cfs_rq, se);
	}

	update_stats_curr_start(cfs_rq, se);
	cfs_rq->curr = se;
#ifdef CONFIG_SCHEDSTATS
	/*
	 * Track our maximum slice length, if the CPU's load is at
	 * least twice that of our own weight (i.e. dont track it
	 * when there are only lesser-weight tasks around):
	 */
	if (rq_of(cfs_rq)->load.weight >= 2*se->load.weight) {
		se->statistics.slice_max = max(se->statistics.slice_max,
			se->sum_exec_runtime - se->prev_sum_exec_runtime);
	}
#endif
	se->prev_sum_exec_runtime = se->sum_exec_runtime;
}

static int
wakeup_preempt_entity(struct sched_entity *curr, struct sched_entity *se);

/*
 * Pick the next process, keeping these things in mind, in this order:
 * 1) keep things fair between processes/task groups
 * 2) pick the "next" process, since someone really wants that to run
 * 3) pick the "last" process, for cache locality
 * 4) do not run the "skip" process, if something else is available
 */
static struct sched_entity *
pick_next_entity(struct cfs_rq *cfs_rq, struct sched_entity *curr)
{
	struct sched_entity *left = __pick_first_entity(cfs_rq);
	struct sched_entity *se;

	/*
	 * If curr is set we have to see if its left of the leftmost entity
	 * still in the tree, provided there was anything in the tree at all.
	 */
	if (!left || (curr && entity_before(curr, left)))
		left = curr;

	se = left; /* ideally we run the leftmost entity */

	/*
	 * Avoid running the skip buddy, if running something else can
	 * be done without getting too unfair.
	 */
	if (cfs_rq->skip == se) {
		struct sched_entity *second;

		if (se == curr) {
			second = __pick_first_entity(cfs_rq);
		} else {
			second = __pick_next_entity(se);
			if (!second || (curr && entity_before(curr, second)))
				second = curr;
		}

		if (second && wakeup_preempt_entity(second, left) < 1)
			se = second;
	}

	/*
	 * Prefer last buddy, try to return the CPU to a preempted task.
	 */
	if (cfs_rq->last && wakeup_preempt_entity(cfs_rq->last, left) < 1)
		se = cfs_rq->last;

	/*
	 * Someone really wants this to run. If it's not unfair, run it.
	 */
	if (cfs_rq->next && wakeup_preempt_entity(cfs_rq->next, left) < 1)
		se = cfs_rq->next;

	clear_buddies(cfs_rq, se);

	return se;
}

static bool check_cfs_rq_runtime(struct cfs_rq *cfs_rq);

static void put_prev_entity(struct cfs_rq *cfs_rq, struct sched_entity *prev)
{
	/*
	 * If still on the runqueue then deactivate_task()
	 * was not called and update_curr() has to be done:
	 */
	if (prev->on_rq)
		update_curr(cfs_rq);

	/* throttle cfs_rqs exceeding runtime */
	check_cfs_rq_runtime(cfs_rq);

	check_spread(cfs_rq, prev);
	if (prev->on_rq) {
		update_stats_wait_start(cfs_rq, prev);
		/* Put 'current' back into the tree. */
		__enqueue_entity(cfs_rq, prev);
		/* in !on_rq case, update occurred at dequeue */
		update_entity_load_avg(prev, 1);
	}
	cfs_rq->curr = NULL;
}

static void
entity_tick(struct cfs_rq *cfs_rq, struct sched_entity *curr, int queued)
{
	/*
	 * Update run-time statistics of the 'current'.
	 */
	update_curr(cfs_rq);

	/*
	 * Ensure that runnable average is periodically updated.
	 */
	update_entity_load_avg(curr, 1);
	update_cfs_rq_blocked_load(cfs_rq, 1);
	update_cfs_shares(cfs_rq);

#ifdef CONFIG_SCHED_HRTICK
	/*
	 * queued ticks are scheduled to match the slice, so don't bother
	 * validating it and just reschedule.
	 */
	if (queued) {
		resched_task(rq_of(cfs_rq)->curr);
		return;
	}
	/*
	 * don't let the period tick interfere with the hrtick preemption
	 */
	if (!sched_feat(DOUBLE_TICK) &&
			hrtimer_active(&rq_of(cfs_rq)->hrtick_timer))
		return;
#endif

	if (cfs_rq->nr_running > 1)
		check_preempt_tick(cfs_rq, curr);
}


/**************************************************
 * CFS bandwidth control machinery
 */

#ifdef CONFIG_CFS_BANDWIDTH

#ifdef HAVE_JUMP_LABEL
static struct static_key __cfs_bandwidth_used;

static inline bool cfs_bandwidth_used(void)
{
	return static_key_false(&__cfs_bandwidth_used);
}

void cfs_bandwidth_usage_inc(void)
{
	static_key_slow_inc(&__cfs_bandwidth_used);
}

void cfs_bandwidth_usage_dec(void)
{
	static_key_slow_dec(&__cfs_bandwidth_used);
}
#else /* HAVE_JUMP_LABEL */
static bool cfs_bandwidth_used(void)
{
	return true;
}

void cfs_bandwidth_usage_inc(void) {}
void cfs_bandwidth_usage_dec(void) {}
#endif /* HAVE_JUMP_LABEL */

/*
 * default period for cfs group bandwidth.
 * default: 0.1s, units: nanoseconds
 */
static inline u64 default_cfs_period(void)
{
	return 100000000ULL;
}

static inline u64 sched_cfs_bandwidth_slice(void)
{
	return (u64)sysctl_sched_cfs_bandwidth_slice * NSEC_PER_USEC;
}

/*
 * Replenish runtime according to assigned quota and update expiration time.
 * We use sched_clock_cpu directly instead of rq->clock to avoid adding
 * additional synchronization around rq->lock.
 *
 * requires cfs_b->lock
 */
void __refill_cfs_bandwidth_runtime(struct cfs_bandwidth *cfs_b)
{
	u64 now;

	if (cfs_b->quota == RUNTIME_INF)
		return;

	now = sched_clock_cpu(smp_processor_id());
	cfs_b->runtime = cfs_b->quota;
	cfs_b->runtime_expires = now + ktime_to_ns(cfs_b->period);
}

static inline struct cfs_bandwidth *tg_cfs_bandwidth(struct task_group *tg)
{
	return &tg->cfs_bandwidth;
}

/* rq->task_clock normalized against any time this cfs_rq has spent throttled */
static inline u64 cfs_rq_clock_task(struct cfs_rq *cfs_rq)
{
	if (unlikely(cfs_rq->throttle_count))
		return cfs_rq->throttled_clock_task;

	return rq_clock_task(rq_of(cfs_rq)) - cfs_rq->throttled_clock_task_time;
}

/* returns 0 on failure to allocate runtime */
static int assign_cfs_rq_runtime(struct cfs_rq *cfs_rq)
{
	struct task_group *tg = cfs_rq->tg;
	struct cfs_bandwidth *cfs_b = tg_cfs_bandwidth(tg);
	u64 amount = 0, min_amount, expires;

	/* note: this is a positive sum as runtime_remaining <= 0 */
	min_amount = sched_cfs_bandwidth_slice() - cfs_rq->runtime_remaining;

	raw_spin_lock(&cfs_b->lock);
	if (cfs_b->quota == RUNTIME_INF)
		amount = min_amount;
	else {
		/*
		 * If the bandwidth pool has become inactive, then at least one
		 * period must have elapsed since the last consumption.
		 * Refresh the global state and ensure bandwidth timer becomes
		 * active.
		 */
		if (!cfs_b->timer_active) {
			__refill_cfs_bandwidth_runtime(cfs_b);
			__start_cfs_bandwidth(cfs_b);
		}

		if (cfs_b->runtime > 0) {
			amount = min(cfs_b->runtime, min_amount);
			cfs_b->runtime -= amount;
			cfs_b->idle = 0;
		}
	}
	expires = cfs_b->runtime_expires;
	raw_spin_unlock(&cfs_b->lock);

	cfs_rq->runtime_remaining += amount;
	/*
	 * we may have advanced our local expiration to account for allowed
	 * spread between our sched_clock and the one on which runtime was
	 * issued.
	 */
	if ((s64)(expires - cfs_rq->runtime_expires) > 0)
		cfs_rq->runtime_expires = expires;

	return cfs_rq->runtime_remaining > 0;
}

/*
 * Note: This depends on the synchronization provided by sched_clock and the
 * fact that rq->clock snapshots this value.
 */
static void expire_cfs_rq_runtime(struct cfs_rq *cfs_rq)
{
	struct cfs_bandwidth *cfs_b = tg_cfs_bandwidth(cfs_rq->tg);

	/* if the deadline is ahead of our clock, nothing to do */
	if (likely((s64)(rq_clock(rq_of(cfs_rq)) - cfs_rq->runtime_expires) < 0))
		return;

	if (cfs_rq->runtime_remaining < 0)
		return;

	/*
	 * If the local deadline has passed we have to consider the
	 * possibility that our sched_clock is 'fast' and the global deadline
	 * has not truly expired.
	 *
	 * Fortunately we can check determine whether this the case by checking
	 * whether the global deadline has advanced.
	 */

	if ((s64)(cfs_rq->runtime_expires - cfs_b->runtime_expires) >= 0) {
		/* extend local deadline, drift is bounded above by 2 ticks */
		cfs_rq->runtime_expires += TICK_NSEC;
	} else {
		/* global deadline is ahead, expiration has passed */
		cfs_rq->runtime_remaining = 0;
	}
}

static void __account_cfs_rq_runtime(struct cfs_rq *cfs_rq, u64 delta_exec)
{
	/* dock delta_exec before expiring quota (as it could span periods) */
	cfs_rq->runtime_remaining -= delta_exec;
	expire_cfs_rq_runtime(cfs_rq);

	if (likely(cfs_rq->runtime_remaining > 0))
		return;

	/*
	 * if we're unable to extend our runtime we resched so that the active
	 * hierarchy can be throttled
	 */
	if (!assign_cfs_rq_runtime(cfs_rq) && likely(cfs_rq->curr))
		resched_task(rq_of(cfs_rq)->curr);
}

static __always_inline
void account_cfs_rq_runtime(struct cfs_rq *cfs_rq, u64 delta_exec)
{
	if (!cfs_bandwidth_used() || !cfs_rq->runtime_enabled)
		return;

	__account_cfs_rq_runtime(cfs_rq, delta_exec);
}

static inline int cfs_rq_throttled(struct cfs_rq *cfs_rq)
{
	return cfs_bandwidth_used() && cfs_rq->throttled;
}

/* check whether cfs_rq, or any parent, is throttled */
static inline int throttled_hierarchy(struct cfs_rq *cfs_rq)
{
	return cfs_bandwidth_used() && cfs_rq->throttle_count;
}

/*
 * Ensure that neither of the group entities corresponding to src_cpu or
 * dest_cpu are members of a throttled hierarchy when performing group
 * load-balance operations.
 */
static inline int throttled_lb_pair(struct task_group *tg,
				    int src_cpu, int dest_cpu)
{
	struct cfs_rq *src_cfs_rq, *dest_cfs_rq;

	src_cfs_rq = tg->cfs_rq[src_cpu];
	dest_cfs_rq = tg->cfs_rq[dest_cpu];

	return throttled_hierarchy(src_cfs_rq) ||
	       throttled_hierarchy(dest_cfs_rq);
}

/* updated child weight may affect parent so we have to do this bottom up */
static int tg_unthrottle_up(struct task_group *tg, void *data)
{
	struct rq *rq = data;
	struct cfs_rq *cfs_rq = tg->cfs_rq[cpu_of(rq)];

	cfs_rq->throttle_count--;
#ifdef CONFIG_SMP
	if (!cfs_rq->throttle_count) {
		/* adjust cfs_rq_clock_task() */
		cfs_rq->throttled_clock_task_time += rq_clock_task(rq) -
					     cfs_rq->throttled_clock_task;
	}
#endif

	return 0;
}

static int tg_throttle_down(struct task_group *tg, void *data)
{
	struct rq *rq = data;
	struct cfs_rq *cfs_rq = tg->cfs_rq[cpu_of(rq)];

	/* group is entering throttled state, stop time */
	if (!cfs_rq->throttle_count)
		cfs_rq->throttled_clock_task = rq_clock_task(rq);
	cfs_rq->throttle_count++;

	return 0;
}

static void throttle_cfs_rq(struct cfs_rq *cfs_rq)
{
	struct rq *rq = rq_of(cfs_rq);
	struct cfs_bandwidth *cfs_b = tg_cfs_bandwidth(cfs_rq->tg);
	struct sched_entity *se;
	long task_delta, dequeue = 1;

	se = cfs_rq->tg->se[cpu_of(rq_of(cfs_rq))];

	/* freeze hierarchy runnable averages while throttled */
	rcu_read_lock();
	walk_tg_tree_from(cfs_rq->tg, tg_throttle_down, tg_nop, (void *)rq);
	rcu_read_unlock();

	task_delta = cfs_rq->h_nr_running;
	for_each_sched_entity(se) {
		struct cfs_rq *qcfs_rq = cfs_rq_of(se);
		/* throttled entity or throttle-on-deactivate */
		if (!se->on_rq)
			break;

		if (dequeue)
			dequeue_entity(qcfs_rq, se, DEQUEUE_SLEEP);
		qcfs_rq->h_nr_running -= task_delta;

		if (qcfs_rq->load.weight)
			dequeue = 0;
	}

	if (!se)
		sub_nr_running(rq, task_delta);

	cfs_rq->throttled = 1;
	cfs_rq->throttled_clock = rq_clock(rq);
	raw_spin_lock(&cfs_b->lock);
	list_add_tail_rcu(&cfs_rq->throttled_list, &cfs_b->throttled_cfs_rq);
	if (!cfs_b->timer_active)
		__start_cfs_bandwidth(cfs_b);
	raw_spin_unlock(&cfs_b->lock);
}

void unthrottle_cfs_rq(struct cfs_rq *cfs_rq)
{
	struct rq *rq = rq_of(cfs_rq);
	struct cfs_bandwidth *cfs_b = tg_cfs_bandwidth(cfs_rq->tg);
	struct sched_entity *se;
	int enqueue = 1;
	long task_delta;

	se = cfs_rq->tg->se[cpu_of(rq)];

	cfs_rq->throttled = 0;

	update_rq_clock(rq);

	raw_spin_lock(&cfs_b->lock);
	cfs_b->throttled_time += rq_clock(rq) - cfs_rq->throttled_clock;
	list_del_rcu(&cfs_rq->throttled_list);
	raw_spin_unlock(&cfs_b->lock);

	/* update hierarchical throttle state */
	walk_tg_tree_from(cfs_rq->tg, tg_nop, tg_unthrottle_up, (void *)rq);

	if (!cfs_rq->load.weight)
		return;

	task_delta = cfs_rq->h_nr_running;
	for_each_sched_entity(se) {
		if (se->on_rq)
			enqueue = 0;

		cfs_rq = cfs_rq_of(se);
		if (enqueue)
			enqueue_entity(cfs_rq, se, ENQUEUE_WAKEUP);
		cfs_rq->h_nr_running += task_delta;

		if (cfs_rq_throttled(cfs_rq))
			break;
	}

	if (!se)
		add_nr_running(rq, task_delta);

	/* determine whether we need to wake up potentially idle cpu */
	if (rq->curr == rq->idle && rq->cfs.nr_running)
		resched_task(rq->curr);
}

static u64 distribute_cfs_runtime(struct cfs_bandwidth *cfs_b,
		u64 remaining, u64 expires)
{
	struct cfs_rq *cfs_rq;
	u64 runtime = remaining;

	rcu_read_lock();
	list_for_each_entry_rcu(cfs_rq, &cfs_b->throttled_cfs_rq,
				throttled_list) {
		struct rq *rq = rq_of(cfs_rq);

		raw_spin_lock(&rq->lock);
		if (!cfs_rq_throttled(cfs_rq))
			goto next;

		runtime = -cfs_rq->runtime_remaining + 1;
		if (runtime > remaining)
			runtime = remaining;
		remaining -= runtime;

		cfs_rq->runtime_remaining += runtime;
		cfs_rq->runtime_expires = expires;

		/* we check whether we're throttled above */
		if (cfs_rq->runtime_remaining > 0)
			unthrottle_cfs_rq(cfs_rq);

next:
		raw_spin_unlock(&rq->lock);

		if (!remaining)
			break;
	}
	rcu_read_unlock();

	return remaining;
}

/*
 * Responsible for refilling a task_group's bandwidth and unthrottling its
 * cfs_rqs as appropriate. If there has been no activity within the last
 * period the timer is deactivated until scheduling resumes; cfs_b->idle is
 * used to track this state.
 */
static int do_sched_cfs_period_timer(struct cfs_bandwidth *cfs_b, int overrun)
{
	u64 runtime, runtime_expires;
	int idle = 1, throttled;

	raw_spin_lock(&cfs_b->lock);
	/* no need to continue the timer with no bandwidth constraint */
	if (cfs_b->quota == RUNTIME_INF)
		goto out_unlock;

	throttled = !list_empty(&cfs_b->throttled_cfs_rq);
	/* idle depends on !throttled (for the case of a large deficit) */
	idle = cfs_b->idle && !throttled;
	cfs_b->nr_periods += overrun;

	/* if we're going inactive then everything else can be deferred */
	if (idle)
		goto out_unlock;

	/*
	 * if we have relooped after returning idle once, we need to update our
	 * status as actually running, so that other cpus doing
	 * __start_cfs_bandwidth will stop trying to cancel us.
	 */
	cfs_b->timer_active = 1;

	__refill_cfs_bandwidth_runtime(cfs_b);

	if (!throttled) {
		/* mark as potentially idle for the upcoming period */
		cfs_b->idle = 1;
		goto out_unlock;
	}

	/* account preceding periods in which throttling occurred */
	cfs_b->nr_throttled += overrun;

	/*
	 * There are throttled entities so we must first use the new bandwidth
	 * to unthrottle them before making it generally available.  This
	 * ensures that all existing debts will be paid before a new cfs_rq is
	 * allowed to run.
	 */
	runtime = cfs_b->runtime;
	runtime_expires = cfs_b->runtime_expires;
	cfs_b->runtime = 0;

	/*
	 * This check is repeated as we are holding onto the new bandwidth
	 * while we unthrottle.  This can potentially race with an unthrottled
	 * group trying to acquire new bandwidth from the global pool.
	 */
	while (throttled && runtime > 0) {
		raw_spin_unlock(&cfs_b->lock);
		/* we can't nest cfs_b->lock while distributing bandwidth */
		runtime = distribute_cfs_runtime(cfs_b, runtime,
						 runtime_expires);
		raw_spin_lock(&cfs_b->lock);

		throttled = !list_empty(&cfs_b->throttled_cfs_rq);
	}

	/* return (any) remaining runtime */
	cfs_b->runtime = runtime;
	/*
	 * While we are ensured activity in the period following an
	 * unthrottle, this also covers the case in which the new bandwidth is
	 * insufficient to cover the existing bandwidth deficit.  (Forcing the
	 * timer to remain active while there are any throttled entities.)
	 */
	cfs_b->idle = 0;
out_unlock:
	if (idle)
		cfs_b->timer_active = 0;
	raw_spin_unlock(&cfs_b->lock);

	return idle;
}

/* a cfs_rq won't donate quota below this amount */
static const u64 min_cfs_rq_runtime = 1 * NSEC_PER_MSEC;
/* minimum remaining period time to redistribute slack quota */
static const u64 min_bandwidth_expiration = 2 * NSEC_PER_MSEC;
/* how long we wait to gather additional slack before distributing */
static const u64 cfs_bandwidth_slack_period = 5 * NSEC_PER_MSEC;

/*
 * Are we near the end of the current quota period?
 *
 * Requires cfs_b->lock for hrtimer_expires_remaining to be safe against the
 * hrtimer base being cleared by __hrtimer_start_range_ns. In the case of
 * migrate_hrtimers, base is never cleared, so we are fine.
 */
static int runtime_refresh_within(struct cfs_bandwidth *cfs_b, u64 min_expire)
{
	struct hrtimer *refresh_timer = &cfs_b->period_timer;
	u64 remaining;

	/* if the call-back is running a quota refresh is already occurring */
	if (hrtimer_callback_running(refresh_timer))
		return 1;

	/* is a quota refresh about to occur? */
	remaining = ktime_to_ns(hrtimer_expires_remaining(refresh_timer));
	if (remaining < min_expire)
		return 1;

	return 0;
}

static void start_cfs_slack_bandwidth(struct cfs_bandwidth *cfs_b)
{
	u64 min_left = cfs_bandwidth_slack_period + min_bandwidth_expiration;

	/* if there's a quota refresh soon don't bother with slack */
	if (runtime_refresh_within(cfs_b, min_left))
		return;

	start_bandwidth_timer(&cfs_b->slack_timer,
				ns_to_ktime(cfs_bandwidth_slack_period));
}

/* we know any runtime found here is valid as update_curr() precedes return */
static void __return_cfs_rq_runtime(struct cfs_rq *cfs_rq)
{
	struct cfs_bandwidth *cfs_b = tg_cfs_bandwidth(cfs_rq->tg);
	s64 slack_runtime = cfs_rq->runtime_remaining - min_cfs_rq_runtime;

	if (slack_runtime <= 0)
		return;

	raw_spin_lock(&cfs_b->lock);
	if (cfs_b->quota != RUNTIME_INF &&
	    cfs_rq->runtime_expires == cfs_b->runtime_expires) {
		cfs_b->runtime += slack_runtime;

		/* we are under rq->lock, defer unthrottling using a timer */
		if (cfs_b->runtime > sched_cfs_bandwidth_slice() &&
		    !list_empty(&cfs_b->throttled_cfs_rq))
			start_cfs_slack_bandwidth(cfs_b);
	}
	raw_spin_unlock(&cfs_b->lock);

	/* even if it's not valid for return we don't want to try again */
	cfs_rq->runtime_remaining -= slack_runtime;
}

static __always_inline void return_cfs_rq_runtime(struct cfs_rq *cfs_rq)
{
	if (!cfs_bandwidth_used())
		return;

	if (!cfs_rq->runtime_enabled || cfs_rq->nr_running)
		return;

	__return_cfs_rq_runtime(cfs_rq);
}

/*
 * This is done with a timer (instead of inline with bandwidth return) since
 * it's necessary to juggle rq->locks to unthrottle their respective cfs_rqs.
 */
static void do_sched_cfs_slack_timer(struct cfs_bandwidth *cfs_b)
{
	u64 runtime = 0, slice = sched_cfs_bandwidth_slice();
	u64 expires;

	/* confirm we're still not at a refresh boundary */
	raw_spin_lock(&cfs_b->lock);
	if (runtime_refresh_within(cfs_b, min_bandwidth_expiration)) {
		raw_spin_unlock(&cfs_b->lock);
		return;
	}

	if (cfs_b->quota != RUNTIME_INF && cfs_b->runtime > slice) {
		runtime = cfs_b->runtime;
		cfs_b->runtime = 0;
	}
	expires = cfs_b->runtime_expires;
	raw_spin_unlock(&cfs_b->lock);

	if (!runtime)
		return;

	runtime = distribute_cfs_runtime(cfs_b, runtime, expires);

	raw_spin_lock(&cfs_b->lock);
	if (expires == cfs_b->runtime_expires)
		cfs_b->runtime = runtime;
	raw_spin_unlock(&cfs_b->lock);
}

/*
 * When a group wakes up we want to make sure that its quota is not already
 * expired/exceeded, otherwise it may be allowed to steal additional ticks of
 * runtime as update_curr() throttling can not not trigger until it's on-rq.
 */
static void check_enqueue_throttle(struct cfs_rq *cfs_rq)
{
	if (!cfs_bandwidth_used())
		return;

	/* an active group must be handled by the update_curr()->put() path */
	if (!cfs_rq->runtime_enabled || cfs_rq->curr)
		return;

	/* ensure the group is not already throttled */
	if (cfs_rq_throttled(cfs_rq))
		return;

	/* update runtime allocation */
	account_cfs_rq_runtime(cfs_rq, 0);
	if (cfs_rq->runtime_remaining <= 0)
		throttle_cfs_rq(cfs_rq);
}

/* conditionally throttle active cfs_rq's from put_prev_entity() */
static bool check_cfs_rq_runtime(struct cfs_rq *cfs_rq)
{
	if (!cfs_bandwidth_used())
		return false;

	if (likely(!cfs_rq->runtime_enabled || cfs_rq->runtime_remaining > 0))
		return false;

	/*
	 * it's possible for a throttled entity to be forced into a running
	 * state (e.g. set_curr_task), in this case we're finished.
	 */
	if (cfs_rq_throttled(cfs_rq))
		return true;

	throttle_cfs_rq(cfs_rq);
	return true;
}

static enum hrtimer_restart sched_cfs_slack_timer(struct hrtimer *timer)
{
	struct cfs_bandwidth *cfs_b =
		container_of(timer, struct cfs_bandwidth, slack_timer);
	do_sched_cfs_slack_timer(cfs_b);

	return HRTIMER_NORESTART;
}

static enum hrtimer_restart sched_cfs_period_timer(struct hrtimer *timer)
{
	struct cfs_bandwidth *cfs_b =
		container_of(timer, struct cfs_bandwidth, period_timer);
	ktime_t now;
	int overrun;
	int idle = 0;

	for (;;) {
		now = hrtimer_cb_get_time(timer);
		overrun = hrtimer_forward(timer, now, cfs_b->period);

		if (!overrun)
			break;

		idle = do_sched_cfs_period_timer(cfs_b, overrun);
	}

	return idle ? HRTIMER_NORESTART : HRTIMER_RESTART;
}

void init_cfs_bandwidth(struct cfs_bandwidth *cfs_b)
{
	raw_spin_lock_init(&cfs_b->lock);
	cfs_b->runtime = 0;
	cfs_b->quota = RUNTIME_INF;
	cfs_b->period = ns_to_ktime(default_cfs_period());

	INIT_LIST_HEAD(&cfs_b->throttled_cfs_rq);
	hrtimer_init(&cfs_b->period_timer, CLOCK_MONOTONIC, HRTIMER_MODE_REL);
	cfs_b->period_timer.function = sched_cfs_period_timer;
	hrtimer_init(&cfs_b->slack_timer, CLOCK_MONOTONIC, HRTIMER_MODE_REL);
	cfs_b->slack_timer.function = sched_cfs_slack_timer;
}

static void init_cfs_rq_runtime(struct cfs_rq *cfs_rq)
{
	cfs_rq->runtime_enabled = 0;
	INIT_LIST_HEAD(&cfs_rq->throttled_list);
}

/* requires cfs_b->lock, may release to reprogram timer */
void __start_cfs_bandwidth(struct cfs_bandwidth *cfs_b)
{
	/*
	 * The timer may be active because we're trying to set a new bandwidth
	 * period or because we're racing with the tear-down path
	 * (timer_active==0 becomes visible before the hrtimer call-back
	 * terminates).  In either case we ensure that it's re-programmed
	 */
	while (unlikely(hrtimer_active(&cfs_b->period_timer)) &&
	       hrtimer_try_to_cancel(&cfs_b->period_timer) < 0) {
		/* bounce the lock to allow do_sched_cfs_period_timer to run */
		raw_spin_unlock(&cfs_b->lock);
		cpu_relax();
		raw_spin_lock(&cfs_b->lock);
		/* if someone else restarted the timer then we're done */
		if (cfs_b->timer_active)
			return;
	}

	cfs_b->timer_active = 1;
	start_bandwidth_timer(&cfs_b->period_timer, cfs_b->period);
}

static void destroy_cfs_bandwidth(struct cfs_bandwidth *cfs_b)
{
	hrtimer_cancel(&cfs_b->period_timer);
	hrtimer_cancel(&cfs_b->slack_timer);
}

static void __maybe_unused unthrottle_offline_cfs_rqs(struct rq *rq)
{
	struct cfs_rq *cfs_rq;

	for_each_leaf_cfs_rq(rq, cfs_rq) {
		struct cfs_bandwidth *cfs_b = tg_cfs_bandwidth(cfs_rq->tg);

		if (!cfs_rq->runtime_enabled)
			continue;

		/*
		 * clock_task is not advancing so we just need to make sure
		 * there's some valid quota amount
		 */
		cfs_rq->runtime_remaining = cfs_b->quota;
		if (cfs_rq_throttled(cfs_rq))
			unthrottle_cfs_rq(cfs_rq);
	}
}

#else /* CONFIG_CFS_BANDWIDTH */
static inline u64 cfs_rq_clock_task(struct cfs_rq *cfs_rq)
{
	return rq_clock_task(rq_of(cfs_rq));
}

static void account_cfs_rq_runtime(struct cfs_rq *cfs_rq, u64 delta_exec) {}
static bool check_cfs_rq_runtime(struct cfs_rq *cfs_rq) { return false; }
static void check_enqueue_throttle(struct cfs_rq *cfs_rq) {}
static __always_inline void return_cfs_rq_runtime(struct cfs_rq *cfs_rq) {}

static inline int cfs_rq_throttled(struct cfs_rq *cfs_rq)
{
	return 0;
}

static inline int throttled_hierarchy(struct cfs_rq *cfs_rq)
{
	return 0;
}

static inline int throttled_lb_pair(struct task_group *tg,
				    int src_cpu, int dest_cpu)
{
	return 0;
}

void init_cfs_bandwidth(struct cfs_bandwidth *cfs_b) {}

#ifdef CONFIG_FAIR_GROUP_SCHED
static void init_cfs_rq_runtime(struct cfs_rq *cfs_rq) {}
#endif

static inline struct cfs_bandwidth *tg_cfs_bandwidth(struct task_group *tg)
{
	return NULL;
}
static inline void destroy_cfs_bandwidth(struct cfs_bandwidth *cfs_b) {}
static inline void unthrottle_offline_cfs_rqs(struct rq *rq) {}

#endif /* CONFIG_CFS_BANDWIDTH */

/**************************************************
 * CFS operations on tasks:
 */

#ifdef CONFIG_SCHED_HRTICK
static void hrtick_start_fair(struct rq *rq, struct task_struct *p)
{
	struct sched_entity *se = &p->se;
	struct cfs_rq *cfs_rq = cfs_rq_of(se);

	WARN_ON(task_rq(p) != rq);

	if (cfs_rq->nr_running > 1) {
		u64 slice = sched_slice(cfs_rq, se);
		u64 ran = se->sum_exec_runtime - se->prev_sum_exec_runtime;
		s64 delta = slice - ran;

		if (delta < 0) {
			if (rq->curr == p)
				resched_task(p);
			return;
		}

		/*
		 * Don't schedule slices shorter than 10000ns, that just
		 * doesn't make sense. Rely on vruntime for fairness.
		 */
		if (rq->curr != p)
			delta = max_t(s64, 10000LL, delta);

		hrtick_start(rq, delta);
	}
}

/*
 * called from enqueue/dequeue and updates the hrtick when the
 * current task is from our class and nr_running is low enough
 * to matter.
 */
static void hrtick_update(struct rq *rq)
{
	struct task_struct *curr = rq->curr;

	if (!hrtick_enabled(rq) || curr->sched_class != &fair_sched_class)
		return;

	if (cfs_rq_of(&curr->se)->nr_running < sched_nr_latency)
		hrtick_start_fair(rq, curr);
}
#else /* !CONFIG_SCHED_HRTICK */
static inline void
hrtick_start_fair(struct rq *rq, struct task_struct *p)
{
}

static inline void hrtick_update(struct rq *rq)
{
}
#endif

/*
 * The enqueue_task method is called before nr_running is
 * increased. Here we update the fair scheduling stats and
 * then put the task into the rbtree:
 */
static void
enqueue_task_fair(struct rq *rq, struct task_struct *p, int flags)
{
	struct cfs_rq *cfs_rq;
	struct sched_entity *se = &p->se;

	for_each_sched_entity(se) {
		if (se->on_rq)
			break;
		cfs_rq = cfs_rq_of(se);
		enqueue_entity(cfs_rq, se, flags);

		/*
		 * end evaluation on encountering a throttled cfs_rq
		 *
		 * note: in the case of encountering a throttled cfs_rq we will
		 * post the final h_nr_running increment below.
		*/
		if (cfs_rq_throttled(cfs_rq))
			break;
		cfs_rq->h_nr_running++;

		flags = ENQUEUE_WAKEUP;
	}

	for_each_sched_entity(se) {
		cfs_rq = cfs_rq_of(se);
		cfs_rq->h_nr_running++;

		if (cfs_rq_throttled(cfs_rq))
			break;

		update_cfs_shares(cfs_rq);
		update_entity_load_avg(se, 1);
	}

	if (!se) {
		update_rq_runnable_avg(rq, rq->nr_running);
		add_nr_running(rq, 1);
	}
	hrtick_update(rq);
}

static void set_next_buddy(struct sched_entity *se);

/*
 * The dequeue_task method is called before nr_running is
 * decreased. We remove the task from the rbtree and
 * update the fair scheduling stats:
 */
static void dequeue_task_fair(struct rq *rq, struct task_struct *p, int flags)
{
	struct cfs_rq *cfs_rq;
	struct sched_entity *se = &p->se;
	int task_sleep = flags & DEQUEUE_SLEEP;

	for_each_sched_entity(se) {
		cfs_rq = cfs_rq_of(se);
		dequeue_entity(cfs_rq, se, flags);

		/*
		 * end evaluation on encountering a throttled cfs_rq
		 *
		 * note: in the case of encountering a throttled cfs_rq we will
		 * post the final h_nr_running decrement below.
		*/
		if (cfs_rq_throttled(cfs_rq))
			break;
		cfs_rq->h_nr_running--;

		/* Don't dequeue parent if it has other entities besides us */
		if (cfs_rq->load.weight) {
			/*
			 * Bias pick_next to pick a task from this cfs_rq, as
			 * p is sleeping when it is within its sched_slice.
			 */
			if (task_sleep && parent_entity(se))
				set_next_buddy(parent_entity(se));

			/* avoid re-evaluating load for this entity */
			se = parent_entity(se);
			break;
		}
		flags |= DEQUEUE_SLEEP;
	}

	for_each_sched_entity(se) {
		cfs_rq = cfs_rq_of(se);
		cfs_rq->h_nr_running--;

		if (cfs_rq_throttled(cfs_rq))
			break;

		update_cfs_shares(cfs_rq);
		update_entity_load_avg(se, 1);
	}

	if (!se) {
		sub_nr_running(rq, 1);
		update_rq_runnable_avg(rq, 1);
	}
	hrtick_update(rq);
}

#ifdef CONFIG_SMP
/* Used instead of source_load when we know the type == 0 */
static unsigned long weighted_cpuload(const int cpu)
{
	return cpu_rq(cpu)->cfs.runnable_load_avg;
}

/*
 * Return a low guess at the load of a migration-source cpu weighted
 * according to the scheduling class and "nice" value.
 *
 * We want to under-estimate the load of migration sources, to
 * balance conservatively.
 */
static unsigned long source_load(int cpu, int type)
{
	struct rq *rq = cpu_rq(cpu);
	unsigned long total = weighted_cpuload(cpu);

	if (type == 0 || !sched_feat(LB_BIAS))
		return total;

	return min(rq->cpu_load[type-1], total);
}

/*
 * Return a high guess at the load of a migration-target cpu weighted
 * according to the scheduling class and "nice" value.
 */
static unsigned long target_load(int cpu, int type)
{
	struct rq *rq = cpu_rq(cpu);
	unsigned long total = weighted_cpuload(cpu);

	if (type == 0 || !sched_feat(LB_BIAS))
		return total;

	return max(rq->cpu_load[type-1], total);
}

static unsigned long power_of(int cpu)
{
	return cpu_rq(cpu)->cpu_power;
}

static unsigned long cpu_avg_load_per_task(int cpu)
{
	struct rq *rq = cpu_rq(cpu);
	unsigned long nr_running = ACCESS_ONCE(rq->nr_running);
	unsigned long load_avg = rq->cfs.runnable_load_avg;

	if (nr_running)
		return load_avg / nr_running;

	return 0;
}

static void record_wakee(struct task_struct *p)
{
	/*
	 * Rough decay (wiping) for cost saving, don't worry
	 * about the boundary, really active task won't care
	 * about the loss.
	 */
	if (jiffies > current->wakee_flip_decay_ts + HZ) {
		current->wakee_flips >>= 1;
		current->wakee_flip_decay_ts = jiffies;
	}

	if (current->last_wakee != p) {
		current->last_wakee = p;
		current->wakee_flips++;
	}
}

static void task_waking_fair(struct task_struct *p)
{
	struct sched_entity *se = &p->se;
	struct cfs_rq *cfs_rq = cfs_rq_of(se);
	u64 min_vruntime;

#ifndef CONFIG_64BIT
	u64 min_vruntime_copy;

	do {
		min_vruntime_copy = cfs_rq->min_vruntime_copy;
		smp_rmb();
		min_vruntime = cfs_rq->min_vruntime;
	} while (min_vruntime != min_vruntime_copy);
#else
	min_vruntime = cfs_rq->min_vruntime;
#endif

	se->vruntime -= min_vruntime;
	record_wakee(p);
}

#ifdef CONFIG_FAIR_GROUP_SCHED
/*
 * effective_load() calculates the load change as seen from the root_task_group
 *
 * Adding load to a group doesn't make a group heavier, but can cause movement
 * of group shares between cpus. Assuming the shares were perfectly aligned one
 * can calculate the shift in shares.
 *
 * Calculate the effective load difference if @wl is added (subtracted) to @tg
 * on this @cpu and results in a total addition (subtraction) of @wg to the
 * total group weight.
 *
 * Given a runqueue weight distribution (rw_i) we can compute a shares
 * distribution (s_i) using:
 *
 *   s_i = rw_i / \Sum rw_j						(1)
 *
 * Suppose we have 4 CPUs and our @tg is a direct child of the root group and
 * has 7 equal weight tasks, distributed as below (rw_i), with the resulting
 * shares distribution (s_i):
 *
 *   rw_i = {   2,   4,   1,   0 }
 *   s_i  = { 2/7, 4/7, 1/7,   0 }
 *
 * As per wake_affine() we're interested in the load of two CPUs (the CPU the
 * task used to run on and the CPU the waker is running on), we need to
 * compute the effect of waking a task on either CPU and, in case of a sync
 * wakeup, compute the effect of the current task going to sleep.
 *
 * So for a change of @wl to the local @cpu with an overall group weight change
 * of @wl we can compute the new shares distribution (s'_i) using:
 *
 *   s'_i = (rw_i + @wl) / (@wg + \Sum rw_j)				(2)
 *
 * Suppose we're interested in CPUs 0 and 1, and want to compute the load
 * differences in waking a task to CPU 0. The additional task changes the
 * weight and shares distributions like:
 *
 *   rw'_i = {   3,   4,   1,   0 }
 *   s'_i  = { 3/8, 4/8, 1/8,   0 }
 *
 * We can then compute the difference in effective weight by using:
 *
 *   dw_i = S * (s'_i - s_i)						(3)
 *
 * Where 'S' is the group weight as seen by its parent.
 *
 * Therefore the effective change in loads on CPU 0 would be 5/56 (3/8 - 2/7)
 * times the weight of the group. The effect on CPU 1 would be -4/56 (4/8 -
 * 4/7) times the weight of the group.
 */
static long effective_load(struct task_group *tg, int cpu, long wl, long wg)
{
	struct sched_entity *se = tg->se[cpu];

	if (!tg->parent)	/* the trivial, non-cgroup case */
		return wl;

	for_each_sched_entity(se) {
		long w, W;

		tg = se->my_q->tg;

		/*
		 * W = @wg + \Sum rw_j
		 */
		W = wg + calc_tg_weight(tg, se->my_q);

		/*
		 * w = rw_i + @wl
		 */
		w = se->my_q->load.weight + wl;

		/*
		 * wl = S * s'_i; see (2)
		 */
		if (W > 0 && w < W)
			wl = (w * tg->shares) / W;
		else
			wl = tg->shares;

		/*
		 * Per the above, wl is the new se->load.weight value; since
		 * those are clipped to [MIN_SHARES, ...) do so now. See
		 * calc_cfs_shares().
		 */
		if (wl < MIN_SHARES)
			wl = MIN_SHARES;

		/*
		 * wl = dw_i = S * (s'_i - s_i); see (3)
		 */
		wl -= se->load.weight;

		/*
		 * Recursively apply this logic to all parent groups to compute
		 * the final effective load change on the root group. Since
		 * only the @tg group gets extra weight, all parent groups can
		 * only redistribute existing shares. @wl is the shift in shares
		 * resulting from this level per the above.
		 */
		wg = 0;
	}

	return wl;
}
#else

static long effective_load(struct task_group *tg, int cpu, long wl, long wg)
{
	return wl;
}

#endif

static int wake_wide(struct task_struct *p)
{
	int factor = this_cpu_read(sd_llc_size);

	/*
	 * Yeah, it's the switching-frequency, could means many wakee or
	 * rapidly switch, use factor here will just help to automatically
	 * adjust the loose-degree, so bigger node will lead to more pull.
	 */
	if (p->wakee_flips > factor) {
		/*
		 * wakee is somewhat hot, it needs certain amount of cpu
		 * resource, so if waker is far more hot, prefer to leave
		 * it alone.
		 */
		if (current->wakee_flips > (factor * p->wakee_flips))
			return 1;
	}

	return 0;
}

static int wake_affine(struct sched_domain *sd, struct task_struct *p, int sync)
{
	s64 this_load, load;
	int idx, this_cpu, prev_cpu;
	unsigned long tl_per_task;
	struct task_group *tg;
	unsigned long weight;
	int balanced;

	/*
	 * If we wake multiple tasks be careful to not bounce
	 * ourselves around too much.
	 */
	if (wake_wide(p))
		return 0;

	idx	  = sd->wake_idx;
	this_cpu  = smp_processor_id();
	prev_cpu  = task_cpu(p);
	load	  = source_load(prev_cpu, idx);
	this_load = target_load(this_cpu, idx);

	/*
	 * If sync wakeup then subtract the (maximum possible)
	 * effect of the currently running task from the load
	 * of the current CPU:
	 */
	if (sync) {
		tg = task_group(current);
		weight = current->se.load.weight;

		this_load += effective_load(tg, this_cpu, -weight, -weight);
		load += effective_load(tg, prev_cpu, 0, -weight);
	}

	tg = task_group(p);
	weight = p->se.load.weight;

	/*
	 * In low-load situations, where prev_cpu is idle and this_cpu is idle
	 * due to the sync cause above having dropped this_load to 0, we'll
	 * always have an imbalance, but there's really nothing you can do
	 * about that, so that's good too.
	 *
	 * Otherwise check if either cpus are near enough in load to allow this
	 * task to be woken on this_cpu.
	 */
	if (this_load > 0) {
		s64 this_eff_load, prev_eff_load;

		this_eff_load = 100;
		this_eff_load *= power_of(prev_cpu);
		this_eff_load *= this_load +
			effective_load(tg, this_cpu, weight, weight);

		prev_eff_load = 100 + (sd->imbalance_pct - 100) / 2;
		prev_eff_load *= power_of(this_cpu);
		prev_eff_load *= load + effective_load(tg, prev_cpu, 0, weight);

		balanced = this_eff_load <= prev_eff_load;
	} else
		balanced = true;

	/*
	 * If the currently running task will sleep within
	 * a reasonable amount of time then attract this newly
	 * woken task:
	 */
	if (sync && balanced)
		return 1;

	schedstat_inc(p, se.statistics.nr_wakeups_affine_attempts);
	tl_per_task = cpu_avg_load_per_task(this_cpu);

	if (balanced ||
	    (this_load <= load &&
	     this_load + target_load(prev_cpu, idx) <= tl_per_task)) {
		/*
		 * This domain has SD_WAKE_AFFINE and
		 * p is cache cold in this domain, and
		 * there is no bad imbalance.
		 */
		schedstat_inc(sd, ttwu_move_affine);
		schedstat_inc(p, se.statistics.nr_wakeups_affine);

		return 1;
	}
	return 0;
}

/*
 * find_idlest_group finds and returns the least busy CPU group within the
 * domain.
 */
static struct sched_group *
find_idlest_group(struct sched_domain *sd, struct task_struct *p,
		  int this_cpu, int sd_flag)
{
	struct sched_group *idlest = NULL, *group = sd->groups;
	unsigned long min_load = ULONG_MAX, this_load = 0;
	int load_idx = sd->forkexec_idx;
	int imbalance = 100 + (sd->imbalance_pct-100)/2;

	if (sd_flag & SD_BALANCE_WAKE)
		load_idx = sd->wake_idx;

	do {
		unsigned long load, avg_load;
		int local_group;
		int i;

		/* Skip over this group if it has no CPUs allowed */
		if (!cpumask_intersects(sched_group_cpus(group),
					tsk_cpus_allowed(p)))
			continue;

		local_group = cpumask_test_cpu(this_cpu,
					       sched_group_cpus(group));

		/* Tally up the load of all CPUs in the group */
		avg_load = 0;

		for_each_cpu(i, sched_group_cpus(group)) {
			/* Bias balancing toward cpus of our domain */
			if (local_group)
				load = source_load(i, load_idx);
			else
				load = target_load(i, load_idx);

			avg_load += load;
		}

		/* Adjust by relative CPU power of the group */
		avg_load = (avg_load * SCHED_POWER_SCALE) / group->sgp->power;

		if (local_group) {
			this_load = avg_load;
		} else if (avg_load < min_load) {
			min_load = avg_load;
			idlest = group;
		}
	} while (group = group->next, group != sd->groups);

	if (!idlest || 100*this_load < imbalance*min_load)
		return NULL;
	return idlest;
}

/*
 * find_idlest_cpu - find the idlest cpu among the cpus in group.
 */
static int
find_idlest_cpu(struct sched_group *group, struct task_struct *p, int this_cpu)
{
	unsigned long load, min_load = ULONG_MAX;
	int idlest = -1;
	int i;

	/* Traverse only the allowed CPUs */
	for_each_cpu_and(i, sched_group_cpus(group), tsk_cpus_allowed(p)) {
		load = weighted_cpuload(i);

		if (load < min_load || (load == min_load && i == this_cpu)) {
			min_load = load;
			idlest = i;
		}
	}

	return idlest;
}

/*
 * Try and locate an idle CPU in the sched_domain.
 */
static int select_idle_sibling(struct task_struct *p, int target)
{
	struct sched_domain *sd;
	struct sched_group *sg;
	int i = task_cpu(p);

	if (idle_cpu(target))
		return target;

	/*
	 * If the prevous cpu is cache affine and idle, don't be stupid.
	 */
	if (i != target && cpus_share_cache(i, target) && idle_cpu(i))
		return i;

	/*
	 * Otherwise, iterate the domains and find an elegible idle cpu.
	 */
	sd = rcu_dereference(per_cpu(sd_llc, target));
	for_each_lower_domain(sd) {
		sg = sd->groups;
		do {
			if (!cpumask_intersects(sched_group_cpus(sg),
						tsk_cpus_allowed(p)))
				goto next;

			for_each_cpu(i, sched_group_cpus(sg)) {
				if (i == target || !idle_cpu(i))
					goto next;
			}

			target = cpumask_first_and(sched_group_cpus(sg),
					tsk_cpus_allowed(p));
			goto done;
next:
			sg = sg->next;
		} while (sg != sd->groups);
	}
done:
	return target;
}

/*
 * select_task_rq_fair: Select target runqueue for the waking task in domains
 * that have the 'sd_flag' flag set. In practice, this is SD_BALANCE_WAKE,
 * SD_BALANCE_FORK, or SD_BALANCE_EXEC.
 *
 * Balances load by selecting the idlest cpu in the idlest group, or under
 * certain conditions an idle sibling cpu if the domain has SD_WAKE_AFFINE set.
 *
 * Returns the target cpu number.
 *
 * preempt must be disabled.
 */
static int
select_task_rq_fair(struct task_struct *p, int prev_cpu, int sd_flag, int wake_flags)
{
	struct sched_domain *tmp, *affine_sd = NULL, *sd = NULL;
	int cpu = smp_processor_id();
	int new_cpu = cpu;
	int want_affine = 0;
	int sync = wake_flags & WF_SYNC;

	if (p->nr_cpus_allowed == 1)
		return prev_cpu;

	if (sd_flag & SD_BALANCE_WAKE) {
		if (cpumask_test_cpu(cpu, tsk_cpus_allowed(p)))
			want_affine = 1;
		new_cpu = prev_cpu;
	}

	rcu_read_lock();
	for_each_domain(cpu, tmp) {
		if (!(tmp->flags & SD_LOAD_BALANCE))
			continue;

		/*
		 * If both cpu and prev_cpu are part of this domain,
		 * cpu is a valid SD_WAKE_AFFINE target.
		 */
		if (want_affine && (tmp->flags & SD_WAKE_AFFINE) &&
		    cpumask_test_cpu(prev_cpu, sched_domain_span(tmp))) {
			affine_sd = tmp;
			break;
		}

		if (tmp->flags & sd_flag)
			sd = tmp;
	}

	if (affine_sd && cpu != prev_cpu && wake_affine(affine_sd, p, sync))
		prev_cpu = cpu;

	if (sd_flag & SD_BALANCE_WAKE) {
		new_cpu = select_idle_sibling(p, prev_cpu);
		goto unlock;
	}

	while (sd) {
		struct sched_group *group;
		int weight;

		if (!(sd->flags & sd_flag)) {
			sd = sd->child;
			continue;
		}

		group = find_idlest_group(sd, p, cpu, sd_flag);
		if (!group) {
			sd = sd->child;
			continue;
		}

		new_cpu = find_idlest_cpu(group, p, cpu);
		if (new_cpu == -1 || new_cpu == cpu) {
			/* Now try balancing at a lower domain level of cpu */
			sd = sd->child;
			continue;
		}

		/* Now try balancing at a lower domain level of new_cpu */
		cpu = new_cpu;
		weight = sd->span_weight;
		sd = NULL;
		for_each_domain(cpu, tmp) {
			if (weight <= tmp->span_weight)
				break;
			if (tmp->flags & sd_flag)
				sd = tmp;
		}
		/* while loop will break here if sd == NULL */
	}
unlock:
	rcu_read_unlock();

	return new_cpu;
}

/*
 * Called immediately before a task is migrated to a new cpu; task_cpu(p) and
 * cfs_rq_of(p) references at time of call are still valid and identify the
 * previous cpu.  However, the caller only guarantees p->pi_lock is held; no
 * other assumptions, including the state of rq->lock, should be made.
 */
static void
migrate_task_rq_fair(struct task_struct *p, int next_cpu)
{
	struct sched_entity *se = &p->se;
	struct cfs_rq *cfs_rq = cfs_rq_of(se);

	/*
	 * Load tracking: accumulate removed load so that it can be processed
	 * when we next update owning cfs_rq under rq->lock.  Tasks contribute
	 * to blocked load iff they have a positive decay-count.  It can never
	 * be negative here since on-rq tasks have decay-count == 0.
	 */
	if (se->avg.decay_count) {
		se->avg.decay_count = -__synchronize_entity_decay(se);
		atomic_long_add(se->avg.load_avg_contrib,
						&cfs_rq->removed_load);
	}

	/* We have migrated, no longer consider this task hot */
	se->exec_start = 0;
}
#endif /* CONFIG_SMP */

static unsigned long
wakeup_gran(struct sched_entity *curr, struct sched_entity *se)
{
	unsigned long gran = sysctl_sched_wakeup_granularity;

	/*
	 * Since its curr running now, convert the gran from real-time
	 * to virtual-time in his units.
	 *
	 * By using 'se' instead of 'curr' we penalize light tasks, so
	 * they get preempted easier. That is, if 'se' < 'curr' then
	 * the resulting gran will be larger, therefore penalizing the
	 * lighter, if otoh 'se' > 'curr' then the resulting gran will
	 * be smaller, again penalizing the lighter task.
	 *
	 * This is especially important for buddies when the leftmost
	 * task is higher priority than the buddy.
	 */
	return calc_delta_fair(gran, se);
}

/*
 * Should 'se' preempt 'curr'.
 *
 *             |s1
 *        |s2
 *   |s3
 *         g
 *      |<--->|c
 *
 *  w(c, s1) = -1
 *  w(c, s2) =  0
 *  w(c, s3) =  1
 *
 */
static int
wakeup_preempt_entity(struct sched_entity *curr, struct sched_entity *se)
{
	s64 gran, vdiff = curr->vruntime - se->vruntime;

	if (vdiff <= 0)
		return -1;

	gran = wakeup_gran(curr, se);
	if (vdiff > gran)
		return 1;

	return 0;
}

static void set_last_buddy(struct sched_entity *se)
{
	if (entity_is_task(se) && unlikely(task_of(se)->policy == SCHED_IDLE))
		return;

	for_each_sched_entity(se)
		cfs_rq_of(se)->last = se;
}

static void set_next_buddy(struct sched_entity *se)
{
	if (entity_is_task(se) && unlikely(task_of(se)->policy == SCHED_IDLE))
		return;

	for_each_sched_entity(se)
		cfs_rq_of(se)->next = se;
}

static void set_skip_buddy(struct sched_entity *se)
{
	for_each_sched_entity(se)
		cfs_rq_of(se)->skip = se;
}

/*
 * Preempt the current task with a newly woken task if needed:
 */
static void check_preempt_wakeup(struct rq *rq, struct task_struct *p, int wake_flags)
{
	struct task_struct *curr = rq->curr;
	struct sched_entity *se = &curr->se, *pse = &p->se;
	struct cfs_rq *cfs_rq = task_cfs_rq(curr);
	int scale = cfs_rq->nr_running >= sched_nr_latency;
	int next_buddy_marked = 0;

	if (unlikely(se == pse))
		return;

	/*
	 * This is possible from callers such as move_task(), in which we
	 * unconditionally check_prempt_curr() after an enqueue (which may have
	 * lead to a throttle).  This both saves work and prevents false
	 * next-buddy nomination below.
	 */
	if (unlikely(throttled_hierarchy(cfs_rq_of(pse))))
		return;

	if (sched_feat(NEXT_BUDDY) && scale && !(wake_flags & WF_FORK)) {
		set_next_buddy(pse);
		next_buddy_marked = 1;
	}

	/*
	 * We can come here with TIF_NEED_RESCHED already set from new task
	 * wake up path.
	 *
	 * Note: this also catches the edge-case of curr being in a throttled
	 * group (e.g. via set_curr_task), since update_curr() (in the
	 * enqueue of curr) will have resulted in resched being set.  This
	 * prevents us from potentially nominating it as a false LAST_BUDDY
	 * below.
	 */
	if (test_tsk_need_resched(curr))
		return;

	/* Idle tasks are by definition preempted by non-idle tasks. */
	if (unlikely(curr->policy == SCHED_IDLE) &&
	    likely(p->policy != SCHED_IDLE))
		goto preempt;

	/*
	 * Batch and idle tasks do not preempt non-idle tasks (their preemption
	 * is driven by the tick):
	 */
	if (unlikely(p->policy != SCHED_NORMAL) || !sched_feat(WAKEUP_PREEMPTION))
		return;

	find_matching_se(&se, &pse);
	update_curr(cfs_rq_of(se));
	BUG_ON(!pse);
	if (wakeup_preempt_entity(se, pse) == 1) {
		/*
		 * Bias pick_next to pick the sched entity that is
		 * triggering this preemption.
		 */
		if (!next_buddy_marked)
			set_next_buddy(pse);
		goto preempt;
	}

	return;

preempt:
	resched_task(curr);
	/*
	 * Only set the backward buddy when the current task is still
	 * on the rq. This can happen when a wakeup gets interleaved
	 * with schedule on the ->pre_schedule() or idle_balance()
	 * point, either of which can * drop the rq lock.
	 *
	 * Also, during early boot the idle thread is in the fair class,
	 * for obvious reasons its a bad idea to schedule back to it.
	 */
	if (unlikely(!se->on_rq || curr == rq->idle))
		return;

	if (sched_feat(LAST_BUDDY) && scale && entity_is_task(se))
		set_last_buddy(se);
}

static struct task_struct *
pick_next_task_fair(struct rq *rq, struct task_struct *prev)
{
	struct cfs_rq *cfs_rq = &rq->cfs;
	struct sched_entity *se;
	struct task_struct *p;
	int new_tasks;

again:
#ifdef CONFIG_FAIR_GROUP_SCHED
	if (!cfs_rq->nr_running)
		goto idle;

	if (prev->sched_class != &fair_sched_class)
		goto simple;

	/*
	 * Because of the set_next_buddy() in dequeue_task_fair() it is rather
	 * likely that a next task is from the same cgroup as the current.
	 *
	 * Therefore attempt to avoid putting and setting the entire cgroup
	 * hierarchy, only change the part that actually changes.
	 */

	do {
		struct sched_entity *curr = cfs_rq->curr;

		/*
		 * Since we got here without doing put_prev_entity() we also
		 * have to consider cfs_rq->curr. If it is still a runnable
		 * entity, update_curr() will update its vruntime, otherwise
		 * forget we've ever seen it.
		 */
		if (curr && curr->on_rq)
			update_curr(cfs_rq);
		else
			curr = NULL;

		/*
		 * This call to check_cfs_rq_runtime() will do the throttle and
		 * dequeue its entity in the parent(s). Therefore the 'simple'
		 * nr_running test will indeed be correct.
		 */
		if (unlikely(check_cfs_rq_runtime(cfs_rq)))
			goto simple;

		se = pick_next_entity(cfs_rq, curr);
		cfs_rq = group_cfs_rq(se);
	} while (cfs_rq);

	p = task_of(se);

	/*
	 * Since we haven't yet done put_prev_entity and if the selected task
	 * is a different task than we started out with, try and touch the
	 * least amount of cfs_rqs.
	 */
	if (prev != p) {
		struct sched_entity *pse = &prev->se;

		while (!(cfs_rq = is_same_group(se, pse))) {
			int se_depth = se->depth;
			int pse_depth = pse->depth;

			if (se_depth <= pse_depth) {
				put_prev_entity(cfs_rq_of(pse), pse);
				pse = parent_entity(pse);
			}
			if (se_depth >= pse_depth) {
				set_next_entity(cfs_rq_of(se), se);
				se = parent_entity(se);
			}
		}

		put_prev_entity(cfs_rq, pse);
		set_next_entity(cfs_rq, se);
	}

	if (hrtick_enabled(rq))
		hrtick_start_fair(rq, p);

	return p;
simple:
	cfs_rq = &rq->cfs;
#endif

	if (!cfs_rq->nr_running)
		goto idle;

	put_prev_task(rq, prev);

	do {
		se = pick_next_entity(cfs_rq, NULL);
		set_next_entity(cfs_rq, se);
		cfs_rq = group_cfs_rq(se);
	} while (cfs_rq);

	p = task_of(se);

	if (hrtick_enabled(rq))
		hrtick_start_fair(rq, p);

	return p;

idle:
	new_tasks = idle_balance(rq);
	/*
	 * Because idle_balance() releases (and re-acquires) rq->lock, it is
	 * possible for any higher priority task to appear. In that case we
	 * must re-start the pick_next_entity() loop.
	 */
	if (new_tasks < 0)
		return RETRY_TASK;

	if (new_tasks > 0)
		goto again;

	return NULL;
}

/*
 * Account for a descheduled task:
 */
static void put_prev_task_fair(struct rq *rq, struct task_struct *prev)
{
	struct sched_entity *se = &prev->se;
	struct cfs_rq *cfs_rq;

	for_each_sched_entity(se) {
		cfs_rq = cfs_rq_of(se);
		put_prev_entity(cfs_rq, se);
	}
}

/*
 * sched_yield() is very simple
 *
 * The magic of dealing with the ->skip buddy is in pick_next_entity.
 */
static void yield_task_fair(struct rq *rq)
{
	struct task_struct *curr = rq->curr;
	struct cfs_rq *cfs_rq = task_cfs_rq(curr);
	struct sched_entity *se = &curr->se;

	/*
	 * Are we the only task in the tree?
	 */
	if (unlikely(rq->nr_running == 1))
		return;

	clear_buddies(cfs_rq, se);

	if (curr->policy != SCHED_BATCH) {
		update_rq_clock(rq);
		/*
		 * Update run-time statistics of the 'current'.
		 */
		update_curr(cfs_rq);
		/*
		 * Tell update_rq_clock() that we've just updated,
		 * so we don't do microscopic update in schedule()
		 * and double the fastpath cost.
		 */
		 rq->skip_clock_update = 1;
	}

	set_skip_buddy(se);
}

static bool yield_to_task_fair(struct rq *rq, struct task_struct *p, bool preempt)
{
	struct sched_entity *se = &p->se;

	/* throttled hierarchies are not runnable */
	if (!se->on_rq || throttled_hierarchy(cfs_rq_of(se)))
		return false;

	/* Tell the scheduler that we'd really like pse to run next. */
	set_next_buddy(se);

	yield_task_fair(rq);

	return true;
}

#ifdef CONFIG_SMP
/**************************************************
 * Fair scheduling class load-balancing methods.
 *
 * BASICS
 *
 * The purpose of load-balancing is to achieve the same basic fairness the
 * per-cpu scheduler provides, namely provide a proportional amount of compute
 * time to each task. This is expressed in the following equation:
 *
 *   W_i,n/P_i == W_j,n/P_j for all i,j                               (1)
 *
 * Where W_i,n is the n-th weight average for cpu i. The instantaneous weight
 * W_i,0 is defined as:
 *
 *   W_i,0 = \Sum_j w_i,j                                             (2)
 *
 * Where w_i,j is the weight of the j-th runnable task on cpu i. This weight
 * is derived from the nice value as per prio_to_weight[].
 *
 * The weight average is an exponential decay average of the instantaneous
 * weight:
 *
 *   W'_i,n = (2^n - 1) / 2^n * W_i,n + 1 / 2^n * W_i,0               (3)
 *
 * P_i is the cpu power (or compute capacity) of cpu i, typically it is the
 * fraction of 'recent' time available for SCHED_OTHER task execution. But it
 * can also include other factors [XXX].
 *
 * To achieve this balance we define a measure of imbalance which follows
 * directly from (1):
 *
 *   imb_i,j = max{ avg(W/P), W_i/P_i } - min{ avg(W/P), W_j/P_j }    (4)
 *
 * We them move tasks around to minimize the imbalance. In the continuous
 * function space it is obvious this converges, in the discrete case we get
 * a few fun cases generally called infeasible weight scenarios.
 *
 * [XXX expand on:
 *     - infeasible weights;
 *     - local vs global optima in the discrete case. ]
 *
 *
 * SCHED DOMAINS
 *
 * In order to solve the imbalance equation (4), and avoid the obvious O(n^2)
 * for all i,j solution, we create a tree of cpus that follows the hardware
 * topology where each level pairs two lower groups (or better). This results
 * in O(log n) layers. Furthermore we reduce the number of cpus going up the
 * tree to only the first of the previous level and we decrease the frequency
 * of load-balance at each level inv. proportional to the number of cpus in
 * the groups.
 *
 * This yields:
 *
 *     log_2 n     1     n
 *   \Sum       { --- * --- * 2^i } = O(n)                            (5)
 *     i = 0      2^i   2^i
 *                               `- size of each group
 *         |         |     `- number of cpus doing load-balance
 *         |         `- freq
 *         `- sum over all levels
 *
 * Coupled with a limit on how many tasks we can migrate every balance pass,
 * this makes (5) the runtime complexity of the balancer.
 *
 * An important property here is that each CPU is still (indirectly) connected
 * to every other cpu in at most O(log n) steps:
 *
 * The adjacency matrix of the resulting graph is given by:
 *
 *             log_2 n     
 *   A_i,j = \Union     (i % 2^k == 0) && i / 2^(k+1) == j / 2^(k+1)  (6)
 *             k = 0
 *
 * And you'll find that:
 *
 *   A^(log_2 n)_i,j != 0  for all i,j                                (7)
 *
 * Showing there's indeed a path between every cpu in at most O(log n) steps.
 * The task movement gives a factor of O(m), giving a convergence complexity
 * of:
 *
 *   O(nm log n),  n := nr_cpus, m := nr_tasks                        (8)
 *
 *
 * WORK CONSERVING
 *
 * In order to avoid CPUs going idle while there's still work to do, new idle
 * balancing is more aggressive and has the newly idle cpu iterate up the domain
 * tree itself instead of relying on other CPUs to bring it work.
 *
 * This adds some complexity to both (5) and (8) but it reduces the total idle
 * time.
 *
 * [XXX more?]
 *
 *
 * CGROUPS
 *
 * Cgroups make a horror show out of (2), instead of a simple sum we get:
 *
 *                                s_k,i
 *   W_i,0 = \Sum_j \Prod_k w_k * -----                               (9)
 *                                 S_k
 *
 * Where
 *
 *   s_k,i = \Sum_j w_i,j,k  and  S_k = \Sum_i s_k,i                 (10)
 *
 * w_i,j,k is the weight of the j-th runnable task in the k-th cgroup on cpu i.
 *
 * The big problem is S_k, its a global sum needed to compute a local (W_i)
 * property.
 *
 * [XXX write more on how we solve this.. _after_ merging pjt's patches that
 *      rewrite all of this once again.]
 */ 

static unsigned long __read_mostly max_load_balance_interval = HZ/10;

enum fbq_type { regular, remote, all };

#define LBF_ALL_PINNED	0x01
#define LBF_NEED_BREAK	0x02
#define LBF_DST_PINNED  0x04
#define LBF_SOME_PINNED	0x08

struct lb_env {
	struct sched_domain	*sd;

	struct rq		*src_rq;
	int			src_cpu;

	int			dst_cpu;
	struct rq		*dst_rq;

	struct cpumask		*dst_grpmask;
	int			new_dst_cpu;
	enum cpu_idle_type	idle;
	long			imbalance;
	/* The set of CPUs under consideration for load-balancing */
	struct cpumask		*cpus;

	unsigned int		flags;

	unsigned int		loop;
	unsigned int		loop_break;
	unsigned int		loop_max;

	enum fbq_type		fbq_type;
};

/*
 * move_task - move a task from one runqueue to another runqueue.
 * Both runqueues must be locked.
 */
static void move_task(struct task_struct *p, struct lb_env *env)
{
	deactivate_task(env->src_rq, p, 0);
	set_task_cpu(p, env->dst_cpu);
	activate_task(env->dst_rq, p, 0);
	check_preempt_curr(env->dst_rq, p, 0);
}

/*
 * Is this task likely cache-hot:
 */
static int
task_hot(struct task_struct *p, u64 now)
{
	s64 delta;

	if (p->sched_class != &fair_sched_class)
		return 0;

	if (unlikely(p->policy == SCHED_IDLE))
		return 0;

	/*
	 * Buddy candidates are cache hot:
	 */
	if (sched_feat(CACHE_HOT_BUDDY) && this_rq()->nr_running &&
			(&p->se == cfs_rq_of(&p->se)->next ||
			 &p->se == cfs_rq_of(&p->se)->last))
		return 1;

	if (sysctl_sched_migration_cost == -1)
		return 1;
	if (sysctl_sched_migration_cost == 0)
		return 0;

	delta = now - p->se.exec_start;

	return delta < (s64)sysctl_sched_migration_cost;
}

#ifdef CONFIG_NUMA_BALANCING
/* Returns true if the destination node has incurred more faults */
static bool migrate_improves_locality(struct task_struct *p, struct lb_env *env)
{
	struct numa_group *numa_group = rcu_dereference(p->numa_group);
	int src_nid, dst_nid;

	if (!sched_feat(NUMA_FAVOUR_HIGHER) || !p->numa_faults_memory ||
	    !(env->sd->flags & SD_NUMA)) {
		return false;
	}

	src_nid = cpu_to_node(env->src_cpu);
	dst_nid = cpu_to_node(env->dst_cpu);

	if (src_nid == dst_nid)
		return false;

	if (numa_group) {
		/* Task is already in the group's interleave set. */
		if (node_isset(src_nid, numa_group->active_nodes))
			return false;

		/* Task is moving into the group's interleave set. */
		if (node_isset(dst_nid, numa_group->active_nodes))
			return true;

		return group_faults(p, dst_nid) > group_faults(p, src_nid);
	}

	/* Encourage migration to the preferred node. */
	if (dst_nid == p->numa_preferred_nid)
		return true;

	return task_faults(p, dst_nid) > task_faults(p, src_nid);
}


static bool migrate_degrades_locality(struct task_struct *p, struct lb_env *env)
{
	struct numa_group *numa_group = rcu_dereference(p->numa_group);
	int src_nid, dst_nid;

	if (!sched_feat(NUMA) || !sched_feat(NUMA_RESIST_LOWER))
		return false;

	if (!p->numa_faults_memory || !(env->sd->flags & SD_NUMA))
		return false;

	src_nid = cpu_to_node(env->src_cpu);
	dst_nid = cpu_to_node(env->dst_cpu);

	if (src_nid == dst_nid)
		return false;

	if (numa_group) {
		/* Task is moving within/into the group's interleave set. */
		if (node_isset(dst_nid, numa_group->active_nodes))
			return false;

		/* Task is moving out of the group's interleave set. */
		if (node_isset(src_nid, numa_group->active_nodes))
			return true;

		return group_faults(p, dst_nid) < group_faults(p, src_nid);
	}

	/* Migrating away from the preferred node is always bad. */
	if (src_nid == p->numa_preferred_nid)
		return true;

	return task_faults(p, dst_nid) < task_faults(p, src_nid);
}

#else
static inline bool migrate_improves_locality(struct task_struct *p,
					     struct lb_env *env)
{
	return false;
}

static inline bool migrate_degrades_locality(struct task_struct *p,
					     struct lb_env *env)
{
	return false;
}
#endif

/*
 * can_migrate_task - may task p from runqueue rq be migrated to this_cpu?
 */
static
int can_migrate_task(struct task_struct *p, struct lb_env *env)
{
	int tsk_cache_hot = 0;
	/*
	 * We do not migrate tasks that are:
	 * 1) throttled_lb_pair, or
	 * 2) cannot be migrated to this CPU due to cpus_allowed, or
	 * 3) running (obviously), or
	 * 4) are cache-hot on their current CPU.
	 */
	if (throttled_lb_pair(task_group(p), env->src_cpu, env->dst_cpu))
		return 0;

	if (!cpumask_test_cpu(env->dst_cpu, tsk_cpus_allowed(p))) {
		int cpu;

		schedstat_inc(p, se.statistics.nr_failed_migrations_affine);

		env->flags |= LBF_SOME_PINNED;

		/*
		 * Remember if this task can be migrated to any other cpu in
		 * our sched_group. We may want to revisit it if we couldn't
		 * meet load balance goals by pulling other tasks on src_cpu.
		 *
		 * Also avoid computing new_dst_cpu if we have already computed
		 * one in current iteration.
		 */
		if (!env->dst_grpmask || (env->flags & LBF_DST_PINNED))
			return 0;

		/* Prevent to re-select dst_cpu via env's cpus */
		for_each_cpu_and(cpu, env->dst_grpmask, env->cpus) {
			if (cpumask_test_cpu(cpu, tsk_cpus_allowed(p))) {
				env->flags |= LBF_DST_PINNED;
				env->new_dst_cpu = cpu;
				break;
			}
		}

		return 0;
	}

	/* Record that we found atleast one task that could run on dst_cpu */
	env->flags &= ~LBF_ALL_PINNED;

	if (task_running(env->src_rq, p)) {
		schedstat_inc(p, se.statistics.nr_failed_migrations_running);
		return 0;
	}

	/*
	 * Aggressive migration if:
	 * 1) destination numa is preferred
	 * 2) task is cache cold, or
	 * 3) too many balance attempts have failed.
	 */
	tsk_cache_hot = task_hot(p, rq_clock_task(env->src_rq));
	if (!tsk_cache_hot)
		tsk_cache_hot = migrate_degrades_locality(p, env);

	if (migrate_improves_locality(p, env)) {
#ifdef CONFIG_SCHEDSTATS
		if (tsk_cache_hot) {
			schedstat_inc(env->sd, lb_hot_gained[env->idle]);
			schedstat_inc(p, se.statistics.nr_forced_migrations);
		}
#endif
		return 1;
	}

	if (!tsk_cache_hot ||
		env->sd->nr_balance_failed > env->sd->cache_nice_tries) {

		if (tsk_cache_hot) {
			schedstat_inc(env->sd, lb_hot_gained[env->idle]);
			schedstat_inc(p, se.statistics.nr_forced_migrations);
		}

		return 1;
	}

	schedstat_inc(p, se.statistics.nr_failed_migrations_hot);
	return 0;
}

/*
 * move_one_task tries to move exactly one task from busiest to this_rq, as
 * part of active balancing operations within "domain".
 * Returns 1 if successful and 0 otherwise.
 *
 * Called with both runqueues locked.
 */
static int move_one_task(struct lb_env *env)
{
	struct task_struct *p, *n;

	list_for_each_entry_safe(p, n, &env->src_rq->cfs_tasks, se.group_node) {
		if (!can_migrate_task(p, env))
			continue;

		move_task(p, env);
		/*
		 * Right now, this is only the second place move_task()
		 * is called, so we can safely collect move_task()
		 * stats here rather than inside move_task().
		 */
		schedstat_inc(env->sd, lb_gained[env->idle]);
		return 1;
	}
	return 0;
}

static const unsigned int sched_nr_migrate_break = 32;

/*
 * move_tasks tries to move up to imbalance weighted load from busiest to
 * this_rq, as part of a balancing operation within domain "sd".
 * Returns 1 if successful and 0 otherwise.
 *
 * Called with both runqueues locked.
 */
static int move_tasks(struct lb_env *env)
{
	struct list_head *tasks = &env->src_rq->cfs_tasks;
	struct task_struct *p;
	unsigned long load;
	int pulled = 0;

	if (env->imbalance <= 0)
		return 0;

	while (!list_empty(tasks)) {
		p = list_first_entry(tasks, struct task_struct, se.group_node);

		env->loop++;
		/* We've more or less seen every task there is, call it quits */
		if (env->loop > env->loop_max)
			break;

		/* take a breather every nr_migrate tasks */
		if (env->loop > env->loop_break) {
			env->loop_break += sched_nr_migrate_break;
			env->flags |= LBF_NEED_BREAK;
			break;
		}

		if (!can_migrate_task(p, env))
			goto next;

		load = task_h_load(p);

		if (sched_feat(LB_MIN) && load < 16 && !env->sd->nr_balance_failed)
			goto next;

		if ((load / 2) > env->imbalance)
			goto next;

		move_task(p, env);
		pulled++;
		env->imbalance -= load;

#ifdef CONFIG_PREEMPT
		/*
		 * NEWIDLE balancing is a source of latency, so preemptible
		 * kernels will stop after the first task is pulled to minimize
		 * the critical section.
		 */
		if (env->idle == CPU_NEWLY_IDLE)
			break;
#endif

		/*
		 * We only want to steal up to the prescribed amount of
		 * weighted load.
		 */
		if (env->imbalance <= 0)
			break;

		continue;
next:
		list_move_tail(&p->se.group_node, tasks);
	}

	/*
	 * Right now, this is one of only two places move_task() is called,
	 * so we can safely collect move_task() stats here rather than
	 * inside move_task().
	 */
	schedstat_add(env->sd, lb_gained[env->idle], pulled);

	return pulled;
}

#ifdef CONFIG_FAIR_GROUP_SCHED
/*
 * update tg->load_weight by folding this cpu's load_avg
 */
static void __update_blocked_averages_cpu(struct task_group *tg, int cpu)
{
	struct sched_entity *se = tg->se[cpu];
	struct cfs_rq *cfs_rq = tg->cfs_rq[cpu];

	/* throttled entities do not contribute to load */
	if (throttled_hierarchy(cfs_rq))
		return;

	update_cfs_rq_blocked_load(cfs_rq, 1);

	if (se) {
		update_entity_load_avg(se, 1);
		/*
		 * We pivot on our runnable average having decayed to zero for
		 * list removal.  This generally implies that all our children
		 * have also been removed (modulo rounding error or bandwidth
		 * control); however, such cases are rare and we can fix these
		 * at enqueue.
		 *
		 * TODO: fix up out-of-order children on enqueue.
		 */
		if (!se->avg.runnable_avg_sum && !cfs_rq->nr_running)
			list_del_leaf_cfs_rq(cfs_rq);
	} else {
		struct rq *rq = rq_of(cfs_rq);
		update_rq_runnable_avg(rq, rq->nr_running);
	}
}

static void update_blocked_averages(int cpu)
{
	struct rq *rq = cpu_rq(cpu);
	struct cfs_rq *cfs_rq;
	unsigned long flags;

	raw_spin_lock_irqsave(&rq->lock, flags);
	update_rq_clock(rq);
	/*
	 * Iterates the task_group tree in a bottom up fashion, see
	 * list_add_leaf_cfs_rq() for details.
	 */
	for_each_leaf_cfs_rq(rq, cfs_rq) {
		/*
		 * Note: We may want to consider periodically releasing
		 * rq->lock about these updates so that creating many task
		 * groups does not result in continually extending hold time.
		 */
		__update_blocked_averages_cpu(cfs_rq->tg, rq->cpu);
	}

	raw_spin_unlock_irqrestore(&rq->lock, flags);
}

/*
 * Compute the hierarchical load factor for cfs_rq and all its ascendants.
 * This needs to be done in a top-down fashion because the load of a child
 * group is a fraction of its parents load.
 */
static void update_cfs_rq_h_load(struct cfs_rq *cfs_rq)
{
	struct rq *rq = rq_of(cfs_rq);
	struct sched_entity *se = cfs_rq->tg->se[cpu_of(rq)];
	unsigned long now = jiffies;
	unsigned long load;

	if (cfs_rq->last_h_load_update == now)
		return;

	cfs_rq->h_load_next = NULL;
	for_each_sched_entity(se) {
		cfs_rq = cfs_rq_of(se);
		cfs_rq->h_load_next = se;
		if (cfs_rq->last_h_load_update == now)
			break;
	}

	if (!se) {
		cfs_rq->h_load = cfs_rq->runnable_load_avg;
		cfs_rq->last_h_load_update = now;
	}

	while ((se = cfs_rq->h_load_next) != NULL) {
		load = cfs_rq->h_load;
		load = div64_ul(load * se->avg.load_avg_contrib,
				cfs_rq->runnable_load_avg + 1);
		cfs_rq = group_cfs_rq(se);
		cfs_rq->h_load = load;
		cfs_rq->last_h_load_update = now;
	}
}

static unsigned long task_h_load(struct task_struct *p)
{
	struct cfs_rq *cfs_rq = task_cfs_rq(p);

	update_cfs_rq_h_load(cfs_rq);
	return div64_ul(p->se.avg.load_avg_contrib * cfs_rq->h_load,
			cfs_rq->runnable_load_avg + 1);
}
#else
static inline void update_blocked_averages(int cpu)
{
}

static unsigned long task_h_load(struct task_struct *p)
{
	return p->se.avg.load_avg_contrib;
}
#endif

/********** Helpers for find_busiest_group ************************/
/*
 * sg_lb_stats - stats of a sched_group required for load_balancing
 */
struct sg_lb_stats {
	unsigned long avg_load; /*Avg load across the CPUs of the group */
	unsigned long group_load; /* Total load over the CPUs of the group */
	unsigned long sum_weighted_load; /* Weighted load of group's tasks */
	unsigned long load_per_task;
	unsigned long group_power;
	unsigned int sum_nr_running; /* Nr tasks running in the group */
	unsigned int group_capacity;
	unsigned int idle_cpus;
	unsigned int group_weight;
	int group_imb; /* Is there an imbalance in the group ? */
	int group_has_capacity; /* Is there extra capacity in the group? */
#ifdef CONFIG_NUMA_BALANCING
	unsigned int nr_numa_running;
	unsigned int nr_preferred_running;
#endif
};

/*
 * sd_lb_stats - Structure to store the statistics of a sched_domain
 *		 during load balancing.
 */
struct sd_lb_stats {
	struct sched_group *busiest;	/* Busiest group in this sd */
	struct sched_group *local;	/* Local group in this sd */
	unsigned long total_load;	/* Total load of all groups in sd */
	unsigned long total_pwr;	/* Total power of all groups in sd */
	unsigned long avg_load;	/* Average load across all groups in sd */

	struct sg_lb_stats busiest_stat;/* Statistics of the busiest group */
	struct sg_lb_stats local_stat;	/* Statistics of the local group */
};

static inline void init_sd_lb_stats(struct sd_lb_stats *sds)
{
	/*
	 * Skimp on the clearing to avoid duplicate work. We can avoid clearing
	 * local_stat because update_sg_lb_stats() does a full clear/assignment.
	 * We must however clear busiest_stat::avg_load because
	 * update_sd_pick_busiest() reads this before assignment.
	 */
	*sds = (struct sd_lb_stats){
		.busiest = NULL,
		.local = NULL,
		.total_load = 0UL,
		.total_pwr = 0UL,
		.busiest_stat = {
			.avg_load = 0UL,
		},
	};
}

/**
 * get_sd_load_idx - Obtain the load index for a given sched domain.
 * @sd: The sched_domain whose load_idx is to be obtained.
 * @idle: The idle status of the CPU for whose sd load_idx is obtained.
 *
 * Return: The load index.
 */
static inline int get_sd_load_idx(struct sched_domain *sd,
					enum cpu_idle_type idle)
{
	int load_idx;

	switch (idle) {
	case CPU_NOT_IDLE:
		load_idx = sd->busy_idx;
		break;

	case CPU_NEWLY_IDLE:
		load_idx = sd->newidle_idx;
		break;
	default:
		load_idx = sd->idle_idx;
		break;
	}

	return load_idx;
}

static unsigned long default_scale_freq_power(struct sched_domain *sd, int cpu)
{
	return SCHED_POWER_SCALE;
}

unsigned long __weak arch_scale_freq_power(struct sched_domain *sd, int cpu)
{
	return default_scale_freq_power(sd, cpu);
}

static unsigned long default_scale_smt_power(struct sched_domain *sd, int cpu)
{
	unsigned long weight = sd->span_weight;
	unsigned long smt_gain = sd->smt_gain;

	smt_gain /= weight;

	return smt_gain;
}

unsigned long __weak arch_scale_smt_power(struct sched_domain *sd, int cpu)
{
	return default_scale_smt_power(sd, cpu);
}

static unsigned long scale_rt_power(int cpu)
{
	struct rq *rq = cpu_rq(cpu);
	u64 total, available, age_stamp, avg;
	s64 delta;

	/*
	 * Since we're reading these variables without serialization make sure
	 * we read them once before doing sanity checks on them.
	 */
	age_stamp = ACCESS_ONCE(rq->age_stamp);
	avg = ACCESS_ONCE(rq->rt_avg);

	delta = rq_clock(rq) - age_stamp;
	if (unlikely(delta < 0))
		delta = 0;

	total = sched_avg_period() + delta;

	if (unlikely(total < avg)) {
		/* Ensures that power won't end up being negative */
		available = 0;
	} else {
		available = total - avg;
	}

	if (unlikely((s64)total < SCHED_POWER_SCALE))
		total = SCHED_POWER_SCALE;

	total >>= SCHED_POWER_SHIFT;

	return div_u64(available, total);
}

static void update_cpu_power(struct sched_domain *sd, int cpu)
{
	unsigned long weight = sd->span_weight;
	unsigned long power = SCHED_POWER_SCALE;
	struct sched_group *sdg = sd->groups;

	if ((sd->flags & SD_SHARE_CPUPOWER) && weight > 1) {
		if (sched_feat(ARCH_POWER))
			power *= arch_scale_smt_power(sd, cpu);
		else
			power *= default_scale_smt_power(sd, cpu);

		power >>= SCHED_POWER_SHIFT;
	}

	sdg->sgp->power_orig = power;

	if (sched_feat(ARCH_POWER))
		power *= arch_scale_freq_power(sd, cpu);
	else
		power *= default_scale_freq_power(sd, cpu);

	power >>= SCHED_POWER_SHIFT;

	power *= scale_rt_power(cpu);
	power >>= SCHED_POWER_SHIFT;

	if (!power)
		power = 1;

	cpu_rq(cpu)->cpu_power = power;
	sdg->sgp->power = power;
}

void update_group_power(struct sched_domain *sd, int cpu)
{
	struct sched_domain *child = sd->child;
	struct sched_group *group, *sdg = sd->groups;
	unsigned long power, power_orig;
	unsigned long interval;

	interval = msecs_to_jiffies(sd->balance_interval);
	interval = clamp(interval, 1UL, max_load_balance_interval);
	sdg->sgp->next_update = jiffies + interval;

	if (!child) {
		update_cpu_power(sd, cpu);
		return;
	}

	power_orig = power = 0;

	if (child->flags & SD_OVERLAP) {
		/*
		 * SD_OVERLAP domains cannot assume that child groups
		 * span the current group.
		 */

		for_each_cpu(cpu, sched_group_cpus(sdg)) {
			struct sched_group_power *sgp;
			struct rq *rq = cpu_rq(cpu);

			/*
			 * build_sched_domains() -> init_sched_groups_power()
			 * gets here before we've attached the domains to the
			 * runqueues.
			 *
			 * Use power_of(), which is set irrespective of domains
			 * in update_cpu_power().
			 *
			 * This avoids power/power_orig from being 0 and
			 * causing divide-by-zero issues on boot.
			 *
			 * Runtime updates will correct power_orig.
			 */
			if (unlikely(!rq->sd)) {
				power_orig += power_of(cpu);
				power += power_of(cpu);
				continue;
			}

			sgp = rq->sd->groups->sgp;
			power_orig += sgp->power_orig;
			power += sgp->power;
		}
	} else  {
		/*
		 * !SD_OVERLAP domains can assume that child groups
		 * span the current group.
		 */ 

		group = child->groups;
		do {
			power_orig += group->sgp->power_orig;
			power += group->sgp->power;
			group = group->next;
		} while (group != child->groups);
	}

	sdg->sgp->power_orig = power_orig;
	sdg->sgp->power = power;
}

/*
 * Try and fix up capacity for tiny siblings, this is needed when
 * things like SD_ASYM_PACKING need f_b_g to select another sibling
 * which on its own isn't powerful enough.
 *
 * See update_sd_pick_busiest() and check_asym_packing().
 */
static inline int
fix_small_capacity(struct sched_domain *sd, struct sched_group *group)
{
	/*
	 * Only siblings can have significantly less than SCHED_POWER_SCALE
	 */
	if (!(sd->flags & SD_SHARE_CPUPOWER))
		return 0;

	/*
	 * If ~90% of the cpu_power is still there, we're good.
	 */
	if (group->sgp->power * 32 > group->sgp->power_orig * 29)
		return 1;

	return 0;
}

/*
 * Group imbalance indicates (and tries to solve) the problem where balancing
 * groups is inadequate due to tsk_cpus_allowed() constraints.
 *
 * Imagine a situation of two groups of 4 cpus each and 4 tasks each with a
 * cpumask covering 1 cpu of the first group and 3 cpus of the second group.
 * Something like:
 *
 * 	{ 0 1 2 3 } { 4 5 6 7 }
 * 	        *     * * *
 *
 * If we were to balance group-wise we'd place two tasks in the first group and
 * two tasks in the second group. Clearly this is undesired as it will overload
 * cpu 3 and leave one of the cpus in the second group unused.
 *
 * The current solution to this issue is detecting the skew in the first group
 * by noticing the lower domain failed to reach balance and had difficulty
 * moving tasks due to affinity constraints.
 *
 * When this is so detected; this group becomes a candidate for busiest; see
 * update_sd_pick_busiest(). And calculate_imbalance() and
 * find_busiest_group() avoid some of the usual balance conditions to allow it
 * to create an effective group imbalance.
 *
 * This is a somewhat tricky proposition since the next run might not find the
 * group imbalance and decide the groups need to be balanced again. A most
 * subtle and fragile situation.
 */

static inline int sg_imbalanced(struct sched_group *group)
{
	return group->sgp->imbalance;
}

/*
 * Compute the group capacity.
 *
 * Avoid the issue where N*frac(smt_power) >= 1 creates 'phantom' cores by
 * first dividing out the smt factor and computing the actual number of cores
 * and limit power unit capacity with that.
 */
static inline int sg_capacity(struct lb_env *env, struct sched_group *group)
{
	unsigned int capacity, smt, cpus;
	unsigned int power, power_orig;

	power = group->sgp->power;
	power_orig = group->sgp->power_orig;
	cpus = group->group_weight;

	/* smt := ceil(cpus / power), assumes: 1 < smt_power < 2 */
	smt = DIV_ROUND_UP(SCHED_POWER_SCALE * cpus, power_orig);
	capacity = cpus / smt; /* cores */

	capacity = min_t(unsigned, capacity, DIV_ROUND_CLOSEST(power, SCHED_POWER_SCALE));
	if (!capacity)
		capacity = fix_small_capacity(env->sd, group);

	return capacity;
}

/**
 * update_sg_lb_stats - Update sched_group's statistics for load balancing.
 * @env: The load balancing environment.
 * @group: sched_group whose statistics are to be updated.
 * @load_idx: Load index of sched_domain of this_cpu for load calc.
 * @local_group: Does group contain this_cpu.
 * @sgs: variable to hold the statistics for this group.
 */
static inline void update_sg_lb_stats(struct lb_env *env,
			struct sched_group *group, int load_idx,
			int local_group, struct sg_lb_stats *sgs)
{
	unsigned long load;
	int i;

	memset(sgs, 0, sizeof(*sgs));

	for_each_cpu_and(i, sched_group_cpus(group), env->cpus) {
		struct rq *rq = cpu_rq(i);

		/* Bias balancing toward cpus of our domain */
		if (local_group)
			load = target_load(i, load_idx);
		else
			load = source_load(i, load_idx);

		sgs->group_load += load;
		sgs->sum_nr_running += rq->nr_running;
#ifdef CONFIG_NUMA_BALANCING
		sgs->nr_numa_running += rq->nr_numa_running;
		sgs->nr_preferred_running += rq->nr_preferred_running;
#endif
		sgs->sum_weighted_load += weighted_cpuload(i);
		if (idle_cpu(i))
			sgs->idle_cpus++;
	}

	/* Adjust by relative CPU power of the group */
	sgs->group_power = group->sgp->power;
	sgs->avg_load = (sgs->group_load*SCHED_POWER_SCALE) / sgs->group_power;

	if (sgs->sum_nr_running)
		sgs->load_per_task = sgs->sum_weighted_load / sgs->sum_nr_running;

	sgs->group_weight = group->group_weight;

	sgs->group_imb = sg_imbalanced(group);
	sgs->group_capacity = sg_capacity(env, group);

	if (sgs->group_capacity > sgs->sum_nr_running)
		sgs->group_has_capacity = 1;
}

/**
 * update_sd_pick_busiest - return 1 on busiest group
 * @env: The load balancing environment.
 * @sds: sched_domain statistics
 * @sg: sched_group candidate to be checked for being the busiest
 * @sgs: sched_group statistics
 *
 * Determine if @sg is a busier group than the previously selected
 * busiest group.
 *
 * Return: %true if @sg is a busier group than the previously selected
 * busiest group. %false otherwise.
 */
static bool update_sd_pick_busiest(struct lb_env *env,
				   struct sd_lb_stats *sds,
				   struct sched_group *sg,
				   struct sg_lb_stats *sgs)
{
	if (sgs->avg_load <= sds->busiest_stat.avg_load)
		return false;

	if (sgs->sum_nr_running > sgs->group_capacity)
		return true;

	if (sgs->group_imb)
		return true;

	/*
	 * ASYM_PACKING needs to move all the work to the lowest
	 * numbered CPUs in the group, therefore mark all groups
	 * higher than ourself as busy.
	 */
	if ((env->sd->flags & SD_ASYM_PACKING) && sgs->sum_nr_running &&
	    env->dst_cpu < group_first_cpu(sg)) {
		if (!sds->busiest)
			return true;

		if (group_first_cpu(sds->busiest) > group_first_cpu(sg))
			return true;
	}

	return false;
}

#ifdef CONFIG_NUMA_BALANCING
static inline enum fbq_type fbq_classify_group(struct sg_lb_stats *sgs)
{
	if (sgs->sum_nr_running > sgs->nr_numa_running)
		return regular;
	if (sgs->sum_nr_running > sgs->nr_preferred_running)
		return remote;
	return all;
}

static inline enum fbq_type fbq_classify_rq(struct rq *rq)
{
	if (rq->nr_running > rq->nr_numa_running)
		return regular;
	if (rq->nr_running > rq->nr_preferred_running)
		return remote;
	return all;
}
#else
static inline enum fbq_type fbq_classify_group(struct sg_lb_stats *sgs)
{
	return all;
}

static inline enum fbq_type fbq_classify_rq(struct rq *rq)
{
	return regular;
}
#endif /* CONFIG_NUMA_BALANCING */

/**
 * update_sd_lb_stats - Update sched_domain's statistics for load balancing.
 * @env: The load balancing environment.
 * @sds: variable to hold the statistics for this sched_domain.
 */
static inline void update_sd_lb_stats(struct lb_env *env, struct sd_lb_stats *sds)
{
	struct sched_domain *child = env->sd->child;
	struct sched_group *sg = env->sd->groups;
	struct sg_lb_stats tmp_sgs;
	int load_idx, prefer_sibling = 0;

	if (child && child->flags & SD_PREFER_SIBLING)
		prefer_sibling = 1;

	load_idx = get_sd_load_idx(env->sd, env->idle);

	do {
		struct sg_lb_stats *sgs = &tmp_sgs;
		int local_group;

		local_group = cpumask_test_cpu(env->dst_cpu, sched_group_cpus(sg));
		if (local_group) {
			sds->local = sg;
			sgs = &sds->local_stat;

			if (env->idle != CPU_NEWLY_IDLE ||
			    time_after_eq(jiffies, sg->sgp->next_update))
				update_group_power(env->sd, env->dst_cpu);
		}

		update_sg_lb_stats(env, sg, load_idx, local_group, sgs);

		if (local_group)
			goto next_group;

		/*
		 * In case the child domain prefers tasks go to siblings
		 * first, lower the sg capacity to one so that we'll try
		 * and move all the excess tasks away. We lower the capacity
		 * of a group only if the local group has the capacity to fit
		 * these excess tasks, i.e. nr_running < group_capacity. The
		 * extra check prevents the case where you always pull from the
		 * heaviest group when it is already under-utilized (possible
		 * with a large weight task outweighs the tasks on the system).
		 */
		if (prefer_sibling && sds->local &&
		    sds->local_stat.group_has_capacity)
			sgs->group_capacity = min(sgs->group_capacity, 1U);

		if (update_sd_pick_busiest(env, sds, sg, sgs)) {
			sds->busiest = sg;
			sds->busiest_stat = *sgs;
		}

next_group:
		/* Now, start updating sd_lb_stats */
		sds->total_load += sgs->group_load;
		sds->total_pwr += sgs->group_power;

		sg = sg->next;
	} while (sg != env->sd->groups);

	if (env->sd->flags & SD_NUMA)
		env->fbq_type = fbq_classify_group(&sds->busiest_stat);
}

/**
 * check_asym_packing - Check to see if the group is packed into the
 *			sched doman.
 *
 * This is primarily intended to used at the sibling level.  Some
 * cores like POWER7 prefer to use lower numbered SMT threads.  In the
 * case of POWER7, it can move to lower SMT modes only when higher
 * threads are idle.  When in lower SMT modes, the threads will
 * perform better since they share less core resources.  Hence when we
 * have idle threads, we want them to be the higher ones.
 *
 * This packing function is run on idle threads.  It checks to see if
 * the busiest CPU in this domain (core in the P7 case) has a higher
 * CPU number than the packing function is being run on.  Here we are
 * assuming lower CPU number will be equivalent to lower a SMT thread
 * number.
 *
 * Return: 1 when packing is required and a task should be moved to
 * this CPU.  The amount of the imbalance is returned in *imbalance.
 *
 * @env: The load balancing environment.
 * @sds: Statistics of the sched_domain which is to be packed
 */
static int check_asym_packing(struct lb_env *env, struct sd_lb_stats *sds)
{
	int busiest_cpu;

	if (!(env->sd->flags & SD_ASYM_PACKING))
		return 0;

	if (!sds->busiest)
		return 0;

	busiest_cpu = group_first_cpu(sds->busiest);
	if (env->dst_cpu > busiest_cpu)
		return 0;

	env->imbalance = DIV_ROUND_CLOSEST(
		sds->busiest_stat.avg_load * sds->busiest_stat.group_power,
		SCHED_POWER_SCALE);

	return 1;
}

/**
 * fix_small_imbalance - Calculate the minor imbalance that exists
 *			amongst the groups of a sched_domain, during
 *			load balancing.
 * @env: The load balancing environment.
 * @sds: Statistics of the sched_domain whose imbalance is to be calculated.
 */
static inline
void fix_small_imbalance(struct lb_env *env, struct sd_lb_stats *sds)
{
	unsigned long tmp, pwr_now = 0, pwr_move = 0;
	unsigned int imbn = 2;
	unsigned long scaled_busy_load_per_task;
	struct sg_lb_stats *local, *busiest;

	local = &sds->local_stat;
	busiest = &sds->busiest_stat;

	if (!local->sum_nr_running)
		local->load_per_task = cpu_avg_load_per_task(env->dst_cpu);
	else if (busiest->load_per_task > local->load_per_task)
		imbn = 1;

	scaled_busy_load_per_task =
		(busiest->load_per_task * SCHED_POWER_SCALE) /
		busiest->group_power;

	if (busiest->avg_load + scaled_busy_load_per_task >=
	    local->avg_load + (scaled_busy_load_per_task * imbn)) {
		env->imbalance = busiest->load_per_task;
		return;
	}

	/*
	 * OK, we don't have enough imbalance to justify moving tasks,
	 * however we may be able to increase total CPU power used by
	 * moving them.
	 */

	pwr_now += busiest->group_power *
			min(busiest->load_per_task, busiest->avg_load);
	pwr_now += local->group_power *
			min(local->load_per_task, local->avg_load);
	pwr_now /= SCHED_POWER_SCALE;

	/* Amount of load we'd subtract */
	if (busiest->avg_load > scaled_busy_load_per_task) {
		pwr_move += busiest->group_power *
			    min(busiest->load_per_task,
				busiest->avg_load - scaled_busy_load_per_task);
	}

	/* Amount of load we'd add */
	if (busiest->avg_load * busiest->group_power <
	    busiest->load_per_task * SCHED_POWER_SCALE) {
		tmp = (busiest->avg_load * busiest->group_power) /
		      local->group_power;
	} else {
		tmp = (busiest->load_per_task * SCHED_POWER_SCALE) /
		      local->group_power;
	}
	pwr_move += local->group_power *
		    min(local->load_per_task, local->avg_load + tmp);
	pwr_move /= SCHED_POWER_SCALE;

	/* Move if we gain throughput */
	if (pwr_move > pwr_now)
		env->imbalance = busiest->load_per_task;
}

/**
 * calculate_imbalance - Calculate the amount of imbalance present within the
 *			 groups of a given sched_domain during load balance.
 * @env: load balance environment
 * @sds: statistics of the sched_domain whose imbalance is to be calculated.
 */
static inline void calculate_imbalance(struct lb_env *env, struct sd_lb_stats *sds)
{
	unsigned long max_pull, load_above_capacity = ~0UL;
	struct sg_lb_stats *local, *busiest;

	local = &sds->local_stat;
	busiest = &sds->busiest_stat;

	if (busiest->group_imb) {
		/*
		 * In the group_imb case we cannot rely on group-wide averages
		 * to ensure cpu-load equilibrium, look at wider averages. XXX
		 */
		busiest->load_per_task =
			min(busiest->load_per_task, sds->avg_load);
	}

	/*
	 * In the presence of smp nice balancing, certain scenarios can have
	 * max load less than avg load(as we skip the groups at or below
	 * its cpu_power, while calculating max_load..)
	 */
	if (busiest->avg_load <= sds->avg_load ||
	    local->avg_load >= sds->avg_load) {
		env->imbalance = 0;
		return fix_small_imbalance(env, sds);
	}

	if (!busiest->group_imb) {
		/*
		 * Don't want to pull so many tasks that a group would go idle.
		 * Except of course for the group_imb case, since then we might
		 * have to drop below capacity to reach cpu-load equilibrium.
		 */
		load_above_capacity =
			(busiest->sum_nr_running - busiest->group_capacity);

		load_above_capacity *= (SCHED_LOAD_SCALE * SCHED_POWER_SCALE);
		load_above_capacity /= busiest->group_power;
	}

	/*
	 * We're trying to get all the cpus to the average_load, so we don't
	 * want to push ourselves above the average load, nor do we wish to
	 * reduce the max loaded cpu below the average load. At the same time,
	 * we also don't want to reduce the group load below the group capacity
	 * (so that we can implement power-savings policies etc). Thus we look
	 * for the minimum possible imbalance.
	 */
	max_pull = min(busiest->avg_load - sds->avg_load, load_above_capacity);

	/* How much load to actually move to equalise the imbalance */
	env->imbalance = min(
		max_pull * busiest->group_power,
		(sds->avg_load - local->avg_load) * local->group_power
	) / SCHED_POWER_SCALE;

	/*
	 * if *imbalance is less than the average load per runnable task
	 * there is no guarantee that any tasks will be moved so we'll have
	 * a think about bumping its value to force at least one task to be
	 * moved
	 */
	if (env->imbalance < busiest->load_per_task)
		return fix_small_imbalance(env, sds);
}

/******* find_busiest_group() helpers end here *********************/

/**
 * find_busiest_group - Returns the busiest group within the sched_domain
 * if there is an imbalance. If there isn't an imbalance, and
 * the user has opted for power-savings, it returns a group whose
 * CPUs can be put to idle by rebalancing those tasks elsewhere, if
 * such a group exists.
 *
 * Also calculates the amount of weighted load which should be moved
 * to restore balance.
 *
 * @env: The load balancing environment.
 *
 * Return:	- The busiest group if imbalance exists.
 *		- If no imbalance and user has opted for power-savings balance,
 *		   return the least loaded group whose CPUs can be
 *		   put to idle by rebalancing its tasks onto our group.
 */
static struct sched_group *find_busiest_group(struct lb_env *env)
{
	struct sg_lb_stats *local, *busiest;
	struct sd_lb_stats sds;

	init_sd_lb_stats(&sds);

	/*
	 * Compute the various statistics relavent for load balancing at
	 * this level.
	 */
	update_sd_lb_stats(env, &sds);
	local = &sds.local_stat;
	busiest = &sds.busiest_stat;

	if ((env->idle == CPU_IDLE || env->idle == CPU_NEWLY_IDLE) &&
	    check_asym_packing(env, &sds))
		return sds.busiest;

	/* There is no busy sibling group to pull tasks from */
	if (!sds.busiest || busiest->sum_nr_running == 0)
		goto out_balanced;

	sds.avg_load = (SCHED_POWER_SCALE * sds.total_load) / sds.total_pwr;

	/*
	 * If the busiest group is imbalanced the below checks don't
	 * work because they assume all things are equal, which typically
	 * isn't true due to cpus_allowed constraints and the like.
	 */
	if (busiest->group_imb)
		goto force_balance;

	/* SD_BALANCE_NEWIDLE trumps SMP nice when underutilized */
	if (env->idle == CPU_NEWLY_IDLE && local->group_has_capacity &&
	    !busiest->group_has_capacity)
		goto force_balance;

	/*
	 * If the local group is more busy than the selected busiest group
	 * don't try and pull any tasks.
	 */
	if (local->avg_load >= busiest->avg_load)
		goto out_balanced;

	/*
	 * Don't pull any tasks if this group is already above the domain
	 * average load.
	 */
	if (local->avg_load >= sds.avg_load)
		goto out_balanced;

	if (env->idle == CPU_IDLE) {
		/*
		 * This cpu is idle. If the busiest group load doesn't
		 * have more tasks than the number of available cpu's and
		 * there is no imbalance between this and busiest group
		 * wrt to idle cpu's, it is balanced.
		 */
		if ((local->idle_cpus < busiest->idle_cpus) &&
		    busiest->sum_nr_running <= busiest->group_weight)
			goto out_balanced;
	} else {
		/*
		 * In the CPU_NEWLY_IDLE, CPU_NOT_IDLE cases, use
		 * imbalance_pct to be conservative.
		 */
		if (100 * busiest->avg_load <=
				env->sd->imbalance_pct * local->avg_load)
			goto out_balanced;
	}

force_balance:
	/* Looks like there is an imbalance. Compute it */
	calculate_imbalance(env, &sds);
	return sds.busiest;

out_balanced:
	env->imbalance = 0;
	return NULL;
}

/*
 * find_busiest_queue - find the busiest runqueue among the cpus in group.
 */
static struct rq *find_busiest_queue(struct lb_env *env,
				     struct sched_group *group)
{
	struct rq *busiest = NULL, *rq;
	unsigned long busiest_load = 0, busiest_power = 1;
	int i;

	for_each_cpu_and(i, sched_group_cpus(group), env->cpus) {
		unsigned long power, capacity, wl;
		enum fbq_type rt;

		rq = cpu_rq(i);
		rt = fbq_classify_rq(rq);

		/*
		 * We classify groups/runqueues into three groups:
		 *  - regular: there are !numa tasks
		 *  - remote:  there are numa tasks that run on the 'wrong' node
		 *  - all:     there is no distinction
		 *
		 * In order to avoid migrating ideally placed numa tasks,
		 * ignore those when there's better options.
		 *
		 * If we ignore the actual busiest queue to migrate another
		 * task, the next balance pass can still reduce the busiest
		 * queue by moving tasks around inside the node.
		 *
		 * If we cannot move enough load due to this classification
		 * the next pass will adjust the group classification and
		 * allow migration of more tasks.
		 *
		 * Both cases only affect the total convergence complexity.
		 */
		if (rt > env->fbq_type)
			continue;

		power = power_of(i);
		capacity = DIV_ROUND_CLOSEST(power, SCHED_POWER_SCALE);
		if (!capacity)
			capacity = fix_small_capacity(env->sd, group);

		wl = weighted_cpuload(i);

		/*
		 * When comparing with imbalance, use weighted_cpuload()
		 * which is not scaled with the cpu power.
		 */
		if (capacity && rq->nr_running == 1 && wl > env->imbalance)
			continue;

		/*
		 * For the load comparisons with the other cpu's, consider
		 * the weighted_cpuload() scaled with the cpu power, so that
		 * the load can be moved away from the cpu that is potentially
		 * running at a lower capacity.
		 *
		 * Thus we're looking for max(wl_i / power_i), crosswise
		 * multiplication to rid ourselves of the division works out
		 * to: wl_i * power_j > wl_j * power_i;  where j is our
		 * previous maximum.
		 */
		if (wl * busiest_power > busiest_load * power) {
			busiest_load = wl;
			busiest_power = power;
			busiest = rq;
		}
	}

	return busiest;
}

/*
 * Max backoff if we encounter pinned tasks. Pretty arbitrary value, but
 * so long as it is large enough.
 */
#define MAX_PINNED_INTERVAL	512

/* Working cpumask for load_balance and load_balance_newidle. */
DEFINE_PER_CPU(cpumask_var_t, load_balance_mask);

static int need_active_balance(struct lb_env *env)
{
	struct sched_domain *sd = env->sd;

	if (env->idle == CPU_NEWLY_IDLE) {

		/*
		 * ASYM_PACKING needs to force migrate tasks from busy but
		 * higher numbered CPUs in order to pack all tasks in the
		 * lowest numbered CPUs.
		 */
		if ((sd->flags & SD_ASYM_PACKING) && env->src_cpu > env->dst_cpu)
			return 1;
	}

	return unlikely(sd->nr_balance_failed > sd->cache_nice_tries+2);
}

static int active_load_balance_cpu_stop(void *data);

static int should_we_balance(struct lb_env *env)
{
	struct sched_group *sg = env->sd->groups;
	struct cpumask *sg_cpus, *sg_mask;
	int cpu, balance_cpu = -1;

	/*
	 * In the newly idle case, we will allow all the cpu's
	 * to do the newly idle load balance.
	 */
	if (env->idle == CPU_NEWLY_IDLE)
		return 1;

	sg_cpus = sched_group_cpus(sg);
	sg_mask = sched_group_mask(sg);
	/* Try to find first idle cpu */
	for_each_cpu_and(cpu, sg_cpus, env->cpus) {
		if (!cpumask_test_cpu(cpu, sg_mask) || !idle_cpu(cpu))
			continue;

		balance_cpu = cpu;
		break;
	}

	if (balance_cpu == -1)
		balance_cpu = group_balance_cpu(sg);

	/*
	 * First idle cpu or the first cpu(busiest) in this sched group
	 * is eligible for doing load balancing at this and above domains.
	 */
	return balance_cpu == env->dst_cpu;
}

/*
 * Check this_cpu to ensure it is balanced within domain. Attempt to move
 * tasks if there is an imbalance.
 */
static int load_balance(int this_cpu, struct rq *this_rq,
			struct sched_domain *sd, enum cpu_idle_type idle,
			int *continue_balancing)
{
	int ld_moved, cur_ld_moved, active_balance = 0;
	struct sched_domain *sd_parent = sd->parent;
	struct sched_group *group;
	struct rq *busiest;
	unsigned long flags;
	struct cpumask *cpus = __get_cpu_var(load_balance_mask);

	struct lb_env env = {
		.sd		= sd,
		.dst_cpu	= this_cpu,
		.dst_rq		= this_rq,
		.dst_grpmask    = sched_group_cpus(sd->groups),
		.idle		= idle,
		.loop_break	= sched_nr_migrate_break,
		.cpus		= cpus,
		.fbq_type	= all,
	};

	/*
	 * For NEWLY_IDLE load_balancing, we don't need to consider
	 * other cpus in our group
	 */
	if (idle == CPU_NEWLY_IDLE)
		env.dst_grpmask = NULL;

	cpumask_copy(cpus, cpu_active_mask);

	schedstat_inc(sd, lb_count[idle]);

redo:
	if (!should_we_balance(&env)) {
		*continue_balancing = 0;
		goto out_balanced;
	}

	group = find_busiest_group(&env);
	if (!group) {
		schedstat_inc(sd, lb_nobusyg[idle]);
		goto out_balanced;
	}

	busiest = find_busiest_queue(&env, group);
	if (!busiest) {
		schedstat_inc(sd, lb_nobusyq[idle]);
		goto out_balanced;
	}

	BUG_ON(busiest == env.dst_rq);

	schedstat_add(sd, lb_imbalance[idle], env.imbalance);

	ld_moved = 0;
	if (busiest->nr_running > 1) {
		/*
		 * Attempt to move tasks. If find_busiest_group has found
		 * an imbalance but busiest->nr_running <= 1, the group is
		 * still unbalanced. ld_moved simply stays zero, so it is
		 * correctly treated as an imbalance.
		 */
		env.flags |= LBF_ALL_PINNED;
		env.src_cpu   = busiest->cpu;
		env.src_rq    = busiest;
		env.loop_max  = min(sysctl_sched_nr_migrate, busiest->nr_running);

more_balance:
		local_irq_save(flags);
		double_rq_lock(env.dst_rq, busiest);

		/*
		 * cur_ld_moved - load moved in current iteration
		 * ld_moved     - cumulative load moved across iterations
		 */
		cur_ld_moved = move_tasks(&env);
		ld_moved += cur_ld_moved;
		double_rq_unlock(env.dst_rq, busiest);
		local_irq_restore(flags);

		/*
		 * some other cpu did the load balance for us.
		 */
		if (cur_ld_moved && env.dst_cpu != smp_processor_id())
			resched_cpu(env.dst_cpu);

		if (env.flags & LBF_NEED_BREAK) {
			env.flags &= ~LBF_NEED_BREAK;
			goto more_balance;
		}

		/*
		 * Revisit (affine) tasks on src_cpu that couldn't be moved to
		 * us and move them to an alternate dst_cpu in our sched_group
		 * where they can run. The upper limit on how many times we
		 * iterate on same src_cpu is dependent on number of cpus in our
		 * sched_group.
		 *
		 * This changes load balance semantics a bit on who can move
		 * load to a given_cpu. In addition to the given_cpu itself
		 * (or a ilb_cpu acting on its behalf where given_cpu is
		 * nohz-idle), we now have balance_cpu in a position to move
		 * load to given_cpu. In rare situations, this may cause
		 * conflicts (balance_cpu and given_cpu/ilb_cpu deciding
		 * _independently_ and at _same_ time to move some load to
		 * given_cpu) causing exceess load to be moved to given_cpu.
		 * This however should not happen so much in practice and
		 * moreover subsequent load balance cycles should correct the
		 * excess load moved.
		 */
		if ((env.flags & LBF_DST_PINNED) && env.imbalance > 0) {

			/* Prevent to re-select dst_cpu via env's cpus */
			cpumask_clear_cpu(env.dst_cpu, env.cpus);

			env.dst_rq	 = cpu_rq(env.new_dst_cpu);
			env.dst_cpu	 = env.new_dst_cpu;
			env.flags	&= ~LBF_DST_PINNED;
			env.loop	 = 0;
			env.loop_break	 = sched_nr_migrate_break;

			/*
			 * Go back to "more_balance" rather than "redo" since we
			 * need to continue with same src_cpu.
			 */
			goto more_balance;
		}

		/*
		 * We failed to reach balance because of affinity.
		 */
		if (sd_parent) {
			int *group_imbalance = &sd_parent->groups->sgp->imbalance;

			if ((env.flags & LBF_SOME_PINNED) && env.imbalance > 0) {
				*group_imbalance = 1;
			} else if (*group_imbalance)
				*group_imbalance = 0;
		}

		/* All tasks on this runqueue were pinned by CPU affinity */
		if (unlikely(env.flags & LBF_ALL_PINNED)) {
			cpumask_clear_cpu(cpu_of(busiest), cpus);
			if (!cpumask_empty(cpus)) {
				env.loop = 0;
				env.loop_break = sched_nr_migrate_break;
				goto redo;
			}
			goto out_balanced;
		}
	}

	if (!ld_moved) {
		schedstat_inc(sd, lb_failed[idle]);
		/*
		 * Increment the failure counter only on periodic balance.
		 * We do not want newidle balance, which can be very
		 * frequent, pollute the failure counter causing
		 * excessive cache_hot migrations and active balances.
		 */
		if (idle != CPU_NEWLY_IDLE)
			sd->nr_balance_failed++;

		if (need_active_balance(&env)) {
			raw_spin_lock_irqsave(&busiest->lock, flags);

			/* don't kick the active_load_balance_cpu_stop,
			 * if the curr task on busiest cpu can't be
			 * moved to this_cpu
			 */
			if (!cpumask_test_cpu(this_cpu,
					tsk_cpus_allowed(busiest->curr))) {
				raw_spin_unlock_irqrestore(&busiest->lock,
							    flags);
				env.flags |= LBF_ALL_PINNED;
				goto out_one_pinned;
			}

			/*
			 * ->active_balance synchronizes accesses to
			 * ->active_balance_work.  Once set, it's cleared
			 * only after active load balance is finished.
			 */
			if (!busiest->active_balance) {
				busiest->active_balance = 1;
				busiest->push_cpu = this_cpu;
				active_balance = 1;
			}
			raw_spin_unlock_irqrestore(&busiest->lock, flags);

			if (active_balance) {
				stop_one_cpu_nowait(cpu_of(busiest),
					active_load_balance_cpu_stop, busiest,
					&busiest->active_balance_work);
			}

			/*
			 * We've kicked active balancing, reset the failure
			 * counter.
			 */
			sd->nr_balance_failed = sd->cache_nice_tries+1;
		}
	} else
		sd->nr_balance_failed = 0;

	if (likely(!active_balance)) {
		/* We were unbalanced, so reset the balancing interval */
		sd->balance_interval = sd->min_interval;
	} else {
		/*
		 * If we've begun active balancing, start to back off. This
		 * case may not be covered by the all_pinned logic if there
		 * is only 1 task on the busy runqueue (because we don't call
		 * move_tasks).
		 */
		if (sd->balance_interval < sd->max_interval)
			sd->balance_interval *= 2;
	}

	goto out;

out_balanced:
	schedstat_inc(sd, lb_balanced[idle]);

	sd->nr_balance_failed = 0;

out_one_pinned:
	/* tune up the balancing interval */
	if (((env.flags & LBF_ALL_PINNED) &&
			sd->balance_interval < MAX_PINNED_INTERVAL) ||
			(sd->balance_interval < sd->max_interval))
		sd->balance_interval *= 2;

	ld_moved = 0;
out:
	return ld_moved;
}

static inline unsigned long
get_sd_balance_interval(struct sched_domain *sd, int cpu_busy)
{
	unsigned long interval = sd->balance_interval;

	if (cpu_busy)
		interval *= sd->busy_factor;

	/* scale ms to jiffies */
	interval = msecs_to_jiffies(interval);
	interval = clamp(interval, 1UL, max_load_balance_interval);

	return interval;
}

static inline void
update_next_balance(struct sched_domain *sd, int cpu_busy, unsigned long *next_balance)
{
	unsigned long interval, next;

	interval = get_sd_balance_interval(sd, cpu_busy);
	next = sd->last_balance + interval;

	if (time_after(*next_balance, next))
		*next_balance = next;
}

/*
 * idle_balance is called by schedule() if this_cpu is about to become
 * idle. Attempts to pull tasks from other CPUs.
 */
static int idle_balance(struct rq *this_rq)
{
	unsigned long next_balance = jiffies + HZ;
	int this_cpu = this_rq->cpu;
	struct sched_domain *sd;
	int pulled_task = 0;
	u64 curr_cost = 0;

	idle_enter_fair(this_rq);

	/*
	 * We must set idle_stamp _before_ calling idle_balance(), such that we
	 * measure the duration of idle_balance() as idle time.
	 */
	this_rq->idle_stamp = rq_clock(this_rq);

	if (this_rq->avg_idle < sysctl_sched_migration_cost) {
		rcu_read_lock();
		sd = rcu_dereference_check_sched_domain(this_rq->sd);
		if (sd)
			update_next_balance(sd, 0, &next_balance);
		rcu_read_unlock();

		goto out;
	}

	/*
	 * Drop the rq->lock, but keep IRQ/preempt disabled.
	 */
	raw_spin_unlock(&this_rq->lock);

	update_blocked_averages(this_cpu);
	rcu_read_lock();
	for_each_domain(this_cpu, sd) {
		int continue_balancing = 1;
		u64 t0, domain_cost;

		if (!(sd->flags & SD_LOAD_BALANCE))
			continue;

		if (this_rq->avg_idle < curr_cost + sd->max_newidle_lb_cost) {
			update_next_balance(sd, 0, &next_balance);
			break;
		}

		if (sd->flags & SD_BALANCE_NEWIDLE) {
			t0 = sched_clock_cpu(this_cpu);

			pulled_task = load_balance(this_cpu, this_rq,
						   sd, CPU_NEWLY_IDLE,
						   &continue_balancing);

			domain_cost = sched_clock_cpu(this_cpu) - t0;
			if (domain_cost > sd->max_newidle_lb_cost)
				sd->max_newidle_lb_cost = domain_cost;

			curr_cost += domain_cost;
		}

		update_next_balance(sd, 0, &next_balance);

		/*
		 * Stop searching for tasks to pull if there are
		 * now runnable tasks on this rq.
		 */
		if (pulled_task || this_rq->nr_running > 0)
			break;
	}
	rcu_read_unlock();

	raw_spin_lock(&this_rq->lock);

	if (curr_cost > this_rq->max_idle_balance_cost)
		this_rq->max_idle_balance_cost = curr_cost;

	/*
	 * While browsing the domains, we released the rq lock, a task could
	 * have been enqueued in the meantime. Since we're not going idle,
	 * pretend we pulled a task.
	 */
	if (this_rq->cfs.h_nr_running && !pulled_task)
		pulled_task = 1;

out:
	/* Move the next balance forward */
	if (time_after(this_rq->next_balance, next_balance))
		this_rq->next_balance = next_balance;
<<<<<<< HEAD
	}

out:
=======

>>>>>>> 00170fdd
	/* Is there a task of a high priority class? */
	if (this_rq->nr_running != this_rq->cfs.h_nr_running)
		pulled_task = -1;

	if (pulled_task) {
		idle_exit_fair(this_rq);
		this_rq->idle_stamp = 0;
	}

	return pulled_task;
}

/*
 * active_load_balance_cpu_stop is run by cpu stopper. It pushes
 * running tasks off the busiest CPU onto idle CPUs. It requires at
 * least 1 task to be running on each physical CPU where possible, and
 * avoids physical / logical imbalances.
 */
static int active_load_balance_cpu_stop(void *data)
{
	struct rq *busiest_rq = data;
	int busiest_cpu = cpu_of(busiest_rq);
	int target_cpu = busiest_rq->push_cpu;
	struct rq *target_rq = cpu_rq(target_cpu);
	struct sched_domain *sd;

	raw_spin_lock_irq(&busiest_rq->lock);

	/* make sure the requested cpu hasn't gone down in the meantime */
	if (unlikely(busiest_cpu != smp_processor_id() ||
		     !busiest_rq->active_balance))
		goto out_unlock;

	/* Is there any task to move? */
	if (busiest_rq->nr_running <= 1)
		goto out_unlock;

	/*
	 * This condition is "impossible", if it occurs
	 * we need to fix it. Originally reported by
	 * Bjorn Helgaas on a 128-cpu setup.
	 */
	BUG_ON(busiest_rq == target_rq);

	/* move a task from busiest_rq to target_rq */
	double_lock_balance(busiest_rq, target_rq);

	/* Search for an sd spanning us and the target CPU. */
	rcu_read_lock();
	for_each_domain(target_cpu, sd) {
		if ((sd->flags & SD_LOAD_BALANCE) &&
		    cpumask_test_cpu(busiest_cpu, sched_domain_span(sd)))
				break;
	}

	if (likely(sd)) {
		struct lb_env env = {
			.sd		= sd,
			.dst_cpu	= target_cpu,
			.dst_rq		= target_rq,
			.src_cpu	= busiest_rq->cpu,
			.src_rq		= busiest_rq,
			.idle		= CPU_IDLE,
		};

		schedstat_inc(sd, alb_count);

		if (move_one_task(&env))
			schedstat_inc(sd, alb_pushed);
		else
			schedstat_inc(sd, alb_failed);
	}
	rcu_read_unlock();
	double_unlock_balance(busiest_rq, target_rq);
out_unlock:
	busiest_rq->active_balance = 0;
	raw_spin_unlock_irq(&busiest_rq->lock);
	return 0;
}

static inline int on_null_domain(struct rq *rq)
{
	return unlikely(!rcu_dereference_sched(rq->sd));
}

#ifdef CONFIG_NO_HZ_COMMON
/*
 * idle load balancing details
 * - When one of the busy CPUs notice that there may be an idle rebalancing
 *   needed, they will kick the idle load balancer, which then does idle
 *   load balancing for all the idle CPUs.
 */
static struct {
	cpumask_var_t idle_cpus_mask;
	atomic_t nr_cpus;
	unsigned long next_balance;     /* in jiffy units */
} nohz ____cacheline_aligned;

static inline int find_new_ilb(void)
{
	int ilb = cpumask_first(nohz.idle_cpus_mask);

	if (ilb < nr_cpu_ids && idle_cpu(ilb))
		return ilb;

	return nr_cpu_ids;
}

/*
 * Kick a CPU to do the nohz balancing, if it is time for it. We pick the
 * nohz_load_balancer CPU (if there is one) otherwise fallback to any idle
 * CPU (if there is one).
 */
static void nohz_balancer_kick(void)
{
	int ilb_cpu;

	nohz.next_balance++;

	ilb_cpu = find_new_ilb();

	if (ilb_cpu >= nr_cpu_ids)
		return;

	if (test_and_set_bit(NOHZ_BALANCE_KICK, nohz_flags(ilb_cpu)))
		return;
	/*
	 * Use smp_send_reschedule() instead of resched_cpu().
	 * This way we generate a sched IPI on the target cpu which
	 * is idle. And the softirq performing nohz idle load balance
	 * will be run before returning from the IPI.
	 */
	smp_send_reschedule(ilb_cpu);
	return;
}

static inline void nohz_balance_exit_idle(int cpu)
{
	if (unlikely(test_bit(NOHZ_TICK_STOPPED, nohz_flags(cpu)))) {
		/*
		 * Completely isolated CPUs don't ever set, so we must test.
		 */
		if (likely(cpumask_test_cpu(cpu, nohz.idle_cpus_mask))) {
			cpumask_clear_cpu(cpu, nohz.idle_cpus_mask);
			atomic_dec(&nohz.nr_cpus);
		}
		clear_bit(NOHZ_TICK_STOPPED, nohz_flags(cpu));
	}
}

static inline void set_cpu_sd_state_busy(void)
{
	struct sched_domain *sd;
	int cpu = smp_processor_id();

	rcu_read_lock();
	sd = rcu_dereference(per_cpu(sd_busy, cpu));

	if (!sd || !sd->nohz_idle)
		goto unlock;
	sd->nohz_idle = 0;

	atomic_inc(&sd->groups->sgp->nr_busy_cpus);
unlock:
	rcu_read_unlock();
}

void set_cpu_sd_state_idle(void)
{
	struct sched_domain *sd;
	int cpu = smp_processor_id();

	rcu_read_lock();
	sd = rcu_dereference(per_cpu(sd_busy, cpu));

	if (!sd || sd->nohz_idle)
		goto unlock;
	sd->nohz_idle = 1;

	atomic_dec(&sd->groups->sgp->nr_busy_cpus);
unlock:
	rcu_read_unlock();
}

/*
 * This routine will record that the cpu is going idle with tick stopped.
 * This info will be used in performing idle load balancing in the future.
 */
void nohz_balance_enter_idle(int cpu)
{
	/*
	 * If this cpu is going down, then nothing needs to be done.
	 */
	if (!cpu_active(cpu))
		return;

	if (test_bit(NOHZ_TICK_STOPPED, nohz_flags(cpu)))
		return;

	/*
	 * If we're a completely isolated CPU, we don't play.
	 */
	if (on_null_domain(cpu_rq(cpu)))
		return;

	cpumask_set_cpu(cpu, nohz.idle_cpus_mask);
	atomic_inc(&nohz.nr_cpus);
	set_bit(NOHZ_TICK_STOPPED, nohz_flags(cpu));
}

static int sched_ilb_notifier(struct notifier_block *nfb,
					unsigned long action, void *hcpu)
{
	switch (action & ~CPU_TASKS_FROZEN) {
	case CPU_DYING:
		nohz_balance_exit_idle(smp_processor_id());
		return NOTIFY_OK;
	default:
		return NOTIFY_DONE;
	}
}
#endif

static DEFINE_SPINLOCK(balancing);

/*
 * Scale the max load_balance interval with the number of CPUs in the system.
 * This trades load-balance latency on larger machines for less cross talk.
 */
void update_max_interval(void)
{
	max_load_balance_interval = HZ*num_online_cpus()/10;
}

/*
 * It checks each scheduling domain to see if it is due to be balanced,
 * and initiates a balancing operation if so.
 *
 * Balancing parameters are set up in init_sched_domains.
 */
static void rebalance_domains(struct rq *rq, enum cpu_idle_type idle)
{
	int continue_balancing = 1;
	int cpu = rq->cpu;
	unsigned long interval;
	struct sched_domain *sd;
	/* Earliest time when we have to do rebalance again */
	unsigned long next_balance = jiffies + 60*HZ;
	int update_next_balance = 0;
	int need_serialize, need_decay = 0;
	u64 max_cost = 0;

	update_blocked_averages(cpu);

	rcu_read_lock();
	for_each_domain(cpu, sd) {
		/*
		 * Decay the newidle max times here because this is a regular
		 * visit to all the domains. Decay ~1% per second.
		 */
		if (time_after(jiffies, sd->next_decay_max_lb_cost)) {
			sd->max_newidle_lb_cost =
				(sd->max_newidle_lb_cost * 253) / 256;
			sd->next_decay_max_lb_cost = jiffies + HZ;
			need_decay = 1;
		}
		max_cost += sd->max_newidle_lb_cost;

		if (!(sd->flags & SD_LOAD_BALANCE))
			continue;

		/*
		 * Stop the load balance at this level. There is another
		 * CPU in our sched group which is doing load balancing more
		 * actively.
		 */
		if (!continue_balancing) {
			if (need_decay)
				continue;
			break;
		}

		interval = get_sd_balance_interval(sd, idle != CPU_IDLE);

		need_serialize = sd->flags & SD_SERIALIZE;
		if (need_serialize) {
			if (!spin_trylock(&balancing))
				goto out;
		}

		if (time_after_eq(jiffies, sd->last_balance + interval)) {
			if (load_balance(cpu, rq, sd, idle, &continue_balancing)) {
				/*
				 * The LBF_DST_PINNED logic could have changed
				 * env->dst_cpu, so we can't know our idle
				 * state even if we migrated tasks. Update it.
				 */
				idle = idle_cpu(cpu) ? CPU_IDLE : CPU_NOT_IDLE;
			}
			sd->last_balance = jiffies;
			interval = get_sd_balance_interval(sd, idle != CPU_IDLE);
		}
		if (need_serialize)
			spin_unlock(&balancing);
out:
		if (time_after(next_balance, sd->last_balance + interval)) {
			next_balance = sd->last_balance + interval;
			update_next_balance = 1;
		}
	}
	if (need_decay) {
		/*
		 * Ensure the rq-wide value also decays but keep it at a
		 * reasonable floor to avoid funnies with rq->avg_idle.
		 */
		rq->max_idle_balance_cost =
			max((u64)sysctl_sched_migration_cost, max_cost);
	}
	rcu_read_unlock();

	/*
	 * next_balance will be updated only when there is a need.
	 * When the cpu is attached to null domain for ex, it will not be
	 * updated.
	 */
	if (likely(update_next_balance))
		rq->next_balance = next_balance;
}

#ifdef CONFIG_NO_HZ_COMMON
/*
 * In CONFIG_NO_HZ_COMMON case, the idle balance kickee will do the
 * rebalancing for all the cpus for whom scheduler ticks are stopped.
 */
static void nohz_idle_balance(struct rq *this_rq, enum cpu_idle_type idle)
{
	int this_cpu = this_rq->cpu;
	struct rq *rq;
	int balance_cpu;

	if (idle != CPU_IDLE ||
	    !test_bit(NOHZ_BALANCE_KICK, nohz_flags(this_cpu)))
		goto end;

	for_each_cpu(balance_cpu, nohz.idle_cpus_mask) {
		if (balance_cpu == this_cpu || !idle_cpu(balance_cpu))
			continue;

		/*
		 * If this cpu gets work to do, stop the load balancing
		 * work being done for other cpus. Next load
		 * balancing owner will pick it up.
		 */
		if (need_resched())
			break;

		rq = cpu_rq(balance_cpu);

		raw_spin_lock_irq(&rq->lock);
		update_rq_clock(rq);
		update_idle_cpu_load(rq);
		raw_spin_unlock_irq(&rq->lock);

		rebalance_domains(rq, CPU_IDLE);

		if (time_after(this_rq->next_balance, rq->next_balance))
			this_rq->next_balance = rq->next_balance;
	}
	nohz.next_balance = this_rq->next_balance;
end:
	clear_bit(NOHZ_BALANCE_KICK, nohz_flags(this_cpu));
}

/*
 * Current heuristic for kicking the idle load balancer in the presence
 * of an idle cpu is the system.
 *   - This rq has more than one task.
 *   - At any scheduler domain level, this cpu's scheduler group has multiple
 *     busy cpu's exceeding the group's power.
 *   - For SD_ASYM_PACKING, if the lower numbered cpu's in the scheduler
 *     domain span are idle.
 */
static inline int nohz_kick_needed(struct rq *rq)
{
	unsigned long now = jiffies;
	struct sched_domain *sd;
	struct sched_group_power *sgp;
	int nr_busy, cpu = rq->cpu;

	if (unlikely(rq->idle_balance))
		return 0;

       /*
	* We may be recently in ticked or tickless idle mode. At the first
	* busy tick after returning from idle, we will update the busy stats.
	*/
	set_cpu_sd_state_busy();
	nohz_balance_exit_idle(cpu);

	/*
	 * None are in tickless mode and hence no need for NOHZ idle load
	 * balancing.
	 */
	if (likely(!atomic_read(&nohz.nr_cpus)))
		return 0;

	if (time_before(now, nohz.next_balance))
		return 0;

	if (rq->nr_running >= 2)
		goto need_kick;

	rcu_read_lock();
	sd = rcu_dereference(per_cpu(sd_busy, cpu));

	if (sd) {
		sgp = sd->groups->sgp;
		nr_busy = atomic_read(&sgp->nr_busy_cpus);

		if (nr_busy > 1)
			goto need_kick_unlock;
	}

	sd = rcu_dereference(per_cpu(sd_asym, cpu));

	if (sd && (cpumask_first_and(nohz.idle_cpus_mask,
				  sched_domain_span(sd)) < cpu))
		goto need_kick_unlock;

	rcu_read_unlock();
	return 0;

need_kick_unlock:
	rcu_read_unlock();
need_kick:
	return 1;
}
#else
static void nohz_idle_balance(struct rq *this_rq, enum cpu_idle_type idle) { }
#endif

/*
 * run_rebalance_domains is triggered when needed from the scheduler tick.
 * Also triggered for nohz idle balancing (with nohz_balancing_kick set).
 */
static void run_rebalance_domains(struct softirq_action *h)
{
	struct rq *this_rq = this_rq();
	enum cpu_idle_type idle = this_rq->idle_balance ?
						CPU_IDLE : CPU_NOT_IDLE;

	rebalance_domains(this_rq, idle);

	/*
	 * If this cpu has a pending nohz_balance_kick, then do the
	 * balancing on behalf of the other idle cpus whose ticks are
	 * stopped.
	 */
	nohz_idle_balance(this_rq, idle);
}

/*
 * Trigger the SCHED_SOFTIRQ if it is time to do periodic load balancing.
 */
void trigger_load_balance(struct rq *rq)
{
	/* Don't need to rebalance while attached to NULL domain */
	if (unlikely(on_null_domain(rq)))
		return;

	if (time_after_eq(jiffies, rq->next_balance))
		raise_softirq(SCHED_SOFTIRQ);
#ifdef CONFIG_NO_HZ_COMMON
	if (nohz_kick_needed(rq))
		nohz_balancer_kick();
#endif
}

static void rq_online_fair(struct rq *rq)
{
	update_sysctl();
}

static void rq_offline_fair(struct rq *rq)
{
	update_sysctl();

	/* Ensure any throttled groups are reachable by pick_next_task */
	unthrottle_offline_cfs_rqs(rq);
}

#endif /* CONFIG_SMP */

/*
 * scheduler tick hitting a task of our scheduling class:
 */
static void task_tick_fair(struct rq *rq, struct task_struct *curr, int queued)
{
	struct cfs_rq *cfs_rq;
	struct sched_entity *se = &curr->se;

	for_each_sched_entity(se) {
		cfs_rq = cfs_rq_of(se);
		entity_tick(cfs_rq, se, queued);
	}

	if (numabalancing_enabled)
		task_tick_numa(rq, curr);

	update_rq_runnable_avg(rq, 1);
}

/*
 * called on fork with the child task as argument from the parent's context
 *  - child not yet on the tasklist
 *  - preemption disabled
 */
static void task_fork_fair(struct task_struct *p)
{
	struct cfs_rq *cfs_rq;
	struct sched_entity *se = &p->se, *curr;
	int this_cpu = smp_processor_id();
	struct rq *rq = this_rq();
	unsigned long flags;

	raw_spin_lock_irqsave(&rq->lock, flags);

	update_rq_clock(rq);

	cfs_rq = task_cfs_rq(current);
	curr = cfs_rq->curr;

	/*
	 * Not only the cpu but also the task_group of the parent might have
	 * been changed after parent->se.parent,cfs_rq were copied to
	 * child->se.parent,cfs_rq. So call __set_task_cpu() to make those
	 * of child point to valid ones.
	 */
	rcu_read_lock();
	__set_task_cpu(p, this_cpu);
	rcu_read_unlock();

	update_curr(cfs_rq);

	if (curr)
		se->vruntime = curr->vruntime;
	place_entity(cfs_rq, se, 1);

	if (sysctl_sched_child_runs_first && curr && entity_before(curr, se)) {
		/*
		 * Upon rescheduling, sched_class::put_prev_task() will place
		 * 'current' within the tree based on its new key value.
		 */
		swap(curr->vruntime, se->vruntime);
		resched_task(rq->curr);
	}

	se->vruntime -= cfs_rq->min_vruntime;

	raw_spin_unlock_irqrestore(&rq->lock, flags);
}

/*
 * Priority of the task has changed. Check to see if we preempt
 * the current task.
 */
static void
prio_changed_fair(struct rq *rq, struct task_struct *p, int oldprio)
{
	if (!p->se.on_rq)
		return;

	/*
	 * Reschedule if we are currently running on this runqueue and
	 * our priority decreased, or if we are not currently running on
	 * this runqueue and our priority is higher than the current's
	 */
	if (rq->curr == p) {
		if (p->prio > oldprio)
			resched_task(rq->curr);
	} else
		check_preempt_curr(rq, p, 0);
}

static void switched_from_fair(struct rq *rq, struct task_struct *p)
{
	struct sched_entity *se = &p->se;
	struct cfs_rq *cfs_rq = cfs_rq_of(se);

	/*
	 * Ensure the task's vruntime is normalized, so that when it's
	 * switched back to the fair class the enqueue_entity(.flags=0) will
	 * do the right thing.
	 *
	 * If it's on_rq, then the dequeue_entity(.flags=0) will already
	 * have normalized the vruntime, if it's !on_rq, then only when
	 * the task is sleeping will it still have non-normalized vruntime.
	 */
	if (!p->on_rq && p->state != TASK_RUNNING) {
		/*
		 * Fix up our vruntime so that the current sleep doesn't
		 * cause 'unlimited' sleep bonus.
		 */
		place_entity(cfs_rq, se, 0);
		se->vruntime -= cfs_rq->min_vruntime;
	}

#ifdef CONFIG_SMP
	/*
	* Remove our load from contribution when we leave sched_fair
	* and ensure we don't carry in an old decay_count if we
	* switch back.
	*/
	if (se->avg.decay_count) {
		__synchronize_entity_decay(se);
		subtract_blocked_load_contrib(cfs_rq, se->avg.load_avg_contrib);
	}
#endif
}

/*
 * We switched to the sched_fair class.
 */
static void switched_to_fair(struct rq *rq, struct task_struct *p)
{
	struct sched_entity *se = &p->se;
#ifdef CONFIG_FAIR_GROUP_SCHED
	/*
	 * Since the real-depth could have been changed (only FAIR
	 * class maintain depth value), reset depth properly.
	 */
	se->depth = se->parent ? se->parent->depth + 1 : 0;
#endif
	if (!se->on_rq)
		return;

	/*
	 * We were most likely switched from sched_rt, so
	 * kick off the schedule if running, otherwise just see
	 * if we can still preempt the current task.
	 */
	if (rq->curr == p)
		resched_task(rq->curr);
	else
		check_preempt_curr(rq, p, 0);
}

/* Account for a task changing its policy or group.
 *
 * This routine is mostly called to set cfs_rq->curr field when a task
 * migrates between groups/classes.
 */
static void set_curr_task_fair(struct rq *rq)
{
	struct sched_entity *se = &rq->curr->se;

	for_each_sched_entity(se) {
		struct cfs_rq *cfs_rq = cfs_rq_of(se);

		set_next_entity(cfs_rq, se);
		/* ensure bandwidth has been allocated on our new cfs_rq */
		account_cfs_rq_runtime(cfs_rq, 0);
	}
}

void init_cfs_rq(struct cfs_rq *cfs_rq)
{
	cfs_rq->tasks_timeline = RB_ROOT;
	cfs_rq->min_vruntime = (u64)(-(1LL << 20));
#ifndef CONFIG_64BIT
	cfs_rq->min_vruntime_copy = cfs_rq->min_vruntime;
#endif
#ifdef CONFIG_SMP
	atomic64_set(&cfs_rq->decay_counter, 1);
	atomic_long_set(&cfs_rq->removed_load, 0);
#endif
}

#ifdef CONFIG_FAIR_GROUP_SCHED
static void task_move_group_fair(struct task_struct *p, int on_rq)
{
	struct sched_entity *se = &p->se;
	struct cfs_rq *cfs_rq;

	/*
	 * If the task was not on the rq at the time of this cgroup movement
	 * it must have been asleep, sleeping tasks keep their ->vruntime
	 * absolute on their old rq until wakeup (needed for the fair sleeper
	 * bonus in place_entity()).
	 *
	 * If it was on the rq, we've just 'preempted' it, which does convert
	 * ->vruntime to a relative base.
	 *
	 * Make sure both cases convert their relative position when migrating
	 * to another cgroup's rq. This does somewhat interfere with the
	 * fair sleeper stuff for the first placement, but who cares.
	 */
	/*
	 * When !on_rq, vruntime of the task has usually NOT been normalized.
	 * But there are some cases where it has already been normalized:
	 *
	 * - Moving a forked child which is waiting for being woken up by
	 *   wake_up_new_task().
	 * - Moving a task which has been woken up by try_to_wake_up() and
	 *   waiting for actually being woken up by sched_ttwu_pending().
	 *
	 * To prevent boost or penalty in the new cfs_rq caused by delta
	 * min_vruntime between the two cfs_rqs, we skip vruntime adjustment.
	 */
	if (!on_rq && (!se->sum_exec_runtime || p->state == TASK_WAKING))
		on_rq = 1;

	if (!on_rq)
		se->vruntime -= cfs_rq_of(se)->min_vruntime;
	set_task_rq(p, task_cpu(p));
	se->depth = se->parent ? se->parent->depth + 1 : 0;
	if (!on_rq) {
		cfs_rq = cfs_rq_of(se);
		se->vruntime += cfs_rq->min_vruntime;
#ifdef CONFIG_SMP
		/*
		 * migrate_task_rq_fair() will have removed our previous
		 * contribution, but we must synchronize for ongoing future
		 * decay.
		 */
		se->avg.decay_count = atomic64_read(&cfs_rq->decay_counter);
		cfs_rq->blocked_load_avg += se->avg.load_avg_contrib;
#endif
	}
}

void free_fair_sched_group(struct task_group *tg)
{
	int i;

	destroy_cfs_bandwidth(tg_cfs_bandwidth(tg));

	for_each_possible_cpu(i) {
		if (tg->cfs_rq)
			kfree(tg->cfs_rq[i]);
		if (tg->se)
			kfree(tg->se[i]);
	}

	kfree(tg->cfs_rq);
	kfree(tg->se);
}

int alloc_fair_sched_group(struct task_group *tg, struct task_group *parent)
{
	struct cfs_rq *cfs_rq;
	struct sched_entity *se;
	int i;

	tg->cfs_rq = kzalloc(sizeof(cfs_rq) * nr_cpu_ids, GFP_KERNEL);
	if (!tg->cfs_rq)
		goto err;
	tg->se = kzalloc(sizeof(se) * nr_cpu_ids, GFP_KERNEL);
	if (!tg->se)
		goto err;

	tg->shares = NICE_0_LOAD;

	init_cfs_bandwidth(tg_cfs_bandwidth(tg));

	for_each_possible_cpu(i) {
		cfs_rq = kzalloc_node(sizeof(struct cfs_rq),
				      GFP_KERNEL, cpu_to_node(i));
		if (!cfs_rq)
			goto err;

		se = kzalloc_node(sizeof(struct sched_entity),
				  GFP_KERNEL, cpu_to_node(i));
		if (!se)
			goto err_free_rq;

		init_cfs_rq(cfs_rq);
		init_tg_cfs_entry(tg, cfs_rq, se, i, parent->se[i]);
	}

	return 1;

err_free_rq:
	kfree(cfs_rq);
err:
	return 0;
}

void unregister_fair_sched_group(struct task_group *tg, int cpu)
{
	struct rq *rq = cpu_rq(cpu);
	unsigned long flags;

	/*
	* Only empty task groups can be destroyed; so we can speculatively
	* check on_list without danger of it being re-added.
	*/
	if (!tg->cfs_rq[cpu]->on_list)
		return;

	raw_spin_lock_irqsave(&rq->lock, flags);
	list_del_leaf_cfs_rq(tg->cfs_rq[cpu]);
	raw_spin_unlock_irqrestore(&rq->lock, flags);
}

void init_tg_cfs_entry(struct task_group *tg, struct cfs_rq *cfs_rq,
			struct sched_entity *se, int cpu,
			struct sched_entity *parent)
{
	struct rq *rq = cpu_rq(cpu);

	cfs_rq->tg = tg;
	cfs_rq->rq = rq;
	init_cfs_rq_runtime(cfs_rq);

	tg->cfs_rq[cpu] = cfs_rq;
	tg->se[cpu] = se;

	/* se could be NULL for root_task_group */
	if (!se)
		return;

	if (!parent) {
		se->cfs_rq = &rq->cfs;
		se->depth = 0;
	} else {
		se->cfs_rq = parent->my_q;
		se->depth = parent->depth + 1;
	}

	se->my_q = cfs_rq;
	/* guarantee group entities always have weight */
	update_load_set(&se->load, NICE_0_LOAD);
	se->parent = parent;
}

static DEFINE_MUTEX(shares_mutex);

int sched_group_set_shares(struct task_group *tg, unsigned long shares)
{
	int i;
	unsigned long flags;

	/*
	 * We can't change the weight of the root cgroup.
	 */
	if (!tg->se[0])
		return -EINVAL;

	shares = clamp(shares, scale_load(MIN_SHARES), scale_load(MAX_SHARES));

	mutex_lock(&shares_mutex);
	if (tg->shares == shares)
		goto done;

	tg->shares = shares;
	for_each_possible_cpu(i) {
		struct rq *rq = cpu_rq(i);
		struct sched_entity *se;

		se = tg->se[i];
		/* Propagate contribution to hierarchy */
		raw_spin_lock_irqsave(&rq->lock, flags);

		/* Possible calls to update_curr() need rq clock */
		update_rq_clock(rq);
		for_each_sched_entity(se)
			update_cfs_shares(group_cfs_rq(se));
		raw_spin_unlock_irqrestore(&rq->lock, flags);
	}

done:
	mutex_unlock(&shares_mutex);
	return 0;
}
#else /* CONFIG_FAIR_GROUP_SCHED */

void free_fair_sched_group(struct task_group *tg) { }

int alloc_fair_sched_group(struct task_group *tg, struct task_group *parent)
{
	return 1;
}

void unregister_fair_sched_group(struct task_group *tg, int cpu) { }

#endif /* CONFIG_FAIR_GROUP_SCHED */


static unsigned int get_rr_interval_fair(struct rq *rq, struct task_struct *task)
{
	struct sched_entity *se = &task->se;
	unsigned int rr_interval = 0;

	/*
	 * Time slice is 0 for SCHED_OTHER tasks that are on an otherwise
	 * idle runqueue:
	 */
	if (rq->cfs.load.weight)
		rr_interval = NS_TO_JIFFIES(sched_slice(cfs_rq_of(se), se));

	return rr_interval;
}

/*
 * All the scheduling class methods:
 */
const struct sched_class fair_sched_class = {
	.next			= &idle_sched_class,
	.enqueue_task		= enqueue_task_fair,
	.dequeue_task		= dequeue_task_fair,
	.yield_task		= yield_task_fair,
	.yield_to_task		= yield_to_task_fair,

	.check_preempt_curr	= check_preempt_wakeup,

	.pick_next_task		= pick_next_task_fair,
	.put_prev_task		= put_prev_task_fair,

#ifdef CONFIG_SMP
	.select_task_rq		= select_task_rq_fair,
	.migrate_task_rq	= migrate_task_rq_fair,

	.rq_online		= rq_online_fair,
	.rq_offline		= rq_offline_fair,

	.task_waking		= task_waking_fair,
#endif

	.set_curr_task          = set_curr_task_fair,
	.task_tick		= task_tick_fair,
	.task_fork		= task_fork_fair,

	.prio_changed		= prio_changed_fair,
	.switched_from		= switched_from_fair,
	.switched_to		= switched_to_fair,

	.get_rr_interval	= get_rr_interval_fair,

#ifdef CONFIG_FAIR_GROUP_SCHED
	.task_move_group	= task_move_group_fair,
#endif
};

#ifdef CONFIG_SCHED_DEBUG
void print_cfs_stats(struct seq_file *m, int cpu)
{
	struct cfs_rq *cfs_rq;

	rcu_read_lock();
	for_each_leaf_cfs_rq(cpu_rq(cpu), cfs_rq)
		print_cfs_rq(m, cpu, cfs_rq);
	rcu_read_unlock();
}
#endif

__init void init_sched_fair_class(void)
{
#ifdef CONFIG_SMP
	open_softirq(SCHED_SOFTIRQ, run_rebalance_domains);

#ifdef CONFIG_NO_HZ_COMMON
	nohz.next_balance = jiffies;
	zalloc_cpumask_var(&nohz.idle_cpus_mask, GFP_NOWAIT);
	cpu_notifier(sched_ilb_notifier, 0);
#endif
#endif /* SMP */

}<|MERGE_RESOLUTION|>--- conflicted
+++ resolved
@@ -6832,13 +6832,7 @@
 	/* Move the next balance forward */
 	if (time_after(this_rq->next_balance, next_balance))
 		this_rq->next_balance = next_balance;
-<<<<<<< HEAD
-	}
-
-out:
-=======
-
->>>>>>> 00170fdd
+
 	/* Is there a task of a high priority class? */
 	if (this_rq->nr_running != this_rq->cfs.h_nr_running)
 		pulled_task = -1;
