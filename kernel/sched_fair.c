/*
 * Completely Fair Scheduling (CFS) Class (SCHED_NORMAL/SCHED_BATCH)
 *
 *  Copyright (C) 2007 Red Hat, Inc., Ingo Molnar <mingo@redhat.com>
 *
 *  Interactivity improvements by Mike Galbraith
 *  (C) 2007 Mike Galbraith <efault@gmx.de>
 *
 *  Various enhancements by Dmitry Adamushko.
 *  (C) 2007 Dmitry Adamushko <dmitry.adamushko@gmail.com>
 *
 *  Group scheduling enhancements by Srivatsa Vaddagiri
 *  Copyright IBM Corporation, 2007
 *  Author: Srivatsa Vaddagiri <vatsa@linux.vnet.ibm.com>
 *
 *  Scaled math optimizations by Thomas Gleixner
 *  Copyright (C) 2007, Thomas Gleixner <tglx@linutronix.de>
 *
 *  Adaptive scheduling granularity, math enhancements by Peter Zijlstra
 *  Copyright (C) 2007 Red Hat, Inc., Peter Zijlstra <pzijlstr@redhat.com>
 */

#include <linux/latencytop.h>
#include <linux/sched.h>

/*
 * Targeted preemption latency for CPU-bound tasks:
 * (default: 5ms * (1 + ilog(ncpus)), units: nanoseconds)
 *
 * NOTE: this latency value is not the same as the concept of
 * 'timeslice length' - timeslices in CFS are of variable length
 * and have no persistent notion like in traditional, time-slice
 * based scheduling concepts.
 *
 * (to see the precise effective timeslice length of your workload,
 *  run vmstat and monitor the context-switches (cs) field)
 */
unsigned int sysctl_sched_latency = 6000000ULL;
unsigned int normalized_sysctl_sched_latency = 6000000ULL;

/*
 * The initial- and re-scaling of tunables is configurable
 * (default SCHED_TUNABLESCALING_LOG = *(1+ilog(ncpus))
 *
 * Options are:
 * SCHED_TUNABLESCALING_NONE - unscaled, always *1
 * SCHED_TUNABLESCALING_LOG - scaled logarithmical, *1+ilog(ncpus)
 * SCHED_TUNABLESCALING_LINEAR - scaled linear, *ncpus
 */
enum sched_tunable_scaling sysctl_sched_tunable_scaling
	= SCHED_TUNABLESCALING_LOG;

/*
 * Minimal preemption granularity for CPU-bound tasks:
 * (default: 2 msec * (1 + ilog(ncpus)), units: nanoseconds)
 */
unsigned int sysctl_sched_min_granularity = 2000000ULL;
unsigned int normalized_sysctl_sched_min_granularity = 2000000ULL;

/*
 * is kept at sysctl_sched_latency / sysctl_sched_min_granularity
 */
static unsigned int sched_nr_latency = 3;

/*
 * After fork, child runs first. If set to 0 (default) then
 * parent will (try to) run first.
 */
unsigned int sysctl_sched_child_runs_first __read_mostly;

/*
 * sys_sched_yield() compat mode
 *
 * This option switches the agressive yield implementation of the
 * old scheduler back on.
 */
unsigned int __read_mostly sysctl_sched_compat_yield;

/*
 * SCHED_OTHER wake-up granularity.
 * (default: 1 msec * (1 + ilog(ncpus)), units: nanoseconds)
 *
 * This option delays the preemption effects of decoupled workloads
 * and reduces their over-scheduling. Synchronous workloads will still
 * have immediate wakeup/sleep latencies.
 */
unsigned int sysctl_sched_wakeup_granularity = 1000000UL;
unsigned int normalized_sysctl_sched_wakeup_granularity = 1000000UL;

const_debug unsigned int sysctl_sched_migration_cost = 500000UL;

static const struct sched_class fair_sched_class;

/**************************************************************
 * CFS operations on generic schedulable entities:
 */

#ifdef CONFIG_FAIR_GROUP_SCHED

/* cpu runqueue to which this cfs_rq is attached */
static inline struct rq *rq_of(struct cfs_rq *cfs_rq)
{
	return cfs_rq->rq;
}

/* An entity is a task if it doesn't "own" a runqueue */
#define entity_is_task(se)	(!se->my_q)

static inline struct task_struct *task_of(struct sched_entity *se)
{
#ifdef CONFIG_SCHED_DEBUG
	WARN_ON_ONCE(!entity_is_task(se));
#endif
	return container_of(se, struct task_struct, se);
}

/* Walk up scheduling entities hierarchy */
#define for_each_sched_entity(se) \
		for (; se; se = se->parent)

static inline struct cfs_rq *task_cfs_rq(struct task_struct *p)
{
	return p->se.cfs_rq;
}

/* runqueue on which this entity is (to be) queued */
static inline struct cfs_rq *cfs_rq_of(struct sched_entity *se)
{
	return se->cfs_rq;
}

/* runqueue "owned" by this group */
static inline struct cfs_rq *group_cfs_rq(struct sched_entity *grp)
{
	return grp->my_q;
}

/* Given a group's cfs_rq on one cpu, return its corresponding cfs_rq on
 * another cpu ('this_cpu')
 */
static inline struct cfs_rq *cpu_cfs_rq(struct cfs_rq *cfs_rq, int this_cpu)
{
	return cfs_rq->tg->cfs_rq[this_cpu];
}

/* Iterate thr' all leaf cfs_rq's on a runqueue */
#define for_each_leaf_cfs_rq(rq, cfs_rq) \
	list_for_each_entry_rcu(cfs_rq, &rq->leaf_cfs_rq_list, leaf_cfs_rq_list)

/* Do the two (enqueued) entities belong to the same group ? */
static inline int
is_same_group(struct sched_entity *se, struct sched_entity *pse)
{
	if (se->cfs_rq == pse->cfs_rq)
		return 1;

	return 0;
}

static inline struct sched_entity *parent_entity(struct sched_entity *se)
{
	return se->parent;
}

/* return depth at which a sched entity is present in the hierarchy */
static inline int depth_se(struct sched_entity *se)
{
	int depth = 0;

	for_each_sched_entity(se)
		depth++;

	return depth;
}

static void
find_matching_se(struct sched_entity **se, struct sched_entity **pse)
{
	int se_depth, pse_depth;

	/*
	 * preemption test can be made between sibling entities who are in the
	 * same cfs_rq i.e who have a common parent. Walk up the hierarchy of
	 * both tasks until we find their ancestors who are siblings of common
	 * parent.
	 */

	/* First walk up until both entities are at same depth */
	se_depth = depth_se(*se);
	pse_depth = depth_se(*pse);

	while (se_depth > pse_depth) {
		se_depth--;
		*se = parent_entity(*se);
	}

	while (pse_depth > se_depth) {
		pse_depth--;
		*pse = parent_entity(*pse);
	}

	while (!is_same_group(*se, *pse)) {
		*se = parent_entity(*se);
		*pse = parent_entity(*pse);
	}
}

#else	/* !CONFIG_FAIR_GROUP_SCHED */

static inline struct task_struct *task_of(struct sched_entity *se)
{
	return container_of(se, struct task_struct, se);
}

static inline struct rq *rq_of(struct cfs_rq *cfs_rq)
{
	return container_of(cfs_rq, struct rq, cfs);
}

#define entity_is_task(se)	1

#define for_each_sched_entity(se) \
		for (; se; se = NULL)

static inline struct cfs_rq *task_cfs_rq(struct task_struct *p)
{
	return &task_rq(p)->cfs;
}

static inline struct cfs_rq *cfs_rq_of(struct sched_entity *se)
{
	struct task_struct *p = task_of(se);
	struct rq *rq = task_rq(p);

	return &rq->cfs;
}

/* runqueue "owned" by this group */
static inline struct cfs_rq *group_cfs_rq(struct sched_entity *grp)
{
	return NULL;
}

static inline struct cfs_rq *cpu_cfs_rq(struct cfs_rq *cfs_rq, int this_cpu)
{
	return &cpu_rq(this_cpu)->cfs;
}

#define for_each_leaf_cfs_rq(rq, cfs_rq) \
		for (cfs_rq = &rq->cfs; cfs_rq; cfs_rq = NULL)

static inline int
is_same_group(struct sched_entity *se, struct sched_entity *pse)
{
	return 1;
}

static inline struct sched_entity *parent_entity(struct sched_entity *se)
{
	return NULL;
}

static inline void
find_matching_se(struct sched_entity **se, struct sched_entity **pse)
{
}

#endif	/* CONFIG_FAIR_GROUP_SCHED */


/**************************************************************
 * Scheduling class tree data structure manipulation methods:
 */

static inline u64 max_vruntime(u64 min_vruntime, u64 vruntime)
{
	s64 delta = (s64)(vruntime - min_vruntime);
	if (delta > 0)
		min_vruntime = vruntime;

	return min_vruntime;
}

static inline u64 min_vruntime(u64 min_vruntime, u64 vruntime)
{
	s64 delta = (s64)(vruntime - min_vruntime);
	if (delta < 0)
		min_vruntime = vruntime;

	return min_vruntime;
}

static inline int entity_before(struct sched_entity *a,
				struct sched_entity *b)
{
	return (s64)(a->vruntime - b->vruntime) < 0;
}

static inline s64 entity_key(struct cfs_rq *cfs_rq, struct sched_entity *se)
{
	return se->vruntime - cfs_rq->min_vruntime;
}

static void update_min_vruntime(struct cfs_rq *cfs_rq)
{
	u64 vruntime = cfs_rq->min_vruntime;

	if (cfs_rq->curr)
		vruntime = cfs_rq->curr->vruntime;

	if (cfs_rq->rb_leftmost) {
		struct sched_entity *se = rb_entry(cfs_rq->rb_leftmost,
						   struct sched_entity,
						   run_node);

		if (!cfs_rq->curr)
			vruntime = se->vruntime;
		else
			vruntime = min_vruntime(vruntime, se->vruntime);
	}

	cfs_rq->min_vruntime = max_vruntime(cfs_rq->min_vruntime, vruntime);
}

/*
 * Enqueue an entity into the rb-tree:
 */
static void __enqueue_entity(struct cfs_rq *cfs_rq, struct sched_entity *se)
{
	struct rb_node **link = &cfs_rq->tasks_timeline.rb_node;
	struct rb_node *parent = NULL;
	struct sched_entity *entry;
	s64 key = entity_key(cfs_rq, se);
	int leftmost = 1;

	/*
	 * Find the right place in the rbtree:
	 */
	while (*link) {
		parent = *link;
		entry = rb_entry(parent, struct sched_entity, run_node);
		/*
		 * We dont care about collisions. Nodes with
		 * the same key stay together.
		 */
		if (key < entity_key(cfs_rq, entry)) {
			link = &parent->rb_left;
		} else {
			link = &parent->rb_right;
			leftmost = 0;
		}
	}

	/*
	 * Maintain a cache of leftmost tree entries (it is frequently
	 * used):
	 */
	if (leftmost)
		cfs_rq->rb_leftmost = &se->run_node;

	rb_link_node(&se->run_node, parent, link);
	rb_insert_color(&se->run_node, &cfs_rq->tasks_timeline);
}

static void __dequeue_entity(struct cfs_rq *cfs_rq, struct sched_entity *se)
{
	if (cfs_rq->rb_leftmost == &se->run_node) {
		struct rb_node *next_node;

		next_node = rb_next(&se->run_node);
		cfs_rq->rb_leftmost = next_node;
	}

	rb_erase(&se->run_node, &cfs_rq->tasks_timeline);
}

static struct sched_entity *__pick_next_entity(struct cfs_rq *cfs_rq)
{
	struct rb_node *left = cfs_rq->rb_leftmost;

	if (!left)
		return NULL;

	return rb_entry(left, struct sched_entity, run_node);
}

static struct sched_entity *__pick_last_entity(struct cfs_rq *cfs_rq)
{
	struct rb_node *last = rb_last(&cfs_rq->tasks_timeline);

	if (!last)
		return NULL;

	return rb_entry(last, struct sched_entity, run_node);
}

/**************************************************************
 * Scheduling class statistics methods:
 */

#ifdef CONFIG_SCHED_DEBUG
int sched_proc_update_handler(struct ctl_table *table, int write,
		void __user *buffer, size_t *lenp,
		loff_t *ppos)
{
	int ret = proc_dointvec_minmax(table, write, buffer, lenp, ppos);
	int factor = get_update_sysctl_factor();

	if (ret || !write)
		return ret;

	sched_nr_latency = DIV_ROUND_UP(sysctl_sched_latency,
					sysctl_sched_min_granularity);

#define WRT_SYSCTL(name) \
	(normalized_sysctl_##name = sysctl_##name / (factor))
	WRT_SYSCTL(sched_min_granularity);
	WRT_SYSCTL(sched_latency);
	WRT_SYSCTL(sched_wakeup_granularity);
	WRT_SYSCTL(sched_shares_ratelimit);
#undef WRT_SYSCTL

	return 0;
}
#endif

/*
 * delta /= w
 */
static inline unsigned long
calc_delta_fair(unsigned long delta, struct sched_entity *se)
{
	if (unlikely(se->load.weight != NICE_0_LOAD))
		delta = calc_delta_mine(delta, NICE_0_LOAD, &se->load);

	return delta;
}

/*
 * The idea is to set a period in which each task runs once.
 *
 * When there are too many tasks (sysctl_sched_nr_latency) we have to stretch
 * this period because otherwise the slices get too small.
 *
 * p = (nr <= nl) ? l : l*nr/nl
 */
static u64 __sched_period(unsigned long nr_running)
{
	u64 period = sysctl_sched_latency;
	unsigned long nr_latency = sched_nr_latency;

	if (unlikely(nr_running > nr_latency)) {
		period = sysctl_sched_min_granularity;
		period *= nr_running;
	}

	return period;
}

/*
 * We calculate the wall-time slice from the period by taking a part
 * proportional to the weight.
 *
 * s = p*P[w/rw]
 */
static u64 sched_slice(struct cfs_rq *cfs_rq, struct sched_entity *se)
{
	u64 slice = __sched_period(cfs_rq->nr_running + !se->on_rq);

	for_each_sched_entity(se) {
		struct load_weight *load;
		struct load_weight lw;

		cfs_rq = cfs_rq_of(se);
		load = &cfs_rq->load;

		if (unlikely(!se->on_rq)) {
			lw = cfs_rq->load;

			update_load_add(&lw, se->load.weight);
			load = &lw;
		}
		slice = calc_delta_mine(slice, se->load.weight, load);
	}
	return slice;
}

/*
 * We calculate the vruntime slice of a to be inserted task
 *
 * vs = s/w
 */
static u64 sched_vslice(struct cfs_rq *cfs_rq, struct sched_entity *se)
{
	return calc_delta_fair(sched_slice(cfs_rq, se), se);
}

/*
 * Update the current task's runtime statistics. Skip current tasks that
 * are not in our scheduling class.
 */
static inline void
__update_curr(struct cfs_rq *cfs_rq, struct sched_entity *curr,
	      unsigned long delta_exec)
{
	unsigned long delta_exec_weighted;

	schedstat_set(curr->statistics.exec_max,
		      max((u64)delta_exec, curr->statistics.exec_max));

	curr->sum_exec_runtime += delta_exec;
	schedstat_add(cfs_rq, exec_clock, delta_exec);
	delta_exec_weighted = calc_delta_fair(delta_exec, curr);

	curr->vruntime += delta_exec_weighted;
	update_min_vruntime(cfs_rq);
}

static void update_curr(struct cfs_rq *cfs_rq)
{
	struct sched_entity *curr = cfs_rq->curr;
	u64 now = rq_of(cfs_rq)->clock;
	unsigned long delta_exec;

	if (unlikely(!curr))
		return;

	/*
	 * Get the amount of time the current task was running
	 * since the last time we changed load (this cannot
	 * overflow on 32 bits):
	 */
	delta_exec = (unsigned long)(now - curr->exec_start);
	if (!delta_exec)
		return;

	__update_curr(cfs_rq, curr, delta_exec);
	curr->exec_start = now;

	if (entity_is_task(curr)) {
		struct task_struct *curtask = task_of(curr);

		trace_sched_stat_runtime(curtask, delta_exec, curr->vruntime);
		cpuacct_charge(curtask, delta_exec);
		account_group_exec_runtime(curtask, delta_exec);
	}
}

static inline void
update_stats_wait_start(struct cfs_rq *cfs_rq, struct sched_entity *se)
{
	schedstat_set(se->statistics.wait_start, rq_of(cfs_rq)->clock);
}

/*
 * Task is being enqueued - update stats:
 */
static void update_stats_enqueue(struct cfs_rq *cfs_rq, struct sched_entity *se)
{
	/*
	 * Are we enqueueing a waiting task? (for current tasks
	 * a dequeue/enqueue event is a NOP)
	 */
	if (se != cfs_rq->curr)
		update_stats_wait_start(cfs_rq, se);
}

static void
update_stats_wait_end(struct cfs_rq *cfs_rq, struct sched_entity *se)
{
	schedstat_set(se->statistics.wait_max, max(se->statistics.wait_max,
			rq_of(cfs_rq)->clock - se->statistics.wait_start));
	schedstat_set(se->statistics.wait_count, se->statistics.wait_count + 1);
	schedstat_set(se->statistics.wait_sum, se->statistics.wait_sum +
			rq_of(cfs_rq)->clock - se->statistics.wait_start);
#ifdef CONFIG_SCHEDSTATS
	if (entity_is_task(se)) {
		trace_sched_stat_wait(task_of(se),
			rq_of(cfs_rq)->clock - se->statistics.wait_start);
	}
#endif
	schedstat_set(se->statistics.wait_start, 0);
}

static inline void
update_stats_dequeue(struct cfs_rq *cfs_rq, struct sched_entity *se)
{
	/*
	 * Mark the end of the wait period if dequeueing a
	 * waiting task:
	 */
	if (se != cfs_rq->curr)
		update_stats_wait_end(cfs_rq, se);
}

/*
 * We are picking a new current task - update its stats:
 */
static inline void
update_stats_curr_start(struct cfs_rq *cfs_rq, struct sched_entity *se)
{
	/*
	 * We are starting a new run period:
	 */
	se->exec_start = rq_of(cfs_rq)->clock;
}

/**************************************************
 * Scheduling class queueing methods:
 */

#if defined CONFIG_SMP && defined CONFIG_FAIR_GROUP_SCHED
static void
add_cfs_task_weight(struct cfs_rq *cfs_rq, unsigned long weight)
{
	cfs_rq->task_weight += weight;
}
#else
static inline void
add_cfs_task_weight(struct cfs_rq *cfs_rq, unsigned long weight)
{
}
#endif

static void
account_entity_enqueue(struct cfs_rq *cfs_rq, struct sched_entity *se)
{
	update_load_add(&cfs_rq->load, se->load.weight);
	if (!parent_entity(se))
		inc_cpu_load(rq_of(cfs_rq), se->load.weight);
	if (entity_is_task(se)) {
		add_cfs_task_weight(cfs_rq, se->load.weight);
		list_add(&se->group_node, &cfs_rq->tasks);
	}
	cfs_rq->nr_running++;
	se->on_rq = 1;
}

static void
account_entity_dequeue(struct cfs_rq *cfs_rq, struct sched_entity *se)
{
	update_load_sub(&cfs_rq->load, se->load.weight);
	if (!parent_entity(se))
		dec_cpu_load(rq_of(cfs_rq), se->load.weight);
	if (entity_is_task(se)) {
		add_cfs_task_weight(cfs_rq, -se->load.weight);
		list_del_init(&se->group_node);
	}
	cfs_rq->nr_running--;
	se->on_rq = 0;
}

static void enqueue_sleeper(struct cfs_rq *cfs_rq, struct sched_entity *se)
{
#ifdef CONFIG_SCHEDSTATS
	struct task_struct *tsk = NULL;

	if (entity_is_task(se))
		tsk = task_of(se);

	if (se->statistics.sleep_start) {
		u64 delta = rq_of(cfs_rq)->clock - se->statistics.sleep_start;

		if ((s64)delta < 0)
			delta = 0;

		if (unlikely(delta > se->statistics.sleep_max))
			se->statistics.sleep_max = delta;

		se->statistics.sleep_start = 0;
		se->statistics.sum_sleep_runtime += delta;

		if (tsk) {
			account_scheduler_latency(tsk, delta >> 10, 1);
			trace_sched_stat_sleep(tsk, delta);
		}
	}
	if (se->statistics.block_start) {
		u64 delta = rq_of(cfs_rq)->clock - se->statistics.block_start;

		if ((s64)delta < 0)
			delta = 0;

		if (unlikely(delta > se->statistics.block_max))
			se->statistics.block_max = delta;

		se->statistics.block_start = 0;
		se->statistics.sum_sleep_runtime += delta;

		if (tsk) {
			if (tsk->in_iowait) {
				se->statistics.iowait_sum += delta;
				se->statistics.iowait_count++;
				trace_sched_stat_iowait(tsk, delta);
			}

			/*
			 * Blocking time is in units of nanosecs, so shift by
			 * 20 to get a milliseconds-range estimation of the
			 * amount of time that the task spent sleeping:
			 */
			if (unlikely(prof_on == SLEEP_PROFILING)) {
				profile_hits(SLEEP_PROFILING,
						(void *)get_wchan(tsk),
						delta >> 20);
			}
			account_scheduler_latency(tsk, delta >> 10, 0);
		}
	}
#endif
}

static void check_spread(struct cfs_rq *cfs_rq, struct sched_entity *se)
{
#ifdef CONFIG_SCHED_DEBUG
	s64 d = se->vruntime - cfs_rq->min_vruntime;

	if (d < 0)
		d = -d;

	if (d > 3*sysctl_sched_latency)
		schedstat_inc(cfs_rq, nr_spread_over);
#endif
}

static void
place_entity(struct cfs_rq *cfs_rq, struct sched_entity *se, int initial)
{
	u64 vruntime = cfs_rq->min_vruntime;

	/*
	 * The 'current' period is already promised to the current tasks,
	 * however the extra weight of the new task will slow them down a
	 * little, place the new task so that it fits in the slot that
	 * stays open at the end.
	 */
	if (initial && sched_feat(START_DEBIT))
		vruntime += sched_vslice(cfs_rq, se);

	/* sleeps up to a single latency don't count. */
	if (!initial) {
		unsigned long thresh = sysctl_sched_latency;

		/*
		 * Halve their sleep time's effect, to allow
		 * for a gentler effect of sleepers:
		 */
		if (sched_feat(GENTLE_FAIR_SLEEPERS))
			thresh >>= 1;

		vruntime -= thresh;
	}

	/* ensure we never gain time by being placed backwards. */
	vruntime = max_vruntime(se->vruntime, vruntime);

	se->vruntime = vruntime;
}

static void
enqueue_entity(struct cfs_rq *cfs_rq, struct sched_entity *se, int flags)
{
	/*
	 * Update the normalized vruntime before updating min_vruntime
	 * through callig update_curr().
	 */
	if (!(flags & ENQUEUE_WAKEUP) || (flags & ENQUEUE_WAKING))
		se->vruntime += cfs_rq->min_vruntime;

	/*
	 * Update run-time statistics of the 'current'.
	 */
	update_curr(cfs_rq);
	account_entity_enqueue(cfs_rq, se);

	if (flags & ENQUEUE_WAKEUP) {
		place_entity(cfs_rq, se, 0);
		enqueue_sleeper(cfs_rq, se);
	}

	update_stats_enqueue(cfs_rq, se);
	check_spread(cfs_rq, se);
	if (se != cfs_rq->curr)
		__enqueue_entity(cfs_rq, se);
}

static void __clear_buddies(struct cfs_rq *cfs_rq, struct sched_entity *se)
{
	if (!se || cfs_rq->last == se)
		cfs_rq->last = NULL;

	if (!se || cfs_rq->next == se)
		cfs_rq->next = NULL;
}

static void clear_buddies(struct cfs_rq *cfs_rq, struct sched_entity *se)
{
	for_each_sched_entity(se)
		__clear_buddies(cfs_rq_of(se), se);
}

static void
dequeue_entity(struct cfs_rq *cfs_rq, struct sched_entity *se, int flags)
{
	/*
	 * Update run-time statistics of the 'current'.
	 */
	update_curr(cfs_rq);

	update_stats_dequeue(cfs_rq, se);
	if (flags & DEQUEUE_SLEEP) {
#ifdef CONFIG_SCHEDSTATS
		if (entity_is_task(se)) {
			struct task_struct *tsk = task_of(se);

			if (tsk->state & TASK_INTERRUPTIBLE)
				se->statistics.sleep_start = rq_of(cfs_rq)->clock;
			if (tsk->state & TASK_UNINTERRUPTIBLE)
				se->statistics.block_start = rq_of(cfs_rq)->clock;
		}
#endif
	}

	clear_buddies(cfs_rq, se);

	if (se != cfs_rq->curr)
		__dequeue_entity(cfs_rq, se);
	account_entity_dequeue(cfs_rq, se);
	update_min_vruntime(cfs_rq);

	/*
	 * Normalize the entity after updating the min_vruntime because the
	 * update can refer to the ->curr item and we need to reflect this
	 * movement in our normalized position.
	 */
	if (!(flags & DEQUEUE_SLEEP))
		se->vruntime -= cfs_rq->min_vruntime;
}

/*
 * Preempt the current task with a newly woken task if needed:
 */
static void
check_preempt_tick(struct cfs_rq *cfs_rq, struct sched_entity *curr)
{
	unsigned long ideal_runtime, delta_exec;

	ideal_runtime = sched_slice(cfs_rq, curr);
	delta_exec = curr->sum_exec_runtime - curr->prev_sum_exec_runtime;
	if (delta_exec > ideal_runtime) {
		resched_task(rq_of(cfs_rq)->curr);
		/*
		 * The current task ran long enough, ensure it doesn't get
		 * re-elected due to buddy favours.
		 */
		clear_buddies(cfs_rq, curr);
		return;
	}

	/*
	 * Ensure that a task that missed wakeup preemption by a
	 * narrow margin doesn't have to wait for a full slice.
	 * This also mitigates buddy induced latencies under load.
	 */
	if (!sched_feat(WAKEUP_PREEMPT))
		return;

	if (delta_exec < sysctl_sched_min_granularity)
		return;

	if (cfs_rq->nr_running > 1) {
		struct sched_entity *se = __pick_next_entity(cfs_rq);
		s64 delta = curr->vruntime - se->vruntime;

		if (delta > ideal_runtime)
			resched_task(rq_of(cfs_rq)->curr);
	}
}

static void
set_next_entity(struct cfs_rq *cfs_rq, struct sched_entity *se)
{
	/* 'current' is not kept within the tree. */
	if (se->on_rq) {
		/*
		 * Any task has to be enqueued before it get to execute on
		 * a CPU. So account for the time it spent waiting on the
		 * runqueue.
		 */
		update_stats_wait_end(cfs_rq, se);
		__dequeue_entity(cfs_rq, se);
	}

	update_stats_curr_start(cfs_rq, se);
	cfs_rq->curr = se;
#ifdef CONFIG_SCHEDSTATS
	/*
	 * Track our maximum slice length, if the CPU's load is at
	 * least twice that of our own weight (i.e. dont track it
	 * when there are only lesser-weight tasks around):
	 */
	if (rq_of(cfs_rq)->load.weight >= 2*se->load.weight) {
		se->statistics.slice_max = max(se->statistics.slice_max,
			se->sum_exec_runtime - se->prev_sum_exec_runtime);
	}
#endif
	se->prev_sum_exec_runtime = se->sum_exec_runtime;
}

static int
wakeup_preempt_entity(struct sched_entity *curr, struct sched_entity *se);

static struct sched_entity *pick_next_entity(struct cfs_rq *cfs_rq)
{
	struct sched_entity *se = __pick_next_entity(cfs_rq);
	struct sched_entity *left = se;

	if (cfs_rq->next && wakeup_preempt_entity(cfs_rq->next, left) < 1)
		se = cfs_rq->next;

	/*
	 * Prefer last buddy, try to return the CPU to a preempted task.
	 */
	if (cfs_rq->last && wakeup_preempt_entity(cfs_rq->last, left) < 1)
		se = cfs_rq->last;

	clear_buddies(cfs_rq, se);

	return se;
}

static void put_prev_entity(struct cfs_rq *cfs_rq, struct sched_entity *prev)
{
	/*
	 * If still on the runqueue then deactivate_task()
	 * was not called and update_curr() has to be done:
	 */
	if (prev->on_rq)
		update_curr(cfs_rq);

	check_spread(cfs_rq, prev);
	if (prev->on_rq) {
		update_stats_wait_start(cfs_rq, prev);
		/* Put 'current' back into the tree. */
		__enqueue_entity(cfs_rq, prev);
	}
	cfs_rq->curr = NULL;
}

static void
entity_tick(struct cfs_rq *cfs_rq, struct sched_entity *curr, int queued)
{
	/*
	 * Update run-time statistics of the 'current'.
	 */
	update_curr(cfs_rq);

#ifdef CONFIG_SCHED_HRTICK
	/*
	 * queued ticks are scheduled to match the slice, so don't bother
	 * validating it and just reschedule.
	 */
	if (queued) {
		resched_task(rq_of(cfs_rq)->curr);
		return;
	}
	/*
	 * don't let the period tick interfere with the hrtick preemption
	 */
	if (!sched_feat(DOUBLE_TICK) &&
			hrtimer_active(&rq_of(cfs_rq)->hrtick_timer))
		return;
#endif

	if (cfs_rq->nr_running > 1 || !sched_feat(WAKEUP_PREEMPT))
		check_preempt_tick(cfs_rq, curr);
}

/**************************************************
 * CFS operations on tasks:
 */

#ifdef CONFIG_SCHED_HRTICK
static void hrtick_start_fair(struct rq *rq, struct task_struct *p)
{
	struct sched_entity *se = &p->se;
	struct cfs_rq *cfs_rq = cfs_rq_of(se);

	WARN_ON(task_rq(p) != rq);

	if (hrtick_enabled(rq) && cfs_rq->nr_running > 1) {
		u64 slice = sched_slice(cfs_rq, se);
		u64 ran = se->sum_exec_runtime - se->prev_sum_exec_runtime;
		s64 delta = slice - ran;

		if (delta < 0) {
			if (rq->curr == p)
				resched_task(p);
			return;
		}

		/*
		 * Don't schedule slices shorter than 10000ns, that just
		 * doesn't make sense. Rely on vruntime for fairness.
		 */
		if (rq->curr != p)
			delta = max_t(s64, 10000LL, delta);

		hrtick_start(rq, delta);
	}
}

/*
 * called from enqueue/dequeue and updates the hrtick when the
 * current task is from our class and nr_running is low enough
 * to matter.
 */
static void hrtick_update(struct rq *rq)
{
	struct task_struct *curr = rq->curr;

	if (curr->sched_class != &fair_sched_class)
		return;

	if (cfs_rq_of(&curr->se)->nr_running < sched_nr_latency)
		hrtick_start_fair(rq, curr);
}
#else /* !CONFIG_SCHED_HRTICK */
static inline void
hrtick_start_fair(struct rq *rq, struct task_struct *p)
{
}

static inline void hrtick_update(struct rq *rq)
{
}
#endif

/*
 * The enqueue_task method is called before nr_running is
 * increased. Here we update the fair scheduling stats and
 * then put the task into the rbtree:
 */
static void
enqueue_task_fair(struct rq *rq, struct task_struct *p, int flags)
{
	struct cfs_rq *cfs_rq;
	struct sched_entity *se = &p->se;

	for_each_sched_entity(se) {
		if (se->on_rq)
			break;
		cfs_rq = cfs_rq_of(se);
		enqueue_entity(cfs_rq, se, flags);
		flags = ENQUEUE_WAKEUP;
	}

	hrtick_update(rq);
}

/*
 * The dequeue_task method is called before nr_running is
 * decreased. We remove the task from the rbtree and
 * update the fair scheduling stats:
 */
static void dequeue_task_fair(struct rq *rq, struct task_struct *p, int flags)
{
	struct cfs_rq *cfs_rq;
	struct sched_entity *se = &p->se;

	for_each_sched_entity(se) {
		cfs_rq = cfs_rq_of(se);
		dequeue_entity(cfs_rq, se, flags);
		/* Don't dequeue parent if it has other entities besides us */
		if (cfs_rq->load.weight)
			break;
		flags |= DEQUEUE_SLEEP;
	}

	hrtick_update(rq);
}

/*
 * sched_yield() support is very simple - we dequeue and enqueue.
 *
 * If compat_yield is turned on then we requeue to the end of the tree.
 */
static void yield_task_fair(struct rq *rq)
{
	struct task_struct *curr = rq->curr;
	struct cfs_rq *cfs_rq = task_cfs_rq(curr);
	struct sched_entity *rightmost, *se = &curr->se;

	/*
	 * Are we the only task in the tree?
	 */
	if (unlikely(cfs_rq->nr_running == 1))
		return;

	clear_buddies(cfs_rq, se);

	if (likely(!sysctl_sched_compat_yield) && curr->policy != SCHED_BATCH) {
		update_rq_clock(rq);
		/*
		 * Update run-time statistics of the 'current'.
		 */
		update_curr(cfs_rq);

		return;
	}
	/*
	 * Find the rightmost entry in the rbtree:
	 */
	rightmost = __pick_last_entity(cfs_rq);
	/*
	 * Already in the rightmost position?
	 */
	if (unlikely(!rightmost || entity_before(rightmost, se)))
		return;

	/*
	 * Minimally necessary key value to be last in the tree:
	 * Upon rescheduling, sched_class::put_prev_task() will place
	 * 'current' within the tree based on its new key value.
	 */
	se->vruntime = rightmost->vruntime + 1;
}

#ifdef CONFIG_SMP

static void task_waking_fair(struct rq *rq, struct task_struct *p)
{
	struct sched_entity *se = &p->se;
	struct cfs_rq *cfs_rq = cfs_rq_of(se);

	se->vruntime -= cfs_rq->min_vruntime;
}

#ifdef CONFIG_FAIR_GROUP_SCHED
/*
 * effective_load() calculates the load change as seen from the root_task_group
 *
 * Adding load to a group doesn't make a group heavier, but can cause movement
 * of group shares between cpus. Assuming the shares were perfectly aligned one
 * can calculate the shift in shares.
 *
 * The problem is that perfectly aligning the shares is rather expensive, hence
 * we try to avoid doing that too often - see update_shares(), which ratelimits
 * this change.
 *
 * We compensate this by not only taking the current delta into account, but
 * also considering the delta between when the shares were last adjusted and
 * now.
 *
 * We still saw a performance dip, some tracing learned us that between
 * cgroup:/ and cgroup:/foo balancing the number of affine wakeups increased
 * significantly. Therefore try to bias the error in direction of failing
 * the affine wakeup.
 *
 */
static long effective_load(struct task_group *tg, int cpu,
		long wl, long wg)
{
	struct sched_entity *se = tg->se[cpu];

	if (!tg->parent)
		return wl;

	/*
	 * By not taking the decrease of shares on the other cpu into
	 * account our error leans towards reducing the affine wakeups.
	 */
	if (!wl && sched_feat(ASYM_EFF_LOAD))
		return wl;

	for_each_sched_entity(se) {
		long S, rw, s, a, b;
		long more_w;

		/*
		 * Instead of using this increment, also add the difference
		 * between when the shares were last updated and now.
		 */
		more_w = se->my_q->load.weight - se->my_q->rq_weight;
		wl += more_w;
		wg += more_w;

		S = se->my_q->tg->shares;
		s = se->my_q->shares;
		rw = se->my_q->rq_weight;

		a = S*(rw + wl);
		b = S*rw + s*wg;

		wl = s*(a-b);

		if (likely(b))
			wl /= b;

		/*
		 * Assume the group is already running and will
		 * thus already be accounted for in the weight.
		 *
		 * That is, moving shares between CPUs, does not
		 * alter the group weight.
		 */
		wg = 0;
	}

	return wl;
}

#else

static inline unsigned long effective_load(struct task_group *tg, int cpu,
		unsigned long wl, unsigned long wg)
{
	return wl;
}

#endif

static int wake_affine(struct sched_domain *sd, struct task_struct *p, int sync)
{
	unsigned long this_load, load;
	int idx, this_cpu, prev_cpu;
	unsigned long tl_per_task;
	struct task_group *tg;
	unsigned long weight;
	int balanced;

	idx	  = sd->wake_idx;
	this_cpu  = smp_processor_id();
	prev_cpu  = task_cpu(p);
	load	  = source_load(prev_cpu, idx);
	this_load = target_load(this_cpu, idx);

	/*
	 * If sync wakeup then subtract the (maximum possible)
	 * effect of the currently running task from the load
	 * of the current CPU:
	 */
	rcu_read_lock();
	if (sync) {
		tg = task_group(current);
		weight = current->se.load.weight;

		this_load += effective_load(tg, this_cpu, -weight, -weight);
		load += effective_load(tg, prev_cpu, 0, -weight);
	}

	tg = task_group(p);
	weight = p->se.load.weight;

	/*
	 * In low-load situations, where prev_cpu is idle and this_cpu is idle
	 * due to the sync cause above having dropped this_load to 0, we'll
	 * always have an imbalance, but there's really nothing you can do
	 * about that, so that's good too.
	 *
	 * Otherwise check if either cpus are near enough in load to allow this
	 * task to be woken on this_cpu.
	 */
	if (this_load) {
		unsigned long this_eff_load, prev_eff_load;

		this_eff_load = 100;
		this_eff_load *= power_of(prev_cpu);
		this_eff_load *= this_load +
			effective_load(tg, this_cpu, weight, weight);

		prev_eff_load = 100 + (sd->imbalance_pct - 100) / 2;
		prev_eff_load *= power_of(this_cpu);
		prev_eff_load *= load + effective_load(tg, prev_cpu, 0, weight);

		balanced = this_eff_load <= prev_eff_load;
	} else
		balanced = true;
	rcu_read_unlock();

	/*
	 * If the currently running task will sleep within
	 * a reasonable amount of time then attract this newly
	 * woken task:
	 */
	if (sync && balanced)
		return 1;

	schedstat_inc(p, se.statistics.nr_wakeups_affine_attempts);
	tl_per_task = cpu_avg_load_per_task(this_cpu);

	if (balanced ||
	    (this_load <= load &&
	     this_load + target_load(prev_cpu, idx) <= tl_per_task)) {
		/*
		 * This domain has SD_WAKE_AFFINE and
		 * p is cache cold in this domain, and
		 * there is no bad imbalance.
		 */
		schedstat_inc(sd, ttwu_move_affine);
		schedstat_inc(p, se.statistics.nr_wakeups_affine);

		return 1;
	}
	return 0;
}

/*
 * find_idlest_group finds and returns the least busy CPU group within the
 * domain.
 */
static struct sched_group *
find_idlest_group(struct sched_domain *sd, struct task_struct *p,
		  int this_cpu, int load_idx)
{
	struct sched_group *idlest = NULL, *this = NULL, *group = sd->groups;
	unsigned long min_load = ULONG_MAX, this_load = 0;
	int imbalance = 100 + (sd->imbalance_pct-100)/2;

	do {
		unsigned long load, avg_load;
		int local_group;
		int i;

		/* Skip over this group if it has no CPUs allowed */
		if (!cpumask_intersects(sched_group_cpus(group),
					&p->cpus_allowed))
			continue;

		local_group = cpumask_test_cpu(this_cpu,
					       sched_group_cpus(group));

		/* Tally up the load of all CPUs in the group */
		avg_load = 0;

		for_each_cpu(i, sched_group_cpus(group)) {
			/* Bias balancing toward cpus of our domain */
			if (local_group)
				load = source_load(i, load_idx);
			else
				load = target_load(i, load_idx);

			avg_load += load;
		}

		/* Adjust by relative CPU power of the group */
		avg_load = (avg_load * SCHED_LOAD_SCALE) / group->cpu_power;

		if (local_group) {
			this_load = avg_load;
			this = group;
		} else if (avg_load < min_load) {
			min_load = avg_load;
			idlest = group;
		}
	} while (group = group->next, group != sd->groups);

	if (!idlest || 100*this_load < imbalance*min_load)
		return NULL;
	return idlest;
}

/*
 * find_idlest_cpu - find the idlest cpu among the cpus in group.
 */
static int
find_idlest_cpu(struct sched_group *group, struct task_struct *p, int this_cpu)
{
	unsigned long load, min_load = ULONG_MAX;
	int idlest = -1;
	int i;

	/* Traverse only the allowed CPUs */
	for_each_cpu_and(i, sched_group_cpus(group), &p->cpus_allowed) {
		load = weighted_cpuload(i);

		if (load < min_load || (load == min_load && i == this_cpu)) {
			min_load = load;
			idlest = i;
		}
	}

	return idlest;
}

/*
 * Try and locate an idle CPU in the sched_domain.
 */
static int select_idle_sibling(struct task_struct *p, int target)
{
	int cpu = smp_processor_id();
	int prev_cpu = task_cpu(p);
	struct sched_domain *sd;
	int i;

	/*
	 * If the task is going to be woken-up on this cpu and if it is
	 * already idle, then it is the right target.
	 */
	if (target == cpu && idle_cpu(cpu))
		return cpu;

	/*
	 * If the task is going to be woken-up on the cpu where it previously
	 * ran and if it is currently idle, then it the right target.
	 */
	if (target == prev_cpu && idle_cpu(prev_cpu))
		return prev_cpu;

	/*
	 * Otherwise, iterate the domains and find an elegible idle cpu.
	 */
	for_each_domain(target, sd) {
		if (!(sd->flags & SD_SHARE_PKG_RESOURCES))
			break;

		for_each_cpu_and(i, sched_domain_span(sd), &p->cpus_allowed) {
			if (idle_cpu(i)) {
				target = i;
				break;
			}
		}

		/*
		 * Lets stop looking for an idle sibling when we reached
		 * the domain that spans the current cpu and prev_cpu.
		 */
		if (cpumask_test_cpu(cpu, sched_domain_span(sd)) &&
		    cpumask_test_cpu(prev_cpu, sched_domain_span(sd)))
			break;
	}

	return target;
}

/*
 * sched_balance_self: balance the current task (running on cpu) in domains
 * that have the 'flag' flag set. In practice, this is SD_BALANCE_FORK and
 * SD_BALANCE_EXEC.
 *
 * Balance, ie. select the least loaded group.
 *
 * Returns the target CPU number, or the same CPU if no balancing is needed.
 *
 * preempt must be disabled.
 */
static int
select_task_rq_fair(struct rq *rq, struct task_struct *p, int sd_flag, int wake_flags)
{
	struct sched_domain *tmp, *affine_sd = NULL, *sd = NULL;
	int cpu = smp_processor_id();
	int prev_cpu = task_cpu(p);
	int new_cpu = cpu;
	int want_affine = 0;
	int want_sd = 1;
	int sync = wake_flags & WF_SYNC;

	if (sd_flag & SD_BALANCE_WAKE) {
		if (cpumask_test_cpu(cpu, &p->cpus_allowed))
			want_affine = 1;
		new_cpu = prev_cpu;
	}

	for_each_domain(cpu, tmp) {
		if (!(tmp->flags & SD_LOAD_BALANCE))
			continue;

		/*
		 * If power savings logic is enabled for a domain, see if we
		 * are not overloaded, if so, don't balance wider.
		 */
		if (tmp->flags & (SD_POWERSAVINGS_BALANCE|SD_PREFER_LOCAL)) {
			unsigned long power = 0;
			unsigned long nr_running = 0;
			unsigned long capacity;
			int i;

			for_each_cpu(i, sched_domain_span(tmp)) {
				power += power_of(i);
				nr_running += cpu_rq(i)->cfs.nr_running;
			}

			capacity = DIV_ROUND_CLOSEST(power, SCHED_LOAD_SCALE);

			if (tmp->flags & SD_POWERSAVINGS_BALANCE)
				nr_running /= 2;

			if (nr_running < capacity)
				want_sd = 0;
		}

		/*
		 * If both cpu and prev_cpu are part of this domain,
		 * cpu is a valid SD_WAKE_AFFINE target.
		 */
		if (want_affine && (tmp->flags & SD_WAKE_AFFINE) &&
		    cpumask_test_cpu(prev_cpu, sched_domain_span(tmp))) {
			affine_sd = tmp;
			want_affine = 0;
		}

		if (!want_sd && !want_affine)
			break;

		if (!(tmp->flags & sd_flag))
			continue;

		if (want_sd)
			sd = tmp;
	}

#ifdef CONFIG_FAIR_GROUP_SCHED
	if (sched_feat(LB_SHARES_UPDATE)) {
		/*
		 * Pick the largest domain to update shares over
		 */
		tmp = sd;
		if (affine_sd && (!tmp || affine_sd->span_weight > sd->span_weight))
			tmp = affine_sd;

		if (tmp) {
			raw_spin_unlock(&rq->lock);
			update_shares(tmp);
			raw_spin_lock(&rq->lock);
		}
	}
#endif

	if (affine_sd) {
		if (cpu == prev_cpu || wake_affine(affine_sd, p, sync))
			return select_idle_sibling(p, cpu);
		else
			return select_idle_sibling(p, prev_cpu);
	}

	while (sd) {
		int load_idx = sd->forkexec_idx;
		struct sched_group *group;
		int weight;

		if (!(sd->flags & sd_flag)) {
			sd = sd->child;
			continue;
		}

		if (sd_flag & SD_BALANCE_WAKE)
			load_idx = sd->wake_idx;

		group = find_idlest_group(sd, p, cpu, load_idx);
		if (!group) {
			sd = sd->child;
			continue;
		}

		new_cpu = find_idlest_cpu(group, p, cpu);
		if (new_cpu == -1 || new_cpu == cpu) {
			/* Now try balancing at a lower domain level of cpu */
			sd = sd->child;
			continue;
		}

		/* Now try balancing at a lower domain level of new_cpu */
		cpu = new_cpu;
		weight = sd->span_weight;
		sd = NULL;
		for_each_domain(cpu, tmp) {
			if (weight <= tmp->span_weight)
				break;
			if (tmp->flags & sd_flag)
				sd = tmp;
		}
		/* while loop will break here if sd == NULL */
	}

	return new_cpu;
}
#endif /* CONFIG_SMP */

static unsigned long
wakeup_gran(struct sched_entity *curr, struct sched_entity *se)
{
	unsigned long gran = sysctl_sched_wakeup_granularity;

	/*
	 * Since its curr running now, convert the gran from real-time
	 * to virtual-time in his units.
	 *
	 * By using 'se' instead of 'curr' we penalize light tasks, so
	 * they get preempted easier. That is, if 'se' < 'curr' then
	 * the resulting gran will be larger, therefore penalizing the
	 * lighter, if otoh 'se' > 'curr' then the resulting gran will
	 * be smaller, again penalizing the lighter task.
	 *
	 * This is especially important for buddies when the leftmost
	 * task is higher priority than the buddy.
	 */
	if (unlikely(se->load.weight != NICE_0_LOAD))
		gran = calc_delta_fair(gran, se);

	return gran;
}

/*
 * Should 'se' preempt 'curr'.
 *
 *             |s1
 *        |s2
 *   |s3
 *         g
 *      |<--->|c
 *
 *  w(c, s1) = -1
 *  w(c, s2) =  0
 *  w(c, s3) =  1
 *
 */
static int
wakeup_preempt_entity(struct sched_entity *curr, struct sched_entity *se)
{
	s64 gran, vdiff = curr->vruntime - se->vruntime;

	if (vdiff <= 0)
		return -1;

	gran = wakeup_gran(curr, se);
	if (vdiff > gran)
		return 1;

	return 0;
}

static void set_last_buddy(struct sched_entity *se)
{
	if (likely(task_of(se)->policy != SCHED_IDLE)) {
		for_each_sched_entity(se)
			cfs_rq_of(se)->last = se;
	}
}

static void set_next_buddy(struct sched_entity *se)
{
	if (likely(task_of(se)->policy != SCHED_IDLE)) {
		for_each_sched_entity(se)
			cfs_rq_of(se)->next = se;
	}
}

/*
 * Preempt the current task with a newly woken task if needed:
 */
static void check_preempt_wakeup(struct rq *rq, struct task_struct *p, int wake_flags)
{
	struct task_struct *curr = rq->curr;
	struct sched_entity *se = &curr->se, *pse = &p->se;
	struct cfs_rq *cfs_rq = task_cfs_rq(curr);
	int scale = cfs_rq->nr_running >= sched_nr_latency;

	if (unlikely(rt_prio(p->prio)))
		goto preempt;

	if (unlikely(p->sched_class != &fair_sched_class))
		return;

	if (unlikely(se == pse))
		return;

	if (sched_feat(NEXT_BUDDY) && scale && !(wake_flags & WF_FORK))
		set_next_buddy(pse);

	/*
	 * We can come here with TIF_NEED_RESCHED already set from new task
	 * wake up path.
	 */
	if (test_tsk_need_resched(curr))
		return;

	/*
	 * Batch and idle tasks do not preempt (their preemption is driven by
	 * the tick):
	 */
	if (unlikely(p->policy != SCHED_NORMAL))
		return;

	/* Idle tasks are by definition preempted by everybody. */
	if (unlikely(curr->policy == SCHED_IDLE))
		goto preempt;

	if (!sched_feat(WAKEUP_PREEMPT))
		return;

	update_curr(cfs_rq);
	find_matching_se(&se, &pse);
	BUG_ON(!pse);
	if (wakeup_preempt_entity(se, pse) == 1)
		goto preempt;

	return;

preempt:
	resched_task(curr);
	/*
	 * Only set the backward buddy when the current task is still
	 * on the rq. This can happen when a wakeup gets interleaved
	 * with schedule on the ->pre_schedule() or idle_balance()
	 * point, either of which can * drop the rq lock.
	 *
	 * Also, during early boot the idle thread is in the fair class,
	 * for obvious reasons its a bad idea to schedule back to it.
	 */
	if (unlikely(!se->on_rq || curr == rq->idle))
		return;

	if (sched_feat(LAST_BUDDY) && scale && entity_is_task(se))
		set_last_buddy(se);
}

static struct task_struct *pick_next_task_fair(struct rq *rq)
{
	struct task_struct *p;
	struct cfs_rq *cfs_rq = &rq->cfs;
	struct sched_entity *se;

	if (!cfs_rq->nr_running)
		return NULL;

	do {
		se = pick_next_entity(cfs_rq);
		set_next_entity(cfs_rq, se);
		cfs_rq = group_cfs_rq(se);
	} while (cfs_rq);

	p = task_of(se);
	hrtick_start_fair(rq, p);

	return p;
}

/*
 * Account for a descheduled task:
 */
static void put_prev_task_fair(struct rq *rq, struct task_struct *prev)
{
	struct sched_entity *se = &prev->se;
	struct cfs_rq *cfs_rq;

	for_each_sched_entity(se) {
		cfs_rq = cfs_rq_of(se);
		put_prev_entity(cfs_rq, se);
	}
}

#ifdef CONFIG_SMP
/**************************************************
 * Fair scheduling class load-balancing methods:
 */

/*
 * pull_task - move a task from a remote runqueue to the local runqueue.
 * Both runqueues must be locked.
 */
static void pull_task(struct rq *src_rq, struct task_struct *p,
		      struct rq *this_rq, int this_cpu)
{
	deactivate_task(src_rq, p, 0);
	set_task_cpu(p, this_cpu);
	activate_task(this_rq, p, 0);
	check_preempt_curr(this_rq, p, 0);
}

/*
 * can_migrate_task - may task p from runqueue rq be migrated to this_cpu?
 */
static
int can_migrate_task(struct task_struct *p, struct rq *rq, int this_cpu,
		     struct sched_domain *sd, enum cpu_idle_type idle,
		     int *all_pinned)
{
	int tsk_cache_hot = 0;
	/*
	 * We do not migrate tasks that are:
	 * 1) running (obviously), or
	 * 2) cannot be migrated to this CPU due to cpus_allowed, or
	 * 3) are cache-hot on their current CPU.
	 */
	if (!cpumask_test_cpu(this_cpu, &p->cpus_allowed)) {
		schedstat_inc(p, se.statistics.nr_failed_migrations_affine);
		return 0;
	}
	*all_pinned = 0;

	if (task_running(rq, p)) {
		schedstat_inc(p, se.statistics.nr_failed_migrations_running);
		return 0;
	}

	/*
	 * Aggressive migration if:
	 * 1) task is cache cold, or
	 * 2) too many balance attempts have failed.
	 */

	tsk_cache_hot = task_hot(p, rq->clock, sd);
	if (!tsk_cache_hot ||
		sd->nr_balance_failed > sd->cache_nice_tries) {
#ifdef CONFIG_SCHEDSTATS
		if (tsk_cache_hot) {
			schedstat_inc(sd, lb_hot_gained[idle]);
			schedstat_inc(p, se.statistics.nr_forced_migrations);
		}
#endif
		return 1;
	}

	if (tsk_cache_hot) {
		schedstat_inc(p, se.statistics.nr_failed_migrations_hot);
		return 0;
	}
	return 1;
}

/*
 * move_one_task tries to move exactly one task from busiest to this_rq, as
 * part of active balancing operations within "domain".
 * Returns 1 if successful and 0 otherwise.
 *
 * Called with both runqueues locked.
 */
static int
move_one_task(struct rq *this_rq, int this_cpu, struct rq *busiest,
	      struct sched_domain *sd, enum cpu_idle_type idle)
{
	struct task_struct *p, *n;
	struct cfs_rq *cfs_rq;
	int pinned = 0;

	for_each_leaf_cfs_rq(busiest, cfs_rq) {
		list_for_each_entry_safe(p, n, &cfs_rq->tasks, se.group_node) {

			if (!can_migrate_task(p, busiest, this_cpu,
						sd, idle, &pinned))
				continue;

			pull_task(busiest, p, this_rq, this_cpu);
			/*
			 * Right now, this is only the second place pull_task()
			 * is called, so we can safely collect pull_task()
			 * stats here rather than inside pull_task().
			 */
			schedstat_inc(sd, lb_gained[idle]);
			return 1;
		}
	}

	return 0;
}

static unsigned long
balance_tasks(struct rq *this_rq, int this_cpu, struct rq *busiest,
	      unsigned long max_load_move, struct sched_domain *sd,
	      enum cpu_idle_type idle, int *all_pinned,
	      int *this_best_prio, struct cfs_rq *busiest_cfs_rq)
{
	int loops = 0, pulled = 0, pinned = 0;
	long rem_load_move = max_load_move;
	struct task_struct *p, *n;

	if (max_load_move == 0)
		goto out;

	pinned = 1;

	list_for_each_entry_safe(p, n, &busiest_cfs_rq->tasks, se.group_node) {
		if (loops++ > sysctl_sched_nr_migrate)
			break;

		if ((p->se.load.weight >> 1) > rem_load_move ||
		    !can_migrate_task(p, busiest, this_cpu, sd, idle, &pinned))
			continue;

		pull_task(busiest, p, this_rq, this_cpu);
		pulled++;
		rem_load_move -= p->se.load.weight;

#ifdef CONFIG_PREEMPT
		/*
		 * NEWIDLE balancing is a source of latency, so preemptible
		 * kernels will stop after the first task is pulled to minimize
		 * the critical section.
		 */
		if (idle == CPU_NEWLY_IDLE)
			break;
#endif

		/*
		 * We only want to steal up to the prescribed amount of
		 * weighted load.
		 */
		if (rem_load_move <= 0)
			break;

		if (p->prio < *this_best_prio)
			*this_best_prio = p->prio;
	}
out:
	/*
	 * Right now, this is one of only two places pull_task() is called,
	 * so we can safely collect pull_task() stats here rather than
	 * inside pull_task().
	 */
	schedstat_add(sd, lb_gained[idle], pulled);

	if (all_pinned)
		*all_pinned = pinned;

	return max_load_move - rem_load_move;
}

#ifdef CONFIG_FAIR_GROUP_SCHED
static unsigned long
load_balance_fair(struct rq *this_rq, int this_cpu, struct rq *busiest,
		  unsigned long max_load_move,
		  struct sched_domain *sd, enum cpu_idle_type idle,
		  int *all_pinned, int *this_best_prio)
{
	long rem_load_move = max_load_move;
	int busiest_cpu = cpu_of(busiest);
	struct task_group *tg;

	rcu_read_lock();
	update_h_load(busiest_cpu);

	list_for_each_entry_rcu(tg, &task_groups, list) {
		struct cfs_rq *busiest_cfs_rq = tg->cfs_rq[busiest_cpu];
		unsigned long busiest_h_load = busiest_cfs_rq->h_load;
		unsigned long busiest_weight = busiest_cfs_rq->load.weight;
		u64 rem_load, moved_load;

		/*
		 * empty group
		 */
		if (!busiest_cfs_rq->task_weight)
			continue;

		rem_load = (u64)rem_load_move * busiest_weight;
		rem_load = div_u64(rem_load, busiest_h_load + 1);

		moved_load = balance_tasks(this_rq, this_cpu, busiest,
				rem_load, sd, idle, all_pinned, this_best_prio,
				busiest_cfs_rq);

		if (!moved_load)
			continue;

		moved_load *= busiest_h_load;
		moved_load = div_u64(moved_load, busiest_weight + 1);

		rem_load_move -= moved_load;
		if (rem_load_move < 0)
			break;
	}
	rcu_read_unlock();

	return max_load_move - rem_load_move;
}
#else
static unsigned long
load_balance_fair(struct rq *this_rq, int this_cpu, struct rq *busiest,
		  unsigned long max_load_move,
		  struct sched_domain *sd, enum cpu_idle_type idle,
		  int *all_pinned, int *this_best_prio)
{
	return balance_tasks(this_rq, this_cpu, busiest,
			max_load_move, sd, idle, all_pinned,
			this_best_prio, &busiest->cfs);
}
#endif

/*
 * move_tasks tries to move up to max_load_move weighted load from busiest to
 * this_rq, as part of a balancing operation within domain "sd".
 * Returns 1 if successful and 0 otherwise.
 *
 * Called with both runqueues locked.
 */
static int move_tasks(struct rq *this_rq, int this_cpu, struct rq *busiest,
		      unsigned long max_load_move,
		      struct sched_domain *sd, enum cpu_idle_type idle,
		      int *all_pinned)
{
	unsigned long total_load_moved = 0, load_moved;
	int this_best_prio = this_rq->curr->prio;

	do {
		load_moved = load_balance_fair(this_rq, this_cpu, busiest,
				max_load_move - total_load_moved,
				sd, idle, all_pinned, &this_best_prio);

		total_load_moved += load_moved;

#ifdef CONFIG_PREEMPT
		/*
		 * NEWIDLE balancing is a source of latency, so preemptible
		 * kernels will stop after the first task is pulled to minimize
		 * the critical section.
		 */
		if (idle == CPU_NEWLY_IDLE && this_rq->nr_running)
			break;

		if (raw_spin_is_contended(&this_rq->lock) ||
				raw_spin_is_contended(&busiest->lock))
			break;
#endif
	} while (load_moved && max_load_move > total_load_moved);

	return total_load_moved > 0;
}

/********** Helpers for find_busiest_group ************************/
/*
 * sd_lb_stats - Structure to store the statistics of a sched_domain
 * 		during load balancing.
 */
struct sd_lb_stats {
	struct sched_group *busiest; /* Busiest group in this sd */
	struct sched_group *this;  /* Local group in this sd */
	unsigned long total_load;  /* Total load of all groups in sd */
	unsigned long total_pwr;   /*	Total power of all groups in sd */
	unsigned long avg_load;	   /* Average load across all groups in sd */

	/** Statistics of this group */
	unsigned long this_load;
	unsigned long this_load_per_task;
	unsigned long this_nr_running;

	/* Statistics of the busiest group */
	unsigned long max_load;
	unsigned long busiest_load_per_task;
	unsigned long busiest_nr_running;
	unsigned long busiest_group_capacity;

	int group_imb; /* Is there imbalance in this sd */
#if defined(CONFIG_SCHED_MC) || defined(CONFIG_SCHED_SMT)
	int power_savings_balance; /* Is powersave balance needed for this sd */
	struct sched_group *group_min; /* Least loaded group in sd */
	struct sched_group *group_leader; /* Group which relieves group_min */
	unsigned long min_load_per_task; /* load_per_task in group_min */
	unsigned long leader_nr_running; /* Nr running of group_leader */
	unsigned long min_nr_running; /* Nr running of group_min */
#endif
};

/*
 * sg_lb_stats - stats of a sched_group required for load_balancing
 */
struct sg_lb_stats {
	unsigned long avg_load; /*Avg load across the CPUs of the group */
	unsigned long group_load; /* Total load over the CPUs of the group */
	unsigned long sum_nr_running; /* Nr tasks running in the group */
	unsigned long sum_weighted_load; /* Weighted load of group's tasks */
	unsigned long group_capacity;
	int group_imb; /* Is there an imbalance in the group ? */
};

/**
 * group_first_cpu - Returns the first cpu in the cpumask of a sched_group.
 * @group: The group whose first cpu is to be returned.
 */
static inline unsigned int group_first_cpu(struct sched_group *group)
{
	return cpumask_first(sched_group_cpus(group));
}

/**
 * get_sd_load_idx - Obtain the load index for a given sched domain.
 * @sd: The sched_domain whose load_idx is to be obtained.
 * @idle: The Idle status of the CPU for whose sd load_icx is obtained.
 */
static inline int get_sd_load_idx(struct sched_domain *sd,
					enum cpu_idle_type idle)
{
	int load_idx;

	switch (idle) {
	case CPU_NOT_IDLE:
		load_idx = sd->busy_idx;
		break;

	case CPU_NEWLY_IDLE:
		load_idx = sd->newidle_idx;
		break;
	default:
		load_idx = sd->idle_idx;
		break;
	}

	return load_idx;
}


#if defined(CONFIG_SCHED_MC) || defined(CONFIG_SCHED_SMT)
/**
 * init_sd_power_savings_stats - Initialize power savings statistics for
 * the given sched_domain, during load balancing.
 *
 * @sd: Sched domain whose power-savings statistics are to be initialized.
 * @sds: Variable containing the statistics for sd.
 * @idle: Idle status of the CPU at which we're performing load-balancing.
 */
static inline void init_sd_power_savings_stats(struct sched_domain *sd,
	struct sd_lb_stats *sds, enum cpu_idle_type idle)
{
	/*
	 * Busy processors will not participate in power savings
	 * balance.
	 */
	if (idle == CPU_NOT_IDLE || !(sd->flags & SD_POWERSAVINGS_BALANCE))
		sds->power_savings_balance = 0;
	else {
		sds->power_savings_balance = 1;
		sds->min_nr_running = ULONG_MAX;
		sds->leader_nr_running = 0;
	}
}

/**
 * update_sd_power_savings_stats - Update the power saving stats for a
 * sched_domain while performing load balancing.
 *
 * @group: sched_group belonging to the sched_domain under consideration.
 * @sds: Variable containing the statistics of the sched_domain
 * @local_group: Does group contain the CPU for which we're performing
 * 		load balancing ?
 * @sgs: Variable containing the statistics of the group.
 */
static inline void update_sd_power_savings_stats(struct sched_group *group,
	struct sd_lb_stats *sds, int local_group, struct sg_lb_stats *sgs)
{

	if (!sds->power_savings_balance)
		return;

	/*
	 * If the local group is idle or completely loaded
	 * no need to do power savings balance at this domain
	 */
	if (local_group && (sds->this_nr_running >= sgs->group_capacity ||
				!sds->this_nr_running))
		sds->power_savings_balance = 0;

	/*
	 * If a group is already running at full capacity or idle,
	 * don't include that group in power savings calculations
	 */
	if (!sds->power_savings_balance ||
		sgs->sum_nr_running >= sgs->group_capacity ||
		!sgs->sum_nr_running)
		return;

	/*
	 * Calculate the group which has the least non-idle load.
	 * This is the group from where we need to pick up the load
	 * for saving power
	 */
	if ((sgs->sum_nr_running < sds->min_nr_running) ||
	    (sgs->sum_nr_running == sds->min_nr_running &&
	     group_first_cpu(group) > group_first_cpu(sds->group_min))) {
		sds->group_min = group;
		sds->min_nr_running = sgs->sum_nr_running;
		sds->min_load_per_task = sgs->sum_weighted_load /
						sgs->sum_nr_running;
	}

	/*
	 * Calculate the group which is almost near its
	 * capacity but still has some space to pick up some load
	 * from other group and save more power
	 */
	if (sgs->sum_nr_running + 1 > sgs->group_capacity)
		return;

	if (sgs->sum_nr_running > sds->leader_nr_running ||
	    (sgs->sum_nr_running == sds->leader_nr_running &&
	     group_first_cpu(group) < group_first_cpu(sds->group_leader))) {
		sds->group_leader = group;
		sds->leader_nr_running = sgs->sum_nr_running;
	}
}

/**
 * check_power_save_busiest_group - see if there is potential for some power-savings balance
 * @sds: Variable containing the statistics of the sched_domain
 *	under consideration.
 * @this_cpu: Cpu at which we're currently performing load-balancing.
 * @imbalance: Variable to store the imbalance.
 *
 * Description:
 * Check if we have potential to perform some power-savings balance.
 * If yes, set the busiest group to be the least loaded group in the
 * sched_domain, so that it's CPUs can be put to idle.
 *
 * Returns 1 if there is potential to perform power-savings balance.
 * Else returns 0.
 */
static inline int check_power_save_busiest_group(struct sd_lb_stats *sds,
					int this_cpu, unsigned long *imbalance)
{
	if (!sds->power_savings_balance)
		return 0;

	if (sds->this != sds->group_leader ||
			sds->group_leader == sds->group_min)
		return 0;

	*imbalance = sds->min_load_per_task;
	sds->busiest = sds->group_min;

	return 1;

}
#else /* CONFIG_SCHED_MC || CONFIG_SCHED_SMT */
static inline void init_sd_power_savings_stats(struct sched_domain *sd,
	struct sd_lb_stats *sds, enum cpu_idle_type idle)
{
	return;
}

static inline void update_sd_power_savings_stats(struct sched_group *group,
	struct sd_lb_stats *sds, int local_group, struct sg_lb_stats *sgs)
{
	return;
}

static inline int check_power_save_busiest_group(struct sd_lb_stats *sds,
					int this_cpu, unsigned long *imbalance)
{
	return 0;
}
#endif /* CONFIG_SCHED_MC || CONFIG_SCHED_SMT */


unsigned long default_scale_freq_power(struct sched_domain *sd, int cpu)
{
	return SCHED_LOAD_SCALE;
}

unsigned long __weak arch_scale_freq_power(struct sched_domain *sd, int cpu)
{
	return default_scale_freq_power(sd, cpu);
}

unsigned long default_scale_smt_power(struct sched_domain *sd, int cpu)
{
	unsigned long weight = sd->span_weight;
	unsigned long smt_gain = sd->smt_gain;

	smt_gain /= weight;

	return smt_gain;
}

unsigned long __weak arch_scale_smt_power(struct sched_domain *sd, int cpu)
{
	return default_scale_smt_power(sd, cpu);
}

unsigned long scale_rt_power(int cpu)
{
	struct rq *rq = cpu_rq(cpu);
	u64 total, available;

	sched_avg_update(rq);

	total = sched_avg_period() + (rq->clock - rq->age_stamp);
	available = total - rq->rt_avg;

	if (unlikely((s64)total < SCHED_LOAD_SCALE))
		total = SCHED_LOAD_SCALE;

	total >>= SCHED_LOAD_SHIFT;

	return div_u64(available, total);
}

static void update_cpu_power(struct sched_domain *sd, int cpu)
{
	unsigned long weight = sd->span_weight;
	unsigned long power = SCHED_LOAD_SCALE;
	struct sched_group *sdg = sd->groups;

	if ((sd->flags & SD_SHARE_CPUPOWER) && weight > 1) {
		if (sched_feat(ARCH_POWER))
			power *= arch_scale_smt_power(sd, cpu);
		else
			power *= default_scale_smt_power(sd, cpu);

		power >>= SCHED_LOAD_SHIFT;
	}

	sdg->cpu_power_orig = power;

	if (sched_feat(ARCH_POWER))
		power *= arch_scale_freq_power(sd, cpu);
	else
		power *= default_scale_freq_power(sd, cpu);

	power >>= SCHED_LOAD_SHIFT;

	power *= scale_rt_power(cpu);
	power >>= SCHED_LOAD_SHIFT;

	if (!power)
		power = 1;

	cpu_rq(cpu)->cpu_power = power;
	sdg->cpu_power = power;
}

static void update_group_power(struct sched_domain *sd, int cpu)
{
	struct sched_domain *child = sd->child;
	struct sched_group *group, *sdg = sd->groups;
	unsigned long power;

	if (!child) {
		update_cpu_power(sd, cpu);
		return;
	}

	power = 0;

	group = child->groups;
	do {
		power += group->cpu_power;
		group = group->next;
	} while (group != child->groups);

	sdg->cpu_power = power;
}

/*
 * Try and fix up capacity for tiny siblings, this is needed when
 * things like SD_ASYM_PACKING need f_b_g to select another sibling
 * which on its own isn't powerful enough.
 *
 * See update_sd_pick_busiest() and check_asym_packing().
 */
static inline int
fix_small_capacity(struct sched_domain *sd, struct sched_group *group)
{
	/*
	 * Only siblings can have significantly less than SCHED_LOAD_SCALE
	 */
	if (sd->level != SD_LV_SIBLING)
		return 0;

	/*
	 * If ~90% of the cpu_power is still there, we're good.
	 */
	if (group->cpu_power * 32 > group->cpu_power_orig * 29)
		return 1;

	return 0;
}

/**
 * update_sg_lb_stats - Update sched_group's statistics for load balancing.
 * @sd: The sched_domain whose statistics are to be updated.
 * @group: sched_group whose statistics are to be updated.
 * @this_cpu: Cpu for which load balance is currently performed.
 * @idle: Idle status of this_cpu
 * @load_idx: Load index of sched_domain of this_cpu for load calc.
 * @sd_idle: Idle status of the sched_domain containing group.
 * @local_group: Does group contain this_cpu.
 * @cpus: Set of cpus considered for load balancing.
 * @balance: Should we balance.
 * @sgs: variable to hold the statistics for this group.
 */
static inline void update_sg_lb_stats(struct sched_domain *sd,
			struct sched_group *group, int this_cpu,
			enum cpu_idle_type idle, int load_idx, int *sd_idle,
			int local_group, const struct cpumask *cpus,
			int *balance, struct sg_lb_stats *sgs)
{
	unsigned long load, max_cpu_load, min_cpu_load;
	int i;
	unsigned int balance_cpu = -1, first_idle_cpu = 0;
	unsigned long avg_load_per_task = 0;

	if (local_group)
		balance_cpu = group_first_cpu(group);

	/* Tally up the load of all CPUs in the group */
	max_cpu_load = 0;
	min_cpu_load = ~0UL;

	for_each_cpu_and(i, sched_group_cpus(group), cpus) {
		struct rq *rq = cpu_rq(i);

		if (*sd_idle && rq->nr_running)
			*sd_idle = 0;

		/* Bias balancing toward cpus of our domain */
		if (local_group) {
			if (idle_cpu(i) && !first_idle_cpu) {
				first_idle_cpu = 1;
				balance_cpu = i;
			}

			load = target_load(i, load_idx);
		} else {
			load = source_load(i, load_idx);
			if (load > max_cpu_load)
				max_cpu_load = load;
			if (min_cpu_load > load)
				min_cpu_load = load;
		}

		sgs->group_load += load;
		sgs->sum_nr_running += rq->nr_running;
		sgs->sum_weighted_load += weighted_cpuload(i);

	}

	/*
	 * First idle cpu or the first cpu(busiest) in this sched group
	 * is eligible for doing load balancing at this and above
	 * domains. In the newly idle case, we will allow all the cpu's
	 * to do the newly idle load balance.
	 */
	if (idle != CPU_NEWLY_IDLE && local_group) {
		if (balance_cpu != this_cpu) {
			*balance = 0;
			return;
		}
		update_group_power(sd, this_cpu);
	}

	/* Adjust by relative CPU power of the group */
	sgs->avg_load = (sgs->group_load * SCHED_LOAD_SCALE) / group->cpu_power;

	/*
	 * Consider the group unbalanced when the imbalance is larger
	 * than the average weight of two tasks.
	 *
	 * APZ: with cgroup the avg task weight can vary wildly and
	 *      might not be a suitable number - should we keep a
	 *      normalized nr_running number somewhere that negates
	 *      the hierarchy?
	 */
	if (sgs->sum_nr_running)
		avg_load_per_task = sgs->sum_weighted_load / sgs->sum_nr_running;

	if ((max_cpu_load - min_cpu_load) > 2*avg_load_per_task)
		sgs->group_imb = 1;

	sgs->group_capacity =
		DIV_ROUND_CLOSEST(group->cpu_power, SCHED_LOAD_SCALE);
	if (!sgs->group_capacity)
		sgs->group_capacity = fix_small_capacity(sd, group);
}

/**
 * update_sd_pick_busiest - return 1 on busiest group
 * @sd: sched_domain whose statistics are to be checked
 * @sds: sched_domain statistics
 * @sg: sched_group candidate to be checked for being the busiest
 * @sgs: sched_group statistics
 * @this_cpu: the current cpu
 *
 * Determine if @sg is a busier group than the previously selected
 * busiest group.
 */
static bool update_sd_pick_busiest(struct sched_domain *sd,
				   struct sd_lb_stats *sds,
				   struct sched_group *sg,
				   struct sg_lb_stats *sgs,
				   int this_cpu)
{
	if (sgs->avg_load <= sds->max_load)
		return false;

	if (sgs->sum_nr_running > sgs->group_capacity)
		return true;

	if (sgs->group_imb)
		return true;

	/*
	 * ASYM_PACKING needs to move all the work to the lowest
	 * numbered CPUs in the group, therefore mark all groups
	 * higher than ourself as busy.
	 */
	if ((sd->flags & SD_ASYM_PACKING) && sgs->sum_nr_running &&
	    this_cpu < group_first_cpu(sg)) {
		if (!sds->busiest)
			return true;

		if (group_first_cpu(sds->busiest) > group_first_cpu(sg))
			return true;
	}

	return false;
}

/**
 * update_sd_lb_stats - Update sched_group's statistics for load balancing.
 * @sd: sched_domain whose statistics are to be updated.
 * @this_cpu: Cpu for which load balance is currently performed.
 * @idle: Idle status of this_cpu
 * @sd_idle: Idle status of the sched_domain containing sg.
 * @cpus: Set of cpus considered for load balancing.
 * @balance: Should we balance.
 * @sds: variable to hold the statistics for this sched_domain.
 */
static inline void update_sd_lb_stats(struct sched_domain *sd, int this_cpu,
			enum cpu_idle_type idle, int *sd_idle,
			const struct cpumask *cpus, int *balance,
			struct sd_lb_stats *sds)
{
	struct sched_domain *child = sd->child;
	struct sched_group *sg = sd->groups;
	struct sg_lb_stats sgs;
	int load_idx, prefer_sibling = 0;

	if (child && child->flags & SD_PREFER_SIBLING)
		prefer_sibling = 1;

	init_sd_power_savings_stats(sd, sds, idle);
	load_idx = get_sd_load_idx(sd, idle);

	do {
		int local_group;

		local_group = cpumask_test_cpu(this_cpu, sched_group_cpus(sg));
		memset(&sgs, 0, sizeof(sgs));
		update_sg_lb_stats(sd, sg, this_cpu, idle, load_idx, sd_idle,
				local_group, cpus, balance, &sgs);

		if (local_group && !(*balance))
			return;

		sds->total_load += sgs.group_load;
		sds->total_pwr += sg->cpu_power;

		/*
		 * In case the child domain prefers tasks go to siblings
		 * first, lower the sg capacity to one so that we'll try
		 * and move all the excess tasks away.
		 */
		if (prefer_sibling)
			sgs.group_capacity = min(sgs.group_capacity, 1UL);

		if (local_group) {
			sds->this_load = sgs.avg_load;
			sds->this = sg;
			sds->this_nr_running = sgs.sum_nr_running;
			sds->this_load_per_task = sgs.sum_weighted_load;
		} else if (update_sd_pick_busiest(sd, sds, sg, &sgs, this_cpu)) {
			sds->max_load = sgs.avg_load;
			sds->busiest = sg;
			sds->busiest_nr_running = sgs.sum_nr_running;
			sds->busiest_group_capacity = sgs.group_capacity;
			sds->busiest_load_per_task = sgs.sum_weighted_load;
			sds->group_imb = sgs.group_imb;
		}

		update_sd_power_savings_stats(sg, sds, local_group, &sgs);
		sg = sg->next;
	} while (sg != sd->groups);
}

int __weak arch_sd_sibling_asym_packing(void)
{
       return 0*SD_ASYM_PACKING;
}

/**
 * check_asym_packing - Check to see if the group is packed into the
 *			sched doman.
 *
 * This is primarily intended to used at the sibling level.  Some
 * cores like POWER7 prefer to use lower numbered SMT threads.  In the
 * case of POWER7, it can move to lower SMT modes only when higher
 * threads are idle.  When in lower SMT modes, the threads will
 * perform better since they share less core resources.  Hence when we
 * have idle threads, we want them to be the higher ones.
 *
 * This packing function is run on idle threads.  It checks to see if
 * the busiest CPU in this domain (core in the P7 case) has a higher
 * CPU number than the packing function is being run on.  Here we are
 * assuming lower CPU number will be equivalent to lower a SMT thread
 * number.
 *
 * Returns 1 when packing is required and a task should be moved to
 * this CPU.  The amount of the imbalance is returned in *imbalance.
 *
 * @sd: The sched_domain whose packing is to be checked.
 * @sds: Statistics of the sched_domain which is to be packed
 * @this_cpu: The cpu at whose sched_domain we're performing load-balance.
 * @imbalance: returns amount of imbalanced due to packing.
 */
static int check_asym_packing(struct sched_domain *sd,
			      struct sd_lb_stats *sds,
			      int this_cpu, unsigned long *imbalance)
{
	int busiest_cpu;

	if (!(sd->flags & SD_ASYM_PACKING))
		return 0;

	if (!sds->busiest)
		return 0;

	busiest_cpu = group_first_cpu(sds->busiest);
	if (this_cpu > busiest_cpu)
		return 0;

	*imbalance = DIV_ROUND_CLOSEST(sds->max_load * sds->busiest->cpu_power,
				       SCHED_LOAD_SCALE);
	return 1;
}

/**
 * fix_small_imbalance - Calculate the minor imbalance that exists
 *			amongst the groups of a sched_domain, during
 *			load balancing.
 * @sds: Statistics of the sched_domain whose imbalance is to be calculated.
 * @this_cpu: The cpu at whose sched_domain we're performing load-balance.
 * @imbalance: Variable to store the imbalance.
 */
static inline void fix_small_imbalance(struct sd_lb_stats *sds,
				int this_cpu, unsigned long *imbalance)
{
	unsigned long tmp, pwr_now = 0, pwr_move = 0;
	unsigned int imbn = 2;
	unsigned long scaled_busy_load_per_task;

	if (sds->this_nr_running) {
		sds->this_load_per_task /= sds->this_nr_running;
		if (sds->busiest_load_per_task >
				sds->this_load_per_task)
			imbn = 1;
	} else
		sds->this_load_per_task =
			cpu_avg_load_per_task(this_cpu);

	scaled_busy_load_per_task = sds->busiest_load_per_task
						 * SCHED_LOAD_SCALE;
	scaled_busy_load_per_task /= sds->busiest->cpu_power;

	if (sds->max_load - sds->this_load + scaled_busy_load_per_task >=
			(scaled_busy_load_per_task * imbn)) {
		*imbalance = sds->busiest_load_per_task;
		return;
	}

	/*
	 * OK, we don't have enough imbalance to justify moving tasks,
	 * however we may be able to increase total CPU power used by
	 * moving them.
	 */

	pwr_now += sds->busiest->cpu_power *
			min(sds->busiest_load_per_task, sds->max_load);
	pwr_now += sds->this->cpu_power *
			min(sds->this_load_per_task, sds->this_load);
	pwr_now /= SCHED_LOAD_SCALE;

	/* Amount of load we'd subtract */
	tmp = (sds->busiest_load_per_task * SCHED_LOAD_SCALE) /
		sds->busiest->cpu_power;
	if (sds->max_load > tmp)
		pwr_move += sds->busiest->cpu_power *
			min(sds->busiest_load_per_task, sds->max_load - tmp);

	/* Amount of load we'd add */
	if (sds->max_load * sds->busiest->cpu_power <
		sds->busiest_load_per_task * SCHED_LOAD_SCALE)
		tmp = (sds->max_load * sds->busiest->cpu_power) /
			sds->this->cpu_power;
	else
		tmp = (sds->busiest_load_per_task * SCHED_LOAD_SCALE) /
			sds->this->cpu_power;
	pwr_move += sds->this->cpu_power *
			min(sds->this_load_per_task, sds->this_load + tmp);
	pwr_move /= SCHED_LOAD_SCALE;

	/* Move if we gain throughput */
	if (pwr_move > pwr_now)
		*imbalance = sds->busiest_load_per_task;
}

/**
 * calculate_imbalance - Calculate the amount of imbalance present within the
 *			 groups of a given sched_domain during load balance.
 * @sds: statistics of the sched_domain whose imbalance is to be calculated.
 * @this_cpu: Cpu for which currently load balance is being performed.
 * @imbalance: The variable to store the imbalance.
 */
static inline void calculate_imbalance(struct sd_lb_stats *sds, int this_cpu,
		unsigned long *imbalance)
{
	unsigned long max_pull, load_above_capacity = ~0UL;

	sds->busiest_load_per_task /= sds->busiest_nr_running;
	if (sds->group_imb) {
		sds->busiest_load_per_task =
			min(sds->busiest_load_per_task, sds->avg_load);
	}

	/*
	 * In the presence of smp nice balancing, certain scenarios can have
	 * max load less than avg load(as we skip the groups at or below
	 * its cpu_power, while calculating max_load..)
	 */
	if (sds->max_load < sds->avg_load) {
		*imbalance = 0;
		return fix_small_imbalance(sds, this_cpu, imbalance);
	}

	if (!sds->group_imb) {
		/*
		 * Don't want to pull so many tasks that a group would go idle.
		 */
		load_above_capacity = (sds->busiest_nr_running -
						sds->busiest_group_capacity);

		load_above_capacity *= (SCHED_LOAD_SCALE * SCHED_LOAD_SCALE);

		load_above_capacity /= sds->busiest->cpu_power;
	}

	/*
	 * We're trying to get all the cpus to the average_load, so we don't
	 * want to push ourselves above the average load, nor do we wish to
	 * reduce the max loaded cpu below the average load. At the same time,
	 * we also don't want to reduce the group load below the group capacity
	 * (so that we can implement power-savings policies etc). Thus we look
	 * for the minimum possible imbalance.
	 * Be careful of negative numbers as they'll appear as very large values
	 * with unsigned longs.
	 */
	max_pull = min(sds->max_load - sds->avg_load, load_above_capacity);

	/* How much load to actually move to equalise the imbalance */
	*imbalance = min(max_pull * sds->busiest->cpu_power,
		(sds->avg_load - sds->this_load) * sds->this->cpu_power)
			/ SCHED_LOAD_SCALE;

	/*
	 * if *imbalance is less than the average load per runnable task
	 * there is no gaurantee that any tasks will be moved so we'll have
	 * a think about bumping its value to force at least one task to be
	 * moved
	 */
	if (*imbalance < sds->busiest_load_per_task)
		return fix_small_imbalance(sds, this_cpu, imbalance);

}
/******* find_busiest_group() helpers end here *********************/

/**
 * find_busiest_group - Returns the busiest group within the sched_domain
 * if there is an imbalance. If there isn't an imbalance, and
 * the user has opted for power-savings, it returns a group whose
 * CPUs can be put to idle by rebalancing those tasks elsewhere, if
 * such a group exists.
 *
 * Also calculates the amount of weighted load which should be moved
 * to restore balance.
 *
 * @sd: The sched_domain whose busiest group is to be returned.
 * @this_cpu: The cpu for which load balancing is currently being performed.
 * @imbalance: Variable which stores amount of weighted load which should
 *		be moved to restore balance/put a group to idle.
 * @idle: The idle status of this_cpu.
 * @sd_idle: The idleness of sd
 * @cpus: The set of CPUs under consideration for load-balancing.
 * @balance: Pointer to a variable indicating if this_cpu
 *	is the appropriate cpu to perform load balancing at this_level.
 *
 * Returns:	- the busiest group if imbalance exists.
 *		- If no imbalance and user has opted for power-savings balance,
 *		   return the least loaded group whose CPUs can be
 *		   put to idle by rebalancing its tasks onto our group.
 */
static struct sched_group *
find_busiest_group(struct sched_domain *sd, int this_cpu,
		   unsigned long *imbalance, enum cpu_idle_type idle,
		   int *sd_idle, const struct cpumask *cpus, int *balance)
{
	struct sd_lb_stats sds;

	memset(&sds, 0, sizeof(sds));

	/*
	 * Compute the various statistics relavent for load balancing at
	 * this level.
	 */
	update_sd_lb_stats(sd, this_cpu, idle, sd_idle, cpus,
					balance, &sds);

	/* Cases where imbalance does not exist from POV of this_cpu */
	/* 1) this_cpu is not the appropriate cpu to perform load balancing
	 *    at this level.
	 * 2) There is no busy sibling group to pull from.
	 * 3) This group is the busiest group.
	 * 4) This group is more busy than the avg busieness at this
	 *    sched_domain.
	 * 5) The imbalance is within the specified limit.
	 */
	if (!(*balance))
		goto ret;

	if ((idle == CPU_IDLE || idle == CPU_NEWLY_IDLE) &&
	    check_asym_packing(sd, &sds, this_cpu, imbalance))
		return sds.busiest;

	if (!sds.busiest || sds.busiest_nr_running == 0)
		goto out_balanced;

	if (sds.this_load >= sds.max_load)
		goto out_balanced;

	sds.avg_load = (SCHED_LOAD_SCALE * sds.total_load) / sds.total_pwr;

	if (sds.this_load >= sds.avg_load)
		goto out_balanced;

	if (100 * sds.max_load <= sd->imbalance_pct * sds.this_load)
		goto out_balanced;

	/* Looks like there is an imbalance. Compute it */
	calculate_imbalance(&sds, this_cpu, imbalance);
	return sds.busiest;

out_balanced:
	/*
	 * There is no obvious imbalance. But check if we can do some balancing
	 * to save power.
	 */
	if (check_power_save_busiest_group(&sds, this_cpu, imbalance))
		return sds.busiest;
ret:
	*imbalance = 0;
	return NULL;
}

/*
 * find_busiest_queue - find the busiest runqueue among the cpus in group.
 */
static struct rq *
find_busiest_queue(struct sched_domain *sd, struct sched_group *group,
		   enum cpu_idle_type idle, unsigned long imbalance,
		   const struct cpumask *cpus)
{
	struct rq *busiest = NULL, *rq;
	unsigned long max_load = 0;
	int i;

	for_each_cpu(i, sched_group_cpus(group)) {
		unsigned long power = power_of(i);
		unsigned long capacity = DIV_ROUND_CLOSEST(power, SCHED_LOAD_SCALE);
		unsigned long wl;

		if (!capacity)
			capacity = fix_small_capacity(sd, group);

		if (!cpumask_test_cpu(i, cpus))
			continue;

		rq = cpu_rq(i);
		wl = weighted_cpuload(i);

		/*
		 * When comparing with imbalance, use weighted_cpuload()
		 * which is not scaled with the cpu power.
		 */
		if (capacity && rq->nr_running == 1 && wl > imbalance)
			continue;

		/*
		 * For the load comparisons with the other cpu's, consider
		 * the weighted_cpuload() scaled with the cpu power, so that
		 * the load can be moved away from the cpu that is potentially
		 * running at a lower capacity.
		 */
		wl = (wl * SCHED_LOAD_SCALE) / power;

		if (wl > max_load) {
			max_load = wl;
			busiest = rq;
		}
	}

	return busiest;
}

/*
 * Max backoff if we encounter pinned tasks. Pretty arbitrary value, but
 * so long as it is large enough.
 */
#define MAX_PINNED_INTERVAL	512

/* Working cpumask for load_balance and load_balance_newidle. */
static DEFINE_PER_CPU(cpumask_var_t, load_balance_tmpmask);

static int need_active_balance(struct sched_domain *sd, int sd_idle, int idle,
			       int busiest_cpu, int this_cpu)
{
	if (idle == CPU_NEWLY_IDLE) {

		/*
		 * ASYM_PACKING needs to force migrate tasks from busy but
		 * higher numbered CPUs in order to pack all tasks in the
		 * lowest numbered CPUs.
		 */
		if ((sd->flags & SD_ASYM_PACKING) && busiest_cpu > this_cpu)
			return 1;

		/*
		 * The only task running in a non-idle cpu can be moved to this
		 * cpu in an attempt to completely freeup the other CPU
		 * package.
		 *
		 * The package power saving logic comes from
		 * find_busiest_group(). If there are no imbalance, then
		 * f_b_g() will return NULL. However when sched_mc={1,2} then
		 * f_b_g() will select a group from which a running task may be
		 * pulled to this cpu in order to make the other package idle.
		 * If there is no opportunity to make a package idle and if
		 * there are no imbalance, then f_b_g() will return NULL and no
		 * action will be taken in load_balance_newidle().
		 *
		 * Under normal task pull operation due to imbalance, there
		 * will be more than one task in the source run queue and
		 * move_tasks() will succeed.  ld_moved will be true and this
		 * active balance code will not be triggered.
		 */
		if (!sd_idle && sd->flags & SD_SHARE_CPUPOWER &&
		    !test_sd_parent(sd, SD_POWERSAVINGS_BALANCE))
			return 0;

		if (sched_mc_power_savings < POWERSAVINGS_BALANCE_WAKEUP)
			return 0;
	}

	return unlikely(sd->nr_balance_failed > sd->cache_nice_tries+2);
}

static int active_load_balance_cpu_stop(void *data);

/*
 * Check this_cpu to ensure it is balanced within domain. Attempt to move
 * tasks if there is an imbalance.
 */
static int load_balance(int this_cpu, struct rq *this_rq,
			struct sched_domain *sd, enum cpu_idle_type idle,
			int *balance)
{
	int ld_moved, all_pinned = 0, active_balance = 0, sd_idle = 0;
	struct sched_group *group;
	unsigned long imbalance;
	struct rq *busiest;
	unsigned long flags;
	struct cpumask *cpus = __get_cpu_var(load_balance_tmpmask);

	cpumask_copy(cpus, cpu_active_mask);

	/*
	 * When power savings policy is enabled for the parent domain, idle
	 * sibling can pick up load irrespective of busy siblings. In this case,
	 * let the state of idle sibling percolate up as CPU_IDLE, instead of
	 * portraying it as CPU_NOT_IDLE.
	 */
	if (idle != CPU_NOT_IDLE && sd->flags & SD_SHARE_CPUPOWER &&
	    !test_sd_parent(sd, SD_POWERSAVINGS_BALANCE))
		sd_idle = 1;

	schedstat_inc(sd, lb_count[idle]);

redo:
	update_shares(sd);
	group = find_busiest_group(sd, this_cpu, &imbalance, idle, &sd_idle,
				   cpus, balance);

	if (*balance == 0)
		goto out_balanced;

	if (!group) {
		schedstat_inc(sd, lb_nobusyg[idle]);
		goto out_balanced;
	}

	busiest = find_busiest_queue(sd, group, idle, imbalance, cpus);
	if (!busiest) {
		schedstat_inc(sd, lb_nobusyq[idle]);
		goto out_balanced;
	}

	BUG_ON(busiest == this_rq);

	schedstat_add(sd, lb_imbalance[idle], imbalance);

	ld_moved = 0;
	if (busiest->nr_running > 1) {
		/*
		 * Attempt to move tasks. If find_busiest_group has found
		 * an imbalance but busiest->nr_running <= 1, the group is
		 * still unbalanced. ld_moved simply stays zero, so it is
		 * correctly treated as an imbalance.
		 */
		local_irq_save(flags);
		double_rq_lock(this_rq, busiest);
		ld_moved = move_tasks(this_rq, this_cpu, busiest,
				      imbalance, sd, idle, &all_pinned);
		double_rq_unlock(this_rq, busiest);
		local_irq_restore(flags);

		/*
		 * some other cpu did the load balance for us.
		 */
		if (ld_moved && this_cpu != smp_processor_id())
			resched_cpu(this_cpu);

		/* All tasks on this runqueue were pinned by CPU affinity */
		if (unlikely(all_pinned)) {
			cpumask_clear_cpu(cpu_of(busiest), cpus);
			if (!cpumask_empty(cpus))
				goto redo;
			goto out_balanced;
		}
	}

	if (!ld_moved) {
		schedstat_inc(sd, lb_failed[idle]);
		sd->nr_balance_failed++;

		if (need_active_balance(sd, sd_idle, idle, cpu_of(busiest),
					this_cpu)) {
			raw_spin_lock_irqsave(&busiest->lock, flags);

			/* don't kick the active_load_balance_cpu_stop,
			 * if the curr task on busiest cpu can't be
			 * moved to this_cpu
			 */
			if (!cpumask_test_cpu(this_cpu,
					      &busiest->curr->cpus_allowed)) {
				raw_spin_unlock_irqrestore(&busiest->lock,
							    flags);
				all_pinned = 1;
				goto out_one_pinned;
			}

			/*
			 * ->active_balance synchronizes accesses to
			 * ->active_balance_work.  Once set, it's cleared
			 * only after active load balance is finished.
			 */
			if (!busiest->active_balance) {
				busiest->active_balance = 1;
				busiest->push_cpu = this_cpu;
				active_balance = 1;
			}
			raw_spin_unlock_irqrestore(&busiest->lock, flags);

			if (active_balance)
				stop_one_cpu_nowait(cpu_of(busiest),
					active_load_balance_cpu_stop, busiest,
					&busiest->active_balance_work);

			/*
			 * We've kicked active balancing, reset the failure
			 * counter.
			 */
			sd->nr_balance_failed = sd->cache_nice_tries+1;
		}
	} else
		sd->nr_balance_failed = 0;

	if (likely(!active_balance)) {
		/* We were unbalanced, so reset the balancing interval */
		sd->balance_interval = sd->min_interval;
	} else {
		/*
		 * If we've begun active balancing, start to back off. This
		 * case may not be covered by the all_pinned logic if there
		 * is only 1 task on the busy runqueue (because we don't call
		 * move_tasks).
		 */
		if (sd->balance_interval < sd->max_interval)
			sd->balance_interval *= 2;
	}

	if (!ld_moved && !sd_idle && sd->flags & SD_SHARE_CPUPOWER &&
	    !test_sd_parent(sd, SD_POWERSAVINGS_BALANCE))
		ld_moved = -1;

	goto out;

out_balanced:
	schedstat_inc(sd, lb_balanced[idle]);

	sd->nr_balance_failed = 0;

out_one_pinned:
	/* tune up the balancing interval */
	if ((all_pinned && sd->balance_interval < MAX_PINNED_INTERVAL) ||
			(sd->balance_interval < sd->max_interval))
		sd->balance_interval *= 2;

	if (!sd_idle && sd->flags & SD_SHARE_CPUPOWER &&
	    !test_sd_parent(sd, SD_POWERSAVINGS_BALANCE))
		ld_moved = -1;
	else
		ld_moved = 0;
out:
	if (ld_moved)
		update_shares(sd);
	return ld_moved;
}

/*
 * idle_balance is called by schedule() if this_cpu is about to become
 * idle. Attempts to pull tasks from other CPUs.
 */
static void idle_balance(int this_cpu, struct rq *this_rq)
{
	struct sched_domain *sd;
	int pulled_task = 0;
	unsigned long next_balance = jiffies + HZ;

	this_rq->idle_stamp = this_rq->clock;

	if (this_rq->avg_idle < sysctl_sched_migration_cost)
		return;

	/*
	 * Drop the rq->lock, but keep IRQ/preempt disabled.
	 */
	raw_spin_unlock(&this_rq->lock);

	for_each_domain(this_cpu, sd) {
		unsigned long interval;
		int balance = 1;

		if (!(sd->flags & SD_LOAD_BALANCE))
			continue;

		if (sd->flags & SD_BALANCE_NEWIDLE) {
			/* If we've pulled tasks over stop searching: */
			pulled_task = load_balance(this_cpu, this_rq,
						   sd, CPU_NEWLY_IDLE, &balance);
		}

		interval = msecs_to_jiffies(sd->balance_interval);
		if (time_after(next_balance, sd->last_balance + interval))
			next_balance = sd->last_balance + interval;
		if (pulled_task) {
			this_rq->idle_stamp = 0;
			break;
		}
	}

	raw_spin_lock(&this_rq->lock);

	if (pulled_task || time_after(jiffies, this_rq->next_balance)) {
		/*
		 * We are going idle. next_balance may be set based on
		 * a busy processor. So reset next_balance.
		 */
		this_rq->next_balance = next_balance;
	}
}

/*
 * active_load_balance_cpu_stop is run by cpu stopper. It pushes
 * running tasks off the busiest CPU onto idle CPUs. It requires at
 * least 1 task to be running on each physical CPU where possible, and
 * avoids physical / logical imbalances.
 */
static int active_load_balance_cpu_stop(void *data)
{
	struct rq *busiest_rq = data;
	int busiest_cpu = cpu_of(busiest_rq);
	int target_cpu = busiest_rq->push_cpu;
	struct rq *target_rq = cpu_rq(target_cpu);
	struct sched_domain *sd;

	raw_spin_lock_irq(&busiest_rq->lock);

	/* make sure the requested cpu hasn't gone down in the meantime */
	if (unlikely(busiest_cpu != smp_processor_id() ||
		     !busiest_rq->active_balance))
		goto out_unlock;

	/* Is there any task to move? */
	if (busiest_rq->nr_running <= 1)
		goto out_unlock;

	/*
	 * This condition is "impossible", if it occurs
	 * we need to fix it. Originally reported by
	 * Bjorn Helgaas on a 128-cpu setup.
	 */
	BUG_ON(busiest_rq == target_rq);

	/* move a task from busiest_rq to target_rq */
	double_lock_balance(busiest_rq, target_rq);

	/* Search for an sd spanning us and the target CPU. */
	for_each_domain(target_cpu, sd) {
		if ((sd->flags & SD_LOAD_BALANCE) &&
		    cpumask_test_cpu(busiest_cpu, sched_domain_span(sd)))
				break;
	}

	if (likely(sd)) {
		schedstat_inc(sd, alb_count);

		if (move_one_task(target_rq, target_cpu, busiest_rq,
				  sd, CPU_IDLE))
			schedstat_inc(sd, alb_pushed);
		else
			schedstat_inc(sd, alb_failed);
	}
	double_unlock_balance(busiest_rq, target_rq);
out_unlock:
	busiest_rq->active_balance = 0;
	raw_spin_unlock_irq(&busiest_rq->lock);
	return 0;
}

#ifdef CONFIG_NO_HZ

static DEFINE_PER_CPU(struct call_single_data, remote_sched_softirq_cb);

static void trigger_sched_softirq(void *data)
{
	raise_softirq_irqoff(SCHED_SOFTIRQ);
}

static inline void init_sched_softirq_csd(struct call_single_data *csd)
{
	csd->func = trigger_sched_softirq;
	csd->info = NULL;
	csd->flags = 0;
	csd->priv = 0;
}

/*
 * idle load balancing details
 * - One of the idle CPUs nominates itself as idle load_balancer, while
 *   entering idle.
 * - This idle load balancer CPU will also go into tickless mode when
 *   it is idle, just like all other idle CPUs
 * - When one of the busy CPUs notice that there may be an idle rebalancing
 *   needed, they will kick the idle load balancer, which then does idle
 *   load balancing for all the idle CPUs.
 */
static struct {
	atomic_t load_balancer;
	atomic_t first_pick_cpu;
	atomic_t second_pick_cpu;
	cpumask_var_t idle_cpus_mask;
	cpumask_var_t grp_idle_mask;
	unsigned long next_balance;     /* in jiffy units */
} nohz ____cacheline_aligned;

int get_nohz_load_balancer(void)
{
	return atomic_read(&nohz.load_balancer);
}

#if defined(CONFIG_SCHED_MC) || defined(CONFIG_SCHED_SMT)
/**
 * lowest_flag_domain - Return lowest sched_domain containing flag.
 * @cpu:	The cpu whose lowest level of sched domain is to
 *		be returned.
 * @flag:	The flag to check for the lowest sched_domain
 *		for the given cpu.
 *
 * Returns the lowest sched_domain of a cpu which contains the given flag.
 */
static inline struct sched_domain *lowest_flag_domain(int cpu, int flag)
{
	struct sched_domain *sd;

	for_each_domain(cpu, sd)
		if (sd && (sd->flags & flag))
			break;

	return sd;
}

/**
 * for_each_flag_domain - Iterates over sched_domains containing the flag.
 * @cpu:	The cpu whose domains we're iterating over.
 * @sd:		variable holding the value of the power_savings_sd
 *		for cpu.
 * @flag:	The flag to filter the sched_domains to be iterated.
 *
 * Iterates over all the scheduler domains for a given cpu that has the 'flag'
 * set, starting from the lowest sched_domain to the highest.
 */
#define for_each_flag_domain(cpu, sd, flag) \
	for (sd = lowest_flag_domain(cpu, flag); \
		(sd && (sd->flags & flag)); sd = sd->parent)

/**
 * is_semi_idle_group - Checks if the given sched_group is semi-idle.
 * @ilb_group:	group to be checked for semi-idleness
 *
 * Returns:	1 if the group is semi-idle. 0 otherwise.
 *
 * We define a sched_group to be semi idle if it has atleast one idle-CPU
 * and atleast one non-idle CPU. This helper function checks if the given
 * sched_group is semi-idle or not.
 */
static inline int is_semi_idle_group(struct sched_group *ilb_group)
{
	cpumask_and(nohz.grp_idle_mask, nohz.idle_cpus_mask,
					sched_group_cpus(ilb_group));

	/*
	 * A sched_group is semi-idle when it has atleast one busy cpu
	 * and atleast one idle cpu.
	 */
	if (cpumask_empty(nohz.grp_idle_mask))
		return 0;

	if (cpumask_equal(nohz.grp_idle_mask, sched_group_cpus(ilb_group)))
		return 0;

	return 1;
}
/**
 * find_new_ilb - Finds the optimum idle load balancer for nomination.
 * @cpu:	The cpu which is nominating a new idle_load_balancer.
 *
 * Returns:	Returns the id of the idle load balancer if it exists,
 *		Else, returns >= nr_cpu_ids.
 *
 * This algorithm picks the idle load balancer such that it belongs to a
 * semi-idle powersavings sched_domain. The idea is to try and avoid
 * completely idle packages/cores just for the purpose of idle load balancing
 * when there are other idle cpu's which are better suited for that job.
 */
static int find_new_ilb(int cpu)
{
	struct sched_domain *sd;
	struct sched_group *ilb_group;

	/*
	 * Have idle load balancer selection from semi-idle packages only
	 * when power-aware load balancing is enabled
	 */
	if (!(sched_smt_power_savings || sched_mc_power_savings))
		goto out_done;

	/*
	 * Optimize for the case when we have no idle CPUs or only one
	 * idle CPU. Don't walk the sched_domain hierarchy in such cases
	 */
	if (cpumask_weight(nohz.idle_cpus_mask) < 2)
		goto out_done;

	for_each_flag_domain(cpu, sd, SD_POWERSAVINGS_BALANCE) {
		ilb_group = sd->groups;

		do {
			if (is_semi_idle_group(ilb_group))
				return cpumask_first(nohz.grp_idle_mask);

			ilb_group = ilb_group->next;

		} while (ilb_group != sd->groups);
	}

out_done:
	return nr_cpu_ids;
}
#else /*  (CONFIG_SCHED_MC || CONFIG_SCHED_SMT) */
static inline int find_new_ilb(int call_cpu)
{
	return nr_cpu_ids;
}
#endif

/*
 * Kick a CPU to do the nohz balancing, if it is time for it. We pick the
 * nohz_load_balancer CPU (if there is one) otherwise fallback to any idle
 * CPU (if there is one).
 */
static void nohz_balancer_kick(int cpu)
{
	int ilb_cpu;

	nohz.next_balance++;

	ilb_cpu = get_nohz_load_balancer();

	if (ilb_cpu >= nr_cpu_ids) {
		ilb_cpu = cpumask_first(nohz.idle_cpus_mask);
		if (ilb_cpu >= nr_cpu_ids)
			return;
	}

	if (!cpu_rq(ilb_cpu)->nohz_balance_kick) {
		struct call_single_data *cp;

		cpu_rq(ilb_cpu)->nohz_balance_kick = 1;
		cp = &per_cpu(remote_sched_softirq_cb, cpu);
		__smp_call_function_single(ilb_cpu, cp, 0);
	}
	return;
}

/*
 * This routine will try to nominate the ilb (idle load balancing)
 * owner among the cpus whose ticks are stopped. ilb owner will do the idle
 * load balancing on behalf of all those cpus.
<<<<<<< HEAD
 *
 * When the ilb owner becomes busy, we will not have new ilb owner until some
 * idle CPU wakes up and goes back to idle or some busy CPU tries to kick
 * idle load balancing by kicking one of the idle CPUs.
 *
=======
 *
 * When the ilb owner becomes busy, we will not have new ilb owner until some
 * idle CPU wakes up and goes back to idle or some busy CPU tries to kick
 * idle load balancing by kicking one of the idle CPUs.
 *
>>>>>>> 053d8f66
 * Ticks are stopped for the ilb owner as well, with busy CPU kicking this
 * ilb owner CPU in future (when there is a need for idle load balancing on
 * behalf of all idle CPUs).
 */
void select_nohz_load_balancer(int stop_tick)
{
	int cpu = smp_processor_id();

	if (stop_tick) {
		if (!cpu_active(cpu)) {
			if (atomic_read(&nohz.load_balancer) != cpu)
				return;

			/*
			 * If we are going offline and still the leader,
			 * give up!
			 */
			if (atomic_cmpxchg(&nohz.load_balancer, cpu,
					   nr_cpu_ids) != cpu)
				BUG();

			return;
		}

		cpumask_set_cpu(cpu, nohz.idle_cpus_mask);

		if (atomic_read(&nohz.first_pick_cpu) == cpu)
			atomic_cmpxchg(&nohz.first_pick_cpu, cpu, nr_cpu_ids);
		if (atomic_read(&nohz.second_pick_cpu) == cpu)
			atomic_cmpxchg(&nohz.second_pick_cpu, cpu, nr_cpu_ids);

		if (atomic_read(&nohz.load_balancer) >= nr_cpu_ids) {
			int new_ilb;

			/* make me the ilb owner */
			if (atomic_cmpxchg(&nohz.load_balancer, nr_cpu_ids,
					   cpu) != nr_cpu_ids)
				return;

			/*
			 * Check to see if there is a more power-efficient
			 * ilb.
			 */
			new_ilb = find_new_ilb(cpu);
			if (new_ilb < nr_cpu_ids && new_ilb != cpu) {
				atomic_set(&nohz.load_balancer, nr_cpu_ids);
				resched_cpu(new_ilb);
				return;
			}
			return;
		}
	} else {
		if (!cpumask_test_cpu(cpu, nohz.idle_cpus_mask))
			return;

		cpumask_clear_cpu(cpu, nohz.idle_cpus_mask);

		if (atomic_read(&nohz.load_balancer) == cpu)
			if (atomic_cmpxchg(&nohz.load_balancer, cpu,
					   nr_cpu_ids) != cpu)
				BUG();
	}
	return;
}
#endif

static DEFINE_SPINLOCK(balancing);

/*
 * It checks each scheduling domain to see if it is due to be balanced,
 * and initiates a balancing operation if so.
 *
 * Balancing parameters are set up in arch_init_sched_domains.
 */
static void rebalance_domains(int cpu, enum cpu_idle_type idle)
{
	int balance = 1;
	struct rq *rq = cpu_rq(cpu);
	unsigned long interval;
	struct sched_domain *sd;
	/* Earliest time when we have to do rebalance again */
	unsigned long next_balance = jiffies + 60*HZ;
	int update_next_balance = 0;
	int need_serialize;

	for_each_domain(cpu, sd) {
		if (!(sd->flags & SD_LOAD_BALANCE))
			continue;

		interval = sd->balance_interval;
		if (idle != CPU_IDLE)
			interval *= sd->busy_factor;

		/* scale ms to jiffies */
		interval = msecs_to_jiffies(interval);
		if (unlikely(!interval))
			interval = 1;
		if (interval > HZ*NR_CPUS/10)
			interval = HZ*NR_CPUS/10;

		need_serialize = sd->flags & SD_SERIALIZE;

		if (need_serialize) {
			if (!spin_trylock(&balancing))
				goto out;
		}

		if (time_after_eq(jiffies, sd->last_balance + interval)) {
			if (load_balance(cpu, rq, sd, idle, &balance)) {
				/*
				 * We've pulled tasks over so either we're no
				 * longer idle, or one of our SMT siblings is
				 * not idle.
				 */
				idle = CPU_NOT_IDLE;
			}
			sd->last_balance = jiffies;
		}
		if (need_serialize)
			spin_unlock(&balancing);
out:
		if (time_after(next_balance, sd->last_balance + interval)) {
			next_balance = sd->last_balance + interval;
			update_next_balance = 1;
		}

		/*
		 * Stop the load balance at this level. There is another
		 * CPU in our sched group which is doing load balancing more
		 * actively.
		 */
		if (!balance)
			break;
	}

	/*
	 * next_balance will be updated only when there is a need.
	 * When the cpu is attached to null domain for ex, it will not be
	 * updated.
	 */
	if (likely(update_next_balance))
		rq->next_balance = next_balance;
}

#ifdef CONFIG_NO_HZ
/*
 * In CONFIG_NO_HZ case, the idle balance kickee will do the
 * rebalancing for all the cpus for whom scheduler ticks are stopped.
 */
static void nohz_idle_balance(int this_cpu, enum cpu_idle_type idle)
{
	struct rq *this_rq = cpu_rq(this_cpu);
	struct rq *rq;
	int balance_cpu;

	if (idle != CPU_IDLE || !this_rq->nohz_balance_kick)
		return;

	for_each_cpu(balance_cpu, nohz.idle_cpus_mask) {
		if (balance_cpu == this_cpu)
			continue;

		/*
		 * If this cpu gets work to do, stop the load balancing
		 * work being done for other cpus. Next load
		 * balancing owner will pick it up.
		 */
		if (need_resched()) {
			this_rq->nohz_balance_kick = 0;
			break;
		}

		raw_spin_lock_irq(&this_rq->lock);
		update_rq_clock(this_rq);
		update_cpu_load(this_rq);
		raw_spin_unlock_irq(&this_rq->lock);

		rebalance_domains(balance_cpu, CPU_IDLE);

		rq = cpu_rq(balance_cpu);
		if (time_after(this_rq->next_balance, rq->next_balance))
			this_rq->next_balance = rq->next_balance;
	}
	nohz.next_balance = this_rq->next_balance;
	this_rq->nohz_balance_kick = 0;
}

/*
 * Current heuristic for kicking the idle load balancer
 * - first_pick_cpu is the one of the busy CPUs. It will kick
 *   idle load balancer when it has more than one process active. This
 *   eliminates the need for idle load balancing altogether when we have
 *   only one running process in the system (common case).
 * - If there are more than one busy CPU, idle load balancer may have
 *   to run for active_load_balance to happen (i.e., two busy CPUs are
 *   SMT or core siblings and can run better if they move to different
 *   physical CPUs). So, second_pick_cpu is the second of the busy CPUs
 *   which will kick idle load balancer as soon as it has any load.
 */
static inline int nohz_kick_needed(struct rq *rq, int cpu)
{
	unsigned long now = jiffies;
	int ret;
	int first_pick_cpu, second_pick_cpu;

	if (time_before(now, nohz.next_balance))
		return 0;

	if (!rq->nr_running)
		return 0;

	first_pick_cpu = atomic_read(&nohz.first_pick_cpu);
	second_pick_cpu = atomic_read(&nohz.second_pick_cpu);

	if (first_pick_cpu < nr_cpu_ids && first_pick_cpu != cpu &&
	    second_pick_cpu < nr_cpu_ids && second_pick_cpu != cpu)
		return 0;

	ret = atomic_cmpxchg(&nohz.first_pick_cpu, nr_cpu_ids, cpu);
	if (ret == nr_cpu_ids || ret == cpu) {
		atomic_cmpxchg(&nohz.second_pick_cpu, cpu, nr_cpu_ids);
		if (rq->nr_running > 1)
			return 1;
	} else {
		ret = atomic_cmpxchg(&nohz.second_pick_cpu, nr_cpu_ids, cpu);
		if (ret == nr_cpu_ids || ret == cpu) {
			if (rq->nr_running)
				return 1;
		}
	}
	return 0;
}
#else
static void nohz_idle_balance(int this_cpu, enum cpu_idle_type idle) { }
#endif

/*
 * run_rebalance_domains is triggered when needed from the scheduler tick.
 * Also triggered for nohz idle balancing (with nohz_balancing_kick set).
 */
static void run_rebalance_domains(struct softirq_action *h)
{
	int this_cpu = smp_processor_id();
	struct rq *this_rq = cpu_rq(this_cpu);
	enum cpu_idle_type idle = this_rq->idle_at_tick ?
						CPU_IDLE : CPU_NOT_IDLE;

	rebalance_domains(this_cpu, idle);

	/*
	 * If this cpu has a pending nohz_balance_kick, then do the
	 * balancing on behalf of the other idle cpus whose ticks are
	 * stopped.
	 */
	nohz_idle_balance(this_cpu, idle);
}

static inline int on_null_domain(int cpu)
{
	return !rcu_dereference_sched(cpu_rq(cpu)->sd);
}

/*
 * Trigger the SCHED_SOFTIRQ if it is time to do periodic load balancing.
 */
static inline void trigger_load_balance(struct rq *rq, int cpu)
{
	/* Don't need to rebalance while attached to NULL domain */
	if (time_after_eq(jiffies, rq->next_balance) &&
	    likely(!on_null_domain(cpu)))
		raise_softirq(SCHED_SOFTIRQ);
#ifdef CONFIG_NO_HZ
	else if (nohz_kick_needed(rq, cpu) && likely(!on_null_domain(cpu)))
		nohz_balancer_kick(cpu);
#endif
}

static void rq_online_fair(struct rq *rq)
{
	update_sysctl();
}

static void rq_offline_fair(struct rq *rq)
{
	update_sysctl();
}

#else	/* CONFIG_SMP */

/*
 * on UP we do not need to balance between CPUs:
 */
static inline void idle_balance(int cpu, struct rq *rq)
{
}

#endif /* CONFIG_SMP */

/*
 * scheduler tick hitting a task of our scheduling class:
 */
static void task_tick_fair(struct rq *rq, struct task_struct *curr, int queued)
{
	struct cfs_rq *cfs_rq;
	struct sched_entity *se = &curr->se;

	for_each_sched_entity(se) {
		cfs_rq = cfs_rq_of(se);
		entity_tick(cfs_rq, se, queued);
	}
}

/*
 * called on fork with the child task as argument from the parent's context
 *  - child not yet on the tasklist
 *  - preemption disabled
 */
static void task_fork_fair(struct task_struct *p)
{
	struct cfs_rq *cfs_rq = task_cfs_rq(current);
	struct sched_entity *se = &p->se, *curr = cfs_rq->curr;
	int this_cpu = smp_processor_id();
	struct rq *rq = this_rq();
	unsigned long flags;

	raw_spin_lock_irqsave(&rq->lock, flags);

	update_rq_clock(rq);

	if (unlikely(task_cpu(p) != this_cpu))
		__set_task_cpu(p, this_cpu);

	update_curr(cfs_rq);

	if (curr)
		se->vruntime = curr->vruntime;
	place_entity(cfs_rq, se, 1);

	if (sysctl_sched_child_runs_first && curr && entity_before(curr, se)) {
		/*
		 * Upon rescheduling, sched_class::put_prev_task() will place
		 * 'current' within the tree based on its new key value.
		 */
		swap(curr->vruntime, se->vruntime);
		resched_task(rq->curr);
	}

	se->vruntime -= cfs_rq->min_vruntime;

	raw_spin_unlock_irqrestore(&rq->lock, flags);
}

/*
 * Priority of the task has changed. Check to see if we preempt
 * the current task.
 */
static void prio_changed_fair(struct rq *rq, struct task_struct *p,
			      int oldprio, int running)
{
	/*
	 * Reschedule if we are currently running on this runqueue and
	 * our priority decreased, or if we are not currently running on
	 * this runqueue and our priority is higher than the current's
	 */
	if (running) {
		if (p->prio > oldprio)
			resched_task(rq->curr);
	} else
		check_preempt_curr(rq, p, 0);
}

/*
 * We switched to the sched_fair class.
 */
static void switched_to_fair(struct rq *rq, struct task_struct *p,
			     int running)
{
	/*
	 * We were most likely switched from sched_rt, so
	 * kick off the schedule if running, otherwise just see
	 * if we can still preempt the current task.
	 */
	if (running)
		resched_task(rq->curr);
	else
		check_preempt_curr(rq, p, 0);
}

/* Account for a task changing its policy or group.
 *
 * This routine is mostly called to set cfs_rq->curr field when a task
 * migrates between groups/classes.
 */
static void set_curr_task_fair(struct rq *rq)
{
	struct sched_entity *se = &rq->curr->se;

	for_each_sched_entity(se)
		set_next_entity(cfs_rq_of(se), se);
}

#ifdef CONFIG_FAIR_GROUP_SCHED
static void moved_group_fair(struct task_struct *p, int on_rq)
{
	struct cfs_rq *cfs_rq = task_cfs_rq(p);

	update_curr(cfs_rq);
	if (!on_rq)
		place_entity(cfs_rq, &p->se, 1);
}
#endif

static unsigned int get_rr_interval_fair(struct rq *rq, struct task_struct *task)
{
	struct sched_entity *se = &task->se;
	unsigned int rr_interval = 0;

	/*
	 * Time slice is 0 for SCHED_OTHER tasks that are on an otherwise
	 * idle runqueue:
	 */
	if (rq->cfs.load.weight)
		rr_interval = NS_TO_JIFFIES(sched_slice(&rq->cfs, se));

	return rr_interval;
}

/*
 * All the scheduling class methods:
 */
static const struct sched_class fair_sched_class = {
	.next			= &idle_sched_class,
	.enqueue_task		= enqueue_task_fair,
	.dequeue_task		= dequeue_task_fair,
	.yield_task		= yield_task_fair,

	.check_preempt_curr	= check_preempt_wakeup,

	.pick_next_task		= pick_next_task_fair,
	.put_prev_task		= put_prev_task_fair,

#ifdef CONFIG_SMP
	.select_task_rq		= select_task_rq_fair,

	.rq_online		= rq_online_fair,
	.rq_offline		= rq_offline_fair,

	.task_waking		= task_waking_fair,
#endif

	.set_curr_task          = set_curr_task_fair,
	.task_tick		= task_tick_fair,
	.task_fork		= task_fork_fair,

	.prio_changed		= prio_changed_fair,
	.switched_to		= switched_to_fair,

	.get_rr_interval	= get_rr_interval_fair,

#ifdef CONFIG_FAIR_GROUP_SCHED
	.moved_group		= moved_group_fair,
#endif
};

#ifdef CONFIG_SCHED_DEBUG
static void print_cfs_stats(struct seq_file *m, int cpu)
{
	struct cfs_rq *cfs_rq;

	rcu_read_lock();
	for_each_leaf_cfs_rq(cpu_rq(cpu), cfs_rq)
		print_cfs_rq(m, cpu, cfs_rq);
	rcu_read_unlock();
}
#endif<|MERGE_RESOLUTION|>--- conflicted
+++ resolved
@@ -3420,19 +3420,11 @@
  * This routine will try to nominate the ilb (idle load balancing)
  * owner among the cpus whose ticks are stopped. ilb owner will do the idle
  * load balancing on behalf of all those cpus.
-<<<<<<< HEAD
  *
  * When the ilb owner becomes busy, we will not have new ilb owner until some
  * idle CPU wakes up and goes back to idle or some busy CPU tries to kick
  * idle load balancing by kicking one of the idle CPUs.
  *
-=======
- *
- * When the ilb owner becomes busy, we will not have new ilb owner until some
- * idle CPU wakes up and goes back to idle or some busy CPU tries to kick
- * idle load balancing by kicking one of the idle CPUs.
- *
->>>>>>> 053d8f66
  * Ticks are stopped for the ilb owner as well, with busy CPU kicking this
  * ilb owner CPU in future (when there is a need for idle load balancing on
  * behalf of all idle CPUs).
