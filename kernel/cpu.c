/* CPU control.
 * (C) 2001, 2002, 2003, 2004 Rusty Russell
 *
 * This code is licenced under the GPL.
 */
#include <linux/proc_fs.h>
#include <linux/smp.h>
#include <linux/init.h>
#include <linux/notifier.h>
#include <linux/sched.h>
#include <linux/unistd.h>
#include <linux/cpu.h>
#include <linux/oom.h>
#include <linux/rcupdate.h>
#include <linux/export.h>
#include <linux/bug.h>
#include <linux/kthread.h>
#include <linux/stop_machine.h>
#include <linux/mutex.h>
#include <linux/gfp.h>
#include <linux/suspend.h>
#include <linux/lockdep.h>
#include <trace/events/power.h>

#include "smpboot.h"

#ifdef CONFIG_SMP
/* Serializes the updates to cpu_online_mask, cpu_present_mask */
static DEFINE_MUTEX(cpu_add_remove_lock);

/*
 * The following two APIs (cpu_maps_update_begin/done) must be used when
 * attempting to serialize the updates to cpu_online_mask & cpu_present_mask.
 * The APIs cpu_notifier_register_begin/done() must be used to protect CPU
 * hotplug callback (un)registration performed using __register_cpu_notifier()
 * or __unregister_cpu_notifier().
 */
void cpu_maps_update_begin(void)
{
	mutex_lock(&cpu_add_remove_lock);
}
EXPORT_SYMBOL(cpu_notifier_register_begin);

void cpu_maps_update_done(void)
{
	mutex_unlock(&cpu_add_remove_lock);
}
EXPORT_SYMBOL(cpu_notifier_register_done);

static RAW_NOTIFIER_HEAD(cpu_chain);

/* If set, cpu_up and cpu_down will return -EBUSY and do nothing.
 * Should always be manipulated under cpu_add_remove_lock
 */
static int cpu_hotplug_disabled;

#ifdef CONFIG_HOTPLUG_CPU

static struct {
	struct task_struct *active_writer;
	struct mutex lock; /* Synchronizes accesses to refcount, */
	/*
	 * Also blocks the new readers during
	 * an ongoing cpu hotplug operation.
	 */
	int refcount;
	/* And allows lockless put_online_cpus(). */
	atomic_t puts_pending;

#ifdef CONFIG_DEBUG_LOCK_ALLOC
	struct lockdep_map dep_map;
#endif
} cpu_hotplug = {
	.active_writer = NULL,
	.lock = __MUTEX_INITIALIZER(cpu_hotplug.lock),
	.refcount = 0,
#ifdef CONFIG_DEBUG_LOCK_ALLOC
	.dep_map = {.name = "cpu_hotplug.lock" },
#endif
};

/* Lockdep annotations for get/put_online_cpus() and cpu_hotplug_begin/end() */
#define cpuhp_lock_acquire_read() lock_map_acquire_read(&cpu_hotplug.dep_map)
#define cpuhp_lock_acquire_tryread() \
				  lock_map_acquire_tryread(&cpu_hotplug.dep_map)
#define cpuhp_lock_acquire()      lock_map_acquire(&cpu_hotplug.dep_map)
#define cpuhp_lock_release()      lock_map_release(&cpu_hotplug.dep_map)

static void apply_puts_pending(int max)
{
	int delta;

	if (atomic_read(&cpu_hotplug.puts_pending) >= max) {
		delta = atomic_xchg(&cpu_hotplug.puts_pending, 0);
		cpu_hotplug.refcount -= delta;
	}
}

void get_online_cpus(void)
{
	might_sleep();
	if (cpu_hotplug.active_writer == current)
		return;
	cpuhp_lock_acquire_read();
	mutex_lock(&cpu_hotplug.lock);
	apply_puts_pending(65536);
	cpu_hotplug.refcount++;
	mutex_unlock(&cpu_hotplug.lock);
}
EXPORT_SYMBOL_GPL(get_online_cpus);

bool try_get_online_cpus(void)
{
	if (cpu_hotplug.active_writer == current)
		return true;
	if (!mutex_trylock(&cpu_hotplug.lock))
		return false;
	cpuhp_lock_acquire_tryread();
<<<<<<< HEAD
=======
	apply_puts_pending(65536);
>>>>>>> e529fea9
	cpu_hotplug.refcount++;
	mutex_unlock(&cpu_hotplug.lock);
	return true;
}
EXPORT_SYMBOL_GPL(try_get_online_cpus);

void put_online_cpus(void)
{
	if (cpu_hotplug.active_writer == current)
		return;
	if (!mutex_trylock(&cpu_hotplug.lock)) {
		atomic_inc(&cpu_hotplug.puts_pending);
		cpuhp_lock_release();
		return;
	}

	if (WARN_ON(!cpu_hotplug.refcount))
		cpu_hotplug.refcount++; /* try to fix things up */

	if (!--cpu_hotplug.refcount && unlikely(cpu_hotplug.active_writer))
		wake_up_process(cpu_hotplug.active_writer);
	mutex_unlock(&cpu_hotplug.lock);
	cpuhp_lock_release();

}
EXPORT_SYMBOL_GPL(put_online_cpus);

/*
 * This ensures that the hotplug operation can begin only when the
 * refcount goes to zero.
 *
 * Note that during a cpu-hotplug operation, the new readers, if any,
 * will be blocked by the cpu_hotplug.lock
 *
 * Since cpu_hotplug_begin() is always called after invoking
 * cpu_maps_update_begin(), we can be sure that only one writer is active.
 *
 * Note that theoretically, there is a possibility of a livelock:
 * - Refcount goes to zero, last reader wakes up the sleeping
 *   writer.
 * - Last reader unlocks the cpu_hotplug.lock.
 * - A new reader arrives at this moment, bumps up the refcount.
 * - The writer acquires the cpu_hotplug.lock finds the refcount
 *   non zero and goes to sleep again.
 *
 * However, this is very difficult to achieve in practice since
 * get_online_cpus() not an api which is called all that often.
 *
 */
void cpu_hotplug_begin(void)
{
	cpu_hotplug.active_writer = current;

	cpuhp_lock_acquire();
	for (;;) {
		mutex_lock(&cpu_hotplug.lock);
<<<<<<< HEAD
		if (atomic_read(&cpu_hotplug.puts_pending)) {
			int delta;

			delta = atomic_xchg(&cpu_hotplug.puts_pending, 0);
			cpu_hotplug.refcount -= delta;
		}
=======
		apply_puts_pending(1);
>>>>>>> e529fea9
		if (likely(!cpu_hotplug.refcount))
			break;
		__set_current_state(TASK_UNINTERRUPTIBLE);
		mutex_unlock(&cpu_hotplug.lock);
		schedule();
	}
}

void cpu_hotplug_done(void)
{
	cpu_hotplug.active_writer = NULL;
	mutex_unlock(&cpu_hotplug.lock);
	cpuhp_lock_release();
}

/*
 * Wait for currently running CPU hotplug operations to complete (if any) and
 * disable future CPU hotplug (from sysfs). The 'cpu_add_remove_lock' protects
 * the 'cpu_hotplug_disabled' flag. The same lock is also acquired by the
 * hotplug path before performing hotplug operations. So acquiring that lock
 * guarantees mutual exclusion from any currently running hotplug operations.
 */
void cpu_hotplug_disable(void)
{
	cpu_maps_update_begin();
	cpu_hotplug_disabled = 1;
	cpu_maps_update_done();
}

void cpu_hotplug_enable(void)
{
	cpu_maps_update_begin();
	cpu_hotplug_disabled = 0;
	cpu_maps_update_done();
}

#endif	/* CONFIG_HOTPLUG_CPU */

/* Need to know about CPUs going up/down? */
int __ref register_cpu_notifier(struct notifier_block *nb)
{
	int ret;
	cpu_maps_update_begin();
	ret = raw_notifier_chain_register(&cpu_chain, nb);
	cpu_maps_update_done();
	return ret;
}

int __ref __register_cpu_notifier(struct notifier_block *nb)
{
	return raw_notifier_chain_register(&cpu_chain, nb);
}

static int __cpu_notify(unsigned long val, void *v, int nr_to_call,
			int *nr_calls)
{
	int ret;

	ret = __raw_notifier_call_chain(&cpu_chain, val, v, nr_to_call,
					nr_calls);

	return notifier_to_errno(ret);
}

static int cpu_notify(unsigned long val, void *v)
{
	return __cpu_notify(val, v, -1, NULL);
}

#ifdef CONFIG_HOTPLUG_CPU

static void cpu_notify_nofail(unsigned long val, void *v)
{
	BUG_ON(cpu_notify(val, v));
}
EXPORT_SYMBOL(register_cpu_notifier);
EXPORT_SYMBOL(__register_cpu_notifier);

void __ref unregister_cpu_notifier(struct notifier_block *nb)
{
	cpu_maps_update_begin();
	raw_notifier_chain_unregister(&cpu_chain, nb);
	cpu_maps_update_done();
}
EXPORT_SYMBOL(unregister_cpu_notifier);

void __ref __unregister_cpu_notifier(struct notifier_block *nb)
{
	raw_notifier_chain_unregister(&cpu_chain, nb);
}
EXPORT_SYMBOL(__unregister_cpu_notifier);

/**
 * clear_tasks_mm_cpumask - Safely clear tasks' mm_cpumask for a CPU
 * @cpu: a CPU id
 *
 * This function walks all processes, finds a valid mm struct for each one and
 * then clears a corresponding bit in mm's cpumask.  While this all sounds
 * trivial, there are various non-obvious corner cases, which this function
 * tries to solve in a safe manner.
 *
 * Also note that the function uses a somewhat relaxed locking scheme, so it may
 * be called only for an already offlined CPU.
 */
void clear_tasks_mm_cpumask(int cpu)
{
	struct task_struct *p;

	/*
	 * This function is called after the cpu is taken down and marked
	 * offline, so its not like new tasks will ever get this cpu set in
	 * their mm mask. -- Peter Zijlstra
	 * Thus, we may use rcu_read_lock() here, instead of grabbing
	 * full-fledged tasklist_lock.
	 */
	WARN_ON(cpu_online(cpu));
	rcu_read_lock();
	for_each_process(p) {
		struct task_struct *t;

		/*
		 * Main thread might exit, but other threads may still have
		 * a valid mm. Find one.
		 */
		t = find_lock_task_mm(p);
		if (!t)
			continue;
		cpumask_clear_cpu(cpu, mm_cpumask(t->mm));
		task_unlock(t);
	}
	rcu_read_unlock();
}

static inline void check_for_tasks(int dead_cpu)
{
	struct task_struct *g, *p;

	read_lock_irq(&tasklist_lock);
	do_each_thread(g, p) {
		if (!p->on_rq)
			continue;
		/*
		 * We do the check with unlocked task_rq(p)->lock.
		 * Order the reading to do not warn about a task,
		 * which was running on this cpu in the past, and
		 * it's just been woken on another cpu.
		 */
		rmb();
		if (task_cpu(p) != dead_cpu)
			continue;

		pr_warn("Task %s (pid=%d) is on cpu %d (state=%ld, flags=%x)\n",
			p->comm, task_pid_nr(p), dead_cpu, p->state, p->flags);
	} while_each_thread(g, p);
	read_unlock_irq(&tasklist_lock);
}

struct take_cpu_down_param {
	unsigned long mod;
	void *hcpu;
};

/* Take this CPU down. */
static int __ref take_cpu_down(void *_param)
{
	struct take_cpu_down_param *param = _param;
	int err;

	/* Ensure this CPU doesn't handle any more interrupts. */
	err = __cpu_disable();
	if (err < 0)
		return err;

	cpu_notify(CPU_DYING | param->mod, param->hcpu);
	/* Park the stopper thread */
	kthread_park(current);
	return 0;
}

/* Requires cpu_add_remove_lock to be held */
static int __ref _cpu_down(unsigned int cpu, int tasks_frozen)
{
	int err, nr_calls = 0;
	void *hcpu = (void *)(long)cpu;
	unsigned long mod = tasks_frozen ? CPU_TASKS_FROZEN : 0;
	struct take_cpu_down_param tcd_param = {
		.mod = mod,
		.hcpu = hcpu,
	};

	if (num_online_cpus() == 1)
		return -EBUSY;

	if (!cpu_online(cpu))
		return -EINVAL;

	cpu_hotplug_begin();

	err = __cpu_notify(CPU_DOWN_PREPARE | mod, hcpu, -1, &nr_calls);
	if (err) {
		nr_calls--;
		__cpu_notify(CPU_DOWN_FAILED | mod, hcpu, nr_calls, NULL);
		pr_warn("%s: attempt to take down CPU %u failed\n",
			__func__, cpu);
		goto out_release;
	}

	/*
	 * By now we've cleared cpu_active_mask, wait for all preempt-disabled
	 * and RCU users of this state to go away such that all new such users
	 * will observe it.
	 *
	 * For CONFIG_PREEMPT we have preemptible RCU and its sync_rcu() might
	 * not imply sync_sched(), so explicitly call both.
	 *
	 * Do sync before park smpboot threads to take care the rcu boost case.
	 */
#ifdef CONFIG_PREEMPT
	synchronize_sched();
#endif
	synchronize_rcu();

	smpboot_park_threads(cpu);

	/*
	 * So now all preempt/rcu users must observe !cpu_active().
	 */

	err = __stop_machine(take_cpu_down, &tcd_param, cpumask_of(cpu));
	if (err) {
		/* CPU didn't die: tell everyone.  Can't complain. */
		smpboot_unpark_threads(cpu);
		cpu_notify_nofail(CPU_DOWN_FAILED | mod, hcpu);
		goto out_release;
	}
	BUG_ON(cpu_online(cpu));

	/*
	 * The migration_call() CPU_DYING callback will have removed all
	 * runnable tasks from the cpu, there's only the idle task left now
	 * that the migration thread is done doing the stop_machine thing.
	 *
	 * Wait for the stop thread to go away.
	 */
	while (!idle_cpu(cpu))
		cpu_relax();

	/* This actually kills the CPU. */
	__cpu_die(cpu);

	/* CPU is completely dead: tell everyone.  Too late to complain. */
	cpu_notify_nofail(CPU_DEAD | mod, hcpu);

	check_for_tasks(cpu);

out_release:
	cpu_hotplug_done();
	if (!err)
		cpu_notify_nofail(CPU_POST_DEAD | mod, hcpu);
	return err;
}

int __ref cpu_down(unsigned int cpu)
{
	int err;

	cpu_maps_update_begin();

	if (cpu_hotplug_disabled) {
		err = -EBUSY;
		goto out;
	}

	err = _cpu_down(cpu, 0);

out:
	cpu_maps_update_done();
	return err;
}
EXPORT_SYMBOL(cpu_down);
#endif /*CONFIG_HOTPLUG_CPU*/

/* Requires cpu_add_remove_lock to be held */
static int _cpu_up(unsigned int cpu, int tasks_frozen)
{
	int ret, nr_calls = 0;
	void *hcpu = (void *)(long)cpu;
	unsigned long mod = tasks_frozen ? CPU_TASKS_FROZEN : 0;
	struct task_struct *idle;

	cpu_hotplug_begin();

	if (cpu_online(cpu) || !cpu_present(cpu)) {
		ret = -EINVAL;
		goto out;
	}

	idle = idle_thread_get(cpu);
	if (IS_ERR(idle)) {
		ret = PTR_ERR(idle);
		goto out;
	}

	ret = smpboot_create_threads(cpu);
	if (ret)
		goto out;

	ret = __cpu_notify(CPU_UP_PREPARE | mod, hcpu, -1, &nr_calls);
	if (ret) {
		nr_calls--;
		pr_warn("%s: attempt to bring up CPU %u failed\n",
			__func__, cpu);
		goto out_notify;
	}

	/* Arch-specific enabling code. */
	ret = __cpu_up(cpu, idle);
	if (ret != 0)
		goto out_notify;
	BUG_ON(!cpu_online(cpu));

	/* Wake the per cpu threads */
	smpboot_unpark_threads(cpu);

	/* Now call notifier in preparation. */
	cpu_notify(CPU_ONLINE | mod, hcpu);

out_notify:
	if (ret != 0)
		__cpu_notify(CPU_UP_CANCELED | mod, hcpu, nr_calls, NULL);
out:
	cpu_hotplug_done();

	return ret;
}

int cpu_up(unsigned int cpu)
{
	int err = 0;

	if (!cpu_possible(cpu)) {
		pr_err("can't online cpu %d because it is not configured as may-hotadd at boot time\n",
		       cpu);
#if defined(CONFIG_IA64)
		pr_err("please check additional_cpus= boot parameter\n");
#endif
		return -EINVAL;
	}

	err = try_online_node(cpu_to_node(cpu));
	if (err)
		return err;

	cpu_maps_update_begin();

	if (cpu_hotplug_disabled) {
		err = -EBUSY;
		goto out;
	}

	err = _cpu_up(cpu, 0);

out:
	cpu_maps_update_done();
	return err;
}
EXPORT_SYMBOL_GPL(cpu_up);

#ifdef CONFIG_PM_SLEEP_SMP
static cpumask_var_t frozen_cpus;

int disable_nonboot_cpus(void)
{
	int cpu, first_cpu, error = 0;

	cpu_maps_update_begin();
	first_cpu = cpumask_first(cpu_online_mask);
	/*
	 * We take down all of the non-boot CPUs in one shot to avoid races
	 * with the userspace trying to use the CPU hotplug at the same time
	 */
	cpumask_clear(frozen_cpus);

	pr_info("Disabling non-boot CPUs ...\n");
	for_each_online_cpu(cpu) {
		if (cpu == first_cpu)
			continue;
		trace_suspend_resume(TPS("CPU_OFF"), cpu, true);
		error = _cpu_down(cpu, 1);
		trace_suspend_resume(TPS("CPU_OFF"), cpu, false);
		if (!error)
			cpumask_set_cpu(cpu, frozen_cpus);
		else {
			pr_err("Error taking CPU%d down: %d\n", cpu, error);
			break;
		}
	}

	if (!error) {
		BUG_ON(num_online_cpus() > 1);
		/* Make sure the CPUs won't be enabled by someone else */
		cpu_hotplug_disabled = 1;
	} else {
		pr_err("Non-boot CPUs are not disabled\n");
	}
	cpu_maps_update_done();
	return error;
}

void __weak arch_enable_nonboot_cpus_begin(void)
{
}

void __weak arch_enable_nonboot_cpus_end(void)
{
}

void __ref enable_nonboot_cpus(void)
{
	int cpu, error;

	/* Allow everyone to use the CPU hotplug again */
	cpu_maps_update_begin();
	cpu_hotplug_disabled = 0;
	if (cpumask_empty(frozen_cpus))
		goto out;

	pr_info("Enabling non-boot CPUs ...\n");

	arch_enable_nonboot_cpus_begin();

	for_each_cpu(cpu, frozen_cpus) {
		trace_suspend_resume(TPS("CPU_ON"), cpu, true);
		error = _cpu_up(cpu, 1);
		trace_suspend_resume(TPS("CPU_ON"), cpu, false);
		if (!error) {
			pr_info("CPU%d is up\n", cpu);
			continue;
		}
		pr_warn("Error taking CPU%d up: %d\n", cpu, error);
	}

	arch_enable_nonboot_cpus_end();

	cpumask_clear(frozen_cpus);
out:
	cpu_maps_update_done();
}

static int __init alloc_frozen_cpus(void)
{
	if (!alloc_cpumask_var(&frozen_cpus, GFP_KERNEL|__GFP_ZERO))
		return -ENOMEM;
	return 0;
}
core_initcall(alloc_frozen_cpus);

/*
 * When callbacks for CPU hotplug notifications are being executed, we must
 * ensure that the state of the system with respect to the tasks being frozen
 * or not, as reported by the notification, remains unchanged *throughout the
 * duration* of the execution of the callbacks.
 * Hence we need to prevent the freezer from racing with regular CPU hotplug.
 *
 * This synchronization is implemented by mutually excluding regular CPU
 * hotplug and Suspend/Hibernate call paths by hooking onto the Suspend/
 * Hibernate notifications.
 */
static int
cpu_hotplug_pm_callback(struct notifier_block *nb,
			unsigned long action, void *ptr)
{
	switch (action) {

	case PM_SUSPEND_PREPARE:
	case PM_HIBERNATION_PREPARE:
		cpu_hotplug_disable();
		break;

	case PM_POST_SUSPEND:
	case PM_POST_HIBERNATION:
		cpu_hotplug_enable();
		break;

	default:
		return NOTIFY_DONE;
	}

	return NOTIFY_OK;
}


static int __init cpu_hotplug_pm_sync_init(void)
{
	/*
	 * cpu_hotplug_pm_callback has higher priority than x86
	 * bsp_pm_callback which depends on cpu_hotplug_pm_callback
	 * to disable cpu hotplug to avoid cpu hotplug race.
	 */
	pm_notifier(cpu_hotplug_pm_callback, 0);
	return 0;
}
core_initcall(cpu_hotplug_pm_sync_init);

#endif /* CONFIG_PM_SLEEP_SMP */

/**
 * notify_cpu_starting(cpu) - call the CPU_STARTING notifiers
 * @cpu: cpu that just started
 *
 * This function calls the cpu_chain notifiers with CPU_STARTING.
 * It must be called by the arch code on the new cpu, before the new cpu
 * enables interrupts and before the "boot" cpu returns from __cpu_up().
 */
void notify_cpu_starting(unsigned int cpu)
{
	unsigned long val = CPU_STARTING;

#ifdef CONFIG_PM_SLEEP_SMP
	if (frozen_cpus != NULL && cpumask_test_cpu(cpu, frozen_cpus))
		val = CPU_STARTING_FROZEN;
#endif /* CONFIG_PM_SLEEP_SMP */
	cpu_notify(val, (void *)(long)cpu);
}

#endif /* CONFIG_SMP */

/*
 * cpu_bit_bitmap[] is a special, "compressed" data structure that
 * represents all NR_CPUS bits binary values of 1<<nr.
 *
 * It is used by cpumask_of() to get a constant address to a CPU
 * mask value that has a single bit set only.
 */

/* cpu_bit_bitmap[0] is empty - so we can back into it */
#define MASK_DECLARE_1(x)	[x+1][0] = (1UL << (x))
#define MASK_DECLARE_2(x)	MASK_DECLARE_1(x), MASK_DECLARE_1(x+1)
#define MASK_DECLARE_4(x)	MASK_DECLARE_2(x), MASK_DECLARE_2(x+2)
#define MASK_DECLARE_8(x)	MASK_DECLARE_4(x), MASK_DECLARE_4(x+4)

const unsigned long cpu_bit_bitmap[BITS_PER_LONG+1][BITS_TO_LONGS(NR_CPUS)] = {

	MASK_DECLARE_8(0),	MASK_DECLARE_8(8),
	MASK_DECLARE_8(16),	MASK_DECLARE_8(24),
#if BITS_PER_LONG > 32
	MASK_DECLARE_8(32),	MASK_DECLARE_8(40),
	MASK_DECLARE_8(48),	MASK_DECLARE_8(56),
#endif
};
EXPORT_SYMBOL_GPL(cpu_bit_bitmap);

const DECLARE_BITMAP(cpu_all_bits, NR_CPUS) = CPU_BITS_ALL;
EXPORT_SYMBOL(cpu_all_bits);

#ifdef CONFIG_INIT_ALL_POSSIBLE
static DECLARE_BITMAP(cpu_possible_bits, CONFIG_NR_CPUS) __read_mostly
	= CPU_BITS_ALL;
#else
static DECLARE_BITMAP(cpu_possible_bits, CONFIG_NR_CPUS) __read_mostly;
#endif
const struct cpumask *const cpu_possible_mask = to_cpumask(cpu_possible_bits);
EXPORT_SYMBOL(cpu_possible_mask);

static DECLARE_BITMAP(cpu_online_bits, CONFIG_NR_CPUS) __read_mostly;
const struct cpumask *const cpu_online_mask = to_cpumask(cpu_online_bits);
EXPORT_SYMBOL(cpu_online_mask);

static DECLARE_BITMAP(cpu_present_bits, CONFIG_NR_CPUS) __read_mostly;
const struct cpumask *const cpu_present_mask = to_cpumask(cpu_present_bits);
EXPORT_SYMBOL(cpu_present_mask);

static DECLARE_BITMAP(cpu_active_bits, CONFIG_NR_CPUS) __read_mostly;
const struct cpumask *const cpu_active_mask = to_cpumask(cpu_active_bits);
EXPORT_SYMBOL(cpu_active_mask);

void set_cpu_possible(unsigned int cpu, bool possible)
{
	if (possible)
		cpumask_set_cpu(cpu, to_cpumask(cpu_possible_bits));
	else
		cpumask_clear_cpu(cpu, to_cpumask(cpu_possible_bits));
}

void set_cpu_present(unsigned int cpu, bool present)
{
	if (present)
		cpumask_set_cpu(cpu, to_cpumask(cpu_present_bits));
	else
		cpumask_clear_cpu(cpu, to_cpumask(cpu_present_bits));
}

void set_cpu_online(unsigned int cpu, bool online)
{
	if (online) {
		cpumask_set_cpu(cpu, to_cpumask(cpu_online_bits));
		cpumask_set_cpu(cpu, to_cpumask(cpu_active_bits));
	} else {
		cpumask_clear_cpu(cpu, to_cpumask(cpu_online_bits));
	}
}

void set_cpu_active(unsigned int cpu, bool active)
{
	if (active)
		cpumask_set_cpu(cpu, to_cpumask(cpu_active_bits));
	else
		cpumask_clear_cpu(cpu, to_cpumask(cpu_active_bits));
}

void init_cpu_present(const struct cpumask *src)
{
	cpumask_copy(to_cpumask(cpu_present_bits), src);
}

void init_cpu_possible(const struct cpumask *src)
{
	cpumask_copy(to_cpumask(cpu_possible_bits), src);
}

void init_cpu_online(const struct cpumask *src)
{
	cpumask_copy(to_cpumask(cpu_online_bits), src);
}<|MERGE_RESOLUTION|>--- conflicted
+++ resolved
@@ -116,10 +116,7 @@
 	if (!mutex_trylock(&cpu_hotplug.lock))
 		return false;
 	cpuhp_lock_acquire_tryread();
-<<<<<<< HEAD
-=======
 	apply_puts_pending(65536);
->>>>>>> e529fea9
 	cpu_hotplug.refcount++;
 	mutex_unlock(&cpu_hotplug.lock);
 	return true;
@@ -176,16 +173,7 @@
 	cpuhp_lock_acquire();
 	for (;;) {
 		mutex_lock(&cpu_hotplug.lock);
-<<<<<<< HEAD
-		if (atomic_read(&cpu_hotplug.puts_pending)) {
-			int delta;
-
-			delta = atomic_xchg(&cpu_hotplug.puts_pending, 0);
-			cpu_hotplug.refcount -= delta;
-		}
-=======
 		apply_puts_pending(1);
->>>>>>> e529fea9
 		if (likely(!cpu_hotplug.refcount))
 			break;
 		__set_current_state(TASK_UNINTERRUPTIBLE);
