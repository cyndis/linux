/* CPU control.
 * (C) 2001, 2002, 2003, 2004 Rusty Russell
 *
 * This code is licenced under the GPL.
 */
#include <linux/proc_fs.h>
#include <linux/smp.h>
#include <linux/init.h>
#include <linux/notifier.h>
#include <linux/sched/signal.h>
#include <linux/sched/hotplug.h>
#include <linux/sched/task.h>
#include <linux/unistd.h>
#include <linux/cpu.h>
#include <linux/oom.h>
#include <linux/rcupdate.h>
#include <linux/export.h>
#include <linux/bug.h>
#include <linux/kthread.h>
#include <linux/stop_machine.h>
#include <linux/mutex.h>
#include <linux/gfp.h>
#include <linux/suspend.h>
#include <linux/lockdep.h>
#include <linux/tick.h>
#include <linux/irq.h>
#include <linux/nmi.h>
#include <linux/smpboot.h>
#include <linux/relay.h>
#include <linux/slab.h>
#include <linux/percpu-rwsem.h>

#include <trace/events/power.h>
#define CREATE_TRACE_POINTS
#include <trace/events/cpuhp.h>

#include "smpboot.h"

/**
 * cpuhp_cpu_state - Per cpu hotplug state storage
 * @state:	The current cpu state
 * @target:	The target state
 * @thread:	Pointer to the hotplug thread
 * @should_run:	Thread should execute
 * @rollback:	Perform a rollback
 * @single:	Single callback invocation
 * @bringup:	Single callback bringup or teardown selector
 * @cb_state:	The state for a single callback (install/uninstall)
 * @result:	Result of the operation
 * @done_up:	Signal completion to the issuer of the task for cpu-up
 * @done_down:	Signal completion to the issuer of the task for cpu-down
 */
struct cpuhp_cpu_state {
	enum cpuhp_state	state;
	enum cpuhp_state	target;
	enum cpuhp_state	fail;
#ifdef CONFIG_SMP
	struct task_struct	*thread;
	bool			should_run;
	bool			rollback;
	bool			single;
	bool			bringup;
	struct hlist_node	*node;
	struct hlist_node	*last;
	enum cpuhp_state	cb_state;
	int			result;
	struct completion	done_up;
	struct completion	done_down;
#endif
};

static DEFINE_PER_CPU(struct cpuhp_cpu_state, cpuhp_state) = {
	.fail = CPUHP_INVALID,
};

#if defined(CONFIG_LOCKDEP) && defined(CONFIG_SMP)
static struct lockdep_map cpuhp_state_up_map =
	STATIC_LOCKDEP_MAP_INIT("cpuhp_state-up", &cpuhp_state_up_map);
static struct lockdep_map cpuhp_state_down_map =
	STATIC_LOCKDEP_MAP_INIT("cpuhp_state-down", &cpuhp_state_down_map);


static void inline cpuhp_lock_acquire(bool bringup)
{
	lock_map_acquire(bringup ? &cpuhp_state_up_map : &cpuhp_state_down_map);
}

static void inline cpuhp_lock_release(bool bringup)
{
	lock_map_release(bringup ? &cpuhp_state_up_map : &cpuhp_state_down_map);
}
#else

static void inline cpuhp_lock_acquire(bool bringup) { }
static void inline cpuhp_lock_release(bool bringup) { }

#endif

/**
 * cpuhp_step - Hotplug state machine step
 * @name:	Name of the step
 * @startup:	Startup function of the step
 * @teardown:	Teardown function of the step
 * @skip_onerr:	Do not invoke the functions on error rollback
 *		Will go away once the notifiers	are gone
 * @cant_stop:	Bringup/teardown can't be stopped at this step
 */
struct cpuhp_step {
	const char		*name;
	union {
		int		(*single)(unsigned int cpu);
		int		(*multi)(unsigned int cpu,
					 struct hlist_node *node);
	} startup;
	union {
		int		(*single)(unsigned int cpu);
		int		(*multi)(unsigned int cpu,
					 struct hlist_node *node);
	} teardown;
	struct hlist_head	list;
	bool			skip_onerr;
	bool			cant_stop;
	bool			multi_instance;
};

static DEFINE_MUTEX(cpuhp_state_mutex);
static struct cpuhp_step cpuhp_bp_states[];
static struct cpuhp_step cpuhp_ap_states[];

static bool cpuhp_is_ap_state(enum cpuhp_state state)
{
	/*
	 * The extra check for CPUHP_TEARDOWN_CPU is only for documentation
	 * purposes as that state is handled explicitly in cpu_down.
	 */
	return state > CPUHP_BRINGUP_CPU && state != CPUHP_TEARDOWN_CPU;
}

static struct cpuhp_step *cpuhp_get_step(enum cpuhp_state state)
{
	struct cpuhp_step *sp;

	sp = cpuhp_is_ap_state(state) ? cpuhp_ap_states : cpuhp_bp_states;
	return sp + state;
}

/**
 * cpuhp_invoke_callback _ Invoke the callbacks for a given state
 * @cpu:	The cpu for which the callback should be invoked
 * @state:	The state to do callbacks for
 * @bringup:	True if the bringup callback should be invoked
 * @node:	For multi-instance, do a single entry callback for install/remove
 * @lastp:	For multi-instance rollback, remember how far we got
 *
 * Called from cpu hotplug and from the state register machinery.
 */
static int cpuhp_invoke_callback(unsigned int cpu, enum cpuhp_state state,
				 bool bringup, struct hlist_node *node,
				 struct hlist_node **lastp)
{
	struct cpuhp_cpu_state *st = per_cpu_ptr(&cpuhp_state, cpu);
	struct cpuhp_step *step = cpuhp_get_step(state);
	int (*cbm)(unsigned int cpu, struct hlist_node *node);
	int (*cb)(unsigned int cpu);
	int ret, cnt;

	if (st->fail == state) {
		st->fail = CPUHP_INVALID;

		if (!(bringup ? step->startup.single : step->teardown.single))
			return 0;

		return -EAGAIN;
	}

	if (!step->multi_instance) {
		WARN_ON_ONCE(lastp && *lastp);
		cb = bringup ? step->startup.single : step->teardown.single;
		if (!cb)
			return 0;
		trace_cpuhp_enter(cpu, st->target, state, cb);
		ret = cb(cpu);
		trace_cpuhp_exit(cpu, st->state, state, ret);
		return ret;
	}
	cbm = bringup ? step->startup.multi : step->teardown.multi;
	if (!cbm)
		return 0;

	/* Single invocation for instance add/remove */
	if (node) {
		WARN_ON_ONCE(lastp && *lastp);
		trace_cpuhp_multi_enter(cpu, st->target, state, cbm, node);
		ret = cbm(cpu, node);
		trace_cpuhp_exit(cpu, st->state, state, ret);
		return ret;
	}

	/* State transition. Invoke on all instances */
	cnt = 0;
	hlist_for_each(node, &step->list) {
		if (lastp && node == *lastp)
			break;

		trace_cpuhp_multi_enter(cpu, st->target, state, cbm, node);
		ret = cbm(cpu, node);
		trace_cpuhp_exit(cpu, st->state, state, ret);
		if (ret) {
			if (!lastp)
				goto err;

			*lastp = node;
			return ret;
		}
		cnt++;
	}
	if (lastp)
		*lastp = NULL;
	return 0;
err:
	/* Rollback the instances if one failed */
	cbm = !bringup ? step->startup.multi : step->teardown.multi;
	if (!cbm)
		return ret;

	hlist_for_each(node, &step->list) {
		if (!cnt--)
			break;

		trace_cpuhp_multi_enter(cpu, st->target, state, cbm, node);
		ret = cbm(cpu, node);
		trace_cpuhp_exit(cpu, st->state, state, ret);
		/*
		 * Rollback must not fail,
		 */
		WARN_ON_ONCE(ret);
	}
	return ret;
}

#ifdef CONFIG_SMP
static inline void wait_for_ap_thread(struct cpuhp_cpu_state *st, bool bringup)
{
	struct completion *done = bringup ? &st->done_up : &st->done_down;
	wait_for_completion(done);
}

static inline void complete_ap_thread(struct cpuhp_cpu_state *st, bool bringup)
{
	struct completion *done = bringup ? &st->done_up : &st->done_down;
	complete(done);
}

/*
 * The former STARTING/DYING states, ran with IRQs disabled and must not fail.
 */
static bool cpuhp_is_atomic_state(enum cpuhp_state state)
{
	return CPUHP_AP_IDLE_DEAD <= state && state < CPUHP_AP_ONLINE;
}

/* Serializes the updates to cpu_online_mask, cpu_present_mask */
static DEFINE_MUTEX(cpu_add_remove_lock);
bool cpuhp_tasks_frozen;
EXPORT_SYMBOL_GPL(cpuhp_tasks_frozen);

/*
 * The following two APIs (cpu_maps_update_begin/done) must be used when
 * attempting to serialize the updates to cpu_online_mask & cpu_present_mask.
 */
void cpu_maps_update_begin(void)
{
	mutex_lock(&cpu_add_remove_lock);
}

void cpu_maps_update_done(void)
{
	mutex_unlock(&cpu_add_remove_lock);
}

/*
 * If set, cpu_up and cpu_down will return -EBUSY and do nothing.
 * Should always be manipulated under cpu_add_remove_lock
 */
static int cpu_hotplug_disabled;

#ifdef CONFIG_HOTPLUG_CPU

DEFINE_STATIC_PERCPU_RWSEM(cpu_hotplug_lock);

void cpus_read_lock(void)
{
	percpu_down_read(&cpu_hotplug_lock);
}
EXPORT_SYMBOL_GPL(cpus_read_lock);

void cpus_read_unlock(void)
{
	percpu_up_read(&cpu_hotplug_lock);
}
EXPORT_SYMBOL_GPL(cpus_read_unlock);

void cpus_write_lock(void)
{
	percpu_down_write(&cpu_hotplug_lock);
}

void cpus_write_unlock(void)
{
	percpu_up_write(&cpu_hotplug_lock);
}

void lockdep_assert_cpus_held(void)
{
	percpu_rwsem_assert_held(&cpu_hotplug_lock);
}

/*
 * Wait for currently running CPU hotplug operations to complete (if any) and
 * disable future CPU hotplug (from sysfs). The 'cpu_add_remove_lock' protects
 * the 'cpu_hotplug_disabled' flag. The same lock is also acquired by the
 * hotplug path before performing hotplug operations. So acquiring that lock
 * guarantees mutual exclusion from any currently running hotplug operations.
 */
void cpu_hotplug_disable(void)
{
	cpu_maps_update_begin();
	cpu_hotplug_disabled++;
	cpu_maps_update_done();
}
EXPORT_SYMBOL_GPL(cpu_hotplug_disable);

static void __cpu_hotplug_enable(void)
{
	if (WARN_ONCE(!cpu_hotplug_disabled, "Unbalanced cpu hotplug enable\n"))
		return;
	cpu_hotplug_disabled--;
}

void cpu_hotplug_enable(void)
{
	cpu_maps_update_begin();
	__cpu_hotplug_enable();
	cpu_maps_update_done();
}
EXPORT_SYMBOL_GPL(cpu_hotplug_enable);
#endif	/* CONFIG_HOTPLUG_CPU */

static inline enum cpuhp_state
cpuhp_set_state(struct cpuhp_cpu_state *st, enum cpuhp_state target)
{
	enum cpuhp_state prev_state = st->state;

	st->rollback = false;
	st->last = NULL;

	st->target = target;
	st->single = false;
	st->bringup = st->state < target;

	return prev_state;
}

static inline void
cpuhp_reset_state(struct cpuhp_cpu_state *st, enum cpuhp_state prev_state)
{
	st->rollback = true;

	/*
	 * If we have st->last we need to undo partial multi_instance of this
	 * state first. Otherwise start undo at the previous state.
	 */
	if (!st->last) {
		if (st->bringup)
			st->state--;
		else
			st->state++;
	}

	st->target = prev_state;
	st->bringup = !st->bringup;
}

/* Regular hotplug invocation of the AP hotplug thread */
static void __cpuhp_kick_ap(struct cpuhp_cpu_state *st)
{
	if (!st->single && st->state == st->target)
		return;

	st->result = 0;
	/*
	 * Make sure the above stores are visible before should_run becomes
	 * true. Paired with the mb() above in cpuhp_thread_fun()
	 */
	smp_mb();
	st->should_run = true;
	wake_up_process(st->thread);
	wait_for_ap_thread(st, st->bringup);
}

static int cpuhp_kick_ap(struct cpuhp_cpu_state *st, enum cpuhp_state target)
{
	enum cpuhp_state prev_state;
	int ret;

	prev_state = cpuhp_set_state(st, target);
	__cpuhp_kick_ap(st);
	if ((ret = st->result)) {
		cpuhp_reset_state(st, prev_state);
		__cpuhp_kick_ap(st);
	}

	return ret;
}

static int bringup_wait_for_ap(unsigned int cpu)
{
	struct cpuhp_cpu_state *st = per_cpu_ptr(&cpuhp_state, cpu);

	/* Wait for the CPU to reach CPUHP_AP_ONLINE_IDLE */
	wait_for_ap_thread(st, true);
	if (WARN_ON_ONCE((!cpu_online(cpu))))
		return -ECANCELED;

	/* Unpark the stopper thread and the hotplug thread of the target cpu */
	stop_machine_unpark(cpu);
	kthread_unpark(st->thread);

	if (st->target <= CPUHP_AP_ONLINE_IDLE)
		return 0;

	return cpuhp_kick_ap(st, st->target);
}

static int bringup_cpu(unsigned int cpu)
{
	struct task_struct *idle = idle_thread_get(cpu);
	int ret;

	/*
	 * Some architectures have to walk the irq descriptors to
	 * setup the vector space for the cpu which comes online.
	 * Prevent irq alloc/free across the bringup.
	 */
	irq_lock_sparse();

	/* Arch-specific enabling code. */
	ret = __cpu_up(cpu, idle);
	irq_unlock_sparse();
	if (ret)
		return ret;
	return bringup_wait_for_ap(cpu);
}

/*
 * Hotplug state machine related functions
 */

static void undo_cpu_up(unsigned int cpu, struct cpuhp_cpu_state *st)
{
	for (st->state--; st->state > st->target; st->state--) {
		struct cpuhp_step *step = cpuhp_get_step(st->state);

		if (!step->skip_onerr)
			cpuhp_invoke_callback(cpu, st->state, false, NULL, NULL);
	}
}

static int cpuhp_up_callbacks(unsigned int cpu, struct cpuhp_cpu_state *st,
			      enum cpuhp_state target)
{
	enum cpuhp_state prev_state = st->state;
	int ret = 0;

	while (st->state < target) {
		st->state++;
		ret = cpuhp_invoke_callback(cpu, st->state, true, NULL, NULL);
		if (ret) {
			st->target = prev_state;
			undo_cpu_up(cpu, st);
			break;
		}
	}
	return ret;
}

/*
 * The cpu hotplug threads manage the bringup and teardown of the cpus
 */
static void cpuhp_create(unsigned int cpu)
{
	struct cpuhp_cpu_state *st = per_cpu_ptr(&cpuhp_state, cpu);

	init_completion(&st->done_up);
	init_completion(&st->done_down);
}

static int cpuhp_should_run(unsigned int cpu)
{
	struct cpuhp_cpu_state *st = this_cpu_ptr(&cpuhp_state);

	return st->should_run;
}

/*
 * Execute teardown/startup callbacks on the plugged cpu. Also used to invoke
 * callbacks when a state gets [un]installed at runtime.
 *
 * Each invocation of this function by the smpboot thread does a single AP
 * state callback.
 *
 * It has 3 modes of operation:
 *  - single: runs st->cb_state
 *  - up:     runs ++st->state, while st->state < st->target
 *  - down:   runs st->state--, while st->state > st->target
 *
 * When complete or on error, should_run is cleared and the completion is fired.
 */
static void cpuhp_thread_fun(unsigned int cpu)
{
	struct cpuhp_cpu_state *st = this_cpu_ptr(&cpuhp_state);
	bool bringup = st->bringup;
	enum cpuhp_state state;

	/*
	 * ACQUIRE for the cpuhp_should_run() load of ->should_run. Ensures
	 * that if we see ->should_run we also see the rest of the state.
	 */
	smp_mb();

	if (WARN_ON_ONCE(!st->should_run))
		return;

	cpuhp_lock_acquire(bringup);

	if (st->single) {
		state = st->cb_state;
		st->should_run = false;
	} else {
		if (bringup) {
			st->state++;
			state = st->state;
			st->should_run = (st->state < st->target);
			WARN_ON_ONCE(st->state > st->target);
		} else {
			state = st->state;
			st->state--;
			st->should_run = (st->state > st->target);
			WARN_ON_ONCE(st->state < st->target);
		}
	}

	WARN_ON_ONCE(!cpuhp_is_ap_state(state));
<<<<<<< HEAD

	if (st->rollback) {
		struct cpuhp_step *step = cpuhp_get_step(state);
		if (step->skip_onerr)
			goto next;
	}

	if (cpuhp_is_atomic_state(state)) {
		local_irq_disable();
		st->result = cpuhp_invoke_callback(cpu, state, bringup, st->node, &st->last);
		local_irq_enable();

=======

	if (st->rollback) {
		struct cpuhp_step *step = cpuhp_get_step(state);
		if (step->skip_onerr)
			goto next;
	}

	if (cpuhp_is_atomic_state(state)) {
		local_irq_disable();
		st->result = cpuhp_invoke_callback(cpu, state, bringup, st->node, &st->last);
		local_irq_enable();

>>>>>>> 287b8e11
		/*
		 * STARTING/DYING must not fail!
		 */
		WARN_ON_ONCE(st->result);
	} else {
		st->result = cpuhp_invoke_callback(cpu, state, bringup, st->node, &st->last);
	}

	if (st->result) {
		/*
		 * If we fail on a rollback, we're up a creek without no
		 * paddle, no way forward, no way back. We loose, thanks for
		 * playing.
		 */
		WARN_ON_ONCE(st->rollback);
		st->should_run = false;
	}

next:
	cpuhp_lock_release(bringup);

	if (!st->should_run)
		complete_ap_thread(st, bringup);
}

/* Invoke a single callback on a remote cpu */
static int
cpuhp_invoke_ap_callback(int cpu, enum cpuhp_state state, bool bringup,
			 struct hlist_node *node)
{
	struct cpuhp_cpu_state *st = per_cpu_ptr(&cpuhp_state, cpu);
	int ret;

	if (!cpu_online(cpu))
		return 0;

	cpuhp_lock_acquire(false);
	cpuhp_lock_release(false);

	cpuhp_lock_acquire(true);
	cpuhp_lock_release(true);

	/*
	 * If we are up and running, use the hotplug thread. For early calls
	 * we invoke the thread function directly.
	 */
	if (!st->thread)
		return cpuhp_invoke_callback(cpu, state, bringup, node, NULL);
<<<<<<< HEAD

	st->rollback = false;
	st->last = NULL;

=======

	st->rollback = false;
	st->last = NULL;

>>>>>>> 287b8e11
	st->node = node;
	st->bringup = bringup;
	st->cb_state = state;
	st->single = true;

	__cpuhp_kick_ap(st);

	/*
	 * If we failed and did a partial, do a rollback.
	 */
	if ((ret = st->result) && st->last) {
		st->rollback = true;
		st->bringup = !bringup;

		__cpuhp_kick_ap(st);
	}

	return ret;
}

static int cpuhp_kick_ap_work(unsigned int cpu)
{
	struct cpuhp_cpu_state *st = per_cpu_ptr(&cpuhp_state, cpu);
	enum cpuhp_state prev_state = st->state;
	int ret;

	cpuhp_lock_acquire(false);
	cpuhp_lock_release(false);
<<<<<<< HEAD

	cpuhp_lock_acquire(true);
	cpuhp_lock_release(true);

	trace_cpuhp_enter(cpu, st->target, prev_state, cpuhp_kick_ap_work);
	ret = cpuhp_kick_ap(st, st->target);
	trace_cpuhp_exit(cpu, st->state, prev_state, ret);

=======

	cpuhp_lock_acquire(true);
	cpuhp_lock_release(true);

	trace_cpuhp_enter(cpu, st->target, prev_state, cpuhp_kick_ap_work);
	ret = cpuhp_kick_ap(st, st->target);
	trace_cpuhp_exit(cpu, st->state, prev_state, ret);

>>>>>>> 287b8e11
	return ret;
}

static struct smp_hotplug_thread cpuhp_threads = {
	.store			= &cpuhp_state.thread,
	.create			= &cpuhp_create,
	.thread_should_run	= cpuhp_should_run,
	.thread_fn		= cpuhp_thread_fun,
	.thread_comm		= "cpuhp/%u",
	.selfparking		= true,
};

void __init cpuhp_threads_init(void)
{
	BUG_ON(smpboot_register_percpu_thread(&cpuhp_threads));
	kthread_unpark(this_cpu_read(cpuhp_state.thread));
}

#ifdef CONFIG_HOTPLUG_CPU
/**
 * clear_tasks_mm_cpumask - Safely clear tasks' mm_cpumask for a CPU
 * @cpu: a CPU id
 *
 * This function walks all processes, finds a valid mm struct for each one and
 * then clears a corresponding bit in mm's cpumask.  While this all sounds
 * trivial, there are various non-obvious corner cases, which this function
 * tries to solve in a safe manner.
 *
 * Also note that the function uses a somewhat relaxed locking scheme, so it may
 * be called only for an already offlined CPU.
 */
void clear_tasks_mm_cpumask(int cpu)
{
	struct task_struct *p;

	/*
	 * This function is called after the cpu is taken down and marked
	 * offline, so its not like new tasks will ever get this cpu set in
	 * their mm mask. -- Peter Zijlstra
	 * Thus, we may use rcu_read_lock() here, instead of grabbing
	 * full-fledged tasklist_lock.
	 */
	WARN_ON(cpu_online(cpu));
	rcu_read_lock();
	for_each_process(p) {
		struct task_struct *t;

		/*
		 * Main thread might exit, but other threads may still have
		 * a valid mm. Find one.
		 */
		t = find_lock_task_mm(p);
		if (!t)
			continue;
		cpumask_clear_cpu(cpu, mm_cpumask(t->mm));
		task_unlock(t);
	}
	rcu_read_unlock();
}

/* Take this CPU down. */
static int take_cpu_down(void *_param)
{
	struct cpuhp_cpu_state *st = this_cpu_ptr(&cpuhp_state);
	enum cpuhp_state target = max((int)st->target, CPUHP_AP_OFFLINE);
	int err, cpu = smp_processor_id();
	int ret;

	/* Ensure this CPU doesn't handle any more interrupts. */
	err = __cpu_disable();
	if (err < 0)
		return err;

	/*
	 * We get here while we are in CPUHP_TEARDOWN_CPU state and we must not
	 * do this step again.
	 */
	WARN_ON(st->state != CPUHP_TEARDOWN_CPU);
	st->state--;
	/* Invoke the former CPU_DYING callbacks */
	for (; st->state > target; st->state--) {
		ret = cpuhp_invoke_callback(cpu, st->state, false, NULL, NULL);
		/*
		 * DYING must not fail!
		 */
		WARN_ON_ONCE(ret);
	}

	/* Give up timekeeping duties */
	tick_handover_do_timer();
	/* Park the stopper thread */
	stop_machine_park(cpu);
	return 0;
}

static int takedown_cpu(unsigned int cpu)
{
	struct cpuhp_cpu_state *st = per_cpu_ptr(&cpuhp_state, cpu);
	int err;

	/* Park the smpboot threads */
	kthread_park(per_cpu_ptr(&cpuhp_state, cpu)->thread);
	smpboot_park_threads(cpu);

	/*
	 * Prevent irq alloc/free while the dying cpu reorganizes the
	 * interrupt affinities.
	 */
	irq_lock_sparse();

	/*
	 * So now all preempt/rcu users must observe !cpu_active().
	 */
	err = stop_machine_cpuslocked(take_cpu_down, NULL, cpumask_of(cpu));
	if (err) {
		/* CPU refused to die */
		irq_unlock_sparse();
		/* Unpark the hotplug thread so we can rollback there */
		kthread_unpark(per_cpu_ptr(&cpuhp_state, cpu)->thread);
		return err;
	}
	BUG_ON(cpu_online(cpu));

	/*
	 * The CPUHP_AP_SCHED_MIGRATE_DYING callback will have removed all
	 * runnable tasks from the cpu, there's only the idle task left now
	 * that the migration thread is done doing the stop_machine thing.
	 *
	 * Wait for the stop thread to go away.
	 */
	wait_for_ap_thread(st, false);
	BUG_ON(st->state != CPUHP_AP_IDLE_DEAD);

	/* Interrupts are moved away from the dying cpu, reenable alloc/free */
	irq_unlock_sparse();

	hotplug_cpu__broadcast_tick_pull(cpu);
	/* This actually kills the CPU. */
	__cpu_die(cpu);

	tick_cleanup_dead_cpu(cpu);
	rcutree_migrate_callbacks(cpu);
	return 0;
}

static void cpuhp_complete_idle_dead(void *arg)
{
	struct cpuhp_cpu_state *st = arg;

	complete_ap_thread(st, false);
}

void cpuhp_report_idle_dead(void)
{
	struct cpuhp_cpu_state *st = this_cpu_ptr(&cpuhp_state);

	BUG_ON(st->state != CPUHP_AP_OFFLINE);
	rcu_report_dead(smp_processor_id());
	st->state = CPUHP_AP_IDLE_DEAD;
	/*
	 * We cannot call complete after rcu_report_dead() so we delegate it
	 * to an online cpu.
	 */
	smp_call_function_single(cpumask_first(cpu_online_mask),
				 cpuhp_complete_idle_dead, st, 0);
}

static void undo_cpu_down(unsigned int cpu, struct cpuhp_cpu_state *st)
{
	for (st->state++; st->state < st->target; st->state++) {
		struct cpuhp_step *step = cpuhp_get_step(st->state);

		if (!step->skip_onerr)
			cpuhp_invoke_callback(cpu, st->state, true, NULL, NULL);
	}
}

static int cpuhp_down_callbacks(unsigned int cpu, struct cpuhp_cpu_state *st,
				enum cpuhp_state target)
{
	enum cpuhp_state prev_state = st->state;
	int ret = 0;

	for (; st->state > target; st->state--) {
		ret = cpuhp_invoke_callback(cpu, st->state, false, NULL, NULL);
		if (ret) {
			st->target = prev_state;
			undo_cpu_down(cpu, st);
			break;
		}
	}
	return ret;
}

/* Requires cpu_add_remove_lock to be held */
static int __ref _cpu_down(unsigned int cpu, int tasks_frozen,
			   enum cpuhp_state target)
{
	struct cpuhp_cpu_state *st = per_cpu_ptr(&cpuhp_state, cpu);
	int prev_state, ret = 0;

	if (num_online_cpus() == 1)
		return -EBUSY;

	if (!cpu_present(cpu))
		return -EINVAL;

	cpus_write_lock();

	cpuhp_tasks_frozen = tasks_frozen;

	prev_state = cpuhp_set_state(st, target);
	/*
	 * If the current CPU state is in the range of the AP hotplug thread,
	 * then we need to kick the thread.
	 */
	if (st->state > CPUHP_TEARDOWN_CPU) {
		st->target = max((int)target, CPUHP_TEARDOWN_CPU);
		ret = cpuhp_kick_ap_work(cpu);
		/*
		 * The AP side has done the error rollback already. Just
		 * return the error code..
		 */
		if (ret)
			goto out;

		/*
		 * We might have stopped still in the range of the AP hotplug
		 * thread. Nothing to do anymore.
		 */
		if (st->state > CPUHP_TEARDOWN_CPU)
			goto out;

		st->target = target;
	}
	/*
	 * The AP brought itself down to CPUHP_TEARDOWN_CPU. So we need
	 * to do the further cleanups.
	 */
	ret = cpuhp_down_callbacks(cpu, st, target);
	if (ret && st->state > CPUHP_TEARDOWN_CPU && st->state < prev_state) {
		cpuhp_reset_state(st, prev_state);
		__cpuhp_kick_ap(st);
	}

out:
	cpus_write_unlock();
	/*
	 * Do post unplug cleanup. This is still protected against
	 * concurrent CPU hotplug via cpu_add_remove_lock.
	 */
	lockup_detector_cleanup();
	return ret;
}

static int do_cpu_down(unsigned int cpu, enum cpuhp_state target)
{
	int err;

	cpu_maps_update_begin();

	if (cpu_hotplug_disabled) {
		err = -EBUSY;
		goto out;
	}

	err = _cpu_down(cpu, 0, target);

out:
	cpu_maps_update_done();
	return err;
}

int cpu_down(unsigned int cpu)
{
	return do_cpu_down(cpu, CPUHP_OFFLINE);
}
EXPORT_SYMBOL(cpu_down);

#else
#define takedown_cpu		NULL
#endif /*CONFIG_HOTPLUG_CPU*/

/**
 * notify_cpu_starting(cpu) - Invoke the callbacks on the starting CPU
 * @cpu: cpu that just started
 *
 * It must be called by the arch code on the new cpu, before the new cpu
 * enables interrupts and before the "boot" cpu returns from __cpu_up().
 */
void notify_cpu_starting(unsigned int cpu)
{
	struct cpuhp_cpu_state *st = per_cpu_ptr(&cpuhp_state, cpu);
	enum cpuhp_state target = min((int)st->target, CPUHP_AP_ONLINE);
	int ret;

	rcu_cpu_starting(cpu);	/* Enables RCU usage on this CPU. */
	while (st->state < target) {
		st->state++;
		ret = cpuhp_invoke_callback(cpu, st->state, true, NULL, NULL);
		/*
		 * STARTING must not fail!
		 */
		WARN_ON_ONCE(ret);
	}
}

/*
 * Called from the idle task. Wake up the controlling task which brings the
 * stopper and the hotplug thread of the upcoming CPU up and then delegates
 * the rest of the online bringup to the hotplug thread.
 */
void cpuhp_online_idle(enum cpuhp_state state)
{
	struct cpuhp_cpu_state *st = this_cpu_ptr(&cpuhp_state);

	/* Happens for the boot cpu */
	if (state != CPUHP_AP_ONLINE_IDLE)
		return;

	st->state = CPUHP_AP_ONLINE_IDLE;
	complete_ap_thread(st, true);
}

/* Requires cpu_add_remove_lock to be held */
static int _cpu_up(unsigned int cpu, int tasks_frozen, enum cpuhp_state target)
{
	struct cpuhp_cpu_state *st = per_cpu_ptr(&cpuhp_state, cpu);
	struct task_struct *idle;
	int ret = 0;

	cpus_write_lock();

	if (!cpu_present(cpu)) {
		ret = -EINVAL;
		goto out;
	}

	/*
	 * The caller of do_cpu_up might have raced with another
	 * caller. Ignore it for now.
	 */
	if (st->state >= target)
		goto out;

	if (st->state == CPUHP_OFFLINE) {
		/* Let it fail before we try to bring the cpu up */
		idle = idle_thread_get(cpu);
		if (IS_ERR(idle)) {
			ret = PTR_ERR(idle);
			goto out;
		}
	}

	cpuhp_tasks_frozen = tasks_frozen;

	cpuhp_set_state(st, target);
	/*
	 * If the current CPU state is in the range of the AP hotplug thread,
	 * then we need to kick the thread once more.
	 */
	if (st->state > CPUHP_BRINGUP_CPU) {
		ret = cpuhp_kick_ap_work(cpu);
		/*
		 * The AP side has done the error rollback already. Just
		 * return the error code..
		 */
		if (ret)
			goto out;
	}

	/*
	 * Try to reach the target state. We max out on the BP at
	 * CPUHP_BRINGUP_CPU. After that the AP hotplug thread is
	 * responsible for bringing it up to the target state.
	 */
	target = min((int)target, CPUHP_BRINGUP_CPU);
	ret = cpuhp_up_callbacks(cpu, st, target);
out:
	cpus_write_unlock();
	return ret;
}

static int do_cpu_up(unsigned int cpu, enum cpuhp_state target)
{
	int err = 0;

	if (!cpu_possible(cpu)) {
		pr_err("can't online cpu %d because it is not configured as may-hotadd at boot time\n",
		       cpu);
#if defined(CONFIG_IA64)
		pr_err("please check additional_cpus= boot parameter\n");
#endif
		return -EINVAL;
	}

	err = try_online_node(cpu_to_node(cpu));
	if (err)
		return err;

	cpu_maps_update_begin();

	if (cpu_hotplug_disabled) {
		err = -EBUSY;
		goto out;
	}

	err = _cpu_up(cpu, 0, target);
out:
	cpu_maps_update_done();
	return err;
}

int cpu_up(unsigned int cpu)
{
	return do_cpu_up(cpu, CPUHP_ONLINE);
}
EXPORT_SYMBOL_GPL(cpu_up);

#ifdef CONFIG_PM_SLEEP_SMP
static cpumask_var_t frozen_cpus;

int freeze_secondary_cpus(int primary)
{
	int cpu, error = 0;

	cpu_maps_update_begin();
	if (!cpu_online(primary))
		primary = cpumask_first(cpu_online_mask);
	/*
	 * We take down all of the non-boot CPUs in one shot to avoid races
	 * with the userspace trying to use the CPU hotplug at the same time
	 */
	cpumask_clear(frozen_cpus);

	pr_info("Disabling non-boot CPUs ...\n");
	for_each_online_cpu(cpu) {
		if (cpu == primary)
			continue;
		trace_suspend_resume(TPS("CPU_OFF"), cpu, true);
		error = _cpu_down(cpu, 1, CPUHP_OFFLINE);
		trace_suspend_resume(TPS("CPU_OFF"), cpu, false);
		if (!error)
			cpumask_set_cpu(cpu, frozen_cpus);
		else {
			pr_err("Error taking CPU%d down: %d\n", cpu, error);
			break;
		}
	}

	if (!error)
		BUG_ON(num_online_cpus() > 1);
	else
		pr_err("Non-boot CPUs are not disabled\n");

	/*
	 * Make sure the CPUs won't be enabled by someone else. We need to do
	 * this even in case of failure as all disable_nonboot_cpus() users are
	 * supposed to do enable_nonboot_cpus() on the failure path.
	 */
	cpu_hotplug_disabled++;

	cpu_maps_update_done();
	return error;
}

void __weak arch_enable_nonboot_cpus_begin(void)
{
}

void __weak arch_enable_nonboot_cpus_end(void)
{
}

void enable_nonboot_cpus(void)
{
	int cpu, error;

	/* Allow everyone to use the CPU hotplug again */
	cpu_maps_update_begin();
	__cpu_hotplug_enable();
	if (cpumask_empty(frozen_cpus))
		goto out;

	pr_info("Enabling non-boot CPUs ...\n");

	arch_enable_nonboot_cpus_begin();

	for_each_cpu(cpu, frozen_cpus) {
		trace_suspend_resume(TPS("CPU_ON"), cpu, true);
		error = _cpu_up(cpu, 1, CPUHP_ONLINE);
		trace_suspend_resume(TPS("CPU_ON"), cpu, false);
		if (!error) {
			pr_info("CPU%d is up\n", cpu);
			continue;
		}
		pr_warn("Error taking CPU%d up: %d\n", cpu, error);
	}

	arch_enable_nonboot_cpus_end();

	cpumask_clear(frozen_cpus);
out:
	cpu_maps_update_done();
}

static int __init alloc_frozen_cpus(void)
{
	if (!alloc_cpumask_var(&frozen_cpus, GFP_KERNEL|__GFP_ZERO))
		return -ENOMEM;
	return 0;
}
core_initcall(alloc_frozen_cpus);

/*
 * When callbacks for CPU hotplug notifications are being executed, we must
 * ensure that the state of the system with respect to the tasks being frozen
 * or not, as reported by the notification, remains unchanged *throughout the
 * duration* of the execution of the callbacks.
 * Hence we need to prevent the freezer from racing with regular CPU hotplug.
 *
 * This synchronization is implemented by mutually excluding regular CPU
 * hotplug and Suspend/Hibernate call paths by hooking onto the Suspend/
 * Hibernate notifications.
 */
static int
cpu_hotplug_pm_callback(struct notifier_block *nb,
			unsigned long action, void *ptr)
{
	switch (action) {

	case PM_SUSPEND_PREPARE:
	case PM_HIBERNATION_PREPARE:
		cpu_hotplug_disable();
		break;

	case PM_POST_SUSPEND:
	case PM_POST_HIBERNATION:
		cpu_hotplug_enable();
		break;

	default:
		return NOTIFY_DONE;
	}

	return NOTIFY_OK;
}


static int __init cpu_hotplug_pm_sync_init(void)
{
	/*
	 * cpu_hotplug_pm_callback has higher priority than x86
	 * bsp_pm_callback which depends on cpu_hotplug_pm_callback
	 * to disable cpu hotplug to avoid cpu hotplug race.
	 */
	pm_notifier(cpu_hotplug_pm_callback, 0);
	return 0;
}
core_initcall(cpu_hotplug_pm_sync_init);

#endif /* CONFIG_PM_SLEEP_SMP */

int __boot_cpu_id;

#endif /* CONFIG_SMP */

/* Boot processor state steps */
static struct cpuhp_step cpuhp_bp_states[] = {
	[CPUHP_OFFLINE] = {
		.name			= "offline",
		.startup.single		= NULL,
		.teardown.single	= NULL,
	},
#ifdef CONFIG_SMP
	[CPUHP_CREATE_THREADS]= {
		.name			= "threads:prepare",
		.startup.single		= smpboot_create_threads,
		.teardown.single	= NULL,
		.cant_stop		= true,
	},
	[CPUHP_PERF_PREPARE] = {
		.name			= "perf:prepare",
		.startup.single		= perf_event_init_cpu,
		.teardown.single	= perf_event_exit_cpu,
	},
	[CPUHP_WORKQUEUE_PREP] = {
		.name			= "workqueue:prepare",
		.startup.single		= workqueue_prepare_cpu,
		.teardown.single	= NULL,
	},
	[CPUHP_HRTIMERS_PREPARE] = {
		.name			= "hrtimers:prepare",
		.startup.single		= hrtimers_prepare_cpu,
		.teardown.single	= hrtimers_dead_cpu,
	},
	[CPUHP_SMPCFD_PREPARE] = {
		.name			= "smpcfd:prepare",
		.startup.single		= smpcfd_prepare_cpu,
		.teardown.single	= smpcfd_dead_cpu,
	},
	[CPUHP_RELAY_PREPARE] = {
		.name			= "relay:prepare",
		.startup.single		= relay_prepare_cpu,
		.teardown.single	= NULL,
	},
	[CPUHP_SLAB_PREPARE] = {
		.name			= "slab:prepare",
		.startup.single		= slab_prepare_cpu,
		.teardown.single	= slab_dead_cpu,
	},
	[CPUHP_RCUTREE_PREP] = {
		.name			= "RCU/tree:prepare",
		.startup.single		= rcutree_prepare_cpu,
		.teardown.single	= rcutree_dead_cpu,
	},
	/*
	 * On the tear-down path, timers_dead_cpu() must be invoked
	 * before blk_mq_queue_reinit_notify() from notify_dead(),
	 * otherwise a RCU stall occurs.
	 */
	[CPUHP_TIMERS_DEAD] = {
		.name			= "timers:dead",
		.startup.single		= NULL,
		.teardown.single	= timers_dead_cpu,
	},
	/* Kicks the plugged cpu into life */
	[CPUHP_BRINGUP_CPU] = {
		.name			= "cpu:bringup",
		.startup.single		= bringup_cpu,
		.teardown.single	= NULL,
		.cant_stop		= true,
	},
	[CPUHP_AP_SMPCFD_DYING] = {
		.name			= "smpcfd:dying",
		.startup.single		= NULL,
		.teardown.single	= smpcfd_dying_cpu,
	},
	/*
	 * Handled on controll processor until the plugged processor manages
	 * this itself.
	 */
	[CPUHP_TEARDOWN_CPU] = {
		.name			= "cpu:teardown",
		.startup.single		= NULL,
		.teardown.single	= takedown_cpu,
		.cant_stop		= true,
	},
#else
	[CPUHP_BRINGUP_CPU] = { },
#endif
};

/* Application processor state steps */
static struct cpuhp_step cpuhp_ap_states[] = {
#ifdef CONFIG_SMP
	/* Final state before CPU kills itself */
	[CPUHP_AP_IDLE_DEAD] = {
		.name			= "idle:dead",
	},
	/*
	 * Last state before CPU enters the idle loop to die. Transient state
	 * for synchronization.
	 */
	[CPUHP_AP_OFFLINE] = {
		.name			= "ap:offline",
		.cant_stop		= true,
	},
	/* First state is scheduler control. Interrupts are disabled */
	[CPUHP_AP_SCHED_STARTING] = {
		.name			= "sched:starting",
		.startup.single		= sched_cpu_starting,
		.teardown.single	= sched_cpu_dying,
	},
	[CPUHP_AP_RCUTREE_DYING] = {
		.name			= "RCU/tree:dying",
		.startup.single		= NULL,
		.teardown.single	= rcutree_dying_cpu,
	},
	/* Entry state on starting. Interrupts enabled from here on. Transient
	 * state for synchronsization */
	[CPUHP_AP_ONLINE] = {
		.name			= "ap:online",
	},
	/* Handle smpboot threads park/unpark */
	[CPUHP_AP_SMPBOOT_THREADS] = {
		.name			= "smpboot/threads:online",
		.startup.single		= smpboot_unpark_threads,
		.teardown.single	= NULL,
	},
	[CPUHP_AP_IRQ_AFFINITY_ONLINE] = {
		.name			= "irq/affinity:online",
		.startup.single		= irq_affinity_online_cpu,
		.teardown.single	= NULL,
	},
	[CPUHP_AP_PERF_ONLINE] = {
		.name			= "perf:online",
		.startup.single		= perf_event_init_cpu,
		.teardown.single	= perf_event_exit_cpu,
	},
	[CPUHP_AP_WORKQUEUE_ONLINE] = {
		.name			= "workqueue:online",
		.startup.single		= workqueue_online_cpu,
		.teardown.single	= workqueue_offline_cpu,
	},
	[CPUHP_AP_RCUTREE_ONLINE] = {
		.name			= "RCU/tree:online",
		.startup.single		= rcutree_online_cpu,
		.teardown.single	= rcutree_offline_cpu,
	},
#endif
	/*
	 * The dynamically registered state space is here
	 */

#ifdef CONFIG_SMP
	/* Last state is scheduler control setting the cpu active */
	[CPUHP_AP_ACTIVE] = {
		.name			= "sched:active",
		.startup.single		= sched_cpu_activate,
		.teardown.single	= sched_cpu_deactivate,
	},
#endif

	/* CPU is fully up and running. */
	[CPUHP_ONLINE] = {
		.name			= "online",
		.startup.single		= NULL,
		.teardown.single	= NULL,
	},
};

/* Sanity check for callbacks */
static int cpuhp_cb_check(enum cpuhp_state state)
{
	if (state <= CPUHP_OFFLINE || state >= CPUHP_ONLINE)
		return -EINVAL;
	return 0;
}

/*
 * Returns a free for dynamic slot assignment of the Online state. The states
 * are protected by the cpuhp_slot_states mutex and an empty slot is identified
 * by having no name assigned.
 */
static int cpuhp_reserve_state(enum cpuhp_state state)
{
	enum cpuhp_state i, end;
	struct cpuhp_step *step;

	switch (state) {
	case CPUHP_AP_ONLINE_DYN:
		step = cpuhp_ap_states + CPUHP_AP_ONLINE_DYN;
		end = CPUHP_AP_ONLINE_DYN_END;
		break;
	case CPUHP_BP_PREPARE_DYN:
		step = cpuhp_bp_states + CPUHP_BP_PREPARE_DYN;
		end = CPUHP_BP_PREPARE_DYN_END;
		break;
	default:
		return -EINVAL;
	}

	for (i = state; i <= end; i++, step++) {
		if (!step->name)
			return i;
	}
	WARN(1, "No more dynamic states available for CPU hotplug\n");
	return -ENOSPC;
}

static int cpuhp_store_callbacks(enum cpuhp_state state, const char *name,
				 int (*startup)(unsigned int cpu),
				 int (*teardown)(unsigned int cpu),
				 bool multi_instance)
{
	/* (Un)Install the callbacks for further cpu hotplug operations */
	struct cpuhp_step *sp;
	int ret = 0;

	/*
	 * If name is NULL, then the state gets removed.
	 *
	 * CPUHP_AP_ONLINE_DYN and CPUHP_BP_PREPARE_DYN are handed out on
	 * the first allocation from these dynamic ranges, so the removal
	 * would trigger a new allocation and clear the wrong (already
	 * empty) state, leaving the callbacks of the to be cleared state
	 * dangling, which causes wreckage on the next hotplug operation.
	 */
	if (name && (state == CPUHP_AP_ONLINE_DYN ||
		     state == CPUHP_BP_PREPARE_DYN)) {
		ret = cpuhp_reserve_state(state);
		if (ret < 0)
			return ret;
		state = ret;
	}
	sp = cpuhp_get_step(state);
	if (name && sp->name)
		return -EBUSY;

	sp->startup.single = startup;
	sp->teardown.single = teardown;
	sp->name = name;
	sp->multi_instance = multi_instance;
	INIT_HLIST_HEAD(&sp->list);
	return ret;
}

static void *cpuhp_get_teardown_cb(enum cpuhp_state state)
{
	return cpuhp_get_step(state)->teardown.single;
}

/*
 * Call the startup/teardown function for a step either on the AP or
 * on the current CPU.
 */
static int cpuhp_issue_call(int cpu, enum cpuhp_state state, bool bringup,
			    struct hlist_node *node)
{
	struct cpuhp_step *sp = cpuhp_get_step(state);
	int ret;

	/*
	 * If there's nothing to do, we done.
	 * Relies on the union for multi_instance.
	 */
	if ((bringup && !sp->startup.single) ||
	    (!bringup && !sp->teardown.single))
		return 0;
	/*
	 * The non AP bound callbacks can fail on bringup. On teardown
	 * e.g. module removal we crash for now.
	 */
#ifdef CONFIG_SMP
	if (cpuhp_is_ap_state(state))
		ret = cpuhp_invoke_ap_callback(cpu, state, bringup, node);
	else
		ret = cpuhp_invoke_callback(cpu, state, bringup, node, NULL);
#else
	ret = cpuhp_invoke_callback(cpu, state, bringup, node, NULL);
#endif
	BUG_ON(ret && !bringup);
	return ret;
}

/*
 * Called from __cpuhp_setup_state on a recoverable failure.
 *
 * Note: The teardown callbacks for rollback are not allowed to fail!
 */
static void cpuhp_rollback_install(int failedcpu, enum cpuhp_state state,
				   struct hlist_node *node)
{
	int cpu;

	/* Roll back the already executed steps on the other cpus */
	for_each_present_cpu(cpu) {
		struct cpuhp_cpu_state *st = per_cpu_ptr(&cpuhp_state, cpu);
		int cpustate = st->state;

		if (cpu >= failedcpu)
			break;

		/* Did we invoke the startup call on that cpu ? */
		if (cpustate >= state)
			cpuhp_issue_call(cpu, state, false, node);
	}
}

int __cpuhp_state_add_instance_cpuslocked(enum cpuhp_state state,
					  struct hlist_node *node,
					  bool invoke)
{
	struct cpuhp_step *sp;
	int cpu;
	int ret;

	lockdep_assert_cpus_held();

	sp = cpuhp_get_step(state);
	if (sp->multi_instance == false)
		return -EINVAL;

	mutex_lock(&cpuhp_state_mutex);

	if (!invoke || !sp->startup.multi)
		goto add_node;

	/*
	 * Try to call the startup callback for each present cpu
	 * depending on the hotplug state of the cpu.
	 */
	for_each_present_cpu(cpu) {
		struct cpuhp_cpu_state *st = per_cpu_ptr(&cpuhp_state, cpu);
		int cpustate = st->state;

		if (cpustate < state)
			continue;

		ret = cpuhp_issue_call(cpu, state, true, node);
		if (ret) {
			if (sp->teardown.multi)
				cpuhp_rollback_install(cpu, state, node);
			goto unlock;
		}
	}
add_node:
	ret = 0;
	hlist_add_head(node, &sp->list);
unlock:
	mutex_unlock(&cpuhp_state_mutex);
	return ret;
}

int __cpuhp_state_add_instance(enum cpuhp_state state, struct hlist_node *node,
			       bool invoke)
{
	int ret;

	cpus_read_lock();
	ret = __cpuhp_state_add_instance_cpuslocked(state, node, invoke);
	cpus_read_unlock();
	return ret;
}
EXPORT_SYMBOL_GPL(__cpuhp_state_add_instance);

/**
 * __cpuhp_setup_state_cpuslocked - Setup the callbacks for an hotplug machine state
 * @state:		The state to setup
 * @invoke:		If true, the startup function is invoked for cpus where
 *			cpu state >= @state
 * @startup:		startup callback function
 * @teardown:		teardown callback function
 * @multi_instance:	State is set up for multiple instances which get
 *			added afterwards.
 *
 * The caller needs to hold cpus read locked while calling this function.
 * Returns:
 *   On success:
 *      Positive state number if @state is CPUHP_AP_ONLINE_DYN
 *      0 for all other states
 *   On failure: proper (negative) error code
 */
int __cpuhp_setup_state_cpuslocked(enum cpuhp_state state,
				   const char *name, bool invoke,
				   int (*startup)(unsigned int cpu),
				   int (*teardown)(unsigned int cpu),
				   bool multi_instance)
{
	int cpu, ret = 0;
	bool dynstate;

	lockdep_assert_cpus_held();

	if (cpuhp_cb_check(state) || !name)
		return -EINVAL;

	mutex_lock(&cpuhp_state_mutex);

	ret = cpuhp_store_callbacks(state, name, startup, teardown,
				    multi_instance);

	dynstate = state == CPUHP_AP_ONLINE_DYN;
	if (ret > 0 && dynstate) {
		state = ret;
		ret = 0;
	}

	if (ret || !invoke || !startup)
		goto out;

	/*
	 * Try to call the startup callback for each present cpu
	 * depending on the hotplug state of the cpu.
	 */
	for_each_present_cpu(cpu) {
		struct cpuhp_cpu_state *st = per_cpu_ptr(&cpuhp_state, cpu);
		int cpustate = st->state;

		if (cpustate < state)
			continue;

		ret = cpuhp_issue_call(cpu, state, true, NULL);
		if (ret) {
			if (teardown)
				cpuhp_rollback_install(cpu, state, NULL);
			cpuhp_store_callbacks(state, NULL, NULL, NULL, false);
			goto out;
		}
	}
out:
	mutex_unlock(&cpuhp_state_mutex);
	/*
	 * If the requested state is CPUHP_AP_ONLINE_DYN, return the
	 * dynamically allocated state in case of success.
	 */
	if (!ret && dynstate)
		return state;
	return ret;
}
EXPORT_SYMBOL(__cpuhp_setup_state_cpuslocked);

int __cpuhp_setup_state(enum cpuhp_state state,
			const char *name, bool invoke,
			int (*startup)(unsigned int cpu),
			int (*teardown)(unsigned int cpu),
			bool multi_instance)
{
	int ret;

	cpus_read_lock();
	ret = __cpuhp_setup_state_cpuslocked(state, name, invoke, startup,
					     teardown, multi_instance);
	cpus_read_unlock();
	return ret;
}
EXPORT_SYMBOL(__cpuhp_setup_state);

int __cpuhp_state_remove_instance(enum cpuhp_state state,
				  struct hlist_node *node, bool invoke)
{
	struct cpuhp_step *sp = cpuhp_get_step(state);
	int cpu;

	BUG_ON(cpuhp_cb_check(state));

	if (!sp->multi_instance)
		return -EINVAL;

	cpus_read_lock();
	mutex_lock(&cpuhp_state_mutex);

	if (!invoke || !cpuhp_get_teardown_cb(state))
		goto remove;
	/*
	 * Call the teardown callback for each present cpu depending
	 * on the hotplug state of the cpu. This function is not
	 * allowed to fail currently!
	 */
	for_each_present_cpu(cpu) {
		struct cpuhp_cpu_state *st = per_cpu_ptr(&cpuhp_state, cpu);
		int cpustate = st->state;

		if (cpustate >= state)
			cpuhp_issue_call(cpu, state, false, node);
	}

remove:
	hlist_del(node);
	mutex_unlock(&cpuhp_state_mutex);
	cpus_read_unlock();

	return 0;
}
EXPORT_SYMBOL_GPL(__cpuhp_state_remove_instance);

/**
 * __cpuhp_remove_state_cpuslocked - Remove the callbacks for an hotplug machine state
 * @state:	The state to remove
 * @invoke:	If true, the teardown function is invoked for cpus where
 *		cpu state >= @state
 *
 * The caller needs to hold cpus read locked while calling this function.
 * The teardown callback is currently not allowed to fail. Think
 * about module removal!
 */
void __cpuhp_remove_state_cpuslocked(enum cpuhp_state state, bool invoke)
{
	struct cpuhp_step *sp = cpuhp_get_step(state);
	int cpu;

	BUG_ON(cpuhp_cb_check(state));

	lockdep_assert_cpus_held();

	mutex_lock(&cpuhp_state_mutex);
	if (sp->multi_instance) {
		WARN(!hlist_empty(&sp->list),
		     "Error: Removing state %d which has instances left.\n",
		     state);
		goto remove;
	}

	if (!invoke || !cpuhp_get_teardown_cb(state))
		goto remove;

	/*
	 * Call the teardown callback for each present cpu depending
	 * on the hotplug state of the cpu. This function is not
	 * allowed to fail currently!
	 */
	for_each_present_cpu(cpu) {
		struct cpuhp_cpu_state *st = per_cpu_ptr(&cpuhp_state, cpu);
		int cpustate = st->state;

		if (cpustate >= state)
			cpuhp_issue_call(cpu, state, false, NULL);
	}
remove:
	cpuhp_store_callbacks(state, NULL, NULL, NULL, false);
	mutex_unlock(&cpuhp_state_mutex);
}
EXPORT_SYMBOL(__cpuhp_remove_state_cpuslocked);

void __cpuhp_remove_state(enum cpuhp_state state, bool invoke)
{
	cpus_read_lock();
	__cpuhp_remove_state_cpuslocked(state, invoke);
	cpus_read_unlock();
}
EXPORT_SYMBOL(__cpuhp_remove_state);

#if defined(CONFIG_SYSFS) && defined(CONFIG_HOTPLUG_CPU)
static ssize_t show_cpuhp_state(struct device *dev,
				struct device_attribute *attr, char *buf)
{
	struct cpuhp_cpu_state *st = per_cpu_ptr(&cpuhp_state, dev->id);

	return sprintf(buf, "%d\n", st->state);
}
static DEVICE_ATTR(state, 0444, show_cpuhp_state, NULL);

static ssize_t write_cpuhp_target(struct device *dev,
				  struct device_attribute *attr,
				  const char *buf, size_t count)
{
	struct cpuhp_cpu_state *st = per_cpu_ptr(&cpuhp_state, dev->id);
	struct cpuhp_step *sp;
	int target, ret;

	ret = kstrtoint(buf, 10, &target);
	if (ret)
		return ret;

#ifdef CONFIG_CPU_HOTPLUG_STATE_CONTROL
	if (target < CPUHP_OFFLINE || target > CPUHP_ONLINE)
		return -EINVAL;
#else
	if (target != CPUHP_OFFLINE && target != CPUHP_ONLINE)
		return -EINVAL;
#endif

	ret = lock_device_hotplug_sysfs();
	if (ret)
		return ret;

	mutex_lock(&cpuhp_state_mutex);
	sp = cpuhp_get_step(target);
	ret = !sp->name || sp->cant_stop ? -EINVAL : 0;
	mutex_unlock(&cpuhp_state_mutex);
	if (ret)
		goto out;

	if (st->state < target)
		ret = do_cpu_up(dev->id, target);
	else
		ret = do_cpu_down(dev->id, target);
out:
	unlock_device_hotplug();
	return ret ? ret : count;
}

static ssize_t show_cpuhp_target(struct device *dev,
				 struct device_attribute *attr, char *buf)
{
	struct cpuhp_cpu_state *st = per_cpu_ptr(&cpuhp_state, dev->id);

	return sprintf(buf, "%d\n", st->target);
}
static DEVICE_ATTR(target, 0644, show_cpuhp_target, write_cpuhp_target);


static ssize_t write_cpuhp_fail(struct device *dev,
				struct device_attribute *attr,
				const char *buf, size_t count)
{
	struct cpuhp_cpu_state *st = per_cpu_ptr(&cpuhp_state, dev->id);
	struct cpuhp_step *sp;
	int fail, ret;

	ret = kstrtoint(buf, 10, &fail);
	if (ret)
		return ret;

	/*
	 * Cannot fail STARTING/DYING callbacks.
	 */
	if (cpuhp_is_atomic_state(fail))
		return -EINVAL;

	/*
	 * Cannot fail anything that doesn't have callbacks.
	 */
	mutex_lock(&cpuhp_state_mutex);
	sp = cpuhp_get_step(fail);
	if (!sp->startup.single && !sp->teardown.single)
		ret = -EINVAL;
	mutex_unlock(&cpuhp_state_mutex);
	if (ret)
		return ret;

	st->fail = fail;

	return count;
}

static ssize_t show_cpuhp_fail(struct device *dev,
			       struct device_attribute *attr, char *buf)
{
	struct cpuhp_cpu_state *st = per_cpu_ptr(&cpuhp_state, dev->id);

	return sprintf(buf, "%d\n", st->fail);
}

static DEVICE_ATTR(fail, 0644, show_cpuhp_fail, write_cpuhp_fail);

static struct attribute *cpuhp_cpu_attrs[] = {
	&dev_attr_state.attr,
	&dev_attr_target.attr,
	&dev_attr_fail.attr,
	NULL
};

static const struct attribute_group cpuhp_cpu_attr_group = {
	.attrs = cpuhp_cpu_attrs,
	.name = "hotplug",
	NULL
};

static ssize_t show_cpuhp_states(struct device *dev,
				 struct device_attribute *attr, char *buf)
{
	ssize_t cur, res = 0;
	int i;

	mutex_lock(&cpuhp_state_mutex);
	for (i = CPUHP_OFFLINE; i <= CPUHP_ONLINE; i++) {
		struct cpuhp_step *sp = cpuhp_get_step(i);

		if (sp->name) {
			cur = sprintf(buf, "%3d: %s\n", i, sp->name);
			buf += cur;
			res += cur;
		}
	}
	mutex_unlock(&cpuhp_state_mutex);
	return res;
}
static DEVICE_ATTR(states, 0444, show_cpuhp_states, NULL);

static struct attribute *cpuhp_cpu_root_attrs[] = {
	&dev_attr_states.attr,
	NULL
};

static const struct attribute_group cpuhp_cpu_root_attr_group = {
	.attrs = cpuhp_cpu_root_attrs,
	.name = "hotplug",
	NULL
};

static int __init cpuhp_sysfs_init(void)
{
	int cpu, ret;

	ret = sysfs_create_group(&cpu_subsys.dev_root->kobj,
				 &cpuhp_cpu_root_attr_group);
	if (ret)
		return ret;

	for_each_possible_cpu(cpu) {
		struct device *dev = get_cpu_device(cpu);

		if (!dev)
			continue;
		ret = sysfs_create_group(&dev->kobj, &cpuhp_cpu_attr_group);
		if (ret)
			return ret;
	}
	return 0;
}
device_initcall(cpuhp_sysfs_init);
#endif

/*
 * cpu_bit_bitmap[] is a special, "compressed" data structure that
 * represents all NR_CPUS bits binary values of 1<<nr.
 *
 * It is used by cpumask_of() to get a constant address to a CPU
 * mask value that has a single bit set only.
 */

/* cpu_bit_bitmap[0] is empty - so we can back into it */
#define MASK_DECLARE_1(x)	[x+1][0] = (1UL << (x))
#define MASK_DECLARE_2(x)	MASK_DECLARE_1(x), MASK_DECLARE_1(x+1)
#define MASK_DECLARE_4(x)	MASK_DECLARE_2(x), MASK_DECLARE_2(x+2)
#define MASK_DECLARE_8(x)	MASK_DECLARE_4(x), MASK_DECLARE_4(x+4)

const unsigned long cpu_bit_bitmap[BITS_PER_LONG+1][BITS_TO_LONGS(NR_CPUS)] = {

	MASK_DECLARE_8(0),	MASK_DECLARE_8(8),
	MASK_DECLARE_8(16),	MASK_DECLARE_8(24),
#if BITS_PER_LONG > 32
	MASK_DECLARE_8(32),	MASK_DECLARE_8(40),
	MASK_DECLARE_8(48),	MASK_DECLARE_8(56),
#endif
};
EXPORT_SYMBOL_GPL(cpu_bit_bitmap);

const DECLARE_BITMAP(cpu_all_bits, NR_CPUS) = CPU_BITS_ALL;
EXPORT_SYMBOL(cpu_all_bits);

#ifdef CONFIG_INIT_ALL_POSSIBLE
struct cpumask __cpu_possible_mask __read_mostly
	= {CPU_BITS_ALL};
#else
struct cpumask __cpu_possible_mask __read_mostly;
#endif
EXPORT_SYMBOL(__cpu_possible_mask);

struct cpumask __cpu_online_mask __read_mostly;
EXPORT_SYMBOL(__cpu_online_mask);

struct cpumask __cpu_present_mask __read_mostly;
EXPORT_SYMBOL(__cpu_present_mask);

struct cpumask __cpu_active_mask __read_mostly;
EXPORT_SYMBOL(__cpu_active_mask);

void init_cpu_present(const struct cpumask *src)
{
	cpumask_copy(&__cpu_present_mask, src);
}

void init_cpu_possible(const struct cpumask *src)
{
	cpumask_copy(&__cpu_possible_mask, src);
}

void init_cpu_online(const struct cpumask *src)
{
	cpumask_copy(&__cpu_online_mask, src);
}

/*
 * Activate the first processor.
 */
void __init boot_cpu_init(void)
{
	int cpu = smp_processor_id();

	/* Mark the boot cpu "present", "online" etc for SMP and UP case */
	set_cpu_online(cpu, true);
	set_cpu_active(cpu, true);
	set_cpu_present(cpu, true);
	set_cpu_possible(cpu, true);

#ifdef CONFIG_SMP
	__boot_cpu_id = cpu;
#endif
}

/*
 * Must be called _AFTER_ setting up the per_cpu areas
 */
void __init boot_cpu_state_init(void)
{
	per_cpu_ptr(&cpuhp_state, smp_processor_id())->state = CPUHP_ONLINE;
}<|MERGE_RESOLUTION|>--- conflicted
+++ resolved
@@ -551,7 +551,6 @@
 	}
 
 	WARN_ON_ONCE(!cpuhp_is_ap_state(state));
-<<<<<<< HEAD
 
 	if (st->rollback) {
 		struct cpuhp_step *step = cpuhp_get_step(state);
@@ -564,20 +563,6 @@
 		st->result = cpuhp_invoke_callback(cpu, state, bringup, st->node, &st->last);
 		local_irq_enable();
 
-=======
-
-	if (st->rollback) {
-		struct cpuhp_step *step = cpuhp_get_step(state);
-		if (step->skip_onerr)
-			goto next;
-	}
-
-	if (cpuhp_is_atomic_state(state)) {
-		local_irq_disable();
-		st->result = cpuhp_invoke_callback(cpu, state, bringup, st->node, &st->last);
-		local_irq_enable();
-
->>>>>>> 287b8e11
 		/*
 		 * STARTING/DYING must not fail!
 		 */
@@ -626,17 +611,10 @@
 	 */
 	if (!st->thread)
 		return cpuhp_invoke_callback(cpu, state, bringup, node, NULL);
-<<<<<<< HEAD
 
 	st->rollback = false;
 	st->last = NULL;
 
-=======
-
-	st->rollback = false;
-	st->last = NULL;
-
->>>>>>> 287b8e11
 	st->node = node;
 	st->bringup = bringup;
 	st->cb_state = state;
@@ -665,7 +643,6 @@
 
 	cpuhp_lock_acquire(false);
 	cpuhp_lock_release(false);
-<<<<<<< HEAD
 
 	cpuhp_lock_acquire(true);
 	cpuhp_lock_release(true);
@@ -674,16 +651,6 @@
 	ret = cpuhp_kick_ap(st, st->target);
 	trace_cpuhp_exit(cpu, st->state, prev_state, ret);
 
-=======
-
-	cpuhp_lock_acquire(true);
-	cpuhp_lock_release(true);
-
-	trace_cpuhp_enter(cpu, st->target, prev_state, cpuhp_kick_ap_work);
-	ret = cpuhp_kick_ap(st, st->target);
-	trace_cpuhp_exit(cpu, st->state, prev_state, ret);
-
->>>>>>> 287b8e11
 	return ret;
 }
 
