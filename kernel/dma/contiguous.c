--- conflicted
+++ resolved
@@ -20,11 +20,7 @@
  *   coders, etc.
  *
  *   Such devices often require big memory buffers (a full HD frame
-<<<<<<< HEAD
- *   is, for instance, more then 2 mega pixels large, i.e. more than 6
-=======
  *   is, for instance, more than 2 mega pixels large, i.e. more than 6
->>>>>>> f642729d
  *   MB of memory), which makes mechanisms such as kmalloc() or
  *   alloc_page() ineffective.
  *
