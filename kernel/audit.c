/* audit.c -- Auditing support
 * Gateway between the kernel (e.g., selinux) and the user-space audit daemon.
 * System-call specific features have moved to auditsc.c
 *
 * Copyright 2003-2007 Red Hat Inc., Durham, North Carolina.
 * All Rights Reserved.
 *
 * This program is free software; you can redistribute it and/or modify
 * it under the terms of the GNU General Public License as published by
 * the Free Software Foundation; either version 2 of the License, or
 * (at your option) any later version.
 *
 * This program is distributed in the hope that it will be useful,
 * but WITHOUT ANY WARRANTY; without even the implied warranty of
 * MERCHANTABILITY or FITNESS FOR A PARTICULAR PURPOSE.  See the
 * GNU General Public License for more details.
 *
 * You should have received a copy of the GNU General Public License
 * along with this program; if not, write to the Free Software
 * Foundation, Inc., 59 Temple Place, Suite 330, Boston, MA  02111-1307  USA
 *
 * Written by Rickard E. (Rik) Faith <faith@redhat.com>
 *
 * Goals: 1) Integrate fully with Security Modules.
 *	  2) Minimal run-time overhead:
 *	     a) Minimal when syscall auditing is disabled (audit_enable=0).
 *	     b) Small when syscall auditing is enabled and no audit record
 *		is generated (defer as much work as possible to record
 *		generation time):
 *		i) context is allocated,
 *		ii) names from getname are stored without a copy, and
 *		iii) inode information stored from path_lookup.
 *	  3) Ability to disable syscall auditing at boot time (audit=0).
 *	  4) Usable by other parts of the kernel (if audit_log* is called,
 *	     then a syscall record will be generated automatically for the
 *	     current syscall).
 *	  5) Netlink interface to user-space.
 *	  6) Support low-overhead kernel-based filtering to minimize the
 *	     information that must be passed to user-space.
 *
 * Example user-space utilities: http://people.redhat.com/sgrubb/audit/
 */

#define pr_fmt(fmt) KBUILD_MODNAME ": " fmt

#include <linux/file.h>
#include <linux/init.h>
#include <linux/types.h>
#include <linux/atomic.h>
#include <linux/mm.h>
#include <linux/export.h>
#include <linux/slab.h>
#include <linux/err.h>
#include <linux/kthread.h>
#include <linux/kernel.h>
#include <linux/syscalls.h>
#include <linux/spinlock.h>
#include <linux/rcupdate.h>
#include <linux/mutex.h>
#include <linux/gfp.h>

#include <linux/audit.h>

#include <net/sock.h>
#include <net/netlink.h>
#include <linux/skbuff.h>
#ifdef CONFIG_SECURITY
#include <linux/security.h>
#endif
#include <linux/freezer.h>
#include <linux/pid_namespace.h>
#include <net/netns/generic.h>

#include "audit.h"

/* No auditing will take place until audit_initialized == AUDIT_INITIALIZED.
 * (Initialization happens after skb_init is called.) */
#define AUDIT_DISABLED		-1
#define AUDIT_UNINITIALIZED	0
#define AUDIT_INITIALIZED	1
static int	audit_initialized;

#define AUDIT_OFF	0
#define AUDIT_ON	1
#define AUDIT_LOCKED	2
u32		audit_enabled;
u32		audit_ever_enabled;

EXPORT_SYMBOL_GPL(audit_enabled);

/* Default state when kernel boots without any parameters. */
static u32	audit_default;

/* If auditing cannot proceed, audit_failure selects what happens. */
static u32	audit_failure = AUDIT_FAIL_PRINTK;

/* private audit network namespace index */
static unsigned int audit_net_id;

/**
 * struct audit_net - audit private network namespace data
 * @sk: communication socket
<<<<<<< HEAD
 */
struct audit_net {
	struct sock *sk;
};

/**
 * struct auditd_connection - kernel/auditd connection state
 * @pid: auditd PID
 * @portid: netlink portid
 * @net: the associated network namespace
 * @lock: spinlock to protect write access
 *
 * Description:
 * This struct is RCU protected; you must either hold the RCU lock for reading
 * or the included spinlock for writing.
 */
=======
 */
struct audit_net {
	struct sock *sk;
};

/**
 * struct auditd_connection - kernel/auditd connection state
 * @pid: auditd PID
 * @portid: netlink portid
 * @net: the associated network namespace
 * @lock: spinlock to protect write access
 *
 * Description:
 * This struct is RCU protected; you must either hold the RCU lock for reading
 * or the included spinlock for writing.
 */
>>>>>>> 5ecda137
static struct auditd_connection {
	int pid;
	u32 portid;
	struct net *net;
	spinlock_t lock;
} auditd_conn;

/* If audit_rate_limit is non-zero, limit the rate of sending audit records
 * to that number per second.  This prevents DoS attacks, but results in
 * audit records being dropped. */
static u32	audit_rate_limit;

/* Number of outstanding audit_buffers allowed.
 * When set to zero, this means unlimited. */
static u32	audit_backlog_limit = 64;
#define AUDIT_BACKLOG_WAIT_TIME (60 * HZ)
static u32	audit_backlog_wait_time = AUDIT_BACKLOG_WAIT_TIME;

/* The identity of the user shutting down the audit system. */
kuid_t		audit_sig_uid = INVALID_UID;
pid_t		audit_sig_pid = -1;
u32		audit_sig_sid = 0;

/* Records can be lost in several ways:
   0) [suppressed in audit_alloc]
   1) out of memory in audit_log_start [kmalloc of struct audit_buffer]
   2) out of memory in audit_log_move [alloc_skb]
   3) suppressed due to audit_rate_limit
   4) suppressed due to audit_backlog_limit
*/
static atomic_t	audit_lost = ATOMIC_INIT(0);

/* Hash for inode-based rules */
struct list_head audit_inode_hash[AUDIT_INODE_BUCKETS];

/* The audit_freelist is a list of pre-allocated audit buffers (if more
 * than AUDIT_MAXFREE are in use, the audit buffer is freed instead of
 * being placed on the freelist). */
static DEFINE_SPINLOCK(audit_freelist_lock);
static int	   audit_freelist_count;
static LIST_HEAD(audit_freelist);

/* queue msgs to send via kauditd_task */
static struct sk_buff_head audit_queue;
static void kauditd_hold_skb(struct sk_buff *skb);
/* queue msgs due to temporary unicast send problems */
static struct sk_buff_head audit_retry_queue;
/* queue msgs waiting for new auditd connection */
static struct sk_buff_head audit_hold_queue;

/* queue servicing thread */
static struct task_struct *kauditd_task;
static DECLARE_WAIT_QUEUE_HEAD(kauditd_wait);

/* waitqueue for callers who are blocked on the audit backlog */
static DECLARE_WAIT_QUEUE_HEAD(audit_backlog_wait);

static struct audit_features af = {.vers = AUDIT_FEATURE_VERSION,
				   .mask = -1,
				   .features = 0,
				   .lock = 0,};

static char *audit_feature_names[2] = {
	"only_unset_loginuid",
	"loginuid_immutable",
};


/* Serialize requests from userspace. */
DEFINE_MUTEX(audit_cmd_mutex);

/* AUDIT_BUFSIZ is the size of the temporary buffer used for formatting
 * audit records.  Since printk uses a 1024 byte buffer, this buffer
 * should be at least that large. */
#define AUDIT_BUFSIZ 1024

/* AUDIT_MAXFREE is the number of empty audit_buffers we keep on the
 * audit_freelist.  Doing so eliminates many kmalloc/kfree calls. */
#define AUDIT_MAXFREE  (2*NR_CPUS)

/* The audit_buffer is used when formatting an audit record.  The caller
 * locks briefly to get the record off the freelist or to allocate the
 * buffer, and locks briefly to send the buffer to the netlink layer or
 * to place it on a transmit queue.  Multiple audit_buffers can be in
 * use simultaneously. */
struct audit_buffer {
	struct list_head     list;
	struct sk_buff       *skb;	/* formatted skb ready to send */
	struct audit_context *ctx;	/* NULL or associated context */
	gfp_t		     gfp_mask;
};

struct audit_reply {
	__u32 portid;
	struct net *net;
	struct sk_buff *skb;
};

/**
 * auditd_test_task - Check to see if a given task is an audit daemon
 * @task: the task to check
 *
 * Description:
 * Return 1 if the task is a registered audit daemon, 0 otherwise.
 */
int auditd_test_task(const struct task_struct *task)
{
	int rc;

	rcu_read_lock();
	rc = (auditd_conn.pid && task->tgid == auditd_conn.pid ? 1 : 0);
	rcu_read_unlock();

	return rc;
}

/**
 * audit_get_sk - Return the audit socket for the given network namespace
 * @net: the destination network namespace
 *
 * Description:
 * Returns the sock pointer if valid, NULL otherwise.  The caller must ensure
 * that a reference is held for the network namespace while the sock is in use.
 */
static struct sock *audit_get_sk(const struct net *net)
{
	struct audit_net *aunet;

	if (!net)
		return NULL;

	aunet = net_generic(net, audit_net_id);
	return aunet->sk;
}

static void audit_set_portid(struct audit_buffer *ab, __u32 portid)
{
	if (ab) {
		struct nlmsghdr *nlh = nlmsg_hdr(ab->skb);
		nlh->nlmsg_pid = portid;
	}
}

void audit_panic(const char *message)
{
	switch (audit_failure) {
	case AUDIT_FAIL_SILENT:
		break;
	case AUDIT_FAIL_PRINTK:
		if (printk_ratelimit())
			pr_err("%s\n", message);
		break;
	case AUDIT_FAIL_PANIC:
		panic("audit: %s\n", message);
		break;
	}
}

static inline int audit_rate_check(void)
{
	static unsigned long	last_check = 0;
	static int		messages   = 0;
	static DEFINE_SPINLOCK(lock);
	unsigned long		flags;
	unsigned long		now;
	unsigned long		elapsed;
	int			retval	   = 0;

	if (!audit_rate_limit) return 1;

	spin_lock_irqsave(&lock, flags);
	if (++messages < audit_rate_limit) {
		retval = 1;
	} else {
		now     = jiffies;
		elapsed = now - last_check;
		if (elapsed > HZ) {
			last_check = now;
			messages   = 0;
			retval     = 1;
		}
	}
	spin_unlock_irqrestore(&lock, flags);

	return retval;
}

/**
 * audit_log_lost - conditionally log lost audit message event
 * @message: the message stating reason for lost audit message
 *
 * Emit at least 1 message per second, even if audit_rate_check is
 * throttling.
 * Always increment the lost messages counter.
*/
void audit_log_lost(const char *message)
{
	static unsigned long	last_msg = 0;
	static DEFINE_SPINLOCK(lock);
	unsigned long		flags;
	unsigned long		now;
	int			print;

	atomic_inc(&audit_lost);

	print = (audit_failure == AUDIT_FAIL_PANIC || !audit_rate_limit);

	if (!print) {
		spin_lock_irqsave(&lock, flags);
		now = jiffies;
		if (now - last_msg > HZ) {
			print = 1;
			last_msg = now;
		}
		spin_unlock_irqrestore(&lock, flags);
	}

	if (print) {
		if (printk_ratelimit())
			pr_warn("audit_lost=%u audit_rate_limit=%u audit_backlog_limit=%u\n",
				atomic_read(&audit_lost),
				audit_rate_limit,
				audit_backlog_limit);
		audit_panic(message);
	}
}

static int audit_log_config_change(char *function_name, u32 new, u32 old,
				   int allow_changes)
{
	struct audit_buffer *ab;
	int rc = 0;

	ab = audit_log_start(NULL, GFP_KERNEL, AUDIT_CONFIG_CHANGE);
	if (unlikely(!ab))
		return rc;
	audit_log_format(ab, "%s=%u old=%u", function_name, new, old);
	audit_log_session_info(ab);
	rc = audit_log_task_context(ab);
	if (rc)
		allow_changes = 0; /* Something weird, deny request */
	audit_log_format(ab, " res=%d", allow_changes);
	audit_log_end(ab);
	return rc;
}

static int audit_do_config_change(char *function_name, u32 *to_change, u32 new)
{
	int allow_changes, rc = 0;
	u32 old = *to_change;

	/* check if we are locked */
	if (audit_enabled == AUDIT_LOCKED)
		allow_changes = 0;
	else
		allow_changes = 1;

	if (audit_enabled != AUDIT_OFF) {
		rc = audit_log_config_change(function_name, new, old, allow_changes);
		if (rc)
			allow_changes = 0;
	}

	/* If we are allowed, make the change */
	if (allow_changes == 1)
		*to_change = new;
	/* Not allowed, update reason */
	else if (rc == 0)
		rc = -EPERM;
	return rc;
}

static int audit_set_rate_limit(u32 limit)
{
	return audit_do_config_change("audit_rate_limit", &audit_rate_limit, limit);
}

static int audit_set_backlog_limit(u32 limit)
{
	return audit_do_config_change("audit_backlog_limit", &audit_backlog_limit, limit);
}

static int audit_set_backlog_wait_time(u32 timeout)
{
	return audit_do_config_change("audit_backlog_wait_time",
				      &audit_backlog_wait_time, timeout);
}

static int audit_set_enabled(u32 state)
{
	int rc;
	if (state > AUDIT_LOCKED)
		return -EINVAL;

	rc =  audit_do_config_change("audit_enabled", &audit_enabled, state);
	if (!rc)
		audit_ever_enabled |= !!state;

	return rc;
}

static int audit_set_failure(u32 state)
{
	if (state != AUDIT_FAIL_SILENT
	    && state != AUDIT_FAIL_PRINTK
	    && state != AUDIT_FAIL_PANIC)
		return -EINVAL;

	return audit_do_config_change("audit_failure", &audit_failure, state);
}

/**
 * auditd_set - Set/Reset the auditd connection state
 * @pid: auditd PID
 * @portid: auditd netlink portid
 * @net: auditd network namespace pointer
 *
 * Description:
 * This function will obtain and drop network namespace references as
 * necessary.
 */
static void auditd_set(int pid, u32 portid, struct net *net)
{
	unsigned long flags;

	spin_lock_irqsave(&auditd_conn.lock, flags);
	auditd_conn.pid = pid;
	auditd_conn.portid = portid;
	if (auditd_conn.net)
		put_net(auditd_conn.net);
	if (net)
		auditd_conn.net = get_net(net);
	else
		auditd_conn.net = NULL;
	spin_unlock_irqrestore(&auditd_conn.lock, flags);
}

/**
<<<<<<< HEAD
 * auditd_reset - Disconnect the auditd connection
 *
 * Description:
 * Break the auditd/kauditd connection and move all the queued records into the
 * hold queue in case auditd reconnects.
 */
static void auditd_reset(void)
{
	struct sk_buff *skb;

	/* if it isn't already broken, break the connection */
	rcu_read_lock();
	if (auditd_conn.pid)
		auditd_set(0, 0, NULL);
	rcu_read_unlock();

	/* flush all of the main and retry queues to the hold queue */
	while ((skb = skb_dequeue(&audit_retry_queue)))
		kauditd_hold_skb(skb);
	while ((skb = skb_dequeue(&audit_queue)))
		kauditd_hold_skb(skb);
}

/**
=======
>>>>>>> 5ecda137
 * kauditd_print_skb - Print the audit record to the ring buffer
 * @skb: audit record
 *
 * Whatever the reason, this packet may not make it to the auditd connection
 * so write it via printk so the information isn't completely lost.
 */
static void kauditd_printk_skb(struct sk_buff *skb)
{
	struct nlmsghdr *nlh = nlmsg_hdr(skb);
	char *data = nlmsg_data(nlh);

	if (nlh->nlmsg_type != AUDIT_EOE && printk_ratelimit())
		pr_notice("type=%d %s\n", nlh->nlmsg_type, data);
}

/**
 * kauditd_rehold_skb - Handle a audit record send failure in the hold queue
 * @skb: audit record
 *
 * Description:
 * This should only be used by the kauditd_thread when it fails to flush the
 * hold queue.
 */
static void kauditd_rehold_skb(struct sk_buff *skb)
{
	/* put the record back in the queue at the same place */
	skb_queue_head(&audit_hold_queue, skb);
<<<<<<< HEAD

	/* fail the auditd connection */
	auditd_reset();
=======
>>>>>>> 5ecda137
}

/**
 * kauditd_hold_skb - Queue an audit record, waiting for auditd
 * @skb: audit record
 *
 * Description:
 * Queue the audit record, waiting for an instance of auditd.  When this
 * function is called we haven't given up yet on sending the record, but things
 * are not looking good.  The first thing we want to do is try to write the
 * record via printk and then see if we want to try and hold on to the record
 * and queue it, if we have room.  If we want to hold on to the record, but we
 * don't have room, record a record lost message.
 */
static void kauditd_hold_skb(struct sk_buff *skb)
{
	/* at this point it is uncertain if we will ever send this to auditd so
	 * try to send the message via printk before we go any further */
	kauditd_printk_skb(skb);

	/* can we just silently drop the message? */
	if (!audit_default) {
		kfree_skb(skb);
		return;
	}

	/* if we have room, queue the message */
	if (!audit_backlog_limit ||
	    skb_queue_len(&audit_hold_queue) < audit_backlog_limit) {
		skb_queue_tail(&audit_hold_queue, skb);
		return;
	}

	/* we have no other options - drop the message */
	audit_log_lost("kauditd hold queue overflow");
	kfree_skb(skb);

	/* fail the auditd connection */
	auditd_reset();
}

/**
 * kauditd_retry_skb - Queue an audit record, attempt to send again to auditd
 * @skb: audit record
 *
 * Description:
 * Not as serious as kauditd_hold_skb() as we still have a connected auditd,
 * but for some reason we are having problems sending it audit records so
 * queue the given record and attempt to resend.
 */
static void kauditd_retry_skb(struct sk_buff *skb)
{
	/* NOTE: because records should only live in the retry queue for a
	 * short period of time, before either being sent or moved to the hold
	 * queue, we don't currently enforce a limit on this queue */
	skb_queue_tail(&audit_retry_queue, skb);
}

/**
 * auditd_send_unicast_skb - Send a record via unicast to auditd
 * @skb: audit record
 *
 * Description:
<<<<<<< HEAD
 * Send a skb to the audit daemon, returns positive/zero values on success and
 * negative values on failure; in all cases the skb will be consumed by this
 * function.  If the send results in -ECONNREFUSED the connection with auditd
 * will be reset.  This function may sleep so callers should not hold any locks
 * where this would cause a problem.
=======
 * Break the auditd/kauditd connection and move all the queued records into the
 * hold queue in case auditd reconnects.
>>>>>>> 5ecda137
 */
static int auditd_send_unicast_skb(struct sk_buff *skb)
{
<<<<<<< HEAD
	int rc;
	u32 portid;
	struct net *net;
	struct sock *sk;

	/* NOTE: we can't call netlink_unicast while in the RCU section so
	 *       take a reference to the network namespace and grab local
	 *       copies of the namespace, the sock, and the portid; the
	 *       namespace and sock aren't going to go away while we hold a
	 *       reference and if the portid does become invalid after the RCU
	 *       section netlink_unicast() should safely return an error */

	rcu_read_lock();
	if (!auditd_conn.pid) {
		rcu_read_unlock();
		rc = -ECONNREFUSED;
		goto err;
	}
	net = auditd_conn.net;
	get_net(net);
	sk = audit_get_sk(net);
	portid = auditd_conn.portid;
	rcu_read_unlock();

	rc = netlink_unicast(sk, skb, portid, 0);
	put_net(net);
	if (rc < 0)
		goto err;

	return rc;

err:
	if (rc == -ECONNREFUSED)
		auditd_reset();
	return rc;
}

/**
 * kauditd_send_queue - Helper for kauditd_thread to flush skb queues
 * @sk: the sending sock
 * @portid: the netlink destination
 * @queue: the skb queue to process
 * @retry_limit: limit on number of netlink unicast failures
 * @skb_hook: per-skb hook for additional processing
 * @err_hook: hook called if the skb fails the netlink unicast send
 *
 * Description:
 * Run through the given queue and attempt to send the audit records to auditd,
 * returns zero on success, negative values on failure.  It is up to the caller
 * to ensure that the @sk is valid for the duration of this function.
 *
 */
static int kauditd_send_queue(struct sock *sk, u32 portid,
			      struct sk_buff_head *queue,
			      unsigned int retry_limit,
			      void (*skb_hook)(struct sk_buff *skb),
			      void (*err_hook)(struct sk_buff *skb))
{
	int rc = 0;
	struct sk_buff *skb;
	static unsigned int failed = 0;

	/* NOTE: kauditd_thread takes care of all our locking, we just use
	 *       the netlink info passed to us (e.g. sk and portid) */

	while ((skb = skb_dequeue(queue))) {
		/* call the skb_hook for each skb we touch */
		if (skb_hook)
			(*skb_hook)(skb);

		/* can we send to anyone via unicast? */
		if (!sk) {
			if (err_hook)
				(*err_hook)(skb);
			continue;
		}

		/* grab an extra skb reference in case of error */
		skb_get(skb);
		rc = netlink_unicast(sk, skb, portid, 0);
		if (rc < 0) {
			/* fatal failure for our queue flush attempt? */
			if (++failed >= retry_limit ||
			    rc == -ECONNREFUSED || rc == -EPERM) {
				/* yes - error processing for the queue */
				sk = NULL;
				if (err_hook)
					(*err_hook)(skb);
				if (!skb_hook)
					goto out;
				/* keep processing with the skb_hook */
				continue;
			} else
				/* no - requeue to preserve ordering */
				skb_queue_head(queue, skb);
		} else {
			/* it worked - drop the extra reference and continue */
			consume_skb(skb);
			failed = 0;
		}
	}

out:
	return (rc >= 0 ? 0 : rc);
=======
	struct sk_buff *skb;

	/* if it isn't already broken, break the connection */
	rcu_read_lock();
	if (auditd_conn.pid)
		auditd_set(0, 0, NULL);
	rcu_read_unlock();

	/* flush all of the main and retry queues to the hold queue */
	while ((skb = skb_dequeue(&audit_retry_queue)))
		kauditd_hold_skb(skb);
	while ((skb = skb_dequeue(&audit_queue)))
		kauditd_hold_skb(skb);
}

/**
 * auditd_send_unicast_skb - Send a record via unicast to auditd
 * @skb: audit record
 *
 * Description:
 * Send a skb to the audit daemon, returns positive/zero values on success and
 * negative values on failure; in all cases the skb will be consumed by this
 * function.  If the send results in -ECONNREFUSED the connection with auditd
 * will be reset.  This function may sleep so callers should not hold any locks
 * where this would cause a problem.
 */
static int auditd_send_unicast_skb(struct sk_buff *skb)
{
	int rc;
	u32 portid;
	struct net *net;
	struct sock *sk;

	/* NOTE: we can't call netlink_unicast while in the RCU section so
	 *       take a reference to the network namespace and grab local
	 *       copies of the namespace, the sock, and the portid; the
	 *       namespace and sock aren't going to go away while we hold a
	 *       reference and if the portid does become invalid after the RCU
	 *       section netlink_unicast() should safely return an error */

	rcu_read_lock();
	if (!auditd_conn.pid) {
		rcu_read_unlock();
		rc = -ECONNREFUSED;
		goto err;
	}
	net = auditd_conn.net;
	get_net(net);
	sk = audit_get_sk(net);
	portid = auditd_conn.portid;
	rcu_read_unlock();

	rc = netlink_unicast(sk, skb, portid, 0);
	put_net(net);
	if (rc < 0)
		goto err;

	return rc;

err:
	if (rc == -ECONNREFUSED)
		auditd_reset();
	return rc;
>>>>>>> 5ecda137
}

/**
 * kauditd_send_queue - Helper for kauditd_thread to flush skb queues
 * @sk: the sending sock
 * @portid: the netlink destination
 * @queue: the skb queue to process
 * @retry_limit: limit on number of netlink unicast failures
 * @skb_hook: per-skb hook for additional processing
 * @err_hook: hook called if the skb fails the netlink unicast send
 *
 * Description:
 * Run through the given queue and attempt to send the audit records to auditd,
 * returns zero on success, negative values on failure.  It is up to the caller
 * to ensure that the @sk is valid for the duration of this function.
 *
 */
static int kauditd_send_queue(struct sock *sk, u32 portid,
			      struct sk_buff_head *queue,
			      unsigned int retry_limit,
			      void (*skb_hook)(struct sk_buff *skb),
			      void (*err_hook)(struct sk_buff *skb))
{
	int rc = 0;
	struct sk_buff *skb;
	static unsigned int failed = 0;

	/* NOTE: kauditd_thread takes care of all our locking, we just use
	 *       the netlink info passed to us (e.g. sk and portid) */

	while ((skb = skb_dequeue(queue))) {
		/* call the skb_hook for each skb we touch */
		if (skb_hook)
			(*skb_hook)(skb);

		/* can we send to anyone via unicast? */
		if (!sk) {
			if (err_hook)
				(*err_hook)(skb);
			continue;
		}

		/* grab an extra skb reference in case of error */
		skb_get(skb);
		rc = netlink_unicast(sk, skb, portid, 0);
		if (rc < 0) {
			/* fatal failure for our queue flush attempt? */
			if (++failed >= retry_limit ||
			    rc == -ECONNREFUSED || rc == -EPERM) {
				/* yes - error processing for the queue */
				sk = NULL;
				if (err_hook)
					(*err_hook)(skb);
				if (!skb_hook)
					goto out;
				/* keep processing with the skb_hook */
				continue;
			} else
				/* no - requeue to preserve ordering */
				skb_queue_head(queue, skb);
		} else {
			/* it worked - drop the extra reference and continue */
			consume_skb(skb);
			failed = 0;
		}
	}

out:
	return (rc >= 0 ? 0 : rc);
}

/*
 * kauditd_send_multicast_skb - Send a record to any multicast listeners
 * @skb: audit record
 *
 * Description:
 * Write a multicast message to anyone listening in the initial network
 * namespace.  This function doesn't consume an skb as might be expected since
 * it has to copy it anyways.
 */
static void kauditd_send_multicast_skb(struct sk_buff *skb)
{
	struct sk_buff *copy;
	struct sock *sock = audit_get_sk(&init_net);
	struct nlmsghdr *nlh;

	/* NOTE: we are not taking an additional reference for init_net since
	 *       we don't have to worry about it going away */

	if (!netlink_has_listeners(sock, AUDIT_NLGRP_READLOG))
		return;

	/*
	 * The seemingly wasteful skb_copy() rather than bumping the refcount
	 * using skb_get() is necessary because non-standard mods are made to
	 * the skb by the original kaudit unicast socket send routine.  The
	 * existing auditd daemon assumes this breakage.  Fixing this would
	 * require co-ordinating a change in the established protocol between
	 * the kaudit kernel subsystem and the auditd userspace code.  There is
	 * no reason for new multicast clients to continue with this
	 * non-compliance.
	 */
	copy = skb_copy(skb, GFP_KERNEL);
	if (!copy)
		return;
	nlh = nlmsg_hdr(copy);
	nlh->nlmsg_len = skb->len;

	nlmsg_multicast(sock, copy, 0, AUDIT_NLGRP_READLOG, GFP_KERNEL);
}

/**
 * kauditd_thread - Worker thread to send audit records to userspace
 * @dummy: unused
 */
static int kauditd_thread(void *dummy)
{
	int rc;
	u32 portid = 0;
	struct net *net = NULL;
	struct sock *sk = NULL;

#define UNICAST_RETRIES 5

	set_freezable();
	while (!kthread_should_stop()) {
		/* NOTE: see the lock comments in auditd_send_unicast_skb() */
		rcu_read_lock();
		if (!auditd_conn.pid) {
			rcu_read_unlock();
			goto main_queue;
		}
		net = auditd_conn.net;
		get_net(net);
		sk = audit_get_sk(net);
		portid = auditd_conn.portid;
		rcu_read_unlock();

		/* attempt to flush the hold queue */
		rc = kauditd_send_queue(sk, portid,
					&audit_hold_queue, UNICAST_RETRIES,
					NULL, kauditd_rehold_skb);
		if (rc < 0) {
			sk = NULL;
<<<<<<< HEAD
=======
			auditd_reset();
>>>>>>> 5ecda137
			goto main_queue;
		}

		/* attempt to flush the retry queue */
		rc = kauditd_send_queue(sk, portid,
					&audit_retry_queue, UNICAST_RETRIES,
					NULL, kauditd_hold_skb);
		if (rc < 0) {
			sk = NULL;
<<<<<<< HEAD
=======
			auditd_reset();
>>>>>>> 5ecda137
			goto main_queue;
		}

main_queue:
		/* process the main queue - do the multicast send and attempt
		 * unicast, dump failed record sends to the retry queue; if
		 * sk == NULL due to previous failures we will just do the
		 * multicast send and move the record to the retry queue */
<<<<<<< HEAD
		kauditd_send_queue(sk, portid, &audit_queue, 1,
				   kauditd_send_multicast_skb,
				   kauditd_retry_skb);
=======
		rc = kauditd_send_queue(sk, portid, &audit_queue, 1,
					kauditd_send_multicast_skb,
					kauditd_retry_skb);
		if (sk == NULL || rc < 0)
			auditd_reset();
		sk = NULL;
>>>>>>> 5ecda137

		/* drop our netns reference, no auditd sends past this line */
		if (net) {
			put_net(net);
			net = NULL;
		}
<<<<<<< HEAD
		sk = NULL;
=======
>>>>>>> 5ecda137

		/* we have processed all the queues so wake everyone */
		wake_up(&audit_backlog_wait);

		/* NOTE: we want to wake up if there is anything on the queue,
		 *       regardless of if an auditd is connected, as we need to
		 *       do the multicast send and rotate records from the
		 *       main queue to the retry/hold queues */
		wait_event_freezable(kauditd_wait,
				     (skb_queue_len(&audit_queue) ? 1 : 0));
	}

	return 0;
}

int audit_send_list(void *_dest)
{
	struct audit_netlink_list *dest = _dest;
	struct sk_buff *skb;
	struct sock *sk = audit_get_sk(dest->net);

	/* wait for parent to finish and send an ACK */
	mutex_lock(&audit_cmd_mutex);
	mutex_unlock(&audit_cmd_mutex);

	while ((skb = __skb_dequeue(&dest->q)) != NULL)
		netlink_unicast(sk, skb, dest->portid, 0);

	put_net(dest->net);
	kfree(dest);

	return 0;
}

struct sk_buff *audit_make_reply(__u32 portid, int seq, int type, int done,
				 int multi, const void *payload, int size)
{
	struct sk_buff	*skb;
	struct nlmsghdr	*nlh;
	void		*data;
	int		flags = multi ? NLM_F_MULTI : 0;
	int		t     = done  ? NLMSG_DONE  : type;

	skb = nlmsg_new(size, GFP_KERNEL);
	if (!skb)
		return NULL;

	nlh	= nlmsg_put(skb, portid, seq, t, size, flags);
	if (!nlh)
		goto out_kfree_skb;
	data = nlmsg_data(nlh);
	memcpy(data, payload, size);
	return skb;

out_kfree_skb:
	kfree_skb(skb);
	return NULL;
}

static int audit_send_reply_thread(void *arg)
{
	struct audit_reply *reply = (struct audit_reply *)arg;
	struct sock *sk = audit_get_sk(reply->net);

	mutex_lock(&audit_cmd_mutex);
	mutex_unlock(&audit_cmd_mutex);

	/* Ignore failure. It'll only happen if the sender goes away,
	   because our timeout is set to infinite. */
	netlink_unicast(sk, reply->skb, reply->portid, 0);
	put_net(reply->net);
	kfree(reply);
	return 0;
}

/**
 * audit_send_reply - send an audit reply message via netlink
 * @request_skb: skb of request we are replying to (used to target the reply)
 * @seq: sequence number
 * @type: audit message type
 * @done: done (last) flag
 * @multi: multi-part message flag
 * @payload: payload data
 * @size: payload size
 *
 * Allocates an skb, builds the netlink message, and sends it to the port id.
 * No failure notifications.
 */
static void audit_send_reply(struct sk_buff *request_skb, int seq, int type, int done,
			     int multi, const void *payload, int size)
{
	u32 portid = NETLINK_CB(request_skb).portid;
	struct net *net = sock_net(NETLINK_CB(request_skb).sk);
	struct sk_buff *skb;
	struct task_struct *tsk;
	struct audit_reply *reply = kmalloc(sizeof(struct audit_reply),
					    GFP_KERNEL);

	if (!reply)
		return;

	skb = audit_make_reply(portid, seq, type, done, multi, payload, size);
	if (!skb)
		goto out;

	reply->net = get_net(net);
	reply->portid = portid;
	reply->skb = skb;

	tsk = kthread_run(audit_send_reply_thread, reply, "audit_send_reply");
	if (!IS_ERR(tsk))
		return;
	kfree_skb(skb);
out:
	kfree(reply);
}

/*
 * Check for appropriate CAP_AUDIT_ capabilities on incoming audit
 * control messages.
 */
static int audit_netlink_ok(struct sk_buff *skb, u16 msg_type)
{
	int err = 0;

	/* Only support initial user namespace for now. */
	/*
	 * We return ECONNREFUSED because it tricks userspace into thinking
	 * that audit was not configured into the kernel.  Lots of users
	 * configure their PAM stack (because that's what the distro does)
	 * to reject login if unable to send messages to audit.  If we return
	 * ECONNREFUSED the PAM stack thinks the kernel does not have audit
	 * configured in and will let login proceed.  If we return EPERM
	 * userspace will reject all logins.  This should be removed when we
	 * support non init namespaces!!
	 */
	if (current_user_ns() != &init_user_ns)
		return -ECONNREFUSED;

	switch (msg_type) {
	case AUDIT_LIST:
	case AUDIT_ADD:
	case AUDIT_DEL:
		return -EOPNOTSUPP;
	case AUDIT_GET:
	case AUDIT_SET:
	case AUDIT_GET_FEATURE:
	case AUDIT_SET_FEATURE:
	case AUDIT_LIST_RULES:
	case AUDIT_ADD_RULE:
	case AUDIT_DEL_RULE:
	case AUDIT_SIGNAL_INFO:
	case AUDIT_TTY_GET:
	case AUDIT_TTY_SET:
	case AUDIT_TRIM:
	case AUDIT_MAKE_EQUIV:
		/* Only support auditd and auditctl in initial pid namespace
		 * for now. */
		if (task_active_pid_ns(current) != &init_pid_ns)
			return -EPERM;

		if (!netlink_capable(skb, CAP_AUDIT_CONTROL))
			err = -EPERM;
		break;
	case AUDIT_USER:
	case AUDIT_FIRST_USER_MSG ... AUDIT_LAST_USER_MSG:
	case AUDIT_FIRST_USER_MSG2 ... AUDIT_LAST_USER_MSG2:
		if (!netlink_capable(skb, CAP_AUDIT_WRITE))
			err = -EPERM;
		break;
	default:  /* bad msg */
		err = -EINVAL;
	}

	return err;
}

static void audit_log_common_recv_msg(struct audit_buffer **ab, u16 msg_type)
{
	uid_t uid = from_kuid(&init_user_ns, current_uid());
	pid_t pid = task_tgid_nr(current);

	if (!audit_enabled && msg_type != AUDIT_USER_AVC) {
		*ab = NULL;
		return;
	}

	*ab = audit_log_start(NULL, GFP_KERNEL, msg_type);
	if (unlikely(!*ab))
		return;
	audit_log_format(*ab, "pid=%d uid=%u", pid, uid);
	audit_log_session_info(*ab);
	audit_log_task_context(*ab);
}

int is_audit_feature_set(int i)
{
	return af.features & AUDIT_FEATURE_TO_MASK(i);
}


static int audit_get_feature(struct sk_buff *skb)
{
	u32 seq;

	seq = nlmsg_hdr(skb)->nlmsg_seq;

	audit_send_reply(skb, seq, AUDIT_GET_FEATURE, 0, 0, &af, sizeof(af));

	return 0;
}

static void audit_log_feature_change(int which, u32 old_feature, u32 new_feature,
				     u32 old_lock, u32 new_lock, int res)
{
	struct audit_buffer *ab;

	if (audit_enabled == AUDIT_OFF)
		return;

	ab = audit_log_start(NULL, GFP_KERNEL, AUDIT_FEATURE_CHANGE);
	audit_log_task_info(ab, current);
	audit_log_format(ab, " feature=%s old=%u new=%u old_lock=%u new_lock=%u res=%d",
			 audit_feature_names[which], !!old_feature, !!new_feature,
			 !!old_lock, !!new_lock, res);
	audit_log_end(ab);
}

static int audit_set_feature(struct sk_buff *skb)
{
	struct audit_features *uaf;
	int i;

	BUILD_BUG_ON(AUDIT_LAST_FEATURE + 1 > ARRAY_SIZE(audit_feature_names));
	uaf = nlmsg_data(nlmsg_hdr(skb));

	/* if there is ever a version 2 we should handle that here */

	for (i = 0; i <= AUDIT_LAST_FEATURE; i++) {
		u32 feature = AUDIT_FEATURE_TO_MASK(i);
		u32 old_feature, new_feature, old_lock, new_lock;

		/* if we are not changing this feature, move along */
		if (!(feature & uaf->mask))
			continue;

		old_feature = af.features & feature;
		new_feature = uaf->features & feature;
		new_lock = (uaf->lock | af.lock) & feature;
		old_lock = af.lock & feature;

		/* are we changing a locked feature? */
		if (old_lock && (new_feature != old_feature)) {
			audit_log_feature_change(i, old_feature, new_feature,
						 old_lock, new_lock, 0);
			return -EPERM;
		}
	}
	/* nothing invalid, do the changes */
	for (i = 0; i <= AUDIT_LAST_FEATURE; i++) {
		u32 feature = AUDIT_FEATURE_TO_MASK(i);
		u32 old_feature, new_feature, old_lock, new_lock;

		/* if we are not changing this feature, move along */
		if (!(feature & uaf->mask))
			continue;

		old_feature = af.features & feature;
		new_feature = uaf->features & feature;
		old_lock = af.lock & feature;
		new_lock = (uaf->lock | af.lock) & feature;

		if (new_feature != old_feature)
			audit_log_feature_change(i, old_feature, new_feature,
						 old_lock, new_lock, 1);

		if (new_feature)
			af.features |= feature;
		else
			af.features &= ~feature;
		af.lock |= new_lock;
	}

	return 0;
}

static int audit_replace(pid_t pid)
{
	struct sk_buff *skb;

	skb = audit_make_reply(0, 0, AUDIT_REPLACE, 0, 0, &pid, sizeof(pid));
	if (!skb)
		return -ENOMEM;
	return auditd_send_unicast_skb(skb);
}

static int audit_receive_msg(struct sk_buff *skb, struct nlmsghdr *nlh)
{
	u32			seq;
	void			*data;
	int			err;
	struct audit_buffer	*ab;
	u16			msg_type = nlh->nlmsg_type;
	struct audit_sig_info   *sig_data;
	char			*ctx = NULL;
	u32			len;

	err = audit_netlink_ok(skb, msg_type);
	if (err)
		return err;

	seq  = nlh->nlmsg_seq;
	data = nlmsg_data(nlh);

	switch (msg_type) {
	case AUDIT_GET: {
		struct audit_status	s;
		memset(&s, 0, sizeof(s));
		s.enabled		= audit_enabled;
		s.failure		= audit_failure;
		rcu_read_lock();
		s.pid			= auditd_conn.pid;
		rcu_read_unlock();
		s.rate_limit		= audit_rate_limit;
		s.backlog_limit		= audit_backlog_limit;
		s.lost			= atomic_read(&audit_lost);
		s.backlog		= skb_queue_len(&audit_queue);
		s.feature_bitmap	= AUDIT_FEATURE_BITMAP_ALL;
		s.backlog_wait_time	= audit_backlog_wait_time;
		audit_send_reply(skb, seq, AUDIT_GET, 0, 0, &s, sizeof(s));
		break;
	}
	case AUDIT_SET: {
		struct audit_status	s;
		memset(&s, 0, sizeof(s));
		/* guard against past and future API changes */
		memcpy(&s, data, min_t(size_t, sizeof(s), nlmsg_len(nlh)));
		if (s.mask & AUDIT_STATUS_ENABLED) {
			err = audit_set_enabled(s.enabled);
			if (err < 0)
				return err;
		}
		if (s.mask & AUDIT_STATUS_FAILURE) {
			err = audit_set_failure(s.failure);
			if (err < 0)
				return err;
		}
		if (s.mask & AUDIT_STATUS_PID) {
			/* NOTE: we are using task_tgid_vnr() below because
			 *       the s.pid value is relative to the namespace
			 *       of the caller; at present this doesn't matter
			 *       much since you can really only run auditd
			 *       from the initial pid namespace, but something
			 *       to keep in mind if this changes */
			int new_pid = s.pid;
			pid_t auditd_pid;
			pid_t requesting_pid = task_tgid_vnr(current);

			/* test the auditd connection */
			audit_replace(requesting_pid);

			rcu_read_lock();
			auditd_pid = auditd_conn.pid;
			/* only the current auditd can unregister itself */
			if ((!new_pid) && (requesting_pid != auditd_pid)) {
				rcu_read_unlock();
				audit_log_config_change("audit_pid", new_pid,
							auditd_pid, 0);
				return -EACCES;
			}
			/* replacing a healthy auditd is not allowed */
			if (auditd_pid && new_pid) {
				rcu_read_unlock();
				audit_log_config_change("audit_pid", new_pid,
							auditd_pid, 0);
				return -EEXIST;
			}
			rcu_read_unlock();

			if (audit_enabled != AUDIT_OFF)
				audit_log_config_change("audit_pid", new_pid,
							auditd_pid, 1);

			if (new_pid) {
				/* register a new auditd connection */
				auditd_set(new_pid,
					   NETLINK_CB(skb).portid,
					   sock_net(NETLINK_CB(skb).sk));
				/* try to process any backlog */
				wake_up_interruptible(&kauditd_wait);
			} else
				/* unregister the auditd connection */
				auditd_reset();
		}
		if (s.mask & AUDIT_STATUS_RATE_LIMIT) {
			err = audit_set_rate_limit(s.rate_limit);
			if (err < 0)
				return err;
		}
		if (s.mask & AUDIT_STATUS_BACKLOG_LIMIT) {
			err = audit_set_backlog_limit(s.backlog_limit);
			if (err < 0)
				return err;
		}
		if (s.mask & AUDIT_STATUS_BACKLOG_WAIT_TIME) {
			if (sizeof(s) > (size_t)nlh->nlmsg_len)
				return -EINVAL;
			if (s.backlog_wait_time > 10*AUDIT_BACKLOG_WAIT_TIME)
				return -EINVAL;
			err = audit_set_backlog_wait_time(s.backlog_wait_time);
			if (err < 0)
				return err;
		}
		if (s.mask == AUDIT_STATUS_LOST) {
			u32 lost = atomic_xchg(&audit_lost, 0);

			audit_log_config_change("lost", 0, lost, 1);
			return lost;
		}
		break;
	}
	case AUDIT_GET_FEATURE:
		err = audit_get_feature(skb);
		if (err)
			return err;
		break;
	case AUDIT_SET_FEATURE:
		err = audit_set_feature(skb);
		if (err)
			return err;
		break;
	case AUDIT_USER:
	case AUDIT_FIRST_USER_MSG ... AUDIT_LAST_USER_MSG:
	case AUDIT_FIRST_USER_MSG2 ... AUDIT_LAST_USER_MSG2:
		if (!audit_enabled && msg_type != AUDIT_USER_AVC)
			return 0;

		err = audit_filter(msg_type, AUDIT_FILTER_USER);
		if (err == 1) { /* match or error */
			err = 0;
			if (msg_type == AUDIT_USER_TTY) {
				err = tty_audit_push();
				if (err)
					break;
			}
			audit_log_common_recv_msg(&ab, msg_type);
			if (msg_type != AUDIT_USER_TTY)
				audit_log_format(ab, " msg='%.*s'",
						 AUDIT_MESSAGE_TEXT_MAX,
						 (char *)data);
			else {
				int size;

				audit_log_format(ab, " data=");
				size = nlmsg_len(nlh);
				if (size > 0 &&
				    ((unsigned char *)data)[size - 1] == '\0')
					size--;
				audit_log_n_untrustedstring(ab, data, size);
			}
			audit_set_portid(ab, NETLINK_CB(skb).portid);
			audit_log_end(ab);
		}
		break;
	case AUDIT_ADD_RULE:
	case AUDIT_DEL_RULE:
		if (nlmsg_len(nlh) < sizeof(struct audit_rule_data))
			return -EINVAL;
		if (audit_enabled == AUDIT_LOCKED) {
			audit_log_common_recv_msg(&ab, AUDIT_CONFIG_CHANGE);
			audit_log_format(ab, " audit_enabled=%d res=0", audit_enabled);
			audit_log_end(ab);
			return -EPERM;
		}
		err = audit_rule_change(msg_type, NETLINK_CB(skb).portid,
					   seq, data, nlmsg_len(nlh));
		break;
	case AUDIT_LIST_RULES:
		err = audit_list_rules_send(skb, seq);
		break;
	case AUDIT_TRIM:
		audit_trim_trees();
		audit_log_common_recv_msg(&ab, AUDIT_CONFIG_CHANGE);
		audit_log_format(ab, " op=trim res=1");
		audit_log_end(ab);
		break;
	case AUDIT_MAKE_EQUIV: {
		void *bufp = data;
		u32 sizes[2];
		size_t msglen = nlmsg_len(nlh);
		char *old, *new;

		err = -EINVAL;
		if (msglen < 2 * sizeof(u32))
			break;
		memcpy(sizes, bufp, 2 * sizeof(u32));
		bufp += 2 * sizeof(u32);
		msglen -= 2 * sizeof(u32);
		old = audit_unpack_string(&bufp, &msglen, sizes[0]);
		if (IS_ERR(old)) {
			err = PTR_ERR(old);
			break;
		}
		new = audit_unpack_string(&bufp, &msglen, sizes[1]);
		if (IS_ERR(new)) {
			err = PTR_ERR(new);
			kfree(old);
			break;
		}
		/* OK, here comes... */
		err = audit_tag_tree(old, new);

		audit_log_common_recv_msg(&ab, AUDIT_CONFIG_CHANGE);

		audit_log_format(ab, " op=make_equiv old=");
		audit_log_untrustedstring(ab, old);
		audit_log_format(ab, " new=");
		audit_log_untrustedstring(ab, new);
		audit_log_format(ab, " res=%d", !err);
		audit_log_end(ab);
		kfree(old);
		kfree(new);
		break;
	}
	case AUDIT_SIGNAL_INFO:
		len = 0;
		if (audit_sig_sid) {
			err = security_secid_to_secctx(audit_sig_sid, &ctx, &len);
			if (err)
				return err;
		}
		sig_data = kmalloc(sizeof(*sig_data) + len, GFP_KERNEL);
		if (!sig_data) {
			if (audit_sig_sid)
				security_release_secctx(ctx, len);
			return -ENOMEM;
		}
		sig_data->uid = from_kuid(&init_user_ns, audit_sig_uid);
		sig_data->pid = audit_sig_pid;
		if (audit_sig_sid) {
			memcpy(sig_data->ctx, ctx, len);
			security_release_secctx(ctx, len);
		}
		audit_send_reply(skb, seq, AUDIT_SIGNAL_INFO, 0, 0,
				 sig_data, sizeof(*sig_data) + len);
		kfree(sig_data);
		break;
	case AUDIT_TTY_GET: {
		struct audit_tty_status s;
		unsigned int t;

		t = READ_ONCE(current->signal->audit_tty);
		s.enabled = t & AUDIT_TTY_ENABLE;
		s.log_passwd = !!(t & AUDIT_TTY_LOG_PASSWD);

		audit_send_reply(skb, seq, AUDIT_TTY_GET, 0, 0, &s, sizeof(s));
		break;
	}
	case AUDIT_TTY_SET: {
		struct audit_tty_status s, old;
		struct audit_buffer	*ab;
		unsigned int t;

		memset(&s, 0, sizeof(s));
		/* guard against past and future API changes */
		memcpy(&s, data, min_t(size_t, sizeof(s), nlmsg_len(nlh)));
		/* check if new data is valid */
		if ((s.enabled != 0 && s.enabled != 1) ||
		    (s.log_passwd != 0 && s.log_passwd != 1))
			err = -EINVAL;

		if (err)
			t = READ_ONCE(current->signal->audit_tty);
		else {
			t = s.enabled | (-s.log_passwd & AUDIT_TTY_LOG_PASSWD);
			t = xchg(&current->signal->audit_tty, t);
		}
		old.enabled = t & AUDIT_TTY_ENABLE;
		old.log_passwd = !!(t & AUDIT_TTY_LOG_PASSWD);

		audit_log_common_recv_msg(&ab, AUDIT_CONFIG_CHANGE);
		audit_log_format(ab, " op=tty_set old-enabled=%d new-enabled=%d"
				 " old-log_passwd=%d new-log_passwd=%d res=%d",
				 old.enabled, s.enabled, old.log_passwd,
				 s.log_passwd, !err);
		audit_log_end(ab);
		break;
	}
	default:
		err = -EINVAL;
		break;
	}

	return err < 0 ? err : 0;
}

/*
 * Get message from skb.  Each message is processed by audit_receive_msg.
 * Malformed skbs with wrong length are discarded silently.
 */
static void audit_receive_skb(struct sk_buff *skb)
{
	struct nlmsghdr *nlh;
	/*
	 * len MUST be signed for nlmsg_next to be able to dec it below 0
	 * if the nlmsg_len was not aligned
	 */
	int len;
	int err;

	nlh = nlmsg_hdr(skb);
	len = skb->len;

	while (nlmsg_ok(nlh, len)) {
		err = audit_receive_msg(skb, nlh);
		/* if err or if this message says it wants a response */
		if (err || (nlh->nlmsg_flags & NLM_F_ACK))
			netlink_ack(skb, nlh, err);

		nlh = nlmsg_next(nlh, &len);
	}
}

/* Receive messages from netlink socket. */
static void audit_receive(struct sk_buff  *skb)
{
	mutex_lock(&audit_cmd_mutex);
	audit_receive_skb(skb);
	mutex_unlock(&audit_cmd_mutex);
}

/* Run custom bind function on netlink socket group connect or bind requests. */
static int audit_bind(struct net *net, int group)
{
	if (!capable(CAP_AUDIT_READ))
		return -EPERM;

	return 0;
}

static int __net_init audit_net_init(struct net *net)
{
	struct netlink_kernel_cfg cfg = {
		.input	= audit_receive,
		.bind	= audit_bind,
		.flags	= NL_CFG_F_NONROOT_RECV,
		.groups	= AUDIT_NLGRP_MAX,
	};

	struct audit_net *aunet = net_generic(net, audit_net_id);

	aunet->sk = netlink_kernel_create(net, NETLINK_AUDIT, &cfg);
	if (aunet->sk == NULL) {
		audit_panic("cannot initialize netlink socket in namespace");
		return -ENOMEM;
	}
	aunet->sk->sk_sndtimeo = MAX_SCHEDULE_TIMEOUT;

	return 0;
}

static void __net_exit audit_net_exit(struct net *net)
{
	struct audit_net *aunet = net_generic(net, audit_net_id);

	rcu_read_lock();
	if (net == auditd_conn.net)
		auditd_reset();
	rcu_read_unlock();

	netlink_kernel_release(aunet->sk);
}

static struct pernet_operations audit_net_ops __net_initdata = {
	.init = audit_net_init,
	.exit = audit_net_exit,
	.id = &audit_net_id,
	.size = sizeof(struct audit_net),
};

/* Initialize audit support at boot time. */
static int __init audit_init(void)
{
	int i;

	if (audit_initialized == AUDIT_DISABLED)
		return 0;

	memset(&auditd_conn, 0, sizeof(auditd_conn));
	spin_lock_init(&auditd_conn.lock);

	skb_queue_head_init(&audit_queue);
	skb_queue_head_init(&audit_retry_queue);
	skb_queue_head_init(&audit_hold_queue);

	for (i = 0; i < AUDIT_INODE_BUCKETS; i++)
		INIT_LIST_HEAD(&audit_inode_hash[i]);

	pr_info("initializing netlink subsys (%s)\n",
		audit_default ? "enabled" : "disabled");
	register_pernet_subsys(&audit_net_ops);

	audit_initialized = AUDIT_INITIALIZED;
	audit_enabled = audit_default;
	audit_ever_enabled |= !!audit_default;

	kauditd_task = kthread_run(kauditd_thread, NULL, "kauditd");
	if (IS_ERR(kauditd_task)) {
		int err = PTR_ERR(kauditd_task);
		panic("audit: failed to start the kauditd thread (%d)\n", err);
	}

	audit_log(NULL, GFP_KERNEL, AUDIT_KERNEL,
		"state=initialized audit_enabled=%u res=1",
		 audit_enabled);

	return 0;
}
__initcall(audit_init);

/* Process kernel command-line parameter at boot time.  audit=0 or audit=1. */
static int __init audit_enable(char *str)
{
	audit_default = !!simple_strtol(str, NULL, 0);
	if (!audit_default)
		audit_initialized = AUDIT_DISABLED;

	pr_info("%s\n", audit_default ?
		"enabled (after initialization)" : "disabled (until reboot)");

	return 1;
}
__setup("audit=", audit_enable);

/* Process kernel command-line parameter at boot time.
 * audit_backlog_limit=<n> */
static int __init audit_backlog_limit_set(char *str)
{
	u32 audit_backlog_limit_arg;

	pr_info("audit_backlog_limit: ");
	if (kstrtouint(str, 0, &audit_backlog_limit_arg)) {
		pr_cont("using default of %u, unable to parse %s\n",
			audit_backlog_limit, str);
		return 1;
	}

	audit_backlog_limit = audit_backlog_limit_arg;
	pr_cont("%d\n", audit_backlog_limit);

	return 1;
}
__setup("audit_backlog_limit=", audit_backlog_limit_set);

static void audit_buffer_free(struct audit_buffer *ab)
{
	unsigned long flags;

	if (!ab)
		return;

	kfree_skb(ab->skb);
	spin_lock_irqsave(&audit_freelist_lock, flags);
	if (audit_freelist_count > AUDIT_MAXFREE)
		kfree(ab);
	else {
		audit_freelist_count++;
		list_add(&ab->list, &audit_freelist);
	}
	spin_unlock_irqrestore(&audit_freelist_lock, flags);
}

static struct audit_buffer * audit_buffer_alloc(struct audit_context *ctx,
						gfp_t gfp_mask, int type)
{
	unsigned long flags;
	struct audit_buffer *ab = NULL;
	struct nlmsghdr *nlh;

	spin_lock_irqsave(&audit_freelist_lock, flags);
	if (!list_empty(&audit_freelist)) {
		ab = list_entry(audit_freelist.next,
				struct audit_buffer, list);
		list_del(&ab->list);
		--audit_freelist_count;
	}
	spin_unlock_irqrestore(&audit_freelist_lock, flags);

	if (!ab) {
		ab = kmalloc(sizeof(*ab), gfp_mask);
		if (!ab)
			goto err;
	}

	ab->ctx = ctx;
	ab->gfp_mask = gfp_mask;

	ab->skb = nlmsg_new(AUDIT_BUFSIZ, gfp_mask);
	if (!ab->skb)
		goto err;

	nlh = nlmsg_put(ab->skb, 0, 0, type, 0, 0);
	if (!nlh)
		goto out_kfree_skb;

	return ab;

out_kfree_skb:
	kfree_skb(ab->skb);
	ab->skb = NULL;
err:
	audit_buffer_free(ab);
	return NULL;
}

/**
 * audit_serial - compute a serial number for the audit record
 *
 * Compute a serial number for the audit record.  Audit records are
 * written to user-space as soon as they are generated, so a complete
 * audit record may be written in several pieces.  The timestamp of the
 * record and this serial number are used by the user-space tools to
 * determine which pieces belong to the same audit record.  The
 * (timestamp,serial) tuple is unique for each syscall and is live from
 * syscall entry to syscall exit.
 *
 * NOTE: Another possibility is to store the formatted records off the
 * audit context (for those records that have a context), and emit them
 * all at syscall exit.  However, this could delay the reporting of
 * significant errors until syscall exit (or never, if the system
 * halts).
 */
unsigned int audit_serial(void)
{
	static atomic_t serial = ATOMIC_INIT(0);

	return atomic_add_return(1, &serial);
}

static inline void audit_get_stamp(struct audit_context *ctx,
				   struct timespec *t, unsigned int *serial)
{
	if (!ctx || !auditsc_get_stamp(ctx, t, serial)) {
		*t = CURRENT_TIME;
		*serial = audit_serial();
	}
}

/**
 * audit_log_start - obtain an audit buffer
 * @ctx: audit_context (may be NULL)
 * @gfp_mask: type of allocation
 * @type: audit message type
 *
 * Returns audit_buffer pointer on success or NULL on error.
 *
 * Obtain an audit buffer.  This routine does locking to obtain the
 * audit buffer, but then no locking is required for calls to
 * audit_log_*format.  If the task (ctx) is a task that is currently in a
 * syscall, then the syscall is marked as auditable and an audit record
 * will be written at syscall exit.  If there is no associated task, then
 * task context (ctx) should be NULL.
 */
struct audit_buffer *audit_log_start(struct audit_context *ctx, gfp_t gfp_mask,
				     int type)
{
	struct audit_buffer *ab;
	struct timespec t;
	unsigned int uninitialized_var(serial);

	if (audit_initialized != AUDIT_INITIALIZED)
		return NULL;

	if (unlikely(!audit_filter(type, AUDIT_FILTER_TYPE)))
		return NULL;

	/* NOTE: don't ever fail/sleep on these two conditions:
	 * 1. auditd generated record - since we need auditd to drain the
	 *    queue; also, when we are checking for auditd, compare PIDs using
	 *    task_tgid_vnr() since auditd_pid is set in audit_receive_msg()
	 *    using a PID anchored in the caller's namespace
	 * 2. generator holding the audit_cmd_mutex - we don't want to block
	 *    while holding the mutex */
	if (!(auditd_test_task(current) ||
	      (current == __mutex_owner(&audit_cmd_mutex)))) {
		long stime = audit_backlog_wait_time;

		while (audit_backlog_limit &&
		       (skb_queue_len(&audit_queue) > audit_backlog_limit)) {
			/* wake kauditd to try and flush the queue */
			wake_up_interruptible(&kauditd_wait);

			/* sleep if we are allowed and we haven't exhausted our
			 * backlog wait limit */
			if (gfpflags_allow_blocking(gfp_mask) && (stime > 0)) {
				DECLARE_WAITQUEUE(wait, current);

				add_wait_queue_exclusive(&audit_backlog_wait,
							 &wait);
				set_current_state(TASK_UNINTERRUPTIBLE);
				stime = schedule_timeout(stime);
				remove_wait_queue(&audit_backlog_wait, &wait);
			} else {
				if (audit_rate_check() && printk_ratelimit())
					pr_warn("audit_backlog=%d > audit_backlog_limit=%d\n",
						skb_queue_len(&audit_queue),
						audit_backlog_limit);
				audit_log_lost("backlog limit exceeded");
				return NULL;
			}
		}
	}

	ab = audit_buffer_alloc(ctx, gfp_mask, type);
	if (!ab) {
		audit_log_lost("out of memory in audit_log_start");
		return NULL;
	}

	audit_get_stamp(ab->ctx, &t, &serial);
	audit_log_format(ab, "audit(%lu.%03lu:%u): ",
			 t.tv_sec, t.tv_nsec/1000000, serial);

	return ab;
}

/**
 * audit_expand - expand skb in the audit buffer
 * @ab: audit_buffer
 * @extra: space to add at tail of the skb
 *
 * Returns 0 (no space) on failed expansion, or available space if
 * successful.
 */
static inline int audit_expand(struct audit_buffer *ab, int extra)
{
	struct sk_buff *skb = ab->skb;
	int oldtail = skb_tailroom(skb);
	int ret = pskb_expand_head(skb, 0, extra, ab->gfp_mask);
	int newtail = skb_tailroom(skb);

	if (ret < 0) {
		audit_log_lost("out of memory in audit_expand");
		return 0;
	}

	skb->truesize += newtail - oldtail;
	return newtail;
}

/*
 * Format an audit message into the audit buffer.  If there isn't enough
 * room in the audit buffer, more room will be allocated and vsnprint
 * will be called a second time.  Currently, we assume that a printk
 * can't format message larger than 1024 bytes, so we don't either.
 */
static void audit_log_vformat(struct audit_buffer *ab, const char *fmt,
			      va_list args)
{
	int len, avail;
	struct sk_buff *skb;
	va_list args2;

	if (!ab)
		return;

	BUG_ON(!ab->skb);
	skb = ab->skb;
	avail = skb_tailroom(skb);
	if (avail == 0) {
		avail = audit_expand(ab, AUDIT_BUFSIZ);
		if (!avail)
			goto out;
	}
	va_copy(args2, args);
	len = vsnprintf(skb_tail_pointer(skb), avail, fmt, args);
	if (len >= avail) {
		/* The printk buffer is 1024 bytes long, so if we get
		 * here and AUDIT_BUFSIZ is at least 1024, then we can
		 * log everything that printk could have logged. */
		avail = audit_expand(ab,
			max_t(unsigned, AUDIT_BUFSIZ, 1+len-avail));
		if (!avail)
			goto out_va_end;
		len = vsnprintf(skb_tail_pointer(skb), avail, fmt, args2);
	}
	if (len > 0)
		skb_put(skb, len);
out_va_end:
	va_end(args2);
out:
	return;
}

/**
 * audit_log_format - format a message into the audit buffer.
 * @ab: audit_buffer
 * @fmt: format string
 * @...: optional parameters matching @fmt string
 *
 * All the work is done in audit_log_vformat.
 */
void audit_log_format(struct audit_buffer *ab, const char *fmt, ...)
{
	va_list args;

	if (!ab)
		return;
	va_start(args, fmt);
	audit_log_vformat(ab, fmt, args);
	va_end(args);
}

/**
 * audit_log_hex - convert a buffer to hex and append it to the audit skb
 * @ab: the audit_buffer
 * @buf: buffer to convert to hex
 * @len: length of @buf to be converted
 *
 * No return value; failure to expand is silently ignored.
 *
 * This function will take the passed buf and convert it into a string of
 * ascii hex digits. The new string is placed onto the skb.
 */
void audit_log_n_hex(struct audit_buffer *ab, const unsigned char *buf,
		size_t len)
{
	int i, avail, new_len;
	unsigned char *ptr;
	struct sk_buff *skb;

	if (!ab)
		return;

	BUG_ON(!ab->skb);
	skb = ab->skb;
	avail = skb_tailroom(skb);
	new_len = len<<1;
	if (new_len >= avail) {
		/* Round the buffer request up to the next multiple */
		new_len = AUDIT_BUFSIZ*(((new_len-avail)/AUDIT_BUFSIZ) + 1);
		avail = audit_expand(ab, new_len);
		if (!avail)
			return;
	}

	ptr = skb_tail_pointer(skb);
	for (i = 0; i < len; i++)
		ptr = hex_byte_pack_upper(ptr, buf[i]);
	*ptr = 0;
	skb_put(skb, len << 1); /* new string is twice the old string */
}

/*
 * Format a string of no more than slen characters into the audit buffer,
 * enclosed in quote marks.
 */
void audit_log_n_string(struct audit_buffer *ab, const char *string,
			size_t slen)
{
	int avail, new_len;
	unsigned char *ptr;
	struct sk_buff *skb;

	if (!ab)
		return;

	BUG_ON(!ab->skb);
	skb = ab->skb;
	avail = skb_tailroom(skb);
	new_len = slen + 3;	/* enclosing quotes + null terminator */
	if (new_len > avail) {
		avail = audit_expand(ab, new_len);
		if (!avail)
			return;
	}
	ptr = skb_tail_pointer(skb);
	*ptr++ = '"';
	memcpy(ptr, string, slen);
	ptr += slen;
	*ptr++ = '"';
	*ptr = 0;
	skb_put(skb, slen + 2);	/* don't include null terminator */
}

/**
 * audit_string_contains_control - does a string need to be logged in hex
 * @string: string to be checked
 * @len: max length of the string to check
 */
bool audit_string_contains_control(const char *string, size_t len)
{
	const unsigned char *p;
	for (p = string; p < (const unsigned char *)string + len; p++) {
		if (*p == '"' || *p < 0x21 || *p > 0x7e)
			return true;
	}
	return false;
}

/**
 * audit_log_n_untrustedstring - log a string that may contain random characters
 * @ab: audit_buffer
 * @len: length of string (not including trailing null)
 * @string: string to be logged
 *
 * This code will escape a string that is passed to it if the string
 * contains a control character, unprintable character, double quote mark,
 * or a space. Unescaped strings will start and end with a double quote mark.
 * Strings that are escaped are printed in hex (2 digits per char).
 *
 * The caller specifies the number of characters in the string to log, which may
 * or may not be the entire string.
 */
void audit_log_n_untrustedstring(struct audit_buffer *ab, const char *string,
				 size_t len)
{
	if (audit_string_contains_control(string, len))
		audit_log_n_hex(ab, string, len);
	else
		audit_log_n_string(ab, string, len);
}

/**
 * audit_log_untrustedstring - log a string that may contain random characters
 * @ab: audit_buffer
 * @string: string to be logged
 *
 * Same as audit_log_n_untrustedstring(), except that strlen is used to
 * determine string length.
 */
void audit_log_untrustedstring(struct audit_buffer *ab, const char *string)
{
	audit_log_n_untrustedstring(ab, string, strlen(string));
}

/* This is a helper-function to print the escaped d_path */
void audit_log_d_path(struct audit_buffer *ab, const char *prefix,
		      const struct path *path)
{
	char *p, *pathname;

	if (prefix)
		audit_log_format(ab, "%s", prefix);

	/* We will allow 11 spaces for ' (deleted)' to be appended */
	pathname = kmalloc(PATH_MAX+11, ab->gfp_mask);
	if (!pathname) {
		audit_log_string(ab, "<no_memory>");
		return;
	}
	p = d_path(path, pathname, PATH_MAX+11);
	if (IS_ERR(p)) { /* Should never happen since we send PATH_MAX */
		/* FIXME: can we save some information here? */
		audit_log_string(ab, "<too_long>");
	} else
		audit_log_untrustedstring(ab, p);
	kfree(pathname);
}

void audit_log_session_info(struct audit_buffer *ab)
{
	unsigned int sessionid = audit_get_sessionid(current);
	uid_t auid = from_kuid(&init_user_ns, audit_get_loginuid(current));

	audit_log_format(ab, " auid=%u ses=%u", auid, sessionid);
}

void audit_log_key(struct audit_buffer *ab, char *key)
{
	audit_log_format(ab, " key=");
	if (key)
		audit_log_untrustedstring(ab, key);
	else
		audit_log_format(ab, "(null)");
}

void audit_log_cap(struct audit_buffer *ab, char *prefix, kernel_cap_t *cap)
{
	int i;

	audit_log_format(ab, " %s=", prefix);
	CAP_FOR_EACH_U32(i) {
		audit_log_format(ab, "%08x",
				 cap->cap[CAP_LAST_U32 - i]);
	}
}

static void audit_log_fcaps(struct audit_buffer *ab, struct audit_names *name)
{
	kernel_cap_t *perm = &name->fcap.permitted;
	kernel_cap_t *inh = &name->fcap.inheritable;
	int log = 0;

	if (!cap_isclear(*perm)) {
		audit_log_cap(ab, "cap_fp", perm);
		log = 1;
	}
	if (!cap_isclear(*inh)) {
		audit_log_cap(ab, "cap_fi", inh);
		log = 1;
	}

	if (log)
		audit_log_format(ab, " cap_fe=%d cap_fver=%x",
				 name->fcap.fE, name->fcap_ver);
}

static inline int audit_copy_fcaps(struct audit_names *name,
				   const struct dentry *dentry)
{
	struct cpu_vfs_cap_data caps;
	int rc;

	if (!dentry)
		return 0;

	rc = get_vfs_caps_from_disk(dentry, &caps);
	if (rc)
		return rc;

	name->fcap.permitted = caps.permitted;
	name->fcap.inheritable = caps.inheritable;
	name->fcap.fE = !!(caps.magic_etc & VFS_CAP_FLAGS_EFFECTIVE);
	name->fcap_ver = (caps.magic_etc & VFS_CAP_REVISION_MASK) >>
				VFS_CAP_REVISION_SHIFT;

	return 0;
}

/* Copy inode data into an audit_names. */
void audit_copy_inode(struct audit_names *name, const struct dentry *dentry,
		      struct inode *inode)
{
	name->ino   = inode->i_ino;
	name->dev   = inode->i_sb->s_dev;
	name->mode  = inode->i_mode;
	name->uid   = inode->i_uid;
	name->gid   = inode->i_gid;
	name->rdev  = inode->i_rdev;
	security_inode_getsecid(inode, &name->osid);
	audit_copy_fcaps(name, dentry);
}

/**
 * audit_log_name - produce AUDIT_PATH record from struct audit_names
 * @context: audit_context for the task
 * @n: audit_names structure with reportable details
 * @path: optional path to report instead of audit_names->name
 * @record_num: record number to report when handling a list of names
 * @call_panic: optional pointer to int that will be updated if secid fails
 */
void audit_log_name(struct audit_context *context, struct audit_names *n,
		    const struct path *path, int record_num, int *call_panic)
{
	struct audit_buffer *ab;
	ab = audit_log_start(context, GFP_KERNEL, AUDIT_PATH);
	if (!ab)
		return;

	audit_log_format(ab, "item=%d", record_num);

	if (path)
		audit_log_d_path(ab, " name=", path);
	else if (n->name) {
		switch (n->name_len) {
		case AUDIT_NAME_FULL:
			/* log the full path */
			audit_log_format(ab, " name=");
			audit_log_untrustedstring(ab, n->name->name);
			break;
		case 0:
			/* name was specified as a relative path and the
			 * directory component is the cwd */
			audit_log_d_path(ab, " name=", &context->pwd);
			break;
		default:
			/* log the name's directory component */
			audit_log_format(ab, " name=");
			audit_log_n_untrustedstring(ab, n->name->name,
						    n->name_len);
		}
	} else
		audit_log_format(ab, " name=(null)");

	if (n->ino != AUDIT_INO_UNSET)
		audit_log_format(ab, " inode=%lu"
				 " dev=%02x:%02x mode=%#ho"
				 " ouid=%u ogid=%u rdev=%02x:%02x",
				 n->ino,
				 MAJOR(n->dev),
				 MINOR(n->dev),
				 n->mode,
				 from_kuid(&init_user_ns, n->uid),
				 from_kgid(&init_user_ns, n->gid),
				 MAJOR(n->rdev),
				 MINOR(n->rdev));
	if (n->osid != 0) {
		char *ctx = NULL;
		u32 len;
		if (security_secid_to_secctx(
			n->osid, &ctx, &len)) {
			audit_log_format(ab, " osid=%u", n->osid);
			if (call_panic)
				*call_panic = 2;
		} else {
			audit_log_format(ab, " obj=%s", ctx);
			security_release_secctx(ctx, len);
		}
	}

	/* log the audit_names record type */
	audit_log_format(ab, " nametype=");
	switch(n->type) {
	case AUDIT_TYPE_NORMAL:
		audit_log_format(ab, "NORMAL");
		break;
	case AUDIT_TYPE_PARENT:
		audit_log_format(ab, "PARENT");
		break;
	case AUDIT_TYPE_CHILD_DELETE:
		audit_log_format(ab, "DELETE");
		break;
	case AUDIT_TYPE_CHILD_CREATE:
		audit_log_format(ab, "CREATE");
		break;
	default:
		audit_log_format(ab, "UNKNOWN");
		break;
	}

	audit_log_fcaps(ab, n);
	audit_log_end(ab);
}

int audit_log_task_context(struct audit_buffer *ab)
{
	char *ctx = NULL;
	unsigned len;
	int error;
	u32 sid;

	security_task_getsecid(current, &sid);
	if (!sid)
		return 0;

	error = security_secid_to_secctx(sid, &ctx, &len);
	if (error) {
		if (error != -EINVAL)
			goto error_path;
		return 0;
	}

	audit_log_format(ab, " subj=%s", ctx);
	security_release_secctx(ctx, len);
	return 0;

error_path:
	audit_panic("error in audit_log_task_context");
	return error;
}
EXPORT_SYMBOL(audit_log_task_context);

void audit_log_d_path_exe(struct audit_buffer *ab,
			  struct mm_struct *mm)
{
	struct file *exe_file;

	if (!mm)
		goto out_null;

	exe_file = get_mm_exe_file(mm);
	if (!exe_file)
		goto out_null;

	audit_log_d_path(ab, " exe=", &exe_file->f_path);
	fput(exe_file);
	return;
out_null:
	audit_log_format(ab, " exe=(null)");
}

struct tty_struct *audit_get_tty(struct task_struct *tsk)
{
	struct tty_struct *tty = NULL;
	unsigned long flags;

	spin_lock_irqsave(&tsk->sighand->siglock, flags);
	if (tsk->signal)
		tty = tty_kref_get(tsk->signal->tty);
	spin_unlock_irqrestore(&tsk->sighand->siglock, flags);
	return tty;
}

void audit_put_tty(struct tty_struct *tty)
{
	tty_kref_put(tty);
}

void audit_log_task_info(struct audit_buffer *ab, struct task_struct *tsk)
{
	const struct cred *cred;
	char comm[sizeof(tsk->comm)];
	struct tty_struct *tty;

	if (!ab)
		return;

	/* tsk == current */
	cred = current_cred();
	tty = audit_get_tty(tsk);
	audit_log_format(ab,
			 " ppid=%d pid=%d auid=%u uid=%u gid=%u"
			 " euid=%u suid=%u fsuid=%u"
			 " egid=%u sgid=%u fsgid=%u tty=%s ses=%u",
			 task_ppid_nr(tsk),
			 task_tgid_nr(tsk),
			 from_kuid(&init_user_ns, audit_get_loginuid(tsk)),
			 from_kuid(&init_user_ns, cred->uid),
			 from_kgid(&init_user_ns, cred->gid),
			 from_kuid(&init_user_ns, cred->euid),
			 from_kuid(&init_user_ns, cred->suid),
			 from_kuid(&init_user_ns, cred->fsuid),
			 from_kgid(&init_user_ns, cred->egid),
			 from_kgid(&init_user_ns, cred->sgid),
			 from_kgid(&init_user_ns, cred->fsgid),
			 tty ? tty_name(tty) : "(none)",
			 audit_get_sessionid(tsk));
	audit_put_tty(tty);
	audit_log_format(ab, " comm=");
	audit_log_untrustedstring(ab, get_task_comm(comm, tsk));
	audit_log_d_path_exe(ab, tsk->mm);
	audit_log_task_context(ab);
}
EXPORT_SYMBOL(audit_log_task_info);

/**
 * audit_log_link_denied - report a link restriction denial
 * @operation: specific link operation
 * @link: the path that triggered the restriction
 */
void audit_log_link_denied(const char *operation, const struct path *link)
{
	struct audit_buffer *ab;
	struct audit_names *name;

	name = kzalloc(sizeof(*name), GFP_NOFS);
	if (!name)
		return;

	/* Generate AUDIT_ANOM_LINK with subject, operation, outcome. */
	ab = audit_log_start(current->audit_context, GFP_KERNEL,
			     AUDIT_ANOM_LINK);
	if (!ab)
		goto out;
	audit_log_format(ab, "op=%s", operation);
	audit_log_task_info(ab, current);
	audit_log_format(ab, " res=0");
	audit_log_end(ab);

	/* Generate AUDIT_PATH record with object. */
	name->type = AUDIT_TYPE_NORMAL;
	audit_copy_inode(name, link->dentry, d_backing_inode(link->dentry));
	audit_log_name(current->audit_context, name, link, 0, NULL);
out:
	kfree(name);
}

/**
 * audit_log_end - end one audit record
 * @ab: the audit_buffer
 *
 * We can not do a netlink send inside an irq context because it blocks (last
 * arg, flags, is not set to MSG_DONTWAIT), so the audit buffer is placed on a
 * queue and a tasklet is scheduled to remove them from the queue outside the
 * irq context.  May be called in any context.
 */
void audit_log_end(struct audit_buffer *ab)
{
	struct sk_buff *skb;
	struct nlmsghdr *nlh;

	if (!ab)
		return;

	if (audit_rate_check()) {
		skb = ab->skb;
		ab->skb = NULL;

		/* setup the netlink header, see the comments in
		 * kauditd_send_multicast_skb() for length quirks */
		nlh = nlmsg_hdr(skb);
		nlh->nlmsg_len = skb->len - NLMSG_HDRLEN;

		/* queue the netlink packet and poke the kauditd thread */
		skb_queue_tail(&audit_queue, skb);
		wake_up_interruptible(&kauditd_wait);
	} else
		audit_log_lost("rate limit exceeded");

	audit_buffer_free(ab);
}

/**
 * audit_log - Log an audit record
 * @ctx: audit context
 * @gfp_mask: type of allocation
 * @type: audit message type
 * @fmt: format string to use
 * @...: variable parameters matching the format string
 *
 * This is a convenience function that calls audit_log_start,
 * audit_log_vformat, and audit_log_end.  It may be called
 * in any context.
 */
void audit_log(struct audit_context *ctx, gfp_t gfp_mask, int type,
	       const char *fmt, ...)
{
	struct audit_buffer *ab;
	va_list args;

	ab = audit_log_start(ctx, gfp_mask, type);
	if (ab) {
		va_start(args, fmt);
		audit_log_vformat(ab, fmt, args);
		va_end(args);
		audit_log_end(ab);
	}
}

#ifdef CONFIG_SECURITY
/**
 * audit_log_secctx - Converts and logs SELinux context
 * @ab: audit_buffer
 * @secid: security number
 *
 * This is a helper function that calls security_secid_to_secctx to convert
 * secid to secctx and then adds the (converted) SELinux context to the audit
 * log by calling audit_log_format, thus also preventing leak of internal secid
 * to userspace. If secid cannot be converted audit_panic is called.
 */
void audit_log_secctx(struct audit_buffer *ab, u32 secid)
{
	u32 len;
	char *secctx;

	if (security_secid_to_secctx(secid, &secctx, &len)) {
		audit_panic("Cannot convert secid to context");
	} else {
		audit_log_format(ab, " obj=%s", secctx);
		security_release_secctx(secctx, len);
	}
}
EXPORT_SYMBOL(audit_log_secctx);
#endif

EXPORT_SYMBOL(audit_log_start);
EXPORT_SYMBOL(audit_log_end);
EXPORT_SYMBOL(audit_log_format);
EXPORT_SYMBOL(audit_log);<|MERGE_RESOLUTION|>--- conflicted
+++ resolved
@@ -100,7 +100,6 @@
 /**
  * struct audit_net - audit private network namespace data
  * @sk: communication socket
-<<<<<<< HEAD
  */
 struct audit_net {
 	struct sock *sk;
@@ -117,24 +116,6 @@
  * This struct is RCU protected; you must either hold the RCU lock for reading
  * or the included spinlock for writing.
  */
-=======
- */
-struct audit_net {
-	struct sock *sk;
-};
-
-/**
- * struct auditd_connection - kernel/auditd connection state
- * @pid: auditd PID
- * @portid: netlink portid
- * @net: the associated network namespace
- * @lock: spinlock to protect write access
- *
- * Description:
- * This struct is RCU protected; you must either hold the RCU lock for reading
- * or the included spinlock for writing.
- */
->>>>>>> 5ecda137
 static struct auditd_connection {
 	int pid;
 	u32 portid;
@@ -179,7 +160,6 @@
 
 /* queue msgs to send via kauditd_task */
 static struct sk_buff_head audit_queue;
-static void kauditd_hold_skb(struct sk_buff *skb);
 /* queue msgs due to temporary unicast send problems */
 static struct sk_buff_head audit_retry_queue;
 /* queue msgs waiting for new auditd connection */
@@ -473,33 +453,6 @@
 }
 
 /**
-<<<<<<< HEAD
- * auditd_reset - Disconnect the auditd connection
- *
- * Description:
- * Break the auditd/kauditd connection and move all the queued records into the
- * hold queue in case auditd reconnects.
- */
-static void auditd_reset(void)
-{
-	struct sk_buff *skb;
-
-	/* if it isn't already broken, break the connection */
-	rcu_read_lock();
-	if (auditd_conn.pid)
-		auditd_set(0, 0, NULL);
-	rcu_read_unlock();
-
-	/* flush all of the main and retry queues to the hold queue */
-	while ((skb = skb_dequeue(&audit_retry_queue)))
-		kauditd_hold_skb(skb);
-	while ((skb = skb_dequeue(&audit_queue)))
-		kauditd_hold_skb(skb);
-}
-
-/**
-=======
->>>>>>> 5ecda137
  * kauditd_print_skb - Print the audit record to the ring buffer
  * @skb: audit record
  *
@@ -527,12 +480,6 @@
 {
 	/* put the record back in the queue at the same place */
 	skb_queue_head(&audit_hold_queue, skb);
-<<<<<<< HEAD
-
-	/* fail the auditd connection */
-	auditd_reset();
-=======
->>>>>>> 5ecda137
 }
 
 /**
@@ -569,9 +516,6 @@
 	/* we have no other options - drop the message */
 	audit_log_lost("kauditd hold queue overflow");
 	kfree_skb(skb);
-
-	/* fail the auditd connection */
-	auditd_reset();
 }
 
 /**
@@ -592,24 +536,42 @@
 }
 
 /**
+ * auditd_reset - Disconnect the auditd connection
+ *
+ * Description:
+ * Break the auditd/kauditd connection and move all the queued records into the
+ * hold queue in case auditd reconnects.
+ */
+static void auditd_reset(void)
+{
+	struct sk_buff *skb;
+
+	/* if it isn't already broken, break the connection */
+	rcu_read_lock();
+	if (auditd_conn.pid)
+		auditd_set(0, 0, NULL);
+	rcu_read_unlock();
+
+	/* flush all of the main and retry queues to the hold queue */
+	while ((skb = skb_dequeue(&audit_retry_queue)))
+		kauditd_hold_skb(skb);
+	while ((skb = skb_dequeue(&audit_queue)))
+		kauditd_hold_skb(skb);
+}
+
+/**
  * auditd_send_unicast_skb - Send a record via unicast to auditd
  * @skb: audit record
  *
  * Description:
-<<<<<<< HEAD
  * Send a skb to the audit daemon, returns positive/zero values on success and
  * negative values on failure; in all cases the skb will be consumed by this
  * function.  If the send results in -ECONNREFUSED the connection with auditd
  * will be reset.  This function may sleep so callers should not hold any locks
  * where this would cause a problem.
-=======
- * Break the auditd/kauditd connection and move all the queued records into the
- * hold queue in case auditd reconnects.
->>>>>>> 5ecda137
  */
 static int auditd_send_unicast_skb(struct sk_buff *skb)
 {
-<<<<<<< HEAD
 	int rc;
 	u32 portid;
 	struct net *net;
@@ -714,140 +676,6 @@
 
 out:
 	return (rc >= 0 ? 0 : rc);
-=======
-	struct sk_buff *skb;
-
-	/* if it isn't already broken, break the connection */
-	rcu_read_lock();
-	if (auditd_conn.pid)
-		auditd_set(0, 0, NULL);
-	rcu_read_unlock();
-
-	/* flush all of the main and retry queues to the hold queue */
-	while ((skb = skb_dequeue(&audit_retry_queue)))
-		kauditd_hold_skb(skb);
-	while ((skb = skb_dequeue(&audit_queue)))
-		kauditd_hold_skb(skb);
-}
-
-/**
- * auditd_send_unicast_skb - Send a record via unicast to auditd
- * @skb: audit record
- *
- * Description:
- * Send a skb to the audit daemon, returns positive/zero values on success and
- * negative values on failure; in all cases the skb will be consumed by this
- * function.  If the send results in -ECONNREFUSED the connection with auditd
- * will be reset.  This function may sleep so callers should not hold any locks
- * where this would cause a problem.
- */
-static int auditd_send_unicast_skb(struct sk_buff *skb)
-{
-	int rc;
-	u32 portid;
-	struct net *net;
-	struct sock *sk;
-
-	/* NOTE: we can't call netlink_unicast while in the RCU section so
-	 *       take a reference to the network namespace and grab local
-	 *       copies of the namespace, the sock, and the portid; the
-	 *       namespace and sock aren't going to go away while we hold a
-	 *       reference and if the portid does become invalid after the RCU
-	 *       section netlink_unicast() should safely return an error */
-
-	rcu_read_lock();
-	if (!auditd_conn.pid) {
-		rcu_read_unlock();
-		rc = -ECONNREFUSED;
-		goto err;
-	}
-	net = auditd_conn.net;
-	get_net(net);
-	sk = audit_get_sk(net);
-	portid = auditd_conn.portid;
-	rcu_read_unlock();
-
-	rc = netlink_unicast(sk, skb, portid, 0);
-	put_net(net);
-	if (rc < 0)
-		goto err;
-
-	return rc;
-
-err:
-	if (rc == -ECONNREFUSED)
-		auditd_reset();
-	return rc;
->>>>>>> 5ecda137
-}
-
-/**
- * kauditd_send_queue - Helper for kauditd_thread to flush skb queues
- * @sk: the sending sock
- * @portid: the netlink destination
- * @queue: the skb queue to process
- * @retry_limit: limit on number of netlink unicast failures
- * @skb_hook: per-skb hook for additional processing
- * @err_hook: hook called if the skb fails the netlink unicast send
- *
- * Description:
- * Run through the given queue and attempt to send the audit records to auditd,
- * returns zero on success, negative values on failure.  It is up to the caller
- * to ensure that the @sk is valid for the duration of this function.
- *
- */
-static int kauditd_send_queue(struct sock *sk, u32 portid,
-			      struct sk_buff_head *queue,
-			      unsigned int retry_limit,
-			      void (*skb_hook)(struct sk_buff *skb),
-			      void (*err_hook)(struct sk_buff *skb))
-{
-	int rc = 0;
-	struct sk_buff *skb;
-	static unsigned int failed = 0;
-
-	/* NOTE: kauditd_thread takes care of all our locking, we just use
-	 *       the netlink info passed to us (e.g. sk and portid) */
-
-	while ((skb = skb_dequeue(queue))) {
-		/* call the skb_hook for each skb we touch */
-		if (skb_hook)
-			(*skb_hook)(skb);
-
-		/* can we send to anyone via unicast? */
-		if (!sk) {
-			if (err_hook)
-				(*err_hook)(skb);
-			continue;
-		}
-
-		/* grab an extra skb reference in case of error */
-		skb_get(skb);
-		rc = netlink_unicast(sk, skb, portid, 0);
-		if (rc < 0) {
-			/* fatal failure for our queue flush attempt? */
-			if (++failed >= retry_limit ||
-			    rc == -ECONNREFUSED || rc == -EPERM) {
-				/* yes - error processing for the queue */
-				sk = NULL;
-				if (err_hook)
-					(*err_hook)(skb);
-				if (!skb_hook)
-					goto out;
-				/* keep processing with the skb_hook */
-				continue;
-			} else
-				/* no - requeue to preserve ordering */
-				skb_queue_head(queue, skb);
-		} else {
-			/* it worked - drop the extra reference and continue */
-			consume_skb(skb);
-			failed = 0;
-		}
-	}
-
-out:
-	return (rc >= 0 ? 0 : rc);
 }
 
 /*
@@ -923,10 +751,7 @@
 					NULL, kauditd_rehold_skb);
 		if (rc < 0) {
 			sk = NULL;
-<<<<<<< HEAD
-=======
 			auditd_reset();
->>>>>>> 5ecda137
 			goto main_queue;
 		}
 
@@ -936,10 +761,7 @@
 					NULL, kauditd_hold_skb);
 		if (rc < 0) {
 			sk = NULL;
-<<<<<<< HEAD
-=======
 			auditd_reset();
->>>>>>> 5ecda137
 			goto main_queue;
 		}
 
@@ -948,28 +770,18 @@
 		 * unicast, dump failed record sends to the retry queue; if
 		 * sk == NULL due to previous failures we will just do the
 		 * multicast send and move the record to the retry queue */
-<<<<<<< HEAD
-		kauditd_send_queue(sk, portid, &audit_queue, 1,
-				   kauditd_send_multicast_skb,
-				   kauditd_retry_skb);
-=======
 		rc = kauditd_send_queue(sk, portid, &audit_queue, 1,
 					kauditd_send_multicast_skb,
 					kauditd_retry_skb);
 		if (sk == NULL || rc < 0)
 			auditd_reset();
 		sk = NULL;
->>>>>>> 5ecda137
 
 		/* drop our netns reference, no auditd sends past this line */
 		if (net) {
 			put_net(net);
 			net = NULL;
 		}
-<<<<<<< HEAD
-		sk = NULL;
-=======
->>>>>>> 5ecda137
 
 		/* we have processed all the queues so wake everyone */
 		wake_up(&audit_backlog_wait);
