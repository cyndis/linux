// SPDX-License-Identifier: GPL-2.0
/*
 *  linux/fs/ext4/namei.c
 *
 * Copyright (C) 1992, 1993, 1994, 1995
 * Remy Card (card@masi.ibp.fr)
 * Laboratoire MASI - Institut Blaise Pascal
 * Universite Pierre et Marie Curie (Paris VI)
 *
 *  from
 *
 *  linux/fs/minix/namei.c
 *
 *  Copyright (C) 1991, 1992  Linus Torvalds
 *
 *  Big-endian to little-endian byte-swapping/bitmaps by
 *        David S. Miller (davem@caip.rutgers.edu), 1995
 *  Directory entry file type support and forward compatibility hooks
 *	for B-tree directories by Theodore Ts'o (tytso@mit.edu), 1998
 *  Hash Tree Directory indexing (c)
 *	Daniel Phillips, 2001
 *  Hash Tree Directory indexing porting
 *	Christopher Li, 2002
 *  Hash Tree Directory indexing cleanup
 *	Theodore Ts'o, 2002
 */

#include <linux/fs.h>
#include <linux/pagemap.h>
#include <linux/time.h>
#include <linux/fcntl.h>
#include <linux/stat.h>
#include <linux/string.h>
#include <linux/quotaops.h>
#include <linux/buffer_head.h>
#include <linux/bio.h>
#include <linux/iversion.h>
#include <linux/unicode.h>
#include "ext4.h"
#include "ext4_jbd2.h"

#include "xattr.h"
#include "acl.h"

#include <trace/events/ext4.h>
/*
 * define how far ahead to read directories while searching them.
 */
#define NAMEI_RA_CHUNKS  2
#define NAMEI_RA_BLOCKS  4
#define NAMEI_RA_SIZE	     (NAMEI_RA_CHUNKS * NAMEI_RA_BLOCKS)

static struct buffer_head *ext4_append(handle_t *handle,
					struct inode *inode,
					ext4_lblk_t *block)
{
	struct buffer_head *bh;
	int err;

	if (unlikely(EXT4_SB(inode->i_sb)->s_max_dir_size_kb &&
		     ((inode->i_size >> 10) >=
		      EXT4_SB(inode->i_sb)->s_max_dir_size_kb)))
		return ERR_PTR(-ENOSPC);

	*block = inode->i_size >> inode->i_sb->s_blocksize_bits;

	bh = ext4_bread(handle, inode, *block, EXT4_GET_BLOCKS_CREATE);
	if (IS_ERR(bh))
		return bh;
	inode->i_size += inode->i_sb->s_blocksize;
	EXT4_I(inode)->i_disksize = inode->i_size;
	BUFFER_TRACE(bh, "get_write_access");
	err = ext4_journal_get_write_access(handle, bh);
	if (err) {
		brelse(bh);
		ext4_std_error(inode->i_sb, err);
		return ERR_PTR(err);
	}
	return bh;
}

static int ext4_dx_csum_verify(struct inode *inode,
			       struct ext4_dir_entry *dirent);

/*
 * Hints to ext4_read_dirblock regarding whether we expect a directory
 * block being read to be an index block, or a block containing
 * directory entries (and if the latter, whether it was found via a
 * logical block in an htree index block).  This is used to control
 * what sort of sanity checkinig ext4_read_dirblock() will do on the
 * directory block read from the storage device.  EITHER will means
 * the caller doesn't know what kind of directory block will be read,
 * so no specific verification will be done.
 */
typedef enum {
	EITHER, INDEX, DIRENT, DIRENT_HTREE
} dirblock_type_t;

#define ext4_read_dirblock(inode, block, type) \
	__ext4_read_dirblock((inode), (block), (type), __func__, __LINE__)

static struct buffer_head *__ext4_read_dirblock(struct inode *inode,
						ext4_lblk_t block,
						dirblock_type_t type,
						const char *func,
						unsigned int line)
{
	struct buffer_head *bh;
	struct ext4_dir_entry *dirent;
	int is_dx_block = 0;

	if (ext4_simulate_fail(inode->i_sb, EXT4_SIM_DIRBLOCK_EIO))
		bh = ERR_PTR(-EIO);
	else
		bh = ext4_bread(NULL, inode, block, 0);
	if (IS_ERR(bh)) {
		__ext4_warning(inode->i_sb, func, line,
			       "inode #%lu: lblock %lu: comm %s: "
			       "error %ld reading directory block",
			       inode->i_ino, (unsigned long)block,
			       current->comm, PTR_ERR(bh));

		return bh;
	}
	if (!bh && (type == INDEX || type == DIRENT_HTREE)) {
		ext4_error_inode(inode, func, line, block,
				 "Directory hole found for htree %s block",
				 (type == INDEX) ? "index" : "leaf");
		return ERR_PTR(-EFSCORRUPTED);
	}
	if (!bh)
		return NULL;
	dirent = (struct ext4_dir_entry *) bh->b_data;
	/* Determine whether or not we have an index block */
	if (is_dx(inode)) {
		if (block == 0)
			is_dx_block = 1;
		else if (ext4_rec_len_from_disk(dirent->rec_len,
						inode->i_sb->s_blocksize) ==
			 inode->i_sb->s_blocksize)
			is_dx_block = 1;
	}
	if (!is_dx_block && type == INDEX) {
		ext4_error_inode(inode, func, line, block,
		       "directory leaf block found instead of index block");
		brelse(bh);
		return ERR_PTR(-EFSCORRUPTED);
	}
	if (!ext4_has_metadata_csum(inode->i_sb) ||
	    buffer_verified(bh))
		return bh;

	/*
	 * An empty leaf block can get mistaken for a index block; for
	 * this reason, we can only check the index checksum when the
	 * caller is sure it should be an index block.
	 */
	if (is_dx_block && type == INDEX) {
		if (ext4_dx_csum_verify(inode, dirent) &&
		    !ext4_simulate_fail(inode->i_sb, EXT4_SIM_DIRBLOCK_CRC))
			set_buffer_verified(bh);
		else {
			ext4_error_inode_err(inode, func, line, block,
					     EFSBADCRC,
					     "Directory index failed checksum");
			brelse(bh);
			return ERR_PTR(-EFSBADCRC);
		}
	}
	if (!is_dx_block) {
		if (ext4_dirblock_csum_verify(inode, bh) &&
		    !ext4_simulate_fail(inode->i_sb, EXT4_SIM_DIRBLOCK_CRC))
			set_buffer_verified(bh);
		else {
			ext4_error_inode_err(inode, func, line, block,
					     EFSBADCRC,
					     "Directory block failed checksum");
			brelse(bh);
			return ERR_PTR(-EFSBADCRC);
		}
	}
	return bh;
}

#ifdef DX_DEBUG
#define dxtrace(command) command
#else
#define dxtrace(command)
#endif

struct fake_dirent
{
	__le32 inode;
	__le16 rec_len;
	u8 name_len;
	u8 file_type;
};

struct dx_countlimit
{
	__le16 limit;
	__le16 count;
};

struct dx_entry
{
	__le32 hash;
	__le32 block;
};

/*
 * dx_root_info is laid out so that if it should somehow get overlaid by a
 * dirent the two low bits of the hash version will be zero.  Therefore, the
 * hash version mod 4 should never be 0.  Sincerely, the paranoia department.
 */

struct dx_root
{
	struct fake_dirent dot;
	char dot_name[4];
	struct fake_dirent dotdot;
	char dotdot_name[4];
	struct dx_root_info
	{
		__le32 reserved_zero;
		u8 hash_version;
		u8 info_length; /* 8 */
		u8 indirect_levels;
		u8 unused_flags;
	}
	info;
	struct dx_entry	entries[];
};

struct dx_node
{
	struct fake_dirent fake;
	struct dx_entry	entries[];
};


struct dx_frame
{
	struct buffer_head *bh;
	struct dx_entry *entries;
	struct dx_entry *at;
};

struct dx_map_entry
{
	u32 hash;
	u16 offs;
	u16 size;
};

/*
 * This goes at the end of each htree block.
 */
struct dx_tail {
	u32 dt_reserved;
	__le32 dt_checksum;	/* crc32c(uuid+inum+dirblock) */
};

static inline ext4_lblk_t dx_get_block(struct dx_entry *entry);
static void dx_set_block(struct dx_entry *entry, ext4_lblk_t value);
static inline unsigned dx_get_hash(struct dx_entry *entry);
static void dx_set_hash(struct dx_entry *entry, unsigned value);
static unsigned dx_get_count(struct dx_entry *entries);
static unsigned dx_get_limit(struct dx_entry *entries);
static void dx_set_count(struct dx_entry *entries, unsigned value);
static void dx_set_limit(struct dx_entry *entries, unsigned value);
static unsigned dx_root_limit(struct inode *dir, unsigned infosize);
static unsigned dx_node_limit(struct inode *dir);
static struct dx_frame *dx_probe(struct ext4_filename *fname,
				 struct inode *dir,
				 struct dx_hash_info *hinfo,
				 struct dx_frame *frame);
static void dx_release(struct dx_frame *frames);
static int dx_make_map(struct inode *dir, struct ext4_dir_entry_2 *de,
		       unsigned blocksize, struct dx_hash_info *hinfo,
		       struct dx_map_entry map[]);
static void dx_sort_map(struct dx_map_entry *map, unsigned count);
static struct ext4_dir_entry_2 *dx_move_dirents(char *from, char *to,
		struct dx_map_entry *offsets, int count, unsigned blocksize);
static struct ext4_dir_entry_2* dx_pack_dirents(char *base, unsigned blocksize);
static void dx_insert_block(struct dx_frame *frame,
					u32 hash, ext4_lblk_t block);
static int ext4_htree_next_block(struct inode *dir, __u32 hash,
				 struct dx_frame *frame,
				 struct dx_frame *frames,
				 __u32 *start_hash);
static struct buffer_head * ext4_dx_find_entry(struct inode *dir,
		struct ext4_filename *fname,
		struct ext4_dir_entry_2 **res_dir);
static int ext4_dx_add_entry(handle_t *handle, struct ext4_filename *fname,
			     struct inode *dir, struct inode *inode);

/* checksumming functions */
void ext4_initialize_dirent_tail(struct buffer_head *bh,
				 unsigned int blocksize)
{
	struct ext4_dir_entry_tail *t = EXT4_DIRENT_TAIL(bh->b_data, blocksize);

	memset(t, 0, sizeof(struct ext4_dir_entry_tail));
	t->det_rec_len = ext4_rec_len_to_disk(
			sizeof(struct ext4_dir_entry_tail), blocksize);
	t->det_reserved_ft = EXT4_FT_DIR_CSUM;
}

/* Walk through a dirent block to find a checksum "dirent" at the tail */
static struct ext4_dir_entry_tail *get_dirent_tail(struct inode *inode,
						   struct buffer_head *bh)
{
	struct ext4_dir_entry_tail *t;

#ifdef PARANOID
	struct ext4_dir_entry *d, *top;

	d = (struct ext4_dir_entry *)bh->b_data;
	top = (struct ext4_dir_entry *)(bh->b_data +
		(EXT4_BLOCK_SIZE(inode->i_sb) -
		 sizeof(struct ext4_dir_entry_tail)));
	while (d < top && d->rec_len)
		d = (struct ext4_dir_entry *)(((void *)d) +
		    le16_to_cpu(d->rec_len));

	if (d != top)
		return NULL;

	t = (struct ext4_dir_entry_tail *)d;
#else
	t = EXT4_DIRENT_TAIL(bh->b_data, EXT4_BLOCK_SIZE(inode->i_sb));
#endif

	if (t->det_reserved_zero1 ||
	    le16_to_cpu(t->det_rec_len) != sizeof(struct ext4_dir_entry_tail) ||
	    t->det_reserved_zero2 ||
	    t->det_reserved_ft != EXT4_FT_DIR_CSUM)
		return NULL;

	return t;
}

static __le32 ext4_dirblock_csum(struct inode *inode, void *dirent, int size)
{
	struct ext4_sb_info *sbi = EXT4_SB(inode->i_sb);
	struct ext4_inode_info *ei = EXT4_I(inode);
	__u32 csum;

	csum = ext4_chksum(sbi, ei->i_csum_seed, (__u8 *)dirent, size);
	return cpu_to_le32(csum);
}

#define warn_no_space_for_csum(inode)					\
	__warn_no_space_for_csum((inode), __func__, __LINE__)

static void __warn_no_space_for_csum(struct inode *inode, const char *func,
				     unsigned int line)
{
	__ext4_warning_inode(inode, func, line,
		"No space for directory leaf checksum. Please run e2fsck -D.");
}

int ext4_dirblock_csum_verify(struct inode *inode, struct buffer_head *bh)
{
	struct ext4_dir_entry_tail *t;

	if (!ext4_has_metadata_csum(inode->i_sb))
		return 1;

	t = get_dirent_tail(inode, bh);
	if (!t) {
		warn_no_space_for_csum(inode);
		return 0;
	}

	if (t->det_checksum != ext4_dirblock_csum(inode, bh->b_data,
						  (char *)t - bh->b_data))
		return 0;

	return 1;
}

static void ext4_dirblock_csum_set(struct inode *inode,
				 struct buffer_head *bh)
{
	struct ext4_dir_entry_tail *t;

	if (!ext4_has_metadata_csum(inode->i_sb))
		return;

	t = get_dirent_tail(inode, bh);
	if (!t) {
		warn_no_space_for_csum(inode);
		return;
	}

	t->det_checksum = ext4_dirblock_csum(inode, bh->b_data,
					     (char *)t - bh->b_data);
}

int ext4_handle_dirty_dirblock(handle_t *handle,
			       struct inode *inode,
			       struct buffer_head *bh)
{
	ext4_dirblock_csum_set(inode, bh);
	return ext4_handle_dirty_metadata(handle, inode, bh);
}

static struct dx_countlimit *get_dx_countlimit(struct inode *inode,
					       struct ext4_dir_entry *dirent,
					       int *offset)
{
	struct ext4_dir_entry *dp;
	struct dx_root_info *root;
	int count_offset;

	if (le16_to_cpu(dirent->rec_len) == EXT4_BLOCK_SIZE(inode->i_sb))
		count_offset = 8;
	else if (le16_to_cpu(dirent->rec_len) == 12) {
		dp = (struct ext4_dir_entry *)(((void *)dirent) + 12);
		if (le16_to_cpu(dp->rec_len) !=
		    EXT4_BLOCK_SIZE(inode->i_sb) - 12)
			return NULL;
		root = (struct dx_root_info *)(((void *)dp + 12));
		if (root->reserved_zero ||
		    root->info_length != sizeof(struct dx_root_info))
			return NULL;
		count_offset = 32;
	} else
		return NULL;

	if (offset)
		*offset = count_offset;
	return (struct dx_countlimit *)(((void *)dirent) + count_offset);
}

static __le32 ext4_dx_csum(struct inode *inode, struct ext4_dir_entry *dirent,
			   int count_offset, int count, struct dx_tail *t)
{
	struct ext4_sb_info *sbi = EXT4_SB(inode->i_sb);
	struct ext4_inode_info *ei = EXT4_I(inode);
	__u32 csum;
	int size;
	__u32 dummy_csum = 0;
	int offset = offsetof(struct dx_tail, dt_checksum);

	size = count_offset + (count * sizeof(struct dx_entry));
	csum = ext4_chksum(sbi, ei->i_csum_seed, (__u8 *)dirent, size);
	csum = ext4_chksum(sbi, csum, (__u8 *)t, offset);
	csum = ext4_chksum(sbi, csum, (__u8 *)&dummy_csum, sizeof(dummy_csum));

	return cpu_to_le32(csum);
}

static int ext4_dx_csum_verify(struct inode *inode,
			       struct ext4_dir_entry *dirent)
{
	struct dx_countlimit *c;
	struct dx_tail *t;
	int count_offset, limit, count;

	if (!ext4_has_metadata_csum(inode->i_sb))
		return 1;

	c = get_dx_countlimit(inode, dirent, &count_offset);
	if (!c) {
		EXT4_ERROR_INODE(inode, "dir seems corrupt?  Run e2fsck -D.");
		return 0;
	}
	limit = le16_to_cpu(c->limit);
	count = le16_to_cpu(c->count);
	if (count_offset + (limit * sizeof(struct dx_entry)) >
	    EXT4_BLOCK_SIZE(inode->i_sb) - sizeof(struct dx_tail)) {
		warn_no_space_for_csum(inode);
		return 0;
	}
	t = (struct dx_tail *)(((struct dx_entry *)c) + limit);

	if (t->dt_checksum != ext4_dx_csum(inode, dirent, count_offset,
					    count, t))
		return 0;
	return 1;
}

static void ext4_dx_csum_set(struct inode *inode, struct ext4_dir_entry *dirent)
{
	struct dx_countlimit *c;
	struct dx_tail *t;
	int count_offset, limit, count;

	if (!ext4_has_metadata_csum(inode->i_sb))
		return;

	c = get_dx_countlimit(inode, dirent, &count_offset);
	if (!c) {
		EXT4_ERROR_INODE(inode, "dir seems corrupt?  Run e2fsck -D.");
		return;
	}
	limit = le16_to_cpu(c->limit);
	count = le16_to_cpu(c->count);
	if (count_offset + (limit * sizeof(struct dx_entry)) >
	    EXT4_BLOCK_SIZE(inode->i_sb) - sizeof(struct dx_tail)) {
		warn_no_space_for_csum(inode);
		return;
	}
	t = (struct dx_tail *)(((struct dx_entry *)c) + limit);

	t->dt_checksum = ext4_dx_csum(inode, dirent, count_offset, count, t);
}

static inline int ext4_handle_dirty_dx_node(handle_t *handle,
					    struct inode *inode,
					    struct buffer_head *bh)
{
	ext4_dx_csum_set(inode, (struct ext4_dir_entry *)bh->b_data);
	return ext4_handle_dirty_metadata(handle, inode, bh);
}

/*
 * p is at least 6 bytes before the end of page
 */
static inline struct ext4_dir_entry_2 *
ext4_next_entry(struct ext4_dir_entry_2 *p, unsigned long blocksize)
{
	return (struct ext4_dir_entry_2 *)((char *)p +
		ext4_rec_len_from_disk(p->rec_len, blocksize));
}

/*
 * Future: use high four bits of block for coalesce-on-delete flags
 * Mask them off for now.
 */

static inline ext4_lblk_t dx_get_block(struct dx_entry *entry)
{
	return le32_to_cpu(entry->block) & 0x0fffffff;
}

static inline void dx_set_block(struct dx_entry *entry, ext4_lblk_t value)
{
	entry->block = cpu_to_le32(value);
}

static inline unsigned dx_get_hash(struct dx_entry *entry)
{
	return le32_to_cpu(entry->hash);
}

static inline void dx_set_hash(struct dx_entry *entry, unsigned value)
{
	entry->hash = cpu_to_le32(value);
}

static inline unsigned dx_get_count(struct dx_entry *entries)
{
	return le16_to_cpu(((struct dx_countlimit *) entries)->count);
}

static inline unsigned dx_get_limit(struct dx_entry *entries)
{
	return le16_to_cpu(((struct dx_countlimit *) entries)->limit);
}

static inline void dx_set_count(struct dx_entry *entries, unsigned value)
{
	((struct dx_countlimit *) entries)->count = cpu_to_le16(value);
}

static inline void dx_set_limit(struct dx_entry *entries, unsigned value)
{
	((struct dx_countlimit *) entries)->limit = cpu_to_le16(value);
}

static inline unsigned dx_root_limit(struct inode *dir, unsigned infosize)
{
	unsigned entry_space = dir->i_sb->s_blocksize - EXT4_DIR_REC_LEN(1) -
		EXT4_DIR_REC_LEN(2) - infosize;

	if (ext4_has_metadata_csum(dir->i_sb))
		entry_space -= sizeof(struct dx_tail);
	return entry_space / sizeof(struct dx_entry);
}

static inline unsigned dx_node_limit(struct inode *dir)
{
	unsigned entry_space = dir->i_sb->s_blocksize - EXT4_DIR_REC_LEN(0);

	if (ext4_has_metadata_csum(dir->i_sb))
		entry_space -= sizeof(struct dx_tail);
	return entry_space / sizeof(struct dx_entry);
}

/*
 * Debug
 */
#ifdef DX_DEBUG
static void dx_show_index(char * label, struct dx_entry *entries)
{
	int i, n = dx_get_count (entries);
	printk(KERN_DEBUG "%s index", label);
	for (i = 0; i < n; i++) {
		printk(KERN_CONT " %x->%lu",
		       i ? dx_get_hash(entries + i) : 0,
		       (unsigned long)dx_get_block(entries + i));
	}
	printk(KERN_CONT "\n");
}

struct stats
{
	unsigned names;
	unsigned space;
	unsigned bcount;
};

static struct stats dx_show_leaf(struct inode *dir,
				struct dx_hash_info *hinfo,
				struct ext4_dir_entry_2 *de,
				int size, int show_names)
{
	unsigned names = 0, space = 0;
	char *base = (char *) de;
	struct dx_hash_info h = *hinfo;

	printk("names: ");
	while ((char *) de < base + size)
	{
		if (de->inode)
		{
			if (show_names)
			{
#ifdef CONFIG_FS_ENCRYPTION
				int len;
				char *name;
				struct fscrypt_str fname_crypto_str =
					FSTR_INIT(NULL, 0);
				int res = 0;

				name  = de->name;
				len = de->name_len;
				if (!IS_ENCRYPTED(dir)) {
					/* Directory is not encrypted */
					ext4fs_dirhash(dir, de->name,
						de->name_len, &h);
					printk("%*.s:(U)%x.%u ", len,
					       name, h.hash,
					       (unsigned) ((char *) de
							   - base));
				} else {
					struct fscrypt_str de_name =
						FSTR_INIT(name, len);

					/* Directory is encrypted */
					res = fscrypt_fname_alloc_buffer(
						len, &fname_crypto_str);
					if (res)
						printk(KERN_WARNING "Error "
							"allocating crypto "
							"buffer--skipping "
							"crypto\n");
					res = fscrypt_fname_disk_to_usr(dir,
						0, 0, &de_name,
						&fname_crypto_str);
					if (res) {
						printk(KERN_WARNING "Error "
							"converting filename "
							"from disk to usr"
							"\n");
						name = "??";
						len = 2;
					} else {
						name = fname_crypto_str.name;
						len = fname_crypto_str.len;
					}
					ext4fs_dirhash(dir, de->name,
						       de->name_len, &h);
					printk("%*.s:(E)%x.%u ", len, name,
					       h.hash, (unsigned) ((char *) de
								   - base));
					fscrypt_fname_free_buffer(
							&fname_crypto_str);
				}
#else
				int len = de->name_len;
				char *name = de->name;
				ext4fs_dirhash(dir, de->name, de->name_len, &h);
				printk("%*.s:%x.%u ", len, name, h.hash,
				       (unsigned) ((char *) de - base));
#endif
			}
			space += EXT4_DIR_REC_LEN(de->name_len);
			names++;
		}
		de = ext4_next_entry(de, size);
	}
	printk(KERN_CONT "(%i)\n", names);
	return (struct stats) { names, space, 1 };
}

struct stats dx_show_entries(struct dx_hash_info *hinfo, struct inode *dir,
			     struct dx_entry *entries, int levels)
{
	unsigned blocksize = dir->i_sb->s_blocksize;
	unsigned count = dx_get_count(entries), names = 0, space = 0, i;
	unsigned bcount = 0;
	struct buffer_head *bh;
	printk("%i indexed blocks...\n", count);
	for (i = 0; i < count; i++, entries++)
	{
		ext4_lblk_t block = dx_get_block(entries);
		ext4_lblk_t hash  = i ? dx_get_hash(entries): 0;
		u32 range = i < count - 1? (dx_get_hash(entries + 1) - hash): ~hash;
		struct stats stats;
		printk("%s%3u:%03u hash %8x/%8x ",levels?"":"   ", i, block, hash, range);
		bh = ext4_bread(NULL,dir, block, 0);
		if (!bh || IS_ERR(bh))
			continue;
		stats = levels?
		   dx_show_entries(hinfo, dir, ((struct dx_node *) bh->b_data)->entries, levels - 1):
		   dx_show_leaf(dir, hinfo, (struct ext4_dir_entry_2 *)
			bh->b_data, blocksize, 0);
		names += stats.names;
		space += stats.space;
		bcount += stats.bcount;
		brelse(bh);
	}
	if (bcount)
		printk(KERN_DEBUG "%snames %u, fullness %u (%u%%)\n",
		       levels ? "" : "   ", names, space/bcount,
		       (space/bcount)*100/blocksize);
	return (struct stats) { names, space, bcount};
}

/*
 * Linear search cross check
 */
static inline void htree_rep_invariant_check(struct dx_entry *at,
					     struct dx_entry *target,
					     u32 hash, unsigned int n)
{
	while (n--) {
		dxtrace(printk(KERN_CONT ","));
		if (dx_get_hash(++at) > hash) {
			at--;
			break;
		}
	}
	ASSERT(at == target - 1);
}
#else /* DX_DEBUG */
static inline void htree_rep_invariant_check(struct dx_entry *at,
					     struct dx_entry *target,
					     u32 hash, unsigned int n)
{
}
#endif /* DX_DEBUG */

/*
 * Probe for a directory leaf block to search.
 *
 * dx_probe can return ERR_BAD_DX_DIR, which means there was a format
 * error in the directory index, and the caller should fall back to
 * searching the directory normally.  The callers of dx_probe **MUST**
 * check for this error code, and make sure it never gets reflected
 * back to userspace.
 */
static struct dx_frame *
dx_probe(struct ext4_filename *fname, struct inode *dir,
	 struct dx_hash_info *hinfo, struct dx_frame *frame_in)
{
	unsigned count, indirect;
	struct dx_entry *at, *entries, *p, *q, *m;
	struct dx_root *root;
	struct dx_frame *frame = frame_in;
	struct dx_frame *ret_err = ERR_PTR(ERR_BAD_DX_DIR);
	u32 hash;

	memset(frame_in, 0, EXT4_HTREE_LEVEL * sizeof(frame_in[0]));
	frame->bh = ext4_read_dirblock(dir, 0, INDEX);
	if (IS_ERR(frame->bh))
		return (struct dx_frame *) frame->bh;

	root = (struct dx_root *) frame->bh->b_data;
	if (root->info.hash_version != DX_HASH_TEA &&
	    root->info.hash_version != DX_HASH_HALF_MD4 &&
	    root->info.hash_version != DX_HASH_LEGACY) {
		ext4_warning_inode(dir, "Unrecognised inode hash code %u",
				   root->info.hash_version);
		goto fail;
	}
	if (fname)
		hinfo = &fname->hinfo;
	hinfo->hash_version = root->info.hash_version;
	if (hinfo->hash_version <= DX_HASH_TEA)
		hinfo->hash_version += EXT4_SB(dir->i_sb)->s_hash_unsigned;
	hinfo->seed = EXT4_SB(dir->i_sb)->s_hash_seed;
	if (fname && fname_name(fname))
		ext4fs_dirhash(dir, fname_name(fname), fname_len(fname), hinfo);
	hash = hinfo->hash;

	if (root->info.unused_flags & 1) {
		ext4_warning_inode(dir, "Unimplemented hash flags: %#06x",
				   root->info.unused_flags);
		goto fail;
	}

	indirect = root->info.indirect_levels;
	if (indirect >= ext4_dir_htree_level(dir->i_sb)) {
		ext4_warning(dir->i_sb,
			     "Directory (ino: %lu) htree depth %#06x exceed"
			     "supported value", dir->i_ino,
			     ext4_dir_htree_level(dir->i_sb));
		if (ext4_dir_htree_level(dir->i_sb) < EXT4_HTREE_LEVEL) {
			ext4_warning(dir->i_sb, "Enable large directory "
						"feature to access it");
		}
		goto fail;
	}

	entries = (struct dx_entry *)(((char *)&root->info) +
				      root->info.info_length);

	if (dx_get_limit(entries) != dx_root_limit(dir,
						   root->info.info_length)) {
		ext4_warning_inode(dir, "dx entry: limit %u != root limit %u",
				   dx_get_limit(entries),
				   dx_root_limit(dir, root->info.info_length));
		goto fail;
	}

	dxtrace(printk("Look up %x", hash));
	while (1) {
		count = dx_get_count(entries);
		if (!count || count > dx_get_limit(entries)) {
			ext4_warning_inode(dir,
					   "dx entry: count %u beyond limit %u",
					   count, dx_get_limit(entries));
			goto fail;
		}

		p = entries + 1;
		q = entries + count - 1;
		while (p <= q) {
			m = p + (q - p) / 2;
			dxtrace(printk(KERN_CONT "."));
			if (dx_get_hash(m) > hash)
				q = m - 1;
			else
				p = m + 1;
		}

		htree_rep_invariant_check(entries, p, hash, count - 1);

		at = p - 1;
		dxtrace(printk(KERN_CONT " %x->%u\n",
			       at == entries ? 0 : dx_get_hash(at),
			       dx_get_block(at)));
		frame->entries = entries;
		frame->at = at;
		if (!indirect--)
			return frame;
		frame++;
		frame->bh = ext4_read_dirblock(dir, dx_get_block(at), INDEX);
		if (IS_ERR(frame->bh)) {
			ret_err = (struct dx_frame *) frame->bh;
			frame->bh = NULL;
			goto fail;
		}
		entries = ((struct dx_node *) frame->bh->b_data)->entries;

		if (dx_get_limit(entries) != dx_node_limit(dir)) {
			ext4_warning_inode(dir,
				"dx entry: limit %u != node limit %u",
				dx_get_limit(entries), dx_node_limit(dir));
			goto fail;
		}
	}
fail:
	while (frame >= frame_in) {
		brelse(frame->bh);
		frame--;
	}

	if (ret_err == ERR_PTR(ERR_BAD_DX_DIR))
		ext4_warning_inode(dir,
			"Corrupt directory, running e2fsck is recommended");
	return ret_err;
}

static void dx_release(struct dx_frame *frames)
{
	struct dx_root_info *info;
	int i;
	unsigned int indirect_levels;

	if (frames[0].bh == NULL)
		return;

	info = &((struct dx_root *)frames[0].bh->b_data)->info;
	/* save local copy, "info" may be freed after brelse() */
	indirect_levels = info->indirect_levels;
	for (i = 0; i <= indirect_levels; i++) {
		if (frames[i].bh == NULL)
			break;
		brelse(frames[i].bh);
		frames[i].bh = NULL;
	}
}

/*
 * This function increments the frame pointer to search the next leaf
 * block, and reads in the necessary intervening nodes if the search
 * should be necessary.  Whether or not the search is necessary is
 * controlled by the hash parameter.  If the hash value is even, then
 * the search is only continued if the next block starts with that
 * hash value.  This is used if we are searching for a specific file.
 *
 * If the hash value is HASH_NB_ALWAYS, then always go to the next block.
 *
 * This function returns 1 if the caller should continue to search,
 * or 0 if it should not.  If there is an error reading one of the
 * index blocks, it will a negative error code.
 *
 * If start_hash is non-null, it will be filled in with the starting
 * hash of the next page.
 */
static int ext4_htree_next_block(struct inode *dir, __u32 hash,
				 struct dx_frame *frame,
				 struct dx_frame *frames,
				 __u32 *start_hash)
{
	struct dx_frame *p;
	struct buffer_head *bh;
	int num_frames = 0;
	__u32 bhash;

	p = frame;
	/*
	 * Find the next leaf page by incrementing the frame pointer.
	 * If we run out of entries in the interior node, loop around and
	 * increment pointer in the parent node.  When we break out of
	 * this loop, num_frames indicates the number of interior
	 * nodes need to be read.
	 */
	while (1) {
		if (++(p->at) < p->entries + dx_get_count(p->entries))
			break;
		if (p == frames)
			return 0;
		num_frames++;
		p--;
	}

	/*
	 * If the hash is 1, then continue only if the next page has a
	 * continuation hash of any value.  This is used for readdir
	 * handling.  Otherwise, check to see if the hash matches the
	 * desired contiuation hash.  If it doesn't, return since
	 * there's no point to read in the successive index pages.
	 */
	bhash = dx_get_hash(p->at);
	if (start_hash)
		*start_hash = bhash;
	if ((hash & 1) == 0) {
		if ((bhash & ~1) != hash)
			return 0;
	}
	/*
	 * If the hash is HASH_NB_ALWAYS, we always go to the next
	 * block so no check is necessary
	 */
	while (num_frames--) {
		bh = ext4_read_dirblock(dir, dx_get_block(p->at), INDEX);
		if (IS_ERR(bh))
			return PTR_ERR(bh);
		p++;
		brelse(p->bh);
		p->bh = bh;
		p->at = p->entries = ((struct dx_node *) bh->b_data)->entries;
	}
	return 1;
}


/*
 * This function fills a red-black tree with information from a
 * directory block.  It returns the number directory entries loaded
 * into the tree.  If there is an error it is returned in err.
 */
static int htree_dirblock_to_tree(struct file *dir_file,
				  struct inode *dir, ext4_lblk_t block,
				  struct dx_hash_info *hinfo,
				  __u32 start_hash, __u32 start_minor_hash)
{
	struct buffer_head *bh;
	struct ext4_dir_entry_2 *de, *top;
	int err = 0, count = 0;
	struct fscrypt_str fname_crypto_str = FSTR_INIT(NULL, 0), tmp_str;

	dxtrace(printk(KERN_INFO "In htree dirblock_to_tree: block %lu\n",
							(unsigned long)block));
	bh = ext4_read_dirblock(dir, block, DIRENT_HTREE);
	if (IS_ERR(bh))
		return PTR_ERR(bh);

	de = (struct ext4_dir_entry_2 *) bh->b_data;
	top = (struct ext4_dir_entry_2 *) ((char *) de +
					   dir->i_sb->s_blocksize -
					   EXT4_DIR_REC_LEN(0));
	/* Check if the directory is encrypted */
	if (IS_ENCRYPTED(dir)) {
		err = fscrypt_prepare_readdir(dir);
		if (err < 0) {
			brelse(bh);
			return err;
		}
		err = fscrypt_fname_alloc_buffer(EXT4_NAME_LEN,
						 &fname_crypto_str);
		if (err < 0) {
			brelse(bh);
			return err;
		}
	}

	for (; de < top; de = ext4_next_entry(de, dir->i_sb->s_blocksize)) {
		if (ext4_check_dir_entry(dir, NULL, de, bh,
				bh->b_data, bh->b_size,
				(block<<EXT4_BLOCK_SIZE_BITS(dir->i_sb))
					 + ((char *)de - bh->b_data))) {
			/* silently ignore the rest of the block */
			break;
		}
		ext4fs_dirhash(dir, de->name, de->name_len, hinfo);
		if ((hinfo->hash < start_hash) ||
		    ((hinfo->hash == start_hash) &&
		     (hinfo->minor_hash < start_minor_hash)))
			continue;
		if (de->inode == 0)
			continue;
		if (!IS_ENCRYPTED(dir)) {
			tmp_str.name = de->name;
			tmp_str.len = de->name_len;
			err = ext4_htree_store_dirent(dir_file,
				   hinfo->hash, hinfo->minor_hash, de,
				   &tmp_str);
		} else {
			int save_len = fname_crypto_str.len;
			struct fscrypt_str de_name = FSTR_INIT(de->name,
								de->name_len);

			/* Directory is encrypted */
			err = fscrypt_fname_disk_to_usr(dir, hinfo->hash,
					hinfo->minor_hash, &de_name,
					&fname_crypto_str);
			if (err) {
				count = err;
				goto errout;
			}
			err = ext4_htree_store_dirent(dir_file,
				   hinfo->hash, hinfo->minor_hash, de,
					&fname_crypto_str);
			fname_crypto_str.len = save_len;
		}
		if (err != 0) {
			count = err;
			goto errout;
		}
		count++;
	}
errout:
	brelse(bh);
	fscrypt_fname_free_buffer(&fname_crypto_str);
	return count;
}


/*
 * This function fills a red-black tree with information from a
 * directory.  We start scanning the directory in hash order, starting
 * at start_hash and start_minor_hash.
 *
 * This function returns the number of entries inserted into the tree,
 * or a negative error code.
 */
int ext4_htree_fill_tree(struct file *dir_file, __u32 start_hash,
			 __u32 start_minor_hash, __u32 *next_hash)
{
	struct dx_hash_info hinfo;
	struct ext4_dir_entry_2 *de;
	struct dx_frame frames[EXT4_HTREE_LEVEL], *frame;
	struct inode *dir;
	ext4_lblk_t block;
	int count = 0;
	int ret, err;
	__u32 hashval;
	struct fscrypt_str tmp_str;

	dxtrace(printk(KERN_DEBUG "In htree_fill_tree, start hash: %x:%x\n",
		       start_hash, start_minor_hash));
	dir = file_inode(dir_file);
	if (!(ext4_test_inode_flag(dir, EXT4_INODE_INDEX))) {
		hinfo.hash_version = EXT4_SB(dir->i_sb)->s_def_hash_version;
		if (hinfo.hash_version <= DX_HASH_TEA)
			hinfo.hash_version +=
				EXT4_SB(dir->i_sb)->s_hash_unsigned;
		hinfo.seed = EXT4_SB(dir->i_sb)->s_hash_seed;
		if (ext4_has_inline_data(dir)) {
			int has_inline_data = 1;
			count = ext4_inlinedir_to_tree(dir_file, dir, 0,
						       &hinfo, start_hash,
						       start_minor_hash,
						       &has_inline_data);
			if (has_inline_data) {
				*next_hash = ~0;
				return count;
			}
		}
		count = htree_dirblock_to_tree(dir_file, dir, 0, &hinfo,
					       start_hash, start_minor_hash);
		*next_hash = ~0;
		return count;
	}
	hinfo.hash = start_hash;
	hinfo.minor_hash = 0;
	frame = dx_probe(NULL, dir, &hinfo, frames);
	if (IS_ERR(frame))
		return PTR_ERR(frame);

	/* Add '.' and '..' from the htree header */
	if (!start_hash && !start_minor_hash) {
		de = (struct ext4_dir_entry_2 *) frames[0].bh->b_data;
		tmp_str.name = de->name;
		tmp_str.len = de->name_len;
		err = ext4_htree_store_dirent(dir_file, 0, 0,
					      de, &tmp_str);
		if (err != 0)
			goto errout;
		count++;
	}
	if (start_hash < 2 || (start_hash ==2 && start_minor_hash==0)) {
		de = (struct ext4_dir_entry_2 *) frames[0].bh->b_data;
		de = ext4_next_entry(de, dir->i_sb->s_blocksize);
		tmp_str.name = de->name;
		tmp_str.len = de->name_len;
		err = ext4_htree_store_dirent(dir_file, 2, 0,
					      de, &tmp_str);
		if (err != 0)
			goto errout;
		count++;
	}

	while (1) {
		if (fatal_signal_pending(current)) {
			err = -ERESTARTSYS;
			goto errout;
		}
		cond_resched();
		block = dx_get_block(frame->at);
		ret = htree_dirblock_to_tree(dir_file, dir, block, &hinfo,
					     start_hash, start_minor_hash);
		if (ret < 0) {
			err = ret;
			goto errout;
		}
		count += ret;
		hashval = ~0;
		ret = ext4_htree_next_block(dir, HASH_NB_ALWAYS,
					    frame, frames, &hashval);
		*next_hash = hashval;
		if (ret < 0) {
			err = ret;
			goto errout;
		}
		/*
		 * Stop if:  (a) there are no more entries, or
		 * (b) we have inserted at least one entry and the
		 * next hash value is not a continuation
		 */
		if ((ret == 0) ||
		    (count && ((hashval & 1) == 0)))
			break;
	}
	dx_release(frames);
	dxtrace(printk(KERN_DEBUG "Fill tree: returned %d entries, "
		       "next hash: %x\n", count, *next_hash));
	return count;
errout:
	dx_release(frames);
	return (err);
}

static inline int search_dirblock(struct buffer_head *bh,
				  struct inode *dir,
				  struct ext4_filename *fname,
				  unsigned int offset,
				  struct ext4_dir_entry_2 **res_dir)
{
	return ext4_search_dir(bh, bh->b_data, dir->i_sb->s_blocksize, dir,
			       fname, offset, res_dir);
}

/*
 * Directory block splitting, compacting
 */

/*
 * Create map of hash values, offsets, and sizes, stored at end of block.
 * Returns number of entries mapped.
 */
static int dx_make_map(struct inode *dir, struct ext4_dir_entry_2 *de,
		       unsigned blocksize, struct dx_hash_info *hinfo,
		       struct dx_map_entry *map_tail)
{
	int count = 0;
	char *base = (char *) de;
	struct dx_hash_info h = *hinfo;

	while ((char *) de < base + blocksize) {
		if (de->name_len && de->inode) {
			ext4fs_dirhash(dir, de->name, de->name_len, &h);
			map_tail--;
			map_tail->hash = h.hash;
			map_tail->offs = ((char *) de - base)>>2;
			map_tail->size = le16_to_cpu(de->rec_len);
			count++;
			cond_resched();
		}
		/* XXX: do we need to check rec_len == 0 case? -Chris */
		de = ext4_next_entry(de, blocksize);
	}
	return count;
}

/* Sort map by hash value */
static void dx_sort_map (struct dx_map_entry *map, unsigned count)
{
	struct dx_map_entry *p, *q, *top = map + count - 1;
	int more;
	/* Combsort until bubble sort doesn't suck */
	while (count > 2) {
		count = count*10/13;
		if (count - 9 < 2) /* 9, 10 -> 11 */
			count = 11;
		for (p = top, q = p - count; q >= map; p--, q--)
			if (p->hash < q->hash)
				swap(*p, *q);
	}
	/* Garden variety bubble sort */
	do {
		more = 0;
		q = top;
		while (q-- > map) {
			if (q[1].hash >= q[0].hash)
				continue;
			swap(*(q+1), *q);
			more = 1;
		}
	} while(more);
}

static void dx_insert_block(struct dx_frame *frame, u32 hash, ext4_lblk_t block)
{
	struct dx_entry *entries = frame->entries;
	struct dx_entry *old = frame->at, *new = old + 1;
	int count = dx_get_count(entries);

	ASSERT(count < dx_get_limit(entries));
	ASSERT(old < entries + count);
	memmove(new + 1, new, (char *)(entries + count) - (char *)(new));
	dx_set_hash(new, hash);
	dx_set_block(new, block);
	dx_set_count(entries, count + 1);
}

#ifdef CONFIG_UNICODE
/*
 * Test whether a case-insensitive directory entry matches the filename
 * being searched for.  If quick is set, assume the name being looked up
 * is already in the casefolded form.
 *
 * Returns: 0 if the directory entry matches, more than 0 if it
 * doesn't match or less than zero on error.
 */
int ext4_ci_compare(const struct inode *parent, const struct qstr *name,
		    const struct qstr *entry, bool quick)
{
	const struct super_block *sb = parent->i_sb;
	const struct unicode_map *um = sb->s_encoding;
	int ret;

	if (quick)
		ret = utf8_strncasecmp_folded(um, name, entry);
	else
		ret = utf8_strncasecmp(um, name, entry);

	if (ret < 0) {
		/* Handle invalid character sequence as either an error
		 * or as an opaque byte sequence.
		 */
		if (sb_has_strict_encoding(sb))
			return -EINVAL;

		if (name->len != entry->len)
			return 1;

		return !!memcmp(name->name, entry->name, name->len);
	}

	return ret;
}

void ext4_fname_setup_ci_filename(struct inode *dir, const struct qstr *iname,
				  struct fscrypt_str *cf_name)
{
	int len;

	if (!IS_CASEFOLDED(dir) || !dir->i_sb->s_encoding) {
		cf_name->name = NULL;
		return;
	}

	cf_name->name = kmalloc(EXT4_NAME_LEN, GFP_NOFS);
	if (!cf_name->name)
		return;

	len = utf8_casefold(dir->i_sb->s_encoding,
			    iname, cf_name->name,
			    EXT4_NAME_LEN);
	if (len <= 0) {
		kfree(cf_name->name);
		cf_name->name = NULL;
		return;
	}
	cf_name->len = (unsigned) len;

}
#endif

/*
 * Test whether a directory entry matches the filename being searched for.
 *
 * Return: %true if the directory entry matches, otherwise %false.
 */
static inline bool ext4_match(const struct inode *parent,
			      const struct ext4_filename *fname,
			      const struct ext4_dir_entry_2 *de)
{
	struct fscrypt_name f;
#ifdef CONFIG_UNICODE
	const struct qstr entry = {.name = de->name, .len = de->name_len};
#endif

	if (!de->inode)
		return false;

	f.usr_fname = fname->usr_fname;
	f.disk_name = fname->disk_name;
#ifdef CONFIG_FS_ENCRYPTION
	f.crypto_buf = fname->crypto_buf;
#endif

#ifdef CONFIG_UNICODE
	if (parent->i_sb->s_encoding && IS_CASEFOLDED(parent)) {
		if (fname->cf_name.name) {
			struct qstr cf = {.name = fname->cf_name.name,
					  .len = fname->cf_name.len};
			return !ext4_ci_compare(parent, &cf, &entry, true);
		}
		return !ext4_ci_compare(parent, fname->usr_fname, &entry,
					false);
	}
#endif

	return fscrypt_match_name(&f, de->name, de->name_len);
}

/*
 * Returns 0 if not found, -1 on failure, and 1 on success
 */
int ext4_search_dir(struct buffer_head *bh, char *search_buf, int buf_size,
		    struct inode *dir, struct ext4_filename *fname,
		    unsigned int offset, struct ext4_dir_entry_2 **res_dir)
{
	struct ext4_dir_entry_2 * de;
	char * dlimit;
	int de_len;

	de = (struct ext4_dir_entry_2 *)search_buf;
	dlimit = search_buf + buf_size;
	while ((char *) de < dlimit) {
		/* this code is executed quadratically often */
		/* do minimal checking `by hand' */
		if ((char *) de + de->name_len <= dlimit &&
		    ext4_match(dir, fname, de)) {
			/* found a match - just to be sure, do
			 * a full check */
			if (ext4_check_dir_entry(dir, NULL, de, bh, search_buf,
						 buf_size, offset))
				return -1;
			*res_dir = de;
			return 1;
		}
		/* prevent looping on a bad block */
		de_len = ext4_rec_len_from_disk(de->rec_len,
						dir->i_sb->s_blocksize);
		if (de_len <= 0)
			return -1;
		offset += de_len;
		de = (struct ext4_dir_entry_2 *) ((char *) de + de_len);
	}
	return 0;
}

static int is_dx_internal_node(struct inode *dir, ext4_lblk_t block,
			       struct ext4_dir_entry *de)
{
	struct super_block *sb = dir->i_sb;

	if (!is_dx(dir))
		return 0;
	if (block == 0)
		return 1;
	if (de->inode == 0 &&
	    ext4_rec_len_from_disk(de->rec_len, sb->s_blocksize) ==
			sb->s_blocksize)
		return 1;
	return 0;
}

/*
 *	__ext4_find_entry()
 *
 * finds an entry in the specified directory with the wanted name. It
 * returns the cache buffer in which the entry was found, and the entry
 * itself (as a parameter - res_dir). It does NOT read the inode of the
 * entry - you'll have to do that yourself if you want to.
 *
 * The returned buffer_head has ->b_count elevated.  The caller is expected
 * to brelse() it when appropriate.
 */
static struct buffer_head *__ext4_find_entry(struct inode *dir,
					     struct ext4_filename *fname,
					     struct ext4_dir_entry_2 **res_dir,
					     int *inlined)
{
	struct super_block *sb;
	struct buffer_head *bh_use[NAMEI_RA_SIZE];
	struct buffer_head *bh, *ret = NULL;
	ext4_lblk_t start, block;
	const u8 *name = fname->usr_fname->name;
	size_t ra_max = 0;	/* Number of bh's in the readahead
				   buffer, bh_use[] */
	size_t ra_ptr = 0;	/* Current index into readahead
				   buffer */
	ext4_lblk_t  nblocks;
	int i, namelen, retval;

	*res_dir = NULL;
	sb = dir->i_sb;
	namelen = fname->usr_fname->len;
	if (namelen > EXT4_NAME_LEN)
		return NULL;

	if (ext4_has_inline_data(dir)) {
		int has_inline_data = 1;
		ret = ext4_find_inline_entry(dir, fname, res_dir,
					     &has_inline_data);
		if (has_inline_data) {
			if (inlined)
				*inlined = 1;
			goto cleanup_and_exit;
		}
	}

	if ((namelen <= 2) && (name[0] == '.') &&
	    (name[1] == '.' || name[1] == '\0')) {
		/*
		 * "." or ".." will only be in the first block
		 * NFS may look up ".."; "." should be handled by the VFS
		 */
		block = start = 0;
		nblocks = 1;
		goto restart;
	}
	if (is_dx(dir)) {
		ret = ext4_dx_find_entry(dir, fname, res_dir);
		/*
		 * On success, or if the error was file not found,
		 * return.  Otherwise, fall back to doing a search the
		 * old fashioned way.
		 */
		if (!IS_ERR(ret) || PTR_ERR(ret) != ERR_BAD_DX_DIR)
			goto cleanup_and_exit;
		dxtrace(printk(KERN_DEBUG "ext4_find_entry: dx failed, "
			       "falling back\n"));
		ret = NULL;
	}
	nblocks = dir->i_size >> EXT4_BLOCK_SIZE_BITS(sb);
	if (!nblocks) {
		ret = NULL;
		goto cleanup_and_exit;
	}
	start = EXT4_I(dir)->i_dir_start_lookup;
	if (start >= nblocks)
		start = 0;
	block = start;
restart:
	do {
		/*
		 * We deal with the read-ahead logic here.
		 */
		cond_resched();
		if (ra_ptr >= ra_max) {
			/* Refill the readahead buffer */
			ra_ptr = 0;
			if (block < start)
				ra_max = start - block;
			else
				ra_max = nblocks - block;
			ra_max = min(ra_max, ARRAY_SIZE(bh_use));
			retval = ext4_bread_batch(dir, block, ra_max,
						  false /* wait */, bh_use);
			if (retval) {
				ret = ERR_PTR(retval);
				ra_max = 0;
				goto cleanup_and_exit;
			}
		}
		if ((bh = bh_use[ra_ptr++]) == NULL)
			goto next;
		wait_on_buffer(bh);
		if (!buffer_uptodate(bh)) {
			EXT4_ERROR_INODE_ERR(dir, EIO,
					     "reading directory lblock %lu",
					     (unsigned long) block);
			brelse(bh);
			ret = ERR_PTR(-EIO);
			goto cleanup_and_exit;
		}
		if (!buffer_verified(bh) &&
		    !is_dx_internal_node(dir, block,
					 (struct ext4_dir_entry *)bh->b_data) &&
		    !ext4_dirblock_csum_verify(dir, bh)) {
			EXT4_ERROR_INODE_ERR(dir, EFSBADCRC,
					     "checksumming directory "
					     "block %lu", (unsigned long)block);
			brelse(bh);
			ret = ERR_PTR(-EFSBADCRC);
			goto cleanup_and_exit;
		}
		set_buffer_verified(bh);
		i = search_dirblock(bh, dir, fname,
			    block << EXT4_BLOCK_SIZE_BITS(sb), res_dir);
		if (i == 1) {
			EXT4_I(dir)->i_dir_start_lookup = block;
			ret = bh;
			goto cleanup_and_exit;
		} else {
			brelse(bh);
			if (i < 0)
				goto cleanup_and_exit;
		}
	next:
		if (++block >= nblocks)
			block = 0;
	} while (block != start);

	/*
	 * If the directory has grown while we were searching, then
	 * search the last part of the directory before giving up.
	 */
	block = nblocks;
	nblocks = dir->i_size >> EXT4_BLOCK_SIZE_BITS(sb);
	if (block < nblocks) {
		start = 0;
		goto restart;
	}

cleanup_and_exit:
	/* Clean up the read-ahead blocks */
	for (; ra_ptr < ra_max; ra_ptr++)
		brelse(bh_use[ra_ptr]);
	return ret;
}

static struct buffer_head *ext4_find_entry(struct inode *dir,
					   const struct qstr *d_name,
					   struct ext4_dir_entry_2 **res_dir,
					   int *inlined)
{
	int err;
	struct ext4_filename fname;
	struct buffer_head *bh;

	err = ext4_fname_setup_filename(dir, d_name, 1, &fname);
	if (err == -ENOENT)
		return NULL;
	if (err)
		return ERR_PTR(err);

	bh = __ext4_find_entry(dir, &fname, res_dir, inlined);

	ext4_fname_free_filename(&fname);
	return bh;
}

static struct buffer_head *ext4_lookup_entry(struct inode *dir,
					     struct dentry *dentry,
					     struct ext4_dir_entry_2 **res_dir)
{
	int err;
	struct ext4_filename fname;
	struct buffer_head *bh;

	err = ext4_fname_prepare_lookup(dir, dentry, &fname);
	generic_set_encrypted_ci_d_ops(dentry);
	if (err == -ENOENT)
		return NULL;
	if (err)
		return ERR_PTR(err);

	bh = __ext4_find_entry(dir, &fname, res_dir, NULL);

	ext4_fname_free_filename(&fname);
	return bh;
}

static struct buffer_head * ext4_dx_find_entry(struct inode *dir,
			struct ext4_filename *fname,
			struct ext4_dir_entry_2 **res_dir)
{
	struct super_block * sb = dir->i_sb;
	struct dx_frame frames[EXT4_HTREE_LEVEL], *frame;
	struct buffer_head *bh;
	ext4_lblk_t block;
	int retval;

#ifdef CONFIG_FS_ENCRYPTION
	*res_dir = NULL;
#endif
	frame = dx_probe(fname, dir, NULL, frames);
	if (IS_ERR(frame))
		return (struct buffer_head *) frame;
	do {
		block = dx_get_block(frame->at);
		bh = ext4_read_dirblock(dir, block, DIRENT_HTREE);
		if (IS_ERR(bh))
			goto errout;

		retval = search_dirblock(bh, dir, fname,
					 block << EXT4_BLOCK_SIZE_BITS(sb),
					 res_dir);
		if (retval == 1)
			goto success;
		brelse(bh);
		if (retval == -1) {
			bh = ERR_PTR(ERR_BAD_DX_DIR);
			goto errout;
		}

		/* Check to see if we should continue to search */
		retval = ext4_htree_next_block(dir, fname->hinfo.hash, frame,
					       frames, NULL);
		if (retval < 0) {
			ext4_warning_inode(dir,
				"error %d reading directory index block",
				retval);
			bh = ERR_PTR(retval);
			goto errout;
		}
	} while (retval == 1);

	bh = NULL;
errout:
	dxtrace(printk(KERN_DEBUG "%s not found\n", fname->usr_fname->name));
success:
	dx_release(frames);
	return bh;
}

static struct dentry *ext4_lookup(struct inode *dir, struct dentry *dentry, unsigned int flags)
{
	struct inode *inode;
	struct ext4_dir_entry_2 *de;
	struct buffer_head *bh;

	if (dentry->d_name.len > EXT4_NAME_LEN)
		return ERR_PTR(-ENAMETOOLONG);

	bh = ext4_lookup_entry(dir, dentry, &de);
	if (IS_ERR(bh))
		return ERR_CAST(bh);
	inode = NULL;
	if (bh) {
		__u32 ino = le32_to_cpu(de->inode);
		brelse(bh);
		if (!ext4_valid_inum(dir->i_sb, ino)) {
			EXT4_ERROR_INODE(dir, "bad inode number: %u", ino);
			return ERR_PTR(-EFSCORRUPTED);
		}
		if (unlikely(ino == dir->i_ino)) {
			EXT4_ERROR_INODE(dir, "'%pd' linked to parent dir",
					 dentry);
			return ERR_PTR(-EFSCORRUPTED);
		}
		inode = ext4_iget(dir->i_sb, ino, EXT4_IGET_NORMAL);
		if (inode == ERR_PTR(-ESTALE)) {
			EXT4_ERROR_INODE(dir,
					 "deleted inode referenced: %u",
					 ino);
			return ERR_PTR(-EFSCORRUPTED);
		}
		if (!IS_ERR(inode) && IS_ENCRYPTED(dir) &&
		    (S_ISDIR(inode->i_mode) || S_ISLNK(inode->i_mode)) &&
		    !fscrypt_has_permitted_context(dir, inode)) {
			ext4_warning(inode->i_sb,
				     "Inconsistent encryption contexts: %lu/%lu",
				     dir->i_ino, inode->i_ino);
			iput(inode);
			return ERR_PTR(-EPERM);
		}
	}

#ifdef CONFIG_UNICODE
	if (!inode && IS_CASEFOLDED(dir)) {
		/* Eventually we want to call d_add_ci(dentry, NULL)
		 * for negative dentries in the encoding case as
		 * well.  For now, prevent the negative dentry
		 * from being cached.
		 */
		return NULL;
	}
#endif
	return d_splice_alias(inode, dentry);
}


struct dentry *ext4_get_parent(struct dentry *child)
{
	__u32 ino;
	static const struct qstr dotdot = QSTR_INIT("..", 2);
	struct ext4_dir_entry_2 * de;
	struct buffer_head *bh;

	bh = ext4_find_entry(d_inode(child), &dotdot, &de, NULL);
	if (IS_ERR(bh))
		return ERR_CAST(bh);
	if (!bh)
		return ERR_PTR(-ENOENT);
	ino = le32_to_cpu(de->inode);
	brelse(bh);

	if (!ext4_valid_inum(child->d_sb, ino)) {
		EXT4_ERROR_INODE(d_inode(child),
				 "bad parent inode number: %u", ino);
		return ERR_PTR(-EFSCORRUPTED);
	}

	return d_obtain_alias(ext4_iget(child->d_sb, ino, EXT4_IGET_NORMAL));
}

/*
 * Move count entries from end of map between two memory locations.
 * Returns pointer to last entry moved.
 */
static struct ext4_dir_entry_2 *
dx_move_dirents(char *from, char *to, struct dx_map_entry *map, int count,
		unsigned blocksize)
{
	unsigned rec_len = 0;

	while (count--) {
		struct ext4_dir_entry_2 *de = (struct ext4_dir_entry_2 *)
						(from + (map->offs<<2));
		rec_len = EXT4_DIR_REC_LEN(de->name_len);
		memcpy (to, de, rec_len);
		((struct ext4_dir_entry_2 *) to)->rec_len =
				ext4_rec_len_to_disk(rec_len, blocksize);
		de->inode = 0;
		map++;
		to += rec_len;
	}
	return (struct ext4_dir_entry_2 *) (to - rec_len);
}

/*
 * Compact each dir entry in the range to the minimal rec_len.
 * Returns pointer to last entry in range.
 */
static struct ext4_dir_entry_2* dx_pack_dirents(char *base, unsigned blocksize)
{
	struct ext4_dir_entry_2 *next, *to, *prev, *de = (struct ext4_dir_entry_2 *) base;
	unsigned rec_len = 0;

	prev = to = de;
	while ((char*)de < base + blocksize) {
		next = ext4_next_entry(de, blocksize);
		if (de->inode && de->name_len) {
			rec_len = EXT4_DIR_REC_LEN(de->name_len);
			if (de > to)
				memmove(to, de, rec_len);
			to->rec_len = ext4_rec_len_to_disk(rec_len, blocksize);
			prev = to;
			to = (struct ext4_dir_entry_2 *) (((char *) to) + rec_len);
		}
		de = next;
	}
	return prev;
}

/*
 * Split a full leaf block to make room for a new dir entry.
 * Allocate a new block, and move entries so that they are approx. equally full.
 * Returns pointer to de in block into which the new entry will be inserted.
 */
static struct ext4_dir_entry_2 *do_split(handle_t *handle, struct inode *dir,
			struct buffer_head **bh,struct dx_frame *frame,
			struct dx_hash_info *hinfo)
{
	unsigned blocksize = dir->i_sb->s_blocksize;
	unsigned count, continued;
	struct buffer_head *bh2;
	ext4_lblk_t newblock;
	u32 hash2;
	struct dx_map_entry *map;
	char *data1 = (*bh)->b_data, *data2;
	unsigned split, move, size;
	struct ext4_dir_entry_2 *de = NULL, *de2;
	int	csum_size = 0;
	int	err = 0, i;

	if (ext4_has_metadata_csum(dir->i_sb))
		csum_size = sizeof(struct ext4_dir_entry_tail);

	bh2 = ext4_append(handle, dir, &newblock);
	if (IS_ERR(bh2)) {
		brelse(*bh);
		*bh = NULL;
		return (struct ext4_dir_entry_2 *) bh2;
	}

	BUFFER_TRACE(*bh, "get_write_access");
	err = ext4_journal_get_write_access(handle, *bh);
	if (err)
		goto journal_error;

	BUFFER_TRACE(frame->bh, "get_write_access");
	err = ext4_journal_get_write_access(handle, frame->bh);
	if (err)
		goto journal_error;

	data2 = bh2->b_data;

	/* create map in the end of data2 block */
	map = (struct dx_map_entry *) (data2 + blocksize);
	count = dx_make_map(dir, (struct ext4_dir_entry_2 *) data1,
			     blocksize, hinfo, map);
	map -= count;
	dx_sort_map(map, count);
	/* Ensure that neither split block is over half full */
	size = 0;
	move = 0;
	for (i = count-1; i >= 0; i--) {
		/* is more than half of this entry in 2nd half of the block? */
		if (size + map[i].size/2 > blocksize/2)
			break;
		size += map[i].size;
		move++;
	}
	/*
	 * map index at which we will split
	 *
	 * If the sum of active entries didn't exceed half the block size, just
	 * split it in half by count; each resulting block will have at least
	 * half the space free.
	 */
	if (i > 0)
		split = count - move;
	else
		split = count/2;

	hash2 = map[split].hash;
	continued = hash2 == map[split - 1].hash;
	dxtrace(printk(KERN_INFO "Split block %lu at %x, %i/%i\n",
			(unsigned long)dx_get_block(frame->at),
					hash2, split, count-split));

	/* Fancy dance to stay within two buffers */
	de2 = dx_move_dirents(data1, data2, map + split, count - split,
			      blocksize);
	de = dx_pack_dirents(data1, blocksize);
	de->rec_len = ext4_rec_len_to_disk(data1 + (blocksize - csum_size) -
					   (char *) de,
					   blocksize);
	de2->rec_len = ext4_rec_len_to_disk(data2 + (blocksize - csum_size) -
					    (char *) de2,
					    blocksize);
	if (csum_size) {
		ext4_initialize_dirent_tail(*bh, blocksize);
		ext4_initialize_dirent_tail(bh2, blocksize);
	}

	dxtrace(dx_show_leaf(dir, hinfo, (struct ext4_dir_entry_2 *) data1,
			blocksize, 1));
	dxtrace(dx_show_leaf(dir, hinfo, (struct ext4_dir_entry_2 *) data2,
			blocksize, 1));

	/* Which block gets the new entry? */
	if (hinfo->hash >= hash2) {
		swap(*bh, bh2);
		de = de2;
	}
	dx_insert_block(frame, hash2 + continued, newblock);
	err = ext4_handle_dirty_dirblock(handle, dir, bh2);
	if (err)
		goto journal_error;
	err = ext4_handle_dirty_dx_node(handle, dir, frame->bh);
	if (err)
		goto journal_error;
	brelse(bh2);
	dxtrace(dx_show_index("frame", frame->entries));
	return de;

journal_error:
	brelse(*bh);
	brelse(bh2);
	*bh = NULL;
	ext4_std_error(dir->i_sb, err);
	return ERR_PTR(err);
}

int ext4_find_dest_de(struct inode *dir, struct inode *inode,
		      struct buffer_head *bh,
		      void *buf, int buf_size,
		      struct ext4_filename *fname,
		      struct ext4_dir_entry_2 **dest_de)
{
	struct ext4_dir_entry_2 *de;
	unsigned short reclen = EXT4_DIR_REC_LEN(fname_len(fname));
	int nlen, rlen;
	unsigned int offset = 0;
	char *top;

	de = (struct ext4_dir_entry_2 *)buf;
	top = buf + buf_size - reclen;
	while ((char *) de <= top) {
		if (ext4_check_dir_entry(dir, NULL, de, bh,
					 buf, buf_size, offset))
			return -EFSCORRUPTED;
		if (ext4_match(dir, fname, de))
			return -EEXIST;
		nlen = EXT4_DIR_REC_LEN(de->name_len);
		rlen = ext4_rec_len_from_disk(de->rec_len, buf_size);
		if ((de->inode ? rlen - nlen : rlen) >= reclen)
			break;
		de = (struct ext4_dir_entry_2 *)((char *)de + rlen);
		offset += rlen;
	}
	if ((char *) de > top)
		return -ENOSPC;

	*dest_de = de;
	return 0;
}

void ext4_insert_dentry(struct inode *inode,
			struct ext4_dir_entry_2 *de,
			int buf_size,
			struct ext4_filename *fname)
{

	int nlen, rlen;

	nlen = EXT4_DIR_REC_LEN(de->name_len);
	rlen = ext4_rec_len_from_disk(de->rec_len, buf_size);
	if (de->inode) {
		struct ext4_dir_entry_2 *de1 =
			(struct ext4_dir_entry_2 *)((char *)de + nlen);
		de1->rec_len = ext4_rec_len_to_disk(rlen - nlen, buf_size);
		de->rec_len = ext4_rec_len_to_disk(nlen, buf_size);
		de = de1;
	}
	de->file_type = EXT4_FT_UNKNOWN;
	de->inode = cpu_to_le32(inode->i_ino);
	ext4_set_de_type(inode->i_sb, de, inode->i_mode);
	de->name_len = fname_len(fname);
	memcpy(de->name, fname_name(fname), fname_len(fname));
}

/*
 * Add a new entry into a directory (leaf) block.  If de is non-NULL,
 * it points to a directory entry which is guaranteed to be large
 * enough for new directory entry.  If de is NULL, then
 * add_dirent_to_buf will attempt search the directory block for
 * space.  It will return -ENOSPC if no space is available, and -EIO
 * and -EEXIST if directory entry already exists.
 */
static int add_dirent_to_buf(handle_t *handle, struct ext4_filename *fname,
			     struct inode *dir,
			     struct inode *inode, struct ext4_dir_entry_2 *de,
			     struct buffer_head *bh)
{
	unsigned int	blocksize = dir->i_sb->s_blocksize;
	int		csum_size = 0;
	int		err, err2;

	if (ext4_has_metadata_csum(inode->i_sb))
		csum_size = sizeof(struct ext4_dir_entry_tail);

	if (!de) {
		err = ext4_find_dest_de(dir, inode, bh, bh->b_data,
					blocksize - csum_size, fname, &de);
		if (err)
			return err;
	}
	BUFFER_TRACE(bh, "get_write_access");
	err = ext4_journal_get_write_access(handle, bh);
	if (err) {
		ext4_std_error(dir->i_sb, err);
		return err;
	}

	/* By now the buffer is marked for journaling */
	ext4_insert_dentry(inode, de, blocksize, fname);

	/*
	 * XXX shouldn't update any times until successful
	 * completion of syscall, but too many callers depend
	 * on this.
	 *
	 * XXX similarly, too many callers depend on
	 * ext4_new_inode() setting the times, but error
	 * recovery deletes the inode, so the worst that can
	 * happen is that the times are slightly out of date
	 * and/or different from the directory change time.
	 */
	dir->i_mtime = dir->i_ctime = current_time(dir);
	ext4_update_dx_flag(dir);
	inode_inc_iversion(dir);
	err2 = ext4_mark_inode_dirty(handle, dir);
	BUFFER_TRACE(bh, "call ext4_handle_dirty_metadata");
	err = ext4_handle_dirty_dirblock(handle, dir, bh);
	if (err)
		ext4_std_error(dir->i_sb, err);
	return err ? err : err2;
}

/*
 * This converts a one block unindexed directory to a 3 block indexed
 * directory, and adds the dentry to the indexed directory.
 */
static int make_indexed_dir(handle_t *handle, struct ext4_filename *fname,
			    struct inode *dir,
			    struct inode *inode, struct buffer_head *bh)
{
	struct buffer_head *bh2;
	struct dx_root	*root;
	struct dx_frame	frames[EXT4_HTREE_LEVEL], *frame;
	struct dx_entry *entries;
	struct ext4_dir_entry_2	*de, *de2;
	char		*data2, *top;
	unsigned	len;
	int		retval;
	unsigned	blocksize;
	ext4_lblk_t  block;
	struct fake_dirent *fde;
	int csum_size = 0;

	if (ext4_has_metadata_csum(inode->i_sb))
		csum_size = sizeof(struct ext4_dir_entry_tail);

	blocksize =  dir->i_sb->s_blocksize;
	dxtrace(printk(KERN_DEBUG "Creating index: inode %lu\n", dir->i_ino));
	BUFFER_TRACE(bh, "get_write_access");
	retval = ext4_journal_get_write_access(handle, bh);
	if (retval) {
		ext4_std_error(dir->i_sb, retval);
		brelse(bh);
		return retval;
	}
	root = (struct dx_root *) bh->b_data;

	/* The 0th block becomes the root, move the dirents out */
	fde = &root->dotdot;
	de = (struct ext4_dir_entry_2 *)((char *)fde +
		ext4_rec_len_from_disk(fde->rec_len, blocksize));
	if ((char *) de >= (((char *) root) + blocksize)) {
		EXT4_ERROR_INODE(dir, "invalid rec_len for '..'");
		brelse(bh);
		return -EFSCORRUPTED;
	}
	len = ((char *) root) + (blocksize - csum_size) - (char *) de;

	/* Allocate new block for the 0th block's dirents */
	bh2 = ext4_append(handle, dir, &block);
	if (IS_ERR(bh2)) {
		brelse(bh);
		return PTR_ERR(bh2);
	}
	ext4_set_inode_flag(dir, EXT4_INODE_INDEX);
	data2 = bh2->b_data;

	memcpy(data2, de, len);
	de = (struct ext4_dir_entry_2 *) data2;
	top = data2 + len;
	while ((char *)(de2 = ext4_next_entry(de, blocksize)) < top)
		de = de2;
	de->rec_len = ext4_rec_len_to_disk(data2 + (blocksize - csum_size) -
					   (char *) de, blocksize);

	if (csum_size)
		ext4_initialize_dirent_tail(bh2, blocksize);

	/* Initialize the root; the dot dirents already exist */
	de = (struct ext4_dir_entry_2 *) (&root->dotdot);
	de->rec_len = ext4_rec_len_to_disk(blocksize - EXT4_DIR_REC_LEN(2),
					   blocksize);
	memset (&root->info, 0, sizeof(root->info));
	root->info.info_length = sizeof(root->info);
	root->info.hash_version = EXT4_SB(dir->i_sb)->s_def_hash_version;
	entries = root->entries;
	dx_set_block(entries, 1);
	dx_set_count(entries, 1);
	dx_set_limit(entries, dx_root_limit(dir, sizeof(root->info)));

	/* Initialize as for dx_probe */
	fname->hinfo.hash_version = root->info.hash_version;
	if (fname->hinfo.hash_version <= DX_HASH_TEA)
		fname->hinfo.hash_version += EXT4_SB(dir->i_sb)->s_hash_unsigned;
	fname->hinfo.seed = EXT4_SB(dir->i_sb)->s_hash_seed;
	ext4fs_dirhash(dir, fname_name(fname), fname_len(fname), &fname->hinfo);

	memset(frames, 0, sizeof(frames));
	frame = frames;
	frame->entries = entries;
	frame->at = entries;
	frame->bh = bh;

	retval = ext4_handle_dirty_dx_node(handle, dir, frame->bh);
	if (retval)
		goto out_frames;	
	retval = ext4_handle_dirty_dirblock(handle, dir, bh2);
	if (retval)
		goto out_frames;	

	de = do_split(handle,dir, &bh2, frame, &fname->hinfo);
	if (IS_ERR(de)) {
		retval = PTR_ERR(de);
		goto out_frames;
	}

	retval = add_dirent_to_buf(handle, fname, dir, inode, de, bh2);
out_frames:
	/*
	 * Even if the block split failed, we have to properly write
	 * out all the changes we did so far. Otherwise we can end up
	 * with corrupted filesystem.
	 */
	if (retval)
		ext4_mark_inode_dirty(handle, dir);
	dx_release(frames);
	brelse(bh2);
	return retval;
}

/*
 *	ext4_add_entry()
 *
 * adds a file entry to the specified directory, using the same
 * semantics as ext4_find_entry(). It returns NULL if it failed.
 *
 * NOTE!! The inode part of 'de' is left at 0 - which means you
 * may not sleep between calling this and putting something into
 * the entry, as someone else might have used it while you slept.
 */
static int ext4_add_entry(handle_t *handle, struct dentry *dentry,
			  struct inode *inode)
{
	struct inode *dir = d_inode(dentry->d_parent);
	struct buffer_head *bh = NULL;
	struct ext4_dir_entry_2 *de;
	struct super_block *sb;
	struct ext4_filename fname;
	int	retval;
	int	dx_fallback=0;
	unsigned blocksize;
	ext4_lblk_t block, blocks;
	int	csum_size = 0;

	if (ext4_has_metadata_csum(inode->i_sb))
		csum_size = sizeof(struct ext4_dir_entry_tail);

	sb = dir->i_sb;
	blocksize = sb->s_blocksize;
	if (!dentry->d_name.len)
		return -EINVAL;

	if (fscrypt_is_nokey_name(dentry))
		return -ENOKEY;

#ifdef CONFIG_UNICODE
	if (sb_has_strict_encoding(sb) && IS_CASEFOLDED(dir) &&
	    sb->s_encoding && utf8_validate(sb->s_encoding, &dentry->d_name))
		return -EINVAL;
#endif

	retval = ext4_fname_setup_filename(dir, &dentry->d_name, 0, &fname);
	if (retval)
		return retval;

	if (ext4_has_inline_data(dir)) {
		retval = ext4_try_add_inline_entry(handle, &fname, dir, inode);
		if (retval < 0)
			goto out;
		if (retval == 1) {
			retval = 0;
			goto out;
		}
	}

	if (is_dx(dir)) {
		retval = ext4_dx_add_entry(handle, &fname, dir, inode);
		if (!retval || (retval != ERR_BAD_DX_DIR))
			goto out;
		/* Can we just ignore htree data? */
		if (ext4_has_metadata_csum(sb)) {
			EXT4_ERROR_INODE(dir,
				"Directory has corrupted htree index.");
			retval = -EFSCORRUPTED;
			goto out;
		}
		ext4_clear_inode_flag(dir, EXT4_INODE_INDEX);
		dx_fallback++;
		retval = ext4_mark_inode_dirty(handle, dir);
		if (unlikely(retval))
			goto out;
	}
	blocks = dir->i_size >> sb->s_blocksize_bits;
	for (block = 0; block < blocks; block++) {
		bh = ext4_read_dirblock(dir, block, DIRENT);
		if (bh == NULL) {
			bh = ext4_bread(handle, dir, block,
					EXT4_GET_BLOCKS_CREATE);
			goto add_to_new_block;
		}
		if (IS_ERR(bh)) {
			retval = PTR_ERR(bh);
			bh = NULL;
			goto out;
		}
		retval = add_dirent_to_buf(handle, &fname, dir, inode,
					   NULL, bh);
		if (retval != -ENOSPC)
			goto out;

		if (blocks == 1 && !dx_fallback &&
		    ext4_has_feature_dir_index(sb)) {
			retval = make_indexed_dir(handle, &fname, dir,
						  inode, bh);
			bh = NULL; /* make_indexed_dir releases bh */
			goto out;
		}
		brelse(bh);
	}
	bh = ext4_append(handle, dir, &block);
add_to_new_block:
	if (IS_ERR(bh)) {
		retval = PTR_ERR(bh);
		bh = NULL;
		goto out;
	}
	de = (struct ext4_dir_entry_2 *) bh->b_data;
	de->inode = 0;
	de->rec_len = ext4_rec_len_to_disk(blocksize - csum_size, blocksize);

	if (csum_size)
		ext4_initialize_dirent_tail(bh, blocksize);

	retval = add_dirent_to_buf(handle, &fname, dir, inode, de, bh);
out:
	ext4_fname_free_filename(&fname);
	brelse(bh);
	if (retval == 0)
		ext4_set_inode_state(inode, EXT4_STATE_NEWENTRY);
	return retval;
}

/*
 * Returns 0 for success, or a negative error value
 */
static int ext4_dx_add_entry(handle_t *handle, struct ext4_filename *fname,
			     struct inode *dir, struct inode *inode)
{
	struct dx_frame frames[EXT4_HTREE_LEVEL], *frame;
	struct dx_entry *entries, *at;
	struct buffer_head *bh;
	struct super_block *sb = dir->i_sb;
	struct ext4_dir_entry_2 *de;
	int restart;
	int err;

again:
	restart = 0;
	frame = dx_probe(fname, dir, NULL, frames);
	if (IS_ERR(frame))
		return PTR_ERR(frame);
	entries = frame->entries;
	at = frame->at;
	bh = ext4_read_dirblock(dir, dx_get_block(frame->at), DIRENT_HTREE);
	if (IS_ERR(bh)) {
		err = PTR_ERR(bh);
		bh = NULL;
		goto cleanup;
	}

	BUFFER_TRACE(bh, "get_write_access");
	err = ext4_journal_get_write_access(handle, bh);
	if (err)
		goto journal_error;

	err = add_dirent_to_buf(handle, fname, dir, inode, NULL, bh);
	if (err != -ENOSPC)
		goto cleanup;

	err = 0;
	/* Block full, should compress but for now just split */
	dxtrace(printk(KERN_DEBUG "using %u of %u node entries\n",
		       dx_get_count(entries), dx_get_limit(entries)));
	/* Need to split index? */
	if (dx_get_count(entries) == dx_get_limit(entries)) {
		ext4_lblk_t newblock;
		int levels = frame - frames + 1;
		unsigned int icount;
		int add_level = 1;
		struct dx_entry *entries2;
		struct dx_node *node2;
		struct buffer_head *bh2;

		while (frame > frames) {
			if (dx_get_count((frame - 1)->entries) <
			    dx_get_limit((frame - 1)->entries)) {
				add_level = 0;
				break;
			}
			frame--; /* split higher index block */
			at = frame->at;
			entries = frame->entries;
			restart = 1;
		}
		if (add_level && levels == ext4_dir_htree_level(sb)) {
			ext4_warning(sb, "Directory (ino: %lu) index full, "
					 "reach max htree level :%d",
					 dir->i_ino, levels);
			if (ext4_dir_htree_level(sb) < EXT4_HTREE_LEVEL) {
				ext4_warning(sb, "Large directory feature is "
						 "not enabled on this "
						 "filesystem");
			}
			err = -ENOSPC;
			goto cleanup;
		}
		icount = dx_get_count(entries);
		bh2 = ext4_append(handle, dir, &newblock);
		if (IS_ERR(bh2)) {
			err = PTR_ERR(bh2);
			goto cleanup;
		}
		node2 = (struct dx_node *)(bh2->b_data);
		entries2 = node2->entries;
		memset(&node2->fake, 0, sizeof(struct fake_dirent));
		node2->fake.rec_len = ext4_rec_len_to_disk(sb->s_blocksize,
							   sb->s_blocksize);
		BUFFER_TRACE(frame->bh, "get_write_access");
		err = ext4_journal_get_write_access(handle, frame->bh);
		if (err)
			goto journal_error;
		if (!add_level) {
			unsigned icount1 = icount/2, icount2 = icount - icount1;
			unsigned hash2 = dx_get_hash(entries + icount1);
			dxtrace(printk(KERN_DEBUG "Split index %i/%i\n",
				       icount1, icount2));

			BUFFER_TRACE(frame->bh, "get_write_access"); /* index root */
			err = ext4_journal_get_write_access(handle,
							     (frame - 1)->bh);
			if (err)
				goto journal_error;

			memcpy((char *) entries2, (char *) (entries + icount1),
			       icount2 * sizeof(struct dx_entry));
			dx_set_count(entries, icount1);
			dx_set_count(entries2, icount2);
			dx_set_limit(entries2, dx_node_limit(dir));

			/* Which index block gets the new entry? */
			if (at - entries >= icount1) {
				frame->at = at = at - entries - icount1 + entries2;
				frame->entries = entries = entries2;
				swap(frame->bh, bh2);
			}
			dx_insert_block((frame - 1), hash2, newblock);
			dxtrace(dx_show_index("node", frame->entries));
			dxtrace(dx_show_index("node",
			       ((struct dx_node *) bh2->b_data)->entries));
			err = ext4_handle_dirty_dx_node(handle, dir, bh2);
			if (err)
				goto journal_error;
			brelse (bh2);
			err = ext4_handle_dirty_dx_node(handle, dir,
						   (frame - 1)->bh);
			if (err)
				goto journal_error;
			err = ext4_handle_dirty_dx_node(handle, dir,
							frame->bh);
			if (err)
				goto journal_error;
		} else {
			struct dx_root *dxroot;
			memcpy((char *) entries2, (char *) entries,
			       icount * sizeof(struct dx_entry));
			dx_set_limit(entries2, dx_node_limit(dir));

			/* Set up root */
			dx_set_count(entries, 1);
			dx_set_block(entries + 0, newblock);
			dxroot = (struct dx_root *)frames[0].bh->b_data;
			dxroot->info.indirect_levels += 1;
			dxtrace(printk(KERN_DEBUG
				       "Creating %d level index...\n",
				       dxroot->info.indirect_levels));
			err = ext4_handle_dirty_dx_node(handle, dir, frame->bh);
			if (err)
				goto journal_error;
			err = ext4_handle_dirty_dx_node(handle, dir, bh2);
			brelse(bh2);
			restart = 1;
			goto journal_error;
		}
	}
	de = do_split(handle, dir, &bh, frame, &fname->hinfo);
	if (IS_ERR(de)) {
		err = PTR_ERR(de);
		goto cleanup;
	}
	err = add_dirent_to_buf(handle, fname, dir, inode, de, bh);
	goto cleanup;

journal_error:
	ext4_std_error(dir->i_sb, err); /* this is a no-op if err == 0 */
cleanup:
	brelse(bh);
	dx_release(frames);
	/* @restart is true means htree-path has been changed, we need to
	 * repeat dx_probe() to find out valid htree-path
	 */
	if (restart && err == 0)
		goto again;
	return err;
}

/*
 * ext4_generic_delete_entry deletes a directory entry by merging it
 * with the previous entry
 */
int ext4_generic_delete_entry(struct inode *dir,
			      struct ext4_dir_entry_2 *de_del,
			      struct buffer_head *bh,
			      void *entry_buf,
			      int buf_size,
			      int csum_size)
{
	struct ext4_dir_entry_2 *de, *pde;
	unsigned int blocksize = dir->i_sb->s_blocksize;
	int i;

	i = 0;
	pde = NULL;
	de = (struct ext4_dir_entry_2 *)entry_buf;
	while (i < buf_size - csum_size) {
		if (ext4_check_dir_entry(dir, NULL, de, bh,
					 entry_buf, buf_size, i))
			return -EFSCORRUPTED;
		if (de == de_del)  {
			if (pde)
				pde->rec_len = ext4_rec_len_to_disk(
					ext4_rec_len_from_disk(pde->rec_len,
							       blocksize) +
					ext4_rec_len_from_disk(de->rec_len,
							       blocksize),
					blocksize);
			else
				de->inode = 0;
			inode_inc_iversion(dir);
			return 0;
		}
		i += ext4_rec_len_from_disk(de->rec_len, blocksize);
		pde = de;
		de = ext4_next_entry(de, blocksize);
	}
	return -ENOENT;
}

static int ext4_delete_entry(handle_t *handle,
			     struct inode *dir,
			     struct ext4_dir_entry_2 *de_del,
			     struct buffer_head *bh)
{
	int err, csum_size = 0;

	if (ext4_has_inline_data(dir)) {
		int has_inline_data = 1;
		err = ext4_delete_inline_entry(handle, dir, de_del, bh,
					       &has_inline_data);
		if (has_inline_data)
			return err;
	}

	if (ext4_has_metadata_csum(dir->i_sb))
		csum_size = sizeof(struct ext4_dir_entry_tail);

	BUFFER_TRACE(bh, "get_write_access");
	err = ext4_journal_get_write_access(handle, bh);
	if (unlikely(err))
		goto out;

	err = ext4_generic_delete_entry(dir, de_del, bh, bh->b_data,
					dir->i_sb->s_blocksize, csum_size);
	if (err)
		goto out;

	BUFFER_TRACE(bh, "call ext4_handle_dirty_metadata");
	err = ext4_handle_dirty_dirblock(handle, dir, bh);
	if (unlikely(err))
		goto out;

	return 0;
out:
	if (err != -ENOENT)
		ext4_std_error(dir->i_sb, err);
	return err;
}

/*
 * Set directory link count to 1 if nlinks > EXT4_LINK_MAX, or if nlinks == 2
 * since this indicates that nlinks count was previously 1 to avoid overflowing
 * the 16-bit i_links_count field on disk.  Directories with i_nlink == 1 mean
 * that subdirectory link counts are not being maintained accurately.
 *
 * The caller has already checked for i_nlink overflow in case the DIR_LINK
 * feature is not enabled and returned -EMLINK.  The is_dx() check is a proxy
 * for checking S_ISDIR(inode) (since the INODE_INDEX feature will not be set
 * on regular files) and to avoid creating huge/slow non-HTREE directories.
 */
static void ext4_inc_count(struct inode *inode)
{
	inc_nlink(inode);
	if (is_dx(inode) &&
	    (inode->i_nlink > EXT4_LINK_MAX || inode->i_nlink == 2))
		set_nlink(inode, 1);
}

/*
 * If a directory had nlink == 1, then we should let it be 1. This indicates
 * directory has >EXT4_LINK_MAX subdirs.
 */
static void ext4_dec_count(struct inode *inode)
{
	if (!S_ISDIR(inode->i_mode) || inode->i_nlink > 2)
		drop_nlink(inode);
}


/*
 * Add non-directory inode to a directory. On success, the inode reference is
 * consumed by dentry is instantiation. This is also indicated by clearing of
 * *inodep pointer. On failure, the caller is responsible for dropping the
 * inode reference in the safe context.
 */
static int ext4_add_nondir(handle_t *handle,
		struct dentry *dentry, struct inode **inodep)
{
	struct inode *dir = d_inode(dentry->d_parent);
	struct inode *inode = *inodep;
	int err = ext4_add_entry(handle, dentry, inode);
	if (!err) {
		err = ext4_mark_inode_dirty(handle, inode);
		if (IS_DIRSYNC(dir))
			ext4_handle_sync(handle);
		d_instantiate_new(dentry, inode);
		*inodep = NULL;
		return err;
	}
	drop_nlink(inode);
	ext4_orphan_add(handle, inode);
	unlock_new_inode(inode);
	return err;
}

/*
 * By the time this is called, we already have created
 * the directory cache entry for the new file, but it
 * is so far negative - it has no inode.
 *
 * If the create succeeds, we fill in the inode information
 * with d_instantiate().
 */
static int ext4_create(struct user_namespace *mnt_userns, struct inode *dir,
		       struct dentry *dentry, umode_t mode, bool excl)
{
	handle_t *handle;
	struct inode *inode, *inode_save;
	int err, credits, retries = 0;

	err = dquot_initialize(dir);
	if (err)
		return err;

	credits = (EXT4_DATA_TRANS_BLOCKS(dir->i_sb) +
		   EXT4_INDEX_EXTRA_TRANS_BLOCKS + 3);
retry:
	inode = ext4_new_inode_start_handle(mnt_userns, dir, mode, &dentry->d_name,
					    0, NULL, EXT4_HT_DIR, credits);
	handle = ext4_journal_current_handle();
	err = PTR_ERR(inode);
	if (!IS_ERR(inode)) {
		inode->i_op = &ext4_file_inode_operations;
		inode->i_fop = &ext4_file_operations;
		ext4_set_aops(inode);
		inode_save = inode;
		ihold(inode_save);
		err = ext4_add_nondir(handle, dentry, &inode);
<<<<<<< HEAD
		ext4_fc_track_create(inode_save, dentry);
		iput(inode_save);
=======
		if (!err)
			ext4_fc_track_create(handle, dentry);
>>>>>>> f642729d
	}
	if (handle)
		ext4_journal_stop(handle);
	if (!IS_ERR_OR_NULL(inode))
		iput(inode);
	if (err == -ENOSPC && ext4_should_retry_alloc(dir->i_sb, &retries))
		goto retry;
	return err;
}

static int ext4_mknod(struct user_namespace *mnt_userns, struct inode *dir,
		      struct dentry *dentry, umode_t mode, dev_t rdev)
{
	handle_t *handle;
	struct inode *inode, *inode_save;
	int err, credits, retries = 0;

	err = dquot_initialize(dir);
	if (err)
		return err;

	credits = (EXT4_DATA_TRANS_BLOCKS(dir->i_sb) +
		   EXT4_INDEX_EXTRA_TRANS_BLOCKS + 3);
retry:
	inode = ext4_new_inode_start_handle(mnt_userns, dir, mode, &dentry->d_name,
					    0, NULL, EXT4_HT_DIR, credits);
	handle = ext4_journal_current_handle();
	err = PTR_ERR(inode);
	if (!IS_ERR(inode)) {
		init_special_inode(inode, inode->i_mode, rdev);
		inode->i_op = &ext4_special_inode_operations;
		inode_save = inode;
		ihold(inode_save);
		err = ext4_add_nondir(handle, dentry, &inode);
		if (!err)
<<<<<<< HEAD
			ext4_fc_track_create(inode_save, dentry);
		iput(inode_save);
=======
			ext4_fc_track_create(handle, dentry);
>>>>>>> f642729d
	}
	if (handle)
		ext4_journal_stop(handle);
	if (!IS_ERR_OR_NULL(inode))
		iput(inode);
	if (err == -ENOSPC && ext4_should_retry_alloc(dir->i_sb, &retries))
		goto retry;
	return err;
}

static int ext4_tmpfile(struct user_namespace *mnt_userns, struct inode *dir,
			struct dentry *dentry, umode_t mode)
{
	handle_t *handle;
	struct inode *inode;
	int err, retries = 0;

	err = dquot_initialize(dir);
	if (err)
		return err;

retry:
	inode = ext4_new_inode_start_handle(mnt_userns, dir, mode,
					    NULL, 0, NULL,
					    EXT4_HT_DIR,
			EXT4_MAXQUOTAS_INIT_BLOCKS(dir->i_sb) +
			  4 + EXT4_XATTR_TRANS_BLOCKS);
	handle = ext4_journal_current_handle();
	err = PTR_ERR(inode);
	if (!IS_ERR(inode)) {
		inode->i_op = &ext4_file_inode_operations;
		inode->i_fop = &ext4_file_operations;
		ext4_set_aops(inode);
		d_tmpfile(dentry, inode);
		err = ext4_orphan_add(handle, inode);
		if (err)
			goto err_unlock_inode;
		mark_inode_dirty(inode);
		unlock_new_inode(inode);
	}
	if (handle)
		ext4_journal_stop(handle);
	if (err == -ENOSPC && ext4_should_retry_alloc(dir->i_sb, &retries))
		goto retry;
	return err;
err_unlock_inode:
	ext4_journal_stop(handle);
	unlock_new_inode(inode);
	return err;
}

struct ext4_dir_entry_2 *ext4_init_dot_dotdot(struct inode *inode,
			  struct ext4_dir_entry_2 *de,
			  int blocksize, int csum_size,
			  unsigned int parent_ino, int dotdot_real_len)
{
	de->inode = cpu_to_le32(inode->i_ino);
	de->name_len = 1;
	de->rec_len = ext4_rec_len_to_disk(EXT4_DIR_REC_LEN(de->name_len),
					   blocksize);
	strcpy(de->name, ".");
	ext4_set_de_type(inode->i_sb, de, S_IFDIR);

	de = ext4_next_entry(de, blocksize);
	de->inode = cpu_to_le32(parent_ino);
	de->name_len = 2;
	if (!dotdot_real_len)
		de->rec_len = ext4_rec_len_to_disk(blocksize -
					(csum_size + EXT4_DIR_REC_LEN(1)),
					blocksize);
	else
		de->rec_len = ext4_rec_len_to_disk(
				EXT4_DIR_REC_LEN(de->name_len), blocksize);
	strcpy(de->name, "..");
	ext4_set_de_type(inode->i_sb, de, S_IFDIR);

	return ext4_next_entry(de, blocksize);
}

int ext4_init_new_dir(handle_t *handle, struct inode *dir,
			     struct inode *inode)
{
	struct buffer_head *dir_block = NULL;
	struct ext4_dir_entry_2 *de;
	ext4_lblk_t block = 0;
	unsigned int blocksize = dir->i_sb->s_blocksize;
	int csum_size = 0;
	int err;

	if (ext4_has_metadata_csum(dir->i_sb))
		csum_size = sizeof(struct ext4_dir_entry_tail);

	if (ext4_test_inode_state(inode, EXT4_STATE_MAY_INLINE_DATA)) {
		err = ext4_try_create_inline_dir(handle, dir, inode);
		if (err < 0 && err != -ENOSPC)
			goto out;
		if (!err)
			goto out;
	}

	inode->i_size = 0;
	dir_block = ext4_append(handle, inode, &block);
	if (IS_ERR(dir_block))
		return PTR_ERR(dir_block);
	de = (struct ext4_dir_entry_2 *)dir_block->b_data;
	ext4_init_dot_dotdot(inode, de, blocksize, csum_size, dir->i_ino, 0);
	set_nlink(inode, 2);
	if (csum_size)
		ext4_initialize_dirent_tail(dir_block, blocksize);

	BUFFER_TRACE(dir_block, "call ext4_handle_dirty_metadata");
	err = ext4_handle_dirty_dirblock(handle, inode, dir_block);
	if (err)
		goto out;
	set_buffer_verified(dir_block);
out:
	brelse(dir_block);
	return err;
}

static int ext4_mkdir(struct user_namespace *mnt_userns, struct inode *dir,
		      struct dentry *dentry, umode_t mode)
{
	handle_t *handle;
	struct inode *inode;
	int err, err2 = 0, credits, retries = 0;

	if (EXT4_DIR_LINK_MAX(dir))
		return -EMLINK;

	err = dquot_initialize(dir);
	if (err)
		return err;

	credits = (EXT4_DATA_TRANS_BLOCKS(dir->i_sb) +
		   EXT4_INDEX_EXTRA_TRANS_BLOCKS + 3);
retry:
	inode = ext4_new_inode_start_handle(mnt_userns, dir, S_IFDIR | mode,
					    &dentry->d_name,
					    0, NULL, EXT4_HT_DIR, credits);
	handle = ext4_journal_current_handle();
	err = PTR_ERR(inode);
	if (IS_ERR(inode))
		goto out_stop;

	inode->i_op = &ext4_dir_inode_operations;
	inode->i_fop = &ext4_dir_operations;
	err = ext4_init_new_dir(handle, dir, inode);
	if (err)
		goto out_clear_inode;
	err = ext4_mark_inode_dirty(handle, inode);
	if (!err)
		err = ext4_add_entry(handle, dentry, inode);
	if (err) {
out_clear_inode:
		clear_nlink(inode);
		ext4_orphan_add(handle, inode);
		unlock_new_inode(inode);
		err2 = ext4_mark_inode_dirty(handle, inode);
		if (unlikely(err2))
			err = err2;
		ext4_journal_stop(handle);
		iput(inode);
		goto out_retry;
	}
<<<<<<< HEAD
	ext4_fc_track_create(inode, dentry);
=======
>>>>>>> f642729d
	ext4_inc_count(dir);

	ext4_update_dx_flag(dir);
	err = ext4_mark_inode_dirty(handle, dir);
	if (err)
		goto out_clear_inode;
	d_instantiate_new(dentry, inode);
	ext4_fc_track_create(handle, dentry);
	if (IS_DIRSYNC(dir))
		ext4_handle_sync(handle);

out_stop:
	if (handle)
		ext4_journal_stop(handle);
out_retry:
	if (err == -ENOSPC && ext4_should_retry_alloc(dir->i_sb, &retries))
		goto retry;
	return err;
}

/*
 * routine to check that the specified directory is empty (for rmdir)
 */
bool ext4_empty_dir(struct inode *inode)
{
	unsigned int offset;
	struct buffer_head *bh;
	struct ext4_dir_entry_2 *de;
	struct super_block *sb;

	if (ext4_has_inline_data(inode)) {
		int has_inline_data = 1;
		int ret;

		ret = empty_inline_dir(inode, &has_inline_data);
		if (has_inline_data)
			return ret;
	}

	sb = inode->i_sb;
	if (inode->i_size < EXT4_DIR_REC_LEN(1) + EXT4_DIR_REC_LEN(2)) {
		EXT4_ERROR_INODE(inode, "invalid size");
		return true;
	}
	/* The first directory block must not be a hole,
	 * so treat it as DIRENT_HTREE
	 */
	bh = ext4_read_dirblock(inode, 0, DIRENT_HTREE);
	if (IS_ERR(bh))
		return true;

	de = (struct ext4_dir_entry_2 *) bh->b_data;
	if (ext4_check_dir_entry(inode, NULL, de, bh, bh->b_data, bh->b_size,
				 0) ||
	    le32_to_cpu(de->inode) != inode->i_ino || strcmp(".", de->name)) {
		ext4_warning_inode(inode, "directory missing '.'");
		brelse(bh);
		return true;
	}
	offset = ext4_rec_len_from_disk(de->rec_len, sb->s_blocksize);
	de = ext4_next_entry(de, sb->s_blocksize);
	if (ext4_check_dir_entry(inode, NULL, de, bh, bh->b_data, bh->b_size,
				 offset) ||
	    le32_to_cpu(de->inode) == 0 || strcmp("..", de->name)) {
		ext4_warning_inode(inode, "directory missing '..'");
		brelse(bh);
		return true;
	}
	offset += ext4_rec_len_from_disk(de->rec_len, sb->s_blocksize);
	while (offset < inode->i_size) {
		if (!(offset & (sb->s_blocksize - 1))) {
			unsigned int lblock;
			brelse(bh);
			lblock = offset >> EXT4_BLOCK_SIZE_BITS(sb);
			bh = ext4_read_dirblock(inode, lblock, EITHER);
			if (bh == NULL) {
				offset += sb->s_blocksize;
				continue;
			}
			if (IS_ERR(bh))
				return true;
		}
		de = (struct ext4_dir_entry_2 *) (bh->b_data +
					(offset & (sb->s_blocksize - 1)));
		if (ext4_check_dir_entry(inode, NULL, de, bh,
					 bh->b_data, bh->b_size, offset)) {
			offset = (offset | (sb->s_blocksize - 1)) + 1;
			continue;
		}
		if (le32_to_cpu(de->inode)) {
			brelse(bh);
			return false;
		}
		offset += ext4_rec_len_from_disk(de->rec_len, sb->s_blocksize);
	}
	brelse(bh);
	return true;
}

/*
 * ext4_orphan_add() links an unlinked or truncated inode into a list of
 * such inodes, starting at the superblock, in case we crash before the
 * file is closed/deleted, or in case the inode truncate spans multiple
 * transactions and the last transaction is not recovered after a crash.
 *
 * At filesystem recovery time, we walk this list deleting unlinked
 * inodes and truncating linked inodes in ext4_orphan_cleanup().
 *
 * Orphan list manipulation functions must be called under i_mutex unless
 * we are just creating the inode or deleting it.
 */
int ext4_orphan_add(handle_t *handle, struct inode *inode)
{
	struct super_block *sb = inode->i_sb;
	struct ext4_sb_info *sbi = EXT4_SB(sb);
	struct ext4_iloc iloc;
	int err = 0, rc;
	bool dirty = false;

	if (!sbi->s_journal || is_bad_inode(inode))
		return 0;

	WARN_ON_ONCE(!(inode->i_state & (I_NEW | I_FREEING)) &&
		     !inode_is_locked(inode));
	/*
	 * Exit early if inode already is on orphan list. This is a big speedup
	 * since we don't have to contend on the global s_orphan_lock.
	 */
	if (!list_empty(&EXT4_I(inode)->i_orphan))
		return 0;

	/*
	 * Orphan handling is only valid for files with data blocks
	 * being truncated, or files being unlinked. Note that we either
	 * hold i_mutex, or the inode can not be referenced from outside,
	 * so i_nlink should not be bumped due to race
	 */
	ASSERT((S_ISREG(inode->i_mode) || S_ISDIR(inode->i_mode) ||
		  S_ISLNK(inode->i_mode)) || inode->i_nlink == 0);

	BUFFER_TRACE(sbi->s_sbh, "get_write_access");
	err = ext4_journal_get_write_access(handle, sbi->s_sbh);
	if (err)
		goto out;

	err = ext4_reserve_inode_write(handle, inode, &iloc);
	if (err)
		goto out;

	mutex_lock(&sbi->s_orphan_lock);
	/*
	 * Due to previous errors inode may be already a part of on-disk
	 * orphan list. If so skip on-disk list modification.
	 */
	if (!NEXT_ORPHAN(inode) || NEXT_ORPHAN(inode) >
	    (le32_to_cpu(sbi->s_es->s_inodes_count))) {
		/* Insert this inode at the head of the on-disk orphan list */
		NEXT_ORPHAN(inode) = le32_to_cpu(sbi->s_es->s_last_orphan);
		lock_buffer(sbi->s_sbh);
		sbi->s_es->s_last_orphan = cpu_to_le32(inode->i_ino);
		ext4_superblock_csum_set(sb);
		unlock_buffer(sbi->s_sbh);
		dirty = true;
	}
	list_add(&EXT4_I(inode)->i_orphan, &sbi->s_orphan);
	mutex_unlock(&sbi->s_orphan_lock);

	if (dirty) {
		err = ext4_handle_dirty_metadata(handle, NULL, sbi->s_sbh);
		rc = ext4_mark_iloc_dirty(handle, inode, &iloc);
		if (!err)
			err = rc;
		if (err) {
			/*
			 * We have to remove inode from in-memory list if
			 * addition to on disk orphan list failed. Stray orphan
			 * list entries can cause panics at unmount time.
			 */
			mutex_lock(&sbi->s_orphan_lock);
			list_del_init(&EXT4_I(inode)->i_orphan);
			mutex_unlock(&sbi->s_orphan_lock);
		}
	} else
		brelse(iloc.bh);

	jbd_debug(4, "superblock will point to %lu\n", inode->i_ino);
	jbd_debug(4, "orphan inode %lu will point to %d\n",
			inode->i_ino, NEXT_ORPHAN(inode));
out:
	ext4_std_error(sb, err);
	return err;
}

/*
 * ext4_orphan_del() removes an unlinked or truncated inode from the list
 * of such inodes stored on disk, because it is finally being cleaned up.
 */
int ext4_orphan_del(handle_t *handle, struct inode *inode)
{
	struct list_head *prev;
	struct ext4_inode_info *ei = EXT4_I(inode);
	struct ext4_sb_info *sbi = EXT4_SB(inode->i_sb);
	__u32 ino_next;
	struct ext4_iloc iloc;
	int err = 0;

	if (!sbi->s_journal && !(sbi->s_mount_state & EXT4_ORPHAN_FS))
		return 0;

	WARN_ON_ONCE(!(inode->i_state & (I_NEW | I_FREEING)) &&
		     !inode_is_locked(inode));
	/* Do this quick check before taking global s_orphan_lock. */
	if (list_empty(&ei->i_orphan))
		return 0;

	if (handle) {
		/* Grab inode buffer early before taking global s_orphan_lock */
		err = ext4_reserve_inode_write(handle, inode, &iloc);
	}

	mutex_lock(&sbi->s_orphan_lock);
	jbd_debug(4, "remove inode %lu from orphan list\n", inode->i_ino);

	prev = ei->i_orphan.prev;
	list_del_init(&ei->i_orphan);

	/* If we're on an error path, we may not have a valid
	 * transaction handle with which to update the orphan list on
	 * disk, but we still need to remove the inode from the linked
	 * list in memory. */
	if (!handle || err) {
		mutex_unlock(&sbi->s_orphan_lock);
		goto out_err;
	}

	ino_next = NEXT_ORPHAN(inode);
	if (prev == &sbi->s_orphan) {
		jbd_debug(4, "superblock will point to %u\n", ino_next);
		BUFFER_TRACE(sbi->s_sbh, "get_write_access");
		err = ext4_journal_get_write_access(handle, sbi->s_sbh);
		if (err) {
			mutex_unlock(&sbi->s_orphan_lock);
			goto out_brelse;
		}
		lock_buffer(sbi->s_sbh);
		sbi->s_es->s_last_orphan = cpu_to_le32(ino_next);
		ext4_superblock_csum_set(inode->i_sb);
		unlock_buffer(sbi->s_sbh);
		mutex_unlock(&sbi->s_orphan_lock);
		err = ext4_handle_dirty_metadata(handle, NULL, sbi->s_sbh);
	} else {
		struct ext4_iloc iloc2;
		struct inode *i_prev =
			&list_entry(prev, struct ext4_inode_info, i_orphan)->vfs_inode;

		jbd_debug(4, "orphan inode %lu will point to %u\n",
			  i_prev->i_ino, ino_next);
		err = ext4_reserve_inode_write(handle, i_prev, &iloc2);
		if (err) {
			mutex_unlock(&sbi->s_orphan_lock);
			goto out_brelse;
		}
		NEXT_ORPHAN(i_prev) = ino_next;
		err = ext4_mark_iloc_dirty(handle, i_prev, &iloc2);
		mutex_unlock(&sbi->s_orphan_lock);
	}
	if (err)
		goto out_brelse;
	NEXT_ORPHAN(inode) = 0;
	err = ext4_mark_iloc_dirty(handle, inode, &iloc);
out_err:
	ext4_std_error(inode->i_sb, err);
	return err;

out_brelse:
	brelse(iloc.bh);
	goto out_err;
}

static int ext4_rmdir(struct inode *dir, struct dentry *dentry)
{
	int retval;
	struct inode *inode;
	struct buffer_head *bh;
	struct ext4_dir_entry_2 *de;
	handle_t *handle = NULL;

	if (unlikely(ext4_forced_shutdown(EXT4_SB(dir->i_sb))))
		return -EIO;

	/* Initialize quotas before so that eventual writes go in
	 * separate transaction */
	retval = dquot_initialize(dir);
	if (retval)
		return retval;
	retval = dquot_initialize(d_inode(dentry));
	if (retval)
		return retval;

	retval = -ENOENT;
	bh = ext4_find_entry(dir, &dentry->d_name, &de, NULL);
	if (IS_ERR(bh))
		return PTR_ERR(bh);
	if (!bh)
		goto end_rmdir;

	inode = d_inode(dentry);

	retval = -EFSCORRUPTED;
	if (le32_to_cpu(de->inode) != inode->i_ino)
		goto end_rmdir;

	retval = -ENOTEMPTY;
	if (!ext4_empty_dir(inode))
		goto end_rmdir;

	handle = ext4_journal_start(dir, EXT4_HT_DIR,
				    EXT4_DATA_TRANS_BLOCKS(dir->i_sb));
	if (IS_ERR(handle)) {
		retval = PTR_ERR(handle);
		handle = NULL;
		goto end_rmdir;
	}

	if (IS_DIRSYNC(dir))
		ext4_handle_sync(handle);

	retval = ext4_delete_entry(handle, dir, de, bh);
	if (retval)
		goto end_rmdir;
	if (!EXT4_DIR_LINK_EMPTY(inode))
		ext4_warning_inode(inode,
			     "empty directory '%.*s' has too many links (%u)",
			     dentry->d_name.len, dentry->d_name.name,
			     inode->i_nlink);
	inode_inc_iversion(inode);
	clear_nlink(inode);
	/* There's no need to set i_disksize: the fact that i_nlink is
	 * zero will ensure that the right thing happens during any
	 * recovery. */
	inode->i_size = 0;
	ext4_orphan_add(handle, inode);
	inode->i_ctime = dir->i_ctime = dir->i_mtime = current_time(inode);
	retval = ext4_mark_inode_dirty(handle, inode);
	if (retval)
		goto end_rmdir;
	ext4_dec_count(dir);
	ext4_update_dx_flag(dir);
<<<<<<< HEAD
	ext4_fc_track_unlink(inode, dentry);
=======
	ext4_fc_track_unlink(handle, dentry);
>>>>>>> f642729d
	retval = ext4_mark_inode_dirty(handle, dir);

#ifdef CONFIG_UNICODE
	/* VFS negative dentries are incompatible with Encoding and
	 * Case-insensitiveness. Eventually we'll want avoid
	 * invalidating the dentries here, alongside with returning the
	 * negative dentries at ext4_lookup(), when it is better
	 * supported by the VFS for the CI case.
	 */
	if (IS_CASEFOLDED(dir))
		d_invalidate(dentry);
#endif

end_rmdir:
	brelse(bh);
	if (handle)
		ext4_journal_stop(handle);
	return retval;
}

<<<<<<< HEAD
int __ext4_unlink(struct inode *dir, const struct qstr *d_name,
=======
int __ext4_unlink(handle_t *handle, struct inode *dir, const struct qstr *d_name,
>>>>>>> f642729d
		  struct inode *inode)
{
	int retval = -ENOENT;
	struct buffer_head *bh;
	struct ext4_dir_entry_2 *de;
<<<<<<< HEAD
	handle_t *handle = NULL;
=======
>>>>>>> f642729d
	int skip_remove_dentry = 0;

	bh = ext4_find_entry(dir, d_name, &de, NULL);
	if (IS_ERR(bh))
		return PTR_ERR(bh);

	if (!bh)
		return -ENOENT;

	if (le32_to_cpu(de->inode) != inode->i_ino) {
		/*
		 * It's okay if we find dont find dentry which matches
		 * the inode. That's because it might have gotten
		 * renamed to a different inode number
		 */
		if (EXT4_SB(inode->i_sb)->s_mount_state & EXT4_FC_REPLAY)
			skip_remove_dentry = 1;
		else
<<<<<<< HEAD
			goto out_bh;
	}

	handle = ext4_journal_start(dir, EXT4_HT_DIR,
				    EXT4_DATA_TRANS_BLOCKS(dir->i_sb));
	if (IS_ERR(handle)) {
		retval = PTR_ERR(handle);
		goto out_bh;
=======
			goto out;
>>>>>>> f642729d
	}

	if (IS_DIRSYNC(dir))
		ext4_handle_sync(handle);

	if (!skip_remove_dentry) {
		retval = ext4_delete_entry(handle, dir, de, bh);
		if (retval)
<<<<<<< HEAD
			goto out_handle;
=======
			goto out;
>>>>>>> f642729d
		dir->i_ctime = dir->i_mtime = current_time(dir);
		ext4_update_dx_flag(dir);
		retval = ext4_mark_inode_dirty(handle, dir);
		if (retval)
<<<<<<< HEAD
			goto out_handle;
=======
			goto out;
>>>>>>> f642729d
	} else {
		retval = 0;
	}
	if (inode->i_nlink == 0)
		ext4_warning_inode(inode, "Deleting file '%.*s' with no links",
				   d_name->len, d_name->name);
	else
		drop_nlink(inode);
	if (!inode->i_nlink)
		ext4_orphan_add(handle, inode);
	inode->i_ctime = current_time(inode);
	retval = ext4_mark_inode_dirty(handle, inode);

<<<<<<< HEAD
out_handle:
	ext4_journal_stop(handle);
out_bh:
=======
out:
>>>>>>> f642729d
	brelse(bh);
	return retval;
}

static int ext4_unlink(struct inode *dir, struct dentry *dentry)
{
<<<<<<< HEAD
=======
	handle_t *handle;
>>>>>>> f642729d
	int retval;

	if (unlikely(ext4_forced_shutdown(EXT4_SB(dir->i_sb))))
		return -EIO;

	trace_ext4_unlink_enter(dir, dentry);
	/*
	 * Initialize quotas before so that eventual writes go
	 * in separate transaction
	 */
	retval = dquot_initialize(dir);
	if (retval)
		goto out_trace;
	retval = dquot_initialize(d_inode(dentry));
	if (retval)
		goto out_trace;

<<<<<<< HEAD
	retval = __ext4_unlink(dir, &dentry->d_name, d_inode(dentry));
	if (!retval)
		ext4_fc_track_unlink(d_inode(dentry), dentry);
=======
	handle = ext4_journal_start(dir, EXT4_HT_DIR,
				    EXT4_DATA_TRANS_BLOCKS(dir->i_sb));
	if (IS_ERR(handle)) {
		retval = PTR_ERR(handle);
		goto out_trace;
	}

	retval = __ext4_unlink(handle, dir, &dentry->d_name, d_inode(dentry));
	if (!retval)
		ext4_fc_track_unlink(handle, dentry);
>>>>>>> f642729d
#ifdef CONFIG_UNICODE
	/* VFS negative dentries are incompatible with Encoding and
	 * Case-insensitiveness. Eventually we'll want avoid
	 * invalidating the dentries here, alongside with returning the
	 * negative dentries at ext4_lookup(), when it is  better
	 * supported by the VFS for the CI case.
	 */
	if (IS_CASEFOLDED(dir))
		d_invalidate(dentry);
#endif
	if (handle)
		ext4_journal_stop(handle);

out_trace:
	trace_ext4_unlink_exit(dentry, retval);
	return retval;
}

static int ext4_symlink(struct user_namespace *mnt_userns, struct inode *dir,
			struct dentry *dentry, const char *symname)
{
	handle_t *handle;
	struct inode *inode;
	int err, len = strlen(symname);
	int credits;
	struct fscrypt_str disk_link;

	if (unlikely(ext4_forced_shutdown(EXT4_SB(dir->i_sb))))
		return -EIO;

	err = fscrypt_prepare_symlink(dir, symname, len, dir->i_sb->s_blocksize,
				      &disk_link);
	if (err)
		return err;

	err = dquot_initialize(dir);
	if (err)
		return err;

	if ((disk_link.len > EXT4_N_BLOCKS * 4)) {
		/*
		 * For non-fast symlinks, we just allocate inode and put it on
		 * orphan list in the first transaction => we need bitmap,
		 * group descriptor, sb, inode block, quota blocks, and
		 * possibly selinux xattr blocks.
		 */
		credits = 4 + EXT4_MAXQUOTAS_INIT_BLOCKS(dir->i_sb) +
			  EXT4_XATTR_TRANS_BLOCKS;
	} else {
		/*
		 * Fast symlink. We have to add entry to directory
		 * (EXT4_DATA_TRANS_BLOCKS + EXT4_INDEX_EXTRA_TRANS_BLOCKS),
		 * allocate new inode (bitmap, group descriptor, inode block,
		 * quota blocks, sb is already counted in previous macros).
		 */
		credits = EXT4_DATA_TRANS_BLOCKS(dir->i_sb) +
			  EXT4_INDEX_EXTRA_TRANS_BLOCKS + 3;
	}

	inode = ext4_new_inode_start_handle(mnt_userns, dir, S_IFLNK|S_IRWXUGO,
					    &dentry->d_name, 0, NULL,
					    EXT4_HT_DIR, credits);
	handle = ext4_journal_current_handle();
	if (IS_ERR(inode)) {
		if (handle)
			ext4_journal_stop(handle);
		return PTR_ERR(inode);
	}

	if (IS_ENCRYPTED(inode)) {
		err = fscrypt_encrypt_symlink(inode, symname, len, &disk_link);
		if (err)
			goto err_drop_inode;
		inode->i_op = &ext4_encrypted_symlink_inode_operations;
	}

	if ((disk_link.len > EXT4_N_BLOCKS * 4)) {
		if (!IS_ENCRYPTED(inode))
			inode->i_op = &ext4_symlink_inode_operations;
		inode_nohighmem(inode);
		ext4_set_aops(inode);
		/*
		 * We cannot call page_symlink() with transaction started
		 * because it calls into ext4_write_begin() which can wait
		 * for transaction commit if we are running out of space
		 * and thus we deadlock. So we have to stop transaction now
		 * and restart it when symlink contents is written.
		 * 
		 * To keep fs consistent in case of crash, we have to put inode
		 * to orphan list in the mean time.
		 */
		drop_nlink(inode);
		err = ext4_orphan_add(handle, inode);
		if (handle)
			ext4_journal_stop(handle);
		handle = NULL;
		if (err)
			goto err_drop_inode;
		err = __page_symlink(inode, disk_link.name, disk_link.len, 1);
		if (err)
			goto err_drop_inode;
		/*
		 * Now inode is being linked into dir (EXT4_DATA_TRANS_BLOCKS
		 * + EXT4_INDEX_EXTRA_TRANS_BLOCKS), inode is also modified
		 */
		handle = ext4_journal_start(dir, EXT4_HT_DIR,
				EXT4_DATA_TRANS_BLOCKS(dir->i_sb) +
				EXT4_INDEX_EXTRA_TRANS_BLOCKS + 1);
		if (IS_ERR(handle)) {
			err = PTR_ERR(handle);
			handle = NULL;
			goto err_drop_inode;
		}
		set_nlink(inode, 1);
		err = ext4_orphan_del(handle, inode);
		if (err)
			goto err_drop_inode;
	} else {
		/* clear the extent format for fast symlink */
		ext4_clear_inode_flag(inode, EXT4_INODE_EXTENTS);
		if (!IS_ENCRYPTED(inode)) {
			inode->i_op = &ext4_fast_symlink_inode_operations;
			inode->i_link = (char *)&EXT4_I(inode)->i_data;
		}
		memcpy((char *)&EXT4_I(inode)->i_data, disk_link.name,
		       disk_link.len);
		inode->i_size = disk_link.len - 1;
	}
	EXT4_I(inode)->i_disksize = inode->i_size;
	err = ext4_add_nondir(handle, dentry, &inode);
	if (handle)
		ext4_journal_stop(handle);
	if (inode)
		iput(inode);
	goto out_free_encrypted_link;

err_drop_inode:
	if (handle)
		ext4_journal_stop(handle);
	clear_nlink(inode);
	unlock_new_inode(inode);
	iput(inode);
out_free_encrypted_link:
	if (disk_link.name != (unsigned char *)symname)
		kfree(disk_link.name);
	return err;
}

int __ext4_link(struct inode *dir, struct inode *inode, struct dentry *dentry)
{
	handle_t *handle;
	int err, retries = 0;
retry:
	handle = ext4_journal_start(dir, EXT4_HT_DIR,
		(EXT4_DATA_TRANS_BLOCKS(dir->i_sb) +
		 EXT4_INDEX_EXTRA_TRANS_BLOCKS) + 1);
	if (IS_ERR(handle))
		return PTR_ERR(handle);

	if (IS_DIRSYNC(dir))
		ext4_handle_sync(handle);

	inode->i_ctime = current_time(inode);
	ext4_inc_count(inode);
	ihold(inode);

	err = ext4_add_entry(handle, dentry, inode);
	if (!err) {
		ext4_fc_track_link(inode, dentry);
		err = ext4_mark_inode_dirty(handle, inode);
		/* this can happen only for tmpfile being
		 * linked the first time
		 */
		if (inode->i_nlink == 1)
			ext4_orphan_del(handle, inode);
		d_instantiate(dentry, inode);
		ext4_fc_track_link(handle, dentry);
	} else {
		drop_nlink(inode);
		iput(inode);
	}
	ext4_journal_stop(handle);
	if (err == -ENOSPC && ext4_should_retry_alloc(dir->i_sb, &retries))
		goto retry;
	return err;
}

static int ext4_link(struct dentry *old_dentry,
		     struct inode *dir, struct dentry *dentry)
{
	struct inode *inode = d_inode(old_dentry);
	int err;

	if (inode->i_nlink >= EXT4_LINK_MAX)
		return -EMLINK;

	err = fscrypt_prepare_link(old_dentry, dir, dentry);
	if (err)
		return err;

	if ((ext4_test_inode_flag(dir, EXT4_INODE_PROJINHERIT)) &&
	    (!projid_eq(EXT4_I(dir)->i_projid,
			EXT4_I(old_dentry->d_inode)->i_projid)))
		return -EXDEV;

	err = dquot_initialize(dir);
	if (err)
		return err;
	return __ext4_link(dir, inode, dentry);
}

/*
 * Try to find buffer head where contains the parent block.
 * It should be the inode block if it is inlined or the 1st block
 * if it is a normal dir.
 */
static struct buffer_head *ext4_get_first_dir_block(handle_t *handle,
					struct inode *inode,
					int *retval,
					struct ext4_dir_entry_2 **parent_de,
					int *inlined)
{
	struct buffer_head *bh;

	if (!ext4_has_inline_data(inode)) {
		/* The first directory block must not be a hole, so
		 * treat it as DIRENT_HTREE
		 */
		bh = ext4_read_dirblock(inode, 0, DIRENT_HTREE);
		if (IS_ERR(bh)) {
			*retval = PTR_ERR(bh);
			return NULL;
		}
		*parent_de = ext4_next_entry(
					(struct ext4_dir_entry_2 *)bh->b_data,
					inode->i_sb->s_blocksize);
		return bh;
	}

	*inlined = 1;
	return ext4_get_first_inline_block(inode, parent_de, retval);
}

struct ext4_renament {
	struct inode *dir;
	struct dentry *dentry;
	struct inode *inode;
	bool is_dir;
	int dir_nlink_delta;

	/* entry for "dentry" */
	struct buffer_head *bh;
	struct ext4_dir_entry_2 *de;
	int inlined;

	/* entry for ".." in inode if it's a directory */
	struct buffer_head *dir_bh;
	struct ext4_dir_entry_2 *parent_de;
	int dir_inlined;
};

static int ext4_rename_dir_prepare(handle_t *handle, struct ext4_renament *ent)
{
	int retval;

	ent->dir_bh = ext4_get_first_dir_block(handle, ent->inode,
					      &retval, &ent->parent_de,
					      &ent->dir_inlined);
	if (!ent->dir_bh)
		return retval;
	if (le32_to_cpu(ent->parent_de->inode) != ent->dir->i_ino)
		return -EFSCORRUPTED;
	BUFFER_TRACE(ent->dir_bh, "get_write_access");
	return ext4_journal_get_write_access(handle, ent->dir_bh);
}

static int ext4_rename_dir_finish(handle_t *handle, struct ext4_renament *ent,
				  unsigned dir_ino)
{
	int retval;

	ent->parent_de->inode = cpu_to_le32(dir_ino);
	BUFFER_TRACE(ent->dir_bh, "call ext4_handle_dirty_metadata");
	if (!ent->dir_inlined) {
		if (is_dx(ent->inode)) {
			retval = ext4_handle_dirty_dx_node(handle,
							   ent->inode,
							   ent->dir_bh);
		} else {
			retval = ext4_handle_dirty_dirblock(handle, ent->inode,
							    ent->dir_bh);
		}
	} else {
		retval = ext4_mark_inode_dirty(handle, ent->inode);
	}
	if (retval) {
		ext4_std_error(ent->dir->i_sb, retval);
		return retval;
	}
	return 0;
}

static int ext4_setent(handle_t *handle, struct ext4_renament *ent,
		       unsigned ino, unsigned file_type)
{
	int retval, retval2;

	BUFFER_TRACE(ent->bh, "get write access");
	retval = ext4_journal_get_write_access(handle, ent->bh);
	if (retval)
		return retval;
	ent->de->inode = cpu_to_le32(ino);
	if (ext4_has_feature_filetype(ent->dir->i_sb))
		ent->de->file_type = file_type;
	inode_inc_iversion(ent->dir);
	ent->dir->i_ctime = ent->dir->i_mtime =
		current_time(ent->dir);
	retval = ext4_mark_inode_dirty(handle, ent->dir);
	BUFFER_TRACE(ent->bh, "call ext4_handle_dirty_metadata");
	if (!ent->inlined) {
		retval2 = ext4_handle_dirty_dirblock(handle, ent->dir, ent->bh);
		if (unlikely(retval2)) {
			ext4_std_error(ent->dir->i_sb, retval2);
			return retval2;
		}
	}
	return retval;
}

static int ext4_find_delete_entry(handle_t *handle, struct inode *dir,
				  const struct qstr *d_name)
{
	int retval = -ENOENT;
	struct buffer_head *bh;
	struct ext4_dir_entry_2 *de;

	bh = ext4_find_entry(dir, d_name, &de, NULL);
	if (IS_ERR(bh))
		return PTR_ERR(bh);
	if (bh) {
		retval = ext4_delete_entry(handle, dir, de, bh);
		brelse(bh);
	}
	return retval;
}

static void ext4_rename_delete(handle_t *handle, struct ext4_renament *ent,
			       int force_reread)
{
	int retval;
	/*
	 * ent->de could have moved from under us during htree split, so make
	 * sure that we are deleting the right entry.  We might also be pointing
	 * to a stale entry in the unused part of ent->bh so just checking inum
	 * and the name isn't enough.
	 */
	if (le32_to_cpu(ent->de->inode) != ent->inode->i_ino ||
	    ent->de->name_len != ent->dentry->d_name.len ||
	    strncmp(ent->de->name, ent->dentry->d_name.name,
		    ent->de->name_len) ||
	    force_reread) {
		retval = ext4_find_delete_entry(handle, ent->dir,
						&ent->dentry->d_name);
	} else {
		retval = ext4_delete_entry(handle, ent->dir, ent->de, ent->bh);
		if (retval == -ENOENT) {
			retval = ext4_find_delete_entry(handle, ent->dir,
							&ent->dentry->d_name);
		}
	}

	if (retval) {
		ext4_warning_inode(ent->dir,
				   "Deleting old file: nlink %d, error=%d",
				   ent->dir->i_nlink, retval);
	}
}

static void ext4_update_dir_count(handle_t *handle, struct ext4_renament *ent)
{
	if (ent->dir_nlink_delta) {
		if (ent->dir_nlink_delta == -1)
			ext4_dec_count(ent->dir);
		else
			ext4_inc_count(ent->dir);
		ext4_mark_inode_dirty(handle, ent->dir);
	}
}

static struct inode *ext4_whiteout_for_rename(struct user_namespace *mnt_userns,
					      struct ext4_renament *ent,
					      int credits, handle_t **h)
{
	struct inode *wh;
	handle_t *handle;
	int retries = 0;

	/*
	 * for inode block, sb block, group summaries,
	 * and inode bitmap
	 */
	credits += (EXT4_MAXQUOTAS_TRANS_BLOCKS(ent->dir->i_sb) +
		    EXT4_XATTR_TRANS_BLOCKS + 4);
retry:
	wh = ext4_new_inode_start_handle(mnt_userns, ent->dir,
					 S_IFCHR | WHITEOUT_MODE,
					 &ent->dentry->d_name, 0, NULL,
					 EXT4_HT_DIR, credits);

	handle = ext4_journal_current_handle();
	if (IS_ERR(wh)) {
		if (handle)
			ext4_journal_stop(handle);
		if (PTR_ERR(wh) == -ENOSPC &&
		    ext4_should_retry_alloc(ent->dir->i_sb, &retries))
			goto retry;
	} else {
		*h = handle;
		init_special_inode(wh, wh->i_mode, WHITEOUT_DEV);
		wh->i_op = &ext4_special_inode_operations;
	}
	return wh;
}

/*
 * Anybody can rename anything with this: the permission checks are left to the
 * higher-level routines.
 *
 * n.b.  old_{dentry,inode) refers to the source dentry/inode
 * while new_{dentry,inode) refers to the destination dentry/inode
 * This comes from rename(const char *oldpath, const char *newpath)
 */
static int ext4_rename(struct user_namespace *mnt_userns, struct inode *old_dir,
		       struct dentry *old_dentry, struct inode *new_dir,
		       struct dentry *new_dentry, unsigned int flags)
{
	handle_t *handle = NULL;
	struct ext4_renament old = {
		.dir = old_dir,
		.dentry = old_dentry,
		.inode = d_inode(old_dentry),
	};
	struct ext4_renament new = {
		.dir = new_dir,
		.dentry = new_dentry,
		.inode = d_inode(new_dentry),
	};
	int force_reread;
	int retval;
	struct inode *whiteout = NULL;
	int credits;
	u8 old_file_type;

	if (new.inode && new.inode->i_nlink == 0) {
		EXT4_ERROR_INODE(new.inode,
				 "target of rename is already freed");
		return -EFSCORRUPTED;
	}

	if ((ext4_test_inode_flag(new_dir, EXT4_INODE_PROJINHERIT)) &&
	    (!projid_eq(EXT4_I(new_dir)->i_projid,
			EXT4_I(old_dentry->d_inode)->i_projid)))
		return -EXDEV;

	retval = dquot_initialize(old.dir);
	if (retval)
		return retval;
	retval = dquot_initialize(new.dir);
	if (retval)
		return retval;

	/* Initialize quotas before so that eventual writes go
	 * in separate transaction */
	if (new.inode) {
		retval = dquot_initialize(new.inode);
		if (retval)
			return retval;
	}

	old.bh = ext4_find_entry(old.dir, &old.dentry->d_name, &old.de, NULL);
	if (IS_ERR(old.bh))
		return PTR_ERR(old.bh);
	/*
	 *  Check for inode number is _not_ due to possible IO errors.
	 *  We might rmdir the source, keep it as pwd of some process
	 *  and merrily kill the link to whatever was created under the
	 *  same name. Goodbye sticky bit ;-<
	 */
	retval = -ENOENT;
	if (!old.bh || le32_to_cpu(old.de->inode) != old.inode->i_ino)
		goto end_rename;

	new.bh = ext4_find_entry(new.dir, &new.dentry->d_name,
				 &new.de, &new.inlined);
	if (IS_ERR(new.bh)) {
		retval = PTR_ERR(new.bh);
		new.bh = NULL;
		goto end_rename;
	}
	if (new.bh) {
		if (!new.inode) {
			brelse(new.bh);
			new.bh = NULL;
		}
	}
	if (new.inode && !test_opt(new.dir->i_sb, NO_AUTO_DA_ALLOC))
		ext4_alloc_da_blocks(old.inode);

	credits = (2 * EXT4_DATA_TRANS_BLOCKS(old.dir->i_sb) +
		   EXT4_INDEX_EXTRA_TRANS_BLOCKS + 2);
	if (!(flags & RENAME_WHITEOUT)) {
		handle = ext4_journal_start(old.dir, EXT4_HT_DIR, credits);
		if (IS_ERR(handle)) {
			retval = PTR_ERR(handle);
			handle = NULL;
			goto end_rename;
		}
	} else {
		whiteout = ext4_whiteout_for_rename(mnt_userns, &old, credits, &handle);
		if (IS_ERR(whiteout)) {
			retval = PTR_ERR(whiteout);
			whiteout = NULL;
			goto end_rename;
		}
	}

	old_file_type = old.de->file_type;
	if (IS_DIRSYNC(old.dir) || IS_DIRSYNC(new.dir))
		ext4_handle_sync(handle);

	if (S_ISDIR(old.inode->i_mode)) {
		if (new.inode) {
			retval = -ENOTEMPTY;
			if (!ext4_empty_dir(new.inode))
				goto end_rename;
		} else {
			retval = -EMLINK;
			if (new.dir != old.dir && EXT4_DIR_LINK_MAX(new.dir))
				goto end_rename;
		}
		retval = ext4_rename_dir_prepare(handle, &old);
		if (retval)
			goto end_rename;
	}
	/*
	 * If we're renaming a file within an inline_data dir and adding or
	 * setting the new dirent causes a conversion from inline_data to
	 * extents/blockmap, we need to force the dirent delete code to
	 * re-read the directory, or else we end up trying to delete a dirent
	 * from what is now the extent tree root (or a block map).
	 */
	force_reread = (new.dir->i_ino == old.dir->i_ino &&
			ext4_test_inode_flag(new.dir, EXT4_INODE_INLINE_DATA));

	if (whiteout) {
		/*
		 * Do this before adding a new entry, so the old entry is sure
		 * to be still pointing to the valid old entry.
		 */
		retval = ext4_setent(handle, &old, whiteout->i_ino,
				     EXT4_FT_CHRDEV);
		if (retval)
			goto end_rename;
		retval = ext4_mark_inode_dirty(handle, whiteout);
		if (unlikely(retval))
			goto end_rename;
	}
	if (!new.bh) {
		retval = ext4_add_entry(handle, new.dentry, old.inode);
		if (retval)
			goto end_rename;
	} else {
		retval = ext4_setent(handle, &new,
				     old.inode->i_ino, old_file_type);
		if (retval)
			goto end_rename;
	}
	if (force_reread)
		force_reread = !ext4_test_inode_flag(new.dir,
						     EXT4_INODE_INLINE_DATA);

	/*
	 * Like most other Unix systems, set the ctime for inodes on a
	 * rename.
	 */
	old.inode->i_ctime = current_time(old.inode);
	retval = ext4_mark_inode_dirty(handle, old.inode);
	if (unlikely(retval))
		goto end_rename;

	if (!whiteout) {
		/*
		 * ok, that's it
		 */
		ext4_rename_delete(handle, &old, force_reread);
	}

	if (new.inode) {
		ext4_dec_count(new.inode);
		new.inode->i_ctime = current_time(new.inode);
	}
	old.dir->i_ctime = old.dir->i_mtime = current_time(old.dir);
	ext4_update_dx_flag(old.dir);
	if (old.dir_bh) {
		retval = ext4_rename_dir_finish(handle, &old, new.dir->i_ino);
		if (retval)
			goto end_rename;

		ext4_dec_count(old.dir);
		if (new.inode) {
			/* checked ext4_empty_dir above, can't have another
			 * parent, ext4_dec_count() won't work for many-linked
			 * dirs */
			clear_nlink(new.inode);
		} else {
			ext4_inc_count(new.dir);
			ext4_update_dx_flag(new.dir);
			retval = ext4_mark_inode_dirty(handle, new.dir);
			if (unlikely(retval))
				goto end_rename;
		}
	}
	retval = ext4_mark_inode_dirty(handle, old.dir);
	if (unlikely(retval))
		goto end_rename;

	if (S_ISDIR(old.inode->i_mode)) {
		/*
		 * We disable fast commits here that's because the
		 * replay code is not yet capable of changing dot dot
		 * dirents in directories.
		 */
		ext4_fc_mark_ineligible(old.inode->i_sb,
			EXT4_FC_REASON_RENAME_DIR);
	} else {
		if (new.inode)
<<<<<<< HEAD
			ext4_fc_track_unlink(new.inode, new.dentry);
		ext4_fc_track_link(old.inode, new.dentry);
		ext4_fc_track_unlink(old.inode, old.dentry);
=======
			ext4_fc_track_unlink(handle, new.dentry);
		__ext4_fc_track_link(handle, old.inode, new.dentry);
		__ext4_fc_track_unlink(handle, old.inode, old.dentry);
>>>>>>> f642729d
	}

	if (new.inode) {
		retval = ext4_mark_inode_dirty(handle, new.inode);
		if (unlikely(retval))
			goto end_rename;
		if (!new.inode->i_nlink)
			ext4_orphan_add(handle, new.inode);
	}
	retval = 0;

end_rename:
	if (whiteout) {
		if (retval) {
			ext4_setent(handle, &old,
				old.inode->i_ino, old_file_type);
			drop_nlink(whiteout);
		}
		unlock_new_inode(whiteout);
		iput(whiteout);

	}
	brelse(old.dir_bh);
	brelse(old.bh);
	brelse(new.bh);
	if (handle)
		ext4_journal_stop(handle);
	return retval;
}

static int ext4_cross_rename(struct inode *old_dir, struct dentry *old_dentry,
			     struct inode *new_dir, struct dentry *new_dentry)
{
	handle_t *handle = NULL;
	struct ext4_renament old = {
		.dir = old_dir,
		.dentry = old_dentry,
		.inode = d_inode(old_dentry),
	};
	struct ext4_renament new = {
		.dir = new_dir,
		.dentry = new_dentry,
		.inode = d_inode(new_dentry),
	};
	u8 new_file_type;
	int retval;
	struct timespec64 ctime;

	if ((ext4_test_inode_flag(new_dir, EXT4_INODE_PROJINHERIT) &&
	     !projid_eq(EXT4_I(new_dir)->i_projid,
			EXT4_I(old_dentry->d_inode)->i_projid)) ||
	    (ext4_test_inode_flag(old_dir, EXT4_INODE_PROJINHERIT) &&
	     !projid_eq(EXT4_I(old_dir)->i_projid,
			EXT4_I(new_dentry->d_inode)->i_projid)))
		return -EXDEV;

	retval = dquot_initialize(old.dir);
	if (retval)
		return retval;
	retval = dquot_initialize(new.dir);
	if (retval)
		return retval;

	old.bh = ext4_find_entry(old.dir, &old.dentry->d_name,
				 &old.de, &old.inlined);
	if (IS_ERR(old.bh))
		return PTR_ERR(old.bh);
	/*
	 *  Check for inode number is _not_ due to possible IO errors.
	 *  We might rmdir the source, keep it as pwd of some process
	 *  and merrily kill the link to whatever was created under the
	 *  same name. Goodbye sticky bit ;-<
	 */
	retval = -ENOENT;
	if (!old.bh || le32_to_cpu(old.de->inode) != old.inode->i_ino)
		goto end_rename;

	new.bh = ext4_find_entry(new.dir, &new.dentry->d_name,
				 &new.de, &new.inlined);
	if (IS_ERR(new.bh)) {
		retval = PTR_ERR(new.bh);
		new.bh = NULL;
		goto end_rename;
	}

	/* RENAME_EXCHANGE case: old *and* new must both exist */
	if (!new.bh || le32_to_cpu(new.de->inode) != new.inode->i_ino)
		goto end_rename;

	handle = ext4_journal_start(old.dir, EXT4_HT_DIR,
		(2 * EXT4_DATA_TRANS_BLOCKS(old.dir->i_sb) +
		 2 * EXT4_INDEX_EXTRA_TRANS_BLOCKS + 2));
	if (IS_ERR(handle)) {
		retval = PTR_ERR(handle);
		handle = NULL;
		goto end_rename;
	}

	if (IS_DIRSYNC(old.dir) || IS_DIRSYNC(new.dir))
		ext4_handle_sync(handle);

	if (S_ISDIR(old.inode->i_mode)) {
		old.is_dir = true;
		retval = ext4_rename_dir_prepare(handle, &old);
		if (retval)
			goto end_rename;
	}
	if (S_ISDIR(new.inode->i_mode)) {
		new.is_dir = true;
		retval = ext4_rename_dir_prepare(handle, &new);
		if (retval)
			goto end_rename;
	}

	/*
	 * Other than the special case of overwriting a directory, parents'
	 * nlink only needs to be modified if this is a cross directory rename.
	 */
	if (old.dir != new.dir && old.is_dir != new.is_dir) {
		old.dir_nlink_delta = old.is_dir ? -1 : 1;
		new.dir_nlink_delta = -old.dir_nlink_delta;
		retval = -EMLINK;
		if ((old.dir_nlink_delta > 0 && EXT4_DIR_LINK_MAX(old.dir)) ||
		    (new.dir_nlink_delta > 0 && EXT4_DIR_LINK_MAX(new.dir)))
			goto end_rename;
	}

	new_file_type = new.de->file_type;
	retval = ext4_setent(handle, &new, old.inode->i_ino, old.de->file_type);
	if (retval)
		goto end_rename;

	retval = ext4_setent(handle, &old, new.inode->i_ino, new_file_type);
	if (retval)
		goto end_rename;

	/*
	 * Like most other Unix systems, set the ctime for inodes on a
	 * rename.
	 */
	ctime = current_time(old.inode);
	old.inode->i_ctime = ctime;
	new.inode->i_ctime = ctime;
	retval = ext4_mark_inode_dirty(handle, old.inode);
	if (unlikely(retval))
		goto end_rename;
	retval = ext4_mark_inode_dirty(handle, new.inode);
	if (unlikely(retval))
		goto end_rename;
	ext4_fc_mark_ineligible(new.inode->i_sb,
				EXT4_FC_REASON_CROSS_RENAME);
	if (old.dir_bh) {
		retval = ext4_rename_dir_finish(handle, &old, new.dir->i_ino);
		if (retval)
			goto end_rename;
	}
	if (new.dir_bh) {
		retval = ext4_rename_dir_finish(handle, &new, old.dir->i_ino);
		if (retval)
			goto end_rename;
	}
	ext4_update_dir_count(handle, &old);
	ext4_update_dir_count(handle, &new);
	retval = 0;

end_rename:
	brelse(old.dir_bh);
	brelse(new.dir_bh);
	brelse(old.bh);
	brelse(new.bh);
	if (handle)
		ext4_journal_stop(handle);
	return retval;
}

static int ext4_rename2(struct user_namespace *mnt_userns,
			struct inode *old_dir, struct dentry *old_dentry,
			struct inode *new_dir, struct dentry *new_dentry,
			unsigned int flags)
{
	int err;

	if (unlikely(ext4_forced_shutdown(EXT4_SB(old_dir->i_sb))))
		return -EIO;

	if (flags & ~(RENAME_NOREPLACE | RENAME_EXCHANGE | RENAME_WHITEOUT))
		return -EINVAL;

	err = fscrypt_prepare_rename(old_dir, old_dentry, new_dir, new_dentry,
				     flags);
	if (err)
		return err;

	if (flags & RENAME_EXCHANGE) {
		return ext4_cross_rename(old_dir, old_dentry,
					 new_dir, new_dentry);
	}

	return ext4_rename(mnt_userns, old_dir, old_dentry, new_dir, new_dentry, flags);
}

/*
 * directories can handle most operations...
 */
const struct inode_operations ext4_dir_inode_operations = {
	.create		= ext4_create,
	.lookup		= ext4_lookup,
	.link		= ext4_link,
	.unlink		= ext4_unlink,
	.symlink	= ext4_symlink,
	.mkdir		= ext4_mkdir,
	.rmdir		= ext4_rmdir,
	.mknod		= ext4_mknod,
	.tmpfile	= ext4_tmpfile,
	.rename		= ext4_rename2,
	.setattr	= ext4_setattr,
	.getattr	= ext4_getattr,
	.listxattr	= ext4_listxattr,
	.get_acl	= ext4_get_acl,
	.set_acl	= ext4_set_acl,
	.fiemap         = ext4_fiemap,
};

const struct inode_operations ext4_special_inode_operations = {
	.setattr	= ext4_setattr,
	.getattr	= ext4_getattr,
	.listxattr	= ext4_listxattr,
	.get_acl	= ext4_get_acl,
	.set_acl	= ext4_set_acl,
};<|MERGE_RESOLUTION|>--- conflicted
+++ resolved
@@ -2609,7 +2609,7 @@
 		       struct dentry *dentry, umode_t mode, bool excl)
 {
 	handle_t *handle;
-	struct inode *inode, *inode_save;
+	struct inode *inode;
 	int err, credits, retries = 0;
 
 	err = dquot_initialize(dir);
@@ -2627,16 +2627,9 @@
 		inode->i_op = &ext4_file_inode_operations;
 		inode->i_fop = &ext4_file_operations;
 		ext4_set_aops(inode);
-		inode_save = inode;
-		ihold(inode_save);
 		err = ext4_add_nondir(handle, dentry, &inode);
-<<<<<<< HEAD
-		ext4_fc_track_create(inode_save, dentry);
-		iput(inode_save);
-=======
 		if (!err)
 			ext4_fc_track_create(handle, dentry);
->>>>>>> f642729d
 	}
 	if (handle)
 		ext4_journal_stop(handle);
@@ -2651,7 +2644,7 @@
 		      struct dentry *dentry, umode_t mode, dev_t rdev)
 {
 	handle_t *handle;
-	struct inode *inode, *inode_save;
+	struct inode *inode;
 	int err, credits, retries = 0;
 
 	err = dquot_initialize(dir);
@@ -2668,16 +2661,9 @@
 	if (!IS_ERR(inode)) {
 		init_special_inode(inode, inode->i_mode, rdev);
 		inode->i_op = &ext4_special_inode_operations;
-		inode_save = inode;
-		ihold(inode_save);
 		err = ext4_add_nondir(handle, dentry, &inode);
 		if (!err)
-<<<<<<< HEAD
-			ext4_fc_track_create(inode_save, dentry);
-		iput(inode_save);
-=======
 			ext4_fc_track_create(handle, dentry);
->>>>>>> f642729d
 	}
 	if (handle)
 		ext4_journal_stop(handle);
@@ -2843,10 +2829,6 @@
 		iput(inode);
 		goto out_retry;
 	}
-<<<<<<< HEAD
-	ext4_fc_track_create(inode, dentry);
-=======
->>>>>>> f642729d
 	ext4_inc_count(dir);
 
 	ext4_update_dx_flag(dir);
@@ -3195,11 +3177,7 @@
 		goto end_rmdir;
 	ext4_dec_count(dir);
 	ext4_update_dx_flag(dir);
-<<<<<<< HEAD
-	ext4_fc_track_unlink(inode, dentry);
-=======
 	ext4_fc_track_unlink(handle, dentry);
->>>>>>> f642729d
 	retval = ext4_mark_inode_dirty(handle, dir);
 
 #ifdef CONFIG_UNICODE
@@ -3220,20 +3198,12 @@
 	return retval;
 }
 
-<<<<<<< HEAD
-int __ext4_unlink(struct inode *dir, const struct qstr *d_name,
-=======
 int __ext4_unlink(handle_t *handle, struct inode *dir, const struct qstr *d_name,
->>>>>>> f642729d
 		  struct inode *inode)
 {
 	int retval = -ENOENT;
 	struct buffer_head *bh;
 	struct ext4_dir_entry_2 *de;
-<<<<<<< HEAD
-	handle_t *handle = NULL;
-=======
->>>>>>> f642729d
 	int skip_remove_dentry = 0;
 
 	bh = ext4_find_entry(dir, d_name, &de, NULL);
@@ -3252,18 +3222,7 @@
 		if (EXT4_SB(inode->i_sb)->s_mount_state & EXT4_FC_REPLAY)
 			skip_remove_dentry = 1;
 		else
-<<<<<<< HEAD
-			goto out_bh;
-	}
-
-	handle = ext4_journal_start(dir, EXT4_HT_DIR,
-				    EXT4_DATA_TRANS_BLOCKS(dir->i_sb));
-	if (IS_ERR(handle)) {
-		retval = PTR_ERR(handle);
-		goto out_bh;
-=======
 			goto out;
->>>>>>> f642729d
 	}
 
 	if (IS_DIRSYNC(dir))
@@ -3272,20 +3231,12 @@
 	if (!skip_remove_dentry) {
 		retval = ext4_delete_entry(handle, dir, de, bh);
 		if (retval)
-<<<<<<< HEAD
-			goto out_handle;
-=======
 			goto out;
->>>>>>> f642729d
 		dir->i_ctime = dir->i_mtime = current_time(dir);
 		ext4_update_dx_flag(dir);
 		retval = ext4_mark_inode_dirty(handle, dir);
 		if (retval)
-<<<<<<< HEAD
-			goto out_handle;
-=======
 			goto out;
->>>>>>> f642729d
 	} else {
 		retval = 0;
 	}
@@ -3299,23 +3250,14 @@
 	inode->i_ctime = current_time(inode);
 	retval = ext4_mark_inode_dirty(handle, inode);
 
-<<<<<<< HEAD
-out_handle:
-	ext4_journal_stop(handle);
-out_bh:
-=======
 out:
->>>>>>> f642729d
 	brelse(bh);
 	return retval;
 }
 
 static int ext4_unlink(struct inode *dir, struct dentry *dentry)
 {
-<<<<<<< HEAD
-=======
 	handle_t *handle;
->>>>>>> f642729d
 	int retval;
 
 	if (unlikely(ext4_forced_shutdown(EXT4_SB(dir->i_sb))))
@@ -3333,11 +3275,6 @@
 	if (retval)
 		goto out_trace;
 
-<<<<<<< HEAD
-	retval = __ext4_unlink(dir, &dentry->d_name, d_inode(dentry));
-	if (!retval)
-		ext4_fc_track_unlink(d_inode(dentry), dentry);
-=======
 	handle = ext4_journal_start(dir, EXT4_HT_DIR,
 				    EXT4_DATA_TRANS_BLOCKS(dir->i_sb));
 	if (IS_ERR(handle)) {
@@ -3348,7 +3285,6 @@
 	retval = __ext4_unlink(handle, dir, &dentry->d_name, d_inode(dentry));
 	if (!retval)
 		ext4_fc_track_unlink(handle, dentry);
->>>>>>> f642729d
 #ifdef CONFIG_UNICODE
 	/* VFS negative dentries are incompatible with Encoding and
 	 * Case-insensitiveness. Eventually we'll want avoid
@@ -3517,7 +3453,6 @@
 
 	err = ext4_add_entry(handle, dentry, inode);
 	if (!err) {
-		ext4_fc_track_link(inode, dentry);
 		err = ext4_mark_inode_dirty(handle, inode);
 		/* this can happen only for tmpfile being
 		 * linked the first time
@@ -3985,15 +3920,9 @@
 			EXT4_FC_REASON_RENAME_DIR);
 	} else {
 		if (new.inode)
-<<<<<<< HEAD
-			ext4_fc_track_unlink(new.inode, new.dentry);
-		ext4_fc_track_link(old.inode, new.dentry);
-		ext4_fc_track_unlink(old.inode, old.dentry);
-=======
 			ext4_fc_track_unlink(handle, new.dentry);
 		__ext4_fc_track_link(handle, old.inode, new.dentry);
 		__ext4_fc_track_unlink(handle, old.inode, old.dentry);
->>>>>>> f642729d
 	}
 
 	if (new.inode) {
