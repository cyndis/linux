--- conflicted
+++ resolved
@@ -89,9 +89,7 @@
 }
 
 static ssize_t
-<<<<<<< HEAD
-ext4_file_write(struct kiocb *iocb, const struct iovec *iov,
-		unsigned long nr_segs, loff_t pos)
+ext4_file_write_iter(struct kiocb *iocb, struct iov_iter *from)
 {
 	struct file *file = iocb->ki_filp;
 	struct inode *inode = file_inode(iocb->ki_filp);
@@ -99,24 +97,11 @@
 	struct blk_plug plug;
 	int o_direct = file->f_flags & O_DIRECT;
 	int overwrite = 0;
-	size_t length = iov_length(iov, nr_segs);
-	ssize_t ret;
-
-	BUG_ON(iocb->ki_pos != pos);
-
-	mutex_lock(&EXT4_I(inode)->i_write_mutex);
-=======
-ext4_file_write_iter(struct kiocb *iocb, struct iov_iter *from)
-{
-	struct file *file = iocb->ki_filp;
-	struct inode *inode = file_inode(iocb->ki_filp);
-	struct mutex *aio_mutex = NULL;
-	struct blk_plug plug;
-	int o_direct = file->f_flags & O_DIRECT;
-	int overwrite = 0;
 	size_t length = iov_iter_count(from);
 	ssize_t ret;
 	loff_t pos = iocb->ki_pos;
+
+	mutex_lock(&EXT4_I(inode)->i_write_mutex);
 
 	/*
 	 * Unaligned direct AIO must be serialized; see comment above
@@ -127,8 +112,7 @@
 	    !is_sync_kiocb(iocb) &&
 	    (file->f_flags & O_APPEND ||
 	     ext4_unaligned_aio(inode, from, pos))) {
-		aio_mutex = ext4_aio_mutex(inode);
-		mutex_lock(aio_mutex);
+		unaligned_direct_aio = true;
 		ext4_unwritten_wait(inode);
 	}
 
@@ -146,8 +130,8 @@
 		if ((pos > sbi->s_bitmap_maxbytes) ||
 		    (pos == sbi->s_bitmap_maxbytes && length > 0)) {
 			mutex_unlock(&inode->i_mutex);
-			ret = -EFBIG;
-			goto errout;
+			mutex_unlock(&EXT4_I(inode)->i_write_mutex);
+			return -EFBIG;
 		}
 
 		if (pos + length > sbi->s_bitmap_maxbytes)
@@ -160,8 +144,9 @@
 		iocb->private = &overwrite;
 
 		/* check whether we do a DIO overwrite or not */
-		if (ext4_should_dioread_nolock(inode) && !aio_mutex &&
-		    !file->f_mapping->nrpages && pos + length <= i_size_read(inode)) {
+		if (ext4_should_dioread_nolock(inode) &&
+		    !unaligned_direct_aio && !file->f_mapping->nrpages &&
+		    pos + length <= i_size_read(inode)) {
 			struct ext4_map_blocks map;
 			unsigned int blkbits = inode->i_blkbits;
 			int err, len;
@@ -191,87 +176,6 @@
 
 	ret = __generic_file_write_iter(iocb, from);
 	mutex_unlock(&inode->i_mutex);
-
-	if (ret > 0) {
-		ssize_t err;
->>>>>>> 9bd0bc94
-
-	/*
-	 * Unaligned direct AIO must be serialized; see comment above
-	 * In the case of O_APPEND, assume that we must always serialize
-	 */
-	if (o_direct &&
-	    ext4_test_inode_flag(inode, EXT4_INODE_EXTENTS) &&
-	    !is_sync_kiocb(iocb) &&
-	    (file->f_flags & O_APPEND ||
-	     ext4_unaligned_aio(inode, iov, nr_segs, pos))) {
-		unaligned_direct_aio = true;
-		ext4_unwritten_wait(inode);
-	}
-<<<<<<< HEAD
-
-	mutex_lock(&inode->i_mutex);
-	if (file->f_flags & O_APPEND)
-		iocb->ki_pos = pos = i_size_read(inode);
-
-	/*
-	 * If we have encountered a bitmap-format file, the size limit
-	 * is smaller than s_maxbytes, which is for extent-mapped files.
-	 */
-	if (!(ext4_test_inode_flag(inode, EXT4_INODE_EXTENTS))) {
-		struct ext4_sb_info *sbi = EXT4_SB(inode->i_sb);
-
-		if ((pos > sbi->s_bitmap_maxbytes) ||
-		    (pos == sbi->s_bitmap_maxbytes && length > 0)) {
-			mutex_unlock(&inode->i_mutex);
-			mutex_unlock(&EXT4_I(inode)->i_write_mutex);
-			return -EFBIG;
-		}
-
-		if (pos + length > sbi->s_bitmap_maxbytes) {
-			nr_segs = iov_shorten((struct iovec *)iov, nr_segs,
-					      sbi->s_bitmap_maxbytes - pos);
-		}
-	}
-
-	if (o_direct) {
-		blk_start_plug(&plug);
-
-		iocb->private = &overwrite;
-
-		/* check whether we do a DIO overwrite or not */
-		if (ext4_should_dioread_nolock(inode) &&
-		    !unaligned_direct_aio && !file->f_mapping->nrpages &&
-		    pos + length <= i_size_read(inode)) {
-			struct ext4_map_blocks map;
-			unsigned int blkbits = inode->i_blkbits;
-			int err, len;
-
-			map.m_lblk = pos >> blkbits;
-			map.m_len = (EXT4_BLOCK_ALIGN(pos + length, blkbits) >> blkbits)
-				- map.m_lblk;
-			len = map.m_len;
-
-			err = ext4_map_blocks(NULL, inode, &map, 0);
-			/*
-			 * 'err==len' means that all of blocks has
-			 * been preallocated no matter they are
-			 * initialized or not.  For excluding
-			 * unwritten extents, we need to check
-			 * m_flags.  There are two conditions that
-			 * indicate for initialized extents.  1) If we
-			 * hit extent cache, EXT4_MAP_MAPPED flag is
-			 * returned; 2) If we do a real lookup,
-			 * non-flags are returned.  So we should check
-			 * these two conditions.
-			 */
-			if (err == len && (map.m_flags & EXT4_MAP_MAPPED))
-				overwrite = 1;
-		}
-	}
-
-	ret = __generic_file_aio_write(iocb, iov, nr_segs);
-	mutex_unlock(&inode->i_mutex);
 	if (!unaligned_direct_aio)
 		mutex_unlock(&EXT4_I(inode)->i_write_mutex);
 
@@ -287,14 +191,6 @@
 
 	if (unaligned_direct_aio)
 		mutex_unlock(&EXT4_I(inode)->i_write_mutex);
-=======
-	if (o_direct)
-		blk_finish_plug(&plug);
-
-errout:
-	if (aio_mutex)
-		mutex_unlock(aio_mutex);
->>>>>>> 9bd0bc94
 	return ret;
 }
 
