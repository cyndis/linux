--- conflicted
+++ resolved
@@ -361,7 +361,6 @@
 	}
 }
 
-<<<<<<< HEAD
 static struct page *dax_busy_page(void *entry)
 {
 	unsigned long pfn;
@@ -373,7 +372,8 @@
 			return page;
 	}
 	return NULL;
-=======
+}
+
 struct page *dax_lock_page(unsigned long pfn)
 {
 	pgoff_t index;
@@ -448,7 +448,6 @@
 		return;
 
 	dax_unlock_mapping_entry(mapping, page->index);
->>>>>>> 7971ae47
 }
 
 /*
