--- conflicted
+++ resolved
@@ -231,12 +231,9 @@
 			  fc->writeback_cache;
 	bool dax_truncate = (file->f_flags & O_TRUNC) &&
 			  fc->atomic_o_trunc && FUSE_IS_DAX(inode);
-<<<<<<< HEAD
-=======
 
 	if (fuse_is_bad(inode))
 		return -EIO;
->>>>>>> f642729d
 
 	err = generic_file_open(inode, file);
 	if (err)
@@ -1576,11 +1573,7 @@
 	struct fuse_file *ff = file->private_data;
 	struct inode *inode = file_inode(file);
 
-<<<<<<< HEAD
-	if (is_bad_inode(inode))
-=======
 	if (fuse_is_bad(inode))
->>>>>>> f642729d
 		return -EIO;
 
 	if (FUSE_IS_DAX(inode))
@@ -1598,11 +1591,7 @@
 	struct fuse_file *ff = file->private_data;
 	struct inode *inode = file_inode(file);
 
-<<<<<<< HEAD
-	if (is_bad_inode(inode))
-=======
 	if (fuse_is_bad(inode))
->>>>>>> f642729d
 		return -EIO;
 
 	if (FUSE_IS_DAX(inode))
