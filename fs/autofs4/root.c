/* -*- c -*- --------------------------------------------------------------- *
 *
 * linux/fs/autofs/root.c
 *
 *  Copyright 1997-1998 Transmeta Corporation -- All Rights Reserved
 *  Copyright 1999-2000 Jeremy Fitzhardinge <jeremy@goop.org>
 *  Copyright 2001-2006 Ian Kent <raven@themaw.net>
 *
 * This file is part of the Linux kernel and is made available under
 * the terms of the GNU General Public License, version 2, or at your
 * option, any later version, incorporated herein by reference.
 *
 * ------------------------------------------------------------------------- */

#include <linux/capability.h>
#include <linux/errno.h>
#include <linux/stat.h>
#include <linux/slab.h>
#include <linux/param.h>
#include <linux/time.h>
#include <linux/compat.h>
#include <linux/mutex.h>

#include "autofs_i.h"

static int autofs4_dir_symlink(struct inode *,struct dentry *,const char *);
static int autofs4_dir_unlink(struct inode *,struct dentry *);
static int autofs4_dir_rmdir(struct inode *,struct dentry *);
static int autofs4_dir_mkdir(struct inode *,struct dentry *,umode_t);
static long autofs4_root_ioctl(struct file *,unsigned int,unsigned long);
#ifdef CONFIG_COMPAT
static long autofs4_root_compat_ioctl(struct file *,unsigned int,unsigned long);
#endif
static int autofs4_dir_open(struct inode *inode, struct file *file);
static struct dentry *autofs4_lookup(struct inode *,struct dentry *, unsigned int);
static struct vfsmount *autofs4_d_automount(struct path *);
static int autofs4_d_manage(struct dentry *, bool);
static void autofs4_dentry_release(struct dentry *);

const struct file_operations autofs4_root_operations = {
	.open		= dcache_dir_open,
	.release	= dcache_dir_close,
	.read		= generic_read_dir,
	.iterate	= dcache_readdir,
	.llseek		= dcache_dir_lseek,
	.unlocked_ioctl	= autofs4_root_ioctl,
#ifdef CONFIG_COMPAT
	.compat_ioctl	= autofs4_root_compat_ioctl,
#endif
};

const struct file_operations autofs4_dir_operations = {
	.open		= autofs4_dir_open,
	.release	= dcache_dir_close,
	.read		= generic_read_dir,
	.iterate	= dcache_readdir,
	.llseek		= dcache_dir_lseek,
};

const struct inode_operations autofs4_dir_inode_operations = {
	.lookup		= autofs4_lookup,
	.unlink		= autofs4_dir_unlink,
	.symlink	= autofs4_dir_symlink,
	.mkdir		= autofs4_dir_mkdir,
	.rmdir		= autofs4_dir_rmdir,
};

const struct dentry_operations autofs4_dentry_operations = {
	.d_automount	= autofs4_d_automount,
	.d_manage	= autofs4_d_manage,
	.d_release	= autofs4_dentry_release,
};

static void autofs4_add_active(struct dentry *dentry)
{
	struct autofs_sb_info *sbi = autofs4_sbi(dentry->d_sb);
	struct autofs_info *ino = autofs4_dentry_ino(dentry);
	if (ino) {
		spin_lock(&sbi->lookup_lock);
		if (!ino->active_count) {
			if (list_empty(&ino->active))
				list_add(&ino->active, &sbi->active_list);
		}
		ino->active_count++;
		spin_unlock(&sbi->lookup_lock);
	}
	return;
}

static void autofs4_del_active(struct dentry *dentry)
{
	struct autofs_sb_info *sbi = autofs4_sbi(dentry->d_sb);
	struct autofs_info *ino = autofs4_dentry_ino(dentry);
	if (ino) {
		spin_lock(&sbi->lookup_lock);
		ino->active_count--;
		if (!ino->active_count) {
			if (!list_empty(&ino->active))
				list_del_init(&ino->active);
		}
		spin_unlock(&sbi->lookup_lock);
	}
	return;
}

static int autofs4_dir_open(struct inode *inode, struct file *file)
{
	struct dentry *dentry = file->f_path.dentry;
	struct autofs_sb_info *sbi = autofs4_sbi(dentry->d_sb);

	DPRINTK("file=%p dentry=%p %pD", file, dentry, dentry);

	if (autofs4_oz_mode(sbi))
		goto out;

	/*
	 * An empty directory in an autofs file system is always a
	 * mount point. The daemon must have failed to mount this
	 * during lookup so it doesn't exist. This can happen, for
	 * example, if user space returns an incorrect status for a
	 * mount request. Otherwise we're doing a readdir on the
	 * autofs file system so just let the libfs routines handle
	 * it.
	 */
	spin_lock(&sbi->lookup_lock);
	if (!d_mountpoint(dentry) && simple_empty(dentry)) {
		spin_unlock(&sbi->lookup_lock);
		return -ENOENT;
	}
	spin_unlock(&sbi->lookup_lock);

out:
	return dcache_dir_open(inode, file);
}

static void autofs4_dentry_release(struct dentry *de)
{
	struct autofs_info *ino = autofs4_dentry_ino(de);
	struct autofs_sb_info *sbi = autofs4_sbi(de->d_sb);

	DPRINTK("releasing %p", de);

	if (!ino)
		return;

	if (sbi) {
		spin_lock(&sbi->lookup_lock);
		if (!list_empty(&ino->active))
			list_del(&ino->active);
		if (!list_empty(&ino->expiring))
			list_del(&ino->expiring);
		spin_unlock(&sbi->lookup_lock);
	}

	autofs4_free_ino(ino);
}

static struct dentry *autofs4_lookup_active(struct dentry *dentry)
{
	struct autofs_sb_info *sbi = autofs4_sbi(dentry->d_sb);
	struct dentry *parent = dentry->d_parent;
	struct qstr *name = &dentry->d_name;
	unsigned int len = name->len;
	unsigned int hash = name->hash;
	const unsigned char *str = name->name;
	struct list_head *p, *head;

	head = &sbi->active_list;
	if (list_empty(head))
		return NULL;
	spin_lock(&sbi->lookup_lock);
	list_for_each(p, head) {
		struct autofs_info *ino;
		struct dentry *active;
		struct qstr *qstr;

		ino = list_entry(p, struct autofs_info, active);
		active = ino->dentry;

		spin_lock(&active->d_lock);

		/* Already gone? */
		if ((int) d_count(active) <= 0)
			goto next;

		qstr = &active->d_name;

		if (active->d_name.hash != hash)
			goto next;
		if (active->d_parent != parent)
			goto next;

		if (qstr->len != len)
			goto next;
		if (memcmp(qstr->name, str, len))
			goto next;

		if (d_unhashed(active)) {
			dget_dlock(active);
			spin_unlock(&active->d_lock);
			spin_unlock(&sbi->lookup_lock);
			return active;
		}
next:
		spin_unlock(&active->d_lock);
	}
	spin_unlock(&sbi->lookup_lock);

	return NULL;
}

static struct dentry *autofs4_lookup_expiring(struct dentry *dentry,
					      bool rcu_walk)
{
	struct autofs_sb_info *sbi = autofs4_sbi(dentry->d_sb);
	struct dentry *parent = dentry->d_parent;
	struct qstr *name = &dentry->d_name;
	unsigned int len = name->len;
	unsigned int hash = name->hash;
	const unsigned char *str = name->name;
	struct list_head *p, *head;

	head = &sbi->expiring_list;
	if (list_empty(head))
		return NULL;
	spin_lock(&sbi->lookup_lock);
	list_for_each(p, head) {
		struct autofs_info *ino;
		struct dentry *expiring;
		struct qstr *qstr;

		if (rcu_walk) {
			spin_unlock(&sbi->lookup_lock);
			return ERR_PTR(-ECHILD);
		}

		ino = list_entry(p, struct autofs_info, expiring);
		expiring = ino->dentry;

		spin_lock(&expiring->d_lock);

		/* We've already been dentry_iput or unlinked */
		if (!expiring->d_inode)
			goto next;

		qstr = &expiring->d_name;

		if (expiring->d_name.hash != hash)
			goto next;
		if (expiring->d_parent != parent)
			goto next;

		if (qstr->len != len)
			goto next;
		if (memcmp(qstr->name, str, len))
			goto next;

		if (d_unhashed(expiring)) {
			dget_dlock(expiring);
			spin_unlock(&expiring->d_lock);
			spin_unlock(&sbi->lookup_lock);
			return expiring;
		}
next:
		spin_unlock(&expiring->d_lock);
	}
	spin_unlock(&sbi->lookup_lock);

	return NULL;
}

static int autofs4_mount_wait(struct dentry *dentry, bool rcu_walk)
{
	struct autofs_sb_info *sbi = autofs4_sbi(dentry->d_sb);
	struct autofs_info *ino = autofs4_dentry_ino(dentry);
	int status = 0;

	if (ino->flags & AUTOFS_INF_PENDING) {
		if (rcu_walk)
			return -ECHILD;
<<<<<<< HEAD
		DPRINTK("waiting for mount name=%.*s",
			dentry->d_name.len, dentry->d_name.name);
=======
		DPRINTK("waiting for mount name=%pd", dentry);
>>>>>>> e529fea9
		status = autofs4_wait(sbi, dentry, NFY_MOUNT);
		DPRINTK("mount wait done status=%d", status);
	}
	ino->last_used = jiffies;
	return status;
}

static int do_expire_wait(struct dentry *dentry, bool rcu_walk)
{
	struct dentry *expiring;

	expiring = autofs4_lookup_expiring(dentry, rcu_walk);
	if (IS_ERR(expiring))
		return PTR_ERR(expiring);
	if (!expiring)
		return autofs4_expire_wait(dentry, rcu_walk);
	else {
		/*
		 * If we are racing with expire the request might not
		 * be quite complete, but the directory has been removed
		 * so it must have been successful, just wait for it.
		 */
		autofs4_expire_wait(expiring, 0);
		autofs4_del_expiring(expiring);
		dput(expiring);
	}
	return 0;
}

static struct dentry *autofs4_mountpoint_changed(struct path *path)
{
	struct dentry *dentry = path->dentry;
	struct autofs_sb_info *sbi = autofs4_sbi(dentry->d_sb);

	/*
	 * If this is an indirect mount the dentry could have gone away
	 * as a result of an expire and a new one created.
	 */
	if (autofs_type_indirect(sbi->type) && d_unhashed(dentry)) {
		struct dentry *parent = dentry->d_parent;
		struct autofs_info *ino;
		struct dentry *new = d_lookup(parent, &dentry->d_name);
		if (!new)
			return NULL;
		ino = autofs4_dentry_ino(new);
		ino->last_used = jiffies;
		dput(path->dentry);
		path->dentry = new;
	}
	return path->dentry;
}

static struct vfsmount *autofs4_d_automount(struct path *path)
{
	struct dentry *dentry = path->dentry;
	struct autofs_sb_info *sbi = autofs4_sbi(dentry->d_sb);
	struct autofs_info *ino = autofs4_dentry_ino(dentry);
	int status;

	DPRINTK("dentry=%p %pd", dentry, dentry);

	/* The daemon never triggers a mount. */
	if (autofs4_oz_mode(sbi))
		return NULL;

	/*
	 * If an expire request is pending everyone must wait.
	 * If the expire fails we're still mounted so continue
	 * the follow and return. A return of -EAGAIN (which only
	 * happens with indirect mounts) means the expire completed
	 * and the directory was removed, so just go ahead and try
	 * the mount.
	 */
	status = do_expire_wait(dentry, 0);
	if (status && status != -EAGAIN)
		return NULL;

	/* Callback to the daemon to perform the mount or wait */
	spin_lock(&sbi->fs_lock);
	if (ino->flags & AUTOFS_INF_PENDING) {
		spin_unlock(&sbi->fs_lock);
		status = autofs4_mount_wait(dentry, 0);
		if (status)
			return ERR_PTR(status);
		goto done;
	}

	/*
	 * If the dentry is a symlink it's equivalent to a directory
	 * having d_mountpoint() true, so there's no need to call back
	 * to the daemon.
	 */
	if (dentry->d_inode && S_ISLNK(dentry->d_inode->i_mode)) {
		spin_unlock(&sbi->fs_lock);
		goto done;
	}

	if (!d_mountpoint(dentry)) {
		/*
		 * It's possible that user space hasn't removed directories
		 * after umounting a rootless multi-mount, although it
		 * should. For v5 have_submounts() is sufficient to handle
		 * this because the leaves of the directory tree under the
		 * mount never trigger mounts themselves (they have an autofs
		 * trigger mount mounted on them). But v4 pseudo direct mounts
		 * do need the leaves to trigger mounts. In this case we
		 * have no choice but to use the list_empty() check and
		 * require user space behave.
		 */
		if (sbi->version > 4) {
			if (have_submounts(dentry)) {
				spin_unlock(&sbi->fs_lock);
				goto done;
			}
		} else {
			if (!simple_empty(dentry)) {
				spin_unlock(&sbi->fs_lock);
				goto done;
			}
		}
		ino->flags |= AUTOFS_INF_PENDING;
		spin_unlock(&sbi->fs_lock);
		status = autofs4_mount_wait(dentry, 0);
		spin_lock(&sbi->fs_lock);
		ino->flags &= ~AUTOFS_INF_PENDING;
		if (status) {
			spin_unlock(&sbi->fs_lock);
			return ERR_PTR(status);
		}
	}
	spin_unlock(&sbi->fs_lock);
done:
	/* Mount succeeded, check if we ended up with a new dentry */
	dentry = autofs4_mountpoint_changed(path);
	if (!dentry)
		return ERR_PTR(-ENOENT);

	return NULL;
}

static int autofs4_d_manage(struct dentry *dentry, bool rcu_walk)
{
	struct autofs_sb_info *sbi = autofs4_sbi(dentry->d_sb);
	struct autofs_info *ino = autofs4_dentry_ino(dentry);
	int status;

	DPRINTK("dentry=%p %pd", dentry, dentry);

	/* The daemon never waits. */
	if (autofs4_oz_mode(sbi)) {
		if (!d_mountpoint(dentry))
			return -EISDIR;
		return 0;
	}

	/* Wait for pending expires */
	if (do_expire_wait(dentry, rcu_walk) == -ECHILD)
		return -ECHILD;

	/*
	 * This dentry may be under construction so wait on mount
	 * completion.
	 */
	status = autofs4_mount_wait(dentry, rcu_walk);
	if (status)
		return status;

	if (rcu_walk) {
		/* We don't need fs_lock in rcu_walk mode,
		 * just testing 'AUTOFS_INFO_NO_RCU' is enough.
		 * simple_empty() takes a spinlock, so leave it
		 * to last.
		 * We only return -EISDIR when certain this isn't
		 * a mount-trap.
		 */
		struct inode *inode;
		if (ino->flags & (AUTOFS_INF_EXPIRING | AUTOFS_INF_NO_RCU))
			return 0;
		if (d_mountpoint(dentry))
			return 0;
		inode = ACCESS_ONCE(dentry->d_inode);
		if (inode && S_ISLNK(inode->i_mode))
			return -EISDIR;
		if (list_empty(&dentry->d_subdirs))
			return 0;
		if (!simple_empty(dentry))
			return -EISDIR;
		return 0;
	}

	spin_lock(&sbi->fs_lock);
	/*
	 * If the dentry has been selected for expire while we slept
	 * on the lock then it might go away. We'll deal with that in
	 * ->d_automount() and wait on a new mount if the expire
	 * succeeds or return here if it doesn't (since there's no
	 * mount to follow with a rootless multi-mount).
	 */
	if (!(ino->flags & AUTOFS_INF_EXPIRING)) {
		/*
		 * Any needed mounting has been completed and the path
		 * updated so check if this is a rootless multi-mount so
		 * we can avoid needless calls ->d_automount() and avoid
		 * an incorrect ELOOP error return.
		 */
		if ((!d_mountpoint(dentry) && !simple_empty(dentry)) ||
		    (dentry->d_inode && S_ISLNK(dentry->d_inode->i_mode)))
			status = -EISDIR;
	}
	spin_unlock(&sbi->fs_lock);

	return status;
}

/* Lookups in the root directory */
static struct dentry *autofs4_lookup(struct inode *dir, struct dentry *dentry, unsigned int flags)
{
	struct autofs_sb_info *sbi;
	struct autofs_info *ino;
	struct dentry *active;

	DPRINTK("name = %pd", dentry);

	/* File name too long to exist */
	if (dentry->d_name.len > NAME_MAX)
		return ERR_PTR(-ENAMETOOLONG);

	sbi = autofs4_sbi(dir->i_sb);

	DPRINTK("pid = %u, pgrp = %u, catatonic = %d, oz_mode = %d",
		current->pid, task_pgrp_nr(current), sbi->catatonic,
		autofs4_oz_mode(sbi));

	active = autofs4_lookup_active(dentry);
	if (active) {
		return active;
	} else {
		/*
		 * A dentry that is not within the root can never trigger a
		 * mount operation, unless the directory already exists, so we
		 * can return fail immediately.  The daemon however does need
		 * to create directories within the file system.
		 */
		if (!autofs4_oz_mode(sbi) && !IS_ROOT(dentry->d_parent))
			return ERR_PTR(-ENOENT);

		/* Mark entries in the root as mount triggers */
		if (autofs_type_indirect(sbi->type) && IS_ROOT(dentry->d_parent))
			__managed_dentry_set_managed(dentry);

		ino = autofs4_new_ino(sbi);
		if (!ino)
			return ERR_PTR(-ENOMEM);

		dentry->d_fsdata = ino;
		ino->dentry = dentry;

		autofs4_add_active(dentry);

		d_instantiate(dentry, NULL);
	}
	return NULL;
}

static int autofs4_dir_symlink(struct inode *dir, 
			       struct dentry *dentry,
			       const char *symname)
{
	struct autofs_sb_info *sbi = autofs4_sbi(dir->i_sb);
	struct autofs_info *ino = autofs4_dentry_ino(dentry);
	struct autofs_info *p_ino;
	struct inode *inode;
	size_t size = strlen(symname);
	char *cp;

	DPRINTK("%s <- %pd", symname, dentry);

	if (!autofs4_oz_mode(sbi))
		return -EACCES;

	BUG_ON(!ino);

	autofs4_clean_ino(ino);

	autofs4_del_active(dentry);

	cp = kmalloc(size + 1, GFP_KERNEL);
	if (!cp)
		return -ENOMEM;

	strcpy(cp, symname);

	inode = autofs4_get_inode(dir->i_sb, S_IFLNK | 0555);
	if (!inode) {
		kfree(cp);
		if (!dentry->d_fsdata)
			kfree(ino);
		return -ENOMEM;
	}
	inode->i_private = cp;
	inode->i_size = size;
	d_add(dentry, inode);

	dget(dentry);
	atomic_inc(&ino->count);
	p_ino = autofs4_dentry_ino(dentry->d_parent);
	if (p_ino && !IS_ROOT(dentry))
		atomic_inc(&p_ino->count);

	dir->i_mtime = CURRENT_TIME;

	return 0;
}

/*
 * NOTE!
 *
 * Normal filesystems would do a "d_delete()" to tell the VFS dcache
 * that the file no longer exists. However, doing that means that the
 * VFS layer can turn the dentry into a negative dentry.  We don't want
 * this, because the unlink is probably the result of an expire.
 * We simply d_drop it and add it to a expiring list in the super block,
 * which allows the dentry lookup to check for an incomplete expire.
 *
 * If a process is blocked on the dentry waiting for the expire to finish,
 * it will invalidate the dentry and try to mount with a new one.
 *
 * Also see autofs4_dir_rmdir()..
 */
static int autofs4_dir_unlink(struct inode *dir, struct dentry *dentry)
{
	struct autofs_sb_info *sbi = autofs4_sbi(dir->i_sb);
	struct autofs_info *ino = autofs4_dentry_ino(dentry);
	struct autofs_info *p_ino;
	
	/* This allows root to remove symlinks */
	if (!autofs4_oz_mode(sbi) && !capable(CAP_SYS_ADMIN))
		return -EPERM;

	if (atomic_dec_and_test(&ino->count)) {
		p_ino = autofs4_dentry_ino(dentry->d_parent);
		if (p_ino && !IS_ROOT(dentry))
			atomic_dec(&p_ino->count);
	}
	dput(ino->dentry);

	dentry->d_inode->i_size = 0;
	clear_nlink(dentry->d_inode);

	dir->i_mtime = CURRENT_TIME;

	spin_lock(&sbi->lookup_lock);
	__autofs4_add_expiring(dentry);
	d_drop(dentry);
	spin_unlock(&sbi->lookup_lock);

	return 0;
}

/*
 * Version 4 of autofs provides a pseudo direct mount implementation
 * that relies on directories at the leaves of a directory tree under
 * an indirect mount to trigger mounts. To allow for this we need to
 * set the DMANAGED_AUTOMOUNT and DMANAGED_TRANSIT flags on the leaves
 * of the directory tree. There is no need to clear the automount flag
 * following a mount or restore it after an expire because these mounts
 * are always covered. However, it is necessary to ensure that these
 * flags are clear on non-empty directories to avoid unnecessary calls
 * during path walks.
 */
static void autofs_set_leaf_automount_flags(struct dentry *dentry)
{
	struct dentry *parent;

	/* root and dentrys in the root are already handled */
	if (IS_ROOT(dentry->d_parent))
		return;

	managed_dentry_set_managed(dentry);

	parent = dentry->d_parent;
	/* only consider parents below dentrys in the root */
	if (IS_ROOT(parent->d_parent))
		return;
	managed_dentry_clear_managed(parent);
	return;
}

static void autofs_clear_leaf_automount_flags(struct dentry *dentry)
{
	struct list_head *d_child;
	struct dentry *parent;

	/* flags for dentrys in the root are handled elsewhere */
	if (IS_ROOT(dentry->d_parent))
		return;

	managed_dentry_clear_managed(dentry);

	parent = dentry->d_parent;
	/* only consider parents below dentrys in the root */
	if (IS_ROOT(parent->d_parent))
		return;
	d_child = &dentry->d_child;
	/* Set parent managed if it's becoming empty */
	if (d_child->next == &parent->d_subdirs &&
	    d_child->prev == &parent->d_subdirs)
		managed_dentry_set_managed(parent);
	return;
}

static int autofs4_dir_rmdir(struct inode *dir, struct dentry *dentry)
{
	struct autofs_sb_info *sbi = autofs4_sbi(dir->i_sb);
	struct autofs_info *ino = autofs4_dentry_ino(dentry);
	struct autofs_info *p_ino;
	
	DPRINTK("dentry %p, removing %pd", dentry, dentry);

	if (!autofs4_oz_mode(sbi))
		return -EACCES;

	spin_lock(&sbi->lookup_lock);
	if (!simple_empty(dentry)) {
		spin_unlock(&sbi->lookup_lock);
		return -ENOTEMPTY;
	}
	__autofs4_add_expiring(dentry);
	d_drop(dentry);
	spin_unlock(&sbi->lookup_lock);

	if (sbi->version < 5)
		autofs_clear_leaf_automount_flags(dentry);

	if (atomic_dec_and_test(&ino->count)) {
		p_ino = autofs4_dentry_ino(dentry->d_parent);
		if (p_ino && dentry->d_parent != dentry)
			atomic_dec(&p_ino->count);
	}
	dput(ino->dentry);
	dentry->d_inode->i_size = 0;
	clear_nlink(dentry->d_inode);

	if (dir->i_nlink)
		drop_nlink(dir);

	return 0;
}

static int autofs4_dir_mkdir(struct inode *dir, struct dentry *dentry, umode_t mode)
{
	struct autofs_sb_info *sbi = autofs4_sbi(dir->i_sb);
	struct autofs_info *ino = autofs4_dentry_ino(dentry);
	struct autofs_info *p_ino;
	struct inode *inode;

	if (!autofs4_oz_mode(sbi))
		return -EACCES;

	DPRINTK("dentry %p, creating %pd", dentry, dentry);

	BUG_ON(!ino);

	autofs4_clean_ino(ino);

	autofs4_del_active(dentry);

	inode = autofs4_get_inode(dir->i_sb, S_IFDIR | 0555);
	if (!inode)
		return -ENOMEM;
	d_add(dentry, inode);

	if (sbi->version < 5)
		autofs_set_leaf_automount_flags(dentry);

	dget(dentry);
	atomic_inc(&ino->count);
	p_ino = autofs4_dentry_ino(dentry->d_parent);
	if (p_ino && !IS_ROOT(dentry))
		atomic_inc(&p_ino->count);
	inc_nlink(dir);
	dir->i_mtime = CURRENT_TIME;

	return 0;
}

/* Get/set timeout ioctl() operation */
#ifdef CONFIG_COMPAT
static inline int autofs4_compat_get_set_timeout(struct autofs_sb_info *sbi,
					 compat_ulong_t __user *p)
{
	int rv;
	unsigned long ntimeout;

	if ((rv = get_user(ntimeout, p)) ||
	     (rv = put_user(sbi->exp_timeout/HZ, p)))
		return rv;

	if (ntimeout > UINT_MAX/HZ)
		sbi->exp_timeout = 0;
	else
		sbi->exp_timeout = ntimeout * HZ;

	return 0;
}
#endif

static inline int autofs4_get_set_timeout(struct autofs_sb_info *sbi,
					 unsigned long __user *p)
{
	int rv;
	unsigned long ntimeout;

	if ((rv = get_user(ntimeout, p)) ||
	     (rv = put_user(sbi->exp_timeout/HZ, p)))
		return rv;

	if (ntimeout > ULONG_MAX/HZ)
		sbi->exp_timeout = 0;
	else
		sbi->exp_timeout = ntimeout * HZ;

	return 0;
}

/* Return protocol version */
static inline int autofs4_get_protover(struct autofs_sb_info *sbi, int __user *p)
{
	return put_user(sbi->version, p);
}

/* Return protocol sub version */
static inline int autofs4_get_protosubver(struct autofs_sb_info *sbi, int __user *p)
{
	return put_user(sbi->sub_version, p);
}

/*
* Tells the daemon whether it can umount the autofs mount.
*/
static inline int autofs4_ask_umount(struct vfsmount *mnt, int __user *p)
{
	int status = 0;

	if (may_umount(mnt))
		status = 1;

	DPRINTK("returning %d", status);

	status = put_user(status, p);

	return status;
}

/* Identify autofs4_dentries - this is so we can tell if there's
   an extra dentry refcount or not.  We only hold a refcount on the
   dentry if its non-negative (ie, d_inode != NULL)
*/
int is_autofs4_dentry(struct dentry *dentry)
{
	return dentry && dentry->d_inode &&
		dentry->d_op == &autofs4_dentry_operations &&
		dentry->d_fsdata != NULL;
}

/*
 * ioctl()'s on the root directory is the chief method for the daemon to
 * generate kernel reactions
 */
static int autofs4_root_ioctl_unlocked(struct inode *inode, struct file *filp,
				       unsigned int cmd, unsigned long arg)
{
	struct autofs_sb_info *sbi = autofs4_sbi(inode->i_sb);
	void __user *p = (void __user *)arg;

	DPRINTK("cmd = 0x%08x, arg = 0x%08lx, sbi = %p, pgrp = %u",
		cmd,arg,sbi,task_pgrp_nr(current));

	if (_IOC_TYPE(cmd) != _IOC_TYPE(AUTOFS_IOC_FIRST) ||
	     _IOC_NR(cmd) - _IOC_NR(AUTOFS_IOC_FIRST) >= AUTOFS_IOC_COUNT)
		return -ENOTTY;
	
	if (!autofs4_oz_mode(sbi) && !capable(CAP_SYS_ADMIN))
		return -EPERM;
	
	switch(cmd) {
	case AUTOFS_IOC_READY:	/* Wait queue: go ahead and retry */
		return autofs4_wait_release(sbi,(autofs_wqt_t)arg,0);
	case AUTOFS_IOC_FAIL:	/* Wait queue: fail with ENOENT */
		return autofs4_wait_release(sbi,(autofs_wqt_t)arg,-ENOENT);
	case AUTOFS_IOC_CATATONIC: /* Enter catatonic mode (daemon shutdown) */
		autofs4_catatonic_mode(sbi);
		return 0;
	case AUTOFS_IOC_PROTOVER: /* Get protocol version */
		return autofs4_get_protover(sbi, p);
	case AUTOFS_IOC_PROTOSUBVER: /* Get protocol sub version */
		return autofs4_get_protosubver(sbi, p);
	case AUTOFS_IOC_SETTIMEOUT:
		return autofs4_get_set_timeout(sbi, p);
#ifdef CONFIG_COMPAT
	case AUTOFS_IOC_SETTIMEOUT32:
		return autofs4_compat_get_set_timeout(sbi, p);
#endif

	case AUTOFS_IOC_ASKUMOUNT:
		return autofs4_ask_umount(filp->f_path.mnt, p);

	/* return a single thing to expire */
	case AUTOFS_IOC_EXPIRE:
		return autofs4_expire_run(inode->i_sb,filp->f_path.mnt,sbi, p);
	/* same as above, but can send multiple expires through pipe */
	case AUTOFS_IOC_EXPIRE_MULTI:
		return autofs4_expire_multi(inode->i_sb,filp->f_path.mnt,sbi, p);

	default:
		return -ENOSYS;
	}
}

static long autofs4_root_ioctl(struct file *filp,
			       unsigned int cmd, unsigned long arg)
{
	struct inode *inode = file_inode(filp);
	return autofs4_root_ioctl_unlocked(inode, filp, cmd, arg);
}

#ifdef CONFIG_COMPAT
static long autofs4_root_compat_ioctl(struct file *filp,
			     unsigned int cmd, unsigned long arg)
{
	struct inode *inode = file_inode(filp);
	int ret;

	if (cmd == AUTOFS_IOC_READY || cmd == AUTOFS_IOC_FAIL)
		ret = autofs4_root_ioctl_unlocked(inode, filp, cmd, arg);
	else
		ret = autofs4_root_ioctl_unlocked(inode, filp, cmd,
			(unsigned long)compat_ptr(arg));

	return ret;
}
#endif<|MERGE_RESOLUTION|>--- conflicted
+++ resolved
@@ -278,12 +278,7 @@
 	if (ino->flags & AUTOFS_INF_PENDING) {
 		if (rcu_walk)
 			return -ECHILD;
-<<<<<<< HEAD
-		DPRINTK("waiting for mount name=%.*s",
-			dentry->d_name.len, dentry->d_name.name);
-=======
 		DPRINTK("waiting for mount name=%pd", dentry);
->>>>>>> e529fea9
 		status = autofs4_wait(sbi, dentry, NFY_MOUNT);
 		DPRINTK("mount wait done status=%d", status);
 	}
