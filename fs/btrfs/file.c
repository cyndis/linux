--- conflicted
+++ resolved
@@ -1018,14 +1018,9 @@
 			if (btrfs_comp_cpu_keys(&key, &slot_key) > 0)
 				path->slots[0]++;
 		}
-<<<<<<< HEAD
-		setup_items_for_insert(root, path, &key, &extent_item_size, 1);
-		*key_inserted = 1;
-=======
 		setup_items_for_insert(root, path, &key,
 				       &args->extent_item_size, 1);
 		args->extent_inserted = true;
->>>>>>> f642729d
 	}
 
 	if (!args->path)
@@ -1906,12 +1901,8 @@
 	unsigned int ilock_flags = 0;
 	struct iomap_dio *dio = NULL;
 
-<<<<<<< HEAD
-	written = btrfs_direct_IO(iocb, from);
-=======
 	if (iocb->ki_flags & IOCB_NOWAIT)
 		ilock_flags |= BTRFS_ILOCK_TRY;
->>>>>>> f642729d
 
 	/* If the write DIO is within EOF, use a shared lock */
 	if (iocb->ki_pos + iov_iter_count(from) <= i_size_read(inode))
@@ -2018,48 +2009,9 @@
 	if (sync)
 		atomic_inc(&inode->sync_writers);
 
-<<<<<<< HEAD
-	if (iocb->ki_flags & IOCB_DIRECT) {
-		/*
-		 * 1. We must always clear IOCB_DSYNC in order to not deadlock
-		 *    in iomap, as it calls generic_write_sync() in this case.
-		 * 2. If we are async, we can call iomap_dio_complete() either
-		 *    in
-		 *
-		 *    2.1. A worker thread from the last bio completed.  In this
-		 *	   case we need to mark the btrfs_dio_data that it is
-		 *	   async in order to call generic_write_sync() properly.
-		 *	   This is handled by setting BTRFS_DIO_SYNC_STUB in the
-		 *	   current->journal_info.
-		 *    2.2  The submitter context, because all IO completed
-		 *         before we exited iomap_dio_rw().  In this case we can
-		 *         just re-set the IOCB_DSYNC on the iocb and we'll do
-		 *         the sync below.  If our ->end_io() gets called and
-		 *         current->journal_info is set, then we know we're in
-		 *         our current context and we will clear
-		 *         current->journal_info to indicate that we need to
-		 *         sync below.
-		 */
-		if (sync) {
-			ASSERT(current->journal_info == NULL);
-			iocb->ki_flags &= ~IOCB_DSYNC;
-			current->journal_info = BTRFS_DIO_SYNC_STUB;
-		}
-		num_written = __btrfs_direct_write(iocb, from);
-
-		/*
-		 * As stated above, we cleared journal_info, so we need to do
-		 * the sync ourselves.
-		 */
-		if (sync && current->journal_info == NULL)
-			iocb->ki_flags |= IOCB_DSYNC;
-		current->journal_info = NULL;
-	} else {
-=======
 	if (iocb->ki_flags & IOCB_DIRECT)
 		num_written = btrfs_direct_write(iocb, from);
 	else
->>>>>>> f642729d
 		num_written = btrfs_buffered_write(iocb, from);
 
 	/*
@@ -2216,17 +2168,12 @@
 	 * commit waits for their completion, to avoid data loss if we fsync,
 	 * the current transaction commits before the ordered extents complete
 	 * and a power failure happens right after that.
-<<<<<<< HEAD
-	 */
-	if (full_sync) {
-=======
 	 *
 	 * For zoned filesystem, if a write IO uses a ZONE_APPEND command, the
 	 * logical address recorded in the ordered extent may change. We need
 	 * to wait for the IO to stabilize the logical address.
 	 */
 	if (full_sync || btrfs_is_zoned(fs_info)) {
->>>>>>> f642729d
 		ret = btrfs_wait_ordered_range(inode, start, len);
 	} else {
 		/*
@@ -2338,10 +2285,6 @@
 
 out_release_extents:
 	btrfs_release_log_ctx_extents(&ctx);
-<<<<<<< HEAD
-	up_write(&BTRFS_I(inode)->dio_sem);
-=======
->>>>>>> f642729d
 	inode_unlock(inode);
 	goto out;
 }
@@ -2569,18 +2512,11 @@
 }
 
 static int btrfs_insert_replace_extent(struct btrfs_trans_handle *trans,
-<<<<<<< HEAD
-				     struct inode *inode,
-				     struct btrfs_path *path,
-				     struct btrfs_replace_extent_info *extent_info,
-				     const u64 replace_len)
-=======
 				     struct btrfs_inode *inode,
 				     struct btrfs_path *path,
 				     struct btrfs_replace_extent_info *extent_info,
 				     const u64 replace_len,
 				     const u64 bytes_to_drop)
->>>>>>> f642729d
 {
 	struct btrfs_fs_info *fs_info = trans->fs_info;
 	struct btrfs_root *root = inode->root;
@@ -2595,12 +2531,8 @@
 		return 0;
 
 	if (extent_info->disk_offset == 0 &&
-<<<<<<< HEAD
-	    btrfs_fs_incompat(fs_info, NO_HOLES))
-=======
 	    btrfs_fs_incompat(fs_info, NO_HOLES)) {
 		btrfs_update_inode_bytes(inode, 0, bytes_to_drop);
->>>>>>> f642729d
 		return 0;
 	}
 
@@ -2625,43 +2557,25 @@
 	btrfs_mark_buffer_dirty(leaf);
 	btrfs_release_path(path);
 
-<<<<<<< HEAD
-	ret = btrfs_inode_set_file_extent_range(BTRFS_I(inode),
-			extent_info->file_offset, replace_len);
-=======
 	ret = btrfs_inode_set_file_extent_range(inode, extent_info->file_offset,
 						replace_len);
->>>>>>> f642729d
 	if (ret)
 		return ret;
 
 	/* If it's a hole, nothing more needs to be done. */
-<<<<<<< HEAD
-	if (extent_info->disk_offset == 0)
-=======
 	if (extent_info->disk_offset == 0) {
 		btrfs_update_inode_bytes(inode, 0, bytes_to_drop);
->>>>>>> f642729d
 		return 0;
 	}
 
 	btrfs_update_inode_bytes(inode, replace_len, bytes_to_drop);
 
-<<<<<<< HEAD
-	inode_add_bytes(inode, replace_len);
-
-=======
->>>>>>> f642729d
 	if (extent_info->is_new_extent && extent_info->insertions == 0) {
 		key.objectid = extent_info->disk_offset;
 		key.type = BTRFS_EXTENT_ITEM_KEY;
 		key.offset = extent_info->disk_len;
 		ret = btrfs_alloc_reserved_file_extent(trans, root,
-<<<<<<< HEAD
-						       btrfs_ino(BTRFS_I(inode)),
-=======
 						       btrfs_ino(inode),
->>>>>>> f642729d
 						       extent_info->file_offset,
 						       extent_info->qgroup_reserved,
 						       &key);
@@ -2673,11 +2587,7 @@
 				       extent_info->disk_len, 0);
 		ref_offset = extent_info->file_offset - extent_info->data_offset;
 		btrfs_init_data_ref(&ref, root->root_key.objectid,
-<<<<<<< HEAD
-				    btrfs_ino(BTRFS_I(inode)), ref_offset);
-=======
 				    btrfs_ino(inode), ref_offset);
->>>>>>> f642729d
 		ret = btrfs_inc_extent_ref(trans, &ref);
 	}
 
@@ -2773,11 +2683,7 @@
 
 		trans->block_rsv = &fs_info->trans_block_rsv;
 
-<<<<<<< HEAD
-		if (!extent_info && cur_offset < drop_end &&
-=======
 		if (!extent_info && cur_offset < drop_args.drop_end &&
->>>>>>> f642729d
 		    cur_offset < ino_size) {
 			ret = fill_holes(trans, BTRFS_I(inode), path,
 					 cur_offset, drop_args.drop_end);
@@ -2791,11 +2697,7 @@
 				btrfs_abort_transaction(trans, ret);
 				break;
 			}
-<<<<<<< HEAD
-		} else if (!extent_info && cur_offset < drop_end) {
-=======
 		} else if (!extent_info && cur_offset < drop_args.drop_end) {
->>>>>>> f642729d
 			/*
 			 * We are past the i_size here, but since we didn't
 			 * insert holes we need to clear the mapped area so we
@@ -2816,13 +2718,6 @@
 			}
 		}
 
-<<<<<<< HEAD
-		if (extent_info && drop_end > extent_info->file_offset) {
-			u64 replace_len = drop_end - extent_info->file_offset;
-
-			ret = btrfs_insert_replace_extent(trans, inode, path,
-							extent_info, replace_len);
-=======
 		if (extent_info &&
 		    drop_args.drop_end > extent_info->file_offset) {
 			u64 replace_len = drop_args.drop_end -
@@ -2831,7 +2726,6 @@
 			ret = btrfs_insert_replace_extent(trans, BTRFS_I(inode),
 					path, extent_info, replace_len,
 					drop_args.bytes_found);
->>>>>>> f642729d
 			if (ret) {
 				btrfs_abort_transaction(trans, ret);
 				break;
@@ -2863,12 +2757,8 @@
 		trans->block_rsv = rsv;
 
 		if (!extent_info) {
-<<<<<<< HEAD
-			ret = find_first_non_hole(inode, &cur_offset, &len);
-=======
 			ret = find_first_non_hole(BTRFS_I(inode), &cur_offset,
 						  &len);
->>>>>>> f642729d
 			if (unlikely(ret < 0))
 				break;
 			if (ret && !len) {
@@ -2912,12 +2802,8 @@
 	 * (because it's useless) or if it represents a 0 bytes range (when
 	 * cur_offset == drop_end).
 	 */
-<<<<<<< HEAD
-	if (!extent_info && cur_offset < ino_size && cur_offset < drop_end) {
-=======
 	if (!extent_info && cur_offset < ino_size &&
 	    cur_offset < drop_args.drop_end) {
->>>>>>> f642729d
 		ret = fill_holes(trans, BTRFS_I(inode), path,
 				 cur_offset, drop_args.drop_end);
 		if (ret) {
@@ -2925,11 +2811,7 @@
 			btrfs_abort_transaction(trans, ret);
 			goto out_trans;
 		}
-<<<<<<< HEAD
-	} else if (!extent_info && cur_offset < drop_end) {
-=======
 	} else if (!extent_info && cur_offset < drop_args.drop_end) {
->>>>>>> f642729d
 		/* See the comment in the loop above for the reasoning here. */
 		ret = btrfs_inode_clear_file_extent_range(BTRFS_I(inode),
 				cur_offset, drop_args.drop_end - cur_offset);
@@ -2940,14 +2822,9 @@
 
 	}
 	if (extent_info) {
-<<<<<<< HEAD
-		ret = btrfs_insert_replace_extent(trans, inode, path, extent_info,
-						extent_info->data_len);
-=======
 		ret = btrfs_insert_replace_extent(trans, BTRFS_I(inode), path,
 				extent_info, extent_info->data_len,
 				drop_args.bytes_found);
->>>>>>> f642729d
 		if (ret) {
 			btrfs_abort_transaction(trans, ret);
 			goto out_trans;
@@ -3715,8 +3592,6 @@
 	return generic_file_open(inode, filp);
 }
 
-<<<<<<< HEAD
-=======
 static int check_direct_read(struct btrfs_fs_info *fs_info,
 			     const struct iov_iter *iter, loff_t offset)
 {
@@ -3751,24 +3626,11 @@
 	return ret;
 }
 
->>>>>>> f642729d
 static ssize_t btrfs_file_read_iter(struct kiocb *iocb, struct iov_iter *to)
 {
 	ssize_t ret = 0;
 
 	if (iocb->ki_flags & IOCB_DIRECT) {
-<<<<<<< HEAD
-		struct inode *inode = file_inode(iocb->ki_filp);
-
-		inode_lock_shared(inode);
-		ret = btrfs_direct_IO(iocb, to);
-		inode_unlock_shared(inode);
-		if (ret < 0)
-			return ret;
-	}
-
-	return generic_file_buffered_read(iocb, to, ret);
-=======
 		ret = btrfs_direct_read(iocb, to);
 		if (ret < 0 || !iov_iter_count(to) ||
 		    iocb->ki_pos >= i_size_read(file_inode(iocb->ki_filp)))
@@ -3776,7 +3638,6 @@
 	}
 
 	return filemap_read(iocb, to, ret);
->>>>>>> f642729d
 }
 
 const struct file_operations btrfs_file_operations = {
