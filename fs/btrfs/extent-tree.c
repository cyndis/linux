--- conflicted
+++ resolved
@@ -4018,11 +4018,7 @@
 		 */
 		btrfs_start_delalloc_roots(root->fs_info, 0);
 		if (!current->journal_info)
-<<<<<<< HEAD
-			btrfs_wait_all_ordered_extents(root->fs_info);
-=======
 			btrfs_wait_ordered_roots(root->fs_info, -1);
->>>>>>> 9fee8240
 	}
 }
 
@@ -4070,12 +4066,8 @@
 	if (delalloc_bytes == 0) {
 		if (trans)
 			return;
-<<<<<<< HEAD
-		btrfs_wait_all_ordered_extents(root->fs_info);
-=======
 		if (wait_ordered)
 			btrfs_wait_ordered_roots(root->fs_info, items);
->>>>>>> 9fee8240
 		return;
 	}
 
@@ -4114,11 +4106,7 @@
 
 		loops++;
 		if (wait_ordered && !trans) {
-<<<<<<< HEAD
-			btrfs_wait_all_ordered_extents(root->fs_info);
-=======
 			btrfs_wait_ordered_roots(root->fs_info, items);
->>>>>>> 9fee8240
 		} else {
 			time_left = schedule_timeout_killable(1);
 			if (time_left)
