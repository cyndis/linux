--- conflicted
+++ resolved
@@ -97,11 +97,7 @@
 		 * a replace target, fail the mount.
 		 */
 		if (btrfs_find_device(fs_info->fs_devices,
-<<<<<<< HEAD
-				      BTRFS_DEV_REPLACE_DEVID, NULL, NULL, false)) {
-=======
 				      BTRFS_DEV_REPLACE_DEVID, NULL, NULL)) {
->>>>>>> 356006a6
 			btrfs_err(fs_info,
 			"found replace target device without a valid replace item");
 			ret = -EUCLEAN;
@@ -164,11 +160,7 @@
 		 * replace target, fail the mount.
 		 */
 		if (btrfs_find_device(fs_info->fs_devices,
-<<<<<<< HEAD
-				      BTRFS_DEV_REPLACE_DEVID, NULL, NULL, false)) {
-=======
 				      BTRFS_DEV_REPLACE_DEVID, NULL, NULL)) {
->>>>>>> 356006a6
 			btrfs_err(fs_info,
 			"replace devid present without an active replace item");
 			ret = -EUCLEAN;
