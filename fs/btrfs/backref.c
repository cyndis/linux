--- conflicted
+++ resolved
@@ -40,12 +40,8 @@
 			      const struct extent_buffer *eb,
 			      const struct btrfs_file_extent_item *fi,
 			      u64 extent_item_pos,
-<<<<<<< HEAD
-			      struct extent_inode_elem **eie)
-=======
 			      struct extent_inode_elem **eie,
 			      bool ignore_offset)
->>>>>>> 9abd04af
 {
 	u64 offset = 0;
 	struct extent_inode_elem *e;
@@ -90,12 +86,8 @@
 
 static int find_extent_in_eb(const struct extent_buffer *eb,
 			     u64 wanted_disk_byte, u64 extent_item_pos,
-<<<<<<< HEAD
-			     struct extent_inode_elem **eie)
-=======
 			     struct extent_inode_elem **eie,
 			     bool ignore_offset)
->>>>>>> 9abd04af
 {
 	u64 disk_byte;
 	struct btrfs_key key;
@@ -521,12 +513,8 @@
 static int resolve_indirect_ref(struct btrfs_fs_info *fs_info,
 				struct btrfs_path *path, u64 time_seq,
 				struct prelim_ref *ref, struct ulist *parents,
-<<<<<<< HEAD
-				const u64 *extent_item_pos, u64 total_refs)
-=======
 				const u64 *extent_item_pos, u64 total_refs,
 				bool ignore_offset)
->>>>>>> 9abd04af
 {
 	struct btrfs_root *root;
 	struct btrfs_key root_key;
@@ -632,11 +620,7 @@
 				 struct btrfs_path *path, u64 time_seq,
 				 struct preftrees *preftrees,
 				 const u64 *extent_item_pos, u64 total_refs,
-<<<<<<< HEAD
-				 struct share_check *sc)
-=======
 				 struct share_check *sc, bool ignore_offset)
->>>>>>> 9abd04af
 {
 	int err;
 	int ret = 0;
@@ -681,11 +665,7 @@
 		}
 		err = resolve_indirect_ref(fs_info, path, time_seq, ref,
 					   parents, extent_item_pos,
-<<<<<<< HEAD
-					   total_refs);
-=======
 					   total_refs, ignore_offset);
->>>>>>> 9abd04af
 		/*
 		 * we can only tolerate ENOENT,otherwise,we should catch error
 		 * and return directly.
@@ -793,10 +773,7 @@
 	struct btrfs_key key;
 	struct btrfs_key tmp_op_key;
 	struct btrfs_key *op_key = NULL;
-<<<<<<< HEAD
-=======
 	struct rb_node *n;
->>>>>>> 9abd04af
 	int count;
 	int ret = 0;
 
@@ -1136,13 +1113,10 @@
  * shared extent is detected.
  *
  * Otherwise this returns 0 for success and <0 for an error.
-<<<<<<< HEAD
-=======
  *
  * If ignore_offset is set to false, only extent refs whose offsets match
  * extent_item_pos are returned.  If true, every extent ref is returned
  * and extent_item_pos is ignored.
->>>>>>> 9abd04af
  *
  * FIXME some caching might speed things up
  */
@@ -1150,11 +1124,7 @@
 			     struct btrfs_fs_info *fs_info, u64 bytenr,
 			     u64 time_seq, struct ulist *refs,
 			     struct ulist *roots, const u64 *extent_item_pos,
-<<<<<<< HEAD
-			     struct share_check *sc)
-=======
 			     struct share_check *sc, bool ignore_offset)
->>>>>>> 9abd04af
 {
 	struct btrfs_key key;
 	struct btrfs_path *path;
@@ -1276,11 +1246,7 @@
 	WARN_ON(!RB_EMPTY_ROOT(&preftrees.indirect_missing_keys.root));
 
 	ret = resolve_indirect_refs(fs_info, path, time_seq, &preftrees,
-<<<<<<< HEAD
-				    extent_item_pos, total_refs, sc);
-=======
 				    extent_item_pos, total_refs, sc, ignore_offset);
->>>>>>> 9abd04af
 	if (ret)
 		goto out;
 
@@ -1404,11 +1370,7 @@
 		return -ENOMEM;
 
 	ret = find_parent_nodes(trans, fs_info, bytenr, time_seq,
-<<<<<<< HEAD
-				*leafs, NULL, extent_item_pos, NULL);
-=======
 				*leafs, NULL, extent_item_pos, NULL, ignore_offset);
->>>>>>> 9abd04af
 	if (ret < 0 && ret != -ENOENT) {
 		free_leaf_list(*leafs);
 		return ret;
@@ -1432,12 +1394,8 @@
  */
 static int btrfs_find_all_roots_safe(struct btrfs_trans_handle *trans,
 				     struct btrfs_fs_info *fs_info, u64 bytenr,
-<<<<<<< HEAD
-				     u64 time_seq, struct ulist **roots)
-=======
 				     u64 time_seq, struct ulist **roots,
 				     bool ignore_offset)
->>>>>>> 9abd04af
 {
 	struct ulist *tmp;
 	struct ulist_node *node = NULL;
@@ -1456,11 +1414,7 @@
 	ULIST_ITER_INIT(&uiter);
 	while (1) {
 		ret = find_parent_nodes(trans, fs_info, bytenr, time_seq,
-<<<<<<< HEAD
-					tmp, *roots, NULL, NULL);
-=======
 					tmp, *roots, NULL, NULL, ignore_offset);
->>>>>>> 9abd04af
 		if (ret < 0 && ret != -ENOENT) {
 			ulist_free(tmp);
 			ulist_free(*roots);
@@ -1487,11 +1441,7 @@
 	if (!trans)
 		down_read(&fs_info->commit_root_sem);
 	ret = btrfs_find_all_roots_safe(trans, fs_info, bytenr,
-<<<<<<< HEAD
-					time_seq, roots);
-=======
 					time_seq, roots, ignore_offset);
->>>>>>> 9abd04af
 	if (!trans)
 		up_read(&fs_info->commit_root_sem);
 	return ret;
@@ -1546,11 +1496,7 @@
 	ULIST_ITER_INIT(&uiter);
 	while (1) {
 		ret = find_parent_nodes(trans, fs_info, bytenr, elem.seq, tmp,
-<<<<<<< HEAD
-					roots, NULL, &shared);
-=======
 					roots, NULL, &shared, false);
->>>>>>> 9abd04af
 		if (ret == BACKREF_FOUND_SHARED) {
 			/* this is the only condition under which we return 1 */
 			ret = 1;
@@ -1978,12 +1924,8 @@
 	ULIST_ITER_INIT(&ref_uiter);
 	while (!ret && (ref_node = ulist_next(refs, &ref_uiter))) {
 		ret = btrfs_find_all_roots_safe(trans, fs_info, ref_node->val,
-<<<<<<< HEAD
-						tree_mod_seq_elem.seq, &roots);
-=======
 						tree_mod_seq_elem.seq, &roots,
 						ignore_offset);
->>>>>>> 9abd04af
 		if (ret)
 			break;
 		ULIST_ITER_INIT(&root_uiter);
