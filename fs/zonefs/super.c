// SPDX-License-Identifier: GPL-2.0
/*
 * Simple file system for zoned block devices exposing zones as files.
 *
 * Copyright (C) 2019 Western Digital Corporation or its affiliates.
 */
#include <linux/module.h>
#include <linux/fs.h>
#include <linux/magic.h>
#include <linux/iomap.h>
#include <linux/init.h>
#include <linux/slab.h>
#include <linux/blkdev.h>
#include <linux/statfs.h>
#include <linux/writeback.h>
#include <linux/quotaops.h>
#include <linux/seq_file.h>
#include <linux/parser.h>
#include <linux/uio.h>
#include <linux/mman.h>
#include <linux/sched/mm.h>
#include <linux/crc32.h>
#include <linux/task_io_accounting_ops.h>

#include "zonefs.h"

<<<<<<< HEAD
=======
#define CREATE_TRACE_POINTS
#include "trace.h"

>>>>>>> f642729d
static inline int zonefs_zone_mgmt(struct inode *inode,
				   enum req_opf op)
{
	struct zonefs_inode_info *zi = ZONEFS_I(inode);
	int ret;

	lockdep_assert_held(&zi->i_truncate_mutex);

<<<<<<< HEAD
=======
	trace_zonefs_zone_mgmt(inode, op);
>>>>>>> f642729d
	ret = blkdev_zone_mgmt(inode->i_sb->s_bdev, op, zi->i_zsector,
			       zi->i_zone_size >> SECTOR_SHIFT, GFP_NOFS);
	if (ret) {
		zonefs_err(inode->i_sb,
			   "Zone management operation %s at %llu failed %d\n",
			   blk_op_str(op), zi->i_zsector, ret);
		return ret;
	}

	return 0;
}

static inline void zonefs_i_size_write(struct inode *inode, loff_t isize)
{
	struct zonefs_inode_info *zi = ZONEFS_I(inode);

	i_size_write(inode, isize);
	/*
	 * A full zone is no longer open/active and does not need
	 * explicit closing.
	 */
	if (isize >= zi->i_max_size)
		zi->i_flags &= ~ZONEFS_ZONE_OPEN;
}

static int zonefs_iomap_begin(struct inode *inode, loff_t offset, loff_t length,
			      unsigned int flags, struct iomap *iomap,
			      struct iomap *srcmap)
{
	struct zonefs_inode_info *zi = ZONEFS_I(inode);
	struct super_block *sb = inode->i_sb;
	loff_t isize;

	/* All I/Os should always be within the file maximum size */
	if (WARN_ON_ONCE(offset + length > zi->i_max_size))
		return -EIO;

	/*
	 * Sequential zones can only accept direct writes. This is already
	 * checked when writes are issued, so warn if we see a page writeback
	 * operation.
	 */
	if (WARN_ON_ONCE(zi->i_ztype == ZONEFS_ZTYPE_SEQ &&
			 (flags & IOMAP_WRITE) && !(flags & IOMAP_DIRECT)))
		return -EIO;

	/*
	 * For conventional zones, all blocks are always mapped. For sequential
	 * zones, all blocks after always mapped below the inode size (zone
	 * write pointer) and unwriten beyond.
	 */
	mutex_lock(&zi->i_truncate_mutex);
	isize = i_size_read(inode);
	if (offset >= isize)
		iomap->type = IOMAP_UNWRITTEN;
	else
		iomap->type = IOMAP_MAPPED;
	if (flags & IOMAP_WRITE)
		length = zi->i_max_size - offset;
	else
		length = min(length, isize - offset);
	mutex_unlock(&zi->i_truncate_mutex);

	iomap->offset = ALIGN_DOWN(offset, sb->s_blocksize);
	iomap->length = ALIGN(offset + length, sb->s_blocksize) - iomap->offset;
	iomap->bdev = inode->i_sb->s_bdev;
	iomap->addr = (zi->i_zsector << SECTOR_SHIFT) + iomap->offset;

	trace_zonefs_iomap_begin(inode, iomap);

	return 0;
}

static const struct iomap_ops zonefs_iomap_ops = {
	.iomap_begin	= zonefs_iomap_begin,
};

static int zonefs_readpage(struct file *unused, struct page *page)
{
	return iomap_readpage(page, &zonefs_iomap_ops);
}

static void zonefs_readahead(struct readahead_control *rac)
{
	iomap_readahead(rac, &zonefs_iomap_ops);
}

/*
 * Map blocks for page writeback. This is used only on conventional zone files,
 * which implies that the page range can only be within the fixed inode size.
 */
static int zonefs_map_blocks(struct iomap_writepage_ctx *wpc,
			     struct inode *inode, loff_t offset)
{
	struct zonefs_inode_info *zi = ZONEFS_I(inode);

	if (WARN_ON_ONCE(zi->i_ztype != ZONEFS_ZTYPE_CNV))
		return -EIO;
	if (WARN_ON_ONCE(offset >= i_size_read(inode)))
		return -EIO;

	/* If the mapping is already OK, nothing needs to be done */
	if (offset >= wpc->iomap.offset &&
	    offset < wpc->iomap.offset + wpc->iomap.length)
		return 0;

	return zonefs_iomap_begin(inode, offset, zi->i_max_size - offset,
				  IOMAP_WRITE, &wpc->iomap, NULL);
}

static const struct iomap_writeback_ops zonefs_writeback_ops = {
	.map_blocks		= zonefs_map_blocks,
};

static int zonefs_writepage(struct page *page, struct writeback_control *wbc)
{
	struct iomap_writepage_ctx wpc = { };

	return iomap_writepage(page, wbc, &wpc, &zonefs_writeback_ops);
}

static int zonefs_writepages(struct address_space *mapping,
			     struct writeback_control *wbc)
{
	struct iomap_writepage_ctx wpc = { };

	return iomap_writepages(mapping, wbc, &wpc, &zonefs_writeback_ops);
}

static const struct address_space_operations zonefs_file_aops = {
	.readpage		= zonefs_readpage,
	.readahead		= zonefs_readahead,
	.writepage		= zonefs_writepage,
	.writepages		= zonefs_writepages,
	.set_page_dirty		= iomap_set_page_dirty,
	.releasepage		= iomap_releasepage,
	.invalidatepage		= iomap_invalidatepage,
	.migratepage		= iomap_migrate_page,
	.is_partially_uptodate	= iomap_is_partially_uptodate,
	.error_remove_page	= generic_error_remove_page,
	.direct_IO		= noop_direct_IO,
};

static void zonefs_update_stats(struct inode *inode, loff_t new_isize)
{
	struct super_block *sb = inode->i_sb;
	struct zonefs_sb_info *sbi = ZONEFS_SB(sb);
	loff_t old_isize = i_size_read(inode);
	loff_t nr_blocks;

	if (new_isize == old_isize)
		return;

	spin_lock(&sbi->s_lock);

	/*
	 * This may be called for an update after an IO error.
	 * So beware of the values seen.
	 */
	if (new_isize < old_isize) {
		nr_blocks = (old_isize - new_isize) >> sb->s_blocksize_bits;
		if (sbi->s_used_blocks > nr_blocks)
			sbi->s_used_blocks -= nr_blocks;
		else
			sbi->s_used_blocks = 0;
	} else {
		sbi->s_used_blocks +=
			(new_isize - old_isize) >> sb->s_blocksize_bits;
		if (sbi->s_used_blocks > sbi->s_blocks)
			sbi->s_used_blocks = sbi->s_blocks;
	}

	spin_unlock(&sbi->s_lock);
}

/*
 * Check a zone condition and adjust its file inode access permissions for
 * offline and readonly zones. Return the inode size corresponding to the
 * amount of readable data in the zone.
 */
static loff_t zonefs_check_zone_condition(struct inode *inode,
					  struct blk_zone *zone, bool warn,
					  bool mount)
{
	struct zonefs_inode_info *zi = ZONEFS_I(inode);

	switch (zone->cond) {
	case BLK_ZONE_COND_OFFLINE:
		/*
		 * Dead zone: make the inode immutable, disable all accesses
		 * and set the file size to 0 (zone wp set to zone start).
		 */
		if (warn)
			zonefs_warn(inode->i_sb, "inode %lu: offline zone\n",
				    inode->i_ino);
		inode->i_flags |= S_IMMUTABLE;
		inode->i_mode &= ~0777;
		zone->wp = zone->start;
		return 0;
	case BLK_ZONE_COND_READONLY:
		/*
		 * The write pointer of read-only zones is invalid. If such a
		 * zone is found during mount, the file size cannot be retrieved
		 * so we treat the zone as offline (mount == true case).
		 * Otherwise, keep the file size as it was when last updated
		 * so that the user can recover data. In both cases, writes are
		 * always disabled for the zone.
		 */
		if (warn)
			zonefs_warn(inode->i_sb, "inode %lu: read-only zone\n",
				    inode->i_ino);
		inode->i_flags |= S_IMMUTABLE;
		if (mount) {
			zone->cond = BLK_ZONE_COND_OFFLINE;
			inode->i_mode &= ~0777;
			zone->wp = zone->start;
			return 0;
		}
		inode->i_mode &= ~0222;
		return i_size_read(inode);
	case BLK_ZONE_COND_FULL:
		/* The write pointer of full zones is invalid. */
		return zi->i_max_size;
	default:
		if (zi->i_ztype == ZONEFS_ZTYPE_CNV)
			return zi->i_max_size;
		return (zone->wp - zone->start) << SECTOR_SHIFT;
	}
}

struct zonefs_ioerr_data {
	struct inode	*inode;
	bool		write;
};

static int zonefs_io_error_cb(struct blk_zone *zone, unsigned int idx,
			      void *data)
{
	struct zonefs_ioerr_data *err = data;
	struct inode *inode = err->inode;
	struct zonefs_inode_info *zi = ZONEFS_I(inode);
	struct super_block *sb = inode->i_sb;
	struct zonefs_sb_info *sbi = ZONEFS_SB(sb);
	loff_t isize, data_size;

	/*
	 * Check the zone condition: if the zone is not "bad" (offline or
	 * read-only), read errors are simply signaled to the IO issuer as long
	 * as there is no inconsistency between the inode size and the amount of
	 * data writen in the zone (data_size).
	 */
	data_size = zonefs_check_zone_condition(inode, zone, true, false);
	isize = i_size_read(inode);
	if (zone->cond != BLK_ZONE_COND_OFFLINE &&
	    zone->cond != BLK_ZONE_COND_READONLY &&
	    !err->write && isize == data_size)
		return 0;

	/*
	 * At this point, we detected either a bad zone or an inconsistency
	 * between the inode size and the amount of data written in the zone.
	 * For the latter case, the cause may be a write IO error or an external
	 * action on the device. Two error patterns exist:
	 * 1) The inode size is lower than the amount of data in the zone:
	 *    a write operation partially failed and data was writen at the end
	 *    of the file. This can happen in the case of a large direct IO
	 *    needing several BIOs and/or write requests to be processed.
	 * 2) The inode size is larger than the amount of data in the zone:
	 *    this can happen with a deferred write error with the use of the
	 *    device side write cache after getting successful write IO
	 *    completions. Other possibilities are (a) an external corruption,
	 *    e.g. an application reset the zone directly, or (b) the device
	 *    has a serious problem (e.g. firmware bug).
	 *
	 * In all cases, warn about inode size inconsistency and handle the
	 * IO error according to the zone condition and to the mount options.
	 */
	if (zi->i_ztype == ZONEFS_ZTYPE_SEQ && isize != data_size)
		zonefs_warn(sb, "inode %lu: invalid size %lld (should be %lld)\n",
			    inode->i_ino, isize, data_size);

	/*
	 * First handle bad zones signaled by hardware. The mount options
	 * errors=zone-ro and errors=zone-offline result in changing the
	 * zone condition to read-only and offline respectively, as if the
	 * condition was signaled by the hardware.
	 */
	if (zone->cond == BLK_ZONE_COND_OFFLINE ||
	    sbi->s_mount_opts & ZONEFS_MNTOPT_ERRORS_ZOL) {
		zonefs_warn(sb, "inode %lu: read/write access disabled\n",
			    inode->i_ino);
		if (zone->cond != BLK_ZONE_COND_OFFLINE) {
			zone->cond = BLK_ZONE_COND_OFFLINE;
			data_size = zonefs_check_zone_condition(inode, zone,
								false, false);
		}
	} else if (zone->cond == BLK_ZONE_COND_READONLY ||
		   sbi->s_mount_opts & ZONEFS_MNTOPT_ERRORS_ZRO) {
		zonefs_warn(sb, "inode %lu: write access disabled\n",
			    inode->i_ino);
		if (zone->cond != BLK_ZONE_COND_READONLY) {
			zone->cond = BLK_ZONE_COND_READONLY;
			data_size = zonefs_check_zone_condition(inode, zone,
								false, false);
		}
	}

	/*
	 * If the filesystem is mounted with the explicit-open mount option, we
	 * need to clear the ZONEFS_ZONE_OPEN flag if the zone transitioned to
	 * the read-only or offline condition, to avoid attempting an explicit
	 * close of the zone when the inode file is closed.
	 */
	if ((sbi->s_mount_opts & ZONEFS_MNTOPT_EXPLICIT_OPEN) &&
	    (zone->cond == BLK_ZONE_COND_OFFLINE ||
	     zone->cond == BLK_ZONE_COND_READONLY))
		zi->i_flags &= ~ZONEFS_ZONE_OPEN;

	/*
	 * If error=remount-ro was specified, any error result in remounting
	 * the volume as read-only.
	 */
	if ((sbi->s_mount_opts & ZONEFS_MNTOPT_ERRORS_RO) && !sb_rdonly(sb)) {
		zonefs_warn(sb, "remounting filesystem read-only\n");
		sb->s_flags |= SB_RDONLY;
	}

	/*
	 * Update block usage stats and the inode size  to prevent access to
	 * invalid data.
	 */
	zonefs_update_stats(inode, data_size);
	zonefs_i_size_write(inode, data_size);
	zi->i_wpoffset = data_size;

	return 0;
}

/*
 * When an file IO error occurs, check the file zone to see if there is a change
 * in the zone condition (e.g. offline or read-only). For a failed write to a
 * sequential zone, the zone write pointer position must also be checked to
 * eventually correct the file size and zonefs inode write pointer offset
 * (which can be out of sync with the drive due to partial write failures).
 */
static void __zonefs_io_error(struct inode *inode, bool write)
{
	struct zonefs_inode_info *zi = ZONEFS_I(inode);
	struct super_block *sb = inode->i_sb;
	struct zonefs_sb_info *sbi = ZONEFS_SB(sb);
	unsigned int noio_flag;
	unsigned int nr_zones =
		zi->i_zone_size >> (sbi->s_zone_sectors_shift + SECTOR_SHIFT);
	struct zonefs_ioerr_data err = {
		.inode = inode,
		.write = write,
	};
	int ret;

	/*
	 * Memory allocations in blkdev_report_zones() can trigger a memory
	 * reclaim which may in turn cause a recursion into zonefs as well as
	 * struct request allocations for the same device. The former case may
	 * end up in a deadlock on the inode truncate mutex, while the latter
	 * may prevent IO forward progress. Executing the report zones under
	 * the GFP_NOIO context avoids both problems.
	 */
	noio_flag = memalloc_noio_save();
	ret = blkdev_report_zones(sb->s_bdev, zi->i_zsector, nr_zones,
				  zonefs_io_error_cb, &err);
	if (ret != nr_zones)
		zonefs_err(sb, "Get inode %lu zone information failed %d\n",
			   inode->i_ino, ret);
	memalloc_noio_restore(noio_flag);
}

static void zonefs_io_error(struct inode *inode, bool write)
{
	struct zonefs_inode_info *zi = ZONEFS_I(inode);

	mutex_lock(&zi->i_truncate_mutex);
	__zonefs_io_error(inode, write);
	mutex_unlock(&zi->i_truncate_mutex);
}

static int zonefs_file_truncate(struct inode *inode, loff_t isize)
{
	struct zonefs_inode_info *zi = ZONEFS_I(inode);
	loff_t old_isize;
	enum req_opf op;
	int ret = 0;

	/*
	 * Only sequential zone files can be truncated and truncation is allowed
	 * only down to a 0 size, which is equivalent to a zone reset, and to
	 * the maximum file size, which is equivalent to a zone finish.
	 */
	if (zi->i_ztype != ZONEFS_ZTYPE_SEQ)
		return -EPERM;

	if (!isize)
		op = REQ_OP_ZONE_RESET;
	else if (isize == zi->i_max_size)
		op = REQ_OP_ZONE_FINISH;
	else
		return -EPERM;

	inode_dio_wait(inode);

	/* Serialize against page faults */
	down_write(&zi->i_mmap_sem);

	/* Serialize against zonefs_iomap_begin() */
	mutex_lock(&zi->i_truncate_mutex);

	old_isize = i_size_read(inode);
	if (isize == old_isize)
		goto unlock;

	ret = zonefs_zone_mgmt(inode, op);
	if (ret)
		goto unlock;

	/*
	 * If the mount option ZONEFS_MNTOPT_EXPLICIT_OPEN is set,
	 * take care of open zones.
	 */
	if (zi->i_flags & ZONEFS_ZONE_OPEN) {
		/*
		 * Truncating a zone to EMPTY or FULL is the equivalent of
		 * closing the zone. For a truncation to 0, we need to
		 * re-open the zone to ensure new writes can be processed.
		 * For a truncation to the maximum file size, the zone is
		 * closed and writes cannot be accepted anymore, so clear
		 * the open flag.
		 */
		if (!isize)
			ret = zonefs_zone_mgmt(inode, REQ_OP_ZONE_OPEN);
		else
			zi->i_flags &= ~ZONEFS_ZONE_OPEN;
	}

	zonefs_update_stats(inode, isize);
	truncate_setsize(inode, isize);
	zi->i_wpoffset = isize;

unlock:
	mutex_unlock(&zi->i_truncate_mutex);
	up_write(&zi->i_mmap_sem);

	return ret;
}

static int zonefs_inode_setattr(struct user_namespace *mnt_userns,
				struct dentry *dentry, struct iattr *iattr)
{
	struct inode *inode = d_inode(dentry);
	int ret;

	if (unlikely(IS_IMMUTABLE(inode)))
		return -EPERM;

	ret = setattr_prepare(&init_user_ns, dentry, iattr);
	if (ret)
		return ret;

	/*
	 * Since files and directories cannot be created nor deleted, do not
	 * allow setting any write attributes on the sub-directories grouping
	 * files by zone type.
	 */
	if ((iattr->ia_valid & ATTR_MODE) && S_ISDIR(inode->i_mode) &&
	    (iattr->ia_mode & 0222))
		return -EPERM;

	if (((iattr->ia_valid & ATTR_UID) &&
	     !uid_eq(iattr->ia_uid, inode->i_uid)) ||
	    ((iattr->ia_valid & ATTR_GID) &&
	     !gid_eq(iattr->ia_gid, inode->i_gid))) {
		ret = dquot_transfer(inode, iattr);
		if (ret)
			return ret;
	}

	if (iattr->ia_valid & ATTR_SIZE) {
		ret = zonefs_file_truncate(inode, iattr->ia_size);
		if (ret)
			return ret;
	}

	setattr_copy(&init_user_ns, inode, iattr);

	return 0;
}

static const struct inode_operations zonefs_file_inode_operations = {
	.setattr	= zonefs_inode_setattr,
};

static int zonefs_file_fsync(struct file *file, loff_t start, loff_t end,
			     int datasync)
{
	struct inode *inode = file_inode(file);
	int ret = 0;

	if (unlikely(IS_IMMUTABLE(inode)))
		return -EPERM;

	/*
	 * Since only direct writes are allowed in sequential files, page cache
	 * flush is needed only for conventional zone files.
	 */
	if (ZONEFS_I(inode)->i_ztype == ZONEFS_ZTYPE_CNV)
		ret = file_write_and_wait_range(file, start, end);
	if (!ret)
		ret = blkdev_issue_flush(inode->i_sb->s_bdev);

	if (ret)
		zonefs_io_error(inode, true);

	return ret;
}

static vm_fault_t zonefs_filemap_fault(struct vm_fault *vmf)
{
	struct zonefs_inode_info *zi = ZONEFS_I(file_inode(vmf->vma->vm_file));
	vm_fault_t ret;

	down_read(&zi->i_mmap_sem);
	ret = filemap_fault(vmf);
	up_read(&zi->i_mmap_sem);

	return ret;
}

static vm_fault_t zonefs_filemap_page_mkwrite(struct vm_fault *vmf)
{
	struct inode *inode = file_inode(vmf->vma->vm_file);
	struct zonefs_inode_info *zi = ZONEFS_I(inode);
	vm_fault_t ret;

	if (unlikely(IS_IMMUTABLE(inode)))
		return VM_FAULT_SIGBUS;

	/*
	 * Sanity check: only conventional zone files can have shared
	 * writeable mappings.
	 */
	if (WARN_ON_ONCE(zi->i_ztype != ZONEFS_ZTYPE_CNV))
		return VM_FAULT_NOPAGE;

	sb_start_pagefault(inode->i_sb);
	file_update_time(vmf->vma->vm_file);

	/* Serialize against truncates */
	down_read(&zi->i_mmap_sem);
	ret = iomap_page_mkwrite(vmf, &zonefs_iomap_ops);
	up_read(&zi->i_mmap_sem);

	sb_end_pagefault(inode->i_sb);
	return ret;
}

static const struct vm_operations_struct zonefs_file_vm_ops = {
	.fault		= zonefs_filemap_fault,
	.map_pages	= filemap_map_pages,
	.page_mkwrite	= zonefs_filemap_page_mkwrite,
};

static int zonefs_file_mmap(struct file *file, struct vm_area_struct *vma)
{
	/*
	 * Conventional zones accept random writes, so their files can support
	 * shared writable mappings. For sequential zone files, only read
	 * mappings are possible since there are no guarantees for write
	 * ordering between msync() and page cache writeback.
	 */
	if (ZONEFS_I(file_inode(file))->i_ztype == ZONEFS_ZTYPE_SEQ &&
	    (vma->vm_flags & VM_SHARED) && (vma->vm_flags & VM_MAYWRITE))
		return -EINVAL;

	file_accessed(file);
	vma->vm_ops = &zonefs_file_vm_ops;

	return 0;
}

static loff_t zonefs_file_llseek(struct file *file, loff_t offset, int whence)
{
	loff_t isize = i_size_read(file_inode(file));

	/*
	 * Seeks are limited to below the zone size for conventional zones
	 * and below the zone write pointer for sequential zones. In both
	 * cases, this limit is the inode size.
	 */
	return generic_file_llseek_size(file, offset, whence, isize, isize);
}

static int zonefs_file_write_dio_end_io(struct kiocb *iocb, ssize_t size,
					int error, unsigned int flags)
{
	struct inode *inode = file_inode(iocb->ki_filp);
	struct zonefs_inode_info *zi = ZONEFS_I(inode);

	if (error) {
		zonefs_io_error(inode, true);
		return error;
	}

	if (size && zi->i_ztype != ZONEFS_ZTYPE_CNV) {
		/*
		 * Note that we may be seeing completions out of order,
		 * but that is not a problem since a write completed
		 * successfully necessarily means that all preceding writes
		 * were also successful. So we can safely increase the inode
		 * size to the write end location.
		 */
		mutex_lock(&zi->i_truncate_mutex);
		if (i_size_read(inode) < iocb->ki_pos + size) {
			zonefs_update_stats(inode, iocb->ki_pos + size);
			zonefs_i_size_write(inode, iocb->ki_pos + size);
		}
		mutex_unlock(&zi->i_truncate_mutex);
	}

	return 0;
}

static const struct iomap_dio_ops zonefs_write_dio_ops = {
	.end_io			= zonefs_file_write_dio_end_io,
};

static ssize_t zonefs_file_dio_append(struct kiocb *iocb, struct iov_iter *from)
{
	struct inode *inode = file_inode(iocb->ki_filp);
	struct zonefs_inode_info *zi = ZONEFS_I(inode);
	struct block_device *bdev = inode->i_sb->s_bdev;
	unsigned int max;
	struct bio *bio;
	ssize_t size;
	int nr_pages;
	ssize_t ret;

	max = queue_max_zone_append_sectors(bdev_get_queue(bdev));
	max = ALIGN_DOWN(max << SECTOR_SHIFT, inode->i_sb->s_blocksize);
	iov_iter_truncate(from, max);

	nr_pages = iov_iter_npages(from, BIO_MAX_VECS);
	if (!nr_pages)
		return 0;

	bio = bio_alloc(GFP_NOFS, nr_pages);
	if (!bio)
		return -ENOMEM;

	bio_set_dev(bio, bdev);
	bio->bi_iter.bi_sector = zi->i_zsector;
	bio->bi_write_hint = iocb->ki_hint;
	bio->bi_ioprio = iocb->ki_ioprio;
	bio->bi_opf = REQ_OP_ZONE_APPEND | REQ_SYNC | REQ_IDLE;
	if (iocb->ki_flags & IOCB_DSYNC)
		bio->bi_opf |= REQ_FUA;

	ret = bio_iov_iter_get_pages(bio, from);
	if (unlikely(ret))
		goto out_release;

	size = bio->bi_iter.bi_size;
	task_io_account_write(size);

	if (iocb->ki_flags & IOCB_HIPRI)
		bio_set_polled(bio, iocb);

	ret = submit_bio_wait(bio);

	zonefs_file_write_dio_end_io(iocb, size, ret, 0);
	trace_zonefs_file_dio_append(inode, size, ret);

out_release:
	bio_release_pages(bio, false);
	bio_put(bio);

	if (ret >= 0) {
		iocb->ki_pos += size;
		return size;
	}

	return ret;
}

/*
 * Handle direct writes. For sequential zone files, this is the only possible
 * write path. For these files, check that the user is issuing writes
 * sequentially from the end of the file. This code assumes that the block layer
 * delivers write requests to the device in sequential order. This is always the
 * case if a block IO scheduler implementing the ELEVATOR_F_ZBD_SEQ_WRITE
 * elevator feature is being used (e.g. mq-deadline). The block layer always
 * automatically select such an elevator for zoned block devices during the
 * device initialization.
 */
static ssize_t zonefs_file_dio_write(struct kiocb *iocb, struct iov_iter *from)
{
	struct inode *inode = file_inode(iocb->ki_filp);
	struct zonefs_inode_info *zi = ZONEFS_I(inode);
	struct super_block *sb = inode->i_sb;
	bool sync = is_sync_kiocb(iocb);
	bool append = false;
	size_t count;
	ssize_t ret;

	/*
	 * For async direct IOs to sequential zone files, refuse IOCB_NOWAIT
	 * as this can cause write reordering (e.g. the first aio gets EAGAIN
	 * on the inode lock but the second goes through but is now unaligned).
	 */
	if (zi->i_ztype == ZONEFS_ZTYPE_SEQ && !sync &&
	    (iocb->ki_flags & IOCB_NOWAIT))
		return -EOPNOTSUPP;

	if (iocb->ki_flags & IOCB_NOWAIT) {
		if (!inode_trylock(inode))
			return -EAGAIN;
	} else {
		inode_lock(inode);
	}

	ret = generic_write_checks(iocb, from);
	if (ret <= 0)
		goto inode_unlock;

	iov_iter_truncate(from, zi->i_max_size - iocb->ki_pos);
	count = iov_iter_count(from);

	if ((iocb->ki_pos | count) & (sb->s_blocksize - 1)) {
		ret = -EINVAL;
		goto inode_unlock;
	}

	/* Enforce sequential writes (append only) in sequential zones */
	if (zi->i_ztype == ZONEFS_ZTYPE_SEQ) {
		mutex_lock(&zi->i_truncate_mutex);
		if (iocb->ki_pos != zi->i_wpoffset) {
			mutex_unlock(&zi->i_truncate_mutex);
			ret = -EINVAL;
			goto inode_unlock;
		}
		mutex_unlock(&zi->i_truncate_mutex);
		append = sync;
	}

	if (append)
		ret = zonefs_file_dio_append(iocb, from);
	else
		ret = iomap_dio_rw(iocb, from, &zonefs_iomap_ops,
				   &zonefs_write_dio_ops, 0);
	if (zi->i_ztype == ZONEFS_ZTYPE_SEQ &&
	    (ret > 0 || ret == -EIOCBQUEUED)) {
		if (ret > 0)
			count = ret;
		mutex_lock(&zi->i_truncate_mutex);
		zi->i_wpoffset += count;
		mutex_unlock(&zi->i_truncate_mutex);
	}

inode_unlock:
	inode_unlock(inode);

	return ret;
}

static ssize_t zonefs_file_buffered_write(struct kiocb *iocb,
					  struct iov_iter *from)
{
	struct inode *inode = file_inode(iocb->ki_filp);
	struct zonefs_inode_info *zi = ZONEFS_I(inode);
	ssize_t ret;

	/*
	 * Direct IO writes are mandatory for sequential zone files so that the
	 * write IO issuing order is preserved.
	 */
	if (zi->i_ztype != ZONEFS_ZTYPE_CNV)
		return -EIO;

	if (iocb->ki_flags & IOCB_NOWAIT) {
		if (!inode_trylock(inode))
			return -EAGAIN;
	} else {
		inode_lock(inode);
	}

	ret = generic_write_checks(iocb, from);
	if (ret <= 0)
		goto inode_unlock;

	iov_iter_truncate(from, zi->i_max_size - iocb->ki_pos);

	ret = iomap_file_buffered_write(iocb, from, &zonefs_iomap_ops);
	if (ret > 0)
		iocb->ki_pos += ret;
	else if (ret == -EIO)
		zonefs_io_error(inode, true);

inode_unlock:
	inode_unlock(inode);
	if (ret > 0)
		ret = generic_write_sync(iocb, ret);

	return ret;
}

static ssize_t zonefs_file_write_iter(struct kiocb *iocb, struct iov_iter *from)
{
	struct inode *inode = file_inode(iocb->ki_filp);

	if (unlikely(IS_IMMUTABLE(inode)))
		return -EPERM;

	if (sb_rdonly(inode->i_sb))
		return -EROFS;

	/* Write operations beyond the zone size are not allowed */
	if (iocb->ki_pos >= ZONEFS_I(inode)->i_max_size)
		return -EFBIG;

	if (iocb->ki_flags & IOCB_DIRECT) {
		ssize_t ret = zonefs_file_dio_write(iocb, from);
		if (ret != -ENOTBLK)
			return ret;
	}

	return zonefs_file_buffered_write(iocb, from);
}

static int zonefs_file_read_dio_end_io(struct kiocb *iocb, ssize_t size,
				       int error, unsigned int flags)
{
	if (error) {
		zonefs_io_error(file_inode(iocb->ki_filp), false);
		return error;
	}

	return 0;
}

static const struct iomap_dio_ops zonefs_read_dio_ops = {
	.end_io			= zonefs_file_read_dio_end_io,
};

static ssize_t zonefs_file_read_iter(struct kiocb *iocb, struct iov_iter *to)
{
	struct inode *inode = file_inode(iocb->ki_filp);
	struct zonefs_inode_info *zi = ZONEFS_I(inode);
	struct super_block *sb = inode->i_sb;
	loff_t isize;
	ssize_t ret;

	/* Offline zones cannot be read */
	if (unlikely(IS_IMMUTABLE(inode) && !(inode->i_mode & 0777)))
		return -EPERM;

	if (iocb->ki_pos >= zi->i_max_size)
		return 0;

	if (iocb->ki_flags & IOCB_NOWAIT) {
		if (!inode_trylock_shared(inode))
			return -EAGAIN;
	} else {
		inode_lock_shared(inode);
	}

	/* Limit read operations to written data */
	mutex_lock(&zi->i_truncate_mutex);
	isize = i_size_read(inode);
	if (iocb->ki_pos >= isize) {
		mutex_unlock(&zi->i_truncate_mutex);
		ret = 0;
		goto inode_unlock;
	}
	iov_iter_truncate(to, isize - iocb->ki_pos);
	mutex_unlock(&zi->i_truncate_mutex);

	if (iocb->ki_flags & IOCB_DIRECT) {
		size_t count = iov_iter_count(to);

		if ((iocb->ki_pos | count) & (sb->s_blocksize - 1)) {
			ret = -EINVAL;
			goto inode_unlock;
		}
		file_accessed(iocb->ki_filp);
		ret = iomap_dio_rw(iocb, to, &zonefs_iomap_ops,
				   &zonefs_read_dio_ops, 0);
	} else {
		ret = generic_file_read_iter(iocb, to);
		if (ret == -EIO)
			zonefs_io_error(inode, false);
	}

inode_unlock:
	inode_unlock_shared(inode);

	return ret;
}

static inline bool zonefs_file_use_exp_open(struct inode *inode, struct file *file)
{
	struct zonefs_inode_info *zi = ZONEFS_I(inode);
	struct zonefs_sb_info *sbi = ZONEFS_SB(inode->i_sb);

	if (!(sbi->s_mount_opts & ZONEFS_MNTOPT_EXPLICIT_OPEN))
		return false;

	if (zi->i_ztype != ZONEFS_ZTYPE_SEQ)
		return false;

	if (!(file->f_mode & FMODE_WRITE))
		return false;

	return true;
}

static int zonefs_open_zone(struct inode *inode)
{
	struct zonefs_inode_info *zi = ZONEFS_I(inode);
	struct zonefs_sb_info *sbi = ZONEFS_SB(inode->i_sb);
	int ret = 0;

	mutex_lock(&zi->i_truncate_mutex);

	zi->i_wr_refcnt++;
	if (zi->i_wr_refcnt == 1) {

		if (atomic_inc_return(&sbi->s_open_zones) > sbi->s_max_open_zones) {
			atomic_dec(&sbi->s_open_zones);
			ret = -EBUSY;
			goto unlock;
		}

		if (i_size_read(inode) < zi->i_max_size) {
			ret = zonefs_zone_mgmt(inode, REQ_OP_ZONE_OPEN);
			if (ret) {
				zi->i_wr_refcnt--;
				atomic_dec(&sbi->s_open_zones);
				goto unlock;
			}
			zi->i_flags |= ZONEFS_ZONE_OPEN;
		}
	}

unlock:
	mutex_unlock(&zi->i_truncate_mutex);

	return ret;
}

static int zonefs_file_open(struct inode *inode, struct file *file)
{
	int ret;

	ret = generic_file_open(inode, file);
	if (ret)
		return ret;

	if (zonefs_file_use_exp_open(inode, file))
		return zonefs_open_zone(inode);

	return 0;
}

static void zonefs_close_zone(struct inode *inode)
{
	struct zonefs_inode_info *zi = ZONEFS_I(inode);
	int ret = 0;

	mutex_lock(&zi->i_truncate_mutex);
	zi->i_wr_refcnt--;
	if (!zi->i_wr_refcnt) {
		struct zonefs_sb_info *sbi = ZONEFS_SB(inode->i_sb);
		struct super_block *sb = inode->i_sb;

		/*
		 * If the file zone is full, it is not open anymore and we only
		 * need to decrement the open count.
		 */
		if (!(zi->i_flags & ZONEFS_ZONE_OPEN))
			goto dec;

		ret = zonefs_zone_mgmt(inode, REQ_OP_ZONE_CLOSE);
		if (ret) {
			__zonefs_io_error(inode, false);
			/*
			 * Leaving zones explicitly open may lead to a state
			 * where most zones cannot be written (zone resources
			 * exhausted). So take preventive action by remounting
			 * read-only.
			 */
			if (zi->i_flags & ZONEFS_ZONE_OPEN &&
			    !(sb->s_flags & SB_RDONLY)) {
				zonefs_warn(sb, "closing zone failed, remounting filesystem read-only\n");
				sb->s_flags |= SB_RDONLY;
			}
		}
		zi->i_flags &= ~ZONEFS_ZONE_OPEN;
dec:
		atomic_dec(&sbi->s_open_zones);
	}
	mutex_unlock(&zi->i_truncate_mutex);
}

static int zonefs_file_release(struct inode *inode, struct file *file)
{
	/*
	 * If we explicitly open a zone we must close it again as well, but the
	 * zone management operation can fail (either due to an IO error or as
	 * the zone has gone offline or read-only). Make sure we don't fail the
	 * close(2) for user-space.
	 */
	if (zonefs_file_use_exp_open(inode, file))
		zonefs_close_zone(inode);

	return 0;
}

static const struct file_operations zonefs_file_operations = {
	.open		= zonefs_file_open,
	.release	= zonefs_file_release,
	.fsync		= zonefs_file_fsync,
	.mmap		= zonefs_file_mmap,
	.llseek		= zonefs_file_llseek,
	.read_iter	= zonefs_file_read_iter,
	.write_iter	= zonefs_file_write_iter,
	.splice_read	= generic_file_splice_read,
	.splice_write	= iter_file_splice_write,
	.iopoll		= iomap_dio_iopoll,
};

static struct kmem_cache *zonefs_inode_cachep;

static struct inode *zonefs_alloc_inode(struct super_block *sb)
{
	struct zonefs_inode_info *zi;

	zi = kmem_cache_alloc(zonefs_inode_cachep, GFP_KERNEL);
	if (!zi)
		return NULL;

	inode_init_once(&zi->i_vnode);
	mutex_init(&zi->i_truncate_mutex);
	init_rwsem(&zi->i_mmap_sem);
	zi->i_wr_refcnt = 0;

	return &zi->i_vnode;
}

static void zonefs_free_inode(struct inode *inode)
{
	kmem_cache_free(zonefs_inode_cachep, ZONEFS_I(inode));
}

/*
 * File system stat.
 */
static int zonefs_statfs(struct dentry *dentry, struct kstatfs *buf)
{
	struct super_block *sb = dentry->d_sb;
	struct zonefs_sb_info *sbi = ZONEFS_SB(sb);
	enum zonefs_ztype t;
	u64 fsid;

	buf->f_type = ZONEFS_MAGIC;
	buf->f_bsize = sb->s_blocksize;
	buf->f_namelen = ZONEFS_NAME_MAX;

	spin_lock(&sbi->s_lock);

	buf->f_blocks = sbi->s_blocks;
	if (WARN_ON(sbi->s_used_blocks > sbi->s_blocks))
		buf->f_bfree = 0;
	else
		buf->f_bfree = buf->f_blocks - sbi->s_used_blocks;
	buf->f_bavail = buf->f_bfree;

	for (t = 0; t < ZONEFS_ZTYPE_MAX; t++) {
		if (sbi->s_nr_files[t])
			buf->f_files += sbi->s_nr_files[t] + 1;
	}
	buf->f_ffree = 0;

	spin_unlock(&sbi->s_lock);

	fsid = le64_to_cpup((void *)sbi->s_uuid.b) ^
		le64_to_cpup((void *)sbi->s_uuid.b + sizeof(u64));
	buf->f_fsid = u64_to_fsid(fsid);

	return 0;
}

enum {
	Opt_errors_ro, Opt_errors_zro, Opt_errors_zol, Opt_errors_repair,
	Opt_explicit_open, Opt_err,
};

static const match_table_t tokens = {
	{ Opt_errors_ro,	"errors=remount-ro"},
	{ Opt_errors_zro,	"errors=zone-ro"},
	{ Opt_errors_zol,	"errors=zone-offline"},
	{ Opt_errors_repair,	"errors=repair"},
	{ Opt_explicit_open,	"explicit-open" },
	{ Opt_err,		NULL}
};

static int zonefs_parse_options(struct super_block *sb, char *options)
{
	struct zonefs_sb_info *sbi = ZONEFS_SB(sb);
	substring_t args[MAX_OPT_ARGS];
	char *p;

	if (!options)
		return 0;

	while ((p = strsep(&options, ",")) != NULL) {
		int token;

		if (!*p)
			continue;

		token = match_token(p, tokens, args);
		switch (token) {
		case Opt_errors_ro:
			sbi->s_mount_opts &= ~ZONEFS_MNTOPT_ERRORS_MASK;
			sbi->s_mount_opts |= ZONEFS_MNTOPT_ERRORS_RO;
			break;
		case Opt_errors_zro:
			sbi->s_mount_opts &= ~ZONEFS_MNTOPT_ERRORS_MASK;
			sbi->s_mount_opts |= ZONEFS_MNTOPT_ERRORS_ZRO;
			break;
		case Opt_errors_zol:
			sbi->s_mount_opts &= ~ZONEFS_MNTOPT_ERRORS_MASK;
			sbi->s_mount_opts |= ZONEFS_MNTOPT_ERRORS_ZOL;
			break;
		case Opt_errors_repair:
			sbi->s_mount_opts &= ~ZONEFS_MNTOPT_ERRORS_MASK;
			sbi->s_mount_opts |= ZONEFS_MNTOPT_ERRORS_REPAIR;
			break;
		case Opt_explicit_open:
			sbi->s_mount_opts |= ZONEFS_MNTOPT_EXPLICIT_OPEN;
			break;
		default:
			return -EINVAL;
		}
	}

	return 0;
}

static int zonefs_show_options(struct seq_file *seq, struct dentry *root)
{
	struct zonefs_sb_info *sbi = ZONEFS_SB(root->d_sb);

	if (sbi->s_mount_opts & ZONEFS_MNTOPT_ERRORS_RO)
		seq_puts(seq, ",errors=remount-ro");
	if (sbi->s_mount_opts & ZONEFS_MNTOPT_ERRORS_ZRO)
		seq_puts(seq, ",errors=zone-ro");
	if (sbi->s_mount_opts & ZONEFS_MNTOPT_ERRORS_ZOL)
		seq_puts(seq, ",errors=zone-offline");
	if (sbi->s_mount_opts & ZONEFS_MNTOPT_ERRORS_REPAIR)
		seq_puts(seq, ",errors=repair");

	return 0;
}

static int zonefs_remount(struct super_block *sb, int *flags, char *data)
{
	sync_filesystem(sb);

	return zonefs_parse_options(sb, data);
}

static const struct super_operations zonefs_sops = {
	.alloc_inode	= zonefs_alloc_inode,
	.free_inode	= zonefs_free_inode,
	.statfs		= zonefs_statfs,
	.remount_fs	= zonefs_remount,
	.show_options	= zonefs_show_options,
};

static const struct inode_operations zonefs_dir_inode_operations = {
	.lookup		= simple_lookup,
	.setattr	= zonefs_inode_setattr,
};

static void zonefs_init_dir_inode(struct inode *parent, struct inode *inode,
				  enum zonefs_ztype type)
{
	struct super_block *sb = parent->i_sb;

	inode->i_ino = blkdev_nr_zones(sb->s_bdev->bd_disk) + type + 1;
	inode_init_owner(&init_user_ns, inode, parent, S_IFDIR | 0555);
	inode->i_op = &zonefs_dir_inode_operations;
	inode->i_fop = &simple_dir_operations;
	set_nlink(inode, 2);
	inc_nlink(parent);
}

static void zonefs_init_file_inode(struct inode *inode, struct blk_zone *zone,
				   enum zonefs_ztype type)
{
	struct super_block *sb = inode->i_sb;
	struct zonefs_sb_info *sbi = ZONEFS_SB(sb);
	struct zonefs_inode_info *zi = ZONEFS_I(inode);

	inode->i_ino = zone->start >> sbi->s_zone_sectors_shift;
	inode->i_mode = S_IFREG | sbi->s_perm;

	zi->i_ztype = type;
	zi->i_zsector = zone->start;
	zi->i_zone_size = zone->len << SECTOR_SHIFT;

	zi->i_max_size = min_t(loff_t, MAX_LFS_FILESIZE,
			       zone->capacity << SECTOR_SHIFT);
	zi->i_wpoffset = zonefs_check_zone_condition(inode, zone, true, true);

	inode->i_uid = sbi->s_uid;
	inode->i_gid = sbi->s_gid;
	inode->i_size = zi->i_wpoffset;
	inode->i_blocks = zi->i_max_size >> SECTOR_SHIFT;

	inode->i_op = &zonefs_file_inode_operations;
	inode->i_fop = &zonefs_file_operations;
	inode->i_mapping->a_ops = &zonefs_file_aops;

	sb->s_maxbytes = max(zi->i_max_size, sb->s_maxbytes);
	sbi->s_blocks += zi->i_max_size >> sb->s_blocksize_bits;
	sbi->s_used_blocks += zi->i_wpoffset >> sb->s_blocksize_bits;
}

static struct dentry *zonefs_create_inode(struct dentry *parent,
					const char *name, struct blk_zone *zone,
					enum zonefs_ztype type)
{
	struct inode *dir = d_inode(parent);
	struct dentry *dentry;
	struct inode *inode;

	dentry = d_alloc_name(parent, name);
	if (!dentry)
		return NULL;

	inode = new_inode(parent->d_sb);
	if (!inode)
		goto dput;

	inode->i_ctime = inode->i_mtime = inode->i_atime = dir->i_ctime;
	if (zone)
		zonefs_init_file_inode(inode, zone, type);
	else
		zonefs_init_dir_inode(dir, inode, type);
	d_add(dentry, inode);
	dir->i_size++;

	return dentry;

dput:
	dput(dentry);

	return NULL;
}

struct zonefs_zone_data {
	struct super_block	*sb;
	unsigned int		nr_zones[ZONEFS_ZTYPE_MAX];
	struct blk_zone		*zones;
};

/*
 * Create a zone group and populate it with zone files.
 */
static int zonefs_create_zgroup(struct zonefs_zone_data *zd,
				enum zonefs_ztype type)
{
	struct super_block *sb = zd->sb;
	struct zonefs_sb_info *sbi = ZONEFS_SB(sb);
	struct blk_zone *zone, *next, *end;
	const char *zgroup_name;
	char *file_name;
	struct dentry *dir;
	unsigned int n = 0;
	int ret;

	/* If the group is empty, there is nothing to do */
	if (!zd->nr_zones[type])
		return 0;

	file_name = kmalloc(ZONEFS_NAME_MAX, GFP_KERNEL);
	if (!file_name)
		return -ENOMEM;

	if (type == ZONEFS_ZTYPE_CNV)
		zgroup_name = "cnv";
	else
		zgroup_name = "seq";

	dir = zonefs_create_inode(sb->s_root, zgroup_name, NULL, type);
	if (!dir) {
		ret = -ENOMEM;
		goto free;
	}

	/*
	 * The first zone contains the super block: skip it.
	 */
	end = zd->zones + blkdev_nr_zones(sb->s_bdev->bd_disk);
	for (zone = &zd->zones[1]; zone < end; zone = next) {

		next = zone + 1;
		if (zonefs_zone_type(zone) != type)
			continue;

		/*
		 * For conventional zones, contiguous zones can be aggregated
		 * together to form larger files. Note that this overwrites the
		 * length of the first zone of the set of contiguous zones
		 * aggregated together. If one offline or read-only zone is
		 * found, assume that all zones aggregated have the same
		 * condition.
		 */
		if (type == ZONEFS_ZTYPE_CNV &&
		    (sbi->s_features & ZONEFS_F_AGGRCNV)) {
			for (; next < end; next++) {
				if (zonefs_zone_type(next) != type)
					break;
				zone->len += next->len;
				zone->capacity += next->capacity;
				if (next->cond == BLK_ZONE_COND_READONLY &&
				    zone->cond != BLK_ZONE_COND_OFFLINE)
					zone->cond = BLK_ZONE_COND_READONLY;
				else if (next->cond == BLK_ZONE_COND_OFFLINE)
					zone->cond = BLK_ZONE_COND_OFFLINE;
			}
			if (zone->capacity != zone->len) {
				zonefs_err(sb, "Invalid conventional zone capacity\n");
				ret = -EINVAL;
				goto free;
			}
		}

		/*
		 * Use the file number within its group as file name.
		 */
		snprintf(file_name, ZONEFS_NAME_MAX - 1, "%u", n);
		if (!zonefs_create_inode(dir, file_name, zone, type)) {
			ret = -ENOMEM;
			goto free;
		}

		n++;
	}

	zonefs_info(sb, "Zone group \"%s\" has %u file%s\n",
		    zgroup_name, n, n > 1 ? "s" : "");

	sbi->s_nr_files[type] = n;
	ret = 0;

free:
	kfree(file_name);

	return ret;
}

static int zonefs_get_zone_info_cb(struct blk_zone *zone, unsigned int idx,
				   void *data)
{
	struct zonefs_zone_data *zd = data;

	/*
	 * Count the number of usable zones: the first zone at index 0 contains
	 * the super block and is ignored.
	 */
	switch (zone->type) {
	case BLK_ZONE_TYPE_CONVENTIONAL:
		zone->wp = zone->start + zone->len;
		if (idx)
			zd->nr_zones[ZONEFS_ZTYPE_CNV]++;
		break;
	case BLK_ZONE_TYPE_SEQWRITE_REQ:
	case BLK_ZONE_TYPE_SEQWRITE_PREF:
		if (idx)
			zd->nr_zones[ZONEFS_ZTYPE_SEQ]++;
		break;
	default:
		zonefs_err(zd->sb, "Unsupported zone type 0x%x\n",
			   zone->type);
		return -EIO;
	}

	memcpy(&zd->zones[idx], zone, sizeof(struct blk_zone));

	return 0;
}

static int zonefs_get_zone_info(struct zonefs_zone_data *zd)
{
	struct block_device *bdev = zd->sb->s_bdev;
	int ret;

	zd->zones = kvcalloc(blkdev_nr_zones(bdev->bd_disk),
			     sizeof(struct blk_zone), GFP_KERNEL);
	if (!zd->zones)
		return -ENOMEM;

	/* Get zones information from the device */
	ret = blkdev_report_zones(bdev, 0, BLK_ALL_ZONES,
				  zonefs_get_zone_info_cb, zd);
	if (ret < 0) {
		zonefs_err(zd->sb, "Zone report failed %d\n", ret);
		return ret;
	}

	if (ret != blkdev_nr_zones(bdev->bd_disk)) {
		zonefs_err(zd->sb, "Invalid zone report (%d/%u zones)\n",
			   ret, blkdev_nr_zones(bdev->bd_disk));
		return -EIO;
	}

	return 0;
}

static inline void zonefs_cleanup_zone_info(struct zonefs_zone_data *zd)
{
	kvfree(zd->zones);
}

/*
 * Read super block information from the device.
 */
static int zonefs_read_super(struct super_block *sb)
{
	struct zonefs_sb_info *sbi = ZONEFS_SB(sb);
	struct zonefs_super *super;
	u32 crc, stored_crc;
	struct page *page;
	struct bio_vec bio_vec;
	struct bio bio;
	int ret;

	page = alloc_page(GFP_KERNEL);
	if (!page)
		return -ENOMEM;

	bio_init(&bio, &bio_vec, 1);
	bio.bi_iter.bi_sector = 0;
	bio.bi_opf = REQ_OP_READ;
	bio_set_dev(&bio, sb->s_bdev);
	bio_add_page(&bio, page, PAGE_SIZE, 0);

	ret = submit_bio_wait(&bio);
	if (ret)
		goto free_page;

	super = kmap(page);

	ret = -EINVAL;
	if (le32_to_cpu(super->s_magic) != ZONEFS_MAGIC)
		goto unmap;

	stored_crc = le32_to_cpu(super->s_crc);
	super->s_crc = 0;
	crc = crc32(~0U, (unsigned char *)super, sizeof(struct zonefs_super));
	if (crc != stored_crc) {
		zonefs_err(sb, "Invalid checksum (Expected 0x%08x, got 0x%08x)",
			   crc, stored_crc);
		goto unmap;
	}

	sbi->s_features = le64_to_cpu(super->s_features);
	if (sbi->s_features & ~ZONEFS_F_DEFINED_FEATURES) {
		zonefs_err(sb, "Unknown features set 0x%llx\n",
			   sbi->s_features);
		goto unmap;
	}

	if (sbi->s_features & ZONEFS_F_UID) {
		sbi->s_uid = make_kuid(current_user_ns(),
				       le32_to_cpu(super->s_uid));
		if (!uid_valid(sbi->s_uid)) {
			zonefs_err(sb, "Invalid UID feature\n");
			goto unmap;
		}
	}

	if (sbi->s_features & ZONEFS_F_GID) {
		sbi->s_gid = make_kgid(current_user_ns(),
				       le32_to_cpu(super->s_gid));
		if (!gid_valid(sbi->s_gid)) {
			zonefs_err(sb, "Invalid GID feature\n");
			goto unmap;
		}
	}

	if (sbi->s_features & ZONEFS_F_PERM)
		sbi->s_perm = le32_to_cpu(super->s_perm);

	if (memchr_inv(super->s_reserved, 0, sizeof(super->s_reserved))) {
		zonefs_err(sb, "Reserved area is being used\n");
		goto unmap;
	}

	import_uuid(&sbi->s_uuid, super->s_uuid);
	ret = 0;

unmap:
	kunmap(page);
free_page:
	__free_page(page);

	return ret;
}

/*
 * Check that the device is zoned. If it is, get the list of zones and create
 * sub-directories and files according to the device zone configuration and
 * format options.
 */
static int zonefs_fill_super(struct super_block *sb, void *data, int silent)
{
	struct zonefs_zone_data zd;
	struct zonefs_sb_info *sbi;
	struct inode *inode;
	enum zonefs_ztype t;
	int ret;

	if (!bdev_is_zoned(sb->s_bdev)) {
		zonefs_err(sb, "Not a zoned block device\n");
		return -EINVAL;
	}

	/*
	 * Initialize super block information: the maximum file size is updated
	 * when the zone files are created so that the format option
	 * ZONEFS_F_AGGRCNV which increases the maximum file size of a file
	 * beyond the zone size is taken into account.
	 */
	sbi = kzalloc(sizeof(*sbi), GFP_KERNEL);
	if (!sbi)
		return -ENOMEM;

	spin_lock_init(&sbi->s_lock);
	sb->s_fs_info = sbi;
	sb->s_magic = ZONEFS_MAGIC;
	sb->s_maxbytes = 0;
	sb->s_op = &zonefs_sops;
	sb->s_time_gran	= 1;

	/*
	 * The block size is set to the device zone write granularity to ensure
	 * that write operations are always aligned according to the device
	 * interface constraints.
	 */
	sb_set_blocksize(sb, bdev_zone_write_granularity(sb->s_bdev));
	sbi->s_zone_sectors_shift = ilog2(bdev_zone_sectors(sb->s_bdev));
	sbi->s_uid = GLOBAL_ROOT_UID;
	sbi->s_gid = GLOBAL_ROOT_GID;
	sbi->s_perm = 0640;
	sbi->s_mount_opts = ZONEFS_MNTOPT_ERRORS_RO;
	sbi->s_max_open_zones = bdev_max_open_zones(sb->s_bdev);
	atomic_set(&sbi->s_open_zones, 0);
	if (!sbi->s_max_open_zones &&
	    sbi->s_mount_opts & ZONEFS_MNTOPT_EXPLICIT_OPEN) {
		zonefs_info(sb, "No open zones limit. Ignoring explicit_open mount option\n");
		sbi->s_mount_opts &= ~ZONEFS_MNTOPT_EXPLICIT_OPEN;
	}

	ret = zonefs_read_super(sb);
	if (ret)
		return ret;

	ret = zonefs_parse_options(sb, data);
	if (ret)
		return ret;

	memset(&zd, 0, sizeof(struct zonefs_zone_data));
	zd.sb = sb;
	ret = zonefs_get_zone_info(&zd);
	if (ret)
		goto cleanup;

	zonefs_info(sb, "Mounting %u zones",
		    blkdev_nr_zones(sb->s_bdev->bd_disk));

	/* Create root directory inode */
	ret = -ENOMEM;
	inode = new_inode(sb);
	if (!inode)
		goto cleanup;

	inode->i_ino = blkdev_nr_zones(sb->s_bdev->bd_disk);
	inode->i_mode = S_IFDIR | 0555;
	inode->i_ctime = inode->i_mtime = inode->i_atime = current_time(inode);
	inode->i_op = &zonefs_dir_inode_operations;
	inode->i_fop = &simple_dir_operations;
	set_nlink(inode, 2);

	sb->s_root = d_make_root(inode);
	if (!sb->s_root)
		goto cleanup;

	/* Create and populate files in zone groups directories */
	for (t = 0; t < ZONEFS_ZTYPE_MAX; t++) {
		ret = zonefs_create_zgroup(&zd, t);
		if (ret)
			break;
	}

cleanup:
	zonefs_cleanup_zone_info(&zd);

	return ret;
}

static struct dentry *zonefs_mount(struct file_system_type *fs_type,
				   int flags, const char *dev_name, void *data)
{
	return mount_bdev(fs_type, flags, dev_name, data, zonefs_fill_super);
}

static void zonefs_kill_super(struct super_block *sb)
{
	struct zonefs_sb_info *sbi = ZONEFS_SB(sb);

	if (sb->s_root)
		d_genocide(sb->s_root);
	kill_block_super(sb);
	kfree(sbi);
}

/*
 * File system definition and registration.
 */
static struct file_system_type zonefs_type = {
	.owner		= THIS_MODULE,
	.name		= "zonefs",
	.mount		= zonefs_mount,
	.kill_sb	= zonefs_kill_super,
	.fs_flags	= FS_REQUIRES_DEV,
};

static int __init zonefs_init_inodecache(void)
{
	zonefs_inode_cachep = kmem_cache_create("zonefs_inode_cache",
			sizeof(struct zonefs_inode_info), 0,
			(SLAB_RECLAIM_ACCOUNT | SLAB_MEM_SPREAD | SLAB_ACCOUNT),
			NULL);
	if (zonefs_inode_cachep == NULL)
		return -ENOMEM;
	return 0;
}

static void zonefs_destroy_inodecache(void)
{
	/*
	 * Make sure all delayed rcu free inodes are flushed before we
	 * destroy the inode cache.
	 */
	rcu_barrier();
	kmem_cache_destroy(zonefs_inode_cachep);
}

static int __init zonefs_init(void)
{
	int ret;

	BUILD_BUG_ON(sizeof(struct zonefs_super) != ZONEFS_SUPER_SIZE);

	ret = zonefs_init_inodecache();
	if (ret)
		return ret;

	ret = register_filesystem(&zonefs_type);
	if (ret) {
		zonefs_destroy_inodecache();
		return ret;
	}

	return 0;
}

static void __exit zonefs_exit(void)
{
	zonefs_destroy_inodecache();
	unregister_filesystem(&zonefs_type);
}

MODULE_AUTHOR("Damien Le Moal");
MODULE_DESCRIPTION("Zone file system for zoned block devices");
MODULE_LICENSE("GPL");
module_init(zonefs_init);
module_exit(zonefs_exit);<|MERGE_RESOLUTION|>--- conflicted
+++ resolved
@@ -24,12 +24,9 @@
 
 #include "zonefs.h"
 
-<<<<<<< HEAD
-=======
 #define CREATE_TRACE_POINTS
 #include "trace.h"
 
->>>>>>> f642729d
 static inline int zonefs_zone_mgmt(struct inode *inode,
 				   enum req_opf op)
 {
@@ -38,10 +35,7 @@
 
 	lockdep_assert_held(&zi->i_truncate_mutex);
 
-<<<<<<< HEAD
-=======
 	trace_zonefs_zone_mgmt(inode, op);
->>>>>>> f642729d
 	ret = blkdev_zone_mgmt(inode->i_sb->s_bdev, op, zi->i_zsector,
 			       zi->i_zone_size >> SECTOR_SHIFT, GFP_NOFS);
 	if (ret) {
