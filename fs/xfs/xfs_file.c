/*
 * Copyright (c) 2000-2005 Silicon Graphics, Inc.
 * All Rights Reserved.
 *
 * This program is free software; you can redistribute it and/or
 * modify it under the terms of the GNU General Public License as
 * published by the Free Software Foundation.
 *
 * This program is distributed in the hope that it would be useful,
 * but WITHOUT ANY WARRANTY; without even the implied warranty of
 * MERCHANTABILITY or FITNESS FOR A PARTICULAR PURPOSE.  See the
 * GNU General Public License for more details.
 *
 * You should have received a copy of the GNU General Public License
 * along with this program; if not, write the Free Software Foundation,
 * Inc.,  51 Franklin St, Fifth Floor, Boston, MA  02110-1301  USA
 */
#include "xfs.h"
#include "xfs_fs.h"
#include "xfs_shared.h"
#include "xfs_format.h"
#include "xfs_log_format.h"
#include "xfs_trans_resv.h"
#include "xfs_mount.h"
#include "xfs_da_format.h"
#include "xfs_da_btree.h"
#include "xfs_inode.h"
#include "xfs_trans.h"
#include "xfs_inode_item.h"
#include "xfs_bmap.h"
#include "xfs_bmap_util.h"
#include "xfs_error.h"
#include "xfs_dir2.h"
#include "xfs_dir2_priv.h"
#include "xfs_ioctl.h"
#include "xfs_trace.h"
#include "xfs_log.h"
#include "xfs_icache.h"
#include "xfs_pnfs.h"
#include "xfs_iomap.h"
#include "xfs_reflink.h"

#include <linux/dcache.h>
#include <linux/falloc.h>
#include <linux/pagevec.h>
#include <linux/backing-dev.h>

static const struct vm_operations_struct xfs_file_vm_ops;

/*
 * Clear the specified ranges to zero through either the pagecache or DAX.
 * Holes and unwritten extents will be left as-is as they already are zeroed.
 */
int
xfs_zero_range(
	struct xfs_inode	*ip,
	xfs_off_t		pos,
	xfs_off_t		count,
	bool			*did_zero)
{
	return iomap_zero_range(VFS_I(ip), pos, count, did_zero, &xfs_iomap_ops);
}

int
xfs_update_prealloc_flags(
	struct xfs_inode	*ip,
	enum xfs_prealloc_flags	flags)
{
	struct xfs_trans	*tp;
	int			error;

	error = xfs_trans_alloc(ip->i_mount, &M_RES(ip->i_mount)->tr_writeid,
			0, 0, 0, &tp);
	if (error)
		return error;

	xfs_ilock(ip, XFS_ILOCK_EXCL);
	xfs_trans_ijoin(tp, ip, XFS_ILOCK_EXCL);

	if (!(flags & XFS_PREALLOC_INVISIBLE)) {
		VFS_I(ip)->i_mode &= ~S_ISUID;
		if (VFS_I(ip)->i_mode & S_IXGRP)
			VFS_I(ip)->i_mode &= ~S_ISGID;
		xfs_trans_ichgtime(tp, ip, XFS_ICHGTIME_MOD | XFS_ICHGTIME_CHG);
	}

	if (flags & XFS_PREALLOC_SET)
		ip->i_d.di_flags |= XFS_DIFLAG_PREALLOC;
	if (flags & XFS_PREALLOC_CLEAR)
		ip->i_d.di_flags &= ~XFS_DIFLAG_PREALLOC;

	xfs_trans_log_inode(tp, ip, XFS_ILOG_CORE);
	if (flags & XFS_PREALLOC_SYNC)
		xfs_trans_set_sync(tp);
	return xfs_trans_commit(tp);
}

/*
 * Fsync operations on directories are much simpler than on regular files,
 * as there is no file data to flush, and thus also no need for explicit
 * cache flush operations, and there are no non-transaction metadata updates
 * on directories either.
 */
STATIC int
xfs_dir_fsync(
	struct file		*file,
	loff_t			start,
	loff_t			end,
	int			datasync)
{
	struct xfs_inode	*ip = XFS_I(file->f_mapping->host);
	struct xfs_mount	*mp = ip->i_mount;
	xfs_lsn_t		lsn = 0;

	trace_xfs_dir_fsync(ip);

	xfs_ilock(ip, XFS_ILOCK_SHARED);
	if (xfs_ipincount(ip))
		lsn = ip->i_itemp->ili_last_lsn;
	xfs_iunlock(ip, XFS_ILOCK_SHARED);

	if (!lsn)
		return 0;
	return _xfs_log_force_lsn(mp, lsn, XFS_LOG_SYNC, NULL);
}

STATIC int
xfs_file_fsync(
	struct file		*file,
	loff_t			start,
	loff_t			end,
	int			datasync)
{
	struct inode		*inode = file->f_mapping->host;
	struct xfs_inode	*ip = XFS_I(inode);
	struct xfs_mount	*mp = ip->i_mount;
	int			error = 0;
	int			log_flushed = 0;
	xfs_lsn_t		lsn = 0;

	trace_xfs_file_fsync(ip);

	error = file_write_and_wait_range(file, start, end);
	if (error)
		return error;

	if (XFS_FORCED_SHUTDOWN(mp))
		return -EIO;

	xfs_iflags_clear(ip, XFS_ITRUNCATED);

	/*
	 * If we have an RT and/or log subvolume we need to make sure to flush
	 * the write cache the device used for file data first.  This is to
	 * ensure newly written file data make it to disk before logging the new
	 * inode size in case of an extending write.
	 */
	if (XFS_IS_REALTIME_INODE(ip))
		xfs_blkdev_issue_flush(mp->m_rtdev_targp);
	else if (mp->m_logdev_targp != mp->m_ddev_targp)
		xfs_blkdev_issue_flush(mp->m_ddev_targp);

	/*
	 * All metadata updates are logged, which means that we just have to
	 * flush the log up to the latest LSN that touched the inode. If we have
	 * concurrent fsync/fdatasync() calls, we need them to all block on the
	 * log force before we clear the ili_fsync_fields field. This ensures
	 * that we don't get a racing sync operation that does not wait for the
	 * metadata to hit the journal before returning. If we race with
	 * clearing the ili_fsync_fields, then all that will happen is the log
	 * force will do nothing as the lsn will already be on disk. We can't
	 * race with setting ili_fsync_fields because that is done under
	 * XFS_ILOCK_EXCL, and that can't happen because we hold the lock shared
	 * until after the ili_fsync_fields is cleared.
	 */
	xfs_ilock(ip, XFS_ILOCK_SHARED);
	if (xfs_ipincount(ip)) {
		if (!datasync ||
		    (ip->i_itemp->ili_fsync_fields & ~XFS_ILOG_TIMESTAMP))
			lsn = ip->i_itemp->ili_last_lsn;
	}

	if (lsn) {
		error = _xfs_log_force_lsn(mp, lsn, XFS_LOG_SYNC, &log_flushed);
		ip->i_itemp->ili_fsync_fields = 0;
	}
	xfs_iunlock(ip, XFS_ILOCK_SHARED);

	/*
	 * If we only have a single device, and the log force about was
	 * a no-op we might have to flush the data device cache here.
	 * This can only happen for fdatasync/O_DSYNC if we were overwriting
	 * an already allocated file and thus do not have any metadata to
	 * commit.
	 */
	if (!log_flushed && !XFS_IS_REALTIME_INODE(ip) &&
	    mp->m_logdev_targp == mp->m_ddev_targp)
		xfs_blkdev_issue_flush(mp->m_ddev_targp);

	return error;
}

STATIC ssize_t
xfs_file_dio_aio_read(
	struct kiocb		*iocb,
	struct iov_iter		*to)
{
	struct xfs_inode	*ip = XFS_I(file_inode(iocb->ki_filp));
	size_t			count = iov_iter_count(to);
	ssize_t			ret;

	trace_xfs_file_direct_read(ip, count, iocb->ki_pos);

	if (!count)
		return 0; /* skip atime */

	file_accessed(iocb->ki_filp);

	xfs_ilock(ip, XFS_IOLOCK_SHARED);
	ret = iomap_dio_rw(iocb, to, &xfs_iomap_ops, NULL);
	xfs_iunlock(ip, XFS_IOLOCK_SHARED);

	return ret;
}

static noinline ssize_t
xfs_file_dax_read(
	struct kiocb		*iocb,
	struct iov_iter		*to)
{
	struct xfs_inode	*ip = XFS_I(iocb->ki_filp->f_mapping->host);
	size_t			count = iov_iter_count(to);
	ssize_t			ret = 0;

	trace_xfs_file_dax_read(ip, count, iocb->ki_pos);

	if (!count)
		return 0; /* skip atime */

	if (iocb->ki_flags & IOCB_NOWAIT) {
		if (!xfs_ilock_nowait(ip, XFS_IOLOCK_SHARED))
			return -EAGAIN;
	} else {
		xfs_ilock(ip, XFS_IOLOCK_SHARED);
	}

	ret = dax_iomap_rw(iocb, to, &xfs_iomap_ops);
	xfs_iunlock(ip, XFS_IOLOCK_SHARED);

	file_accessed(iocb->ki_filp);
	return ret;
}

STATIC ssize_t
xfs_file_buffered_aio_read(
	struct kiocb		*iocb,
	struct iov_iter		*to)
{
	struct xfs_inode	*ip = XFS_I(file_inode(iocb->ki_filp));
	ssize_t			ret;

	trace_xfs_file_buffered_read(ip, iov_iter_count(to), iocb->ki_pos);

<<<<<<< HEAD
	if (!xfs_ilock_nowait(ip, XFS_IOLOCK_SHARED)) {
		if (iocb->ki_flags & IOCB_NOWAIT)
			return -EAGAIN;
=======
	if (iocb->ki_flags & IOCB_NOWAIT) {
		if (!xfs_ilock_nowait(ip, XFS_IOLOCK_SHARED))
			return -EAGAIN;
	} else {
>>>>>>> 9abd04af
		xfs_ilock(ip, XFS_IOLOCK_SHARED);
	}
	ret = generic_file_read_iter(iocb, to);
	xfs_iunlock(ip, XFS_IOLOCK_SHARED);

	return ret;
}

STATIC ssize_t
xfs_file_read_iter(
	struct kiocb		*iocb,
	struct iov_iter		*to)
{
	struct inode		*inode = file_inode(iocb->ki_filp);
	struct xfs_mount	*mp = XFS_I(inode)->i_mount;
	ssize_t			ret = 0;

	XFS_STATS_INC(mp, xs_read_calls);

	if (XFS_FORCED_SHUTDOWN(mp))
		return -EIO;

	if (IS_DAX(inode))
		ret = xfs_file_dax_read(iocb, to);
	else if (iocb->ki_flags & IOCB_DIRECT)
		ret = xfs_file_dio_aio_read(iocb, to);
	else
		ret = xfs_file_buffered_aio_read(iocb, to);

	if (ret > 0)
		XFS_STATS_ADD(mp, xs_read_bytes, ret);
	return ret;
}

/*
 * Zero any on disk space between the current EOF and the new, larger EOF.
 *
 * This handles the normal case of zeroing the remainder of the last block in
 * the file and the unusual case of zeroing blocks out beyond the size of the
 * file.  This second case only happens with fixed size extents and when the
 * system crashes before the inode size was updated but after blocks were
 * allocated.
 *
 * Expects the iolock to be held exclusive, and will take the ilock internally.
 */
int					/* error (positive) */
xfs_zero_eof(
	struct xfs_inode	*ip,
	xfs_off_t		offset,		/* starting I/O offset */
	xfs_fsize_t		isize,		/* current inode size */
	bool			*did_zeroing)
{
	ASSERT(xfs_isilocked(ip, XFS_IOLOCK_EXCL));
	ASSERT(offset > isize);

	trace_xfs_zero_eof(ip, isize, offset - isize);
	return xfs_zero_range(ip, isize, offset - isize, did_zeroing);
}

/*
 * Common pre-write limit and setup checks.
 *
 * Called with the iolocked held either shared and exclusive according to
 * @iolock, and returns with it held.  Might upgrade the iolock to exclusive
 * if called for a direct write beyond i_size.
 */
STATIC ssize_t
xfs_file_aio_write_checks(
	struct kiocb		*iocb,
	struct iov_iter		*from,
	int			*iolock)
{
	struct file		*file = iocb->ki_filp;
	struct inode		*inode = file->f_mapping->host;
	struct xfs_inode	*ip = XFS_I(inode);
	ssize_t			error = 0;
	size_t			count = iov_iter_count(from);
	bool			drained_dio = false;

restart:
	error = generic_write_checks(iocb, from);
	if (error <= 0)
		return error;

	error = xfs_break_layouts(inode, iolock);
	if (error)
		return error;

	/*
	 * For changing security info in file_remove_privs() we need i_rwsem
	 * exclusively.
	 */
	if (*iolock == XFS_IOLOCK_SHARED && !IS_NOSEC(inode)) {
		xfs_iunlock(ip, *iolock);
		*iolock = XFS_IOLOCK_EXCL;
		xfs_ilock(ip, *iolock);
		goto restart;
	}
	/*
	 * If the offset is beyond the size of the file, we need to zero any
	 * blocks that fall between the existing EOF and the start of this
	 * write.  If zeroing is needed and we are currently holding the
	 * iolock shared, we need to update it to exclusive which implies
	 * having to redo all checks before.
	 *
	 * We need to serialise against EOF updates that occur in IO
	 * completions here. We want to make sure that nobody is changing the
	 * size while we do this check until we have placed an IO barrier (i.e.
	 * hold the XFS_IOLOCK_EXCL) that prevents new IO from being dispatched.
	 * The spinlock effectively forms a memory barrier once we have the
	 * XFS_IOLOCK_EXCL so we are guaranteed to see the latest EOF value
	 * and hence be able to correctly determine if we need to run zeroing.
	 */
	spin_lock(&ip->i_flags_lock);
	if (iocb->ki_pos > i_size_read(inode)) {
		spin_unlock(&ip->i_flags_lock);
		if (!drained_dio) {
			if (*iolock == XFS_IOLOCK_SHARED) {
				xfs_iunlock(ip, *iolock);
				*iolock = XFS_IOLOCK_EXCL;
				xfs_ilock(ip, *iolock);
				iov_iter_reexpand(from, count);
			}
			/*
			 * We now have an IO submission barrier in place, but
			 * AIO can do EOF updates during IO completion and hence
			 * we now need to wait for all of them to drain. Non-AIO
			 * DIO will have drained before we are given the
			 * XFS_IOLOCK_EXCL, and so for most cases this wait is a
			 * no-op.
			 */
			inode_dio_wait(inode);
			drained_dio = true;
			goto restart;
		}
		error = xfs_zero_eof(ip, iocb->ki_pos, i_size_read(inode), NULL);
		if (error)
			return error;
	} else
		spin_unlock(&ip->i_flags_lock);

	/*
	 * Updating the timestamps will grab the ilock again from
	 * xfs_fs_dirty_inode, so we have to call it after dropping the
	 * lock above.  Eventually we should look into a way to avoid
	 * the pointless lock roundtrip.
	 */
	if (likely(!(file->f_mode & FMODE_NOCMTIME))) {
		error = file_update_time(file);
		if (error)
			return error;
	}

	/*
	 * If we're writing the file then make sure to clear the setuid and
	 * setgid bits if the process is not being run by root.  This keeps
	 * people from modifying setuid and setgid binaries.
	 */
	if (!IS_NOSEC(inode))
		return file_remove_privs(file);
	return 0;
}

static int
xfs_dio_write_end_io(
	struct kiocb		*iocb,
	ssize_t			size,
	unsigned		flags)
{
	struct inode		*inode = file_inode(iocb->ki_filp);
	struct xfs_inode	*ip = XFS_I(inode);
	loff_t			offset = iocb->ki_pos;
	int			error = 0;

	trace_xfs_end_io_direct_write(ip, offset, size);

	if (XFS_FORCED_SHUTDOWN(ip->i_mount))
		return -EIO;

	if (size <= 0)
		return size;

	if (flags & IOMAP_DIO_COW) {
		error = xfs_reflink_end_cow(ip, offset, size);
		if (error)
			return error;
	}

	/*
	 * Unwritten conversion updates the in-core isize after extent
	 * conversion but before updating the on-disk size. Updating isize any
	 * earlier allows a racing dio read to find unwritten extents before
	 * they are converted.
	 */
	if (flags & IOMAP_DIO_UNWRITTEN)
		return xfs_iomap_write_unwritten(ip, offset, size, true);

	/*
	 * We need to update the in-core inode size here so that we don't end up
	 * with the on-disk inode size being outside the in-core inode size. We
	 * have no other method of updating EOF for AIO, so always do it here
	 * if necessary.
	 *
	 * We need to lock the test/set EOF update as we can be racing with
	 * other IO completions here to update the EOF. Failing to serialise
	 * here can result in EOF moving backwards and Bad Things Happen when
	 * that occurs.
	 */
	spin_lock(&ip->i_flags_lock);
	if (offset + size > i_size_read(inode)) {
		i_size_write(inode, offset + size);
		spin_unlock(&ip->i_flags_lock);
		error = xfs_setfilesize(ip, offset, size);
	} else {
		spin_unlock(&ip->i_flags_lock);
	}

	return error;
}

/*
 * xfs_file_dio_aio_write - handle direct IO writes
 *
 * Lock the inode appropriately to prepare for and issue a direct IO write.
 * By separating it from the buffered write path we remove all the tricky to
 * follow locking changes and looping.
 *
 * If there are cached pages or we're extending the file, we need IOLOCK_EXCL
 * until we're sure the bytes at the new EOF have been zeroed and/or the cached
 * pages are flushed out.
 *
 * In most cases the direct IO writes will be done holding IOLOCK_SHARED
 * allowing them to be done in parallel with reads and other direct IO writes.
 * However, if the IO is not aligned to filesystem blocks, the direct IO layer
 * needs to do sub-block zeroing and that requires serialisation against other
 * direct IOs to the same block. In this case we need to serialise the
 * submission of the unaligned IOs so that we don't get racing block zeroing in
 * the dio layer.  To avoid the problem with aio, we also need to wait for
 * outstanding IOs to complete so that unwritten extent conversion is completed
 * before we try to map the overlapping block. This is currently implemented by
 * hitting it with a big hammer (i.e. inode_dio_wait()).
 *
 * Returns with locks held indicated by @iolock and errors indicated by
 * negative return values.
 */
STATIC ssize_t
xfs_file_dio_aio_write(
	struct kiocb		*iocb,
	struct iov_iter		*from)
{
	struct file		*file = iocb->ki_filp;
	struct address_space	*mapping = file->f_mapping;
	struct inode		*inode = mapping->host;
	struct xfs_inode	*ip = XFS_I(inode);
	struct xfs_mount	*mp = ip->i_mount;
	ssize_t			ret = 0;
	int			unaligned_io = 0;
	int			iolock;
	size_t			count = iov_iter_count(from);
	struct xfs_buftarg      *target = XFS_IS_REALTIME_INODE(ip) ?
					mp->m_rtdev_targp : mp->m_ddev_targp;

	/* DIO must be aligned to device logical sector size */
	if ((iocb->ki_pos | count) & target->bt_logical_sectormask)
		return -EINVAL;

	/*
	 * Don't take the exclusive iolock here unless the I/O is unaligned to
	 * the file system block size.  We don't need to consider the EOF
	 * extension case here because xfs_file_aio_write_checks() will relock
	 * the inode as necessary for EOF zeroing cases and fill out the new
	 * inode size as appropriate.
	 */
	if ((iocb->ki_pos & mp->m_blockmask) ||
	    ((iocb->ki_pos + count) & mp->m_blockmask)) {
		unaligned_io = 1;

		/*
		 * We can't properly handle unaligned direct I/O to reflink
		 * files yet, as we can't unshare a partial block.
		 */
		if (xfs_is_reflink_inode(ip)) {
			trace_xfs_reflink_bounce_dio_write(ip, iocb->ki_pos, count);
			return -EREMCHG;
		}
		iolock = XFS_IOLOCK_EXCL;
	} else {
		iolock = XFS_IOLOCK_SHARED;
	}

	if (iocb->ki_flags & IOCB_NOWAIT) {
		if (!xfs_ilock_nowait(ip, iolock))
			return -EAGAIN;
	} else {
		xfs_ilock(ip, iolock);
	}

	ret = xfs_file_aio_write_checks(iocb, from, &iolock);
	if (ret)
		goto out;
	count = iov_iter_count(from);

	/*
	 * If we are doing unaligned IO, wait for all other IO to drain,
	 * otherwise demote the lock if we had to take the exclusive lock
	 * for other reasons in xfs_file_aio_write_checks.
	 */
	if (unaligned_io) {
		/* If we are going to wait for other DIO to finish, bail */
		if (iocb->ki_flags & IOCB_NOWAIT) {
			if (atomic_read(&inode->i_dio_count))
				return -EAGAIN;
		} else {
			inode_dio_wait(inode);
		}
	} else if (iolock == XFS_IOLOCK_EXCL) {
		xfs_ilock_demote(ip, XFS_IOLOCK_EXCL);
		iolock = XFS_IOLOCK_SHARED;
	}

	trace_xfs_file_direct_write(ip, count, iocb->ki_pos);
	ret = iomap_dio_rw(iocb, from, &xfs_iomap_ops, xfs_dio_write_end_io);
out:
	xfs_iunlock(ip, iolock);

	/*
	 * No fallback to buffered IO on errors for XFS, direct IO will either
	 * complete fully or fail.
	 */
	ASSERT(ret < 0 || ret == count);
	return ret;
}

static noinline ssize_t
xfs_file_dax_write(
	struct kiocb		*iocb,
	struct iov_iter		*from)
{
	struct inode		*inode = iocb->ki_filp->f_mapping->host;
	struct xfs_inode	*ip = XFS_I(inode);
	int			iolock = XFS_IOLOCK_EXCL;
	ssize_t			ret, error = 0;
	size_t			count;
	loff_t			pos;

	if (iocb->ki_flags & IOCB_NOWAIT) {
		if (!xfs_ilock_nowait(ip, iolock))
			return -EAGAIN;
	} else {
		xfs_ilock(ip, iolock);
	}

	ret = xfs_file_aio_write_checks(iocb, from, &iolock);
	if (ret)
		goto out;

	pos = iocb->ki_pos;
	count = iov_iter_count(from);

	trace_xfs_file_dax_write(ip, count, pos);
	ret = dax_iomap_rw(iocb, from, &xfs_iomap_ops);
	if (ret > 0 && iocb->ki_pos > i_size_read(inode)) {
		i_size_write(inode, iocb->ki_pos);
		error = xfs_setfilesize(ip, pos, ret);
	}
out:
	xfs_iunlock(ip, iolock);
	return error ? error : ret;
}

STATIC ssize_t
xfs_file_buffered_aio_write(
	struct kiocb		*iocb,
	struct iov_iter		*from)
{
	struct file		*file = iocb->ki_filp;
	struct address_space	*mapping = file->f_mapping;
	struct inode		*inode = mapping->host;
	struct xfs_inode	*ip = XFS_I(inode);
	ssize_t			ret;
	int			enospc = 0;
	int			iolock;

	if (iocb->ki_flags & IOCB_NOWAIT)
		return -EOPNOTSUPP;

write_retry:
	iolock = XFS_IOLOCK_EXCL;
	xfs_ilock(ip, iolock);

	ret = xfs_file_aio_write_checks(iocb, from, &iolock);
	if (ret)
		goto out;

	/* We can write back this queue in page reclaim */
	current->backing_dev_info = inode_to_bdi(inode);

	trace_xfs_file_buffered_write(ip, iov_iter_count(from), iocb->ki_pos);
	ret = iomap_file_buffered_write(iocb, from, &xfs_iomap_ops);
	if (likely(ret >= 0))
		iocb->ki_pos += ret;

	/*
	 * If we hit a space limit, try to free up some lingering preallocated
	 * space before returning an error. In the case of ENOSPC, first try to
	 * write back all dirty inodes to free up some of the excess reserved
	 * metadata space. This reduces the chances that the eofblocks scan
	 * waits on dirty mappings. Since xfs_flush_inodes() is serialized, this
	 * also behaves as a filter to prevent too many eofblocks scans from
	 * running at the same time.
	 */
	if (ret == -EDQUOT && !enospc) {
		xfs_iunlock(ip, iolock);
		enospc = xfs_inode_free_quota_eofblocks(ip);
		if (enospc)
			goto write_retry;
		enospc = xfs_inode_free_quota_cowblocks(ip);
		if (enospc)
			goto write_retry;
		iolock = 0;
	} else if (ret == -ENOSPC && !enospc) {
		struct xfs_eofblocks eofb = {0};

		enospc = 1;
		xfs_flush_inodes(ip->i_mount);

		xfs_iunlock(ip, iolock);
		eofb.eof_flags = XFS_EOF_FLAGS_SYNC;
		xfs_icache_free_eofblocks(ip->i_mount, &eofb);
		xfs_icache_free_cowblocks(ip->i_mount, &eofb);
		goto write_retry;
	}

	current->backing_dev_info = NULL;
out:
	if (iolock)
		xfs_iunlock(ip, iolock);
	return ret;
}

STATIC ssize_t
xfs_file_write_iter(
	struct kiocb		*iocb,
	struct iov_iter		*from)
{
	struct file		*file = iocb->ki_filp;
	struct address_space	*mapping = file->f_mapping;
	struct inode		*inode = mapping->host;
	struct xfs_inode	*ip = XFS_I(inode);
	ssize_t			ret;
	size_t			ocount = iov_iter_count(from);

	XFS_STATS_INC(ip->i_mount, xs_write_calls);

	if (ocount == 0)
		return 0;

	if (XFS_FORCED_SHUTDOWN(ip->i_mount))
		return -EIO;

	if (IS_DAX(inode))
		ret = xfs_file_dax_write(iocb, from);
	else if (iocb->ki_flags & IOCB_DIRECT) {
		/*
		 * Allow a directio write to fall back to a buffered
		 * write *only* in the case that we're doing a reflink
		 * CoW.  In all other directio scenarios we do not
		 * allow an operation to fall back to buffered mode.
		 */
		ret = xfs_file_dio_aio_write(iocb, from);
		if (ret == -EREMCHG)
			goto buffered;
	} else {
buffered:
		ret = xfs_file_buffered_aio_write(iocb, from);
	}

	if (ret > 0) {
		XFS_STATS_ADD(ip->i_mount, xs_write_bytes, ret);

		/* Handle various SYNC-type writes */
		ret = generic_write_sync(iocb, ret);
	}
	return ret;
}

#define	XFS_FALLOC_FL_SUPPORTED						\
		(FALLOC_FL_KEEP_SIZE | FALLOC_FL_PUNCH_HOLE |		\
		 FALLOC_FL_COLLAPSE_RANGE | FALLOC_FL_ZERO_RANGE |	\
		 FALLOC_FL_INSERT_RANGE | FALLOC_FL_UNSHARE_RANGE)

STATIC long
xfs_file_fallocate(
	struct file		*file,
	int			mode,
	loff_t			offset,
	loff_t			len)
{
	struct inode		*inode = file_inode(file);
	struct xfs_inode	*ip = XFS_I(inode);
	long			error;
	enum xfs_prealloc_flags	flags = 0;
	uint			iolock = XFS_IOLOCK_EXCL;
	loff_t			new_size = 0;
	bool			do_file_insert = false;

	if (!S_ISREG(inode->i_mode))
		return -EINVAL;
	if (mode & ~XFS_FALLOC_FL_SUPPORTED)
		return -EOPNOTSUPP;

	xfs_ilock(ip, iolock);
	error = xfs_break_layouts(inode, &iolock);
	if (error)
		goto out_unlock;

	xfs_ilock(ip, XFS_MMAPLOCK_EXCL);
	iolock |= XFS_MMAPLOCK_EXCL;

	if (mode & FALLOC_FL_PUNCH_HOLE) {
		error = xfs_free_file_space(ip, offset, len);
		if (error)
			goto out_unlock;
	} else if (mode & FALLOC_FL_COLLAPSE_RANGE) {
		unsigned int blksize_mask = i_blocksize(inode) - 1;

		if (offset & blksize_mask || len & blksize_mask) {
			error = -EINVAL;
			goto out_unlock;
		}

		/*
		 * There is no need to overlap collapse range with EOF,
		 * in which case it is effectively a truncate operation
		 */
		if (offset + len >= i_size_read(inode)) {
			error = -EINVAL;
			goto out_unlock;
		}

		new_size = i_size_read(inode) - len;

		error = xfs_collapse_file_space(ip, offset, len);
		if (error)
			goto out_unlock;
	} else if (mode & FALLOC_FL_INSERT_RANGE) {
		unsigned int blksize_mask = i_blocksize(inode) - 1;

		new_size = i_size_read(inode) + len;
		if (offset & blksize_mask || len & blksize_mask) {
			error = -EINVAL;
			goto out_unlock;
		}

		/* check the new inode size does not wrap through zero */
		if (new_size > inode->i_sb->s_maxbytes) {
			error = -EFBIG;
			goto out_unlock;
		}

		/* Offset should be less than i_size */
		if (offset >= i_size_read(inode)) {
			error = -EINVAL;
			goto out_unlock;
		}
		do_file_insert = true;
	} else {
		flags |= XFS_PREALLOC_SET;

		if (!(mode & FALLOC_FL_KEEP_SIZE) &&
		    offset + len > i_size_read(inode)) {
			new_size = offset + len;
			error = inode_newsize_ok(inode, new_size);
			if (error)
				goto out_unlock;
		}

		if (mode & FALLOC_FL_ZERO_RANGE)
			error = xfs_zero_file_space(ip, offset, len);
		else {
			if (mode & FALLOC_FL_UNSHARE_RANGE) {
				error = xfs_reflink_unshare(ip, offset, len);
				if (error)
					goto out_unlock;
			}
			error = xfs_alloc_file_space(ip, offset, len,
						     XFS_BMAPI_PREALLOC);
		}
		if (error)
			goto out_unlock;
	}

	if (file->f_flags & O_DSYNC)
		flags |= XFS_PREALLOC_SYNC;

	error = xfs_update_prealloc_flags(ip, flags);
	if (error)
		goto out_unlock;

	/* Change file size if needed */
	if (new_size) {
		struct iattr iattr;

		iattr.ia_valid = ATTR_SIZE;
		iattr.ia_size = new_size;
		error = xfs_vn_setattr_size(file_dentry(file), &iattr);
		if (error)
			goto out_unlock;
	}

	/*
	 * Perform hole insertion now that the file size has been
	 * updated so that if we crash during the operation we don't
	 * leave shifted extents past EOF and hence losing access to
	 * the data that is contained within them.
	 */
	if (do_file_insert)
		error = xfs_insert_file_space(ip, offset, len);

out_unlock:
	xfs_iunlock(ip, iolock);
	return error;
}

STATIC int
xfs_file_clone_range(
	struct file	*file_in,
	loff_t		pos_in,
	struct file	*file_out,
	loff_t		pos_out,
	u64		len)
{
	return xfs_reflink_remap_range(file_in, pos_in, file_out, pos_out,
				     len, false);
}

STATIC ssize_t
xfs_file_dedupe_range(
	struct file	*src_file,
	u64		loff,
	u64		len,
	struct file	*dst_file,
	u64		dst_loff)
{
	int		error;

	error = xfs_reflink_remap_range(src_file, loff, dst_file, dst_loff,
				     len, true);
	if (error)
		return error;
	return len;
}

STATIC int
xfs_file_open(
	struct inode	*inode,
	struct file	*file)
{
	if (!(file->f_flags & O_LARGEFILE) && i_size_read(inode) > MAX_NON_LFS)
		return -EFBIG;
	if (XFS_FORCED_SHUTDOWN(XFS_M(inode->i_sb)))
		return -EIO;
	file->f_mode |= FMODE_NOWAIT;
	return 0;
}

STATIC int
xfs_dir_open(
	struct inode	*inode,
	struct file	*file)
{
	struct xfs_inode *ip = XFS_I(inode);
	int		mode;
	int		error;

	error = xfs_file_open(inode, file);
	if (error)
		return error;

	/*
	 * If there are any blocks, read-ahead block 0 as we're almost
	 * certain to have the next operation be a read there.
	 */
	mode = xfs_ilock_data_map_shared(ip);
	if (ip->i_d.di_nextents > 0)
		error = xfs_dir3_data_readahead(ip, 0, -1);
	xfs_iunlock(ip, mode);
	return error;
}

STATIC int
xfs_file_release(
	struct inode	*inode,
	struct file	*filp)
{
	return xfs_release(XFS_I(inode));
}

STATIC int
xfs_file_readdir(
	struct file	*file,
	struct dir_context *ctx)
{
	struct inode	*inode = file_inode(file);
	xfs_inode_t	*ip = XFS_I(inode);
	size_t		bufsize;

	/*
	 * The Linux API doesn't pass down the total size of the buffer
	 * we read into down to the filesystem.  With the filldir concept
	 * it's not needed for correct information, but the XFS dir2 leaf
	 * code wants an estimate of the buffer size to calculate it's
	 * readahead window and size the buffers used for mapping to
	 * physical blocks.
	 *
	 * Try to give it an estimate that's good enough, maybe at some
	 * point we can change the ->readdir prototype to include the
	 * buffer size.  For now we use the current glibc buffer size.
	 */
	bufsize = (size_t)min_t(loff_t, XFS_READDIR_BUFSIZE, ip->i_d.di_size);

	return xfs_readdir(NULL, ip, ctx, bufsize);
}

STATIC loff_t
xfs_file_llseek(
	struct file	*file,
	loff_t		offset,
	int		whence)
{
	struct inode		*inode = file->f_mapping->host;

	if (XFS_FORCED_SHUTDOWN(XFS_I(inode)->i_mount))
		return -EIO;

	switch (whence) {
	default:
		return generic_file_llseek(file, offset, whence);
	case SEEK_HOLE:
		offset = iomap_seek_hole(inode, offset, &xfs_iomap_ops);
		break;
	case SEEK_DATA:
		offset = iomap_seek_data(inode, offset, &xfs_iomap_ops);
		break;
	}

	if (offset < 0)
		return offset;
	return vfs_setpos(file, offset, inode->i_sb->s_maxbytes);
}

/*
 * Locking for serialisation of IO during page faults. This results in a lock
 * ordering of:
 *
 * mmap_sem (MM)
 *   sb_start_pagefault(vfs, freeze)
 *     i_mmaplock (XFS - truncate serialisation)
 *       page_lock (MM)
 *         i_lock (XFS - extent map serialisation)
 */
static int
__xfs_filemap_fault(
	struct vm_fault		*vmf,
	enum page_entry_size	pe_size,
	bool			write_fault)
{
	struct inode		*inode = file_inode(vmf->vma->vm_file);
	struct xfs_inode	*ip = XFS_I(inode);
	int			ret;

	trace_xfs_filemap_fault(ip, pe_size, write_fault);

	if (write_fault) {
		sb_start_pagefault(inode->i_sb);
		file_update_time(vmf->vma->vm_file);
	}

	xfs_ilock(XFS_I(inode), XFS_MMAPLOCK_SHARED);
	if (IS_DAX(inode)) {
		ret = dax_iomap_fault(vmf, pe_size, &xfs_iomap_ops);
	} else {
		if (write_fault)
			ret = iomap_page_mkwrite(vmf, &xfs_iomap_ops);
		else
			ret = filemap_fault(vmf);
	}
	xfs_iunlock(XFS_I(inode), XFS_MMAPLOCK_SHARED);

	if (write_fault)
		sb_end_pagefault(inode->i_sb);
	return ret;
}

static int
xfs_filemap_fault(
	struct vm_fault		*vmf)
{
	/* DAX can shortcut the normal fault path on write faults! */
	return __xfs_filemap_fault(vmf, PE_SIZE_PTE,
			IS_DAX(file_inode(vmf->vma->vm_file)) &&
			(vmf->flags & FAULT_FLAG_WRITE));
}

static int
xfs_filemap_huge_fault(
	struct vm_fault		*vmf,
	enum page_entry_size	pe_size)
{
	if (!IS_DAX(file_inode(vmf->vma->vm_file)))
		return VM_FAULT_FALLBACK;

	/* DAX can shortcut the normal fault path on write faults! */
	return __xfs_filemap_fault(vmf, pe_size,
			(vmf->flags & FAULT_FLAG_WRITE));
}

static int
xfs_filemap_page_mkwrite(
	struct vm_fault		*vmf)
{
	return __xfs_filemap_fault(vmf, PE_SIZE_PTE, true);
}

/*
 * pfn_mkwrite was originally inteneded to ensure we capture time stamp
 * updates on write faults. In reality, it's need to serialise against
 * truncate similar to page_mkwrite. Hence we cycle the XFS_MMAPLOCK_SHARED
 * to ensure we serialise the fault barrier in place.
 */
static int
xfs_filemap_pfn_mkwrite(
	struct vm_fault		*vmf)
{

	struct inode		*inode = file_inode(vmf->vma->vm_file);
	struct xfs_inode	*ip = XFS_I(inode);
	int			ret = VM_FAULT_NOPAGE;
	loff_t			size;

	trace_xfs_filemap_pfn_mkwrite(ip);

	sb_start_pagefault(inode->i_sb);
	file_update_time(vmf->vma->vm_file);

	/* check if the faulting page hasn't raced with truncate */
	xfs_ilock(ip, XFS_MMAPLOCK_SHARED);
	size = (i_size_read(inode) + PAGE_SIZE - 1) >> PAGE_SHIFT;
	if (vmf->pgoff >= size)
		ret = VM_FAULT_SIGBUS;
	else if (IS_DAX(inode))
		ret = dax_iomap_fault(vmf, PE_SIZE_PTE, &xfs_iomap_ops);
	xfs_iunlock(ip, XFS_MMAPLOCK_SHARED);
	sb_end_pagefault(inode->i_sb);
	return ret;

}

static const struct vm_operations_struct xfs_file_vm_ops = {
	.fault		= xfs_filemap_fault,
	.huge_fault	= xfs_filemap_huge_fault,
	.map_pages	= filemap_map_pages,
	.page_mkwrite	= xfs_filemap_page_mkwrite,
	.pfn_mkwrite	= xfs_filemap_pfn_mkwrite,
};

STATIC int
xfs_file_mmap(
	struct file	*filp,
	struct vm_area_struct *vma)
{
	file_accessed(filp);
	vma->vm_ops = &xfs_file_vm_ops;
	if (IS_DAX(file_inode(filp)))
		vma->vm_flags |= VM_MIXEDMAP | VM_HUGEPAGE;
	return 0;
}

const struct file_operations xfs_file_operations = {
	.llseek		= xfs_file_llseek,
	.read_iter	= xfs_file_read_iter,
	.write_iter	= xfs_file_write_iter,
	.splice_read	= generic_file_splice_read,
	.splice_write	= iter_file_splice_write,
	.unlocked_ioctl	= xfs_file_ioctl,
#ifdef CONFIG_COMPAT
	.compat_ioctl	= xfs_file_compat_ioctl,
#endif
	.mmap		= xfs_file_mmap,
	.open		= xfs_file_open,
	.release	= xfs_file_release,
	.fsync		= xfs_file_fsync,
	.get_unmapped_area = thp_get_unmapped_area,
	.fallocate	= xfs_file_fallocate,
	.clone_file_range = xfs_file_clone_range,
	.dedupe_file_range = xfs_file_dedupe_range,
};

const struct file_operations xfs_dir_file_operations = {
	.open		= xfs_dir_open,
	.read		= generic_read_dir,
	.iterate_shared	= xfs_file_readdir,
	.llseek		= generic_file_llseek,
	.unlocked_ioctl	= xfs_file_ioctl,
#ifdef CONFIG_COMPAT
	.compat_ioctl	= xfs_file_compat_ioctl,
#endif
	.fsync		= xfs_dir_fsync,
};<|MERGE_RESOLUTION|>--- conflicted
+++ resolved
@@ -261,16 +261,10 @@
 
 	trace_xfs_file_buffered_read(ip, iov_iter_count(to), iocb->ki_pos);
 
-<<<<<<< HEAD
-	if (!xfs_ilock_nowait(ip, XFS_IOLOCK_SHARED)) {
-		if (iocb->ki_flags & IOCB_NOWAIT)
-			return -EAGAIN;
-=======
 	if (iocb->ki_flags & IOCB_NOWAIT) {
 		if (!xfs_ilock_nowait(ip, XFS_IOLOCK_SHARED))
 			return -EAGAIN;
 	} else {
->>>>>>> 9abd04af
 		xfs_ilock(ip, XFS_IOLOCK_SHARED);
 	}
 	ret = generic_file_read_iter(iocb, to);
