// SPDX-License-Identifier: GPL-2.0+
/*
 * Copyright (C) 2016 Oracle.  All Rights Reserved.
 * Author: Darrick J. Wong <darrick.wong@oracle.com>
 */
#include "xfs.h"
#include "xfs_fs.h"
#include "xfs_format.h"
#include "xfs_log_format.h"
#include "xfs_trans_resv.h"
#include "xfs_bit.h"
#include "xfs_shared.h"
#include "xfs_mount.h"
#include "xfs_defer.h"
#include "xfs_trans.h"
#include "xfs_trans_priv.h"
#include "xfs_rmap_item.h"
#include "xfs_log.h"
#include "xfs_rmap.h"
#include "xfs_error.h"
#include "xfs_log_priv.h"
#include "xfs_log_recover.h"

kmem_zone_t	*xfs_rui_zone;
kmem_zone_t	*xfs_rud_zone;

static const struct xfs_item_ops xfs_rui_item_ops;

static inline struct xfs_rui_log_item *RUI_ITEM(struct xfs_log_item *lip)
{
	return container_of(lip, struct xfs_rui_log_item, rui_item);
}

STATIC void
xfs_rui_item_free(
	struct xfs_rui_log_item	*ruip)
{
	if (ruip->rui_format.rui_nextents > XFS_RUI_MAX_FAST_EXTENTS)
		kmem_free(ruip);
	else
		kmem_cache_free(xfs_rui_zone, ruip);
}

/*
 * Freeing the RUI requires that we remove it from the AIL if it has already
 * been placed there. However, the RUI may not yet have been placed in the AIL
 * when called by xfs_rui_release() from RUD processing due to the ordering of
 * committed vs unpin operations in bulk insert operations. Hence the reference
 * count to ensure only the last caller frees the RUI.
 */
STATIC void
xfs_rui_release(
	struct xfs_rui_log_item	*ruip)
{
	ASSERT(atomic_read(&ruip->rui_refcount) > 0);
	if (atomic_dec_and_test(&ruip->rui_refcount)) {
		xfs_trans_ail_delete(&ruip->rui_item, SHUTDOWN_LOG_IO_ERROR);
		xfs_rui_item_free(ruip);
	}
}

STATIC void
xfs_rui_item_size(
	struct xfs_log_item	*lip,
	int			*nvecs,
	int			*nbytes)
{
	struct xfs_rui_log_item	*ruip = RUI_ITEM(lip);

	*nvecs += 1;
	*nbytes += xfs_rui_log_format_sizeof(ruip->rui_format.rui_nextents);
}

/*
 * This is called to fill in the vector of log iovecs for the
 * given rui log item. We use only 1 iovec, and we point that
 * at the rui_log_format structure embedded in the rui item.
 * It is at this point that we assert that all of the extent
 * slots in the rui item have been filled.
 */
STATIC void
xfs_rui_item_format(
	struct xfs_log_item	*lip,
	struct xfs_log_vec	*lv)
{
	struct xfs_rui_log_item	*ruip = RUI_ITEM(lip);
	struct xfs_log_iovec	*vecp = NULL;

	ASSERT(atomic_read(&ruip->rui_next_extent) ==
			ruip->rui_format.rui_nextents);

	ruip->rui_format.rui_type = XFS_LI_RUI;
	ruip->rui_format.rui_size = 1;

	xlog_copy_iovec(lv, &vecp, XLOG_REG_TYPE_RUI_FORMAT, &ruip->rui_format,
			xfs_rui_log_format_sizeof(ruip->rui_format.rui_nextents));
}

/*
 * The unpin operation is the last place an RUI is manipulated in the log. It is
 * either inserted in the AIL or aborted in the event of a log I/O error. In
 * either case, the RUI transaction has been successfully committed to make it
 * this far. Therefore, we expect whoever committed the RUI to either construct
 * and commit the RUD or drop the RUD's reference in the event of error. Simply
 * drop the log's RUI reference now that the log is done with it.
 */
STATIC void
xfs_rui_item_unpin(
	struct xfs_log_item	*lip,
	int			remove)
{
	struct xfs_rui_log_item	*ruip = RUI_ITEM(lip);

	xfs_rui_release(ruip);
}

/*
 * The RUI has been either committed or aborted if the transaction has been
 * cancelled. If the transaction was cancelled, an RUD isn't going to be
 * constructed and thus we free the RUI here directly.
 */
STATIC void
xfs_rui_item_release(
	struct xfs_log_item	*lip)
{
	xfs_rui_release(RUI_ITEM(lip));
}

/*
 * Allocate and initialize an rui item with the given number of extents.
 */
STATIC struct xfs_rui_log_item *
xfs_rui_init(
	struct xfs_mount		*mp,
	uint				nextents)

{
	struct xfs_rui_log_item		*ruip;

	ASSERT(nextents > 0);
	if (nextents > XFS_RUI_MAX_FAST_EXTENTS)
		ruip = kmem_zalloc(xfs_rui_log_item_sizeof(nextents), 0);
	else
		ruip = kmem_cache_zalloc(xfs_rui_zone,
					 GFP_KERNEL | __GFP_NOFAIL);

	xfs_log_item_init(mp, &ruip->rui_item, XFS_LI_RUI, &xfs_rui_item_ops);
	ruip->rui_format.rui_nextents = nextents;
	ruip->rui_format.rui_id = (uintptr_t)(void *)ruip;
	atomic_set(&ruip->rui_next_extent, 0);
	atomic_set(&ruip->rui_refcount, 2);

	return ruip;
}

/*
 * Copy an RUI format buffer from the given buf, and into the destination
 * RUI format structure.  The RUI/RUD items were designed not to need any
 * special alignment handling.
 */
STATIC int
xfs_rui_copy_format(
	struct xfs_log_iovec		*buf,
	struct xfs_rui_log_format	*dst_rui_fmt)
{
	struct xfs_rui_log_format	*src_rui_fmt;
	uint				len;

	src_rui_fmt = buf->i_addr;
	len = xfs_rui_log_format_sizeof(src_rui_fmt->rui_nextents);

	if (buf->i_len != len) {
		XFS_ERROR_REPORT(__func__, XFS_ERRLEVEL_LOW, NULL);
		return -EFSCORRUPTED;
	}

	memcpy(dst_rui_fmt, src_rui_fmt, len);
	return 0;
}

static inline struct xfs_rud_log_item *RUD_ITEM(struct xfs_log_item *lip)
{
	return container_of(lip, struct xfs_rud_log_item, rud_item);
}

STATIC void
xfs_rud_item_size(
	struct xfs_log_item	*lip,
	int			*nvecs,
	int			*nbytes)
{
	*nvecs += 1;
	*nbytes += sizeof(struct xfs_rud_log_format);
}

/*
 * This is called to fill in the vector of log iovecs for the
 * given rud log item. We use only 1 iovec, and we point that
 * at the rud_log_format structure embedded in the rud item.
 * It is at this point that we assert that all of the extent
 * slots in the rud item have been filled.
 */
STATIC void
xfs_rud_item_format(
	struct xfs_log_item	*lip,
	struct xfs_log_vec	*lv)
{
	struct xfs_rud_log_item	*rudp = RUD_ITEM(lip);
	struct xfs_log_iovec	*vecp = NULL;

	rudp->rud_format.rud_type = XFS_LI_RUD;
	rudp->rud_format.rud_size = 1;

	xlog_copy_iovec(lv, &vecp, XLOG_REG_TYPE_RUD_FORMAT, &rudp->rud_format,
			sizeof(struct xfs_rud_log_format));
}

/*
 * The RUD is either committed or aborted if the transaction is cancelled. If
 * the transaction is cancelled, drop our reference to the RUI and free the
 * RUD.
 */
STATIC void
xfs_rud_item_release(
	struct xfs_log_item	*lip)
{
	struct xfs_rud_log_item	*rudp = RUD_ITEM(lip);

	xfs_rui_release(rudp->rud_ruip);
	kmem_cache_free(xfs_rud_zone, rudp);
}

static const struct xfs_item_ops xfs_rud_item_ops = {
	.flags		= XFS_ITEM_RELEASE_WHEN_COMMITTED,
	.iop_size	= xfs_rud_item_size,
	.iop_format	= xfs_rud_item_format,
	.iop_release	= xfs_rud_item_release,
};

static struct xfs_rud_log_item *
xfs_trans_get_rud(
	struct xfs_trans		*tp,
	struct xfs_rui_log_item		*ruip)
{
	struct xfs_rud_log_item		*rudp;

	rudp = kmem_cache_zalloc(xfs_rud_zone, GFP_KERNEL | __GFP_NOFAIL);
	xfs_log_item_init(tp->t_mountp, &rudp->rud_item, XFS_LI_RUD,
			  &xfs_rud_item_ops);
	rudp->rud_ruip = ruip;
	rudp->rud_format.rud_rui_id = ruip->rui_format.rui_id;

	xfs_trans_add_item(tp, &rudp->rud_item);
	return rudp;
}

/* Set the map extent flags for this reverse mapping. */
static void
xfs_trans_set_rmap_flags(
	struct xfs_map_extent		*rmap,
	enum xfs_rmap_intent_type	type,
	int				whichfork,
	xfs_exntst_t			state)
{
	rmap->me_flags = 0;
	if (state == XFS_EXT_UNWRITTEN)
		rmap->me_flags |= XFS_RMAP_EXTENT_UNWRITTEN;
	if (whichfork == XFS_ATTR_FORK)
		rmap->me_flags |= XFS_RMAP_EXTENT_ATTR_FORK;
	switch (type) {
	case XFS_RMAP_MAP:
		rmap->me_flags |= XFS_RMAP_EXTENT_MAP;
		break;
	case XFS_RMAP_MAP_SHARED:
		rmap->me_flags |= XFS_RMAP_EXTENT_MAP_SHARED;
		break;
	case XFS_RMAP_UNMAP:
		rmap->me_flags |= XFS_RMAP_EXTENT_UNMAP;
		break;
	case XFS_RMAP_UNMAP_SHARED:
		rmap->me_flags |= XFS_RMAP_EXTENT_UNMAP_SHARED;
		break;
	case XFS_RMAP_CONVERT:
		rmap->me_flags |= XFS_RMAP_EXTENT_CONVERT;
		break;
	case XFS_RMAP_CONVERT_SHARED:
		rmap->me_flags |= XFS_RMAP_EXTENT_CONVERT_SHARED;
		break;
	case XFS_RMAP_ALLOC:
		rmap->me_flags |= XFS_RMAP_EXTENT_ALLOC;
		break;
	case XFS_RMAP_FREE:
		rmap->me_flags |= XFS_RMAP_EXTENT_FREE;
		break;
	default:
		ASSERT(0);
	}
}

/*
 * Finish an rmap update and log it to the RUD. Note that the transaction is
 * marked dirty regardless of whether the rmap update succeeds or fails to
 * support the RUI/RUD lifecycle rules.
 */
static int
xfs_trans_log_finish_rmap_update(
	struct xfs_trans		*tp,
	struct xfs_rud_log_item		*rudp,
	enum xfs_rmap_intent_type	type,
	uint64_t			owner,
	int				whichfork,
	xfs_fileoff_t			startoff,
	xfs_fsblock_t			startblock,
	xfs_filblks_t			blockcount,
	xfs_exntst_t			state,
	struct xfs_btree_cur		**pcur)
{
	int				error;

	error = xfs_rmap_finish_one(tp, type, owner, whichfork, startoff,
			startblock, blockcount, state, pcur);

	/*
	 * Mark the transaction dirty, even on error. This ensures the
	 * transaction is aborted, which:
	 *
	 * 1.) releases the RUI and frees the RUD
	 * 2.) shuts down the filesystem
	 */
	tp->t_flags |= XFS_TRANS_DIRTY;
	set_bit(XFS_LI_DIRTY, &rudp->rud_item.li_flags);

	return error;
}

/* Sort rmap intents by AG. */
static int
xfs_rmap_update_diff_items(
	void				*priv,
	struct list_head		*a,
	struct list_head		*b)
{
	struct xfs_mount		*mp = priv;
	struct xfs_rmap_intent		*ra;
	struct xfs_rmap_intent		*rb;

	ra = container_of(a, struct xfs_rmap_intent, ri_list);
	rb = container_of(b, struct xfs_rmap_intent, ri_list);
	return  XFS_FSB_TO_AGNO(mp, ra->ri_bmap.br_startblock) -
		XFS_FSB_TO_AGNO(mp, rb->ri_bmap.br_startblock);
}

/* Log rmap updates in the intent item. */
STATIC void
xfs_rmap_update_log_item(
	struct xfs_trans		*tp,
	struct xfs_rui_log_item		*ruip,
	struct xfs_rmap_intent		*rmap)
{
	uint				next_extent;
	struct xfs_map_extent		*map;

	tp->t_flags |= XFS_TRANS_DIRTY;
	set_bit(XFS_LI_DIRTY, &ruip->rui_item.li_flags);

	/*
	 * atomic_inc_return gives us the value after the increment;
	 * we want to use it as an array index so we need to subtract 1 from
	 * it.
	 */
	next_extent = atomic_inc_return(&ruip->rui_next_extent) - 1;
	ASSERT(next_extent < ruip->rui_format.rui_nextents);
	map = &ruip->rui_format.rui_extents[next_extent];
	map->me_owner = rmap->ri_owner;
	map->me_startblock = rmap->ri_bmap.br_startblock;
	map->me_startoff = rmap->ri_bmap.br_startoff;
	map->me_len = rmap->ri_bmap.br_blockcount;
	xfs_trans_set_rmap_flags(map, rmap->ri_type, rmap->ri_whichfork,
			rmap->ri_bmap.br_state);
}

static struct xfs_log_item *
xfs_rmap_update_create_intent(
	struct xfs_trans		*tp,
	struct list_head		*items,
	unsigned int			count,
	bool				sort)
{
	struct xfs_mount		*mp = tp->t_mountp;
	struct xfs_rui_log_item		*ruip = xfs_rui_init(mp, count);
	struct xfs_rmap_intent		*rmap;

	ASSERT(count > 0);

	xfs_trans_add_item(tp, &ruip->rui_item);
	if (sort)
		list_sort(mp, items, xfs_rmap_update_diff_items);
	list_for_each_entry(rmap, items, ri_list)
		xfs_rmap_update_log_item(tp, ruip, rmap);
	return &ruip->rui_item;
}

/* Get an RUD so we can process all the deferred rmap updates. */
static struct xfs_log_item *
xfs_rmap_update_create_done(
	struct xfs_trans		*tp,
	struct xfs_log_item		*intent,
	unsigned int			count)
{
	return &xfs_trans_get_rud(tp, RUI_ITEM(intent))->rud_item;
}

/* Process a deferred rmap update. */
STATIC int
xfs_rmap_update_finish_item(
	struct xfs_trans		*tp,
	struct xfs_log_item		*done,
	struct list_head		*item,
	struct xfs_btree_cur		**state)
{
	struct xfs_rmap_intent		*rmap;
	int				error;

	rmap = container_of(item, struct xfs_rmap_intent, ri_list);
	error = xfs_trans_log_finish_rmap_update(tp, RUD_ITEM(done),
			rmap->ri_type, rmap->ri_owner, rmap->ri_whichfork,
			rmap->ri_bmap.br_startoff, rmap->ri_bmap.br_startblock,
			rmap->ri_bmap.br_blockcount, rmap->ri_bmap.br_state,
			state);
	kmem_free(rmap);
	return error;
}

/* Abort all pending RUIs. */
STATIC void
xfs_rmap_update_abort_intent(
	struct xfs_log_item	*intent)
{
	xfs_rui_release(RUI_ITEM(intent));
}

/* Cancel a deferred rmap update. */
STATIC void
xfs_rmap_update_cancel_item(
	struct list_head		*item)
{
	struct xfs_rmap_intent		*rmap;

	rmap = container_of(item, struct xfs_rmap_intent, ri_list);
	kmem_free(rmap);
}

const struct xfs_defer_op_type xfs_rmap_update_defer_type = {
	.max_items	= XFS_RUI_MAX_FAST_EXTENTS,
	.create_intent	= xfs_rmap_update_create_intent,
	.abort_intent	= xfs_rmap_update_abort_intent,
	.create_done	= xfs_rmap_update_create_done,
	.finish_item	= xfs_rmap_update_finish_item,
	.finish_cleanup = xfs_rmap_finish_one_cleanup,
	.cancel_item	= xfs_rmap_update_cancel_item,
};

/* Is this recovered RUI ok? */
static inline bool
xfs_rui_validate_map(
	struct xfs_mount		*mp,
	struct xfs_map_extent		*rmap)
{
	if (!xfs_sb_version_hasrmapbt(&mp->m_sb))
		return false;

	if (rmap->me_flags & ~XFS_RMAP_EXTENT_FLAGS)
		return false;

	switch (rmap->me_flags & XFS_RMAP_EXTENT_TYPE_MASK) {
	case XFS_RMAP_EXTENT_MAP:
	case XFS_RMAP_EXTENT_MAP_SHARED:
	case XFS_RMAP_EXTENT_UNMAP:
	case XFS_RMAP_EXTENT_UNMAP_SHARED:
	case XFS_RMAP_EXTENT_CONVERT:
	case XFS_RMAP_EXTENT_CONVERT_SHARED:
	case XFS_RMAP_EXTENT_ALLOC:
	case XFS_RMAP_EXTENT_FREE:
		break;
	default:
		return false;
	}

	if (!XFS_RMAP_NON_INODE_OWNER(rmap->me_owner) &&
	    !xfs_verify_ino(mp, rmap->me_owner))
		return false;

	if (!xfs_verify_fileext(mp, rmap->me_startoff, rmap->me_len))
		return false;

	return xfs_verify_fsbext(mp, rmap->me_startblock, rmap->me_len);
}

/*
 * Process an rmap update intent item that was recovered from the log.
 * We need to update the rmapbt.
 */
STATIC int
xfs_rui_item_recover(
	struct xfs_log_item		*lip,
	struct list_head		*capture_list)
{
	struct xfs_rui_log_item		*ruip = RUI_ITEM(lip);
	struct xfs_map_extent		*rmap;
	struct xfs_rud_log_item		*rudp;
	struct xfs_trans		*tp;
	struct xfs_btree_cur		*rcur = NULL;
	struct xfs_mount		*mp = lip->li_mountp;
<<<<<<< HEAD
	xfs_fsblock_t			startblock_fsb;
=======
>>>>>>> f642729d
	enum xfs_rmap_intent_type	type;
	xfs_exntst_t			state;
	int				i;
	int				whichfork;
	int				error = 0;

	/*
	 * First check the validity of the extents described by the
	 * RUI.  If any are bad, then assume that all are bad and
	 * just toss the RUI.
	 */
	for (i = 0; i < ruip->rui_format.rui_nextents; i++) {
<<<<<<< HEAD
		rmap = &ruip->rui_format.rui_extents[i];
		startblock_fsb = XFS_BB_TO_FSB(mp,
				   XFS_FSB_TO_DADDR(mp, rmap->me_startblock));
		switch (rmap->me_flags & XFS_RMAP_EXTENT_TYPE_MASK) {
		case XFS_RMAP_EXTENT_MAP:
		case XFS_RMAP_EXTENT_MAP_SHARED:
		case XFS_RMAP_EXTENT_UNMAP:
		case XFS_RMAP_EXTENT_UNMAP_SHARED:
		case XFS_RMAP_EXTENT_CONVERT:
		case XFS_RMAP_EXTENT_CONVERT_SHARED:
		case XFS_RMAP_EXTENT_ALLOC:
		case XFS_RMAP_EXTENT_FREE:
			op_ok = true;
			break;
		default:
			op_ok = false;
			break;
		}
		if (!op_ok || startblock_fsb == 0 ||
		    rmap->me_len == 0 ||
		    startblock_fsb >= mp->m_sb.sb_dblocks ||
		    rmap->me_len >= mp->m_sb.sb_agblocks ||
		    (rmap->me_flags & ~XFS_RMAP_EXTENT_FLAGS))
=======
		if (!xfs_rui_validate_map(mp,
					&ruip->rui_format.rui_extents[i])) {
			XFS_CORRUPTION_ERROR(__func__, XFS_ERRLEVEL_LOW, mp,
					&ruip->rui_format,
					sizeof(ruip->rui_format));
>>>>>>> f642729d
			return -EFSCORRUPTED;
	}

	error = xfs_trans_alloc(mp, &M_RES(mp)->tr_itruncate,
			mp->m_rmap_maxlevels, 0, XFS_TRANS_RESERVE, &tp);
	if (error)
		return error;
	rudp = xfs_trans_get_rud(tp, ruip);

	for (i = 0; i < ruip->rui_format.rui_nextents; i++) {
		rmap = &ruip->rui_format.rui_extents[i];
		state = (rmap->me_flags & XFS_RMAP_EXTENT_UNWRITTEN) ?
				XFS_EXT_UNWRITTEN : XFS_EXT_NORM;
		whichfork = (rmap->me_flags & XFS_RMAP_EXTENT_ATTR_FORK) ?
				XFS_ATTR_FORK : XFS_DATA_FORK;
		switch (rmap->me_flags & XFS_RMAP_EXTENT_TYPE_MASK) {
		case XFS_RMAP_EXTENT_MAP:
			type = XFS_RMAP_MAP;
			break;
		case XFS_RMAP_EXTENT_MAP_SHARED:
			type = XFS_RMAP_MAP_SHARED;
			break;
		case XFS_RMAP_EXTENT_UNMAP:
			type = XFS_RMAP_UNMAP;
			break;
		case XFS_RMAP_EXTENT_UNMAP_SHARED:
			type = XFS_RMAP_UNMAP_SHARED;
			break;
		case XFS_RMAP_EXTENT_CONVERT:
			type = XFS_RMAP_CONVERT;
			break;
		case XFS_RMAP_EXTENT_CONVERT_SHARED:
			type = XFS_RMAP_CONVERT_SHARED;
			break;
		case XFS_RMAP_EXTENT_ALLOC:
			type = XFS_RMAP_ALLOC;
			break;
		case XFS_RMAP_EXTENT_FREE:
			type = XFS_RMAP_FREE;
			break;
		default:
			XFS_ERROR_REPORT(__func__, XFS_ERRLEVEL_LOW, NULL);
			error = -EFSCORRUPTED;
			goto abort_error;
		}
		error = xfs_trans_log_finish_rmap_update(tp, rudp, type,
				rmap->me_owner, whichfork,
				rmap->me_startoff, rmap->me_startblock,
				rmap->me_len, state, &rcur);
		if (error)
			goto abort_error;

	}

	xfs_rmap_finish_one_cleanup(tp, rcur, error);
	return xfs_defer_ops_capture_and_commit(tp, NULL, capture_list);

abort_error:
	xfs_rmap_finish_one_cleanup(tp, rcur, error);
	xfs_trans_cancel(tp);
	return error;
}

STATIC bool
xfs_rui_item_match(
	struct xfs_log_item	*lip,
	uint64_t		intent_id)
{
	return RUI_ITEM(lip)->rui_format.rui_id == intent_id;
}

/* Relog an intent item to push the log tail forward. */
static struct xfs_log_item *
xfs_rui_item_relog(
	struct xfs_log_item		*intent,
	struct xfs_trans		*tp)
{
	struct xfs_rud_log_item		*rudp;
	struct xfs_rui_log_item		*ruip;
	struct xfs_map_extent		*extp;
	unsigned int			count;

	count = RUI_ITEM(intent)->rui_format.rui_nextents;
	extp = RUI_ITEM(intent)->rui_format.rui_extents;

	tp->t_flags |= XFS_TRANS_DIRTY;
	rudp = xfs_trans_get_rud(tp, RUI_ITEM(intent));
	set_bit(XFS_LI_DIRTY, &rudp->rud_item.li_flags);

	ruip = xfs_rui_init(tp->t_mountp, count);
	memcpy(ruip->rui_format.rui_extents, extp, count * sizeof(*extp));
	atomic_set(&ruip->rui_next_extent, count);
	xfs_trans_add_item(tp, &ruip->rui_item);
	set_bit(XFS_LI_DIRTY, &ruip->rui_item.li_flags);
	return &ruip->rui_item;
}

static const struct xfs_item_ops xfs_rui_item_ops = {
	.iop_size	= xfs_rui_item_size,
	.iop_format	= xfs_rui_item_format,
	.iop_unpin	= xfs_rui_item_unpin,
	.iop_release	= xfs_rui_item_release,
	.iop_recover	= xfs_rui_item_recover,
	.iop_match	= xfs_rui_item_match,
	.iop_relog	= xfs_rui_item_relog,
};

/*
 * This routine is called to create an in-core extent rmap update
 * item from the rui format structure which was logged on disk.
 * It allocates an in-core rui, copies the extents from the format
 * structure into it, and adds the rui to the AIL with the given
 * LSN.
 */
STATIC int
xlog_recover_rui_commit_pass2(
	struct xlog			*log,
	struct list_head		*buffer_list,
	struct xlog_recover_item	*item,
	xfs_lsn_t			lsn)
{
	int				error;
	struct xfs_mount		*mp = log->l_mp;
	struct xfs_rui_log_item		*ruip;
	struct xfs_rui_log_format	*rui_formatp;

	rui_formatp = item->ri_buf[0].i_addr;

	ruip = xfs_rui_init(mp, rui_formatp->rui_nextents);
	error = xfs_rui_copy_format(&item->ri_buf[0], &ruip->rui_format);
	if (error) {
		xfs_rui_item_free(ruip);
		return error;
	}
	atomic_set(&ruip->rui_next_extent, rui_formatp->rui_nextents);
	/*
	 * Insert the intent into the AIL directly and drop one reference so
	 * that finishing or canceling the work will drop the other.
	 */
	xfs_trans_ail_insert(log->l_ailp, &ruip->rui_item, lsn);
	xfs_rui_release(ruip);
	return 0;
}

const struct xlog_recover_item_ops xlog_rui_item_ops = {
	.item_type		= XFS_LI_RUI,
	.commit_pass2		= xlog_recover_rui_commit_pass2,
};

/*
 * This routine is called when an RUD format structure is found in a committed
 * transaction in the log. Its purpose is to cancel the corresponding RUI if it
 * was still in the log. To do this it searches the AIL for the RUI with an id
 * equal to that in the RUD format structure. If we find it we drop the RUD
 * reference, which removes the RUI from the AIL and frees it.
 */
STATIC int
xlog_recover_rud_commit_pass2(
	struct xlog			*log,
	struct list_head		*buffer_list,
	struct xlog_recover_item	*item,
	xfs_lsn_t			lsn)
{
	struct xfs_rud_log_format	*rud_formatp;

	rud_formatp = item->ri_buf[0].i_addr;
	ASSERT(item->ri_buf[0].i_len == sizeof(struct xfs_rud_log_format));

	xlog_recover_release_intent(log, XFS_LI_RUI, rud_formatp->rud_rui_id);
	return 0;
}

const struct xlog_recover_item_ops xlog_rud_item_ops = {
	.item_type		= XFS_LI_RUD,
	.commit_pass2		= xlog_recover_rud_commit_pass2,
};<|MERGE_RESOLUTION|>--- conflicted
+++ resolved
@@ -511,10 +511,6 @@
 	struct xfs_trans		*tp;
 	struct xfs_btree_cur		*rcur = NULL;
 	struct xfs_mount		*mp = lip->li_mountp;
-<<<<<<< HEAD
-	xfs_fsblock_t			startblock_fsb;
-=======
->>>>>>> f642729d
 	enum xfs_rmap_intent_type	type;
 	xfs_exntst_t			state;
 	int				i;
@@ -527,38 +523,13 @@
 	 * just toss the RUI.
 	 */
 	for (i = 0; i < ruip->rui_format.rui_nextents; i++) {
-<<<<<<< HEAD
-		rmap = &ruip->rui_format.rui_extents[i];
-		startblock_fsb = XFS_BB_TO_FSB(mp,
-				   XFS_FSB_TO_DADDR(mp, rmap->me_startblock));
-		switch (rmap->me_flags & XFS_RMAP_EXTENT_TYPE_MASK) {
-		case XFS_RMAP_EXTENT_MAP:
-		case XFS_RMAP_EXTENT_MAP_SHARED:
-		case XFS_RMAP_EXTENT_UNMAP:
-		case XFS_RMAP_EXTENT_UNMAP_SHARED:
-		case XFS_RMAP_EXTENT_CONVERT:
-		case XFS_RMAP_EXTENT_CONVERT_SHARED:
-		case XFS_RMAP_EXTENT_ALLOC:
-		case XFS_RMAP_EXTENT_FREE:
-			op_ok = true;
-			break;
-		default:
-			op_ok = false;
-			break;
-		}
-		if (!op_ok || startblock_fsb == 0 ||
-		    rmap->me_len == 0 ||
-		    startblock_fsb >= mp->m_sb.sb_dblocks ||
-		    rmap->me_len >= mp->m_sb.sb_agblocks ||
-		    (rmap->me_flags & ~XFS_RMAP_EXTENT_FLAGS))
-=======
 		if (!xfs_rui_validate_map(mp,
 					&ruip->rui_format.rui_extents[i])) {
 			XFS_CORRUPTION_ERROR(__func__, XFS_ERRLEVEL_LOW, mp,
 					&ruip->rui_format,
 					sizeof(ruip->rui_format));
->>>>>>> f642729d
 			return -EFSCORRUPTED;
+		}
 	}
 
 	error = xfs_trans_alloc(mp, &M_RES(mp)->tr_itruncate,
