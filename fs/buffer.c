// SPDX-License-Identifier: GPL-2.0-only
/*
 *  linux/fs/buffer.c
 *
 *  Copyright (C) 1991, 1992, 2002  Linus Torvalds
 */

/*
 * Start bdflush() with kernel_thread not syscall - Paul Gortmaker, 12/95
 *
 * Removed a lot of unnecessary code and simplified things now that
 * the buffer cache isn't our primary cache - Andrew Tridgell 12/96
 *
 * Speed up hash, lru, and free list operations.  Use gfp() for allocating
 * hash table, use SLAB cache for buffer heads. SMP threading.  -DaveM
 *
 * Added 32k buffer block sizes - these are required older ARM systems. - RMK
 *
 * async buffer flushing, 1999 Andrea Arcangeli <andrea@suse.de>
 */

#include <linux/kernel.h>
#include <linux/sched/signal.h>
#include <linux/syscalls.h>
#include <linux/fs.h>
#include <linux/iomap.h>
#include <linux/mm.h>
#include <linux/percpu.h>
#include <linux/slab.h>
#include <linux/capability.h>
#include <linux/blkdev.h>
#include <linux/file.h>
#include <linux/quotaops.h>
#include <linux/highmem.h>
#include <linux/export.h>
#include <linux/backing-dev.h>
#include <linux/writeback.h>
#include <linux/hash.h>
#include <linux/suspend.h>
#include <linux/buffer_head.h>
#include <linux/task_io_accounting_ops.h>
#include <linux/bio.h>
#include <linux/cpu.h>
#include <linux/bitops.h>
#include <linux/mpage.h>
#include <linux/bit_spinlock.h>
#include <linux/pagevec.h>
#include <linux/sched/mm.h>
#include <trace/events/block.h>
#include <linux/fscrypt.h>

#include "internal.h"

static int fsync_buffers_list(spinlock_t *lock, struct list_head *list);
static int submit_bh_wbc(int op, int op_flags, struct buffer_head *bh,
			 enum rw_hint hint, struct writeback_control *wbc);

#define BH_ENTRY(list) list_entry((list), struct buffer_head, b_assoc_buffers)

inline void touch_buffer(struct buffer_head *bh)
{
	trace_block_touch_buffer(bh);
	mark_page_accessed(bh->b_page);
}
EXPORT_SYMBOL(touch_buffer);

void __lock_buffer(struct buffer_head *bh)
{
	wait_on_bit_lock_io(&bh->b_state, BH_Lock, TASK_UNINTERRUPTIBLE);
}
EXPORT_SYMBOL(__lock_buffer);

void unlock_buffer(struct buffer_head *bh)
{
	clear_bit_unlock(BH_Lock, &bh->b_state);
	smp_mb__after_atomic();
	wake_up_bit(&bh->b_state, BH_Lock);
}
EXPORT_SYMBOL(unlock_buffer);

/*
 * Returns if the page has dirty or writeback buffers. If all the buffers
 * are unlocked and clean then the PageDirty information is stale. If
 * any of the pages are locked, it is assumed they are locked for IO.
 */
void buffer_check_dirty_writeback(struct page *page,
				     bool *dirty, bool *writeback)
{
	struct buffer_head *head, *bh;
	*dirty = false;
	*writeback = false;

	BUG_ON(!PageLocked(page));

	if (!page_has_buffers(page))
		return;

	if (PageWriteback(page))
		*writeback = true;

	head = page_buffers(page);
	bh = head;
	do {
		if (buffer_locked(bh))
			*writeback = true;

		if (buffer_dirty(bh))
			*dirty = true;

		bh = bh->b_this_page;
	} while (bh != head);
}
EXPORT_SYMBOL(buffer_check_dirty_writeback);

/*
 * Block until a buffer comes unlocked.  This doesn't stop it
 * from becoming locked again - you have to lock it yourself
 * if you want to preserve its state.
 */
void __wait_on_buffer(struct buffer_head * bh)
{
	wait_on_bit_io(&bh->b_state, BH_Lock, TASK_UNINTERRUPTIBLE);
}
EXPORT_SYMBOL(__wait_on_buffer);

static void buffer_io_error(struct buffer_head *bh, char *msg)
{
	if (!test_bit(BH_Quiet, &bh->b_state))
		printk_ratelimited(KERN_ERR
			"Buffer I/O error on dev %pg, logical block %llu%s\n",
			bh->b_bdev, (unsigned long long)bh->b_blocknr, msg);
}

/*
 * End-of-IO handler helper function which does not touch the bh after
 * unlocking it.
 * Note: unlock_buffer() sort-of does touch the bh after unlocking it, but
 * a race there is benign: unlock_buffer() only use the bh's address for
 * hashing after unlocking the buffer, so it doesn't actually touch the bh
 * itself.
 */
static void __end_buffer_read_notouch(struct buffer_head *bh, int uptodate)
{
	if (uptodate) {
		set_buffer_uptodate(bh);
	} else {
		/* This happens, due to failed read-ahead attempts. */
		clear_buffer_uptodate(bh);
	}
	unlock_buffer(bh);
}

/*
 * Default synchronous end-of-IO handler..  Just mark it up-to-date and
 * unlock the buffer. This is what ll_rw_block uses too.
 */
void end_buffer_read_sync(struct buffer_head *bh, int uptodate)
{
	__end_buffer_read_notouch(bh, uptodate);
	put_bh(bh);
}
EXPORT_SYMBOL(end_buffer_read_sync);

void end_buffer_write_sync(struct buffer_head *bh, int uptodate)
{
	if (uptodate) {
		set_buffer_uptodate(bh);
	} else {
		buffer_io_error(bh, ", lost sync page write");
		mark_buffer_write_io_error(bh);
		clear_buffer_uptodate(bh);
	}
	unlock_buffer(bh);
	put_bh(bh);
}
EXPORT_SYMBOL(end_buffer_write_sync);

/*
 * Various filesystems appear to want __find_get_block to be non-blocking.
 * But it's the page lock which protects the buffers.  To get around this,
 * we get exclusion from try_to_free_buffers with the blockdev mapping's
 * private_lock.
 *
 * Hack idea: for the blockdev mapping, private_lock contention
 * may be quite high.  This code could TryLock the page, and if that
 * succeeds, there is no need to take private_lock.
 */
static struct buffer_head *
__find_get_block_slow(struct block_device *bdev, sector_t block)
{
	struct inode *bd_inode = bdev->bd_inode;
	struct address_space *bd_mapping = bd_inode->i_mapping;
	struct buffer_head *ret = NULL;
	pgoff_t index;
	struct buffer_head *bh;
	struct buffer_head *head;
	struct page *page;
	int all_mapped = 1;
	static DEFINE_RATELIMIT_STATE(last_warned, HZ, 1);

	index = block >> (PAGE_SHIFT - bd_inode->i_blkbits);
	page = find_get_page_flags(bd_mapping, index, FGP_ACCESSED);
	if (!page)
		goto out;

	spin_lock(&bd_mapping->private_lock);
	if (!page_has_buffers(page))
		goto out_unlock;
	head = page_buffers(page);
	bh = head;
	do {
		if (!buffer_mapped(bh))
			all_mapped = 0;
		else if (bh->b_blocknr == block) {
			ret = bh;
			get_bh(bh);
			goto out_unlock;
		}
		bh = bh->b_this_page;
	} while (bh != head);

	/* we might be here because some of the buffers on this page are
	 * not mapped.  This is due to various races between
	 * file io on the block device and getblk.  It gets dealt with
	 * elsewhere, don't buffer_error if we had some unmapped buffers
	 */
	ratelimit_set_flags(&last_warned, RATELIMIT_MSG_ON_RELEASE);
	if (all_mapped && __ratelimit(&last_warned)) {
		printk("__find_get_block_slow() failed. block=%llu, "
		       "b_blocknr=%llu, b_state=0x%08lx, b_size=%zu, "
		       "device %pg blocksize: %d\n",
		       (unsigned long long)block,
		       (unsigned long long)bh->b_blocknr,
		       bh->b_state, bh->b_size, bdev,
		       1 << bd_inode->i_blkbits);
	}
out_unlock:
	spin_unlock(&bd_mapping->private_lock);
	put_page(page);
out:
	return ret;
}

static void end_buffer_async_read(struct buffer_head *bh, int uptodate)
{
	unsigned long flags;
	struct buffer_head *first;
	struct buffer_head *tmp;
	struct page *page;
	int page_uptodate = 1;

	BUG_ON(!buffer_async_read(bh));

	page = bh->b_page;
	if (uptodate) {
		set_buffer_uptodate(bh);
	} else {
		clear_buffer_uptodate(bh);
		buffer_io_error(bh, ", async page read");
		SetPageError(page);
	}

	/*
	 * Be _very_ careful from here on. Bad things can happen if
	 * two buffer heads end IO at almost the same time and both
	 * decide that the page is now completely done.
	 */
	first = page_buffers(page);
	spin_lock_irqsave(&first->b_uptodate_lock, flags);
	clear_buffer_async_read(bh);
	unlock_buffer(bh);
	tmp = bh;
	do {
		if (!buffer_uptodate(tmp))
			page_uptodate = 0;
		if (buffer_async_read(tmp)) {
			BUG_ON(!buffer_locked(tmp));
			goto still_busy;
		}
		tmp = tmp->b_this_page;
	} while (tmp != bh);
	spin_unlock_irqrestore(&first->b_uptodate_lock, flags);

	/*
	 * If none of the buffers had errors and they are all
	 * uptodate then we can set the page uptodate.
	 */
	if (page_uptodate && !PageError(page))
		SetPageUptodate(page);
	unlock_page(page);
	return;

still_busy:
	spin_unlock_irqrestore(&first->b_uptodate_lock, flags);
	return;
}

struct decrypt_bh_ctx {
	struct work_struct work;
	struct buffer_head *bh;
};

static void decrypt_bh(struct work_struct *work)
{
	struct decrypt_bh_ctx *ctx =
		container_of(work, struct decrypt_bh_ctx, work);
	struct buffer_head *bh = ctx->bh;
	int err;

	err = fscrypt_decrypt_pagecache_blocks(bh->b_page, bh->b_size,
					       bh_offset(bh));
	end_buffer_async_read(bh, err == 0);
	kfree(ctx);
}

/*
 * I/O completion handler for block_read_full_page() - pages
 * which come unlocked at the end of I/O.
 */
static void end_buffer_async_read_io(struct buffer_head *bh, int uptodate)
{
	/* Decrypt if needed */
	if (uptodate &&
	    fscrypt_inode_uses_fs_layer_crypto(bh->b_page->mapping->host)) {
		struct decrypt_bh_ctx *ctx = kmalloc(sizeof(*ctx), GFP_ATOMIC);

		if (ctx) {
			INIT_WORK(&ctx->work, decrypt_bh);
			ctx->bh = bh;
			fscrypt_enqueue_decrypt_work(&ctx->work);
			return;
		}
		uptodate = 0;
	}
	end_buffer_async_read(bh, uptodate);
}

/*
 * Completion handler for block_write_full_page() - pages which are unlocked
 * during I/O, and which have PageWriteback cleared upon I/O completion.
 */
void end_buffer_async_write(struct buffer_head *bh, int uptodate)
{
	unsigned long flags;
	struct buffer_head *first;
	struct buffer_head *tmp;
	struct page *page;

	BUG_ON(!buffer_async_write(bh));

	page = bh->b_page;
	if (uptodate) {
		set_buffer_uptodate(bh);
	} else {
		buffer_io_error(bh, ", lost async page write");
		mark_buffer_write_io_error(bh);
		clear_buffer_uptodate(bh);
		SetPageError(page);
	}

	first = page_buffers(page);
	spin_lock_irqsave(&first->b_uptodate_lock, flags);

	clear_buffer_async_write(bh);
	unlock_buffer(bh);
	tmp = bh->b_this_page;
	while (tmp != bh) {
		if (buffer_async_write(tmp)) {
			BUG_ON(!buffer_locked(tmp));
			goto still_busy;
		}
		tmp = tmp->b_this_page;
	}
	spin_unlock_irqrestore(&first->b_uptodate_lock, flags);
	end_page_writeback(page);
	return;

still_busy:
	spin_unlock_irqrestore(&first->b_uptodate_lock, flags);
	return;
}
EXPORT_SYMBOL(end_buffer_async_write);

/*
 * If a page's buffers are under async readin (end_buffer_async_read
 * completion) then there is a possibility that another thread of
 * control could lock one of the buffers after it has completed
 * but while some of the other buffers have not completed.  This
 * locked buffer would confuse end_buffer_async_read() into not unlocking
 * the page.  So the absence of BH_Async_Read tells end_buffer_async_read()
 * that this buffer is not under async I/O.
 *
 * The page comes unlocked when it has no locked buffer_async buffers
 * left.
 *
 * PageLocked prevents anyone starting new async I/O reads any of
 * the buffers.
 *
 * PageWriteback is used to prevent simultaneous writeout of the same
 * page.
 *
 * PageLocked prevents anyone from starting writeback of a page which is
 * under read I/O (PageWriteback is only ever set against a locked page).
 */
static void mark_buffer_async_read(struct buffer_head *bh)
{
	bh->b_end_io = end_buffer_async_read_io;
	set_buffer_async_read(bh);
}

static void mark_buffer_async_write_endio(struct buffer_head *bh,
					  bh_end_io_t *handler)
{
	bh->b_end_io = handler;
	set_buffer_async_write(bh);
}

void mark_buffer_async_write(struct buffer_head *bh)
{
	mark_buffer_async_write_endio(bh, end_buffer_async_write);
}
EXPORT_SYMBOL(mark_buffer_async_write);


/*
 * fs/buffer.c contains helper functions for buffer-backed address space's
 * fsync functions.  A common requirement for buffer-based filesystems is
 * that certain data from the backing blockdev needs to be written out for
 * a successful fsync().  For example, ext2 indirect blocks need to be
 * written back and waited upon before fsync() returns.
 *
 * The functions mark_buffer_inode_dirty(), fsync_inode_buffers(),
 * inode_has_buffers() and invalidate_inode_buffers() are provided for the
 * management of a list of dependent buffers at ->i_mapping->private_list.
 *
 * Locking is a little subtle: try_to_free_buffers() will remove buffers
 * from their controlling inode's queue when they are being freed.  But
 * try_to_free_buffers() will be operating against the *blockdev* mapping
 * at the time, not against the S_ISREG file which depends on those buffers.
 * So the locking for private_list is via the private_lock in the address_space
 * which backs the buffers.  Which is different from the address_space 
 * against which the buffers are listed.  So for a particular address_space,
 * mapping->private_lock does *not* protect mapping->private_list!  In fact,
 * mapping->private_list will always be protected by the backing blockdev's
 * ->private_lock.
 *
 * Which introduces a requirement: all buffers on an address_space's
 * ->private_list must be from the same address_space: the blockdev's.
 *
 * address_spaces which do not place buffers at ->private_list via these
 * utility functions are free to use private_lock and private_list for
 * whatever they want.  The only requirement is that list_empty(private_list)
 * be true at clear_inode() time.
 *
 * FIXME: clear_inode should not call invalidate_inode_buffers().  The
 * filesystems should do that.  invalidate_inode_buffers() should just go
 * BUG_ON(!list_empty).
 *
 * FIXME: mark_buffer_dirty_inode() is a data-plane operation.  It should
 * take an address_space, not an inode.  And it should be called
 * mark_buffer_dirty_fsync() to clearly define why those buffers are being
 * queued up.
 *
 * FIXME: mark_buffer_dirty_inode() doesn't need to add the buffer to the
 * list if it is already on a list.  Because if the buffer is on a list,
 * it *must* already be on the right one.  If not, the filesystem is being
 * silly.  This will save a ton of locking.  But first we have to ensure
 * that buffers are taken *off* the old inode's list when they are freed
 * (presumably in truncate).  That requires careful auditing of all
 * filesystems (do it inside bforget()).  It could also be done by bringing
 * b_inode back.
 */

/*
 * The buffer's backing address_space's private_lock must be held
 */
static void __remove_assoc_queue(struct buffer_head *bh)
{
	list_del_init(&bh->b_assoc_buffers);
	WARN_ON(!bh->b_assoc_map);
	bh->b_assoc_map = NULL;
}

int inode_has_buffers(struct inode *inode)
{
	return !list_empty(&inode->i_data.private_list);
}

/*
 * osync is designed to support O_SYNC io.  It waits synchronously for
 * all already-submitted IO to complete, but does not queue any new
 * writes to the disk.
 *
 * To do O_SYNC writes, just queue the buffer writes with ll_rw_block as
 * you dirty the buffers, and then use osync_inode_buffers to wait for
 * completion.  Any other dirty buffers which are not yet queued for
 * write will not be flushed to disk by the osync.
 */
static int osync_buffers_list(spinlock_t *lock, struct list_head *list)
{
	struct buffer_head *bh;
	struct list_head *p;
	int err = 0;

	spin_lock(lock);
repeat:
	list_for_each_prev(p, list) {
		bh = BH_ENTRY(p);
		if (buffer_locked(bh)) {
			get_bh(bh);
			spin_unlock(lock);
			wait_on_buffer(bh);
			if (!buffer_uptodate(bh))
				err = -EIO;
			brelse(bh);
			spin_lock(lock);
			goto repeat;
		}
	}
	spin_unlock(lock);
	return err;
}

void emergency_thaw_bdev(struct super_block *sb)
{
	while (sb->s_bdev && !thaw_bdev(sb->s_bdev))
		printk(KERN_WARNING "Emergency Thaw on %pg\n", sb->s_bdev);
}

/**
 * sync_mapping_buffers - write out & wait upon a mapping's "associated" buffers
 * @mapping: the mapping which wants those buffers written
 *
 * Starts I/O against the buffers at mapping->private_list, and waits upon
 * that I/O.
 *
 * Basically, this is a convenience function for fsync().
 * @mapping is a file or directory which needs those buffers to be written for
 * a successful fsync().
 */
int sync_mapping_buffers(struct address_space *mapping)
{
	struct address_space *buffer_mapping = mapping->private_data;

	if (buffer_mapping == NULL || list_empty(&mapping->private_list))
		return 0;

	return fsync_buffers_list(&buffer_mapping->private_lock,
					&mapping->private_list);
}
EXPORT_SYMBOL(sync_mapping_buffers);

/*
 * Called when we've recently written block `bblock', and it is known that
 * `bblock' was for a buffer_boundary() buffer.  This means that the block at
 * `bblock + 1' is probably a dirty indirect block.  Hunt it down and, if it's
 * dirty, schedule it for IO.  So that indirects merge nicely with their data.
 */
void write_boundary_block(struct block_device *bdev,
			sector_t bblock, unsigned blocksize)
{
	struct buffer_head *bh = __find_get_block(bdev, bblock + 1, blocksize);
	if (bh) {
		if (buffer_dirty(bh))
			ll_rw_block(REQ_OP_WRITE, 0, 1, &bh);
		put_bh(bh);
	}
}

void mark_buffer_dirty_inode(struct buffer_head *bh, struct inode *inode)
{
	struct address_space *mapping = inode->i_mapping;
	struct address_space *buffer_mapping = bh->b_page->mapping;

	mark_buffer_dirty(bh);
	if (!mapping->private_data) {
		mapping->private_data = buffer_mapping;
	} else {
		BUG_ON(mapping->private_data != buffer_mapping);
	}
	if (!bh->b_assoc_map) {
		spin_lock(&buffer_mapping->private_lock);
		list_move_tail(&bh->b_assoc_buffers,
				&mapping->private_list);
		bh->b_assoc_map = mapping;
		spin_unlock(&buffer_mapping->private_lock);
	}
}
EXPORT_SYMBOL(mark_buffer_dirty_inode);

/*
 * Mark the page dirty, and set it dirty in the page cache, and mark the inode
 * dirty.
 *
 * If warn is true, then emit a warning if the page is not uptodate and has
 * not been truncated.
 *
 * The caller must hold lock_page_memcg().
 */
void __set_page_dirty(struct page *page, struct address_space *mapping,
			     int warn)
{
	unsigned long flags;

	xa_lock_irqsave(&mapping->i_pages, flags);
	if (page->mapping) {	/* Race with truncate? */
		WARN_ON_ONCE(warn && !PageUptodate(page));
		account_page_dirtied(page, mapping);
		__xa_set_mark(&mapping->i_pages, page_index(page),
				PAGECACHE_TAG_DIRTY);
	}
	xa_unlock_irqrestore(&mapping->i_pages, flags);
}
EXPORT_SYMBOL_GPL(__set_page_dirty);

/*
 * Add a page to the dirty page list.
 *
 * It is a sad fact of life that this function is called from several places
 * deeply under spinlocking.  It may not sleep.
 *
 * If the page has buffers, the uptodate buffers are set dirty, to preserve
 * dirty-state coherency between the page and the buffers.  It the page does
 * not have buffers then when they are later attached they will all be set
 * dirty.
 *
 * The buffers are dirtied before the page is dirtied.  There's a small race
 * window in which a writepage caller may see the page cleanness but not the
 * buffer dirtiness.  That's fine.  If this code were to set the page dirty
 * before the buffers, a concurrent writepage caller could clear the page dirty
 * bit, see a bunch of clean buffers and we'd end up with dirty buffers/clean
 * page on the dirty page list.
 *
 * We use private_lock to lock against try_to_free_buffers while using the
 * page's buffer list.  Also use this to protect against clean buffers being
 * added to the page after it was set dirty.
 *
 * FIXME: may need to call ->reservepage here as well.  That's rather up to the
 * address_space though.
 */
int __set_page_dirty_buffers(struct page *page)
{
	int newly_dirty;
	struct address_space *mapping = page_mapping(page);

	if (unlikely(!mapping))
		return !TestSetPageDirty(page);

	spin_lock(&mapping->private_lock);
	if (page_has_buffers(page)) {
		struct buffer_head *head = page_buffers(page);
		struct buffer_head *bh = head;

		do {
			set_buffer_dirty(bh);
			bh = bh->b_this_page;
		} while (bh != head);
	}
	/*
	 * Lock out page's memcg migration to keep PageDirty
	 * synchronized with per-memcg dirty page counters.
	 */
	lock_page_memcg(page);
	newly_dirty = !TestSetPageDirty(page);
	spin_unlock(&mapping->private_lock);

	if (newly_dirty)
		__set_page_dirty(page, mapping, 1);

	unlock_page_memcg(page);

	if (newly_dirty)
		__mark_inode_dirty(mapping->host, I_DIRTY_PAGES);

	return newly_dirty;
}
EXPORT_SYMBOL(__set_page_dirty_buffers);

/*
 * Write out and wait upon a list of buffers.
 *
 * We have conflicting pressures: we want to make sure that all
 * initially dirty buffers get waited on, but that any subsequently
 * dirtied buffers don't.  After all, we don't want fsync to last
 * forever if somebody is actively writing to the file.
 *
 * Do this in two main stages: first we copy dirty buffers to a
 * temporary inode list, queueing the writes as we go.  Then we clean
 * up, waiting for those writes to complete.
 * 
 * During this second stage, any subsequent updates to the file may end
 * up refiling the buffer on the original inode's dirty list again, so
 * there is a chance we will end up with a buffer queued for write but
 * not yet completed on that list.  So, as a final cleanup we go through
 * the osync code to catch these locked, dirty buffers without requeuing
 * any newly dirty buffers for write.
 */
static int fsync_buffers_list(spinlock_t *lock, struct list_head *list)
{
	struct buffer_head *bh;
	struct list_head tmp;
	struct address_space *mapping;
	int err = 0, err2;
	struct blk_plug plug;

	INIT_LIST_HEAD(&tmp);
	blk_start_plug(&plug);

	spin_lock(lock);
	while (!list_empty(list)) {
		bh = BH_ENTRY(list->next);
		mapping = bh->b_assoc_map;
		__remove_assoc_queue(bh);
		/* Avoid race with mark_buffer_dirty_inode() which does
		 * a lockless check and we rely on seeing the dirty bit */
		smp_mb();
		if (buffer_dirty(bh) || buffer_locked(bh)) {
			list_add(&bh->b_assoc_buffers, &tmp);
			bh->b_assoc_map = mapping;
			if (buffer_dirty(bh)) {
				get_bh(bh);
				spin_unlock(lock);
				/*
				 * Ensure any pending I/O completes so that
				 * write_dirty_buffer() actually writes the
				 * current contents - it is a noop if I/O is
				 * still in flight on potentially older
				 * contents.
				 */
				write_dirty_buffer(bh, REQ_SYNC);

				/*
				 * Kick off IO for the previous mapping. Note
				 * that we will not run the very last mapping,
				 * wait_on_buffer() will do that for us
				 * through sync_buffer().
				 */
				brelse(bh);
				spin_lock(lock);
			}
		}
	}

	spin_unlock(lock);
	blk_finish_plug(&plug);
	spin_lock(lock);

	while (!list_empty(&tmp)) {
		bh = BH_ENTRY(tmp.prev);
		get_bh(bh);
		mapping = bh->b_assoc_map;
		__remove_assoc_queue(bh);
		/* Avoid race with mark_buffer_dirty_inode() which does
		 * a lockless check and we rely on seeing the dirty bit */
		smp_mb();
		if (buffer_dirty(bh)) {
			list_add(&bh->b_assoc_buffers,
				 &mapping->private_list);
			bh->b_assoc_map = mapping;
		}
		spin_unlock(lock);
		wait_on_buffer(bh);
		if (!buffer_uptodate(bh))
			err = -EIO;
		brelse(bh);
		spin_lock(lock);
	}
	
	spin_unlock(lock);
	err2 = osync_buffers_list(lock, list);
	if (err)
		return err;
	else
		return err2;
}

/*
 * Invalidate any and all dirty buffers on a given inode.  We are
 * probably unmounting the fs, but that doesn't mean we have already
 * done a sync().  Just drop the buffers from the inode list.
 *
 * NOTE: we take the inode's blockdev's mapping's private_lock.  Which
 * assumes that all the buffers are against the blockdev.  Not true
 * for reiserfs.
 */
void invalidate_inode_buffers(struct inode *inode)
{
	if (inode_has_buffers(inode)) {
		struct address_space *mapping = &inode->i_data;
		struct list_head *list = &mapping->private_list;
		struct address_space *buffer_mapping = mapping->private_data;

		spin_lock(&buffer_mapping->private_lock);
		while (!list_empty(list))
			__remove_assoc_queue(BH_ENTRY(list->next));
		spin_unlock(&buffer_mapping->private_lock);
	}
}
EXPORT_SYMBOL(invalidate_inode_buffers);

/*
 * Remove any clean buffers from the inode's buffer list.  This is called
 * when we're trying to free the inode itself.  Those buffers can pin it.
 *
 * Returns true if all buffers were removed.
 */
int remove_inode_buffers(struct inode *inode)
{
	int ret = 1;

	if (inode_has_buffers(inode)) {
		struct address_space *mapping = &inode->i_data;
		struct list_head *list = &mapping->private_list;
		struct address_space *buffer_mapping = mapping->private_data;

		spin_lock(&buffer_mapping->private_lock);
		while (!list_empty(list)) {
			struct buffer_head *bh = BH_ENTRY(list->next);
			if (buffer_dirty(bh)) {
				ret = 0;
				break;
			}
			__remove_assoc_queue(bh);
		}
		spin_unlock(&buffer_mapping->private_lock);
	}
	return ret;
}

/*
 * Create the appropriate buffers when given a page for data area and
 * the size of each buffer.. Use the bh->b_this_page linked list to
 * follow the buffers created.  Return NULL if unable to create more
 * buffers.
 *
 * The retry flag is used to differentiate async IO (paging, swapping)
 * which may not fail from ordinary buffer allocations.
 */
struct buffer_head *alloc_page_buffers(struct page *page, unsigned long size,
		bool retry)
{
	struct buffer_head *bh, *head;
	gfp_t gfp = GFP_NOFS | __GFP_ACCOUNT;
	long offset;
	struct mem_cgroup *memcg, *old_memcg;

	if (retry)
		gfp |= __GFP_NOFAIL;

<<<<<<< HEAD
	memcg = get_mem_cgroup_from_page(page);
=======
	/* The page lock pins the memcg */
	memcg = page_memcg(page);
>>>>>>> f642729d
	old_memcg = set_active_memcg(memcg);

	head = NULL;
	offset = PAGE_SIZE;
	while ((offset -= size) >= 0) {
		bh = alloc_buffer_head(gfp);
		if (!bh)
			goto no_grow;

		bh->b_this_page = head;
		bh->b_blocknr = -1;
		head = bh;

		bh->b_size = size;

		/* Link the buffer to its page */
		set_bh_page(bh, page, offset);
	}
out:
	set_active_memcg(old_memcg);
<<<<<<< HEAD
	mem_cgroup_put(memcg);
=======
>>>>>>> f642729d
	return head;
/*
 * In case anything failed, we just free everything we got.
 */
no_grow:
	if (head) {
		do {
			bh = head;
			head = head->b_this_page;
			free_buffer_head(bh);
		} while (head);
	}

	goto out;
}
EXPORT_SYMBOL_GPL(alloc_page_buffers);

static inline void
link_dev_buffers(struct page *page, struct buffer_head *head)
{
	struct buffer_head *bh, *tail;

	bh = head;
	do {
		tail = bh;
		bh = bh->b_this_page;
	} while (bh);
	tail->b_this_page = head;
	attach_page_private(page, head);
}

static sector_t blkdev_max_block(struct block_device *bdev, unsigned int size)
{
	sector_t retval = ~((sector_t)0);
	loff_t sz = i_size_read(bdev->bd_inode);

	if (sz) {
		unsigned int sizebits = blksize_bits(size);
		retval = (sz >> sizebits);
	}
	return retval;
}

/*
 * Initialise the state of a blockdev page's buffers.
 */ 
static sector_t
init_page_buffers(struct page *page, struct block_device *bdev,
			sector_t block, int size)
{
	struct buffer_head *head = page_buffers(page);
	struct buffer_head *bh = head;
	int uptodate = PageUptodate(page);
	sector_t end_block = blkdev_max_block(I_BDEV(bdev->bd_inode), size);

	do {
		if (!buffer_mapped(bh)) {
			bh->b_end_io = NULL;
			bh->b_private = NULL;
			bh->b_bdev = bdev;
			bh->b_blocknr = block;
			if (uptodate)
				set_buffer_uptodate(bh);
			if (block < end_block)
				set_buffer_mapped(bh);
		}
		block++;
		bh = bh->b_this_page;
	} while (bh != head);

	/*
	 * Caller needs to validate requested block against end of device.
	 */
	return end_block;
}

/*
 * Create the page-cache page that contains the requested block.
 *
 * This is used purely for blockdev mappings.
 */
static int
grow_dev_page(struct block_device *bdev, sector_t block,
	      pgoff_t index, int size, int sizebits, gfp_t gfp)
{
	struct inode *inode = bdev->bd_inode;
	struct page *page;
	struct buffer_head *bh;
	sector_t end_block;
	int ret = 0;
	gfp_t gfp_mask;

	gfp_mask = mapping_gfp_constraint(inode->i_mapping, ~__GFP_FS) | gfp;

	/*
	 * XXX: __getblk_slow() can not really deal with failure and
	 * will endlessly loop on improvised global reclaim.  Prefer
	 * looping in the allocator rather than here, at least that
	 * code knows what it's doing.
	 */
	gfp_mask |= __GFP_NOFAIL;

	page = find_or_create_page(inode->i_mapping, index, gfp_mask);

	BUG_ON(!PageLocked(page));

	if (page_has_buffers(page)) {
		bh = page_buffers(page);
		if (bh->b_size == size) {
			end_block = init_page_buffers(page, bdev,
						(sector_t)index << sizebits,
						size);
			goto done;
		}
		if (!try_to_free_buffers(page))
			goto failed;
	}

	/*
	 * Allocate some buffers for this page
	 */
	bh = alloc_page_buffers(page, size, true);

	/*
	 * Link the page to the buffers and initialise them.  Take the
	 * lock to be atomic wrt __find_get_block(), which does not
	 * run under the page lock.
	 */
	spin_lock(&inode->i_mapping->private_lock);
	link_dev_buffers(page, bh);
	end_block = init_page_buffers(page, bdev, (sector_t)index << sizebits,
			size);
	spin_unlock(&inode->i_mapping->private_lock);
done:
	ret = (block < end_block) ? 1 : -ENXIO;
failed:
	unlock_page(page);
	put_page(page);
	return ret;
}

/*
 * Create buffers for the specified block device block's page.  If
 * that page was dirty, the buffers are set dirty also.
 */
static int
grow_buffers(struct block_device *bdev, sector_t block, int size, gfp_t gfp)
{
	pgoff_t index;
	int sizebits;

	sizebits = -1;
	do {
		sizebits++;
	} while ((size << sizebits) < PAGE_SIZE);

	index = block >> sizebits;

	/*
	 * Check for a block which wants to lie outside our maximum possible
	 * pagecache index.  (this comparison is done using sector_t types).
	 */
	if (unlikely(index != block >> sizebits)) {
		printk(KERN_ERR "%s: requested out-of-range block %llu for "
			"device %pg\n",
			__func__, (unsigned long long)block,
			bdev);
		return -EIO;
	}

	/* Create a page with the proper size buffers.. */
	return grow_dev_page(bdev, block, index, size, sizebits, gfp);
}

static struct buffer_head *
__getblk_slow(struct block_device *bdev, sector_t block,
	     unsigned size, gfp_t gfp)
{
	/* Size must be multiple of hard sectorsize */
	if (unlikely(size & (bdev_logical_block_size(bdev)-1) ||
			(size < 512 || size > PAGE_SIZE))) {
		printk(KERN_ERR "getblk(): invalid block size %d requested\n",
					size);
		printk(KERN_ERR "logical block size: %d\n",
					bdev_logical_block_size(bdev));

		dump_stack();
		return NULL;
	}

	for (;;) {
		struct buffer_head *bh;
		int ret;

		bh = __find_get_block(bdev, block, size);
		if (bh)
			return bh;

		ret = grow_buffers(bdev, block, size, gfp);
		if (ret < 0)
			return NULL;
	}
}

/*
 * The relationship between dirty buffers and dirty pages:
 *
 * Whenever a page has any dirty buffers, the page's dirty bit is set, and
 * the page is tagged dirty in the page cache.
 *
 * At all times, the dirtiness of the buffers represents the dirtiness of
 * subsections of the page.  If the page has buffers, the page dirty bit is
 * merely a hint about the true dirty state.
 *
 * When a page is set dirty in its entirety, all its buffers are marked dirty
 * (if the page has buffers).
 *
 * When a buffer is marked dirty, its page is dirtied, but the page's other
 * buffers are not.
 *
 * Also.  When blockdev buffers are explicitly read with bread(), they
 * individually become uptodate.  But their backing page remains not
 * uptodate - even if all of its buffers are uptodate.  A subsequent
 * block_read_full_page() against that page will discover all the uptodate
 * buffers, will set the page uptodate and will perform no I/O.
 */

/**
 * mark_buffer_dirty - mark a buffer_head as needing writeout
 * @bh: the buffer_head to mark dirty
 *
 * mark_buffer_dirty() will set the dirty bit against the buffer, then set
 * its backing page dirty, then tag the page as dirty in the page cache
 * and then attach the address_space's inode to its superblock's dirty
 * inode list.
 *
 * mark_buffer_dirty() is atomic.  It takes bh->b_page->mapping->private_lock,
 * i_pages lock and mapping->host->i_lock.
 */
void mark_buffer_dirty(struct buffer_head *bh)
{
	WARN_ON_ONCE(!buffer_uptodate(bh));

	trace_block_dirty_buffer(bh);

	/*
	 * Very *carefully* optimize the it-is-already-dirty case.
	 *
	 * Don't let the final "is it dirty" escape to before we
	 * perhaps modified the buffer.
	 */
	if (buffer_dirty(bh)) {
		smp_mb();
		if (buffer_dirty(bh))
			return;
	}

	if (!test_set_buffer_dirty(bh)) {
		struct page *page = bh->b_page;
		struct address_space *mapping = NULL;

		lock_page_memcg(page);
		if (!TestSetPageDirty(page)) {
			mapping = page_mapping(page);
			if (mapping)
				__set_page_dirty(page, mapping, 0);
		}
		unlock_page_memcg(page);
		if (mapping)
			__mark_inode_dirty(mapping->host, I_DIRTY_PAGES);
	}
}
EXPORT_SYMBOL(mark_buffer_dirty);

void mark_buffer_write_io_error(struct buffer_head *bh)
{
	struct super_block *sb;

	set_buffer_write_io_error(bh);
	/* FIXME: do we need to set this in both places? */
	if (bh->b_page && bh->b_page->mapping)
		mapping_set_error(bh->b_page->mapping, -EIO);
	if (bh->b_assoc_map)
		mapping_set_error(bh->b_assoc_map, -EIO);
	rcu_read_lock();
	sb = READ_ONCE(bh->b_bdev->bd_super);
	if (sb)
		errseq_set(&sb->s_wb_err, -EIO);
	rcu_read_unlock();
}
EXPORT_SYMBOL(mark_buffer_write_io_error);

/*
 * Decrement a buffer_head's reference count.  If all buffers against a page
 * have zero reference count, are clean and unlocked, and if the page is clean
 * and unlocked then try_to_free_buffers() may strip the buffers from the page
 * in preparation for freeing it (sometimes, rarely, buffers are removed from
 * a page but it ends up not being freed, and buffers may later be reattached).
 */
void __brelse(struct buffer_head * buf)
{
	if (atomic_read(&buf->b_count)) {
		put_bh(buf);
		return;
	}
	WARN(1, KERN_ERR "VFS: brelse: Trying to free free buffer\n");
}
EXPORT_SYMBOL(__brelse);

/*
 * bforget() is like brelse(), except it discards any
 * potentially dirty data.
 */
void __bforget(struct buffer_head *bh)
{
	clear_buffer_dirty(bh);
	if (bh->b_assoc_map) {
		struct address_space *buffer_mapping = bh->b_page->mapping;

		spin_lock(&buffer_mapping->private_lock);
		list_del_init(&bh->b_assoc_buffers);
		bh->b_assoc_map = NULL;
		spin_unlock(&buffer_mapping->private_lock);
	}
	__brelse(bh);
}
EXPORT_SYMBOL(__bforget);

static struct buffer_head *__bread_slow(struct buffer_head *bh)
{
	lock_buffer(bh);
	if (buffer_uptodate(bh)) {
		unlock_buffer(bh);
		return bh;
	} else {
		get_bh(bh);
		bh->b_end_io = end_buffer_read_sync;
		submit_bh(REQ_OP_READ, 0, bh);
		wait_on_buffer(bh);
		if (buffer_uptodate(bh))
			return bh;
	}
	brelse(bh);
	return NULL;
}

/*
 * Per-cpu buffer LRU implementation.  To reduce the cost of __find_get_block().
 * The bhs[] array is sorted - newest buffer is at bhs[0].  Buffers have their
 * refcount elevated by one when they're in an LRU.  A buffer can only appear
 * once in a particular CPU's LRU.  A single buffer can be present in multiple
 * CPU's LRUs at the same time.
 *
 * This is a transparent caching front-end to sb_bread(), sb_getblk() and
 * sb_find_get_block().
 *
 * The LRUs themselves only need locking against invalidate_bh_lrus.  We use
 * a local interrupt disable for that.
 */

#define BH_LRU_SIZE	16

struct bh_lru {
	struct buffer_head *bhs[BH_LRU_SIZE];
};

static DEFINE_PER_CPU(struct bh_lru, bh_lrus) = {{ NULL }};

#ifdef CONFIG_SMP
#define bh_lru_lock()	local_irq_disable()
#define bh_lru_unlock()	local_irq_enable()
#else
#define bh_lru_lock()	preempt_disable()
#define bh_lru_unlock()	preempt_enable()
#endif

static inline void check_irqs_on(void)
{
#ifdef irqs_disabled
	BUG_ON(irqs_disabled());
#endif
}

/*
 * Install a buffer_head into this cpu's LRU.  If not already in the LRU, it is
 * inserted at the front, and the buffer_head at the back if any is evicted.
 * Or, if already in the LRU it is moved to the front.
 */
static void bh_lru_install(struct buffer_head *bh)
{
	struct buffer_head *evictee = bh;
	struct bh_lru *b;
	int i;

	check_irqs_on();
	bh_lru_lock();

	b = this_cpu_ptr(&bh_lrus);
	for (i = 0; i < BH_LRU_SIZE; i++) {
		swap(evictee, b->bhs[i]);
		if (evictee == bh) {
			bh_lru_unlock();
			return;
		}
	}

	get_bh(bh);
	bh_lru_unlock();
	brelse(evictee);
}

/*
 * Look up the bh in this cpu's LRU.  If it's there, move it to the head.
 */
static struct buffer_head *
lookup_bh_lru(struct block_device *bdev, sector_t block, unsigned size)
{
	struct buffer_head *ret = NULL;
	unsigned int i;

	check_irqs_on();
	bh_lru_lock();
	for (i = 0; i < BH_LRU_SIZE; i++) {
		struct buffer_head *bh = __this_cpu_read(bh_lrus.bhs[i]);

		if (bh && bh->b_blocknr == block && bh->b_bdev == bdev &&
		    bh->b_size == size) {
			if (i) {
				while (i) {
					__this_cpu_write(bh_lrus.bhs[i],
						__this_cpu_read(bh_lrus.bhs[i - 1]));
					i--;
				}
				__this_cpu_write(bh_lrus.bhs[0], bh);
			}
			get_bh(bh);
			ret = bh;
			break;
		}
	}
	bh_lru_unlock();
	return ret;
}

/*
 * Perform a pagecache lookup for the matching buffer.  If it's there, refresh
 * it in the LRU and mark it as accessed.  If it is not present then return
 * NULL
 */
struct buffer_head *
__find_get_block(struct block_device *bdev, sector_t block, unsigned size)
{
	struct buffer_head *bh = lookup_bh_lru(bdev, block, size);

	if (bh == NULL) {
		/* __find_get_block_slow will mark the page accessed */
		bh = __find_get_block_slow(bdev, block);
		if (bh)
			bh_lru_install(bh);
	} else
		touch_buffer(bh);

	return bh;
}
EXPORT_SYMBOL(__find_get_block);

/*
 * __getblk_gfp() will locate (and, if necessary, create) the buffer_head
 * which corresponds to the passed block_device, block and size. The
 * returned buffer has its reference count incremented.
 *
 * __getblk_gfp() will lock up the machine if grow_dev_page's
 * try_to_free_buffers() attempt is failing.  FIXME, perhaps?
 */
struct buffer_head *
__getblk_gfp(struct block_device *bdev, sector_t block,
	     unsigned size, gfp_t gfp)
{
	struct buffer_head *bh = __find_get_block(bdev, block, size);

	might_sleep();
	if (bh == NULL)
		bh = __getblk_slow(bdev, block, size, gfp);
	return bh;
}
EXPORT_SYMBOL(__getblk_gfp);

/*
 * Do async read-ahead on a buffer..
 */
void __breadahead(struct block_device *bdev, sector_t block, unsigned size)
{
	struct buffer_head *bh = __getblk(bdev, block, size);
	if (likely(bh)) {
		ll_rw_block(REQ_OP_READ, REQ_RAHEAD, 1, &bh);
		brelse(bh);
	}
}
EXPORT_SYMBOL(__breadahead);

void __breadahead_gfp(struct block_device *bdev, sector_t block, unsigned size,
		      gfp_t gfp)
{
	struct buffer_head *bh = __getblk_gfp(bdev, block, size, gfp);
	if (likely(bh)) {
		ll_rw_block(REQ_OP_READ, REQ_RAHEAD, 1, &bh);
		brelse(bh);
	}
}
EXPORT_SYMBOL(__breadahead_gfp);

/**
 *  __bread_gfp() - reads a specified block and returns the bh
 *  @bdev: the block_device to read from
 *  @block: number of block
 *  @size: size (in bytes) to read
 *  @gfp: page allocation flag
 *
 *  Reads a specified block, and returns buffer head that contains it.
 *  The page cache can be allocated from non-movable area
 *  not to prevent page migration if you set gfp to zero.
 *  It returns NULL if the block was unreadable.
 */
struct buffer_head *
__bread_gfp(struct block_device *bdev, sector_t block,
		   unsigned size, gfp_t gfp)
{
	struct buffer_head *bh = __getblk_gfp(bdev, block, size, gfp);

	if (likely(bh) && !buffer_uptodate(bh))
		bh = __bread_slow(bh);
	return bh;
}
EXPORT_SYMBOL(__bread_gfp);

/*
 * invalidate_bh_lrus() is called rarely - but not only at unmount.
 * This doesn't race because it runs in each cpu either in irq
 * or with preempt disabled.
 */
static void invalidate_bh_lru(void *arg)
{
	struct bh_lru *b = &get_cpu_var(bh_lrus);
	int i;

	for (i = 0; i < BH_LRU_SIZE; i++) {
		brelse(b->bhs[i]);
		b->bhs[i] = NULL;
	}
	put_cpu_var(bh_lrus);
}

static bool has_bh_in_lru(int cpu, void *dummy)
{
	struct bh_lru *b = per_cpu_ptr(&bh_lrus, cpu);
	int i;
	
	for (i = 0; i < BH_LRU_SIZE; i++) {
		if (b->bhs[i])
			return true;
	}

	return false;
}

void invalidate_bh_lrus(void)
{
	on_each_cpu_cond(has_bh_in_lru, invalidate_bh_lru, NULL, 1);
}
EXPORT_SYMBOL_GPL(invalidate_bh_lrus);

void set_bh_page(struct buffer_head *bh,
		struct page *page, unsigned long offset)
{
	bh->b_page = page;
	BUG_ON(offset >= PAGE_SIZE);
	if (PageHighMem(page))
		/*
		 * This catches illegal uses and preserves the offset:
		 */
		bh->b_data = (char *)(0 + offset);
	else
		bh->b_data = page_address(page) + offset;
}
EXPORT_SYMBOL(set_bh_page);

/*
 * Called when truncating a buffer on a page completely.
 */

/* Bits that are cleared during an invalidate */
#define BUFFER_FLAGS_DISCARD \
	(1 << BH_Mapped | 1 << BH_New | 1 << BH_Req | \
	 1 << BH_Delay | 1 << BH_Unwritten)

static void discard_buffer(struct buffer_head * bh)
{
	unsigned long b_state, b_state_old;

	lock_buffer(bh);
	clear_buffer_dirty(bh);
	bh->b_bdev = NULL;
	b_state = bh->b_state;
	for (;;) {
		b_state_old = cmpxchg(&bh->b_state, b_state,
				      (b_state & ~BUFFER_FLAGS_DISCARD));
		if (b_state_old == b_state)
			break;
		b_state = b_state_old;
	}
	unlock_buffer(bh);
}

/**
 * block_invalidatepage - invalidate part or all of a buffer-backed page
 *
 * @page: the page which is affected
 * @offset: start of the range to invalidate
 * @length: length of the range to invalidate
 *
 * block_invalidatepage() is called when all or part of the page has become
 * invalidated by a truncate operation.
 *
 * block_invalidatepage() does not have to release all buffers, but it must
 * ensure that no dirty buffer is left outside @offset and that no I/O
 * is underway against any of the blocks which are outside the truncation
 * point.  Because the caller is about to free (and possibly reuse) those
 * blocks on-disk.
 */
void block_invalidatepage(struct page *page, unsigned int offset,
			  unsigned int length)
{
	struct buffer_head *head, *bh, *next;
	unsigned int curr_off = 0;
	unsigned int stop = length + offset;

	BUG_ON(!PageLocked(page));
	if (!page_has_buffers(page))
		goto out;

	/*
	 * Check for overflow
	 */
	BUG_ON(stop > PAGE_SIZE || stop < length);

	head = page_buffers(page);
	bh = head;
	do {
		unsigned int next_off = curr_off + bh->b_size;
		next = bh->b_this_page;

		/*
		 * Are we still fully in range ?
		 */
		if (next_off > stop)
			goto out;

		/*
		 * is this block fully invalidated?
		 */
		if (offset <= curr_off)
			discard_buffer(bh);
		curr_off = next_off;
		bh = next;
	} while (bh != head);

	/*
	 * We release buffers only if the entire page is being invalidated.
	 * The get_block cached value has been unconditionally invalidated,
	 * so real IO is not possible anymore.
	 */
	if (length == PAGE_SIZE)
		try_to_release_page(page, 0);
out:
	return;
}
EXPORT_SYMBOL(block_invalidatepage);


/*
 * We attach and possibly dirty the buffers atomically wrt
 * __set_page_dirty_buffers() via private_lock.  try_to_free_buffers
 * is already excluded via the page lock.
 */
void create_empty_buffers(struct page *page,
			unsigned long blocksize, unsigned long b_state)
{
	struct buffer_head *bh, *head, *tail;

	head = alloc_page_buffers(page, blocksize, true);
	bh = head;
	do {
		bh->b_state |= b_state;
		tail = bh;
		bh = bh->b_this_page;
	} while (bh);
	tail->b_this_page = head;

	spin_lock(&page->mapping->private_lock);
	if (PageUptodate(page) || PageDirty(page)) {
		bh = head;
		do {
			if (PageDirty(page))
				set_buffer_dirty(bh);
			if (PageUptodate(page))
				set_buffer_uptodate(bh);
			bh = bh->b_this_page;
		} while (bh != head);
	}
	attach_page_private(page, head);
	spin_unlock(&page->mapping->private_lock);
}
EXPORT_SYMBOL(create_empty_buffers);

/**
 * clean_bdev_aliases: clean a range of buffers in block device
 * @bdev: Block device to clean buffers in
 * @block: Start of a range of blocks to clean
 * @len: Number of blocks to clean
 *
 * We are taking a range of blocks for data and we don't want writeback of any
 * buffer-cache aliases starting from return from this function and until the
 * moment when something will explicitly mark the buffer dirty (hopefully that
 * will not happen until we will free that block ;-) We don't even need to mark
 * it not-uptodate - nobody can expect anything from a newly allocated buffer
 * anyway. We used to use unmap_buffer() for such invalidation, but that was
 * wrong. We definitely don't want to mark the alias unmapped, for example - it
 * would confuse anyone who might pick it with bread() afterwards...
 *
 * Also..  Note that bforget() doesn't lock the buffer.  So there can be
 * writeout I/O going on against recently-freed buffers.  We don't wait on that
 * I/O in bforget() - it's more efficient to wait on the I/O only if we really
 * need to.  That happens here.
 */
void clean_bdev_aliases(struct block_device *bdev, sector_t block, sector_t len)
{
	struct inode *bd_inode = bdev->bd_inode;
	struct address_space *bd_mapping = bd_inode->i_mapping;
	struct pagevec pvec;
	pgoff_t index = block >> (PAGE_SHIFT - bd_inode->i_blkbits);
	pgoff_t end;
	int i, count;
	struct buffer_head *bh;
	struct buffer_head *head;

	end = (block + len - 1) >> (PAGE_SHIFT - bd_inode->i_blkbits);
	pagevec_init(&pvec);
	while (pagevec_lookup_range(&pvec, bd_mapping, &index, end)) {
		count = pagevec_count(&pvec);
		for (i = 0; i < count; i++) {
			struct page *page = pvec.pages[i];

			if (!page_has_buffers(page))
				continue;
			/*
			 * We use page lock instead of bd_mapping->private_lock
			 * to pin buffers here since we can afford to sleep and
			 * it scales better than a global spinlock lock.
			 */
			lock_page(page);
			/* Recheck when the page is locked which pins bhs */
			if (!page_has_buffers(page))
				goto unlock_page;
			head = page_buffers(page);
			bh = head;
			do {
				if (!buffer_mapped(bh) || (bh->b_blocknr < block))
					goto next;
				if (bh->b_blocknr >= block + len)
					break;
				clear_buffer_dirty(bh);
				wait_on_buffer(bh);
				clear_buffer_req(bh);
next:
				bh = bh->b_this_page;
			} while (bh != head);
unlock_page:
			unlock_page(page);
		}
		pagevec_release(&pvec);
		cond_resched();
		/* End of range already reached? */
		if (index > end || !index)
			break;
	}
}
EXPORT_SYMBOL(clean_bdev_aliases);

/*
 * Size is a power-of-two in the range 512..PAGE_SIZE,
 * and the case we care about most is PAGE_SIZE.
 *
 * So this *could* possibly be written with those
 * constraints in mind (relevant mostly if some
 * architecture has a slow bit-scan instruction)
 */
static inline int block_size_bits(unsigned int blocksize)
{
	return ilog2(blocksize);
}

static struct buffer_head *create_page_buffers(struct page *page, struct inode *inode, unsigned int b_state)
{
	BUG_ON(!PageLocked(page));

	if (!page_has_buffers(page))
		create_empty_buffers(page, 1 << READ_ONCE(inode->i_blkbits),
				     b_state);
	return page_buffers(page);
}

/*
 * NOTE! All mapped/uptodate combinations are valid:
 *
 *	Mapped	Uptodate	Meaning
 *
 *	No	No		"unknown" - must do get_block()
 *	No	Yes		"hole" - zero-filled
 *	Yes	No		"allocated" - allocated on disk, not read in
 *	Yes	Yes		"valid" - allocated and up-to-date in memory.
 *
 * "Dirty" is valid only with the last case (mapped+uptodate).
 */

/*
 * While block_write_full_page is writing back the dirty buffers under
 * the page lock, whoever dirtied the buffers may decide to clean them
 * again at any time.  We handle that by only looking at the buffer
 * state inside lock_buffer().
 *
 * If block_write_full_page() is called for regular writeback
 * (wbc->sync_mode == WB_SYNC_NONE) then it will redirty a page which has a
 * locked buffer.   This only can happen if someone has written the buffer
 * directly, with submit_bh().  At the address_space level PageWriteback
 * prevents this contention from occurring.
 *
 * If block_write_full_page() is called with wbc->sync_mode ==
 * WB_SYNC_ALL, the writes are posted using REQ_SYNC; this
 * causes the writes to be flagged as synchronous writes.
 */
int __block_write_full_page(struct inode *inode, struct page *page,
			get_block_t *get_block, struct writeback_control *wbc,
			bh_end_io_t *handler)
{
	int err;
	sector_t block;
	sector_t last_block;
	struct buffer_head *bh, *head;
	unsigned int blocksize, bbits;
	int nr_underway = 0;
	int write_flags = wbc_to_write_flags(wbc);

	head = create_page_buffers(page, inode,
					(1 << BH_Dirty)|(1 << BH_Uptodate));

	/*
	 * Be very careful.  We have no exclusion from __set_page_dirty_buffers
	 * here, and the (potentially unmapped) buffers may become dirty at
	 * any time.  If a buffer becomes dirty here after we've inspected it
	 * then we just miss that fact, and the page stays dirty.
	 *
	 * Buffers outside i_size may be dirtied by __set_page_dirty_buffers;
	 * handle that here by just cleaning them.
	 */

	bh = head;
	blocksize = bh->b_size;
	bbits = block_size_bits(blocksize);

	block = (sector_t)page->index << (PAGE_SHIFT - bbits);
	last_block = (i_size_read(inode) - 1) >> bbits;

	/*
	 * Get all the dirty buffers mapped to disk addresses and
	 * handle any aliases from the underlying blockdev's mapping.
	 */
	do {
		if (block > last_block) {
			/*
			 * mapped buffers outside i_size will occur, because
			 * this page can be outside i_size when there is a
			 * truncate in progress.
			 */
			/*
			 * The buffer was zeroed by block_write_full_page()
			 */
			clear_buffer_dirty(bh);
			set_buffer_uptodate(bh);
		} else if ((!buffer_mapped(bh) || buffer_delay(bh)) &&
			   buffer_dirty(bh)) {
			WARN_ON(bh->b_size != blocksize);
			err = get_block(inode, block, bh, 1);
			if (err)
				goto recover;
			clear_buffer_delay(bh);
			if (buffer_new(bh)) {
				/* blockdev mappings never come here */
				clear_buffer_new(bh);
				clean_bdev_bh_alias(bh);
			}
		}
		bh = bh->b_this_page;
		block++;
	} while (bh != head);

	do {
		if (!buffer_mapped(bh))
			continue;
		/*
		 * If it's a fully non-blocking write attempt and we cannot
		 * lock the buffer then redirty the page.  Note that this can
		 * potentially cause a busy-wait loop from writeback threads
		 * and kswapd activity, but those code paths have their own
		 * higher-level throttling.
		 */
		if (wbc->sync_mode != WB_SYNC_NONE) {
			lock_buffer(bh);
		} else if (!trylock_buffer(bh)) {
			redirty_page_for_writepage(wbc, page);
			continue;
		}
		if (test_clear_buffer_dirty(bh)) {
			mark_buffer_async_write_endio(bh, handler);
		} else {
			unlock_buffer(bh);
		}
	} while ((bh = bh->b_this_page) != head);

	/*
	 * The page and its buffers are protected by PageWriteback(), so we can
	 * drop the bh refcounts early.
	 */
	BUG_ON(PageWriteback(page));
	set_page_writeback(page);

	do {
		struct buffer_head *next = bh->b_this_page;
		if (buffer_async_write(bh)) {
			submit_bh_wbc(REQ_OP_WRITE, write_flags, bh,
					inode->i_write_hint, wbc);
			nr_underway++;
		}
		bh = next;
	} while (bh != head);
	unlock_page(page);

	err = 0;
done:
	if (nr_underway == 0) {
		/*
		 * The page was marked dirty, but the buffers were
		 * clean.  Someone wrote them back by hand with
		 * ll_rw_block/submit_bh.  A rare case.
		 */
		end_page_writeback(page);

		/*
		 * The page and buffer_heads can be released at any time from
		 * here on.
		 */
	}
	return err;

recover:
	/*
	 * ENOSPC, or some other error.  We may already have added some
	 * blocks to the file, so we need to write these out to avoid
	 * exposing stale data.
	 * The page is currently locked and not marked for writeback
	 */
	bh = head;
	/* Recovery: lock and submit the mapped buffers */
	do {
		if (buffer_mapped(bh) && buffer_dirty(bh) &&
		    !buffer_delay(bh)) {
			lock_buffer(bh);
			mark_buffer_async_write_endio(bh, handler);
		} else {
			/*
			 * The buffer may have been set dirty during
			 * attachment to a dirty page.
			 */
			clear_buffer_dirty(bh);
		}
	} while ((bh = bh->b_this_page) != head);
	SetPageError(page);
	BUG_ON(PageWriteback(page));
	mapping_set_error(page->mapping, err);
	set_page_writeback(page);
	do {
		struct buffer_head *next = bh->b_this_page;
		if (buffer_async_write(bh)) {
			clear_buffer_dirty(bh);
			submit_bh_wbc(REQ_OP_WRITE, write_flags, bh,
					inode->i_write_hint, wbc);
			nr_underway++;
		}
		bh = next;
	} while (bh != head);
	unlock_page(page);
	goto done;
}
EXPORT_SYMBOL(__block_write_full_page);

/*
 * If a page has any new buffers, zero them out here, and mark them uptodate
 * and dirty so they'll be written out (in order to prevent uninitialised
 * block data from leaking). And clear the new bit.
 */
void page_zero_new_buffers(struct page *page, unsigned from, unsigned to)
{
	unsigned int block_start, block_end;
	struct buffer_head *head, *bh;

	BUG_ON(!PageLocked(page));
	if (!page_has_buffers(page))
		return;

	bh = head = page_buffers(page);
	block_start = 0;
	do {
		block_end = block_start + bh->b_size;

		if (buffer_new(bh)) {
			if (block_end > from && block_start < to) {
				if (!PageUptodate(page)) {
					unsigned start, size;

					start = max(from, block_start);
					size = min(to, block_end) - start;

					zero_user(page, start, size);
					set_buffer_uptodate(bh);
				}

				clear_buffer_new(bh);
				mark_buffer_dirty(bh);
			}
		}

		block_start = block_end;
		bh = bh->b_this_page;
	} while (bh != head);
}
EXPORT_SYMBOL(page_zero_new_buffers);

static void
iomap_to_bh(struct inode *inode, sector_t block, struct buffer_head *bh,
		struct iomap *iomap)
{
	loff_t offset = block << inode->i_blkbits;

	bh->b_bdev = iomap->bdev;

	/*
	 * Block points to offset in file we need to map, iomap contains
	 * the offset at which the map starts. If the map ends before the
	 * current block, then do not map the buffer and let the caller
	 * handle it.
	 */
	BUG_ON(offset >= iomap->offset + iomap->length);

	switch (iomap->type) {
	case IOMAP_HOLE:
		/*
		 * If the buffer is not up to date or beyond the current EOF,
		 * we need to mark it as new to ensure sub-block zeroing is
		 * executed if necessary.
		 */
		if (!buffer_uptodate(bh) ||
		    (offset >= i_size_read(inode)))
			set_buffer_new(bh);
		break;
	case IOMAP_DELALLOC:
		if (!buffer_uptodate(bh) ||
		    (offset >= i_size_read(inode)))
			set_buffer_new(bh);
		set_buffer_uptodate(bh);
		set_buffer_mapped(bh);
		set_buffer_delay(bh);
		break;
	case IOMAP_UNWRITTEN:
		/*
		 * For unwritten regions, we always need to ensure that regions
		 * in the block we are not writing to are zeroed. Mark the
		 * buffer as new to ensure this.
		 */
		set_buffer_new(bh);
		set_buffer_unwritten(bh);
		fallthrough;
	case IOMAP_MAPPED:
		if ((iomap->flags & IOMAP_F_NEW) ||
		    offset >= i_size_read(inode))
			set_buffer_new(bh);
		bh->b_blocknr = (iomap->addr + offset - iomap->offset) >>
				inode->i_blkbits;
		set_buffer_mapped(bh);
		break;
	}
}

int __block_write_begin_int(struct page *page, loff_t pos, unsigned len,
		get_block_t *get_block, struct iomap *iomap)
{
	unsigned from = pos & (PAGE_SIZE - 1);
	unsigned to = from + len;
	struct inode *inode = page->mapping->host;
	unsigned block_start, block_end;
	sector_t block;
	int err = 0;
	unsigned blocksize, bbits;
	struct buffer_head *bh, *head, *wait[2], **wait_bh=wait;

	BUG_ON(!PageLocked(page));
	BUG_ON(from > PAGE_SIZE);
	BUG_ON(to > PAGE_SIZE);
	BUG_ON(from > to);

	head = create_page_buffers(page, inode, 0);
	blocksize = head->b_size;
	bbits = block_size_bits(blocksize);

	block = (sector_t)page->index << (PAGE_SHIFT - bbits);

	for(bh = head, block_start = 0; bh != head || !block_start;
	    block++, block_start=block_end, bh = bh->b_this_page) {
		block_end = block_start + blocksize;
		if (block_end <= from || block_start >= to) {
			if (PageUptodate(page)) {
				if (!buffer_uptodate(bh))
					set_buffer_uptodate(bh);
			}
			continue;
		}
		if (buffer_new(bh))
			clear_buffer_new(bh);
		if (!buffer_mapped(bh)) {
			WARN_ON(bh->b_size != blocksize);
			if (get_block) {
				err = get_block(inode, block, bh, 1);
				if (err)
					break;
			} else {
				iomap_to_bh(inode, block, bh, iomap);
			}

			if (buffer_new(bh)) {
				clean_bdev_bh_alias(bh);
				if (PageUptodate(page)) {
					clear_buffer_new(bh);
					set_buffer_uptodate(bh);
					mark_buffer_dirty(bh);
					continue;
				}
				if (block_end > to || block_start < from)
					zero_user_segments(page,
						to, block_end,
						block_start, from);
				continue;
			}
		}
		if (PageUptodate(page)) {
			if (!buffer_uptodate(bh))
				set_buffer_uptodate(bh);
			continue; 
		}
		if (!buffer_uptodate(bh) && !buffer_delay(bh) &&
		    !buffer_unwritten(bh) &&
		     (block_start < from || block_end > to)) {
			ll_rw_block(REQ_OP_READ, 0, 1, &bh);
			*wait_bh++=bh;
		}
	}
	/*
	 * If we issued read requests - let them complete.
	 */
	while(wait_bh > wait) {
		wait_on_buffer(*--wait_bh);
		if (!buffer_uptodate(*wait_bh))
			err = -EIO;
	}
	if (unlikely(err))
		page_zero_new_buffers(page, from, to);
	return err;
}

int __block_write_begin(struct page *page, loff_t pos, unsigned len,
		get_block_t *get_block)
{
	return __block_write_begin_int(page, pos, len, get_block, NULL);
}
EXPORT_SYMBOL(__block_write_begin);

static int __block_commit_write(struct inode *inode, struct page *page,
		unsigned from, unsigned to)
{
	unsigned block_start, block_end;
	int partial = 0;
	unsigned blocksize;
	struct buffer_head *bh, *head;

	bh = head = page_buffers(page);
	blocksize = bh->b_size;

	block_start = 0;
	do {
		block_end = block_start + blocksize;
		if (block_end <= from || block_start >= to) {
			if (!buffer_uptodate(bh))
				partial = 1;
		} else {
			set_buffer_uptodate(bh);
			mark_buffer_dirty(bh);
		}
		if (buffer_new(bh))
			clear_buffer_new(bh);

		block_start = block_end;
		bh = bh->b_this_page;
	} while (bh != head);

	/*
	 * If this is a partial write which happened to make all buffers
	 * uptodate then we can optimize away a bogus readpage() for
	 * the next read(). Here we 'discover' whether the page went
	 * uptodate as a result of this (potentially partial) write.
	 */
	if (!partial)
		SetPageUptodate(page);
	return 0;
}

/*
 * block_write_begin takes care of the basic task of block allocation and
 * bringing partial write blocks uptodate first.
 *
 * The filesystem needs to handle block truncation upon failure.
 */
int block_write_begin(struct address_space *mapping, loff_t pos, unsigned len,
		unsigned flags, struct page **pagep, get_block_t *get_block)
{
	pgoff_t index = pos >> PAGE_SHIFT;
	struct page *page;
	int status;

	page = grab_cache_page_write_begin(mapping, index, flags);
	if (!page)
		return -ENOMEM;

	status = __block_write_begin(page, pos, len, get_block);
	if (unlikely(status)) {
		unlock_page(page);
		put_page(page);
		page = NULL;
	}

	*pagep = page;
	return status;
}
EXPORT_SYMBOL(block_write_begin);

int block_write_end(struct file *file, struct address_space *mapping,
			loff_t pos, unsigned len, unsigned copied,
			struct page *page, void *fsdata)
{
	struct inode *inode = mapping->host;
	unsigned start;

	start = pos & (PAGE_SIZE - 1);

	if (unlikely(copied < len)) {
		/*
		 * The buffers that were written will now be uptodate, so we
		 * don't have to worry about a readpage reading them and
		 * overwriting a partial write. However if we have encountered
		 * a short write and only partially written into a buffer, it
		 * will not be marked uptodate, so a readpage might come in and
		 * destroy our partial write.
		 *
		 * Do the simplest thing, and just treat any short write to a
		 * non uptodate page as a zero-length write, and force the
		 * caller to redo the whole thing.
		 */
		if (!PageUptodate(page))
			copied = 0;

		page_zero_new_buffers(page, start+copied, start+len);
	}
	flush_dcache_page(page);

	/* This could be a short (even 0-length) commit */
	__block_commit_write(inode, page, start, start+copied);

	return copied;
}
EXPORT_SYMBOL(block_write_end);

int generic_write_end(struct file *file, struct address_space *mapping,
			loff_t pos, unsigned len, unsigned copied,
			struct page *page, void *fsdata)
{
	struct inode *inode = mapping->host;
	loff_t old_size = inode->i_size;
	bool i_size_changed = false;

	copied = block_write_end(file, mapping, pos, len, copied, page, fsdata);

	/*
	 * No need to use i_size_read() here, the i_size cannot change under us
	 * because we hold i_rwsem.
	 *
	 * But it's important to update i_size while still holding page lock:
	 * page writeout could otherwise come in and zero beyond i_size.
	 */
	if (pos + copied > inode->i_size) {
		i_size_write(inode, pos + copied);
		i_size_changed = true;
	}

	unlock_page(page);
	put_page(page);

	if (old_size < pos)
		pagecache_isize_extended(inode, old_size, pos);
	/*
	 * Don't mark the inode dirty under page lock. First, it unnecessarily
	 * makes the holding time of page lock longer. Second, it forces lock
	 * ordering of page lock and transaction start for journaling
	 * filesystems.
	 */
	if (i_size_changed)
		mark_inode_dirty(inode);
	return copied;
}
EXPORT_SYMBOL(generic_write_end);

/*
 * block_is_partially_uptodate checks whether buffers within a page are
 * uptodate or not.
 *
 * Returns true if all buffers which correspond to a file portion
 * we want to read are uptodate.
 */
int block_is_partially_uptodate(struct page *page, unsigned long from,
					unsigned long count)
{
	unsigned block_start, block_end, blocksize;
	unsigned to;
	struct buffer_head *bh, *head;
	int ret = 1;

	if (!page_has_buffers(page))
		return 0;

	head = page_buffers(page);
	blocksize = head->b_size;
	to = min_t(unsigned, PAGE_SIZE - from, count);
	to = from + to;
	if (from < blocksize && to > PAGE_SIZE - blocksize)
		return 0;

	bh = head;
	block_start = 0;
	do {
		block_end = block_start + blocksize;
		if (block_end > from && block_start < to) {
			if (!buffer_uptodate(bh)) {
				ret = 0;
				break;
			}
			if (block_end >= to)
				break;
		}
		block_start = block_end;
		bh = bh->b_this_page;
	} while (bh != head);

	return ret;
}
EXPORT_SYMBOL(block_is_partially_uptodate);

/*
 * Generic "read page" function for block devices that have the normal
 * get_block functionality. This is most of the block device filesystems.
 * Reads the page asynchronously --- the unlock_buffer() and
 * set/clear_buffer_uptodate() functions propagate buffer state into the
 * page struct once IO has completed.
 */
int block_read_full_page(struct page *page, get_block_t *get_block)
{
	struct inode *inode = page->mapping->host;
	sector_t iblock, lblock;
	struct buffer_head *bh, *head, *arr[MAX_BUF_PER_PAGE];
	unsigned int blocksize, bbits;
	int nr, i;
	int fully_mapped = 1;

	head = create_page_buffers(page, inode, 0);
	blocksize = head->b_size;
	bbits = block_size_bits(blocksize);

	iblock = (sector_t)page->index << (PAGE_SHIFT - bbits);
	lblock = (i_size_read(inode)+blocksize-1) >> bbits;
	bh = head;
	nr = 0;
	i = 0;

	do {
		if (buffer_uptodate(bh))
			continue;

		if (!buffer_mapped(bh)) {
			int err = 0;

			fully_mapped = 0;
			if (iblock < lblock) {
				WARN_ON(bh->b_size != blocksize);
				err = get_block(inode, iblock, bh, 0);
				if (err)
					SetPageError(page);
			}
			if (!buffer_mapped(bh)) {
				zero_user(page, i * blocksize, blocksize);
				if (!err)
					set_buffer_uptodate(bh);
				continue;
			}
			/*
			 * get_block() might have updated the buffer
			 * synchronously
			 */
			if (buffer_uptodate(bh))
				continue;
		}
		arr[nr++] = bh;
	} while (i++, iblock++, (bh = bh->b_this_page) != head);

	if (fully_mapped)
		SetPageMappedToDisk(page);

	if (!nr) {
		/*
		 * All buffers are uptodate - we can set the page uptodate
		 * as well. But not if get_block() returned an error.
		 */
		if (!PageError(page))
			SetPageUptodate(page);
		unlock_page(page);
		return 0;
	}

	/* Stage two: lock the buffers */
	for (i = 0; i < nr; i++) {
		bh = arr[i];
		lock_buffer(bh);
		mark_buffer_async_read(bh);
	}

	/*
	 * Stage 3: start the IO.  Check for uptodateness
	 * inside the buffer lock in case another process reading
	 * the underlying blockdev brought it uptodate (the sct fix).
	 */
	for (i = 0; i < nr; i++) {
		bh = arr[i];
		if (buffer_uptodate(bh))
			end_buffer_async_read(bh, 1);
		else
			submit_bh(REQ_OP_READ, 0, bh);
	}
	return 0;
}
EXPORT_SYMBOL(block_read_full_page);

/* utility function for filesystems that need to do work on expanding
 * truncates.  Uses filesystem pagecache writes to allow the filesystem to
 * deal with the hole.  
 */
int generic_cont_expand_simple(struct inode *inode, loff_t size)
{
	struct address_space *mapping = inode->i_mapping;
	struct page *page;
	void *fsdata;
	int err;

	err = inode_newsize_ok(inode, size);
	if (err)
		goto out;

	err = pagecache_write_begin(NULL, mapping, size, 0,
				    AOP_FLAG_CONT_EXPAND, &page, &fsdata);
	if (err)
		goto out;

	err = pagecache_write_end(NULL, mapping, size, 0, 0, page, fsdata);
	BUG_ON(err > 0);

out:
	return err;
}
EXPORT_SYMBOL(generic_cont_expand_simple);

static int cont_expand_zero(struct file *file, struct address_space *mapping,
			    loff_t pos, loff_t *bytes)
{
	struct inode *inode = mapping->host;
	unsigned int blocksize = i_blocksize(inode);
	struct page *page;
	void *fsdata;
	pgoff_t index, curidx;
	loff_t curpos;
	unsigned zerofrom, offset, len;
	int err = 0;

	index = pos >> PAGE_SHIFT;
	offset = pos & ~PAGE_MASK;

	while (index > (curidx = (curpos = *bytes)>>PAGE_SHIFT)) {
		zerofrom = curpos & ~PAGE_MASK;
		if (zerofrom & (blocksize-1)) {
			*bytes |= (blocksize-1);
			(*bytes)++;
		}
		len = PAGE_SIZE - zerofrom;

		err = pagecache_write_begin(file, mapping, curpos, len, 0,
					    &page, &fsdata);
		if (err)
			goto out;
		zero_user(page, zerofrom, len);
		err = pagecache_write_end(file, mapping, curpos, len, len,
						page, fsdata);
		if (err < 0)
			goto out;
		BUG_ON(err != len);
		err = 0;

		balance_dirty_pages_ratelimited(mapping);

		if (fatal_signal_pending(current)) {
			err = -EINTR;
			goto out;
		}
	}

	/* page covers the boundary, find the boundary offset */
	if (index == curidx) {
		zerofrom = curpos & ~PAGE_MASK;
		/* if we will expand the thing last block will be filled */
		if (offset <= zerofrom) {
			goto out;
		}
		if (zerofrom & (blocksize-1)) {
			*bytes |= (blocksize-1);
			(*bytes)++;
		}
		len = offset - zerofrom;

		err = pagecache_write_begin(file, mapping, curpos, len, 0,
					    &page, &fsdata);
		if (err)
			goto out;
		zero_user(page, zerofrom, len);
		err = pagecache_write_end(file, mapping, curpos, len, len,
						page, fsdata);
		if (err < 0)
			goto out;
		BUG_ON(err != len);
		err = 0;
	}
out:
	return err;
}

/*
 * For moronic filesystems that do not allow holes in file.
 * We may have to extend the file.
 */
int cont_write_begin(struct file *file, struct address_space *mapping,
			loff_t pos, unsigned len, unsigned flags,
			struct page **pagep, void **fsdata,
			get_block_t *get_block, loff_t *bytes)
{
	struct inode *inode = mapping->host;
	unsigned int blocksize = i_blocksize(inode);
	unsigned int zerofrom;
	int err;

	err = cont_expand_zero(file, mapping, pos, bytes);
	if (err)
		return err;

	zerofrom = *bytes & ~PAGE_MASK;
	if (pos+len > *bytes && zerofrom & (blocksize-1)) {
		*bytes |= (blocksize-1);
		(*bytes)++;
	}

	return block_write_begin(mapping, pos, len, flags, pagep, get_block);
}
EXPORT_SYMBOL(cont_write_begin);

int block_commit_write(struct page *page, unsigned from, unsigned to)
{
	struct inode *inode = page->mapping->host;
	__block_commit_write(inode,page,from,to);
	return 0;
}
EXPORT_SYMBOL(block_commit_write);

/*
 * block_page_mkwrite() is not allowed to change the file size as it gets
 * called from a page fault handler when a page is first dirtied. Hence we must
 * be careful to check for EOF conditions here. We set the page up correctly
 * for a written page which means we get ENOSPC checking when writing into
 * holes and correct delalloc and unwritten extent mapping on filesystems that
 * support these features.
 *
 * We are not allowed to take the i_mutex here so we have to play games to
 * protect against truncate races as the page could now be beyond EOF.  Because
 * truncate writes the inode size before removing pages, once we have the
 * page lock we can determine safely if the page is beyond EOF. If it is not
 * beyond EOF, then the page is guaranteed safe against truncation until we
 * unlock the page.
 *
 * Direct callers of this function should protect against filesystem freezing
 * using sb_start_pagefault() - sb_end_pagefault() functions.
 */
int block_page_mkwrite(struct vm_area_struct *vma, struct vm_fault *vmf,
			 get_block_t get_block)
{
	struct page *page = vmf->page;
	struct inode *inode = file_inode(vma->vm_file);
	unsigned long end;
	loff_t size;
	int ret;

	lock_page(page);
	size = i_size_read(inode);
	if ((page->mapping != inode->i_mapping) ||
	    (page_offset(page) > size)) {
		/* We overload EFAULT to mean page got truncated */
		ret = -EFAULT;
		goto out_unlock;
	}

	/* page is wholly or partially inside EOF */
	if (((page->index + 1) << PAGE_SHIFT) > size)
		end = size & ~PAGE_MASK;
	else
		end = PAGE_SIZE;

	ret = __block_write_begin(page, 0, end, get_block);
	if (!ret)
		ret = block_commit_write(page, 0, end);

	if (unlikely(ret < 0))
		goto out_unlock;
	set_page_dirty(page);
	wait_for_stable_page(page);
	return 0;
out_unlock:
	unlock_page(page);
	return ret;
}
EXPORT_SYMBOL(block_page_mkwrite);

/*
 * nobh_write_begin()'s prereads are special: the buffer_heads are freed
 * immediately, while under the page lock.  So it needs a special end_io
 * handler which does not touch the bh after unlocking it.
 */
static void end_buffer_read_nobh(struct buffer_head *bh, int uptodate)
{
	__end_buffer_read_notouch(bh, uptodate);
}

/*
 * Attach the singly-linked list of buffers created by nobh_write_begin, to
 * the page (converting it to circular linked list and taking care of page
 * dirty races).
 */
static void attach_nobh_buffers(struct page *page, struct buffer_head *head)
{
	struct buffer_head *bh;

	BUG_ON(!PageLocked(page));

	spin_lock(&page->mapping->private_lock);
	bh = head;
	do {
		if (PageDirty(page))
			set_buffer_dirty(bh);
		if (!bh->b_this_page)
			bh->b_this_page = head;
		bh = bh->b_this_page;
	} while (bh != head);
	attach_page_private(page, head);
	spin_unlock(&page->mapping->private_lock);
}

/*
 * On entry, the page is fully not uptodate.
 * On exit the page is fully uptodate in the areas outside (from,to)
 * The filesystem needs to handle block truncation upon failure.
 */
int nobh_write_begin(struct address_space *mapping,
			loff_t pos, unsigned len, unsigned flags,
			struct page **pagep, void **fsdata,
			get_block_t *get_block)
{
	struct inode *inode = mapping->host;
	const unsigned blkbits = inode->i_blkbits;
	const unsigned blocksize = 1 << blkbits;
	struct buffer_head *head, *bh;
	struct page *page;
	pgoff_t index;
	unsigned from, to;
	unsigned block_in_page;
	unsigned block_start, block_end;
	sector_t block_in_file;
	int nr_reads = 0;
	int ret = 0;
	int is_mapped_to_disk = 1;

	index = pos >> PAGE_SHIFT;
	from = pos & (PAGE_SIZE - 1);
	to = from + len;

	page = grab_cache_page_write_begin(mapping, index, flags);
	if (!page)
		return -ENOMEM;
	*pagep = page;
	*fsdata = NULL;

	if (page_has_buffers(page)) {
		ret = __block_write_begin(page, pos, len, get_block);
		if (unlikely(ret))
			goto out_release;
		return ret;
	}

	if (PageMappedToDisk(page))
		return 0;

	/*
	 * Allocate buffers so that we can keep track of state, and potentially
	 * attach them to the page if an error occurs. In the common case of
	 * no error, they will just be freed again without ever being attached
	 * to the page (which is all OK, because we're under the page lock).
	 *
	 * Be careful: the buffer linked list is a NULL terminated one, rather
	 * than the circular one we're used to.
	 */
	head = alloc_page_buffers(page, blocksize, false);
	if (!head) {
		ret = -ENOMEM;
		goto out_release;
	}

	block_in_file = (sector_t)page->index << (PAGE_SHIFT - blkbits);

	/*
	 * We loop across all blocks in the page, whether or not they are
	 * part of the affected region.  This is so we can discover if the
	 * page is fully mapped-to-disk.
	 */
	for (block_start = 0, block_in_page = 0, bh = head;
		  block_start < PAGE_SIZE;
		  block_in_page++, block_start += blocksize, bh = bh->b_this_page) {
		int create;

		block_end = block_start + blocksize;
		bh->b_state = 0;
		create = 1;
		if (block_start >= to)
			create = 0;
		ret = get_block(inode, block_in_file + block_in_page,
					bh, create);
		if (ret)
			goto failed;
		if (!buffer_mapped(bh))
			is_mapped_to_disk = 0;
		if (buffer_new(bh))
			clean_bdev_bh_alias(bh);
		if (PageUptodate(page)) {
			set_buffer_uptodate(bh);
			continue;
		}
		if (buffer_new(bh) || !buffer_mapped(bh)) {
			zero_user_segments(page, block_start, from,
							to, block_end);
			continue;
		}
		if (buffer_uptodate(bh))
			continue;	/* reiserfs does this */
		if (block_start < from || block_end > to) {
			lock_buffer(bh);
			bh->b_end_io = end_buffer_read_nobh;
			submit_bh(REQ_OP_READ, 0, bh);
			nr_reads++;
		}
	}

	if (nr_reads) {
		/*
		 * The page is locked, so these buffers are protected from
		 * any VM or truncate activity.  Hence we don't need to care
		 * for the buffer_head refcounts.
		 */
		for (bh = head; bh; bh = bh->b_this_page) {
			wait_on_buffer(bh);
			if (!buffer_uptodate(bh))
				ret = -EIO;
		}
		if (ret)
			goto failed;
	}

	if (is_mapped_to_disk)
		SetPageMappedToDisk(page);

	*fsdata = head; /* to be released by nobh_write_end */

	return 0;

failed:
	BUG_ON(!ret);
	/*
	 * Error recovery is a bit difficult. We need to zero out blocks that
	 * were newly allocated, and dirty them to ensure they get written out.
	 * Buffers need to be attached to the page at this point, otherwise
	 * the handling of potential IO errors during writeout would be hard
	 * (could try doing synchronous writeout, but what if that fails too?)
	 */
	attach_nobh_buffers(page, head);
	page_zero_new_buffers(page, from, to);

out_release:
	unlock_page(page);
	put_page(page);
	*pagep = NULL;

	return ret;
}
EXPORT_SYMBOL(nobh_write_begin);

int nobh_write_end(struct file *file, struct address_space *mapping,
			loff_t pos, unsigned len, unsigned copied,
			struct page *page, void *fsdata)
{
	struct inode *inode = page->mapping->host;
	struct buffer_head *head = fsdata;
	struct buffer_head *bh;
	BUG_ON(fsdata != NULL && page_has_buffers(page));

	if (unlikely(copied < len) && head)
		attach_nobh_buffers(page, head);
	if (page_has_buffers(page))
		return generic_write_end(file, mapping, pos, len,
					copied, page, fsdata);

	SetPageUptodate(page);
	set_page_dirty(page);
	if (pos+copied > inode->i_size) {
		i_size_write(inode, pos+copied);
		mark_inode_dirty(inode);
	}

	unlock_page(page);
	put_page(page);

	while (head) {
		bh = head;
		head = head->b_this_page;
		free_buffer_head(bh);
	}

	return copied;
}
EXPORT_SYMBOL(nobh_write_end);

/*
 * nobh_writepage() - based on block_full_write_page() except
 * that it tries to operate without attaching bufferheads to
 * the page.
 */
int nobh_writepage(struct page *page, get_block_t *get_block,
			struct writeback_control *wbc)
{
	struct inode * const inode = page->mapping->host;
	loff_t i_size = i_size_read(inode);
	const pgoff_t end_index = i_size >> PAGE_SHIFT;
	unsigned offset;
	int ret;

	/* Is the page fully inside i_size? */
	if (page->index < end_index)
		goto out;

	/* Is the page fully outside i_size? (truncate in progress) */
	offset = i_size & (PAGE_SIZE-1);
	if (page->index >= end_index+1 || !offset) {
		unlock_page(page);
		return 0; /* don't care */
	}

	/*
	 * The page straddles i_size.  It must be zeroed out on each and every
	 * writepage invocation because it may be mmapped.  "A file is mapped
	 * in multiples of the page size.  For a file that is not a multiple of
	 * the  page size, the remaining memory is zeroed when mapped, and
	 * writes to that region are not written out to the file."
	 */
	zero_user_segment(page, offset, PAGE_SIZE);
out:
	ret = mpage_writepage(page, get_block, wbc);
	if (ret == -EAGAIN)
		ret = __block_write_full_page(inode, page, get_block, wbc,
					      end_buffer_async_write);
	return ret;
}
EXPORT_SYMBOL(nobh_writepage);

int nobh_truncate_page(struct address_space *mapping,
			loff_t from, get_block_t *get_block)
{
	pgoff_t index = from >> PAGE_SHIFT;
	unsigned offset = from & (PAGE_SIZE-1);
	unsigned blocksize;
	sector_t iblock;
	unsigned length, pos;
	struct inode *inode = mapping->host;
	struct page *page;
	struct buffer_head map_bh;
	int err;

	blocksize = i_blocksize(inode);
	length = offset & (blocksize - 1);

	/* Block boundary? Nothing to do */
	if (!length)
		return 0;

	length = blocksize - length;
	iblock = (sector_t)index << (PAGE_SHIFT - inode->i_blkbits);

	page = grab_cache_page(mapping, index);
	err = -ENOMEM;
	if (!page)
		goto out;

	if (page_has_buffers(page)) {
has_buffers:
		unlock_page(page);
		put_page(page);
		return block_truncate_page(mapping, from, get_block);
	}

	/* Find the buffer that contains "offset" */
	pos = blocksize;
	while (offset >= pos) {
		iblock++;
		pos += blocksize;
	}

	map_bh.b_size = blocksize;
	map_bh.b_state = 0;
	err = get_block(inode, iblock, &map_bh, 0);
	if (err)
		goto unlock;
	/* unmapped? It's a hole - nothing to do */
	if (!buffer_mapped(&map_bh))
		goto unlock;

	/* Ok, it's mapped. Make sure it's up-to-date */
	if (!PageUptodate(page)) {
		err = mapping->a_ops->readpage(NULL, page);
		if (err) {
			put_page(page);
			goto out;
		}
		lock_page(page);
		if (!PageUptodate(page)) {
			err = -EIO;
			goto unlock;
		}
		if (page_has_buffers(page))
			goto has_buffers;
	}
	zero_user(page, offset, length);
	set_page_dirty(page);
	err = 0;

unlock:
	unlock_page(page);
	put_page(page);
out:
	return err;
}
EXPORT_SYMBOL(nobh_truncate_page);

int block_truncate_page(struct address_space *mapping,
			loff_t from, get_block_t *get_block)
{
	pgoff_t index = from >> PAGE_SHIFT;
	unsigned offset = from & (PAGE_SIZE-1);
	unsigned blocksize;
	sector_t iblock;
	unsigned length, pos;
	struct inode *inode = mapping->host;
	struct page *page;
	struct buffer_head *bh;
	int err;

	blocksize = i_blocksize(inode);
	length = offset & (blocksize - 1);

	/* Block boundary? Nothing to do */
	if (!length)
		return 0;

	length = blocksize - length;
	iblock = (sector_t)index << (PAGE_SHIFT - inode->i_blkbits);
	
	page = grab_cache_page(mapping, index);
	err = -ENOMEM;
	if (!page)
		goto out;

	if (!page_has_buffers(page))
		create_empty_buffers(page, blocksize, 0);

	/* Find the buffer that contains "offset" */
	bh = page_buffers(page);
	pos = blocksize;
	while (offset >= pos) {
		bh = bh->b_this_page;
		iblock++;
		pos += blocksize;
	}

	err = 0;
	if (!buffer_mapped(bh)) {
		WARN_ON(bh->b_size != blocksize);
		err = get_block(inode, iblock, bh, 0);
		if (err)
			goto unlock;
		/* unmapped? It's a hole - nothing to do */
		if (!buffer_mapped(bh))
			goto unlock;
	}

	/* Ok, it's mapped. Make sure it's up-to-date */
	if (PageUptodate(page))
		set_buffer_uptodate(bh);

	if (!buffer_uptodate(bh) && !buffer_delay(bh) && !buffer_unwritten(bh)) {
		err = -EIO;
		ll_rw_block(REQ_OP_READ, 0, 1, &bh);
		wait_on_buffer(bh);
		/* Uhhuh. Read error. Complain and punt. */
		if (!buffer_uptodate(bh))
			goto unlock;
	}

	zero_user(page, offset, length);
	mark_buffer_dirty(bh);
	err = 0;

unlock:
	unlock_page(page);
	put_page(page);
out:
	return err;
}
EXPORT_SYMBOL(block_truncate_page);

/*
 * The generic ->writepage function for buffer-backed address_spaces
 */
int block_write_full_page(struct page *page, get_block_t *get_block,
			struct writeback_control *wbc)
{
	struct inode * const inode = page->mapping->host;
	loff_t i_size = i_size_read(inode);
	const pgoff_t end_index = i_size >> PAGE_SHIFT;
	unsigned offset;

	/* Is the page fully inside i_size? */
	if (page->index < end_index)
		return __block_write_full_page(inode, page, get_block, wbc,
					       end_buffer_async_write);

	/* Is the page fully outside i_size? (truncate in progress) */
	offset = i_size & (PAGE_SIZE-1);
	if (page->index >= end_index+1 || !offset) {
		unlock_page(page);
		return 0; /* don't care */
	}

	/*
	 * The page straddles i_size.  It must be zeroed out on each and every
	 * writepage invocation because it may be mmapped.  "A file is mapped
	 * in multiples of the page size.  For a file that is not a multiple of
	 * the  page size, the remaining memory is zeroed when mapped, and
	 * writes to that region are not written out to the file."
	 */
	zero_user_segment(page, offset, PAGE_SIZE);
	return __block_write_full_page(inode, page, get_block, wbc,
							end_buffer_async_write);
}
EXPORT_SYMBOL(block_write_full_page);

sector_t generic_block_bmap(struct address_space *mapping, sector_t block,
			    get_block_t *get_block)
{
	struct inode *inode = mapping->host;
	struct buffer_head tmp = {
		.b_size = i_blocksize(inode),
	};

	get_block(inode, block, &tmp, 0);
	return tmp.b_blocknr;
}
EXPORT_SYMBOL(generic_block_bmap);

static void end_bio_bh_io_sync(struct bio *bio)
{
	struct buffer_head *bh = bio->bi_private;

	if (unlikely(bio_flagged(bio, BIO_QUIET)))
		set_bit(BH_Quiet, &bh->b_state);

	bh->b_end_io(bh, !bio->bi_status);
	bio_put(bio);
}

static int submit_bh_wbc(int op, int op_flags, struct buffer_head *bh,
			 enum rw_hint write_hint, struct writeback_control *wbc)
{
	struct bio *bio;

	BUG_ON(!buffer_locked(bh));
	BUG_ON(!buffer_mapped(bh));
	BUG_ON(!bh->b_end_io);
	BUG_ON(buffer_delay(bh));
	BUG_ON(buffer_unwritten(bh));

	/*
	 * Only clear out a write error when rewriting
	 */
	if (test_set_buffer_req(bh) && (op == REQ_OP_WRITE))
		clear_buffer_write_io_error(bh);

	bio = bio_alloc(GFP_NOIO, 1);

	fscrypt_set_bio_crypt_ctx_bh(bio, bh, GFP_NOIO);

	bio->bi_iter.bi_sector = bh->b_blocknr * (bh->b_size >> 9);
	bio_set_dev(bio, bh->b_bdev);
	bio->bi_write_hint = write_hint;

	bio_add_page(bio, bh->b_page, bh->b_size, bh_offset(bh));
	BUG_ON(bio->bi_iter.bi_size != bh->b_size);

	bio->bi_end_io = end_bio_bh_io_sync;
	bio->bi_private = bh;

	if (buffer_meta(bh))
		op_flags |= REQ_META;
	if (buffer_prio(bh))
		op_flags |= REQ_PRIO;
	bio_set_op_attrs(bio, op, op_flags);

	/* Take care of bh's that straddle the end of the device */
	guard_bio_eod(bio);

	if (wbc) {
		wbc_init_bio(wbc, bio);
		wbc_account_cgroup_owner(wbc, bh->b_page, bh->b_size);
	}

	submit_bio(bio);
	return 0;
}

int submit_bh(int op, int op_flags, struct buffer_head *bh)
{
	return submit_bh_wbc(op, op_flags, bh, 0, NULL);
}
EXPORT_SYMBOL(submit_bh);

/**
 * ll_rw_block: low-level access to block devices (DEPRECATED)
 * @op: whether to %READ or %WRITE
 * @op_flags: req_flag_bits
 * @nr: number of &struct buffer_heads in the array
 * @bhs: array of pointers to &struct buffer_head
 *
 * ll_rw_block() takes an array of pointers to &struct buffer_heads, and
 * requests an I/O operation on them, either a %REQ_OP_READ or a %REQ_OP_WRITE.
 * @op_flags contains flags modifying the detailed I/O behavior, most notably
 * %REQ_RAHEAD.
 *
 * This function drops any buffer that it cannot get a lock on (with the
 * BH_Lock state bit), any buffer that appears to be clean when doing a write
 * request, and any buffer that appears to be up-to-date when doing read
 * request.  Further it marks as clean buffers that are processed for
 * writing (the buffer cache won't assume that they are actually clean
 * until the buffer gets unlocked).
 *
 * ll_rw_block sets b_end_io to simple completion handler that marks
 * the buffer up-to-date (if appropriate), unlocks the buffer and wakes
 * any waiters. 
 *
 * All of the buffers must be for the same device, and must also be a
 * multiple of the current approved size for the device.
 */
void ll_rw_block(int op, int op_flags,  int nr, struct buffer_head *bhs[])
{
	int i;

	for (i = 0; i < nr; i++) {
		struct buffer_head *bh = bhs[i];

		if (!trylock_buffer(bh))
			continue;
		if (op == WRITE) {
			if (test_clear_buffer_dirty(bh)) {
				bh->b_end_io = end_buffer_write_sync;
				get_bh(bh);
				submit_bh(op, op_flags, bh);
				continue;
			}
		} else {
			if (!buffer_uptodate(bh)) {
				bh->b_end_io = end_buffer_read_sync;
				get_bh(bh);
				submit_bh(op, op_flags, bh);
				continue;
			}
		}
		unlock_buffer(bh);
	}
}
EXPORT_SYMBOL(ll_rw_block);

void write_dirty_buffer(struct buffer_head *bh, int op_flags)
{
	lock_buffer(bh);
	if (!test_clear_buffer_dirty(bh)) {
		unlock_buffer(bh);
		return;
	}
	bh->b_end_io = end_buffer_write_sync;
	get_bh(bh);
	submit_bh(REQ_OP_WRITE, op_flags, bh);
}
EXPORT_SYMBOL(write_dirty_buffer);

/*
 * For a data-integrity writeout, we need to wait upon any in-progress I/O
 * and then start new I/O and then wait upon it.  The caller must have a ref on
 * the buffer_head.
 */
int __sync_dirty_buffer(struct buffer_head *bh, int op_flags)
{
	int ret = 0;

	WARN_ON(atomic_read(&bh->b_count) < 1);
	lock_buffer(bh);
	if (test_clear_buffer_dirty(bh)) {
		/*
		 * The bh should be mapped, but it might not be if the
		 * device was hot-removed. Not much we can do but fail the I/O.
		 */
		if (!buffer_mapped(bh)) {
			unlock_buffer(bh);
			return -EIO;
		}

		get_bh(bh);
		bh->b_end_io = end_buffer_write_sync;
		ret = submit_bh(REQ_OP_WRITE, op_flags, bh);
		wait_on_buffer(bh);
		if (!ret && !buffer_uptodate(bh))
			ret = -EIO;
	} else {
		unlock_buffer(bh);
	}
	return ret;
}
EXPORT_SYMBOL(__sync_dirty_buffer);

int sync_dirty_buffer(struct buffer_head *bh)
{
	return __sync_dirty_buffer(bh, REQ_SYNC);
}
EXPORT_SYMBOL(sync_dirty_buffer);

/*
 * try_to_free_buffers() checks if all the buffers on this particular page
 * are unused, and releases them if so.
 *
 * Exclusion against try_to_free_buffers may be obtained by either
 * locking the page or by holding its mapping's private_lock.
 *
 * If the page is dirty but all the buffers are clean then we need to
 * be sure to mark the page clean as well.  This is because the page
 * may be against a block device, and a later reattachment of buffers
 * to a dirty page will set *all* buffers dirty.  Which would corrupt
 * filesystem data on the same device.
 *
 * The same applies to regular filesystem pages: if all the buffers are
 * clean then we set the page clean and proceed.  To do that, we require
 * total exclusion from __set_page_dirty_buffers().  That is obtained with
 * private_lock.
 *
 * try_to_free_buffers() is non-blocking.
 */
static inline int buffer_busy(struct buffer_head *bh)
{
	return atomic_read(&bh->b_count) |
		(bh->b_state & ((1 << BH_Dirty) | (1 << BH_Lock)));
}

static int
drop_buffers(struct page *page, struct buffer_head **buffers_to_free)
{
	struct buffer_head *head = page_buffers(page);
	struct buffer_head *bh;

	bh = head;
	do {
		if (buffer_busy(bh))
			goto failed;
		bh = bh->b_this_page;
	} while (bh != head);

	do {
		struct buffer_head *next = bh->b_this_page;

		if (bh->b_assoc_map)
			__remove_assoc_queue(bh);
		bh = next;
	} while (bh != head);
	*buffers_to_free = head;
	detach_page_private(page);
	return 1;
failed:
	return 0;
}

int try_to_free_buffers(struct page *page)
{
	struct address_space * const mapping = page->mapping;
	struct buffer_head *buffers_to_free = NULL;
	int ret = 0;

	BUG_ON(!PageLocked(page));
	if (PageWriteback(page))
		return 0;

	if (mapping == NULL) {		/* can this still happen? */
		ret = drop_buffers(page, &buffers_to_free);
		goto out;
	}

	spin_lock(&mapping->private_lock);
	ret = drop_buffers(page, &buffers_to_free);

	/*
	 * If the filesystem writes its buffers by hand (eg ext3)
	 * then we can have clean buffers against a dirty page.  We
	 * clean the page here; otherwise the VM will never notice
	 * that the filesystem did any IO at all.
	 *
	 * Also, during truncate, discard_buffer will have marked all
	 * the page's buffers clean.  We discover that here and clean
	 * the page also.
	 *
	 * private_lock must be held over this entire operation in order
	 * to synchronise against __set_page_dirty_buffers and prevent the
	 * dirty bit from being lost.
	 */
	if (ret)
		cancel_dirty_page(page);
	spin_unlock(&mapping->private_lock);
out:
	if (buffers_to_free) {
		struct buffer_head *bh = buffers_to_free;

		do {
			struct buffer_head *next = bh->b_this_page;
			free_buffer_head(bh);
			bh = next;
		} while (bh != buffers_to_free);
	}
	return ret;
}
EXPORT_SYMBOL(try_to_free_buffers);

/*
 * There are no bdflush tunables left.  But distributions are
 * still running obsolete flush daemons, so we terminate them here.
 *
 * Use of bdflush() is deprecated and will be removed in a future kernel.
 * The `flush-X' kernel threads fully replace bdflush daemons and this call.
 */
SYSCALL_DEFINE2(bdflush, int, func, long, data)
{
	static int msg_count;

	if (!capable(CAP_SYS_ADMIN))
		return -EPERM;

	if (msg_count < 5) {
		msg_count++;
		printk(KERN_INFO
			"warning: process `%s' used the obsolete bdflush"
			" system call\n", current->comm);
		printk(KERN_INFO "Fix your initscripts?\n");
	}

	if (func == 1)
		do_exit(0);
	return 0;
}

/*
 * Buffer-head allocation
 */
static struct kmem_cache *bh_cachep __read_mostly;

/*
 * Once the number of bh's in the machine exceeds this level, we start
 * stripping them in writeback.
 */
static unsigned long max_buffer_heads;

int buffer_heads_over_limit;

struct bh_accounting {
	int nr;			/* Number of live bh's */
	int ratelimit;		/* Limit cacheline bouncing */
};

static DEFINE_PER_CPU(struct bh_accounting, bh_accounting) = {0, 0};

static void recalc_bh_state(void)
{
	int i;
	int tot = 0;

	if (__this_cpu_inc_return(bh_accounting.ratelimit) - 1 < 4096)
		return;
	__this_cpu_write(bh_accounting.ratelimit, 0);
	for_each_online_cpu(i)
		tot += per_cpu(bh_accounting, i).nr;
	buffer_heads_over_limit = (tot > max_buffer_heads);
}

struct buffer_head *alloc_buffer_head(gfp_t gfp_flags)
{
	struct buffer_head *ret = kmem_cache_zalloc(bh_cachep, gfp_flags);
	if (ret) {
		INIT_LIST_HEAD(&ret->b_assoc_buffers);
		spin_lock_init(&ret->b_uptodate_lock);
		preempt_disable();
		__this_cpu_inc(bh_accounting.nr);
		recalc_bh_state();
		preempt_enable();
	}
	return ret;
}
EXPORT_SYMBOL(alloc_buffer_head);

void free_buffer_head(struct buffer_head *bh)
{
	BUG_ON(!list_empty(&bh->b_assoc_buffers));
	kmem_cache_free(bh_cachep, bh);
	preempt_disable();
	__this_cpu_dec(bh_accounting.nr);
	recalc_bh_state();
	preempt_enable();
}
EXPORT_SYMBOL(free_buffer_head);

static int buffer_exit_cpu_dead(unsigned int cpu)
{
	int i;
	struct bh_lru *b = &per_cpu(bh_lrus, cpu);

	for (i = 0; i < BH_LRU_SIZE; i++) {
		brelse(b->bhs[i]);
		b->bhs[i] = NULL;
	}
	this_cpu_add(bh_accounting.nr, per_cpu(bh_accounting, cpu).nr);
	per_cpu(bh_accounting, cpu).nr = 0;
	return 0;
}

/**
 * bh_uptodate_or_lock - Test whether the buffer is uptodate
 * @bh: struct buffer_head
 *
 * Return true if the buffer is up-to-date and false,
 * with the buffer locked, if not.
 */
int bh_uptodate_or_lock(struct buffer_head *bh)
{
	if (!buffer_uptodate(bh)) {
		lock_buffer(bh);
		if (!buffer_uptodate(bh))
			return 0;
		unlock_buffer(bh);
	}
	return 1;
}
EXPORT_SYMBOL(bh_uptodate_or_lock);

/**
 * bh_submit_read - Submit a locked buffer for reading
 * @bh: struct buffer_head
 *
 * Returns zero on success and -EIO on error.
 */
int bh_submit_read(struct buffer_head *bh)
{
	BUG_ON(!buffer_locked(bh));

	if (buffer_uptodate(bh)) {
		unlock_buffer(bh);
		return 0;
	}

	get_bh(bh);
	bh->b_end_io = end_buffer_read_sync;
	submit_bh(REQ_OP_READ, 0, bh);
	wait_on_buffer(bh);
	if (buffer_uptodate(bh))
		return 0;
	return -EIO;
}
EXPORT_SYMBOL(bh_submit_read);

void __init buffer_init(void)
{
	unsigned long nrpages;
	int ret;

	bh_cachep = kmem_cache_create("buffer_head",
			sizeof(struct buffer_head), 0,
				(SLAB_RECLAIM_ACCOUNT|SLAB_PANIC|
				SLAB_MEM_SPREAD),
				NULL);

	/*
	 * Limit the bh occupancy to 10% of ZONE_NORMAL
	 */
	nrpages = (nr_free_buffer_pages() * 10) / 100;
	max_buffer_heads = nrpages * (PAGE_SIZE / sizeof(struct buffer_head));
	ret = cpuhp_setup_state_nocalls(CPUHP_FS_BUFF_DEAD, "fs/buffer:dead",
					NULL, buffer_exit_cpu_dead);
	WARN_ON(ret < 0);
}<|MERGE_RESOLUTION|>--- conflicted
+++ resolved
@@ -847,12 +847,8 @@
 	if (retry)
 		gfp |= __GFP_NOFAIL;
 
-<<<<<<< HEAD
-	memcg = get_mem_cgroup_from_page(page);
-=======
 	/* The page lock pins the memcg */
 	memcg = page_memcg(page);
->>>>>>> f642729d
 	old_memcg = set_active_memcg(memcg);
 
 	head = NULL;
@@ -873,10 +869,6 @@
 	}
 out:
 	set_active_memcg(old_memcg);
-<<<<<<< HEAD
-	mem_cgroup_put(memcg);
-=======
->>>>>>> f642729d
 	return head;
 /*
  * In case anything failed, we just free everything we got.
