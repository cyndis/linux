// SPDX-License-Identifier: GPL-2.0-only
/*
 * Copyright (C) Sistina Software, Inc.  1997-2003 All rights reserved.
 * Copyright (C) 2004-2006 Red Hat, Inc.  All rights reserved.
 */

#include <linux/module.h>
#include <linux/slab.h>
#include <linux/spinlock.h>
#include <linux/completion.h>
#include <linux/buffer_head.h>
#include <linux/gfs2_ondisk.h>
#include <linux/crc32.h>
#include <linux/crc32c.h>
#include <linux/ktime.h>

#include "gfs2.h"
#include "incore.h"
#include "bmap.h"
#include "glock.h"
#include "glops.h"
#include "log.h"
#include "lops.h"
#include "meta_io.h"
#include "recovery.h"
#include "super.h"
#include "util.h"
#include "dir.h"

struct workqueue_struct *gfs_recovery_wq;

int gfs2_replay_read_block(struct gfs2_jdesc *jd, unsigned int blk,
			   struct buffer_head **bh)
{
	struct gfs2_inode *ip = GFS2_I(jd->jd_inode);
	struct gfs2_glock *gl = ip->i_gl;
	int new = 0;
	u64 dblock;
	u32 extlen;
	int error;

	error = gfs2_extent_map(&ip->i_inode, blk, &new, &dblock, &extlen);
	if (error)
		return error;
	if (!dblock) {
		gfs2_consist_inode(ip);
		return -EIO;
	}

	*bh = gfs2_meta_ra(gl, dblock, extlen);

	return error;
}

int gfs2_revoke_add(struct gfs2_jdesc *jd, u64 blkno, unsigned int where)
{
	struct list_head *head = &jd->jd_revoke_list;
	struct gfs2_revoke_replay *rr;
	int found = 0;

	list_for_each_entry(rr, head, rr_list) {
		if (rr->rr_blkno == blkno) {
			found = 1;
			break;
		}
	}

	if (found) {
		rr->rr_where = where;
		return 0;
	}

	rr = kmalloc(sizeof(struct gfs2_revoke_replay), GFP_NOFS);
	if (!rr)
		return -ENOMEM;

	rr->rr_blkno = blkno;
	rr->rr_where = where;
	list_add(&rr->rr_list, head);

	return 1;
}

int gfs2_revoke_check(struct gfs2_jdesc *jd, u64 blkno, unsigned int where)
{
	struct gfs2_revoke_replay *rr;
	int wrap, a, b, revoke;
	int found = 0;

	list_for_each_entry(rr, &jd->jd_revoke_list, rr_list) {
		if (rr->rr_blkno == blkno) {
			found = 1;
			break;
		}
	}

	if (!found)
		return 0;

	wrap = (rr->rr_where < jd->jd_replay_tail);
	a = (jd->jd_replay_tail < where);
	b = (where < rr->rr_where);
	revoke = (wrap) ? (a || b) : (a && b);

	return revoke;
}

void gfs2_revoke_clean(struct gfs2_jdesc *jd)
{
	struct list_head *head = &jd->jd_revoke_list;
	struct gfs2_revoke_replay *rr;

	while (!list_empty(head)) {
		rr = list_first_entry(head, struct gfs2_revoke_replay, rr_list);
		list_del(&rr->rr_list);
		kfree(rr);
	}
}

int __get_log_header(struct gfs2_sbd *sdp, const struct gfs2_log_header *lh,
		     unsigned int blkno, struct gfs2_log_header_host *head)
{
	u32 hash, crc;

	if (lh->lh_header.mh_magic != cpu_to_be32(GFS2_MAGIC) ||
	    lh->lh_header.mh_type != cpu_to_be32(GFS2_METATYPE_LH) ||
	    (blkno && be32_to_cpu(lh->lh_blkno) != blkno))
		return 1;

	hash = crc32(~0, lh, LH_V1_SIZE - 4);
	hash = ~crc32_le_shift(hash, 4); /* assume lh_hash is zero */

	if (be32_to_cpu(lh->lh_hash) != hash)
		return 1;

	crc = crc32c(~0, (void *)lh + LH_V1_SIZE + 4,
		     sdp->sd_sb.sb_bsize - LH_V1_SIZE - 4);

	if ((lh->lh_crc != 0 && be32_to_cpu(lh->lh_crc) != crc))
		return 1;

	head->lh_sequence = be64_to_cpu(lh->lh_sequence);
	head->lh_flags = be32_to_cpu(lh->lh_flags);
	head->lh_tail = be32_to_cpu(lh->lh_tail);
	head->lh_blkno = be32_to_cpu(lh->lh_blkno);

	head->lh_local_total = be64_to_cpu(lh->lh_local_total);
	head->lh_local_free = be64_to_cpu(lh->lh_local_free);
	head->lh_local_dinodes = be64_to_cpu(lh->lh_local_dinodes);

	return 0;
}
/**
 * get_log_header - read the log header for a given segment
 * @jd: the journal
 * @blk: the block to look at
 * @lh: the log header to return
 *
 * Read the log header for a given segement in a given journal.  Do a few
 * sanity checks on it.
 *
 * Returns: 0 on success,
 *          1 if the header was invalid or incomplete,
 *          errno on error
 */

static int get_log_header(struct gfs2_jdesc *jd, unsigned int blk,
			  struct gfs2_log_header_host *head)
{
	struct gfs2_sbd *sdp = GFS2_SB(jd->jd_inode);
	struct buffer_head *bh;
	int error;

	error = gfs2_replay_read_block(jd, blk, &bh);
	if (error)
		return error;

	error = __get_log_header(sdp, (const struct gfs2_log_header *)bh->b_data,
				 blk, head);
	brelse(bh);

	return error;
}

/**
 * foreach_descriptor - go through the active part of the log
 * @jd: the journal
 * @start: the first log header in the active region
 * @end: the last log header (don't process the contents of this entry))
 *
 * Call a given function once for every log descriptor in the active
 * portion of the log.
 *
 * Returns: errno
 */

static int foreach_descriptor(struct gfs2_jdesc *jd, u32 start,
			      unsigned int end, int pass)
{
	struct gfs2_sbd *sdp = GFS2_SB(jd->jd_inode);
	struct buffer_head *bh;
	struct gfs2_log_descriptor *ld;
	int error = 0;
	u32 length;
	__be64 *ptr;
	unsigned int offset = sizeof(struct gfs2_log_descriptor);
	offset += sizeof(__be64) - 1;
	offset &= ~(sizeof(__be64) - 1);

	while (start != end) {
		error = gfs2_replay_read_block(jd, start, &bh);
		if (error)
			return error;
		if (gfs2_meta_check(sdp, bh)) {
			brelse(bh);
			return -EIO;
		}
		ld = (struct gfs2_log_descriptor *)bh->b_data;
		length = be32_to_cpu(ld->ld_length);

		if (be32_to_cpu(ld->ld_header.mh_type) == GFS2_METATYPE_LH) {
			struct gfs2_log_header_host lh;
			error = get_log_header(jd, start, &lh);
			if (!error) {
				gfs2_replay_incr_blk(jd, &start);
				brelse(bh);
				continue;
			}
			if (error == 1) {
				gfs2_consist_inode(GFS2_I(jd->jd_inode));
				error = -EIO;
			}
			brelse(bh);
			return error;
		} else if (gfs2_metatype_check(sdp, bh, GFS2_METATYPE_LD)) {
			brelse(bh);
			return -EIO;
		}
		ptr = (__be64 *)(bh->b_data + offset);
		error = lops_scan_elements(jd, start, ld, ptr, pass);
		if (error) {
			brelse(bh);
			return error;
		}

		while (length--)
			gfs2_replay_incr_blk(jd, &start);

		brelse(bh);
	}

	return 0;
}

/**
 * clean_journal - mark a dirty journal as being clean
 * @jd: the journal
 * @head: the head journal to start from
 *
 * Returns: errno
 */

static void clean_journal(struct gfs2_jdesc *jd,
			  struct gfs2_log_header_host *head)
{
	struct gfs2_sbd *sdp = GFS2_SB(jd->jd_inode);
	u32 lblock = head->lh_blkno;

	gfs2_replay_incr_blk(jd, &lblock);
	gfs2_write_log_header(sdp, jd, head->lh_sequence + 1, 0, lblock,
			      GFS2_LOG_HEAD_UNMOUNT | GFS2_LOG_HEAD_RECOVERY,
			      REQ_PREFLUSH | REQ_FUA | REQ_META | REQ_SYNC);
	if (jd->jd_jid == sdp->sd_lockstruct.ls_jid) {
		sdp->sd_log_flush_head = lblock;
		gfs2_log_incr_head(sdp);
	}
}


static void gfs2_recovery_done(struct gfs2_sbd *sdp, unsigned int jid,
                               unsigned int message)
{
	char env_jid[20];
	char env_status[20];
	char *envp[] = { env_jid, env_status, NULL };
	struct lm_lockstruct *ls = &sdp->sd_lockstruct;

        ls->ls_recover_jid_done = jid;
        ls->ls_recover_jid_status = message;
	sprintf(env_jid, "JID=%u", jid);
	sprintf(env_status, "RECOVERY=%s",
		message == LM_RD_SUCCESS ? "Done" : "Failed");
        kobject_uevent_env(&sdp->sd_kobj, KOBJ_CHANGE, envp);

	if (sdp->sd_lockstruct.ls_ops->lm_recovery_result)
		sdp->sd_lockstruct.ls_ops->lm_recovery_result(sdp, jid, message);
}

/**
 * update_statfs_inode - Update the master statfs inode or zero out the local
 *			 statfs inode for a given journal.
 * @jd: The journal
 * @head: If NULL, @inode is the local statfs inode and we need to zero it out.
 *	  Otherwise, it @head contains the statfs change info that needs to be
 *	  synced to the master statfs inode (pointed to by @inode).
 * @inode: statfs inode to update.
 */
static int update_statfs_inode(struct gfs2_jdesc *jd,
			       struct gfs2_log_header_host *head,
			       struct inode *inode)
{
	struct gfs2_sbd *sdp = GFS2_SB(jd->jd_inode);
	struct gfs2_inode *ip;
	struct buffer_head *bh;
	struct gfs2_statfs_change_host sc;
	int error = 0;

	BUG_ON(!inode);
	ip = GFS2_I(inode);

	error = gfs2_meta_inode_buffer(ip, &bh);
	if (error)
		goto out;

	spin_lock(&sdp->sd_statfs_spin);

	if (head) { /* Update the master statfs inode */
		gfs2_statfs_change_in(&sc, bh->b_data + sizeof(struct gfs2_dinode));
		sc.sc_total += head->lh_local_total;
		sc.sc_free += head->lh_local_free;
		sc.sc_dinodes += head->lh_local_dinodes;
		gfs2_statfs_change_out(&sc, bh->b_data + sizeof(struct gfs2_dinode));

		fs_info(sdp, "jid=%u: Updated master statfs Total:%lld, "
			"Free:%lld, Dinodes:%lld after change "
			"[%+lld,%+lld,%+lld]\n", jd->jd_jid, sc.sc_total,
			sc.sc_free, sc.sc_dinodes, head->lh_local_total,
			head->lh_local_free, head->lh_local_dinodes);
	} else { /* Zero out the local statfs inode */
		memset(bh->b_data + sizeof(struct gfs2_dinode), 0,
		       sizeof(struct gfs2_statfs_change));
		/* If it's our own journal, reset any in-memory changes too */
		if (jd->jd_jid == sdp->sd_lockstruct.ls_jid) {
			memset(&sdp->sd_statfs_local, 0,
			       sizeof(struct gfs2_statfs_change_host));
		}
	}
	spin_unlock(&sdp->sd_statfs_spin);

	mark_buffer_dirty(bh);
	brelse(bh);
<<<<<<< HEAD
	gfs2_meta_sync(ip->i_gl);
=======
	gfs2_inode_metasync(ip->i_gl);
>>>>>>> f642729d

out:
	return error;
}

/**
 * recover_local_statfs - Update the master and local statfs changes for this
 *			  journal.
 *
 * Previously, statfs updates would be read in from the local statfs inode and
 * synced to the master statfs inode during recovery.
 *
 * We now use the statfs updates in the journal head to update the master statfs
 * inode instead of reading in from the local statfs inode. To preserve backward
 * compatibility with kernels that can't do this, we still need to keep the
 * local statfs inode up to date by writing changes to it. At some point in the
 * future, we can do away with the local statfs inodes altogether and keep the
 * statfs changes solely in the journal.
 *
 * @jd: the journal
 * @head: the journal head
 *
 * Returns: errno
 */
static void recover_local_statfs(struct gfs2_jdesc *jd,
				 struct gfs2_log_header_host *head)
{
	int error;
	struct gfs2_sbd *sdp = GFS2_SB(jd->jd_inode);

	if (!head->lh_local_total && !head->lh_local_free
	    && !head->lh_local_dinodes) /* No change */
		goto zero_local;

	 /* First update the master statfs inode with the changes we
	  * found in the journal. */
	error = update_statfs_inode(jd, head, sdp->sd_statfs_inode);
	if (error)
		goto out;

zero_local:
	/* Zero out the local statfs inode so any changes in there
	 * are not re-recovered. */
	error = update_statfs_inode(jd, NULL,
				    find_local_statfs_inode(sdp, jd->jd_jid));
out:
	return;
}

void gfs2_recover_func(struct work_struct *work)
{
	struct gfs2_jdesc *jd = container_of(work, struct gfs2_jdesc, jd_work);
	struct gfs2_inode *ip = GFS2_I(jd->jd_inode);
	struct gfs2_sbd *sdp = GFS2_SB(jd->jd_inode);
	struct gfs2_log_header_host head;
	struct gfs2_holder j_gh, ji_gh, thaw_gh;
	ktime_t t_start, t_jlck, t_jhd, t_tlck, t_rep;
	int ro = 0;
	unsigned int pass;
	int error = 0;
	int jlocked = 0;

	if (gfs2_withdrawn(sdp)) {
		fs_err(sdp, "jid=%u: Recovery not attempted due to withdraw.\n",
		       jd->jd_jid);
		goto fail;
	}
	t_start = ktime_get();
	if (sdp->sd_args.ar_spectator)
		goto fail;
	if (jd->jd_jid != sdp->sd_lockstruct.ls_jid) {
		fs_info(sdp, "jid=%u: Trying to acquire journal lock...\n",
			jd->jd_jid);
		jlocked = 1;
		/* Acquire the journal lock so we can do recovery */

		error = gfs2_glock_nq_num(sdp, jd->jd_jid, &gfs2_journal_glops,
					  LM_ST_EXCLUSIVE,
					  LM_FLAG_NOEXP | LM_FLAG_TRY | GL_NOCACHE,
					  &j_gh);
		switch (error) {
		case 0:
			break;

		case GLR_TRYFAILED:
			fs_info(sdp, "jid=%u: Busy\n", jd->jd_jid);
			error = 0;

		default:
			goto fail;
		}

		error = gfs2_glock_nq_init(ip->i_gl, LM_ST_SHARED,
					   LM_FLAG_NOEXP | GL_NOCACHE, &ji_gh);
		if (error)
			goto fail_gunlock_j;
	} else {
		fs_info(sdp, "jid=%u, already locked for use\n", jd->jd_jid);
	}

	t_jlck = ktime_get();
	fs_info(sdp, "jid=%u: Looking at journal...\n", jd->jd_jid);

	error = gfs2_jdesc_check(jd);
	if (error)
		goto fail_gunlock_ji;

	error = gfs2_find_jhead(jd, &head, true);
	if (error)
		goto fail_gunlock_ji;
	t_jhd = ktime_get();
	fs_info(sdp, "jid=%u: Journal head lookup took %lldms\n", jd->jd_jid,
		ktime_ms_delta(t_jhd, t_jlck));

	if (!(head.lh_flags & GFS2_LOG_HEAD_UNMOUNT)) {
		fs_info(sdp, "jid=%u: Acquiring the transaction lock...\n",
			jd->jd_jid);

		/* Acquire a shared hold on the freeze lock */

		error = gfs2_freeze_lock(sdp, &thaw_gh, LM_FLAG_PRIORITY);
		if (error)
			goto fail_gunlock_ji;

		if (test_bit(SDF_RORECOVERY, &sdp->sd_flags)) {
			ro = 1;
		} else if (test_bit(SDF_JOURNAL_CHECKED, &sdp->sd_flags)) {
			if (!test_bit(SDF_JOURNAL_LIVE, &sdp->sd_flags))
				ro = 1;
		} else {
			if (sb_rdonly(sdp->sd_vfs)) {
				/* check if device itself is read-only */
				ro = bdev_read_only(sdp->sd_vfs->s_bdev);
				if (!ro) {
					fs_info(sdp, "recovery required on "
						"read-only filesystem.\n");
					fs_info(sdp, "write access will be "
						"enabled during recovery.\n");
				}
			}
		}

		if (ro) {
			fs_warn(sdp, "jid=%u: Can't replay: read-only block "
				"device\n", jd->jd_jid);
			error = -EROFS;
			goto fail_gunlock_thaw;
		}

		t_tlck = ktime_get();
		fs_info(sdp, "jid=%u: Replaying journal...0x%x to 0x%x\n",
			jd->jd_jid, head.lh_tail, head.lh_blkno);

		/* We take the sd_log_flush_lock here primarily to prevent log
		 * flushes and simultaneous journal replays from stomping on
		 * each other wrt jd_log_bio. */
		down_read(&sdp->sd_log_flush_lock);
		for (pass = 0; pass < 2; pass++) {
			lops_before_scan(jd, &head, pass);
			error = foreach_descriptor(jd, head.lh_tail,
						   head.lh_blkno, pass);
			lops_after_scan(jd, error, pass);
			if (error) {
				up_read(&sdp->sd_log_flush_lock);
				goto fail_gunlock_thaw;
			}
		}

		recover_local_statfs(jd, &head);
		clean_journal(jd, &head);
		up_read(&sdp->sd_log_flush_lock);

		gfs2_freeze_unlock(&thaw_gh);
		t_rep = ktime_get();
		fs_info(sdp, "jid=%u: Journal replayed in %lldms [jlck:%lldms, "
			"jhead:%lldms, tlck:%lldms, replay:%lldms]\n",
			jd->jd_jid, ktime_ms_delta(t_rep, t_start),
			ktime_ms_delta(t_jlck, t_start),
			ktime_ms_delta(t_jhd, t_jlck),
			ktime_ms_delta(t_tlck, t_jhd),
			ktime_ms_delta(t_rep, t_tlck));
	}

	gfs2_recovery_done(sdp, jd->jd_jid, LM_RD_SUCCESS);

	if (jlocked) {
		gfs2_glock_dq_uninit(&ji_gh);
		gfs2_glock_dq_uninit(&j_gh);
	}

	fs_info(sdp, "jid=%u: Done\n", jd->jd_jid);
	goto done;

fail_gunlock_thaw:
	gfs2_freeze_unlock(&thaw_gh);
fail_gunlock_ji:
	if (jlocked) {
		gfs2_glock_dq_uninit(&ji_gh);
fail_gunlock_j:
		gfs2_glock_dq_uninit(&j_gh);
	}

	fs_info(sdp, "jid=%u: %s\n", jd->jd_jid, (error) ? "Failed" : "Done");
fail:
	jd->jd_recover_error = error;
	gfs2_recovery_done(sdp, jd->jd_jid, LM_RD_GAVEUP);
done:
	clear_bit(JDF_RECOVERY, &jd->jd_flags);
	smp_mb__after_atomic();
	wake_up_bit(&jd->jd_flags, JDF_RECOVERY);
}

int gfs2_recover_journal(struct gfs2_jdesc *jd, bool wait)
{
	int rv;

	if (test_and_set_bit(JDF_RECOVERY, &jd->jd_flags))
		return -EBUSY;

	/* we have JDF_RECOVERY, queue should always succeed */
	rv = queue_work(gfs_recovery_wq, &jd->jd_work);
	BUG_ON(!rv);

	if (wait)
		wait_on_bit(&jd->jd_flags, JDF_RECOVERY,
			    TASK_UNINTERRUPTIBLE);

	return wait ? jd->jd_recover_error : 0;
}
<|MERGE_RESOLUTION|>--- conflicted
+++ resolved
@@ -349,11 +349,7 @@
 
 	mark_buffer_dirty(bh);
 	brelse(bh);
-<<<<<<< HEAD
-	gfs2_meta_sync(ip->i_gl);
-=======
 	gfs2_inode_metasync(ip->i_gl);
->>>>>>> f642729d
 
 out:
 	return error;
