--- conflicted
+++ resolved
@@ -1099,13 +1099,6 @@
 		cond_resched();
 		goto repeat;
 	}
-<<<<<<< HEAD
-
-	if (tocache) {
-		set_page_private(page, (unsigned long)pcl);
-		SetPagePrivate(page);
-	}
-=======
 out_tocache:
 	if (!tocache || add_to_page_cache_lru(page, mc, index + nr, gfp)) {
 		/* turn into temporary page if fails (1 ref) */
@@ -1116,7 +1109,6 @@
 	/* drop a refcount added by allocpage (then we have 2 refs here) */
 	put_page(page);
 
->>>>>>> 356006a6
 out:	/* the only exit (for tracing and debugging) */
 	return page;
 }
