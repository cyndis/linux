// SPDX-License-Identifier: GPL-2.0-only
/*
 *	fs/libfs.c
 *	Library for filesystems writers.
 */

#include <linux/blkdev.h>
#include <linux/export.h>
#include <linux/pagemap.h>
#include <linux/slab.h>
#include <linux/cred.h>
#include <linux/mount.h>
#include <linux/vfs.h>
#include <linux/quotaops.h>
#include <linux/mutex.h>
#include <linux/namei.h>
#include <linux/exportfs.h>
#include <linux/writeback.h>
#include <linux/buffer_head.h> /* sync_mapping_buffers */
#include <linux/fs_context.h>
#include <linux/pseudo_fs.h>
#include <linux/fsnotify.h>
#include <linux/unicode.h>
#include <linux/fscrypt.h>

#include <linux/uaccess.h>

#include "internal.h"

int simple_getattr(struct user_namespace *mnt_userns, const struct path *path,
		   struct kstat *stat, u32 request_mask,
		   unsigned int query_flags)
{
	struct inode *inode = d_inode(path->dentry);
	generic_fillattr(&init_user_ns, inode, stat);
	stat->blocks = inode->i_mapping->nrpages << (PAGE_SHIFT - 9);
	return 0;
}
EXPORT_SYMBOL(simple_getattr);

int simple_statfs(struct dentry *dentry, struct kstatfs *buf)
{
	buf->f_type = dentry->d_sb->s_magic;
	buf->f_bsize = PAGE_SIZE;
	buf->f_namelen = NAME_MAX;
	return 0;
}
EXPORT_SYMBOL(simple_statfs);

/*
 * Retaining negative dentries for an in-memory filesystem just wastes
 * memory and lookup time: arrange for them to be deleted immediately.
 */
int always_delete_dentry(const struct dentry *dentry)
{
	return 1;
}
EXPORT_SYMBOL(always_delete_dentry);

const struct dentry_operations simple_dentry_operations = {
	.d_delete = always_delete_dentry,
};
EXPORT_SYMBOL(simple_dentry_operations);

/*
 * Lookup the data. This is trivial - if the dentry didn't already
 * exist, we know it is negative.  Set d_op to delete negative dentries.
 */
struct dentry *simple_lookup(struct inode *dir, struct dentry *dentry, unsigned int flags)
{
	if (dentry->d_name.len > NAME_MAX)
		return ERR_PTR(-ENAMETOOLONG);
	if (!dentry->d_sb->s_d_op)
		d_set_d_op(dentry, &simple_dentry_operations);
	d_add(dentry, NULL);
	return NULL;
}
EXPORT_SYMBOL(simple_lookup);

int dcache_dir_open(struct inode *inode, struct file *file)
{
	file->private_data = d_alloc_cursor(file->f_path.dentry);

	return file->private_data ? 0 : -ENOMEM;
}
EXPORT_SYMBOL(dcache_dir_open);

int dcache_dir_close(struct inode *inode, struct file *file)
{
	dput(file->private_data);
	return 0;
}
EXPORT_SYMBOL(dcache_dir_close);

/* parent is locked at least shared */
/*
 * Returns an element of siblings' list.
 * We are looking for <count>th positive after <p>; if
 * found, dentry is grabbed and returned to caller.
 * If no such element exists, NULL is returned.
 */
static struct dentry *scan_positives(struct dentry *cursor,
					struct list_head *p,
					loff_t count,
					struct dentry *last)
{
	struct dentry *dentry = cursor->d_parent, *found = NULL;

	spin_lock(&dentry->d_lock);
	while ((p = p->next) != &dentry->d_subdirs) {
		struct dentry *d = list_entry(p, struct dentry, d_child);
		// we must at least skip cursors, to avoid livelocks
		if (d->d_flags & DCACHE_DENTRY_CURSOR)
			continue;
		if (simple_positive(d) && !--count) {
			spin_lock_nested(&d->d_lock, DENTRY_D_LOCK_NESTED);
			if (simple_positive(d))
				found = dget_dlock(d);
			spin_unlock(&d->d_lock);
			if (likely(found))
				break;
			count = 1;
		}
		if (need_resched()) {
			list_move(&cursor->d_child, p);
			p = &cursor->d_child;
			spin_unlock(&dentry->d_lock);
			cond_resched();
			spin_lock(&dentry->d_lock);
		}
	}
	spin_unlock(&dentry->d_lock);
	dput(last);
	return found;
}

loff_t dcache_dir_lseek(struct file *file, loff_t offset, int whence)
{
	struct dentry *dentry = file->f_path.dentry;
	switch (whence) {
		case 1:
			offset += file->f_pos;
			fallthrough;
		case 0:
			if (offset >= 0)
				break;
			fallthrough;
		default:
			return -EINVAL;
	}
	if (offset != file->f_pos) {
		struct dentry *cursor = file->private_data;
		struct dentry *to = NULL;

		inode_lock_shared(dentry->d_inode);

		if (offset > 2)
			to = scan_positives(cursor, &dentry->d_subdirs,
					    offset - 2, NULL);
		spin_lock(&dentry->d_lock);
		if (to)
			list_move(&cursor->d_child, &to->d_child);
		else
			list_del_init(&cursor->d_child);
		spin_unlock(&dentry->d_lock);
		dput(to);

		file->f_pos = offset;

		inode_unlock_shared(dentry->d_inode);
	}
	return offset;
}
EXPORT_SYMBOL(dcache_dir_lseek);

/* Relationship between i_mode and the DT_xxx types */
static inline unsigned char dt_type(struct inode *inode)
{
	return (inode->i_mode >> 12) & 15;
}

/*
 * Directory is locked and all positive dentries in it are safe, since
 * for ramfs-type trees they can't go away without unlink() or rmdir(),
 * both impossible due to the lock on directory.
 */

int dcache_readdir(struct file *file, struct dir_context *ctx)
{
	struct dentry *dentry = file->f_path.dentry;
	struct dentry *cursor = file->private_data;
	struct list_head *anchor = &dentry->d_subdirs;
	struct dentry *next = NULL;
	struct list_head *p;

	if (!dir_emit_dots(file, ctx))
		return 0;

	if (ctx->pos == 2)
		p = anchor;
	else if (!list_empty(&cursor->d_child))
		p = &cursor->d_child;
	else
		return 0;

	while ((next = scan_positives(cursor, p, 1, next)) != NULL) {
		if (!dir_emit(ctx, next->d_name.name, next->d_name.len,
			      d_inode(next)->i_ino, dt_type(d_inode(next))))
			break;
		ctx->pos++;
		p = &next->d_child;
	}
	spin_lock(&dentry->d_lock);
	if (next)
		list_move_tail(&cursor->d_child, &next->d_child);
	else
		list_del_init(&cursor->d_child);
	spin_unlock(&dentry->d_lock);
	dput(next);

	return 0;
}
EXPORT_SYMBOL(dcache_readdir);

ssize_t generic_read_dir(struct file *filp, char __user *buf, size_t siz, loff_t *ppos)
{
	return -EISDIR;
}
EXPORT_SYMBOL(generic_read_dir);

const struct file_operations simple_dir_operations = {
	.open		= dcache_dir_open,
	.release	= dcache_dir_close,
	.llseek		= dcache_dir_lseek,
	.read		= generic_read_dir,
	.iterate_shared	= dcache_readdir,
	.fsync		= noop_fsync,
};
EXPORT_SYMBOL(simple_dir_operations);

const struct inode_operations simple_dir_inode_operations = {
	.lookup		= simple_lookup,
};
EXPORT_SYMBOL(simple_dir_inode_operations);

static struct dentry *find_next_child(struct dentry *parent, struct dentry *prev)
{
	struct dentry *child = NULL;
	struct list_head *p = prev ? &prev->d_child : &parent->d_subdirs;

	spin_lock(&parent->d_lock);
	while ((p = p->next) != &parent->d_subdirs) {
		struct dentry *d = container_of(p, struct dentry, d_child);
		if (simple_positive(d)) {
			spin_lock_nested(&d->d_lock, DENTRY_D_LOCK_NESTED);
			if (simple_positive(d))
				child = dget_dlock(d);
			spin_unlock(&d->d_lock);
			if (likely(child))
				break;
		}
	}
	spin_unlock(&parent->d_lock);
	dput(prev);
	return child;
}

void simple_recursive_removal(struct dentry *dentry,
                              void (*callback)(struct dentry *))
{
	struct dentry *this = dget(dentry);
	while (true) {
		struct dentry *victim = NULL, *child;
		struct inode *inode = this->d_inode;

		inode_lock(inode);
		if (d_is_dir(this))
			inode->i_flags |= S_DEAD;
		while ((child = find_next_child(this, victim)) == NULL) {
			// kill and ascend
			// update metadata while it's still locked
			inode->i_ctime = current_time(inode);
			clear_nlink(inode);
			inode_unlock(inode);
			victim = this;
			this = this->d_parent;
			inode = this->d_inode;
			inode_lock(inode);
			if (simple_positive(victim)) {
				d_invalidate(victim);	// avoid lost mounts
				if (d_is_dir(victim))
					fsnotify_rmdir(inode, victim);
				else
					fsnotify_unlink(inode, victim);
				if (callback)
					callback(victim);
				dput(victim);		// unpin it
			}
			if (victim == dentry) {
				inode->i_ctime = inode->i_mtime =
					current_time(inode);
				if (d_is_dir(dentry))
					drop_nlink(inode);
				inode_unlock(inode);
				dput(dentry);
				return;
			}
		}
		inode_unlock(inode);
		this = child;
	}
}
EXPORT_SYMBOL(simple_recursive_removal);

static const struct super_operations simple_super_operations = {
	.statfs		= simple_statfs,
};

static int pseudo_fs_fill_super(struct super_block *s, struct fs_context *fc)
{
	struct pseudo_fs_context *ctx = fc->fs_private;
	struct inode *root;

	s->s_maxbytes = MAX_LFS_FILESIZE;
	s->s_blocksize = PAGE_SIZE;
	s->s_blocksize_bits = PAGE_SHIFT;
	s->s_magic = ctx->magic;
	s->s_op = ctx->ops ?: &simple_super_operations;
	s->s_xattr = ctx->xattr;
	s->s_time_gran = 1;
	root = new_inode(s);
	if (!root)
		return -ENOMEM;

	/*
	 * since this is the first inode, make it number 1. New inodes created
	 * after this must take care not to collide with it (by passing
	 * max_reserved of 1 to iunique).
	 */
	root->i_ino = 1;
	root->i_mode = S_IFDIR | S_IRUSR | S_IWUSR;
	root->i_atime = root->i_mtime = root->i_ctime = current_time(root);
	s->s_root = d_make_root(root);
	if (!s->s_root)
		return -ENOMEM;
	s->s_d_op = ctx->dops;
	return 0;
}

static int pseudo_fs_get_tree(struct fs_context *fc)
{
	return get_tree_nodev(fc, pseudo_fs_fill_super);
}

static void pseudo_fs_free(struct fs_context *fc)
{
	kfree(fc->fs_private);
}

static const struct fs_context_operations pseudo_fs_context_ops = {
	.free		= pseudo_fs_free,
	.get_tree	= pseudo_fs_get_tree,
};

/*
 * Common helper for pseudo-filesystems (sockfs, pipefs, bdev - stuff that
 * will never be mountable)
 */
struct pseudo_fs_context *init_pseudo(struct fs_context *fc,
					unsigned long magic)
{
	struct pseudo_fs_context *ctx;

	ctx = kzalloc(sizeof(struct pseudo_fs_context), GFP_KERNEL);
	if (likely(ctx)) {
		ctx->magic = magic;
		fc->fs_private = ctx;
		fc->ops = &pseudo_fs_context_ops;
		fc->sb_flags |= SB_NOUSER;
		fc->global = true;
	}
	return ctx;
}
EXPORT_SYMBOL(init_pseudo);

int simple_open(struct inode *inode, struct file *file)
{
	if (inode->i_private)
		file->private_data = inode->i_private;
	return 0;
}
EXPORT_SYMBOL(simple_open);

int simple_link(struct dentry *old_dentry, struct inode *dir, struct dentry *dentry)
{
	struct inode *inode = d_inode(old_dentry);

	inode->i_ctime = dir->i_ctime = dir->i_mtime = current_time(inode);
	inc_nlink(inode);
	ihold(inode);
	dget(dentry);
	d_instantiate(dentry, inode);
	return 0;
}
EXPORT_SYMBOL(simple_link);

int simple_empty(struct dentry *dentry)
{
	struct dentry *child;
	int ret = 0;

	spin_lock(&dentry->d_lock);
	list_for_each_entry(child, &dentry->d_subdirs, d_child) {
		spin_lock_nested(&child->d_lock, DENTRY_D_LOCK_NESTED);
		if (simple_positive(child)) {
			spin_unlock(&child->d_lock);
			goto out;
		}
		spin_unlock(&child->d_lock);
	}
	ret = 1;
out:
	spin_unlock(&dentry->d_lock);
	return ret;
}
EXPORT_SYMBOL(simple_empty);

int simple_unlink(struct inode *dir, struct dentry *dentry)
{
	struct inode *inode = d_inode(dentry);

	inode->i_ctime = dir->i_ctime = dir->i_mtime = current_time(inode);
	drop_nlink(inode);
	dput(dentry);
	return 0;
}
EXPORT_SYMBOL(simple_unlink);

int simple_rmdir(struct inode *dir, struct dentry *dentry)
{
	if (!simple_empty(dentry))
		return -ENOTEMPTY;

	drop_nlink(d_inode(dentry));
	simple_unlink(dir, dentry);
	drop_nlink(dir);
	return 0;
}
EXPORT_SYMBOL(simple_rmdir);

int simple_rename(struct user_namespace *mnt_userns, struct inode *old_dir,
		  struct dentry *old_dentry, struct inode *new_dir,
		  struct dentry *new_dentry, unsigned int flags)
{
	struct inode *inode = d_inode(old_dentry);
	int they_are_dirs = d_is_dir(old_dentry);

	if (flags & ~RENAME_NOREPLACE)
		return -EINVAL;

	if (!simple_empty(new_dentry))
		return -ENOTEMPTY;

	if (d_really_is_positive(new_dentry)) {
		simple_unlink(new_dir, new_dentry);
		if (they_are_dirs) {
			drop_nlink(d_inode(new_dentry));
			drop_nlink(old_dir);
		}
	} else if (they_are_dirs) {
		drop_nlink(old_dir);
		inc_nlink(new_dir);
	}

	old_dir->i_ctime = old_dir->i_mtime = new_dir->i_ctime =
		new_dir->i_mtime = inode->i_ctime = current_time(old_dir);

	return 0;
}
EXPORT_SYMBOL(simple_rename);

/**
 * simple_setattr - setattr for simple filesystem
 * @dentry: dentry
 * @iattr: iattr structure
 *
 * Returns 0 on success, -error on failure.
 *
 * simple_setattr is a simple ->setattr implementation without a proper
 * implementation of size changes.
 *
 * It can either be used for in-memory filesystems or special files
 * on simple regular filesystems.  Anything that needs to change on-disk
 * or wire state on size changes needs its own setattr method.
 */
int simple_setattr(struct user_namespace *mnt_userns, struct dentry *dentry,
		   struct iattr *iattr)
{
	struct inode *inode = d_inode(dentry);
	int error;

	error = setattr_prepare(mnt_userns, dentry, iattr);
	if (error)
		return error;

	if (iattr->ia_valid & ATTR_SIZE)
		truncate_setsize(inode, iattr->ia_size);
	setattr_copy(mnt_userns, inode, iattr);
	mark_inode_dirty(inode);
	return 0;
}
EXPORT_SYMBOL(simple_setattr);

int simple_readpage(struct file *file, struct page *page)
{
	clear_highpage(page);
	flush_dcache_page(page);
	SetPageUptodate(page);
	unlock_page(page);
	return 0;
}
EXPORT_SYMBOL(simple_readpage);

int simple_write_begin(struct file *file, struct address_space *mapping,
			loff_t pos, unsigned len, unsigned flags,
			struct page **pagep, void **fsdata)
{
	struct page *page;
	pgoff_t index;

	index = pos >> PAGE_SHIFT;

	page = grab_cache_page_write_begin(mapping, index, flags);
	if (!page)
		return -ENOMEM;

	*pagep = page;

	if (!PageUptodate(page) && (len != PAGE_SIZE)) {
		unsigned from = pos & (PAGE_SIZE - 1);

		zero_user_segments(page, 0, from, from + len, PAGE_SIZE);
	}
	return 0;
}
EXPORT_SYMBOL(simple_write_begin);

/**
 * simple_write_end - .write_end helper for non-block-device FSes
 * @file: See .write_end of address_space_operations
 * @mapping: 		"
 * @pos: 		"
 * @len: 		"
 * @copied: 		"
 * @page: 		"
 * @fsdata: 		"
 *
 * simple_write_end does the minimum needed for updating a page after writing is
 * done. It has the same API signature as the .write_end of
 * address_space_operations vector. So it can just be set onto .write_end for
 * FSes that don't need any other processing. i_mutex is assumed to be held.
 * Block based filesystems should use generic_write_end().
 * NOTE: Even though i_size might get updated by this function, mark_inode_dirty
 * is not called, so a filesystem that actually does store data in .write_inode
 * should extend on what's done here with a call to mark_inode_dirty() in the
 * case that i_size has changed.
 *
 * Use *ONLY* with simple_readpage()
 */
int simple_write_end(struct file *file, struct address_space *mapping,
			loff_t pos, unsigned len, unsigned copied,
			struct page *page, void *fsdata)
{
	struct inode *inode = page->mapping->host;
	loff_t last_pos = pos + copied;

	/* zero the stale part of the page if we did a short copy */
	if (!PageUptodate(page)) {
		if (copied < len) {
			unsigned from = pos & (PAGE_SIZE - 1);

			zero_user(page, from + copied, len - copied);
		}
		SetPageUptodate(page);
	}
	/*
	 * No need to use i_size_read() here, the i_size
	 * cannot change under us because we hold the i_mutex.
	 */
	if (last_pos > inode->i_size)
		i_size_write(inode, last_pos);

	set_page_dirty(page);
	unlock_page(page);
	put_page(page);

	return copied;
}
EXPORT_SYMBOL(simple_write_end);

/*
 * the inodes created here are not hashed. If you use iunique to generate
 * unique inode values later for this filesystem, then you must take care
 * to pass it an appropriate max_reserved value to avoid collisions.
 */
int simple_fill_super(struct super_block *s, unsigned long magic,
		      const struct tree_descr *files)
{
	struct inode *inode;
	struct dentry *root;
	struct dentry *dentry;
	int i;

	s->s_blocksize = PAGE_SIZE;
	s->s_blocksize_bits = PAGE_SHIFT;
	s->s_magic = magic;
	s->s_op = &simple_super_operations;
	s->s_time_gran = 1;

	inode = new_inode(s);
	if (!inode)
		return -ENOMEM;
	/*
	 * because the root inode is 1, the files array must not contain an
	 * entry at index 1
	 */
	inode->i_ino = 1;
	inode->i_mode = S_IFDIR | 0755;
	inode->i_atime = inode->i_mtime = inode->i_ctime = current_time(inode);
	inode->i_op = &simple_dir_inode_operations;
	inode->i_fop = &simple_dir_operations;
	set_nlink(inode, 2);
	root = d_make_root(inode);
	if (!root)
		return -ENOMEM;
	for (i = 0; !files->name || files->name[0]; i++, files++) {
		if (!files->name)
			continue;

		/* warn if it tries to conflict with the root inode */
		if (unlikely(i == 1))
			printk(KERN_WARNING "%s: %s passed in a files array"
				"with an index of 1!\n", __func__,
				s->s_type->name);

		dentry = d_alloc_name(root, files->name);
		if (!dentry)
			goto out;
		inode = new_inode(s);
		if (!inode) {
			dput(dentry);
			goto out;
		}
		inode->i_mode = S_IFREG | files->mode;
		inode->i_atime = inode->i_mtime = inode->i_ctime = current_time(inode);
		inode->i_fop = files->ops;
		inode->i_ino = i;
		d_add(dentry, inode);
	}
	s->s_root = root;
	return 0;
out:
	d_genocide(root);
	shrink_dcache_parent(root);
	dput(root);
	return -ENOMEM;
}
EXPORT_SYMBOL(simple_fill_super);

static DEFINE_SPINLOCK(pin_fs_lock);

int simple_pin_fs(struct file_system_type *type, struct vfsmount **mount, int *count)
{
	struct vfsmount *mnt = NULL;
	spin_lock(&pin_fs_lock);
	if (unlikely(!*mount)) {
		spin_unlock(&pin_fs_lock);
		mnt = vfs_kern_mount(type, SB_KERNMOUNT, type->name, NULL);
		if (IS_ERR(mnt))
			return PTR_ERR(mnt);
		spin_lock(&pin_fs_lock);
		if (!*mount)
			*mount = mnt;
	}
	mntget(*mount);
	++*count;
	spin_unlock(&pin_fs_lock);
	mntput(mnt);
	return 0;
}
EXPORT_SYMBOL(simple_pin_fs);

void simple_release_fs(struct vfsmount **mount, int *count)
{
	struct vfsmount *mnt;
	spin_lock(&pin_fs_lock);
	mnt = *mount;
	if (!--*count)
		*mount = NULL;
	spin_unlock(&pin_fs_lock);
	mntput(mnt);
}
EXPORT_SYMBOL(simple_release_fs);

/**
 * simple_read_from_buffer - copy data from the buffer to user space
 * @to: the user space buffer to read to
 * @count: the maximum number of bytes to read
 * @ppos: the current position in the buffer
 * @from: the buffer to read from
 * @available: the size of the buffer
 *
 * The simple_read_from_buffer() function reads up to @count bytes from the
 * buffer @from at offset @ppos into the user space address starting at @to.
 *
 * On success, the number of bytes read is returned and the offset @ppos is
 * advanced by this number, or negative value is returned on error.
 **/
ssize_t simple_read_from_buffer(void __user *to, size_t count, loff_t *ppos,
				const void *from, size_t available)
{
	loff_t pos = *ppos;
	size_t ret;

	if (pos < 0)
		return -EINVAL;
	if (pos >= available || !count)
		return 0;
	if (count > available - pos)
		count = available - pos;
	ret = copy_to_user(to, from + pos, count);
	if (ret == count)
		return -EFAULT;
	count -= ret;
	*ppos = pos + count;
	return count;
}
EXPORT_SYMBOL(simple_read_from_buffer);

/**
 * simple_write_to_buffer - copy data from user space to the buffer
 * @to: the buffer to write to
 * @available: the size of the buffer
 * @ppos: the current position in the buffer
 * @from: the user space buffer to read from
 * @count: the maximum number of bytes to read
 *
 * The simple_write_to_buffer() function reads up to @count bytes from the user
 * space address starting at @from into the buffer @to at offset @ppos.
 *
 * On success, the number of bytes written is returned and the offset @ppos is
 * advanced by this number, or negative value is returned on error.
 **/
ssize_t simple_write_to_buffer(void *to, size_t available, loff_t *ppos,
		const void __user *from, size_t count)
{
	loff_t pos = *ppos;
	size_t res;

	if (pos < 0)
		return -EINVAL;
	if (pos >= available || !count)
		return 0;
	if (count > available - pos)
		count = available - pos;
	res = copy_from_user(to + pos, from, count);
	if (res == count)
		return -EFAULT;
	count -= res;
	*ppos = pos + count;
	return count;
}
EXPORT_SYMBOL(simple_write_to_buffer);

/**
 * memory_read_from_buffer - copy data from the buffer
 * @to: the kernel space buffer to read to
 * @count: the maximum number of bytes to read
 * @ppos: the current position in the buffer
 * @from: the buffer to read from
 * @available: the size of the buffer
 *
 * The memory_read_from_buffer() function reads up to @count bytes from the
 * buffer @from at offset @ppos into the kernel space address starting at @to.
 *
 * On success, the number of bytes read is returned and the offset @ppos is
 * advanced by this number, or negative value is returned on error.
 **/
ssize_t memory_read_from_buffer(void *to, size_t count, loff_t *ppos,
				const void *from, size_t available)
{
	loff_t pos = *ppos;

	if (pos < 0)
		return -EINVAL;
	if (pos >= available)
		return 0;
	if (count > available - pos)
		count = available - pos;
	memcpy(to, from + pos, count);
	*ppos = pos + count;

	return count;
}
EXPORT_SYMBOL(memory_read_from_buffer);

/*
 * Transaction based IO.
 * The file expects a single write which triggers the transaction, and then
 * possibly a read which collects the result - which is stored in a
 * file-local buffer.
 */

void simple_transaction_set(struct file *file, size_t n)
{
	struct simple_transaction_argresp *ar = file->private_data;

	BUG_ON(n > SIMPLE_TRANSACTION_LIMIT);

	/*
	 * The barrier ensures that ar->size will really remain zero until
	 * ar->data is ready for reading.
	 */
	smp_mb();
	ar->size = n;
}
EXPORT_SYMBOL(simple_transaction_set);

char *simple_transaction_get(struct file *file, const char __user *buf, size_t size)
{
	struct simple_transaction_argresp *ar;
	static DEFINE_SPINLOCK(simple_transaction_lock);

	if (size > SIMPLE_TRANSACTION_LIMIT - 1)
		return ERR_PTR(-EFBIG);

	ar = (struct simple_transaction_argresp *)get_zeroed_page(GFP_KERNEL);
	if (!ar)
		return ERR_PTR(-ENOMEM);

	spin_lock(&simple_transaction_lock);

	/* only one write allowed per open */
	if (file->private_data) {
		spin_unlock(&simple_transaction_lock);
		free_page((unsigned long)ar);
		return ERR_PTR(-EBUSY);
	}

	file->private_data = ar;

	spin_unlock(&simple_transaction_lock);

	if (copy_from_user(ar->data, buf, size))
		return ERR_PTR(-EFAULT);

	return ar->data;
}
EXPORT_SYMBOL(simple_transaction_get);

ssize_t simple_transaction_read(struct file *file, char __user *buf, size_t size, loff_t *pos)
{
	struct simple_transaction_argresp *ar = file->private_data;

	if (!ar)
		return 0;
	return simple_read_from_buffer(buf, size, pos, ar->data, ar->size);
}
EXPORT_SYMBOL(simple_transaction_read);

int simple_transaction_release(struct inode *inode, struct file *file)
{
	free_page((unsigned long)file->private_data);
	return 0;
}
EXPORT_SYMBOL(simple_transaction_release);

/* Simple attribute files */

struct simple_attr {
	int (*get)(void *, u64 *);
	int (*set)(void *, u64);
	char get_buf[24];	/* enough to store a u64 and "\n\0" */
	char set_buf[24];
	void *data;
	const char *fmt;	/* format for read operation */
	struct mutex mutex;	/* protects access to these buffers */
};

/* simple_attr_open is called by an actual attribute open file operation
 * to set the attribute specific access operations. */
int simple_attr_open(struct inode *inode, struct file *file,
		     int (*get)(void *, u64 *), int (*set)(void *, u64),
		     const char *fmt)
{
	struct simple_attr *attr;

	attr = kzalloc(sizeof(*attr), GFP_KERNEL);
	if (!attr)
		return -ENOMEM;

	attr->get = get;
	attr->set = set;
	attr->data = inode->i_private;
	attr->fmt = fmt;
	mutex_init(&attr->mutex);

	file->private_data = attr;

	return nonseekable_open(inode, file);
}
EXPORT_SYMBOL_GPL(simple_attr_open);

int simple_attr_release(struct inode *inode, struct file *file)
{
	kfree(file->private_data);
	return 0;
}
EXPORT_SYMBOL_GPL(simple_attr_release);	/* GPL-only?  This?  Really? */

/* read from the buffer that is filled with the get function */
ssize_t simple_attr_read(struct file *file, char __user *buf,
			 size_t len, loff_t *ppos)
{
	struct simple_attr *attr;
	size_t size;
	ssize_t ret;

	attr = file->private_data;

	if (!attr->get)
		return -EACCES;

	ret = mutex_lock_interruptible(&attr->mutex);
	if (ret)
		return ret;

	if (*ppos && attr->get_buf[0]) {
		/* continued read */
		size = strlen(attr->get_buf);
	} else {
		/* first read */
		u64 val;
		ret = attr->get(attr->data, &val);
		if (ret)
			goto out;

		size = scnprintf(attr->get_buf, sizeof(attr->get_buf),
				 attr->fmt, (unsigned long long)val);
	}

	ret = simple_read_from_buffer(buf, len, ppos, attr->get_buf, size);
out:
	mutex_unlock(&attr->mutex);
	return ret;
}
EXPORT_SYMBOL_GPL(simple_attr_read);

/* interpret the buffer as a number to call the set function with */
ssize_t simple_attr_write(struct file *file, const char __user *buf,
			  size_t len, loff_t *ppos)
{
	struct simple_attr *attr;
	unsigned long long val;
	size_t size;
	ssize_t ret;

	attr = file->private_data;
	if (!attr->set)
		return -EACCES;

	ret = mutex_lock_interruptible(&attr->mutex);
	if (ret)
		return ret;

	ret = -EFAULT;
	size = min(sizeof(attr->set_buf) - 1, len);
	if (copy_from_user(attr->set_buf, buf, size))
		goto out;

	attr->set_buf[size] = '\0';
	ret = kstrtoull(attr->set_buf, 0, &val);
	if (ret)
		goto out;
	ret = attr->set(attr->data, val);
	if (ret == 0)
		ret = len; /* on success, claim we got the whole input */
out:
	mutex_unlock(&attr->mutex);
	return ret;
}
EXPORT_SYMBOL_GPL(simple_attr_write);

/**
 * generic_fh_to_dentry - generic helper for the fh_to_dentry export operation
 * @sb:		filesystem to do the file handle conversion on
 * @fid:	file handle to convert
 * @fh_len:	length of the file handle in bytes
 * @fh_type:	type of file handle
 * @get_inode:	filesystem callback to retrieve inode
 *
 * This function decodes @fid as long as it has one of the well-known
 * Linux filehandle types and calls @get_inode on it to retrieve the
 * inode for the object specified in the file handle.
 */
struct dentry *generic_fh_to_dentry(struct super_block *sb, struct fid *fid,
		int fh_len, int fh_type, struct inode *(*get_inode)
			(struct super_block *sb, u64 ino, u32 gen))
{
	struct inode *inode = NULL;

	if (fh_len < 2)
		return NULL;

	switch (fh_type) {
	case FILEID_INO32_GEN:
	case FILEID_INO32_GEN_PARENT:
		inode = get_inode(sb, fid->i32.ino, fid->i32.gen);
		break;
	}

	return d_obtain_alias(inode);
}
EXPORT_SYMBOL_GPL(generic_fh_to_dentry);

/**
 * generic_fh_to_parent - generic helper for the fh_to_parent export operation
 * @sb:		filesystem to do the file handle conversion on
 * @fid:	file handle to convert
 * @fh_len:	length of the file handle in bytes
 * @fh_type:	type of file handle
 * @get_inode:	filesystem callback to retrieve inode
 *
 * This function decodes @fid as long as it has one of the well-known
 * Linux filehandle types and calls @get_inode on it to retrieve the
 * inode for the _parent_ object specified in the file handle if it
 * is specified in the file handle, or NULL otherwise.
 */
struct dentry *generic_fh_to_parent(struct super_block *sb, struct fid *fid,
		int fh_len, int fh_type, struct inode *(*get_inode)
			(struct super_block *sb, u64 ino, u32 gen))
{
	struct inode *inode = NULL;

	if (fh_len <= 2)
		return NULL;

	switch (fh_type) {
	case FILEID_INO32_GEN_PARENT:
		inode = get_inode(sb, fid->i32.parent_ino,
				  (fh_len > 3 ? fid->i32.parent_gen : 0));
		break;
	}

	return d_obtain_alias(inode);
}
EXPORT_SYMBOL_GPL(generic_fh_to_parent);

/**
 * __generic_file_fsync - generic fsync implementation for simple filesystems
 *
 * @file:	file to synchronize
 * @start:	start offset in bytes
 * @end:	end offset in bytes (inclusive)
 * @datasync:	only synchronize essential metadata if true
 *
 * This is a generic implementation of the fsync method for simple
 * filesystems which track all non-inode metadata in the buffers list
 * hanging off the address_space structure.
 */
int __generic_file_fsync(struct file *file, loff_t start, loff_t end,
				 int datasync)
{
	struct inode *inode = file->f_mapping->host;
	int err;
	int ret;

	err = file_write_and_wait_range(file, start, end);
	if (err)
		return err;

	inode_lock(inode);
	ret = sync_mapping_buffers(inode->i_mapping);
	if (!(inode->i_state & I_DIRTY_ALL))
		goto out;
	if (datasync && !(inode->i_state & I_DIRTY_DATASYNC))
		goto out;

	err = sync_inode_metadata(inode, 1);
	if (ret == 0)
		ret = err;

out:
	inode_unlock(inode);
	/* check and advance again to catch errors after syncing out buffers */
	err = file_check_and_advance_wb_err(file);
	if (ret == 0)
		ret = err;
	return ret;
}
EXPORT_SYMBOL(__generic_file_fsync);

/**
 * generic_file_fsync - generic fsync implementation for simple filesystems
 *			with flush
 * @file:	file to synchronize
 * @start:	start offset in bytes
 * @end:	end offset in bytes (inclusive)
 * @datasync:	only synchronize essential metadata if true
 *
 */

int generic_file_fsync(struct file *file, loff_t start, loff_t end,
		       int datasync)
{
	struct inode *inode = file->f_mapping->host;
	int err;

	err = __generic_file_fsync(file, start, end, datasync);
	if (err)
		return err;
	return blkdev_issue_flush(inode->i_sb->s_bdev);
}
EXPORT_SYMBOL(generic_file_fsync);

/**
 * generic_check_addressable - Check addressability of file system
 * @blocksize_bits:	log of file system block size
 * @num_blocks:		number of blocks in file system
 *
 * Determine whether a file system with @num_blocks blocks (and a
 * block size of 2**@blocksize_bits) is addressable by the sector_t
 * and page cache of the system.  Return 0 if so and -EFBIG otherwise.
 */
int generic_check_addressable(unsigned blocksize_bits, u64 num_blocks)
{
	u64 last_fs_block = num_blocks - 1;
	u64 last_fs_page =
		last_fs_block >> (PAGE_SHIFT - blocksize_bits);

	if (unlikely(num_blocks == 0))
		return 0;

	if ((blocksize_bits < 9) || (blocksize_bits > PAGE_SHIFT))
		return -EINVAL;

	if ((last_fs_block > (sector_t)(~0ULL) >> (blocksize_bits - 9)) ||
	    (last_fs_page > (pgoff_t)(~0ULL))) {
		return -EFBIG;
	}
	return 0;
}
EXPORT_SYMBOL(generic_check_addressable);

/*
 * No-op implementation of ->fsync for in-memory filesystems.
 */
int noop_fsync(struct file *file, loff_t start, loff_t end, int datasync)
{
	return 0;
}
EXPORT_SYMBOL(noop_fsync);

int noop_set_page_dirty(struct page *page)
{
	/*
	 * Unlike __set_page_dirty_no_writeback that handles dirty page
	 * tracking in the page object, dax does all dirty tracking in
	 * the inode address_space in response to mkwrite faults. In the
	 * dax case we only need to worry about potentially dirty CPU
	 * caches, not dirty page cache pages to write back.
	 *
	 * This callback is defined to prevent fallback to
	 * __set_page_dirty_buffers() in set_page_dirty().
	 */
	return 0;
}
EXPORT_SYMBOL_GPL(noop_set_page_dirty);

void noop_invalidatepage(struct page *page, unsigned int offset,
		unsigned int length)
{
	/*
	 * There is no page cache to invalidate in the dax case, however
	 * we need this callback defined to prevent falling back to
	 * block_invalidatepage() in do_invalidatepage().
	 */
}
EXPORT_SYMBOL_GPL(noop_invalidatepage);

ssize_t noop_direct_IO(struct kiocb *iocb, struct iov_iter *iter)
{
	/*
	 * iomap based filesystems support direct I/O without need for
	 * this callback. However, it still needs to be set in
	 * inode->a_ops so that open/fcntl know that direct I/O is
	 * generally supported.
	 */
	return -EINVAL;
}
EXPORT_SYMBOL_GPL(noop_direct_IO);

/* Because kfree isn't assignment-compatible with void(void*) ;-/ */
void kfree_link(void *p)
{
	kfree(p);
}
EXPORT_SYMBOL(kfree_link);

/*
 * nop .set_page_dirty method so that people can use .page_mkwrite on
 * anon inodes.
 */
static int anon_set_page_dirty(struct page *page)
{
	return 0;
};

struct inode *alloc_anon_inode(struct super_block *s)
{
	static const struct address_space_operations anon_aops = {
		.set_page_dirty = anon_set_page_dirty,
	};
	struct inode *inode = new_inode_pseudo(s);

	if (!inode)
		return ERR_PTR(-ENOMEM);

	inode->i_ino = get_next_ino();
	inode->i_mapping->a_ops = &anon_aops;

	/*
	 * Mark the inode dirty from the very beginning,
	 * that way it will never be moved to the dirty
	 * list because mark_inode_dirty() will think
	 * that it already _is_ on the dirty list.
	 */
	inode->i_state = I_DIRTY;
	inode->i_mode = S_IRUSR | S_IWUSR;
	inode->i_uid = current_fsuid();
	inode->i_gid = current_fsgid();
	inode->i_flags |= S_PRIVATE;
	inode->i_atime = inode->i_mtime = inode->i_ctime = current_time(inode);
	return inode;
}
EXPORT_SYMBOL(alloc_anon_inode);

/**
 * simple_nosetlease - generic helper for prohibiting leases
 * @filp: file pointer
 * @arg: type of lease to obtain
 * @flp: new lease supplied for insertion
 * @priv: private data for lm_setup operation
 *
 * Generic helper for filesystems that do not wish to allow leases to be set.
 * All arguments are ignored and it just returns -EINVAL.
 */
int
simple_nosetlease(struct file *filp, long arg, struct file_lock **flp,
		  void **priv)
{
	return -EINVAL;
}
EXPORT_SYMBOL(simple_nosetlease);

/**
 * simple_get_link - generic helper to get the target of "fast" symlinks
 * @dentry: not used here
 * @inode: the symlink inode
 * @done: not used here
 *
 * Generic helper for filesystems to use for symlink inodes where a pointer to
 * the symlink target is stored in ->i_link.  NOTE: this isn't normally called,
 * since as an optimization the path lookup code uses any non-NULL ->i_link
 * directly, without calling ->get_link().  But ->get_link() still must be set,
 * to mark the inode_operations as being for a symlink.
 *
 * Return: the symlink target
 */
const char *simple_get_link(struct dentry *dentry, struct inode *inode,
			    struct delayed_call *done)
{
	return inode->i_link;
}
EXPORT_SYMBOL(simple_get_link);

const struct inode_operations simple_symlink_inode_operations = {
	.get_link = simple_get_link,
};
EXPORT_SYMBOL(simple_symlink_inode_operations);

/*
 * Operations for a permanently empty directory.
 */
static struct dentry *empty_dir_lookup(struct inode *dir, struct dentry *dentry, unsigned int flags)
{
	return ERR_PTR(-ENOENT);
}

static int empty_dir_getattr(struct user_namespace *mnt_userns,
			     const struct path *path, struct kstat *stat,
			     u32 request_mask, unsigned int query_flags)
{
	struct inode *inode = d_inode(path->dentry);
	generic_fillattr(&init_user_ns, inode, stat);
	return 0;
}

static int empty_dir_setattr(struct user_namespace *mnt_userns,
			     struct dentry *dentry, struct iattr *attr)
{
	return -EPERM;
}

static ssize_t empty_dir_listxattr(struct dentry *dentry, char *list, size_t size)
{
	return -EOPNOTSUPP;
}

static const struct inode_operations empty_dir_inode_operations = {
	.lookup		= empty_dir_lookup,
	.permission	= generic_permission,
	.setattr	= empty_dir_setattr,
	.getattr	= empty_dir_getattr,
	.listxattr	= empty_dir_listxattr,
};

static loff_t empty_dir_llseek(struct file *file, loff_t offset, int whence)
{
	/* An empty directory has two entries . and .. at offsets 0 and 1 */
	return generic_file_llseek_size(file, offset, whence, 2, 2);
}

static int empty_dir_readdir(struct file *file, struct dir_context *ctx)
{
	dir_emit_dots(file, ctx);
	return 0;
}

static const struct file_operations empty_dir_operations = {
	.llseek		= empty_dir_llseek,
	.read		= generic_read_dir,
	.iterate_shared	= empty_dir_readdir,
	.fsync		= noop_fsync,
};


void make_empty_dir_inode(struct inode *inode)
{
	set_nlink(inode, 2);
	inode->i_mode = S_IFDIR | S_IRUGO | S_IXUGO;
	inode->i_uid = GLOBAL_ROOT_UID;
	inode->i_gid = GLOBAL_ROOT_GID;
	inode->i_rdev = 0;
	inode->i_size = 0;
	inode->i_blkbits = PAGE_SHIFT;
	inode->i_blocks = 0;

	inode->i_op = &empty_dir_inode_operations;
	inode->i_opflags &= ~IOP_XATTR;
	inode->i_fop = &empty_dir_operations;
}

bool is_empty_dir_inode(struct inode *inode)
{
	return (inode->i_fop == &empty_dir_operations) &&
		(inode->i_op == &empty_dir_inode_operations);
}

#ifdef CONFIG_UNICODE
/*
 * Determine if the name of a dentry should be casefolded.
 *
 * Return: if names will need casefolding
 */
static bool needs_casefold(const struct inode *dir)
{
	return IS_CASEFOLDED(dir) && dir->i_sb->s_encoding;
}

/**
 * generic_ci_d_compare - generic d_compare implementation for casefolding filesystems
 * @dentry:	dentry whose name we are checking against
 * @len:	len of name of dentry
 * @str:	str pointer to name of dentry
 * @name:	Name to compare against
 *
 * Return: 0 if names match, 1 if mismatch, or -ERRNO
 */
<<<<<<< HEAD
int generic_ci_d_compare(const struct dentry *dentry, unsigned int len,
			  const char *str, const struct qstr *name)
=======
static int generic_ci_d_compare(const struct dentry *dentry, unsigned int len,
				const char *str, const struct qstr *name)
>>>>>>> f642729d
{
	const struct dentry *parent = READ_ONCE(dentry->d_parent);
	const struct inode *dir = READ_ONCE(parent->d_inode);
	const struct super_block *sb = dentry->d_sb;
	const struct unicode_map *um = sb->s_encoding;
	struct qstr qstr = QSTR_INIT(str, len);
	char strbuf[DNAME_INLINE_LEN];
	int ret;

	if (!dir || !needs_casefold(dir))
		goto fallback;
	/*
	 * If the dentry name is stored in-line, then it may be concurrently
	 * modified by a rename.  If this happens, the VFS will eventually retry
	 * the lookup, so it doesn't matter what ->d_compare() returns.
	 * However, it's unsafe to call utf8_strncasecmp() with an unstable
	 * string.  Therefore, we have to copy the name into a temporary buffer.
	 */
	if (len <= DNAME_INLINE_LEN - 1) {
		memcpy(strbuf, str, len);
		strbuf[len] = 0;
		qstr.name = strbuf;
		/* prevent compiler from optimizing out the temporary buffer */
		barrier();
	}
	ret = utf8_strncasecmp(um, name, &qstr);
	if (ret >= 0)
		return ret;

	if (sb_has_strict_encoding(sb))
		return -EINVAL;
fallback:
	if (len != name->len)
		return 1;
	return !!memcmp(str, name->name, len);
}
<<<<<<< HEAD
EXPORT_SYMBOL(generic_ci_d_compare);
=======
>>>>>>> f642729d

/**
 * generic_ci_d_hash - generic d_hash implementation for casefolding filesystems
 * @dentry:	dentry of the parent directory
 * @str:	qstr of name whose hash we should fill in
 *
 * Return: 0 if hash was successful or unchanged, and -EINVAL on error
 */
<<<<<<< HEAD
int generic_ci_d_hash(const struct dentry *dentry, struct qstr *str)
=======
static int generic_ci_d_hash(const struct dentry *dentry, struct qstr *str)
>>>>>>> f642729d
{
	const struct inode *dir = READ_ONCE(dentry->d_inode);
	struct super_block *sb = dentry->d_sb;
	const struct unicode_map *um = sb->s_encoding;
	int ret = 0;

	if (!dir || !needs_casefold(dir))
		return 0;

	ret = utf8_casefold_hash(um, dentry, str);
	if (ret < 0 && sb_has_strict_encoding(sb))
		return -EINVAL;
	return 0;
}
<<<<<<< HEAD
EXPORT_SYMBOL(generic_ci_d_hash);
#endif
=======

static const struct dentry_operations generic_ci_dentry_ops = {
	.d_hash = generic_ci_d_hash,
	.d_compare = generic_ci_d_compare,
};
#endif

#ifdef CONFIG_FS_ENCRYPTION
static const struct dentry_operations generic_encrypted_dentry_ops = {
	.d_revalidate = fscrypt_d_revalidate,
};
#endif

#if defined(CONFIG_FS_ENCRYPTION) && defined(CONFIG_UNICODE)
static const struct dentry_operations generic_encrypted_ci_dentry_ops = {
	.d_hash = generic_ci_d_hash,
	.d_compare = generic_ci_d_compare,
	.d_revalidate = fscrypt_d_revalidate,
};
#endif

/**
 * generic_set_encrypted_ci_d_ops - helper for setting d_ops for given dentry
 * @dentry:	dentry to set ops on
 *
 * Casefolded directories need d_hash and d_compare set, so that the dentries
 * contained in them are handled case-insensitively.  Note that these operations
 * are needed on the parent directory rather than on the dentries in it, and
 * while the casefolding flag can be toggled on and off on an empty directory,
 * dentry_operations can't be changed later.  As a result, if the filesystem has
 * casefolding support enabled at all, we have to give all dentries the
 * casefolding operations even if their inode doesn't have the casefolding flag
 * currently (and thus the casefolding ops would be no-ops for now).
 *
 * Encryption works differently in that the only dentry operation it needs is
 * d_revalidate, which it only needs on dentries that have the no-key name flag.
 * The no-key flag can't be set "later", so we don't have to worry about that.
 *
 * Finally, to maximize compatibility with overlayfs (which isn't compatible
 * with certain dentry operations) and to avoid taking an unnecessary
 * performance hit, we use custom dentry_operations for each possible
 * combination rather than always installing all operations.
 */
void generic_set_encrypted_ci_d_ops(struct dentry *dentry)
{
#ifdef CONFIG_FS_ENCRYPTION
	bool needs_encrypt_ops = dentry->d_flags & DCACHE_NOKEY_NAME;
#endif
#ifdef CONFIG_UNICODE
	bool needs_ci_ops = dentry->d_sb->s_encoding;
#endif
#if defined(CONFIG_FS_ENCRYPTION) && defined(CONFIG_UNICODE)
	if (needs_encrypt_ops && needs_ci_ops) {
		d_set_d_op(dentry, &generic_encrypted_ci_dentry_ops);
		return;
	}
#endif
#ifdef CONFIG_FS_ENCRYPTION
	if (needs_encrypt_ops) {
		d_set_d_op(dentry, &generic_encrypted_dentry_ops);
		return;
	}
#endif
#ifdef CONFIG_UNICODE
	if (needs_ci_ops) {
		d_set_d_op(dentry, &generic_ci_dentry_ops);
		return;
	}
#endif
}
EXPORT_SYMBOL(generic_set_encrypted_ci_d_ops);
>>>>>>> f642729d
<|MERGE_RESOLUTION|>--- conflicted
+++ resolved
@@ -1387,13 +1387,8 @@
  *
  * Return: 0 if names match, 1 if mismatch, or -ERRNO
  */
-<<<<<<< HEAD
-int generic_ci_d_compare(const struct dentry *dentry, unsigned int len,
-			  const char *str, const struct qstr *name)
-=======
 static int generic_ci_d_compare(const struct dentry *dentry, unsigned int len,
 				const char *str, const struct qstr *name)
->>>>>>> f642729d
 {
 	const struct dentry *parent = READ_ONCE(dentry->d_parent);
 	const struct inode *dir = READ_ONCE(parent->d_inode);
@@ -1430,10 +1425,6 @@
 		return 1;
 	return !!memcmp(str, name->name, len);
 }
-<<<<<<< HEAD
-EXPORT_SYMBOL(generic_ci_d_compare);
-=======
->>>>>>> f642729d
 
 /**
  * generic_ci_d_hash - generic d_hash implementation for casefolding filesystems
@@ -1442,11 +1433,7 @@
  *
  * Return: 0 if hash was successful or unchanged, and -EINVAL on error
  */
-<<<<<<< HEAD
-int generic_ci_d_hash(const struct dentry *dentry, struct qstr *str)
-=======
 static int generic_ci_d_hash(const struct dentry *dentry, struct qstr *str)
->>>>>>> f642729d
 {
 	const struct inode *dir = READ_ONCE(dentry->d_inode);
 	struct super_block *sb = dentry->d_sb;
@@ -1461,10 +1448,6 @@
 		return -EINVAL;
 	return 0;
 }
-<<<<<<< HEAD
-EXPORT_SYMBOL(generic_ci_d_hash);
-#endif
-=======
 
 static const struct dentry_operations generic_ci_dentry_ops = {
 	.d_hash = generic_ci_d_hash,
@@ -1535,5 +1518,4 @@
 	}
 #endif
 }
-EXPORT_SYMBOL(generic_set_encrypted_ci_d_ops);
->>>>>>> f642729d
+EXPORT_SYMBOL(generic_set_encrypted_ci_d_ops);