// SPDX-License-Identifier: GPL-2.0
/*
 * Process version 2 NFS requests.
 *
 * Copyright (C) 1995-1997 Olaf Kirch <okir@monad.swb.de>
 */

#include <linux/namei.h>

#include "cache.h"
#include "xdr.h"
#include "vfs.h"

#define NFSDDBG_FACILITY		NFSDDBG_PROC

static __be32
nfsd_proc_null(struct svc_rqst *rqstp)
{
	return rpc_success;
}

/*
 * Get a file's attributes
 * N.B. After this call resp->fh needs an fh_put
 */
static __be32
nfsd_proc_getattr(struct svc_rqst *rqstp)
{
	struct nfsd_fhandle *argp = rqstp->rq_argp;
	struct nfsd_attrstat *resp = rqstp->rq_resp;

	dprintk("nfsd: GETATTR  %s\n", SVCFH_fmt(&argp->fh));

	fh_copy(&resp->fh, &argp->fh);
	resp->status = fh_verify(rqstp, &resp->fh, 0,
				 NFSD_MAY_NOP | NFSD_MAY_BYPASS_GSS_ON_ROOT);
	if (resp->status != nfs_ok)
		goto out;
	resp->status = fh_getattr(&resp->fh, &resp->stat);
out:
	return rpc_success;
}

/*
 * Set a file's attributes
 * N.B. After this call resp->fh needs an fh_put
 */
static __be32
nfsd_proc_setattr(struct svc_rqst *rqstp)
{
	struct nfsd_sattrargs *argp = rqstp->rq_argp;
	struct nfsd_attrstat *resp = rqstp->rq_resp;
	struct iattr *iap = &argp->attrs;
	struct svc_fh *fhp;

	dprintk("nfsd: SETATTR  %s, valid=%x, size=%ld\n",
		SVCFH_fmt(&argp->fh),
		argp->attrs.ia_valid, (long) argp->attrs.ia_size);

	fhp = fh_copy(&resp->fh, &argp->fh);

	/*
	 * NFSv2 does not differentiate between "set-[ac]time-to-now"
	 * which only requires access, and "set-[ac]time-to-X" which
	 * requires ownership.
	 * So if it looks like it might be "set both to the same time which
	 * is close to now", and if setattr_prepare fails, then we
	 * convert to "set to now" instead of "set to explicit time"
	 *
	 * We only call setattr_prepare as the last test as technically
	 * it is not an interface that we should be using.
	 */
#define BOTH_TIME_SET (ATTR_ATIME_SET | ATTR_MTIME_SET)
#define	MAX_TOUCH_TIME_ERROR (30*60)
	if ((iap->ia_valid & BOTH_TIME_SET) == BOTH_TIME_SET &&
	    iap->ia_mtime.tv_sec == iap->ia_atime.tv_sec) {
		/*
		 * Looks probable.
		 *
		 * Now just make sure time is in the right ballpark.
		 * Solaris, at least, doesn't seem to care what the time
		 * request is.  We require it be within 30 minutes of now.
		 */
		time64_t delta = iap->ia_atime.tv_sec - ktime_get_real_seconds();

		resp->status = fh_verify(rqstp, fhp, 0, NFSD_MAY_NOP);
		if (resp->status != nfs_ok)
			goto out;

		if (delta < 0)
			delta = -delta;
		if (delta < MAX_TOUCH_TIME_ERROR &&
		    setattr_prepare(&init_user_ns, fhp->fh_dentry, iap) != 0) {
			/*
			 * Turn off ATTR_[AM]TIME_SET but leave ATTR_[AM]TIME.
			 * This will cause notify_change to set these times
			 * to "now"
			 */
			iap->ia_valid &= ~BOTH_TIME_SET;
		}
	}

	resp->status = nfsd_setattr(rqstp, fhp, iap, 0, (time64_t)0);
	if (resp->status != nfs_ok)
		goto out;

	resp->status = fh_getattr(&resp->fh, &resp->stat);
out:
	return rpc_success;
}

/* Obsolete, replaced by MNTPROC_MNT. */
static __be32
nfsd_proc_root(struct svc_rqst *rqstp)
{
	return rpc_success;
}

/*
 * Look up a path name component
 * Note: the dentry in the resp->fh may be negative if the file
 * doesn't exist yet.
 * N.B. After this call resp->fh needs an fh_put
 */
static __be32
nfsd_proc_lookup(struct svc_rqst *rqstp)
{
	struct nfsd_diropargs *argp = rqstp->rq_argp;
	struct nfsd_diropres *resp = rqstp->rq_resp;

	dprintk("nfsd: LOOKUP   %s %.*s\n",
		SVCFH_fmt(&argp->fh), argp->len, argp->name);

	fh_init(&resp->fh, NFS_FHSIZE);
	resp->status = nfsd_lookup(rqstp, &argp->fh, argp->name, argp->len,
				   &resp->fh);
	fh_put(&argp->fh);
	if (resp->status != nfs_ok)
		goto out;

	resp->status = fh_getattr(&resp->fh, &resp->stat);
out:
	return rpc_success;
}

/*
 * Read a symlink.
 */
static __be32
nfsd_proc_readlink(struct svc_rqst *rqstp)
{
	struct nfsd_fhandle *argp = rqstp->rq_argp;
	struct nfsd_readlinkres *resp = rqstp->rq_resp;
<<<<<<< HEAD
=======
	char *buffer = page_address(*(rqstp->rq_next_page++));
>>>>>>> f642729d

	dprintk("nfsd: READLINK %s\n", SVCFH_fmt(&argp->fh));

	/* Read the symlink. */
	resp->len = NFS_MAXPATHLEN;
<<<<<<< HEAD
	resp->status = nfsd_readlink(rqstp, &argp->fh, argp->buffer, &resp->len);
=======
	resp->status = nfsd_readlink(rqstp, &argp->fh, buffer, &resp->len);
>>>>>>> f642729d

	fh_put(&argp->fh);
	return rpc_success;
}

/*
 * Read a portion of a file.
 * N.B. After this call resp->fh needs an fh_put
 */
static __be32
nfsd_proc_read(struct svc_rqst *rqstp)
{
	struct nfsd_readargs *argp = rqstp->rq_argp;
	struct nfsd_readres *resp = rqstp->rq_resp;
<<<<<<< HEAD
=======
	unsigned int len;
>>>>>>> f642729d
	u32 eof;
	int v;

	dprintk("nfsd: READ    %s %d bytes at %d\n",
		SVCFH_fmt(&argp->fh),
		argp->count, argp->offset);

	argp->count = min_t(u32, argp->count, NFSSVC_MAXBLKSIZE_V2);

	v = 0;
	len = argp->count;
	while (len > 0) {
		struct page *page = *(rqstp->rq_next_page++);

		rqstp->rq_vec[v].iov_base = page_address(page);
		rqstp->rq_vec[v].iov_len = min_t(unsigned int, len, PAGE_SIZE);
		len -= rqstp->rq_vec[v].iov_len;
		v++;
	}

	/* Obtain buffer pointer for payload. 19 is 1 word for
	 * status, 17 words for fattr, and 1 word for the byte count.
	 */
	svc_reserve_auth(rqstp, (19<<2) + argp->count + 4);

	resp->count = argp->count;
<<<<<<< HEAD
	resp->status = nfsd_read(rqstp, fh_copy(&resp->fh, &argp->fh),
				 argp->offset,
				 rqstp->rq_vec, argp->vlen,
				 &resp->count,
				 &eof);
=======
	fh_copy(&resp->fh, &argp->fh);
	resp->status = nfsd_read(rqstp, &resp->fh, argp->offset,
				 rqstp->rq_vec, v, &resp->count, &eof);
>>>>>>> f642729d
	if (resp->status == nfs_ok)
		resp->status = fh_getattr(&resp->fh, &resp->stat);
	else if (resp->status == nfserr_jukebox)
		return rpc_drop_reply;
	return rpc_success;
}

/* Reserved */
static __be32
nfsd_proc_writecache(struct svc_rqst *rqstp)
{
	return rpc_success;
}

/*
 * Write data to a file
 * N.B. After this call resp->fh needs an fh_put
 */
static __be32
nfsd_proc_write(struct svc_rqst *rqstp)
{
	struct nfsd_writeargs *argp = rqstp->rq_argp;
	struct nfsd_attrstat *resp = rqstp->rq_resp;
	unsigned long cnt = argp->len;
	unsigned int nvecs;

	dprintk("nfsd: WRITE    %s %d bytes at %d\n",
		SVCFH_fmt(&argp->fh),
		argp->len, argp->offset);

	nvecs = svc_fill_write_vector(rqstp, rqstp->rq_arg.pages,
				      &argp->first, cnt);
	if (!nvecs) {
		resp->status = nfserr_io;
		goto out;
	}

	resp->status = nfsd_write(rqstp, fh_copy(&resp->fh, &argp->fh),
				  argp->offset, rqstp->rq_vec, nvecs,
				  &cnt, NFS_DATA_SYNC, NULL);
	if (resp->status == nfs_ok)
		resp->status = fh_getattr(&resp->fh, &resp->stat);
	else if (resp->status == nfserr_jukebox)
		return rpc_drop_reply;
out:
	return rpc_success;
}

/*
 * CREATE processing is complicated. The keyword here is `overloaded.'
 * The parent directory is kept locked between the check for existence
 * and the actual create() call in compliance with VFS protocols.
 * N.B. After this call _both_ argp->fh and resp->fh need an fh_put
 */
static __be32
nfsd_proc_create(struct svc_rqst *rqstp)
{
	struct nfsd_createargs *argp = rqstp->rq_argp;
	struct nfsd_diropres *resp = rqstp->rq_resp;
	svc_fh		*dirfhp = &argp->fh;
	svc_fh		*newfhp = &resp->fh;
	struct iattr	*attr = &argp->attrs;
	struct inode	*inode;
	struct dentry	*dchild;
	int		type, mode;
	int		hosterr;
	dev_t		rdev = 0, wanted = new_decode_dev(attr->ia_size);

	dprintk("nfsd: CREATE   %s %.*s\n",
		SVCFH_fmt(dirfhp), argp->len, argp->name);

	/* First verify the parent file handle */
	resp->status = fh_verify(rqstp, dirfhp, S_IFDIR, NFSD_MAY_EXEC);
	if (resp->status != nfs_ok)
		goto done; /* must fh_put dirfhp even on error */

	/* Check for NFSD_MAY_WRITE in nfsd_create if necessary */

	resp->status = nfserr_exist;
	if (isdotent(argp->name, argp->len))
		goto done;
	hosterr = fh_want_write(dirfhp);
	if (hosterr) {
		resp->status = nfserrno(hosterr);
		goto done;
	}

	fh_lock_nested(dirfhp, I_MUTEX_PARENT);
	dchild = lookup_one_len(argp->name, dirfhp->fh_dentry, argp->len);
	if (IS_ERR(dchild)) {
		resp->status = nfserrno(PTR_ERR(dchild));
		goto out_unlock;
	}
	fh_init(newfhp, NFS_FHSIZE);
	resp->status = fh_compose(newfhp, dirfhp->fh_export, dchild, dirfhp);
	if (!resp->status && d_really_is_negative(dchild))
		resp->status = nfserr_noent;
	dput(dchild);
	if (resp->status) {
		if (resp->status != nfserr_noent)
			goto out_unlock;
		/*
		 * If the new file handle wasn't verified, we can't tell
		 * whether the file exists or not. Time to bail ...
		 */
		resp->status = nfserr_acces;
		if (!newfhp->fh_dentry) {
			printk(KERN_WARNING 
				"nfsd_proc_create: file handle not verified\n");
			goto out_unlock;
		}
	}

	inode = d_inode(newfhp->fh_dentry);

	/* Unfudge the mode bits */
	if (attr->ia_valid & ATTR_MODE) {
		type = attr->ia_mode & S_IFMT;
		mode = attr->ia_mode & ~S_IFMT;
		if (!type) {
			/* no type, so if target exists, assume same as that,
			 * else assume a file */
			if (inode) {
				type = inode->i_mode & S_IFMT;
				switch(type) {
				case S_IFCHR:
				case S_IFBLK:
					/* reserve rdev for later checking */
					rdev = inode->i_rdev;
					attr->ia_valid |= ATTR_SIZE;

					fallthrough;
				case S_IFIFO:
					/* this is probably a permission check..
					 * at least IRIX implements perm checking on
					 *   echo thing > device-special-file-or-pipe
					 * by doing a CREATE with type==0
					 */
					resp->status = nfsd_permission(rqstp,
								 newfhp->fh_export,
								 newfhp->fh_dentry,
								 NFSD_MAY_WRITE|NFSD_MAY_LOCAL_ACCESS);
					if (resp->status && resp->status != nfserr_rofs)
						goto out_unlock;
				}
			} else
				type = S_IFREG;
		}
	} else if (inode) {
		type = inode->i_mode & S_IFMT;
		mode = inode->i_mode & ~S_IFMT;
	} else {
		type = S_IFREG;
		mode = 0;	/* ??? */
	}

	attr->ia_valid |= ATTR_MODE;
	attr->ia_mode = mode;

	/* Special treatment for non-regular files according to the
	 * gospel of sun micro
	 */
	if (type != S_IFREG) {
		if (type != S_IFBLK && type != S_IFCHR) {
			rdev = 0;
		} else if (type == S_IFCHR && !(attr->ia_valid & ATTR_SIZE)) {
			/* If you think you've seen the worst, grok this. */
			type = S_IFIFO;
		} else {
			/* Okay, char or block special */
			if (!rdev)
				rdev = wanted;
		}

		/* we've used the SIZE information, so discard it */
		attr->ia_valid &= ~ATTR_SIZE;

		/* Make sure the type and device matches */
		resp->status = nfserr_exist;
		if (inode && type != (inode->i_mode & S_IFMT))
			goto out_unlock;
	}

	resp->status = nfs_ok;
	if (!inode) {
		/* File doesn't exist. Create it and set attrs */
		resp->status = nfsd_create_locked(rqstp, dirfhp, argp->name,
						  argp->len, attr, type, rdev,
						  newfhp);
	} else if (type == S_IFREG) {
		dprintk("nfsd:   existing %s, valid=%x, size=%ld\n",
			argp->name, attr->ia_valid, (long) attr->ia_size);
		/* File already exists. We ignore all attributes except
		 * size, so that creat() behaves exactly like
		 * open(..., O_CREAT|O_TRUNC|O_WRONLY).
		 */
		attr->ia_valid &= ATTR_SIZE;
		if (attr->ia_valid)
			resp->status = nfsd_setattr(rqstp, newfhp, attr, 0,
						    (time64_t)0);
	}

out_unlock:
	/* We don't really need to unlock, as fh_put does it. */
	fh_unlock(dirfhp);
	fh_drop_write(dirfhp);
done:
	fh_put(dirfhp);
	if (resp->status != nfs_ok)
		goto out;
	resp->status = fh_getattr(&resp->fh, &resp->stat);
out:
	return rpc_success;
}

static __be32
nfsd_proc_remove(struct svc_rqst *rqstp)
{
	struct nfsd_diropargs *argp = rqstp->rq_argp;
	struct nfsd_stat *resp = rqstp->rq_resp;

	dprintk("nfsd: REMOVE   %s %.*s\n", SVCFH_fmt(&argp->fh),
		argp->len, argp->name);

	/* Unlink. -SIFDIR means file must not be a directory */
	resp->status = nfsd_unlink(rqstp, &argp->fh, -S_IFDIR,
				   argp->name, argp->len);
	fh_put(&argp->fh);
	return rpc_success;
}

static __be32
nfsd_proc_rename(struct svc_rqst *rqstp)
{
	struct nfsd_renameargs *argp = rqstp->rq_argp;
	struct nfsd_stat *resp = rqstp->rq_resp;

	dprintk("nfsd: RENAME   %s %.*s -> \n",
		SVCFH_fmt(&argp->ffh), argp->flen, argp->fname);
	dprintk("nfsd:        ->  %s %.*s\n",
		SVCFH_fmt(&argp->tfh), argp->tlen, argp->tname);

	resp->status = nfsd_rename(rqstp, &argp->ffh, argp->fname, argp->flen,
				   &argp->tfh, argp->tname, argp->tlen);
	fh_put(&argp->ffh);
	fh_put(&argp->tfh);
	return rpc_success;
}

static __be32
nfsd_proc_link(struct svc_rqst *rqstp)
{
	struct nfsd_linkargs *argp = rqstp->rq_argp;
	struct nfsd_stat *resp = rqstp->rq_resp;

	dprintk("nfsd: LINK     %s ->\n",
		SVCFH_fmt(&argp->ffh));
	dprintk("nfsd:    %s %.*s\n",
		SVCFH_fmt(&argp->tfh),
		argp->tlen,
		argp->tname);

	resp->status = nfsd_link(rqstp, &argp->tfh, argp->tname, argp->tlen,
				 &argp->ffh);
	fh_put(&argp->ffh);
	fh_put(&argp->tfh);
	return rpc_success;
}

static __be32
nfsd_proc_symlink(struct svc_rqst *rqstp)
{
	struct nfsd_symlinkargs *argp = rqstp->rq_argp;
	struct nfsd_stat *resp = rqstp->rq_resp;
	struct svc_fh	newfh;

	if (argp->tlen > NFS_MAXPATHLEN) {
		resp->status = nfserr_nametoolong;
		goto out;
	}

	argp->tname = svc_fill_symlink_pathname(rqstp, &argp->first,
						page_address(rqstp->rq_arg.pages[0]),
						argp->tlen);
	if (IS_ERR(argp->tname)) {
		resp->status = nfserrno(PTR_ERR(argp->tname));
		goto out;
	}

	dprintk("nfsd: SYMLINK  %s %.*s -> %.*s\n",
		SVCFH_fmt(&argp->ffh), argp->flen, argp->fname,
		argp->tlen, argp->tname);

	fh_init(&newfh, NFS_FHSIZE);
	resp->status = nfsd_symlink(rqstp, &argp->ffh, argp->fname, argp->flen,
				    argp->tname, &newfh);

	kfree(argp->tname);
	fh_put(&argp->ffh);
	fh_put(&newfh);
out:
	return rpc_success;
}

/*
 * Make directory. This operation is not idempotent.
 * N.B. After this call resp->fh needs an fh_put
 */
static __be32
nfsd_proc_mkdir(struct svc_rqst *rqstp)
{
	struct nfsd_createargs *argp = rqstp->rq_argp;
	struct nfsd_diropres *resp = rqstp->rq_resp;

	dprintk("nfsd: MKDIR    %s %.*s\n", SVCFH_fmt(&argp->fh), argp->len, argp->name);

	if (resp->fh.fh_dentry) {
		printk(KERN_WARNING
			"nfsd_proc_mkdir: response already verified??\n");
	}

	argp->attrs.ia_valid &= ~ATTR_SIZE;
	fh_init(&resp->fh, NFS_FHSIZE);
	resp->status = nfsd_create(rqstp, &argp->fh, argp->name, argp->len,
				   &argp->attrs, S_IFDIR, 0, &resp->fh);
	fh_put(&argp->fh);
	if (resp->status != nfs_ok)
		goto out;

	resp->status = fh_getattr(&resp->fh, &resp->stat);
out:
	return rpc_success;
}

/*
 * Remove a directory
 */
static __be32
nfsd_proc_rmdir(struct svc_rqst *rqstp)
{
	struct nfsd_diropargs *argp = rqstp->rq_argp;
	struct nfsd_stat *resp = rqstp->rq_resp;

	dprintk("nfsd: RMDIR    %s %.*s\n", SVCFH_fmt(&argp->fh), argp->len, argp->name);

	resp->status = nfsd_unlink(rqstp, &argp->fh, S_IFDIR,
				   argp->name, argp->len);
	fh_put(&argp->fh);
	return rpc_success;
<<<<<<< HEAD
=======
}

static void nfsd_init_dirlist_pages(struct svc_rqst *rqstp,
				    struct nfsd_readdirres *resp,
				    int count)
{
	count = min_t(u32, count, PAGE_SIZE);

	/* Convert byte count to number of words (i.e. >> 2),
	 * and reserve room for the NULL ptr & eof flag (-2 words) */
	resp->buflen = (count >> 2) - 2;

	resp->buffer = page_address(*rqstp->rq_next_page);
	rqstp->rq_next_page++;
>>>>>>> f642729d
}

/*
 * Read a portion of a directory.
 */
static __be32
nfsd_proc_readdir(struct svc_rqst *rqstp)
{
	struct nfsd_readdirargs *argp = rqstp->rq_argp;
	struct nfsd_readdirres *resp = rqstp->rq_resp;
<<<<<<< HEAD
	int		count;
=======
>>>>>>> f642729d
	loff_t		offset;
	__be32		*buffer;

	dprintk("nfsd: READDIR  %s %d bytes at %d\n",
		SVCFH_fmt(&argp->fh),		
		argp->count, argp->cookie);

	nfsd_init_dirlist_pages(rqstp, resp, argp->count);
	buffer = resp->buffer;

	resp->offset = NULL;
	resp->common.err = nfs_ok;
	/* Read directory and encode entries on the fly */
	offset = argp->cookie;
	resp->status = nfsd_readdir(rqstp, &argp->fh, &offset,
				    &resp->common, nfssvc_encode_entry);

	resp->count = resp->buffer - buffer;
	if (resp->offset)
		*resp->offset = htonl(offset);

	fh_put(&argp->fh);
	return rpc_success;
}

/*
 * Get file system info
 */
static __be32
nfsd_proc_statfs(struct svc_rqst *rqstp)
{
	struct nfsd_fhandle *argp = rqstp->rq_argp;
	struct nfsd_statfsres *resp = rqstp->rq_resp;

	dprintk("nfsd: STATFS   %s\n", SVCFH_fmt(&argp->fh));

	resp->status = nfsd_statfs(rqstp, &argp->fh, &resp->stats,
				   NFSD_MAY_BYPASS_GSS_ON_ROOT);
	fh_put(&argp->fh);
	return rpc_success;
}

/*
 * NFSv2 Server procedures.
 * Only the results of non-idempotent operations are cached.
 */

#define ST 1		/* status */
#define FH 8		/* filehandle */
#define	AT 18		/* attributes */

static const struct svc_procedure nfsd_procedures2[18] = {
	[NFSPROC_NULL] = {
		.pc_func = nfsd_proc_null,
		.pc_decode = nfssvc_decode_voidarg,
		.pc_encode = nfssvc_encode_voidres,
		.pc_argsize = sizeof(struct nfsd_voidargs),
		.pc_ressize = sizeof(struct nfsd_voidres),
		.pc_cachetype = RC_NOCACHE,
		.pc_xdrressize = 0,
<<<<<<< HEAD
=======
		.pc_name = "NULL",
>>>>>>> f642729d
	},
	[NFSPROC_GETATTR] = {
		.pc_func = nfsd_proc_getattr,
		.pc_decode = nfssvc_decode_fhandleargs,
		.pc_encode = nfssvc_encode_attrstat,
		.pc_release = nfssvc_release_attrstat,
		.pc_argsize = sizeof(struct nfsd_fhandle),
		.pc_ressize = sizeof(struct nfsd_attrstat),
		.pc_cachetype = RC_NOCACHE,
		.pc_xdrressize = ST+AT,
		.pc_name = "GETATTR",
	},
	[NFSPROC_SETATTR] = {
		.pc_func = nfsd_proc_setattr,
		.pc_decode = nfssvc_decode_sattrargs,
		.pc_encode = nfssvc_encode_attrstat,
		.pc_release = nfssvc_release_attrstat,
		.pc_argsize = sizeof(struct nfsd_sattrargs),
		.pc_ressize = sizeof(struct nfsd_attrstat),
		.pc_cachetype = RC_REPLBUFF,
		.pc_xdrressize = ST+AT,
		.pc_name = "SETATTR",
	},
	[NFSPROC_ROOT] = {
		.pc_func = nfsd_proc_root,
<<<<<<< HEAD
		.pc_decode = nfssvc_decode_void,
		.pc_encode = nfssvc_encode_void,
		.pc_argsize = sizeof(struct nfsd_void),
		.pc_ressize = sizeof(struct nfsd_void),
		.pc_cachetype = RC_NOCACHE,
		.pc_xdrressize = 0,
=======
		.pc_decode = nfssvc_decode_voidarg,
		.pc_encode = nfssvc_encode_voidres,
		.pc_argsize = sizeof(struct nfsd_voidargs),
		.pc_ressize = sizeof(struct nfsd_voidres),
		.pc_cachetype = RC_NOCACHE,
		.pc_xdrressize = 0,
		.pc_name = "ROOT",
>>>>>>> f642729d
	},
	[NFSPROC_LOOKUP] = {
		.pc_func = nfsd_proc_lookup,
		.pc_decode = nfssvc_decode_diropargs,
		.pc_encode = nfssvc_encode_diropres,
		.pc_release = nfssvc_release_diropres,
		.pc_argsize = sizeof(struct nfsd_diropargs),
		.pc_ressize = sizeof(struct nfsd_diropres),
		.pc_cachetype = RC_NOCACHE,
		.pc_xdrressize = ST+FH+AT,
		.pc_name = "LOOKUP",
	},
	[NFSPROC_READLINK] = {
		.pc_func = nfsd_proc_readlink,
		.pc_decode = nfssvc_decode_fhandleargs,
		.pc_encode = nfssvc_encode_readlinkres,
		.pc_argsize = sizeof(struct nfsd_fhandle),
		.pc_ressize = sizeof(struct nfsd_readlinkres),
		.pc_cachetype = RC_NOCACHE,
		.pc_xdrressize = ST+1+NFS_MAXPATHLEN/4,
		.pc_name = "READLINK",
	},
	[NFSPROC_READ] = {
		.pc_func = nfsd_proc_read,
		.pc_decode = nfssvc_decode_readargs,
		.pc_encode = nfssvc_encode_readres,
		.pc_release = nfssvc_release_readres,
		.pc_argsize = sizeof(struct nfsd_readargs),
		.pc_ressize = sizeof(struct nfsd_readres),
		.pc_cachetype = RC_NOCACHE,
		.pc_xdrressize = ST+AT+1+NFSSVC_MAXBLKSIZE_V2/4,
		.pc_name = "READ",
	},
	[NFSPROC_WRITECACHE] = {
		.pc_func = nfsd_proc_writecache,
<<<<<<< HEAD
		.pc_decode = nfssvc_decode_void,
		.pc_encode = nfssvc_encode_void,
		.pc_argsize = sizeof(struct nfsd_void),
		.pc_ressize = sizeof(struct nfsd_void),
		.pc_cachetype = RC_NOCACHE,
		.pc_xdrressize = 0,
=======
		.pc_decode = nfssvc_decode_voidarg,
		.pc_encode = nfssvc_encode_voidres,
		.pc_argsize = sizeof(struct nfsd_voidargs),
		.pc_ressize = sizeof(struct nfsd_voidres),
		.pc_cachetype = RC_NOCACHE,
		.pc_xdrressize = 0,
		.pc_name = "WRITECACHE",
>>>>>>> f642729d
	},
	[NFSPROC_WRITE] = {
		.pc_func = nfsd_proc_write,
		.pc_decode = nfssvc_decode_writeargs,
		.pc_encode = nfssvc_encode_attrstat,
		.pc_release = nfssvc_release_attrstat,
		.pc_argsize = sizeof(struct nfsd_writeargs),
		.pc_ressize = sizeof(struct nfsd_attrstat),
		.pc_cachetype = RC_REPLBUFF,
		.pc_xdrressize = ST+AT,
		.pc_name = "WRITE",
	},
	[NFSPROC_CREATE] = {
		.pc_func = nfsd_proc_create,
		.pc_decode = nfssvc_decode_createargs,
		.pc_encode = nfssvc_encode_diropres,
		.pc_release = nfssvc_release_diropres,
		.pc_argsize = sizeof(struct nfsd_createargs),
		.pc_ressize = sizeof(struct nfsd_diropres),
		.pc_cachetype = RC_REPLBUFF,
		.pc_xdrressize = ST+FH+AT,
		.pc_name = "CREATE",
	},
	[NFSPROC_REMOVE] = {
		.pc_func = nfsd_proc_remove,
		.pc_decode = nfssvc_decode_diropargs,
		.pc_encode = nfssvc_encode_stat,
		.pc_argsize = sizeof(struct nfsd_diropargs),
		.pc_ressize = sizeof(struct nfsd_stat),
		.pc_cachetype = RC_REPLSTAT,
		.pc_xdrressize = ST,
		.pc_name = "REMOVE",
	},
	[NFSPROC_RENAME] = {
		.pc_func = nfsd_proc_rename,
		.pc_decode = nfssvc_decode_renameargs,
		.pc_encode = nfssvc_encode_stat,
		.pc_argsize = sizeof(struct nfsd_renameargs),
		.pc_ressize = sizeof(struct nfsd_stat),
		.pc_cachetype = RC_REPLSTAT,
		.pc_xdrressize = ST,
		.pc_name = "RENAME",
	},
	[NFSPROC_LINK] = {
		.pc_func = nfsd_proc_link,
		.pc_decode = nfssvc_decode_linkargs,
		.pc_encode = nfssvc_encode_stat,
		.pc_argsize = sizeof(struct nfsd_linkargs),
		.pc_ressize = sizeof(struct nfsd_stat),
		.pc_cachetype = RC_REPLSTAT,
		.pc_xdrressize = ST,
		.pc_name = "LINK",
	},
	[NFSPROC_SYMLINK] = {
		.pc_func = nfsd_proc_symlink,
		.pc_decode = nfssvc_decode_symlinkargs,
		.pc_encode = nfssvc_encode_stat,
		.pc_argsize = sizeof(struct nfsd_symlinkargs),
		.pc_ressize = sizeof(struct nfsd_stat),
		.pc_cachetype = RC_REPLSTAT,
		.pc_xdrressize = ST,
		.pc_name = "SYMLINK",
	},
	[NFSPROC_MKDIR] = {
		.pc_func = nfsd_proc_mkdir,
		.pc_decode = nfssvc_decode_createargs,
		.pc_encode = nfssvc_encode_diropres,
		.pc_release = nfssvc_release_diropres,
		.pc_argsize = sizeof(struct nfsd_createargs),
		.pc_ressize = sizeof(struct nfsd_diropres),
		.pc_cachetype = RC_REPLBUFF,
		.pc_xdrressize = ST+FH+AT,
		.pc_name = "MKDIR",
	},
	[NFSPROC_RMDIR] = {
		.pc_func = nfsd_proc_rmdir,
		.pc_decode = nfssvc_decode_diropargs,
		.pc_encode = nfssvc_encode_stat,
		.pc_argsize = sizeof(struct nfsd_diropargs),
		.pc_ressize = sizeof(struct nfsd_stat),
		.pc_cachetype = RC_REPLSTAT,
		.pc_xdrressize = ST,
		.pc_name = "RMDIR",
	},
	[NFSPROC_READDIR] = {
		.pc_func = nfsd_proc_readdir,
		.pc_decode = nfssvc_decode_readdirargs,
		.pc_encode = nfssvc_encode_readdirres,
		.pc_argsize = sizeof(struct nfsd_readdirargs),
		.pc_ressize = sizeof(struct nfsd_readdirres),
		.pc_cachetype = RC_NOCACHE,
		.pc_name = "READDIR",
	},
	[NFSPROC_STATFS] = {
		.pc_func = nfsd_proc_statfs,
		.pc_decode = nfssvc_decode_fhandleargs,
		.pc_encode = nfssvc_encode_statfsres,
		.pc_argsize = sizeof(struct nfsd_fhandle),
		.pc_ressize = sizeof(struct nfsd_statfsres),
		.pc_cachetype = RC_NOCACHE,
		.pc_xdrressize = ST+5,
		.pc_name = "STATFS",
	},
};


static unsigned int nfsd_count2[ARRAY_SIZE(nfsd_procedures2)];
const struct svc_version nfsd_version2 = {
	.vs_vers	= 2,
	.vs_nproc	= 18,
	.vs_proc	= nfsd_procedures2,
	.vs_count	= nfsd_count2,
	.vs_dispatch	= nfsd_dispatch,
	.vs_xdrsize	= NFS2_SVC_XDRSIZE,
};

/*
 * Map errnos to NFS errnos.
 */
__be32
nfserrno (int errno)
{
	static struct {
		__be32	nfserr;
		int	syserr;
	} nfs_errtbl[] = {
		{ nfs_ok, 0 },
		{ nfserr_perm, -EPERM },
		{ nfserr_noent, -ENOENT },
		{ nfserr_io, -EIO },
		{ nfserr_nxio, -ENXIO },
		{ nfserr_fbig, -E2BIG },
		{ nfserr_acces, -EACCES },
		{ nfserr_exist, -EEXIST },
		{ nfserr_xdev, -EXDEV },
		{ nfserr_mlink, -EMLINK },
		{ nfserr_nodev, -ENODEV },
		{ nfserr_notdir, -ENOTDIR },
		{ nfserr_isdir, -EISDIR },
		{ nfserr_inval, -EINVAL },
		{ nfserr_fbig, -EFBIG },
		{ nfserr_nospc, -ENOSPC },
		{ nfserr_rofs, -EROFS },
		{ nfserr_mlink, -EMLINK },
		{ nfserr_nametoolong, -ENAMETOOLONG },
		{ nfserr_notempty, -ENOTEMPTY },
#ifdef EDQUOT
		{ nfserr_dquot, -EDQUOT },
#endif
		{ nfserr_stale, -ESTALE },
		{ nfserr_jukebox, -ETIMEDOUT },
		{ nfserr_jukebox, -ERESTARTSYS },
		{ nfserr_jukebox, -EAGAIN },
		{ nfserr_jukebox, -EWOULDBLOCK },
		{ nfserr_jukebox, -ENOMEM },
		{ nfserr_io, -ETXTBSY },
		{ nfserr_notsupp, -EOPNOTSUPP },
		{ nfserr_toosmall, -ETOOSMALL },
		{ nfserr_serverfault, -ESERVERFAULT },
		{ nfserr_serverfault, -ENFILE },
		{ nfserr_io, -EUCLEAN },
		{ nfserr_perm, -ENOKEY },
	};
	int	i;

	for (i = 0; i < ARRAY_SIZE(nfs_errtbl); i++) {
		if (nfs_errtbl[i].syserr == errno)
			return nfs_errtbl[i].nfserr;
	}
	WARN_ONCE(1, "nfsd: non-standard errno: %d\n", errno);
	return nfserr_io;
}
<|MERGE_RESOLUTION|>--- conflicted
+++ resolved
@@ -151,20 +151,13 @@
 {
 	struct nfsd_fhandle *argp = rqstp->rq_argp;
 	struct nfsd_readlinkres *resp = rqstp->rq_resp;
-<<<<<<< HEAD
-=======
 	char *buffer = page_address(*(rqstp->rq_next_page++));
->>>>>>> f642729d
 
 	dprintk("nfsd: READLINK %s\n", SVCFH_fmt(&argp->fh));
 
 	/* Read the symlink. */
 	resp->len = NFS_MAXPATHLEN;
-<<<<<<< HEAD
-	resp->status = nfsd_readlink(rqstp, &argp->fh, argp->buffer, &resp->len);
-=======
 	resp->status = nfsd_readlink(rqstp, &argp->fh, buffer, &resp->len);
->>>>>>> f642729d
 
 	fh_put(&argp->fh);
 	return rpc_success;
@@ -179,10 +172,7 @@
 {
 	struct nfsd_readargs *argp = rqstp->rq_argp;
 	struct nfsd_readres *resp = rqstp->rq_resp;
-<<<<<<< HEAD
-=======
 	unsigned int len;
->>>>>>> f642729d
 	u32 eof;
 	int v;
 
@@ -209,17 +199,9 @@
 	svc_reserve_auth(rqstp, (19<<2) + argp->count + 4);
 
 	resp->count = argp->count;
-<<<<<<< HEAD
-	resp->status = nfsd_read(rqstp, fh_copy(&resp->fh, &argp->fh),
-				 argp->offset,
-				 rqstp->rq_vec, argp->vlen,
-				 &resp->count,
-				 &eof);
-=======
 	fh_copy(&resp->fh, &argp->fh);
 	resp->status = nfsd_read(rqstp, &resp->fh, argp->offset,
 				 rqstp->rq_vec, v, &resp->count, &eof);
->>>>>>> f642729d
 	if (resp->status == nfs_ok)
 		resp->status = fh_getattr(&resp->fh, &resp->stat);
 	else if (resp->status == nfserr_jukebox)
@@ -569,8 +551,6 @@
 				   argp->name, argp->len);
 	fh_put(&argp->fh);
 	return rpc_success;
-<<<<<<< HEAD
-=======
 }
 
 static void nfsd_init_dirlist_pages(struct svc_rqst *rqstp,
@@ -585,7 +565,6 @@
 
 	resp->buffer = page_address(*rqstp->rq_next_page);
 	rqstp->rq_next_page++;
->>>>>>> f642729d
 }
 
 /*
@@ -596,10 +575,6 @@
 {
 	struct nfsd_readdirargs *argp = rqstp->rq_argp;
 	struct nfsd_readdirres *resp = rqstp->rq_resp;
-<<<<<<< HEAD
-	int		count;
-=======
->>>>>>> f642729d
 	loff_t		offset;
 	__be32		*buffer;
 
@@ -660,10 +635,7 @@
 		.pc_ressize = sizeof(struct nfsd_voidres),
 		.pc_cachetype = RC_NOCACHE,
 		.pc_xdrressize = 0,
-<<<<<<< HEAD
-=======
 		.pc_name = "NULL",
->>>>>>> f642729d
 	},
 	[NFSPROC_GETATTR] = {
 		.pc_func = nfsd_proc_getattr,
@@ -689,14 +661,6 @@
 	},
 	[NFSPROC_ROOT] = {
 		.pc_func = nfsd_proc_root,
-<<<<<<< HEAD
-		.pc_decode = nfssvc_decode_void,
-		.pc_encode = nfssvc_encode_void,
-		.pc_argsize = sizeof(struct nfsd_void),
-		.pc_ressize = sizeof(struct nfsd_void),
-		.pc_cachetype = RC_NOCACHE,
-		.pc_xdrressize = 0,
-=======
 		.pc_decode = nfssvc_decode_voidarg,
 		.pc_encode = nfssvc_encode_voidres,
 		.pc_argsize = sizeof(struct nfsd_voidargs),
@@ -704,7 +668,6 @@
 		.pc_cachetype = RC_NOCACHE,
 		.pc_xdrressize = 0,
 		.pc_name = "ROOT",
->>>>>>> f642729d
 	},
 	[NFSPROC_LOOKUP] = {
 		.pc_func = nfsd_proc_lookup,
@@ -740,14 +703,6 @@
 	},
 	[NFSPROC_WRITECACHE] = {
 		.pc_func = nfsd_proc_writecache,
-<<<<<<< HEAD
-		.pc_decode = nfssvc_decode_void,
-		.pc_encode = nfssvc_encode_void,
-		.pc_argsize = sizeof(struct nfsd_void),
-		.pc_ressize = sizeof(struct nfsd_void),
-		.pc_cachetype = RC_NOCACHE,
-		.pc_xdrressize = 0,
-=======
 		.pc_decode = nfssvc_decode_voidarg,
 		.pc_encode = nfssvc_encode_voidres,
 		.pc_argsize = sizeof(struct nfsd_voidargs),
@@ -755,7 +710,6 @@
 		.pc_cachetype = RC_NOCACHE,
 		.pc_xdrressize = 0,
 		.pc_name = "WRITECACHE",
->>>>>>> f642729d
 	},
 	[NFSPROC_WRITE] = {
 		.pc_func = nfsd_proc_write,
