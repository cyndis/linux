--- conflicted
+++ resolved
@@ -103,11 +103,7 @@
 	Opt_cruid, Opt_gid, Opt_file_mode,
 	Opt_dirmode, Opt_port,
 	Opt_blocksize, Opt_rsize, Opt_wsize, Opt_actimeo,
-<<<<<<< HEAD
-	Opt_echo_interval, Opt_max_credits,
-=======
 	Opt_echo_interval, Opt_max_credits, Opt_handletimeout,
->>>>>>> 69dbdfff
 	Opt_snapshot,
 
 	/* Mount options which take string value */
