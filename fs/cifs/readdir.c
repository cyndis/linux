/*
 *   fs/cifs/readdir.c
 *
 *   Directory search handling
 *
 *   Copyright (C) International Business Machines  Corp., 2004, 2008
 *   Copyright (C) Red Hat, Inc., 2011
 *   Author(s): Steve French (sfrench@us.ibm.com)
 *
 *   This library is free software; you can redistribute it and/or modify
 *   it under the terms of the GNU Lesser General Public License as published
 *   by the Free Software Foundation; either version 2.1 of the License, or
 *   (at your option) any later version.
 *
 *   This library is distributed in the hope that it will be useful,
 *   but WITHOUT ANY WARRANTY; without even the implied warranty of
 *   MERCHANTABILITY or FITNESS FOR A PARTICULAR PURPOSE.  See
 *   the GNU Lesser General Public License for more details.
 *
 *   You should have received a copy of the GNU Lesser General Public License
 *   along with this library; if not, write to the Free Software
 *   Foundation, Inc., 59 Temple Place, Suite 330, Boston, MA 02111-1307 USA
 */
#include <linux/fs.h>
#include <linux/pagemap.h>
#include <linux/slab.h>
#include <linux/stat.h>
#include "cifspdu.h"
#include "cifsglob.h"
#include "cifsproto.h"
#include "cifs_unicode.h"
#include "cifs_debug.h"
#include "cifs_fs_sb.h"
#include "cifsfs.h"
#include "smb2proto.h"
#include "fs_context.h"

/*
 * To be safe - for UCS to UTF-8 with strings loaded with the rare long
 * characters alloc more to account for such multibyte target UTF-8
 * characters.
 */
#define UNICODE_NAME_MAX ((4 * NAME_MAX) + 2)

#ifdef CONFIG_CIFS_DEBUG2
static void dump_cifs_file_struct(struct file *file, char *label)
{
	struct cifsFileInfo *cf;

	if (file) {
		cf = file->private_data;
		if (cf == NULL) {
			cifs_dbg(FYI, "empty cifs private file data\n");
			return;
		}
		if (cf->invalidHandle)
			cifs_dbg(FYI, "Invalid handle\n");
		if (cf->srch_inf.endOfSearch)
			cifs_dbg(FYI, "end of search\n");
		if (cf->srch_inf.emptyDir)
			cifs_dbg(FYI, "empty dir\n");
	}
}
#else
static inline void dump_cifs_file_struct(struct file *file, char *label)
{
}
#endif /* DEBUG2 */

/*
 * Attempt to preload the dcache with the results from the FIND_FIRST/NEXT
 *
 * Find the dentry that matches "name". If there isn't one, create one. If it's
 * a negative dentry or the uniqueid or filetype(mode) changed,
 * then drop it and recreate it.
 */
static void
cifs_prime_dcache(struct dentry *parent, struct qstr *name,
		    struct cifs_fattr *fattr)
{
	struct dentry *dentry, *alias;
	struct inode *inode;
	struct super_block *sb = parent->d_sb;
	struct cifs_sb_info *cifs_sb = CIFS_SB(sb);
	DECLARE_WAIT_QUEUE_HEAD_ONSTACK(wq);

	cifs_dbg(FYI, "%s: for %s\n", __func__, name->name);

	dentry = d_hash_and_lookup(parent, name);
	if (!dentry) {
		/*
		 * If we know that the inode will need to be revalidated
		 * immediately, then don't create a new dentry for it.
		 * We'll end up doing an on the wire call either way and
		 * this spares us an invalidation.
		 */
		if (fattr->cf_flags & CIFS_FATTR_NEED_REVAL)
			return;
retry:
		dentry = d_alloc_parallel(parent, name, &wq);
	}
	if (IS_ERR(dentry))
		return;
	if (!d_in_lookup(dentry)) {
		inode = d_inode(dentry);
		if (inode) {
			if (d_mountpoint(dentry)) {
				dput(dentry);
				return;
			}
			/*
			 * If we're generating inode numbers, then we don't
			 * want to clobber the existing one with the one that
			 * the readdir code created.
			 */
			if (!(cifs_sb->mnt_cifs_flags & CIFS_MOUNT_SERVER_INUM))
				fattr->cf_uniqueid = CIFS_I(inode)->uniqueid;

			/* update inode in place
			 * if both i_ino and i_mode didn't change */
			if (CIFS_I(inode)->uniqueid == fattr->cf_uniqueid &&
			    (inode->i_mode & S_IFMT) ==
			    (fattr->cf_mode & S_IFMT)) {
				cifs_fattr_to_inode(inode, fattr);
				dput(dentry);
				return;
			}
		}
		d_invalidate(dentry);
		dput(dentry);
		goto retry;
	} else {
		inode = cifs_iget(sb, fattr);
		if (!inode)
			inode = ERR_PTR(-ENOMEM);
		alias = d_splice_alias(inode, dentry);
		d_lookup_done(dentry);
		if (alias && !IS_ERR(alias))
			dput(alias);
	}
	dput(dentry);
}

static bool reparse_file_needs_reval(const struct cifs_fattr *fattr)
{
	if (!(fattr->cf_cifsattrs & ATTR_REPARSE))
		return false;
	/*
	 * The DFS tags should be only intepreted by server side as per
	 * MS-FSCC 2.1.2.1, but let's include them anyway.
	 *
	 * Besides, if cf_cifstag is unset (0), then we still need it to be
	 * revalidated to know exactly what reparse point it is.
	 */
	switch (fattr->cf_cifstag) {
	case IO_REPARSE_TAG_DFS:
	case IO_REPARSE_TAG_DFSR:
	case IO_REPARSE_TAG_SYMLINK:
	case IO_REPARSE_TAG_NFS:
	case 0:
		return true;
	}
	return false;
}

static void
cifs_fill_common_info(struct cifs_fattr *fattr, struct cifs_sb_info *cifs_sb)
{
	fattr->cf_uid = cifs_sb->ctx->linux_uid;
	fattr->cf_gid = cifs_sb->ctx->linux_gid;

	/*
	 * The IO_REPARSE_TAG_LX_ tags originally were used by WSL but they
	 * are preferred by the Linux client in some cases since, unlike
	 * the NFS reparse tag (or EAs), they don't require an extra query
	 * to determine which type of special file they represent.
	 * TODO: go through all documented  reparse tags to see if we can
	 * reasonably map some of them to directories vs. files vs. symlinks
	 */
	if (fattr->cf_cifsattrs & ATTR_DIRECTORY) {
		fattr->cf_mode = S_IFDIR | cifs_sb->ctx->dir_mode;
		fattr->cf_dtype = DT_DIR;
	} else if (fattr->cf_cifstag == IO_REPARSE_TAG_LX_SYMLINK) {
<<<<<<< HEAD
		fattr->cf_mode |= S_IFLNK | cifs_sb->mnt_file_mode;
		fattr->cf_dtype = DT_LNK;
	} else if (fattr->cf_cifstag == IO_REPARSE_TAG_LX_FIFO) {
		fattr->cf_mode |= S_IFIFO | cifs_sb->mnt_file_mode;
		fattr->cf_dtype = DT_FIFO;
	} else if (fattr->cf_cifstag == IO_REPARSE_TAG_AF_UNIX) {
		fattr->cf_mode |= S_IFSOCK | cifs_sb->mnt_file_mode;
		fattr->cf_dtype = DT_SOCK;
	} else if (fattr->cf_cifstag == IO_REPARSE_TAG_LX_CHR) {
		fattr->cf_mode |= S_IFCHR | cifs_sb->mnt_file_mode;
		fattr->cf_dtype = DT_CHR;
	} else if (fattr->cf_cifstag == IO_REPARSE_TAG_LX_BLK) {
		fattr->cf_mode |= S_IFBLK | cifs_sb->mnt_file_mode;
		fattr->cf_dtype = DT_BLK;
	} else { /* TODO: should we mark some other reparse points (like DFSR) as directories? */
		fattr->cf_mode = S_IFREG | cifs_sb->mnt_file_mode;
=======
		fattr->cf_mode |= S_IFLNK | cifs_sb->ctx->file_mode;
		fattr->cf_dtype = DT_LNK;
	} else if (fattr->cf_cifstag == IO_REPARSE_TAG_LX_FIFO) {
		fattr->cf_mode |= S_IFIFO | cifs_sb->ctx->file_mode;
		fattr->cf_dtype = DT_FIFO;
	} else if (fattr->cf_cifstag == IO_REPARSE_TAG_AF_UNIX) {
		fattr->cf_mode |= S_IFSOCK | cifs_sb->ctx->file_mode;
		fattr->cf_dtype = DT_SOCK;
	} else if (fattr->cf_cifstag == IO_REPARSE_TAG_LX_CHR) {
		fattr->cf_mode |= S_IFCHR | cifs_sb->ctx->file_mode;
		fattr->cf_dtype = DT_CHR;
	} else if (fattr->cf_cifstag == IO_REPARSE_TAG_LX_BLK) {
		fattr->cf_mode |= S_IFBLK | cifs_sb->ctx->file_mode;
		fattr->cf_dtype = DT_BLK;
	} else { /* TODO: should we mark some other reparse points (like DFSR) as directories? */
		fattr->cf_mode = S_IFREG | cifs_sb->ctx->file_mode;
>>>>>>> f642729d
		fattr->cf_dtype = DT_REG;
	}

	/*
	 * We need to revalidate it further to make a decision about whether it
	 * is a symbolic link, DFS referral or a reparse point with a direct
	 * access like junctions, deduplicated files, NFS symlinks.
	 */
	if (reparse_file_needs_reval(fattr))
		fattr->cf_flags |= CIFS_FATTR_NEED_REVAL;

	/* non-unix readdir doesn't provide nlink */
	fattr->cf_flags |= CIFS_FATTR_UNKNOWN_NLINK;

	if (fattr->cf_cifsattrs & ATTR_READONLY)
		fattr->cf_mode &= ~S_IWUGO;

	/*
	 * We of course don't get ACL info in FIND_FIRST/NEXT results, so
	 * mark it for revalidation so that "ls -l" will look right. It might
	 * be super-slow, but if we don't do this then the ownership of files
	 * may look wrong since the inodes may not have timed out by the time
	 * "ls" does a stat() call on them.
	 */
	if ((cifs_sb->mnt_cifs_flags & CIFS_MOUNT_CIFS_ACL) ||
	    (cifs_sb->mnt_cifs_flags & CIFS_MOUNT_MODE_FROM_SID))
		fattr->cf_flags |= CIFS_FATTR_NEED_REVAL;

	if (cifs_sb->mnt_cifs_flags & CIFS_MOUNT_UNX_EMUL &&
	    fattr->cf_cifsattrs & ATTR_SYSTEM) {
		if (fattr->cf_eof == 0)  {
			fattr->cf_mode &= ~S_IFMT;
			fattr->cf_mode |= S_IFIFO;
			fattr->cf_dtype = DT_FIFO;
		} else {
			/*
			 * trying to get the type and mode via SFU can be slow,
			 * so just call those regular files for now, and mark
			 * for reval
			 */
			fattr->cf_flags |= CIFS_FATTR_NEED_REVAL;
		}
	}
}

/* Fill a cifs_fattr struct with info from SMB_FIND_FILE_POSIX_INFO. */
static void
cifs_posix_to_fattr(struct cifs_fattr *fattr, struct smb2_posix_info *info,
		    struct cifs_sb_info *cifs_sb)
{
	struct smb2_posix_info_parsed parsed;

	posix_info_parse(info, NULL, &parsed);

	memset(fattr, 0, sizeof(*fattr));
	fattr->cf_uniqueid = le64_to_cpu(info->Inode);
	fattr->cf_bytes = le64_to_cpu(info->AllocationSize);
	fattr->cf_eof = le64_to_cpu(info->EndOfFile);

	fattr->cf_atime = cifs_NTtimeToUnix(info->LastAccessTime);
	fattr->cf_mtime = cifs_NTtimeToUnix(info->LastWriteTime);
	fattr->cf_ctime = cifs_NTtimeToUnix(info->CreationTime);

	fattr->cf_nlink = le32_to_cpu(info->HardLinks);
	fattr->cf_cifsattrs = le32_to_cpu(info->DosAttributes);

	/*
	 * Since we set the inode type below we need to mask off
	 * to avoid strange results if bits set above.
	 * XXX: why not make server&client use the type bits?
	 */
	fattr->cf_mode = le32_to_cpu(info->Mode) & ~S_IFMT;

	cifs_dbg(FYI, "posix fattr: dev %d, reparse %d, mode %o\n",
		 le32_to_cpu(info->DeviceId),
		 le32_to_cpu(info->ReparseTag),
		 le32_to_cpu(info->Mode));

	if (fattr->cf_cifsattrs & ATTR_DIRECTORY) {
		fattr->cf_mode |= S_IFDIR;
		fattr->cf_dtype = DT_DIR;
	} else {
		/*
		 * mark anything that is not a dir as regular
		 * file. special files should have the REPARSE
		 * attribute and will be marked as needing revaluation
		 */
		fattr->cf_mode |= S_IFREG;
		fattr->cf_dtype = DT_REG;
	}

	if (reparse_file_needs_reval(fattr))
		fattr->cf_flags |= CIFS_FATTR_NEED_REVAL;

	sid_to_id(cifs_sb, &parsed.owner, fattr, SIDOWNER);
	sid_to_id(cifs_sb, &parsed.group, fattr, SIDGROUP);
}

static void __dir_info_to_fattr(struct cifs_fattr *fattr, const void *info)
{
	const FILE_DIRECTORY_INFO *fi = info;

	memset(fattr, 0, sizeof(*fattr));
	fattr->cf_cifsattrs = le32_to_cpu(fi->ExtFileAttributes);
	fattr->cf_eof = le64_to_cpu(fi->EndOfFile);
	fattr->cf_bytes = le64_to_cpu(fi->AllocationSize);
	fattr->cf_createtime = le64_to_cpu(fi->CreationTime);
	fattr->cf_atime = cifs_NTtimeToUnix(fi->LastAccessTime);
	fattr->cf_ctime = cifs_NTtimeToUnix(fi->ChangeTime);
	fattr->cf_mtime = cifs_NTtimeToUnix(fi->LastWriteTime);
}

void
cifs_dir_info_to_fattr(struct cifs_fattr *fattr, FILE_DIRECTORY_INFO *info,
		       struct cifs_sb_info *cifs_sb)
{
	__dir_info_to_fattr(fattr, info);
	cifs_fill_common_info(fattr, cifs_sb);
}

static void cifs_fulldir_info_to_fattr(struct cifs_fattr *fattr,
				       SEARCH_ID_FULL_DIR_INFO *info,
				       struct cifs_sb_info *cifs_sb)
{
	__dir_info_to_fattr(fattr, info);

	/* See MS-FSCC 2.4.18 FileIdFullDirectoryInformation */
	if (fattr->cf_cifsattrs & ATTR_REPARSE)
		fattr->cf_cifstag = le32_to_cpu(info->EaSize);
	cifs_fill_common_info(fattr, cifs_sb);
}

static void
cifs_std_info_to_fattr(struct cifs_fattr *fattr, FIND_FILE_STANDARD_INFO *info,
		       struct cifs_sb_info *cifs_sb)
{
	int offset = cifs_sb_master_tcon(cifs_sb)->ses->server->timeAdj;

	memset(fattr, 0, sizeof(*fattr));
	fattr->cf_atime = cnvrtDosUnixTm(info->LastAccessDate,
					    info->LastAccessTime, offset);
	fattr->cf_ctime = cnvrtDosUnixTm(info->LastWriteDate,
					    info->LastWriteTime, offset);
	fattr->cf_mtime = cnvrtDosUnixTm(info->LastWriteDate,
					    info->LastWriteTime, offset);

	fattr->cf_cifsattrs = le16_to_cpu(info->Attributes);
	fattr->cf_bytes = le32_to_cpu(info->AllocationSize);
	fattr->cf_eof = le32_to_cpu(info->DataSize);

	cifs_fill_common_info(fattr, cifs_sb);
}

/* BB eventually need to add the following helper function to
      resolve NT_STATUS_STOPPED_ON_SYMLINK return code when
      we try to do FindFirst on (NTFS) directory symlinks */
/*
int get_symlink_reparse_path(char *full_path, struct cifs_sb_info *cifs_sb,
			     unsigned int xid)
{
	__u16 fid;
	int len;
	int oplock = 0;
	int rc;
	struct cifs_tcon *ptcon = cifs_sb_tcon(cifs_sb);
	char *tmpbuffer;

	rc = CIFSSMBOpen(xid, ptcon, full_path, FILE_OPEN, GENERIC_READ,
			OPEN_REPARSE_POINT, &fid, &oplock, NULL,
			cifs_sb->local_nls,
			cifs_remap(cifs_sb);
	if (!rc) {
		tmpbuffer = kmalloc(maxpath);
		rc = CIFSSMBQueryReparseLinkInfo(xid, ptcon, full_path,
				tmpbuffer,
				maxpath -1,
				fid,
				cifs_sb->local_nls);
		if (CIFSSMBClose(xid, ptcon, fid)) {
			cifs_dbg(FYI, "Error closing temporary reparsepoint open\n");
		}
	}
}
 */

static int
initiate_cifs_search(const unsigned int xid, struct file *file,
		     char *full_path)
{
	__u16 search_flags;
	int rc = 0;
	struct cifsFileInfo *cifsFile;
	struct cifs_sb_info *cifs_sb = CIFS_FILE_SB(file);
	struct tcon_link *tlink = NULL;
	struct cifs_tcon *tcon;
	struct TCP_Server_Info *server;

	if (file->private_data == NULL) {
		tlink = cifs_sb_tlink(cifs_sb);
		if (IS_ERR(tlink))
			return PTR_ERR(tlink);

		cifsFile = kzalloc(sizeof(struct cifsFileInfo), GFP_KERNEL);
		if (cifsFile == NULL) {
			rc = -ENOMEM;
			goto error_exit;
		}
		spin_lock_init(&cifsFile->file_info_lock);
		file->private_data = cifsFile;
		cifsFile->tlink = cifs_get_tlink(tlink);
		tcon = tlink_tcon(tlink);
	} else {
		cifsFile = file->private_data;
		tcon = tlink_tcon(cifsFile->tlink);
	}

	server = tcon->ses->server;

	if (!server->ops->query_dir_first) {
		rc = -ENOSYS;
		goto error_exit;
	}

	cifsFile->invalidHandle = true;
	cifsFile->srch_inf.endOfSearch = false;

	cifs_dbg(FYI, "Full path: %s start at: %lld\n", full_path, file->f_pos);

ffirst_retry:
	/* test for Unix extensions */
	/* but now check for them on the share/mount not on the SMB session */
	/* if (cap_unix(tcon->ses) { */
	if (tcon->unix_ext)
		cifsFile->srch_inf.info_level = SMB_FIND_FILE_UNIX;
	else if (tcon->posix_extensions)
		cifsFile->srch_inf.info_level = SMB_FIND_FILE_POSIX_INFO;
	else if ((tcon->ses->capabilities &
		  tcon->ses->server->vals->cap_nt_find) == 0) {
		cifsFile->srch_inf.info_level = SMB_FIND_FILE_INFO_STANDARD;
	} else if (cifs_sb->mnt_cifs_flags & CIFS_MOUNT_SERVER_INUM) {
		cifsFile->srch_inf.info_level = SMB_FIND_FILE_ID_FULL_DIR_INFO;
	} else /* not srvinos - BB fixme add check for backlevel? */ {
		cifsFile->srch_inf.info_level = SMB_FIND_FILE_DIRECTORY_INFO;
	}

	search_flags = CIFS_SEARCH_CLOSE_AT_END | CIFS_SEARCH_RETURN_RESUME;
	if (backup_cred(cifs_sb))
		search_flags |= CIFS_SEARCH_BACKUP_SEARCH;

	rc = server->ops->query_dir_first(xid, tcon, full_path, cifs_sb,
					  &cifsFile->fid, search_flags,
					  &cifsFile->srch_inf);

	if (rc == 0)
		cifsFile->invalidHandle = false;
	/* BB add following call to handle readdir on new NTFS symlink errors
	else if STATUS_STOPPED_ON_SYMLINK
		call get_symlink_reparse_path and retry with new path */
	else if ((rc == -EOPNOTSUPP) &&
		(cifs_sb->mnt_cifs_flags & CIFS_MOUNT_SERVER_INUM)) {
		cifs_sb->mnt_cifs_flags &= ~CIFS_MOUNT_SERVER_INUM;
		goto ffirst_retry;
	}
error_exit:
	cifs_put_tlink(tlink);
	return rc;
}

/* return length of unicode string in bytes */
static int cifs_unicode_bytelen(const char *str)
{
	int len;
	const __le16 *ustr = (const __le16 *)str;

	for (len = 0; len <= PATH_MAX; len++) {
		if (ustr[len] == 0)
			return len << 1;
	}
	cifs_dbg(FYI, "Unicode string longer than PATH_MAX found\n");
	return len << 1;
}

static char *nxt_dir_entry(char *old_entry, char *end_of_smb, int level)
{
	char *new_entry;
	FILE_DIRECTORY_INFO *pDirInfo = (FILE_DIRECTORY_INFO *)old_entry;

	if (level == SMB_FIND_FILE_INFO_STANDARD) {
		FIND_FILE_STANDARD_INFO *pfData;
		pfData = (FIND_FILE_STANDARD_INFO *)pDirInfo;

		new_entry = old_entry + sizeof(FIND_FILE_STANDARD_INFO) +
				pfData->FileNameLength;
	} else {
		u32 next_offset = le32_to_cpu(pDirInfo->NextEntryOffset);

		if (old_entry + next_offset < old_entry) {
			cifs_dbg(VFS, "Invalid offset %u\n", next_offset);
			return NULL;
		}
		new_entry = old_entry + next_offset;
	}
	cifs_dbg(FYI, "new entry %p old entry %p\n", new_entry, old_entry);
	/* validate that new_entry is not past end of SMB */
	if (new_entry >= end_of_smb) {
		cifs_dbg(VFS, "search entry %p began after end of SMB %p old entry %p\n",
			 new_entry, end_of_smb, old_entry);
		return NULL;
	} else if (((level == SMB_FIND_FILE_INFO_STANDARD) &&
		    (new_entry + sizeof(FIND_FILE_STANDARD_INFO) > end_of_smb))
		  || ((level != SMB_FIND_FILE_INFO_STANDARD) &&
		   (new_entry + sizeof(FILE_DIRECTORY_INFO) > end_of_smb)))  {
		cifs_dbg(VFS, "search entry %p extends after end of SMB %p\n",
			 new_entry, end_of_smb);
		return NULL;
	} else
		return new_entry;

}

struct cifs_dirent {
	const char	*name;
	size_t		namelen;
	u32		resume_key;
	u64		ino;
};

static void cifs_fill_dirent_posix(struct cifs_dirent *de,
				   const struct smb2_posix_info *info)
{
	struct smb2_posix_info_parsed parsed;

	/* payload should have already been checked at this point */
	if (posix_info_parse(info, NULL, &parsed) < 0) {
		cifs_dbg(VFS, "Invalid POSIX info payload\n");
		return;
	}

	de->name = parsed.name;
	de->namelen = parsed.name_len;
	de->resume_key = info->Ignored;
	de->ino = le64_to_cpu(info->Inode);
}

static void cifs_fill_dirent_unix(struct cifs_dirent *de,
		const FILE_UNIX_INFO *info, bool is_unicode)
{
	de->name = &info->FileName[0];
	if (is_unicode)
		de->namelen = cifs_unicode_bytelen(de->name);
	else
		de->namelen = strnlen(de->name, PATH_MAX);
	de->resume_key = info->ResumeKey;
	de->ino = le64_to_cpu(info->basic.UniqueId);
}

static void cifs_fill_dirent_dir(struct cifs_dirent *de,
		const FILE_DIRECTORY_INFO *info)
{
	de->name = &info->FileName[0];
	de->namelen = le32_to_cpu(info->FileNameLength);
	de->resume_key = info->FileIndex;
}

static void cifs_fill_dirent_full(struct cifs_dirent *de,
		const FILE_FULL_DIRECTORY_INFO *info)
{
	de->name = &info->FileName[0];
	de->namelen = le32_to_cpu(info->FileNameLength);
	de->resume_key = info->FileIndex;
}

static void cifs_fill_dirent_search(struct cifs_dirent *de,
		const SEARCH_ID_FULL_DIR_INFO *info)
{
	de->name = &info->FileName[0];
	de->namelen = le32_to_cpu(info->FileNameLength);
	de->resume_key = info->FileIndex;
	de->ino = le64_to_cpu(info->UniqueId);
}

static void cifs_fill_dirent_both(struct cifs_dirent *de,
		const FILE_BOTH_DIRECTORY_INFO *info)
{
	de->name = &info->FileName[0];
	de->namelen = le32_to_cpu(info->FileNameLength);
	de->resume_key = info->FileIndex;
}

static void cifs_fill_dirent_std(struct cifs_dirent *de,
		const FIND_FILE_STANDARD_INFO *info)
{
	de->name = &info->FileName[0];
	/* one byte length, no endianess conversion */
	de->namelen = info->FileNameLength;
	de->resume_key = info->ResumeKey;
}

static int cifs_fill_dirent(struct cifs_dirent *de, const void *info,
		u16 level, bool is_unicode)
{
	memset(de, 0, sizeof(*de));

	switch (level) {
	case SMB_FIND_FILE_POSIX_INFO:
		cifs_fill_dirent_posix(de, info);
		break;
	case SMB_FIND_FILE_UNIX:
		cifs_fill_dirent_unix(de, info, is_unicode);
		break;
	case SMB_FIND_FILE_DIRECTORY_INFO:
		cifs_fill_dirent_dir(de, info);
		break;
	case SMB_FIND_FILE_FULL_DIRECTORY_INFO:
		cifs_fill_dirent_full(de, info);
		break;
	case SMB_FIND_FILE_ID_FULL_DIR_INFO:
		cifs_fill_dirent_search(de, info);
		break;
	case SMB_FIND_FILE_BOTH_DIRECTORY_INFO:
		cifs_fill_dirent_both(de, info);
		break;
	case SMB_FIND_FILE_INFO_STANDARD:
		cifs_fill_dirent_std(de, info);
		break;
	default:
		cifs_dbg(FYI, "Unknown findfirst level %d\n", level);
		return -EINVAL;
	}

	return 0;
}

#define UNICODE_DOT cpu_to_le16(0x2e)

/* return 0 if no match and 1 for . (current directory) and 2 for .. (parent) */
static int cifs_entry_is_dot(struct cifs_dirent *de, bool is_unicode)
{
	int rc = 0;

	if (!de->name)
		return 0;

	if (is_unicode) {
		__le16 *ufilename = (__le16 *)de->name;
		if (de->namelen == 2) {
			/* check for . */
			if (ufilename[0] == UNICODE_DOT)
				rc = 1;
		} else if (de->namelen == 4) {
			/* check for .. */
			if (ufilename[0] == UNICODE_DOT &&
			    ufilename[1] == UNICODE_DOT)
				rc = 2;
		}
	} else /* ASCII */ {
		if (de->namelen == 1) {
			if (de->name[0] == '.')
				rc = 1;
		} else if (de->namelen == 2) {
			if (de->name[0] == '.' && de->name[1] == '.')
				rc = 2;
		}
	}

	return rc;
}

/* Check if directory that we are searching has changed so we can decide
   whether we can use the cached search results from the previous search */
static int is_dir_changed(struct file *file)
{
	struct inode *inode = file_inode(file);
	struct cifsInodeInfo *cifsInfo = CIFS_I(inode);

	if (cifsInfo->time == 0)
		return 1; /* directory was changed, perhaps due to unlink */
	else
		return 0;

}

static int cifs_save_resume_key(const char *current_entry,
	struct cifsFileInfo *file_info)
{
	struct cifs_dirent de;
	int rc;

	rc = cifs_fill_dirent(&de, current_entry, file_info->srch_inf.info_level,
			      file_info->srch_inf.unicode);
	if (!rc) {
		file_info->srch_inf.presume_name = de.name;
		file_info->srch_inf.resume_name_len = de.namelen;
		file_info->srch_inf.resume_key = de.resume_key;
	}
	return rc;
}

/*
 * Find the corresponding entry in the search. Note that the SMB server returns
 * search entries for . and .. which complicates logic here if we choose to
 * parse for them and we do not assume that they are located in the findfirst
 * return buffer. We start counting in the buffer with entry 2 and increment for
 * every entry (do not increment for . or .. entry).
 */
static int
find_cifs_entry(const unsigned int xid, struct cifs_tcon *tcon, loff_t pos,
		struct file *file, char *full_path,
		char **current_entry, int *num_to_ret)
{
	__u16 search_flags;
	int rc = 0;
	int pos_in_buf = 0;
	loff_t first_entry_in_buffer;
	loff_t index_to_find = pos;
	struct cifsFileInfo *cfile = file->private_data;
	struct cifs_sb_info *cifs_sb = CIFS_FILE_SB(file);
	struct TCP_Server_Info *server = tcon->ses->server;
	/* check if index in the buffer */

	if (!server->ops->query_dir_first || !server->ops->query_dir_next)
		return -ENOSYS;

	if ((cfile == NULL) || (current_entry == NULL) || (num_to_ret == NULL))
		return -ENOENT;

	*current_entry = NULL;
	first_entry_in_buffer = cfile->srch_inf.index_of_last_entry -
					cfile->srch_inf.entries_in_buffer;

	/*
	 * If first entry in buf is zero then is first buffer
	 * in search response data which means it is likely . and ..
	 * will be in this buffer, although some servers do not return
	 * . and .. for the root of a drive and for those we need
	 * to start two entries earlier.
	 */

	dump_cifs_file_struct(file, "In fce ");
	if (((index_to_find < cfile->srch_inf.index_of_last_entry) &&
	     is_dir_changed(file)) || (index_to_find < first_entry_in_buffer)) {
		/* close and restart search */
		cifs_dbg(FYI, "search backing up - close and restart search\n");
		spin_lock(&cfile->file_info_lock);
		if (server->ops->dir_needs_close(cfile)) {
			cfile->invalidHandle = true;
			spin_unlock(&cfile->file_info_lock);
			if (server->ops->close_dir)
				server->ops->close_dir(xid, tcon, &cfile->fid);
		} else
			spin_unlock(&cfile->file_info_lock);
		if (cfile->srch_inf.ntwrk_buf_start) {
			cifs_dbg(FYI, "freeing SMB ff cache buf on search rewind\n");
			if (cfile->srch_inf.smallBuf)
				cifs_small_buf_release(cfile->srch_inf.
						ntwrk_buf_start);
			else
				cifs_buf_release(cfile->srch_inf.
						ntwrk_buf_start);
			cfile->srch_inf.ntwrk_buf_start = NULL;
		}
		rc = initiate_cifs_search(xid, file, full_path);
		if (rc) {
			cifs_dbg(FYI, "error %d reinitiating a search on rewind\n",
				 rc);
			return rc;
		}
		/* FindFirst/Next set last_entry to NULL on malformed reply */
		if (cfile->srch_inf.last_entry)
			cifs_save_resume_key(cfile->srch_inf.last_entry, cfile);
	}

	search_flags = CIFS_SEARCH_CLOSE_AT_END | CIFS_SEARCH_RETURN_RESUME;
	if (backup_cred(cifs_sb))
		search_flags |= CIFS_SEARCH_BACKUP_SEARCH;

	while ((index_to_find >= cfile->srch_inf.index_of_last_entry) &&
	       (rc == 0) && !cfile->srch_inf.endOfSearch) {
		cifs_dbg(FYI, "calling findnext2\n");
		rc = server->ops->query_dir_next(xid, tcon, &cfile->fid,
						 search_flags,
						 &cfile->srch_inf);
		/* FindFirst/Next set last_entry to NULL on malformed reply */
		if (cfile->srch_inf.last_entry)
			cifs_save_resume_key(cfile->srch_inf.last_entry, cfile);
		if (rc)
			return -ENOENT;
	}
	if (index_to_find < cfile->srch_inf.index_of_last_entry) {
		/* we found the buffer that contains the entry */
		/* scan and find it */
		int i;
		char *cur_ent;
		char *end_of_smb;

		if (cfile->srch_inf.ntwrk_buf_start == NULL) {
			cifs_dbg(VFS, "ntwrk_buf_start is NULL during readdir\n");
			return -EIO;
		}

		end_of_smb = cfile->srch_inf.ntwrk_buf_start +
			server->ops->calc_smb_size(
					cfile->srch_inf.ntwrk_buf_start,
					server);

		cur_ent = cfile->srch_inf.srch_entries_start;
		first_entry_in_buffer = cfile->srch_inf.index_of_last_entry
					- cfile->srch_inf.entries_in_buffer;
		pos_in_buf = index_to_find - first_entry_in_buffer;
		cifs_dbg(FYI, "found entry - pos_in_buf %d\n", pos_in_buf);

		for (i = 0; (i < (pos_in_buf)) && (cur_ent != NULL); i++) {
			/* go entry by entry figuring out which is first */
			cur_ent = nxt_dir_entry(cur_ent, end_of_smb,
						cfile->srch_inf.info_level);
		}
		if ((cur_ent == NULL) && (i < pos_in_buf)) {
			/* BB fixme - check if we should flag this error */
			cifs_dbg(VFS, "reached end of buf searching for pos in buf %d index to find %lld rc %d\n",
				 pos_in_buf, index_to_find, rc);
		}
		rc = 0;
		*current_entry = cur_ent;
	} else {
		cifs_dbg(FYI, "index not in buffer - could not findnext into it\n");
		return 0;
	}

	if (pos_in_buf >= cfile->srch_inf.entries_in_buffer) {
		cifs_dbg(FYI, "can not return entries pos_in_buf beyond last\n");
		*num_to_ret = 0;
	} else
		*num_to_ret = cfile->srch_inf.entries_in_buffer - pos_in_buf;

	return rc;
}

static int cifs_filldir(char *find_entry, struct file *file,
		struct dir_context *ctx,
		char *scratch_buf, unsigned int max_len)
{
	struct cifsFileInfo *file_info = file->private_data;
	struct super_block *sb = file_inode(file)->i_sb;
	struct cifs_sb_info *cifs_sb = CIFS_SB(sb);
	struct cifs_dirent de = { NULL, };
	struct cifs_fattr fattr;
	struct qstr name;
	int rc = 0;
	ino_t ino;

	rc = cifs_fill_dirent(&de, find_entry, file_info->srch_inf.info_level,
			      file_info->srch_inf.unicode);
	if (rc)
		return rc;

	if (de.namelen > max_len) {
		cifs_dbg(VFS, "bad search response length %zd past smb end\n",
			 de.namelen);
		return -EINVAL;
	}

	/* skip . and .. since we added them first */
	if (cifs_entry_is_dot(&de, file_info->srch_inf.unicode))
		return 0;

	if (file_info->srch_inf.unicode) {
		struct nls_table *nlt = cifs_sb->local_nls;
		int map_type;

		map_type = cifs_remap(cifs_sb);
		name.name = scratch_buf;
		name.len =
			cifs_from_utf16((char *)name.name, (__le16 *)de.name,
					UNICODE_NAME_MAX,
					min_t(size_t, de.namelen,
					      (size_t)max_len), nlt, map_type);
		name.len -= nls_nullsize(nlt);
	} else {
		name.name = de.name;
		name.len = de.namelen;
	}

	switch (file_info->srch_inf.info_level) {
	case SMB_FIND_FILE_POSIX_INFO:
		cifs_posix_to_fattr(&fattr,
				    (struct smb2_posix_info *)find_entry,
				    cifs_sb);
		break;
	case SMB_FIND_FILE_UNIX:
		cifs_unix_basic_to_fattr(&fattr,
					 &((FILE_UNIX_INFO *)find_entry)->basic,
					 cifs_sb);
		break;
	case SMB_FIND_FILE_INFO_STANDARD:
		cifs_std_info_to_fattr(&fattr,
				       (FIND_FILE_STANDARD_INFO *)find_entry,
				       cifs_sb);
		break;
	case SMB_FIND_FILE_ID_FULL_DIR_INFO:
		cifs_fulldir_info_to_fattr(&fattr,
					   (SEARCH_ID_FULL_DIR_INFO *)find_entry,
					   cifs_sb);
		break;
	default:
		cifs_dir_info_to_fattr(&fattr,
				       (FILE_DIRECTORY_INFO *)find_entry,
				       cifs_sb);
		break;
	}

	if (de.ino && (cifs_sb->mnt_cifs_flags & CIFS_MOUNT_SERVER_INUM)) {
		fattr.cf_uniqueid = de.ino;
	} else {
		fattr.cf_uniqueid = iunique(sb, ROOT_I);
		cifs_autodisable_serverino(cifs_sb);
	}

	if ((cifs_sb->mnt_cifs_flags & CIFS_MOUNT_MF_SYMLINKS) &&
	    couldbe_mf_symlink(&fattr))
		/*
		 * trying to get the type and mode can be slow,
		 * so just call those regular files for now, and mark
		 * for reval
		 */
		fattr.cf_flags |= CIFS_FATTR_NEED_REVAL;

	cifs_prime_dcache(file_dentry(file), &name, &fattr);

	ino = cifs_uniqueid_to_ino_t(fattr.cf_uniqueid);
	return !dir_emit(ctx, name.name, name.len, ino, fattr.cf_dtype);
}


int cifs_readdir(struct file *file, struct dir_context *ctx)
{
	int rc = 0;
	unsigned int xid;
	int i;
	struct cifs_tcon *tcon;
	struct cifsFileInfo *cifsFile = NULL;
	char *current_entry;
	int num_to_fill = 0;
	char *tmp_buf = NULL;
	char *end_of_smb;
	unsigned int max_len;
	char *full_path = NULL;

	xid = get_xid();

	full_path = build_path_from_dentry(file_dentry(file));
	if (full_path == NULL) {
		rc = -ENOMEM;
		goto rddir2_exit;
	}

	/*
	 * Ensure FindFirst doesn't fail before doing filldir() for '.' and
	 * '..'. Otherwise we won't be able to notify VFS in case of failure.
	 */
	if (file->private_data == NULL) {
		rc = initiate_cifs_search(xid, file, full_path);
		cifs_dbg(FYI, "initiate cifs search rc %d\n", rc);
		if (rc)
			goto rddir2_exit;
	}

	if (!dir_emit_dots(file, ctx))
		goto rddir2_exit;

	/* 1) If search is active,
		is in current search buffer?
		if it before then restart search
		if after then keep searching till find it */

	cifsFile = file->private_data;
	if (cifsFile->srch_inf.endOfSearch) {
		if (cifsFile->srch_inf.emptyDir) {
			cifs_dbg(FYI, "End of search, empty dir\n");
			rc = 0;
			goto rddir2_exit;
		}
	} /* else {
		cifsFile->invalidHandle = true;
		tcon->ses->server->close(xid, tcon, &cifsFile->fid);
	} */

	tcon = tlink_tcon(cifsFile->tlink);
	rc = find_cifs_entry(xid, tcon, ctx->pos, file, full_path,
			     &current_entry, &num_to_fill);
	if (rc) {
		cifs_dbg(FYI, "fce error %d\n", rc);
		goto rddir2_exit;
	} else if (current_entry != NULL) {
		cifs_dbg(FYI, "entry %lld found\n", ctx->pos);
	} else {
		cifs_dbg(FYI, "Could not find entry\n");
		goto rddir2_exit;
	}
	cifs_dbg(FYI, "loop through %d times filling dir for net buf %p\n",
		 num_to_fill, cifsFile->srch_inf.ntwrk_buf_start);
	max_len = tcon->ses->server->ops->calc_smb_size(
			cifsFile->srch_inf.ntwrk_buf_start,
			tcon->ses->server);
	end_of_smb = cifsFile->srch_inf.ntwrk_buf_start + max_len;

	tmp_buf = kmalloc(UNICODE_NAME_MAX, GFP_KERNEL);
	if (tmp_buf == NULL) {
		rc = -ENOMEM;
		goto rddir2_exit;
	}

	for (i = 0; i < num_to_fill; i++) {
		if (current_entry == NULL) {
			/* evaluate whether this case is an error */
			cifs_dbg(VFS, "past SMB end,  num to fill %d i %d\n",
				 num_to_fill, i);
			break;
		}
		/*
		 * if buggy server returns . and .. late do we want to
		 * check for that here?
		 */
		*tmp_buf = 0;
		rc = cifs_filldir(current_entry, file, ctx,
				  tmp_buf, max_len);
		if (rc) {
			if (rc > 0)
				rc = 0;
			break;
		}

		ctx->pos++;
		if (ctx->pos ==
			cifsFile->srch_inf.index_of_last_entry) {
			cifs_dbg(FYI, "last entry in buf at pos %lld %s\n",
				 ctx->pos, tmp_buf);
			cifs_save_resume_key(current_entry, cifsFile);
			break;
		} else
			current_entry =
				nxt_dir_entry(current_entry, end_of_smb,
					cifsFile->srch_inf.info_level);
	}
	kfree(tmp_buf);

rddir2_exit:
	kfree(full_path);
	free_xid(xid);
	return rc;
}<|MERGE_RESOLUTION|>--- conflicted
+++ resolved
@@ -181,24 +181,6 @@
 		fattr->cf_mode = S_IFDIR | cifs_sb->ctx->dir_mode;
 		fattr->cf_dtype = DT_DIR;
 	} else if (fattr->cf_cifstag == IO_REPARSE_TAG_LX_SYMLINK) {
-<<<<<<< HEAD
-		fattr->cf_mode |= S_IFLNK | cifs_sb->mnt_file_mode;
-		fattr->cf_dtype = DT_LNK;
-	} else if (fattr->cf_cifstag == IO_REPARSE_TAG_LX_FIFO) {
-		fattr->cf_mode |= S_IFIFO | cifs_sb->mnt_file_mode;
-		fattr->cf_dtype = DT_FIFO;
-	} else if (fattr->cf_cifstag == IO_REPARSE_TAG_AF_UNIX) {
-		fattr->cf_mode |= S_IFSOCK | cifs_sb->mnt_file_mode;
-		fattr->cf_dtype = DT_SOCK;
-	} else if (fattr->cf_cifstag == IO_REPARSE_TAG_LX_CHR) {
-		fattr->cf_mode |= S_IFCHR | cifs_sb->mnt_file_mode;
-		fattr->cf_dtype = DT_CHR;
-	} else if (fattr->cf_cifstag == IO_REPARSE_TAG_LX_BLK) {
-		fattr->cf_mode |= S_IFBLK | cifs_sb->mnt_file_mode;
-		fattr->cf_dtype = DT_BLK;
-	} else { /* TODO: should we mark some other reparse points (like DFSR) as directories? */
-		fattr->cf_mode = S_IFREG | cifs_sb->mnt_file_mode;
-=======
 		fattr->cf_mode |= S_IFLNK | cifs_sb->ctx->file_mode;
 		fattr->cf_dtype = DT_LNK;
 	} else if (fattr->cf_cifstag == IO_REPARSE_TAG_LX_FIFO) {
@@ -215,7 +197,6 @@
 		fattr->cf_dtype = DT_BLK;
 	} else { /* TODO: should we mark some other reparse points (like DFSR) as directories? */
 		fattr->cf_mode = S_IFREG | cifs_sb->ctx->file_mode;
->>>>>>> f642729d
 		fattr->cf_dtype = DT_REG;
 	}
 
