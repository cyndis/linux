--- conflicted
+++ resolved
@@ -424,11 +424,7 @@
 	__le16	TransformCount;
 	__u16	Reserved1;
 	__u32	Reserved2;
-<<<<<<< HEAD
-	__le16	RDMATransformIds[1];
-=======
 	__le16	RDMATransformIds[];
->>>>>>> f642729d
 } __packed;
 
 /* Signing algorithms */
