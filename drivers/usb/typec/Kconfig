# SPDX-License-Identifier: GPL-2.0

menuconfig TYPEC
	tristate "USB Type-C Support"
	help
	  USB Type-C Specification defines a cable and connector for USB where
	  only one type of plug is supported on both ends, i.e. there will not
	  be Type-A plug on one end of the cable and Type-B plug on the other.
	  Determination of the host-to-device relationship happens through a
	  specific Configuration Channel (CC) which goes through the USB Type-C
	  cable. The Configuration Channel may also be used to detect optional
	  Accessory Modes - Analog Audio and Debug - and if USB Power Delivery
	  is supported, the Alternate Modes, where the connector is used for
	  something else then USB communication.

	  USB Power Delivery Specification defines a protocol that can be used
	  to negotiate the voltage and current levels with the connected
	  partners. USB Power Delivery allows higher voltages then the normal
	  5V, up to 20V, and current up to 5A over the cable. The USB Power
	  Delivery protocol is also used to negotiate the optional Alternate
	  Modes when they are supported. USB Power Delivery does not depend on
	  USB Type-C connector, however it is mostly used together with USB
	  Type-C connectors.

	  USB Type-C and USB Power Delivery Specifications define a set of state
	  machines that need to be implemented in either software or firmware.
	  Simple USB Type-C PHYs, for example USB Type-C Port Controller
	  Interface Specification compliant "Port Controllers" need the state
	  machines to be handled in the OS, but stand-alone USB Type-C and Power
	  Delivery controllers handle the state machines inside their firmware.
	  The USB Type-C and Power Delivery controllers usually function
	  autonomously, and do not necessarily require drivers.

	  Enable this configurations option if you have USB Type-C connectors on
	  your system and 1) you know your USB Type-C hardware requires OS
	  control (a driver) to function, or 2) if you need to be able to read
	  the status of the USB Type-C ports in your system, or 3) if you need
	  to be able to swap the power role (decide are you supplying or
	  consuming power over the cable) or data role (host or device) when
	  both roles are supported.

	  For more information, see the kernel documentation for USB Type-C
	  Connector Class API (Documentation/driver-api/usb/typec.rst)
	  <https://www.kernel.org/doc/html/latest/driver-api/usb/typec.html>
	  and ABI (Documentation/ABI/testing/sysfs-class-typec).

if TYPEC

source "drivers/usb/typec/tcpm/Kconfig"

source "drivers/usb/typec/ucsi/Kconfig"

config TYPEC_HD3SS3220
	tristate "TI HD3SS3220 Type-C DRP Port controller driver"
	depends on I2C
	depends on USB_ROLE_SWITCH
	help
	  Say Y or M here if your system has TI HD3SS3220 Type-C DRP Port
	  controller driver.

	  If you choose to build this driver as a dynamically linked module, the
	  module will be called hd3ss3220.ko.

config TYPEC_TPS6598X
	tristate "TI TPS6598x USB Power Delivery controller driver"
	depends on I2C
	select POWER_SUPPLY
	select REGMAP_I2C
	select USB_ROLE_SWITCH
	help
	  Say Y or M here if your system has TI TPS65982 or TPS65983 USB Power
	  Delivery controller.

	  If you choose to build this driver as a dynamically linked module, the
	  module will be called tps6598x.ko.

config TYPEC_STUSB160X
	tristate "STMicroelectronics STUSB160x Type-C controller driver"
	depends on I2C
	depends on REGMAP_I2C
	depends on USB_ROLE_SWITCH || !USB_ROLE_SWITCH
	help
	  Say Y or M here if your system has STMicroelectronics STUSB160x
	  Type-C port controller.

	  If you choose to build this driver as a dynamically linked module, the
	  module will be called stusb160x.ko.

config TYPEC_QCOM_PMIC
	tristate "Qualcomm PMIC USB Type-C driver"
	depends on ARCH_QCOM || COMPILE_TEST
<<<<<<< HEAD
=======
	depends on USB_ROLE_SWITCH || !USB_ROLE_SWITCH
>>>>>>> f642729d
	help
	  Driver for supporting role switch over the Qualcomm PMIC.  This will
	  handle the USB Type-C role and orientation detection reported by the
	  QCOM PMIC if the PMIC has the capability to handle USB Type-C
	  detection.

	  It will also enable the VBUS output to connected devices when a
	  DFP connection is made.

source "drivers/usb/typec/mux/Kconfig"

source "drivers/usb/typec/altmodes/Kconfig"

endif # TYPEC<|MERGE_RESOLUTION|>--- conflicted
+++ resolved
@@ -89,10 +89,7 @@
 config TYPEC_QCOM_PMIC
 	tristate "Qualcomm PMIC USB Type-C driver"
 	depends on ARCH_QCOM || COMPILE_TEST
-<<<<<<< HEAD
-=======
 	depends on USB_ROLE_SWITCH || !USB_ROLE_SWITCH
->>>>>>> f642729d
 	help
 	  Driver for supporting role switch over the Qualcomm PMIC.  This will
 	  handle the USB Type-C role and orientation detection reported by the
