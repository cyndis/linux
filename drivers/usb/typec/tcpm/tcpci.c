// SPDX-License-Identifier: GPL-2.0+
/*
 * Copyright 2015-2017 Google, Inc
 *
 * USB Type-C Port Controller Interface.
 */

#include <linux/delay.h>
#include <linux/kernel.h>
#include <linux/module.h>
#include <linux/i2c.h>
#include <linux/interrupt.h>
#include <linux/property.h>
#include <linux/regmap.h>
#include <linux/usb/pd.h>
#include <linux/usb/tcpm.h>
#include <linux/usb/typec.h>

#include "tcpci.h"

#define	PD_RETRY_COUNT_DEFAULT			3
#define	PD_RETRY_COUNT_3_0_OR_HIGHER		2
#define	AUTO_DISCHARGE_DEFAULT_THRESHOLD_MV	3500
#define	AUTO_DISCHARGE_PD_HEADROOM_MV		850
#define	AUTO_DISCHARGE_PPS_HEADROOM_MV		1250

struct tcpci {
	struct device *dev;

	struct tcpm_port *port;

	struct regmap *regmap;

	bool controls_vbus;

	struct tcpc_dev tcpc;
	struct tcpci_data *data;
};

struct tcpci_chip {
	struct tcpci *tcpci;
	struct tcpci_data data;
};

struct tcpm_port *tcpci_get_tcpm_port(struct tcpci *tcpci)
{
	return tcpci->port;
}
EXPORT_SYMBOL_GPL(tcpci_get_tcpm_port);

static inline struct tcpci *tcpc_to_tcpci(struct tcpc_dev *tcpc)
{
	return container_of(tcpc, struct tcpci, tcpc);
}

static int tcpci_read16(struct tcpci *tcpci, unsigned int reg, u16 *val)
{
	return regmap_raw_read(tcpci->regmap, reg, val, sizeof(u16));
}

static int tcpci_write16(struct tcpci *tcpci, unsigned int reg, u16 val)
{
	return regmap_raw_write(tcpci->regmap, reg, &val, sizeof(u16));
}

static int tcpci_set_cc(struct tcpc_dev *tcpc, enum typec_cc_status cc)
{
	struct tcpci *tcpci = tcpc_to_tcpci(tcpc);
	unsigned int reg;
	int ret;

	switch (cc) {
	case TYPEC_CC_RA:
		reg = (TCPC_ROLE_CTRL_CC_RA << TCPC_ROLE_CTRL_CC1_SHIFT) |
			(TCPC_ROLE_CTRL_CC_RA << TCPC_ROLE_CTRL_CC2_SHIFT);
		break;
	case TYPEC_CC_RD:
		reg = (TCPC_ROLE_CTRL_CC_RD << TCPC_ROLE_CTRL_CC1_SHIFT) |
			(TCPC_ROLE_CTRL_CC_RD << TCPC_ROLE_CTRL_CC2_SHIFT);
		break;
	case TYPEC_CC_RP_DEF:
		reg = (TCPC_ROLE_CTRL_CC_RP << TCPC_ROLE_CTRL_CC1_SHIFT) |
			(TCPC_ROLE_CTRL_CC_RP << TCPC_ROLE_CTRL_CC2_SHIFT) |
			(TCPC_ROLE_CTRL_RP_VAL_DEF <<
			 TCPC_ROLE_CTRL_RP_VAL_SHIFT);
		break;
	case TYPEC_CC_RP_1_5:
		reg = (TCPC_ROLE_CTRL_CC_RP << TCPC_ROLE_CTRL_CC1_SHIFT) |
			(TCPC_ROLE_CTRL_CC_RP << TCPC_ROLE_CTRL_CC2_SHIFT) |
			(TCPC_ROLE_CTRL_RP_VAL_1_5 <<
			 TCPC_ROLE_CTRL_RP_VAL_SHIFT);
		break;
	case TYPEC_CC_RP_3_0:
		reg = (TCPC_ROLE_CTRL_CC_RP << TCPC_ROLE_CTRL_CC1_SHIFT) |
			(TCPC_ROLE_CTRL_CC_RP << TCPC_ROLE_CTRL_CC2_SHIFT) |
			(TCPC_ROLE_CTRL_RP_VAL_3_0 <<
			 TCPC_ROLE_CTRL_RP_VAL_SHIFT);
		break;
	case TYPEC_CC_OPEN:
	default:
		reg = (TCPC_ROLE_CTRL_CC_OPEN << TCPC_ROLE_CTRL_CC1_SHIFT) |
			(TCPC_ROLE_CTRL_CC_OPEN << TCPC_ROLE_CTRL_CC2_SHIFT);
		break;
	}

	ret = regmap_write(tcpci->regmap, TCPC_ROLE_CTRL, reg);
	if (ret < 0)
		return ret;

	return 0;
}

static int tcpci_start_toggling(struct tcpc_dev *tcpc,
				enum typec_port_type port_type,
				enum typec_cc_status cc)
{
	int ret;
	struct tcpci *tcpci = tcpc_to_tcpci(tcpc);
	unsigned int reg = TCPC_ROLE_CTRL_DRP;

	if (port_type != TYPEC_PORT_DRP)
		return -EOPNOTSUPP;

	/* Handle vendor drp toggling */
	if (tcpci->data->start_drp_toggling) {
		ret = tcpci->data->start_drp_toggling(tcpci, tcpci->data, cc);
		if (ret < 0)
			return ret;
	}

	switch (cc) {
	default:
	case TYPEC_CC_RP_DEF:
		reg |= (TCPC_ROLE_CTRL_RP_VAL_DEF <<
			TCPC_ROLE_CTRL_RP_VAL_SHIFT);
		break;
	case TYPEC_CC_RP_1_5:
		reg |= (TCPC_ROLE_CTRL_RP_VAL_1_5 <<
			TCPC_ROLE_CTRL_RP_VAL_SHIFT);
		break;
	case TYPEC_CC_RP_3_0:
		reg |= (TCPC_ROLE_CTRL_RP_VAL_3_0 <<
			TCPC_ROLE_CTRL_RP_VAL_SHIFT);
		break;
	}

	if (cc == TYPEC_CC_RD)
		reg |= (TCPC_ROLE_CTRL_CC_RD << TCPC_ROLE_CTRL_CC1_SHIFT) |
			   (TCPC_ROLE_CTRL_CC_RD << TCPC_ROLE_CTRL_CC2_SHIFT);
	else
		reg |= (TCPC_ROLE_CTRL_CC_RP << TCPC_ROLE_CTRL_CC1_SHIFT) |
			   (TCPC_ROLE_CTRL_CC_RP << TCPC_ROLE_CTRL_CC2_SHIFT);
	ret = regmap_write(tcpci->regmap, TCPC_ROLE_CTRL, reg);
	if (ret < 0)
		return ret;
	return regmap_write(tcpci->regmap, TCPC_COMMAND,
			    TCPC_CMD_LOOK4CONNECTION);
}

static enum typec_cc_status tcpci_to_typec_cc(unsigned int cc, bool sink)
{
	switch (cc) {
	case 0x1:
		return sink ? TYPEC_CC_RP_DEF : TYPEC_CC_RA;
	case 0x2:
		return sink ? TYPEC_CC_RP_1_5 : TYPEC_CC_RD;
	case 0x3:
		if (sink)
			return TYPEC_CC_RP_3_0;
		fallthrough;
	case 0x0:
	default:
		return TYPEC_CC_OPEN;
	}
}

static int tcpci_get_cc(struct tcpc_dev *tcpc,
			enum typec_cc_status *cc1, enum typec_cc_status *cc2)
{
	struct tcpci *tcpci = tcpc_to_tcpci(tcpc);
	unsigned int reg;
	int ret;

	ret = regmap_read(tcpci->regmap, TCPC_CC_STATUS, &reg);
	if (ret < 0)
		return ret;

	*cc1 = tcpci_to_typec_cc((reg >> TCPC_CC_STATUS_CC1_SHIFT) &
				 TCPC_CC_STATUS_CC1_MASK,
				 reg & TCPC_CC_STATUS_TERM);
	*cc2 = tcpci_to_typec_cc((reg >> TCPC_CC_STATUS_CC2_SHIFT) &
				 TCPC_CC_STATUS_CC2_MASK,
				 reg & TCPC_CC_STATUS_TERM);

	return 0;
}

static int tcpci_set_polarity(struct tcpc_dev *tcpc,
			      enum typec_cc_polarity polarity)
{
	struct tcpci *tcpci = tcpc_to_tcpci(tcpc);
	unsigned int reg;
	int ret;
	enum typec_cc_status cc1, cc2;

	/* Obtain Rp setting from role control */
	ret = regmap_read(tcpci->regmap, TCPC_ROLE_CTRL, &reg);
	if (ret < 0)
		return ret;

	ret = tcpci_get_cc(tcpc, &cc1, &cc2);
	if (ret < 0)
		return ret;

	/*
	 * When port has drp toggling enabled, ROLE_CONTROL would only have the initial
	 * terminations for the toggling and does not indicate the final cc
	 * terminations when ConnectionResult is 0 i.e. drp toggling stops and
	 * the connection is resolbed. Infer port role from TCPC_CC_STATUS based on the
	 * terminations seen. The port role is then used to set the cc terminations.
	 */
	if (reg & TCPC_ROLE_CTRL_DRP) {
		/* Disable DRP for the OPEN setting to take effect */
		reg = reg & ~TCPC_ROLE_CTRL_DRP;

		if (polarity == TYPEC_POLARITY_CC2) {
			reg &= ~(TCPC_ROLE_CTRL_CC2_MASK << TCPC_ROLE_CTRL_CC2_SHIFT);
			/* Local port is source */
			if (cc2 == TYPEC_CC_RD)
				/* Role control would have the Rp setting when DRP was enabled */
				reg |= TCPC_ROLE_CTRL_CC_RP << TCPC_ROLE_CTRL_CC2_SHIFT;
			else
				reg |= TCPC_ROLE_CTRL_CC_RD << TCPC_ROLE_CTRL_CC2_SHIFT;
		} else {
			reg &= ~(TCPC_ROLE_CTRL_CC1_MASK << TCPC_ROLE_CTRL_CC1_SHIFT);
			/* Local port is source */
			if (cc1 == TYPEC_CC_RD)
				/* Role control would have the Rp setting when DRP was enabled */
				reg |= TCPC_ROLE_CTRL_CC_RP << TCPC_ROLE_CTRL_CC1_SHIFT;
			else
				reg |= TCPC_ROLE_CTRL_CC_RD << TCPC_ROLE_CTRL_CC1_SHIFT;
		}
	}

	if (polarity == TYPEC_POLARITY_CC2)
		reg |= TCPC_ROLE_CTRL_CC_OPEN << TCPC_ROLE_CTRL_CC1_SHIFT;
	else
		reg |= TCPC_ROLE_CTRL_CC_OPEN << TCPC_ROLE_CTRL_CC2_SHIFT;
	ret = regmap_write(tcpci->regmap, TCPC_ROLE_CTRL, reg);
	if (ret < 0)
		return ret;

	return regmap_write(tcpci->regmap, TCPC_TCPC_CTRL,
			   (polarity == TYPEC_POLARITY_CC2) ?
			   TCPC_TCPC_CTRL_ORIENTATION : 0);
}

static void tcpci_set_partner_usb_comm_capable(struct tcpc_dev *tcpc, bool capable)
{
	struct tcpci *tcpci = tcpc_to_tcpci(tcpc);

	if (tcpci->data->set_partner_usb_comm_capable)
		tcpci->data->set_partner_usb_comm_capable(tcpci, tcpci->data, capable);
}

static int tcpci_set_vconn(struct tcpc_dev *tcpc, bool enable)
{
	struct tcpci *tcpci = tcpc_to_tcpci(tcpc);
	int ret;

	/* Handle vendor set vconn */
	if (tcpci->data->set_vconn) {
		ret = tcpci->data->set_vconn(tcpci, tcpci->data, enable);
		if (ret < 0)
			return ret;
	}

	return regmap_update_bits(tcpci->regmap, TCPC_POWER_CTRL,
				TCPC_POWER_CTRL_VCONN_ENABLE,
				enable ? TCPC_POWER_CTRL_VCONN_ENABLE : 0);
}

<<<<<<< HEAD
=======
static int tcpci_enable_auto_vbus_discharge(struct tcpc_dev *dev, bool enable)
{
	struct tcpci *tcpci = tcpc_to_tcpci(dev);
	int ret;

	ret = regmap_update_bits(tcpci->regmap, TCPC_POWER_CTRL, TCPC_POWER_CTRL_AUTO_DISCHARGE,
				 enable ? TCPC_POWER_CTRL_AUTO_DISCHARGE : 0);
	return ret;
}

static int tcpci_set_auto_vbus_discharge_threshold(struct tcpc_dev *dev, enum typec_pwr_opmode mode,
						   bool pps_active, u32 requested_vbus_voltage_mv)
{
	struct tcpci *tcpci = tcpc_to_tcpci(dev);
	unsigned int pwr_ctrl, threshold = 0;
	int ret;

	/*
	 * Indicates that vbus is going to go away due PR_SWAP, hard reset etc.
	 * Do not discharge vbus here.
	 */
	if (requested_vbus_voltage_mv == 0)
		goto write_thresh;

	ret = regmap_read(tcpci->regmap, TCPC_POWER_CTRL, &pwr_ctrl);
	if (ret < 0)
		return ret;

	if (pwr_ctrl & TCPC_FAST_ROLE_SWAP_EN) {
		/* To prevent disconnect when the source is fast role swap is capable. */
		threshold = AUTO_DISCHARGE_DEFAULT_THRESHOLD_MV;
	} else if (mode == TYPEC_PWR_MODE_PD) {
		if (pps_active)
			threshold = (95 * requested_vbus_voltage_mv / 100) -
				AUTO_DISCHARGE_PD_HEADROOM_MV;
		else
			threshold = (95 * requested_vbus_voltage_mv / 100) -
				AUTO_DISCHARGE_PPS_HEADROOM_MV;
	} else {
		/* 3.5V for non-pd sink */
		threshold = AUTO_DISCHARGE_DEFAULT_THRESHOLD_MV;
	}

	threshold = threshold / TCPC_VBUS_SINK_DISCONNECT_THRESH_LSB_MV;

	if (threshold > TCPC_VBUS_SINK_DISCONNECT_THRESH_MAX)
		return -EINVAL;

write_thresh:
	return tcpci_write16(tcpci, TCPC_VBUS_SINK_DISCONNECT_THRESH, threshold);
}

>>>>>>> f642729d
static int tcpci_enable_frs(struct tcpc_dev *dev, bool enable)
{
	struct tcpci *tcpci = tcpc_to_tcpci(dev);
	int ret;

	/* To prevent disconnect during FRS, set disconnect threshold to 3.5V */
	ret = tcpci_write16(tcpci, TCPC_VBUS_SINK_DISCONNECT_THRESH, enable ? 0 : 0x8c);
	if (ret < 0)
		return ret;

	ret = regmap_update_bits(tcpci->regmap, TCPC_POWER_CTRL, TCPC_FAST_ROLE_SWAP_EN, enable ?
				 TCPC_FAST_ROLE_SWAP_EN : 0);

	return ret;
}

<<<<<<< HEAD
=======
static void tcpci_frs_sourcing_vbus(struct tcpc_dev *dev)
{
	struct tcpci *tcpci = tcpc_to_tcpci(dev);

	if (tcpci->data->frs_sourcing_vbus)
		tcpci->data->frs_sourcing_vbus(tcpci, tcpci->data);
}

>>>>>>> f642729d
static int tcpci_set_bist_data(struct tcpc_dev *tcpc, bool enable)
{
	struct tcpci *tcpci = tcpc_to_tcpci(tcpc);

	return regmap_update_bits(tcpci->regmap, TCPC_TCPC_CTRL, TCPC_TCPC_CTRL_BIST_TM,
				 enable ? TCPC_TCPC_CTRL_BIST_TM : 0);
}

static int tcpci_set_roles(struct tcpc_dev *tcpc, bool attached,
			   enum typec_role role, enum typec_data_role data)
{
	struct tcpci *tcpci = tcpc_to_tcpci(tcpc);
	unsigned int reg;
	int ret;

	reg = PD_REV20 << TCPC_MSG_HDR_INFO_REV_SHIFT;
	if (role == TYPEC_SOURCE)
		reg |= TCPC_MSG_HDR_INFO_PWR_ROLE;
	if (data == TYPEC_HOST)
		reg |= TCPC_MSG_HDR_INFO_DATA_ROLE;
	ret = regmap_write(tcpci->regmap, TCPC_MSG_HDR_INFO, reg);
	if (ret < 0)
		return ret;

	return 0;
}

static int tcpci_set_pd_rx(struct tcpc_dev *tcpc, bool enable)
{
	struct tcpci *tcpci = tcpc_to_tcpci(tcpc);
	unsigned int reg = 0;
	int ret;

	if (enable)
		reg = TCPC_RX_DETECT_SOP | TCPC_RX_DETECT_HARD_RESET;
	ret = regmap_write(tcpci->regmap, TCPC_RX_DETECT, reg);
	if (ret < 0)
		return ret;

	return 0;
}

static int tcpci_get_vbus(struct tcpc_dev *tcpc)
{
	struct tcpci *tcpci = tcpc_to_tcpci(tcpc);
	unsigned int reg;
	int ret;

	ret = regmap_read(tcpci->regmap, TCPC_POWER_STATUS, &reg);
	if (ret < 0)
		return ret;

	return !!(reg & TCPC_POWER_STATUS_VBUS_PRES);
}

static bool tcpci_is_vbus_vsafe0v(struct tcpc_dev *tcpc)
{
	struct tcpci *tcpci = tcpc_to_tcpci(tcpc);
	unsigned int reg;
	int ret;

	ret = regmap_read(tcpci->regmap, TCPC_EXTENDED_STATUS, &reg);
	if (ret < 0)
		return false;

	return !!(reg & TCPC_EXTENDED_STATUS_VSAFE0V);
}

static int tcpci_set_vbus(struct tcpc_dev *tcpc, bool source, bool sink)
{
	struct tcpci *tcpci = tcpc_to_tcpci(tcpc);
	int ret;

	if (tcpci->data->set_vbus) {
		ret = tcpci->data->set_vbus(tcpci, tcpci->data, source, sink);
		/* Bypass when ret > 0 */
		if (ret != 0)
			return ret < 0 ? ret : 0;
	}

	/* Disable both source and sink first before enabling anything */

	if (!source) {
		ret = regmap_write(tcpci->regmap, TCPC_COMMAND,
				   TCPC_CMD_DISABLE_SRC_VBUS);
		if (ret < 0)
			return ret;
	}

	if (!sink) {
		ret = regmap_write(tcpci->regmap, TCPC_COMMAND,
				   TCPC_CMD_DISABLE_SINK_VBUS);
		if (ret < 0)
			return ret;
	}

	if (source) {
		ret = regmap_write(tcpci->regmap, TCPC_COMMAND,
				   TCPC_CMD_SRC_VBUS_DEFAULT);
		if (ret < 0)
			return ret;
	}

	if (sink) {
		ret = regmap_write(tcpci->regmap, TCPC_COMMAND,
				   TCPC_CMD_SINK_VBUS);
		if (ret < 0)
			return ret;
	}

	return 0;
}

static int tcpci_pd_transmit(struct tcpc_dev *tcpc, enum tcpm_transmit_type type,
			     const struct pd_message *msg, unsigned int negotiated_rev)
{
	struct tcpci *tcpci = tcpc_to_tcpci(tcpc);
	u16 header = msg ? le16_to_cpu(msg->header) : 0;
	unsigned int reg, cnt;
	int ret;

	cnt = msg ? pd_header_cnt(header) * 4 : 0;
	/**
	 * TCPCI spec forbids direct access of TCPC_TX_DATA.
	 * But, since some of the chipsets offer this capability,
	 * it's fair to support both.
	 */
	if (tcpci->data->TX_BUF_BYTE_x_hidden) {
		u8 buf[TCPC_TRANSMIT_BUFFER_MAX_LEN] = {0,};
		u8 pos = 0;

		/* Payload + header + TCPC_TX_BYTE_CNT */
		buf[pos++] = cnt + 2;

		if (msg)
			memcpy(&buf[pos], &msg->header, sizeof(msg->header));
<<<<<<< HEAD

		pos += sizeof(header);

=======

		pos += sizeof(header);

>>>>>>> f642729d
		if (cnt > 0)
			memcpy(&buf[pos], msg->payload, cnt);

		pos += cnt;
		ret = regmap_raw_write(tcpci->regmap, TCPC_TX_BYTE_CNT, buf, pos);
		if (ret < 0)
			return ret;
	} else {
		ret = regmap_write(tcpci->regmap, TCPC_TX_BYTE_CNT, cnt + 2);
		if (ret < 0)
			return ret;

		ret = tcpci_write16(tcpci, TCPC_TX_HDR, header);
		if (ret < 0)
			return ret;

		if (cnt > 0) {
			ret = regmap_raw_write(tcpci->regmap, TCPC_TX_DATA, &msg->payload, cnt);
			if (ret < 0)
				return ret;
		}
	}

<<<<<<< HEAD
	reg = (PD_RETRY_COUNT << TCPC_TRANSMIT_RETRY_SHIFT) | (type << TCPC_TRANSMIT_TYPE_SHIFT);
=======
	/* nRetryCount is 3 in PD2.0 spec where 2 in PD3.0 spec */
	reg = ((negotiated_rev > PD_REV20 ? PD_RETRY_COUNT_3_0_OR_HIGHER : PD_RETRY_COUNT_DEFAULT)
	       << TCPC_TRANSMIT_RETRY_SHIFT) | (type << TCPC_TRANSMIT_TYPE_SHIFT);
>>>>>>> f642729d
	ret = regmap_write(tcpci->regmap, TCPC_TRANSMIT, reg);
	if (ret < 0)
		return ret;

	return 0;
}

static int tcpci_init(struct tcpc_dev *tcpc)
{
	struct tcpci *tcpci = tcpc_to_tcpci(tcpc);
	unsigned long timeout = jiffies + msecs_to_jiffies(2000); /* XXX */
	unsigned int reg;
	int ret;

	while (time_before_eq(jiffies, timeout)) {
		ret = regmap_read(tcpci->regmap, TCPC_POWER_STATUS, &reg);
		if (ret < 0)
			return ret;
		if (!(reg & TCPC_POWER_STATUS_UNINIT))
			break;
		usleep_range(10000, 20000);
	}
	if (time_after(jiffies, timeout))
		return -ETIMEDOUT;

	/* Handle vendor init */
	if (tcpci->data->init) {
		ret = tcpci->data->init(tcpci, tcpci->data);
		if (ret < 0)
			return ret;
	}

	/* Clear all events */
	ret = tcpci_write16(tcpci, TCPC_ALERT, 0xffff);
	if (ret < 0)
		return ret;

	if (tcpci->controls_vbus)
		reg = TCPC_POWER_STATUS_VBUS_PRES;
	else
		reg = 0;
	ret = regmap_write(tcpci->regmap, TCPC_POWER_STATUS_MASK, reg);
	if (ret < 0)
		return ret;

	/* Enable Vbus detection */
	ret = regmap_write(tcpci->regmap, TCPC_COMMAND,
			   TCPC_CMD_ENABLE_VBUS_DETECT);
	if (ret < 0)
		return ret;

	reg = TCPC_ALERT_TX_SUCCESS | TCPC_ALERT_TX_FAILED |
		TCPC_ALERT_TX_DISCARDED | TCPC_ALERT_RX_STATUS |
		TCPC_ALERT_RX_HARD_RST | TCPC_ALERT_CC_STATUS;
	if (tcpci->controls_vbus)
		reg |= TCPC_ALERT_POWER_STATUS;
	/* Enable VSAFE0V status interrupt when detecting VSAFE0V is supported */
	if (tcpci->data->vbus_vsafe0v) {
		reg |= TCPC_ALERT_EXTENDED_STATUS;
		ret = regmap_write(tcpci->regmap, TCPC_EXTENDED_STATUS_MASK,
				   TCPC_EXTENDED_STATUS_VSAFE0V);
		if (ret < 0)
			return ret;
	}
	return tcpci_write16(tcpci, TCPC_ALERT_MASK, reg);
}

irqreturn_t tcpci_irq(struct tcpci *tcpci)
{
	u16 status;
	int ret;
	unsigned int raw;

	tcpci_read16(tcpci, TCPC_ALERT, &status);

	/*
	 * Clear alert status for everything except RX_STATUS, which shouldn't
	 * be cleared until we have successfully retrieved message.
	 */
	if (status & ~TCPC_ALERT_RX_STATUS)
		tcpci_write16(tcpci, TCPC_ALERT,
			      status & ~TCPC_ALERT_RX_STATUS);

	if (status & TCPC_ALERT_CC_STATUS)
		tcpm_cc_change(tcpci->port);

	if (status & TCPC_ALERT_POWER_STATUS) {
		regmap_read(tcpci->regmap, TCPC_POWER_STATUS_MASK, &raw);
		/*
		 * If power status mask has been reset, then the TCPC
		 * has reset.
		 */
		if (raw == 0xff)
			tcpm_tcpc_reset(tcpci->port);
		else
			tcpm_vbus_change(tcpci->port);
	}

	if (status & TCPC_ALERT_RX_STATUS) {
		struct pd_message msg;
		unsigned int cnt, payload_cnt;
		u16 header;

		regmap_read(tcpci->regmap, TCPC_RX_BYTE_CNT, &cnt);
		/*
		 * 'cnt' corresponds to READABLE_BYTE_COUNT in section 4.4.14
		 * of the TCPCI spec [Rev 2.0 Ver 1.0 October 2017] and is
		 * defined in table 4-36 as one greater than the number of
		 * bytes received. And that number includes the header. So:
		 */
		if (cnt > 3)
			payload_cnt = cnt - (1 + sizeof(msg.header));
		else
			payload_cnt = 0;

		tcpci_read16(tcpci, TCPC_RX_HDR, &header);
		msg.header = cpu_to_le16(header);

		if (WARN_ON(payload_cnt > sizeof(msg.payload)))
			payload_cnt = sizeof(msg.payload);

		if (payload_cnt > 0)
			regmap_raw_read(tcpci->regmap, TCPC_RX_DATA,
					&msg.payload, payload_cnt);

		/* Read complete, clear RX status alert bit */
		tcpci_write16(tcpci, TCPC_ALERT, TCPC_ALERT_RX_STATUS);

		tcpm_pd_receive(tcpci->port, &msg);
	}

	if (status & TCPC_ALERT_EXTENDED_STATUS) {
		ret = regmap_read(tcpci->regmap, TCPC_EXTENDED_STATUS, &raw);
		if (!ret && (raw & TCPC_EXTENDED_STATUS_VSAFE0V))
			tcpm_vbus_change(tcpci->port);
	}

	if (status & TCPC_ALERT_RX_HARD_RST)
		tcpm_pd_hard_reset(tcpci->port);

	if (status & TCPC_ALERT_TX_SUCCESS)
		tcpm_pd_transmit_complete(tcpci->port, TCPC_TX_SUCCESS);
	else if (status & TCPC_ALERT_TX_DISCARDED)
		tcpm_pd_transmit_complete(tcpci->port, TCPC_TX_DISCARDED);
	else if (status & TCPC_ALERT_TX_FAILED)
		tcpm_pd_transmit_complete(tcpci->port, TCPC_TX_FAILED);

	return IRQ_HANDLED;
}
EXPORT_SYMBOL_GPL(tcpci_irq);

static irqreturn_t _tcpci_irq(int irq, void *dev_id)
{
	struct tcpci_chip *chip = dev_id;

	return tcpci_irq(chip->tcpci);
}

static const struct regmap_config tcpci_regmap_config = {
	.reg_bits = 8,
	.val_bits = 8,

	.max_register = 0x7F, /* 0x80 .. 0xFF are vendor defined */
};

static int tcpci_parse_config(struct tcpci *tcpci)
{
	tcpci->controls_vbus = true; /* XXX */

	tcpci->tcpc.fwnode = device_get_named_child_node(tcpci->dev,
							 "connector");
	if (!tcpci->tcpc.fwnode) {
		dev_err(tcpci->dev, "Can't find connector node.\n");
		return -EINVAL;
	}

	return 0;
}

struct tcpci *tcpci_register_port(struct device *dev, struct tcpci_data *data)
{
	struct tcpci *tcpci;
	int err;

	tcpci = devm_kzalloc(dev, sizeof(*tcpci), GFP_KERNEL);
	if (!tcpci)
		return ERR_PTR(-ENOMEM);

	tcpci->dev = dev;
	tcpci->data = data;
	tcpci->regmap = data->regmap;

	tcpci->tcpc.init = tcpci_init;
	tcpci->tcpc.get_vbus = tcpci_get_vbus;
	tcpci->tcpc.set_vbus = tcpci_set_vbus;
	tcpci->tcpc.set_cc = tcpci_set_cc;
	tcpci->tcpc.get_cc = tcpci_get_cc;
	tcpci->tcpc.set_polarity = tcpci_set_polarity;
	tcpci->tcpc.set_vconn = tcpci_set_vconn;
	tcpci->tcpc.start_toggling = tcpci_start_toggling;

	tcpci->tcpc.set_pd_rx = tcpci_set_pd_rx;
	tcpci->tcpc.set_roles = tcpci_set_roles;
	tcpci->tcpc.pd_transmit = tcpci_pd_transmit;
	tcpci->tcpc.set_bist_data = tcpci_set_bist_data;
	tcpci->tcpc.enable_frs = tcpci_enable_frs;
<<<<<<< HEAD
=======
	tcpci->tcpc.frs_sourcing_vbus = tcpci_frs_sourcing_vbus;
	tcpci->tcpc.set_partner_usb_comm_capable = tcpci_set_partner_usb_comm_capable;

	if (tcpci->data->auto_discharge_disconnect) {
		tcpci->tcpc.enable_auto_vbus_discharge = tcpci_enable_auto_vbus_discharge;
		tcpci->tcpc.set_auto_vbus_discharge_threshold =
			tcpci_set_auto_vbus_discharge_threshold;
		regmap_update_bits(tcpci->regmap, TCPC_POWER_CTRL, TCPC_POWER_CTRL_BLEED_DISCHARGE,
				   TCPC_POWER_CTRL_BLEED_DISCHARGE);
	}

	if (tcpci->data->vbus_vsafe0v)
		tcpci->tcpc.is_vbus_vsafe0v = tcpci_is_vbus_vsafe0v;
>>>>>>> f642729d

	err = tcpci_parse_config(tcpci);
	if (err < 0)
		return ERR_PTR(err);

	tcpci->port = tcpm_register_port(tcpci->dev, &tcpci->tcpc);
	if (IS_ERR(tcpci->port))
		return ERR_CAST(tcpci->port);

	return tcpci;
}
EXPORT_SYMBOL_GPL(tcpci_register_port);

void tcpci_unregister_port(struct tcpci *tcpci)
{
	tcpm_unregister_port(tcpci->port);
}
EXPORT_SYMBOL_GPL(tcpci_unregister_port);

static int tcpci_probe(struct i2c_client *client,
		       const struct i2c_device_id *i2c_id)
{
	struct tcpci_chip *chip;
	int err;
	u16 val = 0;

	chip = devm_kzalloc(&client->dev, sizeof(*chip), GFP_KERNEL);
	if (!chip)
		return -ENOMEM;

	chip->data.regmap = devm_regmap_init_i2c(client, &tcpci_regmap_config);
	if (IS_ERR(chip->data.regmap))
		return PTR_ERR(chip->data.regmap);

	i2c_set_clientdata(client, chip);

	/* Disable chip interrupts before requesting irq */
	err = regmap_raw_write(chip->data.regmap, TCPC_ALERT_MASK, &val,
			       sizeof(u16));
	if (err < 0)
		return err;

	chip->tcpci = tcpci_register_port(&client->dev, &chip->data);
	if (IS_ERR(chip->tcpci))
		return PTR_ERR(chip->tcpci);

	err = devm_request_threaded_irq(&client->dev, client->irq, NULL,
					_tcpci_irq,
					IRQF_ONESHOT | IRQF_TRIGGER_LOW,
					dev_name(&client->dev), chip);
	if (err < 0) {
		tcpci_unregister_port(chip->tcpci);
		return err;
	}

	return 0;
}

static int tcpci_remove(struct i2c_client *client)
{
	struct tcpci_chip *chip = i2c_get_clientdata(client);
	int err;

	/* Disable chip interrupts before unregistering port */
	err = tcpci_write16(chip->tcpci, TCPC_ALERT_MASK, 0);
	if (err < 0)
		return err;

	tcpci_unregister_port(chip->tcpci);

	return 0;
}

static const struct i2c_device_id tcpci_id[] = {
	{ "tcpci", 0 },
	{ }
};
MODULE_DEVICE_TABLE(i2c, tcpci_id);

#ifdef CONFIG_OF
static const struct of_device_id tcpci_of_match[] = {
	{ .compatible = "nxp,ptn5110", },
	{},
};
MODULE_DEVICE_TABLE(of, tcpci_of_match);
#endif

static struct i2c_driver tcpci_i2c_driver = {
	.driver = {
		.name = "tcpci",
		.of_match_table = of_match_ptr(tcpci_of_match),
	},
	.probe = tcpci_probe,
	.remove = tcpci_remove,
	.id_table = tcpci_id,
};
module_i2c_driver(tcpci_i2c_driver);

MODULE_DESCRIPTION("USB Type-C Port Controller Interface driver");
MODULE_LICENSE("GPL");<|MERGE_RESOLUTION|>--- conflicted
+++ resolved
@@ -280,8 +280,6 @@
 				enable ? TCPC_POWER_CTRL_VCONN_ENABLE : 0);
 }
 
-<<<<<<< HEAD
-=======
 static int tcpci_enable_auto_vbus_discharge(struct tcpc_dev *dev, bool enable)
 {
 	struct tcpci *tcpci = tcpc_to_tcpci(dev);
@@ -334,7 +332,6 @@
 	return tcpci_write16(tcpci, TCPC_VBUS_SINK_DISCONNECT_THRESH, threshold);
 }
 
->>>>>>> f642729d
 static int tcpci_enable_frs(struct tcpc_dev *dev, bool enable)
 {
 	struct tcpci *tcpci = tcpc_to_tcpci(dev);
@@ -351,8 +348,6 @@
 	return ret;
 }
 
-<<<<<<< HEAD
-=======
 static void tcpci_frs_sourcing_vbus(struct tcpc_dev *dev)
 {
 	struct tcpci *tcpci = tcpc_to_tcpci(dev);
@@ -361,7 +356,6 @@
 		tcpci->data->frs_sourcing_vbus(tcpci, tcpci->data);
 }
 
->>>>>>> f642729d
 static int tcpci_set_bist_data(struct tcpc_dev *tcpc, bool enable)
 {
 	struct tcpci *tcpci = tcpc_to_tcpci(tcpc);
@@ -498,15 +492,9 @@
 
 		if (msg)
 			memcpy(&buf[pos], &msg->header, sizeof(msg->header));
-<<<<<<< HEAD
 
 		pos += sizeof(header);
 
-=======
-
-		pos += sizeof(header);
-
->>>>>>> f642729d
 		if (cnt > 0)
 			memcpy(&buf[pos], msg->payload, cnt);
 
@@ -530,13 +518,9 @@
 		}
 	}
 
-<<<<<<< HEAD
-	reg = (PD_RETRY_COUNT << TCPC_TRANSMIT_RETRY_SHIFT) | (type << TCPC_TRANSMIT_TYPE_SHIFT);
-=======
 	/* nRetryCount is 3 in PD2.0 spec where 2 in PD3.0 spec */
 	reg = ((negotiated_rev > PD_REV20 ? PD_RETRY_COUNT_3_0_OR_HIGHER : PD_RETRY_COUNT_DEFAULT)
 	       << TCPC_TRANSMIT_RETRY_SHIFT) | (type << TCPC_TRANSMIT_TYPE_SHIFT);
->>>>>>> f642729d
 	ret = regmap_write(tcpci->regmap, TCPC_TRANSMIT, reg);
 	if (ret < 0)
 		return ret;
@@ -743,8 +727,6 @@
 	tcpci->tcpc.pd_transmit = tcpci_pd_transmit;
 	tcpci->tcpc.set_bist_data = tcpci_set_bist_data;
 	tcpci->tcpc.enable_frs = tcpci_enable_frs;
-<<<<<<< HEAD
-=======
 	tcpci->tcpc.frs_sourcing_vbus = tcpci_frs_sourcing_vbus;
 	tcpci->tcpc.set_partner_usb_comm_capable = tcpci_set_partner_usb_comm_capable;
 
@@ -758,7 +740,6 @@
 
 	if (tcpci->data->vbus_vsafe0v)
 		tcpci->tcpc.is_vbus_vsafe0v = tcpci_is_vbus_vsafe0v;
->>>>>>> f642729d
 
 	err = tcpci_parse_config(tcpci);
 	if (err < 0)
