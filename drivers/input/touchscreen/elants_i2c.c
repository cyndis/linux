--- conflicted
+++ resolved
@@ -92,11 +92,8 @@
 /* FW read command, 0x53 0x?? 0x0, 0x01 */
 #define E_ELAN_INFO_FW_VER	0x00
 #define E_ELAN_INFO_BC_VER	0x10
-<<<<<<< HEAD
-=======
 #define E_ELAN_INFO_X_RES	0x60
 #define E_ELAN_INFO_Y_RES	0x63
->>>>>>> f642729d
 #define E_ELAN_INFO_REK		0xD0
 #define E_ELAN_INFO_TEST_VER	0xE0
 #define E_ELAN_INFO_FW_ID	0xF0
@@ -1441,13 +1438,6 @@
 	input_set_abs_params(ts->input, ABS_MT_PRESSURE, 0, 255, 0, 0);
 	input_set_abs_params(ts->input, ABS_MT_TOOL_TYPE,
 			     0, MT_TOOL_PALM, 0, 0);
-<<<<<<< HEAD
-	input_abs_set_res(ts->input, ABS_MT_POSITION_X, ts->x_res);
-	input_abs_set_res(ts->input, ABS_MT_POSITION_Y, ts->y_res);
-	if (ts->major_res > 0)
-		input_abs_set_res(ts->input, ABS_MT_TOUCH_MAJOR, ts->major_res);
-=======
->>>>>>> f642729d
 
 	touchscreen_parse_properties(ts->input, true, &ts->prop);
 
