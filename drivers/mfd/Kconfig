--- conflicted
+++ resolved
@@ -1166,10 +1166,7 @@
 config MFD_SL28CPLD
 	tristate "Kontron sl28cpld Board Management Controller"
 	depends on I2C
-<<<<<<< HEAD
-=======
 	depends on ARCH_LAYERSCAPE || COMPILE_TEST
->>>>>>> f642729d
 	select MFD_SIMPLE_MFD_I2C
 	help
 	  Say yes here to enable support for the Kontron sl28cpld board
