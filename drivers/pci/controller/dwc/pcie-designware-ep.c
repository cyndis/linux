// SPDX-License-Identifier: GPL-2.0
/*
 * Synopsys DesignWare PCIe Endpoint controller driver
 *
 * Copyright (C) 2017 Texas Instruments
 * Author: Kishon Vijay Abraham I <kishon@ti.com>
 */

#include <linux/of.h>
#include <linux/platform_device.h>

#include "pcie-designware.h"
#include <linux/pci-epc.h>
#include <linux/pci-epf.h>

#include "../../pci.h"

void dw_pcie_ep_linkup(struct dw_pcie_ep *ep)
{
	struct pci_epc *epc = ep->epc;

	pci_epc_linkup(epc);
}
EXPORT_SYMBOL_GPL(dw_pcie_ep_linkup);

void dw_pcie_ep_init_notify(struct dw_pcie_ep *ep)
{
	struct pci_epc *epc = ep->epc;

	pci_epc_init_notify(epc);
}
EXPORT_SYMBOL_GPL(dw_pcie_ep_init_notify);

struct dw_pcie_ep_func *
dw_pcie_ep_get_func_from_ep(struct dw_pcie_ep *ep, u8 func_no)
{
	struct dw_pcie_ep_func *ep_func;

	list_for_each_entry(ep_func, &ep->func_list, list) {
		if (ep_func->func_no == func_no)
			return ep_func;
	}

	return NULL;
}

static unsigned int dw_pcie_ep_func_select(struct dw_pcie_ep *ep, u8 func_no)
{
	unsigned int func_offset = 0;

	if (ep->ops->func_conf_select)
		func_offset = ep->ops->func_conf_select(ep, func_no);

	return func_offset;
}

static void __dw_pcie_ep_reset_bar(struct dw_pcie *pci, u8 func_no,
				   enum pci_barno bar, int flags)
{
	u32 reg;
	unsigned int func_offset = 0;
	struct dw_pcie_ep *ep = &pci->ep;
<<<<<<< HEAD

	func_offset = dw_pcie_ep_func_select(ep, func_no);

=======

	func_offset = dw_pcie_ep_func_select(ep, func_no);

>>>>>>> f642729d
	reg = func_offset + PCI_BASE_ADDRESS_0 + (4 * bar);
	dw_pcie_dbi_ro_wr_en(pci);
	dw_pcie_writel_dbi2(pci, reg, 0x0);
	dw_pcie_writel_dbi(pci, reg, 0x0);
	if (flags & PCI_BASE_ADDRESS_MEM_TYPE_64) {
		dw_pcie_writel_dbi2(pci, reg + 4, 0x0);
		dw_pcie_writel_dbi(pci, reg + 4, 0x0);
	}
	dw_pcie_dbi_ro_wr_dis(pci);
}

void dw_pcie_ep_reset_bar(struct dw_pcie *pci, enum pci_barno bar)
{
	u8 func_no, funcs;

	funcs = pci->ep.epc->max_functions;

	for (func_no = 0; func_no < funcs; func_no++)
		__dw_pcie_ep_reset_bar(pci, func_no, bar, 0);
}

static u8 __dw_pcie_ep_find_next_cap(struct dw_pcie_ep *ep, u8 func_no,
		u8 cap_ptr, u8 cap)
{
	struct dw_pcie *pci = to_dw_pcie_from_ep(ep);
	unsigned int func_offset = 0;
	u8 cap_id, next_cap_ptr;
	u16 reg;

	if (!cap_ptr)
		return 0;

	func_offset = dw_pcie_ep_func_select(ep, func_no);

	reg = dw_pcie_readw_dbi(pci, func_offset + cap_ptr);
	cap_id = (reg & 0x00ff);

	if (cap_id > PCI_CAP_ID_MAX)
		return 0;

	if (cap_id == cap)
		return cap_ptr;

	next_cap_ptr = (reg & 0xff00) >> 8;
	return __dw_pcie_ep_find_next_cap(ep, func_no, next_cap_ptr, cap);
}

static u8 dw_pcie_ep_find_capability(struct dw_pcie_ep *ep, u8 func_no, u8 cap)
{
	struct dw_pcie *pci = to_dw_pcie_from_ep(ep);
	unsigned int func_offset = 0;
	u8 next_cap_ptr;
	u16 reg;

	func_offset = dw_pcie_ep_func_select(ep, func_no);

	reg = dw_pcie_readw_dbi(pci, func_offset + PCI_CAPABILITY_LIST);
	next_cap_ptr = (reg & 0x00ff);

	return __dw_pcie_ep_find_next_cap(ep, func_no, next_cap_ptr, cap);
}

static int dw_pcie_ep_write_header(struct pci_epc *epc, u8 func_no,
				   struct pci_epf_header *hdr)
{
	struct dw_pcie_ep *ep = epc_get_drvdata(epc);
	struct dw_pcie *pci = to_dw_pcie_from_ep(ep);
	unsigned int func_offset = 0;

	func_offset = dw_pcie_ep_func_select(ep, func_no);

	dw_pcie_dbi_ro_wr_en(pci);
	dw_pcie_writew_dbi(pci, func_offset + PCI_VENDOR_ID, hdr->vendorid);
	dw_pcie_writew_dbi(pci, func_offset + PCI_DEVICE_ID, hdr->deviceid);
	dw_pcie_writeb_dbi(pci, func_offset + PCI_REVISION_ID, hdr->revid);
	dw_pcie_writeb_dbi(pci, func_offset + PCI_CLASS_PROG, hdr->progif_code);
	dw_pcie_writew_dbi(pci, func_offset + PCI_CLASS_DEVICE,
			   hdr->subclass_code | hdr->baseclass_code << 8);
	dw_pcie_writeb_dbi(pci, func_offset + PCI_CACHE_LINE_SIZE,
			   hdr->cache_line_size);
	dw_pcie_writew_dbi(pci, func_offset + PCI_SUBSYSTEM_VENDOR_ID,
			   hdr->subsys_vendor_id);
	dw_pcie_writew_dbi(pci, func_offset + PCI_SUBSYSTEM_ID, hdr->subsys_id);
	dw_pcie_writeb_dbi(pci, func_offset + PCI_INTERRUPT_PIN,
			   hdr->interrupt_pin);
	dw_pcie_dbi_ro_wr_dis(pci);

	return 0;
}

static int dw_pcie_ep_inbound_atu(struct dw_pcie_ep *ep, u8 func_no,
				  enum pci_barno bar, dma_addr_t cpu_addr,
				  enum dw_pcie_as_type as_type)
{
	int ret;
	u32 free_win;
	struct dw_pcie *pci = to_dw_pcie_from_ep(ep);

	free_win = find_first_zero_bit(ep->ib_window_map, pci->num_ib_windows);
	if (free_win >= pci->num_ib_windows) {
		dev_err(pci->dev, "No free inbound window\n");
		return -EINVAL;
	}

	ret = dw_pcie_prog_inbound_atu(pci, func_no, free_win, bar, cpu_addr,
				       as_type);
	if (ret < 0) {
		dev_err(pci->dev, "Failed to program IB window\n");
		return ret;
	}

	ep->bar_to_atu[bar] = free_win;
	set_bit(free_win, ep->ib_window_map);

	return 0;
}

static int dw_pcie_ep_outbound_atu(struct dw_pcie_ep *ep, u8 func_no,
				   phys_addr_t phys_addr,
				   u64 pci_addr, size_t size)
{
	u32 free_win;
	struct dw_pcie *pci = to_dw_pcie_from_ep(ep);

	free_win = find_first_zero_bit(ep->ob_window_map, pci->num_ob_windows);
	if (free_win >= pci->num_ob_windows) {
		dev_err(pci->dev, "No free outbound window\n");
		return -EINVAL;
	}

	dw_pcie_prog_ep_outbound_atu(pci, func_no, free_win, PCIE_ATU_TYPE_MEM,
				     phys_addr, pci_addr, size);

	set_bit(free_win, ep->ob_window_map);
	ep->outbound_addr[free_win] = phys_addr;

	return 0;
}

static void dw_pcie_ep_clear_bar(struct pci_epc *epc, u8 func_no,
				 struct pci_epf_bar *epf_bar)
{
	struct dw_pcie_ep *ep = epc_get_drvdata(epc);
	struct dw_pcie *pci = to_dw_pcie_from_ep(ep);
	enum pci_barno bar = epf_bar->barno;
	u32 atu_index = ep->bar_to_atu[bar];

	__dw_pcie_ep_reset_bar(pci, func_no, bar, epf_bar->flags);

	dw_pcie_disable_atu(pci, atu_index, DW_PCIE_REGION_INBOUND);
	clear_bit(atu_index, ep->ib_window_map);
	ep->epf_bar[bar] = NULL;
}

static int dw_pcie_ep_set_bar(struct pci_epc *epc, u8 func_no,
			      struct pci_epf_bar *epf_bar)
{
	int ret;
	struct dw_pcie_ep *ep = epc_get_drvdata(epc);
	struct dw_pcie *pci = to_dw_pcie_from_ep(ep);
	enum pci_barno bar = epf_bar->barno;
	size_t size = epf_bar->size;
	int flags = epf_bar->flags;
	enum dw_pcie_as_type as_type;
	u32 reg;
	unsigned int func_offset = 0;

	func_offset = dw_pcie_ep_func_select(ep, func_no);

	reg = PCI_BASE_ADDRESS_0 + (4 * bar) + func_offset;

	if (!(flags & PCI_BASE_ADDRESS_SPACE))
		as_type = DW_PCIE_AS_MEM;
	else
		as_type = DW_PCIE_AS_IO;

	ret = dw_pcie_ep_inbound_atu(ep, func_no, bar,
				     epf_bar->phys_addr, as_type);
	if (ret)
		return ret;

	dw_pcie_dbi_ro_wr_en(pci);

	dw_pcie_writel_dbi2(pci, reg, lower_32_bits(size - 1));
	dw_pcie_writel_dbi(pci, reg, flags);

	if (flags & PCI_BASE_ADDRESS_MEM_TYPE_64) {
		dw_pcie_writel_dbi2(pci, reg + 4, upper_32_bits(size - 1));
		dw_pcie_writel_dbi(pci, reg + 4, 0);
	}

	ep->epf_bar[bar] = epf_bar;
	dw_pcie_dbi_ro_wr_dis(pci);

	return 0;
}

static int dw_pcie_find_index(struct dw_pcie_ep *ep, phys_addr_t addr,
			      u32 *atu_index)
{
	u32 index;
	struct dw_pcie *pci = to_dw_pcie_from_ep(ep);

	for (index = 0; index < pci->num_ob_windows; index++) {
		if (ep->outbound_addr[index] != addr)
			continue;
		*atu_index = index;
		return 0;
	}

	return -EINVAL;
}

static void dw_pcie_ep_unmap_addr(struct pci_epc *epc, u8 func_no,
				  phys_addr_t addr)
{
	int ret;
	u32 atu_index;
	struct dw_pcie_ep *ep = epc_get_drvdata(epc);
	struct dw_pcie *pci = to_dw_pcie_from_ep(ep);

	ret = dw_pcie_find_index(ep, addr, &atu_index);
	if (ret < 0)
		return;

	dw_pcie_disable_atu(pci, atu_index, DW_PCIE_REGION_OUTBOUND);
	clear_bit(atu_index, ep->ob_window_map);
}

static int dw_pcie_ep_map_addr(struct pci_epc *epc, u8 func_no,
			       phys_addr_t addr,
			       u64 pci_addr, size_t size)
{
	int ret;
	struct dw_pcie_ep *ep = epc_get_drvdata(epc);
	struct dw_pcie *pci = to_dw_pcie_from_ep(ep);

	ret = dw_pcie_ep_outbound_atu(ep, func_no, addr, pci_addr, size);
	if (ret) {
		dev_err(pci->dev, "Failed to enable address\n");
		return ret;
	}

	return 0;
}

static int dw_pcie_ep_get_msi(struct pci_epc *epc, u8 func_no)
{
	struct dw_pcie_ep *ep = epc_get_drvdata(epc);
	struct dw_pcie *pci = to_dw_pcie_from_ep(ep);
	u32 val, reg;
	unsigned int func_offset = 0;
	struct dw_pcie_ep_func *ep_func;

	ep_func = dw_pcie_ep_get_func_from_ep(ep, func_no);
	if (!ep_func || !ep_func->msi_cap)
		return -EINVAL;

	func_offset = dw_pcie_ep_func_select(ep, func_no);

	reg = ep_func->msi_cap + func_offset + PCI_MSI_FLAGS;
	val = dw_pcie_readw_dbi(pci, reg);
	if (!(val & PCI_MSI_FLAGS_ENABLE))
		return -EINVAL;

	val = (val & PCI_MSI_FLAGS_QSIZE) >> 4;

	return val;
}

static int dw_pcie_ep_set_msi(struct pci_epc *epc, u8 func_no, u8 interrupts)
{
	struct dw_pcie_ep *ep = epc_get_drvdata(epc);
	struct dw_pcie *pci = to_dw_pcie_from_ep(ep);
	u32 val, reg;
	unsigned int func_offset = 0;
	struct dw_pcie_ep_func *ep_func;

	ep_func = dw_pcie_ep_get_func_from_ep(ep, func_no);
	if (!ep_func || !ep_func->msi_cap)
		return -EINVAL;

	func_offset = dw_pcie_ep_func_select(ep, func_no);

	reg = ep_func->msi_cap + func_offset + PCI_MSI_FLAGS;
	val = dw_pcie_readw_dbi(pci, reg);
	val &= ~PCI_MSI_FLAGS_QMASK;
	val |= (interrupts << 1) & PCI_MSI_FLAGS_QMASK;
	dw_pcie_dbi_ro_wr_en(pci);
	dw_pcie_writew_dbi(pci, reg, val);
	dw_pcie_dbi_ro_wr_dis(pci);

	return 0;
}

static int dw_pcie_ep_get_msix(struct pci_epc *epc, u8 func_no)
{
	struct dw_pcie_ep *ep = epc_get_drvdata(epc);
	struct dw_pcie *pci = to_dw_pcie_from_ep(ep);
	u32 val, reg;
	unsigned int func_offset = 0;
	struct dw_pcie_ep_func *ep_func;

	ep_func = dw_pcie_ep_get_func_from_ep(ep, func_no);
	if (!ep_func || !ep_func->msix_cap)
		return -EINVAL;

	func_offset = dw_pcie_ep_func_select(ep, func_no);

	reg = ep_func->msix_cap + func_offset + PCI_MSIX_FLAGS;
	val = dw_pcie_readw_dbi(pci, reg);
	if (!(val & PCI_MSIX_FLAGS_ENABLE))
		return -EINVAL;

	val &= PCI_MSIX_FLAGS_QSIZE;

	return val;
}

static int dw_pcie_ep_set_msix(struct pci_epc *epc, u8 func_no, u16 interrupts,
			       enum pci_barno bir, u32 offset)
{
	struct dw_pcie_ep *ep = epc_get_drvdata(epc);
	struct dw_pcie *pci = to_dw_pcie_from_ep(ep);
	u32 val, reg;
	unsigned int func_offset = 0;
	struct dw_pcie_ep_func *ep_func;

	ep_func = dw_pcie_ep_get_func_from_ep(ep, func_no);
	if (!ep_func || !ep_func->msix_cap)
		return -EINVAL;

	dw_pcie_dbi_ro_wr_en(pci);

	func_offset = dw_pcie_ep_func_select(ep, func_no);

	reg = ep_func->msix_cap + func_offset + PCI_MSIX_FLAGS;
	val = dw_pcie_readw_dbi(pci, reg);
	val &= ~PCI_MSIX_FLAGS_QSIZE;
	val |= interrupts;
	dw_pcie_writew_dbi(pci, reg, val);

	reg = ep_func->msix_cap + func_offset + PCI_MSIX_TABLE;
	val = offset | bir;
	dw_pcie_writel_dbi(pci, reg, val);

	reg = ep_func->msix_cap + func_offset + PCI_MSIX_PBA;
	val = (offset + (interrupts * PCI_MSIX_ENTRY_SIZE)) | bir;
	dw_pcie_writel_dbi(pci, reg, val);

	dw_pcie_dbi_ro_wr_dis(pci);

	return 0;
}

static int dw_pcie_ep_raise_irq(struct pci_epc *epc, u8 func_no,
				enum pci_epc_irq_type type, u16 interrupt_num)
{
	struct dw_pcie_ep *ep = epc_get_drvdata(epc);

	if (!ep->ops->raise_irq)
		return -EINVAL;

	return ep->ops->raise_irq(ep, func_no, type, interrupt_num);
}

static void dw_pcie_ep_stop(struct pci_epc *epc)
{
	struct dw_pcie_ep *ep = epc_get_drvdata(epc);
	struct dw_pcie *pci = to_dw_pcie_from_ep(ep);

	if (pci->ops && pci->ops->stop_link)
		pci->ops->stop_link(pci);
}

static int dw_pcie_ep_start(struct pci_epc *epc)
{
	struct dw_pcie_ep *ep = epc_get_drvdata(epc);
	struct dw_pcie *pci = to_dw_pcie_from_ep(ep);

	if (!pci->ops || !pci->ops->start_link)
		return -EINVAL;

	return pci->ops->start_link(pci);
}

static const struct pci_epc_features*
dw_pcie_ep_get_features(struct pci_epc *epc, u8 func_no)
{
	struct dw_pcie_ep *ep = epc_get_drvdata(epc);

	if (!ep->ops->get_features)
		return NULL;

	return ep->ops->get_features(ep);
}

static const struct pci_epc_ops epc_ops = {
	.write_header		= dw_pcie_ep_write_header,
	.set_bar		= dw_pcie_ep_set_bar,
	.clear_bar		= dw_pcie_ep_clear_bar,
	.map_addr		= dw_pcie_ep_map_addr,
	.unmap_addr		= dw_pcie_ep_unmap_addr,
	.set_msi		= dw_pcie_ep_set_msi,
	.get_msi		= dw_pcie_ep_get_msi,
	.set_msix		= dw_pcie_ep_set_msix,
	.get_msix		= dw_pcie_ep_get_msix,
	.raise_irq		= dw_pcie_ep_raise_irq,
	.start			= dw_pcie_ep_start,
	.stop			= dw_pcie_ep_stop,
	.get_features		= dw_pcie_ep_get_features,
};

int dw_pcie_ep_raise_legacy_irq(struct dw_pcie_ep *ep, u8 func_no)
{
	struct dw_pcie *pci = to_dw_pcie_from_ep(ep);
	struct device *dev = pci->dev;

	dev_err(dev, "EP cannot trigger legacy IRQs\n");

	return -EINVAL;
}

int dw_pcie_ep_raise_msi_irq(struct dw_pcie_ep *ep, u8 func_no,
			     u8 interrupt_num)
{
	struct dw_pcie *pci = to_dw_pcie_from_ep(ep);
	struct dw_pcie_ep_func *ep_func;
	struct pci_epc *epc = ep->epc;
	unsigned int aligned_offset;
	unsigned int func_offset = 0;
	u16 msg_ctrl, msg_data;
	u32 msg_addr_lower, msg_addr_upper, reg;
	u64 msg_addr;
	bool has_upper;
	int ret;

	ep_func = dw_pcie_ep_get_func_from_ep(ep, func_no);
	if (!ep_func || !ep_func->msi_cap)
		return -EINVAL;

	func_offset = dw_pcie_ep_func_select(ep, func_no);

	/* Raise MSI per the PCI Local Bus Specification Revision 3.0, 6.8.1. */
	reg = ep_func->msi_cap + func_offset + PCI_MSI_FLAGS;
	msg_ctrl = dw_pcie_readw_dbi(pci, reg);
	has_upper = !!(msg_ctrl & PCI_MSI_FLAGS_64BIT);
	reg = ep_func->msi_cap + func_offset + PCI_MSI_ADDRESS_LO;
	msg_addr_lower = dw_pcie_readl_dbi(pci, reg);
	if (has_upper) {
		reg = ep_func->msi_cap + func_offset + PCI_MSI_ADDRESS_HI;
		msg_addr_upper = dw_pcie_readl_dbi(pci, reg);
		reg = ep_func->msi_cap + func_offset + PCI_MSI_DATA_64;
		msg_data = dw_pcie_readw_dbi(pci, reg);
	} else {
		msg_addr_upper = 0;
		reg = ep_func->msi_cap + func_offset + PCI_MSI_DATA_32;
		msg_data = dw_pcie_readw_dbi(pci, reg);
	}
	aligned_offset = msg_addr_lower & (epc->mem->window.page_size - 1);
	msg_addr = ((u64)msg_addr_upper) << 32 |
			(msg_addr_lower & ~aligned_offset);
	ret = dw_pcie_ep_map_addr(epc, func_no, ep->msi_mem_phys, msg_addr,
				  epc->mem->window.page_size);
	if (ret)
		return ret;

	writel(msg_data | (interrupt_num - 1), ep->msi_mem + aligned_offset);

	dw_pcie_ep_unmap_addr(epc, func_no, ep->msi_mem_phys);

	return 0;
}

int dw_pcie_ep_raise_msix_irq_doorbell(struct dw_pcie_ep *ep, u8 func_no,
				       u16 interrupt_num)
{
	struct dw_pcie *pci = to_dw_pcie_from_ep(ep);
	struct dw_pcie_ep_func *ep_func;
	u32 msg_data;

	ep_func = dw_pcie_ep_get_func_from_ep(ep, func_no);
	if (!ep_func || !ep_func->msix_cap)
		return -EINVAL;

	msg_data = (func_no << PCIE_MSIX_DOORBELL_PF_SHIFT) |
		   (interrupt_num - 1);

	dw_pcie_writel_dbi(pci, PCIE_MSIX_DOORBELL, msg_data);

	return 0;
}

int dw_pcie_ep_raise_msix_irq(struct dw_pcie_ep *ep, u8 func_no,
			      u16 interrupt_num)
{
	struct dw_pcie *pci = to_dw_pcie_from_ep(ep);
	struct dw_pcie_ep_func *ep_func;
	struct pci_epf_msix_tbl *msix_tbl;
	struct pci_epc *epc = ep->epc;
	unsigned int func_offset = 0;
	u32 reg, msg_data, vec_ctrl;
	unsigned int aligned_offset;
	u32 tbl_offset;
	u64 msg_addr;
	int ret;
	u8 bir;

	ep_func = dw_pcie_ep_get_func_from_ep(ep, func_no);
	if (!ep_func || !ep_func->msix_cap)
		return -EINVAL;

	func_offset = dw_pcie_ep_func_select(ep, func_no);

	reg = ep_func->msix_cap + func_offset + PCI_MSIX_TABLE;
	tbl_offset = dw_pcie_readl_dbi(pci, reg);
	bir = (tbl_offset & PCI_MSIX_TABLE_BIR);
	tbl_offset &= PCI_MSIX_TABLE_OFFSET;

	msix_tbl = ep->epf_bar[bir]->addr + tbl_offset;
	msg_addr = msix_tbl[(interrupt_num - 1)].msg_addr;
	msg_data = msix_tbl[(interrupt_num - 1)].msg_data;
	vec_ctrl = msix_tbl[(interrupt_num - 1)].vector_ctrl;

	if (vec_ctrl & PCI_MSIX_ENTRY_CTRL_MASKBIT) {
		dev_dbg(pci->dev, "MSI-X entry ctrl set\n");
		return -EPERM;
	}

	aligned_offset = msg_addr & (epc->mem->window.page_size - 1);
	ret = dw_pcie_ep_map_addr(epc, func_no, ep->msi_mem_phys,  msg_addr,
				  epc->mem->window.page_size);
	if (ret)
		return ret;

	writel(msg_data, ep->msi_mem + aligned_offset);

	dw_pcie_ep_unmap_addr(epc, func_no, ep->msi_mem_phys);

	return 0;
}

void dw_pcie_ep_exit(struct dw_pcie_ep *ep)
{
	struct pci_epc *epc = ep->epc;

	pci_epc_mem_free_addr(epc, ep->msi_mem_phys, ep->msi_mem,
			      epc->mem->window.page_size);

	pci_epc_mem_exit(epc);
}

static unsigned int dw_pcie_ep_find_ext_capability(struct dw_pcie *pci, int cap)
{
	u32 header;
	int pos = PCI_CFG_SPACE_SIZE;

	while (pos) {
		header = dw_pcie_readl_dbi(pci, pos);
		if (PCI_EXT_CAP_ID(header) == cap)
			return pos;

		pos = PCI_EXT_CAP_NEXT(header);
		if (!pos)
			break;
	}

	return 0;
}

int dw_pcie_ep_init_complete(struct dw_pcie_ep *ep)
{
	struct dw_pcie *pci = to_dw_pcie_from_ep(ep);
	unsigned int offset;
	unsigned int nbars;
	u8 hdr_type;
	u32 reg;
	int i;

	hdr_type = dw_pcie_readb_dbi(pci, PCI_HEADER_TYPE) &
		   PCI_HEADER_TYPE_MASK;
	if (hdr_type != PCI_HEADER_TYPE_NORMAL) {
		dev_err(pci->dev,
			"PCIe controller is not set to EP mode (hdr_type:0x%x)!\n",
			hdr_type);
		return -EIO;
	}

	offset = dw_pcie_ep_find_ext_capability(pci, PCI_EXT_CAP_ID_REBAR);

	dw_pcie_dbi_ro_wr_en(pci);

	if (offset) {
		reg = dw_pcie_readl_dbi(pci, offset + PCI_REBAR_CTRL);
		nbars = (reg & PCI_REBAR_CTRL_NBAR_MASK) >>
			PCI_REBAR_CTRL_NBAR_SHIFT;

		for (i = 0; i < nbars; i++, offset += PCI_REBAR_CTRL)
			dw_pcie_writel_dbi(pci, offset + PCI_REBAR_CAP, 0x0);
	}

	dw_pcie_setup(pci);
	dw_pcie_dbi_ro_wr_dis(pci);

	return 0;
}
EXPORT_SYMBOL_GPL(dw_pcie_ep_init_complete);

int dw_pcie_ep_init(struct dw_pcie_ep *ep)
{
	int ret;
	void *addr;
	u8 func_no;
<<<<<<< HEAD
=======
	struct resource *res;
>>>>>>> f642729d
	struct pci_epc *epc;
	struct dw_pcie *pci = to_dw_pcie_from_ep(ep);
	struct device *dev = pci->dev;
	struct platform_device *pdev = to_platform_device(dev);
	struct device_node *np = dev->of_node;
	const struct pci_epc_features *epc_features;
	struct dw_pcie_ep_func *ep_func;
<<<<<<< HEAD

	INIT_LIST_HEAD(&ep->func_list);
=======
>>>>>>> f642729d

	INIT_LIST_HEAD(&ep->func_list);

	if (!pci->dbi_base) {
		res = platform_get_resource_byname(pdev, IORESOURCE_MEM, "dbi");
		pci->dbi_base = devm_pci_remap_cfg_resource(dev, res);
		if (IS_ERR(pci->dbi_base))
			return PTR_ERR(pci->dbi_base);
	}

	if (!pci->dbi_base2) {
		res = platform_get_resource_byname(pdev, IORESOURCE_MEM, "dbi2");
		if (!res)
			pci->dbi_base2 = pci->dbi_base + SZ_4K;
		else {
			pci->dbi_base2 = devm_pci_remap_cfg_resource(dev, res);
			if (IS_ERR(pci->dbi_base2))
				return PTR_ERR(pci->dbi_base2);
		}
	}

	res = platform_get_resource_byname(pdev, IORESOURCE_MEM, "addr_space");
	if (!res)
		return -EINVAL;

	ep->phys_base = res->start;
	ep->addr_size = resource_size(res);

	ep->ib_window_map = devm_kcalloc(dev,
					 BITS_TO_LONGS(pci->num_ib_windows),
					 sizeof(long),
					 GFP_KERNEL);
	if (!ep->ib_window_map)
		return -ENOMEM;

	ep->ob_window_map = devm_kcalloc(dev,
					 BITS_TO_LONGS(pci->num_ob_windows),
					 sizeof(long),
					 GFP_KERNEL);
	if (!ep->ob_window_map)
		return -ENOMEM;

	addr = devm_kcalloc(dev, pci->num_ob_windows, sizeof(phys_addr_t),
			    GFP_KERNEL);
	if (!addr)
		return -ENOMEM;
	ep->outbound_addr = addr;

	if (pci->link_gen < 1)
		pci->link_gen = of_pci_get_max_link_speed(np);

	epc = devm_pci_epc_create(dev, &epc_ops);
	if (IS_ERR(epc)) {
		dev_err(dev, "Failed to create epc device\n");
		return PTR_ERR(epc);
	}

	ep->epc = epc;
	epc_set_drvdata(epc, ep);

	ret = of_property_read_u8(np, "max-functions", &epc->max_functions);
	if (ret < 0)
		epc->max_functions = 1;

	for (func_no = 0; func_no < epc->max_functions; func_no++) {
		ep_func = devm_kzalloc(dev, sizeof(*ep_func), GFP_KERNEL);
		if (!ep_func)
			return -ENOMEM;

		ep_func->func_no = func_no;
		ep_func->msi_cap = dw_pcie_ep_find_capability(ep, func_no,
							      PCI_CAP_ID_MSI);
		ep_func->msix_cap = dw_pcie_ep_find_capability(ep, func_no,
							       PCI_CAP_ID_MSIX);

		list_add_tail(&ep_func->list, &ep->func_list);
	}

	if (ep->ops->ep_init)
		ep->ops->ep_init(ep);

	ret = pci_epc_mem_init(epc, ep->phys_base, ep->addr_size,
			       ep->page_size);
	if (ret < 0) {
		dev_err(dev, "Failed to initialize address space\n");
		return ret;
	}

	ep->msi_mem = pci_epc_mem_alloc_addr(epc, &ep->msi_mem_phys,
					     epc->mem->window.page_size);
	if (!ep->msi_mem) {
		dev_err(dev, "Failed to reserve memory for MSI/MSI-X\n");
		return -ENOMEM;
	}

	if (ep->ops->get_features) {
		epc_features = ep->ops->get_features(ep);
		if (epc_features->core_init_notifier)
			return 0;
	}

	return dw_pcie_ep_init_complete(ep);
}
EXPORT_SYMBOL_GPL(dw_pcie_ep_init);<|MERGE_RESOLUTION|>--- conflicted
+++ resolved
@@ -60,15 +60,9 @@
 	u32 reg;
 	unsigned int func_offset = 0;
 	struct dw_pcie_ep *ep = &pci->ep;
-<<<<<<< HEAD
-
-	func_offset = dw_pcie_ep_func_select(ep, func_no);
-
-=======
-
-	func_offset = dw_pcie_ep_func_select(ep, func_no);
-
->>>>>>> f642729d
+
+	func_offset = dw_pcie_ep_func_select(ep, func_no);
+
 	reg = func_offset + PCI_BASE_ADDRESS_0 + (4 * bar);
 	dw_pcie_dbi_ro_wr_en(pci);
 	dw_pcie_writel_dbi2(pci, reg, 0x0);
@@ -682,10 +676,7 @@
 	int ret;
 	void *addr;
 	u8 func_no;
-<<<<<<< HEAD
-=======
 	struct resource *res;
->>>>>>> f642729d
 	struct pci_epc *epc;
 	struct dw_pcie *pci = to_dw_pcie_from_ep(ep);
 	struct device *dev = pci->dev;
@@ -693,11 +684,6 @@
 	struct device_node *np = dev->of_node;
 	const struct pci_epc_features *epc_features;
 	struct dw_pcie_ep_func *ep_func;
-<<<<<<< HEAD
-
-	INIT_LIST_HEAD(&ep->func_list);
-=======
->>>>>>> f642729d
 
 	INIT_LIST_HEAD(&ep->func_list);
 
