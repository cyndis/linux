// SPDX-License-Identifier: GPL-2.0+
/*
 * PCIe host controller driver for Tegra194 SoC
 *
 * Copyright (C) 2019 NVIDIA Corporation.
 *
 * Author: Vidya Sagar <vidyas@nvidia.com>
 */

#include <linux/clk.h>
#include <linux/debugfs.h>
#include <linux/delay.h>
#include <linux/gpio.h>
#include <linux/gpio/consumer.h>
#include <linux/interrupt.h>
#include <linux/iopoll.h>
#include <linux/kernel.h>
#include <linux/module.h>
#include <linux/of.h>
#include <linux/of_device.h>
#include <linux/of_gpio.h>
#include <linux/of_irq.h>
#include <linux/of_pci.h>
#include <linux/pci.h>
#include <linux/phy/phy.h>
#include <linux/pinctrl/consumer.h>
#include <linux/platform_device.h>
#include <linux/pm_runtime.h>
#include <linux/random.h>
#include <linux/reset.h>
#include <linux/resource.h>
#include <linux/types.h>
#include "pcie-designware.h"
#include <soc/tegra/bpmp.h>
#include <soc/tegra/bpmp-abi.h>
#include "../../pci.h"

#define APPL_PINMUX				0x0
#define APPL_PINMUX_PEX_RST			BIT(0)
#define APPL_PINMUX_CLKREQ_OVERRIDE_EN		BIT(2)
#define APPL_PINMUX_CLKREQ_OVERRIDE		BIT(3)
#define APPL_PINMUX_CLK_OUTPUT_IN_OVERRIDE_EN	BIT(4)
#define APPL_PINMUX_CLK_OUTPUT_IN_OVERRIDE	BIT(5)

#define APPL_CTRL				0x4
#define APPL_CTRL_SYS_PRE_DET_STATE		BIT(6)
#define APPL_CTRL_LTSSM_EN			BIT(7)
#define APPL_CTRL_HW_HOT_RST_EN			BIT(20)
#define APPL_CTRL_HW_HOT_RST_MODE_MASK		GENMASK(1, 0)
#define APPL_CTRL_HW_HOT_RST_MODE_SHIFT		22
#define APPL_CTRL_HW_HOT_RST_MODE_IMDT_RST	0x1

#define APPL_INTR_EN_L0_0			0x8
#define APPL_INTR_EN_L0_0_LINK_STATE_INT_EN	BIT(0)
#define APPL_INTR_EN_L0_0_MSI_RCV_INT_EN	BIT(4)
#define APPL_INTR_EN_L0_0_INT_INT_EN		BIT(8)
#define APPL_INTR_EN_L0_0_PCI_CMD_EN_INT_EN	BIT(15)
#define APPL_INTR_EN_L0_0_CDM_REG_CHK_INT_EN	BIT(19)
#define APPL_INTR_EN_L0_0_SYS_INTR_EN		BIT(30)
#define APPL_INTR_EN_L0_0_SYS_MSI_INTR_EN	BIT(31)

#define APPL_INTR_STATUS_L0			0xC
#define APPL_INTR_STATUS_L0_LINK_STATE_INT	BIT(0)
#define APPL_INTR_STATUS_L0_INT_INT		BIT(8)
#define APPL_INTR_STATUS_L0_PCI_CMD_EN_INT	BIT(15)
#define APPL_INTR_STATUS_L0_PEX_RST_INT		BIT(16)
#define APPL_INTR_STATUS_L0_CDM_REG_CHK_INT	BIT(18)

#define APPL_INTR_EN_L1_0_0				0x1C
#define APPL_INTR_EN_L1_0_0_LINK_REQ_RST_NOT_INT_EN	BIT(1)
#define APPL_INTR_EN_L1_0_0_RDLH_LINK_UP_INT_EN		BIT(3)
#define APPL_INTR_EN_L1_0_0_HOT_RESET_DONE_INT_EN	BIT(30)

#define APPL_INTR_STATUS_L1_0_0				0x20
#define APPL_INTR_STATUS_L1_0_0_LINK_REQ_RST_NOT_CHGED	BIT(1)
#define APPL_INTR_STATUS_L1_0_0_RDLH_LINK_UP_CHGED	BIT(3)
#define APPL_INTR_STATUS_L1_0_0_HOT_RESET_DONE		BIT(30)

#define APPL_INTR_STATUS_L1_1			0x2C
#define APPL_INTR_STATUS_L1_2			0x30
#define APPL_INTR_STATUS_L1_3			0x34
#define APPL_INTR_STATUS_L1_6			0x3C
#define APPL_INTR_STATUS_L1_7			0x40
#define APPL_INTR_STATUS_L1_15_CFG_BME_CHGED	BIT(1)

#define APPL_INTR_EN_L1_8_0			0x44
#define APPL_INTR_EN_L1_8_BW_MGT_INT_EN		BIT(2)
#define APPL_INTR_EN_L1_8_AUTO_BW_INT_EN	BIT(3)
#define APPL_INTR_EN_L1_8_INTX_EN		BIT(11)
#define APPL_INTR_EN_L1_8_AER_INT_EN		BIT(15)

#define APPL_INTR_STATUS_L1_8_0			0x4C
#define APPL_INTR_STATUS_L1_8_0_EDMA_INT_MASK	GENMASK(11, 6)
#define APPL_INTR_STATUS_L1_8_0_BW_MGT_INT_STS	BIT(2)
#define APPL_INTR_STATUS_L1_8_0_AUTO_BW_INT_STS	BIT(3)

#define APPL_INTR_STATUS_L1_9			0x54
#define APPL_INTR_STATUS_L1_10			0x58
#define APPL_INTR_STATUS_L1_11			0x64
#define APPL_INTR_STATUS_L1_13			0x74
#define APPL_INTR_STATUS_L1_14			0x78
#define APPL_INTR_STATUS_L1_15			0x7C
#define APPL_INTR_STATUS_L1_17			0x88

#define APPL_INTR_EN_L1_18				0x90
#define APPL_INTR_EN_L1_18_CDM_REG_CHK_CMPLT		BIT(2)
#define APPL_INTR_EN_L1_18_CDM_REG_CHK_CMP_ERR		BIT(1)
#define APPL_INTR_EN_L1_18_CDM_REG_CHK_LOGIC_ERR	BIT(0)

#define APPL_INTR_STATUS_L1_18				0x94
#define APPL_INTR_STATUS_L1_18_CDM_REG_CHK_CMPLT	BIT(2)
#define APPL_INTR_STATUS_L1_18_CDM_REG_CHK_CMP_ERR	BIT(1)
#define APPL_INTR_STATUS_L1_18_CDM_REG_CHK_LOGIC_ERR	BIT(0)

#define APPL_MSI_CTRL_1				0xAC

#define APPL_MSI_CTRL_2				0xB0

#define APPL_LEGACY_INTX			0xB8

#define APPL_LTR_MSG_1				0xC4
#define LTR_MSG_REQ				BIT(15)
#define LTR_MST_NO_SNOOP_SHIFT			16

#define APPL_LTR_MSG_2				0xC8
#define APPL_LTR_MSG_2_LTR_MSG_REQ_STATE	BIT(3)

#define APPL_LINK_STATUS			0xCC
#define APPL_LINK_STATUS_RDLH_LINK_UP		BIT(0)

#define APPL_DEBUG				0xD0
#define APPL_DEBUG_PM_LINKST_IN_L2_LAT		BIT(21)
#define APPL_DEBUG_PM_LINKST_IN_L0		0x11
#define APPL_DEBUG_LTSSM_STATE_MASK		GENMASK(8, 3)
#define APPL_DEBUG_LTSSM_STATE_SHIFT		3
#define LTSSM_STATE_PRE_DETECT			5

#define APPL_RADM_STATUS			0xE4
#define APPL_PM_XMT_TURNOFF_STATE		BIT(0)

#define APPL_DM_TYPE				0x100
#define APPL_DM_TYPE_MASK			GENMASK(3, 0)
#define APPL_DM_TYPE_RP				0x4
#define APPL_DM_TYPE_EP				0x0

#define APPL_CFG_BASE_ADDR			0x104
#define APPL_CFG_BASE_ADDR_MASK			GENMASK(31, 12)

#define APPL_CFG_IATU_DMA_BASE_ADDR		0x108
#define APPL_CFG_IATU_DMA_BASE_ADDR_MASK	GENMASK(31, 18)

#define APPL_CFG_MISC				0x110
#define APPL_CFG_MISC_SLV_EP_MODE		BIT(14)
#define APPL_CFG_MISC_ARCACHE_MASK		GENMASK(13, 10)
#define APPL_CFG_MISC_ARCACHE_SHIFT		10
#define APPL_CFG_MISC_ARCACHE_VAL		3

#define APPL_CFG_SLCG_OVERRIDE			0x114
#define APPL_CFG_SLCG_OVERRIDE_SLCG_EN_MASTER	BIT(0)

#define APPL_CAR_RESET_OVRD				0x12C
#define APPL_CAR_RESET_OVRD_CYA_OVERRIDE_CORE_RST_N	BIT(0)

#define IO_BASE_IO_DECODE				BIT(0)
#define IO_BASE_IO_DECODE_BIT8				BIT(8)

#define CFG_PREF_MEM_LIMIT_BASE_MEM_DECODE		BIT(0)
#define CFG_PREF_MEM_LIMIT_BASE_MEM_LIMIT_DECODE	BIT(16)

#define CFG_TIMER_CTRL_MAX_FUNC_NUM_OFF	0x718
#define CFG_TIMER_CTRL_ACK_NAK_SHIFT	(19)

#define EVENT_COUNTER_ALL_CLEAR		0x3
#define EVENT_COUNTER_ENABLE_ALL	0x7
#define EVENT_COUNTER_ENABLE_SHIFT	2
#define EVENT_COUNTER_EVENT_SEL_MASK	GENMASK(7, 0)
#define EVENT_COUNTER_EVENT_SEL_SHIFT	16
#define EVENT_COUNTER_EVENT_Tx_L0S	0x2
#define EVENT_COUNTER_EVENT_Rx_L0S	0x3
#define EVENT_COUNTER_EVENT_L1		0x5
#define EVENT_COUNTER_EVENT_L1_1	0x7
#define EVENT_COUNTER_EVENT_L1_2	0x8
#define EVENT_COUNTER_GROUP_SEL_SHIFT	24
#define EVENT_COUNTER_GROUP_5		0x5

#define N_FTS_VAL					52
#define FTS_VAL						52

#define PORT_LOGIC_MSI_CTRL_INT_0_EN		0x828

#define GEN3_EQ_CONTROL_OFF			0x8a8
#define GEN3_EQ_CONTROL_OFF_PSET_REQ_VEC_SHIFT	8
#define GEN3_EQ_CONTROL_OFF_PSET_REQ_VEC_MASK	GENMASK(23, 8)
#define GEN3_EQ_CONTROL_OFF_FB_MODE_MASK	GENMASK(3, 0)

#define GEN3_RELATED_OFF			0x890
#define GEN3_RELATED_OFF_GEN3_ZRXDC_NONCOMPL	BIT(0)
#define GEN3_RELATED_OFF_GEN3_EQ_DISABLE	BIT(16)
#define GEN3_RELATED_OFF_RATE_SHADOW_SEL_SHIFT	24
#define GEN3_RELATED_OFF_RATE_SHADOW_SEL_MASK	GENMASK(25, 24)

#define PORT_LOGIC_AMBA_ERROR_RESPONSE_DEFAULT	0x8D0
#define AMBA_ERROR_RESPONSE_CRS_SHIFT		3
#define AMBA_ERROR_RESPONSE_CRS_MASK		GENMASK(1, 0)
#define AMBA_ERROR_RESPONSE_CRS_OKAY		0
#define AMBA_ERROR_RESPONSE_CRS_OKAY_FFFFFFFF	1
#define AMBA_ERROR_RESPONSE_CRS_OKAY_FFFF0001	2

#define MSIX_ADDR_MATCH_LOW_OFF			0x940
#define MSIX_ADDR_MATCH_LOW_OFF_EN		BIT(0)
#define MSIX_ADDR_MATCH_LOW_OFF_MASK		GENMASK(31, 2)

#define MSIX_ADDR_MATCH_HIGH_OFF		0x944
#define MSIX_ADDR_MATCH_HIGH_OFF_MASK		GENMASK(31, 0)

#define PORT_LOGIC_MSIX_DOORBELL			0x948

#define CAP_SPCIE_CAP_OFF			0x154
#define CAP_SPCIE_CAP_OFF_DSP_TX_PRESET0_MASK	GENMASK(3, 0)
#define CAP_SPCIE_CAP_OFF_USP_TX_PRESET0_MASK	GENMASK(11, 8)
#define CAP_SPCIE_CAP_OFF_USP_TX_PRESET0_SHIFT	8

#define PME_ACK_TIMEOUT 10000

#define LTSSM_TIMEOUT 50000	/* 50ms */

#define GEN3_GEN4_EQ_PRESET_INIT	5

#define GEN1_CORE_CLK_FREQ	62500000
#define GEN2_CORE_CLK_FREQ	125000000
#define GEN3_CORE_CLK_FREQ	250000000
#define GEN4_CORE_CLK_FREQ	500000000

#define LTR_MSG_TIMEOUT		(100 * 1000)

#define PERST_DEBOUNCE_TIME	(5 * 1000)

#define EP_STATE_DISABLED	0
#define EP_STATE_ENABLED	1

static const unsigned int pcie_gen_freq[] = {
	GEN1_CORE_CLK_FREQ,
	GEN2_CORE_CLK_FREQ,
	GEN3_CORE_CLK_FREQ,
	GEN4_CORE_CLK_FREQ
};

static const u32 event_cntr_ctrl_offset[] = {
	0x1d8,
	0x1a8,
	0x1a8,
	0x1a8,
	0x1c4,
	0x1d8
};

static const u32 event_cntr_data_offset[] = {
	0x1dc,
	0x1ac,
	0x1ac,
	0x1ac,
	0x1c8,
	0x1dc
};

struct tegra_pcie_dw {
	struct device *dev;
	struct resource *appl_res;
	struct resource *dbi_res;
	struct resource *atu_dma_res;
	void __iomem *appl_base;
	struct clk *core_clk;
	struct reset_control *core_apb_rst;
	struct reset_control *core_rst;
	struct dw_pcie pci;
	struct tegra_bpmp *bpmp;

	enum dw_pcie_device_mode mode;

	bool supports_clkreq;
	bool enable_cdm_check;
	bool link_state;
	bool update_fc_fixup;
	u8 init_link_width;
	u32 msi_ctrl_int;
	u32 num_lanes;
	u32 cid;
	u32 cfg_link_cap_l1sub;
	u32 pcie_cap_base;
	u32 aspm_cmrt;
	u32 aspm_pwr_on_t;
	u32 aspm_l0s_enter_lat;

	struct regulator *pex_ctl_supply;
	struct regulator *slot_ctl_3v3;
	struct regulator *slot_ctl_12v;

	unsigned int phy_count;
	struct phy **phys;

	struct dentry *debugfs;

	/* Endpoint mode specific */
	struct gpio_desc *pex_rst_gpiod;
	struct gpio_desc *pex_refclk_sel_gpiod;
	unsigned int pex_rst_irq;
	int ep_state;
};

struct tegra_pcie_dw_of_data {
	enum dw_pcie_device_mode mode;
};

static inline struct tegra_pcie_dw *to_tegra_pcie(struct dw_pcie *pci)
{
	return container_of(pci, struct tegra_pcie_dw, pci);
}

static inline void appl_writel(struct tegra_pcie_dw *pcie, const u32 value,
			       const u32 reg)
{
	writel_relaxed(value, pcie->appl_base + reg);
}

static inline u32 appl_readl(struct tegra_pcie_dw *pcie, const u32 reg)
{
	return readl_relaxed(pcie->appl_base + reg);
}

struct tegra_pcie_soc {
	enum dw_pcie_device_mode mode;
};

static void apply_bad_link_workaround(struct pcie_port *pp)
{
	struct dw_pcie *pci = to_dw_pcie_from_pp(pp);
	struct tegra_pcie_dw *pcie = to_tegra_pcie(pci);
	u32 current_link_width;
	u16 val;

	/*
	 * NOTE:- Since this scenario is uncommon and link as such is not
	 * stable anyway, not waiting to confirm if link is really
	 * transitioning to Gen-2 speed
	 */
	val = dw_pcie_readw_dbi(pci, pcie->pcie_cap_base + PCI_EXP_LNKSTA);
	if (val & PCI_EXP_LNKSTA_LBMS) {
		current_link_width = (val & PCI_EXP_LNKSTA_NLW) >>
				     PCI_EXP_LNKSTA_NLW_SHIFT;
		if (pcie->init_link_width > current_link_width) {
			dev_warn(pci->dev, "PCIe link is bad, width reduced\n");
			val = dw_pcie_readw_dbi(pci, pcie->pcie_cap_base +
						PCI_EXP_LNKCTL2);
			val &= ~PCI_EXP_LNKCTL2_TLS;
			val |= PCI_EXP_LNKCTL2_TLS_2_5GT;
			dw_pcie_writew_dbi(pci, pcie->pcie_cap_base +
					   PCI_EXP_LNKCTL2, val);

			val = dw_pcie_readw_dbi(pci, pcie->pcie_cap_base +
						PCI_EXP_LNKCTL);
			val |= PCI_EXP_LNKCTL_RL;
			dw_pcie_writew_dbi(pci, pcie->pcie_cap_base +
					   PCI_EXP_LNKCTL, val);
		}
	}
}

static irqreturn_t tegra_pcie_rp_irq_handler(int irq, void *arg)
{
	struct tegra_pcie_dw *pcie = arg;
	struct dw_pcie *pci = &pcie->pci;
	struct pcie_port *pp = &pci->pp;
	u32 val, tmp;
	u16 val_w;

	val = appl_readl(pcie, APPL_INTR_STATUS_L0);
	if (val & APPL_INTR_STATUS_L0_LINK_STATE_INT) {
		val = appl_readl(pcie, APPL_INTR_STATUS_L1_0_0);
		if (val & APPL_INTR_STATUS_L1_0_0_LINK_REQ_RST_NOT_CHGED) {
			appl_writel(pcie, val, APPL_INTR_STATUS_L1_0_0);

			/* SBR & Surprise Link Down WAR */
			val = appl_readl(pcie, APPL_CAR_RESET_OVRD);
			val &= ~APPL_CAR_RESET_OVRD_CYA_OVERRIDE_CORE_RST_N;
			appl_writel(pcie, val, APPL_CAR_RESET_OVRD);
			udelay(1);
			val = appl_readl(pcie, APPL_CAR_RESET_OVRD);
			val |= APPL_CAR_RESET_OVRD_CYA_OVERRIDE_CORE_RST_N;
			appl_writel(pcie, val, APPL_CAR_RESET_OVRD);

			val = dw_pcie_readl_dbi(pci, PCIE_LINK_WIDTH_SPEED_CONTROL);
			val |= PORT_LOGIC_SPEED_CHANGE;
			dw_pcie_writel_dbi(pci, PCIE_LINK_WIDTH_SPEED_CONTROL, val);
		}
	}

	if (val & APPL_INTR_STATUS_L0_INT_INT) {
		val = appl_readl(pcie, APPL_INTR_STATUS_L1_8_0);
		if (val & APPL_INTR_STATUS_L1_8_0_AUTO_BW_INT_STS) {
			appl_writel(pcie,
				    APPL_INTR_STATUS_L1_8_0_AUTO_BW_INT_STS,
				    APPL_INTR_STATUS_L1_8_0);
			apply_bad_link_workaround(pp);
		}
		if (val & APPL_INTR_STATUS_L1_8_0_BW_MGT_INT_STS) {
			appl_writel(pcie,
				    APPL_INTR_STATUS_L1_8_0_BW_MGT_INT_STS,
				    APPL_INTR_STATUS_L1_8_0);

			val_w = dw_pcie_readw_dbi(pci, pcie->pcie_cap_base +
						  PCI_EXP_LNKSTA);
			dev_dbg(pci->dev, "Link Speed : Gen-%u\n", val_w &
				PCI_EXP_LNKSTA_CLS);
		}
	}

	val = appl_readl(pcie, APPL_INTR_STATUS_L0);
	if (val & APPL_INTR_STATUS_L0_CDM_REG_CHK_INT) {
		val = appl_readl(pcie, APPL_INTR_STATUS_L1_18);
		tmp = dw_pcie_readl_dbi(pci, PCIE_PL_CHK_REG_CONTROL_STATUS);
		if (val & APPL_INTR_STATUS_L1_18_CDM_REG_CHK_CMPLT) {
			dev_info(pci->dev, "CDM check complete\n");
			tmp |= PCIE_PL_CHK_REG_CHK_REG_COMPLETE;
		}
		if (val & APPL_INTR_STATUS_L1_18_CDM_REG_CHK_CMP_ERR) {
			dev_err(pci->dev, "CDM comparison mismatch\n");
			tmp |= PCIE_PL_CHK_REG_CHK_REG_COMPARISON_ERROR;
		}
		if (val & APPL_INTR_STATUS_L1_18_CDM_REG_CHK_LOGIC_ERR) {
			dev_err(pci->dev, "CDM Logic error\n");
			tmp |= PCIE_PL_CHK_REG_CHK_REG_LOGIC_ERROR;
		}
		dw_pcie_writel_dbi(pci, PCIE_PL_CHK_REG_CONTROL_STATUS, tmp);
		tmp = dw_pcie_readl_dbi(pci, PCIE_PL_CHK_REG_ERR_ADDR);
		dev_err(pci->dev, "CDM Error Address Offset = 0x%08X\n", tmp);
	}

	return IRQ_HANDLED;
}

static void pex_ep_event_hot_rst_done(struct tegra_pcie_dw *pcie)
{
	u32 val;

	appl_writel(pcie, 0xFFFFFFFF, APPL_INTR_STATUS_L0);
	appl_writel(pcie, 0xFFFFFFFF, APPL_INTR_STATUS_L1_0_0);
	appl_writel(pcie, 0xFFFFFFFF, APPL_INTR_STATUS_L1_1);
	appl_writel(pcie, 0xFFFFFFFF, APPL_INTR_STATUS_L1_2);
	appl_writel(pcie, 0xFFFFFFFF, APPL_INTR_STATUS_L1_3);
	appl_writel(pcie, 0xFFFFFFFF, APPL_INTR_STATUS_L1_6);
	appl_writel(pcie, 0xFFFFFFFF, APPL_INTR_STATUS_L1_7);
	appl_writel(pcie, 0xFFFFFFFF, APPL_INTR_STATUS_L1_8_0);
	appl_writel(pcie, 0xFFFFFFFF, APPL_INTR_STATUS_L1_9);
	appl_writel(pcie, 0xFFFFFFFF, APPL_INTR_STATUS_L1_10);
	appl_writel(pcie, 0xFFFFFFFF, APPL_INTR_STATUS_L1_11);
	appl_writel(pcie, 0xFFFFFFFF, APPL_INTR_STATUS_L1_13);
	appl_writel(pcie, 0xFFFFFFFF, APPL_INTR_STATUS_L1_14);
	appl_writel(pcie, 0xFFFFFFFF, APPL_INTR_STATUS_L1_15);
	appl_writel(pcie, 0xFFFFFFFF, APPL_INTR_STATUS_L1_17);
	appl_writel(pcie, 0xFFFFFFFF, APPL_MSI_CTRL_2);

	val = appl_readl(pcie, APPL_CTRL);
	val |= APPL_CTRL_LTSSM_EN;
	appl_writel(pcie, val, APPL_CTRL);
}

static irqreturn_t tegra_pcie_ep_irq_thread(int irq, void *arg)
{
	struct tegra_pcie_dw *pcie = arg;
	struct dw_pcie *pci = &pcie->pci;
	u32 val, speed;

	speed = dw_pcie_readw_dbi(pci, pcie->pcie_cap_base + PCI_EXP_LNKSTA) &
		PCI_EXP_LNKSTA_CLS;
	clk_set_rate(pcie->core_clk, pcie_gen_freq[speed - 1]);

	/* If EP doesn't advertise L1SS, just return */
	val = dw_pcie_readl_dbi(pci, pcie->cfg_link_cap_l1sub);
	if (!(val & (PCI_L1SS_CAP_ASPM_L1_1 | PCI_L1SS_CAP_ASPM_L1_2)))
		return IRQ_HANDLED;

	/* Check if BME is set to '1' */
	val = dw_pcie_readl_dbi(pci, PCI_COMMAND);
	if (val & PCI_COMMAND_MASTER) {
		ktime_t timeout;

		/* 110us for both snoop and no-snoop */
		val = 110 | (2 << PCI_LTR_SCALE_SHIFT) | LTR_MSG_REQ;
		val |= (val << LTR_MST_NO_SNOOP_SHIFT);
		appl_writel(pcie, val, APPL_LTR_MSG_1);

		/* Send LTR upstream */
		val = appl_readl(pcie, APPL_LTR_MSG_2);
		val |= APPL_LTR_MSG_2_LTR_MSG_REQ_STATE;
		appl_writel(pcie, val, APPL_LTR_MSG_2);

		timeout = ktime_add_us(ktime_get(), LTR_MSG_TIMEOUT);
		for (;;) {
			val = appl_readl(pcie, APPL_LTR_MSG_2);
			if (!(val & APPL_LTR_MSG_2_LTR_MSG_REQ_STATE))
				break;
			if (ktime_after(ktime_get(), timeout))
				break;
			usleep_range(1000, 1100);
		}
		if (val & APPL_LTR_MSG_2_LTR_MSG_REQ_STATE)
			dev_err(pcie->dev, "Failed to send LTR message\n");
	}

	return IRQ_HANDLED;
}

static irqreturn_t tegra_pcie_ep_hard_irq(int irq, void *arg)
{
	struct tegra_pcie_dw *pcie = arg;
	struct dw_pcie_ep *ep = &pcie->pci.ep;
	int spurious = 1;
	u32 val, tmp;

	val = appl_readl(pcie, APPL_INTR_STATUS_L0);
	if (val & APPL_INTR_STATUS_L0_LINK_STATE_INT) {
		val = appl_readl(pcie, APPL_INTR_STATUS_L1_0_0);
		appl_writel(pcie, val, APPL_INTR_STATUS_L1_0_0);

		if (val & APPL_INTR_STATUS_L1_0_0_HOT_RESET_DONE)
			pex_ep_event_hot_rst_done(pcie);

		if (val & APPL_INTR_STATUS_L1_0_0_RDLH_LINK_UP_CHGED) {
			tmp = appl_readl(pcie, APPL_LINK_STATUS);
			if (tmp & APPL_LINK_STATUS_RDLH_LINK_UP) {
				dev_dbg(pcie->dev, "Link is up with Host\n");
				dw_pcie_ep_linkup(ep);
			}
		}

		spurious = 0;
	}

	if (val & APPL_INTR_STATUS_L0_PCI_CMD_EN_INT) {
		val = appl_readl(pcie, APPL_INTR_STATUS_L1_15);
		appl_writel(pcie, val, APPL_INTR_STATUS_L1_15);

		if (val & APPL_INTR_STATUS_L1_15_CFG_BME_CHGED)
			return IRQ_WAKE_THREAD;

		spurious = 0;
	}

	if (spurious) {
		dev_warn(pcie->dev, "Random interrupt (STATUS = 0x%08X)\n",
			 val);
		appl_writel(pcie, val, APPL_INTR_STATUS_L0);
	}

	return IRQ_HANDLED;
}

static int tegra_pcie_dw_rd_own_conf(struct pci_bus *bus, u32 devfn, int where,
				     int size, u32 *val)
{
	/*
	 * This is an endpoint mode specific register happen to appear even
	 * when controller is operating in root port mode and system hangs
	 * when it is accessed with link being in ASPM-L1 state.
	 * So skip accessing it altogether
	 */
	if (!PCI_SLOT(devfn) && where == PORT_LOGIC_MSIX_DOORBELL) {
		*val = 0x00000000;
		return PCIBIOS_SUCCESSFUL;
	}

	return pci_generic_config_read(bus, devfn, where, size, val);
}

static int tegra_pcie_dw_wr_own_conf(struct pci_bus *bus, u32 devfn, int where,
				     int size, u32 val)
{
	/*
	 * This is an endpoint mode specific register happen to appear even
	 * when controller is operating in root port mode and system hangs
	 * when it is accessed with link being in ASPM-L1 state.
	 * So skip accessing it altogether
	 */
	if (!PCI_SLOT(devfn) && where == PORT_LOGIC_MSIX_DOORBELL)
		return PCIBIOS_SUCCESSFUL;

	return pci_generic_config_write(bus, devfn, where, size, val);
}

static struct pci_ops tegra_pci_ops = {
	.map_bus = dw_pcie_own_conf_map_bus,
	.read = tegra_pcie_dw_rd_own_conf,
	.write = tegra_pcie_dw_wr_own_conf,
};

#if defined(CONFIG_PCIEASPM)
static void disable_aspm_l11(struct tegra_pcie_dw *pcie)
{
	u32 val;

	val = dw_pcie_readl_dbi(&pcie->pci, pcie->cfg_link_cap_l1sub);
	val &= ~PCI_L1SS_CAP_ASPM_L1_1;
	dw_pcie_writel_dbi(&pcie->pci, pcie->cfg_link_cap_l1sub, val);
}

static void disable_aspm_l12(struct tegra_pcie_dw *pcie)
{
	u32 val;

	val = dw_pcie_readl_dbi(&pcie->pci, pcie->cfg_link_cap_l1sub);
	val &= ~PCI_L1SS_CAP_ASPM_L1_2;
	dw_pcie_writel_dbi(&pcie->pci, pcie->cfg_link_cap_l1sub, val);
}

static inline u32 event_counter_prog(struct tegra_pcie_dw *pcie, u32 event)
{
	u32 val;

	val = dw_pcie_readl_dbi(&pcie->pci, event_cntr_ctrl_offset[pcie->cid]);
	val &= ~(EVENT_COUNTER_EVENT_SEL_MASK << EVENT_COUNTER_EVENT_SEL_SHIFT);
	val |= EVENT_COUNTER_GROUP_5 << EVENT_COUNTER_GROUP_SEL_SHIFT;
	val |= event << EVENT_COUNTER_EVENT_SEL_SHIFT;
	val |= EVENT_COUNTER_ENABLE_ALL << EVENT_COUNTER_ENABLE_SHIFT;
	dw_pcie_writel_dbi(&pcie->pci, event_cntr_ctrl_offset[pcie->cid], val);
	val = dw_pcie_readl_dbi(&pcie->pci, event_cntr_data_offset[pcie->cid]);

	return val;
}

static int aspm_state_cnt(struct seq_file *s, void *data)
{
	struct tegra_pcie_dw *pcie = (struct tegra_pcie_dw *)
				     dev_get_drvdata(s->private);
	u32 val;

	seq_printf(s, "Tx L0s entry count : %u\n",
		   event_counter_prog(pcie, EVENT_COUNTER_EVENT_Tx_L0S));

	seq_printf(s, "Rx L0s entry count : %u\n",
		   event_counter_prog(pcie, EVENT_COUNTER_EVENT_Rx_L0S));

	seq_printf(s, "Link L1 entry count : %u\n",
		   event_counter_prog(pcie, EVENT_COUNTER_EVENT_L1));

	seq_printf(s, "Link L1.1 entry count : %u\n",
		   event_counter_prog(pcie, EVENT_COUNTER_EVENT_L1_1));

	seq_printf(s, "Link L1.2 entry count : %u\n",
		   event_counter_prog(pcie, EVENT_COUNTER_EVENT_L1_2));

	/* Clear all counters */
	dw_pcie_writel_dbi(&pcie->pci, event_cntr_ctrl_offset[pcie->cid],
			   EVENT_COUNTER_ALL_CLEAR);

	/* Re-enable counting */
	val = EVENT_COUNTER_ENABLE_ALL << EVENT_COUNTER_ENABLE_SHIFT;
	val |= EVENT_COUNTER_GROUP_5 << EVENT_COUNTER_GROUP_SEL_SHIFT;
	dw_pcie_writel_dbi(&pcie->pci, event_cntr_ctrl_offset[pcie->cid], val);

	return 0;
}

static void init_host_aspm(struct tegra_pcie_dw *pcie)
{
	struct dw_pcie *pci = &pcie->pci;
	u32 val;

	val = dw_pcie_find_ext_capability(pci, PCI_EXT_CAP_ID_L1SS);
	pcie->cfg_link_cap_l1sub = val + PCI_L1SS_CAP;

	/* Enable ASPM counters */
	val = EVENT_COUNTER_ENABLE_ALL << EVENT_COUNTER_ENABLE_SHIFT;
	val |= EVENT_COUNTER_GROUP_5 << EVENT_COUNTER_GROUP_SEL_SHIFT;
	dw_pcie_writel_dbi(pci, event_cntr_ctrl_offset[pcie->cid], val);

	/* Program T_cmrt and T_pwr_on values */
	val = dw_pcie_readl_dbi(pci, pcie->cfg_link_cap_l1sub);
	val &= ~(PCI_L1SS_CAP_CM_RESTORE_TIME | PCI_L1SS_CAP_P_PWR_ON_VALUE);
	val |= (pcie->aspm_cmrt << 8);
	val |= (pcie->aspm_pwr_on_t << 19);
	dw_pcie_writel_dbi(pci, pcie->cfg_link_cap_l1sub, val);

	/* Program L0s and L1 entrance latencies */
	val = dw_pcie_readl_dbi(pci, PCIE_PORT_AFR);
	val &= ~PORT_AFR_L0S_ENTRANCE_LAT_MASK;
	val |= (pcie->aspm_l0s_enter_lat << PORT_AFR_L0S_ENTRANCE_LAT_SHIFT);
	val |= PORT_AFR_ENTER_ASPM;
	dw_pcie_writel_dbi(pci, PCIE_PORT_AFR, val);
}

static void init_debugfs(struct tegra_pcie_dw *pcie)
{
	debugfs_create_devm_seqfile(pcie->dev, "aspm_state_cnt", pcie->debugfs,
				    aspm_state_cnt);
}
#else
static inline void disable_aspm_l12(struct tegra_pcie_dw *pcie) { return; }
static inline void disable_aspm_l11(struct tegra_pcie_dw *pcie) { return; }
static inline void init_host_aspm(struct tegra_pcie_dw *pcie) { return; }
static inline void init_debugfs(struct tegra_pcie_dw *pcie) { return; }
#endif

static void tegra_pcie_enable_system_interrupts(struct pcie_port *pp)
{
	struct dw_pcie *pci = to_dw_pcie_from_pp(pp);
	struct tegra_pcie_dw *pcie = to_tegra_pcie(pci);
	u32 val;
	u16 val_w;

	val = appl_readl(pcie, APPL_INTR_EN_L0_0);
	val |= APPL_INTR_EN_L0_0_LINK_STATE_INT_EN;
	appl_writel(pcie, val, APPL_INTR_EN_L0_0);

	val = appl_readl(pcie, APPL_INTR_EN_L1_0_0);
	val |= APPL_INTR_EN_L1_0_0_LINK_REQ_RST_NOT_INT_EN;
	appl_writel(pcie, val, APPL_INTR_EN_L1_0_0);

	if (pcie->enable_cdm_check) {
		val = appl_readl(pcie, APPL_INTR_EN_L0_0);
		val |= APPL_INTR_EN_L0_0_CDM_REG_CHK_INT_EN;
		appl_writel(pcie, val, APPL_INTR_EN_L0_0);

		val = appl_readl(pcie, APPL_INTR_EN_L1_18);
		val |= APPL_INTR_EN_L1_18_CDM_REG_CHK_CMP_ERR;
		val |= APPL_INTR_EN_L1_18_CDM_REG_CHK_LOGIC_ERR;
		appl_writel(pcie, val, APPL_INTR_EN_L1_18);
	}

	val_w = dw_pcie_readw_dbi(&pcie->pci, pcie->pcie_cap_base +
				  PCI_EXP_LNKSTA);
	pcie->init_link_width = (val_w & PCI_EXP_LNKSTA_NLW) >>
				PCI_EXP_LNKSTA_NLW_SHIFT;

	val_w = dw_pcie_readw_dbi(&pcie->pci, pcie->pcie_cap_base +
				  PCI_EXP_LNKCTL);
	val_w |= PCI_EXP_LNKCTL_LBMIE;
	dw_pcie_writew_dbi(&pcie->pci, pcie->pcie_cap_base + PCI_EXP_LNKCTL,
			   val_w);
}

static void tegra_pcie_enable_legacy_interrupts(struct pcie_port *pp)
{
	struct dw_pcie *pci = to_dw_pcie_from_pp(pp);
	struct tegra_pcie_dw *pcie = to_tegra_pcie(pci);
	u32 val;

	/* Enable legacy interrupt generation */
	val = appl_readl(pcie, APPL_INTR_EN_L0_0);
	val |= APPL_INTR_EN_L0_0_SYS_INTR_EN;
	val |= APPL_INTR_EN_L0_0_INT_INT_EN;
	appl_writel(pcie, val, APPL_INTR_EN_L0_0);

	val = appl_readl(pcie, APPL_INTR_EN_L1_8_0);
	val |= APPL_INTR_EN_L1_8_INTX_EN;
	val |= APPL_INTR_EN_L1_8_AUTO_BW_INT_EN;
	val |= APPL_INTR_EN_L1_8_BW_MGT_INT_EN;
	if (IS_ENABLED(CONFIG_PCIEAER))
		val |= APPL_INTR_EN_L1_8_AER_INT_EN;
	appl_writel(pcie, val, APPL_INTR_EN_L1_8_0);
}

static void tegra_pcie_enable_msi_interrupts(struct pcie_port *pp)
{
	struct dw_pcie *pci = to_dw_pcie_from_pp(pp);
	struct tegra_pcie_dw *pcie = to_tegra_pcie(pci);
	u32 val;

	/* Enable MSI interrupt generation */
	val = appl_readl(pcie, APPL_INTR_EN_L0_0);
	val |= APPL_INTR_EN_L0_0_SYS_MSI_INTR_EN;
	val |= APPL_INTR_EN_L0_0_MSI_RCV_INT_EN;
	appl_writel(pcie, val, APPL_INTR_EN_L0_0);
}

static void tegra_pcie_enable_interrupts(struct pcie_port *pp)
{
	struct dw_pcie *pci = to_dw_pcie_from_pp(pp);
	struct tegra_pcie_dw *pcie = to_tegra_pcie(pci);

	/* Clear interrupt statuses before enabling interrupts */
	appl_writel(pcie, 0xFFFFFFFF, APPL_INTR_STATUS_L0);
	appl_writel(pcie, 0xFFFFFFFF, APPL_INTR_STATUS_L1_0_0);
	appl_writel(pcie, 0xFFFFFFFF, APPL_INTR_STATUS_L1_1);
	appl_writel(pcie, 0xFFFFFFFF, APPL_INTR_STATUS_L1_2);
	appl_writel(pcie, 0xFFFFFFFF, APPL_INTR_STATUS_L1_3);
	appl_writel(pcie, 0xFFFFFFFF, APPL_INTR_STATUS_L1_6);
	appl_writel(pcie, 0xFFFFFFFF, APPL_INTR_STATUS_L1_7);
	appl_writel(pcie, 0xFFFFFFFF, APPL_INTR_STATUS_L1_8_0);
	appl_writel(pcie, 0xFFFFFFFF, APPL_INTR_STATUS_L1_9);
	appl_writel(pcie, 0xFFFFFFFF, APPL_INTR_STATUS_L1_10);
	appl_writel(pcie, 0xFFFFFFFF, APPL_INTR_STATUS_L1_11);
	appl_writel(pcie, 0xFFFFFFFF, APPL_INTR_STATUS_L1_13);
	appl_writel(pcie, 0xFFFFFFFF, APPL_INTR_STATUS_L1_14);
	appl_writel(pcie, 0xFFFFFFFF, APPL_INTR_STATUS_L1_15);
	appl_writel(pcie, 0xFFFFFFFF, APPL_INTR_STATUS_L1_17);

	tegra_pcie_enable_system_interrupts(pp);
	tegra_pcie_enable_legacy_interrupts(pp);
	if (IS_ENABLED(CONFIG_PCI_MSI))
		tegra_pcie_enable_msi_interrupts(pp);
}

static void config_gen3_gen4_eq_presets(struct tegra_pcie_dw *pcie)
{
	struct dw_pcie *pci = &pcie->pci;
	u32 val, offset, i;

	/* Program init preset */
	for (i = 0; i < pcie->num_lanes; i++) {
		val = dw_pcie_readw_dbi(pci, CAP_SPCIE_CAP_OFF + (i * 2));
		val &= ~CAP_SPCIE_CAP_OFF_DSP_TX_PRESET0_MASK;
		val |= GEN3_GEN4_EQ_PRESET_INIT;
		val &= ~CAP_SPCIE_CAP_OFF_USP_TX_PRESET0_MASK;
		val |= (GEN3_GEN4_EQ_PRESET_INIT <<
			   CAP_SPCIE_CAP_OFF_USP_TX_PRESET0_SHIFT);
		dw_pcie_writew_dbi(pci, CAP_SPCIE_CAP_OFF + (i * 2), val);

		offset = dw_pcie_find_ext_capability(pci,
						     PCI_EXT_CAP_ID_PL_16GT) +
				PCI_PL_16GT_LE_CTRL;
		val = dw_pcie_readb_dbi(pci, offset + i);
		val &= ~PCI_PL_16GT_LE_CTRL_DSP_TX_PRESET_MASK;
		val |= GEN3_GEN4_EQ_PRESET_INIT;
		val &= ~PCI_PL_16GT_LE_CTRL_USP_TX_PRESET_MASK;
		val |= (GEN3_GEN4_EQ_PRESET_INIT <<
			PCI_PL_16GT_LE_CTRL_USP_TX_PRESET_SHIFT);
		dw_pcie_writeb_dbi(pci, offset + i, val);
	}

	val = dw_pcie_readl_dbi(pci, GEN3_RELATED_OFF);
	val &= ~GEN3_RELATED_OFF_RATE_SHADOW_SEL_MASK;
	dw_pcie_writel_dbi(pci, GEN3_RELATED_OFF, val);

	val = dw_pcie_readl_dbi(pci, GEN3_EQ_CONTROL_OFF);
	val &= ~GEN3_EQ_CONTROL_OFF_PSET_REQ_VEC_MASK;
	val |= (0x3ff << GEN3_EQ_CONTROL_OFF_PSET_REQ_VEC_SHIFT);
	val &= ~GEN3_EQ_CONTROL_OFF_FB_MODE_MASK;
	dw_pcie_writel_dbi(pci, GEN3_EQ_CONTROL_OFF, val);

	val = dw_pcie_readl_dbi(pci, GEN3_RELATED_OFF);
	val &= ~GEN3_RELATED_OFF_RATE_SHADOW_SEL_MASK;
	val |= (0x1 << GEN3_RELATED_OFF_RATE_SHADOW_SEL_SHIFT);
	dw_pcie_writel_dbi(pci, GEN3_RELATED_OFF, val);

	val = dw_pcie_readl_dbi(pci, GEN3_EQ_CONTROL_OFF);
	val &= ~GEN3_EQ_CONTROL_OFF_PSET_REQ_VEC_MASK;
	val |= (0x360 << GEN3_EQ_CONTROL_OFF_PSET_REQ_VEC_SHIFT);
	val &= ~GEN3_EQ_CONTROL_OFF_FB_MODE_MASK;
	dw_pcie_writel_dbi(pci, GEN3_EQ_CONTROL_OFF, val);

	val = dw_pcie_readl_dbi(pci, GEN3_RELATED_OFF);
	val &= ~GEN3_RELATED_OFF_RATE_SHADOW_SEL_MASK;
	dw_pcie_writel_dbi(pci, GEN3_RELATED_OFF, val);
}

static int tegra_pcie_dw_host_init(struct pcie_port *pp)
{
	struct dw_pcie *pci = to_dw_pcie_from_pp(pp);
	struct tegra_pcie_dw *pcie = to_tegra_pcie(pci);
	u32 val;

	pp->bridge->ops = &tegra_pci_ops;

	if (!pcie->pcie_cap_base)
		pcie->pcie_cap_base = dw_pcie_find_capability(&pcie->pci,
							      PCI_CAP_ID_EXP);

	val = dw_pcie_readl_dbi(pci, PCI_IO_BASE);
	val &= ~(IO_BASE_IO_DECODE | IO_BASE_IO_DECODE_BIT8);
	dw_pcie_writel_dbi(pci, PCI_IO_BASE, val);

	val = dw_pcie_readl_dbi(pci, PCI_PREF_MEMORY_BASE);
	val |= CFG_PREF_MEM_LIMIT_BASE_MEM_DECODE;
	val |= CFG_PREF_MEM_LIMIT_BASE_MEM_LIMIT_DECODE;
	dw_pcie_writel_dbi(pci, PCI_PREF_MEMORY_BASE, val);

	dw_pcie_writel_dbi(pci, PCI_BASE_ADDRESS_0, 0);

	/* Enable as 0xFFFF0001 response for CRS */
	val = dw_pcie_readl_dbi(pci, PORT_LOGIC_AMBA_ERROR_RESPONSE_DEFAULT);
	val &= ~(AMBA_ERROR_RESPONSE_CRS_MASK << AMBA_ERROR_RESPONSE_CRS_SHIFT);
	val |= (AMBA_ERROR_RESPONSE_CRS_OKAY_FFFF0001 <<
		AMBA_ERROR_RESPONSE_CRS_SHIFT);
	dw_pcie_writel_dbi(pci, PORT_LOGIC_AMBA_ERROR_RESPONSE_DEFAULT, val);

	/* Configure Max lane width from DT */
	val = dw_pcie_readl_dbi(pci, pcie->pcie_cap_base + PCI_EXP_LNKCAP);
	val &= ~PCI_EXP_LNKCAP_MLW;
	val |= (pcie->num_lanes << PCI_EXP_LNKSTA_NLW_SHIFT);
	dw_pcie_writel_dbi(pci, pcie->pcie_cap_base + PCI_EXP_LNKCAP, val);

	config_gen3_gen4_eq_presets(pcie);

	init_host_aspm(pcie);

	/* Disable ASPM-L1SS advertisement if there is no CLKREQ routing */
	if (!pcie->supports_clkreq) {
		disable_aspm_l11(pcie);
		disable_aspm_l12(pcie);
	}

	val = dw_pcie_readl_dbi(pci, GEN3_RELATED_OFF);
	val &= ~GEN3_RELATED_OFF_GEN3_ZRXDC_NONCOMPL;
	dw_pcie_writel_dbi(pci, GEN3_RELATED_OFF, val);

	if (pcie->update_fc_fixup) {
		val = dw_pcie_readl_dbi(pci, CFG_TIMER_CTRL_MAX_FUNC_NUM_OFF);
		val |= 0x1 << CFG_TIMER_CTRL_ACK_NAK_SHIFT;
		dw_pcie_writel_dbi(pci, CFG_TIMER_CTRL_MAX_FUNC_NUM_OFF, val);
	}

	clk_set_rate(pcie->core_clk, GEN4_CORE_CLK_FREQ);

	return 0;
}

static int tegra_pcie_dw_start_link(struct dw_pcie *pci)
{
	u32 val, offset, speed, tmp;
	struct tegra_pcie_dw *pcie = to_tegra_pcie(pci);
	struct pcie_port *pp = &pci->pp;
	bool retry = true;

	if (pcie->mode == DW_PCIE_EP_TYPE) {
		enable_irq(pcie->pex_rst_irq);
		return 0;
	}

retry_link:
	/* Assert RST */
	val = appl_readl(pcie, APPL_PINMUX);
	val &= ~APPL_PINMUX_PEX_RST;
	appl_writel(pcie, val, APPL_PINMUX);

	usleep_range(100, 200);

	/* Enable LTSSM */
	val = appl_readl(pcie, APPL_CTRL);
	val |= APPL_CTRL_LTSSM_EN;
	appl_writel(pcie, val, APPL_CTRL);

	/* De-assert RST */
	val = appl_readl(pcie, APPL_PINMUX);
	val |= APPL_PINMUX_PEX_RST;
	appl_writel(pcie, val, APPL_PINMUX);

	msleep(100);
<<<<<<< HEAD
}

static int tegra_pcie_dw_host_init(struct pcie_port *pp)
{
	struct dw_pcie *pci = to_dw_pcie_from_pp(pp);
	struct tegra_pcie_dw *pcie = to_tegra_pcie(pci);
	u32 val, tmp, offset, speed;

	pp->bridge->ops = &tegra_pci_ops;

	tegra_pcie_prepare_host(pp);
=======
>>>>>>> f642729d

	if (dw_pcie_wait_for_link(pci)) {
		if (!retry)
			return 0;
		/*
		 * There are some endpoints which can't get the link up if
		 * root port has Data Link Feature (DLF) enabled.
		 * Refer Spec rev 4.0 ver 1.0 sec 3.4.2 & 7.7.4 for more info
		 * on Scaled Flow Control and DLF.
		 * So, need to confirm that is indeed the case here and attempt
		 * link up once again with DLF disabled.
		 */
		val = appl_readl(pcie, APPL_DEBUG);
		val &= APPL_DEBUG_LTSSM_STATE_MASK;
		val >>= APPL_DEBUG_LTSSM_STATE_SHIFT;
		tmp = appl_readl(pcie, APPL_LINK_STATUS);
		tmp &= APPL_LINK_STATUS_RDLH_LINK_UP;
		if (!(val == 0x11 && !tmp)) {
			/* Link is down for all good reasons */
			return 0;
		}

		dev_info(pci->dev, "Link is down in DLL");
		dev_info(pci->dev, "Trying again with DLFE disabled\n");
		/* Disable LTSSM */
		val = appl_readl(pcie, APPL_CTRL);
		val &= ~APPL_CTRL_LTSSM_EN;
		appl_writel(pcie, val, APPL_CTRL);

		reset_control_assert(pcie->core_rst);
		reset_control_deassert(pcie->core_rst);

		offset = dw_pcie_find_ext_capability(pci, PCI_EXT_CAP_ID_DLF);
		val = dw_pcie_readl_dbi(pci, offset + PCI_DLF_CAP);
		val &= ~PCI_DLF_EXCHANGE_ENABLE;
		dw_pcie_writel_dbi(pci, offset, val);

		tegra_pcie_dw_host_init(pp);
		dw_pcie_setup_rc(pp);

		retry = false;
		goto retry_link;
	}

	speed = dw_pcie_readw_dbi(pci, pcie->pcie_cap_base + PCI_EXP_LNKSTA) &
		PCI_EXP_LNKSTA_CLS;
	clk_set_rate(pcie->core_clk, pcie_gen_freq[speed - 1]);

	tegra_pcie_enable_interrupts(pp);

	return 0;
}

static int tegra_pcie_dw_link_up(struct dw_pcie *pci)
{
	struct tegra_pcie_dw *pcie = to_tegra_pcie(pci);
	u32 val = dw_pcie_readw_dbi(pci, pcie->pcie_cap_base + PCI_EXP_LNKSTA);

	return !!(val & PCI_EXP_LNKSTA_DLLLA);
}

static void tegra_pcie_dw_stop_link(struct dw_pcie *pci)
{
	struct tegra_pcie_dw *pcie = to_tegra_pcie(pci);

	disable_irq(pcie->pex_rst_irq);
}

static const struct dw_pcie_ops tegra_dw_pcie_ops = {
	.link_up = tegra_pcie_dw_link_up,
	.start_link = tegra_pcie_dw_start_link,
	.stop_link = tegra_pcie_dw_stop_link,
};

static struct dw_pcie_host_ops tegra_pcie_dw_host_ops = {
	.host_init = tegra_pcie_dw_host_init,
};

static void tegra_pcie_disable_phy(struct tegra_pcie_dw *pcie)
{
	unsigned int phy_count = pcie->phy_count;

	while (phy_count--) {
		phy_power_off(pcie->phys[phy_count]);
		phy_exit(pcie->phys[phy_count]);
	}
}

static int tegra_pcie_enable_phy(struct tegra_pcie_dw *pcie)
{
	unsigned int i;
	int ret;

	for (i = 0; i < pcie->phy_count; i++) {
		ret = phy_init(pcie->phys[i]);
		if (ret < 0)
			goto phy_power_off;

		ret = phy_power_on(pcie->phys[i]);
		if (ret < 0)
			goto phy_exit;
	}

	return 0;

phy_power_off:
	while (i--) {
		phy_power_off(pcie->phys[i]);
phy_exit:
		phy_exit(pcie->phys[i]);
	}

	return ret;
}

static int tegra_pcie_dw_parse_dt(struct tegra_pcie_dw *pcie)
{
	struct platform_device *pdev = to_platform_device(pcie->dev);
	struct device_node *np = pcie->dev->of_node;
	int ret;

	pcie->dbi_res = platform_get_resource_byname(pdev, IORESOURCE_MEM, "dbi");
	if (!pcie->dbi_res) {
		dev_err(pcie->dev, "Failed to find \"dbi\" region\n");
		return -ENODEV;
	}

	ret = of_property_read_u32(np, "nvidia,aspm-cmrt-us", &pcie->aspm_cmrt);
	if (ret < 0) {
		dev_info(pcie->dev, "Failed to read ASPM T_cmrt: %d\n", ret);
		return ret;
	}

	ret = of_property_read_u32(np, "nvidia,aspm-pwr-on-t-us",
				   &pcie->aspm_pwr_on_t);
	if (ret < 0)
		dev_info(pcie->dev, "Failed to read ASPM Power On time: %d\n",
			 ret);

	ret = of_property_read_u32(np, "nvidia,aspm-l0s-entrance-latency-us",
				   &pcie->aspm_l0s_enter_lat);
	if (ret < 0)
		dev_info(pcie->dev,
			 "Failed to read ASPM L0s Entrance latency: %d\n", ret);

	ret = of_property_read_u32(np, "num-lanes", &pcie->num_lanes);
	if (ret < 0) {
		dev_err(pcie->dev, "Failed to read num-lanes: %d\n", ret);
		return ret;
	}

	ret = of_property_read_u32_index(np, "nvidia,bpmp", 1, &pcie->cid);
	if (ret) {
		dev_err(pcie->dev, "Failed to read Controller-ID: %d\n", ret);
		return ret;
	}

	ret = of_property_count_strings(np, "phy-names");
	if (ret < 0) {
		dev_err(pcie->dev, "Failed to find PHY entries: %d\n",
			ret);
		return ret;
	}
	pcie->phy_count = ret;

	if (of_property_read_bool(np, "nvidia,update-fc-fixup"))
		pcie->update_fc_fixup = true;

	pcie->supports_clkreq =
		of_property_read_bool(pcie->dev->of_node, "supports-clkreq");

	pcie->enable_cdm_check =
		of_property_read_bool(np, "snps,enable-cdm-check");

	if (pcie->mode == DW_PCIE_RC_TYPE)
		return 0;

	/* Endpoint mode specific DT entries */
	pcie->pex_rst_gpiod = devm_gpiod_get(pcie->dev, "reset", GPIOD_IN);
	if (IS_ERR(pcie->pex_rst_gpiod)) {
		int err = PTR_ERR(pcie->pex_rst_gpiod);
		const char *level = KERN_ERR;

		if (err == -EPROBE_DEFER)
			level = KERN_DEBUG;

		dev_printk(level, pcie->dev,
			   dev_fmt("Failed to get PERST GPIO: %d\n"),
			   err);
		return err;
	}

	pcie->pex_refclk_sel_gpiod = devm_gpiod_get(pcie->dev,
						    "nvidia,refclk-select",
						    GPIOD_OUT_HIGH);
	if (IS_ERR(pcie->pex_refclk_sel_gpiod)) {
		int err = PTR_ERR(pcie->pex_refclk_sel_gpiod);
		const char *level = KERN_ERR;

		if (err == -EPROBE_DEFER)
			level = KERN_DEBUG;

		dev_printk(level, pcie->dev,
			   dev_fmt("Failed to get REFCLK select GPIOs: %d\n"),
			   err);
		pcie->pex_refclk_sel_gpiod = NULL;
	}

	return 0;
}

static int tegra_pcie_bpmp_set_ctrl_state(struct tegra_pcie_dw *pcie,
					  bool enable)
{
	struct mrq_uphy_response resp;
	struct tegra_bpmp_message msg;
	struct mrq_uphy_request req;

	/* Controller-5 doesn't need to have its state set by BPMP-FW */
	if (pcie->cid == 5)
		return 0;

	memset(&req, 0, sizeof(req));
	memset(&resp, 0, sizeof(resp));

	req.cmd = CMD_UPHY_PCIE_CONTROLLER_STATE;
	req.controller_state.pcie_controller = pcie->cid;
	req.controller_state.enable = enable;

	memset(&msg, 0, sizeof(msg));
	msg.mrq = MRQ_UPHY;
	msg.tx.data = &req;
	msg.tx.size = sizeof(req);
	msg.rx.data = &resp;
	msg.rx.size = sizeof(resp);

	return tegra_bpmp_transfer(pcie->bpmp, &msg);
}

static int tegra_pcie_bpmp_set_pll_state(struct tegra_pcie_dw *pcie,
					 bool enable)
{
	struct mrq_uphy_response resp;
	struct tegra_bpmp_message msg;
	struct mrq_uphy_request req;

	memset(&req, 0, sizeof(req));
	memset(&resp, 0, sizeof(resp));

	if (enable) {
		req.cmd = CMD_UPHY_PCIE_EP_CONTROLLER_PLL_INIT;
		req.ep_ctrlr_pll_init.ep_controller = pcie->cid;
	} else {
		req.cmd = CMD_UPHY_PCIE_EP_CONTROLLER_PLL_OFF;
		req.ep_ctrlr_pll_off.ep_controller = pcie->cid;
	}

	memset(&msg, 0, sizeof(msg));
	msg.mrq = MRQ_UPHY;
	msg.tx.data = &req;
	msg.tx.size = sizeof(req);
	msg.rx.data = &resp;
	msg.rx.size = sizeof(resp);

	return tegra_bpmp_transfer(pcie->bpmp, &msg);
}

static void tegra_pcie_downstream_dev_to_D0(struct tegra_pcie_dw *pcie)
{
	struct pcie_port *pp = &pcie->pci.pp;
	struct pci_bus *child, *root_bus = NULL;
	struct pci_dev *pdev;

	/*
	 * link doesn't go into L2 state with some of the endpoints with Tegra
	 * if they are not in D0 state. So, need to make sure that immediate
	 * downstream devices are in D0 state before sending PME_TurnOff to put
	 * link into L2 state.
	 * This is as per PCI Express Base r4.0 v1.0 September 27-2017,
	 * 5.2 Link State Power Management (Page #428).
	 */

	list_for_each_entry(child, &pp->bridge->bus->children, node) {
		/* Bring downstream devices to D0 if they are not already in */
		if (child->parent == pp->bridge->bus) {
			root_bus = child;
			break;
		}
	}

	if (!root_bus) {
		dev_err(pcie->dev, "Failed to find downstream devices\n");
		return;
	}

	list_for_each_entry(pdev, &root_bus->devices, bus_list) {
		if (PCI_SLOT(pdev->devfn) == 0) {
			if (pci_set_power_state(pdev, PCI_D0))
				dev_err(pcie->dev,
					"Failed to transition %s to D0 state\n",
					dev_name(&pdev->dev));
		}
	}
}

static int tegra_pcie_get_slot_regulators(struct tegra_pcie_dw *pcie)
{
	pcie->slot_ctl_3v3 = devm_regulator_get_optional(pcie->dev, "vpcie3v3");
	if (IS_ERR(pcie->slot_ctl_3v3)) {
		if (PTR_ERR(pcie->slot_ctl_3v3) != -ENODEV)
			return PTR_ERR(pcie->slot_ctl_3v3);

		pcie->slot_ctl_3v3 = NULL;
	}

	pcie->slot_ctl_12v = devm_regulator_get_optional(pcie->dev, "vpcie12v");
	if (IS_ERR(pcie->slot_ctl_12v)) {
		if (PTR_ERR(pcie->slot_ctl_12v) != -ENODEV)
			return PTR_ERR(pcie->slot_ctl_12v);

		pcie->slot_ctl_12v = NULL;
	}

	return 0;
}

static int tegra_pcie_enable_slot_regulators(struct tegra_pcie_dw *pcie)
{
	int ret;

	if (pcie->slot_ctl_3v3) {
		ret = regulator_enable(pcie->slot_ctl_3v3);
		if (ret < 0) {
			dev_err(pcie->dev,
				"Failed to enable 3.3V slot supply: %d\n", ret);
			return ret;
		}
	}

	if (pcie->slot_ctl_12v) {
		ret = regulator_enable(pcie->slot_ctl_12v);
		if (ret < 0) {
			dev_err(pcie->dev,
				"Failed to enable 12V slot supply: %d\n", ret);
			goto fail_12v_enable;
		}
	}

	/*
	 * According to PCI Express Card Electromechanical Specification
	 * Revision 1.1, Table-2.4, T_PVPERL (Power stable to PERST# inactive)
	 * should be a minimum of 100ms.
	 */
	if (pcie->slot_ctl_3v3 || pcie->slot_ctl_12v)
		msleep(100);

	return 0;

fail_12v_enable:
	if (pcie->slot_ctl_3v3)
		regulator_disable(pcie->slot_ctl_3v3);
	return ret;
}

static void tegra_pcie_disable_slot_regulators(struct tegra_pcie_dw *pcie)
{
	if (pcie->slot_ctl_12v)
		regulator_disable(pcie->slot_ctl_12v);
	if (pcie->slot_ctl_3v3)
		regulator_disable(pcie->slot_ctl_3v3);
}

static int tegra_pcie_config_controller(struct tegra_pcie_dw *pcie,
					bool en_hw_hot_rst)
{
	int ret;
	u32 val;

	ret = tegra_pcie_bpmp_set_ctrl_state(pcie, true);
	if (ret) {
		dev_err(pcie->dev,
			"Failed to enable controller %u: %d\n", pcie->cid, ret);
		return ret;
	}

	ret = tegra_pcie_enable_slot_regulators(pcie);
	if (ret < 0)
		goto fail_slot_reg_en;

	ret = regulator_enable(pcie->pex_ctl_supply);
	if (ret < 0) {
		dev_err(pcie->dev, "Failed to enable regulator: %d\n", ret);
		goto fail_reg_en;
	}

	ret = clk_prepare_enable(pcie->core_clk);
	if (ret) {
		dev_err(pcie->dev, "Failed to enable core clock: %d\n", ret);
		goto fail_core_clk;
	}

	ret = reset_control_deassert(pcie->core_apb_rst);
	if (ret) {
		dev_err(pcie->dev, "Failed to deassert core APB reset: %d\n",
			ret);
		goto fail_core_apb_rst;
	}

	if (en_hw_hot_rst) {
		/* Enable HW_HOT_RST mode */
		val = appl_readl(pcie, APPL_CTRL);
		val &= ~(APPL_CTRL_HW_HOT_RST_MODE_MASK <<
			 APPL_CTRL_HW_HOT_RST_MODE_SHIFT);
		val |= APPL_CTRL_HW_HOT_RST_EN;
		appl_writel(pcie, val, APPL_CTRL);
	}

	ret = tegra_pcie_enable_phy(pcie);
	if (ret) {
		dev_err(pcie->dev, "Failed to enable PHY: %d\n", ret);
		goto fail_phy;
	}

	/* Update CFG base address */
	appl_writel(pcie, pcie->dbi_res->start & APPL_CFG_BASE_ADDR_MASK,
		    APPL_CFG_BASE_ADDR);

	/* Configure this core for RP mode operation */
	appl_writel(pcie, APPL_DM_TYPE_RP, APPL_DM_TYPE);

	appl_writel(pcie, 0x0, APPL_CFG_SLCG_OVERRIDE);

	val = appl_readl(pcie, APPL_CTRL);
	appl_writel(pcie, val | APPL_CTRL_SYS_PRE_DET_STATE, APPL_CTRL);

	val = appl_readl(pcie, APPL_CFG_MISC);
	val |= (APPL_CFG_MISC_ARCACHE_VAL << APPL_CFG_MISC_ARCACHE_SHIFT);
	appl_writel(pcie, val, APPL_CFG_MISC);

	if (!pcie->supports_clkreq) {
		val = appl_readl(pcie, APPL_PINMUX);
		val |= APPL_PINMUX_CLKREQ_OVERRIDE_EN;
		val &= ~APPL_PINMUX_CLKREQ_OVERRIDE;
		appl_writel(pcie, val, APPL_PINMUX);
	}

	/* Update iATU_DMA base address */
	appl_writel(pcie,
		    pcie->atu_dma_res->start & APPL_CFG_IATU_DMA_BASE_ADDR_MASK,
		    APPL_CFG_IATU_DMA_BASE_ADDR);

	reset_control_deassert(pcie->core_rst);

	return ret;

fail_phy:
	reset_control_assert(pcie->core_apb_rst);
fail_core_apb_rst:
	clk_disable_unprepare(pcie->core_clk);
fail_core_clk:
	regulator_disable(pcie->pex_ctl_supply);
fail_reg_en:
	tegra_pcie_disable_slot_regulators(pcie);
fail_slot_reg_en:
	tegra_pcie_bpmp_set_ctrl_state(pcie, false);

	return ret;
}

static void tegra_pcie_unconfig_controller(struct tegra_pcie_dw *pcie)
{
	int ret;

	ret = reset_control_assert(pcie->core_rst);
	if (ret)
		dev_err(pcie->dev, "Failed to assert \"core\" reset: %d\n", ret);

	tegra_pcie_disable_phy(pcie);

	ret = reset_control_assert(pcie->core_apb_rst);
	if (ret)
		dev_err(pcie->dev, "Failed to assert APB reset: %d\n", ret);

	clk_disable_unprepare(pcie->core_clk);

	ret = regulator_disable(pcie->pex_ctl_supply);
	if (ret)
		dev_err(pcie->dev, "Failed to disable regulator: %d\n", ret);

	tegra_pcie_disable_slot_regulators(pcie);

	ret = tegra_pcie_bpmp_set_ctrl_state(pcie, false);
	if (ret)
		dev_err(pcie->dev, "Failed to disable controller %d: %d\n",
			pcie->cid, ret);
}

static int tegra_pcie_init_controller(struct tegra_pcie_dw *pcie)
{
	struct dw_pcie *pci = &pcie->pci;
	struct pcie_port *pp = &pci->pp;
	int ret;

	ret = tegra_pcie_config_controller(pcie, false);
	if (ret < 0)
		return ret;

	pp->ops = &tegra_pcie_dw_host_ops;

	ret = dw_pcie_host_init(pp);
	if (ret < 0) {
		dev_err(pcie->dev, "Failed to add PCIe port: %d\n", ret);
		goto fail_host_init;
	}

	return 0;

fail_host_init:
	tegra_pcie_unconfig_controller(pcie);
	return ret;
}

static int tegra_pcie_try_link_l2(struct tegra_pcie_dw *pcie)
{
	u32 val;

	if (!tegra_pcie_dw_link_up(&pcie->pci))
		return 0;

	val = appl_readl(pcie, APPL_RADM_STATUS);
	val |= APPL_PM_XMT_TURNOFF_STATE;
	appl_writel(pcie, val, APPL_RADM_STATUS);

	return readl_poll_timeout_atomic(pcie->appl_base + APPL_DEBUG, val,
				 val & APPL_DEBUG_PM_LINKST_IN_L2_LAT,
				 1, PME_ACK_TIMEOUT);
}

static void tegra_pcie_dw_pme_turnoff(struct tegra_pcie_dw *pcie)
{
	u32 data;
	int err;

	if (!tegra_pcie_dw_link_up(&pcie->pci)) {
		dev_dbg(pcie->dev, "PCIe link is not up...!\n");
		return;
	}

	if (tegra_pcie_try_link_l2(pcie)) {
		dev_info(pcie->dev, "Link didn't transition to L2 state\n");
		/*
		 * TX lane clock freq will reset to Gen1 only if link is in L2
		 * or detect state.
		 * So apply pex_rst to end point to force RP to go into detect
		 * state
		 */
		data = appl_readl(pcie, APPL_PINMUX);
		data &= ~APPL_PINMUX_PEX_RST;
		appl_writel(pcie, data, APPL_PINMUX);

		/*
		 * Some cards do not go to detect state even after de-asserting
		 * PERST#. So, de-assert LTSSM to bring link to detect state.
		 */
		data = readl(pcie->appl_base + APPL_CTRL);
		data &= ~APPL_CTRL_LTSSM_EN;
		writel(data, pcie->appl_base + APPL_CTRL);

		err = readl_poll_timeout_atomic(pcie->appl_base + APPL_DEBUG,
						data,
						((data &
						APPL_DEBUG_LTSSM_STATE_MASK) >>
						APPL_DEBUG_LTSSM_STATE_SHIFT) ==
						LTSSM_STATE_PRE_DETECT,
						1, LTSSM_TIMEOUT);
		if (err)
			dev_info(pcie->dev, "Link didn't go to detect state\n");
	}
	/*
	 * DBI registers may not be accessible after this as PLL-E would be
	 * down depending on how CLKREQ is pulled by end point
	 */
	data = appl_readl(pcie, APPL_PINMUX);
	data |= (APPL_PINMUX_CLKREQ_OVERRIDE_EN | APPL_PINMUX_CLKREQ_OVERRIDE);
	/* Cut REFCLK to slot */
	data |= APPL_PINMUX_CLK_OUTPUT_IN_OVERRIDE_EN;
	data &= ~APPL_PINMUX_CLK_OUTPUT_IN_OVERRIDE;
	appl_writel(pcie, data, APPL_PINMUX);
}

static void tegra_pcie_deinit_controller(struct tegra_pcie_dw *pcie)
{
	tegra_pcie_downstream_dev_to_D0(pcie);
	dw_pcie_host_deinit(&pcie->pci.pp);
	tegra_pcie_dw_pme_turnoff(pcie);
	tegra_pcie_unconfig_controller(pcie);
}

static int tegra_pcie_config_rp(struct tegra_pcie_dw *pcie)
{
	struct device *dev = pcie->dev;
	char *name;
	int ret;

	pm_runtime_enable(dev);

	ret = pm_runtime_get_sync(dev);
	if (ret < 0) {
		dev_err(dev, "Failed to get runtime sync for PCIe dev: %d\n",
			ret);
		goto fail_pm_get_sync;
	}

	ret = pinctrl_pm_select_default_state(dev);
	if (ret < 0) {
		dev_err(dev, "Failed to configure sideband pins: %d\n", ret);
		goto fail_pm_get_sync;
	}

	ret = tegra_pcie_init_controller(pcie);
	if (ret < 0) {
		dev_err(dev, "Failed to initialize controller: %d\n", ret);
		goto fail_pm_get_sync;
	}

	pcie->link_state = tegra_pcie_dw_link_up(&pcie->pci);
	if (!pcie->link_state) {
		ret = -ENOMEDIUM;
		goto fail_host_init;
	}

	name = devm_kasprintf(dev, GFP_KERNEL, "%pOFP", dev->of_node);
	if (!name) {
		ret = -ENOMEM;
		goto fail_host_init;
	}

	pcie->debugfs = debugfs_create_dir(name, NULL);
	init_debugfs(pcie);

	return ret;

fail_host_init:
	tegra_pcie_deinit_controller(pcie);
fail_pm_get_sync:
	pm_runtime_put_sync(dev);
	pm_runtime_disable(dev);
	return ret;
}

static void pex_ep_event_pex_rst_assert(struct tegra_pcie_dw *pcie)
{
	u32 val;
	int ret;

	if (pcie->ep_state == EP_STATE_DISABLED)
		return;

	/* Disable LTSSM */
	val = appl_readl(pcie, APPL_CTRL);
	val &= ~APPL_CTRL_LTSSM_EN;
	appl_writel(pcie, val, APPL_CTRL);

	ret = readl_poll_timeout(pcie->appl_base + APPL_DEBUG, val,
				 ((val & APPL_DEBUG_LTSSM_STATE_MASK) >>
				 APPL_DEBUG_LTSSM_STATE_SHIFT) ==
				 LTSSM_STATE_PRE_DETECT,
				 1, LTSSM_TIMEOUT);
	if (ret)
		dev_err(pcie->dev, "Failed to go Detect state: %d\n", ret);

	reset_control_assert(pcie->core_rst);

	tegra_pcie_disable_phy(pcie);

	reset_control_assert(pcie->core_apb_rst);

	clk_disable_unprepare(pcie->core_clk);

	pm_runtime_put_sync(pcie->dev);

	ret = tegra_pcie_bpmp_set_pll_state(pcie, false);
	if (ret)
		dev_err(pcie->dev, "Failed to turn off UPHY: %d\n", ret);

	pcie->ep_state = EP_STATE_DISABLED;
	dev_dbg(pcie->dev, "Uninitialization of endpoint is completed\n");
}

static void pex_ep_event_pex_rst_deassert(struct tegra_pcie_dw *pcie)
{
	struct dw_pcie *pci = &pcie->pci;
	struct dw_pcie_ep *ep = &pci->ep;
	struct device *dev = pcie->dev;
	u32 val;
	int ret;

	if (pcie->ep_state == EP_STATE_ENABLED)
		return;

	ret = pm_runtime_get_sync(dev);
	if (ret < 0) {
		dev_err(dev, "Failed to get runtime sync for PCIe dev: %d\n",
			ret);
		return;
	}

	ret = tegra_pcie_bpmp_set_pll_state(pcie, true);
	if (ret) {
		dev_err(dev, "Failed to init UPHY for PCIe EP: %d\n", ret);
		goto fail_pll_init;
	}

	ret = clk_prepare_enable(pcie->core_clk);
	if (ret) {
		dev_err(dev, "Failed to enable core clock: %d\n", ret);
		goto fail_core_clk_enable;
	}

	ret = reset_control_deassert(pcie->core_apb_rst);
	if (ret) {
		dev_err(dev, "Failed to deassert core APB reset: %d\n", ret);
		goto fail_core_apb_rst;
	}

	ret = tegra_pcie_enable_phy(pcie);
	if (ret) {
		dev_err(dev, "Failed to enable PHY: %d\n", ret);
		goto fail_phy;
	}

	/* Clear any stale interrupt statuses */
	appl_writel(pcie, 0xFFFFFFFF, APPL_INTR_STATUS_L0);
	appl_writel(pcie, 0xFFFFFFFF, APPL_INTR_STATUS_L1_0_0);
	appl_writel(pcie, 0xFFFFFFFF, APPL_INTR_STATUS_L1_1);
	appl_writel(pcie, 0xFFFFFFFF, APPL_INTR_STATUS_L1_2);
	appl_writel(pcie, 0xFFFFFFFF, APPL_INTR_STATUS_L1_3);
	appl_writel(pcie, 0xFFFFFFFF, APPL_INTR_STATUS_L1_6);
	appl_writel(pcie, 0xFFFFFFFF, APPL_INTR_STATUS_L1_7);
	appl_writel(pcie, 0xFFFFFFFF, APPL_INTR_STATUS_L1_8_0);
	appl_writel(pcie, 0xFFFFFFFF, APPL_INTR_STATUS_L1_9);
	appl_writel(pcie, 0xFFFFFFFF, APPL_INTR_STATUS_L1_10);
	appl_writel(pcie, 0xFFFFFFFF, APPL_INTR_STATUS_L1_11);
	appl_writel(pcie, 0xFFFFFFFF, APPL_INTR_STATUS_L1_13);
	appl_writel(pcie, 0xFFFFFFFF, APPL_INTR_STATUS_L1_14);
	appl_writel(pcie, 0xFFFFFFFF, APPL_INTR_STATUS_L1_15);
	appl_writel(pcie, 0xFFFFFFFF, APPL_INTR_STATUS_L1_17);

	/* configure this core for EP mode operation */
	val = appl_readl(pcie, APPL_DM_TYPE);
	val &= ~APPL_DM_TYPE_MASK;
	val |= APPL_DM_TYPE_EP;
	appl_writel(pcie, val, APPL_DM_TYPE);

	appl_writel(pcie, 0x0, APPL_CFG_SLCG_OVERRIDE);

	val = appl_readl(pcie, APPL_CTRL);
	val |= APPL_CTRL_SYS_PRE_DET_STATE;
	val |= APPL_CTRL_HW_HOT_RST_EN;
	appl_writel(pcie, val, APPL_CTRL);

	val = appl_readl(pcie, APPL_CFG_MISC);
	val |= APPL_CFG_MISC_SLV_EP_MODE;
	val |= (APPL_CFG_MISC_ARCACHE_VAL << APPL_CFG_MISC_ARCACHE_SHIFT);
	appl_writel(pcie, val, APPL_CFG_MISC);

	val = appl_readl(pcie, APPL_PINMUX);
	val |= APPL_PINMUX_CLK_OUTPUT_IN_OVERRIDE_EN;
	val |= APPL_PINMUX_CLK_OUTPUT_IN_OVERRIDE;
	appl_writel(pcie, val, APPL_PINMUX);

	appl_writel(pcie, pcie->dbi_res->start & APPL_CFG_BASE_ADDR_MASK,
		    APPL_CFG_BASE_ADDR);

	appl_writel(pcie, pcie->atu_dma_res->start &
		    APPL_CFG_IATU_DMA_BASE_ADDR_MASK,
		    APPL_CFG_IATU_DMA_BASE_ADDR);

	val = appl_readl(pcie, APPL_INTR_EN_L0_0);
	val |= APPL_INTR_EN_L0_0_SYS_INTR_EN;
	val |= APPL_INTR_EN_L0_0_LINK_STATE_INT_EN;
	val |= APPL_INTR_EN_L0_0_PCI_CMD_EN_INT_EN;
	appl_writel(pcie, val, APPL_INTR_EN_L0_0);

	val = appl_readl(pcie, APPL_INTR_EN_L1_0_0);
	val |= APPL_INTR_EN_L1_0_0_HOT_RESET_DONE_INT_EN;
	val |= APPL_INTR_EN_L1_0_0_RDLH_LINK_UP_INT_EN;
	appl_writel(pcie, val, APPL_INTR_EN_L1_0_0);

	reset_control_deassert(pcie->core_rst);

	if (pcie->update_fc_fixup) {
		val = dw_pcie_readl_dbi(pci, CFG_TIMER_CTRL_MAX_FUNC_NUM_OFF);
		val |= 0x1 << CFG_TIMER_CTRL_ACK_NAK_SHIFT;
		dw_pcie_writel_dbi(pci, CFG_TIMER_CTRL_MAX_FUNC_NUM_OFF, val);
	}

	config_gen3_gen4_eq_presets(pcie);

	init_host_aspm(pcie);

	/* Disable ASPM-L1SS advertisement if there is no CLKREQ routing */
	if (!pcie->supports_clkreq) {
		disable_aspm_l11(pcie);
		disable_aspm_l12(pcie);
	}

	val = dw_pcie_readl_dbi(pci, GEN3_RELATED_OFF);
	val &= ~GEN3_RELATED_OFF_GEN3_ZRXDC_NONCOMPL;
	dw_pcie_writel_dbi(pci, GEN3_RELATED_OFF, val);

	pcie->pcie_cap_base = dw_pcie_find_capability(&pcie->pci,
						      PCI_CAP_ID_EXP);
	clk_set_rate(pcie->core_clk, GEN4_CORE_CLK_FREQ);

	val = (ep->msi_mem_phys & MSIX_ADDR_MATCH_LOW_OFF_MASK);
	val |= MSIX_ADDR_MATCH_LOW_OFF_EN;
	dw_pcie_writel_dbi(pci, MSIX_ADDR_MATCH_LOW_OFF, val);
	val = (lower_32_bits(ep->msi_mem_phys) & MSIX_ADDR_MATCH_HIGH_OFF_MASK);
	dw_pcie_writel_dbi(pci, MSIX_ADDR_MATCH_HIGH_OFF, val);

	ret = dw_pcie_ep_init_complete(ep);
	if (ret) {
		dev_err(dev, "Failed to complete initialization: %d\n", ret);
		goto fail_init_complete;
	}

	dw_pcie_ep_init_notify(ep);

	/* Enable LTSSM */
	val = appl_readl(pcie, APPL_CTRL);
	val |= APPL_CTRL_LTSSM_EN;
	appl_writel(pcie, val, APPL_CTRL);

	pcie->ep_state = EP_STATE_ENABLED;
	dev_dbg(dev, "Initialization of endpoint is completed\n");

	return;

fail_init_complete:
	reset_control_assert(pcie->core_rst);
	tegra_pcie_disable_phy(pcie);
fail_phy:
	reset_control_assert(pcie->core_apb_rst);
fail_core_apb_rst:
	clk_disable_unprepare(pcie->core_clk);
fail_core_clk_enable:
	tegra_pcie_bpmp_set_pll_state(pcie, false);
fail_pll_init:
	pm_runtime_put_sync(dev);
}

static irqreturn_t tegra_pcie_ep_pex_rst_irq(int irq, void *arg)
{
	struct tegra_pcie_dw *pcie = arg;

	if (gpiod_get_value(pcie->pex_rst_gpiod))
		pex_ep_event_pex_rst_assert(pcie);
	else
		pex_ep_event_pex_rst_deassert(pcie);

	return IRQ_HANDLED;
}

static int tegra_pcie_ep_raise_legacy_irq(struct tegra_pcie_dw *pcie, u16 irq)
{
	/* Tegra194 supports only INTA */
	if (irq > 1)
		return -EINVAL;

	appl_writel(pcie, 1, APPL_LEGACY_INTX);
	usleep_range(1000, 2000);
	appl_writel(pcie, 0, APPL_LEGACY_INTX);
	return 0;
}

static int tegra_pcie_ep_raise_msi_irq(struct tegra_pcie_dw *pcie, u16 irq)
{
	if (unlikely(irq > 31))
		return -EINVAL;

	appl_writel(pcie, (1 << irq), APPL_MSI_CTRL_1);

	return 0;
}

static int tegra_pcie_ep_raise_msix_irq(struct tegra_pcie_dw *pcie, u16 irq)
{
	struct dw_pcie_ep *ep = &pcie->pci.ep;

	writel(irq, ep->msi_mem);

	return 0;
}

static int tegra_pcie_ep_raise_irq(struct dw_pcie_ep *ep, u8 func_no,
				   enum pci_epc_irq_type type,
				   u16 interrupt_num)
{
	struct dw_pcie *pci = to_dw_pcie_from_ep(ep);
	struct tegra_pcie_dw *pcie = to_tegra_pcie(pci);

	switch (type) {
	case PCI_EPC_IRQ_LEGACY:
		return tegra_pcie_ep_raise_legacy_irq(pcie, interrupt_num);

	case PCI_EPC_IRQ_MSI:
		return tegra_pcie_ep_raise_msi_irq(pcie, interrupt_num);

	case PCI_EPC_IRQ_MSIX:
		return tegra_pcie_ep_raise_msix_irq(pcie, interrupt_num);

	default:
		dev_err(pci->dev, "Unknown IRQ type\n");
		return -EPERM;
	}

	return 0;
}

static const struct pci_epc_features tegra_pcie_epc_features = {
	.linkup_notifier = true,
	.core_init_notifier = true,
	.msi_capable = false,
	.msix_capable = false,
	.reserved_bar = 1 << BAR_2 | 1 << BAR_3 | 1 << BAR_4 | 1 << BAR_5,
	.bar_fixed_64bit = 1 << BAR_0,
	.bar_fixed_size[0] = SZ_1M,
};

static const struct pci_epc_features*
tegra_pcie_ep_get_features(struct dw_pcie_ep *ep)
{
	return &tegra_pcie_epc_features;
}

static struct dw_pcie_ep_ops pcie_ep_ops = {
	.raise_irq = tegra_pcie_ep_raise_irq,
	.get_features = tegra_pcie_ep_get_features,
};

static int tegra_pcie_config_ep(struct tegra_pcie_dw *pcie,
				struct platform_device *pdev)
{
	struct dw_pcie *pci = &pcie->pci;
	struct device *dev = pcie->dev;
	struct dw_pcie_ep *ep;
	char *name;
	int ret;

	ep = &pci->ep;
	ep->ops = &pcie_ep_ops;

	ep->page_size = SZ_64K;

	ret = gpiod_set_debounce(pcie->pex_rst_gpiod, PERST_DEBOUNCE_TIME);
	if (ret < 0) {
		dev_err(dev, "Failed to set PERST GPIO debounce time: %d\n",
			ret);
		return ret;
	}

	ret = gpiod_to_irq(pcie->pex_rst_gpiod);
	if (ret < 0) {
		dev_err(dev, "Failed to get IRQ for PERST GPIO: %d\n", ret);
		return ret;
	}
	pcie->pex_rst_irq = (unsigned int)ret;

	name = devm_kasprintf(dev, GFP_KERNEL, "tegra_pcie_%u_pex_rst_irq",
			      pcie->cid);
	if (!name) {
		dev_err(dev, "Failed to create PERST IRQ string\n");
		return -ENOMEM;
	}

	irq_set_status_flags(pcie->pex_rst_irq, IRQ_NOAUTOEN);

	pcie->ep_state = EP_STATE_DISABLED;

	ret = devm_request_threaded_irq(dev, pcie->pex_rst_irq, NULL,
					tegra_pcie_ep_pex_rst_irq,
					IRQF_TRIGGER_RISING |
					IRQF_TRIGGER_FALLING | IRQF_ONESHOT,
					name, (void *)pcie);
	if (ret < 0) {
		dev_err(dev, "Failed to request IRQ for PERST: %d\n", ret);
		return ret;
	}

	name = devm_kasprintf(dev, GFP_KERNEL, "tegra_pcie_%u_ep_work",
			      pcie->cid);
	if (!name) {
		dev_err(dev, "Failed to create PCIe EP work thread string\n");
		return -ENOMEM;
	}

	pm_runtime_enable(dev);

	ret = dw_pcie_ep_init(ep);
	if (ret) {
		dev_err(dev, "Failed to initialize DWC Endpoint subsystem: %d\n",
			ret);
		return ret;
	}

	return 0;
}

static int tegra_pcie_dw_probe(struct platform_device *pdev)
{
	const struct tegra_pcie_dw_of_data *data;
	struct device *dev = &pdev->dev;
	struct resource *atu_dma_res;
	struct tegra_pcie_dw *pcie;
	struct pcie_port *pp;
	struct dw_pcie *pci;
	struct phy **phys;
	char *name;
	int ret;
	u32 i;

	data = of_device_get_match_data(dev);

	pcie = devm_kzalloc(dev, sizeof(*pcie), GFP_KERNEL);
	if (!pcie)
		return -ENOMEM;

	pci = &pcie->pci;
	pci->dev = &pdev->dev;
	pci->ops = &tegra_dw_pcie_ops;
	pci->n_fts[0] = N_FTS_VAL;
	pci->n_fts[1] = FTS_VAL;
<<<<<<< HEAD
=======
	pci->version = 0x490A;
>>>>>>> f642729d

	pp = &pci->pp;
	pp->num_vectors = MAX_MSI_IRQS;
	pcie->dev = &pdev->dev;
	pcie->mode = (enum dw_pcie_device_mode)data->mode;

	ret = tegra_pcie_dw_parse_dt(pcie);
	if (ret < 0) {
		const char *level = KERN_ERR;

		if (ret == -EPROBE_DEFER)
			level = KERN_DEBUG;

		dev_printk(level, dev,
			   dev_fmt("Failed to parse device tree: %d\n"),
			   ret);
		return ret;
	}

	ret = tegra_pcie_get_slot_regulators(pcie);
	if (ret < 0) {
		const char *level = KERN_ERR;

		if (ret == -EPROBE_DEFER)
			level = KERN_DEBUG;

		dev_printk(level, dev,
			   dev_fmt("Failed to get slot regulators: %d\n"),
			   ret);
		return ret;
	}

	if (pcie->pex_refclk_sel_gpiod)
		gpiod_set_value(pcie->pex_refclk_sel_gpiod, 1);

	pcie->pex_ctl_supply = devm_regulator_get(dev, "vddio-pex-ctl");
	if (IS_ERR(pcie->pex_ctl_supply)) {
		ret = PTR_ERR(pcie->pex_ctl_supply);
		if (ret != -EPROBE_DEFER)
			dev_err(dev, "Failed to get regulator: %ld\n",
				PTR_ERR(pcie->pex_ctl_supply));
		return ret;
	}

	pcie->core_clk = devm_clk_get(dev, "core");
	if (IS_ERR(pcie->core_clk)) {
		dev_err(dev, "Failed to get core clock: %ld\n",
			PTR_ERR(pcie->core_clk));
		return PTR_ERR(pcie->core_clk);
	}

	pcie->appl_res = platform_get_resource_byname(pdev, IORESOURCE_MEM,
						      "appl");
	if (!pcie->appl_res) {
		dev_err(dev, "Failed to find \"appl\" region\n");
		return -ENODEV;
	}

	pcie->appl_base = devm_ioremap_resource(dev, pcie->appl_res);
	if (IS_ERR(pcie->appl_base))
		return PTR_ERR(pcie->appl_base);

	pcie->core_apb_rst = devm_reset_control_get(dev, "apb");
	if (IS_ERR(pcie->core_apb_rst)) {
		dev_err(dev, "Failed to get APB reset: %ld\n",
			PTR_ERR(pcie->core_apb_rst));
		return PTR_ERR(pcie->core_apb_rst);
	}

	phys = devm_kcalloc(dev, pcie->phy_count, sizeof(*phys), GFP_KERNEL);
	if (!phys)
		return -ENOMEM;

	for (i = 0; i < pcie->phy_count; i++) {
		name = kasprintf(GFP_KERNEL, "p2u-%u", i);
		if (!name) {
			dev_err(dev, "Failed to create P2U string\n");
			return -ENOMEM;
		}
		phys[i] = devm_phy_get(dev, name);
		kfree(name);
		if (IS_ERR(phys[i])) {
			ret = PTR_ERR(phys[i]);
			if (ret != -EPROBE_DEFER)
				dev_err(dev, "Failed to get PHY: %d\n", ret);
			return ret;
		}
	}

	pcie->phys = phys;

	atu_dma_res = platform_get_resource_byname(pdev, IORESOURCE_MEM,
						   "atu_dma");
	if (!atu_dma_res) {
		dev_err(dev, "Failed to find \"atu_dma\" region\n");
		return -ENODEV;
	}
	pcie->atu_dma_res = atu_dma_res;

	pci->atu_size = resource_size(atu_dma_res);
	pci->atu_base = devm_ioremap_resource(dev, atu_dma_res);
	if (IS_ERR(pci->atu_base))
		return PTR_ERR(pci->atu_base);

	pcie->core_rst = devm_reset_control_get(dev, "core");
	if (IS_ERR(pcie->core_rst)) {
		dev_err(dev, "Failed to get core reset: %ld\n",
			PTR_ERR(pcie->core_rst));
		return PTR_ERR(pcie->core_rst);
	}

	pp->irq = platform_get_irq_byname(pdev, "intr");
	if (pp->irq < 0)
		return pp->irq;

	pcie->bpmp = tegra_bpmp_get(dev);
	if (IS_ERR(pcie->bpmp))
		return PTR_ERR(pcie->bpmp);

	platform_set_drvdata(pdev, pcie);

	switch (pcie->mode) {
	case DW_PCIE_RC_TYPE:
		ret = devm_request_irq(dev, pp->irq, tegra_pcie_rp_irq_handler,
				       IRQF_SHARED, "tegra-pcie-intr", pcie);
		if (ret) {
			dev_err(dev, "Failed to request IRQ %d: %d\n", pp->irq,
				ret);
			goto fail;
		}

		ret = tegra_pcie_config_rp(pcie);
		if (ret && ret != -ENOMEDIUM)
			goto fail;
		else
			return 0;
		break;

	case DW_PCIE_EP_TYPE:
		ret = devm_request_threaded_irq(dev, pp->irq,
						tegra_pcie_ep_hard_irq,
						tegra_pcie_ep_irq_thread,
						IRQF_SHARED | IRQF_ONESHOT,
						"tegra-pcie-ep-intr", pcie);
		if (ret) {
			dev_err(dev, "Failed to request IRQ %d: %d\n", pp->irq,
				ret);
			goto fail;
		}

		ret = tegra_pcie_config_ep(pcie, pdev);
		if (ret < 0)
			goto fail;
		break;

	default:
		dev_err(dev, "Invalid PCIe device type %d\n", pcie->mode);
	}

fail:
	tegra_bpmp_put(pcie->bpmp);
	return ret;
}

static int tegra_pcie_dw_remove(struct platform_device *pdev)
{
	struct tegra_pcie_dw *pcie = platform_get_drvdata(pdev);

	if (!pcie->link_state)
		return 0;

	debugfs_remove_recursive(pcie->debugfs);
	tegra_pcie_deinit_controller(pcie);
	pm_runtime_put_sync(pcie->dev);
	pm_runtime_disable(pcie->dev);
	tegra_bpmp_put(pcie->bpmp);
	if (pcie->pex_refclk_sel_gpiod)
		gpiod_set_value(pcie->pex_refclk_sel_gpiod, 0);

	return 0;
}

static int tegra_pcie_dw_suspend_late(struct device *dev)
{
	struct tegra_pcie_dw *pcie = dev_get_drvdata(dev);
	u32 val;

	if (!pcie->link_state)
		return 0;

	/* Enable HW_HOT_RST mode */
	val = appl_readl(pcie, APPL_CTRL);
	val &= ~(APPL_CTRL_HW_HOT_RST_MODE_MASK <<
		 APPL_CTRL_HW_HOT_RST_MODE_SHIFT);
	val |= APPL_CTRL_HW_HOT_RST_EN;
	appl_writel(pcie, val, APPL_CTRL);

	return 0;
}

static int tegra_pcie_dw_suspend_noirq(struct device *dev)
{
	struct tegra_pcie_dw *pcie = dev_get_drvdata(dev);

	if (!pcie->link_state)
		return 0;

	/* Save MSI interrupt vector */
	pcie->msi_ctrl_int = dw_pcie_readl_dbi(&pcie->pci,
					       PORT_LOGIC_MSI_CTRL_INT_0_EN);
	tegra_pcie_downstream_dev_to_D0(pcie);
	tegra_pcie_dw_pme_turnoff(pcie);
	tegra_pcie_unconfig_controller(pcie);

	return 0;
}

static int tegra_pcie_dw_resume_noirq(struct device *dev)
{
	struct tegra_pcie_dw *pcie = dev_get_drvdata(dev);
	int ret;

	if (!pcie->link_state)
		return 0;

	ret = tegra_pcie_config_controller(pcie, true);
	if (ret < 0)
		return ret;

	ret = tegra_pcie_dw_host_init(&pcie->pci.pp);
	if (ret < 0) {
		dev_err(dev, "Failed to init host: %d\n", ret);
		goto fail_host_init;
	}

	ret = tegra_pcie_dw_start_link(&pcie->pci);
	if (ret < 0)
		goto fail_host_init;

	/* Restore MSI interrupt vector */
	dw_pcie_writel_dbi(&pcie->pci, PORT_LOGIC_MSI_CTRL_INT_0_EN,
			   pcie->msi_ctrl_int);

	return 0;

fail_host_init:
	tegra_pcie_unconfig_controller(pcie);
	return ret;
}

static int tegra_pcie_dw_resume_early(struct device *dev)
{
	struct tegra_pcie_dw *pcie = dev_get_drvdata(dev);
	u32 val;

	if (!pcie->link_state)
		return 0;

	/* Disable HW_HOT_RST mode */
	val = appl_readl(pcie, APPL_CTRL);
	val &= ~(APPL_CTRL_HW_HOT_RST_MODE_MASK <<
		 APPL_CTRL_HW_HOT_RST_MODE_SHIFT);
	val |= APPL_CTRL_HW_HOT_RST_MODE_IMDT_RST <<
	       APPL_CTRL_HW_HOT_RST_MODE_SHIFT;
	val &= ~APPL_CTRL_HW_HOT_RST_EN;
	appl_writel(pcie, val, APPL_CTRL);

	return 0;
}

static void tegra_pcie_dw_shutdown(struct platform_device *pdev)
{
	struct tegra_pcie_dw *pcie = platform_get_drvdata(pdev);

	if (!pcie->link_state)
		return;

	debugfs_remove_recursive(pcie->debugfs);
	tegra_pcie_downstream_dev_to_D0(pcie);

	disable_irq(pcie->pci.pp.irq);
	if (IS_ENABLED(CONFIG_PCI_MSI))
		disable_irq(pcie->pci.pp.msi_irq);

	tegra_pcie_dw_pme_turnoff(pcie);
	tegra_pcie_unconfig_controller(pcie);
}

static const struct tegra_pcie_dw_of_data tegra_pcie_dw_rc_of_data = {
	.mode = DW_PCIE_RC_TYPE,
};

static const struct tegra_pcie_dw_of_data tegra_pcie_dw_ep_of_data = {
	.mode = DW_PCIE_EP_TYPE,
};

static const struct of_device_id tegra_pcie_dw_of_match[] = {
	{
		.compatible = "nvidia,tegra194-pcie",
		.data = &tegra_pcie_dw_rc_of_data,
	},
	{
		.compatible = "nvidia,tegra194-pcie-ep",
		.data = &tegra_pcie_dw_ep_of_data,
	},
	{},
};

static const struct dev_pm_ops tegra_pcie_dw_pm_ops = {
	.suspend_late = tegra_pcie_dw_suspend_late,
	.suspend_noirq = tegra_pcie_dw_suspend_noirq,
	.resume_noirq = tegra_pcie_dw_resume_noirq,
	.resume_early = tegra_pcie_dw_resume_early,
};

static struct platform_driver tegra_pcie_dw_driver = {
	.probe = tegra_pcie_dw_probe,
	.remove = tegra_pcie_dw_remove,
	.shutdown = tegra_pcie_dw_shutdown,
	.driver = {
		.name	= "tegra194-pcie",
		.pm = &tegra_pcie_dw_pm_ops,
		.of_match_table = tegra_pcie_dw_of_match,
	},
};
module_platform_driver(tegra_pcie_dw_driver);

MODULE_DEVICE_TABLE(of, tegra_pcie_dw_of_match);

MODULE_AUTHOR("Vidya Sagar <vidyas@nvidia.com>");
MODULE_DESCRIPTION("NVIDIA PCIe host controller driver");
MODULE_LICENSE("GPL v2");<|MERGE_RESOLUTION|>--- conflicted
+++ resolved
@@ -945,20 +945,6 @@
 	appl_writel(pcie, val, APPL_PINMUX);
 
 	msleep(100);
-<<<<<<< HEAD
-}
-
-static int tegra_pcie_dw_host_init(struct pcie_port *pp)
-{
-	struct dw_pcie *pci = to_dw_pcie_from_pp(pp);
-	struct tegra_pcie_dw *pcie = to_tegra_pcie(pci);
-	u32 val, tmp, offset, speed;
-
-	pp->bridge->ops = &tegra_pci_ops;
-
-	tegra_pcie_prepare_host(pp);
-=======
->>>>>>> f642729d
 
 	if (dw_pcie_wait_for_link(pci)) {
 		if (!retry)
@@ -1992,10 +1978,7 @@
 	pci->ops = &tegra_dw_pcie_ops;
 	pci->n_fts[0] = N_FTS_VAL;
 	pci->n_fts[1] = FTS_VAL;
-<<<<<<< HEAD
-=======
 	pci->version = 0x490A;
->>>>>>> f642729d
 
 	pp = &pci->pp;
 	pp->num_vectors = MAX_MSI_IRQS;
