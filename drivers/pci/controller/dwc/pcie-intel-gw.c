--- conflicted
+++ resolved
@@ -149,18 +149,6 @@
 		break;
 	}
 	pci->n_fts[0] = PORT_AFR_N_FTS_GEN12_DFT;
-<<<<<<< HEAD
-}
-
-static void intel_pcie_rc_setup(struct intel_pcie_port *lpp)
-{
-	intel_pcie_ltssm_disable(lpp);
-	intel_pcie_link_setup(lpp);
-	intel_pcie_init_n_fts(&lpp->pci);
-	dw_pcie_setup_rc(&lpp->pci.pp);
-	dw_pcie_upconfig_setup(&lpp->pci);
-=======
->>>>>>> f642729d
 }
 
 static int intel_pcie_ep_rst_init(struct intel_pcie_port *lpp)
@@ -316,10 +304,6 @@
 		goto clk_err;
 	}
 
-<<<<<<< HEAD
-	intel_pcie_rc_setup(lpp);
-	ret = intel_pcie_app_logic_setup(lpp);
-=======
 	pci->atu_base = pci->dbi_base + 0xC0000;
 
 	intel_pcie_ltssm_disable(lpp);
@@ -332,7 +316,6 @@
 	intel_pcie_ltssm_enable(lpp);
 
 	ret = dw_pcie_wait_for_link(pci);
->>>>>>> f642729d
 	if (ret)
 		goto app_init_err;
 
