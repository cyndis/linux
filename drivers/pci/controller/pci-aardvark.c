// SPDX-License-Identifier: GPL-2.0
/*
 * Driver for the Aardvark PCIe controller, used on Marvell Armada
 * 3700.
 *
 * Copyright (C) 2016 Marvell
 *
 * Author: Hezi Shahmoon <hezi.shahmoon@marvell.com>
 */

#include <linux/delay.h>
#include <linux/gpio/consumer.h>
#include <linux/interrupt.h>
#include <linux/irq.h>
#include <linux/irqdomain.h>
#include <linux/kernel.h>
#include <linux/module.h>
#include <linux/pci.h>
#include <linux/pci-ecam.h>
#include <linux/init.h>
#include <linux/phy/phy.h>
#include <linux/platform_device.h>
#include <linux/msi.h>
#include <linux/of_address.h>
#include <linux/of_gpio.h>
#include <linux/of_pci.h>

#include "../pci.h"
#include "../pci-bridge-emul.h"

/* PCIe core registers */
#define PCIE_CORE_DEV_ID_REG					0x0
#define PCIE_CORE_CMD_STATUS_REG				0x4
#define     PCIE_CORE_CMD_IO_ACCESS_EN				BIT(0)
#define     PCIE_CORE_CMD_MEM_ACCESS_EN				BIT(1)
#define     PCIE_CORE_CMD_MEM_IO_REQ_EN				BIT(2)
#define PCIE_CORE_DEV_REV_REG					0x8
#define PCIE_CORE_PCIEXP_CAP					0xc0
#define PCIE_CORE_ERR_CAPCTL_REG				0x118
#define     PCIE_CORE_ERR_CAPCTL_ECRC_CHK_TX			BIT(5)
#define     PCIE_CORE_ERR_CAPCTL_ECRC_CHK_TX_EN			BIT(6)
#define     PCIE_CORE_ERR_CAPCTL_ECRC_CHCK			BIT(7)
#define     PCIE_CORE_ERR_CAPCTL_ECRC_CHCK_RCV			BIT(8)
#define     PCIE_CORE_INT_A_ASSERT_ENABLE			1
#define     PCIE_CORE_INT_B_ASSERT_ENABLE			2
#define     PCIE_CORE_INT_C_ASSERT_ENABLE			3
#define     PCIE_CORE_INT_D_ASSERT_ENABLE			4
/* PIO registers base address and register offsets */
#define PIO_BASE_ADDR				0x4000
#define PIO_CTRL				(PIO_BASE_ADDR + 0x0)
#define   PIO_CTRL_TYPE_MASK			GENMASK(3, 0)
#define   PIO_CTRL_ADDR_WIN_DISABLE		BIT(24)
#define PIO_STAT				(PIO_BASE_ADDR + 0x4)
#define   PIO_COMPLETION_STATUS_SHIFT		7
#define   PIO_COMPLETION_STATUS_MASK		GENMASK(9, 7)
#define   PIO_COMPLETION_STATUS_OK		0
#define   PIO_COMPLETION_STATUS_UR		1
#define   PIO_COMPLETION_STATUS_CRS		2
#define   PIO_COMPLETION_STATUS_CA		4
#define   PIO_NON_POSTED_REQ			BIT(0)
#define PIO_ADDR_LS				(PIO_BASE_ADDR + 0x8)
#define PIO_ADDR_MS				(PIO_BASE_ADDR + 0xc)
#define PIO_WR_DATA				(PIO_BASE_ADDR + 0x10)
#define PIO_WR_DATA_STRB			(PIO_BASE_ADDR + 0x14)
#define PIO_RD_DATA				(PIO_BASE_ADDR + 0x18)
#define PIO_START				(PIO_BASE_ADDR + 0x1c)
#define PIO_ISR					(PIO_BASE_ADDR + 0x20)
#define PIO_ISRM				(PIO_BASE_ADDR + 0x24)

/* Aardvark Control registers */
#define CONTROL_BASE_ADDR			0x4800
#define PCIE_CORE_CTRL0_REG			(CONTROL_BASE_ADDR + 0x0)
#define     PCIE_GEN_SEL_MSK			0x3
#define     PCIE_GEN_SEL_SHIFT			0x0
#define     SPEED_GEN_1				0
#define     SPEED_GEN_2				1
#define     SPEED_GEN_3				2
#define     IS_RC_MSK				1
#define     IS_RC_SHIFT				2
#define     LANE_CNT_MSK			0x18
#define     LANE_CNT_SHIFT			0x3
#define     LANE_COUNT_1			(0 << LANE_CNT_SHIFT)
#define     LANE_COUNT_2			(1 << LANE_CNT_SHIFT)
#define     LANE_COUNT_4			(2 << LANE_CNT_SHIFT)
#define     LANE_COUNT_8			(3 << LANE_CNT_SHIFT)
#define     LINK_TRAINING_EN			BIT(6)
#define     LEGACY_INTA				BIT(28)
#define     LEGACY_INTB				BIT(29)
#define     LEGACY_INTC				BIT(30)
#define     LEGACY_INTD				BIT(31)
#define PCIE_CORE_CTRL1_REG			(CONTROL_BASE_ADDR + 0x4)
#define     HOT_RESET_GEN			BIT(0)
#define PCIE_CORE_CTRL2_REG			(CONTROL_BASE_ADDR + 0x8)
#define     PCIE_CORE_CTRL2_RESERVED		0x7
#define     PCIE_CORE_CTRL2_TD_ENABLE		BIT(4)
#define     PCIE_CORE_CTRL2_STRICT_ORDER_ENABLE	BIT(5)
#define     PCIE_CORE_CTRL2_OB_WIN_ENABLE	BIT(6)
#define     PCIE_CORE_CTRL2_MSI_ENABLE		BIT(10)
#define PCIE_CORE_REF_CLK_REG			(CONTROL_BASE_ADDR + 0x14)
#define     PCIE_CORE_REF_CLK_TX_ENABLE		BIT(1)
#define PCIE_MSG_LOG_REG			(CONTROL_BASE_ADDR + 0x30)
#define PCIE_ISR0_REG				(CONTROL_BASE_ADDR + 0x40)
#define PCIE_MSG_PM_PME_MASK			BIT(7)
#define PCIE_ISR0_MASK_REG			(CONTROL_BASE_ADDR + 0x44)
#define     PCIE_ISR0_MSI_INT_PENDING		BIT(24)
#define     PCIE_ISR0_INTX_ASSERT(val)		BIT(16 + (val))
#define     PCIE_ISR0_INTX_DEASSERT(val)	BIT(20 + (val))
#define	    PCIE_ISR0_ALL_MASK			GENMASK(26, 0)
#define PCIE_ISR1_REG				(CONTROL_BASE_ADDR + 0x48)
#define PCIE_ISR1_MASK_REG			(CONTROL_BASE_ADDR + 0x4C)
#define     PCIE_ISR1_POWER_STATE_CHANGE	BIT(4)
#define     PCIE_ISR1_FLUSH			BIT(5)
#define     PCIE_ISR1_INTX_ASSERT(val)		BIT(8 + (val))
#define     PCIE_ISR1_ALL_MASK			GENMASK(11, 4)
#define PCIE_MSI_ADDR_LOW_REG			(CONTROL_BASE_ADDR + 0x50)
#define PCIE_MSI_ADDR_HIGH_REG			(CONTROL_BASE_ADDR + 0x54)
#define PCIE_MSI_STATUS_REG			(CONTROL_BASE_ADDR + 0x58)
#define PCIE_MSI_MASK_REG			(CONTROL_BASE_ADDR + 0x5C)
#define PCIE_MSI_PAYLOAD_REG			(CONTROL_BASE_ADDR + 0x9C)

/* LMI registers base address and register offsets */
#define LMI_BASE_ADDR				0x6000
#define CFG_REG					(LMI_BASE_ADDR + 0x0)
#define     LTSSM_SHIFT				24
#define     LTSSM_MASK				0x3f
#define     LTSSM_L0				0x10
#define     RC_BAR_CONFIG			0x300

/* PCIe core controller registers */
#define CTRL_CORE_BASE_ADDR			0x18000
#define CTRL_CONFIG_REG				(CTRL_CORE_BASE_ADDR + 0x0)
#define     CTRL_MODE_SHIFT			0x0
#define     CTRL_MODE_MASK			0x1
#define     PCIE_CORE_MODE_DIRECT		0x0
#define     PCIE_CORE_MODE_COMMAND		0x1

/* PCIe Central Interrupts Registers */
#define CENTRAL_INT_BASE_ADDR			0x1b000
#define HOST_CTRL_INT_STATUS_REG		(CENTRAL_INT_BASE_ADDR + 0x0)
#define HOST_CTRL_INT_MASK_REG			(CENTRAL_INT_BASE_ADDR + 0x4)
#define     PCIE_IRQ_CMDQ_INT			BIT(0)
#define     PCIE_IRQ_MSI_STATUS_INT		BIT(1)
#define     PCIE_IRQ_CMD_SENT_DONE		BIT(3)
#define     PCIE_IRQ_DMA_INT			BIT(4)
#define     PCIE_IRQ_IB_DXFERDONE		BIT(5)
#define     PCIE_IRQ_OB_DXFERDONE		BIT(6)
#define     PCIE_IRQ_OB_RXFERDONE		BIT(7)
#define     PCIE_IRQ_COMPQ_INT			BIT(12)
#define     PCIE_IRQ_DIR_RD_DDR_DET		BIT(13)
#define     PCIE_IRQ_DIR_WR_DDR_DET		BIT(14)
#define     PCIE_IRQ_CORE_INT			BIT(16)
#define     PCIE_IRQ_CORE_INT_PIO		BIT(17)
#define     PCIE_IRQ_DPMU_INT			BIT(18)
#define     PCIE_IRQ_PCIE_MIS_INT		BIT(19)
#define     PCIE_IRQ_MSI_INT1_DET		BIT(20)
#define     PCIE_IRQ_MSI_INT2_DET		BIT(21)
#define     PCIE_IRQ_RC_DBELL_DET		BIT(22)
#define     PCIE_IRQ_EP_STATUS			BIT(23)
#define     PCIE_IRQ_ALL_MASK			0xfff0fb
#define     PCIE_IRQ_ENABLE_INTS_MASK		PCIE_IRQ_CORE_INT

/* Transaction types */
#define PCIE_CONFIG_RD_TYPE0			0x8
#define PCIE_CONFIG_RD_TYPE1			0x9
#define PCIE_CONFIG_WR_TYPE0			0xa
#define PCIE_CONFIG_WR_TYPE1			0xb

#define PIO_RETRY_CNT			500
#define PIO_RETRY_DELAY			2 /* 2 us*/

#define LINK_WAIT_MAX_RETRIES		10
#define LINK_WAIT_USLEEP_MIN		90000
#define LINK_WAIT_USLEEP_MAX		100000
#define RETRAIN_WAIT_MAX_RETRIES	10
#define RETRAIN_WAIT_USLEEP_US		2000

#define MSI_IRQ_NUM			32

struct advk_pcie {
	struct platform_device *pdev;
	void __iomem *base;
	struct irq_domain *irq_domain;
	struct irq_chip irq_chip;
	struct irq_domain *msi_domain;
	struct irq_domain *msi_inner_domain;
	struct irq_chip msi_bottom_irq_chip;
	struct irq_chip msi_irq_chip;
	struct msi_domain_info msi_domain_info;
	DECLARE_BITMAP(msi_used, MSI_IRQ_NUM);
	struct mutex msi_used_lock;
	u16 msi_msg;
	int link_gen;
	struct pci_bridge_emul bridge;
	struct gpio_desc *reset_gpio;
	struct phy *phy;
};

static inline void advk_writel(struct advk_pcie *pcie, u32 val, u64 reg)
{
	writel(val, pcie->base + reg);
}

static inline u32 advk_readl(struct advk_pcie *pcie, u64 reg)
{
	return readl(pcie->base + reg);
}

static inline u16 advk_read16(struct advk_pcie *pcie, u64 reg)
{
	return advk_readl(pcie, (reg & ~0x3)) >> ((reg & 0x3) * 8);
}

static int advk_pcie_link_up(struct advk_pcie *pcie)
{
	u32 val, ltssm_state;

	val = advk_readl(pcie, CFG_REG);
	ltssm_state = (val >> LTSSM_SHIFT) & LTSSM_MASK;
	return ltssm_state >= LTSSM_L0;
}

static int advk_pcie_wait_for_link(struct advk_pcie *pcie)
{
	int retries;

	/* check if the link is up or not */
	for (retries = 0; retries < LINK_WAIT_MAX_RETRIES; retries++) {
		if (advk_pcie_link_up(pcie))
			return 0;

		usleep_range(LINK_WAIT_USLEEP_MIN, LINK_WAIT_USLEEP_MAX);
	}

	return -ETIMEDOUT;
}

static void advk_pcie_wait_for_retrain(struct advk_pcie *pcie)
{
	size_t retries;

	for (retries = 0; retries < RETRAIN_WAIT_MAX_RETRIES; ++retries) {
		if (!advk_pcie_link_up(pcie))
			break;
		udelay(RETRAIN_WAIT_USLEEP_US);
	}
}

static void advk_pcie_issue_perst(struct advk_pcie *pcie)
{
	u32 reg;

	if (!pcie->reset_gpio)
		return;

<<<<<<< HEAD
	/* PERST does not work for some cards when link training is enabled */
=======
	/*
	 * As required by PCI Express spec (PCI Express Base Specification, REV.
	 * 4.0 PCI Express, February 19 2014, 6.6.1 Conventional Reset) a delay
	 * for at least 100ms after de-asserting PERST# signal is needed before
	 * link training is enabled. So ensure that link training is disabled
	 * prior de-asserting PERST# signal to fulfill that PCI Express spec
	 * requirement.
	 */
>>>>>>> f642729d
	reg = advk_readl(pcie, PCIE_CORE_CTRL0_REG);
	reg &= ~LINK_TRAINING_EN;
	advk_writel(pcie, reg, PCIE_CORE_CTRL0_REG);

	/* 10ms delay is needed for some cards */
	dev_info(&pcie->pdev->dev, "issuing PERST via reset GPIO for 10ms\n");
	gpiod_set_value_cansleep(pcie->reset_gpio, 1);
	usleep_range(10000, 11000);
	gpiod_set_value_cansleep(pcie->reset_gpio, 0);
}

static int advk_pcie_train_at_gen(struct advk_pcie *pcie, int gen)
{
	int ret, neg_gen;
	u32 reg;

	/* Setup link speed */
	reg = advk_readl(pcie, PCIE_CORE_CTRL0_REG);
	reg &= ~PCIE_GEN_SEL_MSK;
	if (gen == 3)
		reg |= SPEED_GEN_3;
	else if (gen == 2)
		reg |= SPEED_GEN_2;
	else
		reg |= SPEED_GEN_1;
	advk_writel(pcie, reg, PCIE_CORE_CTRL0_REG);

	/*
	 * Enable link training. This is not needed in every call to this
	 * function, just once suffices, but it does not break anything either.
	 */
	reg = advk_readl(pcie, PCIE_CORE_CTRL0_REG);
	reg |= LINK_TRAINING_EN;
	advk_writel(pcie, reg, PCIE_CORE_CTRL0_REG);

	/*
	 * Start link training immediately after enabling it.
	 * This solves problems for some buggy cards.
	 */
	reg = advk_readl(pcie, PCIE_CORE_PCIEXP_CAP + PCI_EXP_LNKCTL);
	reg |= PCI_EXP_LNKCTL_RL;
	advk_writel(pcie, reg, PCIE_CORE_PCIEXP_CAP + PCI_EXP_LNKCTL);

	ret = advk_pcie_wait_for_link(pcie);
	if (ret)
		return ret;

	reg = advk_read16(pcie, PCIE_CORE_PCIEXP_CAP + PCI_EXP_LNKSTA);
	neg_gen = reg & PCI_EXP_LNKSTA_CLS;

	return neg_gen;
}

static void advk_pcie_train_link(struct advk_pcie *pcie)
{
	struct device *dev = &pcie->pdev->dev;
	int neg_gen = -1, gen;

	/*
	 * Reset PCIe card via PERST# signal. Some cards are not detected
	 * during link training when they are in some non-initial state.
	 */
	advk_pcie_issue_perst(pcie);

	/*
	 * PERST# signal could have been asserted by pinctrl subsystem before
	 * probe() callback has been called or issued explicitly by reset gpio
	 * function advk_pcie_issue_perst(), making the endpoint going into
	 * fundamental reset. As required by PCI Express spec a delay for at
	 * least 100ms after such a reset before link training is needed.
	 */
	msleep(PCI_PM_D3COLD_WAIT);

	/*
	 * Try link training at link gen specified by device tree property
	 * 'max-link-speed'. If this fails, iteratively train at lower gen.
	 */
	for (gen = pcie->link_gen; gen > 0; --gen) {
		neg_gen = advk_pcie_train_at_gen(pcie, gen);
		if (neg_gen > 0)
			break;
	}

	if (neg_gen < 0)
		goto err;

	/*
	 * After successful training if negotiated gen is lower than requested,
	 * train again on negotiated gen. This solves some stability issues for
	 * some buggy gen1 cards.
	 */
	if (neg_gen < gen) {
		gen = neg_gen;
		neg_gen = advk_pcie_train_at_gen(pcie, gen);
	}

	if (neg_gen == gen) {
		dev_info(dev, "link up at gen %i\n", gen);
		return;
	}

err:
	dev_err(dev, "link never came up\n");
}

static void advk_pcie_setup_hw(struct advk_pcie *pcie)
{
	u32 reg;

	/* Enable TX */
	reg = advk_readl(pcie, PCIE_CORE_REF_CLK_REG);
	reg |= PCIE_CORE_REF_CLK_TX_ENABLE;
	advk_writel(pcie, reg, PCIE_CORE_REF_CLK_REG);

	/* Set to Direct mode */
	reg = advk_readl(pcie, CTRL_CONFIG_REG);
	reg &= ~(CTRL_MODE_MASK << CTRL_MODE_SHIFT);
	reg |= ((PCIE_CORE_MODE_DIRECT & CTRL_MODE_MASK) << CTRL_MODE_SHIFT);
	advk_writel(pcie, reg, CTRL_CONFIG_REG);

	/* Set PCI global control register to RC mode */
	reg = advk_readl(pcie, PCIE_CORE_CTRL0_REG);
	reg |= (IS_RC_MSK << IS_RC_SHIFT);
	advk_writel(pcie, reg, PCIE_CORE_CTRL0_REG);

	/* Set Advanced Error Capabilities and Control PF0 register */
	reg = PCIE_CORE_ERR_CAPCTL_ECRC_CHK_TX |
		PCIE_CORE_ERR_CAPCTL_ECRC_CHK_TX_EN |
		PCIE_CORE_ERR_CAPCTL_ECRC_CHCK |
		PCIE_CORE_ERR_CAPCTL_ECRC_CHCK_RCV;
	advk_writel(pcie, reg, PCIE_CORE_ERR_CAPCTL_REG);

	/* Set PCIe Device Control register */
	reg = advk_readl(pcie, PCIE_CORE_PCIEXP_CAP + PCI_EXP_DEVCTL);
	reg &= ~PCI_EXP_DEVCTL_RELAX_EN;
	reg &= ~PCI_EXP_DEVCTL_NOSNOOP_EN;
	reg &= ~PCI_EXP_DEVCTL_READRQ;
	reg |= PCI_EXP_DEVCTL_PAYLOAD; /* Set max payload size */
	reg |= PCI_EXP_DEVCTL_READRQ_512B;
	advk_writel(pcie, reg, PCIE_CORE_PCIEXP_CAP + PCI_EXP_DEVCTL);

	/* Program PCIe Control 2 to disable strict ordering */
	reg = PCIE_CORE_CTRL2_RESERVED |
		PCIE_CORE_CTRL2_TD_ENABLE;
	advk_writel(pcie, reg, PCIE_CORE_CTRL2_REG);

	/* Set lane X1 */
	reg = advk_readl(pcie, PCIE_CORE_CTRL0_REG);
	reg &= ~LANE_CNT_MSK;
	reg |= LANE_COUNT_1;
	advk_writel(pcie, reg, PCIE_CORE_CTRL0_REG);

	/* Enable MSI */
	reg = advk_readl(pcie, PCIE_CORE_CTRL2_REG);
	reg |= PCIE_CORE_CTRL2_MSI_ENABLE;
	advk_writel(pcie, reg, PCIE_CORE_CTRL2_REG);

	/* Clear all interrupts */
	advk_writel(pcie, PCIE_ISR0_ALL_MASK, PCIE_ISR0_REG);
	advk_writel(pcie, PCIE_ISR1_ALL_MASK, PCIE_ISR1_REG);
	advk_writel(pcie, PCIE_IRQ_ALL_MASK, HOST_CTRL_INT_STATUS_REG);

	/* Disable All ISR0/1 Sources */
	reg = PCIE_ISR0_ALL_MASK;
	reg &= ~PCIE_ISR0_MSI_INT_PENDING;
	advk_writel(pcie, reg, PCIE_ISR0_MASK_REG);

	advk_writel(pcie, PCIE_ISR1_ALL_MASK, PCIE_ISR1_MASK_REG);

	/* Unmask all MSIs */
	advk_writel(pcie, 0, PCIE_MSI_MASK_REG);

	/* Enable summary interrupt for GIC SPI source */
	reg = PCIE_IRQ_ALL_MASK & (~PCIE_IRQ_ENABLE_INTS_MASK);
	advk_writel(pcie, reg, HOST_CTRL_INT_MASK_REG);

	reg = advk_readl(pcie, PCIE_CORE_CTRL2_REG);
	reg |= PCIE_CORE_CTRL2_OB_WIN_ENABLE;
	advk_writel(pcie, reg, PCIE_CORE_CTRL2_REG);

	/* Bypass the address window mapping for PIO */
	reg = advk_readl(pcie, PIO_CTRL);
	reg |= PIO_CTRL_ADDR_WIN_DISABLE;
	advk_writel(pcie, reg, PIO_CTRL);

	advk_pcie_train_link(pcie);

	/*
	 * FIXME: The following register update is suspicious. This register is
	 * applicable only when the PCI controller is configured for Endpoint
	 * mode, not as a Root Complex. But apparently when this code is
	 * removed, some cards stop working. This should be investigated and
	 * a comment explaining this should be put here.
	 */
	reg = advk_readl(pcie, PCIE_CORE_CMD_STATUS_REG);
	reg |= PCIE_CORE_CMD_MEM_ACCESS_EN |
		PCIE_CORE_CMD_IO_ACCESS_EN |
		PCIE_CORE_CMD_MEM_IO_REQ_EN;
	advk_writel(pcie, reg, PCIE_CORE_CMD_STATUS_REG);
}

static void advk_pcie_check_pio_status(struct advk_pcie *pcie)
{
	struct device *dev = &pcie->pdev->dev;
	u32 reg;
	unsigned int status;
	char *strcomp_status, *str_posted;

	reg = advk_readl(pcie, PIO_STAT);
	status = (reg & PIO_COMPLETION_STATUS_MASK) >>
		PIO_COMPLETION_STATUS_SHIFT;

	if (!status)
		return;

	switch (status) {
	case PIO_COMPLETION_STATUS_UR:
		strcomp_status = "UR";
		break;
	case PIO_COMPLETION_STATUS_CRS:
		strcomp_status = "CRS";
		break;
	case PIO_COMPLETION_STATUS_CA:
		strcomp_status = "CA";
		break;
	default:
		strcomp_status = "Unknown";
		break;
	}

	if (reg & PIO_NON_POSTED_REQ)
		str_posted = "Non-posted";
	else
		str_posted = "Posted";

	dev_err(dev, "%s PIO Response Status: %s, %#x @ %#x\n",
		str_posted, strcomp_status, reg, advk_readl(pcie, PIO_ADDR_LS));
}

static int advk_pcie_wait_pio(struct advk_pcie *pcie)
{
	struct device *dev = &pcie->pdev->dev;
	int i;

	for (i = 0; i < PIO_RETRY_CNT; i++) {
		u32 start, isr;

		start = advk_readl(pcie, PIO_START);
		isr = advk_readl(pcie, PIO_ISR);
		if (!start && isr)
			return 0;
		udelay(PIO_RETRY_DELAY);
	}

	dev_err(dev, "config read/write timed out\n");
	return -ETIMEDOUT;
}


static pci_bridge_emul_read_status_t
advk_pci_bridge_emul_pcie_conf_read(struct pci_bridge_emul *bridge,
				    int reg, u32 *value)
{
	struct advk_pcie *pcie = bridge->data;


	switch (reg) {
	case PCI_EXP_SLTCTL:
		*value = PCI_EXP_SLTSTA_PDS << 16;
		return PCI_BRIDGE_EMUL_HANDLED;

	case PCI_EXP_RTCTL: {
		u32 val = advk_readl(pcie, PCIE_ISR0_MASK_REG);
		*value = (val & PCIE_MSG_PM_PME_MASK) ? 0 : PCI_EXP_RTCTL_PMEIE;
		return PCI_BRIDGE_EMUL_HANDLED;
	}

	case PCI_EXP_RTSTA: {
		u32 isr0 = advk_readl(pcie, PCIE_ISR0_REG);
		u32 msglog = advk_readl(pcie, PCIE_MSG_LOG_REG);
		*value = (isr0 & PCIE_MSG_PM_PME_MASK) << 16 | (msglog >> 16);
		return PCI_BRIDGE_EMUL_HANDLED;
	}

	case PCI_EXP_LNKCTL: {
		/* u32 contains both PCI_EXP_LNKCTL and PCI_EXP_LNKSTA */
		u32 val = advk_readl(pcie, PCIE_CORE_PCIEXP_CAP + reg) &
			~(PCI_EXP_LNKSTA_LT << 16);
		if (!advk_pcie_link_up(pcie))
			val |= (PCI_EXP_LNKSTA_LT << 16);
		*value = val;
		return PCI_BRIDGE_EMUL_HANDLED;
	}

	case PCI_CAP_LIST_ID:
	case PCI_EXP_DEVCAP:
	case PCI_EXP_DEVCTL:
	case PCI_EXP_LNKCAP:
		*value = advk_readl(pcie, PCIE_CORE_PCIEXP_CAP + reg);
		return PCI_BRIDGE_EMUL_HANDLED;
	default:
		return PCI_BRIDGE_EMUL_NOT_HANDLED;
	}

}

static void
advk_pci_bridge_emul_pcie_conf_write(struct pci_bridge_emul *bridge,
				     int reg, u32 old, u32 new, u32 mask)
{
	struct advk_pcie *pcie = bridge->data;

	switch (reg) {
	case PCI_EXP_DEVCTL:
		advk_writel(pcie, new, PCIE_CORE_PCIEXP_CAP + reg);
		break;

	case PCI_EXP_LNKCTL:
		advk_writel(pcie, new, PCIE_CORE_PCIEXP_CAP + reg);
		if (new & PCI_EXP_LNKCTL_RL)
			advk_pcie_wait_for_retrain(pcie);
		break;

	case PCI_EXP_RTCTL: {
		/* Only mask/unmask PME interrupt */
		u32 val = advk_readl(pcie, PCIE_ISR0_MASK_REG) &
			~PCIE_MSG_PM_PME_MASK;
		if ((new & PCI_EXP_RTCTL_PMEIE) == 0)
			val |= PCIE_MSG_PM_PME_MASK;
		advk_writel(pcie, val, PCIE_ISR0_MASK_REG);
		break;
	}

	case PCI_EXP_RTSTA:
		new = (new & PCI_EXP_RTSTA_PME) >> 9;
		advk_writel(pcie, new, PCIE_ISR0_REG);
		break;

	default:
		break;
	}
}

static struct pci_bridge_emul_ops advk_pci_bridge_emul_ops = {
	.read_pcie = advk_pci_bridge_emul_pcie_conf_read,
	.write_pcie = advk_pci_bridge_emul_pcie_conf_write,
};

/*
 * Initialize the configuration space of the PCI-to-PCI bridge
 * associated with the given PCIe interface.
 */
static int advk_sw_pci_bridge_init(struct advk_pcie *pcie)
{
	struct pci_bridge_emul *bridge = &pcie->bridge;

	bridge->conf.vendor =
		cpu_to_le16(advk_readl(pcie, PCIE_CORE_DEV_ID_REG) & 0xffff);
	bridge->conf.device =
		cpu_to_le16(advk_readl(pcie, PCIE_CORE_DEV_ID_REG) >> 16);
	bridge->conf.class_revision =
		cpu_to_le32(advk_readl(pcie, PCIE_CORE_DEV_REV_REG) & 0xff);

	/* Support 32 bits I/O addressing */
	bridge->conf.iobase = PCI_IO_RANGE_TYPE_32;
	bridge->conf.iolimit = PCI_IO_RANGE_TYPE_32;

	/* Support 64 bits memory pref */
	bridge->conf.pref_mem_base = cpu_to_le16(PCI_PREF_RANGE_TYPE_64);
	bridge->conf.pref_mem_limit = cpu_to_le16(PCI_PREF_RANGE_TYPE_64);

	/* Support interrupt A for MSI feature */
	bridge->conf.intpin = PCIE_CORE_INT_A_ASSERT_ENABLE;

	bridge->has_pcie = true;
	bridge->data = pcie;
	bridge->ops = &advk_pci_bridge_emul_ops;

	return pci_bridge_emul_init(bridge, 0);
}

static bool advk_pcie_valid_device(struct advk_pcie *pcie, struct pci_bus *bus,
				  int devfn)
{
	if (pci_is_root_bus(bus) && PCI_SLOT(devfn) != 0)
		return false;

	/*
	 * If the link goes down after we check for link-up, nothing bad
	 * happens but the config access times out.
	 */
	if (!pci_is_root_bus(bus) && !advk_pcie_link_up(pcie))
		return false;

	return true;
}

static int advk_pcie_rd_conf(struct pci_bus *bus, u32 devfn,
			     int where, int size, u32 *val)
{
	struct advk_pcie *pcie = bus->sysdata;
	u32 reg;
	int ret;

	if (!advk_pcie_valid_device(pcie, bus, devfn)) {
		*val = 0xffffffff;
		return PCIBIOS_DEVICE_NOT_FOUND;
	}

	if (pci_is_root_bus(bus))
		return pci_bridge_emul_conf_read(&pcie->bridge, where,
						 size, val);

	/* Start PIO */
	advk_writel(pcie, 0, PIO_START);
	advk_writel(pcie, 1, PIO_ISR);

	/* Program the control register */
	reg = advk_readl(pcie, PIO_CTRL);
	reg &= ~PIO_CTRL_TYPE_MASK;
	if (pci_is_root_bus(bus->parent))
		reg |= PCIE_CONFIG_RD_TYPE0;
	else
		reg |= PCIE_CONFIG_RD_TYPE1;
	advk_writel(pcie, reg, PIO_CTRL);

	/* Program the address registers */
	reg = ALIGN_DOWN(PCIE_ECAM_OFFSET(bus->number, devfn, where), 4);
	advk_writel(pcie, reg, PIO_ADDR_LS);
	advk_writel(pcie, 0, PIO_ADDR_MS);

	/* Program the data strobe */
	advk_writel(pcie, 0xf, PIO_WR_DATA_STRB);

	/* Start the transfer */
	advk_writel(pcie, 1, PIO_START);

	ret = advk_pcie_wait_pio(pcie);
	if (ret < 0) {
		*val = 0xffffffff;
		return PCIBIOS_SET_FAILED;
	}

	advk_pcie_check_pio_status(pcie);

	/* Get the read result */
	*val = advk_readl(pcie, PIO_RD_DATA);
	if (size == 1)
		*val = (*val >> (8 * (where & 3))) & 0xff;
	else if (size == 2)
		*val = (*val >> (8 * (where & 3))) & 0xffff;

	return PCIBIOS_SUCCESSFUL;
}

static int advk_pcie_wr_conf(struct pci_bus *bus, u32 devfn,
				int where, int size, u32 val)
{
	struct advk_pcie *pcie = bus->sysdata;
	u32 reg;
	u32 data_strobe = 0x0;
	int offset;
	int ret;

	if (!advk_pcie_valid_device(pcie, bus, devfn))
		return PCIBIOS_DEVICE_NOT_FOUND;

	if (pci_is_root_bus(bus))
		return pci_bridge_emul_conf_write(&pcie->bridge, where,
						  size, val);

	if (where % size)
		return PCIBIOS_SET_FAILED;

	/* Start PIO */
	advk_writel(pcie, 0, PIO_START);
	advk_writel(pcie, 1, PIO_ISR);

	/* Program the control register */
	reg = advk_readl(pcie, PIO_CTRL);
	reg &= ~PIO_CTRL_TYPE_MASK;
	if (pci_is_root_bus(bus->parent))
		reg |= PCIE_CONFIG_WR_TYPE0;
	else
		reg |= PCIE_CONFIG_WR_TYPE1;
	advk_writel(pcie, reg, PIO_CTRL);

	/* Program the address registers */
	reg = ALIGN_DOWN(PCIE_ECAM_OFFSET(bus->number, devfn, where), 4);
	advk_writel(pcie, reg, PIO_ADDR_LS);
	advk_writel(pcie, 0, PIO_ADDR_MS);

	/* Calculate the write strobe */
	offset      = where & 0x3;
	reg         = val << (8 * offset);
	data_strobe = GENMASK(size - 1, 0) << offset;

	/* Program the data register */
	advk_writel(pcie, reg, PIO_WR_DATA);

	/* Program the data strobe */
	advk_writel(pcie, data_strobe, PIO_WR_DATA_STRB);

	/* Start the transfer */
	advk_writel(pcie, 1, PIO_START);

	ret = advk_pcie_wait_pio(pcie);
	if (ret < 0)
		return PCIBIOS_SET_FAILED;

	advk_pcie_check_pio_status(pcie);

	return PCIBIOS_SUCCESSFUL;
}

static struct pci_ops advk_pcie_ops = {
	.read = advk_pcie_rd_conf,
	.write = advk_pcie_wr_conf,
};

static void advk_msi_irq_compose_msi_msg(struct irq_data *data,
					 struct msi_msg *msg)
{
	struct advk_pcie *pcie = irq_data_get_irq_chip_data(data);
	phys_addr_t msi_msg = virt_to_phys(&pcie->msi_msg);

	msg->address_lo = lower_32_bits(msi_msg);
	msg->address_hi = upper_32_bits(msi_msg);
	msg->data = data->irq;
}

static int advk_msi_set_affinity(struct irq_data *irq_data,
				 const struct cpumask *mask, bool force)
{
	return -EINVAL;
}

static int advk_msi_irq_domain_alloc(struct irq_domain *domain,
				     unsigned int virq,
				     unsigned int nr_irqs, void *args)
{
	struct advk_pcie *pcie = domain->host_data;
	int hwirq, i;

	mutex_lock(&pcie->msi_used_lock);
	hwirq = bitmap_find_next_zero_area(pcie->msi_used, MSI_IRQ_NUM,
					   0, nr_irqs, 0);
	if (hwirq >= MSI_IRQ_NUM) {
		mutex_unlock(&pcie->msi_used_lock);
		return -ENOSPC;
	}

	bitmap_set(pcie->msi_used, hwirq, nr_irqs);
	mutex_unlock(&pcie->msi_used_lock);

	for (i = 0; i < nr_irqs; i++)
		irq_domain_set_info(domain, virq + i, hwirq + i,
				    &pcie->msi_bottom_irq_chip,
				    domain->host_data, handle_simple_irq,
				    NULL, NULL);

	return hwirq;
}

static void advk_msi_irq_domain_free(struct irq_domain *domain,
				     unsigned int virq, unsigned int nr_irqs)
{
	struct irq_data *d = irq_domain_get_irq_data(domain, virq);
	struct advk_pcie *pcie = domain->host_data;

	mutex_lock(&pcie->msi_used_lock);
	bitmap_clear(pcie->msi_used, d->hwirq, nr_irqs);
	mutex_unlock(&pcie->msi_used_lock);
}

static const struct irq_domain_ops advk_msi_domain_ops = {
	.alloc = advk_msi_irq_domain_alloc,
	.free = advk_msi_irq_domain_free,
};

static void advk_pcie_irq_mask(struct irq_data *d)
{
	struct advk_pcie *pcie = d->domain->host_data;
	irq_hw_number_t hwirq = irqd_to_hwirq(d);
	u32 mask;

	mask = advk_readl(pcie, PCIE_ISR1_MASK_REG);
	mask |= PCIE_ISR1_INTX_ASSERT(hwirq);
	advk_writel(pcie, mask, PCIE_ISR1_MASK_REG);
}

static void advk_pcie_irq_unmask(struct irq_data *d)
{
	struct advk_pcie *pcie = d->domain->host_data;
	irq_hw_number_t hwirq = irqd_to_hwirq(d);
	u32 mask;

	mask = advk_readl(pcie, PCIE_ISR1_MASK_REG);
	mask &= ~PCIE_ISR1_INTX_ASSERT(hwirq);
	advk_writel(pcie, mask, PCIE_ISR1_MASK_REG);
}

static int advk_pcie_irq_map(struct irq_domain *h,
			     unsigned int virq, irq_hw_number_t hwirq)
{
	struct advk_pcie *pcie = h->host_data;

	advk_pcie_irq_mask(irq_get_irq_data(virq));
	irq_set_status_flags(virq, IRQ_LEVEL);
	irq_set_chip_and_handler(virq, &pcie->irq_chip,
				 handle_level_irq);
	irq_set_chip_data(virq, pcie);

	return 0;
}

static const struct irq_domain_ops advk_pcie_irq_domain_ops = {
	.map = advk_pcie_irq_map,
	.xlate = irq_domain_xlate_onecell,
};

static int advk_pcie_init_msi_irq_domain(struct advk_pcie *pcie)
{
	struct device *dev = &pcie->pdev->dev;
	struct device_node *node = dev->of_node;
	struct irq_chip *bottom_ic, *msi_ic;
	struct msi_domain_info *msi_di;
	phys_addr_t msi_msg_phys;

	mutex_init(&pcie->msi_used_lock);

	bottom_ic = &pcie->msi_bottom_irq_chip;

	bottom_ic->name = "MSI";
	bottom_ic->irq_compose_msi_msg = advk_msi_irq_compose_msi_msg;
	bottom_ic->irq_set_affinity = advk_msi_set_affinity;

	msi_ic = &pcie->msi_irq_chip;
	msi_ic->name = "advk-MSI";

	msi_di = &pcie->msi_domain_info;
	msi_di->flags = MSI_FLAG_USE_DEF_DOM_OPS | MSI_FLAG_USE_DEF_CHIP_OPS |
		MSI_FLAG_MULTI_PCI_MSI;
	msi_di->chip = msi_ic;

	msi_msg_phys = virt_to_phys(&pcie->msi_msg);

	advk_writel(pcie, lower_32_bits(msi_msg_phys),
		    PCIE_MSI_ADDR_LOW_REG);
	advk_writel(pcie, upper_32_bits(msi_msg_phys),
		    PCIE_MSI_ADDR_HIGH_REG);

	pcie->msi_inner_domain =
		irq_domain_add_linear(NULL, MSI_IRQ_NUM,
				      &advk_msi_domain_ops, pcie);
	if (!pcie->msi_inner_domain)
		return -ENOMEM;

	pcie->msi_domain =
		pci_msi_create_irq_domain(of_node_to_fwnode(node),
					  msi_di, pcie->msi_inner_domain);
	if (!pcie->msi_domain) {
		irq_domain_remove(pcie->msi_inner_domain);
		return -ENOMEM;
	}

	return 0;
}

static void advk_pcie_remove_msi_irq_domain(struct advk_pcie *pcie)
{
	irq_domain_remove(pcie->msi_domain);
	irq_domain_remove(pcie->msi_inner_domain);
}

static int advk_pcie_init_irq_domain(struct advk_pcie *pcie)
{
	struct device *dev = &pcie->pdev->dev;
	struct device_node *node = dev->of_node;
	struct device_node *pcie_intc_node;
	struct irq_chip *irq_chip;
	int ret = 0;

	pcie_intc_node =  of_get_next_child(node, NULL);
	if (!pcie_intc_node) {
		dev_err(dev, "No PCIe Intc node found\n");
		return -ENODEV;
	}

	irq_chip = &pcie->irq_chip;

	irq_chip->name = devm_kasprintf(dev, GFP_KERNEL, "%s-irq",
					dev_name(dev));
	if (!irq_chip->name) {
		ret = -ENOMEM;
		goto out_put_node;
	}

	irq_chip->irq_mask = advk_pcie_irq_mask;
	irq_chip->irq_mask_ack = advk_pcie_irq_mask;
	irq_chip->irq_unmask = advk_pcie_irq_unmask;

	pcie->irq_domain =
		irq_domain_add_linear(pcie_intc_node, PCI_NUM_INTX,
				      &advk_pcie_irq_domain_ops, pcie);
	if (!pcie->irq_domain) {
		dev_err(dev, "Failed to get a INTx IRQ domain\n");
		ret = -ENOMEM;
		goto out_put_node;
	}

out_put_node:
	of_node_put(pcie_intc_node);
	return ret;
}

static void advk_pcie_remove_irq_domain(struct advk_pcie *pcie)
{
	irq_domain_remove(pcie->irq_domain);
}

static void advk_pcie_handle_msi(struct advk_pcie *pcie)
{
	u32 msi_val, msi_mask, msi_status, msi_idx;
	u16 msi_data;

	msi_mask = advk_readl(pcie, PCIE_MSI_MASK_REG);
	msi_val = advk_readl(pcie, PCIE_MSI_STATUS_REG);
	msi_status = msi_val & ~msi_mask;

	for (msi_idx = 0; msi_idx < MSI_IRQ_NUM; msi_idx++) {
		if (!(BIT(msi_idx) & msi_status))
			continue;

		advk_writel(pcie, BIT(msi_idx), PCIE_MSI_STATUS_REG);
		msi_data = advk_readl(pcie, PCIE_MSI_PAYLOAD_REG) & 0xFF;
		generic_handle_irq(msi_data);
	}

	advk_writel(pcie, PCIE_ISR0_MSI_INT_PENDING,
		    PCIE_ISR0_REG);
}

static void advk_pcie_handle_int(struct advk_pcie *pcie)
{
	u32 isr0_val, isr0_mask, isr0_status;
	u32 isr1_val, isr1_mask, isr1_status;
	int i, virq;

	isr0_val = advk_readl(pcie, PCIE_ISR0_REG);
	isr0_mask = advk_readl(pcie, PCIE_ISR0_MASK_REG);
	isr0_status = isr0_val & ((~isr0_mask) & PCIE_ISR0_ALL_MASK);

	isr1_val = advk_readl(pcie, PCIE_ISR1_REG);
	isr1_mask = advk_readl(pcie, PCIE_ISR1_MASK_REG);
	isr1_status = isr1_val & ((~isr1_mask) & PCIE_ISR1_ALL_MASK);

	if (!isr0_status && !isr1_status) {
		advk_writel(pcie, isr0_val, PCIE_ISR0_REG);
		advk_writel(pcie, isr1_val, PCIE_ISR1_REG);
		return;
	}

	/* Process MSI interrupts */
	if (isr0_status & PCIE_ISR0_MSI_INT_PENDING)
		advk_pcie_handle_msi(pcie);

	/* Process legacy interrupts */
	for (i = 0; i < PCI_NUM_INTX; i++) {
		if (!(isr1_status & PCIE_ISR1_INTX_ASSERT(i)))
			continue;

		advk_writel(pcie, PCIE_ISR1_INTX_ASSERT(i),
			    PCIE_ISR1_REG);

		virq = irq_find_mapping(pcie->irq_domain, i);
		generic_handle_irq(virq);
	}
}

static irqreturn_t advk_pcie_irq_handler(int irq, void *arg)
{
	struct advk_pcie *pcie = arg;
	u32 status;

	status = advk_readl(pcie, HOST_CTRL_INT_STATUS_REG);
	if (!(status & PCIE_IRQ_CORE_INT))
		return IRQ_NONE;

	advk_pcie_handle_int(pcie);

	/* Clear interrupt */
	advk_writel(pcie, PCIE_IRQ_CORE_INT, HOST_CTRL_INT_STATUS_REG);

	return IRQ_HANDLED;
}

static void __maybe_unused advk_pcie_disable_phy(struct advk_pcie *pcie)
{
	phy_power_off(pcie->phy);
	phy_exit(pcie->phy);
}

static int advk_pcie_enable_phy(struct advk_pcie *pcie)
{
	int ret;

	if (!pcie->phy)
		return 0;

	ret = phy_init(pcie->phy);
	if (ret)
		return ret;

	ret = phy_set_mode(pcie->phy, PHY_MODE_PCIE);
	if (ret) {
		phy_exit(pcie->phy);
		return ret;
	}

	ret = phy_power_on(pcie->phy);
	if (ret == -EOPNOTSUPP) {
		dev_warn(&pcie->pdev->dev, "PHY unsupported by firmware\n");
	} else if (ret) {
		phy_exit(pcie->phy);
		return ret;
	}

	return 0;
}

static int advk_pcie_setup_phy(struct advk_pcie *pcie)
{
	struct device *dev = &pcie->pdev->dev;
	struct device_node *node = dev->of_node;
	int ret = 0;

	pcie->phy = devm_of_phy_get(dev, node, NULL);
	if (IS_ERR(pcie->phy) && (PTR_ERR(pcie->phy) == -EPROBE_DEFER))
		return PTR_ERR(pcie->phy);

	/* Old bindings miss the PHY handle */
	if (IS_ERR(pcie->phy)) {
		dev_warn(dev, "PHY unavailable (%ld)\n", PTR_ERR(pcie->phy));
		pcie->phy = NULL;
		return 0;
	}

	ret = advk_pcie_enable_phy(pcie);
	if (ret)
		dev_err(dev, "Failed to initialize PHY (%d)\n", ret);

	return ret;
}

static int advk_pcie_probe(struct platform_device *pdev)
{
	struct device *dev = &pdev->dev;
	struct advk_pcie *pcie;
	struct pci_host_bridge *bridge;
	int ret, irq;

	bridge = devm_pci_alloc_host_bridge(dev, sizeof(struct advk_pcie));
	if (!bridge)
		return -ENOMEM;

	pcie = pci_host_bridge_priv(bridge);
	pcie->pdev = pdev;
	platform_set_drvdata(pdev, pcie);

	pcie->base = devm_platform_ioremap_resource(pdev, 0);
	if (IS_ERR(pcie->base))
		return PTR_ERR(pcie->base);

	irq = platform_get_irq(pdev, 0);
	if (irq < 0)
		return irq;

	ret = devm_request_irq(dev, irq, advk_pcie_irq_handler,
			       IRQF_SHARED | IRQF_NO_THREAD, "advk-pcie",
			       pcie);
	if (ret) {
		dev_err(dev, "Failed to register interrupt\n");
		return ret;
	}

	pcie->reset_gpio = devm_gpiod_get_from_of_node(dev, dev->of_node,
						       "reset-gpios", 0,
						       GPIOD_OUT_LOW,
						       "pcie1-reset");
	ret = PTR_ERR_OR_ZERO(pcie->reset_gpio);
	if (ret) {
		if (ret == -ENOENT) {
			pcie->reset_gpio = NULL;
		} else {
			if (ret != -EPROBE_DEFER)
				dev_err(dev, "Failed to get reset-gpio: %i\n",
					ret);
			return ret;
		}
	}

	ret = of_pci_get_max_link_speed(dev->of_node);
	if (ret <= 0 || ret > 3)
		pcie->link_gen = 3;
	else
		pcie->link_gen = ret;

	ret = advk_pcie_setup_phy(pcie);
	if (ret)
		return ret;

	advk_pcie_setup_hw(pcie);

	ret = advk_sw_pci_bridge_init(pcie);
	if (ret) {
		dev_err(dev, "Failed to register emulated root PCI bridge\n");
		return ret;
	}

	ret = advk_pcie_init_irq_domain(pcie);
	if (ret) {
		dev_err(dev, "Failed to initialize irq\n");
		return ret;
	}

	ret = advk_pcie_init_msi_irq_domain(pcie);
	if (ret) {
		dev_err(dev, "Failed to initialize irq\n");
		advk_pcie_remove_irq_domain(pcie);
		return ret;
	}

	bridge->sysdata = pcie;
	bridge->ops = &advk_pcie_ops;

	ret = pci_host_probe(bridge);
	if (ret < 0) {
		advk_pcie_remove_msi_irq_domain(pcie);
		advk_pcie_remove_irq_domain(pcie);
		return ret;
	}

	return 0;
}

static int advk_pcie_remove(struct platform_device *pdev)
{
	struct advk_pcie *pcie = platform_get_drvdata(pdev);
	struct pci_host_bridge *bridge = pci_host_bridge_from_priv(pcie);

	pci_lock_rescan_remove();
	pci_stop_root_bus(bridge->bus);
	pci_remove_root_bus(bridge->bus);
	pci_unlock_rescan_remove();

	advk_pcie_remove_msi_irq_domain(pcie);
	advk_pcie_remove_irq_domain(pcie);

	return 0;
}

static const struct of_device_id advk_pcie_of_match_table[] = {
	{ .compatible = "marvell,armada-3700-pcie", },
	{},
};
MODULE_DEVICE_TABLE(of, advk_pcie_of_match_table);

static struct platform_driver advk_pcie_driver = {
	.driver = {
		.name = "advk-pcie",
		.of_match_table = advk_pcie_of_match_table,
	},
	.probe = advk_pcie_probe,
	.remove = advk_pcie_remove,
};
module_platform_driver(advk_pcie_driver);

MODULE_DESCRIPTION("Aardvark PCIe controller");
MODULE_LICENSE("GPL v2");<|MERGE_RESOLUTION|>--- conflicted
+++ resolved
@@ -252,9 +252,6 @@
 	if (!pcie->reset_gpio)
 		return;
 
-<<<<<<< HEAD
-	/* PERST does not work for some cards when link training is enabled */
-=======
 	/*
 	 * As required by PCI Express spec (PCI Express Base Specification, REV.
 	 * 4.0 PCI Express, February 19 2014, 6.6.1 Conventional Reset) a delay
@@ -263,7 +260,6 @@
 	 * prior de-asserting PERST# signal to fulfill that PCI Express spec
 	 * requirement.
 	 */
->>>>>>> f642729d
 	reg = advk_readl(pcie, PCIE_CORE_CTRL0_REG);
 	reg &= ~LINK_TRAINING_EN;
 	advk_writel(pcie, reg, PCIE_CORE_CTRL0_REG);
