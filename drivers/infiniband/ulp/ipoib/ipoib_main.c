/*
 * Copyright (c) 2004 Topspin Communications.  All rights reserved.
 * Copyright (c) 2005 Sun Microsystems, Inc. All rights reserved.
 * Copyright (c) 2004 Voltaire, Inc. All rights reserved.
 *
 * This software is available to you under a choice of one of two
 * licenses.  You may choose to be licensed under the terms of the GNU
 * General Public License (GPL) Version 2, available from the file
 * COPYING in the main directory of this source tree, or the
 * OpenIB.org BSD license below:
 *
 *     Redistribution and use in source and binary forms, with or
 *     without modification, are permitted provided that the following
 *     conditions are met:
 *
 *      - Redistributions of source code must retain the above
 *        copyright notice, this list of conditions and the following
 *        disclaimer.
 *
 *      - Redistributions in binary form must reproduce the above
 *        copyright notice, this list of conditions and the following
 *        disclaimer in the documentation and/or other materials
 *        provided with the distribution.
 *
 * THE SOFTWARE IS PROVIDED "AS IS", WITHOUT WARRANTY OF ANY KIND,
 * EXPRESS OR IMPLIED, INCLUDING BUT NOT LIMITED TO THE WARRANTIES OF
 * MERCHANTABILITY, FITNESS FOR A PARTICULAR PURPOSE AND
 * NONINFRINGEMENT. IN NO EVENT SHALL THE AUTHORS OR COPYRIGHT HOLDERS
 * BE LIABLE FOR ANY CLAIM, DAMAGES OR OTHER LIABILITY, WHETHER IN AN
 * ACTION OF CONTRACT, TORT OR OTHERWISE, ARISING FROM, OUT OF OR IN
 * CONNECTION WITH THE SOFTWARE OR THE USE OR OTHER DEALINGS IN THE
 * SOFTWARE.
 */

#include "ipoib.h"

#include <linux/module.h>

#include <linux/init.h>
#include <linux/slab.h>
#include <linux/kernel.h>
#include <linux/vmalloc.h>

#include <linux/if_arp.h>	/* For ARPHRD_xxx */

#include <linux/ip.h>
#include <linux/in.h>

#include <linux/jhash.h>
#include <net/arp.h>
#include <net/addrconf.h>
#include <linux/inetdevice.h>
#include <rdma/ib_cache.h>
#include <linux/pci.h>

#define DRV_VERSION "1.0.0"

const char ipoib_driver_version[] = DRV_VERSION;

MODULE_AUTHOR("Roland Dreier");
MODULE_DESCRIPTION("IP-over-InfiniBand net driver");
MODULE_LICENSE("Dual BSD/GPL");
MODULE_VERSION(DRV_VERSION);

int ipoib_sendq_size __read_mostly = IPOIB_TX_RING_SIZE;
int ipoib_recvq_size __read_mostly = IPOIB_RX_RING_SIZE;

module_param_named(send_queue_size, ipoib_sendq_size, int, 0444);
MODULE_PARM_DESC(send_queue_size, "Number of descriptors in send queue");
module_param_named(recv_queue_size, ipoib_recvq_size, int, 0444);
MODULE_PARM_DESC(recv_queue_size, "Number of descriptors in receive queue");

#ifdef CONFIG_INFINIBAND_IPOIB_DEBUG
int ipoib_debug_level;

module_param_named(debug_level, ipoib_debug_level, int, 0644);
MODULE_PARM_DESC(debug_level, "Enable debug tracing if > 0");
#endif

struct ipoib_path_iter {
	struct net_device *dev;
	struct ipoib_path  path;
};

static const u8 ipv4_bcast_addr[] = {
	0x00, 0xff, 0xff, 0xff,
	0xff, 0x12, 0x40, 0x1b,	0x00, 0x00, 0x00, 0x00,
	0x00, 0x00, 0x00, 0x00,	0xff, 0xff, 0xff, 0xff
};

struct workqueue_struct *ipoib_workqueue;

struct ib_sa_client ipoib_sa_client;

static void ipoib_add_one(struct ib_device *device);
static void ipoib_remove_one(struct ib_device *device, void *client_data);
static void ipoib_neigh_reclaim(struct rcu_head *rp);
static struct net_device *ipoib_get_net_dev_by_params(
		struct ib_device *dev, u8 port, u16 pkey,
		const union ib_gid *gid, const struct sockaddr *addr,
		void *client_data);
static int ipoib_set_mac(struct net_device *dev, void *addr);

static struct ib_client ipoib_client = {
	.name   = "ipoib",
	.add    = ipoib_add_one,
	.remove = ipoib_remove_one,
	.get_net_dev_by_params = ipoib_get_net_dev_by_params,
};

#ifdef CONFIG_INFINIBAND_IPOIB_DEBUG
static int ipoib_netdev_event(struct notifier_block *this,
			      unsigned long event, void *ptr)
{
	struct netdev_notifier_info *ni = ptr;
	struct net_device *dev = ni->dev;

	if (dev->netdev_ops->ndo_open != ipoib_open)
		return NOTIFY_DONE;

	switch (event) {
	case NETDEV_REGISTER:
		ipoib_create_debug_files(dev);
		break;
	case NETDEV_CHANGENAME:
		ipoib_delete_debug_files(dev);
		ipoib_create_debug_files(dev);
		break;
	case NETDEV_UNREGISTER:
		ipoib_delete_debug_files(dev);
		break;
	}

	return NOTIFY_DONE;
}
#endif

int ipoib_open(struct net_device *dev)
{
	struct ipoib_dev_priv *priv = ipoib_priv(dev);

	ipoib_dbg(priv, "bringing up interface\n");

	netif_carrier_off(dev);

	set_bit(IPOIB_FLAG_ADMIN_UP, &priv->flags);

	priv->sm_fullmember_sendonly_support = false;

	if (ipoib_ib_dev_open(dev)) {
		if (!test_bit(IPOIB_PKEY_ASSIGNED, &priv->flags))
			return 0;
		goto err_disable;
	}

	ipoib_ib_dev_up(dev);

	if (!test_bit(IPOIB_FLAG_SUBINTERFACE, &priv->flags)) {
		struct ipoib_dev_priv *cpriv;

		/* Bring up any child interfaces too */
		down_read(&priv->vlan_rwsem);
		list_for_each_entry(cpriv, &priv->child_intfs, list) {
			int flags;

			flags = cpriv->dev->flags;
			if (flags & IFF_UP)
				continue;

			dev_change_flags(cpriv->dev, flags | IFF_UP);
		}
		up_read(&priv->vlan_rwsem);
	}

	netif_start_queue(dev);

	return 0;

err_disable:
	clear_bit(IPOIB_FLAG_ADMIN_UP, &priv->flags);

	return -EINVAL;
}

static int ipoib_stop(struct net_device *dev)
{
	struct ipoib_dev_priv *priv = ipoib_priv(dev);

	ipoib_dbg(priv, "stopping interface\n");

	clear_bit(IPOIB_FLAG_ADMIN_UP, &priv->flags);

	netif_stop_queue(dev);

	ipoib_ib_dev_down(dev);
	ipoib_ib_dev_stop(dev);

	if (!test_bit(IPOIB_FLAG_SUBINTERFACE, &priv->flags)) {
		struct ipoib_dev_priv *cpriv;

		/* Bring down any child interfaces too */
		down_read(&priv->vlan_rwsem);
		list_for_each_entry(cpriv, &priv->child_intfs, list) {
			int flags;

			flags = cpriv->dev->flags;
			if (!(flags & IFF_UP))
				continue;

			dev_change_flags(cpriv->dev, flags & ~IFF_UP);
		}
		up_read(&priv->vlan_rwsem);
	}

	return 0;
}

static void ipoib_uninit(struct net_device *dev)
{
	ipoib_dev_cleanup(dev);
}

static netdev_features_t ipoib_fix_features(struct net_device *dev, netdev_features_t features)
{
	struct ipoib_dev_priv *priv = ipoib_priv(dev);

	if (test_bit(IPOIB_FLAG_ADMIN_CM, &priv->flags))
		features &= ~(NETIF_F_IP_CSUM | NETIF_F_TSO);

	return features;
}

static int ipoib_change_mtu(struct net_device *dev, int new_mtu)
{
	struct ipoib_dev_priv *priv = ipoib_priv(dev);

	/* dev->mtu > 2K ==> connected mode */
	if (ipoib_cm_admin_enabled(dev)) {
		if (new_mtu > ipoib_cm_max_mtu(dev))
			return -EINVAL;

		if (new_mtu > priv->mcast_mtu)
			ipoib_warn(priv, "mtu > %d will cause multicast packet drops.\n",
				   priv->mcast_mtu);

		dev->mtu = new_mtu;
		return 0;
	}

	if (new_mtu > IPOIB_UD_MTU(priv->max_ib_mtu))
		return -EINVAL;

	priv->admin_mtu = new_mtu;

	if (priv->mcast_mtu < priv->admin_mtu)
		ipoib_dbg(priv, "MTU must be smaller than the underlying "
				"link layer MTU - 4 (%u)\n", priv->mcast_mtu);

	dev->mtu = min(priv->mcast_mtu, priv->admin_mtu);

	return 0;
}

/* Called with an RCU read lock taken */
static bool ipoib_is_dev_match_addr_rcu(const struct sockaddr *addr,
					struct net_device *dev)
{
	struct net *net = dev_net(dev);
	struct in_device *in_dev;
	struct sockaddr_in *addr_in = (struct sockaddr_in *)addr;
	struct sockaddr_in6 *addr_in6 = (struct sockaddr_in6 *)addr;
	__be32 ret_addr;

	switch (addr->sa_family) {
	case AF_INET:
		in_dev = in_dev_get(dev);
		if (!in_dev)
			return false;

		ret_addr = inet_confirm_addr(net, in_dev, 0,
					     addr_in->sin_addr.s_addr,
					     RT_SCOPE_HOST);
		in_dev_put(in_dev);
		if (ret_addr)
			return true;

		break;
	case AF_INET6:
		if (IS_ENABLED(CONFIG_IPV6) &&
		    ipv6_chk_addr(net, &addr_in6->sin6_addr, dev, 1))
			return true;

		break;
	}
	return false;
}

/**
 * Find the master net_device on top of the given net_device.
 * @dev: base IPoIB net_device
 *
 * Returns the master net_device with a reference held, or the same net_device
 * if no master exists.
 */
static struct net_device *ipoib_get_master_net_dev(struct net_device *dev)
{
	struct net_device *master;

	rcu_read_lock();
	master = netdev_master_upper_dev_get_rcu(dev);
	if (master)
		dev_hold(master);
	rcu_read_unlock();

	if (master)
		return master;

	dev_hold(dev);
	return dev;
}

struct ipoib_walk_data {
	const struct sockaddr *addr;
	struct net_device *result;
};

static int ipoib_upper_walk(struct net_device *upper, void *_data)
{
	struct ipoib_walk_data *data = _data;
	int ret = 0;

	if (ipoib_is_dev_match_addr_rcu(data->addr, upper)) {
		dev_hold(upper);
		data->result = upper;
		ret = 1;
	}

	return ret;
}

/**
 * Find a net_device matching the given address, which is an upper device of
 * the given net_device.
 * @addr: IP address to look for.
 * @dev: base IPoIB net_device
 *
 * If found, returns the net_device with a reference held. Otherwise return
 * NULL.
 */
static struct net_device *ipoib_get_net_dev_match_addr(
		const struct sockaddr *addr, struct net_device *dev)
{
	struct ipoib_walk_data data = {
		.addr = addr,
	};

	rcu_read_lock();
	if (ipoib_is_dev_match_addr_rcu(addr, dev)) {
		dev_hold(dev);
		data.result = dev;
		goto out;
	}

	netdev_walk_all_upper_dev_rcu(dev, ipoib_upper_walk, &data);
out:
	rcu_read_unlock();
	return data.result;
}

/* returns the number of IPoIB netdevs on top a given ipoib device matching a
 * pkey_index and address, if one exists.
 *
 * @found_net_dev: contains a matching net_device if the return value >= 1,
 * with a reference held. */
static int ipoib_match_gid_pkey_addr(struct ipoib_dev_priv *priv,
				     const union ib_gid *gid,
				     u16 pkey_index,
				     const struct sockaddr *addr,
				     int nesting,
				     struct net_device **found_net_dev)
{
	struct ipoib_dev_priv *child_priv;
	struct net_device *net_dev = NULL;
	int matches = 0;

	if (priv->pkey_index == pkey_index &&
	    (!gid || !memcmp(gid, &priv->local_gid, sizeof(*gid)))) {
		if (!addr) {
			net_dev = ipoib_get_master_net_dev(priv->dev);
		} else {
			/* Verify the net_device matches the IP address, as
			 * IPoIB child devices currently share a GID. */
			net_dev = ipoib_get_net_dev_match_addr(addr, priv->dev);
		}
		if (net_dev) {
			if (!*found_net_dev)
				*found_net_dev = net_dev;
			else
				dev_put(net_dev);
			++matches;
		}
	}

	/* Check child interfaces */
	down_read_nested(&priv->vlan_rwsem, nesting);
	list_for_each_entry(child_priv, &priv->child_intfs, list) {
		matches += ipoib_match_gid_pkey_addr(child_priv, gid,
						    pkey_index, addr,
						    nesting + 1,
						    found_net_dev);
		if (matches > 1)
			break;
	}
	up_read(&priv->vlan_rwsem);

	return matches;
}

/* Returns the number of matching net_devs found (between 0 and 2). Also
 * return the matching net_device in the @net_dev parameter, holding a
 * reference to the net_device, if the number of matches >= 1 */
static int __ipoib_get_net_dev_by_params(struct list_head *dev_list, u8 port,
					 u16 pkey_index,
					 const union ib_gid *gid,
					 const struct sockaddr *addr,
					 struct net_device **net_dev)
{
	struct ipoib_dev_priv *priv;
	int matches = 0;

	*net_dev = NULL;

	list_for_each_entry(priv, dev_list, list) {
		if (priv->port != port)
			continue;

		matches += ipoib_match_gid_pkey_addr(priv, gid, pkey_index,
						     addr, 0, net_dev);
		if (matches > 1)
			break;
	}

	return matches;
}

static struct net_device *ipoib_get_net_dev_by_params(
		struct ib_device *dev, u8 port, u16 pkey,
		const union ib_gid *gid, const struct sockaddr *addr,
		void *client_data)
{
	struct net_device *net_dev;
	struct list_head *dev_list = client_data;
	u16 pkey_index;
	int matches;
	int ret;

	if (!rdma_protocol_ib(dev, port))
		return NULL;

	ret = ib_find_cached_pkey(dev, port, pkey, &pkey_index);
	if (ret)
		return NULL;

	if (!dev_list)
		return NULL;

	/* See if we can find a unique device matching the L2 parameters */
	matches = __ipoib_get_net_dev_by_params(dev_list, port, pkey_index,
						gid, NULL, &net_dev);

	switch (matches) {
	case 0:
		return NULL;
	case 1:
		return net_dev;
	}

	dev_put(net_dev);

	/* Couldn't find a unique device with L2 parameters only. Use L3
	 * address to uniquely match the net device */
	matches = __ipoib_get_net_dev_by_params(dev_list, port, pkey_index,
						gid, addr, &net_dev);
	switch (matches) {
	case 0:
		return NULL;
	default:
		dev_warn_ratelimited(&dev->dev,
				     "duplicate IP address detected\n");
		/* Fall through */
	case 1:
		return net_dev;
	}
}

int ipoib_set_mode(struct net_device *dev, const char *buf)
{
	struct ipoib_dev_priv *priv = ipoib_priv(dev);

	if ((test_bit(IPOIB_FLAG_ADMIN_CM, &priv->flags) &&
	     !strcmp(buf, "connected\n")) ||
	     (!test_bit(IPOIB_FLAG_ADMIN_CM, &priv->flags) &&
	     !strcmp(buf, "datagram\n"))) {
		return 0;
	}

	/* flush paths if we switch modes so that connections are restarted */
	if (IPOIB_CM_SUPPORTED(dev->dev_addr) && !strcmp(buf, "connected\n")) {
		set_bit(IPOIB_FLAG_ADMIN_CM, &priv->flags);
		ipoib_warn(priv, "enabling connected mode "
			   "will cause multicast packet drops\n");
		netdev_update_features(dev);
		dev_set_mtu(dev, ipoib_cm_max_mtu(dev));
		rtnl_unlock();
		priv->tx_wr.wr.send_flags &= ~IB_SEND_IP_CSUM;

		ipoib_flush_paths(dev);
		return (!rtnl_trylock()) ? -EBUSY : 0;
	}

	if (!strcmp(buf, "datagram\n")) {
		clear_bit(IPOIB_FLAG_ADMIN_CM, &priv->flags);
		netdev_update_features(dev);
		dev_set_mtu(dev, min(priv->mcast_mtu, dev->mtu));
		rtnl_unlock();
		ipoib_flush_paths(dev);
		return (!rtnl_trylock()) ? -EBUSY : 0;
	}

	return -EINVAL;
}

struct ipoib_path *__path_find(struct net_device *dev, void *gid)
{
	struct ipoib_dev_priv *priv = ipoib_priv(dev);
	struct rb_node *n = priv->path_tree.rb_node;
	struct ipoib_path *path;
	int ret;

	while (n) {
		path = rb_entry(n, struct ipoib_path, rb_node);

		ret = memcmp(gid, path->pathrec.dgid.raw,
			     sizeof (union ib_gid));

		if (ret < 0)
			n = n->rb_left;
		else if (ret > 0)
			n = n->rb_right;
		else
			return path;
	}

	return NULL;
}

static int __path_add(struct net_device *dev, struct ipoib_path *path)
{
	struct ipoib_dev_priv *priv = ipoib_priv(dev);
	struct rb_node **n = &priv->path_tree.rb_node;
	struct rb_node *pn = NULL;
	struct ipoib_path *tpath;
	int ret;

	while (*n) {
		pn = *n;
		tpath = rb_entry(pn, struct ipoib_path, rb_node);

		ret = memcmp(path->pathrec.dgid.raw, tpath->pathrec.dgid.raw,
			     sizeof (union ib_gid));
		if (ret < 0)
			n = &pn->rb_left;
		else if (ret > 0)
			n = &pn->rb_right;
		else
			return -EEXIST;
	}

	rb_link_node(&path->rb_node, pn, n);
	rb_insert_color(&path->rb_node, &priv->path_tree);

	list_add_tail(&path->list, &priv->path_list);

	return 0;
}

static void path_free(struct net_device *dev, struct ipoib_path *path)
{
	struct sk_buff *skb;

	while ((skb = __skb_dequeue(&path->queue)))
		dev_kfree_skb_irq(skb);

	ipoib_dbg(ipoib_priv(dev), "path_free\n");

	/* remove all neigh connected to this path */
	ipoib_del_neighs_by_gid(dev, path->pathrec.dgid.raw);

	if (path->ah)
		ipoib_put_ah(path->ah);

	kfree(path);
}

#ifdef CONFIG_INFINIBAND_IPOIB_DEBUG

struct ipoib_path_iter *ipoib_path_iter_init(struct net_device *dev)
{
	struct ipoib_path_iter *iter;

	iter = kmalloc(sizeof *iter, GFP_KERNEL);
	if (!iter)
		return NULL;

	iter->dev = dev;
	memset(iter->path.pathrec.dgid.raw, 0, 16);

	if (ipoib_path_iter_next(iter)) {
		kfree(iter);
		return NULL;
	}

	return iter;
}

int ipoib_path_iter_next(struct ipoib_path_iter *iter)
{
	struct ipoib_dev_priv *priv = ipoib_priv(iter->dev);
	struct rb_node *n;
	struct ipoib_path *path;
	int ret = 1;

	spin_lock_irq(&priv->lock);

	n = rb_first(&priv->path_tree);

	while (n) {
		path = rb_entry(n, struct ipoib_path, rb_node);

		if (memcmp(iter->path.pathrec.dgid.raw, path->pathrec.dgid.raw,
			   sizeof (union ib_gid)) < 0) {
			iter->path = *path;
			ret = 0;
			break;
		}

		n = rb_next(n);
	}

	spin_unlock_irq(&priv->lock);

	return ret;
}

void ipoib_path_iter_read(struct ipoib_path_iter *iter,
			  struct ipoib_path *path)
{
	*path = iter->path;
}

#endif /* CONFIG_INFINIBAND_IPOIB_DEBUG */

void ipoib_mark_paths_invalid(struct net_device *dev)
{
	struct ipoib_dev_priv *priv = ipoib_priv(dev);
	struct ipoib_path *path, *tp;

	spin_lock_irq(&priv->lock);

	list_for_each_entry_safe(path, tp, &priv->path_list, list) {
		ipoib_dbg(priv, "mark path LID 0x%08x GID %pI6 invalid\n",
			  be32_to_cpu(sa_path_get_dlid(&path->pathrec)),
			  path->pathrec.dgid.raw);
		path->valid =  0;
	}

	spin_unlock_irq(&priv->lock);
}

static void push_pseudo_header(struct sk_buff *skb, const char *daddr)
{
	struct ipoib_pseudo_header *phdr;

	phdr = skb_push(skb, sizeof(*phdr));
	memcpy(phdr->hwaddr, daddr, INFINIBAND_ALEN);
}

void ipoib_flush_paths(struct net_device *dev)
{
	struct ipoib_dev_priv *priv = ipoib_priv(dev);
	struct ipoib_path *path, *tp;
	LIST_HEAD(remove_list);
	unsigned long flags;

	netif_tx_lock_bh(dev);
	spin_lock_irqsave(&priv->lock, flags);

	list_splice_init(&priv->path_list, &remove_list);

	list_for_each_entry(path, &remove_list, list)
		rb_erase(&path->rb_node, &priv->path_tree);

	list_for_each_entry_safe(path, tp, &remove_list, list) {
		if (path->query)
			ib_sa_cancel_query(path->query_id, path->query);
		spin_unlock_irqrestore(&priv->lock, flags);
		netif_tx_unlock_bh(dev);
		wait_for_completion(&path->done);
		path_free(dev, path);
		netif_tx_lock_bh(dev);
		spin_lock_irqsave(&priv->lock, flags);
	}

	spin_unlock_irqrestore(&priv->lock, flags);
	netif_tx_unlock_bh(dev);
}

static void path_rec_completion(int status,
				struct sa_path_rec *pathrec,
				void *path_ptr)
{
	struct ipoib_path *path = path_ptr;
	struct net_device *dev = path->dev;
	struct ipoib_dev_priv *priv = ipoib_priv(dev);
	struct ipoib_ah *ah = NULL;
	struct ipoib_ah *old_ah = NULL;
	struct ipoib_neigh *neigh, *tn;
	struct sk_buff_head skqueue;
	struct sk_buff *skb;
	unsigned long flags;

	if (!status)
		ipoib_dbg(priv, "PathRec LID 0x%04x for GID %pI6\n",
			  be32_to_cpu(sa_path_get_dlid(pathrec)),
			  pathrec->dgid.raw);
	else
		ipoib_dbg(priv, "PathRec status %d for GID %pI6\n",
			  status, path->pathrec.dgid.raw);

	skb_queue_head_init(&skqueue);

	if (!status) {
		struct rdma_ah_attr av;

		if (!ib_init_ah_from_path(priv->ca, priv->port, pathrec, &av))
			ah = ipoib_create_ah(dev, priv->pd, &av);
	}

	spin_lock_irqsave(&priv->lock, flags);

	if (!IS_ERR_OR_NULL(ah)) {
		path->pathrec = *pathrec;

		old_ah   = path->ah;
		path->ah = ah;

		ipoib_dbg(priv, "created address handle %p for LID 0x%04x, SL %d\n",
			  ah, be32_to_cpu(sa_path_get_dlid(pathrec)),
			  pathrec->sl);

		while ((skb = __skb_dequeue(&path->queue)))
			__skb_queue_tail(&skqueue, skb);

		list_for_each_entry_safe(neigh, tn, &path->neigh_list, list) {
			if (neigh->ah) {
				WARN_ON(neigh->ah != old_ah);
				/*
				 * Dropping the ah reference inside
				 * priv->lock is safe here, because we
				 * will hold one more reference from
				 * the original value of path->ah (ie
				 * old_ah).
				 */
				ipoib_put_ah(neigh->ah);
			}
			kref_get(&path->ah->ref);
			neigh->ah = path->ah;

			if (ipoib_cm_enabled(dev, neigh->daddr)) {
				if (!ipoib_cm_get(neigh))
					ipoib_cm_set(neigh, ipoib_cm_create_tx(dev,
									       path,
									       neigh));
				if (!ipoib_cm_get(neigh)) {
					ipoib_neigh_free(neigh);
					continue;
				}
			}

			while ((skb = __skb_dequeue(&neigh->queue)))
				__skb_queue_tail(&skqueue, skb);
		}
		path->valid = 1;
	}

	path->query = NULL;
	complete(&path->done);

	spin_unlock_irqrestore(&priv->lock, flags);

	if (IS_ERR_OR_NULL(ah))
		ipoib_del_neighs_by_gid(dev, path->pathrec.dgid.raw);

	if (old_ah)
		ipoib_put_ah(old_ah);

	while ((skb = __skb_dequeue(&skqueue))) {
		int ret;
		skb->dev = dev;
		ret = dev_queue_xmit(skb);
		if (ret)
			ipoib_warn(priv, "%s: dev_queue_xmit failed to re-queue packet, ret:%d\n",
				   __func__, ret);
	}
}

static struct ipoib_path *path_rec_create(struct net_device *dev, void *gid)
{
	struct ipoib_dev_priv *priv = ipoib_priv(dev);
	struct ipoib_path *path;

	if (!priv->broadcast)
		return NULL;

	path = kzalloc(sizeof *path, GFP_ATOMIC);
	if (!path)
		return NULL;

	path->dev = dev;

	skb_queue_head_init(&path->queue);

	INIT_LIST_HEAD(&path->neigh_list);

	if (rdma_cap_opa_ah(priv->ca, priv->port))
		path->pathrec.rec_type = SA_PATH_REC_TYPE_OPA;
	else
		path->pathrec.rec_type = SA_PATH_REC_TYPE_IB;
	memcpy(path->pathrec.dgid.raw, gid, sizeof (union ib_gid));
	path->pathrec.sgid	    = priv->local_gid;
	path->pathrec.pkey	    = cpu_to_be16(priv->pkey);
	path->pathrec.numb_path     = 1;
	path->pathrec.traffic_class = priv->broadcast->mcmember.traffic_class;

	return path;
}

static int path_rec_start(struct net_device *dev,
			  struct ipoib_path *path)
{
	struct ipoib_dev_priv *priv = ipoib_priv(dev);

	ipoib_dbg(priv, "Start path record lookup for %pI6\n",
		  path->pathrec.dgid.raw);

	init_completion(&path->done);

	path->query_id =
		ib_sa_path_rec_get(&ipoib_sa_client, priv->ca, priv->port,
				   &path->pathrec,
				   IB_SA_PATH_REC_DGID		|
				   IB_SA_PATH_REC_SGID		|
				   IB_SA_PATH_REC_NUMB_PATH	|
				   IB_SA_PATH_REC_TRAFFIC_CLASS |
				   IB_SA_PATH_REC_PKEY,
				   1000, GFP_ATOMIC,
				   path_rec_completion,
				   path, &path->query);
	if (path->query_id < 0) {
		ipoib_warn(priv, "ib_sa_path_rec_get failed: %d\n", path->query_id);
		path->query = NULL;
		complete(&path->done);
		return path->query_id;
	}

	return 0;
}

static void neigh_add_path(struct sk_buff *skb, u8 *daddr,
			   struct net_device *dev)
{
	struct ipoib_dev_priv *priv = ipoib_priv(dev);
	struct rdma_netdev *rn = netdev_priv(dev);
	struct ipoib_path *path;
	struct ipoib_neigh *neigh;
	unsigned long flags;

	spin_lock_irqsave(&priv->lock, flags);
	neigh = ipoib_neigh_alloc(daddr, dev);
	if (!neigh) {
		spin_unlock_irqrestore(&priv->lock, flags);
		++dev->stats.tx_dropped;
		dev_kfree_skb_any(skb);
		return;
	}

	path = __path_find(dev, daddr + 4);
	if (!path) {
		path = path_rec_create(dev, daddr + 4);
		if (!path)
			goto err_path;

		__path_add(dev, path);
	}

	list_add_tail(&neigh->list, &path->neigh_list);

	if (path->ah) {
		kref_get(&path->ah->ref);
		neigh->ah = path->ah;

		if (ipoib_cm_enabled(dev, neigh->daddr)) {
			if (!ipoib_cm_get(neigh))
				ipoib_cm_set(neigh, ipoib_cm_create_tx(dev, path, neigh));
			if (!ipoib_cm_get(neigh)) {
				ipoib_neigh_free(neigh);
				goto err_drop;
			}
			if (skb_queue_len(&neigh->queue) <
			    IPOIB_MAX_PATH_REC_QUEUE) {
				push_pseudo_header(skb, neigh->daddr);
				__skb_queue_tail(&neigh->queue, skb);
			} else {
				ipoib_warn(priv, "queue length limit %d. Packet drop.\n",
					   skb_queue_len(&neigh->queue));
				goto err_drop;
			}
		} else {
			spin_unlock_irqrestore(&priv->lock, flags);
			path->ah->last_send = rn->send(dev, skb, path->ah->ah,
						       IPOIB_QPN(daddr));
			ipoib_neigh_put(neigh);
			return;
		}
	} else {
		neigh->ah  = NULL;

		if (!path->query && path_rec_start(dev, path))
			goto err_path;
		if (skb_queue_len(&neigh->queue) < IPOIB_MAX_PATH_REC_QUEUE) {
			push_pseudo_header(skb, neigh->daddr);
			__skb_queue_tail(&neigh->queue, skb);
		} else {
			goto err_drop;
		}
	}

	spin_unlock_irqrestore(&priv->lock, flags);
	ipoib_neigh_put(neigh);
	return;

err_path:
	ipoib_neigh_free(neigh);
err_drop:
	++dev->stats.tx_dropped;
	dev_kfree_skb_any(skb);

	spin_unlock_irqrestore(&priv->lock, flags);
	ipoib_neigh_put(neigh);
}

static void unicast_arp_send(struct sk_buff *skb, struct net_device *dev,
			     struct ipoib_pseudo_header *phdr)
{
	struct ipoib_dev_priv *priv = ipoib_priv(dev);
	struct rdma_netdev *rn = netdev_priv(dev);
	struct ipoib_path *path;
	unsigned long flags;

	spin_lock_irqsave(&priv->lock, flags);

	path = __path_find(dev, phdr->hwaddr + 4);
	if (!path || !path->valid) {
		int new_path = 0;

		if (!path) {
			path = path_rec_create(dev, phdr->hwaddr + 4);
			new_path = 1;
		}
		if (path) {
			if (skb_queue_len(&path->queue) < IPOIB_MAX_PATH_REC_QUEUE) {
				push_pseudo_header(skb, phdr->hwaddr);
				__skb_queue_tail(&path->queue, skb);
			} else {
				++dev->stats.tx_dropped;
				dev_kfree_skb_any(skb);
			}

			if (!path->query && path_rec_start(dev, path)) {
				spin_unlock_irqrestore(&priv->lock, flags);
				if (new_path)
					path_free(dev, path);
				return;
			} else
				__path_add(dev, path);
		} else {
			++dev->stats.tx_dropped;
			dev_kfree_skb_any(skb);
		}

		spin_unlock_irqrestore(&priv->lock, flags);
		return;
	}

	if (path->ah) {
		ipoib_dbg(priv, "Send unicast ARP to %08x\n",
			  be32_to_cpu(sa_path_get_dlid(&path->pathrec)));

		spin_unlock_irqrestore(&priv->lock, flags);
		path->ah->last_send = rn->send(dev, skb, path->ah->ah,
					       IPOIB_QPN(phdr->hwaddr));
		return;
	} else if ((path->query || !path_rec_start(dev, path)) &&
		   skb_queue_len(&path->queue) < IPOIB_MAX_PATH_REC_QUEUE) {
		push_pseudo_header(skb, phdr->hwaddr);
		__skb_queue_tail(&path->queue, skb);
	} else {
		++dev->stats.tx_dropped;
		dev_kfree_skb_any(skb);
	}

	spin_unlock_irqrestore(&priv->lock, flags);
}

static int ipoib_start_xmit(struct sk_buff *skb, struct net_device *dev)
{
	struct ipoib_dev_priv *priv = ipoib_priv(dev);
	struct rdma_netdev *rn = netdev_priv(dev);
	struct ipoib_neigh *neigh;
	struct ipoib_pseudo_header *phdr;
	struct ipoib_header *header;
	unsigned long flags;

	phdr = (struct ipoib_pseudo_header *) skb->data;
	skb_pull(skb, sizeof(*phdr));
	header = (struct ipoib_header *) skb->data;

	if (unlikely(phdr->hwaddr[4] == 0xff)) {
		/* multicast, arrange "if" according to probability */
		if ((header->proto != htons(ETH_P_IP)) &&
		    (header->proto != htons(ETH_P_IPV6)) &&
		    (header->proto != htons(ETH_P_ARP)) &&
		    (header->proto != htons(ETH_P_RARP)) &&
		    (header->proto != htons(ETH_P_TIPC))) {
			/* ethertype not supported by IPoIB */
			++dev->stats.tx_dropped;
			dev_kfree_skb_any(skb);
			return NETDEV_TX_OK;
		}
		/* Add in the P_Key for multicast*/
		phdr->hwaddr[8] = (priv->pkey >> 8) & 0xff;
		phdr->hwaddr[9] = priv->pkey & 0xff;

		neigh = ipoib_neigh_get(dev, phdr->hwaddr);
		if (likely(neigh))
			goto send_using_neigh;
		ipoib_mcast_send(dev, phdr->hwaddr, skb);
		return NETDEV_TX_OK;
	}

	/* unicast, arrange "switch" according to probability */
	switch (header->proto) {
	case htons(ETH_P_IP):
	case htons(ETH_P_IPV6):
	case htons(ETH_P_TIPC):
		neigh = ipoib_neigh_get(dev, phdr->hwaddr);
		if (unlikely(!neigh)) {
			neigh_add_path(skb, phdr->hwaddr, dev);
			return NETDEV_TX_OK;
		}
		break;
	case htons(ETH_P_ARP):
	case htons(ETH_P_RARP):
		/* for unicast ARP and RARP should always perform path find */
		unicast_arp_send(skb, dev, phdr);
		return NETDEV_TX_OK;
	default:
		/* ethertype not supported by IPoIB */
		++dev->stats.tx_dropped;
		dev_kfree_skb_any(skb);
		return NETDEV_TX_OK;
	}

send_using_neigh:
	/* note we now hold a ref to neigh */
	if (ipoib_cm_get(neigh)) {
		if (ipoib_cm_up(neigh)) {
			ipoib_cm_send(dev, skb, ipoib_cm_get(neigh));
			goto unref;
		}
	} else if (neigh->ah) {
		neigh->ah->last_send = rn->send(dev, skb, neigh->ah->ah,
						IPOIB_QPN(phdr->hwaddr));
		goto unref;
	}

	if (skb_queue_len(&neigh->queue) < IPOIB_MAX_PATH_REC_QUEUE) {
		push_pseudo_header(skb, phdr->hwaddr);
		spin_lock_irqsave(&priv->lock, flags);
		__skb_queue_tail(&neigh->queue, skb);
		spin_unlock_irqrestore(&priv->lock, flags);
	} else {
		++dev->stats.tx_dropped;
		dev_kfree_skb_any(skb);
	}

unref:
	ipoib_neigh_put(neigh);

	return NETDEV_TX_OK;
}

static void ipoib_timeout(struct net_device *dev)
{
	struct ipoib_dev_priv *priv = ipoib_priv(dev);

	ipoib_warn(priv, "transmit timeout: latency %d msecs\n",
		   jiffies_to_msecs(jiffies - dev_trans_start(dev)));
	ipoib_warn(priv, "queue stopped %d, tx_head %u, tx_tail %u\n",
		   netif_queue_stopped(dev),
		   priv->tx_head, priv->tx_tail);
	/* XXX reset QP, etc. */
}

static int ipoib_hard_header(struct sk_buff *skb,
			     struct net_device *dev,
			     unsigned short type,
			     const void *daddr, const void *saddr, unsigned len)
{
	struct ipoib_header *header;

	header = skb_push(skb, sizeof *header);

	header->proto = htons(type);
	header->reserved = 0;

	/*
	 * we don't rely on dst_entry structure,  always stuff the
	 * destination address into skb hard header so we can figure out where
	 * to send the packet later.
	 */
	push_pseudo_header(skb, daddr);

	return IPOIB_HARD_LEN;
}

static void ipoib_set_mcast_list(struct net_device *dev)
{
	struct ipoib_dev_priv *priv = ipoib_priv(dev);

	if (!test_bit(IPOIB_FLAG_OPER_UP, &priv->flags)) {
		ipoib_dbg(priv, "IPOIB_FLAG_OPER_UP not set");
		return;
	}

	queue_work(priv->wq, &priv->restart_task);
}

static int ipoib_get_iflink(const struct net_device *dev)
{
	struct ipoib_dev_priv *priv = ipoib_priv(dev);

	/* parent interface */
	if (!test_bit(IPOIB_FLAG_SUBINTERFACE, &priv->flags))
		return dev->ifindex;

	/* child/vlan interface */
	return priv->parent->ifindex;
}

static u32 ipoib_addr_hash(struct ipoib_neigh_hash *htbl, u8 *daddr)
{
	/*
	 * Use only the address parts that contributes to spreading
	 * The subnet prefix is not used as one can not connect to
	 * same remote port (GUID) using the same remote QPN via two
	 * different subnets.
	 */
	 /* qpn octets[1:4) & port GUID octets[12:20) */
	u32 *d32 = (u32 *) daddr;
	u32 hv;

	hv = jhash_3words(d32[3], d32[4], IPOIB_QPN_MASK & d32[0], 0);
	return hv & htbl->mask;
}

struct ipoib_neigh *ipoib_neigh_get(struct net_device *dev, u8 *daddr)
{
	struct ipoib_dev_priv *priv = ipoib_priv(dev);
	struct ipoib_neigh_table *ntbl = &priv->ntbl;
	struct ipoib_neigh_hash *htbl;
	struct ipoib_neigh *neigh = NULL;
	u32 hash_val;

	rcu_read_lock_bh();

	htbl = rcu_dereference_bh(ntbl->htbl);

	if (!htbl)
		goto out_unlock;

	hash_val = ipoib_addr_hash(htbl, daddr);
	for (neigh = rcu_dereference_bh(htbl->buckets[hash_val]);
	     neigh != NULL;
	     neigh = rcu_dereference_bh(neigh->hnext)) {
		if (memcmp(daddr, neigh->daddr, INFINIBAND_ALEN) == 0) {
			/* found, take one ref on behalf of the caller */
			if (!atomic_inc_not_zero(&neigh->refcnt)) {
				/* deleted */
				neigh = NULL;
				goto out_unlock;
			}

			if (likely(skb_queue_len(&neigh->queue) < IPOIB_MAX_PATH_REC_QUEUE))
				neigh->alive = jiffies;
			goto out_unlock;
		}
	}

out_unlock:
	rcu_read_unlock_bh();
	return neigh;
}

static void __ipoib_reap_neigh(struct ipoib_dev_priv *priv)
{
	struct ipoib_neigh_table *ntbl = &priv->ntbl;
	struct ipoib_neigh_hash *htbl;
	unsigned long neigh_obsolete;
	unsigned long dt;
	unsigned long flags;
	int i;
	LIST_HEAD(remove_list);

	if (test_bit(IPOIB_STOP_NEIGH_GC, &priv->flags))
		return;

	spin_lock_irqsave(&priv->lock, flags);

	htbl = rcu_dereference_protected(ntbl->htbl,
					 lockdep_is_held(&priv->lock));

	if (!htbl)
		goto out_unlock;

	/* neigh is obsolete if it was idle for two GC periods */
	dt = 2 * arp_tbl.gc_interval;
	neigh_obsolete = jiffies - dt;
	/* handle possible race condition */
	if (test_bit(IPOIB_STOP_NEIGH_GC, &priv->flags))
		goto out_unlock;

	for (i = 0; i < htbl->size; i++) {
		struct ipoib_neigh *neigh;
		struct ipoib_neigh __rcu **np = &htbl->buckets[i];

		while ((neigh = rcu_dereference_protected(*np,
							  lockdep_is_held(&priv->lock))) != NULL) {
			/* was the neigh idle for two GC periods */
			if (time_after(neigh_obsolete, neigh->alive)) {

				ipoib_check_and_add_mcast_sendonly(priv, neigh->daddr + 4, &remove_list);

				rcu_assign_pointer(*np,
						   rcu_dereference_protected(neigh->hnext,
									     lockdep_is_held(&priv->lock)));
				/* remove from path/mc list */
				list_del_init(&neigh->list);
				call_rcu(&neigh->rcu, ipoib_neigh_reclaim);
			} else {
				np = &neigh->hnext;
			}

		}
	}

out_unlock:
	spin_unlock_irqrestore(&priv->lock, flags);
	ipoib_mcast_remove_list(&remove_list);
}

static void ipoib_reap_neigh(struct work_struct *work)
{
	struct ipoib_dev_priv *priv =
		container_of(work, struct ipoib_dev_priv, neigh_reap_task.work);

	__ipoib_reap_neigh(priv);

	if (!test_bit(IPOIB_STOP_NEIGH_GC, &priv->flags))
		queue_delayed_work(priv->wq, &priv->neigh_reap_task,
				   arp_tbl.gc_interval);
}


static struct ipoib_neigh *ipoib_neigh_ctor(u8 *daddr,
				      struct net_device *dev)
{
	struct ipoib_neigh *neigh;

	neigh = kzalloc(sizeof *neigh, GFP_ATOMIC);
	if (!neigh)
		return NULL;

	neigh->dev = dev;
	memcpy(&neigh->daddr, daddr, sizeof(neigh->daddr));
	skb_queue_head_init(&neigh->queue);
	INIT_LIST_HEAD(&neigh->list);
	ipoib_cm_set(neigh, NULL);
	/* one ref on behalf of the caller */
	atomic_set(&neigh->refcnt, 1);

	return neigh;
}

struct ipoib_neigh *ipoib_neigh_alloc(u8 *daddr,
				      struct net_device *dev)
{
	struct ipoib_dev_priv *priv = ipoib_priv(dev);
	struct ipoib_neigh_table *ntbl = &priv->ntbl;
	struct ipoib_neigh_hash *htbl;
	struct ipoib_neigh *neigh;
	u32 hash_val;

	htbl = rcu_dereference_protected(ntbl->htbl,
					 lockdep_is_held(&priv->lock));
	if (!htbl) {
		neigh = NULL;
		goto out_unlock;
	}

	/* need to add a new neigh, but maybe some other thread succeeded?
	 * recalc hash, maybe hash resize took place so we do a search
	 */
	hash_val = ipoib_addr_hash(htbl, daddr);
	for (neigh = rcu_dereference_protected(htbl->buckets[hash_val],
					       lockdep_is_held(&priv->lock));
	     neigh != NULL;
	     neigh = rcu_dereference_protected(neigh->hnext,
					       lockdep_is_held(&priv->lock))) {
		if (memcmp(daddr, neigh->daddr, INFINIBAND_ALEN) == 0) {
			/* found, take one ref on behalf of the caller */
			if (!atomic_inc_not_zero(&neigh->refcnt)) {
				/* deleted */
				neigh = NULL;
				break;
			}
			neigh->alive = jiffies;
			goto out_unlock;
		}
	}

	neigh = ipoib_neigh_ctor(daddr, dev);
	if (!neigh)
		goto out_unlock;

	/* one ref on behalf of the hash table */
	atomic_inc(&neigh->refcnt);
	neigh->alive = jiffies;
	/* put in hash */
	rcu_assign_pointer(neigh->hnext,
			   rcu_dereference_protected(htbl->buckets[hash_val],
						     lockdep_is_held(&priv->lock)));
	rcu_assign_pointer(htbl->buckets[hash_val], neigh);
	atomic_inc(&ntbl->entries);

out_unlock:

	return neigh;
}

void ipoib_neigh_dtor(struct ipoib_neigh *neigh)
{
	/* neigh reference count was dropprd to zero */
	struct net_device *dev = neigh->dev;
	struct ipoib_dev_priv *priv = ipoib_priv(dev);
	struct sk_buff *skb;
	if (neigh->ah)
		ipoib_put_ah(neigh->ah);
	while ((skb = __skb_dequeue(&neigh->queue))) {
		++dev->stats.tx_dropped;
		dev_kfree_skb_any(skb);
	}
	if (ipoib_cm_get(neigh))
		ipoib_cm_destroy_tx(ipoib_cm_get(neigh));
	ipoib_dbg(ipoib_priv(dev),
		  "neigh free for %06x %pI6\n",
		  IPOIB_QPN(neigh->daddr),
		  neigh->daddr + 4);
	kfree(neigh);
	if (atomic_dec_and_test(&priv->ntbl.entries)) {
		if (test_bit(IPOIB_NEIGH_TBL_FLUSH, &priv->flags))
			complete(&priv->ntbl.flushed);
	}
}

static void ipoib_neigh_reclaim(struct rcu_head *rp)
{
	/* Called as a result of removal from hash table */
	struct ipoib_neigh *neigh = container_of(rp, struct ipoib_neigh, rcu);
	/* note TX context may hold another ref */
	ipoib_neigh_put(neigh);
}

void ipoib_neigh_free(struct ipoib_neigh *neigh)
{
	struct net_device *dev = neigh->dev;
	struct ipoib_dev_priv *priv = ipoib_priv(dev);
	struct ipoib_neigh_table *ntbl = &priv->ntbl;
	struct ipoib_neigh_hash *htbl;
	struct ipoib_neigh __rcu **np;
	struct ipoib_neigh *n;
	u32 hash_val;

	htbl = rcu_dereference_protected(ntbl->htbl,
					lockdep_is_held(&priv->lock));
	if (!htbl)
		return;

	hash_val = ipoib_addr_hash(htbl, neigh->daddr);
	np = &htbl->buckets[hash_val];
	for (n = rcu_dereference_protected(*np,
					    lockdep_is_held(&priv->lock));
	     n != NULL;
	     n = rcu_dereference_protected(*np,
					lockdep_is_held(&priv->lock))) {
		if (n == neigh) {
			/* found */
			rcu_assign_pointer(*np,
					   rcu_dereference_protected(neigh->hnext,
								     lockdep_is_held(&priv->lock)));
			/* remove from parent list */
			list_del_init(&neigh->list);
			call_rcu(&neigh->rcu, ipoib_neigh_reclaim);
			return;
		} else {
			np = &n->hnext;
		}
	}
}

static int ipoib_neigh_hash_init(struct ipoib_dev_priv *priv)
{
	struct ipoib_neigh_table *ntbl = &priv->ntbl;
	struct ipoib_neigh_hash *htbl;
	struct ipoib_neigh __rcu **buckets;
	u32 size;

	clear_bit(IPOIB_NEIGH_TBL_FLUSH, &priv->flags);
	ntbl->htbl = NULL;
	htbl = kzalloc(sizeof(*htbl), GFP_KERNEL);
	if (!htbl)
		return -ENOMEM;
	set_bit(IPOIB_STOP_NEIGH_GC, &priv->flags);
	size = roundup_pow_of_two(arp_tbl.gc_thresh3);
	buckets = kzalloc(size * sizeof(*buckets), GFP_KERNEL);
	if (!buckets) {
		kfree(htbl);
		return -ENOMEM;
	}
	htbl->size = size;
	htbl->mask = (size - 1);
	htbl->buckets = buckets;
	RCU_INIT_POINTER(ntbl->htbl, htbl);
	htbl->ntbl = ntbl;
	atomic_set(&ntbl->entries, 0);

	/* start garbage collection */
	clear_bit(IPOIB_STOP_NEIGH_GC, &priv->flags);
	queue_delayed_work(priv->wq, &priv->neigh_reap_task,
			   arp_tbl.gc_interval);

	return 0;
}

static void neigh_hash_free_rcu(struct rcu_head *head)
{
	struct ipoib_neigh_hash *htbl = container_of(head,
						    struct ipoib_neigh_hash,
						    rcu);
	struct ipoib_neigh __rcu **buckets = htbl->buckets;
	struct ipoib_neigh_table *ntbl = htbl->ntbl;

	kfree(buckets);
	kfree(htbl);
	complete(&ntbl->deleted);
}

void ipoib_del_neighs_by_gid(struct net_device *dev, u8 *gid)
{
	struct ipoib_dev_priv *priv = ipoib_priv(dev);
	struct ipoib_neigh_table *ntbl = &priv->ntbl;
	struct ipoib_neigh_hash *htbl;
	unsigned long flags;
	int i;

	/* remove all neigh connected to a given path or mcast */
	spin_lock_irqsave(&priv->lock, flags);

	htbl = rcu_dereference_protected(ntbl->htbl,
					 lockdep_is_held(&priv->lock));

	if (!htbl)
		goto out_unlock;

	for (i = 0; i < htbl->size; i++) {
		struct ipoib_neigh *neigh;
		struct ipoib_neigh __rcu **np = &htbl->buckets[i];

		while ((neigh = rcu_dereference_protected(*np,
							  lockdep_is_held(&priv->lock))) != NULL) {
			/* delete neighs belong to this parent */
			if (!memcmp(gid, neigh->daddr + 4, sizeof (union ib_gid))) {
				rcu_assign_pointer(*np,
						   rcu_dereference_protected(neigh->hnext,
									     lockdep_is_held(&priv->lock)));
				/* remove from parent list */
				list_del_init(&neigh->list);
				call_rcu(&neigh->rcu, ipoib_neigh_reclaim);
			} else {
				np = &neigh->hnext;
			}

		}
	}
out_unlock:
	spin_unlock_irqrestore(&priv->lock, flags);
}

static void ipoib_flush_neighs(struct ipoib_dev_priv *priv)
{
	struct ipoib_neigh_table *ntbl = &priv->ntbl;
	struct ipoib_neigh_hash *htbl;
	unsigned long flags;
	int i, wait_flushed = 0;

	init_completion(&priv->ntbl.flushed);

	spin_lock_irqsave(&priv->lock, flags);

	htbl = rcu_dereference_protected(ntbl->htbl,
					lockdep_is_held(&priv->lock));
	if (!htbl)
		goto out_unlock;

	wait_flushed = atomic_read(&priv->ntbl.entries);
	if (!wait_flushed)
		goto free_htbl;

	for (i = 0; i < htbl->size; i++) {
		struct ipoib_neigh *neigh;
		struct ipoib_neigh __rcu **np = &htbl->buckets[i];

		while ((neigh = rcu_dereference_protected(*np,
				       lockdep_is_held(&priv->lock))) != NULL) {
			rcu_assign_pointer(*np,
					   rcu_dereference_protected(neigh->hnext,
								     lockdep_is_held(&priv->lock)));
			/* remove from path/mc list */
			list_del_init(&neigh->list);
			call_rcu(&neigh->rcu, ipoib_neigh_reclaim);
		}
	}

free_htbl:
	rcu_assign_pointer(ntbl->htbl, NULL);
	call_rcu(&htbl->rcu, neigh_hash_free_rcu);

out_unlock:
	spin_unlock_irqrestore(&priv->lock, flags);
	if (wait_flushed)
		wait_for_completion(&priv->ntbl.flushed);
}

static void ipoib_neigh_hash_uninit(struct net_device *dev)
{
	struct ipoib_dev_priv *priv = ipoib_priv(dev);
	int stopped;

	ipoib_dbg(priv, "ipoib_neigh_hash_uninit\n");
	init_completion(&priv->ntbl.deleted);
	set_bit(IPOIB_NEIGH_TBL_FLUSH, &priv->flags);

	/* Stop GC if called at init fail need to cancel work */
	stopped = test_and_set_bit(IPOIB_STOP_NEIGH_GC, &priv->flags);
	if (!stopped)
		cancel_delayed_work(&priv->neigh_reap_task);

	ipoib_flush_neighs(priv);

	wait_for_completion(&priv->ntbl.deleted);
}

static void ipoib_dev_uninit_default(struct net_device *dev)
{
	struct ipoib_dev_priv *priv = ipoib_priv(dev);

	ipoib_transport_dev_cleanup(dev);

	netif_napi_del(&priv->napi);

	ipoib_cm_dev_cleanup(dev);

	kfree(priv->rx_ring);
	vfree(priv->tx_ring);

	priv->rx_ring = NULL;
	priv->tx_ring = NULL;
}

static int ipoib_dev_init_default(struct net_device *dev)
{
	struct ipoib_dev_priv *priv = ipoib_priv(dev);

	netif_napi_add(dev, &priv->napi, ipoib_poll, NAPI_POLL_WEIGHT);

	/* Allocate RX/TX "rings" to hold queued skbs */
	priv->rx_ring =	kzalloc(ipoib_recvq_size * sizeof *priv->rx_ring,
				GFP_KERNEL);
	if (!priv->rx_ring)
		goto out;

	priv->tx_ring = vzalloc(ipoib_sendq_size * sizeof *priv->tx_ring);
	if (!priv->tx_ring) {
		printk(KERN_WARNING "%s: failed to allocate TX ring (%d entries)\n",
		       priv->ca->name, ipoib_sendq_size);
		goto out_rx_ring_cleanup;
	}

	/* priv->tx_head, tx_tail & tx_outstanding are already 0 */

	if (ipoib_transport_dev_init(dev, priv->ca)) {
		pr_warn("%s: ipoib_transport_dev_init failed\n",
			priv->ca->name);
		goto out_tx_ring_cleanup;
	}

	/* after qp created set dev address */
	priv->dev->dev_addr[1] = (priv->qp->qp_num >> 16) & 0xff;
	priv->dev->dev_addr[2] = (priv->qp->qp_num >>  8) & 0xff;
	priv->dev->dev_addr[3] = (priv->qp->qp_num) & 0xff;

	setup_timer(&priv->poll_timer, ipoib_ib_tx_timer_func,
		    (unsigned long)dev);

	return 0;

out_tx_ring_cleanup:
	vfree(priv->tx_ring);

out_rx_ring_cleanup:
	kfree(priv->rx_ring);

out:
	netif_napi_del(&priv->napi);
	return -ENOMEM;
}

int ipoib_dev_init(struct net_device *dev, struct ib_device *ca, int port)
{
	struct ipoib_dev_priv *priv = ipoib_priv(dev);
	int ret = -ENOMEM;

	priv->ca = ca;
	priv->port = port;
	priv->qp = NULL;

	/*
	 * the various IPoIB tasks assume they will never race against
	 * themselves, so always use a single thread workqueue
	 */
	priv->wq = alloc_ordered_workqueue("ipoib_wq", WQ_MEM_RECLAIM);
	if (!priv->wq) {
		pr_warn("%s: failed to allocate device WQ\n", dev->name);
		goto out;
	}

	/* create pd, which used both for control and datapath*/
	priv->pd = ib_alloc_pd(priv->ca, 0);
	if (IS_ERR(priv->pd)) {
		pr_warn("%s: failed to allocate PD\n", ca->name);
		goto clean_wq;
	}

	ret = priv->rn_ops->ndo_init(dev);
	if (ret) {
		pr_warn("%s failed to init HW resource\n", dev->name);
		goto out_free_pd;
	}

	if (ipoib_neigh_hash_init(priv) < 0) {
		pr_warn("%s failed to init neigh hash\n", dev->name);
		goto out_dev_uninit;
	}

	if (dev->flags & IFF_UP) {
		if (ipoib_ib_dev_open(dev)) {
			pr_warn("%s failed to open device\n", dev->name);
			ret = -ENODEV;
			goto out_dev_uninit;
		}
	}

	return 0;

out_dev_uninit:
	ipoib_ib_dev_cleanup(dev);

out_free_pd:
	if (priv->pd) {
		ib_dealloc_pd(priv->pd);
		priv->pd = NULL;
	}

clean_wq:
	if (priv->wq) {
		destroy_workqueue(priv->wq);
		priv->wq = NULL;
	}

out:
	return ret;
}

void ipoib_dev_cleanup(struct net_device *dev)
{
	struct ipoib_dev_priv *priv = ipoib_priv(dev), *cpriv, *tcpriv;
	LIST_HEAD(head);

	ASSERT_RTNL();

	/* Delete any child interfaces first */
	list_for_each_entry_safe(cpriv, tcpriv, &priv->child_intfs, list) {
		/* Stop GC on child */
		set_bit(IPOIB_STOP_NEIGH_GC, &cpriv->flags);
		cancel_delayed_work(&cpriv->neigh_reap_task);
		unregister_netdevice_queue(cpriv->dev, &head);
	}
	unregister_netdevice_many(&head);

	ipoib_neigh_hash_uninit(dev);

	ipoib_ib_dev_cleanup(dev);

	/* no more works over the priv->wq */
	if (priv->wq) {
		flush_workqueue(priv->wq);
		destroy_workqueue(priv->wq);
		priv->wq = NULL;
	}
}

static int ipoib_set_vf_link_state(struct net_device *dev, int vf, int link_state)
{
	struct ipoib_dev_priv *priv = ipoib_priv(dev);

	return ib_set_vf_link_state(priv->ca, vf, priv->port, link_state);
}

static int ipoib_get_vf_config(struct net_device *dev, int vf,
			       struct ifla_vf_info *ivf)
{
	struct ipoib_dev_priv *priv = ipoib_priv(dev);
	int err;

	err = ib_get_vf_config(priv->ca, vf, priv->port, ivf);
	if (err)
		return err;

	ivf->vf = vf;

	return 0;
}

static int ipoib_set_vf_guid(struct net_device *dev, int vf, u64 guid, int type)
{
	struct ipoib_dev_priv *priv = ipoib_priv(dev);

	if (type != IFLA_VF_IB_NODE_GUID && type != IFLA_VF_IB_PORT_GUID)
		return -EINVAL;

	return ib_set_vf_guid(priv->ca, vf, priv->port, guid, type);
}

static int ipoib_get_vf_stats(struct net_device *dev, int vf,
			      struct ifla_vf_stats *vf_stats)
{
	struct ipoib_dev_priv *priv = ipoib_priv(dev);

	return ib_get_vf_stats(priv->ca, vf, priv->port, vf_stats);
}

static const struct header_ops ipoib_header_ops = {
	.create	= ipoib_hard_header,
};

static const struct net_device_ops ipoib_netdev_ops_pf = {
	.ndo_uninit		 = ipoib_uninit,
	.ndo_open		 = ipoib_open,
	.ndo_stop		 = ipoib_stop,
	.ndo_change_mtu		 = ipoib_change_mtu,
	.ndo_fix_features	 = ipoib_fix_features,
	.ndo_start_xmit		 = ipoib_start_xmit,
	.ndo_tx_timeout		 = ipoib_timeout,
	.ndo_set_rx_mode	 = ipoib_set_mcast_list,
	.ndo_get_iflink		 = ipoib_get_iflink,
	.ndo_set_vf_link_state	 = ipoib_set_vf_link_state,
	.ndo_get_vf_config	 = ipoib_get_vf_config,
	.ndo_get_vf_stats	 = ipoib_get_vf_stats,
	.ndo_set_vf_guid	 = ipoib_set_vf_guid,
	.ndo_set_mac_address	 = ipoib_set_mac,
};

static const struct net_device_ops ipoib_netdev_ops_vf = {
	.ndo_uninit		 = ipoib_uninit,
	.ndo_open		 = ipoib_open,
	.ndo_stop		 = ipoib_stop,
	.ndo_change_mtu		 = ipoib_change_mtu,
	.ndo_fix_features	 = ipoib_fix_features,
	.ndo_start_xmit	 	 = ipoib_start_xmit,
	.ndo_tx_timeout		 = ipoib_timeout,
	.ndo_set_rx_mode	 = ipoib_set_mcast_list,
	.ndo_get_iflink		 = ipoib_get_iflink,
};

void ipoib_setup_common(struct net_device *dev)
{
	dev->header_ops		 = &ipoib_header_ops;

	ipoib_set_ethtool_ops(dev);

	dev->watchdog_timeo	 = HZ;

	dev->flags		|= IFF_BROADCAST | IFF_MULTICAST;

	dev->hard_header_len	 = IPOIB_HARD_LEN;
	dev->addr_len		 = INFINIBAND_ALEN;
	dev->type		 = ARPHRD_INFINIBAND;
	dev->tx_queue_len	 = ipoib_sendq_size * 2;
	dev->features		 = (NETIF_F_VLAN_CHALLENGED	|
				    NETIF_F_HIGHDMA);
	netif_keep_dst(dev);

	memcpy(dev->broadcast, ipv4_bcast_addr, INFINIBAND_ALEN);
}

static void ipoib_build_priv(struct net_device *dev)
{
	struct ipoib_dev_priv *priv = ipoib_priv(dev);

	priv->dev = dev;
	spin_lock_init(&priv->lock);
	init_rwsem(&priv->vlan_rwsem);

	INIT_LIST_HEAD(&priv->path_list);
	INIT_LIST_HEAD(&priv->child_intfs);
	INIT_LIST_HEAD(&priv->dead_ahs);
	INIT_LIST_HEAD(&priv->multicast_list);

	INIT_DELAYED_WORK(&priv->mcast_task,   ipoib_mcast_join_task);
	INIT_WORK(&priv->carrier_on_task, ipoib_mcast_carrier_on_task);
	INIT_WORK(&priv->flush_light,   ipoib_ib_dev_flush_light);
	INIT_WORK(&priv->flush_normal,   ipoib_ib_dev_flush_normal);
	INIT_WORK(&priv->flush_heavy,   ipoib_ib_dev_flush_heavy);
	INIT_WORK(&priv->restart_task, ipoib_mcast_restart_task);
	INIT_DELAYED_WORK(&priv->ah_reap_task, ipoib_reap_ah);
	INIT_DELAYED_WORK(&priv->neigh_reap_task, ipoib_reap_neigh);
}

static const struct net_device_ops ipoib_netdev_default_pf = {
	.ndo_init		 = ipoib_dev_init_default,
	.ndo_uninit		 = ipoib_dev_uninit_default,
	.ndo_open		 = ipoib_ib_dev_open_default,
	.ndo_stop		 = ipoib_ib_dev_stop_default,
};

static struct net_device
*ipoib_create_netdev_default(struct ib_device *hca,
			     const char *name,
			     unsigned char name_assign_type,
			     void (*setup)(struct net_device *))
{
	struct net_device *dev;
	struct rdma_netdev *rn;

	dev = alloc_netdev((int)sizeof(struct rdma_netdev),
			   name,
			   name_assign_type, setup);
	if (!dev)
		return NULL;

	rn = netdev_priv(dev);

	rn->send = ipoib_send;
	rn->attach_mcast = ipoib_mcast_attach;
	rn->detach_mcast = ipoib_mcast_detach;
	rn->free_rdma_netdev = free_netdev;
	rn->hca = hca;

	dev->netdev_ops = &ipoib_netdev_default_pf;

	return dev;
}

static struct net_device *ipoib_get_netdev(struct ib_device *hca, u8 port,
					   const char *name)
{
	struct net_device *dev;

	if (hca->alloc_rdma_netdev) {
		dev = hca->alloc_rdma_netdev(hca, port,
					     RDMA_NETDEV_IPOIB, name,
					     NET_NAME_UNKNOWN,
					     ipoib_setup_common);
		if (IS_ERR_OR_NULL(dev) && PTR_ERR(dev) != -EOPNOTSUPP)
			return NULL;
	}

	if (!hca->alloc_rdma_netdev || PTR_ERR(dev) == -EOPNOTSUPP)
		dev = ipoib_create_netdev_default(hca, name, NET_NAME_UNKNOWN,
						  ipoib_setup_common);

	return dev;
}

struct ipoib_dev_priv *ipoib_intf_alloc(struct ib_device *hca, u8 port,
					const char *name)
{
	struct net_device *dev;
	struct ipoib_dev_priv *priv;
	struct rdma_netdev *rn;

	priv = kzalloc(sizeof(*priv), GFP_KERNEL);
	if (!priv)
		return NULL;

	dev = ipoib_get_netdev(hca, port, name);
	if (!dev)
		goto free_priv;

	priv->rn_ops = dev->netdev_ops;

	/* fixme : should be after the query_cap */
	if (priv->hca_caps & IB_DEVICE_VIRTUAL_FUNCTION)
		dev->netdev_ops	= &ipoib_netdev_ops_vf;
	else
		dev->netdev_ops	= &ipoib_netdev_ops_pf;

	rn = netdev_priv(dev);
	rn->clnt_priv = priv;
	ipoib_build_priv(dev);

	return priv;
free_priv:
	kfree(priv);
	return NULL;
}

static ssize_t show_pkey(struct device *dev,
			 struct device_attribute *attr, char *buf)
{
	struct net_device *ndev = to_net_dev(dev);
	struct ipoib_dev_priv *priv = ipoib_priv(ndev);

	return sprintf(buf, "0x%04x\n", priv->pkey);
}
static DEVICE_ATTR(pkey, S_IRUGO, show_pkey, NULL);

static ssize_t show_umcast(struct device *dev,
			   struct device_attribute *attr, char *buf)
{
	struct net_device *ndev = to_net_dev(dev);
	struct ipoib_dev_priv *priv = ipoib_priv(ndev);

	return sprintf(buf, "%d\n", test_bit(IPOIB_FLAG_UMCAST, &priv->flags));
}

void ipoib_set_umcast(struct net_device *ndev, int umcast_val)
{
	struct ipoib_dev_priv *priv = ipoib_priv(ndev);

	if (umcast_val > 0) {
		set_bit(IPOIB_FLAG_UMCAST, &priv->flags);
		ipoib_warn(priv, "ignoring multicast groups joined directly "
				"by userspace\n");
	} else
		clear_bit(IPOIB_FLAG_UMCAST, &priv->flags);
}

static ssize_t set_umcast(struct device *dev,
			  struct device_attribute *attr,
			  const char *buf, size_t count)
{
	unsigned long umcast_val = simple_strtoul(buf, NULL, 0);

	ipoib_set_umcast(to_net_dev(dev), umcast_val);

	return count;
}
static DEVICE_ATTR(umcast, S_IWUSR | S_IRUGO, show_umcast, set_umcast);

int ipoib_add_umcast_attr(struct net_device *dev)
{
	return device_create_file(&dev->dev, &dev_attr_umcast);
}

static void set_base_guid(struct ipoib_dev_priv *priv, union ib_gid *gid)
{
	struct ipoib_dev_priv *child_priv;
	struct net_device *netdev = priv->dev;

	netif_addr_lock_bh(netdev);

	memcpy(&priv->local_gid.global.interface_id,
	       &gid->global.interface_id,
	       sizeof(gid->global.interface_id));
	memcpy(netdev->dev_addr + 4, &priv->local_gid, sizeof(priv->local_gid));
	clear_bit(IPOIB_FLAG_DEV_ADDR_SET, &priv->flags);

	netif_addr_unlock_bh(netdev);

	if (!test_bit(IPOIB_FLAG_SUBINTERFACE, &priv->flags)) {
		down_read(&priv->vlan_rwsem);
		list_for_each_entry(child_priv, &priv->child_intfs, list)
			set_base_guid(child_priv, gid);
		up_read(&priv->vlan_rwsem);
	}
}

static int ipoib_check_lladdr(struct net_device *dev,
			      struct sockaddr_storage *ss)
{
	union ib_gid *gid = (union ib_gid *)(ss->__data + 4);
	int ret = 0;

	netif_addr_lock_bh(dev);

	/* Make sure the QPN, reserved and subnet prefix match the current
	 * lladdr, it also makes sure the lladdr is unicast.
	 */
	if (memcmp(dev->dev_addr, ss->__data,
		   4 + sizeof(gid->global.subnet_prefix)) ||
	    gid->global.interface_id == 0)
		ret = -EINVAL;

	netif_addr_unlock_bh(dev);

	return ret;
}

static int ipoib_set_mac(struct net_device *dev, void *addr)
{
	struct ipoib_dev_priv *priv = ipoib_priv(dev);
	struct sockaddr_storage *ss = addr;
	int ret;

	if (!(dev->priv_flags & IFF_LIVE_ADDR_CHANGE) && netif_running(dev))
		return -EBUSY;

	ret = ipoib_check_lladdr(dev, ss);
	if (ret)
		return ret;

	set_base_guid(priv, (union ib_gid *)(ss->__data + 4));

	queue_work(ipoib_workqueue, &priv->flush_light);

	return 0;
}

static ssize_t create_child(struct device *dev,
			    struct device_attribute *attr,
			    const char *buf, size_t count)
{
	int pkey;
	int ret;

	if (sscanf(buf, "%i", &pkey) != 1)
		return -EINVAL;

	if (pkey <= 0 || pkey > 0xffff || pkey == 0x8000)
		return -EINVAL;

	/*
	 * Set the full membership bit, so that we join the right
	 * broadcast group, etc.
	 */
	pkey |= 0x8000;

	ret = ipoib_vlan_add(to_net_dev(dev), pkey);

	return ret ? ret : count;
}
static DEVICE_ATTR(create_child, S_IWUSR, NULL, create_child);

static ssize_t delete_child(struct device *dev,
			    struct device_attribute *attr,
			    const char *buf, size_t count)
{
	int pkey;
	int ret;

	if (sscanf(buf, "%i", &pkey) != 1)
		return -EINVAL;

	if (pkey < 0 || pkey > 0xffff)
		return -EINVAL;

	ret = ipoib_vlan_delete(to_net_dev(dev), pkey);

	return ret ? ret : count;

}
static DEVICE_ATTR(delete_child, S_IWUSR, NULL, delete_child);

int ipoib_add_pkey_attr(struct net_device *dev)
{
	return device_create_file(&dev->dev, &dev_attr_pkey);
}

void ipoib_set_dev_features(struct ipoib_dev_priv *priv, struct ib_device *hca)
{
	priv->hca_caps = hca->attrs.device_cap_flags;

	if (priv->hca_caps & IB_DEVICE_UD_IP_CSUM) {
		priv->dev->hw_features |= NETIF_F_IP_CSUM | NETIF_F_RXCSUM;

		if (priv->hca_caps & IB_DEVICE_UD_TSO)
			priv->dev->hw_features |= NETIF_F_TSO;

		priv->dev->features |= priv->dev->hw_features;
	}
}

static struct net_device *ipoib_add_port(const char *format,
					 struct ib_device *hca, u8 port)
{
	struct ipoib_dev_priv *priv;
	struct ib_port_attr attr;
	int result = -ENOMEM;

	priv = ipoib_intf_alloc(hca, port, format);
	if (!priv)
		goto alloc_mem_failed;

	SET_NETDEV_DEV(priv->dev, hca->dev.parent);
	priv->dev->dev_id = port - 1;

	result = ib_query_port(hca, port, &attr);
	if (!result)
		priv->max_ib_mtu = ib_mtu_enum_to_int(attr.max_mtu);
	else {
		printk(KERN_WARNING "%s: ib_query_port %d failed\n",
		       hca->name, port);
		goto device_init_failed;
	}

	/* MTU will be reset when mcast join happens */
	priv->dev->mtu  = IPOIB_UD_MTU(priv->max_ib_mtu);
	priv->mcast_mtu  = priv->admin_mtu = priv->dev->mtu;
	priv->dev->max_mtu = IPOIB_CM_MTU;

	priv->dev->neigh_priv_len = sizeof(struct ipoib_neigh);

	result = ib_query_pkey(hca, port, 0, &priv->pkey);
	if (result) {
		printk(KERN_WARNING "%s: ib_query_pkey port %d failed (ret = %d)\n",
		       hca->name, port, result);
		goto device_init_failed;
	}

	ipoib_set_dev_features(priv, hca);

	/*
	 * Set the full membership bit, so that we join the right
	 * broadcast group, etc.
	 */
	priv->pkey |= 0x8000;

	priv->dev->broadcast[8] = priv->pkey >> 8;
	priv->dev->broadcast[9] = priv->pkey & 0xff;

	result = ib_query_gid(hca, port, 0, &priv->local_gid, NULL);
	if (result) {
		printk(KERN_WARNING "%s: ib_query_gid port %d failed (ret = %d)\n",
		       hca->name, port, result);
		goto device_init_failed;
	} else
		memcpy(priv->dev->dev_addr + 4, priv->local_gid.raw, sizeof (union ib_gid));
	set_bit(IPOIB_FLAG_DEV_ADDR_SET, &priv->flags);

	result = ipoib_dev_init(priv->dev, hca, port);
	if (result < 0) {
		printk(KERN_WARNING "%s: failed to initialize port %d (ret = %d)\n",
		       hca->name, port, result);
		goto device_init_failed;
	}

	INIT_IB_EVENT_HANDLER(&priv->event_handler,
			      priv->ca, ipoib_event);
	result = ib_register_event_handler(&priv->event_handler);
	if (result < 0) {
		printk(KERN_WARNING "%s: ib_register_event_handler failed for "
		       "port %d (ret = %d)\n",
		       hca->name, port, result);
		goto event_failed;
	}

	result = register_netdev(priv->dev);
	if (result) {
		printk(KERN_WARNING "%s: couldn't register ipoib port %d; error %d\n",
		       hca->name, port, result);
		goto register_failed;
	}

	if (ipoib_cm_add_mode_attr(priv->dev))
		goto sysfs_failed;
	if (ipoib_add_pkey_attr(priv->dev))
		goto sysfs_failed;
	if (ipoib_add_umcast_attr(priv->dev))
		goto sysfs_failed;
	if (device_create_file(&priv->dev->dev, &dev_attr_create_child))
		goto sysfs_failed;
	if (device_create_file(&priv->dev->dev, &dev_attr_delete_child))
		goto sysfs_failed;

	return priv->dev;

sysfs_failed:
	unregister_netdev(priv->dev);

register_failed:
	ib_unregister_event_handler(&priv->event_handler);
	flush_workqueue(ipoib_workqueue);
	/* Stop GC if started before flush */
	set_bit(IPOIB_STOP_NEIGH_GC, &priv->flags);
	cancel_delayed_work(&priv->neigh_reap_task);
	flush_workqueue(priv->wq);

event_failed:
	ipoib_dev_cleanup(priv->dev);

device_init_failed:
	free_netdev(priv->dev);
	kfree(priv);

alloc_mem_failed:
	return ERR_PTR(result);
}

static void ipoib_add_one(struct ib_device *device)
{
	struct list_head *dev_list;
	struct net_device *dev;
	struct ipoib_dev_priv *priv;
	int p;
	int count = 0;

	dev_list = kmalloc(sizeof *dev_list, GFP_KERNEL);
	if (!dev_list)
		return;

	INIT_LIST_HEAD(dev_list);

	for (p = rdma_start_port(device); p <= rdma_end_port(device); ++p) {
		if (!rdma_protocol_ib(device, p))
			continue;
		dev = ipoib_add_port("ib%d", device, p);
		if (!IS_ERR(dev)) {
			priv = ipoib_priv(dev);
			list_add_tail(&priv->list, dev_list);
			count++;
		}
	}

	if (!count) {
		kfree(dev_list);
		return;
	}

	ib_set_client_data(device, &ipoib_client, dev_list);
}

static void ipoib_remove_one(struct ib_device *device, void *client_data)
{
	struct ipoib_dev_priv *priv, *tmp, *cpriv, *tcpriv;
	struct list_head *dev_list = client_data;

	if (!dev_list)
		return;

	list_for_each_entry_safe(priv, tmp, dev_list, list) {
		struct rdma_netdev *rn = netdev_priv(priv->dev);

		ib_unregister_event_handler(&priv->event_handler);
		flush_workqueue(ipoib_workqueue);

		/* mark interface in the middle of destruction */
		set_bit(IPOIB_FLAG_GOING_DOWN, &priv->flags);

		rtnl_lock();
		dev_change_flags(priv->dev, priv->dev->flags & ~IFF_UP);
		rtnl_unlock();

		/* Stop GC */
		set_bit(IPOIB_STOP_NEIGH_GC, &priv->flags);
		cancel_delayed_work(&priv->neigh_reap_task);
		flush_workqueue(priv->wq);

		unregister_netdev(priv->dev);
<<<<<<< HEAD
		if (device->free_rdma_netdev)
			device->free_rdma_netdev(priv->dev);
		else
			free_netdev(priv->dev);
=======
		rn->free_rdma_netdev(priv->dev);
>>>>>>> 5771a8c0

		list_for_each_entry_safe(cpriv, tcpriv, &priv->child_intfs, list)
			kfree(cpriv);

		kfree(priv);
	}

	kfree(dev_list);
}

#ifdef CONFIG_INFINIBAND_IPOIB_DEBUG
static struct notifier_block ipoib_netdev_notifier = {
	.notifier_call = ipoib_netdev_event,
};
#endif

static int __init ipoib_init_module(void)
{
	int ret;

	ipoib_recvq_size = roundup_pow_of_two(ipoib_recvq_size);
	ipoib_recvq_size = min(ipoib_recvq_size, IPOIB_MAX_QUEUE_SIZE);
	ipoib_recvq_size = max(ipoib_recvq_size, IPOIB_MIN_QUEUE_SIZE);

	ipoib_sendq_size = roundup_pow_of_two(ipoib_sendq_size);
	ipoib_sendq_size = min(ipoib_sendq_size, IPOIB_MAX_QUEUE_SIZE);
	ipoib_sendq_size = max3(ipoib_sendq_size, 2 * MAX_SEND_CQE, IPOIB_MIN_QUEUE_SIZE);
#ifdef CONFIG_INFINIBAND_IPOIB_CM
	ipoib_max_conn_qp = min(ipoib_max_conn_qp, IPOIB_CM_MAX_CONN_QP);
#endif

	/*
	 * When copying small received packets, we only copy from the
	 * linear data part of the SKB, so we rely on this condition.
	 */
	BUILD_BUG_ON(IPOIB_CM_COPYBREAK > IPOIB_CM_HEAD_SIZE);

	ret = ipoib_register_debugfs();
	if (ret)
		return ret;

	/*
	 * We create a global workqueue here that is used for all flush
	 * operations.  However, if you attempt to flush a workqueue
	 * from a task on that same workqueue, it deadlocks the system.
	 * We want to be able to flush the tasks associated with a
	 * specific net device, so we also create a workqueue for each
	 * netdevice.  We queue up the tasks for that device only on
	 * its private workqueue, and we only queue up flush events
	 * on our global flush workqueue.  This avoids the deadlocks.
	 */
	ipoib_workqueue = alloc_ordered_workqueue("ipoib_flush",
						  WQ_MEM_RECLAIM);
	if (!ipoib_workqueue) {
		ret = -ENOMEM;
		goto err_fs;
	}

	ib_sa_register_client(&ipoib_sa_client);

	ret = ib_register_client(&ipoib_client);
	if (ret)
		goto err_sa;

	ret = ipoib_netlink_init();
	if (ret)
		goto err_client;

#ifdef CONFIG_INFINIBAND_IPOIB_DEBUG
	register_netdevice_notifier(&ipoib_netdev_notifier);
#endif
	return 0;

err_client:
	ib_unregister_client(&ipoib_client);

err_sa:
	ib_sa_unregister_client(&ipoib_sa_client);
	destroy_workqueue(ipoib_workqueue);

err_fs:
	ipoib_unregister_debugfs();

	return ret;
}

static void __exit ipoib_cleanup_module(void)
{
#ifdef CONFIG_INFINIBAND_IPOIB_DEBUG
	unregister_netdevice_notifier(&ipoib_netdev_notifier);
#endif
	ipoib_netlink_fini();
	ib_unregister_client(&ipoib_client);
	ib_sa_unregister_client(&ipoib_sa_client);
	ipoib_unregister_debugfs();
	destroy_workqueue(ipoib_workqueue);
}

module_init(ipoib_init_module);
module_exit(ipoib_cleanup_module);<|MERGE_RESOLUTION|>--- conflicted
+++ resolved
@@ -2307,14 +2307,7 @@
 		flush_workqueue(priv->wq);
 
 		unregister_netdev(priv->dev);
-<<<<<<< HEAD
-		if (device->free_rdma_netdev)
-			device->free_rdma_netdev(priv->dev);
-		else
-			free_netdev(priv->dev);
-=======
 		rn->free_rdma_netdev(priv->dev);
->>>>>>> 5771a8c0
 
 		list_for_each_entry_safe(cpriv, tcpriv, &priv->child_intfs, list)
 			kfree(cpriv);
