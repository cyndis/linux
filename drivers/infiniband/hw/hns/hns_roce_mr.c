--- conflicted
+++ resolved
@@ -657,18 +657,6 @@
 	return size;
 }
 
-<<<<<<< HEAD
-static inline size_t mtr_kmem_direct_size(bool is_direct, size_t alloc_size,
-					  unsigned int page_shift)
-{
-	if (is_direct)
-		return ALIGN(alloc_size, 1 << page_shift);
-	else
-		return HNS_HW_DIRECT_PAGE_COUNT << page_shift;
-}
-
-=======
->>>>>>> f642729d
 /*
  * check the given pages in continuous address space
  * Returns 0 on success, or the error page num.
@@ -706,22 +694,11 @@
 			  struct ib_udata *udata, unsigned long user_addr)
 {
 	struct ib_device *ibdev = &hr_dev->ib_dev;
-<<<<<<< HEAD
-	unsigned int best_pg_shift;
-	int all_pg_count = 0;
-	size_t direct_size;
 	size_t total_size;
-	int ret;
-=======
-	size_t total_size;
->>>>>>> f642729d
 
 	total_size = mtr_bufs_size(buf_attr);
 
 	if (udata) {
-		unsigned long pgsz_bitmap;
-		unsigned long page_size;
-
 		mtr->kmem = NULL;
 		mtr->umem = ib_umem_get(ibdev, user_addr, total_size,
 					buf_attr->user_access);
@@ -730,34 +707,6 @@
 				  PTR_ERR(mtr->umem));
 			return -ENOMEM;
 		}
-<<<<<<< HEAD
-		if (buf_attr->fixed_page)
-			pgsz_bitmap = 1 << buf_attr->page_shift;
-		else
-			pgsz_bitmap = GENMASK(buf_attr->page_shift, PAGE_SHIFT);
-
-		page_size = ib_umem_find_best_pgsz(mtr->umem, pgsz_bitmap,
-						   user_addr);
-		if (!page_size)
-			return -EINVAL;
-		best_pg_shift = order_base_2(page_size);
-		all_pg_count = ib_umem_num_dma_blocks(mtr->umem, page_size);
-		ret = 0;
-	} else {
-		mtr->umem = NULL;
-		mtr->kmem = kzalloc(sizeof(*mtr->kmem), GFP_KERNEL);
-		if (!mtr->kmem) {
-			ibdev_err(ibdev, "Failed to alloc kmem\n");
-			return -ENOMEM;
-		}
-		direct_size = mtr_kmem_direct_size(is_direct, total_size,
-						   buf_attr->page_shift);
-		ret = hns_roce_buf_alloc(hr_dev, total_size, direct_size,
-					 mtr->kmem, buf_attr->page_shift);
-		if (ret) {
-			ibdev_err(ibdev, "Failed to alloc kmem, ret %d\n", ret);
-			goto err_alloc_mem;
-=======
 	} else {
 		mtr->umem = NULL;
 		mtr->kmem = hns_roce_buf_alloc(hr_dev, total_size,
@@ -768,10 +717,7 @@
 			ibdev_err(ibdev, "failed to alloc kmem, ret = %ld.\n",
 				  PTR_ERR(mtr->kmem));
 			return PTR_ERR(mtr->kmem);
->>>>>>> f642729d
 		}
-		best_pg_shift = buf_attr->page_shift;
-		all_pg_count = mtr->kmem->npages;
 	}
 
 	return 0;
@@ -943,14 +889,9 @@
 			    unsigned int *buf_page_shift, int unalinged_size)
 {
 	struct hns_roce_buf_region *r;
-<<<<<<< HEAD
-	unsigned int page_shift;
-	int page_cnt = 0;
-=======
 	int first_region_padding;
 	int page_cnt, region_cnt;
 	unsigned int page_shift;
->>>>>>> f642729d
 	size_t buf_size;
 
 	/* If mtt is disabled, all pages must be within a continuous range */
