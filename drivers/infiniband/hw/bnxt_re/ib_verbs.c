/*
 * Broadcom NetXtreme-E RoCE driver.
 *
 * Copyright (c) 2016 - 2017, Broadcom. All rights reserved.  The term
 * Broadcom refers to Broadcom Limited and/or its subsidiaries.
 *
 * This software is available to you under a choice of one of two
 * licenses.  You may choose to be licensed under the terms of the GNU
 * General Public License (GPL) Version 2, available from the file
 * COPYING in the main directory of this source tree, or the
 * BSD license below:
 *
 * Redistribution and use in source and binary forms, with or without
 * modification, are permitted provided that the following conditions
 * are met:
 *
 * 1. Redistributions of source code must retain the above copyright
 *    notice, this list of conditions and the following disclaimer.
 * 2. Redistributions in binary form must reproduce the above copyright
 *    notice, this list of conditions and the following disclaimer in
 *    the documentation and/or other materials provided with the
 *    distribution.
 *
 * THIS SOFTWARE IS PROVIDED BY THE AUTHOR AND CONTRIBUTORS ``AS IS''
 * AND ANY EXPRESS OR IMPLIED WARRANTIES, INCLUDING, BUT NOT LIMITED TO,
 * THE IMPLIED WARRANTIES OF MERCHANTABILITY AND FITNESS FOR A PARTICULAR
 * PURPOSE ARE DISCLAIMED. IN NO EVENT SHALL THE AUTHOR OR CONTRIBUTORS
 * BE LIABLE FOR ANY DIRECT, INDIRECT, INCIDENTAL, SPECIAL, EXEMPLARY, OR
 * CONSEQUENTIAL DAMAGES (INCLUDING, BUT NOT LIMITED TO, PROCUREMENT OF
 * SUBSTITUTE GOODS OR SERVICES; LOSS OF USE, DATA, OR PROFITS; OR
 * BUSINESS INTERRUPTION) HOWEVER CAUSED AND ON ANY THEORY OF LIABILITY,
 * WHETHER IN CONTRACT, STRICT LIABILITY, OR TORT (INCLUDING NEGLIGENCE
 * OR OTHERWISE) ARISING IN ANY WAY OUT OF THE USE OF THIS SOFTWARE, EVEN
 * IF ADVISED OF THE POSSIBILITY OF SUCH DAMAGE.
 *
 * Description: IB Verbs interpreter
 */

#include <linux/interrupt.h>
#include <linux/types.h>
#include <linux/pci.h>
#include <linux/netdevice.h>
#include <linux/if_ether.h>

#include <rdma/ib_verbs.h>
#include <rdma/ib_user_verbs.h>
#include <rdma/ib_umem.h>
#include <rdma/ib_addr.h>
#include <rdma/ib_mad.h>
#include <rdma/ib_cache.h>
#include <rdma/uverbs_ioctl.h>

#include "bnxt_ulp.h"

#include "roce_hsi.h"
#include "qplib_res.h"
#include "qplib_sp.h"
#include "qplib_fp.h"
#include "qplib_rcfw.h"

#include "bnxt_re.h"
#include "ib_verbs.h"
#include <rdma/bnxt_re-abi.h>

static int __from_ib_access_flags(int iflags)
{
	int qflags = 0;

	if (iflags & IB_ACCESS_LOCAL_WRITE)
		qflags |= BNXT_QPLIB_ACCESS_LOCAL_WRITE;
	if (iflags & IB_ACCESS_REMOTE_READ)
		qflags |= BNXT_QPLIB_ACCESS_REMOTE_READ;
	if (iflags & IB_ACCESS_REMOTE_WRITE)
		qflags |= BNXT_QPLIB_ACCESS_REMOTE_WRITE;
	if (iflags & IB_ACCESS_REMOTE_ATOMIC)
		qflags |= BNXT_QPLIB_ACCESS_REMOTE_ATOMIC;
	if (iflags & IB_ACCESS_MW_BIND)
		qflags |= BNXT_QPLIB_ACCESS_MW_BIND;
	if (iflags & IB_ZERO_BASED)
		qflags |= BNXT_QPLIB_ACCESS_ZERO_BASED;
	if (iflags & IB_ACCESS_ON_DEMAND)
		qflags |= BNXT_QPLIB_ACCESS_ON_DEMAND;
	return qflags;
};

static enum ib_access_flags __to_ib_access_flags(int qflags)
{
	enum ib_access_flags iflags = 0;

	if (qflags & BNXT_QPLIB_ACCESS_LOCAL_WRITE)
		iflags |= IB_ACCESS_LOCAL_WRITE;
	if (qflags & BNXT_QPLIB_ACCESS_REMOTE_WRITE)
		iflags |= IB_ACCESS_REMOTE_WRITE;
	if (qflags & BNXT_QPLIB_ACCESS_REMOTE_READ)
		iflags |= IB_ACCESS_REMOTE_READ;
	if (qflags & BNXT_QPLIB_ACCESS_REMOTE_ATOMIC)
		iflags |= IB_ACCESS_REMOTE_ATOMIC;
	if (qflags & BNXT_QPLIB_ACCESS_MW_BIND)
		iflags |= IB_ACCESS_MW_BIND;
	if (qflags & BNXT_QPLIB_ACCESS_ZERO_BASED)
		iflags |= IB_ZERO_BASED;
	if (qflags & BNXT_QPLIB_ACCESS_ON_DEMAND)
		iflags |= IB_ACCESS_ON_DEMAND;
	return iflags;
};

static int bnxt_re_build_sgl(struct ib_sge *ib_sg_list,
			     struct bnxt_qplib_sge *sg_list, int num)
{
	int i, total = 0;

	for (i = 0; i < num; i++) {
		sg_list[i].addr = ib_sg_list[i].addr;
		sg_list[i].lkey = ib_sg_list[i].lkey;
		sg_list[i].size = ib_sg_list[i].length;
		total += sg_list[i].size;
	}
	return total;
}

/* Device */
int bnxt_re_query_device(struct ib_device *ibdev,
			 struct ib_device_attr *ib_attr,
			 struct ib_udata *udata)
{
	struct bnxt_re_dev *rdev = to_bnxt_re_dev(ibdev, ibdev);
	struct bnxt_qplib_dev_attr *dev_attr = &rdev->dev_attr;

	memset(ib_attr, 0, sizeof(*ib_attr));
	memcpy(&ib_attr->fw_ver, dev_attr->fw_ver,
	       min(sizeof(dev_attr->fw_ver),
		   sizeof(ib_attr->fw_ver)));
	bnxt_qplib_get_guid(rdev->netdev->dev_addr,
			    (u8 *)&ib_attr->sys_image_guid);
	ib_attr->max_mr_size = BNXT_RE_MAX_MR_SIZE;
	ib_attr->page_size_cap = BNXT_RE_PAGE_SIZE_4K | BNXT_RE_PAGE_SIZE_2M;

	ib_attr->vendor_id = rdev->en_dev->pdev->vendor;
	ib_attr->vendor_part_id = rdev->en_dev->pdev->device;
	ib_attr->hw_ver = rdev->en_dev->pdev->subsystem_device;
	ib_attr->max_qp = dev_attr->max_qp;
	ib_attr->max_qp_wr = dev_attr->max_qp_wqes;
	ib_attr->device_cap_flags =
				    IB_DEVICE_CURR_QP_STATE_MOD
				    | IB_DEVICE_RC_RNR_NAK_GEN
				    | IB_DEVICE_SHUTDOWN_PORT
				    | IB_DEVICE_SYS_IMAGE_GUID
				    | IB_DEVICE_LOCAL_DMA_LKEY
				    | IB_DEVICE_RESIZE_MAX_WR
				    | IB_DEVICE_PORT_ACTIVE_EVENT
				    | IB_DEVICE_N_NOTIFY_CQ
				    | IB_DEVICE_MEM_WINDOW
				    | IB_DEVICE_MEM_WINDOW_TYPE_2B
				    | IB_DEVICE_MEM_MGT_EXTENSIONS;
	ib_attr->max_send_sge = dev_attr->max_qp_sges;
	ib_attr->max_recv_sge = dev_attr->max_qp_sges;
	ib_attr->max_sge_rd = dev_attr->max_qp_sges;
	ib_attr->max_cq = dev_attr->max_cq;
	ib_attr->max_cqe = dev_attr->max_cq_wqes;
	ib_attr->max_mr = dev_attr->max_mr;
	ib_attr->max_pd = dev_attr->max_pd;
	ib_attr->max_qp_rd_atom = dev_attr->max_qp_rd_atom;
	ib_attr->max_qp_init_rd_atom = dev_attr->max_qp_init_rd_atom;
	ib_attr->atomic_cap = IB_ATOMIC_NONE;
	ib_attr->masked_atomic_cap = IB_ATOMIC_NONE;

	ib_attr->max_ee_rd_atom = 0;
	ib_attr->max_res_rd_atom = 0;
	ib_attr->max_ee_init_rd_atom = 0;
	ib_attr->max_ee = 0;
	ib_attr->max_rdd = 0;
	ib_attr->max_mw = dev_attr->max_mw;
	ib_attr->max_raw_ipv6_qp = 0;
	ib_attr->max_raw_ethy_qp = dev_attr->max_raw_ethy_qp;
	ib_attr->max_mcast_grp = 0;
	ib_attr->max_mcast_qp_attach = 0;
	ib_attr->max_total_mcast_qp_attach = 0;
	ib_attr->max_ah = dev_attr->max_ah;

	ib_attr->max_srq = dev_attr->max_srq;
	ib_attr->max_srq_wr = dev_attr->max_srq_wqes;
	ib_attr->max_srq_sge = dev_attr->max_srq_sges;

	ib_attr->max_fast_reg_page_list_len = MAX_PBL_LVL_1_PGS;

	ib_attr->max_pkeys = 1;
	ib_attr->local_ca_ack_delay = BNXT_RE_DEFAULT_ACK_DELAY;
	return 0;
}

/* Port */
int bnxt_re_query_port(struct ib_device *ibdev, u8 port_num,
		       struct ib_port_attr *port_attr)
{
	struct bnxt_re_dev *rdev = to_bnxt_re_dev(ibdev, ibdev);
	struct bnxt_qplib_dev_attr *dev_attr = &rdev->dev_attr;

	memset(port_attr, 0, sizeof(*port_attr));

	if (netif_running(rdev->netdev) && netif_carrier_ok(rdev->netdev)) {
		port_attr->state = IB_PORT_ACTIVE;
		port_attr->phys_state = IB_PORT_PHYS_STATE_LINK_UP;
	} else {
		port_attr->state = IB_PORT_DOWN;
		port_attr->phys_state = IB_PORT_PHYS_STATE_DISABLED;
	}
	port_attr->max_mtu = IB_MTU_4096;
	port_attr->active_mtu = iboe_get_mtu(rdev->netdev->mtu);
	port_attr->gid_tbl_len = dev_attr->max_sgid;
	port_attr->port_cap_flags = IB_PORT_CM_SUP | IB_PORT_REINIT_SUP |
				    IB_PORT_DEVICE_MGMT_SUP |
				    IB_PORT_VENDOR_CLASS_SUP;
	port_attr->ip_gids = true;

	port_attr->max_msg_sz = (u32)BNXT_RE_MAX_MR_SIZE_LOW;
	port_attr->bad_pkey_cntr = 0;
	port_attr->qkey_viol_cntr = 0;
	port_attr->pkey_tbl_len = dev_attr->max_pkey;
	port_attr->lid = 0;
	port_attr->sm_lid = 0;
	port_attr->lmc = 0;
	port_attr->max_vl_num = 4;
	port_attr->sm_sl = 0;
	port_attr->subnet_timeout = 0;
	port_attr->init_type_reply = 0;
	port_attr->active_speed = rdev->active_speed;
	port_attr->active_width = rdev->active_width;

	return 0;
}

int bnxt_re_get_port_immutable(struct ib_device *ibdev, u8 port_num,
			       struct ib_port_immutable *immutable)
{
	struct ib_port_attr port_attr;

	if (bnxt_re_query_port(ibdev, port_num, &port_attr))
		return -EINVAL;

	immutable->pkey_tbl_len = port_attr.pkey_tbl_len;
	immutable->gid_tbl_len = port_attr.gid_tbl_len;
	immutable->core_cap_flags = RDMA_CORE_PORT_IBA_ROCE;
	immutable->core_cap_flags |= RDMA_CORE_CAP_PROT_ROCE_UDP_ENCAP;
	immutable->max_mad_size = IB_MGMT_MAD_SIZE;
	return 0;
}

void bnxt_re_query_fw_str(struct ib_device *ibdev, char *str)
{
	struct bnxt_re_dev *rdev = to_bnxt_re_dev(ibdev, ibdev);

	snprintf(str, IB_FW_VERSION_NAME_MAX, "%d.%d.%d.%d",
		 rdev->dev_attr.fw_ver[0], rdev->dev_attr.fw_ver[1],
		 rdev->dev_attr.fw_ver[2], rdev->dev_attr.fw_ver[3]);
}

int bnxt_re_query_pkey(struct ib_device *ibdev, u8 port_num,
		       u16 index, u16 *pkey)
{
	struct bnxt_re_dev *rdev = to_bnxt_re_dev(ibdev, ibdev);

	/* Ignore port_num */

	memset(pkey, 0, sizeof(*pkey));
	return bnxt_qplib_get_pkey(&rdev->qplib_res,
				   &rdev->qplib_res.pkey_tbl, index, pkey);
}

int bnxt_re_query_gid(struct ib_device *ibdev, u8 port_num,
		      int index, union ib_gid *gid)
{
	struct bnxt_re_dev *rdev = to_bnxt_re_dev(ibdev, ibdev);
	int rc = 0;

	/* Ignore port_num */
	memset(gid, 0, sizeof(*gid));
	rc = bnxt_qplib_get_sgid(&rdev->qplib_res,
				 &rdev->qplib_res.sgid_tbl, index,
				 (struct bnxt_qplib_gid *)gid);
	return rc;
}

int bnxt_re_del_gid(const struct ib_gid_attr *attr, void **context)
{
	int rc = 0;
	struct bnxt_re_gid_ctx *ctx, **ctx_tbl;
	struct bnxt_re_dev *rdev = to_bnxt_re_dev(attr->device, ibdev);
	struct bnxt_qplib_sgid_tbl *sgid_tbl = &rdev->qplib_res.sgid_tbl;
	struct bnxt_qplib_gid *gid_to_del;
	u16 vlan_id = 0xFFFF;

	/* Delete the entry from the hardware */
	ctx = *context;
	if (!ctx)
		return -EINVAL;

	if (sgid_tbl && sgid_tbl->active) {
		if (ctx->idx >= sgid_tbl->max)
			return -EINVAL;
		gid_to_del = &sgid_tbl->tbl[ctx->idx].gid;
		vlan_id = sgid_tbl->tbl[ctx->idx].vlan_id;
		/* DEL_GID is called in WQ context(netdevice_event_work_handler)
		 * or via the ib_unregister_device path. In the former case QP1
		 * may not be destroyed yet, in which case just return as FW
		 * needs that entry to be present and will fail it's deletion.
		 * We could get invoked again after QP1 is destroyed OR get an
		 * ADD_GID call with a different GID value for the same index
		 * where we issue MODIFY_GID cmd to update the GID entry -- TBD
		 */
		if (ctx->idx == 0 &&
		    rdma_link_local_addr((struct in6_addr *)gid_to_del) &&
		    ctx->refcnt == 1 && rdev->gsi_ctx.gsi_sqp) {
			ibdev_dbg(&rdev->ibdev,
				  "Trying to delete GID0 while QP1 is alive\n");
			return -EFAULT;
		}
		ctx->refcnt--;
		if (!ctx->refcnt) {
			rc = bnxt_qplib_del_sgid(sgid_tbl, gid_to_del,
						 vlan_id,  true);
			if (rc) {
				ibdev_err(&rdev->ibdev,
					  "Failed to remove GID: %#x", rc);
			} else {
				ctx_tbl = sgid_tbl->ctx;
				ctx_tbl[ctx->idx] = NULL;
				kfree(ctx);
			}
		}
	} else {
		return -EINVAL;
	}
	return rc;
}

int bnxt_re_add_gid(const struct ib_gid_attr *attr, void **context)
{
	int rc;
	u32 tbl_idx = 0;
	u16 vlan_id = 0xFFFF;
	struct bnxt_re_gid_ctx *ctx, **ctx_tbl;
	struct bnxt_re_dev *rdev = to_bnxt_re_dev(attr->device, ibdev);
	struct bnxt_qplib_sgid_tbl *sgid_tbl = &rdev->qplib_res.sgid_tbl;

	rc = rdma_read_gid_l2_fields(attr, &vlan_id, NULL);
	if (rc)
		return rc;

	rc = bnxt_qplib_add_sgid(sgid_tbl, (struct bnxt_qplib_gid *)&attr->gid,
				 rdev->qplib_res.netdev->dev_addr,
				 vlan_id, true, &tbl_idx);
	if (rc == -EALREADY) {
		ctx_tbl = sgid_tbl->ctx;
		ctx_tbl[tbl_idx]->refcnt++;
		*context = ctx_tbl[tbl_idx];
		return 0;
	}

	if (rc < 0) {
		ibdev_err(&rdev->ibdev, "Failed to add GID: %#x", rc);
		return rc;
	}

	ctx = kmalloc(sizeof(*ctx), GFP_KERNEL);
	if (!ctx)
		return -ENOMEM;
	ctx_tbl = sgid_tbl->ctx;
	ctx->idx = tbl_idx;
	ctx->refcnt = 1;
	ctx_tbl[tbl_idx] = ctx;
	*context = ctx;

	return rc;
}

enum rdma_link_layer bnxt_re_get_link_layer(struct ib_device *ibdev,
					    u8 port_num)
{
	return IB_LINK_LAYER_ETHERNET;
}

#define	BNXT_RE_FENCE_PBL_SIZE	DIV_ROUND_UP(BNXT_RE_FENCE_BYTES, PAGE_SIZE)

static void bnxt_re_create_fence_wqe(struct bnxt_re_pd *pd)
{
	struct bnxt_re_fence_data *fence = &pd->fence;
	struct ib_mr *ib_mr = &fence->mr->ib_mr;
	struct bnxt_qplib_swqe *wqe = &fence->bind_wqe;

	memset(wqe, 0, sizeof(*wqe));
	wqe->type = BNXT_QPLIB_SWQE_TYPE_BIND_MW;
	wqe->wr_id = BNXT_QPLIB_FENCE_WRID;
	wqe->flags |= BNXT_QPLIB_SWQE_FLAGS_SIGNAL_COMP;
	wqe->flags |= BNXT_QPLIB_SWQE_FLAGS_UC_FENCE;
	wqe->bind.zero_based = false;
	wqe->bind.parent_l_key = ib_mr->lkey;
	wqe->bind.va = (u64)(unsigned long)fence->va;
	wqe->bind.length = fence->size;
	wqe->bind.access_cntl = __from_ib_access_flags(IB_ACCESS_REMOTE_READ);
	wqe->bind.mw_type = SQ_BIND_MW_TYPE_TYPE1;

	/* Save the initial rkey in fence structure for now;
	 * wqe->bind.r_key will be set at (re)bind time.
	 */
	fence->bind_rkey = ib_inc_rkey(fence->mw->rkey);
}

static int bnxt_re_bind_fence_mw(struct bnxt_qplib_qp *qplib_qp)
{
	struct bnxt_re_qp *qp = container_of(qplib_qp, struct bnxt_re_qp,
					     qplib_qp);
	struct ib_pd *ib_pd = qp->ib_qp.pd;
	struct bnxt_re_pd *pd = container_of(ib_pd, struct bnxt_re_pd, ib_pd);
	struct bnxt_re_fence_data *fence = &pd->fence;
	struct bnxt_qplib_swqe *fence_wqe = &fence->bind_wqe;
	struct bnxt_qplib_swqe wqe;
	int rc;

	memcpy(&wqe, fence_wqe, sizeof(wqe));
	wqe.bind.r_key = fence->bind_rkey;
	fence->bind_rkey = ib_inc_rkey(fence->bind_rkey);

	ibdev_dbg(&qp->rdev->ibdev,
		  "Posting bind fence-WQE: rkey: %#x QP: %d PD: %p\n",
		wqe.bind.r_key, qp->qplib_qp.id, pd);
	rc = bnxt_qplib_post_send(&qp->qplib_qp, &wqe);
	if (rc) {
		ibdev_err(&qp->rdev->ibdev, "Failed to bind fence-WQE\n");
		return rc;
	}
	bnxt_qplib_post_send_db(&qp->qplib_qp);

	return rc;
}

static void bnxt_re_destroy_fence_mr(struct bnxt_re_pd *pd)
{
	struct bnxt_re_fence_data *fence = &pd->fence;
	struct bnxt_re_dev *rdev = pd->rdev;
	struct device *dev = &rdev->en_dev->pdev->dev;
	struct bnxt_re_mr *mr = fence->mr;

	if (fence->mw) {
		bnxt_re_dealloc_mw(fence->mw);
		fence->mw = NULL;
	}
	if (mr) {
		if (mr->ib_mr.rkey)
			bnxt_qplib_dereg_mrw(&rdev->qplib_res, &mr->qplib_mr,
					     true);
		if (mr->ib_mr.lkey)
			bnxt_qplib_free_mrw(&rdev->qplib_res, &mr->qplib_mr);
		kfree(mr);
		fence->mr = NULL;
	}
	if (fence->dma_addr) {
		dma_unmap_single(dev, fence->dma_addr, BNXT_RE_FENCE_BYTES,
				 DMA_BIDIRECTIONAL);
		fence->dma_addr = 0;
	}
}

static int bnxt_re_create_fence_mr(struct bnxt_re_pd *pd)
{
	int mr_access_flags = IB_ACCESS_LOCAL_WRITE | IB_ACCESS_MW_BIND;
	struct bnxt_re_fence_data *fence = &pd->fence;
	struct bnxt_re_dev *rdev = pd->rdev;
	struct device *dev = &rdev->en_dev->pdev->dev;
	struct bnxt_re_mr *mr = NULL;
	dma_addr_t dma_addr = 0;
	struct ib_mw *mw;
	int rc;

	dma_addr = dma_map_single(dev, fence->va, BNXT_RE_FENCE_BYTES,
				  DMA_BIDIRECTIONAL);
	rc = dma_mapping_error(dev, dma_addr);
	if (rc) {
		ibdev_err(&rdev->ibdev, "Failed to dma-map fence-MR-mem\n");
		rc = -EIO;
		fence->dma_addr = 0;
		goto fail;
	}
	fence->dma_addr = dma_addr;

	/* Allocate a MR */
	mr = kzalloc(sizeof(*mr), GFP_KERNEL);
	if (!mr) {
		rc = -ENOMEM;
		goto fail;
	}
	fence->mr = mr;
	mr->rdev = rdev;
	mr->qplib_mr.pd = &pd->qplib_pd;
	mr->qplib_mr.type = CMDQ_ALLOCATE_MRW_MRW_FLAGS_PMR;
	mr->qplib_mr.flags = __from_ib_access_flags(mr_access_flags);
	rc = bnxt_qplib_alloc_mrw(&rdev->qplib_res, &mr->qplib_mr);
	if (rc) {
		ibdev_err(&rdev->ibdev, "Failed to alloc fence-HW-MR\n");
		goto fail;
	}

	/* Register MR */
	mr->ib_mr.lkey = mr->qplib_mr.lkey;
	mr->qplib_mr.va = (u64)(unsigned long)fence->va;
	mr->qplib_mr.total_size = BNXT_RE_FENCE_BYTES;
	rc = bnxt_qplib_reg_mr(&rdev->qplib_res, &mr->qplib_mr, NULL,
			       BNXT_RE_FENCE_PBL_SIZE, PAGE_SIZE);
	if (rc) {
		ibdev_err(&rdev->ibdev, "Failed to register fence-MR\n");
		goto fail;
	}
	mr->ib_mr.rkey = mr->qplib_mr.rkey;

	/* Create a fence MW only for kernel consumers */
	mw = bnxt_re_alloc_mw(&pd->ib_pd, IB_MW_TYPE_1, NULL);
	if (IS_ERR(mw)) {
		ibdev_err(&rdev->ibdev,
			  "Failed to create fence-MW for PD: %p\n", pd);
		rc = PTR_ERR(mw);
		goto fail;
	}
	fence->mw = mw;

	bnxt_re_create_fence_wqe(pd);
	return 0;

fail:
	bnxt_re_destroy_fence_mr(pd);
	return rc;
}

/* Protection Domains */
int bnxt_re_dealloc_pd(struct ib_pd *ib_pd, struct ib_udata *udata)
{
	struct bnxt_re_pd *pd = container_of(ib_pd, struct bnxt_re_pd, ib_pd);
	struct bnxt_re_dev *rdev = pd->rdev;

	bnxt_re_destroy_fence_mr(pd);

	if (pd->qplib_pd.id)
		bnxt_qplib_dealloc_pd(&rdev->qplib_res, &rdev->qplib_res.pd_tbl,
				      &pd->qplib_pd);
	return 0;
}

int bnxt_re_alloc_pd(struct ib_pd *ibpd, struct ib_udata *udata)
{
	struct ib_device *ibdev = ibpd->device;
	struct bnxt_re_dev *rdev = to_bnxt_re_dev(ibdev, ibdev);
	struct bnxt_re_ucontext *ucntx = rdma_udata_to_drv_context(
		udata, struct bnxt_re_ucontext, ib_uctx);
	struct bnxt_re_pd *pd = container_of(ibpd, struct bnxt_re_pd, ib_pd);
	int rc;

	pd->rdev = rdev;
	if (bnxt_qplib_alloc_pd(&rdev->qplib_res.pd_tbl, &pd->qplib_pd)) {
		ibdev_err(&rdev->ibdev, "Failed to allocate HW PD");
		rc = -ENOMEM;
		goto fail;
	}

	if (udata) {
		struct bnxt_re_pd_resp resp;

		if (!ucntx->dpi.dbr) {
			/* Allocate DPI in alloc_pd to avoid failing of
			 * ibv_devinfo and family of application when DPIs
			 * are depleted.
			 */
			if (bnxt_qplib_alloc_dpi(&rdev->qplib_res.dpi_tbl,
						 &ucntx->dpi, ucntx)) {
				rc = -ENOMEM;
				goto dbfail;
			}
		}

		resp.pdid = pd->qplib_pd.id;
		/* Still allow mapping this DBR to the new user PD. */
		resp.dpi = ucntx->dpi.dpi;
		resp.dbr = (u64)ucntx->dpi.umdbr;

		rc = ib_copy_to_udata(udata, &resp, sizeof(resp));
		if (rc) {
			ibdev_err(&rdev->ibdev,
				  "Failed to copy user response\n");
			goto dbfail;
		}
	}

	if (!udata)
		if (bnxt_re_create_fence_mr(pd))
			ibdev_warn(&rdev->ibdev,
				   "Failed to create Fence-MR\n");
	return 0;
dbfail:
	bnxt_qplib_dealloc_pd(&rdev->qplib_res, &rdev->qplib_res.pd_tbl,
			      &pd->qplib_pd);
fail:
	return rc;
}

/* Address Handles */
int bnxt_re_destroy_ah(struct ib_ah *ib_ah, u32 flags)
{
	struct bnxt_re_ah *ah = container_of(ib_ah, struct bnxt_re_ah, ib_ah);
	struct bnxt_re_dev *rdev = ah->rdev;

	bnxt_qplib_destroy_ah(&rdev->qplib_res, &ah->qplib_ah,
			      !(flags & RDMA_DESTROY_AH_SLEEPABLE));
	return 0;
}

static u8 bnxt_re_stack_to_dev_nw_type(enum rdma_network_type ntype)
{
	u8 nw_type;

	switch (ntype) {
	case RDMA_NETWORK_IPV4:
		nw_type = CMDQ_CREATE_AH_TYPE_V2IPV4;
		break;
	case RDMA_NETWORK_IPV6:
		nw_type = CMDQ_CREATE_AH_TYPE_V2IPV6;
		break;
	default:
		nw_type = CMDQ_CREATE_AH_TYPE_V1;
		break;
	}
	return nw_type;
}

int bnxt_re_create_ah(struct ib_ah *ib_ah, struct rdma_ah_init_attr *init_attr,
		      struct ib_udata *udata)
{
	struct ib_pd *ib_pd = ib_ah->pd;
	struct bnxt_re_pd *pd = container_of(ib_pd, struct bnxt_re_pd, ib_pd);
	struct rdma_ah_attr *ah_attr = init_attr->ah_attr;
	const struct ib_global_route *grh = rdma_ah_read_grh(ah_attr);
	struct bnxt_re_dev *rdev = pd->rdev;
	const struct ib_gid_attr *sgid_attr;
	struct bnxt_re_gid_ctx *ctx;
	struct bnxt_re_ah *ah = container_of(ib_ah, struct bnxt_re_ah, ib_ah);
	u8 nw_type;
	int rc;

	if (!(rdma_ah_get_ah_flags(ah_attr) & IB_AH_GRH)) {
		ibdev_err(&rdev->ibdev, "Failed to alloc AH: GRH not set");
		return -EINVAL;
	}

	ah->rdev = rdev;
	ah->qplib_ah.pd = &pd->qplib_pd;

	/* Supply the configuration for the HW */
	memcpy(ah->qplib_ah.dgid.data, grh->dgid.raw,
	       sizeof(union ib_gid));
	sgid_attr = grh->sgid_attr;
	/* Get the HW context of the GID. The reference
	 * of GID table entry is already taken by the caller.
	 */
	ctx = rdma_read_gid_hw_context(sgid_attr);
	ah->qplib_ah.sgid_index = ctx->idx;
	ah->qplib_ah.host_sgid_index = grh->sgid_index;
	ah->qplib_ah.traffic_class = grh->traffic_class;
	ah->qplib_ah.flow_label = grh->flow_label;
	ah->qplib_ah.hop_limit = grh->hop_limit;
	ah->qplib_ah.sl = rdma_ah_get_sl(ah_attr);

	/* Get network header type for this GID */
	nw_type = rdma_gid_attr_network_type(sgid_attr);
	ah->qplib_ah.nw_type = bnxt_re_stack_to_dev_nw_type(nw_type);

	memcpy(ah->qplib_ah.dmac, ah_attr->roce.dmac, ETH_ALEN);
	rc = bnxt_qplib_create_ah(&rdev->qplib_res, &ah->qplib_ah,
				  !(init_attr->flags &
				    RDMA_CREATE_AH_SLEEPABLE));
	if (rc) {
		ibdev_err(&rdev->ibdev, "Failed to allocate HW AH");
		return rc;
	}

	/* Write AVID to shared page. */
	if (udata) {
		struct bnxt_re_ucontext *uctx = rdma_udata_to_drv_context(
			udata, struct bnxt_re_ucontext, ib_uctx);
		unsigned long flag;
		u32 *wrptr;

		spin_lock_irqsave(&uctx->sh_lock, flag);
		wrptr = (u32 *)(uctx->shpg + BNXT_RE_AVID_OFFT);
		*wrptr = ah->qplib_ah.id;
		wmb(); /* make sure cache is updated. */
		spin_unlock_irqrestore(&uctx->sh_lock, flag);
	}

	return 0;
}

int bnxt_re_modify_ah(struct ib_ah *ib_ah, struct rdma_ah_attr *ah_attr)
{
	return 0;
}

int bnxt_re_query_ah(struct ib_ah *ib_ah, struct rdma_ah_attr *ah_attr)
{
	struct bnxt_re_ah *ah = container_of(ib_ah, struct bnxt_re_ah, ib_ah);

	ah_attr->type = ib_ah->type;
	rdma_ah_set_sl(ah_attr, ah->qplib_ah.sl);
	memcpy(ah_attr->roce.dmac, ah->qplib_ah.dmac, ETH_ALEN);
	rdma_ah_set_grh(ah_attr, NULL, 0,
			ah->qplib_ah.host_sgid_index,
			0, ah->qplib_ah.traffic_class);
	rdma_ah_set_dgid_raw(ah_attr, ah->qplib_ah.dgid.data);
	rdma_ah_set_port_num(ah_attr, 1);
	rdma_ah_set_static_rate(ah_attr, 0);
	return 0;
}

unsigned long bnxt_re_lock_cqs(struct bnxt_re_qp *qp)
	__acquires(&qp->scq->cq_lock) __acquires(&qp->rcq->cq_lock)
{
	unsigned long flags;

	spin_lock_irqsave(&qp->scq->cq_lock, flags);
	if (qp->rcq != qp->scq)
		spin_lock(&qp->rcq->cq_lock);
	else
		__acquire(&qp->rcq->cq_lock);

	return flags;
}

void bnxt_re_unlock_cqs(struct bnxt_re_qp *qp,
			unsigned long flags)
	__releases(&qp->scq->cq_lock) __releases(&qp->rcq->cq_lock)
{
	if (qp->rcq != qp->scq)
		spin_unlock(&qp->rcq->cq_lock);
	else
		__release(&qp->rcq->cq_lock);
	spin_unlock_irqrestore(&qp->scq->cq_lock, flags);
}

static int bnxt_re_destroy_gsi_sqp(struct bnxt_re_qp *qp)
{
	struct bnxt_re_qp *gsi_sqp;
	struct bnxt_re_ah *gsi_sah;
	struct bnxt_re_dev *rdev;
	int rc = 0;

	rdev = qp->rdev;
	gsi_sqp = rdev->gsi_ctx.gsi_sqp;
	gsi_sah = rdev->gsi_ctx.gsi_sah;

	ibdev_dbg(&rdev->ibdev, "Destroy the shadow AH\n");
	bnxt_qplib_destroy_ah(&rdev->qplib_res,
			      &gsi_sah->qplib_ah,
			      true);
	bnxt_qplib_clean_qp(&qp->qplib_qp);

	ibdev_dbg(&rdev->ibdev, "Destroy the shadow QP\n");
	rc = bnxt_qplib_destroy_qp(&rdev->qplib_res, &gsi_sqp->qplib_qp);
	if (rc) {
		ibdev_err(&rdev->ibdev, "Destroy Shadow QP failed");
		goto fail;
	}
	bnxt_qplib_free_qp_res(&rdev->qplib_res, &gsi_sqp->qplib_qp);

	/* remove from active qp list */
	mutex_lock(&rdev->qp_lock);
	list_del(&gsi_sqp->list);
	mutex_unlock(&rdev->qp_lock);
	atomic_dec(&rdev->qp_count);

	kfree(rdev->gsi_ctx.sqp_tbl);
	kfree(gsi_sah);
	kfree(gsi_sqp);
	rdev->gsi_ctx.gsi_sqp = NULL;
	rdev->gsi_ctx.gsi_sah = NULL;
	rdev->gsi_ctx.sqp_tbl = NULL;

	return 0;
fail:
	return rc;
}

/* Queue Pairs */
int bnxt_re_destroy_qp(struct ib_qp *ib_qp, struct ib_udata *udata)
{
	struct bnxt_re_qp *qp = container_of(ib_qp, struct bnxt_re_qp, ib_qp);
	struct bnxt_re_dev *rdev = qp->rdev;
	unsigned int flags;
	int rc;

	bnxt_qplib_flush_cqn_wq(&qp->qplib_qp);

	rc = bnxt_qplib_destroy_qp(&rdev->qplib_res, &qp->qplib_qp);
	if (rc) {
		ibdev_err(&rdev->ibdev, "Failed to destroy HW QP");
		return rc;
	}

	if (rdma_is_kernel_res(&qp->ib_qp.res)) {
		flags = bnxt_re_lock_cqs(qp);
		bnxt_qplib_clean_qp(&qp->qplib_qp);
		bnxt_re_unlock_cqs(qp, flags);
	}

	bnxt_qplib_free_qp_res(&rdev->qplib_res, &qp->qplib_qp);

	if (ib_qp->qp_type == IB_QPT_GSI && rdev->gsi_ctx.gsi_sqp) {
		rc = bnxt_re_destroy_gsi_sqp(qp);
		if (rc)
			goto sh_fail;
	}

	mutex_lock(&rdev->qp_lock);
	list_del(&qp->list);
	mutex_unlock(&rdev->qp_lock);
	atomic_dec(&rdev->qp_count);

	ib_umem_release(qp->rumem);
	ib_umem_release(qp->sumem);

	kfree(qp);
	return 0;
sh_fail:
	return rc;
}

static u8 __from_ib_qp_type(enum ib_qp_type type)
{
	switch (type) {
	case IB_QPT_GSI:
		return CMDQ_CREATE_QP1_TYPE_GSI;
	case IB_QPT_RC:
		return CMDQ_CREATE_QP_TYPE_RC;
	case IB_QPT_UD:
		return CMDQ_CREATE_QP_TYPE_UD;
	default:
		return IB_QPT_MAX;
	}
}

static u16 bnxt_re_setup_rwqe_size(struct bnxt_qplib_qp *qplqp,
				   int rsge, int max)
{
	if (qplqp->wqe_mode == BNXT_QPLIB_WQE_MODE_STATIC)
		rsge = max;
	return bnxt_re_get_rwqe_size(rsge);
}

static u16 bnxt_re_get_wqe_size(int ilsize, int nsge)
{
	u16 wqe_size, calc_ils;

	wqe_size = bnxt_re_get_swqe_size(nsge);
	if (ilsize) {
		calc_ils = sizeof(struct sq_send_hdr) + ilsize;
		wqe_size = max_t(u16, calc_ils, wqe_size);
		wqe_size = ALIGN(wqe_size, sizeof(struct sq_send_hdr));
	}
	return wqe_size;
}

static int bnxt_re_setup_swqe_size(struct bnxt_re_qp *qp,
				   struct ib_qp_init_attr *init_attr)
{
	struct bnxt_qplib_dev_attr *dev_attr;
	struct bnxt_qplib_qp *qplqp;
	struct bnxt_re_dev *rdev;
	struct bnxt_qplib_q *sq;
	int align, ilsize;

	rdev = qp->rdev;
	qplqp = &qp->qplib_qp;
	sq = &qplqp->sq;
	dev_attr = &rdev->dev_attr;

	align = sizeof(struct sq_send_hdr);
	ilsize = ALIGN(init_attr->cap.max_inline_data, align);

	sq->wqe_size = bnxt_re_get_wqe_size(ilsize, sq->max_sge);
	if (sq->wqe_size > bnxt_re_get_swqe_size(dev_attr->max_qp_sges))
		return -EINVAL;
	/* For gen p4 and gen p5 backward compatibility mode
	 * wqe size is fixed to 128 bytes
	 */
	if (sq->wqe_size < bnxt_re_get_swqe_size(dev_attr->max_qp_sges) &&
			qplqp->wqe_mode == BNXT_QPLIB_WQE_MODE_STATIC)
		sq->wqe_size = bnxt_re_get_swqe_size(dev_attr->max_qp_sges);

	if (init_attr->cap.max_inline_data) {
		qplqp->max_inline_data = sq->wqe_size -
			sizeof(struct sq_send_hdr);
		init_attr->cap.max_inline_data = qplqp->max_inline_data;
		if (qplqp->wqe_mode == BNXT_QPLIB_WQE_MODE_STATIC)
			sq->max_sge = qplqp->max_inline_data /
				sizeof(struct sq_sge);
	}

	return 0;
}

static int bnxt_re_init_user_qp(struct bnxt_re_dev *rdev, struct bnxt_re_pd *pd,
				struct bnxt_re_qp *qp, struct ib_udata *udata)
{
	struct bnxt_qplib_qp *qplib_qp;
	struct bnxt_re_ucontext *cntx;
	struct bnxt_re_qp_req ureq;
	int bytes = 0, psn_sz;
	struct ib_umem *umem;
	int psn_nume;

	qplib_qp = &qp->qplib_qp;
	cntx = rdma_udata_to_drv_context(udata, struct bnxt_re_ucontext,
					 ib_uctx);
	if (ib_copy_from_udata(&ureq, udata, sizeof(ureq)))
		return -EFAULT;

	bytes = (qplib_qp->sq.max_wqe * qplib_qp->sq.wqe_size);
	/* Consider mapping PSN search memory only for RC QPs. */
	if (qplib_qp->type == CMDQ_CREATE_QP_TYPE_RC) {
		psn_sz = bnxt_qplib_is_chip_gen_p5(rdev->chip_ctx) ?
						   sizeof(struct sq_psn_search_ext) :
						   sizeof(struct sq_psn_search);
		psn_nume = (qplib_qp->wqe_mode == BNXT_QPLIB_WQE_MODE_STATIC) ?
			    qplib_qp->sq.max_wqe :
			    ((qplib_qp->sq.max_wqe * qplib_qp->sq.wqe_size) /
			      sizeof(struct bnxt_qplib_sge));
		bytes += (psn_nume * psn_sz);
	}

	bytes = PAGE_ALIGN(bytes);
	umem = ib_umem_get(&rdev->ibdev, ureq.qpsva, bytes,
			   IB_ACCESS_LOCAL_WRITE);
	if (IS_ERR(umem))
		return PTR_ERR(umem);

	qp->sumem = umem;
	qplib_qp->sq.sg_info.umem = umem;
	qplib_qp->sq.sg_info.pgsize = PAGE_SIZE;
	qplib_qp->sq.sg_info.pgshft = PAGE_SHIFT;
	qplib_qp->qp_handle = ureq.qp_handle;

	if (!qp->qplib_qp.srq) {
		bytes = (qplib_qp->rq.max_wqe * qplib_qp->rq.wqe_size);
		bytes = PAGE_ALIGN(bytes);
		umem = ib_umem_get(&rdev->ibdev, ureq.qprva, bytes,
				   IB_ACCESS_LOCAL_WRITE);
		if (IS_ERR(umem))
			goto rqfail;
		qp->rumem = umem;
		qplib_qp->rq.sg_info.umem = umem;
		qplib_qp->rq.sg_info.pgsize = PAGE_SIZE;
		qplib_qp->rq.sg_info.pgshft = PAGE_SHIFT;
	}

	qplib_qp->dpi = &cntx->dpi;
	return 0;
rqfail:
	ib_umem_release(qp->sumem);
	qp->sumem = NULL;
	memset(&qplib_qp->sq.sg_info, 0, sizeof(qplib_qp->sq.sg_info));

	return PTR_ERR(umem);
}

static struct bnxt_re_ah *bnxt_re_create_shadow_qp_ah
				(struct bnxt_re_pd *pd,
				 struct bnxt_qplib_res *qp1_res,
				 struct bnxt_qplib_qp *qp1_qp)
{
	struct bnxt_re_dev *rdev = pd->rdev;
	struct bnxt_re_ah *ah;
	union ib_gid sgid;
	int rc;

	ah = kzalloc(sizeof(*ah), GFP_KERNEL);
	if (!ah)
		return NULL;

	ah->rdev = rdev;
	ah->qplib_ah.pd = &pd->qplib_pd;

	rc = bnxt_re_query_gid(&rdev->ibdev, 1, 0, &sgid);
	if (rc)
		goto fail;

	/* supply the dgid data same as sgid */
	memcpy(ah->qplib_ah.dgid.data, &sgid.raw,
	       sizeof(union ib_gid));
	ah->qplib_ah.sgid_index = 0;

	ah->qplib_ah.traffic_class = 0;
	ah->qplib_ah.flow_label = 0;
	ah->qplib_ah.hop_limit = 1;
	ah->qplib_ah.sl = 0;
	/* Have DMAC same as SMAC */
	ether_addr_copy(ah->qplib_ah.dmac, rdev->netdev->dev_addr);

	rc = bnxt_qplib_create_ah(&rdev->qplib_res, &ah->qplib_ah, false);
	if (rc) {
		ibdev_err(&rdev->ibdev,
			  "Failed to allocate HW AH for Shadow QP");
		goto fail;
	}

	return ah;

fail:
	kfree(ah);
	return NULL;
}

static struct bnxt_re_qp *bnxt_re_create_shadow_qp
				(struct bnxt_re_pd *pd,
				 struct bnxt_qplib_res *qp1_res,
				 struct bnxt_qplib_qp *qp1_qp)
{
	struct bnxt_re_dev *rdev = pd->rdev;
	struct bnxt_re_qp *qp;
	int rc;

	qp = kzalloc(sizeof(*qp), GFP_KERNEL);
	if (!qp)
		return NULL;

	qp->rdev = rdev;

	/* Initialize the shadow QP structure from the QP1 values */
	ether_addr_copy(qp->qplib_qp.smac, rdev->netdev->dev_addr);

	qp->qplib_qp.pd = &pd->qplib_pd;
	qp->qplib_qp.qp_handle = (u64)(unsigned long)(&qp->qplib_qp);
	qp->qplib_qp.type = IB_QPT_UD;

	qp->qplib_qp.max_inline_data = 0;
	qp->qplib_qp.sig_type = true;

	/* Shadow QP SQ depth should be same as QP1 RQ depth */
	qp->qplib_qp.sq.wqe_size = bnxt_re_get_wqe_size(0, 6);
	qp->qplib_qp.sq.max_wqe = qp1_qp->rq.max_wqe;
	qp->qplib_qp.sq.max_sge = 2;
	/* Q full delta can be 1 since it is internal QP */
	qp->qplib_qp.sq.q_full_delta = 1;
	qp->qplib_qp.sq.sg_info.pgsize = PAGE_SIZE;
	qp->qplib_qp.sq.sg_info.pgshft = PAGE_SHIFT;

	qp->qplib_qp.scq = qp1_qp->scq;
	qp->qplib_qp.rcq = qp1_qp->rcq;

	qp->qplib_qp.rq.wqe_size = bnxt_re_get_rwqe_size(6);
	qp->qplib_qp.rq.max_wqe = qp1_qp->rq.max_wqe;
	qp->qplib_qp.rq.max_sge = qp1_qp->rq.max_sge;
	/* Q full delta can be 1 since it is internal QP */
	qp->qplib_qp.rq.q_full_delta = 1;
	qp->qplib_qp.rq.sg_info.pgsize = PAGE_SIZE;
	qp->qplib_qp.rq.sg_info.pgshft = PAGE_SHIFT;

	qp->qplib_qp.mtu = qp1_qp->mtu;

	qp->qplib_qp.sq_hdr_buf_size = 0;
	qp->qplib_qp.rq_hdr_buf_size = BNXT_QPLIB_MAX_GRH_HDR_SIZE_IPV6;
	qp->qplib_qp.dpi = &rdev->dpi_privileged;

	rc = bnxt_qplib_create_qp(qp1_res, &qp->qplib_qp);
	if (rc)
		goto fail;

	spin_lock_init(&qp->sq_lock);
	INIT_LIST_HEAD(&qp->list);
	mutex_lock(&rdev->qp_lock);
	list_add_tail(&qp->list, &rdev->qp_list);
	atomic_inc(&rdev->qp_count);
	mutex_unlock(&rdev->qp_lock);
	return qp;
fail:
	kfree(qp);
	return NULL;
}

static int bnxt_re_init_rq_attr(struct bnxt_re_qp *qp,
				struct ib_qp_init_attr *init_attr)
{
	struct bnxt_qplib_dev_attr *dev_attr;
	struct bnxt_qplib_qp *qplqp;
	struct bnxt_re_dev *rdev;
	struct bnxt_qplib_q *rq;
	int entries;

	rdev = qp->rdev;
	qplqp = &qp->qplib_qp;
	rq = &qplqp->rq;
	dev_attr = &rdev->dev_attr;

	if (init_attr->srq) {
		struct bnxt_re_srq *srq;

		srq = container_of(init_attr->srq, struct bnxt_re_srq, ib_srq);
		if (!srq) {
			ibdev_err(&rdev->ibdev, "SRQ not found");
			return -EINVAL;
		}
		qplqp->srq = &srq->qplib_srq;
		rq->max_wqe = 0;
	} else {
		rq->max_sge = init_attr->cap.max_recv_sge;
		if (rq->max_sge > dev_attr->max_qp_sges)
			rq->max_sge = dev_attr->max_qp_sges;
		init_attr->cap.max_recv_sge = rq->max_sge;
		rq->wqe_size = bnxt_re_setup_rwqe_size(qplqp, rq->max_sge,
						       dev_attr->max_qp_sges);
		/* Allocate 1 more than what's provided so posting max doesn't
		 * mean empty.
		 */
		entries = roundup_pow_of_two(init_attr->cap.max_recv_wr + 1);
		rq->max_wqe = min_t(u32, entries, dev_attr->max_qp_wqes + 1);
		rq->q_full_delta = 0;
		rq->sg_info.pgsize = PAGE_SIZE;
		rq->sg_info.pgshft = PAGE_SHIFT;
	}

	return 0;
}

static void bnxt_re_adjust_gsi_rq_attr(struct bnxt_re_qp *qp)
{
	struct bnxt_qplib_dev_attr *dev_attr;
	struct bnxt_qplib_qp *qplqp;
	struct bnxt_re_dev *rdev;

	rdev = qp->rdev;
	qplqp = &qp->qplib_qp;
	dev_attr = &rdev->dev_attr;

	if (!bnxt_qplib_is_chip_gen_p5(rdev->chip_ctx)) {
		qplqp->rq.max_sge = dev_attr->max_qp_sges;
		if (qplqp->rq.max_sge > dev_attr->max_qp_sges)
			qplqp->rq.max_sge = dev_attr->max_qp_sges;
		qplqp->rq.max_sge = 6;
	}
}

static int bnxt_re_init_sq_attr(struct bnxt_re_qp *qp,
				struct ib_qp_init_attr *init_attr,
				struct ib_udata *udata)
{
	struct bnxt_qplib_dev_attr *dev_attr;
	struct bnxt_qplib_qp *qplqp;
	struct bnxt_re_dev *rdev;
	struct bnxt_qplib_q *sq;
	int entries;
	int diff;
	int rc;

	rdev = qp->rdev;
	qplqp = &qp->qplib_qp;
	sq = &qplqp->sq;
	dev_attr = &rdev->dev_attr;

	sq->max_sge = init_attr->cap.max_send_sge;
	if (sq->max_sge > dev_attr->max_qp_sges) {
		sq->max_sge = dev_attr->max_qp_sges;
		init_attr->cap.max_send_sge = sq->max_sge;
	}

	rc = bnxt_re_setup_swqe_size(qp, init_attr);
	if (rc)
		return rc;

	entries = init_attr->cap.max_send_wr;
	/* Allocate 128 + 1 more than what's provided */
	diff = (qplqp->wqe_mode == BNXT_QPLIB_WQE_MODE_VARIABLE) ?
		0 : BNXT_QPLIB_RESERVED_QP_WRS;
	entries = roundup_pow_of_two(entries + diff + 1);
	sq->max_wqe = min_t(u32, entries, dev_attr->max_qp_wqes + diff + 1);
	sq->q_full_delta = diff + 1;
	/*
	 * Reserving one slot for Phantom WQE. Application can
	 * post one extra entry in this case. But allowing this to avoid
	 * unexpected Queue full condition
	 */
	qplqp->sq.q_full_delta -= 1;
	qplqp->sq.sg_info.pgsize = PAGE_SIZE;
	qplqp->sq.sg_info.pgshft = PAGE_SHIFT;

	return 0;
}

static void bnxt_re_adjust_gsi_sq_attr(struct bnxt_re_qp *qp,
				       struct ib_qp_init_attr *init_attr)
{
	struct bnxt_qplib_dev_attr *dev_attr;
	struct bnxt_qplib_qp *qplqp;
	struct bnxt_re_dev *rdev;
	int entries;

	rdev = qp->rdev;
	qplqp = &qp->qplib_qp;
	dev_attr = &rdev->dev_attr;

	if (!bnxt_qplib_is_chip_gen_p5(rdev->chip_ctx)) {
		entries = roundup_pow_of_two(init_attr->cap.max_send_wr + 1);
		qplqp->sq.max_wqe = min_t(u32, entries,
					  dev_attr->max_qp_wqes + 1);
		qplqp->sq.q_full_delta = qplqp->sq.max_wqe -
			init_attr->cap.max_send_wr;
		qplqp->sq.max_sge++; /* Need one extra sge to put UD header */
		if (qplqp->sq.max_sge > dev_attr->max_qp_sges)
			qplqp->sq.max_sge = dev_attr->max_qp_sges;
	}
}

static int bnxt_re_init_qp_type(struct bnxt_re_dev *rdev,
				struct ib_qp_init_attr *init_attr)
{
	struct bnxt_qplib_chip_ctx *chip_ctx;
	int qptype;

	chip_ctx = rdev->chip_ctx;

	qptype = __from_ib_qp_type(init_attr->qp_type);
	if (qptype == IB_QPT_MAX) {
		ibdev_err(&rdev->ibdev, "QP type 0x%x not supported", qptype);
		qptype = -EOPNOTSUPP;
		goto out;
	}

	if (bnxt_qplib_is_chip_gen_p5(chip_ctx) &&
	    init_attr->qp_type == IB_QPT_GSI)
		qptype = CMDQ_CREATE_QP_TYPE_GSI;
out:
	return qptype;
}

static int bnxt_re_init_qp_attr(struct bnxt_re_qp *qp, struct bnxt_re_pd *pd,
				struct ib_qp_init_attr *init_attr,
				struct ib_udata *udata)
{
	struct bnxt_qplib_dev_attr *dev_attr;
	struct bnxt_qplib_qp *qplqp;
	struct bnxt_re_dev *rdev;
	struct bnxt_re_cq *cq;
	int rc = 0, qptype;

	rdev = qp->rdev;
	qplqp = &qp->qplib_qp;
	dev_attr = &rdev->dev_attr;

	/* Setup misc params */
	ether_addr_copy(qplqp->smac, rdev->netdev->dev_addr);
	qplqp->pd = &pd->qplib_pd;
	qplqp->qp_handle = (u64)qplqp;
	qplqp->max_inline_data = init_attr->cap.max_inline_data;
	qplqp->sig_type = ((init_attr->sq_sig_type == IB_SIGNAL_ALL_WR) ?
			    true : false);
	qptype = bnxt_re_init_qp_type(rdev, init_attr);
	if (qptype < 0) {
		rc = qptype;
		goto out;
	}
	qplqp->type = (u8)qptype;
	qplqp->wqe_mode = rdev->chip_ctx->modes.wqe_mode;

	if (init_attr->qp_type == IB_QPT_RC) {
		qplqp->max_rd_atomic = dev_attr->max_qp_rd_atom;
		qplqp->max_dest_rd_atomic = dev_attr->max_qp_init_rd_atom;
	}
	qplqp->mtu = ib_mtu_enum_to_int(iboe_get_mtu(rdev->netdev->mtu));
	qplqp->dpi = &rdev->dpi_privileged; /* Doorbell page */
	if (init_attr->create_flags) {
		ibdev_dbg(&rdev->ibdev,
			  "QP create flags 0x%x not supported",
			  init_attr->create_flags);
		return -EOPNOTSUPP;
	}

	/* Setup CQs */
	if (init_attr->send_cq) {
		cq = container_of(init_attr->send_cq, struct bnxt_re_cq, ib_cq);
		if (!cq) {
			ibdev_err(&rdev->ibdev, "Send CQ not found");
			rc = -EINVAL;
			goto out;
		}
		qplqp->scq = &cq->qplib_cq;
		qp->scq = cq;
	}

	if (init_attr->recv_cq) {
		cq = container_of(init_attr->recv_cq, struct bnxt_re_cq, ib_cq);
		if (!cq) {
			ibdev_err(&rdev->ibdev, "Receive CQ not found");
			rc = -EINVAL;
			goto out;
		}
		qplqp->rcq = &cq->qplib_cq;
		qp->rcq = cq;
	}

	/* Setup RQ/SRQ */
	rc = bnxt_re_init_rq_attr(qp, init_attr);
	if (rc)
		goto out;
	if (init_attr->qp_type == IB_QPT_GSI)
		bnxt_re_adjust_gsi_rq_attr(qp);

	/* Setup SQ */
	rc = bnxt_re_init_sq_attr(qp, init_attr, udata);
	if (rc)
		goto out;
	if (init_attr->qp_type == IB_QPT_GSI)
		bnxt_re_adjust_gsi_sq_attr(qp, init_attr);

	if (udata) /* This will update DPI and qp_handle */
		rc = bnxt_re_init_user_qp(rdev, pd, qp, udata);
out:
	return rc;
}

static int bnxt_re_create_shadow_gsi(struct bnxt_re_qp *qp,
				     struct bnxt_re_pd *pd)
{
	struct bnxt_re_sqp_entries *sqp_tbl = NULL;
	struct bnxt_re_dev *rdev;
	struct bnxt_re_qp *sqp;
	struct bnxt_re_ah *sah;
	int rc = 0;

	rdev = qp->rdev;
	/* Create a shadow QP to handle the QP1 traffic */
	sqp_tbl = kzalloc(sizeof(*sqp_tbl) * BNXT_RE_MAX_GSI_SQP_ENTRIES,
			  GFP_KERNEL);
	if (!sqp_tbl)
		return -ENOMEM;
	rdev->gsi_ctx.sqp_tbl = sqp_tbl;

	sqp = bnxt_re_create_shadow_qp(pd, &rdev->qplib_res, &qp->qplib_qp);
	if (!sqp) {
		rc = -ENODEV;
		ibdev_err(&rdev->ibdev, "Failed to create Shadow QP for QP1");
		goto out;
	}
	rdev->gsi_ctx.gsi_sqp = sqp;

	sqp->rcq = qp->rcq;
	sqp->scq = qp->scq;
	sah = bnxt_re_create_shadow_qp_ah(pd, &rdev->qplib_res,
					  &qp->qplib_qp);
	if (!sah) {
		bnxt_qplib_destroy_qp(&rdev->qplib_res,
				      &sqp->qplib_qp);
		rc = -ENODEV;
		ibdev_err(&rdev->ibdev,
			  "Failed to create AH entry for ShadowQP");
		goto out;
	}
	rdev->gsi_ctx.gsi_sah = sah;

	return 0;
out:
	kfree(sqp_tbl);
	return rc;
}

static int bnxt_re_create_gsi_qp(struct bnxt_re_qp *qp, struct bnxt_re_pd *pd,
				 struct ib_qp_init_attr *init_attr)
{
	struct bnxt_re_dev *rdev;
	struct bnxt_qplib_qp *qplqp;
	int rc = 0;

	rdev = qp->rdev;
	qplqp = &qp->qplib_qp;

	qplqp->rq_hdr_buf_size = BNXT_QPLIB_MAX_QP1_RQ_HDR_SIZE_V2;
	qplqp->sq_hdr_buf_size = BNXT_QPLIB_MAX_QP1_SQ_HDR_SIZE_V2;

	rc = bnxt_qplib_create_qp1(&rdev->qplib_res, qplqp);
	if (rc) {
		ibdev_err(&rdev->ibdev, "create HW QP1 failed!");
		goto out;
	}

	rc = bnxt_re_create_shadow_gsi(qp, pd);
out:
	return rc;
}

static bool bnxt_re_test_qp_limits(struct bnxt_re_dev *rdev,
				   struct ib_qp_init_attr *init_attr,
				   struct bnxt_qplib_dev_attr *dev_attr)
{
	bool rc = true;

	if (init_attr->cap.max_send_wr > dev_attr->max_qp_wqes ||
	    init_attr->cap.max_recv_wr > dev_attr->max_qp_wqes ||
	    init_attr->cap.max_send_sge > dev_attr->max_qp_sges ||
	    init_attr->cap.max_recv_sge > dev_attr->max_qp_sges ||
	    init_attr->cap.max_inline_data > dev_attr->max_inline_data) {
		ibdev_err(&rdev->ibdev,
			  "Create QP failed - max exceeded! 0x%x/0x%x 0x%x/0x%x 0x%x/0x%x 0x%x/0x%x 0x%x/0x%x",
			  init_attr->cap.max_send_wr, dev_attr->max_qp_wqes,
			  init_attr->cap.max_recv_wr, dev_attr->max_qp_wqes,
			  init_attr->cap.max_send_sge, dev_attr->max_qp_sges,
			  init_attr->cap.max_recv_sge, dev_attr->max_qp_sges,
			  init_attr->cap.max_inline_data,
			  dev_attr->max_inline_data);
		rc = false;
	}
	return rc;
}

struct ib_qp *bnxt_re_create_qp(struct ib_pd *ib_pd,
				struct ib_qp_init_attr *qp_init_attr,
				struct ib_udata *udata)
{
	struct bnxt_re_pd *pd = container_of(ib_pd, struct bnxt_re_pd, ib_pd);
	struct bnxt_re_dev *rdev = pd->rdev;
	struct bnxt_qplib_dev_attr *dev_attr = &rdev->dev_attr;
	struct bnxt_re_qp *qp;
	int rc;

	rc = bnxt_re_test_qp_limits(rdev, qp_init_attr, dev_attr);
	if (!rc) {
		rc = -EINVAL;
		goto exit;
	}

	qp = kzalloc(sizeof(*qp), GFP_KERNEL);
	if (!qp) {
		rc = -ENOMEM;
		goto exit;
	}
	qp->rdev = rdev;
	rc = bnxt_re_init_qp_attr(qp, pd, qp_init_attr, udata);
	if (rc)
		goto fail;

	if (qp_init_attr->qp_type == IB_QPT_GSI &&
	    !(bnxt_qplib_is_chip_gen_p5(rdev->chip_ctx))) {
		rc = bnxt_re_create_gsi_qp(qp, pd, qp_init_attr);
		if (rc == -ENODEV)
			goto qp_destroy;
		if (rc)
			goto fail;
	} else {
		rc = bnxt_qplib_create_qp(&rdev->qplib_res, &qp->qplib_qp);
		if (rc) {
			ibdev_err(&rdev->ibdev, "Failed to create HW QP");
			goto free_umem;
		}
		if (udata) {
			struct bnxt_re_qp_resp resp;

			resp.qpid = qp->qplib_qp.id;
			resp.rsvd = 0;
			rc = ib_copy_to_udata(udata, &resp, sizeof(resp));
			if (rc) {
				ibdev_err(&rdev->ibdev, "Failed to copy QP udata");
				goto qp_destroy;
			}
		}
	}

	qp->ib_qp.qp_num = qp->qplib_qp.id;
	if (qp_init_attr->qp_type == IB_QPT_GSI)
		rdev->gsi_ctx.gsi_qp = qp;
	spin_lock_init(&qp->sq_lock);
	spin_lock_init(&qp->rq_lock);
	INIT_LIST_HEAD(&qp->list);
	mutex_lock(&rdev->qp_lock);
	list_add_tail(&qp->list, &rdev->qp_list);
	mutex_unlock(&rdev->qp_lock);
	atomic_inc(&rdev->qp_count);

	return &qp->ib_qp;
qp_destroy:
	bnxt_qplib_destroy_qp(&rdev->qplib_res, &qp->qplib_qp);
free_umem:
	ib_umem_release(qp->rumem);
	ib_umem_release(qp->sumem);
fail:
	kfree(qp);
exit:
	return ERR_PTR(rc);
}

static u8 __from_ib_qp_state(enum ib_qp_state state)
{
	switch (state) {
	case IB_QPS_RESET:
		return CMDQ_MODIFY_QP_NEW_STATE_RESET;
	case IB_QPS_INIT:
		return CMDQ_MODIFY_QP_NEW_STATE_INIT;
	case IB_QPS_RTR:
		return CMDQ_MODIFY_QP_NEW_STATE_RTR;
	case IB_QPS_RTS:
		return CMDQ_MODIFY_QP_NEW_STATE_RTS;
	case IB_QPS_SQD:
		return CMDQ_MODIFY_QP_NEW_STATE_SQD;
	case IB_QPS_SQE:
		return CMDQ_MODIFY_QP_NEW_STATE_SQE;
	case IB_QPS_ERR:
	default:
		return CMDQ_MODIFY_QP_NEW_STATE_ERR;
	}
}

static enum ib_qp_state __to_ib_qp_state(u8 state)
{
	switch (state) {
	case CMDQ_MODIFY_QP_NEW_STATE_RESET:
		return IB_QPS_RESET;
	case CMDQ_MODIFY_QP_NEW_STATE_INIT:
		return IB_QPS_INIT;
	case CMDQ_MODIFY_QP_NEW_STATE_RTR:
		return IB_QPS_RTR;
	case CMDQ_MODIFY_QP_NEW_STATE_RTS:
		return IB_QPS_RTS;
	case CMDQ_MODIFY_QP_NEW_STATE_SQD:
		return IB_QPS_SQD;
	case CMDQ_MODIFY_QP_NEW_STATE_SQE:
		return IB_QPS_SQE;
	case CMDQ_MODIFY_QP_NEW_STATE_ERR:
	default:
		return IB_QPS_ERR;
	}
}

static u32 __from_ib_mtu(enum ib_mtu mtu)
{
	switch (mtu) {
	case IB_MTU_256:
		return CMDQ_MODIFY_QP_PATH_MTU_MTU_256;
	case IB_MTU_512:
		return CMDQ_MODIFY_QP_PATH_MTU_MTU_512;
	case IB_MTU_1024:
		return CMDQ_MODIFY_QP_PATH_MTU_MTU_1024;
	case IB_MTU_2048:
		return CMDQ_MODIFY_QP_PATH_MTU_MTU_2048;
	case IB_MTU_4096:
		return CMDQ_MODIFY_QP_PATH_MTU_MTU_4096;
	default:
		return CMDQ_MODIFY_QP_PATH_MTU_MTU_2048;
	}
}

static enum ib_mtu __to_ib_mtu(u32 mtu)
{
	switch (mtu & CREQ_QUERY_QP_RESP_SB_PATH_MTU_MASK) {
	case CMDQ_MODIFY_QP_PATH_MTU_MTU_256:
		return IB_MTU_256;
	case CMDQ_MODIFY_QP_PATH_MTU_MTU_512:
		return IB_MTU_512;
	case CMDQ_MODIFY_QP_PATH_MTU_MTU_1024:
		return IB_MTU_1024;
	case CMDQ_MODIFY_QP_PATH_MTU_MTU_2048:
		return IB_MTU_2048;
	case CMDQ_MODIFY_QP_PATH_MTU_MTU_4096:
		return IB_MTU_4096;
	default:
		return IB_MTU_2048;
	}
}

/* Shared Receive Queues */
int bnxt_re_destroy_srq(struct ib_srq *ib_srq, struct ib_udata *udata)
{
	struct bnxt_re_srq *srq = container_of(ib_srq, struct bnxt_re_srq,
					       ib_srq);
	struct bnxt_re_dev *rdev = srq->rdev;
	struct bnxt_qplib_srq *qplib_srq = &srq->qplib_srq;
	struct bnxt_qplib_nq *nq = NULL;

	if (qplib_srq->cq)
		nq = qplib_srq->cq->nq;
	bnxt_qplib_destroy_srq(&rdev->qplib_res, qplib_srq);
	ib_umem_release(srq->umem);
	atomic_dec(&rdev->srq_count);
	if (nq)
		nq->budget--;
	return 0;
}

static int bnxt_re_init_user_srq(struct bnxt_re_dev *rdev,
				 struct bnxt_re_pd *pd,
				 struct bnxt_re_srq *srq,
				 struct ib_udata *udata)
{
	struct bnxt_re_srq_req ureq;
	struct bnxt_qplib_srq *qplib_srq = &srq->qplib_srq;
	struct ib_umem *umem;
	int bytes = 0;
	struct bnxt_re_ucontext *cntx = rdma_udata_to_drv_context(
		udata, struct bnxt_re_ucontext, ib_uctx);

	if (ib_copy_from_udata(&ureq, udata, sizeof(ureq)))
		return -EFAULT;

	bytes = (qplib_srq->max_wqe * qplib_srq->wqe_size);
	bytes = PAGE_ALIGN(bytes);
	umem = ib_umem_get(&rdev->ibdev, ureq.srqva, bytes,
			   IB_ACCESS_LOCAL_WRITE);
	if (IS_ERR(umem))
		return PTR_ERR(umem);

	srq->umem = umem;
	qplib_srq->sg_info.umem = umem;
	qplib_srq->sg_info.pgsize = PAGE_SIZE;
	qplib_srq->sg_info.pgshft = PAGE_SHIFT;
	qplib_srq->srq_handle = ureq.srq_handle;
	qplib_srq->dpi = &cntx->dpi;

	return 0;
}

int bnxt_re_create_srq(struct ib_srq *ib_srq,
		       struct ib_srq_init_attr *srq_init_attr,
		       struct ib_udata *udata)
{
	struct bnxt_qplib_dev_attr *dev_attr;
	struct bnxt_qplib_nq *nq = NULL;
	struct bnxt_re_dev *rdev;
	struct bnxt_re_srq *srq;
	struct bnxt_re_pd *pd;
	struct ib_pd *ib_pd;
	int rc, entries;

	ib_pd = ib_srq->pd;
	pd = container_of(ib_pd, struct bnxt_re_pd, ib_pd);
	rdev = pd->rdev;
	dev_attr = &rdev->dev_attr;
	srq = container_of(ib_srq, struct bnxt_re_srq, ib_srq);

	if (srq_init_attr->attr.max_wr >= dev_attr->max_srq_wqes) {
		ibdev_err(&rdev->ibdev, "Create CQ failed - max exceeded");
		rc = -EINVAL;
		goto exit;
	}

	if (srq_init_attr->srq_type != IB_SRQT_BASIC) {
		rc = -EOPNOTSUPP;
		goto exit;
	}

	srq->rdev = rdev;
	srq->qplib_srq.pd = &pd->qplib_pd;
	srq->qplib_srq.dpi = &rdev->dpi_privileged;
	/* Allocate 1 more than what's provided so posting max doesn't
	 * mean empty
	 */
	entries = roundup_pow_of_two(srq_init_attr->attr.max_wr + 1);
	if (entries > dev_attr->max_srq_wqes + 1)
		entries = dev_attr->max_srq_wqes + 1;
	srq->qplib_srq.max_wqe = entries;

	srq->qplib_srq.max_sge = srq_init_attr->attr.max_sge;
	 /* 128 byte wqe size for SRQ . So use max sges */
	srq->qplib_srq.wqe_size = bnxt_re_get_rwqe_size(dev_attr->max_srq_sges);
	srq->qplib_srq.threshold = srq_init_attr->attr.srq_limit;
	srq->srq_limit = srq_init_attr->attr.srq_limit;
	srq->qplib_srq.eventq_hw_ring_id = rdev->nq[0].ring_id;
	nq = &rdev->nq[0];

	if (udata) {
		rc = bnxt_re_init_user_srq(rdev, pd, srq, udata);
		if (rc)
			goto fail;
	}

	rc = bnxt_qplib_create_srq(&rdev->qplib_res, &srq->qplib_srq);
	if (rc) {
		ibdev_err(&rdev->ibdev, "Create HW SRQ failed!");
		goto fail;
	}

	if (udata) {
		struct bnxt_re_srq_resp resp;

		resp.srqid = srq->qplib_srq.id;
		rc = ib_copy_to_udata(udata, &resp, sizeof(resp));
		if (rc) {
			ibdev_err(&rdev->ibdev, "SRQ copy to udata failed!");
			bnxt_qplib_destroy_srq(&rdev->qplib_res,
					       &srq->qplib_srq);
			goto fail;
		}
	}
	if (nq)
		nq->budget++;
	atomic_inc(&rdev->srq_count);

	return 0;

fail:
	ib_umem_release(srq->umem);
exit:
	return rc;
}

int bnxt_re_modify_srq(struct ib_srq *ib_srq, struct ib_srq_attr *srq_attr,
		       enum ib_srq_attr_mask srq_attr_mask,
		       struct ib_udata *udata)
{
	struct bnxt_re_srq *srq = container_of(ib_srq, struct bnxt_re_srq,
					       ib_srq);
	struct bnxt_re_dev *rdev = srq->rdev;
	int rc;

	switch (srq_attr_mask) {
	case IB_SRQ_MAX_WR:
		/* SRQ resize is not supported */
		break;
	case IB_SRQ_LIMIT:
		/* Change the SRQ threshold */
		if (srq_attr->srq_limit > srq->qplib_srq.max_wqe)
			return -EINVAL;

		srq->qplib_srq.threshold = srq_attr->srq_limit;
		rc = bnxt_qplib_modify_srq(&rdev->qplib_res, &srq->qplib_srq);
		if (rc) {
			ibdev_err(&rdev->ibdev, "Modify HW SRQ failed!");
			return rc;
		}
		/* On success, update the shadow */
		srq->srq_limit = srq_attr->srq_limit;
		/* No need to Build and send response back to udata */
		break;
	default:
		ibdev_err(&rdev->ibdev,
			  "Unsupported srq_attr_mask 0x%x", srq_attr_mask);
		return -EINVAL;
	}
	return 0;
}

int bnxt_re_query_srq(struct ib_srq *ib_srq, struct ib_srq_attr *srq_attr)
{
	struct bnxt_re_srq *srq = container_of(ib_srq, struct bnxt_re_srq,
					       ib_srq);
	struct bnxt_re_srq tsrq;
	struct bnxt_re_dev *rdev = srq->rdev;
	int rc;

	/* Get live SRQ attr */
	tsrq.qplib_srq.id = srq->qplib_srq.id;
	rc = bnxt_qplib_query_srq(&rdev->qplib_res, &tsrq.qplib_srq);
	if (rc) {
		ibdev_err(&rdev->ibdev, "Query HW SRQ failed!");
		return rc;
	}
	srq_attr->max_wr = srq->qplib_srq.max_wqe;
	srq_attr->max_sge = srq->qplib_srq.max_sge;
	srq_attr->srq_limit = tsrq.qplib_srq.threshold;

	return 0;
}

int bnxt_re_post_srq_recv(struct ib_srq *ib_srq, const struct ib_recv_wr *wr,
			  const struct ib_recv_wr **bad_wr)
{
	struct bnxt_re_srq *srq = container_of(ib_srq, struct bnxt_re_srq,
					       ib_srq);
	struct bnxt_qplib_swqe wqe;
	unsigned long flags;
	int rc = 0;

	spin_lock_irqsave(&srq->lock, flags);
	while (wr) {
		/* Transcribe each ib_recv_wr to qplib_swqe */
		wqe.num_sge = wr->num_sge;
		bnxt_re_build_sgl(wr->sg_list, wqe.sg_list, wr->num_sge);
		wqe.wr_id = wr->wr_id;
		wqe.type = BNXT_QPLIB_SWQE_TYPE_RECV;

		rc = bnxt_qplib_post_srq_recv(&srq->qplib_srq, &wqe);
		if (rc) {
			*bad_wr = wr;
			break;
		}
		wr = wr->next;
	}
	spin_unlock_irqrestore(&srq->lock, flags);

	return rc;
}
static int bnxt_re_modify_shadow_qp(struct bnxt_re_dev *rdev,
				    struct bnxt_re_qp *qp1_qp,
				    int qp_attr_mask)
{
	struct bnxt_re_qp *qp = rdev->gsi_ctx.gsi_sqp;
	int rc = 0;

	if (qp_attr_mask & IB_QP_STATE) {
		qp->qplib_qp.modify_flags |= CMDQ_MODIFY_QP_MODIFY_MASK_STATE;
		qp->qplib_qp.state = qp1_qp->qplib_qp.state;
	}
	if (qp_attr_mask & IB_QP_PKEY_INDEX) {
		qp->qplib_qp.modify_flags |= CMDQ_MODIFY_QP_MODIFY_MASK_PKEY;
		qp->qplib_qp.pkey_index = qp1_qp->qplib_qp.pkey_index;
	}

	if (qp_attr_mask & IB_QP_QKEY) {
		qp->qplib_qp.modify_flags |= CMDQ_MODIFY_QP_MODIFY_MASK_QKEY;
		/* Using a Random  QKEY */
		qp->qplib_qp.qkey = 0x81818181;
	}
	if (qp_attr_mask & IB_QP_SQ_PSN) {
		qp->qplib_qp.modify_flags |= CMDQ_MODIFY_QP_MODIFY_MASK_SQ_PSN;
		qp->qplib_qp.sq.psn = qp1_qp->qplib_qp.sq.psn;
	}

	rc = bnxt_qplib_modify_qp(&rdev->qplib_res, &qp->qplib_qp);
	if (rc)
		ibdev_err(&rdev->ibdev, "Failed to modify Shadow QP for QP1");
	return rc;
}

int bnxt_re_modify_qp(struct ib_qp *ib_qp, struct ib_qp_attr *qp_attr,
		      int qp_attr_mask, struct ib_udata *udata)
{
	struct bnxt_re_qp *qp = container_of(ib_qp, struct bnxt_re_qp, ib_qp);
	struct bnxt_re_dev *rdev = qp->rdev;
	struct bnxt_qplib_dev_attr *dev_attr = &rdev->dev_attr;
	enum ib_qp_state curr_qp_state, new_qp_state;
	int rc, entries;
	unsigned int flags;
	u8 nw_type;

	if (qp_attr_mask & ~IB_QP_ATTR_STANDARD_BITS)
		return -EOPNOTSUPP;

	qp->qplib_qp.modify_flags = 0;
	if (qp_attr_mask & IB_QP_STATE) {
		curr_qp_state = __to_ib_qp_state(qp->qplib_qp.cur_qp_state);
		new_qp_state = qp_attr->qp_state;
		if (!ib_modify_qp_is_ok(curr_qp_state, new_qp_state,
					ib_qp->qp_type, qp_attr_mask)) {
			ibdev_err(&rdev->ibdev,
				  "Invalid attribute mask: %#x specified ",
				  qp_attr_mask);
			ibdev_err(&rdev->ibdev,
				  "for qpn: %#x type: %#x",
				  ib_qp->qp_num, ib_qp->qp_type);
			ibdev_err(&rdev->ibdev,
				  "curr_qp_state=0x%x, new_qp_state=0x%x\n",
				  curr_qp_state, new_qp_state);
			return -EINVAL;
		}
		qp->qplib_qp.modify_flags |= CMDQ_MODIFY_QP_MODIFY_MASK_STATE;
		qp->qplib_qp.state = __from_ib_qp_state(qp_attr->qp_state);

		if (!qp->sumem &&
		    qp->qplib_qp.state == CMDQ_MODIFY_QP_NEW_STATE_ERR) {
			ibdev_dbg(&rdev->ibdev,
				  "Move QP = %p to flush list\n", qp);
			flags = bnxt_re_lock_cqs(qp);
			bnxt_qplib_add_flush_qp(&qp->qplib_qp);
			bnxt_re_unlock_cqs(qp, flags);
		}
		if (!qp->sumem &&
		    qp->qplib_qp.state == CMDQ_MODIFY_QP_NEW_STATE_RESET) {
			ibdev_dbg(&rdev->ibdev,
				  "Move QP = %p out of flush list\n", qp);
			flags = bnxt_re_lock_cqs(qp);
			bnxt_qplib_clean_qp(&qp->qplib_qp);
			bnxt_re_unlock_cqs(qp, flags);
		}
	}
	if (qp_attr_mask & IB_QP_EN_SQD_ASYNC_NOTIFY) {
		qp->qplib_qp.modify_flags |=
				CMDQ_MODIFY_QP_MODIFY_MASK_EN_SQD_ASYNC_NOTIFY;
		qp->qplib_qp.en_sqd_async_notify = true;
	}
	if (qp_attr_mask & IB_QP_ACCESS_FLAGS) {
		qp->qplib_qp.modify_flags |= CMDQ_MODIFY_QP_MODIFY_MASK_ACCESS;
		qp->qplib_qp.access =
			__from_ib_access_flags(qp_attr->qp_access_flags);
		/* LOCAL_WRITE access must be set to allow RC receive */
		qp->qplib_qp.access |= BNXT_QPLIB_ACCESS_LOCAL_WRITE;
		/* Temp: Set all params on QP as of now */
		qp->qplib_qp.access |= CMDQ_MODIFY_QP_ACCESS_REMOTE_WRITE;
		qp->qplib_qp.access |= CMDQ_MODIFY_QP_ACCESS_REMOTE_READ;
	}
	if (qp_attr_mask & IB_QP_PKEY_INDEX) {
		qp->qplib_qp.modify_flags |= CMDQ_MODIFY_QP_MODIFY_MASK_PKEY;
		qp->qplib_qp.pkey_index = qp_attr->pkey_index;
	}
	if (qp_attr_mask & IB_QP_QKEY) {
		qp->qplib_qp.modify_flags |= CMDQ_MODIFY_QP_MODIFY_MASK_QKEY;
		qp->qplib_qp.qkey = qp_attr->qkey;
	}
	if (qp_attr_mask & IB_QP_AV) {
		const struct ib_global_route *grh =
			rdma_ah_read_grh(&qp_attr->ah_attr);
		const struct ib_gid_attr *sgid_attr;
		struct bnxt_re_gid_ctx *ctx;

		qp->qplib_qp.modify_flags |= CMDQ_MODIFY_QP_MODIFY_MASK_DGID |
				     CMDQ_MODIFY_QP_MODIFY_MASK_FLOW_LABEL |
				     CMDQ_MODIFY_QP_MODIFY_MASK_SGID_INDEX |
				     CMDQ_MODIFY_QP_MODIFY_MASK_HOP_LIMIT |
				     CMDQ_MODIFY_QP_MODIFY_MASK_TRAFFIC_CLASS |
				     CMDQ_MODIFY_QP_MODIFY_MASK_DEST_MAC |
				     CMDQ_MODIFY_QP_MODIFY_MASK_VLAN_ID;
		memcpy(qp->qplib_qp.ah.dgid.data, grh->dgid.raw,
		       sizeof(qp->qplib_qp.ah.dgid.data));
		qp->qplib_qp.ah.flow_label = grh->flow_label;
		sgid_attr = grh->sgid_attr;
		/* Get the HW context of the GID. The reference
		 * of GID table entry is already taken by the caller.
		 */
		ctx = rdma_read_gid_hw_context(sgid_attr);
		qp->qplib_qp.ah.sgid_index = ctx->idx;
		qp->qplib_qp.ah.host_sgid_index = grh->sgid_index;
		qp->qplib_qp.ah.hop_limit = grh->hop_limit;
		qp->qplib_qp.ah.traffic_class = grh->traffic_class;
		qp->qplib_qp.ah.sl = rdma_ah_get_sl(&qp_attr->ah_attr);
		ether_addr_copy(qp->qplib_qp.ah.dmac,
				qp_attr->ah_attr.roce.dmac);

		rc = rdma_read_gid_l2_fields(sgid_attr, NULL,
					     &qp->qplib_qp.smac[0]);
		if (rc)
			return rc;

		nw_type = rdma_gid_attr_network_type(sgid_attr);
		switch (nw_type) {
		case RDMA_NETWORK_IPV4:
			qp->qplib_qp.nw_type =
				CMDQ_MODIFY_QP_NETWORK_TYPE_ROCEV2_IPV4;
			break;
		case RDMA_NETWORK_IPV6:
			qp->qplib_qp.nw_type =
				CMDQ_MODIFY_QP_NETWORK_TYPE_ROCEV2_IPV6;
			break;
		default:
			qp->qplib_qp.nw_type =
				CMDQ_MODIFY_QP_NETWORK_TYPE_ROCEV1;
			break;
		}
	}

	if (qp_attr_mask & IB_QP_PATH_MTU) {
		qp->qplib_qp.modify_flags |=
				CMDQ_MODIFY_QP_MODIFY_MASK_PATH_MTU;
		qp->qplib_qp.path_mtu = __from_ib_mtu(qp_attr->path_mtu);
		qp->qplib_qp.mtu = ib_mtu_enum_to_int(qp_attr->path_mtu);
	} else if (qp_attr->qp_state == IB_QPS_RTR) {
		qp->qplib_qp.modify_flags |=
			CMDQ_MODIFY_QP_MODIFY_MASK_PATH_MTU;
		qp->qplib_qp.path_mtu =
			__from_ib_mtu(iboe_get_mtu(rdev->netdev->mtu));
		qp->qplib_qp.mtu =
			ib_mtu_enum_to_int(iboe_get_mtu(rdev->netdev->mtu));
	}

	if (qp_attr_mask & IB_QP_TIMEOUT) {
		qp->qplib_qp.modify_flags |= CMDQ_MODIFY_QP_MODIFY_MASK_TIMEOUT;
		qp->qplib_qp.timeout = qp_attr->timeout;
	}
	if (qp_attr_mask & IB_QP_RETRY_CNT) {
		qp->qplib_qp.modify_flags |=
				CMDQ_MODIFY_QP_MODIFY_MASK_RETRY_CNT;
		qp->qplib_qp.retry_cnt = qp_attr->retry_cnt;
	}
	if (qp_attr_mask & IB_QP_RNR_RETRY) {
		qp->qplib_qp.modify_flags |=
				CMDQ_MODIFY_QP_MODIFY_MASK_RNR_RETRY;
		qp->qplib_qp.rnr_retry = qp_attr->rnr_retry;
	}
	if (qp_attr_mask & IB_QP_MIN_RNR_TIMER) {
		qp->qplib_qp.modify_flags |=
				CMDQ_MODIFY_QP_MODIFY_MASK_MIN_RNR_TIMER;
		qp->qplib_qp.min_rnr_timer = qp_attr->min_rnr_timer;
	}
	if (qp_attr_mask & IB_QP_RQ_PSN) {
		qp->qplib_qp.modify_flags |= CMDQ_MODIFY_QP_MODIFY_MASK_RQ_PSN;
		qp->qplib_qp.rq.psn = qp_attr->rq_psn;
	}
	if (qp_attr_mask & IB_QP_MAX_QP_RD_ATOMIC) {
		qp->qplib_qp.modify_flags |=
				CMDQ_MODIFY_QP_MODIFY_MASK_MAX_RD_ATOMIC;
		/* Cap the max_rd_atomic to device max */
		qp->qplib_qp.max_rd_atomic = min_t(u32, qp_attr->max_rd_atomic,
						   dev_attr->max_qp_rd_atom);
	}
	if (qp_attr_mask & IB_QP_SQ_PSN) {
		qp->qplib_qp.modify_flags |= CMDQ_MODIFY_QP_MODIFY_MASK_SQ_PSN;
		qp->qplib_qp.sq.psn = qp_attr->sq_psn;
	}
	if (qp_attr_mask & IB_QP_MAX_DEST_RD_ATOMIC) {
		if (qp_attr->max_dest_rd_atomic >
		    dev_attr->max_qp_init_rd_atom) {
			ibdev_err(&rdev->ibdev,
				  "max_dest_rd_atomic requested%d is > dev_max%d",
				  qp_attr->max_dest_rd_atomic,
				  dev_attr->max_qp_init_rd_atom);
			return -EINVAL;
		}

		qp->qplib_qp.modify_flags |=
				CMDQ_MODIFY_QP_MODIFY_MASK_MAX_DEST_RD_ATOMIC;
		qp->qplib_qp.max_dest_rd_atomic = qp_attr->max_dest_rd_atomic;
	}
	if (qp_attr_mask & IB_QP_CAP) {
		qp->qplib_qp.modify_flags |=
				CMDQ_MODIFY_QP_MODIFY_MASK_SQ_SIZE |
				CMDQ_MODIFY_QP_MODIFY_MASK_RQ_SIZE |
				CMDQ_MODIFY_QP_MODIFY_MASK_SQ_SGE |
				CMDQ_MODIFY_QP_MODIFY_MASK_RQ_SGE |
				CMDQ_MODIFY_QP_MODIFY_MASK_MAX_INLINE_DATA;
		if ((qp_attr->cap.max_send_wr >= dev_attr->max_qp_wqes) ||
		    (qp_attr->cap.max_recv_wr >= dev_attr->max_qp_wqes) ||
		    (qp_attr->cap.max_send_sge >= dev_attr->max_qp_sges) ||
		    (qp_attr->cap.max_recv_sge >= dev_attr->max_qp_sges) ||
		    (qp_attr->cap.max_inline_data >=
						dev_attr->max_inline_data)) {
			ibdev_err(&rdev->ibdev,
				  "Create QP failed - max exceeded");
			return -EINVAL;
		}
		entries = roundup_pow_of_two(qp_attr->cap.max_send_wr);
		qp->qplib_qp.sq.max_wqe = min_t(u32, entries,
						dev_attr->max_qp_wqes + 1);
		qp->qplib_qp.sq.q_full_delta = qp->qplib_qp.sq.max_wqe -
						qp_attr->cap.max_send_wr;
		/*
		 * Reserving one slot for Phantom WQE. Some application can
		 * post one extra entry in this case. Allowing this to avoid
		 * unexpected Queue full condition
		 */
		qp->qplib_qp.sq.q_full_delta -= 1;
		qp->qplib_qp.sq.max_sge = qp_attr->cap.max_send_sge;
		if (qp->qplib_qp.rq.max_wqe) {
			entries = roundup_pow_of_two(qp_attr->cap.max_recv_wr);
			qp->qplib_qp.rq.max_wqe =
				min_t(u32, entries, dev_attr->max_qp_wqes + 1);
			qp->qplib_qp.rq.q_full_delta = qp->qplib_qp.rq.max_wqe -
						       qp_attr->cap.max_recv_wr;
			qp->qplib_qp.rq.max_sge = qp_attr->cap.max_recv_sge;
		} else {
			/* SRQ was used prior, just ignore the RQ caps */
		}
	}
	if (qp_attr_mask & IB_QP_DEST_QPN) {
		qp->qplib_qp.modify_flags |=
				CMDQ_MODIFY_QP_MODIFY_MASK_DEST_QP_ID;
		qp->qplib_qp.dest_qpn = qp_attr->dest_qp_num;
	}
	rc = bnxt_qplib_modify_qp(&rdev->qplib_res, &qp->qplib_qp);
	if (rc) {
		ibdev_err(&rdev->ibdev, "Failed to modify HW QP");
		return rc;
	}
	if (ib_qp->qp_type == IB_QPT_GSI && rdev->gsi_ctx.gsi_sqp)
		rc = bnxt_re_modify_shadow_qp(rdev, qp, qp_attr_mask);
	return rc;
}

int bnxt_re_query_qp(struct ib_qp *ib_qp, struct ib_qp_attr *qp_attr,
		     int qp_attr_mask, struct ib_qp_init_attr *qp_init_attr)
{
	struct bnxt_re_qp *qp = container_of(ib_qp, struct bnxt_re_qp, ib_qp);
	struct bnxt_re_dev *rdev = qp->rdev;
	struct bnxt_qplib_qp *qplib_qp;
	int rc;

	qplib_qp = kzalloc(sizeof(*qplib_qp), GFP_KERNEL);
	if (!qplib_qp)
		return -ENOMEM;

	qplib_qp->id = qp->qplib_qp.id;
	qplib_qp->ah.host_sgid_index = qp->qplib_qp.ah.host_sgid_index;

	rc = bnxt_qplib_query_qp(&rdev->qplib_res, qplib_qp);
	if (rc) {
		ibdev_err(&rdev->ibdev, "Failed to query HW QP");
		goto out;
	}
	qp_attr->qp_state = __to_ib_qp_state(qplib_qp->state);
	qp_attr->cur_qp_state = __to_ib_qp_state(qplib_qp->cur_qp_state);
	qp_attr->en_sqd_async_notify = qplib_qp->en_sqd_async_notify ? 1 : 0;
	qp_attr->qp_access_flags = __to_ib_access_flags(qplib_qp->access);
	qp_attr->pkey_index = qplib_qp->pkey_index;
	qp_attr->qkey = qplib_qp->qkey;
	qp_attr->ah_attr.type = RDMA_AH_ATTR_TYPE_ROCE;
	rdma_ah_set_grh(&qp_attr->ah_attr, NULL, qplib_qp->ah.flow_label,
			qplib_qp->ah.host_sgid_index,
			qplib_qp->ah.hop_limit,
			qplib_qp->ah.traffic_class);
	rdma_ah_set_dgid_raw(&qp_attr->ah_attr, qplib_qp->ah.dgid.data);
	rdma_ah_set_sl(&qp_attr->ah_attr, qplib_qp->ah.sl);
	ether_addr_copy(qp_attr->ah_attr.roce.dmac, qplib_qp->ah.dmac);
	qp_attr->path_mtu = __to_ib_mtu(qplib_qp->path_mtu);
	qp_attr->timeout = qplib_qp->timeout;
	qp_attr->retry_cnt = qplib_qp->retry_cnt;
	qp_attr->rnr_retry = qplib_qp->rnr_retry;
	qp_attr->min_rnr_timer = qplib_qp->min_rnr_timer;
	qp_attr->rq_psn = qplib_qp->rq.psn;
	qp_attr->max_rd_atomic = qplib_qp->max_rd_atomic;
	qp_attr->sq_psn = qplib_qp->sq.psn;
	qp_attr->max_dest_rd_atomic = qplib_qp->max_dest_rd_atomic;
	qp_init_attr->sq_sig_type = qplib_qp->sig_type ? IB_SIGNAL_ALL_WR :
							 IB_SIGNAL_REQ_WR;
	qp_attr->dest_qp_num = qplib_qp->dest_qpn;

	qp_attr->cap.max_send_wr = qp->qplib_qp.sq.max_wqe;
	qp_attr->cap.max_send_sge = qp->qplib_qp.sq.max_sge;
	qp_attr->cap.max_recv_wr = qp->qplib_qp.rq.max_wqe;
	qp_attr->cap.max_recv_sge = qp->qplib_qp.rq.max_sge;
	qp_attr->cap.max_inline_data = qp->qplib_qp.max_inline_data;
	qp_init_attr->cap = qp_attr->cap;

out:
	kfree(qplib_qp);
	return rc;
}

/* Routine for sending QP1 packets for RoCE V1 an V2
 */
static int bnxt_re_build_qp1_send_v2(struct bnxt_re_qp *qp,
				     const struct ib_send_wr *wr,
				     struct bnxt_qplib_swqe *wqe,
				     int payload_size)
{
	struct bnxt_re_ah *ah = container_of(ud_wr(wr)->ah, struct bnxt_re_ah,
					     ib_ah);
	struct bnxt_qplib_ah *qplib_ah = &ah->qplib_ah;
	const struct ib_gid_attr *sgid_attr = ah->ib_ah.sgid_attr;
	struct bnxt_qplib_sge sge;
	u8 nw_type;
	u16 ether_type;
	union ib_gid dgid;
	bool is_eth = false;
	bool is_vlan = false;
	bool is_grh = false;
	bool is_udp = false;
	u8 ip_version = 0;
	u16 vlan_id = 0xFFFF;
	void *buf;
	int i, rc = 0;

	memset(&qp->qp1_hdr, 0, sizeof(qp->qp1_hdr));

	rc = rdma_read_gid_l2_fields(sgid_attr, &vlan_id, NULL);
	if (rc)
		return rc;

	/* Get network header type for this GID */
	nw_type = rdma_gid_attr_network_type(sgid_attr);
	switch (nw_type) {
	case RDMA_NETWORK_IPV4:
		nw_type = BNXT_RE_ROCEV2_IPV4_PACKET;
		break;
	case RDMA_NETWORK_IPV6:
		nw_type = BNXT_RE_ROCEV2_IPV6_PACKET;
		break;
	default:
		nw_type = BNXT_RE_ROCE_V1_PACKET;
		break;
	}
	memcpy(&dgid.raw, &qplib_ah->dgid, 16);
	is_udp = sgid_attr->gid_type == IB_GID_TYPE_ROCE_UDP_ENCAP;
	if (is_udp) {
		if (ipv6_addr_v4mapped((struct in6_addr *)&sgid_attr->gid)) {
			ip_version = 4;
			ether_type = ETH_P_IP;
		} else {
			ip_version = 6;
			ether_type = ETH_P_IPV6;
		}
		is_grh = false;
	} else {
		ether_type = ETH_P_IBOE;
		is_grh = true;
	}

	is_eth = true;
	is_vlan = (vlan_id && (vlan_id < 0x1000)) ? true : false;

	ib_ud_header_init(payload_size, !is_eth, is_eth, is_vlan, is_grh,
			  ip_version, is_udp, 0, &qp->qp1_hdr);

	/* ETH */
	ether_addr_copy(qp->qp1_hdr.eth.dmac_h, ah->qplib_ah.dmac);
	ether_addr_copy(qp->qp1_hdr.eth.smac_h, qp->qplib_qp.smac);

	/* For vlan, check the sgid for vlan existence */

	if (!is_vlan) {
		qp->qp1_hdr.eth.type = cpu_to_be16(ether_type);
	} else {
		qp->qp1_hdr.vlan.type = cpu_to_be16(ether_type);
		qp->qp1_hdr.vlan.tag = cpu_to_be16(vlan_id);
	}

	if (is_grh || (ip_version == 6)) {
		memcpy(qp->qp1_hdr.grh.source_gid.raw, sgid_attr->gid.raw,
		       sizeof(sgid_attr->gid));
		memcpy(qp->qp1_hdr.grh.destination_gid.raw, qplib_ah->dgid.data,
		       sizeof(sgid_attr->gid));
		qp->qp1_hdr.grh.hop_limit     = qplib_ah->hop_limit;
	}

	if (ip_version == 4) {
		qp->qp1_hdr.ip4.tos = 0;
		qp->qp1_hdr.ip4.id = 0;
		qp->qp1_hdr.ip4.frag_off = htons(IP_DF);
		qp->qp1_hdr.ip4.ttl = qplib_ah->hop_limit;

		memcpy(&qp->qp1_hdr.ip4.saddr, sgid_attr->gid.raw + 12, 4);
		memcpy(&qp->qp1_hdr.ip4.daddr, qplib_ah->dgid.data + 12, 4);
		qp->qp1_hdr.ip4.check = ib_ud_ip4_csum(&qp->qp1_hdr);
	}

	if (is_udp) {
		qp->qp1_hdr.udp.dport = htons(ROCE_V2_UDP_DPORT);
		qp->qp1_hdr.udp.sport = htons(0x8CD1);
		qp->qp1_hdr.udp.csum = 0;
	}

	/* BTH */
	if (wr->opcode == IB_WR_SEND_WITH_IMM) {
		qp->qp1_hdr.bth.opcode = IB_OPCODE_UD_SEND_ONLY_WITH_IMMEDIATE;
		qp->qp1_hdr.immediate_present = 1;
	} else {
		qp->qp1_hdr.bth.opcode = IB_OPCODE_UD_SEND_ONLY;
	}
	if (wr->send_flags & IB_SEND_SOLICITED)
		qp->qp1_hdr.bth.solicited_event = 1;
	/* pad_count */
	qp->qp1_hdr.bth.pad_count = (4 - payload_size) & 3;

	/* P_key for QP1 is for all members */
	qp->qp1_hdr.bth.pkey = cpu_to_be16(0xFFFF);
	qp->qp1_hdr.bth.destination_qpn = IB_QP1;
	qp->qp1_hdr.bth.ack_req = 0;
	qp->send_psn++;
	qp->send_psn &= BTH_PSN_MASK;
	qp->qp1_hdr.bth.psn = cpu_to_be32(qp->send_psn);
	/* DETH */
	/* Use the priviledged Q_Key for QP1 */
	qp->qp1_hdr.deth.qkey = cpu_to_be32(IB_QP1_QKEY);
	qp->qp1_hdr.deth.source_qpn = IB_QP1;

	/* Pack the QP1 to the transmit buffer */
	buf = bnxt_qplib_get_qp1_sq_buf(&qp->qplib_qp, &sge);
	if (buf) {
		ib_ud_header_pack(&qp->qp1_hdr, buf);
		for (i = wqe->num_sge; i; i--) {
			wqe->sg_list[i].addr = wqe->sg_list[i - 1].addr;
			wqe->sg_list[i].lkey = wqe->sg_list[i - 1].lkey;
			wqe->sg_list[i].size = wqe->sg_list[i - 1].size;
		}

		/*
		 * Max Header buf size for IPV6 RoCE V2 is 86,
		 * which is same as the QP1 SQ header buffer.
		 * Header buf size for IPV4 RoCE V2 can be 66.
		 * ETH(14) + VLAN(4)+ IP(20) + UDP (8) + BTH(20).
		 * Subtract 20 bytes from QP1 SQ header buf size
		 */
		if (is_udp && ip_version == 4)
			sge.size -= 20;
		/*
		 * Max Header buf size for RoCE V1 is 78.
		 * ETH(14) + VLAN(4) + GRH(40) + BTH(20).
		 * Subtract 8 bytes from QP1 SQ header buf size
		 */
		if (!is_udp)
			sge.size -= 8;

		/* Subtract 4 bytes for non vlan packets */
		if (!is_vlan)
			sge.size -= 4;

		wqe->sg_list[0].addr = sge.addr;
		wqe->sg_list[0].lkey = sge.lkey;
		wqe->sg_list[0].size = sge.size;
		wqe->num_sge++;

	} else {
		ibdev_err(&qp->rdev->ibdev, "QP1 buffer is empty!");
		rc = -ENOMEM;
	}
	return rc;
}

/* For the MAD layer, it only provides the recv SGE the size of
 * ib_grh + MAD datagram.  No Ethernet headers, Ethertype, BTH, DETH,
 * nor RoCE iCRC.  The Cu+ solution must provide buffer for the entire
 * receive packet (334 bytes) with no VLAN and then copy the GRH
 * and the MAD datagram out to the provided SGE.
 */
static int bnxt_re_build_qp1_shadow_qp_recv(struct bnxt_re_qp *qp,
					    const struct ib_recv_wr *wr,
					    struct bnxt_qplib_swqe *wqe,
					    int payload_size)
{
	struct bnxt_re_sqp_entries *sqp_entry;
	struct bnxt_qplib_sge ref, sge;
	struct bnxt_re_dev *rdev;
	u32 rq_prod_index;

	rdev = qp->rdev;

	rq_prod_index = bnxt_qplib_get_rq_prod_index(&qp->qplib_qp);

	if (!bnxt_qplib_get_qp1_rq_buf(&qp->qplib_qp, &sge))
		return -ENOMEM;

	/* Create 1 SGE to receive the entire
	 * ethernet packet
	 */
	/* Save the reference from ULP */
	ref.addr = wqe->sg_list[0].addr;
	ref.lkey = wqe->sg_list[0].lkey;
	ref.size = wqe->sg_list[0].size;

	sqp_entry = &rdev->gsi_ctx.sqp_tbl[rq_prod_index];

	/* SGE 1 */
	wqe->sg_list[0].addr = sge.addr;
	wqe->sg_list[0].lkey = sge.lkey;
	wqe->sg_list[0].size = BNXT_QPLIB_MAX_QP1_RQ_HDR_SIZE_V2;
	sge.size -= wqe->sg_list[0].size;

	sqp_entry->sge.addr = ref.addr;
	sqp_entry->sge.lkey = ref.lkey;
	sqp_entry->sge.size = ref.size;
	/* Store the wrid for reporting completion */
	sqp_entry->wrid = wqe->wr_id;
	/* change the wqe->wrid to table index */
	wqe->wr_id = rq_prod_index;
	return 0;
}

static int is_ud_qp(struct bnxt_re_qp *qp)
{
	return (qp->qplib_qp.type == CMDQ_CREATE_QP_TYPE_UD ||
		qp->qplib_qp.type == CMDQ_CREATE_QP_TYPE_GSI);
}

static int bnxt_re_build_send_wqe(struct bnxt_re_qp *qp,
				  const struct ib_send_wr *wr,
				  struct bnxt_qplib_swqe *wqe)
{
	struct bnxt_re_ah *ah = NULL;

	if (is_ud_qp(qp)) {
		ah = container_of(ud_wr(wr)->ah, struct bnxt_re_ah, ib_ah);
		wqe->send.q_key = ud_wr(wr)->remote_qkey;
		wqe->send.dst_qp = ud_wr(wr)->remote_qpn;
		wqe->send.avid = ah->qplib_ah.id;
	}
	switch (wr->opcode) {
	case IB_WR_SEND:
		wqe->type = BNXT_QPLIB_SWQE_TYPE_SEND;
		break;
	case IB_WR_SEND_WITH_IMM:
		wqe->type = BNXT_QPLIB_SWQE_TYPE_SEND_WITH_IMM;
		wqe->send.imm_data = wr->ex.imm_data;
		break;
	case IB_WR_SEND_WITH_INV:
		wqe->type = BNXT_QPLIB_SWQE_TYPE_SEND_WITH_INV;
		wqe->send.inv_key = wr->ex.invalidate_rkey;
		break;
	default:
		return -EINVAL;
	}
	if (wr->send_flags & IB_SEND_SIGNALED)
		wqe->flags |= BNXT_QPLIB_SWQE_FLAGS_SIGNAL_COMP;
	if (wr->send_flags & IB_SEND_FENCE)
		wqe->flags |= BNXT_QPLIB_SWQE_FLAGS_UC_FENCE;
	if (wr->send_flags & IB_SEND_SOLICITED)
		wqe->flags |= BNXT_QPLIB_SWQE_FLAGS_SOLICIT_EVENT;
	if (wr->send_flags & IB_SEND_INLINE)
		wqe->flags |= BNXT_QPLIB_SWQE_FLAGS_INLINE;

	return 0;
}

static int bnxt_re_build_rdma_wqe(const struct ib_send_wr *wr,
				  struct bnxt_qplib_swqe *wqe)
{
	switch (wr->opcode) {
	case IB_WR_RDMA_WRITE:
		wqe->type = BNXT_QPLIB_SWQE_TYPE_RDMA_WRITE;
		break;
	case IB_WR_RDMA_WRITE_WITH_IMM:
		wqe->type = BNXT_QPLIB_SWQE_TYPE_RDMA_WRITE_WITH_IMM;
		wqe->rdma.imm_data = wr->ex.imm_data;
		break;
	case IB_WR_RDMA_READ:
		wqe->type = BNXT_QPLIB_SWQE_TYPE_RDMA_READ;
		wqe->rdma.inv_key = wr->ex.invalidate_rkey;
		break;
	default:
		return -EINVAL;
	}
	wqe->rdma.remote_va = rdma_wr(wr)->remote_addr;
	wqe->rdma.r_key = rdma_wr(wr)->rkey;
	if (wr->send_flags & IB_SEND_SIGNALED)
		wqe->flags |= BNXT_QPLIB_SWQE_FLAGS_SIGNAL_COMP;
	if (wr->send_flags & IB_SEND_FENCE)
		wqe->flags |= BNXT_QPLIB_SWQE_FLAGS_UC_FENCE;
	if (wr->send_flags & IB_SEND_SOLICITED)
		wqe->flags |= BNXT_QPLIB_SWQE_FLAGS_SOLICIT_EVENT;
	if (wr->send_flags & IB_SEND_INLINE)
		wqe->flags |= BNXT_QPLIB_SWQE_FLAGS_INLINE;

	return 0;
}

static int bnxt_re_build_atomic_wqe(const struct ib_send_wr *wr,
				    struct bnxt_qplib_swqe *wqe)
{
	switch (wr->opcode) {
	case IB_WR_ATOMIC_CMP_AND_SWP:
		wqe->type = BNXT_QPLIB_SWQE_TYPE_ATOMIC_CMP_AND_SWP;
		wqe->atomic.cmp_data = atomic_wr(wr)->compare_add;
		wqe->atomic.swap_data = atomic_wr(wr)->swap;
		break;
	case IB_WR_ATOMIC_FETCH_AND_ADD:
		wqe->type = BNXT_QPLIB_SWQE_TYPE_ATOMIC_FETCH_AND_ADD;
		wqe->atomic.cmp_data = atomic_wr(wr)->compare_add;
		break;
	default:
		return -EINVAL;
	}
	wqe->atomic.remote_va = atomic_wr(wr)->remote_addr;
	wqe->atomic.r_key = atomic_wr(wr)->rkey;
	if (wr->send_flags & IB_SEND_SIGNALED)
		wqe->flags |= BNXT_QPLIB_SWQE_FLAGS_SIGNAL_COMP;
	if (wr->send_flags & IB_SEND_FENCE)
		wqe->flags |= BNXT_QPLIB_SWQE_FLAGS_UC_FENCE;
	if (wr->send_flags & IB_SEND_SOLICITED)
		wqe->flags |= BNXT_QPLIB_SWQE_FLAGS_SOLICIT_EVENT;
	return 0;
}

static int bnxt_re_build_inv_wqe(const struct ib_send_wr *wr,
				 struct bnxt_qplib_swqe *wqe)
{
	wqe->type = BNXT_QPLIB_SWQE_TYPE_LOCAL_INV;
	wqe->local_inv.inv_l_key = wr->ex.invalidate_rkey;

	/* Need unconditional fence for local invalidate
	 * opcode to work as expected.
	 */
	wqe->flags |= BNXT_QPLIB_SWQE_FLAGS_UC_FENCE;

	if (wr->send_flags & IB_SEND_SIGNALED)
		wqe->flags |= BNXT_QPLIB_SWQE_FLAGS_SIGNAL_COMP;
	if (wr->send_flags & IB_SEND_SOLICITED)
		wqe->flags |= BNXT_QPLIB_SWQE_FLAGS_SOLICIT_EVENT;

	return 0;
}

static int bnxt_re_build_reg_wqe(const struct ib_reg_wr *wr,
				 struct bnxt_qplib_swqe *wqe)
{
	struct bnxt_re_mr *mr = container_of(wr->mr, struct bnxt_re_mr, ib_mr);
	struct bnxt_qplib_frpl *qplib_frpl = &mr->qplib_frpl;
	int access = wr->access;

	wqe->frmr.pbl_ptr = (__le64 *)qplib_frpl->hwq.pbl_ptr[0];
	wqe->frmr.pbl_dma_ptr = qplib_frpl->hwq.pbl_dma_ptr[0];
	wqe->frmr.page_list = mr->pages;
	wqe->frmr.page_list_len = mr->npages;
	wqe->frmr.levels = qplib_frpl->hwq.level;
	wqe->type = BNXT_QPLIB_SWQE_TYPE_REG_MR;

	/* Need unconditional fence for reg_mr
	 * opcode to function as expected.
	 */

	wqe->flags |= BNXT_QPLIB_SWQE_FLAGS_UC_FENCE;

	if (wr->wr.send_flags & IB_SEND_SIGNALED)
		wqe->flags |= BNXT_QPLIB_SWQE_FLAGS_SIGNAL_COMP;

	if (access & IB_ACCESS_LOCAL_WRITE)
		wqe->frmr.access_cntl |= SQ_FR_PMR_ACCESS_CNTL_LOCAL_WRITE;
	if (access & IB_ACCESS_REMOTE_READ)
		wqe->frmr.access_cntl |= SQ_FR_PMR_ACCESS_CNTL_REMOTE_READ;
	if (access & IB_ACCESS_REMOTE_WRITE)
		wqe->frmr.access_cntl |= SQ_FR_PMR_ACCESS_CNTL_REMOTE_WRITE;
	if (access & IB_ACCESS_REMOTE_ATOMIC)
		wqe->frmr.access_cntl |= SQ_FR_PMR_ACCESS_CNTL_REMOTE_ATOMIC;
	if (access & IB_ACCESS_MW_BIND)
		wqe->frmr.access_cntl |= SQ_FR_PMR_ACCESS_CNTL_WINDOW_BIND;

	wqe->frmr.l_key = wr->key;
	wqe->frmr.length = wr->mr->length;
	wqe->frmr.pbl_pg_sz_log = (wr->mr->page_size >> PAGE_SHIFT_4K) - 1;
	wqe->frmr.va = wr->mr->iova;
	return 0;
}

static int bnxt_re_copy_inline_data(struct bnxt_re_dev *rdev,
				    const struct ib_send_wr *wr,
				    struct bnxt_qplib_swqe *wqe)
{
	/*  Copy the inline data to the data  field */
	u8 *in_data;
	u32 i, sge_len;
	void *sge_addr;

	in_data = wqe->inline_data;
	for (i = 0; i < wr->num_sge; i++) {
		sge_addr = (void *)(unsigned long)
				wr->sg_list[i].addr;
		sge_len = wr->sg_list[i].length;

		if ((sge_len + wqe->inline_len) >
		    BNXT_QPLIB_SWQE_MAX_INLINE_LENGTH) {
			ibdev_err(&rdev->ibdev,
				  "Inline data size requested > supported value");
			return -EINVAL;
		}
		sge_len = wr->sg_list[i].length;

		memcpy(in_data, sge_addr, sge_len);
		in_data += wr->sg_list[i].length;
		wqe->inline_len += wr->sg_list[i].length;
	}
	return wqe->inline_len;
}

static int bnxt_re_copy_wr_payload(struct bnxt_re_dev *rdev,
				   const struct ib_send_wr *wr,
				   struct bnxt_qplib_swqe *wqe)
{
	int payload_sz = 0;

	if (wr->send_flags & IB_SEND_INLINE)
		payload_sz = bnxt_re_copy_inline_data(rdev, wr, wqe);
	else
		payload_sz = bnxt_re_build_sgl(wr->sg_list, wqe->sg_list,
					       wqe->num_sge);

	return payload_sz;
}

static void bnxt_ud_qp_hw_stall_workaround(struct bnxt_re_qp *qp)
{
	if ((qp->ib_qp.qp_type == IB_QPT_UD ||
	     qp->ib_qp.qp_type == IB_QPT_GSI ||
	     qp->ib_qp.qp_type == IB_QPT_RAW_ETHERTYPE) &&
	     qp->qplib_qp.wqe_cnt == BNXT_RE_UD_QP_HW_STALL) {
		int qp_attr_mask;
		struct ib_qp_attr qp_attr;

		qp_attr_mask = IB_QP_STATE;
		qp_attr.qp_state = IB_QPS_RTS;
		bnxt_re_modify_qp(&qp->ib_qp, &qp_attr, qp_attr_mask, NULL);
		qp->qplib_qp.wqe_cnt = 0;
	}
}

static int bnxt_re_post_send_shadow_qp(struct bnxt_re_dev *rdev,
				       struct bnxt_re_qp *qp,
				       const struct ib_send_wr *wr)
{
	int rc = 0, payload_sz = 0;
	unsigned long flags;

	spin_lock_irqsave(&qp->sq_lock, flags);
	while (wr) {
		struct bnxt_qplib_swqe wqe = {};

		/* Common */
		wqe.num_sge = wr->num_sge;
		if (wr->num_sge > qp->qplib_qp.sq.max_sge) {
			ibdev_err(&rdev->ibdev,
				  "Limit exceeded for Send SGEs");
			rc = -EINVAL;
			goto bad;
		}

		payload_sz = bnxt_re_copy_wr_payload(qp->rdev, wr, &wqe);
		if (payload_sz < 0) {
			rc = -EINVAL;
			goto bad;
		}
		wqe.wr_id = wr->wr_id;

		wqe.type = BNXT_QPLIB_SWQE_TYPE_SEND;

		rc = bnxt_re_build_send_wqe(qp, wr, &wqe);
		if (!rc)
			rc = bnxt_qplib_post_send(&qp->qplib_qp, &wqe);
bad:
		if (rc) {
			ibdev_err(&rdev->ibdev,
				  "Post send failed opcode = %#x rc = %d",
				  wr->opcode, rc);
			break;
		}
		wr = wr->next;
	}
	bnxt_qplib_post_send_db(&qp->qplib_qp);
	bnxt_ud_qp_hw_stall_workaround(qp);
	spin_unlock_irqrestore(&qp->sq_lock, flags);
	return rc;
}

int bnxt_re_post_send(struct ib_qp *ib_qp, const struct ib_send_wr *wr,
		      const struct ib_send_wr **bad_wr)
{
	struct bnxt_re_qp *qp = container_of(ib_qp, struct bnxt_re_qp, ib_qp);
	struct bnxt_qplib_swqe wqe;
	int rc = 0, payload_sz = 0;
	unsigned long flags;

	spin_lock_irqsave(&qp->sq_lock, flags);
	while (wr) {
		/* House keeping */
		memset(&wqe, 0, sizeof(wqe));

		/* Common */
		wqe.num_sge = wr->num_sge;
		if (wr->num_sge > qp->qplib_qp.sq.max_sge) {
			ibdev_err(&qp->rdev->ibdev,
				  "Limit exceeded for Send SGEs");
			rc = -EINVAL;
			goto bad;
		}

		payload_sz = bnxt_re_copy_wr_payload(qp->rdev, wr, &wqe);
		if (payload_sz < 0) {
			rc = -EINVAL;
			goto bad;
		}
		wqe.wr_id = wr->wr_id;

		switch (wr->opcode) {
		case IB_WR_SEND:
		case IB_WR_SEND_WITH_IMM:
			if (qp->qplib_qp.type == CMDQ_CREATE_QP1_TYPE_GSI) {
				rc = bnxt_re_build_qp1_send_v2(qp, wr, &wqe,
							       payload_sz);
				if (rc)
					goto bad;
				wqe.rawqp1.lflags |=
					SQ_SEND_RAWETH_QP1_LFLAGS_ROCE_CRC;
			}
			switch (wr->send_flags) {
			case IB_SEND_IP_CSUM:
				wqe.rawqp1.lflags |=
					SQ_SEND_RAWETH_QP1_LFLAGS_IP_CHKSUM;
				break;
			default:
				break;
			}
			fallthrough;
		case IB_WR_SEND_WITH_INV:
			rc = bnxt_re_build_send_wqe(qp, wr, &wqe);
			break;
		case IB_WR_RDMA_WRITE:
		case IB_WR_RDMA_WRITE_WITH_IMM:
		case IB_WR_RDMA_READ:
			rc = bnxt_re_build_rdma_wqe(wr, &wqe);
			break;
		case IB_WR_ATOMIC_CMP_AND_SWP:
		case IB_WR_ATOMIC_FETCH_AND_ADD:
			rc = bnxt_re_build_atomic_wqe(wr, &wqe);
			break;
		case IB_WR_RDMA_READ_WITH_INV:
			ibdev_err(&qp->rdev->ibdev,
				  "RDMA Read with Invalidate is not supported");
			rc = -EINVAL;
			goto bad;
		case IB_WR_LOCAL_INV:
			rc = bnxt_re_build_inv_wqe(wr, &wqe);
			break;
		case IB_WR_REG_MR:
			rc = bnxt_re_build_reg_wqe(reg_wr(wr), &wqe);
			break;
		default:
			/* Unsupported WRs */
			ibdev_err(&qp->rdev->ibdev,
				  "WR (%#x) is not supported", wr->opcode);
			rc = -EINVAL;
			goto bad;
		}
		if (!rc)
			rc = bnxt_qplib_post_send(&qp->qplib_qp, &wqe);
bad:
		if (rc) {
			ibdev_err(&qp->rdev->ibdev,
				  "post_send failed op:%#x qps = %#x rc = %d\n",
				  wr->opcode, qp->qplib_qp.state, rc);
			*bad_wr = wr;
			break;
		}
		wr = wr->next;
	}
	bnxt_qplib_post_send_db(&qp->qplib_qp);
	bnxt_ud_qp_hw_stall_workaround(qp);
	spin_unlock_irqrestore(&qp->sq_lock, flags);

	return rc;
}

static int bnxt_re_post_recv_shadow_qp(struct bnxt_re_dev *rdev,
				       struct bnxt_re_qp *qp,
				       const struct ib_recv_wr *wr)
{
	struct bnxt_qplib_swqe wqe;
	int rc = 0;

	memset(&wqe, 0, sizeof(wqe));
	while (wr) {
		/* House keeping */
		memset(&wqe, 0, sizeof(wqe));

		/* Common */
		wqe.num_sge = wr->num_sge;
		if (wr->num_sge > qp->qplib_qp.rq.max_sge) {
			ibdev_err(&rdev->ibdev,
				  "Limit exceeded for Receive SGEs");
			rc = -EINVAL;
			break;
		}
		bnxt_re_build_sgl(wr->sg_list, wqe.sg_list, wr->num_sge);
		wqe.wr_id = wr->wr_id;
		wqe.type = BNXT_QPLIB_SWQE_TYPE_RECV;

		rc = bnxt_qplib_post_recv(&qp->qplib_qp, &wqe);
		if (rc)
			break;

		wr = wr->next;
	}
	if (!rc)
		bnxt_qplib_post_recv_db(&qp->qplib_qp);
	return rc;
}

int bnxt_re_post_recv(struct ib_qp *ib_qp, const struct ib_recv_wr *wr,
		      const struct ib_recv_wr **bad_wr)
{
	struct bnxt_re_qp *qp = container_of(ib_qp, struct bnxt_re_qp, ib_qp);
	struct bnxt_qplib_swqe wqe;
	int rc = 0, payload_sz = 0;
	unsigned long flags;
	u32 count = 0;

	spin_lock_irqsave(&qp->rq_lock, flags);
	while (wr) {
		/* House keeping */
		memset(&wqe, 0, sizeof(wqe));

		/* Common */
		wqe.num_sge = wr->num_sge;
		if (wr->num_sge > qp->qplib_qp.rq.max_sge) {
			ibdev_err(&qp->rdev->ibdev,
				  "Limit exceeded for Receive SGEs");
			rc = -EINVAL;
			*bad_wr = wr;
			break;
		}

		payload_sz = bnxt_re_build_sgl(wr->sg_list, wqe.sg_list,
					       wr->num_sge);
		wqe.wr_id = wr->wr_id;
		wqe.type = BNXT_QPLIB_SWQE_TYPE_RECV;

		if (ib_qp->qp_type == IB_QPT_GSI &&
		    qp->qplib_qp.type != CMDQ_CREATE_QP_TYPE_GSI)
			rc = bnxt_re_build_qp1_shadow_qp_recv(qp, wr, &wqe,
							      payload_sz);
		if (!rc)
			rc = bnxt_qplib_post_recv(&qp->qplib_qp, &wqe);
		if (rc) {
			*bad_wr = wr;
			break;
		}

		/* Ring DB if the RQEs posted reaches a threshold value */
		if (++count >= BNXT_RE_RQ_WQE_THRESHOLD) {
			bnxt_qplib_post_recv_db(&qp->qplib_qp);
			count = 0;
		}

		wr = wr->next;
	}

	if (count)
		bnxt_qplib_post_recv_db(&qp->qplib_qp);

	spin_unlock_irqrestore(&qp->rq_lock, flags);

	return rc;
}

/* Completion Queues */
int bnxt_re_destroy_cq(struct ib_cq *ib_cq, struct ib_udata *udata)
{
	struct bnxt_re_cq *cq;
	struct bnxt_qplib_nq *nq;
	struct bnxt_re_dev *rdev;

	cq = container_of(ib_cq, struct bnxt_re_cq, ib_cq);
	rdev = cq->rdev;
	nq = cq->qplib_cq.nq;

	bnxt_qplib_destroy_cq(&rdev->qplib_res, &cq->qplib_cq);
	ib_umem_release(cq->umem);

	atomic_dec(&rdev->cq_count);
	nq->budget--;
	kfree(cq->cql);
	return 0;
}

int bnxt_re_create_cq(struct ib_cq *ibcq, const struct ib_cq_init_attr *attr,
		      struct ib_udata *udata)
{
	struct bnxt_re_dev *rdev = to_bnxt_re_dev(ibcq->device, ibdev);
	struct bnxt_qplib_dev_attr *dev_attr = &rdev->dev_attr;
	struct bnxt_re_cq *cq = container_of(ibcq, struct bnxt_re_cq, ib_cq);
	int rc, entries;
	int cqe = attr->cqe;
	struct bnxt_qplib_nq *nq = NULL;
	unsigned int nq_alloc_cnt;

	if (attr->flags)
		return -EOPNOTSUPP;

	/* Validate CQ fields */
	if (cqe < 1 || cqe > dev_attr->max_cq_wqes) {
		ibdev_err(&rdev->ibdev, "Failed to create CQ -max exceeded");
		return -EINVAL;
	}

	cq->rdev = rdev;
	cq->qplib_cq.cq_handle = (u64)(unsigned long)(&cq->qplib_cq);

	entries = roundup_pow_of_two(cqe + 1);
	if (entries > dev_attr->max_cq_wqes + 1)
		entries = dev_attr->max_cq_wqes + 1;

	cq->qplib_cq.sg_info.pgsize = PAGE_SIZE;
	cq->qplib_cq.sg_info.pgshft = PAGE_SHIFT;
	if (udata) {
		struct bnxt_re_cq_req req;
		struct bnxt_re_ucontext *uctx = rdma_udata_to_drv_context(
			udata, struct bnxt_re_ucontext, ib_uctx);
		if (ib_copy_from_udata(&req, udata, sizeof(req))) {
			rc = -EFAULT;
			goto fail;
		}

		cq->umem = ib_umem_get(&rdev->ibdev, req.cq_va,
				       entries * sizeof(struct cq_base),
				       IB_ACCESS_LOCAL_WRITE);
		if (IS_ERR(cq->umem)) {
			rc = PTR_ERR(cq->umem);
			goto fail;
		}
		cq->qplib_cq.sg_info.umem = cq->umem;
		cq->qplib_cq.dpi = &uctx->dpi;
	} else {
		cq->max_cql = min_t(u32, entries, MAX_CQL_PER_POLL);
		cq->cql = kcalloc(cq->max_cql, sizeof(struct bnxt_qplib_cqe),
				  GFP_KERNEL);
		if (!cq->cql) {
			rc = -ENOMEM;
			goto fail;
		}

		cq->qplib_cq.dpi = &rdev->dpi_privileged;
	}
	/*
	 * Allocating the NQ in a round robin fashion. nq_alloc_cnt is a
	 * used for getting the NQ index.
	 */
	nq_alloc_cnt = atomic_inc_return(&rdev->nq_alloc_cnt);
	nq = &rdev->nq[nq_alloc_cnt % (rdev->num_msix - 1)];
	cq->qplib_cq.max_wqe = entries;
	cq->qplib_cq.cnq_hw_ring_id = nq->ring_id;
	cq->qplib_cq.nq	= nq;

	rc = bnxt_qplib_create_cq(&rdev->qplib_res, &cq->qplib_cq);
	if (rc) {
		ibdev_err(&rdev->ibdev, "Failed to create HW CQ");
		goto fail;
	}

	cq->ib_cq.cqe = entries;
	cq->cq_period = cq->qplib_cq.period;
	nq->budget++;

	atomic_inc(&rdev->cq_count);
	spin_lock_init(&cq->cq_lock);

	if (udata) {
		struct bnxt_re_cq_resp resp;

		resp.cqid = cq->qplib_cq.id;
		resp.tail = cq->qplib_cq.hwq.cons;
		resp.phase = cq->qplib_cq.period;
		resp.rsvd = 0;
		rc = ib_copy_to_udata(udata, &resp, sizeof(resp));
		if (rc) {
			ibdev_err(&rdev->ibdev, "Failed to copy CQ udata");
			bnxt_qplib_destroy_cq(&rdev->qplib_res, &cq->qplib_cq);
			goto c2fail;
		}
	}

	return 0;

c2fail:
	ib_umem_release(cq->umem);
fail:
	kfree(cq->cql);
	return rc;
}

static u8 __req_to_ib_wc_status(u8 qstatus)
{
	switch (qstatus) {
	case CQ_REQ_STATUS_OK:
		return IB_WC_SUCCESS;
	case CQ_REQ_STATUS_BAD_RESPONSE_ERR:
		return IB_WC_BAD_RESP_ERR;
	case CQ_REQ_STATUS_LOCAL_LENGTH_ERR:
		return IB_WC_LOC_LEN_ERR;
	case CQ_REQ_STATUS_LOCAL_QP_OPERATION_ERR:
		return IB_WC_LOC_QP_OP_ERR;
	case CQ_REQ_STATUS_LOCAL_PROTECTION_ERR:
		return IB_WC_LOC_PROT_ERR;
	case CQ_REQ_STATUS_MEMORY_MGT_OPERATION_ERR:
		return IB_WC_GENERAL_ERR;
	case CQ_REQ_STATUS_REMOTE_INVALID_REQUEST_ERR:
		return IB_WC_REM_INV_REQ_ERR;
	case CQ_REQ_STATUS_REMOTE_ACCESS_ERR:
		return IB_WC_REM_ACCESS_ERR;
	case CQ_REQ_STATUS_REMOTE_OPERATION_ERR:
		return IB_WC_REM_OP_ERR;
	case CQ_REQ_STATUS_RNR_NAK_RETRY_CNT_ERR:
		return IB_WC_RNR_RETRY_EXC_ERR;
	case CQ_REQ_STATUS_TRANSPORT_RETRY_CNT_ERR:
		return IB_WC_RETRY_EXC_ERR;
	case CQ_REQ_STATUS_WORK_REQUEST_FLUSHED_ERR:
		return IB_WC_WR_FLUSH_ERR;
	default:
		return IB_WC_GENERAL_ERR;
	}
	return 0;
}

static u8 __rawqp1_to_ib_wc_status(u8 qstatus)
{
	switch (qstatus) {
	case CQ_RES_RAWETH_QP1_STATUS_OK:
		return IB_WC_SUCCESS;
	case CQ_RES_RAWETH_QP1_STATUS_LOCAL_ACCESS_ERROR:
		return IB_WC_LOC_ACCESS_ERR;
	case CQ_RES_RAWETH_QP1_STATUS_HW_LOCAL_LENGTH_ERR:
		return IB_WC_LOC_LEN_ERR;
	case CQ_RES_RAWETH_QP1_STATUS_LOCAL_PROTECTION_ERR:
		return IB_WC_LOC_PROT_ERR;
	case CQ_RES_RAWETH_QP1_STATUS_LOCAL_QP_OPERATION_ERR:
		return IB_WC_LOC_QP_OP_ERR;
	case CQ_RES_RAWETH_QP1_STATUS_MEMORY_MGT_OPERATION_ERR:
		return IB_WC_GENERAL_ERR;
	case CQ_RES_RAWETH_QP1_STATUS_WORK_REQUEST_FLUSHED_ERR:
		return IB_WC_WR_FLUSH_ERR;
	case CQ_RES_RAWETH_QP1_STATUS_HW_FLUSH_ERR:
		return IB_WC_WR_FLUSH_ERR;
	default:
		return IB_WC_GENERAL_ERR;
	}
}

static u8 __rc_to_ib_wc_status(u8 qstatus)
{
	switch (qstatus) {
	case CQ_RES_RC_STATUS_OK:
		return IB_WC_SUCCESS;
	case CQ_RES_RC_STATUS_LOCAL_ACCESS_ERROR:
		return IB_WC_LOC_ACCESS_ERR;
	case CQ_RES_RC_STATUS_LOCAL_LENGTH_ERR:
		return IB_WC_LOC_LEN_ERR;
	case CQ_RES_RC_STATUS_LOCAL_PROTECTION_ERR:
		return IB_WC_LOC_PROT_ERR;
	case CQ_RES_RC_STATUS_LOCAL_QP_OPERATION_ERR:
		return IB_WC_LOC_QP_OP_ERR;
	case CQ_RES_RC_STATUS_MEMORY_MGT_OPERATION_ERR:
		return IB_WC_GENERAL_ERR;
	case CQ_RES_RC_STATUS_REMOTE_INVALID_REQUEST_ERR:
		return IB_WC_REM_INV_REQ_ERR;
	case CQ_RES_RC_STATUS_WORK_REQUEST_FLUSHED_ERR:
		return IB_WC_WR_FLUSH_ERR;
	case CQ_RES_RC_STATUS_HW_FLUSH_ERR:
		return IB_WC_WR_FLUSH_ERR;
	default:
		return IB_WC_GENERAL_ERR;
	}
}

static void bnxt_re_process_req_wc(struct ib_wc *wc, struct bnxt_qplib_cqe *cqe)
{
	switch (cqe->type) {
	case BNXT_QPLIB_SWQE_TYPE_SEND:
		wc->opcode = IB_WC_SEND;
		break;
	case BNXT_QPLIB_SWQE_TYPE_SEND_WITH_IMM:
		wc->opcode = IB_WC_SEND;
		wc->wc_flags |= IB_WC_WITH_IMM;
		break;
	case BNXT_QPLIB_SWQE_TYPE_SEND_WITH_INV:
		wc->opcode = IB_WC_SEND;
		wc->wc_flags |= IB_WC_WITH_INVALIDATE;
		break;
	case BNXT_QPLIB_SWQE_TYPE_RDMA_WRITE:
		wc->opcode = IB_WC_RDMA_WRITE;
		break;
	case BNXT_QPLIB_SWQE_TYPE_RDMA_WRITE_WITH_IMM:
		wc->opcode = IB_WC_RDMA_WRITE;
		wc->wc_flags |= IB_WC_WITH_IMM;
		break;
	case BNXT_QPLIB_SWQE_TYPE_RDMA_READ:
		wc->opcode = IB_WC_RDMA_READ;
		break;
	case BNXT_QPLIB_SWQE_TYPE_ATOMIC_CMP_AND_SWP:
		wc->opcode = IB_WC_COMP_SWAP;
		break;
	case BNXT_QPLIB_SWQE_TYPE_ATOMIC_FETCH_AND_ADD:
		wc->opcode = IB_WC_FETCH_ADD;
		break;
	case BNXT_QPLIB_SWQE_TYPE_LOCAL_INV:
		wc->opcode = IB_WC_LOCAL_INV;
		break;
	case BNXT_QPLIB_SWQE_TYPE_REG_MR:
		wc->opcode = IB_WC_REG_MR;
		break;
	default:
		wc->opcode = IB_WC_SEND;
		break;
	}

	wc->status = __req_to_ib_wc_status(cqe->status);
}

static int bnxt_re_check_packet_type(u16 raweth_qp1_flags,
				     u16 raweth_qp1_flags2)
{
	bool is_ipv6 = false, is_ipv4 = false;

	/* raweth_qp1_flags Bit 9-6 indicates itype */
	if ((raweth_qp1_flags & CQ_RES_RAWETH_QP1_RAWETH_QP1_FLAGS_ITYPE_ROCE)
	    != CQ_RES_RAWETH_QP1_RAWETH_QP1_FLAGS_ITYPE_ROCE)
		return -1;

	if (raweth_qp1_flags2 &
	    CQ_RES_RAWETH_QP1_RAWETH_QP1_FLAGS2_IP_CS_CALC &&
	    raweth_qp1_flags2 &
	    CQ_RES_RAWETH_QP1_RAWETH_QP1_FLAGS2_L4_CS_CALC) {
		/* raweth_qp1_flags2 Bit 8 indicates ip_type. 0-v4 1 - v6 */
		(raweth_qp1_flags2 &
		 CQ_RES_RAWETH_QP1_RAWETH_QP1_FLAGS2_IP_TYPE) ?
			(is_ipv6 = true) : (is_ipv4 = true);
		return ((is_ipv6) ?
			 BNXT_RE_ROCEV2_IPV6_PACKET :
			 BNXT_RE_ROCEV2_IPV4_PACKET);
	} else {
		return BNXT_RE_ROCE_V1_PACKET;
	}
}

static int bnxt_re_to_ib_nw_type(int nw_type)
{
	u8 nw_hdr_type = 0xFF;

	switch (nw_type) {
	case BNXT_RE_ROCE_V1_PACKET:
		nw_hdr_type = RDMA_NETWORK_ROCE_V1;
		break;
	case BNXT_RE_ROCEV2_IPV4_PACKET:
		nw_hdr_type = RDMA_NETWORK_IPV4;
		break;
	case BNXT_RE_ROCEV2_IPV6_PACKET:
		nw_hdr_type = RDMA_NETWORK_IPV6;
		break;
	}
	return nw_hdr_type;
}

static bool bnxt_re_is_loopback_packet(struct bnxt_re_dev *rdev,
				       void *rq_hdr_buf)
{
	u8 *tmp_buf = NULL;
	struct ethhdr *eth_hdr;
	u16 eth_type;
	bool rc = false;

	tmp_buf = (u8 *)rq_hdr_buf;
	/*
	 * If dest mac is not same as I/F mac, this could be a
	 * loopback address or multicast address, check whether
	 * it is a loopback packet
	 */
	if (!ether_addr_equal(tmp_buf, rdev->netdev->dev_addr)) {
		tmp_buf += 4;
		/* Check the  ether type */
		eth_hdr = (struct ethhdr *)tmp_buf;
		eth_type = ntohs(eth_hdr->h_proto);
		switch (eth_type) {
		case ETH_P_IBOE:
			rc = true;
			break;
		case ETH_P_IP:
		case ETH_P_IPV6: {
			u32 len;
			struct udphdr *udp_hdr;

			len = (eth_type == ETH_P_IP ? sizeof(struct iphdr) :
						      sizeof(struct ipv6hdr));
			tmp_buf += sizeof(struct ethhdr) + len;
			udp_hdr = (struct udphdr *)tmp_buf;
			if (ntohs(udp_hdr->dest) ==
				    ROCE_V2_UDP_DPORT)
				rc = true;
			break;
			}
		default:
			break;
		}
	}

	return rc;
}

static int bnxt_re_process_raw_qp_pkt_rx(struct bnxt_re_qp *gsi_qp,
					 struct bnxt_qplib_cqe *cqe)
{
	struct bnxt_re_dev *rdev = gsi_qp->rdev;
	struct bnxt_re_sqp_entries *sqp_entry = NULL;
	struct bnxt_re_qp *gsi_sqp = rdev->gsi_ctx.gsi_sqp;
	struct bnxt_re_ah *gsi_sah;
	struct ib_send_wr *swr;
	struct ib_ud_wr udwr;
	struct ib_recv_wr rwr;
	int pkt_type = 0;
	u32 tbl_idx;
	void *rq_hdr_buf;
	dma_addr_t rq_hdr_buf_map;
	dma_addr_t shrq_hdr_buf_map;
	u32 offset = 0;
	u32 skip_bytes = 0;
	struct ib_sge s_sge[2];
	struct ib_sge r_sge[2];
	int rc;

	memset(&udwr, 0, sizeof(udwr));
	memset(&rwr, 0, sizeof(rwr));
	memset(&s_sge, 0, sizeof(s_sge));
	memset(&r_sge, 0, sizeof(r_sge));

	swr = &udwr.wr;
	tbl_idx = cqe->wr_id;

	rq_hdr_buf = gsi_qp->qplib_qp.rq_hdr_buf +
			(tbl_idx * gsi_qp->qplib_qp.rq_hdr_buf_size);
	rq_hdr_buf_map = bnxt_qplib_get_qp_buf_from_index(&gsi_qp->qplib_qp,
							  tbl_idx);

	/* Shadow QP header buffer */
	shrq_hdr_buf_map = bnxt_qplib_get_qp_buf_from_index(&gsi_qp->qplib_qp,
							    tbl_idx);
	sqp_entry = &rdev->gsi_ctx.sqp_tbl[tbl_idx];

	/* Store this cqe */
	memcpy(&sqp_entry->cqe, cqe, sizeof(struct bnxt_qplib_cqe));
	sqp_entry->qp1_qp = gsi_qp;

	/* Find packet type from the cqe */

	pkt_type = bnxt_re_check_packet_type(cqe->raweth_qp1_flags,
					     cqe->raweth_qp1_flags2);
	if (pkt_type < 0) {
		ibdev_err(&rdev->ibdev, "Invalid packet\n");
		return -EINVAL;
	}

	/* Adjust the offset for the user buffer and post in the rq */

	if (pkt_type == BNXT_RE_ROCEV2_IPV4_PACKET)
		offset = 20;

	/*
	 * QP1 loopback packet has 4 bytes of internal header before
	 * ether header. Skip these four bytes.
	 */
	if (bnxt_re_is_loopback_packet(rdev, rq_hdr_buf))
		skip_bytes = 4;

	/* First send SGE . Skip the ether header*/
	s_sge[0].addr = rq_hdr_buf_map + BNXT_QPLIB_MAX_QP1_RQ_ETH_HDR_SIZE
			+ skip_bytes;
	s_sge[0].lkey = 0xFFFFFFFF;
	s_sge[0].length = offset ? BNXT_QPLIB_MAX_GRH_HDR_SIZE_IPV4 :
				BNXT_QPLIB_MAX_GRH_HDR_SIZE_IPV6;

	/* Second Send SGE */
	s_sge[1].addr = s_sge[0].addr + s_sge[0].length +
			BNXT_QPLIB_MAX_QP1_RQ_BDETH_HDR_SIZE;
	if (pkt_type != BNXT_RE_ROCE_V1_PACKET)
		s_sge[1].addr += 8;
	s_sge[1].lkey = 0xFFFFFFFF;
	s_sge[1].length = 256;

	/* First recv SGE */

	r_sge[0].addr = shrq_hdr_buf_map;
	r_sge[0].lkey = 0xFFFFFFFF;
	r_sge[0].length = 40;

	r_sge[1].addr = sqp_entry->sge.addr + offset;
	r_sge[1].lkey = sqp_entry->sge.lkey;
	r_sge[1].length = BNXT_QPLIB_MAX_GRH_HDR_SIZE_IPV6 + 256 - offset;

	/* Create receive work request */
	rwr.num_sge = 2;
	rwr.sg_list = r_sge;
	rwr.wr_id = tbl_idx;
	rwr.next = NULL;

	rc = bnxt_re_post_recv_shadow_qp(rdev, gsi_sqp, &rwr);
	if (rc) {
		ibdev_err(&rdev->ibdev,
			  "Failed to post Rx buffers to shadow QP");
		return -ENOMEM;
	}

	swr->num_sge = 2;
	swr->sg_list = s_sge;
	swr->wr_id = tbl_idx;
	swr->opcode = IB_WR_SEND;
	swr->next = NULL;
	gsi_sah = rdev->gsi_ctx.gsi_sah;
	udwr.ah = &gsi_sah->ib_ah;
	udwr.remote_qpn = gsi_sqp->qplib_qp.id;
	udwr.remote_qkey = gsi_sqp->qplib_qp.qkey;

	/* post data received  in the send queue */
	rc = bnxt_re_post_send_shadow_qp(rdev, gsi_sqp, swr);

	return 0;
}

static void bnxt_re_process_res_rawqp1_wc(struct ib_wc *wc,
					  struct bnxt_qplib_cqe *cqe)
{
	wc->opcode = IB_WC_RECV;
	wc->status = __rawqp1_to_ib_wc_status(cqe->status);
	wc->wc_flags |= IB_WC_GRH;
}

static bool bnxt_re_check_if_vlan_valid(struct bnxt_re_dev *rdev,
					u16 vlan_id)
{
	/*
	 * Check if the vlan is configured in the host.  If not configured, it
	 * can be a transparent VLAN. So dont report the vlan id.
	 */
	if (!__vlan_find_dev_deep_rcu(rdev->netdev,
				      htons(ETH_P_8021Q), vlan_id))
		return false;
	return true;
}

static bool bnxt_re_is_vlan_pkt(struct bnxt_qplib_cqe *orig_cqe,
				u16 *vid, u8 *sl)
{
	bool ret = false;
	u32 metadata;
	u16 tpid;

	metadata = orig_cqe->raweth_qp1_metadata;
	if (orig_cqe->raweth_qp1_flags2 &
		CQ_RES_RAWETH_QP1_RAWETH_QP1_FLAGS2_META_FORMAT_VLAN) {
		tpid = ((metadata &
			 CQ_RES_RAWETH_QP1_RAWETH_QP1_METADATA_TPID_MASK) >>
			 CQ_RES_RAWETH_QP1_RAWETH_QP1_METADATA_TPID_SFT);
		if (tpid == ETH_P_8021Q) {
			*vid = metadata &
			       CQ_RES_RAWETH_QP1_RAWETH_QP1_METADATA_VID_MASK;
			*sl = (metadata &
			       CQ_RES_RAWETH_QP1_RAWETH_QP1_METADATA_PRI_MASK) >>
			       CQ_RES_RAWETH_QP1_RAWETH_QP1_METADATA_PRI_SFT;
			ret = true;
		}
	}

	return ret;
}

static void bnxt_re_process_res_rc_wc(struct ib_wc *wc,
				      struct bnxt_qplib_cqe *cqe)
{
	wc->opcode = IB_WC_RECV;
	wc->status = __rc_to_ib_wc_status(cqe->status);

	if (cqe->flags & CQ_RES_RC_FLAGS_IMM)
		wc->wc_flags |= IB_WC_WITH_IMM;
	if (cqe->flags & CQ_RES_RC_FLAGS_INV)
		wc->wc_flags |= IB_WC_WITH_INVALIDATE;
	if ((cqe->flags & (CQ_RES_RC_FLAGS_RDMA | CQ_RES_RC_FLAGS_IMM)) ==
	    (CQ_RES_RC_FLAGS_RDMA | CQ_RES_RC_FLAGS_IMM))
		wc->opcode = IB_WC_RECV_RDMA_WITH_IMM;
}

static void bnxt_re_process_res_shadow_qp_wc(struct bnxt_re_qp *gsi_sqp,
					     struct ib_wc *wc,
					     struct bnxt_qplib_cqe *cqe)
{
	struct bnxt_re_dev *rdev = gsi_sqp->rdev;
	struct bnxt_re_qp *gsi_qp = NULL;
	struct bnxt_qplib_cqe *orig_cqe = NULL;
	struct bnxt_re_sqp_entries *sqp_entry = NULL;
	int nw_type;
	u32 tbl_idx;
	u16 vlan_id;
	u8 sl;

	tbl_idx = cqe->wr_id;

	sqp_entry = &rdev->gsi_ctx.sqp_tbl[tbl_idx];
	gsi_qp = sqp_entry->qp1_qp;
	orig_cqe = &sqp_entry->cqe;

	wc->wr_id = sqp_entry->wrid;
	wc->byte_len = orig_cqe->length;
	wc->qp = &gsi_qp->ib_qp;

	wc->ex.imm_data = orig_cqe->immdata;
	wc->src_qp = orig_cqe->src_qp;
	memcpy(wc->smac, orig_cqe->smac, ETH_ALEN);
	if (bnxt_re_is_vlan_pkt(orig_cqe, &vlan_id, &sl)) {
		if (bnxt_re_check_if_vlan_valid(rdev, vlan_id)) {
			wc->vlan_id = vlan_id;
			wc->sl = sl;
			wc->wc_flags |= IB_WC_WITH_VLAN;
		}
	}
	wc->port_num = 1;
	wc->vendor_err = orig_cqe->status;

	wc->opcode = IB_WC_RECV;
	wc->status = __rawqp1_to_ib_wc_status(orig_cqe->status);
	wc->wc_flags |= IB_WC_GRH;

	nw_type = bnxt_re_check_packet_type(orig_cqe->raweth_qp1_flags,
					    orig_cqe->raweth_qp1_flags2);
	if (nw_type >= 0) {
		wc->network_hdr_type = bnxt_re_to_ib_nw_type(nw_type);
		wc->wc_flags |= IB_WC_WITH_NETWORK_HDR_TYPE;
	}
}

static void bnxt_re_process_res_ud_wc(struct bnxt_re_qp *qp,
				      struct ib_wc *wc,
				      struct bnxt_qplib_cqe *cqe)
{
	u8 nw_type;

	wc->opcode = IB_WC_RECV;
	wc->status = __rc_to_ib_wc_status(cqe->status);

	if (cqe->flags & CQ_RES_UD_FLAGS_IMM)
		wc->wc_flags |= IB_WC_WITH_IMM;
	/* report only on GSI QP for Thor */
	if (qp->qplib_qp.type == CMDQ_CREATE_QP_TYPE_GSI) {
		wc->wc_flags |= IB_WC_GRH;
		memcpy(wc->smac, cqe->smac, ETH_ALEN);
		wc->wc_flags |= IB_WC_WITH_SMAC;
		if (cqe->flags & CQ_RES_UD_FLAGS_META_FORMAT_VLAN) {
			wc->vlan_id = (cqe->cfa_meta & 0xFFF);
			if (wc->vlan_id < 0x1000)
				wc->wc_flags |= IB_WC_WITH_VLAN;
		}
		nw_type = (cqe->flags & CQ_RES_UD_FLAGS_ROCE_IP_VER_MASK) >>
			   CQ_RES_UD_FLAGS_ROCE_IP_VER_SFT;
		wc->network_hdr_type = bnxt_re_to_ib_nw_type(nw_type);
		wc->wc_flags |= IB_WC_WITH_NETWORK_HDR_TYPE;
	}

}

static int send_phantom_wqe(struct bnxt_re_qp *qp)
{
	struct bnxt_qplib_qp *lib_qp = &qp->qplib_qp;
	unsigned long flags;
	int rc = 0;

	spin_lock_irqsave(&qp->sq_lock, flags);

	rc = bnxt_re_bind_fence_mw(lib_qp);
	if (!rc) {
		lib_qp->sq.phantom_wqe_cnt++;
		ibdev_dbg(&qp->rdev->ibdev,
			  "qp %#x sq->prod %#x sw_prod %#x phantom_wqe_cnt %d\n",
			  lib_qp->id, lib_qp->sq.hwq.prod,
			  HWQ_CMP(lib_qp->sq.hwq.prod, &lib_qp->sq.hwq),
			  lib_qp->sq.phantom_wqe_cnt);
	}

	spin_unlock_irqrestore(&qp->sq_lock, flags);
	return rc;
}

int bnxt_re_poll_cq(struct ib_cq *ib_cq, int num_entries, struct ib_wc *wc)
{
	struct bnxt_re_cq *cq = container_of(ib_cq, struct bnxt_re_cq, ib_cq);
	struct bnxt_re_qp *qp, *sh_qp;
	struct bnxt_qplib_cqe *cqe;
	int i, ncqe, budget;
	struct bnxt_qplib_q *sq;
	struct bnxt_qplib_qp *lib_qp;
	u32 tbl_idx;
	struct bnxt_re_sqp_entries *sqp_entry = NULL;
	unsigned long flags;

	spin_lock_irqsave(&cq->cq_lock, flags);
	budget = min_t(u32, num_entries, cq->max_cql);
	num_entries = budget;
	if (!cq->cql) {
		ibdev_err(&cq->rdev->ibdev, "POLL CQ : no CQL to use");
		goto exit;
	}
	cqe = &cq->cql[0];
	while (budget) {
		lib_qp = NULL;
		ncqe = bnxt_qplib_poll_cq(&cq->qplib_cq, cqe, budget, &lib_qp);
		if (lib_qp) {
			sq = &lib_qp->sq;
			if (sq->send_phantom) {
				qp = container_of(lib_qp,
						  struct bnxt_re_qp, qplib_qp);
				if (send_phantom_wqe(qp) == -ENOMEM)
					ibdev_err(&cq->rdev->ibdev,
						  "Phantom failed! Scheduled to send again\n");
				else
					sq->send_phantom = false;
			}
		}
		if (ncqe < budget)
			ncqe += bnxt_qplib_process_flush_list(&cq->qplib_cq,
							      cqe + ncqe,
							      budget - ncqe);

		if (!ncqe)
			break;

		for (i = 0; i < ncqe; i++, cqe++) {
			/* Transcribe each qplib_wqe back to ib_wc */
			memset(wc, 0, sizeof(*wc));

			wc->wr_id = cqe->wr_id;
			wc->byte_len = cqe->length;
			qp = container_of
				((struct bnxt_qplib_qp *)
				 (unsigned long)(cqe->qp_handle),
				 struct bnxt_re_qp, qplib_qp);
			if (!qp) {
				ibdev_err(&cq->rdev->ibdev, "POLL CQ : bad QP handle");
				continue;
			}
			wc->qp = &qp->ib_qp;
			wc->ex.imm_data = cqe->immdata;
			wc->src_qp = cqe->src_qp;
			memcpy(wc->smac, cqe->smac, ETH_ALEN);
			wc->port_num = 1;
			wc->vendor_err = cqe->status;

			switch (cqe->opcode) {
			case CQ_BASE_CQE_TYPE_REQ:
				sh_qp = qp->rdev->gsi_ctx.gsi_sqp;
				if (sh_qp &&
				    qp->qplib_qp.id == sh_qp->qplib_qp.id) {
					/* Handle this completion with
					 * the stored completion
					 */
					memset(wc, 0, sizeof(*wc));
					continue;
				}
				bnxt_re_process_req_wc(wc, cqe);
				break;
			case CQ_BASE_CQE_TYPE_RES_RAWETH_QP1:
				if (!cqe->status) {
					int rc = 0;

					rc = bnxt_re_process_raw_qp_pkt_rx
								(qp, cqe);
					if (!rc) {
						memset(wc, 0, sizeof(*wc));
						continue;
					}
					cqe->status = -1;
				}
				/* Errors need not be looped back.
				 * But change the wr_id to the one
				 * stored in the table
				 */
				tbl_idx = cqe->wr_id;
				sqp_entry = &cq->rdev->gsi_ctx.sqp_tbl[tbl_idx];
				wc->wr_id = sqp_entry->wrid;
				bnxt_re_process_res_rawqp1_wc(wc, cqe);
				break;
			case CQ_BASE_CQE_TYPE_RES_RC:
				bnxt_re_process_res_rc_wc(wc, cqe);
				break;
			case CQ_BASE_CQE_TYPE_RES_UD:
				sh_qp = qp->rdev->gsi_ctx.gsi_sqp;
				if (sh_qp &&
				    qp->qplib_qp.id == sh_qp->qplib_qp.id) {
					/* Handle this completion with
					 * the stored completion
					 */
					if (cqe->status) {
						continue;
					} else {
						bnxt_re_process_res_shadow_qp_wc
								(qp, wc, cqe);
						break;
					}
				}
				bnxt_re_process_res_ud_wc(qp, wc, cqe);
				break;
			default:
				ibdev_err(&cq->rdev->ibdev,
					  "POLL CQ : type 0x%x not handled",
					  cqe->opcode);
				continue;
			}
			wc++;
			budget--;
		}
	}
exit:
	spin_unlock_irqrestore(&cq->cq_lock, flags);
	return num_entries - budget;
}

int bnxt_re_req_notify_cq(struct ib_cq *ib_cq,
			  enum ib_cq_notify_flags ib_cqn_flags)
{
	struct bnxt_re_cq *cq = container_of(ib_cq, struct bnxt_re_cq, ib_cq);
	int type = 0, rc = 0;
	unsigned long flags;

	spin_lock_irqsave(&cq->cq_lock, flags);
	/* Trigger on the very next completion */
	if (ib_cqn_flags & IB_CQ_NEXT_COMP)
		type = DBC_DBC_TYPE_CQ_ARMALL;
	/* Trigger on the next solicited completion */
	else if (ib_cqn_flags & IB_CQ_SOLICITED)
		type = DBC_DBC_TYPE_CQ_ARMSE;

	/* Poll to see if there are missed events */
	if ((ib_cqn_flags & IB_CQ_REPORT_MISSED_EVENTS) &&
	    !(bnxt_qplib_is_cq_empty(&cq->qplib_cq))) {
		rc = 1;
		goto exit;
	}
	bnxt_qplib_req_notify_cq(&cq->qplib_cq, type);

exit:
	spin_unlock_irqrestore(&cq->cq_lock, flags);
	return rc;
}

/* Memory Regions */
struct ib_mr *bnxt_re_get_dma_mr(struct ib_pd *ib_pd, int mr_access_flags)
{
	struct bnxt_re_pd *pd = container_of(ib_pd, struct bnxt_re_pd, ib_pd);
	struct bnxt_re_dev *rdev = pd->rdev;
	struct bnxt_re_mr *mr;
	int rc;

	mr = kzalloc(sizeof(*mr), GFP_KERNEL);
	if (!mr)
		return ERR_PTR(-ENOMEM);

	mr->rdev = rdev;
	mr->qplib_mr.pd = &pd->qplib_pd;
	mr->qplib_mr.flags = __from_ib_access_flags(mr_access_flags);
	mr->qplib_mr.type = CMDQ_ALLOCATE_MRW_MRW_FLAGS_PMR;

	/* Allocate and register 0 as the address */
	rc = bnxt_qplib_alloc_mrw(&rdev->qplib_res, &mr->qplib_mr);
	if (rc)
		goto fail;

	mr->qplib_mr.hwq.level = PBL_LVL_MAX;
	mr->qplib_mr.total_size = -1; /* Infinte length */
	rc = bnxt_qplib_reg_mr(&rdev->qplib_res, &mr->qplib_mr, NULL, 0,
			       PAGE_SIZE);
	if (rc)
		goto fail_mr;

	mr->ib_mr.lkey = mr->qplib_mr.lkey;
	if (mr_access_flags & (IB_ACCESS_REMOTE_WRITE | IB_ACCESS_REMOTE_READ |
			       IB_ACCESS_REMOTE_ATOMIC))
		mr->ib_mr.rkey = mr->ib_mr.lkey;
	atomic_inc(&rdev->mr_count);

	return &mr->ib_mr;

fail_mr:
	bnxt_qplib_free_mrw(&rdev->qplib_res, &mr->qplib_mr);
fail:
	kfree(mr);
	return ERR_PTR(rc);
}

int bnxt_re_dereg_mr(struct ib_mr *ib_mr, struct ib_udata *udata)
{
	struct bnxt_re_mr *mr = container_of(ib_mr, struct bnxt_re_mr, ib_mr);
	struct bnxt_re_dev *rdev = mr->rdev;
	int rc;

	rc = bnxt_qplib_free_mrw(&rdev->qplib_res, &mr->qplib_mr);
	if (rc) {
		ibdev_err(&rdev->ibdev, "Dereg MR failed: %#x\n", rc);
		return rc;
	}

	if (mr->pages) {
		rc = bnxt_qplib_free_fast_reg_page_list(&rdev->qplib_res,
							&mr->qplib_frpl);
		kfree(mr->pages);
		mr->npages = 0;
		mr->pages = NULL;
	}
	ib_umem_release(mr->ib_umem);

	kfree(mr);
	atomic_dec(&rdev->mr_count);
	return rc;
}

static int bnxt_re_set_page(struct ib_mr *ib_mr, u64 addr)
{
	struct bnxt_re_mr *mr = container_of(ib_mr, struct bnxt_re_mr, ib_mr);

	if (unlikely(mr->npages == mr->qplib_frpl.max_pg_ptrs))
		return -ENOMEM;

	mr->pages[mr->npages++] = addr;
	return 0;
}

int bnxt_re_map_mr_sg(struct ib_mr *ib_mr, struct scatterlist *sg, int sg_nents,
		      unsigned int *sg_offset)
{
	struct bnxt_re_mr *mr = container_of(ib_mr, struct bnxt_re_mr, ib_mr);

	mr->npages = 0;
	return ib_sg_to_pages(ib_mr, sg, sg_nents, sg_offset, bnxt_re_set_page);
}

struct ib_mr *bnxt_re_alloc_mr(struct ib_pd *ib_pd, enum ib_mr_type type,
			       u32 max_num_sg)
{
	struct bnxt_re_pd *pd = container_of(ib_pd, struct bnxt_re_pd, ib_pd);
	struct bnxt_re_dev *rdev = pd->rdev;
	struct bnxt_re_mr *mr = NULL;
	int rc;

	if (type != IB_MR_TYPE_MEM_REG) {
		ibdev_dbg(&rdev->ibdev, "MR type 0x%x not supported", type);
		return ERR_PTR(-EINVAL);
	}
	if (max_num_sg > MAX_PBL_LVL_1_PGS)
		return ERR_PTR(-EINVAL);

	mr = kzalloc(sizeof(*mr), GFP_KERNEL);
	if (!mr)
		return ERR_PTR(-ENOMEM);

	mr->rdev = rdev;
	mr->qplib_mr.pd = &pd->qplib_pd;
	mr->qplib_mr.flags = BNXT_QPLIB_FR_PMR;
	mr->qplib_mr.type = CMDQ_ALLOCATE_MRW_MRW_FLAGS_PMR;

	rc = bnxt_qplib_alloc_mrw(&rdev->qplib_res, &mr->qplib_mr);
	if (rc)
		goto bail;

	mr->ib_mr.lkey = mr->qplib_mr.lkey;
	mr->ib_mr.rkey = mr->ib_mr.lkey;

	mr->pages = kcalloc(max_num_sg, sizeof(u64), GFP_KERNEL);
	if (!mr->pages) {
		rc = -ENOMEM;
		goto fail;
	}
	rc = bnxt_qplib_alloc_fast_reg_page_list(&rdev->qplib_res,
						 &mr->qplib_frpl, max_num_sg);
	if (rc) {
		ibdev_err(&rdev->ibdev,
			  "Failed to allocate HW FR page list");
		goto fail_mr;
	}

	atomic_inc(&rdev->mr_count);
	return &mr->ib_mr;

fail_mr:
	kfree(mr->pages);
fail:
	bnxt_qplib_free_mrw(&rdev->qplib_res, &mr->qplib_mr);
bail:
	kfree(mr);
	return ERR_PTR(rc);
}

struct ib_mw *bnxt_re_alloc_mw(struct ib_pd *ib_pd, enum ib_mw_type type,
			       struct ib_udata *udata)
{
	struct bnxt_re_pd *pd = container_of(ib_pd, struct bnxt_re_pd, ib_pd);
	struct bnxt_re_dev *rdev = pd->rdev;
	struct bnxt_re_mw *mw;
	int rc;

	mw = kzalloc(sizeof(*mw), GFP_KERNEL);
	if (!mw)
		return ERR_PTR(-ENOMEM);
	mw->rdev = rdev;
	mw->qplib_mw.pd = &pd->qplib_pd;

	mw->qplib_mw.type = (type == IB_MW_TYPE_1 ?
			       CMDQ_ALLOCATE_MRW_MRW_FLAGS_MW_TYPE1 :
			       CMDQ_ALLOCATE_MRW_MRW_FLAGS_MW_TYPE2B);
	rc = bnxt_qplib_alloc_mrw(&rdev->qplib_res, &mw->qplib_mw);
	if (rc) {
		ibdev_err(&rdev->ibdev, "Allocate MW failed!");
		goto fail;
	}
	mw->ib_mw.rkey = mw->qplib_mw.rkey;

	atomic_inc(&rdev->mw_count);
	return &mw->ib_mw;

fail:
	kfree(mw);
	return ERR_PTR(rc);
}

int bnxt_re_dealloc_mw(struct ib_mw *ib_mw)
{
	struct bnxt_re_mw *mw = container_of(ib_mw, struct bnxt_re_mw, ib_mw);
	struct bnxt_re_dev *rdev = mw->rdev;
	int rc;

	rc = bnxt_qplib_free_mrw(&rdev->qplib_res, &mw->qplib_mw);
	if (rc) {
		ibdev_err(&rdev->ibdev, "Free MW failed: %#x\n", rc);
		return rc;
	}

	kfree(mw);
	atomic_dec(&rdev->mw_count);
	return rc;
}

<<<<<<< HEAD
static int fill_umem_pbl_tbl(struct ib_umem *umem, u64 *pbl_tbl_orig,
			     int page_shift)
{
	u64 *pbl_tbl = pbl_tbl_orig;
	u64 page_size =  BIT_ULL(page_shift);
	struct ib_block_iter biter;

	rdma_umem_for_each_dma_block(umem, &biter, page_size)
		*pbl_tbl++ = rdma_block_iter_dma_address(&biter);

	return pbl_tbl - pbl_tbl_orig;
}

=======
>>>>>>> f642729d
/* uverbs */
struct ib_mr *bnxt_re_reg_user_mr(struct ib_pd *ib_pd, u64 start, u64 length,
				  u64 virt_addr, int mr_access_flags,
				  struct ib_udata *udata)
{
	struct bnxt_re_pd *pd = container_of(ib_pd, struct bnxt_re_pd, ib_pd);
	struct bnxt_re_dev *rdev = pd->rdev;
	struct bnxt_re_mr *mr;
	struct ib_umem *umem;
<<<<<<< HEAD
	u64 *pbl_tbl = NULL;
=======
>>>>>>> f642729d
	unsigned long page_size;
	int umem_pgs, rc;

	if (length > BNXT_RE_MAX_MR_SIZE) {
		ibdev_err(&rdev->ibdev, "MR Size: %lld > Max supported:%lld\n",
			  length, BNXT_RE_MAX_MR_SIZE);
		return ERR_PTR(-ENOMEM);
	}

	mr = kzalloc(sizeof(*mr), GFP_KERNEL);
	if (!mr)
		return ERR_PTR(-ENOMEM);

	mr->rdev = rdev;
	mr->qplib_mr.pd = &pd->qplib_pd;
	mr->qplib_mr.flags = __from_ib_access_flags(mr_access_flags);
	mr->qplib_mr.type = CMDQ_ALLOCATE_MRW_MRW_FLAGS_MR;

	rc = bnxt_qplib_alloc_mrw(&rdev->qplib_res, &mr->qplib_mr);
	if (rc) {
		ibdev_err(&rdev->ibdev, "Failed to allocate MR");
		goto free_mr;
	}
	/* The fixed portion of the rkey is the same as the lkey */
	mr->ib_mr.rkey = mr->qplib_mr.rkey;

	umem = ib_umem_get(&rdev->ibdev, start, length, mr_access_flags);
	if (IS_ERR(umem)) {
		ibdev_err(&rdev->ibdev, "Failed to get umem");
		rc = -EFAULT;
		goto free_mrw;
	}
	mr->ib_umem = umem;

	mr->qplib_mr.va = virt_addr;
	page_size = ib_umem_find_best_pgsz(
		umem, BNXT_RE_PAGE_SIZE_4K | BNXT_RE_PAGE_SIZE_2M, virt_addr);
	if (!page_size) {
		ibdev_err(&rdev->ibdev, "umem page size unsupported!");
		rc = -EFAULT;
		goto free_umem;
<<<<<<< HEAD
	}
	mr->qplib_mr.total_size = length;

	if (page_size == BNXT_RE_PAGE_SIZE_4K &&
	    length > BNXT_RE_MAX_MR_SIZE_LOW) {
		ibdev_err(&rdev->ibdev, "Requested MR Sz:%llu Max sup:%llu",
			  length, (u64)BNXT_RE_MAX_MR_SIZE_LOW);
		rc = -EINVAL;
		goto free_umem;
	}

	umem_pgs = ib_umem_num_dma_blocks(umem, page_size);
	pbl_tbl = kcalloc(umem_pgs, sizeof(*pbl_tbl), GFP_KERNEL);
	if (!pbl_tbl) {
		rc = -ENOMEM;
		goto free_umem;
=======
>>>>>>> f642729d
	}
	mr->qplib_mr.total_size = length;

<<<<<<< HEAD
	/* Map umem buf ptrs to the PBL */
	umem_pgs = fill_umem_pbl_tbl(umem, pbl_tbl, order_base_2(page_size));
	rc = bnxt_qplib_reg_mr(&rdev->qplib_res, &mr->qplib_mr, pbl_tbl,
			       umem_pgs, false, page_size);
=======
	umem_pgs = ib_umem_num_dma_blocks(umem, page_size);
	rc = bnxt_qplib_reg_mr(&rdev->qplib_res, &mr->qplib_mr, umem,
			       umem_pgs, page_size);
>>>>>>> f642729d
	if (rc) {
		ibdev_err(&rdev->ibdev, "Failed to register user MR");
		goto free_umem;
	}

	mr->ib_mr.lkey = mr->qplib_mr.lkey;
	mr->ib_mr.rkey = mr->qplib_mr.lkey;
	atomic_inc(&rdev->mr_count);

	return &mr->ib_mr;
free_umem:
	ib_umem_release(umem);
free_mrw:
	bnxt_qplib_free_mrw(&rdev->qplib_res, &mr->qplib_mr);
free_mr:
	kfree(mr);
	return ERR_PTR(rc);
}

int bnxt_re_alloc_ucontext(struct ib_ucontext *ctx, struct ib_udata *udata)
{
	struct ib_device *ibdev = ctx->device;
	struct bnxt_re_ucontext *uctx =
		container_of(ctx, struct bnxt_re_ucontext, ib_uctx);
	struct bnxt_re_dev *rdev = to_bnxt_re_dev(ibdev, ibdev);
	struct bnxt_qplib_dev_attr *dev_attr = &rdev->dev_attr;
	struct bnxt_re_uctx_resp resp;
	u32 chip_met_rev_num = 0;
	int rc;

	ibdev_dbg(ibdev, "ABI version requested %u", ibdev->ops.uverbs_abi_ver);

	if (ibdev->ops.uverbs_abi_ver != BNXT_RE_ABI_VERSION) {
		ibdev_dbg(ibdev, " is different from the device %d ",
			  BNXT_RE_ABI_VERSION);
		return -EPERM;
	}

	uctx->rdev = rdev;

	uctx->shpg = (void *)__get_free_page(GFP_KERNEL);
	if (!uctx->shpg) {
		rc = -ENOMEM;
		goto fail;
	}
	spin_lock_init(&uctx->sh_lock);

	resp.comp_mask = BNXT_RE_UCNTX_CMASK_HAVE_CCTX;
	chip_met_rev_num = rdev->chip_ctx->chip_num;
	chip_met_rev_num |= ((u32)rdev->chip_ctx->chip_rev & 0xFF) <<
			     BNXT_RE_CHIP_ID0_CHIP_REV_SFT;
	chip_met_rev_num |= ((u32)rdev->chip_ctx->chip_metal & 0xFF) <<
			     BNXT_RE_CHIP_ID0_CHIP_MET_SFT;
	resp.chip_id0 = chip_met_rev_num;
	/* Future extension of chip info */
	resp.chip_id1 = 0;
	/*Temp, Use xa_alloc instead */
	resp.dev_id = rdev->en_dev->pdev->devfn;
	resp.max_qp = rdev->qplib_ctx.qpc_count;
	resp.pg_size = PAGE_SIZE;
	resp.cqe_sz = sizeof(struct cq_base);
	resp.max_cqd = dev_attr->max_cq_wqes;
	resp.rsvd    = 0;

	rc = ib_copy_to_udata(udata, &resp, min(udata->outlen, sizeof(resp)));
	if (rc) {
		ibdev_err(ibdev, "Failed to copy user context");
		rc = -EFAULT;
		goto cfail;
	}

	return 0;
cfail:
	free_page((unsigned long)uctx->shpg);
	uctx->shpg = NULL;
fail:
	return rc;
}

void bnxt_re_dealloc_ucontext(struct ib_ucontext *ib_uctx)
{
	struct bnxt_re_ucontext *uctx = container_of(ib_uctx,
						   struct bnxt_re_ucontext,
						   ib_uctx);

	struct bnxt_re_dev *rdev = uctx->rdev;

	if (uctx->shpg)
		free_page((unsigned long)uctx->shpg);

	if (uctx->dpi.dbr) {
		/* Free DPI only if this is the first PD allocated by the
		 * application and mark the context dpi as NULL
		 */
		bnxt_qplib_dealloc_dpi(&rdev->qplib_res,
				       &rdev->qplib_res.dpi_tbl, &uctx->dpi);
		uctx->dpi.dbr = NULL;
	}
}

/* Helper function to mmap the virtual memory from user app */
int bnxt_re_mmap(struct ib_ucontext *ib_uctx, struct vm_area_struct *vma)
{
	struct bnxt_re_ucontext *uctx = container_of(ib_uctx,
						   struct bnxt_re_ucontext,
						   ib_uctx);
	struct bnxt_re_dev *rdev = uctx->rdev;
	u64 pfn;

	if (vma->vm_end - vma->vm_start != PAGE_SIZE)
		return -EINVAL;

	if (vma->vm_pgoff) {
		vma->vm_page_prot = pgprot_noncached(vma->vm_page_prot);
		if (io_remap_pfn_range(vma, vma->vm_start, vma->vm_pgoff,
				       PAGE_SIZE, vma->vm_page_prot)) {
			ibdev_err(&rdev->ibdev, "Failed to map DPI");
			return -EAGAIN;
		}
	} else {
		pfn = virt_to_phys(uctx->shpg) >> PAGE_SHIFT;
		if (remap_pfn_range(vma, vma->vm_start,
				    pfn, PAGE_SIZE, vma->vm_page_prot)) {
			ibdev_err(&rdev->ibdev, "Failed to map shared page");
			return -EAGAIN;
		}
	}

	return 0;
}<|MERGE_RESOLUTION|>--- conflicted
+++ resolved
@@ -3776,22 +3776,6 @@
 	return rc;
 }
 
-<<<<<<< HEAD
-static int fill_umem_pbl_tbl(struct ib_umem *umem, u64 *pbl_tbl_orig,
-			     int page_shift)
-{
-	u64 *pbl_tbl = pbl_tbl_orig;
-	u64 page_size =  BIT_ULL(page_shift);
-	struct ib_block_iter biter;
-
-	rdma_umem_for_each_dma_block(umem, &biter, page_size)
-		*pbl_tbl++ = rdma_block_iter_dma_address(&biter);
-
-	return pbl_tbl - pbl_tbl_orig;
-}
-
-=======
->>>>>>> f642729d
 /* uverbs */
 struct ib_mr *bnxt_re_reg_user_mr(struct ib_pd *ib_pd, u64 start, u64 length,
 				  u64 virt_addr, int mr_access_flags,
@@ -3801,10 +3785,6 @@
 	struct bnxt_re_dev *rdev = pd->rdev;
 	struct bnxt_re_mr *mr;
 	struct ib_umem *umem;
-<<<<<<< HEAD
-	u64 *pbl_tbl = NULL;
-=======
->>>>>>> f642729d
 	unsigned long page_size;
 	int umem_pgs, rc;
 
@@ -3846,38 +3826,12 @@
 		ibdev_err(&rdev->ibdev, "umem page size unsupported!");
 		rc = -EFAULT;
 		goto free_umem;
-<<<<<<< HEAD
 	}
 	mr->qplib_mr.total_size = length;
 
-	if (page_size == BNXT_RE_PAGE_SIZE_4K &&
-	    length > BNXT_RE_MAX_MR_SIZE_LOW) {
-		ibdev_err(&rdev->ibdev, "Requested MR Sz:%llu Max sup:%llu",
-			  length, (u64)BNXT_RE_MAX_MR_SIZE_LOW);
-		rc = -EINVAL;
-		goto free_umem;
-	}
-
-	umem_pgs = ib_umem_num_dma_blocks(umem, page_size);
-	pbl_tbl = kcalloc(umem_pgs, sizeof(*pbl_tbl), GFP_KERNEL);
-	if (!pbl_tbl) {
-		rc = -ENOMEM;
-		goto free_umem;
-=======
->>>>>>> f642729d
-	}
-	mr->qplib_mr.total_size = length;
-
-<<<<<<< HEAD
-	/* Map umem buf ptrs to the PBL */
-	umem_pgs = fill_umem_pbl_tbl(umem, pbl_tbl, order_base_2(page_size));
-	rc = bnxt_qplib_reg_mr(&rdev->qplib_res, &mr->qplib_mr, pbl_tbl,
-			       umem_pgs, false, page_size);
-=======
 	umem_pgs = ib_umem_num_dma_blocks(umem, page_size);
 	rc = bnxt_qplib_reg_mr(&rdev->qplib_res, &mr->qplib_mr, umem,
 			       umem_pgs, page_size);
->>>>>>> f642729d
 	if (rc) {
 		ibdev_err(&rdev->ibdev, "Failed to register user MR");
 		goto free_umem;
