--- conflicted
+++ resolved
@@ -3157,17 +3157,11 @@
 		return 4;
 	case IB_RATE_50_GBPS:
 		return 5;
-<<<<<<< HEAD
-	default:
-		return rate + MLX5_STAT_RATE_OFFSET;
-	};
-=======
 	case IB_RATE_400_GBPS:
 		return 6;
 	default:
 		return rate + MLX5_STAT_RATE_OFFSET;
 	}
->>>>>>> f642729d
 
 	return 0;
 }
