--- conflicted
+++ resolved
@@ -26,10 +26,7 @@
 #include <linux/of_platform.h>
 #include <linux/of_irq.h>
 #include <linux/io.h>
-<<<<<<< HEAD
-=======
 #include <linux/iopoll.h>
->>>>>>> f642729d
 #include <linux/cpu_pm.h>
 #include <linux/device.h>
 #include <linux/pm_runtime.h>
@@ -1041,12 +1038,8 @@
 
 #ifdef CONFIG_PM_SLEEP
 	bgp->nb.notifier_call = bandgap_omap_cpu_notifier;
-<<<<<<< HEAD
-	cpu_pm_register_notifier(&bgp->nb);
-=======
 	if (!soc_device_match(soc_no_cpu_notifier))
 		cpu_pm_register_notifier(&bgp->nb);
->>>>>>> f642729d
 #endif
 
 	return 0;
@@ -1082,12 +1075,8 @@
 	struct ti_bandgap *bgp = platform_get_drvdata(pdev);
 	int i;
 
-<<<<<<< HEAD
-	cpu_pm_unregister_notifier(&bgp->nb);
-=======
 	if (!soc_device_match(soc_no_cpu_notifier))
 		cpu_pm_unregister_notifier(&bgp->nb);
->>>>>>> f642729d
 
 	/* Remove sensor interfaces */
 	for (i = 0; i < bgp->conf->sensor_count; i++) {
