--- conflicted
+++ resolved
@@ -199,12 +199,8 @@
 struct rcar_dmac {
 	struct dma_device engine;
 	struct device *dev;
-<<<<<<< HEAD
-	void __iomem *iomem;
-=======
 	void __iomem *dmac_base;
 	void __iomem *chan_base;
->>>>>>> f642729d
 
 	unsigned int n_channels;
 	struct rcar_dmac_chan *channels;
