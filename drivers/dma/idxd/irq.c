// SPDX-License-Identifier: GPL-2.0
/* Copyright(c) 2019 Intel Corporation. All rights rsvd. */
#include <linux/init.h>
#include <linux/kernel.h>
#include <linux/module.h>
#include <linux/pci.h>
#include <linux/io-64-nonatomic-lo-hi.h>
#include <linux/dmaengine.h>
#include <uapi/linux/idxd.h>
#include "../dmaengine.h"
#include "idxd.h"
#include "registers.h"

enum irq_work_type {
	IRQ_WORK_NORMAL = 0,
	IRQ_WORK_PROCESS_FAULT,
};

struct idxd_fault {
	struct work_struct work;
	u64 addr;
	struct idxd_device *idxd;
};

static int irq_process_work_list(struct idxd_irq_entry *irq_entry,
				 enum irq_work_type wtype,
				 int *processed, u64 data);
static int irq_process_pending_llist(struct idxd_irq_entry *irq_entry,
				     enum irq_work_type wtype,
				     int *processed, u64 data);

static void idxd_device_reinit(struct work_struct *work)
{
	struct idxd_device *idxd = container_of(work, struct idxd_device, work);
	struct device *dev = &idxd->pdev->dev;
	int rc, i;

	idxd_device_reset(idxd);
	rc = idxd_device_config(idxd);
	if (rc < 0)
		goto out;

	rc = idxd_device_enable(idxd);
	if (rc < 0)
		goto out;

	for (i = 0; i < idxd->max_wqs; i++) {
		struct idxd_wq *wq = &idxd->wqs[i];

		if (wq->state == IDXD_WQ_ENABLED) {
			rc = idxd_wq_enable(wq);
			if (rc < 0) {
				dev_warn(dev, "Unable to re-enable wq %s\n",
					 dev_name(&wq->conf_dev));
			}
		}
	}

	return;

 out:
	idxd_device_wqs_clear_state(idxd);
}

static void idxd_device_fault_work(struct work_struct *work)
{
	struct idxd_fault *fault = container_of(work, struct idxd_fault, work);
	struct idxd_irq_entry *ie;
	int i;
	int processed;
	int irqcnt = fault->idxd->num_wq_irqs + 1;

	for (i = 1; i < irqcnt; i++) {
		ie = &fault->idxd->irq_entries[i];
		irq_process_work_list(ie, IRQ_WORK_PROCESS_FAULT,
				      &processed, fault->addr);
		if (processed)
			break;

		irq_process_pending_llist(ie, IRQ_WORK_PROCESS_FAULT,
					  &processed, fault->addr);
		if (processed)
			break;
	}

	kfree(fault);
}

static int idxd_device_schedule_fault_process(struct idxd_device *idxd,
					      u64 fault_addr)
{
	struct idxd_fault *fault;

	fault = kmalloc(sizeof(*fault), GFP_ATOMIC);
	if (!fault)
		return -ENOMEM;

	fault->addr = fault_addr;
	fault->idxd = idxd;
	INIT_WORK(&fault->work, idxd_device_fault_work);
	queue_work(idxd->wq, &fault->work);
	return 0;
}

irqreturn_t idxd_irq_handler(int vec, void *data)
{
	struct idxd_irq_entry *irq_entry = data;
	struct idxd_device *idxd = irq_entry->idxd;

	idxd_mask_msix_vector(idxd, irq_entry->id);
	return IRQ_WAKE_THREAD;
}

static int process_misc_interrupts(struct idxd_device *idxd, u32 cause)
{
	struct device *dev = &idxd->pdev->dev;
	union gensts_reg gensts;
	u32 val = 0;
	int i;
	bool err = false;

<<<<<<< HEAD
	cause = ioread32(idxd->reg_base + IDXD_INTCAUSE_OFFSET);
	iowrite32(cause, idxd->reg_base + IDXD_INTCAUSE_OFFSET);

=======
>>>>>>> f642729d
	if (cause & IDXD_INTC_ERR) {
		spin_lock_bh(&idxd->dev_lock);
		for (i = 0; i < 4; i++)
			idxd->sw_err.bits[i] = ioread64(idxd->reg_base +
					IDXD_SWERR_OFFSET + i * sizeof(u64));
		iowrite64(IDXD_SWERR_ACK, idxd->reg_base + IDXD_SWERR_OFFSET);

		if (idxd->sw_err.valid && idxd->sw_err.wq_idx_valid) {
			int id = idxd->sw_err.wq_idx;
			struct idxd_wq *wq = &idxd->wqs[id];

			if (wq->type == IDXD_WQT_USER)
				wake_up_interruptible(&wq->idxd_cdev.err_queue);
		} else {
			int i;

			for (i = 0; i < idxd->max_wqs; i++) {
				struct idxd_wq *wq = &idxd->wqs[i];

				if (wq->type == IDXD_WQT_USER)
					wake_up_interruptible(&wq->idxd_cdev.err_queue);
			}
		}

		spin_unlock_bh(&idxd->dev_lock);
		val |= IDXD_INTC_ERR;

		for (i = 0; i < 4; i++)
			dev_warn(dev, "err[%d]: %#16.16llx\n",
				 i, idxd->sw_err.bits[i]);
		err = true;
	}

	if (cause & IDXD_INTC_CMD) {
		val |= IDXD_INTC_CMD;
		complete(idxd->cmd_done);
	}

	if (cause & IDXD_INTC_OCCUPY) {
		/* Driver does not utilize occupancy interrupt */
		val |= IDXD_INTC_OCCUPY;
	}

	if (cause & IDXD_INTC_PERFMON_OVFL) {
		/*
		 * Driver does not utilize perfmon counter overflow interrupt
		 * yet.
		 */
		val |= IDXD_INTC_PERFMON_OVFL;
	}

	val ^= cause;
	if (val)
		dev_warn_once(dev, "Unexpected interrupt cause bits set: %#x\n",
			      val);

	if (!err)
		return 0;

	/*
	 * This case should rarely happen and typically is due to software
	 * programming error by the driver.
	 */
	if (idxd->sw_err.valid &&
	    idxd->sw_err.desc_valid &&
	    idxd->sw_err.fault_addr)
		idxd_device_schedule_fault_process(idxd, idxd->sw_err.fault_addr);

	gensts.bits = ioread32(idxd->reg_base + IDXD_GENSTATS_OFFSET);
	if (gensts.state == IDXD_DEVICE_STATE_HALT) {
		idxd->state = IDXD_DEV_HALTED;
		if (gensts.reset_type == IDXD_DEVICE_RESET_SOFTWARE) {
			/*
			 * If we need a software reset, we will throw the work
			 * on a system workqueue in order to allow interrupts
			 * for the device command completions.
			 */
			INIT_WORK(&idxd->work, idxd_device_reinit);
			queue_work(idxd->wq, &idxd->work);
		} else {
			spin_lock_bh(&idxd->dev_lock);
			idxd_device_wqs_clear_state(idxd);
			dev_err(&idxd->pdev->dev,
				"idxd halted, need %s.\n",
				gensts.reset_type == IDXD_DEVICE_RESET_FLR ?
				"FLR" : "system reset");
			spin_unlock_bh(&idxd->dev_lock);
			return -ENXIO;
		}
	}

	return 0;
}

irqreturn_t idxd_misc_thread(int vec, void *data)
{
	struct idxd_irq_entry *irq_entry = data;
	struct idxd_device *idxd = irq_entry->idxd;
	int rc;
	u32 cause;

	cause = ioread32(idxd->reg_base + IDXD_INTCAUSE_OFFSET);
	if (cause)
		iowrite32(cause, idxd->reg_base + IDXD_INTCAUSE_OFFSET);

	while (cause) {
		rc = process_misc_interrupts(idxd, cause);
		if (rc < 0)
			break;
		cause = ioread32(idxd->reg_base + IDXD_INTCAUSE_OFFSET);
		if (cause)
			iowrite32(cause, idxd->reg_base + IDXD_INTCAUSE_OFFSET);
	}

	idxd_unmask_msix_vector(idxd, irq_entry->id);
	return IRQ_HANDLED;
}

static inline bool match_fault(struct idxd_desc *desc, u64 fault_addr)
{
	/*
	 * Completion address can be bad as well. Check fault address match for descriptor
	 * and completion address.
	 */
	if ((u64)desc->hw == fault_addr || (u64)desc->completion == fault_addr) {
		struct idxd_device *idxd = desc->wq->idxd;
		struct device *dev = &idxd->pdev->dev;

		dev_warn(dev, "desc with fault address: %#llx\n", fault_addr);
		return true;
	}

	return false;
}

static inline void complete_desc(struct idxd_desc *desc, enum idxd_complete_type reason)
{
	idxd_dma_complete_txd(desc, reason);
	idxd_free_desc(desc->wq, desc);
}

static int irq_process_pending_llist(struct idxd_irq_entry *irq_entry,
				     enum irq_work_type wtype,
				     int *processed, u64 data)
{
	struct idxd_desc *desc, *t;
	struct llist_node *head;
	int queued = 0;
	unsigned long flags;
	enum idxd_complete_type reason;

	*processed = 0;
	head = llist_del_all(&irq_entry->pending_llist);
	if (!head)
		goto out;

	if (wtype == IRQ_WORK_NORMAL)
		reason = IDXD_COMPLETE_NORMAL;
	else
		reason = IDXD_COMPLETE_DEV_FAIL;

	llist_for_each_entry_safe(desc, t, head, llnode) {
		if (desc->completion->status) {
			if ((desc->completion->status & DSA_COMP_STATUS_MASK) != DSA_COMP_SUCCESS)
				match_fault(desc, data);
			complete_desc(desc, reason);
			(*processed)++;
		} else {
			spin_lock_irqsave(&irq_entry->list_lock, flags);
			list_add_tail(&desc->list,
				      &irq_entry->work_list);
			spin_unlock_irqrestore(&irq_entry->list_lock, flags);
			queued++;
		}
	}

 out:
	return queued;
}

static int irq_process_work_list(struct idxd_irq_entry *irq_entry,
				 enum irq_work_type wtype,
				 int *processed, u64 data)
{
	int queued = 0;
	unsigned long flags;
	LIST_HEAD(flist);
	struct idxd_desc *desc, *n;
	enum idxd_complete_type reason;

	*processed = 0;
	if (wtype == IRQ_WORK_NORMAL)
		reason = IDXD_COMPLETE_NORMAL;
	else
		reason = IDXD_COMPLETE_DEV_FAIL;

	/*
	 * This lock protects list corruption from access of list outside of the irq handler
	 * thread.
	 */
	spin_lock_irqsave(&irq_entry->list_lock, flags);
	if (list_empty(&irq_entry->work_list)) {
		spin_unlock_irqrestore(&irq_entry->list_lock, flags);
		return 0;
	}

	list_for_each_entry_safe(desc, n, &irq_entry->work_list, list) {
		if (desc->completion->status) {
			list_del(&desc->list);
			(*processed)++;
			list_add_tail(&desc->list, &flist);
		} else {
			queued++;
		}
	}

	spin_unlock_irqrestore(&irq_entry->list_lock, flags);

	list_for_each_entry(desc, &flist, list) {
		if ((desc->completion->status & DSA_COMP_STATUS_MASK) != DSA_COMP_SUCCESS)
			match_fault(desc, data);
		complete_desc(desc, reason);
	}

	return queued;
}

static int idxd_desc_process(struct idxd_irq_entry *irq_entry)
{
	int rc, processed, total = 0;

	/*
	 * There are two lists we are processing. The pending_llist is where
	 * submmiter adds all the submitted descriptor after sending it to
	 * the workqueue. It's a lockless singly linked list. The work_list
	 * is the common linux double linked list. We are in a scenario of
	 * multiple producers and a single consumer. The producers are all
	 * the kernel submitters of descriptors, and the consumer is the
	 * kernel irq handler thread for the msix vector when using threaded
	 * irq. To work with the restrictions of llist to remain lockless,
	 * we are doing the following steps:
	 * 1. Iterate through the work_list and process any completed
	 *    descriptor. Delete the completed entries during iteration.
	 * 2. llist_del_all() from the pending list.
	 * 3. Iterate through the llist that was deleted from the pending list
	 *    and process the completed entries.
	 * 4. If the entry is still waiting on hardware, list_add_tail() to
	 *    the work_list.
	 * 5. Repeat until no more descriptors.
	 */
	do {
		rc = irq_process_work_list(irq_entry, IRQ_WORK_NORMAL,
					   &processed, 0);
		total += processed;
		if (rc != 0)
			continue;

		rc = irq_process_pending_llist(irq_entry, IRQ_WORK_NORMAL,
					       &processed, 0);
		total += processed;
	} while (rc != 0);

	return total;
}

irqreturn_t idxd_wq_thread(int irq, void *data)
{
	struct idxd_irq_entry *irq_entry = data;
	int processed;

	processed = idxd_desc_process(irq_entry);
	idxd_unmask_msix_vector(irq_entry->idxd, irq_entry->id);

	if (processed == 0)
		return IRQ_NONE;

	return IRQ_HANDLED;
}<|MERGE_RESOLUTION|>--- conflicted
+++ resolved
@@ -119,12 +119,6 @@
 	int i;
 	bool err = false;
 
-<<<<<<< HEAD
-	cause = ioread32(idxd->reg_base + IDXD_INTCAUSE_OFFSET);
-	iowrite32(cause, idxd->reg_base + IDXD_INTCAUSE_OFFSET);
-
-=======
->>>>>>> f642729d
 	if (cause & IDXD_INTC_ERR) {
 		spin_lock_bh(&idxd->dev_lock);
 		for (i = 0; i < 4; i++)
