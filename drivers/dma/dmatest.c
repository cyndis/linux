/*
 * DMA Engine test module
 *
 * Copyright (C) 2007 Atmel Corporation
 * Copyright (C) 2013 Intel Corporation
 *
 * This program is free software; you can redistribute it and/or modify
 * it under the terms of the GNU General Public License version 2 as
 * published by the Free Software Foundation.
 */
#define pr_fmt(fmt) KBUILD_MODNAME ": " fmt

#include <linux/delay.h>
#include <linux/dma-mapping.h>
#include <linux/dmaengine.h>
#include <linux/freezer.h>
#include <linux/init.h>
#include <linux/kthread.h>
#include <linux/sched/task.h>
#include <linux/module.h>
#include <linux/moduleparam.h>
#include <linux/random.h>
#include <linux/slab.h>
#include <linux/wait.h>

static unsigned int test_buf_size = 16384;
module_param(test_buf_size, uint, S_IRUGO | S_IWUSR);
MODULE_PARM_DESC(test_buf_size, "Size of the memcpy test buffer");

static char test_channel[20];
module_param_string(channel, test_channel, sizeof(test_channel),
		S_IRUGO | S_IWUSR);
MODULE_PARM_DESC(channel, "Bus ID of the channel to test (default: any)");

static char test_device[32];
module_param_string(device, test_device, sizeof(test_device),
		S_IRUGO | S_IWUSR);
MODULE_PARM_DESC(device, "Bus ID of the DMA Engine to test (default: any)");

static unsigned int threads_per_chan = 1;
module_param(threads_per_chan, uint, S_IRUGO | S_IWUSR);
MODULE_PARM_DESC(threads_per_chan,
		"Number of threads to start per channel (default: 1)");

static unsigned int max_channels;
module_param(max_channels, uint, S_IRUGO | S_IWUSR);
MODULE_PARM_DESC(max_channels,
		"Maximum number of channels to use (default: all)");

static unsigned int iterations;
module_param(iterations, uint, S_IRUGO | S_IWUSR);
MODULE_PARM_DESC(iterations,
		"Iterations before stopping test (default: infinite)");

static unsigned int dmatest;
module_param(dmatest, uint, S_IRUGO | S_IWUSR);
MODULE_PARM_DESC(dmatest,
		"dmatest 0-memcpy 1-memset (default: 0)");

static unsigned int xor_sources = 3;
module_param(xor_sources, uint, S_IRUGO | S_IWUSR);
MODULE_PARM_DESC(xor_sources,
		"Number of xor source buffers (default: 3)");

static unsigned int pq_sources = 3;
module_param(pq_sources, uint, S_IRUGO | S_IWUSR);
MODULE_PARM_DESC(pq_sources,
		"Number of p+q source buffers (default: 3)");

static int timeout = 3000;
module_param(timeout, uint, S_IRUGO | S_IWUSR);
MODULE_PARM_DESC(timeout, "Transfer Timeout in msec (default: 3000), "
		 "Pass -1 for infinite timeout");

static bool noverify;
module_param(noverify, bool, S_IRUGO | S_IWUSR);
MODULE_PARM_DESC(noverify, "Disable random data setup and verification");

static bool verbose;
module_param(verbose, bool, S_IRUGO | S_IWUSR);
MODULE_PARM_DESC(verbose, "Enable \"success\" result messages (default: off)");

/**
 * struct dmatest_params - test parameters.
 * @buf_size:		size of the memcpy test buffer
 * @channel:		bus ID of the channel to test
 * @device:		bus ID of the DMA Engine to test
 * @threads_per_chan:	number of threads to start per channel
 * @max_channels:	maximum number of channels to use
 * @iterations:		iterations before stopping test
 * @xor_sources:	number of xor source buffers
 * @pq_sources:		number of p+q source buffers
 * @timeout:		transfer timeout in msec, -1 for infinite timeout
 */
struct dmatest_params {
	unsigned int	buf_size;
	char		channel[20];
	char		device[32];
	unsigned int	threads_per_chan;
	unsigned int	max_channels;
	unsigned int	iterations;
	unsigned int	xor_sources;
	unsigned int	pq_sources;
	int		timeout;
	bool		noverify;
};

/**
 * struct dmatest_info - test information.
 * @params:		test parameters
 * @lock:		access protection to the fields of this structure
 */
static struct dmatest_info {
	/* Test parameters */
	struct dmatest_params	params;

	/* Internal state */
	struct list_head	channels;
	unsigned int		nr_channels;
	struct mutex		lock;
	bool			did_init;
} test_info = {
	.channels = LIST_HEAD_INIT(test_info.channels),
	.lock = __MUTEX_INITIALIZER(test_info.lock),
};

static int dmatest_run_set(const char *val, const struct kernel_param *kp);
static int dmatest_run_get(char *val, const struct kernel_param *kp);
static const struct kernel_param_ops run_ops = {
	.set = dmatest_run_set,
	.get = dmatest_run_get,
};
static bool dmatest_run;
module_param_cb(run, &run_ops, &dmatest_run, S_IRUGO | S_IWUSR);
MODULE_PARM_DESC(run, "Run the test (default: false)");

/* Maximum amount of mismatched bytes in buffer to print */
#define MAX_ERROR_COUNT		32

/*
 * Initialization patterns. All bytes in the source buffer has bit 7
 * set, all bytes in the destination buffer has bit 7 cleared.
 *
 * Bit 6 is set for all bytes which are to be copied by the DMA
 * engine. Bit 5 is set for all bytes which are to be overwritten by
 * the DMA engine.
 *
 * The remaining bits are the inverse of a counter which increments by
 * one for each byte address.
 */
#define PATTERN_SRC		0x80
#define PATTERN_DST		0x00
#define PATTERN_COPY		0x40
#define PATTERN_OVERWRITE	0x20
#define PATTERN_COUNT_MASK	0x1f
#define PATTERN_MEMSET_IDX	0x01

/* poor man's completion - we want to use wait_event_freezable() on it */
struct dmatest_done {
	bool			done;
	wait_queue_head_t	*wait;
};

struct dmatest_thread {
	struct list_head	node;
	struct dmatest_info	*info;
	struct task_struct	*task;
	struct dma_chan		*chan;
	u8			**srcs;
	u8			**usrcs;
	u8			**dsts;
	u8			**udsts;
	enum dma_transaction_type type;
	wait_queue_head_t done_wait;
	struct dmatest_done test_done;
	bool			done;
};

struct dmatest_chan {
	struct list_head	node;
	struct dma_chan		*chan;
	struct list_head	threads;
};

static DECLARE_WAIT_QUEUE_HEAD(thread_wait);
static bool wait;

static bool is_threaded_test_run(struct dmatest_info *info)
{
	struct dmatest_chan *dtc;

	list_for_each_entry(dtc, &info->channels, node) {
		struct dmatest_thread *thread;

		list_for_each_entry(thread, &dtc->threads, node) {
			if (!thread->done)
				return true;
		}
	}

	return false;
}

static int dmatest_wait_get(char *val, const struct kernel_param *kp)
{
	struct dmatest_info *info = &test_info;
	struct dmatest_params *params = &info->params;

	if (params->iterations)
		wait_event(thread_wait, !is_threaded_test_run(info));
	wait = true;
	return param_get_bool(val, kp);
}

static const struct kernel_param_ops wait_ops = {
	.get = dmatest_wait_get,
	.set = param_set_bool,
};
module_param_cb(wait, &wait_ops, &wait, S_IRUGO);
MODULE_PARM_DESC(wait, "Wait for tests to complete (default: false)");

static bool dmatest_match_channel(struct dmatest_params *params,
		struct dma_chan *chan)
{
	if (params->channel[0] == '\0')
		return true;
	return strcmp(dma_chan_name(chan), params->channel) == 0;
}

static bool dmatest_match_device(struct dmatest_params *params,
		struct dma_device *device)
{
	if (params->device[0] == '\0')
		return true;
	return strcmp(dev_name(device->dev), params->device) == 0;
}

static unsigned long dmatest_random(void)
{
	unsigned long buf;

	prandom_bytes(&buf, sizeof(buf));
	return buf;
}

static inline u8 gen_inv_idx(u8 index, bool is_memset)
{
	u8 val = is_memset ? PATTERN_MEMSET_IDX : index;

	return ~val & PATTERN_COUNT_MASK;
}

static inline u8 gen_src_value(u8 index, bool is_memset)
{
	return PATTERN_SRC | gen_inv_idx(index, is_memset);
}

static inline u8 gen_dst_value(u8 index, bool is_memset)
{
	return PATTERN_DST | gen_inv_idx(index, is_memset);
}

static void dmatest_init_srcs(u8 **bufs, unsigned int start, unsigned int len,
		unsigned int buf_size, bool is_memset)
{
	unsigned int i;
	u8 *buf;

	for (; (buf = *bufs); bufs++) {
		for (i = 0; i < start; i++)
			buf[i] = gen_src_value(i, is_memset);
		for ( ; i < start + len; i++)
			buf[i] = gen_src_value(i, is_memset) | PATTERN_COPY;
		for ( ; i < buf_size; i++)
			buf[i] = gen_src_value(i, is_memset);
		buf++;
	}
}

static void dmatest_init_dsts(u8 **bufs, unsigned int start, unsigned int len,
		unsigned int buf_size, bool is_memset)
{
	unsigned int i;
	u8 *buf;

	for (; (buf = *bufs); bufs++) {
		for (i = 0; i < start; i++)
			buf[i] = gen_dst_value(i, is_memset);
		for ( ; i < start + len; i++)
			buf[i] = gen_dst_value(i, is_memset) |
						PATTERN_OVERWRITE;
		for ( ; i < buf_size; i++)
			buf[i] = gen_dst_value(i, is_memset);
	}
}

static void dmatest_mismatch(u8 actual, u8 pattern, unsigned int index,
		unsigned int counter, bool is_srcbuf, bool is_memset)
{
	u8		diff = actual ^ pattern;
	u8		expected = pattern | gen_inv_idx(counter, is_memset);
	const char	*thread_name = current->comm;

	if (is_srcbuf)
		pr_warn("%s: srcbuf[0x%x] overwritten! Expected %02x, got %02x\n",
			thread_name, index, expected, actual);
	else if ((pattern & PATTERN_COPY)
			&& (diff & (PATTERN_COPY | PATTERN_OVERWRITE)))
		pr_warn("%s: dstbuf[0x%x] not copied! Expected %02x, got %02x\n",
			thread_name, index, expected, actual);
	else if (diff & PATTERN_SRC)
		pr_warn("%s: dstbuf[0x%x] was copied! Expected %02x, got %02x\n",
			thread_name, index, expected, actual);
	else
		pr_warn("%s: dstbuf[0x%x] mismatch! Expected %02x, got %02x\n",
			thread_name, index, expected, actual);
}

static unsigned int dmatest_verify(u8 **bufs, unsigned int start,
		unsigned int end, unsigned int counter, u8 pattern,
		bool is_srcbuf, bool is_memset)
{
	unsigned int i;
	unsigned int error_count = 0;
	u8 actual;
	u8 expected;
	u8 *buf;
	unsigned int counter_orig = counter;

	for (; (buf = *bufs); bufs++) {
		counter = counter_orig;
		for (i = start; i < end; i++) {
			actual = buf[i];
			expected = pattern | gen_inv_idx(counter, is_memset);
			if (actual != expected) {
				if (error_count < MAX_ERROR_COUNT)
					dmatest_mismatch(actual, pattern, i,
							 counter, is_srcbuf,
							 is_memset);
				error_count++;
			}
			counter++;
		}
	}

	if (error_count > MAX_ERROR_COUNT)
		pr_warn("%s: %u errors suppressed\n",
			current->comm, error_count - MAX_ERROR_COUNT);

	return error_count;
}


static void dmatest_callback(void *arg)
{
	struct dmatest_done *done = arg;
	struct dmatest_thread *thread =
		container_of(arg, struct dmatest_thread, done_wait);
	if (!thread->done) {
		done->done = true;
		wake_up_all(done->wait);
	} else {
		/*
		 * If thread->done, it means that this callback occurred
		 * after the parent thread has cleaned up. This can
		 * happen in the case that driver doesn't implement
		 * the terminate_all() functionality and a dma operation
		 * did not occur within the timeout period
		 */
		WARN(1, "dmatest: Kernel memory may be corrupted!!\n");
	}
}

static unsigned int min_odd(unsigned int x, unsigned int y)
{
	unsigned int val = min(x, y);

	return val % 2 ? val : val - 1;
}

static void result(const char *err, unsigned int n, unsigned int src_off,
		   unsigned int dst_off, unsigned int len, unsigned long data)
{
	pr_info("%s: result #%u: '%s' with src_off=0x%x dst_off=0x%x len=0x%x (%lu)\n",
		current->comm, n, err, src_off, dst_off, len, data);
}

static void dbg_result(const char *err, unsigned int n, unsigned int src_off,
		       unsigned int dst_off, unsigned int len,
		       unsigned long data)
{
	pr_debug("%s: result #%u: '%s' with src_off=0x%x dst_off=0x%x len=0x%x (%lu)\n",
		 current->comm, n, err, src_off, dst_off, len, data);
}

#define verbose_result(err, n, src_off, dst_off, len, data) ({	\
	if (verbose)						\
		result(err, n, src_off, dst_off, len, data);	\
	else							\
		dbg_result(err, n, src_off, dst_off, len, data);\
})

static unsigned long long dmatest_persec(s64 runtime, unsigned int val)
{
	unsigned long long per_sec = 1000000;

	if (runtime <= 0)
		return 0;

	/* drop precision until runtime is 32-bits */
	while (runtime > UINT_MAX) {
		runtime >>= 1;
		per_sec <<= 1;
	}

	per_sec *= val;
	do_div(per_sec, runtime);
	return per_sec;
}

static unsigned long long dmatest_KBs(s64 runtime, unsigned long long len)
{
	return dmatest_persec(runtime, len >> 10);
}

/*
 * This function repeatedly tests DMA transfers of various lengths and
 * offsets for a given operation type until it is told to exit by
 * kthread_stop(). There may be multiple threads running this function
 * in parallel for a single channel, and there may be multiple channels
 * being tested in parallel.
 *
 * Before each test, the source and destination buffer is initialized
 * with a known pattern. This pattern is different depending on
 * whether it's in an area which is supposed to be copied or
 * overwritten, and different in the source and destination buffers.
 * So if the DMA engine doesn't copy exactly what we tell it to copy,
 * we'll notice.
 */
static int dmatest_func(void *data)
{
	struct dmatest_thread	*thread = data;
	struct dmatest_done	*done = &thread->test_done;
	struct dmatest_info	*info;
	struct dmatest_params	*params;
	struct dma_chan		*chan;
	struct dma_device	*dev;
	unsigned int		error_count;
	unsigned int		failed_tests = 0;
	unsigned int		total_tests = 0;
	dma_cookie_t		cookie;
	enum dma_status		status;
	enum dma_ctrl_flags 	flags;
	u8			*pq_coefs = NULL;
	int			ret;
	int			src_cnt;
	int			dst_cnt;
	int			i;
	ktime_t			ktime, start, diff;
	ktime_t			filltime = 0;
	ktime_t			comparetime = 0;
	s64			runtime = 0;
	unsigned long long	total_len = 0;
	u8			align = 0;
	bool			is_memset = false;

	set_freezable();

	ret = -ENOMEM;

	smp_rmb();
	info = thread->info;
	params = &info->params;
	chan = thread->chan;
	dev = chan->device;
	if (thread->type == DMA_MEMCPY) {
		align = dev->copy_align;
		src_cnt = dst_cnt = 1;
	} else if (thread->type == DMA_MEMSET) {
		align = dev->fill_align;
		src_cnt = dst_cnt = 1;
		is_memset = true;
	} else if (thread->type == DMA_XOR) {
		/* force odd to ensure dst = src */
		src_cnt = min_odd(params->xor_sources | 1, dev->max_xor);
		dst_cnt = 1;
		align = dev->xor_align;
	} else if (thread->type == DMA_PQ) {
		/* force odd to ensure dst = src */
		src_cnt = min_odd(params->pq_sources | 1, dma_maxpq(dev, 0));
		dst_cnt = 2;
		align = dev->pq_align;

		pq_coefs = kmalloc(params->pq_sources + 1, GFP_KERNEL);
		if (!pq_coefs)
			goto err_thread_type;

		for (i = 0; i < src_cnt; i++)
			pq_coefs[i] = 1;
	} else
		goto err_thread_type;

	thread->srcs = kcalloc(src_cnt + 1, sizeof(u8 *), GFP_KERNEL);
	if (!thread->srcs)
		goto err_srcs;

	thread->usrcs = kcalloc(src_cnt + 1, sizeof(u8 *), GFP_KERNEL);
	if (!thread->usrcs)
		goto err_usrcs;

	for (i = 0; i < src_cnt; i++) {
		thread->usrcs[i] = kmalloc(params->buf_size + align,
					   GFP_KERNEL);
		if (!thread->usrcs[i])
			goto err_srcbuf;

		/* align srcs to alignment restriction */
		if (align)
			thread->srcs[i] = PTR_ALIGN(thread->usrcs[i], align);
		else
			thread->srcs[i] = thread->usrcs[i];
	}
	thread->srcs[i] = NULL;

	thread->dsts = kcalloc(dst_cnt + 1, sizeof(u8 *), GFP_KERNEL);
	if (!thread->dsts)
		goto err_dsts;

	thread->udsts = kcalloc(dst_cnt + 1, sizeof(u8 *), GFP_KERNEL);
	if (!thread->udsts)
		goto err_udsts;

	for (i = 0; i < dst_cnt; i++) {
		thread->udsts[i] = kmalloc(params->buf_size + align,
					   GFP_KERNEL);
		if (!thread->udsts[i])
			goto err_dstbuf;

		/* align dsts to alignment restriction */
		if (align)
			thread->dsts[i] = PTR_ALIGN(thread->udsts[i], align);
		else
			thread->dsts[i] = thread->udsts[i];
	}
	thread->dsts[i] = NULL;

	set_user_nice(current, 10);

	/*
	 * src and dst buffers are freed by ourselves below
	 */
	flags = DMA_CTRL_ACK | DMA_PREP_INTERRUPT;

	ktime = ktime_get();
	while (!kthread_should_stop()
	       && !(params->iterations && total_tests >= params->iterations)) {
		struct dma_async_tx_descriptor *tx = NULL;
		struct dmaengine_unmap_data *um;
		dma_addr_t srcs[src_cnt];
		dma_addr_t *dsts;
		unsigned int src_off, dst_off, len;

		total_tests++;

		/* Check if buffer count fits into map count variable (u8) */
		if ((src_cnt + dst_cnt) >= 255) {
			pr_err("too many buffers (%d of 255 supported)\n",
			       src_cnt + dst_cnt);
			break;
		}

		if (1 << align > params->buf_size) {
			pr_err("%u-byte buffer too small for %d-byte alignment\n",
			       params->buf_size, 1 << align);
			break;
		}

		if (params->noverify)
			len = params->buf_size;
		else
			len = dmatest_random() % params->buf_size + 1;

		len = (len >> align) << align;
		if (!len)
			len = 1 << align;

		total_len += len;

		if (params->noverify) {
			src_off = 0;
			dst_off = 0;
		} else {
			start = ktime_get();
			src_off = dmatest_random() % (params->buf_size - len + 1);
			dst_off = dmatest_random() % (params->buf_size - len + 1);

			src_off = (src_off >> align) << align;
			dst_off = (dst_off >> align) << align;

			dmatest_init_srcs(thread->srcs, src_off, len,
					  params->buf_size, is_memset);
			dmatest_init_dsts(thread->dsts, dst_off, len,
					  params->buf_size, is_memset);

			diff = ktime_sub(ktime_get(), start);
			filltime = ktime_add(filltime, diff);
		}

		um = dmaengine_get_unmap_data(dev->dev, src_cnt + dst_cnt,
					      GFP_KERNEL);
		if (!um) {
			failed_tests++;
			result("unmap data NULL", total_tests,
			       src_off, dst_off, len, ret);
			continue;
		}

		um->len = params->buf_size;
		for (i = 0; i < src_cnt; i++) {
			void *buf = thread->srcs[i];
			struct page *pg = virt_to_page(buf);
			unsigned long pg_off = offset_in_page(buf);

			um->addr[i] = dma_map_page(dev->dev, pg, pg_off,
						   um->len, DMA_TO_DEVICE);
			srcs[i] = um->addr[i] + src_off;
			ret = dma_mapping_error(dev->dev, um->addr[i]);
			if (ret) {
				dmaengine_unmap_put(um);
				result("src mapping error", total_tests,
				       src_off, dst_off, len, ret);
				failed_tests++;
				continue;
			}
			um->to_cnt++;
		}
		/* map with DMA_BIDIRECTIONAL to force writeback/invalidate */
		dsts = &um->addr[src_cnt];
		for (i = 0; i < dst_cnt; i++) {
			void *buf = thread->dsts[i];
			struct page *pg = virt_to_page(buf);
			unsigned long pg_off = offset_in_page(buf);

			dsts[i] = dma_map_page(dev->dev, pg, pg_off, um->len,
					       DMA_BIDIRECTIONAL);
			ret = dma_mapping_error(dev->dev, dsts[i]);
			if (ret) {
				dmaengine_unmap_put(um);
				result("dst mapping error", total_tests,
				       src_off, dst_off, len, ret);
				failed_tests++;
				continue;
			}
			um->bidi_cnt++;
		}

		if (thread->type == DMA_MEMCPY)
			tx = dev->device_prep_dma_memcpy(chan,
							 dsts[0] + dst_off,
							 srcs[0], len, flags);
		else if (thread->type == DMA_MEMSET)
			tx = dev->device_prep_dma_memset(chan,
						dsts[0] + dst_off,
						*(thread->srcs[0] + src_off),
						len, flags);
		else if (thread->type == DMA_XOR)
			tx = dev->device_prep_dma_xor(chan,
						      dsts[0] + dst_off,
						      srcs, src_cnt,
						      len, flags);
		else if (thread->type == DMA_PQ) {
			dma_addr_t dma_pq[dst_cnt];

			for (i = 0; i < dst_cnt; i++)
				dma_pq[i] = dsts[i] + dst_off;
			tx = dev->device_prep_dma_pq(chan, dma_pq, srcs,
						     src_cnt, pq_coefs,
						     len, flags);
		}

		if (!tx) {
			dmaengine_unmap_put(um);
			result("prep error", total_tests, src_off,
			       dst_off, len, ret);
			msleep(100);
			failed_tests++;
			continue;
		}

		done->done = false;
		tx->callback = dmatest_callback;
		tx->callback_param = done;
		cookie = tx->tx_submit(tx);

		if (dma_submit_error(cookie)) {
			dmaengine_unmap_put(um);
			result("submit error", total_tests, src_off,
			       dst_off, len, ret);
			msleep(100);
			failed_tests++;
			continue;
		}
		dma_async_issue_pending(chan);

		wait_event_freezable_timeout(thread->done_wait, done->done,
					     msecs_to_jiffies(params->timeout));

		status = dma_async_is_tx_complete(chan, cookie, NULL, NULL);

<<<<<<< HEAD
		if (!done.done) {
			/*
			 * We're leaving the timed out dma operation with
			 * dangling pointer to done_wait.  To make this
			 * correct, we'll need to allocate wait_done for
			 * each test iteration and perform "who's gonna
			 * free it this time?" dancing.  For now, just
			 * leave it dangling.
			 */
			WARN(1, "dmatest: Kernel stack may be corrupted!!\n");
=======
		if (!done->done) {
>>>>>>> 5fa4ec9c
			dmaengine_unmap_put(um);
			result("test timed out", total_tests, src_off, dst_off,
			       len, 0);
			failed_tests++;
			continue;
		} else if (status != DMA_COMPLETE) {
			dmaengine_unmap_put(um);
			result(status == DMA_ERROR ?
			       "completion error status" :
			       "completion busy status", total_tests, src_off,
			       dst_off, len, ret);
			failed_tests++;
			continue;
		}

		dmaengine_unmap_put(um);

		if (params->noverify) {
			verbose_result("test passed", total_tests, src_off,
				       dst_off, len, 0);
			continue;
		}

		start = ktime_get();
		pr_debug("%s: verifying source buffer...\n", current->comm);
		error_count = dmatest_verify(thread->srcs, 0, src_off,
				0, PATTERN_SRC, true, is_memset);
		error_count += dmatest_verify(thread->srcs, src_off,
				src_off + len, src_off,
				PATTERN_SRC | PATTERN_COPY, true, is_memset);
		error_count += dmatest_verify(thread->srcs, src_off + len,
				params->buf_size, src_off + len,
				PATTERN_SRC, true, is_memset);

		pr_debug("%s: verifying dest buffer...\n", current->comm);
		error_count += dmatest_verify(thread->dsts, 0, dst_off,
				0, PATTERN_DST, false, is_memset);

		error_count += dmatest_verify(thread->dsts, dst_off,
				dst_off + len, src_off,
				PATTERN_SRC | PATTERN_COPY, false, is_memset);

		error_count += dmatest_verify(thread->dsts, dst_off + len,
				params->buf_size, dst_off + len,
				PATTERN_DST, false, is_memset);

		diff = ktime_sub(ktime_get(), start);
		comparetime = ktime_add(comparetime, diff);

		if (error_count) {
			result("data error", total_tests, src_off, dst_off,
			       len, error_count);
			failed_tests++;
		} else {
			verbose_result("test passed", total_tests, src_off,
				       dst_off, len, 0);
		}
	}
	ktime = ktime_sub(ktime_get(), ktime);
	ktime = ktime_sub(ktime, comparetime);
	ktime = ktime_sub(ktime, filltime);
	runtime = ktime_to_us(ktime);

	ret = 0;
err_dstbuf:
	for (i = 0; thread->udsts[i]; i++)
		kfree(thread->udsts[i]);
	kfree(thread->udsts);
err_udsts:
	kfree(thread->dsts);
err_dsts:
err_srcbuf:
	for (i = 0; thread->usrcs[i]; i++)
		kfree(thread->usrcs[i]);
	kfree(thread->usrcs);
err_usrcs:
	kfree(thread->srcs);
err_srcs:
	kfree(pq_coefs);
err_thread_type:
	pr_info("%s: summary %u tests, %u failures %llu iops %llu KB/s (%d)\n",
		current->comm, total_tests, failed_tests,
		dmatest_persec(runtime, total_tests),
		dmatest_KBs(runtime, total_len), ret);

	/* terminate all transfers on specified channels */
	if (ret || failed_tests)
		dmaengine_terminate_all(chan);

	thread->done = true;
	wake_up(&thread_wait);

	return ret;
}

static void dmatest_cleanup_channel(struct dmatest_chan *dtc)
{
	struct dmatest_thread	*thread;
	struct dmatest_thread	*_thread;
	int			ret;

	list_for_each_entry_safe(thread, _thread, &dtc->threads, node) {
		ret = kthread_stop(thread->task);
		pr_debug("thread %s exited with status %d\n",
			 thread->task->comm, ret);
		list_del(&thread->node);
		put_task_struct(thread->task);
		kfree(thread);
	}

	/* terminate all transfers on specified channels */
	dmaengine_terminate_all(dtc->chan);

	kfree(dtc);
}

static int dmatest_add_threads(struct dmatest_info *info,
		struct dmatest_chan *dtc, enum dma_transaction_type type)
{
	struct dmatest_params *params = &info->params;
	struct dmatest_thread *thread;
	struct dma_chan *chan = dtc->chan;
	char *op;
	unsigned int i;

	if (type == DMA_MEMCPY)
		op = "copy";
	else if (type == DMA_MEMSET)
		op = "set";
	else if (type == DMA_XOR)
		op = "xor";
	else if (type == DMA_PQ)
		op = "pq";
	else
		return -EINVAL;

	for (i = 0; i < params->threads_per_chan; i++) {
		thread = kzalloc(sizeof(struct dmatest_thread), GFP_KERNEL);
		if (!thread) {
			pr_warn("No memory for %s-%s%u\n",
				dma_chan_name(chan), op, i);
			break;
		}
		thread->info = info;
		thread->chan = dtc->chan;
		thread->type = type;
		thread->test_done.wait = &thread->done_wait;
		init_waitqueue_head(&thread->done_wait);
		smp_wmb();
		thread->task = kthread_create(dmatest_func, thread, "%s-%s%u",
				dma_chan_name(chan), op, i);
		if (IS_ERR(thread->task)) {
			pr_warn("Failed to create thread %s-%s%u\n",
				dma_chan_name(chan), op, i);
			kfree(thread);
			break;
		}

		/* srcbuf and dstbuf are allocated by the thread itself */
		get_task_struct(thread->task);
		list_add_tail(&thread->node, &dtc->threads);
		wake_up_process(thread->task);
	}

	return i;
}

static int dmatest_add_channel(struct dmatest_info *info,
		struct dma_chan *chan)
{
	struct dmatest_chan	*dtc;
	struct dma_device	*dma_dev = chan->device;
	unsigned int		thread_count = 0;
	int cnt;

	dtc = kmalloc(sizeof(struct dmatest_chan), GFP_KERNEL);
	if (!dtc) {
		pr_warn("No memory for %s\n", dma_chan_name(chan));
		return -ENOMEM;
	}

	dtc->chan = chan;
	INIT_LIST_HEAD(&dtc->threads);

	if (dma_has_cap(DMA_MEMCPY, dma_dev->cap_mask)) {
		if (dmatest == 0) {
			cnt = dmatest_add_threads(info, dtc, DMA_MEMCPY);
			thread_count += cnt > 0 ? cnt : 0;
		}
	}

	if (dma_has_cap(DMA_MEMSET, dma_dev->cap_mask)) {
		if (dmatest == 1) {
			cnt = dmatest_add_threads(info, dtc, DMA_MEMSET);
			thread_count += cnt > 0 ? cnt : 0;
		}
	}

	if (dma_has_cap(DMA_XOR, dma_dev->cap_mask)) {
		cnt = dmatest_add_threads(info, dtc, DMA_XOR);
		thread_count += cnt > 0 ? cnt : 0;
	}
	if (dma_has_cap(DMA_PQ, dma_dev->cap_mask)) {
		cnt = dmatest_add_threads(info, dtc, DMA_PQ);
		thread_count += cnt > 0 ? cnt : 0;
	}

	pr_info("Started %u threads using %s\n",
		thread_count, dma_chan_name(chan));

	list_add_tail(&dtc->node, &info->channels);
	info->nr_channels++;

	return 0;
}

static bool filter(struct dma_chan *chan, void *param)
{
	struct dmatest_params *params = param;

	if (!dmatest_match_channel(params, chan) ||
	    !dmatest_match_device(params, chan->device))
		return false;
	else
		return true;
}

static void request_channels(struct dmatest_info *info,
			     enum dma_transaction_type type)
{
	dma_cap_mask_t mask;

	dma_cap_zero(mask);
	dma_cap_set(type, mask);
	for (;;) {
		struct dmatest_params *params = &info->params;
		struct dma_chan *chan;

		chan = dma_request_channel(mask, filter, params);
		if (chan) {
			if (dmatest_add_channel(info, chan)) {
				dma_release_channel(chan);
				break; /* add_channel failed, punt */
			}
		} else
			break; /* no more channels available */
		if (params->max_channels &&
		    info->nr_channels >= params->max_channels)
			break; /* we have all we need */
	}
}

static void run_threaded_test(struct dmatest_info *info)
{
	struct dmatest_params *params = &info->params;

	/* Copy test parameters */
	params->buf_size = test_buf_size;
	strlcpy(params->channel, strim(test_channel), sizeof(params->channel));
	strlcpy(params->device, strim(test_device), sizeof(params->device));
	params->threads_per_chan = threads_per_chan;
	params->max_channels = max_channels;
	params->iterations = iterations;
	params->xor_sources = xor_sources;
	params->pq_sources = pq_sources;
	params->timeout = timeout;
	params->noverify = noverify;

	request_channels(info, DMA_MEMCPY);
	request_channels(info, DMA_MEMSET);
	request_channels(info, DMA_XOR);
	request_channels(info, DMA_PQ);
}

static void stop_threaded_test(struct dmatest_info *info)
{
	struct dmatest_chan *dtc, *_dtc;
	struct dma_chan *chan;

	list_for_each_entry_safe(dtc, _dtc, &info->channels, node) {
		list_del(&dtc->node);
		chan = dtc->chan;
		dmatest_cleanup_channel(dtc);
		pr_debug("dropped channel %s\n", dma_chan_name(chan));
		dma_release_channel(chan);
	}

	info->nr_channels = 0;
}

static void restart_threaded_test(struct dmatest_info *info, bool run)
{
	/* we might be called early to set run=, defer running until all
	 * parameters have been evaluated
	 */
	if (!info->did_init)
		return;

	/* Stop any running test first */
	stop_threaded_test(info);

	/* Run test with new parameters */
	run_threaded_test(info);
}

static int dmatest_run_get(char *val, const struct kernel_param *kp)
{
	struct dmatest_info *info = &test_info;

	mutex_lock(&info->lock);
	if (is_threaded_test_run(info)) {
		dmatest_run = true;
	} else {
		stop_threaded_test(info);
		dmatest_run = false;
	}
	mutex_unlock(&info->lock);

	return param_get_bool(val, kp);
}

static int dmatest_run_set(const char *val, const struct kernel_param *kp)
{
	struct dmatest_info *info = &test_info;
	int ret;

	mutex_lock(&info->lock);
	ret = param_set_bool(val, kp);
	if (ret) {
		mutex_unlock(&info->lock);
		return ret;
	}

	if (is_threaded_test_run(info))
		ret = -EBUSY;
	else if (dmatest_run)
		restart_threaded_test(info, dmatest_run);

	mutex_unlock(&info->lock);

	return ret;
}

static int __init dmatest_init(void)
{
	struct dmatest_info *info = &test_info;
	struct dmatest_params *params = &info->params;

	if (dmatest_run) {
		mutex_lock(&info->lock);
		run_threaded_test(info);
		mutex_unlock(&info->lock);
	}

	if (params->iterations && wait)
		wait_event(thread_wait, !is_threaded_test_run(info));

	/* module parameters are stable, inittime tests are started,
	 * let userspace take over 'run' control
	 */
	info->did_init = true;

	return 0;
}
/* when compiled-in wait for drivers to load first */
late_initcall(dmatest_init);

static void __exit dmatest_exit(void)
{
	struct dmatest_info *info = &test_info;

	mutex_lock(&info->lock);
	stop_threaded_test(info);
	mutex_unlock(&info->lock);
}
module_exit(dmatest_exit);

MODULE_AUTHOR("Haavard Skinnemoen (Atmel)");
MODULE_LICENSE("GPL v2");<|MERGE_RESOLUTION|>--- conflicted
+++ resolved
@@ -707,20 +707,7 @@
 
 		status = dma_async_is_tx_complete(chan, cookie, NULL, NULL);
 
-<<<<<<< HEAD
-		if (!done.done) {
-			/*
-			 * We're leaving the timed out dma operation with
-			 * dangling pointer to done_wait.  To make this
-			 * correct, we'll need to allocate wait_done for
-			 * each test iteration and perform "who's gonna
-			 * free it this time?" dancing.  For now, just
-			 * leave it dangling.
-			 */
-			WARN(1, "dmatest: Kernel stack may be corrupted!!\n");
-=======
 		if (!done->done) {
->>>>>>> 5fa4ec9c
 			dmaengine_unmap_put(um);
 			result("test timed out", total_tests, src_off, dst_off,
 			       len, 0);
