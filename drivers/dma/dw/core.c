/*
 * Core driver for the Synopsys DesignWare DMA Controller
 *
 * Copyright (C) 2007-2008 Atmel Corporation
 * Copyright (C) 2010-2011 ST Microelectronics
 * Copyright (C) 2013 Intel Corporation
 *
 * This program is free software; you can redistribute it and/or modify
 * it under the terms of the GNU General Public License version 2 as
 * published by the Free Software Foundation.
 */

#include <linux/bitops.h>
#include <linux/clk.h>
#include <linux/delay.h>
#include <linux/dmaengine.h>
#include <linux/dma-mapping.h>
#include <linux/dmapool.h>
#include <linux/err.h>
#include <linux/init.h>
#include <linux/interrupt.h>
#include <linux/io.h>
#include <linux/mm.h>
#include <linux/module.h>
#include <linux/slab.h>

#include "../dmaengine.h"
#include "internal.h"

/*
 * This supports the Synopsys "DesignWare AHB Central DMA Controller",
 * (DW_ahb_dmac) which is used with various AMBA 2.0 systems (not all
 * of which use ARM any more).  See the "Databook" from Synopsys for
 * information beyond what licensees probably provide.
 *
 * The driver has been tested with the Atmel AT32AP7000, which does not
 * support descriptor writeback.
 */

static inline bool is_request_line_unset(struct dw_dma_chan *dwc)
{
	return dwc->request_line == (typeof(dwc->request_line))~0;
}

static inline void dwc_set_masters(struct dw_dma_chan *dwc)
{
	struct dw_dma *dw = to_dw_dma(dwc->chan.device);
	struct dw_dma_slave *dws = dwc->chan.private;
	unsigned char mmax = dw->nr_masters - 1;

	if (!is_request_line_unset(dwc))
		return;

	dwc->src_master = min_t(unsigned char, mmax, dwc_get_sms(dws));
	dwc->dst_master = min_t(unsigned char, mmax, dwc_get_dms(dws));
}

#define DWC_DEFAULT_CTLLO(_chan) ({				\
		struct dw_dma_chan *_dwc = to_dw_dma_chan(_chan);	\
		struct dma_slave_config	*_sconfig = &_dwc->dma_sconfig;	\
		bool _is_slave = is_slave_direction(_dwc->direction);	\
		u8 _smsize = _is_slave ? _sconfig->src_maxburst :	\
			DW_DMA_MSIZE_16;			\
		u8 _dmsize = _is_slave ? _sconfig->dst_maxburst :	\
			DW_DMA_MSIZE_16;			\
								\
		(DWC_CTLL_DST_MSIZE(_dmsize)			\
		 | DWC_CTLL_SRC_MSIZE(_smsize)			\
		 | DWC_CTLL_LLP_D_EN				\
		 | DWC_CTLL_LLP_S_EN				\
		 | DWC_CTLL_DMS(_dwc->dst_master)		\
		 | DWC_CTLL_SMS(_dwc->src_master));		\
	})

/*
 * Number of descriptors to allocate for each channel. This should be
 * made configurable somehow; preferably, the clients (at least the
 * ones using slave transfers) should be able to give us a hint.
 */
#define NR_DESCS_PER_CHANNEL	64

/*----------------------------------------------------------------------*/

static struct device *chan2dev(struct dma_chan *chan)
{
	return &chan->dev->device;
}

static struct dw_desc *dwc_first_active(struct dw_dma_chan *dwc)
{
	return to_dw_desc(dwc->active_list.next);
}

static struct dw_desc *dwc_desc_get(struct dw_dma_chan *dwc)
{
	struct dw_desc *desc, *_desc;
	struct dw_desc *ret = NULL;
	unsigned int i = 0;
	unsigned long flags;

	spin_lock_irqsave(&dwc->lock, flags);
	list_for_each_entry_safe(desc, _desc, &dwc->free_list, desc_node) {
		i++;
		if (async_tx_test_ack(&desc->txd)) {
			list_del(&desc->desc_node);
			ret = desc;
			break;
		}
		dev_dbg(chan2dev(&dwc->chan), "desc %p not ACKed\n", desc);
	}
	spin_unlock_irqrestore(&dwc->lock, flags);

	dev_vdbg(chan2dev(&dwc->chan), "scanned %u descriptors on freelist\n", i);

	return ret;
}

/*
 * Move a descriptor, including any children, to the free list.
 * `desc' must not be on any lists.
 */
static void dwc_desc_put(struct dw_dma_chan *dwc, struct dw_desc *desc)
{
	unsigned long flags;

	if (desc) {
		struct dw_desc *child;

		spin_lock_irqsave(&dwc->lock, flags);
		list_for_each_entry(child, &desc->tx_list, desc_node)
			dev_vdbg(chan2dev(&dwc->chan),
					"moving child desc %p to freelist\n",
					child);
		list_splice_init(&desc->tx_list, &dwc->free_list);
		dev_vdbg(chan2dev(&dwc->chan), "moving desc %p to freelist\n", desc);
		list_add(&desc->desc_node, &dwc->free_list);
		spin_unlock_irqrestore(&dwc->lock, flags);
	}
}

static void dwc_initialize(struct dw_dma_chan *dwc)
{
	struct dw_dma *dw = to_dw_dma(dwc->chan.device);
	struct dw_dma_slave *dws = dwc->chan.private;
	u32 cfghi = DWC_CFGH_FIFO_MODE;
	u32 cfglo = DWC_CFGL_CH_PRIOR(dwc->priority);

	if (dwc->initialized == true)
		return;

	if (dws) {
		/*
		 * We need controller-specific data to set up slave
		 * transfers.
		 */
		BUG_ON(!dws->dma_dev || dws->dma_dev != dw->dma.dev);

		cfghi = dws->cfg_hi;
		cfglo |= dws->cfg_lo & ~DWC_CFGL_CH_PRIOR_MASK;
	} else {
		if (dwc->direction == DMA_MEM_TO_DEV)
			cfghi = DWC_CFGH_DST_PER(dwc->request_line);
		else if (dwc->direction == DMA_DEV_TO_MEM)
			cfghi = DWC_CFGH_SRC_PER(dwc->request_line);
	}

	channel_writel(dwc, CFG_LO, cfglo);
	channel_writel(dwc, CFG_HI, cfghi);

	/* Enable interrupts */
	channel_set_bit(dw, MASK.XFER, dwc->mask);
	channel_set_bit(dw, MASK.ERROR, dwc->mask);

	dwc->initialized = true;
}

/*----------------------------------------------------------------------*/

static inline unsigned int dwc_fast_fls(unsigned long long v)
{
	/*
	 * We can be a lot more clever here, but this should take care
	 * of the most common optimization.
	 */
	if (!(v & 7))
		return 3;
	else if (!(v & 3))
		return 2;
	else if (!(v & 1))
		return 1;
	return 0;
}

static inline void dwc_dump_chan_regs(struct dw_dma_chan *dwc)
{
	dev_err(chan2dev(&dwc->chan),
		"  SAR: 0x%x DAR: 0x%x LLP: 0x%x CTL: 0x%x:%08x\n",
		channel_readl(dwc, SAR),
		channel_readl(dwc, DAR),
		channel_readl(dwc, LLP),
		channel_readl(dwc, CTL_HI),
		channel_readl(dwc, CTL_LO));
}

static inline void dwc_chan_disable(struct dw_dma *dw, struct dw_dma_chan *dwc)
{
	channel_clear_bit(dw, CH_EN, dwc->mask);
	while (dma_readl(dw, CH_EN) & dwc->mask)
		cpu_relax();
}

/*----------------------------------------------------------------------*/

/* Perform single block transfer */
static inline void dwc_do_single_block(struct dw_dma_chan *dwc,
				       struct dw_desc *desc)
{
	struct dw_dma	*dw = to_dw_dma(dwc->chan.device);
	u32		ctllo;

	/*
	 * Software emulation of LLP mode relies on interrupts to continue
	 * multi block transfer.
	 */
	ctllo = desc->lli.ctllo | DWC_CTLL_INT_EN;

	channel_writel(dwc, SAR, desc->lli.sar);
	channel_writel(dwc, DAR, desc->lli.dar);
	channel_writel(dwc, CTL_LO, ctllo);
	channel_writel(dwc, CTL_HI, desc->lli.ctlhi);
	channel_set_bit(dw, CH_EN, dwc->mask);

	/* Move pointer to next descriptor */
	dwc->tx_node_active = dwc->tx_node_active->next;
}

/* Called with dwc->lock held and bh disabled */
static void dwc_dostart(struct dw_dma_chan *dwc, struct dw_desc *first)
{
	struct dw_dma	*dw = to_dw_dma(dwc->chan.device);
	unsigned long	was_soft_llp;

	/* ASSERT:  channel is idle */
	if (dma_readl(dw, CH_EN) & dwc->mask) {
		dev_err(chan2dev(&dwc->chan),
			"BUG: Attempted to start non-idle channel\n");
		dwc_dump_chan_regs(dwc);

		/* The tasklet will hopefully advance the queue... */
		return;
	}

	if (dwc->nollp) {
		was_soft_llp = test_and_set_bit(DW_DMA_IS_SOFT_LLP,
						&dwc->flags);
		if (was_soft_llp) {
			dev_err(chan2dev(&dwc->chan),
				"BUG: Attempted to start new LLP transfer inside ongoing one\n");
			return;
		}

		dwc_initialize(dwc);

		dwc->residue = first->total_len;
		dwc->tx_node_active = &first->tx_list;

		/* Submit first block */
		dwc_do_single_block(dwc, first);

		return;
	}

	dwc_initialize(dwc);

	channel_writel(dwc, LLP, first->txd.phys);
	channel_writel(dwc, CTL_LO,
			DWC_CTLL_LLP_D_EN | DWC_CTLL_LLP_S_EN);
	channel_writel(dwc, CTL_HI, 0);
	channel_set_bit(dw, CH_EN, dwc->mask);
}

/*----------------------------------------------------------------------*/

static void
dwc_descriptor_complete(struct dw_dma_chan *dwc, struct dw_desc *desc,
		bool callback_required)
{
	dma_async_tx_callback		callback = NULL;
	void				*param = NULL;
	struct dma_async_tx_descriptor	*txd = &desc->txd;
	struct dw_desc			*child;
	unsigned long			flags;

	dev_vdbg(chan2dev(&dwc->chan), "descriptor %u complete\n", txd->cookie);

	spin_lock_irqsave(&dwc->lock, flags);
	dma_cookie_complete(txd);
	if (callback_required) {
		callback = txd->callback;
		param = txd->callback_param;
	}

	/* async_tx_ack */
	list_for_each_entry(child, &desc->tx_list, desc_node)
		async_tx_ack(&child->txd);
	async_tx_ack(&desc->txd);

	list_splice_init(&desc->tx_list, &dwc->free_list);
	list_move(&desc->desc_node, &dwc->free_list);

	dma_descriptor_unmap(txd);
	spin_unlock_irqrestore(&dwc->lock, flags);

	if (callback)
		callback(param);
}

static void dwc_complete_all(struct dw_dma *dw, struct dw_dma_chan *dwc)
{
	struct dw_desc *desc, *_desc;
	LIST_HEAD(list);
	unsigned long flags;

	spin_lock_irqsave(&dwc->lock, flags);
	if (dma_readl(dw, CH_EN) & dwc->mask) {
		dev_err(chan2dev(&dwc->chan),
			"BUG: XFER bit set, but channel not idle!\n");

		/* Try to continue after resetting the channel... */
		dwc_chan_disable(dw, dwc);
	}

	/*
	 * Submit queued descriptors ASAP, i.e. before we go through
	 * the completed ones.
	 */
	list_splice_init(&dwc->active_list, &list);
	if (!list_empty(&dwc->queue)) {
		list_move(dwc->queue.next, &dwc->active_list);
		dwc_dostart(dwc, dwc_first_active(dwc));
	}

	spin_unlock_irqrestore(&dwc->lock, flags);

	list_for_each_entry_safe(desc, _desc, &list, desc_node)
		dwc_descriptor_complete(dwc, desc, true);
}

/* Returns how many bytes were already received from source */
static inline u32 dwc_get_sent(struct dw_dma_chan *dwc)
{
	u32 ctlhi = channel_readl(dwc, CTL_HI);
	u32 ctllo = channel_readl(dwc, CTL_LO);

	return (ctlhi & DWC_CTLH_BLOCK_TS_MASK) * (1 << (ctllo >> 4 & 7));
}

static void dwc_scan_descriptors(struct dw_dma *dw, struct dw_dma_chan *dwc)
{
	dma_addr_t llp;
	struct dw_desc *desc, *_desc;
	struct dw_desc *child;
	u32 status_xfer;
	unsigned long flags;

	spin_lock_irqsave(&dwc->lock, flags);
	llp = channel_readl(dwc, LLP);
	status_xfer = dma_readl(dw, RAW.XFER);

	if (status_xfer & dwc->mask) {
		/* Everything we've submitted is done */
		dma_writel(dw, CLEAR.XFER, dwc->mask);

		if (test_bit(DW_DMA_IS_SOFT_LLP, &dwc->flags)) {
			struct list_head *head, *active = dwc->tx_node_active;

			/*
			 * We are inside first active descriptor.
			 * Otherwise something is really wrong.
			 */
			desc = dwc_first_active(dwc);

			head = &desc->tx_list;
			if (active != head) {
				/* Update desc to reflect last sent one */
				if (active != head->next)
					desc = to_dw_desc(active->prev);

				dwc->residue -= desc->len;

				child = to_dw_desc(active);

				/* Submit next block */
				dwc_do_single_block(dwc, child);

				spin_unlock_irqrestore(&dwc->lock, flags);
				return;
			}

			/* We are done here */
			clear_bit(DW_DMA_IS_SOFT_LLP, &dwc->flags);
		}

		dwc->residue = 0;

		spin_unlock_irqrestore(&dwc->lock, flags);

		dwc_complete_all(dw, dwc);
		return;
	}

	if (list_empty(&dwc->active_list)) {
		dwc->residue = 0;
		spin_unlock_irqrestore(&dwc->lock, flags);
		return;
	}

	if (test_bit(DW_DMA_IS_SOFT_LLP, &dwc->flags)) {
		dev_vdbg(chan2dev(&dwc->chan), "%s: soft LLP mode\n", __func__);
		spin_unlock_irqrestore(&dwc->lock, flags);
		return;
	}

	dev_vdbg(chan2dev(&dwc->chan), "%s: llp=%pad\n", __func__, &llp);

	list_for_each_entry_safe(desc, _desc, &dwc->active_list, desc_node) {
		/* Initial residue value */
		dwc->residue = desc->total_len;

		/* Check first descriptors addr */
		if (desc->txd.phys == llp) {
			spin_unlock_irqrestore(&dwc->lock, flags);
			return;
		}

		/* Check first descriptors llp */
		if (desc->lli.llp == llp) {
			/* This one is currently in progress */
			dwc->residue -= dwc_get_sent(dwc);
			spin_unlock_irqrestore(&dwc->lock, flags);
			return;
		}

		dwc->residue -= desc->len;
		list_for_each_entry(child, &desc->tx_list, desc_node) {
			if (child->lli.llp == llp) {
				/* Currently in progress */
				dwc->residue -= dwc_get_sent(dwc);
				spin_unlock_irqrestore(&dwc->lock, flags);
				return;
			}
			dwc->residue -= child->len;
		}

		/*
		 * No descriptors so far seem to be in progress, i.e.
		 * this one must be done.
		 */
		spin_unlock_irqrestore(&dwc->lock, flags);
		dwc_descriptor_complete(dwc, desc, true);
		spin_lock_irqsave(&dwc->lock, flags);
	}

	dev_err(chan2dev(&dwc->chan),
		"BUG: All descriptors done, but channel not idle!\n");

	/* Try to continue after resetting the channel... */
	dwc_chan_disable(dw, dwc);

	if (!list_empty(&dwc->queue)) {
		list_move(dwc->queue.next, &dwc->active_list);
		dwc_dostart(dwc, dwc_first_active(dwc));
	}
	spin_unlock_irqrestore(&dwc->lock, flags);
}

static inline void dwc_dump_lli(struct dw_dma_chan *dwc, struct dw_lli *lli)
{
	dev_crit(chan2dev(&dwc->chan), "  desc: s0x%x d0x%x l0x%x c0x%x:%x\n",
		 lli->sar, lli->dar, lli->llp, lli->ctlhi, lli->ctllo);
}

static void dwc_handle_error(struct dw_dma *dw, struct dw_dma_chan *dwc)
{
	struct dw_desc *bad_desc;
	struct dw_desc *child;
	unsigned long flags;

	dwc_scan_descriptors(dw, dwc);

	spin_lock_irqsave(&dwc->lock, flags);

	/*
	 * The descriptor currently at the head of the active list is
	 * borked. Since we don't have any way to report errors, we'll
	 * just have to scream loudly and try to carry on.
	 */
	bad_desc = dwc_first_active(dwc);
	list_del_init(&bad_desc->desc_node);
	list_move(dwc->queue.next, dwc->active_list.prev);

	/* Clear the error flag and try to restart the controller */
	dma_writel(dw, CLEAR.ERROR, dwc->mask);
	if (!list_empty(&dwc->active_list))
		dwc_dostart(dwc, dwc_first_active(dwc));

	/*
	 * WARN may seem harsh, but since this only happens
	 * when someone submits a bad physical address in a
	 * descriptor, we should consider ourselves lucky that the
	 * controller flagged an error instead of scribbling over
	 * random memory locations.
	 */
	dev_WARN(chan2dev(&dwc->chan), "Bad descriptor submitted for DMA!\n"
				       "  cookie: %d\n", bad_desc->txd.cookie);
	dwc_dump_lli(dwc, &bad_desc->lli);
	list_for_each_entry(child, &bad_desc->tx_list, desc_node)
		dwc_dump_lli(dwc, &child->lli);

	spin_unlock_irqrestore(&dwc->lock, flags);

	/* Pretend the descriptor completed successfully */
	dwc_descriptor_complete(dwc, bad_desc, true);
}

/* --------------------- Cyclic DMA API extensions -------------------- */

dma_addr_t dw_dma_get_src_addr(struct dma_chan *chan)
{
	struct dw_dma_chan *dwc = to_dw_dma_chan(chan);
	return channel_readl(dwc, SAR);
}
EXPORT_SYMBOL(dw_dma_get_src_addr);

dma_addr_t dw_dma_get_dst_addr(struct dma_chan *chan)
{
	struct dw_dma_chan *dwc = to_dw_dma_chan(chan);
	return channel_readl(dwc, DAR);
}
EXPORT_SYMBOL(dw_dma_get_dst_addr);

/* Called with dwc->lock held and all DMAC interrupts disabled */
static void dwc_handle_cyclic(struct dw_dma *dw, struct dw_dma_chan *dwc,
		u32 status_err, u32 status_xfer)
{
	unsigned long flags;

	if (dwc->mask) {
		void (*callback)(void *param);
		void *callback_param;

		dev_vdbg(chan2dev(&dwc->chan), "new cyclic period llp 0x%08x\n",
				channel_readl(dwc, LLP));

		callback = dwc->cdesc->period_callback;
		callback_param = dwc->cdesc->period_callback_param;

		if (callback)
			callback(callback_param);
	}

	/*
	 * Error and transfer complete are highly unlikely, and will most
	 * likely be due to a configuration error by the user.
	 */
	if (unlikely(status_err & dwc->mask) ||
			unlikely(status_xfer & dwc->mask)) {
		int i;

		dev_err(chan2dev(&dwc->chan),
			"cyclic DMA unexpected %s interrupt, stopping DMA transfer\n",
			status_xfer ? "xfer" : "error");

		spin_lock_irqsave(&dwc->lock, flags);

		dwc_dump_chan_regs(dwc);

		dwc_chan_disable(dw, dwc);

		/* Make sure DMA does not restart by loading a new list */
		channel_writel(dwc, LLP, 0);
		channel_writel(dwc, CTL_LO, 0);
		channel_writel(dwc, CTL_HI, 0);

		dma_writel(dw, CLEAR.ERROR, dwc->mask);
		dma_writel(dw, CLEAR.XFER, dwc->mask);

		for (i = 0; i < dwc->cdesc->periods; i++)
			dwc_dump_lli(dwc, &dwc->cdesc->desc[i]->lli);

		spin_unlock_irqrestore(&dwc->lock, flags);
	}
}

/* ------------------------------------------------------------------------- */

static void dw_dma_tasklet(unsigned long data)
{
	struct dw_dma *dw = (struct dw_dma *)data;
	struct dw_dma_chan *dwc;
	u32 status_xfer;
	u32 status_err;
	int i;

	status_xfer = dma_readl(dw, RAW.XFER);
	status_err = dma_readl(dw, RAW.ERROR);

	dev_vdbg(dw->dma.dev, "%s: status_err=%x\n", __func__, status_err);

	for (i = 0; i < dw->dma.chancnt; i++) {
		dwc = &dw->chan[i];
		if (test_bit(DW_DMA_IS_CYCLIC, &dwc->flags))
			dwc_handle_cyclic(dw, dwc, status_err, status_xfer);
		else if (status_err & (1 << i))
			dwc_handle_error(dw, dwc);
		else if (status_xfer & (1 << i))
			dwc_scan_descriptors(dw, dwc);
	}

	/*
	 * Re-enable interrupts.
	 */
	channel_set_bit(dw, MASK.XFER, dw->all_chan_mask);
	channel_set_bit(dw, MASK.ERROR, dw->all_chan_mask);
}

static irqreturn_t dw_dma_interrupt(int irq, void *dev_id)
{
	struct dw_dma *dw = dev_id;
	u32 status = dma_readl(dw, STATUS_INT);

	dev_vdbg(dw->dma.dev, "%s: status=0x%x\n", __func__, status);

	/* Check if we have any interrupt from the DMAC */
	if (!status)
		return IRQ_NONE;

	/*
	 * Just disable the interrupts. We'll turn them back on in the
	 * softirq handler.
	 */
	channel_clear_bit(dw, MASK.XFER, dw->all_chan_mask);
	channel_clear_bit(dw, MASK.ERROR, dw->all_chan_mask);

	status = dma_readl(dw, STATUS_INT);
	if (status) {
		dev_err(dw->dma.dev,
			"BUG: Unexpected interrupts pending: 0x%x\n",
			status);

		/* Try to recover */
		channel_clear_bit(dw, MASK.XFER, (1 << 8) - 1);
		channel_clear_bit(dw, MASK.SRC_TRAN, (1 << 8) - 1);
		channel_clear_bit(dw, MASK.DST_TRAN, (1 << 8) - 1);
		channel_clear_bit(dw, MASK.ERROR, (1 << 8) - 1);
	}

	tasklet_schedule(&dw->tasklet);

	return IRQ_HANDLED;
}

/*----------------------------------------------------------------------*/

static dma_cookie_t dwc_tx_submit(struct dma_async_tx_descriptor *tx)
{
	struct dw_desc		*desc = txd_to_dw_desc(tx);
	struct dw_dma_chan	*dwc = to_dw_dma_chan(tx->chan);
	dma_cookie_t		cookie;
	unsigned long		flags;

	spin_lock_irqsave(&dwc->lock, flags);
	cookie = dma_cookie_assign(tx);

	/*
	 * REVISIT: We should attempt to chain as many descriptors as
	 * possible, perhaps even appending to those already submitted
	 * for DMA. But this is hard to do in a race-free manner.
	 */
	if (list_empty(&dwc->active_list)) {
		dev_vdbg(chan2dev(tx->chan), "%s: started %u\n", __func__,
				desc->txd.cookie);
		list_add_tail(&desc->desc_node, &dwc->active_list);
		dwc_dostart(dwc, dwc_first_active(dwc));
	} else {
		dev_vdbg(chan2dev(tx->chan), "%s: queued %u\n", __func__,
				desc->txd.cookie);

		list_add_tail(&desc->desc_node, &dwc->queue);
	}

	spin_unlock_irqrestore(&dwc->lock, flags);

	return cookie;
}

static struct dma_async_tx_descriptor *
dwc_prep_dma_memcpy(struct dma_chan *chan, dma_addr_t dest, dma_addr_t src,
		size_t len, unsigned long flags)
{
	struct dw_dma_chan	*dwc = to_dw_dma_chan(chan);
	struct dw_dma		*dw = to_dw_dma(chan->device);
	struct dw_desc		*desc;
	struct dw_desc		*first;
	struct dw_desc		*prev;
	size_t			xfer_count;
	size_t			offset;
	unsigned int		src_width;
	unsigned int		dst_width;
	unsigned int		data_width;
	u32			ctllo;

	dev_vdbg(chan2dev(chan),
			"%s: d%pad s%pad l0x%zx f0x%lx\n", __func__,
			&dest, &src, len, flags);

	if (unlikely(!len)) {
		dev_dbg(chan2dev(chan), "%s: length is zero!\n", __func__);
		return NULL;
	}

	dwc->direction = DMA_MEM_TO_MEM;

	data_width = min_t(unsigned int, dw->data_width[dwc->src_master],
			   dw->data_width[dwc->dst_master]);

	src_width = dst_width = min_t(unsigned int, data_width,
				      dwc_fast_fls(src | dest | len));

	ctllo = DWC_DEFAULT_CTLLO(chan)
			| DWC_CTLL_DST_WIDTH(dst_width)
			| DWC_CTLL_SRC_WIDTH(src_width)
			| DWC_CTLL_DST_INC
			| DWC_CTLL_SRC_INC
			| DWC_CTLL_FC_M2M;
	prev = first = NULL;

	for (offset = 0; offset < len; offset += xfer_count << src_width) {
		xfer_count = min_t(size_t, (len - offset) >> src_width,
					   dwc->block_size);

		desc = dwc_desc_get(dwc);
		if (!desc)
			goto err_desc_get;

		desc->lli.sar = src + offset;
		desc->lli.dar = dest + offset;
		desc->lli.ctllo = ctllo;
		desc->lli.ctlhi = xfer_count;
		desc->len = xfer_count << src_width;

		if (!first) {
			first = desc;
		} else {
			prev->lli.llp = desc->txd.phys;
			list_add_tail(&desc->desc_node,
					&first->tx_list);
		}
		prev = desc;
	}

	if (flags & DMA_PREP_INTERRUPT)
		/* Trigger interrupt after last block */
		prev->lli.ctllo |= DWC_CTLL_INT_EN;

	prev->lli.llp = 0;
	first->txd.flags = flags;
	first->total_len = len;

	return &first->txd;

err_desc_get:
	dwc_desc_put(dwc, first);
	return NULL;
}

static struct dma_async_tx_descriptor *
dwc_prep_slave_sg(struct dma_chan *chan, struct scatterlist *sgl,
		unsigned int sg_len, enum dma_transfer_direction direction,
		unsigned long flags, void *context)
{
	struct dw_dma_chan	*dwc = to_dw_dma_chan(chan);
	struct dw_dma		*dw = to_dw_dma(chan->device);
	struct dma_slave_config	*sconfig = &dwc->dma_sconfig;
	struct dw_desc		*prev;
	struct dw_desc		*first;
	u32			ctllo;
	dma_addr_t		reg;
	unsigned int		reg_width;
	unsigned int		mem_width;
	unsigned int		data_width;
	unsigned int		i;
	struct scatterlist	*sg;
	size_t			total_len = 0;

	dev_vdbg(chan2dev(chan), "%s\n", __func__);

	if (unlikely(!is_slave_direction(direction) || !sg_len))
		return NULL;

	dwc->direction = direction;

	prev = first = NULL;

	switch (direction) {
	case DMA_MEM_TO_DEV:
		reg_width = __fls(sconfig->dst_addr_width);
		reg = sconfig->dst_addr;
		ctllo = (DWC_DEFAULT_CTLLO(chan)
				| DWC_CTLL_DST_WIDTH(reg_width)
				| DWC_CTLL_DST_FIX
				| DWC_CTLL_SRC_INC);

		ctllo |= sconfig->device_fc ? DWC_CTLL_FC(DW_DMA_FC_P_M2P) :
			DWC_CTLL_FC(DW_DMA_FC_D_M2P);

		data_width = dw->data_width[dwc->src_master];

		for_each_sg(sgl, sg, sg_len, i) {
			struct dw_desc	*desc;
			u32		len, dlen, mem;

			mem = sg_dma_address(sg);
			len = sg_dma_len(sg);

			mem_width = min_t(unsigned int,
					  data_width, dwc_fast_fls(mem | len));

slave_sg_todev_fill_desc:
			desc = dwc_desc_get(dwc);
			if (!desc) {
				dev_err(chan2dev(chan),
					"not enough descriptors available\n");
				goto err_desc_get;
			}

			desc->lli.sar = mem;
			desc->lli.dar = reg;
			desc->lli.ctllo = ctllo | DWC_CTLL_SRC_WIDTH(mem_width);
			if ((len >> mem_width) > dwc->block_size) {
				dlen = dwc->block_size << mem_width;
				mem += dlen;
				len -= dlen;
			} else {
				dlen = len;
				len = 0;
			}

			desc->lli.ctlhi = dlen >> mem_width;
			desc->len = dlen;

			if (!first) {
				first = desc;
			} else {
				prev->lli.llp = desc->txd.phys;
				list_add_tail(&desc->desc_node,
						&first->tx_list);
			}
			prev = desc;
			total_len += dlen;

			if (len)
				goto slave_sg_todev_fill_desc;
		}
		break;
	case DMA_DEV_TO_MEM:
		reg_width = __fls(sconfig->src_addr_width);
		reg = sconfig->src_addr;
		ctllo = (DWC_DEFAULT_CTLLO(chan)
				| DWC_CTLL_SRC_WIDTH(reg_width)
				| DWC_CTLL_DST_INC
				| DWC_CTLL_SRC_FIX);

		ctllo |= sconfig->device_fc ? DWC_CTLL_FC(DW_DMA_FC_P_P2M) :
			DWC_CTLL_FC(DW_DMA_FC_D_P2M);

		data_width = dw->data_width[dwc->dst_master];

		for_each_sg(sgl, sg, sg_len, i) {
			struct dw_desc	*desc;
			u32		len, dlen, mem;

			mem = sg_dma_address(sg);
			len = sg_dma_len(sg);

			mem_width = min_t(unsigned int,
					  data_width, dwc_fast_fls(mem | len));

slave_sg_fromdev_fill_desc:
			desc = dwc_desc_get(dwc);
			if (!desc) {
				dev_err(chan2dev(chan),
						"not enough descriptors available\n");
				goto err_desc_get;
			}

			desc->lli.sar = reg;
			desc->lli.dar = mem;
			desc->lli.ctllo = ctllo | DWC_CTLL_DST_WIDTH(mem_width);
			if ((len >> reg_width) > dwc->block_size) {
				dlen = dwc->block_size << reg_width;
				mem += dlen;
				len -= dlen;
			} else {
				dlen = len;
				len = 0;
			}
			desc->lli.ctlhi = dlen >> reg_width;
			desc->len = dlen;

			if (!first) {
				first = desc;
			} else {
				prev->lli.llp = desc->txd.phys;
				list_add_tail(&desc->desc_node,
						&first->tx_list);
			}
			prev = desc;
			total_len += dlen;

			if (len)
				goto slave_sg_fromdev_fill_desc;
		}
		break;
	default:
		return NULL;
	}

	if (flags & DMA_PREP_INTERRUPT)
		/* Trigger interrupt after last block */
		prev->lli.ctllo |= DWC_CTLL_INT_EN;

	prev->lli.llp = 0;
	first->total_len = total_len;

	return &first->txd;

err_desc_get:
	dwc_desc_put(dwc, first);
	return NULL;
}

/*
 * Fix sconfig's burst size according to dw_dmac. We need to convert them as:
 * 1 -> 0, 4 -> 1, 8 -> 2, 16 -> 3.
 *
 * NOTE: burst size 2 is not supported by controller.
 *
 * This can be done by finding least significant bit set: n & (n - 1)
 */
static inline void convert_burst(u32 *maxburst)
{
	if (*maxburst > 1)
		*maxburst = fls(*maxburst) - 2;
	else
		*maxburst = 0;
}

static int
set_runtime_config(struct dma_chan *chan, struct dma_slave_config *sconfig)
{
	struct dw_dma_chan *dwc = to_dw_dma_chan(chan);

	/* Check if chan will be configured for slave transfers */
	if (!is_slave_direction(sconfig->direction))
		return -EINVAL;

	memcpy(&dwc->dma_sconfig, sconfig, sizeof(*sconfig));
	dwc->direction = sconfig->direction;

	/* Take the request line from slave_id member */
	if (is_request_line_unset(dwc))
		dwc->request_line = sconfig->slave_id;

	convert_burst(&dwc->dma_sconfig.src_maxburst);
	convert_burst(&dwc->dma_sconfig.dst_maxburst);

	return 0;
}

static inline void dwc_chan_pause(struct dw_dma_chan *dwc)
{
	u32 cfglo = channel_readl(dwc, CFG_LO);
	unsigned int count = 20;	/* timeout iterations */

	channel_writel(dwc, CFG_LO, cfglo | DWC_CFGL_CH_SUSP);
	while (!(channel_readl(dwc, CFG_LO) & DWC_CFGL_FIFO_EMPTY) && count--)
		udelay(2);

	dwc->paused = true;
}

static inline void dwc_chan_resume(struct dw_dma_chan *dwc)
{
	u32 cfglo = channel_readl(dwc, CFG_LO);

	channel_writel(dwc, CFG_LO, cfglo & ~DWC_CFGL_CH_SUSP);

	dwc->paused = false;
}

static int dwc_control(struct dma_chan *chan, enum dma_ctrl_cmd cmd,
		       unsigned long arg)
{
	struct dw_dma_chan	*dwc = to_dw_dma_chan(chan);
	struct dw_dma		*dw = to_dw_dma(chan->device);
	struct dw_desc		*desc, *_desc;
	unsigned long		flags;
	LIST_HEAD(list);

	if (cmd == DMA_PAUSE) {
		spin_lock_irqsave(&dwc->lock, flags);

		dwc_chan_pause(dwc);

		spin_unlock_irqrestore(&dwc->lock, flags);
	} else if (cmd == DMA_RESUME) {
		if (!dwc->paused)
			return 0;

		spin_lock_irqsave(&dwc->lock, flags);

		dwc_chan_resume(dwc);

		spin_unlock_irqrestore(&dwc->lock, flags);
	} else if (cmd == DMA_TERMINATE_ALL) {
		spin_lock_irqsave(&dwc->lock, flags);

		clear_bit(DW_DMA_IS_SOFT_LLP, &dwc->flags);

		dwc_chan_disable(dw, dwc);

		dwc_chan_resume(dwc);

		/* active_list entries will end up before queued entries */
		list_splice_init(&dwc->queue, &list);
		list_splice_init(&dwc->active_list, &list);

		spin_unlock_irqrestore(&dwc->lock, flags);

		/* Flush all pending and queued descriptors */
		list_for_each_entry_safe(desc, _desc, &list, desc_node)
			dwc_descriptor_complete(dwc, desc, false);
	} else if (cmd == DMA_SLAVE_CONFIG) {
		return set_runtime_config(chan, (struct dma_slave_config *)arg);
	} else {
		return -ENXIO;
	}

	return 0;
}

static inline u32 dwc_get_residue(struct dw_dma_chan *dwc)
{
	unsigned long flags;
	u32 residue;

	spin_lock_irqsave(&dwc->lock, flags);

	residue = dwc->residue;
	if (test_bit(DW_DMA_IS_SOFT_LLP, &dwc->flags) && residue)
		residue -= dwc_get_sent(dwc);

	spin_unlock_irqrestore(&dwc->lock, flags);
	return residue;
}

static enum dma_status
dwc_tx_status(struct dma_chan *chan,
	      dma_cookie_t cookie,
	      struct dma_tx_state *txstate)
{
	struct dw_dma_chan	*dwc = to_dw_dma_chan(chan);
	enum dma_status		ret;

	ret = dma_cookie_status(chan, cookie, txstate);
	if (ret == DMA_COMPLETE)
		return ret;

	dwc_scan_descriptors(to_dw_dma(chan->device), dwc);

	ret = dma_cookie_status(chan, cookie, txstate);
	if (ret != DMA_COMPLETE)
		dma_set_residue(txstate, dwc_get_residue(dwc));

	if (dwc->paused && ret == DMA_IN_PROGRESS)
		return DMA_PAUSED;

	return ret;
}

static void dwc_issue_pending(struct dma_chan *chan)
{
	struct dw_dma_chan	*dwc = to_dw_dma_chan(chan);

	if (!list_empty(&dwc->queue))
		dwc_scan_descriptors(to_dw_dma(chan->device), dwc);
}

static int dwc_alloc_chan_resources(struct dma_chan *chan)
{
	struct dw_dma_chan	*dwc = to_dw_dma_chan(chan);
	struct dw_dma		*dw = to_dw_dma(chan->device);
	struct dw_desc		*desc;
	int			i;
	unsigned long		flags;

	dev_vdbg(chan2dev(chan), "%s\n", __func__);

	/* ASSERT:  channel is idle */
	if (dma_readl(dw, CH_EN) & dwc->mask) {
		dev_dbg(chan2dev(chan), "DMA channel not idle?\n");
		return -EIO;
	}

	dma_cookie_init(chan);

	/*
	 * NOTE: some controllers may have additional features that we
	 * need to initialize here, like "scatter-gather" (which
	 * doesn't mean what you think it means), and status writeback.
	 */

	dwc_set_masters(dwc);

	spin_lock_irqsave(&dwc->lock, flags);
	i = dwc->descs_allocated;
	while (dwc->descs_allocated < NR_DESCS_PER_CHANNEL) {
		dma_addr_t phys;

		spin_unlock_irqrestore(&dwc->lock, flags);

		desc = dma_pool_alloc(dw->desc_pool, GFP_ATOMIC, &phys);
		if (!desc)
			goto err_desc_alloc;

		memset(desc, 0, sizeof(struct dw_desc));

		INIT_LIST_HEAD(&desc->tx_list);
		dma_async_tx_descriptor_init(&desc->txd, chan);
		desc->txd.tx_submit = dwc_tx_submit;
		desc->txd.flags = DMA_CTRL_ACK;
		desc->txd.phys = phys;

		dwc_desc_put(dwc, desc);

		spin_lock_irqsave(&dwc->lock, flags);
		i = ++dwc->descs_allocated;
	}

	spin_unlock_irqrestore(&dwc->lock, flags);

	dev_dbg(chan2dev(chan), "%s: allocated %d descriptors\n", __func__, i);

	return i;

err_desc_alloc:
	dev_info(chan2dev(chan), "only allocated %d descriptors\n", i);

	return i;
}

static void dwc_free_chan_resources(struct dma_chan *chan)
{
	struct dw_dma_chan	*dwc = to_dw_dma_chan(chan);
	struct dw_dma		*dw = to_dw_dma(chan->device);
	struct dw_desc		*desc, *_desc;
	unsigned long		flags;
	LIST_HEAD(list);

	dev_dbg(chan2dev(chan), "%s: descs allocated=%u\n", __func__,
			dwc->descs_allocated);

	/* ASSERT:  channel is idle */
	BUG_ON(!list_empty(&dwc->active_list));
	BUG_ON(!list_empty(&dwc->queue));
	BUG_ON(dma_readl(to_dw_dma(chan->device), CH_EN) & dwc->mask);

	spin_lock_irqsave(&dwc->lock, flags);
	list_splice_init(&dwc->free_list, &list);
	dwc->descs_allocated = 0;
	dwc->initialized = false;
	dwc->request_line = ~0;

	/* Disable interrupts */
	channel_clear_bit(dw, MASK.XFER, dwc->mask);
	channel_clear_bit(dw, MASK.ERROR, dwc->mask);

	spin_unlock_irqrestore(&dwc->lock, flags);

	list_for_each_entry_safe(desc, _desc, &list, desc_node) {
		dev_vdbg(chan2dev(chan), "  freeing descriptor %p\n", desc);
		dma_pool_free(dw->desc_pool, desc, desc->txd.phys);
	}

	dev_vdbg(chan2dev(chan), "%s: done\n", __func__);
}

/* --------------------- Cyclic DMA API extensions -------------------- */

/**
 * dw_dma_cyclic_start - start the cyclic DMA transfer
 * @chan: the DMA channel to start
 *
 * Must be called with soft interrupts disabled. Returns zero on success or
 * -errno on failure.
 */
int dw_dma_cyclic_start(struct dma_chan *chan)
{
	struct dw_dma_chan	*dwc = to_dw_dma_chan(chan);
	struct dw_dma		*dw = to_dw_dma(dwc->chan.device);
	unsigned long		flags;

	if (!test_bit(DW_DMA_IS_CYCLIC, &dwc->flags)) {
		dev_err(chan2dev(&dwc->chan), "missing prep for cyclic DMA\n");
		return -ENODEV;
	}

	spin_lock_irqsave(&dwc->lock, flags);

	/* Assert channel is idle */
	if (dma_readl(dw, CH_EN) & dwc->mask) {
		dev_err(chan2dev(&dwc->chan),
			"BUG: Attempted to start non-idle channel\n");
		dwc_dump_chan_regs(dwc);
		spin_unlock_irqrestore(&dwc->lock, flags);
		return -EBUSY;
	}

	dma_writel(dw, CLEAR.ERROR, dwc->mask);
	dma_writel(dw, CLEAR.XFER, dwc->mask);

	/* Setup DMAC channel registers */
	channel_writel(dwc, LLP, dwc->cdesc->desc[0]->txd.phys);
	channel_writel(dwc, CTL_LO, DWC_CTLL_LLP_D_EN | DWC_CTLL_LLP_S_EN);
	channel_writel(dwc, CTL_HI, 0);

	channel_set_bit(dw, CH_EN, dwc->mask);

	spin_unlock_irqrestore(&dwc->lock, flags);

	return 0;
}
EXPORT_SYMBOL(dw_dma_cyclic_start);

/**
 * dw_dma_cyclic_stop - stop the cyclic DMA transfer
 * @chan: the DMA channel to stop
 *
 * Must be called with soft interrupts disabled.
 */
void dw_dma_cyclic_stop(struct dma_chan *chan)
{
	struct dw_dma_chan	*dwc = to_dw_dma_chan(chan);
	struct dw_dma		*dw = to_dw_dma(dwc->chan.device);
	unsigned long		flags;

	spin_lock_irqsave(&dwc->lock, flags);

	dwc_chan_disable(dw, dwc);

	spin_unlock_irqrestore(&dwc->lock, flags);
}
EXPORT_SYMBOL(dw_dma_cyclic_stop);

/**
 * dw_dma_cyclic_prep - prepare the cyclic DMA transfer
 * @chan: the DMA channel to prepare
 * @buf_addr: physical DMA address where the buffer starts
 * @buf_len: total number of bytes for the entire buffer
 * @period_len: number of bytes for each period
 * @direction: transfer direction, to or from device
 *
 * Must be called before trying to start the transfer. Returns a valid struct
 * dw_cyclic_desc if successful or an ERR_PTR(-errno) if not successful.
 */
struct dw_cyclic_desc *dw_dma_cyclic_prep(struct dma_chan *chan,
		dma_addr_t buf_addr, size_t buf_len, size_t period_len,
		enum dma_transfer_direction direction)
{
	struct dw_dma_chan		*dwc = to_dw_dma_chan(chan);
	struct dma_slave_config		*sconfig = &dwc->dma_sconfig;
	struct dw_cyclic_desc		*cdesc;
	struct dw_cyclic_desc		*retval = NULL;
	struct dw_desc			*desc;
	struct dw_desc			*last = NULL;
	unsigned long			was_cyclic;
	unsigned int			reg_width;
	unsigned int			periods;
	unsigned int			i;
	unsigned long			flags;

	spin_lock_irqsave(&dwc->lock, flags);
	if (dwc->nollp) {
		spin_unlock_irqrestore(&dwc->lock, flags);
		dev_dbg(chan2dev(&dwc->chan),
				"channel doesn't support LLP transfers\n");
		return ERR_PTR(-EINVAL);
	}

	if (!list_empty(&dwc->queue) || !list_empty(&dwc->active_list)) {
		spin_unlock_irqrestore(&dwc->lock, flags);
		dev_dbg(chan2dev(&dwc->chan),
				"queue and/or active list are not empty\n");
		return ERR_PTR(-EBUSY);
	}

	was_cyclic = test_and_set_bit(DW_DMA_IS_CYCLIC, &dwc->flags);
	spin_unlock_irqrestore(&dwc->lock, flags);
	if (was_cyclic) {
		dev_dbg(chan2dev(&dwc->chan),
				"channel already prepared for cyclic DMA\n");
		return ERR_PTR(-EBUSY);
	}

	retval = ERR_PTR(-EINVAL);

	if (unlikely(!is_slave_direction(direction)))
		goto out_err;

	dwc->direction = direction;

	if (direction == DMA_MEM_TO_DEV)
		reg_width = __ffs(sconfig->dst_addr_width);
	else
		reg_width = __ffs(sconfig->src_addr_width);

	periods = buf_len / period_len;

	/* Check for too big/unaligned periods and unaligned DMA buffer. */
	if (period_len > (dwc->block_size << reg_width))
		goto out_err;
	if (unlikely(period_len & ((1 << reg_width) - 1)))
		goto out_err;
	if (unlikely(buf_addr & ((1 << reg_width) - 1)))
		goto out_err;

	retval = ERR_PTR(-ENOMEM);

	if (periods > NR_DESCS_PER_CHANNEL)
		goto out_err;

	cdesc = kzalloc(sizeof(struct dw_cyclic_desc), GFP_KERNEL);
	if (!cdesc)
		goto out_err;

	cdesc->desc = kzalloc(sizeof(struct dw_desc *) * periods, GFP_KERNEL);
	if (!cdesc->desc)
		goto out_err_alloc;

	for (i = 0; i < periods; i++) {
		desc = dwc_desc_get(dwc);
		if (!desc)
			goto out_err_desc_get;

		switch (direction) {
		case DMA_MEM_TO_DEV:
			desc->lli.dar = sconfig->dst_addr;
			desc->lli.sar = buf_addr + (period_len * i);
			desc->lli.ctllo = (DWC_DEFAULT_CTLLO(chan)
					| DWC_CTLL_DST_WIDTH(reg_width)
					| DWC_CTLL_SRC_WIDTH(reg_width)
					| DWC_CTLL_DST_FIX
					| DWC_CTLL_SRC_INC
					| DWC_CTLL_INT_EN);

			desc->lli.ctllo |= sconfig->device_fc ?
				DWC_CTLL_FC(DW_DMA_FC_P_M2P) :
				DWC_CTLL_FC(DW_DMA_FC_D_M2P);

			break;
		case DMA_DEV_TO_MEM:
			desc->lli.dar = buf_addr + (period_len * i);
			desc->lli.sar = sconfig->src_addr;
			desc->lli.ctllo = (DWC_DEFAULT_CTLLO(chan)
					| DWC_CTLL_SRC_WIDTH(reg_width)
					| DWC_CTLL_DST_WIDTH(reg_width)
					| DWC_CTLL_DST_INC
					| DWC_CTLL_SRC_FIX
					| DWC_CTLL_INT_EN);

			desc->lli.ctllo |= sconfig->device_fc ?
				DWC_CTLL_FC(DW_DMA_FC_P_P2M) :
				DWC_CTLL_FC(DW_DMA_FC_D_P2M);

			break;
		default:
			break;
		}

		desc->lli.ctlhi = (period_len >> reg_width);
		cdesc->desc[i] = desc;

		if (last)
			last->lli.llp = desc->txd.phys;

		last = desc;
	}

	/* Let's make a cyclic list */
	last->lli.llp = cdesc->desc[0]->txd.phys;

	dev_dbg(chan2dev(&dwc->chan),
			"cyclic prepared buf %pad len %zu period %zu periods %d\n",
			&buf_addr, buf_len, period_len, periods);

	cdesc->periods = periods;
	dwc->cdesc = cdesc;

	return cdesc;

out_err_desc_get:
	while (i--)
		dwc_desc_put(dwc, cdesc->desc[i]);
out_err_alloc:
	kfree(cdesc);
out_err:
	clear_bit(DW_DMA_IS_CYCLIC, &dwc->flags);
	return (struct dw_cyclic_desc *)retval;
}
EXPORT_SYMBOL(dw_dma_cyclic_prep);

/**
 * dw_dma_cyclic_free - free a prepared cyclic DMA transfer
 * @chan: the DMA channel to free
 */
void dw_dma_cyclic_free(struct dma_chan *chan)
{
	struct dw_dma_chan	*dwc = to_dw_dma_chan(chan);
	struct dw_dma		*dw = to_dw_dma(dwc->chan.device);
	struct dw_cyclic_desc	*cdesc = dwc->cdesc;
	int			i;
	unsigned long		flags;

	dev_dbg(chan2dev(&dwc->chan), "%s\n", __func__);

	if (!cdesc)
		return;

	spin_lock_irqsave(&dwc->lock, flags);

	dwc_chan_disable(dw, dwc);

	dma_writel(dw, CLEAR.ERROR, dwc->mask);
	dma_writel(dw, CLEAR.XFER, dwc->mask);

	spin_unlock_irqrestore(&dwc->lock, flags);

	for (i = 0; i < cdesc->periods; i++)
		dwc_desc_put(dwc, cdesc->desc[i]);

	kfree(cdesc->desc);
	kfree(cdesc);

	clear_bit(DW_DMA_IS_CYCLIC, &dwc->flags);
}
EXPORT_SYMBOL(dw_dma_cyclic_free);

/*----------------------------------------------------------------------*/

static void dw_dma_off(struct dw_dma *dw)
{
	int i;

	dma_writel(dw, CFG, 0);

	channel_clear_bit(dw, MASK.XFER, dw->all_chan_mask);
	channel_clear_bit(dw, MASK.SRC_TRAN, dw->all_chan_mask);
	channel_clear_bit(dw, MASK.DST_TRAN, dw->all_chan_mask);
	channel_clear_bit(dw, MASK.ERROR, dw->all_chan_mask);

	while (dma_readl(dw, CFG) & DW_CFG_DMA_EN)
		cpu_relax();

	for (i = 0; i < dw->dma.chancnt; i++)
		dw->chan[i].initialized = false;
}

int dw_dma_probe(struct dw_dma_chip *chip, struct dw_dma_platform_data *pdata)
{
	struct dw_dma		*dw;
	bool			autocfg;
	unsigned int		dw_params;
	unsigned int		nr_channels;
	unsigned int		max_blk_size = 0;
	int			err;
	int			i;

	dw = devm_kzalloc(chip->dev, sizeof(*dw), GFP_KERNEL);
	if (!dw)
		return -ENOMEM;

	dw->regs = chip->regs;
	chip->dw = dw;

	dw->clk = devm_clk_get(chip->dev, "hclk");
	if (IS_ERR(dw->clk))
		return PTR_ERR(dw->clk);
	err = clk_prepare_enable(dw->clk);
	if (err)
		return err;

	dw_params = dma_read_byaddr(chip->regs, DW_PARAMS);
	autocfg = dw_params >> DW_PARAMS_EN & 0x1;

	dev_dbg(chip->dev, "DW_PARAMS: 0x%08x\n", dw_params);

	if (!pdata && autocfg) {
		pdata = devm_kzalloc(chip->dev, sizeof(*pdata), GFP_KERNEL);
		if (!pdata) {
			err = -ENOMEM;
			goto err_pdata;
		}

		/* Fill platform data with the default values */
		pdata->is_private = true;
		pdata->chan_allocation_order = CHAN_ALLOCATION_ASCENDING;
		pdata->chan_priority = CHAN_PRIORITY_ASCENDING;
	} else if (!pdata || pdata->nr_channels > DW_DMA_MAX_NR_CHANNELS) {
		err = -EINVAL;
		goto err_pdata;
	}

	if (autocfg)
		nr_channels = (dw_params >> DW_PARAMS_NR_CHAN & 0x7) + 1;
	else
		nr_channels = pdata->nr_channels;

	dw->chan = devm_kcalloc(chip->dev, nr_channels, sizeof(*dw->chan),
				GFP_KERNEL);
	if (!dw->chan) {
		err = -ENOMEM;
		goto err_pdata;
	}

	/* Get hardware configuration parameters */
	if (autocfg) {
		max_blk_size = dma_readl(dw, MAX_BLK_SIZE);

		dw->nr_masters = (dw_params >> DW_PARAMS_NR_MASTER & 3) + 1;
		for (i = 0; i < dw->nr_masters; i++) {
			dw->data_width[i] =
				(dw_params >> DW_PARAMS_DATA_WIDTH(i) & 3) + 2;
		}
	} else {
		dw->nr_masters = pdata->nr_masters;
		memcpy(dw->data_width, pdata->data_width, 4);
	}

	/* Calculate all channel mask before DMA setup */
	dw->all_chan_mask = (1 << nr_channels) - 1;

	/* Force dma off, just in case */
	dw_dma_off(dw);

	/* Disable BLOCK interrupts as well */
	channel_clear_bit(dw, MASK.BLOCK, dw->all_chan_mask);

	/* Create a pool of consistent memory blocks for hardware descriptors */
	dw->desc_pool = dmam_pool_create("dw_dmac_desc_pool", chip->dev,
					 sizeof(struct dw_desc), 4, 0);
	if (!dw->desc_pool) {
		dev_err(chip->dev, "No memory for descriptors dma pool\n");
		err = -ENOMEM;
		goto err_pdata;
	}

	tasklet_init(&dw->tasklet, dw_dma_tasklet, (unsigned long)dw);

	err = request_irq(chip->irq, dw_dma_interrupt, IRQF_SHARED,
			  "dw_dmac", dw);
	if (err)
<<<<<<< HEAD
		return err;
=======
		goto err_pdata;
>>>>>>> 445691d6

	INIT_LIST_HEAD(&dw->dma.channels);
	for (i = 0; i < nr_channels; i++) {
		struct dw_dma_chan	*dwc = &dw->chan[i];
		int			r = nr_channels - i - 1;

		dwc->chan.device = &dw->dma;
		dma_cookie_init(&dwc->chan);
		if (pdata->chan_allocation_order == CHAN_ALLOCATION_ASCENDING)
			list_add_tail(&dwc->chan.device_node,
					&dw->dma.channels);
		else
			list_add(&dwc->chan.device_node, &dw->dma.channels);

		/* 7 is highest priority & 0 is lowest. */
		if (pdata->chan_priority == CHAN_PRIORITY_ASCENDING)
			dwc->priority = r;
		else
			dwc->priority = i;

		dwc->ch_regs = &__dw_regs(dw)->CHAN[i];
		spin_lock_init(&dwc->lock);
		dwc->mask = 1 << i;

		INIT_LIST_HEAD(&dwc->active_list);
		INIT_LIST_HEAD(&dwc->queue);
		INIT_LIST_HEAD(&dwc->free_list);

		channel_clear_bit(dw, CH_EN, dwc->mask);

		dwc->direction = DMA_TRANS_NONE;
		dwc->request_line = ~0;

		/* Hardware configuration */
		if (autocfg) {
			unsigned int dwc_params;
			void __iomem *addr = chip->regs + r * sizeof(u32);

			dwc_params = dma_read_byaddr(addr, DWC_PARAMS);

			dev_dbg(chip->dev, "DWC_PARAMS[%d]: 0x%08x\n", i,
					   dwc_params);

			/*
			 * Decode maximum block size for given channel. The
			 * stored 4 bit value represents blocks from 0x00 for 3
			 * up to 0x0a for 4095.
			 */
			dwc->block_size =
				(4 << ((max_blk_size >> 4 * i) & 0xf)) - 1;
			dwc->nollp =
				(dwc_params >> DWC_PARAMS_MBLK_EN & 0x1) == 0;
		} else {
			dwc->block_size = pdata->block_size;

			/* Check if channel supports multi block transfer */
			channel_writel(dwc, LLP, 0xfffffffc);
			dwc->nollp =
				(channel_readl(dwc, LLP) & 0xfffffffc) == 0;
			channel_writel(dwc, LLP, 0);
		}
	}

	/* Clear all interrupts on all channels. */
	dma_writel(dw, CLEAR.XFER, dw->all_chan_mask);
	dma_writel(dw, CLEAR.BLOCK, dw->all_chan_mask);
	dma_writel(dw, CLEAR.SRC_TRAN, dw->all_chan_mask);
	dma_writel(dw, CLEAR.DST_TRAN, dw->all_chan_mask);
	dma_writel(dw, CLEAR.ERROR, dw->all_chan_mask);

	dma_cap_set(DMA_MEMCPY, dw->dma.cap_mask);
	dma_cap_set(DMA_SLAVE, dw->dma.cap_mask);
	if (pdata->is_private)
		dma_cap_set(DMA_PRIVATE, dw->dma.cap_mask);
	dw->dma.dev = chip->dev;
	dw->dma.device_alloc_chan_resources = dwc_alloc_chan_resources;
	dw->dma.device_free_chan_resources = dwc_free_chan_resources;

	dw->dma.device_prep_dma_memcpy = dwc_prep_dma_memcpy;

	dw->dma.device_prep_slave_sg = dwc_prep_slave_sg;
	dw->dma.device_control = dwc_control;

	dw->dma.device_tx_status = dwc_tx_status;
	dw->dma.device_issue_pending = dwc_issue_pending;

	dma_writel(dw, CFG, DW_CFG_DMA_EN);

	err = dma_async_device_register(&dw->dma);
	if (err)
		goto err_dma_register;

	dev_info(chip->dev, "DesignWare DMA Controller, %d channels\n",
		 nr_channels);

	return 0;

err_dma_register:
	free_irq(chip->irq, dw);
err_pdata:
	clk_disable_unprepare(dw->clk);
	return err;
}
EXPORT_SYMBOL_GPL(dw_dma_probe);

int dw_dma_remove(struct dw_dma_chip *chip)
{
	struct dw_dma		*dw = chip->dw;
	struct dw_dma_chan	*dwc, *_dwc;

	dw_dma_off(dw);
	dma_async_device_unregister(&dw->dma);

	free_irq(chip->irq, dw);
	tasklet_kill(&dw->tasklet);

	list_for_each_entry_safe(dwc, _dwc, &dw->dma.channels,
			chan.device_node) {
		list_del(&dwc->chan.device_node);
		channel_clear_bit(dw, CH_EN, dwc->mask);
	}

	clk_disable_unprepare(dw->clk);

	return 0;
}
EXPORT_SYMBOL_GPL(dw_dma_remove);

void dw_dma_shutdown(struct dw_dma_chip *chip)
{
	struct dw_dma *dw = chip->dw;

	dw_dma_off(dw);
	clk_disable_unprepare(dw->clk);
}
EXPORT_SYMBOL_GPL(dw_dma_shutdown);

#ifdef CONFIG_PM_SLEEP

int dw_dma_suspend(struct dw_dma_chip *chip)
{
	struct dw_dma *dw = chip->dw;

	dw_dma_off(dw);
	clk_disable_unprepare(dw->clk);

	return 0;
}
EXPORT_SYMBOL_GPL(dw_dma_suspend);

int dw_dma_resume(struct dw_dma_chip *chip)
{
	struct dw_dma *dw = chip->dw;

	clk_prepare_enable(dw->clk);
	dma_writel(dw, CFG, DW_CFG_DMA_EN);

	return 0;
}
EXPORT_SYMBOL_GPL(dw_dma_resume);

#endif /* CONFIG_PM_SLEEP */

MODULE_LICENSE("GPL v2");
MODULE_DESCRIPTION("Synopsys DesignWare DMA Controller core driver");
MODULE_AUTHOR("Haavard Skinnemoen (Atmel)");
MODULE_AUTHOR("Viresh Kumar <viresh.linux@gmail.com>");<|MERGE_RESOLUTION|>--- conflicted
+++ resolved
@@ -1570,11 +1570,7 @@
 	err = request_irq(chip->irq, dw_dma_interrupt, IRQF_SHARED,
 			  "dw_dmac", dw);
 	if (err)
-<<<<<<< HEAD
-		return err;
-=======
 		goto err_pdata;
->>>>>>> 445691d6
 
 	INIT_LIST_HEAD(&dw->dma.channels);
 	for (i = 0; i < nr_channels; i++) {
