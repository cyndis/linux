// SPDX-License-Identifier: GPL-2.0
/*
 * Copyright (c) 2017-2018 Christoph Hellwig.
 */

#include <linux/backing-dev.h>
#include <linux/moduleparam.h>
#include <trace/events/block.h>
#include "nvme.h"

static bool multipath = true;
module_param(multipath, bool, 0444);
MODULE_PARM_DESC(multipath,
	"turn on native support for multiple controllers per subsystem");

void nvme_mpath_unfreeze(struct nvme_subsystem *subsys)
{
	struct nvme_ns_head *h;

	lockdep_assert_held(&subsys->lock);
	list_for_each_entry(h, &subsys->nsheads, entry)
		if (h->disk)
			blk_mq_unfreeze_queue(h->disk->queue);
}

void nvme_mpath_wait_freeze(struct nvme_subsystem *subsys)
{
	struct nvme_ns_head *h;

	lockdep_assert_held(&subsys->lock);
	list_for_each_entry(h, &subsys->nsheads, entry)
		if (h->disk)
			blk_mq_freeze_queue_wait(h->disk->queue);
}

void nvme_mpath_start_freeze(struct nvme_subsystem *subsys)
{
	struct nvme_ns_head *h;

	lockdep_assert_held(&subsys->lock);
	list_for_each_entry(h, &subsys->nsheads, entry)
		if (h->disk)
			blk_freeze_queue_start(h->disk->queue);
}

/*
 * If multipathing is enabled we need to always use the subsystem instance
 * number for numbering our devices to avoid conflicts between subsystems that
 * have multiple controllers and thus use the multipath-aware subsystem node
 * and those that have a single controller and use the controller node
 * directly.
 */
void nvme_set_disk_name(char *disk_name, struct nvme_ns *ns,
			struct nvme_ctrl *ctrl, int *flags)
{
	if (!multipath) {
		sprintf(disk_name, "nvme%dn%d", ctrl->instance, ns->head->instance);
	} else if (ns->head->disk) {
		sprintf(disk_name, "nvme%dc%dn%d", ctrl->subsys->instance,
				ctrl->instance, ns->head->instance);
		*flags = GENHD_FL_HIDDEN;
	} else {
		sprintf(disk_name, "nvme%dn%d", ctrl->subsys->instance,
				ns->head->instance);
	}
}

void nvme_failover_req(struct request *req)
{
	struct nvme_ns *ns = req->q->queuedata;
	u16 status = nvme_req(req)->status & 0x7ff;
	unsigned long flags;

	nvme_mpath_clear_current_path(ns);

	/*
	 * If we got back an ANA error, we know the controller is alive but not
	 * ready to serve this namespace.  Kick of a re-read of the ANA
	 * information page, and just try any other available path for now.
	 */
	if (nvme_is_ana_error(status) && ns->ctrl->ana_log_buf) {
		set_bit(NVME_NS_ANA_PENDING, &ns->flags);
		queue_work(nvme_wq, &ns->ctrl->ana_work);
	}

	spin_lock_irqsave(&ns->head->requeue_lock, flags);
	blk_steal_bios(&ns->head->requeue_list, req);
	spin_unlock_irqrestore(&ns->head->requeue_lock, flags);

	blk_mq_end_request(req, 0);
	kblockd_schedule_work(&ns->head->requeue_work);
}

void nvme_kick_requeue_lists(struct nvme_ctrl *ctrl)
{
	struct nvme_ns *ns;

	down_read(&ctrl->namespaces_rwsem);
	list_for_each_entry(ns, &ctrl->namespaces, list) {
		if (ns->head->disk)
			kblockd_schedule_work(&ns->head->requeue_work);
	}
	up_read(&ctrl->namespaces_rwsem);
}

static const char *nvme_ana_state_names[] = {
	[0]				= "invalid state",
	[NVME_ANA_OPTIMIZED]		= "optimized",
	[NVME_ANA_NONOPTIMIZED]		= "non-optimized",
	[NVME_ANA_INACCESSIBLE]		= "inaccessible",
	[NVME_ANA_PERSISTENT_LOSS]	= "persistent-loss",
	[NVME_ANA_CHANGE]		= "change",
};

bool nvme_mpath_clear_current_path(struct nvme_ns *ns)
{
	struct nvme_ns_head *head = ns->head;
	bool changed = false;
	int node;

	if (!head)
		goto out;

	for_each_node(node) {
		if (ns == rcu_access_pointer(head->current_path[node])) {
			rcu_assign_pointer(head->current_path[node], NULL);
			changed = true;
		}
	}
out:
	return changed;
}

void nvme_mpath_clear_ctrl_paths(struct nvme_ctrl *ctrl)
{
	struct nvme_ns *ns;

	mutex_lock(&ctrl->scan_lock);
	down_read(&ctrl->namespaces_rwsem);
	list_for_each_entry(ns, &ctrl->namespaces, list)
		if (nvme_mpath_clear_current_path(ns))
			kblockd_schedule_work(&ns->head->requeue_work);
	up_read(&ctrl->namespaces_rwsem);
	mutex_unlock(&ctrl->scan_lock);
}

static bool nvme_path_is_disabled(struct nvme_ns *ns)
{
	/*
	 * We don't treat NVME_CTRL_DELETING as a disabled path as I/O should
	 * still be able to complete assuming that the controller is connected.
	 * Otherwise it will fail immediately and return to the requeue list.
	 */
	if (ns->ctrl->state != NVME_CTRL_LIVE &&
	    ns->ctrl->state != NVME_CTRL_DELETING)
		return true;
	if (test_bit(NVME_NS_ANA_PENDING, &ns->flags) ||
	    test_bit(NVME_NS_REMOVING, &ns->flags))
		return true;
	return false;
}

static struct nvme_ns *__nvme_find_path(struct nvme_ns_head *head, int node)
{
	int found_distance = INT_MAX, fallback_distance = INT_MAX, distance;
	struct nvme_ns *found = NULL, *fallback = NULL, *ns;

	list_for_each_entry_rcu(ns, &head->list, siblings) {
		if (nvme_path_is_disabled(ns))
			continue;

		if (READ_ONCE(head->subsys->iopolicy) == NVME_IOPOLICY_NUMA)
			distance = node_distance(node, ns->ctrl->numa_node);
		else
			distance = LOCAL_DISTANCE;

		switch (ns->ana_state) {
		case NVME_ANA_OPTIMIZED:
			if (distance < found_distance) {
				found_distance = distance;
				found = ns;
			}
			break;
		case NVME_ANA_NONOPTIMIZED:
			if (distance < fallback_distance) {
				fallback_distance = distance;
				fallback = ns;
			}
			break;
		default:
			break;
		}
	}

	if (!found)
		found = fallback;
	if (found)
		rcu_assign_pointer(head->current_path[node], found);
	return found;
}

static struct nvme_ns *nvme_next_ns(struct nvme_ns_head *head,
		struct nvme_ns *ns)
{
	ns = list_next_or_null_rcu(&head->list, &ns->siblings, struct nvme_ns,
			siblings);
	if (ns)
		return ns;
	return list_first_or_null_rcu(&head->list, struct nvme_ns, siblings);
}

static struct nvme_ns *nvme_round_robin_path(struct nvme_ns_head *head,
		int node, struct nvme_ns *old)
{
	struct nvme_ns *ns, *found = NULL;

	if (list_is_singular(&head->list)) {
		if (nvme_path_is_disabled(old))
			return NULL;
		return old;
	}

	for (ns = nvme_next_ns(head, old);
	     ns && ns != old;
	     ns = nvme_next_ns(head, ns)) {
		if (nvme_path_is_disabled(ns))
			continue;

		if (ns->ana_state == NVME_ANA_OPTIMIZED) {
			found = ns;
			goto out;
		}
		if (ns->ana_state == NVME_ANA_NONOPTIMIZED)
			found = ns;
	}

	/*
	 * The loop above skips the current path for round-robin semantics.
	 * Fall back to the current path if either:
	 *  - no other optimized path found and current is optimized,
	 *  - no other usable path found and current is usable.
	 */
	if (!nvme_path_is_disabled(old) &&
	    (old->ana_state == NVME_ANA_OPTIMIZED ||
	     (!found && old->ana_state == NVME_ANA_NONOPTIMIZED)))
		return old;

	if (!found)
		return NULL;
out:
	rcu_assign_pointer(head->current_path[node], found);
	return found;
}

static inline bool nvme_path_is_optimized(struct nvme_ns *ns)
{
	return ns->ctrl->state == NVME_CTRL_LIVE &&
		ns->ana_state == NVME_ANA_OPTIMIZED;
}

inline struct nvme_ns *nvme_find_path(struct nvme_ns_head *head)
{
	int node = numa_node_id();
	struct nvme_ns *ns;

	ns = srcu_dereference(head->current_path[node], &head->srcu);
	if (unlikely(!ns))
		return __nvme_find_path(head, node);

	if (READ_ONCE(head->subsys->iopolicy) == NVME_IOPOLICY_RR)
		return nvme_round_robin_path(head, node, ns);
	if (unlikely(!nvme_path_is_optimized(ns)))
		return __nvme_find_path(head, node);
	return ns;
}

static bool nvme_available_path(struct nvme_ns_head *head)
{
	struct nvme_ns *ns;

	list_for_each_entry_rcu(ns, &head->list, siblings) {
		if (test_bit(NVME_CTRL_FAILFAST_EXPIRED, &ns->ctrl->flags))
			continue;
		switch (ns->ctrl->state) {
		case NVME_CTRL_LIVE:
		case NVME_CTRL_RESETTING:
		case NVME_CTRL_CONNECTING:
			/* fallthru */
			return true;
		default:
			break;
		}
	}
	return false;
}

blk_qc_t nvme_ns_head_submit_bio(struct bio *bio)
{
	struct nvme_ns_head *head = bio->bi_bdev->bd_disk->private_data;
	struct device *dev = disk_to_dev(head->disk);
	struct nvme_ns *ns;
	blk_qc_t ret = BLK_QC_T_NONE;
	int srcu_idx;

	/*
	 * The namespace might be going away and the bio might be moved to a
	 * different queue via blk_steal_bios(), so we need to use the bio_split
	 * pool from the original queue to allocate the bvecs from.
	 */
	blk_queue_split(&bio);

	srcu_idx = srcu_read_lock(&head->srcu);
	ns = nvme_find_path(head);
	if (likely(ns)) {
		bio_set_dev(bio, ns->disk->part0);
		bio->bi_opf |= REQ_NVME_MPATH;
		trace_block_bio_remap(bio, disk_devt(ns->head->disk),
				      bio->bi_iter.bi_sector);
		ret = submit_bio_noacct(bio);
	} else if (nvme_available_path(head)) {
		dev_warn_ratelimited(dev, "no usable path - requeuing I/O\n");

		spin_lock_irq(&head->requeue_lock);
		bio_list_add(&head->requeue_list, bio);
		spin_unlock_irq(&head->requeue_lock);
	} else {
		dev_warn_ratelimited(dev, "no available path - failing I/O\n");

		bio->bi_status = BLK_STS_IOERR;
		bio_endio(bio);
	}

	srcu_read_unlock(&head->srcu, srcu_idx);
	return ret;
}

static void nvme_requeue_work(struct work_struct *work)
{
	struct nvme_ns_head *head =
		container_of(work, struct nvme_ns_head, requeue_work);
	struct bio *bio, *next;

	spin_lock_irq(&head->requeue_lock);
	next = bio_list_get(&head->requeue_list);
	spin_unlock_irq(&head->requeue_lock);

	while ((bio = next) != NULL) {
		next = bio->bi_next;
		bio->bi_next = NULL;

		/*
		 * Reset disk to the mpath node and resubmit to select a new
		 * path.
		 */
		bio_set_dev(bio, head->disk->part0);
		submit_bio_noacct(bio);
	}
}

int nvme_mpath_alloc_disk(struct nvme_ctrl *ctrl, struct nvme_ns_head *head)
{
	struct request_queue *q;
	bool vwc = false;

	mutex_init(&head->lock);
	bio_list_init(&head->requeue_list);
	spin_lock_init(&head->requeue_lock);
	INIT_WORK(&head->requeue_work, nvme_requeue_work);

	/*
	 * Add a multipath node if the subsystems supports multiple controllers.
	 * We also do this for private namespaces as the namespace sharing data could
	 * change after a rescan.
	 */
	if (!(ctrl->subsys->cmic & NVME_CTRL_CMIC_MULTI_CTRL) || !multipath)
		return 0;

	q = blk_alloc_queue(ctrl->numa_node);
	if (!q)
		goto out;
	blk_queue_flag_set(QUEUE_FLAG_NONROT, q);
	/* set to a default value for 512 until disk is validated */
	blk_queue_logical_block_size(q, 512);
	blk_set_stacking_limits(&q->limits);

	/* we need to propagate up the VMC settings */
	if (ctrl->vwc & NVME_CTRL_VWC_PRESENT)
		vwc = true;
	blk_queue_write_cache(q, vwc, vwc);

	head->disk = alloc_disk(0);
	if (!head->disk)
		goto out_cleanup_queue;
	head->disk->fops = &nvme_ns_head_ops;
	head->disk->private_data = head;
	head->disk->queue = q;
	head->disk->flags = GENHD_FL_EXT_DEVT;
	sprintf(head->disk->disk_name, "nvme%dn%d",
			ctrl->subsys->instance, head->instance);
	return 0;

out_cleanup_queue:
	blk_cleanup_queue(q);
out:
	return -ENOMEM;
}

static void nvme_mpath_set_live(struct nvme_ns *ns)
{
	struct nvme_ns_head *head = ns->head;

	if (!head->disk)
		return;

	if (!test_and_set_bit(NVME_NSHEAD_DISK_LIVE, &head->flags))
		device_add_disk(&head->subsys->dev, head->disk,
				nvme_ns_id_attr_groups);

	mutex_lock(&head->lock);
	if (nvme_path_is_optimized(ns)) {
		int node, srcu_idx;

		srcu_idx = srcu_read_lock(&head->srcu);
		for_each_node(node)
			__nvme_find_path(head, node);
		srcu_read_unlock(&head->srcu, srcu_idx);
	}
	mutex_unlock(&head->lock);

	synchronize_srcu(&head->srcu);
	kblockd_schedule_work(&head->requeue_work);
}

static int nvme_parse_ana_log(struct nvme_ctrl *ctrl, void *data,
		int (*cb)(struct nvme_ctrl *ctrl, struct nvme_ana_group_desc *,
			void *))
{
	void *base = ctrl->ana_log_buf;
	size_t offset = sizeof(struct nvme_ana_rsp_hdr);
	int error, i;

	lockdep_assert_held(&ctrl->ana_lock);

	for (i = 0; i < le16_to_cpu(ctrl->ana_log_buf->ngrps); i++) {
		struct nvme_ana_group_desc *desc = base + offset;
		u32 nr_nsids;
		size_t nsid_buf_size;

		if (WARN_ON_ONCE(offset > ctrl->ana_log_size - sizeof(*desc)))
			return -EINVAL;

		nr_nsids = le32_to_cpu(desc->nnsids);
		nsid_buf_size = nr_nsids * sizeof(__le32);

		if (WARN_ON_ONCE(desc->grpid == 0))
			return -EINVAL;
		if (WARN_ON_ONCE(le32_to_cpu(desc->grpid) > ctrl->anagrpmax))
			return -EINVAL;
		if (WARN_ON_ONCE(desc->state == 0))
			return -EINVAL;
		if (WARN_ON_ONCE(desc->state > NVME_ANA_CHANGE))
			return -EINVAL;

		offset += sizeof(*desc);
		if (WARN_ON_ONCE(offset > ctrl->ana_log_size - nsid_buf_size))
			return -EINVAL;

		error = cb(ctrl, desc, data);
		if (error)
			return error;

		offset += nsid_buf_size;
	}

	return 0;
}

static inline bool nvme_state_is_live(enum nvme_ana_state state)
{
	return state == NVME_ANA_OPTIMIZED || state == NVME_ANA_NONOPTIMIZED;
}

static void nvme_update_ns_ana_state(struct nvme_ana_group_desc *desc,
		struct nvme_ns *ns)
{
	ns->ana_grpid = le32_to_cpu(desc->grpid);
	ns->ana_state = desc->state;
	clear_bit(NVME_NS_ANA_PENDING, &ns->flags);

	if (nvme_state_is_live(ns->ana_state))
		nvme_mpath_set_live(ns);
}

static int nvme_update_ana_state(struct nvme_ctrl *ctrl,
		struct nvme_ana_group_desc *desc, void *data)
{
	u32 nr_nsids = le32_to_cpu(desc->nnsids), n = 0;
	unsigned *nr_change_groups = data;
	struct nvme_ns *ns;

	dev_dbg(ctrl->device, "ANA group %d: %s.\n",
			le32_to_cpu(desc->grpid),
			nvme_ana_state_names[desc->state]);

	if (desc->state == NVME_ANA_CHANGE)
		(*nr_change_groups)++;

	if (!nr_nsids)
		return 0;

	down_read(&ctrl->namespaces_rwsem);
	list_for_each_entry(ns, &ctrl->namespaces, list) {
		unsigned nsid = le32_to_cpu(desc->nsids[n]);

		if (ns->head->ns_id < nsid)
			continue;
		if (ns->head->ns_id == nsid)
			nvme_update_ns_ana_state(desc, ns);
		if (++n == nr_nsids)
			break;
	}
	up_read(&ctrl->namespaces_rwsem);
	return 0;
}

static int nvme_read_ana_log(struct nvme_ctrl *ctrl)
{
	u32 nr_change_groups = 0;
	int error;

	mutex_lock(&ctrl->ana_lock);
	error = nvme_get_log(ctrl, NVME_NSID_ALL, NVME_LOG_ANA, 0, NVME_CSI_NVM,
			ctrl->ana_log_buf, ctrl->ana_log_size, 0);
	if (error) {
		dev_warn(ctrl->device, "Failed to get ANA log: %d\n", error);
		goto out_unlock;
	}

	error = nvme_parse_ana_log(ctrl, &nr_change_groups,
			nvme_update_ana_state);
	if (error)
		goto out_unlock;

	/*
	 * In theory we should have an ANATT timer per group as they might enter
	 * the change state at different times.  But that is a lot of overhead
	 * just to protect against a target that keeps entering new changes
	 * states while never finishing previous ones.  But we'll still
	 * eventually time out once all groups are in change state, so this
	 * isn't a big deal.
	 *
	 * We also double the ANATT value to provide some slack for transports
	 * or AEN processing overhead.
	 */
	if (nr_change_groups)
		mod_timer(&ctrl->anatt_timer, ctrl->anatt * HZ * 2 + jiffies);
	else
		del_timer_sync(&ctrl->anatt_timer);
out_unlock:
	mutex_unlock(&ctrl->ana_lock);
	return error;
}

static void nvme_ana_work(struct work_struct *work)
{
	struct nvme_ctrl *ctrl = container_of(work, struct nvme_ctrl, ana_work);

	if (ctrl->state != NVME_CTRL_LIVE)
		return;

	nvme_read_ana_log(ctrl);
}

static void nvme_anatt_timeout(struct timer_list *t)
{
	struct nvme_ctrl *ctrl = from_timer(ctrl, t, anatt_timer);

	dev_info(ctrl->device, "ANATT timeout, resetting controller.\n");
	nvme_reset_ctrl(ctrl);
}

void nvme_mpath_stop(struct nvme_ctrl *ctrl)
{
	if (!nvme_ctrl_use_ana(ctrl))
		return;
	del_timer_sync(&ctrl->anatt_timer);
	cancel_work_sync(&ctrl->ana_work);
}

#define SUBSYS_ATTR_RW(_name, _mode, _show, _store)  \
	struct device_attribute subsys_attr_##_name =	\
		__ATTR(_name, _mode, _show, _store)

static const char *nvme_iopolicy_names[] = {
	[NVME_IOPOLICY_NUMA]	= "numa",
	[NVME_IOPOLICY_RR]	= "round-robin",
};

static ssize_t nvme_subsys_iopolicy_show(struct device *dev,
		struct device_attribute *attr, char *buf)
{
	struct nvme_subsystem *subsys =
		container_of(dev, struct nvme_subsystem, dev);

	return sprintf(buf, "%s\n",
			nvme_iopolicy_names[READ_ONCE(subsys->iopolicy)]);
}

static ssize_t nvme_subsys_iopolicy_store(struct device *dev,
		struct device_attribute *attr, const char *buf, size_t count)
{
	struct nvme_subsystem *subsys =
		container_of(dev, struct nvme_subsystem, dev);
	int i;

	for (i = 0; i < ARRAY_SIZE(nvme_iopolicy_names); i++) {
		if (sysfs_streq(buf, nvme_iopolicy_names[i])) {
			WRITE_ONCE(subsys->iopolicy, i);
			return count;
		}
	}

	return -EINVAL;
}
SUBSYS_ATTR_RW(iopolicy, S_IRUGO | S_IWUSR,
		      nvme_subsys_iopolicy_show, nvme_subsys_iopolicy_store);

static ssize_t ana_grpid_show(struct device *dev, struct device_attribute *attr,
		char *buf)
{
	return sprintf(buf, "%d\n", nvme_get_ns_from_dev(dev)->ana_grpid);
}
DEVICE_ATTR_RO(ana_grpid);

static ssize_t ana_state_show(struct device *dev, struct device_attribute *attr,
		char *buf)
{
	struct nvme_ns *ns = nvme_get_ns_from_dev(dev);

	return sprintf(buf, "%s\n", nvme_ana_state_names[ns->ana_state]);
}
DEVICE_ATTR_RO(ana_state);

static int nvme_lookup_ana_group_desc(struct nvme_ctrl *ctrl,
		struct nvme_ana_group_desc *desc, void *data)
{
	struct nvme_ana_group_desc *dst = data;

	if (desc->grpid != dst->grpid)
		return 0;

	*dst = *desc;
	return -ENXIO; /* just break out of the loop */
}

void nvme_mpath_add_disk(struct nvme_ns *ns, struct nvme_id_ns *id)
{
	if (nvme_ctrl_use_ana(ns->ctrl)) {
		struct nvme_ana_group_desc desc = {
			.grpid = id->anagrpid,
			.state = 0,
		};

		mutex_lock(&ns->ctrl->ana_lock);
		ns->ana_grpid = le32_to_cpu(id->anagrpid);
		nvme_parse_ana_log(ns->ctrl, &desc, nvme_lookup_ana_group_desc);
		mutex_unlock(&ns->ctrl->ana_lock);
		if (desc.state) {
			/* found the group desc: update */
			nvme_update_ns_ana_state(&desc, ns);
		}
	} else {
		ns->ana_state = NVME_ANA_OPTIMIZED; 
		nvme_mpath_set_live(ns);
	}

	if (blk_queue_stable_writes(ns->queue) && ns->head->disk)
		blk_queue_flag_set(QUEUE_FLAG_STABLE_WRITES,
				   ns->head->disk->queue);
<<<<<<< HEAD
=======
#ifdef CONFIG_BLK_DEV_ZONED
	if (blk_queue_is_zoned(ns->queue) && ns->head->disk)
		ns->head->disk->queue->nr_zones = ns->queue->nr_zones;
#endif
>>>>>>> f642729d
}

void nvme_mpath_remove_disk(struct nvme_ns_head *head)
{
	if (!head->disk)
		return;
	if (head->disk->flags & GENHD_FL_UP)
		del_gendisk(head->disk);
	blk_set_queue_dying(head->disk->queue);
	/* make sure all pending bios are cleaned up */
	kblockd_schedule_work(&head->requeue_work);
	flush_work(&head->requeue_work);
	blk_cleanup_queue(head->disk->queue);
	if (!test_bit(NVME_NSHEAD_DISK_LIVE, &head->flags)) {
		/*
		 * if device_add_disk wasn't called, prevent
		 * disk release to put a bogus reference on the
		 * request queue
		 */
		head->disk->queue = NULL;
	}
	put_disk(head->disk);
}

int nvme_mpath_init(struct nvme_ctrl *ctrl, struct nvme_id_ctrl *id)
{
	int error;

	/* check if multipath is enabled and we have the capability */
	if (!multipath || !ctrl->subsys ||
	    !(ctrl->subsys->cmic & NVME_CTRL_CMIC_ANA))
		return 0;

	ctrl->anacap = id->anacap;
	ctrl->anatt = id->anatt;
	ctrl->nanagrpid = le32_to_cpu(id->nanagrpid);
	ctrl->anagrpmax = le32_to_cpu(id->anagrpmax);

	mutex_init(&ctrl->ana_lock);
	timer_setup(&ctrl->anatt_timer, nvme_anatt_timeout, 0);
	ctrl->ana_log_size = sizeof(struct nvme_ana_rsp_hdr) +
		ctrl->nanagrpid * sizeof(struct nvme_ana_group_desc);
	ctrl->ana_log_size += ctrl->max_namespaces * sizeof(__le32);

	if (ctrl->ana_log_size > ctrl->max_hw_sectors << SECTOR_SHIFT) {
		dev_err(ctrl->device,
			"ANA log page size (%zd) larger than MDTS (%d).\n",
			ctrl->ana_log_size,
			ctrl->max_hw_sectors << SECTOR_SHIFT);
		dev_err(ctrl->device, "disabling ANA support.\n");
		return 0;
	}

	INIT_WORK(&ctrl->ana_work, nvme_ana_work);
	kfree(ctrl->ana_log_buf);
	ctrl->ana_log_buf = kmalloc(ctrl->ana_log_size, GFP_KERNEL);
	if (!ctrl->ana_log_buf) {
		error = -ENOMEM;
		goto out;
	}

	error = nvme_read_ana_log(ctrl);
	if (error)
		goto out_free_ana_log_buf;
	return 0;
out_free_ana_log_buf:
	kfree(ctrl->ana_log_buf);
	ctrl->ana_log_buf = NULL;
out:
	return error;
}

void nvme_mpath_uninit(struct nvme_ctrl *ctrl)
{
	kfree(ctrl->ana_log_buf);
	ctrl->ana_log_buf = NULL;
}
<|MERGE_RESOLUTION|>--- conflicted
+++ resolved
@@ -677,13 +677,10 @@
 	if (blk_queue_stable_writes(ns->queue) && ns->head->disk)
 		blk_queue_flag_set(QUEUE_FLAG_STABLE_WRITES,
 				   ns->head->disk->queue);
-<<<<<<< HEAD
-=======
 #ifdef CONFIG_BLK_DEV_ZONED
 	if (blk_queue_is_zoned(ns->queue) && ns->head->disk)
 		ns->head->disk->queue->nr_zones = ns->queue->nr_zones;
 #endif
->>>>>>> f642729d
 }
 
 void nvme_mpath_remove_disk(struct nvme_ns_head *head)
