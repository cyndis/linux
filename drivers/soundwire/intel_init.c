// SPDX-License-Identifier: (GPL-2.0 OR BSD-3-Clause)
// Copyright(c) 2015-17 Intel Corporation.

/*
 * SDW Intel Init Routines
 *
 * Initializes and creates SDW devices based on ACPI and Hardware values
 */

#include <linux/acpi.h>
#include <linux/export.h>
#include <linux/interrupt.h>
#include <linux/io.h>
#include <linux/module.h>
#include <linux/platform_device.h>
#include <linux/pm_runtime.h>
#include <linux/soundwire/sdw_intel.h>
#include "cadence_master.h"
#include "intel.h"

#define SDW_SHIM_LCAP		0x0
#define SDW_SHIM_BASE		0x2C000
#define SDW_ALH_BASE		0x2C800
#define SDW_LINK_BASE		0x30000
#define SDW_LINK_SIZE		0x10000

static int sdw_intel_cleanup(struct sdw_intel_ctx *ctx)
{
	struct sdw_intel_link_res *link = ctx->links;
	u32 link_mask;
	int i;

	if (!link)
		return 0;

	link_mask = ctx->link_mask;

	for (i = 0; i < ctx->count; i++, link++) {
		if (!(link_mask & BIT(i)))
			continue;

		if (link->pdev) {
			pm_runtime_disable(&link->pdev->dev);
			platform_device_unregister(link->pdev);
<<<<<<< HEAD
		}

		if (!link->clock_stop_quirks)
			pm_runtime_put_noidle(link->dev);
	}

	return 0;
}

static int
sdw_intel_scan_controller(struct sdw_intel_acpi_info *info)
{
	struct acpi_device *adev;
	int ret, i;
	u8 count;

	if (acpi_bus_get_device(info->handle, &adev))
		return -EINVAL;

	/* Found controller, find links supported */
	count = 0;
	ret = fwnode_property_read_u8_array(acpi_fwnode_handle(adev),
					    "mipi-sdw-master-count", &count, 1);

	/*
	 * In theory we could check the number of links supported in
	 * hardware, but in that step we cannot assume SoundWire IP is
	 * powered.
	 *
	 * In addition, if the BIOS doesn't even provide this
	 * 'master-count' property then all the inits based on link
	 * masks will fail as well.
	 *
	 * We will check the hardware capabilities in the startup() step
	 */

	if (ret) {
		dev_err(&adev->dev,
			"Failed to read mipi-sdw-master-count: %d\n", ret);
		return -EINVAL;
	}

	/* Check count is within bounds */
	if (count > SDW_MAX_LINKS) {
		dev_err(&adev->dev, "Link count %d exceeds max %d\n",
			count, SDW_MAX_LINKS);
		return -EINVAL;
	}

	if (!count) {
		dev_warn(&adev->dev, "No SoundWire links detected\n");
		return -EINVAL;
	}
	dev_dbg(&adev->dev, "ACPI reports %d SDW Link devices\n", count);

	info->count = count;
	info->link_mask = 0;

	for (i = 0; i < count; i++) {
		if (ctrl_link_mask && !(ctrl_link_mask & BIT(i))) {
			dev_dbg(&adev->dev,
				"Link %d masked, will not be enabled\n", i);
			continue;
=======
>>>>>>> f642729d
		}

		if (!link->clock_stop_quirks)
			pm_runtime_put_noidle(link->dev);
	}

	return 0;
}

#define HDA_DSP_REG_ADSPIC2             (0x10)
#define HDA_DSP_REG_ADSPIS2             (0x14)
#define HDA_DSP_REG_ADSPIC2_SNDW        BIT(5)

/**
 * sdw_intel_enable_irq() - enable/disable Intel SoundWire IRQ
 * @mmio_base: The mmio base of the control register
 * @enable: true if enable
 */
void sdw_intel_enable_irq(void __iomem *mmio_base, bool enable)
{
	u32 val;

	val = readl(mmio_base + HDA_DSP_REG_ADSPIC2);

	if (enable)
		val |= HDA_DSP_REG_ADSPIC2_SNDW;
	else
		val &= ~HDA_DSP_REG_ADSPIC2_SNDW;

	writel(val, mmio_base + HDA_DSP_REG_ADSPIC2);
}
EXPORT_SYMBOL_NS(sdw_intel_enable_irq, SOUNDWIRE_INTEL_INIT);

irqreturn_t sdw_intel_thread(int irq, void *dev_id)
{
	struct sdw_intel_ctx *ctx = dev_id;
	struct sdw_intel_link_res *link;

	list_for_each_entry(link, &ctx->link_list, list)
		sdw_cdns_irq(irq, link->cdns);

	sdw_intel_enable_irq(ctx->mmio_base, true);
	return IRQ_HANDLED;
}
EXPORT_SYMBOL_NS(sdw_intel_thread, SOUNDWIRE_INTEL_INIT);

static struct sdw_intel_ctx
*sdw_intel_probe_controller(struct sdw_intel_res *res)
{
	struct platform_device_info pdevinfo;
	struct platform_device *pdev;
	struct sdw_intel_link_res *link;
	struct sdw_intel_ctx *ctx;
	struct acpi_device *adev;
	struct sdw_slave *slave;
	struct list_head *node;
	struct sdw_bus *bus;
	u32 link_mask;
	int num_slaves = 0;
	int count;
	int i;

	if (!res)
		return NULL;

	if (acpi_bus_get_device(res->handle, &adev))
		return NULL;

	if (!res->count)
		return NULL;

	count = res->count;
	dev_dbg(&adev->dev, "Creating %d SDW Link devices\n", count);

	ctx = devm_kzalloc(&adev->dev, sizeof(*ctx), GFP_KERNEL);
	if (!ctx)
		return NULL;

	ctx->count = count;
	ctx->links = devm_kcalloc(&adev->dev, ctx->count,
				  sizeof(*ctx->links), GFP_KERNEL);
	if (!ctx->links)
		return NULL;

	ctx->count = count;
	ctx->mmio_base = res->mmio_base;
	ctx->link_mask = res->link_mask;
	ctx->handle = res->handle;
	mutex_init(&ctx->shim_lock);

	link = ctx->links;
	link_mask = ctx->link_mask;

	INIT_LIST_HEAD(&ctx->link_list);

	/* Create SDW Master devices */
	for (i = 0; i < count; i++, link++) {
		if (!(link_mask & BIT(i))) {
			dev_dbg(&adev->dev,
				"Link %d masked, will not be enabled\n", i);
			continue;
		}

		link->mmio_base = res->mmio_base;
		link->registers = res->mmio_base + SDW_LINK_BASE
			+ (SDW_LINK_SIZE * i);
		link->shim = res->mmio_base + SDW_SHIM_BASE;
		link->alh = res->mmio_base + SDW_ALH_BASE;

		link->ops = res->ops;
		link->dev = res->dev;

		link->clock_stop_quirks = res->clock_stop_quirks;
		link->shim_lock = &ctx->shim_lock;
		link->shim_mask = &ctx->shim_mask;
		link->link_mask = link_mask;

		memset(&pdevinfo, 0, sizeof(pdevinfo));

		pdevinfo.parent = res->parent;
		pdevinfo.name = "intel-sdw";
		pdevinfo.id = i;
		pdevinfo.fwnode = acpi_fwnode_handle(adev);
		pdevinfo.data = link;
		pdevinfo.size_data = sizeof(*link);

		pdev = platform_device_register_full(&pdevinfo);
		if (IS_ERR(pdev)) {
			dev_err(&adev->dev,
				"platform device creation failed: %ld\n",
				PTR_ERR(pdev));
			goto err;
		}
		link->pdev = pdev;
		link->cdns = platform_get_drvdata(pdev);

		list_add_tail(&link->list, &ctx->link_list);
		bus = &link->cdns->bus;
		/* Calculate number of slaves */
		list_for_each(node, &bus->slaves)
			num_slaves++;
	}

	ctx->ids = devm_kcalloc(&adev->dev, num_slaves,
				sizeof(*ctx->ids), GFP_KERNEL);
	if (!ctx->ids)
		goto err;

	ctx->num_slaves = num_slaves;
	i = 0;
	list_for_each_entry(link, &ctx->link_list, list) {
		bus = &link->cdns->bus;
		list_for_each_entry(slave, &bus->slaves, node) {
			ctx->ids[i].id = slave->id;
			ctx->ids[i].link_id = bus->link_id;
			i++;
		}
	}

	return ctx;

err:
	ctx->count = i;
	sdw_intel_cleanup(ctx);
	return NULL;
}

static int
sdw_intel_startup_controller(struct sdw_intel_ctx *ctx)
{
	struct acpi_device *adev;
	struct sdw_intel_link_res *link;
	u32 caps;
	u32 link_mask;
	int i;

	if (acpi_bus_get_device(ctx->handle, &adev))
		return -EINVAL;

	/* Check SNDWLCAP.LCOUNT */
	caps = ioread32(ctx->mmio_base + SDW_SHIM_BASE + SDW_SHIM_LCAP);
	caps &= GENMASK(2, 0);

	/* Check HW supported vs property value */
	if (caps < ctx->count) {
		dev_err(&adev->dev,
			"BIOS master count is larger than hardware capabilities\n");
		return -EINVAL;
	}

	if (!ctx->links)
		return -EINVAL;

	link = ctx->links;
	link_mask = ctx->link_mask;

	/* Startup SDW Master devices */
	for (i = 0; i < ctx->count; i++, link++) {
		if (!(link_mask & BIT(i)))
			continue;

		intel_master_startup(link->pdev);
<<<<<<< HEAD

		if (!link->clock_stop_quirks) {
			/*
			 * we need to prevent the parent PCI device
			 * from entering pm_runtime suspend, so that
			 * power rails to the SoundWire IP are not
			 * turned off.
			 */
			pm_runtime_get_noresume(link->dev);
		}
	}
=======
>>>>>>> f642729d

		if (!link->clock_stop_quirks) {
			/*
			 * we need to prevent the parent PCI device
			 * from entering pm_runtime suspend, so that
			 * power rails to the SoundWire IP are not
			 * turned off.
			 */
			pm_runtime_get_noresume(link->dev);
		}
	}

<<<<<<< HEAD
	info->handle = handle;

	/*
	 * On some Intel platforms, multiple children of the HDAS
	 * device can be found, but only one of them is the SoundWire
	 * controller. The SNDW device is always exposed with
	 * Name(_ADR, 0x40000000), with bits 31..28 representing the
	 * SoundWire link so filter accordingly
	 */
	if (FIELD_GET(GENMASK(31, 28), adr) != SDW_LINK_TYPE)
		return AE_OK; /* keep going */

	/* device found, stop namespace walk */
	return AE_CTRL_TERMINATE;
}

/**
 * sdw_intel_acpi_scan() - SoundWire Intel init routine
 * @parent_handle: ACPI parent handle
 * @info: description of what firmware/DSDT tables expose
 *
 * This scans the namespace and queries firmware to figure out which
 * links to enable. A follow-up use of sdw_intel_probe() and
 * sdw_intel_startup() is required for creation of devices and bus
 * startup
 */
int sdw_intel_acpi_scan(acpi_handle *parent_handle,
			struct sdw_intel_acpi_info *info)
{
	acpi_status status;

	status = acpi_walk_namespace(ACPI_TYPE_DEVICE,
				     parent_handle, 1,
				     sdw_intel_acpi_cb,
				     NULL, info, NULL);
	if (ACPI_FAILURE(status))
		return -ENODEV;

	return sdw_intel_scan_controller(info);
=======
	return 0;
>>>>>>> f642729d
}

/**
 * sdw_intel_probe() - SoundWire Intel probe routine
 * @res: resource data
 *
 * This registers a platform device for each Master handled by the controller,
 * and SoundWire Master and Slave devices will be created by the platform
 * device probe. All the information necessary is stored in the context, and
 * the res argument pointer can be freed after this step.
 * This function will be called after sdw_intel_acpi_scan() by SOF probe.
 */
struct sdw_intel_ctx
*sdw_intel_probe(struct sdw_intel_res *res)
{
	return sdw_intel_probe_controller(res);
}
EXPORT_SYMBOL_NS(sdw_intel_probe, SOUNDWIRE_INTEL_INIT);

/**
 * sdw_intel_startup() - SoundWire Intel startup
 * @ctx: SoundWire context allocated in the probe
 *
 * Startup Intel SoundWire controller. This function will be called after
 * Intel Audio DSP is powered up.
 */
int sdw_intel_startup(struct sdw_intel_ctx *ctx)
{
	return sdw_intel_startup_controller(ctx);
}
EXPORT_SYMBOL_NS(sdw_intel_startup, SOUNDWIRE_INTEL_INIT);
/**
 * sdw_intel_exit() - SoundWire Intel exit
 * @ctx: SoundWire context allocated in the probe
 *
 * Delete the controller instances created and cleanup
 */
void sdw_intel_exit(struct sdw_intel_ctx *ctx)
{
	sdw_intel_cleanup(ctx);
}
EXPORT_SYMBOL_NS(sdw_intel_exit, SOUNDWIRE_INTEL_INIT);

void sdw_intel_process_wakeen_event(struct sdw_intel_ctx *ctx)
{
	struct sdw_intel_link_res *link;
	u32 link_mask;
	int i;

	if (!ctx->links)
		return;

	link = ctx->links;
	link_mask = ctx->link_mask;

	/* Startup SDW Master devices */
	for (i = 0; i < ctx->count; i++, link++) {
		if (!(link_mask & BIT(i)))
			continue;

		intel_master_process_wakeen_event(link->pdev);
	}
}
EXPORT_SYMBOL_NS(sdw_intel_process_wakeen_event, SOUNDWIRE_INTEL_INIT);

MODULE_LICENSE("Dual BSD/GPL");
MODULE_DESCRIPTION("Intel Soundwire Init Library");<|MERGE_RESOLUTION|>--- conflicted
+++ resolved
@@ -42,72 +42,6 @@
 		if (link->pdev) {
 			pm_runtime_disable(&link->pdev->dev);
 			platform_device_unregister(link->pdev);
-<<<<<<< HEAD
-		}
-
-		if (!link->clock_stop_quirks)
-			pm_runtime_put_noidle(link->dev);
-	}
-
-	return 0;
-}
-
-static int
-sdw_intel_scan_controller(struct sdw_intel_acpi_info *info)
-{
-	struct acpi_device *adev;
-	int ret, i;
-	u8 count;
-
-	if (acpi_bus_get_device(info->handle, &adev))
-		return -EINVAL;
-
-	/* Found controller, find links supported */
-	count = 0;
-	ret = fwnode_property_read_u8_array(acpi_fwnode_handle(adev),
-					    "mipi-sdw-master-count", &count, 1);
-
-	/*
-	 * In theory we could check the number of links supported in
-	 * hardware, but in that step we cannot assume SoundWire IP is
-	 * powered.
-	 *
-	 * In addition, if the BIOS doesn't even provide this
-	 * 'master-count' property then all the inits based on link
-	 * masks will fail as well.
-	 *
-	 * We will check the hardware capabilities in the startup() step
-	 */
-
-	if (ret) {
-		dev_err(&adev->dev,
-			"Failed to read mipi-sdw-master-count: %d\n", ret);
-		return -EINVAL;
-	}
-
-	/* Check count is within bounds */
-	if (count > SDW_MAX_LINKS) {
-		dev_err(&adev->dev, "Link count %d exceeds max %d\n",
-			count, SDW_MAX_LINKS);
-		return -EINVAL;
-	}
-
-	if (!count) {
-		dev_warn(&adev->dev, "No SoundWire links detected\n");
-		return -EINVAL;
-	}
-	dev_dbg(&adev->dev, "ACPI reports %d SDW Link devices\n", count);
-
-	info->count = count;
-	info->link_mask = 0;
-
-	for (i = 0; i < count; i++) {
-		if (ctrl_link_mask && !(ctrl_link_mask & BIT(i))) {
-			dev_dbg(&adev->dev,
-				"Link %d masked, will not be enabled\n", i);
-			continue;
-=======
->>>>>>> f642729d
 		}
 
 		if (!link->clock_stop_quirks)
@@ -310,7 +244,6 @@
 			continue;
 
 		intel_master_startup(link->pdev);
-<<<<<<< HEAD
 
 		if (!link->clock_stop_quirks) {
 			/*
@@ -322,63 +255,8 @@
 			pm_runtime_get_noresume(link->dev);
 		}
 	}
-=======
->>>>>>> f642729d
-
-		if (!link->clock_stop_quirks) {
-			/*
-			 * we need to prevent the parent PCI device
-			 * from entering pm_runtime suspend, so that
-			 * power rails to the SoundWire IP are not
-			 * turned off.
-			 */
-			pm_runtime_get_noresume(link->dev);
-		}
-	}
-
-<<<<<<< HEAD
-	info->handle = handle;
-
-	/*
-	 * On some Intel platforms, multiple children of the HDAS
-	 * device can be found, but only one of them is the SoundWire
-	 * controller. The SNDW device is always exposed with
-	 * Name(_ADR, 0x40000000), with bits 31..28 representing the
-	 * SoundWire link so filter accordingly
-	 */
-	if (FIELD_GET(GENMASK(31, 28), adr) != SDW_LINK_TYPE)
-		return AE_OK; /* keep going */
-
-	/* device found, stop namespace walk */
-	return AE_CTRL_TERMINATE;
-}
-
-/**
- * sdw_intel_acpi_scan() - SoundWire Intel init routine
- * @parent_handle: ACPI parent handle
- * @info: description of what firmware/DSDT tables expose
- *
- * This scans the namespace and queries firmware to figure out which
- * links to enable. A follow-up use of sdw_intel_probe() and
- * sdw_intel_startup() is required for creation of devices and bus
- * startup
- */
-int sdw_intel_acpi_scan(acpi_handle *parent_handle,
-			struct sdw_intel_acpi_info *info)
-{
-	acpi_status status;
-
-	status = acpi_walk_namespace(ACPI_TYPE_DEVICE,
-				     parent_handle, 1,
-				     sdw_intel_acpi_cb,
-				     NULL, info, NULL);
-	if (ACPI_FAILURE(status))
-		return -ENODEV;
-
-	return sdw_intel_scan_controller(info);
-=======
+
 	return 0;
->>>>>>> f642729d
 }
 
 /**
