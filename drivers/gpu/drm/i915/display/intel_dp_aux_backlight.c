--- conflicted
+++ resolved
@@ -295,11 +295,7 @@
 	}
 }
 
-<<<<<<< HEAD
-static bool intel_dp_aux_backlight_dpcd_mode(struct intel_connector *connector)
-=======
 static bool intel_dp_aux_vesa_backlight_dpcd_mode(struct intel_connector *connector)
->>>>>>> f642729d
 {
 	struct intel_dp *intel_dp = intel_attached_dp(connector);
 	struct drm_i915_private *i915 = dp_to_i915(intel_dp);
@@ -322,11 +318,7 @@
  * Read the current backlight value from DPCD register(s) based
  * on if 8-bit(MSB) or 16-bit(MSB and LSB) values are supported
  */
-<<<<<<< HEAD
-static u32 intel_dp_aux_get_backlight(struct intel_connector *connector)
-=======
 static u32 intel_dp_aux_vesa_get_backlight(struct intel_connector *connector, enum pipe unused)
->>>>>>> f642729d
 {
 	struct intel_dp *intel_dp = intel_attached_dp(connector);
 	struct drm_i915_private *i915 = dp_to_i915(intel_dp);
@@ -337,11 +329,7 @@
 	 * If we're not in DPCD control mode yet, the programmed brightness
 	 * value is meaningless and we should assume max brightness
 	 */
-<<<<<<< HEAD
-	if (!intel_dp_aux_backlight_dpcd_mode(connector))
-=======
 	if (!intel_dp_aux_vesa_backlight_dpcd_mode(connector))
->>>>>>> f642729d
 		return connector->panel.backlight.max;
 
 	if (drm_dp_dpcd_read(&intel_dp->aux, DP_EDP_BACKLIGHT_BRIGHTNESS_MSB,
@@ -584,13 +572,8 @@
 		return -ENODEV;
 
 	panel->backlight.min = 0;
-<<<<<<< HEAD
-	panel->backlight.level = intel_dp_aux_get_backlight(connector);
-	panel->backlight.enabled = intel_dp_aux_backlight_dpcd_mode(connector) &&
-=======
 	panel->backlight.level = intel_dp_aux_vesa_get_backlight(connector, pipe);
 	panel->backlight.enabled = intel_dp_aux_vesa_backlight_dpcd_mode(connector) &&
->>>>>>> f642729d
 				   panel->backlight.level != 0;
 
 	return 0;
