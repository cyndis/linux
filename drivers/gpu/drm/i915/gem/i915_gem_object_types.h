--- conflicted
+++ resolved
@@ -150,11 +150,6 @@
 	 */
 	struct list_head obj_link;
 
-<<<<<<< HEAD
-	/** Stolen memory for this object, instead of being backed by shmem. */
-	struct drm_mm_node *stolen;
-=======
->>>>>>> f642729d
 	union {
 		struct rcu_head rcu;
 		struct llist_node freed;
