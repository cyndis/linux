/* i915_drv.h -- Private header for the I915 driver -*- linux-c -*-
 */
/*
 *
 * Copyright 2003 Tungsten Graphics, Inc., Cedar Park, Texas.
 * All Rights Reserved.
 *
 * Permission is hereby granted, free of charge, to any person obtaining a
 * copy of this software and associated documentation files (the
 * "Software"), to deal in the Software without restriction, including
 * without limitation the rights to use, copy, modify, merge, publish,
 * distribute, sub license, and/or sell copies of the Software, and to
 * permit persons to whom the Software is furnished to do so, subject to
 * the following conditions:
 *
 * The above copyright notice and this permission notice (including the
 * next paragraph) shall be included in all copies or substantial portions
 * of the Software.
 *
 * THE SOFTWARE IS PROVIDED "AS IS", WITHOUT WARRANTY OF ANY KIND, EXPRESS
 * OR IMPLIED, INCLUDING BUT NOT LIMITED TO THE WARRANTIES OF
 * MERCHANTABILITY, FITNESS FOR A PARTICULAR PURPOSE AND NON-INFRINGEMENT.
 * IN NO EVENT SHALL TUNGSTEN GRAPHICS AND/OR ITS SUPPLIERS BE LIABLE FOR
 * ANY CLAIM, DAMAGES OR OTHER LIABILITY, WHETHER IN AN ACTION OF CONTRACT,
 * TORT OR OTHERWISE, ARISING FROM, OUT OF OR IN CONNECTION WITH THE
 * SOFTWARE OR THE USE OR OTHER DEALINGS IN THE SOFTWARE.
 *
 */

#ifndef _I915_DRV_H_
#define _I915_DRV_H_

#include <uapi/drm/i915_drm.h>

#include "i915_reg.h"
#include "intel_bios.h"
#include "intel_ringbuffer.h"
#include "i915_gem_gtt.h"
#include <linux/io-mapping.h>
#include <linux/i2c.h>
#include <linux/i2c-algo-bit.h>
#include <drm/intel-gtt.h>
#include <linux/backlight.h>
#include <linux/hashtable.h>
#include <linux/intel-iommu.h>
#include <linux/kref.h>
#include <linux/pm_qos.h>

/* General customization:
 */

#define DRIVER_AUTHOR		"Tungsten Graphics, Inc."

#define DRIVER_NAME		"i915"
#define DRIVER_DESC		"Intel Graphics"
#define DRIVER_DATE		"20140620"

enum pipe {
	INVALID_PIPE = -1,
	PIPE_A = 0,
	PIPE_B,
	PIPE_C,
	_PIPE_EDP,
	I915_MAX_PIPES = _PIPE_EDP
};
#define pipe_name(p) ((p) + 'A')

enum transcoder {
	TRANSCODER_A = 0,
	TRANSCODER_B,
	TRANSCODER_C,
	TRANSCODER_EDP,
	I915_MAX_TRANSCODERS
};
#define transcoder_name(t) ((t) + 'A')

enum plane {
	PLANE_A = 0,
	PLANE_B,
	PLANE_C,
};
#define plane_name(p) ((p) + 'A')

#define sprite_name(p, s) ((p) * INTEL_INFO(dev)->num_sprites[(p)] + (s) + 'A')

enum port {
	PORT_A = 0,
	PORT_B,
	PORT_C,
	PORT_D,
	PORT_E,
	I915_MAX_PORTS
};
#define port_name(p) ((p) + 'A')

#define I915_NUM_PHYS_VLV 2

enum dpio_channel {
	DPIO_CH0,
	DPIO_CH1
};

enum dpio_phy {
	DPIO_PHY0,
	DPIO_PHY1
};

enum intel_display_power_domain {
	POWER_DOMAIN_PIPE_A,
	POWER_DOMAIN_PIPE_B,
	POWER_DOMAIN_PIPE_C,
	POWER_DOMAIN_PIPE_A_PANEL_FITTER,
	POWER_DOMAIN_PIPE_B_PANEL_FITTER,
	POWER_DOMAIN_PIPE_C_PANEL_FITTER,
	POWER_DOMAIN_TRANSCODER_A,
	POWER_DOMAIN_TRANSCODER_B,
	POWER_DOMAIN_TRANSCODER_C,
	POWER_DOMAIN_TRANSCODER_EDP,
	POWER_DOMAIN_PORT_DDI_A_2_LANES,
	POWER_DOMAIN_PORT_DDI_A_4_LANES,
	POWER_DOMAIN_PORT_DDI_B_2_LANES,
	POWER_DOMAIN_PORT_DDI_B_4_LANES,
	POWER_DOMAIN_PORT_DDI_C_2_LANES,
	POWER_DOMAIN_PORT_DDI_C_4_LANES,
	POWER_DOMAIN_PORT_DDI_D_2_LANES,
	POWER_DOMAIN_PORT_DDI_D_4_LANES,
	POWER_DOMAIN_PORT_DSI,
	POWER_DOMAIN_PORT_CRT,
	POWER_DOMAIN_PORT_OTHER,
	POWER_DOMAIN_VGA,
	POWER_DOMAIN_AUDIO,
	POWER_DOMAIN_PLLS,
	POWER_DOMAIN_INIT,

	POWER_DOMAIN_NUM,
};

#define POWER_DOMAIN_PIPE(pipe) ((pipe) + POWER_DOMAIN_PIPE_A)
#define POWER_DOMAIN_PIPE_PANEL_FITTER(pipe) \
		((pipe) + POWER_DOMAIN_PIPE_A_PANEL_FITTER)
#define POWER_DOMAIN_TRANSCODER(tran) \
	((tran) == TRANSCODER_EDP ? POWER_DOMAIN_TRANSCODER_EDP : \
	 (tran) + POWER_DOMAIN_TRANSCODER_A)

enum hpd_pin {
	HPD_NONE = 0,
	HPD_PORT_A = HPD_NONE, /* PORT_A is internal */
	HPD_TV = HPD_NONE,     /* TV is known to be unreliable */
	HPD_CRT,
	HPD_SDVO_B,
	HPD_SDVO_C,
	HPD_PORT_B,
	HPD_PORT_C,
	HPD_PORT_D,
	HPD_NUM_PINS
};

#define I915_GEM_GPU_DOMAINS \
	(I915_GEM_DOMAIN_RENDER | \
	 I915_GEM_DOMAIN_SAMPLER | \
	 I915_GEM_DOMAIN_COMMAND | \
	 I915_GEM_DOMAIN_INSTRUCTION | \
	 I915_GEM_DOMAIN_VERTEX)

#define for_each_pipe(p) for ((p) = 0; (p) < INTEL_INFO(dev)->num_pipes; (p)++)
#define for_each_sprite(p, s) for ((s) = 0; (s) < INTEL_INFO(dev)->num_sprites[(p)]; (s)++)

#define for_each_crtc(dev, crtc) \
	list_for_each_entry(crtc, &dev->mode_config.crtc_list, head)

#define for_each_intel_crtc(dev, intel_crtc) \
	list_for_each_entry(intel_crtc, &dev->mode_config.crtc_list, base.head)

#define for_each_encoder_on_crtc(dev, __crtc, intel_encoder) \
	list_for_each_entry((intel_encoder), &(dev)->mode_config.encoder_list, base.head) \
		if ((intel_encoder)->base.crtc == (__crtc))

#define for_each_connector_on_encoder(dev, __encoder, intel_connector) \
	list_for_each_entry((intel_connector), &(dev)->mode_config.connector_list, base.head) \
		if ((intel_connector)->base.encoder == (__encoder))

#define for_each_power_domain(domain, mask)				\
	for ((domain) = 0; (domain) < POWER_DOMAIN_NUM; (domain)++)	\
		if ((1 << (domain)) & (mask))

struct drm_i915_private;
struct i915_mmu_object;

enum intel_dpll_id {
	DPLL_ID_PRIVATE = -1, /* non-shared dpll in use */
	/* real shared dpll ids must be >= 0 */
	DPLL_ID_PCH_PLL_A = 0,
	DPLL_ID_PCH_PLL_B = 1,
	DPLL_ID_WRPLL1 = 0,
	DPLL_ID_WRPLL2 = 1,
};
#define I915_NUM_PLLS 2

struct intel_dpll_hw_state {
	uint32_t dpll;
	uint32_t dpll_md;
	uint32_t fp0;
	uint32_t fp1;
	uint32_t wrpll;
};

struct intel_shared_dpll {
	int refcount; /* count of number of CRTCs sharing this PLL */
	int active; /* count of number of active CRTCs (i.e. DPMS on) */
	bool on; /* is the PLL actually active? Disabled during modeset */
	const char *name;
	/* should match the index in the dev_priv->shared_dplls array */
	enum intel_dpll_id id;
	struct intel_dpll_hw_state hw_state;
	/* The mode_set hook is optional and should be used together with the
	 * intel_prepare_shared_dpll function. */
	void (*mode_set)(struct drm_i915_private *dev_priv,
			 struct intel_shared_dpll *pll);
	void (*enable)(struct drm_i915_private *dev_priv,
		       struct intel_shared_dpll *pll);
	void (*disable)(struct drm_i915_private *dev_priv,
			struct intel_shared_dpll *pll);
	bool (*get_hw_state)(struct drm_i915_private *dev_priv,
			     struct intel_shared_dpll *pll,
			     struct intel_dpll_hw_state *hw_state);
};

/* Used by dp and fdi links */
struct intel_link_m_n {
	uint32_t	tu;
	uint32_t	gmch_m;
	uint32_t	gmch_n;
	uint32_t	link_m;
	uint32_t	link_n;
};

void intel_link_compute_m_n(int bpp, int nlanes,
			    int pixel_clock, int link_clock,
			    struct intel_link_m_n *m_n);

/* Interface history:
 *
 * 1.1: Original.
 * 1.2: Add Power Management
 * 1.3: Add vblank support
 * 1.4: Fix cmdbuffer path, add heap destroy
 * 1.5: Add vblank pipe configuration
 * 1.6: - New ioctl for scheduling buffer swaps on vertical blank
 *      - Support vertical blank on secondary display pipe
 */
#define DRIVER_MAJOR		1
#define DRIVER_MINOR		6
#define DRIVER_PATCHLEVEL	0

#define WATCH_LISTS	0
#define WATCH_GTT	0

struct opregion_header;
struct opregion_acpi;
struct opregion_swsci;
struct opregion_asle;

struct intel_opregion {
	struct opregion_header __iomem *header;
	struct opregion_acpi __iomem *acpi;
	struct opregion_swsci __iomem *swsci;
	u32 swsci_gbda_sub_functions;
	u32 swsci_sbcb_sub_functions;
	struct opregion_asle __iomem *asle;
	void __iomem *vbt;
	u32 __iomem *lid_state;
	struct work_struct asle_work;
};
#define OPREGION_SIZE            (8*1024)

struct intel_overlay;
struct intel_overlay_error_state;

struct drm_i915_master_private {
	drm_local_map_t *sarea;
	struct _drm_i915_sarea *sarea_priv;
};
#define I915_FENCE_REG_NONE -1
#define I915_MAX_NUM_FENCES 32
/* 32 fences + sign bit for FENCE_REG_NONE */
#define I915_MAX_NUM_FENCE_BITS 6

struct drm_i915_fence_reg {
	struct list_head lru_list;
	struct drm_i915_gem_object *obj;
	int pin_count;
};

struct sdvo_device_mapping {
	u8 initialized;
	u8 dvo_port;
	u8 slave_addr;
	u8 dvo_wiring;
	u8 i2c_pin;
	u8 ddc_pin;
};

struct intel_display_error_state;

struct drm_i915_error_state {
	struct kref ref;
	struct timeval time;

	char error_msg[128];
	u32 reset_count;
	u32 suspend_count;

	/* Generic register state */
	u32 eir;
	u32 pgtbl_er;
	u32 ier;
	u32 ccid;
	u32 derrmr;
	u32 forcewake;
	u32 error; /* gen6+ */
	u32 err_int; /* gen7 */
	u32 done_reg;
	u32 gac_eco;
	u32 gam_ecochk;
	u32 gab_ctl;
	u32 gfx_mode;
	u32 extra_instdone[I915_NUM_INSTDONE_REG];
	u64 fence[I915_MAX_NUM_FENCES];
	struct intel_overlay_error_state *overlay;
	struct intel_display_error_state *display;
	struct drm_i915_error_object *semaphore_obj;

	struct drm_i915_error_ring {
		bool valid;
		/* Software tracked state */
		bool waiting;
		int hangcheck_score;
		enum intel_ring_hangcheck_action hangcheck_action;
		int num_requests;

		/* our own tracking of ring head and tail */
		u32 cpu_ring_head;
		u32 cpu_ring_tail;

		u32 semaphore_seqno[I915_NUM_RINGS - 1];

		/* Register state */
		u32 tail;
		u32 head;
		u32 ctl;
		u32 hws;
		u32 ipeir;
		u32 ipehr;
		u32 instdone;
		u32 bbstate;
		u32 instpm;
		u32 instps;
		u32 seqno;
		u64 bbaddr;
		u64 acthd;
		u32 fault_reg;
		u64 faddr;
		u32 rc_psmi; /* sleep state */
		u32 semaphore_mboxes[I915_NUM_RINGS - 1];

		struct drm_i915_error_object {
			int page_count;
			u32 gtt_offset;
			u32 *pages[0];
		} *ringbuffer, *batchbuffer, *wa_batchbuffer, *ctx, *hws_page;

		struct drm_i915_error_request {
			long jiffies;
			u32 seqno;
			u32 tail;
		} *requests;

		struct {
			u32 gfx_mode;
			union {
				u64 pdp[4];
				u32 pp_dir_base;
			};
		} vm_info;

		pid_t pid;
		char comm[TASK_COMM_LEN];
	} ring[I915_NUM_RINGS];
	struct drm_i915_error_buffer {
		u32 size;
		u32 name;
		u32 rseqno, wseqno;
		u32 gtt_offset;
		u32 read_domains;
		u32 write_domain;
		s32 fence_reg:I915_MAX_NUM_FENCE_BITS;
		s32 pinned:2;
		u32 tiling:2;
		u32 dirty:1;
		u32 purgeable:1;
		u32 userptr:1;
		s32 ring:4;
		u32 cache_level:3;
	} **active_bo, **pinned_bo;

	u32 *active_bo_count, *pinned_bo_count;
};

struct intel_connector;
struct intel_crtc_config;
struct intel_plane_config;
struct intel_crtc;
struct intel_limit;
struct dpll;

struct drm_i915_display_funcs {
	bool (*fbc_enabled)(struct drm_device *dev);
	void (*enable_fbc)(struct drm_crtc *crtc);
	void (*disable_fbc)(struct drm_device *dev);
	int (*get_display_clock_speed)(struct drm_device *dev);
	int (*get_fifo_size)(struct drm_device *dev, int plane);
	/**
	 * find_dpll() - Find the best values for the PLL
	 * @limit: limits for the PLL
	 * @crtc: current CRTC
	 * @target: target frequency in kHz
	 * @refclk: reference clock frequency in kHz
	 * @match_clock: if provided, @best_clock P divider must
	 *               match the P divider from @match_clock
	 *               used for LVDS downclocking
	 * @best_clock: best PLL values found
	 *
	 * Returns true on success, false on failure.
	 */
	bool (*find_dpll)(const struct intel_limit *limit,
			  struct drm_crtc *crtc,
			  int target, int refclk,
			  struct dpll *match_clock,
			  struct dpll *best_clock);
	void (*update_wm)(struct drm_crtc *crtc);
	void (*update_sprite_wm)(struct drm_plane *plane,
				 struct drm_crtc *crtc,
				 uint32_t sprite_width, int pixel_size,
				 bool enable, bool scaled);
	void (*modeset_global_resources)(struct drm_device *dev);
	/* Returns the active state of the crtc, and if the crtc is active,
	 * fills out the pipe-config with the hw state. */
	bool (*get_pipe_config)(struct intel_crtc *,
				struct intel_crtc_config *);
	void (*get_plane_config)(struct intel_crtc *,
				 struct intel_plane_config *);
	int (*crtc_mode_set)(struct drm_crtc *crtc,
			     int x, int y,
			     struct drm_framebuffer *old_fb);
	void (*crtc_enable)(struct drm_crtc *crtc);
	void (*crtc_disable)(struct drm_crtc *crtc);
	void (*off)(struct drm_crtc *crtc);
	void (*write_eld)(struct drm_connector *connector,
			  struct drm_crtc *crtc,
			  struct drm_display_mode *mode);
	void (*fdi_link_train)(struct drm_crtc *crtc);
	void (*init_clock_gating)(struct drm_device *dev);
	int (*queue_flip)(struct drm_device *dev, struct drm_crtc *crtc,
			  struct drm_framebuffer *fb,
			  struct drm_i915_gem_object *obj,
			  struct intel_engine_cs *ring,
			  uint32_t flags);
	void (*update_primary_plane)(struct drm_crtc *crtc,
				     struct drm_framebuffer *fb,
				     int x, int y);
	void (*hpd_irq_setup)(struct drm_device *dev);
	/* clock updates for mode set */
	/* cursor updates */
	/* render clock increase/decrease */
	/* display clock increase/decrease */
	/* pll clock increase/decrease */

	int (*setup_backlight)(struct intel_connector *connector);
	uint32_t (*get_backlight)(struct intel_connector *connector);
	void (*set_backlight)(struct intel_connector *connector,
			      uint32_t level);
	void (*disable_backlight)(struct intel_connector *connector);
	void (*enable_backlight)(struct intel_connector *connector);
};

struct intel_uncore_funcs {
	void (*force_wake_get)(struct drm_i915_private *dev_priv,
							int fw_engine);
	void (*force_wake_put)(struct drm_i915_private *dev_priv,
							int fw_engine);

	uint8_t  (*mmio_readb)(struct drm_i915_private *dev_priv, off_t offset, bool trace);
	uint16_t (*mmio_readw)(struct drm_i915_private *dev_priv, off_t offset, bool trace);
	uint32_t (*mmio_readl)(struct drm_i915_private *dev_priv, off_t offset, bool trace);
	uint64_t (*mmio_readq)(struct drm_i915_private *dev_priv, off_t offset, bool trace);

	void (*mmio_writeb)(struct drm_i915_private *dev_priv, off_t offset,
				uint8_t val, bool trace);
	void (*mmio_writew)(struct drm_i915_private *dev_priv, off_t offset,
				uint16_t val, bool trace);
	void (*mmio_writel)(struct drm_i915_private *dev_priv, off_t offset,
				uint32_t val, bool trace);
	void (*mmio_writeq)(struct drm_i915_private *dev_priv, off_t offset,
				uint64_t val, bool trace);
};

struct intel_uncore {
	spinlock_t lock; /** lock is also taken in irq contexts. */

	struct intel_uncore_funcs funcs;

	unsigned fifo_count;
	unsigned forcewake_count;

	unsigned fw_rendercount;
	unsigned fw_mediacount;

	struct timer_list force_wake_timer;
};

#define DEV_INFO_FOR_EACH_FLAG(func, sep) \
	func(is_mobile) sep \
	func(is_i85x) sep \
	func(is_i915g) sep \
	func(is_i945gm) sep \
	func(is_g33) sep \
	func(need_gfx_hws) sep \
	func(is_g4x) sep \
	func(is_pineview) sep \
	func(is_broadwater) sep \
	func(is_crestline) sep \
	func(is_ivybridge) sep \
	func(is_valleyview) sep \
	func(is_haswell) sep \
	func(is_preliminary) sep \
	func(has_fbc) sep \
	func(has_pipe_cxsr) sep \
	func(has_hotplug) sep \
	func(cursor_needs_physical) sep \
	func(has_overlay) sep \
	func(overlay_needs_physical) sep \
	func(supports_tv) sep \
	func(has_llc) sep \
	func(has_ddi) sep \
	func(has_fpga_dbg)

#define DEFINE_FLAG(name) u8 name:1
#define SEP_SEMICOLON ;

struct intel_device_info {
	u32 display_mmio_offset;
	u8 num_pipes:3;
	u8 num_sprites[I915_MAX_PIPES];
	u8 gen;
	u8 ring_mask; /* Rings supported by the HW */
	DEV_INFO_FOR_EACH_FLAG(DEFINE_FLAG, SEP_SEMICOLON);
	/* Register offsets for the various display pipes and transcoders */
	int pipe_offsets[I915_MAX_TRANSCODERS];
	int trans_offsets[I915_MAX_TRANSCODERS];
	int palette_offsets[I915_MAX_PIPES];
	int cursor_offsets[I915_MAX_PIPES];
};

#undef DEFINE_FLAG
#undef SEP_SEMICOLON

enum i915_cache_level {
	I915_CACHE_NONE = 0,
	I915_CACHE_LLC, /* also used for snoopable memory on non-LLC */
	I915_CACHE_L3_LLC, /* gen7+, L3 sits between the domain specifc
			      caches, eg sampler/render caches, and the
			      large Last-Level-Cache. LLC is coherent with
			      the CPU, but L3 is only visible to the GPU. */
	I915_CACHE_WT, /* hsw:gt3e WriteThrough for scanouts */
};

struct i915_ctx_hang_stats {
	/* This context had batch pending when hang was declared */
	unsigned batch_pending;

	/* This context had batch active when hang was declared */
	unsigned batch_active;

	/* Time when this context was last blamed for a GPU reset */
	unsigned long guilty_ts;

	/* This context is banned to submit more work */
	bool banned;
};

/* This must match up with the value previously used for execbuf2.rsvd1. */
#define DEFAULT_CONTEXT_HANDLE 0
/**
 * struct intel_context - as the name implies, represents a context.
 * @ref: reference count.
 * @user_handle: userspace tracking identity for this context.
 * @remap_slice: l3 row remapping information.
 * @file_priv: filp associated with this context (NULL for global default
 *	       context).
 * @hang_stats: information about the role of this context in possible GPU
 *		hangs.
 * @vm: virtual memory space used by this context.
 * @legacy_hw_ctx: render context backing object and whether it is correctly
 *                initialized (legacy ring submission mechanism only).
 * @link: link in the global list of contexts.
 *
 * Contexts are memory images used by the hardware to store copies of their
 * internal state.
 */
struct intel_context {
	struct kref ref;
	int user_handle;
	uint8_t remap_slice;
	struct drm_i915_file_private *file_priv;
<<<<<<< HEAD
	struct drm_i915_gem_object *obj;
=======
>>>>>>> ebcdf527
	struct i915_ctx_hang_stats hang_stats;
	struct i915_address_space *vm;

	struct {
		struct drm_i915_gem_object *rcs_state;
		bool initialized;
	} legacy_hw_ctx;

	struct list_head link;
};

struct i915_fbc {
	unsigned long size;
	unsigned threshold;
	unsigned int fb_id;
	enum plane plane;
	int y;

	struct drm_mm_node compressed_fb;
	struct drm_mm_node *compressed_llb;

	struct intel_fbc_work {
		struct delayed_work work;
		struct drm_crtc *crtc;
		struct drm_framebuffer *fb;
	} *fbc_work;

	enum no_fbc_reason {
		FBC_OK, /* FBC is enabled */
		FBC_UNSUPPORTED, /* FBC is not supported by this chipset */
		FBC_NO_OUTPUT, /* no outputs enabled to compress */
		FBC_STOLEN_TOO_SMALL, /* not enough space for buffers */
		FBC_UNSUPPORTED_MODE, /* interlace or doublescanned mode */
		FBC_MODE_TOO_LARGE, /* mode too large for compression */
		FBC_BAD_PLANE, /* fbc not supported on plane */
		FBC_NOT_TILED, /* buffer not tiled */
		FBC_MULTIPLE_PIPES, /* more than one pipe active */
		FBC_MODULE_PARAM,
		FBC_CHIP_DEFAULT, /* disabled by default on this chip */
	} no_fbc_reason;
};

struct i915_drrs {
	struct intel_connector *connector;
};

struct intel_dp;
struct i915_psr {
	struct mutex lock;
	bool sink_support;
	bool source_ok;
<<<<<<< HEAD
	bool setup_done;
	bool enabled;
	bool active;
	struct delayed_work work;
=======
	struct intel_dp *enabled;
	bool active;
	struct delayed_work work;
	unsigned busy_frontbuffer_bits;
>>>>>>> ebcdf527
};

enum intel_pch {
	PCH_NONE = 0,	/* No PCH present */
	PCH_IBX,	/* Ibexpeak PCH */
	PCH_CPT,	/* Cougarpoint PCH */
	PCH_LPT,	/* Lynxpoint PCH */
	PCH_NOP,
};

enum intel_sbi_destination {
	SBI_ICLK,
	SBI_MPHY,
};

#define QUIRK_PIPEA_FORCE (1<<0)
#define QUIRK_LVDS_SSC_DISABLE (1<<1)
#define QUIRK_INVERT_BRIGHTNESS (1<<2)
#define QUIRK_BACKLIGHT_PRESENT (1<<3)

struct intel_fbdev;
struct intel_fbc_work;

struct intel_gmbus {
	struct i2c_adapter adapter;
	u32 force_bit;
	u32 reg0;
	u32 gpio_reg;
	struct i2c_algo_bit_data bit_algo;
	struct drm_i915_private *dev_priv;
};

struct i915_suspend_saved_registers {
	u8 saveLBB;
	u32 saveDSPACNTR;
	u32 saveDSPBCNTR;
	u32 saveDSPARB;
	u32 savePIPEACONF;
	u32 savePIPEBCONF;
	u32 savePIPEASRC;
	u32 savePIPEBSRC;
	u32 saveFPA0;
	u32 saveFPA1;
	u32 saveDPLL_A;
	u32 saveDPLL_A_MD;
	u32 saveHTOTAL_A;
	u32 saveHBLANK_A;
	u32 saveHSYNC_A;
	u32 saveVTOTAL_A;
	u32 saveVBLANK_A;
	u32 saveVSYNC_A;
	u32 saveBCLRPAT_A;
	u32 saveTRANSACONF;
	u32 saveTRANS_HTOTAL_A;
	u32 saveTRANS_HBLANK_A;
	u32 saveTRANS_HSYNC_A;
	u32 saveTRANS_VTOTAL_A;
	u32 saveTRANS_VBLANK_A;
	u32 saveTRANS_VSYNC_A;
	u32 savePIPEASTAT;
	u32 saveDSPASTRIDE;
	u32 saveDSPASIZE;
	u32 saveDSPAPOS;
	u32 saveDSPAADDR;
	u32 saveDSPASURF;
	u32 saveDSPATILEOFF;
	u32 savePFIT_PGM_RATIOS;
	u32 saveBLC_HIST_CTL;
	u32 saveBLC_PWM_CTL;
	u32 saveBLC_PWM_CTL2;
	u32 saveBLC_HIST_CTL_B;
	u32 saveBLC_CPU_PWM_CTL;
	u32 saveBLC_CPU_PWM_CTL2;
	u32 saveFPB0;
	u32 saveFPB1;
	u32 saveDPLL_B;
	u32 saveDPLL_B_MD;
	u32 saveHTOTAL_B;
	u32 saveHBLANK_B;
	u32 saveHSYNC_B;
	u32 saveVTOTAL_B;
	u32 saveVBLANK_B;
	u32 saveVSYNC_B;
	u32 saveBCLRPAT_B;
	u32 saveTRANSBCONF;
	u32 saveTRANS_HTOTAL_B;
	u32 saveTRANS_HBLANK_B;
	u32 saveTRANS_HSYNC_B;
	u32 saveTRANS_VTOTAL_B;
	u32 saveTRANS_VBLANK_B;
	u32 saveTRANS_VSYNC_B;
	u32 savePIPEBSTAT;
	u32 saveDSPBSTRIDE;
	u32 saveDSPBSIZE;
	u32 saveDSPBPOS;
	u32 saveDSPBADDR;
	u32 saveDSPBSURF;
	u32 saveDSPBTILEOFF;
	u32 saveVGA0;
	u32 saveVGA1;
	u32 saveVGA_PD;
	u32 saveVGACNTRL;
	u32 saveADPA;
	u32 saveLVDS;
	u32 savePP_ON_DELAYS;
	u32 savePP_OFF_DELAYS;
	u32 saveDVOA;
	u32 saveDVOB;
	u32 saveDVOC;
	u32 savePP_ON;
	u32 savePP_OFF;
	u32 savePP_CONTROL;
	u32 savePP_DIVISOR;
	u32 savePFIT_CONTROL;
	u32 save_palette_a[256];
	u32 save_palette_b[256];
	u32 saveFBC_CONTROL;
	u32 saveIER;
	u32 saveIIR;
	u32 saveIMR;
	u32 saveDEIER;
	u32 saveDEIMR;
	u32 saveGTIER;
	u32 saveGTIMR;
	u32 saveFDI_RXA_IMR;
	u32 saveFDI_RXB_IMR;
	u32 saveCACHE_MODE_0;
	u32 saveMI_ARB_STATE;
	u32 saveSWF0[16];
	u32 saveSWF1[16];
	u32 saveSWF2[3];
	u8 saveMSR;
	u8 saveSR[8];
	u8 saveGR[25];
	u8 saveAR_INDEX;
	u8 saveAR[21];
	u8 saveDACMASK;
	u8 saveCR[37];
	uint64_t saveFENCE[I915_MAX_NUM_FENCES];
	u32 saveCURACNTR;
	u32 saveCURAPOS;
	u32 saveCURABASE;
	u32 saveCURBCNTR;
	u32 saveCURBPOS;
	u32 saveCURBBASE;
	u32 saveCURSIZE;
	u32 saveDP_B;
	u32 saveDP_C;
	u32 saveDP_D;
	u32 savePIPEA_GMCH_DATA_M;
	u32 savePIPEB_GMCH_DATA_M;
	u32 savePIPEA_GMCH_DATA_N;
	u32 savePIPEB_GMCH_DATA_N;
	u32 savePIPEA_DP_LINK_M;
	u32 savePIPEB_DP_LINK_M;
	u32 savePIPEA_DP_LINK_N;
	u32 savePIPEB_DP_LINK_N;
	u32 saveFDI_RXA_CTL;
	u32 saveFDI_TXA_CTL;
	u32 saveFDI_RXB_CTL;
	u32 saveFDI_TXB_CTL;
	u32 savePFA_CTL_1;
	u32 savePFB_CTL_1;
	u32 savePFA_WIN_SZ;
	u32 savePFB_WIN_SZ;
	u32 savePFA_WIN_POS;
	u32 savePFB_WIN_POS;
	u32 savePCH_DREF_CONTROL;
	u32 saveDISP_ARB_CTL;
	u32 savePIPEA_DATA_M1;
	u32 savePIPEA_DATA_N1;
	u32 savePIPEA_LINK_M1;
	u32 savePIPEA_LINK_N1;
	u32 savePIPEB_DATA_M1;
	u32 savePIPEB_DATA_N1;
	u32 savePIPEB_LINK_M1;
	u32 savePIPEB_LINK_N1;
	u32 saveMCHBAR_RENDER_STANDBY;
	u32 savePCH_PORT_HOTPLUG;
};

struct vlv_s0ix_state {
	/* GAM */
	u32 wr_watermark;
	u32 gfx_prio_ctrl;
	u32 arb_mode;
	u32 gfx_pend_tlb0;
	u32 gfx_pend_tlb1;
	u32 lra_limits[GEN7_LRA_LIMITS_REG_NUM];
	u32 media_max_req_count;
	u32 gfx_max_req_count;
	u32 render_hwsp;
	u32 ecochk;
	u32 bsd_hwsp;
	u32 blt_hwsp;
	u32 tlb_rd_addr;

	/* MBC */
	u32 g3dctl;
	u32 gsckgctl;
	u32 mbctl;

	/* GCP */
	u32 ucgctl1;
	u32 ucgctl3;
	u32 rcgctl1;
	u32 rcgctl2;
	u32 rstctl;
	u32 misccpctl;

	/* GPM */
	u32 gfxpause;
	u32 rpdeuhwtc;
	u32 rpdeuc;
	u32 ecobus;
	u32 pwrdwnupctl;
	u32 rp_down_timeout;
	u32 rp_deucsw;
	u32 rcubmabdtmr;
	u32 rcedata;
	u32 spare2gh;

	/* Display 1 CZ domain */
	u32 gt_imr;
	u32 gt_ier;
	u32 pm_imr;
	u32 pm_ier;
	u32 gt_scratch[GEN7_GT_SCRATCH_REG_NUM];

	/* GT SA CZ domain */
	u32 tilectl;
	u32 gt_fifoctl;
	u32 gtlc_wake_ctrl;
	u32 gtlc_survive;
	u32 pmwgicz;

	/* Display 2 CZ domain */
	u32 gu_ctl0;
	u32 gu_ctl1;
	u32 clock_gate_dis2;
};

struct intel_rps_ei {
	u32 cz_clock;
	u32 render_c0;
	u32 media_c0;
};

struct intel_gen6_power_mgmt {
	/* work and pm_iir are protected by dev_priv->irq_lock */
	struct work_struct work;
	u32 pm_iir;

	/* Frequencies are stored in potentially platform dependent multiples.
	 * In other words, *_freq needs to be multiplied by X to be interesting.
	 * Soft limits are those which are used for the dynamic reclocking done
	 * by the driver (raise frequencies under heavy loads, and lower for
	 * lighter loads). Hard limits are those imposed by the hardware.
	 *
	 * A distinction is made for overclocking, which is never enabled by
	 * default, and is considered to be above the hard limit if it's
	 * possible at all.
	 */
	u8 cur_freq;		/* Current frequency (cached, may not == HW) */
	u8 min_freq_softlimit;	/* Minimum frequency permitted by the driver */
	u8 max_freq_softlimit;	/* Max frequency permitted by the driver */
	u8 max_freq;		/* Maximum frequency, RP0 if not overclocking */
	u8 min_freq;		/* AKA RPn. Minimum frequency */
	u8 efficient_freq;	/* AKA RPe. Pre-determined balanced frequency */
	u8 rp1_freq;		/* "less than" RP0 power/freqency */
	u8 rp0_freq;		/* Non-overclocked max frequency. */
	u32 cz_freq;

	u32 ei_interrupt_count;

	int last_adj;
	enum { LOW_POWER, BETWEEN, HIGH_POWER } power;

	bool enabled;
	struct delayed_work delayed_resume_work;

	/* manual wa residency calculations */
	struct intel_rps_ei up_ei, down_ei;

	/*
	 * Protects RPS/RC6 register access and PCU communication.
	 * Must be taken after struct_mutex if nested.
	 */
	struct mutex hw_lock;
};

/* defined intel_pm.c */
extern spinlock_t mchdev_lock;

struct intel_ilk_power_mgmt {
	u8 cur_delay;
	u8 min_delay;
	u8 max_delay;
	u8 fmax;
	u8 fstart;

	u64 last_count1;
	unsigned long last_time1;
	unsigned long chipset_power;
	u64 last_count2;
	struct timespec last_time2;
	unsigned long gfx_power;
	u8 corr;

	int c_m;
	int r_t;

	struct drm_i915_gem_object *pwrctx;
	struct drm_i915_gem_object *renderctx;
};

struct drm_i915_private;
struct i915_power_well;

struct i915_power_well_ops {
	/*
	 * Synchronize the well's hw state to match the current sw state, for
	 * example enable/disable it based on the current refcount. Called
	 * during driver init and resume time, possibly after first calling
	 * the enable/disable handlers.
	 */
	void (*sync_hw)(struct drm_i915_private *dev_priv,
			struct i915_power_well *power_well);
	/*
	 * Enable the well and resources that depend on it (for example
	 * interrupts located on the well). Called after the 0->1 refcount
	 * transition.
	 */
	void (*enable)(struct drm_i915_private *dev_priv,
		       struct i915_power_well *power_well);
	/*
	 * Disable the well and resources that depend on it. Called after
	 * the 1->0 refcount transition.
	 */
	void (*disable)(struct drm_i915_private *dev_priv,
			struct i915_power_well *power_well);
	/* Returns the hw enabled state. */
	bool (*is_enabled)(struct drm_i915_private *dev_priv,
			   struct i915_power_well *power_well);
};

/* Power well structure for haswell */
struct i915_power_well {
	const char *name;
	bool always_on;
	/* power well enable/disable usage count */
	int count;
	/* cached hw enabled state */
	bool hw_enabled;
	unsigned long domains;
	unsigned long data;
	const struct i915_power_well_ops *ops;
};

struct i915_power_domains {
	/*
	 * Power wells needed for initialization at driver init and suspend
	 * time are on. They are kept on until after the first modeset.
	 */
	bool init_power_on;
	bool initializing;
	int power_well_count;

	struct mutex lock;
	int domain_use_count[POWER_DOMAIN_NUM];
	struct i915_power_well *power_wells;
};

struct i915_dri1_state {
	unsigned allow_batchbuffer : 1;
	u32 __iomem *gfx_hws_cpu_addr;

	unsigned int cpp;
	int back_offset;
	int front_offset;
	int current_page;
	int page_flipping;

	uint32_t counter;
};

struct i915_ums_state {
	/**
	 * Flag if the X Server, and thus DRM, is not currently in
	 * control of the device.
	 *
	 * This is set between LeaveVT and EnterVT.  It needs to be
	 * replaced with a semaphore.  It also needs to be
	 * transitioned away from for kernel modesetting.
	 */
	int mm_suspended;
};

#define MAX_L3_SLICES 2
struct intel_l3_parity {
	u32 *remap_info[MAX_L3_SLICES];
	struct work_struct error_work;
	int which_slice;
};

struct i915_gem_mm {
	/** Memory allocator for GTT stolen memory */
	struct drm_mm stolen;
	/** List of all objects in gtt_space. Used to restore gtt
	 * mappings on resume */
	struct list_head bound_list;
	/**
	 * List of objects which are not bound to the GTT (thus
	 * are idle and not used by the GPU) but still have
	 * (presumably uncached) pages still attached.
	 */
	struct list_head unbound_list;

	/** Usable portion of the GTT for GEM */
	unsigned long stolen_base; /* limited to low memory (32-bit) */

	/** PPGTT used for aliasing the PPGTT with the GTT */
	struct i915_hw_ppgtt *aliasing_ppgtt;

	struct notifier_block oom_notifier;
	struct shrinker shrinker;
	bool shrinker_no_lock_stealing;

	/** LRU list of objects with fence regs on them. */
	struct list_head fence_list;

	/**
	 * We leave the user IRQ off as much as possible,
	 * but this means that requests will finish and never
	 * be retired once the system goes idle. Set a timer to
	 * fire periodically while the ring is running. When it
	 * fires, go retire requests.
	 */
	struct delayed_work retire_work;

	/**
	 * When we detect an idle GPU, we want to turn on
	 * powersaving features. So once we see that there
	 * are no more requests outstanding and no more
	 * arrive within a small period of time, we fire
	 * off the idle_work.
	 */
	struct delayed_work idle_work;

	/**
	 * Are we in a non-interruptible section of code like
	 * modesetting?
	 */
	bool interruptible;

	/**
	 * Is the GPU currently considered idle, or busy executing userspace
	 * requests?  Whilst idle, we attempt to power down the hardware and
	 * display clocks. In order to reduce the effect on performance, there
	 * is a slight delay before we do so.
	 */
	bool busy;

	/* the indicator for dispatch video commands on two BSD rings */
	int bsd_ring_dispatch_index;

	/** Bit 6 swizzling required for X tiling */
	uint32_t bit_6_swizzle_x;
	/** Bit 6 swizzling required for Y tiling */
	uint32_t bit_6_swizzle_y;

	/* accounting, useful for userland debugging */
	spinlock_t object_stat_lock;
	size_t object_memory;
	u32 object_count;
};

struct drm_i915_error_state_buf {
	unsigned bytes;
	unsigned size;
	int err;
	u8 *buf;
	loff_t start;
	loff_t pos;
};

struct i915_error_state_file_priv {
	struct drm_device *dev;
	struct drm_i915_error_state *error;
};

struct i915_gpu_error {
	/* For hangcheck timer */
#define DRM_I915_HANGCHECK_PERIOD 1500 /* in ms */
#define DRM_I915_HANGCHECK_JIFFIES msecs_to_jiffies(DRM_I915_HANGCHECK_PERIOD)
	/* Hang gpu twice in this window and your context gets banned */
#define DRM_I915_CTX_BAN_PERIOD DIV_ROUND_UP(8*DRM_I915_HANGCHECK_PERIOD, 1000)

	struct timer_list hangcheck_timer;

	/* For reset and error_state handling. */
	spinlock_t lock;
	/* Protected by the above dev->gpu_error.lock. */
	struct drm_i915_error_state *first_error;
	struct work_struct work;


	unsigned long missed_irq_rings;

	/**
	 * State variable controlling the reset flow and count
	 *
	 * This is a counter which gets incremented when reset is triggered,
	 * and again when reset has been handled. So odd values (lowest bit set)
	 * means that reset is in progress and even values that
	 * (reset_counter >> 1):th reset was successfully completed.
	 *
	 * If reset is not completed succesfully, the I915_WEDGE bit is
	 * set meaning that hardware is terminally sour and there is no
	 * recovery. All waiters on the reset_queue will be woken when
	 * that happens.
	 *
	 * This counter is used by the wait_seqno code to notice that reset
	 * event happened and it needs to restart the entire ioctl (since most
	 * likely the seqno it waited for won't ever signal anytime soon).
	 *
	 * This is important for lock-free wait paths, where no contended lock
	 * naturally enforces the correct ordering between the bail-out of the
	 * waiter and the gpu reset work code.
	 */
	atomic_t reset_counter;

#define I915_RESET_IN_PROGRESS_FLAG	1
#define I915_WEDGED			(1 << 31)

	/**
	 * Waitqueue to signal when the reset has completed. Used by clients
	 * that wait for dev_priv->mm.wedged to settle.
	 */
	wait_queue_head_t reset_queue;

	/* Userspace knobs for gpu hang simulation;
	 * combines both a ring mask, and extra flags
	 */
	u32 stop_rings;
#define I915_STOP_RING_ALLOW_BAN       (1 << 31)
#define I915_STOP_RING_ALLOW_WARN      (1 << 30)

	/* For missed irq/seqno simulation. */
	unsigned int test_irq_rings;
};

enum modeset_restore {
	MODESET_ON_LID_OPEN,
	MODESET_DONE,
	MODESET_SUSPENDED,
};

struct ddi_vbt_port_info {
	uint8_t hdmi_level_shift;

	uint8_t supports_dvi:1;
	uint8_t supports_hdmi:1;
	uint8_t supports_dp:1;
};

enum drrs_support_type {
	DRRS_NOT_SUPPORTED = 0,
	STATIC_DRRS_SUPPORT = 1,
	SEAMLESS_DRRS_SUPPORT = 2
};

struct intel_vbt_data {
	struct drm_display_mode *lfp_lvds_vbt_mode; /* if any */
	struct drm_display_mode *sdvo_lvds_vbt_mode; /* if any */

	/* Feature bits */
	unsigned int int_tv_support:1;
	unsigned int lvds_dither:1;
	unsigned int lvds_vbt:1;
	unsigned int int_crt_support:1;
	unsigned int lvds_use_ssc:1;
	unsigned int display_clock_mode:1;
	unsigned int fdi_rx_polarity_inverted:1;
	unsigned int has_mipi:1;
	int lvds_ssc_freq;
	unsigned int bios_lvds_val; /* initial [PCH_]LVDS reg val in VBIOS */

	enum drrs_support_type drrs_type;

	/* eDP */
	int edp_rate;
	int edp_lanes;
	int edp_preemphasis;
	int edp_vswing;
	bool edp_initialized;
	bool edp_support;
	int edp_bpp;
	struct edp_power_seq edp_pps;

	struct {
		u16 pwm_freq_hz;
		bool present;
		bool active_low_pwm;
	} backlight;

	/* MIPI DSI */
	struct {
		u16 port;
		u16 panel_id;
		struct mipi_config *config;
		struct mipi_pps_data *pps;
		u8 seq_version;
		u32 size;
		u8 *data;
		u8 *sequence[MIPI_SEQ_MAX];
	} dsi;

	int crt_ddc_pin;

	int child_dev_num;
	union child_device_config *child_dev;

	struct ddi_vbt_port_info ddi_port_info[I915_MAX_PORTS];
};

enum intel_ddb_partitioning {
	INTEL_DDB_PART_1_2,
	INTEL_DDB_PART_5_6, /* IVB+ */
};

struct intel_wm_level {
	bool enable;
	uint32_t pri_val;
	uint32_t spr_val;
	uint32_t cur_val;
	uint32_t fbc_val;
};

struct ilk_wm_values {
	uint32_t wm_pipe[3];
	uint32_t wm_lp[3];
	uint32_t wm_lp_spr[3];
	uint32_t wm_linetime[3];
	bool enable_fbc_wm;
	enum intel_ddb_partitioning partitioning;
};

/*
 * This struct helps tracking the state needed for runtime PM, which puts the
 * device in PCI D3 state. Notice that when this happens, nothing on the
 * graphics device works, even register access, so we don't get interrupts nor
 * anything else.
 *
 * Every piece of our code that needs to actually touch the hardware needs to
 * either call intel_runtime_pm_get or call intel_display_power_get with the
 * appropriate power domain.
 *
 * Our driver uses the autosuspend delay feature, which means we'll only really
 * suspend if we stay with zero refcount for a certain amount of time. The
 * default value is currently very conservative (see intel_init_runtime_pm), but
 * it can be changed with the standard runtime PM files from sysfs.
 *
 * The irqs_disabled variable becomes true exactly after we disable the IRQs and
 * goes back to false exactly before we reenable the IRQs. We use this variable
 * to check if someone is trying to enable/disable IRQs while they're supposed
 * to be disabled. This shouldn't happen and we'll print some error messages in
 * case it happens.
 *
 * For more, read the Documentation/power/runtime_pm.txt.
 */
struct i915_runtime_pm {
	bool suspended;
	bool irqs_disabled;
};

enum intel_pipe_crc_source {
	INTEL_PIPE_CRC_SOURCE_NONE,
	INTEL_PIPE_CRC_SOURCE_PLANE1,
	INTEL_PIPE_CRC_SOURCE_PLANE2,
	INTEL_PIPE_CRC_SOURCE_PF,
	INTEL_PIPE_CRC_SOURCE_PIPE,
	/* TV/DP on pre-gen5/vlv can't use the pipe source. */
	INTEL_PIPE_CRC_SOURCE_TV,
	INTEL_PIPE_CRC_SOURCE_DP_B,
	INTEL_PIPE_CRC_SOURCE_DP_C,
	INTEL_PIPE_CRC_SOURCE_DP_D,
	INTEL_PIPE_CRC_SOURCE_AUTO,
	INTEL_PIPE_CRC_SOURCE_MAX,
};

struct intel_pipe_crc_entry {
	uint32_t frame;
	uint32_t crc[5];
};

#define INTEL_PIPE_CRC_ENTRIES_NR	128
struct intel_pipe_crc {
	spinlock_t lock;
	bool opened;		/* exclusive access to the result file */
	struct intel_pipe_crc_entry *entries;
	enum intel_pipe_crc_source source;
	int head, tail;
	wait_queue_head_t wq;
};

struct i915_frontbuffer_tracking {
	struct mutex lock;

	/*
	 * Tracking bits for delayed frontbuffer flushing du to gpu activity or
	 * scheduled flips.
	 */
	unsigned busy_bits;
	unsigned flip_bits;
};

struct drm_i915_private {
	struct drm_device *dev;
	struct kmem_cache *slab;

	const struct intel_device_info info;

	int relative_constants_mode;

	void __iomem *regs;

	struct intel_uncore uncore;

	struct intel_gmbus gmbus[GMBUS_NUM_PORTS];


	/** gmbus_mutex protects against concurrent usage of the single hw gmbus
	 * controller on different i2c buses. */
	struct mutex gmbus_mutex;

	/**
	 * Base address of the gmbus and gpio block.
	 */
	uint32_t gpio_mmio_base;

	/* MMIO base address for MIPI regs */
	uint32_t mipi_mmio_base;

	wait_queue_head_t gmbus_wait_queue;

	struct pci_dev *bridge_dev;
	struct intel_engine_cs ring[I915_NUM_RINGS];
	struct drm_i915_gem_object *semaphore_obj;
	uint32_t last_seqno, next_seqno;

	drm_dma_handle_t *status_page_dmah;
	struct resource mch_res;

	/* protects the irq masks */
	spinlock_t irq_lock;

	/* protects the mmio flip data */
	spinlock_t mmio_flip_lock;

	bool display_irqs_enabled;

	/* To control wakeup latency, e.g. for irq-driven dp aux transfers. */
	struct pm_qos_request pm_qos;

	/* DPIO indirect register protection */
	struct mutex dpio_lock;

	/** Cached value of IMR to avoid reads in updating the bitfield */
	union {
		u32 irq_mask;
		u32 de_irq_mask[I915_MAX_PIPES];
	};
	u32 gt_irq_mask;
	u32 pm_irq_mask;
	u32 pm_rps_events;
	u32 pipestat_irq_mask[I915_MAX_PIPES];

	struct work_struct hotplug_work;
	struct {
		unsigned long hpd_last_jiffies;
		int hpd_cnt;
		enum {
			HPD_ENABLED = 0,
			HPD_DISABLED = 1,
			HPD_MARK_DISABLED = 2
		} hpd_mark;
	} hpd_stats[HPD_NUM_PINS];
	u32 hpd_event_bits;
	struct timer_list hotplug_reenable_timer;

	struct i915_fbc fbc;
	struct i915_drrs drrs;
	struct intel_opregion opregion;
	struct intel_vbt_data vbt;

	/* overlay */
	struct intel_overlay *overlay;

	/* backlight registers and fields in struct intel_panel */
	spinlock_t backlight_lock;

	/* LVDS info */
	bool no_aux_handshake;

	struct drm_i915_fence_reg fence_regs[I915_MAX_NUM_FENCES]; /* assume 965 */
	int fence_reg_start; /* 4 if userland hasn't ioctl'd us yet */
	int num_fence_regs; /* 8 on pre-965, 16 otherwise */

	unsigned int fsb_freq, mem_freq, is_ddr3;
	unsigned int vlv_cdclk_freq;

	/**
	 * wq - Driver workqueue for GEM.
	 *
	 * NOTE: Work items scheduled here are not allowed to grab any modeset
	 * locks, for otherwise the flushing done in the pageflip code will
	 * result in deadlocks.
	 */
	struct workqueue_struct *wq;

	/* Display functions */
	struct drm_i915_display_funcs display;

	/* PCH chipset type */
	enum intel_pch pch_type;
	unsigned short pch_id;

	unsigned long quirks;

	enum modeset_restore modeset_restore;
	struct mutex modeset_restore_lock;

	struct list_head vm_list; /* Global list of all address spaces */
	struct i915_gtt gtt; /* VM representing the global address space */

	struct i915_gem_mm mm;
#if defined(CONFIG_MMU_NOTIFIER)
	DECLARE_HASHTABLE(mmu_notifiers, 7);
#endif

	/* Kernel Modesetting */

	struct sdvo_device_mapping sdvo_mappings[2];

	struct drm_crtc *plane_to_crtc_mapping[I915_MAX_PIPES];
	struct drm_crtc *pipe_to_crtc_mapping[I915_MAX_PIPES];
	wait_queue_head_t pending_flip_queue;

#ifdef CONFIG_DEBUG_FS
	struct intel_pipe_crc pipe_crc[I915_MAX_PIPES];
#endif

	int num_shared_dpll;
	struct intel_shared_dpll shared_dplls[I915_NUM_PLLS];
	int dpio_phy_iosf_port[I915_NUM_PHYS_VLV];

	/* Reclocking support */
	bool render_reclock_avail;
	bool lvds_downclock_avail;
	/* indicates the reduced downclock for LVDS*/
	int lvds_downclock;

	struct i915_frontbuffer_tracking fb_tracking;

	u16 orig_clock;

	bool mchbar_need_disable;

	struct intel_l3_parity l3_parity;

	/* Cannot be determined by PCIID. You must always read a register. */
	size_t ellc_size;

	/* gen6+ rps state */
	struct intel_gen6_power_mgmt rps;

	/* ilk-only ips/rps state. Everything in here is protected by the global
	 * mchdev_lock in intel_pm.c */
	struct intel_ilk_power_mgmt ips;

	struct i915_power_domains power_domains;

	struct i915_psr psr;

	struct i915_gpu_error gpu_error;

	struct drm_i915_gem_object *vlv_pctx;

#ifdef CONFIG_DRM_I915_FBDEV
	/* list of fbdev register on this device */
	struct intel_fbdev *fbdev;
#endif

	/*
	 * The console may be contended at resume, but we don't
	 * want it to block on it.
	 */
	struct work_struct console_resume_work;

	struct drm_property *broadcast_rgb_property;
	struct drm_property *force_audio_property;

	uint32_t hw_context_size;
	struct list_head context_list;

	u32 fdi_rx_config;

	u32 suspend_count;
	struct i915_suspend_saved_registers regfile;
	struct vlv_s0ix_state vlv_s0ix_state;

	struct {
		/*
		 * Raw watermark latency values:
		 * in 0.1us units for WM0,
		 * in 0.5us units for WM1+.
		 */
		/* primary */
		uint16_t pri_latency[5];
		/* sprite */
		uint16_t spr_latency[5];
		/* cursor */
		uint16_t cur_latency[5];

		/* current hardware state */
		struct ilk_wm_values hw;
	} wm;

	struct i915_runtime_pm pm;

	struct intel_digital_port *hpd_irq_port[I915_MAX_PORTS];
	u32 long_hpd_port_mask;
	u32 short_hpd_port_mask;
	struct work_struct dig_port_work;

	/* Old dri1 support infrastructure, beware the dragons ya fools entering
	 * here! */
	struct i915_dri1_state dri1;
	/* Old ums support infrastructure, same warning applies. */
	struct i915_ums_state ums;

	/*
	 * NOTE: This is the dri1/ums dungeon, don't add stuff here. Your patch
	 * will be rejected. Instead look for a better place.
	 */
};

static inline struct drm_i915_private *to_i915(const struct drm_device *dev)
{
	return dev->dev_private;
}

/* Iterate over initialised rings */
#define for_each_ring(ring__, dev_priv__, i__) \
	for ((i__) = 0; (i__) < I915_NUM_RINGS; (i__)++) \
		if (((ring__) = &(dev_priv__)->ring[(i__)]), intel_ring_initialized((ring__)))

enum hdmi_force_audio {
	HDMI_AUDIO_OFF_DVI = -2,	/* no aux data for HDMI-DVI converter */
	HDMI_AUDIO_OFF,			/* force turn off HDMI audio */
	HDMI_AUDIO_AUTO,		/* trust EDID */
	HDMI_AUDIO_ON,			/* force turn on HDMI audio */
};

#define I915_GTT_OFFSET_NONE ((u32)-1)

struct drm_i915_gem_object_ops {
	/* Interface between the GEM object and its backing storage.
	 * get_pages() is called once prior to the use of the associated set
	 * of pages before to binding them into the GTT, and put_pages() is
	 * called after we no longer need them. As we expect there to be
	 * associated cost with migrating pages between the backing storage
	 * and making them available for the GPU (e.g. clflush), we may hold
	 * onto the pages after they are no longer referenced by the GPU
	 * in case they may be used again shortly (for example migrating the
	 * pages to a different memory domain within the GTT). put_pages()
	 * will therefore most likely be called when the object itself is
	 * being released or under memory pressure (where we attempt to
	 * reap pages for the shrinker).
	 */
	int (*get_pages)(struct drm_i915_gem_object *);
	void (*put_pages)(struct drm_i915_gem_object *);
	int (*dmabuf_export)(struct drm_i915_gem_object *);
	void (*release)(struct drm_i915_gem_object *);
};

/*
 * Frontbuffer tracking bits. Set in obj->frontbuffer_bits while a gem bo is
 * considered to be the frontbuffer for the given plane interface-vise. This
 * doesn't mean that the hw necessarily already scans it out, but that any
 * rendering (by the cpu or gpu) will land in the frontbuffer eventually.
 *
 * We have one bit per pipe and per scanout plane type.
 */
#define INTEL_FRONTBUFFER_BITS_PER_PIPE 4
#define INTEL_FRONTBUFFER_BITS \
	(INTEL_FRONTBUFFER_BITS_PER_PIPE * I915_MAX_PIPES)
#define INTEL_FRONTBUFFER_PRIMARY(pipe) \
	(1 << (INTEL_FRONTBUFFER_BITS_PER_PIPE * (pipe)))
#define INTEL_FRONTBUFFER_CURSOR(pipe) \
	(1 << (1 +(INTEL_FRONTBUFFER_BITS_PER_PIPE * (pipe))))
#define INTEL_FRONTBUFFER_SPRITE(pipe) \
	(1 << (2 +(INTEL_FRONTBUFFER_BITS_PER_PIPE * (pipe))))
#define INTEL_FRONTBUFFER_OVERLAY(pipe) \
	(1 << (3 +(INTEL_FRONTBUFFER_BITS_PER_PIPE * (pipe))))
#define INTEL_FRONTBUFFER_ALL_MASK(pipe) \
	(0xf << (INTEL_FRONTBUFFER_BITS_PER_PIPE * (pipe)))

struct drm_i915_gem_object {
	struct drm_gem_object base;

	const struct drm_i915_gem_object_ops *ops;

	/** List of VMAs backed by this object */
	struct list_head vma_list;

	/** Stolen memory for this object, instead of being backed by shmem. */
	struct drm_mm_node *stolen;
	struct list_head global_list;

	struct list_head ring_list;
	/** Used in execbuf to temporarily hold a ref */
	struct list_head obj_exec_link;

	/**
	 * This is set if the object is on the active lists (has pending
	 * rendering and so a non-zero seqno), and is not set if it i s on
	 * inactive (ready to be unbound) list.
	 */
	unsigned int active:1;

	/**
	 * This is set if the object has been written to since last bound
	 * to the GTT
	 */
	unsigned int dirty:1;

	/**
	 * Fence register bits (if any) for this object.  Will be set
	 * as needed when mapped into the GTT.
	 * Protected by dev->struct_mutex.
	 */
	signed int fence_reg:I915_MAX_NUM_FENCE_BITS;

	/**
	 * Advice: are the backing pages purgeable?
	 */
	unsigned int madv:2;

	/**
	 * Current tiling mode for the object.
	 */
	unsigned int tiling_mode:2;
	/**
	 * Whether the tiling parameters for the currently associated fence
	 * register have changed. Note that for the purposes of tracking
	 * tiling changes we also treat the unfenced register, the register
	 * slot that the object occupies whilst it executes a fenced
	 * command (such as BLT on gen2/3), as a "fence".
	 */
	unsigned int fence_dirty:1;

	/**
	 * Is the object at the current location in the gtt mappable and
	 * fenceable? Used to avoid costly recalculations.
	 */
	unsigned int map_and_fenceable:1;

	/**
	 * Whether the current gtt mapping needs to be mappable (and isn't just
	 * mappable by accident). Track pin and fault separate for a more
	 * accurate mappable working set.
	 */
	unsigned int fault_mappable:1;
	unsigned int pin_mappable:1;
	unsigned int pin_display:1;

	/*
	 * Is the object to be mapped as read-only to the GPU
	 * Only honoured if hardware has relevant pte bit
	 */
	unsigned long gt_ro:1;

	/*
	 * Is the GPU currently using a fence to access this buffer,
	 */
	unsigned int pending_fenced_gpu_access:1;
	unsigned int fenced_gpu_access:1;

	unsigned int cache_level:3;

	unsigned int has_aliasing_ppgtt_mapping:1;
	unsigned int has_global_gtt_mapping:1;
	unsigned int has_dma_mapping:1;

	unsigned int frontbuffer_bits:INTEL_FRONTBUFFER_BITS;

	struct sg_table *pages;
	int pages_pin_count;

	/* prime dma-buf support */
	void *dma_buf_vmapping;
	int vmapping_count;

	struct intel_engine_cs *ring;

	/** Breadcrumb of last rendering to the buffer. */
	uint32_t last_read_seqno;
	uint32_t last_write_seqno;
	/** Breadcrumb of last fenced GPU access to the buffer. */
	uint32_t last_fenced_seqno;

	/** Current tiling stride for the object, if it's tiled. */
	uint32_t stride;

	/** References from framebuffers, locks out tiling changes. */
	unsigned long framebuffer_references;

	/** Record of address bit 17 of each page at last unbind. */
	unsigned long *bit_17;

	/** User space pin count and filp owning the pin */
	unsigned long user_pin_count;
	struct drm_file *pin_filp;

	/** for phy allocated objects */
	drm_dma_handle_t *phys_handle;

	union {
		struct i915_gem_userptr {
			uintptr_t ptr;
			unsigned read_only :1;
			unsigned workers :4;
#define I915_GEM_USERPTR_MAX_WORKERS 15

			struct mm_struct *mm;
			struct i915_mmu_object *mn;
			struct work_struct *work;
		} userptr;
	};
};
#define to_intel_bo(x) container_of(x, struct drm_i915_gem_object, base)

void i915_gem_track_fb(struct drm_i915_gem_object *old,
		       struct drm_i915_gem_object *new,
		       unsigned frontbuffer_bits);

/**
 * Request queue structure.
 *
 * The request queue allows us to note sequence numbers that have been emitted
 * and may be associated with active buffers to be retired.
 *
 * By keeping this list, we can avoid having to do questionable
 * sequence-number comparisons on buffer last_rendering_seqnos, and associate
 * an emission time with seqnos for tracking how far ahead of the GPU we are.
 */
struct drm_i915_gem_request {
	/** On Which ring this request was generated */
	struct intel_engine_cs *ring;

	/** GEM sequence number associated with this request. */
	uint32_t seqno;

	/** Position in the ringbuffer of the start of the request */
	u32 head;

	/** Position in the ringbuffer of the end of the request */
	u32 tail;

	/** Context related to this request */
	struct intel_context *ctx;

	/** Batch buffer related to this request if any */
	struct drm_i915_gem_object *batch_obj;

	/** Time at which this request was emitted, in jiffies. */
	unsigned long emitted_jiffies;

	/** global list entry for this request */
	struct list_head list;

	struct drm_i915_file_private *file_priv;
	/** file_priv list entry for this request */
	struct list_head client_list;
};

struct drm_i915_file_private {
	struct drm_i915_private *dev_priv;
	struct drm_file *file;

	struct {
		spinlock_t lock;
		struct list_head request_list;
		struct delayed_work idle_work;
	} mm;
	struct idr context_idr;

	atomic_t rps_wait_boost;
	struct  intel_engine_cs *bsd_ring;
};

/*
 * A command that requires special handling by the command parser.
 */
struct drm_i915_cmd_descriptor {
	/*
	 * Flags describing how the command parser processes the command.
	 *
	 * CMD_DESC_FIXED: The command has a fixed length if this is set,
	 *                 a length mask if not set
	 * CMD_DESC_SKIP: The command is allowed but does not follow the
	 *                standard length encoding for the opcode range in
	 *                which it falls
	 * CMD_DESC_REJECT: The command is never allowed
	 * CMD_DESC_REGISTER: The command should be checked against the
	 *                    register whitelist for the appropriate ring
	 * CMD_DESC_MASTER: The command is allowed if the submitting process
	 *                  is the DRM master
	 */
	u32 flags;
#define CMD_DESC_FIXED    (1<<0)
#define CMD_DESC_SKIP     (1<<1)
#define CMD_DESC_REJECT   (1<<2)
#define CMD_DESC_REGISTER (1<<3)
#define CMD_DESC_BITMASK  (1<<4)
#define CMD_DESC_MASTER   (1<<5)

	/*
	 * The command's unique identification bits and the bitmask to get them.
	 * This isn't strictly the opcode field as defined in the spec and may
	 * also include type, subtype, and/or subop fields.
	 */
	struct {
		u32 value;
		u32 mask;
	} cmd;

	/*
	 * The command's length. The command is either fixed length (i.e. does
	 * not include a length field) or has a length field mask. The flag
	 * CMD_DESC_FIXED indicates a fixed length. Otherwise, the command has
	 * a length mask. All command entries in a command table must include
	 * length information.
	 */
	union {
		u32 fixed;
		u32 mask;
	} length;

	/*
	 * Describes where to find a register address in the command to check
	 * against the ring's register whitelist. Only valid if flags has the
	 * CMD_DESC_REGISTER bit set.
	 */
	struct {
		u32 offset;
		u32 mask;
	} reg;

#define MAX_CMD_DESC_BITMASKS 3
	/*
	 * Describes command checks where a particular dword is masked and
	 * compared against an expected value. If the command does not match
	 * the expected value, the parser rejects it. Only valid if flags has
	 * the CMD_DESC_BITMASK bit set. Only entries where mask is non-zero
	 * are valid.
	 *
	 * If the check specifies a non-zero condition_mask then the parser
	 * only performs the check when the bits specified by condition_mask
	 * are non-zero.
	 */
	struct {
		u32 offset;
		u32 mask;
		u32 expected;
		u32 condition_offset;
		u32 condition_mask;
	} bits[MAX_CMD_DESC_BITMASKS];
};

/*
 * A table of commands requiring special handling by the command parser.
 *
 * Each ring has an array of tables. Each table consists of an array of command
 * descriptors, which must be sorted with command opcodes in ascending order.
 */
struct drm_i915_cmd_table {
	const struct drm_i915_cmd_descriptor *table;
	int count;
};

#define INTEL_INFO(dev)	(&to_i915(dev)->info)

#define IS_I830(dev)		((dev)->pdev->device == 0x3577)
#define IS_845G(dev)		((dev)->pdev->device == 0x2562)
#define IS_I85X(dev)		(INTEL_INFO(dev)->is_i85x)
#define IS_I865G(dev)		((dev)->pdev->device == 0x2572)
#define IS_I915G(dev)		(INTEL_INFO(dev)->is_i915g)
#define IS_I915GM(dev)		((dev)->pdev->device == 0x2592)
#define IS_I945G(dev)		((dev)->pdev->device == 0x2772)
#define IS_I945GM(dev)		(INTEL_INFO(dev)->is_i945gm)
#define IS_BROADWATER(dev)	(INTEL_INFO(dev)->is_broadwater)
#define IS_CRESTLINE(dev)	(INTEL_INFO(dev)->is_crestline)
#define IS_GM45(dev)		((dev)->pdev->device == 0x2A42)
#define IS_G4X(dev)		(INTEL_INFO(dev)->is_g4x)
#define IS_PINEVIEW_G(dev)	((dev)->pdev->device == 0xa001)
#define IS_PINEVIEW_M(dev)	((dev)->pdev->device == 0xa011)
#define IS_PINEVIEW(dev)	(INTEL_INFO(dev)->is_pineview)
#define IS_G33(dev)		(INTEL_INFO(dev)->is_g33)
#define IS_IRONLAKE_M(dev)	((dev)->pdev->device == 0x0046)
#define IS_IVYBRIDGE(dev)	(INTEL_INFO(dev)->is_ivybridge)
#define IS_IVB_GT1(dev)		((dev)->pdev->device == 0x0156 || \
				 (dev)->pdev->device == 0x0152 || \
				 (dev)->pdev->device == 0x015a)
#define IS_SNB_GT1(dev)		((dev)->pdev->device == 0x0102 || \
				 (dev)->pdev->device == 0x0106 || \
				 (dev)->pdev->device == 0x010A)
#define IS_VALLEYVIEW(dev)	(INTEL_INFO(dev)->is_valleyview)
#define IS_CHERRYVIEW(dev)	(INTEL_INFO(dev)->is_valleyview && IS_GEN8(dev))
#define IS_HASWELL(dev)	(INTEL_INFO(dev)->is_haswell)
#define IS_BROADWELL(dev)	(!INTEL_INFO(dev)->is_valleyview && IS_GEN8(dev))
#define IS_MOBILE(dev)		(INTEL_INFO(dev)->is_mobile)
#define IS_HSW_EARLY_SDV(dev)	(IS_HASWELL(dev) && \
				 ((dev)->pdev->device & 0xFF00) == 0x0C00)
#define IS_BDW_ULT(dev)		(IS_BROADWELL(dev) && \
				 (((dev)->pdev->device & 0xf) == 0x2  || \
				 ((dev)->pdev->device & 0xf) == 0x6 || \
				 ((dev)->pdev->device & 0xf) == 0xe))
#define IS_HSW_ULT(dev)		(IS_HASWELL(dev) && \
				 ((dev)->pdev->device & 0xFF00) == 0x0A00)
#define IS_ULT(dev)		(IS_HSW_ULT(dev) || IS_BDW_ULT(dev))
#define IS_HSW_GT3(dev)		(IS_HASWELL(dev) && \
				 ((dev)->pdev->device & 0x00F0) == 0x0020)
/* ULX machines are also considered ULT. */
#define IS_HSW_ULX(dev)		((dev)->pdev->device == 0x0A0E || \
				 (dev)->pdev->device == 0x0A1E)
#define IS_PRELIMINARY_HW(intel_info) ((intel_info)->is_preliminary)

/*
 * The genX designation typically refers to the render engine, so render
 * capability related checks should use IS_GEN, while display and other checks
 * have their own (e.g. HAS_PCH_SPLIT for ILK+ display, IS_foo for particular
 * chips, etc.).
 */
#define IS_GEN2(dev)	(INTEL_INFO(dev)->gen == 2)
#define IS_GEN3(dev)	(INTEL_INFO(dev)->gen == 3)
#define IS_GEN4(dev)	(INTEL_INFO(dev)->gen == 4)
#define IS_GEN5(dev)	(INTEL_INFO(dev)->gen == 5)
#define IS_GEN6(dev)	(INTEL_INFO(dev)->gen == 6)
#define IS_GEN7(dev)	(INTEL_INFO(dev)->gen == 7)
#define IS_GEN8(dev)	(INTEL_INFO(dev)->gen == 8)

#define RENDER_RING		(1<<RCS)
#define BSD_RING		(1<<VCS)
#define BLT_RING		(1<<BCS)
#define VEBOX_RING		(1<<VECS)
#define BSD2_RING		(1<<VCS2)
#define HAS_BSD(dev)		(INTEL_INFO(dev)->ring_mask & BSD_RING)
#define HAS_BSD2(dev)		(INTEL_INFO(dev)->ring_mask & BSD2_RING)
#define HAS_BLT(dev)		(INTEL_INFO(dev)->ring_mask & BLT_RING)
#define HAS_VEBOX(dev)		(INTEL_INFO(dev)->ring_mask & VEBOX_RING)
#define HAS_LLC(dev)		(INTEL_INFO(dev)->has_llc)
#define HAS_WT(dev)		((IS_HASWELL(dev) || IS_BROADWELL(dev)) && \
				 to_i915(dev)->ellc_size)
#define I915_NEED_GFX_HWS(dev)	(INTEL_INFO(dev)->need_gfx_hws)

#define HAS_HW_CONTEXTS(dev)	(INTEL_INFO(dev)->gen >= 6)
#define HAS_ALIASING_PPGTT(dev)	(INTEL_INFO(dev)->gen >= 6)
#define HAS_PPGTT(dev)		(INTEL_INFO(dev)->gen >= 7 && !IS_GEN8(dev))
#define USES_PPGTT(dev)		intel_enable_ppgtt(dev, false)
#define USES_FULL_PPGTT(dev)	intel_enable_ppgtt(dev, true)

#define HAS_OVERLAY(dev)		(INTEL_INFO(dev)->has_overlay)
#define OVERLAY_NEEDS_PHYSICAL(dev)	(INTEL_INFO(dev)->overlay_needs_physical)

/* Early gen2 have a totally busted CS tlb and require pinned batches. */
#define HAS_BROKEN_CS_TLB(dev)		(IS_I830(dev) || IS_845G(dev))
/*
 * dp aux and gmbus irq on gen4 seems to be able to generate legacy interrupts
 * even when in MSI mode. This results in spurious interrupt warnings if the
 * legacy irq no. is shared with another device. The kernel then disables that
 * interrupt source and so prevents the other device from working properly.
 */
#define HAS_AUX_IRQ(dev) (INTEL_INFO(dev)->gen >= 5)
#define HAS_GMBUS_IRQ(dev) (INTEL_INFO(dev)->gen >= 5)

/* With the 945 and later, Y tiling got adjusted so that it was 32 128-byte
 * rows, which changed the alignment requirements and fence programming.
 */
#define HAS_128_BYTE_Y_TILING(dev) (!IS_GEN2(dev) && !(IS_I915G(dev) || \
						      IS_I915GM(dev)))
#define SUPPORTS_DIGITAL_OUTPUTS(dev)	(!IS_GEN2(dev) && !IS_PINEVIEW(dev))
#define SUPPORTS_INTEGRATED_HDMI(dev)	(IS_G4X(dev) || IS_GEN5(dev))
#define SUPPORTS_INTEGRATED_DP(dev)	(IS_G4X(dev) || IS_GEN5(dev))
#define SUPPORTS_TV(dev)		(INTEL_INFO(dev)->supports_tv)
#define I915_HAS_HOTPLUG(dev)		 (INTEL_INFO(dev)->has_hotplug)

#define HAS_FW_BLC(dev) (INTEL_INFO(dev)->gen > 2)
#define HAS_PIPE_CXSR(dev) (INTEL_INFO(dev)->has_pipe_cxsr)
#define HAS_FBC(dev) (INTEL_INFO(dev)->has_fbc)

#define HAS_IPS(dev)		(IS_ULT(dev) || IS_BROADWELL(dev))

#define HAS_DDI(dev)		(INTEL_INFO(dev)->has_ddi)
#define HAS_FPGA_DBG_UNCLAIMED(dev)	(INTEL_INFO(dev)->has_fpga_dbg)
#define HAS_PSR(dev)		(IS_HASWELL(dev) || IS_BROADWELL(dev))
#define HAS_RUNTIME_PM(dev)	(IS_GEN6(dev) || IS_HASWELL(dev) || \
				 IS_BROADWELL(dev) || IS_VALLEYVIEW(dev))

#define INTEL_PCH_DEVICE_ID_MASK		0xff00
#define INTEL_PCH_IBX_DEVICE_ID_TYPE		0x3b00
#define INTEL_PCH_CPT_DEVICE_ID_TYPE		0x1c00
#define INTEL_PCH_PPT_DEVICE_ID_TYPE		0x1e00
#define INTEL_PCH_LPT_DEVICE_ID_TYPE		0x8c00
#define INTEL_PCH_LPT_LP_DEVICE_ID_TYPE		0x9c00

#define INTEL_PCH_TYPE(dev) (to_i915(dev)->pch_type)
#define HAS_PCH_LPT(dev) (INTEL_PCH_TYPE(dev) == PCH_LPT)
#define HAS_PCH_CPT(dev) (INTEL_PCH_TYPE(dev) == PCH_CPT)
#define HAS_PCH_IBX(dev) (INTEL_PCH_TYPE(dev) == PCH_IBX)
#define HAS_PCH_NOP(dev) (INTEL_PCH_TYPE(dev) == PCH_NOP)
#define HAS_PCH_SPLIT(dev) (INTEL_PCH_TYPE(dev) != PCH_NONE)

/* DPF == dynamic parity feature */
#define HAS_L3_DPF(dev) (IS_IVYBRIDGE(dev) || IS_HASWELL(dev))
#define NUM_L3_SLICES(dev) (IS_HSW_GT3(dev) ? 2 : HAS_L3_DPF(dev))

#define GT_FREQUENCY_MULTIPLIER 50

#include "i915_trace.h"

extern const struct drm_ioctl_desc i915_ioctls[];
extern int i915_max_ioctl;

extern int i915_suspend(struct drm_device *dev, pm_message_t state);
extern int i915_resume(struct drm_device *dev);
extern int i915_master_create(struct drm_device *dev, struct drm_master *master);
extern void i915_master_destroy(struct drm_device *dev, struct drm_master *master);

/* i915_params.c */
struct i915_params {
	int modeset;
	int panel_ignore_lid;
	unsigned int powersave;
	int semaphores;
	unsigned int lvds_downclock;
	int lvds_channel_mode;
	int panel_use_ssc;
	int vbt_sdvo_panel_type;
	int enable_rc6;
	int enable_fbc;
	int enable_ppgtt;
	int enable_psr;
	unsigned int preliminary_hw_support;
	int disable_power_well;
	int enable_ips;
	int invert_brightness;
	int enable_cmd_parser;
	/* leave bools at the end to not create holes */
	bool enable_hangcheck;
	bool fastboot;
	bool prefault_disable;
	bool reset;
	bool disable_display;
	bool disable_vtd_wa;
	int use_mmio_flip;
};
extern struct i915_params i915 __read_mostly;

				/* i915_dma.c */
void i915_update_dri1_breadcrumb(struct drm_device *dev);
extern void i915_kernel_lost_context(struct drm_device * dev);
extern int i915_driver_load(struct drm_device *, unsigned long flags);
extern int i915_driver_unload(struct drm_device *);
extern int i915_driver_open(struct drm_device *dev, struct drm_file *file);
extern void i915_driver_lastclose(struct drm_device * dev);
extern void i915_driver_preclose(struct drm_device *dev,
				 struct drm_file *file);
extern void i915_driver_postclose(struct drm_device *dev,
				  struct drm_file *file);
extern int i915_driver_device_is_agp(struct drm_device * dev);
#ifdef CONFIG_COMPAT
extern long i915_compat_ioctl(struct file *filp, unsigned int cmd,
			      unsigned long arg);
#endif
extern int i915_emit_box(struct drm_device *dev,
			 struct drm_clip_rect *box,
			 int DR1, int DR4);
extern int intel_gpu_reset(struct drm_device *dev);
extern int i915_reset(struct drm_device *dev);
extern unsigned long i915_chipset_val(struct drm_i915_private *dev_priv);
extern unsigned long i915_mch_val(struct drm_i915_private *dev_priv);
extern unsigned long i915_gfx_val(struct drm_i915_private *dev_priv);
extern void i915_update_gfx_val(struct drm_i915_private *dev_priv);
int vlv_force_gfx_clock(struct drm_i915_private *dev_priv, bool on);

extern void intel_console_resume(struct work_struct *work);

/* i915_irq.c */
void i915_queue_hangcheck(struct drm_device *dev);
__printf(3, 4)
void i915_handle_error(struct drm_device *dev, bool wedged,
		       const char *fmt, ...);

void gen6_set_pm_mask(struct drm_i915_private *dev_priv, u32 pm_iir,
							int new_delay);
extern void intel_irq_init(struct drm_device *dev);
extern void intel_hpd_init(struct drm_device *dev);

extern void intel_uncore_sanitize(struct drm_device *dev);
extern void intel_uncore_early_sanitize(struct drm_device *dev,
					bool restore_forcewake);
extern void intel_uncore_init(struct drm_device *dev);
extern void intel_uncore_check_errors(struct drm_device *dev);
extern void intel_uncore_fini(struct drm_device *dev);
extern void intel_uncore_forcewake_reset(struct drm_device *dev, bool restore);

void
i915_enable_pipestat(struct drm_i915_private *dev_priv, enum pipe pipe,
		     u32 status_mask);

void
i915_disable_pipestat(struct drm_i915_private *dev_priv, enum pipe pipe,
		      u32 status_mask);

void valleyview_enable_display_irqs(struct drm_i915_private *dev_priv);
void valleyview_disable_display_irqs(struct drm_i915_private *dev_priv);

/* i915_gem.c */
int i915_gem_init_ioctl(struct drm_device *dev, void *data,
			struct drm_file *file_priv);
int i915_gem_create_ioctl(struct drm_device *dev, void *data,
			  struct drm_file *file_priv);
int i915_gem_pread_ioctl(struct drm_device *dev, void *data,
			 struct drm_file *file_priv);
int i915_gem_pwrite_ioctl(struct drm_device *dev, void *data,
			  struct drm_file *file_priv);
int i915_gem_mmap_ioctl(struct drm_device *dev, void *data,
			struct drm_file *file_priv);
int i915_gem_mmap_gtt_ioctl(struct drm_device *dev, void *data,
			struct drm_file *file_priv);
int i915_gem_set_domain_ioctl(struct drm_device *dev, void *data,
			      struct drm_file *file_priv);
int i915_gem_sw_finish_ioctl(struct drm_device *dev, void *data,
			     struct drm_file *file_priv);
int i915_gem_execbuffer(struct drm_device *dev, void *data,
			struct drm_file *file_priv);
int i915_gem_execbuffer2(struct drm_device *dev, void *data,
			 struct drm_file *file_priv);
int i915_gem_pin_ioctl(struct drm_device *dev, void *data,
		       struct drm_file *file_priv);
int i915_gem_unpin_ioctl(struct drm_device *dev, void *data,
			 struct drm_file *file_priv);
int i915_gem_busy_ioctl(struct drm_device *dev, void *data,
			struct drm_file *file_priv);
int i915_gem_get_caching_ioctl(struct drm_device *dev, void *data,
			       struct drm_file *file);
int i915_gem_set_caching_ioctl(struct drm_device *dev, void *data,
			       struct drm_file *file);
int i915_gem_throttle_ioctl(struct drm_device *dev, void *data,
			    struct drm_file *file_priv);
int i915_gem_madvise_ioctl(struct drm_device *dev, void *data,
			   struct drm_file *file_priv);
int i915_gem_entervt_ioctl(struct drm_device *dev, void *data,
			   struct drm_file *file_priv);
int i915_gem_leavevt_ioctl(struct drm_device *dev, void *data,
			   struct drm_file *file_priv);
int i915_gem_set_tiling(struct drm_device *dev, void *data,
			struct drm_file *file_priv);
int i915_gem_get_tiling(struct drm_device *dev, void *data,
			struct drm_file *file_priv);
int i915_gem_init_userptr(struct drm_device *dev);
int i915_gem_userptr_ioctl(struct drm_device *dev, void *data,
			   struct drm_file *file);
int i915_gem_get_aperture_ioctl(struct drm_device *dev, void *data,
				struct drm_file *file_priv);
int i915_gem_wait_ioctl(struct drm_device *dev, void *data,
			struct drm_file *file_priv);
void i915_gem_load(struct drm_device *dev);
void *i915_gem_object_alloc(struct drm_device *dev);
void i915_gem_object_free(struct drm_i915_gem_object *obj);
void i915_gem_object_init(struct drm_i915_gem_object *obj,
			 const struct drm_i915_gem_object_ops *ops);
struct drm_i915_gem_object *i915_gem_alloc_object(struct drm_device *dev,
						  size_t size);
void i915_init_vm(struct drm_i915_private *dev_priv,
		  struct i915_address_space *vm);
void i915_gem_free_object(struct drm_gem_object *obj);
void i915_gem_vma_destroy(struct i915_vma *vma);

#define PIN_MAPPABLE 0x1
#define PIN_NONBLOCK 0x2
#define PIN_GLOBAL 0x4
#define PIN_OFFSET_BIAS 0x8
#define PIN_OFFSET_MASK (~4095)
int __must_check i915_gem_object_pin(struct drm_i915_gem_object *obj,
				     struct i915_address_space *vm,
				     uint32_t alignment,
				     uint64_t flags);
int __must_check i915_vma_unbind(struct i915_vma *vma);
int i915_gem_object_put_pages(struct drm_i915_gem_object *obj);
void i915_gem_release_all_mmaps(struct drm_i915_private *dev_priv);
void i915_gem_release_mmap(struct drm_i915_gem_object *obj);
void i915_gem_lastclose(struct drm_device *dev);

int i915_gem_obj_prepare_shmem_read(struct drm_i915_gem_object *obj,
				    int *needs_clflush);

int __must_check i915_gem_object_get_pages(struct drm_i915_gem_object *obj);
static inline struct page *i915_gem_object_get_page(struct drm_i915_gem_object *obj, int n)
{
	struct sg_page_iter sg_iter;

	for_each_sg_page(obj->pages->sgl, &sg_iter, obj->pages->nents, n)
		return sg_page_iter_page(&sg_iter);

	return NULL;
}
static inline void i915_gem_object_pin_pages(struct drm_i915_gem_object *obj)
{
	BUG_ON(obj->pages == NULL);
	obj->pages_pin_count++;
}
static inline void i915_gem_object_unpin_pages(struct drm_i915_gem_object *obj)
{
	BUG_ON(obj->pages_pin_count == 0);
	obj->pages_pin_count--;
}

int __must_check i915_mutex_lock_interruptible(struct drm_device *dev);
int i915_gem_object_sync(struct drm_i915_gem_object *obj,
			 struct intel_engine_cs *to);
void i915_vma_move_to_active(struct i915_vma *vma,
			     struct intel_engine_cs *ring);
int i915_gem_dumb_create(struct drm_file *file_priv,
			 struct drm_device *dev,
			 struct drm_mode_create_dumb *args);
int i915_gem_mmap_gtt(struct drm_file *file_priv, struct drm_device *dev,
		      uint32_t handle, uint64_t *offset);
/**
 * Returns true if seq1 is later than seq2.
 */
static inline bool
i915_seqno_passed(uint32_t seq1, uint32_t seq2)
{
	return (int32_t)(seq1 - seq2) >= 0;
}

int __must_check i915_gem_get_seqno(struct drm_device *dev, u32 *seqno);
int __must_check i915_gem_set_seqno(struct drm_device *dev, u32 seqno);
int __must_check i915_gem_object_get_fence(struct drm_i915_gem_object *obj);
int __must_check i915_gem_object_put_fence(struct drm_i915_gem_object *obj);

bool i915_gem_object_pin_fence(struct drm_i915_gem_object *obj);
void i915_gem_object_unpin_fence(struct drm_i915_gem_object *obj);

struct drm_i915_gem_request *
i915_gem_find_active_request(struct intel_engine_cs *ring);

bool i915_gem_retire_requests(struct drm_device *dev);
void i915_gem_retire_requests_ring(struct intel_engine_cs *ring);
int __must_check i915_gem_check_wedge(struct i915_gpu_error *error,
				      bool interruptible);
int __must_check i915_gem_check_olr(struct intel_engine_cs *ring, u32 seqno);

static inline bool i915_reset_in_progress(struct i915_gpu_error *error)
{
	return unlikely(atomic_read(&error->reset_counter)
			& (I915_RESET_IN_PROGRESS_FLAG | I915_WEDGED));
}

static inline bool i915_terminally_wedged(struct i915_gpu_error *error)
{
	return atomic_read(&error->reset_counter) & I915_WEDGED;
}

static inline u32 i915_reset_count(struct i915_gpu_error *error)
{
	return ((atomic_read(&error->reset_counter) & ~I915_WEDGED) + 1) / 2;
}

static inline bool i915_stop_ring_allow_ban(struct drm_i915_private *dev_priv)
{
	return dev_priv->gpu_error.stop_rings == 0 ||
		dev_priv->gpu_error.stop_rings & I915_STOP_RING_ALLOW_BAN;
}

static inline bool i915_stop_ring_allow_warn(struct drm_i915_private *dev_priv)
{
	return dev_priv->gpu_error.stop_rings == 0 ||
		dev_priv->gpu_error.stop_rings & I915_STOP_RING_ALLOW_WARN;
}

void i915_gem_reset(struct drm_device *dev);
bool i915_gem_clflush_object(struct drm_i915_gem_object *obj, bool force);
int __must_check i915_gem_object_finish_gpu(struct drm_i915_gem_object *obj);
int __must_check i915_gem_init(struct drm_device *dev);
int __must_check i915_gem_init_hw(struct drm_device *dev);
int i915_gem_l3_remap(struct intel_engine_cs *ring, int slice);
void i915_gem_init_swizzling(struct drm_device *dev);
void i915_gem_cleanup_ringbuffer(struct drm_device *dev);
int __must_check i915_gpu_idle(struct drm_device *dev);
int __must_check i915_gem_suspend(struct drm_device *dev);
int __i915_add_request(struct intel_engine_cs *ring,
		       struct drm_file *file,
		       struct drm_i915_gem_object *batch_obj,
		       u32 *seqno);
#define i915_add_request(ring, seqno) \
	__i915_add_request(ring, NULL, NULL, seqno)
int __must_check i915_wait_seqno(struct intel_engine_cs *ring,
				 uint32_t seqno);
int i915_gem_fault(struct vm_area_struct *vma, struct vm_fault *vmf);
int __must_check
i915_gem_object_set_to_gtt_domain(struct drm_i915_gem_object *obj,
				  bool write);
int __must_check
i915_gem_object_set_to_cpu_domain(struct drm_i915_gem_object *obj, bool write);
int __must_check
i915_gem_object_pin_to_display_plane(struct drm_i915_gem_object *obj,
				     u32 alignment,
				     struct intel_engine_cs *pipelined);
void i915_gem_object_unpin_from_display_plane(struct drm_i915_gem_object *obj);
int i915_gem_object_attach_phys(struct drm_i915_gem_object *obj,
				int align);
int i915_gem_open(struct drm_device *dev, struct drm_file *file);
void i915_gem_release(struct drm_device *dev, struct drm_file *file);

uint32_t
i915_gem_get_gtt_size(struct drm_device *dev, uint32_t size, int tiling_mode);
uint32_t
i915_gem_get_gtt_alignment(struct drm_device *dev, uint32_t size,
			    int tiling_mode, bool fenced);

int i915_gem_object_set_cache_level(struct drm_i915_gem_object *obj,
				    enum i915_cache_level cache_level);

struct drm_gem_object *i915_gem_prime_import(struct drm_device *dev,
				struct dma_buf *dma_buf);

struct dma_buf *i915_gem_prime_export(struct drm_device *dev,
				struct drm_gem_object *gem_obj, int flags);

void i915_gem_restore_fences(struct drm_device *dev);

unsigned long i915_gem_obj_offset(struct drm_i915_gem_object *o,
				  struct i915_address_space *vm);
bool i915_gem_obj_bound_any(struct drm_i915_gem_object *o);
bool i915_gem_obj_bound(struct drm_i915_gem_object *o,
			struct i915_address_space *vm);
unsigned long i915_gem_obj_size(struct drm_i915_gem_object *o,
				struct i915_address_space *vm);
struct i915_vma *i915_gem_obj_to_vma(struct drm_i915_gem_object *obj,
				     struct i915_address_space *vm);
struct i915_vma *
i915_gem_obj_lookup_or_create_vma(struct drm_i915_gem_object *obj,
				  struct i915_address_space *vm);

struct i915_vma *i915_gem_obj_to_ggtt(struct drm_i915_gem_object *obj);
static inline bool i915_gem_obj_is_pinned(struct drm_i915_gem_object *obj) {
	struct i915_vma *vma;
	list_for_each_entry(vma, &obj->vma_list, vma_link)
		if (vma->pin_count > 0)
			return true;
	return false;
}

/* Some GGTT VM helpers */
#define obj_to_ggtt(obj) \
	(&((struct drm_i915_private *)(obj)->base.dev->dev_private)->gtt.base)
static inline bool i915_is_ggtt(struct i915_address_space *vm)
{
	struct i915_address_space *ggtt =
		&((struct drm_i915_private *)(vm)->dev->dev_private)->gtt.base;
	return vm == ggtt;
}

static inline bool i915_gem_obj_ggtt_bound(struct drm_i915_gem_object *obj)
{
	return i915_gem_obj_bound(obj, obj_to_ggtt(obj));
}

static inline unsigned long
i915_gem_obj_ggtt_offset(struct drm_i915_gem_object *obj)
{
	return i915_gem_obj_offset(obj, obj_to_ggtt(obj));
}

static inline unsigned long
i915_gem_obj_ggtt_size(struct drm_i915_gem_object *obj)
{
	return i915_gem_obj_size(obj, obj_to_ggtt(obj));
}

static inline int __must_check
i915_gem_obj_ggtt_pin(struct drm_i915_gem_object *obj,
		      uint32_t alignment,
		      unsigned flags)
{
	return i915_gem_object_pin(obj, obj_to_ggtt(obj), alignment, flags | PIN_GLOBAL);
}

static inline int
i915_gem_object_ggtt_unbind(struct drm_i915_gem_object *obj)
{
	return i915_vma_unbind(i915_gem_obj_to_ggtt(obj));
}

void i915_gem_object_ggtt_unpin(struct drm_i915_gem_object *obj);

/* i915_gem_context.c */
#define ctx_to_ppgtt(ctx) container_of((ctx)->vm, struct i915_hw_ppgtt, base)
int __must_check i915_gem_context_init(struct drm_device *dev);
void i915_gem_context_fini(struct drm_device *dev);
void i915_gem_context_reset(struct drm_device *dev);
int i915_gem_context_open(struct drm_device *dev, struct drm_file *file);
int i915_gem_context_enable(struct drm_i915_private *dev_priv);
void i915_gem_context_close(struct drm_device *dev, struct drm_file *file);
int i915_switch_context(struct intel_engine_cs *ring,
			struct intel_context *to);
struct intel_context *
i915_gem_context_get(struct drm_i915_file_private *file_priv, u32 id);
void i915_gem_context_free(struct kref *ctx_ref);
static inline void i915_gem_context_reference(struct intel_context *ctx)
{
	kref_get(&ctx->ref);
}

static inline void i915_gem_context_unreference(struct intel_context *ctx)
{
	kref_put(&ctx->ref, i915_gem_context_free);
}

static inline bool i915_gem_context_is_default(const struct intel_context *c)
{
	return c->user_handle == DEFAULT_CONTEXT_HANDLE;
}

int i915_gem_context_create_ioctl(struct drm_device *dev, void *data,
				  struct drm_file *file);
int i915_gem_context_destroy_ioctl(struct drm_device *dev, void *data,
				   struct drm_file *file);

/* i915_gem_render_state.c */
int i915_gem_render_state_init(struct intel_engine_cs *ring);
/* i915_gem_evict.c */
int __must_check i915_gem_evict_something(struct drm_device *dev,
					  struct i915_address_space *vm,
					  int min_size,
					  unsigned alignment,
					  unsigned cache_level,
					  unsigned long start,
					  unsigned long end,
					  unsigned flags);
int i915_gem_evict_vm(struct i915_address_space *vm, bool do_idle);
int i915_gem_evict_everything(struct drm_device *dev);

/* belongs in i915_gem_gtt.h */
static inline void i915_gem_chipset_flush(struct drm_device *dev)
{
	if (INTEL_INFO(dev)->gen < 6)
		intel_gtt_chipset_flush();
}

/* i915_gem_stolen.c */
int i915_gem_init_stolen(struct drm_device *dev);
int i915_gem_stolen_setup_compression(struct drm_device *dev, int size, int fb_cpp);
void i915_gem_stolen_cleanup_compression(struct drm_device *dev);
void i915_gem_cleanup_stolen(struct drm_device *dev);
struct drm_i915_gem_object *
i915_gem_object_create_stolen(struct drm_device *dev, u32 size);
struct drm_i915_gem_object *
i915_gem_object_create_stolen_for_preallocated(struct drm_device *dev,
					       u32 stolen_offset,
					       u32 gtt_offset,
					       u32 size);

/* i915_gem_tiling.c */
static inline bool i915_gem_object_needs_bit17_swizzle(struct drm_i915_gem_object *obj)
{
	struct drm_i915_private *dev_priv = obj->base.dev->dev_private;

	return dev_priv->mm.bit_6_swizzle_x == I915_BIT_6_SWIZZLE_9_10_17 &&
		obj->tiling_mode != I915_TILING_NONE;
}

void i915_gem_detect_bit_6_swizzle(struct drm_device *dev);
void i915_gem_object_do_bit_17_swizzle(struct drm_i915_gem_object *obj);
void i915_gem_object_save_bit_17_swizzle(struct drm_i915_gem_object *obj);

/* i915_gem_debug.c */
#if WATCH_LISTS
int i915_verify_lists(struct drm_device *dev);
#else
#define i915_verify_lists(dev) 0
#endif

/* i915_debugfs.c */
int i915_debugfs_init(struct drm_minor *minor);
void i915_debugfs_cleanup(struct drm_minor *minor);
#ifdef CONFIG_DEBUG_FS
void intel_display_crc_init(struct drm_device *dev);
#else
static inline void intel_display_crc_init(struct drm_device *dev) {}
#endif

/* i915_gpu_error.c */
__printf(2, 3)
void i915_error_printf(struct drm_i915_error_state_buf *e, const char *f, ...);
int i915_error_state_to_str(struct drm_i915_error_state_buf *estr,
			    const struct i915_error_state_file_priv *error);
int i915_error_state_buf_init(struct drm_i915_error_state_buf *eb,
			      size_t count, loff_t pos);
static inline void i915_error_state_buf_release(
	struct drm_i915_error_state_buf *eb)
{
	kfree(eb->buf);
}
void i915_capture_error_state(struct drm_device *dev, bool wedge,
			      const char *error_msg);
void i915_error_state_get(struct drm_device *dev,
			  struct i915_error_state_file_priv *error_priv);
void i915_error_state_put(struct i915_error_state_file_priv *error_priv);
void i915_destroy_error_state(struct drm_device *dev);

void i915_get_extra_instdone(struct drm_device *dev, uint32_t *instdone);
const char *i915_cache_level_str(int type);

/* i915_cmd_parser.c */
int i915_cmd_parser_get_version(void);
int i915_cmd_parser_init_ring(struct intel_engine_cs *ring);
void i915_cmd_parser_fini_ring(struct intel_engine_cs *ring);
bool i915_needs_cmd_parser(struct intel_engine_cs *ring);
int i915_parse_cmds(struct intel_engine_cs *ring,
		    struct drm_i915_gem_object *batch_obj,
		    u32 batch_start_offset,
		    bool is_master);

/* i915_suspend.c */
extern int i915_save_state(struct drm_device *dev);
extern int i915_restore_state(struct drm_device *dev);

/* i915_ums.c */
void i915_save_display_reg(struct drm_device *dev);
void i915_restore_display_reg(struct drm_device *dev);

/* i915_sysfs.c */
void i915_setup_sysfs(struct drm_device *dev_priv);
void i915_teardown_sysfs(struct drm_device *dev_priv);

/* intel_i2c.c */
extern int intel_setup_gmbus(struct drm_device *dev);
extern void intel_teardown_gmbus(struct drm_device *dev);
static inline bool intel_gmbus_is_port_valid(unsigned port)
{
	return (port >= GMBUS_PORT_SSC && port <= GMBUS_PORT_DPD);
}

extern struct i2c_adapter *intel_gmbus_get_adapter(
		struct drm_i915_private *dev_priv, unsigned port);
extern void intel_gmbus_set_speed(struct i2c_adapter *adapter, int speed);
extern void intel_gmbus_force_bit(struct i2c_adapter *adapter, bool force_bit);
static inline bool intel_gmbus_is_forced_bit(struct i2c_adapter *adapter)
{
	return container_of(adapter, struct intel_gmbus, adapter)->force_bit;
}
extern void intel_i2c_reset(struct drm_device *dev);

/* intel_opregion.c */
struct intel_encoder;
#ifdef CONFIG_ACPI
extern int intel_opregion_setup(struct drm_device *dev);
extern void intel_opregion_init(struct drm_device *dev);
extern void intel_opregion_fini(struct drm_device *dev);
extern void intel_opregion_asle_intr(struct drm_device *dev);
extern int intel_opregion_notify_encoder(struct intel_encoder *intel_encoder,
					 bool enable);
extern int intel_opregion_notify_adapter(struct drm_device *dev,
					 pci_power_t state);
#else
static inline int intel_opregion_setup(struct drm_device *dev) { return 0; }
static inline void intel_opregion_init(struct drm_device *dev) { return; }
static inline void intel_opregion_fini(struct drm_device *dev) { return; }
static inline void intel_opregion_asle_intr(struct drm_device *dev) { return; }
static inline int
intel_opregion_notify_encoder(struct intel_encoder *intel_encoder, bool enable)
{
	return 0;
}
static inline int
intel_opregion_notify_adapter(struct drm_device *dev, pci_power_t state)
{
	return 0;
}
#endif

/* intel_acpi.c */
#ifdef CONFIG_ACPI
extern void intel_register_dsm_handler(void);
extern void intel_unregister_dsm_handler(void);
#else
static inline void intel_register_dsm_handler(void) { return; }
static inline void intel_unregister_dsm_handler(void) { return; }
#endif /* CONFIG_ACPI */

/* modesetting */
extern void intel_modeset_init_hw(struct drm_device *dev);
extern void intel_modeset_suspend_hw(struct drm_device *dev);
extern void intel_modeset_init(struct drm_device *dev);
extern void intel_modeset_gem_init(struct drm_device *dev);
extern void intel_modeset_cleanup(struct drm_device *dev);
extern void intel_connector_unregister(struct intel_connector *);
extern int intel_modeset_vga_set_state(struct drm_device *dev, bool state);
extern void intel_modeset_setup_hw_state(struct drm_device *dev,
					 bool force_restore);
extern void i915_redisable_vga(struct drm_device *dev);
extern void i915_redisable_vga_power_on(struct drm_device *dev);
extern bool intel_fbc_enabled(struct drm_device *dev);
extern void intel_disable_fbc(struct drm_device *dev);
extern bool ironlake_set_drps(struct drm_device *dev, u8 val);
extern void intel_init_pch_refclk(struct drm_device *dev);
extern void gen6_set_rps(struct drm_device *dev, u8 val);
extern void valleyview_set_rps(struct drm_device *dev, u8 val);
extern void intel_set_memory_cxsr(struct drm_i915_private *dev_priv,
				  bool enable);
extern void intel_detect_pch(struct drm_device *dev);
extern int intel_trans_dp_port_sel(struct drm_crtc *crtc);
extern int intel_enable_rc6(const struct drm_device *dev);

extern bool i915_semaphore_is_enabled(struct drm_device *dev);
int i915_reg_read_ioctl(struct drm_device *dev, void *data,
			struct drm_file *file);
int i915_get_reset_stats_ioctl(struct drm_device *dev, void *data,
			       struct drm_file *file);

void intel_notify_mmio_flip(struct intel_engine_cs *ring);

/* overlay */
extern struct intel_overlay_error_state *intel_overlay_capture_error_state(struct drm_device *dev);
extern void intel_overlay_print_error_state(struct drm_i915_error_state_buf *e,
					    struct intel_overlay_error_state *error);

extern struct intel_display_error_state *intel_display_capture_error_state(struct drm_device *dev);
extern void intel_display_print_error_state(struct drm_i915_error_state_buf *e,
					    struct drm_device *dev,
					    struct intel_display_error_state *error);

/* On SNB platform, before reading ring registers forcewake bit
 * must be set to prevent GT core from power down and stale values being
 * returned.
 */
void gen6_gt_force_wake_get(struct drm_i915_private *dev_priv, int fw_engine);
void gen6_gt_force_wake_put(struct drm_i915_private *dev_priv, int fw_engine);
void assert_force_wake_inactive(struct drm_i915_private *dev_priv);

int sandybridge_pcode_read(struct drm_i915_private *dev_priv, u8 mbox, u32 *val);
int sandybridge_pcode_write(struct drm_i915_private *dev_priv, u8 mbox, u32 val);

/* intel_sideband.c */
u32 vlv_punit_read(struct drm_i915_private *dev_priv, u8 addr);
void vlv_punit_write(struct drm_i915_private *dev_priv, u8 addr, u32 val);
u32 vlv_nc_read(struct drm_i915_private *dev_priv, u8 addr);
u32 vlv_gpio_nc_read(struct drm_i915_private *dev_priv, u32 reg);
void vlv_gpio_nc_write(struct drm_i915_private *dev_priv, u32 reg, u32 val);
u32 vlv_cck_read(struct drm_i915_private *dev_priv, u32 reg);
void vlv_cck_write(struct drm_i915_private *dev_priv, u32 reg, u32 val);
u32 vlv_ccu_read(struct drm_i915_private *dev_priv, u32 reg);
void vlv_ccu_write(struct drm_i915_private *dev_priv, u32 reg, u32 val);
u32 vlv_bunit_read(struct drm_i915_private *dev_priv, u32 reg);
void vlv_bunit_write(struct drm_i915_private *dev_priv, u32 reg, u32 val);
u32 vlv_gps_core_read(struct drm_i915_private *dev_priv, u32 reg);
void vlv_gps_core_write(struct drm_i915_private *dev_priv, u32 reg, u32 val);
u32 vlv_dpio_read(struct drm_i915_private *dev_priv, enum pipe pipe, int reg);
void vlv_dpio_write(struct drm_i915_private *dev_priv, enum pipe pipe, int reg, u32 val);
u32 intel_sbi_read(struct drm_i915_private *dev_priv, u16 reg,
		   enum intel_sbi_destination destination);
void intel_sbi_write(struct drm_i915_private *dev_priv, u16 reg, u32 value,
		     enum intel_sbi_destination destination);
u32 vlv_flisdsi_read(struct drm_i915_private *dev_priv, u32 reg);
void vlv_flisdsi_write(struct drm_i915_private *dev_priv, u32 reg, u32 val);

int vlv_gpu_freq(struct drm_i915_private *dev_priv, int val);
int vlv_freq_opcode(struct drm_i915_private *dev_priv, int val);

#define FORCEWAKE_RENDER	(1 << 0)
#define FORCEWAKE_MEDIA		(1 << 1)
#define FORCEWAKE_ALL		(FORCEWAKE_RENDER | FORCEWAKE_MEDIA)


#define I915_READ8(reg)		dev_priv->uncore.funcs.mmio_readb(dev_priv, (reg), true)
#define I915_WRITE8(reg, val)	dev_priv->uncore.funcs.mmio_writeb(dev_priv, (reg), (val), true)

#define I915_READ16(reg)	dev_priv->uncore.funcs.mmio_readw(dev_priv, (reg), true)
#define I915_WRITE16(reg, val)	dev_priv->uncore.funcs.mmio_writew(dev_priv, (reg), (val), true)
#define I915_READ16_NOTRACE(reg)	dev_priv->uncore.funcs.mmio_readw(dev_priv, (reg), false)
#define I915_WRITE16_NOTRACE(reg, val)	dev_priv->uncore.funcs.mmio_writew(dev_priv, (reg), (val), false)

#define I915_READ(reg)		dev_priv->uncore.funcs.mmio_readl(dev_priv, (reg), true)
#define I915_WRITE(reg, val)	dev_priv->uncore.funcs.mmio_writel(dev_priv, (reg), (val), true)
#define I915_READ_NOTRACE(reg)		dev_priv->uncore.funcs.mmio_readl(dev_priv, (reg), false)
#define I915_WRITE_NOTRACE(reg, val)	dev_priv->uncore.funcs.mmio_writel(dev_priv, (reg), (val), false)

/* Be very careful with read/write 64-bit values. On 32-bit machines, they
 * will be implemented using 2 32-bit writes in an arbitrary order with
 * an arbitrary delay between them. This can cause the hardware to
 * act upon the intermediate value, possibly leading to corruption and
 * machine death. You have been warned.
 */
#define I915_WRITE64(reg, val)	dev_priv->uncore.funcs.mmio_writeq(dev_priv, (reg), (val), true)
#define I915_READ64(reg)	dev_priv->uncore.funcs.mmio_readq(dev_priv, (reg), true)

#define I915_READ64_2x32(lower_reg, upper_reg) ({			\
		u32 upper = I915_READ(upper_reg);			\
		u32 lower = I915_READ(lower_reg);			\
		u32 tmp = I915_READ(upper_reg);				\
		if (upper != tmp) {					\
			upper = tmp;					\
			lower = I915_READ(lower_reg);			\
			WARN_ON(I915_READ(upper_reg) != upper);		\
		}							\
		(u64)upper << 32 | lower; })

#define POSTING_READ(reg)	(void)I915_READ_NOTRACE(reg)
#define POSTING_READ16(reg)	(void)I915_READ16_NOTRACE(reg)

/* "Broadcast RGB" property */
#define INTEL_BROADCAST_RGB_AUTO 0
#define INTEL_BROADCAST_RGB_FULL 1
#define INTEL_BROADCAST_RGB_LIMITED 2

static inline uint32_t i915_vgacntrl_reg(struct drm_device *dev)
{
	if (HAS_PCH_SPLIT(dev))
		return CPU_VGACNTRL;
	else if (IS_VALLEYVIEW(dev))
		return VLV_VGACNTRL;
	else
		return VGACNTRL;
}

static inline void __user *to_user_ptr(u64 address)
{
	return (void __user *)(uintptr_t)address;
}

static inline unsigned long msecs_to_jiffies_timeout(const unsigned int m)
{
	unsigned long j = msecs_to_jiffies(m);

	return min_t(unsigned long, MAX_JIFFY_OFFSET, j + 1);
}

static inline unsigned long
timespec_to_jiffies_timeout(const struct timespec *value)
{
	unsigned long j = timespec_to_jiffies(value);

	return min_t(unsigned long, MAX_JIFFY_OFFSET, j + 1);
}

/*
 * If you need to wait X milliseconds between events A and B, but event B
 * doesn't happen exactly after event A, you record the timestamp (jiffies) of
 * when event A happened, then just before event B you call this function and
 * pass the timestamp as the first argument, and X as the second argument.
 */
static inline void
wait_remaining_ms_from_jiffies(unsigned long timestamp_jiffies, int to_wait_ms)
{
	unsigned long target_jiffies, tmp_jiffies, remaining_jiffies;

	/*
	 * Don't re-read the value of "jiffies" every time since it may change
	 * behind our back and break the math.
	 */
	tmp_jiffies = jiffies;
	target_jiffies = timestamp_jiffies +
			 msecs_to_jiffies_timeout(to_wait_ms);

	if (time_after(target_jiffies, tmp_jiffies)) {
		remaining_jiffies = target_jiffies - tmp_jiffies;
		while (remaining_jiffies)
			remaining_jiffies =
			    schedule_timeout_uninterruptible(remaining_jiffies);
	}
}

#endif<|MERGE_RESOLUTION|>--- conflicted
+++ resolved
@@ -612,10 +612,6 @@
 	int user_handle;
 	uint8_t remap_slice;
 	struct drm_i915_file_private *file_priv;
-<<<<<<< HEAD
-	struct drm_i915_gem_object *obj;
-=======
->>>>>>> ebcdf527
 	struct i915_ctx_hang_stats hang_stats;
 	struct i915_address_space *vm;
 
@@ -667,17 +663,10 @@
 	struct mutex lock;
 	bool sink_support;
 	bool source_ok;
-<<<<<<< HEAD
-	bool setup_done;
-	bool enabled;
-	bool active;
-	struct delayed_work work;
-=======
 	struct intel_dp *enabled;
 	bool active;
 	struct delayed_work work;
 	unsigned busy_frontbuffer_bits;
->>>>>>> ebcdf527
 };
 
 enum intel_pch {
