/*
 * Copyright(c) 2011-2016 Intel Corporation. All rights reserved.
 *
 * Permission is hereby granted, free of charge, to any person obtaining a
 * copy of this software and associated documentation files (the "Software"),
 * to deal in the Software without restriction, including without limitation
 * the rights to use, copy, modify, merge, publish, distribute, sublicense,
 * and/or sell copies of the Software, and to permit persons to whom the
 * Software is furnished to do so, subject to the following conditions:
 *
 * The above copyright notice and this permission notice (including the next
 * paragraph) shall be included in all copies or substantial portions of the
 * Software.
 *
 * THE SOFTWARE IS PROVIDED "AS IS", WITHOUT WARRANTY OF ANY KIND, EXPRESS OR
 * IMPLIED, INCLUDING BUT NOT LIMITED TO THE WARRANTIES OF MERCHANTABILITY,
 * FITNESS FOR A PARTICULAR PURPOSE AND NONINFRINGEMENT.  IN NO EVENT SHALL
 * THE AUTHORS OR COPYRIGHT HOLDERS BE LIABLE FOR ANY CLAIM, DAMAGES OR OTHER
 * LIABILITY, WHETHER IN AN ACTION OF CONTRACT, TORT OR OTHERWISE, ARISING FROM,
 * OUT OF OR IN CONNECTION WITH THE SOFTWARE OR THE USE OR OTHER DEALINGS IN THE
 * SOFTWARE.
 *
 * Authors:
 *    Ke Yu
 *    Kevin Tian <kevin.tian@intel.com>
 *    Zhiyuan Lv <zhiyuan.lv@intel.com>
 *
 * Contributors:
 *    Min He <min.he@intel.com>
 *    Ping Gao <ping.a.gao@intel.com>
 *    Tina Zhang <tina.zhang@intel.com>
 *    Yulei Zhang <yulei.zhang@intel.com>
 *    Zhi Wang <zhi.a.wang@intel.com>
 *
 */

#include <linux/slab.h>

#include "i915_drv.h"
#include "gt/intel_gpu_commands.h"
#include "gt/intel_lrc.h"
#include "gt/intel_ring.h"
#include "gt/intel_gt_requests.h"
#include "gt/shmem_utils.h"
#include "gvt.h"
#include "i915_pvinfo.h"
#include "trace.h"

#include "gem/i915_gem_context.h"
#include "gem/i915_gem_pm.h"
#include "gt/intel_context.h"

#define INVALID_OP    (~0U)

#define OP_LEN_MI           9
#define OP_LEN_2D           10
#define OP_LEN_3D_MEDIA     16
#define OP_LEN_MFX_VC       16
#define OP_LEN_VEBOX	    16

#define CMD_TYPE(cmd)	(((cmd) >> 29) & 7)

struct sub_op_bits {
	int hi;
	int low;
};
struct decode_info {
	const char *name;
	int op_len;
	int nr_sub_op;
	const struct sub_op_bits *sub_op;
};

#define   MAX_CMD_BUDGET			0x7fffffff
#define   MI_WAIT_FOR_PLANE_C_FLIP_PENDING      (1<<15)
#define   MI_WAIT_FOR_PLANE_B_FLIP_PENDING      (1<<9)
#define   MI_WAIT_FOR_PLANE_A_FLIP_PENDING      (1<<1)

#define   MI_WAIT_FOR_SPRITE_C_FLIP_PENDING      (1<<20)
#define   MI_WAIT_FOR_SPRITE_B_FLIP_PENDING      (1<<10)
#define   MI_WAIT_FOR_SPRITE_A_FLIP_PENDING      (1<<2)

/* Render Command Map */

/* MI_* command Opcode (28:23) */
#define OP_MI_NOOP                          0x0
#define OP_MI_SET_PREDICATE                 0x1  /* HSW+ */
#define OP_MI_USER_INTERRUPT                0x2
#define OP_MI_WAIT_FOR_EVENT                0x3
#define OP_MI_FLUSH                         0x4
#define OP_MI_ARB_CHECK                     0x5
#define OP_MI_RS_CONTROL                    0x6  /* HSW+ */
#define OP_MI_REPORT_HEAD                   0x7
#define OP_MI_ARB_ON_OFF                    0x8
#define OP_MI_URB_ATOMIC_ALLOC              0x9  /* HSW+ */
#define OP_MI_BATCH_BUFFER_END              0xA
#define OP_MI_SUSPEND_FLUSH                 0xB
#define OP_MI_PREDICATE                     0xC  /* IVB+ */
#define OP_MI_TOPOLOGY_FILTER               0xD  /* IVB+ */
#define OP_MI_SET_APPID                     0xE  /* IVB+ */
#define OP_MI_RS_CONTEXT                    0xF  /* HSW+ */
#define OP_MI_LOAD_SCAN_LINES_INCL          0x12 /* HSW+ */
#define OP_MI_DISPLAY_FLIP                  0x14
#define OP_MI_SEMAPHORE_MBOX                0x16
#define OP_MI_SET_CONTEXT                   0x18
#define OP_MI_MATH                          0x1A
#define OP_MI_URB_CLEAR                     0x19
#define OP_MI_SEMAPHORE_SIGNAL		    0x1B  /* BDW+ */
#define OP_MI_SEMAPHORE_WAIT		    0x1C  /* BDW+ */

#define OP_MI_STORE_DATA_IMM                0x20
#define OP_MI_STORE_DATA_INDEX              0x21
#define OP_MI_LOAD_REGISTER_IMM             0x22
#define OP_MI_UPDATE_GTT                    0x23
#define OP_MI_STORE_REGISTER_MEM            0x24
#define OP_MI_FLUSH_DW                      0x26
#define OP_MI_CLFLUSH                       0x27
#define OP_MI_REPORT_PERF_COUNT             0x28
#define OP_MI_LOAD_REGISTER_MEM             0x29  /* HSW+ */
#define OP_MI_LOAD_REGISTER_REG             0x2A  /* HSW+ */
#define OP_MI_RS_STORE_DATA_IMM             0x2B  /* HSW+ */
#define OP_MI_LOAD_URB_MEM                  0x2C  /* HSW+ */
#define OP_MI_STORE_URM_MEM                 0x2D  /* HSW+ */
#define OP_MI_2E			    0x2E  /* BDW+ */
#define OP_MI_2F			    0x2F  /* BDW+ */
#define OP_MI_BATCH_BUFFER_START            0x31

/* Bit definition for dword 0 */
#define _CMDBIT_BB_START_IN_PPGTT	(1UL << 8)

#define OP_MI_CONDITIONAL_BATCH_BUFFER_END  0x36

#define BATCH_BUFFER_ADDR_MASK ((1UL << 32) - (1U << 2))
#define BATCH_BUFFER_ADDR_HIGH_MASK ((1UL << 16) - (1U))
#define BATCH_BUFFER_ADR_SPACE_BIT(x)	(((x) >> 8) & 1U)
#define BATCH_BUFFER_2ND_LEVEL_BIT(x)   ((x) >> 22 & 1U)

/* 2D command: Opcode (28:22) */
#define OP_2D(x)    ((2<<7) | x)

#define OP_XY_SETUP_BLT                             OP_2D(0x1)
#define OP_XY_SETUP_CLIP_BLT                        OP_2D(0x3)
#define OP_XY_SETUP_MONO_PATTERN_SL_BLT             OP_2D(0x11)
#define OP_XY_PIXEL_BLT                             OP_2D(0x24)
#define OP_XY_SCANLINES_BLT                         OP_2D(0x25)
#define OP_XY_TEXT_BLT                              OP_2D(0x26)
#define OP_XY_TEXT_IMMEDIATE_BLT                    OP_2D(0x31)
#define OP_XY_COLOR_BLT                             OP_2D(0x50)
#define OP_XY_PAT_BLT                               OP_2D(0x51)
#define OP_XY_MONO_PAT_BLT                          OP_2D(0x52)
#define OP_XY_SRC_COPY_BLT                          OP_2D(0x53)
#define OP_XY_MONO_SRC_COPY_BLT                     OP_2D(0x54)
#define OP_XY_FULL_BLT                              OP_2D(0x55)
#define OP_XY_FULL_MONO_SRC_BLT                     OP_2D(0x56)
#define OP_XY_FULL_MONO_PATTERN_BLT                 OP_2D(0x57)
#define OP_XY_FULL_MONO_PATTERN_MONO_SRC_BLT        OP_2D(0x58)
#define OP_XY_MONO_PAT_FIXED_BLT                    OP_2D(0x59)
#define OP_XY_MONO_SRC_COPY_IMMEDIATE_BLT           OP_2D(0x71)
#define OP_XY_PAT_BLT_IMMEDIATE                     OP_2D(0x72)
#define OP_XY_SRC_COPY_CHROMA_BLT                   OP_2D(0x73)
#define OP_XY_FULL_IMMEDIATE_PATTERN_BLT            OP_2D(0x74)
#define OP_XY_FULL_MONO_SRC_IMMEDIATE_PATTERN_BLT   OP_2D(0x75)
#define OP_XY_PAT_CHROMA_BLT                        OP_2D(0x76)
#define OP_XY_PAT_CHROMA_BLT_IMMEDIATE              OP_2D(0x77)

/* 3D/Media Command: Pipeline Type(28:27) Opcode(26:24) Sub Opcode(23:16) */
#define OP_3D_MEDIA(sub_type, opcode, sub_opcode) \
	((3 << 13) | ((sub_type) << 11) | ((opcode) << 8) | (sub_opcode))

#define OP_STATE_PREFETCH                       OP_3D_MEDIA(0x0, 0x0, 0x03)

#define OP_STATE_BASE_ADDRESS                   OP_3D_MEDIA(0x0, 0x1, 0x01)
#define OP_STATE_SIP                            OP_3D_MEDIA(0x0, 0x1, 0x02)
#define OP_3D_MEDIA_0_1_4			OP_3D_MEDIA(0x0, 0x1, 0x04)
#define OP_SWTESS_BASE_ADDRESS			OP_3D_MEDIA(0x0, 0x1, 0x03)

#define OP_3DSTATE_VF_STATISTICS_GM45           OP_3D_MEDIA(0x1, 0x0, 0x0B)

#define OP_PIPELINE_SELECT                      OP_3D_MEDIA(0x1, 0x1, 0x04)

#define OP_MEDIA_VFE_STATE                      OP_3D_MEDIA(0x2, 0x0, 0x0)
#define OP_MEDIA_CURBE_LOAD                     OP_3D_MEDIA(0x2, 0x0, 0x1)
#define OP_MEDIA_INTERFACE_DESCRIPTOR_LOAD      OP_3D_MEDIA(0x2, 0x0, 0x2)
#define OP_MEDIA_GATEWAY_STATE                  OP_3D_MEDIA(0x2, 0x0, 0x3)
#define OP_MEDIA_STATE_FLUSH                    OP_3D_MEDIA(0x2, 0x0, 0x4)
#define OP_MEDIA_POOL_STATE                     OP_3D_MEDIA(0x2, 0x0, 0x5)

#define OP_MEDIA_OBJECT                         OP_3D_MEDIA(0x2, 0x1, 0x0)
#define OP_MEDIA_OBJECT_PRT                     OP_3D_MEDIA(0x2, 0x1, 0x2)
#define OP_MEDIA_OBJECT_WALKER                  OP_3D_MEDIA(0x2, 0x1, 0x3)
#define OP_GPGPU_WALKER                         OP_3D_MEDIA(0x2, 0x1, 0x5)

#define OP_3DSTATE_CLEAR_PARAMS                 OP_3D_MEDIA(0x3, 0x0, 0x04) /* IVB+ */
#define OP_3DSTATE_DEPTH_BUFFER                 OP_3D_MEDIA(0x3, 0x0, 0x05) /* IVB+ */
#define OP_3DSTATE_STENCIL_BUFFER               OP_3D_MEDIA(0x3, 0x0, 0x06) /* IVB+ */
#define OP_3DSTATE_HIER_DEPTH_BUFFER            OP_3D_MEDIA(0x3, 0x0, 0x07) /* IVB+ */
#define OP_3DSTATE_VERTEX_BUFFERS               OP_3D_MEDIA(0x3, 0x0, 0x08)
#define OP_3DSTATE_VERTEX_ELEMENTS              OP_3D_MEDIA(0x3, 0x0, 0x09)
#define OP_3DSTATE_INDEX_BUFFER                 OP_3D_MEDIA(0x3, 0x0, 0x0A)
#define OP_3DSTATE_VF_STATISTICS                OP_3D_MEDIA(0x3, 0x0, 0x0B)
#define OP_3DSTATE_VF                           OP_3D_MEDIA(0x3, 0x0, 0x0C)  /* HSW+ */
#define OP_3DSTATE_CC_STATE_POINTERS            OP_3D_MEDIA(0x3, 0x0, 0x0E)
#define OP_3DSTATE_SCISSOR_STATE_POINTERS       OP_3D_MEDIA(0x3, 0x0, 0x0F)
#define OP_3DSTATE_VS                           OP_3D_MEDIA(0x3, 0x0, 0x10)
#define OP_3DSTATE_GS                           OP_3D_MEDIA(0x3, 0x0, 0x11)
#define OP_3DSTATE_CLIP                         OP_3D_MEDIA(0x3, 0x0, 0x12)
#define OP_3DSTATE_SF                           OP_3D_MEDIA(0x3, 0x0, 0x13)
#define OP_3DSTATE_WM                           OP_3D_MEDIA(0x3, 0x0, 0x14)
#define OP_3DSTATE_CONSTANT_VS                  OP_3D_MEDIA(0x3, 0x0, 0x15)
#define OP_3DSTATE_CONSTANT_GS                  OP_3D_MEDIA(0x3, 0x0, 0x16)
#define OP_3DSTATE_CONSTANT_PS                  OP_3D_MEDIA(0x3, 0x0, 0x17)
#define OP_3DSTATE_SAMPLE_MASK                  OP_3D_MEDIA(0x3, 0x0, 0x18)
#define OP_3DSTATE_CONSTANT_HS                  OP_3D_MEDIA(0x3, 0x0, 0x19) /* IVB+ */
#define OP_3DSTATE_CONSTANT_DS                  OP_3D_MEDIA(0x3, 0x0, 0x1A) /* IVB+ */
#define OP_3DSTATE_HS                           OP_3D_MEDIA(0x3, 0x0, 0x1B) /* IVB+ */
#define OP_3DSTATE_TE                           OP_3D_MEDIA(0x3, 0x0, 0x1C) /* IVB+ */
#define OP_3DSTATE_DS                           OP_3D_MEDIA(0x3, 0x0, 0x1D) /* IVB+ */
#define OP_3DSTATE_STREAMOUT                    OP_3D_MEDIA(0x3, 0x0, 0x1E) /* IVB+ */
#define OP_3DSTATE_SBE                          OP_3D_MEDIA(0x3, 0x0, 0x1F) /* IVB+ */
#define OP_3DSTATE_PS                           OP_3D_MEDIA(0x3, 0x0, 0x20) /* IVB+ */
#define OP_3DSTATE_VIEWPORT_STATE_POINTERS_SF_CLIP OP_3D_MEDIA(0x3, 0x0, 0x21) /* IVB+ */
#define OP_3DSTATE_VIEWPORT_STATE_POINTERS_CC   OP_3D_MEDIA(0x3, 0x0, 0x23) /* IVB+ */
#define OP_3DSTATE_BLEND_STATE_POINTERS         OP_3D_MEDIA(0x3, 0x0, 0x24) /* IVB+ */
#define OP_3DSTATE_DEPTH_STENCIL_STATE_POINTERS OP_3D_MEDIA(0x3, 0x0, 0x25) /* IVB+ */
#define OP_3DSTATE_BINDING_TABLE_POINTERS_VS    OP_3D_MEDIA(0x3, 0x0, 0x26) /* IVB+ */
#define OP_3DSTATE_BINDING_TABLE_POINTERS_HS    OP_3D_MEDIA(0x3, 0x0, 0x27) /* IVB+ */
#define OP_3DSTATE_BINDING_TABLE_POINTERS_DS    OP_3D_MEDIA(0x3, 0x0, 0x28) /* IVB+ */
#define OP_3DSTATE_BINDING_TABLE_POINTERS_GS    OP_3D_MEDIA(0x3, 0x0, 0x29) /* IVB+ */
#define OP_3DSTATE_BINDING_TABLE_POINTERS_PS    OP_3D_MEDIA(0x3, 0x0, 0x2A) /* IVB+ */
#define OP_3DSTATE_SAMPLER_STATE_POINTERS_VS    OP_3D_MEDIA(0x3, 0x0, 0x2B) /* IVB+ */
#define OP_3DSTATE_SAMPLER_STATE_POINTERS_HS    OP_3D_MEDIA(0x3, 0x0, 0x2C) /* IVB+ */
#define OP_3DSTATE_SAMPLER_STATE_POINTERS_DS    OP_3D_MEDIA(0x3, 0x0, 0x2D) /* IVB+ */
#define OP_3DSTATE_SAMPLER_STATE_POINTERS_GS    OP_3D_MEDIA(0x3, 0x0, 0x2E) /* IVB+ */
#define OP_3DSTATE_SAMPLER_STATE_POINTERS_PS    OP_3D_MEDIA(0x3, 0x0, 0x2F) /* IVB+ */
#define OP_3DSTATE_URB_VS                       OP_3D_MEDIA(0x3, 0x0, 0x30) /* IVB+ */
#define OP_3DSTATE_URB_HS                       OP_3D_MEDIA(0x3, 0x0, 0x31) /* IVB+ */
#define OP_3DSTATE_URB_DS                       OP_3D_MEDIA(0x3, 0x0, 0x32) /* IVB+ */
#define OP_3DSTATE_URB_GS                       OP_3D_MEDIA(0x3, 0x0, 0x33) /* IVB+ */
#define OP_3DSTATE_GATHER_CONSTANT_VS           OP_3D_MEDIA(0x3, 0x0, 0x34) /* HSW+ */
#define OP_3DSTATE_GATHER_CONSTANT_GS           OP_3D_MEDIA(0x3, 0x0, 0x35) /* HSW+ */
#define OP_3DSTATE_GATHER_CONSTANT_HS           OP_3D_MEDIA(0x3, 0x0, 0x36) /* HSW+ */
#define OP_3DSTATE_GATHER_CONSTANT_DS           OP_3D_MEDIA(0x3, 0x0, 0x37) /* HSW+ */
#define OP_3DSTATE_GATHER_CONSTANT_PS           OP_3D_MEDIA(0x3, 0x0, 0x38) /* HSW+ */
#define OP_3DSTATE_DX9_CONSTANTF_VS             OP_3D_MEDIA(0x3, 0x0, 0x39) /* HSW+ */
#define OP_3DSTATE_DX9_CONSTANTF_PS             OP_3D_MEDIA(0x3, 0x0, 0x3A) /* HSW+ */
#define OP_3DSTATE_DX9_CONSTANTI_VS             OP_3D_MEDIA(0x3, 0x0, 0x3B) /* HSW+ */
#define OP_3DSTATE_DX9_CONSTANTI_PS             OP_3D_MEDIA(0x3, 0x0, 0x3C) /* HSW+ */
#define OP_3DSTATE_DX9_CONSTANTB_VS             OP_3D_MEDIA(0x3, 0x0, 0x3D) /* HSW+ */
#define OP_3DSTATE_DX9_CONSTANTB_PS             OP_3D_MEDIA(0x3, 0x0, 0x3E) /* HSW+ */
#define OP_3DSTATE_DX9_LOCAL_VALID_VS           OP_3D_MEDIA(0x3, 0x0, 0x3F) /* HSW+ */
#define OP_3DSTATE_DX9_LOCAL_VALID_PS           OP_3D_MEDIA(0x3, 0x0, 0x40) /* HSW+ */
#define OP_3DSTATE_DX9_GENERATE_ACTIVE_VS       OP_3D_MEDIA(0x3, 0x0, 0x41) /* HSW+ */
#define OP_3DSTATE_DX9_GENERATE_ACTIVE_PS       OP_3D_MEDIA(0x3, 0x0, 0x42) /* HSW+ */
#define OP_3DSTATE_BINDING_TABLE_EDIT_VS        OP_3D_MEDIA(0x3, 0x0, 0x43) /* HSW+ */
#define OP_3DSTATE_BINDING_TABLE_EDIT_GS        OP_3D_MEDIA(0x3, 0x0, 0x44) /* HSW+ */
#define OP_3DSTATE_BINDING_TABLE_EDIT_HS        OP_3D_MEDIA(0x3, 0x0, 0x45) /* HSW+ */
#define OP_3DSTATE_BINDING_TABLE_EDIT_DS        OP_3D_MEDIA(0x3, 0x0, 0x46) /* HSW+ */
#define OP_3DSTATE_BINDING_TABLE_EDIT_PS        OP_3D_MEDIA(0x3, 0x0, 0x47) /* HSW+ */

#define OP_3DSTATE_VF_INSTANCING 		OP_3D_MEDIA(0x3, 0x0, 0x49) /* BDW+ */
#define OP_3DSTATE_VF_SGVS  			OP_3D_MEDIA(0x3, 0x0, 0x4A) /* BDW+ */
#define OP_3DSTATE_VF_TOPOLOGY   		OP_3D_MEDIA(0x3, 0x0, 0x4B) /* BDW+ */
#define OP_3DSTATE_WM_CHROMAKEY   		OP_3D_MEDIA(0x3, 0x0, 0x4C) /* BDW+ */
#define OP_3DSTATE_PS_BLEND   			OP_3D_MEDIA(0x3, 0x0, 0x4D) /* BDW+ */
#define OP_3DSTATE_WM_DEPTH_STENCIL   		OP_3D_MEDIA(0x3, 0x0, 0x4E) /* BDW+ */
#define OP_3DSTATE_PS_EXTRA   			OP_3D_MEDIA(0x3, 0x0, 0x4F) /* BDW+ */
#define OP_3DSTATE_RASTER   			OP_3D_MEDIA(0x3, 0x0, 0x50) /* BDW+ */
#define OP_3DSTATE_SBE_SWIZ   			OP_3D_MEDIA(0x3, 0x0, 0x51) /* BDW+ */
#define OP_3DSTATE_WM_HZ_OP   			OP_3D_MEDIA(0x3, 0x0, 0x52) /* BDW+ */
#define OP_3DSTATE_COMPONENT_PACKING		OP_3D_MEDIA(0x3, 0x0, 0x55) /* SKL+ */

#define OP_3DSTATE_DRAWING_RECTANGLE            OP_3D_MEDIA(0x3, 0x1, 0x00)
#define OP_3DSTATE_SAMPLER_PALETTE_LOAD0        OP_3D_MEDIA(0x3, 0x1, 0x02)
#define OP_3DSTATE_CHROMA_KEY                   OP_3D_MEDIA(0x3, 0x1, 0x04)
#define OP_SNB_3DSTATE_DEPTH_BUFFER             OP_3D_MEDIA(0x3, 0x1, 0x05)
#define OP_3DSTATE_POLY_STIPPLE_OFFSET          OP_3D_MEDIA(0x3, 0x1, 0x06)
#define OP_3DSTATE_POLY_STIPPLE_PATTERN         OP_3D_MEDIA(0x3, 0x1, 0x07)
#define OP_3DSTATE_LINE_STIPPLE                 OP_3D_MEDIA(0x3, 0x1, 0x08)
#define OP_3DSTATE_AA_LINE_PARAMS               OP_3D_MEDIA(0x3, 0x1, 0x0A)
#define OP_3DSTATE_GS_SVB_INDEX                 OP_3D_MEDIA(0x3, 0x1, 0x0B)
#define OP_3DSTATE_SAMPLER_PALETTE_LOAD1        OP_3D_MEDIA(0x3, 0x1, 0x0C)
#define OP_3DSTATE_MULTISAMPLE_BDW		OP_3D_MEDIA(0x3, 0x0, 0x0D)
#define OP_SNB_3DSTATE_STENCIL_BUFFER           OP_3D_MEDIA(0x3, 0x1, 0x0E)
#define OP_SNB_3DSTATE_HIER_DEPTH_BUFFER        OP_3D_MEDIA(0x3, 0x1, 0x0F)
#define OP_SNB_3DSTATE_CLEAR_PARAMS             OP_3D_MEDIA(0x3, 0x1, 0x10)
#define OP_3DSTATE_MONOFILTER_SIZE              OP_3D_MEDIA(0x3, 0x1, 0x11)
#define OP_3DSTATE_PUSH_CONSTANT_ALLOC_VS       OP_3D_MEDIA(0x3, 0x1, 0x12) /* IVB+ */
#define OP_3DSTATE_PUSH_CONSTANT_ALLOC_HS       OP_3D_MEDIA(0x3, 0x1, 0x13) /* IVB+ */
#define OP_3DSTATE_PUSH_CONSTANT_ALLOC_DS       OP_3D_MEDIA(0x3, 0x1, 0x14) /* IVB+ */
#define OP_3DSTATE_PUSH_CONSTANT_ALLOC_GS       OP_3D_MEDIA(0x3, 0x1, 0x15) /* IVB+ */
#define OP_3DSTATE_PUSH_CONSTANT_ALLOC_PS       OP_3D_MEDIA(0x3, 0x1, 0x16) /* IVB+ */
#define OP_3DSTATE_SO_DECL_LIST                 OP_3D_MEDIA(0x3, 0x1, 0x17)
#define OP_3DSTATE_SO_BUFFER                    OP_3D_MEDIA(0x3, 0x1, 0x18)
#define OP_3DSTATE_BINDING_TABLE_POOL_ALLOC     OP_3D_MEDIA(0x3, 0x1, 0x19) /* HSW+ */
#define OP_3DSTATE_GATHER_POOL_ALLOC            OP_3D_MEDIA(0x3, 0x1, 0x1A) /* HSW+ */
#define OP_3DSTATE_DX9_CONSTANT_BUFFER_POOL_ALLOC OP_3D_MEDIA(0x3, 0x1, 0x1B) /* HSW+ */
#define OP_3DSTATE_SAMPLE_PATTERN               OP_3D_MEDIA(0x3, 0x1, 0x1C)
#define OP_PIPE_CONTROL                         OP_3D_MEDIA(0x3, 0x2, 0x00)
#define OP_3DPRIMITIVE                          OP_3D_MEDIA(0x3, 0x3, 0x00)

/* VCCP Command Parser */

/*
 * Below MFX and VBE cmd definition is from vaapi intel driver project (BSD License)
 * git://anongit.freedesktop.org/vaapi/intel-driver
 * src/i965_defines.h
 *
 */

#define OP_MFX(pipeline, op, sub_opa, sub_opb)     \
	(3 << 13 | \
	 (pipeline) << 11 | \
	 (op) << 8 | \
	 (sub_opa) << 5 | \
	 (sub_opb))

#define OP_MFX_PIPE_MODE_SELECT                    OP_MFX(2, 0, 0, 0)  /* ALL */
#define OP_MFX_SURFACE_STATE                       OP_MFX(2, 0, 0, 1)  /* ALL */
#define OP_MFX_PIPE_BUF_ADDR_STATE                 OP_MFX(2, 0, 0, 2)  /* ALL */
#define OP_MFX_IND_OBJ_BASE_ADDR_STATE             OP_MFX(2, 0, 0, 3)  /* ALL */
#define OP_MFX_BSP_BUF_BASE_ADDR_STATE             OP_MFX(2, 0, 0, 4)  /* ALL */
#define OP_2_0_0_5                                 OP_MFX(2, 0, 0, 5)  /* ALL */
#define OP_MFX_STATE_POINTER                       OP_MFX(2, 0, 0, 6)  /* ALL */
#define OP_MFX_QM_STATE                            OP_MFX(2, 0, 0, 7)  /* IVB+ */
#define OP_MFX_FQM_STATE                           OP_MFX(2, 0, 0, 8)  /* IVB+ */
#define OP_MFX_PAK_INSERT_OBJECT                   OP_MFX(2, 0, 2, 8)  /* IVB+ */
#define OP_MFX_STITCH_OBJECT                       OP_MFX(2, 0, 2, 0xA)  /* IVB+ */

#define OP_MFD_IT_OBJECT                           OP_MFX(2, 0, 1, 9) /* ALL */

#define OP_MFX_WAIT                                OP_MFX(1, 0, 0, 0) /* IVB+ */
#define OP_MFX_AVC_IMG_STATE                       OP_MFX(2, 1, 0, 0) /* ALL */
#define OP_MFX_AVC_QM_STATE                        OP_MFX(2, 1, 0, 1) /* ALL */
#define OP_MFX_AVC_DIRECTMODE_STATE                OP_MFX(2, 1, 0, 2) /* ALL */
#define OP_MFX_AVC_SLICE_STATE                     OP_MFX(2, 1, 0, 3) /* ALL */
#define OP_MFX_AVC_REF_IDX_STATE                   OP_MFX(2, 1, 0, 4) /* ALL */
#define OP_MFX_AVC_WEIGHTOFFSET_STATE              OP_MFX(2, 1, 0, 5) /* ALL */
#define OP_MFD_AVC_PICID_STATE                     OP_MFX(2, 1, 1, 5) /* HSW+ */
#define OP_MFD_AVC_DPB_STATE			   OP_MFX(2, 1, 1, 6) /* IVB+ */
#define OP_MFD_AVC_SLICEADDR                       OP_MFX(2, 1, 1, 7) /* IVB+ */
#define OP_MFD_AVC_BSD_OBJECT                      OP_MFX(2, 1, 1, 8) /* ALL */
#define OP_MFC_AVC_PAK_OBJECT                      OP_MFX(2, 1, 2, 9) /* ALL */

#define OP_MFX_VC1_PRED_PIPE_STATE                 OP_MFX(2, 2, 0, 1) /* ALL */
#define OP_MFX_VC1_DIRECTMODE_STATE                OP_MFX(2, 2, 0, 2) /* ALL */
#define OP_MFD_VC1_SHORT_PIC_STATE                 OP_MFX(2, 2, 1, 0) /* IVB+ */
#define OP_MFD_VC1_LONG_PIC_STATE                  OP_MFX(2, 2, 1, 1) /* IVB+ */
#define OP_MFD_VC1_BSD_OBJECT                      OP_MFX(2, 2, 1, 8) /* ALL */

#define OP_MFX_MPEG2_PIC_STATE                     OP_MFX(2, 3, 0, 0) /* ALL */
#define OP_MFX_MPEG2_QM_STATE                      OP_MFX(2, 3, 0, 1) /* ALL */
#define OP_MFD_MPEG2_BSD_OBJECT                    OP_MFX(2, 3, 1, 8) /* ALL */
#define OP_MFC_MPEG2_SLICEGROUP_STATE              OP_MFX(2, 3, 2, 3) /* ALL */
#define OP_MFC_MPEG2_PAK_OBJECT                    OP_MFX(2, 3, 2, 9) /* ALL */

#define OP_MFX_2_6_0_0                             OP_MFX(2, 6, 0, 0) /* IVB+ */
#define OP_MFX_2_6_0_8                             OP_MFX(2, 6, 0, 8) /* IVB+ */
#define OP_MFX_2_6_0_9                             OP_MFX(2, 6, 0, 9) /* IVB+ */

#define OP_MFX_JPEG_PIC_STATE                      OP_MFX(2, 7, 0, 0)
#define OP_MFX_JPEG_HUFF_TABLE_STATE               OP_MFX(2, 7, 0, 2)
#define OP_MFD_JPEG_BSD_OBJECT                     OP_MFX(2, 7, 1, 8)

#define OP_VEB(pipeline, op, sub_opa, sub_opb) \
	(3 << 13 | \
	 (pipeline) << 11 | \
	 (op) << 8 | \
	 (sub_opa) << 5 | \
	 (sub_opb))

#define OP_VEB_SURFACE_STATE                       OP_VEB(2, 4, 0, 0)
#define OP_VEB_STATE                               OP_VEB(2, 4, 0, 2)
#define OP_VEB_DNDI_IECP_STATE                     OP_VEB(2, 4, 0, 3)

struct parser_exec_state;

typedef int (*parser_cmd_handler)(struct parser_exec_state *s);

#define GVT_CMD_HASH_BITS   7

/* which DWords need address fix */
#define ADDR_FIX_1(x1)			(1 << (x1))
#define ADDR_FIX_2(x1, x2)		(ADDR_FIX_1(x1) | ADDR_FIX_1(x2))
#define ADDR_FIX_3(x1, x2, x3)		(ADDR_FIX_1(x1) | ADDR_FIX_2(x2, x3))
#define ADDR_FIX_4(x1, x2, x3, x4)	(ADDR_FIX_1(x1) | ADDR_FIX_3(x2, x3, x4))
#define ADDR_FIX_5(x1, x2, x3, x4, x5)  (ADDR_FIX_1(x1) | ADDR_FIX_4(x2, x3, x4, x5))

#define DWORD_FIELD(dword, end, start) \
	FIELD_GET(GENMASK(end, start), cmd_val(s, dword))

#define OP_LENGTH_BIAS 2
#define CMD_LEN(value)  (value + OP_LENGTH_BIAS)

static int gvt_check_valid_cmd_length(int len, int valid_len)
{
	if (valid_len != len) {
		gvt_err("len is not valid:  len=%u  valid_len=%u\n",
			len, valid_len);
		return -EFAULT;
	}
	return 0;
}

struct cmd_info {
	const char *name;
	u32 opcode;

#define F_LEN_MASK	3U
#define F_LEN_CONST  1U
#define F_LEN_VAR    0U
/* value is const although LEN maybe variable */
#define F_LEN_VAR_FIXED    (1<<1)

/*
 * command has its own ip advance logic
 * e.g. MI_BATCH_START, MI_BATCH_END
 */
#define F_IP_ADVANCE_CUSTOM (1<<2)
	u32 flag;

#define R_RCS	BIT(RCS0)
#define R_VCS1  BIT(VCS0)
#define R_VCS2  BIT(VCS1)
#define R_VCS	(R_VCS1 | R_VCS2)
#define R_BCS	BIT(BCS0)
#define R_VECS	BIT(VECS0)
#define R_ALL (R_RCS | R_VCS | R_BCS | R_VECS)
	/* rings that support this cmd: BLT/RCS/VCS/VECS */
	u16 rings;

	/* devices that support this cmd: SNB/IVB/HSW/... */
	u16 devices;

	/* which DWords are address that need fix up.
	 * bit 0 means a 32-bit non address operand in command
	 * bit 1 means address operand, which could be 32-bit
	 * or 64-bit depending on different architectures.(
	 * defined by "gmadr_bytes_in_cmd" in intel_gvt.
	 * No matter the address length, each address only takes
	 * one bit in the bitmap.
	 */
	u16 addr_bitmap;

	/* flag == F_LEN_CONST : command length
	 * flag == F_LEN_VAR : length bias bits
	 * Note: length is in DWord
	 */
	u32 len;

	parser_cmd_handler handler;

	/* valid length in DWord */
	u32 valid_len;
};

struct cmd_entry {
	struct hlist_node hlist;
	const struct cmd_info *info;
};

enum {
	RING_BUFFER_INSTRUCTION,
	BATCH_BUFFER_INSTRUCTION,
	BATCH_BUFFER_2ND_LEVEL,
	RING_BUFFER_CTX,
};

enum {
	GTT_BUFFER,
	PPGTT_BUFFER
};

struct parser_exec_state {
	struct intel_vgpu *vgpu;
	const struct intel_engine_cs *engine;

	int buf_type;

	/* batch buffer address type */
	int buf_addr_type;

	/* graphics memory address of ring buffer start */
	unsigned long ring_start;
	unsigned long ring_size;
	unsigned long ring_head;
	unsigned long ring_tail;

	/* instruction graphics memory address */
	unsigned long ip_gma;

	/* mapped va of the instr_gma */
	void *ip_va;
	void *rb_va;

	void *ret_bb_va;
	/* next instruction when return from  batch buffer to ring buffer */
	unsigned long ret_ip_gma_ring;

	/* next instruction when return from 2nd batch buffer to batch buffer */
	unsigned long ret_ip_gma_bb;

	/* batch buffer address type (GTT or PPGTT)
	 * used when ret from 2nd level batch buffer
	 */
	int saved_buf_addr_type;
	bool is_ctx_wa;
	bool is_init_ctx;

	const struct cmd_info *info;

	struct intel_vgpu_workload *workload;
};

#define gmadr_dw_number(s)	\
	(s->vgpu->gvt->device_info.gmadr_bytes_in_cmd >> 2)

static unsigned long bypass_scan_mask = 0;

/* ring ALL, type = 0 */
static const struct sub_op_bits sub_op_mi[] = {
	{31, 29},
	{28, 23},
};

static const struct decode_info decode_info_mi = {
	"MI",
	OP_LEN_MI,
	ARRAY_SIZE(sub_op_mi),
	sub_op_mi,
};

/* ring RCS, command type 2 */
static const struct sub_op_bits sub_op_2d[] = {
	{31, 29},
	{28, 22},
};

static const struct decode_info decode_info_2d = {
	"2D",
	OP_LEN_2D,
	ARRAY_SIZE(sub_op_2d),
	sub_op_2d,
};

/* ring RCS, command type 3 */
static const struct sub_op_bits sub_op_3d_media[] = {
	{31, 29},
	{28, 27},
	{26, 24},
	{23, 16},
};

static const struct decode_info decode_info_3d_media = {
	"3D_Media",
	OP_LEN_3D_MEDIA,
	ARRAY_SIZE(sub_op_3d_media),
	sub_op_3d_media,
};

/* ring VCS, command type 3 */
static const struct sub_op_bits sub_op_mfx_vc[] = {
	{31, 29},
	{28, 27},
	{26, 24},
	{23, 21},
	{20, 16},
};

static const struct decode_info decode_info_mfx_vc = {
	"MFX_VC",
	OP_LEN_MFX_VC,
	ARRAY_SIZE(sub_op_mfx_vc),
	sub_op_mfx_vc,
};

/* ring VECS, command type 3 */
static const struct sub_op_bits sub_op_vebox[] = {
	{31, 29},
	{28, 27},
	{26, 24},
	{23, 21},
	{20, 16},
};

static const struct decode_info decode_info_vebox = {
	"VEBOX",
	OP_LEN_VEBOX,
	ARRAY_SIZE(sub_op_vebox),
	sub_op_vebox,
};

static const struct decode_info *ring_decode_info[I915_NUM_ENGINES][8] = {
	[RCS0] = {
		&decode_info_mi,
		NULL,
		NULL,
		&decode_info_3d_media,
		NULL,
		NULL,
		NULL,
		NULL,
	},

	[VCS0] = {
		&decode_info_mi,
		NULL,
		NULL,
		&decode_info_mfx_vc,
		NULL,
		NULL,
		NULL,
		NULL,
	},

	[BCS0] = {
		&decode_info_mi,
		NULL,
		&decode_info_2d,
		NULL,
		NULL,
		NULL,
		NULL,
		NULL,
	},

	[VECS0] = {
		&decode_info_mi,
		NULL,
		NULL,
		&decode_info_vebox,
		NULL,
		NULL,
		NULL,
		NULL,
	},

	[VCS1] = {
		&decode_info_mi,
		NULL,
		NULL,
		&decode_info_mfx_vc,
		NULL,
		NULL,
		NULL,
		NULL,
	},
};

static inline u32 get_opcode(u32 cmd, const struct intel_engine_cs *engine)
{
	const struct decode_info *d_info;

	d_info = ring_decode_info[engine->id][CMD_TYPE(cmd)];
	if (d_info == NULL)
		return INVALID_OP;

	return cmd >> (32 - d_info->op_len);
}

static inline const struct cmd_info *
find_cmd_entry(struct intel_gvt *gvt, unsigned int opcode,
	       const struct intel_engine_cs *engine)
{
	struct cmd_entry *e;

	hash_for_each_possible(gvt->cmd_table, e, hlist, opcode) {
		if (opcode == e->info->opcode &&
		    e->info->rings & engine->mask)
			return e->info;
	}
	return NULL;
}

static inline const struct cmd_info *
get_cmd_info(struct intel_gvt *gvt, u32 cmd,
	     const struct intel_engine_cs *engine)
{
	u32 opcode;

	opcode = get_opcode(cmd, engine);
	if (opcode == INVALID_OP)
		return NULL;

	return find_cmd_entry(gvt, opcode, engine);
}

static inline u32 sub_op_val(u32 cmd, u32 hi, u32 low)
{
	return (cmd >> low) & ((1U << (hi - low + 1)) - 1);
}

static inline void print_opcode(u32 cmd, const struct intel_engine_cs *engine)
{
	const struct decode_info *d_info;
	int i;

	d_info = ring_decode_info[engine->id][CMD_TYPE(cmd)];
	if (d_info == NULL)
		return;

	gvt_dbg_cmd("opcode=0x%x %s sub_ops:",
			cmd >> (32 - d_info->op_len), d_info->name);

	for (i = 0; i < d_info->nr_sub_op; i++)
		pr_err("0x%x ", sub_op_val(cmd, d_info->sub_op[i].hi,
					d_info->sub_op[i].low));

	pr_err("\n");
}

static inline u32 *cmd_ptr(struct parser_exec_state *s, int index)
{
	return s->ip_va + (index << 2);
}

static inline u32 cmd_val(struct parser_exec_state *s, int index)
{
	return *cmd_ptr(s, index);
}

static inline bool is_init_ctx(struct parser_exec_state *s)
{
	return (s->buf_type == RING_BUFFER_CTX && s->is_init_ctx);
}

static void parser_exec_state_dump(struct parser_exec_state *s)
{
	int cnt = 0;
	int i;

	gvt_dbg_cmd("  vgpu%d RING%s: ring_start(%08lx) ring_end(%08lx)"
		    " ring_head(%08lx) ring_tail(%08lx)\n",
		    s->vgpu->id, s->engine->name,
		    s->ring_start, s->ring_start + s->ring_size,
		    s->ring_head, s->ring_tail);

	gvt_dbg_cmd("  %s %s ip_gma(%08lx) ",
			s->buf_type == RING_BUFFER_INSTRUCTION ?
			"RING_BUFFER" : ((s->buf_type == RING_BUFFER_CTX) ?
				"CTX_BUFFER" : "BATCH_BUFFER"),
			s->buf_addr_type == GTT_BUFFER ?
			"GTT" : "PPGTT", s->ip_gma);

	if (s->ip_va == NULL) {
		gvt_dbg_cmd(" ip_va(NULL)");
		return;
	}

	gvt_dbg_cmd("  ip_va=%p: %08x %08x %08x %08x\n",
			s->ip_va, cmd_val(s, 0), cmd_val(s, 1),
			cmd_val(s, 2), cmd_val(s, 3));

	print_opcode(cmd_val(s, 0), s->engine);

	s->ip_va = (u32 *)((((u64)s->ip_va) >> 12) << 12);

	while (cnt < 1024) {
		gvt_dbg_cmd("ip_va=%p: ", s->ip_va);
		for (i = 0; i < 8; i++)
			gvt_dbg_cmd("%08x ", cmd_val(s, i));
		gvt_dbg_cmd("\n");

		s->ip_va += 8 * sizeof(u32);
		cnt += 8;
	}
}

static inline void update_ip_va(struct parser_exec_state *s)
{
	unsigned long len = 0;

	if (WARN_ON(s->ring_head == s->ring_tail))
		return;

	if (s->buf_type == RING_BUFFER_INSTRUCTION ||
			s->buf_type == RING_BUFFER_CTX) {
		unsigned long ring_top = s->ring_start + s->ring_size;

		if (s->ring_head > s->ring_tail) {
			if (s->ip_gma >= s->ring_head && s->ip_gma < ring_top)
				len = (s->ip_gma - s->ring_head);
			else if (s->ip_gma >= s->ring_start &&
					s->ip_gma <= s->ring_tail)
				len = (ring_top - s->ring_head) +
					(s->ip_gma - s->ring_start);
		} else
			len = (s->ip_gma - s->ring_head);

		s->ip_va = s->rb_va + len;
	} else {/* shadow batch buffer */
		s->ip_va = s->ret_bb_va;
	}
}

static inline int ip_gma_set(struct parser_exec_state *s,
		unsigned long ip_gma)
{
	WARN_ON(!IS_ALIGNED(ip_gma, 4));

	s->ip_gma = ip_gma;
	update_ip_va(s);
	return 0;
}

static inline int ip_gma_advance(struct parser_exec_state *s,
		unsigned int dw_len)
{
	s->ip_gma += (dw_len << 2);

	if (s->buf_type == RING_BUFFER_INSTRUCTION) {
		if (s->ip_gma >= s->ring_start + s->ring_size)
			s->ip_gma -= s->ring_size;
		update_ip_va(s);
	} else {
		s->ip_va += (dw_len << 2);
	}

	return 0;
}

static inline int get_cmd_length(const struct cmd_info *info, u32 cmd)
{
	if ((info->flag & F_LEN_MASK) == F_LEN_CONST)
		return info->len;
	else
		return (cmd & ((1U << info->len) - 1)) + 2;
	return 0;
}

static inline int cmd_length(struct parser_exec_state *s)
{
	return get_cmd_length(s->info, cmd_val(s, 0));
}

/* do not remove this, some platform may need clflush here */
#define patch_value(s, addr, val) do { \
	*addr = val; \
} while (0)

static inline bool is_mocs_mmio(unsigned int offset)
{
	return ((offset >= 0xc800) && (offset <= 0xcff8)) ||
		((offset >= 0xb020) && (offset <= 0xb0a0));
}

static int is_cmd_update_pdps(unsigned int offset,
			      struct parser_exec_state *s)
{
	u32 base = s->workload->engine->mmio_base;
	return i915_mmio_reg_equal(_MMIO(offset), GEN8_RING_PDP_UDW(base, 0));
}

static int cmd_pdp_mmio_update_handler(struct parser_exec_state *s,
				       unsigned int offset, unsigned int index)
{
	struct intel_vgpu *vgpu = s->vgpu;
	struct intel_vgpu_mm *shadow_mm = s->workload->shadow_mm;
	struct intel_vgpu_mm *mm;
	u64 pdps[GEN8_3LVL_PDPES];

	if (shadow_mm->ppgtt_mm.root_entry_type ==
	    GTT_TYPE_PPGTT_ROOT_L4_ENTRY) {
		pdps[0] = (u64)cmd_val(s, 2) << 32;
		pdps[0] |= cmd_val(s, 4);

		mm = intel_vgpu_find_ppgtt_mm(vgpu, pdps);
		if (!mm) {
			gvt_vgpu_err("failed to get the 4-level shadow vm\n");
			return -EINVAL;
		}
		intel_vgpu_mm_get(mm);
		list_add_tail(&mm->ppgtt_mm.link,
			      &s->workload->lri_shadow_mm);
		*cmd_ptr(s, 2) = upper_32_bits(mm->ppgtt_mm.shadow_pdps[0]);
		*cmd_ptr(s, 4) = lower_32_bits(mm->ppgtt_mm.shadow_pdps[0]);
	} else {
		/* Currently all guests use PML4 table and now can't
		 * have a guest with 3-level table but uses LRI for
		 * PPGTT update. So this is simply un-testable. */
		GEM_BUG_ON(1);
		gvt_vgpu_err("invalid shared shadow vm type\n");
		return -EINVAL;
	}
	return 0;
}

static int cmd_reg_handler(struct parser_exec_state *s,
	unsigned int offset, unsigned int index, char *cmd)
{
	struct intel_vgpu *vgpu = s->vgpu;
	struct intel_gvt *gvt = vgpu->gvt;
	u32 ctx_sr_ctl;
	u32 *vreg, vreg_old;

	if (offset + 4 > gvt->device_info.mmio_size) {
		gvt_vgpu_err("%s access to (%x) outside of MMIO range\n",
				cmd, offset);
		return -EFAULT;
	}

<<<<<<< HEAD
=======
	if (is_init_ctx(s)) {
		struct intel_gvt_mmio_info *mmio_info;

		intel_gvt_mmio_set_cmd_accessible(gvt, offset);
		mmio_info = intel_gvt_find_mmio_info(gvt, offset);
		if (mmio_info && mmio_info->write)
			intel_gvt_mmio_set_cmd_write_patch(gvt, offset);
		return 0;
	}

>>>>>>> f642729d
	if (!intel_gvt_mmio_is_cmd_accessible(gvt, offset)) {
		gvt_vgpu_err("%s access to non-render register (%x)\n",
				cmd, offset);
		return -EBADRQC;
	}

	if (!strncmp(cmd, "srm", 3) ||
			!strncmp(cmd, "lrm", 3)) {
		if (offset != i915_mmio_reg_offset(GEN8_L3SQCREG4) &&
				offset != 0x21f0) {
			gvt_vgpu_err("%s access to register (%x)\n",
					cmd, offset);
			return -EPERM;
		} else
			return 0;
	}

	if (!strncmp(cmd, "lrr-src", 7) ||
			!strncmp(cmd, "lrr-dst", 7)) {
		gvt_vgpu_err("not allowed cmd %s\n", cmd);
		return -EPERM;
	}

	if (!strncmp(cmd, "pipe_ctrl", 9)) {
		/* TODO: add LRI POST logic here */
		return 0;
	}

	if (strncmp(cmd, "lri", 3))
		return -EPERM;

	/* below are all lri handlers */
	vreg = &vgpu_vreg(s->vgpu, offset);
	if (!intel_gvt_mmio_is_cmd_accessible(gvt, offset)) {
		gvt_vgpu_err("%s access to non-render register (%x)\n",
				cmd, offset);
		return -EBADRQC;
	}

	if (is_cmd_update_pdps(offset, s) &&
	    cmd_pdp_mmio_update_handler(s, offset, index))
		return -EINVAL;

	if (offset == i915_mmio_reg_offset(DERRMR) ||
		offset == i915_mmio_reg_offset(FORCEWAKE_MT)) {
		/* Writing to HW VGT_PVINFO_PAGE offset will be discarded */
		patch_value(s, cmd_ptr(s, index), VGT_PVINFO_PAGE);
	}

	if (is_mocs_mmio(offset))
		*vreg = cmd_val(s, index + 1);

	vreg_old = *vreg;

	if (intel_gvt_mmio_is_cmd_write_patch(gvt, offset)) {
		u32 cmdval_new, cmdval;
		struct intel_gvt_mmio_info *mmio_info;

		cmdval = cmd_val(s, index + 1);

		mmio_info = intel_gvt_find_mmio_info(gvt, offset);
		if (!mmio_info) {
			cmdval_new = cmdval;
		} else {
			u64 ro_mask = mmio_info->ro_mask;
			int ret;

			if (likely(!ro_mask))
				ret = mmio_info->write(s->vgpu, offset,
						&cmdval, 4);
			else {
				gvt_vgpu_err("try to write RO reg %x\n",
						offset);
				ret = -EBADRQC;
			}
			if (ret)
				return ret;
			cmdval_new = *vreg;
		}
		if (cmdval_new != cmdval)
			patch_value(s, cmd_ptr(s, index+1), cmdval_new);
	}

	/* only patch cmd. restore vreg value if changed in mmio write handler*/
	*vreg = vreg_old;

	/* TODO
	 * In order to let workload with inhibit context to generate
	 * correct image data into memory, vregs values will be loaded to
	 * hw via LRIs in the workload with inhibit context. But as
	 * indirect context is loaded prior to LRIs in workload, we don't
	 * want reg values specified in indirect context overwritten by
	 * LRIs in workloads. So, when scanning an indirect context, we
	 * update reg values in it into vregs, so LRIs in workload with
	 * inhibit context will restore with correct values
	 */
	if (IS_GEN(s->engine->i915, 9) &&
	    intel_gvt_mmio_is_sr_in_ctx(gvt, offset) &&
	    !strncmp(cmd, "lri", 3)) {
		intel_gvt_hypervisor_read_gpa(s->vgpu,
			s->workload->ring_context_gpa + 12, &ctx_sr_ctl, 4);
		/* check inhibit context */
		if (ctx_sr_ctl & 1) {
			u32 data = cmd_val(s, index + 1);

			if (intel_gvt_mmio_has_mode_mask(s->vgpu->gvt, offset))
				intel_vgpu_mask_mmio_write(vgpu,
							offset, &data, 4);
			else
				vgpu_vreg(vgpu, offset) = data;
		}
	}

	return 0;
}

#define cmd_reg(s, i) \
	(cmd_val(s, i) & GENMASK(22, 2))

#define cmd_reg_inhibit(s, i) \
	(cmd_val(s, i) & GENMASK(22, 18))

#define cmd_gma(s, i) \
	(cmd_val(s, i) & GENMASK(31, 2))

#define cmd_gma_hi(s, i) \
	(cmd_val(s, i) & GENMASK(15, 0))

static int cmd_handler_lri(struct parser_exec_state *s)
{
	int i, ret = 0;
	int cmd_len = cmd_length(s);

	for (i = 1; i < cmd_len; i += 2) {
		if (IS_BROADWELL(s->engine->i915) && s->engine->id != RCS0) {
			if (s->engine->id == BCS0 &&
			    cmd_reg(s, i) == i915_mmio_reg_offset(DERRMR))
				ret |= 0;
			else
				ret |= cmd_reg_inhibit(s, i) ? -EBADRQC : 0;
		}
		if (ret)
			break;
		ret |= cmd_reg_handler(s, cmd_reg(s, i), i, "lri");
		if (ret)
			break;
	}
	return ret;
}

static int cmd_handler_lrr(struct parser_exec_state *s)
{
	int i, ret = 0;
	int cmd_len = cmd_length(s);

	for (i = 1; i < cmd_len; i += 2) {
		if (IS_BROADWELL(s->engine->i915))
			ret |= ((cmd_reg_inhibit(s, i) ||
				 (cmd_reg_inhibit(s, i + 1)))) ?
				-EBADRQC : 0;
		if (ret)
			break;
		ret |= cmd_reg_handler(s, cmd_reg(s, i), i, "lrr-src");
		if (ret)
			break;
		ret |= cmd_reg_handler(s, cmd_reg(s, i + 1), i, "lrr-dst");
		if (ret)
			break;
	}
	return ret;
}

static inline int cmd_address_audit(struct parser_exec_state *s,
		unsigned long guest_gma, int op_size, bool index_mode);

static int cmd_handler_lrm(struct parser_exec_state *s)
{
	struct intel_gvt *gvt = s->vgpu->gvt;
	int gmadr_bytes = gvt->device_info.gmadr_bytes_in_cmd;
	unsigned long gma;
	int i, ret = 0;
	int cmd_len = cmd_length(s);

	for (i = 1; i < cmd_len;) {
		if (IS_BROADWELL(s->engine->i915))
			ret |= (cmd_reg_inhibit(s, i)) ? -EBADRQC : 0;
		if (ret)
			break;
		ret |= cmd_reg_handler(s, cmd_reg(s, i), i, "lrm");
		if (ret)
			break;
		if (cmd_val(s, 0) & (1 << 22)) {
			gma = cmd_gma(s, i + 1);
			if (gmadr_bytes == 8)
				gma |= (cmd_gma_hi(s, i + 2)) << 32;
			ret |= cmd_address_audit(s, gma, sizeof(u32), false);
			if (ret)
				break;
		}
		i += gmadr_dw_number(s) + 1;
	}
	return ret;
}

static int cmd_handler_srm(struct parser_exec_state *s)
{
	int gmadr_bytes = s->vgpu->gvt->device_info.gmadr_bytes_in_cmd;
	unsigned long gma;
	int i, ret = 0;
	int cmd_len = cmd_length(s);

	for (i = 1; i < cmd_len;) {
		ret |= cmd_reg_handler(s, cmd_reg(s, i), i, "srm");
		if (ret)
			break;
		if (cmd_val(s, 0) & (1 << 22)) {
			gma = cmd_gma(s, i + 1);
			if (gmadr_bytes == 8)
				gma |= (cmd_gma_hi(s, i + 2)) << 32;
			ret |= cmd_address_audit(s, gma, sizeof(u32), false);
			if (ret)
				break;
		}
		i += gmadr_dw_number(s) + 1;
	}
	return ret;
}

struct cmd_interrupt_event {
	int pipe_control_notify;
	int mi_flush_dw;
	int mi_user_interrupt;
};

static struct cmd_interrupt_event cmd_interrupt_events[] = {
	[RCS0] = {
		.pipe_control_notify = RCS_PIPE_CONTROL,
		.mi_flush_dw = INTEL_GVT_EVENT_RESERVED,
		.mi_user_interrupt = RCS_MI_USER_INTERRUPT,
	},
	[BCS0] = {
		.pipe_control_notify = INTEL_GVT_EVENT_RESERVED,
		.mi_flush_dw = BCS_MI_FLUSH_DW,
		.mi_user_interrupt = BCS_MI_USER_INTERRUPT,
	},
	[VCS0] = {
		.pipe_control_notify = INTEL_GVT_EVENT_RESERVED,
		.mi_flush_dw = VCS_MI_FLUSH_DW,
		.mi_user_interrupt = VCS_MI_USER_INTERRUPT,
	},
	[VCS1] = {
		.pipe_control_notify = INTEL_GVT_EVENT_RESERVED,
		.mi_flush_dw = VCS2_MI_FLUSH_DW,
		.mi_user_interrupt = VCS2_MI_USER_INTERRUPT,
	},
	[VECS0] = {
		.pipe_control_notify = INTEL_GVT_EVENT_RESERVED,
		.mi_flush_dw = VECS_MI_FLUSH_DW,
		.mi_user_interrupt = VECS_MI_USER_INTERRUPT,
	},
};

static int cmd_handler_pipe_control(struct parser_exec_state *s)
{
	int gmadr_bytes = s->vgpu->gvt->device_info.gmadr_bytes_in_cmd;
	unsigned long gma;
	bool index_mode = false;
	unsigned int post_sync;
	int ret = 0;
	u32 hws_pga, val;

	post_sync = (cmd_val(s, 1) & PIPE_CONTROL_POST_SYNC_OP_MASK) >> 14;

	/* LRI post sync */
	if (cmd_val(s, 1) & PIPE_CONTROL_MMIO_WRITE)
		ret = cmd_reg_handler(s, cmd_reg(s, 2), 1, "pipe_ctrl");
	/* post sync */
	else if (post_sync) {
		if (post_sync == 2)
			ret = cmd_reg_handler(s, 0x2350, 1, "pipe_ctrl");
		else if (post_sync == 3)
			ret = cmd_reg_handler(s, 0x2358, 1, "pipe_ctrl");
		else if (post_sync == 1) {
			/* check ggtt*/
			if ((cmd_val(s, 1) & PIPE_CONTROL_GLOBAL_GTT_IVB)) {
				gma = cmd_val(s, 2) & GENMASK(31, 3);
				if (gmadr_bytes == 8)
					gma |= (cmd_gma_hi(s, 3)) << 32;
				/* Store Data Index */
				if (cmd_val(s, 1) & (1 << 21))
					index_mode = true;
				ret |= cmd_address_audit(s, gma, sizeof(u64),
						index_mode);
				if (ret)
					return ret;
				if (index_mode) {
					hws_pga = s->vgpu->hws_pga[s->engine->id];
					gma = hws_pga + gma;
					patch_value(s, cmd_ptr(s, 2), gma);
					val = cmd_val(s, 1) & (~(1 << 21));
					patch_value(s, cmd_ptr(s, 1), val);
				}
			}
		}
	}

	if (ret)
		return ret;

	if (cmd_val(s, 1) & PIPE_CONTROL_NOTIFY)
		set_bit(cmd_interrupt_events[s->engine->id].pipe_control_notify,
			s->workload->pending_events);
	return 0;
}

static int cmd_handler_mi_user_interrupt(struct parser_exec_state *s)
{
	set_bit(cmd_interrupt_events[s->engine->id].mi_user_interrupt,
		s->workload->pending_events);
	patch_value(s, cmd_ptr(s, 0), MI_NOOP);
	return 0;
}

static int cmd_advance_default(struct parser_exec_state *s)
{
	return ip_gma_advance(s, cmd_length(s));
}

static int cmd_handler_mi_batch_buffer_end(struct parser_exec_state *s)
{
	int ret;

	if (s->buf_type == BATCH_BUFFER_2ND_LEVEL) {
		s->buf_type = BATCH_BUFFER_INSTRUCTION;
		ret = ip_gma_set(s, s->ret_ip_gma_bb);
		s->buf_addr_type = s->saved_buf_addr_type;
	} else if (s->buf_type == RING_BUFFER_CTX) {
		ret = ip_gma_set(s, s->ring_tail);
	} else {
		s->buf_type = RING_BUFFER_INSTRUCTION;
		s->buf_addr_type = GTT_BUFFER;
		if (s->ret_ip_gma_ring >= s->ring_start + s->ring_size)
			s->ret_ip_gma_ring -= s->ring_size;
		ret = ip_gma_set(s, s->ret_ip_gma_ring);
	}
	return ret;
}

struct mi_display_flip_command_info {
	int pipe;
	int plane;
	int event;
	i915_reg_t stride_reg;
	i915_reg_t ctrl_reg;
	i915_reg_t surf_reg;
	u64 stride_val;
	u64 tile_val;
	u64 surf_val;
	bool async_flip;
};

struct plane_code_mapping {
	int pipe;
	int plane;
	int event;
};

static int gen8_decode_mi_display_flip(struct parser_exec_state *s,
		struct mi_display_flip_command_info *info)
{
	struct drm_i915_private *dev_priv = s->engine->i915;
	struct plane_code_mapping gen8_plane_code[] = {
		[0] = {PIPE_A, PLANE_A, PRIMARY_A_FLIP_DONE},
		[1] = {PIPE_B, PLANE_A, PRIMARY_B_FLIP_DONE},
		[2] = {PIPE_A, PLANE_B, SPRITE_A_FLIP_DONE},
		[3] = {PIPE_B, PLANE_B, SPRITE_B_FLIP_DONE},
		[4] = {PIPE_C, PLANE_A, PRIMARY_C_FLIP_DONE},
		[5] = {PIPE_C, PLANE_B, SPRITE_C_FLIP_DONE},
	};
	u32 dword0, dword1, dword2;
	u32 v;

	dword0 = cmd_val(s, 0);
	dword1 = cmd_val(s, 1);
	dword2 = cmd_val(s, 2);

	v = (dword0 & GENMASK(21, 19)) >> 19;
	if (drm_WARN_ON(&dev_priv->drm, v >= ARRAY_SIZE(gen8_plane_code)))
		return -EBADRQC;

	info->pipe = gen8_plane_code[v].pipe;
	info->plane = gen8_plane_code[v].plane;
	info->event = gen8_plane_code[v].event;
	info->stride_val = (dword1 & GENMASK(15, 6)) >> 6;
	info->tile_val = (dword1 & 0x1);
	info->surf_val = (dword2 & GENMASK(31, 12)) >> 12;
	info->async_flip = ((dword2 & GENMASK(1, 0)) == 0x1);

	if (info->plane == PLANE_A) {
		info->ctrl_reg = DSPCNTR(info->pipe);
		info->stride_reg = DSPSTRIDE(info->pipe);
		info->surf_reg = DSPSURF(info->pipe);
	} else if (info->plane == PLANE_B) {
		info->ctrl_reg = SPRCTL(info->pipe);
		info->stride_reg = SPRSTRIDE(info->pipe);
		info->surf_reg = SPRSURF(info->pipe);
	} else {
		drm_WARN_ON(&dev_priv->drm, 1);
		return -EBADRQC;
	}
	return 0;
}

static int skl_decode_mi_display_flip(struct parser_exec_state *s,
		struct mi_display_flip_command_info *info)
{
	struct drm_i915_private *dev_priv = s->engine->i915;
	struct intel_vgpu *vgpu = s->vgpu;
	u32 dword0 = cmd_val(s, 0);
	u32 dword1 = cmd_val(s, 1);
	u32 dword2 = cmd_val(s, 2);
	u32 plane = (dword0 & GENMASK(12, 8)) >> 8;

	info->plane = PRIMARY_PLANE;

	switch (plane) {
	case MI_DISPLAY_FLIP_SKL_PLANE_1_A:
		info->pipe = PIPE_A;
		info->event = PRIMARY_A_FLIP_DONE;
		break;
	case MI_DISPLAY_FLIP_SKL_PLANE_1_B:
		info->pipe = PIPE_B;
		info->event = PRIMARY_B_FLIP_DONE;
		break;
	case MI_DISPLAY_FLIP_SKL_PLANE_1_C:
		info->pipe = PIPE_C;
		info->event = PRIMARY_C_FLIP_DONE;
		break;

	case MI_DISPLAY_FLIP_SKL_PLANE_2_A:
		info->pipe = PIPE_A;
		info->event = SPRITE_A_FLIP_DONE;
		info->plane = SPRITE_PLANE;
		break;
	case MI_DISPLAY_FLIP_SKL_PLANE_2_B:
		info->pipe = PIPE_B;
		info->event = SPRITE_B_FLIP_DONE;
		info->plane = SPRITE_PLANE;
		break;
	case MI_DISPLAY_FLIP_SKL_PLANE_2_C:
		info->pipe = PIPE_C;
		info->event = SPRITE_C_FLIP_DONE;
		info->plane = SPRITE_PLANE;
		break;

	default:
		gvt_vgpu_err("unknown plane code %d\n", plane);
		return -EBADRQC;
	}

	info->stride_val = (dword1 & GENMASK(15, 6)) >> 6;
	info->tile_val = (dword1 & GENMASK(2, 0));
	info->surf_val = (dword2 & GENMASK(31, 12)) >> 12;
	info->async_flip = ((dword2 & GENMASK(1, 0)) == 0x1);

	info->ctrl_reg = DSPCNTR(info->pipe);
	info->stride_reg = DSPSTRIDE(info->pipe);
	info->surf_reg = DSPSURF(info->pipe);

	return 0;
}

static int gen8_check_mi_display_flip(struct parser_exec_state *s,
		struct mi_display_flip_command_info *info)
{
	u32 stride, tile;

	if (!info->async_flip)
		return 0;

	if (INTEL_GEN(s->engine->i915) >= 9) {
		stride = vgpu_vreg_t(s->vgpu, info->stride_reg) & GENMASK(9, 0);
		tile = (vgpu_vreg_t(s->vgpu, info->ctrl_reg) &
				GENMASK(12, 10)) >> 10;
	} else {
		stride = (vgpu_vreg_t(s->vgpu, info->stride_reg) &
				GENMASK(15, 6)) >> 6;
		tile = (vgpu_vreg_t(s->vgpu, info->ctrl_reg) & (1 << 10)) >> 10;
	}

	if (stride != info->stride_val)
		gvt_dbg_cmd("cannot change stride during async flip\n");

	if (tile != info->tile_val)
		gvt_dbg_cmd("cannot change tile during async flip\n");

	return 0;
}

static int gen8_update_plane_mmio_from_mi_display_flip(
		struct parser_exec_state *s,
		struct mi_display_flip_command_info *info)
{
	struct drm_i915_private *dev_priv = s->engine->i915;
	struct intel_vgpu *vgpu = s->vgpu;

	set_mask_bits(&vgpu_vreg_t(vgpu, info->surf_reg), GENMASK(31, 12),
		      info->surf_val << 12);
	if (INTEL_GEN(dev_priv) >= 9) {
		set_mask_bits(&vgpu_vreg_t(vgpu, info->stride_reg), GENMASK(9, 0),
			      info->stride_val);
		set_mask_bits(&vgpu_vreg_t(vgpu, info->ctrl_reg), GENMASK(12, 10),
			      info->tile_val << 10);
	} else {
		set_mask_bits(&vgpu_vreg_t(vgpu, info->stride_reg), GENMASK(15, 6),
			      info->stride_val << 6);
		set_mask_bits(&vgpu_vreg_t(vgpu, info->ctrl_reg), GENMASK(10, 10),
			      info->tile_val << 10);
	}

	if (info->plane == PLANE_PRIMARY)
		vgpu_vreg_t(vgpu, PIPE_FLIPCOUNT_G4X(info->pipe))++;

	if (info->async_flip)
		intel_vgpu_trigger_virtual_event(vgpu, info->event);
	else
		set_bit(info->event, vgpu->irq.flip_done_event[info->pipe]);

	return 0;
}

static int decode_mi_display_flip(struct parser_exec_state *s,
		struct mi_display_flip_command_info *info)
{
	if (IS_BROADWELL(s->engine->i915))
		return gen8_decode_mi_display_flip(s, info);
	if (INTEL_GEN(s->engine->i915) >= 9)
		return skl_decode_mi_display_flip(s, info);

	return -ENODEV;
}

static int check_mi_display_flip(struct parser_exec_state *s,
		struct mi_display_flip_command_info *info)
{
	return gen8_check_mi_display_flip(s, info);
}

static int update_plane_mmio_from_mi_display_flip(
		struct parser_exec_state *s,
		struct mi_display_flip_command_info *info)
{
	return gen8_update_plane_mmio_from_mi_display_flip(s, info);
}

static int cmd_handler_mi_display_flip(struct parser_exec_state *s)
{
	struct mi_display_flip_command_info info;
	struct intel_vgpu *vgpu = s->vgpu;
	int ret;
	int i;
	int len = cmd_length(s);
	u32 valid_len = CMD_LEN(1);

	/* Flip Type == Stereo 3D Flip */
	if (DWORD_FIELD(2, 1, 0) == 2)
		valid_len++;
	ret = gvt_check_valid_cmd_length(cmd_length(s),
			valid_len);
	if (ret)
		return ret;

	ret = decode_mi_display_flip(s, &info);
	if (ret) {
		gvt_vgpu_err("fail to decode MI display flip command\n");
		return ret;
	}

	ret = check_mi_display_flip(s, &info);
	if (ret) {
		gvt_vgpu_err("invalid MI display flip command\n");
		return ret;
	}

	ret = update_plane_mmio_from_mi_display_flip(s, &info);
	if (ret) {
		gvt_vgpu_err("fail to update plane mmio\n");
		return ret;
	}

	for (i = 0; i < len; i++)
		patch_value(s, cmd_ptr(s, i), MI_NOOP);
	return 0;
}

static bool is_wait_for_flip_pending(u32 cmd)
{
	return cmd & (MI_WAIT_FOR_PLANE_A_FLIP_PENDING |
			MI_WAIT_FOR_PLANE_B_FLIP_PENDING |
			MI_WAIT_FOR_PLANE_C_FLIP_PENDING |
			MI_WAIT_FOR_SPRITE_A_FLIP_PENDING |
			MI_WAIT_FOR_SPRITE_B_FLIP_PENDING |
			MI_WAIT_FOR_SPRITE_C_FLIP_PENDING);
}

static int cmd_handler_mi_wait_for_event(struct parser_exec_state *s)
{
	u32 cmd = cmd_val(s, 0);

	if (!is_wait_for_flip_pending(cmd))
		return 0;

	patch_value(s, cmd_ptr(s, 0), MI_NOOP);
	return 0;
}

static unsigned long get_gma_bb_from_cmd(struct parser_exec_state *s, int index)
{
	unsigned long addr;
	unsigned long gma_high, gma_low;
	struct intel_vgpu *vgpu = s->vgpu;
	int gmadr_bytes = vgpu->gvt->device_info.gmadr_bytes_in_cmd;

	if (WARN_ON(gmadr_bytes != 4 && gmadr_bytes != 8)) {
		gvt_vgpu_err("invalid gma bytes %d\n", gmadr_bytes);
		return INTEL_GVT_INVALID_ADDR;
	}

	gma_low = cmd_val(s, index) & BATCH_BUFFER_ADDR_MASK;
	if (gmadr_bytes == 4) {
		addr = gma_low;
	} else {
		gma_high = cmd_val(s, index + 1) & BATCH_BUFFER_ADDR_HIGH_MASK;
		addr = (((unsigned long)gma_high) << 32) | gma_low;
	}
	return addr;
}

static inline int cmd_address_audit(struct parser_exec_state *s,
		unsigned long guest_gma, int op_size, bool index_mode)
{
	struct intel_vgpu *vgpu = s->vgpu;
	u32 max_surface_size = vgpu->gvt->device_info.max_surface_size;
	int i;
	int ret;

	if (op_size > max_surface_size) {
		gvt_vgpu_err("command address audit fail name %s\n",
			s->info->name);
		return -EFAULT;
	}

	if (index_mode)	{
		if (guest_gma >= I915_GTT_PAGE_SIZE) {
			ret = -EFAULT;
			goto err;
		}
	} else if (!intel_gvt_ggtt_validate_range(vgpu, guest_gma, op_size)) {
		ret = -EFAULT;
		goto err;
	}

	return 0;

err:
	gvt_vgpu_err("cmd_parser: Malicious %s detected, addr=0x%lx, len=%d!\n",
			s->info->name, guest_gma, op_size);

	pr_err("cmd dump: ");
	for (i = 0; i < cmd_length(s); i++) {
		if (!(i % 4))
			pr_err("\n%08x ", cmd_val(s, i));
		else
			pr_err("%08x ", cmd_val(s, i));
	}
	pr_err("\nvgpu%d: aperture 0x%llx - 0x%llx, hidden 0x%llx - 0x%llx\n",
			vgpu->id,
			vgpu_aperture_gmadr_base(vgpu),
			vgpu_aperture_gmadr_end(vgpu),
			vgpu_hidden_gmadr_base(vgpu),
			vgpu_hidden_gmadr_end(vgpu));
	return ret;
}

static int cmd_handler_mi_store_data_imm(struct parser_exec_state *s)
{
	int gmadr_bytes = s->vgpu->gvt->device_info.gmadr_bytes_in_cmd;
	int op_size = (cmd_length(s) - 3) * sizeof(u32);
	int core_id = (cmd_val(s, 2) & (1 << 0)) ? 1 : 0;
	unsigned long gma, gma_low, gma_high;
	u32 valid_len = CMD_LEN(2);
	int ret = 0;

	/* check ppggt */
	if (!(cmd_val(s, 0) & (1 << 22)))
		return 0;

	/* check if QWORD */
	if (DWORD_FIELD(0, 21, 21))
		valid_len++;
	ret = gvt_check_valid_cmd_length(cmd_length(s),
			valid_len);
	if (ret)
		return ret;

	gma = cmd_val(s, 2) & GENMASK(31, 2);

	if (gmadr_bytes == 8) {
		gma_low = cmd_val(s, 1) & GENMASK(31, 2);
		gma_high = cmd_val(s, 2) & GENMASK(15, 0);
		gma = (gma_high << 32) | gma_low;
		core_id = (cmd_val(s, 1) & (1 << 0)) ? 1 : 0;
	}
	ret = cmd_address_audit(s, gma + op_size * core_id, op_size, false);
	return ret;
}

static inline int unexpected_cmd(struct parser_exec_state *s)
{
	struct intel_vgpu *vgpu = s->vgpu;

	gvt_vgpu_err("Unexpected %s in command buffer!\n", s->info->name);

	return -EBADRQC;
}

static int cmd_handler_mi_semaphore_wait(struct parser_exec_state *s)
{
	return unexpected_cmd(s);
}

static int cmd_handler_mi_report_perf_count(struct parser_exec_state *s)
{
	return unexpected_cmd(s);
}

static int cmd_handler_mi_op_2e(struct parser_exec_state *s)
{
	return unexpected_cmd(s);
}

static int cmd_handler_mi_op_2f(struct parser_exec_state *s)
{
	int gmadr_bytes = s->vgpu->gvt->device_info.gmadr_bytes_in_cmd;
	int op_size = (1 << ((cmd_val(s, 0) & GENMASK(20, 19)) >> 19)) *
			sizeof(u32);
	unsigned long gma, gma_high;
	u32 valid_len = CMD_LEN(1);
	int ret = 0;

	if (!(cmd_val(s, 0) & (1 << 22)))
		return ret;

	/* check inline data */
	if (cmd_val(s, 0) & BIT(18))
		valid_len = CMD_LEN(9);
	ret = gvt_check_valid_cmd_length(cmd_length(s),
			valid_len);
	if (ret)
		return ret;

	gma = cmd_val(s, 1) & GENMASK(31, 2);
	if (gmadr_bytes == 8) {
		gma_high = cmd_val(s, 2) & GENMASK(15, 0);
		gma = (gma_high << 32) | gma;
	}
	ret = cmd_address_audit(s, gma, op_size, false);
	return ret;
}

static int cmd_handler_mi_store_data_index(struct parser_exec_state *s)
{
	return unexpected_cmd(s);
}

static int cmd_handler_mi_clflush(struct parser_exec_state *s)
{
	return unexpected_cmd(s);
}

static int cmd_handler_mi_conditional_batch_buffer_end(
		struct parser_exec_state *s)
{
	return unexpected_cmd(s);
}

static int cmd_handler_mi_update_gtt(struct parser_exec_state *s)
{
	return unexpected_cmd(s);
}

static int cmd_handler_mi_flush_dw(struct parser_exec_state *s)
{
	int gmadr_bytes = s->vgpu->gvt->device_info.gmadr_bytes_in_cmd;
	unsigned long gma;
	bool index_mode = false;
	int ret = 0;
	u32 hws_pga, val;
	u32 valid_len = CMD_LEN(2);

	ret = gvt_check_valid_cmd_length(cmd_length(s),
			valid_len);
	if (ret) {
		/* Check again for Qword */
		ret = gvt_check_valid_cmd_length(cmd_length(s),
			++valid_len);
		return ret;
	}

	/* Check post-sync and ppgtt bit */
	if (((cmd_val(s, 0) >> 14) & 0x3) && (cmd_val(s, 1) & (1 << 2))) {
		gma = cmd_val(s, 1) & GENMASK(31, 3);
		if (gmadr_bytes == 8)
			gma |= (cmd_val(s, 2) & GENMASK(15, 0)) << 32;
		/* Store Data Index */
		if (cmd_val(s, 0) & (1 << 21))
			index_mode = true;
		ret = cmd_address_audit(s, gma, sizeof(u64), index_mode);
		if (ret)
			return ret;
		if (index_mode) {
			hws_pga = s->vgpu->hws_pga[s->engine->id];
			gma = hws_pga + gma;
			patch_value(s, cmd_ptr(s, 1), gma);
			val = cmd_val(s, 0) & (~(1 << 21));
			patch_value(s, cmd_ptr(s, 0), val);
		}
	}
	/* Check notify bit */
	if ((cmd_val(s, 0) & (1 << 8)))
		set_bit(cmd_interrupt_events[s->engine->id].mi_flush_dw,
			s->workload->pending_events);
	return ret;
}

static void addr_type_update_snb(struct parser_exec_state *s)
{
	if ((s->buf_type == RING_BUFFER_INSTRUCTION) &&
			(BATCH_BUFFER_ADR_SPACE_BIT(cmd_val(s, 0)) == 1)) {
		s->buf_addr_type = PPGTT_BUFFER;
	}
}


static int copy_gma_to_hva(struct intel_vgpu *vgpu, struct intel_vgpu_mm *mm,
		unsigned long gma, unsigned long end_gma, void *va)
{
	unsigned long copy_len, offset;
	unsigned long len = 0;
	unsigned long gpa;

	while (gma != end_gma) {
		gpa = intel_vgpu_gma_to_gpa(mm, gma);
		if (gpa == INTEL_GVT_INVALID_ADDR) {
			gvt_vgpu_err("invalid gma address: %lx\n", gma);
			return -EFAULT;
		}

		offset = gma & (I915_GTT_PAGE_SIZE - 1);

		copy_len = (end_gma - gma) >= (I915_GTT_PAGE_SIZE - offset) ?
			I915_GTT_PAGE_SIZE - offset : end_gma - gma;

		intel_gvt_hypervisor_read_gpa(vgpu, gpa, va + len, copy_len);

		len += copy_len;
		gma += copy_len;
	}
	return len;
}


/*
 * Check whether a batch buffer needs to be scanned. Currently
 * the only criteria is based on privilege.
 */
static int batch_buffer_needs_scan(struct parser_exec_state *s)
{
	/* Decide privilege based on address space */
	if (cmd_val(s, 0) & BIT(8) &&
	    !(s->vgpu->scan_nonprivbb & s->engine->mask))
		return 0;

	return 1;
}

static const char *repr_addr_type(unsigned int type)
{
	return type == PPGTT_BUFFER ? "ppgtt" : "ggtt";
}

static int find_bb_size(struct parser_exec_state *s,
			unsigned long *bb_size,
			unsigned long *bb_end_cmd_offset)
{
	unsigned long gma = 0;
	const struct cmd_info *info;
	u32 cmd_len = 0;
	bool bb_end = false;
	struct intel_vgpu *vgpu = s->vgpu;
	u32 cmd;
	struct intel_vgpu_mm *mm = (s->buf_addr_type == GTT_BUFFER) ?
		s->vgpu->gtt.ggtt_mm : s->workload->shadow_mm;

	*bb_size = 0;
	*bb_end_cmd_offset = 0;

	/* get the start gm address of the batch buffer */
	gma = get_gma_bb_from_cmd(s, 1);
	if (gma == INTEL_GVT_INVALID_ADDR)
		return -EFAULT;

	cmd = cmd_val(s, 0);
	info = get_cmd_info(s->vgpu->gvt, cmd, s->engine);
	if (info == NULL) {
		gvt_vgpu_err("unknown cmd 0x%x, opcode=0x%x, addr_type=%s, ring %s, workload=%p\n",
			     cmd, get_opcode(cmd, s->engine),
			     repr_addr_type(s->buf_addr_type),
			     s->engine->name, s->workload);
		return -EBADRQC;
	}
	do {
		if (copy_gma_to_hva(s->vgpu, mm,
				    gma, gma + 4, &cmd) < 0)
			return -EFAULT;
		info = get_cmd_info(s->vgpu->gvt, cmd, s->engine);
		if (info == NULL) {
			gvt_vgpu_err("unknown cmd 0x%x, opcode=0x%x, addr_type=%s, ring %s, workload=%p\n",
				     cmd, get_opcode(cmd, s->engine),
				     repr_addr_type(s->buf_addr_type),
				     s->engine->name, s->workload);
			return -EBADRQC;
		}

		if (info->opcode == OP_MI_BATCH_BUFFER_END) {
			bb_end = true;
		} else if (info->opcode == OP_MI_BATCH_BUFFER_START) {
			if (BATCH_BUFFER_2ND_LEVEL_BIT(cmd) == 0)
				/* chained batch buffer */
				bb_end = true;
		}

		if (bb_end)
			*bb_end_cmd_offset = *bb_size;

		cmd_len = get_cmd_length(info, cmd) << 2;
		*bb_size += cmd_len;
		gma += cmd_len;
	} while (!bb_end);

	return 0;
}

static int audit_bb_end(struct parser_exec_state *s, void *va)
{
	struct intel_vgpu *vgpu = s->vgpu;
	u32 cmd = *(u32 *)va;
	const struct cmd_info *info;

	info = get_cmd_info(s->vgpu->gvt, cmd, s->engine);
	if (info == NULL) {
		gvt_vgpu_err("unknown cmd 0x%x, opcode=0x%x, addr_type=%s, ring %s, workload=%p\n",
			     cmd, get_opcode(cmd, s->engine),
			     repr_addr_type(s->buf_addr_type),
			     s->engine->name, s->workload);
		return -EBADRQC;
	}

	if ((info->opcode == OP_MI_BATCH_BUFFER_END) ||
	    ((info->opcode == OP_MI_BATCH_BUFFER_START) &&
	     (BATCH_BUFFER_2ND_LEVEL_BIT(cmd) == 0)))
		return 0;

	return -EBADRQC;
}

static int perform_bb_shadow(struct parser_exec_state *s)
{
	struct intel_vgpu *vgpu = s->vgpu;
	struct intel_vgpu_shadow_bb *bb;
	unsigned long gma = 0;
	unsigned long bb_size;
	unsigned long bb_end_cmd_offset;
	int ret = 0;
	struct intel_vgpu_mm *mm = (s->buf_addr_type == GTT_BUFFER) ?
		s->vgpu->gtt.ggtt_mm : s->workload->shadow_mm;
	unsigned long start_offset = 0;

	/* get the start gm address of the batch buffer */
	gma = get_gma_bb_from_cmd(s, 1);
	if (gma == INTEL_GVT_INVALID_ADDR)
		return -EFAULT;

	ret = find_bb_size(s, &bb_size, &bb_end_cmd_offset);
	if (ret)
		return ret;

	bb = kzalloc(sizeof(*bb), GFP_KERNEL);
	if (!bb)
		return -ENOMEM;

	bb->ppgtt = (s->buf_addr_type == GTT_BUFFER) ? false : true;

	/* the start_offset stores the batch buffer's start gma's
	 * offset relative to page boundary. so for non-privileged batch
	 * buffer, the shadowed gem object holds exactly the same page
	 * layout as original gem object. This is for the convience of
	 * replacing the whole non-privilged batch buffer page to this
	 * shadowed one in PPGTT at the same gma address. (this replacing
	 * action is not implemented yet now, but may be necessary in
	 * future).
	 * for prileged batch buffer, we just change start gma address to
	 * that of shadowed page.
	 */
	if (bb->ppgtt)
		start_offset = gma & ~I915_GTT_PAGE_MASK;

	bb->obj = i915_gem_object_create_shmem(s->engine->i915,
					       round_up(bb_size + start_offset,
							PAGE_SIZE));
	if (IS_ERR(bb->obj)) {
		ret = PTR_ERR(bb->obj);
		goto err_free_bb;
	}

	bb->va = i915_gem_object_pin_map(bb->obj, I915_MAP_WB);
	if (IS_ERR(bb->va)) {
		ret = PTR_ERR(bb->va);
		goto err_free_obj;
	}

	ret = copy_gma_to_hva(s->vgpu, mm,
			      gma, gma + bb_size,
			      bb->va + start_offset);
	if (ret < 0) {
		gvt_vgpu_err("fail to copy guest ring buffer\n");
		ret = -EFAULT;
		goto err_unmap;
	}

	ret = audit_bb_end(s, bb->va + start_offset + bb_end_cmd_offset);
	if (ret)
		goto err_unmap;

	i915_gem_object_unlock(bb->obj);
	INIT_LIST_HEAD(&bb->list);
	list_add(&bb->list, &s->workload->shadow_bb);

	bb->bb_start_cmd_va = s->ip_va;

	if ((s->buf_type == BATCH_BUFFER_INSTRUCTION) && (!s->is_ctx_wa))
		bb->bb_offset = s->ip_va - s->rb_va;
	else
		bb->bb_offset = 0;

	/*
	 * ip_va saves the virtual address of the shadow batch buffer, while
	 * ip_gma saves the graphics address of the original batch buffer.
	 * As the shadow batch buffer is just a copy from the originial one,
	 * it should be right to use shadow batch buffer'va and original batch
	 * buffer's gma in pair. After all, we don't want to pin the shadow
	 * buffer here (too early).
	 */
	s->ip_va = bb->va + start_offset;
	s->ip_gma = gma;
	return 0;
err_unmap:
	i915_gem_object_unpin_map(bb->obj);
err_free_obj:
	i915_gem_object_put(bb->obj);
err_free_bb:
	kfree(bb);
	return ret;
}

static int cmd_handler_mi_batch_buffer_start(struct parser_exec_state *s)
{
	bool second_level;
	int ret = 0;
	struct intel_vgpu *vgpu = s->vgpu;

	if (s->buf_type == BATCH_BUFFER_2ND_LEVEL) {
		gvt_vgpu_err("Found MI_BATCH_BUFFER_START in 2nd level BB\n");
		return -EFAULT;
	}

	second_level = BATCH_BUFFER_2ND_LEVEL_BIT(cmd_val(s, 0)) == 1;
	if (second_level && (s->buf_type != BATCH_BUFFER_INSTRUCTION)) {
		gvt_vgpu_err("Jumping to 2nd level BB from RB is not allowed\n");
		return -EFAULT;
	}

	s->saved_buf_addr_type = s->buf_addr_type;
	addr_type_update_snb(s);
	if (s->buf_type == RING_BUFFER_INSTRUCTION) {
		s->ret_ip_gma_ring = s->ip_gma + cmd_length(s) * sizeof(u32);
		s->buf_type = BATCH_BUFFER_INSTRUCTION;
	} else if (second_level) {
		s->buf_type = BATCH_BUFFER_2ND_LEVEL;
		s->ret_ip_gma_bb = s->ip_gma + cmd_length(s) * sizeof(u32);
		s->ret_bb_va = s->ip_va + cmd_length(s) * sizeof(u32);
	}

	if (batch_buffer_needs_scan(s)) {
		ret = perform_bb_shadow(s);
		if (ret < 0)
			gvt_vgpu_err("invalid shadow batch buffer\n");
	} else {
		/* emulate a batch buffer end to do return right */
		ret = cmd_handler_mi_batch_buffer_end(s);
		if (ret < 0)
			return ret;
	}
	return ret;
}

static int mi_noop_index;

static const struct cmd_info cmd_info[] = {
	{"MI_NOOP", OP_MI_NOOP, F_LEN_CONST, R_ALL, D_ALL, 0, 1, NULL},

	{"MI_SET_PREDICATE", OP_MI_SET_PREDICATE, F_LEN_CONST, R_ALL, D_ALL,
		0, 1, NULL},

	{"MI_USER_INTERRUPT", OP_MI_USER_INTERRUPT, F_LEN_CONST, R_ALL, D_ALL,
		0, 1, cmd_handler_mi_user_interrupt},

	{"MI_WAIT_FOR_EVENT", OP_MI_WAIT_FOR_EVENT, F_LEN_CONST, R_RCS | R_BCS,
		D_ALL, 0, 1, cmd_handler_mi_wait_for_event},

	{"MI_FLUSH", OP_MI_FLUSH, F_LEN_CONST, R_ALL, D_ALL, 0, 1, NULL},

	{"MI_ARB_CHECK", OP_MI_ARB_CHECK, F_LEN_CONST, R_ALL, D_ALL, 0, 1,
		NULL},

	{"MI_RS_CONTROL", OP_MI_RS_CONTROL, F_LEN_CONST, R_RCS, D_ALL, 0, 1,
		NULL},

	{"MI_REPORT_HEAD", OP_MI_REPORT_HEAD, F_LEN_CONST, R_ALL, D_ALL, 0, 1,
		NULL},

	{"MI_ARB_ON_OFF", OP_MI_ARB_ON_OFF, F_LEN_CONST, R_ALL, D_ALL, 0, 1,
		NULL},

	{"MI_URB_ATOMIC_ALLOC", OP_MI_URB_ATOMIC_ALLOC, F_LEN_CONST, R_RCS,
		D_ALL, 0, 1, NULL},

	{"MI_BATCH_BUFFER_END", OP_MI_BATCH_BUFFER_END,
		F_IP_ADVANCE_CUSTOM | F_LEN_CONST, R_ALL, D_ALL, 0, 1,
		cmd_handler_mi_batch_buffer_end},

	{"MI_SUSPEND_FLUSH", OP_MI_SUSPEND_FLUSH, F_LEN_CONST, R_ALL, D_ALL,
		0, 1, NULL},

	{"MI_PREDICATE", OP_MI_PREDICATE, F_LEN_CONST, R_RCS, D_ALL, 0, 1,
		NULL},

	{"MI_TOPOLOGY_FILTER", OP_MI_TOPOLOGY_FILTER, F_LEN_CONST, R_ALL,
		D_ALL, 0, 1, NULL},

	{"MI_SET_APPID", OP_MI_SET_APPID, F_LEN_CONST, R_ALL, D_ALL, 0, 1,
		NULL},

	{"MI_RS_CONTEXT", OP_MI_RS_CONTEXT, F_LEN_CONST, R_RCS, D_ALL, 0, 1,
		NULL},

	{"MI_DISPLAY_FLIP", OP_MI_DISPLAY_FLIP, F_LEN_VAR,
		R_RCS | R_BCS, D_ALL, 0, 8, cmd_handler_mi_display_flip},

	{"MI_SEMAPHORE_MBOX", OP_MI_SEMAPHORE_MBOX, F_LEN_VAR | F_LEN_VAR_FIXED,
		R_ALL, D_ALL, 0, 8, NULL, CMD_LEN(1)},

	{"MI_MATH", OP_MI_MATH, F_LEN_VAR, R_ALL, D_ALL, 0, 8, NULL},

	{"MI_URB_CLEAR", OP_MI_URB_CLEAR, F_LEN_VAR | F_LEN_VAR_FIXED, R_RCS,
		D_ALL, 0, 8, NULL, CMD_LEN(0)},

	{"MI_SEMAPHORE_SIGNAL", OP_MI_SEMAPHORE_SIGNAL,
		F_LEN_VAR | F_LEN_VAR_FIXED, R_ALL, D_BDW_PLUS, 0, 8,
		NULL, CMD_LEN(0)},

	{"MI_SEMAPHORE_WAIT", OP_MI_SEMAPHORE_WAIT,
		F_LEN_VAR | F_LEN_VAR_FIXED, R_ALL, D_BDW_PLUS, ADDR_FIX_1(2),
		8, cmd_handler_mi_semaphore_wait, CMD_LEN(2)},

	{"MI_STORE_DATA_IMM", OP_MI_STORE_DATA_IMM, F_LEN_VAR, R_ALL, D_BDW_PLUS,
		ADDR_FIX_1(1), 10, cmd_handler_mi_store_data_imm},

	{"MI_STORE_DATA_INDEX", OP_MI_STORE_DATA_INDEX, F_LEN_VAR, R_ALL, D_ALL,
		0, 8, cmd_handler_mi_store_data_index},

	{"MI_LOAD_REGISTER_IMM", OP_MI_LOAD_REGISTER_IMM, F_LEN_VAR, R_ALL,
		D_ALL, 0, 8, cmd_handler_lri},

	{"MI_UPDATE_GTT", OP_MI_UPDATE_GTT, F_LEN_VAR, R_ALL, D_BDW_PLUS, 0, 10,
		cmd_handler_mi_update_gtt},

	{"MI_STORE_REGISTER_MEM", OP_MI_STORE_REGISTER_MEM,
		F_LEN_VAR | F_LEN_VAR_FIXED, R_ALL, D_ALL, ADDR_FIX_1(2), 8,
		cmd_handler_srm, CMD_LEN(2)},

	{"MI_FLUSH_DW", OP_MI_FLUSH_DW, F_LEN_VAR, R_ALL, D_ALL, 0, 6,
		cmd_handler_mi_flush_dw},

	{"MI_CLFLUSH", OP_MI_CLFLUSH, F_LEN_VAR, R_ALL, D_ALL, ADDR_FIX_1(1),
		10, cmd_handler_mi_clflush},

	{"MI_REPORT_PERF_COUNT", OP_MI_REPORT_PERF_COUNT,
		F_LEN_VAR | F_LEN_VAR_FIXED, R_ALL, D_ALL, ADDR_FIX_1(1), 6,
		cmd_handler_mi_report_perf_count, CMD_LEN(2)},

	{"MI_LOAD_REGISTER_MEM", OP_MI_LOAD_REGISTER_MEM,
		F_LEN_VAR | F_LEN_VAR_FIXED, R_ALL, D_ALL, ADDR_FIX_1(2), 8,
		cmd_handler_lrm, CMD_LEN(2)},

	{"MI_LOAD_REGISTER_REG", OP_MI_LOAD_REGISTER_REG,
		F_LEN_VAR | F_LEN_VAR_FIXED, R_ALL, D_ALL, 0, 8,
		cmd_handler_lrr, CMD_LEN(1)},

	{"MI_RS_STORE_DATA_IMM", OP_MI_RS_STORE_DATA_IMM,
		F_LEN_VAR | F_LEN_VAR_FIXED, R_RCS, D_ALL, 0,
		8, NULL, CMD_LEN(2)},

	{"MI_LOAD_URB_MEM", OP_MI_LOAD_URB_MEM, F_LEN_VAR | F_LEN_VAR_FIXED,
		R_RCS, D_ALL, ADDR_FIX_1(2), 8, NULL, CMD_LEN(2)},

	{"MI_STORE_URM_MEM", OP_MI_STORE_URM_MEM, F_LEN_VAR, R_RCS, D_ALL,
		ADDR_FIX_1(2), 8, NULL},

	{"MI_OP_2E", OP_MI_2E, F_LEN_VAR | F_LEN_VAR_FIXED, R_ALL, D_BDW_PLUS,
		ADDR_FIX_2(1, 2), 8, cmd_handler_mi_op_2e, CMD_LEN(3)},

	{"MI_OP_2F", OP_MI_2F, F_LEN_VAR, R_ALL, D_BDW_PLUS, ADDR_FIX_1(1),
		8, cmd_handler_mi_op_2f},

	{"MI_BATCH_BUFFER_START", OP_MI_BATCH_BUFFER_START,
		F_IP_ADVANCE_CUSTOM, R_ALL, D_ALL, 0, 8,
		cmd_handler_mi_batch_buffer_start},

	{"MI_CONDITIONAL_BATCH_BUFFER_END", OP_MI_CONDITIONAL_BATCH_BUFFER_END,
		F_LEN_VAR | F_LEN_VAR_FIXED, R_ALL, D_ALL, ADDR_FIX_1(2), 8,
		cmd_handler_mi_conditional_batch_buffer_end, CMD_LEN(2)},

	{"MI_LOAD_SCAN_LINES_INCL", OP_MI_LOAD_SCAN_LINES_INCL, F_LEN_CONST,
		R_RCS | R_BCS, D_ALL, 0, 2, NULL},

	{"XY_SETUP_BLT", OP_XY_SETUP_BLT, F_LEN_VAR, R_BCS, D_ALL,
		ADDR_FIX_2(4, 7), 8, NULL},

	{"XY_SETUP_CLIP_BLT", OP_XY_SETUP_CLIP_BLT, F_LEN_VAR, R_BCS, D_ALL,
		0, 8, NULL},

	{"XY_SETUP_MONO_PATTERN_SL_BLT", OP_XY_SETUP_MONO_PATTERN_SL_BLT,
		F_LEN_VAR, R_BCS, D_ALL, ADDR_FIX_1(4), 8, NULL},

	{"XY_PIXEL_BLT", OP_XY_PIXEL_BLT, F_LEN_VAR, R_BCS, D_ALL, 0, 8, NULL},

	{"XY_SCANLINES_BLT", OP_XY_SCANLINES_BLT, F_LEN_VAR, R_BCS, D_ALL,
		0, 8, NULL},

	{"XY_TEXT_BLT", OP_XY_TEXT_BLT, F_LEN_VAR, R_BCS, D_ALL,
		ADDR_FIX_1(3), 8, NULL},

	{"XY_TEXT_IMMEDIATE_BLT", OP_XY_TEXT_IMMEDIATE_BLT, F_LEN_VAR, R_BCS,
		D_ALL, 0, 8, NULL},

	{"XY_COLOR_BLT", OP_XY_COLOR_BLT, F_LEN_VAR, R_BCS, D_ALL,
		ADDR_FIX_1(4), 8, NULL},

	{"XY_PAT_BLT", OP_XY_PAT_BLT, F_LEN_VAR, R_BCS, D_ALL,
		ADDR_FIX_2(4, 5), 8, NULL},

	{"XY_MONO_PAT_BLT", OP_XY_MONO_PAT_BLT, F_LEN_VAR, R_BCS, D_ALL,
		ADDR_FIX_1(4), 8, NULL},

	{"XY_SRC_COPY_BLT", OP_XY_SRC_COPY_BLT, F_LEN_VAR, R_BCS, D_ALL,
		ADDR_FIX_2(4, 7), 8, NULL},

	{"XY_MONO_SRC_COPY_BLT", OP_XY_MONO_SRC_COPY_BLT, F_LEN_VAR, R_BCS,
		D_ALL, ADDR_FIX_2(4, 5), 8, NULL},

	{"XY_FULL_BLT", OP_XY_FULL_BLT, F_LEN_VAR, R_BCS, D_ALL, 0, 8, NULL},

	{"XY_FULL_MONO_SRC_BLT", OP_XY_FULL_MONO_SRC_BLT, F_LEN_VAR, R_BCS,
		D_ALL, ADDR_FIX_3(4, 5, 8), 8, NULL},

	{"XY_FULL_MONO_PATTERN_BLT", OP_XY_FULL_MONO_PATTERN_BLT, F_LEN_VAR,
		R_BCS, D_ALL, ADDR_FIX_2(4, 7), 8, NULL},

	{"XY_FULL_MONO_PATTERN_MONO_SRC_BLT",
		OP_XY_FULL_MONO_PATTERN_MONO_SRC_BLT,
		F_LEN_VAR, R_BCS, D_ALL, ADDR_FIX_2(4, 5), 8, NULL},

	{"XY_MONO_PAT_FIXED_BLT", OP_XY_MONO_PAT_FIXED_BLT, F_LEN_VAR, R_BCS,
		D_ALL, ADDR_FIX_1(4), 8, NULL},

	{"XY_MONO_SRC_COPY_IMMEDIATE_BLT", OP_XY_MONO_SRC_COPY_IMMEDIATE_BLT,
		F_LEN_VAR, R_BCS, D_ALL, ADDR_FIX_1(4), 8, NULL},

	{"XY_PAT_BLT_IMMEDIATE", OP_XY_PAT_BLT_IMMEDIATE, F_LEN_VAR, R_BCS,
		D_ALL, ADDR_FIX_1(4), 8, NULL},

	{"XY_SRC_COPY_CHROMA_BLT", OP_XY_SRC_COPY_CHROMA_BLT, F_LEN_VAR, R_BCS,
		D_ALL, ADDR_FIX_2(4, 7), 8, NULL},

	{"XY_FULL_IMMEDIATE_PATTERN_BLT", OP_XY_FULL_IMMEDIATE_PATTERN_BLT,
		F_LEN_VAR, R_BCS, D_ALL, ADDR_FIX_2(4, 7), 8, NULL},

	{"XY_FULL_MONO_SRC_IMMEDIATE_PATTERN_BLT",
		OP_XY_FULL_MONO_SRC_IMMEDIATE_PATTERN_BLT,
		F_LEN_VAR, R_BCS, D_ALL, ADDR_FIX_2(4, 5), 8, NULL},

	{"XY_PAT_CHROMA_BLT", OP_XY_PAT_CHROMA_BLT, F_LEN_VAR, R_BCS, D_ALL,
		ADDR_FIX_2(4, 5), 8, NULL},

	{"XY_PAT_CHROMA_BLT_IMMEDIATE", OP_XY_PAT_CHROMA_BLT_IMMEDIATE,
		F_LEN_VAR, R_BCS, D_ALL, ADDR_FIX_1(4), 8, NULL},

	{"3DSTATE_VIEWPORT_STATE_POINTERS_SF_CLIP",
		OP_3DSTATE_VIEWPORT_STATE_POINTERS_SF_CLIP,
		F_LEN_VAR, R_RCS, D_ALL, 0, 8, NULL},

	{"3DSTATE_VIEWPORT_STATE_POINTERS_CC",
		OP_3DSTATE_VIEWPORT_STATE_POINTERS_CC,
		F_LEN_VAR, R_RCS, D_ALL, 0, 8, NULL},

	{"3DSTATE_BLEND_STATE_POINTERS",
		OP_3DSTATE_BLEND_STATE_POINTERS,
		F_LEN_VAR, R_RCS, D_ALL, 0, 8, NULL},

	{"3DSTATE_DEPTH_STENCIL_STATE_POINTERS",
		OP_3DSTATE_DEPTH_STENCIL_STATE_POINTERS,
		F_LEN_VAR, R_RCS, D_ALL, 0, 8, NULL},

	{"3DSTATE_BINDING_TABLE_POINTERS_VS",
		OP_3DSTATE_BINDING_TABLE_POINTERS_VS,
		F_LEN_VAR, R_RCS, D_ALL, 0, 8, NULL},

	{"3DSTATE_BINDING_TABLE_POINTERS_HS",
		OP_3DSTATE_BINDING_TABLE_POINTERS_HS,
		F_LEN_VAR, R_RCS, D_ALL, 0, 8, NULL},

	{"3DSTATE_BINDING_TABLE_POINTERS_DS",
		OP_3DSTATE_BINDING_TABLE_POINTERS_DS,
		F_LEN_VAR, R_RCS, D_ALL, 0, 8, NULL},

	{"3DSTATE_BINDING_TABLE_POINTERS_GS",
		OP_3DSTATE_BINDING_TABLE_POINTERS_GS,
		F_LEN_VAR, R_RCS, D_ALL, 0, 8, NULL},

	{"3DSTATE_BINDING_TABLE_POINTERS_PS",
		OP_3DSTATE_BINDING_TABLE_POINTERS_PS,
		F_LEN_VAR, R_RCS, D_ALL, 0, 8, NULL},

	{"3DSTATE_SAMPLER_STATE_POINTERS_VS",
		OP_3DSTATE_SAMPLER_STATE_POINTERS_VS,
		F_LEN_VAR, R_RCS, D_ALL, 0, 8, NULL},

	{"3DSTATE_SAMPLER_STATE_POINTERS_HS",
		OP_3DSTATE_SAMPLER_STATE_POINTERS_HS,
		F_LEN_VAR, R_RCS, D_ALL, 0, 8, NULL},

	{"3DSTATE_SAMPLER_STATE_POINTERS_DS",
		OP_3DSTATE_SAMPLER_STATE_POINTERS_DS,
		F_LEN_VAR, R_RCS, D_ALL, 0, 8, NULL},

	{"3DSTATE_SAMPLER_STATE_POINTERS_GS",
		OP_3DSTATE_SAMPLER_STATE_POINTERS_GS,
		F_LEN_VAR, R_RCS, D_ALL, 0, 8, NULL},

	{"3DSTATE_SAMPLER_STATE_POINTERS_PS",
		OP_3DSTATE_SAMPLER_STATE_POINTERS_PS,
		F_LEN_VAR, R_RCS, D_ALL, 0, 8, NULL},

	{"3DSTATE_URB_VS", OP_3DSTATE_URB_VS, F_LEN_VAR, R_RCS, D_ALL,
		0, 8, NULL},

	{"3DSTATE_URB_HS", OP_3DSTATE_URB_HS, F_LEN_VAR, R_RCS, D_ALL,
		0, 8, NULL},

	{"3DSTATE_URB_DS", OP_3DSTATE_URB_DS, F_LEN_VAR, R_RCS, D_ALL,
		0, 8, NULL},

	{"3DSTATE_URB_GS", OP_3DSTATE_URB_GS, F_LEN_VAR, R_RCS, D_ALL,
		0, 8, NULL},

	{"3DSTATE_GATHER_CONSTANT_VS", OP_3DSTATE_GATHER_CONSTANT_VS,
		F_LEN_VAR, R_RCS, D_ALL, 0, 8, NULL},

	{"3DSTATE_GATHER_CONSTANT_GS", OP_3DSTATE_GATHER_CONSTANT_GS,
		F_LEN_VAR, R_RCS, D_ALL, 0, 8, NULL},

	{"3DSTATE_GATHER_CONSTANT_HS", OP_3DSTATE_GATHER_CONSTANT_HS,
		F_LEN_VAR, R_RCS, D_ALL, 0, 8, NULL},

	{"3DSTATE_GATHER_CONSTANT_DS", OP_3DSTATE_GATHER_CONSTANT_DS,
		F_LEN_VAR, R_RCS, D_ALL, 0, 8, NULL},

	{"3DSTATE_GATHER_CONSTANT_PS", OP_3DSTATE_GATHER_CONSTANT_PS,
		F_LEN_VAR, R_RCS, D_ALL, 0, 8, NULL},

	{"3DSTATE_DX9_CONSTANTF_VS", OP_3DSTATE_DX9_CONSTANTF_VS,
		F_LEN_VAR, R_RCS, D_ALL, 0, 11, NULL},

	{"3DSTATE_DX9_CONSTANTF_PS", OP_3DSTATE_DX9_CONSTANTF_PS,
		F_LEN_VAR, R_RCS, D_ALL, 0, 11, NULL},

	{"3DSTATE_DX9_CONSTANTI_VS", OP_3DSTATE_DX9_CONSTANTI_VS,
		F_LEN_VAR, R_RCS, D_ALL, 0, 8, NULL},

	{"3DSTATE_DX9_CONSTANTI_PS", OP_3DSTATE_DX9_CONSTANTI_PS,
		F_LEN_VAR, R_RCS, D_ALL, 0, 8, NULL},

	{"3DSTATE_DX9_CONSTANTB_VS", OP_3DSTATE_DX9_CONSTANTB_VS,
		F_LEN_VAR, R_RCS, D_ALL, 0, 8, NULL},

	{"3DSTATE_DX9_CONSTANTB_PS", OP_3DSTATE_DX9_CONSTANTB_PS,
		F_LEN_VAR, R_RCS, D_ALL, 0, 8, NULL},

	{"3DSTATE_DX9_LOCAL_VALID_VS", OP_3DSTATE_DX9_LOCAL_VALID_VS,
		F_LEN_VAR, R_RCS, D_ALL, 0, 8, NULL},

	{"3DSTATE_DX9_LOCAL_VALID_PS", OP_3DSTATE_DX9_LOCAL_VALID_PS,
		F_LEN_VAR, R_RCS, D_ALL, 0, 8, NULL},

	{"3DSTATE_DX9_GENERATE_ACTIVE_VS", OP_3DSTATE_DX9_GENERATE_ACTIVE_VS,
		F_LEN_VAR, R_RCS, D_ALL, 0, 8, NULL},

	{"3DSTATE_DX9_GENERATE_ACTIVE_PS", OP_3DSTATE_DX9_GENERATE_ACTIVE_PS,
		F_LEN_VAR, R_RCS, D_ALL, 0, 8, NULL},

	{"3DSTATE_BINDING_TABLE_EDIT_VS", OP_3DSTATE_BINDING_TABLE_EDIT_VS,
		F_LEN_VAR, R_RCS, D_ALL, 0, 9, NULL},

	{"3DSTATE_BINDING_TABLE_EDIT_GS", OP_3DSTATE_BINDING_TABLE_EDIT_GS,
		F_LEN_VAR, R_RCS, D_ALL, 0, 9, NULL},

	{"3DSTATE_BINDING_TABLE_EDIT_HS", OP_3DSTATE_BINDING_TABLE_EDIT_HS,
		F_LEN_VAR, R_RCS, D_ALL, 0, 9, NULL},

	{"3DSTATE_BINDING_TABLE_EDIT_DS", OP_3DSTATE_BINDING_TABLE_EDIT_DS,
		F_LEN_VAR, R_RCS, D_ALL, 0, 9, NULL},

	{"3DSTATE_BINDING_TABLE_EDIT_PS", OP_3DSTATE_BINDING_TABLE_EDIT_PS,
		F_LEN_VAR, R_RCS, D_ALL, 0, 9, NULL},

	{"3DSTATE_VF_INSTANCING", OP_3DSTATE_VF_INSTANCING, F_LEN_VAR, R_RCS,
		D_BDW_PLUS, 0, 8, NULL},

	{"3DSTATE_VF_SGVS", OP_3DSTATE_VF_SGVS, F_LEN_VAR, R_RCS, D_BDW_PLUS, 0, 8,
		NULL},

	{"3DSTATE_VF_TOPOLOGY", OP_3DSTATE_VF_TOPOLOGY, F_LEN_VAR, R_RCS,
		D_BDW_PLUS, 0, 8, NULL},

	{"3DSTATE_WM_CHROMAKEY", OP_3DSTATE_WM_CHROMAKEY, F_LEN_VAR, R_RCS,
		D_BDW_PLUS, 0, 8, NULL},

	{"3DSTATE_PS_BLEND", OP_3DSTATE_PS_BLEND, F_LEN_VAR, R_RCS, D_BDW_PLUS, 0,
		8, NULL},

	{"3DSTATE_WM_DEPTH_STENCIL", OP_3DSTATE_WM_DEPTH_STENCIL, F_LEN_VAR,
		R_RCS, D_BDW_PLUS, 0, 8, NULL},

	{"3DSTATE_PS_EXTRA", OP_3DSTATE_PS_EXTRA, F_LEN_VAR, R_RCS, D_BDW_PLUS, 0,
		8, NULL},

	{"3DSTATE_RASTER", OP_3DSTATE_RASTER, F_LEN_VAR, R_RCS, D_BDW_PLUS, 0, 8,
		NULL},

	{"3DSTATE_SBE_SWIZ", OP_3DSTATE_SBE_SWIZ, F_LEN_VAR, R_RCS, D_BDW_PLUS, 0, 8,
		NULL},

	{"3DSTATE_WM_HZ_OP", OP_3DSTATE_WM_HZ_OP, F_LEN_VAR, R_RCS, D_BDW_PLUS, 0, 8,
		NULL},

	{"3DSTATE_VERTEX_BUFFERS", OP_3DSTATE_VERTEX_BUFFERS, F_LEN_VAR, R_RCS,
		D_BDW_PLUS, 0, 8, NULL},

	{"3DSTATE_VERTEX_ELEMENTS", OP_3DSTATE_VERTEX_ELEMENTS, F_LEN_VAR,
		R_RCS, D_ALL, 0, 8, NULL},

	{"3DSTATE_INDEX_BUFFER", OP_3DSTATE_INDEX_BUFFER, F_LEN_VAR, R_RCS,
		D_BDW_PLUS, ADDR_FIX_1(2), 8, NULL},

	{"3DSTATE_VF_STATISTICS", OP_3DSTATE_VF_STATISTICS, F_LEN_CONST,
		R_RCS, D_ALL, 0, 1, NULL},

	{"3DSTATE_VF", OP_3DSTATE_VF, F_LEN_VAR, R_RCS, D_ALL, 0, 8, NULL},

	{"3DSTATE_CC_STATE_POINTERS", OP_3DSTATE_CC_STATE_POINTERS, F_LEN_VAR,
		R_RCS, D_ALL, 0, 8, NULL},

	{"3DSTATE_SCISSOR_STATE_POINTERS", OP_3DSTATE_SCISSOR_STATE_POINTERS,
		F_LEN_VAR, R_RCS, D_ALL, 0, 8, NULL},

	{"3DSTATE_GS", OP_3DSTATE_GS, F_LEN_VAR, R_RCS, D_ALL, 0, 8, NULL},

	{"3DSTATE_CLIP", OP_3DSTATE_CLIP, F_LEN_VAR, R_RCS, D_ALL, 0, 8, NULL},

	{"3DSTATE_WM", OP_3DSTATE_WM, F_LEN_VAR, R_RCS, D_ALL, 0, 8, NULL},

	{"3DSTATE_CONSTANT_GS", OP_3DSTATE_CONSTANT_GS, F_LEN_VAR, R_RCS,
		D_BDW_PLUS, 0, 8, NULL},

	{"3DSTATE_CONSTANT_PS", OP_3DSTATE_CONSTANT_PS, F_LEN_VAR, R_RCS,
		D_BDW_PLUS, 0, 8, NULL},

	{"3DSTATE_SAMPLE_MASK", OP_3DSTATE_SAMPLE_MASK, F_LEN_VAR, R_RCS,
		D_ALL, 0, 8, NULL},

	{"3DSTATE_CONSTANT_HS", OP_3DSTATE_CONSTANT_HS, F_LEN_VAR, R_RCS,
		D_BDW_PLUS, 0, 8, NULL},

	{"3DSTATE_CONSTANT_DS", OP_3DSTATE_CONSTANT_DS, F_LEN_VAR, R_RCS,
		D_BDW_PLUS, 0, 8, NULL},

	{"3DSTATE_HS", OP_3DSTATE_HS, F_LEN_VAR, R_RCS, D_ALL, 0, 8, NULL},

	{"3DSTATE_TE", OP_3DSTATE_TE, F_LEN_VAR, R_RCS, D_ALL, 0, 8, NULL},

	{"3DSTATE_DS", OP_3DSTATE_DS, F_LEN_VAR, R_RCS, D_ALL, 0, 8, NULL},

	{"3DSTATE_STREAMOUT", OP_3DSTATE_STREAMOUT, F_LEN_VAR, R_RCS,
		D_ALL, 0, 8, NULL},

	{"3DSTATE_SBE", OP_3DSTATE_SBE, F_LEN_VAR, R_RCS, D_ALL, 0, 8, NULL},

	{"3DSTATE_PS", OP_3DSTATE_PS, F_LEN_VAR, R_RCS, D_ALL, 0, 8, NULL},

	{"3DSTATE_DRAWING_RECTANGLE", OP_3DSTATE_DRAWING_RECTANGLE, F_LEN_VAR,
		R_RCS, D_ALL, 0, 8, NULL},

	{"3DSTATE_SAMPLER_PALETTE_LOAD0", OP_3DSTATE_SAMPLER_PALETTE_LOAD0,
		F_LEN_VAR, R_RCS, D_ALL, 0, 8, NULL},

	{"3DSTATE_CHROMA_KEY", OP_3DSTATE_CHROMA_KEY, F_LEN_VAR, R_RCS, D_ALL,
		0, 8, NULL},

	{"3DSTATE_DEPTH_BUFFER", OP_3DSTATE_DEPTH_BUFFER, F_LEN_VAR, R_RCS,
		D_ALL, ADDR_FIX_1(2), 8, NULL},

	{"3DSTATE_POLY_STIPPLE_OFFSET", OP_3DSTATE_POLY_STIPPLE_OFFSET,
		F_LEN_VAR, R_RCS, D_ALL, 0, 8, NULL},

	{"3DSTATE_POLY_STIPPLE_PATTERN", OP_3DSTATE_POLY_STIPPLE_PATTERN,
		F_LEN_VAR, R_RCS, D_ALL, 0, 8, NULL},

	{"3DSTATE_LINE_STIPPLE", OP_3DSTATE_LINE_STIPPLE, F_LEN_VAR, R_RCS,
		D_ALL, 0, 8, NULL},

	{"3DSTATE_AA_LINE_PARAMS", OP_3DSTATE_AA_LINE_PARAMS, F_LEN_VAR, R_RCS,
		D_ALL, 0, 8, NULL},

	{"3DSTATE_GS_SVB_INDEX", OP_3DSTATE_GS_SVB_INDEX, F_LEN_VAR, R_RCS,
		D_ALL, 0, 8, NULL},

	{"3DSTATE_SAMPLER_PALETTE_LOAD1", OP_3DSTATE_SAMPLER_PALETTE_LOAD1,
		F_LEN_VAR, R_RCS, D_ALL, 0, 8, NULL},

	{"3DSTATE_MULTISAMPLE", OP_3DSTATE_MULTISAMPLE_BDW, F_LEN_VAR, R_RCS,
		D_BDW_PLUS, 0, 8, NULL},

	{"3DSTATE_STENCIL_BUFFER", OP_3DSTATE_STENCIL_BUFFER, F_LEN_VAR, R_RCS,
		D_ALL, ADDR_FIX_1(2), 8, NULL},

	{"3DSTATE_HIER_DEPTH_BUFFER", OP_3DSTATE_HIER_DEPTH_BUFFER, F_LEN_VAR,
		R_RCS, D_ALL, ADDR_FIX_1(2), 8, NULL},

	{"3DSTATE_CLEAR_PARAMS", OP_3DSTATE_CLEAR_PARAMS, F_LEN_VAR,
		R_RCS, D_ALL, 0, 8, NULL},

	{"3DSTATE_PUSH_CONSTANT_ALLOC_VS", OP_3DSTATE_PUSH_CONSTANT_ALLOC_VS,
		F_LEN_VAR, R_RCS, D_ALL, 0, 8, NULL},

	{"3DSTATE_PUSH_CONSTANT_ALLOC_HS", OP_3DSTATE_PUSH_CONSTANT_ALLOC_HS,
		F_LEN_VAR, R_RCS, D_ALL, 0, 8, NULL},

	{"3DSTATE_PUSH_CONSTANT_ALLOC_DS", OP_3DSTATE_PUSH_CONSTANT_ALLOC_DS,
		F_LEN_VAR, R_RCS, D_ALL, 0, 8, NULL},

	{"3DSTATE_PUSH_CONSTANT_ALLOC_GS", OP_3DSTATE_PUSH_CONSTANT_ALLOC_GS,
		F_LEN_VAR, R_RCS, D_ALL, 0, 8, NULL},

	{"3DSTATE_PUSH_CONSTANT_ALLOC_PS", OP_3DSTATE_PUSH_CONSTANT_ALLOC_PS,
		F_LEN_VAR, R_RCS, D_ALL, 0, 8, NULL},

	{"3DSTATE_MONOFILTER_SIZE", OP_3DSTATE_MONOFILTER_SIZE, F_LEN_VAR,
		R_RCS, D_ALL, 0, 8, NULL},

	{"3DSTATE_SO_DECL_LIST", OP_3DSTATE_SO_DECL_LIST, F_LEN_VAR, R_RCS,
		D_ALL, 0, 9, NULL},

	{"3DSTATE_SO_BUFFER", OP_3DSTATE_SO_BUFFER, F_LEN_VAR, R_RCS, D_BDW_PLUS,
		ADDR_FIX_2(2, 4), 8, NULL},

	{"3DSTATE_BINDING_TABLE_POOL_ALLOC",
		OP_3DSTATE_BINDING_TABLE_POOL_ALLOC,
		F_LEN_VAR, R_RCS, D_BDW_PLUS, ADDR_FIX_1(1), 8, NULL},

	{"3DSTATE_GATHER_POOL_ALLOC", OP_3DSTATE_GATHER_POOL_ALLOC,
		F_LEN_VAR, R_RCS, D_BDW_PLUS, ADDR_FIX_1(1), 8, NULL},

	{"3DSTATE_DX9_CONSTANT_BUFFER_POOL_ALLOC",
		OP_3DSTATE_DX9_CONSTANT_BUFFER_POOL_ALLOC,
		F_LEN_VAR, R_RCS, D_BDW_PLUS, ADDR_FIX_1(1), 8, NULL},

	{"3DSTATE_SAMPLE_PATTERN", OP_3DSTATE_SAMPLE_PATTERN, F_LEN_VAR, R_RCS,
		D_BDW_PLUS, 0, 8, NULL},

	{"PIPE_CONTROL", OP_PIPE_CONTROL, F_LEN_VAR, R_RCS, D_ALL,
		ADDR_FIX_1(2), 8, cmd_handler_pipe_control},

	{"3DPRIMITIVE", OP_3DPRIMITIVE, F_LEN_VAR, R_RCS, D_ALL, 0, 8, NULL},

	{"PIPELINE_SELECT", OP_PIPELINE_SELECT, F_LEN_CONST, R_RCS, D_ALL, 0,
		1, NULL},

	{"STATE_PREFETCH", OP_STATE_PREFETCH, F_LEN_VAR, R_RCS, D_ALL,
		ADDR_FIX_1(1), 8, NULL},

	{"STATE_SIP", OP_STATE_SIP, F_LEN_VAR, R_RCS, D_ALL, 0, 8, NULL},

	{"STATE_BASE_ADDRESS", OP_STATE_BASE_ADDRESS, F_LEN_VAR, R_RCS, D_BDW_PLUS,
		ADDR_FIX_5(1, 3, 4, 5, 6), 8, NULL},

	{"OP_3D_MEDIA_0_1_4", OP_3D_MEDIA_0_1_4, F_LEN_VAR, R_RCS, D_ALL,
		ADDR_FIX_1(1), 8, NULL},

	{"OP_SWTESS_BASE_ADDRESS", OP_SWTESS_BASE_ADDRESS,
		F_LEN_VAR, R_RCS, D_ALL, ADDR_FIX_2(1, 2), 3, NULL},

	{"3DSTATE_VS", OP_3DSTATE_VS, F_LEN_VAR, R_RCS, D_ALL, 0, 8, NULL},

	{"3DSTATE_SF", OP_3DSTATE_SF, F_LEN_VAR, R_RCS, D_ALL, 0, 8, NULL},

	{"3DSTATE_CONSTANT_VS", OP_3DSTATE_CONSTANT_VS, F_LEN_VAR, R_RCS, D_BDW_PLUS,
		0, 8, NULL},

	{"3DSTATE_COMPONENT_PACKING", OP_3DSTATE_COMPONENT_PACKING, F_LEN_VAR, R_RCS,
		D_SKL_PLUS, 0, 8, NULL},

	{"MEDIA_INTERFACE_DESCRIPTOR_LOAD", OP_MEDIA_INTERFACE_DESCRIPTOR_LOAD,
		F_LEN_VAR, R_RCS, D_ALL, 0, 16, NULL},

	{"MEDIA_GATEWAY_STATE", OP_MEDIA_GATEWAY_STATE, F_LEN_VAR, R_RCS, D_ALL,
		0, 16, NULL},

	{"MEDIA_STATE_FLUSH", OP_MEDIA_STATE_FLUSH, F_LEN_VAR, R_RCS, D_ALL,
		0, 16, NULL},

	{"MEDIA_POOL_STATE", OP_MEDIA_POOL_STATE, F_LEN_VAR, R_RCS, D_ALL,
		0, 16, NULL},

	{"MEDIA_OBJECT", OP_MEDIA_OBJECT, F_LEN_VAR, R_RCS, D_ALL, 0, 16, NULL},

	{"MEDIA_CURBE_LOAD", OP_MEDIA_CURBE_LOAD, F_LEN_VAR, R_RCS, D_ALL,
		0, 16, NULL},

	{"MEDIA_OBJECT_PRT", OP_MEDIA_OBJECT_PRT, F_LEN_VAR, R_RCS, D_ALL,
		0, 16, NULL},

	{"MEDIA_OBJECT_WALKER", OP_MEDIA_OBJECT_WALKER, F_LEN_VAR, R_RCS, D_ALL,
		0, 16, NULL},

	{"GPGPU_WALKER", OP_GPGPU_WALKER, F_LEN_VAR, R_RCS, D_ALL,
		0, 8, NULL},

	{"MEDIA_VFE_STATE", OP_MEDIA_VFE_STATE, F_LEN_VAR, R_RCS, D_ALL, 0, 16,
		NULL},

	{"3DSTATE_VF_STATISTICS_GM45", OP_3DSTATE_VF_STATISTICS_GM45,
		F_LEN_CONST, R_ALL, D_ALL, 0, 1, NULL},

	{"MFX_PIPE_MODE_SELECT", OP_MFX_PIPE_MODE_SELECT, F_LEN_VAR,
		R_VCS, D_ALL, 0, 12, NULL},

	{"MFX_SURFACE_STATE", OP_MFX_SURFACE_STATE, F_LEN_VAR,
		R_VCS, D_ALL, 0, 12, NULL},

	{"MFX_PIPE_BUF_ADDR_STATE", OP_MFX_PIPE_BUF_ADDR_STATE, F_LEN_VAR,
		R_VCS, D_BDW_PLUS, 0, 12, NULL},

	{"MFX_IND_OBJ_BASE_ADDR_STATE", OP_MFX_IND_OBJ_BASE_ADDR_STATE,
		F_LEN_VAR, R_VCS, D_BDW_PLUS, 0, 12, NULL},

	{"MFX_BSP_BUF_BASE_ADDR_STATE", OP_MFX_BSP_BUF_BASE_ADDR_STATE,
		F_LEN_VAR, R_VCS, D_BDW_PLUS, ADDR_FIX_3(1, 3, 5), 12, NULL},

	{"OP_2_0_0_5", OP_2_0_0_5, F_LEN_VAR, R_VCS, D_BDW_PLUS, 0, 12, NULL},

	{"MFX_STATE_POINTER", OP_MFX_STATE_POINTER, F_LEN_VAR,
		R_VCS, D_ALL, 0, 12, NULL},

	{"MFX_QM_STATE", OP_MFX_QM_STATE, F_LEN_VAR,
		R_VCS, D_ALL, 0, 12, NULL},

	{"MFX_FQM_STATE", OP_MFX_FQM_STATE, F_LEN_VAR,
		R_VCS, D_ALL, 0, 12, NULL},

	{"MFX_PAK_INSERT_OBJECT", OP_MFX_PAK_INSERT_OBJECT, F_LEN_VAR,
		R_VCS, D_ALL, 0, 12, NULL},

	{"MFX_STITCH_OBJECT", OP_MFX_STITCH_OBJECT, F_LEN_VAR,
		R_VCS, D_ALL, 0, 12, NULL},

	{"MFD_IT_OBJECT", OP_MFD_IT_OBJECT, F_LEN_VAR,
		R_VCS, D_ALL, 0, 12, NULL},

	{"MFX_WAIT", OP_MFX_WAIT, F_LEN_VAR,
		R_VCS, D_ALL, 0, 6, NULL},

	{"MFX_AVC_IMG_STATE", OP_MFX_AVC_IMG_STATE, F_LEN_VAR,
		R_VCS, D_ALL, 0, 12, NULL},

	{"MFX_AVC_QM_STATE", OP_MFX_AVC_QM_STATE, F_LEN_VAR,
		R_VCS, D_ALL, 0, 12, NULL},

	{"MFX_AVC_DIRECTMODE_STATE", OP_MFX_AVC_DIRECTMODE_STATE, F_LEN_VAR,
		R_VCS, D_ALL, 0, 12, NULL},

	{"MFX_AVC_SLICE_STATE", OP_MFX_AVC_SLICE_STATE, F_LEN_VAR,
		R_VCS, D_ALL, 0, 12, NULL},

	{"MFX_AVC_REF_IDX_STATE", OP_MFX_AVC_REF_IDX_STATE, F_LEN_VAR,
		R_VCS, D_ALL, 0, 12, NULL},

	{"MFX_AVC_WEIGHTOFFSET_STATE", OP_MFX_AVC_WEIGHTOFFSET_STATE, F_LEN_VAR,
		R_VCS, D_ALL, 0, 12, NULL},

	{"MFD_AVC_PICID_STATE", OP_MFD_AVC_PICID_STATE, F_LEN_VAR,
		R_VCS, D_ALL, 0, 12, NULL},
	{"MFD_AVC_DPB_STATE", OP_MFD_AVC_DPB_STATE, F_LEN_VAR,
		R_VCS, D_ALL, 0, 12, NULL},

	{"MFD_AVC_BSD_OBJECT", OP_MFD_AVC_BSD_OBJECT, F_LEN_VAR,
		R_VCS, D_ALL, 0, 12, NULL},

	{"MFD_AVC_SLICEADDR", OP_MFD_AVC_SLICEADDR, F_LEN_VAR,
		R_VCS, D_ALL, ADDR_FIX_1(2), 12, NULL},

	{"MFC_AVC_PAK_OBJECT", OP_MFC_AVC_PAK_OBJECT, F_LEN_VAR,
		R_VCS, D_ALL, 0, 12, NULL},

	{"MFX_VC1_PRED_PIPE_STATE", OP_MFX_VC1_PRED_PIPE_STATE, F_LEN_VAR,
		R_VCS, D_ALL, 0, 12, NULL},

	{"MFX_VC1_DIRECTMODE_STATE", OP_MFX_VC1_DIRECTMODE_STATE, F_LEN_VAR,
		R_VCS, D_ALL, 0, 12, NULL},

	{"MFD_VC1_SHORT_PIC_STATE", OP_MFD_VC1_SHORT_PIC_STATE, F_LEN_VAR,
		R_VCS, D_ALL, 0, 12, NULL},

	{"MFD_VC1_LONG_PIC_STATE", OP_MFD_VC1_LONG_PIC_STATE, F_LEN_VAR,
		R_VCS, D_ALL, 0, 12, NULL},

	{"MFD_VC1_BSD_OBJECT", OP_MFD_VC1_BSD_OBJECT, F_LEN_VAR,
		R_VCS, D_ALL, 0, 12, NULL},

	{"MFC_MPEG2_SLICEGROUP_STATE", OP_MFC_MPEG2_SLICEGROUP_STATE, F_LEN_VAR,
		R_VCS, D_ALL, 0, 12, NULL},

	{"MFC_MPEG2_PAK_OBJECT", OP_MFC_MPEG2_PAK_OBJECT, F_LEN_VAR,
		R_VCS, D_ALL, 0, 12, NULL},

	{"MFX_MPEG2_PIC_STATE", OP_MFX_MPEG2_PIC_STATE, F_LEN_VAR,
		R_VCS, D_ALL, 0, 12, NULL},

	{"MFX_MPEG2_QM_STATE", OP_MFX_MPEG2_QM_STATE, F_LEN_VAR,
		R_VCS, D_ALL, 0, 12, NULL},

	{"MFD_MPEG2_BSD_OBJECT", OP_MFD_MPEG2_BSD_OBJECT, F_LEN_VAR,
		R_VCS, D_ALL, 0, 12, NULL},

	{"MFX_2_6_0_0", OP_MFX_2_6_0_0, F_LEN_VAR, R_VCS, D_ALL,
		0, 16, NULL},

	{"MFX_2_6_0_9", OP_MFX_2_6_0_9, F_LEN_VAR, R_VCS, D_ALL, 0, 16, NULL},

	{"MFX_2_6_0_8", OP_MFX_2_6_0_8, F_LEN_VAR, R_VCS, D_ALL, 0, 16, NULL},

	{"MFX_JPEG_PIC_STATE", OP_MFX_JPEG_PIC_STATE, F_LEN_VAR,
		R_VCS, D_ALL, 0, 12, NULL},

	{"MFX_JPEG_HUFF_TABLE_STATE", OP_MFX_JPEG_HUFF_TABLE_STATE, F_LEN_VAR,
		R_VCS, D_ALL, 0, 12, NULL},

	{"MFD_JPEG_BSD_OBJECT", OP_MFD_JPEG_BSD_OBJECT, F_LEN_VAR,
		R_VCS, D_ALL, 0, 12, NULL},

	{"VEBOX_STATE", OP_VEB_STATE, F_LEN_VAR, R_VECS, D_ALL, 0, 12, NULL},

	{"VEBOX_SURFACE_STATE", OP_VEB_SURFACE_STATE, F_LEN_VAR, R_VECS, D_ALL,
		0, 12, NULL},

	{"VEB_DI_IECP", OP_VEB_DNDI_IECP_STATE, F_LEN_VAR, R_VECS, D_BDW_PLUS,
		0, 12, NULL},
};

static void add_cmd_entry(struct intel_gvt *gvt, struct cmd_entry *e)
{
	hash_add(gvt->cmd_table, &e->hlist, e->info->opcode);
}

/* call the cmd handler, and advance ip */
static int cmd_parser_exec(struct parser_exec_state *s)
{
	struct intel_vgpu *vgpu = s->vgpu;
	const struct cmd_info *info;
	u32 cmd;
	int ret = 0;

	cmd = cmd_val(s, 0);

	/* fastpath for MI_NOOP */
	if (cmd == MI_NOOP)
		info = &cmd_info[mi_noop_index];
	else
		info = get_cmd_info(s->vgpu->gvt, cmd, s->engine);

	if (info == NULL) {
		gvt_vgpu_err("unknown cmd 0x%x, opcode=0x%x, addr_type=%s, ring %s, workload=%p\n",
			     cmd, get_opcode(cmd, s->engine),
			     repr_addr_type(s->buf_addr_type),
			     s->engine->name, s->workload);
		return -EBADRQC;
	}

	s->info = info;

	trace_gvt_command(vgpu->id, s->engine->id, s->ip_gma, s->ip_va,
			  cmd_length(s), s->buf_type, s->buf_addr_type,
			  s->workload, info->name);

	if ((info->flag & F_LEN_MASK) == F_LEN_VAR_FIXED) {
		ret = gvt_check_valid_cmd_length(cmd_length(s),
						 info->valid_len);
		if (ret)
			return ret;
	}

	if (info->handler) {
		ret = info->handler(s);
		if (ret < 0) {
			gvt_vgpu_err("%s handler error\n", info->name);
			return ret;
		}
	}

	if (!(info->flag & F_IP_ADVANCE_CUSTOM)) {
		ret = cmd_advance_default(s);
		if (ret) {
			gvt_vgpu_err("%s IP advance error\n", info->name);
			return ret;
		}
	}
	return 0;
}

static inline bool gma_out_of_range(unsigned long gma,
		unsigned long gma_head, unsigned int gma_tail)
{
	if (gma_tail >= gma_head)
		return (gma < gma_head) || (gma > gma_tail);
	else
		return (gma > gma_tail) && (gma < gma_head);
}

/* Keep the consistent return type, e.g EBADRQC for unknown
 * cmd, EFAULT for invalid address, EPERM for nonpriv. later
 * works as the input of VM healthy status.
 */
static int command_scan(struct parser_exec_state *s,
		unsigned long rb_head, unsigned long rb_tail,
		unsigned long rb_start, unsigned long rb_len)
{

	unsigned long gma_head, gma_tail, gma_bottom;
	int ret = 0;
	struct intel_vgpu *vgpu = s->vgpu;

	gma_head = rb_start + rb_head;
	gma_tail = rb_start + rb_tail;
	gma_bottom = rb_start +  rb_len;

	while (s->ip_gma != gma_tail) {
		if (s->buf_type == RING_BUFFER_INSTRUCTION ||
				s->buf_type == RING_BUFFER_CTX) {
			if (!(s->ip_gma >= rb_start) ||
				!(s->ip_gma < gma_bottom)) {
				gvt_vgpu_err("ip_gma %lx out of ring scope."
					"(base:0x%lx, bottom: 0x%lx)\n",
					s->ip_gma, rb_start,
					gma_bottom);
				parser_exec_state_dump(s);
				return -EFAULT;
			}
			if (gma_out_of_range(s->ip_gma, gma_head, gma_tail)) {
				gvt_vgpu_err("ip_gma %lx out of range."
					"base 0x%lx head 0x%lx tail 0x%lx\n",
					s->ip_gma, rb_start,
					rb_head, rb_tail);
				parser_exec_state_dump(s);
				break;
			}
		}
		ret = cmd_parser_exec(s);
		if (ret) {
			gvt_vgpu_err("cmd parser error\n");
			parser_exec_state_dump(s);
			break;
		}
	}

	return ret;
}

static int scan_workload(struct intel_vgpu_workload *workload)
{
	unsigned long gma_head, gma_tail, gma_bottom;
	struct parser_exec_state s;
	int ret = 0;

	/* ring base is page aligned */
	if (WARN_ON(!IS_ALIGNED(workload->rb_start, I915_GTT_PAGE_SIZE)))
		return -EINVAL;

	gma_head = workload->rb_start + workload->rb_head;
	gma_tail = workload->rb_start + workload->rb_tail;
	gma_bottom = workload->rb_start +  _RING_CTL_BUF_SIZE(workload->rb_ctl);

	s.buf_type = RING_BUFFER_INSTRUCTION;
	s.buf_addr_type = GTT_BUFFER;
	s.vgpu = workload->vgpu;
	s.engine = workload->engine;
	s.ring_start = workload->rb_start;
	s.ring_size = _RING_CTL_BUF_SIZE(workload->rb_ctl);
	s.ring_head = gma_head;
	s.ring_tail = gma_tail;
	s.rb_va = workload->shadow_ring_buffer_va;
	s.workload = workload;
	s.is_ctx_wa = false;

	if (bypass_scan_mask & workload->engine->mask || gma_head == gma_tail)
		return 0;

	ret = ip_gma_set(&s, gma_head);
	if (ret)
		goto out;

	ret = command_scan(&s, workload->rb_head, workload->rb_tail,
		workload->rb_start, _RING_CTL_BUF_SIZE(workload->rb_ctl));

out:
	return ret;
}

static int scan_wa_ctx(struct intel_shadow_wa_ctx *wa_ctx)
{

	unsigned long gma_head, gma_tail, gma_bottom, ring_size, ring_tail;
	struct parser_exec_state s;
	int ret = 0;
	struct intel_vgpu_workload *workload = container_of(wa_ctx,
				struct intel_vgpu_workload,
				wa_ctx);

	/* ring base is page aligned */
	if (WARN_ON(!IS_ALIGNED(wa_ctx->indirect_ctx.guest_gma,
					I915_GTT_PAGE_SIZE)))
		return -EINVAL;

	ring_tail = wa_ctx->indirect_ctx.size + 3 * sizeof(u32);
	ring_size = round_up(wa_ctx->indirect_ctx.size + CACHELINE_BYTES,
			PAGE_SIZE);
	gma_head = wa_ctx->indirect_ctx.guest_gma;
	gma_tail = wa_ctx->indirect_ctx.guest_gma + ring_tail;
	gma_bottom = wa_ctx->indirect_ctx.guest_gma + ring_size;

	s.buf_type = RING_BUFFER_INSTRUCTION;
	s.buf_addr_type = GTT_BUFFER;
	s.vgpu = workload->vgpu;
	s.engine = workload->engine;
	s.ring_start = wa_ctx->indirect_ctx.guest_gma;
	s.ring_size = ring_size;
	s.ring_head = gma_head;
	s.ring_tail = gma_tail;
	s.rb_va = wa_ctx->indirect_ctx.shadow_va;
	s.workload = workload;
	s.is_ctx_wa = true;

	ret = ip_gma_set(&s, gma_head);
	if (ret)
		goto out;

	ret = command_scan(&s, 0, ring_tail,
		wa_ctx->indirect_ctx.guest_gma, ring_size);
out:
	return ret;
}

static int shadow_workload_ring_buffer(struct intel_vgpu_workload *workload)
{
	struct intel_vgpu *vgpu = workload->vgpu;
	struct intel_vgpu_submission *s = &vgpu->submission;
	unsigned long gma_head, gma_tail, gma_top, guest_rb_size;
	void *shadow_ring_buffer_va;
	int ret;

	guest_rb_size = _RING_CTL_BUF_SIZE(workload->rb_ctl);

	/* calculate workload ring buffer size */
	workload->rb_len = (workload->rb_tail + guest_rb_size -
			workload->rb_head) % guest_rb_size;

	gma_head = workload->rb_start + workload->rb_head;
	gma_tail = workload->rb_start + workload->rb_tail;
	gma_top = workload->rb_start + guest_rb_size;

	if (workload->rb_len > s->ring_scan_buffer_size[workload->engine->id]) {
		void *p;

		/* realloc the new ring buffer if needed */
		p = krealloc(s->ring_scan_buffer[workload->engine->id],
			     workload->rb_len, GFP_KERNEL);
		if (!p) {
			gvt_vgpu_err("fail to re-alloc ring scan buffer\n");
			return -ENOMEM;
		}
		s->ring_scan_buffer[workload->engine->id] = p;
		s->ring_scan_buffer_size[workload->engine->id] = workload->rb_len;
	}

	shadow_ring_buffer_va = s->ring_scan_buffer[workload->engine->id];

	/* get shadow ring buffer va */
	workload->shadow_ring_buffer_va = shadow_ring_buffer_va;

	/* head > tail --> copy head <-> top */
	if (gma_head > gma_tail) {
		ret = copy_gma_to_hva(vgpu, vgpu->gtt.ggtt_mm,
				      gma_head, gma_top, shadow_ring_buffer_va);
		if (ret < 0) {
			gvt_vgpu_err("fail to copy guest ring buffer\n");
			return ret;
		}
		shadow_ring_buffer_va += ret;
		gma_head = workload->rb_start;
	}

	/* copy head or start <-> tail */
	ret = copy_gma_to_hva(vgpu, vgpu->gtt.ggtt_mm, gma_head, gma_tail,
				shadow_ring_buffer_va);
	if (ret < 0) {
		gvt_vgpu_err("fail to copy guest ring buffer\n");
		return ret;
	}
	return 0;
}

int intel_gvt_scan_and_shadow_ringbuffer(struct intel_vgpu_workload *workload)
{
	int ret;
	struct intel_vgpu *vgpu = workload->vgpu;

	ret = shadow_workload_ring_buffer(workload);
	if (ret) {
		gvt_vgpu_err("fail to shadow workload ring_buffer\n");
		return ret;
	}

	ret = scan_workload(workload);
	if (ret) {
		gvt_vgpu_err("scan workload error\n");
		return ret;
	}
	return 0;
}

static int shadow_indirect_ctx(struct intel_shadow_wa_ctx *wa_ctx)
{
	int ctx_size = wa_ctx->indirect_ctx.size;
	unsigned long guest_gma = wa_ctx->indirect_ctx.guest_gma;
	struct intel_vgpu_workload *workload = container_of(wa_ctx,
					struct intel_vgpu_workload,
					wa_ctx);
	struct intel_vgpu *vgpu = workload->vgpu;
	struct drm_i915_gem_object *obj;
	int ret = 0;
	void *map;

	obj = i915_gem_object_create_shmem(workload->engine->i915,
					   roundup(ctx_size + CACHELINE_BYTES,
						   PAGE_SIZE));
	if (IS_ERR(obj))
		return PTR_ERR(obj);

	/* get the va of the shadow batch buffer */
	map = i915_gem_object_pin_map(obj, I915_MAP_WB);
	if (IS_ERR(map)) {
		gvt_vgpu_err("failed to vmap shadow indirect ctx\n");
		ret = PTR_ERR(map);
		goto put_obj;
	}

	i915_gem_object_lock(obj, NULL);
	ret = i915_gem_object_set_to_cpu_domain(obj, false);
	i915_gem_object_unlock(obj);
	if (ret) {
		gvt_vgpu_err("failed to set shadow indirect ctx to CPU\n");
		goto unmap_src;
	}

	ret = copy_gma_to_hva(workload->vgpu,
				workload->vgpu->gtt.ggtt_mm,
				guest_gma, guest_gma + ctx_size,
				map);
	if (ret < 0) {
		gvt_vgpu_err("fail to copy guest indirect ctx\n");
		goto unmap_src;
	}

	wa_ctx->indirect_ctx.obj = obj;
	wa_ctx->indirect_ctx.shadow_va = map;
	return 0;

unmap_src:
	i915_gem_object_unpin_map(obj);
put_obj:
	i915_gem_object_put(obj);
	return ret;
}

static int combine_wa_ctx(struct intel_shadow_wa_ctx *wa_ctx)
{
	u32 per_ctx_start[CACHELINE_DWORDS] = {0};
	unsigned char *bb_start_sva;

	if (!wa_ctx->per_ctx.valid)
		return 0;

	per_ctx_start[0] = 0x18800001;
	per_ctx_start[1] = wa_ctx->per_ctx.guest_gma;

	bb_start_sva = (unsigned char *)wa_ctx->indirect_ctx.shadow_va +
				wa_ctx->indirect_ctx.size;

	memcpy(bb_start_sva, per_ctx_start, CACHELINE_BYTES);

	return 0;
}

int intel_gvt_scan_and_shadow_wa_ctx(struct intel_shadow_wa_ctx *wa_ctx)
{
	int ret;
	struct intel_vgpu_workload *workload = container_of(wa_ctx,
					struct intel_vgpu_workload,
					wa_ctx);
	struct intel_vgpu *vgpu = workload->vgpu;

	if (wa_ctx->indirect_ctx.size == 0)
		return 0;

	ret = shadow_indirect_ctx(wa_ctx);
	if (ret) {
		gvt_vgpu_err("fail to shadow indirect ctx\n");
		return ret;
	}

	combine_wa_ctx(wa_ctx);

	ret = scan_wa_ctx(wa_ctx);
	if (ret) {
		gvt_vgpu_err("scan wa ctx error\n");
		return ret;
	}

	return 0;
}

/* generate dummy contexts by sending empty requests to HW, and let
 * the HW to fill Engine Contexts. This dummy contexts are used for
 * initialization purpose (update reg whitelist), so referred to as
 * init context here
 */
void intel_gvt_update_reg_whitelist(struct intel_vgpu *vgpu)
{
	const unsigned long start = LRC_STATE_PN * PAGE_SIZE;
	struct intel_gvt *gvt = vgpu->gvt;
	struct intel_engine_cs *engine;
	enum intel_engine_id id;

	if (gvt->is_reg_whitelist_updated)
		return;

	/* scan init ctx to update cmd accessible list */
	for_each_engine(engine, gvt->gt, id) {
		struct parser_exec_state s;
		void *vaddr;
		int ret;

		if (!engine->default_state)
			continue;

		vaddr = shmem_pin_map(engine->default_state);
		if (IS_ERR(vaddr)) {
			gvt_err("failed to map %s->default state, err:%zd\n",
				engine->name, PTR_ERR(vaddr));
			return;
		}

		s.buf_type = RING_BUFFER_CTX;
		s.buf_addr_type = GTT_BUFFER;
		s.vgpu = vgpu;
		s.engine = engine;
		s.ring_start = 0;
		s.ring_size = engine->context_size - start;
		s.ring_head = 0;
		s.ring_tail = s.ring_size;
		s.rb_va = vaddr + start;
		s.workload = NULL;
		s.is_ctx_wa = false;
		s.is_init_ctx = true;

		/* skipping the first RING_CTX_SIZE(0x50) dwords */
		ret = ip_gma_set(&s, RING_CTX_SIZE);
		if (ret == 0) {
			ret = command_scan(&s, 0, s.ring_size, 0, s.ring_size);
			if (ret)
				gvt_err("Scan init ctx error\n");
		}

		shmem_unpin_map(engine->default_state, vaddr);
		if (ret)
			return;
	}

	gvt->is_reg_whitelist_updated = true;
}

int intel_gvt_scan_engine_context(struct intel_vgpu_workload *workload)
{
	struct intel_vgpu *vgpu = workload->vgpu;
	unsigned long gma_head, gma_tail, gma_start, ctx_size;
	struct parser_exec_state s;
	int ring_id = workload->engine->id;
	struct intel_context *ce = vgpu->submission.shadow[ring_id];
	int ret;

	GEM_BUG_ON(atomic_read(&ce->pin_count) < 0);

	ctx_size = workload->engine->context_size - PAGE_SIZE;

	/* Only ring contxt is loaded to HW for inhibit context, no need to
	 * scan engine context
	 */
	if (is_inhibit_context(ce))
		return 0;

	gma_start = i915_ggtt_offset(ce->state) + LRC_STATE_PN*PAGE_SIZE;
	gma_head = 0;
	gma_tail = ctx_size;

	s.buf_type = RING_BUFFER_CTX;
	s.buf_addr_type = GTT_BUFFER;
	s.vgpu = workload->vgpu;
	s.engine = workload->engine;
	s.ring_start = gma_start;
	s.ring_size = ctx_size;
	s.ring_head = gma_start + gma_head;
	s.ring_tail = gma_start + gma_tail;
	s.rb_va = ce->lrc_reg_state;
	s.workload = workload;
	s.is_ctx_wa = false;
	s.is_init_ctx = false;

	/* don't scan the first RING_CTX_SIZE(0x50) dwords, as it's ring
	 * context
	 */
	ret = ip_gma_set(&s, gma_start + gma_head + RING_CTX_SIZE);
	if (ret)
		goto out;

	ret = command_scan(&s, gma_head, gma_tail,
		gma_start, ctx_size);
out:
	if (ret)
		gvt_vgpu_err("scan shadow ctx error\n");

	return ret;
}

static int init_cmd_table(struct intel_gvt *gvt)
{
	unsigned int gen_type = intel_gvt_get_device_type(gvt);
	int i;

	for (i = 0; i < ARRAY_SIZE(cmd_info); i++) {
		struct cmd_entry *e;

		if (!(cmd_info[i].devices & gen_type))
			continue;

		e = kzalloc(sizeof(*e), GFP_KERNEL);
		if (!e)
			return -ENOMEM;

		e->info = &cmd_info[i];
		if (cmd_info[i].opcode == OP_MI_NOOP)
			mi_noop_index = i;

		INIT_HLIST_NODE(&e->hlist);
		add_cmd_entry(gvt, e);
		gvt_dbg_cmd("add %-30s op %04x flag %x devs %02x rings %02x\n",
			    e->info->name, e->info->opcode, e->info->flag,
			    e->info->devices, e->info->rings);
	}

	return 0;
}

static void clean_cmd_table(struct intel_gvt *gvt)
{
	struct hlist_node *tmp;
	struct cmd_entry *e;
	int i;

	hash_for_each_safe(gvt->cmd_table, i, tmp, e, hlist)
		kfree(e);

	hash_init(gvt->cmd_table);
}

void intel_gvt_clean_cmd_parser(struct intel_gvt *gvt)
{
	clean_cmd_table(gvt);
}

int intel_gvt_init_cmd_parser(struct intel_gvt *gvt)
{
	int ret;

	ret = init_cmd_table(gvt);
	if (ret) {
		intel_gvt_clean_cmd_parser(gvt);
		return ret;
	}
	return 0;
}<|MERGE_RESOLUTION|>--- conflicted
+++ resolved
@@ -898,8 +898,6 @@
 		return -EFAULT;
 	}
 
-<<<<<<< HEAD
-=======
 	if (is_init_ctx(s)) {
 		struct intel_gvt_mmio_info *mmio_info;
 
@@ -910,7 +908,6 @@
 		return 0;
 	}
 
->>>>>>> f642729d
 	if (!intel_gvt_mmio_is_cmd_accessible(gvt, offset)) {
 		gvt_vgpu_err("%s access to non-render register (%x)\n",
 				cmd, offset);
