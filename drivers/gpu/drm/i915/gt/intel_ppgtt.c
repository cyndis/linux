// SPDX-License-Identifier: MIT
/*
 * Copyright © 2020 Intel Corporation
 */

#include <linux/slab.h>

#include "i915_trace.h"
#include "intel_gtt.h"
#include "gen6_ppgtt.h"
#include "gen8_ppgtt.h"

struct i915_page_table *alloc_pt(struct i915_address_space *vm)
{
	struct i915_page_table *pt;

	pt = kmalloc(sizeof(*pt), I915_GFP_ALLOW_FAIL);
	if (unlikely(!pt))
		return ERR_PTR(-ENOMEM);

	pt->base = vm->alloc_pt_dma(vm, I915_GTT_PAGE_SIZE_4K);
	if (IS_ERR(pt->base)) {
		kfree(pt);
		return ERR_PTR(-ENOMEM);
	}

	atomic_set(&pt->used, 0);
	return pt;
}

struct i915_page_directory *__alloc_pd(int count)
{
	struct i915_page_directory *pd;

	pd = kzalloc(sizeof(*pd), I915_GFP_ALLOW_FAIL);
	if (unlikely(!pd))
		return NULL;

	pd->entry = kcalloc(count, sizeof(*pd->entry), I915_GFP_ALLOW_FAIL);
	if (unlikely(!pd->entry)) {
		kfree(pd);
		return NULL;
	}

	spin_lock_init(&pd->lock);
	return pd;
}

struct i915_page_directory *alloc_pd(struct i915_address_space *vm)
{
	struct i915_page_directory *pd;

	pd = __alloc_pd(I915_PDES);
	if (unlikely(!pd))
		return ERR_PTR(-ENOMEM);

	pd->pt.base = vm->alloc_pt_dma(vm, I915_GTT_PAGE_SIZE_4K);
	if (IS_ERR(pd->pt.base)) {
		kfree(pd->entry);
		kfree(pd);
		return ERR_PTR(-ENOMEM);
	}

	return pd;
}

void free_px(struct i915_address_space *vm, struct i915_page_table *pt, int lvl)
{
	BUILD_BUG_ON(offsetof(struct i915_page_directory, pt));

	if (lvl) {
		struct i915_page_directory *pd =
			container_of(pt, typeof(*pd), pt);
		kfree(pd->entry);
	}

	if (pt->base)
		i915_gem_object_put(pt->base);

	kfree(pt);
}

<<<<<<< HEAD
static inline void
=======
static void
>>>>>>> f642729d
write_dma_entry(struct drm_i915_gem_object * const pdma,
		const unsigned short idx,
		const u64 encoded_entry)
{
	u64 * const vaddr = kmap_atomic(__px_page(pdma));

	vaddr[idx] = encoded_entry;
	clflush_cache_range(&vaddr[idx], sizeof(u64));
	kunmap_atomic(vaddr);
}

void
__set_pd_entry(struct i915_page_directory * const pd,
	       const unsigned short idx,
	       struct i915_page_table * const to,
	       u64 (*encode)(const dma_addr_t, const enum i915_cache_level))
{
	/* Each thread pre-pins the pd, and we may have a thread per pde. */
	GEM_BUG_ON(atomic_read(px_used(pd)) > NALLOC * I915_PDES);

	atomic_inc(px_used(pd));
	pd->entry[idx] = to;
	write_dma_entry(px_base(pd), idx, encode(px_dma(to), I915_CACHE_LLC));
}

void
clear_pd_entry(struct i915_page_directory * const pd,
	       const unsigned short idx,
	       const struct drm_i915_gem_object * const scratch)
{
	GEM_BUG_ON(atomic_read(px_used(pd)) == 0);

	write_dma_entry(px_base(pd), idx, scratch->encode);
	pd->entry[idx] = NULL;
	atomic_dec(px_used(pd));
}

bool
release_pd_entry(struct i915_page_directory * const pd,
		 const unsigned short idx,
		 struct i915_page_table * const pt,
		 const struct drm_i915_gem_object * const scratch)
{
	bool free = false;

	if (atomic_add_unless(&pt->used, -1, 1))
		return false;

	spin_lock(&pd->lock);
	if (atomic_dec_and_test(&pt->used)) {
		clear_pd_entry(pd, idx, scratch);
		free = true;
	}
	spin_unlock(&pd->lock);

	return free;
}

int i915_ppgtt_init_hw(struct intel_gt *gt)
{
	struct drm_i915_private *i915 = gt->i915;

	gtt_write_workarounds(gt);

	if (IS_GEN(i915, 6))
		gen6_ppgtt_enable(gt);
	else if (IS_GEN(i915, 7))
		gen7_ppgtt_enable(gt);

	return 0;
}

static struct i915_ppgtt *
__ppgtt_create(struct intel_gt *gt)
{
	if (INTEL_GEN(gt->i915) < 8)
		return gen6_ppgtt_create(gt);
	else
		return gen8_ppgtt_create(gt);
}

struct i915_ppgtt *i915_ppgtt_create(struct intel_gt *gt)
{
	struct i915_ppgtt *ppgtt;

	ppgtt = __ppgtt_create(gt);
	if (IS_ERR(ppgtt))
		return ppgtt;

	trace_i915_ppgtt_create(&ppgtt->vm);

	return ppgtt;
}

void ppgtt_bind_vma(struct i915_address_space *vm,
		    struct i915_vm_pt_stash *stash,
		    struct i915_vma *vma,
		    enum i915_cache_level cache_level,
		    u32 flags)
{
	u32 pte_flags;

	if (!test_bit(I915_VMA_ALLOC_BIT, __i915_vma_flags(vma))) {
		vm->allocate_va_range(vm, stash, vma->node.start, vma->size);
		set_bit(I915_VMA_ALLOC_BIT, __i915_vma_flags(vma));
	}

	/* Applicable to VLV, and gen8+ */
	pte_flags = 0;
	if (i915_gem_object_is_readonly(vma->obj))
		pte_flags |= PTE_READ_ONLY;

	vm->insert_entries(vm, vma, cache_level, pte_flags);
	wmb();
}

void ppgtt_unbind_vma(struct i915_address_space *vm, struct i915_vma *vma)
{
	if (test_and_clear_bit(I915_VMA_ALLOC_BIT, __i915_vma_flags(vma)))
		vm->clear_range(vm, vma->node.start, vma->size);
}

static unsigned long pd_count(u64 size, int shift)
{
	/* Beware later misalignment */
	return (size + 2 * (BIT_ULL(shift) - 1)) >> shift;
}

int i915_vm_alloc_pt_stash(struct i915_address_space *vm,
			   struct i915_vm_pt_stash *stash,
			   u64 size)
{
	unsigned long count;
	int shift, n;

	shift = vm->pd_shift;
	if (!shift)
		return 0;

	count = pd_count(size, shift);
	while (count--) {
		struct i915_page_table *pt;

		pt = alloc_pt(vm);
		if (IS_ERR(pt)) {
			i915_vm_free_pt_stash(vm, stash);
			return PTR_ERR(pt);
		}

		pt->stash = stash->pt[0];
		stash->pt[0] = pt;
	}

	for (n = 1; n < vm->top; n++) {
		shift += ilog2(I915_PDES); /* Each PD holds 512 entries */
		count = pd_count(size, shift);
		while (count--) {
			struct i915_page_directory *pd;

			pd = alloc_pd(vm);
			if (IS_ERR(pd)) {
				i915_vm_free_pt_stash(vm, stash);
				return PTR_ERR(pd);
			}

			pd->pt.stash = stash->pt[1];
			stash->pt[1] = &pd->pt;
		}
	}

	return 0;
}

int i915_vm_pin_pt_stash(struct i915_address_space *vm,
			 struct i915_vm_pt_stash *stash)
{
	struct i915_page_table *pt;
	int n, err;

	for (n = 0; n < ARRAY_SIZE(stash->pt); n++) {
		for (pt = stash->pt[n]; pt; pt = pt->stash) {
			err = pin_pt_dma(vm, pt->base);
			if (err)
				return err;
		}
	}

	return 0;
}

void i915_vm_free_pt_stash(struct i915_address_space *vm,
			   struct i915_vm_pt_stash *stash)
{
	struct i915_page_table *pt;
	int n;

	for (n = 0; n < ARRAY_SIZE(stash->pt); n++) {
		while ((pt = stash->pt[n])) {
			stash->pt[n] = pt->stash;
			free_px(vm, pt, n);
		}
	}
}

int ppgtt_set_pages(struct i915_vma *vma)
{
	GEM_BUG_ON(vma->pages);

	vma->pages = vma->obj->mm.pages;
	vma->page_sizes = vma->obj->mm.page_sizes;

	return 0;
}

void ppgtt_init(struct i915_ppgtt *ppgtt, struct intel_gt *gt)
{
	struct drm_i915_private *i915 = gt->i915;

	ppgtt->vm.gt = gt;
	ppgtt->vm.i915 = i915;
	ppgtt->vm.dma = &i915->drm.pdev->dev;
	ppgtt->vm.total = BIT_ULL(INTEL_INFO(i915)->ppgtt_size);

	i915_address_space_init(&ppgtt->vm, VM_CLASS_PPGTT);

	ppgtt->vm.vma_ops.bind_vma    = ppgtt_bind_vma;
	ppgtt->vm.vma_ops.unbind_vma  = ppgtt_unbind_vma;
	ppgtt->vm.vma_ops.set_pages   = ppgtt_set_pages;
	ppgtt->vm.vma_ops.clear_pages = clear_pages;
}<|MERGE_RESOLUTION|>--- conflicted
+++ resolved
@@ -80,11 +80,7 @@
 	kfree(pt);
 }
 
-<<<<<<< HEAD
-static inline void
-=======
 static void
->>>>>>> f642729d
 write_dma_entry(struct drm_i915_gem_object * const pdma,
 		const unsigned short idx,
 		const u64 encoded_entry)
