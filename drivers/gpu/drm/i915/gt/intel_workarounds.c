/*
 * SPDX-License-Identifier: MIT
 *
 * Copyright © 2014-2018 Intel Corporation
 */

#include "i915_drv.h"
#include "intel_context.h"
#include "intel_engine_pm.h"
#include "intel_gpu_commands.h"
#include "intel_gt.h"
#include "intel_ring.h"
#include "intel_workarounds.h"

/**
 * DOC: Hardware workarounds
 *
 * This file is intended as a central place to implement most [1]_ of the
 * required workarounds for hardware to work as originally intended. They fall
 * in five basic categories depending on how/when they are applied:
 *
 * - Workarounds that touch registers that are saved/restored to/from the HW
 *   context image. The list is emitted (via Load Register Immediate commands)
 *   everytime a new context is created.
 * - GT workarounds. The list of these WAs is applied whenever these registers
 *   revert to default values (on GPU reset, suspend/resume [2]_, etc..).
 * - Display workarounds. The list is applied during display clock-gating
 *   initialization.
 * - Workarounds that whitelist a privileged register, so that UMDs can manage
 *   them directly. This is just a special case of a MMMIO workaround (as we
 *   write the list of these to/be-whitelisted registers to some special HW
 *   registers).
 * - Workaround batchbuffers, that get executed automatically by the hardware
 *   on every HW context restore.
 *
 * .. [1] Please notice that there are other WAs that, due to their nature,
 *    cannot be applied from a central place. Those are peppered around the rest
 *    of the code, as needed.
 *
 * .. [2] Technically, some registers are powercontext saved & restored, so they
 *    survive a suspend/resume. In practice, writing them again is not too
 *    costly and simplifies things. We can revisit this in the future.
 *
 * Layout
 * ~~~~~~
 *
 * Keep things in this file ordered by WA type, as per the above (context, GT,
 * display, register whitelist, batchbuffer). Then, inside each type, keep the
 * following order:
 *
 * - Infrastructure functions and macros
 * - WAs per platform in standard gen/chrono order
 * - Public functions to init or apply the given workaround type.
 */

/*
 * KBL revision ID ordering is bizarre; higher revision ID's map to lower
 * steppings in some cases.  So rather than test against the revision ID
 * directly, let's map that into our own range of increasing ID's that we
 * can test against in a regular manner.
 */

const struct i915_rev_steppings kbl_revids[] = {
	[0] = { .gt_stepping = KBL_REVID_A0, .disp_stepping = KBL_REVID_A0 },
	[1] = { .gt_stepping = KBL_REVID_B0, .disp_stepping = KBL_REVID_B0 },
	[2] = { .gt_stepping = KBL_REVID_C0, .disp_stepping = KBL_REVID_B0 },
	[3] = { .gt_stepping = KBL_REVID_D0, .disp_stepping = KBL_REVID_B0 },
	[4] = { .gt_stepping = KBL_REVID_F0, .disp_stepping = KBL_REVID_C0 },
	[5] = { .gt_stepping = KBL_REVID_C0, .disp_stepping = KBL_REVID_B1 },
	[6] = { .gt_stepping = KBL_REVID_D1, .disp_stepping = KBL_REVID_B1 },
	[7] = { .gt_stepping = KBL_REVID_G0, .disp_stepping = KBL_REVID_C0 },
};

const struct i915_rev_steppings tgl_uy_revids[] = {
	[0] = { .gt_stepping = TGL_REVID_A0, .disp_stepping = TGL_REVID_A0 },
	[1] = { .gt_stepping = TGL_REVID_B0, .disp_stepping = TGL_REVID_C0 },
	[2] = { .gt_stepping = TGL_REVID_B1, .disp_stepping = TGL_REVID_C0 },
	[3] = { .gt_stepping = TGL_REVID_C0, .disp_stepping = TGL_REVID_D0 },
};

/* Same GT stepping between tgl_uy_revids and tgl_revids don't mean the same HW */
const struct i915_rev_steppings tgl_revids[] = {
	[0] = { .gt_stepping = TGL_REVID_A0, .disp_stepping = TGL_REVID_B0 },
	[1] = { .gt_stepping = TGL_REVID_B0, .disp_stepping = TGL_REVID_D0 },
};

static void wa_init_start(struct i915_wa_list *wal, const char *name, const char *engine_name)
{
	wal->name = name;
	wal->engine_name = engine_name;
}

#define WA_LIST_CHUNK (1 << 4)

static void wa_init_finish(struct i915_wa_list *wal)
{
	/* Trim unused entries. */
	if (!IS_ALIGNED(wal->count, WA_LIST_CHUNK)) {
		struct i915_wa *list = kmemdup(wal->list,
					       wal->count * sizeof(*list),
					       GFP_KERNEL);

		if (list) {
			kfree(wal->list);
			wal->list = list;
		}
	}

	if (!wal->count)
		return;

	DRM_DEBUG_DRIVER("Initialized %u %s workarounds on %s\n",
			 wal->wa_count, wal->name, wal->engine_name);
}

static void _wa_add(struct i915_wa_list *wal, const struct i915_wa *wa)
{
	unsigned int addr = i915_mmio_reg_offset(wa->reg);
	unsigned int start = 0, end = wal->count;
	const unsigned int grow = WA_LIST_CHUNK;
	struct i915_wa *wa_;

	GEM_BUG_ON(!is_power_of_2(grow));

	if (IS_ALIGNED(wal->count, grow)) { /* Either uninitialized or full. */
		struct i915_wa *list;

		list = kmalloc_array(ALIGN(wal->count + 1, grow), sizeof(*wa),
				     GFP_KERNEL);
		if (!list) {
			DRM_ERROR("No space for workaround init!\n");
			return;
		}

		if (wal->list) {
			memcpy(list, wal->list, sizeof(*wa) * wal->count);
			kfree(wal->list);
		}

		wal->list = list;
	}

	while (start < end) {
		unsigned int mid = start + (end - start) / 2;

		if (i915_mmio_reg_offset(wal->list[mid].reg) < addr) {
			start = mid + 1;
		} else if (i915_mmio_reg_offset(wal->list[mid].reg) > addr) {
			end = mid;
		} else {
			wa_ = &wal->list[mid];

			if ((wa->clr | wa_->clr) && !(wa->clr & ~wa_->clr)) {
				DRM_ERROR("Discarding overwritten w/a for reg %04x (clear: %08x, set: %08x)\n",
					  i915_mmio_reg_offset(wa_->reg),
					  wa_->clr, wa_->set);

				wa_->set &= ~wa->clr;
			}

			wal->wa_count++;
			wa_->set |= wa->set;
			wa_->clr |= wa->clr;
			wa_->read |= wa->read;
			return;
		}
	}

	wal->wa_count++;
	wa_ = &wal->list[wal->count++];
	*wa_ = *wa;

	while (wa_-- > wal->list) {
		GEM_BUG_ON(i915_mmio_reg_offset(wa_[0].reg) ==
			   i915_mmio_reg_offset(wa_[1].reg));
		if (i915_mmio_reg_offset(wa_[1].reg) >
		    i915_mmio_reg_offset(wa_[0].reg))
			break;

		swap(wa_[1], wa_[0]);
	}
}

static void wa_add(struct i915_wa_list *wal, i915_reg_t reg,
		   u32 clear, u32 set, u32 read_mask)
{
	struct i915_wa wa = {
		.reg  = reg,
		.clr  = clear,
		.set  = set,
		.read = read_mask,
	};

	_wa_add(wal, &wa);
}

static void
wa_write_clr_set(struct i915_wa_list *wal, i915_reg_t reg, u32 clear, u32 set)
{
	wa_add(wal, reg, clear, set, clear);
}

static void
wa_write(struct i915_wa_list *wal, i915_reg_t reg, u32 set)
{
	wa_write_clr_set(wal, reg, ~0, set);
}

static void
wa_write_or(struct i915_wa_list *wal, i915_reg_t reg, u32 set)
{
	wa_write_clr_set(wal, reg, set, set);
}

static void
wa_write_clr(struct i915_wa_list *wal, i915_reg_t reg, u32 clr)
{
	wa_write_clr_set(wal, reg, clr, 0);
}

/*
 * WA operations on "masked register". A masked register has the upper 16 bits
 * documented as "masked" in b-spec. Its purpose is to allow writing to just a
 * portion of the register without a rmw: you simply write in the upper 16 bits
 * the mask of bits you are going to modify.
 *
 * The wa_masked_* family of functions already does the necessary operations to
 * calculate the mask based on the parameters passed, so user only has to
 * provide the lower 16 bits of that register.
 */

static void
wa_masked_en(struct i915_wa_list *wal, i915_reg_t reg, u32 val)
{
	wa_add(wal, reg, 0, _MASKED_BIT_ENABLE(val), val);
}

static void
wa_masked_dis(struct i915_wa_list *wal, i915_reg_t reg, u32 val)
{
	wa_add(wal, reg, 0, _MASKED_BIT_DISABLE(val), val);
}

static void
wa_masked_field_set(struct i915_wa_list *wal, i915_reg_t reg,
		    u32 mask, u32 val)
{
	wa_add(wal, reg, 0, _MASKED_FIELD(mask, val), mask);
}

static void gen6_ctx_workarounds_init(struct intel_engine_cs *engine,
				      struct i915_wa_list *wal)
{
	wa_masked_en(wal, INSTPM, INSTPM_FORCE_ORDERING);
}

static void gen7_ctx_workarounds_init(struct intel_engine_cs *engine,
				      struct i915_wa_list *wal)
{
	wa_masked_en(wal, INSTPM, INSTPM_FORCE_ORDERING);
}

static void gen8_ctx_workarounds_init(struct intel_engine_cs *engine,
				      struct i915_wa_list *wal)
{
	wa_masked_en(wal, INSTPM, INSTPM_FORCE_ORDERING);

	/* WaDisableAsyncFlipPerfMode:bdw,chv */
	wa_masked_en(wal, MI_MODE, ASYNC_FLIP_PERF_DISABLE);

	/* WaDisablePartialInstShootdown:bdw,chv */
	wa_masked_en(wal, GEN8_ROW_CHICKEN,
		     PARTIAL_INSTRUCTION_SHOOTDOWN_DISABLE);

	/* Use Force Non-Coherent whenever executing a 3D context. This is a
	 * workaround for for a possible hang in the unlikely event a TLB
	 * invalidation occurs during a PSD flush.
	 */
	/* WaForceEnableNonCoherent:bdw,chv */
	/* WaHdcDisableFetchWhenMasked:bdw,chv */
	wa_masked_en(wal, HDC_CHICKEN0,
		     HDC_DONOT_FETCH_MEM_WHEN_MASKED |
		     HDC_FORCE_NON_COHERENT);

	/* From the Haswell PRM, Command Reference: Registers, CACHE_MODE_0:
	 * "The Hierarchical Z RAW Stall Optimization allows non-overlapping
	 *  polygons in the same 8x4 pixel/sample area to be processed without
	 *  stalling waiting for the earlier ones to write to Hierarchical Z
	 *  buffer."
	 *
	 * This optimization is off by default for BDW and CHV; turn it on.
	 */
	wa_masked_dis(wal, CACHE_MODE_0_GEN7, HIZ_RAW_STALL_OPT_DISABLE);

	/* Wa4x4STCOptimizationDisable:bdw,chv */
	wa_masked_en(wal, CACHE_MODE_1, GEN8_4x4_STC_OPTIMIZATION_DISABLE);

	/*
	 * BSpec recommends 8x4 when MSAA is used,
	 * however in practice 16x4 seems fastest.
	 *
	 * Note that PS/WM thread counts depend on the WIZ hashing
	 * disable bit, which we don't touch here, but it's good
	 * to keep in mind (see 3DSTATE_PS and 3DSTATE_WM).
	 */
	wa_masked_field_set(wal, GEN7_GT_MODE,
			    GEN6_WIZ_HASHING_MASK,
			    GEN6_WIZ_HASHING_16x4);
}

static void bdw_ctx_workarounds_init(struct intel_engine_cs *engine,
				     struct i915_wa_list *wal)
{
	struct drm_i915_private *i915 = engine->i915;

	gen8_ctx_workarounds_init(engine, wal);

	/* WaDisableThreadStallDopClockGating:bdw (pre-production) */
	wa_masked_en(wal, GEN8_ROW_CHICKEN, STALL_DOP_GATING_DISABLE);

	/* WaDisableDopClockGating:bdw
	 *
	 * Also see the related UCGTCL1 write in bdw_init_clock_gating()
	 * to disable EUTC clock gating.
	 */
	wa_masked_en(wal, GEN7_ROW_CHICKEN2,
		     DOP_CLOCK_GATING_DISABLE);

	wa_masked_en(wal, HALF_SLICE_CHICKEN3,
		     GEN8_SAMPLER_POWER_BYPASS_DIS);

	wa_masked_en(wal, HDC_CHICKEN0,
		     /* WaForceContextSaveRestoreNonCoherent:bdw */
		     HDC_FORCE_CONTEXT_SAVE_RESTORE_NON_COHERENT |
		     /* WaDisableFenceDestinationToSLM:bdw (pre-prod) */
		     (IS_BDW_GT3(i915) ? HDC_FENCE_DEST_SLM_DISABLE : 0));
}

static void chv_ctx_workarounds_init(struct intel_engine_cs *engine,
				     struct i915_wa_list *wal)
{
	gen8_ctx_workarounds_init(engine, wal);

	/* WaDisableThreadStallDopClockGating:chv */
	wa_masked_en(wal, GEN8_ROW_CHICKEN, STALL_DOP_GATING_DISABLE);

	/* Improve HiZ throughput on CHV. */
	wa_masked_en(wal, HIZ_CHICKEN, CHV_HZ_8X8_MODE_IN_1X);
}

static void gen9_ctx_workarounds_init(struct intel_engine_cs *engine,
				      struct i915_wa_list *wal)
{
	struct drm_i915_private *i915 = engine->i915;

	if (HAS_LLC(i915)) {
		/* WaCompressedResourceSamplerPbeMediaNewHashMode:skl,kbl
		 *
		 * Must match Display Engine. See
		 * WaCompressedResourceDisplayNewHashMode.
		 */
		wa_masked_en(wal, COMMON_SLICE_CHICKEN2,
			     GEN9_PBE_COMPRESSED_HASH_SELECTION);
		wa_masked_en(wal, GEN9_HALF_SLICE_CHICKEN7,
			     GEN9_SAMPLER_HASH_COMPRESSED_READ_ADDR);
	}

	/* WaClearFlowControlGpgpuContextSave:skl,bxt,kbl,glk,cfl */
	/* WaDisablePartialInstShootdown:skl,bxt,kbl,glk,cfl */
	wa_masked_en(wal, GEN8_ROW_CHICKEN,
		     FLOW_CONTROL_ENABLE |
		     PARTIAL_INSTRUCTION_SHOOTDOWN_DISABLE);

	/* WaEnableYV12BugFixInHalfSliceChicken7:skl,bxt,kbl,glk,cfl */
	/* WaEnableSamplerGPGPUPreemptionSupport:skl,bxt,kbl,cfl */
	wa_masked_en(wal, GEN9_HALF_SLICE_CHICKEN7,
		     GEN9_ENABLE_YV12_BUGFIX |
		     GEN9_ENABLE_GPGPU_PREEMPTION);

	/* Wa4x4STCOptimizationDisable:skl,bxt,kbl,glk,cfl */
	/* WaDisablePartialResolveInVc:skl,bxt,kbl,cfl */
	wa_masked_en(wal, CACHE_MODE_1,
		     GEN8_4x4_STC_OPTIMIZATION_DISABLE |
		     GEN9_PARTIAL_RESOLVE_IN_VC_DISABLE);

	/* WaCcsTlbPrefetchDisable:skl,bxt,kbl,glk,cfl */
	wa_masked_dis(wal, GEN9_HALF_SLICE_CHICKEN5,
		      GEN9_CCS_TLB_PREFETCH_ENABLE);

	/* WaForceContextSaveRestoreNonCoherent:skl,bxt,kbl,cfl */
	wa_masked_en(wal, HDC_CHICKEN0,
		     HDC_FORCE_CONTEXT_SAVE_RESTORE_NON_COHERENT |
		     HDC_FORCE_CSR_NON_COHERENT_OVR_DISABLE);

	/* WaForceEnableNonCoherent and WaDisableHDCInvalidation are
	 * both tied to WaForceContextSaveRestoreNonCoherent
	 * in some hsds for skl. We keep the tie for all gen9. The
	 * documentation is a bit hazy and so we want to get common behaviour,
	 * even though there is no clear evidence we would need both on kbl/bxt.
	 * This area has been source of system hangs so we play it safe
	 * and mimic the skl regardless of what bspec says.
	 *
	 * Use Force Non-Coherent whenever executing a 3D context. This
	 * is a workaround for a possible hang in the unlikely event
	 * a TLB invalidation occurs during a PSD flush.
	 */

	/* WaForceEnableNonCoherent:skl,bxt,kbl,cfl */
	wa_masked_en(wal, HDC_CHICKEN0,
		     HDC_FORCE_NON_COHERENT);

	/* WaDisableSamplerPowerBypassForSOPingPong:skl,bxt,kbl,cfl */
	if (IS_SKYLAKE(i915) ||
	    IS_KABYLAKE(i915) ||
	    IS_COFFEELAKE(i915) ||
	    IS_COMETLAKE(i915))
		wa_masked_en(wal, HALF_SLICE_CHICKEN3,
			     GEN8_SAMPLER_POWER_BYPASS_DIS);

	/* WaDisableSTUnitPowerOptimization:skl,bxt,kbl,glk,cfl */
	wa_masked_en(wal, HALF_SLICE_CHICKEN2, GEN8_ST_PO_DISABLE);

	/*
	 * Supporting preemption with fine-granularity requires changes in the
	 * batch buffer programming. Since we can't break old userspace, we
	 * need to set our default preemption level to safe value. Userspace is
	 * still able to use more fine-grained preemption levels, since in
	 * WaEnablePreemptionGranularityControlByUMD we're whitelisting the
	 * per-ctx register. As such, WaDisable{3D,GPGPU}MidCmdPreemption are
	 * not real HW workarounds, but merely a way to start using preemption
	 * while maintaining old contract with userspace.
	 */

	/* WaDisable3DMidCmdPreemption:skl,bxt,glk,cfl,[cnl] */
	wa_masked_dis(wal, GEN8_CS_CHICKEN1, GEN9_PREEMPT_3D_OBJECT_LEVEL);

	/* WaDisableGPGPUMidCmdPreemption:skl,bxt,blk,cfl,[cnl] */
	wa_masked_field_set(wal, GEN8_CS_CHICKEN1,
			    GEN9_PREEMPT_GPGPU_LEVEL_MASK,
			    GEN9_PREEMPT_GPGPU_COMMAND_LEVEL);

	/* WaClearHIZ_WM_CHICKEN3:bxt,glk */
	if (IS_GEN9_LP(i915))
		wa_masked_en(wal, GEN9_WM_CHICKEN3, GEN9_FACTOR_IN_CLR_VAL_HIZ);
}

static void skl_tune_iz_hashing(struct intel_engine_cs *engine,
				struct i915_wa_list *wal)
{
	struct intel_gt *gt = engine->gt;
	u8 vals[3] = { 0, 0, 0 };
	unsigned int i;

	for (i = 0; i < 3; i++) {
		u8 ss;

		/*
		 * Only consider slices where one, and only one, subslice has 7
		 * EUs
		 */
		if (!is_power_of_2(gt->info.sseu.subslice_7eu[i]))
			continue;

		/*
		 * subslice_7eu[i] != 0 (because of the check above) and
		 * ss_max == 4 (maximum number of subslices possible per slice)
		 *
		 * ->    0 <= ss <= 3;
		 */
		ss = ffs(gt->info.sseu.subslice_7eu[i]) - 1;
		vals[i] = 3 - ss;
	}

	if (vals[0] == 0 && vals[1] == 0 && vals[2] == 0)
		return;

	/* Tune IZ hashing. See intel_device_info_runtime_init() */
	wa_masked_field_set(wal, GEN7_GT_MODE,
			    GEN9_IZ_HASHING_MASK(2) |
			    GEN9_IZ_HASHING_MASK(1) |
			    GEN9_IZ_HASHING_MASK(0),
			    GEN9_IZ_HASHING(2, vals[2]) |
			    GEN9_IZ_HASHING(1, vals[1]) |
			    GEN9_IZ_HASHING(0, vals[0]));
}

static void skl_ctx_workarounds_init(struct intel_engine_cs *engine,
				     struct i915_wa_list *wal)
{
	gen9_ctx_workarounds_init(engine, wal);
	skl_tune_iz_hashing(engine, wal);
}

static void bxt_ctx_workarounds_init(struct intel_engine_cs *engine,
				     struct i915_wa_list *wal)
{
	gen9_ctx_workarounds_init(engine, wal);

	/* WaDisableThreadStallDopClockGating:bxt */
	wa_masked_en(wal, GEN8_ROW_CHICKEN,
		     STALL_DOP_GATING_DISABLE);

	/* WaToEnableHwFixForPushConstHWBug:bxt */
	wa_masked_en(wal, COMMON_SLICE_CHICKEN2,
		     GEN8_SBE_DISABLE_REPLAY_BUF_OPTIMIZATION);
}

static void kbl_ctx_workarounds_init(struct intel_engine_cs *engine,
				     struct i915_wa_list *wal)
{
	struct drm_i915_private *i915 = engine->i915;

	gen9_ctx_workarounds_init(engine, wal);

	/* WaToEnableHwFixForPushConstHWBug:kbl */
	if (IS_KBL_GT_REVID(i915, KBL_REVID_C0, REVID_FOREVER))
<<<<<<< HEAD
		WA_SET_BIT_MASKED(COMMON_SLICE_CHICKEN2,
				  GEN8_SBE_DISABLE_REPLAY_BUF_OPTIMIZATION);
=======
		wa_masked_en(wal, COMMON_SLICE_CHICKEN2,
			     GEN8_SBE_DISABLE_REPLAY_BUF_OPTIMIZATION);
>>>>>>> f642729d

	/* WaDisableSbeCacheDispatchPortSharing:kbl */
	wa_masked_en(wal, GEN7_HALF_SLICE_CHICKEN1,
		     GEN7_SBE_SS_CACHE_DISPATCH_PORT_SHARING_DISABLE);
}

static void glk_ctx_workarounds_init(struct intel_engine_cs *engine,
				     struct i915_wa_list *wal)
{
	gen9_ctx_workarounds_init(engine, wal);

	/* WaToEnableHwFixForPushConstHWBug:glk */
	wa_masked_en(wal, COMMON_SLICE_CHICKEN2,
		     GEN8_SBE_DISABLE_REPLAY_BUF_OPTIMIZATION);
}

static void cfl_ctx_workarounds_init(struct intel_engine_cs *engine,
				     struct i915_wa_list *wal)
{
	gen9_ctx_workarounds_init(engine, wal);

	/* WaToEnableHwFixForPushConstHWBug:cfl */
	wa_masked_en(wal, COMMON_SLICE_CHICKEN2,
		     GEN8_SBE_DISABLE_REPLAY_BUF_OPTIMIZATION);

	/* WaDisableSbeCacheDispatchPortSharing:cfl */
	wa_masked_en(wal, GEN7_HALF_SLICE_CHICKEN1,
		     GEN7_SBE_SS_CACHE_DISPATCH_PORT_SHARING_DISABLE);
}

static void cnl_ctx_workarounds_init(struct intel_engine_cs *engine,
				     struct i915_wa_list *wal)
{
	/* WaForceContextSaveRestoreNonCoherent:cnl */
	wa_masked_en(wal, CNL_HDC_CHICKEN0,
		     HDC_FORCE_CONTEXT_SAVE_RESTORE_NON_COHERENT);

	/* WaDisableReplayBufferBankArbitrationOptimization:cnl */
	wa_masked_en(wal, COMMON_SLICE_CHICKEN2,
		     GEN8_SBE_DISABLE_REPLAY_BUF_OPTIMIZATION);

	/* WaPushConstantDereferenceHoldDisable:cnl */
	wa_masked_en(wal, GEN7_ROW_CHICKEN2, PUSH_CONSTANT_DEREF_DISABLE);

	/* FtrEnableFastAnisoL1BankingFix:cnl */
	wa_masked_en(wal, HALF_SLICE_CHICKEN3, CNL_FAST_ANISO_L1_BANKING_FIX);

	/* WaDisable3DMidCmdPreemption:cnl */
	wa_masked_dis(wal, GEN8_CS_CHICKEN1, GEN9_PREEMPT_3D_OBJECT_LEVEL);

	/* WaDisableGPGPUMidCmdPreemption:cnl */
	wa_masked_field_set(wal, GEN8_CS_CHICKEN1,
			    GEN9_PREEMPT_GPGPU_LEVEL_MASK,
			    GEN9_PREEMPT_GPGPU_COMMAND_LEVEL);

	/* WaDisableEarlyEOT:cnl */
	wa_masked_en(wal, GEN8_ROW_CHICKEN, DISABLE_EARLY_EOT);
}

static void icl_ctx_workarounds_init(struct intel_engine_cs *engine,
				     struct i915_wa_list *wal)
{
	struct drm_i915_private *i915 = engine->i915;

	/* WaDisableBankHangMode:icl */
	wa_write(wal,
		 GEN8_L3CNTLREG,
		 intel_uncore_read(engine->uncore, GEN8_L3CNTLREG) |
		 GEN8_ERRDETBCTRL);

	/* Wa_1604370585:icl (pre-prod)
	 * Formerly known as WaPushConstantDereferenceHoldDisable
	 */
	if (IS_ICL_REVID(i915, ICL_REVID_A0, ICL_REVID_B0))
		wa_masked_en(wal, GEN7_ROW_CHICKEN2,
			     PUSH_CONSTANT_DEREF_DISABLE);

	/* WaForceEnableNonCoherent:icl
	 * This is not the same workaround as in early Gen9 platforms, where
	 * lacking this could cause system hangs, but coherency performance
	 * overhead is high and only a few compute workloads really need it
	 * (the register is whitelisted in hardware now, so UMDs can opt in
	 * for coherency if they have a good reason).
	 */
	wa_masked_en(wal, ICL_HDC_MODE, HDC_FORCE_NON_COHERENT);

	/* Wa_2006611047:icl (pre-prod)
	 * Formerly known as WaDisableImprovedTdlClkGating
	 */
	if (IS_ICL_REVID(i915, ICL_REVID_A0, ICL_REVID_A0))
		wa_masked_en(wal, GEN7_ROW_CHICKEN2,
			     GEN11_TDL_CLOCK_GATING_FIX_DISABLE);

	/* Wa_2006665173:icl (pre-prod) */
	if (IS_ICL_REVID(i915, ICL_REVID_A0, ICL_REVID_A0))
		wa_masked_en(wal, GEN11_COMMON_SLICE_CHICKEN3,
			     GEN11_BLEND_EMB_FIX_DISABLE_IN_RCC);

	/* WaEnableFloatBlendOptimization:icl */
	wa_write_clr_set(wal,
			 GEN10_CACHE_MODE_SS,
			 0, /* write-only, so skip validation */
			 _MASKED_BIT_ENABLE(FLOAT_BLEND_OPTIMIZATION_ENABLE));

	/* WaDisableGPGPUMidThreadPreemption:icl */
	wa_masked_field_set(wal, GEN8_CS_CHICKEN1,
			    GEN9_PREEMPT_GPGPU_LEVEL_MASK,
			    GEN9_PREEMPT_GPGPU_THREAD_GROUP_LEVEL);

	/* allow headerless messages for preemptible GPGPU context */
	wa_masked_en(wal, GEN10_SAMPLER_MODE,
		     GEN11_SAMPLER_ENABLE_HEADLESS_MSG);

	/* Wa_1604278689:icl,ehl */
	wa_write(wal, IVB_FBC_RT_BASE, 0xFFFFFFFF & ~ILK_FBC_RT_VALID);
	wa_write_clr_set(wal, IVB_FBC_RT_BASE_UPPER,
			 0, /* write-only register; skip validation */
			 0xFFFFFFFF);

	/* Wa_1406306137:icl,ehl */
	wa_masked_en(wal, GEN9_ROW_CHICKEN4, GEN11_DIS_PICK_2ND_EU);
}

static void gen12_ctx_workarounds_init(struct intel_engine_cs *engine,
				       struct i915_wa_list *wal)
{
	/*
	 * Wa_1409142259:tgl
	 * Wa_1409347922:tgl
	 * Wa_1409252684:tgl
	 * Wa_1409217633:tgl
	 * Wa_1409207793:tgl
	 * Wa_1409178076:tgl
	 * Wa_1408979724:tgl
	 * Wa_14010443199:rkl
	 * Wa_14010698770:rkl
	 */
	wa_masked_en(wal, GEN11_COMMON_SLICE_CHICKEN3,
		     GEN12_DISABLE_CPS_AWARE_COLOR_PIPE);

	/* WaDisableGPGPUMidThreadPreemption:gen12 */
	wa_masked_field_set(wal, GEN8_CS_CHICKEN1,
			    GEN9_PREEMPT_GPGPU_LEVEL_MASK,
			    GEN9_PREEMPT_GPGPU_THREAD_GROUP_LEVEL);
}

static void tgl_ctx_workarounds_init(struct intel_engine_cs *engine,
				     struct i915_wa_list *wal)
{
	gen12_ctx_workarounds_init(engine, wal);

	/* WaDisableGPGPUMidThreadPreemption:gen12 */
	WA_SET_FIELD_MASKED(GEN8_CS_CHICKEN1,
			    GEN9_PREEMPT_GPGPU_LEVEL_MASK,
			    GEN9_PREEMPT_GPGPU_THREAD_GROUP_LEVEL);
}

static void tgl_ctx_workarounds_init(struct intel_engine_cs *engine,
				     struct i915_wa_list *wal)
{
	gen12_ctx_workarounds_init(engine, wal);

	/*
	 * Wa_1604555607:tgl,rkl
	 *
	 * Note that the implementation of this workaround is further modified
	 * according to the FF_MODE2 guidance given by Wa_1608008084:gen12.
	 * FF_MODE2 register will return the wrong value when read. The default
	 * value for this register is zero for all fields and there are no bit
	 * masks. So instead of doing a RMW we should just write the GS Timer
	 * and TDS timer values for Wa_1604555607 and Wa_16011163337.
	 */
	wa_add(wal,
	       FF_MODE2,
	       FF_MODE2_GS_TIMER_MASK | FF_MODE2_TDS_TIMER_MASK,
	       FF_MODE2_GS_TIMER_224  | FF_MODE2_TDS_TIMER_128,
	       0);
<<<<<<< HEAD
=======
}

static void dg1_ctx_workarounds_init(struct intel_engine_cs *engine,
				     struct i915_wa_list *wal)
{
	gen12_ctx_workarounds_init(engine, wal);

	/* Wa_1409044764 */
	wa_masked_dis(wal, GEN11_COMMON_SLICE_CHICKEN3,
		      DG1_FLOAT_POINT_BLEND_OPT_STRICT_MODE_EN);

	/* Wa_22010493298 */
	wa_masked_en(wal, HIZ_CHICKEN,
		     DG1_HZ_READ_SUPPRESSION_OPTIMIZATION_DISABLE);

	/*
	 * Wa_16011163337
	 *
	 * Like in tgl_ctx_workarounds_init(), read verification is ignored due
	 * to Wa_1608008084.
	 */
	wa_add(wal,
	       FF_MODE2,
	       FF_MODE2_GS_TIMER_MASK, FF_MODE2_GS_TIMER_224, 0);
>>>>>>> f642729d
}

static void
__intel_engine_init_ctx_wa(struct intel_engine_cs *engine,
			   struct i915_wa_list *wal,
			   const char *name)
{
	struct drm_i915_private *i915 = engine->i915;

	if (engine->class != RENDER_CLASS)
		return;

	wa_init_start(wal, name, engine->name);

<<<<<<< HEAD
	if (IS_ROCKETLAKE(i915) || IS_TIGERLAKE(i915))
=======
	if (IS_DG1(i915))
		dg1_ctx_workarounds_init(engine, wal);
	else if (IS_ROCKETLAKE(i915) || IS_TIGERLAKE(i915))
>>>>>>> f642729d
		tgl_ctx_workarounds_init(engine, wal);
	else if (IS_GEN(i915, 12))
		gen12_ctx_workarounds_init(engine, wal);
	else if (IS_GEN(i915, 11))
		icl_ctx_workarounds_init(engine, wal);
	else if (IS_CANNONLAKE(i915))
		cnl_ctx_workarounds_init(engine, wal);
	else if (IS_COFFEELAKE(i915) || IS_COMETLAKE(i915))
		cfl_ctx_workarounds_init(engine, wal);
	else if (IS_GEMINILAKE(i915))
		glk_ctx_workarounds_init(engine, wal);
	else if (IS_KABYLAKE(i915))
		kbl_ctx_workarounds_init(engine, wal);
	else if (IS_BROXTON(i915))
		bxt_ctx_workarounds_init(engine, wal);
	else if (IS_SKYLAKE(i915))
		skl_ctx_workarounds_init(engine, wal);
	else if (IS_CHERRYVIEW(i915))
		chv_ctx_workarounds_init(engine, wal);
	else if (IS_BROADWELL(i915))
		bdw_ctx_workarounds_init(engine, wal);
	else if (IS_GEN(i915, 7))
		gen7_ctx_workarounds_init(engine, wal);
	else if (IS_GEN(i915, 6))
		gen6_ctx_workarounds_init(engine, wal);
	else if (INTEL_GEN(i915) < 8)
		return;
	else
		MISSING_CASE(INTEL_GEN(i915));

	wa_init_finish(wal);
}

void intel_engine_init_ctx_wa(struct intel_engine_cs *engine)
{
	__intel_engine_init_ctx_wa(engine, &engine->ctx_wa_list, "context");
}

int intel_engine_emit_ctx_wa(struct i915_request *rq)
{
	struct i915_wa_list *wal = &rq->engine->ctx_wa_list;
	struct i915_wa *wa;
	unsigned int i;
	u32 *cs;
	int ret;

	if (wal->count == 0)
		return 0;

	ret = rq->engine->emit_flush(rq, EMIT_BARRIER);
	if (ret)
		return ret;

	cs = intel_ring_begin(rq, (wal->count * 2 + 2));
	if (IS_ERR(cs))
		return PTR_ERR(cs);

	*cs++ = MI_LOAD_REGISTER_IMM(wal->count);
	for (i = 0, wa = wal->list; i < wal->count; i++, wa++) {
		*cs++ = i915_mmio_reg_offset(wa->reg);
		*cs++ = wa->set;
	}
	*cs++ = MI_NOOP;

	intel_ring_advance(rq, cs);

	ret = rq->engine->emit_flush(rq, EMIT_BARRIER);
	if (ret)
		return ret;

	return 0;
}

static void
gen4_gt_workarounds_init(struct drm_i915_private *i915,
			 struct i915_wa_list *wal)
{
	/* WaDisable_RenderCache_OperationalFlush:gen4,ilk */
	wa_masked_dis(wal, CACHE_MODE_0, RC_OP_FLUSH_ENABLE);
}

static void
g4x_gt_workarounds_init(struct drm_i915_private *i915, struct i915_wa_list *wal)
{
	gen4_gt_workarounds_init(i915, wal);

	/* WaDisableRenderCachePipelinedFlush:g4x,ilk */
	wa_masked_en(wal, CACHE_MODE_0, CM0_PIPELINED_RENDER_FLUSH_DISABLE);
}

static void
ilk_gt_workarounds_init(struct drm_i915_private *i915, struct i915_wa_list *wal)
{
	g4x_gt_workarounds_init(i915, wal);

	wa_masked_en(wal, _3D_CHICKEN2, _3D_CHICKEN2_WM_READ_PIPELINED);
}

static void
snb_gt_workarounds_init(struct drm_i915_private *i915, struct i915_wa_list *wal)
{
}

static void
ivb_gt_workarounds_init(struct drm_i915_private *i915, struct i915_wa_list *wal)
{
	/* Apply the WaDisableRHWOOptimizationForRenderHang:ivb workaround. */
	wa_masked_dis(wal,
		      GEN7_COMMON_SLICE_CHICKEN1,
		      GEN7_CSC1_RHWO_OPT_DISABLE_IN_RCC);

	/* WaApplyL3ControlAndL3ChickenMode:ivb */
	wa_write(wal, GEN7_L3CNTLREG1, GEN7_WA_FOR_GEN7_L3_CONTROL);
	wa_write(wal, GEN7_L3_CHICKEN_MODE_REGISTER, GEN7_WA_L3_CHICKEN_MODE);

	/* WaForceL3Serialization:ivb */
	wa_write_clr(wal, GEN7_L3SQCREG4, L3SQ_URB_READ_CAM_MATCH_DISABLE);
}

static void
vlv_gt_workarounds_init(struct drm_i915_private *i915, struct i915_wa_list *wal)
{
	/* WaForceL3Serialization:vlv */
	wa_write_clr(wal, GEN7_L3SQCREG4, L3SQ_URB_READ_CAM_MATCH_DISABLE);

	/*
	 * WaIncreaseL3CreditsForVLVB0:vlv
	 * This is the hardware default actually.
	 */
	wa_write(wal, GEN7_L3SQCREG1, VLV_B0_WA_L3SQCREG1_VALUE);
}

static void
hsw_gt_workarounds_init(struct drm_i915_private *i915, struct i915_wa_list *wal)
{
	/* L3 caching of data atomics doesn't work -- disable it. */
	wa_write(wal, HSW_SCRATCH1, HSW_SCRATCH1_L3_DATA_ATOMICS_DISABLE);

	wa_add(wal,
	       HSW_ROW_CHICKEN3, 0,
	       _MASKED_BIT_ENABLE(HSW_ROW_CHICKEN3_L3_GLOBAL_ATOMICS_DISABLE),
		0 /* XXX does this reg exist? */);

	/* WaVSRefCountFullforceMissDisable:hsw */
	wa_write_clr(wal, GEN7_FF_THREAD_MODE, GEN7_FF_VS_REF_CNT_FFME);
}

static void
gen9_gt_workarounds_init(struct drm_i915_private *i915, struct i915_wa_list *wal)
{
	/* WaDisableKillLogic:bxt,skl,kbl */
	if (!IS_COFFEELAKE(i915) && !IS_COMETLAKE(i915))
		wa_write_or(wal,
			    GAM_ECOCHK,
			    ECOCHK_DIS_TLB);

	if (HAS_LLC(i915)) {
		/* WaCompressedResourceSamplerPbeMediaNewHashMode:skl,kbl
		 *
		 * Must match Display Engine. See
		 * WaCompressedResourceDisplayNewHashMode.
		 */
		wa_write_or(wal,
			    MMCD_MISC_CTRL,
			    MMCD_PCLA | MMCD_HOTSPOT_EN);
	}

	/* WaDisableHDCInvalidation:skl,bxt,kbl,cfl */
	wa_write_or(wal,
		    GAM_ECOCHK,
		    BDW_DISABLE_HDC_INVALIDATION);
}

static void
skl_gt_workarounds_init(struct drm_i915_private *i915, struct i915_wa_list *wal)
{
	gen9_gt_workarounds_init(i915, wal);

	/* WaDisableGafsUnitClkGating:skl */
	wa_write_or(wal,
		    GEN7_UCGCTL4,
		    GEN8_EU_GAUNIT_CLOCK_GATE_DISABLE);

	/* WaInPlaceDecompressionHang:skl */
	if (IS_SKL_REVID(i915, SKL_REVID_H0, REVID_FOREVER))
		wa_write_or(wal,
			    GEN9_GAMT_ECO_REG_RW_IA,
			    GAMT_ECO_ENABLE_IN_PLACE_DECOMPRESS);
}

static void
bxt_gt_workarounds_init(struct drm_i915_private *i915, struct i915_wa_list *wal)
{
	gen9_gt_workarounds_init(i915, wal);

	/* WaInPlaceDecompressionHang:bxt */
	wa_write_or(wal,
		    GEN9_GAMT_ECO_REG_RW_IA,
		    GAMT_ECO_ENABLE_IN_PLACE_DECOMPRESS);
}

static void
kbl_gt_workarounds_init(struct drm_i915_private *i915, struct i915_wa_list *wal)
{
	gen9_gt_workarounds_init(i915, wal);

	/* WaDisableDynamicCreditSharing:kbl */
	if (IS_KBL_GT_REVID(i915, 0, KBL_REVID_B0))
		wa_write_or(wal,
			    GAMT_CHKN_BIT_REG,
			    GAMT_CHKN_DISABLE_DYNAMIC_CREDIT_SHARING);

	/* WaDisableGafsUnitClkGating:kbl */
	wa_write_or(wal,
		    GEN7_UCGCTL4,
		    GEN8_EU_GAUNIT_CLOCK_GATE_DISABLE);

	/* WaInPlaceDecompressionHang:kbl */
	wa_write_or(wal,
		    GEN9_GAMT_ECO_REG_RW_IA,
		    GAMT_ECO_ENABLE_IN_PLACE_DECOMPRESS);
}

static void
glk_gt_workarounds_init(struct drm_i915_private *i915, struct i915_wa_list *wal)
{
	gen9_gt_workarounds_init(i915, wal);
}

static void
cfl_gt_workarounds_init(struct drm_i915_private *i915, struct i915_wa_list *wal)
{
	gen9_gt_workarounds_init(i915, wal);

	/* WaDisableGafsUnitClkGating:cfl */
	wa_write_or(wal,
		    GEN7_UCGCTL4,
		    GEN8_EU_GAUNIT_CLOCK_GATE_DISABLE);

	/* WaInPlaceDecompressionHang:cfl */
	wa_write_or(wal,
		    GEN9_GAMT_ECO_REG_RW_IA,
		    GAMT_ECO_ENABLE_IN_PLACE_DECOMPRESS);
}

static void
wa_init_mcr(struct drm_i915_private *i915, struct i915_wa_list *wal)
{
	const struct sseu_dev_info *sseu = &i915->gt.info.sseu;
	unsigned int slice, subslice;
	u32 l3_en, mcr, mcr_mask;

	GEM_BUG_ON(INTEL_GEN(i915) < 10);

	/*
	 * WaProgramMgsrForL3BankSpecificMmioReads: cnl,icl
	 * L3Banks could be fused off in single slice scenario. If that is
	 * the case, we might need to program MCR select to a valid L3Bank
	 * by default, to make sure we correctly read certain registers
	 * later on (in the range 0xB100 - 0xB3FF).
	 *
	 * WaProgramMgsrForCorrectSliceSpecificMmioReads:cnl,icl
	 * Before any MMIO read into slice/subslice specific registers, MCR
	 * packet control register needs to be programmed to point to any
	 * enabled s/ss pair. Otherwise, incorrect values will be returned.
	 * This means each subsequent MMIO read will be forwarded to an
	 * specific s/ss combination, but this is OK since these registers
	 * are consistent across s/ss in almost all cases. In the rare
	 * occasions, such as INSTDONE, where this value is dependent
	 * on s/ss combo, the read should be done with read_subslice_reg.
	 *
	 * Since GEN8_MCR_SELECTOR contains dual-purpose bits which select both
	 * to which subslice, or to which L3 bank, the respective mmio reads
	 * will go, we have to find a common index which works for both
	 * accesses.
	 *
	 * Case where we cannot find a common index fortunately should not
	 * happen in production hardware, so we only emit a warning instead of
	 * implementing something more complex that requires checking the range
	 * of every MMIO read.
	 */

	if (INTEL_GEN(i915) >= 10 && is_power_of_2(sseu->slice_mask)) {
		u32 l3_fuse =
			intel_uncore_read(&i915->uncore, GEN10_MIRROR_FUSE3) &
			GEN10_L3BANK_MASK;

		drm_dbg(&i915->drm, "L3 fuse = %x\n", l3_fuse);
		l3_en = ~(l3_fuse << GEN10_L3BANK_PAIR_COUNT | l3_fuse);
	} else {
		l3_en = ~0;
	}

	slice = fls(sseu->slice_mask) - 1;
	subslice = fls(l3_en & intel_sseu_get_subslices(sseu, slice));
	if (!subslice) {
		drm_warn(&i915->drm,
			 "No common index found between subslice mask %x and L3 bank mask %x!\n",
			 intel_sseu_get_subslices(sseu, slice), l3_en);
		subslice = fls(l3_en);
		drm_WARN_ON(&i915->drm, !subslice);
	}
	subslice--;

	if (INTEL_GEN(i915) >= 11) {
		mcr = GEN11_MCR_SLICE(slice) | GEN11_MCR_SUBSLICE(subslice);
		mcr_mask = GEN11_MCR_SLICE_MASK | GEN11_MCR_SUBSLICE_MASK;
	} else {
		mcr = GEN8_MCR_SLICE(slice) | GEN8_MCR_SUBSLICE(subslice);
		mcr_mask = GEN8_MCR_SLICE_MASK | GEN8_MCR_SUBSLICE_MASK;
	}

	drm_dbg(&i915->drm, "MCR slice/subslice = %x\n", mcr);

	wa_write_clr_set(wal, GEN8_MCR_SELECTOR, mcr_mask, mcr);
}

static void
cnl_gt_workarounds_init(struct drm_i915_private *i915, struct i915_wa_list *wal)
{
	wa_init_mcr(i915, wal);

	/* WaInPlaceDecompressionHang:cnl */
	wa_write_or(wal,
		    GEN9_GAMT_ECO_REG_RW_IA,
		    GAMT_ECO_ENABLE_IN_PLACE_DECOMPRESS);
}

static void
icl_gt_workarounds_init(struct drm_i915_private *i915, struct i915_wa_list *wal)
{
	wa_init_mcr(i915, wal);

	/* WaInPlaceDecompressionHang:icl */
	wa_write_or(wal,
		    GEN9_GAMT_ECO_REG_RW_IA,
		    GAMT_ECO_ENABLE_IN_PLACE_DECOMPRESS);

	/* WaModifyGamTlbPartitioning:icl */
	wa_write_clr_set(wal,
			 GEN11_GACB_PERF_CTRL,
			 GEN11_HASH_CTRL_MASK,
			 GEN11_HASH_CTRL_BIT0 | GEN11_HASH_CTRL_BIT4);

	/* Wa_1405766107:icl
	 * Formerly known as WaCL2SFHalfMaxAlloc
	 */
	wa_write_or(wal,
		    GEN11_LSN_UNSLCVC,
		    GEN11_LSN_UNSLCVC_GAFS_HALF_SF_MAXALLOC |
		    GEN11_LSN_UNSLCVC_GAFS_HALF_CL2_MAXALLOC);

	/* Wa_220166154:icl
	 * Formerly known as WaDisCtxReload
	 */
	wa_write_or(wal,
		    GEN8_GAMW_ECO_DEV_RW_IA,
		    GAMW_ECO_DEV_CTX_RELOAD_DISABLE);

	/* Wa_1405779004:icl (pre-prod) */
	if (IS_ICL_REVID(i915, ICL_REVID_A0, ICL_REVID_A0))
		wa_write_or(wal,
			    SLICE_UNIT_LEVEL_CLKGATE,
			    MSCUNIT_CLKGATE_DIS);

	/* Wa_1406838659:icl (pre-prod) */
	if (IS_ICL_REVID(i915, ICL_REVID_A0, ICL_REVID_B0))
		wa_write_or(wal,
			    INF_UNIT_LEVEL_CLKGATE,
			    CGPSF_CLKGATE_DIS);

	/* Wa_1406463099:icl
	 * Formerly known as WaGamTlbPendError
	 */
	wa_write_or(wal,
		    GAMT_CHKN_BIT_REG,
		    GAMT_CHKN_DISABLE_L3_COH_PIPE);

	/* Wa_1607087056:icl,ehl,jsl */
	if (IS_ICELAKE(i915) ||
		IS_JSL_EHL_REVID(i915, EHL_REVID_A0, EHL_REVID_A0)) {
		wa_write_or(wal,
			    SLICE_UNIT_LEVEL_CLKGATE,
			    L3_CLKGATE_DIS | L3_CR2X_CLKGATE_DIS);
	}
}

static void
gen12_gt_workarounds_init(struct drm_i915_private *i915,
			  struct i915_wa_list *wal)
{
	wa_init_mcr(i915, wal);
}

static void
tgl_gt_workarounds_init(struct drm_i915_private *i915, struct i915_wa_list *wal)
{
	gen12_gt_workarounds_init(i915, wal);

	/* Wa_1409420604:tgl */
	if (IS_TGL_UY_GT_REVID(i915, TGL_REVID_A0, TGL_REVID_A0))
		wa_write_or(wal,
			    SUBSLICE_UNIT_LEVEL_CLKGATE2,
			    CPSSUNIT_CLKGATE_DIS);

	/* Wa_1607087056:tgl also know as BUG:1409180338 */
	if (IS_TGL_UY_GT_REVID(i915, TGL_REVID_A0, TGL_REVID_A0))
		wa_write_or(wal,
			    SLICE_UNIT_LEVEL_CLKGATE,
			    L3_CLKGATE_DIS | L3_CR2X_CLKGATE_DIS);

	/* Wa_1408615072:tgl[a0] */
	if (IS_TGL_UY_GT_REVID(i915, TGL_REVID_A0, TGL_REVID_A0))
		wa_write_or(wal, UNSLICE_UNIT_LEVEL_CLKGATE2,
			    VSUNIT_CLKGATE_DIS_TGL);
}

static void
dg1_gt_workarounds_init(struct drm_i915_private *i915, struct i915_wa_list *wal)
{
	gen12_gt_workarounds_init(i915, wal);

	/* Wa_1607087056:dg1 */
	if (IS_DG1_REVID(i915, DG1_REVID_A0, DG1_REVID_A0))
		wa_write_or(wal,
			    SLICE_UNIT_LEVEL_CLKGATE,
			    L3_CLKGATE_DIS | L3_CR2X_CLKGATE_DIS);

	/* Wa_1409420604:dg1 */
	if (IS_DG1(i915))
		wa_write_or(wal,
			    SUBSLICE_UNIT_LEVEL_CLKGATE2,
			    CPSSUNIT_CLKGATE_DIS);

	/* Wa_1408615072:dg1 */
	/* Empirical testing shows this register is unaffected by engine reset. */
	if (IS_DG1(i915))
		wa_write_or(wal, UNSLICE_UNIT_LEVEL_CLKGATE2,
			    VSUNIT_CLKGATE_DIS_TGL);
}

static void
gt_init_workarounds(struct drm_i915_private *i915, struct i915_wa_list *wal)
{
<<<<<<< HEAD
	if (IS_TIGERLAKE(i915))
=======
	if (IS_DG1(i915))
		dg1_gt_workarounds_init(i915, wal);
	else if (IS_TIGERLAKE(i915))
>>>>>>> f642729d
		tgl_gt_workarounds_init(i915, wal);
	else if (IS_GEN(i915, 12))
		gen12_gt_workarounds_init(i915, wal);
	else if (IS_GEN(i915, 11))
		icl_gt_workarounds_init(i915, wal);
	else if (IS_CANNONLAKE(i915))
		cnl_gt_workarounds_init(i915, wal);
	else if (IS_COFFEELAKE(i915) || IS_COMETLAKE(i915))
		cfl_gt_workarounds_init(i915, wal);
	else if (IS_GEMINILAKE(i915))
		glk_gt_workarounds_init(i915, wal);
	else if (IS_KABYLAKE(i915))
		kbl_gt_workarounds_init(i915, wal);
	else if (IS_BROXTON(i915))
		bxt_gt_workarounds_init(i915, wal);
	else if (IS_SKYLAKE(i915))
		skl_gt_workarounds_init(i915, wal);
	else if (IS_HASWELL(i915))
		hsw_gt_workarounds_init(i915, wal);
	else if (IS_VALLEYVIEW(i915))
		vlv_gt_workarounds_init(i915, wal);
	else if (IS_IVYBRIDGE(i915))
		ivb_gt_workarounds_init(i915, wal);
	else if (IS_GEN(i915, 6))
		snb_gt_workarounds_init(i915, wal);
	else if (IS_GEN(i915, 5))
		ilk_gt_workarounds_init(i915, wal);
	else if (IS_G4X(i915))
		g4x_gt_workarounds_init(i915, wal);
	else if (IS_GEN(i915, 4))
		gen4_gt_workarounds_init(i915, wal);
	else if (INTEL_GEN(i915) <= 8)
		return;
	else
		MISSING_CASE(INTEL_GEN(i915));
}

void intel_gt_init_workarounds(struct drm_i915_private *i915)
{
	struct i915_wa_list *wal = &i915->gt_wa_list;

	wa_init_start(wal, "GT", "global");
	gt_init_workarounds(i915, wal);
	wa_init_finish(wal);
}

static enum forcewake_domains
wal_get_fw_for_rmw(struct intel_uncore *uncore, const struct i915_wa_list *wal)
{
	enum forcewake_domains fw = 0;
	struct i915_wa *wa;
	unsigned int i;

	for (i = 0, wa = wal->list; i < wal->count; i++, wa++)
		fw |= intel_uncore_forcewake_for_reg(uncore,
						     wa->reg,
						     FW_REG_READ |
						     FW_REG_WRITE);

	return fw;
}

static bool
wa_verify(const struct i915_wa *wa, u32 cur, const char *name, const char *from)
{
	if ((cur ^ wa->set) & wa->read) {
		DRM_ERROR("%s workaround lost on %s! (reg[%x]=0x%x, relevant bits were 0x%x vs expected 0x%x)\n",
			  name, from, i915_mmio_reg_offset(wa->reg),
			  cur, cur & wa->read, wa->set & wa->read);

		return false;
	}

	return true;
}

static void
wa_list_apply(struct intel_uncore *uncore, const struct i915_wa_list *wal)
{
	enum forcewake_domains fw;
	unsigned long flags;
	struct i915_wa *wa;
	unsigned int i;

	if (!wal->count)
		return;

	fw = wal_get_fw_for_rmw(uncore, wal);

	spin_lock_irqsave(&uncore->lock, flags);
	intel_uncore_forcewake_get__locked(uncore, fw);

	for (i = 0, wa = wal->list; i < wal->count; i++, wa++) {
		if (wa->clr)
			intel_uncore_rmw_fw(uncore, wa->reg, wa->clr, wa->set);
		else
			intel_uncore_write_fw(uncore, wa->reg, wa->set);
		if (IS_ENABLED(CONFIG_DRM_I915_DEBUG_GEM))
			wa_verify(wa,
				  intel_uncore_read_fw(uncore, wa->reg),
				  wal->name, "application");
	}

	intel_uncore_forcewake_put__locked(uncore, fw);
	spin_unlock_irqrestore(&uncore->lock, flags);
}

void intel_gt_apply_workarounds(struct intel_gt *gt)
{
	wa_list_apply(gt->uncore, &gt->i915->gt_wa_list);
}

static bool wa_list_verify(struct intel_uncore *uncore,
			   const struct i915_wa_list *wal,
			   const char *from)
{
	struct i915_wa *wa;
	unsigned int i;
	bool ok = true;

	for (i = 0, wa = wal->list; i < wal->count; i++, wa++)
		ok &= wa_verify(wa,
				intel_uncore_read(uncore, wa->reg),
				wal->name, from);

	return ok;
}

bool intel_gt_verify_workarounds(struct intel_gt *gt, const char *from)
{
	return wa_list_verify(gt->uncore, &gt->i915->gt_wa_list, from);
}

__maybe_unused
static bool is_nonpriv_flags_valid(u32 flags)
{
	/* Check only valid flag bits are set */
	if (flags & ~RING_FORCE_TO_NONPRIV_MASK_VALID)
		return false;

	/* NB: Only 3 out of 4 enum values are valid for access field */
	if ((flags & RING_FORCE_TO_NONPRIV_ACCESS_MASK) ==
	    RING_FORCE_TO_NONPRIV_ACCESS_INVALID)
		return false;

	return true;
}

static void
whitelist_reg_ext(struct i915_wa_list *wal, i915_reg_t reg, u32 flags)
{
	struct i915_wa wa = {
		.reg = reg
	};

	if (GEM_DEBUG_WARN_ON(wal->count >= RING_MAX_NONPRIV_SLOTS))
		return;

	if (GEM_DEBUG_WARN_ON(!is_nonpriv_flags_valid(flags)))
		return;

	wa.reg.reg |= flags;
	_wa_add(wal, &wa);
}

static void
whitelist_reg(struct i915_wa_list *wal, i915_reg_t reg)
{
	whitelist_reg_ext(wal, reg, RING_FORCE_TO_NONPRIV_ACCESS_RW);
}

static void gen9_whitelist_build(struct i915_wa_list *w)
{
	/* WaVFEStateAfterPipeControlwithMediaStateClear:skl,bxt,glk,cfl */
	whitelist_reg(w, GEN9_CTX_PREEMPT_REG);

	/* WaEnablePreemptionGranularityControlByUMD:skl,bxt,kbl,cfl,[cnl] */
	whitelist_reg(w, GEN8_CS_CHICKEN1);

	/* WaAllowUMDToModifyHDCChicken1:skl,bxt,kbl,glk,cfl */
	whitelist_reg(w, GEN8_HDC_CHICKEN1);

	/* WaSendPushConstantsFromMMIO:skl,bxt */
	whitelist_reg(w, COMMON_SLICE_CHICKEN2);
}

static void skl_whitelist_build(struct intel_engine_cs *engine)
{
	struct i915_wa_list *w = &engine->whitelist;

	if (engine->class != RENDER_CLASS)
		return;

	gen9_whitelist_build(w);

	/* WaDisableLSQCROPERFforOCL:skl */
	whitelist_reg(w, GEN8_L3SQCREG4);
}

static void bxt_whitelist_build(struct intel_engine_cs *engine)
{
	if (engine->class != RENDER_CLASS)
		return;

	gen9_whitelist_build(&engine->whitelist);
}

static void kbl_whitelist_build(struct intel_engine_cs *engine)
{
	struct i915_wa_list *w = &engine->whitelist;

	if (engine->class != RENDER_CLASS)
		return;

	gen9_whitelist_build(w);

	/* WaDisableLSQCROPERFforOCL:kbl */
	whitelist_reg(w, GEN8_L3SQCREG4);
}

static void glk_whitelist_build(struct intel_engine_cs *engine)
{
	struct i915_wa_list *w = &engine->whitelist;

	if (engine->class != RENDER_CLASS)
		return;

	gen9_whitelist_build(w);

	/* WA #0862: Userspace has to set "Barrier Mode" to avoid hangs. */
	whitelist_reg(w, GEN9_SLICE_COMMON_ECO_CHICKEN1);
}

static void cfl_whitelist_build(struct intel_engine_cs *engine)
{
	struct i915_wa_list *w = &engine->whitelist;

	if (engine->class != RENDER_CLASS)
		return;

	gen9_whitelist_build(w);

	/*
	 * WaAllowPMDepthAndInvocationCountAccessFromUMD:cfl,whl,cml,aml
	 *
	 * This covers 4 register which are next to one another :
	 *   - PS_INVOCATION_COUNT
	 *   - PS_INVOCATION_COUNT_UDW
	 *   - PS_DEPTH_COUNT
	 *   - PS_DEPTH_COUNT_UDW
	 */
	whitelist_reg_ext(w, PS_INVOCATION_COUNT,
			  RING_FORCE_TO_NONPRIV_ACCESS_RD |
			  RING_FORCE_TO_NONPRIV_RANGE_4);
}

static void cml_whitelist_build(struct intel_engine_cs *engine)
{
	struct i915_wa_list *w = &engine->whitelist;

	if (engine->class != RENDER_CLASS)
		whitelist_reg_ext(w,
				  RING_CTX_TIMESTAMP(engine->mmio_base),
				  RING_FORCE_TO_NONPRIV_ACCESS_RD);

	cfl_whitelist_build(engine);
}

static void cnl_whitelist_build(struct intel_engine_cs *engine)
{
	struct i915_wa_list *w = &engine->whitelist;

	if (engine->class != RENDER_CLASS)
		return;

	/* WaEnablePreemptionGranularityControlByUMD:cnl */
	whitelist_reg(w, GEN8_CS_CHICKEN1);
}

static void icl_whitelist_build(struct intel_engine_cs *engine)
{
	struct i915_wa_list *w = &engine->whitelist;

	switch (engine->class) {
	case RENDER_CLASS:
		/* WaAllowUMDToModifyHalfSliceChicken7:icl */
		whitelist_reg(w, GEN9_HALF_SLICE_CHICKEN7);

		/* WaAllowUMDToModifySamplerMode:icl */
		whitelist_reg(w, GEN10_SAMPLER_MODE);

		/* WaEnableStateCacheRedirectToCS:icl */
		whitelist_reg(w, GEN9_SLICE_COMMON_ECO_CHICKEN1);

		/*
		 * WaAllowPMDepthAndInvocationCountAccessFromUMD:icl
		 *
		 * This covers 4 register which are next to one another :
		 *   - PS_INVOCATION_COUNT
		 *   - PS_INVOCATION_COUNT_UDW
		 *   - PS_DEPTH_COUNT
		 *   - PS_DEPTH_COUNT_UDW
		 */
		whitelist_reg_ext(w, PS_INVOCATION_COUNT,
				  RING_FORCE_TO_NONPRIV_ACCESS_RD |
				  RING_FORCE_TO_NONPRIV_RANGE_4);
		break;

	case VIDEO_DECODE_CLASS:
		/* hucStatusRegOffset */
		whitelist_reg_ext(w, _MMIO(0x2000 + engine->mmio_base),
				  RING_FORCE_TO_NONPRIV_ACCESS_RD);
		/* hucUKernelHdrInfoRegOffset */
		whitelist_reg_ext(w, _MMIO(0x2014 + engine->mmio_base),
				  RING_FORCE_TO_NONPRIV_ACCESS_RD);
		/* hucStatus2RegOffset */
		whitelist_reg_ext(w, _MMIO(0x23B0 + engine->mmio_base),
				  RING_FORCE_TO_NONPRIV_ACCESS_RD);
		whitelist_reg_ext(w,
				  RING_CTX_TIMESTAMP(engine->mmio_base),
				  RING_FORCE_TO_NONPRIV_ACCESS_RD);
		break;

	default:
		whitelist_reg_ext(w,
				  RING_CTX_TIMESTAMP(engine->mmio_base),
				  RING_FORCE_TO_NONPRIV_ACCESS_RD);
		break;
	}
}

static void tgl_whitelist_build(struct intel_engine_cs *engine)
{
	struct i915_wa_list *w = &engine->whitelist;

	switch (engine->class) {
	case RENDER_CLASS:
		/*
		 * WaAllowPMDepthAndInvocationCountAccessFromUMD:tgl
		 * Wa_1408556865:tgl
		 *
		 * This covers 4 registers which are next to one another :
		 *   - PS_INVOCATION_COUNT
		 *   - PS_INVOCATION_COUNT_UDW
		 *   - PS_DEPTH_COUNT
		 *   - PS_DEPTH_COUNT_UDW
		 */
		whitelist_reg_ext(w, PS_INVOCATION_COUNT,
				  RING_FORCE_TO_NONPRIV_ACCESS_RD |
				  RING_FORCE_TO_NONPRIV_RANGE_4);

		/* Wa_1808121037:tgl */
		whitelist_reg(w, GEN7_COMMON_SLICE_CHICKEN1);

		/* Wa_1806527549:tgl */
		whitelist_reg(w, HIZ_CHICKEN);
		break;
	default:
		whitelist_reg_ext(w,
				  RING_CTX_TIMESTAMP(engine->mmio_base),
				  RING_FORCE_TO_NONPRIV_ACCESS_RD);
		break;
	}
}

static void dg1_whitelist_build(struct intel_engine_cs *engine)
{
	struct i915_wa_list *w = &engine->whitelist;

	tgl_whitelist_build(engine);

	/* GEN:BUG:1409280441:dg1 */
	if (IS_DG1_REVID(engine->i915, DG1_REVID_A0, DG1_REVID_A0) &&
	    (engine->class == RENDER_CLASS ||
	     engine->class == COPY_ENGINE_CLASS))
		whitelist_reg_ext(w, RING_ID(engine->mmio_base),
				  RING_FORCE_TO_NONPRIV_ACCESS_RD);
}

void intel_engine_init_whitelist(struct intel_engine_cs *engine)
{
	struct drm_i915_private *i915 = engine->i915;
	struct i915_wa_list *w = &engine->whitelist;

	wa_init_start(w, "whitelist", engine->name);

	if (IS_DG1(i915))
		dg1_whitelist_build(engine);
	else if (IS_GEN(i915, 12))
		tgl_whitelist_build(engine);
	else if (IS_GEN(i915, 11))
		icl_whitelist_build(engine);
	else if (IS_CANNONLAKE(i915))
		cnl_whitelist_build(engine);
	else if (IS_COMETLAKE(i915))
		cml_whitelist_build(engine);
	else if (IS_COFFEELAKE(i915))
		cfl_whitelist_build(engine);
	else if (IS_GEMINILAKE(i915))
		glk_whitelist_build(engine);
	else if (IS_KABYLAKE(i915))
		kbl_whitelist_build(engine);
	else if (IS_BROXTON(i915))
		bxt_whitelist_build(engine);
	else if (IS_SKYLAKE(i915))
		skl_whitelist_build(engine);
	else if (INTEL_GEN(i915) <= 8)
		return;
	else
		MISSING_CASE(INTEL_GEN(i915));

	wa_init_finish(w);
}

void intel_engine_apply_whitelist(struct intel_engine_cs *engine)
{
	const struct i915_wa_list *wal = &engine->whitelist;
	struct intel_uncore *uncore = engine->uncore;
	const u32 base = engine->mmio_base;
	struct i915_wa *wa;
	unsigned int i;

	if (!wal->count)
		return;

	for (i = 0, wa = wal->list; i < wal->count; i++, wa++)
		intel_uncore_write(uncore,
				   RING_FORCE_TO_NONPRIV(base, i),
				   i915_mmio_reg_offset(wa->reg));

	/* And clear the rest just in case of garbage */
	for (; i < RING_MAX_NONPRIV_SLOTS; i++)
		intel_uncore_write(uncore,
				   RING_FORCE_TO_NONPRIV(base, i),
				   i915_mmio_reg_offset(RING_NOPID(base)));
}

static void
rcs_engine_wa_init(struct intel_engine_cs *engine, struct i915_wa_list *wal)
{
	struct drm_i915_private *i915 = engine->i915;

<<<<<<< HEAD
	if (IS_TGL_UY_GT_REVID(i915, TGL_REVID_A0, TGL_REVID_A0)) {
=======
	if (IS_DG1_REVID(i915, DG1_REVID_A0, DG1_REVID_A0) ||
	    IS_TGL_UY_GT_REVID(i915, TGL_REVID_A0, TGL_REVID_A0)) {
>>>>>>> f642729d
		/*
		 * Wa_1607138336:tgl[a0],dg1[a0]
		 * Wa_1607063988:tgl[a0],dg1[a0]
		 */
		wa_write_or(wal,
			    GEN9_CTX_PREEMPT_REG,
			    GEN12_DISABLE_POSH_BUSY_FF_DOP_CG);
	}

<<<<<<< HEAD
=======
	if (IS_TGL_UY_GT_REVID(i915, TGL_REVID_A0, TGL_REVID_A0)) {
>>>>>>> f642729d
		/*
		 * Wa_1606679103:tgl
		 * (see also Wa_1606682166:icl)
		 */
		wa_write_or(wal,
			    GEN7_SARCHKMD,
			    GEN7_DISABLE_SAMPLER_PREFETCH);
	}

<<<<<<< HEAD
	if (IS_ROCKETLAKE(i915) || IS_TIGERLAKE(i915)) {
		/* Wa_1606931601:tgl,rkl */
		wa_masked_en(wal, GEN7_ROW_CHICKEN2, GEN12_DISABLE_EARLY_READ);

		/* Wa_1409804808:tgl,rkl */
		wa_masked_en(wal, GEN7_ROW_CHICKEN2,
			     GEN12_PUSH_CONST_DEREF_HOLD_DIS);

		/*
		 * Wa_1409085225:tgl
		 * Wa_14010229206:tgl,rkl
=======
	if (IS_DG1(i915) || IS_ROCKETLAKE(i915) || IS_TIGERLAKE(i915)) {
		/* Wa_1606931601:tgl,rkl,dg1 */
		wa_masked_en(wal, GEN7_ROW_CHICKEN2, GEN12_DISABLE_EARLY_READ);

		/*
		 * Wa_1407928979:tgl A*
		 * Wa_18011464164:tgl[B0+],dg1[B0+]
		 * Wa_22010931296:tgl[B0+],dg1[B0+]
		 * Wa_14010919138:rkl, dg1
		 */
		wa_write_or(wal, GEN7_FF_THREAD_MODE,
			    GEN12_FF_TESSELATION_DOP_GATE_DISABLE);

		/*
		 * Wa_1606700617:tgl,dg1
		 * Wa_22010271021:tgl,rkl,dg1
		 */
		wa_masked_en(wal,
			     GEN9_CS_DEBUG_MODE1,
			     FF_DOP_CLOCK_GATE_DISABLE);

		/* Wa_1406941453:tgl,rkl,dg1 */
		wa_masked_en(wal,
			     GEN10_SAMPLER_MODE,
			     ENABLE_SMALLPL);
	}

	if (IS_DG1_REVID(i915, DG1_REVID_A0, DG1_REVID_A0) ||
	    IS_ROCKETLAKE(i915) || IS_TIGERLAKE(i915)) {
		/* Wa_1409804808:tgl,rkl,dg1[a0] */
		wa_masked_en(wal, GEN7_ROW_CHICKEN2,
			     GEN12_PUSH_CONST_DEREF_HOLD_DIS);

		/*
		 * Wa_1409085225:tgl
		 * Wa_14010229206:tgl,rkl,dg1[a0]
>>>>>>> f642729d
		 */
		wa_masked_en(wal, GEN9_ROW_CHICKEN4, GEN12_DISABLE_TDL_PUSH);

		/*
<<<<<<< HEAD
		 * Wa_1407928979:tgl A*
		 * Wa_18011464164:tgl B0+
		 * Wa_22010931296:tgl B0+
		 * Wa_14010919138:rkl,tgl
		 */
		wa_write_or(wal, GEN7_FF_THREAD_MODE,
			    GEN12_FF_TESSELATION_DOP_GATE_DISABLE);

		/*
		 * Wa_1607030317:tgl
		 * Wa_1607186500:tgl
		 * Wa_1607297627:tgl,rkl there are multiple entries for this
		 * WA in the BSpec; some indicate this is an A0-only WA,
		 * others indicate it applies to all steppings.
		 */
=======
		 * Wa_1607030317:tgl
		 * Wa_1607186500:tgl
		 * Wa_1607297627:tgl,rkl,dg1[a0]
		 *
		 * On TGL and RKL there are multiple entries for this WA in the
		 * BSpec; some indicate this is an A0-only WA, others indicate
		 * it applies to all steppings so we trust the "all steppings."
		 * For DG1 this only applies to A0.
		 */
>>>>>>> f642729d
		wa_masked_en(wal,
			     GEN6_RC_SLEEP_PSMI_CONTROL,
			     GEN12_WAIT_FOR_EVENT_POWER_DOWN_DISABLE |
			     GEN8_RC_SEMA_IDLE_MSG_DISABLE);
<<<<<<< HEAD

		/*
		 * Wa_1606700617:tgl
		 * Wa_22010271021:tgl,rkl
		 */
		wa_masked_en(wal,
			     GEN9_CS_DEBUG_MODE1,
			     FF_DOP_CLOCK_GATE_DISABLE);
	}

	if (IS_GEN(i915, 12)) {
		/* Wa_1406941453:gen12 */
		wa_masked_en(wal,
			     GEN10_SAMPLER_MODE,
			     ENABLE_SMALLPL);
=======
>>>>>>> f642729d
	}

	if (IS_GEN(i915, 11)) {
		/* This is not an Wa. Enable for better image quality */
		wa_masked_en(wal,
			     _3D_CHICKEN3,
			     _3D_CHICKEN3_AA_LINE_QUALITY_FIX_ENABLE);

		/* WaPipelineFlushCoherentLines:icl */
		wa_write_or(wal,
			    GEN8_L3SQCREG4,
			    GEN8_LQSC_FLUSH_COHERENT_LINES);

		/*
		 * Wa_1405543622:icl
		 * Formerly known as WaGAPZPriorityScheme
		 */
		wa_write_or(wal,
			    GEN8_GARBCNTL,
			    GEN11_ARBITRATION_PRIO_ORDER_MASK);

		/*
		 * Wa_1604223664:icl
		 * Formerly known as WaL3BankAddressHashing
		 */
		wa_write_clr_set(wal,
				 GEN8_GARBCNTL,
				 GEN11_HASH_CTRL_EXCL_MASK,
				 GEN11_HASH_CTRL_EXCL_BIT0);
		wa_write_clr_set(wal,
				 GEN11_GLBLINVL,
				 GEN11_BANK_HASH_ADDR_EXCL_MASK,
				 GEN11_BANK_HASH_ADDR_EXCL_BIT0);

		/*
		 * Wa_1405733216:icl
		 * Formerly known as WaDisableCleanEvicts
		 */
		wa_write_or(wal,
			    GEN8_L3SQCREG4,
			    GEN11_LQSC_CLEAN_EVICT_DISABLE);

		/* WaForwardProgressSoftReset:icl */
		wa_write_or(wal,
			    GEN10_SCRATCH_LNCF2,
			    PMFLUSHDONE_LNICRSDROP |
			    PMFLUSH_GAPL3UNBLOCK |
			    PMFLUSHDONE_LNEBLK);

		/* Wa_1406609255:icl (pre-prod) */
		if (IS_ICL_REVID(i915, ICL_REVID_A0, ICL_REVID_B0))
			wa_write_or(wal,
				    GEN7_SARCHKMD,
				    GEN7_DISABLE_DEMAND_PREFETCH);

		/* Wa_1606682166:icl */
		wa_write_or(wal,
			    GEN7_SARCHKMD,
			    GEN7_DISABLE_SAMPLER_PREFETCH);

		/* Wa_1409178092:icl */
		wa_write_clr_set(wal,
				 GEN11_SCRATCH2,
				 GEN11_COHERENT_PARTIAL_WRITE_MERGE_ENABLE,
				 0);

		/* WaEnable32PlaneMode:icl */
		wa_masked_en(wal, GEN9_CSFE_CHICKEN1_RCS,
			     GEN11_ENABLE_32_PLANE_MODE);

		/*
		 * Wa_1408615072:icl,ehl  (vsunit)
		 * Wa_1407596294:icl,ehl  (hsunit)
		 */
		wa_write_or(wal, UNSLICE_UNIT_LEVEL_CLKGATE,
			    VSUNIT_CLKGATE_DIS | HSUNIT_CLKGATE_DIS);

		/* Wa_1407352427:icl,ehl */
		wa_write_or(wal, UNSLICE_UNIT_LEVEL_CLKGATE2,
			    PSDUNIT_CLKGATE_DIS);

		/* Wa_1406680159:icl,ehl */
		wa_write_or(wal,
			    SUBSLICE_UNIT_LEVEL_CLKGATE,
			    GWUNIT_CLKGATE_DIS);

		/*
		 * Wa_1408767742:icl[a2..forever],ehl[all]
		 * Wa_1605460711:icl[a0..c0]
		 */
		wa_write_or(wal,
			    GEN7_FF_THREAD_MODE,
			    GEN12_FF_TESSELATION_DOP_GATE_DISABLE);

		/* Wa_22010271021:ehl */
		if (IS_JSL_EHL(i915))
			wa_masked_en(wal,
				     GEN9_CS_DEBUG_MODE1,
				     FF_DOP_CLOCK_GATE_DISABLE);
	}

	if (IS_GEN_RANGE(i915, 9, 12)) {
		/* FtrPerCtxtPreemptionGranularityControl:skl,bxt,kbl,cfl,cnl,icl,tgl */
		wa_masked_en(wal,
			     GEN7_FF_SLICE_CS_CHICKEN1,
			     GEN9_FFSC_PERCTX_PREEMPT_CTRL);
	}

	if (IS_SKYLAKE(i915) ||
	    IS_KABYLAKE(i915) ||
	    IS_COFFEELAKE(i915) ||
	    IS_COMETLAKE(i915)) {
		/* WaEnableGapsTsvCreditFix:skl,kbl,cfl */
		wa_write_or(wal,
			    GEN8_GARBCNTL,
			    GEN9_GAPS_TSV_CREDIT_DISABLE);
	}

	if (IS_BROXTON(i915)) {
		/* WaDisablePooledEuLoadBalancingFix:bxt */
		wa_masked_en(wal,
			     FF_SLICE_CS_CHICKEN2,
			     GEN9_POOLED_EU_LOAD_BALANCING_FIX_DISABLE);
	}

	if (IS_GEN(i915, 9)) {
		/* WaContextSwitchWithConcurrentTLBInvalidate:skl,bxt,kbl,glk,cfl */
		wa_masked_en(wal,
			     GEN9_CSFE_CHICKEN1_RCS,
			     GEN9_PREEMPT_GPGPU_SYNC_SWITCH_DISABLE);

		/* WaEnableLbsSlaRetryTimerDecrement:skl,bxt,kbl,glk,cfl */
		wa_write_or(wal,
			    BDW_SCRATCH1,
			    GEN9_LBS_SLA_RETRY_TIMER_DECREMENT_ENABLE);

		/* WaProgramL3SqcReg1DefaultForPerf:bxt,glk */
		if (IS_GEN9_LP(i915))
			wa_write_clr_set(wal,
					 GEN8_L3SQCREG1,
					 L3_PRIO_CREDITS_MASK,
					 L3_GENERAL_PRIO_CREDITS(62) |
					 L3_HIGH_PRIO_CREDITS(2));

		/* WaOCLCoherentLineFlush:skl,bxt,kbl,cfl */
		wa_write_or(wal,
			    GEN8_L3SQCREG4,
			    GEN8_LQSC_FLUSH_COHERENT_LINES);

		/* Disable atomics in L3 to prevent unrecoverable hangs */
		wa_write_clr_set(wal, GEN9_SCRATCH_LNCF1,
				 GEN9_LNCF_NONIA_COHERENT_ATOMICS_ENABLE, 0);
		wa_write_clr_set(wal, GEN8_L3SQCREG4,
				 GEN8_LQSQ_NONIA_COHERENT_ATOMICS_ENABLE, 0);
		wa_write_clr_set(wal, GEN9_SCRATCH1,
				 EVICTION_PERF_FIX_ENABLE, 0);
	}

	if (IS_HASWELL(i915)) {
		/* WaSampleCChickenBitEnable:hsw */
		wa_masked_en(wal,
			     HALF_SLICE_CHICKEN3, HSW_SAMPLE_C_PERFORMANCE);

		wa_masked_dis(wal,
			      CACHE_MODE_0_GEN7,
			      /* enable HiZ Raw Stall Optimization */
			      HIZ_RAW_STALL_OPT_DISABLE);

		/* WaDisable4x2SubspanOptimization:hsw */
		wa_masked_en(wal, CACHE_MODE_1, PIXEL_SUBSPAN_COLLECT_OPT_DISABLE);
	}

	if (IS_VALLEYVIEW(i915)) {
		/* WaDisableEarlyCull:vlv */
		wa_masked_en(wal,
			     _3D_CHICKEN3,
			     _3D_CHICKEN_SF_DISABLE_OBJEND_CULL);

		/*
		 * WaVSThreadDispatchOverride:ivb,vlv
		 *
		 * This actually overrides the dispatch
		 * mode for all thread types.
		 */
		wa_write_clr_set(wal,
				 GEN7_FF_THREAD_MODE,
				 GEN7_FF_SCHED_MASK,
				 GEN7_FF_TS_SCHED_HW |
				 GEN7_FF_VS_SCHED_HW |
				 GEN7_FF_DS_SCHED_HW);

		/* WaPsdDispatchEnable:vlv */
		/* WaDisablePSDDualDispatchEnable:vlv */
		wa_masked_en(wal,
			     GEN7_HALF_SLICE_CHICKEN1,
			     GEN7_MAX_PS_THREAD_DEP |
			     GEN7_PSD_SINGLE_PORT_DISPATCH_ENABLE);
	}

	if (IS_IVYBRIDGE(i915)) {
		/* WaDisableEarlyCull:ivb */
		wa_masked_en(wal,
			     _3D_CHICKEN3,
			     _3D_CHICKEN_SF_DISABLE_OBJEND_CULL);

		if (0) { /* causes HiZ corruption on ivb:gt1 */
			/* enable HiZ Raw Stall Optimization */
			wa_masked_dis(wal,
				      CACHE_MODE_0_GEN7,
				      HIZ_RAW_STALL_OPT_DISABLE);
		}

		/*
		 * WaVSThreadDispatchOverride:ivb,vlv
		 *
		 * This actually overrides the dispatch
		 * mode for all thread types.
		 */
		wa_write_clr_set(wal,
				 GEN7_FF_THREAD_MODE,
				 GEN7_FF_SCHED_MASK,
				 GEN7_FF_TS_SCHED_HW |
				 GEN7_FF_VS_SCHED_HW |
				 GEN7_FF_DS_SCHED_HW);

		/* WaDisablePSDDualDispatchEnable:ivb */
		if (IS_IVB_GT1(i915))
			wa_masked_en(wal,
				     GEN7_HALF_SLICE_CHICKEN1,
				     GEN7_PSD_SINGLE_PORT_DISPATCH_ENABLE);
	}

	if (IS_GEN(i915, 7)) {
		/* WaBCSVCSTlbInvalidationMode:ivb,vlv,hsw */
		wa_masked_en(wal,
			     GFX_MODE_GEN7,
			     GFX_TLB_INVALIDATE_EXPLICIT | GFX_REPLAY_MODE);

		/* WaDisable_RenderCache_OperationalFlush:ivb,vlv,hsw */
		wa_masked_dis(wal, CACHE_MODE_0_GEN7, RC_OP_FLUSH_ENABLE);

		/*
		 * BSpec says this must be set, even though
		 * WaDisable4x2SubspanOptimization:ivb,hsw
		 * WaDisable4x2SubspanOptimization isn't listed for VLV.
		 */
		wa_masked_en(wal,
			     CACHE_MODE_1,
			     PIXEL_SUBSPAN_COLLECT_OPT_DISABLE);

		/*
		 * BSpec recommends 8x4 when MSAA is used,
		 * however in practice 16x4 seems fastest.
		 *
		 * Note that PS/WM thread counts depend on the WIZ hashing
		 * disable bit, which we don't touch here, but it's good
		 * to keep in mind (see 3DSTATE_PS and 3DSTATE_WM).
		 */
		wa_add(wal, GEN7_GT_MODE, 0,
		       _MASKED_FIELD(GEN6_WIZ_HASHING_MASK,
				     GEN6_WIZ_HASHING_16x4),
		       GEN6_WIZ_HASHING_16x4);
	}

	if (IS_GEN_RANGE(i915, 6, 7))
		/*
		 * We need to disable the AsyncFlip performance optimisations in
		 * order to use MI_WAIT_FOR_EVENT within the CS. It should
		 * already be programmed to '1' on all products.
		 *
		 * WaDisableAsyncFlipPerfMode:snb,ivb,hsw,vlv
		 */
		wa_masked_en(wal,
			     MI_MODE,
			     ASYNC_FLIP_PERF_DISABLE);

	if (IS_GEN(i915, 6)) {
		/*
		 * Required for the hardware to program scanline values for
		 * waiting
		 * WaEnableFlushTlbInvalidationMode:snb
		 */
		wa_masked_en(wal,
			     GFX_MODE,
			     GFX_TLB_INVALIDATE_EXPLICIT);

		/* WaDisableHiZPlanesWhenMSAAEnabled:snb */
		wa_masked_en(wal,
			     _3D_CHICKEN,
			     _3D_CHICKEN_HIZ_PLANE_DISABLE_MSAA_4X_SNB);

		wa_masked_en(wal,
			     _3D_CHICKEN3,
			     /* WaStripsFansDisableFastClipPerformanceFix:snb */
			     _3D_CHICKEN3_SF_DISABLE_FASTCLIP_CULL |
			     /*
			      * Bspec says:
			      * "This bit must be set if 3DSTATE_CLIP clip mode is set
			      * to normal and 3DSTATE_SF number of SF output attributes
			      * is more than 16."
			      */
			     _3D_CHICKEN3_SF_DISABLE_PIPELINED_ATTR_FETCH);

		/*
		 * BSpec recommends 8x4 when MSAA is used,
		 * however in practice 16x4 seems fastest.
		 *
		 * Note that PS/WM thread counts depend on the WIZ hashing
		 * disable bit, which we don't touch here, but it's good
		 * to keep in mind (see 3DSTATE_PS and 3DSTATE_WM).
		 */
		wa_add(wal,
		       GEN6_GT_MODE, 0,
		       _MASKED_FIELD(GEN6_WIZ_HASHING_MASK, GEN6_WIZ_HASHING_16x4),
		       GEN6_WIZ_HASHING_16x4);

		/* WaDisable_RenderCache_OperationalFlush:snb */
		wa_masked_dis(wal, CACHE_MODE_0, RC_OP_FLUSH_ENABLE);

		/*
		 * From the Sandybridge PRM, volume 1 part 3, page 24:
		 * "If this bit is set, STCunit will have LRA as replacement
		 *  policy. [...] This bit must be reset. LRA replacement
		 *  policy is not supported."
		 */
		wa_masked_dis(wal,
			      CACHE_MODE_0,
			      CM0_STC_EVICT_DISABLE_LRA_SNB);
	}

	if (IS_GEN_RANGE(i915, 4, 6))
		/* WaTimedSingleVertexDispatch:cl,bw,ctg,elk,ilk,snb */
		wa_add(wal, MI_MODE,
		       0, _MASKED_BIT_ENABLE(VS_TIMER_DISPATCH),
		       /* XXX bit doesn't stick on Broadwater */
		       IS_I965G(i915) ? 0 : VS_TIMER_DISPATCH);

	if (IS_GEN(i915, 4))
		/*
		 * Disable CONSTANT_BUFFER before it is loaded from the context
		 * image. For as it is loaded, it is executed and the stored
		 * address may no longer be valid, leading to a GPU hang.
		 *
		 * This imposes the requirement that userspace reload their
		 * CONSTANT_BUFFER on every batch, fortunately a requirement
		 * they are already accustomed to from before contexts were
		 * enabled.
		 */
		wa_add(wal, ECOSKPD,
		       0, _MASKED_BIT_ENABLE(ECO_CONSTANT_BUFFER_SR_DISABLE),
		       0 /* XXX bit doesn't stick on Broadwater */);
}

static void
xcs_engine_wa_init(struct intel_engine_cs *engine, struct i915_wa_list *wal)
{
	struct drm_i915_private *i915 = engine->i915;

	/* WaKBLVECSSemaphoreWaitPoll:kbl */
	if (IS_KBL_GT_REVID(i915, KBL_REVID_A0, KBL_REVID_E0)) {
		wa_write(wal,
			 RING_SEMA_WAIT_POLL(engine->mmio_base),
			 1);
	}
}

static void
engine_init_workarounds(struct intel_engine_cs *engine, struct i915_wa_list *wal)
{
	if (I915_SELFTEST_ONLY(INTEL_GEN(engine->i915) < 4))
		return;

	if (engine->class == RENDER_CLASS)
		rcs_engine_wa_init(engine, wal);
	else
		xcs_engine_wa_init(engine, wal);
}

void intel_engine_init_workarounds(struct intel_engine_cs *engine)
{
	struct i915_wa_list *wal = &engine->wa_list;

	if (INTEL_GEN(engine->i915) < 4)
		return;

	wa_init_start(wal, "engine", engine->name);
	engine_init_workarounds(engine, wal);
	wa_init_finish(wal);
}

void intel_engine_apply_workarounds(struct intel_engine_cs *engine)
{
	wa_list_apply(engine->uncore, &engine->wa_list);
}

struct mcr_range {
	u32 start;
	u32 end;
};

static const struct mcr_range mcr_ranges_gen8[] = {
	{ .start = 0x5500, .end = 0x55ff },
	{ .start = 0x7000, .end = 0x7fff },
	{ .start = 0x9400, .end = 0x97ff },
	{ .start = 0xb000, .end = 0xb3ff },
	{ .start = 0xe000, .end = 0xe7ff },
	{},
};

static const struct mcr_range mcr_ranges_gen12[] = {
	{ .start =  0x8150, .end =  0x815f },
	{ .start =  0x9520, .end =  0x955f },
	{ .start =  0xb100, .end =  0xb3ff },
	{ .start =  0xde80, .end =  0xe8ff },
	{ .start = 0x24a00, .end = 0x24a7f },
	{},
};

static bool mcr_range(struct drm_i915_private *i915, u32 offset)
{
	const struct mcr_range *mcr_ranges;
	int i;

	if (INTEL_GEN(i915) >= 12)
		mcr_ranges = mcr_ranges_gen12;
	else if (INTEL_GEN(i915) >= 8)
		mcr_ranges = mcr_ranges_gen8;
	else
		return false;

	/*
	 * Registers in these ranges are affected by the MCR selector
	 * which only controls CPU initiated MMIO. Routing does not
	 * work for CS access so we cannot verify them on this path.
	 */
	for (i = 0; mcr_ranges[i].start; i++)
		if (offset >= mcr_ranges[i].start &&
		    offset <= mcr_ranges[i].end)
			return true;

	return false;
}

static int
wa_list_srm(struct i915_request *rq,
	    const struct i915_wa_list *wal,
	    struct i915_vma *vma)
{
	struct drm_i915_private *i915 = rq->engine->i915;
	unsigned int i, count = 0;
	const struct i915_wa *wa;
	u32 srm, *cs;

	srm = MI_STORE_REGISTER_MEM | MI_SRM_LRM_GLOBAL_GTT;
	if (INTEL_GEN(i915) >= 8)
		srm++;

	for (i = 0, wa = wal->list; i < wal->count; i++, wa++) {
		if (!mcr_range(i915, i915_mmio_reg_offset(wa->reg)))
			count++;
	}

	cs = intel_ring_begin(rq, 4 * count);
	if (IS_ERR(cs))
		return PTR_ERR(cs);

	for (i = 0, wa = wal->list; i < wal->count; i++, wa++) {
		u32 offset = i915_mmio_reg_offset(wa->reg);

		if (mcr_range(i915, offset))
			continue;

		*cs++ = srm;
		*cs++ = offset;
		*cs++ = i915_ggtt_offset(vma) + sizeof(u32) * i;
		*cs++ = 0;
	}
	intel_ring_advance(rq, cs);

	return 0;
}

static int engine_wa_list_verify(struct intel_context *ce,
				 const struct i915_wa_list * const wal,
				 const char *from)
{
	const struct i915_wa *wa;
	struct i915_request *rq;
	struct i915_vma *vma;
	struct i915_gem_ww_ctx ww;
	unsigned int i;
	u32 *results;
	int err;

	if (!wal->count)
		return 0;

	vma = __vm_create_scratch_for_read(&ce->engine->gt->ggtt->vm,
					   wal->count * sizeof(u32));
	if (IS_ERR(vma))
		return PTR_ERR(vma);

	intel_engine_pm_get(ce->engine);
	i915_gem_ww_ctx_init(&ww, false);
retry:
	err = i915_gem_object_lock(vma->obj, &ww);
	if (err == 0)
		err = intel_context_pin_ww(ce, &ww);
	if (err)
		goto err_pm;

	rq = i915_request_create(ce);
	if (IS_ERR(rq)) {
		err = PTR_ERR(rq);
		goto err_unpin;
	}

	err = i915_request_await_object(rq, vma->obj, true);
	if (err == 0)
		err = i915_vma_move_to_active(vma, rq, EXEC_OBJECT_WRITE);
	if (err == 0)
		err = wa_list_srm(rq, wal, vma);

	i915_request_get(rq);
	if (err)
		i915_request_set_error_once(rq, err);
	i915_request_add(rq);

	if (err)
		goto err_rq;

	if (i915_request_wait(rq, 0, HZ / 5) < 0) {
		err = -ETIME;
		goto err_rq;
	}

	results = i915_gem_object_pin_map(vma->obj, I915_MAP_WB);
	if (IS_ERR(results)) {
		err = PTR_ERR(results);
		goto err_rq;
	}

	err = 0;
	for (i = 0, wa = wal->list; i < wal->count; i++, wa++) {
		if (mcr_range(rq->engine->i915, i915_mmio_reg_offset(wa->reg)))
			continue;

		if (!wa_verify(wa, results[i], wal->name, from))
			err = -ENXIO;
	}

	i915_gem_object_unpin_map(vma->obj);

err_rq:
	i915_request_put(rq);
err_unpin:
	intel_context_unpin(ce);
err_pm:
	if (err == -EDEADLK) {
		err = i915_gem_ww_ctx_backoff(&ww);
		if (!err)
			goto retry;
	}
	i915_gem_ww_ctx_fini(&ww);
	intel_engine_pm_put(ce->engine);
	i915_vma_unpin(vma);
	i915_vma_put(vma);
	return err;
}

int intel_engine_verify_workarounds(struct intel_engine_cs *engine,
				    const char *from)
{
	return engine_wa_list_verify(engine->kernel_context,
				     &engine->wa_list,
				     from);
}

#if IS_ENABLED(CONFIG_DRM_I915_SELFTEST)
#include "selftest_workarounds.c"
#endif<|MERGE_RESOLUTION|>--- conflicted
+++ resolved
@@ -514,13 +514,8 @@
 
 	/* WaToEnableHwFixForPushConstHWBug:kbl */
 	if (IS_KBL_GT_REVID(i915, KBL_REVID_C0, REVID_FOREVER))
-<<<<<<< HEAD
-		WA_SET_BIT_MASKED(COMMON_SLICE_CHICKEN2,
-				  GEN8_SBE_DISABLE_REPLAY_BUF_OPTIMIZATION);
-=======
 		wa_masked_en(wal, COMMON_SLICE_CHICKEN2,
 			     GEN8_SBE_DISABLE_REPLAY_BUF_OPTIMIZATION);
->>>>>>> f642729d
 
 	/* WaDisableSbeCacheDispatchPortSharing:kbl */
 	wa_masked_en(wal, GEN7_HALF_SLICE_CHICKEN1,
@@ -663,17 +658,6 @@
 
 	/* WaDisableGPGPUMidThreadPreemption:gen12 */
 	wa_masked_field_set(wal, GEN8_CS_CHICKEN1,
-			    GEN9_PREEMPT_GPGPU_LEVEL_MASK,
-			    GEN9_PREEMPT_GPGPU_THREAD_GROUP_LEVEL);
-}
-
-static void tgl_ctx_workarounds_init(struct intel_engine_cs *engine,
-				     struct i915_wa_list *wal)
-{
-	gen12_ctx_workarounds_init(engine, wal);
-
-	/* WaDisableGPGPUMidThreadPreemption:gen12 */
-	WA_SET_FIELD_MASKED(GEN8_CS_CHICKEN1,
 			    GEN9_PREEMPT_GPGPU_LEVEL_MASK,
 			    GEN9_PREEMPT_GPGPU_THREAD_GROUP_LEVEL);
 }
@@ -698,8 +682,6 @@
 	       FF_MODE2_GS_TIMER_MASK | FF_MODE2_TDS_TIMER_MASK,
 	       FF_MODE2_GS_TIMER_224  | FF_MODE2_TDS_TIMER_128,
 	       0);
-<<<<<<< HEAD
-=======
 }
 
 static void dg1_ctx_workarounds_init(struct intel_engine_cs *engine,
@@ -724,7 +706,6 @@
 	wa_add(wal,
 	       FF_MODE2,
 	       FF_MODE2_GS_TIMER_MASK, FF_MODE2_GS_TIMER_224, 0);
->>>>>>> f642729d
 }
 
 static void
@@ -739,13 +720,9 @@
 
 	wa_init_start(wal, name, engine->name);
 
-<<<<<<< HEAD
-	if (IS_ROCKETLAKE(i915) || IS_TIGERLAKE(i915))
-=======
 	if (IS_DG1(i915))
 		dg1_ctx_workarounds_init(engine, wal);
 	else if (IS_ROCKETLAKE(i915) || IS_TIGERLAKE(i915))
->>>>>>> f642729d
 		tgl_ctx_workarounds_init(engine, wal);
 	else if (IS_GEN(i915, 12))
 		gen12_ctx_workarounds_init(engine, wal);
@@ -1190,13 +1167,9 @@
 static void
 gt_init_workarounds(struct drm_i915_private *i915, struct i915_wa_list *wal)
 {
-<<<<<<< HEAD
-	if (IS_TIGERLAKE(i915))
-=======
 	if (IS_DG1(i915))
 		dg1_gt_workarounds_init(i915, wal);
 	else if (IS_TIGERLAKE(i915))
->>>>>>> f642729d
 		tgl_gt_workarounds_init(i915, wal);
 	else if (IS_GEN(i915, 12))
 		gen12_gt_workarounds_init(i915, wal);
@@ -1639,12 +1612,8 @@
 {
 	struct drm_i915_private *i915 = engine->i915;
 
-<<<<<<< HEAD
-	if (IS_TGL_UY_GT_REVID(i915, TGL_REVID_A0, TGL_REVID_A0)) {
-=======
 	if (IS_DG1_REVID(i915, DG1_REVID_A0, DG1_REVID_A0) ||
 	    IS_TGL_UY_GT_REVID(i915, TGL_REVID_A0, TGL_REVID_A0)) {
->>>>>>> f642729d
 		/*
 		 * Wa_1607138336:tgl[a0],dg1[a0]
 		 * Wa_1607063988:tgl[a0],dg1[a0]
@@ -1654,10 +1623,7 @@
 			    GEN12_DISABLE_POSH_BUSY_FF_DOP_CG);
 	}
 
-<<<<<<< HEAD
-=======
 	if (IS_TGL_UY_GT_REVID(i915, TGL_REVID_A0, TGL_REVID_A0)) {
->>>>>>> f642729d
 		/*
 		 * Wa_1606679103:tgl
 		 * (see also Wa_1606682166:icl)
@@ -1667,19 +1633,6 @@
 			    GEN7_DISABLE_SAMPLER_PREFETCH);
 	}
 
-<<<<<<< HEAD
-	if (IS_ROCKETLAKE(i915) || IS_TIGERLAKE(i915)) {
-		/* Wa_1606931601:tgl,rkl */
-		wa_masked_en(wal, GEN7_ROW_CHICKEN2, GEN12_DISABLE_EARLY_READ);
-
-		/* Wa_1409804808:tgl,rkl */
-		wa_masked_en(wal, GEN7_ROW_CHICKEN2,
-			     GEN12_PUSH_CONST_DEREF_HOLD_DIS);
-
-		/*
-		 * Wa_1409085225:tgl
-		 * Wa_14010229206:tgl,rkl
-=======
 	if (IS_DG1(i915) || IS_ROCKETLAKE(i915) || IS_TIGERLAKE(i915)) {
 		/* Wa_1606931601:tgl,rkl,dg1 */
 		wa_masked_en(wal, GEN7_ROW_CHICKEN2, GEN12_DISABLE_EARLY_READ);
@@ -1716,28 +1669,10 @@
 		/*
 		 * Wa_1409085225:tgl
 		 * Wa_14010229206:tgl,rkl,dg1[a0]
->>>>>>> f642729d
 		 */
 		wa_masked_en(wal, GEN9_ROW_CHICKEN4, GEN12_DISABLE_TDL_PUSH);
 
 		/*
-<<<<<<< HEAD
-		 * Wa_1407928979:tgl A*
-		 * Wa_18011464164:tgl B0+
-		 * Wa_22010931296:tgl B0+
-		 * Wa_14010919138:rkl,tgl
-		 */
-		wa_write_or(wal, GEN7_FF_THREAD_MODE,
-			    GEN12_FF_TESSELATION_DOP_GATE_DISABLE);
-
-		/*
-		 * Wa_1607030317:tgl
-		 * Wa_1607186500:tgl
-		 * Wa_1607297627:tgl,rkl there are multiple entries for this
-		 * WA in the BSpec; some indicate this is an A0-only WA,
-		 * others indicate it applies to all steppings.
-		 */
-=======
 		 * Wa_1607030317:tgl
 		 * Wa_1607186500:tgl
 		 * Wa_1607297627:tgl,rkl,dg1[a0]
@@ -1747,29 +1682,10 @@
 		 * it applies to all steppings so we trust the "all steppings."
 		 * For DG1 this only applies to A0.
 		 */
->>>>>>> f642729d
 		wa_masked_en(wal,
 			     GEN6_RC_SLEEP_PSMI_CONTROL,
 			     GEN12_WAIT_FOR_EVENT_POWER_DOWN_DISABLE |
 			     GEN8_RC_SEMA_IDLE_MSG_DISABLE);
-<<<<<<< HEAD
-
-		/*
-		 * Wa_1606700617:tgl
-		 * Wa_22010271021:tgl,rkl
-		 */
-		wa_masked_en(wal,
-			     GEN9_CS_DEBUG_MODE1,
-			     FF_DOP_CLOCK_GATE_DISABLE);
-	}
-
-	if (IS_GEN(i915, 12)) {
-		/* Wa_1406941453:gen12 */
-		wa_masked_en(wal,
-			     GEN10_SAMPLER_MODE,
-			     ENABLE_SMALLPL);
-=======
->>>>>>> f642729d
 	}
 
 	if (IS_GEN(i915, 11)) {
