/*
 * Permission is hereby granted, free of charge, to any person obtaining a
 * copy of this software and associated documentation files (the "Software"),
 * to deal in the Software without restriction, including without limitation
 * the rights to use, copy, modify, merge, publish, distribute, sublicense,
 * and/or sell copies of the Software, and to permit persons to whom the
 * Software is furnished to do so, subject to the following conditions:
 *
 * The above copyright notice and this permission notice shall be included in
 * all copies or substantial portions of the Software.
 *
 * THE SOFTWARE IS PROVIDED "AS IS", WITHOUT WARRANTY OF ANY KIND, EXPRESS OR
 * IMPLIED, INCLUDING BUT NOT LIMITED TO THE WARRANTIES OF MERCHANTABILITY,
 * FITNESS FOR A PARTICULAR PURPOSE AND NONINFRINGEMENT.  IN NO EVENT SHALL
 * THE COPYRIGHT HOLDER(S) OR AUTHOR(S) BE LIABLE FOR ANY CLAIM, DAMAGES OR
 * OTHER LIABILITY, WHETHER IN AN ACTION OF CONTRACT, TORT OR OTHERWISE,
 * ARISING FROM, OUT OF OR IN CONNECTION WITH THE SOFTWARE OR THE USE OR
 * OTHER DEALINGS IN THE SOFTWARE.
 *
 * Authors: Rafał Miłecki <zajec5@gmail.com>
 *          Alex Deucher <alexdeucher@gmail.com>
 */

#include <linux/hwmon-sysfs.h>
#include <linux/hwmon.h>
#include <linux/pci.h>
#include <linux/power_supply.h>

#include <drm/drm_debugfs.h>
#include <drm/drm_vblank.h>

#include "atom.h"
#include "avivod.h"
#include "r600_dpm.h"
#include "radeon.h"
#include "radeon_pm.h"

#define RADEON_IDLE_LOOP_MS 100
#define RADEON_RECLOCK_DELAY_MS 200
#define RADEON_WAIT_VBLANK_TIMEOUT 200

static const char *radeon_pm_state_type_name[5] = {
	"",
	"Powersave",
	"Battery",
	"Balanced",
	"Performance",
};

static void radeon_dynpm_idle_work_handler(struct work_struct *work);
static int radeon_debugfs_pm_init(struct radeon_device *rdev);
static bool radeon_pm_in_vbl(struct radeon_device *rdev);
static bool radeon_pm_debug_check_in_vbl(struct radeon_device *rdev, bool finish);
static void radeon_pm_update_profile(struct radeon_device *rdev);
static void radeon_pm_set_clocks(struct radeon_device *rdev);

int radeon_pm_get_type_index(struct radeon_device *rdev,
			     enum radeon_pm_state_type ps_type,
			     int instance)
{
	int i;
	int found_instance = -1;

	for (i = 0; i < rdev->pm.num_power_states; i++) {
		if (rdev->pm.power_state[i].type == ps_type) {
			found_instance++;
			if (found_instance == instance)
				return i;
		}
	}
	/* return default if no match */
	return rdev->pm.default_power_state_index;
}

void radeon_pm_acpi_event_handler(struct radeon_device *rdev)
{
	if ((rdev->pm.pm_method == PM_METHOD_DPM) && rdev->pm.dpm_enabled) {
		mutex_lock(&rdev->pm.mutex);
		if (power_supply_is_system_supplied() > 0)
			rdev->pm.dpm.ac_power = true;
		else
			rdev->pm.dpm.ac_power = false;
		if (rdev->family == CHIP_ARUBA) {
			if (rdev->asic->dpm.enable_bapm)
				radeon_dpm_enable_bapm(rdev, rdev->pm.dpm.ac_power);
		}
		mutex_unlock(&rdev->pm.mutex);
	} else if (rdev->pm.pm_method == PM_METHOD_PROFILE) {
		if (rdev->pm.profile == PM_PROFILE_AUTO) {
			mutex_lock(&rdev->pm.mutex);
			radeon_pm_update_profile(rdev);
			radeon_pm_set_clocks(rdev);
			mutex_unlock(&rdev->pm.mutex);
		}
	}
}

static void radeon_pm_update_profile(struct radeon_device *rdev)
{
	switch (rdev->pm.profile) {
	case PM_PROFILE_DEFAULT:
		rdev->pm.profile_index = PM_PROFILE_DEFAULT_IDX;
		break;
	case PM_PROFILE_AUTO:
		if (power_supply_is_system_supplied() > 0) {
			if (rdev->pm.active_crtc_count > 1)
				rdev->pm.profile_index = PM_PROFILE_HIGH_MH_IDX;
			else
				rdev->pm.profile_index = PM_PROFILE_HIGH_SH_IDX;
		} else {
			if (rdev->pm.active_crtc_count > 1)
				rdev->pm.profile_index = PM_PROFILE_MID_MH_IDX;
			else
				rdev->pm.profile_index = PM_PROFILE_MID_SH_IDX;
		}
		break;
	case PM_PROFILE_LOW:
		if (rdev->pm.active_crtc_count > 1)
			rdev->pm.profile_index = PM_PROFILE_LOW_MH_IDX;
		else
			rdev->pm.profile_index = PM_PROFILE_LOW_SH_IDX;
		break;
	case PM_PROFILE_MID:
		if (rdev->pm.active_crtc_count > 1)
			rdev->pm.profile_index = PM_PROFILE_MID_MH_IDX;
		else
			rdev->pm.profile_index = PM_PROFILE_MID_SH_IDX;
		break;
	case PM_PROFILE_HIGH:
		if (rdev->pm.active_crtc_count > 1)
			rdev->pm.profile_index = PM_PROFILE_HIGH_MH_IDX;
		else
			rdev->pm.profile_index = PM_PROFILE_HIGH_SH_IDX;
		break;
	}

	if (rdev->pm.active_crtc_count == 0) {
		rdev->pm.requested_power_state_index =
			rdev->pm.profiles[rdev->pm.profile_index].dpms_off_ps_idx;
		rdev->pm.requested_clock_mode_index =
			rdev->pm.profiles[rdev->pm.profile_index].dpms_off_cm_idx;
	} else {
		rdev->pm.requested_power_state_index =
			rdev->pm.profiles[rdev->pm.profile_index].dpms_on_ps_idx;
		rdev->pm.requested_clock_mode_index =
			rdev->pm.profiles[rdev->pm.profile_index].dpms_on_cm_idx;
	}
}

static void radeon_unmap_vram_bos(struct radeon_device *rdev)
{
	struct radeon_bo *bo, *n;

	if (list_empty(&rdev->gem.objects))
		return;

	list_for_each_entry_safe(bo, n, &rdev->gem.objects, list) {
		if (bo->tbo.mem.mem_type == TTM_PL_VRAM)
			ttm_bo_unmap_virtual(&bo->tbo);
	}
}

static void radeon_sync_with_vblank(struct radeon_device *rdev)
{
	if (rdev->pm.active_crtcs) {
		rdev->pm.vblank_sync = false;
		wait_event_timeout(
			rdev->irq.vblank_queue, rdev->pm.vblank_sync,
			msecs_to_jiffies(RADEON_WAIT_VBLANK_TIMEOUT));
	}
}

static void radeon_set_power_state(struct radeon_device *rdev)
{
	u32 sclk, mclk;
	bool misc_after = false;

	if ((rdev->pm.requested_clock_mode_index == rdev->pm.current_clock_mode_index) &&
	    (rdev->pm.requested_power_state_index == rdev->pm.current_power_state_index))
		return;

	if (radeon_gui_idle(rdev)) {
		sclk = rdev->pm.power_state[rdev->pm.requested_power_state_index].
			clock_info[rdev->pm.requested_clock_mode_index].sclk;
		if (sclk > rdev->pm.default_sclk)
			sclk = rdev->pm.default_sclk;

		/* starting with BTC, there is one state that is used for both
		 * MH and SH.  Difference is that we always use the high clock index for
		 * mclk and vddci.
		 */
		if ((rdev->pm.pm_method == PM_METHOD_PROFILE) &&
		    (rdev->family >= CHIP_BARTS) &&
		    rdev->pm.active_crtc_count &&
		    ((rdev->pm.profile_index == PM_PROFILE_MID_MH_IDX) ||
		     (rdev->pm.profile_index == PM_PROFILE_LOW_MH_IDX)))
			mclk = rdev->pm.power_state[rdev->pm.requested_power_state_index].
				clock_info[rdev->pm.profiles[PM_PROFILE_HIGH_MH_IDX].dpms_on_cm_idx].mclk;
		else
			mclk = rdev->pm.power_state[rdev->pm.requested_power_state_index].
				clock_info[rdev->pm.requested_clock_mode_index].mclk;

		if (mclk > rdev->pm.default_mclk)
			mclk = rdev->pm.default_mclk;

		/* upvolt before raising clocks, downvolt after lowering clocks */
		if (sclk < rdev->pm.current_sclk)
			misc_after = true;

		radeon_sync_with_vblank(rdev);

		if (rdev->pm.pm_method == PM_METHOD_DYNPM) {
			if (!radeon_pm_in_vbl(rdev))
				return;
		}

		radeon_pm_prepare(rdev);

		if (!misc_after)
			/* voltage, pcie lanes, etc.*/
			radeon_pm_misc(rdev);

		/* set engine clock */
		if (sclk != rdev->pm.current_sclk) {
			radeon_pm_debug_check_in_vbl(rdev, false);
			radeon_set_engine_clock(rdev, sclk);
			radeon_pm_debug_check_in_vbl(rdev, true);
			rdev->pm.current_sclk = sclk;
			DRM_DEBUG_DRIVER("Setting: e: %d\n", sclk);
		}

		/* set memory clock */
		if (rdev->asic->pm.set_memory_clock && (mclk != rdev->pm.current_mclk)) {
			radeon_pm_debug_check_in_vbl(rdev, false);
			radeon_set_memory_clock(rdev, mclk);
			radeon_pm_debug_check_in_vbl(rdev, true);
			rdev->pm.current_mclk = mclk;
			DRM_DEBUG_DRIVER("Setting: m: %d\n", mclk);
		}

		if (misc_after)
			/* voltage, pcie lanes, etc.*/
			radeon_pm_misc(rdev);

		radeon_pm_finish(rdev);

		rdev->pm.current_power_state_index = rdev->pm.requested_power_state_index;
		rdev->pm.current_clock_mode_index = rdev->pm.requested_clock_mode_index;
	} else
		DRM_DEBUG_DRIVER("pm: GUI not idle!!!\n");
}

static void radeon_pm_set_clocks(struct radeon_device *rdev)
{
	struct drm_crtc *crtc;
	int i, r;

	/* no need to take locks, etc. if nothing's going to change */
	if ((rdev->pm.requested_clock_mode_index == rdev->pm.current_clock_mode_index) &&
	    (rdev->pm.requested_power_state_index == rdev->pm.current_power_state_index))
		return;

	down_write(&rdev->pm.mclk_lock);
	mutex_lock(&rdev->ring_lock);

	/* wait for the rings to drain */
	for (i = 0; i < RADEON_NUM_RINGS; i++) {
		struct radeon_ring *ring = &rdev->ring[i];
		if (!ring->ready) {
			continue;
		}
		r = radeon_fence_wait_empty(rdev, i);
		if (r) {
			/* needs a GPU reset dont reset here */
			mutex_unlock(&rdev->ring_lock);
			up_write(&rdev->pm.mclk_lock);
			return;
		}
	}

	radeon_unmap_vram_bos(rdev);

	if (rdev->irq.installed) {
		i = 0;
		drm_for_each_crtc(crtc, rdev->ddev) {
			if (rdev->pm.active_crtcs & (1 << i)) {
				/* This can fail if a modeset is in progress */
				if (drm_crtc_vblank_get(crtc) == 0)
					rdev->pm.req_vblank |= (1 << i);
				else
					DRM_DEBUG_DRIVER("crtc %d no vblank, can glitch\n",
							 i);
			}
			i++;
		}
	}

	radeon_set_power_state(rdev);

	if (rdev->irq.installed) {
		i = 0;
		drm_for_each_crtc(crtc, rdev->ddev) {
			if (rdev->pm.req_vblank & (1 << i)) {
				rdev->pm.req_vblank &= ~(1 << i);
				drm_crtc_vblank_put(crtc);
			}
			i++;
		}
	}

	/* update display watermarks based on new power state */
	radeon_update_bandwidth_info(rdev);
	if (rdev->pm.active_crtc_count)
		radeon_bandwidth_update(rdev);

	rdev->pm.dynpm_planned_action = DYNPM_ACTION_NONE;

	mutex_unlock(&rdev->ring_lock);
	up_write(&rdev->pm.mclk_lock);
}

static void radeon_pm_print_states(struct radeon_device *rdev)
{
	int i, j;
	struct radeon_power_state *power_state;
	struct radeon_pm_clock_info *clock_info;

	DRM_DEBUG_DRIVER("%d Power State(s)\n", rdev->pm.num_power_states);
	for (i = 0; i < rdev->pm.num_power_states; i++) {
		power_state = &rdev->pm.power_state[i];
		DRM_DEBUG_DRIVER("State %d: %s\n", i,
			radeon_pm_state_type_name[power_state->type]);
		if (i == rdev->pm.default_power_state_index)
			DRM_DEBUG_DRIVER("\tDefault");
		if ((rdev->flags & RADEON_IS_PCIE) && !(rdev->flags & RADEON_IS_IGP))
			DRM_DEBUG_DRIVER("\t%d PCIE Lanes\n", power_state->pcie_lanes);
		if (power_state->flags & RADEON_PM_STATE_SINGLE_DISPLAY_ONLY)
			DRM_DEBUG_DRIVER("\tSingle display only\n");
		DRM_DEBUG_DRIVER("\t%d Clock Mode(s)\n", power_state->num_clock_modes);
		for (j = 0; j < power_state->num_clock_modes; j++) {
			clock_info = &(power_state->clock_info[j]);
			if (rdev->flags & RADEON_IS_IGP)
				DRM_DEBUG_DRIVER("\t\t%d e: %d\n",
						 j,
						 clock_info->sclk * 10);
			else
				DRM_DEBUG_DRIVER("\t\t%d e: %d\tm: %d\tv: %d\n",
						 j,
						 clock_info->sclk * 10,
						 clock_info->mclk * 10,
						 clock_info->voltage.voltage);
		}
	}
}

static ssize_t radeon_get_pm_profile(struct device *dev,
				     struct device_attribute *attr,
				     char *buf)
{
	struct drm_device *ddev = dev_get_drvdata(dev);
	struct radeon_device *rdev = ddev->dev_private;
	int cp = rdev->pm.profile;

	return snprintf(buf, PAGE_SIZE, "%s\n",
			(cp == PM_PROFILE_AUTO) ? "auto" :
			(cp == PM_PROFILE_LOW) ? "low" :
			(cp == PM_PROFILE_MID) ? "mid" :
			(cp == PM_PROFILE_HIGH) ? "high" : "default");
}

static ssize_t radeon_set_pm_profile(struct device *dev,
				     struct device_attribute *attr,
				     const char *buf,
				     size_t count)
{
	struct drm_device *ddev = dev_get_drvdata(dev);
	struct radeon_device *rdev = ddev->dev_private;

	/* Can't set profile when the card is off */
	if  ((rdev->flags & RADEON_IS_PX) &&
	     (ddev->switch_power_state != DRM_SWITCH_POWER_ON))
		return -EINVAL;

	mutex_lock(&rdev->pm.mutex);
	if (rdev->pm.pm_method == PM_METHOD_PROFILE) {
		if (strncmp("default", buf, strlen("default")) == 0)
			rdev->pm.profile = PM_PROFILE_DEFAULT;
		else if (strncmp("auto", buf, strlen("auto")) == 0)
			rdev->pm.profile = PM_PROFILE_AUTO;
		else if (strncmp("low", buf, strlen("low")) == 0)
			rdev->pm.profile = PM_PROFILE_LOW;
		else if (strncmp("mid", buf, strlen("mid")) == 0)
			rdev->pm.profile = PM_PROFILE_MID;
		else if (strncmp("high", buf, strlen("high")) == 0)
			rdev->pm.profile = PM_PROFILE_HIGH;
		else {
			count = -EINVAL;
			goto fail;
		}
		radeon_pm_update_profile(rdev);
		radeon_pm_set_clocks(rdev);
	} else
		count = -EINVAL;

fail:
	mutex_unlock(&rdev->pm.mutex);

	return count;
}

static ssize_t radeon_get_pm_method(struct device *dev,
				    struct device_attribute *attr,
				    char *buf)
{
	struct drm_device *ddev = dev_get_drvdata(dev);
	struct radeon_device *rdev = ddev->dev_private;
	int pm = rdev->pm.pm_method;

	return snprintf(buf, PAGE_SIZE, "%s\n",
			(pm == PM_METHOD_DYNPM) ? "dynpm" :
			(pm == PM_METHOD_PROFILE) ? "profile" : "dpm");
}

static ssize_t radeon_set_pm_method(struct device *dev,
				    struct device_attribute *attr,
				    const char *buf,
				    size_t count)
{
	struct drm_device *ddev = dev_get_drvdata(dev);
	struct radeon_device *rdev = ddev->dev_private;

	/* Can't set method when the card is off */
	if  ((rdev->flags & RADEON_IS_PX) &&
	     (ddev->switch_power_state != DRM_SWITCH_POWER_ON)) {
		count = -EINVAL;
		goto fail;
	}

	/* we don't support the legacy modes with dpm */
	if (rdev->pm.pm_method == PM_METHOD_DPM) {
		count = -EINVAL;
		goto fail;
	}

	if (strncmp("dynpm", buf, strlen("dynpm")) == 0) {
		mutex_lock(&rdev->pm.mutex);
		rdev->pm.pm_method = PM_METHOD_DYNPM;
		rdev->pm.dynpm_state = DYNPM_STATE_PAUSED;
		rdev->pm.dynpm_planned_action = DYNPM_ACTION_DEFAULT;
		mutex_unlock(&rdev->pm.mutex);
	} else if (strncmp("profile", buf, strlen("profile")) == 0) {
		mutex_lock(&rdev->pm.mutex);
		/* disable dynpm */
		rdev->pm.dynpm_state = DYNPM_STATE_DISABLED;
		rdev->pm.dynpm_planned_action = DYNPM_ACTION_NONE;
		rdev->pm.pm_method = PM_METHOD_PROFILE;
		mutex_unlock(&rdev->pm.mutex);
		cancel_delayed_work_sync(&rdev->pm.dynpm_idle_work);
	} else {
		count = -EINVAL;
		goto fail;
	}
	radeon_pm_compute_clocks(rdev);
fail:
	return count;
}

static ssize_t radeon_get_dpm_state(struct device *dev,
				    struct device_attribute *attr,
				    char *buf)
{
	struct drm_device *ddev = dev_get_drvdata(dev);
	struct radeon_device *rdev = ddev->dev_private;
	enum radeon_pm_state_type pm = rdev->pm.dpm.user_state;

	return snprintf(buf, PAGE_SIZE, "%s\n",
			(pm == POWER_STATE_TYPE_BATTERY) ? "battery" :
			(pm == POWER_STATE_TYPE_BALANCED) ? "balanced" : "performance");
}

static ssize_t radeon_set_dpm_state(struct device *dev,
				    struct device_attribute *attr,
				    const char *buf,
				    size_t count)
{
	struct drm_device *ddev = dev_get_drvdata(dev);
	struct radeon_device *rdev = ddev->dev_private;

	mutex_lock(&rdev->pm.mutex);
	if (strncmp("battery", buf, strlen("battery")) == 0)
		rdev->pm.dpm.user_state = POWER_STATE_TYPE_BATTERY;
	else if (strncmp("balanced", buf, strlen("balanced")) == 0)
		rdev->pm.dpm.user_state = POWER_STATE_TYPE_BALANCED;
	else if (strncmp("performance", buf, strlen("performance")) == 0)
		rdev->pm.dpm.user_state = POWER_STATE_TYPE_PERFORMANCE;
	else {
		mutex_unlock(&rdev->pm.mutex);
		count = -EINVAL;
		goto fail;
	}
	mutex_unlock(&rdev->pm.mutex);

	/* Can't set dpm state when the card is off */
	if (!(rdev->flags & RADEON_IS_PX) ||
	    (ddev->switch_power_state == DRM_SWITCH_POWER_ON))
		radeon_pm_compute_clocks(rdev);

fail:
	return count;
}

static ssize_t radeon_get_dpm_forced_performance_level(struct device *dev,
						       struct device_attribute *attr,
						       char *buf)
{
	struct drm_device *ddev = dev_get_drvdata(dev);
	struct radeon_device *rdev = ddev->dev_private;
	enum radeon_dpm_forced_level level = rdev->pm.dpm.forced_level;

	if  ((rdev->flags & RADEON_IS_PX) &&
	     (ddev->switch_power_state != DRM_SWITCH_POWER_ON))
		return snprintf(buf, PAGE_SIZE, "off\n");

	return snprintf(buf, PAGE_SIZE, "%s\n",
			(level == RADEON_DPM_FORCED_LEVEL_AUTO) ? "auto" :
			(level == RADEON_DPM_FORCED_LEVEL_LOW) ? "low" : "high");
}

static ssize_t radeon_set_dpm_forced_performance_level(struct device *dev,
						       struct device_attribute *attr,
						       const char *buf,
						       size_t count)
{
	struct drm_device *ddev = dev_get_drvdata(dev);
	struct radeon_device *rdev = ddev->dev_private;
	enum radeon_dpm_forced_level level;
	int ret = 0;

	/* Can't force performance level when the card is off */
	if  ((rdev->flags & RADEON_IS_PX) &&
	     (ddev->switch_power_state != DRM_SWITCH_POWER_ON))
		return -EINVAL;

	mutex_lock(&rdev->pm.mutex);
	if (strncmp("low", buf, strlen("low")) == 0) {
		level = RADEON_DPM_FORCED_LEVEL_LOW;
	} else if (strncmp("high", buf, strlen("high")) == 0) {
		level = RADEON_DPM_FORCED_LEVEL_HIGH;
	} else if (strncmp("auto", buf, strlen("auto")) == 0) {
		level = RADEON_DPM_FORCED_LEVEL_AUTO;
	} else {
		count = -EINVAL;
		goto fail;
	}
	if (rdev->asic->dpm.force_performance_level) {
		if (rdev->pm.dpm.thermal_active) {
			count = -EINVAL;
			goto fail;
		}
		ret = radeon_dpm_force_performance_level(rdev, level);
		if (ret)
			count = -EINVAL;
	}
fail:
	mutex_unlock(&rdev->pm.mutex);

	return count;
}

static ssize_t radeon_hwmon_get_pwm1_enable(struct device *dev,
					    struct device_attribute *attr,
					    char *buf)
{
	struct radeon_device *rdev = dev_get_drvdata(dev);
	u32 pwm_mode = 0;

	if (rdev->asic->dpm.fan_ctrl_get_mode)
		pwm_mode = rdev->asic->dpm.fan_ctrl_get_mode(rdev);

	/* never 0 (full-speed), fuse or smc-controlled always */
	return sprintf(buf, "%i\n", pwm_mode == FDO_PWM_MODE_STATIC ? 1 : 2);
}

static ssize_t radeon_hwmon_set_pwm1_enable(struct device *dev,
					    struct device_attribute *attr,
					    const char *buf,
					    size_t count)
{
	struct radeon_device *rdev = dev_get_drvdata(dev);
	int err;
	int value;

	if(!rdev->asic->dpm.fan_ctrl_set_mode)
		return -EINVAL;

	err = kstrtoint(buf, 10, &value);
	if (err)
		return err;

	switch (value) {
	case 1: /* manual, percent-based */
		rdev->asic->dpm.fan_ctrl_set_mode(rdev, FDO_PWM_MODE_STATIC);
		break;
	default: /* disable */
		rdev->asic->dpm.fan_ctrl_set_mode(rdev, 0);
		break;
	}

	return count;
}

static ssize_t radeon_hwmon_get_pwm1_min(struct device *dev,
					 struct device_attribute *attr,
					 char *buf)
{
	return sprintf(buf, "%i\n", 0);
}

static ssize_t radeon_hwmon_get_pwm1_max(struct device *dev,
					 struct device_attribute *attr,
					 char *buf)
{
	return sprintf(buf, "%i\n", 255);
}

static ssize_t radeon_hwmon_set_pwm1(struct device *dev,
				     struct device_attribute *attr,
				     const char *buf, size_t count)
{
	struct radeon_device *rdev = dev_get_drvdata(dev);
	int err;
	u32 value;

	err = kstrtou32(buf, 10, &value);
	if (err)
		return err;

	value = (value * 100) / 255;

	err = rdev->asic->dpm.set_fan_speed_percent(rdev, value);
	if (err)
		return err;

	return count;
}

static ssize_t radeon_hwmon_get_pwm1(struct device *dev,
				     struct device_attribute *attr,
				     char *buf)
{
	struct radeon_device *rdev = dev_get_drvdata(dev);
	int err;
	u32 speed;

	err = rdev->asic->dpm.get_fan_speed_percent(rdev, &speed);
	if (err)
		return err;

	speed = (speed * 255) / 100;

	return sprintf(buf, "%i\n", speed);
}

static DEVICE_ATTR(power_profile, S_IRUGO | S_IWUSR, radeon_get_pm_profile, radeon_set_pm_profile);
static DEVICE_ATTR(power_method, S_IRUGO | S_IWUSR, radeon_get_pm_method, radeon_set_pm_method);
static DEVICE_ATTR(power_dpm_state, S_IRUGO | S_IWUSR, radeon_get_dpm_state, radeon_set_dpm_state);
static DEVICE_ATTR(power_dpm_force_performance_level, S_IRUGO | S_IWUSR,
		   radeon_get_dpm_forced_performance_level,
		   radeon_set_dpm_forced_performance_level);

static ssize_t radeon_hwmon_show_temp(struct device *dev,
				      struct device_attribute *attr,
				      char *buf)
{
	struct radeon_device *rdev = dev_get_drvdata(dev);
	struct drm_device *ddev = rdev->ddev;
	int temp;

	/* Can't get temperature when the card is off */
	if  ((rdev->flags & RADEON_IS_PX) &&
	     (ddev->switch_power_state != DRM_SWITCH_POWER_ON))
		return -EINVAL;

	if (rdev->asic->pm.get_temperature)
		temp = radeon_get_temperature(rdev);
	else
		temp = 0;

	return snprintf(buf, PAGE_SIZE, "%d\n", temp);
}

static ssize_t radeon_hwmon_show_temp_thresh(struct device *dev,
					     struct device_attribute *attr,
					     char *buf)
{
	struct radeon_device *rdev = dev_get_drvdata(dev);
	int hyst = to_sensor_dev_attr(attr)->index;
	int temp;

	if (hyst)
		temp = rdev->pm.dpm.thermal.min_temp;
	else
		temp = rdev->pm.dpm.thermal.max_temp;

	return snprintf(buf, PAGE_SIZE, "%d\n", temp);
}

static SENSOR_DEVICE_ATTR(temp1_input, S_IRUGO, radeon_hwmon_show_temp, NULL, 0);
static SENSOR_DEVICE_ATTR(temp1_crit, S_IRUGO, radeon_hwmon_show_temp_thresh, NULL, 0);
static SENSOR_DEVICE_ATTR(temp1_crit_hyst, S_IRUGO, radeon_hwmon_show_temp_thresh, NULL, 1);
static SENSOR_DEVICE_ATTR(pwm1, S_IRUGO | S_IWUSR, radeon_hwmon_get_pwm1, radeon_hwmon_set_pwm1, 0);
static SENSOR_DEVICE_ATTR(pwm1_enable, S_IRUGO | S_IWUSR, radeon_hwmon_get_pwm1_enable, radeon_hwmon_set_pwm1_enable, 0);
static SENSOR_DEVICE_ATTR(pwm1_min, S_IRUGO, radeon_hwmon_get_pwm1_min, NULL, 0);
static SENSOR_DEVICE_ATTR(pwm1_max, S_IRUGO, radeon_hwmon_get_pwm1_max, NULL, 0);

static ssize_t radeon_hwmon_show_sclk(struct device *dev,
				      struct device_attribute *attr, char *buf)
{
	struct radeon_device *rdev = dev_get_drvdata(dev);
	struct drm_device *ddev = rdev->ddev;
	u32 sclk = 0;

	/* Can't get clock frequency when the card is off */
	if ((rdev->flags & RADEON_IS_PX) &&
	    (ddev->switch_power_state != DRM_SWITCH_POWER_ON))
		return -EINVAL;

	if (rdev->asic->dpm.get_current_sclk)
		sclk = radeon_dpm_get_current_sclk(rdev);

	/* Value returned by dpm is in 10 KHz units, need to convert it into Hz 
	   for hwmon */
	sclk *= 10000;

	return snprintf(buf, PAGE_SIZE, "%u\n", sclk);
}

static SENSOR_DEVICE_ATTR(freq1_input, S_IRUGO, radeon_hwmon_show_sclk, NULL,
			  0);

<<<<<<< HEAD
=======
static ssize_t radeon_hwmon_show_vddc(struct device *dev,
				      struct device_attribute *attr, char *buf)
{
	struct radeon_device *rdev = dev_get_drvdata(dev);
	struct drm_device *ddev = rdev->ddev;
	u16 vddc = 0;

	/* Can't get vddc when the card is off */
	if ((rdev->flags & RADEON_IS_PX) &&
		(ddev->switch_power_state != DRM_SWITCH_POWER_ON))
		return -EINVAL;

	if (rdev->asic->dpm.get_current_vddc)
		vddc = rdev->asic->dpm.get_current_vddc(rdev);

	return snprintf(buf, PAGE_SIZE, "%u\n", vddc);
}

static SENSOR_DEVICE_ATTR(in0_input, S_IRUGO, radeon_hwmon_show_vddc, NULL,
			  0);
>>>>>>> f642729d

static struct attribute *hwmon_attributes[] = {
	&sensor_dev_attr_temp1_input.dev_attr.attr,
	&sensor_dev_attr_temp1_crit.dev_attr.attr,
	&sensor_dev_attr_temp1_crit_hyst.dev_attr.attr,
	&sensor_dev_attr_pwm1.dev_attr.attr,
	&sensor_dev_attr_pwm1_enable.dev_attr.attr,
	&sensor_dev_attr_pwm1_min.dev_attr.attr,
	&sensor_dev_attr_pwm1_max.dev_attr.attr,
	&sensor_dev_attr_freq1_input.dev_attr.attr,
<<<<<<< HEAD
=======
	&sensor_dev_attr_in0_input.dev_attr.attr,
>>>>>>> f642729d
	NULL
};

static umode_t hwmon_attributes_visible(struct kobject *kobj,
					struct attribute *attr, int index)
{
	struct device *dev = kobj_to_dev(kobj);
	struct radeon_device *rdev = dev_get_drvdata(dev);
	umode_t effective_mode = attr->mode;

	/* Skip attributes if DPM is not enabled */
	if (rdev->pm.pm_method != PM_METHOD_DPM &&
	    (attr == &sensor_dev_attr_temp1_crit.dev_attr.attr ||
	     attr == &sensor_dev_attr_temp1_crit_hyst.dev_attr.attr ||
	     attr == &sensor_dev_attr_pwm1.dev_attr.attr ||
	     attr == &sensor_dev_attr_pwm1_enable.dev_attr.attr ||
	     attr == &sensor_dev_attr_pwm1_max.dev_attr.attr ||
	     attr == &sensor_dev_attr_pwm1_min.dev_attr.attr ||
<<<<<<< HEAD
	     attr == &sensor_dev_attr_freq1_input.dev_attr.attr))
=======
	     attr == &sensor_dev_attr_freq1_input.dev_attr.attr ||
	     attr == &sensor_dev_attr_in0_input.dev_attr.attr))
		return 0;

	/* Skip vddc attribute if get_current_vddc is not implemented */
	if(attr == &sensor_dev_attr_in0_input.dev_attr.attr &&
		!rdev->asic->dpm.get_current_vddc)
>>>>>>> f642729d
		return 0;

	/* Skip fan attributes if fan is not present */
	if (rdev->pm.no_fan &&
	    (attr == &sensor_dev_attr_pwm1.dev_attr.attr ||
	     attr == &sensor_dev_attr_pwm1_enable.dev_attr.attr ||
	     attr == &sensor_dev_attr_pwm1_max.dev_attr.attr ||
	     attr == &sensor_dev_attr_pwm1_min.dev_attr.attr))
		return 0;

	/* mask fan attributes if we have no bindings for this asic to expose */
	if ((!rdev->asic->dpm.get_fan_speed_percent &&
	     attr == &sensor_dev_attr_pwm1.dev_attr.attr) || /* can't query fan */
	    (!rdev->asic->dpm.fan_ctrl_get_mode &&
	     attr == &sensor_dev_attr_pwm1_enable.dev_attr.attr)) /* can't query state */
		effective_mode &= ~S_IRUGO;

	if ((!rdev->asic->dpm.set_fan_speed_percent &&
	     attr == &sensor_dev_attr_pwm1.dev_attr.attr) || /* can't manage fan */
	    (!rdev->asic->dpm.fan_ctrl_set_mode &&
	     attr == &sensor_dev_attr_pwm1_enable.dev_attr.attr)) /* can't manage state */
		effective_mode &= ~S_IWUSR;

	/* hide max/min values if we can't both query and manage the fan */
	if ((!rdev->asic->dpm.set_fan_speed_percent &&
	     !rdev->asic->dpm.get_fan_speed_percent) &&
	    (attr == &sensor_dev_attr_pwm1_max.dev_attr.attr ||
	     attr == &sensor_dev_attr_pwm1_min.dev_attr.attr))
		return 0;

	return effective_mode;
}

static const struct attribute_group hwmon_attrgroup = {
	.attrs = hwmon_attributes,
	.is_visible = hwmon_attributes_visible,
};

static const struct attribute_group *hwmon_groups[] = {
	&hwmon_attrgroup,
	NULL
};

static int radeon_hwmon_init(struct radeon_device *rdev)
{
	int err = 0;

	switch (rdev->pm.int_thermal_type) {
	case THERMAL_TYPE_RV6XX:
	case THERMAL_TYPE_RV770:
	case THERMAL_TYPE_EVERGREEN:
	case THERMAL_TYPE_NI:
	case THERMAL_TYPE_SUMO:
	case THERMAL_TYPE_SI:
	case THERMAL_TYPE_CI:
	case THERMAL_TYPE_KV:
		if (rdev->asic->pm.get_temperature == NULL)
			return err;
		rdev->pm.int_hwmon_dev = hwmon_device_register_with_groups(rdev->dev,
									   "radeon", rdev,
									   hwmon_groups);
		if (IS_ERR(rdev->pm.int_hwmon_dev)) {
			err = PTR_ERR(rdev->pm.int_hwmon_dev);
			dev_err(rdev->dev,
				"Unable to register hwmon device: %d\n", err);
		}
		break;
	default:
		break;
	}

	return err;
}

static void radeon_hwmon_fini(struct radeon_device *rdev)
{
	if (rdev->pm.int_hwmon_dev)
		hwmon_device_unregister(rdev->pm.int_hwmon_dev);
}

static void radeon_dpm_thermal_work_handler(struct work_struct *work)
{
	struct radeon_device *rdev =
		container_of(work, struct radeon_device,
			     pm.dpm.thermal.work);
	/* switch to the thermal state */
	enum radeon_pm_state_type dpm_state = POWER_STATE_TYPE_INTERNAL_THERMAL;

	if (!rdev->pm.dpm_enabled)
		return;

	if (rdev->asic->pm.get_temperature) {
		int temp = radeon_get_temperature(rdev);

		if (temp < rdev->pm.dpm.thermal.min_temp)
			/* switch back the user state */
			dpm_state = rdev->pm.dpm.user_state;
	} else {
		if (rdev->pm.dpm.thermal.high_to_low)
			/* switch back the user state */
			dpm_state = rdev->pm.dpm.user_state;
	}
	mutex_lock(&rdev->pm.mutex);
	if (dpm_state == POWER_STATE_TYPE_INTERNAL_THERMAL)
		rdev->pm.dpm.thermal_active = true;
	else
		rdev->pm.dpm.thermal_active = false;
	rdev->pm.dpm.state = dpm_state;
	mutex_unlock(&rdev->pm.mutex);

	radeon_pm_compute_clocks(rdev);
}

static bool radeon_dpm_single_display(struct radeon_device *rdev)
{
	bool single_display = (rdev->pm.dpm.new_active_crtc_count < 2) ?
		true : false;

	/* check if the vblank period is too short to adjust the mclk */
	if (single_display && rdev->asic->dpm.vblank_too_short) {
		if (radeon_dpm_vblank_too_short(rdev))
			single_display = false;
	}

	/* 120hz tends to be problematic even if they are under the
	 * vblank limit.
	 */
	if (single_display && (r600_dpm_get_vrefresh(rdev) >= 120))
		single_display = false;

	return single_display;
}

static struct radeon_ps *radeon_dpm_pick_power_state(struct radeon_device *rdev,
						     enum radeon_pm_state_type dpm_state)
{
	int i;
	struct radeon_ps *ps;
	u32 ui_class;
	bool single_display = radeon_dpm_single_display(rdev);

	/* certain older asics have a separare 3D performance state,
	 * so try that first if the user selected performance
	 */
	if (dpm_state == POWER_STATE_TYPE_PERFORMANCE)
		dpm_state = POWER_STATE_TYPE_INTERNAL_3DPERF;
	/* balanced states don't exist at the moment */
	if (dpm_state == POWER_STATE_TYPE_BALANCED)
		dpm_state = POWER_STATE_TYPE_PERFORMANCE;

restart_search:
	/* Pick the best power state based on current conditions */
	for (i = 0; i < rdev->pm.dpm.num_ps; i++) {
		ps = &rdev->pm.dpm.ps[i];
		ui_class = ps->class & ATOM_PPLIB_CLASSIFICATION_UI_MASK;
		switch (dpm_state) {
		/* user states */
		case POWER_STATE_TYPE_BATTERY:
			if (ui_class == ATOM_PPLIB_CLASSIFICATION_UI_BATTERY) {
				if (ps->caps & ATOM_PPLIB_SINGLE_DISPLAY_ONLY) {
					if (single_display)
						return ps;
				} else
					return ps;
			}
			break;
		case POWER_STATE_TYPE_BALANCED:
			if (ui_class == ATOM_PPLIB_CLASSIFICATION_UI_BALANCED) {
				if (ps->caps & ATOM_PPLIB_SINGLE_DISPLAY_ONLY) {
					if (single_display)
						return ps;
				} else
					return ps;
			}
			break;
		case POWER_STATE_TYPE_PERFORMANCE:
			if (ui_class == ATOM_PPLIB_CLASSIFICATION_UI_PERFORMANCE) {
				if (ps->caps & ATOM_PPLIB_SINGLE_DISPLAY_ONLY) {
					if (single_display)
						return ps;
				} else
					return ps;
			}
			break;
		/* internal states */
		case POWER_STATE_TYPE_INTERNAL_UVD:
			if (rdev->pm.dpm.uvd_ps)
				return rdev->pm.dpm.uvd_ps;
			else
				break;
		case POWER_STATE_TYPE_INTERNAL_UVD_SD:
			if (ps->class & ATOM_PPLIB_CLASSIFICATION_SDSTATE)
				return ps;
			break;
		case POWER_STATE_TYPE_INTERNAL_UVD_HD:
			if (ps->class & ATOM_PPLIB_CLASSIFICATION_HDSTATE)
				return ps;
			break;
		case POWER_STATE_TYPE_INTERNAL_UVD_HD2:
			if (ps->class & ATOM_PPLIB_CLASSIFICATION_HD2STATE)
				return ps;
			break;
		case POWER_STATE_TYPE_INTERNAL_UVD_MVC:
			if (ps->class2 & ATOM_PPLIB_CLASSIFICATION2_MVC)
				return ps;
			break;
		case POWER_STATE_TYPE_INTERNAL_BOOT:
			return rdev->pm.dpm.boot_ps;
		case POWER_STATE_TYPE_INTERNAL_THERMAL:
			if (ps->class & ATOM_PPLIB_CLASSIFICATION_THERMAL)
				return ps;
			break;
		case POWER_STATE_TYPE_INTERNAL_ACPI:
			if (ps->class & ATOM_PPLIB_CLASSIFICATION_ACPI)
				return ps;
			break;
		case POWER_STATE_TYPE_INTERNAL_ULV:
			if (ps->class2 & ATOM_PPLIB_CLASSIFICATION2_ULV)
				return ps;
			break;
		case POWER_STATE_TYPE_INTERNAL_3DPERF:
			if (ps->class & ATOM_PPLIB_CLASSIFICATION_3DPERFORMANCE)
				return ps;
			break;
		default:
			break;
		}
	}
	/* use a fallback state if we didn't match */
	switch (dpm_state) {
	case POWER_STATE_TYPE_INTERNAL_UVD_SD:
		dpm_state = POWER_STATE_TYPE_INTERNAL_UVD_HD;
		goto restart_search;
	case POWER_STATE_TYPE_INTERNAL_UVD_HD:
	case POWER_STATE_TYPE_INTERNAL_UVD_HD2:
	case POWER_STATE_TYPE_INTERNAL_UVD_MVC:
		if (rdev->pm.dpm.uvd_ps) {
			return rdev->pm.dpm.uvd_ps;
		} else {
			dpm_state = POWER_STATE_TYPE_PERFORMANCE;
			goto restart_search;
		}
	case POWER_STATE_TYPE_INTERNAL_THERMAL:
		dpm_state = POWER_STATE_TYPE_INTERNAL_ACPI;
		goto restart_search;
	case POWER_STATE_TYPE_INTERNAL_ACPI:
		dpm_state = POWER_STATE_TYPE_BATTERY;
		goto restart_search;
	case POWER_STATE_TYPE_BATTERY:
	case POWER_STATE_TYPE_BALANCED:
	case POWER_STATE_TYPE_INTERNAL_3DPERF:
		dpm_state = POWER_STATE_TYPE_PERFORMANCE;
		goto restart_search;
	default:
		break;
	}

	return NULL;
}

static void radeon_dpm_change_power_state_locked(struct radeon_device *rdev)
{
	int i;
	struct radeon_ps *ps;
	enum radeon_pm_state_type dpm_state;
	int ret;
	bool single_display = radeon_dpm_single_display(rdev);

	/* if dpm init failed */
	if (!rdev->pm.dpm_enabled)
		return;

	if (rdev->pm.dpm.user_state != rdev->pm.dpm.state) {
		/* add other state override checks here */
		if ((!rdev->pm.dpm.thermal_active) &&
		    (!rdev->pm.dpm.uvd_active))
			rdev->pm.dpm.state = rdev->pm.dpm.user_state;
	}
	dpm_state = rdev->pm.dpm.state;

	ps = radeon_dpm_pick_power_state(rdev, dpm_state);
	if (ps)
		rdev->pm.dpm.requested_ps = ps;
	else
		return;

	/* no need to reprogram if nothing changed unless we are on BTC+ */
	if (rdev->pm.dpm.current_ps == rdev->pm.dpm.requested_ps) {
		/* vce just modifies an existing state so force a change */
		if (ps->vce_active != rdev->pm.dpm.vce_active)
			goto force;
		/* user has made a display change (such as timing) */
		if (rdev->pm.dpm.single_display != single_display)
			goto force;
		if ((rdev->family < CHIP_BARTS) || (rdev->flags & RADEON_IS_IGP)) {
			/* for pre-BTC and APUs if the num crtcs changed but state is the same,
			 * all we need to do is update the display configuration.
			 */
			if (rdev->pm.dpm.new_active_crtcs != rdev->pm.dpm.current_active_crtcs) {
				/* update display watermarks based on new power state */
				radeon_bandwidth_update(rdev);
				/* update displays */
				radeon_dpm_display_configuration_changed(rdev);
				rdev->pm.dpm.current_active_crtcs = rdev->pm.dpm.new_active_crtcs;
				rdev->pm.dpm.current_active_crtc_count = rdev->pm.dpm.new_active_crtc_count;
			}
			return;
		} else {
			/* for BTC+ if the num crtcs hasn't changed and state is the same,
			 * nothing to do, if the num crtcs is > 1 and state is the same,
			 * update display configuration.
			 */
			if (rdev->pm.dpm.new_active_crtcs ==
			    rdev->pm.dpm.current_active_crtcs) {
				return;
			} else {
				if ((rdev->pm.dpm.current_active_crtc_count > 1) &&
				    (rdev->pm.dpm.new_active_crtc_count > 1)) {
					/* update display watermarks based on new power state */
					radeon_bandwidth_update(rdev);
					/* update displays */
					radeon_dpm_display_configuration_changed(rdev);
					rdev->pm.dpm.current_active_crtcs = rdev->pm.dpm.new_active_crtcs;
					rdev->pm.dpm.current_active_crtc_count = rdev->pm.dpm.new_active_crtc_count;
					return;
				}
			}
		}
	}

force:
	if (radeon_dpm == 1) {
		printk("switching from power state:\n");
		radeon_dpm_print_power_state(rdev, rdev->pm.dpm.current_ps);
		printk("switching to power state:\n");
		radeon_dpm_print_power_state(rdev, rdev->pm.dpm.requested_ps);
	}

	down_write(&rdev->pm.mclk_lock);
	mutex_lock(&rdev->ring_lock);

	/* update whether vce is active */
	ps->vce_active = rdev->pm.dpm.vce_active;

	ret = radeon_dpm_pre_set_power_state(rdev);
	if (ret)
		goto done;

	/* update display watermarks based on new power state */
	radeon_bandwidth_update(rdev);
	/* update displays */
	radeon_dpm_display_configuration_changed(rdev);

	/* wait for the rings to drain */
	for (i = 0; i < RADEON_NUM_RINGS; i++) {
		struct radeon_ring *ring = &rdev->ring[i];
		if (ring->ready)
			radeon_fence_wait_empty(rdev, i);
	}

	/* program the new power state */
	radeon_dpm_set_power_state(rdev);

	/* update current power state */
	rdev->pm.dpm.current_ps = rdev->pm.dpm.requested_ps;

	radeon_dpm_post_set_power_state(rdev);

	rdev->pm.dpm.current_active_crtcs = rdev->pm.dpm.new_active_crtcs;
	rdev->pm.dpm.current_active_crtc_count = rdev->pm.dpm.new_active_crtc_count;
	rdev->pm.dpm.single_display = single_display;

	if (rdev->asic->dpm.force_performance_level) {
		if (rdev->pm.dpm.thermal_active) {
			enum radeon_dpm_forced_level level = rdev->pm.dpm.forced_level;
			/* force low perf level for thermal */
			radeon_dpm_force_performance_level(rdev, RADEON_DPM_FORCED_LEVEL_LOW);
			/* save the user's level */
			rdev->pm.dpm.forced_level = level;
		} else {
			/* otherwise, user selected level */
			radeon_dpm_force_performance_level(rdev, rdev->pm.dpm.forced_level);
		}
	}

done:
	mutex_unlock(&rdev->ring_lock);
	up_write(&rdev->pm.mclk_lock);
}

void radeon_dpm_enable_uvd(struct radeon_device *rdev, bool enable)
{
	enum radeon_pm_state_type dpm_state;

	if (rdev->asic->dpm.powergate_uvd) {
		mutex_lock(&rdev->pm.mutex);
		/* don't powergate anything if we
		   have active but pause streams */
		enable |= rdev->pm.dpm.sd > 0;
		enable |= rdev->pm.dpm.hd > 0;
		/* enable/disable UVD */
		radeon_dpm_powergate_uvd(rdev, !enable);
		mutex_unlock(&rdev->pm.mutex);
	} else {
		if (enable) {
			mutex_lock(&rdev->pm.mutex);
			rdev->pm.dpm.uvd_active = true;
			/* disable this for now */
#if 0
			if ((rdev->pm.dpm.sd == 1) && (rdev->pm.dpm.hd == 0))
				dpm_state = POWER_STATE_TYPE_INTERNAL_UVD_SD;
			else if ((rdev->pm.dpm.sd == 2) && (rdev->pm.dpm.hd == 0))
				dpm_state = POWER_STATE_TYPE_INTERNAL_UVD_HD;
			else if ((rdev->pm.dpm.sd == 0) && (rdev->pm.dpm.hd == 1))
				dpm_state = POWER_STATE_TYPE_INTERNAL_UVD_HD;
			else if ((rdev->pm.dpm.sd == 0) && (rdev->pm.dpm.hd == 2))
				dpm_state = POWER_STATE_TYPE_INTERNAL_UVD_HD2;
			else
#endif
				dpm_state = POWER_STATE_TYPE_INTERNAL_UVD;
			rdev->pm.dpm.state = dpm_state;
			mutex_unlock(&rdev->pm.mutex);
		} else {
			mutex_lock(&rdev->pm.mutex);
			rdev->pm.dpm.uvd_active = false;
			mutex_unlock(&rdev->pm.mutex);
		}

		radeon_pm_compute_clocks(rdev);
	}
}

void radeon_dpm_enable_vce(struct radeon_device *rdev, bool enable)
{
	if (enable) {
		mutex_lock(&rdev->pm.mutex);
		rdev->pm.dpm.vce_active = true;
		/* XXX select vce level based on ring/task */
		rdev->pm.dpm.vce_level = RADEON_VCE_LEVEL_AC_ALL;
		mutex_unlock(&rdev->pm.mutex);
	} else {
		mutex_lock(&rdev->pm.mutex);
		rdev->pm.dpm.vce_active = false;
		mutex_unlock(&rdev->pm.mutex);
	}

	radeon_pm_compute_clocks(rdev);
}

static void radeon_pm_suspend_old(struct radeon_device *rdev)
{
	mutex_lock(&rdev->pm.mutex);
	if (rdev->pm.pm_method == PM_METHOD_DYNPM) {
		if (rdev->pm.dynpm_state == DYNPM_STATE_ACTIVE)
			rdev->pm.dynpm_state = DYNPM_STATE_SUSPENDED;
	}
	mutex_unlock(&rdev->pm.mutex);

	cancel_delayed_work_sync(&rdev->pm.dynpm_idle_work);
}

static void radeon_pm_suspend_dpm(struct radeon_device *rdev)
{
	mutex_lock(&rdev->pm.mutex);
	/* disable dpm */
	radeon_dpm_disable(rdev);
	/* reset the power state */
	rdev->pm.dpm.current_ps = rdev->pm.dpm.requested_ps = rdev->pm.dpm.boot_ps;
	rdev->pm.dpm_enabled = false;
	mutex_unlock(&rdev->pm.mutex);
}

void radeon_pm_suspend(struct radeon_device *rdev)
{
	if (rdev->pm.pm_method == PM_METHOD_DPM)
		radeon_pm_suspend_dpm(rdev);
	else
		radeon_pm_suspend_old(rdev);
}

static void radeon_pm_resume_old(struct radeon_device *rdev)
{
	/* set up the default clocks if the MC ucode is loaded */
	if ((rdev->family >= CHIP_BARTS) &&
	    (rdev->family <= CHIP_CAYMAN) &&
	    rdev->mc_fw) {
		if (rdev->pm.default_vddc)
			radeon_atom_set_voltage(rdev, rdev->pm.default_vddc,
						SET_VOLTAGE_TYPE_ASIC_VDDC);
		if (rdev->pm.default_vddci)
			radeon_atom_set_voltage(rdev, rdev->pm.default_vddci,
						SET_VOLTAGE_TYPE_ASIC_VDDCI);
		if (rdev->pm.default_sclk)
			radeon_set_engine_clock(rdev, rdev->pm.default_sclk);
		if (rdev->pm.default_mclk)
			radeon_set_memory_clock(rdev, rdev->pm.default_mclk);
	}
	/* asic init will reset the default power state */
	mutex_lock(&rdev->pm.mutex);
	rdev->pm.current_power_state_index = rdev->pm.default_power_state_index;
	rdev->pm.current_clock_mode_index = 0;
	rdev->pm.current_sclk = rdev->pm.default_sclk;
	rdev->pm.current_mclk = rdev->pm.default_mclk;
	if (rdev->pm.power_state) {
		rdev->pm.current_vddc = rdev->pm.power_state[rdev->pm.default_power_state_index].clock_info[0].voltage.voltage;
		rdev->pm.current_vddci = rdev->pm.power_state[rdev->pm.default_power_state_index].clock_info[0].voltage.vddci;
	}
	if (rdev->pm.pm_method == PM_METHOD_DYNPM
	    && rdev->pm.dynpm_state == DYNPM_STATE_SUSPENDED) {
		rdev->pm.dynpm_state = DYNPM_STATE_ACTIVE;
		schedule_delayed_work(&rdev->pm.dynpm_idle_work,
				      msecs_to_jiffies(RADEON_IDLE_LOOP_MS));
	}
	mutex_unlock(&rdev->pm.mutex);
	radeon_pm_compute_clocks(rdev);
}

static void radeon_pm_resume_dpm(struct radeon_device *rdev)
{
	int ret;

	/* asic init will reset to the boot state */
	mutex_lock(&rdev->pm.mutex);
	rdev->pm.dpm.current_ps = rdev->pm.dpm.requested_ps = rdev->pm.dpm.boot_ps;
	radeon_dpm_setup_asic(rdev);
	ret = radeon_dpm_enable(rdev);
	mutex_unlock(&rdev->pm.mutex);
	if (ret)
		goto dpm_resume_fail;
	rdev->pm.dpm_enabled = true;
	return;

dpm_resume_fail:
	DRM_ERROR("radeon: dpm resume failed\n");
	if ((rdev->family >= CHIP_BARTS) &&
	    (rdev->family <= CHIP_CAYMAN) &&
	    rdev->mc_fw) {
		if (rdev->pm.default_vddc)
			radeon_atom_set_voltage(rdev, rdev->pm.default_vddc,
						SET_VOLTAGE_TYPE_ASIC_VDDC);
		if (rdev->pm.default_vddci)
			radeon_atom_set_voltage(rdev, rdev->pm.default_vddci,
						SET_VOLTAGE_TYPE_ASIC_VDDCI);
		if (rdev->pm.default_sclk)
			radeon_set_engine_clock(rdev, rdev->pm.default_sclk);
		if (rdev->pm.default_mclk)
			radeon_set_memory_clock(rdev, rdev->pm.default_mclk);
	}
}

void radeon_pm_resume(struct radeon_device *rdev)
{
	if (rdev->pm.pm_method == PM_METHOD_DPM)
		radeon_pm_resume_dpm(rdev);
	else
		radeon_pm_resume_old(rdev);
}

static int radeon_pm_init_old(struct radeon_device *rdev)
{
	int ret;

	rdev->pm.profile = PM_PROFILE_DEFAULT;
	rdev->pm.dynpm_state = DYNPM_STATE_DISABLED;
	rdev->pm.dynpm_planned_action = DYNPM_ACTION_NONE;
	rdev->pm.dynpm_can_upclock = true;
	rdev->pm.dynpm_can_downclock = true;
	rdev->pm.default_sclk = rdev->clock.default_sclk;
	rdev->pm.default_mclk = rdev->clock.default_mclk;
	rdev->pm.current_sclk = rdev->clock.default_sclk;
	rdev->pm.current_mclk = rdev->clock.default_mclk;
	rdev->pm.int_thermal_type = THERMAL_TYPE_NONE;

	if (rdev->bios) {
		if (rdev->is_atom_bios)
			radeon_atombios_get_power_modes(rdev);
		else
			radeon_combios_get_power_modes(rdev);
		radeon_pm_print_states(rdev);
		radeon_pm_init_profile(rdev);
		/* set up the default clocks if the MC ucode is loaded */
		if ((rdev->family >= CHIP_BARTS) &&
		    (rdev->family <= CHIP_CAYMAN) &&
		    rdev->mc_fw) {
			if (rdev->pm.default_vddc)
				radeon_atom_set_voltage(rdev, rdev->pm.default_vddc,
							SET_VOLTAGE_TYPE_ASIC_VDDC);
			if (rdev->pm.default_vddci)
				radeon_atom_set_voltage(rdev, rdev->pm.default_vddci,
							SET_VOLTAGE_TYPE_ASIC_VDDCI);
			if (rdev->pm.default_sclk)
				radeon_set_engine_clock(rdev, rdev->pm.default_sclk);
			if (rdev->pm.default_mclk)
				radeon_set_memory_clock(rdev, rdev->pm.default_mclk);
		}
	}

	/* set up the internal thermal sensor if applicable */
	ret = radeon_hwmon_init(rdev);
	if (ret)
		return ret;

	INIT_DELAYED_WORK(&rdev->pm.dynpm_idle_work, radeon_dynpm_idle_work_handler);

	if (rdev->pm.num_power_states > 1) {
		if (radeon_debugfs_pm_init(rdev)) {
			DRM_ERROR("Failed to register debugfs file for PM!\n");
		}

		DRM_INFO("radeon: power management initialized\n");
	}

	return 0;
}

static void radeon_dpm_print_power_states(struct radeon_device *rdev)
{
	int i;

	for (i = 0; i < rdev->pm.dpm.num_ps; i++) {
		printk("== power state %d ==\n", i);
		radeon_dpm_print_power_state(rdev, &rdev->pm.dpm.ps[i]);
	}
}

static int radeon_pm_init_dpm(struct radeon_device *rdev)
{
	int ret;

	/* default to balanced state */
	rdev->pm.dpm.state = POWER_STATE_TYPE_BALANCED;
	rdev->pm.dpm.user_state = POWER_STATE_TYPE_BALANCED;
	rdev->pm.dpm.forced_level = RADEON_DPM_FORCED_LEVEL_AUTO;
	rdev->pm.default_sclk = rdev->clock.default_sclk;
	rdev->pm.default_mclk = rdev->clock.default_mclk;
	rdev->pm.current_sclk = rdev->clock.default_sclk;
	rdev->pm.current_mclk = rdev->clock.default_mclk;
	rdev->pm.int_thermal_type = THERMAL_TYPE_NONE;

	if (rdev->bios && rdev->is_atom_bios)
		radeon_atombios_get_power_modes(rdev);
	else
		return -EINVAL;

	/* set up the internal thermal sensor if applicable */
	ret = radeon_hwmon_init(rdev);
	if (ret)
		return ret;

	INIT_WORK(&rdev->pm.dpm.thermal.work, radeon_dpm_thermal_work_handler);
	mutex_lock(&rdev->pm.mutex);
	radeon_dpm_init(rdev);
	rdev->pm.dpm.current_ps = rdev->pm.dpm.requested_ps = rdev->pm.dpm.boot_ps;
	if (radeon_dpm == 1)
		radeon_dpm_print_power_states(rdev);
	radeon_dpm_setup_asic(rdev);
	ret = radeon_dpm_enable(rdev);
	mutex_unlock(&rdev->pm.mutex);
	if (ret)
		goto dpm_failed;
	rdev->pm.dpm_enabled = true;

	if (radeon_debugfs_pm_init(rdev)) {
		DRM_ERROR("Failed to register debugfs file for dpm!\n");
	}

	DRM_INFO("radeon: dpm initialized\n");

	return 0;

dpm_failed:
	rdev->pm.dpm_enabled = false;
	if ((rdev->family >= CHIP_BARTS) &&
	    (rdev->family <= CHIP_CAYMAN) &&
	    rdev->mc_fw) {
		if (rdev->pm.default_vddc)
			radeon_atom_set_voltage(rdev, rdev->pm.default_vddc,
						SET_VOLTAGE_TYPE_ASIC_VDDC);
		if (rdev->pm.default_vddci)
			radeon_atom_set_voltage(rdev, rdev->pm.default_vddci,
						SET_VOLTAGE_TYPE_ASIC_VDDCI);
		if (rdev->pm.default_sclk)
			radeon_set_engine_clock(rdev, rdev->pm.default_sclk);
		if (rdev->pm.default_mclk)
			radeon_set_memory_clock(rdev, rdev->pm.default_mclk);
	}
	DRM_ERROR("radeon: dpm initialization failed\n");
	return ret;
}

struct radeon_dpm_quirk {
	u32 chip_vendor;
	u32 chip_device;
	u32 subsys_vendor;
	u32 subsys_device;
};

/* cards with dpm stability problems */
static struct radeon_dpm_quirk radeon_dpm_quirk_list[] = {
	/* TURKS - https://bugs.launchpad.net/ubuntu/+source/linux/+bug/1386534 */
	{ PCI_VENDOR_ID_ATI, 0x6759, 0x1682, 0x3195 },
	/* TURKS - https://bugzilla.kernel.org/show_bug.cgi?id=83731 */
	{ PCI_VENDOR_ID_ATI, 0x6840, 0x1179, 0xfb81 },
	{ 0, 0, 0, 0 },
};

int radeon_pm_init(struct radeon_device *rdev)
{
	struct radeon_dpm_quirk *p = radeon_dpm_quirk_list;
	bool disable_dpm = false;

	/* Apply dpm quirks */
	while (p && p->chip_device != 0) {
		if (rdev->pdev->vendor == p->chip_vendor &&
		    rdev->pdev->device == p->chip_device &&
		    rdev->pdev->subsystem_vendor == p->subsys_vendor &&
		    rdev->pdev->subsystem_device == p->subsys_device) {
			disable_dpm = true;
			break;
		}
		++p;
	}

	/* enable dpm on rv6xx+ */
	switch (rdev->family) {
	case CHIP_RV610:
	case CHIP_RV630:
	case CHIP_RV620:
	case CHIP_RV635:
	case CHIP_RV670:
	case CHIP_RS780:
	case CHIP_RS880:
	case CHIP_RV770:
		/* DPM requires the RLC, RV770+ dGPU requires SMC */
		if (!rdev->rlc_fw)
			rdev->pm.pm_method = PM_METHOD_PROFILE;
		else if ((rdev->family >= CHIP_RV770) &&
			 (!(rdev->flags & RADEON_IS_IGP)) &&
			 (!rdev->smc_fw))
			rdev->pm.pm_method = PM_METHOD_PROFILE;
		else if (radeon_dpm == 1)
			rdev->pm.pm_method = PM_METHOD_DPM;
		else
			rdev->pm.pm_method = PM_METHOD_PROFILE;
		break;
	case CHIP_RV730:
	case CHIP_RV710:
	case CHIP_RV740:
	case CHIP_CEDAR:
	case CHIP_REDWOOD:
	case CHIP_JUNIPER:
	case CHIP_CYPRESS:
	case CHIP_HEMLOCK:
	case CHIP_PALM:
	case CHIP_SUMO:
	case CHIP_SUMO2:
	case CHIP_BARTS:
	case CHIP_TURKS:
	case CHIP_CAICOS:
	case CHIP_CAYMAN:
	case CHIP_ARUBA:
	case CHIP_TAHITI:
	case CHIP_PITCAIRN:
	case CHIP_VERDE:
	case CHIP_OLAND:
	case CHIP_HAINAN:
	case CHIP_BONAIRE:
	case CHIP_KABINI:
	case CHIP_KAVERI:
	case CHIP_HAWAII:
	case CHIP_MULLINS:
		/* DPM requires the RLC, RV770+ dGPU requires SMC */
		if (!rdev->rlc_fw)
			rdev->pm.pm_method = PM_METHOD_PROFILE;
		else if ((rdev->family >= CHIP_RV770) &&
			 (!(rdev->flags & RADEON_IS_IGP)) &&
			 (!rdev->smc_fw))
			rdev->pm.pm_method = PM_METHOD_PROFILE;
		else if (disable_dpm && (radeon_dpm == -1))
			rdev->pm.pm_method = PM_METHOD_PROFILE;
		else if (radeon_dpm == 0)
			rdev->pm.pm_method = PM_METHOD_PROFILE;
		else
			rdev->pm.pm_method = PM_METHOD_DPM;
		break;
	default:
		/* default to profile method */
		rdev->pm.pm_method = PM_METHOD_PROFILE;
		break;
	}

	if (rdev->pm.pm_method == PM_METHOD_DPM)
		return radeon_pm_init_dpm(rdev);
	else
		return radeon_pm_init_old(rdev);
}

int radeon_pm_late_init(struct radeon_device *rdev)
{
	int ret = 0;

	if (rdev->pm.pm_method == PM_METHOD_DPM) {
		if (rdev->pm.dpm_enabled) {
			if (!rdev->pm.sysfs_initialized) {
				ret = device_create_file(rdev->dev, &dev_attr_power_dpm_state);
				if (ret)
					DRM_ERROR("failed to create device file for dpm state\n");
				ret = device_create_file(rdev->dev, &dev_attr_power_dpm_force_performance_level);
				if (ret)
					DRM_ERROR("failed to create device file for dpm state\n");
				/* XXX: these are noops for dpm but are here for backwards compat */
				ret = device_create_file(rdev->dev, &dev_attr_power_profile);
				if (ret)
					DRM_ERROR("failed to create device file for power profile\n");
				ret = device_create_file(rdev->dev, &dev_attr_power_method);
				if (ret)
					DRM_ERROR("failed to create device file for power method\n");
				rdev->pm.sysfs_initialized = true;
			}

			mutex_lock(&rdev->pm.mutex);
			ret = radeon_dpm_late_enable(rdev);
			mutex_unlock(&rdev->pm.mutex);
			if (ret) {
				rdev->pm.dpm_enabled = false;
				DRM_ERROR("radeon_pm_late_init failed, disabling dpm\n");
			} else {
				/* set the dpm state for PX since there won't be
				 * a modeset to call this.
				 */
				radeon_pm_compute_clocks(rdev);
			}
		}
	} else {
		if ((rdev->pm.num_power_states > 1) &&
		    (!rdev->pm.sysfs_initialized)) {
			/* where's the best place to put these? */
			ret = device_create_file(rdev->dev, &dev_attr_power_profile);
			if (ret)
				DRM_ERROR("failed to create device file for power profile\n");
			ret = device_create_file(rdev->dev, &dev_attr_power_method);
			if (ret)
				DRM_ERROR("failed to create device file for power method\n");
			if (!ret)
				rdev->pm.sysfs_initialized = true;
		}
	}
	return ret;
}

static void radeon_pm_fini_old(struct radeon_device *rdev)
{
	if (rdev->pm.num_power_states > 1) {
		mutex_lock(&rdev->pm.mutex);
		if (rdev->pm.pm_method == PM_METHOD_PROFILE) {
			rdev->pm.profile = PM_PROFILE_DEFAULT;
			radeon_pm_update_profile(rdev);
			radeon_pm_set_clocks(rdev);
		} else if (rdev->pm.pm_method == PM_METHOD_DYNPM) {
			/* reset default clocks */
			rdev->pm.dynpm_state = DYNPM_STATE_DISABLED;
			rdev->pm.dynpm_planned_action = DYNPM_ACTION_DEFAULT;
			radeon_pm_set_clocks(rdev);
		}
		mutex_unlock(&rdev->pm.mutex);

		cancel_delayed_work_sync(&rdev->pm.dynpm_idle_work);

		device_remove_file(rdev->dev, &dev_attr_power_profile);
		device_remove_file(rdev->dev, &dev_attr_power_method);
	}

	radeon_hwmon_fini(rdev);
	kfree(rdev->pm.power_state);
}

static void radeon_pm_fini_dpm(struct radeon_device *rdev)
{
	if (rdev->pm.num_power_states > 1) {
		mutex_lock(&rdev->pm.mutex);
		radeon_dpm_disable(rdev);
		mutex_unlock(&rdev->pm.mutex);

		device_remove_file(rdev->dev, &dev_attr_power_dpm_state);
		device_remove_file(rdev->dev, &dev_attr_power_dpm_force_performance_level);
		/* XXX backwards compat */
		device_remove_file(rdev->dev, &dev_attr_power_profile);
		device_remove_file(rdev->dev, &dev_attr_power_method);
	}
	radeon_dpm_fini(rdev);

	radeon_hwmon_fini(rdev);
	kfree(rdev->pm.power_state);
}

void radeon_pm_fini(struct radeon_device *rdev)
{
	if (rdev->pm.pm_method == PM_METHOD_DPM)
		radeon_pm_fini_dpm(rdev);
	else
		radeon_pm_fini_old(rdev);
}

static void radeon_pm_compute_clocks_old(struct radeon_device *rdev)
{
	struct drm_device *ddev = rdev->ddev;
	struct drm_crtc *crtc;
	struct radeon_crtc *radeon_crtc;

	if (rdev->pm.num_power_states < 2)
		return;

	mutex_lock(&rdev->pm.mutex);

	rdev->pm.active_crtcs = 0;
	rdev->pm.active_crtc_count = 0;
	if (rdev->num_crtc && rdev->mode_info.mode_config_initialized) {
		list_for_each_entry(crtc,
				    &ddev->mode_config.crtc_list, head) {
			radeon_crtc = to_radeon_crtc(crtc);
			if (radeon_crtc->enabled) {
				rdev->pm.active_crtcs |= (1 << radeon_crtc->crtc_id);
				rdev->pm.active_crtc_count++;
			}
		}
	}

	if (rdev->pm.pm_method == PM_METHOD_PROFILE) {
		radeon_pm_update_profile(rdev);
		radeon_pm_set_clocks(rdev);
	} else if (rdev->pm.pm_method == PM_METHOD_DYNPM) {
		if (rdev->pm.dynpm_state != DYNPM_STATE_DISABLED) {
			if (rdev->pm.active_crtc_count > 1) {
				if (rdev->pm.dynpm_state == DYNPM_STATE_ACTIVE) {
					cancel_delayed_work(&rdev->pm.dynpm_idle_work);

					rdev->pm.dynpm_state = DYNPM_STATE_PAUSED;
					rdev->pm.dynpm_planned_action = DYNPM_ACTION_DEFAULT;
					radeon_pm_get_dynpm_state(rdev);
					radeon_pm_set_clocks(rdev);

					DRM_DEBUG_DRIVER("radeon: dynamic power management deactivated\n");
				}
			} else if (rdev->pm.active_crtc_count == 1) {
				/* TODO: Increase clocks if needed for current mode */

				if (rdev->pm.dynpm_state == DYNPM_STATE_MINIMUM) {
					rdev->pm.dynpm_state = DYNPM_STATE_ACTIVE;
					rdev->pm.dynpm_planned_action = DYNPM_ACTION_UPCLOCK;
					radeon_pm_get_dynpm_state(rdev);
					radeon_pm_set_clocks(rdev);

					schedule_delayed_work(&rdev->pm.dynpm_idle_work,
							      msecs_to_jiffies(RADEON_IDLE_LOOP_MS));
				} else if (rdev->pm.dynpm_state == DYNPM_STATE_PAUSED) {
					rdev->pm.dynpm_state = DYNPM_STATE_ACTIVE;
					schedule_delayed_work(&rdev->pm.dynpm_idle_work,
							      msecs_to_jiffies(RADEON_IDLE_LOOP_MS));
					DRM_DEBUG_DRIVER("radeon: dynamic power management activated\n");
				}
			} else { /* count == 0 */
				if (rdev->pm.dynpm_state != DYNPM_STATE_MINIMUM) {
					cancel_delayed_work(&rdev->pm.dynpm_idle_work);

					rdev->pm.dynpm_state = DYNPM_STATE_MINIMUM;
					rdev->pm.dynpm_planned_action = DYNPM_ACTION_MINIMUM;
					radeon_pm_get_dynpm_state(rdev);
					radeon_pm_set_clocks(rdev);
				}
			}
		}
	}

	mutex_unlock(&rdev->pm.mutex);
}

static void radeon_pm_compute_clocks_dpm(struct radeon_device *rdev)
{
	struct drm_device *ddev = rdev->ddev;
	struct drm_crtc *crtc;
	struct radeon_crtc *radeon_crtc;

	if (!rdev->pm.dpm_enabled)
		return;

	mutex_lock(&rdev->pm.mutex);

	/* update active crtc counts */
	rdev->pm.dpm.new_active_crtcs = 0;
	rdev->pm.dpm.new_active_crtc_count = 0;
	if (rdev->num_crtc && rdev->mode_info.mode_config_initialized) {
		list_for_each_entry(crtc,
				    &ddev->mode_config.crtc_list, head) {
			radeon_crtc = to_radeon_crtc(crtc);
			if (crtc->enabled) {
				rdev->pm.dpm.new_active_crtcs |= (1 << radeon_crtc->crtc_id);
				rdev->pm.dpm.new_active_crtc_count++;
			}
		}
	}

	/* update battery/ac status */
	if (power_supply_is_system_supplied() > 0)
		rdev->pm.dpm.ac_power = true;
	else
		rdev->pm.dpm.ac_power = false;

	radeon_dpm_change_power_state_locked(rdev);

	mutex_unlock(&rdev->pm.mutex);

}

void radeon_pm_compute_clocks(struct radeon_device *rdev)
{
	if (rdev->pm.pm_method == PM_METHOD_DPM)
		radeon_pm_compute_clocks_dpm(rdev);
	else
		radeon_pm_compute_clocks_old(rdev);
}

static bool radeon_pm_in_vbl(struct radeon_device *rdev)
{
	int  crtc, vpos, hpos, vbl_status;
	bool in_vbl = true;

	/* Iterate over all active crtc's. All crtc's must be in vblank,
	 * otherwise return in_vbl == false.
	 */
	for (crtc = 0; (crtc < rdev->num_crtc) && in_vbl; crtc++) {
		if (rdev->pm.active_crtcs & (1 << crtc)) {
			vbl_status = radeon_get_crtc_scanoutpos(rdev->ddev,
								crtc,
								USE_REAL_VBLANKSTART,
								&vpos, &hpos, NULL, NULL,
								&rdev->mode_info.crtcs[crtc]->base.hwmode);
			if ((vbl_status & DRM_SCANOUTPOS_VALID) &&
			    !(vbl_status & DRM_SCANOUTPOS_IN_VBLANK))
				in_vbl = false;
		}
	}

	return in_vbl;
}

static bool radeon_pm_debug_check_in_vbl(struct radeon_device *rdev, bool finish)
{
	u32 stat_crtc = 0;
	bool in_vbl = radeon_pm_in_vbl(rdev);

	if (!in_vbl)
		DRM_DEBUG_DRIVER("not in vbl for pm change %08x at %s\n", stat_crtc,
			 finish ? "exit" : "entry");
	return in_vbl;
}

static void radeon_dynpm_idle_work_handler(struct work_struct *work)
{
	struct radeon_device *rdev;
	int resched;
	rdev = container_of(work, struct radeon_device,
				pm.dynpm_idle_work.work);

	resched = ttm_bo_lock_delayed_workqueue(&rdev->mman.bdev);
	mutex_lock(&rdev->pm.mutex);
	if (rdev->pm.dynpm_state == DYNPM_STATE_ACTIVE) {
		int not_processed = 0;
		int i;

		for (i = 0; i < RADEON_NUM_RINGS; ++i) {
			struct radeon_ring *ring = &rdev->ring[i];

			if (ring->ready) {
				not_processed += radeon_fence_count_emitted(rdev, i);
				if (not_processed >= 3)
					break;
			}
		}

		if (not_processed >= 3) { /* should upclock */
			if (rdev->pm.dynpm_planned_action == DYNPM_ACTION_DOWNCLOCK) {
				rdev->pm.dynpm_planned_action = DYNPM_ACTION_NONE;
			} else if (rdev->pm.dynpm_planned_action == DYNPM_ACTION_NONE &&
				   rdev->pm.dynpm_can_upclock) {
				rdev->pm.dynpm_planned_action =
					DYNPM_ACTION_UPCLOCK;
				rdev->pm.dynpm_action_timeout = jiffies +
				msecs_to_jiffies(RADEON_RECLOCK_DELAY_MS);
			}
		} else if (not_processed == 0) { /* should downclock */
			if (rdev->pm.dynpm_planned_action == DYNPM_ACTION_UPCLOCK) {
				rdev->pm.dynpm_planned_action = DYNPM_ACTION_NONE;
			} else if (rdev->pm.dynpm_planned_action == DYNPM_ACTION_NONE &&
				   rdev->pm.dynpm_can_downclock) {
				rdev->pm.dynpm_planned_action =
					DYNPM_ACTION_DOWNCLOCK;
				rdev->pm.dynpm_action_timeout = jiffies +
				msecs_to_jiffies(RADEON_RECLOCK_DELAY_MS);
			}
		}

		/* Note, radeon_pm_set_clocks is called with static_switch set
		 * to false since we want to wait for vbl to avoid flicker.
		 */
		if (rdev->pm.dynpm_planned_action != DYNPM_ACTION_NONE &&
		    jiffies > rdev->pm.dynpm_action_timeout) {
			radeon_pm_get_dynpm_state(rdev);
			radeon_pm_set_clocks(rdev);
		}

		schedule_delayed_work(&rdev->pm.dynpm_idle_work,
				      msecs_to_jiffies(RADEON_IDLE_LOOP_MS));
	}
	mutex_unlock(&rdev->pm.mutex);
	ttm_bo_unlock_delayed_workqueue(&rdev->mman.bdev, resched);
}

/*
 * Debugfs info
 */
#if defined(CONFIG_DEBUG_FS)

static int radeon_debugfs_pm_info(struct seq_file *m, void *data)
{
	struct drm_info_node *node = (struct drm_info_node *) m->private;
	struct drm_device *dev = node->minor->dev;
	struct radeon_device *rdev = dev->dev_private;
	struct drm_device *ddev = rdev->ddev;

	if  ((rdev->flags & RADEON_IS_PX) &&
	     (ddev->switch_power_state != DRM_SWITCH_POWER_ON)) {
		seq_printf(m, "PX asic powered off\n");
	} else if (rdev->pm.dpm_enabled) {
		mutex_lock(&rdev->pm.mutex);
		if (rdev->asic->dpm.debugfs_print_current_performance_level)
			radeon_dpm_debugfs_print_current_performance_level(rdev, m);
		else
			seq_printf(m, "Debugfs support not implemented for this asic\n");
		mutex_unlock(&rdev->pm.mutex);
	} else {
		seq_printf(m, "default engine clock: %u0 kHz\n", rdev->pm.default_sclk);
		/* radeon_get_engine_clock is not reliable on APUs so just print the current clock */
		if ((rdev->family >= CHIP_PALM) && (rdev->flags & RADEON_IS_IGP))
			seq_printf(m, "current engine clock: %u0 kHz\n", rdev->pm.current_sclk);
		else
			seq_printf(m, "current engine clock: %u0 kHz\n", radeon_get_engine_clock(rdev));
		seq_printf(m, "default memory clock: %u0 kHz\n", rdev->pm.default_mclk);
		if (rdev->asic->pm.get_memory_clock)
			seq_printf(m, "current memory clock: %u0 kHz\n", radeon_get_memory_clock(rdev));
		if (rdev->pm.current_vddc)
			seq_printf(m, "voltage: %u mV\n", rdev->pm.current_vddc);
		if (rdev->asic->pm.get_pcie_lanes)
			seq_printf(m, "PCIE lanes: %d\n", radeon_get_pcie_lanes(rdev));
	}

	return 0;
}

static struct drm_info_list radeon_pm_info_list[] = {
	{"radeon_pm_info", radeon_debugfs_pm_info, 0, NULL},
};
#endif

static int radeon_debugfs_pm_init(struct radeon_device *rdev)
{
#if defined(CONFIG_DEBUG_FS)
	return radeon_debugfs_add_files(rdev, radeon_pm_info_list, ARRAY_SIZE(radeon_pm_info_list));
#else
	return 0;
#endif
}<|MERGE_RESOLUTION|>--- conflicted
+++ resolved
@@ -738,8 +738,6 @@
 static SENSOR_DEVICE_ATTR(freq1_input, S_IRUGO, radeon_hwmon_show_sclk, NULL,
 			  0);
 
-<<<<<<< HEAD
-=======
 static ssize_t radeon_hwmon_show_vddc(struct device *dev,
 				      struct device_attribute *attr, char *buf)
 {
@@ -760,7 +758,6 @@
 
 static SENSOR_DEVICE_ATTR(in0_input, S_IRUGO, radeon_hwmon_show_vddc, NULL,
 			  0);
->>>>>>> f642729d
 
 static struct attribute *hwmon_attributes[] = {
 	&sensor_dev_attr_temp1_input.dev_attr.attr,
@@ -771,10 +768,7 @@
 	&sensor_dev_attr_pwm1_min.dev_attr.attr,
 	&sensor_dev_attr_pwm1_max.dev_attr.attr,
 	&sensor_dev_attr_freq1_input.dev_attr.attr,
-<<<<<<< HEAD
-=======
 	&sensor_dev_attr_in0_input.dev_attr.attr,
->>>>>>> f642729d
 	NULL
 };
 
@@ -793,9 +787,6 @@
 	     attr == &sensor_dev_attr_pwm1_enable.dev_attr.attr ||
 	     attr == &sensor_dev_attr_pwm1_max.dev_attr.attr ||
 	     attr == &sensor_dev_attr_pwm1_min.dev_attr.attr ||
-<<<<<<< HEAD
-	     attr == &sensor_dev_attr_freq1_input.dev_attr.attr))
-=======
 	     attr == &sensor_dev_attr_freq1_input.dev_attr.attr ||
 	     attr == &sensor_dev_attr_in0_input.dev_attr.attr))
 		return 0;
@@ -803,7 +794,6 @@
 	/* Skip vddc attribute if get_current_vddc is not implemented */
 	if(attr == &sensor_dev_attr_in0_input.dev_attr.attr &&
 		!rdev->asic->dpm.get_current_vddc)
->>>>>>> f642729d
 		return 0;
 
 	/* Skip fan attributes if fan is not present */
