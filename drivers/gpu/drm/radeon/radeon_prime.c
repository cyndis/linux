--- conflicted
+++ resolved
@@ -36,32 +36,8 @@
 {
 	struct radeon_bo *bo = gem_to_radeon_bo(obj);
 
-<<<<<<< HEAD
-	return drm_prime_pages_to_sg(obj->dev, bo->tbo.ttm->pages, npages);
-}
-
-void *radeon_gem_prime_vmap(struct drm_gem_object *obj)
-{
-	struct radeon_bo *bo = gem_to_radeon_bo(obj);
-	int ret;
-
-	ret = ttm_bo_kmap(&bo->tbo, 0, bo->tbo.num_pages,
-			  &bo->dma_buf_vmap);
-	if (ret)
-		return ERR_PTR(ret);
-
-	return bo->dma_buf_vmap.virtual;
-}
-
-void radeon_gem_prime_vunmap(struct drm_gem_object *obj, void *vaddr)
-{
-	struct radeon_bo *bo = gem_to_radeon_bo(obj);
-
-	ttm_bo_kunmap(&bo->dma_buf_vmap);
-=======
 	return drm_prime_pages_to_sg(obj->dev, bo->tbo.ttm->pages,
 				     bo->tbo.ttm->num_pages);
->>>>>>> f642729d
 }
 
 struct drm_gem_object *radeon_gem_prime_import_sg_table(struct drm_device *dev,
