// SPDX-License-Identifier: GPL-2.0+

#include <linux/crc32.h>

#include <drm/drm_atomic.h>
#include <drm/drm_atomic_helper.h>
#include <drm/drm_gem_framebuffer_helper.h>
#include <drm/drm_gem_shmem_helper.h>
#include <drm/drm_vblank.h>

#include "vkms_drv.h"

static u32 get_pixel_from_buffer(int x, int y, const u8 *buffer,
				 const struct vkms_composer *composer)
{
	u32 pixel;
	int src_offset = composer->offset + (y * composer->pitch)
				      + (x * composer->cpp);

	pixel = *(u32 *)&buffer[src_offset];

	return pixel;
}

/**
 * compute_crc - Compute CRC value on output frame
 *
 * @vaddr: address to final framebuffer
 * @composer: framebuffer's metadata
 *
 * returns CRC value computed using crc32 on the visible portion of
 * the final framebuffer at vaddr_out
 */
static uint32_t compute_crc(const u8 *vaddr,
			    const struct vkms_composer *composer)
{
	int x, y;
	u32 crc = 0, pixel = 0;
	int x_src = composer->src.x1 >> 16;
	int y_src = composer->src.y1 >> 16;
	int h_src = drm_rect_height(&composer->src) >> 16;
	int w_src = drm_rect_width(&composer->src) >> 16;

	for (y = y_src; y < y_src + h_src; ++y) {
		for (x = x_src; x < x_src + w_src; ++x) {
			pixel = get_pixel_from_buffer(x, y, vaddr, composer);
			crc = crc32_le(crc, (void *)&pixel, sizeof(u32));
		}
	}

	return crc;
}

static u8 blend_channel(u8 src, u8 dst, u8 alpha)
{
	u32 pre_blend;
	u8 new_color;

	pre_blend = (src * 255 + dst * (255 - alpha));

	/* Faster div by 255 */
	new_color = ((pre_blend + ((pre_blend + 257) >> 8)) >> 8);

	return new_color;
}

static void alpha_blending(const u8 *argb_src, u8 *argb_dst)
{
	u8 alpha;

	alpha = argb_src[3];
	argb_dst[0] = blend_channel(argb_src[0], argb_dst[0], alpha);
	argb_dst[1] = blend_channel(argb_src[1], argb_dst[1], alpha);
	argb_dst[2] = blend_channel(argb_src[2], argb_dst[2], alpha);
	/* Opaque primary */
	argb_dst[3] = 0xFF;
}

/**
 * blend - blend value at vaddr_src with value at vaddr_dst
 * @vaddr_dst: destination address
 * @vaddr_src: source address
 * @dst_composer: destination framebuffer's metadata
 * @src_composer: source framebuffer's metadata
 *
 * Blend the vaddr_src value with the vaddr_dst value using the pre-multiplied
 * alpha blending equation, since DRM currently assumes that the pixel color
 * values have already been pre-multiplied with the alpha channel values. See
 * more drm_plane_create_blend_mode_property(). This function uses buffer's
 * metadata to locate the new composite values at vaddr_dst.
 */
static void blend(void *vaddr_dst, void *vaddr_src,
		  struct vkms_composer *dst_composer,
		  struct vkms_composer *src_composer)
{
	int i, j, j_dst, i_dst;
	int offset_src, offset_dst;
	u8 *pixel_dst, *pixel_src;

	int x_src = src_composer->src.x1 >> 16;
	int y_src = src_composer->src.y1 >> 16;

	int x_dst = src_composer->dst.x1;
	int y_dst = src_composer->dst.y1;
	int h_dst = drm_rect_height(&src_composer->dst);
	int w_dst = drm_rect_width(&src_composer->dst);

	int y_limit = y_src + h_dst;
	int x_limit = x_src + w_dst;

	for (i = y_src, i_dst = y_dst; i < y_limit; ++i) {
		for (j = x_src, j_dst = x_dst; j < x_limit; ++j) {
			offset_dst = dst_composer->offset
				     + (i_dst * dst_composer->pitch)
				     + (j_dst++ * dst_composer->cpp);
			offset_src = src_composer->offset
				     + (i * src_composer->pitch)
				     + (j * src_composer->cpp);

			pixel_src = (u8 *)(vaddr_src + offset_src);
			pixel_dst = (u8 *)(vaddr_dst + offset_dst);
			alpha_blending(pixel_src, pixel_dst);
		}
		i_dst++;
	}
}

static void compose_cursor(struct vkms_composer *cursor_composer,
			   struct vkms_composer *primary_composer,
			   void *vaddr_out)
{
	struct drm_gem_object *cursor_obj;
	struct drm_gem_shmem_object *cursor_shmem_obj;

	cursor_obj = drm_gem_fb_get_obj(&cursor_composer->fb, 0);
	cursor_shmem_obj = to_drm_gem_shmem_obj(cursor_obj);

	if (WARN_ON(!cursor_shmem_obj->vaddr))
		return;

	blend(vaddr_out, cursor_shmem_obj->vaddr,
	      primary_composer, cursor_composer);
}

static int compose_planes(void **vaddr_out,
			  struct vkms_composer *primary_composer,
			  struct vkms_composer *cursor_composer)
{
	struct drm_framebuffer *fb = &primary_composer->fb;
	struct drm_gem_object *gem_obj = drm_gem_fb_get_obj(fb, 0);
<<<<<<< HEAD
	struct vkms_gem_object *vkms_obj = drm_gem_to_vkms_gem(gem_obj);

	if (!*vaddr_out) {
		*vaddr_out = kzalloc(vkms_obj->gem.size, GFP_KERNEL);
=======
	struct drm_gem_shmem_object *shmem_obj = to_drm_gem_shmem_obj(gem_obj);

	if (!*vaddr_out) {
		*vaddr_out = kzalloc(shmem_obj->base.size, GFP_KERNEL);
>>>>>>> f642729d
		if (!*vaddr_out) {
			DRM_ERROR("Cannot allocate memory for output frame.");
			return -ENOMEM;
		}
	}

<<<<<<< HEAD
	if (WARN_ON(!vkms_obj->vaddr))
		return -EINVAL;

	memcpy(*vaddr_out, vkms_obj->vaddr, vkms_obj->gem.size);
=======
	if (WARN_ON(!shmem_obj->vaddr))
		return -EINVAL;

	memcpy(*vaddr_out, shmem_obj->vaddr, shmem_obj->base.size);
>>>>>>> f642729d

	if (cursor_composer)
		compose_cursor(cursor_composer, primary_composer, *vaddr_out);

	return 0;
}

/**
 * vkms_composer_worker - ordered work_struct to compute CRC
 *
 * @work: work_struct
 *
 * Work handler for composing and computing CRCs. work_struct scheduled in
 * an ordered workqueue that's periodically scheduled to run by
 * _vblank_handle() and flushed at vkms_atomic_crtc_destroy_state().
 */
void vkms_composer_worker(struct work_struct *work)
{
	struct vkms_crtc_state *crtc_state = container_of(work,
						struct vkms_crtc_state,
						composer_work);
	struct drm_crtc *crtc = crtc_state->base.crtc;
	struct vkms_output *out = drm_crtc_to_vkms_output(crtc);
	struct vkms_composer *primary_composer = NULL;
	struct vkms_composer *cursor_composer = NULL;
	bool crc_pending, wb_pending;
	void *vaddr_out = NULL;
	u32 crc32 = 0;
	u64 frame_start, frame_end;
	int ret;

	spin_lock_irq(&out->composer_lock);
	frame_start = crtc_state->frame_start;
	frame_end = crtc_state->frame_end;
	crc_pending = crtc_state->crc_pending;
	wb_pending = crtc_state->wb_pending;
	crtc_state->frame_start = 0;
	crtc_state->frame_end = 0;
	crtc_state->crc_pending = false;
	spin_unlock_irq(&out->composer_lock);

	/*
	 * We raced with the vblank hrtimer and previous work already computed
	 * the crc, nothing to do.
	 */
	if (!crc_pending)
		return;

	if (crtc_state->num_active_planes >= 1)
		primary_composer = crtc_state->active_planes[0]->composer;

	if (crtc_state->num_active_planes == 2)
		cursor_composer = crtc_state->active_planes[1]->composer;

	if (!primary_composer)
		return;

	if (wb_pending)
		vaddr_out = crtc_state->active_writeback;

	ret = compose_planes(&vaddr_out, primary_composer, cursor_composer);
	if (ret) {
		if (ret == -EINVAL && !wb_pending)
			kfree(vaddr_out);
		return;
	}

	crc32 = compute_crc(vaddr_out, primary_composer);

	if (wb_pending) {
		drm_writeback_signal_completion(&out->wb_connector, 0);
		spin_lock_irq(&out->composer_lock);
		crtc_state->wb_pending = false;
		spin_unlock_irq(&out->composer_lock);
	} else {
		kfree(vaddr_out);
	}

	/*
	 * The worker can fall behind the vblank hrtimer, make sure we catch up.
	 */
	while (frame_start <= frame_end)
		drm_crtc_add_crc_entry(crtc, true, frame_start++, &crc32);
}

static const char * const pipe_crc_sources[] = {"auto"};

const char *const *vkms_get_crc_sources(struct drm_crtc *crtc,
					size_t *count)
{
	*count = ARRAY_SIZE(pipe_crc_sources);
	return pipe_crc_sources;
}

static int vkms_crc_parse_source(const char *src_name, bool *enabled)
{
	int ret = 0;

	if (!src_name) {
		*enabled = false;
	} else if (strcmp(src_name, "auto") == 0) {
		*enabled = true;
	} else {
		*enabled = false;
		ret = -EINVAL;
	}

	return ret;
}

int vkms_verify_crc_source(struct drm_crtc *crtc, const char *src_name,
			   size_t *values_cnt)
{
	bool enabled;

	if (vkms_crc_parse_source(src_name, &enabled) < 0) {
		DRM_DEBUG_DRIVER("unknown source %s\n", src_name);
		return -EINVAL;
	}

	*values_cnt = 1;

	return 0;
}

void vkms_set_composer(struct vkms_output *out, bool enabled)
{
	bool old_enabled;

	if (enabled)
		drm_crtc_vblank_get(&out->crtc);

	spin_lock_irq(&out->lock);
	old_enabled = out->composer_enabled;
	out->composer_enabled = enabled;
	spin_unlock_irq(&out->lock);

	if (old_enabled)
		drm_crtc_vblank_put(&out->crtc);
}

int vkms_set_crc_source(struct drm_crtc *crtc, const char *src_name)
{
	struct vkms_output *out = drm_crtc_to_vkms_output(crtc);
	bool enabled = false;
	int ret = 0;

	ret = vkms_crc_parse_source(src_name, &enabled);

	vkms_set_composer(out, enabled);

	return ret;
}<|MERGE_RESOLUTION|>--- conflicted
+++ resolved
@@ -148,34 +148,20 @@
 {
 	struct drm_framebuffer *fb = &primary_composer->fb;
 	struct drm_gem_object *gem_obj = drm_gem_fb_get_obj(fb, 0);
-<<<<<<< HEAD
-	struct vkms_gem_object *vkms_obj = drm_gem_to_vkms_gem(gem_obj);
-
-	if (!*vaddr_out) {
-		*vaddr_out = kzalloc(vkms_obj->gem.size, GFP_KERNEL);
-=======
 	struct drm_gem_shmem_object *shmem_obj = to_drm_gem_shmem_obj(gem_obj);
 
 	if (!*vaddr_out) {
 		*vaddr_out = kzalloc(shmem_obj->base.size, GFP_KERNEL);
->>>>>>> f642729d
 		if (!*vaddr_out) {
 			DRM_ERROR("Cannot allocate memory for output frame.");
 			return -ENOMEM;
 		}
 	}
 
-<<<<<<< HEAD
-	if (WARN_ON(!vkms_obj->vaddr))
-		return -EINVAL;
-
-	memcpy(*vaddr_out, vkms_obj->vaddr, vkms_obj->gem.size);
-=======
 	if (WARN_ON(!shmem_obj->vaddr))
 		return -EINVAL;
 
 	memcpy(*vaddr_out, shmem_obj->vaddr, shmem_obj->base.size);
->>>>>>> f642729d
 
 	if (cursor_composer)
 		compose_cursor(cursor_composer, primary_composer, *vaddr_out);
