// SPDX-License-Identifier: GPL-2.0
/*
 * Copyright (C) 2018 Linus Walleij <linus.walleij@linaro.org>
 * Parts of this file were based on the MCDE driver by Marcus Lorentzon
 * (C) ST-Ericsson SA 2013
 */
#include <linux/clk.h>
#include <linux/delay.h>
#include <linux/dma-buf.h>
#include <linux/regulator/consumer.h>
<<<<<<< HEAD
=======
#include <linux/media-bus-format.h>
>>>>>>> f642729d

#include <drm/drm_device.h>
#include <drm/drm_fb_cma_helper.h>
#include <drm/drm_fourcc.h>
#include <drm/drm_gem_cma_helper.h>
#include <drm/drm_gem_framebuffer_helper.h>
#include <drm/drm_mipi_dsi.h>
#include <drm/drm_simple_kms_helper.h>
#include <drm/drm_bridge.h>
#include <drm/drm_vblank.h>
#include <video/mipi_display.h>

#include "mcde_drm.h"
#include "mcde_display_regs.h"

enum mcde_fifo {
	MCDE_FIFO_A,
	MCDE_FIFO_B,
	/* TODO: implement FIFO C0 and FIFO C1 */
};

enum mcde_channel {
	MCDE_CHANNEL_0 = 0,
	MCDE_CHANNEL_1,
	MCDE_CHANNEL_2,
	MCDE_CHANNEL_3,
};

enum mcde_extsrc {
	MCDE_EXTSRC_0 = 0,
	MCDE_EXTSRC_1,
	MCDE_EXTSRC_2,
	MCDE_EXTSRC_3,
	MCDE_EXTSRC_4,
	MCDE_EXTSRC_5,
	MCDE_EXTSRC_6,
	MCDE_EXTSRC_7,
	MCDE_EXTSRC_8,
	MCDE_EXTSRC_9,
};

enum mcde_overlay {
	MCDE_OVERLAY_0 = 0,
	MCDE_OVERLAY_1,
	MCDE_OVERLAY_2,
	MCDE_OVERLAY_3,
	MCDE_OVERLAY_4,
	MCDE_OVERLAY_5,
};

enum mcde_formatter {
	MCDE_DSI_FORMATTER_0 = 0,
	MCDE_DSI_FORMATTER_1,
	MCDE_DSI_FORMATTER_2,
	MCDE_DSI_FORMATTER_3,
	MCDE_DSI_FORMATTER_4,
	MCDE_DSI_FORMATTER_5,
	MCDE_DPI_FORMATTER_0,
	MCDE_DPI_FORMATTER_1,
};

void mcde_display_irq(struct mcde *mcde)
{
	u32 mispp, misovl, mischnl;
	bool vblank = false;

	/* Handle display IRQs */
	mispp = readl(mcde->regs + MCDE_MISPP);
	misovl = readl(mcde->regs + MCDE_MISOVL);
	mischnl = readl(mcde->regs + MCDE_MISCHNL);

	/*
	 * Handle IRQs from the DSI link. All IRQs from the DSI links
	 * are just latched onto the MCDE IRQ line, so we need to traverse
	 * any active DSI masters and check if an IRQ is originating from
	 * them.
	 *
	 * TODO: Currently only one DSI link is supported.
	 */
	if (!mcde->dpi_output && mcde_dsi_irq(mcde->mdsi)) {
		u32 val;

		/*
		 * In oneshot mode we do not send continuous updates
		 * to the display, instead we only push out updates when
		 * the update function is called, then we disable the
		 * flow on the channel once we get the TE IRQ.
		 */
		if (mcde->flow_mode == MCDE_COMMAND_ONESHOT_FLOW) {
			spin_lock(&mcde->flow_lock);
			if (--mcde->flow_active == 0) {
				dev_dbg(mcde->dev, "TE0 IRQ\n");
				/* Disable FIFO A flow */
				val = readl(mcde->regs + MCDE_CRA0);
				val &= ~MCDE_CRX0_FLOEN;
				writel(val, mcde->regs + MCDE_CRA0);
			}
			spin_unlock(&mcde->flow_lock);
		}
	}

	/* Vblank from one of the channels */
	if (mispp & MCDE_PP_VCMPA) {
		dev_dbg(mcde->dev, "chnl A vblank IRQ\n");
		vblank = true;
	}
	if (mispp & MCDE_PP_VCMPB) {
		dev_dbg(mcde->dev, "chnl B vblank IRQ\n");
		vblank = true;
	}
	if (mispp & MCDE_PP_VCMPC0)
		dev_dbg(mcde->dev, "chnl C0 vblank IRQ\n");
	if (mispp & MCDE_PP_VCMPC1)
		dev_dbg(mcde->dev, "chnl C1 vblank IRQ\n");
	if (mispp & MCDE_PP_VSCC0)
		dev_dbg(mcde->dev, "chnl C0 TE IRQ\n");
	if (mispp & MCDE_PP_VSCC1)
		dev_dbg(mcde->dev, "chnl C1 TE IRQ\n");
	writel(mispp, mcde->regs + MCDE_RISPP);

	if (vblank)
		drm_crtc_handle_vblank(&mcde->pipe.crtc);

	if (misovl)
		dev_info(mcde->dev, "some stray overlay IRQ %08x\n", misovl);
	writel(misovl, mcde->regs + MCDE_RISOVL);

	if (mischnl)
		dev_info(mcde->dev, "some stray channel error IRQ %08x\n",
			 mischnl);
	writel(mischnl, mcde->regs + MCDE_RISCHNL);
}

void mcde_display_disable_irqs(struct mcde *mcde)
{
	/* Disable all IRQs */
	writel(0, mcde->regs + MCDE_IMSCPP);
	writel(0, mcde->regs + MCDE_IMSCOVL);
	writel(0, mcde->regs + MCDE_IMSCCHNL);

	/* Clear any pending IRQs */
	writel(0xFFFFFFFF, mcde->regs + MCDE_RISPP);
	writel(0xFFFFFFFF, mcde->regs + MCDE_RISOVL);
	writel(0xFFFFFFFF, mcde->regs + MCDE_RISCHNL);
}

static int mcde_display_check(struct drm_simple_display_pipe *pipe,
			      struct drm_plane_state *pstate,
			      struct drm_crtc_state *cstate)
{
	const struct drm_display_mode *mode = &cstate->mode;
	struct drm_framebuffer *old_fb = pipe->plane.state->fb;
	struct drm_framebuffer *fb = pstate->fb;

	if (fb) {
		u32 offset = drm_fb_cma_get_gem_addr(fb, pstate, 0);

		/* FB base address must be dword aligned. */
		if (offset & 3) {
			DRM_DEBUG_KMS("FB not 32-bit aligned\n");
			return -EINVAL;
		}

		/*
		 * There's no pitch register, the mode's hdisplay
		 * controls this.
		 */
		if (fb->pitches[0] != mode->hdisplay * fb->format->cpp[0]) {
			DRM_DEBUG_KMS("can't handle pitches\n");
			return -EINVAL;
		}

		/*
		 * We can't change the FB format in a flicker-free
		 * manner (and only update it during CRTC enable).
		 */
		if (old_fb && old_fb->format != fb->format)
			cstate->mode_changed = true;
	}

	return 0;
}

static int mcde_configure_extsrc(struct mcde *mcde, enum mcde_extsrc src,
				 u32 format)
{
	u32 val;
	u32 conf;
	u32 cr;

	switch (src) {
	case MCDE_EXTSRC_0:
		conf = MCDE_EXTSRC0CONF;
		cr = MCDE_EXTSRC0CR;
		break;
	case MCDE_EXTSRC_1:
		conf = MCDE_EXTSRC1CONF;
		cr = MCDE_EXTSRC1CR;
		break;
	case MCDE_EXTSRC_2:
		conf = MCDE_EXTSRC2CONF;
		cr = MCDE_EXTSRC2CR;
		break;
	case MCDE_EXTSRC_3:
		conf = MCDE_EXTSRC3CONF;
		cr = MCDE_EXTSRC3CR;
		break;
	case MCDE_EXTSRC_4:
		conf = MCDE_EXTSRC4CONF;
		cr = MCDE_EXTSRC4CR;
		break;
	case MCDE_EXTSRC_5:
		conf = MCDE_EXTSRC5CONF;
		cr = MCDE_EXTSRC5CR;
		break;
	case MCDE_EXTSRC_6:
		conf = MCDE_EXTSRC6CONF;
		cr = MCDE_EXTSRC6CR;
		break;
	case MCDE_EXTSRC_7:
		conf = MCDE_EXTSRC7CONF;
		cr = MCDE_EXTSRC7CR;
		break;
	case MCDE_EXTSRC_8:
		conf = MCDE_EXTSRC8CONF;
		cr = MCDE_EXTSRC8CR;
		break;
	case MCDE_EXTSRC_9:
		conf = MCDE_EXTSRC9CONF;
		cr = MCDE_EXTSRC9CR;
		break;
	}

	/*
	 * Configure external source 0 one buffer (buffer 0)
	 * primary overlay ID 0.
	 * From mcde_hw.c ovly_update_registers() in the vendor tree
	 */
	val = 0 << MCDE_EXTSRCXCONF_BUF_ID_SHIFT;
	val |= 1 << MCDE_EXTSRCXCONF_BUF_NB_SHIFT;
	val |= 0 << MCDE_EXTSRCXCONF_PRI_OVLID_SHIFT;

	switch (format) {
	case DRM_FORMAT_ARGB8888:
		val |= MCDE_EXTSRCXCONF_BPP_ARGB8888 <<
			MCDE_EXTSRCXCONF_BPP_SHIFT;
		break;
	case DRM_FORMAT_ABGR8888:
		val |= MCDE_EXTSRCXCONF_BPP_ARGB8888 <<
			MCDE_EXTSRCXCONF_BPP_SHIFT;
		val |= MCDE_EXTSRCXCONF_BGR;
		break;
	case DRM_FORMAT_XRGB8888:
		val |= MCDE_EXTSRCXCONF_BPP_XRGB8888 <<
			MCDE_EXTSRCXCONF_BPP_SHIFT;
		break;
	case DRM_FORMAT_XBGR8888:
		val |= MCDE_EXTSRCXCONF_BPP_XRGB8888 <<
			MCDE_EXTSRCXCONF_BPP_SHIFT;
		val |= MCDE_EXTSRCXCONF_BGR;
		break;
	case DRM_FORMAT_RGB888:
		val |= MCDE_EXTSRCXCONF_BPP_RGB888 <<
			MCDE_EXTSRCXCONF_BPP_SHIFT;
		break;
	case DRM_FORMAT_BGR888:
		val |= MCDE_EXTSRCXCONF_BPP_RGB888 <<
			MCDE_EXTSRCXCONF_BPP_SHIFT;
		val |= MCDE_EXTSRCXCONF_BGR;
		break;
	case DRM_FORMAT_ARGB4444:
		val |= MCDE_EXTSRCXCONF_BPP_ARGB4444 <<
			MCDE_EXTSRCXCONF_BPP_SHIFT;
		break;
	case DRM_FORMAT_ABGR4444:
		val |= MCDE_EXTSRCXCONF_BPP_ARGB4444 <<
			MCDE_EXTSRCXCONF_BPP_SHIFT;
		val |= MCDE_EXTSRCXCONF_BGR;
		break;
	case DRM_FORMAT_XRGB4444:
		val |= MCDE_EXTSRCXCONF_BPP_RGB444 <<
			MCDE_EXTSRCXCONF_BPP_SHIFT;
		break;
	case DRM_FORMAT_XBGR4444:
		val |= MCDE_EXTSRCXCONF_BPP_RGB444 <<
			MCDE_EXTSRCXCONF_BPP_SHIFT;
		val |= MCDE_EXTSRCXCONF_BGR;
		break;
	case DRM_FORMAT_XRGB1555:
		val |= MCDE_EXTSRCXCONF_BPP_IRGB1555 <<
			MCDE_EXTSRCXCONF_BPP_SHIFT;
		break;
	case DRM_FORMAT_XBGR1555:
		val |= MCDE_EXTSRCXCONF_BPP_IRGB1555 <<
			MCDE_EXTSRCXCONF_BPP_SHIFT;
		val |= MCDE_EXTSRCXCONF_BGR;
		break;
	case DRM_FORMAT_RGB565:
		val |= MCDE_EXTSRCXCONF_BPP_RGB565 <<
			MCDE_EXTSRCXCONF_BPP_SHIFT;
		break;
	case DRM_FORMAT_BGR565:
		val |= MCDE_EXTSRCXCONF_BPP_RGB565 <<
			MCDE_EXTSRCXCONF_BPP_SHIFT;
		val |= MCDE_EXTSRCXCONF_BGR;
		break;
	case DRM_FORMAT_YUV422:
		val |= MCDE_EXTSRCXCONF_BPP_YCBCR422 <<
			MCDE_EXTSRCXCONF_BPP_SHIFT;
		break;
	default:
		dev_err(mcde->dev, "Unknown pixel format 0x%08x\n",
			format);
		return -EINVAL;
	}
	writel(val, mcde->regs + conf);

	/* Software select, primary */
	val = MCDE_EXTSRCXCR_SEL_MOD_SOFTWARE_SEL;
	val |= MCDE_EXTSRCXCR_MULTIOVL_CTRL_PRIMARY;
	writel(val, mcde->regs + cr);

	return 0;
}

static void mcde_configure_overlay(struct mcde *mcde, enum mcde_overlay ovl,
				   enum mcde_extsrc src,
				   enum mcde_channel ch,
				   const struct drm_display_mode *mode,
				   u32 format, int cpp)
{
	u32 val;
	u32 conf1;
	u32 conf2;
	u32 crop;
	u32 ljinc;
	u32 cr;
	u32 comp;
	u32 pixel_fetcher_watermark;

	switch (ovl) {
	case MCDE_OVERLAY_0:
		conf1 = MCDE_OVL0CONF;
		conf2 = MCDE_OVL0CONF2;
		crop = MCDE_OVL0CROP;
		ljinc = MCDE_OVL0LJINC;
		cr = MCDE_OVL0CR;
		comp = MCDE_OVL0COMP;
		break;
	case MCDE_OVERLAY_1:
		conf1 = MCDE_OVL1CONF;
		conf2 = MCDE_OVL1CONF2;
		crop = MCDE_OVL1CROP;
		ljinc = MCDE_OVL1LJINC;
		cr = MCDE_OVL1CR;
		comp = MCDE_OVL1COMP;
		break;
	case MCDE_OVERLAY_2:
		conf1 = MCDE_OVL2CONF;
		conf2 = MCDE_OVL2CONF2;
		crop = MCDE_OVL2CROP;
		ljinc = MCDE_OVL2LJINC;
		cr = MCDE_OVL2CR;
		comp = MCDE_OVL2COMP;
		break;
	case MCDE_OVERLAY_3:
		conf1 = MCDE_OVL3CONF;
		conf2 = MCDE_OVL3CONF2;
		crop = MCDE_OVL3CROP;
		ljinc = MCDE_OVL3LJINC;
		cr = MCDE_OVL3CR;
		comp = MCDE_OVL3COMP;
		break;
	case MCDE_OVERLAY_4:
		conf1 = MCDE_OVL4CONF;
		conf2 = MCDE_OVL4CONF2;
		crop = MCDE_OVL4CROP;
		ljinc = MCDE_OVL4LJINC;
		cr = MCDE_OVL4CR;
		comp = MCDE_OVL4COMP;
		break;
	case MCDE_OVERLAY_5:
		conf1 = MCDE_OVL5CONF;
		conf2 = MCDE_OVL5CONF2;
		crop = MCDE_OVL5CROP;
		ljinc = MCDE_OVL5LJINC;
		cr = MCDE_OVL5CR;
		comp = MCDE_OVL5COMP;
		break;
	}

	val = mode->hdisplay << MCDE_OVLXCONF_PPL_SHIFT;
	val |= mode->vdisplay << MCDE_OVLXCONF_LPF_SHIFT;
	/* Use external source 0 that we just configured */
	val |= src << MCDE_OVLXCONF_EXTSRC_ID_SHIFT;
	writel(val, mcde->regs + conf1);

	val = MCDE_OVLXCONF2_BP_PER_PIXEL_ALPHA;
	val |= 0xff << MCDE_OVLXCONF2_ALPHAVALUE_SHIFT;
	/* OPQ: overlay is opaque */
	switch (format) {
	case DRM_FORMAT_ARGB8888:
	case DRM_FORMAT_ABGR8888:
	case DRM_FORMAT_ARGB4444:
	case DRM_FORMAT_ABGR4444:
	case DRM_FORMAT_XRGB1555:
	case DRM_FORMAT_XBGR1555:
		/* No OPQ */
		break;
	case DRM_FORMAT_XRGB8888:
	case DRM_FORMAT_XBGR8888:
	case DRM_FORMAT_RGB888:
	case DRM_FORMAT_BGR888:
	case DRM_FORMAT_RGB565:
	case DRM_FORMAT_BGR565:
	case DRM_FORMAT_YUV422:
		val |= MCDE_OVLXCONF2_OPQ;
		break;
	default:
		dev_err(mcde->dev, "Unknown pixel format 0x%08x\n",
			format);
		break;
	}

	/*
	 * Pixel fetch watermark level is max 0x1FFF pixels.
	 * Two basic rules should be followed:
	 * 1. The value should be at least 256 bits.
	 * 2. The sum of all active overlays pixelfetch watermark level
	 *    multiplied with bits per pixel, should be lower than the
	 *    size of input_fifo_size in bits.
	 * 3. The value should be a multiple of a line (256 bits).
	 */
	switch (cpp) {
	case 2:
		pixel_fetcher_watermark = 128;
		break;
	case 3:
		pixel_fetcher_watermark = 96;
		break;
	case 4:
		pixel_fetcher_watermark = 48;
		break;
	default:
		pixel_fetcher_watermark = 48;
		break;
	}
	dev_dbg(mcde->dev, "pixel fetcher watermark level %d pixels\n",
		pixel_fetcher_watermark);
	val |= pixel_fetcher_watermark << MCDE_OVLXCONF2_PIXELFETCHERWATERMARKLEVEL_SHIFT;
	writel(val, mcde->regs + conf2);

	/* Number of bytes to fetch per line */
	writel(mcde->stride, mcde->regs + ljinc);
	/* No cropping */
	writel(0, mcde->regs + crop);

	/* Set up overlay control register */
	val = MCDE_OVLXCR_OVLEN;
	val |= MCDE_OVLXCR_COLCCTRL_DISABLED;
	val |= MCDE_OVLXCR_BURSTSIZE_8W <<
		MCDE_OVLXCR_BURSTSIZE_SHIFT;
	val |= MCDE_OVLXCR_MAXOUTSTANDING_8_REQ <<
		MCDE_OVLXCR_MAXOUTSTANDING_SHIFT;
	/* Not using rotation but set it up anyways */
	val |= MCDE_OVLXCR_ROTBURSTSIZE_8W <<
		MCDE_OVLXCR_ROTBURSTSIZE_SHIFT;
	writel(val, mcde->regs + cr);

	/*
	 * Set up the overlay compositor to route the overlay out to
	 * the desired channel
	 */
	val = ch << MCDE_OVLXCOMP_CH_ID_SHIFT;
	writel(val, mcde->regs + comp);
}

static void mcde_configure_channel(struct mcde *mcde, enum mcde_channel ch,
				   enum mcde_fifo fifo,
				   const struct drm_display_mode *mode)
{
	u32 val;
	u32 conf;
	u32 sync;
	u32 stat;
	u32 bgcol;
	u32 mux;

	switch (ch) {
	case MCDE_CHANNEL_0:
		conf = MCDE_CHNL0CONF;
		sync = MCDE_CHNL0SYNCHMOD;
		stat = MCDE_CHNL0STAT;
		bgcol = MCDE_CHNL0BCKGNDCOL;
		mux = MCDE_CHNL0MUXING;
		break;
	case MCDE_CHANNEL_1:
		conf = MCDE_CHNL1CONF;
		sync = MCDE_CHNL1SYNCHMOD;
		stat = MCDE_CHNL1STAT;
		bgcol = MCDE_CHNL1BCKGNDCOL;
		mux = MCDE_CHNL1MUXING;
		break;
	case MCDE_CHANNEL_2:
		conf = MCDE_CHNL2CONF;
		sync = MCDE_CHNL2SYNCHMOD;
		stat = MCDE_CHNL2STAT;
		bgcol = MCDE_CHNL2BCKGNDCOL;
		mux = MCDE_CHNL2MUXING;
		break;
	case MCDE_CHANNEL_3:
		conf = MCDE_CHNL3CONF;
		sync = MCDE_CHNL3SYNCHMOD;
		stat = MCDE_CHNL3STAT;
		bgcol = MCDE_CHNL3BCKGNDCOL;
		mux = MCDE_CHNL3MUXING;
		return;
	}

	/* Set up channel 0 sync (based on chnl_update_registers()) */
	switch (mcde->flow_mode) {
	case MCDE_COMMAND_ONESHOT_FLOW:
		/* Oneshot is achieved with software sync */
		val = MCDE_CHNLXSYNCHMOD_SRC_SYNCH_SOFTWARE
			<< MCDE_CHNLXSYNCHMOD_SRC_SYNCH_SHIFT;
		break;
	case MCDE_COMMAND_TE_FLOW:
		val = MCDE_CHNLXSYNCHMOD_SRC_SYNCH_HARDWARE
			<< MCDE_CHNLXSYNCHMOD_SRC_SYNCH_SHIFT;
		val |= MCDE_CHNLXSYNCHMOD_OUT_SYNCH_SRC_TE0
			<< MCDE_CHNLXSYNCHMOD_OUT_SYNCH_SRC_SHIFT;
		break;
	case MCDE_COMMAND_BTA_TE_FLOW:
		val = MCDE_CHNLXSYNCHMOD_SRC_SYNCH_HARDWARE
			<< MCDE_CHNLXSYNCHMOD_SRC_SYNCH_SHIFT;
		/*
		 * TODO:
		 * The vendor driver uses the formatter as sync source
		 * for BTA TE mode. Test to use TE if you have a panel
		 * that uses this mode.
		 */
		val |= MCDE_CHNLXSYNCHMOD_OUT_SYNCH_SRC_FORMATTER
			<< MCDE_CHNLXSYNCHMOD_OUT_SYNCH_SRC_SHIFT;
		break;
	case MCDE_VIDEO_TE_FLOW:
		val = MCDE_CHNLXSYNCHMOD_SRC_SYNCH_HARDWARE
			<< MCDE_CHNLXSYNCHMOD_SRC_SYNCH_SHIFT;
		val |= MCDE_CHNLXSYNCHMOD_OUT_SYNCH_SRC_TE0
			<< MCDE_CHNLXSYNCHMOD_OUT_SYNCH_SRC_SHIFT;
		break;
	case MCDE_VIDEO_FORMATTER_FLOW:
<<<<<<< HEAD
=======
	case MCDE_DPI_FORMATTER_FLOW:
>>>>>>> f642729d
		val = MCDE_CHNLXSYNCHMOD_SRC_SYNCH_HARDWARE
			<< MCDE_CHNLXSYNCHMOD_SRC_SYNCH_SHIFT;
		val |= MCDE_CHNLXSYNCHMOD_OUT_SYNCH_SRC_FORMATTER
			<< MCDE_CHNLXSYNCHMOD_OUT_SYNCH_SRC_SHIFT;
		break;
	default:
		dev_err(mcde->dev, "unknown flow mode %d\n",
			mcde->flow_mode);
<<<<<<< HEAD
		break;
=======
		return;
>>>>>>> f642729d
	}

	writel(val, mcde->regs + sync);

	/* Set up pixels per line and lines per frame */
	val = (mode->hdisplay - 1) << MCDE_CHNLXCONF_PPL_SHIFT;
	val |= (mode->vdisplay - 1) << MCDE_CHNLXCONF_LPF_SHIFT;
	writel(val, mcde->regs + conf);

	/*
	 * Normalize color conversion:
	 * black background, OLED conversion disable on channel
	 */
	val = MCDE_CHNLXSTAT_CHNLBLBCKGND_EN |
		MCDE_CHNLXSTAT_CHNLRD;
	writel(val, mcde->regs + stat);
	writel(0, mcde->regs + bgcol);

	/* Set up muxing: connect the channel to the desired FIFO */
	switch (fifo) {
	case MCDE_FIFO_A:
		writel(MCDE_CHNLXMUXING_FIFO_ID_FIFO_A,
		       mcde->regs + mux);
		break;
	case MCDE_FIFO_B:
		writel(MCDE_CHNLXMUXING_FIFO_ID_FIFO_B,
		       mcde->regs + mux);
		break;
	}

	/*
	 * If using DPI configure the sync event.
	 * TODO: this is for LCD only, it does not cover TV out.
	 */
	if (mcde->dpi_output) {
		u32 stripwidth;

		stripwidth = 0xF000 / (mode->vdisplay * 4);
		dev_info(mcde->dev, "stripwidth: %d\n", stripwidth);

		val = MCDE_SYNCHCONF_HWREQVEVENT_ACTIVE_VIDEO |
			(mode->hdisplay - 1 - stripwidth) << MCDE_SYNCHCONF_HWREQVCNT_SHIFT |
			MCDE_SYNCHCONF_SWINTVEVENT_ACTIVE_VIDEO |
			(mode->hdisplay - 1 - stripwidth) << MCDE_SYNCHCONF_SWINTVCNT_SHIFT;

		switch (fifo) {
		case MCDE_FIFO_A:
			writel(val, mcde->regs + MCDE_SYNCHCONFA);
			break;
		case MCDE_FIFO_B:
			writel(val, mcde->regs + MCDE_SYNCHCONFB);
			break;
		}
	}
}

static void mcde_configure_fifo(struct mcde *mcde, enum mcde_fifo fifo,
				enum mcde_formatter fmt,
				int fifo_wtrmrk)
{
	u32 val;
	u32 ctrl;
	u32 cr0, cr1;

	switch (fifo) {
	case MCDE_FIFO_A:
		ctrl = MCDE_CTRLA;
		cr0 = MCDE_CRA0;
		cr1 = MCDE_CRA1;
		break;
	case MCDE_FIFO_B:
		ctrl = MCDE_CTRLB;
		cr0 = MCDE_CRB0;
		cr1 = MCDE_CRB1;
		break;
	}

	val = fifo_wtrmrk << MCDE_CTRLX_FIFOWTRMRK_SHIFT;

	/*
	 * Select the formatter to use for this FIFO
	 *
	 * The register definitions imply that different IDs should be used
	 * by the DSI formatters depending on if they are in VID or CMD
	 * mode, and the manual says they are dedicated but identical.
	 * The vendor code uses them as it seems fit.
	 */
	switch (fmt) {
	case MCDE_DSI_FORMATTER_0:
		val |= MCDE_CTRLX_FORMTYPE_DSI << MCDE_CTRLX_FORMTYPE_SHIFT;
		val |= MCDE_CTRLX_FORMID_DSI0VID << MCDE_CTRLX_FORMID_SHIFT;
		break;
	case MCDE_DSI_FORMATTER_1:
		val |= MCDE_CTRLX_FORMTYPE_DSI << MCDE_CTRLX_FORMTYPE_SHIFT;
		val |= MCDE_CTRLX_FORMID_DSI0CMD << MCDE_CTRLX_FORMID_SHIFT;
		break;
	case MCDE_DSI_FORMATTER_2:
		val |= MCDE_CTRLX_FORMTYPE_DSI << MCDE_CTRLX_FORMTYPE_SHIFT;
		val |= MCDE_CTRLX_FORMID_DSI1VID << MCDE_CTRLX_FORMID_SHIFT;
		break;
	case MCDE_DSI_FORMATTER_3:
		val |= MCDE_CTRLX_FORMTYPE_DSI << MCDE_CTRLX_FORMTYPE_SHIFT;
		val |= MCDE_CTRLX_FORMID_DSI1CMD << MCDE_CTRLX_FORMID_SHIFT;
		break;
	case MCDE_DSI_FORMATTER_4:
		val |= MCDE_CTRLX_FORMTYPE_DSI << MCDE_CTRLX_FORMTYPE_SHIFT;
		val |= MCDE_CTRLX_FORMID_DSI2VID << MCDE_CTRLX_FORMID_SHIFT;
		break;
	case MCDE_DSI_FORMATTER_5:
		val |= MCDE_CTRLX_FORMTYPE_DSI << MCDE_CTRLX_FORMTYPE_SHIFT;
		val |= MCDE_CTRLX_FORMID_DSI2CMD << MCDE_CTRLX_FORMID_SHIFT;
		break;
	case MCDE_DPI_FORMATTER_0:
		val |= MCDE_CTRLX_FORMTYPE_DPITV << MCDE_CTRLX_FORMTYPE_SHIFT;
		val |= MCDE_CTRLX_FORMID_DPIA << MCDE_CTRLX_FORMID_SHIFT;
		break;
	case MCDE_DPI_FORMATTER_1:
		val |= MCDE_CTRLX_FORMTYPE_DPITV << MCDE_CTRLX_FORMTYPE_SHIFT;
		val |= MCDE_CTRLX_FORMID_DPIB << MCDE_CTRLX_FORMID_SHIFT;
		break;
	}
	writel(val, mcde->regs + ctrl);

	/* Blend source with Alpha 0xff on FIFO */
	val = MCDE_CRX0_BLENDEN |
		0xff << MCDE_CRX0_ALPHABLEND_SHIFT;
	writel(val, mcde->regs + cr0);

	spin_lock(&mcde->fifo_crx1_lock);
	val = readl(mcde->regs + cr1);
	/*
	 * Set-up from mcde_fmtr_dsi.c, fmtr_dsi_enable_video()
	 * FIXME: a different clock needs to be selected for TV out.
	 */
	if (mcde->dpi_output) {
		struct drm_connector *connector = drm_panel_bridge_connector(mcde->bridge);
		u32 bus_format;

		/* Assume RGB888 24 bit if we have no further info */
		if (!connector->display_info.num_bus_formats) {
			dev_info(mcde->dev, "panel does not specify bus format, assume RGB888\n");
			bus_format = MEDIA_BUS_FMT_RGB888_1X24;
		} else {
			bus_format = connector->display_info.bus_formats[0];
		}

		/*
		 * Set up the CDWIN and OUTBPP for the LCD
		 *
		 * FIXME: fill this in if you know the correspondance between the MIPI
		 * DPI specification and the media bus formats.
		 */
		val &= ~MCDE_CRX1_CDWIN_MASK;
		val &= ~MCDE_CRX1_OUTBPP_MASK;
		switch (bus_format) {
		case MEDIA_BUS_FMT_RGB888_1X24:
			val |= MCDE_CRX1_CDWIN_24BPP << MCDE_CRX1_CDWIN_SHIFT;
			val |= MCDE_CRX1_OUTBPP_24BPP << MCDE_CRX1_OUTBPP_SHIFT;
			break;
		default:
			dev_err(mcde->dev, "unknown bus format, assume RGB888\n");
			val |= MCDE_CRX1_CDWIN_24BPP << MCDE_CRX1_CDWIN_SHIFT;
			val |= MCDE_CRX1_OUTBPP_24BPP << MCDE_CRX1_OUTBPP_SHIFT;
			break;
		}
	} else {
		/* Use the MCDE clock for DSI */
		val &= ~MCDE_CRX1_CLKSEL_MASK;
		val |= MCDE_CRX1_CLKSEL_MCDECLK << MCDE_CRX1_CLKSEL_SHIFT;
	}
	writel(val, mcde->regs + cr1);
	spin_unlock(&mcde->fifo_crx1_lock);
};

static void mcde_configure_dsi_formatter(struct mcde *mcde,
					 enum mcde_formatter fmt,
					 u32 formatter_frame,
					 int pkt_size)
{
	u32 val;
	u32 conf0;
	u32 frame;
	u32 pkt;
	u32 sync;
	u32 cmdw;
	u32 delay0, delay1;

	switch (fmt) {
	case MCDE_DSI_FORMATTER_0:
		conf0 = MCDE_DSIVID0CONF0;
		frame = MCDE_DSIVID0FRAME;
		pkt = MCDE_DSIVID0PKT;
		sync = MCDE_DSIVID0SYNC;
		cmdw = MCDE_DSIVID0CMDW;
		delay0 = MCDE_DSIVID0DELAY0;
		delay1 = MCDE_DSIVID0DELAY1;
		break;
	case MCDE_DSI_FORMATTER_1:
		conf0 = MCDE_DSIVID1CONF0;
		frame = MCDE_DSIVID1FRAME;
		pkt = MCDE_DSIVID1PKT;
		sync = MCDE_DSIVID1SYNC;
		cmdw = MCDE_DSIVID1CMDW;
		delay0 = MCDE_DSIVID1DELAY0;
		delay1 = MCDE_DSIVID1DELAY1;
		break;
	case MCDE_DSI_FORMATTER_2:
		conf0 = MCDE_DSIVID2CONF0;
		frame = MCDE_DSIVID2FRAME;
		pkt = MCDE_DSIVID2PKT;
		sync = MCDE_DSIVID2SYNC;
		cmdw = MCDE_DSIVID2CMDW;
		delay0 = MCDE_DSIVID2DELAY0;
		delay1 = MCDE_DSIVID2DELAY1;
		break;
	default:
		dev_err(mcde->dev, "tried to configure a non-DSI formatter as DSI\n");
		return;
	}

	/*
	 * Enable formatter
	 * 8 bit commands and DCS commands (notgen = not generic)
	 */
	val = MCDE_DSICONF0_CMD8 | MCDE_DSICONF0_DCSVID_NOTGEN;
	if (mcde->mdsi->mode_flags & MIPI_DSI_MODE_VIDEO)
		val |= MCDE_DSICONF0_VID_MODE_VID;
	switch (mcde->mdsi->format) {
	case MIPI_DSI_FMT_RGB888:
		val |= MCDE_DSICONF0_PACKING_RGB888 <<
			MCDE_DSICONF0_PACKING_SHIFT;
		break;
	case MIPI_DSI_FMT_RGB666:
		val |= MCDE_DSICONF0_PACKING_RGB666 <<
			MCDE_DSICONF0_PACKING_SHIFT;
		break;
	case MIPI_DSI_FMT_RGB666_PACKED:
		dev_err(mcde->dev,
			"we cannot handle the packed RGB666 format\n");
		val |= MCDE_DSICONF0_PACKING_RGB666 <<
			MCDE_DSICONF0_PACKING_SHIFT;
		break;
	case MIPI_DSI_FMT_RGB565:
		val |= MCDE_DSICONF0_PACKING_RGB565 <<
			MCDE_DSICONF0_PACKING_SHIFT;
		break;
	default:
		dev_err(mcde->dev, "unknown DSI format\n");
		return;
	}
	writel(val, mcde->regs + conf0);

	writel(formatter_frame, mcde->regs + frame);
	writel(pkt_size, mcde->regs + pkt);
	writel(0, mcde->regs + sync);
	/* Define the MIPI command: we want to write into display memory */
	val = MIPI_DCS_WRITE_MEMORY_CONTINUE <<
		MCDE_DSIVIDXCMDW_CMDW_CONTINUE_SHIFT;
	val |= MIPI_DCS_WRITE_MEMORY_START <<
		MCDE_DSIVIDXCMDW_CMDW_START_SHIFT;
	writel(val, mcde->regs + cmdw);

	/*
	 * FIXME: the vendor driver has some hack around this value in
	 * CMD mode with autotrig.
	 */
	writel(0, mcde->regs + delay0);
	writel(0, mcde->regs + delay1);
}

static void mcde_enable_fifo(struct mcde *mcde, enum mcde_fifo fifo)
{
	u32 val;
	u32 cr;

	switch (fifo) {
	case MCDE_FIFO_A:
		cr = MCDE_CRA0;
		break;
	case MCDE_FIFO_B:
		cr = MCDE_CRB0;
		break;
	default:
		dev_err(mcde->dev, "cannot enable FIFO %c\n",
			'A' + fifo);
		return;
	}

	spin_lock(&mcde->flow_lock);
	val = readl(mcde->regs + cr);
	val |= MCDE_CRX0_FLOEN;
	writel(val, mcde->regs + cr);
	mcde->flow_active++;
	spin_unlock(&mcde->flow_lock);
}

static void mcde_disable_fifo(struct mcde *mcde, enum mcde_fifo fifo,
			      bool wait_for_drain)
{
	int timeout = 100;
	u32 val;
	u32 cr;

	switch (fifo) {
	case MCDE_FIFO_A:
		cr = MCDE_CRA0;
		break;
	case MCDE_FIFO_B:
		cr = MCDE_CRB0;
		break;
	default:
		dev_err(mcde->dev, "cannot disable FIFO %c\n",
			'A' + fifo);
		return;
	}

	spin_lock(&mcde->flow_lock);
	val = readl(mcde->regs + cr);
	val &= ~MCDE_CRX0_FLOEN;
	writel(val, mcde->regs + cr);
	mcde->flow_active = 0;
	spin_unlock(&mcde->flow_lock);

	if (!wait_for_drain)
		return;

	/* Check that we really drained and stopped the flow */
	while (readl(mcde->regs + cr) & MCDE_CRX0_FLOEN) {
		usleep_range(1000, 1500);
		if (!--timeout) {
			dev_err(mcde->dev,
				"FIFO timeout while clearing FIFO %c\n",
				'A' + fifo);
			return;
		}
	}
}

/*
 * This drains a pipe i.e. a FIFO connected to a certain channel
 */
static void mcde_drain_pipe(struct mcde *mcde, enum mcde_fifo fifo,
			    enum mcde_channel ch)
{
	u32 val;
	u32 ctrl;
	u32 synsw;

	switch (fifo) {
	case MCDE_FIFO_A:
		ctrl = MCDE_CTRLA;
		break;
	case MCDE_FIFO_B:
		ctrl = MCDE_CTRLB;
		break;
	}

	switch (ch) {
	case MCDE_CHANNEL_0:
		synsw = MCDE_CHNL0SYNCHSW;
		break;
	case MCDE_CHANNEL_1:
		synsw = MCDE_CHNL1SYNCHSW;
		break;
	case MCDE_CHANNEL_2:
		synsw = MCDE_CHNL2SYNCHSW;
		break;
	case MCDE_CHANNEL_3:
		synsw = MCDE_CHNL3SYNCHSW;
		return;
	}

	val = readl(mcde->regs + ctrl);
	if (!(val & MCDE_CTRLX_FIFOEMPTY)) {
		dev_err(mcde->dev, "Channel A FIFO not empty (handover)\n");
		/* Attempt to clear the FIFO */
		mcde_enable_fifo(mcde, fifo);
		/* Trigger a software sync out on respective channel (0-3) */
		writel(MCDE_CHNLXSYNCHSW_SW_TRIG, mcde->regs + synsw);
		/* Disable FIFO A flow again */
		mcde_disable_fifo(mcde, fifo, true);
	}
}

static int mcde_dsi_get_pkt_div(int ppl, int fifo_size)
{
	/*
	 * DSI command mode line packets should be split into an even number of
	 * packets smaller than or equal to the fifo size.
	 */
	int div;
	const int max_div = DIV_ROUND_UP(MCDE_MAX_WIDTH, fifo_size);

	for (div = 1; div < max_div; div++)
		if (ppl % div == 0 && ppl / div <= fifo_size)
			return div;
	return 1;
}

static void mcde_setup_dpi(struct mcde *mcde, const struct drm_display_mode *mode,
			   int *fifo_wtrmrk_lvl)
{
	struct drm_connector *connector = drm_panel_bridge_connector(mcde->bridge);
	u32 hsw, hfp, hbp;
	u32 vsw, vfp, vbp;
	u32 val;

	/* FIXME: we only support LCD, implement TV out */
	hsw = mode->hsync_end - mode->hsync_start;
	hfp = mode->hsync_start - mode->hdisplay;
	hbp = mode->htotal - mode->hsync_end;
	vsw = mode->vsync_end - mode->vsync_start;
	vfp = mode->vsync_start - mode->vdisplay;
	vbp = mode->vtotal - mode->vsync_end;

	dev_info(mcde->dev, "output on DPI LCD from channel A\n");
	/* Display actual values */
	dev_info(mcde->dev, "HSW: %d, HFP: %d, HBP: %d, VSW: %d, VFP: %d, VBP: %d\n",
		 hsw, hfp, hbp, vsw, vfp, vbp);

	/*
	 * The pixel fetcher is 128 64-bit words deep = 1024 bytes.
	 * One overlay of 32bpp (4 cpp) assumed, fetch 160 pixels.
	 * 160 * 4 = 640 bytes.
	 */
	*fifo_wtrmrk_lvl = 640;

	/* Set up the main control, watermark level at 7 */
	val = 7 << MCDE_CONF0_IFIFOCTRLWTRMRKLVL_SHIFT;

	/*
	 * This sets up the internal silicon muxing of the DPI
	 * lines. This is how the silicon connects out to the
	 * external pins, then the pins need to be further
	 * configured into "alternate functions" using pin control
	 * to actually get the signals out.
	 *
	 * FIXME: this is hardcoded to the only setting found in
	 * the wild. If we need to use different settings for
	 * different DPI displays, make this parameterizable from
	 * the device tree.
	 */
	/* 24 bits DPI: connect Ch A LSB to D[0:7] */
	val |= 0 << MCDE_CONF0_OUTMUX0_SHIFT;
	/* 24 bits DPI: connect Ch A MID to D[8:15] */
	val |= 1 << MCDE_CONF0_OUTMUX1_SHIFT;
	/* Don't care about this muxing */
	val |= 0 << MCDE_CONF0_OUTMUX2_SHIFT;
	/* Don't care about this muxing */
	val |= 0 << MCDE_CONF0_OUTMUX3_SHIFT;
	/* 24 bits DPI: connect Ch A MSB to D[32:39] */
	val |= 2 << MCDE_CONF0_OUTMUX4_SHIFT;
	/* Syncmux bits zero: DPI channel A */
	writel(val, mcde->regs + MCDE_CONF0);

	/* This hammers us into LCD mode */
	writel(0, mcde->regs + MCDE_TVCRA);

	/* Front porch and sync width */
	val = (vsw << MCDE_TVBL1_BEL1_SHIFT);
	val |= (vfp << MCDE_TVBL1_BSL1_SHIFT);
	writel(val, mcde->regs + MCDE_TVBL1A);
	/* The vendor driver sets the same value into TVBL2A */
	writel(val, mcde->regs + MCDE_TVBL2A);

	/* Vertical back porch */
	val = (vbp << MCDE_TVDVO_DVO1_SHIFT);
	/* The vendor drivers sets the same value into TVDVOA */
	val |= (vbp << MCDE_TVDVO_DVO2_SHIFT);
	writel(val, mcde->regs + MCDE_TVDVOA);

	/* Horizontal back porch, as 0 = 1 cycle we need to subtract 1 */
	writel((hbp - 1), mcde->regs + MCDE_TVTIM1A);

	/* Horizongal sync width and horizonal front porch, 0 = 1 cycle */
	val = ((hsw - 1) << MCDE_TVLBALW_LBW_SHIFT);
	val |= ((hfp - 1) << MCDE_TVLBALW_ALW_SHIFT);
	writel(val, mcde->regs + MCDE_TVLBALWA);

	/* Blank some TV registers we don't use */
	writel(0, mcde->regs + MCDE_TVISLA);
	writel(0, mcde->regs + MCDE_TVBLUA);

	/* Set up sync inversion etc */
	val = 0;
	if (mode->flags & DRM_MODE_FLAG_NHSYNC)
		val |= MCDE_LCDTIM1B_IHS;
	if (mode->flags & DRM_MODE_FLAG_NVSYNC)
		val |= MCDE_LCDTIM1B_IVS;
	if (connector->display_info.bus_flags & DRM_BUS_FLAG_DE_LOW)
		val |= MCDE_LCDTIM1B_IOE;
	if (connector->display_info.bus_flags & DRM_BUS_FLAG_PIXDATA_DRIVE_NEGEDGE)
		val |= MCDE_LCDTIM1B_IPC;
	writel(val, mcde->regs + MCDE_LCDTIM1A);
}

static void mcde_setup_dsi(struct mcde *mcde, const struct drm_display_mode *mode,
			   int cpp, int *fifo_wtrmrk_lvl, int *dsi_formatter_frame,
			   int *dsi_pkt_size)
{
	u32 formatter_ppl = mode->hdisplay; /* pixels per line */
	u32 formatter_lpf = mode->vdisplay; /* lines per frame */
	int formatter_frame;
	int formatter_cpp;
	int fifo_wtrmrk;
	u32 pkt_div;
	int pkt_size;
	u32 val;
	int ret;

	/* This powers up the entire MCDE block and the DSI hardware */
	ret = regulator_enable(mcde->epod);
	if (ret) {
		dev_err(drm->dev, "can't re-enable EPOD regulator\n");
		return;
	}

<<<<<<< HEAD
	dev_info(drm->dev, "enable MCDE, %d x %d format %s\n",
		 mode->hdisplay, mode->vdisplay,
		 drm_get_format_name(format, &tmp));
	if (!mcde->mdsi) {
		/* TODO: deal with this for non-DSI output */
		dev_err(drm->dev, "no DSI master attached!\n");
		return;
	}

	/* Set up the main control, watermark level at 7 */
	val = 7 << MCDE_CONF0_IFIFOCTRLWTRMRKLVL_SHIFT;
	/* 24 bits DPI: connect LSB Ch B to D[0:7] */
	val |= 3 << MCDE_CONF0_OUTMUX0_SHIFT;
	/* TV out: connect LSB Ch B to D[8:15] */
	val |= 3 << MCDE_CONF0_OUTMUX1_SHIFT;
	/* Don't care about this muxing */
	val |= 0 << MCDE_CONF0_OUTMUX2_SHIFT;
	/* 24 bits DPI: connect MID Ch B to D[24:31] */
	val |= 4 << MCDE_CONF0_OUTMUX3_SHIFT;
	/* 5: 24 bits DPI: connect MSB Ch B to D[32:39] */
	val |= 5 << MCDE_CONF0_OUTMUX4_SHIFT;
	/* Syncmux bits zero: DPI channel A and B on output pins A and B resp */
	writel(val, mcde->regs + MCDE_CONF0);

	/* Clear any pending interrupts */
	mcde_display_disable_irqs(mcde);
	writel(0, mcde->regs + MCDE_IMSCERR);
	writel(0xFFFFFFFF, mcde->regs + MCDE_RISERR);

	dev_info(drm->dev, "output in %s mode, format %dbpp\n",
=======
	dev_info(mcde->dev, "output in %s mode, format %dbpp\n",
>>>>>>> f642729d
		 (mcde->mdsi->mode_flags & MIPI_DSI_MODE_VIDEO) ?
		 "VIDEO" : "CMD",
		 mipi_dsi_pixel_format_to_bpp(mcde->mdsi->format));
	formatter_cpp =
		mipi_dsi_pixel_format_to_bpp(mcde->mdsi->format) / 8;
	dev_info(mcde->dev, "Overlay CPP: %d bytes, DSI formatter CPP %d bytes\n",
		 cpp, formatter_cpp);

	/* Set up the main control, watermark level at 7 */
	val = 7 << MCDE_CONF0_IFIFOCTRLWTRMRKLVL_SHIFT;

	/*
	 * This is the internal silicon muxing of the DPI
	 * (parallell display) lines. Since we are not using
	 * this at all (we are using DSI) these are just
	 * dummy values from the vendor tree.
	 */
	val |= 3 << MCDE_CONF0_OUTMUX0_SHIFT;
	val |= 3 << MCDE_CONF0_OUTMUX1_SHIFT;
	val |= 0 << MCDE_CONF0_OUTMUX2_SHIFT;
	val |= 4 << MCDE_CONF0_OUTMUX3_SHIFT;
	val |= 5 << MCDE_CONF0_OUTMUX4_SHIFT;
	writel(val, mcde->regs + MCDE_CONF0);

	/* Calculations from mcde_fmtr_dsi.c, fmtr_dsi_enable_video() */

	/*
	 * Set up FIFO A watermark level:
	 * 128 for LCD 32bpp video mode
	 * 48  for LCD 32bpp command mode
	 * 128 for LCD 16bpp video mode
	 * 64  for LCD 16bpp command mode
	 * 128 for HDMI 32bpp
	 * 192 for HDMI 16bpp
	 */
	fifo_wtrmrk = mode->hdisplay;
	if (mcde->mdsi->mode_flags & MIPI_DSI_MODE_VIDEO) {
		fifo_wtrmrk = min(fifo_wtrmrk, 128);
		pkt_div = 1;
	} else {
		fifo_wtrmrk = min(fifo_wtrmrk, 48);
		/* The FIFO is 640 entries deep on this v3 hardware */
		pkt_div = mcde_dsi_get_pkt_div(mode->hdisplay, 640);
	}
	dev_dbg(mcde->dev, "FIFO watermark after flooring: %d bytes\n",
		fifo_wtrmrk);
	dev_dbg(mcde->dev, "Packet divisor: %d bytes\n", pkt_div);

	/* NOTE: pkt_div is 1 for video mode */
	pkt_size = (formatter_ppl * formatter_cpp) / pkt_div;
	/* Commands CMD8 need one extra byte */
	if (!(mcde->mdsi->mode_flags & MIPI_DSI_MODE_VIDEO))
		pkt_size++;

	dev_dbg(mcde->dev, "DSI packet size: %d * %d bytes per line\n",
		pkt_size, pkt_div);
	dev_dbg(mcde->dev, "Overlay frame size: %u bytes\n",
		mode->hdisplay * mode->vdisplay * cpp);
	/* NOTE: pkt_div is 1 for video mode */
	formatter_frame = pkt_size * pkt_div * formatter_lpf;
	dev_dbg(mcde->dev, "Formatter frame size: %u bytes\n", formatter_frame);

	*fifo_wtrmrk_lvl = fifo_wtrmrk;
	*dsi_pkt_size = pkt_size;
	*dsi_formatter_frame = formatter_frame;
}

static void mcde_display_enable(struct drm_simple_display_pipe *pipe,
				struct drm_crtc_state *cstate,
				struct drm_plane_state *plane_state)
{
	struct drm_crtc *crtc = &pipe->crtc;
	struct drm_plane *plane = &pipe->plane;
	struct drm_device *drm = crtc->dev;
	struct mcde *mcde = to_mcde(drm);
	const struct drm_display_mode *mode = &cstate->mode;
	struct drm_framebuffer *fb = plane->state->fb;
	u32 format = fb->format->format;
	int dsi_pkt_size;
	int fifo_wtrmrk;
	int cpp = fb->format->cpp[0];
	struct drm_format_name_buf tmp;
	u32 dsi_formatter_frame;
	u32 val;
	int ret;

	/* This powers up the entire MCDE block and the DSI hardware */
	ret = regulator_enable(mcde->epod);
	if (ret) {
		dev_err(drm->dev, "can't re-enable EPOD regulator\n");
		return;
	}

	dev_info(drm->dev, "enable MCDE, %d x %d format %s\n",
		 mode->hdisplay, mode->vdisplay,
		 drm_get_format_name(format, &tmp));


	/* Clear any pending interrupts */
	mcde_display_disable_irqs(mcde);
	writel(0, mcde->regs + MCDE_IMSCERR);
	writel(0xFFFFFFFF, mcde->regs + MCDE_RISERR);

	if (mcde->dpi_output)
		mcde_setup_dpi(mcde, mode, &fifo_wtrmrk);
	else
		mcde_setup_dsi(mcde, mode, cpp, &fifo_wtrmrk,
			       &dsi_formatter_frame, &dsi_pkt_size);

	mcde->stride = mode->hdisplay * cpp;
	dev_dbg(drm->dev, "Overlay line stride: %u bytes\n",
		 mcde->stride);

	/* Drain the FIFO A + channel 0 pipe so we have a clean slate */
	mcde_drain_pipe(mcde, MCDE_FIFO_A, MCDE_CHANNEL_0);

	/*
	 * We set up our display pipeline:
	 * EXTSRC 0 -> OVERLAY 0 -> CHANNEL 0 -> FIFO A -> DSI FORMATTER 0
	 *
	 * First configure the external source (memory) on external source 0
	 * using the desired bitstream/bitmap format
	 */
	mcde_configure_extsrc(mcde, MCDE_EXTSRC_0, format);

	/*
	 * Configure overlay 0 according to format and mode and take input
	 * from external source 0 and route the output of this overlay to
	 * channel 0
	 */
	mcde_configure_overlay(mcde, MCDE_OVERLAY_0, MCDE_EXTSRC_0,
			       MCDE_CHANNEL_0, mode, format, cpp);

	/*
	 * Configure pixel-per-line and line-per-frame for channel 0 and then
	 * route channel 0 to FIFO A
	 */
	mcde_configure_channel(mcde, MCDE_CHANNEL_0, MCDE_FIFO_A, mode);

	if (mcde->dpi_output) {
		unsigned long lcd_freq;

		/* Configure FIFO A to use DPI formatter 0 */
		mcde_configure_fifo(mcde, MCDE_FIFO_A, MCDE_DPI_FORMATTER_0,
				    fifo_wtrmrk);

		/* Set up and enable the LCD clock */
		lcd_freq = clk_round_rate(mcde->fifoa_clk, mode->clock * 1000);
		ret = clk_set_rate(mcde->fifoa_clk, lcd_freq);
		if (ret)
			dev_err(mcde->dev, "failed to set LCD clock rate %lu Hz\n",
				lcd_freq);
		ret = clk_prepare_enable(mcde->fifoa_clk);
		if (ret) {
			dev_err(mcde->dev, "failed to enable FIFO A DPI clock\n");
			return;
		}
		dev_info(mcde->dev, "LCD FIFO A clk rate %lu Hz\n",
			 clk_get_rate(mcde->fifoa_clk));
	} else {
		/* Configure FIFO A to use DSI formatter 0 */
		mcde_configure_fifo(mcde, MCDE_FIFO_A, MCDE_DSI_FORMATTER_0,
				    fifo_wtrmrk);

		/*
		 * This brings up the DSI bridge which is tightly connected
		 * to the MCDE DSI formatter.
		 */
		mcde_dsi_enable(mcde->bridge);

<<<<<<< HEAD
	/*
	 * This brings up the DSI bridge which is tightly connected
	 * to the MCDE DSI formatter.
	 *
	 * FIXME: if we want to use another formatter, such as DPI,
	 * we need to be more elaborate here and select the appropriate
	 * bridge.
	 */
	mcde_dsi_enable(mcde->bridge);

	/* Configure the DSI formatter 0 for the DSI panel output */
	mcde_configure_dsi_formatter(mcde, MCDE_DSI_FORMATTER_0,
				     formatter_frame, pkt_size);
=======
		/* Configure the DSI formatter 0 for the DSI panel output */
		mcde_configure_dsi_formatter(mcde, MCDE_DSI_FORMATTER_0,
					     dsi_formatter_frame, dsi_pkt_size);
	}
>>>>>>> f642729d

	switch (mcde->flow_mode) {
	case MCDE_COMMAND_TE_FLOW:
	case MCDE_COMMAND_BTA_TE_FLOW:
	case MCDE_VIDEO_TE_FLOW:
<<<<<<< HEAD
		/* We are using TE in some comination */
=======
		/* We are using TE in some combination */
>>>>>>> f642729d
		if (mode->flags & DRM_MODE_FLAG_NVSYNC)
			val = MCDE_VSCRC_VSPOL;
		else
			val = 0;
		writel(val, mcde->regs + MCDE_VSCRC0);
		/* Enable VSYNC capture on TE0 */
		val = readl(mcde->regs + MCDE_CRC);
		val |= MCDE_CRC_SYCEN0;
		writel(val, mcde->regs + MCDE_CRC);
		break;
	default:
		/* No TE capture */
		break;
	}

	drm_crtc_vblank_on(crtc);

	/*
	 * If we're using oneshot mode we don't start the flow
	 * until each time the display is given an update, and
	 * then we disable it immediately after. For all other
	 * modes (command or video) we start the FIFO flow
	 * right here. This is necessary for the hardware to
	 * behave right.
	 */
	if (mcde->flow_mode != MCDE_COMMAND_ONESHOT_FLOW) {
		mcde_enable_fifo(mcde, MCDE_FIFO_A);
		dev_dbg(mcde->dev, "started MCDE video FIFO flow\n");
	}

	/* Enable MCDE with automatic clock gating */
	val = readl(mcde->regs + MCDE_CR);
	val |= MCDE_CR_MCDEEN | MCDE_CR_AUTOCLKG_EN;
	writel(val, mcde->regs + MCDE_CR);

	dev_info(drm->dev, "MCDE display is enabled\n");
}

static void mcde_display_disable(struct drm_simple_display_pipe *pipe)
{
	struct drm_crtc *crtc = &pipe->crtc;
	struct drm_device *drm = crtc->dev;
	struct mcde *mcde = to_mcde(drm);
	struct drm_pending_vblank_event *event;
	int ret;

	drm_crtc_vblank_off(crtc);

	/* Disable FIFO A flow */
	mcde_disable_fifo(mcde, MCDE_FIFO_A, true);

<<<<<<< HEAD
	/* This disables the DSI bridge */
	mcde_dsi_disable(mcde->bridge);
=======
	if (mcde->dpi_output) {
		clk_disable_unprepare(mcde->fifoa_clk);
	} else {
		/* This disables the DSI bridge */
		mcde_dsi_disable(mcde->bridge);
	}
>>>>>>> f642729d

	event = crtc->state->event;
	if (event) {
		crtc->state->event = NULL;

		spin_lock_irq(&crtc->dev->event_lock);
		drm_crtc_send_vblank_event(crtc, event);
		spin_unlock_irq(&crtc->dev->event_lock);
	}

	ret = regulator_disable(mcde->epod);
	if (ret)
		dev_err(drm->dev, "can't disable EPOD regulator\n");
	/* Make sure we are powered down (before we may power up again) */
	usleep_range(50000, 70000);

	dev_info(drm->dev, "MCDE display is disabled\n");
}

static void mcde_start_flow(struct mcde *mcde)
{
	/* Request a TE ACK only in TE+BTA mode */
	if (mcde->flow_mode == MCDE_COMMAND_BTA_TE_FLOW)
		mcde_dsi_te_request(mcde->mdsi);

	/* Enable FIFO A flow */
	mcde_enable_fifo(mcde, MCDE_FIFO_A);

	/*
	 * If oneshot mode is enabled, the flow will be disabled
	 * when the TE0 IRQ arrives in the interrupt handler. Otherwise
	 * updates are continuously streamed to the display after this
	 * point.
	 */

	if (mcde->flow_mode == MCDE_COMMAND_ONESHOT_FLOW) {
		/* Trigger a software sync out on channel 0 */
		writel(MCDE_CHNLXSYNCHSW_SW_TRIG,
		       mcde->regs + MCDE_CHNL0SYNCHSW);

		/*
		 * Disable FIFO A flow again: since we are using TE sync we
		 * need to wait for the FIFO to drain before we continue
		 * so repeated calls to this function will not cause a mess
		 * in the hardware by pushing updates will updates are going
		 * on already.
		 */
		mcde_disable_fifo(mcde, MCDE_FIFO_A, true);
	}

	dev_dbg(mcde->dev, "started MCDE FIFO flow\n");
}

static void mcde_set_extsrc(struct mcde *mcde, u32 buffer_address)
{
	/* Write bitmap base address to register */
	writel(buffer_address, mcde->regs + MCDE_EXTSRCXA0);
	/*
	 * Base address for next line this is probably only used
	 * in interlace modes.
	 */
	writel(buffer_address + mcde->stride, mcde->regs + MCDE_EXTSRCXA1);
}

static void mcde_display_update(struct drm_simple_display_pipe *pipe,
				struct drm_plane_state *old_pstate)
{
	struct drm_crtc *crtc = &pipe->crtc;
	struct drm_device *drm = crtc->dev;
	struct mcde *mcde = to_mcde(drm);
	struct drm_pending_vblank_event *event = crtc->state->event;
	struct drm_plane *plane = &pipe->plane;
	struct drm_plane_state *pstate = plane->state;
	struct drm_framebuffer *fb = pstate->fb;

	/*
	 * Handle any pending event first, we need to arm the vblank
	 * interrupt before sending any update to the display so we don't
	 * miss the interrupt.
	 */
	if (event) {
		crtc->state->event = NULL;

		spin_lock_irq(&crtc->dev->event_lock);
		/*
		 * Hardware must be on before we can arm any vblank event,
		 * this is not a scanout controller where there is always
		 * some periodic update going on, it is completely frozen
		 * until we get an update. If MCDE output isn't yet enabled,
		 * we just send a vblank dummy event back.
		 */
		if (crtc->state->active && drm_crtc_vblank_get(crtc) == 0) {
			dev_dbg(mcde->dev, "arm vblank event\n");
			drm_crtc_arm_vblank_event(crtc, event);
		} else {
			dev_dbg(mcde->dev, "insert fake vblank event\n");
			drm_crtc_send_vblank_event(crtc, event);
		}

		spin_unlock_irq(&crtc->dev->event_lock);
	}

	/*
	 * We do not start sending framebuffer updates before the
	 * display is enabled. Update events will however be dispatched
	 * from the DRM core before the display is enabled.
	 */
	if (fb) {
		mcde_set_extsrc(mcde, drm_fb_cma_get_gem_addr(fb, pstate, 0));
		dev_info_once(mcde->dev, "first update of display contents\n");
		/*
		 * Usually the flow is already active, unless we are in
		 * oneshot mode, then we need to kick the flow right here.
		 */
		if (mcde->flow_active == 0)
			mcde_start_flow(mcde);
	} else {
		/*
		 * If an update is receieved before the MCDE is enabled
		 * (before mcde_display_enable() is called) we can't really
		 * do much with that buffer.
		 */
		dev_info(mcde->dev, "ignored a display update\n");
	}
}

static int mcde_display_enable_vblank(struct drm_simple_display_pipe *pipe)
{
	struct drm_crtc *crtc = &pipe->crtc;
	struct drm_device *drm = crtc->dev;
	struct mcde *mcde = to_mcde(drm);
	u32 val;

	/* Enable all VBLANK IRQs */
	val = MCDE_PP_VCMPA |
		MCDE_PP_VCMPB |
		MCDE_PP_VSCC0 |
		MCDE_PP_VSCC1 |
		MCDE_PP_VCMPC0 |
		MCDE_PP_VCMPC1;
	writel(val, mcde->regs + MCDE_IMSCPP);

	return 0;
}

static void mcde_display_disable_vblank(struct drm_simple_display_pipe *pipe)
{
	struct drm_crtc *crtc = &pipe->crtc;
	struct drm_device *drm = crtc->dev;
	struct mcde *mcde = to_mcde(drm);

	/* Disable all VBLANK IRQs */
	writel(0, mcde->regs + MCDE_IMSCPP);
	/* Clear any pending IRQs */
	writel(0xFFFFFFFF, mcde->regs + MCDE_RISPP);
}

static struct drm_simple_display_pipe_funcs mcde_display_funcs = {
	.check = mcde_display_check,
	.enable = mcde_display_enable,
	.disable = mcde_display_disable,
	.update = mcde_display_update,
	.enable_vblank = mcde_display_enable_vblank,
	.disable_vblank = mcde_display_disable_vblank,
	.prepare_fb = drm_gem_fb_simple_display_pipe_prepare_fb,
};

int mcde_display_init(struct drm_device *drm)
{
	struct mcde *mcde = to_mcde(drm);
	int ret;
	static const u32 formats[] = {
		DRM_FORMAT_ARGB8888,
		DRM_FORMAT_ABGR8888,
		DRM_FORMAT_XRGB8888,
		DRM_FORMAT_XBGR8888,
		DRM_FORMAT_RGB888,
		DRM_FORMAT_BGR888,
		DRM_FORMAT_ARGB4444,
		DRM_FORMAT_ABGR4444,
		DRM_FORMAT_XRGB4444,
		DRM_FORMAT_XBGR4444,
		/* These are actually IRGB1555 so intensity bit is lost */
		DRM_FORMAT_XRGB1555,
		DRM_FORMAT_XBGR1555,
		DRM_FORMAT_RGB565,
		DRM_FORMAT_BGR565,
		DRM_FORMAT_YUV422,
	};

	ret = mcde_init_clock_divider(mcde);
	if (ret)
		return ret;

	ret = drm_simple_display_pipe_init(drm, &mcde->pipe,
					   &mcde_display_funcs,
					   formats, ARRAY_SIZE(formats),
					   NULL,
					   mcde->connector);
	if (ret)
		return ret;

	return 0;
}
EXPORT_SYMBOL_GPL(mcde_display_init);<|MERGE_RESOLUTION|>--- conflicted
+++ resolved
@@ -8,10 +8,7 @@
 #include <linux/delay.h>
 #include <linux/dma-buf.h>
 #include <linux/regulator/consumer.h>
-<<<<<<< HEAD
-=======
 #include <linux/media-bus-format.h>
->>>>>>> f642729d
 
 #include <drm/drm_device.h>
 #include <drm/drm_fb_cma_helper.h>
@@ -563,10 +560,7 @@
 			<< MCDE_CHNLXSYNCHMOD_OUT_SYNCH_SRC_SHIFT;
 		break;
 	case MCDE_VIDEO_FORMATTER_FLOW:
-<<<<<<< HEAD
-=======
 	case MCDE_DPI_FORMATTER_FLOW:
->>>>>>> f642729d
 		val = MCDE_CHNLXSYNCHMOD_SRC_SYNCH_HARDWARE
 			<< MCDE_CHNLXSYNCHMOD_SRC_SYNCH_SHIFT;
 		val |= MCDE_CHNLXSYNCHMOD_OUT_SYNCH_SRC_FORMATTER
@@ -575,11 +569,7 @@
 	default:
 		dev_err(mcde->dev, "unknown flow mode %d\n",
 			mcde->flow_mode);
-<<<<<<< HEAD
-		break;
-=======
 		return;
->>>>>>> f642729d
 	}
 
 	writel(val, mcde->regs + sync);
@@ -1088,49 +1078,8 @@
 	u32 pkt_div;
 	int pkt_size;
 	u32 val;
-	int ret;
-
-	/* This powers up the entire MCDE block and the DSI hardware */
-	ret = regulator_enable(mcde->epod);
-	if (ret) {
-		dev_err(drm->dev, "can't re-enable EPOD regulator\n");
-		return;
-	}
-
-<<<<<<< HEAD
-	dev_info(drm->dev, "enable MCDE, %d x %d format %s\n",
-		 mode->hdisplay, mode->vdisplay,
-		 drm_get_format_name(format, &tmp));
-	if (!mcde->mdsi) {
-		/* TODO: deal with this for non-DSI output */
-		dev_err(drm->dev, "no DSI master attached!\n");
-		return;
-	}
-
-	/* Set up the main control, watermark level at 7 */
-	val = 7 << MCDE_CONF0_IFIFOCTRLWTRMRKLVL_SHIFT;
-	/* 24 bits DPI: connect LSB Ch B to D[0:7] */
-	val |= 3 << MCDE_CONF0_OUTMUX0_SHIFT;
-	/* TV out: connect LSB Ch B to D[8:15] */
-	val |= 3 << MCDE_CONF0_OUTMUX1_SHIFT;
-	/* Don't care about this muxing */
-	val |= 0 << MCDE_CONF0_OUTMUX2_SHIFT;
-	/* 24 bits DPI: connect MID Ch B to D[24:31] */
-	val |= 4 << MCDE_CONF0_OUTMUX3_SHIFT;
-	/* 5: 24 bits DPI: connect MSB Ch B to D[32:39] */
-	val |= 5 << MCDE_CONF0_OUTMUX4_SHIFT;
-	/* Syncmux bits zero: DPI channel A and B on output pins A and B resp */
-	writel(val, mcde->regs + MCDE_CONF0);
-
-	/* Clear any pending interrupts */
-	mcde_display_disable_irqs(mcde);
-	writel(0, mcde->regs + MCDE_IMSCERR);
-	writel(0xFFFFFFFF, mcde->regs + MCDE_RISERR);
-
-	dev_info(drm->dev, "output in %s mode, format %dbpp\n",
-=======
+
 	dev_info(mcde->dev, "output in %s mode, format %dbpp\n",
->>>>>>> f642729d
 		 (mcde->mdsi->mode_flags & MIPI_DSI_MODE_VIDEO) ?
 		 "VIDEO" : "CMD",
 		 mipi_dsi_pixel_format_to_bpp(mcde->mdsi->format));
@@ -1301,36 +1250,16 @@
 		 */
 		mcde_dsi_enable(mcde->bridge);
 
-<<<<<<< HEAD
-	/*
-	 * This brings up the DSI bridge which is tightly connected
-	 * to the MCDE DSI formatter.
-	 *
-	 * FIXME: if we want to use another formatter, such as DPI,
-	 * we need to be more elaborate here and select the appropriate
-	 * bridge.
-	 */
-	mcde_dsi_enable(mcde->bridge);
-
-	/* Configure the DSI formatter 0 for the DSI panel output */
-	mcde_configure_dsi_formatter(mcde, MCDE_DSI_FORMATTER_0,
-				     formatter_frame, pkt_size);
-=======
 		/* Configure the DSI formatter 0 for the DSI panel output */
 		mcde_configure_dsi_formatter(mcde, MCDE_DSI_FORMATTER_0,
 					     dsi_formatter_frame, dsi_pkt_size);
 	}
->>>>>>> f642729d
 
 	switch (mcde->flow_mode) {
 	case MCDE_COMMAND_TE_FLOW:
 	case MCDE_COMMAND_BTA_TE_FLOW:
 	case MCDE_VIDEO_TE_FLOW:
-<<<<<<< HEAD
-		/* We are using TE in some comination */
-=======
 		/* We are using TE in some combination */
->>>>>>> f642729d
 		if (mode->flags & DRM_MODE_FLAG_NVSYNC)
 			val = MCDE_VSCRC_VSPOL;
 		else
@@ -1382,17 +1311,12 @@
 	/* Disable FIFO A flow */
 	mcde_disable_fifo(mcde, MCDE_FIFO_A, true);
 
-<<<<<<< HEAD
-	/* This disables the DSI bridge */
-	mcde_dsi_disable(mcde->bridge);
-=======
 	if (mcde->dpi_output) {
 		clk_disable_unprepare(mcde->fifoa_clk);
 	} else {
 		/* This disables the DSI bridge */
 		mcde_dsi_disable(mcde->bridge);
 	}
->>>>>>> f642729d
 
 	event = crtc->state->event;
 	if (event) {
