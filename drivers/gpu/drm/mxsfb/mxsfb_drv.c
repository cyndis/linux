--- conflicted
+++ resolved
@@ -134,16 +134,8 @@
 		return -ENODEV;
 
 	ret = drm_bridge_attach(&mxsfb->encoder, bridge, NULL, 0);
-<<<<<<< HEAD
-	if (ret) {
-		DRM_DEV_ERROR(drm->dev,
-			      "failed to attach bridge: %d\n", ret);
-		return ret;
-	}
-=======
 	if (ret)
 		return dev_err_probe(drm->dev, ret, "Failed to attach bridge\n");
->>>>>>> f642729d
 
 	mxsfb->bridge = bridge;
 
@@ -217,12 +209,8 @@
 
 	ret = mxsfb_attach_bridge(mxsfb);
 	if (ret) {
-<<<<<<< HEAD
-		dev_err(drm->dev, "Cannot connect bridge: %d\n", ret);
-=======
 		if (ret != -EPROBE_DEFER)
 			dev_err(drm->dev, "Cannot connect bridge: %d\n", ret);
->>>>>>> f642729d
 		goto err_vblank;
 	}
 
