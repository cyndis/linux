--- conflicted
+++ resolved
@@ -816,13 +816,8 @@
 
 	if (dev)
 		max_segment = dma_max_mapping_size(dev->dev);
-<<<<<<< HEAD
-	if (max_segment == 0 || max_segment > SCATTERLIST_MAX_SEGMENT)
-		max_segment = SCATTERLIST_MAX_SEGMENT;
-=======
 	if (max_segment == 0)
 		max_segment = UINT_MAX;
->>>>>>> f642729d
 	sge = __sg_alloc_table_from_pages(sg, pages, nr_pages, 0,
 					  nr_pages << PAGE_SHIFT,
 					  max_segment,
@@ -1027,34 +1022,13 @@
 				   int max_entries)
 {
 	struct sg_dma_page_iter dma_iter;
-<<<<<<< HEAD
-	struct sg_page_iter page_iter;
-	struct page **p = pages;
-	dma_addr_t *a = addrs;
-
-	if (pages) {
-		for_each_sgtable_page(sgt, &page_iter, 0) {
-			if (WARN_ON(p - pages >= max_entries))
-				return -1;
-			*p++ = sg_page_iter_page(&page_iter);
-		}
-	}
-	if (addrs) {
-		for_each_sgtable_dma_page(sgt, &dma_iter, 0) {
-			if (WARN_ON(a - addrs >= max_entries))
-				return -1;
-			*a++ = sg_page_iter_dma_address(&dma_iter);
-		}
-=======
 	dma_addr_t *a = addrs;
 
 	for_each_sgtable_dma_page(sgt, &dma_iter, 0) {
 		if (WARN_ON(a - addrs >= max_entries))
 			return -1;
 		*a++ = sg_page_iter_dma_address(&dma_iter);
->>>>>>> f642729d
-	}
-
+	}
 	return 0;
 }
 EXPORT_SYMBOL(drm_prime_sg_to_dma_addr_array);
