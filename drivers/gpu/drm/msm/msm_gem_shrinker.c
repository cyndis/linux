// SPDX-License-Identifier: GPL-2.0-only
/*
 * Copyright (C) 2016 Red Hat
 * Author: Rob Clark <robdclark@gmail.com>
 */

#include "msm_drv.h"
#include "msm_gem.h"
<<<<<<< HEAD
#include "msm_gpu_trace.h"

static bool msm_gem_shrinker_lock(struct drm_device *dev, bool *unlock)
{
	/* NOTE: we are *closer* to being able to get rid of
	 * mutex_trylock_recursive().. the msm_gem code itself does
	 * not need struct_mutex, although codepaths that can trigger
	 * shrinker are still called in code-paths that hold the
	 * struct_mutex.
	 *
	 * Also, msm_obj->madv is protected by struct_mutex.
	 *
	 * The next step is probably split out a seperate lock for
	 * protecting inactive_list, so that shrinker does not need
	 * struct_mutex.
	 */
	switch (mutex_trylock_recursive(&dev->struct_mutex)) {
	case MUTEX_TRYLOCK_FAILED:
		return false;

	case MUTEX_TRYLOCK_SUCCESS:
		*unlock = true;
		return true;

	case MUTEX_TRYLOCK_RECURSIVE:
		*unlock = false;
		return true;
	}

	BUG();
}
=======
#include "msm_gpu.h"
#include "msm_gpu_trace.h"
>>>>>>> f642729d

static unsigned long
msm_gem_shrinker_count(struct shrinker *shrinker, struct shrink_control *sc)
{
	struct msm_drm_private *priv =
		container_of(shrinker, struct msm_drm_private, shrinker);
	struct msm_gem_object *msm_obj;
	unsigned long count = 0;

	mutex_lock(&priv->mm_lock);

	list_for_each_entry(msm_obj, &priv->inactive_dontneed, mm_list) {
		if (!msm_gem_trylock(&msm_obj->base))
			continue;
		if (is_purgeable(msm_obj))
			count += msm_obj->base.size >> PAGE_SHIFT;
		msm_gem_unlock(&msm_obj->base);
	}

	mutex_unlock(&priv->mm_lock);

	return count;
}

static unsigned long
msm_gem_shrinker_scan(struct shrinker *shrinker, struct shrink_control *sc)
{
	struct msm_drm_private *priv =
		container_of(shrinker, struct msm_drm_private, shrinker);
	struct msm_gem_object *msm_obj;
	unsigned long freed = 0;

	mutex_lock(&priv->mm_lock);

	list_for_each_entry(msm_obj, &priv->inactive_dontneed, mm_list) {
		if (freed >= sc->nr_to_scan)
			break;
		if (!msm_gem_trylock(&msm_obj->base))
			continue;
		if (is_purgeable(msm_obj)) {
			msm_gem_purge(&msm_obj->base);
			freed += msm_obj->base.size >> PAGE_SHIFT;
		}
		msm_gem_unlock(&msm_obj->base);
	}

	mutex_unlock(&priv->mm_lock);

	if (freed > 0)
		trace_msm_gem_purge(freed << PAGE_SHIFT);

	return freed;
}

/* since we don't know any better, lets bail after a few
 * and if necessary the shrinker will be invoked again.
 * Seems better than unmapping *everything*
 */
static const int vmap_shrink_limit = 15;

static unsigned
vmap_shrink(struct list_head *mm_list)
{
	struct msm_gem_object *msm_obj;
	unsigned unmapped = 0;

	list_for_each_entry(msm_obj, mm_list, mm_list) {
		if (!msm_gem_trylock(&msm_obj->base))
			continue;
		if (is_vunmapable(msm_obj)) {
			msm_gem_vunmap(&msm_obj->base);
			unmapped++;
		}
		msm_gem_unlock(&msm_obj->base);

		if (++unmapped >= vmap_shrink_limit)
			break;
	}

	return unmapped;
}

static int
msm_gem_shrinker_vmap(struct notifier_block *nb, unsigned long event, void *ptr)
{
	struct msm_drm_private *priv =
		container_of(nb, struct msm_drm_private, vmap_notifier);
	struct list_head *mm_lists[] = {
		&priv->inactive_dontneed,
		&priv->inactive_willneed,
		priv->gpu ? &priv->gpu->active_list : NULL,
		NULL,
	};
	unsigned idx, unmapped = 0;

	mutex_lock(&priv->mm_lock);

	for (idx = 0; mm_lists[idx]; idx++) {
		unmapped += vmap_shrink(mm_lists[idx]);

		if (unmapped >= vmap_shrink_limit)
			break;
	}

	mutex_unlock(&priv->mm_lock);

	*(unsigned long *)ptr += unmapped;

	if (unmapped > 0)
		trace_msm_gem_purge_vmaps(unmapped);

	return NOTIFY_DONE;
}

/**
 * msm_gem_shrinker_init - Initialize msm shrinker
 * @dev: drm device
 *
 * This function registers and sets up the msm shrinker.
 */
void msm_gem_shrinker_init(struct drm_device *dev)
{
	struct msm_drm_private *priv = dev->dev_private;
	priv->shrinker.count_objects = msm_gem_shrinker_count;
	priv->shrinker.scan_objects = msm_gem_shrinker_scan;
	priv->shrinker.seeks = DEFAULT_SEEKS;
	WARN_ON(register_shrinker(&priv->shrinker));

	priv->vmap_notifier.notifier_call = msm_gem_shrinker_vmap;
	WARN_ON(register_vmap_purge_notifier(&priv->vmap_notifier));
}

/**
 * msm_gem_shrinker_cleanup - Clean up msm shrinker
 * @dev: drm device
 *
 * This function unregisters the msm shrinker.
 */
void msm_gem_shrinker_cleanup(struct drm_device *dev)
{
	struct msm_drm_private *priv = dev->dev_private;

	if (priv->shrinker.nr_deferred) {
		WARN_ON(unregister_vmap_purge_notifier(&priv->vmap_notifier));
		unregister_shrinker(&priv->shrinker);
	}
}<|MERGE_RESOLUTION|>--- conflicted
+++ resolved
@@ -6,42 +6,8 @@
 
 #include "msm_drv.h"
 #include "msm_gem.h"
-<<<<<<< HEAD
-#include "msm_gpu_trace.h"
-
-static bool msm_gem_shrinker_lock(struct drm_device *dev, bool *unlock)
-{
-	/* NOTE: we are *closer* to being able to get rid of
-	 * mutex_trylock_recursive().. the msm_gem code itself does
-	 * not need struct_mutex, although codepaths that can trigger
-	 * shrinker are still called in code-paths that hold the
-	 * struct_mutex.
-	 *
-	 * Also, msm_obj->madv is protected by struct_mutex.
-	 *
-	 * The next step is probably split out a seperate lock for
-	 * protecting inactive_list, so that shrinker does not need
-	 * struct_mutex.
-	 */
-	switch (mutex_trylock_recursive(&dev->struct_mutex)) {
-	case MUTEX_TRYLOCK_FAILED:
-		return false;
-
-	case MUTEX_TRYLOCK_SUCCESS:
-		*unlock = true;
-		return true;
-
-	case MUTEX_TRYLOCK_RECURSIVE:
-		*unlock = false;
-		return true;
-	}
-
-	BUG();
-}
-=======
 #include "msm_gpu.h"
 #include "msm_gpu_trace.h"
->>>>>>> f642729d
 
 static unsigned long
 msm_gem_shrinker_count(struct shrinker *shrinker, struct shrink_control *sc)
