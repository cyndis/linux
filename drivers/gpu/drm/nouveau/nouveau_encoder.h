/*
 * Copyright (C) 2008 Maarten Maathuis.
 * All Rights Reserved.
 *
 * Permission is hereby granted, free of charge, to any person obtaining
 * a copy of this software and associated documentation files (the
 * "Software"), to deal in the Software without restriction, including
 * without limitation the rights to use, copy, modify, merge, publish,
 * distribute, sublicense, and/or sell copies of the Software, and to
 * permit persons to whom the Software is furnished to do so, subject to
 * the following conditions:
 *
 * The above copyright notice and this permission notice (including the
 * next paragraph) shall be included in all copies or substantial
 * portions of the Software.
 *
 * THE SOFTWARE IS PROVIDED "AS IS", WITHOUT WARRANTY OF ANY KIND,
 * EXPRESS OR IMPLIED, INCLUDING BUT NOT LIMITED TO THE WARRANTIES OF
 * MERCHANTABILITY, FITNESS FOR A PARTICULAR PURPOSE AND NONINFRINGEMENT.
 * IN NO EVENT SHALL THE COPYRIGHT OWNER(S) AND/OR ITS SUPPLIERS BE
 * LIABLE FOR ANY CLAIM, DAMAGES OR OTHER LIABILITY, WHETHER IN AN ACTION
 * OF CONTRACT, TORT OR OTHERWISE, ARISING FROM, OUT OF OR IN CONNECTION
 * WITH THE SOFTWARE OR THE USE OR OTHER DEALINGS IN THE SOFTWARE.
 *
 */

#ifndef __NOUVEAU_ENCODER_H__
#define __NOUVEAU_ENCODER_H__

#include <subdev/bios/dcb.h>

#include <drm/drm_encoder_slave.h>
#include <drm/drm_dp_mst_helper.h>
#include "dispnv04/disp.h"
struct nv50_head_atom;
struct nouveau_connector;

#define NV_DPMS_CLEARED 0x80

struct nvkm_i2c_port;

struct nouveau_encoder {
	struct drm_encoder_slave base;

	struct dcb_output *dcb;
	int or;
	int link;

	struct i2c_adapter *i2c;
	struct nvkm_i2c_aux *aux;

	/* different to drm_encoder.crtc, this reflects what's
	 * actually programmed on the hw, not the proposed crtc */
	struct drm_crtc *crtc;
	u32 ctrl;

	/* Protected by nouveau_drm.audio.lock */
	struct {
		bool enabled;
		struct drm_connector *connector;
	} audio;

	struct drm_display_mode mode;
	int last_dpms;

	struct nv04_output_reg restore;

	union {
		struct {
			struct nv50_mstm *mstm;
			int link_nr;
			int link_bw;

			/* Protects DP state that needs to be accessed outside
			 * connector reprobing contexts
			 */
			struct mutex hpd_irq_lock;

			u8 dpcd[DP_RECEIVER_CAP_SIZE];
			u8 downstream_ports[DP_MAX_DOWNSTREAM_PORTS];
			struct drm_dp_desc desc;

			u8 sink_count;
		} dp;
	};

	struct {
		bool dp_interlace : 1;
	} caps;

	void (*enc_save)(struct drm_encoder *encoder);
	void (*enc_restore)(struct drm_encoder *encoder);
	void (*update)(struct nouveau_encoder *, u8 head,
		       struct nv50_head_atom *, u8 proto, u8 depth);
};

struct nv50_mstm {
	struct nouveau_encoder *outp;

	struct drm_dp_mst_topology_mgr mgr;

	/* Protected under nouveau_encoder->dp.hpd_irq_lock */
	bool can_mst;
	bool is_mst;
	bool suspended;

	bool modified;
	bool disabled;
	int links;
};

struct nouveau_encoder *
find_encoder(struct drm_connector *connector, int type);

static inline struct nouveau_encoder *nouveau_encoder(struct drm_encoder *enc)
{
	struct drm_encoder_slave *slave = to_encoder_slave(enc);

	return container_of(slave, struct nouveau_encoder, base);
}

static inline struct drm_encoder *to_drm_encoder(struct nouveau_encoder *enc)
{
	return &enc->base.base;
}

static inline const struct drm_encoder_slave_funcs *
get_slave_funcs(struct drm_encoder *enc)
{
	return to_encoder_slave(enc)->slave_funcs;
}

/* nouveau_dp.c */
enum nouveau_dp_status {
	NOUVEAU_DP_NONE,
	NOUVEAU_DP_SST,
	NOUVEAU_DP_MST,
};

int nouveau_dp_detect(struct nouveau_connector *, struct nouveau_encoder *);
void nouveau_dp_irq(struct nouveau_drm *drm,
		    struct nouveau_connector *nv_connector);
enum drm_mode_status nv50_dp_mode_valid(struct drm_connector *,
					struct nouveau_encoder *,
					const struct drm_display_mode *,
					unsigned *clock);

struct nouveau_connector *
<<<<<<< HEAD
nv50_outp_get_new_connector(struct nouveau_encoder *outp,
			    struct drm_atomic_state *state);
struct nouveau_connector *
nv50_outp_get_old_connector(struct nouveau_encoder *outp,
			    struct drm_atomic_state *state);
=======
nv50_outp_get_new_connector(struct drm_atomic_state *state, struct nouveau_encoder *outp);
struct nouveau_connector *
nv50_outp_get_old_connector(struct drm_atomic_state *state, struct nouveau_encoder *outp);
>>>>>>> f642729d

int nv50_mstm_detect(struct nouveau_encoder *encoder);
void nv50_mstm_remove(struct nv50_mstm *mstm);
bool nv50_mstm_service(struct nouveau_drm *drm,
		       struct nouveau_connector *nv_connector,
		       struct nv50_mstm *mstm);
#endif /* __NOUVEAU_ENCODER_H__ */<|MERGE_RESOLUTION|>--- conflicted
+++ resolved
@@ -146,17 +146,9 @@
 					unsigned *clock);
 
 struct nouveau_connector *
-<<<<<<< HEAD
-nv50_outp_get_new_connector(struct nouveau_encoder *outp,
-			    struct drm_atomic_state *state);
-struct nouveau_connector *
-nv50_outp_get_old_connector(struct nouveau_encoder *outp,
-			    struct drm_atomic_state *state);
-=======
 nv50_outp_get_new_connector(struct drm_atomic_state *state, struct nouveau_encoder *outp);
 struct nouveau_connector *
 nv50_outp_get_old_connector(struct drm_atomic_state *state, struct nouveau_encoder *outp);
->>>>>>> f642729d
 
 int nv50_mstm_detect(struct nouveau_encoder *encoder);
 void nv50_mstm_remove(struct nv50_mstm *mstm);
