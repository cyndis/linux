// SPDX-License-Identifier: GPL-2.0 OR MIT
/**************************************************************************
 *
 * Copyright 2009-2015 VMware, Inc., Palo Alto, CA., USA
 *
 * Permission is hereby granted, free of charge, to any person obtaining a
 * copy of this software and associated documentation files (the
 * "Software"), to deal in the Software without restriction, including
 * without limitation the rights to use, copy, modify, merge, publish,
 * distribute, sub license, and/or sell copies of the Software, and to
 * permit persons to whom the Software is furnished to do so, subject to
 * the following conditions:
 *
 * The above copyright notice and this permission notice (including the
 * next paragraph) shall be included in all copies or substantial portions
 * of the Software.
 *
 * THE SOFTWARE IS PROVIDED "AS IS", WITHOUT WARRANTY OF ANY KIND, EXPRESS OR
 * IMPLIED, INCLUDING BUT NOT LIMITED TO THE WARRANTIES OF MERCHANTABILITY,
 * FITNESS FOR A PARTICULAR PURPOSE AND NON-INFRINGEMENT. IN NO EVENT SHALL
 * THE COPYRIGHT HOLDERS, AUTHORS AND/OR ITS SUPPLIERS BE LIABLE FOR ANY CLAIM,
 * DAMAGES OR OTHER LIABILITY, WHETHER IN AN ACTION OF CONTRACT, TORT OR
 * OTHERWISE, ARISING FROM, OUT OF OR IN CONNECTION WITH THE SOFTWARE OR THE
 * USE OR OTHER DEALINGS IN THE SOFTWARE.
 *
 **************************************************************************/

#include "vmwgfx_drv.h"
#include <drm/ttm/ttm_bo_driver.h>
#include <drm/ttm/ttm_placement.h>

static const struct ttm_place vram_placement_flags = {
	.fpfn = 0,
	.lpfn = 0,
	.mem_type = TTM_PL_VRAM,
<<<<<<< HEAD
	.flags = TTM_PL_FLAG_CACHED
};

static const struct ttm_place vram_ne_placement_flags = {
	.fpfn = 0,
	.lpfn = 0,
	.mem_type = TTM_PL_VRAM,
	.flags = TTM_PL_FLAG_CACHED | TTM_PL_FLAG_NO_EVICT
=======
	.flags = 0
>>>>>>> f642729d
};

static const struct ttm_place sys_placement_flags = {
	.fpfn = 0,
	.lpfn = 0,
	.mem_type = TTM_PL_SYSTEM,
<<<<<<< HEAD
	.flags = TTM_PL_FLAG_CACHED
};

static const struct ttm_place sys_ne_placement_flags = {
	.fpfn = 0,
	.lpfn = 0,
	.mem_type = TTM_PL_SYSTEM,
	.flags = TTM_PL_FLAG_CACHED | TTM_PL_FLAG_NO_EVICT
=======
	.flags = 0
>>>>>>> f642729d
};

static const struct ttm_place gmr_placement_flags = {
	.fpfn = 0,
	.lpfn = 0,
	.mem_type = VMW_PL_GMR,
<<<<<<< HEAD
	.flags = TTM_PL_FLAG_CACHED
};

static const struct ttm_place gmr_ne_placement_flags = {
	.fpfn = 0,
	.lpfn = 0,
	.mem_type = VMW_PL_GMR,
	.flags = TTM_PL_FLAG_CACHED | TTM_PL_FLAG_NO_EVICT
=======
	.flags = 0
>>>>>>> f642729d
};

static const struct ttm_place mob_placement_flags = {
	.fpfn = 0,
	.lpfn = 0,
	.mem_type = VMW_PL_MOB,
<<<<<<< HEAD
	.flags = TTM_PL_FLAG_CACHED
};

static const struct ttm_place mob_ne_placement_flags = {
	.fpfn = 0,
	.lpfn = 0,
	.mem_type = VMW_PL_MOB,
	.flags = TTM_PL_FLAG_CACHED | TTM_PL_FLAG_NO_EVICT
=======
	.flags = 0
>>>>>>> f642729d
};

struct ttm_placement vmw_vram_placement = {
	.num_placement = 1,
	.placement = &vram_placement_flags,
	.num_busy_placement = 1,
	.busy_placement = &vram_placement_flags
};

static const struct ttm_place vram_gmr_placement_flags[] = {
	{
		.fpfn = 0,
		.lpfn = 0,
		.mem_type = TTM_PL_VRAM,
<<<<<<< HEAD
		.flags = TTM_PL_FLAG_CACHED
=======
		.flags = 0
>>>>>>> f642729d
	}, {
		.fpfn = 0,
		.lpfn = 0,
		.mem_type = VMW_PL_GMR,
<<<<<<< HEAD
		.flags = TTM_PL_FLAG_CACHED
=======
		.flags = 0
>>>>>>> f642729d
	}
};

static const struct ttm_place gmr_vram_placement_flags[] = {
	{
		.fpfn = 0,
		.lpfn = 0,
		.mem_type = VMW_PL_GMR,
<<<<<<< HEAD
		.flags = TTM_PL_FLAG_CACHED
=======
		.flags = 0
>>>>>>> f642729d
	}, {
		.fpfn = 0,
		.lpfn = 0,
		.mem_type = TTM_PL_VRAM,
<<<<<<< HEAD
		.flags = TTM_PL_FLAG_CACHED
=======
		.flags = 0
>>>>>>> f642729d
	}
};

struct ttm_placement vmw_vram_gmr_placement = {
	.num_placement = 2,
	.placement = vram_gmr_placement_flags,
	.num_busy_placement = 1,
	.busy_placement = &gmr_placement_flags
};

<<<<<<< HEAD
static const struct ttm_place vram_gmr_ne_placement_flags[] = {
	{
		.fpfn = 0,
		.lpfn = 0,
		.mem_type = TTM_PL_VRAM,
		.flags = TTM_PL_FLAG_CACHED |
			 TTM_PL_FLAG_NO_EVICT
	}, {
		.fpfn = 0,
		.lpfn = 0,
		.mem_type = VMW_PL_GMR,
		.flags = TTM_PL_FLAG_CACHED |
			 TTM_PL_FLAG_NO_EVICT
	}
};

struct ttm_placement vmw_vram_gmr_ne_placement = {
	.num_placement = 2,
	.placement = vram_gmr_ne_placement_flags,
	.num_busy_placement = 1,
	.busy_placement = &gmr_ne_placement_flags
};

=======
>>>>>>> f642729d
struct ttm_placement vmw_vram_sys_placement = {
	.num_placement = 1,
	.placement = &vram_placement_flags,
	.num_busy_placement = 1,
	.busy_placement = &sys_placement_flags
};

struct ttm_placement vmw_sys_placement = {
	.num_placement = 1,
	.placement = &sys_placement_flags,
	.num_busy_placement = 1,
	.busy_placement = &sys_placement_flags
};

static const struct ttm_place evictable_placement_flags[] = {
	{
		.fpfn = 0,
		.lpfn = 0,
		.mem_type = TTM_PL_SYSTEM,
<<<<<<< HEAD
		.flags = TTM_PL_FLAG_CACHED
=======
		.flags = 0
>>>>>>> f642729d
	}, {
		.fpfn = 0,
		.lpfn = 0,
		.mem_type = TTM_PL_VRAM,
<<<<<<< HEAD
		.flags = TTM_PL_FLAG_CACHED
=======
		.flags = 0
>>>>>>> f642729d
	}, {
		.fpfn = 0,
		.lpfn = 0,
		.mem_type = VMW_PL_GMR,
<<<<<<< HEAD
		.flags = TTM_PL_FLAG_CACHED
=======
		.flags = 0
>>>>>>> f642729d
	}, {
		.fpfn = 0,
		.lpfn = 0,
		.mem_type = VMW_PL_MOB,
<<<<<<< HEAD
		.flags = TTM_PL_FLAG_CACHED
=======
		.flags = 0
>>>>>>> f642729d
	}
};

static const struct ttm_place nonfixed_placement_flags[] = {
	{
		.fpfn = 0,
		.lpfn = 0,
		.mem_type = TTM_PL_SYSTEM,
<<<<<<< HEAD
		.flags = TTM_PL_FLAG_CACHED
=======
		.flags = 0
>>>>>>> f642729d
	}, {
		.fpfn = 0,
		.lpfn = 0,
		.mem_type = VMW_PL_GMR,
<<<<<<< HEAD
		.flags = TTM_PL_FLAG_CACHED
=======
		.flags = 0
>>>>>>> f642729d
	}, {
		.fpfn = 0,
		.lpfn = 0,
		.mem_type = VMW_PL_MOB,
<<<<<<< HEAD
		.flags = TTM_PL_FLAG_CACHED
=======
		.flags = 0
>>>>>>> f642729d
	}
};

struct ttm_placement vmw_evictable_placement = {
	.num_placement = 4,
	.placement = evictable_placement_flags,
	.num_busy_placement = 1,
	.busy_placement = &sys_placement_flags
};

struct ttm_placement vmw_srf_placement = {
	.num_placement = 1,
	.num_busy_placement = 2,
	.placement = &gmr_placement_flags,
	.busy_placement = gmr_vram_placement_flags
};

struct ttm_placement vmw_mob_placement = {
	.num_placement = 1,
	.num_busy_placement = 1,
	.placement = &mob_placement_flags,
	.busy_placement = &mob_placement_flags
};

struct ttm_placement vmw_nonfixed_placement = {
	.num_placement = 3,
	.placement = nonfixed_placement_flags,
	.num_busy_placement = 1,
	.busy_placement = &sys_placement_flags
};

struct vmw_ttm_tt {
	struct ttm_tt dma_ttm;
	struct vmw_private *dev_priv;
	int gmr_id;
	struct vmw_mob *mob;
	int mem_type;
	struct sg_table sgt;
	struct vmw_sg_table vsgt;
	uint64_t sg_alloc_size;
	bool mapped;
	bool bound;
};

const size_t vmw_tt_size = sizeof(struct vmw_ttm_tt);

/**
 * Helper functions to advance a struct vmw_piter iterator.
 *
 * @viter: Pointer to the iterator.
 *
 * These functions return false if past the end of the list,
 * true otherwise. Functions are selected depending on the current
 * DMA mapping mode.
 */
static bool __vmw_piter_non_sg_next(struct vmw_piter *viter)
{
	return ++(viter->i) < viter->num_pages;
}

static bool __vmw_piter_sg_next(struct vmw_piter *viter)
{
	bool ret = __vmw_piter_non_sg_next(viter);

	return __sg_page_iter_dma_next(&viter->iter) && ret;
}


/**
 * Helper functions to return a pointer to the current page.
 *
 * @viter: Pointer to the iterator
 *
 * These functions return a pointer to the page currently
 * pointed to by @viter. Functions are selected depending on the
 * current mapping mode.
 */
static struct page *__vmw_piter_non_sg_page(struct vmw_piter *viter)
{
	return viter->pages[viter->i];
}

/**
 * Helper functions to return the DMA address of the current page.
 *
 * @viter: Pointer to the iterator
 *
 * These functions return the DMA address of the page currently
 * pointed to by @viter. Functions are selected depending on the
 * current mapping mode.
 */
static dma_addr_t __vmw_piter_phys_addr(struct vmw_piter *viter)
{
	return page_to_phys(viter->pages[viter->i]);
}

static dma_addr_t __vmw_piter_dma_addr(struct vmw_piter *viter)
{
	return viter->addrs[viter->i];
}

static dma_addr_t __vmw_piter_sg_addr(struct vmw_piter *viter)
{
	return sg_page_iter_dma_address(&viter->iter);
}


/**
 * vmw_piter_start - Initialize a struct vmw_piter.
 *
 * @viter: Pointer to the iterator to initialize
 * @vsgt: Pointer to a struct vmw_sg_table to initialize from
 *
 * Note that we're following the convention of __sg_page_iter_start, so that
 * the iterator doesn't point to a valid page after initialization; it has
 * to be advanced one step first.
 */
void vmw_piter_start(struct vmw_piter *viter, const struct vmw_sg_table *vsgt,
		     unsigned long p_offset)
{
	viter->i = p_offset - 1;
	viter->num_pages = vsgt->num_pages;
	viter->page = &__vmw_piter_non_sg_page;
	viter->pages = vsgt->pages;
	switch (vsgt->mode) {
	case vmw_dma_phys:
		viter->next = &__vmw_piter_non_sg_next;
		viter->dma_address = &__vmw_piter_phys_addr;
		break;
	case vmw_dma_alloc_coherent:
		viter->next = &__vmw_piter_non_sg_next;
		viter->dma_address = &__vmw_piter_dma_addr;
		viter->addrs = vsgt->addrs;
		break;
	case vmw_dma_map_populate:
	case vmw_dma_map_bind:
		viter->next = &__vmw_piter_sg_next;
		viter->dma_address = &__vmw_piter_sg_addr;
		__sg_page_iter_start(&viter->iter.base, vsgt->sgt->sgl,
				     vsgt->sgt->orig_nents, p_offset);
		break;
	default:
		BUG();
	}
}

/**
 * vmw_ttm_unmap_from_dma - unmap  device addresses previsouly mapped for
 * TTM pages
 *
 * @vmw_tt: Pointer to a struct vmw_ttm_backend
 *
 * Used to free dma mappings previously mapped by vmw_ttm_map_for_dma.
 */
static void vmw_ttm_unmap_from_dma(struct vmw_ttm_tt *vmw_tt)
{
	struct device *dev = vmw_tt->dev_priv->drm.dev;

	dma_unmap_sgtable(dev, &vmw_tt->sgt, DMA_BIDIRECTIONAL, 0);
	vmw_tt->sgt.nents = vmw_tt->sgt.orig_nents;
}

/**
 * vmw_ttm_map_for_dma - map TTM pages to get device addresses
 *
 * @vmw_tt: Pointer to a struct vmw_ttm_backend
 *
 * This function is used to get device addresses from the kernel DMA layer.
 * However, it's violating the DMA API in that when this operation has been
 * performed, it's illegal for the CPU to write to the pages without first
 * unmapping the DMA mappings, or calling dma_sync_sg_for_cpu(). It is
 * therefore only legal to call this function if we know that the function
 * dma_sync_sg_for_cpu() is a NOP, and dma_sync_sg_for_device() is at most
 * a CPU write buffer flush.
 */
static int vmw_ttm_map_for_dma(struct vmw_ttm_tt *vmw_tt)
{
<<<<<<< HEAD
	struct device *dev = vmw_tt->dev_priv->dev->dev;
=======
	struct device *dev = vmw_tt->dev_priv->drm.dev;
>>>>>>> f642729d

	return dma_map_sgtable(dev, &vmw_tt->sgt, DMA_BIDIRECTIONAL, 0);
}

/**
 * vmw_ttm_map_dma - Make sure TTM pages are visible to the device
 *
 * @vmw_tt: Pointer to a struct vmw_ttm_tt
 *
 * Select the correct function for and make sure the TTM pages are
 * visible to the device. Allocate storage for the device mappings.
 * If a mapping has already been performed, indicated by the storage
 * pointer being non NULL, the function returns success.
 */
static int vmw_ttm_map_dma(struct vmw_ttm_tt *vmw_tt)
{
	struct vmw_private *dev_priv = vmw_tt->dev_priv;
	struct ttm_mem_global *glob = vmw_mem_glob(dev_priv);
	struct vmw_sg_table *vsgt = &vmw_tt->vsgt;
	struct ttm_operation_ctx ctx = {
		.interruptible = true,
		.no_wait_gpu = false
	};
	struct vmw_piter iter;
	dma_addr_t old;
	int ret = 0;
	static size_t sgl_size;
	static size_t sgt_size;
	struct scatterlist *sg;

	if (vmw_tt->mapped)
		return 0;

	vsgt->mode = dev_priv->map_mode;
	vsgt->pages = vmw_tt->dma_ttm.pages;
	vsgt->num_pages = vmw_tt->dma_ttm.num_pages;
	vsgt->addrs = vmw_tt->dma_ttm.dma_address;
	vsgt->sgt = &vmw_tt->sgt;

	switch (dev_priv->map_mode) {
	case vmw_dma_map_bind:
	case vmw_dma_map_populate:
		if (unlikely(!sgl_size)) {
			sgl_size = ttm_round_pot(sizeof(struct scatterlist));
			sgt_size = ttm_round_pot(sizeof(struct sg_table));
		}
		vmw_tt->sg_alloc_size = sgt_size + sgl_size * vsgt->num_pages;
		ret = ttm_mem_global_alloc(glob, vmw_tt->sg_alloc_size, &ctx);
		if (unlikely(ret != 0))
			return ret;

		sg = __sg_alloc_table_from_pages(&vmw_tt->sgt, vsgt->pages,
				vsgt->num_pages, 0,
				(unsigned long) vsgt->num_pages << PAGE_SHIFT,
<<<<<<< HEAD
				dma_get_max_seg_size(dev_priv->dev->dev),
=======
				dma_get_max_seg_size(dev_priv->drm.dev),
>>>>>>> f642729d
				NULL, 0, GFP_KERNEL);
		if (IS_ERR(sg)) {
			ret = PTR_ERR(sg);
			goto out_sg_alloc_fail;
		}

		if (vsgt->num_pages > vmw_tt->sgt.orig_nents) {
			uint64_t over_alloc =
				sgl_size * (vsgt->num_pages -
					    vmw_tt->sgt.orig_nents);

			ttm_mem_global_free(glob, over_alloc);
			vmw_tt->sg_alloc_size -= over_alloc;
		}

		ret = vmw_ttm_map_for_dma(vmw_tt);
		if (unlikely(ret != 0))
			goto out_map_fail;

		break;
	default:
		break;
	}

	old = ~((dma_addr_t) 0);
	vmw_tt->vsgt.num_regions = 0;
	for (vmw_piter_start(&iter, vsgt, 0); vmw_piter_next(&iter);) {
		dma_addr_t cur = vmw_piter_dma_addr(&iter);

		if (cur != old + PAGE_SIZE)
			vmw_tt->vsgt.num_regions++;
		old = cur;
	}

	vmw_tt->mapped = true;
	return 0;

out_map_fail:
	sg_free_table(vmw_tt->vsgt.sgt);
	vmw_tt->vsgt.sgt = NULL;
out_sg_alloc_fail:
	ttm_mem_global_free(glob, vmw_tt->sg_alloc_size);
	return ret;
}

/**
 * vmw_ttm_unmap_dma - Tear down any TTM page device mappings
 *
 * @vmw_tt: Pointer to a struct vmw_ttm_tt
 *
 * Tear down any previously set up device DMA mappings and free
 * any storage space allocated for them. If there are no mappings set up,
 * this function is a NOP.
 */
static void vmw_ttm_unmap_dma(struct vmw_ttm_tt *vmw_tt)
{
	struct vmw_private *dev_priv = vmw_tt->dev_priv;

	if (!vmw_tt->vsgt.sgt)
		return;

	switch (dev_priv->map_mode) {
	case vmw_dma_map_bind:
	case vmw_dma_map_populate:
		vmw_ttm_unmap_from_dma(vmw_tt);
		sg_free_table(vmw_tt->vsgt.sgt);
		vmw_tt->vsgt.sgt = NULL;
		ttm_mem_global_free(vmw_mem_glob(dev_priv),
				    vmw_tt->sg_alloc_size);
		break;
	default:
		break;
	}
	vmw_tt->mapped = false;
}

/**
 * vmw_bo_sg_table - Return a struct vmw_sg_table object for a
 * TTM buffer object
 *
 * @bo: Pointer to a struct ttm_buffer_object
 *
 * Returns a pointer to a struct vmw_sg_table object. The object should
 * not be freed after use.
 * Note that for the device addresses to be valid, the buffer object must
 * either be reserved or pinned.
 */
const struct vmw_sg_table *vmw_bo_sg_table(struct ttm_buffer_object *bo)
{
	struct vmw_ttm_tt *vmw_tt =
		container_of(bo->ttm, struct vmw_ttm_tt, dma_ttm);

	return &vmw_tt->vsgt;
}


static int vmw_ttm_bind(struct ttm_bo_device *bdev,
			struct ttm_tt *ttm, struct ttm_resource *bo_mem)
{
	struct vmw_ttm_tt *vmw_be =
<<<<<<< HEAD
		container_of(ttm, struct vmw_ttm_tt, dma_ttm.ttm);
=======
		container_of(ttm, struct vmw_ttm_tt, dma_ttm);
>>>>>>> f642729d
	int ret = 0;

	if (!bo_mem)
		return -EINVAL;

	if (vmw_be->bound)
		return 0;

	ret = vmw_ttm_map_dma(vmw_be);
	if (unlikely(ret != 0))
		return ret;

	vmw_be->gmr_id = bo_mem->start;
	vmw_be->mem_type = bo_mem->mem_type;

	switch (bo_mem->mem_type) {
	case VMW_PL_GMR:
		ret = vmw_gmr_bind(vmw_be->dev_priv, &vmw_be->vsgt,
				    ttm->num_pages, vmw_be->gmr_id);
		break;
	case VMW_PL_MOB:
		if (unlikely(vmw_be->mob == NULL)) {
			vmw_be->mob =
				vmw_mob_create(ttm->num_pages);
			if (unlikely(vmw_be->mob == NULL))
				return -ENOMEM;
		}

		ret = vmw_mob_bind(vmw_be->dev_priv, vmw_be->mob,
				    &vmw_be->vsgt, ttm->num_pages,
				    vmw_be->gmr_id);
		break;
	default:
		BUG();
	}
	vmw_be->bound = true;
	return ret;
}

static void vmw_ttm_unbind(struct ttm_bo_device *bdev,
			   struct ttm_tt *ttm)
{
	struct vmw_ttm_tt *vmw_be =
		container_of(ttm, struct vmw_ttm_tt, dma_ttm);

	if (!vmw_be->bound)
		return;

	if (!vmw_be->bound)
		return;

	switch (vmw_be->mem_type) {
	case VMW_PL_GMR:
		vmw_gmr_unbind(vmw_be->dev_priv, vmw_be->gmr_id);
		break;
	case VMW_PL_MOB:
		vmw_mob_unbind(vmw_be->dev_priv, vmw_be->mob);
		break;
	default:
		BUG();
	}

	if (vmw_be->dev_priv->map_mode == vmw_dma_map_bind)
		vmw_ttm_unmap_dma(vmw_be);
	vmw_be->bound = false;
}


static void vmw_ttm_destroy(struct ttm_bo_device *bdev, struct ttm_tt *ttm)
{
	struct vmw_ttm_tt *vmw_be =
		container_of(ttm, struct vmw_ttm_tt, dma_ttm);

	vmw_ttm_unbind(bdev, ttm);
	ttm_tt_destroy_common(bdev, ttm);
	vmw_ttm_unmap_dma(vmw_be);
	if (vmw_be->dev_priv->map_mode == vmw_dma_alloc_coherent)
		ttm_tt_fini(&vmw_be->dma_ttm);
	else
		ttm_tt_fini(ttm);

	if (vmw_be->mob)
		vmw_mob_destroy(vmw_be->mob);

	kfree(vmw_be);
}


static int vmw_ttm_populate(struct ttm_bo_device *bdev,
			    struct ttm_tt *ttm, struct ttm_operation_ctx *ctx)
{
<<<<<<< HEAD
	struct vmw_ttm_tt *vmw_tt =
		container_of(ttm, struct vmw_ttm_tt, dma_ttm.ttm);
	struct vmw_private *dev_priv = vmw_tt->dev_priv;
	struct ttm_mem_global *glob = vmw_mem_glob(dev_priv);
	int ret;

=======
	/* TODO: maybe completely drop this ? */
>>>>>>> f642729d
	if (ttm_tt_is_populated(ttm))
		return 0;

	return ttm_pool_alloc(&bdev->pool, ttm, ctx);
}

static void vmw_ttm_unpopulate(struct ttm_bo_device *bdev,
			       struct ttm_tt *ttm)
{
	struct vmw_ttm_tt *vmw_tt = container_of(ttm, struct vmw_ttm_tt,
						 dma_ttm);

	if (vmw_tt->mob) {
		vmw_mob_destroy(vmw_tt->mob);
		vmw_tt->mob = NULL;
	}

	vmw_ttm_unmap_dma(vmw_tt);
	ttm_pool_free(&bdev->pool, ttm);
}

static struct ttm_tt *vmw_ttm_tt_create(struct ttm_buffer_object *bo,
					uint32_t page_flags)
{
	struct vmw_ttm_tt *vmw_be;
	int ret;

	vmw_be = kzalloc(sizeof(*vmw_be), GFP_KERNEL);
	if (!vmw_be)
		return NULL;

	vmw_be->dev_priv = container_of(bo->bdev, struct vmw_private, bdev);
	vmw_be->mob = NULL;

	if (vmw_be->dev_priv->map_mode == vmw_dma_alloc_coherent)
		ret = ttm_sg_tt_init(&vmw_be->dma_ttm, bo, page_flags,
				     ttm_cached);
	else
		ret = ttm_tt_init(&vmw_be->dma_ttm, bo, page_flags,
				  ttm_cached);
	if (unlikely(ret != 0))
		goto out_no_init;

	return &vmw_be->dma_ttm;
out_no_init:
	kfree(vmw_be);
	return NULL;
}

static void vmw_evict_flags(struct ttm_buffer_object *bo,
		     struct ttm_placement *placement)
{
	*placement = vmw_sys_placement;
}

static int vmw_verify_access(struct ttm_buffer_object *bo, struct file *filp)
{
	struct ttm_object_file *tfile =
		vmw_fpriv((struct drm_file *)filp->private_data)->tfile;

	return vmw_user_bo_verify_access(bo, tfile);
}

static int vmw_ttm_io_mem_reserve(struct ttm_bo_device *bdev, struct ttm_resource *mem)
{
	struct vmw_private *dev_priv = container_of(bdev, struct vmw_private, bdev);

	switch (mem->mem_type) {
	case TTM_PL_SYSTEM:
	case VMW_PL_GMR:
	case VMW_PL_MOB:
		return 0;
	case TTM_PL_VRAM:
		mem->bus.offset = (mem->start << PAGE_SHIFT) +
			dev_priv->vram_start;
		mem->bus.is_iomem = true;
		mem->bus.caching = ttm_cached;
		break;
	default:
		return -EINVAL;
	}
	return 0;
}

/**
 * vmw_move_notify - TTM move_notify_callback
 *
 * @bo: The TTM buffer object about to move.
 * @mem: The struct ttm_resource indicating to what memory
 *       region the move is taking place.
 *
 * Calls move_notify for all subsystems needing it.
 * (currently only resources).
 */
static void vmw_move_notify(struct ttm_buffer_object *bo,
			    bool evict,
			    struct ttm_resource *mem)
{
	if (!mem)
		return;
	vmw_bo_move_notify(bo, mem);
	vmw_query_move_notify(bo, mem);
}


/**
 * vmw_swap_notify - TTM move_notify_callback
 *
 * @bo: The TTM buffer object about to be swapped out.
 */
static void vmw_swap_notify(struct ttm_buffer_object *bo)
{
	vmw_bo_swap_notify(bo);
	(void) ttm_bo_wait(bo, false, false);
}

static int vmw_move(struct ttm_buffer_object *bo,
		    bool evict,
		    struct ttm_operation_ctx *ctx,
		    struct ttm_resource *new_mem,
		    struct ttm_place *hop)
{
	struct ttm_resource_manager *old_man = ttm_manager_type(bo->bdev, bo->mem.mem_type);
	struct ttm_resource_manager *new_man = ttm_manager_type(bo->bdev, new_mem->mem_type);
	int ret;

	if (new_man->use_tt && new_mem->mem_type != TTM_PL_SYSTEM) {
		ret = vmw_ttm_bind(bo->bdev, bo->ttm, new_mem);
		if (ret)
			return ret;
	}

	vmw_move_notify(bo, evict, new_mem);

	if (old_man->use_tt && new_man->use_tt) {
		if (bo->mem.mem_type == TTM_PL_SYSTEM) {
			ttm_bo_assign_mem(bo, new_mem);
			return 0;
		}
		ret = ttm_bo_wait_ctx(bo, ctx);
		if (ret)
			goto fail;

		vmw_ttm_unbind(bo->bdev, bo->ttm);
		ttm_resource_free(bo, &bo->mem);
		ttm_bo_assign_mem(bo, new_mem);
		return 0;
	} else {
		ret = ttm_bo_move_memcpy(bo, ctx, new_mem);
		if (ret)
			goto fail;
	}
	return 0;
fail:
	swap(*new_mem, bo->mem);
	vmw_move_notify(bo, false, new_mem);
	swap(*new_mem, bo->mem);
	return ret;
}

static void
vmw_delete_mem_notify(struct ttm_buffer_object *bo)
{
	vmw_move_notify(bo, false, NULL);
}

struct ttm_bo_driver vmw_bo_driver = {
	.ttm_tt_create = &vmw_ttm_tt_create,
	.ttm_tt_populate = &vmw_ttm_populate,
	.ttm_tt_unpopulate = &vmw_ttm_unpopulate,
<<<<<<< HEAD
	.ttm_tt_bind = &vmw_ttm_bind,
	.ttm_tt_unbind = &vmw_ttm_unbind,
=======
>>>>>>> f642729d
	.ttm_tt_destroy = &vmw_ttm_destroy,
	.eviction_valuable = ttm_bo_eviction_valuable,
	.evict_flags = vmw_evict_flags,
	.move = vmw_move,
	.verify_access = vmw_verify_access,
	.delete_mem_notify = vmw_delete_mem_notify,
	.swap_notify = vmw_swap_notify,
	.io_mem_reserve = &vmw_ttm_io_mem_reserve,
};

int vmw_bo_create_and_populate(struct vmw_private *dev_priv,
			       unsigned long bo_size,
			       struct ttm_buffer_object **bo_p)
{
	struct ttm_operation_ctx ctx = {
		.interruptible = false,
		.no_wait_gpu = false
	};
	struct ttm_buffer_object *bo;
	int ret;

<<<<<<< HEAD
	ret = ttm_bo_create(&dev_priv->bdev, bo_size,
			    ttm_bo_type_device,
			    &vmw_sys_ne_placement,
			    0, false, &bo);

=======
	ret = vmw_bo_create_kernel(dev_priv, bo_size,
				   &vmw_sys_placement,
				   &bo);
>>>>>>> f642729d
	if (unlikely(ret != 0))
		return ret;

	ret = ttm_bo_reserve(bo, false, true, NULL);
	BUG_ON(ret != 0);
	ret = vmw_ttm_populate(bo->bdev, bo->ttm, &ctx);
	if (likely(ret == 0)) {
		struct vmw_ttm_tt *vmw_tt =
<<<<<<< HEAD
			container_of(bo->ttm, struct vmw_ttm_tt, dma_ttm.ttm);
=======
			container_of(bo->ttm, struct vmw_ttm_tt, dma_ttm);
>>>>>>> f642729d
		ret = vmw_ttm_map_dma(vmw_tt);
	}

	ttm_bo_unreserve(bo);

	if (likely(ret == 0))
		*bo_p = bo;
	return ret;
}<|MERGE_RESOLUTION|>--- conflicted
+++ resolved
@@ -33,72 +33,28 @@
 	.fpfn = 0,
 	.lpfn = 0,
 	.mem_type = TTM_PL_VRAM,
-<<<<<<< HEAD
-	.flags = TTM_PL_FLAG_CACHED
-};
-
-static const struct ttm_place vram_ne_placement_flags = {
-	.fpfn = 0,
-	.lpfn = 0,
-	.mem_type = TTM_PL_VRAM,
-	.flags = TTM_PL_FLAG_CACHED | TTM_PL_FLAG_NO_EVICT
-=======
 	.flags = 0
->>>>>>> f642729d
 };
 
 static const struct ttm_place sys_placement_flags = {
 	.fpfn = 0,
 	.lpfn = 0,
 	.mem_type = TTM_PL_SYSTEM,
-<<<<<<< HEAD
-	.flags = TTM_PL_FLAG_CACHED
-};
-
-static const struct ttm_place sys_ne_placement_flags = {
-	.fpfn = 0,
-	.lpfn = 0,
-	.mem_type = TTM_PL_SYSTEM,
-	.flags = TTM_PL_FLAG_CACHED | TTM_PL_FLAG_NO_EVICT
-=======
 	.flags = 0
->>>>>>> f642729d
 };
 
 static const struct ttm_place gmr_placement_flags = {
 	.fpfn = 0,
 	.lpfn = 0,
 	.mem_type = VMW_PL_GMR,
-<<<<<<< HEAD
-	.flags = TTM_PL_FLAG_CACHED
-};
-
-static const struct ttm_place gmr_ne_placement_flags = {
-	.fpfn = 0,
-	.lpfn = 0,
-	.mem_type = VMW_PL_GMR,
-	.flags = TTM_PL_FLAG_CACHED | TTM_PL_FLAG_NO_EVICT
-=======
 	.flags = 0
->>>>>>> f642729d
 };
 
 static const struct ttm_place mob_placement_flags = {
 	.fpfn = 0,
 	.lpfn = 0,
 	.mem_type = VMW_PL_MOB,
-<<<<<<< HEAD
-	.flags = TTM_PL_FLAG_CACHED
-};
-
-static const struct ttm_place mob_ne_placement_flags = {
-	.fpfn = 0,
-	.lpfn = 0,
-	.mem_type = VMW_PL_MOB,
-	.flags = TTM_PL_FLAG_CACHED | TTM_PL_FLAG_NO_EVICT
-=======
 	.flags = 0
->>>>>>> f642729d
 };
 
 struct ttm_placement vmw_vram_placement = {
@@ -113,20 +69,12 @@
 		.fpfn = 0,
 		.lpfn = 0,
 		.mem_type = TTM_PL_VRAM,
-<<<<<<< HEAD
-		.flags = TTM_PL_FLAG_CACHED
-=======
-		.flags = 0
->>>>>>> f642729d
+		.flags = 0
 	}, {
 		.fpfn = 0,
 		.lpfn = 0,
 		.mem_type = VMW_PL_GMR,
-<<<<<<< HEAD
-		.flags = TTM_PL_FLAG_CACHED
-=======
-		.flags = 0
->>>>>>> f642729d
+		.flags = 0
 	}
 };
 
@@ -135,20 +83,12 @@
 		.fpfn = 0,
 		.lpfn = 0,
 		.mem_type = VMW_PL_GMR,
-<<<<<<< HEAD
-		.flags = TTM_PL_FLAG_CACHED
-=======
-		.flags = 0
->>>>>>> f642729d
+		.flags = 0
 	}, {
 		.fpfn = 0,
 		.lpfn = 0,
 		.mem_type = TTM_PL_VRAM,
-<<<<<<< HEAD
-		.flags = TTM_PL_FLAG_CACHED
-=======
-		.flags = 0
->>>>>>> f642729d
+		.flags = 0
 	}
 };
 
@@ -159,32 +99,6 @@
 	.busy_placement = &gmr_placement_flags
 };
 
-<<<<<<< HEAD
-static const struct ttm_place vram_gmr_ne_placement_flags[] = {
-	{
-		.fpfn = 0,
-		.lpfn = 0,
-		.mem_type = TTM_PL_VRAM,
-		.flags = TTM_PL_FLAG_CACHED |
-			 TTM_PL_FLAG_NO_EVICT
-	}, {
-		.fpfn = 0,
-		.lpfn = 0,
-		.mem_type = VMW_PL_GMR,
-		.flags = TTM_PL_FLAG_CACHED |
-			 TTM_PL_FLAG_NO_EVICT
-	}
-};
-
-struct ttm_placement vmw_vram_gmr_ne_placement = {
-	.num_placement = 2,
-	.placement = vram_gmr_ne_placement_flags,
-	.num_busy_placement = 1,
-	.busy_placement = &gmr_ne_placement_flags
-};
-
-=======
->>>>>>> f642729d
 struct ttm_placement vmw_vram_sys_placement = {
 	.num_placement = 1,
 	.placement = &vram_placement_flags,
@@ -204,38 +118,22 @@
 		.fpfn = 0,
 		.lpfn = 0,
 		.mem_type = TTM_PL_SYSTEM,
-<<<<<<< HEAD
-		.flags = TTM_PL_FLAG_CACHED
-=======
-		.flags = 0
->>>>>>> f642729d
+		.flags = 0
 	}, {
 		.fpfn = 0,
 		.lpfn = 0,
 		.mem_type = TTM_PL_VRAM,
-<<<<<<< HEAD
-		.flags = TTM_PL_FLAG_CACHED
-=======
-		.flags = 0
->>>>>>> f642729d
+		.flags = 0
 	}, {
 		.fpfn = 0,
 		.lpfn = 0,
 		.mem_type = VMW_PL_GMR,
-<<<<<<< HEAD
-		.flags = TTM_PL_FLAG_CACHED
-=======
-		.flags = 0
->>>>>>> f642729d
+		.flags = 0
 	}, {
 		.fpfn = 0,
 		.lpfn = 0,
 		.mem_type = VMW_PL_MOB,
-<<<<<<< HEAD
-		.flags = TTM_PL_FLAG_CACHED
-=======
-		.flags = 0
->>>>>>> f642729d
+		.flags = 0
 	}
 };
 
@@ -244,29 +142,17 @@
 		.fpfn = 0,
 		.lpfn = 0,
 		.mem_type = TTM_PL_SYSTEM,
-<<<<<<< HEAD
-		.flags = TTM_PL_FLAG_CACHED
-=======
-		.flags = 0
->>>>>>> f642729d
+		.flags = 0
 	}, {
 		.fpfn = 0,
 		.lpfn = 0,
 		.mem_type = VMW_PL_GMR,
-<<<<<<< HEAD
-		.flags = TTM_PL_FLAG_CACHED
-=======
-		.flags = 0
->>>>>>> f642729d
+		.flags = 0
 	}, {
 		.fpfn = 0,
 		.lpfn = 0,
 		.mem_type = VMW_PL_MOB,
-<<<<<<< HEAD
-		.flags = TTM_PL_FLAG_CACHED
-=======
-		.flags = 0
->>>>>>> f642729d
+		.flags = 0
 	}
 };
 
@@ -444,11 +330,7 @@
  */
 static int vmw_ttm_map_for_dma(struct vmw_ttm_tt *vmw_tt)
 {
-<<<<<<< HEAD
-	struct device *dev = vmw_tt->dev_priv->dev->dev;
-=======
 	struct device *dev = vmw_tt->dev_priv->drm.dev;
->>>>>>> f642729d
 
 	return dma_map_sgtable(dev, &vmw_tt->sgt, DMA_BIDIRECTIONAL, 0);
 }
@@ -503,11 +385,7 @@
 		sg = __sg_alloc_table_from_pages(&vmw_tt->sgt, vsgt->pages,
 				vsgt->num_pages, 0,
 				(unsigned long) vsgt->num_pages << PAGE_SHIFT,
-<<<<<<< HEAD
-				dma_get_max_seg_size(dev_priv->dev->dev),
-=======
 				dma_get_max_seg_size(dev_priv->drm.dev),
->>>>>>> f642729d
 				NULL, 0, GFP_KERNEL);
 		if (IS_ERR(sg)) {
 			ret = PTR_ERR(sg);
@@ -608,11 +486,7 @@
 			struct ttm_tt *ttm, struct ttm_resource *bo_mem)
 {
 	struct vmw_ttm_tt *vmw_be =
-<<<<<<< HEAD
-		container_of(ttm, struct vmw_ttm_tt, dma_ttm.ttm);
-=======
 		container_of(ttm, struct vmw_ttm_tt, dma_ttm);
->>>>>>> f642729d
 	int ret = 0;
 
 	if (!bo_mem)
@@ -661,9 +535,6 @@
 	if (!vmw_be->bound)
 		return;
 
-	if (!vmw_be->bound)
-		return;
-
 	switch (vmw_be->mem_type) {
 	case VMW_PL_GMR:
 		vmw_gmr_unbind(vmw_be->dev_priv, vmw_be->gmr_id);
@@ -704,16 +575,7 @@
 static int vmw_ttm_populate(struct ttm_bo_device *bdev,
 			    struct ttm_tt *ttm, struct ttm_operation_ctx *ctx)
 {
-<<<<<<< HEAD
-	struct vmw_ttm_tt *vmw_tt =
-		container_of(ttm, struct vmw_ttm_tt, dma_ttm.ttm);
-	struct vmw_private *dev_priv = vmw_tt->dev_priv;
-	struct ttm_mem_global *glob = vmw_mem_glob(dev_priv);
-	int ret;
-
-=======
 	/* TODO: maybe completely drop this ? */
->>>>>>> f642729d
 	if (ttm_tt_is_populated(ttm))
 		return 0;
 
@@ -884,11 +746,6 @@
 	.ttm_tt_create = &vmw_ttm_tt_create,
 	.ttm_tt_populate = &vmw_ttm_populate,
 	.ttm_tt_unpopulate = &vmw_ttm_unpopulate,
-<<<<<<< HEAD
-	.ttm_tt_bind = &vmw_ttm_bind,
-	.ttm_tt_unbind = &vmw_ttm_unbind,
-=======
->>>>>>> f642729d
 	.ttm_tt_destroy = &vmw_ttm_destroy,
 	.eviction_valuable = ttm_bo_eviction_valuable,
 	.evict_flags = vmw_evict_flags,
@@ -910,17 +767,9 @@
 	struct ttm_buffer_object *bo;
 	int ret;
 
-<<<<<<< HEAD
-	ret = ttm_bo_create(&dev_priv->bdev, bo_size,
-			    ttm_bo_type_device,
-			    &vmw_sys_ne_placement,
-			    0, false, &bo);
-
-=======
 	ret = vmw_bo_create_kernel(dev_priv, bo_size,
 				   &vmw_sys_placement,
 				   &bo);
->>>>>>> f642729d
 	if (unlikely(ret != 0))
 		return ret;
 
@@ -929,11 +778,7 @@
 	ret = vmw_ttm_populate(bo->bdev, bo->ttm, &ctx);
 	if (likely(ret == 0)) {
 		struct vmw_ttm_tt *vmw_tt =
-<<<<<<< HEAD
-			container_of(bo->ttm, struct vmw_ttm_tt, dma_ttm.ttm);
-=======
 			container_of(bo->ttm, struct vmw_ttm_tt, dma_ttm);
->>>>>>> f642729d
 		ret = vmw_ttm_map_dma(vmw_tt);
 	}
 
