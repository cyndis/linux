/*
 * Copyright 2012-15 Advanced Micro Devices, Inc.
 *
 * Permission is hereby granted, free of charge, to any person obtaining a
 * copy of this software and associated documentation files (the "Software"),
 * to deal in the Software without restriction, including without limitation
 * the rights to use, copy, modify, merge, publish, distribute, sublicense,
 * and/or sell copies of the Software, and to permit persons to whom the
 * Software is furnished to do so, subject to the following conditions:
 *
 * The above copyright notice and this permission notice shall be included in
 * all copies or substantial portions of the Software.
 *
 * THE SOFTWARE IS PROVIDED "AS IS", WITHOUT WARRANTY OF ANY KIND, EXPRESS OR
 * IMPLIED, INCLUDING BUT NOT LIMITED TO THE WARRANTIES OF MERCHANTABILITY,
 * FITNESS FOR A PARTICULAR PURPOSE AND NONINFRINGEMENT.  IN NO EVENT SHALL
 * THE COPYRIGHT HOLDER(S) OR AUTHOR(S) BE LIABLE FOR ANY CLAIM, DAMAGES OR
 * OTHER LIABILITY, WHETHER IN AN ACTION OF CONTRACT, TORT OR OTHERWISE,
 * ARISING FROM, OUT OF OR IN CONNECTION WITH THE SOFTWARE OR THE USE OR
 * OTHER DEALINGS IN THE SOFTWARE.
 *
 * Authors: AMD
 *
 */

#include <linux/slab.h>

#include "dm_services.h"
#include "atomfirmware.h"
#include "dm_helpers.h"
#include "dc.h"
#include "grph_object_id.h"
#include "gpio_service_interface.h"
#include "core_status.h"
#include "dc_link_dp.h"
#include "dc_link_ddc.h"
#include "link_hwss.h"
#include "opp.h"

#include "link_encoder.h"
#include "hw_sequencer.h"
#include "resource.h"
#include "abm.h"
#include "fixed31_32.h"
#include "dpcd_defs.h"
#include "dmcu.h"
#include "hw/clk_mgr.h"
#include "dce/dmub_psr.h"
#include "dmub/dmub_srv.h"
#include "inc/hw/panel_cntl.h"

#define DC_LOGGER_INIT(logger)

#define LINK_INFO(...) \
	DC_LOG_HW_HOTPLUG(  \
		__VA_ARGS__)

#define RETIMER_REDRIVER_INFO(...) \
	DC_LOG_RETIMER_REDRIVER(  \
		__VA_ARGS__)
/*******************************************************************************
 * Private structures
 ******************************************************************************/

enum {
	PEAK_FACTOR_X1000 = 1006,
	/*
	 * Some receivers fail to train on first try and are good
	 * on subsequent tries. 2 retries should be plenty. If we
	 * don't have a successful training then we don't expect to
	 * ever get one.
	 */
	LINK_TRAINING_MAX_VERIFY_RETRY = 2
};

/*******************************************************************************
 * Private functions
 ******************************************************************************/
static void dc_link_destruct(struct dc_link *link)
{
	int i;

	if (link->hpd_gpio) {
		dal_gpio_destroy_irq(&link->hpd_gpio);
		link->hpd_gpio = NULL;
	}

	if (link->ddc)
		dal_ddc_service_destroy(&link->ddc);

	if (link->panel_cntl)
		link->panel_cntl->funcs->destroy(&link->panel_cntl);

	if (link->link_enc)
		link->link_enc->funcs->destroy(&link->link_enc);

	if (link->local_sink)
		dc_sink_release(link->local_sink);

	for (i = 0; i < link->sink_count; ++i)
		dc_sink_release(link->remote_sinks[i]);
}

struct gpio *get_hpd_gpio(struct dc_bios *dcb,
			  struct graphics_object_id link_id,
			  struct gpio_service *gpio_service)
{
	enum bp_result bp_result;
	struct graphics_object_hpd_info hpd_info;
	struct gpio_pin_info pin_info;

	if (dcb->funcs->get_hpd_info(dcb, link_id, &hpd_info) != BP_RESULT_OK)
		return NULL;

	bp_result = dcb->funcs->get_gpio_pin_info(dcb,
		hpd_info.hpd_int_gpio_uid, &pin_info);

	if (bp_result != BP_RESULT_OK) {
		ASSERT(bp_result == BP_RESULT_NORECORD);
		return NULL;
	}

	return dal_gpio_service_create_irq(gpio_service,
					   pin_info.offset,
					   pin_info.mask);
}

/*
 *  Function: program_hpd_filter
 *
 *  @brief
 *     Programs HPD filter on associated HPD line
 *
 *  @param [in] delay_on_connect_in_ms: Connect filter timeout
 *  @param [in] delay_on_disconnect_in_ms: Disconnect filter timeout
 *
 *  @return
 *     true on success, false otherwise
 */
static bool program_hpd_filter(const struct dc_link *link)
{
	bool result = false;
	struct gpio *hpd;
	int delay_on_connect_in_ms = 0;
	int delay_on_disconnect_in_ms = 0;

	if (link->is_hpd_filter_disabled)
		return false;
	/* Verify feature is supported */
	switch (link->connector_signal) {
	case SIGNAL_TYPE_DVI_SINGLE_LINK:
	case SIGNAL_TYPE_DVI_DUAL_LINK:
	case SIGNAL_TYPE_HDMI_TYPE_A:
		/* Program hpd filter */
		delay_on_connect_in_ms = 500;
		delay_on_disconnect_in_ms = 100;
		break;
	case SIGNAL_TYPE_DISPLAY_PORT:
	case SIGNAL_TYPE_DISPLAY_PORT_MST:
		/* Program hpd filter to allow DP signal to settle */
		/* 500:	not able to detect MST <-> SST switch as HPD is low for
		 * only 100ms on DELL U2413
		 * 0: some passive dongle still show aux mode instead of i2c
		 * 20-50: not enough to hide bouncing HPD with passive dongle.
		 * also see intermittent i2c read issues.
		 */
		delay_on_connect_in_ms = 80;
		delay_on_disconnect_in_ms = 0;
		break;
	case SIGNAL_TYPE_LVDS:
	case SIGNAL_TYPE_EDP:
	default:
		/* Don't program hpd filter */
		return false;
	}

	/* Obtain HPD handle */
	hpd = get_hpd_gpio(link->ctx->dc_bios, link->link_id,
			   link->ctx->gpio_service);

	if (!hpd)
		return result;

	/* Setup HPD filtering */
	if (dal_gpio_open(hpd, GPIO_MODE_INTERRUPT) == GPIO_RESULT_OK) {
		struct gpio_hpd_config config;

		config.delay_on_connect = delay_on_connect_in_ms;
		config.delay_on_disconnect = delay_on_disconnect_in_ms;

		dal_irq_setup_hpd_filter(hpd, &config);

		dal_gpio_close(hpd);

		result = true;
	} else {
		ASSERT_CRITICAL(false);
	}

	/* Release HPD handle */
	dal_gpio_destroy_irq(&hpd);

	return result;
}

bool dc_link_wait_for_t12(struct dc_link *link)
{
	if (link->connector_signal == SIGNAL_TYPE_EDP && link->dc->hwss.edp_wait_for_T12) {
		link->dc->hwss.edp_wait_for_T12(link);

		return true;
	}

	return false;
}

/**
 * dc_link_detect_sink() - Determine if there is a sink connected
 *
 * @link: pointer to the dc link
 * @type: Returned connection type
 * Does not detect downstream devices, such as MST sinks
 * or display connected through active dongles
 */
bool dc_link_detect_sink(struct dc_link *link, enum dc_connection_type *type)
{
	uint32_t is_hpd_high = 0;
	struct gpio *hpd_pin;

	if (link->connector_signal == SIGNAL_TYPE_LVDS) {
		*type = dc_connection_single;
		return true;
	}

	if (link->connector_signal == SIGNAL_TYPE_EDP) {
		/*in case it is not on*/
		link->dc->hwss.edp_power_control(link, true);
		link->dc->hwss.edp_wait_for_hpd_ready(link, true);
	}

	/* todo: may need to lock gpio access */
	hpd_pin = get_hpd_gpio(link->ctx->dc_bios, link->link_id,
			       link->ctx->gpio_service);
	if (!hpd_pin)
		goto hpd_gpio_failure;

	dal_gpio_open(hpd_pin, GPIO_MODE_INTERRUPT);
	dal_gpio_get_value(hpd_pin, &is_hpd_high);
	dal_gpio_close(hpd_pin);
	dal_gpio_destroy_irq(&hpd_pin);

	if (is_hpd_high) {
		*type = dc_connection_single;
		/* TODO: need to do the actual detection */
	} else {
		*type = dc_connection_none;
	}

	return true;

hpd_gpio_failure:
	return false;
}

static enum ddc_transaction_type get_ddc_transaction_type(enum signal_type sink_signal)
{
	enum ddc_transaction_type transaction_type = DDC_TRANSACTION_TYPE_NONE;

	switch (sink_signal) {
	case SIGNAL_TYPE_DVI_SINGLE_LINK:
	case SIGNAL_TYPE_DVI_DUAL_LINK:
	case SIGNAL_TYPE_HDMI_TYPE_A:
	case SIGNAL_TYPE_LVDS:
	case SIGNAL_TYPE_RGB:
		transaction_type = DDC_TRANSACTION_TYPE_I2C;
		break;

	case SIGNAL_TYPE_DISPLAY_PORT:
	case SIGNAL_TYPE_EDP:
		transaction_type = DDC_TRANSACTION_TYPE_I2C_OVER_AUX;
		break;

	case SIGNAL_TYPE_DISPLAY_PORT_MST:
		/* MST does not use I2COverAux, but there is the
		 * SPECIAL use case for "immediate dwnstrm device
		 * access" (EPR#370830).
		 */
		transaction_type = DDC_TRANSACTION_TYPE_I2C_OVER_AUX;
		break;

	default:
		break;
	}

	return transaction_type;
}

static enum signal_type get_basic_signal_type(struct graphics_object_id encoder,
					      struct graphics_object_id downstream)
{
	if (downstream.type == OBJECT_TYPE_CONNECTOR) {
		switch (downstream.id) {
		case CONNECTOR_ID_SINGLE_LINK_DVII:
			switch (encoder.id) {
			case ENCODER_ID_INTERNAL_DAC1:
			case ENCODER_ID_INTERNAL_KLDSCP_DAC1:
			case ENCODER_ID_INTERNAL_DAC2:
			case ENCODER_ID_INTERNAL_KLDSCP_DAC2:
				return SIGNAL_TYPE_RGB;
			default:
				return SIGNAL_TYPE_DVI_SINGLE_LINK;
			}
		break;
		case CONNECTOR_ID_DUAL_LINK_DVII:
		{
			switch (encoder.id) {
			case ENCODER_ID_INTERNAL_DAC1:
			case ENCODER_ID_INTERNAL_KLDSCP_DAC1:
			case ENCODER_ID_INTERNAL_DAC2:
			case ENCODER_ID_INTERNAL_KLDSCP_DAC2:
				return SIGNAL_TYPE_RGB;
			default:
				return SIGNAL_TYPE_DVI_DUAL_LINK;
			}
		}
		break;
		case CONNECTOR_ID_SINGLE_LINK_DVID:
			return SIGNAL_TYPE_DVI_SINGLE_LINK;
		case CONNECTOR_ID_DUAL_LINK_DVID:
			return SIGNAL_TYPE_DVI_DUAL_LINK;
		case CONNECTOR_ID_VGA:
			return SIGNAL_TYPE_RGB;
		case CONNECTOR_ID_HDMI_TYPE_A:
			return SIGNAL_TYPE_HDMI_TYPE_A;
		case CONNECTOR_ID_LVDS:
			return SIGNAL_TYPE_LVDS;
		case CONNECTOR_ID_DISPLAY_PORT:
			return SIGNAL_TYPE_DISPLAY_PORT;
		case CONNECTOR_ID_EDP:
			return SIGNAL_TYPE_EDP;
		default:
			return SIGNAL_TYPE_NONE;
		}
	} else if (downstream.type == OBJECT_TYPE_ENCODER) {
		switch (downstream.id) {
		case ENCODER_ID_EXTERNAL_NUTMEG:
		case ENCODER_ID_EXTERNAL_TRAVIS:
			return SIGNAL_TYPE_DISPLAY_PORT;
		default:
			return SIGNAL_TYPE_NONE;
		}
	}

	return SIGNAL_TYPE_NONE;
}

/*
 * dc_link_is_dp_sink_present() - Check if there is a native DP
 * or passive DP-HDMI dongle connected
 */
bool dc_link_is_dp_sink_present(struct dc_link *link)
{
	enum gpio_result gpio_result;
	uint32_t clock_pin = 0;
	uint8_t retry = 0;
	struct ddc *ddc;

	enum connector_id connector_id =
		dal_graphics_object_id_get_connector_id(link->link_id);

	bool present =
		((connector_id == CONNECTOR_ID_DISPLAY_PORT) ||
		(connector_id == CONNECTOR_ID_EDP));

	ddc = dal_ddc_service_get_ddc_pin(link->ddc);

	if (!ddc) {
		BREAK_TO_DEBUGGER();
		return present;
	}

	/* Open GPIO and set it to I2C mode */
	/* Note: this GpioMode_Input will be converted
	 * to GpioConfigType_I2cAuxDualMode in GPIO component,
	 * which indicates we need additional delay
	 */

	if (dal_ddc_open(ddc, GPIO_MODE_INPUT,
			 GPIO_DDC_CONFIG_TYPE_MODE_I2C) != GPIO_RESULT_OK) {
		dal_ddc_close(ddc);

		return present;
	}

	/*
	 * Read GPIO: DP sink is present if both clock and data pins are zero
	 *
	 * [W/A] plug-unplug DP cable, sometimes customer board has
	 * one short pulse on clk_pin(1V, < 1ms). DP will be config to HDMI/DVI
	 * then monitor can't br light up. Add retry 3 times
	 * But in real passive dongle, it need additional 3ms to detect
	 */
	do {
		gpio_result = dal_gpio_get_value(ddc->pin_clock, &clock_pin);
		ASSERT(gpio_result == GPIO_RESULT_OK);
		if (clock_pin)
			udelay(1000);
		else
			break;
	} while (retry++ < 3);

	present = (gpio_result == GPIO_RESULT_OK) && !clock_pin;

	dal_ddc_close(ddc);

	return present;
}

/*
 * @brief
 * Detect output sink type
 */
static enum signal_type link_detect_sink(struct dc_link *link,
					 enum dc_detect_reason reason)
{
	enum signal_type result = get_basic_signal_type(link->link_enc->id,
							link->link_id);

	/* Internal digital encoder will detect only dongles
	 * that require digital signal
	 */

	/* Detection mechanism is different
	 * for different native connectors.
	 * LVDS connector supports only LVDS signal;
	 * PCIE is a bus slot, the actual connector needs to be detected first;
	 * eDP connector supports only eDP signal;
	 * HDMI should check straps for audio
	 */

	/* PCIE detects the actual connector on add-on board */
	if (link->link_id.id == CONNECTOR_ID_PCIE) {
		/* ZAZTODO implement PCIE add-on card detection */
	}

	switch (link->link_id.id) {
	case CONNECTOR_ID_HDMI_TYPE_A: {
		/* check audio support:
		 * if native HDMI is not supported, switch to DVI
		 */
		struct audio_support *aud_support =
					&link->dc->res_pool->audio_support;

		if (!aud_support->hdmi_audio_native)
			if (link->link_id.id == CONNECTOR_ID_HDMI_TYPE_A)
				result = SIGNAL_TYPE_DVI_SINGLE_LINK;
	}
	break;
	case CONNECTOR_ID_DISPLAY_PORT: {
		/* DP HPD short pulse. Passive DP dongle will not
		 * have short pulse
		 */
		if (reason != DETECT_REASON_HPDRX) {
			/* Check whether DP signal detected: if not -
			 * we assume signal is DVI; it could be corrected
			 * to HDMI after dongle detection
			 */
			if (!dm_helpers_is_dp_sink_present(link))
				result = SIGNAL_TYPE_DVI_SINGLE_LINK;
		}
	}
	break;
	default:
	break;
	}

	return result;
}

static enum signal_type decide_signal_from_strap_and_dongle_type(enum display_dongle_type dongle_type,
								 struct audio_support *audio_support)
{
	enum signal_type signal = SIGNAL_TYPE_NONE;

	switch (dongle_type) {
	case DISPLAY_DONGLE_DP_HDMI_DONGLE:
		if (audio_support->hdmi_audio_on_dongle)
			signal = SIGNAL_TYPE_HDMI_TYPE_A;
		else
			signal = SIGNAL_TYPE_DVI_SINGLE_LINK;
		break;
	case DISPLAY_DONGLE_DP_DVI_DONGLE:
		signal = SIGNAL_TYPE_DVI_SINGLE_LINK;
		break;
	case DISPLAY_DONGLE_DP_HDMI_MISMATCHED_DONGLE:
		if (audio_support->hdmi_audio_native)
			signal =  SIGNAL_TYPE_HDMI_TYPE_A;
		else
			signal = SIGNAL_TYPE_DVI_SINGLE_LINK;
		break;
	default:
		signal = SIGNAL_TYPE_NONE;
		break;
	}

	return signal;
}

static enum signal_type dp_passive_dongle_detection(struct ddc_service *ddc,
						    struct display_sink_capability *sink_cap,
						    struct audio_support *audio_support)
{
	dal_ddc_service_i2c_query_dp_dual_mode_adaptor(ddc, sink_cap);

	return decide_signal_from_strap_and_dongle_type(sink_cap->dongle_type,
							audio_support);
}

static void link_disconnect_sink(struct dc_link *link)
{
	if (link->local_sink) {
		dc_sink_release(link->local_sink);
		link->local_sink = NULL;
	}

	link->dpcd_sink_count = 0;
}

static void link_disconnect_remap(struct dc_sink *prev_sink, struct dc_link *link)
{
	dc_sink_release(link->local_sink);
	link->local_sink = prev_sink;
}

#if defined(CONFIG_DRM_AMD_DC_HDCP)
bool dc_link_is_hdcp14(struct dc_link *link, enum signal_type signal)
{
	bool ret = false;

	switch (signal)	{
	case SIGNAL_TYPE_DISPLAY_PORT:
	case SIGNAL_TYPE_DISPLAY_PORT_MST:
		ret = link->hdcp_caps.bcaps.bits.HDCP_CAPABLE;
		break;
	case SIGNAL_TYPE_DVI_SINGLE_LINK:
	case SIGNAL_TYPE_DVI_DUAL_LINK:
	case SIGNAL_TYPE_HDMI_TYPE_A:
	/* HDMI doesn't tell us its HDCP(1.4) capability, so assume to always be capable,
	 * we can poll for bksv but some displays have an issue with this. Since its so rare
	 * for a display to not be 1.4 capable, this assumtion is ok
	 */
		ret = true;
		break;
	default:
		break;
	}
	return ret;
}

bool dc_link_is_hdcp22(struct dc_link *link, enum signal_type signal)
{
	bool ret = false;

	switch (signal)	{
	case SIGNAL_TYPE_DISPLAY_PORT:
	case SIGNAL_TYPE_DISPLAY_PORT_MST:
		ret = (link->hdcp_caps.bcaps.bits.HDCP_CAPABLE &&
				link->hdcp_caps.rx_caps.fields.byte0.hdcp_capable &&
				(link->hdcp_caps.rx_caps.fields.version == 0x2)) ? 1 : 0;
		break;
	case SIGNAL_TYPE_DVI_SINGLE_LINK:
	case SIGNAL_TYPE_DVI_DUAL_LINK:
	case SIGNAL_TYPE_HDMI_TYPE_A:
		ret = (link->hdcp_caps.rx_caps.fields.version == 0x4) ? 1:0;
		break;
	default:
		break;
	}

	return ret;
}

static void query_hdcp_capability(enum signal_type signal, struct dc_link *link)
{
	struct hdcp_protection_message msg22;
	struct hdcp_protection_message msg14;

	memset(&msg22, 0, sizeof(struct hdcp_protection_message));
	memset(&msg14, 0, sizeof(struct hdcp_protection_message));
	memset(link->hdcp_caps.rx_caps.raw, 0,
		sizeof(link->hdcp_caps.rx_caps.raw));

	if ((link->connector_signal == SIGNAL_TYPE_DISPLAY_PORT &&
			link->ddc->transaction_type ==
			DDC_TRANSACTION_TYPE_I2C_OVER_AUX) ||
			link->connector_signal == SIGNAL_TYPE_EDP) {
		msg22.data = link->hdcp_caps.rx_caps.raw;
		msg22.length = sizeof(link->hdcp_caps.rx_caps.raw);
		msg22.msg_id = HDCP_MESSAGE_ID_RX_CAPS;
	} else {
		msg22.data = &link->hdcp_caps.rx_caps.fields.version;
		msg22.length = sizeof(link->hdcp_caps.rx_caps.fields.version);
		msg22.msg_id = HDCP_MESSAGE_ID_HDCP2VERSION;
	}
	msg22.version = HDCP_VERSION_22;
	msg22.link = HDCP_LINK_PRIMARY;
	msg22.max_retries = 5;
	dc_process_hdcp_msg(signal, link, &msg22);

	if (signal == SIGNAL_TYPE_DISPLAY_PORT || signal == SIGNAL_TYPE_DISPLAY_PORT_MST) {
		msg14.data = &link->hdcp_caps.bcaps.raw;
		msg14.length = sizeof(link->hdcp_caps.bcaps.raw);
		msg14.msg_id = HDCP_MESSAGE_ID_READ_BCAPS;
		msg14.version = HDCP_VERSION_14;
		msg14.link = HDCP_LINK_PRIMARY;
		msg14.max_retries = 5;

		dc_process_hdcp_msg(signal, link, &msg14);
	}

}
#endif

static void read_current_link_settings_on_detect(struct dc_link *link)
{
	union lane_count_set lane_count_set = { {0} };
	uint8_t link_bw_set;
	uint8_t link_rate_set;
	uint32_t read_dpcd_retry_cnt = 10;
	enum dc_status status = DC_ERROR_UNEXPECTED;
	int i;
	union max_down_spread max_down_spread = { {0} };

	// Read DPCD 00101h to find out the number of lanes currently set
	for (i = 0; i < read_dpcd_retry_cnt; i++) {
		status = core_link_read_dpcd(link,
					     DP_LANE_COUNT_SET,
					     &lane_count_set.raw,
					     sizeof(lane_count_set));
		/* First DPCD read after VDD ON can fail if the particular board
		 * does not have HPD pin wired correctly. So if DPCD read fails,
		 * which it should never happen, retry a few times. Target worst
		 * case scenario of 80 ms.
		 */
		if (status == DC_OK) {
			link->cur_link_settings.lane_count =
					lane_count_set.bits.LANE_COUNT_SET;
			break;
		}

		msleep(8);
	}

	// Read DPCD 00100h to find if standard link rates are set
	core_link_read_dpcd(link, DP_LINK_BW_SET,
			    &link_bw_set, sizeof(link_bw_set));

	if (link_bw_set == 0) {
		if (link->connector_signal == SIGNAL_TYPE_EDP) {
			/* If standard link rates are not being used,
			 * Read DPCD 00115h to find the edp link rate set used
			 */
			core_link_read_dpcd(link, DP_LINK_RATE_SET,
					    &link_rate_set, sizeof(link_rate_set));

			// edp_supported_link_rates_count = 0 for DP
			if (link_rate_set < link->dpcd_caps.edp_supported_link_rates_count) {
				link->cur_link_settings.link_rate =
					link->dpcd_caps.edp_supported_link_rates[link_rate_set];
				link->cur_link_settings.link_rate_set = link_rate_set;
				link->cur_link_settings.use_link_rate_set = true;
			}
		} else {
			// Link Rate not found. Seamless boot may not work.
			ASSERT(false);
		}
	} else {
		link->cur_link_settings.link_rate = link_bw_set;
		link->cur_link_settings.use_link_rate_set = false;
	}
	// Read DPCD 00003h to find the max down spread.
	core_link_read_dpcd(link, DP_MAX_DOWNSPREAD,
			    &max_down_spread.raw, sizeof(max_down_spread));
	link->cur_link_settings.link_spread =
		max_down_spread.bits.MAX_DOWN_SPREAD ?
		LINK_SPREAD_05_DOWNSPREAD_30KHZ : LINK_SPREAD_DISABLED;
}

static bool detect_dp(struct dc_link *link,
		      struct display_sink_capability *sink_caps,
		      bool *converter_disable_audio,
		      struct audio_support *audio_support,
		      enum dc_detect_reason reason)
{
	bool boot = false;

	sink_caps->signal = link_detect_sink(link, reason);
	sink_caps->transaction_type =
		get_ddc_transaction_type(sink_caps->signal);

	if (sink_caps->transaction_type == DDC_TRANSACTION_TYPE_I2C_OVER_AUX) {
		sink_caps->signal = SIGNAL_TYPE_DISPLAY_PORT;
		if (!detect_dp_sink_caps(link))
			return false;
		if (is_mst_supported(link)) {
			sink_caps->signal = SIGNAL_TYPE_DISPLAY_PORT_MST;
			link->type = dc_connection_mst_branch;

			dal_ddc_service_set_transaction_type(link->ddc,
							     sink_caps->transaction_type);

#if defined(CONFIG_DRM_AMD_DC_HDCP)
			/* In case of fallback to SST when topology discovery below fails
			 * HDCP caps will be querried again later by the upper layer (caller
			 * of this function). */
			query_hdcp_capability(SIGNAL_TYPE_DISPLAY_PORT_MST, link);
#endif
			/*
			 * This call will initiate MST topology discovery. Which
			 * will detect MST ports and add new DRM connector DRM
			 * framework. Then read EDID via remote i2c over aux. In
			 * the end, will notify DRM detect result and save EDID
			 * into DRM framework.
			 *
			 * .detect is called by .fill_modes.
			 * .fill_modes is called by user mode ioctl
			 * DRM_IOCTL_MODE_GETCONNECTOR.
			 *
			 * .get_modes is called by .fill_modes.
			 *
			 * call .get_modes, AMDGPU DM implementation will create
			 * new dc_sink and add to dc_link. For long HPD plug
			 * in/out, MST has its own handle.
			 *
			 * Therefore, just after dc_create, link->sink is not
			 * created for MST until user mode app calls
			 * DRM_IOCTL_MODE_GETCONNECTOR.
			 *
			 * Need check ->sink usages in case ->sink = NULL
			 * TODO: s3 resume check
			 */
			if (reason == DETECT_REASON_BOOT)
				boot = true;

			dm_helpers_dp_update_branch_info(link->ctx, link);

			if (!dm_helpers_dp_mst_start_top_mgr(link->ctx,
							     link, boot)) {
				/* MST not supported */
				link->type = dc_connection_single;
				sink_caps->signal = SIGNAL_TYPE_DISPLAY_PORT;
			}
		}

		if (link->type != dc_connection_mst_branch &&
		    is_dp_active_dongle(link)) {
			/* DP active dongles */
			link->type = dc_connection_active_dongle;
			if (!link->dpcd_caps.sink_count.bits.SINK_COUNT) {
				/*
				 * active dongle unplug processing for short irq
				 */
				link_disconnect_sink(link);
				return true;
			}

			if (link->dpcd_caps.dongle_type !=
			    DISPLAY_DONGLE_DP_HDMI_CONVERTER)
				*converter_disable_audio = true;
		}
	} else {
		/* DP passive dongles */
		sink_caps->signal = dp_passive_dongle_detection(link->ddc,
								sink_caps,
								audio_support);
		link->dpcd_caps.dongle_type = sink_caps->dongle_type;
	}

	return true;
}

static bool is_same_edid(struct dc_edid *old_edid, struct dc_edid *new_edid)
{
	if (old_edid->length != new_edid->length)
		return false;

	if (new_edid->length == 0)
		return false;

	return (memcmp(old_edid->raw_edid,
		       new_edid->raw_edid, new_edid->length) == 0);
}

static bool wait_for_entering_dp_alt_mode(struct dc_link *link)
{
	/**
	 * something is terribly wrong if time out is > 200ms. (5Hz)
	 * 500 microseconds * 400 tries us 200 ms
	 **/
	unsigned int sleep_time_in_microseconds = 500;
	unsigned int tries_allowed = 400;
	bool is_in_alt_mode;
	unsigned long long enter_timestamp;
	unsigned long long finish_timestamp;
	unsigned long long time_taken_in_ns;
	int tries_taken;

	DC_LOGGER_INIT(link->ctx->logger);

	if (!link->link_enc->funcs->is_in_alt_mode)
		return true;

	is_in_alt_mode = link->link_enc->funcs->is_in_alt_mode(link->link_enc);
	DC_LOG_WARNING("DP Alt mode state on HPD: %d\n", is_in_alt_mode);

	if (is_in_alt_mode)
		return true;

	enter_timestamp = dm_get_timestamp(link->ctx);

	for (tries_taken = 0; tries_taken < tries_allowed; tries_taken++) {
		udelay(sleep_time_in_microseconds);
		/* ask the link if alt mode is enabled, if so return ok */
		if (link->link_enc->funcs->is_in_alt_mode(link->link_enc)) {
			finish_timestamp = dm_get_timestamp(link->ctx);
			time_taken_in_ns =
				dm_get_elapse_time_in_ns(link->ctx,
							 finish_timestamp,
							 enter_timestamp);
			DC_LOG_WARNING("Alt mode entered finished after %llu ms\n",
				       div_u64(time_taken_in_ns, 1000000));
			return true;
		}
	}
	finish_timestamp = dm_get_timestamp(link->ctx);
	time_taken_in_ns = dm_get_elapse_time_in_ns(link->ctx, finish_timestamp,
						    enter_timestamp);
	DC_LOG_WARNING("Alt mode has timed out after %llu ms\n",
		       div_u64(time_taken_in_ns, 1000000));
	return false;
}

/*
 * dc_link_detect() - Detect if a sink is attached to a given link
 *
 * link->local_sink is created or destroyed as needed.
 *
 * This does not create remote sinks but will trigger DM
 * to start MST detection if a branch is detected.
 */
static bool dc_link_detect_helper(struct dc_link *link,
				  enum dc_detect_reason reason)
{
	struct dc_sink_init_data sink_init_data = { 0 };
	struct display_sink_capability sink_caps = { 0 };
	uint8_t i;
	bool converter_disable_audio = false;
	struct audio_support *aud_support = &link->dc->res_pool->audio_support;
	bool same_edid = false;
	enum dc_edid_status edid_status;
	struct dc_context *dc_ctx = link->ctx;
	struct dc_sink *sink = NULL;
	struct dc_sink *prev_sink = NULL;
	struct dpcd_caps prev_dpcd_caps;
	bool same_dpcd = true;
	enum dc_connection_type new_connection_type = dc_connection_none;
	enum dc_connection_type pre_connection_type = dc_connection_none;
	bool perform_dp_seamless_boot = false;
	const uint32_t post_oui_delay = 30; // 30ms

	DC_LOGGER_INIT(link->ctx->logger);

	if (dc_is_virtual_signal(link->connector_signal))
		return false;

	if ((link->connector_signal == SIGNAL_TYPE_LVDS ||
	     link->connector_signal == SIGNAL_TYPE_EDP) &&
	    link->local_sink) {
		// need to re-write OUI and brightness in resume case
		if (link->connector_signal == SIGNAL_TYPE_EDP) {
			dpcd_set_source_specific_data(link);
			msleep(post_oui_delay);
			dc_link_set_default_brightness_aux(link);
			//TODO: use cached
		}

		return true;
	}

	if (!dc_link_detect_sink(link, &new_connection_type)) {
		BREAK_TO_DEBUGGER();
		return false;
	}

	prev_sink = link->local_sink;
	if (prev_sink) {
		dc_sink_retain(prev_sink);
		memcpy(&prev_dpcd_caps, &link->dpcd_caps, sizeof(struct dpcd_caps));
	}

	link_disconnect_sink(link);
	if (new_connection_type != dc_connection_none) {
		pre_connection_type = link->type;
		link->type = new_connection_type;
		link->link_state_valid = false;

		/* From Disconnected-to-Connected. */
		switch (link->connector_signal) {
		case SIGNAL_TYPE_HDMI_TYPE_A: {
			sink_caps.transaction_type = DDC_TRANSACTION_TYPE_I2C;
			if (aud_support->hdmi_audio_native)
				sink_caps.signal = SIGNAL_TYPE_HDMI_TYPE_A;
			else
				sink_caps.signal = SIGNAL_TYPE_DVI_SINGLE_LINK;
			break;
		}

		case SIGNAL_TYPE_DVI_SINGLE_LINK: {
			sink_caps.transaction_type = DDC_TRANSACTION_TYPE_I2C;
			sink_caps.signal = SIGNAL_TYPE_DVI_SINGLE_LINK;
			break;
		}

		case SIGNAL_TYPE_DVI_DUAL_LINK: {
			sink_caps.transaction_type = DDC_TRANSACTION_TYPE_I2C;
			sink_caps.signal = SIGNAL_TYPE_DVI_DUAL_LINK;
			break;
		}

		case SIGNAL_TYPE_LVDS: {
			sink_caps.transaction_type = DDC_TRANSACTION_TYPE_I2C;
			sink_caps.signal = SIGNAL_TYPE_LVDS;
			break;
		}

		case SIGNAL_TYPE_EDP: {
			read_current_link_settings_on_detect(link);

			detect_edp_sink_caps(link);
			read_current_link_settings_on_detect(link);
			sink_caps.transaction_type = DDC_TRANSACTION_TYPE_I2C_OVER_AUX;
			sink_caps.signal = SIGNAL_TYPE_EDP;
			break;
		}

		case SIGNAL_TYPE_DISPLAY_PORT: {
			/* wa HPD high coming too early*/
			if (link->link_enc->features.flags.bits.DP_IS_USB_C == 1) {
				/* if alt mode times out, return false */
				if (!wait_for_entering_dp_alt_mode(link))
					return false;
			}

			if (!detect_dp(link, &sink_caps,
				       &converter_disable_audio,
				       aud_support, reason)) {
				if (prev_sink)
					dc_sink_release(prev_sink);
				return false;
			}

			// Check if dpcp block is the same
			if (prev_sink) {
				if (memcmp(&link->dpcd_caps, &prev_dpcd_caps,
					   sizeof(struct dpcd_caps)))
					same_dpcd = false;
			}
			/* Active dongle downstream unplug*/
			if (link->type == dc_connection_active_dongle &&
			    link->dpcd_caps.sink_count.bits.SINK_COUNT == 0) {
				if (prev_sink)
					/* Downstream unplug */
					dc_sink_release(prev_sink);
				return true;
			}

			// link switch from MST to non-MST stop topology manager
			if (pre_connection_type == dc_connection_mst_branch &&
				link->type != dc_connection_mst_branch) {
				dm_helpers_dp_mst_stop_top_mgr(link->ctx, link);
			}

			if (link->type == dc_connection_mst_branch) {
				LINK_INFO("link=%d, mst branch is now Connected\n",
					  link->link_index);
				/* Need to setup mst link_cap struct here
				 * otherwise dc_link_detect() will leave mst link_cap
				 * empty which leads to allocate_mst_payload() has "0"
				 * pbn_per_slot value leading to exception on dc_fixpt_div()
				 */
				dp_verify_mst_link_cap(link);

				if (prev_sink)
					dc_sink_release(prev_sink);
				return false;
			}

			// For seamless boot, to skip verify link cap, we read UEFI settings and set them as verified.
			if (reason == DETECT_REASON_BOOT &&
			    !dc_ctx->dc->config.power_down_display_on_boot &&
			    link->link_status.link_active)
				perform_dp_seamless_boot = true;

			if (perform_dp_seamless_boot) {
				read_current_link_settings_on_detect(link);
				link->verified_link_cap = link->reported_link_cap;
			}

			break;
		}

		default:
			DC_ERROR("Invalid connector type! signal:%d\n",
				 link->connector_signal);
			if (prev_sink)
				dc_sink_release(prev_sink);
			return false;
		} /* switch() */

		if (link->dpcd_caps.sink_count.bits.SINK_COUNT)
			link->dpcd_sink_count =
				link->dpcd_caps.sink_count.bits.SINK_COUNT;
		else
			link->dpcd_sink_count = 1;

		dal_ddc_service_set_transaction_type(link->ddc,
						     sink_caps.transaction_type);

		link->aux_mode =
			dal_ddc_service_is_in_aux_transaction_mode(link->ddc);

		sink_init_data.link = link;
		sink_init_data.sink_signal = sink_caps.signal;

		sink = dc_sink_create(&sink_init_data);
		if (!sink) {
			DC_ERROR("Failed to create sink!\n");
			if (prev_sink)
				dc_sink_release(prev_sink);
			return false;
		}

		sink->link->dongle_max_pix_clk = sink_caps.max_hdmi_pixel_clock;
		sink->converter_disable_audio = converter_disable_audio;

		/* dc_sink_create returns a new reference */
		link->local_sink = sink;

		edid_status = dm_helpers_read_local_edid(link->ctx,
							 link, sink);

		switch (edid_status) {
		case EDID_BAD_CHECKSUM:
			DC_LOG_ERROR("EDID checksum invalid.\n");
			break;
		case EDID_NO_RESPONSE:
			DC_LOG_ERROR("No EDID read.\n");
			/*
			 * Abort detection for non-DP connectors if we have
			 * no EDID
			 *
			 * DP needs to report as connected if HDP is high
			 * even if we have no EDID in order to go to
			 * fail-safe mode
			 */
			if (dc_is_hdmi_signal(link->connector_signal) ||
			    dc_is_dvi_signal(link->connector_signal)) {
				if (prev_sink)
					dc_sink_release(prev_sink);

				return false;
			}
			break;
		default:
			break;
		}

		// Check if edid is the same
		if ((prev_sink) &&
		    (edid_status == EDID_THE_SAME || edid_status == EDID_OK))
			same_edid = is_same_edid(&prev_sink->dc_edid,
						 &sink->dc_edid);

		if (sink->edid_caps.panel_patch.skip_scdc_overwrite)
			link->ctx->dc->debug.hdmi20_disable = true;

		if (link->connector_signal == SIGNAL_TYPE_DISPLAY_PORT &&
		    sink_caps.transaction_type ==
		    DDC_TRANSACTION_TYPE_I2C_OVER_AUX) {
			/*
			 * TODO debug why Dell 2413 doesn't like
			 *  two link trainings
			 */
#if defined(CONFIG_DRM_AMD_DC_HDCP)
			query_hdcp_capability(sink->sink_signal, link);
#endif

			// verify link cap for SST non-seamless boot
			if (!perform_dp_seamless_boot)
				dp_verify_link_cap_with_retries(link,
								&link->reported_link_cap,
								LINK_TRAINING_MAX_VERIFY_RETRY);
		} else {
			// If edid is the same, then discard new sink and revert back to original sink
			if (same_edid) {
				link_disconnect_remap(prev_sink, link);
				sink = prev_sink;
				prev_sink = NULL;
			}
#if defined(CONFIG_DRM_AMD_DC_HDCP)
			query_hdcp_capability(sink->sink_signal, link);
#endif
		}

		/* HDMI-DVI Dongle */
		if (sink->sink_signal == SIGNAL_TYPE_HDMI_TYPE_A &&
		    !sink->edid_caps.edid_hdmi)
			sink->sink_signal = SIGNAL_TYPE_DVI_SINGLE_LINK;

		/* Connectivity log: detection */
		for (i = 0; i < sink->dc_edid.length / DC_EDID_BLOCK_SIZE; i++) {
			CONN_DATA_DETECT(link,
					 &sink->dc_edid.raw_edid[i * DC_EDID_BLOCK_SIZE],
					 DC_EDID_BLOCK_SIZE,
					 "%s: [Block %d] ", sink->edid_caps.display_name, i);
		}

		DC_LOG_DETECTION_EDID_PARSER("%s: "
			"manufacturer_id = %X, "
			"product_id = %X, "
			"serial_number = %X, "
			"manufacture_week = %d, "
			"manufacture_year = %d, "
			"display_name = %s, "
			"speaker_flag = %d, "
			"audio_mode_count = %d\n",
			__func__,
			sink->edid_caps.manufacturer_id,
			sink->edid_caps.product_id,
			sink->edid_caps.serial_number,
			sink->edid_caps.manufacture_week,
			sink->edid_caps.manufacture_year,
			sink->edid_caps.display_name,
			sink->edid_caps.speaker_flags,
			sink->edid_caps.audio_mode_count);

		for (i = 0; i < sink->edid_caps.audio_mode_count; i++) {
			DC_LOG_DETECTION_EDID_PARSER("%s: mode number = %d, "
				"format_code = %d, "
				"channel_count = %d, "
				"sample_rate = %d, "
				"sample_size = %d\n",
				__func__,
				i,
				sink->edid_caps.audio_modes[i].format_code,
				sink->edid_caps.audio_modes[i].channel_count,
				sink->edid_caps.audio_modes[i].sample_rate,
				sink->edid_caps.audio_modes[i].sample_size);
		}
	} else {
		/* From Connected-to-Disconnected. */
		if (link->type == dc_connection_mst_branch) {
			LINK_INFO("link=%d, mst branch is now Disconnected\n",
				  link->link_index);

			dm_helpers_dp_mst_stop_top_mgr(link->ctx, link);

			link->mst_stream_alloc_table.stream_count = 0;
			memset(link->mst_stream_alloc_table.stream_allocations,
			       0,
			       sizeof(link->mst_stream_alloc_table.stream_allocations));
		}

		link->type = dc_connection_none;
		sink_caps.signal = SIGNAL_TYPE_NONE;
		/* When we unplug a passive DP-HDMI dongle connection, dongle_max_pix_clk
		 *  is not cleared. If we emulate a DP signal on this connection, it thinks
		 *  the dongle is still there and limits the number of modes we can emulate.
		 *  Clear dongle_max_pix_clk on disconnect to fix this
		 */
		link->dongle_max_pix_clk = 0;
	}

	LINK_INFO("link=%d, dc_sink_in=%p is now %s prev_sink=%p dpcd same=%d edid same=%d\n",
		  link->link_index, sink,
		  (sink_caps.signal ==
		   SIGNAL_TYPE_NONE ? "Disconnected" : "Connected"),
		  prev_sink, same_dpcd, same_edid);

	if (prev_sink)
		dc_sink_release(prev_sink);

	return true;
}

bool dc_link_detect(struct dc_link *link, enum dc_detect_reason reason)
{
	const struct dc *dc = link->dc;
	bool ret;

	/* get out of low power state */
	clk_mgr_exit_optimized_pwr_state(dc, dc->clk_mgr);

	ret = dc_link_detect_helper(link, reason);

	/* Go back to power optimized state */
	clk_mgr_optimize_pwr_state(dc, dc->clk_mgr);

	return ret;
}

bool dc_link_get_hpd_state(struct dc_link *dc_link)
{
	uint32_t state;

	dal_gpio_lock_pin(dc_link->hpd_gpio);
	dal_gpio_get_value(dc_link->hpd_gpio, &state);
	dal_gpio_unlock_pin(dc_link->hpd_gpio);

	return state;
}

static enum hpd_source_id get_hpd_line(struct dc_link *link)
{
	struct gpio *hpd;
	enum hpd_source_id hpd_id = HPD_SOURCEID_UNKNOWN;

	hpd = get_hpd_gpio(link->ctx->dc_bios, link->link_id,
			   link->ctx->gpio_service);

	if (hpd) {
		switch (dal_irq_get_source(hpd)) {
		case DC_IRQ_SOURCE_HPD1:
			hpd_id = HPD_SOURCEID1;
		break;
		case DC_IRQ_SOURCE_HPD2:
			hpd_id = HPD_SOURCEID2;
		break;
		case DC_IRQ_SOURCE_HPD3:
			hpd_id = HPD_SOURCEID3;
		break;
		case DC_IRQ_SOURCE_HPD4:
			hpd_id = HPD_SOURCEID4;
		break;
		case DC_IRQ_SOURCE_HPD5:
			hpd_id = HPD_SOURCEID5;
		break;
		case DC_IRQ_SOURCE_HPD6:
			hpd_id = HPD_SOURCEID6;
		break;
		default:
			BREAK_TO_DEBUGGER();
		break;
		}

		dal_gpio_destroy_irq(&hpd);
	}

	return hpd_id;
}

static enum channel_id get_ddc_line(struct dc_link *link)
{
	struct ddc *ddc;
	enum channel_id channel = CHANNEL_ID_UNKNOWN;

	ddc = dal_ddc_service_get_ddc_pin(link->ddc);

	if (ddc) {
		switch (dal_ddc_get_line(ddc)) {
		case GPIO_DDC_LINE_DDC1:
			channel = CHANNEL_ID_DDC1;
			break;
		case GPIO_DDC_LINE_DDC2:
			channel = CHANNEL_ID_DDC2;
			break;
		case GPIO_DDC_LINE_DDC3:
			channel = CHANNEL_ID_DDC3;
			break;
		case GPIO_DDC_LINE_DDC4:
			channel = CHANNEL_ID_DDC4;
			break;
		case GPIO_DDC_LINE_DDC5:
			channel = CHANNEL_ID_DDC5;
			break;
		case GPIO_DDC_LINE_DDC6:
			channel = CHANNEL_ID_DDC6;
			break;
		case GPIO_DDC_LINE_DDC_VGA:
			channel = CHANNEL_ID_DDC_VGA;
			break;
		case GPIO_DDC_LINE_I2C_PAD:
			channel = CHANNEL_ID_I2C_PAD;
			break;
		default:
			BREAK_TO_DEBUGGER();
			break;
		}
	}

	return channel;
}

static enum transmitter translate_encoder_to_transmitter(struct graphics_object_id encoder)
{
	switch (encoder.id) {
	case ENCODER_ID_INTERNAL_UNIPHY:
		switch (encoder.enum_id) {
		case ENUM_ID_1:
			return TRANSMITTER_UNIPHY_A;
		case ENUM_ID_2:
			return TRANSMITTER_UNIPHY_B;
		default:
			return TRANSMITTER_UNKNOWN;
		}
	break;
	case ENCODER_ID_INTERNAL_UNIPHY1:
		switch (encoder.enum_id) {
		case ENUM_ID_1:
			return TRANSMITTER_UNIPHY_C;
		case ENUM_ID_2:
			return TRANSMITTER_UNIPHY_D;
		default:
			return TRANSMITTER_UNKNOWN;
		}
	break;
	case ENCODER_ID_INTERNAL_UNIPHY2:
		switch (encoder.enum_id) {
		case ENUM_ID_1:
			return TRANSMITTER_UNIPHY_E;
		case ENUM_ID_2:
			return TRANSMITTER_UNIPHY_F;
		default:
			return TRANSMITTER_UNKNOWN;
		}
	break;
	case ENCODER_ID_INTERNAL_UNIPHY3:
		switch (encoder.enum_id) {
		case ENUM_ID_1:
			return TRANSMITTER_UNIPHY_G;
		default:
			return TRANSMITTER_UNKNOWN;
		}
	break;
	case ENCODER_ID_EXTERNAL_NUTMEG:
		switch (encoder.enum_id) {
		case ENUM_ID_1:
			return TRANSMITTER_NUTMEG_CRT;
		default:
			return TRANSMITTER_UNKNOWN;
		}
	break;
	case ENCODER_ID_EXTERNAL_TRAVIS:
		switch (encoder.enum_id) {
		case ENUM_ID_1:
			return TRANSMITTER_TRAVIS_CRT;
		case ENUM_ID_2:
			return TRANSMITTER_TRAVIS_LCD;
		default:
			return TRANSMITTER_UNKNOWN;
		}
	break;
	default:
		return TRANSMITTER_UNKNOWN;
	}
}

static bool dc_link_construct(struct dc_link *link,
			      const struct link_init_data *init_params)
{
	uint8_t i;
	struct ddc_service_init_data ddc_service_init_data = { { 0 } };
	struct dc_context *dc_ctx = init_params->ctx;
	struct encoder_init_data enc_init_data = { 0 };
	struct panel_cntl_init_data panel_cntl_init_data = { 0 };
	struct integrated_info *info;
	struct dc_bios *bios = init_params->dc->ctx->dc_bios;
	const struct dc_vbios_funcs *bp_funcs = bios->funcs;
	struct bp_disp_connector_caps_info disp_connect_caps_info = { 0 };

	DC_LOGGER_INIT(dc_ctx->logger);

	info = kzalloc(sizeof(*info), GFP_KERNEL);
	if (!info)
		goto create_fail;

	link->irq_source_hpd = DC_IRQ_SOURCE_INVALID;
	link->irq_source_hpd_rx = DC_IRQ_SOURCE_INVALID;

	link->link_status.dpcd_caps = &link->dpcd_caps;

	link->dc = init_params->dc;
	link->ctx = dc_ctx;
	link->link_index = init_params->link_index;

	memset(&link->preferred_training_settings, 0,
	       sizeof(struct dc_link_training_overrides));
	memset(&link->preferred_link_setting, 0,
	       sizeof(struct dc_link_settings));

	link->link_id =
		bios->funcs->get_connector_id(bios, init_params->connector_index);

	DC_LOG_DC("BIOS object table - link_id: %d", link->link_id.id);

	if (bios->funcs->get_disp_connector_caps_info) {
		bios->funcs->get_disp_connector_caps_info(bios, link->link_id, &disp_connect_caps_info);
		link->is_internal_display = disp_connect_caps_info.INTERNAL_DISPLAY;
		DC_LOG_DC("BIOS object table - is_internal_display: %d", link->is_internal_display);
	}

	if (link->link_id.type != OBJECT_TYPE_CONNECTOR) {
		dm_output_to_console("%s: Invalid Connector ObjectID from Adapter Service for connector index:%d! type %d expected %d\n",
				     __func__, init_params->connector_index,
				     link->link_id.type, OBJECT_TYPE_CONNECTOR);
		goto create_fail;
	}

	if (link->dc->res_pool->funcs->link_init)
		link->dc->res_pool->funcs->link_init(link);

	link->hpd_gpio = get_hpd_gpio(link->ctx->dc_bios, link->link_id,
				      link->ctx->gpio_service);

	if (link->hpd_gpio) {
		dal_gpio_open(link->hpd_gpio, GPIO_MODE_INTERRUPT);
		dal_gpio_unlock_pin(link->hpd_gpio);
		link->irq_source_hpd = dal_irq_get_source(link->hpd_gpio);

		DC_LOG_DC("BIOS object table - hpd_gpio id: %d", link->hpd_gpio->id);
		DC_LOG_DC("BIOS object table - hpd_gpio en: %d", link->hpd_gpio->en);
	}

	switch (link->link_id.id) {
	case CONNECTOR_ID_HDMI_TYPE_A:
		link->connector_signal = SIGNAL_TYPE_HDMI_TYPE_A;

		break;
	case CONNECTOR_ID_SINGLE_LINK_DVID:
	case CONNECTOR_ID_SINGLE_LINK_DVII:
		link->connector_signal = SIGNAL_TYPE_DVI_SINGLE_LINK;
		break;
	case CONNECTOR_ID_DUAL_LINK_DVID:
	case CONNECTOR_ID_DUAL_LINK_DVII:
		link->connector_signal = SIGNAL_TYPE_DVI_DUAL_LINK;
		break;
	case CONNECTOR_ID_DISPLAY_PORT:
		link->connector_signal = SIGNAL_TYPE_DISPLAY_PORT;

		if (link->hpd_gpio)
			link->irq_source_hpd_rx =
					dal_irq_get_rx_source(link->hpd_gpio);

		break;
	case CONNECTOR_ID_EDP:
		link->connector_signal = SIGNAL_TYPE_EDP;

		if (link->hpd_gpio) {
			link->irq_source_hpd = DC_IRQ_SOURCE_INVALID;
			link->irq_source_hpd_rx =
					dal_irq_get_rx_source(link->hpd_gpio);
		}

		break;
	case CONNECTOR_ID_LVDS:
		link->connector_signal = SIGNAL_TYPE_LVDS;
		break;
	default:
		DC_LOG_WARNING("Unsupported Connector type:%d!\n",
			       link->link_id.id);
		goto create_fail;
	}

	/* TODO: #DAL3 Implement id to str function.*/
	LINK_INFO("Connector[%d] description:"
		  "signal %d\n",
		  init_params->connector_index,
		  link->connector_signal);

	ddc_service_init_data.ctx = link->ctx;
	ddc_service_init_data.id = link->link_id;
	ddc_service_init_data.link = link;
	link->ddc = dal_ddc_service_create(&ddc_service_init_data);

	if (!link->ddc) {
		DC_ERROR("Failed to create ddc_service!\n");
		goto ddc_create_fail;
	}

	if (!link->ddc->ddc_pin) {
		DC_ERROR("Failed to get I2C info for connector!\n");
		goto ddc_create_fail;
	}

	link->ddc_hw_inst =
		dal_ddc_get_line(dal_ddc_service_get_ddc_pin(link->ddc));


	if (link->dc->res_pool->funcs->panel_cntl_create &&
		(link->link_id.id == CONNECTOR_ID_EDP ||
			link->link_id.id == CONNECTOR_ID_LVDS)) {
		panel_cntl_init_data.ctx = dc_ctx;
		panel_cntl_init_data.inst = 0;
		link->panel_cntl =
			link->dc->res_pool->funcs->panel_cntl_create(
								&panel_cntl_init_data);

		if (link->panel_cntl == NULL) {
			DC_ERROR("Failed to create link panel_cntl!\n");
			goto panel_cntl_create_fail;
		}
	}

	enc_init_data.ctx = dc_ctx;
	bp_funcs->get_src_obj(dc_ctx->dc_bios, link->link_id, 0,
			      &enc_init_data.encoder);
	enc_init_data.connector = link->link_id;
	enc_init_data.channel = get_ddc_line(link);
	enc_init_data.hpd_source = get_hpd_line(link);

	link->hpd_src = enc_init_data.hpd_source;

	enc_init_data.transmitter =
		translate_encoder_to_transmitter(enc_init_data.encoder);
	link->link_enc =
		link->dc->res_pool->funcs->link_enc_create(&enc_init_data);

	if (!link->link_enc) {
		DC_ERROR("Failed to create link encoder!\n");
		goto link_enc_create_fail;
	}

	DC_LOG_DC("BIOS object table - DP_IS_USB_C: %d", link->link_enc->features.flags.bits.DP_IS_USB_C);

	link->link_enc_hw_inst = link->link_enc->transmitter;

	for (i = 0; i < 4; i++) {
		if (bp_funcs->get_device_tag(dc_ctx->dc_bios,
					     link->link_id, i,
					     &link->device_tag) != BP_RESULT_OK) {
			DC_ERROR("Failed to find device tag!\n");
			goto device_tag_fail;
		}

		/* Look for device tag that matches connector signal,
		 * CRT for rgb, LCD for other supported signal tyes
		 */
		if (!bp_funcs->is_device_id_supported(dc_ctx->dc_bios,
						      link->device_tag.dev_id))
			continue;
		if (link->device_tag.dev_id.device_type == DEVICE_TYPE_CRT &&
		    link->connector_signal != SIGNAL_TYPE_RGB)
			continue;
		if (link->device_tag.dev_id.device_type == DEVICE_TYPE_LCD &&
		    link->connector_signal == SIGNAL_TYPE_RGB)
			continue;

		DC_LOG_DC("BIOS object table - device_tag.acpi_device: %d", link->device_tag.acpi_device);
		DC_LOG_DC("BIOS object table - device_tag.dev_id.device_type: %d", link->device_tag.dev_id.device_type);
		DC_LOG_DC("BIOS object table - device_tag.dev_id.enum_id: %d", link->device_tag.dev_id.enum_id);
		break;
	}

	if (bios->integrated_info)
		memcpy(info, bios->integrated_info, sizeof(*info));

	/* Look for channel mapping corresponding to connector and device tag */
	for (i = 0; i < MAX_NUMBER_OF_EXT_DISPLAY_PATH; i++) {
		struct external_display_path *path =
			&info->ext_disp_conn_info.path[i];

		if (path->device_connector_id.enum_id == link->link_id.enum_id &&
		    path->device_connector_id.id == link->link_id.id &&
		    path->device_connector_id.type == link->link_id.type) {
			if (link->device_tag.acpi_device != 0 &&
			    path->device_acpi_enum == link->device_tag.acpi_device) {
				link->ddi_channel_mapping = path->channel_mapping;
				link->chip_caps = path->caps;
				DC_LOG_DC("BIOS object table - ddi_channel_mapping: 0x%04X", link->ddi_channel_mapping.raw);
				DC_LOG_DC("BIOS object table - chip_caps: %d", link->chip_caps);
			} else if (path->device_tag ==
				   link->device_tag.dev_id.raw_device_tag) {
				link->ddi_channel_mapping = path->channel_mapping;
				link->chip_caps = path->caps;
				DC_LOG_DC("BIOS object table - ddi_channel_mapping: 0x%04X", link->ddi_channel_mapping.raw);
				DC_LOG_DC("BIOS object table - chip_caps: %d", link->chip_caps);
			}
			break;
		}
	}

	if (bios->funcs->get_atom_dc_golden_table)
		bios->funcs->get_atom_dc_golden_table(bios);

	/*
	 * TODO check if GPIO programmed correctly
	 *
	 * If GPIO isn't programmed correctly HPD might not rise or drain
	 * fast enough, leading to bounces.
	 */
	program_hpd_filter(link);

	link->psr_settings.psr_version = DC_PSR_VERSION_UNSUPPORTED;

	DC_LOG_DC("BIOS object table - %s finished successfully.\n", __func__);
	return true;
device_tag_fail:
	link->link_enc->funcs->destroy(&link->link_enc);
link_enc_create_fail:
	if (link->panel_cntl != NULL)
		link->panel_cntl->funcs->destroy(&link->panel_cntl);
panel_cntl_create_fail:
	dal_ddc_service_destroy(&link->ddc);
ddc_create_fail:
create_fail:

	if (link->hpd_gpio) {
		dal_gpio_destroy_irq(&link->hpd_gpio);
		link->hpd_gpio = NULL;
	}

	DC_LOG_DC("BIOS object table - %s failed.\n", __func__);
	kfree(info);

	return false;
}

/*******************************************************************************
 * Public functions
 ******************************************************************************/
struct dc_link *link_create(const struct link_init_data *init_params)
{
	struct dc_link *link =
			kzalloc(sizeof(*link), GFP_KERNEL);

	if (NULL == link)
		goto alloc_fail;

	if (false == dc_link_construct(link, init_params))
		goto construct_fail;

	return link;

construct_fail:
	kfree(link);

alloc_fail:
	return NULL;
}

void link_destroy(struct dc_link **link)
{
	dc_link_destruct(*link);
	kfree(*link);
	*link = NULL;
}

static void enable_stream_features(struct pipe_ctx *pipe_ctx)
{
	struct dc_stream_state *stream = pipe_ctx->stream;
	struct dc_link *link = stream->link;
	union down_spread_ctrl old_downspread;
	union down_spread_ctrl new_downspread;

	core_link_read_dpcd(link, DP_DOWNSPREAD_CTRL,
			&old_downspread.raw, sizeof(old_downspread));

	new_downspread.raw = old_downspread.raw;

	new_downspread.bits.IGNORE_MSA_TIMING_PARAM =
			(stream->ignore_msa_timing_param) ? 1 : 0;

	if (new_downspread.raw != old_downspread.raw) {
		core_link_write_dpcd(link, DP_DOWNSPREAD_CTRL,
			&new_downspread.raw, sizeof(new_downspread));
	}
}

static enum dc_status enable_link_dp(struct dc_state *state,
				     struct pipe_ctx *pipe_ctx)
{
	struct dc_stream_state *stream = pipe_ctx->stream;
	enum dc_status status;
	bool skip_video_pattern;
	struct dc_link *link = stream->link;
	struct dc_link_settings link_settings = {0};
	bool fec_enable;
	int i;
	bool apply_seamless_boot_optimization = false;
	uint32_t bl_oled_enable_delay = 50; // in ms
	const uint32_t post_oui_delay = 30; // 30ms

	// check for seamless boot
	for (i = 0; i < state->stream_count; i++) {
		if (state->streams[i]->apply_seamless_boot_optimization) {
			apply_seamless_boot_optimization = true;
			break;
		}
	}

	/* get link settings for video mode timing */
	decide_link_settings(stream, &link_settings);

	if (pipe_ctx->stream->signal == SIGNAL_TYPE_EDP) {
		/*in case it is not on*/
		link->dc->hwss.edp_power_control(link, true);
		link->dc->hwss.edp_wait_for_hpd_ready(link, true);
	}

	pipe_ctx->stream_res.pix_clk_params.requested_sym_clk =
			link_settings.link_rate * LINK_RATE_REF_FREQ_IN_KHZ;
	if (state->clk_mgr && !apply_seamless_boot_optimization)
		state->clk_mgr->funcs->update_clocks(state->clk_mgr,
						     state, false);

	// during mode switch we do DP_SET_POWER off then on, and OUI is lost
	dpcd_set_source_specific_data(link);
	if (link->dpcd_sink_ext_caps.raw != 0)
		msleep(post_oui_delay);

	skip_video_pattern = true;

	if (link_settings.link_rate == LINK_RATE_LOW)
		skip_video_pattern = false;

	if (perform_link_training_with_retries(&link_settings,
					       skip_video_pattern,
					       LINK_TRAINING_ATTEMPTS,
					       pipe_ctx,
					       pipe_ctx->stream->signal)) {
		link->cur_link_settings = link_settings;
		status = DC_OK;
	} else {
		status = DC_FAIL_DP_LINK_TRAINING;
	}

	if (link->preferred_training_settings.fec_enable)
		fec_enable = *link->preferred_training_settings.fec_enable;
	else
		fec_enable = true;

	dp_set_fec_enable(link, fec_enable);

	// during mode set we do DP_SET_POWER off then on, aux writes are lost
	if (link->dpcd_sink_ext_caps.bits.oled == 1 ||
		link->dpcd_sink_ext_caps.bits.sdr_aux_backlight_control == 1 ||
		link->dpcd_sink_ext_caps.bits.hdr_aux_backlight_control == 1) {
		dc_link_set_default_brightness_aux(link); // TODO: use cached if known
		if (link->dpcd_sink_ext_caps.bits.oled == 1)
			msleep(bl_oled_enable_delay);
		dc_link_backlight_enable_aux(link, true);
	}

	return status;
}

static enum dc_status enable_link_edp(
		struct dc_state *state,
		struct pipe_ctx *pipe_ctx)
{
	enum dc_status status;

	status = enable_link_dp(state, pipe_ctx);

	return status;
}

static enum dc_status enable_link_dp_mst(
		struct dc_state *state,
		struct pipe_ctx *pipe_ctx)
{
	struct dc_link *link = pipe_ctx->stream->link;

	/* sink signal type after MST branch is MST. Multiple MST sinks
	 * share one link. Link DP PHY is enable or training only once.
	 */
	if (link->link_status.link_active)
		return DC_OK;

	/* clear payload table */
	dm_helpers_dp_mst_clear_payload_allocation_table(link->ctx, link);

	/* to make sure the pending down rep can be processed
	 * before enabling the link
	 */
	dm_helpers_dp_mst_poll_pending_down_reply(link->ctx, link);

	/* set the sink to MST mode before enabling the link */
	dp_enable_mst_on_sink(link, true);

	return enable_link_dp(state, pipe_ctx);
}

static bool get_ext_hdmi_settings(struct pipe_ctx *pipe_ctx,
		enum engine_id eng_id,
		struct ext_hdmi_settings *settings)
{
	bool result = false;
	int i = 0;
	struct integrated_info *integrated_info =
			pipe_ctx->stream->ctx->dc_bios->integrated_info;

	if (integrated_info == NULL)
		return false;

	/*
	 * Get retimer settings from sbios for passing SI eye test for DCE11
	 * The setting values are varied based on board revision and port id
	 * Therefore the setting values of each ports is passed by sbios.
	 */

	// Check if current bios contains ext Hdmi settings
	if (integrated_info->gpu_cap_info & 0x20) {
		switch (eng_id) {
		case ENGINE_ID_DIGA:
			settings->slv_addr = integrated_info->dp0_ext_hdmi_slv_addr;
			settings->reg_num = integrated_info->dp0_ext_hdmi_6g_reg_num;
			settings->reg_num_6g = integrated_info->dp0_ext_hdmi_6g_reg_num;
			memmove(settings->reg_settings,
					integrated_info->dp0_ext_hdmi_reg_settings,
					sizeof(integrated_info->dp0_ext_hdmi_reg_settings));
			memmove(settings->reg_settings_6g,
					integrated_info->dp0_ext_hdmi_6g_reg_settings,
					sizeof(integrated_info->dp0_ext_hdmi_6g_reg_settings));
			result = true;
			break;
		case ENGINE_ID_DIGB:
			settings->slv_addr = integrated_info->dp1_ext_hdmi_slv_addr;
			settings->reg_num = integrated_info->dp1_ext_hdmi_6g_reg_num;
			settings->reg_num_6g = integrated_info->dp1_ext_hdmi_6g_reg_num;
			memmove(settings->reg_settings,
					integrated_info->dp1_ext_hdmi_reg_settings,
					sizeof(integrated_info->dp1_ext_hdmi_reg_settings));
			memmove(settings->reg_settings_6g,
					integrated_info->dp1_ext_hdmi_6g_reg_settings,
					sizeof(integrated_info->dp1_ext_hdmi_6g_reg_settings));
			result = true;
			break;
		case ENGINE_ID_DIGC:
			settings->slv_addr = integrated_info->dp2_ext_hdmi_slv_addr;
			settings->reg_num = integrated_info->dp2_ext_hdmi_6g_reg_num;
			settings->reg_num_6g = integrated_info->dp2_ext_hdmi_6g_reg_num;
			memmove(settings->reg_settings,
					integrated_info->dp2_ext_hdmi_reg_settings,
					sizeof(integrated_info->dp2_ext_hdmi_reg_settings));
			memmove(settings->reg_settings_6g,
					integrated_info->dp2_ext_hdmi_6g_reg_settings,
					sizeof(integrated_info->dp2_ext_hdmi_6g_reg_settings));
			result = true;
			break;
		case ENGINE_ID_DIGD:
			settings->slv_addr = integrated_info->dp3_ext_hdmi_slv_addr;
			settings->reg_num = integrated_info->dp3_ext_hdmi_6g_reg_num;
			settings->reg_num_6g = integrated_info->dp3_ext_hdmi_6g_reg_num;
			memmove(settings->reg_settings,
					integrated_info->dp3_ext_hdmi_reg_settings,
					sizeof(integrated_info->dp3_ext_hdmi_reg_settings));
			memmove(settings->reg_settings_6g,
					integrated_info->dp3_ext_hdmi_6g_reg_settings,
					sizeof(integrated_info->dp3_ext_hdmi_6g_reg_settings));
			result = true;
			break;
		default:
			break;
		}

		if (result == true) {
			// Validate settings from bios integrated info table
			if (settings->slv_addr == 0)
				return false;
			if (settings->reg_num > 9)
				return false;
			if (settings->reg_num_6g > 3)
				return false;

			for (i = 0; i < settings->reg_num; i++) {
				if (settings->reg_settings[i].i2c_reg_index > 0x20)
					return false;
			}

			for (i = 0; i < settings->reg_num_6g; i++) {
				if (settings->reg_settings_6g[i].i2c_reg_index > 0x20)
					return false;
			}
		}
	}

	return result;
}

static bool i2c_write(struct pipe_ctx *pipe_ctx,
		uint8_t address, uint8_t *buffer, uint32_t length)
{
	struct i2c_command cmd = {0};
	struct i2c_payload payload = {0};

	memset(&payload, 0, sizeof(payload));
	memset(&cmd, 0, sizeof(cmd));

	cmd.number_of_payloads = 1;
	cmd.engine = I2C_COMMAND_ENGINE_DEFAULT;
	cmd.speed = pipe_ctx->stream->ctx->dc->caps.i2c_speed_in_khz;

	payload.address = address;
	payload.data = buffer;
	payload.length = length;
	payload.write = true;
	cmd.payloads = &payload;

	if (dm_helpers_submit_i2c(pipe_ctx->stream->ctx,
			pipe_ctx->stream->link, &cmd))
		return true;

	return false;
}

static void write_i2c_retimer_setting(
		struct pipe_ctx *pipe_ctx,
		bool is_vga_mode,
		bool is_over_340mhz,
		struct ext_hdmi_settings *settings)
{
	uint8_t slave_address = (settings->slv_addr >> 1);
	uint8_t buffer[2];
	const uint8_t apply_rx_tx_change = 0x4;
	uint8_t offset = 0xA;
	uint8_t value = 0;
	int i = 0;
	bool i2c_success = false;
	DC_LOGGER_INIT(pipe_ctx->stream->ctx->logger);

	memset(&buffer, 0, sizeof(buffer));

	/* Start Ext-Hdmi programming*/

	for (i = 0; i < settings->reg_num; i++) {
		/* Apply 3G settings */
		if (settings->reg_settings[i].i2c_reg_index <= 0x20) {

			buffer[0] = settings->reg_settings[i].i2c_reg_index;
			buffer[1] = settings->reg_settings[i].i2c_reg_val;
			i2c_success = i2c_write(pipe_ctx, slave_address,
						buffer, sizeof(buffer));
			RETIMER_REDRIVER_INFO("retimer write to slave_address = 0x%x,\
				offset = 0x%x, reg_val= 0x%x, i2c_success = %d\n",
				slave_address, buffer[0], buffer[1], i2c_success?1:0);

			if (!i2c_success)
				goto i2c_write_fail;

			/* Based on DP159 specs, APPLY_RX_TX_CHANGE bit in 0x0A
			 * needs to be set to 1 on every 0xA-0xC write.
			 */
			if (settings->reg_settings[i].i2c_reg_index == 0xA ||
				settings->reg_settings[i].i2c_reg_index == 0xB ||
				settings->reg_settings[i].i2c_reg_index == 0xC) {

				/* Query current value from offset 0xA */
				if (settings->reg_settings[i].i2c_reg_index == 0xA)
					value = settings->reg_settings[i].i2c_reg_val;
				else {
					i2c_success =
						dal_ddc_service_query_ddc_data(
						pipe_ctx->stream->link->ddc,
						slave_address, &offset, 1, &value, 1);
					if (!i2c_success)
						goto i2c_write_fail;
				}

				buffer[0] = offset;
				/* Set APPLY_RX_TX_CHANGE bit to 1 */
				buffer[1] = value | apply_rx_tx_change;
				i2c_success = i2c_write(pipe_ctx, slave_address,
						buffer, sizeof(buffer));
				RETIMER_REDRIVER_INFO("retimer write to slave_address = 0x%x,\
					offset = 0x%x, reg_val = 0x%x, i2c_success = %d\n",
					slave_address, buffer[0], buffer[1], i2c_success?1:0);
				if (!i2c_success)
					goto i2c_write_fail;
			}
		}
	}

	/* Apply 3G settings */
	if (is_over_340mhz) {
		for (i = 0; i < settings->reg_num_6g; i++) {
			/* Apply 3G settings */
			if (settings->reg_settings[i].i2c_reg_index <= 0x20) {

				buffer[0] = settings->reg_settings_6g[i].i2c_reg_index;
				buffer[1] = settings->reg_settings_6g[i].i2c_reg_val;
				i2c_success = i2c_write(pipe_ctx, slave_address,
							buffer, sizeof(buffer));
				RETIMER_REDRIVER_INFO("above 340Mhz: retimer write to slave_address = 0x%x,\
					offset = 0x%x, reg_val = 0x%x, i2c_success = %d\n",
					slave_address, buffer[0], buffer[1], i2c_success?1:0);

				if (!i2c_success)
					goto i2c_write_fail;

				/* Based on DP159 specs, APPLY_RX_TX_CHANGE bit in 0x0A
				 * needs to be set to 1 on every 0xA-0xC write.
				 */
				if (settings->reg_settings_6g[i].i2c_reg_index == 0xA ||
					settings->reg_settings_6g[i].i2c_reg_index == 0xB ||
					settings->reg_settings_6g[i].i2c_reg_index == 0xC) {

					/* Query current value from offset 0xA */
					if (settings->reg_settings_6g[i].i2c_reg_index == 0xA)
						value = settings->reg_settings_6g[i].i2c_reg_val;
					else {
						i2c_success =
								dal_ddc_service_query_ddc_data(
								pipe_ctx->stream->link->ddc,
								slave_address, &offset, 1, &value, 1);
						if (!i2c_success)
							goto i2c_write_fail;
					}

					buffer[0] = offset;
					/* Set APPLY_RX_TX_CHANGE bit to 1 */
					buffer[1] = value | apply_rx_tx_change;
					i2c_success = i2c_write(pipe_ctx, slave_address,
							buffer, sizeof(buffer));
					RETIMER_REDRIVER_INFO("retimer write to slave_address = 0x%x,\
						offset = 0x%x, reg_val = 0x%x, i2c_success = %d\n",
						slave_address, buffer[0], buffer[1], i2c_success?1:0);
					if (!i2c_success)
						goto i2c_write_fail;
				}
			}
		}
	}

	if (is_vga_mode) {
		/* Program additional settings if using 640x480 resolution */

		/* Write offset 0xFF to 0x01 */
		buffer[0] = 0xff;
		buffer[1] = 0x01;
		i2c_success = i2c_write(pipe_ctx, slave_address,
				buffer, sizeof(buffer));
		RETIMER_REDRIVER_INFO("retimer write to slave_address = 0x%x,\
				offset = 0x%x, reg_val = 0x%x, i2c_success = %d\n",
				slave_address, buffer[0], buffer[1], i2c_success?1:0);
		if (!i2c_success)
			goto i2c_write_fail;

		/* Write offset 0x00 to 0x23 */
		buffer[0] = 0x00;
		buffer[1] = 0x23;
		i2c_success = i2c_write(pipe_ctx, slave_address,
				buffer, sizeof(buffer));
		RETIMER_REDRIVER_INFO("retimer write to slave_address = 0x%x,\
			offset = 0x%x, reg_val = 0x%x, i2c_success = %d\n",
			slave_address, buffer[0], buffer[1], i2c_success?1:0);
		if (!i2c_success)
			goto i2c_write_fail;

		/* Write offset 0xff to 0x00 */
		buffer[0] = 0xff;
		buffer[1] = 0x00;
		i2c_success = i2c_write(pipe_ctx, slave_address,
				buffer, sizeof(buffer));
		RETIMER_REDRIVER_INFO("retimer write to slave_address = 0x%x,\
			offset = 0x%x, reg_val = 0x%x, i2c_success = %d\n",
			slave_address, buffer[0], buffer[1], i2c_success?1:0);
		if (!i2c_success)
			goto i2c_write_fail;

	}

	return;

i2c_write_fail:
	DC_LOG_DEBUG("Set retimer failed");
}

static void write_i2c_default_retimer_setting(
		struct pipe_ctx *pipe_ctx,
		bool is_vga_mode,
		bool is_over_340mhz)
{
	uint8_t slave_address = (0xBA >> 1);
	uint8_t buffer[2];
	bool i2c_success = false;
	DC_LOGGER_INIT(pipe_ctx->stream->ctx->logger);

	memset(&buffer, 0, sizeof(buffer));

	/* Program Slave Address for tuning single integrity */
	/* Write offset 0x0A to 0x13 */
	buffer[0] = 0x0A;
	buffer[1] = 0x13;
	i2c_success = i2c_write(pipe_ctx, slave_address,
			buffer, sizeof(buffer));
	RETIMER_REDRIVER_INFO("retimer writes default setting to slave_address = 0x%x,\
		offset = 0x%x, reg_val = 0x%x, i2c_success = %d\n",
		slave_address, buffer[0], buffer[1], i2c_success?1:0);
	if (!i2c_success)
		goto i2c_write_fail;

	/* Write offset 0x0A to 0x17 */
	buffer[0] = 0x0A;
	buffer[1] = 0x17;
	i2c_success = i2c_write(pipe_ctx, slave_address,
			buffer, sizeof(buffer));
	RETIMER_REDRIVER_INFO("retimer write to slave_addr = 0x%x,\
		offset = 0x%x, reg_val = 0x%x, i2c_success = %d\n",
		slave_address, buffer[0], buffer[1], i2c_success?1:0);
	if (!i2c_success)
		goto i2c_write_fail;

	/* Write offset 0x0B to 0xDA or 0xD8 */
	buffer[0] = 0x0B;
	buffer[1] = is_over_340mhz ? 0xDA : 0xD8;
	i2c_success = i2c_write(pipe_ctx, slave_address,
			buffer, sizeof(buffer));
	RETIMER_REDRIVER_INFO("retimer write to slave_addr = 0x%x,\
		offset = 0x%x, reg_val = 0x%x, i2c_success = %d\n",
		slave_address, buffer[0], buffer[1], i2c_success?1:0);
	if (!i2c_success)
		goto i2c_write_fail;

	/* Write offset 0x0A to 0x17 */
	buffer[0] = 0x0A;
	buffer[1] = 0x17;
	i2c_success = i2c_write(pipe_ctx, slave_address,
			buffer, sizeof(buffer));
	RETIMER_REDRIVER_INFO("retimer write to slave_addr = 0x%x,\
		offset = 0x%x, reg_val= 0x%x, i2c_success = %d\n",
		slave_address, buffer[0], buffer[1], i2c_success?1:0);
	if (!i2c_success)
		goto i2c_write_fail;

	/* Write offset 0x0C to 0x1D or 0x91 */
	buffer[0] = 0x0C;
	buffer[1] = is_over_340mhz ? 0x1D : 0x91;
	i2c_success = i2c_write(pipe_ctx, slave_address,
			buffer, sizeof(buffer));
	RETIMER_REDRIVER_INFO("retimer write to slave_addr = 0x%x,\
		offset = 0x%x, reg_val = 0x%x, i2c_success = %d\n",
		slave_address, buffer[0], buffer[1], i2c_success?1:0);
	if (!i2c_success)
		goto i2c_write_fail;

	/* Write offset 0x0A to 0x17 */
	buffer[0] = 0x0A;
	buffer[1] = 0x17;
	i2c_success = i2c_write(pipe_ctx, slave_address,
			buffer, sizeof(buffer));
	RETIMER_REDRIVER_INFO("retimer write to slave_addr = 0x%x,\
		offset = 0x%x, reg_val = 0x%x, i2c_success = %d\n",
		slave_address, buffer[0], buffer[1], i2c_success?1:0);
	if (!i2c_success)
		goto i2c_write_fail;


	if (is_vga_mode) {
		/* Program additional settings if using 640x480 resolution */

		/* Write offset 0xFF to 0x01 */
		buffer[0] = 0xff;
		buffer[1] = 0x01;
		i2c_success = i2c_write(pipe_ctx, slave_address,
				buffer, sizeof(buffer));
		RETIMER_REDRIVER_INFO("retimer write to slave_addr = 0x%x,\
			offset = 0x%x, reg_val = 0x%x, i2c_success = %d\n",
			slave_address, buffer[0], buffer[1], i2c_success?1:0);
		if (!i2c_success)
			goto i2c_write_fail;

		/* Write offset 0x00 to 0x23 */
		buffer[0] = 0x00;
		buffer[1] = 0x23;
		i2c_success = i2c_write(pipe_ctx, slave_address,
				buffer, sizeof(buffer));
		RETIMER_REDRIVER_INFO("retimer write to slave_addr = 0x%x,\
			offset = 0x%x, reg_val= 0x%x, i2c_success = %d\n",
			slave_address, buffer[0], buffer[1], i2c_success?1:0);
		if (!i2c_success)
			goto i2c_write_fail;

		/* Write offset 0xff to 0x00 */
		buffer[0] = 0xff;
		buffer[1] = 0x00;
		i2c_success = i2c_write(pipe_ctx, slave_address,
				buffer, sizeof(buffer));
		RETIMER_REDRIVER_INFO("retimer write default setting to slave_addr = 0x%x,\
			offset = 0x%x, reg_val= 0x%x, i2c_success = %d end here\n",
			slave_address, buffer[0], buffer[1], i2c_success?1:0);
		if (!i2c_success)
			goto i2c_write_fail;
	}

	return;

i2c_write_fail:
	DC_LOG_DEBUG("Set default retimer failed");
}

static void write_i2c_redriver_setting(
		struct pipe_ctx *pipe_ctx,
		bool is_over_340mhz)
{
	uint8_t slave_address = (0xF0 >> 1);
	uint8_t buffer[16];
	bool i2c_success = false;
	DC_LOGGER_INIT(pipe_ctx->stream->ctx->logger);

	memset(&buffer, 0, sizeof(buffer));

	// Program Slave Address for tuning single integrity
	buffer[3] = 0x4E;
	buffer[4] = 0x4E;
	buffer[5] = 0x4E;
	buffer[6] = is_over_340mhz ? 0x4E : 0x4A;

	i2c_success = i2c_write(pipe_ctx, slave_address,
					buffer, sizeof(buffer));
	RETIMER_REDRIVER_INFO("redriver write 0 to all 16 reg offset expect following:\n\
		\t slave_addr = 0x%x, offset[3] = 0x%x, offset[4] = 0x%x,\
		offset[5] = 0x%x,offset[6] is_over_340mhz = 0x%x,\
		i2c_success = %d\n",
		slave_address, buffer[3], buffer[4], buffer[5], buffer[6], i2c_success?1:0);

	if (!i2c_success)
		DC_LOG_DEBUG("Set redriver failed");
}

static void disable_link(struct dc_link *link, enum signal_type signal)
{
	/*
	 * TODO: implement call for dp_set_hw_test_pattern
	 * it is needed for compliance testing
	 */

	/* Here we need to specify that encoder output settings
	 * need to be calculated as for the set mode,
	 * it will lead to querying dynamic link capabilities
	 * which should be done before enable output
	 */

	if (dc_is_dp_signal(signal)) {
		/* SST DP, eDP */
		if (dc_is_dp_sst_signal(signal))
			dp_disable_link_phy(link, signal);
		else
			dp_disable_link_phy_mst(link, signal);

		if (dc_is_dp_sst_signal(signal) ||
				link->mst_stream_alloc_table.stream_count == 0) {
			dp_set_fec_enable(link, false);
			dp_set_fec_ready(link, false);
		}
	} else {
		if (signal != SIGNAL_TYPE_VIRTUAL)
			link->link_enc->funcs->disable_output(link->link_enc, signal);
	}

	if (signal == SIGNAL_TYPE_DISPLAY_PORT_MST) {
		/* MST disable link only when no stream use the link */
		if (link->mst_stream_alloc_table.stream_count <= 0)
			link->link_status.link_active = false;
	} else {
		link->link_status.link_active = false;
	}
}

static void enable_link_hdmi(struct pipe_ctx *pipe_ctx)
{
	struct dc_stream_state *stream = pipe_ctx->stream;
	struct dc_link *link = stream->link;
	enum dc_color_depth display_color_depth;
	enum engine_id eng_id;
	struct ext_hdmi_settings settings = {0};
	bool is_over_340mhz = false;
	bool is_vga_mode = (stream->timing.h_addressable == 640)
			&& (stream->timing.v_addressable == 480);

	if (stream->phy_pix_clk == 0)
		stream->phy_pix_clk = stream->timing.pix_clk_100hz / 10;
	if (stream->phy_pix_clk > 340000)
		is_over_340mhz = true;

	if (dc_is_hdmi_signal(pipe_ctx->stream->signal)) {
		unsigned short masked_chip_caps = pipe_ctx->stream->link->chip_caps &
				EXT_DISPLAY_PATH_CAPS__EXT_CHIP_MASK;
		if (masked_chip_caps == EXT_DISPLAY_PATH_CAPS__HDMI20_TISN65DP159RSBT) {
			/* DP159, Retimer settings */
			eng_id = pipe_ctx->stream_res.stream_enc->id;

			if (get_ext_hdmi_settings(pipe_ctx, eng_id, &settings)) {
				write_i2c_retimer_setting(pipe_ctx,
						is_vga_mode, is_over_340mhz, &settings);
			} else {
				write_i2c_default_retimer_setting(pipe_ctx,
						is_vga_mode, is_over_340mhz);
			}
		} else if (masked_chip_caps == EXT_DISPLAY_PATH_CAPS__HDMI20_PI3EQX1204) {
			/* PI3EQX1204, Redriver settings */
			write_i2c_redriver_setting(pipe_ctx, is_over_340mhz);
		}
	}

	if (dc_is_hdmi_signal(pipe_ctx->stream->signal))
		dal_ddc_service_write_scdc_data(
			stream->link->ddc,
			stream->phy_pix_clk,
			stream->timing.flags.LTE_340MCSC_SCRAMBLE);

	memset(&stream->link->cur_link_settings, 0,
			sizeof(struct dc_link_settings));

	display_color_depth = stream->timing.display_color_depth;
	if (stream->timing.pixel_encoding == PIXEL_ENCODING_YCBCR422)
		display_color_depth = COLOR_DEPTH_888;

	link->link_enc->funcs->enable_tmds_output(
			link->link_enc,
			pipe_ctx->clock_source->id,
			display_color_depth,
			pipe_ctx->stream->signal,
			stream->phy_pix_clk);

	if (dc_is_hdmi_signal(pipe_ctx->stream->signal))
		dal_ddc_service_read_scdc_data(link->ddc);
}

static void enable_link_lvds(struct pipe_ctx *pipe_ctx)
{
	struct dc_stream_state *stream = pipe_ctx->stream;
	struct dc_link *link = stream->link;

	if (stream->phy_pix_clk == 0)
		stream->phy_pix_clk = stream->timing.pix_clk_100hz / 10;

	memset(&stream->link->cur_link_settings, 0,
			sizeof(struct dc_link_settings));

	link->link_enc->funcs->enable_lvds_output(
			link->link_enc,
			pipe_ctx->clock_source->id,
			stream->phy_pix_clk);

}

/****************************enable_link***********************************/
static enum dc_status enable_link(
		struct dc_state *state,
		struct pipe_ctx *pipe_ctx)
{
	enum dc_status status = DC_ERROR_UNEXPECTED;
	struct dc_stream_state *stream = pipe_ctx->stream;
	struct dc_link *link = stream->link;

	/* There's some scenarios where driver is unloaded with display
	 * still enabled. When driver is reloaded, it may cause a display
	 * to not light up if there is a mismatch between old and new
	 * link settings. Need to call disable first before enabling at
	 * new link settings.
	 */
	if (link->link_status.link_active) {
		disable_link(link, pipe_ctx->stream->signal);
	}

	switch (pipe_ctx->stream->signal) {
	case SIGNAL_TYPE_DISPLAY_PORT:
		status = enable_link_dp(state, pipe_ctx);
		break;
	case SIGNAL_TYPE_EDP:
		status = enable_link_edp(state, pipe_ctx);
		break;
	case SIGNAL_TYPE_DISPLAY_PORT_MST:
		status = enable_link_dp_mst(state, pipe_ctx);
		msleep(200);
		break;
	case SIGNAL_TYPE_DVI_SINGLE_LINK:
	case SIGNAL_TYPE_DVI_DUAL_LINK:
	case SIGNAL_TYPE_HDMI_TYPE_A:
		enable_link_hdmi(pipe_ctx);
		status = DC_OK;
		break;
	case SIGNAL_TYPE_LVDS:
		enable_link_lvds(pipe_ctx);
		status = DC_OK;
		break;
	case SIGNAL_TYPE_VIRTUAL:
		status = DC_OK;
		break;
	default:
		break;
	}

	if (status == DC_OK)
		pipe_ctx->stream->link->link_status.link_active = true;

	return status;
}

static uint32_t get_timing_pixel_clock_100hz(const struct dc_crtc_timing *timing)
{

	uint32_t pxl_clk = timing->pix_clk_100hz;

	if (timing->pixel_encoding == PIXEL_ENCODING_YCBCR420)
		pxl_clk /= 2;
	else if (timing->pixel_encoding == PIXEL_ENCODING_YCBCR422)
		pxl_clk = pxl_clk * 2 / 3;

	if (timing->display_color_depth == COLOR_DEPTH_101010)
		pxl_clk = pxl_clk * 10 / 8;
	else if (timing->display_color_depth == COLOR_DEPTH_121212)
		pxl_clk = pxl_clk * 12 / 8;

	return pxl_clk;
}

static bool dp_active_dongle_validate_timing(
		const struct dc_crtc_timing *timing,
		const struct dpcd_caps *dpcd_caps)
{
	const struct dc_dongle_caps *dongle_caps = &dpcd_caps->dongle_caps;

	switch (dpcd_caps->dongle_type) {
	case DISPLAY_DONGLE_DP_VGA_CONVERTER:
	case DISPLAY_DONGLE_DP_DVI_CONVERTER:
	case DISPLAY_DONGLE_DP_DVI_DONGLE:
		if (timing->pixel_encoding == PIXEL_ENCODING_RGB)
			return true;
		else
			return false;
	default:
		break;
	}

	if (dpcd_caps->dongle_type != DISPLAY_DONGLE_DP_HDMI_CONVERTER ||
		dongle_caps->extendedCapValid == false)
		return true;

	/* Check Pixel Encoding */
	switch (timing->pixel_encoding) {
	case PIXEL_ENCODING_RGB:
	case PIXEL_ENCODING_YCBCR444:
		break;
	case PIXEL_ENCODING_YCBCR422:
		if (!dongle_caps->is_dp_hdmi_ycbcr422_pass_through)
			return false;
		break;
	case PIXEL_ENCODING_YCBCR420:
		if (!dongle_caps->is_dp_hdmi_ycbcr420_pass_through)
			return false;
		break;
	default:
		/* Invalid Pixel Encoding*/
		return false;
	}

	switch (timing->display_color_depth) {
	case COLOR_DEPTH_666:
	case COLOR_DEPTH_888:
		/*888 and 666 should always be supported*/
		break;
	case COLOR_DEPTH_101010:
		if (dongle_caps->dp_hdmi_max_bpc < 10)
			return false;
		break;
	case COLOR_DEPTH_121212:
		if (dongle_caps->dp_hdmi_max_bpc < 12)
			return false;
		break;
	case COLOR_DEPTH_141414:
	case COLOR_DEPTH_161616:
	default:
		/* These color depths are currently not supported */
		return false;
	}

	if (get_timing_pixel_clock_100hz(timing) > (dongle_caps->dp_hdmi_max_pixel_clk_in_khz * 10))
		return false;

	return true;
}

enum dc_status dc_link_validate_mode_timing(
		const struct dc_stream_state *stream,
		struct dc_link *link,
		const struct dc_crtc_timing *timing)
{
	uint32_t max_pix_clk = stream->link->dongle_max_pix_clk * 10;
	struct dpcd_caps *dpcd_caps = &link->dpcd_caps;

	/* A hack to avoid failing any modes for EDID override feature on
	 * topology change such as lower quality cable for DP or different dongle
	 */
	if (link->remote_sinks[0] && link->remote_sinks[0]->sink_signal == SIGNAL_TYPE_VIRTUAL)
		return DC_OK;

	/* Passive Dongle */
	if (max_pix_clk != 0 && get_timing_pixel_clock_100hz(timing) > max_pix_clk)
		return DC_EXCEED_DONGLE_CAP;

	/* Active Dongle*/
	if (!dp_active_dongle_validate_timing(timing, dpcd_caps))
		return DC_EXCEED_DONGLE_CAP;

	switch (stream->signal) {
	case SIGNAL_TYPE_EDP:
	case SIGNAL_TYPE_DISPLAY_PORT:
		if (!dp_validate_mode_timing(
				link,
				timing))
			return DC_NO_DP_LINK_BANDWIDTH;
		break;

	default:
		break;
	}

	return DC_OK;
}

static struct abm *get_abm_from_stream_res(const struct dc_link *link)
{
	int i;
	struct dc *dc = NULL;
	struct abm *abm = NULL;

	if (!link || !link->ctx)
		return NULL;

	dc = link->ctx->dc;

	for (i = 0; i < MAX_PIPES; i++) {
		struct pipe_ctx pipe_ctx = dc->current_state->res_ctx.pipe_ctx[i];
		struct dc_stream_state *stream = pipe_ctx.stream;

		if (stream && stream->link == link) {
			abm = pipe_ctx.stream_res.abm;
			break;
		}
	}
	return abm;
}

int dc_link_get_backlight_level(const struct dc_link *link)
{

	struct abm *abm = get_abm_from_stream_res(link);

	if (abm == NULL || abm->funcs->get_current_backlight == NULL)
		return DC_ERROR_UNEXPECTED;

	return (int) abm->funcs->get_current_backlight(abm);
}

int dc_link_get_target_backlight_pwm(const struct dc_link *link)
{
	struct abm *abm = get_abm_from_stream_res(link);

	if (abm == NULL || abm->funcs->get_target_backlight == NULL)
		return DC_ERROR_UNEXPECTED;

	return (int) abm->funcs->get_target_backlight(abm);
}

static struct pipe_ctx *get_pipe_from_link(const struct dc_link *link)
{
	int i;
	struct dc *dc = link->ctx->dc;
	struct pipe_ctx *pipe_ctx = NULL;

	for (i = 0; i < MAX_PIPES; i++) {
		if (dc->current_state->res_ctx.pipe_ctx[i].stream) {
			if (dc->current_state->res_ctx.pipe_ctx[i].stream->link == link) {
				pipe_ctx = &dc->current_state->res_ctx.pipe_ctx[i];
				break;
			}
		}
	}

	return pipe_ctx;
}

bool dc_link_set_backlight_level(const struct dc_link *link,
		uint32_t backlight_pwm_u16_16,
		uint32_t frame_ramp)
{
	struct dc  *dc = link->ctx->dc;

	DC_LOGGER_INIT(link->ctx->logger);
	DC_LOG_BACKLIGHT("New Backlight level: %d (0x%X)\n",
			backlight_pwm_u16_16, backlight_pwm_u16_16);

	if (dc_is_embedded_signal(link->connector_signal)) {
		struct pipe_ctx *pipe_ctx = get_pipe_from_link(link);

		if (pipe_ctx) {
			/* Disable brightness ramping when the display is blanked
			 * as it can hang the DMCU
			 */
			if (pipe_ctx->plane_state == NULL)
				frame_ramp = 0;
		} else {
			return false;
		}

		dc->hwss.set_backlight_level(
				pipe_ctx,
				backlight_pwm_u16_16,
				frame_ramp);
	}
	return true;
}

bool dc_link_set_psr_allow_active(struct dc_link *link, bool allow_active,
		bool wait, bool force_static)
{
	struct dc  *dc = link->ctx->dc;
	struct dmcu *dmcu = dc->res_pool->dmcu;
	struct dmub_psr *psr = dc->res_pool->psr;

	if (psr == NULL && force_static)
		return false;

	link->psr_settings.psr_allow_active = allow_active;

<<<<<<< HEAD
	if (psr != NULL && link->psr_settings.psr_feature_enabled)
		psr->funcs->psr_enable(psr, allow_active, wait);
	else if ((dmcu != NULL && dmcu->funcs->is_dmcu_initialized(dmcu)) && link->psr_settings.psr_feature_enabled)
=======
	if (psr != NULL && link->psr_settings.psr_feature_enabled) {
		if (force_static && psr->funcs->psr_force_static)
			psr->funcs->psr_force_static(psr);
		psr->funcs->psr_enable(psr, allow_active, wait);
	} else if ((dmcu != NULL && dmcu->funcs->is_dmcu_initialized(dmcu)) && link->psr_settings.psr_feature_enabled)
>>>>>>> f642729d
		dmcu->funcs->set_psr_enable(dmcu, allow_active, wait);
	else
		return false;

	return true;
}

bool dc_link_get_psr_state(const struct dc_link *link, enum dc_psr_state *state)
{
	struct dc  *dc = link->ctx->dc;
	struct dmcu *dmcu = dc->res_pool->dmcu;
	struct dmub_psr *psr = dc->res_pool->psr;

	if (psr != NULL && link->psr_settings.psr_feature_enabled)
		psr->funcs->psr_get_state(psr, state);
	else if (dmcu != NULL && link->psr_settings.psr_feature_enabled)
		dmcu->funcs->get_psr_state(dmcu, state);

	return true;
}

static inline enum physical_phy_id
transmitter_to_phy_id(enum transmitter transmitter_value)
{
	switch (transmitter_value) {
	case TRANSMITTER_UNIPHY_A:
		return PHYLD_0;
	case TRANSMITTER_UNIPHY_B:
		return PHYLD_1;
	case TRANSMITTER_UNIPHY_C:
		return PHYLD_2;
	case TRANSMITTER_UNIPHY_D:
		return PHYLD_3;
	case TRANSMITTER_UNIPHY_E:
		return PHYLD_4;
	case TRANSMITTER_UNIPHY_F:
		return PHYLD_5;
	case TRANSMITTER_NUTMEG_CRT:
		return PHYLD_6;
	case TRANSMITTER_TRAVIS_CRT:
		return PHYLD_7;
	case TRANSMITTER_TRAVIS_LCD:
		return PHYLD_8;
	case TRANSMITTER_UNIPHY_G:
		return PHYLD_9;
	case TRANSMITTER_COUNT:
		return PHYLD_COUNT;
	case TRANSMITTER_UNKNOWN:
		return PHYLD_UNKNOWN;
	default:
		WARN_ONCE(1, "Unknown transmitter value %d\n",
			  transmitter_value);
		return PHYLD_UNKNOWN;
	}
}

bool dc_link_setup_psr(struct dc_link *link,
		const struct dc_stream_state *stream, struct psr_config *psr_config,
		struct psr_context *psr_context)
{
	struct dc *dc;
	struct dmcu *dmcu;
	struct dmub_psr *psr;
	int i;
	/* updateSinkPsrDpcdConfig*/
	union dpcd_psr_configuration psr_configuration;

	psr_context->controllerId = CONTROLLER_ID_UNDEFINED;

	if (!link)
		return false;

	dc = link->ctx->dc;
	dmcu = dc->res_pool->dmcu;
	psr = dc->res_pool->psr;

	if (!dmcu && !psr)
		return false;


	memset(&psr_configuration, 0, sizeof(psr_configuration));

	psr_configuration.bits.ENABLE                    = 1;
	psr_configuration.bits.CRC_VERIFICATION          = 1;
	psr_configuration.bits.FRAME_CAPTURE_INDICATION  =
			psr_config->psr_frame_capture_indication_req;

	/* Check for PSR v2*/
	if (psr_config->psr_version == 0x2) {
		/* For PSR v2 selective update.
		 * Indicates whether sink should start capturing
		 * immediately following active scan line,
		 * or starting with the 2nd active scan line.
		 */
		psr_configuration.bits.LINE_CAPTURE_INDICATION = 0;
		/*For PSR v2, determines whether Sink should generate
		 * IRQ_HPD when CRC mismatch is detected.
		 */
		psr_configuration.bits.IRQ_HPD_WITH_CRC_ERROR    = 1;
	}

	dm_helpers_dp_write_dpcd(
		link->ctx,
		link,
		368,
		&psr_configuration.raw,
		sizeof(psr_configuration.raw));

	psr_context->channel = link->ddc->ddc_pin->hw_info.ddc_channel;
	psr_context->transmitterId = link->link_enc->transmitter;
	psr_context->engineId = link->link_enc->preferred_engine;

	for (i = 0; i < MAX_PIPES; i++) {
		if (dc->current_state->res_ctx.pipe_ctx[i].stream
				== stream) {
			/* dmcu -1 for all controller id values,
			 * therefore +1 here
			 */
			psr_context->controllerId =
				dc->current_state->res_ctx.
				pipe_ctx[i].stream_res.tg->inst + 1;
			break;
		}
	}

	/* Hardcoded for now.  Can be Pcie or Uniphy (or Unknown)*/
	psr_context->phyType = PHY_TYPE_UNIPHY;
	/*PhyId is associated with the transmitter id*/
	psr_context->smuPhyId =
		transmitter_to_phy_id(link->link_enc->transmitter);

	psr_context->crtcTimingVerticalTotal = stream->timing.v_total;
	psr_context->vsync_rate_hz = div64_u64(div64_u64((stream->
					timing.pix_clk_100hz * 100),
					stream->timing.v_total),
					stream->timing.h_total);

	psr_context->psrSupportedDisplayConfig = true;
	psr_context->psrExitLinkTrainingRequired =
		psr_config->psr_exit_link_training_required;
	psr_context->sdpTransmitLineNumDeadline =
		psr_config->psr_sdp_transmit_line_num_deadline;
	psr_context->psrFrameCaptureIndicationReq =
		psr_config->psr_frame_capture_indication_req;

	psr_context->skipPsrWaitForPllLock = 0; /* only = 1 in KV */

	psr_context->numberOfControllers =
			link->dc->res_pool->timing_generator_count;

	psr_context->rfb_update_auto_en = true;

	/* 2 frames before enter PSR. */
	psr_context->timehyst_frames = 2;
	/* half a frame
	 * (units in 100 lines, i.e. a value of 1 represents 100 lines)
	 */
	psr_context->hyst_lines = stream->timing.v_total / 2 / 100;
	psr_context->aux_repeats = 10;

	psr_context->psr_level.u32all = 0;

#if defined(CONFIG_DRM_AMD_DC_DCN)
	/*skip power down the single pipe since it blocks the cstate*/
	if ((link->ctx->asic_id.chip_family == FAMILY_RV) &&
	     ASICREV_IS_RAVEN(link->ctx->asic_id.hw_internal_rev))
		psr_context->psr_level.bits.SKIP_CRTC_DISABLE = true;
#endif

	/* SMU will perform additional powerdown sequence.
	 * For unsupported ASICs, set psr_level flag to skip PSR
	 *  static screen notification to SMU.
	 *  (Always set for DAL2, did not check ASIC)
	 */
	psr_context->allow_smu_optimizations = psr_config->allow_smu_optimizations;
	psr_context->allow_multi_disp_optimizations = psr_config->allow_multi_disp_optimizations;

	/* Complete PSR entry before aborting to prevent intermittent
	 * freezes on certain eDPs
	 */
	psr_context->psr_level.bits.DISABLE_PSR_ENTRY_ABORT = 1;

	/* Controls additional delay after remote frame capture before
	 * continuing power down, default = 0
	 */
	psr_context->frame_delay = 0;

	if (psr)
		link->psr_settings.psr_feature_enabled = psr->funcs->psr_copy_settings(psr, link, psr_context);
	else
		link->psr_settings.psr_feature_enabled = dmcu->funcs->setup_psr(dmcu, link, psr_context);

	/* psr_enabled == 0 indicates setup_psr did not succeed, but this
	 * should not happen since firmware should be running at this point
	 */
	if (link->psr_settings.psr_feature_enabled == 0)
		ASSERT(0);

	return true;

}

void dc_link_get_psr_residency(const struct dc_link *link, uint32_t *residency)
{
	struct dc  *dc = link->ctx->dc;
	struct dmub_psr *psr = dc->res_pool->psr;

	// PSR residency measurements only supported on DMCUB
	if (psr != NULL && link->psr_settings.psr_feature_enabled)
		psr->funcs->psr_get_residency(psr, residency);
	else
		*residency = 0;
}

const struct dc_link_status *dc_link_get_status(const struct dc_link *link)
{
	return &link->link_status;
}

void core_link_resume(struct dc_link *link)
{
	if (link->connector_signal != SIGNAL_TYPE_VIRTUAL)
		program_hpd_filter(link);
}

static struct fixed31_32 get_pbn_per_slot(struct dc_stream_state *stream)
{
	struct fixed31_32 mbytes_per_sec;
	uint32_t link_rate_in_mbytes_per_sec = dc_link_bandwidth_kbps(stream->link,
			&stream->link->cur_link_settings);
	link_rate_in_mbytes_per_sec /= 8000; /* Kbits to MBytes */

	mbytes_per_sec = dc_fixpt_from_int(link_rate_in_mbytes_per_sec);

	return dc_fixpt_div_int(mbytes_per_sec, 54);
}

static struct fixed31_32 get_pbn_from_bw_in_kbps(uint64_t kbps)
{
	struct fixed31_32 peak_kbps;
	uint32_t numerator;
	uint32_t denominator;

	/*
	 * margin 5300ppm + 300ppm ~ 0.6% as per spec, factor is 1.006
	 * The unit of 54/64Mbytes/sec is an arbitrary unit chosen based on
	 * common multiplier to render an integer PBN for all link rate/lane
	 * counts combinations
	 * calculate
	 * peak_kbps *= (1006/1000)
	 * peak_kbps *= (64/54)
	 * peak_kbps *= 8    convert to bytes
	 */

	numerator = 64 * PEAK_FACTOR_X1000;
	denominator = 54 * 8 * 1000 * 1000;
	kbps *= numerator;
	peak_kbps = dc_fixpt_from_fraction(kbps, denominator);

	return peak_kbps;
}

static struct fixed31_32 get_pbn_from_timing(struct pipe_ctx *pipe_ctx)
{
	uint64_t kbps;

	kbps = dc_bandwidth_in_kbps_from_timing(&pipe_ctx->stream->timing);
	return get_pbn_from_bw_in_kbps(kbps);
}

static void update_mst_stream_alloc_table(
	struct dc_link *link,
	struct stream_encoder *stream_enc,
	const struct dp_mst_stream_allocation_table *proposed_table)
{
	struct link_mst_stream_allocation work_table[MAX_CONTROLLER_NUM] = {
			{ 0 } };
	struct link_mst_stream_allocation *dc_alloc;

	int i;
	int j;

	/* if DRM proposed_table has more than one new payload */
	ASSERT(proposed_table->stream_count -
			link->mst_stream_alloc_table.stream_count < 2);

	/* copy proposed_table to link, add stream encoder */
	for (i = 0; i < proposed_table->stream_count; i++) {

		for (j = 0; j < link->mst_stream_alloc_table.stream_count; j++) {
			dc_alloc =
			&link->mst_stream_alloc_table.stream_allocations[j];

			if (dc_alloc->vcp_id ==
				proposed_table->stream_allocations[i].vcp_id) {

				work_table[i] = *dc_alloc;
				work_table[i].slot_count = proposed_table->stream_allocations[i].slot_count;
				break; /* exit j loop */
			}
		}

		/* new vcp_id */
		if (j == link->mst_stream_alloc_table.stream_count) {
			work_table[i].vcp_id =
				proposed_table->stream_allocations[i].vcp_id;
			work_table[i].slot_count =
				proposed_table->stream_allocations[i].slot_count;
			work_table[i].stream_enc = stream_enc;
		}
	}

	/* update link->mst_stream_alloc_table with work_table */
	link->mst_stream_alloc_table.stream_count =
			proposed_table->stream_count;
	for (i = 0; i < MAX_CONTROLLER_NUM; i++)
		link->mst_stream_alloc_table.stream_allocations[i] =
				work_table[i];
}

/* convert link_mst_stream_alloc_table to dm dp_mst_stream_alloc_table
 * because stream_encoder is not exposed to dm
 */
enum dc_status dc_link_allocate_mst_payload(struct pipe_ctx *pipe_ctx)
{
	struct dc_stream_state *stream = pipe_ctx->stream;
	struct dc_link *link = stream->link;
	struct link_encoder *link_encoder = link->link_enc;
	struct stream_encoder *stream_encoder = pipe_ctx->stream_res.stream_enc;
	struct dp_mst_stream_allocation_table proposed_table = {0};
	struct fixed31_32 avg_time_slots_per_mtp;
	struct fixed31_32 pbn;
	struct fixed31_32 pbn_per_slot;
	uint8_t i;
	enum act_return_status ret;
	DC_LOGGER_INIT(link->ctx->logger);

	/* enable_link_dp_mst already check link->enabled_stream_count
	 * and stream is in link->stream[]. This is called during set mode,
	 * stream_enc is available.
	 */

	/* get calculate VC payload for stream: stream_alloc */
	if (dm_helpers_dp_mst_write_payload_allocation_table(
		stream->ctx,
		stream,
		&proposed_table,
		true)) {
		update_mst_stream_alloc_table(
					link, pipe_ctx->stream_res.stream_enc, &proposed_table);
	}
	else
		DC_LOG_WARNING("Failed to update"
				"MST allocation table for"
				"pipe idx:%d\n",
				pipe_ctx->pipe_idx);

	DC_LOG_MST("%s  "
			"stream_count: %d: \n ",
			__func__,
			link->mst_stream_alloc_table.stream_count);

	for (i = 0; i < MAX_CONTROLLER_NUM; i++) {
		DC_LOG_MST("stream_enc[%d]: %p      "
		"stream[%d].vcp_id: %d      "
		"stream[%d].slot_count: %d\n",
		i,
		(void *) link->mst_stream_alloc_table.stream_allocations[i].stream_enc,
		i,
		link->mst_stream_alloc_table.stream_allocations[i].vcp_id,
		i,
		link->mst_stream_alloc_table.stream_allocations[i].slot_count);
	}

	ASSERT(proposed_table.stream_count > 0);

	/* program DP source TX for payload */
	link_encoder->funcs->update_mst_stream_allocation_table(
		link_encoder,
		&link->mst_stream_alloc_table);

	/* send down message */
	ret = dm_helpers_dp_mst_poll_for_allocation_change_trigger(
			stream->ctx,
			stream);

	if (ret != ACT_LINK_LOST) {
		dm_helpers_dp_mst_send_payload_allocation(
				stream->ctx,
				stream,
				true);
	}

	/* slot X.Y for only current stream */
	pbn_per_slot = get_pbn_per_slot(stream);
	if (pbn_per_slot.value == 0) {
		DC_LOG_ERROR("Failure: pbn_per_slot==0 not allowed. Cannot continue, returning DC_UNSUPPORTED_VALUE.\n");
		return DC_UNSUPPORTED_VALUE;
	}
	pbn = get_pbn_from_timing(pipe_ctx);
	avg_time_slots_per_mtp = dc_fixpt_div(pbn, pbn_per_slot);

	stream_encoder->funcs->set_throttled_vcp_size(
		stream_encoder,
		avg_time_slots_per_mtp);

	return DC_OK;

}

static enum dc_status deallocate_mst_payload(struct pipe_ctx *pipe_ctx)
{
	struct dc_stream_state *stream = pipe_ctx->stream;
	struct dc_link *link = stream->link;
	struct link_encoder *link_encoder = link->link_enc;
	struct stream_encoder *stream_encoder = pipe_ctx->stream_res.stream_enc;
	struct dp_mst_stream_allocation_table proposed_table = {0};
	struct fixed31_32 avg_time_slots_per_mtp = dc_fixpt_from_int(0);
	uint8_t i;
	bool mst_mode = (link->type == dc_connection_mst_branch);
	DC_LOGGER_INIT(link->ctx->logger);

	/* deallocate_mst_payload is called before disable link. When mode or
	 * disable/enable monitor, new stream is created which is not in link
	 * stream[] yet. For this, payload is not allocated yet, so de-alloc
	 * should not done. For new mode set, map_resources will get engine
	 * for new stream, so stream_enc->id should be validated until here.
	 */

	/* slot X.Y */
	stream_encoder->funcs->set_throttled_vcp_size(
		stream_encoder,
		avg_time_slots_per_mtp);

	/* TODO: which component is responsible for remove payload table? */
	if (mst_mode) {
		if (dm_helpers_dp_mst_write_payload_allocation_table(
				stream->ctx,
				stream,
				&proposed_table,
				false)) {

			update_mst_stream_alloc_table(
				link, pipe_ctx->stream_res.stream_enc, &proposed_table);
		}
		else {
				DC_LOG_WARNING("Failed to update"
						"MST allocation table for"
						"pipe idx:%d\n",
						pipe_ctx->pipe_idx);
		}
	}

	DC_LOG_MST("%s"
			"stream_count: %d: ",
			__func__,
			link->mst_stream_alloc_table.stream_count);

	for (i = 0; i < MAX_CONTROLLER_NUM; i++) {
		DC_LOG_MST("stream_enc[%d]: %p      "
		"stream[%d].vcp_id: %d      "
		"stream[%d].slot_count: %d\n",
		i,
		(void *) link->mst_stream_alloc_table.stream_allocations[i].stream_enc,
		i,
		link->mst_stream_alloc_table.stream_allocations[i].vcp_id,
		i,
		link->mst_stream_alloc_table.stream_allocations[i].slot_count);
	}

	link_encoder->funcs->update_mst_stream_allocation_table(
		link_encoder,
		&link->mst_stream_alloc_table);

	if (mst_mode) {
		dm_helpers_dp_mst_poll_for_allocation_change_trigger(
			stream->ctx,
			stream);

		dm_helpers_dp_mst_send_payload_allocation(
			stream->ctx,
			stream,
			false);
	}

	return DC_OK;
}

enum dc_status dc_link_reallocate_mst_payload(struct dc_link *link)
{
	int i;
	struct pipe_ctx *pipe_ctx;

	// Clear all of MST payload then reallocate
	for (i = 0; i < MAX_PIPES; i++) {
		pipe_ctx = &link->dc->current_state->res_ctx.pipe_ctx[i];

		/* driver enable split pipe for external monitors
		 * we have to check pipe_ctx is split pipe or not
		 * If it's split pipe, driver using top pipe to
		 * reaallocate.
		 */
		if (!pipe_ctx || pipe_ctx->top_pipe)
			continue;

		if (pipe_ctx->stream && pipe_ctx->stream->link == link &&
				pipe_ctx->stream->dpms_off == false &&
				pipe_ctx->stream->signal == SIGNAL_TYPE_DISPLAY_PORT_MST) {
			deallocate_mst_payload(pipe_ctx);
		}
	}

	for (i = 0; i < MAX_PIPES; i++) {
		pipe_ctx = &link->dc->current_state->res_ctx.pipe_ctx[i];

		if (!pipe_ctx || pipe_ctx->top_pipe)
			continue;

		if (pipe_ctx->stream && pipe_ctx->stream->link == link &&
				pipe_ctx->stream->dpms_off == false &&
				pipe_ctx->stream->signal == SIGNAL_TYPE_DISPLAY_PORT_MST) {
			/* enable/disable PHY will clear connection between BE and FE
			 * need to restore it.
			 */
			link->link_enc->funcs->connect_dig_be_to_fe(link->link_enc,
									pipe_ctx->stream_res.stream_enc->id, true);
			dc_link_allocate_mst_payload(pipe_ctx);
		}
	}

	return DC_OK;
}

#if defined(CONFIG_DRM_AMD_DC_HDCP)
static void update_psp_stream_config(struct pipe_ctx *pipe_ctx, bool dpms_off)
{
	struct cp_psp *cp_psp = &pipe_ctx->stream->ctx->cp_psp;
	if (cp_psp && cp_psp->funcs.update_stream_config) {
		struct cp_psp_stream_config config = {0};
		enum dp_panel_mode panel_mode =
				dp_get_panel_mode(pipe_ctx->stream->link);

		config.otg_inst = (uint8_t) pipe_ctx->stream_res.tg->inst;
		config.dig_fe = (uint8_t) pipe_ctx->stream_res.stream_enc->stream_enc_inst;
		config.dig_be = pipe_ctx->stream->link->link_enc_hw_inst;
		config.dpms_off = dpms_off;
		config.dm_stream_ctx = pipe_ctx->stream->dm_stream_context;
		config.assr_enabled = (panel_mode == DP_PANEL_MODE_EDP);
		config.mst_enabled = (pipe_ctx->stream->signal ==
				SIGNAL_TYPE_DISPLAY_PORT_MST);
		cp_psp->funcs.update_stream_config(cp_psp->handle, &config);
	}
}
#endif

void core_link_enable_stream(
		struct dc_state *state,
		struct pipe_ctx *pipe_ctx)
{
	struct dc *dc = pipe_ctx->stream->ctx->dc;
	struct dc_stream_state *stream = pipe_ctx->stream;
	enum dc_status status;
#if defined(CONFIG_DRM_AMD_DC_DCN)
	enum otg_out_mux_dest otg_out_dest = OUT_MUX_DIO;
#endif
	DC_LOGGER_INIT(pipe_ctx->stream->ctx->logger);

	if (!IS_DIAG_DC(dc->ctx->dce_environment) &&
			dc_is_virtual_signal(pipe_ctx->stream->signal))
		return;

	if (!dc_is_virtual_signal(pipe_ctx->stream->signal)) {
		stream->link->link_enc->funcs->setup(
			stream->link->link_enc,
			pipe_ctx->stream->signal);
		pipe_ctx->stream_res.stream_enc->funcs->setup_stereo_sync(
			pipe_ctx->stream_res.stream_enc,
			pipe_ctx->stream_res.tg->inst,
			stream->timing.timing_3d_format != TIMING_3D_FORMAT_NONE);
	}

	if (dc_is_dp_signal(pipe_ctx->stream->signal))
		pipe_ctx->stream_res.stream_enc->funcs->dp_set_stream_attribute(
			pipe_ctx->stream_res.stream_enc,
			&stream->timing,
			stream->output_color_space,
			stream->use_vsc_sdp_for_colorimetry,
			stream->link->dpcd_caps.dprx_feature.bits.SST_SPLIT_SDP_CAP);

	if (dc_is_hdmi_tmds_signal(pipe_ctx->stream->signal))
		pipe_ctx->stream_res.stream_enc->funcs->hdmi_set_stream_attribute(
			pipe_ctx->stream_res.stream_enc,
			&stream->timing,
			stream->phy_pix_clk,
			pipe_ctx->stream_res.audio != NULL);

	pipe_ctx->stream->link->link_state_valid = true;

#if defined(CONFIG_DRM_AMD_DC_DCN)
	if (pipe_ctx->stream_res.tg->funcs->set_out_mux)
		pipe_ctx->stream_res.tg->funcs->set_out_mux(pipe_ctx->stream_res.tg, otg_out_dest);
#endif

	if (dc_is_dvi_signal(pipe_ctx->stream->signal))
		pipe_ctx->stream_res.stream_enc->funcs->dvi_set_stream_attribute(
			pipe_ctx->stream_res.stream_enc,
			&stream->timing,
			(pipe_ctx->stream->signal == SIGNAL_TYPE_DVI_DUAL_LINK) ?
			true : false);

	if (dc_is_lvds_signal(pipe_ctx->stream->signal))
		pipe_ctx->stream_res.stream_enc->funcs->lvds_set_stream_attribute(
			pipe_ctx->stream_res.stream_enc,
			&stream->timing);

	if (!IS_FPGA_MAXIMUS_DC(dc->ctx->dce_environment)) {
		bool apply_edp_fast_boot_optimization =
			pipe_ctx->stream->apply_edp_fast_boot_optimization;

		pipe_ctx->stream->apply_edp_fast_boot_optimization = false;

		resource_build_info_frame(pipe_ctx);
		dc->hwss.update_info_frame(pipe_ctx);

		/* Do not touch link on seamless boot optimization. */
		if (pipe_ctx->stream->apply_seamless_boot_optimization) {
			pipe_ctx->stream->dpms_off = false;
#if defined(CONFIG_DRM_AMD_DC_HDCP)
			update_psp_stream_config(pipe_ctx, false);
#endif
			return;
		}

		/* eDP lit up by bios already, no need to enable again. */
		if (pipe_ctx->stream->signal == SIGNAL_TYPE_EDP &&
					apply_edp_fast_boot_optimization) {
			pipe_ctx->stream->dpms_off = false;
#if defined(CONFIG_DRM_AMD_DC_HDCP)
			update_psp_stream_config(pipe_ctx, false);
#endif
			return;
		}

		if (pipe_ctx->stream->dpms_off)
			return;

		/* Have to setup DSC before DIG FE and BE are connected (which happens before the
		 * link training). This is to make sure the bandwidth sent to DIG BE won't be
		 * bigger than what the link and/or DIG BE can handle. VBID[6]/CompressedStream_flag
		 * will be automatically set at a later time when the video is enabled
		 * (DP_VID_STREAM_EN = 1).
		 */
		if (pipe_ctx->stream->timing.flags.DSC) {
			if (dc_is_dp_signal(pipe_ctx->stream->signal) ||
					dc_is_virtual_signal(pipe_ctx->stream->signal))
				dp_set_dsc_enable(pipe_ctx, true);
		}

		status = enable_link(state, pipe_ctx);

		if (status != DC_OK) {
			DC_LOG_WARNING("enabling link %u failed: %d\n",
			pipe_ctx->stream->link->link_index,
			status);

			/* Abort stream enable *unless* the failure was due to
			 * DP link training - some DP monitors will recover and
			 * show the stream anyway. But MST displays can't proceed
			 * without link training.
			 */
			if (status != DC_FAIL_DP_LINK_TRAINING ||
					pipe_ctx->stream->signal == SIGNAL_TYPE_DISPLAY_PORT_MST) {
				BREAK_TO_DEBUGGER();
				return;
			}
		}

		/* turn off otg test pattern if enable */
		if (pipe_ctx->stream_res.tg->funcs->set_test_pattern)
			pipe_ctx->stream_res.tg->funcs->set_test_pattern(pipe_ctx->stream_res.tg,
					CONTROLLER_DP_TEST_PATTERN_VIDEOMODE,
					COLOR_DEPTH_UNDEFINED);

		/* This second call is needed to reconfigure the DIG
		 * as a workaround for the incorrect value being applied
		 * from transmitter control.
		 */
		if (!dc_is_virtual_signal(pipe_ctx->stream->signal))
			stream->link->link_enc->funcs->setup(
				stream->link->link_enc,
				pipe_ctx->stream->signal);

		dc->hwss.enable_stream(pipe_ctx);

		/* Set DPS PPS SDP (AKA "info frames") */
		if (pipe_ctx->stream->timing.flags.DSC) {
			if (dc_is_dp_signal(pipe_ctx->stream->signal) ||
					dc_is_virtual_signal(pipe_ctx->stream->signal))
				dp_set_dsc_pps_sdp(pipe_ctx, true);
		}

		if (pipe_ctx->stream->signal == SIGNAL_TYPE_DISPLAY_PORT_MST)
			dc_link_allocate_mst_payload(pipe_ctx);

		dc->hwss.unblank_stream(pipe_ctx,
			&pipe_ctx->stream->link->cur_link_settings);

		if (stream->sink_patches.delay_ignore_msa > 0)
			msleep(stream->sink_patches.delay_ignore_msa);

		if (dc_is_dp_signal(pipe_ctx->stream->signal))
			enable_stream_features(pipe_ctx);
#if defined(CONFIG_DRM_AMD_DC_HDCP)
		update_psp_stream_config(pipe_ctx, false);
#endif

		dc->hwss.enable_audio_stream(pipe_ctx);

	} else { // if (IS_FPGA_MAXIMUS_DC(dc->ctx->dce_environment))
		if (dc_is_dp_signal(pipe_ctx->stream->signal) ||
				dc_is_virtual_signal(pipe_ctx->stream->signal))
			dp_set_dsc_enable(pipe_ctx, true);

	}

	if (pipe_ctx->stream->signal == SIGNAL_TYPE_HDMI_TYPE_A) {
		core_link_set_avmute(pipe_ctx, false);
	}
}

void core_link_disable_stream(struct pipe_ctx *pipe_ctx)
{
	struct dc  *dc = pipe_ctx->stream->ctx->dc;
	struct dc_stream_state *stream = pipe_ctx->stream;
	struct dc_link *link = stream->sink->link;

	if (!IS_DIAG_DC(dc->ctx->dce_environment) &&
			dc_is_virtual_signal(pipe_ctx->stream->signal))
		return;

	if (!pipe_ctx->stream->sink->edid_caps.panel_patch.skip_avmute) {
		if (dc_is_hdmi_signal(pipe_ctx->stream->signal))
			core_link_set_avmute(pipe_ctx, true);
	}

	dc->hwss.disable_audio_stream(pipe_ctx);

#if defined(CONFIG_DRM_AMD_DC_HDCP)
	update_psp_stream_config(pipe_ctx, true);
#endif
	dc->hwss.blank_stream(pipe_ctx);

	if (pipe_ctx->stream->signal == SIGNAL_TYPE_DISPLAY_PORT_MST)
		deallocate_mst_payload(pipe_ctx);

	if (dc_is_hdmi_signal(pipe_ctx->stream->signal)) {
		struct ext_hdmi_settings settings = {0};
		enum engine_id eng_id = pipe_ctx->stream_res.stream_enc->id;

		unsigned short masked_chip_caps = link->chip_caps &
				EXT_DISPLAY_PATH_CAPS__EXT_CHIP_MASK;
		//Need to inform that sink is going to use legacy HDMI mode.
		dal_ddc_service_write_scdc_data(
			link->ddc,
			165000,//vbios only handles 165Mhz.
			false);
		if (masked_chip_caps == EXT_DISPLAY_PATH_CAPS__HDMI20_TISN65DP159RSBT) {
			/* DP159, Retimer settings */
			if (get_ext_hdmi_settings(pipe_ctx, eng_id, &settings))
				write_i2c_retimer_setting(pipe_ctx,
						false, false, &settings);
			else
				write_i2c_default_retimer_setting(pipe_ctx,
						false, false);
		} else if (masked_chip_caps == EXT_DISPLAY_PATH_CAPS__HDMI20_PI3EQX1204) {
			/* PI3EQX1204, Redriver settings */
			write_i2c_redriver_setting(pipe_ctx, false);
		}
	}

	disable_link(pipe_ctx->stream->link, pipe_ctx->stream->signal);

	dc->hwss.disable_stream(pipe_ctx);

	if (pipe_ctx->stream->timing.flags.DSC) {
		if (dc_is_dp_signal(pipe_ctx->stream->signal))
			dp_set_dsc_enable(pipe_ctx, false);
	}
}

void core_link_set_avmute(struct pipe_ctx *pipe_ctx, bool enable)
{
	struct dc  *dc = pipe_ctx->stream->ctx->dc;

	if (!dc_is_hdmi_signal(pipe_ctx->stream->signal))
		return;

	dc->hwss.set_avmute(pipe_ctx, enable);
}

/**
 *  dc_link_enable_hpd_filter:
 *     If enable is true, programs HPD filter on associated HPD line using
 *     delay_on_disconnect/delay_on_connect values dependent on
 *     link->connector_signal
 *
 *     If enable is false, programs HPD filter on associated HPD line with no
 *     delays on connect or disconnect
 *
 *  @link:   pointer to the dc link
 *  @enable: boolean specifying whether to enable hbd
 */
void dc_link_enable_hpd_filter(struct dc_link *link, bool enable)
{
	struct gpio *hpd;

	if (enable) {
		link->is_hpd_filter_disabled = false;
		program_hpd_filter(link);
	} else {
		link->is_hpd_filter_disabled = true;
		/* Obtain HPD handle */
		hpd = get_hpd_gpio(link->ctx->dc_bios, link->link_id, link->ctx->gpio_service);

		if (!hpd)
			return;

		/* Setup HPD filtering */
		if (dal_gpio_open(hpd, GPIO_MODE_INTERRUPT) == GPIO_RESULT_OK) {
			struct gpio_hpd_config config;

			config.delay_on_connect = 0;
			config.delay_on_disconnect = 0;

			dal_irq_setup_hpd_filter(hpd, &config);

			dal_gpio_close(hpd);
		} else {
			ASSERT_CRITICAL(false);
		}
		/* Release HPD handle */
		dal_gpio_destroy_irq(&hpd);
	}
}

uint32_t dc_bandwidth_in_kbps_from_timing(
	const struct dc_crtc_timing *timing)
{
	uint32_t bits_per_channel = 0;
	uint32_t kbps;
	struct fixed31_32 link_bw_kbps;

	if (timing->flags.DSC) {
		link_bw_kbps = dc_fixpt_from_int(timing->pix_clk_100hz);
		link_bw_kbps = dc_fixpt_div_int(link_bw_kbps, 160);
		link_bw_kbps = dc_fixpt_mul_int(link_bw_kbps, timing->dsc_cfg.bits_per_pixel);
		kbps = dc_fixpt_ceil(link_bw_kbps);
		return kbps;
	}

	switch (timing->display_color_depth) {
	case COLOR_DEPTH_666:
		bits_per_channel = 6;
		break;
	case COLOR_DEPTH_888:
		bits_per_channel = 8;
		break;
	case COLOR_DEPTH_101010:
		bits_per_channel = 10;
		break;
	case COLOR_DEPTH_121212:
		bits_per_channel = 12;
		break;
	case COLOR_DEPTH_141414:
		bits_per_channel = 14;
		break;
	case COLOR_DEPTH_161616:
		bits_per_channel = 16;
		break;
	default:
		ASSERT(bits_per_channel != 0);
		bits_per_channel = 8;
		break;
	}

	kbps = timing->pix_clk_100hz / 10;
	kbps *= bits_per_channel;

	if (timing->flags.Y_ONLY != 1) {
		/*Only YOnly make reduce bandwidth by 1/3 compares to RGB*/
		kbps *= 3;
		if (timing->pixel_encoding == PIXEL_ENCODING_YCBCR420)
			kbps /= 2;
		else if (timing->pixel_encoding == PIXEL_ENCODING_YCBCR422)
			kbps = kbps * 2 / 3;
	}

	return kbps;

}

void dc_link_set_drive_settings(struct dc *dc,
				struct link_training_settings *lt_settings,
				const struct dc_link *link)
{

	int i;

	for (i = 0; i < dc->link_count; i++) {
		if (dc->links[i] == link)
			break;
	}

	if (i >= dc->link_count)
		ASSERT_CRITICAL(false);

	dc_link_dp_set_drive_settings(dc->links[i], lt_settings);
}

void dc_link_perform_link_training(struct dc *dc,
				   struct dc_link_settings *link_setting,
				   bool skip_video_pattern)
{
	int i;

	for (i = 0; i < dc->link_count; i++)
		dc_link_dp_perform_link_training(
			dc->links[i],
			link_setting,
			skip_video_pattern);
}

void dc_link_set_preferred_link_settings(struct dc *dc,
					 struct dc_link_settings *link_setting,
					 struct dc_link *link)
{
	int i;
	struct pipe_ctx *pipe;
	struct dc_stream_state *link_stream;
	struct dc_link_settings store_settings = *link_setting;

	link->preferred_link_setting = store_settings;

	/* Retrain with preferred link settings only relevant for
	 * DP signal type
	 * Check for non-DP signal or if passive dongle present
	 */
	if (!dc_is_dp_signal(link->connector_signal) ||
		link->dongle_max_pix_clk > 0)
		return;

	for (i = 0; i < MAX_PIPES; i++) {
		pipe = &dc->current_state->res_ctx.pipe_ctx[i];
		if (pipe->stream && pipe->stream->link) {
			if (pipe->stream->link == link) {
				link_stream = pipe->stream;
				break;
			}
		}
	}

	/* Stream not found */
	if (i == MAX_PIPES)
		return;

	/* Cannot retrain link if backend is off */
	if (link_stream->dpms_off)
		return;

	decide_link_settings(link_stream, &store_settings);

	if ((store_settings.lane_count != LANE_COUNT_UNKNOWN) &&
		(store_settings.link_rate != LINK_RATE_UNKNOWN))
		dp_retrain_link_dp_test(link, &store_settings, false);
}

void dc_link_set_preferred_training_settings(struct dc *dc,
						 struct dc_link_settings *link_setting,
						 struct dc_link_training_overrides *lt_overrides,
						 struct dc_link *link,
						 bool skip_immediate_retrain)
{
	if (lt_overrides != NULL)
		link->preferred_training_settings = *lt_overrides;
	else
		memset(&link->preferred_training_settings, 0, sizeof(link->preferred_training_settings));

	if (link_setting != NULL) {
		link->preferred_link_setting = *link_setting;
	} else {
		link->preferred_link_setting.lane_count = LANE_COUNT_UNKNOWN;
		link->preferred_link_setting.link_rate = LINK_RATE_UNKNOWN;
	}

	/* Retrain now, or wait until next stream update to apply */
	if (skip_immediate_retrain == false)
		dc_link_set_preferred_link_settings(dc, &link->preferred_link_setting, link);
}

void dc_link_enable_hpd(const struct dc_link *link)
{
	dc_link_dp_enable_hpd(link);
}

void dc_link_disable_hpd(const struct dc_link *link)
{
	dc_link_dp_disable_hpd(link);
}

void dc_link_set_test_pattern(struct dc_link *link,
			      enum dp_test_pattern test_pattern,
			      enum dp_test_pattern_color_space test_pattern_color_space,
			      const struct link_training_settings *p_link_settings,
			      const unsigned char *p_custom_pattern,
			      unsigned int cust_pattern_size)
{
	if (link != NULL)
		dc_link_dp_set_test_pattern(
			link,
			test_pattern,
			test_pattern_color_space,
			p_link_settings,
			p_custom_pattern,
			cust_pattern_size);
}

uint32_t dc_link_bandwidth_kbps(
	const struct dc_link *link,
	const struct dc_link_settings *link_setting)
{
	uint32_t link_bw_kbps =
		link_setting->link_rate * LINK_RATE_REF_FREQ_IN_KHZ; /* bytes per sec */

	link_bw_kbps *= 8;   /* 8 bits per byte*/
	link_bw_kbps *= link_setting->lane_count;

	if (dc_link_should_enable_fec(link)) {
		/* Account for FEC overhead.
		 * We have to do it based on caps,
		 * and not based on FEC being set ready,
		 * because FEC is set ready too late in
		 * the process to correctly be picked up
		 * by mode enumeration.
		 *
		 * There's enough zeros at the end of 'kbps'
		 * that make the below operation 100% precise
		 * for our purposes.
		 * 'long long' makes it work even for HDMI 2.1
		 * max bandwidth (and much, much bigger bandwidths
		 * than that, actually).
		 *
		 * NOTE: Reducing link BW by 3% may not be precise
		 * because it may be a stream BT that increases by 3%, and so
		 * 1/1.03 = 0.970873 factor should have been used instead,
		 * but the difference is minimal and is in a safe direction,
		 * which all works well around potential ambiguity of DP 1.4a spec.
		 */
		long long fec_link_bw_kbps = link_bw_kbps * 970LL;
		link_bw_kbps = (uint32_t)(div64_s64(fec_link_bw_kbps, 1000LL));
	}

	return link_bw_kbps;

}

const struct dc_link_settings *dc_link_get_link_cap(
		const struct dc_link *link)
{
	if (link->preferred_link_setting.lane_count != LANE_COUNT_UNKNOWN &&
			link->preferred_link_setting.link_rate != LINK_RATE_UNKNOWN)
		return &link->preferred_link_setting;
	return &link->verified_link_cap;
}

void dc_link_overwrite_extended_receiver_cap(
		struct dc_link *link)
{
	dp_overwrite_extended_receiver_cap(link);
}

bool dc_link_is_fec_supported(const struct dc_link *link)
{
	return (dc_is_dp_signal(link->connector_signal) &&
			link->link_enc->features.fec_supported &&
			link->dpcd_caps.fec_cap.bits.FEC_CAPABLE &&
			!IS_FPGA_MAXIMUS_DC(link->ctx->dce_environment));
}

bool dc_link_should_enable_fec(const struct dc_link *link)
{
	bool is_fec_disable = false;
	bool ret = false;

	if ((link->connector_signal != SIGNAL_TYPE_DISPLAY_PORT_MST &&
			link->local_sink &&
			link->local_sink->edid_caps.panel_patch.disable_fec) ||
			link->connector_signal == SIGNAL_TYPE_EDP) // Disable FEC for eDP
		is_fec_disable = true;

	if (dc_link_is_fec_supported(link) && !link->dc->debug.disable_fec && !is_fec_disable)
		ret = true;

	return ret;
}<|MERGE_RESOLUTION|>--- conflicted
+++ resolved
@@ -2625,17 +2625,11 @@
 
 	link->psr_settings.psr_allow_active = allow_active;
 
-<<<<<<< HEAD
-	if (psr != NULL && link->psr_settings.psr_feature_enabled)
-		psr->funcs->psr_enable(psr, allow_active, wait);
-	else if ((dmcu != NULL && dmcu->funcs->is_dmcu_initialized(dmcu)) && link->psr_settings.psr_feature_enabled)
-=======
 	if (psr != NULL && link->psr_settings.psr_feature_enabled) {
 		if (force_static && psr->funcs->psr_force_static)
 			psr->funcs->psr_force_static(psr);
 		psr->funcs->psr_enable(psr, allow_active, wait);
 	} else if ((dmcu != NULL && dmcu->funcs->is_dmcu_initialized(dmcu)) && link->psr_settings.psr_feature_enabled)
->>>>>>> f642729d
 		dmcu->funcs->set_psr_enable(dmcu, allow_active, wait);
 	else
 		return false;
