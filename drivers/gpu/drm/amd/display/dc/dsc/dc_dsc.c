/*
 * Copyright 2019 Advanced Micro Devices, Inc.
 *
 * Permission is hereby granted, free of charge, to any person obtaining a
 * copy of this software and associated documentation files (the "Software"),
 * to deal in the Software without restriction, including without limitation
 * the rights to use, copy, modify, merge, publish, distribute, sublicense,
 * and/or sell copies of the Software, and to permit persons to whom the
 * Software is furnished to do so, subject to the following conditions:
 *
 * The above copyright notice and this permission notice shall be included in
 * all copies or substantial portions of the Software.
 *
 * THE SOFTWARE IS PROVIDED "AS IS", WITHOUT WARRANTY OF ANY KIND, EXPRESS OR
 * IMPLIED, INCLUDING BUT NOT LIMITED TO THE WARRANTIES OF MERCHANTABILITY,
 * FITNESS FOR A PARTICULAR PURPOSE AND NONINFRINGEMENT.  IN NO EVENT SHALL
 * THE COPYRIGHT HOLDER(S) OR AUTHOR(S) BE LIABLE FOR ANY CLAIM, DAMAGES OR
 * OTHER LIABILITY, WHETHER IN AN ACTION OF CONTRACT, TORT OR OTHERWISE,
 * ARISING FROM, OUT OF OR IN CONNECTION WITH THE SOFTWARE OR THE USE OR
 * OTHER DEALINGS IN THE SOFTWARE.
 *
 * Author: AMD
 */

#include <drm/drm_dsc.h>
#include "dc_hw_types.h"
#include "dsc.h"
#include <drm/drm_dp_helper.h>
#include "dc.h"
#include "rc_calc.h"

/* This module's internal functions */

/* default DSC policy target bitrate limit is 16bpp */
static uint32_t dsc_policy_max_target_bpp_limit = 16;

/* default DSC policy enables DSC only when needed */
static bool dsc_policy_enable_dsc_when_not_needed;

static uint32_t dc_dsc_bandwidth_in_kbps_from_timing(
	const struct dc_crtc_timing *timing)
{
	uint32_t bits_per_channel = 0;
	uint32_t kbps;

	if (timing->flags.DSC) {
		kbps = (timing->pix_clk_100hz * timing->dsc_cfg.bits_per_pixel);
		kbps = kbps / 160 + ((kbps % 160) ? 1 : 0);
		return kbps;
	}

	switch (timing->display_color_depth) {
	case COLOR_DEPTH_666:
		bits_per_channel = 6;
		break;
	case COLOR_DEPTH_888:
		bits_per_channel = 8;
		break;
	case COLOR_DEPTH_101010:
		bits_per_channel = 10;
		break;
	case COLOR_DEPTH_121212:
		bits_per_channel = 12;
		break;
	case COLOR_DEPTH_141414:
		bits_per_channel = 14;
		break;
	case COLOR_DEPTH_161616:
		bits_per_channel = 16;
		break;
	default:
		break;
	}

	ASSERT(bits_per_channel != 0);

	kbps = timing->pix_clk_100hz / 10;
	kbps *= bits_per_channel;

	if (timing->flags.Y_ONLY != 1) {
		/*Only YOnly make reduce bandwidth by 1/3 compares to RGB*/
		kbps *= 3;
		if (timing->pixel_encoding == PIXEL_ENCODING_YCBCR420)
			kbps /= 2;
		else if (timing->pixel_encoding == PIXEL_ENCODING_YCBCR422)
			kbps = kbps * 2 / 3;
	}

	return kbps;

}

static bool dsc_buff_block_size_from_dpcd(int dpcd_buff_block_size, int *buff_block_size)
{

	switch (dpcd_buff_block_size) {
	case DP_DSC_RC_BUF_BLK_SIZE_1:
		*buff_block_size = 1024;
		break;
	case DP_DSC_RC_BUF_BLK_SIZE_4:
		*buff_block_size = 4 * 1024;
		break;
	case DP_DSC_RC_BUF_BLK_SIZE_16:
		*buff_block_size = 16 * 1024;
		break;
	case DP_DSC_RC_BUF_BLK_SIZE_64:
		*buff_block_size = 64 * 1024;
		break;
	default: {
			dm_error("%s: DPCD DSC buffer size not recognized.\n", __func__);
			return false;
		}
	}

	return true;
}


static bool dsc_line_buff_depth_from_dpcd(int dpcd_line_buff_bit_depth, int *line_buff_bit_depth)
{
	if (0 <= dpcd_line_buff_bit_depth && dpcd_line_buff_bit_depth <= 7)
		*line_buff_bit_depth = dpcd_line_buff_bit_depth + 9;
	else if (dpcd_line_buff_bit_depth == 8)
		*line_buff_bit_depth = 8;
	else {
		dm_error("%s: DPCD DSC buffer depth not recognized.\n", __func__);
		return false;
	}

	return true;
}


static bool dsc_throughput_from_dpcd(int dpcd_throughput, int *throughput)
{
	switch (dpcd_throughput) {
	case DP_DSC_THROUGHPUT_MODE_0_UNSUPPORTED:
		*throughput = 0;
		break;
	case DP_DSC_THROUGHPUT_MODE_0_170:
		*throughput = 170;
		break;
	case DP_DSC_THROUGHPUT_MODE_0_340:
		*throughput = 340;
		break;
	case DP_DSC_THROUGHPUT_MODE_0_400:
		*throughput = 400;
		break;
	case DP_DSC_THROUGHPUT_MODE_0_450:
		*throughput = 450;
		break;
	case DP_DSC_THROUGHPUT_MODE_0_500:
		*throughput = 500;
		break;
	case DP_DSC_THROUGHPUT_MODE_0_550:
		*throughput = 550;
		break;
	case DP_DSC_THROUGHPUT_MODE_0_600:
		*throughput = 600;
		break;
	case DP_DSC_THROUGHPUT_MODE_0_650:
		*throughput = 650;
		break;
	case DP_DSC_THROUGHPUT_MODE_0_700:
		*throughput = 700;
		break;
	case DP_DSC_THROUGHPUT_MODE_0_750:
		*throughput = 750;
		break;
	case DP_DSC_THROUGHPUT_MODE_0_800:
		*throughput = 800;
		break;
	case DP_DSC_THROUGHPUT_MODE_0_850:
		*throughput = 850;
		break;
	case DP_DSC_THROUGHPUT_MODE_0_900:
		*throughput = 900;
		break;
	case DP_DSC_THROUGHPUT_MODE_0_950:
		*throughput = 950;
		break;
	case DP_DSC_THROUGHPUT_MODE_0_1000:
		*throughput = 1000;
		break;
	default: {
			dm_error("%s: DPCD DSC throughput mode not recognized.\n", __func__);
			return false;
		}
	}

	return true;
}


static bool dsc_bpp_increment_div_from_dpcd(uint8_t bpp_increment_dpcd, uint32_t *bpp_increment_div)
{
	// Mask bpp increment dpcd field to avoid reading other fields
	bpp_increment_dpcd &= 0x7;

	switch (bpp_increment_dpcd) {
	case 0:
		*bpp_increment_div = 16;
		break;
	case 1:
		*bpp_increment_div = 8;
		break;
	case 2:
		*bpp_increment_div = 4;
		break;
	case 3:
		*bpp_increment_div = 2;
		break;
	case 4:
		*bpp_increment_div = 1;
		break;
	default: {
		dm_error("%s: DPCD DSC bits-per-pixel increment not recognized.\n", __func__);
		return false;
	}
	}

	return true;
}

static void get_dsc_enc_caps(
	const struct display_stream_compressor *dsc,
	struct dsc_enc_caps *dsc_enc_caps,
	int pixel_clock_100Hz)
{
	// This is a static HW query, so we can use any DSC

	memset(dsc_enc_caps, 0, sizeof(struct dsc_enc_caps));
	if (dsc) {
		if (!dsc->ctx->dc->debug.disable_dsc)
			dsc->funcs->dsc_get_enc_caps(dsc_enc_caps, pixel_clock_100Hz);
		if (dsc->ctx->dc->debug.native422_support)
			dsc_enc_caps->color_formats.bits.YCBCR_NATIVE_422 = 1;
	}
}

/* Returns 'false' if no intersection was found for at least one capablity.
 * It also implicitly validates some sink caps against invalid value of zero.
 */
static bool intersect_dsc_caps(
	const struct dsc_dec_dpcd_caps *dsc_sink_caps,
	const struct dsc_enc_caps *dsc_enc_caps,
	enum dc_pixel_encoding pixel_encoding,
	struct dsc_enc_caps *dsc_common_caps)
{
	int32_t max_slices;
	int32_t total_sink_throughput;

	memset(dsc_common_caps, 0, sizeof(struct dsc_enc_caps));

	dsc_common_caps->dsc_version = min(dsc_sink_caps->dsc_version, dsc_enc_caps->dsc_version);
	if (!dsc_common_caps->dsc_version)
		return false;

	dsc_common_caps->slice_caps.bits.NUM_SLICES_1 = dsc_sink_caps->slice_caps1.bits.NUM_SLICES_1 && dsc_enc_caps->slice_caps.bits.NUM_SLICES_1;
	dsc_common_caps->slice_caps.bits.NUM_SLICES_2 = dsc_sink_caps->slice_caps1.bits.NUM_SLICES_2 && dsc_enc_caps->slice_caps.bits.NUM_SLICES_2;
	dsc_common_caps->slice_caps.bits.NUM_SLICES_4 = dsc_sink_caps->slice_caps1.bits.NUM_SLICES_4 && dsc_enc_caps->slice_caps.bits.NUM_SLICES_4;
	dsc_common_caps->slice_caps.bits.NUM_SLICES_8 = dsc_sink_caps->slice_caps1.bits.NUM_SLICES_8 && dsc_enc_caps->slice_caps.bits.NUM_SLICES_8;
	if (!dsc_common_caps->slice_caps.raw)
		return false;

	dsc_common_caps->lb_bit_depth = min(dsc_sink_caps->lb_bit_depth, dsc_enc_caps->lb_bit_depth);
	if (!dsc_common_caps->lb_bit_depth)
		return false;

	dsc_common_caps->is_block_pred_supported = dsc_sink_caps->is_block_pred_supported && dsc_enc_caps->is_block_pred_supported;

	dsc_common_caps->color_formats.raw = dsc_sink_caps->color_formats.raw & dsc_enc_caps->color_formats.raw;
	if (!dsc_common_caps->color_formats.raw)
		return false;

	dsc_common_caps->color_depth.raw = dsc_sink_caps->color_depth.raw & dsc_enc_caps->color_depth.raw;
	if (!dsc_common_caps->color_depth.raw)
		return false;

	max_slices = 0;
	if (dsc_common_caps->slice_caps.bits.NUM_SLICES_1)
		max_slices = 1;

	if (dsc_common_caps->slice_caps.bits.NUM_SLICES_2)
		max_slices = 2;

	if (dsc_common_caps->slice_caps.bits.NUM_SLICES_4)
		max_slices = 4;

	total_sink_throughput = max_slices * dsc_sink_caps->throughput_mode_0_mps;
	if (pixel_encoding == PIXEL_ENCODING_YCBCR422 || pixel_encoding == PIXEL_ENCODING_YCBCR420)
		total_sink_throughput = max_slices * dsc_sink_caps->throughput_mode_1_mps;

	dsc_common_caps->max_total_throughput_mps = min(total_sink_throughput, dsc_enc_caps->max_total_throughput_mps);

	dsc_common_caps->max_slice_width = min(dsc_sink_caps->max_slice_width, dsc_enc_caps->max_slice_width);
	if (!dsc_common_caps->max_slice_width)
		return false;

	dsc_common_caps->bpp_increment_div = min(dsc_sink_caps->bpp_increment_div, dsc_enc_caps->bpp_increment_div);

	// TODO DSC: Remove this workaround for N422 and 420 once it's fixed, or move it to get_dsc_encoder_caps()
	if (pixel_encoding == PIXEL_ENCODING_YCBCR422 || pixel_encoding == PIXEL_ENCODING_YCBCR420)
		dsc_common_caps->bpp_increment_div = min(dsc_common_caps->bpp_increment_div, (uint32_t)8);

	return true;
}

static inline uint32_t dsc_div_by_10_round_up(uint32_t value)
{
	return (value + 9) / 10;
}

/* Get DSC bandwidth range based on [min_bpp, max_bpp] target bitrate range, and timing's pixel clock
 * and uncompressed bandwidth.
 */
static void get_dsc_bandwidth_range(
		const uint32_t min_bpp,
		const uint32_t max_bpp,
		const struct dsc_enc_caps *dsc_caps,
		const struct dc_crtc_timing *timing,
		struct dc_dsc_bw_range *range)
{
	/* native stream bandwidth */
	range->stream_kbps = dc_dsc_bandwidth_in_kbps_from_timing(timing);

	/* max dsc target bpp */
	range->max_kbps = dsc_div_by_10_round_up(max_bpp * timing->pix_clk_100hz);
	range->max_target_bpp_x16 = max_bpp * 16;
	if (range->max_kbps > range->stream_kbps) {
		/* max dsc target bpp is capped to native bandwidth */
		range->max_kbps = range->stream_kbps;
		range->max_target_bpp_x16 = calc_dsc_bpp_x16(range->stream_kbps, timing->pix_clk_100hz, dsc_caps->bpp_increment_div);
	}

	/* min dsc target bpp */
	range->min_kbps = dsc_div_by_10_round_up(min_bpp * timing->pix_clk_100hz);
	range->min_target_bpp_x16 = min_bpp * 16;
	if (range->min_kbps > range->max_kbps) {
		/* min dsc target bpp is capped to max dsc bandwidth*/
		range->min_kbps = range->max_kbps;
		range->min_target_bpp_x16 = range->max_target_bpp_x16;
	}
}


/* Decides if DSC should be used and calculates target bpp if it should, applying DSC policy.
 *
 * Returns:
 *     - 'true' if DSC was required by policy and was successfully applied
 *     - 'false' if DSC was not necessary (e.g. if uncompressed stream fits 'target_bandwidth_kbps'),
 *        or if it couldn't be applied based on DSC policy.
 */
static bool decide_dsc_target_bpp_x16(
		const struct dc_dsc_policy *policy,
		const struct dsc_enc_caps *dsc_common_caps,
		const int target_bandwidth_kbps,
		const struct dc_crtc_timing *timing,
		int *target_bpp_x16)
{
	bool should_use_dsc = false;
	struct dc_dsc_bw_range range;

	memset(&range, 0, sizeof(range));

	get_dsc_bandwidth_range(policy->min_target_bpp, policy->max_target_bpp,
			dsc_common_caps, timing, &range);
	if (!policy->enable_dsc_when_not_needed && target_bandwidth_kbps >= range.stream_kbps) {
		/* enough bandwidth without dsc */
		*target_bpp_x16 = 0;
		should_use_dsc = false;
	} else if (target_bandwidth_kbps >= range.max_kbps) {
		/* use max target bpp allowed */
		*target_bpp_x16 = range.max_target_bpp_x16;
		should_use_dsc = true;
	} else if (target_bandwidth_kbps >= range.min_kbps) {
		/* use target bpp that can take entire target bandwidth */
		*target_bpp_x16 = calc_dsc_bpp_x16(target_bandwidth_kbps, timing->pix_clk_100hz, dsc_common_caps->bpp_increment_div);
		should_use_dsc = true;
	} else {
		/* not enough bandwidth to fulfill minimum requirement */
		*target_bpp_x16 = 0;
		should_use_dsc = false;
	}

	return should_use_dsc;
}

#define MIN_AVAILABLE_SLICES_SIZE  4

static int get_available_dsc_slices(union dsc_enc_slice_caps slice_caps, int *available_slices)
{
	int idx = 0;

	memset(available_slices, -1, MIN_AVAILABLE_SLICES_SIZE);

	if (slice_caps.bits.NUM_SLICES_1)
		available_slices[idx++] = 1;

	if (slice_caps.bits.NUM_SLICES_2)
		available_slices[idx++] = 2;

	if (slice_caps.bits.NUM_SLICES_4)
		available_slices[idx++] = 4;

	if (slice_caps.bits.NUM_SLICES_8)
		available_slices[idx++] = 8;

	return idx;
}


static int get_max_dsc_slices(union dsc_enc_slice_caps slice_caps)
{
	int max_slices = 0;
	int available_slices[MIN_AVAILABLE_SLICES_SIZE];
	int end_idx = get_available_dsc_slices(slice_caps, &available_slices[0]);

	if (end_idx > 0)
		max_slices = available_slices[end_idx - 1];

	return max_slices;
}


// Increment sice number in available sice numbers stops if possible, or just increment if not
static int inc_num_slices(union dsc_enc_slice_caps slice_caps, int num_slices)
{
	// Get next bigger num slices available in common caps
	int available_slices[MIN_AVAILABLE_SLICES_SIZE];
	int end_idx;
	int i;
	int new_num_slices = num_slices;

	end_idx = get_available_dsc_slices(slice_caps, &available_slices[0]);
	if (end_idx == 0) {
		// No available slices found
		new_num_slices++;
		return new_num_slices;
	}

	// Numbers of slices found - get the next bigger number
	for (i = 0; i < end_idx; i++) {
		if (new_num_slices < available_slices[i]) {
			new_num_slices = available_slices[i];
			break;
		}
	}

	if (new_num_slices == num_slices) // No biger number of slices found
		new_num_slices++;

	return new_num_slices;
}


// Decrement sice number in available sice numbers stops if possible, or just decrement if not. Stop at zero.
static int dec_num_slices(union dsc_enc_slice_caps slice_caps, int num_slices)
{
	// Get next bigger num slices available in common caps
	int available_slices[MIN_AVAILABLE_SLICES_SIZE];
	int end_idx;
	int i;
	int new_num_slices = num_slices;

	end_idx = get_available_dsc_slices(slice_caps, &available_slices[0]);
	if (end_idx == 0 && new_num_slices > 0) {
		// No numbers of slices found
		new_num_slices++;
		return new_num_slices;
	}

	// Numbers of slices found - get the next smaller number
	for (i = end_idx - 1; i >= 0; i--) {
		if (new_num_slices > available_slices[i]) {
			new_num_slices = available_slices[i];
			break;
		}
	}

	if (new_num_slices == num_slices) {
		// No smaller number of slices found
		new_num_slices--;
		if (new_num_slices < 0)
			new_num_slices = 0;
	}

	return new_num_slices;
}


// Choose next bigger number of slices if the requested number of slices is not available
static int fit_num_slices_up(union dsc_enc_slice_caps slice_caps, int num_slices)
{
	// Get next bigger num slices available in common caps
	int available_slices[MIN_AVAILABLE_SLICES_SIZE];
	int end_idx;
	int i;
	int new_num_slices = num_slices;

	end_idx = get_available_dsc_slices(slice_caps, &available_slices[0]);
	if (end_idx == 0) {
		// No available slices found
		new_num_slices++;
		return new_num_slices;
	}

	// Numbers of slices found - get the equal or next bigger number
	for (i = 0; i < end_idx; i++) {
		if (new_num_slices <= available_slices[i]) {
			new_num_slices = available_slices[i];
			break;
		}
	}

	return new_num_slices;
}


/* Attempts to set DSC configuration for the stream, applying DSC policy.
 * Returns 'true' if successful or 'false' if not.
 *
 * Parameters:
 *
 * dsc_sink_caps       - DSC sink decoder capabilities (from DPCD)
 *
 * dsc_enc_caps        - DSC encoder capabilities
 *
 * target_bandwidth_kbps  - Target bandwidth to fit the stream into.
 *                          If 0, do not calculate target bpp.
 *
 * timing              - The stream timing to fit into 'target_bandwidth_kbps' or apply
 *                       maximum compression to, if 'target_badwidth == 0'
 *
 * dsc_cfg             - DSC configuration to use if it was possible to come up with
 *                       one for the given inputs.
 *                       The target bitrate after DSC can be calculated by multiplying
 *                       dsc_cfg.bits_per_pixel (in U6.4 format) by pixel rate, e.g.
 *
 *                       dsc_stream_bitrate_kbps = (int)ceil(timing->pix_clk_khz * dsc_cfg.bits_per_pixel / 16.0);
 */
static bool setup_dsc_config(
		const struct dsc_dec_dpcd_caps *dsc_sink_caps,
		const struct dsc_enc_caps *dsc_enc_caps,
		int target_bandwidth_kbps,
		const struct dc_crtc_timing *timing,
		int min_slice_height_override,
		int max_dsc_target_bpp_limit_override,
		struct dc_dsc_config *dsc_cfg)
{
	struct dsc_enc_caps dsc_common_caps;
	int max_slices_h;
	int min_slices_h;
	int num_slices_h;
	int pic_width;
	int slice_width;
	int target_bpp;
	int sink_per_slice_throughput_mps;
	int branch_max_throughput_mps = 0;
	bool is_dsc_possible = false;
	int pic_height;
	int slice_height;
	struct dc_dsc_policy policy;

	memset(dsc_cfg, 0, sizeof(struct dc_dsc_config));

	dc_dsc_get_policy_for_timing(timing, max_dsc_target_bpp_limit_override, &policy);
	pic_width = timing->h_addressable + timing->h_border_left + timing->h_border_right;
	pic_height = timing->v_addressable + timing->v_border_top + timing->v_border_bottom;

	if (!dsc_sink_caps->is_dsc_supported)
		goto done;

	if (dsc_sink_caps->branch_max_line_width && dsc_sink_caps->branch_max_line_width < pic_width)
		goto done;

	// Intersect decoder with encoder DSC caps and validate DSC settings
	is_dsc_possible = intersect_dsc_caps(dsc_sink_caps, dsc_enc_caps, timing->pixel_encoding, &dsc_common_caps);
	if (!is_dsc_possible)
		goto done;

	if (target_bandwidth_kbps > 0) {
		is_dsc_possible = decide_dsc_target_bpp_x16(
				&policy,
				&dsc_common_caps,
				target_bandwidth_kbps,
				timing,
				&target_bpp);
		dsc_cfg->bits_per_pixel = target_bpp;
	}
	if (!is_dsc_possible)
		goto done;

	sink_per_slice_throughput_mps = 0;

	// Validate available DSC settings against the mode timing

	// Validate color format (and pick up the throughput values)
	dsc_cfg->ycbcr422_simple = false;
	switch (timing->pixel_encoding)	{
	case PIXEL_ENCODING_RGB:
		is_dsc_possible = (bool)dsc_common_caps.color_formats.bits.RGB;
		sink_per_slice_throughput_mps = dsc_sink_caps->throughput_mode_0_mps;
		branch_max_throughput_mps = dsc_sink_caps->branch_overall_throughput_0_mps;
		break;
	case PIXEL_ENCODING_YCBCR444:
		is_dsc_possible = (bool)dsc_common_caps.color_formats.bits.YCBCR_444;
		sink_per_slice_throughput_mps = dsc_sink_caps->throughput_mode_0_mps;
		branch_max_throughput_mps = dsc_sink_caps->branch_overall_throughput_0_mps;
		break;
	case PIXEL_ENCODING_YCBCR422:
		is_dsc_possible = (bool)dsc_common_caps.color_formats.bits.YCBCR_NATIVE_422;
		sink_per_slice_throughput_mps = dsc_sink_caps->throughput_mode_1_mps;
		branch_max_throughput_mps = dsc_sink_caps->branch_overall_throughput_1_mps;
		if (!is_dsc_possible) {
			is_dsc_possible = (bool)dsc_common_caps.color_formats.bits.YCBCR_SIMPLE_422;
			dsc_cfg->ycbcr422_simple = is_dsc_possible;
			sink_per_slice_throughput_mps = dsc_sink_caps->throughput_mode_0_mps;
		}
		break;
	case PIXEL_ENCODING_YCBCR420:
		is_dsc_possible = (bool)dsc_common_caps.color_formats.bits.YCBCR_NATIVE_420;
		sink_per_slice_throughput_mps = dsc_sink_caps->throughput_mode_1_mps;
		branch_max_throughput_mps = dsc_sink_caps->branch_overall_throughput_1_mps;
		break;
	default:
		is_dsc_possible = false;
	}

	// Validate branch's maximum throughput
	if (branch_max_throughput_mps && dsc_div_by_10_round_up(timing->pix_clk_100hz) > branch_max_throughput_mps * 1000)
		is_dsc_possible = false;

	if (!is_dsc_possible)
		goto done;

	// Color depth
	switch (timing->display_color_depth) {
	case COLOR_DEPTH_888:
		is_dsc_possible = (bool)dsc_common_caps.color_depth.bits.COLOR_DEPTH_8_BPC;
		break;
	case COLOR_DEPTH_101010:
		is_dsc_possible = (bool)dsc_common_caps.color_depth.bits.COLOR_DEPTH_10_BPC;
		break;
	case COLOR_DEPTH_121212:
		is_dsc_possible = (bool)dsc_common_caps.color_depth.bits.COLOR_DEPTH_12_BPC;
		break;
	default:
		is_dsc_possible = false;
	}

	if (!is_dsc_possible)
		goto done;

	// Slice width (i.e. number of slices per line)
	max_slices_h = get_max_dsc_slices(dsc_common_caps.slice_caps);

	while (max_slices_h > 0) {
		if (pic_width % max_slices_h == 0)
			break;

		max_slices_h = dec_num_slices(dsc_common_caps.slice_caps, max_slices_h);
	}

	is_dsc_possible = (dsc_common_caps.max_slice_width > 0);
	if (!is_dsc_possible)
		goto done;

	min_slices_h = pic_width / dsc_common_caps.max_slice_width;
	if (pic_width % dsc_common_caps.max_slice_width)
		min_slices_h++;

	min_slices_h = fit_num_slices_up(dsc_common_caps.slice_caps, min_slices_h);

	while (min_slices_h <= max_slices_h) {
		int pix_clk_per_slice_khz = dsc_div_by_10_round_up(timing->pix_clk_100hz) / min_slices_h;
		if (pix_clk_per_slice_khz <= sink_per_slice_throughput_mps * 1000)
			break;

		min_slices_h = inc_num_slices(dsc_common_caps.slice_caps, min_slices_h);
	}

	if (pic_width % min_slices_h != 0)
		min_slices_h = 0; // DSC TODO: Maybe try increasing the number of slices first?

	is_dsc_possible = (min_slices_h <= max_slices_h);
	if (!is_dsc_possible)
		goto done;

	if (policy.use_min_slices_h) {
		if (min_slices_h > 0)
			num_slices_h = min_slices_h;
		else if (max_slices_h > 0) { // Fall back to max slices if min slices is not working out
			if (policy.max_slices_h)
				num_slices_h = min(policy.max_slices_h, max_slices_h);
			else
				num_slices_h = max_slices_h;
		} else
			is_dsc_possible = false;
	} else {
		if (max_slices_h > 0) {
			if (policy.max_slices_h)
				num_slices_h = min(policy.max_slices_h, max_slices_h);
			else
				num_slices_h = max_slices_h;
		} else if (min_slices_h > 0) // Fall back to min slices if max slices is not possible
			num_slices_h = min_slices_h;
		else
			is_dsc_possible = false;
	}

	if (!is_dsc_possible)
		goto done;

	dsc_cfg->num_slices_h = num_slices_h;
	slice_width = pic_width / num_slices_h;

	is_dsc_possible = slice_width <= dsc_common_caps.max_slice_width;
	if (!is_dsc_possible)
		goto done;

	// Slice height (i.e. number of slices per column): start with policy and pick the first one that height is divisible by.
	// For 4:2:0 make sure the slice height is divisible by 2 as well.
	if (min_slice_height_override == 0)
		slice_height = min(policy.min_slice_height, pic_height);
	else
		slice_height = min(min_slice_height_override, pic_height);

	while (slice_height < pic_height && (pic_height % slice_height != 0 ||
		(timing->pixel_encoding == PIXEL_ENCODING_YCBCR420 && slice_height % 2 != 0)))
		slice_height++;

	if (timing->pixel_encoding == PIXEL_ENCODING_YCBCR420) // For the case when pic_height < dsc_policy.min_sice_height
		is_dsc_possible = (slice_height % 2 == 0);

	if (!is_dsc_possible)
		goto done;

	dsc_cfg->num_slices_v = pic_height/slice_height;

	// Final decission: can we do DSC or not?
	if (is_dsc_possible) {
		// Fill out the rest of DSC settings
		dsc_cfg->block_pred_enable = dsc_common_caps.is_block_pred_supported;
		dsc_cfg->linebuf_depth = dsc_common_caps.lb_bit_depth;
		dsc_cfg->version_minor = (dsc_common_caps.dsc_version & 0xf0) >> 4;
	}

done:
	if (!is_dsc_possible)
		memset(dsc_cfg, 0, sizeof(struct dc_dsc_config));

	return is_dsc_possible;
}

bool dc_dsc_parse_dsc_dpcd(const struct dc *dc, const uint8_t *dpcd_dsc_basic_data, const uint8_t *dpcd_dsc_branch_decoder_caps, struct dsc_dec_dpcd_caps *dsc_sink_caps)
{
	if (!dpcd_dsc_basic_data)
		return false;

	dsc_sink_caps->is_dsc_supported = (dpcd_dsc_basic_data[DP_DSC_SUPPORT - DP_DSC_SUPPORT] & DP_DSC_DECOMPRESSION_IS_SUPPORTED) != 0;
	if (!dsc_sink_caps->is_dsc_supported)
		return false;

	dsc_sink_caps->dsc_version = dpcd_dsc_basic_data[DP_DSC_REV - DP_DSC_SUPPORT];

	{
		int buff_block_size;
		int buff_size;

		if (!dsc_buff_block_size_from_dpcd(dpcd_dsc_basic_data[DP_DSC_RC_BUF_BLK_SIZE - DP_DSC_SUPPORT], &buff_block_size))
			return false;

		buff_size = dpcd_dsc_basic_data[DP_DSC_RC_BUF_SIZE - DP_DSC_SUPPORT] + 1;
		dsc_sink_caps->rc_buffer_size = buff_size * buff_block_size;
	}

	dsc_sink_caps->slice_caps1.raw = dpcd_dsc_basic_data[DP_DSC_SLICE_CAP_1 - DP_DSC_SUPPORT];
	if (!dsc_line_buff_depth_from_dpcd(dpcd_dsc_basic_data[DP_DSC_LINE_BUF_BIT_DEPTH - DP_DSC_SUPPORT], &dsc_sink_caps->lb_bit_depth))
		return false;

	dsc_sink_caps->is_block_pred_supported =
		(dpcd_dsc_basic_data[DP_DSC_BLK_PREDICTION_SUPPORT - DP_DSC_SUPPORT] & DP_DSC_BLK_PREDICTION_IS_SUPPORTED) != 0;

	dsc_sink_caps->edp_max_bits_per_pixel =
		dpcd_dsc_basic_data[DP_DSC_MAX_BITS_PER_PIXEL_LOW - DP_DSC_SUPPORT] |
		dpcd_dsc_basic_data[DP_DSC_MAX_BITS_PER_PIXEL_HI - DP_DSC_SUPPORT] << 8;

	dsc_sink_caps->color_formats.raw = dpcd_dsc_basic_data[DP_DSC_DEC_COLOR_FORMAT_CAP - DP_DSC_SUPPORT];
	dsc_sink_caps->color_depth.raw = dpcd_dsc_basic_data[DP_DSC_DEC_COLOR_DEPTH_CAP - DP_DSC_SUPPORT];

	{
		int dpcd_throughput = dpcd_dsc_basic_data[DP_DSC_PEAK_THROUGHPUT - DP_DSC_SUPPORT];

		if (!dsc_throughput_from_dpcd(dpcd_throughput & DP_DSC_THROUGHPUT_MODE_0_MASK, &dsc_sink_caps->throughput_mode_0_mps))
			return false;

		dpcd_throughput = (dpcd_throughput & DP_DSC_THROUGHPUT_MODE_1_MASK) >> DP_DSC_THROUGHPUT_MODE_1_SHIFT;
		if (!dsc_throughput_from_dpcd(dpcd_throughput, &dsc_sink_caps->throughput_mode_1_mps))
			return false;
	}

	dsc_sink_caps->max_slice_width = dpcd_dsc_basic_data[DP_DSC_MAX_SLICE_WIDTH - DP_DSC_SUPPORT] * 320;
	dsc_sink_caps->slice_caps2.raw = dpcd_dsc_basic_data[DP_DSC_SLICE_CAP_2 - DP_DSC_SUPPORT];

	if (!dsc_bpp_increment_div_from_dpcd(dpcd_dsc_basic_data[DP_DSC_BITS_PER_PIXEL_INC - DP_DSC_SUPPORT], &dsc_sink_caps->bpp_increment_div))
		return false;

	if (dc->debug.dsc_bpp_increment_div) {
		/* dsc_bpp_increment_div should onl be 1, 2, 4, 8 or 16, but rather than rejecting invalid values,
		 * we'll accept all and get it into range. This also makes the above check against 0 redundant,
		 * but that one stresses out the override will be only used if it's not 0.
		 */
		if (dc->debug.dsc_bpp_increment_div >= 1)
			dsc_sink_caps->bpp_increment_div = 1;
		if (dc->debug.dsc_bpp_increment_div >= 2)
			dsc_sink_caps->bpp_increment_div = 2;
		if (dc->debug.dsc_bpp_increment_div >= 4)
			dsc_sink_caps->bpp_increment_div = 4;
		if (dc->debug.dsc_bpp_increment_div >= 8)
			dsc_sink_caps->bpp_increment_div = 8;
		if (dc->debug.dsc_bpp_increment_div >= 16)
			dsc_sink_caps->bpp_increment_div = 16;
	}

	/* Extended caps */
	if (dpcd_dsc_branch_decoder_caps == NULL) { // branch decoder DPCD DSC data can be null for non branch device
		dsc_sink_caps->branch_overall_throughput_0_mps = 0;
		dsc_sink_caps->branch_overall_throughput_1_mps = 0;
		dsc_sink_caps->branch_max_line_width = 0;
		return true;
	}

	dsc_sink_caps->branch_overall_throughput_0_mps = dpcd_dsc_branch_decoder_caps[DP_DSC_BRANCH_OVERALL_THROUGHPUT_0 - DP_DSC_BRANCH_OVERALL_THROUGHPUT_0];
	if (dsc_sink_caps->branch_overall_throughput_0_mps == 0)
		dsc_sink_caps->branch_overall_throughput_0_mps = 0;
	else if (dsc_sink_caps->branch_overall_throughput_0_mps == 1)
		dsc_sink_caps->branch_overall_throughput_0_mps = 680;
	else {
		dsc_sink_caps->branch_overall_throughput_0_mps *= 50;
		dsc_sink_caps->branch_overall_throughput_0_mps += 600;
	}

	dsc_sink_caps->branch_overall_throughput_1_mps = dpcd_dsc_branch_decoder_caps[DP_DSC_BRANCH_OVERALL_THROUGHPUT_1 - DP_DSC_BRANCH_OVERALL_THROUGHPUT_0];
	if (dsc_sink_caps->branch_overall_throughput_1_mps == 0)
		dsc_sink_caps->branch_overall_throughput_1_mps = 0;
	else if (dsc_sink_caps->branch_overall_throughput_1_mps == 1)
		dsc_sink_caps->branch_overall_throughput_1_mps = 680;
	else {
		dsc_sink_caps->branch_overall_throughput_1_mps *= 50;
		dsc_sink_caps->branch_overall_throughput_1_mps += 600;
	}

	dsc_sink_caps->branch_max_line_width = dpcd_dsc_branch_decoder_caps[DP_DSC_BRANCH_MAX_LINE_WIDTH - DP_DSC_BRANCH_OVERALL_THROUGHPUT_0] * 320;
	ASSERT(dsc_sink_caps->branch_max_line_width == 0 || dsc_sink_caps->branch_max_line_width >= 5120);

	return true;
}


/* If DSC is possbile, get DSC bandwidth range based on [min_bpp, max_bpp] target bitrate range and
 * timing's pixel clock and uncompressed bandwidth.
 * If DSC is not possible, leave '*range' untouched.
 */
bool dc_dsc_compute_bandwidth_range(
		const struct display_stream_compressor *dsc,
		uint32_t dsc_min_slice_height_override,
		uint32_t min_bpp,
		uint32_t max_bpp,
		const struct dsc_dec_dpcd_caps *dsc_sink_caps,
		const struct dc_crtc_timing *timing,
		struct dc_dsc_bw_range *range)
{
	bool is_dsc_possible = false;
	struct dsc_enc_caps dsc_enc_caps;
	struct dsc_enc_caps dsc_common_caps;
	struct dc_dsc_config config;

	get_dsc_enc_caps(dsc, &dsc_enc_caps, timing->pix_clk_100hz);

	is_dsc_possible = intersect_dsc_caps(dsc_sink_caps, &dsc_enc_caps,
			timing->pixel_encoding, &dsc_common_caps);

	if (is_dsc_possible)
		is_dsc_possible = setup_dsc_config(dsc_sink_caps, &dsc_enc_caps, 0, timing,
				dsc_min_slice_height_override, max_bpp, &config);

	if (is_dsc_possible)
		get_dsc_bandwidth_range(min_bpp, max_bpp, &dsc_common_caps, timing, range);

	return is_dsc_possible;
}

bool dc_dsc_compute_config(
		const struct display_stream_compressor *dsc,
		const struct dsc_dec_dpcd_caps *dsc_sink_caps,
		uint32_t dsc_min_slice_height_override,
		uint32_t max_target_bpp_limit_override,
		uint32_t target_bandwidth_kbps,
		const struct dc_crtc_timing *timing,
		struct dc_dsc_config *dsc_cfg)
{
	bool is_dsc_possible = false;
	struct dsc_enc_caps dsc_enc_caps;

	get_dsc_enc_caps(dsc, &dsc_enc_caps, timing->pix_clk_100hz);
	is_dsc_possible = setup_dsc_config(dsc_sink_caps,
			&dsc_enc_caps,
			target_bandwidth_kbps,
			timing, dsc_min_slice_height_override,
			max_target_bpp_limit_override, dsc_cfg);
	return is_dsc_possible;
}

void dc_dsc_get_policy_for_timing(const struct dc_crtc_timing *timing, uint32_t max_target_bpp_limit_override, struct dc_dsc_policy *policy)
{
	uint32_t bpc = 0;

	policy->min_target_bpp = 0;
	policy->max_target_bpp = 0;

	/* DSC Policy: Use minimum number of slices that fits the pixel clock */
	policy->use_min_slices_h = true;

	/* DSC Policy: Use max available slices
	 * (in our case 4 for or 8, depending on the mode)
	 */
	policy->max_slices_h = 0;

	/* DSC Policy: Use slice height recommended
	 * by VESA DSC Spreadsheet user guide
	 */
	policy->min_slice_height = 108;

	/* DSC Policy: follow DP specs with an internal upper limit to 16 bpp
	 * for better interoperability
	 */
	switch (timing->display_color_depth) {
	case COLOR_DEPTH_888:
		bpc = 8;
		break;
	case COLOR_DEPTH_101010:
		bpc = 10;
		break;
	case COLOR_DEPTH_121212:
		bpc = 12;
		break;
	default:
		return;
	}
	switch (timing->pixel_encoding) {
	case PIXEL_ENCODING_RGB:
	case PIXEL_ENCODING_YCBCR444:
	case PIXEL_ENCODING_YCBCR422: /* assume no YCbCr422 native support */
		/* DP specs limits to 8 */
		policy->min_target_bpp = 8;
		/* DP specs limits to 3 x bpc */
		policy->max_target_bpp = 3 * bpc;
		break;
	case PIXEL_ENCODING_YCBCR420:
		/* DP specs limits to 6 */
		policy->min_target_bpp = 6;
		/* DP specs limits to 1.5 x bpc assume bpc is an even number */
		policy->max_target_bpp = bpc * 3 / 2;
		break;
	default:
		return;
	}

	/* internal upper limit, default 16 bpp */
	if (policy->max_target_bpp > dsc_policy_max_target_bpp_limit)
		policy->max_target_bpp = dsc_policy_max_target_bpp_limit;

<<<<<<< HEAD
=======
	/* apply override */
	if (max_target_bpp_limit_override && policy->max_target_bpp > max_target_bpp_limit_override)
		policy->max_target_bpp = max_target_bpp_limit_override;

>>>>>>> f642729d
	/* enable DSC when not needed, default false */
	if (dsc_policy_enable_dsc_when_not_needed)
		policy->enable_dsc_when_not_needed = dsc_policy_enable_dsc_when_not_needed;
	else
		policy->enable_dsc_when_not_needed = false;
}

void dc_dsc_policy_set_max_target_bpp_limit(uint32_t limit)
{
	dsc_policy_max_target_bpp_limit = limit;
}

void dc_dsc_policy_set_enable_dsc_when_not_needed(bool enable)
{
	dsc_policy_enable_dsc_when_not_needed = enable;
}<|MERGE_RESOLUTION|>--- conflicted
+++ resolved
@@ -971,13 +971,10 @@
 	if (policy->max_target_bpp > dsc_policy_max_target_bpp_limit)
 		policy->max_target_bpp = dsc_policy_max_target_bpp_limit;
 
-<<<<<<< HEAD
-=======
 	/* apply override */
 	if (max_target_bpp_limit_override && policy->max_target_bpp > max_target_bpp_limit_override)
 		policy->max_target_bpp = max_target_bpp_limit_override;
 
->>>>>>> f642729d
 	/* enable DSC when not needed, default false */
 	if (dsc_policy_enable_dsc_when_not_needed)
 		policy->enable_dsc_when_not_needed = dsc_policy_enable_dsc_when_not_needed;
