/*
 * Copyright 2018 Advanced Micro Devices, Inc.
 *
 * Permission is hereby granted, free of charge, to any person obtaining a
 * copy of this software and associated documentation files (the "Software"),
 * to deal in the Software without restriction, including without limitation
 * the rights to use, copy, modify, merge, publish, distribute, sublicense,
 * and/or sell copies of the Software, and to permit persons to whom the
 * Software is furnished to do so, subject to the following conditions:
 *
 * The above copyright notice and this permission notice shall be included in
 * all copies or substantial portions of the Software.
 *
 * THE SOFTWARE IS PROVIDED "AS IS", WITHOUT WARRANTY OF ANY KIND, EXPRESS OR
 * IMPLIED, INCLUDING BUT NOT LIMITED TO THE WARRANTIES OF MERCHANTABILITY,
 * FITNESS FOR A PARTICULAR PURPOSE AND NONINFRINGEMENT.  IN NO EVENT SHALL
 * THE COPYRIGHT HOLDER(S) OR AUTHOR(S) BE LIABLE FOR ANY CLAIM, DAMAGES OR
 * OTHER LIABILITY, WHETHER IN AN ACTION OF CONTRACT, TORT OR OTHERWISE,
 * ARISING FROM, OUT OF OR IN CONNECTION WITH THE SOFTWARE OR THE USE OR
 * OTHER DEALINGS IN THE SOFTWARE.
 *
 *
 */
#include <linux/list.h>
#include "amdgpu.h"
#include "amdgpu_xgmi.h"
#include "amdgpu_smu.h"
#include "amdgpu_ras.h"
#include "soc15.h"
#include "df/df_3_6_offset.h"
#include "xgmi/xgmi_4_0_0_smn.h"
#include "xgmi/xgmi_4_0_0_sh_mask.h"
#include "wafl/wafl2_4_0_0_smn.h"
#include "wafl/wafl2_4_0_0_sh_mask.h"

static DEFINE_MUTEX(xgmi_mutex);

#define AMDGPU_MAX_XGMI_DEVICE_PER_HIVE		4

static LIST_HEAD(xgmi_hive_list);

static const int xgmi_pcs_err_status_reg_vg20[] = {
	smnXGMI0_PCS_GOPX16_PCS_ERROR_STATUS,
	smnXGMI0_PCS_GOPX16_PCS_ERROR_STATUS + 0x100000,
};

static const int wafl_pcs_err_status_reg_vg20[] = {
	smnPCS_GOPX1_0_PCS_GOPX1_PCS_ERROR_STATUS,
	smnPCS_GOPX1_0_PCS_GOPX1_PCS_ERROR_STATUS + 0x100000,
};

static const int xgmi_pcs_err_status_reg_arct[] = {
	smnXGMI0_PCS_GOPX16_PCS_ERROR_STATUS,
	smnXGMI0_PCS_GOPX16_PCS_ERROR_STATUS + 0x100000,
	smnXGMI0_PCS_GOPX16_PCS_ERROR_STATUS + 0x500000,
	smnXGMI0_PCS_GOPX16_PCS_ERROR_STATUS + 0x600000,
	smnXGMI0_PCS_GOPX16_PCS_ERROR_STATUS + 0x700000,
	smnXGMI0_PCS_GOPX16_PCS_ERROR_STATUS + 0x800000,
};

/* same as vg20*/
static const int wafl_pcs_err_status_reg_arct[] = {
	smnPCS_GOPX1_0_PCS_GOPX1_PCS_ERROR_STATUS,
	smnPCS_GOPX1_0_PCS_GOPX1_PCS_ERROR_STATUS + 0x100000,
};

static const struct amdgpu_pcs_ras_field xgmi_pcs_ras_fields[] = {
	{"XGMI PCS DataLossErr",
	 SOC15_REG_FIELD(XGMI0_PCS_GOPX16_PCS_ERROR_STATUS, DataLossErr)},
	{"XGMI PCS TrainingErr",
	 SOC15_REG_FIELD(XGMI0_PCS_GOPX16_PCS_ERROR_STATUS, TrainingErr)},
	{"XGMI PCS CRCErr",
	 SOC15_REG_FIELD(XGMI0_PCS_GOPX16_PCS_ERROR_STATUS, CRCErr)},
	{"XGMI PCS BERExceededErr",
	 SOC15_REG_FIELD(XGMI0_PCS_GOPX16_PCS_ERROR_STATUS, BERExceededErr)},
	{"XGMI PCS TxMetaDataErr",
	 SOC15_REG_FIELD(XGMI0_PCS_GOPX16_PCS_ERROR_STATUS, TxMetaDataErr)},
	{"XGMI PCS ReplayBufParityErr",
	 SOC15_REG_FIELD(XGMI0_PCS_GOPX16_PCS_ERROR_STATUS, ReplayBufParityErr)},
	{"XGMI PCS DataParityErr",
	 SOC15_REG_FIELD(XGMI0_PCS_GOPX16_PCS_ERROR_STATUS, DataParityErr)},
	{"XGMI PCS ReplayFifoOverflowErr",
	 SOC15_REG_FIELD(XGMI0_PCS_GOPX16_PCS_ERROR_STATUS, ReplayFifoOverflowErr)},
	{"XGMI PCS ReplayFifoUnderflowErr",
	 SOC15_REG_FIELD(XGMI0_PCS_GOPX16_PCS_ERROR_STATUS, ReplayFifoUnderflowErr)},
	{"XGMI PCS ElasticFifoOverflowErr",
	 SOC15_REG_FIELD(XGMI0_PCS_GOPX16_PCS_ERROR_STATUS, ElasticFifoOverflowErr)},
	{"XGMI PCS DeskewErr",
	 SOC15_REG_FIELD(XGMI0_PCS_GOPX16_PCS_ERROR_STATUS, DeskewErr)},
	{"XGMI PCS DataStartupLimitErr",
	 SOC15_REG_FIELD(XGMI0_PCS_GOPX16_PCS_ERROR_STATUS, DataStartupLimitErr)},
	{"XGMI PCS FCInitTimeoutErr",
	 SOC15_REG_FIELD(XGMI0_PCS_GOPX16_PCS_ERROR_STATUS, FCInitTimeoutErr)},
	{"XGMI PCS RecoveryTimeoutErr",
	 SOC15_REG_FIELD(XGMI0_PCS_GOPX16_PCS_ERROR_STATUS, RecoveryTimeoutErr)},
	{"XGMI PCS ReadySerialTimeoutErr",
	 SOC15_REG_FIELD(XGMI0_PCS_GOPX16_PCS_ERROR_STATUS, ReadySerialTimeoutErr)},
	{"XGMI PCS ReadySerialAttemptErr",
	 SOC15_REG_FIELD(XGMI0_PCS_GOPX16_PCS_ERROR_STATUS, ReadySerialAttemptErr)},
	{"XGMI PCS RecoveryAttemptErr",
	 SOC15_REG_FIELD(XGMI0_PCS_GOPX16_PCS_ERROR_STATUS, RecoveryAttemptErr)},
	{"XGMI PCS RecoveryRelockAttemptErr",
	 SOC15_REG_FIELD(XGMI0_PCS_GOPX16_PCS_ERROR_STATUS, RecoveryRelockAttemptErr)},
};

static const struct amdgpu_pcs_ras_field wafl_pcs_ras_fields[] = {
	{"WAFL PCS DataLossErr",
	 SOC15_REG_FIELD(PCS_GOPX1_0_PCS_GOPX1_PCS_ERROR_STATUS, DataLossErr)},
	{"WAFL PCS TrainingErr",
	 SOC15_REG_FIELD(PCS_GOPX1_0_PCS_GOPX1_PCS_ERROR_STATUS, TrainingErr)},
	{"WAFL PCS CRCErr",
	 SOC15_REG_FIELD(PCS_GOPX1_0_PCS_GOPX1_PCS_ERROR_STATUS, CRCErr)},
	{"WAFL PCS BERExceededErr",
	 SOC15_REG_FIELD(PCS_GOPX1_0_PCS_GOPX1_PCS_ERROR_STATUS, BERExceededErr)},
	{"WAFL PCS TxMetaDataErr",
	 SOC15_REG_FIELD(PCS_GOPX1_0_PCS_GOPX1_PCS_ERROR_STATUS, TxMetaDataErr)},
	{"WAFL PCS ReplayBufParityErr",
	 SOC15_REG_FIELD(PCS_GOPX1_0_PCS_GOPX1_PCS_ERROR_STATUS, ReplayBufParityErr)},
	{"WAFL PCS DataParityErr",
	 SOC15_REG_FIELD(PCS_GOPX1_0_PCS_GOPX1_PCS_ERROR_STATUS, DataParityErr)},
	{"WAFL PCS ReplayFifoOverflowErr",
	 SOC15_REG_FIELD(PCS_GOPX1_0_PCS_GOPX1_PCS_ERROR_STATUS, ReplayFifoOverflowErr)},
	{"WAFL PCS ReplayFifoUnderflowErr",
	 SOC15_REG_FIELD(PCS_GOPX1_0_PCS_GOPX1_PCS_ERROR_STATUS, ReplayFifoUnderflowErr)},
	{"WAFL PCS ElasticFifoOverflowErr",
	 SOC15_REG_FIELD(PCS_GOPX1_0_PCS_GOPX1_PCS_ERROR_STATUS, ElasticFifoOverflowErr)},
	{"WAFL PCS DeskewErr",
	 SOC15_REG_FIELD(PCS_GOPX1_0_PCS_GOPX1_PCS_ERROR_STATUS, DeskewErr)},
	{"WAFL PCS DataStartupLimitErr",
	 SOC15_REG_FIELD(PCS_GOPX1_0_PCS_GOPX1_PCS_ERROR_STATUS, DataStartupLimitErr)},
	{"WAFL PCS FCInitTimeoutErr",
	 SOC15_REG_FIELD(PCS_GOPX1_0_PCS_GOPX1_PCS_ERROR_STATUS, FCInitTimeoutErr)},
	{"WAFL PCS RecoveryTimeoutErr",
	 SOC15_REG_FIELD(PCS_GOPX1_0_PCS_GOPX1_PCS_ERROR_STATUS, RecoveryTimeoutErr)},
	{"WAFL PCS ReadySerialTimeoutErr",
	 SOC15_REG_FIELD(PCS_GOPX1_0_PCS_GOPX1_PCS_ERROR_STATUS, ReadySerialTimeoutErr)},
	{"WAFL PCS ReadySerialAttemptErr",
	 SOC15_REG_FIELD(PCS_GOPX1_0_PCS_GOPX1_PCS_ERROR_STATUS, ReadySerialAttemptErr)},
	{"WAFL PCS RecoveryAttemptErr",
	 SOC15_REG_FIELD(PCS_GOPX1_0_PCS_GOPX1_PCS_ERROR_STATUS, RecoveryAttemptErr)},
	{"WAFL PCS RecoveryRelockAttemptErr",
	 SOC15_REG_FIELD(PCS_GOPX1_0_PCS_GOPX1_PCS_ERROR_STATUS, RecoveryRelockAttemptErr)},
};

/**
 * DOC: AMDGPU XGMI Support
 *
 * XGMI is a high speed interconnect that joins multiple GPU cards
 * into a homogeneous memory space that is organized by a collective
 * hive ID and individual node IDs, both of which are 64-bit numbers.
 *
 * The file xgmi_device_id contains the unique per GPU device ID and
 * is stored in the /sys/class/drm/card${cardno}/device/ directory.
 *
 * Inside the device directory a sub-directory 'xgmi_hive_info' is
 * created which contains the hive ID and the list of nodes.
 *
 * The hive ID is stored in:
 *   /sys/class/drm/card${cardno}/device/xgmi_hive_info/xgmi_hive_id
 *
 * The node information is stored in numbered directories:
 *   /sys/class/drm/card${cardno}/device/xgmi_hive_info/node${nodeno}/xgmi_device_id
 *
 * Each device has their own xgmi_hive_info direction with a mirror
 * set of node sub-directories.
 *
 * The XGMI memory space is built by contiguously adding the power of
 * two padded VRAM space from each node to each other.
 *
 */

static struct attribute amdgpu_xgmi_hive_id = {
	.name = "xgmi_hive_id",
	.mode = S_IRUGO
};

static struct attribute *amdgpu_xgmi_hive_attrs[] = {
	&amdgpu_xgmi_hive_id,
	NULL
};

static ssize_t amdgpu_xgmi_show_attrs(struct kobject *kobj,
	struct attribute *attr, char *buf)
{
	struct amdgpu_hive_info *hive = container_of(
		kobj, struct amdgpu_hive_info, kobj);

	if (attr == &amdgpu_xgmi_hive_id)
		return snprintf(buf, PAGE_SIZE, "%llu\n", hive->hive_id);

	return 0;
}

static void amdgpu_xgmi_hive_release(struct kobject *kobj)
{
	struct amdgpu_hive_info *hive = container_of(
		kobj, struct amdgpu_hive_info, kobj);

	mutex_destroy(&hive->hive_lock);
	kfree(hive);
}

static const struct sysfs_ops amdgpu_xgmi_hive_ops = {
	.show = amdgpu_xgmi_show_attrs,
};

struct kobj_type amdgpu_xgmi_hive_type = {
	.release = amdgpu_xgmi_hive_release,
	.sysfs_ops = &amdgpu_xgmi_hive_ops,
	.default_attrs = amdgpu_xgmi_hive_attrs,
};

static ssize_t amdgpu_xgmi_show_device_id(struct device *dev,
				     struct device_attribute *attr,
				     char *buf)
{
	struct drm_device *ddev = dev_get_drvdata(dev);
	struct amdgpu_device *adev = drm_to_adev(ddev);

	return snprintf(buf, PAGE_SIZE, "%llu\n", adev->gmc.xgmi.node_id);

}

#define AMDGPU_XGMI_SET_FICAA(o)	((o) | 0x456801)
static ssize_t amdgpu_xgmi_show_error(struct device *dev,
				      struct device_attribute *attr,
				      char *buf)
{
	struct drm_device *ddev = dev_get_drvdata(dev);
	struct amdgpu_device *adev = drm_to_adev(ddev);
	uint32_t ficaa_pie_ctl_in, ficaa_pie_status_in;
	uint64_t fica_out;
	unsigned int error_count = 0;

	ficaa_pie_ctl_in = AMDGPU_XGMI_SET_FICAA(0x200);
	ficaa_pie_status_in = AMDGPU_XGMI_SET_FICAA(0x208);

	fica_out = adev->df.funcs->get_fica(adev, ficaa_pie_ctl_in);
	if (fica_out != 0x1f)
		pr_err("xGMI error counters not enabled!\n");

	fica_out = adev->df.funcs->get_fica(adev, ficaa_pie_status_in);

	if ((fica_out & 0xffff) == 2)
		error_count = ((fica_out >> 62) & 0x1) + (fica_out >> 63);

	adev->df.funcs->set_fica(adev, ficaa_pie_status_in, 0, 0);

	return snprintf(buf, PAGE_SIZE, "%u\n", error_count);
}


static DEVICE_ATTR(xgmi_device_id, S_IRUGO, amdgpu_xgmi_show_device_id, NULL);
static DEVICE_ATTR(xgmi_error, S_IRUGO, amdgpu_xgmi_show_error, NULL);

static int amdgpu_xgmi_sysfs_add_dev_info(struct amdgpu_device *adev,
					 struct amdgpu_hive_info *hive)
{
	int ret = 0;
	char node[10] = { 0 };

	/* Create xgmi device id file */
	ret = device_create_file(adev->dev, &dev_attr_xgmi_device_id);
	if (ret) {
		dev_err(adev->dev, "XGMI: Failed to create device file xgmi_device_id\n");
		return ret;
	}

	/* Create xgmi error file */
	ret = device_create_file(adev->dev, &dev_attr_xgmi_error);
	if (ret)
		pr_err("failed to create xgmi_error\n");


	/* Create sysfs link to hive info folder on the first device */
	if (hive->kobj.parent != (&adev->dev->kobj)) {
		ret = sysfs_create_link(&adev->dev->kobj, &hive->kobj,
					"xgmi_hive_info");
		if (ret) {
			dev_err(adev->dev, "XGMI: Failed to create link to hive info");
			goto remove_file;
		}
	}

	sprintf(node, "node%d", atomic_read(&hive->number_devices));
	/* Create sysfs link form the hive folder to yourself */
	ret = sysfs_create_link(&hive->kobj, &adev->dev->kobj, node);
	if (ret) {
		dev_err(adev->dev, "XGMI: Failed to create link from hive info");
		goto remove_link;
	}

	goto success;


remove_link:
	sysfs_remove_link(&adev->dev->kobj, adev_to_drm(adev)->unique);

remove_file:
	device_remove_file(adev->dev, &dev_attr_xgmi_device_id);

success:
	return ret;
}

static void amdgpu_xgmi_sysfs_rem_dev_info(struct amdgpu_device *adev,
					  struct amdgpu_hive_info *hive)
{
	char node[10];
	memset(node, 0, sizeof(node));

	device_remove_file(adev->dev, &dev_attr_xgmi_device_id);
	device_remove_file(adev->dev, &dev_attr_xgmi_error);

	if (hive->kobj.parent != (&adev->dev->kobj))
		sysfs_remove_link(&adev->dev->kobj,"xgmi_hive_info");

	sprintf(node, "node%d", atomic_read(&hive->number_devices));
	sysfs_remove_link(&hive->kobj, node);

}



struct amdgpu_hive_info *amdgpu_get_xgmi_hive(struct amdgpu_device *adev)
{
<<<<<<< HEAD
	struct amdgpu_hive_info *hive = NULL, *tmp = NULL;
=======
	struct amdgpu_hive_info *hive = NULL;
>>>>>>> f642729d
	int ret;

	if (!adev->gmc.xgmi.hive_id)
		return NULL;

	if (adev->hive) {
		kobject_get(&adev->hive->kobj);
		return adev->hive;
	}

	mutex_lock(&xgmi_mutex);

<<<<<<< HEAD
	if (!list_empty(&xgmi_hive_list)) {
		list_for_each_entry_safe(hive, tmp, &xgmi_hive_list, node)  {
			if (hive->hive_id == adev->gmc.xgmi.hive_id)
				goto pro_end;
		}
=======
	list_for_each_entry(hive, &xgmi_hive_list, node)  {
		if (hive->hive_id == adev->gmc.xgmi.hive_id)
			goto pro_end;
>>>>>>> f642729d
	}

	hive = kzalloc(sizeof(*hive), GFP_KERNEL);
	if (!hive) {
		dev_err(adev->dev, "XGMI: allocation failed\n");
		hive = NULL;
		goto pro_end;
	}

	/* initialize new hive if not exist */
	ret = kobject_init_and_add(&hive->kobj,
			&amdgpu_xgmi_hive_type,
			&adev->dev->kobj,
			"%s", "xgmi_hive_info");
	if (ret) {
		dev_err(adev->dev, "XGMI: failed initializing kobject for xgmi hive\n");
		kfree(hive);
		hive = NULL;
		goto pro_end;
	}

	hive->hive_id = adev->gmc.xgmi.hive_id;
	INIT_LIST_HEAD(&hive->device_list);
	INIT_LIST_HEAD(&hive->node);
	mutex_init(&hive->hive_lock);
	atomic_set(&hive->in_reset, 0);
	atomic_set(&hive->number_devices, 0);
	task_barrier_init(&hive->tb);
	hive->pstate = AMDGPU_XGMI_PSTATE_UNKNOWN;
	hive->hi_req_gpu = NULL;
	/*
	 * hive pstate on boot is high in vega20 so we have to go to low
	 * pstate on after boot.
	 */
	hive->hi_req_count = AMDGPU_MAX_XGMI_DEVICE_PER_HIVE;
	list_add_tail(&hive->node, &xgmi_hive_list);

pro_end:
	if (hive)
		kobject_get(&hive->kobj);
	mutex_unlock(&xgmi_mutex);
	return hive;
}

void amdgpu_put_xgmi_hive(struct amdgpu_hive_info *hive)
{
	if (hive)
		kobject_put(&hive->kobj);
}

int amdgpu_xgmi_set_pstate(struct amdgpu_device *adev, int pstate)
{
	int ret = 0;
<<<<<<< HEAD
	struct amdgpu_hive_info *hive = amdgpu_get_xgmi_hive(adev);
	struct amdgpu_device *request_adev = hive->hi_req_gpu ?
						hive->hi_req_gpu : adev;
=======
	struct amdgpu_hive_info *hive;
	struct amdgpu_device *request_adev;
>>>>>>> f642729d
	bool is_hi_req = pstate == AMDGPU_XGMI_PSTATE_MAX_VEGA20;
	bool init_low;

<<<<<<< HEAD
=======
	hive = amdgpu_get_xgmi_hive(adev);
	if (!hive)
		return 0;

	request_adev = hive->hi_req_gpu ? hive->hi_req_gpu : adev;
	init_low = hive->pstate == AMDGPU_XGMI_PSTATE_UNKNOWN;
>>>>>>> f642729d
	amdgpu_put_xgmi_hive(hive);
	/* fw bug so temporarily disable pstate switching */
	return 0;

	if (!hive || adev->asic_type != CHIP_VEGA20)
		return 0;

	mutex_lock(&hive->hive_lock);

	if (is_hi_req)
		hive->hi_req_count++;
	else
		hive->hi_req_count--;

	/*
	 * Vega20 only needs single peer to request pstate high for the hive to
	 * go high but all peers must request pstate low for the hive to go low
	 */
	if (hive->pstate == pstate ||
			(!is_hi_req && hive->hi_req_count && !init_low))
		goto out;

	dev_dbg(request_adev->dev, "Set xgmi pstate %d.\n", pstate);

	ret = amdgpu_dpm_set_xgmi_pstate(request_adev, pstate);
	if (ret) {
		dev_err(request_adev->dev,
			"XGMI: Set pstate failure on device %llx, hive %llx, ret %d",
			request_adev->gmc.xgmi.node_id,
			request_adev->gmc.xgmi.hive_id, ret);
		goto out;
	}

	if (init_low)
		hive->pstate = hive->hi_req_count ?
					hive->pstate : AMDGPU_XGMI_PSTATE_MIN;
	else {
		hive->pstate = pstate;
		hive->hi_req_gpu = pstate != AMDGPU_XGMI_PSTATE_MIN ?
							adev : NULL;
	}
out:
	mutex_unlock(&hive->hive_lock);
	return ret;
}

int amdgpu_xgmi_update_topology(struct amdgpu_hive_info *hive, struct amdgpu_device *adev)
{
	int ret;

	/* Each psp need to set the latest topology */
	ret = psp_xgmi_set_topology_info(&adev->psp,
					 atomic_read(&hive->number_devices),
					 &adev->psp.xgmi_context.top_info);
	if (ret)
		dev_err(adev->dev,
			"XGMI: Set topology failure on device %llx, hive %llx, ret %d",
			adev->gmc.xgmi.node_id,
			adev->gmc.xgmi.hive_id, ret);

	return ret;
}


int amdgpu_xgmi_get_hops_count(struct amdgpu_device *adev,
		struct amdgpu_device *peer_adev)
{
	struct psp_xgmi_topology_info *top = &adev->psp.xgmi_context.top_info;
	int i;

	for (i = 0 ; i < top->num_nodes; ++i)
		if (top->nodes[i].node_id == peer_adev->gmc.xgmi.node_id)
			return top->nodes[i].num_hops;
	return	-EINVAL;
}

int amdgpu_xgmi_add_device(struct amdgpu_device *adev)
{
	struct psp_xgmi_topology_info *top_info;
	struct amdgpu_hive_info *hive;
	struct amdgpu_xgmi	*entry;
	struct amdgpu_device *tmp_adev = NULL;

	int count = 0, ret = 0;

	if (!adev->gmc.xgmi.supported)
		return 0;

	if (amdgpu_device_ip_get_ip_block(adev, AMD_IP_BLOCK_TYPE_PSP)) {
		ret = psp_xgmi_initialize(&adev->psp);
		if (ret) {
			dev_err(adev->dev,
				"XGMI: Failed to initialize xgmi session\n");
			return ret;
		}

		ret = psp_xgmi_get_hive_id(&adev->psp, &adev->gmc.xgmi.hive_id);
		if (ret) {
			dev_err(adev->dev,
				"XGMI: Failed to get hive id\n");
			return ret;
		}

		ret = psp_xgmi_get_node_id(&adev->psp, &adev->gmc.xgmi.node_id);
		if (ret) {
			dev_err(adev->dev,
				"XGMI: Failed to get node id\n");
			return ret;
		}
	} else {
		adev->gmc.xgmi.hive_id = 16;
		adev->gmc.xgmi.node_id = adev->gmc.xgmi.physical_node_id + 16;
	}

	hive = amdgpu_get_xgmi_hive(adev);
	if (!hive) {
		ret = -EINVAL;
		dev_err(adev->dev,
			"XGMI: node 0x%llx, can not match hive 0x%llx in the hive list.\n",
			adev->gmc.xgmi.node_id, adev->gmc.xgmi.hive_id);
		goto exit;
	}
	mutex_lock(&hive->hive_lock);

	top_info = &adev->psp.xgmi_context.top_info;

	list_add_tail(&adev->gmc.xgmi.head, &hive->device_list);
	list_for_each_entry(entry, &hive->device_list, head)
		top_info->nodes[count++].node_id = entry->node_id;
	top_info->num_nodes = count;
	atomic_set(&hive->number_devices, count);

	task_barrier_add_task(&hive->tb);

	if (amdgpu_device_ip_get_ip_block(adev, AMD_IP_BLOCK_TYPE_PSP)) {
		list_for_each_entry(tmp_adev, &hive->device_list, gmc.xgmi.head) {
			/* update node list for other device in the hive */
			if (tmp_adev != adev) {
				top_info = &tmp_adev->psp.xgmi_context.top_info;
				top_info->nodes[count - 1].node_id =
					adev->gmc.xgmi.node_id;
				top_info->num_nodes = count;
			}
			ret = amdgpu_xgmi_update_topology(hive, tmp_adev);
			if (ret)
				goto exit_unlock;
		}

		/* get latest topology info for each device from psp */
		list_for_each_entry(tmp_adev, &hive->device_list, gmc.xgmi.head) {
			ret = psp_xgmi_get_topology_info(&tmp_adev->psp, count,
					&tmp_adev->psp.xgmi_context.top_info);
			if (ret) {
				dev_err(tmp_adev->dev,
					"XGMI: Get topology failure on device %llx, hive %llx, ret %d",
					tmp_adev->gmc.xgmi.node_id,
					tmp_adev->gmc.xgmi.hive_id, ret);
				/* To do : continue with some node failed or disable the whole hive */
				goto exit_unlock;
			}
		}
	}

	if (!ret)
		ret = amdgpu_xgmi_sysfs_add_dev_info(adev, hive);

exit_unlock:
	mutex_unlock(&hive->hive_lock);
exit:
	if (!ret) {
		adev->hive = hive;
		dev_info(adev->dev, "XGMI: Add node %d, hive 0x%llx.\n",
			 adev->gmc.xgmi.physical_node_id, adev->gmc.xgmi.hive_id);
	} else {
		amdgpu_put_xgmi_hive(hive);
		dev_err(adev->dev, "XGMI: Failed to add node %d, hive 0x%llx ret: %d\n",
			adev->gmc.xgmi.physical_node_id, adev->gmc.xgmi.hive_id,
			ret);
	}

	return ret;
}

int amdgpu_xgmi_remove_device(struct amdgpu_device *adev)
{
	struct amdgpu_hive_info *hive = adev->hive;

	if (!adev->gmc.xgmi.supported)
		return -EINVAL;

	if (!hive)
		return -EINVAL;

	mutex_lock(&hive->hive_lock);
	task_barrier_rem_task(&hive->tb);
	amdgpu_xgmi_sysfs_rem_dev_info(adev, hive);
	if (hive->hi_req_gpu == adev)
		hive->hi_req_gpu = NULL;
	list_del(&adev->gmc.xgmi.head);
	mutex_unlock(&hive->hive_lock);

	amdgpu_put_xgmi_hive(hive);
	adev->hive = NULL;

	if (atomic_dec_return(&hive->number_devices) == 0) {
		/* Remove the hive from global hive list */
		mutex_lock(&xgmi_mutex);
		list_del(&hive->node);
		mutex_unlock(&xgmi_mutex);

		amdgpu_put_xgmi_hive(hive);
	}

	return psp_xgmi_terminate(&adev->psp);
}

int amdgpu_xgmi_ras_late_init(struct amdgpu_device *adev)
{
	int r;
	struct ras_ih_if ih_info = {
		.cb = NULL,
	};
	struct ras_fs_if fs_info = {
		.sysfs_name = "xgmi_wafl_err_count",
	};

	if (!adev->gmc.xgmi.supported ||
	    adev->gmc.xgmi.num_physical_nodes == 0)
		return 0;

	amdgpu_xgmi_reset_ras_error_count(adev);

	if (!adev->gmc.xgmi.ras_if) {
		adev->gmc.xgmi.ras_if = kmalloc(sizeof(struct ras_common_if), GFP_KERNEL);
		if (!adev->gmc.xgmi.ras_if)
			return -ENOMEM;
		adev->gmc.xgmi.ras_if->block = AMDGPU_RAS_BLOCK__XGMI_WAFL;
		adev->gmc.xgmi.ras_if->type = AMDGPU_RAS_ERROR__MULTI_UNCORRECTABLE;
		adev->gmc.xgmi.ras_if->sub_block_index = 0;
		strcpy(adev->gmc.xgmi.ras_if->name, "xgmi_wafl");
	}
	ih_info.head = fs_info.head = *adev->gmc.xgmi.ras_if;
	r = amdgpu_ras_late_init(adev, adev->gmc.xgmi.ras_if,
				 &fs_info, &ih_info);
	if (r || !amdgpu_ras_is_supported(adev, adev->gmc.xgmi.ras_if->block)) {
		kfree(adev->gmc.xgmi.ras_if);
		adev->gmc.xgmi.ras_if = NULL;
	}

	return r;
}

void amdgpu_xgmi_ras_fini(struct amdgpu_device *adev)
{
	if (amdgpu_ras_is_supported(adev, AMDGPU_RAS_BLOCK__XGMI_WAFL) &&
			adev->gmc.xgmi.ras_if) {
		struct ras_common_if *ras_if = adev->gmc.xgmi.ras_if;
		struct ras_ih_if ih_info = {
			.cb = NULL,
		};

		amdgpu_ras_late_fini(adev, ras_if, &ih_info);
		kfree(ras_if);
	}
}

uint64_t amdgpu_xgmi_get_relative_phy_addr(struct amdgpu_device *adev,
					   uint64_t addr)
{
	struct amdgpu_xgmi *xgmi = &adev->gmc.xgmi;
	return (addr + xgmi->physical_node_id * xgmi->node_segment_size);
}

static void pcs_clear_status(struct amdgpu_device *adev, uint32_t pcs_status_reg)
{
	WREG32_PCIE(pcs_status_reg, 0xFFFFFFFF);
	WREG32_PCIE(pcs_status_reg, 0);
}

void amdgpu_xgmi_reset_ras_error_count(struct amdgpu_device *adev)
{
	uint32_t i;

	switch (adev->asic_type) {
	case CHIP_ARCTURUS:
		for (i = 0; i < ARRAY_SIZE(xgmi_pcs_err_status_reg_arct); i++)
			pcs_clear_status(adev,
					 xgmi_pcs_err_status_reg_arct[i]);
		break;
	case CHIP_VEGA20:
		for (i = 0; i < ARRAY_SIZE(xgmi_pcs_err_status_reg_vg20); i++)
			pcs_clear_status(adev,
					 xgmi_pcs_err_status_reg_vg20[i]);
		break;
	default:
		break;
	}
}

static int amdgpu_xgmi_query_pcs_error_status(struct amdgpu_device *adev,
					      uint32_t value,
					      uint32_t *ue_count,
					      uint32_t *ce_count,
					      bool is_xgmi_pcs)
{
	int i;
	int ue_cnt;

	if (is_xgmi_pcs) {
		/* query xgmi pcs error status,
		 * only ue is supported */
		for (i = 0; i < ARRAY_SIZE(xgmi_pcs_ras_fields); i ++) {
			ue_cnt = (value &
				  xgmi_pcs_ras_fields[i].pcs_err_mask) >>
				  xgmi_pcs_ras_fields[i].pcs_err_shift;
			if (ue_cnt) {
				dev_info(adev->dev, "%s detected\n",
					 xgmi_pcs_ras_fields[i].err_name);
				*ue_count += ue_cnt;
			}
		}
	} else {
		/* query wafl pcs error status,
		 * only ue is supported */
		for (i = 0; i < ARRAY_SIZE(wafl_pcs_ras_fields); i++) {
			ue_cnt = (value &
				  wafl_pcs_ras_fields[i].pcs_err_mask) >>
				  wafl_pcs_ras_fields[i].pcs_err_shift;
			if (ue_cnt) {
				dev_info(adev->dev, "%s detected\n",
					 wafl_pcs_ras_fields[i].err_name);
				*ue_count += ue_cnt;
			}
		}
	}

	return 0;
}

int amdgpu_xgmi_query_ras_error_count(struct amdgpu_device *adev,
				      void *ras_error_status)
{
	struct ras_err_data *err_data = (struct ras_err_data *)ras_error_status;
	int i;
	uint32_t data;
	uint32_t ue_cnt = 0, ce_cnt = 0;

	if (!amdgpu_ras_is_supported(adev, AMDGPU_RAS_BLOCK__XGMI_WAFL))
		return -EINVAL;

	err_data->ue_count = 0;
	err_data->ce_count = 0;

	switch (adev->asic_type) {
	case CHIP_ARCTURUS:
		/* check xgmi pcs error */
		for (i = 0; i < ARRAY_SIZE(xgmi_pcs_err_status_reg_arct); i++) {
			data = RREG32_PCIE(xgmi_pcs_err_status_reg_arct[i]);
			if (data)
				amdgpu_xgmi_query_pcs_error_status(adev,
						data, &ue_cnt, &ce_cnt, true);
		}
		/* check wafl pcs error */
		for (i = 0; i < ARRAY_SIZE(wafl_pcs_err_status_reg_arct); i++) {
			data = RREG32_PCIE(wafl_pcs_err_status_reg_arct[i]);
			if (data)
				amdgpu_xgmi_query_pcs_error_status(adev,
						data, &ue_cnt, &ce_cnt, false);
		}
		break;
	case CHIP_VEGA20:
	default:
		/* check xgmi pcs error */
		for (i = 0; i < ARRAY_SIZE(xgmi_pcs_err_status_reg_vg20); i++) {
			data = RREG32_PCIE(xgmi_pcs_err_status_reg_vg20[i]);
			if (data)
				amdgpu_xgmi_query_pcs_error_status(adev,
						data, &ue_cnt, &ce_cnt, true);
		}
		/* check wafl pcs error */
		for (i = 0; i < ARRAY_SIZE(wafl_pcs_err_status_reg_vg20); i++) {
			data = RREG32_PCIE(wafl_pcs_err_status_reg_vg20[i]);
			if (data)
				amdgpu_xgmi_query_pcs_error_status(adev,
						data, &ue_cnt, &ce_cnt, false);
		}
		break;
	}

	amdgpu_xgmi_reset_ras_error_count(adev);

	err_data->ue_count += ue_cnt;
	err_data->ce_count += ce_cnt;

	return 0;
}<|MERGE_RESOLUTION|>--- conflicted
+++ resolved
@@ -324,11 +324,7 @@
 
 struct amdgpu_hive_info *amdgpu_get_xgmi_hive(struct amdgpu_device *adev)
 {
-<<<<<<< HEAD
-	struct amdgpu_hive_info *hive = NULL, *tmp = NULL;
-=======
 	struct amdgpu_hive_info *hive = NULL;
->>>>>>> f642729d
 	int ret;
 
 	if (!adev->gmc.xgmi.hive_id)
@@ -341,17 +337,9 @@
 
 	mutex_lock(&xgmi_mutex);
 
-<<<<<<< HEAD
-	if (!list_empty(&xgmi_hive_list)) {
-		list_for_each_entry_safe(hive, tmp, &xgmi_hive_list, node)  {
-			if (hive->hive_id == adev->gmc.xgmi.hive_id)
-				goto pro_end;
-		}
-=======
 	list_for_each_entry(hive, &xgmi_hive_list, node)  {
 		if (hive->hive_id == adev->gmc.xgmi.hive_id)
 			goto pro_end;
->>>>>>> f642729d
 	}
 
 	hive = kzalloc(sizeof(*hive), GFP_KERNEL);
@@ -405,26 +393,17 @@
 int amdgpu_xgmi_set_pstate(struct amdgpu_device *adev, int pstate)
 {
 	int ret = 0;
-<<<<<<< HEAD
-	struct amdgpu_hive_info *hive = amdgpu_get_xgmi_hive(adev);
-	struct amdgpu_device *request_adev = hive->hi_req_gpu ?
-						hive->hi_req_gpu : adev;
-=======
 	struct amdgpu_hive_info *hive;
 	struct amdgpu_device *request_adev;
->>>>>>> f642729d
 	bool is_hi_req = pstate == AMDGPU_XGMI_PSTATE_MAX_VEGA20;
 	bool init_low;
 
-<<<<<<< HEAD
-=======
 	hive = amdgpu_get_xgmi_hive(adev);
 	if (!hive)
 		return 0;
 
 	request_adev = hive->hi_req_gpu ? hive->hi_req_gpu : adev;
 	init_low = hive->pstate == AMDGPU_XGMI_PSTATE_UNKNOWN;
->>>>>>> f642729d
 	amdgpu_put_xgmi_hive(hive);
 	/* fw bug so temporarily disable pstate switching */
 	return 0;
