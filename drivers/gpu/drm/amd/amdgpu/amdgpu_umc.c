--- conflicted
+++ resolved
@@ -126,18 +126,11 @@
 				err_data->ue_count);
 
 		if ((amdgpu_bad_page_threshold != 0) &&
-<<<<<<< HEAD
-			err_data->err_addr_cnt &&
-			amdgpu_ras_add_bad_pages(adev, err_data->err_addr,
-						err_data->err_addr_cnt))
-			dev_warn(adev->dev, "Failed to add ras bad page!\n");
-=======
 			err_data->err_addr_cnt) {
 			amdgpu_ras_add_bad_pages(adev, err_data->err_addr,
 						err_data->err_addr_cnt);
 			amdgpu_ras_save_bad_pages(adev);
 		}
->>>>>>> f642729d
 
 		amdgpu_ras_reset_gpu(adev);
 	}
