/*
 * Copyright © 2007 David Airlie
 *
 * Permission is hereby granted, free of charge, to any person obtaining a
 * copy of this software and associated documentation files (the "Software"),
 * to deal in the Software without restriction, including without limitation
 * the rights to use, copy, modify, merge, publish, distribute, sublicense,
 * and/or sell copies of the Software, and to permit persons to whom the
 * Software is furnished to do so, subject to the following conditions:
 *
 * The above copyright notice and this permission notice (including the next
 * paragraph) shall be included in all copies or substantial portions of the
 * Software.
 *
 * THE SOFTWARE IS PROVIDED "AS IS", WITHOUT WARRANTY OF ANY KIND, EXPRESS OR
 * IMPLIED, INCLUDING BUT NOT LIMITED TO THE WARRANTIES OF MERCHANTABILITY,
 * FITNESS FOR A PARTICULAR PURPOSE AND NONINFRINGEMENT.  IN NO EVENT SHALL
 * THE AUTHORS OR COPYRIGHT HOLDERS BE LIABLE FOR ANY CLAIM, DAMAGES OR OTHER
 * LIABILITY, WHETHER IN AN ACTION OF CONTRACT, TORT OR OTHERWISE, ARISING
 * FROM, OUT OF OR IN CONNECTION WITH THE SOFTWARE OR THE USE OR OTHER
 * DEALINGS IN THE SOFTWARE.
 *
 * Authors:
 *     David Airlie
 */

#include <linux/module.h>
#include <linux/pm_runtime.h>
#include <linux/slab.h>
#include <linux/vga_switcheroo.h>

#include <drm/amdgpu_drm.h>
#include <drm/drm_crtc.h>
#include <drm/drm_crtc_helper.h>
#include <drm/drm_fb_helper.h>
#include <drm/drm_fourcc.h>

#include "amdgpu.h"
#include "cikd.h"
#include "amdgpu_gem.h"

#include "amdgpu_display.h"

/* object hierarchy -
   this contains a helper + a amdgpu fb
   the helper contains a pointer to amdgpu framebuffer baseclass.
*/

static int
amdgpufb_open(struct fb_info *info, int user)
{
	struct drm_fb_helper *fb_helper = info->par;
	int ret = pm_runtime_get_sync(fb_helper->dev->dev);
	if (ret < 0 && ret != -EACCES) {
		pm_runtime_mark_last_busy(fb_helper->dev->dev);
		pm_runtime_put_autosuspend(fb_helper->dev->dev);
		return ret;
	}
	return 0;
}

static int
amdgpufb_release(struct fb_info *info, int user)
{
	struct drm_fb_helper *fb_helper = info->par;

	pm_runtime_mark_last_busy(fb_helper->dev->dev);
	pm_runtime_put_autosuspend(fb_helper->dev->dev);
	return 0;
}

static const struct fb_ops amdgpufb_ops = {
	.owner = THIS_MODULE,
	DRM_FB_HELPER_DEFAULT_OPS,
	.fb_open = amdgpufb_open,
	.fb_release = amdgpufb_release,
	.fb_fillrect = drm_fb_helper_cfb_fillrect,
	.fb_copyarea = drm_fb_helper_cfb_copyarea,
	.fb_imageblit = drm_fb_helper_cfb_imageblit,
};


int amdgpu_align_pitch(struct amdgpu_device *adev, int width, int cpp, bool tiled)
{
	int aligned = width;
	int pitch_mask = 0;

	switch (cpp) {
	case 1:
		pitch_mask = 255;
		break;
	case 2:
		pitch_mask = 127;
		break;
	case 3:
	case 4:
		pitch_mask = 63;
		break;
	}

	aligned += pitch_mask;
	aligned &= ~pitch_mask;
	return aligned * cpp;
}

static void amdgpufb_destroy_pinned_object(struct drm_gem_object *gobj)
{
	struct amdgpu_bo *abo = gem_to_amdgpu_bo(gobj);
	int ret;

	ret = amdgpu_bo_reserve(abo, true);
	if (likely(ret == 0)) {
		amdgpu_bo_kunmap(abo);
		amdgpu_bo_unpin(abo);
		amdgpu_bo_unreserve(abo);
	}
	drm_gem_object_put(gobj);
}

static int amdgpufb_create_pinned_object(struct amdgpu_fbdev *rfbdev,
					 struct drm_mode_fb_cmd2 *mode_cmd,
					 struct drm_gem_object **gobj_p)
{
	const struct drm_format_info *info;
	struct amdgpu_device *adev = rfbdev->adev;
	struct drm_gem_object *gobj = NULL;
	struct amdgpu_bo *abo = NULL;
	bool fb_tiled = false; /* useful for testing */
	u32 tiling_flags = 0, domain;
	int ret;
	int aligned_size, size;
	int height = mode_cmd->height;
	u32 cpp;
	u64 flags = AMDGPU_GEM_CREATE_CPU_ACCESS_REQUIRED |
			       AMDGPU_GEM_CREATE_VRAM_CONTIGUOUS     |
			       AMDGPU_GEM_CREATE_VRAM_CLEARED;

	info = drm_get_format_info(adev_to_drm(adev), mode_cmd);
	cpp = info->cpp[0];

	/* need to align pitch with crtc limits */
	mode_cmd->pitches[0] = amdgpu_align_pitch(adev, mode_cmd->width, cpp,
						  fb_tiled);
	domain = amdgpu_display_supported_domains(adev, flags);
	height = ALIGN(mode_cmd->height, 8);
	size = mode_cmd->pitches[0] * height;
	aligned_size = ALIGN(size, PAGE_SIZE);
	ret = amdgpu_gem_object_create(adev, aligned_size, 0, domain, flags,
				       ttm_bo_type_device, NULL, &gobj);
	if (ret) {
		pr_err("failed to allocate framebuffer (%d)\n", aligned_size);
		return -ENOMEM;
	}
	abo = gem_to_amdgpu_bo(gobj);

	if (fb_tiled)
		tiling_flags = AMDGPU_TILING_SET(ARRAY_MODE, GRPH_ARRAY_2D_TILED_THIN1);

	ret = amdgpu_bo_reserve(abo, false);
	if (unlikely(ret != 0))
		goto out_unref;

	if (tiling_flags) {
		ret = amdgpu_bo_set_tiling_flags(abo,
						 tiling_flags);
		if (ret)
			dev_err(adev->dev, "FB failed to set tiling flags\n");
	}

	ret = amdgpu_bo_pin(abo, domain);
	if (ret) {
		amdgpu_bo_unreserve(abo);
		goto out_unref;
	}

	ret = amdgpu_ttm_alloc_gart(&abo->tbo);
	if (ret) {
		amdgpu_bo_unreserve(abo);
		dev_err(adev->dev, "%p bind failed\n", abo);
		goto out_unref;
	}

	ret = amdgpu_bo_kmap(abo, NULL);
	amdgpu_bo_unreserve(abo);
	if (ret) {
		goto out_unref;
	}

	*gobj_p = gobj;
	return 0;
out_unref:
	amdgpufb_destroy_pinned_object(gobj);
	*gobj_p = NULL;
	return ret;
}

static int amdgpufb_create(struct drm_fb_helper *helper,
			   struct drm_fb_helper_surface_size *sizes)
{
	struct amdgpu_fbdev *rfbdev = (struct amdgpu_fbdev *)helper;
	struct amdgpu_device *adev = rfbdev->adev;
	struct fb_info *info;
	struct drm_framebuffer *fb = NULL;
	struct drm_mode_fb_cmd2 mode_cmd;
	struct drm_gem_object *gobj = NULL;
	struct amdgpu_bo *abo = NULL;
	int ret;
	unsigned long tmp;

	memset(&mode_cmd, 0, sizeof(mode_cmd));
	mode_cmd.width = sizes->surface_width;
	mode_cmd.height = sizes->surface_height;

	if (sizes->surface_bpp == 24)
		sizes->surface_bpp = 32;

	mode_cmd.pixel_format = drm_mode_legacy_fb_format(sizes->surface_bpp,
							  sizes->surface_depth);

	ret = amdgpufb_create_pinned_object(rfbdev, &mode_cmd, &gobj);
	if (ret) {
		DRM_ERROR("failed to create fbcon object %d\n", ret);
		return ret;
	}

	abo = gem_to_amdgpu_bo(gobj);

	/* okay we have an object now allocate the framebuffer */
	info = drm_fb_helper_alloc_fbi(helper);
	if (IS_ERR(info)) {
		ret = PTR_ERR(info);
		goto out;
	}

	ret = amdgpu_display_framebuffer_init(adev_to_drm(adev), &rfbdev->rfb,
					      &mode_cmd, gobj);
	if (ret) {
		DRM_ERROR("failed to initialize framebuffer %d\n", ret);
		goto out;
	}

	fb = &rfbdev->rfb.base;

	/* setup helper */
	rfbdev->helper.fb = fb;

	info->fbops = &amdgpufb_ops;

	tmp = amdgpu_bo_gpu_offset(abo) - adev->gmc.vram_start;
	info->fix.smem_start = adev->gmc.aper_base + tmp;
	info->fix.smem_len = amdgpu_bo_size(abo);
	info->screen_base = amdgpu_bo_kptr(abo);
	info->screen_size = amdgpu_bo_size(abo);

	drm_fb_helper_fill_info(info, &rfbdev->helper, sizes);

	/* setup aperture base/size for vesafb takeover */
	info->apertures->ranges[0].base = adev_to_drm(adev)->mode_config.fb_base;
	info->apertures->ranges[0].size = adev->gmc.aper_size;

	/* Use default scratch pixmap (info->pixmap.flags = FB_PIXMAP_SYSTEM) */

	if (info->screen_base == NULL) {
		ret = -ENOSPC;
		goto out;
	}

	DRM_INFO("fb mappable at 0x%lX\n",  info->fix.smem_start);
	DRM_INFO("vram apper at 0x%lX\n",  (unsigned long)adev->gmc.aper_base);
	DRM_INFO("size %lu\n", (unsigned long)amdgpu_bo_size(abo));
	DRM_INFO("fb depth is %d\n", fb->format->depth);
	DRM_INFO("   pitch is %d\n", fb->pitches[0]);

<<<<<<< HEAD
	vga_switcheroo_client_fb_set(adev_to_drm(adev)->pdev, info);
=======
	vga_switcheroo_client_fb_set(adev->pdev, info);
>>>>>>> f642729d
	return 0;

out:
	if (abo) {

	}
	if (fb && ret) {
		drm_gem_object_put(gobj);
		drm_framebuffer_unregister_private(fb);
		drm_framebuffer_cleanup(fb);
		kfree(fb);
	}
	return ret;
}

static int amdgpu_fbdev_destroy(struct drm_device *dev, struct amdgpu_fbdev *rfbdev)
{
	struct amdgpu_framebuffer *rfb = &rfbdev->rfb;

	drm_fb_helper_unregister_fbi(&rfbdev->helper);

	if (rfb->base.obj[0]) {
		amdgpufb_destroy_pinned_object(rfb->base.obj[0]);
		rfb->base.obj[0] = NULL;
		drm_framebuffer_unregister_private(&rfb->base);
		drm_framebuffer_cleanup(&rfb->base);
	}
	drm_fb_helper_fini(&rfbdev->helper);

	return 0;
}

static const struct drm_fb_helper_funcs amdgpu_fb_helper_funcs = {
	.fb_probe = amdgpufb_create,
};

int amdgpu_fbdev_init(struct amdgpu_device *adev)
{
	struct amdgpu_fbdev *rfbdev;
	int bpp_sel = 32;
	int ret;

	/* don't init fbdev on hw without DCE */
	if (!adev->mode_info.mode_config_initialized)
		return 0;

	/* don't init fbdev if there are no connectors */
	if (list_empty(&adev_to_drm(adev)->mode_config.connector_list))
		return 0;

	/* select 8 bpp console on low vram cards */
	if (adev->gmc.real_vram_size <= (32*1024*1024))
		bpp_sel = 8;

	rfbdev = kzalloc(sizeof(struct amdgpu_fbdev), GFP_KERNEL);
	if (!rfbdev)
		return -ENOMEM;

	rfbdev->adev = adev;
	adev->mode_info.rfbdev = rfbdev;

	drm_fb_helper_prepare(adev_to_drm(adev), &rfbdev->helper,
			      &amdgpu_fb_helper_funcs);

	ret = drm_fb_helper_init(adev_to_drm(adev), &rfbdev->helper);
	if (ret) {
		kfree(rfbdev);
		return ret;
	}

	/* disable all the possible outputs/crtcs before entering KMS mode */
	if (!amdgpu_device_has_dc_support(adev))
		drm_helper_disable_unused_functions(adev_to_drm(adev));

	drm_fb_helper_initial_config(&rfbdev->helper, bpp_sel);
	return 0;
}

void amdgpu_fbdev_fini(struct amdgpu_device *adev)
{
	if (!adev->mode_info.rfbdev)
		return;

	amdgpu_fbdev_destroy(adev_to_drm(adev), adev->mode_info.rfbdev);
	kfree(adev->mode_info.rfbdev);
	adev->mode_info.rfbdev = NULL;
}

void amdgpu_fbdev_set_suspend(struct amdgpu_device *adev, int state)
{
	if (adev->mode_info.rfbdev)
		drm_fb_helper_set_suspend_unlocked(&adev->mode_info.rfbdev->helper,
						   state);
}

int amdgpu_fbdev_total_size(struct amdgpu_device *adev)
{
	struct amdgpu_bo *robj;
	int size = 0;

	if (!adev->mode_info.rfbdev)
		return 0;

	robj = gem_to_amdgpu_bo(adev->mode_info.rfbdev->rfb.base.obj[0]);
	size += amdgpu_bo_size(robj);
	return size;
}

bool amdgpu_fbdev_robj_is_fb(struct amdgpu_device *adev, struct amdgpu_bo *robj)
{
	if (!adev->mode_info.rfbdev)
		return false;
	if (robj == gem_to_amdgpu_bo(adev->mode_info.rfbdev->rfb.base.obj[0]))
		return true;
	return false;
}<|MERGE_RESOLUTION|>--- conflicted
+++ resolved
@@ -271,11 +271,7 @@
 	DRM_INFO("fb depth is %d\n", fb->format->depth);
 	DRM_INFO("   pitch is %d\n", fb->pitches[0]);
 
-<<<<<<< HEAD
-	vga_switcheroo_client_fb_set(adev_to_drm(adev)->pdev, info);
-=======
 	vga_switcheroo_client_fb_set(adev->pdev, info);
->>>>>>> f642729d
 	return 0;
 
 out:
