--- conflicted
+++ resolved
@@ -901,19 +901,12 @@
  *
  * returns true if supported, false if not.
  */
-<<<<<<< HEAD
-bool amdgpu_acpi_is_s0ix_supported(void)
-{
-	if (acpi_gbl_FADT.flags & ACPI_FADT_LOW_POWER_S0)
-		return true;
-=======
 bool amdgpu_acpi_is_s0ix_supported(struct amdgpu_device *adev)
 {
 	if (acpi_gbl_FADT.flags & ACPI_FADT_LOW_POWER_S0) {
 		if (adev->flags & AMD_IS_APU)
 			return true;
 	}
->>>>>>> 8a8109f3
 
 	return false;
 }