--- conflicted
+++ resolved
@@ -30,10 +30,7 @@
 #include "ta_xgmi_if.h"
 #include "ta_ras_if.h"
 #include "ta_rap_if.h"
-<<<<<<< HEAD
-=======
 #include "ta_secureDisplay_if.h"
->>>>>>> f642729d
 
 #define PSP_FENCE_BUFFER_SIZE	0x1000
 #define PSP_CMD_BUFFER_SIZE	0x1000
@@ -44,10 +41,7 @@
 #define PSP_HDCP_SHARED_MEM_SIZE	0x4000
 #define PSP_DTM_SHARED_MEM_SIZE	0x4000
 #define PSP_RAP_SHARED_MEM_SIZE	0x4000
-<<<<<<< HEAD
-=======
 #define PSP_SECUREDISPLAY_SHARED_MEM_SIZE	0x4000
->>>>>>> f642729d
 #define PSP_SHARED_MEM_SIZE		0x4000
 #define PSP_FW_NAME_LEN		0x24
 
@@ -179,8 +173,6 @@
 	struct mutex		mutex;
 };
 
-<<<<<<< HEAD
-=======
 struct psp_securedisplay_context {
 	bool			securedisplay_initialized;
 	uint32_t		session_id;
@@ -190,7 +182,6 @@
 	struct mutex		mutex;
 };
 
->>>>>>> f642729d
 #define MEM_TRAIN_SYSTEM_SIGNATURE		0x54534942
 #define GDDR6_MEM_TRAINING_DATA_SIZE_IN_BYTES	0x1000
 #define GDDR6_MEM_TRAINING_OFFSET		0x8000
@@ -318,23 +309,17 @@
 	uint32_t			ta_rap_ucode_size;
 	uint8_t				*ta_rap_start_addr;
 
-<<<<<<< HEAD
-=======
 	uint32_t			ta_securedisplay_ucode_version;
 	uint32_t			ta_securedisplay_ucode_size;
 	uint8_t				*ta_securedisplay_start_addr;
 
->>>>>>> f642729d
 	struct psp_asd_context		asd_context;
 	struct psp_xgmi_context		xgmi_context;
 	struct psp_ras_context		ras;
 	struct psp_hdcp_context 	hdcp_context;
 	struct psp_dtm_context		dtm_context;
 	struct psp_rap_context		rap_context;
-<<<<<<< HEAD
-=======
 	struct psp_securedisplay_context	securedisplay_context;
->>>>>>> f642729d
 	struct mutex			mutex;
 	struct psp_memory_training_context mem_train_ctx;
 };
@@ -411,10 +396,7 @@
 int psp_hdcp_invoke(struct psp_context *psp, uint32_t ta_cmd_id);
 int psp_dtm_invoke(struct psp_context *psp, uint32_t ta_cmd_id);
 int psp_rap_invoke(struct psp_context *psp, uint32_t ta_cmd_id);
-<<<<<<< HEAD
-=======
 int psp_securedisplay_invoke(struct psp_context *psp, uint32_t ta_cmd_id);
->>>>>>> f642729d
 
 int psp_rlc_autoload_start(struct psp_context *psp);
 
