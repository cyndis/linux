/*
 * Copyright 2008 Advanced Micro Devices, Inc.
 * Copyright 2008 Red Hat Inc.
 * Copyright 2009 Jerome Glisse.
 *
 * Permission is hereby granted, free of charge, to any person obtaining a
 * copy of this software and associated documentation files (the "Software"),
 * to deal in the Software without restriction, including without limitation
 * the rights to use, copy, modify, merge, publish, distribute, sublicense,
 * and/or sell copies of the Software, and to permit persons to whom the
 * Software is furnished to do so, subject to the following conditions:
 *
 * The above copyright notice and this permission notice shall be included in
 * all copies or substantial portions of the Software.
 *
 * THE SOFTWARE IS PROVIDED "AS IS", WITHOUT WARRANTY OF ANY KIND, EXPRESS OR
 * IMPLIED, INCLUDING BUT NOT LIMITED TO THE WARRANTIES OF MERCHANTABILITY,
 * FITNESS FOR A PARTICULAR PURPOSE AND NONINFRINGEMENT.  IN NO EVENT SHALL
 * THE COPYRIGHT HOLDER(S) OR AUTHOR(S) BE LIABLE FOR ANY CLAIM, DAMAGES OR
 * OTHER LIABILITY, WHETHER IN AN ACTION OF CONTRACT, TORT OR OTHERWISE,
 * ARISING FROM, OUT OF OR IN CONNECTION WITH THE SOFTWARE OR THE USE OR
 * OTHER DEALINGS IN THE SOFTWARE.
 *
 * Authors: Dave Airlie
 *          Alex Deucher
 *          Jerome Glisse
 */
#include <linux/dma-fence-array.h>
#include <linux/interval_tree_generic.h>
#include <linux/idr.h>
#include <linux/dma-buf.h>

#include <drm/amdgpu_drm.h>
#include "amdgpu.h"
#include "amdgpu_trace.h"
#include "amdgpu_amdkfd.h"
#include "amdgpu_gmc.h"
#include "amdgpu_xgmi.h"
#include "amdgpu_dma_buf.h"

/**
 * DOC: GPUVM
 *
 * GPUVM is similar to the legacy gart on older asics, however
 * rather than there being a single global gart table
 * for the entire GPU, there are multiple VM page tables active
 * at any given time.  The VM page tables can contain a mix
 * vram pages and system memory pages and system memory pages
 * can be mapped as snooped (cached system pages) or unsnooped
 * (uncached system pages).
 * Each VM has an ID associated with it and there is a page table
 * associated with each VMID.  When execting a command buffer,
 * the kernel tells the the ring what VMID to use for that command
 * buffer.  VMIDs are allocated dynamically as commands are submitted.
 * The userspace drivers maintain their own address space and the kernel
 * sets up their pages tables accordingly when they submit their
 * command buffers and a VMID is assigned.
 * Cayman/Trinity support up to 8 active VMs at any given time;
 * SI supports 16.
 */

#define START(node) ((node)->start)
#define LAST(node) ((node)->last)

INTERVAL_TREE_DEFINE(struct amdgpu_bo_va_mapping, rb, uint64_t, __subtree_last,
		     START, LAST, static, amdgpu_vm_it)

#undef START
#undef LAST

/**
 * struct amdgpu_prt_cb - Helper to disable partial resident texture feature from a fence callback
 */
struct amdgpu_prt_cb {

	/**
	 * @adev: amdgpu device
	 */
	struct amdgpu_device *adev;

	/**
	 * @cb: callback
	 */
	struct dma_fence_cb cb;
};

/*
 * vm eviction_lock can be taken in MMU notifiers. Make sure no reclaim-FS
 * happens while holding this lock anywhere to prevent deadlocks when
 * an MMU notifier runs in reclaim-FS context.
 */
static inline void amdgpu_vm_eviction_lock(struct amdgpu_vm *vm)
{
	mutex_lock(&vm->eviction_lock);
	vm->saved_flags = memalloc_nofs_save();
}

static inline int amdgpu_vm_eviction_trylock(struct amdgpu_vm *vm)
{
	if (mutex_trylock(&vm->eviction_lock)) {
		vm->saved_flags = memalloc_nofs_save();
		return 1;
	}
	return 0;
}

static inline void amdgpu_vm_eviction_unlock(struct amdgpu_vm *vm)
{
	memalloc_nofs_restore(vm->saved_flags);
	mutex_unlock(&vm->eviction_lock);
}

/**
 * amdgpu_vm_level_shift - return the addr shift for each level
 *
 * @adev: amdgpu_device pointer
 * @level: VMPT level
 *
 * Returns:
 * The number of bits the pfn needs to be right shifted for a level.
 */
static unsigned amdgpu_vm_level_shift(struct amdgpu_device *adev,
				      unsigned level)
{
	switch (level) {
	case AMDGPU_VM_PDB2:
	case AMDGPU_VM_PDB1:
	case AMDGPU_VM_PDB0:
		return 9 * (AMDGPU_VM_PDB0 - level) +
			adev->vm_manager.block_size;
	case AMDGPU_VM_PTB:
		return 0;
	default:
		return ~0;
	}
}

/**
 * amdgpu_vm_num_entries - return the number of entries in a PD/PT
 *
 * @adev: amdgpu_device pointer
 * @level: VMPT level
 *
 * Returns:
 * The number of entries in a page directory or page table.
 */
static unsigned amdgpu_vm_num_entries(struct amdgpu_device *adev,
				      unsigned level)
{
	unsigned shift = amdgpu_vm_level_shift(adev,
					       adev->vm_manager.root_level);

	if (level == adev->vm_manager.root_level)
		/* For the root directory */
		return round_up(adev->vm_manager.max_pfn, 1ULL << shift)
			>> shift;
	else if (level != AMDGPU_VM_PTB)
		/* Everything in between */
		return 512;
	else
		/* For the page tables on the leaves */
		return AMDGPU_VM_PTE_COUNT(adev);
}

/**
 * amdgpu_vm_num_ats_entries - return the number of ATS entries in the root PD
 *
 * @adev: amdgpu_device pointer
 *
 * Returns:
 * The number of entries in the root page directory which needs the ATS setting.
 */
static unsigned amdgpu_vm_num_ats_entries(struct amdgpu_device *adev)
{
	unsigned shift;

	shift = amdgpu_vm_level_shift(adev, adev->vm_manager.root_level);
	return AMDGPU_GMC_HOLE_START >> (shift + AMDGPU_GPU_PAGE_SHIFT);
}

/**
 * amdgpu_vm_entries_mask - the mask to get the entry number of a PD/PT
 *
 * @adev: amdgpu_device pointer
 * @level: VMPT level
 *
 * Returns:
 * The mask to extract the entry number of a PD/PT from an address.
 */
static uint32_t amdgpu_vm_entries_mask(struct amdgpu_device *adev,
				       unsigned int level)
{
	if (level <= adev->vm_manager.root_level)
		return 0xffffffff;
	else if (level != AMDGPU_VM_PTB)
		return 0x1ff;
	else
		return AMDGPU_VM_PTE_COUNT(adev) - 1;
}

/**
 * amdgpu_vm_bo_size - returns the size of the BOs in bytes
 *
 * @adev: amdgpu_device pointer
 * @level: VMPT level
 *
 * Returns:
 * The size of the BO for a page directory or page table in bytes.
 */
static unsigned amdgpu_vm_bo_size(struct amdgpu_device *adev, unsigned level)
{
	return AMDGPU_GPU_PAGE_ALIGN(amdgpu_vm_num_entries(adev, level) * 8);
}

/**
 * amdgpu_vm_bo_evicted - vm_bo is evicted
 *
 * @vm_bo: vm_bo which is evicted
 *
 * State for PDs/PTs and per VM BOs which are not at the location they should
 * be.
 */
static void amdgpu_vm_bo_evicted(struct amdgpu_vm_bo_base *vm_bo)
{
	struct amdgpu_vm *vm = vm_bo->vm;
	struct amdgpu_bo *bo = vm_bo->bo;

	vm_bo->moved = true;
	if (bo->tbo.type == ttm_bo_type_kernel)
		list_move(&vm_bo->vm_status, &vm->evicted);
	else
		list_move_tail(&vm_bo->vm_status, &vm->evicted);
}
/**
 * amdgpu_vm_bo_moved - vm_bo is moved
 *
 * @vm_bo: vm_bo which is moved
 *
 * State for per VM BOs which are moved, but that change is not yet reflected
 * in the page tables.
 */
static void amdgpu_vm_bo_moved(struct amdgpu_vm_bo_base *vm_bo)
{
	list_move(&vm_bo->vm_status, &vm_bo->vm->moved);
}

/**
 * amdgpu_vm_bo_idle - vm_bo is idle
 *
 * @vm_bo: vm_bo which is now idle
 *
 * State for PDs/PTs and per VM BOs which have gone through the state machine
 * and are now idle.
 */
static void amdgpu_vm_bo_idle(struct amdgpu_vm_bo_base *vm_bo)
{
	list_move(&vm_bo->vm_status, &vm_bo->vm->idle);
	vm_bo->moved = false;
}

/**
 * amdgpu_vm_bo_invalidated - vm_bo is invalidated
 *
 * @vm_bo: vm_bo which is now invalidated
 *
 * State for normal BOs which are invalidated and that change not yet reflected
 * in the PTs.
 */
static void amdgpu_vm_bo_invalidated(struct amdgpu_vm_bo_base *vm_bo)
{
	spin_lock(&vm_bo->vm->invalidated_lock);
	list_move(&vm_bo->vm_status, &vm_bo->vm->invalidated);
	spin_unlock(&vm_bo->vm->invalidated_lock);
}

/**
 * amdgpu_vm_bo_relocated - vm_bo is reloacted
 *
 * @vm_bo: vm_bo which is relocated
 *
 * State for PDs/PTs which needs to update their parent PD.
 * For the root PD, just move to idle state.
 */
static void amdgpu_vm_bo_relocated(struct amdgpu_vm_bo_base *vm_bo)
{
	if (vm_bo->bo->parent)
		list_move(&vm_bo->vm_status, &vm_bo->vm->relocated);
	else
		amdgpu_vm_bo_idle(vm_bo);
}

/**
 * amdgpu_vm_bo_done - vm_bo is done
 *
 * @vm_bo: vm_bo which is now done
 *
 * State for normal BOs which are invalidated and that change has been updated
 * in the PTs.
 */
static void amdgpu_vm_bo_done(struct amdgpu_vm_bo_base *vm_bo)
{
	spin_lock(&vm_bo->vm->invalidated_lock);
	list_move(&vm_bo->vm_status, &vm_bo->vm->done);
	spin_unlock(&vm_bo->vm->invalidated_lock);
}

/**
 * amdgpu_vm_bo_base_init - Adds bo to the list of bos associated with the vm
 *
 * @base: base structure for tracking BO usage in a VM
 * @vm: vm to which bo is to be added
 * @bo: amdgpu buffer object
 *
 * Initialize a bo_va_base structure and add it to the appropriate lists
 *
 */
static void amdgpu_vm_bo_base_init(struct amdgpu_vm_bo_base *base,
				   struct amdgpu_vm *vm,
				   struct amdgpu_bo *bo)
{
	base->vm = vm;
	base->bo = bo;
	base->next = NULL;
	INIT_LIST_HEAD(&base->vm_status);

	if (!bo)
		return;
	base->next = bo->vm_bo;
	bo->vm_bo = base;

	if (bo->tbo.base.resv != vm->root.base.bo->tbo.base.resv)
		return;

	vm->bulk_moveable = false;
	if (bo->tbo.type == ttm_bo_type_kernel && bo->parent)
		amdgpu_vm_bo_relocated(base);
	else
		amdgpu_vm_bo_idle(base);

	if (bo->preferred_domains &
	    amdgpu_mem_type_to_domain(bo->tbo.mem.mem_type))
		return;

	/*
	 * we checked all the prerequisites, but it looks like this per vm bo
	 * is currently evicted. add the bo to the evicted list to make sure it
	 * is validated on next vm use to avoid fault.
	 * */
	amdgpu_vm_bo_evicted(base);
}

/**
 * amdgpu_vm_pt_parent - get the parent page directory
 *
 * @pt: child page table
 *
 * Helper to get the parent entry for the child page table. NULL if we are at
 * the root page directory.
 */
static struct amdgpu_vm_pt *amdgpu_vm_pt_parent(struct amdgpu_vm_pt *pt)
{
	struct amdgpu_bo *parent = pt->base.bo->parent;

	if (!parent)
		return NULL;

	return container_of(parent->vm_bo, struct amdgpu_vm_pt, base);
}

/*
 * amdgpu_vm_pt_cursor - state for for_each_amdgpu_vm_pt
 */
struct amdgpu_vm_pt_cursor {
	uint64_t pfn;
	struct amdgpu_vm_pt *parent;
	struct amdgpu_vm_pt *entry;
	unsigned level;
};

/**
 * amdgpu_vm_pt_start - start PD/PT walk
 *
 * @adev: amdgpu_device pointer
 * @vm: amdgpu_vm structure
 * @start: start address of the walk
 * @cursor: state to initialize
 *
 * Initialize a amdgpu_vm_pt_cursor to start a walk.
 */
static void amdgpu_vm_pt_start(struct amdgpu_device *adev,
			       struct amdgpu_vm *vm, uint64_t start,
			       struct amdgpu_vm_pt_cursor *cursor)
{
	cursor->pfn = start;
	cursor->parent = NULL;
	cursor->entry = &vm->root;
	cursor->level = adev->vm_manager.root_level;
}

/**
 * amdgpu_vm_pt_descendant - go to child node
 *
 * @adev: amdgpu_device pointer
 * @cursor: current state
 *
 * Walk to the child node of the current node.
 * Returns:
 * True if the walk was possible, false otherwise.
 */
static bool amdgpu_vm_pt_descendant(struct amdgpu_device *adev,
				    struct amdgpu_vm_pt_cursor *cursor)
{
	unsigned mask, shift, idx;

	if (!cursor->entry->entries)
		return false;

	BUG_ON(!cursor->entry->base.bo);
	mask = amdgpu_vm_entries_mask(adev, cursor->level);
	shift = amdgpu_vm_level_shift(adev, cursor->level);

	++cursor->level;
	idx = (cursor->pfn >> shift) & mask;
	cursor->parent = cursor->entry;
	cursor->entry = &cursor->entry->entries[idx];
	return true;
}

/**
 * amdgpu_vm_pt_sibling - go to sibling node
 *
 * @adev: amdgpu_device pointer
 * @cursor: current state
 *
 * Walk to the sibling node of the current node.
 * Returns:
 * True if the walk was possible, false otherwise.
 */
static bool amdgpu_vm_pt_sibling(struct amdgpu_device *adev,
				 struct amdgpu_vm_pt_cursor *cursor)
{
	unsigned shift, num_entries;

	/* Root doesn't have a sibling */
	if (!cursor->parent)
		return false;

	/* Go to our parents and see if we got a sibling */
	shift = amdgpu_vm_level_shift(adev, cursor->level - 1);
	num_entries = amdgpu_vm_num_entries(adev, cursor->level - 1);

	if (cursor->entry == &cursor->parent->entries[num_entries - 1])
		return false;

	cursor->pfn += 1ULL << shift;
	cursor->pfn &= ~((1ULL << shift) - 1);
	++cursor->entry;
	return true;
}

/**
 * amdgpu_vm_pt_ancestor - go to parent node
 *
 * @cursor: current state
 *
 * Walk to the parent node of the current node.
 * Returns:
 * True if the walk was possible, false otherwise.
 */
static bool amdgpu_vm_pt_ancestor(struct amdgpu_vm_pt_cursor *cursor)
{
	if (!cursor->parent)
		return false;

	--cursor->level;
	cursor->entry = cursor->parent;
	cursor->parent = amdgpu_vm_pt_parent(cursor->parent);
	return true;
}

/**
 * amdgpu_vm_pt_next - get next PD/PT in hieratchy
 *
 * @adev: amdgpu_device pointer
 * @cursor: current state
 *
 * Walk the PD/PT tree to the next node.
 */
static void amdgpu_vm_pt_next(struct amdgpu_device *adev,
			      struct amdgpu_vm_pt_cursor *cursor)
{
	/* First try a newborn child */
	if (amdgpu_vm_pt_descendant(adev, cursor))
		return;

	/* If that didn't worked try to find a sibling */
	while (!amdgpu_vm_pt_sibling(adev, cursor)) {
		/* No sibling, go to our parents and grandparents */
		if (!amdgpu_vm_pt_ancestor(cursor)) {
			cursor->pfn = ~0ll;
			return;
		}
	}
}

/**
 * amdgpu_vm_pt_first_dfs - start a deep first search
 *
 * @adev: amdgpu_device structure
 * @vm: amdgpu_vm structure
 * @start: optional cursor to start with
 * @cursor: state to initialize
 *
 * Starts a deep first traversal of the PD/PT tree.
 */
static void amdgpu_vm_pt_first_dfs(struct amdgpu_device *adev,
				   struct amdgpu_vm *vm,
				   struct amdgpu_vm_pt_cursor *start,
				   struct amdgpu_vm_pt_cursor *cursor)
{
	if (start)
		*cursor = *start;
	else
		amdgpu_vm_pt_start(adev, vm, 0, cursor);
	while (amdgpu_vm_pt_descendant(adev, cursor));
}

/**
 * amdgpu_vm_pt_continue_dfs - check if the deep first search should continue
 *
 * @start: starting point for the search
 * @entry: current entry
 *
 * Returns:
 * True when the search should continue, false otherwise.
 */
static bool amdgpu_vm_pt_continue_dfs(struct amdgpu_vm_pt_cursor *start,
				      struct amdgpu_vm_pt *entry)
{
	return entry && (!start || entry != start->entry);
}

/**
 * amdgpu_vm_pt_next_dfs - get the next node for a deep first search
 *
 * @adev: amdgpu_device structure
 * @cursor: current state
 *
 * Move the cursor to the next node in a deep first search.
 */
static void amdgpu_vm_pt_next_dfs(struct amdgpu_device *adev,
				  struct amdgpu_vm_pt_cursor *cursor)
{
	if (!cursor->entry)
		return;

	if (!cursor->parent)
		cursor->entry = NULL;
	else if (amdgpu_vm_pt_sibling(adev, cursor))
		while (amdgpu_vm_pt_descendant(adev, cursor));
	else
		amdgpu_vm_pt_ancestor(cursor);
}

/*
 * for_each_amdgpu_vm_pt_dfs_safe - safe deep first search of all PDs/PTs
 */
#define for_each_amdgpu_vm_pt_dfs_safe(adev, vm, start, cursor, entry)		\
	for (amdgpu_vm_pt_first_dfs((adev), (vm), (start), &(cursor)),		\
	     (entry) = (cursor).entry, amdgpu_vm_pt_next_dfs((adev), &(cursor));\
	     amdgpu_vm_pt_continue_dfs((start), (entry));			\
	     (entry) = (cursor).entry, amdgpu_vm_pt_next_dfs((adev), &(cursor)))

/**
 * amdgpu_vm_get_pd_bo - add the VM PD to a validation list
 *
 * @vm: vm providing the BOs
 * @validated: head of validation list
 * @entry: entry to add
 *
 * Add the page directory to the list of BOs to
 * validate for command submission.
 */
void amdgpu_vm_get_pd_bo(struct amdgpu_vm *vm,
			 struct list_head *validated,
			 struct amdgpu_bo_list_entry *entry)
{
	entry->priority = 0;
	entry->tv.bo = &vm->root.base.bo->tbo;
	/* Two for VM updates, one for TTM and one for the CS job */
	entry->tv.num_shared = 4;
	entry->user_pages = NULL;
	list_add(&entry->tv.head, validated);
}

/**
 * amdgpu_vm_del_from_lru_notify - update bulk_moveable flag
 *
 * @bo: BO which was removed from the LRU
 *
 * Make sure the bulk_moveable flag is updated when a BO is removed from the
 * LRU.
 */
void amdgpu_vm_del_from_lru_notify(struct ttm_buffer_object *bo)
{
	struct amdgpu_bo *abo;
	struct amdgpu_vm_bo_base *bo_base;

	if (!amdgpu_bo_is_amdgpu_bo(bo))
		return;

	if (bo->pin_count)
		return;

	abo = ttm_to_amdgpu_bo(bo);
	if (!abo->parent)
		return;
	for (bo_base = abo->vm_bo; bo_base; bo_base = bo_base->next) {
		struct amdgpu_vm *vm = bo_base->vm;

		if (abo->tbo.base.resv == vm->root.base.bo->tbo.base.resv)
			vm->bulk_moveable = false;
	}

}
/**
 * amdgpu_vm_move_to_lru_tail - move all BOs to the end of LRU
 *
 * @adev: amdgpu device pointer
 * @vm: vm providing the BOs
 *
 * Move all BOs to the end of LRU and remember their positions to put them
 * together.
 */
void amdgpu_vm_move_to_lru_tail(struct amdgpu_device *adev,
				struct amdgpu_vm *vm)
{
	struct amdgpu_vm_bo_base *bo_base;

	if (vm->bulk_moveable) {
		spin_lock(&ttm_bo_glob.lru_lock);
		ttm_bo_bulk_move_lru_tail(&vm->lru_bulk_move);
		spin_unlock(&ttm_bo_glob.lru_lock);
		return;
	}

	memset(&vm->lru_bulk_move, 0, sizeof(vm->lru_bulk_move));

	spin_lock(&ttm_bo_glob.lru_lock);
	list_for_each_entry(bo_base, &vm->idle, vm_status) {
		struct amdgpu_bo *bo = bo_base->bo;

		if (!bo->parent)
			continue;

		ttm_bo_move_to_lru_tail(&bo->tbo, &bo->tbo.mem,
					&vm->lru_bulk_move);
		if (bo->shadow)
			ttm_bo_move_to_lru_tail(&bo->shadow->tbo,
						&bo->shadow->tbo.mem,
						&vm->lru_bulk_move);
	}
	spin_unlock(&ttm_bo_glob.lru_lock);

	vm->bulk_moveable = true;
}

/**
 * amdgpu_vm_validate_pt_bos - validate the page table BOs
 *
 * @adev: amdgpu device pointer
 * @vm: vm providing the BOs
 * @validate: callback to do the validation
 * @param: parameter for the validation callback
 *
 * Validate the page table BOs on command submission if neccessary.
 *
 * Returns:
 * Validation result.
 */
int amdgpu_vm_validate_pt_bos(struct amdgpu_device *adev, struct amdgpu_vm *vm,
			      int (*validate)(void *p, struct amdgpu_bo *bo),
			      void *param)
{
	struct amdgpu_vm_bo_base *bo_base, *tmp;
	int r;

	vm->bulk_moveable &= list_empty(&vm->evicted);

	list_for_each_entry_safe(bo_base, tmp, &vm->evicted, vm_status) {
		struct amdgpu_bo *bo = bo_base->bo;

		r = validate(param, bo);
		if (r)
			return r;

		if (bo->tbo.type != ttm_bo_type_kernel) {
			amdgpu_vm_bo_moved(bo_base);
		} else {
			vm->update_funcs->map_table(bo);
			amdgpu_vm_bo_relocated(bo_base);
		}
	}

	amdgpu_vm_eviction_lock(vm);
	vm->evicting = false;
	amdgpu_vm_eviction_unlock(vm);

	return 0;
}

/**
 * amdgpu_vm_ready - check VM is ready for updates
 *
 * @vm: VM to check
 *
 * Check if all VM PDs/PTs are ready for updates
 *
 * Returns:
 * True if eviction list is empty.
 */
bool amdgpu_vm_ready(struct amdgpu_vm *vm)
{
	return list_empty(&vm->evicted);
}

/**
 * amdgpu_vm_clear_bo - initially clear the PDs/PTs
 *
 * @adev: amdgpu_device pointer
 * @vm: VM to clear BO from
 * @bo: BO to clear
 * @immediate: use an immediate update
 *
 * Root PD needs to be reserved when calling this.
 *
 * Returns:
 * 0 on success, errno otherwise.
 */
static int amdgpu_vm_clear_bo(struct amdgpu_device *adev,
			      struct amdgpu_vm *vm,
			      struct amdgpu_bo *bo,
			      bool immediate)
{
	struct ttm_operation_ctx ctx = { true, false };
	unsigned level = adev->vm_manager.root_level;
	struct amdgpu_vm_update_params params;
	struct amdgpu_bo *ancestor = bo;
	unsigned entries, ats_entries;
	uint64_t addr;
	int r;

	/* Figure out our place in the hierarchy */
	if (ancestor->parent) {
		++level;
		while (ancestor->parent->parent) {
			++level;
			ancestor = ancestor->parent;
		}
	}

	entries = amdgpu_bo_size(bo) / 8;
	if (!vm->pte_support_ats) {
		ats_entries = 0;

	} else if (!bo->parent) {
		ats_entries = amdgpu_vm_num_ats_entries(adev);
		ats_entries = min(ats_entries, entries);
		entries -= ats_entries;

	} else {
		struct amdgpu_vm_pt *pt;

		pt = container_of(ancestor->vm_bo, struct amdgpu_vm_pt, base);
		ats_entries = amdgpu_vm_num_ats_entries(adev);
		if ((pt - vm->root.entries) >= ats_entries) {
			ats_entries = 0;
		} else {
			ats_entries = entries;
			entries = 0;
		}
	}

	r = ttm_bo_validate(&bo->tbo, &bo->placement, &ctx);
	if (r)
		return r;

	if (bo->shadow) {
		r = ttm_bo_validate(&bo->shadow->tbo, &bo->shadow->placement,
				    &ctx);
		if (r)
			return r;
	}

	r = vm->update_funcs->map_table(bo);
	if (r)
		return r;

	memset(&params, 0, sizeof(params));
	params.adev = adev;
	params.vm = vm;
	params.immediate = immediate;

	r = vm->update_funcs->prepare(&params, NULL, AMDGPU_SYNC_EXPLICIT);
	if (r)
		return r;

	addr = 0;
	if (ats_entries) {
		uint64_t value = 0, flags;

		flags = AMDGPU_PTE_DEFAULT_ATC;
		if (level != AMDGPU_VM_PTB) {
			/* Handle leaf PDEs as PTEs */
			flags |= AMDGPU_PDE_PTE;
			amdgpu_gmc_get_vm_pde(adev, level, &value, &flags);
		}

		r = vm->update_funcs->update(&params, bo, addr, 0, ats_entries,
					     value, flags);
		if (r)
			return r;

		addr += ats_entries * 8;
	}

	if (entries) {
		uint64_t value = 0, flags = 0;

		if (adev->asic_type >= CHIP_VEGA10) {
			if (level != AMDGPU_VM_PTB) {
				/* Handle leaf PDEs as PTEs */
				flags |= AMDGPU_PDE_PTE;
				amdgpu_gmc_get_vm_pde(adev, level,
						      &value, &flags);
			} else {
				/* Workaround for fault priority problem on GMC9 */
				flags = AMDGPU_PTE_EXECUTABLE;
			}
		}

		r = vm->update_funcs->update(&params, bo, addr, 0, entries,
					     value, flags);
		if (r)
			return r;
	}

	return vm->update_funcs->commit(&params, NULL);
}

/**
 * amdgpu_vm_bo_param - fill in parameters for PD/PT allocation
 *
 * @adev: amdgpu_device pointer
 * @vm: requesting vm
 * @level: the page table level
 * @immediate: use a immediate update
 * @bp: resulting BO allocation parameters
 */
static void amdgpu_vm_bo_param(struct amdgpu_device *adev, struct amdgpu_vm *vm,
			       int level, bool immediate,
			       struct amdgpu_bo_param *bp)
{
	memset(bp, 0, sizeof(*bp));

	bp->size = amdgpu_vm_bo_size(adev, level);
	bp->byte_align = AMDGPU_GPU_PAGE_SIZE;
	bp->domain = AMDGPU_GEM_DOMAIN_VRAM;
	bp->domain = amdgpu_bo_get_preferred_pin_domain(adev, bp->domain);
	bp->flags = AMDGPU_GEM_CREATE_VRAM_CONTIGUOUS |
		AMDGPU_GEM_CREATE_CPU_GTT_USWC;
	if (vm->use_cpu_for_update)
		bp->flags |= AMDGPU_GEM_CREATE_CPU_ACCESS_REQUIRED;
	else if (!vm->root.base.bo || vm->root.base.bo->shadow)
		bp->flags |= AMDGPU_GEM_CREATE_SHADOW;
	bp->type = ttm_bo_type_kernel;
	bp->no_wait_gpu = immediate;
	if (vm->root.base.bo)
		bp->resv = vm->root.base.bo->tbo.base.resv;
}

/**
 * amdgpu_vm_alloc_pts - Allocate a specific page table
 *
 * @adev: amdgpu_device pointer
 * @vm: VM to allocate page tables for
 * @cursor: Which page table to allocate
 * @immediate: use an immediate update
 *
 * Make sure a specific page table or directory is allocated.
 *
 * Returns:
 * 1 if page table needed to be allocated, 0 if page table was already
 * allocated, negative errno if an error occurred.
 */
static int amdgpu_vm_alloc_pts(struct amdgpu_device *adev,
			       struct amdgpu_vm *vm,
			       struct amdgpu_vm_pt_cursor *cursor,
			       bool immediate)
{
	struct amdgpu_vm_pt *entry = cursor->entry;
	struct amdgpu_bo_param bp;
	struct amdgpu_bo *pt;
	int r;

	if (cursor->level < AMDGPU_VM_PTB && !entry->entries) {
		unsigned num_entries;

		num_entries = amdgpu_vm_num_entries(adev, cursor->level);
		entry->entries = kvmalloc_array(num_entries,
						sizeof(*entry->entries),
						GFP_KERNEL | __GFP_ZERO);
		if (!entry->entries)
			return -ENOMEM;
	}

	if (entry->base.bo)
		return 0;

	amdgpu_vm_bo_param(adev, vm, cursor->level, immediate, &bp);

	r = amdgpu_bo_create(adev, &bp, &pt);
	if (r)
		return r;

	/* Keep a reference to the root directory to avoid
	 * freeing them up in the wrong order.
	 */
	pt->parent = amdgpu_bo_ref(cursor->parent->base.bo);
	amdgpu_vm_bo_base_init(&entry->base, vm, pt);

	r = amdgpu_vm_clear_bo(adev, vm, pt, immediate);
	if (r)
		goto error_free_pt;

	return 0;

error_free_pt:
	amdgpu_bo_unref(&pt->shadow);
	amdgpu_bo_unref(&pt);
	return r;
}

/**
 * amdgpu_vm_free_table - fre one PD/PT
 *
 * @entry: PDE to free
 */
static void amdgpu_vm_free_table(struct amdgpu_vm_pt *entry)
{
	if (entry->base.bo) {
		entry->base.bo->vm_bo = NULL;
		list_del(&entry->base.vm_status);
		amdgpu_bo_unref(&entry->base.bo->shadow);
		amdgpu_bo_unref(&entry->base.bo);
	}
	kvfree(entry->entries);
	entry->entries = NULL;
}

/**
 * amdgpu_vm_free_pts - free PD/PT levels
 *
 * @adev: amdgpu device structure
 * @vm: amdgpu vm structure
 * @start: optional cursor where to start freeing PDs/PTs
 *
 * Free the page directory or page table level and all sub levels.
 */
static void amdgpu_vm_free_pts(struct amdgpu_device *adev,
			       struct amdgpu_vm *vm,
			       struct amdgpu_vm_pt_cursor *start)
{
	struct amdgpu_vm_pt_cursor cursor;
	struct amdgpu_vm_pt *entry;

	vm->bulk_moveable = false;

	for_each_amdgpu_vm_pt_dfs_safe(adev, vm, start, cursor, entry)
		amdgpu_vm_free_table(entry);

	if (start)
		amdgpu_vm_free_table(start->entry);
}

/**
 * amdgpu_vm_check_compute_bug - check whether asic has compute vm bug
 *
 * @adev: amdgpu_device pointer
 */
void amdgpu_vm_check_compute_bug(struct amdgpu_device *adev)
{
	const struct amdgpu_ip_block *ip_block;
	bool has_compute_vm_bug;
	struct amdgpu_ring *ring;
	int i;

	has_compute_vm_bug = false;

	ip_block = amdgpu_device_ip_get_ip_block(adev, AMD_IP_BLOCK_TYPE_GFX);
	if (ip_block) {
		/* Compute has a VM bug for GFX version < 7.
		   Compute has a VM bug for GFX 8 MEC firmware version < 673.*/
		if (ip_block->version->major <= 7)
			has_compute_vm_bug = true;
		else if (ip_block->version->major == 8)
			if (adev->gfx.mec_fw_version < 673)
				has_compute_vm_bug = true;
	}

	for (i = 0; i < adev->num_rings; i++) {
		ring = adev->rings[i];
		if (ring->funcs->type == AMDGPU_RING_TYPE_COMPUTE)
			/* only compute rings */
			ring->has_compute_vm_bug = has_compute_vm_bug;
		else
			ring->has_compute_vm_bug = false;
	}
}

/**
 * amdgpu_vm_need_pipeline_sync - Check if pipe sync is needed for job.
 *
 * @ring: ring on which the job will be submitted
 * @job: job to submit
 *
 * Returns:
 * True if sync is needed.
 */
bool amdgpu_vm_need_pipeline_sync(struct amdgpu_ring *ring,
				  struct amdgpu_job *job)
{
	struct amdgpu_device *adev = ring->adev;
	unsigned vmhub = ring->funcs->vmhub;
	struct amdgpu_vmid_mgr *id_mgr = &adev->vm_manager.id_mgr[vmhub];
	struct amdgpu_vmid *id;
	bool gds_switch_needed;
	bool vm_flush_needed = job->vm_needs_flush || ring->has_compute_vm_bug;

	if (job->vmid == 0)
		return false;
	id = &id_mgr->ids[job->vmid];
	gds_switch_needed = ring->funcs->emit_gds_switch && (
		id->gds_base != job->gds_base ||
		id->gds_size != job->gds_size ||
		id->gws_base != job->gws_base ||
		id->gws_size != job->gws_size ||
		id->oa_base != job->oa_base ||
		id->oa_size != job->oa_size);

	if (amdgpu_vmid_had_gpu_reset(adev, id))
		return true;

	return vm_flush_needed || gds_switch_needed;
}

/**
 * amdgpu_vm_flush - hardware flush the vm
 *
 * @ring: ring to use for flush
 * @job:  related job
 * @need_pipe_sync: is pipe sync needed
 *
 * Emit a VM flush when it is necessary.
 *
 * Returns:
 * 0 on success, errno otherwise.
 */
int amdgpu_vm_flush(struct amdgpu_ring *ring, struct amdgpu_job *job,
		    bool need_pipe_sync)
{
	struct amdgpu_device *adev = ring->adev;
	unsigned vmhub = ring->funcs->vmhub;
	struct amdgpu_vmid_mgr *id_mgr = &adev->vm_manager.id_mgr[vmhub];
	struct amdgpu_vmid *id = &id_mgr->ids[job->vmid];
	bool gds_switch_needed = ring->funcs->emit_gds_switch && (
		id->gds_base != job->gds_base ||
		id->gds_size != job->gds_size ||
		id->gws_base != job->gws_base ||
		id->gws_size != job->gws_size ||
		id->oa_base != job->oa_base ||
		id->oa_size != job->oa_size);
	bool vm_flush_needed = job->vm_needs_flush;
	struct dma_fence *fence = NULL;
	bool pasid_mapping_needed = false;
	unsigned patch_offset = 0;
	bool update_spm_vmid_needed = (job->vm && (job->vm->reserved_vmid[vmhub] != NULL));
	int r;

	if (update_spm_vmid_needed && adev->gfx.rlc.funcs->update_spm_vmid)
		adev->gfx.rlc.funcs->update_spm_vmid(adev, job->vmid);

	if (amdgpu_vmid_had_gpu_reset(adev, id)) {
		gds_switch_needed = true;
		vm_flush_needed = true;
		pasid_mapping_needed = true;
	}

	mutex_lock(&id_mgr->lock);
	if (id->pasid != job->pasid || !id->pasid_mapping ||
	    !dma_fence_is_signaled(id->pasid_mapping))
		pasid_mapping_needed = true;
	mutex_unlock(&id_mgr->lock);

	gds_switch_needed &= !!ring->funcs->emit_gds_switch;
	vm_flush_needed &= !!ring->funcs->emit_vm_flush  &&
			job->vm_pd_addr != AMDGPU_BO_INVALID_OFFSET;
	pasid_mapping_needed &= adev->gmc.gmc_funcs->emit_pasid_mapping &&
		ring->funcs->emit_wreg;

	if (!vm_flush_needed && !gds_switch_needed && !need_pipe_sync)
		return 0;

	if (ring->funcs->init_cond_exec)
		patch_offset = amdgpu_ring_init_cond_exec(ring);

	if (need_pipe_sync)
		amdgpu_ring_emit_pipeline_sync(ring);

	if (vm_flush_needed) {
		trace_amdgpu_vm_flush(ring, job->vmid, job->vm_pd_addr);
		amdgpu_ring_emit_vm_flush(ring, job->vmid, job->vm_pd_addr);
	}

	if (pasid_mapping_needed)
		amdgpu_gmc_emit_pasid_mapping(ring, job->vmid, job->pasid);

	if (vm_flush_needed || pasid_mapping_needed) {
		r = amdgpu_fence_emit(ring, &fence, 0);
		if (r)
			return r;
	}

	if (vm_flush_needed) {
		mutex_lock(&id_mgr->lock);
		dma_fence_put(id->last_flush);
		id->last_flush = dma_fence_get(fence);
		id->current_gpu_reset_count =
			atomic_read(&adev->gpu_reset_counter);
		mutex_unlock(&id_mgr->lock);
	}

	if (pasid_mapping_needed) {
		mutex_lock(&id_mgr->lock);
		id->pasid = job->pasid;
		dma_fence_put(id->pasid_mapping);
		id->pasid_mapping = dma_fence_get(fence);
		mutex_unlock(&id_mgr->lock);
	}
	dma_fence_put(fence);

	if (ring->funcs->emit_gds_switch && gds_switch_needed) {
		id->gds_base = job->gds_base;
		id->gds_size = job->gds_size;
		id->gws_base = job->gws_base;
		id->gws_size = job->gws_size;
		id->oa_base = job->oa_base;
		id->oa_size = job->oa_size;
		amdgpu_ring_emit_gds_switch(ring, job->vmid, job->gds_base,
					    job->gds_size, job->gws_base,
					    job->gws_size, job->oa_base,
					    job->oa_size);
	}

	if (ring->funcs->patch_cond_exec)
		amdgpu_ring_patch_cond_exec(ring, patch_offset);

	/* the double SWITCH_BUFFER here *cannot* be skipped by COND_EXEC */
	if (ring->funcs->emit_switch_buffer) {
		amdgpu_ring_emit_switch_buffer(ring);
		amdgpu_ring_emit_switch_buffer(ring);
	}
	return 0;
}

/**
 * amdgpu_vm_bo_find - find the bo_va for a specific vm & bo
 *
 * @vm: requested vm
 * @bo: requested buffer object
 *
 * Find @bo inside the requested vm.
 * Search inside the @bos vm list for the requested vm
 * Returns the found bo_va or NULL if none is found
 *
 * Object has to be reserved!
 *
 * Returns:
 * Found bo_va or NULL.
 */
struct amdgpu_bo_va *amdgpu_vm_bo_find(struct amdgpu_vm *vm,
				       struct amdgpu_bo *bo)
{
	struct amdgpu_vm_bo_base *base;

	for (base = bo->vm_bo; base; base = base->next) {
		if (base->vm != vm)
			continue;

		return container_of(base, struct amdgpu_bo_va, base);
	}
	return NULL;
}

/**
 * amdgpu_vm_map_gart - Resolve gart mapping of addr
 *
 * @pages_addr: optional DMA address to use for lookup
 * @addr: the unmapped addr
 *
 * Look up the physical address of the page that the pte resolves
 * to.
 *
 * Returns:
 * The pointer for the page table entry.
 */
uint64_t amdgpu_vm_map_gart(const dma_addr_t *pages_addr, uint64_t addr)
{
	uint64_t result;

	/* page table offset */
	result = pages_addr[addr >> PAGE_SHIFT];

	/* in case cpu page size != gpu page size*/
	result |= addr & (~PAGE_MASK);

	result &= 0xFFFFFFFFFFFFF000ULL;

	return result;
}

/**
 * amdgpu_vm_update_pde - update a single level in the hierarchy
 *
 * @params: parameters for the update
 * @vm: requested vm
 * @entry: entry to update
 *
 * Makes sure the requested entry in parent is up to date.
 */
static int amdgpu_vm_update_pde(struct amdgpu_vm_update_params *params,
				struct amdgpu_vm *vm,
				struct amdgpu_vm_pt *entry)
{
	struct amdgpu_vm_pt *parent = amdgpu_vm_pt_parent(entry);
	struct amdgpu_bo *bo = parent->base.bo, *pbo;
	uint64_t pde, pt, flags;
	unsigned level;

	for (level = 0, pbo = bo->parent; pbo; ++level)
		pbo = pbo->parent;

	level += params->adev->vm_manager.root_level;
	amdgpu_gmc_get_pde_for_bo(entry->base.bo, level, &pt, &flags);
	pde = (entry - parent->entries) * 8;
	return vm->update_funcs->update(params, bo, pde, pt, 1, 0, flags);
}

/**
 * amdgpu_vm_invalidate_pds - mark all PDs as invalid
 *
 * @adev: amdgpu_device pointer
 * @vm: related vm
 *
 * Mark all PD level as invalid after an error.
 */
static void amdgpu_vm_invalidate_pds(struct amdgpu_device *adev,
				     struct amdgpu_vm *vm)
{
	struct amdgpu_vm_pt_cursor cursor;
	struct amdgpu_vm_pt *entry;

	for_each_amdgpu_vm_pt_dfs_safe(adev, vm, NULL, cursor, entry)
		if (entry->base.bo && !entry->base.moved)
			amdgpu_vm_bo_relocated(&entry->base);
}

/**
 * amdgpu_vm_update_pdes - make sure that all directories are valid
 *
 * @adev: amdgpu_device pointer
 * @vm: requested vm
 * @immediate: submit immediately to the paging queue
 *
 * Makes sure all directories are up to date.
 *
 * Returns:
 * 0 for success, error for failure.
 */
int amdgpu_vm_update_pdes(struct amdgpu_device *adev,
			  struct amdgpu_vm *vm, bool immediate)
{
	struct amdgpu_vm_update_params params;
	int r;

	if (list_empty(&vm->relocated))
		return 0;

	memset(&params, 0, sizeof(params));
	params.adev = adev;
	params.vm = vm;
	params.immediate = immediate;

	r = vm->update_funcs->prepare(&params, NULL, AMDGPU_SYNC_EXPLICIT);
	if (r)
		return r;

	while (!list_empty(&vm->relocated)) {
		struct amdgpu_vm_pt *entry;

		entry = list_first_entry(&vm->relocated, struct amdgpu_vm_pt,
					 base.vm_status);
		amdgpu_vm_bo_idle(&entry->base);

		r = amdgpu_vm_update_pde(&params, vm, entry);
		if (r)
			goto error;
	}

	r = vm->update_funcs->commit(&params, &vm->last_update);
	if (r)
		goto error;
	return 0;

error:
	amdgpu_vm_invalidate_pds(adev, vm);
	return r;
}

/*
 * amdgpu_vm_update_flags - figure out flags for PTE updates
 *
 * Make sure to set the right flags for the PTEs at the desired level.
 */
static void amdgpu_vm_update_flags(struct amdgpu_vm_update_params *params,
				   struct amdgpu_bo *bo, unsigned level,
				   uint64_t pe, uint64_t addr,
				   unsigned count, uint32_t incr,
				   uint64_t flags)

{
	if (level != AMDGPU_VM_PTB) {
		flags |= AMDGPU_PDE_PTE;
		amdgpu_gmc_get_vm_pde(params->adev, level, &addr, &flags);

	} else if (params->adev->asic_type >= CHIP_VEGA10 &&
		   !(flags & AMDGPU_PTE_VALID) &&
		   !(flags & AMDGPU_PTE_PRT)) {

		/* Workaround for fault priority problem on GMC9 */
		flags |= AMDGPU_PTE_EXECUTABLE;
	}

	params->vm->update_funcs->update(params, bo, pe, addr, count, incr,
					 flags);
}

/**
 * amdgpu_vm_fragment - get fragment for PTEs
 *
 * @params: see amdgpu_vm_update_params definition
 * @start: first PTE to handle
 * @end: last PTE to handle
 * @flags: hw mapping flags
 * @frag: resulting fragment size
 * @frag_end: end of this fragment
 *
 * Returns the first possible fragment for the start and end address.
 */
static void amdgpu_vm_fragment(struct amdgpu_vm_update_params *params,
			       uint64_t start, uint64_t end, uint64_t flags,
			       unsigned int *frag, uint64_t *frag_end)
{
	/**
	 * The MC L1 TLB supports variable sized pages, based on a fragment
	 * field in the PTE. When this field is set to a non-zero value, page
	 * granularity is increased from 4KB to (1 << (12 + frag)). The PTE
	 * flags are considered valid for all PTEs within the fragment range
	 * and corresponding mappings are assumed to be physically contiguous.
	 *
	 * The L1 TLB can store a single PTE for the whole fragment,
	 * significantly increasing the space available for translation
	 * caching. This leads to large improvements in throughput when the
	 * TLB is under pressure.
	 *
	 * The L2 TLB distributes small and large fragments into two
	 * asymmetric partitions. The large fragment cache is significantly
	 * larger. Thus, we try to use large fragments wherever possible.
	 * Userspace can support this by aligning virtual base address and
	 * allocation size to the fragment size.
	 *
	 * Starting with Vega10 the fragment size only controls the L1. The L2
	 * is now directly feed with small/huge/giant pages from the walker.
	 */
	unsigned max_frag;

	if (params->adev->asic_type < CHIP_VEGA10)
		max_frag = params->adev->vm_manager.fragment_size;
	else
		max_frag = 31;

	/* system pages are non continuously */
	if (params->pages_addr) {
		*frag = 0;
		*frag_end = end;
		return;
	}

	/* This intentionally wraps around if no bit is set */
	*frag = min((unsigned)ffs(start) - 1, (unsigned)fls64(end - start) - 1);
	if (*frag >= max_frag) {
		*frag = max_frag;
		*frag_end = end & ~((1ULL << max_frag) - 1);
	} else {
		*frag_end = start + (1 << *frag);
	}
}

/**
 * amdgpu_vm_update_ptes - make sure that page tables are valid
 *
 * @params: see amdgpu_vm_update_params definition
 * @start: start of GPU address range
 * @end: end of GPU address range
 * @dst: destination address to map to, the next dst inside the function
 * @flags: mapping flags
 *
 * Update the page tables in the range @start - @end.
 *
 * Returns:
 * 0 for success, -EINVAL for failure.
 */
static int amdgpu_vm_update_ptes(struct amdgpu_vm_update_params *params,
				 uint64_t start, uint64_t end,
				 uint64_t dst, uint64_t flags)
{
	struct amdgpu_device *adev = params->adev;
	struct amdgpu_vm_pt_cursor cursor;
	uint64_t frag_start = start, frag_end;
	unsigned int frag;
	int r;

	/* figure out the initial fragment */
	amdgpu_vm_fragment(params, frag_start, end, flags, &frag, &frag_end);

	/* walk over the address space and update the PTs */
	amdgpu_vm_pt_start(adev, params->vm, start, &cursor);
	while (cursor.pfn < end) {
		unsigned shift, parent_shift, mask;
		uint64_t incr, entry_end, pe_start;
		struct amdgpu_bo *pt;

		if (!params->unlocked) {
			/* make sure that the page tables covering the
			 * address range are actually allocated
			 */
			r = amdgpu_vm_alloc_pts(params->adev, params->vm,
						&cursor, params->immediate);
			if (r)
				return r;
		}

		shift = amdgpu_vm_level_shift(adev, cursor.level);
		parent_shift = amdgpu_vm_level_shift(adev, cursor.level - 1);
		if (params->unlocked) {
			/* Unlocked updates are only allowed on the leaves */
			if (amdgpu_vm_pt_descendant(adev, &cursor))
				continue;
		} else if (adev->asic_type < CHIP_VEGA10 &&
			   (flags & AMDGPU_PTE_VALID)) {
			/* No huge page support before GMC v9 */
			if (cursor.level != AMDGPU_VM_PTB) {
				if (!amdgpu_vm_pt_descendant(adev, &cursor))
					return -ENOENT;
				continue;
			}
		} else if (frag < shift) {
			/* We can't use this level when the fragment size is
			 * smaller than the address shift. Go to the next
			 * child entry and try again.
			 */
			if (amdgpu_vm_pt_descendant(adev, &cursor))
				continue;
		} else if (frag >= parent_shift) {
			/* If the fragment size is even larger than the parent
			 * shift we should go up one level and check it again.
			 */
			if (!amdgpu_vm_pt_ancestor(&cursor))
				return -EINVAL;
			continue;
		}

		pt = cursor.entry->base.bo;
		if (!pt) {
			/* We need all PDs and PTs for mapping something, */
			if (flags & AMDGPU_PTE_VALID)
				return -ENOENT;

			/* but unmapping something can happen at a higher
			 * level.
			 */
			if (!amdgpu_vm_pt_ancestor(&cursor))
				return -EINVAL;

			pt = cursor.entry->base.bo;
			shift = parent_shift;
			frag_end = max(frag_end, ALIGN(frag_start + 1,
				   1ULL << shift));
		}

		/* Looks good so far, calculate parameters for the update */
		incr = (uint64_t)AMDGPU_GPU_PAGE_SIZE << shift;
		mask = amdgpu_vm_entries_mask(adev, cursor.level);
		pe_start = ((cursor.pfn >> shift) & mask) * 8;
		entry_end = ((uint64_t)mask + 1) << shift;
		entry_end += cursor.pfn & ~(entry_end - 1);
		entry_end = min(entry_end, end);

		do {
			struct amdgpu_vm *vm = params->vm;
			uint64_t upd_end = min(entry_end, frag_end);
			unsigned nptes = (upd_end - frag_start) >> shift;
			uint64_t upd_flags = flags | AMDGPU_PTE_FRAG(frag);

			/* This can happen when we set higher level PDs to
			 * silent to stop fault floods.
			 */
			nptes = max(nptes, 1u);

			trace_amdgpu_vm_update_ptes(params, frag_start, upd_end,
						    nptes, dst, incr, upd_flags,
						    vm->task_info.pid,
						    vm->immediate.fence_context);
			amdgpu_vm_update_flags(params, pt, cursor.level,
					       pe_start, dst, nptes, incr,
					       upd_flags);

			pe_start += nptes * 8;
			dst += nptes * incr;

			frag_start = upd_end;
			if (frag_start >= frag_end) {
				/* figure out the next fragment */
				amdgpu_vm_fragment(params, frag_start, end,
						   flags, &frag, &frag_end);
				if (frag < shift)
					break;
			}
		} while (frag_start < entry_end);

		if (amdgpu_vm_pt_descendant(adev, &cursor)) {
			/* Free all child entries.
			 * Update the tables with the flags and addresses and free up subsequent
			 * tables in the case of huge pages or freed up areas.
			 * This is the maximum you can free, because all other page tables are not
			 * completely covered by the range and so potentially still in use.
			 */
			while (cursor.pfn < frag_start) {
				amdgpu_vm_free_pts(adev, params->vm, &cursor);
				amdgpu_vm_pt_next(adev, &cursor);
			}

		} else if (frag >= shift) {
			/* or just move on to the next on the same level. */
			amdgpu_vm_pt_next(adev, &cursor);
		}
	}

	return 0;
}

/**
 * amdgpu_vm_bo_update_mapping - update a mapping in the vm page table
 *
 * @adev: amdgpu_device pointer of the VM
 * @bo_adev: amdgpu_device pointer of the mapped BO
 * @vm: requested vm
 * @immediate: immediate submission in a page fault
 * @unlocked: unlocked invalidation during MM callback
 * @resv: fences we need to sync to
 * @start: start of mapped range
 * @last: last mapped entry
 * @flags: flags for the entries
 * @offset: offset into nodes and pages_addr
 * @nodes: array of drm_mm_nodes with the MC addresses
 * @pages_addr: DMA addresses to use for mapping
 * @fence: optional resulting fence
 *
 * Fill in the page table entries between @start and @last.
 *
 * Returns:
 * 0 for success, -EINVAL for failure.
 */
static int amdgpu_vm_bo_update_mapping(struct amdgpu_device *adev,
				       struct amdgpu_device *bo_adev,
				       struct amdgpu_vm *vm, bool immediate,
				       bool unlocked, struct dma_resv *resv,
				       uint64_t start, uint64_t last,
				       uint64_t flags, uint64_t offset,
				       struct drm_mm_node *nodes,
				       dma_addr_t *pages_addr,
				       struct dma_fence **fence)
{
	struct amdgpu_vm_update_params params;
	enum amdgpu_sync_mode sync_mode;
	uint64_t pfn;
	int r;

	memset(&params, 0, sizeof(params));
	params.adev = adev;
	params.vm = vm;
	params.immediate = immediate;
	params.pages_addr = pages_addr;
	params.unlocked = unlocked;

	/* Implicitly sync to command submissions in the same VM before
	 * unmapping. Sync to moving fences before mapping.
	 */
	if (!(flags & AMDGPU_PTE_VALID))
		sync_mode = AMDGPU_SYNC_EQ_OWNER;
	else
		sync_mode = AMDGPU_SYNC_EXPLICIT;

	pfn = offset >> PAGE_SHIFT;
	if (nodes) {
		while (pfn >= nodes->size) {
			pfn -= nodes->size;
			++nodes;
		}
	}

	amdgpu_vm_eviction_lock(vm);
	if (vm->evicting) {
		r = -EBUSY;
		goto error_unlock;
	}

	if (!unlocked && !dma_fence_is_signaled(vm->last_unlocked)) {
		struct dma_fence *tmp = dma_fence_get_stub();

		amdgpu_bo_fence(vm->root.base.bo, vm->last_unlocked, true);
		swap(vm->last_unlocked, tmp);
		dma_fence_put(tmp);
	}

	r = vm->update_funcs->prepare(&params, resv, sync_mode);
	if (r)
		goto error_unlock;

	do {
		uint64_t tmp, num_entries, addr;

<<<<<<< HEAD
		max_entries = mapping->last - start + 1;
		if (nodes) {
			addr = nodes->start << PAGE_SHIFT;
			max_entries = min((nodes->size - pfn) *
				AMDGPU_GPU_PAGES_IN_CPU_PAGE, max_entries);
=======

		num_entries = last - start + 1;
		if (nodes) {
			addr = nodes->start << PAGE_SHIFT;
			num_entries = min((nodes->size - pfn) *
				AMDGPU_GPU_PAGES_IN_CPU_PAGE, num_entries);
>>>>>>> f642729d
		} else {
			addr = 0;
		}

		if (pages_addr) {
			bool contiguous = true;

			if (num_entries > AMDGPU_GPU_PAGES_IN_CPU_PAGE) {
				uint64_t count;

				contiguous = pages_addr[pfn + 1] ==
					pages_addr[pfn] + PAGE_SIZE;

				tmp = num_entries /
					AMDGPU_GPU_PAGES_IN_CPU_PAGE;
				for (count = 2; count < tmp; ++count) {
					uint64_t idx = pfn + count;

					if (contiguous != (pages_addr[idx] ==
					    pages_addr[idx - 1] + PAGE_SIZE))
						break;
				}
				num_entries = count *
					AMDGPU_GPU_PAGES_IN_CPU_PAGE;
			}

			if (!contiguous) {
				addr = pfn << PAGE_SHIFT;
				params.pages_addr = pages_addr;
			} else {
				addr = pages_addr[pfn];
				params.pages_addr = NULL;
			}

		} else if (flags & (AMDGPU_PTE_VALID | AMDGPU_PTE_PRT)) {
			addr += bo_adev->vm_manager.vram_base_offset;
			addr += pfn << PAGE_SHIFT;
		}

<<<<<<< HEAD
		last = start + max_entries - 1;
		r = amdgpu_vm_bo_update_mapping(adev, vm, false, false, resv,
						start, last, flags, addr,
						dma_addr, fence);
=======
		tmp = start + num_entries;
		r = amdgpu_vm_update_ptes(&params, start, tmp, addr, flags);
>>>>>>> f642729d
		if (r)
			goto error_unlock;

		pfn += num_entries / AMDGPU_GPU_PAGES_IN_CPU_PAGE;
		if (nodes && nodes->size == pfn) {
			pfn = 0;
			++nodes;
		}
		start = tmp;

	} while (unlikely(start != last + 1));

	r = vm->update_funcs->commit(&params, fence);

error_unlock:
	amdgpu_vm_eviction_unlock(vm);
	return r;
}

/**
 * amdgpu_vm_bo_update - update all BO mappings in the vm page table
 *
 * @adev: amdgpu_device pointer
 * @bo_va: requested BO and VM object
 * @clear: if true clear the entries
 *
 * Fill in the page table entries for @bo_va.
 *
 * Returns:
 * 0 for success, -EINVAL for failure.
 */
int amdgpu_vm_bo_update(struct amdgpu_device *adev, struct amdgpu_bo_va *bo_va,
			bool clear)
{
	struct amdgpu_bo *bo = bo_va->base.bo;
	struct amdgpu_vm *vm = bo_va->base.vm;
	struct amdgpu_bo_va_mapping *mapping;
	dma_addr_t *pages_addr = NULL;
	struct ttm_resource *mem;
	struct drm_mm_node *nodes;
	struct dma_fence **last_update;
	struct dma_resv *resv;
	uint64_t flags;
	struct amdgpu_device *bo_adev = adev;
	int r;

	if (clear || !bo) {
		mem = NULL;
		nodes = NULL;
		resv = vm->root.base.bo->tbo.base.resv;
	} else {
		struct drm_gem_object *obj = &bo->tbo.base;
<<<<<<< HEAD
		struct ttm_dma_tt *ttm;
=======
>>>>>>> f642729d

		resv = bo->tbo.base.resv;
		if (obj->import_attach && bo_va->is_xgmi) {
			struct dma_buf *dma_buf = obj->import_attach->dmabuf;
			struct drm_gem_object *gobj = dma_buf->priv;
			struct amdgpu_bo *abo = gem_to_amdgpu_bo(gobj);

			if (abo->tbo.mem.mem_type == TTM_PL_VRAM)
				bo = gem_to_amdgpu_bo(gobj);
		}
		mem = &bo->tbo.mem;
		nodes = mem->mm_node;
<<<<<<< HEAD
		if (mem->mem_type == TTM_PL_TT) {
			ttm = container_of(bo->tbo.ttm, struct ttm_dma_tt, ttm);
			pages_addr = ttm->dma_address;
		}
=======
		if (mem->mem_type == TTM_PL_TT)
			pages_addr = bo->tbo.ttm->dma_address;
>>>>>>> f642729d
	}

	if (bo) {
		flags = amdgpu_ttm_tt_pte_flags(adev, bo->tbo.ttm, mem);

		if (amdgpu_bo_encrypted(bo))
			flags |= AMDGPU_PTE_TMZ;

		bo_adev = amdgpu_ttm_adev(bo->tbo.bdev);
	} else {
		flags = 0x0;
	}

	if (clear || (bo && bo->tbo.base.resv ==
		      vm->root.base.bo->tbo.base.resv))
		last_update = &vm->last_update;
	else
		last_update = &bo_va->last_pt_update;

	if (!clear && bo_va->base.moved) {
		bo_va->base.moved = false;
		list_splice_init(&bo_va->valids, &bo_va->invalids);

	} else if (bo_va->cleared != clear) {
		list_splice_init(&bo_va->valids, &bo_va->invalids);
	}

	list_for_each_entry(mapping, &bo_va->invalids, list) {
		uint64_t update_flags = flags;

		/* normally,bo_va->flags only contians READABLE and WIRTEABLE bit go here
		 * but in case of something, we filter the flags in first place
		 */
		if (!(mapping->flags & AMDGPU_PTE_READABLE))
			update_flags &= ~AMDGPU_PTE_READABLE;
		if (!(mapping->flags & AMDGPU_PTE_WRITEABLE))
			update_flags &= ~AMDGPU_PTE_WRITEABLE;

		/* Apply ASIC specific mapping flags */
		amdgpu_gmc_get_vm_pte(adev, mapping, &update_flags);

		trace_amdgpu_vm_bo_update(mapping);

		r = amdgpu_vm_bo_update_mapping(adev, bo_adev, vm, false, false,
						resv, mapping->start,
						mapping->last, update_flags,
						mapping->offset, nodes,
						pages_addr, last_update);
		if (r)
			return r;
	}

	/* If the BO is not in its preferred location add it back to
	 * the evicted list so that it gets validated again on the
	 * next command submission.
	 */
	if (bo && bo->tbo.base.resv == vm->root.base.bo->tbo.base.resv) {
		uint32_t mem_type = bo->tbo.mem.mem_type;

		if (!(bo->preferred_domains &
		      amdgpu_mem_type_to_domain(mem_type)))
			amdgpu_vm_bo_evicted(&bo_va->base);
		else
			amdgpu_vm_bo_idle(&bo_va->base);
	} else {
		amdgpu_vm_bo_done(&bo_va->base);
	}

	list_splice_init(&bo_va->invalids, &bo_va->valids);
	bo_va->cleared = clear;

	if (trace_amdgpu_vm_bo_mapping_enabled()) {
		list_for_each_entry(mapping, &bo_va->valids, list)
			trace_amdgpu_vm_bo_mapping(mapping);
	}

	return 0;
}

/**
 * amdgpu_vm_update_prt_state - update the global PRT state
 *
 * @adev: amdgpu_device pointer
 */
static void amdgpu_vm_update_prt_state(struct amdgpu_device *adev)
{
	unsigned long flags;
	bool enable;

	spin_lock_irqsave(&adev->vm_manager.prt_lock, flags);
	enable = !!atomic_read(&adev->vm_manager.num_prt_users);
	adev->gmc.gmc_funcs->set_prt(adev, enable);
	spin_unlock_irqrestore(&adev->vm_manager.prt_lock, flags);
}

/**
 * amdgpu_vm_prt_get - add a PRT user
 *
 * @adev: amdgpu_device pointer
 */
static void amdgpu_vm_prt_get(struct amdgpu_device *adev)
{
	if (!adev->gmc.gmc_funcs->set_prt)
		return;

	if (atomic_inc_return(&adev->vm_manager.num_prt_users) == 1)
		amdgpu_vm_update_prt_state(adev);
}

/**
 * amdgpu_vm_prt_put - drop a PRT user
 *
 * @adev: amdgpu_device pointer
 */
static void amdgpu_vm_prt_put(struct amdgpu_device *adev)
{
	if (atomic_dec_return(&adev->vm_manager.num_prt_users) == 0)
		amdgpu_vm_update_prt_state(adev);
}

/**
 * amdgpu_vm_prt_cb - callback for updating the PRT status
 *
 * @fence: fence for the callback
 * @_cb: the callback function
 */
static void amdgpu_vm_prt_cb(struct dma_fence *fence, struct dma_fence_cb *_cb)
{
	struct amdgpu_prt_cb *cb = container_of(_cb, struct amdgpu_prt_cb, cb);

	amdgpu_vm_prt_put(cb->adev);
	kfree(cb);
}

/**
 * amdgpu_vm_add_prt_cb - add callback for updating the PRT status
 *
 * @adev: amdgpu_device pointer
 * @fence: fence for the callback
 */
static void amdgpu_vm_add_prt_cb(struct amdgpu_device *adev,
				 struct dma_fence *fence)
{
	struct amdgpu_prt_cb *cb;

	if (!adev->gmc.gmc_funcs->set_prt)
		return;

	cb = kmalloc(sizeof(struct amdgpu_prt_cb), GFP_KERNEL);
	if (!cb) {
		/* Last resort when we are OOM */
		if (fence)
			dma_fence_wait(fence, false);

		amdgpu_vm_prt_put(adev);
	} else {
		cb->adev = adev;
		if (!fence || dma_fence_add_callback(fence, &cb->cb,
						     amdgpu_vm_prt_cb))
			amdgpu_vm_prt_cb(fence, &cb->cb);
	}
}

/**
 * amdgpu_vm_free_mapping - free a mapping
 *
 * @adev: amdgpu_device pointer
 * @vm: requested vm
 * @mapping: mapping to be freed
 * @fence: fence of the unmap operation
 *
 * Free a mapping and make sure we decrease the PRT usage count if applicable.
 */
static void amdgpu_vm_free_mapping(struct amdgpu_device *adev,
				   struct amdgpu_vm *vm,
				   struct amdgpu_bo_va_mapping *mapping,
				   struct dma_fence *fence)
{
	if (mapping->flags & AMDGPU_PTE_PRT)
		amdgpu_vm_add_prt_cb(adev, fence);
	kfree(mapping);
}

/**
 * amdgpu_vm_prt_fini - finish all prt mappings
 *
 * @adev: amdgpu_device pointer
 * @vm: requested vm
 *
 * Register a cleanup callback to disable PRT support after VM dies.
 */
static void amdgpu_vm_prt_fini(struct amdgpu_device *adev, struct amdgpu_vm *vm)
{
	struct dma_resv *resv = vm->root.base.bo->tbo.base.resv;
	struct dma_fence *excl, **shared;
	unsigned i, shared_count;
	int r;

	r = dma_resv_get_fences_rcu(resv, &excl,
					      &shared_count, &shared);
	if (r) {
		/* Not enough memory to grab the fence list, as last resort
		 * block for all the fences to complete.
		 */
		dma_resv_wait_timeout_rcu(resv, true, false,
						    MAX_SCHEDULE_TIMEOUT);
		return;
	}

	/* Add a callback for each fence in the reservation object */
	amdgpu_vm_prt_get(adev);
	amdgpu_vm_add_prt_cb(adev, excl);

	for (i = 0; i < shared_count; ++i) {
		amdgpu_vm_prt_get(adev);
		amdgpu_vm_add_prt_cb(adev, shared[i]);
	}

	kfree(shared);
}

/**
 * amdgpu_vm_clear_freed - clear freed BOs in the PT
 *
 * @adev: amdgpu_device pointer
 * @vm: requested vm
 * @fence: optional resulting fence (unchanged if no work needed to be done
 * or if an error occurred)
 *
 * Make sure all freed BOs are cleared in the PT.
 * PTs have to be reserved and mutex must be locked!
 *
 * Returns:
 * 0 for success.
 *
 */
int amdgpu_vm_clear_freed(struct amdgpu_device *adev,
			  struct amdgpu_vm *vm,
			  struct dma_fence **fence)
{
	struct dma_resv *resv = vm->root.base.bo->tbo.base.resv;
	struct amdgpu_bo_va_mapping *mapping;
	uint64_t init_pte_value = 0;
	struct dma_fence *f = NULL;
	int r;

	while (!list_empty(&vm->freed)) {
		mapping = list_first_entry(&vm->freed,
			struct amdgpu_bo_va_mapping, list);
		list_del(&mapping->list);

		if (vm->pte_support_ats &&
		    mapping->start < AMDGPU_GMC_HOLE_START)
			init_pte_value = AMDGPU_PTE_DEFAULT_ATC;

		r = amdgpu_vm_bo_update_mapping(adev, adev, vm, false, false,
						resv, mapping->start,
						mapping->last, init_pte_value,
						0, NULL, NULL, &f);
		amdgpu_vm_free_mapping(adev, vm, mapping, f);
		if (r) {
			dma_fence_put(f);
			return r;
		}
	}

	if (fence && f) {
		dma_fence_put(*fence);
		*fence = f;
	} else {
		dma_fence_put(f);
	}

	return 0;

}

/**
 * amdgpu_vm_handle_moved - handle moved BOs in the PT
 *
 * @adev: amdgpu_device pointer
 * @vm: requested vm
 *
 * Make sure all BOs which are moved are updated in the PTs.
 *
 * Returns:
 * 0 for success.
 *
 * PTs have to be reserved!
 */
int amdgpu_vm_handle_moved(struct amdgpu_device *adev,
			   struct amdgpu_vm *vm)
{
	struct amdgpu_bo_va *bo_va, *tmp;
	struct dma_resv *resv;
	bool clear;
	int r;

	list_for_each_entry_safe(bo_va, tmp, &vm->moved, base.vm_status) {
		/* Per VM BOs never need to bo cleared in the page tables */
		r = amdgpu_vm_bo_update(adev, bo_va, false);
		if (r)
			return r;
	}

	spin_lock(&vm->invalidated_lock);
	while (!list_empty(&vm->invalidated)) {
		bo_va = list_first_entry(&vm->invalidated, struct amdgpu_bo_va,
					 base.vm_status);
		resv = bo_va->base.bo->tbo.base.resv;
		spin_unlock(&vm->invalidated_lock);

		/* Try to reserve the BO to avoid clearing its ptes */
		if (!amdgpu_vm_debug && dma_resv_trylock(resv))
			clear = false;
		/* Somebody else is using the BO right now */
		else
			clear = true;

		r = amdgpu_vm_bo_update(adev, bo_va, clear);
		if (r)
			return r;

		if (!clear)
			dma_resv_unlock(resv);
		spin_lock(&vm->invalidated_lock);
	}
	spin_unlock(&vm->invalidated_lock);

	return 0;
}

/**
 * amdgpu_vm_bo_add - add a bo to a specific vm
 *
 * @adev: amdgpu_device pointer
 * @vm: requested vm
 * @bo: amdgpu buffer object
 *
 * Add @bo into the requested vm.
 * Add @bo to the list of bos associated with the vm
 *
 * Returns:
 * Newly added bo_va or NULL for failure
 *
 * Object has to be reserved!
 */
struct amdgpu_bo_va *amdgpu_vm_bo_add(struct amdgpu_device *adev,
				      struct amdgpu_vm *vm,
				      struct amdgpu_bo *bo)
{
	struct amdgpu_bo_va *bo_va;

	bo_va = kzalloc(sizeof(struct amdgpu_bo_va), GFP_KERNEL);
	if (bo_va == NULL) {
		return NULL;
	}
	amdgpu_vm_bo_base_init(&bo_va->base, vm, bo);

	bo_va->ref_count = 1;
	INIT_LIST_HEAD(&bo_va->valids);
	INIT_LIST_HEAD(&bo_va->invalids);

	if (!bo)
		return bo_va;

	if (amdgpu_dmabuf_is_xgmi_accessible(adev, bo)) {
		bo_va->is_xgmi = true;
		/* Power up XGMI if it can be potentially used */
		amdgpu_xgmi_set_pstate(adev, AMDGPU_XGMI_PSTATE_MAX_VEGA20);
	}

	return bo_va;
}


/**
 * amdgpu_vm_bo_insert_map - insert a new mapping
 *
 * @adev: amdgpu_device pointer
 * @bo_va: bo_va to store the address
 * @mapping: the mapping to insert
 *
 * Insert a new mapping into all structures.
 */
static void amdgpu_vm_bo_insert_map(struct amdgpu_device *adev,
				    struct amdgpu_bo_va *bo_va,
				    struct amdgpu_bo_va_mapping *mapping)
{
	struct amdgpu_vm *vm = bo_va->base.vm;
	struct amdgpu_bo *bo = bo_va->base.bo;

	mapping->bo_va = bo_va;
	list_add(&mapping->list, &bo_va->invalids);
	amdgpu_vm_it_insert(mapping, &vm->va);

	if (mapping->flags & AMDGPU_PTE_PRT)
		amdgpu_vm_prt_get(adev);

	if (bo && bo->tbo.base.resv == vm->root.base.bo->tbo.base.resv &&
	    !bo_va->base.moved) {
		list_move(&bo_va->base.vm_status, &vm->moved);
	}
	trace_amdgpu_vm_bo_map(bo_va, mapping);
}

/**
 * amdgpu_vm_bo_map - map bo inside a vm
 *
 * @adev: amdgpu_device pointer
 * @bo_va: bo_va to store the address
 * @saddr: where to map the BO
 * @offset: requested offset in the BO
 * @size: BO size in bytes
 * @flags: attributes of pages (read/write/valid/etc.)
 *
 * Add a mapping of the BO at the specefied addr into the VM.
 *
 * Returns:
 * 0 for success, error for failure.
 *
 * Object has to be reserved and unreserved outside!
 */
int amdgpu_vm_bo_map(struct amdgpu_device *adev,
		     struct amdgpu_bo_va *bo_va,
		     uint64_t saddr, uint64_t offset,
		     uint64_t size, uint64_t flags)
{
	struct amdgpu_bo_va_mapping *mapping, *tmp;
	struct amdgpu_bo *bo = bo_va->base.bo;
	struct amdgpu_vm *vm = bo_va->base.vm;
	uint64_t eaddr;

	/* validate the parameters */
	if (saddr & AMDGPU_GPU_PAGE_MASK || offset & AMDGPU_GPU_PAGE_MASK ||
	    size == 0 || size & AMDGPU_GPU_PAGE_MASK)
		return -EINVAL;

	/* make sure object fit at this offset */
	eaddr = saddr + size - 1;
	if (saddr >= eaddr ||
	    (bo && offset + size > amdgpu_bo_size(bo)) ||
	    (eaddr >= adev->vm_manager.max_pfn << AMDGPU_GPU_PAGE_SHIFT))
		return -EINVAL;

	saddr /= AMDGPU_GPU_PAGE_SIZE;
	eaddr /= AMDGPU_GPU_PAGE_SIZE;

	tmp = amdgpu_vm_it_iter_first(&vm->va, saddr, eaddr);
	if (tmp) {
		/* bo and tmp overlap, invalid addr */
		dev_err(adev->dev, "bo %p va 0x%010Lx-0x%010Lx conflict with "
			"0x%010Lx-0x%010Lx\n", bo, saddr, eaddr,
			tmp->start, tmp->last + 1);
		return -EINVAL;
	}

	mapping = kmalloc(sizeof(*mapping), GFP_KERNEL);
	if (!mapping)
		return -ENOMEM;

	mapping->start = saddr;
	mapping->last = eaddr;
	mapping->offset = offset;
	mapping->flags = flags;

	amdgpu_vm_bo_insert_map(adev, bo_va, mapping);

	return 0;
}

/**
 * amdgpu_vm_bo_replace_map - map bo inside a vm, replacing existing mappings
 *
 * @adev: amdgpu_device pointer
 * @bo_va: bo_va to store the address
 * @saddr: where to map the BO
 * @offset: requested offset in the BO
 * @size: BO size in bytes
 * @flags: attributes of pages (read/write/valid/etc.)
 *
 * Add a mapping of the BO at the specefied addr into the VM. Replace existing
 * mappings as we do so.
 *
 * Returns:
 * 0 for success, error for failure.
 *
 * Object has to be reserved and unreserved outside!
 */
int amdgpu_vm_bo_replace_map(struct amdgpu_device *adev,
			     struct amdgpu_bo_va *bo_va,
			     uint64_t saddr, uint64_t offset,
			     uint64_t size, uint64_t flags)
{
	struct amdgpu_bo_va_mapping *mapping;
	struct amdgpu_bo *bo = bo_va->base.bo;
	uint64_t eaddr;
	int r;

	/* validate the parameters */
	if (saddr & AMDGPU_GPU_PAGE_MASK || offset & AMDGPU_GPU_PAGE_MASK ||
	    size == 0 || size & AMDGPU_GPU_PAGE_MASK)
		return -EINVAL;

	/* make sure object fit at this offset */
	eaddr = saddr + size - 1;
	if (saddr >= eaddr ||
	    (bo && offset + size > amdgpu_bo_size(bo)) ||
	    (eaddr >= adev->vm_manager.max_pfn << AMDGPU_GPU_PAGE_SHIFT))
		return -EINVAL;

	/* Allocate all the needed memory */
	mapping = kmalloc(sizeof(*mapping), GFP_KERNEL);
	if (!mapping)
		return -ENOMEM;

	r = amdgpu_vm_bo_clear_mappings(adev, bo_va->base.vm, saddr, size);
	if (r) {
		kfree(mapping);
		return r;
	}

	saddr /= AMDGPU_GPU_PAGE_SIZE;
	eaddr /= AMDGPU_GPU_PAGE_SIZE;

	mapping->start = saddr;
	mapping->last = eaddr;
	mapping->offset = offset;
	mapping->flags = flags;

	amdgpu_vm_bo_insert_map(adev, bo_va, mapping);

	return 0;
}

/**
 * amdgpu_vm_bo_unmap - remove bo mapping from vm
 *
 * @adev: amdgpu_device pointer
 * @bo_va: bo_va to remove the address from
 * @saddr: where to the BO is mapped
 *
 * Remove a mapping of the BO at the specefied addr from the VM.
 *
 * Returns:
 * 0 for success, error for failure.
 *
 * Object has to be reserved and unreserved outside!
 */
int amdgpu_vm_bo_unmap(struct amdgpu_device *adev,
		       struct amdgpu_bo_va *bo_va,
		       uint64_t saddr)
{
	struct amdgpu_bo_va_mapping *mapping;
	struct amdgpu_vm *vm = bo_va->base.vm;
	bool valid = true;

	saddr /= AMDGPU_GPU_PAGE_SIZE;

	list_for_each_entry(mapping, &bo_va->valids, list) {
		if (mapping->start == saddr)
			break;
	}

	if (&mapping->list == &bo_va->valids) {
		valid = false;

		list_for_each_entry(mapping, &bo_va->invalids, list) {
			if (mapping->start == saddr)
				break;
		}

		if (&mapping->list == &bo_va->invalids)
			return -ENOENT;
	}

	list_del(&mapping->list);
	amdgpu_vm_it_remove(mapping, &vm->va);
	mapping->bo_va = NULL;
	trace_amdgpu_vm_bo_unmap(bo_va, mapping);

	if (valid)
		list_add(&mapping->list, &vm->freed);
	else
		amdgpu_vm_free_mapping(adev, vm, mapping,
				       bo_va->last_pt_update);

	return 0;
}

/**
 * amdgpu_vm_bo_clear_mappings - remove all mappings in a specific range
 *
 * @adev: amdgpu_device pointer
 * @vm: VM structure to use
 * @saddr: start of the range
 * @size: size of the range
 *
 * Remove all mappings in a range, split them as appropriate.
 *
 * Returns:
 * 0 for success, error for failure.
 */
int amdgpu_vm_bo_clear_mappings(struct amdgpu_device *adev,
				struct amdgpu_vm *vm,
				uint64_t saddr, uint64_t size)
{
	struct amdgpu_bo_va_mapping *before, *after, *tmp, *next;
	LIST_HEAD(removed);
	uint64_t eaddr;

	eaddr = saddr + size - 1;
	saddr /= AMDGPU_GPU_PAGE_SIZE;
	eaddr /= AMDGPU_GPU_PAGE_SIZE;

	/* Allocate all the needed memory */
	before = kzalloc(sizeof(*before), GFP_KERNEL);
	if (!before)
		return -ENOMEM;
	INIT_LIST_HEAD(&before->list);

	after = kzalloc(sizeof(*after), GFP_KERNEL);
	if (!after) {
		kfree(before);
		return -ENOMEM;
	}
	INIT_LIST_HEAD(&after->list);

	/* Now gather all removed mappings */
	tmp = amdgpu_vm_it_iter_first(&vm->va, saddr, eaddr);
	while (tmp) {
		/* Remember mapping split at the start */
		if (tmp->start < saddr) {
			before->start = tmp->start;
			before->last = saddr - 1;
			before->offset = tmp->offset;
			before->flags = tmp->flags;
			before->bo_va = tmp->bo_va;
			list_add(&before->list, &tmp->bo_va->invalids);
		}

		/* Remember mapping split at the end */
		if (tmp->last > eaddr) {
			after->start = eaddr + 1;
			after->last = tmp->last;
			after->offset = tmp->offset;
			after->offset += after->start - tmp->start;
			after->flags = tmp->flags;
			after->bo_va = tmp->bo_va;
			list_add(&after->list, &tmp->bo_va->invalids);
		}

		list_del(&tmp->list);
		list_add(&tmp->list, &removed);

		tmp = amdgpu_vm_it_iter_next(tmp, saddr, eaddr);
	}

	/* And free them up */
	list_for_each_entry_safe(tmp, next, &removed, list) {
		amdgpu_vm_it_remove(tmp, &vm->va);
		list_del(&tmp->list);

		if (tmp->start < saddr)
		    tmp->start = saddr;
		if (tmp->last > eaddr)
		    tmp->last = eaddr;

		tmp->bo_va = NULL;
		list_add(&tmp->list, &vm->freed);
		trace_amdgpu_vm_bo_unmap(NULL, tmp);
	}

	/* Insert partial mapping before the range */
	if (!list_empty(&before->list)) {
		amdgpu_vm_it_insert(before, &vm->va);
		if (before->flags & AMDGPU_PTE_PRT)
			amdgpu_vm_prt_get(adev);
	} else {
		kfree(before);
	}

	/* Insert partial mapping after the range */
	if (!list_empty(&after->list)) {
		amdgpu_vm_it_insert(after, &vm->va);
		if (after->flags & AMDGPU_PTE_PRT)
			amdgpu_vm_prt_get(adev);
	} else {
		kfree(after);
	}

	return 0;
}

/**
 * amdgpu_vm_bo_lookup_mapping - find mapping by address
 *
 * @vm: the requested VM
 * @addr: the address
 *
 * Find a mapping by it's address.
 *
 * Returns:
 * The amdgpu_bo_va_mapping matching for addr or NULL
 *
 */
struct amdgpu_bo_va_mapping *amdgpu_vm_bo_lookup_mapping(struct amdgpu_vm *vm,
							 uint64_t addr)
{
	return amdgpu_vm_it_iter_first(&vm->va, addr, addr);
}

/**
 * amdgpu_vm_bo_trace_cs - trace all reserved mappings
 *
 * @vm: the requested vm
 * @ticket: CS ticket
 *
 * Trace all mappings of BOs reserved during a command submission.
 */
void amdgpu_vm_bo_trace_cs(struct amdgpu_vm *vm, struct ww_acquire_ctx *ticket)
{
	struct amdgpu_bo_va_mapping *mapping;

	if (!trace_amdgpu_vm_bo_cs_enabled())
		return;

	for (mapping = amdgpu_vm_it_iter_first(&vm->va, 0, U64_MAX); mapping;
	     mapping = amdgpu_vm_it_iter_next(mapping, 0, U64_MAX)) {
		if (mapping->bo_va && mapping->bo_va->base.bo) {
			struct amdgpu_bo *bo;

			bo = mapping->bo_va->base.bo;
			if (dma_resv_locking_ctx(bo->tbo.base.resv) !=
			    ticket)
				continue;
		}

		trace_amdgpu_vm_bo_cs(mapping);
	}
}

/**
 * amdgpu_vm_bo_rmv - remove a bo to a specific vm
 *
 * @adev: amdgpu_device pointer
 * @bo_va: requested bo_va
 *
 * Remove @bo_va->bo from the requested vm.
 *
 * Object have to be reserved!
 */
void amdgpu_vm_bo_rmv(struct amdgpu_device *adev,
		      struct amdgpu_bo_va *bo_va)
{
	struct amdgpu_bo_va_mapping *mapping, *next;
	struct amdgpu_bo *bo = bo_va->base.bo;
	struct amdgpu_vm *vm = bo_va->base.vm;
	struct amdgpu_vm_bo_base **base;

	if (bo) {
		if (bo->tbo.base.resv == vm->root.base.bo->tbo.base.resv)
			vm->bulk_moveable = false;

		for (base = &bo_va->base.bo->vm_bo; *base;
		     base = &(*base)->next) {
			if (*base != &bo_va->base)
				continue;

			*base = bo_va->base.next;
			break;
		}
	}

	spin_lock(&vm->invalidated_lock);
	list_del(&bo_va->base.vm_status);
	spin_unlock(&vm->invalidated_lock);

	list_for_each_entry_safe(mapping, next, &bo_va->valids, list) {
		list_del(&mapping->list);
		amdgpu_vm_it_remove(mapping, &vm->va);
		mapping->bo_va = NULL;
		trace_amdgpu_vm_bo_unmap(bo_va, mapping);
		list_add(&mapping->list, &vm->freed);
	}
	list_for_each_entry_safe(mapping, next, &bo_va->invalids, list) {
		list_del(&mapping->list);
		amdgpu_vm_it_remove(mapping, &vm->va);
		amdgpu_vm_free_mapping(adev, vm, mapping,
				       bo_va->last_pt_update);
	}

	dma_fence_put(bo_va->last_pt_update);

	if (bo && bo_va->is_xgmi)
		amdgpu_xgmi_set_pstate(adev, AMDGPU_XGMI_PSTATE_MIN);

	kfree(bo_va);
}

/**
 * amdgpu_vm_evictable - check if we can evict a VM
 *
 * @bo: A page table of the VM.
 *
 * Check if it is possible to evict a VM.
 */
bool amdgpu_vm_evictable(struct amdgpu_bo *bo)
{
	struct amdgpu_vm_bo_base *bo_base = bo->vm_bo;

	/* Page tables of a destroyed VM can go away immediately */
	if (!bo_base || !bo_base->vm)
		return true;

	/* Don't evict VM page tables while they are busy */
	if (!dma_resv_test_signaled_rcu(bo->tbo.base.resv, true))
		return false;

	/* Try to block ongoing updates */
	if (!amdgpu_vm_eviction_trylock(bo_base->vm))
		return false;

	/* Don't evict VM page tables while they are updated */
	if (!dma_fence_is_signaled(bo_base->vm->last_unlocked)) {
		amdgpu_vm_eviction_unlock(bo_base->vm);
		return false;
	}

	bo_base->vm->evicting = true;
	amdgpu_vm_eviction_unlock(bo_base->vm);
	return true;
}

/**
 * amdgpu_vm_bo_invalidate - mark the bo as invalid
 *
 * @adev: amdgpu_device pointer
 * @bo: amdgpu buffer object
 * @evicted: is the BO evicted
 *
 * Mark @bo as invalid.
 */
void amdgpu_vm_bo_invalidate(struct amdgpu_device *adev,
			     struct amdgpu_bo *bo, bool evicted)
{
	struct amdgpu_vm_bo_base *bo_base;

	/* shadow bo doesn't have bo base, its validation needs its parent */
	if (bo->parent && bo->parent->shadow == bo)
		bo = bo->parent;

	for (bo_base = bo->vm_bo; bo_base; bo_base = bo_base->next) {
		struct amdgpu_vm *vm = bo_base->vm;

		if (evicted && bo->tbo.base.resv == vm->root.base.bo->tbo.base.resv) {
			amdgpu_vm_bo_evicted(bo_base);
			continue;
		}

		if (bo_base->moved)
			continue;
		bo_base->moved = true;

		if (bo->tbo.type == ttm_bo_type_kernel)
			amdgpu_vm_bo_relocated(bo_base);
		else if (bo->tbo.base.resv == vm->root.base.bo->tbo.base.resv)
			amdgpu_vm_bo_moved(bo_base);
		else
			amdgpu_vm_bo_invalidated(bo_base);
	}
}

/**
 * amdgpu_vm_get_block_size - calculate VM page table size as power of two
 *
 * @vm_size: VM size
 *
 * Returns:
 * VM page table as power of two
 */
static uint32_t amdgpu_vm_get_block_size(uint64_t vm_size)
{
	/* Total bits covered by PD + PTs */
	unsigned bits = ilog2(vm_size) + 18;

	/* Make sure the PD is 4K in size up to 8GB address space.
	   Above that split equal between PD and PTs */
	if (vm_size <= 8)
		return (bits - 9);
	else
		return ((bits + 3) / 2);
}

/**
 * amdgpu_vm_adjust_size - adjust vm size, block size and fragment size
 *
 * @adev: amdgpu_device pointer
 * @min_vm_size: the minimum vm size in GB if it's set auto
 * @fragment_size_default: Default PTE fragment size
 * @max_level: max VMPT level
 * @max_bits: max address space size in bits
 *
 */
void amdgpu_vm_adjust_size(struct amdgpu_device *adev, uint32_t min_vm_size,
			   uint32_t fragment_size_default, unsigned max_level,
			   unsigned max_bits)
{
	unsigned int max_size = 1 << (max_bits - 30);
	unsigned int vm_size;
	uint64_t tmp;

	/* adjust vm size first */
	if (amdgpu_vm_size != -1) {
		vm_size = amdgpu_vm_size;
		if (vm_size > max_size) {
			dev_warn(adev->dev, "VM size (%d) too large, max is %u GB\n",
				 amdgpu_vm_size, max_size);
			vm_size = max_size;
		}
	} else {
		struct sysinfo si;
		unsigned int phys_ram_gb;

		/* Optimal VM size depends on the amount of physical
		 * RAM available. Underlying requirements and
		 * assumptions:
		 *
		 *  - Need to map system memory and VRAM from all GPUs
		 *     - VRAM from other GPUs not known here
		 *     - Assume VRAM <= system memory
		 *  - On GFX8 and older, VM space can be segmented for
		 *    different MTYPEs
		 *  - Need to allow room for fragmentation, guard pages etc.
		 *
		 * This adds up to a rough guess of system memory x3.
		 * Round up to power of two to maximize the available
		 * VM size with the given page table size.
		 */
		si_meminfo(&si);
		phys_ram_gb = ((uint64_t)si.totalram * si.mem_unit +
			       (1 << 30) - 1) >> 30;
		vm_size = roundup_pow_of_two(
			min(max(phys_ram_gb * 3, min_vm_size), max_size));
	}

	adev->vm_manager.max_pfn = (uint64_t)vm_size << 18;

	tmp = roundup_pow_of_two(adev->vm_manager.max_pfn);
	if (amdgpu_vm_block_size != -1)
		tmp >>= amdgpu_vm_block_size - 9;
	tmp = DIV_ROUND_UP(fls64(tmp) - 1, 9) - 1;
	adev->vm_manager.num_level = min(max_level, (unsigned)tmp);
	switch (adev->vm_manager.num_level) {
	case 3:
		adev->vm_manager.root_level = AMDGPU_VM_PDB2;
		break;
	case 2:
		adev->vm_manager.root_level = AMDGPU_VM_PDB1;
		break;
	case 1:
		adev->vm_manager.root_level = AMDGPU_VM_PDB0;
		break;
	default:
		dev_err(adev->dev, "VMPT only supports 2~4+1 levels\n");
	}
	/* block size depends on vm size and hw setup*/
	if (amdgpu_vm_block_size != -1)
		adev->vm_manager.block_size =
			min((unsigned)amdgpu_vm_block_size, max_bits
			    - AMDGPU_GPU_PAGE_SHIFT
			    - 9 * adev->vm_manager.num_level);
	else if (adev->vm_manager.num_level > 1)
		adev->vm_manager.block_size = 9;
	else
		adev->vm_manager.block_size = amdgpu_vm_get_block_size(tmp);

	if (amdgpu_vm_fragment_size == -1)
		adev->vm_manager.fragment_size = fragment_size_default;
	else
		adev->vm_manager.fragment_size = amdgpu_vm_fragment_size;

	DRM_INFO("vm size is %u GB, %u levels, block size is %u-bit, fragment size is %u-bit\n",
		 vm_size, adev->vm_manager.num_level + 1,
		 adev->vm_manager.block_size,
		 adev->vm_manager.fragment_size);
}

/**
 * amdgpu_vm_wait_idle - wait for the VM to become idle
 *
 * @vm: VM object to wait for
 * @timeout: timeout to wait for VM to become idle
 */
long amdgpu_vm_wait_idle(struct amdgpu_vm *vm, long timeout)
{
	timeout = dma_resv_wait_timeout_rcu(vm->root.base.bo->tbo.base.resv,
					    true, true, timeout);
	if (timeout <= 0)
		return timeout;

	return dma_fence_wait_timeout(vm->last_unlocked, true, timeout);
}

/**
 * amdgpu_vm_init - initialize a vm instance
 *
 * @adev: amdgpu_device pointer
 * @vm: requested vm
 * @vm_context: Indicates if it GFX or Compute context
 * @pasid: Process address space identifier
 *
 * Init @vm fields.
 *
 * Returns:
 * 0 for success, error for failure.
 */
int amdgpu_vm_init(struct amdgpu_device *adev, struct amdgpu_vm *vm,
		   int vm_context, u32 pasid)
{
	struct amdgpu_bo_param bp;
	struct amdgpu_bo *root;
	int r, i;

	vm->va = RB_ROOT_CACHED;
	for (i = 0; i < AMDGPU_MAX_VMHUBS; i++)
		vm->reserved_vmid[i] = NULL;
	INIT_LIST_HEAD(&vm->evicted);
	INIT_LIST_HEAD(&vm->relocated);
	INIT_LIST_HEAD(&vm->moved);
	INIT_LIST_HEAD(&vm->idle);
	INIT_LIST_HEAD(&vm->invalidated);
	spin_lock_init(&vm->invalidated_lock);
	INIT_LIST_HEAD(&vm->freed);
	INIT_LIST_HEAD(&vm->done);

	/* create scheduler entities for page table updates */
	r = drm_sched_entity_init(&vm->immediate, DRM_SCHED_PRIORITY_NORMAL,
				  adev->vm_manager.vm_pte_scheds,
				  adev->vm_manager.vm_pte_num_scheds, NULL);
	if (r)
		return r;

	r = drm_sched_entity_init(&vm->delayed, DRM_SCHED_PRIORITY_NORMAL,
				  adev->vm_manager.vm_pte_scheds,
				  adev->vm_manager.vm_pte_num_scheds, NULL);
	if (r)
		goto error_free_immediate;

	vm->pte_support_ats = false;
	vm->is_compute_context = false;

	if (vm_context == AMDGPU_VM_CONTEXT_COMPUTE) {
		vm->use_cpu_for_update = !!(adev->vm_manager.vm_update_mode &
						AMDGPU_VM_USE_CPU_FOR_COMPUTE);

		if (adev->asic_type == CHIP_RAVEN)
			vm->pte_support_ats = true;
	} else {
		vm->use_cpu_for_update = !!(adev->vm_manager.vm_update_mode &
						AMDGPU_VM_USE_CPU_FOR_GFX);
	}
	DRM_DEBUG_DRIVER("VM update mode is %s\n",
			 vm->use_cpu_for_update ? "CPU" : "SDMA");
	WARN_ONCE((vm->use_cpu_for_update &&
		   !amdgpu_gmc_vram_full_visible(&adev->gmc)),
		  "CPU update of VM recommended only for large BAR system\n");

	if (vm->use_cpu_for_update)
		vm->update_funcs = &amdgpu_vm_cpu_funcs;
	else
		vm->update_funcs = &amdgpu_vm_sdma_funcs;
	vm->last_update = NULL;
	vm->last_unlocked = dma_fence_get_stub();

	mutex_init(&vm->eviction_lock);
	vm->evicting = false;

	amdgpu_vm_bo_param(adev, vm, adev->vm_manager.root_level, false, &bp);
	if (vm_context == AMDGPU_VM_CONTEXT_COMPUTE)
		bp.flags &= ~AMDGPU_GEM_CREATE_SHADOW;
	r = amdgpu_bo_create(adev, &bp, &root);
	if (r)
		goto error_free_delayed;

	r = amdgpu_bo_reserve(root, true);
	if (r)
		goto error_free_root;

	r = dma_resv_reserve_shared(root->tbo.base.resv, 1);
	if (r)
		goto error_unreserve;

	amdgpu_vm_bo_base_init(&vm->root.base, vm, root);

	r = amdgpu_vm_clear_bo(adev, vm, root, false);
	if (r)
		goto error_unreserve;

	amdgpu_bo_unreserve(vm->root.base.bo);

	if (pasid) {
		unsigned long flags;

		spin_lock_irqsave(&adev->vm_manager.pasid_lock, flags);
		r = idr_alloc(&adev->vm_manager.pasid_idr, vm, pasid, pasid + 1,
			      GFP_ATOMIC);
		spin_unlock_irqrestore(&adev->vm_manager.pasid_lock, flags);
		if (r < 0)
			goto error_free_root;

		vm->pasid = pasid;
	}

	INIT_KFIFO(vm->faults);

	return 0;

error_unreserve:
	amdgpu_bo_unreserve(vm->root.base.bo);

error_free_root:
	amdgpu_bo_unref(&vm->root.base.bo->shadow);
	amdgpu_bo_unref(&vm->root.base.bo);
	vm->root.base.bo = NULL;

error_free_delayed:
	dma_fence_put(vm->last_unlocked);
	drm_sched_entity_destroy(&vm->delayed);

error_free_immediate:
	drm_sched_entity_destroy(&vm->immediate);

	return r;
}

/**
 * amdgpu_vm_check_clean_reserved - check if a VM is clean
 *
 * @adev: amdgpu_device pointer
 * @vm: the VM to check
 *
 * check all entries of the root PD, if any subsequent PDs are allocated,
 * it means there are page table creating and filling, and is no a clean
 * VM
 *
 * Returns:
 *	0 if this VM is clean
 */
static int amdgpu_vm_check_clean_reserved(struct amdgpu_device *adev,
	struct amdgpu_vm *vm)
{
	enum amdgpu_vm_level root = adev->vm_manager.root_level;
	unsigned int entries = amdgpu_vm_num_entries(adev, root);
	unsigned int i = 0;

	if (!(vm->root.entries))
		return 0;

	for (i = 0; i < entries; i++) {
		if (vm->root.entries[i].base.bo)
			return -EINVAL;
	}

	return 0;
}

/**
 * amdgpu_vm_make_compute - Turn a GFX VM into a compute VM
 *
 * @adev: amdgpu_device pointer
 * @vm: requested vm
 * @pasid: pasid to use
 *
 * This only works on GFX VMs that don't have any BOs added and no
 * page tables allocated yet.
 *
 * Changes the following VM parameters:
 * - use_cpu_for_update
 * - pte_supports_ats
 * - pasid (old PASID is released, because compute manages its own PASIDs)
 *
 * Reinitializes the page directory to reflect the changed ATS
 * setting.
 *
 * Returns:
 * 0 for success, -errno for errors.
 */
int amdgpu_vm_make_compute(struct amdgpu_device *adev, struct amdgpu_vm *vm,
			   u32 pasid)
{
	bool pte_support_ats = (adev->asic_type == CHIP_RAVEN);
	int r;

	r = amdgpu_bo_reserve(vm->root.base.bo, true);
	if (r)
		return r;

	/* Sanity checks */
	r = amdgpu_vm_check_clean_reserved(adev, vm);
	if (r)
		goto unreserve_bo;

	if (pasid) {
		unsigned long flags;

		spin_lock_irqsave(&adev->vm_manager.pasid_lock, flags);
		r = idr_alloc(&adev->vm_manager.pasid_idr, vm, pasid, pasid + 1,
			      GFP_ATOMIC);
		spin_unlock_irqrestore(&adev->vm_manager.pasid_lock, flags);

		if (r == -ENOSPC)
			goto unreserve_bo;
		r = 0;
	}

	/* Check if PD needs to be reinitialized and do it before
	 * changing any other state, in case it fails.
	 */
	if (pte_support_ats != vm->pte_support_ats) {
		vm->pte_support_ats = pte_support_ats;
		r = amdgpu_vm_clear_bo(adev, vm, vm->root.base.bo, false);
		if (r)
			goto free_idr;
	}

	/* Update VM state */
	vm->use_cpu_for_update = !!(adev->vm_manager.vm_update_mode &
				    AMDGPU_VM_USE_CPU_FOR_COMPUTE);
	DRM_DEBUG_DRIVER("VM update mode is %s\n",
			 vm->use_cpu_for_update ? "CPU" : "SDMA");
	WARN_ONCE((vm->use_cpu_for_update &&
		   !amdgpu_gmc_vram_full_visible(&adev->gmc)),
		  "CPU update of VM recommended only for large BAR system\n");

	if (vm->use_cpu_for_update) {
		/* Sync with last SDMA update/clear before switching to CPU */
		r = amdgpu_bo_sync_wait(vm->root.base.bo,
					AMDGPU_FENCE_OWNER_UNDEFINED, true);
		if (r)
			goto free_idr;

		vm->update_funcs = &amdgpu_vm_cpu_funcs;
	} else {
		vm->update_funcs = &amdgpu_vm_sdma_funcs;
	}
	dma_fence_put(vm->last_update);
	vm->last_update = NULL;
	vm->is_compute_context = true;

	if (vm->pasid) {
		unsigned long flags;

		spin_lock_irqsave(&adev->vm_manager.pasid_lock, flags);
		idr_remove(&adev->vm_manager.pasid_idr, vm->pasid);
		spin_unlock_irqrestore(&adev->vm_manager.pasid_lock, flags);

		/* Free the original amdgpu allocated pasid
		 * Will be replaced with kfd allocated pasid
		 */
		amdgpu_pasid_free(vm->pasid);
		vm->pasid = 0;
	}

	/* Free the shadow bo for compute VM */
	amdgpu_bo_unref(&vm->root.base.bo->shadow);

	if (pasid)
		vm->pasid = pasid;

	goto unreserve_bo;

free_idr:
	if (pasid) {
		unsigned long flags;

		spin_lock_irqsave(&adev->vm_manager.pasid_lock, flags);
		idr_remove(&adev->vm_manager.pasid_idr, pasid);
		spin_unlock_irqrestore(&adev->vm_manager.pasid_lock, flags);
	}
unreserve_bo:
	amdgpu_bo_unreserve(vm->root.base.bo);
	return r;
}

/**
 * amdgpu_vm_release_compute - release a compute vm
 * @adev: amdgpu_device pointer
 * @vm: a vm turned into compute vm by calling amdgpu_vm_make_compute
 *
 * This is a correspondant of amdgpu_vm_make_compute. It decouples compute
 * pasid from vm. Compute should stop use of vm after this call.
 */
void amdgpu_vm_release_compute(struct amdgpu_device *adev, struct amdgpu_vm *vm)
{
	if (vm->pasid) {
		unsigned long flags;

		spin_lock_irqsave(&adev->vm_manager.pasid_lock, flags);
		idr_remove(&adev->vm_manager.pasid_idr, vm->pasid);
		spin_unlock_irqrestore(&adev->vm_manager.pasid_lock, flags);
	}
	vm->pasid = 0;
	vm->is_compute_context = false;
}

/**
 * amdgpu_vm_fini - tear down a vm instance
 *
 * @adev: amdgpu_device pointer
 * @vm: requested vm
 *
 * Tear down @vm.
 * Unbind the VM and remove all bos from the vm bo list
 */
void amdgpu_vm_fini(struct amdgpu_device *adev, struct amdgpu_vm *vm)
{
	struct amdgpu_bo_va_mapping *mapping, *tmp;
	bool prt_fini_needed = !!adev->gmc.gmc_funcs->set_prt;
	struct amdgpu_bo *root;
	int i;

	amdgpu_amdkfd_gpuvm_destroy_cb(adev, vm);

	root = amdgpu_bo_ref(vm->root.base.bo);
	amdgpu_bo_reserve(root, true);
	if (vm->pasid) {
		unsigned long flags;

		spin_lock_irqsave(&adev->vm_manager.pasid_lock, flags);
		idr_remove(&adev->vm_manager.pasid_idr, vm->pasid);
		spin_unlock_irqrestore(&adev->vm_manager.pasid_lock, flags);
		vm->pasid = 0;
	}

	dma_fence_wait(vm->last_unlocked, false);
	dma_fence_put(vm->last_unlocked);

	list_for_each_entry_safe(mapping, tmp, &vm->freed, list) {
		if (mapping->flags & AMDGPU_PTE_PRT && prt_fini_needed) {
			amdgpu_vm_prt_fini(adev, vm);
			prt_fini_needed = false;
		}

		list_del(&mapping->list);
		amdgpu_vm_free_mapping(adev, vm, mapping, NULL);
	}

	amdgpu_vm_free_pts(adev, vm, NULL);
	amdgpu_bo_unreserve(root);
	amdgpu_bo_unref(&root);
	WARN_ON(vm->root.base.bo);

	drm_sched_entity_destroy(&vm->immediate);
	drm_sched_entity_destroy(&vm->delayed);

	if (!RB_EMPTY_ROOT(&vm->va.rb_root)) {
		dev_err(adev->dev, "still active bo inside vm\n");
	}
	rbtree_postorder_for_each_entry_safe(mapping, tmp,
					     &vm->va.rb_root, rb) {
		/* Don't remove the mapping here, we don't want to trigger a
		 * rebalance and the tree is about to be destroyed anyway.
		 */
		list_del(&mapping->list);
		kfree(mapping);
	}

	dma_fence_put(vm->last_update);
	for (i = 0; i < AMDGPU_MAX_VMHUBS; i++)
		amdgpu_vmid_free_reserved(adev, vm, i);
}

/**
 * amdgpu_vm_manager_init - init the VM manager
 *
 * @adev: amdgpu_device pointer
 *
 * Initialize the VM manager structures
 */
void amdgpu_vm_manager_init(struct amdgpu_device *adev)
{
	unsigned i;

	amdgpu_vmid_mgr_init(adev);

	adev->vm_manager.fence_context =
		dma_fence_context_alloc(AMDGPU_MAX_RINGS);
	for (i = 0; i < AMDGPU_MAX_RINGS; ++i)
		adev->vm_manager.seqno[i] = 0;

	spin_lock_init(&adev->vm_manager.prt_lock);
	atomic_set(&adev->vm_manager.num_prt_users, 0);

	/* If not overridden by the user, by default, only in large BAR systems
	 * Compute VM tables will be updated by CPU
	 */
#ifdef CONFIG_X86_64
	if (amdgpu_vm_update_mode == -1) {
		if (amdgpu_gmc_vram_full_visible(&adev->gmc))
			adev->vm_manager.vm_update_mode =
				AMDGPU_VM_USE_CPU_FOR_COMPUTE;
		else
			adev->vm_manager.vm_update_mode = 0;
	} else
		adev->vm_manager.vm_update_mode = amdgpu_vm_update_mode;
#else
	adev->vm_manager.vm_update_mode = 0;
#endif

	idr_init(&adev->vm_manager.pasid_idr);
	spin_lock_init(&adev->vm_manager.pasid_lock);
}

/**
 * amdgpu_vm_manager_fini - cleanup VM manager
 *
 * @adev: amdgpu_device pointer
 *
 * Cleanup the VM manager and free resources.
 */
void amdgpu_vm_manager_fini(struct amdgpu_device *adev)
{
	WARN_ON(!idr_is_empty(&adev->vm_manager.pasid_idr));
	idr_destroy(&adev->vm_manager.pasid_idr);

	amdgpu_vmid_mgr_fini(adev);
}

/**
 * amdgpu_vm_ioctl - Manages VMID reservation for vm hubs.
 *
 * @dev: drm device pointer
 * @data: drm_amdgpu_vm
 * @filp: drm file pointer
 *
 * Returns:
 * 0 for success, -errno for errors.
 */
int amdgpu_vm_ioctl(struct drm_device *dev, void *data, struct drm_file *filp)
{
	union drm_amdgpu_vm *args = data;
	struct amdgpu_device *adev = drm_to_adev(dev);
	struct amdgpu_fpriv *fpriv = filp->driver_priv;
	long timeout = msecs_to_jiffies(2000);
	int r;

	switch (args->in.op) {
	case AMDGPU_VM_OP_RESERVE_VMID:
		/* We only have requirement to reserve vmid from gfxhub */
		r = amdgpu_vmid_alloc_reserved(adev, &fpriv->vm,
					       AMDGPU_GFXHUB_0);
		if (r)
			return r;
		break;
	case AMDGPU_VM_OP_UNRESERVE_VMID:
		if (amdgpu_sriov_runtime(adev))
			timeout = 8 * timeout;

		/* Wait vm idle to make sure the vmid set in SPM_VMID is
		 * not referenced anymore.
		 */
		r = amdgpu_bo_reserve(fpriv->vm.root.base.bo, true);
		if (r)
			return r;

		r = amdgpu_vm_wait_idle(&fpriv->vm, timeout);
		if (r < 0)
			return r;

		amdgpu_bo_unreserve(fpriv->vm.root.base.bo);
		amdgpu_vmid_free_reserved(adev, &fpriv->vm, AMDGPU_GFXHUB_0);
		break;
	default:
		return -EINVAL;
	}

	return 0;
}

/**
 * amdgpu_vm_get_task_info - Extracts task info for a PASID.
 *
 * @adev: drm device pointer
 * @pasid: PASID identifier for VM
 * @task_info: task_info to fill.
 */
void amdgpu_vm_get_task_info(struct amdgpu_device *adev, u32 pasid,
			 struct amdgpu_task_info *task_info)
{
	struct amdgpu_vm *vm;
	unsigned long flags;

	spin_lock_irqsave(&adev->vm_manager.pasid_lock, flags);

	vm = idr_find(&adev->vm_manager.pasid_idr, pasid);
	if (vm)
		*task_info = vm->task_info;

	spin_unlock_irqrestore(&adev->vm_manager.pasid_lock, flags);
}

/**
 * amdgpu_vm_set_task_info - Sets VMs task info.
 *
 * @vm: vm for which to set the info
 */
void amdgpu_vm_set_task_info(struct amdgpu_vm *vm)
{
	if (vm->task_info.pid)
		return;

	vm->task_info.pid = current->pid;
	get_task_comm(vm->task_info.task_name, current);

	if (current->group_leader->mm != current->mm)
		return;

	vm->task_info.tgid = current->group_leader->pid;
	get_task_comm(vm->task_info.process_name, current->group_leader);
}

/**
 * amdgpu_vm_handle_fault - graceful handling of VM faults.
 * @adev: amdgpu device pointer
 * @pasid: PASID of the VM
 * @addr: Address of the fault
 *
 * Try to gracefully handle a VM fault. Return true if the fault was handled and
 * shouldn't be reported any more.
 */
bool amdgpu_vm_handle_fault(struct amdgpu_device *adev, u32 pasid,
			    uint64_t addr)
{
	struct amdgpu_bo *root;
	uint64_t value, flags;
	struct amdgpu_vm *vm;
	long r;

	spin_lock(&adev->vm_manager.pasid_lock);
	vm = idr_find(&adev->vm_manager.pasid_idr, pasid);
	if (vm)
		root = amdgpu_bo_ref(vm->root.base.bo);
	else
		root = NULL;
	spin_unlock(&adev->vm_manager.pasid_lock);

	if (!root)
		return false;

	r = amdgpu_bo_reserve(root, true);
	if (r)
		goto error_unref;

	/* Double check that the VM still exists */
	spin_lock(&adev->vm_manager.pasid_lock);
	vm = idr_find(&adev->vm_manager.pasid_idr, pasid);
	if (vm && vm->root.base.bo != root)
		vm = NULL;
	spin_unlock(&adev->vm_manager.pasid_lock);
	if (!vm)
		goto error_unlock;

	addr /= AMDGPU_GPU_PAGE_SIZE;
	flags = AMDGPU_PTE_VALID | AMDGPU_PTE_SNOOPED |
		AMDGPU_PTE_SYSTEM;

	if (vm->is_compute_context) {
		/* Intentionally setting invalid PTE flag
		 * combination to force a no-retry-fault
		 */
		flags = AMDGPU_PTE_EXECUTABLE | AMDGPU_PDE_PTE |
			AMDGPU_PTE_TF;
		value = 0;

	} else if (amdgpu_vm_fault_stop == AMDGPU_VM_FAULT_STOP_NEVER) {
		/* Redirect the access to the dummy page */
		value = adev->dummy_page_addr;
		flags |= AMDGPU_PTE_EXECUTABLE | AMDGPU_PTE_READABLE |
			AMDGPU_PTE_WRITEABLE;

	} else {
		/* Let the hw retry silently on the PTE */
		value = 0;
	}

	r = amdgpu_vm_bo_update_mapping(adev, adev, vm, true, false, NULL, addr,
					addr, flags, value, NULL, NULL,
					NULL);
	if (r)
		goto error_unlock;

	r = amdgpu_vm_update_pdes(adev, vm, true);

error_unlock:
	amdgpu_bo_unreserve(root);
	if (r < 0)
		DRM_ERROR("Can't handle page fault (%ld)\n", r);

error_unref:
	amdgpu_bo_unref(&root);

	return false;
}

#if defined(CONFIG_DEBUG_FS)
/**
 * amdgpu_debugfs_vm_bo_info  - print BO info for the VM
 *
 * @vm: Requested VM for printing BO info
 * @m: debugfs file
 *
 * Print BO information in debugfs file for the VM
 */
void amdgpu_debugfs_vm_bo_info(struct amdgpu_vm *vm, struct seq_file *m)
{
	struct amdgpu_bo_va *bo_va, *tmp;
	u64 total_idle = 0;
	u64 total_evicted = 0;
	u64 total_relocated = 0;
	u64 total_moved = 0;
	u64 total_invalidated = 0;
	u64 total_done = 0;
	unsigned int total_idle_objs = 0;
	unsigned int total_evicted_objs = 0;
	unsigned int total_relocated_objs = 0;
	unsigned int total_moved_objs = 0;
	unsigned int total_invalidated_objs = 0;
	unsigned int total_done_objs = 0;
	unsigned int id = 0;

	seq_puts(m, "\tIdle BOs:\n");
	list_for_each_entry_safe(bo_va, tmp, &vm->idle, base.vm_status) {
		if (!bo_va->base.bo)
			continue;
		total_idle += amdgpu_bo_print_info(id++, bo_va->base.bo, m);
	}
	total_idle_objs = id;
	id = 0;

	seq_puts(m, "\tEvicted BOs:\n");
	list_for_each_entry_safe(bo_va, tmp, &vm->evicted, base.vm_status) {
		if (!bo_va->base.bo)
			continue;
		total_evicted += amdgpu_bo_print_info(id++, bo_va->base.bo, m);
	}
	total_evicted_objs = id;
	id = 0;

	seq_puts(m, "\tRelocated BOs:\n");
	list_for_each_entry_safe(bo_va, tmp, &vm->relocated, base.vm_status) {
		if (!bo_va->base.bo)
			continue;
		total_relocated += amdgpu_bo_print_info(id++, bo_va->base.bo, m);
	}
	total_relocated_objs = id;
	id = 0;

	seq_puts(m, "\tMoved BOs:\n");
	list_for_each_entry_safe(bo_va, tmp, &vm->moved, base.vm_status) {
		if (!bo_va->base.bo)
			continue;
		total_moved += amdgpu_bo_print_info(id++, bo_va->base.bo, m);
	}
	total_moved_objs = id;
	id = 0;

	seq_puts(m, "\tInvalidated BOs:\n");
	spin_lock(&vm->invalidated_lock);
	list_for_each_entry_safe(bo_va, tmp, &vm->invalidated, base.vm_status) {
		if (!bo_va->base.bo)
			continue;
		total_invalidated += amdgpu_bo_print_info(id++,	bo_va->base.bo, m);
	}
	total_invalidated_objs = id;
	id = 0;

	seq_puts(m, "\tDone BOs:\n");
	list_for_each_entry_safe(bo_va, tmp, &vm->done, base.vm_status) {
		if (!bo_va->base.bo)
			continue;
		total_done += amdgpu_bo_print_info(id++, bo_va->base.bo, m);
	}
	spin_unlock(&vm->invalidated_lock);
	total_done_objs = id;

	seq_printf(m, "\tTotal idle size:        %12lld\tobjs:\t%d\n", total_idle,
		   total_idle_objs);
	seq_printf(m, "\tTotal evicted size:     %12lld\tobjs:\t%d\n", total_evicted,
		   total_evicted_objs);
	seq_printf(m, "\tTotal relocated size:   %12lld\tobjs:\t%d\n", total_relocated,
		   total_relocated_objs);
	seq_printf(m, "\tTotal moved size:       %12lld\tobjs:\t%d\n", total_moved,
		   total_moved_objs);
	seq_printf(m, "\tTotal invalidated size: %12lld\tobjs:\t%d\n", total_invalidated,
		   total_invalidated_objs);
	seq_printf(m, "\tTotal done size:        %12lld\tobjs:\t%d\n", total_done,
		   total_done_objs);
}
#endif<|MERGE_RESOLUTION|>--- conflicted
+++ resolved
@@ -1650,20 +1650,12 @@
 	do {
 		uint64_t tmp, num_entries, addr;
 
-<<<<<<< HEAD
-		max_entries = mapping->last - start + 1;
-		if (nodes) {
-			addr = nodes->start << PAGE_SHIFT;
-			max_entries = min((nodes->size - pfn) *
-				AMDGPU_GPU_PAGES_IN_CPU_PAGE, max_entries);
-=======
 
 		num_entries = last - start + 1;
 		if (nodes) {
 			addr = nodes->start << PAGE_SHIFT;
 			num_entries = min((nodes->size - pfn) *
 				AMDGPU_GPU_PAGES_IN_CPU_PAGE, num_entries);
->>>>>>> f642729d
 		} else {
 			addr = 0;
 		}
@@ -1703,15 +1695,8 @@
 			addr += pfn << PAGE_SHIFT;
 		}
 
-<<<<<<< HEAD
-		last = start + max_entries - 1;
-		r = amdgpu_vm_bo_update_mapping(adev, vm, false, false, resv,
-						start, last, flags, addr,
-						dma_addr, fence);
-=======
 		tmp = start + num_entries;
 		r = amdgpu_vm_update_ptes(&params, start, tmp, addr, flags);
->>>>>>> f642729d
 		if (r)
 			goto error_unlock;
 
@@ -1764,10 +1749,6 @@
 		resv = vm->root.base.bo->tbo.base.resv;
 	} else {
 		struct drm_gem_object *obj = &bo->tbo.base;
-<<<<<<< HEAD
-		struct ttm_dma_tt *ttm;
-=======
->>>>>>> f642729d
 
 		resv = bo->tbo.base.resv;
 		if (obj->import_attach && bo_va->is_xgmi) {
@@ -1780,15 +1761,8 @@
 		}
 		mem = &bo->tbo.mem;
 		nodes = mem->mm_node;
-<<<<<<< HEAD
-		if (mem->mem_type == TTM_PL_TT) {
-			ttm = container_of(bo->tbo.ttm, struct ttm_dma_tt, ttm);
-			pages_addr = ttm->dma_address;
-		}
-=======
 		if (mem->mem_type == TTM_PL_TT)
 			pages_addr = bo->tbo.ttm->dma_address;
->>>>>>> f642729d
 	}
 
 	if (bo) {
