--- conflicted
+++ resolved
@@ -1336,15 +1336,6 @@
 
 	switch (adev->asic_type) {
 	case CHIP_BONAIRE:
-<<<<<<< HEAD
-		/* disable baco reset until it works */
-		/* smu7_asic_get_baco_capability(adev, &baco_reset); */
-		baco_reset = false;
-=======
-	case CHIP_HAWAII:
-		baco_reset = cik_asic_supports_baco(adev);
->>>>>>> 356006a6
-		break;
 	case CHIP_HAWAII:
 		baco_reset = cik_asic_supports_baco(adev);
 		break;
