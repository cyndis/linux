--- conflicted
+++ resolved
@@ -254,73 +254,6 @@
 	return 0;
 }
 
-<<<<<<< HEAD
-int drm_fill_in_dev(struct drm_device *dev,
-			   const struct pci_device_id *ent,
-			   struct drm_driver *driver)
-{
-	int retcode;
-
-	INIT_LIST_HEAD(&dev->filelist);
-	INIT_LIST_HEAD(&dev->ctxlist);
-	INIT_LIST_HEAD(&dev->vmalist);
-	INIT_LIST_HEAD(&dev->maplist);
-	INIT_LIST_HEAD(&dev->vblank_event_list);
-
-	spin_lock_init(&dev->count_lock);
-	spin_lock_init(&dev->event_lock);
-	mutex_init(&dev->struct_mutex);
-	mutex_init(&dev->ctxlist_mutex);
-
-	if (drm_ht_create(&dev->map_hash, 12)) {
-		return -ENOMEM;
-	}
-
-	/* the DRM has 6 basic counters */
-	dev->counters = 6;
-	dev->types[0] = _DRM_STAT_LOCK;
-	dev->types[1] = _DRM_STAT_OPENS;
-	dev->types[2] = _DRM_STAT_CLOSES;
-	dev->types[3] = _DRM_STAT_IOCTLS;
-	dev->types[4] = _DRM_STAT_LOCKS;
-	dev->types[5] = _DRM_STAT_UNLOCKS;
-
-	dev->driver = driver;
-
-	if (dev->driver->bus->agp_init) {
-		retcode = dev->driver->bus->agp_init(dev);
-		if (retcode)
-			goto error_out_unreg;
-	}
-
-
-
-	retcode = drm_ctxbitmap_init(dev);
-	if (retcode) {
-		DRM_ERROR("Cannot allocate memory for context bitmap.\n");
-		goto error_out_unreg;
-	}
-
-	if (driver->driver_features & DRIVER_GEM) {
-		retcode = drm_gem_init(dev);
-		if (retcode) {
-			DRM_ERROR("Cannot initialize graphics execution "
-				  "manager (GEM)\n");
-			goto error_out_unreg;
-		}
-	}
-
-	return 0;
-
-      error_out_unreg:
-	drm_lastclose(dev);
-	return retcode;
-}
-EXPORT_SYMBOL(drm_fill_in_dev);
-
-
-=======
->>>>>>> 9fee8240
 /**
  * drm_get_minor - Allocate and register new DRM minor
  * @dev: DRM device
@@ -477,9 +410,6 @@
 }
 EXPORT_SYMBOL(drm_unplug_dev);
 
-<<<<<<< HEAD
-	drm_ctxbitmap_cleanup(dev);
-=======
 /**
  * drm_dev_alloc - Allocate new drm device
  * @driver: DRM driver to allocate device for
@@ -497,7 +427,6 @@
 {
 	struct drm_device *dev;
 	int ret;
->>>>>>> 9fee8240
 
 	dev = kzalloc(sizeof(*dev), GFP_KERNEL);
 	if (!dev)
