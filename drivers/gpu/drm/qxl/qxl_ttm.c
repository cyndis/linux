/*
 * Copyright 2013 Red Hat Inc.
 *
 * Permission is hereby granted, free of charge, to any person obtaining a
 * copy of this software and associated documentation files (the "Software"),
 * to deal in the Software without restriction, including without limitation
 * the rights to use, copy, modify, merge, publish, distribute, sublicense,
 * and/or sell copies of the Software, and to permit persons to whom the
 * Software is furnished to do so, subject to the following conditions:
 *
 * The above copyright notice and this permission notice shall be included in
 * all copies or substantial portions of the Software.
 *
 * THE SOFTWARE IS PROVIDED "AS IS", WITHOUT WARRANTY OF ANY KIND, EXPRESS OR
 * IMPLIED, INCLUDING BUT NOT LIMITED TO THE WARRANTIES OF MERCHANTABILITY,
 * FITNESS FOR A PARTICULAR PURPOSE AND NONINFRINGEMENT.  IN NO EVENT SHALL
 * THE COPYRIGHT HOLDER(S) OR AUTHOR(S) BE LIABLE FOR ANY CLAIM, DAMAGES OR
 * OTHER LIABILITY, WHETHER IN AN ACTION OF CONTRACT, TORT OR OTHERWISE,
 * ARISING FROM, OUT OF OR IN CONNECTION WITH THE SOFTWARE OR THE USE OR
 * OTHER DEALINGS IN THE SOFTWARE.
 *
 * Authors: Dave Airlie
 *          Alon Levy
 */

#include <linux/delay.h>

#include <drm/drm.h>
#include <drm/drm_file.h>
#include <drm/drm_debugfs.h>
#include <drm/qxl_drm.h>
#include <drm/ttm/ttm_bo_api.h>
#include <drm/ttm/ttm_bo_driver.h>
#include <drm/ttm/ttm_placement.h>

#include "qxl_drv.h"
#include "qxl_object.h"

static struct qxl_device *qxl_get_qdev(struct ttm_bo_device *bdev)
{
	struct qxl_mman *mman;
	struct qxl_device *qdev;

	mman = container_of(bdev, struct qxl_mman, bdev);
	qdev = container_of(mman, struct qxl_device, mman);
	return qdev;
}

static void qxl_evict_flags(struct ttm_buffer_object *bo,
				struct ttm_placement *placement)
{
	struct qxl_bo *qbo;
	static const struct ttm_place placements = {
		.fpfn = 0,
		.lpfn = 0,
		.mem_type = TTM_PL_SYSTEM,
<<<<<<< HEAD
		.flags = TTM_PL_MASK_CACHING
=======
		.flags = 0
>>>>>>> f642729d
	};

	if (!qxl_ttm_bo_is_qxl_bo(bo)) {
		placement->placement = &placements;
		placement->busy_placement = &placements;
		placement->num_placement = 1;
		placement->num_busy_placement = 1;
		return;
	}
	qbo = to_qxl_bo(bo);
	qxl_ttm_placement_from_domain(qbo, QXL_GEM_DOMAIN_CPU);
	*placement = qbo->placement;
}

int qxl_ttm_io_mem_reserve(struct ttm_bo_device *bdev,
			   struct ttm_resource *mem)
{
	struct qxl_device *qdev = qxl_get_qdev(bdev);

	switch (mem->mem_type) {
	case TTM_PL_SYSTEM:
		/* system memory */
		return 0;
	case TTM_PL_VRAM:
		mem->bus.is_iomem = true;
		mem->bus.offset = (mem->start << PAGE_SHIFT) + qdev->vram_base;
<<<<<<< HEAD
=======
		mem->bus.caching = ttm_cached;
>>>>>>> f642729d
		break;
	case TTM_PL_PRIV:
		mem->bus.is_iomem = true;
		mem->bus.offset = (mem->start << PAGE_SHIFT) +
			qdev->surfaceram_base;
<<<<<<< HEAD
=======
		mem->bus.caching = ttm_cached;
>>>>>>> f642729d
		break;
	default:
		return -EINVAL;
	}
	return 0;
}

/*
 * TTM backend functions.
 */
<<<<<<< HEAD
struct qxl_ttm_tt {
	struct ttm_tt		        ttm;
	struct qxl_device		*qdev;
	u64				offset;
};

static int qxl_ttm_backend_bind(struct ttm_bo_device *bdev,
				struct ttm_tt *ttm,
				struct ttm_resource *bo_mem)
{
	struct qxl_ttm_tt *gtt = (void *)ttm;

	gtt->offset = (unsigned long)(bo_mem->start << PAGE_SHIFT);
	if (!ttm->num_pages) {
		WARN(1, "nothing to bind %lu pages for mreg %p back %p!\n",
		     ttm->num_pages, bo_mem, ttm);
	}
	/* Not implemented */
	return -1;
}

static void qxl_ttm_backend_unbind(struct ttm_bo_device *bdev,
				   struct ttm_tt *ttm)
{
	/* Not implemented */
}

static void qxl_ttm_backend_destroy(struct ttm_bo_device *bdev,
				    struct ttm_tt *ttm)
{
	struct qxl_ttm_tt *gtt = (void *)ttm;

	ttm_tt_destroy_common(bdev, ttm);
	ttm_tt_fini(&gtt->ttm);
	kfree(gtt);
=======
static void qxl_ttm_backend_destroy(struct ttm_bo_device *bdev,
				    struct ttm_tt *ttm)
{
	ttm_tt_destroy_common(bdev, ttm);
	ttm_tt_fini(ttm);
	kfree(ttm);
>>>>>>> f642729d
}

static struct ttm_tt *qxl_ttm_tt_create(struct ttm_buffer_object *bo,
					uint32_t page_flags)
{
	struct ttm_tt *ttm;

	ttm = kzalloc(sizeof(struct ttm_tt), GFP_KERNEL);
	if (ttm == NULL)
		return NULL;
<<<<<<< HEAD
	gtt->qdev = qdev;
	if (ttm_tt_init(&gtt->ttm, bo, page_flags)) {
		kfree(gtt);
=======
	if (ttm_tt_init(ttm, bo, page_flags, ttm_cached)) {
		kfree(ttm);
>>>>>>> f642729d
		return NULL;
	}
	return ttm;
}

<<<<<<< HEAD
static int qxl_bo_move(struct ttm_buffer_object *bo, bool evict,
		       struct ttm_operation_ctx *ctx,
		       struct ttm_resource *new_mem)
=======
static void qxl_bo_move_notify(struct ttm_buffer_object *bo,
			       bool evict,
			       struct ttm_resource *new_mem)
{
	struct qxl_bo *qbo;
	struct qxl_device *qdev;

	if (!qxl_ttm_bo_is_qxl_bo(bo))
		return;
	qbo = to_qxl_bo(bo);
	qdev = to_qxl(qbo->tbo.base.dev);

	if (bo->mem.mem_type == TTM_PL_PRIV && qbo->surface_id)
		qxl_surface_evict(qdev, qbo, new_mem ? true : false);
}

static int qxl_bo_move(struct ttm_buffer_object *bo, bool evict,
		       struct ttm_operation_ctx *ctx,
		       struct ttm_resource *new_mem,
		       struct ttm_place *hop)
>>>>>>> f642729d
{
	struct ttm_resource *old_mem = &bo->mem;
	int ret;

	qxl_bo_move_notify(bo, evict, new_mem);

	ret = ttm_bo_wait_ctx(bo, ctx);
	if (ret)
		goto out;

	if (old_mem->mem_type == TTM_PL_SYSTEM && bo->ttm == NULL) {
		ttm_bo_move_null(bo, new_mem);
		return 0;
	}
	ret = ttm_bo_move_memcpy(bo, ctx, new_mem);
out:
	if (ret) {
		swap(*new_mem, bo->mem);
		qxl_bo_move_notify(bo, false, new_mem);
		swap(*new_mem, bo->mem);
	}
	return ret;
}

<<<<<<< HEAD
static void qxl_bo_move_notify(struct ttm_buffer_object *bo,
			       bool evict,
			       struct ttm_resource *new_mem)
=======
static void qxl_bo_delete_mem_notify(struct ttm_buffer_object *bo)
>>>>>>> f642729d
{
	qxl_bo_move_notify(bo, false, NULL);
}

static struct ttm_bo_driver qxl_bo_driver = {
	.ttm_tt_create = &qxl_ttm_tt_create,
<<<<<<< HEAD
	.ttm_tt_bind = &qxl_ttm_backend_bind,
	.ttm_tt_destroy = &qxl_ttm_backend_destroy,
	.ttm_tt_unbind = &qxl_ttm_backend_unbind,
=======
	.ttm_tt_destroy = &qxl_ttm_backend_destroy,
>>>>>>> f642729d
	.eviction_valuable = ttm_bo_eviction_valuable,
	.evict_flags = &qxl_evict_flags,
	.move = &qxl_bo_move,
	.io_mem_reserve = &qxl_ttm_io_mem_reserve,
	.delete_mem_notify = &qxl_bo_delete_mem_notify,
};

static int qxl_ttm_init_mem_type(struct qxl_device *qdev,
				 unsigned int type,
				 uint64_t size)
{
	return ttm_range_man_init(&qdev->mman.bdev, type, false, size);
}

int qxl_ttm_init(struct qxl_device *qdev)
{
	int r;
	int num_io_pages; /* != rom->num_io_pages, we include surface0 */

	/* No others user of address space so set it to 0 */
	r = ttm_bo_device_init(&qdev->mman.bdev, &qxl_bo_driver, NULL,
			       qdev->ddev.anon_inode->i_mapping,
			       qdev->ddev.vma_offset_manager,
			       false, false);
	if (r) {
		DRM_ERROR("failed initializing buffer object driver(%d).\n", r);
		return r;
	}
	/* NOTE: this includes the framebuffer (aka surface 0) */
	num_io_pages = qdev->rom->ram_header_offset / PAGE_SIZE;
	r = qxl_ttm_init_mem_type(qdev, TTM_PL_VRAM, num_io_pages);
	if (r) {
		DRM_ERROR("Failed initializing VRAM heap.\n");
		return r;
	}
	r = qxl_ttm_init_mem_type(qdev, TTM_PL_PRIV,
				  qdev->surfaceram_size / PAGE_SIZE);
	if (r) {
		DRM_ERROR("Failed initializing Surfaces heap.\n");
		return r;
	}
	DRM_INFO("qxl: %uM of VRAM memory size\n",
		 (unsigned int)qdev->vram_size / (1024 * 1024));
	DRM_INFO("qxl: %luM of IO pages memory ready (VRAM domain)\n",
		 ((unsigned int)num_io_pages * PAGE_SIZE) / (1024 * 1024));
	DRM_INFO("qxl: %uM of Surface memory size\n",
		 (unsigned int)qdev->surfaceram_size / (1024 * 1024));
	return 0;
}

void qxl_ttm_fini(struct qxl_device *qdev)
{
	ttm_range_man_fini(&qdev->mman.bdev, TTM_PL_VRAM);
	ttm_range_man_fini(&qdev->mman.bdev, TTM_PL_PRIV);
	ttm_bo_device_release(&qdev->mman.bdev);
	DRM_INFO("qxl: ttm finalized\n");
}

#define QXL_DEBUGFS_MEM_TYPES 2

#if defined(CONFIG_DEBUG_FS)
static int qxl_mm_dump_table(struct seq_file *m, void *data)
{
	struct drm_info_node *node = (struct drm_info_node *)m->private;
	struct ttm_resource_manager *man = (struct ttm_resource_manager *)node->info_ent->data;
	struct drm_printer p = drm_seq_file_printer(m);

	ttm_resource_manager_debug(man, &p);
	return 0;
}
#endif

void qxl_ttm_debugfs_init(struct qxl_device *qdev)
{
#if defined(CONFIG_DEBUG_FS)
	static struct drm_info_list qxl_mem_types_list[QXL_DEBUGFS_MEM_TYPES];
	static char qxl_mem_types_names[QXL_DEBUGFS_MEM_TYPES][32];
	unsigned int i;

	for (i = 0; i < QXL_DEBUGFS_MEM_TYPES; i++) {
		if (i == 0)
			sprintf(qxl_mem_types_names[i], "qxl_mem_mm");
		else
			sprintf(qxl_mem_types_names[i], "qxl_surf_mm");
		qxl_mem_types_list[i].name = qxl_mem_types_names[i];
		qxl_mem_types_list[i].show = &qxl_mm_dump_table;
		qxl_mem_types_list[i].driver_features = 0;
		if (i == 0)
			qxl_mem_types_list[i].data = ttm_manager_type(&qdev->mman.bdev, TTM_PL_VRAM);
		else
			qxl_mem_types_list[i].data = ttm_manager_type(&qdev->mman.bdev, TTM_PL_PRIV);

	}
	qxl_debugfs_add_files(qdev, qxl_mem_types_list, i);
#endif
}<|MERGE_RESOLUTION|>--- conflicted
+++ resolved
@@ -54,11 +54,7 @@
 		.fpfn = 0,
 		.lpfn = 0,
 		.mem_type = TTM_PL_SYSTEM,
-<<<<<<< HEAD
-		.flags = TTM_PL_MASK_CACHING
-=======
 		.flags = 0
->>>>>>> f642729d
 	};
 
 	if (!qxl_ttm_bo_is_qxl_bo(bo)) {
@@ -85,19 +81,13 @@
 	case TTM_PL_VRAM:
 		mem->bus.is_iomem = true;
 		mem->bus.offset = (mem->start << PAGE_SHIFT) + qdev->vram_base;
-<<<<<<< HEAD
-=======
 		mem->bus.caching = ttm_cached;
->>>>>>> f642729d
 		break;
 	case TTM_PL_PRIV:
 		mem->bus.is_iomem = true;
 		mem->bus.offset = (mem->start << PAGE_SHIFT) +
 			qdev->surfaceram_base;
-<<<<<<< HEAD
-=======
 		mem->bus.caching = ttm_cached;
->>>>>>> f642729d
 		break;
 	default:
 		return -EINVAL;
@@ -108,50 +98,12 @@
 /*
  * TTM backend functions.
  */
-<<<<<<< HEAD
-struct qxl_ttm_tt {
-	struct ttm_tt		        ttm;
-	struct qxl_device		*qdev;
-	u64				offset;
-};
-
-static int qxl_ttm_backend_bind(struct ttm_bo_device *bdev,
-				struct ttm_tt *ttm,
-				struct ttm_resource *bo_mem)
-{
-	struct qxl_ttm_tt *gtt = (void *)ttm;
-
-	gtt->offset = (unsigned long)(bo_mem->start << PAGE_SHIFT);
-	if (!ttm->num_pages) {
-		WARN(1, "nothing to bind %lu pages for mreg %p back %p!\n",
-		     ttm->num_pages, bo_mem, ttm);
-	}
-	/* Not implemented */
-	return -1;
-}
-
-static void qxl_ttm_backend_unbind(struct ttm_bo_device *bdev,
-				   struct ttm_tt *ttm)
-{
-	/* Not implemented */
-}
-
-static void qxl_ttm_backend_destroy(struct ttm_bo_device *bdev,
-				    struct ttm_tt *ttm)
-{
-	struct qxl_ttm_tt *gtt = (void *)ttm;
-
-	ttm_tt_destroy_common(bdev, ttm);
-	ttm_tt_fini(&gtt->ttm);
-	kfree(gtt);
-=======
 static void qxl_ttm_backend_destroy(struct ttm_bo_device *bdev,
 				    struct ttm_tt *ttm)
 {
 	ttm_tt_destroy_common(bdev, ttm);
 	ttm_tt_fini(ttm);
 	kfree(ttm);
->>>>>>> f642729d
 }
 
 static struct ttm_tt *qxl_ttm_tt_create(struct ttm_buffer_object *bo,
@@ -162,24 +114,13 @@
 	ttm = kzalloc(sizeof(struct ttm_tt), GFP_KERNEL);
 	if (ttm == NULL)
 		return NULL;
-<<<<<<< HEAD
-	gtt->qdev = qdev;
-	if (ttm_tt_init(&gtt->ttm, bo, page_flags)) {
-		kfree(gtt);
-=======
 	if (ttm_tt_init(ttm, bo, page_flags, ttm_cached)) {
 		kfree(ttm);
->>>>>>> f642729d
 		return NULL;
 	}
 	return ttm;
 }
 
-<<<<<<< HEAD
-static int qxl_bo_move(struct ttm_buffer_object *bo, bool evict,
-		       struct ttm_operation_ctx *ctx,
-		       struct ttm_resource *new_mem)
-=======
 static void qxl_bo_move_notify(struct ttm_buffer_object *bo,
 			       bool evict,
 			       struct ttm_resource *new_mem)
@@ -200,7 +141,6 @@
 		       struct ttm_operation_ctx *ctx,
 		       struct ttm_resource *new_mem,
 		       struct ttm_place *hop)
->>>>>>> f642729d
 {
 	struct ttm_resource *old_mem = &bo->mem;
 	int ret;
@@ -225,26 +165,14 @@
 	return ret;
 }
 
-<<<<<<< HEAD
-static void qxl_bo_move_notify(struct ttm_buffer_object *bo,
-			       bool evict,
-			       struct ttm_resource *new_mem)
-=======
 static void qxl_bo_delete_mem_notify(struct ttm_buffer_object *bo)
->>>>>>> f642729d
 {
 	qxl_bo_move_notify(bo, false, NULL);
 }
 
 static struct ttm_bo_driver qxl_bo_driver = {
 	.ttm_tt_create = &qxl_ttm_tt_create,
-<<<<<<< HEAD
-	.ttm_tt_bind = &qxl_ttm_backend_bind,
 	.ttm_tt_destroy = &qxl_ttm_backend_destroy,
-	.ttm_tt_unbind = &qxl_ttm_backend_unbind,
-=======
-	.ttm_tt_destroy = &qxl_ttm_backend_destroy,
->>>>>>> f642729d
 	.eviction_valuable = ttm_bo_eviction_valuable,
 	.evict_flags = &qxl_evict_flags,
 	.move = &qxl_bo_move,
