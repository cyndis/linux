/*
 * Copyright 2012 Red Hat Inc.
 * Parts based on xf86-video-ast
 * Copyright (c) 2005 ASPEED Technology Inc.
 *
 * Permission is hereby granted, free of charge, to any person obtaining a
 * copy of this software and associated documentation files (the
 * "Software"), to deal in the Software without restriction, including
 * without limitation the rights to use, copy, modify, merge, publish,
 * distribute, sub license, and/or sell copies of the Software, and to
 * permit persons to whom the Software is furnished to do so, subject to
 * the following conditions:
 *
 * THE SOFTWARE IS PROVIDED "AS IS", WITHOUT WARRANTY OF ANY KIND, EXPRESS OR
 * IMPLIED, INCLUDING BUT NOT LIMITED TO THE WARRANTIES OF MERCHANTABILITY,
 * FITNESS FOR A PARTICULAR PURPOSE AND NON-INFRINGEMENT. IN NO EVENT SHALL
 * THE COPYRIGHT HOLDERS, AUTHORS AND/OR ITS SUPPLIERS BE LIABLE FOR ANY CLAIM,
 * DAMAGES OR OTHER LIABILITY, WHETHER IN AN ACTION OF CONTRACT, TORT OR
 * OTHERWISE, ARISING FROM, OUT OF OR IN CONNECTION WITH THE SOFTWARE OR THE
 * USE OR OTHER DEALINGS IN THE SOFTWARE.
 *
 * The above copyright notice and this permission notice (including the
 * next paragraph) shall be included in all copies or substantial portions
 * of the Software.
 *
 */
/*
 * Authors: Dave Airlie <airlied@redhat.com>
 */

#include <linux/export.h>
#include <linux/pci.h>

#include <drm/drm_atomic.h>
#include <drm/drm_atomic_helper.h>
#include <drm/drm_atomic_state_helper.h>
#include <drm/drm_crtc.h>
#include <drm/drm_crtc_helper.h>
#include <drm/drm_fourcc.h>
#include <drm/drm_gem_framebuffer_helper.h>
#include <drm/drm_gem_vram_helper.h>
#include <drm/drm_plane_helper.h>
#include <drm/drm_probe_helper.h>
#include <drm/drm_simple_kms_helper.h>

#include "ast_drv.h"
#include "ast_tables.h"

static struct ast_i2c_chan *ast_i2c_create(struct drm_device *dev);
static void ast_i2c_destroy(struct ast_i2c_chan *i2c);

static inline void ast_load_palette_index(struct ast_private *ast,
				     u8 index, u8 red, u8 green,
				     u8 blue)
{
	ast_io_write8(ast, AST_IO_DAC_INDEX_WRITE, index);
	ast_io_read8(ast, AST_IO_SEQ_PORT);
	ast_io_write8(ast, AST_IO_DAC_DATA, red);
	ast_io_read8(ast, AST_IO_SEQ_PORT);
	ast_io_write8(ast, AST_IO_DAC_DATA, green);
	ast_io_read8(ast, AST_IO_SEQ_PORT);
	ast_io_write8(ast, AST_IO_DAC_DATA, blue);
	ast_io_read8(ast, AST_IO_SEQ_PORT);
}

static void ast_crtc_load_lut(struct ast_private *ast, struct drm_crtc *crtc)
{
	u16 *r, *g, *b;
	int i;

	if (!crtc->enabled)
		return;

	r = crtc->gamma_store;
	g = r + crtc->gamma_size;
	b = g + crtc->gamma_size;

	for (i = 0; i < 256; i++)
		ast_load_palette_index(ast, i, *r++ >> 8, *g++ >> 8, *b++ >> 8);
}

static bool ast_get_vbios_mode_info(const struct drm_format_info *format,
				    const struct drm_display_mode *mode,
				    struct drm_display_mode *adjusted_mode,
				    struct ast_vbios_mode_info *vbios_mode)
{
	u32 refresh_rate_index = 0, refresh_rate;
	const struct ast_vbios_enhtable *best = NULL;
	u32 hborder, vborder;
	bool check_sync;

	switch (format->cpp[0] * 8) {
	case 8:
		vbios_mode->std_table = &vbios_stdtable[VGAModeIndex];
		break;
	case 16:
		vbios_mode->std_table = &vbios_stdtable[HiCModeIndex];
		break;
	case 24:
	case 32:
		vbios_mode->std_table = &vbios_stdtable[TrueCModeIndex];
		break;
	default:
		return false;
	}

	switch (mode->crtc_hdisplay) {
	case 640:
		vbios_mode->enh_table = &res_640x480[refresh_rate_index];
		break;
	case 800:
		vbios_mode->enh_table = &res_800x600[refresh_rate_index];
		break;
	case 1024:
		vbios_mode->enh_table = &res_1024x768[refresh_rate_index];
		break;
	case 1280:
		if (mode->crtc_vdisplay == 800)
			vbios_mode->enh_table = &res_1280x800[refresh_rate_index];
		else
			vbios_mode->enh_table = &res_1280x1024[refresh_rate_index];
		break;
	case 1360:
		vbios_mode->enh_table = &res_1360x768[refresh_rate_index];
		break;
	case 1440:
		vbios_mode->enh_table = &res_1440x900[refresh_rate_index];
		break;
	case 1600:
		if (mode->crtc_vdisplay == 900)
			vbios_mode->enh_table = &res_1600x900[refresh_rate_index];
		else
			vbios_mode->enh_table = &res_1600x1200[refresh_rate_index];
		break;
	case 1680:
		vbios_mode->enh_table = &res_1680x1050[refresh_rate_index];
		break;
	case 1920:
		if (mode->crtc_vdisplay == 1080)
			vbios_mode->enh_table = &res_1920x1080[refresh_rate_index];
		else
			vbios_mode->enh_table = &res_1920x1200[refresh_rate_index];
		break;
	default:
		return false;
	}

	refresh_rate = drm_mode_vrefresh(mode);
	check_sync = vbios_mode->enh_table->flags & WideScreenMode;

	while (1) {
		const struct ast_vbios_enhtable *loop = vbios_mode->enh_table;

		while (loop->refresh_rate != 0xff) {
			if ((check_sync) &&
			    (((mode->flags & DRM_MODE_FLAG_NVSYNC)  &&
			      (loop->flags & PVSync))  ||
			     ((mode->flags & DRM_MODE_FLAG_PVSYNC)  &&
			      (loop->flags & NVSync))  ||
			     ((mode->flags & DRM_MODE_FLAG_NHSYNC)  &&
			      (loop->flags & PHSync))  ||
			     ((mode->flags & DRM_MODE_FLAG_PHSYNC)  &&
			      (loop->flags & NHSync)))) {
				loop++;
				continue;
			}
			if (loop->refresh_rate <= refresh_rate
			    && (!best || loop->refresh_rate > best->refresh_rate))
				best = loop;
			loop++;
		}
		if (best || !check_sync)
			break;
		check_sync = 0;
	}

	if (best)
		vbios_mode->enh_table = best;

	hborder = (vbios_mode->enh_table->flags & HBorder) ? 8 : 0;
	vborder = (vbios_mode->enh_table->flags & VBorder) ? 8 : 0;

	adjusted_mode->crtc_htotal = vbios_mode->enh_table->ht;
	adjusted_mode->crtc_hblank_start = vbios_mode->enh_table->hde + hborder;
	adjusted_mode->crtc_hblank_end = vbios_mode->enh_table->ht - hborder;
	adjusted_mode->crtc_hsync_start = vbios_mode->enh_table->hde + hborder +
		vbios_mode->enh_table->hfp;
	adjusted_mode->crtc_hsync_end = (vbios_mode->enh_table->hde + hborder +
					 vbios_mode->enh_table->hfp +
					 vbios_mode->enh_table->hsync);

	adjusted_mode->crtc_vtotal = vbios_mode->enh_table->vt;
	adjusted_mode->crtc_vblank_start = vbios_mode->enh_table->vde + vborder;
	adjusted_mode->crtc_vblank_end = vbios_mode->enh_table->vt - vborder;
	adjusted_mode->crtc_vsync_start = vbios_mode->enh_table->vde + vborder +
		vbios_mode->enh_table->vfp;
	adjusted_mode->crtc_vsync_end = (vbios_mode->enh_table->vde + vborder +
					 vbios_mode->enh_table->vfp +
					 vbios_mode->enh_table->vsync);

	return true;
}

static void ast_set_vbios_color_reg(struct ast_private *ast,
				    const struct drm_format_info *format,
				    const struct ast_vbios_mode_info *vbios_mode)
{
	u32 color_index;

	switch (format->cpp[0]) {
	case 1:
		color_index = VGAModeIndex - 1;
		break;
	case 2:
		color_index = HiCModeIndex;
		break;
	case 3:
	case 4:
		color_index = TrueCModeIndex;
		break;
	default:
		return;
	}

	ast_set_index_reg(ast, AST_IO_CRTC_PORT, 0x8c, (u8)((color_index & 0x0f) << 4));

	ast_set_index_reg(ast, AST_IO_CRTC_PORT, 0x91, 0x00);

	if (vbios_mode->enh_table->flags & NewModeInfo) {
		ast_set_index_reg(ast, AST_IO_CRTC_PORT, 0x91, 0xa8);
		ast_set_index_reg(ast, AST_IO_CRTC_PORT, 0x92, format->cpp[0] * 8);
	}
}

static void ast_set_vbios_mode_reg(struct ast_private *ast,
				   const struct drm_display_mode *adjusted_mode,
				   const struct ast_vbios_mode_info *vbios_mode)
{
	u32 refresh_rate_index, mode_id;

	refresh_rate_index = vbios_mode->enh_table->refresh_rate_index;
	mode_id = vbios_mode->enh_table->mode_id;

	ast_set_index_reg(ast, AST_IO_CRTC_PORT, 0x8d, refresh_rate_index & 0xff);
	ast_set_index_reg(ast, AST_IO_CRTC_PORT, 0x8e, mode_id & 0xff);

	ast_set_index_reg(ast, AST_IO_CRTC_PORT, 0x91, 0x00);

	if (vbios_mode->enh_table->flags & NewModeInfo) {
		ast_set_index_reg(ast, AST_IO_CRTC_PORT, 0x91, 0xa8);
		ast_set_index_reg(ast, AST_IO_CRTC_PORT, 0x93, adjusted_mode->clock / 1000);
		ast_set_index_reg(ast, AST_IO_CRTC_PORT, 0x94, adjusted_mode->crtc_hdisplay);
		ast_set_index_reg(ast, AST_IO_CRTC_PORT, 0x95, adjusted_mode->crtc_hdisplay >> 8);
		ast_set_index_reg(ast, AST_IO_CRTC_PORT, 0x96, adjusted_mode->crtc_vdisplay);
		ast_set_index_reg(ast, AST_IO_CRTC_PORT, 0x97, adjusted_mode->crtc_vdisplay >> 8);
	}
}

static void ast_set_std_reg(struct ast_private *ast,
			    struct drm_display_mode *mode,
			    struct ast_vbios_mode_info *vbios_mode)
{
	const struct ast_vbios_stdtable *stdtable;
	u32 i;
	u8 jreg;

	stdtable = vbios_mode->std_table;

	jreg = stdtable->misc;
	ast_io_write8(ast, AST_IO_MISC_PORT_WRITE, jreg);

	/* Set SEQ; except Screen Disable field */
	ast_set_index_reg(ast, AST_IO_SEQ_PORT, 0x00, 0x03);
	ast_set_index_reg_mask(ast, AST_IO_SEQ_PORT, 0x01, 0xdf, stdtable->seq[0]);
	for (i = 1; i < 4; i++) {
		jreg = stdtable->seq[i];
		ast_set_index_reg(ast, AST_IO_SEQ_PORT, (i + 1) , jreg);
	}

	/* Set CRTC; except base address and offset */
	ast_set_index_reg_mask(ast, AST_IO_CRTC_PORT, 0x11, 0x7f, 0x00);
	for (i = 0; i < 12; i++)
		ast_set_index_reg(ast, AST_IO_CRTC_PORT, i, stdtable->crtc[i]);
	for (i = 14; i < 19; i++)
		ast_set_index_reg(ast, AST_IO_CRTC_PORT, i, stdtable->crtc[i]);
	for (i = 20; i < 25; i++)
		ast_set_index_reg(ast, AST_IO_CRTC_PORT, i, stdtable->crtc[i]);

	/* set AR */
	jreg = ast_io_read8(ast, AST_IO_INPUT_STATUS1_READ);
	for (i = 0; i < 20; i++) {
		jreg = stdtable->ar[i];
		ast_io_write8(ast, AST_IO_AR_PORT_WRITE, (u8)i);
		ast_io_write8(ast, AST_IO_AR_PORT_WRITE, jreg);
	}
	ast_io_write8(ast, AST_IO_AR_PORT_WRITE, 0x14);
	ast_io_write8(ast, AST_IO_AR_PORT_WRITE, 0x00);

	jreg = ast_io_read8(ast, AST_IO_INPUT_STATUS1_READ);
	ast_io_write8(ast, AST_IO_AR_PORT_WRITE, 0x20);

	/* Set GR */
	for (i = 0; i < 9; i++)
		ast_set_index_reg(ast, AST_IO_GR_PORT, i, stdtable->gr[i]);
}

static void ast_set_crtc_reg(struct ast_private *ast,
			     struct drm_display_mode *mode,
			     struct ast_vbios_mode_info *vbios_mode)
{
	u8 jreg05 = 0, jreg07 = 0, jreg09 = 0, jregAC = 0, jregAD = 0, jregAE = 0;
	u16 temp, precache = 0;

	if ((ast->chip == AST2500) &&
	    (vbios_mode->enh_table->flags & AST2500PreCatchCRT))
		precache = 40;

	ast_set_index_reg_mask(ast, AST_IO_CRTC_PORT, 0x11, 0x7f, 0x00);

	temp = (mode->crtc_htotal >> 3) - 5;
	if (temp & 0x100)
		jregAC |= 0x01; /* HT D[8] */
	ast_set_index_reg_mask(ast, AST_IO_CRTC_PORT, 0x00, 0x00, temp);

	temp = (mode->crtc_hdisplay >> 3) - 1;
	if (temp & 0x100)
		jregAC |= 0x04; /* HDE D[8] */
	ast_set_index_reg_mask(ast, AST_IO_CRTC_PORT, 0x01, 0x00, temp);

	temp = (mode->crtc_hblank_start >> 3) - 1;
	if (temp & 0x100)
		jregAC |= 0x10; /* HBS D[8] */
	ast_set_index_reg_mask(ast, AST_IO_CRTC_PORT, 0x02, 0x00, temp);

	temp = ((mode->crtc_hblank_end >> 3) - 1) & 0x7f;
	if (temp & 0x20)
		jreg05 |= 0x80;  /* HBE D[5] */
	if (temp & 0x40)
		jregAD |= 0x01;  /* HBE D[5] */
	ast_set_index_reg_mask(ast, AST_IO_CRTC_PORT, 0x03, 0xE0, (temp & 0x1f));

	temp = ((mode->crtc_hsync_start-precache) >> 3) - 1;
	if (temp & 0x100)
		jregAC |= 0x40; /* HRS D[5] */
	ast_set_index_reg_mask(ast, AST_IO_CRTC_PORT, 0x04, 0x00, temp);

	temp = (((mode->crtc_hsync_end-precache) >> 3) - 1) & 0x3f;
	if (temp & 0x20)
		jregAD |= 0x04; /* HRE D[5] */
	ast_set_index_reg_mask(ast, AST_IO_CRTC_PORT, 0x05, 0x60, (u8)((temp & 0x1f) | jreg05));

	ast_set_index_reg_mask(ast, AST_IO_CRTC_PORT, 0xAC, 0x00, jregAC);
	ast_set_index_reg_mask(ast, AST_IO_CRTC_PORT, 0xAD, 0x00, jregAD);

	/* vert timings */
	temp = (mode->crtc_vtotal) - 2;
	if (temp & 0x100)
		jreg07 |= 0x01;
	if (temp & 0x200)
		jreg07 |= 0x20;
	if (temp & 0x400)
		jregAE |= 0x01;
	ast_set_index_reg_mask(ast, AST_IO_CRTC_PORT, 0x06, 0x00, temp);

	temp = (mode->crtc_vsync_start) - 1;
	if (temp & 0x100)
		jreg07 |= 0x04;
	if (temp & 0x200)
		jreg07 |= 0x80;
	if (temp & 0x400)
		jregAE |= 0x08;
	ast_set_index_reg_mask(ast, AST_IO_CRTC_PORT, 0x10, 0x00, temp);

	temp = (mode->crtc_vsync_end - 1) & 0x3f;
	if (temp & 0x10)
		jregAE |= 0x20;
	if (temp & 0x20)
		jregAE |= 0x40;
	ast_set_index_reg_mask(ast, AST_IO_CRTC_PORT, 0x11, 0x70, temp & 0xf);

	temp = mode->crtc_vdisplay - 1;
	if (temp & 0x100)
		jreg07 |= 0x02;
	if (temp & 0x200)
		jreg07 |= 0x40;
	if (temp & 0x400)
		jregAE |= 0x02;
	ast_set_index_reg_mask(ast, AST_IO_CRTC_PORT, 0x12, 0x00, temp);

	temp = mode->crtc_vblank_start - 1;
	if (temp & 0x100)
		jreg07 |= 0x08;
	if (temp & 0x200)
		jreg09 |= 0x20;
	if (temp & 0x400)
		jregAE |= 0x04;
	ast_set_index_reg_mask(ast, AST_IO_CRTC_PORT, 0x15, 0x00, temp);

	temp = mode->crtc_vblank_end - 1;
	if (temp & 0x100)
		jregAE |= 0x10;
	ast_set_index_reg_mask(ast, AST_IO_CRTC_PORT, 0x16, 0x00, temp);

	ast_set_index_reg_mask(ast, AST_IO_CRTC_PORT, 0x07, 0x00, jreg07);
	ast_set_index_reg_mask(ast, AST_IO_CRTC_PORT, 0x09, 0xdf, jreg09);
	ast_set_index_reg_mask(ast, AST_IO_CRTC_PORT, 0xAE, 0x00, (jregAE | 0x80));

	if (precache)
		ast_set_index_reg_mask(ast, AST_IO_CRTC_PORT, 0xb6, 0x3f, 0x80);
	else
		ast_set_index_reg_mask(ast, AST_IO_CRTC_PORT, 0xb6, 0x3f, 0x00);

	ast_set_index_reg_mask(ast, AST_IO_CRTC_PORT, 0x11, 0x7f, 0x80);
}

static void ast_set_offset_reg(struct ast_private *ast,
			       struct drm_framebuffer *fb)
{
	u16 offset;

	offset = fb->pitches[0] >> 3;
	ast_set_index_reg(ast, AST_IO_CRTC_PORT, 0x13, (offset & 0xff));
	ast_set_index_reg(ast, AST_IO_CRTC_PORT, 0xb0, (offset >> 8) & 0x3f);
}

static void ast_set_dclk_reg(struct ast_private *ast,
			     struct drm_display_mode *mode,
			     struct ast_vbios_mode_info *vbios_mode)
{
	const struct ast_vbios_dclk_info *clk_info;

	if (ast->chip == AST2500)
		clk_info = &dclk_table_ast2500[vbios_mode->enh_table->dclk_index];
	else
		clk_info = &dclk_table[vbios_mode->enh_table->dclk_index];

	ast_set_index_reg_mask(ast, AST_IO_CRTC_PORT, 0xc0, 0x00, clk_info->param1);
	ast_set_index_reg_mask(ast, AST_IO_CRTC_PORT, 0xc1, 0x00, clk_info->param2);
	ast_set_index_reg_mask(ast, AST_IO_CRTC_PORT, 0xbb, 0x0f,
			       (clk_info->param3 & 0xc0) |
			       ((clk_info->param3 & 0x3) << 4));
}

static void ast_set_color_reg(struct ast_private *ast,
			      const struct drm_format_info *format)
{
	u8 jregA0 = 0, jregA3 = 0, jregA8 = 0;

	switch (format->cpp[0] * 8) {
	case 8:
		jregA0 = 0x70;
		jregA3 = 0x01;
		jregA8 = 0x00;
		break;
	case 15:
	case 16:
		jregA0 = 0x70;
		jregA3 = 0x04;
		jregA8 = 0x02;
		break;
	case 32:
		jregA0 = 0x70;
		jregA3 = 0x08;
		jregA8 = 0x02;
		break;
	}

	ast_set_index_reg_mask(ast, AST_IO_CRTC_PORT, 0xa0, 0x8f, jregA0);
	ast_set_index_reg_mask(ast, AST_IO_CRTC_PORT, 0xa3, 0xf0, jregA3);
	ast_set_index_reg_mask(ast, AST_IO_CRTC_PORT, 0xa8, 0xfd, jregA8);
}

static void ast_set_crtthd_reg(struct ast_private *ast)
{
	/* Set Threshold */
	if (ast->chip == AST2300 || ast->chip == AST2400 ||
	    ast->chip == AST2500) {
		ast_set_index_reg(ast, AST_IO_CRTC_PORT, 0xa7, 0x78);
		ast_set_index_reg(ast, AST_IO_CRTC_PORT, 0xa6, 0x60);
	} else if (ast->chip == AST2100 ||
		   ast->chip == AST1100 ||
		   ast->chip == AST2200 ||
		   ast->chip == AST2150) {
		ast_set_index_reg(ast, AST_IO_CRTC_PORT, 0xa7, 0x3f);
		ast_set_index_reg(ast, AST_IO_CRTC_PORT, 0xa6, 0x2f);
	} else {
		ast_set_index_reg(ast, AST_IO_CRTC_PORT, 0xa7, 0x2f);
		ast_set_index_reg(ast, AST_IO_CRTC_PORT, 0xa6, 0x1f);
	}
}

static void ast_set_sync_reg(struct ast_private *ast,
			     struct drm_display_mode *mode,
			     struct ast_vbios_mode_info *vbios_mode)
{
	u8 jreg;

	jreg  = ast_io_read8(ast, AST_IO_MISC_PORT_READ);
	jreg &= ~0xC0;
	if (vbios_mode->enh_table->flags & NVSync) jreg |= 0x80;
	if (vbios_mode->enh_table->flags & NHSync) jreg |= 0x40;
	ast_io_write8(ast, AST_IO_MISC_PORT_WRITE, jreg);
}

static void ast_set_start_address_crt1(struct ast_private *ast,
				       unsigned offset)
{
	u32 addr;

	addr = offset >> 2;
	ast_set_index_reg(ast, AST_IO_CRTC_PORT, 0x0d, (u8)(addr & 0xff));
	ast_set_index_reg(ast, AST_IO_CRTC_PORT, 0x0c, (u8)((addr >> 8) & 0xff));
	ast_set_index_reg(ast, AST_IO_CRTC_PORT, 0xaf, (u8)((addr >> 16) & 0xff));

}

static void ast_wait_for_vretrace(struct ast_private *ast)
{
	unsigned long timeout = jiffies + HZ;
	u8 vgair1;

	do {
		vgair1 = ast_io_read8(ast, AST_IO_INPUT_STATUS1_READ);
	} while (!(vgair1 & AST_IO_VGAIR1_VREFRESH) && time_before(jiffies, timeout));
}

/*
 * Primary plane
 */

static const uint32_t ast_primary_plane_formats[] = {
	DRM_FORMAT_XRGB8888,
	DRM_FORMAT_RGB565,
	DRM_FORMAT_C8,
};

static int ast_primary_plane_helper_atomic_check(struct drm_plane *plane,
						 struct drm_plane_state *state)
{
	struct drm_crtc_state *crtc_state;
	struct ast_crtc_state *ast_crtc_state;
	int ret;

	if (!state->crtc)
		return 0;

	crtc_state = drm_atomic_get_new_crtc_state(state->state, state->crtc);

	ret = drm_atomic_helper_check_plane_state(state, crtc_state,
						  DRM_PLANE_HELPER_NO_SCALING,
						  DRM_PLANE_HELPER_NO_SCALING,
						  false, true);
	if (ret)
		return ret;

	if (!state->visible)
		return 0;

	ast_crtc_state = to_ast_crtc_state(crtc_state);

	ast_crtc_state->format = state->fb->format;

	return 0;
}

static void
ast_primary_plane_helper_atomic_update(struct drm_plane *plane,
				       struct drm_plane_state *old_state)
{
	struct drm_device *dev = plane->dev;
	struct ast_private *ast = to_ast_private(dev);
	struct drm_plane_state *state = plane->state;
	struct drm_gem_vram_object *gbo;
	s64 gpu_addr;
	struct drm_framebuffer *fb = state->fb;
	struct drm_framebuffer *old_fb = old_state->fb;

	if (!old_fb || (fb->format != old_fb->format)) {
		struct drm_crtc_state *crtc_state = state->crtc->state;
		struct ast_crtc_state *ast_crtc_state = to_ast_crtc_state(crtc_state);
		struct ast_vbios_mode_info *vbios_mode_info = &ast_crtc_state->vbios_mode_info;

		ast_set_color_reg(ast, fb->format);
		ast_set_vbios_color_reg(ast, fb->format, vbios_mode_info);
	}

	gbo = drm_gem_vram_of_gem(fb->obj[0]);
	gpu_addr = drm_gem_vram_offset(gbo);
	if (drm_WARN_ON_ONCE(dev, gpu_addr < 0))
		return; /* Bug: we didn't pin the BO to VRAM in prepare_fb. */

	ast_set_offset_reg(ast, fb);
	ast_set_start_address_crt1(ast, (u32)gpu_addr);

	ast_set_index_reg_mask(ast, AST_IO_SEQ_PORT, 0x1, 0xdf, 0x00);
}

static void
ast_primary_plane_helper_atomic_disable(struct drm_plane *plane,
					struct drm_plane_state *old_state)
{
	struct ast_private *ast = to_ast_private(plane->dev);

	ast_set_index_reg_mask(ast, AST_IO_SEQ_PORT, 0x1, 0xdf, 0x20);
}

static const struct drm_plane_helper_funcs ast_primary_plane_helper_funcs = {
	.prepare_fb = drm_gem_vram_plane_helper_prepare_fb,
	.cleanup_fb = drm_gem_vram_plane_helper_cleanup_fb,
	.atomic_check = ast_primary_plane_helper_atomic_check,
	.atomic_update = ast_primary_plane_helper_atomic_update,
	.atomic_disable = ast_primary_plane_helper_atomic_disable,
};

static const struct drm_plane_funcs ast_primary_plane_funcs = {
	.update_plane = drm_atomic_helper_update_plane,
	.disable_plane = drm_atomic_helper_disable_plane,
	.destroy = drm_plane_cleanup,
	.reset = drm_atomic_helper_plane_reset,
	.atomic_duplicate_state = drm_atomic_helper_plane_duplicate_state,
	.atomic_destroy_state = drm_atomic_helper_plane_destroy_state,
};

/*
 * Cursor plane
 */

static const uint32_t ast_cursor_plane_formats[] = {
	DRM_FORMAT_ARGB8888,
};

static int
ast_cursor_plane_helper_prepare_fb(struct drm_plane *plane,
				   struct drm_plane_state *new_state)
{
	struct drm_framebuffer *fb = new_state->fb;
	struct drm_crtc *crtc = new_state->crtc;
	struct ast_private *ast;
	int ret;

	if (!crtc || !fb)
		return 0;

	ast = to_ast_private(plane->dev);

	ret = ast_cursor_blit(ast, fb);
	if (ret)
		return ret;

	return 0;
}

static int ast_cursor_plane_helper_atomic_check(struct drm_plane *plane,
						struct drm_plane_state *state)
{
	struct drm_framebuffer *fb = state->fb;
	struct drm_crtc_state *crtc_state;
	int ret;

	if (!state->crtc)
		return 0;

	crtc_state = drm_atomic_get_new_crtc_state(state->state, state->crtc);

	ret = drm_atomic_helper_check_plane_state(state, crtc_state,
						  DRM_PLANE_HELPER_NO_SCALING,
						  DRM_PLANE_HELPER_NO_SCALING,
						  true, true);
	if (ret)
		return ret;

	if (!state->visible)
		return 0;

	if (fb->width > AST_MAX_HWC_WIDTH || fb->height > AST_MAX_HWC_HEIGHT)
		return -EINVAL;

	return 0;
}

static void
ast_cursor_plane_helper_atomic_update(struct drm_plane *plane,
				      struct drm_plane_state *old_state)
{
	struct drm_plane_state *state = plane->state;
	struct drm_framebuffer *fb = state->fb;
	struct ast_private *ast = to_ast_private(plane->dev);
	unsigned int offset_x, offset_y;

	offset_x = AST_MAX_HWC_WIDTH - fb->width;
	offset_y = AST_MAX_HWC_WIDTH - fb->height;

	if (state->fb != old_state->fb) {
		/* A new cursor image was installed. */
		ast_cursor_page_flip(ast);
	}

	ast_cursor_show(ast, state->crtc_x, state->crtc_y,
			offset_x, offset_y);
}

static void
ast_cursor_plane_helper_atomic_disable(struct drm_plane *plane,
				       struct drm_plane_state *old_state)
{
	struct ast_private *ast = to_ast_private(plane->dev);

	ast_cursor_hide(ast);
}

static const struct drm_plane_helper_funcs ast_cursor_plane_helper_funcs = {
	.prepare_fb = ast_cursor_plane_helper_prepare_fb,
	.cleanup_fb = NULL, /* not required for cursor plane */
	.atomic_check = ast_cursor_plane_helper_atomic_check,
	.atomic_update = ast_cursor_plane_helper_atomic_update,
	.atomic_disable = ast_cursor_plane_helper_atomic_disable,
};

static const struct drm_plane_funcs ast_cursor_plane_funcs = {
	.update_plane = drm_atomic_helper_update_plane,
	.disable_plane = drm_atomic_helper_disable_plane,
	.destroy = drm_plane_cleanup,
	.reset = drm_atomic_helper_plane_reset,
	.atomic_duplicate_state = drm_atomic_helper_plane_duplicate_state,
	.atomic_destroy_state = drm_atomic_helper_plane_destroy_state,
};

/*
 * CRTC
 */

static void ast_crtc_dpms(struct drm_crtc *crtc, int mode)
{
	struct ast_private *ast = to_ast_private(crtc->dev);

	/* TODO: Maybe control display signal generation with
	 *       Sync Enable (bit CR17.7).
	 */
	switch (mode) {
	case DRM_MODE_DPMS_ON:
	case DRM_MODE_DPMS_STANDBY:
	case DRM_MODE_DPMS_SUSPEND:
		if (ast->tx_chip_type == AST_TX_DP501)
			ast_set_dp501_video_output(crtc->dev, 1);
		break;
	case DRM_MODE_DPMS_OFF:
		if (ast->tx_chip_type == AST_TX_DP501)
			ast_set_dp501_video_output(crtc->dev, 0);
		break;
	}
}

static int ast_crtc_helper_atomic_check(struct drm_crtc *crtc,
					struct drm_atomic_state *state)
{
<<<<<<< HEAD
=======
	struct drm_crtc_state *crtc_state = drm_atomic_get_new_crtc_state(state,
									  crtc);
>>>>>>> f642729d
	struct drm_device *dev = crtc->dev;
	struct ast_crtc_state *ast_state;
	const struct drm_format_info *format;
	bool succ;

	if (!crtc_state->enable)
		return 0; /* no mode checks if CRTC is being disabled */

	ast_state = to_ast_crtc_state(crtc_state);

	format = ast_state->format;
	if (drm_WARN_ON_ONCE(dev, !format))
		return -EINVAL; /* BUG: We didn't set format in primary check(). */

	succ = ast_get_vbios_mode_info(format, &crtc_state->mode,
				       &crtc_state->adjusted_mode,
				       &ast_state->vbios_mode_info);
	if (!succ)
		return -EINVAL;

	return 0;
}

static void
<<<<<<< HEAD
ast_crtc_helper_atomic_enable(struct drm_crtc *crtc,
			      struct drm_crtc_state *old_crtc_state)
=======
ast_crtc_helper_atomic_flush(struct drm_crtc *crtc,
			     struct drm_atomic_state *state)
{
	struct drm_crtc_state *crtc_state = drm_atomic_get_new_crtc_state(state,
									  crtc);
	struct drm_crtc_state *old_crtc_state = drm_atomic_get_old_crtc_state(state,
									      crtc);
	struct ast_private *ast = to_ast_private(crtc->dev);
	struct ast_crtc_state *ast_crtc_state = to_ast_crtc_state(crtc_state);
	struct ast_crtc_state *old_ast_crtc_state = to_ast_crtc_state(old_crtc_state);

	/*
	 * The gamma LUT has to be reloaded after changing the primary
	 * plane's color format.
	 */
	if (old_ast_crtc_state->format != ast_crtc_state->format)
		ast_crtc_load_lut(ast, crtc);
}

static void
ast_crtc_helper_atomic_enable(struct drm_crtc *crtc,
			      struct drm_atomic_state *state)
>>>>>>> f642729d
{
	struct drm_device *dev = crtc->dev;
	struct ast_private *ast = to_ast_private(dev);
	struct drm_crtc_state *crtc_state = crtc->state;
	struct ast_crtc_state *ast_crtc_state = to_ast_crtc_state(crtc_state);
	struct ast_vbios_mode_info *vbios_mode_info =
		&ast_crtc_state->vbios_mode_info;
	struct drm_display_mode *adjusted_mode = &crtc_state->adjusted_mode;

	ast_set_vbios_mode_reg(ast, adjusted_mode, vbios_mode_info);
	ast_set_index_reg(ast, AST_IO_CRTC_PORT, 0xa1, 0x06);
	ast_set_std_reg(ast, adjusted_mode, vbios_mode_info);
	ast_set_crtc_reg(ast, adjusted_mode, vbios_mode_info);
	ast_set_dclk_reg(ast, adjusted_mode, vbios_mode_info);
	ast_set_crtthd_reg(ast);
	ast_set_sync_reg(ast, adjusted_mode, vbios_mode_info);

	ast_crtc_dpms(crtc, DRM_MODE_DPMS_ON);
}

static void
ast_crtc_helper_atomic_disable(struct drm_crtc *crtc,
			       struct drm_atomic_state *state)
{
<<<<<<< HEAD
=======
	struct drm_crtc_state *old_crtc_state = drm_atomic_get_old_crtc_state(state,
									      crtc);
>>>>>>> f642729d
	struct drm_device *dev = crtc->dev;
	struct ast_private *ast = to_ast_private(dev);

	ast_crtc_dpms(crtc, DRM_MODE_DPMS_OFF);

	/*
	 * HW cursors require the underlying primary plane and CRTC to
	 * display a valid mode and image. This is not the case during
	 * full modeset operations. So we temporarily disable any active
	 * plane, including the HW cursor. Each plane's atomic_update()
	 * helper will re-enable it if necessary.
	 *
	 * We only do this during *full* modesets. It does not affect
	 * simple pageflips on the planes.
	 */
	drm_atomic_helper_disable_planes_on_crtc(old_crtc_state, false);

	/*
	 * Ensure that no scanout takes place before reprogramming mode
	 * and format registers.
	 */
	ast_wait_for_vretrace(ast);
}

static const struct drm_crtc_helper_funcs ast_crtc_helper_funcs = {
	.atomic_check = ast_crtc_helper_atomic_check,
<<<<<<< HEAD
=======
	.atomic_flush = ast_crtc_helper_atomic_flush,
>>>>>>> f642729d
	.atomic_enable = ast_crtc_helper_atomic_enable,
	.atomic_disable = ast_crtc_helper_atomic_disable,
};

static void ast_crtc_reset(struct drm_crtc *crtc)
{
	struct ast_crtc_state *ast_state =
		kzalloc(sizeof(*ast_state), GFP_KERNEL);

	if (crtc->state)
		crtc->funcs->atomic_destroy_state(crtc, crtc->state);

	__drm_atomic_helper_crtc_reset(crtc, &ast_state->base);
}

static struct drm_crtc_state *
ast_crtc_atomic_duplicate_state(struct drm_crtc *crtc)
{
	struct ast_crtc_state *new_ast_state, *ast_state;
	struct drm_device *dev = crtc->dev;

	if (drm_WARN_ON(dev, !crtc->state))
		return NULL;

	new_ast_state = kmalloc(sizeof(*new_ast_state), GFP_KERNEL);
	if (!new_ast_state)
		return NULL;
	__drm_atomic_helper_crtc_duplicate_state(crtc, &new_ast_state->base);

	ast_state = to_ast_crtc_state(crtc->state);

	new_ast_state->format = ast_state->format;
	memcpy(&new_ast_state->vbios_mode_info, &ast_state->vbios_mode_info,
	       sizeof(new_ast_state->vbios_mode_info));

	return &new_ast_state->base;
}

static void ast_crtc_atomic_destroy_state(struct drm_crtc *crtc,
					  struct drm_crtc_state *state)
{
	struct ast_crtc_state *ast_state = to_ast_crtc_state(state);

	__drm_atomic_helper_crtc_destroy_state(&ast_state->base);
	kfree(ast_state);
}

static const struct drm_crtc_funcs ast_crtc_funcs = {
	.reset = ast_crtc_reset,
<<<<<<< HEAD
	.gamma_set = drm_atomic_helper_legacy_gamma_set,
=======
>>>>>>> f642729d
	.destroy = drm_crtc_cleanup,
	.set_config = drm_atomic_helper_set_config,
	.page_flip = drm_atomic_helper_page_flip,
	.atomic_duplicate_state = ast_crtc_atomic_duplicate_state,
	.atomic_destroy_state = ast_crtc_atomic_destroy_state,
};

static int ast_crtc_init(struct drm_device *dev)
{
	struct ast_private *ast = to_ast_private(dev);
	struct drm_crtc *crtc = &ast->crtc;
	int ret;

	ret = drm_crtc_init_with_planes(dev, crtc, &ast->primary_plane,
					&ast->cursor_plane, &ast_crtc_funcs,
					NULL);
	if (ret)
		return ret;

	drm_mode_crtc_set_gamma_size(crtc, 256);
	drm_crtc_helper_add(crtc, &ast_crtc_helper_funcs);

	return 0;
}

/*
 * Encoder
 */

static int ast_encoder_init(struct drm_device *dev)
{
	struct ast_private *ast = to_ast_private(dev);
	struct drm_encoder *encoder = &ast->encoder;
	int ret;

	ret = drm_simple_encoder_init(dev, encoder, DRM_MODE_ENCODER_DAC);
	if (ret)
		return ret;

	encoder->possible_crtcs = 1;

	return 0;
}

/*
 * Connector
 */

static int ast_get_modes(struct drm_connector *connector)
{
	struct ast_connector *ast_connector = to_ast_connector(connector);
	struct ast_private *ast = to_ast_private(connector->dev);
	struct edid *edid;
	int ret;
	bool flags = false;
	if (ast->tx_chip_type == AST_TX_DP501) {
		ast->dp501_maxclk = 0xff;
		edid = kmalloc(128, GFP_KERNEL);
		if (!edid)
			return -ENOMEM;

		flags = ast_dp501_read_edid(connector->dev, (u8 *)edid);
		if (flags)
			ast->dp501_maxclk = ast_get_dp501_max_clk(connector->dev);
		else
			kfree(edid);
	}
	if (!flags)
		edid = drm_get_edid(connector, &ast_connector->i2c->adapter);
	if (edid) {
		drm_connector_update_edid_property(&ast_connector->base, edid);
		ret = drm_add_edid_modes(connector, edid);
		kfree(edid);
		return ret;
	} else
		drm_connector_update_edid_property(&ast_connector->base, NULL);
	return 0;
}

static enum drm_mode_status ast_mode_valid(struct drm_connector *connector,
			  struct drm_display_mode *mode)
{
	struct ast_private *ast = to_ast_private(connector->dev);
	int flags = MODE_NOMODE;
	uint32_t jtemp;

	if (ast->support_wide_screen) {
		if ((mode->hdisplay == 1680) && (mode->vdisplay == 1050))
			return MODE_OK;
		if ((mode->hdisplay == 1280) && (mode->vdisplay == 800))
			return MODE_OK;
		if ((mode->hdisplay == 1440) && (mode->vdisplay == 900))
			return MODE_OK;
		if ((mode->hdisplay == 1360) && (mode->vdisplay == 768))
			return MODE_OK;
		if ((mode->hdisplay == 1600) && (mode->vdisplay == 900))
			return MODE_OK;

		if ((ast->chip == AST2100) || (ast->chip == AST2200) ||
		    (ast->chip == AST2300) || (ast->chip == AST2400) ||
		    (ast->chip == AST2500)) {
			if ((mode->hdisplay == 1920) && (mode->vdisplay == 1080))
				return MODE_OK;

			if ((mode->hdisplay == 1920) && (mode->vdisplay == 1200)) {
				jtemp = ast_get_index_reg_mask(ast, AST_IO_CRTC_PORT, 0xd1, 0xff);
				if (jtemp & 0x01)
					return MODE_NOMODE;
				else
					return MODE_OK;
			}
		}
	}
	switch (mode->hdisplay) {
	case 640:
		if (mode->vdisplay == 480) flags = MODE_OK;
		break;
	case 800:
		if (mode->vdisplay == 600) flags = MODE_OK;
		break;
	case 1024:
		if (mode->vdisplay == 768) flags = MODE_OK;
		break;
	case 1280:
		if (mode->vdisplay == 1024) flags = MODE_OK;
		break;
	case 1600:
		if (mode->vdisplay == 1200) flags = MODE_OK;
		break;
	default:
		return flags;
	}

	return flags;
}

static void ast_connector_destroy(struct drm_connector *connector)
{
	struct ast_connector *ast_connector = to_ast_connector(connector);
	ast_i2c_destroy(ast_connector->i2c);
	drm_connector_cleanup(connector);
}

static const struct drm_connector_helper_funcs ast_connector_helper_funcs = {
	.get_modes = ast_get_modes,
	.mode_valid = ast_mode_valid,
};

static const struct drm_connector_funcs ast_connector_funcs = {
	.reset = drm_atomic_helper_connector_reset,
	.fill_modes = drm_helper_probe_single_connector_modes,
	.destroy = ast_connector_destroy,
	.atomic_duplicate_state = drm_atomic_helper_connector_duplicate_state,
	.atomic_destroy_state = drm_atomic_helper_connector_destroy_state,
};

static int ast_connector_init(struct drm_device *dev)
{
	struct ast_private *ast = to_ast_private(dev);
	struct ast_connector *ast_connector = &ast->connector;
	struct drm_connector *connector = &ast_connector->base;
	struct drm_encoder *encoder = &ast->encoder;

	ast_connector->i2c = ast_i2c_create(dev);
	if (!ast_connector->i2c)
		drm_err(dev, "failed to add ddc bus for connector\n");

	drm_connector_init_with_ddc(dev, connector,
				    &ast_connector_funcs,
				    DRM_MODE_CONNECTOR_VGA,
				    &ast_connector->i2c->adapter);

	drm_connector_helper_add(connector, &ast_connector_helper_funcs);

	connector->interlace_allowed = 0;
	connector->doublescan_allowed = 0;

	connector->polled = DRM_CONNECTOR_POLL_CONNECT;

	drm_connector_attach_encoder(connector, encoder);

	return 0;
}

/*
 * Mode config
 */

static const struct drm_mode_config_helper_funcs
ast_mode_config_helper_funcs = {
	.atomic_commit_tail = drm_atomic_helper_commit_tail_rpm,
};

static const struct drm_mode_config_funcs ast_mode_config_funcs = {
	.fb_create = drm_gem_fb_create,
	.mode_valid = drm_vram_helper_mode_valid,
	.atomic_check = drm_atomic_helper_check,
	.atomic_commit = drm_atomic_helper_commit,
};

int ast_mode_config_init(struct ast_private *ast)
{
	struct drm_device *dev = &ast->base;
<<<<<<< HEAD
=======
	struct pci_dev *pdev = to_pci_dev(dev->dev);
>>>>>>> f642729d
	int ret;

	ret = ast_cursor_init(ast);
	if (ret)
		return ret;

	ret = drmm_mode_config_init(dev);
	if (ret)
		return ret;

	dev->mode_config.funcs = &ast_mode_config_funcs;
	dev->mode_config.min_width = 0;
	dev->mode_config.min_height = 0;
	dev->mode_config.preferred_depth = 24;
	dev->mode_config.prefer_shadow = 1;
<<<<<<< HEAD
	dev->mode_config.fb_base = pci_resource_start(dev->pdev, 0);
=======
	dev->mode_config.fb_base = pci_resource_start(pdev, 0);
>>>>>>> f642729d

	if (ast->chip == AST2100 ||
	    ast->chip == AST2200 ||
	    ast->chip == AST2300 ||
	    ast->chip == AST2400 ||
	    ast->chip == AST2500) {
		dev->mode_config.max_width = 1920;
		dev->mode_config.max_height = 2048;
	} else {
		dev->mode_config.max_width = 1600;
		dev->mode_config.max_height = 1200;
	}

	dev->mode_config.helper_private = &ast_mode_config_helper_funcs;

	memset(&ast->primary_plane, 0, sizeof(ast->primary_plane));
	ret = drm_universal_plane_init(dev, &ast->primary_plane, 0x01,
				       &ast_primary_plane_funcs,
				       ast_primary_plane_formats,
				       ARRAY_SIZE(ast_primary_plane_formats),
				       NULL, DRM_PLANE_TYPE_PRIMARY, NULL);
	if (ret) {
		drm_err(dev, "ast: drm_universal_plane_init() failed: %d\n", ret);
		return ret;
	}
	drm_plane_helper_add(&ast->primary_plane,
			     &ast_primary_plane_helper_funcs);

	ret = drm_universal_plane_init(dev, &ast->cursor_plane, 0x01,
				       &ast_cursor_plane_funcs,
				       ast_cursor_plane_formats,
				       ARRAY_SIZE(ast_cursor_plane_formats),
				       NULL, DRM_PLANE_TYPE_CURSOR, NULL);
	if (ret) {
		drm_err(dev, "drm_universal_plane_failed(): %d\n", ret);
		return ret;
	}
	drm_plane_helper_add(&ast->cursor_plane,
			     &ast_cursor_plane_helper_funcs);

	ast_crtc_init(dev);
	ast_encoder_init(dev);
	ast_connector_init(dev);

	drm_mode_config_reset(dev);

	return 0;
}

static int get_clock(void *i2c_priv)
{
	struct ast_i2c_chan *i2c = i2c_priv;
	struct ast_private *ast = to_ast_private(i2c->dev);
	uint32_t val, val2, count, pass;

	count = 0;
	pass = 0;
	val = (ast_get_index_reg_mask(ast, AST_IO_CRTC_PORT, 0xb7, 0x10) >> 4) & 0x01;
	do {
		val2 = (ast_get_index_reg_mask(ast, AST_IO_CRTC_PORT, 0xb7, 0x10) >> 4) & 0x01;
		if (val == val2) {
			pass++;
		} else {
			pass = 0;
			val = (ast_get_index_reg_mask(ast, AST_IO_CRTC_PORT, 0xb7, 0x10) >> 4) & 0x01;
		}
	} while ((pass < 5) && (count++ < 0x10000));

	return val & 1 ? 1 : 0;
}

static int get_data(void *i2c_priv)
{
	struct ast_i2c_chan *i2c = i2c_priv;
	struct ast_private *ast = to_ast_private(i2c->dev);
	uint32_t val, val2, count, pass;

	count = 0;
	pass = 0;
	val = (ast_get_index_reg_mask(ast, AST_IO_CRTC_PORT, 0xb7, 0x20) >> 5) & 0x01;
	do {
		val2 = (ast_get_index_reg_mask(ast, AST_IO_CRTC_PORT, 0xb7, 0x20) >> 5) & 0x01;
		if (val == val2) {
			pass++;
		} else {
			pass = 0;
			val = (ast_get_index_reg_mask(ast, AST_IO_CRTC_PORT, 0xb7, 0x20) >> 5) & 0x01;
		}
	} while ((pass < 5) && (count++ < 0x10000));

	return val & 1 ? 1 : 0;
}

static void set_clock(void *i2c_priv, int clock)
{
	struct ast_i2c_chan *i2c = i2c_priv;
	struct ast_private *ast = to_ast_private(i2c->dev);
	int i;
	u8 ujcrb7, jtemp;

	for (i = 0; i < 0x10000; i++) {
		ujcrb7 = ((clock & 0x01) ? 0 : 1);
		ast_set_index_reg_mask(ast, AST_IO_CRTC_PORT, 0xb7, 0xf4, ujcrb7);
		jtemp = ast_get_index_reg_mask(ast, AST_IO_CRTC_PORT, 0xb7, 0x01);
		if (ujcrb7 == jtemp)
			break;
	}
}

static void set_data(void *i2c_priv, int data)
{
	struct ast_i2c_chan *i2c = i2c_priv;
	struct ast_private *ast = to_ast_private(i2c->dev);
	int i;
	u8 ujcrb7, jtemp;

	for (i = 0; i < 0x10000; i++) {
		ujcrb7 = ((data & 0x01) ? 0 : 1) << 2;
		ast_set_index_reg_mask(ast, AST_IO_CRTC_PORT, 0xb7, 0xf1, ujcrb7);
		jtemp = ast_get_index_reg_mask(ast, AST_IO_CRTC_PORT, 0xb7, 0x04);
		if (ujcrb7 == jtemp)
			break;
	}
}

static struct ast_i2c_chan *ast_i2c_create(struct drm_device *dev)
{
	struct ast_i2c_chan *i2c;
	int ret;

	i2c = kzalloc(sizeof(struct ast_i2c_chan), GFP_KERNEL);
	if (!i2c)
		return NULL;

	i2c->adapter.owner = THIS_MODULE;
	i2c->adapter.class = I2C_CLASS_DDC;
	i2c->adapter.dev.parent = dev->dev;
	i2c->dev = dev;
	i2c_set_adapdata(&i2c->adapter, i2c);
	snprintf(i2c->adapter.name, sizeof(i2c->adapter.name),
		 "AST i2c bit bus");
	i2c->adapter.algo_data = &i2c->bit;

	i2c->bit.udelay = 20;
	i2c->bit.timeout = 2;
	i2c->bit.data = i2c;
	i2c->bit.setsda = set_data;
	i2c->bit.setscl = set_clock;
	i2c->bit.getsda = get_data;
	i2c->bit.getscl = get_clock;
	ret = i2c_bit_add_bus(&i2c->adapter);
	if (ret) {
		drm_err(dev, "Failed to register bit i2c\n");
		goto out_free;
	}

	return i2c;
out_free:
	kfree(i2c);
	return NULL;
}

static void ast_i2c_destroy(struct ast_i2c_chan *i2c)
{
	if (!i2c)
		return;
	i2c_del_adapter(&i2c->adapter);
	kfree(i2c);
}<|MERGE_RESOLUTION|>--- conflicted
+++ resolved
@@ -753,11 +753,8 @@
 static int ast_crtc_helper_atomic_check(struct drm_crtc *crtc,
 					struct drm_atomic_state *state)
 {
-<<<<<<< HEAD
-=======
 	struct drm_crtc_state *crtc_state = drm_atomic_get_new_crtc_state(state,
 									  crtc);
->>>>>>> f642729d
 	struct drm_device *dev = crtc->dev;
 	struct ast_crtc_state *ast_state;
 	const struct drm_format_info *format;
@@ -782,10 +779,6 @@
 }
 
 static void
-<<<<<<< HEAD
-ast_crtc_helper_atomic_enable(struct drm_crtc *crtc,
-			      struct drm_crtc_state *old_crtc_state)
-=======
 ast_crtc_helper_atomic_flush(struct drm_crtc *crtc,
 			     struct drm_atomic_state *state)
 {
@@ -808,7 +801,6 @@
 static void
 ast_crtc_helper_atomic_enable(struct drm_crtc *crtc,
 			      struct drm_atomic_state *state)
->>>>>>> f642729d
 {
 	struct drm_device *dev = crtc->dev;
 	struct ast_private *ast = to_ast_private(dev);
@@ -833,11 +825,8 @@
 ast_crtc_helper_atomic_disable(struct drm_crtc *crtc,
 			       struct drm_atomic_state *state)
 {
-<<<<<<< HEAD
-=======
 	struct drm_crtc_state *old_crtc_state = drm_atomic_get_old_crtc_state(state,
 									      crtc);
->>>>>>> f642729d
 	struct drm_device *dev = crtc->dev;
 	struct ast_private *ast = to_ast_private(dev);
 
@@ -864,10 +853,7 @@
 
 static const struct drm_crtc_helper_funcs ast_crtc_helper_funcs = {
 	.atomic_check = ast_crtc_helper_atomic_check,
-<<<<<<< HEAD
-=======
 	.atomic_flush = ast_crtc_helper_atomic_flush,
->>>>>>> f642729d
 	.atomic_enable = ast_crtc_helper_atomic_enable,
 	.atomic_disable = ast_crtc_helper_atomic_disable,
 };
@@ -917,10 +903,6 @@
 
 static const struct drm_crtc_funcs ast_crtc_funcs = {
 	.reset = ast_crtc_reset,
-<<<<<<< HEAD
-	.gamma_set = drm_atomic_helper_legacy_gamma_set,
-=======
->>>>>>> f642729d
 	.destroy = drm_crtc_cleanup,
 	.set_config = drm_atomic_helper_set_config,
 	.page_flip = drm_atomic_helper_page_flip,
@@ -1124,10 +1106,7 @@
 int ast_mode_config_init(struct ast_private *ast)
 {
 	struct drm_device *dev = &ast->base;
-<<<<<<< HEAD
-=======
 	struct pci_dev *pdev = to_pci_dev(dev->dev);
->>>>>>> f642729d
 	int ret;
 
 	ret = ast_cursor_init(ast);
@@ -1143,11 +1122,7 @@
 	dev->mode_config.min_height = 0;
 	dev->mode_config.preferred_depth = 24;
 	dev->mode_config.prefer_shadow = 1;
-<<<<<<< HEAD
-	dev->mode_config.fb_base = pci_resource_start(dev->pdev, 0);
-=======
 	dev->mode_config.fb_base = pci_resource_start(pdev, 0);
->>>>>>> f642729d
 
 	if (ast->chip == AST2100 ||
 	    ast->chip == AST2200 ||
