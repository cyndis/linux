--- conflicted
+++ resolved
@@ -4873,12 +4873,7 @@
 	    !test_bit(RBD_DEV_FLAG_REMOVING, &rbd_dev->flags)) {
 		size = (sector_t)rbd_dev->mapping.size / SECTOR_SIZE;
 		dout("setting size to %llu sectors", (unsigned long long)size);
-<<<<<<< HEAD
-		set_capacity(rbd_dev->disk, size);
-		revalidate_disk_size(rbd_dev->disk, true);
-=======
 		set_capacity_and_notify(rbd_dev->disk, size);
->>>>>>> f642729d
 	}
 }
 
