/*
 * Driver for the Micron P320 SSD
 *   Copyright (C) 2011 Micron Technology, Inc.
 *
 * Portions of this code were derived from works subjected to the
 * following copyright:
 *    Copyright (C) 2009 Integrated Device Technology, Inc.
 *
 * This program is free software; you can redistribute it and/or modify
 * it under the terms of the GNU General Public License as published by
 * the Free Software Foundation; either version 2 of the License, or
 * (at your option) any later version.
 *
 * This program is distributed in the hope that it will be useful,
 * but WITHOUT ANY WARRANTY; without even the implied warranty of
 * MERCHANTABILITY or FITNESS FOR A PARTICULAR PURPOSE.  See the
 * GNU General Public License for more details.
 *
 */

#include <linux/pci.h>
#include <linux/interrupt.h>
#include <linux/ata.h>
#include <linux/delay.h>
#include <linux/hdreg.h>
#include <linux/uaccess.h>
#include <linux/random.h>
#include <linux/smp.h>
#include <linux/compat.h>
#include <linux/fs.h>
#include <linux/module.h>
#include <linux/genhd.h>
#include <linux/blkdev.h>
#include <linux/blk-mq.h>
#include <linux/bio.h>
#include <linux/dma-mapping.h>
#include <linux/idr.h>
#include <linux/kthread.h>
#include <../drivers/ata/ahci.h>
#include <linux/export.h>
#include <linux/debugfs.h>
#include "mtip32xx.h"

#define HW_CMD_SLOT_SZ		(MTIP_MAX_COMMAND_SLOTS * 32)

/* DMA region containing RX Fis, Identify, RLE10, and SMART buffers */
#define AHCI_RX_FIS_SZ          0x100
#define AHCI_RX_FIS_OFFSET      0x0
#define AHCI_IDFY_SZ            ATA_SECT_SIZE
#define AHCI_IDFY_OFFSET        0x400
#define AHCI_SECTBUF_SZ         ATA_SECT_SIZE
#define AHCI_SECTBUF_OFFSET     0x800
#define AHCI_SMARTBUF_SZ        ATA_SECT_SIZE
#define AHCI_SMARTBUF_OFFSET    0xC00
/* 0x100 + 0x200 + 0x200 + 0x200 is smaller than 4k but we pad it out */
#define BLOCK_DMA_ALLOC_SZ      4096

/* DMA region containing command table (should be 8192 bytes) */
#define AHCI_CMD_SLOT_SZ        sizeof(struct mtip_cmd_hdr)
#define AHCI_CMD_TBL_SZ         (MTIP_MAX_COMMAND_SLOTS * AHCI_CMD_SLOT_SZ)
#define AHCI_CMD_TBL_OFFSET     0x0

/* DMA region per command (contains header and SGL) */
#define AHCI_CMD_TBL_HDR_SZ     0x80
#define AHCI_CMD_TBL_HDR_OFFSET 0x0
#define AHCI_CMD_TBL_SGL_SZ     (MTIP_MAX_SG * sizeof(struct mtip_cmd_sg))
#define AHCI_CMD_TBL_SGL_OFFSET AHCI_CMD_TBL_HDR_SZ
#define CMD_DMA_ALLOC_SZ        (AHCI_CMD_TBL_SGL_SZ + AHCI_CMD_TBL_HDR_SZ)


#define HOST_CAP_NZDMA		(1 << 19)
#define HOST_HSORG		0xFC
#define HSORG_DISABLE_SLOTGRP_INTR (1<<24)
#define HSORG_DISABLE_SLOTGRP_PXIS (1<<16)
#define HSORG_HWREV		0xFF00
#define HSORG_STYLE		0x8
#define HSORG_SLOTGROUPS	0x7

#define PORT_COMMAND_ISSUE	0x38
#define PORT_SDBV		0x7C

#define PORT_OFFSET		0x100
#define PORT_MEM_SIZE		0x80

#define PORT_IRQ_ERR \
	(PORT_IRQ_HBUS_ERR | PORT_IRQ_IF_ERR | PORT_IRQ_CONNECT | \
	 PORT_IRQ_PHYRDY | PORT_IRQ_UNK_FIS | PORT_IRQ_BAD_PMP | \
	 PORT_IRQ_TF_ERR | PORT_IRQ_HBUS_DATA_ERR | PORT_IRQ_IF_NONFATAL | \
	 PORT_IRQ_OVERFLOW)
#define PORT_IRQ_LEGACY \
	(PORT_IRQ_PIOS_FIS | PORT_IRQ_D2H_REG_FIS)
#define PORT_IRQ_HANDLED \
	(PORT_IRQ_SDB_FIS | PORT_IRQ_LEGACY | \
	 PORT_IRQ_TF_ERR | PORT_IRQ_IF_ERR | \
	 PORT_IRQ_CONNECT | PORT_IRQ_PHYRDY)
#define DEF_PORT_IRQ \
	(PORT_IRQ_ERR | PORT_IRQ_LEGACY | PORT_IRQ_SDB_FIS)

/* product numbers */
#define MTIP_PRODUCT_UNKNOWN	0x00
#define MTIP_PRODUCT_ASICFPGA	0x11

/* Device instance number, incremented each time a device is probed. */
static int instance;

struct list_head online_list;
struct list_head removing_list;
spinlock_t dev_lock;

/*
 * Global variable used to hold the major block device number
 * allocated in mtip_init().
 */
static int mtip_major;
static struct dentry *dfs_parent;
static struct dentry *dfs_device_status;

static u32 cpu_use[NR_CPUS];

static DEFINE_SPINLOCK(rssd_index_lock);
static DEFINE_IDA(rssd_index_ida);

static int mtip_block_initialize(struct driver_data *dd);

#ifdef CONFIG_COMPAT
struct mtip_compat_ide_task_request_s {
	__u8		io_ports[8];
	__u8		hob_ports[8];
	ide_reg_valid_t	out_flags;
	ide_reg_valid_t	in_flags;
	int		data_phase;
	int		req_cmd;
	compat_ulong_t	out_size;
	compat_ulong_t	in_size;
};
#endif

/*
 * This function check_for_surprise_removal is called
 * while card is removed from the system and it will
 * read the vendor id from the configration space
 *
 * @pdev Pointer to the pci_dev structure.
 *
 * return value
 *	 true if device removed, else false
 */
static bool mtip_check_surprise_removal(struct pci_dev *pdev)
{
	u16 vendor_id = 0;
	struct driver_data *dd = pci_get_drvdata(pdev);

	if (dd->sr)
		return true;

       /* Read the vendorID from the configuration space */
	pci_read_config_word(pdev, 0x00, &vendor_id);
	if (vendor_id == 0xFFFF) {
		dd->sr = true;
		if (dd->queue)
			set_bit(QUEUE_FLAG_DEAD, &dd->queue->queue_flags);
		else
			dev_warn(&dd->pdev->dev,
				"%s: dd->queue is NULL\n", __func__);
		if (dd->port) {
			set_bit(MTIP_PF_SR_CLEANUP_BIT, &dd->port->flags);
			wake_up_interruptible(&dd->port->svc_wait);
		} else
			dev_warn(&dd->pdev->dev,
				"%s: dd->port is NULL\n", __func__);
		return true; /* device removed */
	}

	return false; /* device present */
}

static struct mtip_cmd *mtip_get_int_command(struct driver_data *dd)
{
	struct request *rq;

	rq = blk_mq_alloc_request(dd->queue, 0, __GFP_WAIT, true);
	return blk_mq_rq_to_pdu(rq);
}

static void mtip_put_int_command(struct driver_data *dd, struct mtip_cmd *cmd)
{
	blk_put_request(blk_mq_rq_from_pdu(cmd));
}

/*
 * Once we add support for one hctx per mtip group, this will change a bit
 */
static struct request *mtip_rq_from_tag(struct driver_data *dd,
					unsigned int tag)
{
	struct blk_mq_hw_ctx *hctx = dd->queue->queue_hw_ctx[0];

	return blk_mq_tag_to_rq(hctx->tags, tag);
}

static struct mtip_cmd *mtip_cmd_from_tag(struct driver_data *dd,
					  unsigned int tag)
{
	struct request *rq = mtip_rq_from_tag(dd, tag);

	return blk_mq_rq_to_pdu(rq);
}

/*
 * IO completion function.
 *
 * This completion function is called by the driver ISR when a
 * command that was issued by the kernel completes. It first calls the
 * asynchronous completion function which normally calls back into the block
 * layer passing the asynchronous callback data, then unmaps the
 * scatter list associated with the completed command, and finally
 * clears the allocated bit associated with the completed command.
 *
 * @port   Pointer to the port data structure.
 * @tag    Tag of the command.
 * @data   Pointer to driver_data.
 * @status Completion status.
 *
 * return value
 *	None
 */
static void mtip_async_complete(struct mtip_port *port,
				int tag, struct mtip_cmd *cmd, int status)
{
	struct driver_data *dd = port->dd;
	struct request *rq;

	if (unlikely(!dd) || unlikely(!port))
		return;

	if (unlikely(status == PORT_IRQ_TF_ERR)) {
		dev_warn(&port->dd->pdev->dev,
			"Command tag %d failed due to TFE\n", tag);
	}

	/* Unmap the DMA scatter list entries */
	dma_unmap_sg(&dd->pdev->dev, cmd->sg, cmd->scatter_ents, cmd->direction);

	rq = mtip_rq_from_tag(dd, tag);

	if (unlikely(cmd->unaligned))
		up(&port->cmd_slot_unal);

	blk_mq_end_io(rq, status ? -EIO : 0);
}

/*
 * Reset the HBA (without sleeping)
 *
 * @dd Pointer to the driver data structure.
 *
 * return value
 *	0	The reset was successful.
 *	-1	The HBA Reset bit did not clear.
 */
static int mtip_hba_reset(struct driver_data *dd)
{
	unsigned long timeout;

	/* Set the reset bit */
	writel(HOST_RESET, dd->mmio + HOST_CTL);

	/* Flush */
	readl(dd->mmio + HOST_CTL);

	/* Spin for up to 2 seconds, waiting for reset acknowledgement */
	timeout = jiffies + msecs_to_jiffies(2000);
	do {
		mdelay(10);
		if (test_bit(MTIP_DDF_REMOVE_PENDING_BIT, &dd->dd_flag))
			return -1;

	} while ((readl(dd->mmio + HOST_CTL) & HOST_RESET)
		 && time_before(jiffies, timeout));

	if (readl(dd->mmio + HOST_CTL) & HOST_RESET)
		return -1;

	return 0;
}

/*
 * Issue a command to the hardware.
 *
 * Set the appropriate bit in the s_active and Command Issue hardware
 * registers, causing hardware command processing to begin.
 *
 * @port Pointer to the port structure.
 * @tag  The tag of the command to be issued.
 *
 * return value
 *      None
 */
static inline void mtip_issue_ncq_command(struct mtip_port *port, int tag)
{
	int group = tag >> 5;

	/* guard SACT and CI registers */
	spin_lock(&port->cmd_issue_lock[group]);
	writel((1 << MTIP_TAG_BIT(tag)),
			port->s_active[MTIP_TAG_INDEX(tag)]);
	writel((1 << MTIP_TAG_BIT(tag)),
			port->cmd_issue[MTIP_TAG_INDEX(tag)]);
	spin_unlock(&port->cmd_issue_lock[group]);
}

/*
 * Enable/disable the reception of FIS
 *
 * @port   Pointer to the port data structure
 * @enable 1 to enable, 0 to disable
 *
 * return value
 *	Previous state: 1 enabled, 0 disabled
 */
static int mtip_enable_fis(struct mtip_port *port, int enable)
{
	u32 tmp;

	/* enable FIS reception */
	tmp = readl(port->mmio + PORT_CMD);
	if (enable)
		writel(tmp | PORT_CMD_FIS_RX, port->mmio + PORT_CMD);
	else
		writel(tmp & ~PORT_CMD_FIS_RX, port->mmio + PORT_CMD);

	/* Flush */
	readl(port->mmio + PORT_CMD);

	return (((tmp & PORT_CMD_FIS_RX) == PORT_CMD_FIS_RX));
}

/*
 * Enable/disable the DMA engine
 *
 * @port   Pointer to the port data structure
 * @enable 1 to enable, 0 to disable
 *
 * return value
 *	Previous state: 1 enabled, 0 disabled.
 */
static int mtip_enable_engine(struct mtip_port *port, int enable)
{
	u32 tmp;

	/* enable FIS reception */
	tmp = readl(port->mmio + PORT_CMD);
	if (enable)
		writel(tmp | PORT_CMD_START, port->mmio + PORT_CMD);
	else
		writel(tmp & ~PORT_CMD_START, port->mmio + PORT_CMD);

	readl(port->mmio + PORT_CMD);
	return (((tmp & PORT_CMD_START) == PORT_CMD_START));
}

/*
 * Enables the port DMA engine and FIS reception.
 *
 * return value
 *	None
 */
static inline void mtip_start_port(struct mtip_port *port)
{
	/* Enable FIS reception */
	mtip_enable_fis(port, 1);

	/* Enable the DMA engine */
	mtip_enable_engine(port, 1);
}

/*
 * Deinitialize a port by disabling port interrupts, the DMA engine,
 * and FIS reception.
 *
 * @port Pointer to the port structure
 *
 * return value
 *	None
 */
static inline void mtip_deinit_port(struct mtip_port *port)
{
	/* Disable interrupts on this port */
	writel(0, port->mmio + PORT_IRQ_MASK);

	/* Disable the DMA engine */
	mtip_enable_engine(port, 0);

	/* Disable FIS reception */
	mtip_enable_fis(port, 0);
}

/*
 * Initialize a port.
 *
 * This function deinitializes the port by calling mtip_deinit_port() and
 * then initializes it by setting the command header and RX FIS addresses,
 * clearing the SError register and any pending port interrupts before
 * re-enabling the default set of port interrupts.
 *
 * @port Pointer to the port structure.
 *
 * return value
 *	None
 */
static void mtip_init_port(struct mtip_port *port)
{
	int i;
	mtip_deinit_port(port);

	/* Program the command list base and FIS base addresses */
	if (readl(port->dd->mmio + HOST_CAP) & HOST_CAP_64) {
		writel((port->command_list_dma >> 16) >> 16,
			 port->mmio + PORT_LST_ADDR_HI);
		writel((port->rxfis_dma >> 16) >> 16,
			 port->mmio + PORT_FIS_ADDR_HI);
	}

	writel(port->command_list_dma & 0xFFFFFFFF,
			port->mmio + PORT_LST_ADDR);
	writel(port->rxfis_dma & 0xFFFFFFFF, port->mmio + PORT_FIS_ADDR);

	/* Clear SError */
	writel(readl(port->mmio + PORT_SCR_ERR), port->mmio + PORT_SCR_ERR);

	/* reset the completed registers.*/
	for (i = 0; i < port->dd->slot_groups; i++)
		writel(0xFFFFFFFF, port->completed[i]);

	/* Clear any pending interrupts for this port */
	writel(readl(port->mmio + PORT_IRQ_STAT), port->mmio + PORT_IRQ_STAT);

	/* Clear any pending interrupts on the HBA. */
	writel(readl(port->dd->mmio + HOST_IRQ_STAT),
					port->dd->mmio + HOST_IRQ_STAT);

	/* Enable port interrupts */
	writel(DEF_PORT_IRQ, port->mmio + PORT_IRQ_MASK);
}

/*
 * Restart a port
 *
 * @port Pointer to the port data structure.
 *
 * return value
 *	None
 */
static void mtip_restart_port(struct mtip_port *port)
{
	unsigned long timeout;

	/* Disable the DMA engine */
	mtip_enable_engine(port, 0);

	/* Chip quirk: wait up to 500ms for PxCMD.CR == 0 */
	timeout = jiffies + msecs_to_jiffies(500);
	while ((readl(port->mmio + PORT_CMD) & PORT_CMD_LIST_ON)
		 && time_before(jiffies, timeout))
		;

	if (test_bit(MTIP_DDF_REMOVE_PENDING_BIT, &port->dd->dd_flag))
		return;

	/*
	 * Chip quirk: escalate to hba reset if
	 * PxCMD.CR not clear after 500 ms
	 */
	if (readl(port->mmio + PORT_CMD) & PORT_CMD_LIST_ON) {
		dev_warn(&port->dd->pdev->dev,
			"PxCMD.CR not clear, escalating reset\n");

		if (mtip_hba_reset(port->dd))
			dev_err(&port->dd->pdev->dev,
				"HBA reset escalation failed.\n");

		/* 30 ms delay before com reset to quiesce chip */
		mdelay(30);
	}

	dev_warn(&port->dd->pdev->dev, "Issuing COM reset\n");

	/* Set PxSCTL.DET */
	writel(readl(port->mmio + PORT_SCR_CTL) |
			 1, port->mmio + PORT_SCR_CTL);
	readl(port->mmio + PORT_SCR_CTL);

	/* Wait 1 ms to quiesce chip function */
	timeout = jiffies + msecs_to_jiffies(1);
	while (time_before(jiffies, timeout))
		;

	if (test_bit(MTIP_DDF_REMOVE_PENDING_BIT, &port->dd->dd_flag))
		return;

	/* Clear PxSCTL.DET */
	writel(readl(port->mmio + PORT_SCR_CTL) & ~1,
			 port->mmio + PORT_SCR_CTL);
	readl(port->mmio + PORT_SCR_CTL);

	/* Wait 500 ms for bit 0 of PORT_SCR_STS to be set */
	timeout = jiffies + msecs_to_jiffies(500);
	while (((readl(port->mmio + PORT_SCR_STAT) & 0x01) == 0)
			 && time_before(jiffies, timeout))
		;

	if (test_bit(MTIP_DDF_REMOVE_PENDING_BIT, &port->dd->dd_flag))
		return;

	if ((readl(port->mmio + PORT_SCR_STAT) & 0x01) == 0)
		dev_warn(&port->dd->pdev->dev,
			"COM reset failed\n");

	mtip_init_port(port);
	mtip_start_port(port);

}

static int mtip_device_reset(struct driver_data *dd)
{
	int rv = 0;

	if (mtip_check_surprise_removal(dd->pdev))
		return 0;

	if (mtip_hba_reset(dd) < 0)
		rv = -EFAULT;

	mdelay(1);
	mtip_init_port(dd->port);
	mtip_start_port(dd->port);

	/* Enable interrupts on the HBA. */
	writel(readl(dd->mmio + HOST_CTL) | HOST_IRQ_EN,
					dd->mmio + HOST_CTL);
	return rv;
}

/*
 * Helper function for tag logging
 */
static void print_tags(struct driver_data *dd,
			char *msg,
			unsigned long *tagbits,
			int cnt)
{
	unsigned char tagmap[128];
	int group, tagmap_len = 0;

	memset(tagmap, 0, sizeof(tagmap));
	for (group = SLOTBITS_IN_LONGS; group > 0; group--)
		tagmap_len += sprintf(tagmap + tagmap_len, "%016lX ",
						tagbits[group-1]);
	dev_warn(&dd->pdev->dev,
			"%d command(s) %s: tagmap [%s]", cnt, msg, tagmap);
}

/*
 * Internal command completion callback function.
 *
 * This function is normally called by the driver ISR when an internal
 * command completed. This function signals the command completion by
 * calling complete().
 *
 * @port   Pointer to the port data structure.
 * @tag    Tag of the command that has completed.
 * @data   Pointer to a completion structure.
 * @status Completion status.
 *
 * return value
 *	None
 */
static void mtip_completion(struct mtip_port *port,
			    int tag, struct mtip_cmd *command, int status)
{
	struct completion *waiting = command->comp_data;
	if (unlikely(status == PORT_IRQ_TF_ERR))
		dev_warn(&port->dd->pdev->dev,
			"Internal command %d completed with TFE\n", tag);

	complete(waiting);
}

static void mtip_null_completion(struct mtip_port *port,
			    int tag, struct mtip_cmd *command, int status)
{
}

static int mtip_read_log_page(struct mtip_port *port, u8 page, u16 *buffer,
				dma_addr_t buffer_dma, unsigned int sectors);
static int mtip_get_smart_attr(struct mtip_port *port, unsigned int id,
						struct smart_attr *attrib);
/*
 * Handle an error.
 *
 * @dd Pointer to the DRIVER_DATA structure.
 *
 * return value
 *	None
 */
static void mtip_handle_tfe(struct driver_data *dd)
{
	int group, tag, bit, reissue, rv;
	struct mtip_port *port;
	struct mtip_cmd  *cmd;
	u32 completed;
	struct host_to_dev_fis *fis;
	unsigned long tagaccum[SLOTBITS_IN_LONGS];
	unsigned int cmd_cnt = 0;
	unsigned char *buf;
	char *fail_reason = NULL;
	int fail_all_ncq_write = 0, fail_all_ncq_cmds = 0;

	dev_warn(&dd->pdev->dev, "Taskfile error\n");

	port = dd->port;

	set_bit(MTIP_PF_EH_ACTIVE_BIT, &port->flags);

	if (test_bit(MTIP_PF_IC_ACTIVE_BIT, &port->flags) &&
			test_bit(MTIP_TAG_INTERNAL, port->allocated)) {
		cmd = mtip_cmd_from_tag(dd, MTIP_TAG_INTERNAL);
		dbg_printk(MTIP_DRV_NAME " TFE for the internal command\n");

		if (cmd->comp_data && cmd->comp_func) {
			cmd->comp_func(port, MTIP_TAG_INTERNAL,
					cmd, PORT_IRQ_TF_ERR);
		}
		goto handle_tfe_exit;
	}

	/* clear the tag accumulator */
	memset(tagaccum, 0, SLOTBITS_IN_LONGS * sizeof(long));

	/* Loop through all the groups */
	for (group = 0; group < dd->slot_groups; group++) {
		completed = readl(port->completed[group]);

		dev_warn(&dd->pdev->dev, "g=%u, comp=%x\n", group, completed);

		/* clear completed status register in the hardware.*/
		writel(completed, port->completed[group]);

		/* Process successfully completed commands */
		for (bit = 0; bit < 32 && completed; bit++) {
			if (!(completed & (1<<bit)))
				continue;
			tag = (group << 5) + bit;

			/* Skip the internal command slot */
			if (tag == MTIP_TAG_INTERNAL)
				continue;

			cmd = mtip_cmd_from_tag(dd, tag);
			if (likely(cmd->comp_func)) {
				set_bit(tag, tagaccum);
				cmd_cnt++;
				cmd->comp_func(port, tag, cmd, 0);
			} else {
				dev_err(&port->dd->pdev->dev,
					"Missing completion func for tag %d",
					tag);
				if (mtip_check_surprise_removal(dd->pdev)) {
					/* don't proceed further */
					return;
				}
			}
		}
	}

	print_tags(dd, "completed (TFE)", tagaccum, cmd_cnt);

	/* Restart the port */
	mdelay(20);
	mtip_restart_port(port);

	/* Trying to determine the cause of the error */
	rv = mtip_read_log_page(dd->port, ATA_LOG_SATA_NCQ,
				dd->port->log_buf,
				dd->port->log_buf_dma, 1);
	if (rv) {
		dev_warn(&dd->pdev->dev,
			"Error in READ LOG EXT (10h) command\n");
		/* non-critical error, don't fail the load */
	} else {
		buf = (unsigned char *)dd->port->log_buf;
		if (buf[259] & 0x1) {
			dev_info(&dd->pdev->dev,
				"Write protect bit is set.\n");
			set_bit(MTIP_DDF_WRITE_PROTECT_BIT, &dd->dd_flag);
			fail_all_ncq_write = 1;
			fail_reason = "write protect";
		}
		if (buf[288] == 0xF7) {
			dev_info(&dd->pdev->dev,
				"Exceeded Tmax, drive in thermal shutdown.\n");
			set_bit(MTIP_DDF_OVER_TEMP_BIT, &dd->dd_flag);
			fail_all_ncq_cmds = 1;
			fail_reason = "thermal shutdown";
		}
		if (buf[288] == 0xBF) {
			set_bit(MTIP_DDF_SEC_LOCK_BIT, &dd->dd_flag);
			dev_info(&dd->pdev->dev,
				"Drive indicates rebuild has failed. Secure erase required.\n");
			fail_all_ncq_cmds = 1;
			fail_reason = "rebuild failed";
		}
	}

	/* clear the tag accumulator */
	memset(tagaccum, 0, SLOTBITS_IN_LONGS * sizeof(long));

	/* Loop through all the groups */
	for (group = 0; group < dd->slot_groups; group++) {
		for (bit = 0; bit < 32; bit++) {
			reissue = 1;
			tag = (group << 5) + bit;
			cmd = mtip_cmd_from_tag(dd, tag);

			fis = (struct host_to_dev_fis *)cmd->command;

			/* Should re-issue? */
			if (tag == MTIP_TAG_INTERNAL ||
			    fis->command == ATA_CMD_SET_FEATURES)
				reissue = 0;
			else {
				if (fail_all_ncq_cmds ||
					(fail_all_ncq_write &&
					fis->command == ATA_CMD_FPDMA_WRITE)) {
					dev_warn(&dd->pdev->dev,
					"  Fail: %s w/tag %d [%s].\n",
					fis->command == ATA_CMD_FPDMA_WRITE ?
						"write" : "read",
					tag,
					fail_reason != NULL ?
						fail_reason : "unknown");
					if (cmd->comp_func) {
						cmd->comp_func(port, tag,
							cmd, -ENODATA);
					}
					continue;
				}
			}

			/*
			 * First check if this command has
			 *  exceeded its retries.
			 */
			if (reissue && (cmd->retries-- > 0)) {

				set_bit(tag, tagaccum);

				/* Re-issue the command. */
				mtip_issue_ncq_command(port, tag);

				continue;
			}

			/* Retire a command that will not be reissued */
			dev_warn(&port->dd->pdev->dev,
				"retiring tag %d\n", tag);

			if (cmd->comp_func)
				cmd->comp_func(port, tag, cmd, PORT_IRQ_TF_ERR);
			else
				dev_warn(&port->dd->pdev->dev,
					"Bad completion for tag %d\n",
					tag);
		}
	}
	print_tags(dd, "reissued (TFE)", tagaccum, cmd_cnt);

handle_tfe_exit:
	/* clear eh_active */
	clear_bit(MTIP_PF_EH_ACTIVE_BIT, &port->flags);
	wake_up_interruptible(&port->svc_wait);
}

/*
 * Handle a set device bits interrupt
 */
static inline void mtip_workq_sdbfx(struct mtip_port *port, int group,
							u32 completed)
{
	struct driver_data *dd = port->dd;
	int tag, bit;
	struct mtip_cmd *command;

	if (!completed) {
		WARN_ON_ONCE(!completed);
		return;
	}
	/* clear completed status register in the hardware.*/
	writel(completed, port->completed[group]);

	/* Process completed commands. */
	for (bit = 0; (bit < 32) && completed; bit++) {
		if (completed & 0x01) {
			tag = (group << 5) | bit;

			/* skip internal command slot. */
			if (unlikely(tag == MTIP_TAG_INTERNAL))
				continue;

			command = mtip_cmd_from_tag(dd, tag);
			if (likely(command->comp_func))
				command->comp_func(port, tag, command, 0);
			else {
				dev_dbg(&dd->pdev->dev,
					"Null completion for tag %d",
					tag);

				if (mtip_check_surprise_removal(
					dd->pdev)) {
					return;
				}
			}
		}
		completed >>= 1;
	}

	/* If last, re-enable interrupts */
	if (atomic_dec_return(&dd->irq_workers_active) == 0)
		writel(0xffffffff, dd->mmio + HOST_IRQ_STAT);
}

/*
 * Process legacy pio and d2h interrupts
 */
static inline void mtip_process_legacy(struct driver_data *dd, u32 port_stat)
{
	struct mtip_port *port = dd->port;
	struct mtip_cmd *cmd = mtip_cmd_from_tag(dd, MTIP_TAG_INTERNAL);

	if (test_bit(MTIP_PF_IC_ACTIVE_BIT, &port->flags) &&
	    (cmd != NULL) && !(readl(port->cmd_issue[MTIP_TAG_INTERNAL])
		& (1 << MTIP_TAG_INTERNAL))) {
		if (cmd->comp_func) {
			cmd->comp_func(port, MTIP_TAG_INTERNAL, cmd, 0);
			return;
		}
	}

	return;
}

/*
 * Demux and handle errors
 */
static inline void mtip_process_errors(struct driver_data *dd, u32 port_stat)
{

	if (unlikely(port_stat & PORT_IRQ_CONNECT)) {
		dev_warn(&dd->pdev->dev,
			"Clearing PxSERR.DIAG.x\n");
		writel((1 << 26), dd->port->mmio + PORT_SCR_ERR);
	}

	if (unlikely(port_stat & PORT_IRQ_PHYRDY)) {
		dev_warn(&dd->pdev->dev,
			"Clearing PxSERR.DIAG.n\n");
		writel((1 << 16), dd->port->mmio + PORT_SCR_ERR);
	}

	if (unlikely(port_stat & ~PORT_IRQ_HANDLED)) {
		dev_warn(&dd->pdev->dev,
			"Port stat errors %x unhandled\n",
			(port_stat & ~PORT_IRQ_HANDLED));
		if (mtip_check_surprise_removal(dd->pdev))
			return;
	}
	if (likely(port_stat & (PORT_IRQ_TF_ERR | PORT_IRQ_IF_ERR))) {
		set_bit(MTIP_PF_EH_ACTIVE_BIT, &dd->port->flags);
		wake_up_interruptible(&dd->port->svc_wait);
	}
}

static inline irqreturn_t mtip_handle_irq(struct driver_data *data)
{
	struct driver_data *dd = (struct driver_data *) data;
	struct mtip_port *port = dd->port;
	u32 hba_stat, port_stat;
	int rv = IRQ_NONE;
	int do_irq_enable = 1, i, workers;
	struct mtip_work *twork;

	hba_stat = readl(dd->mmio + HOST_IRQ_STAT);
	if (hba_stat) {
		rv = IRQ_HANDLED;

		/* Acknowledge the interrupt status on the port.*/
		port_stat = readl(port->mmio + PORT_IRQ_STAT);
		writel(port_stat, port->mmio + PORT_IRQ_STAT);

		/* Demux port status */
		if (likely(port_stat & PORT_IRQ_SDB_FIS)) {
			do_irq_enable = 0;
			WARN_ON_ONCE(atomic_read(&dd->irq_workers_active) != 0);

			/* Start at 1: group zero is always local? */
			for (i = 0, workers = 0; i < MTIP_MAX_SLOT_GROUPS;
									i++) {
				twork = &dd->work[i];
				twork->completed = readl(port->completed[i]);
				if (twork->completed)
					workers++;
			}

			atomic_set(&dd->irq_workers_active, workers);
			if (workers) {
				for (i = 1; i < MTIP_MAX_SLOT_GROUPS; i++) {
					twork = &dd->work[i];
					if (twork->completed)
						queue_work_on(
							twork->cpu_binding,
							dd->isr_workq,
							&twork->work);
				}

				if (likely(dd->work[0].completed))
					mtip_workq_sdbfx(port, 0,
							dd->work[0].completed);

			} else {
				/*
				 * Chip quirk: SDB interrupt but nothing
				 * to complete
				 */
				do_irq_enable = 1;
			}
		}

		if (unlikely(port_stat & PORT_IRQ_ERR)) {
			if (unlikely(mtip_check_surprise_removal(dd->pdev))) {
				/* don't proceed further */
				return IRQ_HANDLED;
			}
			if (test_bit(MTIP_DDF_REMOVE_PENDING_BIT,
							&dd->dd_flag))
				return rv;

			mtip_process_errors(dd, port_stat & PORT_IRQ_ERR);
		}

		if (unlikely(port_stat & PORT_IRQ_LEGACY))
			mtip_process_legacy(dd, port_stat & PORT_IRQ_LEGACY);
	}

	/* acknowledge interrupt */
	if (unlikely(do_irq_enable))
		writel(hba_stat, dd->mmio + HOST_IRQ_STAT);

	return rv;
}

/*
 * HBA interrupt subroutine.
 *
 * @irq		IRQ number.
 * @instance	Pointer to the driver data structure.
 *
 * return value
 *	IRQ_HANDLED	A HBA interrupt was pending and handled.
 *	IRQ_NONE	This interrupt was not for the HBA.
 */
static irqreturn_t mtip_irq_handler(int irq, void *instance)
{
	struct driver_data *dd = instance;

	return mtip_handle_irq(dd);
}

static void mtip_issue_non_ncq_command(struct mtip_port *port, int tag)
{
	writel(1 << MTIP_TAG_BIT(tag),
		port->cmd_issue[MTIP_TAG_INDEX(tag)]);
}

static bool mtip_pause_ncq(struct mtip_port *port,
				struct host_to_dev_fis *fis)
{
	struct host_to_dev_fis *reply;
	unsigned long task_file_data;

	reply = port->rxfis + RX_FIS_D2H_REG;
	task_file_data = readl(port->mmio+PORT_TFDATA);

	if (fis->command == ATA_CMD_SEC_ERASE_UNIT)
		clear_bit(MTIP_DDF_SEC_LOCK_BIT, &port->dd->dd_flag);

	if ((task_file_data & 1))
		return false;

	if (fis->command == ATA_CMD_SEC_ERASE_PREP) {
		set_bit(MTIP_PF_SE_ACTIVE_BIT, &port->flags);
		set_bit(MTIP_DDF_SEC_LOCK_BIT, &port->dd->dd_flag);
		port->ic_pause_timer = jiffies;
		return true;
	} else if ((fis->command == ATA_CMD_DOWNLOAD_MICRO) &&
					(fis->features == 0x03)) {
		set_bit(MTIP_PF_DM_ACTIVE_BIT, &port->flags);
		port->ic_pause_timer = jiffies;
		return true;
	} else if ((fis->command == ATA_CMD_SEC_ERASE_UNIT) ||
		((fis->command == 0xFC) &&
			(fis->features == 0x27 || fis->features == 0x72 ||
			 fis->features == 0x62 || fis->features == 0x26))) {
		/* Com reset after secure erase or lowlevel format */
		mtip_restart_port(port);
		return false;
	}

	return false;
}

/*
 * Wait for port to quiesce
 *
 * @port    Pointer to port data structure
 * @timeout Max duration to wait (ms)
 *
 * return value
 *	0	Success
 *	-EBUSY  Commands still active
 */
static int mtip_quiesce_io(struct mtip_port *port, unsigned long timeout)
{
	unsigned long to;
	unsigned int n;
	unsigned int active = 1;

	blk_mq_stop_hw_queues(port->dd->queue);

	to = jiffies + msecs_to_jiffies(timeout);
	do {
		if (test_bit(MTIP_PF_SVC_THD_ACTIVE_BIT, &port->flags) &&
			test_bit(MTIP_PF_ISSUE_CMDS_BIT, &port->flags)) {
			msleep(20);
			continue; /* svc thd is actively issuing commands */
		}

		msleep(100);
		if (mtip_check_surprise_removal(port->dd->pdev))
			goto err_fault;
		if (test_bit(MTIP_DDF_REMOVE_PENDING_BIT, &port->dd->dd_flag))
			goto err_fault;

		/*
		 * Ignore s_active bit 0 of array element 0.
		 * This bit will always be set
		 */
		active = readl(port->s_active[0]) & 0xFFFFFFFE;
		for (n = 1; n < port->dd->slot_groups; n++)
			active |= readl(port->s_active[n]);

		if (!active)
			break;
	} while (time_before(jiffies, to));

	blk_mq_start_stopped_hw_queues(port->dd->queue, true);
	return active ? -EBUSY : 0;
err_fault:
	blk_mq_start_stopped_hw_queues(port->dd->queue, true);
	return -EFAULT;
}

/*
 * Execute an internal command and wait for the completion.
 *
 * @port    Pointer to the port data structure.
 * @fis     Pointer to the FIS that describes the command.
 * @fis_len  Length in WORDS of the FIS.
 * @buffer  DMA accessible for command data.
 * @buf_len  Length, in bytes, of the data buffer.
 * @opts    Command header options, excluding the FIS length
 *             and the number of PRD entries.
 * @timeout Time in ms to wait for the command to complete.
 *
 * return value
 *	0	 Command completed successfully.
 *	-EFAULT  The buffer address is not correctly aligned.
 *	-EBUSY   Internal command or other IO in progress.
 *	-EAGAIN  Time out waiting for command to complete.
 */
static int mtip_exec_internal_command(struct mtip_port *port,
					struct host_to_dev_fis *fis,
					int fis_len,
					dma_addr_t buffer,
					int buf_len,
					u32 opts,
					gfp_t atomic,
					unsigned long timeout)
{
	struct mtip_cmd_sg *command_sg;
	DECLARE_COMPLETION_ONSTACK(wait);
	struct mtip_cmd *int_cmd;
	struct driver_data *dd = port->dd;
	int rv = 0;

	/* Make sure the buffer is 8 byte aligned. This is asic specific. */
	if (buffer & 0x00000007) {
		dev_err(&dd->pdev->dev, "SG buffer is not 8 byte aligned\n");
		return -EFAULT;
	}

	int_cmd = mtip_get_int_command(dd);

	set_bit(MTIP_PF_IC_ACTIVE_BIT, &port->flags);
	port->ic_pause_timer = 0;

	clear_bit(MTIP_PF_SE_ACTIVE_BIT, &port->flags);
	clear_bit(MTIP_PF_DM_ACTIVE_BIT, &port->flags);

	if (atomic == GFP_KERNEL) {
		if (fis->command != ATA_CMD_STANDBYNOW1) {
			/* wait for io to complete if non atomic */
			if (mtip_quiesce_io(port,
					MTIP_QUIESCE_IO_TIMEOUT_MS) < 0) {
				dev_warn(&dd->pdev->dev,
					"Failed to quiesce IO\n");
				mtip_put_int_command(dd, int_cmd);
				clear_bit(MTIP_PF_IC_ACTIVE_BIT, &port->flags);
				wake_up_interruptible(&port->svc_wait);
				return -EBUSY;
			}
		}

		/* Set the completion function and data for the command. */
		int_cmd->comp_data = &wait;
		int_cmd->comp_func = mtip_completion;

	} else {
		/* Clear completion - we're going to poll */
		int_cmd->comp_data = NULL;
		int_cmd->comp_func = mtip_null_completion;
	}

	/* Copy the command to the command table */
	memcpy(int_cmd->command, fis, fis_len*4);

	/* Populate the SG list */
	int_cmd->command_header->opts =
		 __force_bit2int cpu_to_le32(opts | fis_len);
	if (buf_len) {
		command_sg = int_cmd->command + AHCI_CMD_TBL_HDR_SZ;

		command_sg->info =
			__force_bit2int cpu_to_le32((buf_len-1) & 0x3FFFFF);
		command_sg->dba	=
			__force_bit2int cpu_to_le32(buffer & 0xFFFFFFFF);
		command_sg->dba_upper =
			__force_bit2int cpu_to_le32((buffer >> 16) >> 16);

		int_cmd->command_header->opts |=
			__force_bit2int cpu_to_le32((1 << 16));
	}

	/* Populate the command header */
	int_cmd->command_header->byte_count = 0;

	/* Issue the command to the hardware */
	mtip_issue_non_ncq_command(port, MTIP_TAG_INTERNAL);

	if (atomic == GFP_KERNEL) {
		/* Wait for the command to complete or timeout. */
		if ((rv = wait_for_completion_interruptible_timeout(
				&wait,
				msecs_to_jiffies(timeout))) <= 0) {
			if (rv == -ERESTARTSYS) { /* interrupted */
				dev_err(&dd->pdev->dev,
					"Internal command [%02X] was interrupted after %lu ms\n",
					fis->command, timeout);
				rv = -EINTR;
				goto exec_ic_exit;
			} else if (rv == 0) /* timeout */
				dev_err(&dd->pdev->dev,
					"Internal command did not complete [%02X] within timeout of  %lu ms\n",
					fis->command, timeout);
			else
				dev_err(&dd->pdev->dev,
					"Internal command [%02X] wait returned code [%d] after %lu ms - unhandled\n",
					fis->command, rv, timeout);

			if (mtip_check_surprise_removal(dd->pdev) ||
				test_bit(MTIP_DDF_REMOVE_PENDING_BIT,
						&dd->dd_flag)) {
				dev_err(&dd->pdev->dev,
					"Internal command [%02X] wait returned due to SR\n",
					fis->command);
				rv = -ENXIO;
				goto exec_ic_exit;
			}
			mtip_device_reset(dd); /* recover from timeout issue */
			rv = -EAGAIN;
			goto exec_ic_exit;
		}
	} else {
		u32 hba_stat, port_stat;

		/* Spin for <timeout> checking if command still outstanding */
		timeout = jiffies + msecs_to_jiffies(timeout);
		while ((readl(port->cmd_issue[MTIP_TAG_INTERNAL])
				& (1 << MTIP_TAG_INTERNAL))
				&& time_before(jiffies, timeout)) {
			if (mtip_check_surprise_removal(dd->pdev)) {
				rv = -ENXIO;
				goto exec_ic_exit;
			}
			if ((fis->command != ATA_CMD_STANDBYNOW1) &&
				test_bit(MTIP_DDF_REMOVE_PENDING_BIT,
						&dd->dd_flag)) {
				rv = -ENXIO;
				goto exec_ic_exit;
			}
			port_stat = readl(port->mmio + PORT_IRQ_STAT);
			if (!port_stat)
				continue;

			if (port_stat & PORT_IRQ_ERR) {
				dev_err(&dd->pdev->dev,
					"Internal command [%02X] failed\n",
					fis->command);
				mtip_device_reset(dd);
				rv = -EIO;
				goto exec_ic_exit;
			} else {
				writel(port_stat, port->mmio + PORT_IRQ_STAT);
				hba_stat = readl(dd->mmio + HOST_IRQ_STAT);
				if (hba_stat)
					writel(hba_stat,
						dd->mmio + HOST_IRQ_STAT);
			}
			break;
		}
	}

	if (readl(port->cmd_issue[MTIP_TAG_INTERNAL])
			& (1 << MTIP_TAG_INTERNAL)) {
		rv = -ENXIO;
		if (!test_bit(MTIP_DDF_REMOVE_PENDING_BIT, &dd->dd_flag)) {
			mtip_device_reset(dd);
			rv = -EAGAIN;
		}
	}
exec_ic_exit:
	/* Clear the allocated and active bits for the internal command. */
	mtip_put_int_command(dd, int_cmd);
	if (rv >= 0 && mtip_pause_ncq(port, fis)) {
		/* NCQ paused */
		return rv;
	}
	clear_bit(MTIP_PF_IC_ACTIVE_BIT, &port->flags);
	wake_up_interruptible(&port->svc_wait);

	return rv;
}

/*
 * Byte-swap ATA ID strings.
 *
 * ATA identify data contains strings in byte-swapped 16-bit words.
 * They must be swapped (on all architectures) to be usable as C strings.
 * This function swaps bytes in-place.
 *
 * @buf The buffer location of the string
 * @len The number of bytes to swap
 *
 * return value
 *	None
 */
static inline void ata_swap_string(u16 *buf, unsigned int len)
{
	int i;
	for (i = 0; i < (len/2); i++)
		be16_to_cpus(&buf[i]);
}

static void mtip_set_timeout(struct driver_data *dd,
					struct host_to_dev_fis *fis,
					unsigned int *timeout, u8 erasemode)
{
	switch (fis->command) {
	case ATA_CMD_DOWNLOAD_MICRO:
		*timeout = 120000; /* 2 minutes */
		break;
	case ATA_CMD_SEC_ERASE_UNIT:
	case 0xFC:
		if (erasemode)
			*timeout = ((*(dd->port->identify + 90) * 2) * 60000);
		else
			*timeout = ((*(dd->port->identify + 89) * 2) * 60000);
		break;
	case ATA_CMD_STANDBYNOW1:
		*timeout = 120000;  /* 2 minutes */
		break;
	case 0xF7:
	case 0xFA:
		*timeout = 60000;  /* 60 seconds */
		break;
	case ATA_CMD_SMART:
		*timeout = 15000;  /* 15 seconds */
		break;
	default:
		*timeout = MTIP_IOCTL_CMD_TIMEOUT_MS;
		break;
	}
}

/*
 * Request the device identity information.
 *
 * If a user space buffer is not specified, i.e. is NULL, the
 * identify information is still read from the drive and placed
 * into the identify data buffer (@e port->identify) in the
 * port data structure.
 * When the identify buffer contains valid identify information @e
 * port->identify_valid is non-zero.
 *
 * @port	 Pointer to the port structure.
 * @user_buffer  A user space buffer where the identify data should be
 *                    copied.
 *
 * return value
 *	0	Command completed successfully.
 *	-EFAULT An error occurred while coping data to the user buffer.
 *	-1	Command failed.
 */
static int mtip_get_identify(struct mtip_port *port, void __user *user_buffer)
{
	int rv = 0;
	struct host_to_dev_fis fis;

	if (test_bit(MTIP_DDF_REMOVE_PENDING_BIT, &port->dd->dd_flag))
		return -EFAULT;

	/* Build the FIS. */
	memset(&fis, 0, sizeof(struct host_to_dev_fis));
	fis.type	= 0x27;
	fis.opts	= 1 << 7;
	fis.command	= ATA_CMD_ID_ATA;

	/* Set the identify information as invalid. */
	port->identify_valid = 0;

	/* Clear the identify information. */
	memset(port->identify, 0, sizeof(u16) * ATA_ID_WORDS);

	/* Execute the command. */
	if (mtip_exec_internal_command(port,
				&fis,
				5,
				port->identify_dma,
				sizeof(u16) * ATA_ID_WORDS,
				0,
				GFP_KERNEL,
				MTIP_INT_CMD_TIMEOUT_MS)
				< 0) {
		rv = -1;
		goto out;
	}

	/*
	 * Perform any necessary byte-swapping.  Yes, the kernel does in fact
	 * perform field-sensitive swapping on the string fields.
	 * See the kernel use of ata_id_string() for proof of this.
	 */
#ifdef __LITTLE_ENDIAN
	ata_swap_string(port->identify + 27, 40);  /* model string*/
	ata_swap_string(port->identify + 23, 8);   /* firmware string*/
	ata_swap_string(port->identify + 10, 20);  /* serial# string*/
#else
	{
		int i;
		for (i = 0; i < ATA_ID_WORDS; i++)
			port->identify[i] = le16_to_cpu(port->identify[i]);
	}
#endif

	/* Check security locked state */
	if (port->identify[128] & 0x4)
		set_bit(MTIP_DDF_SEC_LOCK_BIT, &port->dd->dd_flag);
	else
		clear_bit(MTIP_DDF_SEC_LOCK_BIT, &port->dd->dd_flag);

#ifdef MTIP_TRIM /* Disabling TRIM support temporarily */
	/* Demux ID.DRAT & ID.RZAT to determine trim support */
	if (port->identify[69] & (1 << 14) && port->identify[69] & (1 << 5))
		port->dd->trim_supp = true;
	else
#endif
		port->dd->trim_supp = false;

	/* Set the identify buffer as valid. */
	port->identify_valid = 1;

	if (user_buffer) {
		if (copy_to_user(
			user_buffer,
			port->identify,
			ATA_ID_WORDS * sizeof(u16))) {
			rv = -EFAULT;
			goto out;
		}
	}

out:
	return rv;
}

/*
 * Issue a standby immediate command to the device.
 *
 * @port Pointer to the port structure.
 *
 * return value
 *	0	Command was executed successfully.
 *	-1	An error occurred while executing the command.
 */
static int mtip_standby_immediate(struct mtip_port *port)
{
	int rv;
	struct host_to_dev_fis	fis;
	unsigned long start;
	unsigned int timeout;

	/* Build the FIS. */
	memset(&fis, 0, sizeof(struct host_to_dev_fis));
	fis.type	= 0x27;
	fis.opts	= 1 << 7;
	fis.command	= ATA_CMD_STANDBYNOW1;

	mtip_set_timeout(port->dd, &fis, &timeout, 0);

	start = jiffies;
	rv = mtip_exec_internal_command(port,
					&fis,
					5,
					0,
					0,
					0,
					GFP_ATOMIC,
					timeout);
	dbg_printk(MTIP_DRV_NAME "Time taken to complete standby cmd: %d ms\n",
			jiffies_to_msecs(jiffies - start));
	if (rv)
		dev_warn(&port->dd->pdev->dev,
			"STANDBY IMMEDIATE command failed.\n");

	return rv;
}

/*
 * Issue a READ LOG EXT command to the device.
 *
 * @port	pointer to the port structure.
 * @page	page number to fetch
 * @buffer	pointer to buffer
 * @buffer_dma	dma address corresponding to @buffer
 * @sectors	page length to fetch, in sectors
 *
 * return value
 *	@rv	return value from mtip_exec_internal_command()
 */
static int mtip_read_log_page(struct mtip_port *port, u8 page, u16 *buffer,
				dma_addr_t buffer_dma, unsigned int sectors)
{
	struct host_to_dev_fis fis;

	memset(&fis, 0, sizeof(struct host_to_dev_fis));
	fis.type	= 0x27;
	fis.opts	= 1 << 7;
	fis.command	= ATA_CMD_READ_LOG_EXT;
	fis.sect_count	= sectors & 0xFF;
	fis.sect_cnt_ex	= (sectors >> 8) & 0xFF;
	fis.lba_low	= page;
	fis.lba_mid	= 0;
	fis.device	= ATA_DEVICE_OBS;

	memset(buffer, 0, sectors * ATA_SECT_SIZE);

	return mtip_exec_internal_command(port,
					&fis,
					5,
					buffer_dma,
					sectors * ATA_SECT_SIZE,
					0,
					GFP_ATOMIC,
					MTIP_INT_CMD_TIMEOUT_MS);
}

/*
 * Issue a SMART READ DATA command to the device.
 *
 * @port	pointer to the port structure.
 * @buffer	pointer to buffer
 * @buffer_dma	dma address corresponding to @buffer
 *
 * return value
 *	@rv	return value from mtip_exec_internal_command()
 */
static int mtip_get_smart_data(struct mtip_port *port, u8 *buffer,
					dma_addr_t buffer_dma)
{
	struct host_to_dev_fis fis;

	memset(&fis, 0, sizeof(struct host_to_dev_fis));
	fis.type	= 0x27;
	fis.opts	= 1 << 7;
	fis.command	= ATA_CMD_SMART;
	fis.features	= 0xD0;
	fis.sect_count	= 1;
	fis.lba_mid	= 0x4F;
	fis.lba_hi	= 0xC2;
	fis.device	= ATA_DEVICE_OBS;

	return mtip_exec_internal_command(port,
					&fis,
					5,
					buffer_dma,
					ATA_SECT_SIZE,
					0,
					GFP_ATOMIC,
					15000);
}

/*
 * Get the value of a smart attribute
 *
 * @port	pointer to the port structure
 * @id		attribute number
 * @attrib	pointer to return attrib information corresponding to @id
 *
 * return value
 *	-EINVAL	NULL buffer passed or unsupported attribute @id.
 *	-EPERM	Identify data not valid, SMART not supported or not enabled
 */
static int mtip_get_smart_attr(struct mtip_port *port, unsigned int id,
						struct smart_attr *attrib)
{
	int rv, i;
	struct smart_attr *pattr;

	if (!attrib)
		return -EINVAL;

	if (!port->identify_valid) {
		dev_warn(&port->dd->pdev->dev, "IDENTIFY DATA not valid\n");
		return -EPERM;
	}
	if (!(port->identify[82] & 0x1)) {
		dev_warn(&port->dd->pdev->dev, "SMART not supported\n");
		return -EPERM;
	}
	if (!(port->identify[85] & 0x1)) {
		dev_warn(&port->dd->pdev->dev, "SMART not enabled\n");
		return -EPERM;
	}

	memset(port->smart_buf, 0, ATA_SECT_SIZE);
	rv = mtip_get_smart_data(port, port->smart_buf, port->smart_buf_dma);
	if (rv) {
		dev_warn(&port->dd->pdev->dev, "Failed to ge SMART data\n");
		return rv;
	}

	pattr = (struct smart_attr *)(port->smart_buf + 2);
	for (i = 0; i < 29; i++, pattr++)
		if (pattr->attr_id == id) {
			memcpy(attrib, pattr, sizeof(struct smart_attr));
			break;
		}

	if (i == 29) {
		dev_warn(&port->dd->pdev->dev,
			"Query for invalid SMART attribute ID\n");
		rv = -EINVAL;
	}

	return rv;
}

/*
 * Trim unused sectors
 *
 * @dd		pointer to driver_data structure
 * @lba		starting lba
 * @len		# of 512b sectors to trim
 *
 * return value
 *      -ENOMEM		Out of dma memory
 *      -EINVAL		Invalid parameters passed in, trim not supported
 *      -EIO		Error submitting trim request to hw
 */
static int mtip_send_trim(struct driver_data *dd, unsigned int lba,
				unsigned int len)
{
	int i, rv = 0;
	u64 tlba, tlen, sect_left;
	struct mtip_trim_entry *buf;
	dma_addr_t dma_addr;
	struct host_to_dev_fis fis;

	if (!len || dd->trim_supp == false)
		return -EINVAL;

	/* Trim request too big */
	WARN_ON(len > (MTIP_MAX_TRIM_ENTRY_LEN * MTIP_MAX_TRIM_ENTRIES));

	/* Trim request not aligned on 4k boundary */
	WARN_ON(len % 8 != 0);

	/* Warn if vu_trim structure is too big */
	WARN_ON(sizeof(struct mtip_trim) > ATA_SECT_SIZE);

	/* Allocate a DMA buffer for the trim structure */
	buf = dmam_alloc_coherent(&dd->pdev->dev, ATA_SECT_SIZE, &dma_addr,
								GFP_KERNEL);
	if (!buf)
		return -ENOMEM;
	memset(buf, 0, ATA_SECT_SIZE);

	for (i = 0, sect_left = len, tlba = lba;
			i < MTIP_MAX_TRIM_ENTRIES && sect_left;
			i++) {
		tlen = (sect_left >= MTIP_MAX_TRIM_ENTRY_LEN ?
					MTIP_MAX_TRIM_ENTRY_LEN :
					sect_left);
		buf[i].lba = __force_bit2int cpu_to_le32(tlba);
		buf[i].range = __force_bit2int cpu_to_le16(tlen);
		tlba += tlen;
		sect_left -= tlen;
	}
	WARN_ON(sect_left != 0);

	/* Build the fis */
	memset(&fis, 0, sizeof(struct host_to_dev_fis));
	fis.type       = 0x27;
	fis.opts       = 1 << 7;
	fis.command    = 0xfb;
	fis.features   = 0x60;
	fis.sect_count = 1;
	fis.device     = ATA_DEVICE_OBS;

	if (mtip_exec_internal_command(dd->port,
					&fis,
					5,
					dma_addr,
					ATA_SECT_SIZE,
					0,
					GFP_KERNEL,
					MTIP_TRIM_TIMEOUT_MS) < 0)
		rv = -EIO;

	dmam_free_coherent(&dd->pdev->dev, ATA_SECT_SIZE, buf, dma_addr);
	return rv;
}

/*
 * Get the drive capacity.
 *
 * @dd      Pointer to the device data structure.
 * @sectors Pointer to the variable that will receive the sector count.
 *
 * return value
 *	1 Capacity was returned successfully.
 *	0 The identify information is invalid.
 */
static bool mtip_hw_get_capacity(struct driver_data *dd, sector_t *sectors)
{
	struct mtip_port *port = dd->port;
	u64 total, raw0, raw1, raw2, raw3;
	raw0 = port->identify[100];
	raw1 = port->identify[101];
	raw2 = port->identify[102];
	raw3 = port->identify[103];
	total = raw0 | raw1<<16 | raw2<<32 | raw3<<48;
	*sectors = total;
	return (bool) !!port->identify_valid;
}

/*
 * Display the identify command data.
 *
 * @port Pointer to the port data structure.
 *
 * return value
 *	None
 */
static void mtip_dump_identify(struct mtip_port *port)
{
	sector_t sectors;
	unsigned short revid;
	char cbuf[42];

	if (!port->identify_valid)
		return;

	strlcpy(cbuf, (char *)(port->identify+10), 21);
	dev_info(&port->dd->pdev->dev,
		"Serial No.: %s\n", cbuf);

	strlcpy(cbuf, (char *)(port->identify+23), 9);
	dev_info(&port->dd->pdev->dev,
		"Firmware Ver.: %s\n", cbuf);

	strlcpy(cbuf, (char *)(port->identify+27), 41);
	dev_info(&port->dd->pdev->dev, "Model: %s\n", cbuf);

	dev_info(&port->dd->pdev->dev, "Security: %04x %s\n",
		port->identify[128],
		port->identify[128] & 0x4 ? "(LOCKED)" : "");

	if (mtip_hw_get_capacity(port->dd, &sectors))
		dev_info(&port->dd->pdev->dev,
			"Capacity: %llu sectors (%llu MB)\n",
			 (u64)sectors,
			 ((u64)sectors) * ATA_SECT_SIZE >> 20);

	pci_read_config_word(port->dd->pdev, PCI_REVISION_ID, &revid);
	switch (revid & 0xFF) {
	case 0x1:
		strlcpy(cbuf, "A0", 3);
		break;
	case 0x3:
		strlcpy(cbuf, "A2", 3);
		break;
	default:
		strlcpy(cbuf, "?", 2);
		break;
	}
	dev_info(&port->dd->pdev->dev,
		"Card Type: %s\n", cbuf);
}

/*
 * Map the commands scatter list into the command table.
 *
 * @command Pointer to the command.
 * @nents Number of scatter list entries.
 *
 * return value
 *	None
 */
static inline void fill_command_sg(struct driver_data *dd,
				struct mtip_cmd *command,
				int nents)
{
	int n;
	unsigned int dma_len;
	struct mtip_cmd_sg *command_sg;
	struct scatterlist *sg = command->sg;

	command_sg = command->command + AHCI_CMD_TBL_HDR_SZ;

	for (n = 0; n < nents; n++) {
		dma_len = sg_dma_len(sg);
		if (dma_len > 0x400000)
			dev_err(&dd->pdev->dev,
				"DMA segment length truncated\n");
		command_sg->info = __force_bit2int
			cpu_to_le32((dma_len-1) & 0x3FFFFF);
		command_sg->dba	= __force_bit2int
			cpu_to_le32(sg_dma_address(sg));
		command_sg->dba_upper = __force_bit2int
			cpu_to_le32((sg_dma_address(sg) >> 16) >> 16);
		command_sg++;
		sg++;
	}
}

/*
 * @brief Execute a drive command.
 *
 * return value 0 The command completed successfully.
 * return value -1 An error occurred while executing the command.
 */
static int exec_drive_task(struct mtip_port *port, u8 *command)
{
	struct host_to_dev_fis	fis;
	struct host_to_dev_fis *reply = (port->rxfis + RX_FIS_D2H_REG);
	unsigned int to;

	/* Build the FIS. */
	memset(&fis, 0, sizeof(struct host_to_dev_fis));
	fis.type	= 0x27;
	fis.opts	= 1 << 7;
	fis.command	= command[0];
	fis.features	= command[1];
	fis.sect_count	= command[2];
	fis.sector	= command[3];
	fis.cyl_low	= command[4];
	fis.cyl_hi	= command[5];
	fis.device	= command[6] & ~0x10; /* Clear the dev bit*/

	mtip_set_timeout(port->dd, &fis, &to, 0);

	dbg_printk(MTIP_DRV_NAME " %s: User Command: cmd %x, feat %x, nsect %x, sect %x, lcyl %x, hcyl %x, sel %x\n",
		__func__,
		command[0],
		command[1],
		command[2],
		command[3],
		command[4],
		command[5],
		command[6]);

	/* Execute the command. */
	if (mtip_exec_internal_command(port,
				 &fis,
				 5,
				 0,
				 0,
				 0,
				 GFP_KERNEL,
				 to) < 0) {
		return -1;
	}

	command[0] = reply->command; /* Status*/
	command[1] = reply->features; /* Error*/
	command[4] = reply->cyl_low;
	command[5] = reply->cyl_hi;

	dbg_printk(MTIP_DRV_NAME " %s: Completion Status: stat %x, err %x , cyl_lo %x cyl_hi %x\n",
		__func__,
		command[0],
		command[1],
		command[4],
		command[5]);

	return 0;
}

/*
 * @brief Execute a drive command.
 *
 * @param port Pointer to the port data structure.
 * @param command Pointer to the user specified command parameters.
 * @param user_buffer Pointer to the user space buffer where read sector
 *                   data should be copied.
 *
 * return value 0 The command completed successfully.
 * return value -EFAULT An error occurred while copying the completion
 *                 data to the user space buffer.
 * return value -1 An error occurred while executing the command.
 */
static int exec_drive_command(struct mtip_port *port, u8 *command,
				void __user *user_buffer)
{
	struct host_to_dev_fis	fis;
	struct host_to_dev_fis *reply;
	u8 *buf = NULL;
	dma_addr_t dma_addr = 0;
	int rv = 0, xfer_sz = command[3];
	unsigned int to;

	if (xfer_sz) {
		if (!user_buffer)
			return -EFAULT;

		buf = dmam_alloc_coherent(&port->dd->pdev->dev,
				ATA_SECT_SIZE * xfer_sz,
				&dma_addr,
				GFP_KERNEL);
		if (!buf) {
			dev_err(&port->dd->pdev->dev,
				"Memory allocation failed (%d bytes)\n",
				ATA_SECT_SIZE * xfer_sz);
			return -ENOMEM;
		}
		memset(buf, 0, ATA_SECT_SIZE * xfer_sz);
	}

	/* Build the FIS. */
	memset(&fis, 0, sizeof(struct host_to_dev_fis));
	fis.type	= 0x27;
	fis.opts	= 1 << 7;
	fis.command	= command[0];
	fis.features	= command[2];
	fis.sect_count	= command[3];
	if (fis.command == ATA_CMD_SMART) {
		fis.sector	= command[1];
		fis.cyl_low	= 0x4F;
		fis.cyl_hi	= 0xC2;
	}

	mtip_set_timeout(port->dd, &fis, &to, 0);

	if (xfer_sz)
		reply = (port->rxfis + RX_FIS_PIO_SETUP);
	else
		reply = (port->rxfis + RX_FIS_D2H_REG);

	dbg_printk(MTIP_DRV_NAME
		" %s: User Command: cmd %x, sect %x, "
		"feat %x, sectcnt %x\n",
		__func__,
		command[0],
		command[1],
		command[2],
		command[3]);

	/* Execute the command. */
	if (mtip_exec_internal_command(port,
				&fis,
				 5,
				 (xfer_sz ? dma_addr : 0),
				 (xfer_sz ? ATA_SECT_SIZE * xfer_sz : 0),
				 0,
				 GFP_KERNEL,
				 to)
				 < 0) {
		rv = -EFAULT;
		goto exit_drive_command;
	}

	/* Collect the completion status. */
	command[0] = reply->command; /* Status*/
	command[1] = reply->features; /* Error*/
	command[2] = reply->sect_count;

	dbg_printk(MTIP_DRV_NAME
		" %s: Completion Status: stat %x, "
		"err %x, nsect %x\n",
		__func__,
		command[0],
		command[1],
		command[2]);

	if (xfer_sz) {
		if (copy_to_user(user_buffer,
				 buf,
				 ATA_SECT_SIZE * command[3])) {
			rv = -EFAULT;
			goto exit_drive_command;
		}
	}
exit_drive_command:
	if (buf)
		dmam_free_coherent(&port->dd->pdev->dev,
				ATA_SECT_SIZE * xfer_sz, buf, dma_addr);
	return rv;
}

/*
 *  Indicates whether a command has a single sector payload.
 *
 *  @command passed to the device to perform the certain event.
 *  @features passed to the device to perform the certain event.
 *
 *  return value
 *	1	command is one that always has a single sector payload,
 *		regardless of the value in the Sector Count field.
 *      0       otherwise
 *
 */
static unsigned int implicit_sector(unsigned char command,
				    unsigned char features)
{
	unsigned int rv = 0;

	/* list of commands that have an implicit sector count of 1 */
	switch (command) {
	case ATA_CMD_SEC_SET_PASS:
	case ATA_CMD_SEC_UNLOCK:
	case ATA_CMD_SEC_ERASE_PREP:
	case ATA_CMD_SEC_ERASE_UNIT:
	case ATA_CMD_SEC_FREEZE_LOCK:
	case ATA_CMD_SEC_DISABLE_PASS:
	case ATA_CMD_PMP_READ:
	case ATA_CMD_PMP_WRITE:
		rv = 1;
		break;
	case ATA_CMD_SET_MAX:
		if (features == ATA_SET_MAX_UNLOCK)
			rv = 1;
		break;
	case ATA_CMD_SMART:
		if ((features == ATA_SMART_READ_VALUES) ||
				(features == ATA_SMART_READ_THRESHOLDS))
			rv = 1;
		break;
	case ATA_CMD_CONF_OVERLAY:
		if ((features == ATA_DCO_IDENTIFY) ||
				(features == ATA_DCO_SET))
			rv = 1;
		break;
	}
	return rv;
}

/*
 * Executes a taskfile
 * See ide_taskfile_ioctl() for derivation
 */
static int exec_drive_taskfile(struct driver_data *dd,
			       void __user *buf,
			       ide_task_request_t *req_task,
			       int outtotal)
{
	struct host_to_dev_fis	fis;
	struct host_to_dev_fis *reply;
	u8 *outbuf = NULL;
	u8 *inbuf = NULL;
	dma_addr_t outbuf_dma = 0;
	dma_addr_t inbuf_dma = 0;
	dma_addr_t dma_buffer = 0;
	int err = 0;
	unsigned int taskin = 0;
	unsigned int taskout = 0;
	u8 nsect = 0;
	unsigned int timeout;
	unsigned int force_single_sector;
	unsigned int transfer_size;
	unsigned long task_file_data;
	int intotal = outtotal + req_task->out_size;
	int erasemode = 0;

	taskout = req_task->out_size;
	taskin = req_task->in_size;
	/* 130560 = 512 * 0xFF*/
	if (taskin > 130560 || taskout > 130560) {
		err = -EINVAL;
		goto abort;
	}

	if (taskout) {
		outbuf = kzalloc(taskout, GFP_KERNEL);
		if (outbuf == NULL) {
			err = -ENOMEM;
			goto abort;
		}
		if (copy_from_user(outbuf, buf + outtotal, taskout)) {
			err = -EFAULT;
			goto abort;
		}
		outbuf_dma = pci_map_single(dd->pdev,
					 outbuf,
					 taskout,
					 DMA_TO_DEVICE);
		if (outbuf_dma == 0) {
			err = -ENOMEM;
			goto abort;
		}
		dma_buffer = outbuf_dma;
	}

	if (taskin) {
		inbuf = kzalloc(taskin, GFP_KERNEL);
		if (inbuf == NULL) {
			err = -ENOMEM;
			goto abort;
		}

		if (copy_from_user(inbuf, buf + intotal, taskin)) {
			err = -EFAULT;
			goto abort;
		}
		inbuf_dma = pci_map_single(dd->pdev,
					 inbuf,
					 taskin, DMA_FROM_DEVICE);
		if (inbuf_dma == 0) {
			err = -ENOMEM;
			goto abort;
		}
		dma_buffer = inbuf_dma;
	}

	/* only supports PIO and non-data commands from this ioctl. */
	switch (req_task->data_phase) {
	case TASKFILE_OUT:
		nsect = taskout / ATA_SECT_SIZE;
		reply = (dd->port->rxfis + RX_FIS_PIO_SETUP);
		break;
	case TASKFILE_IN:
		reply = (dd->port->rxfis + RX_FIS_PIO_SETUP);
		break;
	case TASKFILE_NO_DATA:
		reply = (dd->port->rxfis + RX_FIS_D2H_REG);
		break;
	default:
		err = -EINVAL;
		goto abort;
	}

	/* Build the FIS. */
	memset(&fis, 0, sizeof(struct host_to_dev_fis));

	fis.type	= 0x27;
	fis.opts	= 1 << 7;
	fis.command	= req_task->io_ports[7];
	fis.features	= req_task->io_ports[1];
	fis.sect_count	= req_task->io_ports[2];
	fis.lba_low	= req_task->io_ports[3];
	fis.lba_mid	= req_task->io_ports[4];
	fis.lba_hi	= req_task->io_ports[5];
	 /* Clear the dev bit*/
	fis.device	= req_task->io_ports[6] & ~0x10;

	if ((req_task->in_flags.all == 0) && (req_task->out_flags.all & 1)) {
		req_task->in_flags.all	=
			IDE_TASKFILE_STD_IN_FLAGS |
			(IDE_HOB_STD_IN_FLAGS << 8);
		fis.lba_low_ex		= req_task->hob_ports[3];
		fis.lba_mid_ex		= req_task->hob_ports[4];
		fis.lba_hi_ex		= req_task->hob_ports[5];
		fis.features_ex		= req_task->hob_ports[1];
		fis.sect_cnt_ex		= req_task->hob_ports[2];

	} else {
		req_task->in_flags.all = IDE_TASKFILE_STD_IN_FLAGS;
	}

	force_single_sector = implicit_sector(fis.command, fis.features);

	if ((taskin || taskout) && (!fis.sect_count)) {
		if (nsect)
			fis.sect_count = nsect;
		else {
			if (!force_single_sector) {
				dev_warn(&dd->pdev->dev,
					"data movement but "
					"sect_count is 0\n");
					err = -EINVAL;
					goto abort;
			}
		}
	}

	dbg_printk(MTIP_DRV_NAME
		" %s: cmd %x, feat %x, nsect %x,"
		" sect/lbal %x, lcyl/lbam %x, hcyl/lbah %x,"
		" head/dev %x\n",
		__func__,
		fis.command,
		fis.features,
		fis.sect_count,
		fis.lba_low,
		fis.lba_mid,
		fis.lba_hi,
		fis.device);

	/* check for erase mode support during secure erase.*/
	if ((fis.command == ATA_CMD_SEC_ERASE_UNIT) && outbuf &&
					(outbuf[0] & MTIP_SEC_ERASE_MODE)) {
		erasemode = 1;
	}

	mtip_set_timeout(dd, &fis, &timeout, erasemode);

	/* Determine the correct transfer size.*/
	if (force_single_sector)
		transfer_size = ATA_SECT_SIZE;
	else
		transfer_size = ATA_SECT_SIZE * fis.sect_count;

	/* Execute the command.*/
	if (mtip_exec_internal_command(dd->port,
				 &fis,
				 5,
				 dma_buffer,
				 transfer_size,
				 0,
				 GFP_KERNEL,
				 timeout) < 0) {
		err = -EIO;
		goto abort;
	}

	task_file_data = readl(dd->port->mmio+PORT_TFDATA);

	if ((req_task->data_phase == TASKFILE_IN) && !(task_file_data & 1)) {
		reply = dd->port->rxfis + RX_FIS_PIO_SETUP;
		req_task->io_ports[7] = reply->control;
	} else {
		reply = dd->port->rxfis + RX_FIS_D2H_REG;
		req_task->io_ports[7] = reply->command;
	}

	/* reclaim the DMA buffers.*/
	if (inbuf_dma)
		pci_unmap_single(dd->pdev, inbuf_dma,
			taskin, DMA_FROM_DEVICE);
	if (outbuf_dma)
		pci_unmap_single(dd->pdev, outbuf_dma,
			taskout, DMA_TO_DEVICE);
	inbuf_dma  = 0;
	outbuf_dma = 0;

	/* return the ATA registers to the caller.*/
	req_task->io_ports[1] = reply->features;
	req_task->io_ports[2] = reply->sect_count;
	req_task->io_ports[3] = reply->lba_low;
	req_task->io_ports[4] = reply->lba_mid;
	req_task->io_ports[5] = reply->lba_hi;
	req_task->io_ports[6] = reply->device;

	if (req_task->out_flags.all & 1)  {

		req_task->hob_ports[3] = reply->lba_low_ex;
		req_task->hob_ports[4] = reply->lba_mid_ex;
		req_task->hob_ports[5] = reply->lba_hi_ex;
		req_task->hob_ports[1] = reply->features_ex;
		req_task->hob_ports[2] = reply->sect_cnt_ex;
	}
	dbg_printk(MTIP_DRV_NAME
		" %s: Completion: stat %x,"
		"err %x, sect_cnt %x, lbalo %x,"
		"lbamid %x, lbahi %x, dev %x\n",
		__func__,
		req_task->io_ports[7],
		req_task->io_ports[1],
		req_task->io_ports[2],
		req_task->io_ports[3],
		req_task->io_ports[4],
		req_task->io_ports[5],
		req_task->io_ports[6]);

	if (taskout) {
		if (copy_to_user(buf + outtotal, outbuf, taskout)) {
			err = -EFAULT;
			goto abort;
		}
	}
	if (taskin) {
		if (copy_to_user(buf + intotal, inbuf, taskin)) {
			err = -EFAULT;
			goto abort;
		}
	}
abort:
	if (inbuf_dma)
		pci_unmap_single(dd->pdev, inbuf_dma,
					taskin, DMA_FROM_DEVICE);
	if (outbuf_dma)
		pci_unmap_single(dd->pdev, outbuf_dma,
					taskout, DMA_TO_DEVICE);
	kfree(outbuf);
	kfree(inbuf);

	return err;
}

/*
 * Handle IOCTL calls from the Block Layer.
 *
 * This function is called by the Block Layer when it receives an IOCTL
 * command that it does not understand. If the IOCTL command is not supported
 * this function returns -ENOTTY.
 *
 * @dd  Pointer to the driver data structure.
 * @cmd IOCTL command passed from the Block Layer.
 * @arg IOCTL argument passed from the Block Layer.
 *
 * return value
 *	0	The IOCTL completed successfully.
 *	-ENOTTY The specified command is not supported.
 *	-EFAULT An error occurred copying data to a user space buffer.
 *	-EIO	An error occurred while executing the command.
 */
static int mtip_hw_ioctl(struct driver_data *dd, unsigned int cmd,
			 unsigned long arg)
{
	switch (cmd) {
	case HDIO_GET_IDENTITY:
	{
		if (copy_to_user((void __user *)arg, dd->port->identify,
						sizeof(u16) * ATA_ID_WORDS))
			return -EFAULT;
		break;
	}
	case HDIO_DRIVE_CMD:
	{
		u8 drive_command[4];

		/* Copy the user command info to our buffer. */
		if (copy_from_user(drive_command,
					 (void __user *) arg,
					 sizeof(drive_command)))
			return -EFAULT;

		/* Execute the drive command. */
		if (exec_drive_command(dd->port,
					 drive_command,
					 (void __user *) (arg+4)))
			return -EIO;

		/* Copy the status back to the users buffer. */
		if (copy_to_user((void __user *) arg,
					 drive_command,
					 sizeof(drive_command)))
			return -EFAULT;

		break;
	}
	case HDIO_DRIVE_TASK:
	{
		u8 drive_command[7];

		/* Copy the user command info to our buffer. */
		if (copy_from_user(drive_command,
					 (void __user *) arg,
					 sizeof(drive_command)))
			return -EFAULT;

		/* Execute the drive command. */
		if (exec_drive_task(dd->port, drive_command))
			return -EIO;

		/* Copy the status back to the users buffer. */
		if (copy_to_user((void __user *) arg,
					 drive_command,
					 sizeof(drive_command)))
			return -EFAULT;

		break;
	}
	case HDIO_DRIVE_TASKFILE: {
		ide_task_request_t req_task;
		int ret, outtotal;

		if (copy_from_user(&req_task, (void __user *) arg,
					sizeof(req_task)))
			return -EFAULT;

		outtotal = sizeof(req_task);

		ret = exec_drive_taskfile(dd, (void __user *) arg,
						&req_task, outtotal);

		if (copy_to_user((void __user *) arg, &req_task,
							sizeof(req_task)))
			return -EFAULT;

		return ret;
	}

	default:
		return -EINVAL;
	}
	return 0;
}

/*
 * Submit an IO to the hw
 *
 * This function is called by the block layer to issue an io
 * to the device. Upon completion, the callback function will
 * be called with the data parameter passed as the callback data.
 *
 * @dd       Pointer to the driver data structure.
 * @start    First sector to read.
 * @nsect    Number of sectors to read.
 * @nents    Number of entries in scatter list for the read command.
 * @tag      The tag of this read command.
 * @callback Pointer to the function that should be called
 *	     when the read completes.
 * @data     Callback data passed to the callback function
 *	     when the read completes.
 * @dir      Direction (read or write)
 *
 * return value
 *	None
 */
static void mtip_hw_submit_io(struct driver_data *dd, struct request *rq,
			      struct mtip_cmd *command, int nents,
			      struct blk_mq_hw_ctx *hctx)
{
	struct host_to_dev_fis	*fis;
	struct mtip_port *port = dd->port;
	int dma_dir = rq_data_dir(rq) == READ ? DMA_FROM_DEVICE : DMA_TO_DEVICE;
	u64 start = blk_rq_pos(rq);
	unsigned int nsect = blk_rq_sectors(rq);

	/* Map the scatter list for DMA access */
	nents = dma_map_sg(&dd->pdev->dev, command->sg, nents, dma_dir);

	command->scatter_ents = nents;

	/*
	 * The number of retries for this command before it is
	 * reported as a failure to the upper layers.
	 */
	command->retries = MTIP_MAX_RETRIES;

	/* Fill out fis */
	fis = command->command;
	fis->type        = 0x27;
	fis->opts        = 1 << 7;
	if (rq_data_dir(rq) == READ)
		fis->command = ATA_CMD_FPDMA_READ;
	else
		fis->command = ATA_CMD_FPDMA_WRITE;
	fis->lba_low     = start & 0xFF;
	fis->lba_mid     = (start >> 8) & 0xFF;
	fis->lba_hi      = (start >> 16) & 0xFF;
	fis->lba_low_ex  = (start >> 24) & 0xFF;
	fis->lba_mid_ex  = (start >> 32) & 0xFF;
	fis->lba_hi_ex   = (start >> 40) & 0xFF;
	fis->device	 = 1 << 6;
	fis->features    = nsect & 0xFF;
	fis->features_ex = (nsect >> 8) & 0xFF;
	fis->sect_count  = ((rq->tag << 3) | (rq->tag >> 5));
	fis->sect_cnt_ex = 0;
	fis->control     = 0;
	fis->res2        = 0;
	fis->res3        = 0;
	fill_command_sg(dd, command, nents);

	if (command->unaligned)
		fis->device |= 1 << 7;

	/* Populate the command header */
	command->command_header->opts =
			__force_bit2int cpu_to_le32(
				(nents << 16) | 5 | AHCI_CMD_PREFETCH);
	command->command_header->byte_count = 0;

	/*
	 * Set the completion function and data for the command
	 * within this layer.
	 */
	command->comp_data = dd;
	command->comp_func = mtip_async_complete;
	command->direction = dma_dir;

	/*
	 * To prevent this command from being issued
	 * if an internal command is in progress or error handling is active.
	 */
	if (port->flags & MTIP_PF_PAUSE_IO) {
		set_bit(rq->tag, port->cmds_to_issue);
		set_bit(MTIP_PF_ISSUE_CMDS_BIT, &port->flags);
		return;
	}

	/* Issue the command to the hardware */
	mtip_issue_ncq_command(port, rq->tag);
}

/*
 * Sysfs status dump.
 *
 * @dev  Pointer to the device structure, passed by the kernrel.
 * @attr Pointer to the device_attribute structure passed by the kernel.
 * @buf  Pointer to the char buffer that will receive the stats info.
 *
 * return value
 *	The size, in bytes, of the data copied into buf.
 */
static ssize_t mtip_hw_show_status(struct device *dev,
				struct device_attribute *attr,
				char *buf)
{
	struct driver_data *dd = dev_to_disk(dev)->private_data;
	int size = 0;

	if (test_bit(MTIP_DDF_OVER_TEMP_BIT, &dd->dd_flag))
		size += sprintf(buf, "%s", "thermal_shutdown\n");
	else if (test_bit(MTIP_DDF_WRITE_PROTECT_BIT, &dd->dd_flag))
		size += sprintf(buf, "%s", "write_protect\n");
	else
		size += sprintf(buf, "%s", "online\n");

	return size;
}

static DEVICE_ATTR(status, S_IRUGO, mtip_hw_show_status, NULL);

/* debugsfs entries */

static ssize_t show_device_status(struct device_driver *drv, char *buf)
{
	int size = 0;
	struct driver_data *dd, *tmp;
	unsigned long flags;
	char id_buf[42];
	u16 status = 0;

	spin_lock_irqsave(&dev_lock, flags);
	size += sprintf(&buf[size], "Devices Present:\n");
	list_for_each_entry_safe(dd, tmp, &online_list, online_list) {
		if (dd->pdev) {
			if (dd->port &&
			    dd->port->identify &&
			    dd->port->identify_valid) {
				strlcpy(id_buf,
					(char *) (dd->port->identify + 10), 21);
				status = *(dd->port->identify + 141);
			} else {
				memset(id_buf, 0, 42);
				status = 0;
			}

			if (dd->port &&
			    test_bit(MTIP_PF_REBUILD_BIT, &dd->port->flags)) {
				size += sprintf(&buf[size],
					" device %s %s (ftl rebuild %d %%)\n",
					dev_name(&dd->pdev->dev),
					id_buf,
					status);
			} else {
				size += sprintf(&buf[size],
					" device %s %s\n",
					dev_name(&dd->pdev->dev),
					id_buf);
			}
		}
	}

	size += sprintf(&buf[size], "Devices Being Removed:\n");
	list_for_each_entry_safe(dd, tmp, &removing_list, remove_list) {
		if (dd->pdev) {
			if (dd->port &&
			    dd->port->identify &&
			    dd->port->identify_valid) {
				strlcpy(id_buf,
					(char *) (dd->port->identify+10), 21);
				status = *(dd->port->identify + 141);
			} else {
				memset(id_buf, 0, 42);
				status = 0;
			}

			if (dd->port &&
			    test_bit(MTIP_PF_REBUILD_BIT, &dd->port->flags)) {
				size += sprintf(&buf[size],
					" device %s %s (ftl rebuild %d %%)\n",
					dev_name(&dd->pdev->dev),
					id_buf,
					status);
			} else {
				size += sprintf(&buf[size],
					" device %s %s\n",
					dev_name(&dd->pdev->dev),
					id_buf);
			}
		}
	}
	spin_unlock_irqrestore(&dev_lock, flags);

	return size;
}

static ssize_t mtip_hw_read_device_status(struct file *f, char __user *ubuf,
						size_t len, loff_t *offset)
{
	struct driver_data *dd =  (struct driver_data *)f->private_data;
	int size = *offset;
	char *buf;
	int rv = 0;

	if (!len || *offset)
		return 0;

	buf = kzalloc(MTIP_DFS_MAX_BUF_SIZE, GFP_KERNEL);
	if (!buf) {
		dev_err(&dd->pdev->dev,
			"Memory allocation: status buffer\n");
		return -ENOMEM;
	}

	size += show_device_status(NULL, buf);

	*offset = size <= len ? size : len;
	size = copy_to_user(ubuf, buf, *offset);
	if (size)
		rv = -EFAULT;

	kfree(buf);
	return rv ? rv : *offset;
}

static ssize_t mtip_hw_read_registers(struct file *f, char __user *ubuf,
				  size_t len, loff_t *offset)
{
	struct driver_data *dd =  (struct driver_data *)f->private_data;
	char *buf;
	u32 group_allocated;
	int size = *offset;
	int n, rv = 0;

	if (!len || size)
		return 0;

	buf = kzalloc(MTIP_DFS_MAX_BUF_SIZE, GFP_KERNEL);
	if (!buf) {
		dev_err(&dd->pdev->dev,
			"Memory allocation: register buffer\n");
		return -ENOMEM;
	}

	size += sprintf(&buf[size], "H/ S ACTive      : [ 0x");

	for (n = dd->slot_groups-1; n >= 0; n--)
		size += sprintf(&buf[size], "%08X ",
					 readl(dd->port->s_active[n]));

	size += sprintf(&buf[size], "]\n");
	size += sprintf(&buf[size], "H/ Command Issue : [ 0x");

	for (n = dd->slot_groups-1; n >= 0; n--)
		size += sprintf(&buf[size], "%08X ",
					readl(dd->port->cmd_issue[n]));

	size += sprintf(&buf[size], "]\n");
	size += sprintf(&buf[size], "H/ Completed     : [ 0x");

	for (n = dd->slot_groups-1; n >= 0; n--)
		size += sprintf(&buf[size], "%08X ",
				readl(dd->port->completed[n]));

	size += sprintf(&buf[size], "]\n");
	size += sprintf(&buf[size], "H/ PORT IRQ STAT : [ 0x%08X ]\n",
				readl(dd->port->mmio + PORT_IRQ_STAT));
	size += sprintf(&buf[size], "H/ HOST IRQ STAT : [ 0x%08X ]\n",
				readl(dd->mmio + HOST_IRQ_STAT));
	size += sprintf(&buf[size], "\n");

	size += sprintf(&buf[size], "L/ Allocated     : [ 0x");

	for (n = dd->slot_groups-1; n >= 0; n--) {
		if (sizeof(long) > sizeof(u32))
			group_allocated =
				dd->port->allocated[n/2] >> (32*(n&1));
		else
			group_allocated = dd->port->allocated[n];
		size += sprintf(&buf[size], "%08X ", group_allocated);
	}
	size += sprintf(&buf[size], "]\n");

	size += sprintf(&buf[size], "L/ Commands in Q : [ 0x");

	for (n = dd->slot_groups-1; n >= 0; n--) {
		if (sizeof(long) > sizeof(u32))
			group_allocated =
				dd->port->cmds_to_issue[n/2] >> (32*(n&1));
		else
			group_allocated = dd->port->cmds_to_issue[n];
		size += sprintf(&buf[size], "%08X ", group_allocated);
	}
	size += sprintf(&buf[size], "]\n");

	*offset = size <= len ? size : len;
	size = copy_to_user(ubuf, buf, *offset);
	if (size)
		rv = -EFAULT;

	kfree(buf);
	return rv ? rv : *offset;
}

static ssize_t mtip_hw_read_flags(struct file *f, char __user *ubuf,
				  size_t len, loff_t *offset)
{
	struct driver_data *dd =  (struct driver_data *)f->private_data;
	char *buf;
	int size = *offset;
	int rv = 0;

	if (!len || size)
		return 0;

	buf = kzalloc(MTIP_DFS_MAX_BUF_SIZE, GFP_KERNEL);
	if (!buf) {
		dev_err(&dd->pdev->dev,
			"Memory allocation: flag buffer\n");
		return -ENOMEM;
	}

	size += sprintf(&buf[size], "Flag-port : [ %08lX ]\n",
							dd->port->flags);
	size += sprintf(&buf[size], "Flag-dd   : [ %08lX ]\n",
							dd->dd_flag);

	*offset = size <= len ? size : len;
	size = copy_to_user(ubuf, buf, *offset);
	if (size)
		rv = -EFAULT;

	kfree(buf);
	return rv ? rv : *offset;
}

static const struct file_operations mtip_device_status_fops = {
	.owner  = THIS_MODULE,
	.open   = simple_open,
	.read   = mtip_hw_read_device_status,
	.llseek = no_llseek,
};

static const struct file_operations mtip_regs_fops = {
	.owner  = THIS_MODULE,
	.open   = simple_open,
	.read   = mtip_hw_read_registers,
	.llseek = no_llseek,
};

static const struct file_operations mtip_flags_fops = {
	.owner  = THIS_MODULE,
	.open   = simple_open,
	.read   = mtip_hw_read_flags,
	.llseek = no_llseek,
};

/*
 * Create the sysfs related attributes.
 *
 * @dd   Pointer to the driver data structure.
 * @kobj Pointer to the kobj for the block device.
 *
 * return value
 *	0	Operation completed successfully.
 *	-EINVAL Invalid parameter.
 */
static int mtip_hw_sysfs_init(struct driver_data *dd, struct kobject *kobj)
{
	if (!kobj || !dd)
		return -EINVAL;

	if (sysfs_create_file(kobj, &dev_attr_status.attr))
		dev_warn(&dd->pdev->dev,
			"Error creating 'status' sysfs entry\n");
	return 0;
}

/*
 * Remove the sysfs related attributes.
 *
 * @dd   Pointer to the driver data structure.
 * @kobj Pointer to the kobj for the block device.
 *
 * return value
 *	0	Operation completed successfully.
 *	-EINVAL Invalid parameter.
 */
static int mtip_hw_sysfs_exit(struct driver_data *dd, struct kobject *kobj)
{
	if (!kobj || !dd)
		return -EINVAL;

	sysfs_remove_file(kobj, &dev_attr_status.attr);

	return 0;
}

static int mtip_hw_debugfs_init(struct driver_data *dd)
{
	if (!dfs_parent)
		return -1;

	dd->dfs_node = debugfs_create_dir(dd->disk->disk_name, dfs_parent);
	if (IS_ERR_OR_NULL(dd->dfs_node)) {
		dev_warn(&dd->pdev->dev,
			"Error creating node %s under debugfs\n",
						dd->disk->disk_name);
		dd->dfs_node = NULL;
		return -1;
	}

	debugfs_create_file("flags", S_IRUGO, dd->dfs_node, dd,
							&mtip_flags_fops);
	debugfs_create_file("registers", S_IRUGO, dd->dfs_node, dd,
							&mtip_regs_fops);

	return 0;
}

static void mtip_hw_debugfs_exit(struct driver_data *dd)
{
	if (dd->dfs_node)
		debugfs_remove_recursive(dd->dfs_node);
}

static int mtip_free_orphan(struct driver_data *dd)
{
	struct kobject *kobj;

	if (dd->bdev) {
		if (dd->bdev->bd_holders >= 1)
			return -2;

		bdput(dd->bdev);
		dd->bdev = NULL;
	}

	mtip_hw_debugfs_exit(dd);

	spin_lock(&rssd_index_lock);
	ida_remove(&rssd_index_ida, dd->index);
	spin_unlock(&rssd_index_lock);

	if (!test_bit(MTIP_DDF_INIT_DONE_BIT, &dd->dd_flag) &&
			test_bit(MTIP_DDF_REBUILD_FAILED_BIT, &dd->dd_flag)) {
		put_disk(dd->disk);
	} else {
		if (dd->disk) {
			kobj = kobject_get(&disk_to_dev(dd->disk)->kobj);
			if (kobj) {
				mtip_hw_sysfs_exit(dd, kobj);
				kobject_put(kobj);
			}
			del_gendisk(dd->disk);
			dd->disk = NULL;
		}
		if (dd->queue) {
			dd->queue->queuedata = NULL;
			blk_cleanup_queue(dd->queue);
			blk_mq_free_tag_set(&dd->tags);
			dd->queue = NULL;
		}
	}
	kfree(dd);
	return 0;
}

/*
 * Perform any init/resume time hardware setup
 *
 * @dd Pointer to the driver data structure.
 *
 * return value
 *	None
 */
static inline void hba_setup(struct driver_data *dd)
{
	u32 hwdata;
	hwdata = readl(dd->mmio + HOST_HSORG);

	/* interrupt bug workaround: use only 1 IS bit.*/
	writel(hwdata |
		HSORG_DISABLE_SLOTGRP_INTR |
		HSORG_DISABLE_SLOTGRP_PXIS,
		dd->mmio + HOST_HSORG);
}

static int mtip_device_unaligned_constrained(struct driver_data *dd)
{
	return (dd->pdev->device == P420M_DEVICE_ID ? 1 : 0);
}

/*
 * Detect the details of the product, and store anything needed
 * into the driver data structure.  This includes product type and
 * version and number of slot groups.
 *
 * @dd Pointer to the driver data structure.
 *
 * return value
 *	None
 */
static void mtip_detect_product(struct driver_data *dd)
{
	u32 hwdata;
	unsigned int rev, slotgroups;

	/*
	 * HBA base + 0xFC [15:0] - vendor-specific hardware interface
	 * info register:
	 * [15:8] hardware/software interface rev#
	 * [   3] asic-style interface
	 * [ 2:0] number of slot groups, minus 1 (only valid for asic-style).
	 */
	hwdata = readl(dd->mmio + HOST_HSORG);

	dd->product_type = MTIP_PRODUCT_UNKNOWN;
	dd->slot_groups = 1;

	if (hwdata & 0x8) {
		dd->product_type = MTIP_PRODUCT_ASICFPGA;
		rev = (hwdata & HSORG_HWREV) >> 8;
		slotgroups = (hwdata & HSORG_SLOTGROUPS) + 1;
		dev_info(&dd->pdev->dev,
			"ASIC-FPGA design, HS rev 0x%x, "
			"%i slot groups [%i slots]\n",
			 rev,
			 slotgroups,
			 slotgroups * 32);

		if (slotgroups > MTIP_MAX_SLOT_GROUPS) {
			dev_warn(&dd->pdev->dev,
				"Warning: driver only supports "
				"%i slot groups.\n", MTIP_MAX_SLOT_GROUPS);
			slotgroups = MTIP_MAX_SLOT_GROUPS;
		}
		dd->slot_groups = slotgroups;
		return;
	}

	dev_warn(&dd->pdev->dev, "Unrecognized product id\n");
}

/*
 * Blocking wait for FTL rebuild to complete
 *
 * @dd Pointer to the DRIVER_DATA structure.
 *
 * return value
 *	0	FTL rebuild completed successfully
 *	-EFAULT FTL rebuild error/timeout/interruption
 */
static int mtip_ftl_rebuild_poll(struct driver_data *dd)
{
	unsigned long timeout, cnt = 0, start;

	dev_warn(&dd->pdev->dev,
		"FTL rebuild in progress. Polling for completion.\n");

	start = jiffies;
	timeout = jiffies + msecs_to_jiffies(MTIP_FTL_REBUILD_TIMEOUT_MS);

	do {
		if (unlikely(test_bit(MTIP_DDF_REMOVE_PENDING_BIT,
				&dd->dd_flag)))
			return -EFAULT;
		if (mtip_check_surprise_removal(dd->pdev))
			return -EFAULT;

		if (mtip_get_identify(dd->port, NULL) < 0)
			return -EFAULT;

		if (*(dd->port->identify + MTIP_FTL_REBUILD_OFFSET) ==
			MTIP_FTL_REBUILD_MAGIC) {
			ssleep(1);
			/* Print message every 3 minutes */
			if (cnt++ >= 180) {
				dev_warn(&dd->pdev->dev,
				"FTL rebuild in progress (%d secs).\n",
				jiffies_to_msecs(jiffies - start) / 1000);
				cnt = 0;
			}
		} else {
			dev_warn(&dd->pdev->dev,
				"FTL rebuild complete (%d secs).\n",
			jiffies_to_msecs(jiffies - start) / 1000);
			mtip_block_initialize(dd);
			return 0;
		}
		ssleep(10);
	} while (time_before(jiffies, timeout));

	/* Check for timeout */
	dev_err(&dd->pdev->dev,
		"Timed out waiting for FTL rebuild to complete (%d secs).\n",
		jiffies_to_msecs(jiffies - start) / 1000);
	return -EFAULT;
}

/*
 * service thread to issue queued commands
 *
 * @data Pointer to the driver data structure.
 *
 * return value
 *	0
 */

static int mtip_service_thread(void *data)
{
	struct driver_data *dd = (struct driver_data *)data;
	unsigned long slot, slot_start, slot_wrap;
	unsigned int num_cmd_slots = dd->slot_groups * 32;
	struct mtip_port *port = dd->port;
	int ret;

	while (1) {
		if (kthread_should_stop() ||
			test_bit(MTIP_PF_SVC_THD_STOP_BIT, &port->flags))
			goto st_out;
		clear_bit(MTIP_PF_SVC_THD_ACTIVE_BIT, &port->flags);

		/*
		 * the condition is to check neither an internal command is
		 * is in progress nor error handling is active
		 */
		wait_event_interruptible(port->svc_wait, (port->flags) &&
			!(port->flags & MTIP_PF_PAUSE_IO));

		set_bit(MTIP_PF_SVC_THD_ACTIVE_BIT, &port->flags);

		if (kthread_should_stop() ||
			test_bit(MTIP_PF_SVC_THD_STOP_BIT, &port->flags))
			goto st_out;

		/* If I am an orphan, start self cleanup */
		if (test_bit(MTIP_PF_SR_CLEANUP_BIT, &port->flags))
			break;

		if (unlikely(test_bit(MTIP_DDF_REMOVE_PENDING_BIT,
				&dd->dd_flag)))
			goto st_out;

restart_eh:
		/* Demux bits: start with error handling */
		if (test_bit(MTIP_PF_EH_ACTIVE_BIT, &port->flags)) {
			mtip_handle_tfe(dd);
			clear_bit(MTIP_PF_EH_ACTIVE_BIT, &port->flags);
		}

		if (test_bit(MTIP_PF_EH_ACTIVE_BIT, &port->flags))
			goto restart_eh;

		if (test_bit(MTIP_PF_ISSUE_CMDS_BIT, &port->flags)) {
			slot = 1;
			/* used to restrict the loop to one iteration */
			slot_start = num_cmd_slots;
			slot_wrap = 0;
			while (1) {
				slot = find_next_bit(port->cmds_to_issue,
						num_cmd_slots, slot);
				if (slot_wrap == 1) {
					if ((slot_start >= slot) ||
						(slot >= num_cmd_slots))
						break;
				}
				if (unlikely(slot_start == num_cmd_slots))
					slot_start = slot;

				if (unlikely(slot == num_cmd_slots)) {
					slot = 1;
					slot_wrap = 1;
					continue;
				}

				/* Issue the command to the hardware */
				mtip_issue_ncq_command(port, slot);

				clear_bit(slot, port->cmds_to_issue);
			}

			clear_bit(MTIP_PF_ISSUE_CMDS_BIT, &port->flags);
		}

		if (test_bit(MTIP_PF_REBUILD_BIT, &port->flags)) {
			if (mtip_ftl_rebuild_poll(dd) < 0)
				set_bit(MTIP_DDF_REBUILD_FAILED_BIT,
							&dd->dd_flag);
			clear_bit(MTIP_PF_REBUILD_BIT, &port->flags);
		}
	}

	/* wait for pci remove to exit */
	while (1) {
		if (test_bit(MTIP_DDF_REMOVE_DONE_BIT, &dd->dd_flag))
			break;
		msleep_interruptible(1000);
		if (kthread_should_stop())
			goto st_out;
	}

	while (1) {
		ret = mtip_free_orphan(dd);
		if (!ret) {
			/* NOTE: All data structures are invalid, do not
			 * access any here */
			return 0;
		}
		msleep_interruptible(1000);
		if (kthread_should_stop())
			goto st_out;
	}
st_out:
	return 0;
}

/*
 * DMA region teardown
 *
 * @dd Pointer to driver_data structure
 *
 * return value
 *      None
 */
static void mtip_dma_free(struct driver_data *dd)
{
	struct mtip_port *port = dd->port;

	if (port->block1)
		dmam_free_coherent(&dd->pdev->dev, BLOCK_DMA_ALLOC_SZ,
					port->block1, port->block1_dma);

	if (port->command_list) {
		dmam_free_coherent(&dd->pdev->dev, AHCI_CMD_TBL_SZ,
				port->command_list, port->command_list_dma);
	}
}

/*
 * DMA region setup
 *
 * @dd Pointer to driver_data structure
 *
 * return value
 *      -ENOMEM Not enough free DMA region space to initialize driver
 */
static int mtip_dma_alloc(struct driver_data *dd)
{
	struct mtip_port *port = dd->port;

	/* Allocate dma memory for RX Fis, Identify, and Sector Bufffer */
	port->block1 =
		dmam_alloc_coherent(&dd->pdev->dev, BLOCK_DMA_ALLOC_SZ,
					&port->block1_dma, GFP_KERNEL);
	if (!port->block1)
		return -ENOMEM;
	memset(port->block1, 0, BLOCK_DMA_ALLOC_SZ);

	/* Allocate dma memory for command list */
	port->command_list =
		dmam_alloc_coherent(&dd->pdev->dev, AHCI_CMD_TBL_SZ,
					&port->command_list_dma, GFP_KERNEL);
	if (!port->command_list) {
		dmam_free_coherent(&dd->pdev->dev, BLOCK_DMA_ALLOC_SZ,
					port->block1, port->block1_dma);
		port->block1 = NULL;
		port->block1_dma = 0;
		return -ENOMEM;
	}
	memset(port->command_list, 0, AHCI_CMD_TBL_SZ);

	/* Setup all pointers into first DMA region */
	port->rxfis         = port->block1 + AHCI_RX_FIS_OFFSET;
	port->rxfis_dma     = port->block1_dma + AHCI_RX_FIS_OFFSET;
	port->identify      = port->block1 + AHCI_IDFY_OFFSET;
	port->identify_dma  = port->block1_dma + AHCI_IDFY_OFFSET;
	port->log_buf       = port->block1 + AHCI_SECTBUF_OFFSET;
	port->log_buf_dma   = port->block1_dma + AHCI_SECTBUF_OFFSET;
	port->smart_buf     = port->block1 + AHCI_SMARTBUF_OFFSET;
	port->smart_buf_dma = port->block1_dma + AHCI_SMARTBUF_OFFSET;

	return 0;
}

static int mtip_hw_get_identify(struct driver_data *dd)
{
	struct smart_attr attr242;
	unsigned char *buf;
	int rv;

	if (mtip_get_identify(dd->port, NULL) < 0)
		return -EFAULT;

	if (*(dd->port->identify + MTIP_FTL_REBUILD_OFFSET) ==
		MTIP_FTL_REBUILD_MAGIC) {
		set_bit(MTIP_PF_REBUILD_BIT, &dd->port->flags);
		return MTIP_FTL_REBUILD_MAGIC;
	}
	mtip_dump_identify(dd->port);

	/* check write protect, over temp and rebuild statuses */
	rv = mtip_read_log_page(dd->port, ATA_LOG_SATA_NCQ,
				dd->port->log_buf,
				dd->port->log_buf_dma, 1);
	if (rv) {
		dev_warn(&dd->pdev->dev,
			"Error in READ LOG EXT (10h) command\n");
		/* non-critical error, don't fail the load */
	} else {
		buf = (unsigned char *)dd->port->log_buf;
		if (buf[259] & 0x1) {
			dev_info(&dd->pdev->dev,
				"Write protect bit is set.\n");
			set_bit(MTIP_DDF_WRITE_PROTECT_BIT, &dd->dd_flag);
		}
		if (buf[288] == 0xF7) {
			dev_info(&dd->pdev->dev,
				"Exceeded Tmax, drive in thermal shutdown.\n");
			set_bit(MTIP_DDF_OVER_TEMP_BIT, &dd->dd_flag);
		}
		if (buf[288] == 0xBF) {
			dev_info(&dd->pdev->dev,
				"Drive indicates rebuild has failed.\n");
			/* TODO */
		}
	}

	/* get write protect progess */
	memset(&attr242, 0, sizeof(struct smart_attr));
	if (mtip_get_smart_attr(dd->port, 242, &attr242))
		dev_warn(&dd->pdev->dev,
				"Unable to check write protect progress\n");
	else
		dev_info(&dd->pdev->dev,
				"Write protect progress: %u%% (%u blocks)\n",
				attr242.cur, le32_to_cpu(attr242.data));

	return rv;
}

/*
 * Called once for each card.
 *
 * @dd Pointer to the driver data structure.
 *
 * return value
 *	0 on success, else an error code.
 */
static int mtip_hw_init(struct driver_data *dd)
{
	int i;
	int rv;
	unsigned int num_command_slots;
	unsigned long timeout, timetaken;

	dd->mmio = pcim_iomap_table(dd->pdev)[MTIP_ABAR];

	mtip_detect_product(dd);
	if (dd->product_type == MTIP_PRODUCT_UNKNOWN) {
		rv = -EIO;
		goto out1;
	}
	num_command_slots = dd->slot_groups * 32;

	hba_setup(dd);

	dd->port = kzalloc_node(sizeof(struct mtip_port), GFP_KERNEL,
				dd->numa_node);
	if (!dd->port) {
		dev_err(&dd->pdev->dev,
			"Memory allocation: port structure\n");
		return -ENOMEM;
	}

	/* Continue workqueue setup */
	for (i = 0; i < MTIP_MAX_SLOT_GROUPS; i++)
		dd->work[i].port = dd->port;

	/* Enable unaligned IO constraints for some devices */
	if (mtip_device_unaligned_constrained(dd))
		dd->unal_qdepth = MTIP_MAX_UNALIGNED_SLOTS;
	else
		dd->unal_qdepth = 0;

	sema_init(&dd->port->cmd_slot_unal, dd->unal_qdepth);

	/* Spinlock to prevent concurrent issue */
	for (i = 0; i < MTIP_MAX_SLOT_GROUPS; i++)
		spin_lock_init(&dd->port->cmd_issue_lock[i]);

	/* Set the port mmio base address. */
	dd->port->mmio	= dd->mmio + PORT_OFFSET;
	dd->port->dd	= dd;

	/* DMA allocations */
	rv = mtip_dma_alloc(dd);
	if (rv < 0)
		goto out1;

	/* Setup the pointers to the extended s_active and CI registers. */
	for (i = 0; i < dd->slot_groups; i++) {
		dd->port->s_active[i] =
			dd->port->mmio + i*0x80 + PORT_SCR_ACT;
		dd->port->cmd_issue[i] =
			dd->port->mmio + i*0x80 + PORT_COMMAND_ISSUE;
		dd->port->completed[i] =
			dd->port->mmio + i*0x80 + PORT_SDBV;
	}

	timetaken = jiffies;
	timeout = jiffies + msecs_to_jiffies(30000);
	while (((readl(dd->port->mmio + PORT_SCR_STAT) & 0x0F) != 0x03) &&
		 time_before(jiffies, timeout)) {
		mdelay(100);
	}
	if (unlikely(mtip_check_surprise_removal(dd->pdev))) {
		timetaken = jiffies - timetaken;
		dev_warn(&dd->pdev->dev,
			"Surprise removal detected at %u ms\n",
			jiffies_to_msecs(timetaken));
		rv = -ENODEV;
		goto out2 ;
	}
	if (unlikely(test_bit(MTIP_DDF_REMOVE_PENDING_BIT, &dd->dd_flag))) {
		timetaken = jiffies - timetaken;
		dev_warn(&dd->pdev->dev,
			"Removal detected at %u ms\n",
			jiffies_to_msecs(timetaken));
		rv = -EFAULT;
		goto out2;
	}

	/* Conditionally reset the HBA. */
	if (!(readl(dd->mmio + HOST_CAP) & HOST_CAP_NZDMA)) {
		if (mtip_hba_reset(dd) < 0) {
			dev_err(&dd->pdev->dev,
				"Card did not reset within timeout\n");
			rv = -EIO;
			goto out2;
		}
	} else {
		/* Clear any pending interrupts on the HBA */
		writel(readl(dd->mmio + HOST_IRQ_STAT),
			dd->mmio + HOST_IRQ_STAT);
	}

	mtip_init_port(dd->port);
	mtip_start_port(dd->port);

	/* Setup the ISR and enable interrupts. */
	rv = devm_request_irq(&dd->pdev->dev,
				dd->pdev->irq,
				mtip_irq_handler,
				IRQF_SHARED,
				dev_driver_string(&dd->pdev->dev),
				dd);

	if (rv) {
		dev_err(&dd->pdev->dev,
			"Unable to allocate IRQ %d\n", dd->pdev->irq);
		goto out2;
	}
	irq_set_affinity_hint(dd->pdev->irq, get_cpu_mask(dd->isr_binding));

	/* Enable interrupts on the HBA. */
	writel(readl(dd->mmio + HOST_CTL) | HOST_IRQ_EN,
					dd->mmio + HOST_CTL);

	init_waitqueue_head(&dd->port->svc_wait);

	if (test_bit(MTIP_DDF_REMOVE_PENDING_BIT, &dd->dd_flag)) {
		rv = -EFAULT;
		goto out3;
	}

	return rv;

out3:
	/* Disable interrupts on the HBA. */
	writel(readl(dd->mmio + HOST_CTL) & ~HOST_IRQ_EN,
			dd->mmio + HOST_CTL);

	/* Release the IRQ. */
	irq_set_affinity_hint(dd->pdev->irq, NULL);
	devm_free_irq(&dd->pdev->dev, dd->pdev->irq, dd);

out2:
	mtip_deinit_port(dd->port);
	mtip_dma_free(dd);

out1:
	/* Free the memory allocated for the for structure. */
	kfree(dd->port);

	return rv;
}

static void mtip_standby_drive(struct driver_data *dd)
{
	if (dd->sr)
		return;

	/*
	 * Send standby immediate (E0h) to the drive so that it
	 * saves its state.
	 */
	if (!test_bit(MTIP_PF_REBUILD_BIT, &dd->port->flags) &&
	    !test_bit(MTIP_DDF_SEC_LOCK_BIT, &dd->dd_flag))
		if (mtip_standby_immediate(dd->port))
			dev_warn(&dd->pdev->dev,
				"STANDBY IMMEDIATE failed\n");
}

/*
 * Called to deinitialize an interface.
 *
 * @dd Pointer to the driver data structure.
 *
 * return value
 *	0
 */
static int mtip_hw_exit(struct driver_data *dd)
{
	/*
	 * Send standby immediate (E0h) to the drive so that it
	 * saves its state.
	 */
	if (!dd->sr) {
		/* de-initialize the port. */
		mtip_deinit_port(dd->port);

		/* Disable interrupts on the HBA. */
		writel(readl(dd->mmio + HOST_CTL) & ~HOST_IRQ_EN,
				dd->mmio + HOST_CTL);
	}

	/* Release the IRQ. */
	irq_set_affinity_hint(dd->pdev->irq, NULL);
	devm_free_irq(&dd->pdev->dev, dd->pdev->irq, dd);

	/* Free dma regions */
	mtip_dma_free(dd);

	/* Free the memory allocated for the for structure. */
	kfree(dd->port);
	dd->port = NULL;

	return 0;
}

/*
 * Issue a Standby Immediate command to the device.
 *
 * This function is called by the Block Layer just before the
 * system powers off during a shutdown.
 *
 * @dd Pointer to the driver data structure.
 *
 * return value
 *	0
 */
static int mtip_hw_shutdown(struct driver_data *dd)
{
	/*
	 * Send standby immediate (E0h) to the drive so that it
	 * saves its state.
	 */
	if (!dd->sr && dd->port)
		mtip_standby_immediate(dd->port);

	return 0;
}

/*
 * Suspend function
 *
 * This function is called by the Block Layer just before the
 * system hibernates.
 *
 * @dd Pointer to the driver data structure.
 *
 * return value
 *	0	Suspend was successful
 *	-EFAULT Suspend was not successful
 */
static int mtip_hw_suspend(struct driver_data *dd)
{
	/*
	 * Send standby immediate (E0h) to the drive
	 * so that it saves its state.
	 */
	if (mtip_standby_immediate(dd->port) != 0) {
		dev_err(&dd->pdev->dev,
			"Failed standby-immediate command\n");
		return -EFAULT;
	}

	/* Disable interrupts on the HBA.*/
	writel(readl(dd->mmio + HOST_CTL) & ~HOST_IRQ_EN,
			dd->mmio + HOST_CTL);
	mtip_deinit_port(dd->port);

	return 0;
}

/*
 * Resume function
 *
 * This function is called by the Block Layer as the
 * system resumes.
 *
 * @dd Pointer to the driver data structure.
 *
 * return value
 *	0	Resume was successful
 *      -EFAULT Resume was not successful
 */
static int mtip_hw_resume(struct driver_data *dd)
{
	/* Perform any needed hardware setup steps */
	hba_setup(dd);

	/* Reset the HBA */
	if (mtip_hba_reset(dd) != 0) {
		dev_err(&dd->pdev->dev,
			"Unable to reset the HBA\n");
		return -EFAULT;
	}

	/*
	 * Enable the port, DMA engine, and FIS reception specific
	 * h/w in controller.
	 */
	mtip_init_port(dd->port);
	mtip_start_port(dd->port);

	/* Enable interrupts on the HBA.*/
	writel(readl(dd->mmio + HOST_CTL) | HOST_IRQ_EN,
			dd->mmio + HOST_CTL);

	return 0;
}

/*
 * Helper function for reusing disk name
 * upon hot insertion.
 */
static int rssd_disk_name_format(char *prefix,
				 int index,
				 char *buf,
				 int buflen)
{
	const int base = 'z' - 'a' + 1;
	char *begin = buf + strlen(prefix);
	char *end = buf + buflen;
	char *p;
	int unit;

	p = end - 1;
	*p = '\0';
	unit = base;
	do {
		if (p == begin)
			return -EINVAL;
		*--p = 'a' + (index % unit);
		index = (index / unit) - 1;
	} while (index >= 0);

	memmove(begin, p, end - p);
	memcpy(buf, prefix, strlen(prefix));

	return 0;
}

/*
 * Block layer IOCTL handler.
 *
 * @dev Pointer to the block_device structure.
 * @mode ignored
 * @cmd IOCTL command passed from the user application.
 * @arg Argument passed from the user application.
 *
 * return value
 *	0        IOCTL completed successfully.
 *	-ENOTTY  IOCTL not supported or invalid driver data
 *                 structure pointer.
 */
static int mtip_block_ioctl(struct block_device *dev,
			    fmode_t mode,
			    unsigned cmd,
			    unsigned long arg)
{
	struct driver_data *dd = dev->bd_disk->private_data;

	if (!capable(CAP_SYS_ADMIN))
		return -EACCES;

	if (!dd)
		return -ENOTTY;

	if (unlikely(test_bit(MTIP_DDF_REMOVE_PENDING_BIT, &dd->dd_flag)))
		return -ENOTTY;

	switch (cmd) {
	case BLKFLSBUF:
		return -ENOTTY;
	default:
		return mtip_hw_ioctl(dd, cmd, arg);
	}
}

#ifdef CONFIG_COMPAT
/*
 * Block layer compat IOCTL handler.
 *
 * @dev Pointer to the block_device structure.
 * @mode ignored
 * @cmd IOCTL command passed from the user application.
 * @arg Argument passed from the user application.
 *
 * return value
 *	0        IOCTL completed successfully.
 *	-ENOTTY  IOCTL not supported or invalid driver data
 *                 structure pointer.
 */
static int mtip_block_compat_ioctl(struct block_device *dev,
			    fmode_t mode,
			    unsigned cmd,
			    unsigned long arg)
{
	struct driver_data *dd = dev->bd_disk->private_data;

	if (!capable(CAP_SYS_ADMIN))
		return -EACCES;

	if (!dd)
		return -ENOTTY;

	if (unlikely(test_bit(MTIP_DDF_REMOVE_PENDING_BIT, &dd->dd_flag)))
		return -ENOTTY;

	switch (cmd) {
	case BLKFLSBUF:
		return -ENOTTY;
	case HDIO_DRIVE_TASKFILE: {
		struct mtip_compat_ide_task_request_s __user *compat_req_task;
		ide_task_request_t req_task;
		int compat_tasksize, outtotal, ret;

		compat_tasksize =
			sizeof(struct mtip_compat_ide_task_request_s);

		compat_req_task =
			(struct mtip_compat_ide_task_request_s __user *) arg;

		if (copy_from_user(&req_task, (void __user *) arg,
			compat_tasksize - (2 * sizeof(compat_long_t))))
			return -EFAULT;

		if (get_user(req_task.out_size, &compat_req_task->out_size))
			return -EFAULT;

		if (get_user(req_task.in_size, &compat_req_task->in_size))
			return -EFAULT;

		outtotal = sizeof(struct mtip_compat_ide_task_request_s);

		ret = exec_drive_taskfile(dd, (void __user *) arg,
						&req_task, outtotal);

		if (copy_to_user((void __user *) arg, &req_task,
				compat_tasksize -
				(2 * sizeof(compat_long_t))))
			return -EFAULT;

		if (put_user(req_task.out_size, &compat_req_task->out_size))
			return -EFAULT;

		if (put_user(req_task.in_size, &compat_req_task->in_size))
			return -EFAULT;

		return ret;
	}
	default:
		return mtip_hw_ioctl(dd, cmd, arg);
	}
}
#endif

/*
 * Obtain the geometry of the device.
 *
 * You may think that this function is obsolete, but some applications,
 * fdisk for example still used CHS values. This function describes the
 * device as having 224 heads and 56 sectors per cylinder. These values are
 * chosen so that each cylinder is aligned on a 4KB boundary. Since a
 * partition is described in terms of a start and end cylinder this means
 * that each partition is also 4KB aligned. Non-aligned partitions adversely
 * affects performance.
 *
 * @dev Pointer to the block_device strucutre.
 * @geo Pointer to a hd_geometry structure.
 *
 * return value
 *	0       Operation completed successfully.
 *	-ENOTTY An error occurred while reading the drive capacity.
 */
static int mtip_block_getgeo(struct block_device *dev,
				struct hd_geometry *geo)
{
	struct driver_data *dd = dev->bd_disk->private_data;
	sector_t capacity;

	if (!dd)
		return -ENOTTY;

	if (!(mtip_hw_get_capacity(dd, &capacity))) {
		dev_warn(&dd->pdev->dev,
			"Could not get drive capacity.\n");
		return -ENOTTY;
	}

	geo->heads = 224;
	geo->sectors = 56;
	sector_div(capacity, (geo->heads * geo->sectors));
	geo->cylinders = capacity;
	return 0;
}

/*
 * Block device operation function.
 *
 * This structure contains pointers to the functions required by the block
 * layer.
 */
static const struct block_device_operations mtip_block_ops = {
	.ioctl		= mtip_block_ioctl,
#ifdef CONFIG_COMPAT
	.compat_ioctl	= mtip_block_compat_ioctl,
#endif
	.getgeo		= mtip_block_getgeo,
	.owner		= THIS_MODULE
};

/*
 * Block layer make request function.
 *
 * This function is called by the kernel to process a BIO for
 * the P320 device.
 *
 * @queue Pointer to the request queue. Unused other than to obtain
 *              the driver data structure.
 * @rq    Pointer to the request.
 *
 */
static int mtip_submit_request(struct blk_mq_hw_ctx *hctx, struct request *rq)
{
	struct driver_data *dd = hctx->queue->queuedata;
	struct mtip_cmd *cmd = blk_mq_rq_to_pdu(rq);
	unsigned int nents;

	if (unlikely(dd->dd_flag & MTIP_DDF_STOP_IO)) {
		if (unlikely(test_bit(MTIP_DDF_REMOVE_PENDING_BIT,
							&dd->dd_flag))) {
			return -ENXIO;
		}
		if (unlikely(test_bit(MTIP_DDF_OVER_TEMP_BIT, &dd->dd_flag))) {
			return -ENODATA;
		}
		if (unlikely(test_bit(MTIP_DDF_WRITE_PROTECT_BIT,
							&dd->dd_flag) &&
				rq_data_dir(rq))) {
			return -ENODATA;
		}
		if (unlikely(test_bit(MTIP_DDF_SEC_LOCK_BIT, &dd->dd_flag)))
			return -ENODATA;
		if (test_bit(MTIP_DDF_REBUILD_FAILED_BIT, &dd->dd_flag))
			return -ENXIO;
	}

	if (rq->cmd_flags & REQ_DISCARD) {
		int err;

		err = mtip_send_trim(dd, blk_rq_pos(rq), blk_rq_sectors(rq));
		blk_mq_end_io(rq, err);
		return 0;
	}

	/* Create the scatter list for this request. */
	nents = blk_rq_map_sg(hctx->queue, rq, cmd->sg);

	/* Issue the read/write. */
	mtip_hw_submit_io(dd, rq, cmd, nents, hctx);
	return 0;
}

static bool mtip_check_unal_depth(struct blk_mq_hw_ctx *hctx,
				  struct request *rq)
{
	struct driver_data *dd = hctx->queue->queuedata;
	struct mtip_cmd *cmd = blk_mq_rq_to_pdu(rq);

	if (!dd->unal_qdepth || rq_data_dir(rq) == READ)
		return false;

	/*
	 * If unaligned depth must be limited on this controller, mark it
	 * as unaligned if the IO isn't on a 4k boundary (start of length).
	 */
	if (blk_rq_sectors(rq) <= 64) {
		if ((blk_rq_pos(rq) & 7) || (blk_rq_sectors(rq) & 7))
			cmd->unaligned = 1;
	}

	if (cmd->unaligned && down_trylock(&dd->port->cmd_slot_unal))
		return true;

	return false;
}

static int mtip_queue_rq(struct blk_mq_hw_ctx *hctx, struct request *rq)
{
	int ret;

	if (mtip_check_unal_depth(hctx, rq))
		return BLK_MQ_RQ_QUEUE_BUSY;

	ret = mtip_submit_request(hctx, rq);
	if (!ret)
		return BLK_MQ_RQ_QUEUE_OK;

	rq->errors = ret;
	return BLK_MQ_RQ_QUEUE_ERROR;
}

static void mtip_free_cmd(void *data, struct request *rq,
			  unsigned int hctx_idx, unsigned int request_idx)
{
	struct driver_data *dd = data;
	struct mtip_cmd *cmd = blk_mq_rq_to_pdu(rq);

	if (!cmd->command)
		return;

	dmam_free_coherent(&dd->pdev->dev, CMD_DMA_ALLOC_SZ,
				cmd->command, cmd->command_dma);
}

static int mtip_init_cmd(void *data, struct request *rq, unsigned int hctx_idx,
			 unsigned int request_idx, unsigned int numa_node)
{
	struct driver_data *dd = data;
	struct mtip_cmd *cmd = blk_mq_rq_to_pdu(rq);
	u32 host_cap_64 = readl(dd->mmio + HOST_CAP) & HOST_CAP_64;

	cmd->command = dmam_alloc_coherent(&dd->pdev->dev, CMD_DMA_ALLOC_SZ,
			&cmd->command_dma, GFP_KERNEL);
	if (!cmd->command)
		return -ENOMEM;

	memset(cmd->command, 0, CMD_DMA_ALLOC_SZ);

	/* Point the command headers at the command tables. */
	cmd->command_header = dd->port->command_list +
				(sizeof(struct mtip_cmd_hdr) * request_idx);
	cmd->command_header_dma = dd->port->command_list_dma +
				(sizeof(struct mtip_cmd_hdr) * request_idx);

	if (host_cap_64)
		cmd->command_header->ctbau = __force_bit2int cpu_to_le32((cmd->command_dma >> 16) >> 16);

	cmd->command_header->ctba = __force_bit2int cpu_to_le32(cmd->command_dma & 0xFFFFFFFF);

	sg_init_table(cmd->sg, MTIP_MAX_SG);
	return 0;
}

static struct blk_mq_ops mtip_mq_ops = {
	.queue_rq	= mtip_queue_rq,
	.map_queue	= blk_mq_map_queue,
<<<<<<< HEAD
	.alloc_hctx	= blk_mq_alloc_single_hw_queue,
	.free_hctx	= blk_mq_free_single_hw_queue,
=======
>>>>>>> 0fb662e2
	.init_request	= mtip_init_cmd,
	.exit_request	= mtip_free_cmd,
};

/*
 * Block layer initialization function.
 *
 * This function is called once by the PCI layer for each P320
 * device that is connected to the system.
 *
 * @dd Pointer to the driver data structure.
 *
 * return value
 *	0 on success else an error code.
 */
static int mtip_block_initialize(struct driver_data *dd)
{
	int rv = 0, wait_for_rebuild = 0;
	sector_t capacity;
	unsigned int index = 0;
	struct kobject *kobj;
	unsigned char thd_name[16];

	if (dd->disk)
		goto skip_create_disk; /* hw init done, before rebuild */

	if (mtip_hw_init(dd)) {
		rv = -EINVAL;
		goto protocol_init_error;
	}

	dd->disk = alloc_disk_node(MTIP_MAX_MINORS, dd->numa_node);
	if (dd->disk  == NULL) {
		dev_err(&dd->pdev->dev,
			"Unable to allocate gendisk structure\n");
		rv = -EINVAL;
		goto alloc_disk_error;
	}

	/* Generate the disk name, implemented same as in sd.c */
	do {
		if (!ida_pre_get(&rssd_index_ida, GFP_KERNEL))
			goto ida_get_error;

		spin_lock(&rssd_index_lock);
		rv = ida_get_new(&rssd_index_ida, &index);
		spin_unlock(&rssd_index_lock);
	} while (rv == -EAGAIN);

	if (rv)
		goto ida_get_error;

	rv = rssd_disk_name_format("rssd",
				index,
				dd->disk->disk_name,
				DISK_NAME_LEN);
	if (rv)
		goto disk_index_error;

	dd->disk->driverfs_dev	= &dd->pdev->dev;
	dd->disk->major		= dd->major;
	dd->disk->first_minor	= dd->instance * MTIP_MAX_MINORS;
	dd->disk->fops		= &mtip_block_ops;
	dd->disk->private_data	= dd;
	dd->index		= index;

	mtip_hw_debugfs_init(dd);

skip_create_disk:
	memset(&dd->tags, 0, sizeof(dd->tags));
	dd->tags.ops = &mtip_mq_ops;
	dd->tags.nr_hw_queues = 1;
	dd->tags.queue_depth = MTIP_MAX_COMMAND_SLOTS;
	dd->tags.reserved_tags = 1;
	dd->tags.cmd_size = sizeof(struct mtip_cmd);
	dd->tags.numa_node = dd->numa_node;
	dd->tags.flags = BLK_MQ_F_SHOULD_MERGE;
	dd->tags.driver_data = dd;

	rv = blk_mq_alloc_tag_set(&dd->tags);
	if (rv) {
		dev_err(&dd->pdev->dev,
			"Unable to allocate request queue\n");
		rv = -ENOMEM;
		goto block_queue_alloc_init_error;
	}

	/* Allocate the request queue. */
	dd->queue = blk_mq_init_queue(&dd->tags);
	if (IS_ERR(dd->queue)) {
		dev_err(&dd->pdev->dev,
			"Unable to allocate request queue\n");
		rv = -ENOMEM;
		goto block_queue_alloc_init_error;
	}

	dd->disk->queue		= dd->queue;
	dd->queue->queuedata	= dd;

	/* Initialize the protocol layer. */
	wait_for_rebuild = mtip_hw_get_identify(dd);
	if (wait_for_rebuild < 0) {
		dev_err(&dd->pdev->dev,
			"Protocol layer initialization failed\n");
		rv = -EINVAL;
		goto init_hw_cmds_error;
	}

	/*
	 * if rebuild pending, start the service thread, and delay the block
	 * queue creation and add_disk()
	 */
	if (wait_for_rebuild == MTIP_FTL_REBUILD_MAGIC)
		goto start_service_thread;

	/* Set device limits. */
	set_bit(QUEUE_FLAG_NONROT, &dd->queue->queue_flags);
	blk_queue_max_segments(dd->queue, MTIP_MAX_SG);
	blk_queue_physical_block_size(dd->queue, 4096);
	blk_queue_max_hw_sectors(dd->queue, 0xffff);
	blk_queue_max_segment_size(dd->queue, 0x400000);
	blk_queue_io_min(dd->queue, 4096);
	blk_queue_bounce_limit(dd->queue, dd->pdev->dma_mask);

	/*
	 * write back cache is not supported in the device. FUA depends on
	 * write back cache support, hence setting flush support to zero.
	 */
	blk_queue_flush(dd->queue, 0);

	/* Signal trim support */
	if (dd->trim_supp == true) {
		set_bit(QUEUE_FLAG_DISCARD, &dd->queue->queue_flags);
		dd->queue->limits.discard_granularity = 4096;
		blk_queue_max_discard_sectors(dd->queue,
			MTIP_MAX_TRIM_ENTRY_LEN * MTIP_MAX_TRIM_ENTRIES);
		dd->queue->limits.discard_zeroes_data = 0;
	}

	/* Set the capacity of the device in 512 byte sectors. */
	if (!(mtip_hw_get_capacity(dd, &capacity))) {
		dev_warn(&dd->pdev->dev,
			"Could not read drive capacity\n");
		rv = -EIO;
		goto read_capacity_error;
	}
	set_capacity(dd->disk, capacity);

	/* Enable the block device and add it to /dev */
	add_disk(dd->disk);

	dd->bdev = bdget_disk(dd->disk, 0);
	/*
	 * Now that the disk is active, initialize any sysfs attributes
	 * managed by the protocol layer.
	 */
	kobj = kobject_get(&disk_to_dev(dd->disk)->kobj);
	if (kobj) {
		mtip_hw_sysfs_init(dd, kobj);
		kobject_put(kobj);
	}

	if (dd->mtip_svc_handler) {
		set_bit(MTIP_DDF_INIT_DONE_BIT, &dd->dd_flag);
		return rv; /* service thread created for handling rebuild */
	}

start_service_thread:
	sprintf(thd_name, "mtip_svc_thd_%02d", index);
	dd->mtip_svc_handler = kthread_create_on_node(mtip_service_thread,
						dd, dd->numa_node, "%s",
						thd_name);

	if (IS_ERR(dd->mtip_svc_handler)) {
		dev_err(&dd->pdev->dev, "service thread failed to start\n");
		dd->mtip_svc_handler = NULL;
		rv = -EFAULT;
		goto kthread_run_error;
	}
	wake_up_process(dd->mtip_svc_handler);
	if (wait_for_rebuild == MTIP_FTL_REBUILD_MAGIC)
		rv = wait_for_rebuild;

	return rv;

kthread_run_error:
	bdput(dd->bdev);
	dd->bdev = NULL;

	/* Delete our gendisk. This also removes the device from /dev */
	del_gendisk(dd->disk);

read_capacity_error:
init_hw_cmds_error:
	blk_cleanup_queue(dd->queue);
	blk_mq_free_tag_set(&dd->tags);
block_queue_alloc_init_error:
	mtip_hw_debugfs_exit(dd);
disk_index_error:
	spin_lock(&rssd_index_lock);
	ida_remove(&rssd_index_ida, index);
	spin_unlock(&rssd_index_lock);

ida_get_error:
	put_disk(dd->disk);

alloc_disk_error:
	mtip_hw_exit(dd); /* De-initialize the protocol layer. */

protocol_init_error:
	return rv;
}

/*
 * Block layer deinitialization function.
 *
 * Called by the PCI layer as each P320 device is removed.
 *
 * @dd Pointer to the driver data structure.
 *
 * return value
 *	0
 */
static int mtip_block_remove(struct driver_data *dd)
{
	struct kobject *kobj;

	if (!dd->sr) {
		mtip_hw_debugfs_exit(dd);

		if (dd->mtip_svc_handler) {
			set_bit(MTIP_PF_SVC_THD_STOP_BIT, &dd->port->flags);
			wake_up_interruptible(&dd->port->svc_wait);
			kthread_stop(dd->mtip_svc_handler);
		}

		/* Clean up the sysfs attributes, if created */
		if (test_bit(MTIP_DDF_INIT_DONE_BIT, &dd->dd_flag)) {
			kobj = kobject_get(&disk_to_dev(dd->disk)->kobj);
			if (kobj) {
				mtip_hw_sysfs_exit(dd, kobj);
				kobject_put(kobj);
			}
		}

		mtip_standby_drive(dd);

		/*
		 * Delete our gendisk structure. This also removes the device
		 * from /dev
		 */
		if (dd->bdev) {
			bdput(dd->bdev);
			dd->bdev = NULL;
		}
		if (dd->disk) {
			if (dd->disk->queue) {
				del_gendisk(dd->disk);
				blk_cleanup_queue(dd->queue);
				blk_mq_free_tag_set(&dd->tags);
				dd->queue = NULL;
			} else
				put_disk(dd->disk);
		}
		dd->disk  = NULL;

		spin_lock(&rssd_index_lock);
		ida_remove(&rssd_index_ida, dd->index);
		spin_unlock(&rssd_index_lock);
	} else {
		dev_info(&dd->pdev->dev, "device %s surprise removal\n",
						dd->disk->disk_name);
	}

	/* De-initialize the protocol layer. */
	mtip_hw_exit(dd);

	return 0;
}

/*
 * Function called by the PCI layer when just before the
 * machine shuts down.
 *
 * If a protocol layer shutdown function is present it will be called
 * by this function.
 *
 * @dd Pointer to the driver data structure.
 *
 * return value
 *	0
 */
static int mtip_block_shutdown(struct driver_data *dd)
{
	mtip_hw_shutdown(dd);

	/* Delete our gendisk structure, and cleanup the blk queue. */
	if (dd->disk) {
		dev_info(&dd->pdev->dev,
			"Shutting down %s ...\n", dd->disk->disk_name);

		if (dd->disk->queue) {
			del_gendisk(dd->disk);
			blk_cleanup_queue(dd->queue);
			blk_mq_free_tag_set(&dd->tags);
		} else
			put_disk(dd->disk);
		dd->disk  = NULL;
		dd->queue = NULL;
	}

	spin_lock(&rssd_index_lock);
	ida_remove(&rssd_index_ida, dd->index);
	spin_unlock(&rssd_index_lock);
	return 0;
}

static int mtip_block_suspend(struct driver_data *dd)
{
	dev_info(&dd->pdev->dev,
		"Suspending %s ...\n", dd->disk->disk_name);
	mtip_hw_suspend(dd);
	return 0;
}

static int mtip_block_resume(struct driver_data *dd)
{
	dev_info(&dd->pdev->dev, "Resuming %s ...\n",
		dd->disk->disk_name);
	mtip_hw_resume(dd);
	return 0;
}

static void drop_cpu(int cpu)
{
	cpu_use[cpu]--;
}

static int get_least_used_cpu_on_node(int node)
{
	int cpu, least_used_cpu, least_cnt;
	const struct cpumask *node_mask;

	node_mask = cpumask_of_node(node);
	least_used_cpu = cpumask_first(node_mask);
	least_cnt = cpu_use[least_used_cpu];
	cpu = least_used_cpu;

	for_each_cpu(cpu, node_mask) {
		if (cpu_use[cpu] < least_cnt) {
			least_used_cpu = cpu;
			least_cnt = cpu_use[cpu];
		}
	}
	cpu_use[least_used_cpu]++;
	return least_used_cpu;
}

/* Helper for selecting a node in round robin mode */
static inline int mtip_get_next_rr_node(void)
{
	static int next_node = -1;

	if (next_node == -1) {
		next_node = first_online_node;
		return next_node;
	}

	next_node = next_online_node(next_node);
	if (next_node == MAX_NUMNODES)
		next_node = first_online_node;
	return next_node;
}

static DEFINE_HANDLER(0);
static DEFINE_HANDLER(1);
static DEFINE_HANDLER(2);
static DEFINE_HANDLER(3);
static DEFINE_HANDLER(4);
static DEFINE_HANDLER(5);
static DEFINE_HANDLER(6);
static DEFINE_HANDLER(7);

static void mtip_disable_link_opts(struct driver_data *dd, struct pci_dev *pdev)
{
	int pos;
	unsigned short pcie_dev_ctrl;

	pos = pci_find_capability(pdev, PCI_CAP_ID_EXP);
	if (pos) {
		pci_read_config_word(pdev,
			pos + PCI_EXP_DEVCTL,
			&pcie_dev_ctrl);
		if (pcie_dev_ctrl & (1 << 11) ||
		    pcie_dev_ctrl & (1 << 4)) {
			dev_info(&dd->pdev->dev,
				"Disabling ERO/No-Snoop on bridge device %04x:%04x\n",
					pdev->vendor, pdev->device);
			pcie_dev_ctrl &= ~(PCI_EXP_DEVCTL_NOSNOOP_EN |
						PCI_EXP_DEVCTL_RELAX_EN);
			pci_write_config_word(pdev,
				pos + PCI_EXP_DEVCTL,
				pcie_dev_ctrl);
		}
	}
}

static void mtip_fix_ero_nosnoop(struct driver_data *dd, struct pci_dev *pdev)
{
	/*
	 * This workaround is specific to AMD/ATI chipset with a PCI upstream
	 * device with device id 0x5aXX
	 */
	if (pdev->bus && pdev->bus->self) {
		if (pdev->bus->self->vendor == PCI_VENDOR_ID_ATI &&
		    ((pdev->bus->self->device & 0xff00) == 0x5a00)) {
			mtip_disable_link_opts(dd, pdev->bus->self);
		} else {
			/* Check further up the topology */
			struct pci_dev *parent_dev = pdev->bus->self;
			if (parent_dev->bus &&
				parent_dev->bus->parent &&
				parent_dev->bus->parent->self &&
				parent_dev->bus->parent->self->vendor ==
					 PCI_VENDOR_ID_ATI &&
				(parent_dev->bus->parent->self->device &
					0xff00) == 0x5a00) {
				mtip_disable_link_opts(dd,
					parent_dev->bus->parent->self);
			}
		}
	}
}

/*
 * Called for each supported PCI device detected.
 *
 * This function allocates the private data structure, enables the
 * PCI device and then calls the block layer initialization function.
 *
 * return value
 *	0 on success else an error code.
 */
static int mtip_pci_probe(struct pci_dev *pdev,
			const struct pci_device_id *ent)
{
	int rv = 0;
	struct driver_data *dd = NULL;
	char cpu_list[256];
	const struct cpumask *node_mask;
	int cpu, i = 0, j = 0;
	int my_node = NUMA_NO_NODE;
	unsigned long flags;

	/* Allocate memory for this devices private data. */
	my_node = pcibus_to_node(pdev->bus);
	if (my_node != NUMA_NO_NODE) {
		if (!node_online(my_node))
			my_node = mtip_get_next_rr_node();
	} else {
		dev_info(&pdev->dev, "Kernel not reporting proximity, choosing a node\n");
		my_node = mtip_get_next_rr_node();
	}
	dev_info(&pdev->dev, "NUMA node %d (closest: %d,%d, probe on %d:%d)\n",
		my_node, pcibus_to_node(pdev->bus), dev_to_node(&pdev->dev),
		cpu_to_node(raw_smp_processor_id()), raw_smp_processor_id());

	dd = kzalloc_node(sizeof(struct driver_data), GFP_KERNEL, my_node);
	if (dd == NULL) {
		dev_err(&pdev->dev,
			"Unable to allocate memory for driver data\n");
		return -ENOMEM;
	}

	/* Attach the private data to this PCI device.  */
	pci_set_drvdata(pdev, dd);

	rv = pcim_enable_device(pdev);
	if (rv < 0) {
		dev_err(&pdev->dev, "Unable to enable device\n");
		goto iomap_err;
	}

	/* Map BAR5 to memory. */
	rv = pcim_iomap_regions(pdev, 1 << MTIP_ABAR, MTIP_DRV_NAME);
	if (rv < 0) {
		dev_err(&pdev->dev, "Unable to map regions\n");
		goto iomap_err;
	}

	if (!pci_set_dma_mask(pdev, DMA_BIT_MASK(64))) {
		rv = pci_set_consistent_dma_mask(pdev, DMA_BIT_MASK(64));

		if (rv) {
			rv = pci_set_consistent_dma_mask(pdev,
						DMA_BIT_MASK(32));
			if (rv) {
				dev_warn(&pdev->dev,
					"64-bit DMA enable failed\n");
				goto setmask_err;
			}
		}
	}

	/* Copy the info we may need later into the private data structure. */
	dd->major	= mtip_major;
	dd->instance	= instance;
	dd->pdev	= pdev;
	dd->numa_node	= my_node;

	INIT_LIST_HEAD(&dd->online_list);
	INIT_LIST_HEAD(&dd->remove_list);

	memset(dd->workq_name, 0, 32);
	snprintf(dd->workq_name, 31, "mtipq%d", dd->instance);

	dd->isr_workq = create_workqueue(dd->workq_name);
	if (!dd->isr_workq) {
		dev_warn(&pdev->dev, "Can't create wq %d\n", dd->instance);
		rv = -ENOMEM;
		goto block_initialize_err;
	}

	memset(cpu_list, 0, sizeof(cpu_list));

	node_mask = cpumask_of_node(dd->numa_node);
	if (!cpumask_empty(node_mask)) {
		for_each_cpu(cpu, node_mask)
		{
			snprintf(&cpu_list[j], 256 - j, "%d ", cpu);
			j = strlen(cpu_list);
		}

		dev_info(&pdev->dev, "Node %d on package %d has %d cpu(s): %s\n",
			dd->numa_node,
			topology_physical_package_id(cpumask_first(node_mask)),
			nr_cpus_node(dd->numa_node),
			cpu_list);
	} else
		dev_dbg(&pdev->dev, "mtip32xx: node_mask empty\n");

	dd->isr_binding = get_least_used_cpu_on_node(dd->numa_node);
	dev_info(&pdev->dev, "Initial IRQ binding node:cpu %d:%d\n",
		cpu_to_node(dd->isr_binding), dd->isr_binding);

	/* first worker context always runs in ISR */
	dd->work[0].cpu_binding = dd->isr_binding;
	dd->work[1].cpu_binding = get_least_used_cpu_on_node(dd->numa_node);
	dd->work[2].cpu_binding = get_least_used_cpu_on_node(dd->numa_node);
	dd->work[3].cpu_binding = dd->work[0].cpu_binding;
	dd->work[4].cpu_binding = dd->work[1].cpu_binding;
	dd->work[5].cpu_binding = dd->work[2].cpu_binding;
	dd->work[6].cpu_binding = dd->work[2].cpu_binding;
	dd->work[7].cpu_binding = dd->work[1].cpu_binding;

	/* Log the bindings */
	for_each_present_cpu(cpu) {
		memset(cpu_list, 0, sizeof(cpu_list));
		for (i = 0, j = 0; i < MTIP_MAX_SLOT_GROUPS; i++) {
			if (dd->work[i].cpu_binding == cpu) {
				snprintf(&cpu_list[j], 256 - j, "%d ", i);
				j = strlen(cpu_list);
			}
		}
		if (j)
			dev_info(&pdev->dev, "CPU %d: WQs %s\n", cpu, cpu_list);
	}

	INIT_WORK(&dd->work[0].work, mtip_workq_sdbf0);
	INIT_WORK(&dd->work[1].work, mtip_workq_sdbf1);
	INIT_WORK(&dd->work[2].work, mtip_workq_sdbf2);
	INIT_WORK(&dd->work[3].work, mtip_workq_sdbf3);
	INIT_WORK(&dd->work[4].work, mtip_workq_sdbf4);
	INIT_WORK(&dd->work[5].work, mtip_workq_sdbf5);
	INIT_WORK(&dd->work[6].work, mtip_workq_sdbf6);
	INIT_WORK(&dd->work[7].work, mtip_workq_sdbf7);

	pci_set_master(pdev);
	rv = pci_enable_msi(pdev);
	if (rv) {
		dev_warn(&pdev->dev,
			"Unable to enable MSI interrupt.\n");
		goto msi_initialize_err;
	}

	mtip_fix_ero_nosnoop(dd, pdev);

	/* Initialize the block layer. */
	rv = mtip_block_initialize(dd);
	if (rv < 0) {
		dev_err(&pdev->dev,
			"Unable to initialize block layer\n");
		goto block_initialize_err;
	}

	/*
	 * Increment the instance count so that each device has a unique
	 * instance number.
	 */
	instance++;
	if (rv != MTIP_FTL_REBUILD_MAGIC)
		set_bit(MTIP_DDF_INIT_DONE_BIT, &dd->dd_flag);
	else
		rv = 0; /* device in rebuild state, return 0 from probe */

	/* Add to online list even if in ftl rebuild */
	spin_lock_irqsave(&dev_lock, flags);
	list_add(&dd->online_list, &online_list);
	spin_unlock_irqrestore(&dev_lock, flags);

	goto done;

block_initialize_err:
	pci_disable_msi(pdev);

msi_initialize_err:
	if (dd->isr_workq) {
		flush_workqueue(dd->isr_workq);
		destroy_workqueue(dd->isr_workq);
		drop_cpu(dd->work[0].cpu_binding);
		drop_cpu(dd->work[1].cpu_binding);
		drop_cpu(dd->work[2].cpu_binding);
	}
setmask_err:
	pcim_iounmap_regions(pdev, 1 << MTIP_ABAR);

iomap_err:
	kfree(dd);
	pci_set_drvdata(pdev, NULL);
	return rv;
done:
	return rv;
}

/*
 * Called for each probed device when the device is removed or the
 * driver is unloaded.
 *
 * return value
 *	None
 */
static void mtip_pci_remove(struct pci_dev *pdev)
{
	struct driver_data *dd = pci_get_drvdata(pdev);
	unsigned long flags, to;

	set_bit(MTIP_DDF_REMOVE_PENDING_BIT, &dd->dd_flag);

	spin_lock_irqsave(&dev_lock, flags);
	list_del_init(&dd->online_list);
	list_add(&dd->remove_list, &removing_list);
	spin_unlock_irqrestore(&dev_lock, flags);

	mtip_check_surprise_removal(pdev);
	synchronize_irq(dd->pdev->irq);

	/* Spin until workers are done */
	to = jiffies + msecs_to_jiffies(4000);
	do {
		msleep(20);
	} while (atomic_read(&dd->irq_workers_active) != 0 &&
		time_before(jiffies, to));

	if (atomic_read(&dd->irq_workers_active) != 0) {
		dev_warn(&dd->pdev->dev,
			"Completion workers still active!\n");
	}

	/* Clean up the block layer. */
	mtip_block_remove(dd);

	if (dd->isr_workq) {
		flush_workqueue(dd->isr_workq);
		destroy_workqueue(dd->isr_workq);
		drop_cpu(dd->work[0].cpu_binding);
		drop_cpu(dd->work[1].cpu_binding);
		drop_cpu(dd->work[2].cpu_binding);
	}

	pci_disable_msi(pdev);

	spin_lock_irqsave(&dev_lock, flags);
	list_del_init(&dd->remove_list);
	spin_unlock_irqrestore(&dev_lock, flags);

	if (!dd->sr)
		kfree(dd);
	else
		set_bit(MTIP_DDF_REMOVE_DONE_BIT, &dd->dd_flag);

	pcim_iounmap_regions(pdev, 1 << MTIP_ABAR);
	pci_set_drvdata(pdev, NULL);
}

/*
 * Called for each probed device when the device is suspended.
 *
 * return value
 *	0  Success
 *	<0 Error
 */
static int mtip_pci_suspend(struct pci_dev *pdev, pm_message_t mesg)
{
	int rv = 0;
	struct driver_data *dd = pci_get_drvdata(pdev);

	if (!dd) {
		dev_err(&pdev->dev,
			"Driver private datastructure is NULL\n");
		return -EFAULT;
	}

	set_bit(MTIP_DDF_RESUME_BIT, &dd->dd_flag);

	/* Disable ports & interrupts then send standby immediate */
	rv = mtip_block_suspend(dd);
	if (rv < 0) {
		dev_err(&pdev->dev,
			"Failed to suspend controller\n");
		return rv;
	}

	/*
	 * Save the pci config space to pdev structure &
	 * disable the device
	 */
	pci_save_state(pdev);
	pci_disable_device(pdev);

	/* Move to Low power state*/
	pci_set_power_state(pdev, PCI_D3hot);

	return rv;
}

/*
 * Called for each probed device when the device is resumed.
 *
 * return value
 *      0  Success
 *      <0 Error
 */
static int mtip_pci_resume(struct pci_dev *pdev)
{
	int rv = 0;
	struct driver_data *dd;

	dd = pci_get_drvdata(pdev);
	if (!dd) {
		dev_err(&pdev->dev,
			"Driver private datastructure is NULL\n");
		return -EFAULT;
	}

	/* Move the device to active State */
	pci_set_power_state(pdev, PCI_D0);

	/* Restore PCI configuration space */
	pci_restore_state(pdev);

	/* Enable the PCI device*/
	rv = pcim_enable_device(pdev);
	if (rv < 0) {
		dev_err(&pdev->dev,
			"Failed to enable card during resume\n");
		goto err;
	}
	pci_set_master(pdev);

	/*
	 * Calls hbaReset, initPort, & startPort function
	 * then enables interrupts
	 */
	rv = mtip_block_resume(dd);
	if (rv < 0)
		dev_err(&pdev->dev, "Unable to resume\n");

err:
	clear_bit(MTIP_DDF_RESUME_BIT, &dd->dd_flag);

	return rv;
}

/*
 * Shutdown routine
 *
 * return value
 *      None
 */
static void mtip_pci_shutdown(struct pci_dev *pdev)
{
	struct driver_data *dd = pci_get_drvdata(pdev);
	if (dd)
		mtip_block_shutdown(dd);
}

/* Table of device ids supported by this driver. */
static DEFINE_PCI_DEVICE_TABLE(mtip_pci_tbl) = {
	{ PCI_DEVICE(PCI_VENDOR_ID_MICRON, P320H_DEVICE_ID) },
	{ PCI_DEVICE(PCI_VENDOR_ID_MICRON, P320M_DEVICE_ID) },
	{ PCI_DEVICE(PCI_VENDOR_ID_MICRON, P320S_DEVICE_ID) },
	{ PCI_DEVICE(PCI_VENDOR_ID_MICRON, P325M_DEVICE_ID) },
	{ PCI_DEVICE(PCI_VENDOR_ID_MICRON, P420H_DEVICE_ID) },
	{ PCI_DEVICE(PCI_VENDOR_ID_MICRON, P420M_DEVICE_ID) },
	{ PCI_DEVICE(PCI_VENDOR_ID_MICRON, P425M_DEVICE_ID) },
	{ 0 }
};

/* Structure that describes the PCI driver functions. */
static struct pci_driver mtip_pci_driver = {
	.name			= MTIP_DRV_NAME,
	.id_table		= mtip_pci_tbl,
	.probe			= mtip_pci_probe,
	.remove			= mtip_pci_remove,
	.suspend		= mtip_pci_suspend,
	.resume			= mtip_pci_resume,
	.shutdown		= mtip_pci_shutdown,
};

MODULE_DEVICE_TABLE(pci, mtip_pci_tbl);

/*
 * Module initialization function.
 *
 * Called once when the module is loaded. This function allocates a major
 * block device number to the Cyclone devices and registers the PCI layer
 * of the driver.
 *
 * Return value
 *      0 on success else error code.
 */
static int __init mtip_init(void)
{
	int error;

	pr_info(MTIP_DRV_NAME " Version " MTIP_DRV_VERSION "\n");

	spin_lock_init(&dev_lock);

	INIT_LIST_HEAD(&online_list);
	INIT_LIST_HEAD(&removing_list);

	/* Allocate a major block device number to use with this driver. */
	error = register_blkdev(0, MTIP_DRV_NAME);
	if (error <= 0) {
		pr_err("Unable to register block device (%d)\n",
		error);
		return -EBUSY;
	}
	mtip_major = error;

	dfs_parent = debugfs_create_dir("rssd", NULL);
	if (IS_ERR_OR_NULL(dfs_parent)) {
		pr_warn("Error creating debugfs parent\n");
		dfs_parent = NULL;
	}
	if (dfs_parent) {
		dfs_device_status = debugfs_create_file("device_status",
					S_IRUGO, dfs_parent, NULL,
					&mtip_device_status_fops);
		if (IS_ERR_OR_NULL(dfs_device_status)) {
			pr_err("Error creating device_status node\n");
			dfs_device_status = NULL;
		}
	}

	/* Register our PCI operations. */
	error = pci_register_driver(&mtip_pci_driver);
	if (error) {
		debugfs_remove(dfs_parent);
		unregister_blkdev(mtip_major, MTIP_DRV_NAME);
	}

	return error;
}

/*
 * Module de-initialization function.
 *
 * Called once when the module is unloaded. This function deallocates
 * the major block device number allocated by mtip_init() and
 * unregisters the PCI layer of the driver.
 *
 * Return value
 *      none
 */
static void __exit mtip_exit(void)
{
	/* Release the allocated major block device number. */
	unregister_blkdev(mtip_major, MTIP_DRV_NAME);

	/* Unregister the PCI driver. */
	pci_unregister_driver(&mtip_pci_driver);

	debugfs_remove_recursive(dfs_parent);
}

MODULE_AUTHOR("Micron Technology, Inc");
MODULE_DESCRIPTION("Micron RealSSD PCIe Block Driver");
MODULE_LICENSE("GPL");
MODULE_VERSION(MTIP_DRV_VERSION);

module_init(mtip_init);
module_exit(mtip_exit);<|MERGE_RESOLUTION|>--- conflicted
+++ resolved
@@ -3832,11 +3832,6 @@
 static struct blk_mq_ops mtip_mq_ops = {
 	.queue_rq	= mtip_queue_rq,
 	.map_queue	= blk_mq_map_queue,
-<<<<<<< HEAD
-	.alloc_hctx	= blk_mq_alloc_single_hw_queue,
-	.free_hctx	= blk_mq_free_single_hw_queue,
-=======
->>>>>>> 0fb662e2
 	.init_request	= mtip_init_cmd,
 	.exit_request	= mtip_free_cmd,
 };
