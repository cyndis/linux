--- conflicted
+++ resolved
@@ -65,13 +65,8 @@
 	u32 irqnr;
 	u32 irqstat;
 
-<<<<<<< HEAD
-	irqnr = irq_reg_readl(gc->reg_base + AT91_AIC_IVR);
-	irqstat = irq_reg_readl(gc->reg_base + AT91_AIC_ISR);
-=======
 	irqnr = irq_reg_readl(gc, AT91_AIC_IVR);
 	irqstat = irq_reg_readl(gc, AT91_AIC_ISR);
->>>>>>> e529fea9
 
 	if (!irqstat)
 		irq_reg_writel(gc, 0, AT91_AIC_EOICR);
