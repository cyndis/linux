--- conflicted
+++ resolved
@@ -1308,11 +1308,7 @@
  * mei_cl_fp_by_vtag - obtain the file pointer by vtag
  *
  * @cl: host client
-<<<<<<< HEAD
- * @vtag: vm tag
-=======
  * @vtag: virtual tag
->>>>>>> f642729d
  *
  * Return:
  * * A file pointer - on success
@@ -1323,13 +1319,9 @@
 	struct mei_cl_vtag *vtag_l;
 
 	list_for_each_entry(vtag_l, &cl->vtag_map, list)
-<<<<<<< HEAD
-		if (vtag_l->vtag == vtag)
-=======
 		/* The client on bus has one fixed fp */
 		if ((cl->cldev && mei_cldev_enabled(cl->cldev)) ||
 		    vtag_l->vtag == vtag)
->>>>>>> f642729d
 			return vtag_l->fp;
 
 	return ERR_PTR(-ENOENT);
@@ -1747,11 +1739,7 @@
  *
  * @cb: message callback structure
  *
-<<<<<<< HEAD
- * Return: a pointer to initialized header
-=======
  * Return: a pointer to initialized header or ERR_PTR on failure
->>>>>>> f642729d
  */
 static struct mei_msg_hdr *mei_msg_hdr_init(const struct mei_cl_cb *cb)
 {
