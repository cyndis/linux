/* SPDX-License-Identifier: GPL-2.0
 *
 * Copyright 2019-2020 HabanaLabs, Ltd.
 * All Rights Reserved.
 *
 */

#ifndef GAUDIP_H_
#define GAUDIP_H_

#include <uapi/misc/habanalabs.h>
#include "../common/habanalabs.h"
#include "../include/common/hl_boot_if.h"
#include "../include/gaudi/gaudi_packets.h"
#include "../include/gaudi/gaudi.h"
#include "../include/gaudi/gaudi_async_events.h"
#include "../include/gaudi/gaudi_fw_if.h"

#define NUMBER_OF_EXT_HW_QUEUES		8
#define NUMBER_OF_CMPLT_QUEUES		NUMBER_OF_EXT_HW_QUEUES
#define NUMBER_OF_CPU_HW_QUEUES		1
#define NUMBER_OF_INT_HW_QUEUES		100
#define NUMBER_OF_HW_QUEUES		(NUMBER_OF_EXT_HW_QUEUES + \
					NUMBER_OF_CPU_HW_QUEUES + \
					NUMBER_OF_INT_HW_QUEUES)

/* 10 NIC QMANs, DMA5 QMAN, TPC7 QMAN */
#define NUMBER_OF_COLLECTIVE_QUEUES	12
#define NUMBER_OF_SOBS_IN_GRP		11

/*
 * Number of MSI interrupts IDS:
 * Each completion queue has 1 ID
 * The event queue has 1 ID
 */
#define NUMBER_OF_INTERRUPTS		(NUMBER_OF_CMPLT_QUEUES + \
						NUMBER_OF_CPU_HW_QUEUES)

#if (NUMBER_OF_INTERRUPTS > GAUDI_MSI_ENTRIES)
#error "Number of MSI interrupts must be smaller or equal to GAUDI_MSI_ENTRIES"
#endif

#define CORESIGHT_TIMEOUT_USEC		100000		/* 100 ms */

#define GAUDI_MAX_CLK_FREQ		2200000000ull	/* 2200 MHz */

#define MAX_POWER_DEFAULT_PCI		200000		/* 200W */
#define MAX_POWER_DEFAULT_PMC		350000		/* 350W */

#define GAUDI_CPU_TIMEOUT_USEC		30000000	/* 30s */

#define TPC_ENABLED_MASK		0xFF

#define GAUDI_HBM_SIZE_32GB		0x800000000ull
#define GAUDI_HBM_DEVICES		4
#define GAUDI_HBM_CHANNELS		8
#define GAUDI_HBM_CFG_BASE		(mmHBM0_BASE - CFG_BASE)
#define GAUDI_HBM_CFG_OFFSET		(mmHBM1_BASE - mmHBM0_BASE)

#define DMA_MAX_TRANSFER_SIZE		U32_MAX

#define GAUDI_DEFAULT_CARD_NAME		"HL2000"

#define GAUDI_MAX_PENDING_CS		SZ_16K

#if !IS_MAX_PENDING_CS_VALID(GAUDI_MAX_PENDING_CS)
#error "GAUDI_MAX_PENDING_CS must be power of 2 and greater than 1"
#endif

#define PCI_DMA_NUMBER_OF_CHNLS		2
#define HBM_DMA_NUMBER_OF_CHNLS		6
#define DMA_NUMBER_OF_CHNLS		(PCI_DMA_NUMBER_OF_CHNLS + \
						HBM_DMA_NUMBER_OF_CHNLS)

#define MME_NUMBER_OF_SLAVE_ENGINES	2
#define MME_NUMBER_OF_ENGINES		(MME_NUMBER_OF_MASTER_ENGINES + \
					MME_NUMBER_OF_SLAVE_ENGINES)
#define MME_NUMBER_OF_QMANS		(MME_NUMBER_OF_MASTER_ENGINES * \
					QMAN_STREAMS)

#define QMAN_STREAMS		4

#define DMA_QMAN_OFFSET		(mmDMA1_QM_BASE - mmDMA0_QM_BASE)
#define TPC_QMAN_OFFSET		(mmTPC1_QM_BASE - mmTPC0_QM_BASE)
#define MME_QMAN_OFFSET		(mmMME1_QM_BASE - mmMME0_QM_BASE)
#define NIC_MACRO_QMAN_OFFSET	(mmNIC1_QM0_BASE - mmNIC0_QM0_BASE)
#define NIC_ENGINE_QMAN_OFFSET	(mmNIC0_QM1_BASE - mmNIC0_QM0_BASE)

#define TPC_CFG_OFFSET		(mmTPC1_CFG_BASE - mmTPC0_CFG_BASE)

#define DMA_CORE_OFFSET		(mmDMA1_CORE_BASE - mmDMA0_CORE_BASE)

#define QMAN_LDMA_SRC_OFFSET	(mmDMA0_CORE_SRC_BASE_LO - mmDMA0_CORE_CFG_0)
#define QMAN_LDMA_DST_OFFSET	(mmDMA0_CORE_DST_BASE_LO - mmDMA0_CORE_CFG_0)
#define QMAN_LDMA_SIZE_OFFSET	(mmDMA0_CORE_DST_TSIZE_0 - mmDMA0_CORE_CFG_0)

#define QMAN_CPDMA_SRC_OFFSET	(mmDMA0_QM_CQ_PTR_LO_4 - mmDMA0_CORE_CFG_0)
#define QMAN_CPDMA_DST_OFFSET	(mmDMA0_CORE_DST_BASE_LO - mmDMA0_CORE_CFG_0)
#define QMAN_CPDMA_SIZE_OFFSET	(mmDMA0_QM_CQ_TSIZE_4 - mmDMA0_CORE_CFG_0)

#define SIF_RTR_CTRL_OFFSET	(mmSIF_RTR_CTRL_1_BASE - mmSIF_RTR_CTRL_0_BASE)

#define NIF_RTR_CTRL_OFFSET	(mmNIF_RTR_CTRL_1_BASE - mmNIF_RTR_CTRL_0_BASE)

#define MME_ACC_OFFSET		(mmMME1_ACC_BASE - mmMME0_ACC_BASE)
#define SRAM_BANK_OFFSET	(mmSRAM_Y0_X1_RTR_BASE - mmSRAM_Y0_X0_RTR_BASE)

#define NUM_OF_SOB_IN_BLOCK		\
	(((mmSYNC_MNGR_E_N_SYNC_MNGR_OBJS_SOB_OBJ_2047 - \
	mmSYNC_MNGR_E_N_SYNC_MNGR_OBJS_SOB_OBJ_0) + 4) >> 2)

#define NUM_OF_MONITORS_IN_BLOCK	\
	(((mmSYNC_MNGR_E_N_SYNC_MNGR_OBJS_MON_STATUS_511 - \
	mmSYNC_MNGR_E_N_SYNC_MNGR_OBJS_MON_STATUS_0) + 4) >> 2)


/* DRAM Memory Map */

#define CPU_FW_IMAGE_SIZE	0x10000000	/* 256MB */
#define MMU_PAGE_TABLES_SIZE	0x0BF00000	/* 191MB */
#define MMU_CACHE_MNG_SIZE	0x00100000	/* 1MB */
#define RESERVED		0x04000000	/* 64MB */

#define CPU_FW_IMAGE_ADDR	DRAM_PHYS_BASE
#define MMU_PAGE_TABLES_ADDR	(CPU_FW_IMAGE_ADDR + CPU_FW_IMAGE_SIZE)
#define MMU_CACHE_MNG_ADDR	(MMU_PAGE_TABLES_ADDR + MMU_PAGE_TABLES_SIZE)

#define DRAM_DRIVER_END_ADDR	(MMU_CACHE_MNG_ADDR + MMU_CACHE_MNG_SIZE +\
								RESERVED)

#define DRAM_BASE_ADDR_USER	0x20000000

#if (DRAM_DRIVER_END_ADDR > DRAM_BASE_ADDR_USER)
#error "Driver must reserve no more than 512MB"
#endif

/* Internal QMANs PQ sizes */

#define MME_QMAN_LENGTH			1024
#define MME_QMAN_SIZE_IN_BYTES		(MME_QMAN_LENGTH * QMAN_PQ_ENTRY_SIZE)

#define HBM_DMA_QMAN_LENGTH		1024
#define HBM_DMA_QMAN_SIZE_IN_BYTES	\
				(HBM_DMA_QMAN_LENGTH * QMAN_PQ_ENTRY_SIZE)

#define TPC_QMAN_LENGTH			1024
#define TPC_QMAN_SIZE_IN_BYTES		(TPC_QMAN_LENGTH * QMAN_PQ_ENTRY_SIZE)

#define NIC_QMAN_LENGTH			1024
#define NIC_QMAN_SIZE_IN_BYTES		(NIC_QMAN_LENGTH * QMAN_PQ_ENTRY_SIZE)


#define SRAM_USER_BASE_OFFSET  GAUDI_DRIVER_SRAM_RESERVED_SIZE_FROM_START

/* Virtual address space */
#define VA_HOST_SPACE_START	0x1000000000000ull	/* 256TB */
#define VA_HOST_SPACE_END	0x3FF8000000000ull	/* 1PB - 512GB */
#define VA_HOST_SPACE_SIZE	(VA_HOST_SPACE_END - \
					VA_HOST_SPACE_START) /* 767TB */
<<<<<<< HEAD
=======
#define HOST_SPACE_INTERNAL_CB_SZ	SZ_2M
>>>>>>> f642729d

#define HW_CAP_PLL		BIT(0)
#define HW_CAP_HBM		BIT(1)
#define HW_CAP_MMU		BIT(2)
#define HW_CAP_MME		BIT(3)
#define HW_CAP_CPU		BIT(4)
#define HW_CAP_PCI_DMA		BIT(5)
#define HW_CAP_MSI		BIT(6)
#define HW_CAP_CPU_Q		BIT(7)
#define HW_CAP_HBM_DMA		BIT(8)
#define HW_CAP_CLK_GATE		BIT(9)
#define HW_CAP_SRAM_SCRAMBLER	BIT(10)
#define HW_CAP_HBM_SCRAMBLER	BIT(11)

<<<<<<< HEAD
=======
#define HW_CAP_NIC0		BIT(14)
#define HW_CAP_NIC1		BIT(15)
#define HW_CAP_NIC2		BIT(16)
#define HW_CAP_NIC3		BIT(17)
#define HW_CAP_NIC4		BIT(18)
#define HW_CAP_NIC5		BIT(19)
#define HW_CAP_NIC6		BIT(20)
#define HW_CAP_NIC7		BIT(21)
#define HW_CAP_NIC8		BIT(22)
#define HW_CAP_NIC9		BIT(23)
#define HW_CAP_NIC_MASK		GENMASK(23, 14)
#define HW_CAP_NIC_SHIFT	14

>>>>>>> f642729d
#define HW_CAP_TPC0		BIT(24)
#define HW_CAP_TPC1		BIT(25)
#define HW_CAP_TPC2		BIT(26)
#define HW_CAP_TPC3		BIT(27)
#define HW_CAP_TPC4		BIT(28)
#define HW_CAP_TPC5		BIT(29)
#define HW_CAP_TPC6		BIT(30)
#define HW_CAP_TPC7		BIT(31)
#define HW_CAP_TPC_MASK		GENMASK(31, 24)
#define HW_CAP_TPC_SHIFT	24

#define GAUDI_CPU_PCI_MSB_ADDR(addr)	(((addr) & GENMASK_ULL(49, 39)) >> 39)
#define GAUDI_PCI_TO_CPU_ADDR(addr)			\
	do {						\
		(addr) &= ~GENMASK_ULL(49, 39);		\
		(addr) |= BIT_ULL(39);			\
	} while (0)
#define GAUDI_CPU_TO_PCI_ADDR(addr, extension)		\
	do {						\
		(addr) &= ~GENMASK_ULL(49, 39);		\
		(addr) |= (u64) (extension) << 39;	\
	} while (0)

enum gaudi_dma_channels {
	GAUDI_PCI_DMA_1,
	GAUDI_PCI_DMA_2,
	GAUDI_HBM_DMA_1,
	GAUDI_HBM_DMA_2,
	GAUDI_HBM_DMA_3,
	GAUDI_HBM_DMA_4,
	GAUDI_HBM_DMA_5,
	GAUDI_HBM_DMA_6,
	GAUDI_DMA_MAX
};

enum gaudi_tpc_mask {
	GAUDI_TPC_MASK_TPC0 = 0x01,
	GAUDI_TPC_MASK_TPC1 = 0x02,
	GAUDI_TPC_MASK_TPC2 = 0x04,
	GAUDI_TPC_MASK_TPC3 = 0x08,
	GAUDI_TPC_MASK_TPC4 = 0x10,
	GAUDI_TPC_MASK_TPC5 = 0x20,
	GAUDI_TPC_MASK_TPC6 = 0x40,
	GAUDI_TPC_MASK_TPC7 = 0x80,
	GAUDI_TPC_MASK_ALL = 0xFF
};

enum gaudi_nic_mask {
	GAUDI_NIC_MASK_NIC0 = 0x01,
	GAUDI_NIC_MASK_NIC1 = 0x02,
	GAUDI_NIC_MASK_NIC2 = 0x04,
	GAUDI_NIC_MASK_NIC3 = 0x08,
	GAUDI_NIC_MASK_NIC4 = 0x10,
	GAUDI_NIC_MASK_NIC5 = 0x20,
	GAUDI_NIC_MASK_NIC6 = 0x40,
	GAUDI_NIC_MASK_NIC7 = 0x80,
	GAUDI_NIC_MASK_NIC8 = 0x100,
	GAUDI_NIC_MASK_NIC9 = 0x200,
	GAUDI_NIC_MASK_ALL = 0x3FF
};

/*
 * struct gaudi_hw_sob_group - H/W SOB group info.
 * @hdev: habanalabs device structure.
 * @kref: refcount of this SOB group. group will reset once refcount is zero.
 * @base_sob_id: base sob id of this SOB group.
 * @queue_id: id of the queue that waits on this sob group
 */
struct gaudi_hw_sob_group {
	struct hl_device	*hdev;
	struct kref		kref;
	u32			base_sob_id;
	u32			queue_id;
};

#define NUM_SOB_GROUPS (HL_RSVD_SOBS * QMAN_STREAMS)
/**
 * struct gaudi_collective_properties -
 *     holds all SOB groups and queues info reserved for the collective
 * @hw_sob_group: H/W SOB groups.
 * @next_sob_group_val: the next value to use for the currently used SOB group.
 * @curr_sob_group_idx: the index of the currently used SOB group.
 * @mstr_sob_mask: pre-defined masks for collective master monitors
 */
struct gaudi_collective_properties {
	struct gaudi_hw_sob_group hw_sob_group[NUM_SOB_GROUPS];
	u16			next_sob_group_val[QMAN_STREAMS];
	u8			curr_sob_group_idx[QMAN_STREAMS];
	u8			mstr_sob_mask[HL_COLLECTIVE_RSVD_MSTR_MONS];
};

/**
 * struct gaudi_internal_qman_info - Internal QMAN information.
 * @pq_kernel_addr: Kernel address of the PQ memory area in the host.
 * @pq_dma_addr: DMA address of the PQ memory area in the host.
 * @pq_size: Size of allocated host memory for PQ.
 */
struct gaudi_internal_qman_info {
	void		*pq_kernel_addr;
	dma_addr_t	pq_dma_addr;
	size_t		pq_size;
};

/**
 * struct gaudi_device - ASIC specific manage structure.
 * @cpucp_info_get: get information on device from CPU-CP
 * @hw_queues_lock: protects the H/W queues from concurrent access.
 * @clk_gate_mutex: protects code areas that require clock gating to be disabled
 *                  temporarily
 * @internal_qmans: Internal QMANs information. The array size is larger than
 *                  the actual number of internal queues because they are not in
 *                  consecutive order.
 * @hbm_bar_cur_addr: current address of HBM PCI bar.
 * @max_freq_value: current max clk frequency.
 * @events: array that holds all event id's
 * @events_stat: array that holds histogram of all received events.
 * @events_stat_aggregate: same as events_stat but doesn't get cleared on reset
 * @hw_cap_initialized: This field contains a bit per H/W engine. When that
 *                      engine is initialized, that bit is set by the driver to
 *                      signal we can use this engine in later code paths.
 *                      Each bit is cleared upon reset of its corresponding H/W
 *                      engine.
 * @multi_msi_mode: whether we are working in multi MSI single MSI mode.
 *                  Multi MSI is possible only with IOMMU enabled.
 * @mmu_cache_inv_pi: PI for MMU cache invalidation flow. The H/W expects an
 *                    8-bit value so use u8.
 */
struct gaudi_device {
	int (*cpucp_info_get)(struct hl_device *hdev);

	/* TODO: remove hw_queues_lock after moving to scheduler code */
	spinlock_t			hw_queues_lock;
	struct mutex			clk_gate_mutex;

	struct gaudi_internal_qman_info	internal_qmans[GAUDI_QUEUE_ID_SIZE];

	struct gaudi_collective_properties collective_props;

	u64				hbm_bar_cur_addr;
	u64				max_freq_value;

	u32				events[GAUDI_EVENT_SIZE];
	u32				events_stat[GAUDI_EVENT_SIZE];
	u32				events_stat_aggregate[GAUDI_EVENT_SIZE];
	u32				hw_cap_initialized;
	u8				multi_msi_mode;
	u8				mmu_cache_inv_pi;
};

void gaudi_init_security(struct hl_device *hdev);
void gaudi_ack_protection_bits_errors(struct hl_device *hdev);
void gaudi_add_device_attr(struct hl_device *hdev,
			struct attribute_group *dev_attr_grp);
void gaudi_set_pll_profile(struct hl_device *hdev, enum hl_pll_frequency freq);
int gaudi_debug_coresight(struct hl_device *hdev, void *data);
void gaudi_halt_coresight(struct hl_device *hdev);
int gaudi_get_clk_rate(struct hl_device *hdev, u32 *cur_clk, u32 *max_clk);
void gaudi_mmu_prepare_reg(struct hl_device *hdev, u64 reg, u32 asid);

#endif /* GAUDIP_H_ */<|MERGE_RESOLUTION|>--- conflicted
+++ resolved
@@ -157,10 +157,7 @@
 #define VA_HOST_SPACE_END	0x3FF8000000000ull	/* 1PB - 512GB */
 #define VA_HOST_SPACE_SIZE	(VA_HOST_SPACE_END - \
 					VA_HOST_SPACE_START) /* 767TB */
-<<<<<<< HEAD
-=======
 #define HOST_SPACE_INTERNAL_CB_SZ	SZ_2M
->>>>>>> f642729d
 
 #define HW_CAP_PLL		BIT(0)
 #define HW_CAP_HBM		BIT(1)
@@ -175,8 +172,6 @@
 #define HW_CAP_SRAM_SCRAMBLER	BIT(10)
 #define HW_CAP_HBM_SCRAMBLER	BIT(11)
 
-<<<<<<< HEAD
-=======
 #define HW_CAP_NIC0		BIT(14)
 #define HW_CAP_NIC1		BIT(15)
 #define HW_CAP_NIC2		BIT(16)
@@ -190,7 +185,6 @@
 #define HW_CAP_NIC_MASK		GENMASK(23, 14)
 #define HW_CAP_NIC_SHIFT	14
 
->>>>>>> f642729d
 #define HW_CAP_TPC0		BIT(24)
 #define HW_CAP_TPC1		BIT(25)
 #define HW_CAP_TPC2		BIT(26)
