// SPDX-License-Identifier: GPL-2.0

/*
 * Copyright 2016-2019 HabanaLabs, Ltd.
 * All Rights Reserved.
 */

#include "habanalabs.h"

#include <linux/slab.h>

static void hl_ctx_fini(struct hl_ctx *ctx)
{
	struct hl_device *hdev = ctx->hdev;
<<<<<<< HEAD
	u64 idle_mask = 0;
=======
	u64 idle_mask[HL_BUSY_ENGINES_MASK_EXT_SIZE] = {0};
>>>>>>> f642729d
	int i;

	/* Release all allocated pending cb's, those cb's were never
	 * scheduled so it is safe to release them here
	 */
	hl_pending_cb_list_flush(ctx);

	/*
	 * If we arrived here, there are no jobs waiting for this context
	 * on its queues so we can safely remove it.
	 * This is because for each CS, we increment the ref count and for
	 * every CS that was finished we decrement it and we won't arrive
	 * to this function unless the ref count is 0
	 */

	for (i = 0 ; i < hdev->asic_prop.max_pending_cs ; i++)
		hl_fence_put(ctx->cs_pending[i]);

	kfree(ctx->cs_pending);

	if (ctx->asid != HL_KERNEL_ASID_ID) {
		dev_dbg(hdev->dev, "closing user context %d\n", ctx->asid);

		/* The engines are stopped as there is no executing CS, but the
		 * Coresight might be still working by accessing addresses
		 * related to the stopped engines. Hence stop it explicitly.
		 * Stop only if this is the compute context, as there can be
		 * only one compute context
		 */
		if ((hdev->in_debug) && (hdev->compute_ctx == ctx))
			hl_device_set_debug_mode(hdev, false);

<<<<<<< HEAD
=======
		hdev->asic_funcs->ctx_fini(ctx);
>>>>>>> f642729d
		hl_cb_va_pool_fini(ctx);
		hl_vm_ctx_fini(ctx);
		hl_asid_free(hdev, ctx->asid);

<<<<<<< HEAD
		if ((!hdev->pldm) && (hdev->pdev) &&
				(!hdev->asic_funcs->is_device_idle(hdev,
							&idle_mask, NULL)))
			dev_notice(hdev->dev,
				"device not idle after user context is closed (0x%llx)\n",
				idle_mask);
	} else {
		dev_dbg(hdev->dev, "closing kernel context\n");
=======
		/* Scrub both SRAM and DRAM */
		hdev->asic_funcs->scrub_device_mem(hdev, 0, 0);

		if ((!hdev->pldm) && (hdev->pdev) &&
				(!hdev->asic_funcs->is_device_idle(hdev,
					idle_mask,
					HL_BUSY_ENGINES_MASK_EXT_SIZE, NULL)))
			dev_notice(hdev->dev,
					"device not idle after user context is closed (0x%llx, 0x%llx)\n",
						idle_mask[0], idle_mask[1]);
	} else {
		dev_dbg(hdev->dev, "closing kernel context\n");
		hdev->asic_funcs->ctx_fini(ctx);
		hl_vm_ctx_fini(ctx);
>>>>>>> f642729d
		hl_mmu_ctx_fini(ctx);
	}
}

void hl_ctx_do_release(struct kref *ref)
{
	struct hl_ctx *ctx;

	ctx = container_of(ref, struct hl_ctx, refcount);

	hl_ctx_fini(ctx);

	if (ctx->hpriv)
		hl_hpriv_put(ctx->hpriv);

	kfree(ctx);
}

int hl_ctx_create(struct hl_device *hdev, struct hl_fpriv *hpriv)
{
	struct hl_ctx_mgr *mgr = &hpriv->ctx_mgr;
	struct hl_ctx *ctx;
	int rc;

	ctx = kzalloc(sizeof(*ctx), GFP_KERNEL);
	if (!ctx) {
		rc = -ENOMEM;
		goto out_err;
	}

	mutex_lock(&mgr->ctx_lock);
	rc = idr_alloc(&mgr->ctx_handles, ctx, 1, 0, GFP_KERNEL);
	mutex_unlock(&mgr->ctx_lock);

	if (rc < 0) {
		dev_err(hdev->dev, "Failed to allocate IDR for a new CTX\n");
		goto free_ctx;
	}

	ctx->handle = rc;

	rc = hl_ctx_init(hdev, ctx, false);
	if (rc)
		goto remove_from_idr;

	hl_hpriv_get(hpriv);
	ctx->hpriv = hpriv;

	/* TODO: remove for multiple contexts per process */
	hpriv->ctx = ctx;

	/* TODO: remove the following line for multiple process support */
	hdev->compute_ctx = ctx;

	return 0;

remove_from_idr:
	mutex_lock(&mgr->ctx_lock);
	idr_remove(&mgr->ctx_handles, ctx->handle);
	mutex_unlock(&mgr->ctx_lock);
free_ctx:
	kfree(ctx);
out_err:
	return rc;
}

void hl_ctx_free(struct hl_device *hdev, struct hl_ctx *ctx)
{
	if (kref_put(&ctx->refcount, hl_ctx_do_release) == 1)
		return;

	dev_warn(hdev->dev,
		"user process released device but its command submissions are still executing\n");
}

int hl_ctx_init(struct hl_device *hdev, struct hl_ctx *ctx, bool is_kernel_ctx)
{
	int rc = 0;

	ctx->hdev = hdev;

	kref_init(&ctx->refcount);

	ctx->cs_sequence = 1;
	INIT_LIST_HEAD(&ctx->pending_cb_list);
	spin_lock_init(&ctx->pending_cb_lock);
	spin_lock_init(&ctx->cs_lock);
	atomic_set(&ctx->thread_ctx_switch_token, 1);
	atomic_set(&ctx->thread_pending_cb_token, 1);
	ctx->thread_ctx_switch_wait_token = 0;
	ctx->cs_pending = kcalloc(hdev->asic_prop.max_pending_cs,
				sizeof(struct hl_fence *),
				GFP_KERNEL);
	if (!ctx->cs_pending)
		return -ENOMEM;

	if (is_kernel_ctx) {
		ctx->asid = HL_KERNEL_ASID_ID; /* Kernel driver gets ASID 0 */
		rc = hl_vm_ctx_init(ctx);
		if (rc) {
			dev_err(hdev->dev, "Failed to init mem ctx module\n");
			rc = -ENOMEM;
			goto err_free_cs_pending;
		}

		rc = hdev->asic_funcs->ctx_init(ctx);
		if (rc) {
			dev_err(hdev->dev, "ctx_init failed\n");
			goto err_vm_ctx_fini;
		}
	} else {
		ctx->asid = hl_asid_alloc(hdev);
		if (!ctx->asid) {
			dev_err(hdev->dev, "No free ASID, failed to create context\n");
			rc = -ENOMEM;
			goto err_free_cs_pending;
		}

		rc = hl_vm_ctx_init(ctx);
		if (rc) {
			dev_err(hdev->dev, "Failed to init mem ctx module\n");
			rc = -ENOMEM;
			goto err_asid_free;
		}

		rc = hl_cb_va_pool_init(ctx);
		if (rc) {
			dev_err(hdev->dev,
				"Failed to init VA pool for mapped CB\n");
			goto err_vm_ctx_fini;
		}

		rc = hdev->asic_funcs->ctx_init(ctx);
		if (rc) {
			dev_err(hdev->dev, "ctx_init failed\n");
			goto err_cb_va_pool_fini;
		}

		dev_dbg(hdev->dev, "create user context %d\n", ctx->asid);
	}

	return 0;

err_cb_va_pool_fini:
	hl_cb_va_pool_fini(ctx);
err_vm_ctx_fini:
	hl_vm_ctx_fini(ctx);
err_asid_free:
	if (ctx->asid != HL_KERNEL_ASID_ID)
		hl_asid_free(hdev, ctx->asid);
err_free_cs_pending:
	kfree(ctx->cs_pending);

	return rc;
}

void hl_ctx_get(struct hl_device *hdev, struct hl_ctx *ctx)
{
	kref_get(&ctx->refcount);
}

int hl_ctx_put(struct hl_ctx *ctx)
{
	return kref_put(&ctx->refcount, hl_ctx_do_release);
}

struct hl_fence *hl_ctx_get_fence(struct hl_ctx *ctx, u64 seq)
{
	struct asic_fixed_properties *asic_prop = &ctx->hdev->asic_prop;
	struct hl_fence *fence;

	spin_lock(&ctx->cs_lock);

	if (seq >= ctx->cs_sequence) {
		spin_unlock(&ctx->cs_lock);
		return ERR_PTR(-EINVAL);
	}

	if (seq + asic_prop->max_pending_cs < ctx->cs_sequence) {
		spin_unlock(&ctx->cs_lock);
		return NULL;
	}

	fence = ctx->cs_pending[seq & (asic_prop->max_pending_cs - 1)];
	hl_fence_get(fence);

	spin_unlock(&ctx->cs_lock);

	return fence;
}

/*
 * hl_ctx_mgr_init - initialize the context manager
 *
 * @mgr: pointer to context manager structure
 *
 * This manager is an object inside the hpriv object of the user process.
 * The function is called when a user process opens the FD.
 */
void hl_ctx_mgr_init(struct hl_ctx_mgr *mgr)
{
	mutex_init(&mgr->ctx_lock);
	idr_init(&mgr->ctx_handles);
}

/*
 * hl_ctx_mgr_fini - finalize the context manager
 *
 * @hdev: pointer to device structure
 * @mgr: pointer to context manager structure
 *
 * This function goes over all the contexts in the manager and frees them.
 * It is called when a process closes the FD.
 */
void hl_ctx_mgr_fini(struct hl_device *hdev, struct hl_ctx_mgr *mgr)
{
	struct hl_ctx *ctx;
	struct idr *idp;
	u32 id;

	idp = &mgr->ctx_handles;

	idr_for_each_entry(idp, ctx, id)
		hl_ctx_free(hdev, ctx);

	idr_destroy(&mgr->ctx_handles);
	mutex_destroy(&mgr->ctx_lock);
}<|MERGE_RESOLUTION|>--- conflicted
+++ resolved
@@ -12,11 +12,7 @@
 static void hl_ctx_fini(struct hl_ctx *ctx)
 {
 	struct hl_device *hdev = ctx->hdev;
-<<<<<<< HEAD
-	u64 idle_mask = 0;
-=======
 	u64 idle_mask[HL_BUSY_ENGINES_MASK_EXT_SIZE] = {0};
->>>>>>> f642729d
 	int i;
 
 	/* Release all allocated pending cb's, those cb's were never
@@ -49,24 +45,11 @@
 		if ((hdev->in_debug) && (hdev->compute_ctx == ctx))
 			hl_device_set_debug_mode(hdev, false);
 
-<<<<<<< HEAD
-=======
 		hdev->asic_funcs->ctx_fini(ctx);
->>>>>>> f642729d
 		hl_cb_va_pool_fini(ctx);
 		hl_vm_ctx_fini(ctx);
 		hl_asid_free(hdev, ctx->asid);
 
-<<<<<<< HEAD
-		if ((!hdev->pldm) && (hdev->pdev) &&
-				(!hdev->asic_funcs->is_device_idle(hdev,
-							&idle_mask, NULL)))
-			dev_notice(hdev->dev,
-				"device not idle after user context is closed (0x%llx)\n",
-				idle_mask);
-	} else {
-		dev_dbg(hdev->dev, "closing kernel context\n");
-=======
 		/* Scrub both SRAM and DRAM */
 		hdev->asic_funcs->scrub_device_mem(hdev, 0, 0);
 
@@ -81,7 +64,6 @@
 		dev_dbg(hdev->dev, "closing kernel context\n");
 		hdev->asic_funcs->ctx_fini(ctx);
 		hl_vm_ctx_fini(ctx);
->>>>>>> f642729d
 		hl_mmu_ctx_fini(ctx);
 	}
 }
