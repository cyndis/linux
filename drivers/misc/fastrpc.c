--- conflicted
+++ resolved
@@ -524,15 +524,9 @@
 
 	table = &a->sgt;
 
-<<<<<<< HEAD
-	if (!dma_map_sgtable(attachment->dev, table, dir, 0))
-		return ERR_PTR(-ENOMEM);
-
-=======
 	ret = dma_map_sgtable(attachment->dev, table, dir, 0);
 	if (ret)
 		table = ERR_PTR(ret);
->>>>>>> f642729d
 	return table;
 }
 
