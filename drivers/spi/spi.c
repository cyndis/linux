--- conflicted
+++ resolved
@@ -1673,18 +1673,9 @@
 		}
 	}
 
-<<<<<<< HEAD
-	if (unlikely(ctlr->ptp_sts_supported)) {
-		list_for_each_entry(xfer, &mesg->transfers, transfer_list) {
-			WARN_ON_ONCE(xfer->ptp_sts && !xfer->timestamped_pre);
-			WARN_ON_ONCE(xfer->ptp_sts && !xfer->timestamped_post);
-		}
-	}
-=======
 	if (unlikely(ctlr->ptp_sts_supported))
 		list_for_each_entry(xfer, &mesg->transfers, transfer_list)
 			WARN_ON_ONCE(xfer->ptp_sts && !xfer->timestamped);
->>>>>>> 778fbf41
 
 	spi_unmap_msg(ctlr, mesg);
 
