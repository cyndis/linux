--- conflicted
+++ resolved
@@ -512,13 +512,8 @@
 
 	master->dma_tx = dma_request_chan(dev, "tx");
 	if (IS_ERR(master->dma_tx)) {
-<<<<<<< HEAD
-		err = dev_err_probe(dev, PTR_ERR(master->dma_tx),
-				    "No TX DMA channel, DMA is disabled\n");
-=======
 		err = PTR_ERR(master->dma_tx);
 		dev_dbg(dev, "No TX DMA channel, DMA is disabled\n");
->>>>>>> f642729d
 		goto error_clear;
 	}
 
