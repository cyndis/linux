<<<<<<< HEAD
// SPDX-License-Identifier: GPL-2.0-only
/*
 * Driver for Amlogic Meson SPI flash controller (SPIFC)
 *
 * Copyright (C) 2014 Beniamino Galvani <b.galvani@gmail.com>
 */
=======
// SPDX-License-Identifier: GPL-2.0+
//
// Driver for Amlogic Meson SPI flash controller (SPIFC)
//
// Copyright (C) 2014 Beniamino Galvani <b.galvani@gmail.com>
//
>>>>>>> 6fb08f1a

#include <linux/clk.h>
#include <linux/delay.h>
#include <linux/device.h>
#include <linux/io.h>
#include <linux/kernel.h>
#include <linux/module.h>
#include <linux/of.h>
#include <linux/platform_device.h>
#include <linux/pm_runtime.h>
#include <linux/regmap.h>
#include <linux/spi/spi.h>
#include <linux/types.h>

/* register map */
#define REG_CMD			0x00
#define REG_ADDR		0x04
#define REG_CTRL		0x08
#define REG_CTRL1		0x0c
#define REG_STATUS		0x10
#define REG_CTRL2		0x14
#define REG_CLOCK		0x18
#define REG_USER		0x1c
#define REG_USER1		0x20
#define REG_USER2		0x24
#define REG_USER3		0x28
#define REG_USER4		0x2c
#define REG_SLAVE		0x30
#define REG_SLAVE1		0x34
#define REG_SLAVE2		0x38
#define REG_SLAVE3		0x3c
#define REG_C0			0x40
#define REG_B8			0x60
#define REG_MAX			0x7c

/* register fields */
#define CMD_USER		BIT(18)
#define CTRL_ENABLE_AHB		BIT(17)
#define CLOCK_SOURCE		BIT(31)
#define CLOCK_DIV_SHIFT		12
#define CLOCK_DIV_MASK		(0x3f << CLOCK_DIV_SHIFT)
#define CLOCK_CNT_HIGH_SHIFT	6
#define CLOCK_CNT_HIGH_MASK	(0x3f << CLOCK_CNT_HIGH_SHIFT)
#define CLOCK_CNT_LOW_SHIFT	0
#define CLOCK_CNT_LOW_MASK	(0x3f << CLOCK_CNT_LOW_SHIFT)
#define USER_DIN_EN_MS		BIT(0)
#define USER_CMP_MODE		BIT(2)
#define USER_UC_DOUT_SEL	BIT(27)
#define USER_UC_DIN_SEL		BIT(28)
#define USER_UC_MASK		((BIT(5) - 1) << 27)
#define USER1_BN_UC_DOUT_SHIFT	17
#define USER1_BN_UC_DOUT_MASK	(0xff << 16)
#define USER1_BN_UC_DIN_SHIFT	8
#define USER1_BN_UC_DIN_MASK	(0xff << 8)
#define USER4_CS_ACT		BIT(30)
#define SLAVE_TRST_DONE		BIT(4)
#define SLAVE_OP_MODE		BIT(30)
#define SLAVE_SW_RST		BIT(31)

#define SPIFC_BUFFER_SIZE	64

/**
 * struct meson_spifc
 * @master:	the SPI master
 * @regmap:	regmap for device registers
 * @clk:	input clock of the built-in baud rate generator
 * @device:	the device structure
 */
struct meson_spifc {
	struct spi_master *master;
	struct regmap *regmap;
	struct clk *clk;
	struct device *dev;
};

static const struct regmap_config spifc_regmap_config = {
	.reg_bits = 32,
	.val_bits = 32,
	.reg_stride = 4,
	.max_register = REG_MAX,
};

/**
 * meson_spifc_wait_ready() - wait for the current operation to terminate
 * @spifc:	the Meson SPI device
 * Return:	0 on success, a negative value on error
 */
static int meson_spifc_wait_ready(struct meson_spifc *spifc)
{
	unsigned long deadline = jiffies + msecs_to_jiffies(5);
	u32 data;

	do {
		regmap_read(spifc->regmap, REG_SLAVE, &data);
		if (data & SLAVE_TRST_DONE)
			return 0;
		cond_resched();
	} while (!time_after(jiffies, deadline));

	return -ETIMEDOUT;
}

/**
 * meson_spifc_drain_buffer() - copy data from device buffer to memory
 * @spifc:	the Meson SPI device
 * @buf:	the destination buffer
 * @len:	number of bytes to copy
 */
static void meson_spifc_drain_buffer(struct meson_spifc *spifc, u8 *buf,
				     int len)
{
	u32 data;
	int i = 0;

	while (i < len) {
		regmap_read(spifc->regmap, REG_C0 + i, &data);

		if (len - i >= 4) {
			*((u32 *)buf) = data;
			buf += 4;
		} else {
			memcpy(buf, &data, len - i);
			break;
		}
		i += 4;
	}
}

/**
 * meson_spifc_fill_buffer() - copy data from memory to device buffer
 * @spifc:	the Meson SPI device
 * @buf:	the source buffer
 * @len:	number of bytes to copy
 */
static void meson_spifc_fill_buffer(struct meson_spifc *spifc, const u8 *buf,
				    int len)
{
	u32 data;
	int i = 0;

	while (i < len) {
		if (len - i >= 4)
			data = *(u32 *)buf;
		else
			memcpy(&data, buf, len - i);

		regmap_write(spifc->regmap, REG_C0 + i, data);

		buf += 4;
		i += 4;
	}
}

/**
 * meson_spifc_setup_speed() - program the clock divider
 * @spifc:	the Meson SPI device
 * @speed:	desired speed in Hz
 */
static void meson_spifc_setup_speed(struct meson_spifc *spifc, u32 speed)
{
	unsigned long parent, value;
	int n;

	parent = clk_get_rate(spifc->clk);
	n = max_t(int, parent / speed - 1, 1);

	dev_dbg(spifc->dev, "parent %lu, speed %u, n %d\n", parent,
		speed, n);

	value = (n << CLOCK_DIV_SHIFT) & CLOCK_DIV_MASK;
	value |= (n << CLOCK_CNT_LOW_SHIFT) & CLOCK_CNT_LOW_MASK;
	value |= (((n + 1) / 2 - 1) << CLOCK_CNT_HIGH_SHIFT) &
		CLOCK_CNT_HIGH_MASK;

	regmap_write(spifc->regmap, REG_CLOCK, value);
}

/**
 * meson_spifc_txrx() - transfer a chunk of data
 * @spifc:	the Meson SPI device
 * @xfer:	the current SPI transfer
 * @offset:	offset of the data to transfer
 * @len:	length of the data to transfer
 * @last_xfer:	whether this is the last transfer of the message
 * @last_chunk:	whether this is the last chunk of the transfer
 * Return:	0 on success, a negative value on error
 */
static int meson_spifc_txrx(struct meson_spifc *spifc,
			    struct spi_transfer *xfer,
			    int offset, int len, bool last_xfer,
			    bool last_chunk)
{
	bool keep_cs = true;
	int ret;

	if (xfer->tx_buf)
		meson_spifc_fill_buffer(spifc, xfer->tx_buf + offset, len);

	/* enable DOUT stage */
	regmap_update_bits(spifc->regmap, REG_USER, USER_UC_MASK,
			   USER_UC_DOUT_SEL);
	regmap_write(spifc->regmap, REG_USER1,
		     (8 * len - 1) << USER1_BN_UC_DOUT_SHIFT);

	/* enable data input during DOUT */
	regmap_update_bits(spifc->regmap, REG_USER, USER_DIN_EN_MS,
			   USER_DIN_EN_MS);

	if (last_chunk) {
		if (last_xfer)
			keep_cs = xfer->cs_change;
		else
			keep_cs = !xfer->cs_change;
	}

	regmap_update_bits(spifc->regmap, REG_USER4, USER4_CS_ACT,
			   keep_cs ? USER4_CS_ACT : 0);

	/* clear transition done bit */
	regmap_update_bits(spifc->regmap, REG_SLAVE, SLAVE_TRST_DONE, 0);
	/* start transfer */
	regmap_update_bits(spifc->regmap, REG_CMD, CMD_USER, CMD_USER);

	ret = meson_spifc_wait_ready(spifc);

	if (!ret && xfer->rx_buf)
		meson_spifc_drain_buffer(spifc, xfer->rx_buf + offset, len);

	return ret;
}

/**
 * meson_spifc_transfer_one() - perform a single transfer
 * @master:	the SPI master
 * @spi:	the SPI device
 * @xfer:	the current SPI transfer
 * Return:	0 on success, a negative value on error
 */
static int meson_spifc_transfer_one(struct spi_master *master,
				    struct spi_device *spi,
				    struct spi_transfer *xfer)
{
	struct meson_spifc *spifc = spi_master_get_devdata(master);
	int len, done = 0, ret = 0;

	meson_spifc_setup_speed(spifc, xfer->speed_hz);

	regmap_update_bits(spifc->regmap, REG_CTRL, CTRL_ENABLE_AHB, 0);

	while (done < xfer->len && !ret) {
		len = min_t(int, xfer->len - done, SPIFC_BUFFER_SIZE);
		ret = meson_spifc_txrx(spifc, xfer, done, len,
				       spi_transfer_is_last(master, xfer),
				       done + len >= xfer->len);
		done += len;
	}

	regmap_update_bits(spifc->regmap, REG_CTRL, CTRL_ENABLE_AHB,
			   CTRL_ENABLE_AHB);

	return ret;
}

/**
 * meson_spifc_hw_init() - reset and initialize the SPI controller
 * @spifc:	the Meson SPI device
 */
static void meson_spifc_hw_init(struct meson_spifc *spifc)
{
	/* reset device */
	regmap_update_bits(spifc->regmap, REG_SLAVE, SLAVE_SW_RST,
			   SLAVE_SW_RST);
	/* disable compatible mode */
	regmap_update_bits(spifc->regmap, REG_USER, USER_CMP_MODE, 0);
	/* set master mode */
	regmap_update_bits(spifc->regmap, REG_SLAVE, SLAVE_OP_MODE, 0);
}

static int meson_spifc_probe(struct platform_device *pdev)
{
	struct spi_master *master;
	struct meson_spifc *spifc;
	struct resource *res;
	void __iomem *base;
	unsigned int rate;
	int ret = 0;

	master = spi_alloc_master(&pdev->dev, sizeof(struct meson_spifc));
	if (!master)
		return -ENOMEM;

	platform_set_drvdata(pdev, master);

	spifc = spi_master_get_devdata(master);
	spifc->dev = &pdev->dev;

	res = platform_get_resource(pdev, IORESOURCE_MEM, 0);
	base = devm_ioremap_resource(spifc->dev, res);
	if (IS_ERR(base)) {
		ret = PTR_ERR(base);
		goto out_err;
	}

	spifc->regmap = devm_regmap_init_mmio(spifc->dev, base,
					      &spifc_regmap_config);
	if (IS_ERR(spifc->regmap)) {
		ret = PTR_ERR(spifc->regmap);
		goto out_err;
	}

	spifc->clk = devm_clk_get(spifc->dev, NULL);
	if (IS_ERR(spifc->clk)) {
		dev_err(spifc->dev, "missing clock\n");
		ret = PTR_ERR(spifc->clk);
		goto out_err;
	}

	ret = clk_prepare_enable(spifc->clk);
	if (ret) {
		dev_err(spifc->dev, "can't prepare clock\n");
		goto out_err;
	}

	rate = clk_get_rate(spifc->clk);

	master->num_chipselect = 1;
	master->dev.of_node = pdev->dev.of_node;
	master->bits_per_word_mask = SPI_BPW_MASK(8);
	master->auto_runtime_pm = true;
	master->transfer_one = meson_spifc_transfer_one;
	master->min_speed_hz = rate >> 6;
	master->max_speed_hz = rate >> 1;

	meson_spifc_hw_init(spifc);

	pm_runtime_set_active(spifc->dev);
	pm_runtime_enable(spifc->dev);

	ret = devm_spi_register_master(spifc->dev, master);
	if (ret) {
		dev_err(spifc->dev, "failed to register spi master\n");
		goto out_clk;
	}

	return 0;
out_clk:
	clk_disable_unprepare(spifc->clk);
out_err:
	spi_master_put(master);
	return ret;
}

static int meson_spifc_remove(struct platform_device *pdev)
{
	struct spi_master *master = platform_get_drvdata(pdev);
	struct meson_spifc *spifc = spi_master_get_devdata(master);

	pm_runtime_get_sync(&pdev->dev);
	clk_disable_unprepare(spifc->clk);
	pm_runtime_disable(&pdev->dev);

	return 0;
}

#ifdef CONFIG_PM_SLEEP
static int meson_spifc_suspend(struct device *dev)
{
	struct spi_master *master = dev_get_drvdata(dev);
	struct meson_spifc *spifc = spi_master_get_devdata(master);
	int ret;

	ret = spi_master_suspend(master);
	if (ret)
		return ret;

	if (!pm_runtime_suspended(dev))
		clk_disable_unprepare(spifc->clk);

	return 0;
}

static int meson_spifc_resume(struct device *dev)
{
	struct spi_master *master = dev_get_drvdata(dev);
	struct meson_spifc *spifc = spi_master_get_devdata(master);
	int ret;

	if (!pm_runtime_suspended(dev)) {
		ret = clk_prepare_enable(spifc->clk);
		if (ret)
			return ret;
	}

	meson_spifc_hw_init(spifc);

	ret = spi_master_resume(master);
	if (ret)
		clk_disable_unprepare(spifc->clk);

	return ret;
}
#endif /* CONFIG_PM_SLEEP */

#ifdef CONFIG_PM
static int meson_spifc_runtime_suspend(struct device *dev)
{
	struct spi_master *master = dev_get_drvdata(dev);
	struct meson_spifc *spifc = spi_master_get_devdata(master);

	clk_disable_unprepare(spifc->clk);

	return 0;
}

static int meson_spifc_runtime_resume(struct device *dev)
{
	struct spi_master *master = dev_get_drvdata(dev);
	struct meson_spifc *spifc = spi_master_get_devdata(master);

	return clk_prepare_enable(spifc->clk);
}
#endif /* CONFIG_PM */

static const struct dev_pm_ops meson_spifc_pm_ops = {
	SET_SYSTEM_SLEEP_PM_OPS(meson_spifc_suspend, meson_spifc_resume)
	SET_RUNTIME_PM_OPS(meson_spifc_runtime_suspend,
			   meson_spifc_runtime_resume,
			   NULL)
};

static const struct of_device_id meson_spifc_dt_match[] = {
	{ .compatible = "amlogic,meson6-spifc", },
	{ .compatible = "amlogic,meson-gxbb-spifc", },
	{ },
};
MODULE_DEVICE_TABLE(of, meson_spifc_dt_match);

static struct platform_driver meson_spifc_driver = {
	.probe	= meson_spifc_probe,
	.remove	= meson_spifc_remove,
	.driver	= {
		.name		= "meson-spifc",
		.of_match_table	= of_match_ptr(meson_spifc_dt_match),
		.pm		= &meson_spifc_pm_ops,
	},
};

module_platform_driver(meson_spifc_driver);

MODULE_AUTHOR("Beniamino Galvani <b.galvani@gmail.com>");
MODULE_DESCRIPTION("Amlogic Meson SPIFC driver");
MODULE_LICENSE("GPL v2");<|MERGE_RESOLUTION|>--- conflicted
+++ resolved
@@ -1,18 +1,9 @@
-<<<<<<< HEAD
-// SPDX-License-Identifier: GPL-2.0-only
-/*
- * Driver for Amlogic Meson SPI flash controller (SPIFC)
- *
- * Copyright (C) 2014 Beniamino Galvani <b.galvani@gmail.com>
- */
-=======
 // SPDX-License-Identifier: GPL-2.0+
 //
 // Driver for Amlogic Meson SPI flash controller (SPIFC)
 //
 // Copyright (C) 2014 Beniamino Galvani <b.galvani@gmail.com>
 //
->>>>>>> 6fb08f1a
 
 #include <linux/clk.h>
 #include <linux/delay.h>
