--- conflicted
+++ resolved
@@ -179,14 +179,10 @@
 	struct dax_device_driver *dax_drv = to_dax_drv(dev->driver);
 	struct dev_dax *dev_dax = to_dev_dax(dev);
 
-<<<<<<< HEAD
-	return dax_drv->remove(dev_dax);
-=======
 	if (dax_drv->remove)
 		dax_drv->remove(dev_dax);
 
 	return 0;
->>>>>>> f642729d
 }
 
 static struct bus_type dax_bus_type = {
@@ -374,21 +370,6 @@
 }
 EXPORT_SYMBOL_GPL(kill_dev_dax);
 
-<<<<<<< HEAD
-static void free_dev_dax_ranges(struct dev_dax *dev_dax)
-{
-	struct dax_region *dax_region = dev_dax->region;
-	int i;
-
-	device_lock_assert(dax_region->dev);
-	for (i = 0; i < dev_dax->nr_range; i++) {
-		struct range *range = &dev_dax->ranges[i].range;
-
-		__release_region(&dax_region->res, range->start,
-				range_len(range));
-	}
-	dev_dax->nr_range = 0;
-=======
 static void trim_dev_dax_range(struct dev_dax *dev_dax)
 {
 	int i = dev_dax->nr_range - 1;
@@ -411,7 +392,6 @@
 {
 	while (dev_dax->nr_range)
 		trim_dev_dax_range(dev_dax);
->>>>>>> f642729d
 }
 
 static void unregister_dev_dax(void *dev)
@@ -795,24 +775,6 @@
 		return 0;
 	}
 
-<<<<<<< HEAD
-	ranges = krealloc(dev_dax->ranges, sizeof(*ranges)
-			* (dev_dax->nr_range + 1), GFP_KERNEL);
-	if (!ranges)
-		return -ENOMEM;
-
-	alloc = __request_region(res, start, size, dev_name(dev), 0);
-	if (!alloc) {
-		/*
-		 * If this was an empty set of ranges nothing else
-		 * will release @ranges, so do it now.
-		 */
-		if (!dev_dax->nr_range) {
-			kfree(ranges);
-			ranges = NULL;
-		}
-		dev_dax->ranges = ranges;
-=======
 	alloc = __request_region(res, start, size, dev_name(dev), 0);
 	if (!alloc)
 		return -ENOMEM;
@@ -821,7 +783,6 @@
 			* (dev_dax->nr_range + 1), GFP_KERNEL);
 	if (!ranges) {
 		__release_region(res, alloc->start, resource_size(alloc));
->>>>>>> f642729d
 		return -ENOMEM;
 	}
 
@@ -847,22 +808,10 @@
 		return 0;
 
 	rc = devm_register_dax_mapping(dev_dax, dev_dax->nr_range - 1);
-<<<<<<< HEAD
-	if (rc) {
-		dev_dbg(dev, "delete range[%d]: %pa:%pa\n", dev_dax->nr_range - 1,
-				&alloc->start, &alloc->end);
-		dev_dax->nr_range--;
-		__release_region(res, alloc->start, resource_size(alloc));
-		return rc;
-	}
-
-	return 0;
-=======
 	if (rc)
 		trim_dev_dax_range(dev_dax);
 
 	return rc;
->>>>>>> f642729d
 }
 
 static int adjust_dev_dax_range(struct dev_dax *dev_dax, struct resource *res, resource_size_t size)
@@ -935,16 +884,7 @@
 		if (shrink >= range_len(range)) {
 			devm_release_action(dax_region->dev,
 					unregister_dax_mapping, &mapping->dev);
-<<<<<<< HEAD
-			__release_region(&dax_region->res, range->start,
-					range_len(range));
-			dev_dax->nr_range--;
-			dev_dbg(dev, "delete range[%d]: %#llx:%#llx\n", i,
-					(unsigned long long) range->start,
-					(unsigned long long) range->end);
-=======
 			trim_dev_dax_range(dev_dax);
->>>>>>> f642729d
 			to_shrink -= shrink;
 			if (!to_shrink)
 				break;
@@ -1101,11 +1041,7 @@
 {
 	unsigned long long addr = 0;
 	char *start, *end, *str;
-<<<<<<< HEAD
-	ssize_t rc = EINVAL;
-=======
 	ssize_t rc = -EINVAL;
->>>>>>> f642729d
 
 	str = kstrdup(opt, GFP_KERNEL);
 	if (!str)
@@ -1171,8 +1107,6 @@
 }
 
 static ssize_t dev_dax_validate_align(struct dev_dax *dev_dax)
-<<<<<<< HEAD
-=======
 {
 	struct device *dev = &dev_dax->dev;
 	int i;
@@ -1230,89 +1164,11 @@
 static DEVICE_ATTR_RW(align);
 
 static int dev_dax_target_node(struct dev_dax *dev_dax)
->>>>>>> f642729d
-{
-	resource_size_t dev_size = dev_dax_size(dev_dax);
-	struct device *dev = &dev_dax->dev;
-	int i;
-
-	if (dev_size > 0 && !alloc_is_aligned(dev_dax, dev_size)) {
-		dev_dbg(dev, "%s: align %u invalid for size %pa\n",
-			__func__, dev_dax->align, &dev_size);
-		return -EINVAL;
-	}
-
-	for (i = 0; i < dev_dax->nr_range; i++) {
-		size_t len = range_len(&dev_dax->ranges[i].range);
-
-		if (!alloc_is_aligned(dev_dax, len)) {
-			dev_dbg(dev, "%s: align %u invalid for range %d\n",
-				__func__, dev_dax->align, i);
-			return -EINVAL;
-		}
-	}
-
-	return 0;
-}
-
-static ssize_t align_store(struct device *dev, struct device_attribute *attr,
-		const char *buf, size_t len)
-{
-	struct dev_dax *dev_dax = to_dev_dax(dev);
-	struct dax_region *dax_region = dev_dax->region;
-	unsigned long val, align_save;
-	ssize_t rc;
-
-<<<<<<< HEAD
-	rc = kstrtoul(buf, 0, &val);
-	if (rc)
-		return -ENXIO;
-
-	if (!dax_align_valid(val))
-		return -EINVAL;
-
-	device_lock(dax_region->dev);
-	if (!dax_region->dev->driver) {
-		device_unlock(dax_region->dev);
-		return -ENXIO;
-	}
-
-	device_lock(dev);
-	if (dev->driver) {
-		rc = -EBUSY;
-		goto out_unlock;
-	}
-
-	align_save = dev_dax->align;
-	dev_dax->align = val;
-	rc = dev_dax_validate_align(dev_dax);
-	if (rc)
-		dev_dax->align = align_save;
-out_unlock:
-	device_unlock(dev);
-	device_unlock(dax_region->dev);
-	return rc == 0 ? len : rc;
-=======
+{
+	struct dax_region *dax_region = dev_dax->region;
+
 	return dax_region->target_node;
->>>>>>> f642729d
-}
-static DEVICE_ATTR_RW(align);
-
-static int dev_dax_target_node(struct dev_dax *dev_dax)
-{
-	struct dax_region *dax_region = dev_dax->region;
-
-	return dax_region->target_node;
-}
-
-static ssize_t target_node_show(struct device *dev,
-		struct device_attribute *attr, char *buf)
-{
-	struct dev_dax *dev_dax = to_dev_dax(dev);
-
-	return sprintf(buf, "%d\n", dev_dax_target_node(dev_dax));
-}
-static DEVICE_ATTR_RO(target_node);
+}
 
 static ssize_t target_node_show(struct device *dev,
 		struct device_attribute *attr, char *buf)
@@ -1405,10 +1261,6 @@
 	put_dax(dax_dev);
 	free_dev_dax_id(dev_dax);
 	dax_region_put(dax_region);
-<<<<<<< HEAD
-	kfree(dev_dax->ranges);
-=======
->>>>>>> f642729d
 	kfree(dev_dax->pgmap);
 	kfree(dev_dax);
 }
