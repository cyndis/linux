--- conflicted
+++ resolved
@@ -992,8 +992,6 @@
 	  This adds support for voltage regulators in Richtek RT4801 Display Bias IC.
 	  The device supports two regulators (DSVP/DSVN).
 
-<<<<<<< HEAD
-=======
 config REGULATOR_RT4831
 	tristate "Richtek RT4831 DSV Regulators"
 	depends on MFD_RT4831
@@ -1004,7 +1002,6 @@
 	  And DSVP/DSVN is the real Vout range from 4V to 6.5V.
 	  It's common used to provide the power for the display panel.
 
->>>>>>> f642729d
 config REGULATOR_RT5033
 	tristate "Richtek RT5033 Regulators"
 	depends on MFD_RT5033
