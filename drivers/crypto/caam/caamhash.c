--- conflicted
+++ resolved
@@ -835,11 +835,7 @@
 			goto unmap_ctx;
 
 		if (mapped_nents)
-<<<<<<< HEAD
-			sg_to_sec4_sg_last(req->src, mapped_nents,
-=======
 			sg_to_sec4_sg_last(req->src, src_len,
->>>>>>> f3880a23
 					   edesc->sec4_sg + sec4_sg_src_index,
 					   0);
 		else
