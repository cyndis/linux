--- conflicted
+++ resolved
@@ -1611,12 +1611,8 @@
 		fallback = crypto_alloc_skcipher(tfm_name, 0,
 						 CRYPTO_ALG_NEED_FALLBACK);
 		if (IS_ERR(fallback)) {
-<<<<<<< HEAD
-			dev_err(ctx->dev, "Failed to allocate %s fallback: %ld\n",
-=======
 			dev_err(caam_alg->caam.dev,
 				"Failed to allocate %s fallback: %ld\n",
->>>>>>> f642729d
 				tfm_name, PTR_ERR(fallback));
 			return PTR_ERR(fallback);
 		}
