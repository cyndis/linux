# SPDX-License-Identifier: GPL-2.0-only
menuconfig POWER_SUPPLY
	bool "Power supply class support"
	help
	  Say Y here to enable power supply class support. This allows
	  power supply (batteries, AC, USB) monitoring by userspace
	  via sysfs and uevent (if available) and/or APM kernel interface
	  (if selected below).

if POWER_SUPPLY

config POWER_SUPPLY_DEBUG
	bool "Power supply debug"
	help
	  Say Y here to enable debugging messages for power supply class
	  and drivers.

config POWER_SUPPLY_HWMON
	bool
	prompt "Expose power supply sensors as hwmon device"
	depends on HWMON=y || HWMON=POWER_SUPPLY
	default y
	help
	  This options enables API that allows sensors found on a
	  power supply device (current, voltage, temperature) to be
	  exposed as a hwmon device.

	  Say 'Y' here if you want power supplies to
	  have hwmon sysfs interface too.


config PDA_POWER
	tristate "Generic PDA/phone power driver"
	depends on !S390
	help
	  Say Y here to enable generic power driver for PDAs and phones with
	  one or two external power supplies (AC/USB) connected to main and
	  backup batteries, and optional builtin charger.

config APM_POWER
	tristate "APM emulation for class batteries"
	depends on APM_EMULATION
	help
	  Say Y here to enable support APM status emulation using
	  battery class devices.

config GENERIC_ADC_BATTERY
	tristate "Generic battery support using IIO"
	depends on IIO
	help
	  Say Y here to enable support for the generic battery driver
	  which uses IIO framework to read adc.

config MAX8925_POWER
	tristate "MAX8925 battery charger support"
	depends on MFD_MAX8925
	help
	  Say Y here to enable support for the battery charger in the Maxim
	  MAX8925 PMIC.

config WM831X_BACKUP
	tristate "WM831X backup battery charger support"
	depends on MFD_WM831X
	help
	  Say Y here to enable support for the backup battery charger
	  in the Wolfson Microelectronics WM831x PMICs.

config WM831X_POWER
	tristate "WM831X PMU support"
	depends on MFD_WM831X
	help
	  Say Y here to enable support for the power management unit
	  provided by Wolfson Microelectronics WM831x PMICs.

config WM8350_POWER
	tristate "WM8350 PMU support"
	depends on MFD_WM8350
	help
	  Say Y here to enable support for the power management unit
	  provided by the Wolfson Microelectronics WM8350 PMIC.

config TEST_POWER
	tristate "Test power driver"
	help
	  This driver is used for testing. It's safe to say M here.

config BATTERY_88PM860X
	tristate "Marvell 88PM860x battery driver"
	depends on MFD_88PM860X
	help
	  Say Y here to enable battery monitor for Marvell 88PM860x chip.

config CHARGER_ADP5061
	tristate "ADP5061 battery charger driver"
	depends on I2C
	select REGMAP_I2C
	help
	  Say Y here to enable support for the ADP5061 standalone battery
	  charger.

	  This driver can be built as a module. If so, the module will be
	  called adp5061.

config BATTERY_ACT8945A
	tristate "Active-semi ACT8945A charger driver"
	depends on MFD_ACT8945A || COMPILE_TEST
	help
	  Say Y here to enable support for power supply provided by
	  Active-semi ActivePath ACT8945A charger.

config BATTERY_CPCAP
	tristate "Motorola CPCAP PMIC battery driver"
	depends on MFD_CPCAP && IIO
	default MFD_CPCAP
	help
	  Say Y here to enable support for battery on Motorola
	  phones and tablets such as droid 4.

config BATTERY_CW2015
	tristate "CW2015 Battery driver"
	depends on I2C
	select REGMAP_I2C
	help
	  Say Y here to enable support for the cellwise cw2015
	  battery fuel gauge (used in the Pinebook Pro & others)

	  This driver can also be built as a module. If so, the module will be
	  called cw2015_battery.

config BATTERY_DS2760
	tristate "DS2760 battery driver (HP iPAQ & others)"
	depends on W1
	help
	  Say Y here to enable support for batteries with ds2760 chip.

config BATTERY_DS2780
	tristate "DS2780 battery driver"
	depends on HAS_IOMEM
	select W1
	select W1_SLAVE_DS2780
	help
	  Say Y here to enable support for batteries with ds2780 chip.

config BATTERY_DS2781
	tristate "DS2781 battery driver"
	depends on HAS_IOMEM
	select W1
	select W1_SLAVE_DS2781
	help
	  If you enable this you will have the DS2781 battery driver support.

	  The battery monitor chip is used in many batteries/devices
	  as the one who is responsible for charging/discharging/monitoring
	  Li+ batteries.

	  If you are unsure, say N.

config BATTERY_DS2782
	tristate "DS2782/DS2786 standalone gas-gauge"
	depends on I2C
	help
	  Say Y here to enable support for the DS2782/DS2786 standalone battery
	  gas-gauge.

config BATTERY_LEGO_EV3
	tristate "LEGO MINDSTORMS EV3 battery"
	depends on OF && IIO && GPIOLIB && (ARCH_DAVINCI_DA850 || COMPILE_TEST)
	help
	  Say Y here to enable support for the LEGO MINDSTORMS EV3 battery.

config BATTERY_PMU
	tristate "Apple PMU battery"
	depends on PPC32 && ADB_PMU
	help
	  Say Y here to expose battery information on Apple machines
	  through the generic battery class.

config BATTERY_OLPC
	tristate "One Laptop Per Child battery"
	depends on OLPC_EC
	help
	  Say Y to enable support for the battery on the OLPC laptop.

config BATTERY_TOSA
	tristate "Sharp SL-6000 (tosa) battery"
	depends on MACH_TOSA && MFD_TC6393XB && TOUCHSCREEN_WM97XX
	help
	  Say Y to enable support for the battery on the Sharp Zaurus
	  SL-6000 (tosa) models.

config BATTERY_COLLIE
	tristate "Sharp SL-5500 (collie) battery"
	depends on SA1100_COLLIE && MCP_UCB1200
	help
	  Say Y to enable support for the battery on the Sharp Zaurus
	  SL-5500 (collie) models.

config BATTERY_INGENIC
	tristate "Ingenic JZ47xx SoCs battery driver"
	depends on MIPS || COMPILE_TEST
	depends on INGENIC_ADC
	help
	  Choose this option if you want to monitor battery status on
	  Ingenic JZ47xx SoC based devices.

	  This driver can also be built as a module. If so, the module will be
	  called ingenic-battery.

config BATTERY_IPAQ_MICRO
	tristate "iPAQ Atmel Micro ASIC battery driver"
	depends on MFD_IPAQ_MICRO
	help
	  Choose this option if you want to monitor battery status on
	  Compaq/HP iPAQ h3100 and h3600.

config BATTERY_WM97XX
	bool "WM97xx generic battery driver"
	depends on TOUCHSCREEN_WM97XX=y
	help
	  Say Y to enable support for battery measured by WM97xx aux port.

config BATTERY_SBS
	tristate "SBS Compliant gas gauge"
	depends on I2C
	help
	  Say Y to include support for SBS battery driver for SBS-compliant
	  gas gauges.

config CHARGER_SBS
	tristate "SBS Compliant charger"
	depends on I2C
	select REGMAP_I2C
	help
	  Say Y to include support for SBS compliant battery chargers.

config MANAGER_SBS
	tristate "Smart Battery System Manager"
	depends on I2C && I2C_MUX && GPIOLIB
	select I2C_SMBUS
	help
	  Say Y here to include support for Smart Battery System Manager
	  ICs. The driver reports online and charging status via sysfs.
	  It presents itself also as I2C mux which allows to bind
	  smart battery driver to its ports.
	  Supported is for example LTC1760.

	  This driver can also be built as a module. If so, the module will be
	  called sbs-manager.

config BATTERY_BQ27XXX
	tristate "BQ27xxx battery driver"
	help
	  Say Y here to enable support for batteries with BQ27xxx chips.

config BATTERY_BQ27XXX_I2C
	tristate "BQ27xxx I2C support"
	depends on BATTERY_BQ27XXX
	depends on I2C
	default y
	help
	  Say Y here to enable support for batteries with BQ27xxx chips
	  connected over an I2C bus.

config BATTERY_BQ27XXX_HDQ
	tristate "BQ27xxx HDQ support"
	depends on BATTERY_BQ27XXX
	depends on W1
	default y
	help
	  Say Y here to enable support for batteries with BQ27xxx chips
	  connected over an HDQ bus.

config BATTERY_BQ27XXX_DT_UPDATES_NVM
	bool "BQ27xxx support for update of NVM/flash data memory"
	depends on BATTERY_BQ27XXX_I2C
	help
	  Say Y here to enable devicetree monitored-battery config to update
	  NVM/flash data memory. Only enable this option for devices with a
	  fuel gauge mounted on the circuit board, and a battery that cannot
	  easily be replaced with one of a different type. Not for
	  general-purpose kernels, as this can cause misconfiguration of a
	  smart battery with embedded NVM/flash.

config BATTERY_DA9030
	tristate "DA9030 battery driver"
	depends on PMIC_DA903X
	help
	  Say Y here to enable support for batteries charger integrated into
	  DA9030 PMIC.

config BATTERY_DA9052
	tristate "Dialog DA9052 Battery"
	depends on PMIC_DA9052
	help
	  Say Y here to enable support for batteries charger integrated into
	  DA9052 PMIC.

config CHARGER_DA9150
	tristate "Dialog Semiconductor DA9150 Charger support"
	depends on MFD_DA9150
	depends on DA9150_GPADC
	depends on IIO
	help
	  Say Y here to enable support for charger unit of the DA9150
	  Integrated Charger & Fuel-Gauge IC.

	  This driver can also be built as a module. If so, the module will be
	  called da9150-charger.

config BATTERY_DA9150
	tristate "Dialog Semiconductor DA9150 Fuel Gauge support"
	depends on MFD_DA9150
	help
	  Say Y here to enable support for the Fuel-Gauge unit of the DA9150
	  Integrated Charger & Fuel-Gauge IC

	  This driver can also be built as a module. If so, the module will be
	  called da9150-fg.

config CHARGER_AXP20X
	tristate "X-Powers AXP20X and AXP22X AC power supply driver"
	depends on MFD_AXP20X
	depends on AXP20X_ADC
	depends on IIO
	help
	  Say Y here to enable support for X-Powers AXP20X and AXP22X PMICs' AC
	  power supply.

	  This driver can also be built as a module. If so, the module will be
	  called axp20x_ac_power.

config BATTERY_AXP20X
	tristate "X-Powers AXP20X battery driver"
	depends on MFD_AXP20X
	depends on AXP20X_ADC
	depends on IIO
	help
	  Say Y here to enable support for X-Powers AXP20X PMICs' battery power
	  supply.

	  This driver can also be built as a module. If so, the module will be
	  called axp20x_battery.

config AXP20X_POWER
	tristate "AXP20x power supply driver"
	depends on MFD_AXP20X
	depends on IIO
	help
	  This driver provides support for the power supply features of
	  AXP20x PMIC.

config AXP288_CHARGER
	tristate "X-Powers AXP288 Charger"
	depends on MFD_AXP20X && EXTCON_AXP288
	help
	  Say yes here to have support X-Power AXP288 power management IC (PMIC)
	  integrated charger.

config AXP288_FUEL_GAUGE
	tristate "X-Powers AXP288 Fuel Gauge"
	depends on MFD_AXP20X && IIO
	help
	  Say yes here to have support for X-Power power management IC (PMIC)
	  Fuel Gauge. The device provides battery statistics and status
	  monitoring as well as alerts for battery over/under voltage and
	  over/under temperature.

config BATTERY_MAX17040
	tristate "Maxim MAX17040 Fuel Gauge"
	depends on I2C
	select REGMAP_I2C
	help
	  Maxim models with ModelGauge are fuel-gauge systems for lithium-ion
	  (Li+) batteries in handheld and portable equipment, including
	  max17040, max17041, max17043, max17044, max17048, max17049, max17058,
	  max17059. It is also included in some batteries like max77836.

	  Driver supports reporting SOC (State of Charge, i.e capacity),
	  voltage and configurable low-SOC wakeup interrupt.

config BATTERY_MAX17042
	tristate "Maxim MAX17042/17047/17050/8997/8966 Fuel Gauge"
	depends on I2C
	select REGMAP_I2C
	help
	  MAX17042 is fuel-gauge systems for lithium-ion (Li+) batteries
	  in handheld and portable equipment. The MAX17042 is configured
	  to operate with a single lithium cell. MAX8997 and MAX8966 are
	  multi-function devices that include fuel gauages that are compatible
	  with MAX17042. This driver also supports max17047/50 chips which are
	  improved version of max17042.

config BATTERY_MAX1721X
	tristate "MAX17211/MAX17215 standalone gas-gauge"
	depends on W1
	select REGMAP_W1
	help
	  MAX1721x is fuel-gauge systems for lithium-ion (Li+) batteries
	  in handheld and portable equipment. MAX17211 used with single cell
	  battery. MAX17215 designed for muticell battery. Both them have
	  OneWire (W1) host interface.

	  Say Y here to enable support for the MAX17211/MAX17215 standalone
	  battery gas-gauge.

config BATTERY_Z2
	tristate "Z2 battery driver"
	depends on I2C && MACH_ZIPIT2
	help
	  Say Y to include support for the battery on the Zipit Z2.

config BATTERY_S3C_ADC
	tristate "Battery driver for Samsung ADC based monitoring"
	depends on S3C_ADC
	help
	  Say Y here to enable support for iPAQ h1930/h1940/rx1950 battery

config BATTERY_TWL4030_MADC
	tristate "TWL4030 MADC battery driver"
	depends on TWL4030_MADC
	help
	  Say Y here to enable this dumb driver for batteries managed
	  through the TWL4030 MADC.

config CHARGER_88PM860X
	tristate "Marvell 88PM860x Charger driver"
	depends on MFD_88PM860X && BATTERY_88PM860X
	help
	  Say Y here to enable charger for Marvell 88PM860x chip.

config CHARGER_PCF50633
	tristate "NXP PCF50633 MBC"
	depends on MFD_PCF50633
	help
	  Say Y to include support for NXP PCF50633 Main Battery Charger.

config BATTERY_RX51
	tristate "Nokia RX-51 (N900) battery driver"
	depends on TWL4030_MADC
	help
	  Say Y here to enable support for battery information on Nokia
	  RX-51, also known as N900 tablet.

config CHARGER_CPCAP
	tristate "CPCAP PMIC Charger Driver"
	depends on MFD_CPCAP && IIO
	depends on OMAP_USB2 || (!OMAP_USB2 && COMPILE_TEST)
	default MFD_CPCAP
	help
	  Say Y to enable support for CPCAP PMIC charger driver for Motorola
	  mobile devices such as Droid 4.

config CHARGER_ISP1704
	tristate "ISP1704 USB Charger Detection"
	depends on USB_PHY
	depends on USB_GADGET || !USB_GADGET # if USB_GADGET=m, this can't be 'y'
	help
	  Say Y to enable support for USB Charger Detection with
	  ISP1707/ISP1704 USB transceivers.

config CHARGER_MAX8903
	tristate "MAX8903 Battery DC-DC Charger for USB and Adapter Power"
	help
	  Say Y to enable support for the MAX8903 DC-DC charger and sysfs.
	  The driver supports controlling charger-enable and current-limit
	  pins based on the status of charger connections with interrupt
	  handlers.

config CHARGER_TWL4030
	tristate "OMAP TWL4030 BCI charger driver"
	depends on IIO && TWL4030_CORE
	help
	  Say Y here to enable support for TWL4030 Battery Charge Interface.

config CHARGER_LP8727
	tristate "TI/National Semiconductor LP8727 charger driver"
	depends on I2C
	help
	  Say Y here to enable support for LP8727 Charger Driver.

config CHARGER_LP8788
	tristate "TI LP8788 charger driver"
	depends on MFD_LP8788
	depends on LP8788_ADC
	depends on IIO
	help
	  Say Y to enable support for the LP8788 linear charger.

config CHARGER_GPIO
	tristate "GPIO charger"
	depends on GPIOLIB || COMPILE_TEST
	help
	  Say Y to include support for chargers which report their online status
	  through a GPIO pin.

	  This driver can be build as a module. If so, the module will be
	  called gpio-charger.

config CHARGER_MANAGER
	tristate "Battery charger manager for multiple chargers"
	depends on REGULATOR
	select EXTCON
	help
	  Say Y to enable charger-manager support, which allows multiple
	  chargers attached to a battery and multiple batteries attached to a
	  system. The charger-manager also can monitor charging status in
	  runtime and in suspend-to-RAM by waking up the system periodically
	  with help of suspend_again support.

config CHARGER_LT3651
	tristate "Analog Devices LT3651 charger"
	depends on GPIOLIB
	help
	  Say Y to include support for the Analog Devices (Linear Technology)
	  LT3651 battery charger which reports its status via GPIO lines.

config CHARGER_LTC4162L
	tristate "LTC4162-L charger"
	depends on I2C
	select REGMAP_I2C
	help
	  Say Y to include support for the Analog Devices (Linear Technology)
	  LTC4162-L battery charger connected to I2C.

config CHARGER_MAX14577
	tristate "Maxim MAX14577/77836 battery charger driver"
	depends on MFD_MAX14577
	help
	  Say Y to enable support for the battery charger control sysfs and
	  platform data of MAX14577/77836 MUICs.

config CHARGER_DETECTOR_MAX14656
	tristate "Maxim MAX14656 USB charger detector"
	depends on I2C
	depends on OF
	help
	  Say Y to enable support for the Maxim MAX14656 USB charger detector.
	  The device is compliant with the USB Battery Charging Specification
	  Revision 1.2 and can be found e.g. in Kindle 4/5th generation
	  readers and certain LG devices.

config CHARGER_MAX77650
	tristate "Maxim MAX77650 battery charger driver"
	depends on MFD_MAX77650
	help
	  Say Y to enable support for the battery charger control of MAX77650
	  PMICs.

config CHARGER_MAX77693
	tristate "Maxim MAX77693 battery charger driver"
	depends on MFD_MAX77693
	help
	  Say Y to enable support for the Maxim MAX77693 battery charger.

config CHARGER_MAX8997
	tristate "Maxim MAX8997/MAX8966 PMIC battery charger driver"
	depends on MFD_MAX8997 && REGULATOR_MAX8997
	depends on EXTCON || !EXTCON
	help
	  Say Y to enable support for the battery charger control sysfs and
	  platform data of MAX8997/LP3974 PMICs.

config CHARGER_MAX8998
	tristate "Maxim MAX8998/LP3974 PMIC battery charger driver"
	depends on MFD_MAX8998 && REGULATOR_MAX8998
	help
	  Say Y to enable support for the battery charger control sysfs and
	  platform data of MAX8998/LP3974 PMICs.

config CHARGER_MP2629
	tristate "Monolithic power system MP2629 Battery charger"
	depends on MFD_MP2629
	depends on MP2629_ADC
	depends on IIO
	help
	  Select this option to enable support for Monolithic power system
	  Battery charger. This driver provides Battery charger power management
	  functions on the systems.

config CHARGER_QCOM_SMBB
	tristate "Qualcomm Switch-Mode Battery Charger and Boost"
	depends on MFD_SPMI_PMIC || COMPILE_TEST
	depends on OF
	depends on EXTCON
	depends on REGULATOR
	help
	  Say Y to include support for the Switch-Mode Battery Charger and
	  Boost (SMBB) hardware found in Qualcomm PM8941 PMICs.  The charger
	  is an integrated, single-cell lithium-ion battery charger.  DT
	  configuration is required for loading, see the devicetree
	  documentation for more detail.  The base name for this driver is
	  'pm8941_charger'.

config CHARGER_BQ2415X
	tristate "TI BQ2415x battery charger driver"
	depends on I2C
	help
	  Say Y to enable support for the TI BQ2415x battery charger
	  PMICs.

	  You'll need this driver to charge batteries on e.g. Nokia
	  RX-51/N900.

config CHARGER_BQ24190
	tristate "TI BQ24190 battery charger driver"
	depends on I2C
	depends on EXTCON
	depends on GPIOLIB || COMPILE_TEST
	help
	  Say Y to enable support for the TI BQ24190 battery charger.

config CHARGER_BQ24257
	tristate "TI BQ24250/24251/24257 battery charger driver"
	depends on I2C
	depends on GPIOLIB || COMPILE_TEST
	select REGMAP_I2C
	help
	  Say Y to enable support for the TI BQ24250, BQ24251, and BQ24257 battery
	  chargers.

config CHARGER_BQ24735
	tristate "TI BQ24735 battery charger support"
	depends on I2C
	depends on GPIOLIB || COMPILE_TEST
	help
	  Say Y to enable support for the TI BQ24735 battery charger.

config CHARGER_BQ2515X
	tristate "TI BQ2515X battery charger family"
	depends on I2C
	depends on GPIOLIB || COMPILE_TEST
	select REGMAP_I2C
	help
	  Say Y to enable support for the TI BQ2515X family of battery
	  charging integrated circuits. The BQ2515X are highly integrated
	  battery charge management ICs that integrate the most common
	  functions for wearable devices, namely a charger, an output voltage
	  rail, ADC for battery and system monitoring, and push-button
	  controller.

config CHARGER_BQ25890
	tristate "TI BQ25890 battery charger driver"
	depends on I2C
	depends on GPIOLIB || COMPILE_TEST
	select REGMAP_I2C
	help
	  Say Y to enable support for the TI BQ25890 battery charger.

config CHARGER_BQ25980
	tristate "TI BQ25980 battery charger driver"
	depends on I2C
	depends on GPIOLIB || COMPILE_TEST
	select REGMAP_I2C
	help
	  Say Y to enable support for the TI BQ25980, BQ25975 and BQ25960
	  series of fast battery chargers.

<<<<<<< HEAD
=======
config CHARGER_BQ256XX
	tristate "TI BQ256XX battery charger driver"
	depends on I2C
	depends on GPIOLIB || COMPILE_TEST
	select REGMAP_I2C
	help
	  Say Y to enable support for the TI BQ256XX battery chargers. The
	  BQ256XX family of devices are highly-integrated, switch-mode battery
	  charge management and system power path management devices for single
	  cell Li-ion and Li-polymer batteries.

>>>>>>> f642729d
config CHARGER_SMB347
	tristate "Summit Microelectronics SMB3XX Battery Charger"
	depends on I2C
	select REGMAP_I2C
	help
	  Say Y to include support for Summit Microelectronics SMB345,
	  SMB347 or SMB358 Battery Charger.

config CHARGER_TPS65090
	tristate "TPS65090 battery charger driver"
	depends on MFD_TPS65090
	help
	  Say Y here to enable support for battery charging with TPS65090
	  PMIC chips.

config CHARGER_TPS65217
	tristate "TPS65217 battery charger driver"
	depends on MFD_TPS65217
	help
	  Say Y here to enable support for battery charging with TPS65217
	  PMIC chips.

config BATTERY_GAUGE_LTC2941
	tristate "LTC2941/LTC2943 Battery Gauge Driver"
	depends on I2C
	help
	  Say Y here to include support for LTC2941 and LTC2943 Battery
	  Gauge IC. The driver reports the charge count continuously, and
	  measures the voltage and temperature every 10 seconds.

config AB8500_BM
	bool "AB8500 Battery Management Driver"
	depends on AB8500_CORE && AB8500_GPADC && (IIO = y)
	help
	  Say Y to include support for AB8500 battery management.

config BATTERY_GOLDFISH
	tristate "Goldfish battery driver"
	depends on GOLDFISH || COMPILE_TEST
	depends on HAS_IOMEM
	help
	  Say Y to enable support for the battery and AC power in the
	  Goldfish emulator.

config BATTERY_RT5033
	tristate "RT5033 fuel gauge support"
	depends on MFD_RT5033
	help
	  This adds support for battery fuel gauge in Richtek RT5033 PMIC.
	  The fuelgauge calculates and determines the battery state of charge
	  according to battery open circuit voltage.

config CHARGER_RT9455
	tristate "Richtek RT9455 battery charger driver"
	depends on I2C
	depends on GPIOLIB || COMPILE_TEST
	select REGMAP_I2C
	help
	  Say Y to enable support for Richtek RT9455 battery charger.

config CHARGER_CROS_USBPD
	tristate "ChromeOS EC based USBPD charger"
	depends on CROS_USBPD_NOTIFY
	help
	  Say Y here to enable ChromeOS EC based USBPD charger
	  driver. This driver gets various bits of information about
	  what is connected to USB PD ports from the EC and converts
	  that into power_supply properties.

config CHARGER_SC2731
	tristate "Spreadtrum SC2731 charger driver"
	depends on MFD_SC27XX_PMIC || COMPILE_TEST
	help
	  Say Y here to enable support for battery charging with SC2731
	  PMIC chips.

config FUEL_GAUGE_SC27XX
	tristate "Spreadtrum SC27XX fuel gauge driver"
	depends on MFD_SC27XX_PMIC || COMPILE_TEST
	depends on IIO
	help
	  Say Y here to enable support for fuel gauge with SC27XX
	  PMIC chips.

config CHARGER_UCS1002
	tristate "Microchip UCS1002 USB Port Power Controller"
	depends on I2C
	depends on OF
	depends on REGULATOR
	select REGMAP_I2C
	help
	  Say Y to enable support for Microchip UCS1002 Programmable
	  USB Port Power Controller with Charger Emulation.

config CHARGER_BD70528
	tristate "ROHM bd70528 charger driver"
	depends on MFD_ROHM_BD70528
	select LINEAR_RANGES
	help
	  Say Y here to enable support for getting battery status
	  information and altering charger configurations from charger
	  block of the ROHM BD70528 Power Management IC.

config CHARGER_BD99954
	tristate "ROHM bd99954 charger driver"
	depends on I2C
	select LINEAR_RANGES
	help
	  Say Y here to enable support for getting battery and charger
	  information and altering charger configurations from the ROHM
	  BD99954 charger IC.

config CHARGER_WILCO
	tristate "Wilco EC based charger for ChromeOS"
	depends on WILCO_EC
	help
	  Say Y here to enable control of the charging routines performed
	  by the Embedded Controller on the Chromebook named Wilco. Further
	  information can be found in
	  Documentation/ABI/testing/sysfs-class-power-wilco

config RN5T618_POWER
	tristate "RN5T618 charger/fuel gauge support"
	depends on MFD_RN5T618
	help
	  Say Y here to have support for RN5T618 PMIC family fuel gauge and charger.
	  This driver can also be built as a module. If so, the module will be
	  called rn5t618_power.

<<<<<<< HEAD
=======
config BATTERY_ACER_A500
	tristate "Acer Iconia Tab A500 battery driver"
	depends on MFD_ACER_A500_EC
	help
	  Say Y to include support for Acer Iconia Tab A500 battery fuel gauge.

>>>>>>> f642729d
endif # POWER_SUPPLY<|MERGE_RESOLUTION|>--- conflicted
+++ resolved
@@ -655,8 +655,6 @@
 	  Say Y to enable support for the TI BQ25980, BQ25975 and BQ25960
 	  series of fast battery chargers.
 
-<<<<<<< HEAD
-=======
 config CHARGER_BQ256XX
 	tristate "TI BQ256XX battery charger driver"
 	depends on I2C
@@ -668,7 +666,6 @@
 	  charge management and system power path management devices for single
 	  cell Li-ion and Li-polymer batteries.
 
->>>>>>> f642729d
 config CHARGER_SMB347
 	tristate "Summit Microelectronics SMB3XX Battery Charger"
 	depends on I2C
@@ -798,13 +795,10 @@
 	  This driver can also be built as a module. If so, the module will be
 	  called rn5t618_power.
 
-<<<<<<< HEAD
-=======
 config BATTERY_ACER_A500
 	tristate "Acer Iconia Tab A500 battery driver"
 	depends on MFD_ACER_A500_EC
 	help
 	  Say Y to include support for Acer Iconia Tab A500 battery fuel gauge.
 
->>>>>>> f642729d
 endif # POWER_SUPPLY