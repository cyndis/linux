--- conflicted
+++ resolved
@@ -172,10 +172,7 @@
 #define TLV_TYPE_TDLS_IDLE_TIMEOUT  (PROPRIETARY_TLV_BASE_ID + 194)
 #define TLV_TYPE_SCAN_CHANNEL_GAP   (PROPRIETARY_TLV_BASE_ID + 197)
 #define TLV_TYPE_API_REV            (PROPRIETARY_TLV_BASE_ID + 199)
-<<<<<<< HEAD
-=======
 #define TLV_TYPE_CHANNEL_STATS      (PROPRIETARY_TLV_BASE_ID + 198)
->>>>>>> e529fea9
 
 #define MWIFIEX_TX_DATA_BUF_SIZE_2K        2048
 
@@ -680,14 +677,11 @@
 	__le16 chan_gap;
 } __packed;
 
-<<<<<<< HEAD
-=======
 struct mwifiex_ietypes_chanstats {
 	struct mwifiex_ie_types_header header;
 	struct mwifiex_fw_chan_stats chanstats[0];
 } __packed;
 
->>>>>>> e529fea9
 struct mwifiex_ie_types_wildcard_ssid_params {
 	struct mwifiex_ie_types_header header;
 	u8 max_ssid_length;
