--- conflicted
+++ resolved
@@ -417,7 +417,6 @@
 
 	desc->addr = __cpu_to_le32(paddr);
 	desc->nbytes = 0;
-<<<<<<< HEAD
 
 	dest_ring->per_transfer_context[write_index] = ctx;
 	write_index = CE_RING_IDX_INCR(nentries_mask, write_index);
@@ -433,23 +432,6 @@
 	struct ath10k_pci *ar_pci = ath10k_pci_priv(ar);
 	int ret;
 
-=======
-
-	dest_ring->per_transfer_context[write_index] = ctx;
-	write_index = CE_RING_IDX_INCR(nentries_mask, write_index);
-	ath10k_ce_dest_ring_write_index_set(ar, ctrl_addr, write_index);
-	dest_ring->write_index = write_index;
-
-	return 0;
-}
-
-int ath10k_ce_rx_post_buf(struct ath10k_ce_pipe *pipe, void *ctx, u32 paddr)
-{
-	struct ath10k *ar = pipe->ar;
-	struct ath10k_pci *ar_pci = ath10k_pci_priv(ar);
-	int ret;
-
->>>>>>> e529fea9
 	spin_lock_bh(&ar_pci->ce_lock);
 	ret = __ath10k_ce_rx_post_buf(pipe, ctx, paddr);
 	spin_unlock_bh(&ar_pci->ce_lock);
@@ -836,14 +818,10 @@
 	struct ath10k_pci *ar_pci = ath10k_pci_priv(ar);
 	int ce_id;
 
-<<<<<<< HEAD
-	for (ce_id = 0; ce_id < CE_COUNT; ce_id++)
-=======
 	/* Skip the last copy engine, CE7 the diagnostic window, as that
 	 * uses polling and isn't initialized for interrupts.
 	 */
 	for (ce_id = 0; ce_id < CE_COUNT - 1; ce_id++)
->>>>>>> e529fea9
 		ath10k_ce_per_engine_handler_adjust(&ar_pci->ce_states[ce_id]);
 }
 
@@ -1046,13 +1024,65 @@
  * initialized by software/firmware.
  */
 int ath10k_ce_init_pipe(struct ath10k *ar, unsigned int ce_id,
-			const struct ce_attr *attr,
-			void (*send_cb)(struct ath10k_ce_pipe *),
-			void (*recv_cb)(struct ath10k_ce_pipe *))
+			const struct ce_attr *attr)
 {
 	int ret;
 
-<<<<<<< HEAD
+	if (attr->src_nentries) {
+		ret = ath10k_ce_init_src_ring(ar, ce_id, attr);
+		if (ret) {
+			ath10k_err(ar, "Failed to initialize CE src ring for ID: %d (%d)\n",
+				   ce_id, ret);
+			return ret;
+		}
+	}
+
+	if (attr->dest_nentries) {
+		ret = ath10k_ce_init_dest_ring(ar, ce_id, attr);
+		if (ret) {
+			ath10k_err(ar, "Failed to initialize CE dest ring for ID: %d (%d)\n",
+				   ce_id, ret);
+			return ret;
+		}
+	}
+
+	return 0;
+}
+
+static void ath10k_ce_deinit_src_ring(struct ath10k *ar, unsigned int ce_id)
+{
+	u32 ctrl_addr = ath10k_ce_base_address(ce_id);
+
+	ath10k_ce_src_ring_base_addr_set(ar, ctrl_addr, 0);
+	ath10k_ce_src_ring_size_set(ar, ctrl_addr, 0);
+	ath10k_ce_src_ring_dmax_set(ar, ctrl_addr, 0);
+	ath10k_ce_src_ring_highmark_set(ar, ctrl_addr, 0);
+}
+
+static void ath10k_ce_deinit_dest_ring(struct ath10k *ar, unsigned int ce_id)
+{
+	u32 ctrl_addr = ath10k_ce_base_address(ce_id);
+
+	ath10k_ce_dest_ring_base_addr_set(ar, ctrl_addr, 0);
+	ath10k_ce_dest_ring_size_set(ar, ctrl_addr, 0);
+	ath10k_ce_dest_ring_highmark_set(ar, ctrl_addr, 0);
+}
+
+void ath10k_ce_deinit_pipe(struct ath10k *ar, unsigned int ce_id)
+{
+	ath10k_ce_deinit_src_ring(ar, ce_id);
+	ath10k_ce_deinit_dest_ring(ar, ce_id);
+}
+
+int ath10k_ce_alloc_pipe(struct ath10k *ar, int ce_id,
+			 const struct ce_attr *attr,
+			 void (*send_cb)(struct ath10k_ce_pipe *),
+			 void (*recv_cb)(struct ath10k_ce_pipe *))
+{
+	struct ath10k_pci *ar_pci = ath10k_pci_priv(ar);
+	struct ath10k_ce_pipe *ce_state = &ar_pci->ce_states[ce_id];
+	int ret;
+
 	/*
 	 * Make sure there's enough CE ringbuffer entries for HTT TX to avoid
 	 * additional TX locking checks.
@@ -1064,86 +1094,6 @@
 	BUILD_BUG_ON(2*TARGET_10X_NUM_MSDU_DESC >
 		     (CE_HTT_H2T_MSG_SRC_NENTRIES - 1));
 
-	spin_lock_bh(&ar_pci->ce_lock);
-	ce_state->ar = ar;
-	ce_state->id = ce_id;
-	ce_state->ctrl_addr = ath10k_ce_base_address(ce_id);
-	ce_state->attr_flags = attr->flags;
-	ce_state->src_sz_max = attr->src_sz_max;
-	if (attr->src_nentries)
-		ce_state->send_cb = send_cb;
-	if (attr->dest_nentries)
-		ce_state->recv_cb = recv_cb;
-	spin_unlock_bh(&ar_pci->ce_lock);
-
-=======
->>>>>>> e529fea9
-	if (attr->src_nentries) {
-		ret = ath10k_ce_init_src_ring(ar, ce_id, attr);
-		if (ret) {
-			ath10k_err(ar, "Failed to initialize CE src ring for ID: %d (%d)\n",
-				   ce_id, ret);
-			return ret;
-		}
-	}
-
-	if (attr->dest_nentries) {
-		ret = ath10k_ce_init_dest_ring(ar, ce_id, attr);
-		if (ret) {
-			ath10k_err(ar, "Failed to initialize CE dest ring for ID: %d (%d)\n",
-				   ce_id, ret);
-			return ret;
-		}
-	}
-
-	return 0;
-}
-
-static void ath10k_ce_deinit_src_ring(struct ath10k *ar, unsigned int ce_id)
-{
-	u32 ctrl_addr = ath10k_ce_base_address(ce_id);
-
-	ath10k_ce_src_ring_base_addr_set(ar, ctrl_addr, 0);
-	ath10k_ce_src_ring_size_set(ar, ctrl_addr, 0);
-	ath10k_ce_src_ring_dmax_set(ar, ctrl_addr, 0);
-	ath10k_ce_src_ring_highmark_set(ar, ctrl_addr, 0);
-}
-
-static void ath10k_ce_deinit_dest_ring(struct ath10k *ar, unsigned int ce_id)
-{
-	u32 ctrl_addr = ath10k_ce_base_address(ce_id);
-
-	ath10k_ce_dest_ring_base_addr_set(ar, ctrl_addr, 0);
-	ath10k_ce_dest_ring_size_set(ar, ctrl_addr, 0);
-	ath10k_ce_dest_ring_highmark_set(ar, ctrl_addr, 0);
-}
-
-void ath10k_ce_deinit_pipe(struct ath10k *ar, unsigned int ce_id)
-{
-	ath10k_ce_deinit_src_ring(ar, ce_id);
-	ath10k_ce_deinit_dest_ring(ar, ce_id);
-}
-
-int ath10k_ce_alloc_pipe(struct ath10k *ar, int ce_id,
-			 const struct ce_attr *attr,
-			 void (*send_cb)(struct ath10k_ce_pipe *),
-			 void (*recv_cb)(struct ath10k_ce_pipe *))
-{
-	struct ath10k_pci *ar_pci = ath10k_pci_priv(ar);
-	struct ath10k_ce_pipe *ce_state = &ar_pci->ce_states[ce_id];
-	int ret;
-
-	/*
-	 * Make sure there's enough CE ringbuffer entries for HTT TX to avoid
-	 * additional TX locking checks.
-	 *
-	 * For the lack of a better place do the check here.
-	 */
-	BUILD_BUG_ON(2*TARGET_NUM_MSDU_DESC >
-		     (CE_HTT_H2T_MSG_SRC_NENTRIES - 1));
-	BUILD_BUG_ON(2*TARGET_10X_NUM_MSDU_DESC >
-		     (CE_HTT_H2T_MSG_SRC_NENTRIES - 1));
-
 	ce_state->ar = ar;
 	ce_state->id = ce_id;
 	ce_state->ctrl_addr = ath10k_ce_base_address(ce_id);
