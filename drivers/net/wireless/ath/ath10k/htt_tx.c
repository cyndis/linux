/*
 * Copyright (c) 2005-2011 Atheros Communications Inc.
 * Copyright (c) 2011-2013 Qualcomm Atheros, Inc.
 *
 * Permission to use, copy, modify, and/or distribute this software for any
 * purpose with or without fee is hereby granted, provided that the above
 * copyright notice and this permission notice appear in all copies.
 *
 * THE SOFTWARE IS PROVIDED "AS IS" AND THE AUTHOR DISCLAIMS ALL WARRANTIES
 * WITH REGARD TO THIS SOFTWARE INCLUDING ALL IMPLIED WARRANTIES OF
 * MERCHANTABILITY AND FITNESS. IN NO EVENT SHALL THE AUTHOR BE LIABLE FOR
 * ANY SPECIAL, DIRECT, INDIRECT, OR CONSEQUENTIAL DAMAGES OR ANY DAMAGES
 * WHATSOEVER RESULTING FROM LOSS OF USE, DATA OR PROFITS, WHETHER IN AN
 * ACTION OF CONTRACT, NEGLIGENCE OR OTHER TORTIOUS ACTION, ARISING OUT OF
 * OR IN CONNECTION WITH THE USE OR PERFORMANCE OF THIS SOFTWARE.
 */

#include <linux/etherdevice.h>
#include "htt.h"
#include "mac.h"
#include "hif.h"
#include "txrx.h"
#include "debug.h"

void __ath10k_htt_tx_dec_pending(struct ath10k_htt *htt)
{
	htt->num_pending_tx--;
	if (htt->num_pending_tx == htt->max_num_pending_tx - 1)
		ieee80211_wake_queues(htt->ar->hw);
}

static void ath10k_htt_tx_dec_pending(struct ath10k_htt *htt)
{
	spin_lock_bh(&htt->tx_lock);
	__ath10k_htt_tx_dec_pending(htt);
	spin_unlock_bh(&htt->tx_lock);
}

static int ath10k_htt_tx_inc_pending(struct ath10k_htt *htt)
{
	int ret = 0;

	spin_lock_bh(&htt->tx_lock);

	if (htt->num_pending_tx >= htt->max_num_pending_tx) {
		ret = -EBUSY;
		goto exit;
	}

	htt->num_pending_tx++;
	if (htt->num_pending_tx == htt->max_num_pending_tx)
		ieee80211_stop_queues(htt->ar->hw);

exit:
	spin_unlock_bh(&htt->tx_lock);
	return ret;
}

int ath10k_htt_tx_alloc_msdu_id(struct ath10k_htt *htt)
{
	struct ath10k *ar = htt->ar;
	int msdu_id;

	lockdep_assert_held(&htt->tx_lock);

	msdu_id = find_first_zero_bit(htt->used_msdu_ids,
				      htt->max_num_pending_tx);
	if (msdu_id == htt->max_num_pending_tx)
		return -ENOBUFS;

	ath10k_dbg(ar, ATH10K_DBG_HTT, "htt tx alloc msdu_id %d\n", msdu_id);
	__set_bit(msdu_id, htt->used_msdu_ids);
	return msdu_id;
}

void ath10k_htt_tx_free_msdu_id(struct ath10k_htt *htt, u16 msdu_id)
{
	struct ath10k *ar = htt->ar;

	lockdep_assert_held(&htt->tx_lock);

	if (!test_bit(msdu_id, htt->used_msdu_ids))
		ath10k_warn(ar, "trying to free unallocated msdu_id %d\n",
			    msdu_id);

	ath10k_dbg(ar, ATH10K_DBG_HTT, "htt tx free msdu_id %hu\n", msdu_id);
	__clear_bit(msdu_id, htt->used_msdu_ids);
}

int ath10k_htt_tx_alloc(struct ath10k_htt *htt)
{
	struct ath10k *ar = htt->ar;

	spin_lock_init(&htt->tx_lock);

	if (test_bit(ATH10K_FW_FEATURE_WMI_10X, htt->ar->fw_features))
		htt->max_num_pending_tx = TARGET_10X_NUM_MSDU_DESC;
	else
		htt->max_num_pending_tx = TARGET_NUM_MSDU_DESC;

	ath10k_dbg(ar, ATH10K_DBG_BOOT, "htt tx max num pending tx %d\n",
		   htt->max_num_pending_tx);

	htt->pending_tx = kzalloc(sizeof(*htt->pending_tx) *
				  htt->max_num_pending_tx, GFP_KERNEL);
	if (!htt->pending_tx)
		return -ENOMEM;

	htt->used_msdu_ids = kzalloc(sizeof(unsigned long) *
				     BITS_TO_LONGS(htt->max_num_pending_tx),
				     GFP_KERNEL);
	if (!htt->used_msdu_ids) {
		kfree(htt->pending_tx);
		return -ENOMEM;
	}

	htt->tx_pool = dma_pool_create("ath10k htt tx pool", htt->ar->dev,
				       sizeof(struct ath10k_htt_txbuf), 4, 0);
	if (!htt->tx_pool) {
		kfree(htt->used_msdu_ids);
		kfree(htt->pending_tx);
		return -ENOMEM;
	}

	return 0;
}

static void ath10k_htt_tx_free_pending(struct ath10k_htt *htt)
{
	struct ath10k *ar = htt->ar;
	struct htt_tx_done tx_done = {0};
	int msdu_id;

	spin_lock_bh(&htt->tx_lock);
	for (msdu_id = 0; msdu_id < htt->max_num_pending_tx; msdu_id++) {
		if (!test_bit(msdu_id, htt->used_msdu_ids))
			continue;

		ath10k_dbg(ar, ATH10K_DBG_HTT, "force cleanup msdu_id %hu\n",
			   msdu_id);

		tx_done.discard = 1;
		tx_done.msdu_id = msdu_id;

		ath10k_txrx_tx_unref(htt, &tx_done);
	}
	spin_unlock_bh(&htt->tx_lock);
}

void ath10k_htt_tx_free(struct ath10k_htt *htt)
{
	ath10k_htt_tx_free_pending(htt);
	kfree(htt->pending_tx);
	kfree(htt->used_msdu_ids);
	dma_pool_destroy(htt->tx_pool);
}

void ath10k_htt_htc_tx_complete(struct ath10k *ar, struct sk_buff *skb)
{
	dev_kfree_skb_any(skb);
}

int ath10k_htt_h2t_ver_req_msg(struct ath10k_htt *htt)
{
	struct ath10k *ar = htt->ar;
	struct sk_buff *skb;
	struct htt_cmd *cmd;
	int len = 0;
	int ret;

	len += sizeof(cmd->hdr);
	len += sizeof(cmd->ver_req);

	skb = ath10k_htc_alloc_skb(ar, len);
	if (!skb)
		return -ENOMEM;

	skb_put(skb, len);
	cmd = (struct htt_cmd *)skb->data;
	cmd->hdr.msg_type = HTT_H2T_MSG_TYPE_VERSION_REQ;

	ret = ath10k_htc_send(&htt->ar->htc, htt->eid, skb);
	if (ret) {
		dev_kfree_skb_any(skb);
		return ret;
	}

	return 0;
}

int ath10k_htt_h2t_stats_req(struct ath10k_htt *htt, u8 mask, u64 cookie)
{
	struct ath10k *ar = htt->ar;
	struct htt_stats_req *req;
	struct sk_buff *skb;
	struct htt_cmd *cmd;
	int len = 0, ret;

	len += sizeof(cmd->hdr);
	len += sizeof(cmd->stats_req);

	skb = ath10k_htc_alloc_skb(ar, len);
	if (!skb)
		return -ENOMEM;

	skb_put(skb, len);
	cmd = (struct htt_cmd *)skb->data;
	cmd->hdr.msg_type = HTT_H2T_MSG_TYPE_STATS_REQ;

	req = &cmd->stats_req;

	memset(req, 0, sizeof(*req));

	/* currently we support only max 8 bit masks so no need to worry
	 * about endian support */
	req->upload_types[0] = mask;
	req->reset_types[0] = mask;
	req->stat_type = HTT_STATS_REQ_CFG_STAT_TYPE_INVALID;
	req->cookie_lsb = cpu_to_le32(cookie & 0xffffffff);
	req->cookie_msb = cpu_to_le32((cookie & 0xffffffff00000000ULL) >> 32);

	ret = ath10k_htc_send(&htt->ar->htc, htt->eid, skb);
	if (ret) {
		ath10k_warn(ar, "failed to send htt type stats request: %d",
			    ret);
		dev_kfree_skb_any(skb);
		return ret;
	}

	return 0;
}

int ath10k_htt_send_rx_ring_cfg_ll(struct ath10k_htt *htt)
{
	struct ath10k *ar = htt->ar;
	struct sk_buff *skb;
	struct htt_cmd *cmd;
	struct htt_rx_ring_setup_ring *ring;
	const int num_rx_ring = 1;
	u16 flags;
	u32 fw_idx;
	int len;
	int ret;

	/*
	 * the HW expects the buffer to be an integral number of 4-byte
	 * "words"
	 */
	BUILD_BUG_ON(!IS_ALIGNED(HTT_RX_BUF_SIZE, 4));
	BUILD_BUG_ON((HTT_RX_BUF_SIZE & HTT_MAX_CACHE_LINE_SIZE_MASK) != 0);

	len = sizeof(cmd->hdr) + sizeof(cmd->rx_setup.hdr)
	    + (sizeof(*ring) * num_rx_ring);
	skb = ath10k_htc_alloc_skb(ar, len);
	if (!skb)
		return -ENOMEM;

	skb_put(skb, len);

	cmd = (struct htt_cmd *)skb->data;
	ring = &cmd->rx_setup.rings[0];

	cmd->hdr.msg_type = HTT_H2T_MSG_TYPE_RX_RING_CFG;
	cmd->rx_setup.hdr.num_rings = 1;

	/* FIXME: do we need all of this? */
	flags = 0;
	flags |= HTT_RX_RING_FLAGS_MAC80211_HDR;
	flags |= HTT_RX_RING_FLAGS_MSDU_PAYLOAD;
	flags |= HTT_RX_RING_FLAGS_PPDU_START;
	flags |= HTT_RX_RING_FLAGS_PPDU_END;
	flags |= HTT_RX_RING_FLAGS_MPDU_START;
	flags |= HTT_RX_RING_FLAGS_MPDU_END;
	flags |= HTT_RX_RING_FLAGS_MSDU_START;
	flags |= HTT_RX_RING_FLAGS_MSDU_END;
	flags |= HTT_RX_RING_FLAGS_RX_ATTENTION;
	flags |= HTT_RX_RING_FLAGS_FRAG_INFO;
	flags |= HTT_RX_RING_FLAGS_UNICAST_RX;
	flags |= HTT_RX_RING_FLAGS_MULTICAST_RX;
	flags |= HTT_RX_RING_FLAGS_CTRL_RX;
	flags |= HTT_RX_RING_FLAGS_MGMT_RX;
	flags |= HTT_RX_RING_FLAGS_NULL_RX;
	flags |= HTT_RX_RING_FLAGS_PHY_DATA_RX;

	fw_idx = __le32_to_cpu(*htt->rx_ring.alloc_idx.vaddr);

	ring->fw_idx_shadow_reg_paddr =
		__cpu_to_le32(htt->rx_ring.alloc_idx.paddr);
	ring->rx_ring_base_paddr = __cpu_to_le32(htt->rx_ring.base_paddr);
	ring->rx_ring_len = __cpu_to_le16(htt->rx_ring.size);
	ring->rx_ring_bufsize = __cpu_to_le16(HTT_RX_BUF_SIZE);
	ring->flags = __cpu_to_le16(flags);
	ring->fw_idx_init_val = __cpu_to_le16(fw_idx);

#define desc_offset(x) (offsetof(struct htt_rx_desc, x) / 4)

	ring->mac80211_hdr_offset = __cpu_to_le16(desc_offset(rx_hdr_status));
	ring->msdu_payload_offset = __cpu_to_le16(desc_offset(msdu_payload));
	ring->ppdu_start_offset = __cpu_to_le16(desc_offset(ppdu_start));
	ring->ppdu_end_offset = __cpu_to_le16(desc_offset(ppdu_end));
	ring->mpdu_start_offset = __cpu_to_le16(desc_offset(mpdu_start));
	ring->mpdu_end_offset = __cpu_to_le16(desc_offset(mpdu_end));
	ring->msdu_start_offset = __cpu_to_le16(desc_offset(msdu_start));
	ring->msdu_end_offset = __cpu_to_le16(desc_offset(msdu_end));
	ring->rx_attention_offset = __cpu_to_le16(desc_offset(attention));
	ring->frag_info_offset = __cpu_to_le16(desc_offset(frag_info));

#undef desc_offset

	ret = ath10k_htc_send(&htt->ar->htc, htt->eid, skb);
	if (ret) {
		dev_kfree_skb_any(skb);
		return ret;
	}

	return 0;
}

int ath10k_htt_h2t_aggr_cfg_msg(struct ath10k_htt *htt,
				u8 max_subfrms_ampdu,
				u8 max_subfrms_amsdu)
{
	struct ath10k *ar = htt->ar;
	struct htt_aggr_conf *aggr_conf;
	struct sk_buff *skb;
	struct htt_cmd *cmd;
	int len;
	int ret;

	/* Firmware defaults are: amsdu = 3 and ampdu = 64 */

	if (max_subfrms_ampdu == 0 || max_subfrms_ampdu > 64)
		return -EINVAL;

	if (max_subfrms_amsdu == 0 || max_subfrms_amsdu > 31)
		return -EINVAL;

	len = sizeof(cmd->hdr);
	len += sizeof(cmd->aggr_conf);

	skb = ath10k_htc_alloc_skb(ar, len);
	if (!skb)
		return -ENOMEM;

	skb_put(skb, len);
	cmd = (struct htt_cmd *)skb->data;
	cmd->hdr.msg_type = HTT_H2T_MSG_TYPE_AGGR_CFG;

	aggr_conf = &cmd->aggr_conf;
	aggr_conf->max_num_ampdu_subframes = max_subfrms_ampdu;
	aggr_conf->max_num_amsdu_subframes = max_subfrms_amsdu;

	ath10k_dbg(ar, ATH10K_DBG_HTT, "htt h2t aggr cfg msg amsdu %d ampdu %d",
		   aggr_conf->max_num_amsdu_subframes,
		   aggr_conf->max_num_ampdu_subframes);

	ret = ath10k_htc_send(&htt->ar->htc, htt->eid, skb);
	if (ret) {
		dev_kfree_skb_any(skb);
		return ret;
	}

	return 0;
}

int ath10k_htt_mgmt_tx(struct ath10k_htt *htt, struct sk_buff *msdu)
{
	struct ath10k *ar = htt->ar;
	struct device *dev = ar->dev;
	struct sk_buff *txdesc = NULL;
	struct htt_cmd *cmd;
	struct ath10k_skb_cb *skb_cb = ATH10K_SKB_CB(msdu);
	u8 vdev_id = skb_cb->vdev_id;
	int len = 0;
	int msdu_id = -1;
	int res;

	res = ath10k_htt_tx_inc_pending(htt);
	if (res)
		goto err;

	len += sizeof(cmd->hdr);
	len += sizeof(cmd->mgmt_tx);

	spin_lock_bh(&htt->tx_lock);
	res = ath10k_htt_tx_alloc_msdu_id(htt);
	if (res < 0) {
		spin_unlock_bh(&htt->tx_lock);
		goto err_tx_dec;
	}
	msdu_id = res;
	htt->pending_tx[msdu_id] = msdu;
	spin_unlock_bh(&htt->tx_lock);

	txdesc = ath10k_htc_alloc_skb(ar, len);
	if (!txdesc) {
		res = -ENOMEM;
		goto err_free_msdu_id;
	}

	skb_cb->paddr = dma_map_single(dev, msdu->data, msdu->len,
				       DMA_TO_DEVICE);
	res = dma_mapping_error(dev, skb_cb->paddr);
	if (res)
		goto err_free_txdesc;

	skb_put(txdesc, len);
	cmd = (struct htt_cmd *)txdesc->data;
	cmd->hdr.msg_type         = HTT_H2T_MSG_TYPE_MGMT_TX;
	cmd->mgmt_tx.msdu_paddr = __cpu_to_le32(ATH10K_SKB_CB(msdu)->paddr);
	cmd->mgmt_tx.len        = __cpu_to_le32(msdu->len);
	cmd->mgmt_tx.desc_id    = __cpu_to_le32(msdu_id);
	cmd->mgmt_tx.vdev_id    = __cpu_to_le32(vdev_id);
	memcpy(cmd->mgmt_tx.hdr, msdu->data,
	       min_t(int, msdu->len, HTT_MGMT_FRM_HDR_DOWNLOAD_LEN));

	skb_cb->htt.txbuf = NULL;

	res = ath10k_htc_send(&htt->ar->htc, htt->eid, txdesc);
	if (res)
		goto err_unmap_msdu;

	return 0;

err_unmap_msdu:
	dma_unmap_single(dev, skb_cb->paddr, msdu->len, DMA_TO_DEVICE);
err_free_txdesc:
	dev_kfree_skb_any(txdesc);
err_free_msdu_id:
	spin_lock_bh(&htt->tx_lock);
	htt->pending_tx[msdu_id] = NULL;
	ath10k_htt_tx_free_msdu_id(htt, msdu_id);
	spin_unlock_bh(&htt->tx_lock);
err_tx_dec:
	ath10k_htt_tx_dec_pending(htt);
err:
	return res;
}

int ath10k_htt_tx(struct ath10k_htt *htt, struct sk_buff *msdu)
{
	struct ath10k *ar = htt->ar;
	struct device *dev = ar->dev;
	struct ieee80211_hdr *hdr = (struct ieee80211_hdr *)msdu->data;
	struct ath10k_skb_cb *skb_cb = ATH10K_SKB_CB(msdu);
	struct ath10k_hif_sg_item sg_items[2];
	struct htt_data_tx_desc_frag *frags;
	u8 vdev_id = skb_cb->vdev_id;
	u8 tid = skb_cb->htt.tid;
	int prefetch_len;
	int res;
	u8 flags0 = 0;
	u16 msdu_id, flags1 = 0;
	dma_addr_t paddr;
	u32 frags_paddr;
	bool use_frags;

	res = ath10k_htt_tx_inc_pending(htt);
	if (res)
		goto err;

	spin_lock_bh(&htt->tx_lock);
	res = ath10k_htt_tx_alloc_msdu_id(htt);
	if (res < 0) {
		spin_unlock_bh(&htt->tx_lock);
		goto err_tx_dec;
	}
	msdu_id = res;
	htt->pending_tx[msdu_id] = msdu;
	spin_unlock_bh(&htt->tx_lock);

	prefetch_len = min(htt->prefetch_len, msdu->len);
	prefetch_len = roundup(prefetch_len, 4);

	/* Since HTT 3.0 there is no separate mgmt tx command. However in case
	 * of mgmt tx using TX_FRM there is not tx fragment list. Instead of tx
	 * fragment list host driver specifies directly frame pointer. */
	use_frags = htt->target_version_major < 3 ||
		    !ieee80211_is_mgmt(hdr->frame_control);

	skb_cb->htt.txbuf = dma_pool_alloc(htt->tx_pool, GFP_ATOMIC,
					   &paddr);
	if (!skb_cb->htt.txbuf)
		goto err_free_msdu_id;
	skb_cb->htt.txbuf_paddr = paddr;

	skb_cb->paddr = dma_map_single(dev, msdu->data, msdu->len,
				       DMA_TO_DEVICE);
	res = dma_mapping_error(dev, skb_cb->paddr);
	if (res)
		goto err_free_txbuf;

	if (likely(use_frags)) {
		frags = skb_cb->htt.txbuf->frags;

		frags[0].paddr = __cpu_to_le32(skb_cb->paddr);
		frags[0].len = __cpu_to_le32(msdu->len);
		frags[1].paddr = 0;
		frags[1].len = 0;

		flags0 |= SM(ATH10K_HW_TXRX_NATIVE_WIFI,
			     HTT_DATA_TX_DESC_FLAGS0_PKT_TYPE);

		frags_paddr = skb_cb->htt.txbuf_paddr;
	} else {
		flags0 |= SM(ATH10K_HW_TXRX_MGMT,
			     HTT_DATA_TX_DESC_FLAGS0_PKT_TYPE);

		frags_paddr = skb_cb->paddr;
	}

	/* Normally all commands go through HTC which manages tx credits for
	 * each endpoint and notifies when tx is completed.
	 *
	 * HTT endpoint is creditless so there's no need to care about HTC
	 * flags. In that case it is trivial to fill the HTC header here.
	 *
	 * MSDU transmission is considered completed upon HTT event. This
	 * implies no relevant resources can be freed until after the event is
	 * received. That's why HTC tx completion handler itself is ignored by
	 * setting NULL to transfer_context for all sg items.
	 *
	 * There is simply no point in pushing HTT TX_FRM through HTC tx path
	 * as it's a waste of resources. By bypassing HTC it is possible to
	 * avoid extra memory allocations, compress data structures and thus
	 * improve performance. */

	skb_cb->htt.txbuf->htc_hdr.eid = htt->eid;
	skb_cb->htt.txbuf->htc_hdr.len = __cpu_to_le16(
			sizeof(skb_cb->htt.txbuf->cmd_hdr) +
			sizeof(skb_cb->htt.txbuf->cmd_tx) +
			prefetch_len);
	skb_cb->htt.txbuf->htc_hdr.flags = 0;

	if (!ieee80211_has_protected(hdr->frame_control))
		flags0 |= HTT_DATA_TX_DESC_FLAGS0_NO_ENCRYPT;

	flags0 |= HTT_DATA_TX_DESC_FLAGS0_MAC_HDR_PRESENT;

	flags1 |= SM((u16)vdev_id, HTT_DATA_TX_DESC_FLAGS1_VDEV_ID);
	flags1 |= SM((u16)tid, HTT_DATA_TX_DESC_FLAGS1_EXT_TID);
	flags1 |= HTT_DATA_TX_DESC_FLAGS1_CKSUM_L3_OFFLOAD;
	flags1 |= HTT_DATA_TX_DESC_FLAGS1_CKSUM_L4_OFFLOAD;

	/* Prevent firmware from sending up tx inspection requests. There's
	 * nothing ath10k can do with frames requested for inspection so force
	 * it to simply rely a regular tx completion with discard status.
	 */
	flags1 |= HTT_DATA_TX_DESC_FLAGS1_POSTPONED;

	skb_cb->htt.txbuf->cmd_hdr.msg_type = HTT_H2T_MSG_TYPE_TX_FRM;
	skb_cb->htt.txbuf->cmd_tx.flags0 = flags0;
	skb_cb->htt.txbuf->cmd_tx.flags1 = __cpu_to_le16(flags1);
	skb_cb->htt.txbuf->cmd_tx.len = __cpu_to_le16(msdu->len);
	skb_cb->htt.txbuf->cmd_tx.id = __cpu_to_le16(msdu_id);
	skb_cb->htt.txbuf->cmd_tx.frags_paddr = __cpu_to_le32(frags_paddr);
	skb_cb->htt.txbuf->cmd_tx.peerid = __cpu_to_le16(HTT_INVALID_PEERID);
	skb_cb->htt.txbuf->cmd_tx.freq = __cpu_to_le16(skb_cb->htt.freq);

<<<<<<< HEAD
	ath10k_dbg(ar, ATH10K_DBG_HTT,
		   "htt tx flags0 %hhu flags1 %hu len %d id %hu frags_paddr %08x, msdu_paddr %08x vdev %hhu tid %hhu\n",
		   flags0, flags1, msdu->len, msdu_id, frags_paddr,
		   (u32)skb_cb->paddr, vdev_id, tid);
=======
	trace_ath10k_htt_tx(ar, msdu_id, msdu->len, vdev_id, tid);
	ath10k_dbg(ar, ATH10K_DBG_HTT,
		   "htt tx flags0 %hhu flags1 %hu len %d id %hu frags_paddr %08x, msdu_paddr %08x vdev %hhu tid %hhu freq %hu\n",
		   flags0, flags1, msdu->len, msdu_id, frags_paddr,
		   (u32)skb_cb->paddr, vdev_id, tid, skb_cb->htt.freq);
>>>>>>> e529fea9
	ath10k_dbg_dump(ar, ATH10K_DBG_HTT_DUMP, NULL, "htt tx msdu: ",
			msdu->data, msdu->len);
	trace_ath10k_tx_hdr(ar, msdu->data, msdu->len);
	trace_ath10k_tx_payload(ar, msdu->data, msdu->len);

	sg_items[0].transfer_id = 0;
	sg_items[0].transfer_context = NULL;
	sg_items[0].vaddr = &skb_cb->htt.txbuf->htc_hdr;
	sg_items[0].paddr = skb_cb->htt.txbuf_paddr +
			    sizeof(skb_cb->htt.txbuf->frags);
	sg_items[0].len = sizeof(skb_cb->htt.txbuf->htc_hdr) +
			  sizeof(skb_cb->htt.txbuf->cmd_hdr) +
			  sizeof(skb_cb->htt.txbuf->cmd_tx);

	sg_items[1].transfer_id = 0;
	sg_items[1].transfer_context = NULL;
	sg_items[1].vaddr = msdu->data;
	sg_items[1].paddr = skb_cb->paddr;
	sg_items[1].len = prefetch_len;

	res = ath10k_hif_tx_sg(htt->ar,
			       htt->ar->htc.endpoint[htt->eid].ul_pipe_id,
			       sg_items, ARRAY_SIZE(sg_items));
	if (res)
		goto err_unmap_msdu;

	return 0;

err_unmap_msdu:
	dma_unmap_single(dev, skb_cb->paddr, msdu->len, DMA_TO_DEVICE);
err_free_txbuf:
	dma_pool_free(htt->tx_pool,
		      skb_cb->htt.txbuf,
		      skb_cb->htt.txbuf_paddr);
err_free_msdu_id:
	spin_lock_bh(&htt->tx_lock);
	htt->pending_tx[msdu_id] = NULL;
	ath10k_htt_tx_free_msdu_id(htt, msdu_id);
	spin_unlock_bh(&htt->tx_lock);
err_tx_dec:
	ath10k_htt_tx_dec_pending(htt);
err:
	return res;
}<|MERGE_RESOLUTION|>--- conflicted
+++ resolved
@@ -557,18 +557,11 @@
 	skb_cb->htt.txbuf->cmd_tx.peerid = __cpu_to_le16(HTT_INVALID_PEERID);
 	skb_cb->htt.txbuf->cmd_tx.freq = __cpu_to_le16(skb_cb->htt.freq);
 
-<<<<<<< HEAD
-	ath10k_dbg(ar, ATH10K_DBG_HTT,
-		   "htt tx flags0 %hhu flags1 %hu len %d id %hu frags_paddr %08x, msdu_paddr %08x vdev %hhu tid %hhu\n",
-		   flags0, flags1, msdu->len, msdu_id, frags_paddr,
-		   (u32)skb_cb->paddr, vdev_id, tid);
-=======
 	trace_ath10k_htt_tx(ar, msdu_id, msdu->len, vdev_id, tid);
 	ath10k_dbg(ar, ATH10K_DBG_HTT,
 		   "htt tx flags0 %hhu flags1 %hu len %d id %hu frags_paddr %08x, msdu_paddr %08x vdev %hhu tid %hhu freq %hu\n",
 		   flags0, flags1, msdu->len, msdu_id, frags_paddr,
 		   (u32)skb_cb->paddr, vdev_id, tid, skb_cb->htt.freq);
->>>>>>> e529fea9
 	ath10k_dbg_dump(ar, ATH10K_DBG_HTT_DUMP, NULL, "htt tx msdu: ",
 			msdu->data, msdu->len);
 	trace_ath10k_tx_hdr(ar, msdu->data, msdu->len);
