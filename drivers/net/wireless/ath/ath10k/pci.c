--- conflicted
+++ resolved
@@ -485,11 +485,8 @@
 	void *data_buf = NULL;
 	int i;
 
-<<<<<<< HEAD
-=======
 	spin_lock_bh(&ar_pci->ce_lock);
 
->>>>>>> e529fea9
 	ce_diag = ar_pci->ce_diag;
 
 	/*
@@ -516,11 +513,7 @@
 		nbytes = min_t(unsigned int, remaining_bytes,
 			       DIAG_TRANSFER_LIMIT);
 
-<<<<<<< HEAD
-		ret = ath10k_ce_rx_post_buf(ce_diag, NULL, ce_data);
-=======
 		ret = __ath10k_ce_rx_post_buf(ce_diag, NULL, ce_data);
->>>>>>> e529fea9
 		if (ret != 0)
 			goto done;
 
@@ -536,13 +529,8 @@
 		address = TARG_CPU_SPACE_TO_CE_SPACE(ar, ar_pci->mem,
 						     address);
 
-<<<<<<< HEAD
-		ret = ath10k_ce_send(ce_diag, NULL, (u32)address, nbytes, 0,
-				     0);
-=======
 		ret = ath10k_ce_send_nolock(ce_diag, NULL, (u32)address, nbytes, 0,
 					    0);
->>>>>>> e529fea9
 		if (ret)
 			goto done;
 
@@ -706,11 +694,7 @@
 		nbytes = min_t(int, remaining_bytes, DIAG_TRANSFER_LIMIT);
 
 		/* Set up to receive directly into Target(!) address */
-<<<<<<< HEAD
-		ret = ath10k_ce_rx_post_buf(ce_diag, NULL, address);
-=======
 		ret = __ath10k_ce_rx_post_buf(ce_diag, NULL, address);
->>>>>>> e529fea9
 		if (ret != 0)
 			goto done;
 
@@ -718,13 +702,8 @@
 		 * Request CE to send caller-supplied data that
 		 * was copied to bounce buffer to Target(!) address.
 		 */
-<<<<<<< HEAD
-		ret = ath10k_ce_send(ce_diag, NULL, (u32)ce_data,
-				     nbytes, 0, 0);
-=======
 		ret = ath10k_ce_send_nolock(ce_diag, NULL, (u32)ce_data,
 					    nbytes, 0, 0);
->>>>>>> e529fea9
 		if (ret != 0)
 			goto done;
 
@@ -899,8 +878,6 @@
 		__skb_queue_tail(&list, skb);
 	}
 
-<<<<<<< HEAD
-=======
 	while ((skb = __skb_dequeue(&list))) {
 		ath10k_dbg(ar, ATH10K_DBG_PCI, "pci rx ce pipe %d len %d\n",
 			   ce_state->id, skb->len);
@@ -910,7 +887,6 @@
 		cb->rx_completion(ar, skb);
 	}
 
->>>>>>> e529fea9
 	ath10k_pci_rx_post_pipe(pipe_info);
 }
 
@@ -1039,11 +1015,8 @@
 
 	spin_lock_bh(&ar->data_lock);
 
-<<<<<<< HEAD
-=======
 	ar->stats.fw_crash_counter++;
 
->>>>>>> e529fea9
 	crash_data = ath10k_debug_get_new_fw_crash_data(ar);
 
 	if (crash_data)
@@ -1179,16 +1152,6 @@
 						 &dl_is_polled);
 }
 
-<<<<<<< HEAD
-static void ath10k_pci_irq_disable(struct ath10k *ar)
-{
-	struct ath10k_pci *ar_pci = ath10k_pci_priv(ar);
-	int i;
-
-	ath10k_ce_disable_interrupts(ar);
-	ath10k_pci_disable_and_clear_legacy_irq(ar);
-	/* FIXME: How to mask all MSI interrupts? */
-=======
 static void ath10k_pci_irq_msi_fw_mask(struct ath10k *ar)
 {
 	u32 val;
@@ -1220,7 +1183,6 @@
 {
 	struct ath10k_pci *ar_pci = ath10k_pci_priv(ar);
 	int i;
->>>>>>> e529fea9
 
 	for (i = 0; i < max(1, ar_pci->num_msi_intrs); i++)
 		synchronize_irq(ar_pci->pdev->irq + i);
@@ -1230,11 +1192,7 @@
 {
 	ath10k_ce_enable_interrupts(ar);
 	ath10k_pci_enable_legacy_irq(ar);
-<<<<<<< HEAD
-	/* FIXME: How to unmask all MSI interrupts? */
-=======
 	ath10k_pci_irq_msi_fw_unmask(ar);
->>>>>>> e529fea9
 }
 
 static int ath10k_pci_hif_start(struct ath10k *ar)
@@ -1262,11 +1220,6 @@
 	if (!ce_ring)
 		return;
 
-<<<<<<< HEAD
-	ar = pipe_info->hif_ce_state;
-	ar_pci = ath10k_pci_priv(ar);
-	ce_hdl = pipe_info->ce_hdl;
-=======
 	if (!pci_pipe->buf_sz)
 		return;
 
@@ -1276,7 +1229,6 @@
 			continue;
 
 		ce_ring->per_transfer_context[i] = NULL;
->>>>>>> e529fea9
 
 		dma_unmap_single(ar->dev, ATH10K_SKB_CB(skb)->paddr,
 				 skb->len + skb_tailroom(skb),
@@ -1304,18 +1256,12 @@
 	if (!ce_ring)
 		return;
 
-<<<<<<< HEAD
-	ar = pipe_info->hif_ce_state;
-	ar_pci = ath10k_pci_priv(ar);
-	ce_hdl = pipe_info->ce_hdl;
-=======
 	if (!pci_pipe->buf_sz)
 		return;
 
 	ce_desc = ce_ring->shadow_base;
 	if (WARN_ON(!ce_desc))
 		return;
->>>>>>> e529fea9
 
 	for (i = 0; i < ce_ring->nentries; i++) {
 		skb = ce_ring->per_transfer_context[i];
@@ -1365,19 +1311,11 @@
 	ath10k_pci_kill_tasklet(ar);
 	ath10k_pci_buffer_cleanup(ar);
 }
-<<<<<<< HEAD
 
 static void ath10k_pci_hif_stop(struct ath10k *ar)
 {
 	ath10k_dbg(ar, ATH10K_DBG_BOOT, "boot hif stop\n");
 
-=======
-
-static void ath10k_pci_hif_stop(struct ath10k *ar)
-{
-	ath10k_dbg(ar, ATH10K_DBG_BOOT, "boot hif stop\n");
-
->>>>>>> e529fea9
 	/* Most likely the device has HTT Rx ring configured. The only way to
 	 * prevent the device from accessing (and possible corrupting) host
 	 * memory is to reset the chip now.
@@ -1392,10 +1330,7 @@
 	ath10k_pci_warm_reset(ar);
 
 	ath10k_pci_irq_disable(ar);
-<<<<<<< HEAD
-=======
 	ath10k_pci_irq_sync(ar);
->>>>>>> e529fea9
 	ath10k_pci_flush(ar);
 }
 
@@ -1747,27 +1682,6 @@
 {
 	int i, ret;
 
-<<<<<<< HEAD
-		ret = ath10k_ce_init_pipe(ar, pipe_num, attr,
-					  ath10k_pci_ce_send_done,
-					  ath10k_pci_ce_recv_data);
-		if (ret) {
-			ath10k_err(ar, "failed to initialize copy engine pipe %d: %d\n",
-				   pipe_num, ret);
-			return ret;
-		}
-
-		if (pipe_num == CE_COUNT - 1) {
-			/*
-			 * Reserve the ultimate CE for
-			 * diagnostic Window support
-			 */
-			ar_pci->ce_diag = pipe_info->ce_hdl;
-			continue;
-		}
-
-		pipe_info->buf_sz = (size_t)(attr->src_sz_max);
-=======
 	for (i = 0; i < CE_COUNT; i++) {
 		ret = ath10k_ce_init_pipe(ar, i, &host_ce_config_wlan[i]);
 		if (ret) {
@@ -1775,7 +1689,6 @@
 				   i, ret);
 			return ret;
 		}
->>>>>>> e529fea9
 	}
 
 	return 0;
@@ -1820,32 +1733,6 @@
 {
 	u32 val;
 
-<<<<<<< HEAD
-	ath10k_dbg(ar, ATH10K_DBG_BOOT, "boot warm reset\n");
-
-	/* debug */
-	val = ath10k_pci_read32(ar, SOC_CORE_BASE_ADDRESS +
-				PCIE_INTR_CAUSE_ADDRESS);
-	ath10k_dbg(ar, ATH10K_DBG_BOOT, "boot host cpu intr cause: 0x%08x\n",
-		   val);
-
-	val = ath10k_pci_read32(ar, SOC_CORE_BASE_ADDRESS +
-				CPU_INTR_ADDRESS);
-	ath10k_dbg(ar, ATH10K_DBG_BOOT, "boot target cpu intr cause: 0x%08x\n",
-		   val);
-
-	/* disable pending irqs */
-	ath10k_pci_write32(ar, SOC_CORE_BASE_ADDRESS +
-			   PCIE_INTR_ENABLE_ADDRESS, 0);
-
-	ath10k_pci_write32(ar, SOC_CORE_BASE_ADDRESS +
-			   PCIE_INTR_CLR_ADDRESS, ~0);
-
-	msleep(100);
-
-	/* clear fw indicator */
-=======
->>>>>>> e529fea9
 	ath10k_pci_write32(ar, FW_INDICATOR_ADDRESS, 0);
 
 	val = ath10k_pci_read32(ar, RTC_SOC_BASE_ADDRESS +
@@ -1866,48 +1753,17 @@
 	msleep(10);
 	ath10k_pci_write32(ar, RTC_SOC_BASE_ADDRESS + SOC_RESET_CONTROL_ADDRESS,
 			   val & ~SOC_RESET_CONTROL_CE_RST_MASK);
-<<<<<<< HEAD
+}
+
+static void ath10k_pci_warm_reset_clear_lf(struct ath10k *ar)
+{
+	u32 val;
+
 	val = ath10k_pci_read32(ar, RTC_SOC_BASE_ADDRESS +
-				SOC_RESET_CONTROL_ADDRESS);
-	msleep(10);
-
-	ath10k_pci_warm_reset_si0(ar);
-
-	/* debug */
-	val = ath10k_pci_read32(ar, SOC_CORE_BASE_ADDRESS +
-				PCIE_INTR_CAUSE_ADDRESS);
-	ath10k_dbg(ar, ATH10K_DBG_BOOT, "boot host cpu intr cause: 0x%08x\n",
-		   val);
-
-	val = ath10k_pci_read32(ar, SOC_CORE_BASE_ADDRESS +
-				CPU_INTR_ADDRESS);
-	ath10k_dbg(ar, ATH10K_DBG_BOOT, "boot target cpu intr cause: 0x%08x\n",
-		   val);
-=======
-}
->>>>>>> e529fea9
-
-static void ath10k_pci_warm_reset_clear_lf(struct ath10k *ar)
-{
-	u32 val;
-
-	val = ath10k_pci_read32(ar, RTC_SOC_BASE_ADDRESS +
-<<<<<<< HEAD
-				SOC_RESET_CONTROL_ADDRESS);
-	ath10k_dbg(ar, ATH10K_DBG_BOOT, "boot target reset state: 0x%08x\n",
-		   val);
-
-	msleep(100);
-
-	ath10k_dbg(ar, ATH10K_DBG_BOOT, "boot warm reset complete\n");
-
-	return 0;
-=======
 				SOC_LF_TIMER_CONTROL0_ADDRESS);
 	ath10k_pci_write32(ar, RTC_SOC_BASE_ADDRESS +
 			   SOC_LF_TIMER_CONTROL0_ADDRESS,
 			   val & ~SOC_LF_TIMER_CONTROL0_ENABLE_MASK);
->>>>>>> e529fea9
 }
 
 static int ath10k_pci_warm_reset(struct ath10k *ar)
@@ -1916,45 +1772,6 @@
 
 	ath10k_dbg(ar, ATH10K_DBG_BOOT, "boot warm reset\n");
 
-<<<<<<< HEAD
-	if (ret) {
-		ath10k_err(ar, "failed to reset target: %d\n", ret);
-		goto err;
-	}
-
-	ret = ath10k_pci_ce_init(ar);
-	if (ret) {
-		ath10k_err(ar, "failed to initialize CE: %d\n", ret);
-		goto err;
-	}
-
-	ret = ath10k_pci_wait_for_target_init(ar);
-	if (ret) {
-		ath10k_err(ar, "failed to wait for target to init: %d\n", ret);
-		goto err_ce;
-	}
-
-	ret = ath10k_pci_init_config(ar);
-	if (ret) {
-		ath10k_err(ar, "failed to setup init config: %d\n", ret);
-		goto err_ce;
-	}
-
-	ret = ath10k_pci_wake_target_cpu(ar);
-	if (ret) {
-		ath10k_err(ar, "could not wake up target CPU: %d\n", ret);
-		goto err_ce;
-	}
-
-	return 0;
-
-err_ce:
-	ath10k_pci_ce_deinit(ar);
-	ath10k_pci_warm_reset(ar);
-err:
-	return ret;
-}
-=======
 	spin_lock_bh(&ar->data_lock);
 	ar->stats.fw_warm_reset_counter++;
 	spin_unlock_bh(&ar->data_lock);
@@ -2037,7 +1854,6 @@
 		ath10k_dbg(ar, ATH10K_DBG_BOOT, "boot chip reset complete (warm)\n");
 		return 0;
 	}
->>>>>>> e529fea9
 
 	if (ath10k_pci_reset_mode == ATH10K_PCI_RESET_WARM_ONLY) {
 		ath10k_warn(ar, "refusing cold reset as requested\n");
@@ -2050,16 +1866,11 @@
 		return ret;
 	}
 
-<<<<<<< HEAD
-		ath10k_warn(ar, "failed to warm reset (attempt %d out of %d): %d\n",
-			    i + 1, ATH10K_PCI_NUM_WARM_RESET_ATTEMPTS, ret);
-=======
 	ret = ath10k_pci_wait_for_target_init(ar);
 	if (ret) {
 		ath10k_warn(ar, "failed to wait for target after cold reset: %d\n",
 			    ret);
 		return ret;
->>>>>>> e529fea9
 	}
 
 	ath10k_dbg(ar, ATH10K_DBG_BOOT, "boot chip reset complete (cold)\n");
@@ -2072,15 +1883,12 @@
 	int ret;
 
 	ath10k_dbg(ar, ATH10K_DBG_BOOT, "boot hif power up\n");
-<<<<<<< HEAD
-=======
 
 	ret = ath10k_pci_wake(ar);
 	if (ret) {
 		ath10k_err(ar, "failed to wake up target: %d\n", ret);
 		return ret;
 	}
->>>>>>> e529fea9
 
 	/*
 	 * Bring the target up cleanly.
@@ -2094,14 +1902,9 @@
 	 */
 	ret = ath10k_pci_chip_reset(ar);
 	if (ret) {
-<<<<<<< HEAD
-		ath10k_warn(ar, "failed to power up target using warm reset: %d\n",
-			    ret);
-=======
 		ath10k_err(ar, "failed to reset chip: %d\n", ret);
 		goto err_sleep;
 	}
->>>>>>> e529fea9
 
 	ret = ath10k_pci_init_pipes(ar);
 	if (ret) {
@@ -2109,16 +1912,6 @@
 		goto err_sleep;
 	}
 
-<<<<<<< HEAD
-		ath10k_warn(ar, "trying cold reset\n");
-
-		ret = __ath10k_pci_hif_power_up(ar, true);
-		if (ret) {
-			ath10k_err(ar, "failed to power up target using cold reset too (%d)\n",
-				   ret);
-			return ret;
-		}
-=======
 	ret = ath10k_pci_init_config(ar);
 	if (ret) {
 		ath10k_err(ar, "failed to setup init config: %d\n", ret);
@@ -2129,7 +1922,6 @@
 	if (ret) {
 		ath10k_err(ar, "could not wake up target CPU: %d\n", ret);
 		goto err_ce;
->>>>>>> e529fea9
 	}
 
 	return 0;
@@ -2146,15 +1938,11 @@
 {
 	ath10k_dbg(ar, ATH10K_DBG_BOOT, "boot hif power down\n");
 
-<<<<<<< HEAD
-	ath10k_pci_warm_reset(ar);
-=======
 	/* Currently hif_power_up performs effectively a reset and hif_stop
 	 * resets the chip as well so there's no point in resetting here.
 	 */
 
 	ath10k_pci_sleep(ar);
->>>>>>> e529fea9
 }
 
 #ifdef CONFIG_PM
@@ -2541,14 +2329,7 @@
 
 		if (ar_pci->num_msi_intrs == 0)
 			/* Fix potential race by repeating CORE_BASE writes */
-<<<<<<< HEAD
-			ath10k_pci_write32(ar, SOC_CORE_BASE_ADDRESS +
-					   PCIE_INTR_ENABLE_ADDRESS,
-					   PCIE_INTR_FIRMWARE_MASK |
-					   PCIE_INTR_CE_MASK_ALL);
-=======
 			ath10k_pci_enable_legacy_irq(ar);
->>>>>>> e529fea9
 
 		mdelay(10);
 	} while (time_before(jiffies, timeout));
@@ -2584,15 +2365,12 @@
 	u32 val;
 
 	ath10k_dbg(ar, ATH10K_DBG_BOOT, "boot cold reset\n");
-<<<<<<< HEAD
-=======
 
 	spin_lock_bh(&ar->data_lock);
 
 	ar->stats.fw_cold_reset_counter++;
 
 	spin_unlock_bh(&ar->data_lock);
->>>>>>> e529fea9
 
 	/* Put Target, including PCIe, into RESET. */
 	val = ath10k_pci_reg_read32(ar, SOC_GLOBAL_RESET_ADDRESS);
@@ -2707,10 +2485,7 @@
 	u32 chip_id;
 
 	ar = ath10k_core_create(sizeof(*ar_pci), &pdev->dev,
-<<<<<<< HEAD
-=======
 				ATH10K_BUS_PCI,
->>>>>>> e529fea9
 				&ath10k_pci_hif_ops);
 	if (!ar) {
 		dev_err(&pdev->dev, "failed to allocate core\n");
@@ -2729,24 +2504,6 @@
 		    (unsigned long)ar);
 
 	ret = ath10k_pci_claim(ar);
-<<<<<<< HEAD
-	if (ret) {
-		ath10k_err(ar, "failed to claim device: %d\n", ret);
-		goto err_core_destroy;
-	}
-
-	ret = ath10k_pci_wake(ar);
-	if (ret) {
-		ath10k_err(ar, "failed to wake up: %d\n", ret);
-		goto err_release;
-	}
-
-	chip_id = ath10k_pci_soc_read32(ar, SOC_CHIP_ID_ADDRESS);
-	if (chip_id == 0xffffffff) {
-		ath10k_err(ar, "failed to get chip id\n");
-		goto err_sleep;
-	}
-=======
 	if (ret) {
 		ath10k_err(ar, "failed to claim device: %d\n", ret);
 		goto err_core_destroy;
@@ -2783,53 +2540,6 @@
 	ath10k_info(ar, "pci irq %s interrupts %d irq_mode %d reset_mode %d\n",
 		    ath10k_pci_get_irq_method(ar), ar_pci->num_msi_intrs,
 		    ath10k_pci_irq_mode, ath10k_pci_reset_mode);
->>>>>>> e529fea9
-
-	ret = ath10k_pci_request_irq(ar);
-	if (ret) {
-<<<<<<< HEAD
-		ath10k_err(ar, "failed to allocate copy engine pipes: %d\n",
-			   ret);
-		goto err_sleep;
-	}
-
-	ath10k_pci_ce_deinit(ar);
-=======
-		ath10k_warn(ar, "failed to request irqs: %d\n", ret);
-		goto err_deinit_irq;
-	}
-
-	ath10k_pci_sleep(ar);
->>>>>>> e529fea9
-
-	ret = ath10k_ce_disable_interrupts(ar);
-	if (ret) {
-		ath10k_err(ar, "failed to disable copy engine interrupts: %d\n",
-			   ret);
-		goto err_free_ce;
-	}
-
-	/* Workaround: There's no known way to mask all possible interrupts via
-	 * device CSR. The only way to make sure device doesn't assert
-	 * interrupts is to reset it. Interrupts are then disabled on host
-	 * after handlers are registered.
-	 */
-	ath10k_pci_warm_reset(ar);
-
-	ret = ath10k_pci_init_irq(ar);
-	if (ret) {
-<<<<<<< HEAD
-		ath10k_err(ar, "failed to init irqs: %d\n", ret);
-		goto err_free_ce;
-=======
-		ath10k_err(ar, "failed to register driver core: %d\n", ret);
-		goto err_free_irq;
->>>>>>> e529fea9
-	}
-
-	ath10k_info(ar, "pci irq %s interrupts %d irq_mode %d reset_mode %d\n",
-		    ath10k_pci_get_irq_method(ar), ar_pci->num_msi_intrs,
-		    ath10k_pci_irq_mode, ath10k_pci_reset_mode);
 
 	ret = ath10k_pci_request_irq(ar);
 	if (ret) {
@@ -2837,8 +2547,7 @@
 		goto err_deinit_irq;
 	}
 
-	/* This shouldn't race as the device has been reset above. */
-	ath10k_pci_irq_disable(ar);
+	ath10k_pci_sleep(ar);
 
 	ret = ath10k_core_register(ar, chip_id);
 	if (ret) {
@@ -2855,13 +2564,8 @@
 err_deinit_irq:
 	ath10k_pci_deinit_irq(ar);
 
-<<<<<<< HEAD
-err_free_ce:
-	ath10k_pci_free_ce(ar);
-=======
 err_free_pipes:
 	ath10k_pci_free_pipes(ar);
->>>>>>> e529fea9
 
 err_sleep:
 	ath10k_pci_sleep(ar);
@@ -2895,12 +2599,7 @@
 	ath10k_pci_kill_tasklet(ar);
 	ath10k_pci_deinit_irq(ar);
 	ath10k_pci_ce_deinit(ar);
-<<<<<<< HEAD
-	ath10k_pci_free_ce(ar);
-	ath10k_pci_sleep(ar);
-=======
 	ath10k_pci_free_pipes(ar);
->>>>>>> e529fea9
 	ath10k_pci_release(ar);
 	ath10k_core_destroy(ar);
 }
@@ -2937,11 +2636,7 @@
 MODULE_AUTHOR("Qualcomm Atheros");
 MODULE_DESCRIPTION("Driver support for Atheros QCA988X PCIe devices");
 MODULE_LICENSE("Dual BSD/GPL");
-<<<<<<< HEAD
-MODULE_FIRMWARE(QCA988X_HW_2_0_FW_DIR "/" QCA988X_HW_2_0_FW_3_FILE);
-=======
 MODULE_FIRMWARE(QCA988X_HW_2_0_FW_DIR "/" QCA988X_HW_2_0_FW_FILE);
 MODULE_FIRMWARE(QCA988X_HW_2_0_FW_DIR "/" ATH10K_FW_API2_FILE);
 MODULE_FIRMWARE(QCA988X_HW_2_0_FW_DIR "/" ATH10K_FW_API3_FILE);
->>>>>>> e529fea9
 MODULE_FIRMWARE(QCA988X_HW_2_0_FW_DIR "/" QCA988X_HW_2_0_BOARD_DATA_FILE);