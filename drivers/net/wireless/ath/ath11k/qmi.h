--- conflicted
+++ resolved
@@ -12,10 +12,7 @@
 #define ATH11K_HOST_VERSION_STRING		"WIN"
 #define ATH11K_QMI_WLANFW_TIMEOUT_MS		5000
 #define ATH11K_QMI_MAX_BDF_FILE_NAME_SIZE	64
-<<<<<<< HEAD
-=======
 #define ATH11K_QMI_CALDB_ADDRESS		0x4BA00000
->>>>>>> f642729d
 #define ATH11K_QMI_BDF_MAX_SIZE			(256 * 1024)
 #define ATH11K_QMI_CALDATA_OFFSET		(128 * 1024)
 #define ATH11K_QMI_WLANFW_MAX_BUILD_ID_LEN_V01	128
@@ -28,10 +25,7 @@
 #define ATH11K_QMI_RESP_LEN_MAX			8192
 #define ATH11K_QMI_WLANFW_MAX_NUM_MEM_SEG_V01	32
 #define ATH11K_QMI_CALDB_SIZE			0x480000
-<<<<<<< HEAD
-=======
 #define ATH11K_QMI_BDF_EXT_STR_LENGTH		0x20
->>>>>>> f642729d
 
 #define QMI_WLFW_REQUEST_MEM_IND_V01		0x0035
 #define QMI_WLFW_FW_MEM_READY_IND_V01		0x0037
@@ -111,12 +105,6 @@
 	char fw_build_timestamp[ATH11K_QMI_WLANFW_MAX_TIMESTAMP_LEN_V01 + 1];
 	char fw_build_id[ATH11K_QMI_WLANFW_MAX_BUILD_ID_LEN_V01 + 1];
 	char bdf_ext[ATH11K_QMI_BDF_EXT_STR_LENGTH];
-};
-
-struct m3_mem_region {
-	u32 size;
-	dma_addr_t paddr;
-	void *vaddr;
 };
 
 struct m3_mem_region {
@@ -142,10 +130,7 @@
 	struct target_info target;
 	struct m3_mem_region m3_mem;
 	unsigned int service_ins_id;
-<<<<<<< HEAD
-=======
 	wait_queue_head_t cold_boot_waitq;
->>>>>>> f642729d
 };
 
 #define QMI_WLANFW_HOST_CAP_REQ_MSG_V01_MAX_LEN		189
