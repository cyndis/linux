/*
 * Copyright (c) 2008-2011 Atheros Communications Inc.
 *
 * Permission to use, copy, modify, and/or distribute this software for any
 * purpose with or without fee is hereby granted, provided that the above
 * copyright notice and this permission notice appear in all copies.
 *
 * THE SOFTWARE IS PROVIDED "AS IS" AND THE AUTHOR DISCLAIMS ALL WARRANTIES
 * WITH REGARD TO THIS SOFTWARE INCLUDING ALL IMPLIED WARRANTIES OF
 * MERCHANTABILITY AND FITNESS. IN NO EVENT SHALL THE AUTHOR BE LIABLE FOR
 * ANY SPECIAL, DIRECT, INDIRECT, OR CONSEQUENTIAL DAMAGES OR ANY DAMAGES
 * WHATSOEVER RESULTING FROM LOSS OF USE, DATA OR PROFITS, WHETHER IN AN
 * ACTION OF CONTRACT, NEGLIGENCE OR OTHER TORTIOUS ACTION, ARISING OUT OF
 * OR IN CONNECTION WITH THE USE OR PERFORMANCE OF THIS SOFTWARE.
 */

#include <linux/nl80211.h>
#include <linux/delay.h>
#include "ath9k.h"
#include "btcoex.h"

u8 ath9k_parse_mpdudensity(u8 mpdudensity)
{
	/*
	 * 802.11n D2.0 defined values for "Minimum MPDU Start Spacing":
	 *   0 for no restriction
	 *   1 for 1/4 us
	 *   2 for 1/2 us
	 *   3 for 1 us
	 *   4 for 2 us
	 *   5 for 4 us
	 *   6 for 8 us
	 *   7 for 16 us
	 */
	switch (mpdudensity) {
	case 0:
		return 0;
	case 1:
	case 2:
	case 3:
		/* Our lower layer calculations limit our precision to
		   1 microsecond */
		return 1;
	case 4:
		return 2;
	case 5:
		return 4;
	case 6:
		return 8;
	case 7:
		return 16;
	default:
		return 0;
	}
}

static bool ath9k_has_pending_frames(struct ath_softc *sc, struct ath_txq *txq,
				     bool sw_pending)
{
	bool pending = false;

	spin_lock_bh(&txq->axq_lock);

	if (txq->axq_depth) {
		pending = true;
		goto out;
	}
<<<<<<< HEAD
=======

	if (!sw_pending)
		goto out;
>>>>>>> e529fea9

	if (txq->mac80211_qnum >= 0) {
		struct list_head *list;

		list = &sc->cur_chan->acq[txq->mac80211_qnum];
		if (!list_empty(list))
			pending = true;
	}
out:
	spin_unlock_bh(&txq->axq_lock);
	return pending;
}

static bool ath9k_setpower(struct ath_softc *sc, enum ath9k_power_mode mode)
{
	unsigned long flags;
	bool ret;

	spin_lock_irqsave(&sc->sc_pm_lock, flags);
	ret = ath9k_hw_setpower(sc->sc_ah, mode);
	spin_unlock_irqrestore(&sc->sc_pm_lock, flags);

	return ret;
}

void ath_ps_full_sleep(unsigned long data)
{
	struct ath_softc *sc = (struct ath_softc *) data;
	struct ath_common *common = ath9k_hw_common(sc->sc_ah);
	bool reset;

	spin_lock(&common->cc_lock);
	ath_hw_cycle_counters_update(common);
	spin_unlock(&common->cc_lock);

	ath9k_hw_setrxabort(sc->sc_ah, 1);
	ath9k_hw_stopdmarecv(sc->sc_ah, &reset);

	ath9k_hw_setpower(sc->sc_ah, ATH9K_PM_FULL_SLEEP);
}

void ath9k_ps_wakeup(struct ath_softc *sc)
{
	struct ath_common *common = ath9k_hw_common(sc->sc_ah);
	unsigned long flags;
	enum ath9k_power_mode power_mode;

	spin_lock_irqsave(&sc->sc_pm_lock, flags);
	if (++sc->ps_usecount != 1)
		goto unlock;

	del_timer_sync(&sc->sleep_timer);
	power_mode = sc->sc_ah->power_mode;
	ath9k_hw_setpower(sc->sc_ah, ATH9K_PM_AWAKE);

	/*
	 * While the hardware is asleep, the cycle counters contain no
	 * useful data. Better clear them now so that they don't mess up
	 * survey data results.
	 */
	if (power_mode != ATH9K_PM_AWAKE) {
		spin_lock(&common->cc_lock);
		ath_hw_cycle_counters_update(common);
		memset(&common->cc_survey, 0, sizeof(common->cc_survey));
		memset(&common->cc_ani, 0, sizeof(common->cc_ani));
		spin_unlock(&common->cc_lock);
	}

 unlock:
	spin_unlock_irqrestore(&sc->sc_pm_lock, flags);
}

void ath9k_ps_restore(struct ath_softc *sc)
{
	struct ath_common *common = ath9k_hw_common(sc->sc_ah);
	enum ath9k_power_mode mode;
	unsigned long flags;

	spin_lock_irqsave(&sc->sc_pm_lock, flags);
	if (--sc->ps_usecount != 0)
		goto unlock;

	if (sc->ps_idle) {
		mod_timer(&sc->sleep_timer, jiffies + HZ / 10);
		goto unlock;
	}

	if (sc->ps_enabled &&
		   !(sc->ps_flags & (PS_WAIT_FOR_BEACON |
				     PS_WAIT_FOR_CAB |
				     PS_WAIT_FOR_PSPOLL_DATA |
				     PS_WAIT_FOR_TX_ACK |
				     PS_WAIT_FOR_ANI))) {
		mode = ATH9K_PM_NETWORK_SLEEP;
		if (ath9k_hw_btcoex_is_enabled(sc->sc_ah))
			ath9k_btcoex_stop_gen_timer(sc);
	} else {
		goto unlock;
	}

	spin_lock(&common->cc_lock);
	ath_hw_cycle_counters_update(common);
	spin_unlock(&common->cc_lock);

	ath9k_hw_setpower(sc->sc_ah, mode);

 unlock:
	spin_unlock_irqrestore(&sc->sc_pm_lock, flags);
}

static void __ath_cancel_work(struct ath_softc *sc)
{
	cancel_work_sync(&sc->paprd_work);
	cancel_delayed_work_sync(&sc->tx_complete_work);
	cancel_delayed_work_sync(&sc->hw_pll_work);

#ifdef CONFIG_ATH9K_BTCOEX_SUPPORT
	if (ath9k_hw_mci_is_enabled(sc->sc_ah))
		cancel_work_sync(&sc->mci_work);
#endif
}

void ath_cancel_work(struct ath_softc *sc)
{
	__ath_cancel_work(sc);
	cancel_work_sync(&sc->hw_reset_work);
}

void ath_restart_work(struct ath_softc *sc)
{
	ieee80211_queue_delayed_work(sc->hw, &sc->tx_complete_work, 0);

	if (AR_SREV_9340(sc->sc_ah) || AR_SREV_9330(sc->sc_ah))
		ieee80211_queue_delayed_work(sc->hw, &sc->hw_pll_work,
				     msecs_to_jiffies(ATH_PLL_WORK_INTERVAL));

	ath_start_ani(sc);
}

static bool ath_prepare_reset(struct ath_softc *sc)
{
	struct ath_hw *ah = sc->sc_ah;
	bool ret = true;

	ieee80211_stop_queues(sc->hw);
	ath_stop_ani(sc);
	ath9k_hw_disable_interrupts(ah);

	if (!ath_drain_all_txq(sc))
		ret = false;

	if (!ath_stoprecv(sc))
		ret = false;

	return ret;
}

static bool ath_complete_reset(struct ath_softc *sc, bool start)
{
	struct ath_hw *ah = sc->sc_ah;
	struct ath_common *common = ath9k_hw_common(ah);
	unsigned long flags;

	ath9k_calculate_summary_state(sc, sc->cur_chan);
	ath_startrecv(sc);
<<<<<<< HEAD
	ath9k_cmn_update_txpow(ah, sc->curtxpow,
			       sc->cur_chan->txpower, &sc->curtxpow);
=======
	ath9k_cmn_update_txpow(ah, sc->cur_chan->cur_txpower,
			       sc->cur_chan->txpower,
			       &sc->cur_chan->cur_txpower);
>>>>>>> e529fea9
	clear_bit(ATH_OP_HW_RESET, &common->op_flags);

	if (!sc->cur_chan->offchannel && start) {
		/* restore per chanctx TSF timer */
		if (sc->cur_chan->tsf_val) {
			u32 offset;

			offset = ath9k_hw_get_tsf_offset(&sc->cur_chan->tsf_ts,
							 NULL);
			ath9k_hw_settsf64(ah, sc->cur_chan->tsf_val + offset);
		}


		if (!test_bit(ATH_OP_BEACONS, &common->op_flags))
			goto work;

		if (ah->opmode == NL80211_IFTYPE_STATION &&
		    test_bit(ATH_OP_PRIM_STA_VIF, &common->op_flags)) {
			spin_lock_irqsave(&sc->sc_pm_lock, flags);
			sc->ps_flags |= PS_BEACON_SYNC | PS_WAIT_FOR_BEACON;
			spin_unlock_irqrestore(&sc->sc_pm_lock, flags);
		} else {
			ath9k_set_beacon(sc);
		}
	work:
		ath_restart_work(sc);
		ath_txq_schedule_all(sc);
	}

	sc->gtt_cnt = 0;

	ath9k_hw_set_interrupts(ah);
	ath9k_hw_enable_interrupts(ah);
	ieee80211_wake_queues(sc->hw);
	ath9k_p2p_ps_timer(sc);

	return true;
}

static int ath_reset_internal(struct ath_softc *sc, struct ath9k_channel *hchan)
{
	struct ath_hw *ah = sc->sc_ah;
	struct ath_common *common = ath9k_hw_common(ah);
	struct ath9k_hw_cal_data *caldata = NULL;
	bool fastcc = true;
	int r;

	__ath_cancel_work(sc);

	tasklet_disable(&sc->intr_tq);
	tasklet_disable(&sc->bcon_tasklet);
	spin_lock_bh(&sc->sc_pcu_lock);

	if (!sc->cur_chan->offchannel) {
		fastcc = false;
		caldata = &sc->cur_chan->caldata;
	}

	if (!hchan) {
		fastcc = false;
		hchan = ah->curchan;
	}

	if (!ath_prepare_reset(sc))
		fastcc = false;

	if (ath9k_is_chanctx_enabled())
		fastcc = false;

	spin_lock_bh(&sc->chan_lock);
	sc->cur_chandef = sc->cur_chan->chandef;
	spin_unlock_bh(&sc->chan_lock);

	ath_dbg(common, CONFIG, "Reset to %u MHz, HT40: %d fastcc: %d\n",
		hchan->channel, IS_CHAN_HT40(hchan), fastcc);

	r = ath9k_hw_reset(ah, hchan, caldata, fastcc);
	if (r) {
		ath_err(common,
			"Unable to reset channel, reset status %d\n", r);

		ath9k_hw_enable_interrupts(ah);
		ath9k_queue_reset(sc, RESET_TYPE_BB_HANG);

		goto out;
	}

	if (ath9k_hw_mci_is_enabled(sc->sc_ah) &&
	    sc->cur_chan->offchannel)
		ath9k_mci_set_txpower(sc, true, false);

	if (!ath_complete_reset(sc, true))
		r = -EIO;

out:
	spin_unlock_bh(&sc->sc_pcu_lock);
	tasklet_enable(&sc->bcon_tasklet);
	tasklet_enable(&sc->intr_tq);

	return r;
}

static void ath_node_attach(struct ath_softc *sc, struct ieee80211_sta *sta,
			    struct ieee80211_vif *vif)
{
	struct ath_node *an;
	an = (struct ath_node *)sta->drv_priv;

	an->sc = sc;
	an->sta = sta;
	an->vif = vif;
	memset(&an->key_idx, 0, sizeof(an->key_idx));

	ath_tx_node_init(sc, an);

	ath_dynack_node_init(sc->sc_ah, an);
}

static void ath_node_detach(struct ath_softc *sc, struct ieee80211_sta *sta)
{
	struct ath_node *an = (struct ath_node *)sta->drv_priv;
	ath_tx_node_cleanup(sc, an);

	ath_dynack_node_deinit(sc->sc_ah, an);
}

void ath9k_tasklet(unsigned long data)
{
	struct ath_softc *sc = (struct ath_softc *)data;
	struct ath_hw *ah = sc->sc_ah;
	struct ath_common *common = ath9k_hw_common(ah);
	enum ath_reset_type type;
	unsigned long flags;
	u32 status = sc->intrstatus;
	u32 rxmask;

	ath9k_ps_wakeup(sc);
	spin_lock(&sc->sc_pcu_lock);

	if (status & ATH9K_INT_FATAL) {
		type = RESET_TYPE_FATAL_INT;
		ath9k_queue_reset(sc, type);

		/*
		 * Increment the ref. counter here so that
		 * interrupts are enabled in the reset routine.
		 */
		atomic_inc(&ah->intr_ref_cnt);
		ath_dbg(common, RESET, "FATAL: Skipping interrupts\n");
		goto out;
	}

	if ((ah->config.hw_hang_checks & HW_BB_WATCHDOG) &&
	    (status & ATH9K_INT_BB_WATCHDOG)) {
		spin_lock(&common->cc_lock);
		ath_hw_cycle_counters_update(common);
		ar9003_hw_bb_watchdog_dbg_info(ah);
		spin_unlock(&common->cc_lock);

		if (ar9003_hw_bb_watchdog_check(ah)) {
			type = RESET_TYPE_BB_WATCHDOG;
			ath9k_queue_reset(sc, type);

			/*
			 * Increment the ref. counter here so that
			 * interrupts are enabled in the reset routine.
			 */
			atomic_inc(&ah->intr_ref_cnt);
			ath_dbg(common, RESET,
				"BB_WATCHDOG: Skipping interrupts\n");
			goto out;
		}
	}

	if (status & ATH9K_INT_GTT) {
		sc->gtt_cnt++;

		if ((sc->gtt_cnt >= MAX_GTT_CNT) && !ath9k_hw_check_alive(ah)) {
			type = RESET_TYPE_TX_GTT;
			ath9k_queue_reset(sc, type);
			atomic_inc(&ah->intr_ref_cnt);
			ath_dbg(common, RESET,
				"GTT: Skipping interrupts\n");
			goto out;
		}
	}

	spin_lock_irqsave(&sc->sc_pm_lock, flags);
	if ((status & ATH9K_INT_TSFOOR) && sc->ps_enabled) {
		/*
		 * TSF sync does not look correct; remain awake to sync with
		 * the next Beacon.
		 */
		ath_dbg(common, PS, "TSFOOR - Sync with next Beacon\n");
		sc->ps_flags |= PS_WAIT_FOR_BEACON | PS_BEACON_SYNC;
	}
	spin_unlock_irqrestore(&sc->sc_pm_lock, flags);

	if (ah->caps.hw_caps & ATH9K_HW_CAP_EDMA)
		rxmask = (ATH9K_INT_RXHP | ATH9K_INT_RXLP | ATH9K_INT_RXEOL |
			  ATH9K_INT_RXORN);
	else
		rxmask = (ATH9K_INT_RX | ATH9K_INT_RXEOL | ATH9K_INT_RXORN);

	if (status & rxmask) {
		/* Check for high priority Rx first */
		if ((ah->caps.hw_caps & ATH9K_HW_CAP_EDMA) &&
		    (status & ATH9K_INT_RXHP))
			ath_rx_tasklet(sc, 0, true);

		ath_rx_tasklet(sc, 0, false);
	}

	if (status & ATH9K_INT_TX) {
		if (ah->caps.hw_caps & ATH9K_HW_CAP_EDMA) {
			/*
			 * For EDMA chips, TX completion is enabled for the
			 * beacon queue, so if a beacon has been transmitted
			 * successfully after a GTT interrupt, the GTT counter
			 * gets reset to zero here.
			 */
			sc->gtt_cnt = 0;

			ath_tx_edma_tasklet(sc);
		} else {
			ath_tx_tasklet(sc);
		}

		wake_up(&sc->tx_wait);
	}

	if (status & ATH9K_INT_GENTIMER)
		ath_gen_timer_isr(sc->sc_ah);

	ath9k_btcoex_handle_interrupt(sc, status);

	/* re-enable hardware interrupt */
	ath9k_hw_enable_interrupts(ah);
out:
	spin_unlock(&sc->sc_pcu_lock);
	ath9k_ps_restore(sc);
}

irqreturn_t ath_isr(int irq, void *dev)
{
#define SCHED_INTR (				\
		ATH9K_INT_FATAL |		\
		ATH9K_INT_BB_WATCHDOG |		\
		ATH9K_INT_RXORN |		\
		ATH9K_INT_RXEOL |		\
		ATH9K_INT_RX |			\
		ATH9K_INT_RXLP |		\
		ATH9K_INT_RXHP |		\
		ATH9K_INT_TX |			\
		ATH9K_INT_BMISS |		\
		ATH9K_INT_CST |			\
		ATH9K_INT_GTT |			\
		ATH9K_INT_TSFOOR |		\
		ATH9K_INT_GENTIMER |		\
		ATH9K_INT_MCI)

	struct ath_softc *sc = dev;
	struct ath_hw *ah = sc->sc_ah;
	struct ath_common *common = ath9k_hw_common(ah);
	enum ath9k_int status;
	u32 sync_cause = 0;
	bool sched = false;

	/*
	 * The hardware is not ready/present, don't
	 * touch anything. Note this can happen early
	 * on if the IRQ is shared.
	 */
	if (!ah || test_bit(ATH_OP_INVALID, &common->op_flags))
		return IRQ_NONE;

	if (!AR_SREV_9100(ah) && test_bit(ATH_OP_HW_RESET, &common->op_flags))
		return IRQ_NONE;

	/* shared irq, not for us */
	if (!ath9k_hw_intrpend(ah))
		return IRQ_NONE;

	/*
	 * Figure out the reason(s) for the interrupt.  Note
	 * that the hal returns a pseudo-ISR that may include
	 * bits we haven't explicitly enabled so we mask the
	 * value to insure we only process bits we requested.
	 */
	ath9k_hw_getisr(ah, &status, &sync_cause); /* NB: clears ISR too */
	ath9k_debug_sync_cause(sc, sync_cause);
	status &= ah->imask;	/* discard unasked-for bits */

	if (AR_SREV_9100(ah) && test_bit(ATH_OP_HW_RESET, &common->op_flags))
		return IRQ_HANDLED;

	/*
	 * If there are no status bits set, then this interrupt was not
	 * for me (should have been caught above).
	 */
	if (!status)
		return IRQ_NONE;

	/* Cache the status */
	sc->intrstatus = status;

	if (status & SCHED_INTR)
		sched = true;

	/*
	 * If a FATAL interrupt is received, we have to reset the chip
	 * immediately.
	 */
	if (status & ATH9K_INT_FATAL)
		goto chip_reset;

	if ((ah->config.hw_hang_checks & HW_BB_WATCHDOG) &&
	    (status & ATH9K_INT_BB_WATCHDOG))
		goto chip_reset;

#ifdef CONFIG_ATH9K_WOW
	if (status & ATH9K_INT_BMISS) {
		if (atomic_read(&sc->wow_sleep_proc_intr) == 0) {
			atomic_inc(&sc->wow_got_bmiss_intr);
			atomic_dec(&sc->wow_sleep_proc_intr);
		}
	}
#endif

	if (status & ATH9K_INT_SWBA)
		tasklet_schedule(&sc->bcon_tasklet);

	if (status & ATH9K_INT_TXURN)
		ath9k_hw_updatetxtriglevel(ah, true);

	if (status & ATH9K_INT_RXEOL) {
		ah->imask &= ~(ATH9K_INT_RXEOL | ATH9K_INT_RXORN);
		ath9k_hw_set_interrupts(ah);
	}

	if (!(ah->caps.hw_caps & ATH9K_HW_CAP_AUTOSLEEP))
		if (status & ATH9K_INT_TIM_TIMER) {
			if (ATH_DBG_WARN_ON_ONCE(sc->ps_idle))
				goto chip_reset;
			/* Clear RxAbort bit so that we can
			 * receive frames */
			ath9k_setpower(sc, ATH9K_PM_AWAKE);
			spin_lock(&sc->sc_pm_lock);
			ath9k_hw_setrxabort(sc->sc_ah, 0);
			sc->ps_flags |= PS_WAIT_FOR_BEACON;
			spin_unlock(&sc->sc_pm_lock);
		}

chip_reset:

	ath_debug_stat_interrupt(sc, status);

	if (sched) {
		/* turn off every interrupt */
		ath9k_hw_disable_interrupts(ah);
		tasklet_schedule(&sc->intr_tq);
	}

	return IRQ_HANDLED;

#undef SCHED_INTR
}

/*
 * This function is called when a HW reset cannot be deferred
 * and has to be immediate.
 */
int ath_reset(struct ath_softc *sc, struct ath9k_channel *hchan)
{
	struct ath_common *common = ath9k_hw_common(sc->sc_ah);
	int r;

	ath9k_hw_kill_interrupts(sc->sc_ah);
	set_bit(ATH_OP_HW_RESET, &common->op_flags);

	ath9k_ps_wakeup(sc);
	r = ath_reset_internal(sc, hchan);
	ath9k_ps_restore(sc);

	return r;
}

/*
 * When a HW reset can be deferred, it is added to the
 * hw_reset_work workqueue, but we set ATH_OP_HW_RESET before
 * queueing.
 */
void ath9k_queue_reset(struct ath_softc *sc, enum ath_reset_type type)
{
	struct ath_common *common = ath9k_hw_common(sc->sc_ah);
#ifdef CONFIG_ATH9K_DEBUGFS
	RESET_STAT_INC(sc, type);
#endif
	ath9k_hw_kill_interrupts(sc->sc_ah);
	set_bit(ATH_OP_HW_RESET, &common->op_flags);
	ieee80211_queue_work(sc->hw, &sc->hw_reset_work);
}

void ath_reset_work(struct work_struct *work)
{
	struct ath_softc *sc = container_of(work, struct ath_softc, hw_reset_work);

	ath9k_ps_wakeup(sc);
	ath_reset_internal(sc, NULL);
	ath9k_ps_restore(sc);
}

/**********************/
/* mac80211 callbacks */
/**********************/

static int ath9k_start(struct ieee80211_hw *hw)
{
	struct ath_softc *sc = hw->priv;
	struct ath_hw *ah = sc->sc_ah;
	struct ath_common *common = ath9k_hw_common(ah);
	struct ieee80211_channel *curchan = sc->cur_chan->chandef.chan;
	struct ath_chanctx *ctx = sc->cur_chan;
	struct ath9k_channel *init_channel;
	int r;

	ath_dbg(common, CONFIG,
		"Starting driver with initial channel: %d MHz\n",
		curchan->center_freq);

	ath9k_ps_wakeup(sc);
	mutex_lock(&sc->mutex);

	init_channel = ath9k_cmn_get_channel(hw, ah, &ctx->chandef);
	sc->cur_chandef = hw->conf.chandef;

	/* Reset SERDES registers */
	ath9k_hw_configpcipowersave(ah, false);

	/*
	 * The basic interface to setting the hardware in a good
	 * state is ``reset''.  On return the hardware is known to
	 * be powered up and with interrupts disabled.  This must
	 * be followed by initialization of the appropriate bits
	 * and then setup of the interrupt mask.
	 */
	spin_lock_bh(&sc->sc_pcu_lock);

	atomic_set(&ah->intr_ref_cnt, -1);

	r = ath9k_hw_reset(ah, init_channel, ah->caldata, false);
	if (r) {
		ath_err(common,
			"Unable to reset hardware; reset status %d (freq %u MHz)\n",
			r, curchan->center_freq);
		ah->reset_power_on = false;
	}

	/* Setup our intr mask. */
	ah->imask = ATH9K_INT_TX | ATH9K_INT_RXEOL |
		    ATH9K_INT_RXORN | ATH9K_INT_FATAL |
		    ATH9K_INT_GLOBAL;

	if (ah->caps.hw_caps & ATH9K_HW_CAP_EDMA)
		ah->imask |= ATH9K_INT_RXHP |
			     ATH9K_INT_RXLP;
	else
		ah->imask |= ATH9K_INT_RX;

	if (ah->config.hw_hang_checks & HW_BB_WATCHDOG)
		ah->imask |= ATH9K_INT_BB_WATCHDOG;

	/*
	 * Enable GTT interrupts only for AR9003/AR9004 chips
	 * for now.
	 */
	if (AR_SREV_9300_20_OR_LATER(ah))
		ah->imask |= ATH9K_INT_GTT;

	if (ah->caps.hw_caps & ATH9K_HW_CAP_HT)
		ah->imask |= ATH9K_INT_CST;

	ath_mci_enable(sc);

	clear_bit(ATH_OP_INVALID, &common->op_flags);
	sc->sc_ah->is_monitoring = false;

	if (!ath_complete_reset(sc, false))
		ah->reset_power_on = false;

	if (ah->led_pin >= 0) {
		ath9k_hw_cfg_output(ah, ah->led_pin,
				    AR_GPIO_OUTPUT_MUX_AS_OUTPUT);
		ath9k_hw_set_gpio(ah, ah->led_pin,
				  (ah->config.led_active_high) ? 1 : 0);
	}

	/*
	 * Reset key cache to sane defaults (all entries cleared) instead of
	 * semi-random values after suspend/resume.
	 */
	ath9k_cmn_init_crypto(sc->sc_ah);

	ath9k_hw_reset_tsf(ah);

	spin_unlock_bh(&sc->sc_pcu_lock);

	mutex_unlock(&sc->mutex);

	ath9k_ps_restore(sc);

	return 0;
}

static void ath9k_tx(struct ieee80211_hw *hw,
		     struct ieee80211_tx_control *control,
		     struct sk_buff *skb)
{
	struct ath_softc *sc = hw->priv;
	struct ath_common *common = ath9k_hw_common(sc->sc_ah);
	struct ath_tx_control txctl;
	struct ieee80211_hdr *hdr = (struct ieee80211_hdr *) skb->data;
	unsigned long flags;

	if (sc->ps_enabled) {
		/*
		 * mac80211 does not set PM field for normal data frames, so we
		 * need to update that based on the current PS mode.
		 */
		if (ieee80211_is_data(hdr->frame_control) &&
		    !ieee80211_is_nullfunc(hdr->frame_control) &&
		    !ieee80211_has_pm(hdr->frame_control)) {
			ath_dbg(common, PS,
				"Add PM=1 for a TX frame while in PS mode\n");
			hdr->frame_control |= cpu_to_le16(IEEE80211_FCTL_PM);
		}
	}

	if (unlikely(sc->sc_ah->power_mode == ATH9K_PM_NETWORK_SLEEP)) {
		/*
		 * We are using PS-Poll and mac80211 can request TX while in
		 * power save mode. Need to wake up hardware for the TX to be
		 * completed and if needed, also for RX of buffered frames.
		 */
		ath9k_ps_wakeup(sc);
		spin_lock_irqsave(&sc->sc_pm_lock, flags);
		if (!(sc->sc_ah->caps.hw_caps & ATH9K_HW_CAP_AUTOSLEEP))
			ath9k_hw_setrxabort(sc->sc_ah, 0);
		if (ieee80211_is_pspoll(hdr->frame_control)) {
			ath_dbg(common, PS,
				"Sending PS-Poll to pick a buffered frame\n");
			sc->ps_flags |= PS_WAIT_FOR_PSPOLL_DATA;
		} else {
			ath_dbg(common, PS, "Wake up to complete TX\n");
			sc->ps_flags |= PS_WAIT_FOR_TX_ACK;
		}
		/*
		 * The actual restore operation will happen only after
		 * the ps_flags bit is cleared. We are just dropping
		 * the ps_usecount here.
		 */
		spin_unlock_irqrestore(&sc->sc_pm_lock, flags);
		ath9k_ps_restore(sc);
	}

	/*
	 * Cannot tx while the hardware is in full sleep, it first needs a full
	 * chip reset to recover from that
	 */
	if (unlikely(sc->sc_ah->power_mode == ATH9K_PM_FULL_SLEEP)) {
		ath_err(common, "TX while HW is in FULL_SLEEP mode\n");
		goto exit;
	}

	memset(&txctl, 0, sizeof(struct ath_tx_control));
	txctl.txq = sc->tx.txq_map[skb_get_queue_mapping(skb)];
	txctl.sta = control->sta;

	ath_dbg(common, XMIT, "transmitting packet, skb: %p\n", skb);

	if (ath_tx_start(hw, skb, &txctl) != 0) {
		ath_dbg(common, XMIT, "TX failed\n");
		TX_STAT_INC(txctl.txq->axq_qnum, txfailed);
		goto exit;
	}

	return;
exit:
	ieee80211_free_txskb(hw, skb);
}

static void ath9k_stop(struct ieee80211_hw *hw)
{
	struct ath_softc *sc = hw->priv;
	struct ath_hw *ah = sc->sc_ah;
	struct ath_common *common = ath9k_hw_common(ah);
	bool prev_idle;

	ath9k_deinit_channel_context(sc);

	mutex_lock(&sc->mutex);

	ath_cancel_work(sc);

	if (test_bit(ATH_OP_INVALID, &common->op_flags)) {
		ath_dbg(common, ANY, "Device not present\n");
		mutex_unlock(&sc->mutex);
		return;
	}

	/* Ensure HW is awake when we try to shut it down. */
	ath9k_ps_wakeup(sc);

	spin_lock_bh(&sc->sc_pcu_lock);

	/* prevent tasklets to enable interrupts once we disable them */
	ah->imask &= ~ATH9K_INT_GLOBAL;

	/* make sure h/w will not generate any interrupt
	 * before setting the invalid flag. */
	ath9k_hw_disable_interrupts(ah);

	spin_unlock_bh(&sc->sc_pcu_lock);

	/* we can now sync irq and kill any running tasklets, since we already
	 * disabled interrupts and not holding a spin lock */
	synchronize_irq(sc->irq);
	tasklet_kill(&sc->intr_tq);
	tasklet_kill(&sc->bcon_tasklet);

	prev_idle = sc->ps_idle;
	sc->ps_idle = true;

	spin_lock_bh(&sc->sc_pcu_lock);

	if (ah->led_pin >= 0) {
		ath9k_hw_set_gpio(ah, ah->led_pin,
				  (ah->config.led_active_high) ? 0 : 1);
		ath9k_hw_cfg_gpio_input(ah, ah->led_pin);
	}

	ath_prepare_reset(sc);

	if (sc->rx.frag) {
		dev_kfree_skb_any(sc->rx.frag);
		sc->rx.frag = NULL;
	}

	if (!ah->curchan)
		ah->curchan = ath9k_cmn_get_channel(hw, ah,
						    &sc->cur_chan->chandef);

	ath9k_hw_reset(ah, ah->curchan, ah->caldata, false);

	set_bit(ATH_OP_INVALID, &common->op_flags);

	ath9k_hw_phy_disable(ah);

	ath9k_hw_configpcipowersave(ah, true);

	spin_unlock_bh(&sc->sc_pcu_lock);

	ath9k_ps_restore(sc);

	sc->ps_idle = prev_idle;

	mutex_unlock(&sc->mutex);

	ath_dbg(common, CONFIG, "Driver halt\n");
}

static bool ath9k_uses_beacons(int type)
{
	switch (type) {
	case NL80211_IFTYPE_AP:
	case NL80211_IFTYPE_ADHOC:
	case NL80211_IFTYPE_MESH_POINT:
		return true;
	default:
		return false;
	}
}

static void ath9k_vif_iter(struct ath9k_vif_iter_data *iter_data,
			   u8 *mac, struct ieee80211_vif *vif)
{
	struct ath_vif *avp = (struct ath_vif *)vif->drv_priv;
	int i;

	if (iter_data->has_hw_macaddr) {
		for (i = 0; i < ETH_ALEN; i++)
			iter_data->mask[i] &=
				~(iter_data->hw_macaddr[i] ^ mac[i]);
	} else {
		memcpy(iter_data->hw_macaddr, mac, ETH_ALEN);
		iter_data->has_hw_macaddr = true;
	}

	if (!vif->bss_conf.use_short_slot)
		iter_data->slottime = ATH9K_SLOT_TIME_20;

	switch (vif->type) {
	case NL80211_IFTYPE_AP:
		iter_data->naps++;
		break;
	case NL80211_IFTYPE_STATION:
		iter_data->nstations++;
		if (avp->assoc && !iter_data->primary_sta)
			iter_data->primary_sta = vif;
		break;
	case NL80211_IFTYPE_ADHOC:
		iter_data->nadhocs++;
		if (vif->bss_conf.enable_beacon)
			iter_data->beacons = true;
		break;
	case NL80211_IFTYPE_MESH_POINT:
		iter_data->nmeshes++;
		if (vif->bss_conf.enable_beacon)
			iter_data->beacons = true;
		break;
	case NL80211_IFTYPE_WDS:
		iter_data->nwds++;
		break;
	default:
		break;
	}
}

static void ath9k_update_bssid_mask(struct ath_softc *sc,
				    struct ath_chanctx *ctx,
				    struct ath9k_vif_iter_data *iter_data)
{
	struct ath_common *common = ath9k_hw_common(sc->sc_ah);
	struct ath_vif *avp;
	int i;

	if (!ath9k_is_chanctx_enabled())
		return;

	list_for_each_entry(avp, &ctx->vifs, list) {
		if (ctx->nvifs_assigned != 1)
			continue;

		if (!avp->vif->p2p || !iter_data->has_hw_macaddr)
			continue;

		ether_addr_copy(common->curbssid, avp->bssid);

		/* perm_addr will be used as the p2p device address. */
		for (i = 0; i < ETH_ALEN; i++)
			iter_data->mask[i] &=
				~(iter_data->hw_macaddr[i] ^
				  sc->hw->wiphy->perm_addr[i]);
	}
}

/* Called with sc->mutex held. */
void ath9k_calculate_iter_data(struct ath_softc *sc,
			       struct ath_chanctx *ctx,
			       struct ath9k_vif_iter_data *iter_data)
{
	struct ath_vif *avp;

	/*
	 * The hardware will use primary station addr together with the
	 * BSSID mask when matching addresses.
	 */
	memset(iter_data, 0, sizeof(*iter_data));
	memset(&iter_data->mask, 0xff, ETH_ALEN);
	iter_data->slottime = ATH9K_SLOT_TIME_9;

	list_for_each_entry(avp, &ctx->vifs, list)
		ath9k_vif_iter(iter_data, avp->vif->addr, avp->vif);

	ath9k_update_bssid_mask(sc, ctx, iter_data);
}

static void ath9k_set_assoc_state(struct ath_softc *sc,
				  struct ieee80211_vif *vif, bool changed)
{
	struct ath_common *common = ath9k_hw_common(sc->sc_ah);
	struct ath_vif *avp = (struct ath_vif *)vif->drv_priv;
	unsigned long flags;

	set_bit(ATH_OP_PRIM_STA_VIF, &common->op_flags);

	ether_addr_copy(common->curbssid, avp->bssid);
	common->curaid = avp->aid;
	ath9k_hw_write_associd(sc->sc_ah);

	if (changed) {
		common->last_rssi = ATH_RSSI_DUMMY_MARKER;
		sc->sc_ah->stats.avgbrssi = ATH_RSSI_DUMMY_MARKER;

		spin_lock_irqsave(&sc->sc_pm_lock, flags);
		sc->ps_flags |= PS_BEACON_SYNC | PS_WAIT_FOR_BEACON;
		spin_unlock_irqrestore(&sc->sc_pm_lock, flags);
	}

	if (ath9k_hw_mci_is_enabled(sc->sc_ah))
		ath9k_mci_update_wlan_channels(sc, false);

	ath_dbg(common, CONFIG,
		"Primary Station interface: %pM, BSSID: %pM\n",
		vif->addr, common->curbssid);
}

#ifdef CONFIG_ATH9K_CHANNEL_CONTEXT
static void ath9k_set_offchannel_state(struct ath_softc *sc)
{
	struct ath_hw *ah = sc->sc_ah;
	struct ath_common *common = ath9k_hw_common(ah);
	struct ieee80211_vif *vif = NULL;

	ath9k_ps_wakeup(sc);

	if (sc->offchannel.state < ATH_OFFCHANNEL_ROC_START)
		vif = sc->offchannel.scan_vif;
	else
		vif = sc->offchannel.roc_vif;

	if (WARN_ON(!vif))
		goto exit;

	eth_zero_addr(common->curbssid);
	eth_broadcast_addr(common->bssidmask);
<<<<<<< HEAD
	ether_addr_copy(common->macaddr, vif->addr);
=======
	memcpy(common->macaddr, vif->addr, ETH_ALEN);
>>>>>>> e529fea9
	common->curaid = 0;
	ah->opmode = vif->type;
	ah->imask &= ~ATH9K_INT_SWBA;
	ah->imask &= ~ATH9K_INT_TSFOOR;
	ah->slottime = ATH9K_SLOT_TIME_9;

	ath_hw_setbssidmask(common);
	ath9k_hw_setopmode(ah);
	ath9k_hw_write_associd(sc->sc_ah);
	ath9k_hw_set_interrupts(ah);
	ath9k_hw_init_global_settings(ah);

exit:
	ath9k_ps_restore(sc);
}
#endif

/* Called with sc->mutex held. */
void ath9k_calculate_summary_state(struct ath_softc *sc,
				   struct ath_chanctx *ctx)
{
	struct ath_hw *ah = sc->sc_ah;
	struct ath_common *common = ath9k_hw_common(ah);
	struct ath9k_vif_iter_data iter_data;
	struct ath_beacon_config *cur_conf;

	ath_chanctx_check_active(sc, ctx);

	if (ctx != sc->cur_chan)
		return;

#ifdef CONFIG_ATH9K_CHANNEL_CONTEXT
	if (ctx == &sc->offchannel.chan)
		return ath9k_set_offchannel_state(sc);
#endif

	ath9k_ps_wakeup(sc);
	ath9k_calculate_iter_data(sc, ctx, &iter_data);

	if (iter_data.has_hw_macaddr)
		memcpy(common->macaddr, iter_data.hw_macaddr, ETH_ALEN);

	memcpy(common->bssidmask, iter_data.mask, ETH_ALEN);
	ath_hw_setbssidmask(common);

	if (iter_data.naps > 0) {
		cur_conf = &ctx->beacon;
		ath9k_hw_set_tsfadjust(ah, true);
		ah->opmode = NL80211_IFTYPE_AP;
		if (cur_conf->enable_beacon)
			iter_data.beacons = true;
	} else {
		ath9k_hw_set_tsfadjust(ah, false);

		if (iter_data.nmeshes)
			ah->opmode = NL80211_IFTYPE_MESH_POINT;
		else if (iter_data.nwds)
			ah->opmode = NL80211_IFTYPE_AP;
		else if (iter_data.nadhocs)
			ah->opmode = NL80211_IFTYPE_ADHOC;
		else
			ah->opmode = NL80211_IFTYPE_STATION;
	}

	ath9k_hw_setopmode(ah);

	ctx->switch_after_beacon = false;
	if ((iter_data.nstations + iter_data.nadhocs + iter_data.nmeshes) > 0)
		ah->imask |= ATH9K_INT_TSFOOR;
	else {
		ah->imask &= ~ATH9K_INT_TSFOOR;
		if (iter_data.naps == 1 && iter_data.beacons)
			ctx->switch_after_beacon = true;
	}

	ah->imask &= ~ATH9K_INT_SWBA;
	if (ah->opmode == NL80211_IFTYPE_STATION) {
		bool changed = (iter_data.primary_sta != ctx->primary_sta);

		if (iter_data.primary_sta) {
			iter_data.beacons = true;
			ath9k_set_assoc_state(sc, iter_data.primary_sta,
					      changed);
			ctx->primary_sta = iter_data.primary_sta;
		} else {
			ctx->primary_sta = NULL;
			memset(common->curbssid, 0, ETH_ALEN);
			common->curaid = 0;
			ath9k_hw_write_associd(sc->sc_ah);
			if (ath9k_hw_mci_is_enabled(sc->sc_ah))
				ath9k_mci_update_wlan_channels(sc, true);
		}
	} else if (iter_data.beacons) {
		ah->imask |= ATH9K_INT_SWBA;
	}
	ath9k_hw_set_interrupts(ah);

	if (iter_data.beacons)
		set_bit(ATH_OP_BEACONS, &common->op_flags);
	else
		clear_bit(ATH_OP_BEACONS, &common->op_flags);

	if (ah->slottime != iter_data.slottime) {
		ah->slottime = iter_data.slottime;
		ath9k_hw_init_global_settings(ah);
	}

	if (iter_data.primary_sta)
		set_bit(ATH_OP_PRIM_STA_VIF, &common->op_flags);
	else
		clear_bit(ATH_OP_PRIM_STA_VIF, &common->op_flags);

	ath_dbg(common, CONFIG,
		"macaddr: %pM, bssid: %pM, bssidmask: %pM\n",
		common->macaddr, common->curbssid, common->bssidmask);

	ath9k_ps_restore(sc);
}

static void ath9k_assign_hw_queues(struct ieee80211_hw *hw,
				   struct ieee80211_vif *vif)
{
	int i;

	if (!ath9k_is_chanctx_enabled())
		return;

	for (i = 0; i < IEEE80211_NUM_ACS; i++)
		vif->hw_queue[i] = i;

<<<<<<< HEAD
	if (vif->type == NL80211_IFTYPE_AP)
=======
	if (vif->type == NL80211_IFTYPE_AP ||
	    vif->type == NL80211_IFTYPE_MESH_POINT)
>>>>>>> e529fea9
		vif->cab_queue = hw->queues - 2;
	else
		vif->cab_queue = IEEE80211_INVAL_HW_QUEUE;
}

static int ath9k_add_interface(struct ieee80211_hw *hw,
			       struct ieee80211_vif *vif)
{
	struct ath_softc *sc = hw->priv;
	struct ath_hw *ah = sc->sc_ah;
	struct ath_common *common = ath9k_hw_common(ah);
	struct ath_vif *avp = (void *)vif->drv_priv;
	struct ath_node *an = &avp->mcast_node;

	mutex_lock(&sc->mutex);

	if (config_enabled(CONFIG_ATH9K_TX99)) {
		if (sc->cur_chan->nvifs >= 1) {
			mutex_unlock(&sc->mutex);
			return -EOPNOTSUPP;
		}
		sc->tx99_vif = vif;
	}

	ath_dbg(common, CONFIG, "Attach a VIF of type: %d\n", vif->type);
	sc->cur_chan->nvifs++;

	if (ath9k_uses_beacons(vif->type))
		ath9k_beacon_assign_slot(sc, vif);

	avp->vif = vif;
	if (!ath9k_is_chanctx_enabled()) {
		avp->chanctx = sc->cur_chan;
		list_add_tail(&avp->list, &avp->chanctx->vifs);
	}

<<<<<<< HEAD
=======
	ath9k_calculate_summary_state(sc, avp->chanctx);

>>>>>>> e529fea9
	ath9k_assign_hw_queues(hw, vif);

	an->sc = sc;
	an->sta = NULL;
	an->vif = vif;
	an->no_ps_filter = true;
	ath_tx_node_init(sc, an);

	mutex_unlock(&sc->mutex);
	return 0;
}

static int ath9k_change_interface(struct ieee80211_hw *hw,
				  struct ieee80211_vif *vif,
				  enum nl80211_iftype new_type,
				  bool p2p)
{
	struct ath_softc *sc = hw->priv;
	struct ath_common *common = ath9k_hw_common(sc->sc_ah);
	struct ath_vif *avp = (void *)vif->drv_priv;

	mutex_lock(&sc->mutex);

	if (config_enabled(CONFIG_ATH9K_TX99)) {
		mutex_unlock(&sc->mutex);
		return -EOPNOTSUPP;
	}

	ath_dbg(common, CONFIG, "Change Interface\n");

	if (ath9k_uses_beacons(vif->type))
		ath9k_beacon_remove_slot(sc, vif);

	vif->type = new_type;
	vif->p2p = p2p;

	if (ath9k_uses_beacons(vif->type))
		ath9k_beacon_assign_slot(sc, vif);

	ath9k_assign_hw_queues(hw, vif);
	ath9k_calculate_summary_state(sc, avp->chanctx);

	mutex_unlock(&sc->mutex);
	return 0;
}

static void ath9k_remove_interface(struct ieee80211_hw *hw,
				   struct ieee80211_vif *vif)
{
	struct ath_softc *sc = hw->priv;
	struct ath_common *common = ath9k_hw_common(sc->sc_ah);
	struct ath_vif *avp = (void *)vif->drv_priv;

	ath_dbg(common, CONFIG, "Detach Interface\n");

	mutex_lock(&sc->mutex);

	ath9k_p2p_remove_vif(sc, vif);

	sc->cur_chan->nvifs--;
	sc->tx99_vif = NULL;
	if (!ath9k_is_chanctx_enabled())
		list_del(&avp->list);

	if (ath9k_uses_beacons(vif->type))
		ath9k_beacon_remove_slot(sc, vif);

	ath_tx_node_cleanup(sc, &avp->mcast_node);

	ath9k_calculate_summary_state(sc, avp->chanctx);

	mutex_unlock(&sc->mutex);
}

static void ath9k_enable_ps(struct ath_softc *sc)
{
	struct ath_hw *ah = sc->sc_ah;
	struct ath_common *common = ath9k_hw_common(ah);

	if (config_enabled(CONFIG_ATH9K_TX99))
		return;

	sc->ps_enabled = true;
	if (!(ah->caps.hw_caps & ATH9K_HW_CAP_AUTOSLEEP)) {
		if ((ah->imask & ATH9K_INT_TIM_TIMER) == 0) {
			ah->imask |= ATH9K_INT_TIM_TIMER;
			ath9k_hw_set_interrupts(ah);
		}
		ath9k_hw_setrxabort(ah, 1);
	}
	ath_dbg(common, PS, "PowerSave enabled\n");
}

static void ath9k_disable_ps(struct ath_softc *sc)
{
	struct ath_hw *ah = sc->sc_ah;
	struct ath_common *common = ath9k_hw_common(ah);

	if (config_enabled(CONFIG_ATH9K_TX99))
		return;

	sc->ps_enabled = false;
	ath9k_hw_setpower(ah, ATH9K_PM_AWAKE);
	if (!(ah->caps.hw_caps & ATH9K_HW_CAP_AUTOSLEEP)) {
		ath9k_hw_setrxabort(ah, 0);
		sc->ps_flags &= ~(PS_WAIT_FOR_BEACON |
				  PS_WAIT_FOR_CAB |
				  PS_WAIT_FOR_PSPOLL_DATA |
				  PS_WAIT_FOR_TX_ACK);
		if (ah->imask & ATH9K_INT_TIM_TIMER) {
			ah->imask &= ~ATH9K_INT_TIM_TIMER;
			ath9k_hw_set_interrupts(ah);
		}
	}
	ath_dbg(common, PS, "PowerSave disabled\n");
}

static int ath9k_config(struct ieee80211_hw *hw, u32 changed)
{
	struct ath_softc *sc = hw->priv;
	struct ath_hw *ah = sc->sc_ah;
	struct ath_common *common = ath9k_hw_common(ah);
	struct ieee80211_conf *conf = &hw->conf;
	struct ath_chanctx *ctx = sc->cur_chan;

	ath9k_ps_wakeup(sc);
	mutex_lock(&sc->mutex);

	if (changed & IEEE80211_CONF_CHANGE_IDLE) {
		sc->ps_idle = !!(conf->flags & IEEE80211_CONF_IDLE);
		if (sc->ps_idle) {
			ath_cancel_work(sc);
			ath9k_stop_btcoex(sc);
		} else {
			ath9k_start_btcoex(sc);
			/*
			 * The chip needs a reset to properly wake up from
			 * full sleep
			 */
			ath_chanctx_set_channel(sc, ctx, &ctx->chandef);
		}
	}

	/*
	 * We just prepare to enable PS. We have to wait until our AP has
	 * ACK'd our null data frame to disable RX otherwise we'll ignore
	 * those ACKs and end up retransmitting the same null data frames.
	 * IEEE80211_CONF_CHANGE_PS is only passed by mac80211 for STA mode.
	 */
	if (changed & IEEE80211_CONF_CHANGE_PS) {
		unsigned long flags;
		spin_lock_irqsave(&sc->sc_pm_lock, flags);
		if (conf->flags & IEEE80211_CONF_PS)
			ath9k_enable_ps(sc);
		else
			ath9k_disable_ps(sc);
		spin_unlock_irqrestore(&sc->sc_pm_lock, flags);
	}

	if (changed & IEEE80211_CONF_CHANGE_MONITOR) {
		if (conf->flags & IEEE80211_CONF_MONITOR) {
			ath_dbg(common, CONFIG, "Monitor mode is enabled\n");
			sc->sc_ah->is_monitoring = true;
		} else {
			ath_dbg(common, CONFIG, "Monitor mode is disabled\n");
			sc->sc_ah->is_monitoring = false;
		}
	}

	if (!ath9k_is_chanctx_enabled() && (changed & IEEE80211_CONF_CHANGE_CHANNEL)) {
		ctx->offchannel = !!(conf->flags & IEEE80211_CONF_OFFCHANNEL);
		ath_chanctx_set_channel(sc, ctx, &hw->conf.chandef);
	}

	if (changed & IEEE80211_CONF_CHANGE_POWER) {
		ath_dbg(common, CONFIG, "Set power: %d\n", conf->power_level);
		sc->cur_chan->txpower = 2 * conf->power_level;
		ath9k_cmn_update_txpow(ah, sc->cur_chan->cur_txpower,
				       sc->cur_chan->txpower,
				       &sc->cur_chan->cur_txpower);
	}

	mutex_unlock(&sc->mutex);
	ath9k_ps_restore(sc);

	return 0;
}

#define SUPPORTED_FILTERS			\
	(FIF_PROMISC_IN_BSS |			\
	FIF_ALLMULTI |				\
	FIF_CONTROL |				\
	FIF_PSPOLL |				\
	FIF_OTHER_BSS |				\
	FIF_BCN_PRBRESP_PROMISC |		\
	FIF_PROBE_REQ |				\
	FIF_FCSFAIL)

/* FIXME: sc->sc_full_reset ? */
static void ath9k_configure_filter(struct ieee80211_hw *hw,
				   unsigned int changed_flags,
				   unsigned int *total_flags,
				   u64 multicast)
{
	struct ath_softc *sc = hw->priv;
	u32 rfilt;

	changed_flags &= SUPPORTED_FILTERS;
	*total_flags &= SUPPORTED_FILTERS;

	spin_lock_bh(&sc->chan_lock);
	sc->cur_chan->rxfilter = *total_flags;
	spin_unlock_bh(&sc->chan_lock);

	ath9k_ps_wakeup(sc);
	rfilt = ath_calcrxfilter(sc);
	ath9k_hw_setrxfilter(sc->sc_ah, rfilt);
	ath9k_ps_restore(sc);

	ath_dbg(ath9k_hw_common(sc->sc_ah), CONFIG, "Set HW RX filter: 0x%x\n",
		rfilt);
}

static int ath9k_sta_add(struct ieee80211_hw *hw,
			 struct ieee80211_vif *vif,
			 struct ieee80211_sta *sta)
{
	struct ath_softc *sc = hw->priv;
	struct ath_common *common = ath9k_hw_common(sc->sc_ah);
	struct ath_node *an = (struct ath_node *) sta->drv_priv;
	struct ieee80211_key_conf ps_key = { };
	int key;

	ath_node_attach(sc, sta, vif);

	if (vif->type != NL80211_IFTYPE_AP &&
	    vif->type != NL80211_IFTYPE_AP_VLAN)
		return 0;

	key = ath_key_config(common, vif, sta, &ps_key);
	if (key > 0) {
		an->ps_key = key;
		an->key_idx[0] = key;
	}

	return 0;
}

static void ath9k_del_ps_key(struct ath_softc *sc,
			     struct ieee80211_vif *vif,
			     struct ieee80211_sta *sta)
{
	struct ath_common *common = ath9k_hw_common(sc->sc_ah);
	struct ath_node *an = (struct ath_node *) sta->drv_priv;
	struct ieee80211_key_conf ps_key = { .hw_key_idx = an->ps_key };

	if (!an->ps_key)
	    return;

	ath_key_delete(common, &ps_key);
	an->ps_key = 0;
	an->key_idx[0] = 0;
}

static int ath9k_sta_remove(struct ieee80211_hw *hw,
			    struct ieee80211_vif *vif,
			    struct ieee80211_sta *sta)
{
	struct ath_softc *sc = hw->priv;

	ath9k_del_ps_key(sc, vif, sta);
	ath_node_detach(sc, sta);

	return 0;
}

static int ath9k_sta_state(struct ieee80211_hw *hw,
			   struct ieee80211_vif *vif,
			   struct ieee80211_sta *sta,
			   enum ieee80211_sta_state old_state,
			   enum ieee80211_sta_state new_state)
{
	struct ath_softc *sc = hw->priv;
	struct ath_common *common = ath9k_hw_common(sc->sc_ah);
	int ret = 0;

	if (old_state == IEEE80211_STA_AUTH &&
	    new_state == IEEE80211_STA_ASSOC) {
		ret = ath9k_sta_add(hw, vif, sta);
		ath_dbg(common, CONFIG,
			"Add station: %pM\n", sta->addr);
	} else if (old_state == IEEE80211_STA_ASSOC &&
		   new_state == IEEE80211_STA_AUTH) {
		ret = ath9k_sta_remove(hw, vif, sta);
		ath_dbg(common, CONFIG,
			"Remove station: %pM\n", sta->addr);
	}

	if (ath9k_is_chanctx_enabled()) {
		if (vif->type == NL80211_IFTYPE_STATION) {
			if (old_state == IEEE80211_STA_ASSOC &&
			    new_state == IEEE80211_STA_AUTHORIZED)
				ath_chanctx_event(sc, vif,
						  ATH_CHANCTX_EVENT_AUTHORIZED);
		}
	}

	return ret;
}

static void ath9k_sta_set_tx_filter(struct ath_hw *ah,
				    struct ath_node *an,
				    bool set)
{
	int i;

	for (i = 0; i < ARRAY_SIZE(an->key_idx); i++) {
		if (!an->key_idx[i])
			continue;
		ath9k_hw_set_tx_filter(ah, an->key_idx[i], set);
	}
}

static void ath9k_sta_notify(struct ieee80211_hw *hw,
			 struct ieee80211_vif *vif,
			 enum sta_notify_cmd cmd,
			 struct ieee80211_sta *sta)
{
	struct ath_softc *sc = hw->priv;
	struct ath_node *an = (struct ath_node *) sta->drv_priv;

	switch (cmd) {
	case STA_NOTIFY_SLEEP:
		an->sleeping = true;
		ath_tx_aggr_sleep(sta, sc, an);
		ath9k_sta_set_tx_filter(sc->sc_ah, an, true);
		break;
	case STA_NOTIFY_AWAKE:
		ath9k_sta_set_tx_filter(sc->sc_ah, an, false);
		an->sleeping = false;
		ath_tx_aggr_wakeup(sc, an);
		break;
	}
}

static int ath9k_conf_tx(struct ieee80211_hw *hw,
			 struct ieee80211_vif *vif, u16 queue,
			 const struct ieee80211_tx_queue_params *params)
{
	struct ath_softc *sc = hw->priv;
	struct ath_common *common = ath9k_hw_common(sc->sc_ah);
	struct ath_txq *txq;
	struct ath9k_tx_queue_info qi;
	int ret = 0;

	if (queue >= IEEE80211_NUM_ACS)
		return 0;

	txq = sc->tx.txq_map[queue];

	ath9k_ps_wakeup(sc);
	mutex_lock(&sc->mutex);

	memset(&qi, 0, sizeof(struct ath9k_tx_queue_info));

	qi.tqi_aifs = params->aifs;
	qi.tqi_cwmin = params->cw_min;
	qi.tqi_cwmax = params->cw_max;
	qi.tqi_burstTime = params->txop * 32;

	ath_dbg(common, CONFIG,
		"Configure tx [queue/halq] [%d/%d], aifs: %d, cw_min: %d, cw_max: %d, txop: %d\n",
		queue, txq->axq_qnum, params->aifs, params->cw_min,
		params->cw_max, params->txop);

	ath_update_max_aggr_framelen(sc, queue, qi.tqi_burstTime);
	ret = ath_txq_update(sc, txq->axq_qnum, &qi);
	if (ret)
		ath_err(common, "TXQ Update failed\n");

	mutex_unlock(&sc->mutex);
	ath9k_ps_restore(sc);

	return ret;
}

static int ath9k_set_key(struct ieee80211_hw *hw,
			 enum set_key_cmd cmd,
			 struct ieee80211_vif *vif,
			 struct ieee80211_sta *sta,
			 struct ieee80211_key_conf *key)
{
	struct ath_softc *sc = hw->priv;
	struct ath_common *common = ath9k_hw_common(sc->sc_ah);
	struct ath_node *an = NULL;
	int ret = 0, i;

	if (ath9k_modparam_nohwcrypt)
		return -ENOSPC;

	if ((vif->type == NL80211_IFTYPE_ADHOC ||
	     vif->type == NL80211_IFTYPE_MESH_POINT) &&
	    (key->cipher == WLAN_CIPHER_SUITE_TKIP ||
	     key->cipher == WLAN_CIPHER_SUITE_CCMP) &&
	    !(key->flags & IEEE80211_KEY_FLAG_PAIRWISE)) {
		/*
		 * For now, disable hw crypto for the RSN IBSS group keys. This
		 * could be optimized in the future to use a modified key cache
		 * design to support per-STA RX GTK, but until that gets
		 * implemented, use of software crypto for group addressed
		 * frames is a acceptable to allow RSN IBSS to be used.
		 */
		return -EOPNOTSUPP;
	}

	mutex_lock(&sc->mutex);
	ath9k_ps_wakeup(sc);
	ath_dbg(common, CONFIG, "Set HW Key %d\n", cmd);
	if (sta)
		an = (struct ath_node *)sta->drv_priv;

	switch (cmd) {
	case SET_KEY:
		if (sta)
			ath9k_del_ps_key(sc, vif, sta);

		key->hw_key_idx = 0;
		ret = ath_key_config(common, vif, sta, key);
		if (ret >= 0) {
			key->hw_key_idx = ret;
			/* push IV and Michael MIC generation to stack */
			key->flags |= IEEE80211_KEY_FLAG_GENERATE_IV;
			if (key->cipher == WLAN_CIPHER_SUITE_TKIP)
				key->flags |= IEEE80211_KEY_FLAG_GENERATE_MMIC;
			if (sc->sc_ah->sw_mgmt_crypto_tx &&
			    key->cipher == WLAN_CIPHER_SUITE_CCMP)
				key->flags |= IEEE80211_KEY_FLAG_SW_MGMT_TX;
			ret = 0;
		}
		if (an && key->hw_key_idx) {
			for (i = 0; i < ARRAY_SIZE(an->key_idx); i++) {
				if (an->key_idx[i])
					continue;
				an->key_idx[i] = key->hw_key_idx;
				break;
			}
			WARN_ON(i == ARRAY_SIZE(an->key_idx));
		}
		break;
	case DISABLE_KEY:
		ath_key_delete(common, key);
		if (an) {
			for (i = 0; i < ARRAY_SIZE(an->key_idx); i++) {
				if (an->key_idx[i] != key->hw_key_idx)
					continue;
				an->key_idx[i] = 0;
				break;
			}
		}
		key->hw_key_idx = 0;
		break;
	default:
		ret = -EINVAL;
	}

	ath9k_ps_restore(sc);
	mutex_unlock(&sc->mutex);

	return ret;
}

static void ath9k_bss_info_changed(struct ieee80211_hw *hw,
				   struct ieee80211_vif *vif,
				   struct ieee80211_bss_conf *bss_conf,
				   u32 changed)
{
#define CHECK_ANI				\
	(BSS_CHANGED_ASSOC |			\
	 BSS_CHANGED_IBSS |			\
	 BSS_CHANGED_BEACON_ENABLED)

	struct ath_softc *sc = hw->priv;
	struct ath_hw *ah = sc->sc_ah;
	struct ath_common *common = ath9k_hw_common(ah);
	struct ath_vif *avp = (void *)vif->drv_priv;
	int slottime;

	ath9k_ps_wakeup(sc);
	mutex_lock(&sc->mutex);

	if (changed & BSS_CHANGED_ASSOC) {
		ath_dbg(common, CONFIG, "BSSID %pM Changed ASSOC %d\n",
			bss_conf->bssid, bss_conf->assoc);

<<<<<<< HEAD
		ether_addr_copy(avp->bssid, bss_conf->bssid);
=======
		memcpy(avp->bssid, bss_conf->bssid, ETH_ALEN);
>>>>>>> e529fea9
		avp->aid = bss_conf->aid;
		avp->assoc = bss_conf->assoc;

		ath9k_calculate_summary_state(sc, avp->chanctx);
<<<<<<< HEAD

		if (ath9k_is_chanctx_enabled()) {
			if (bss_conf->assoc)
				ath_chanctx_event(sc, vif,
						  ATH_CHANCTX_EVENT_ASSOC);
		}
=======
>>>>>>> e529fea9
	}

	if (changed & BSS_CHANGED_IBSS) {
		memcpy(common->curbssid, bss_conf->bssid, ETH_ALEN);
		common->curaid = bss_conf->aid;
		ath9k_hw_write_associd(sc->sc_ah);
	}

	if ((changed & BSS_CHANGED_BEACON_ENABLED) ||
	    (changed & BSS_CHANGED_BEACON_INT) ||
	    (changed & BSS_CHANGED_BEACON_INFO)) {
		ath9k_beacon_config(sc, vif, changed);
		if (changed & BSS_CHANGED_BEACON_ENABLED)
			ath9k_calculate_summary_state(sc, avp->chanctx);
	}

	if ((avp->chanctx == sc->cur_chan) &&
	    (changed & BSS_CHANGED_ERP_SLOT)) {
		if (bss_conf->use_short_slot)
			slottime = 9;
		else
			slottime = 20;
		if (vif->type == NL80211_IFTYPE_AP) {
			/*
			 * Defer update, so that connected stations can adjust
			 * their settings at the same time.
			 * See beacon.c for more details
			 */
			sc->beacon.slottime = slottime;
			sc->beacon.updateslot = UPDATE;
		} else {
			ah->slottime = slottime;
			ath9k_hw_init_global_settings(ah);
		}
	}

	if (changed & BSS_CHANGED_P2P_PS)
		ath9k_p2p_bss_info_changed(sc, vif);

	if (changed & CHECK_ANI)
		ath_check_ani(sc);

	mutex_unlock(&sc->mutex);
	ath9k_ps_restore(sc);

#undef CHECK_ANI
}

static u64 ath9k_get_tsf(struct ieee80211_hw *hw, struct ieee80211_vif *vif)
{
	struct ath_softc *sc = hw->priv;
	u64 tsf;

	mutex_lock(&sc->mutex);
	ath9k_ps_wakeup(sc);
	tsf = ath9k_hw_gettsf64(sc->sc_ah);
	ath9k_ps_restore(sc);
	mutex_unlock(&sc->mutex);

	return tsf;
}

static void ath9k_set_tsf(struct ieee80211_hw *hw,
			  struct ieee80211_vif *vif,
			  u64 tsf)
{
	struct ath_softc *sc = hw->priv;

	mutex_lock(&sc->mutex);
	ath9k_ps_wakeup(sc);
	ath9k_hw_settsf64(sc->sc_ah, tsf);
	ath9k_ps_restore(sc);
	mutex_unlock(&sc->mutex);
}

static void ath9k_reset_tsf(struct ieee80211_hw *hw, struct ieee80211_vif *vif)
{
	struct ath_softc *sc = hw->priv;

	mutex_lock(&sc->mutex);

	ath9k_ps_wakeup(sc);
	ath9k_hw_reset_tsf(sc->sc_ah);
	ath9k_ps_restore(sc);

	mutex_unlock(&sc->mutex);
}

static int ath9k_ampdu_action(struct ieee80211_hw *hw,
			      struct ieee80211_vif *vif,
			      enum ieee80211_ampdu_mlme_action action,
			      struct ieee80211_sta *sta,
			      u16 tid, u16 *ssn, u8 buf_size)
{
	struct ath_softc *sc = hw->priv;
	struct ath_common *common = ath9k_hw_common(sc->sc_ah);
	bool flush = false;
	int ret = 0;

	mutex_lock(&sc->mutex);

	switch (action) {
	case IEEE80211_AMPDU_RX_START:
		break;
	case IEEE80211_AMPDU_RX_STOP:
		break;
	case IEEE80211_AMPDU_TX_START:
		if (ath9k_is_chanctx_enabled()) {
			if (test_bit(ATH_OP_SCANNING, &common->op_flags)) {
				ret = -EBUSY;
				break;
			}
		}
		ath9k_ps_wakeup(sc);
		ret = ath_tx_aggr_start(sc, sta, tid, ssn);
		if (!ret)
			ieee80211_start_tx_ba_cb_irqsafe(vif, sta->addr, tid);
		ath9k_ps_restore(sc);
		break;
	case IEEE80211_AMPDU_TX_STOP_FLUSH:
	case IEEE80211_AMPDU_TX_STOP_FLUSH_CONT:
		flush = true;
	case IEEE80211_AMPDU_TX_STOP_CONT:
		ath9k_ps_wakeup(sc);
		ath_tx_aggr_stop(sc, sta, tid);
		if (!flush)
			ieee80211_stop_tx_ba_cb_irqsafe(vif, sta->addr, tid);
		ath9k_ps_restore(sc);
		break;
	case IEEE80211_AMPDU_TX_OPERATIONAL:
		ath9k_ps_wakeup(sc);
		ath_tx_aggr_resume(sc, sta, tid);
		ath9k_ps_restore(sc);
		break;
	default:
		ath_err(ath9k_hw_common(sc->sc_ah), "Unknown AMPDU action\n");
	}

	mutex_unlock(&sc->mutex);

	return ret;
}

static int ath9k_get_survey(struct ieee80211_hw *hw, int idx,
			     struct survey_info *survey)
{
	struct ath_softc *sc = hw->priv;
	struct ath_common *common = ath9k_hw_common(sc->sc_ah);
	struct ieee80211_supported_band *sband;
	struct ieee80211_channel *chan;
	int pos;

	if (config_enabled(CONFIG_ATH9K_TX99))
		return -EOPNOTSUPP;

	spin_lock_bh(&common->cc_lock);
	if (idx == 0)
		ath_update_survey_stats(sc);

	sband = hw->wiphy->bands[IEEE80211_BAND_2GHZ];
	if (sband && idx >= sband->n_channels) {
		idx -= sband->n_channels;
		sband = NULL;
	}

	if (!sband)
		sband = hw->wiphy->bands[IEEE80211_BAND_5GHZ];

	if (!sband || idx >= sband->n_channels) {
		spin_unlock_bh(&common->cc_lock);
		return -ENOENT;
	}

	chan = &sband->channels[idx];
	pos = chan->hw_value;
	memcpy(survey, &sc->survey[pos], sizeof(*survey));
	survey->channel = chan;
	spin_unlock_bh(&common->cc_lock);

	return 0;
}

static void ath9k_enable_dynack(struct ath_softc *sc)
{
#ifdef CONFIG_ATH9K_DYNACK
	u32 rfilt;
	struct ath_hw *ah = sc->sc_ah;

	ath_dynack_reset(ah);

	ah->dynack.enabled = true;
	rfilt = ath_calcrxfilter(sc);
	ath9k_hw_setrxfilter(ah, rfilt);
#endif
}

static void ath9k_set_coverage_class(struct ieee80211_hw *hw,
				     s16 coverage_class)
{
	struct ath_softc *sc = hw->priv;
	struct ath_hw *ah = sc->sc_ah;

	if (config_enabled(CONFIG_ATH9K_TX99))
		return;

	mutex_lock(&sc->mutex);

	if (coverage_class >= 0) {
		ah->coverage_class = coverage_class;
		if (ah->dynack.enabled) {
			u32 rfilt;

			ah->dynack.enabled = false;
			rfilt = ath_calcrxfilter(sc);
			ath9k_hw_setrxfilter(ah, rfilt);
		}
		ath9k_ps_wakeup(sc);
		ath9k_hw_init_global_settings(ah);
		ath9k_ps_restore(sc);
	} else if (!ah->dynack.enabled) {
		ath9k_enable_dynack(sc);
	}

	mutex_unlock(&sc->mutex);
}

static bool ath9k_has_tx_pending(struct ath_softc *sc,
				 bool sw_pending)
{
	int i, npend = 0;

	for (i = 0; i < ATH9K_NUM_TX_QUEUES; i++) {
		if (!ATH_TXQ_SETUP(sc, i))
			continue;

<<<<<<< HEAD
		npend = ath9k_has_pending_frames(sc, &sc->tx.txq[i]);
=======
		npend = ath9k_has_pending_frames(sc, &sc->tx.txq[i],
						 sw_pending);
>>>>>>> e529fea9
		if (npend)
			break;
	}

	return !!npend;
}

static void ath9k_flush(struct ieee80211_hw *hw, struct ieee80211_vif *vif,
			u32 queues, bool drop)
{
	struct ath_softc *sc = hw->priv;
	struct ath_common *common = ath9k_hw_common(sc->sc_ah);

	if (ath9k_is_chanctx_enabled()) {
		if (!test_bit(ATH_OP_MULTI_CHANNEL, &common->op_flags))
			goto flush;

		/*
		 * If MCC is active, extend the flush timeout
		 * and wait for the HW/SW queues to become
		 * empty. This needs to be done outside the
		 * sc->mutex lock to allow the channel scheduler
		 * to switch channel contexts.
		 *
		 * The vif queues have been stopped in mac80211,
		 * so there won't be any incoming frames.
		 */
		__ath9k_flush(hw, queues, drop, true, true);
		return;
	}
flush:
	mutex_lock(&sc->mutex);
	__ath9k_flush(hw, queues, drop, true, false);
	mutex_unlock(&sc->mutex);
}

void __ath9k_flush(struct ieee80211_hw *hw, u32 queues, bool drop,
		   bool sw_pending, bool timeout_override)
{
	struct ath_softc *sc = hw->priv;
	struct ath_hw *ah = sc->sc_ah;
	struct ath_common *common = ath9k_hw_common(ah);
	int timeout;
	bool drain_txq;

	cancel_delayed_work_sync(&sc->tx_complete_work);

	if (ah->ah_flags & AH_UNPLUGGED) {
		ath_dbg(common, ANY, "Device has been unplugged!\n");
		return;
	}

	if (test_bit(ATH_OP_INVALID, &common->op_flags)) {
		ath_dbg(common, ANY, "Device not present\n");
		return;
	}

	spin_lock_bh(&sc->chan_lock);
	if (timeout_override)
		timeout = HZ / 5;
	else
		timeout = sc->cur_chan->flush_timeout;
	spin_unlock_bh(&sc->chan_lock);

	ath_dbg(common, CHAN_CTX,
		"Flush timeout: %d\n", jiffies_to_msecs(timeout));

	if (wait_event_timeout(sc->tx_wait, !ath9k_has_tx_pending(sc, sw_pending),
			       timeout) > 0)
		drop = false;

	if (drop) {
		ath9k_ps_wakeup(sc);
		spin_lock_bh(&sc->sc_pcu_lock);
		drain_txq = ath_drain_all_txq(sc);
		spin_unlock_bh(&sc->sc_pcu_lock);

		if (!drain_txq)
			ath_reset(sc, NULL);

		ath9k_ps_restore(sc);
	}

	ieee80211_queue_delayed_work(hw, &sc->tx_complete_work, 0);
}

static bool ath9k_tx_frames_pending(struct ieee80211_hw *hw)
{
	struct ath_softc *sc = hw->priv;

<<<<<<< HEAD
	return ath9k_has_tx_pending(sc);
=======
	return ath9k_has_tx_pending(sc, true);
>>>>>>> e529fea9
}

static int ath9k_tx_last_beacon(struct ieee80211_hw *hw)
{
	struct ath_softc *sc = hw->priv;
	struct ath_hw *ah = sc->sc_ah;
	struct ieee80211_vif *vif;
	struct ath_vif *avp;
	struct ath_buf *bf;
	struct ath_tx_status ts;
	bool edma = !!(ah->caps.hw_caps & ATH9K_HW_CAP_EDMA);
	int status;

	vif = sc->beacon.bslot[0];
	if (!vif)
		return 0;

	if (!vif->bss_conf.enable_beacon)
		return 0;

	avp = (void *)vif->drv_priv;

	if (!sc->beacon.tx_processed && !edma) {
		tasklet_disable(&sc->bcon_tasklet);

		bf = avp->av_bcbuf;
		if (!bf || !bf->bf_mpdu)
			goto skip;

		status = ath9k_hw_txprocdesc(ah, bf->bf_desc, &ts);
		if (status == -EINPROGRESS)
			goto skip;

		sc->beacon.tx_processed = true;
		sc->beacon.tx_last = !(ts.ts_status & ATH9K_TXERR_MASK);

skip:
		tasklet_enable(&sc->bcon_tasklet);
	}

	return sc->beacon.tx_last;
}

static int ath9k_get_stats(struct ieee80211_hw *hw,
			   struct ieee80211_low_level_stats *stats)
{
	struct ath_softc *sc = hw->priv;
	struct ath_hw *ah = sc->sc_ah;
	struct ath9k_mib_stats *mib_stats = &ah->ah_mibStats;

	stats->dot11ACKFailureCount = mib_stats->ackrcv_bad;
	stats->dot11RTSFailureCount = mib_stats->rts_bad;
	stats->dot11FCSErrorCount = mib_stats->fcs_bad;
	stats->dot11RTSSuccessCount = mib_stats->rts_good;
	return 0;
}

static u32 fill_chainmask(u32 cap, u32 new)
{
	u32 filled = 0;
	int i;

	for (i = 0; cap && new; i++, cap >>= 1) {
		if (!(cap & BIT(0)))
			continue;

		if (new & BIT(0))
			filled |= BIT(i);

		new >>= 1;
	}

	return filled;
}

static bool validate_antenna_mask(struct ath_hw *ah, u32 val)
{
	if (AR_SREV_9300_20_OR_LATER(ah))
		return true;

	switch (val & 0x7) {
	case 0x1:
	case 0x3:
	case 0x7:
		return true;
	case 0x2:
		return (ah->caps.rx_chainmask == 1);
	default:
		return false;
	}
}

static int ath9k_set_antenna(struct ieee80211_hw *hw, u32 tx_ant, u32 rx_ant)
{
	struct ath_softc *sc = hw->priv;
	struct ath_hw *ah = sc->sc_ah;

	if (ah->caps.rx_chainmask != 1)
		rx_ant |= tx_ant;

	if (!validate_antenna_mask(ah, rx_ant) || !tx_ant)
		return -EINVAL;

	sc->ant_rx = rx_ant;
	sc->ant_tx = tx_ant;

	if (ah->caps.rx_chainmask == 1)
		return 0;

	/* AR9100 runs into calibration issues if not all rx chains are enabled */
	if (AR_SREV_9100(ah))
		ah->rxchainmask = 0x7;
	else
		ah->rxchainmask = fill_chainmask(ah->caps.rx_chainmask, rx_ant);

	ah->txchainmask = fill_chainmask(ah->caps.tx_chainmask, tx_ant);
	ath9k_cmn_reload_chainmask(ah);

	return 0;
}

static int ath9k_get_antenna(struct ieee80211_hw *hw, u32 *tx_ant, u32 *rx_ant)
{
	struct ath_softc *sc = hw->priv;

	*tx_ant = sc->ant_tx;
	*rx_ant = sc->ant_rx;
	return 0;
}

static void ath9k_sw_scan_start(struct ieee80211_hw *hw,
				struct ieee80211_vif *vif,
				const u8 *mac_addr)
{
	struct ath_softc *sc = hw->priv;
	struct ath_common *common = ath9k_hw_common(sc->sc_ah);
	set_bit(ATH_OP_SCANNING, &common->op_flags);
}

static void ath9k_sw_scan_complete(struct ieee80211_hw *hw,
				   struct ieee80211_vif *vif)
{
	struct ath_softc *sc = hw->priv;
	struct ath_common *common = ath9k_hw_common(sc->sc_ah);
	clear_bit(ATH_OP_SCANNING, &common->op_flags);
}

#ifdef CONFIG_ATH9K_CHANNEL_CONTEXT
<<<<<<< HEAD
=======

static void ath9k_cancel_pending_offchannel(struct ath_softc *sc)
{
	struct ath_common *common = ath9k_hw_common(sc->sc_ah);

	if (sc->offchannel.roc_vif) {
		ath_dbg(common, CHAN_CTX,
			"%s: Aborting RoC\n", __func__);

		del_timer_sync(&sc->offchannel.timer);
		if (sc->offchannel.state >= ATH_OFFCHANNEL_ROC_START)
			ath_roc_complete(sc, true);
	}

	if (test_bit(ATH_OP_SCANNING, &common->op_flags)) {
		ath_dbg(common, CHAN_CTX,
			"%s: Aborting HW scan\n", __func__);

		del_timer_sync(&sc->offchannel.timer);
		ath_scan_complete(sc, true);
	}
}
>>>>>>> e529fea9

static int ath9k_hw_scan(struct ieee80211_hw *hw, struct ieee80211_vif *vif,
			 struct ieee80211_scan_request *hw_req)
{
	struct cfg80211_scan_request *req = &hw_req->req;
	struct ath_softc *sc = hw->priv;
	struct ath_common *common = ath9k_hw_common(sc->sc_ah);
	int ret = 0;

	mutex_lock(&sc->mutex);

	if (WARN_ON(sc->offchannel.scan_req)) {
		ret = -EBUSY;
		goto out;
	}

	ath9k_ps_wakeup(sc);
	set_bit(ATH_OP_SCANNING, &common->op_flags);
	sc->offchannel.scan_vif = vif;
	sc->offchannel.scan_req = req;
	sc->offchannel.scan_idx = 0;

	ath_dbg(common, CHAN_CTX, "HW scan request received on vif: %pM\n",
		vif->addr);

	if (sc->offchannel.state == ATH_OFFCHANNEL_IDLE) {
		ath_dbg(common, CHAN_CTX, "Starting HW scan\n");
		ath_offchannel_next(sc);
	}

out:
	mutex_unlock(&sc->mutex);

	return ret;
}

static void ath9k_cancel_hw_scan(struct ieee80211_hw *hw,
				 struct ieee80211_vif *vif)
{
	struct ath_softc *sc = hw->priv;
	struct ath_common *common = ath9k_hw_common(sc->sc_ah);

	ath_dbg(common, CHAN_CTX, "Cancel HW scan on vif: %pM\n", vif->addr);

	mutex_lock(&sc->mutex);
	del_timer_sync(&sc->offchannel.timer);
	ath_scan_complete(sc, true);
	mutex_unlock(&sc->mutex);
}

static int ath9k_remain_on_channel(struct ieee80211_hw *hw,
				   struct ieee80211_vif *vif,
				   struct ieee80211_channel *chan, int duration,
				   enum ieee80211_roc_type type)
{
	struct ath_softc *sc = hw->priv;
	struct ath_common *common = ath9k_hw_common(sc->sc_ah);
	int ret = 0;

	mutex_lock(&sc->mutex);

	if (WARN_ON(sc->offchannel.roc_vif)) {
		ret = -EBUSY;
		goto out;
	}

	ath9k_ps_wakeup(sc);
	sc->offchannel.roc_vif = vif;
	sc->offchannel.roc_chan = chan;
	sc->offchannel.roc_duration = duration;

	ath_dbg(common, CHAN_CTX,
		"RoC request on vif: %pM, type: %d duration: %d\n",
		vif->addr, type, duration);

	if (sc->offchannel.state == ATH_OFFCHANNEL_IDLE) {
		ath_dbg(common, CHAN_CTX, "Starting RoC period\n");
		ath_offchannel_next(sc);
	}

out:
	mutex_unlock(&sc->mutex);

	return ret;
}

static int ath9k_cancel_remain_on_channel(struct ieee80211_hw *hw)
{
	struct ath_softc *sc = hw->priv;
	struct ath_common *common = ath9k_hw_common(sc->sc_ah);

	mutex_lock(&sc->mutex);

	ath_dbg(common, CHAN_CTX, "Cancel RoC\n");
	del_timer_sync(&sc->offchannel.timer);

	if (sc->offchannel.roc_vif) {
		if (sc->offchannel.state >= ATH_OFFCHANNEL_ROC_START)
			ath_roc_complete(sc, true);
	}

	mutex_unlock(&sc->mutex);

	return 0;
}

static int ath9k_add_chanctx(struct ieee80211_hw *hw,
			     struct ieee80211_chanctx_conf *conf)
{
	struct ath_softc *sc = hw->priv;
	struct ath_common *common = ath9k_hw_common(sc->sc_ah);
	struct ath_chanctx *ctx, **ptr;
	int pos;

	mutex_lock(&sc->mutex);

	ath_for_each_chanctx(sc, ctx) {
		if (ctx->assigned)
			continue;

		ptr = (void *) conf->drv_priv;
		*ptr = ctx;
		ctx->assigned = true;
		pos = ctx - &sc->chanctx[0];
		ctx->hw_queue_base = pos * IEEE80211_NUM_ACS;

		ath_dbg(common, CHAN_CTX,
			"Add channel context: %d MHz\n",
			conf->def.chan->center_freq);

		ath_chanctx_set_channel(sc, ctx, &conf->def);
<<<<<<< HEAD
		ath_chanctx_event(sc, NULL, ATH_CHANCTX_EVENT_ASSIGN);
=======
>>>>>>> e529fea9

		mutex_unlock(&sc->mutex);
		return 0;
	}

	mutex_unlock(&sc->mutex);
	return -ENOSPC;
}


static void ath9k_remove_chanctx(struct ieee80211_hw *hw,
				 struct ieee80211_chanctx_conf *conf)
{
	struct ath_softc *sc = hw->priv;
	struct ath_common *common = ath9k_hw_common(sc->sc_ah);
	struct ath_chanctx *ctx = ath_chanctx_get(conf);

	mutex_lock(&sc->mutex);

	ath_dbg(common, CHAN_CTX,
		"Remove channel context: %d MHz\n",
		conf->def.chan->center_freq);

	ctx->assigned = false;
	ctx->hw_queue_base = 0;
	ath_chanctx_event(sc, NULL, ATH_CHANCTX_EVENT_UNASSIGN);

	mutex_unlock(&sc->mutex);
}

static void ath9k_change_chanctx(struct ieee80211_hw *hw,
				 struct ieee80211_chanctx_conf *conf,
				 u32 changed)
{
	struct ath_softc *sc = hw->priv;
	struct ath_common *common = ath9k_hw_common(sc->sc_ah);
	struct ath_chanctx *ctx = ath_chanctx_get(conf);

	mutex_lock(&sc->mutex);
	ath_dbg(common, CHAN_CTX,
		"Change channel context: %d MHz\n",
		conf->def.chan->center_freq);
	ath_chanctx_set_channel(sc, ctx, &conf->def);
	mutex_unlock(&sc->mutex);
}

static int ath9k_assign_vif_chanctx(struct ieee80211_hw *hw,
				    struct ieee80211_vif *vif,
				    struct ieee80211_chanctx_conf *conf)
{
	struct ath_softc *sc = hw->priv;
	struct ath_common *common = ath9k_hw_common(sc->sc_ah);
	struct ath_vif *avp = (void *)vif->drv_priv;
	struct ath_chanctx *ctx = ath_chanctx_get(conf);
	int i;

	ath9k_cancel_pending_offchannel(sc);

	mutex_lock(&sc->mutex);

	ath_dbg(common, CHAN_CTX,
		"Assign VIF (addr: %pM, type: %d, p2p: %d) to channel context: %d MHz\n",
		vif->addr, vif->type, vif->p2p,
		conf->def.chan->center_freq);

	avp->chanctx = ctx;
	ctx->nvifs_assigned++;
	list_add_tail(&avp->list, &ctx->vifs);
	ath9k_calculate_summary_state(sc, ctx);
	for (i = 0; i < IEEE80211_NUM_ACS; i++)
		vif->hw_queue[i] = ctx->hw_queue_base + i;

	mutex_unlock(&sc->mutex);

	return 0;
}

static void ath9k_unassign_vif_chanctx(struct ieee80211_hw *hw,
				       struct ieee80211_vif *vif,
				       struct ieee80211_chanctx_conf *conf)
{
	struct ath_softc *sc = hw->priv;
	struct ath_common *common = ath9k_hw_common(sc->sc_ah);
	struct ath_vif *avp = (void *)vif->drv_priv;
	struct ath_chanctx *ctx = ath_chanctx_get(conf);
	int ac;

	ath9k_cancel_pending_offchannel(sc);

	mutex_lock(&sc->mutex);

	ath_dbg(common, CHAN_CTX,
		"Remove VIF (addr: %pM, type: %d, p2p: %d) from channel context: %d MHz\n",
		vif->addr, vif->type, vif->p2p,
		conf->def.chan->center_freq);

	avp->chanctx = NULL;
	ctx->nvifs_assigned--;
	list_del(&avp->list);
	ath9k_calculate_summary_state(sc, ctx);
	for (ac = 0; ac < IEEE80211_NUM_ACS; ac++)
		vif->hw_queue[ac] = IEEE80211_INVAL_HW_QUEUE;

	mutex_unlock(&sc->mutex);
}

static void ath9k_mgd_prepare_tx(struct ieee80211_hw *hw,
				 struct ieee80211_vif *vif)
{
	struct ath_softc *sc = hw->priv;
	struct ath_common *common = ath9k_hw_common(sc->sc_ah);
	struct ath_vif *avp = (struct ath_vif *) vif->drv_priv;
<<<<<<< HEAD
	bool changed = false;
=======
	struct ath_beacon_config *cur_conf;
	struct ath_chanctx *go_ctx;
	unsigned long timeout;
	bool changed = false;
	u32 beacon_int;
>>>>>>> e529fea9

	if (!test_bit(ATH_OP_MULTI_CHANNEL, &common->op_flags))
		return;

	if (!avp->chanctx)
		return;

	mutex_lock(&sc->mutex);

	spin_lock_bh(&sc->chan_lock);
<<<<<<< HEAD
	if (sc->next_chan || (sc->cur_chan != avp->chanctx)) {
		sc->next_chan = avp->chanctx;
		changed = true;
	}
	ath_dbg(common, CHAN_CTX,
		"%s: Set chanctx state to FORCE_ACTIVE, changed: %d\n",
		__func__, changed);
	sc->sched.state = ATH_CHANCTX_STATE_FORCE_ACTIVE;
	spin_unlock_bh(&sc->chan_lock);

	if (changed)
		ath_chanctx_set_next(sc, true);

=======
	if (sc->next_chan || (sc->cur_chan != avp->chanctx))
		changed = true;
	spin_unlock_bh(&sc->chan_lock);

	if (!changed)
		goto out;

	ath9k_cancel_pending_offchannel(sc);

	go_ctx = ath_is_go_chanctx_present(sc);

	if (go_ctx) {
		/*
		 * Wait till the GO interface gets a chance
		 * to send out an NoA.
		 */
		spin_lock_bh(&sc->chan_lock);
		sc->sched.mgd_prepare_tx = true;
		cur_conf = &go_ctx->beacon;
		beacon_int = TU_TO_USEC(cur_conf->beacon_interval);
		spin_unlock_bh(&sc->chan_lock);

		timeout = usecs_to_jiffies(beacon_int * 2);
		init_completion(&sc->go_beacon);

		mutex_unlock(&sc->mutex);

		if (wait_for_completion_timeout(&sc->go_beacon,
						timeout) == 0) {
			ath_dbg(common, CHAN_CTX,
				"Failed to send new NoA\n");

			spin_lock_bh(&sc->chan_lock);
			sc->sched.mgd_prepare_tx = false;
			spin_unlock_bh(&sc->chan_lock);
		}

		mutex_lock(&sc->mutex);
	}

	ath_dbg(common, CHAN_CTX,
		"%s: Set chanctx state to FORCE_ACTIVE for vif: %pM\n",
		__func__, vif->addr);

	spin_lock_bh(&sc->chan_lock);
	sc->next_chan = avp->chanctx;
	sc->sched.state = ATH_CHANCTX_STATE_FORCE_ACTIVE;
	spin_unlock_bh(&sc->chan_lock);

	ath_chanctx_set_next(sc, true);
out:
>>>>>>> e529fea9
	mutex_unlock(&sc->mutex);
}

void ath9k_fill_chanctx_ops(void)
{
	if (!ath9k_is_chanctx_enabled())
		return;

	ath9k_ops.hw_scan                  = ath9k_hw_scan;
	ath9k_ops.cancel_hw_scan           = ath9k_cancel_hw_scan;
	ath9k_ops.remain_on_channel        = ath9k_remain_on_channel;
	ath9k_ops.cancel_remain_on_channel = ath9k_cancel_remain_on_channel;
	ath9k_ops.add_chanctx              = ath9k_add_chanctx;
	ath9k_ops.remove_chanctx           = ath9k_remove_chanctx;
	ath9k_ops.change_chanctx           = ath9k_change_chanctx;
	ath9k_ops.assign_vif_chanctx       = ath9k_assign_vif_chanctx;
	ath9k_ops.unassign_vif_chanctx     = ath9k_unassign_vif_chanctx;
	ath9k_ops.mgd_prepare_tx           = ath9k_mgd_prepare_tx;
<<<<<<< HEAD
=======
}

#endif

static int ath9k_get_txpower(struct ieee80211_hw *hw, struct ieee80211_vif *vif,
			     int *dbm)
{
	struct ath_softc *sc = hw->priv;
	struct ath_vif *avp = (void *)vif->drv_priv;

	mutex_lock(&sc->mutex);
	if (avp->chanctx)
		*dbm = avp->chanctx->cur_txpower;
	else
		*dbm = sc->cur_chan->cur_txpower;
	mutex_unlock(&sc->mutex);

	*dbm /= 2;

	return 0;
>>>>>>> e529fea9
}

#endif

struct ieee80211_ops ath9k_ops = {
	.tx 		    = ath9k_tx,
	.start 		    = ath9k_start,
	.stop 		    = ath9k_stop,
	.add_interface 	    = ath9k_add_interface,
	.change_interface   = ath9k_change_interface,
	.remove_interface   = ath9k_remove_interface,
	.config 	    = ath9k_config,
	.configure_filter   = ath9k_configure_filter,
	.sta_state          = ath9k_sta_state,
	.sta_notify         = ath9k_sta_notify,
	.conf_tx 	    = ath9k_conf_tx,
	.bss_info_changed   = ath9k_bss_info_changed,
	.set_key            = ath9k_set_key,
	.get_tsf 	    = ath9k_get_tsf,
	.set_tsf 	    = ath9k_set_tsf,
	.reset_tsf 	    = ath9k_reset_tsf,
	.ampdu_action       = ath9k_ampdu_action,
	.get_survey	    = ath9k_get_survey,
	.rfkill_poll        = ath9k_rfkill_poll_state,
	.set_coverage_class = ath9k_set_coverage_class,
	.flush		    = ath9k_flush,
	.tx_frames_pending  = ath9k_tx_frames_pending,
	.tx_last_beacon     = ath9k_tx_last_beacon,
	.release_buffered_frames = ath9k_release_buffered_frames,
	.get_stats	    = ath9k_get_stats,
	.set_antenna	    = ath9k_set_antenna,
	.get_antenna	    = ath9k_get_antenna,

#ifdef CONFIG_ATH9K_WOW
	.suspend	    = ath9k_suspend,
	.resume		    = ath9k_resume,
	.set_wakeup	    = ath9k_set_wakeup,
#endif

#ifdef CONFIG_ATH9K_DEBUGFS
	.get_et_sset_count  = ath9k_get_et_sset_count,
	.get_et_stats       = ath9k_get_et_stats,
	.get_et_strings     = ath9k_get_et_strings,
#endif

#if defined(CONFIG_MAC80211_DEBUGFS) && defined(CONFIG_ATH9K_STATION_STATISTICS)
	.sta_add_debugfs    = ath9k_sta_add_debugfs,
#endif
	.sw_scan_start	    = ath9k_sw_scan_start,
	.sw_scan_complete   = ath9k_sw_scan_complete,
	.get_txpower        = ath9k_get_txpower,
};<|MERGE_RESOLUTION|>--- conflicted
+++ resolved
@@ -65,12 +65,9 @@
 		pending = true;
 		goto out;
 	}
-<<<<<<< HEAD
-=======
 
 	if (!sw_pending)
 		goto out;
->>>>>>> e529fea9
 
 	if (txq->mac80211_qnum >= 0) {
 		struct list_head *list;
@@ -236,14 +233,9 @@
 
 	ath9k_calculate_summary_state(sc, sc->cur_chan);
 	ath_startrecv(sc);
-<<<<<<< HEAD
-	ath9k_cmn_update_txpow(ah, sc->curtxpow,
-			       sc->cur_chan->txpower, &sc->curtxpow);
-=======
 	ath9k_cmn_update_txpow(ah, sc->cur_chan->cur_txpower,
 			       sc->cur_chan->txpower,
 			       &sc->cur_chan->cur_txpower);
->>>>>>> e529fea9
 	clear_bit(ATH_OP_HW_RESET, &common->op_flags);
 
 	if (!sc->cur_chan->offchannel && start) {
@@ -1070,11 +1062,7 @@
 
 	eth_zero_addr(common->curbssid);
 	eth_broadcast_addr(common->bssidmask);
-<<<<<<< HEAD
-	ether_addr_copy(common->macaddr, vif->addr);
-=======
 	memcpy(common->macaddr, vif->addr, ETH_ALEN);
->>>>>>> e529fea9
 	common->curaid = 0;
 	ah->opmode = vif->type;
 	ah->imask &= ~ATH9K_INT_SWBA;
@@ -1205,12 +1193,8 @@
 	for (i = 0; i < IEEE80211_NUM_ACS; i++)
 		vif->hw_queue[i] = i;
 
-<<<<<<< HEAD
-	if (vif->type == NL80211_IFTYPE_AP)
-=======
 	if (vif->type == NL80211_IFTYPE_AP ||
 	    vif->type == NL80211_IFTYPE_MESH_POINT)
->>>>>>> e529fea9
 		vif->cab_queue = hw->queues - 2;
 	else
 		vif->cab_queue = IEEE80211_INVAL_HW_QUEUE;
@@ -1247,11 +1231,8 @@
 		list_add_tail(&avp->list, &avp->chanctx->vifs);
 	}
 
-<<<<<<< HEAD
-=======
 	ath9k_calculate_summary_state(sc, avp->chanctx);
 
->>>>>>> e529fea9
 	ath9k_assign_hw_queues(hw, vif);
 
 	an->sc = sc;
@@ -1746,24 +1727,11 @@
 		ath_dbg(common, CONFIG, "BSSID %pM Changed ASSOC %d\n",
 			bss_conf->bssid, bss_conf->assoc);
 
-<<<<<<< HEAD
-		ether_addr_copy(avp->bssid, bss_conf->bssid);
-=======
 		memcpy(avp->bssid, bss_conf->bssid, ETH_ALEN);
->>>>>>> e529fea9
 		avp->aid = bss_conf->aid;
 		avp->assoc = bss_conf->assoc;
 
 		ath9k_calculate_summary_state(sc, avp->chanctx);
-<<<<<<< HEAD
-
-		if (ath9k_is_chanctx_enabled()) {
-			if (bss_conf->assoc)
-				ath_chanctx_event(sc, vif,
-						  ATH_CHANCTX_EVENT_ASSOC);
-		}
-=======
->>>>>>> e529fea9
 	}
 
 	if (changed & BSS_CHANGED_IBSS) {
@@ -1999,12 +1967,8 @@
 		if (!ATH_TXQ_SETUP(sc, i))
 			continue;
 
-<<<<<<< HEAD
-		npend = ath9k_has_pending_frames(sc, &sc->tx.txq[i]);
-=======
 		npend = ath9k_has_pending_frames(sc, &sc->tx.txq[i],
 						 sw_pending);
->>>>>>> e529fea9
 		if (npend)
 			break;
 	}
@@ -2095,11 +2059,7 @@
 {
 	struct ath_softc *sc = hw->priv;
 
-<<<<<<< HEAD
-	return ath9k_has_tx_pending(sc);
-=======
 	return ath9k_has_tx_pending(sc, true);
->>>>>>> e529fea9
 }
 
 static int ath9k_tx_last_beacon(struct ieee80211_hw *hw)
@@ -2248,8 +2208,6 @@
 }
 
 #ifdef CONFIG_ATH9K_CHANNEL_CONTEXT
-<<<<<<< HEAD
-=======
 
 static void ath9k_cancel_pending_offchannel(struct ath_softc *sc)
 {
@@ -2272,7 +2230,6 @@
 		ath_scan_complete(sc, true);
 	}
 }
->>>>>>> e529fea9
 
 static int ath9k_hw_scan(struct ieee80211_hw *hw, struct ieee80211_vif *vif,
 			 struct ieee80211_scan_request *hw_req)
@@ -2404,10 +2361,6 @@
 			conf->def.chan->center_freq);
 
 		ath_chanctx_set_channel(sc, ctx, &conf->def);
-<<<<<<< HEAD
-		ath_chanctx_event(sc, NULL, ATH_CHANCTX_EVENT_ASSIGN);
-=======
->>>>>>> e529fea9
 
 		mutex_unlock(&sc->mutex);
 		return 0;
@@ -2520,15 +2473,11 @@
 	struct ath_softc *sc = hw->priv;
 	struct ath_common *common = ath9k_hw_common(sc->sc_ah);
 	struct ath_vif *avp = (struct ath_vif *) vif->drv_priv;
-<<<<<<< HEAD
-	bool changed = false;
-=======
 	struct ath_beacon_config *cur_conf;
 	struct ath_chanctx *go_ctx;
 	unsigned long timeout;
 	bool changed = false;
 	u32 beacon_int;
->>>>>>> e529fea9
 
 	if (!test_bit(ATH_OP_MULTI_CHANNEL, &common->op_flags))
 		return;
@@ -2539,21 +2488,6 @@
 	mutex_lock(&sc->mutex);
 
 	spin_lock_bh(&sc->chan_lock);
-<<<<<<< HEAD
-	if (sc->next_chan || (sc->cur_chan != avp->chanctx)) {
-		sc->next_chan = avp->chanctx;
-		changed = true;
-	}
-	ath_dbg(common, CHAN_CTX,
-		"%s: Set chanctx state to FORCE_ACTIVE, changed: %d\n",
-		__func__, changed);
-	sc->sched.state = ATH_CHANCTX_STATE_FORCE_ACTIVE;
-	spin_unlock_bh(&sc->chan_lock);
-
-	if (changed)
-		ath_chanctx_set_next(sc, true);
-
-=======
 	if (sc->next_chan || (sc->cur_chan != avp->chanctx))
 		changed = true;
 	spin_unlock_bh(&sc->chan_lock);
@@ -2605,7 +2539,6 @@
 
 	ath_chanctx_set_next(sc, true);
 out:
->>>>>>> e529fea9
 	mutex_unlock(&sc->mutex);
 }
 
@@ -2624,8 +2557,6 @@
 	ath9k_ops.assign_vif_chanctx       = ath9k_assign_vif_chanctx;
 	ath9k_ops.unassign_vif_chanctx     = ath9k_unassign_vif_chanctx;
 	ath9k_ops.mgd_prepare_tx           = ath9k_mgd_prepare_tx;
-<<<<<<< HEAD
-=======
 }
 
 #endif
@@ -2646,10 +2577,7 @@
 	*dbm /= 2;
 
 	return 0;
->>>>>>> e529fea9
-}
-
-#endif
+}
 
 struct ieee80211_ops ath9k_ops = {
 	.tx 		    = ath9k_tx,
