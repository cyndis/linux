--- conflicted
+++ resolved
@@ -135,11 +135,7 @@
 		u8 direction,
 		u8 sta_index);
 int wcn36xx_smd_add_ba(struct wcn36xx *wcn, u8 session_id);
-<<<<<<< HEAD
-int wcn36xx_smd_del_ba(struct wcn36xx *wcn, u16 tid, u8 sta_index);
-=======
 int wcn36xx_smd_del_ba(struct wcn36xx *wcn, u16 tid, u8 direction, u8 sta_index);
->>>>>>> f642729d
 int wcn36xx_smd_trigger_ba(struct wcn36xx *wcn, u8 sta_index, u16 tid, u8 session_id);
 
 int wcn36xx_smd_update_cfg(struct wcn36xx *wcn, u32 cfg_id, u32 value);
