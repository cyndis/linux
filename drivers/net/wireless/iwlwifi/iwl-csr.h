/******************************************************************************
 *
 * This file is provided under a dual BSD/GPLv2 license.  When using or
 * redistributing this file, you may do so under either license.
 *
 * GPL LICENSE SUMMARY
 *
 * Copyright(c) 2005 - 2014 Intel Corporation. All rights reserved.
 * Copyright(c) 2013 - 2014 Intel Mobile Communications GmbH
 *
 * This program is free software; you can redistribute it and/or modify
 * it under the terms of version 2 of the GNU General Public License as
 * published by the Free Software Foundation.
 *
 * This program is distributed in the hope that it will be useful, but
 * WITHOUT ANY WARRANTY; without even the implied warranty of
 * MERCHANTABILITY or FITNESS FOR A PARTICULAR PURPOSE.  See the GNU
 * General Public License for more details.
 *
 * You should have received a copy of the GNU General Public License
 * along with this program; if not, write to the Free Software
 * Foundation, Inc., 51 Franklin Street, Fifth Floor, Boston, MA 02110,
 * USA
 *
 * The full GNU General Public License is included in this distribution
 * in the file called COPYING.
 *
 * Contact Information:
 *  Intel Linux Wireless <ilw@linux.intel.com>
 * Intel Corporation, 5200 N.E. Elam Young Parkway, Hillsboro, OR 97124-6497
 *
 * BSD LICENSE
 *
 * Copyright(c) 2005 - 2014 Intel Corporation. All rights reserved.
 * Copyright(c) 2013 - 2014 Intel Mobile Communications GmbH
 * All rights reserved.
 *
 * Redistribution and use in source and binary forms, with or without
 * modification, are permitted provided that the following conditions
 * are met:
 *
 *  * Redistributions of source code must retain the above copyright
 *    notice, this list of conditions and the following disclaimer.
 *  * Redistributions in binary form must reproduce the above copyright
 *    notice, this list of conditions and the following disclaimer in
 *    the documentation and/or other materials provided with the
 *    distribution.
 *  * Neither the name Intel Corporation nor the names of its
 *    contributors may be used to endorse or promote products derived
 *    from this software without specific prior written permission.
 *
 * THIS SOFTWARE IS PROVIDED BY THE COPYRIGHT HOLDERS AND CONTRIBUTORS
 * "AS IS" AND ANY EXPRESS OR IMPLIED WARRANTIES, INCLUDING, BUT NOT
 * LIMITED TO, THE IMPLIED WARRANTIES OF MERCHANTABILITY AND FITNESS FOR
 * A PARTICULAR PURPOSE ARE DISCLAIMED. IN NO EVENT SHALL THE COPYRIGHT
 * OWNER OR CONTRIBUTORS BE LIABLE FOR ANY DIRECT, INDIRECT, INCIDENTAL,
 * SPECIAL, EXEMPLARY, OR CONSEQUENTIAL DAMAGES (INCLUDING, BUT NOT
 * LIMITED TO, PROCUREMENT OF SUBSTITUTE GOODS OR SERVICES; LOSS OF USE,
 * DATA, OR PROFITS; OR BUSINESS INTERRUPTION) HOWEVER CAUSED AND ON ANY
 * THEORY OF LIABILITY, WHETHER IN CONTRACT, STRICT LIABILITY, OR TORT
 * (INCLUDING NEGLIGENCE OR OTHERWISE) ARISING IN ANY WAY OUT OF THE USE
 * OF THIS SOFTWARE, EVEN IF ADVISED OF THE POSSIBILITY OF SUCH DAMAGE.
 *
 *****************************************************************************/
#ifndef __iwl_csr_h__
#define __iwl_csr_h__
/*
 * CSR (control and status registers)
 *
 * CSR registers are mapped directly into PCI bus space, and are accessible
 * whenever platform supplies power to device, even when device is in
 * low power states due to driver-invoked device resets
 * (e.g. CSR_RESET_REG_FLAG_SW_RESET) or uCode-driven power-saving modes.
 *
 * Use iwl_write32() and iwl_read32() family to access these registers;
 * these provide simple PCI bus access, without waking up the MAC.
 * Do not use iwl_write_direct32() family for these registers;
 * no need to "grab nic access" via CSR_GP_CNTRL_REG_FLAG_MAC_ACCESS_REQ.
 * The MAC (uCode processor, etc.) does not need to be powered up for accessing
 * the CSR registers.
 *
 * NOTE:  Device does need to be awake in order to read this memory
 *        via CSR_EEPROM and CSR_OTP registers
 */
#define CSR_BASE    (0x000)

#define CSR_HW_IF_CONFIG_REG    (CSR_BASE+0x000) /* hardware interface config */
#define CSR_INT_COALESCING      (CSR_BASE+0x004) /* accum ints, 32-usec units */
#define CSR_INT                 (CSR_BASE+0x008) /* host interrupt status/ack */
#define CSR_INT_MASK            (CSR_BASE+0x00c) /* host interrupt enable */
#define CSR_FH_INT_STATUS       (CSR_BASE+0x010) /* busmaster int status/ack*/
#define CSR_GPIO_IN             (CSR_BASE+0x018) /* read external chip pins */
#define CSR_RESET               (CSR_BASE+0x020) /* busmaster enable, NMI, etc*/
#define CSR_GP_CNTRL            (CSR_BASE+0x024)

/* 2nd byte of CSR_INT_COALESCING, not accessible via iwl_write32()! */
#define CSR_INT_PERIODIC_REG	(CSR_BASE+0x005)

/*
 * Hardware revision info
 * Bit fields:
 * 31-16:  Reserved
 *  15-4:  Type of device:  see CSR_HW_REV_TYPE_xxx definitions
 *  3-2:  Revision step:  0 = A, 1 = B, 2 = C, 3 = D
 *  1-0:  "Dash" (-) value, as in A-1, etc.
 */
#define CSR_HW_REV              (CSR_BASE+0x028)

/*
 * EEPROM and OTP (one-time-programmable) memory reads
 *
 * NOTE:  Device must be awake, initialized via apm_ops.init(),
 *        in order to read.
 */
#define CSR_EEPROM_REG          (CSR_BASE+0x02c)
#define CSR_EEPROM_GP           (CSR_BASE+0x030)
#define CSR_OTP_GP_REG   	(CSR_BASE+0x034)

#define CSR_GIO_REG		(CSR_BASE+0x03C)
#define CSR_GP_UCODE_REG	(CSR_BASE+0x048)
#define CSR_GP_DRIVER_REG	(CSR_BASE+0x050)

/*
 * UCODE-DRIVER GP (general purpose) mailbox registers.
 * SET/CLR registers set/clear bit(s) if "1" is written.
 */
#define CSR_UCODE_DRV_GP1       (CSR_BASE+0x054)
#define CSR_UCODE_DRV_GP1_SET   (CSR_BASE+0x058)
#define CSR_UCODE_DRV_GP1_CLR   (CSR_BASE+0x05c)
#define CSR_UCODE_DRV_GP2       (CSR_BASE+0x060)

#define CSR_MBOX_SET_REG	(CSR_BASE + 0x88)

#define CSR_LED_REG             (CSR_BASE+0x094)
#define CSR_DRAM_INT_TBL_REG	(CSR_BASE+0x0A0)
#define CSR_MAC_SHADOW_REG_CTRL	(CSR_BASE+0x0A8) /* 6000 and up */


/* GIO Chicken Bits (PCI Express bus link power management) */
#define CSR_GIO_CHICKEN_BITS    (CSR_BASE+0x100)

/* Analog phase-lock-loop configuration  */
#define CSR_ANA_PLL_CFG         (CSR_BASE+0x20c)

/*
 * CSR HW resources monitor registers
 */
#define CSR_MONITOR_CFG_REG		(CSR_BASE+0x214)
#define CSR_MONITOR_STATUS_REG		(CSR_BASE+0x228)
#define CSR_MONITOR_XTAL_RESOURCES	(0x00000010)

/*
 * CSR Hardware Revision Workaround Register.  Indicates hardware rev;
 * "step" determines CCK backoff for txpower calculation.  Used for 4965 only.
 * See also CSR_HW_REV register.
 * Bit fields:
 *  3-2:  0 = A, 1 = B, 2 = C, 3 = D step
 *  1-0:  "Dash" (-) value, as in C-1, etc.
 */
#define CSR_HW_REV_WA_REG		(CSR_BASE+0x22C)

#define CSR_DBG_HPET_MEM_REG		(CSR_BASE+0x240)
#define CSR_DBG_LINK_PWR_MGMT_REG	(CSR_BASE+0x250)

/* Bits for CSR_HW_IF_CONFIG_REG */
#define CSR_HW_IF_CONFIG_REG_MSK_MAC_DASH	(0x00000003)
#define CSR_HW_IF_CONFIG_REG_MSK_MAC_STEP	(0x0000000C)
#define CSR_HW_IF_CONFIG_REG_MSK_BOARD_VER	(0x000000C0)
#define CSR_HW_IF_CONFIG_REG_BIT_MAC_SI		(0x00000100)
#define CSR_HW_IF_CONFIG_REG_BIT_RADIO_SI	(0x00000200)
#define CSR_HW_IF_CONFIG_REG_MSK_PHY_TYPE	(0x00000C00)
#define CSR_HW_IF_CONFIG_REG_MSK_PHY_DASH	(0x00003000)
#define CSR_HW_IF_CONFIG_REG_MSK_PHY_STEP	(0x0000C000)

#define CSR_HW_IF_CONFIG_REG_POS_MAC_DASH	(0)
#define CSR_HW_IF_CONFIG_REG_POS_MAC_STEP	(2)
#define CSR_HW_IF_CONFIG_REG_POS_BOARD_VER	(6)
#define CSR_HW_IF_CONFIG_REG_POS_PHY_TYPE	(10)
#define CSR_HW_IF_CONFIG_REG_POS_PHY_DASH	(12)
#define CSR_HW_IF_CONFIG_REG_POS_PHY_STEP	(14)

#define CSR_HW_IF_CONFIG_REG_BIT_HAP_WAKE_L1A	(0x00080000)
#define CSR_HW_IF_CONFIG_REG_BIT_EEPROM_OWN_SEM	(0x00200000)
#define CSR_HW_IF_CONFIG_REG_BIT_NIC_READY	(0x00400000) /* PCI_OWN_SEM */
#define CSR_HW_IF_CONFIG_REG_BIT_NIC_PREPARE_DONE (0x02000000) /* ME_OWN */
#define CSR_HW_IF_CONFIG_REG_PREPARE		  (0x08000000) /* WAKE_ME */
#define CSR_HW_IF_CONFIG_REG_PERSIST_MODE	  (0x40000000) /* PERSISTENCE */

#define CSR_MBOX_SET_REG_OS_ALIVE		BIT(5)

#define CSR_INT_PERIODIC_DIS			(0x00) /* disable periodic int*/
#define CSR_INT_PERIODIC_ENA			(0xFF) /* 255*32 usec ~ 8 msec*/

/* interrupt flags in INTA, set by uCode or hardware (e.g. dma),
 * acknowledged (reset) by host writing "1" to flagged bits. */
#define CSR_INT_BIT_FH_RX        (1 << 31) /* Rx DMA, cmd responses, FH_INT[17:16] */
#define CSR_INT_BIT_HW_ERR       (1 << 29) /* DMA hardware error FH_INT[31] */
#define CSR_INT_BIT_RX_PERIODIC	 (1 << 28) /* Rx periodic */
#define CSR_INT_BIT_FH_TX        (1 << 27) /* Tx DMA FH_INT[1:0] */
#define CSR_INT_BIT_SCD          (1 << 26) /* TXQ pointer advanced */
#define CSR_INT_BIT_SW_ERR       (1 << 25) /* uCode error */
#define CSR_INT_BIT_RF_KILL      (1 << 7)  /* HW RFKILL switch GP_CNTRL[27] toggled */
#define CSR_INT_BIT_CT_KILL      (1 << 6)  /* Critical temp (chip too hot) rfkill */
#define CSR_INT_BIT_SW_RX        (1 << 3)  /* Rx, command responses */
#define CSR_INT_BIT_WAKEUP       (1 << 1)  /* NIC controller waking up (pwr mgmt) */
#define CSR_INT_BIT_ALIVE        (1 << 0)  /* uCode interrupts once it initializes */

#define CSR_INI_SET_MASK	(CSR_INT_BIT_FH_RX   | \
				 CSR_INT_BIT_HW_ERR  | \
				 CSR_INT_BIT_FH_TX   | \
				 CSR_INT_BIT_SW_ERR  | \
				 CSR_INT_BIT_RF_KILL | \
				 CSR_INT_BIT_SW_RX   | \
				 CSR_INT_BIT_WAKEUP  | \
				 CSR_INT_BIT_ALIVE   | \
				 CSR_INT_BIT_RX_PERIODIC)

/* interrupt flags in FH (flow handler) (PCI busmaster DMA) */
#define CSR_FH_INT_BIT_ERR       (1 << 31) /* Error */
#define CSR_FH_INT_BIT_HI_PRIOR  (1 << 30) /* High priority Rx, bypass coalescing */
#define CSR_FH_INT_BIT_RX_CHNL1  (1 << 17) /* Rx channel 1 */
#define CSR_FH_INT_BIT_RX_CHNL0  (1 << 16) /* Rx channel 0 */
#define CSR_FH_INT_BIT_TX_CHNL1  (1 << 1)  /* Tx channel 1 */
#define CSR_FH_INT_BIT_TX_CHNL0  (1 << 0)  /* Tx channel 0 */

#define CSR_FH_INT_RX_MASK	(CSR_FH_INT_BIT_HI_PRIOR | \
				CSR_FH_INT_BIT_RX_CHNL1 | \
				CSR_FH_INT_BIT_RX_CHNL0)

#define CSR_FH_INT_TX_MASK	(CSR_FH_INT_BIT_TX_CHNL1 | \
				CSR_FH_INT_BIT_TX_CHNL0)

/* GPIO */
#define CSR_GPIO_IN_BIT_AUX_POWER                   (0x00000200)
#define CSR_GPIO_IN_VAL_VAUX_PWR_SRC                (0x00000000)
#define CSR_GPIO_IN_VAL_VMAIN_PWR_SRC               (0x00000200)

/* RESET */
#define CSR_RESET_REG_FLAG_NEVO_RESET                (0x00000001)
#define CSR_RESET_REG_FLAG_FORCE_NMI                 (0x00000002)
#define CSR_RESET_REG_FLAG_SW_RESET                  (0x00000080)
#define CSR_RESET_REG_FLAG_MASTER_DISABLED           (0x00000100)
#define CSR_RESET_REG_FLAG_STOP_MASTER               (0x00000200)
#define CSR_RESET_LINK_PWR_MGMT_DISABLED             (0x80000000)

/*
 * GP (general purpose) CONTROL REGISTER
 * Bit fields:
 *    27:  HW_RF_KILL_SW
 *         Indicates state of (platform's) hardware RF-Kill switch
 * 26-24:  POWER_SAVE_TYPE
 *         Indicates current power-saving mode:
 *         000 -- No power saving
 *         001 -- MAC power-down
 *         010 -- PHY (radio) power-down
 *         011 -- Error
 *    10:  XTAL ON request
 *   9-6:  SYS_CONFIG
 *         Indicates current system configuration, reflecting pins on chip
 *         as forced high/low by device circuit board.
 *     4:  GOING_TO_SLEEP
 *         Indicates MAC is entering a power-saving sleep power-down.
 *         Not a good time to access device-internal resources.
 *     3:  MAC_ACCESS_REQ
 *         Host sets this to request and maintain MAC wakeup, to allow host
 *         access to device-internal resources.  Host must wait for
 *         MAC_CLOCK_READY (and !GOING_TO_SLEEP) before accessing non-CSR
 *         device registers.
 *     2:  INIT_DONE
 *         Host sets this to put device into fully operational D0 power mode.
 *         Host resets this after SW_RESET to put device into low power mode.
 *     0:  MAC_CLOCK_READY
 *         Indicates MAC (ucode processor, etc.) is powered up and can run.
 *         Internal resources are accessible.
 *         NOTE:  This does not indicate that the processor is actually running.
 *         NOTE:  This does not indicate that device has completed
 *                init or post-power-down restore of internal SRAM memory.
 *                Use CSR_UCODE_DRV_GP1_BIT_MAC_SLEEP as indication that
 *                SRAM is restored and uCode is in normal operation mode.
 *                Later devices (5xxx/6xxx/1xxx) use non-volatile SRAM, and
 *                do not need to save/restore it.
 *         NOTE:  After device reset, this bit remains "0" until host sets
 *                INIT_DONE
 */
#define CSR_GP_CNTRL_REG_FLAG_MAC_CLOCK_READY        (0x00000001)
#define CSR_GP_CNTRL_REG_FLAG_INIT_DONE              (0x00000004)
#define CSR_GP_CNTRL_REG_FLAG_MAC_ACCESS_REQ         (0x00000008)
#define CSR_GP_CNTRL_REG_FLAG_GOING_TO_SLEEP         (0x00000010)
#define CSR_GP_CNTRL_REG_FLAG_XTAL_ON		     (0x00000400)

#define CSR_GP_CNTRL_REG_VAL_MAC_ACCESS_EN           (0x00000001)

#define CSR_GP_CNTRL_REG_MSK_POWER_SAVE_TYPE         (0x07000000)
#define CSR_GP_CNTRL_REG_FLAG_MAC_POWER_SAVE         (0x04000000)
#define CSR_GP_CNTRL_REG_FLAG_HW_RF_KILL_SW          (0x08000000)


/* HW REV */
#define CSR_HW_REV_DASH(_val)          (((_val) & 0x0000003) >> 0)
#define CSR_HW_REV_STEP(_val)          (((_val) & 0x000000C) >> 2)


/**
 *  hw_rev values
 */
enum {
	SILICON_A_STEP = 0,
	SILICON_B_STEP,
};


<<<<<<< HEAD
#define CSR_HW_REV_TYPE_MSK            (0x000FFF0)
#define CSR_HW_REV_TYPE_5300           (0x0000020)
#define CSR_HW_REV_TYPE_5350           (0x0000030)
#define CSR_HW_REV_TYPE_5100           (0x0000050)
#define CSR_HW_REV_TYPE_5150           (0x0000040)
#define CSR_HW_REV_TYPE_1000           (0x0000060)
#define CSR_HW_REV_TYPE_6x00           (0x0000070)
#define CSR_HW_REV_TYPE_6x50           (0x0000080)
#define CSR_HW_REV_TYPE_6150           (0x0000084)
#define CSR_HW_REV_TYPE_6x05	       (0x00000B0)
#define CSR_HW_REV_TYPE_6x30	       CSR_HW_REV_TYPE_6x05
#define CSR_HW_REV_TYPE_6x35	       CSR_HW_REV_TYPE_6x05
#define CSR_HW_REV_TYPE_2x30	       (0x00000C0)
#define CSR_HW_REV_TYPE_2x00	       (0x0000100)
#define CSR_HW_REV_TYPE_105	       (0x0000110)
#define CSR_HW_REV_TYPE_135	       (0x0000120)
#define CSR_HW_REV_TYPE_NONE           (0x00001F0)
=======
#define CSR_HW_REV_TYPE_MSK		(0x000FFF0)
#define CSR_HW_REV_TYPE_5300		(0x0000020)
#define CSR_HW_REV_TYPE_5350		(0x0000030)
#define CSR_HW_REV_TYPE_5100		(0x0000050)
#define CSR_HW_REV_TYPE_5150		(0x0000040)
#define CSR_HW_REV_TYPE_1000		(0x0000060)
#define CSR_HW_REV_TYPE_6x00		(0x0000070)
#define CSR_HW_REV_TYPE_6x50		(0x0000080)
#define CSR_HW_REV_TYPE_6150		(0x0000084)
#define CSR_HW_REV_TYPE_6x05		(0x00000B0)
#define CSR_HW_REV_TYPE_6x30		CSR_HW_REV_TYPE_6x05
#define CSR_HW_REV_TYPE_6x35		CSR_HW_REV_TYPE_6x05
#define CSR_HW_REV_TYPE_2x30		(0x00000C0)
#define CSR_HW_REV_TYPE_2x00		(0x0000100)
#define CSR_HW_REV_TYPE_105		(0x0000110)
#define CSR_HW_REV_TYPE_135		(0x0000120)
#define CSR_HW_REV_TYPE_7265D		(0x0000210)
#define CSR_HW_REV_TYPE_NONE		(0x00001F0)
>>>>>>> e529fea9

/* EEPROM REG */
#define CSR_EEPROM_REG_READ_VALID_MSK	(0x00000001)
#define CSR_EEPROM_REG_BIT_CMD		(0x00000002)
#define CSR_EEPROM_REG_MSK_ADDR		(0x0000FFFC)
#define CSR_EEPROM_REG_MSK_DATA		(0xFFFF0000)

/* EEPROM GP */
#define CSR_EEPROM_GP_VALID_MSK		(0x00000007) /* signature */
#define CSR_EEPROM_GP_IF_OWNER_MSK	(0x00000180)
#define CSR_EEPROM_GP_BAD_SIGNATURE_BOTH_EEP_AND_OTP	(0x00000000)
#define CSR_EEPROM_GP_BAD_SIG_EEP_GOOD_SIG_OTP		(0x00000001)
#define CSR_EEPROM_GP_GOOD_SIG_EEP_LESS_THAN_4K		(0x00000002)
#define CSR_EEPROM_GP_GOOD_SIG_EEP_MORE_THAN_4K		(0x00000004)

/* One-time-programmable memory general purpose reg */
#define CSR_OTP_GP_REG_DEVICE_SELECT	(0x00010000) /* 0 - EEPROM, 1 - OTP */
#define CSR_OTP_GP_REG_OTP_ACCESS_MODE	(0x00020000) /* 0 - absolute, 1 - relative */
#define CSR_OTP_GP_REG_ECC_CORR_STATUS_MSK          (0x00100000) /* bit 20 */
#define CSR_OTP_GP_REG_ECC_UNCORR_STATUS_MSK        (0x00200000) /* bit 21 */

/* GP REG */
#define CSR_GP_REG_POWER_SAVE_STATUS_MSK            (0x03000000) /* bit 24/25 */
#define CSR_GP_REG_NO_POWER_SAVE            (0x00000000)
#define CSR_GP_REG_MAC_POWER_SAVE           (0x01000000)
#define CSR_GP_REG_PHY_POWER_SAVE           (0x02000000)
#define CSR_GP_REG_POWER_SAVE_ERROR         (0x03000000)


/* CSR GIO */
#define CSR_GIO_REG_VAL_L0S_ENABLED	(0x00000002)

/*
 * UCODE-DRIVER GP (general purpose) mailbox register 1
 * Host driver and uCode write and/or read this register to communicate with
 * each other.
 * Bit fields:
 *     4:  UCODE_DISABLE
 *         Host sets this to request permanent halt of uCode, same as
 *         sending CARD_STATE command with "halt" bit set.
 *     3:  CT_KILL_EXIT
 *         Host sets this to request exit from CT_KILL state, i.e. host thinks
 *         device temperature is low enough to continue normal operation.
 *     2:  CMD_BLOCKED
 *         Host sets this during RF KILL power-down sequence (HW, SW, CT KILL)
 *         to release uCode to clear all Tx and command queues, enter
 *         unassociated mode, and power down.
 *         NOTE:  Some devices also use HBUS_TARG_MBX_C register for this bit.
 *     1:  SW_BIT_RFKILL
 *         Host sets this when issuing CARD_STATE command to request
 *         device sleep.
 *     0:  MAC_SLEEP
 *         uCode sets this when preparing a power-saving power-down.
 *         uCode resets this when power-up is complete and SRAM is sane.
 *         NOTE:  device saves internal SRAM data to host when powering down,
 *                and must restore this data after powering back up.
 *                MAC_SLEEP is the best indication that restore is complete.
 *                Later devices (5xxx/6xxx/1xxx) use non-volatile SRAM, and
 *                do not need to save/restore it.
 */
#define CSR_UCODE_DRV_GP1_BIT_MAC_SLEEP             (0x00000001)
#define CSR_UCODE_SW_BIT_RFKILL                     (0x00000002)
#define CSR_UCODE_DRV_GP1_BIT_CMD_BLOCKED           (0x00000004)
#define CSR_UCODE_DRV_GP1_REG_BIT_CT_KILL_EXIT      (0x00000008)
#define CSR_UCODE_DRV_GP1_BIT_D3_CFG_COMPLETE       (0x00000020)

/* GP Driver */
#define CSR_GP_DRIVER_REG_BIT_RADIO_SKU_MSK	    (0x00000003)
#define CSR_GP_DRIVER_REG_BIT_RADIO_SKU_3x3_HYB	    (0x00000000)
#define CSR_GP_DRIVER_REG_BIT_RADIO_SKU_2x2_HYB	    (0x00000001)
#define CSR_GP_DRIVER_REG_BIT_RADIO_SKU_2x2_IPA	    (0x00000002)
#define CSR_GP_DRIVER_REG_BIT_CALIB_VERSION6	    (0x00000004)
#define CSR_GP_DRIVER_REG_BIT_6050_1x2		    (0x00000008)

#define CSR_GP_DRIVER_REG_BIT_RADIO_IQ_INVER	    (0x00000080)

/* GIO Chicken Bits (PCI Express bus link power management) */
#define CSR_GIO_CHICKEN_BITS_REG_BIT_L1A_NO_L0S_RX  (0x00800000)
#define CSR_GIO_CHICKEN_BITS_REG_BIT_DIS_L0S_EXIT_TIMER  (0x20000000)

/* LED */
#define CSR_LED_BSM_CTRL_MSK (0xFFFFFFDF)
#define CSR_LED_REG_TURN_ON (0x60)
#define CSR_LED_REG_TURN_OFF (0x20)

/* ANA_PLL */
#define CSR50_ANA_PLL_CFG_VAL        (0x00880300)

/* HPET MEM debug */
#define CSR_DBG_HPET_MEM_REG_VAL	(0xFFFF0000)

/* DRAM INT TABLE */
#define CSR_DRAM_INT_TBL_ENABLE		(1 << 31)
#define CSR_DRAM_INIT_TBL_WRAP_CHECK	(1 << 27)

/*
 * SHR target access (Shared block memory space)
 *
 * Shared internal registers can be accessed directly from PCI bus through SHR
 * arbiter without need for the MAC HW to be powered up. This is possible due to
 * indirect read/write via HEEP_CTRL_WRD_PCIEX_CTRL (0xEC) and
 * HEEP_CTRL_WRD_PCIEX_DATA (0xF4) registers.
 *
 * Use iwl_write32()/iwl_read32() family to access these registers. The MAC HW
 * need not be powered up so no "grab inc access" is required.
 */

/*
 * Registers for accessing shared registers (e.g. SHR_APMG_GP1,
 * SHR_APMG_XTAL_CFG). For example, to read from SHR_APMG_GP1 register (0x1DC),
 * first, write to the control register:
 * HEEP_CTRL_WRD_PCIEX_CTRL[15:0] = 0x1DC (offset of the SHR_APMG_GP1 register)
 * HEEP_CTRL_WRD_PCIEX_CTRL[29:28] = 2 (read access)
 * second, read from the data register HEEP_CTRL_WRD_PCIEX_DATA[31:0].
 *
 * To write the register, first, write to the data register
 * HEEP_CTRL_WRD_PCIEX_DATA[31:0] and then:
 * HEEP_CTRL_WRD_PCIEX_CTRL[15:0] = 0x1DC (offset of the SHR_APMG_GP1 register)
 * HEEP_CTRL_WRD_PCIEX_CTRL[29:28] = 3 (write access)
 */
#define HEEP_CTRL_WRD_PCIEX_CTRL_REG	(CSR_BASE+0x0ec)
#define HEEP_CTRL_WRD_PCIEX_DATA_REG	(CSR_BASE+0x0f4)

/*
 * HBUS (Host-side Bus)
 *
 * HBUS registers are mapped directly into PCI bus space, but are used
 * to indirectly access device's internal memory or registers that
 * may be powered-down.
 *
 * Use iwl_write_direct32()/iwl_read_direct32() family for these registers;
 * host must "grab nic access" via CSR_GP_CNTRL_REG_FLAG_MAC_ACCESS_REQ
 * to make sure the MAC (uCode processor, etc.) is powered up for accessing
 * internal resources.
 *
 * Do not use iwl_write32()/iwl_read32() family to access these registers;
 * these provide only simple PCI bus access, without waking up the MAC.
 */
#define HBUS_BASE	(0x400)

/*
 * Registers for accessing device's internal SRAM memory (e.g. SCD SRAM
 * structures, error log, event log, verifying uCode load).
 * First write to address register, then read from or write to data register
 * to complete the job.  Once the address register is set up, accesses to
 * data registers auto-increment the address by one dword.
 * Bit usage for address registers (read or write):
 *  0-31:  memory address within device
 */
#define HBUS_TARG_MEM_RADDR     (HBUS_BASE+0x00c)
#define HBUS_TARG_MEM_WADDR     (HBUS_BASE+0x010)
#define HBUS_TARG_MEM_WDAT      (HBUS_BASE+0x018)
#define HBUS_TARG_MEM_RDAT      (HBUS_BASE+0x01c)

/* Mailbox C, used as workaround alternative to CSR_UCODE_DRV_GP1 mailbox */
#define HBUS_TARG_MBX_C         (HBUS_BASE+0x030)
#define HBUS_TARG_MBX_C_REG_BIT_CMD_BLOCKED         (0x00000004)

/*
 * Registers for accessing device's internal peripheral registers
 * (e.g. SCD, BSM, etc.).  First write to address register,
 * then read from or write to data register to complete the job.
 * Bit usage for address registers (read or write):
 *  0-15:  register address (offset) within device
 * 24-25:  (# bytes - 1) to read or write (e.g. 3 for dword)
 */
#define HBUS_TARG_PRPH_WADDR    (HBUS_BASE+0x044)
#define HBUS_TARG_PRPH_RADDR    (HBUS_BASE+0x048)
#define HBUS_TARG_PRPH_WDAT     (HBUS_BASE+0x04c)
#define HBUS_TARG_PRPH_RDAT     (HBUS_BASE+0x050)

/* Used to enable DBGM */
#define HBUS_TARG_TEST_REG	(HBUS_BASE+0x05c)

/*
 * Per-Tx-queue write pointer (index, really!)
 * Indicates index to next TFD that driver will fill (1 past latest filled).
 * Bit usage:
 *  0-7:  queue write index
 * 11-8:  queue selector
 */
#define HBUS_TARG_WRPTR         (HBUS_BASE+0x060)

/**********************************************************
 * CSR values
 **********************************************************/
 /*
 * host interrupt timeout value
 * used with setting interrupt coalescing timer
 * the CSR_INT_COALESCING is an 8 bit register in 32-usec unit
 *
 * default interrupt coalescing timer is 64 x 32 = 2048 usecs
 */
#define IWL_HOST_INT_TIMEOUT_MAX	(0xFF)
#define IWL_HOST_INT_TIMEOUT_DEF	(0x40)
#define IWL_HOST_INT_TIMEOUT_MIN	(0x0)
#define IWL_HOST_INT_OPER_MODE		BIT(31)

/*****************************************************************************
 *                        7000/3000 series SHR DTS addresses                 *
 *****************************************************************************/

/* Diode Results Register Structure: */
enum dtd_diode_reg {
	DTS_DIODE_REG_DIG_VAL			= 0x000000FF, /* bits [7:0] */
	DTS_DIODE_REG_VREF_LOW			= 0x0000FF00, /* bits [15:8] */
	DTS_DIODE_REG_VREF_HIGH			= 0x00FF0000, /* bits [23:16] */
	DTS_DIODE_REG_VREF_ID			= 0x03000000, /* bits [25:24] */
	DTS_DIODE_REG_PASS_ONCE			= 0x80000000, /* bits [31:31] */
	DTS_DIODE_REG_FLAGS_MSK			= 0xFF000000, /* bits [31:24] */
/* Those are the masks INSIDE the flags bit-field: */
	DTS_DIODE_REG_FLAGS_VREFS_ID_POS	= 0,
	DTS_DIODE_REG_FLAGS_VREFS_ID		= 0x00000003, /* bits [1:0] */
	DTS_DIODE_REG_FLAGS_PASS_ONCE_POS	= 7,
	DTS_DIODE_REG_FLAGS_PASS_ONCE		= 0x00000080, /* bits [7:7] */
};

#endif /* !__iwl_csr_h__ */<|MERGE_RESOLUTION|>--- conflicted
+++ resolved
@@ -309,25 +309,6 @@
 };
 
 
-<<<<<<< HEAD
-#define CSR_HW_REV_TYPE_MSK            (0x000FFF0)
-#define CSR_HW_REV_TYPE_5300           (0x0000020)
-#define CSR_HW_REV_TYPE_5350           (0x0000030)
-#define CSR_HW_REV_TYPE_5100           (0x0000050)
-#define CSR_HW_REV_TYPE_5150           (0x0000040)
-#define CSR_HW_REV_TYPE_1000           (0x0000060)
-#define CSR_HW_REV_TYPE_6x00           (0x0000070)
-#define CSR_HW_REV_TYPE_6x50           (0x0000080)
-#define CSR_HW_REV_TYPE_6150           (0x0000084)
-#define CSR_HW_REV_TYPE_6x05	       (0x00000B0)
-#define CSR_HW_REV_TYPE_6x30	       CSR_HW_REV_TYPE_6x05
-#define CSR_HW_REV_TYPE_6x35	       CSR_HW_REV_TYPE_6x05
-#define CSR_HW_REV_TYPE_2x30	       (0x00000C0)
-#define CSR_HW_REV_TYPE_2x00	       (0x0000100)
-#define CSR_HW_REV_TYPE_105	       (0x0000110)
-#define CSR_HW_REV_TYPE_135	       (0x0000120)
-#define CSR_HW_REV_TYPE_NONE           (0x00001F0)
-=======
 #define CSR_HW_REV_TYPE_MSK		(0x000FFF0)
 #define CSR_HW_REV_TYPE_5300		(0x0000020)
 #define CSR_HW_REV_TYPE_5350		(0x0000030)
@@ -346,7 +327,6 @@
 #define CSR_HW_REV_TYPE_135		(0x0000120)
 #define CSR_HW_REV_TYPE_7265D		(0x0000210)
 #define CSR_HW_REV_TYPE_NONE		(0x00001F0)
->>>>>>> e529fea9
 
 /* EEPROM REG */
 #define CSR_EEPROM_REG_READ_VALID_MSK	(0x00000001)
