/*

  Broadcom B43 wireless driver
  IEEE 802.11n PHY support

  Copyright (c) 2008 Michael Buesch <m@bues.ch>
  Copyright (c) 2010-2011 Rafał Miłecki <zajec5@gmail.com>

  This program is free software; you can redistribute it and/or modify
  it under the terms of the GNU General Public License as published by
  the Free Software Foundation; either version 2 of the License, or
  (at your option) any later version.

  This program is distributed in the hope that it will be useful,
  but WITHOUT ANY WARRANTY; without even the implied warranty of
  MERCHANTABILITY or FITNESS FOR A PARTICULAR PURPOSE.  See the
  GNU General Public License for more details.

  You should have received a copy of the GNU General Public License
  along with this program; see the file COPYING.  If not, write to
  the Free Software Foundation, Inc., 51 Franklin Steet, Fifth Floor,
  Boston, MA 02110-1301, USA.

*/

#include <linux/delay.h>
#include <linux/slab.h>
#include <linux/types.h>

#include "b43.h"
#include "phy_n.h"
#include "tables_nphy.h"
#include "radio_2055.h"
#include "radio_2056.h"
#include "radio_2057.h"
#include "main.h"

struct nphy_txgains {
	u16 tx_lpf[2];
	u16 txgm[2];
	u16 pga[2];
	u16 pad[2];
	u16 ipa[2];
};

struct nphy_iqcal_params {
	u16 tx_lpf;
	u16 txgm;
	u16 pga;
	u16 pad;
	u16 ipa;
	u16 cal_gain;
	u16 ncorr[5];
};

struct nphy_iq_est {
	s32 iq0_prod;
	u32 i0_pwr;
	u32 q0_pwr;
	s32 iq1_prod;
	u32 i1_pwr;
	u32 q1_pwr;
};

enum b43_nphy_rf_sequence {
	B43_RFSEQ_RX2TX,
	B43_RFSEQ_TX2RX,
	B43_RFSEQ_RESET2RX,
	B43_RFSEQ_UPDATE_GAINH,
	B43_RFSEQ_UPDATE_GAINL,
	B43_RFSEQ_UPDATE_GAINU,
};

enum n_rf_ctl_over_cmd {
	N_RF_CTL_OVER_CMD_RXRF_PU = 0,
	N_RF_CTL_OVER_CMD_RX_PU = 1,
	N_RF_CTL_OVER_CMD_TX_PU = 2,
	N_RF_CTL_OVER_CMD_RX_GAIN = 3,
	N_RF_CTL_OVER_CMD_TX_GAIN = 4,
};

enum n_intc_override {
	N_INTC_OVERRIDE_OFF = 0,
	N_INTC_OVERRIDE_TRSW = 1,
	N_INTC_OVERRIDE_PA = 2,
	N_INTC_OVERRIDE_EXT_LNA_PU = 3,
	N_INTC_OVERRIDE_EXT_LNA_GAIN = 4,
};

enum n_rssi_type {
	N_RSSI_W1 = 0,
	N_RSSI_W2,
	N_RSSI_NB,
	N_RSSI_IQ,
	N_RSSI_TSSI_2G,
	N_RSSI_TSSI_5G,
	N_RSSI_TBD,
};

enum n_rail_type {
	N_RAIL_I = 0,
	N_RAIL_Q = 1,
};

static inline bool b43_nphy_ipa(struct b43_wldev *dev)
{
	enum ieee80211_band band = b43_current_band(dev->wl);
	return ((dev->phy.n->ipa2g_on && band == IEEE80211_BAND_2GHZ) ||
		(dev->phy.n->ipa5g_on && band == IEEE80211_BAND_5GHZ));
}

/* http://bcm-v4.sipsolutions.net/802.11/PHY/N/RxCoreGetState */
static u8 b43_nphy_get_rx_core_state(struct b43_wldev *dev)
{
	return (b43_phy_read(dev, B43_NPHY_RFSEQCA) & B43_NPHY_RFSEQCA_RXEN) >>
		B43_NPHY_RFSEQCA_RXEN_SHIFT;
}

/**************************************************
 * RF (just without b43_nphy_rf_ctl_intc_override)
 **************************************************/

/* http://bcm-v4.sipsolutions.net/802.11/PHY/N/ForceRFSeq */
static void b43_nphy_force_rf_sequence(struct b43_wldev *dev,
				       enum b43_nphy_rf_sequence seq)
{
	static const u16 trigger[] = {
		[B43_RFSEQ_RX2TX]		= B43_NPHY_RFSEQTR_RX2TX,
		[B43_RFSEQ_TX2RX]		= B43_NPHY_RFSEQTR_TX2RX,
		[B43_RFSEQ_RESET2RX]		= B43_NPHY_RFSEQTR_RST2RX,
		[B43_RFSEQ_UPDATE_GAINH]	= B43_NPHY_RFSEQTR_UPGH,
		[B43_RFSEQ_UPDATE_GAINL]	= B43_NPHY_RFSEQTR_UPGL,
		[B43_RFSEQ_UPDATE_GAINU]	= B43_NPHY_RFSEQTR_UPGU,
	};
	int i;
	u16 seq_mode = b43_phy_read(dev, B43_NPHY_RFSEQMODE);

	B43_WARN_ON(seq >= ARRAY_SIZE(trigger));

	b43_phy_set(dev, B43_NPHY_RFSEQMODE,
		    B43_NPHY_RFSEQMODE_CAOVER | B43_NPHY_RFSEQMODE_TROVER);
	b43_phy_set(dev, B43_NPHY_RFSEQTR, trigger[seq]);
	for (i = 0; i < 200; i++) {
		if (!(b43_phy_read(dev, B43_NPHY_RFSEQST) & trigger[seq]))
			goto ok;
		msleep(1);
	}
	b43err(dev->wl, "RF sequence status timeout\n");
ok:
	b43_phy_write(dev, B43_NPHY_RFSEQMODE, seq_mode);
}

static void b43_nphy_rf_ctl_override_rev19(struct b43_wldev *dev, u16 field,
					   u16 value, u8 core, bool off,
					   u8 override_id)
{
	/* TODO */
}

/* http://bcm-v4.sipsolutions.net/802.11/PHY/N/RFCtrlOverrideRev7 */
static void b43_nphy_rf_ctl_override_rev7(struct b43_wldev *dev, u16 field,
					  u16 value, u8 core, bool off,
					  u8 override)
{
	struct b43_phy *phy = &dev->phy;
	const struct nphy_rf_control_override_rev7 *e;
	u16 en_addrs[3][2] = {
		{ 0x0E7, 0x0EC }, { 0x342, 0x343 }, { 0x346, 0x347 }
	};
	u16 en_addr;
	u16 en_mask = field;
	u16 val_addr;
	u8 i;

	if (phy->rev >= 19 || phy->rev < 3) {
		B43_WARN_ON(1);
		return;
	}

	/* Remember: we can get NULL! */
	e = b43_nphy_get_rf_ctl_over_rev7(dev, field, override);

	for (i = 0; i < 2; i++) {
		if (override >= ARRAY_SIZE(en_addrs)) {
			b43err(dev->wl, "Invalid override value %d\n", override);
			return;
		}
		en_addr = en_addrs[override][i];

		if (e)
			val_addr = (i == 0) ? e->val_addr_core0 : e->val_addr_core1;

		if (off) {
			b43_phy_mask(dev, en_addr, ~en_mask);
			if (e) /* Do it safer, better than wl */
				b43_phy_mask(dev, val_addr, ~e->val_mask);
		} else {
			if (!core || (core & (1 << i))) {
				b43_phy_set(dev, en_addr, en_mask);
				if (e)
					b43_phy_maskset(dev, val_addr, ~e->val_mask, (value << e->val_shift));
			}
		}
	}
}

/* http://bcm-v4.sipsolutions.net/802.11/PHY/N/RFCtrlOverideOneToMany */
static void b43_nphy_rf_ctl_override_one_to_many(struct b43_wldev *dev,
						 enum n_rf_ctl_over_cmd cmd,
						 u16 value, u8 core, bool off)
{
	struct b43_phy *phy = &dev->phy;
	u16 tmp;

	B43_WARN_ON(phy->rev < 7);

	switch (cmd) {
	case N_RF_CTL_OVER_CMD_RXRF_PU:
		b43_nphy_rf_ctl_override_rev7(dev, 0x20, value, core, off, 1);
		b43_nphy_rf_ctl_override_rev7(dev, 0x10, value, core, off, 1);
		b43_nphy_rf_ctl_override_rev7(dev, 0x08, value, core, off, 1);
		break;
	case N_RF_CTL_OVER_CMD_RX_PU:
		b43_nphy_rf_ctl_override_rev7(dev, 0x4, value, core, off, 1);
		b43_nphy_rf_ctl_override_rev7(dev, 0x2, value, core, off, 1);
		b43_nphy_rf_ctl_override_rev7(dev, 0x1, value, core, off, 1);
		b43_nphy_rf_ctl_override_rev7(dev, 0x2, value, core, off, 2);
		b43_nphy_rf_ctl_override_rev7(dev, 0x0800, 0, core, off, 1);
		break;
	case N_RF_CTL_OVER_CMD_TX_PU:
		b43_nphy_rf_ctl_override_rev7(dev, 0x4, value, core, off, 0);
		b43_nphy_rf_ctl_override_rev7(dev, 0x2, value, core, off, 1);
		b43_nphy_rf_ctl_override_rev7(dev, 0x1, value, core, off, 2);
		b43_nphy_rf_ctl_override_rev7(dev, 0x0800, 1, core, off, 1);
		break;
	case N_RF_CTL_OVER_CMD_RX_GAIN:
		tmp = value & 0xFF;
		b43_nphy_rf_ctl_override_rev7(dev, 0x0800, tmp, core, off, 0);
		tmp = value >> 8;
		b43_nphy_rf_ctl_override_rev7(dev, 0x6000, tmp, core, off, 0);
		break;
	case N_RF_CTL_OVER_CMD_TX_GAIN:
		tmp = value & 0x7FFF;
		b43_nphy_rf_ctl_override_rev7(dev, 0x1000, tmp, core, off, 0);
		tmp = value >> 14;
		b43_nphy_rf_ctl_override_rev7(dev, 0x4000, tmp, core, off, 0);
		break;
	}
}

/* http://bcm-v4.sipsolutions.net/802.11/PHY/N/RFCtrlOverride */
static void b43_nphy_rf_ctl_override(struct b43_wldev *dev, u16 field,
				     u16 value, u8 core, bool off)
{
	int i;
	u8 index = fls(field);
	u8 addr, en_addr, val_addr;
	/* we expect only one bit set */
	B43_WARN_ON(field & (~(1 << (index - 1))));

	if (dev->phy.rev >= 3) {
		const struct nphy_rf_control_override_rev3 *rf_ctrl;
		for (i = 0; i < 2; i++) {
			if (index == 0 || index == 16) {
				b43err(dev->wl,
					"Unsupported RF Ctrl Override call\n");
				return;
			}

			rf_ctrl = &tbl_rf_control_override_rev3[index - 1];
			en_addr = B43_PHY_N((i == 0) ?
				rf_ctrl->en_addr0 : rf_ctrl->en_addr1);
			val_addr = B43_PHY_N((i == 0) ?
				rf_ctrl->val_addr0 : rf_ctrl->val_addr1);

			if (off) {
				b43_phy_mask(dev, en_addr, ~(field));
				b43_phy_mask(dev, val_addr,
						~(rf_ctrl->val_mask));
			} else {
				if (core == 0 || ((1 << i) & core)) {
					b43_phy_set(dev, en_addr, field);
					b43_phy_maskset(dev, val_addr,
						~(rf_ctrl->val_mask),
						(value << rf_ctrl->val_shift));
				}
			}
		}
	} else {
		const struct nphy_rf_control_override_rev2 *rf_ctrl;
		if (off) {
			b43_phy_mask(dev, B43_NPHY_RFCTL_OVER, ~(field));
			value = 0;
		} else {
			b43_phy_set(dev, B43_NPHY_RFCTL_OVER, field);
		}

		for (i = 0; i < 2; i++) {
			if (index <= 1 || index == 16) {
				b43err(dev->wl,
					"Unsupported RF Ctrl Override call\n");
				return;
			}

			if (index == 2 || index == 10 ||
			    (index >= 13 && index <= 15)) {
				core = 1;
			}

			rf_ctrl = &tbl_rf_control_override_rev2[index - 2];
			addr = B43_PHY_N((i == 0) ?
				rf_ctrl->addr0 : rf_ctrl->addr1);

			if ((1 << i) & core)
				b43_phy_maskset(dev, addr, ~(rf_ctrl->bmask),
						(value << rf_ctrl->shift));

			b43_phy_set(dev, B43_NPHY_RFCTL_OVER, 0x1);
			b43_phy_set(dev, B43_NPHY_RFCTL_CMD,
					B43_NPHY_RFCTL_CMD_START);
			udelay(1);
			b43_phy_mask(dev, B43_NPHY_RFCTL_OVER, 0xFFFE);
		}
	}
}

static void b43_nphy_rf_ctl_intc_override_rev7(struct b43_wldev *dev,
					       enum n_intc_override intc_override,
					       u16 value, u8 core_sel)
{
	u16 reg, tmp, tmp2, val;
	int core;

	/* TODO: What about rev19+? Revs 3+ and 7+ are a bit similar */

	for (core = 0; core < 2; core++) {
		if ((core_sel == 1 && core != 0) ||
		    (core_sel == 2 && core != 1))
			continue;

		reg = (core == 0) ? B43_NPHY_RFCTL_INTC1 : B43_NPHY_RFCTL_INTC2;

		switch (intc_override) {
		case N_INTC_OVERRIDE_OFF:
			b43_phy_write(dev, reg, 0);
			b43_phy_mask(dev, 0x2ff, ~0x2000);
			b43_nphy_force_rf_sequence(dev, B43_RFSEQ_RESET2RX);
			break;
		case N_INTC_OVERRIDE_TRSW:
			b43_phy_maskset(dev, reg, ~0xC0, value << 6);
			b43_phy_set(dev, reg, 0x400);

			b43_phy_mask(dev, 0x2ff, ~0xC000 & 0xFFFF);
			b43_phy_set(dev, 0x2ff, 0x2000);
			b43_phy_set(dev, 0x2ff, 0x0001);
			break;
		case N_INTC_OVERRIDE_PA:
			tmp = 0x0030;
			if (b43_current_band(dev->wl) == IEEE80211_BAND_5GHZ)
				val = value << 5;
			else
				val = value << 4;
			b43_phy_maskset(dev, reg, ~tmp, val);
			b43_phy_set(dev, reg, 0x1000);
			break;
		case N_INTC_OVERRIDE_EXT_LNA_PU:
			if (b43_current_band(dev->wl) == IEEE80211_BAND_5GHZ) {
				tmp = 0x0001;
				tmp2 = 0x0004;
				val = value;
			} else {
				tmp = 0x0004;
				tmp2 = 0x0001;
				val = value << 2;
			}
			b43_phy_maskset(dev, reg, ~tmp, val);
			b43_phy_mask(dev, reg, ~tmp2);
			break;
		case N_INTC_OVERRIDE_EXT_LNA_GAIN:
			if (b43_current_band(dev->wl) == IEEE80211_BAND_5GHZ) {
				tmp = 0x0002;
				tmp2 = 0x0008;
				val = value << 1;
			} else {
				tmp = 0x0008;
				tmp2 = 0x0002;
				val = value << 3;
			}
			b43_phy_maskset(dev, reg, ~tmp, val);
			b43_phy_mask(dev, reg, ~tmp2);
			break;
		}
	}
}

/* http://bcm-v4.sipsolutions.net/802.11/PHY/N/RFCtrlIntcOverride */
static void b43_nphy_rf_ctl_intc_override(struct b43_wldev *dev,
					  enum n_intc_override intc_override,
					  u16 value, u8 core)
{
	u8 i, j;
	u16 reg, tmp, val;

	if (dev->phy.rev >= 7) {
		b43_nphy_rf_ctl_intc_override_rev7(dev, intc_override, value,
						   core);
		return;
	}

	B43_WARN_ON(dev->phy.rev < 3);

	for (i = 0; i < 2; i++) {
		if ((core == 1 && i == 1) || (core == 2 && !i))
			continue;

		reg = (i == 0) ?
			B43_NPHY_RFCTL_INTC1 : B43_NPHY_RFCTL_INTC2;
		b43_phy_set(dev, reg, 0x400);

		switch (intc_override) {
		case N_INTC_OVERRIDE_OFF:
			b43_phy_write(dev, reg, 0);
			b43_nphy_force_rf_sequence(dev, B43_RFSEQ_RESET2RX);
			break;
		case N_INTC_OVERRIDE_TRSW:
			if (!i) {
				b43_phy_maskset(dev, B43_NPHY_RFCTL_INTC1,
						0xFC3F, (value << 6));
				b43_phy_maskset(dev, B43_NPHY_TXF_40CO_B1S1,
						0xFFFE, 1);
				b43_phy_set(dev, B43_NPHY_RFCTL_CMD,
						B43_NPHY_RFCTL_CMD_START);
				for (j = 0; j < 100; j++) {
					if (!(b43_phy_read(dev, B43_NPHY_RFCTL_CMD) & B43_NPHY_RFCTL_CMD_START)) {
						j = 0;
						break;
					}
					udelay(10);
				}
				if (j)
					b43err(dev->wl,
						"intc override timeout\n");
				b43_phy_mask(dev, B43_NPHY_TXF_40CO_B1S1,
						0xFFFE);
			} else {
				b43_phy_maskset(dev, B43_NPHY_RFCTL_INTC2,
						0xFC3F, (value << 6));
				b43_phy_maskset(dev, B43_NPHY_RFCTL_OVER,
						0xFFFE, 1);
				b43_phy_set(dev, B43_NPHY_RFCTL_CMD,
						B43_NPHY_RFCTL_CMD_RXTX);
				for (j = 0; j < 100; j++) {
					if (!(b43_phy_read(dev, B43_NPHY_RFCTL_CMD) & B43_NPHY_RFCTL_CMD_RXTX)) {
						j = 0;
						break;
					}
					udelay(10);
				}
				if (j)
					b43err(dev->wl,
						"intc override timeout\n");
				b43_phy_mask(dev, B43_NPHY_RFCTL_OVER,
						0xFFFE);
			}
			break;
		case N_INTC_OVERRIDE_PA:
			if (b43_current_band(dev->wl) == IEEE80211_BAND_5GHZ) {
				tmp = 0x0020;
				val = value << 5;
			} else {
				tmp = 0x0010;
				val = value << 4;
			}
			b43_phy_maskset(dev, reg, ~tmp, val);
			break;
		case N_INTC_OVERRIDE_EXT_LNA_PU:
			if (b43_current_band(dev->wl) == IEEE80211_BAND_5GHZ) {
				tmp = 0x0001;
				val = value;
			} else {
				tmp = 0x0004;
				val = value << 2;
			}
			b43_phy_maskset(dev, reg, ~tmp, val);
			break;
		case N_INTC_OVERRIDE_EXT_LNA_GAIN:
			if (b43_current_band(dev->wl) == IEEE80211_BAND_5GHZ) {
				tmp = 0x0002;
				val = value << 1;
			} else {
				tmp = 0x0008;
				val = value << 3;
			}
			b43_phy_maskset(dev, reg, ~tmp, val);
			break;
		}
	}
}

/**************************************************
 * Various PHY ops
 **************************************************/

/* http://bcm-v4.sipsolutions.net/802.11/PHY/N/clip-detection */
static void b43_nphy_write_clip_detection(struct b43_wldev *dev,
					  const u16 *clip_st)
{
	b43_phy_write(dev, B43_NPHY_C1_CLIP1THRES, clip_st[0]);
	b43_phy_write(dev, B43_NPHY_C2_CLIP1THRES, clip_st[1]);
}

/* http://bcm-v4.sipsolutions.net/802.11/PHY/N/clip-detection */
static void b43_nphy_read_clip_detection(struct b43_wldev *dev, u16 *clip_st)
{
	clip_st[0] = b43_phy_read(dev, B43_NPHY_C1_CLIP1THRES);
	clip_st[1] = b43_phy_read(dev, B43_NPHY_C2_CLIP1THRES);
}

/* http://bcm-v4.sipsolutions.net/802.11/PHY/N/classifier */
static u16 b43_nphy_classifier(struct b43_wldev *dev, u16 mask, u16 val)
{
	u16 tmp;

	if (dev->dev->core_rev == 16)
		b43_mac_suspend(dev);

	tmp = b43_phy_read(dev, B43_NPHY_CLASSCTL);
	tmp &= (B43_NPHY_CLASSCTL_CCKEN | B43_NPHY_CLASSCTL_OFDMEN |
		B43_NPHY_CLASSCTL_WAITEDEN);
	tmp &= ~mask;
	tmp |= (val & mask);
	b43_phy_maskset(dev, B43_NPHY_CLASSCTL, 0xFFF8, tmp);

	if (dev->dev->core_rev == 16)
		b43_mac_enable(dev);

	return tmp;
}

/* http://bcm-v4.sipsolutions.net/802.11/PHY/N/CCA */
static void b43_nphy_reset_cca(struct b43_wldev *dev)
{
	u16 bbcfg;

	b43_phy_force_clock(dev, 1);
	bbcfg = b43_phy_read(dev, B43_NPHY_BBCFG);
	b43_phy_write(dev, B43_NPHY_BBCFG, bbcfg | B43_NPHY_BBCFG_RSTCCA);
	udelay(1);
	b43_phy_write(dev, B43_NPHY_BBCFG, bbcfg & ~B43_NPHY_BBCFG_RSTCCA);
	b43_phy_force_clock(dev, 0);
	b43_nphy_force_rf_sequence(dev, B43_RFSEQ_RESET2RX);
}

/* http://bcm-v4.sipsolutions.net/802.11/PHY/N/carriersearch */
static void b43_nphy_stay_in_carrier_search(struct b43_wldev *dev, bool enable)
{
	struct b43_phy *phy = &dev->phy;
	struct b43_phy_n *nphy = phy->n;

	if (enable) {
		static const u16 clip[] = { 0xFFFF, 0xFFFF };
		if (nphy->deaf_count++ == 0) {
			nphy->classifier_state = b43_nphy_classifier(dev, 0, 0);
			b43_nphy_classifier(dev, 0x7,
					    B43_NPHY_CLASSCTL_WAITEDEN);
			b43_nphy_read_clip_detection(dev, nphy->clip_state);
			b43_nphy_write_clip_detection(dev, clip);
		}
		b43_nphy_reset_cca(dev);
	} else {
		if (--nphy->deaf_count == 0) {
			b43_nphy_classifier(dev, 0x7, nphy->classifier_state);
			b43_nphy_write_clip_detection(dev, nphy->clip_state);
		}
	}
}

/* http://bcm-v4.sipsolutions.net/PHY/N/Read_Lpf_Bw_Ctl */
static u16 b43_nphy_read_lpf_ctl(struct b43_wldev *dev, u16 offset)
{
	if (!offset)
		offset = b43_is_40mhz(dev) ? 0x159 : 0x154;
	return b43_ntab_read(dev, B43_NTAB16(7, offset)) & 0x7;
}

/* http://bcm-v4.sipsolutions.net/802.11/PHY/N/AdjustLnaGainTbl */
static void b43_nphy_adjust_lna_gain_table(struct b43_wldev *dev)
{
	struct b43_phy_n *nphy = dev->phy.n;

	u8 i;
	s16 tmp;
	u16 data[4];
	s16 gain[2];
	u16 minmax[2];
	static const u16 lna_gain[4] = { -2, 10, 19, 25 };

	if (nphy->hang_avoid)
		b43_nphy_stay_in_carrier_search(dev, 1);

	if (nphy->gain_boost) {
		if (b43_current_band(dev->wl) == IEEE80211_BAND_2GHZ) {
			gain[0] = 6;
			gain[1] = 6;
		} else {
			tmp = 40370 - 315 * dev->phy.channel;
			gain[0] = ((tmp >> 13) + ((tmp >> 12) & 1));
			tmp = 23242 - 224 * dev->phy.channel;
			gain[1] = ((tmp >> 13) + ((tmp >> 12) & 1));
		}
	} else {
		gain[0] = 0;
		gain[1] = 0;
	}

	for (i = 0; i < 2; i++) {
		if (nphy->elna_gain_config) {
			data[0] = 19 + gain[i];
			data[1] = 25 + gain[i];
			data[2] = 25 + gain[i];
			data[3] = 25 + gain[i];
		} else {
			data[0] = lna_gain[0] + gain[i];
			data[1] = lna_gain[1] + gain[i];
			data[2] = lna_gain[2] + gain[i];
			data[3] = lna_gain[3] + gain[i];
		}
		b43_ntab_write_bulk(dev, B43_NTAB16(i, 8), 4, data);

		minmax[i] = 23 + gain[i];
	}

	b43_phy_maskset(dev, B43_NPHY_C1_MINMAX_GAIN, ~B43_NPHY_C1_MINGAIN,
				minmax[0] << B43_NPHY_C1_MINGAIN_SHIFT);
	b43_phy_maskset(dev, B43_NPHY_C2_MINMAX_GAIN, ~B43_NPHY_C2_MINGAIN,
				minmax[1] << B43_NPHY_C2_MINGAIN_SHIFT);

	if (nphy->hang_avoid)
		b43_nphy_stay_in_carrier_search(dev, 0);
}

/* http://bcm-v4.sipsolutions.net/802.11/PHY/N/SetRfSeq */
static void b43_nphy_set_rf_sequence(struct b43_wldev *dev, u8 cmd,
					u8 *events, u8 *delays, u8 length)
{
	struct b43_phy_n *nphy = dev->phy.n;
	u8 i;
	u8 end = (dev->phy.rev >= 3) ? 0x1F : 0x0F;
	u16 offset1 = cmd << 4;
	u16 offset2 = offset1 + 0x80;

	if (nphy->hang_avoid)
		b43_nphy_stay_in_carrier_search(dev, true);

	b43_ntab_write_bulk(dev, B43_NTAB8(7, offset1), length, events);
	b43_ntab_write_bulk(dev, B43_NTAB8(7, offset2), length, delays);

	for (i = length; i < 16; i++) {
		b43_ntab_write(dev, B43_NTAB8(7, offset1 + i), end);
		b43_ntab_write(dev, B43_NTAB8(7, offset2 + i), 1);
	}

	if (nphy->hang_avoid)
		b43_nphy_stay_in_carrier_search(dev, false);
}

/**************************************************
 * Radio 0x2057
 **************************************************/

static void b43_radio_2057_chantab_upload(struct b43_wldev *dev,
					  const struct b43_nphy_chantabent_rev7 *e_r7,
					  const struct b43_nphy_chantabent_rev7_2g *e_r7_2g)
{
	if (e_r7_2g) {
		b43_radio_write(dev, R2057_VCOCAL_COUNTVAL0, e_r7_2g->radio_vcocal_countval0);
		b43_radio_write(dev, R2057_VCOCAL_COUNTVAL1, e_r7_2g->radio_vcocal_countval1);
		b43_radio_write(dev, R2057_RFPLL_REFMASTER_SPAREXTALSIZE, e_r7_2g->radio_rfpll_refmaster_sparextalsize);
		b43_radio_write(dev, R2057_RFPLL_LOOPFILTER_R1, e_r7_2g->radio_rfpll_loopfilter_r1);
		b43_radio_write(dev, R2057_RFPLL_LOOPFILTER_C2, e_r7_2g->radio_rfpll_loopfilter_c2);
		b43_radio_write(dev, R2057_RFPLL_LOOPFILTER_C1, e_r7_2g->radio_rfpll_loopfilter_c1);
		b43_radio_write(dev, R2057_CP_KPD_IDAC, e_r7_2g->radio_cp_kpd_idac);
		b43_radio_write(dev, R2057_RFPLL_MMD0, e_r7_2g->radio_rfpll_mmd0);
		b43_radio_write(dev, R2057_RFPLL_MMD1, e_r7_2g->radio_rfpll_mmd1);
		b43_radio_write(dev, R2057_VCOBUF_TUNE, e_r7_2g->radio_vcobuf_tune);
		b43_radio_write(dev, R2057_LOGEN_MX2G_TUNE, e_r7_2g->radio_logen_mx2g_tune);
		b43_radio_write(dev, R2057_LOGEN_INDBUF2G_TUNE, e_r7_2g->radio_logen_indbuf2g_tune);
		b43_radio_write(dev, R2057_TXMIX2G_TUNE_BOOST_PU_CORE0, e_r7_2g->radio_txmix2g_tune_boost_pu_core0);
		b43_radio_write(dev, R2057_PAD2G_TUNE_PUS_CORE0, e_r7_2g->radio_pad2g_tune_pus_core0);
		b43_radio_write(dev, R2057_LNA2G_TUNE_CORE0, e_r7_2g->radio_lna2g_tune_core0);
		b43_radio_write(dev, R2057_TXMIX2G_TUNE_BOOST_PU_CORE1, e_r7_2g->radio_txmix2g_tune_boost_pu_core1);
		b43_radio_write(dev, R2057_PAD2G_TUNE_PUS_CORE1, e_r7_2g->radio_pad2g_tune_pus_core1);
		b43_radio_write(dev, R2057_LNA2G_TUNE_CORE1, e_r7_2g->radio_lna2g_tune_core1);

	} else {
		b43_radio_write(dev, R2057_VCOCAL_COUNTVAL0, e_r7->radio_vcocal_countval0);
		b43_radio_write(dev, R2057_VCOCAL_COUNTVAL1, e_r7->radio_vcocal_countval1);
		b43_radio_write(dev, R2057_RFPLL_REFMASTER_SPAREXTALSIZE, e_r7->radio_rfpll_refmaster_sparextalsize);
		b43_radio_write(dev, R2057_RFPLL_LOOPFILTER_R1, e_r7->radio_rfpll_loopfilter_r1);
		b43_radio_write(dev, R2057_RFPLL_LOOPFILTER_C2, e_r7->radio_rfpll_loopfilter_c2);
		b43_radio_write(dev, R2057_RFPLL_LOOPFILTER_C1, e_r7->radio_rfpll_loopfilter_c1);
		b43_radio_write(dev, R2057_CP_KPD_IDAC, e_r7->radio_cp_kpd_idac);
		b43_radio_write(dev, R2057_RFPLL_MMD0, e_r7->radio_rfpll_mmd0);
		b43_radio_write(dev, R2057_RFPLL_MMD1, e_r7->radio_rfpll_mmd1);
		b43_radio_write(dev, R2057_VCOBUF_TUNE, e_r7->radio_vcobuf_tune);
		b43_radio_write(dev, R2057_LOGEN_MX2G_TUNE, e_r7->radio_logen_mx2g_tune);
		b43_radio_write(dev, R2057_LOGEN_MX5G_TUNE, e_r7->radio_logen_mx5g_tune);
		b43_radio_write(dev, R2057_LOGEN_INDBUF2G_TUNE, e_r7->radio_logen_indbuf2g_tune);
		b43_radio_write(dev, R2057_LOGEN_INDBUF5G_TUNE, e_r7->radio_logen_indbuf5g_tune);
		b43_radio_write(dev, R2057_TXMIX2G_TUNE_BOOST_PU_CORE0, e_r7->radio_txmix2g_tune_boost_pu_core0);
		b43_radio_write(dev, R2057_PAD2G_TUNE_PUS_CORE0, e_r7->radio_pad2g_tune_pus_core0);
		b43_radio_write(dev, R2057_PGA_BOOST_TUNE_CORE0, e_r7->radio_pga_boost_tune_core0);
		b43_radio_write(dev, R2057_TXMIX5G_BOOST_TUNE_CORE0, e_r7->radio_txmix5g_boost_tune_core0);
		b43_radio_write(dev, R2057_PAD5G_TUNE_MISC_PUS_CORE0, e_r7->radio_pad5g_tune_misc_pus_core0);
		b43_radio_write(dev, R2057_LNA2G_TUNE_CORE0, e_r7->radio_lna2g_tune_core0);
		b43_radio_write(dev, R2057_LNA5G_TUNE_CORE0, e_r7->radio_lna5g_tune_core0);
		b43_radio_write(dev, R2057_TXMIX2G_TUNE_BOOST_PU_CORE1, e_r7->radio_txmix2g_tune_boost_pu_core1);
		b43_radio_write(dev, R2057_PAD2G_TUNE_PUS_CORE1, e_r7->radio_pad2g_tune_pus_core1);
		b43_radio_write(dev, R2057_PGA_BOOST_TUNE_CORE1, e_r7->radio_pga_boost_tune_core1);
		b43_radio_write(dev, R2057_TXMIX5G_BOOST_TUNE_CORE1, e_r7->radio_txmix5g_boost_tune_core1);
		b43_radio_write(dev, R2057_PAD5G_TUNE_MISC_PUS_CORE1, e_r7->radio_pad5g_tune_misc_pus_core1);
		b43_radio_write(dev, R2057_LNA2G_TUNE_CORE1, e_r7->radio_lna2g_tune_core1);
		b43_radio_write(dev, R2057_LNA5G_TUNE_CORE1, e_r7->radio_lna5g_tune_core1);
	}
}

static void b43_radio_2057_setup(struct b43_wldev *dev,
				 const struct b43_nphy_chantabent_rev7 *tabent_r7,
				 const struct b43_nphy_chantabent_rev7_2g *tabent_r7_2g)
{
	struct b43_phy *phy = &dev->phy;

	b43_radio_2057_chantab_upload(dev, tabent_r7, tabent_r7_2g);

	switch (phy->radio_rev) {
	case 0 ... 4:
	case 6:
		if (b43_current_band(dev->wl) == IEEE80211_BAND_2GHZ) {
			b43_radio_write(dev, R2057_RFPLL_LOOPFILTER_R1, 0x3f);
			b43_radio_write(dev, R2057_CP_KPD_IDAC, 0x3f);
			b43_radio_write(dev, R2057_RFPLL_LOOPFILTER_C1, 0x8);
			b43_radio_write(dev, R2057_RFPLL_LOOPFILTER_C2, 0x8);
		} else {
			b43_radio_write(dev, R2057_RFPLL_LOOPFILTER_R1, 0x1f);
			b43_radio_write(dev, R2057_CP_KPD_IDAC, 0x3f);
			b43_radio_write(dev, R2057_RFPLL_LOOPFILTER_C1, 0x8);
			b43_radio_write(dev, R2057_RFPLL_LOOPFILTER_C2, 0x8);
		}
		break;
<<<<<<< HEAD
	/* TODO */
	}

	/* TODO */
=======
	case 9: /* e.g. PHY rev 16 */
		b43_radio_write(dev, R2057_LOGEN_PTAT_RESETS, 0x20);
		b43_radio_write(dev, R2057_VCOBUF_IDACS, 0x18);
		if (b43_current_band(dev->wl) == IEEE80211_BAND_5GHZ) {
			b43_radio_write(dev, R2057_LOGEN_PTAT_RESETS, 0x38);
			b43_radio_write(dev, R2057_VCOBUF_IDACS, 0x0f);

			if (b43_is_40mhz(dev)) {
				/* TODO */
			} else {
				b43_radio_write(dev,
						R2057_PAD_BIAS_FILTER_BWS_CORE0,
						0x3c);
				b43_radio_write(dev,
						R2057_PAD_BIAS_FILTER_BWS_CORE1,
						0x3c);
			}
		}
		break;
	case 14: /* 2 GHz only */
		b43_radio_write(dev, R2057_RFPLL_LOOPFILTER_R1, 0x1b);
		b43_radio_write(dev, R2057_CP_KPD_IDAC, 0x3f);
		b43_radio_write(dev, R2057_RFPLL_LOOPFILTER_C1, 0x1f);
		b43_radio_write(dev, R2057_RFPLL_LOOPFILTER_C2, 0x1f);
		break;
	}

	if (b43_current_band(dev->wl) == IEEE80211_BAND_2GHZ) {
		u16 txmix2g_tune_boost_pu = 0;
		u16 pad2g_tune_pus = 0;

		if (b43_nphy_ipa(dev)) {
			switch (phy->radio_rev) {
			case 9:
				txmix2g_tune_boost_pu = 0x0041;
				/* TODO */
				break;
			case 14:
				txmix2g_tune_boost_pu = 0x21;
				pad2g_tune_pus = 0x23;
				break;
			}
		}

		if (txmix2g_tune_boost_pu)
			b43_radio_write(dev, R2057_TXMIX2G_TUNE_BOOST_PU_CORE0,
					txmix2g_tune_boost_pu);
		if (pad2g_tune_pus)
			b43_radio_write(dev, R2057_PAD2G_TUNE_PUS_CORE0,
					pad2g_tune_pus);
		if (txmix2g_tune_boost_pu)
			b43_radio_write(dev, R2057_TXMIX2G_TUNE_BOOST_PU_CORE1,
					txmix2g_tune_boost_pu);
		if (pad2g_tune_pus)
			b43_radio_write(dev, R2057_PAD2G_TUNE_PUS_CORE1,
					pad2g_tune_pus);
	}
>>>>>>> 9a244409

	usleep_range(50, 100);

	/* VCO calibration */
	b43_radio_mask(dev, R2057_RFPLL_MISC_EN, ~0x01);
	b43_radio_mask(dev, R2057_RFPLL_MISC_CAL_RESETN, ~0x04);
	b43_radio_set(dev, R2057_RFPLL_MISC_CAL_RESETN, 0x4);
	b43_radio_set(dev, R2057_RFPLL_MISC_EN, 0x01);
	usleep_range(300, 600);
}

/* Calibrate resistors in LPF of PLL?
 * http://bcm-v4.sipsolutions.net/PHY/radio205x_rcal
 */
static u8 b43_radio_2057_rcal(struct b43_wldev *dev)
{
	struct b43_phy *phy = &dev->phy;
	u16 saved_regs_phy[12];
	u16 saved_regs_phy_rf[6];
	u16 saved_regs_radio[2] = { };
	static const u16 phy_to_store[] = {
		B43_NPHY_RFCTL_RSSIO1, B43_NPHY_RFCTL_RSSIO2,
		B43_NPHY_RFCTL_LUT_TRSW_LO1, B43_NPHY_RFCTL_LUT_TRSW_LO2,
		B43_NPHY_RFCTL_RXG1, B43_NPHY_RFCTL_RXG2,
		B43_NPHY_RFCTL_TXG1, B43_NPHY_RFCTL_TXG2,
		B43_NPHY_REV7_RF_CTL_MISC_REG3, B43_NPHY_REV7_RF_CTL_MISC_REG4,
		B43_NPHY_REV7_RF_CTL_MISC_REG5, B43_NPHY_REV7_RF_CTL_MISC_REG6,
	};
	static const u16 phy_to_store_rf[] = {
		B43_NPHY_REV3_RFCTL_OVER0, B43_NPHY_REV3_RFCTL_OVER1,
		B43_NPHY_REV7_RF_CTL_OVER3, B43_NPHY_REV7_RF_CTL_OVER4,
		B43_NPHY_REV7_RF_CTL_OVER5, B43_NPHY_REV7_RF_CTL_OVER6,
	};
	u16 tmp;
	int i;

	/* Save */
	for (i = 0; i < ARRAY_SIZE(phy_to_store); i++)
		saved_regs_phy[i] = b43_phy_read(dev, phy_to_store[i]);
	for (i = 0; i < ARRAY_SIZE(phy_to_store_rf); i++)
		saved_regs_phy_rf[i] = b43_phy_read(dev, phy_to_store_rf[i]);

	/* Set */
	for (i = 0; i < ARRAY_SIZE(phy_to_store); i++)
		b43_phy_write(dev, phy_to_store[i], 0);
	b43_phy_write(dev, B43_NPHY_REV3_RFCTL_OVER0, 0x07ff);
	b43_phy_write(dev, B43_NPHY_REV3_RFCTL_OVER1, 0x07ff);
	b43_phy_write(dev, B43_NPHY_REV7_RF_CTL_OVER3, 0x07ff);
	b43_phy_write(dev, B43_NPHY_REV7_RF_CTL_OVER4, 0x07ff);
	b43_phy_write(dev, B43_NPHY_REV7_RF_CTL_OVER5, 0x007f);
	b43_phy_write(dev, B43_NPHY_REV7_RF_CTL_OVER6, 0x007f);

	switch (phy->radio_rev) {
	case 5:
		b43_phy_mask(dev, B43_NPHY_REV7_RF_CTL_OVER3, ~0x2);
		udelay(10);
		b43_radio_set(dev, R2057_IQTEST_SEL_PU, 0x1);
		b43_radio_maskset(dev, R2057v7_IQTEST_SEL_PU2, ~0x2, 0x1);
		break;
	case 9:
		b43_phy_set(dev, B43_NPHY_REV7_RF_CTL_OVER3, 0x2);
		b43_phy_set(dev, B43_NPHY_REV7_RF_CTL_MISC_REG3, 0x2);
		saved_regs_radio[0] = b43_radio_read(dev, R2057_IQTEST_SEL_PU);
		b43_radio_write(dev, R2057_IQTEST_SEL_PU, 0x11);
		break;
	case 14:
		saved_regs_radio[0] = b43_radio_read(dev, R2057_IQTEST_SEL_PU);
		saved_regs_radio[1] = b43_radio_read(dev, R2057v7_IQTEST_SEL_PU2);
		b43_phy_set(dev, B43_NPHY_REV7_RF_CTL_MISC_REG3, 0x2);
		b43_phy_set(dev, B43_NPHY_REV7_RF_CTL_OVER3, 0x2);
		b43_radio_write(dev, R2057v7_IQTEST_SEL_PU2, 0x2);
		b43_radio_write(dev, R2057_IQTEST_SEL_PU, 0x1);
		break;
	}

	/* Enable */
	b43_radio_set(dev, R2057_RCAL_CONFIG, 0x1);
	udelay(10);

	/* Start */
	b43_radio_set(dev, R2057_RCAL_CONFIG, 0x2);
	usleep_range(100, 200);

	/* Stop */
	b43_radio_mask(dev, R2057_RCAL_CONFIG, ~0x2);

	/* Wait and check for result */
	if (!b43_radio_wait_value(dev, R2057_RCAL_STATUS, 1, 1, 100, 1000000)) {
		b43err(dev->wl, "Radio 0x2057 rcal timeout\n");
		return 0;
	}
	tmp = b43_radio_read(dev, R2057_RCAL_STATUS) & 0x3E;

	/* Disable */
	b43_radio_mask(dev, R2057_RCAL_CONFIG, ~0x1);

	/* Restore */
	for (i = 0; i < ARRAY_SIZE(phy_to_store_rf); i++)
		b43_phy_write(dev, phy_to_store_rf[i], saved_regs_phy_rf[i]);
	for (i = 0; i < ARRAY_SIZE(phy_to_store); i++)
		b43_phy_write(dev, phy_to_store[i], saved_regs_phy[i]);

	switch (phy->radio_rev) {
	case 0 ... 4:
	case 6:
		b43_radio_maskset(dev, R2057_TEMPSENSE_CONFIG, ~0x3C, tmp);
		b43_radio_maskset(dev, R2057_BANDGAP_RCAL_TRIM, ~0xF0,
				  tmp << 2);
		break;
	case 5:
		b43_radio_mask(dev, R2057_IPA2G_CASCONV_CORE0, ~0x1);
		b43_radio_mask(dev, R2057v7_IQTEST_SEL_PU2, ~0x2);
		break;
	case 9:
		b43_radio_write(dev, R2057_IQTEST_SEL_PU, saved_regs_radio[0]);
		break;
	case 14:
		b43_radio_write(dev, R2057_IQTEST_SEL_PU, saved_regs_radio[0]);
		b43_radio_write(dev, R2057v7_IQTEST_SEL_PU2, saved_regs_radio[1]);
		break;
	}

	return tmp & 0x3e;
}

/* Calibrate the internal RC oscillator?
 * http://bcm-v4.sipsolutions.net/PHY/radio2057_rccal
 */
static u16 b43_radio_2057_rccal(struct b43_wldev *dev)
{
	struct b43_phy *phy = &dev->phy;
	bool special = (phy->radio_rev == 3 || phy->radio_rev == 4 ||
			phy->radio_rev == 6);
	u16 tmp;

	/* Setup cal */
	if (special) {
		b43_radio_write(dev, R2057_RCCAL_MASTER, 0x61);
		b43_radio_write(dev, R2057_RCCAL_TRC0, 0xC0);
	} else {
		b43_radio_write(dev, R2057v7_RCCAL_MASTER, 0x61);
<<<<<<< HEAD
		b43_radio_write(dev, R2057_RCCAL_TRC0, 0xE1);
=======
		b43_radio_write(dev, R2057_RCCAL_TRC0, 0xE9);
>>>>>>> 9a244409
	}
	b43_radio_write(dev, R2057_RCCAL_X1, 0x6E);

	/* Start, wait, stop */
	b43_radio_write(dev, R2057_RCCAL_START_R1_Q1_P1, 0x55);
	if (!b43_radio_wait_value(dev, R2057_RCCAL_DONE_OSCCAP, 2, 2, 500,
				  5000000))
		b43dbg(dev->wl, "Radio 0x2057 rccal timeout\n");
	usleep_range(35, 70);
	b43_radio_write(dev, R2057_RCCAL_START_R1_Q1_P1, 0x15);
	usleep_range(70, 140);

	/* Setup cal */
	if (special) {
		b43_radio_write(dev, R2057_RCCAL_MASTER, 0x69);
		b43_radio_write(dev, R2057_RCCAL_TRC0, 0xB0);
	} else {
		b43_radio_write(dev, R2057v7_RCCAL_MASTER, 0x69);
		b43_radio_write(dev, R2057_RCCAL_TRC0, 0xD5);
	}
	b43_radio_write(dev, R2057_RCCAL_X1, 0x6E);

	/* Start, wait, stop */
	usleep_range(35, 70);
	b43_radio_write(dev, R2057_RCCAL_START_R1_Q1_P1, 0x55);
	usleep_range(70, 140);
	if (!b43_radio_wait_value(dev, R2057_RCCAL_DONE_OSCCAP, 2, 2, 500,
				  5000000))
		b43dbg(dev->wl, "Radio 0x2057 rccal timeout\n");
	usleep_range(35, 70);
	b43_radio_write(dev, R2057_RCCAL_START_R1_Q1_P1, 0x15);
	usleep_range(70, 140);

	/* Setup cal */
	if (special) {
		b43_radio_write(dev, R2057_RCCAL_MASTER, 0x73);
		b43_radio_write(dev, R2057_RCCAL_X1, 0x28);
		b43_radio_write(dev, R2057_RCCAL_TRC0, 0xB0);
	} else {
		b43_radio_write(dev, R2057v7_RCCAL_MASTER, 0x73);
		b43_radio_write(dev, R2057_RCCAL_X1, 0x6E);
		b43_radio_write(dev, R2057_RCCAL_TRC0, 0x99);
	}

	/* Start, wait, stop */
	usleep_range(35, 70);
	b43_radio_write(dev, R2057_RCCAL_START_R1_Q1_P1, 0x55);
	usleep_range(70, 140);
	if (!b43_radio_wait_value(dev, R2057_RCCAL_DONE_OSCCAP, 2, 2, 500,
				  5000000)) {
		b43err(dev->wl, "Radio 0x2057 rcal timeout\n");
		return 0;
	}
	tmp = b43_radio_read(dev, R2057_RCCAL_DONE_OSCCAP);
	usleep_range(35, 70);
	b43_radio_write(dev, R2057_RCCAL_START_R1_Q1_P1, 0x15);
	usleep_range(70, 140);

	if (special)
		b43_radio_mask(dev, R2057_RCCAL_MASTER, ~0x1);
	else
		b43_radio_mask(dev, R2057v7_RCCAL_MASTER, ~0x1);

	return tmp;
}

static void b43_radio_2057_init_pre(struct b43_wldev *dev)
{
	b43_phy_mask(dev, B43_NPHY_RFCTL_CMD, ~B43_NPHY_RFCTL_CMD_CHIP0PU);
	/* Maybe wl meant to reset and set (order?) RFCTL_CMD_OEPORFORCE? */
	b43_phy_mask(dev, B43_NPHY_RFCTL_CMD, B43_NPHY_RFCTL_CMD_OEPORFORCE);
	b43_phy_set(dev, B43_NPHY_RFCTL_CMD, ~B43_NPHY_RFCTL_CMD_OEPORFORCE);
	b43_phy_set(dev, B43_NPHY_RFCTL_CMD, B43_NPHY_RFCTL_CMD_CHIP0PU);
}

static void b43_radio_2057_init_post(struct b43_wldev *dev)
{
	b43_radio_set(dev, R2057_XTALPUOVR_PINCTRL, 0x1);

	if (0) /* FIXME: Is this BCM43217 specific? */
		b43_radio_set(dev, R2057_XTALPUOVR_PINCTRL, 0x2);

	b43_radio_set(dev, R2057_RFPLL_MISC_CAL_RESETN, 0x78);
	b43_radio_set(dev, R2057_XTAL_CONFIG2, 0x80);
	mdelay(2);
	b43_radio_mask(dev, R2057_RFPLL_MISC_CAL_RESETN, ~0x78);
	b43_radio_mask(dev, R2057_XTAL_CONFIG2, ~0x80);

	if (dev->phy.do_full_init) {
		b43_radio_2057_rcal(dev);
		b43_radio_2057_rccal(dev);
	}
	b43_radio_mask(dev, R2057_RFPLL_MASTER, ~0x8);
}

/* http://bcm-v4.sipsolutions.net/802.11/Radio/2057/Init */
static void b43_radio_2057_init(struct b43_wldev *dev)
{
	b43_radio_2057_init_pre(dev);
	r2057_upload_inittabs(dev);
	b43_radio_2057_init_post(dev);
}

/**************************************************
 * Radio 0x2056
 **************************************************/

static void b43_chantab_radio_2056_upload(struct b43_wldev *dev,
				const struct b43_nphy_channeltab_entry_rev3 *e)
{
	b43_radio_write(dev, B2056_SYN_PLL_VCOCAL1, e->radio_syn_pll_vcocal1);
	b43_radio_write(dev, B2056_SYN_PLL_VCOCAL2, e->radio_syn_pll_vcocal2);
	b43_radio_write(dev, B2056_SYN_PLL_REFDIV, e->radio_syn_pll_refdiv);
	b43_radio_write(dev, B2056_SYN_PLL_MMD2, e->radio_syn_pll_mmd2);
	b43_radio_write(dev, B2056_SYN_PLL_MMD1, e->radio_syn_pll_mmd1);
	b43_radio_write(dev, B2056_SYN_PLL_LOOPFILTER1,
					e->radio_syn_pll_loopfilter1);
	b43_radio_write(dev, B2056_SYN_PLL_LOOPFILTER2,
					e->radio_syn_pll_loopfilter2);
	b43_radio_write(dev, B2056_SYN_PLL_LOOPFILTER3,
					e->radio_syn_pll_loopfilter3);
	b43_radio_write(dev, B2056_SYN_PLL_LOOPFILTER4,
					e->radio_syn_pll_loopfilter4);
	b43_radio_write(dev, B2056_SYN_PLL_LOOPFILTER5,
					e->radio_syn_pll_loopfilter5);
	b43_radio_write(dev, B2056_SYN_RESERVED_ADDR27,
					e->radio_syn_reserved_addr27);
	b43_radio_write(dev, B2056_SYN_RESERVED_ADDR28,
					e->radio_syn_reserved_addr28);
	b43_radio_write(dev, B2056_SYN_RESERVED_ADDR29,
					e->radio_syn_reserved_addr29);
	b43_radio_write(dev, B2056_SYN_LOGEN_VCOBUF1,
					e->radio_syn_logen_vcobuf1);
	b43_radio_write(dev, B2056_SYN_LOGEN_MIXER2, e->radio_syn_logen_mixer2);
	b43_radio_write(dev, B2056_SYN_LOGEN_BUF3, e->radio_syn_logen_buf3);
	b43_radio_write(dev, B2056_SYN_LOGEN_BUF4, e->radio_syn_logen_buf4);

	b43_radio_write(dev, B2056_RX0 | B2056_RX_LNAA_TUNE,
					e->radio_rx0_lnaa_tune);
	b43_radio_write(dev, B2056_RX0 | B2056_RX_LNAG_TUNE,
					e->radio_rx0_lnag_tune);

	b43_radio_write(dev, B2056_TX0 | B2056_TX_INTPAA_BOOST_TUNE,
					e->radio_tx0_intpaa_boost_tune);
	b43_radio_write(dev, B2056_TX0 | B2056_TX_INTPAG_BOOST_TUNE,
					e->radio_tx0_intpag_boost_tune);
	b43_radio_write(dev, B2056_TX0 | B2056_TX_PADA_BOOST_TUNE,
					e->radio_tx0_pada_boost_tune);
	b43_radio_write(dev, B2056_TX0 | B2056_TX_PADG_BOOST_TUNE,
					e->radio_tx0_padg_boost_tune);
	b43_radio_write(dev, B2056_TX0 | B2056_TX_PGAA_BOOST_TUNE,
					e->radio_tx0_pgaa_boost_tune);
	b43_radio_write(dev, B2056_TX0 | B2056_TX_PGAG_BOOST_TUNE,
					e->radio_tx0_pgag_boost_tune);
	b43_radio_write(dev, B2056_TX0 | B2056_TX_MIXA_BOOST_TUNE,
					e->radio_tx0_mixa_boost_tune);
	b43_radio_write(dev, B2056_TX0 | B2056_TX_MIXG_BOOST_TUNE,
					e->radio_tx0_mixg_boost_tune);

	b43_radio_write(dev, B2056_RX1 | B2056_RX_LNAA_TUNE,
					e->radio_rx1_lnaa_tune);
	b43_radio_write(dev, B2056_RX1 | B2056_RX_LNAG_TUNE,
					e->radio_rx1_lnag_tune);

	b43_radio_write(dev, B2056_TX1 | B2056_TX_INTPAA_BOOST_TUNE,
					e->radio_tx1_intpaa_boost_tune);
	b43_radio_write(dev, B2056_TX1 | B2056_TX_INTPAG_BOOST_TUNE,
					e->radio_tx1_intpag_boost_tune);
	b43_radio_write(dev, B2056_TX1 | B2056_TX_PADA_BOOST_TUNE,
					e->radio_tx1_pada_boost_tune);
	b43_radio_write(dev, B2056_TX1 | B2056_TX_PADG_BOOST_TUNE,
					e->radio_tx1_padg_boost_tune);
	b43_radio_write(dev, B2056_TX1 | B2056_TX_PGAA_BOOST_TUNE,
					e->radio_tx1_pgaa_boost_tune);
	b43_radio_write(dev, B2056_TX1 | B2056_TX_PGAG_BOOST_TUNE,
					e->radio_tx1_pgag_boost_tune);
	b43_radio_write(dev, B2056_TX1 | B2056_TX_MIXA_BOOST_TUNE,
					e->radio_tx1_mixa_boost_tune);
	b43_radio_write(dev, B2056_TX1 | B2056_TX_MIXG_BOOST_TUNE,
					e->radio_tx1_mixg_boost_tune);
}

/* http://bcm-v4.sipsolutions.net/802.11/PHY/Radio/2056Setup */
static void b43_radio_2056_setup(struct b43_wldev *dev,
				const struct b43_nphy_channeltab_entry_rev3 *e)
{
	struct b43_phy *phy = &dev->phy;
	struct ssb_sprom *sprom = dev->dev->bus_sprom;
	enum ieee80211_band band = b43_current_band(dev->wl);
	u16 offset;
	u8 i;
	u16 bias, cbias;
	u16 pag_boost, padg_boost, pgag_boost, mixg_boost;
	u16 paa_boost, pada_boost, pgaa_boost, mixa_boost;
	bool is_pkg_fab_smic;

	B43_WARN_ON(dev->phy.rev < 3);

	is_pkg_fab_smic =
		((dev->dev->chip_id == BCMA_CHIP_ID_BCM43224 ||
		  dev->dev->chip_id == BCMA_CHIP_ID_BCM43225 ||
		  dev->dev->chip_id == BCMA_CHIP_ID_BCM43421) &&
		 dev->dev->chip_pkg == BCMA_PKG_ID_BCM43224_FAB_SMIC);

	b43_chantab_radio_2056_upload(dev, e);
	b2056_upload_syn_pll_cp2(dev, band == IEEE80211_BAND_5GHZ);

	if (sprom->boardflags2_lo & B43_BFL2_GPLL_WAR &&
	    b43_current_band(dev->wl) == IEEE80211_BAND_2GHZ) {
		b43_radio_write(dev, B2056_SYN_PLL_LOOPFILTER1, 0x1F);
		b43_radio_write(dev, B2056_SYN_PLL_LOOPFILTER2, 0x1F);
		if (dev->dev->chip_id == BCMA_CHIP_ID_BCM4716 ||
		    dev->dev->chip_id == BCMA_CHIP_ID_BCM47162) {
			b43_radio_write(dev, B2056_SYN_PLL_LOOPFILTER4, 0x14);
			b43_radio_write(dev, B2056_SYN_PLL_CP2, 0);
		} else {
			b43_radio_write(dev, B2056_SYN_PLL_LOOPFILTER4, 0x0B);
			b43_radio_write(dev, B2056_SYN_PLL_CP2, 0x14);
		}
	}
	if (sprom->boardflags2_hi & B43_BFH2_GPLL_WAR2 &&
	    b43_current_band(dev->wl) == IEEE80211_BAND_2GHZ) {
		b43_radio_write(dev, B2056_SYN_PLL_LOOPFILTER1, 0x1f);
		b43_radio_write(dev, B2056_SYN_PLL_LOOPFILTER2, 0x1f);
		b43_radio_write(dev, B2056_SYN_PLL_LOOPFILTER4, 0x0b);
		b43_radio_write(dev, B2056_SYN_PLL_CP2, 0x20);
	}
	if (sprom->boardflags2_lo & B43_BFL2_APLL_WAR &&
	    b43_current_band(dev->wl) == IEEE80211_BAND_5GHZ) {
		b43_radio_write(dev, B2056_SYN_PLL_LOOPFILTER1, 0x1F);
		b43_radio_write(dev, B2056_SYN_PLL_LOOPFILTER2, 0x1F);
		b43_radio_write(dev, B2056_SYN_PLL_LOOPFILTER4, 0x05);
		b43_radio_write(dev, B2056_SYN_PLL_CP2, 0x0C);
	}

	if (dev->phy.n->ipa2g_on && band == IEEE80211_BAND_2GHZ) {
		for (i = 0; i < 2; i++) {
			offset = i ? B2056_TX1 : B2056_TX0;
			if (dev->phy.rev >= 5) {
				b43_radio_write(dev,
					offset | B2056_TX_PADG_IDAC, 0xcc);

				if (dev->dev->chip_id == BCMA_CHIP_ID_BCM4716 ||
				    dev->dev->chip_id == BCMA_CHIP_ID_BCM47162) {
					bias = 0x40;
					cbias = 0x45;
					pag_boost = 0x5;
					pgag_boost = 0x33;
					mixg_boost = 0x55;
				} else {
					bias = 0x25;
					cbias = 0x20;
					if (is_pkg_fab_smic) {
						bias = 0x2a;
						cbias = 0x38;
					}
					pag_boost = 0x4;
					pgag_boost = 0x03;
					mixg_boost = 0x65;
				}
				padg_boost = 0x77;

				b43_radio_write(dev,
					offset | B2056_TX_INTPAG_IMAIN_STAT,
					bias);
				b43_radio_write(dev,
					offset | B2056_TX_INTPAG_IAUX_STAT,
					bias);
				b43_radio_write(dev,
					offset | B2056_TX_INTPAG_CASCBIAS,
					cbias);
				b43_radio_write(dev,
					offset | B2056_TX_INTPAG_BOOST_TUNE,
					pag_boost);
				b43_radio_write(dev,
					offset | B2056_TX_PGAG_BOOST_TUNE,
					pgag_boost);
				b43_radio_write(dev,
					offset | B2056_TX_PADG_BOOST_TUNE,
					padg_boost);
				b43_radio_write(dev,
					offset | B2056_TX_MIXG_BOOST_TUNE,
					mixg_boost);
			} else {
				bias = b43_is_40mhz(dev) ? 0x40 : 0x20;
				b43_radio_write(dev,
					offset | B2056_TX_INTPAG_IMAIN_STAT,
					bias);
				b43_radio_write(dev,
					offset | B2056_TX_INTPAG_IAUX_STAT,
					bias);
				b43_radio_write(dev,
					offset | B2056_TX_INTPAG_CASCBIAS,
					0x30);
			}
			b43_radio_write(dev, offset | B2056_TX_PA_SPARE1, 0xee);
		}
	} else if (dev->phy.n->ipa5g_on && band == IEEE80211_BAND_5GHZ) {
		u16 freq = phy->chandef->chan->center_freq;
		if (freq < 5100) {
			paa_boost = 0xA;
			pada_boost = 0x77;
			pgaa_boost = 0xF;
			mixa_boost = 0xF;
		} else if (freq < 5340) {
			paa_boost = 0x8;
			pada_boost = 0x77;
			pgaa_boost = 0xFB;
			mixa_boost = 0xF;
		} else if (freq < 5650) {
			paa_boost = 0x0;
			pada_boost = 0x77;
			pgaa_boost = 0xB;
			mixa_boost = 0xF;
		} else {
			paa_boost = 0x0;
			pada_boost = 0x77;
			if (freq != 5825)
				pgaa_boost = -(freq - 18) / 36 + 168;
			else
				pgaa_boost = 6;
			mixa_boost = 0xF;
		}

		cbias = is_pkg_fab_smic ? 0x35 : 0x30;

		for (i = 0; i < 2; i++) {
			offset = i ? B2056_TX1 : B2056_TX0;

			b43_radio_write(dev,
				offset | B2056_TX_INTPAA_BOOST_TUNE, paa_boost);
			b43_radio_write(dev,
				offset | B2056_TX_PADA_BOOST_TUNE, pada_boost);
			b43_radio_write(dev,
				offset | B2056_TX_PGAA_BOOST_TUNE, pgaa_boost);
			b43_radio_write(dev,
				offset | B2056_TX_MIXA_BOOST_TUNE, mixa_boost);
			b43_radio_write(dev,
				offset | B2056_TX_TXSPARE1, 0x30);
			b43_radio_write(dev,
				offset | B2056_TX_PA_SPARE2, 0xee);
			b43_radio_write(dev,
				offset | B2056_TX_PADA_CASCBIAS, 0x03);
			b43_radio_write(dev,
				offset | B2056_TX_INTPAA_IAUX_STAT, 0x30);
			b43_radio_write(dev,
				offset | B2056_TX_INTPAA_IMAIN_STAT, 0x30);
			b43_radio_write(dev,
				offset | B2056_TX_INTPAA_CASCBIAS, cbias);
		}
	}

	udelay(50);
	/* VCO calibration */
	b43_radio_write(dev, B2056_SYN_PLL_VCOCAL12, 0x00);
	b43_radio_write(dev, B2056_TX_INTPAA_PA_MISC, 0x38);
	b43_radio_write(dev, B2056_TX_INTPAA_PA_MISC, 0x18);
	b43_radio_write(dev, B2056_TX_INTPAA_PA_MISC, 0x38);
	b43_radio_write(dev, B2056_TX_INTPAA_PA_MISC, 0x39);
	udelay(300);
}

static u8 b43_radio_2056_rcal(struct b43_wldev *dev)
{
	struct b43_phy *phy = &dev->phy;
	u16 mast2, tmp;

	if (phy->rev != 3)
		return 0;

	mast2 = b43_radio_read(dev, B2056_SYN_PLL_MAST2);
	b43_radio_write(dev, B2056_SYN_PLL_MAST2, mast2 | 0x7);

	udelay(10);
	b43_radio_write(dev, B2056_SYN_RCAL_MASTER, 0x01);
	udelay(10);
	b43_radio_write(dev, B2056_SYN_RCAL_MASTER, 0x09);

	if (!b43_radio_wait_value(dev, B2056_SYN_RCAL_CODE_OUT, 0x80, 0x80, 100,
				  1000000)) {
		b43err(dev->wl, "Radio recalibration timeout\n");
		return 0;
	}

	b43_radio_write(dev, B2056_SYN_RCAL_MASTER, 0x01);
	tmp = b43_radio_read(dev, B2056_SYN_RCAL_CODE_OUT);
	b43_radio_write(dev, B2056_SYN_RCAL_MASTER, 0x00);

	b43_radio_write(dev, B2056_SYN_PLL_MAST2, mast2);

	return tmp & 0x1f;
}

static void b43_radio_init2056_pre(struct b43_wldev *dev)
{
	b43_phy_mask(dev, B43_NPHY_RFCTL_CMD,
		     ~B43_NPHY_RFCTL_CMD_CHIP0PU);
	/* Maybe wl meant to reset and set (order?) RFCTL_CMD_OEPORFORCE? */
	b43_phy_mask(dev, B43_NPHY_RFCTL_CMD,
		     B43_NPHY_RFCTL_CMD_OEPORFORCE);
	b43_phy_set(dev, B43_NPHY_RFCTL_CMD,
		    ~B43_NPHY_RFCTL_CMD_OEPORFORCE);
	b43_phy_set(dev, B43_NPHY_RFCTL_CMD,
		    B43_NPHY_RFCTL_CMD_CHIP0PU);
}

static void b43_radio_init2056_post(struct b43_wldev *dev)
{
	b43_radio_set(dev, B2056_SYN_COM_CTRL, 0xB);
	b43_radio_set(dev, B2056_SYN_COM_PU, 0x2);
	b43_radio_set(dev, B2056_SYN_COM_RESET, 0x2);
	msleep(1);
	b43_radio_mask(dev, B2056_SYN_COM_RESET, ~0x2);
	b43_radio_mask(dev, B2056_SYN_PLL_MAST2, ~0xFC);
	b43_radio_mask(dev, B2056_SYN_RCCAL_CTRL0, ~0x1);
	if (dev->phy.do_full_init)
		b43_radio_2056_rcal(dev);
}

/*
 * Initialize a Broadcom 2056 N-radio
 * http://bcm-v4.sipsolutions.net/802.11/Radio/2056/Init
 */
static void b43_radio_init2056(struct b43_wldev *dev)
{
	b43_radio_init2056_pre(dev);
	b2056_upload_inittabs(dev, 0, 0);
	b43_radio_init2056_post(dev);
}

/**************************************************
 * Radio 0x2055
 **************************************************/

static void b43_chantab_radio_upload(struct b43_wldev *dev,
				const struct b43_nphy_channeltab_entry_rev2 *e)
{
	b43_radio_write(dev, B2055_PLL_REF, e->radio_pll_ref);
	b43_radio_write(dev, B2055_RF_PLLMOD0, e->radio_rf_pllmod0);
	b43_radio_write(dev, B2055_RF_PLLMOD1, e->radio_rf_pllmod1);
	b43_radio_write(dev, B2055_VCO_CAPTAIL, e->radio_vco_captail);
	b43_read32(dev, B43_MMIO_MACCTL); /* flush writes */

	b43_radio_write(dev, B2055_VCO_CAL1, e->radio_vco_cal1);
	b43_radio_write(dev, B2055_VCO_CAL2, e->radio_vco_cal2);
	b43_radio_write(dev, B2055_PLL_LFC1, e->radio_pll_lfc1);
	b43_radio_write(dev, B2055_PLL_LFR1, e->radio_pll_lfr1);
	b43_read32(dev, B43_MMIO_MACCTL); /* flush writes */

	b43_radio_write(dev, B2055_PLL_LFC2, e->radio_pll_lfc2);
	b43_radio_write(dev, B2055_LGBUF_CENBUF, e->radio_lgbuf_cenbuf);
	b43_radio_write(dev, B2055_LGEN_TUNE1, e->radio_lgen_tune1);
	b43_radio_write(dev, B2055_LGEN_TUNE2, e->radio_lgen_tune2);
	b43_read32(dev, B43_MMIO_MACCTL); /* flush writes */

	b43_radio_write(dev, B2055_C1_LGBUF_ATUNE, e->radio_c1_lgbuf_atune);
	b43_radio_write(dev, B2055_C1_LGBUF_GTUNE, e->radio_c1_lgbuf_gtune);
	b43_radio_write(dev, B2055_C1_RX_RFR1, e->radio_c1_rx_rfr1);
	b43_radio_write(dev, B2055_C1_TX_PGAPADTN, e->radio_c1_tx_pgapadtn);
	b43_read32(dev, B43_MMIO_MACCTL); /* flush writes */

	b43_radio_write(dev, B2055_C1_TX_MXBGTRIM, e->radio_c1_tx_mxbgtrim);
	b43_radio_write(dev, B2055_C2_LGBUF_ATUNE, e->radio_c2_lgbuf_atune);
	b43_radio_write(dev, B2055_C2_LGBUF_GTUNE, e->radio_c2_lgbuf_gtune);
	b43_radio_write(dev, B2055_C2_RX_RFR1, e->radio_c2_rx_rfr1);
	b43_read32(dev, B43_MMIO_MACCTL); /* flush writes */

	b43_radio_write(dev, B2055_C2_TX_PGAPADTN, e->radio_c2_tx_pgapadtn);
	b43_radio_write(dev, B2055_C2_TX_MXBGTRIM, e->radio_c2_tx_mxbgtrim);
}

/* http://bcm-v4.sipsolutions.net/802.11/PHY/Radio/2055Setup */
static void b43_radio_2055_setup(struct b43_wldev *dev,
				const struct b43_nphy_channeltab_entry_rev2 *e)
{
	B43_WARN_ON(dev->phy.rev >= 3);

	b43_chantab_radio_upload(dev, e);
	udelay(50);
	b43_radio_write(dev, B2055_VCO_CAL10, 0x05);
	b43_radio_write(dev, B2055_VCO_CAL10, 0x45);
	b43_read32(dev, B43_MMIO_MACCTL); /* flush writes */
	b43_radio_write(dev, B2055_VCO_CAL10, 0x65);
	udelay(300);
}

static void b43_radio_init2055_pre(struct b43_wldev *dev)
{
	b43_phy_mask(dev, B43_NPHY_RFCTL_CMD,
		     ~B43_NPHY_RFCTL_CMD_PORFORCE);
	b43_phy_set(dev, B43_NPHY_RFCTL_CMD,
		    B43_NPHY_RFCTL_CMD_CHIP0PU |
		    B43_NPHY_RFCTL_CMD_OEPORFORCE);
	b43_phy_set(dev, B43_NPHY_RFCTL_CMD,
		    B43_NPHY_RFCTL_CMD_PORFORCE);
}

static void b43_radio_init2055_post(struct b43_wldev *dev)
{
	struct b43_phy_n *nphy = dev->phy.n;
	struct ssb_sprom *sprom = dev->dev->bus_sprom;
	bool workaround = false;

	if (sprom->revision < 4)
		workaround = (dev->dev->board_vendor != PCI_VENDOR_ID_BROADCOM
			      && dev->dev->board_type == SSB_BOARD_CB2_4321
			      && dev->dev->board_rev >= 0x41);
	else
		workaround =
			!(sprom->boardflags2_lo & B43_BFL2_RXBB_INT_REG_DIS);

	b43_radio_mask(dev, B2055_MASTER1, 0xFFF3);
	if (workaround) {
		b43_radio_mask(dev, B2055_C1_RX_BB_REG, 0x7F);
		b43_radio_mask(dev, B2055_C2_RX_BB_REG, 0x7F);
	}
	b43_radio_maskset(dev, B2055_RRCCAL_NOPTSEL, 0xFFC0, 0x2C);
	b43_radio_write(dev, B2055_CAL_MISC, 0x3C);
	b43_radio_mask(dev, B2055_CAL_MISC, 0xFFBE);
	b43_radio_set(dev, B2055_CAL_LPOCTL, 0x80);
	b43_radio_set(dev, B2055_CAL_MISC, 0x1);
	msleep(1);
	b43_radio_set(dev, B2055_CAL_MISC, 0x40);
	if (!b43_radio_wait_value(dev, B2055_CAL_COUT2, 0x80, 0x80, 10, 2000))
		b43err(dev->wl, "radio post init timeout\n");
	b43_radio_mask(dev, B2055_CAL_LPOCTL, 0xFF7F);
	b43_switch_channel(dev, dev->phy.channel);
	b43_radio_write(dev, B2055_C1_RX_BB_LPF, 0x9);
	b43_radio_write(dev, B2055_C2_RX_BB_LPF, 0x9);
	b43_radio_write(dev, B2055_C1_RX_BB_MIDACHP, 0x83);
	b43_radio_write(dev, B2055_C2_RX_BB_MIDACHP, 0x83);
	b43_radio_maskset(dev, B2055_C1_LNA_GAINBST, 0xFFF8, 0x6);
	b43_radio_maskset(dev, B2055_C2_LNA_GAINBST, 0xFFF8, 0x6);
	if (!nphy->gain_boost) {
		b43_radio_set(dev, B2055_C1_RX_RFSPC1, 0x2);
		b43_radio_set(dev, B2055_C2_RX_RFSPC1, 0x2);
	} else {
		b43_radio_mask(dev, B2055_C1_RX_RFSPC1, 0xFFFD);
		b43_radio_mask(dev, B2055_C2_RX_RFSPC1, 0xFFFD);
	}
	udelay(2);
}

/*
 * Initialize a Broadcom 2055 N-radio
 * http://bcm-v4.sipsolutions.net/802.11/Radio/2055/Init
 */
static void b43_radio_init2055(struct b43_wldev *dev)
{
	b43_radio_init2055_pre(dev);
	if (b43_status(dev) < B43_STAT_INITIALIZED) {
		/* Follow wl, not specs. Do not force uploading all regs */
		b2055_upload_inittab(dev, 0, 0);
	} else {
		bool ghz5 = b43_current_band(dev->wl) == IEEE80211_BAND_5GHZ;
		b2055_upload_inittab(dev, ghz5, 0);
	}
	b43_radio_init2055_post(dev);
}

/**************************************************
 * Samples
 **************************************************/

/* http://bcm-v4.sipsolutions.net/802.11/PHY/N/LoadSampleTable */
static int b43_nphy_load_samples(struct b43_wldev *dev,
					struct b43_c32 *samples, u16 len) {
	struct b43_phy_n *nphy = dev->phy.n;
	u16 i;
	u32 *data;

	data = kzalloc(len * sizeof(u32), GFP_KERNEL);
	if (!data) {
		b43err(dev->wl, "allocation for samples loading failed\n");
		return -ENOMEM;
	}
	if (nphy->hang_avoid)
		b43_nphy_stay_in_carrier_search(dev, 1);

	for (i = 0; i < len; i++) {
		data[i] = (samples[i].i & 0x3FF << 10);
		data[i] |= samples[i].q & 0x3FF;
	}
	b43_ntab_write_bulk(dev, B43_NTAB32(17, 0), len, data);

	kfree(data);
	if (nphy->hang_avoid)
		b43_nphy_stay_in_carrier_search(dev, 0);
	return 0;
}

/* http://bcm-v4.sipsolutions.net/802.11/PHY/N/GenLoadSamples */
static u16 b43_nphy_gen_load_samples(struct b43_wldev *dev, u32 freq, u16 max,
					bool test)
{
	int i;
	u16 bw, len, rot, angle;
	struct b43_c32 *samples;

	bw = b43_is_40mhz(dev) ? 40 : 20;
	len = bw << 3;

	if (test) {
		if (b43_phy_read(dev, B43_NPHY_BBCFG) & B43_NPHY_BBCFG_RSTRX)
			bw = 82;
		else
			bw = 80;

		if (b43_is_40mhz(dev))
			bw <<= 1;

		len = bw << 1;
	}

	samples = kcalloc(len, sizeof(struct b43_c32), GFP_KERNEL);
	if (!samples) {
		b43err(dev->wl, "allocation for samples generation failed\n");
		return 0;
	}
	rot = (((freq * 36) / bw) << 16) / 100;
	angle = 0;

	for (i = 0; i < len; i++) {
		samples[i] = b43_cordic(angle);
		angle += rot;
		samples[i].q = CORDIC_CONVERT(samples[i].q * max);
		samples[i].i = CORDIC_CONVERT(samples[i].i * max);
	}

	i = b43_nphy_load_samples(dev, samples, len);
	kfree(samples);
	return (i < 0) ? 0 : len;
}

/* http://bcm-v4.sipsolutions.net/802.11/PHY/N/RunSamples */
static void b43_nphy_run_samples(struct b43_wldev *dev, u16 samps, u16 loops,
				 u16 wait, bool iqmode, bool dac_test,
				 bool modify_bbmult)
{
	struct b43_phy *phy = &dev->phy;
	struct b43_phy_n *nphy = dev->phy.n;
	int i;
	u16 seq_mode;
	u32 tmp;

	b43_nphy_stay_in_carrier_search(dev, true);

	if (phy->rev >= 7) {
		bool lpf_bw3, lpf_bw4;

		lpf_bw3 = b43_phy_read(dev, B43_NPHY_REV7_RF_CTL_OVER3) & 0x80;
		lpf_bw4 = b43_phy_read(dev, B43_NPHY_REV7_RF_CTL_OVER4) & 0x80;

		if (lpf_bw3 || lpf_bw4) {
			/* TODO */
		} else {
			u16 value = b43_nphy_read_lpf_ctl(dev, 0);
			if (phy->rev >= 19)
				b43_nphy_rf_ctl_override_rev19(dev, 0x80, value,
							       0, false, 1);
			else
				b43_nphy_rf_ctl_override_rev7(dev, 0x80, value,
							      0, false, 1);
			nphy->lpf_bw_overrode_for_sample_play = true;
		}
	}

	if ((nphy->bb_mult_save & 0x80000000) == 0) {
		tmp = b43_ntab_read(dev, B43_NTAB16(15, 87));
		nphy->bb_mult_save = (tmp & 0xFFFF) | 0x80000000;
	}

	if (modify_bbmult) {
		tmp = !b43_is_40mhz(dev) ? 0x6464 : 0x4747;
		b43_ntab_write(dev, B43_NTAB16(15, 87), tmp);
	}

	b43_phy_write(dev, B43_NPHY_SAMP_DEPCNT, (samps - 1));

	if (loops != 0xFFFF)
		b43_phy_write(dev, B43_NPHY_SAMP_LOOPCNT, (loops - 1));
	else
		b43_phy_write(dev, B43_NPHY_SAMP_LOOPCNT, loops);

	b43_phy_write(dev, B43_NPHY_SAMP_WAITCNT, wait);

	seq_mode = b43_phy_read(dev, B43_NPHY_RFSEQMODE);

	b43_phy_set(dev, B43_NPHY_RFSEQMODE, B43_NPHY_RFSEQMODE_CAOVER);
	if (iqmode) {
		b43_phy_mask(dev, B43_NPHY_IQLOCAL_CMDGCTL, 0x7FFF);
		b43_phy_set(dev, B43_NPHY_IQLOCAL_CMDGCTL, 0x8000);
	} else {
		tmp = dac_test ? 5 : 1;
		b43_phy_write(dev, B43_NPHY_SAMP_CMD, tmp);
	}
	for (i = 0; i < 100; i++) {
		if (!(b43_phy_read(dev, B43_NPHY_RFSEQST) & 1)) {
			i = 0;
			break;
		}
		udelay(10);
	}
	if (i)
		b43err(dev->wl, "run samples timeout\n");

	b43_phy_write(dev, B43_NPHY_RFSEQMODE, seq_mode);

	b43_nphy_stay_in_carrier_search(dev, false);
}

/**************************************************
 * RSSI
 **************************************************/

/* http://bcm-v4.sipsolutions.net/802.11/PHY/N/ScaleOffsetRssi */
static void b43_nphy_scale_offset_rssi(struct b43_wldev *dev, u16 scale,
					s8 offset, u8 core,
					enum n_rail_type rail,
					enum n_rssi_type rssi_type)
{
	u16 tmp;
	bool core1or5 = (core == 1) || (core == 5);
	bool core2or5 = (core == 2) || (core == 5);

	offset = clamp_val(offset, -32, 31);
	tmp = ((scale & 0x3F) << 8) | (offset & 0x3F);

	switch (rssi_type) {
	case N_RSSI_NB:
		if (core1or5 && rail == N_RAIL_I)
			b43_phy_write(dev, B43_NPHY_RSSIMC_0I_RSSI_Z, tmp);
		if (core1or5 && rail == N_RAIL_Q)
			b43_phy_write(dev, B43_NPHY_RSSIMC_0Q_RSSI_Z, tmp);
		if (core2or5 && rail == N_RAIL_I)
			b43_phy_write(dev, B43_NPHY_RSSIMC_1I_RSSI_Z, tmp);
		if (core2or5 && rail == N_RAIL_Q)
			b43_phy_write(dev, B43_NPHY_RSSIMC_1Q_RSSI_Z, tmp);
		break;
	case N_RSSI_W1:
		if (core1or5 && rail == N_RAIL_I)
			b43_phy_write(dev, B43_NPHY_RSSIMC_0I_RSSI_X, tmp);
		if (core1or5 && rail == N_RAIL_Q)
			b43_phy_write(dev, B43_NPHY_RSSIMC_0Q_RSSI_X, tmp);
		if (core2or5 && rail == N_RAIL_I)
			b43_phy_write(dev, B43_NPHY_RSSIMC_1I_RSSI_X, tmp);
		if (core2or5 && rail == N_RAIL_Q)
			b43_phy_write(dev, B43_NPHY_RSSIMC_1Q_RSSI_X, tmp);
		break;
	case N_RSSI_W2:
		if (core1or5 && rail == N_RAIL_I)
			b43_phy_write(dev, B43_NPHY_RSSIMC_0I_RSSI_Y, tmp);
		if (core1or5 && rail == N_RAIL_Q)
			b43_phy_write(dev, B43_NPHY_RSSIMC_0Q_RSSI_Y, tmp);
		if (core2or5 && rail == N_RAIL_I)
			b43_phy_write(dev, B43_NPHY_RSSIMC_1I_RSSI_Y, tmp);
		if (core2or5 && rail == N_RAIL_Q)
			b43_phy_write(dev, B43_NPHY_RSSIMC_1Q_RSSI_Y, tmp);
		break;
	case N_RSSI_TBD:
		if (core1or5 && rail == N_RAIL_I)
			b43_phy_write(dev, B43_NPHY_RSSIMC_0I_TBD, tmp);
		if (core1or5 && rail == N_RAIL_Q)
			b43_phy_write(dev, B43_NPHY_RSSIMC_0Q_TBD, tmp);
		if (core2or5 && rail == N_RAIL_I)
			b43_phy_write(dev, B43_NPHY_RSSIMC_1I_TBD, tmp);
		if (core2or5 && rail == N_RAIL_Q)
			b43_phy_write(dev, B43_NPHY_RSSIMC_1Q_TBD, tmp);
		break;
	case N_RSSI_IQ:
		if (core1or5 && rail == N_RAIL_I)
			b43_phy_write(dev, B43_NPHY_RSSIMC_0I_PWRDET, tmp);
		if (core1or5 && rail == N_RAIL_Q)
			b43_phy_write(dev, B43_NPHY_RSSIMC_0Q_PWRDET, tmp);
		if (core2or5 && rail == N_RAIL_I)
			b43_phy_write(dev, B43_NPHY_RSSIMC_1I_PWRDET, tmp);
		if (core2or5 && rail == N_RAIL_Q)
			b43_phy_write(dev, B43_NPHY_RSSIMC_1Q_PWRDET, tmp);
		break;
	case N_RSSI_TSSI_2G:
		if (core1or5)
			b43_phy_write(dev, B43_NPHY_RSSIMC_0I_TSSI, tmp);
		if (core2or5)
			b43_phy_write(dev, B43_NPHY_RSSIMC_1I_TSSI, tmp);
		break;
	case N_RSSI_TSSI_5G:
		if (core1or5)
			b43_phy_write(dev, B43_NPHY_RSSIMC_0Q_TSSI, tmp);
		if (core2or5)
			b43_phy_write(dev, B43_NPHY_RSSIMC_1Q_TSSI, tmp);
		break;
	}
}

static void b43_nphy_rssi_select_rev19(struct b43_wldev *dev, u8 code,
				       enum n_rssi_type rssi_type)
{
	/* TODO */
}

static void b43_nphy_rev3_rssi_select(struct b43_wldev *dev, u8 code,
				      enum n_rssi_type rssi_type)
{
	u8 i;
	u16 reg, val;

	if (code == 0) {
		b43_phy_mask(dev, B43_NPHY_AFECTL_OVER1, 0xFDFF);
		b43_phy_mask(dev, B43_NPHY_AFECTL_OVER, 0xFDFF);
		b43_phy_mask(dev, B43_NPHY_AFECTL_C1, 0xFCFF);
		b43_phy_mask(dev, B43_NPHY_AFECTL_C2, 0xFCFF);
		b43_phy_mask(dev, B43_NPHY_TXF_40CO_B1S0, 0xFFDF);
		b43_phy_mask(dev, B43_NPHY_TXF_40CO_B32S1, 0xFFDF);
		b43_phy_mask(dev, B43_NPHY_RFCTL_LUT_TRSW_UP1, 0xFFC3);
		b43_phy_mask(dev, B43_NPHY_RFCTL_LUT_TRSW_UP2, 0xFFC3);
	} else {
		for (i = 0; i < 2; i++) {
			if ((code == 1 && i == 1) || (code == 2 && !i))
				continue;

			reg = (i == 0) ?
				B43_NPHY_AFECTL_OVER1 : B43_NPHY_AFECTL_OVER;
			b43_phy_maskset(dev, reg, 0xFDFF, 0x0200);

			if (rssi_type == N_RSSI_W1 ||
			    rssi_type == N_RSSI_W2 ||
			    rssi_type == N_RSSI_NB) {
				reg = (i == 0) ?
					B43_NPHY_AFECTL_C1 :
					B43_NPHY_AFECTL_C2;
				b43_phy_maskset(dev, reg, 0xFCFF, 0);

				reg = (i == 0) ?
					B43_NPHY_RFCTL_LUT_TRSW_UP1 :
					B43_NPHY_RFCTL_LUT_TRSW_UP2;
				b43_phy_maskset(dev, reg, 0xFFC3, 0);

				if (rssi_type == N_RSSI_W1)
					val = (b43_current_band(dev->wl) == IEEE80211_BAND_5GHZ) ? 4 : 8;
				else if (rssi_type == N_RSSI_W2)
					val = 16;
				else
					val = 32;
				b43_phy_set(dev, reg, val);

				reg = (i == 0) ?
					B43_NPHY_TXF_40CO_B1S0 :
					B43_NPHY_TXF_40CO_B32S1;
				b43_phy_set(dev, reg, 0x0020);
			} else {
				if (rssi_type == N_RSSI_TBD)
					val = 0x0100;
				else if (rssi_type == N_RSSI_IQ)
					val = 0x0200;
				else
					val = 0x0300;

				reg = (i == 0) ?
					B43_NPHY_AFECTL_C1 :
					B43_NPHY_AFECTL_C2;

				b43_phy_maskset(dev, reg, 0xFCFF, val);
				b43_phy_maskset(dev, reg, 0xF3FF, val << 2);

				if (rssi_type != N_RSSI_IQ &&
				    rssi_type != N_RSSI_TBD) {
					enum ieee80211_band band =
						b43_current_band(dev->wl);

					if (dev->phy.rev < 7) {
						if (b43_nphy_ipa(dev))
							val = (band == IEEE80211_BAND_5GHZ) ? 0xC : 0xE;
						else
							val = 0x11;
						reg = (i == 0) ? B2056_TX0 : B2056_TX1;
						reg |= B2056_TX_TX_SSI_MUX;
						b43_radio_write(dev, reg, val);
					}

					reg = (i == 0) ?
						B43_NPHY_AFECTL_OVER1 :
						B43_NPHY_AFECTL_OVER;
					b43_phy_set(dev, reg, 0x0200);
				}
			}
		}
	}
}

static void b43_nphy_rev2_rssi_select(struct b43_wldev *dev, u8 code,
				      enum n_rssi_type rssi_type)
{
	u16 val;
	bool rssi_w1_w2_nb = false;

	switch (rssi_type) {
	case N_RSSI_W1:
	case N_RSSI_W2:
	case N_RSSI_NB:
		val = 0;
		rssi_w1_w2_nb = true;
		break;
	case N_RSSI_TBD:
		val = 1;
		break;
	case N_RSSI_IQ:
		val = 2;
		break;
	default:
		val = 3;
	}

	val = (val << 12) | (val << 14);
	b43_phy_maskset(dev, B43_NPHY_AFECTL_C1, 0x0FFF, val);
	b43_phy_maskset(dev, B43_NPHY_AFECTL_C2, 0x0FFF, val);

	if (rssi_w1_w2_nb) {
		b43_phy_maskset(dev, B43_NPHY_RFCTL_RSSIO1, 0xFFCF,
				(rssi_type + 1) << 4);
		b43_phy_maskset(dev, B43_NPHY_RFCTL_RSSIO2, 0xFFCF,
				(rssi_type + 1) << 4);
	}

	if (code == 0) {
		b43_phy_mask(dev, B43_NPHY_AFECTL_OVER, ~0x3000);
		if (rssi_w1_w2_nb) {
			b43_phy_mask(dev, B43_NPHY_RFCTL_CMD,
				~(B43_NPHY_RFCTL_CMD_RXEN |
				  B43_NPHY_RFCTL_CMD_CORESEL));
			b43_phy_mask(dev, B43_NPHY_RFCTL_OVER,
				~(0x1 << 12 |
				  0x1 << 5 |
				  0x1 << 1 |
				  0x1));
			b43_phy_mask(dev, B43_NPHY_RFCTL_CMD,
				~B43_NPHY_RFCTL_CMD_START);
			udelay(20);
			b43_phy_mask(dev, B43_NPHY_RFCTL_OVER, ~0x1);
		}
	} else {
		b43_phy_set(dev, B43_NPHY_AFECTL_OVER, 0x3000);
		if (rssi_w1_w2_nb) {
			b43_phy_maskset(dev, B43_NPHY_RFCTL_CMD,
				~(B43_NPHY_RFCTL_CMD_RXEN |
				  B43_NPHY_RFCTL_CMD_CORESEL),
				(B43_NPHY_RFCTL_CMD_RXEN |
				 code << B43_NPHY_RFCTL_CMD_CORESEL_SHIFT));
			b43_phy_set(dev, B43_NPHY_RFCTL_OVER,
				(0x1 << 12 |
				  0x1 << 5 |
				  0x1 << 1 |
				  0x1));
			b43_phy_set(dev, B43_NPHY_RFCTL_CMD,
				B43_NPHY_RFCTL_CMD_START);
			udelay(20);
			b43_phy_mask(dev, B43_NPHY_RFCTL_OVER, ~0x1);
		}
	}
}

/* http://bcm-v4.sipsolutions.net/802.11/PHY/N/RSSISel */
static void b43_nphy_rssi_select(struct b43_wldev *dev, u8 code,
				 enum n_rssi_type type)
{
	if (dev->phy.rev >= 19)
		b43_nphy_rssi_select_rev19(dev, code, type);
	else if (dev->phy.rev >= 3)
		b43_nphy_rev3_rssi_select(dev, code, type);
	else
		b43_nphy_rev2_rssi_select(dev, code, type);
}

/* http://bcm-v4.sipsolutions.net/802.11/PHY/N/SetRssi2055Vcm */
static void b43_nphy_set_rssi_2055_vcm(struct b43_wldev *dev,
				       enum n_rssi_type rssi_type, u8 *buf)
{
	int i;
	for (i = 0; i < 2; i++) {
		if (rssi_type == N_RSSI_NB) {
			if (i == 0) {
				b43_radio_maskset(dev, B2055_C1_B0NB_RSSIVCM,
						  0xFC, buf[0]);
				b43_radio_maskset(dev, B2055_C1_RX_BB_RSSICTL5,
						  0xFC, buf[1]);
			} else {
				b43_radio_maskset(dev, B2055_C2_B0NB_RSSIVCM,
						  0xFC, buf[2 * i]);
				b43_radio_maskset(dev, B2055_C2_RX_BB_RSSICTL5,
						  0xFC, buf[2 * i + 1]);
			}
		} else {
			if (i == 0)
				b43_radio_maskset(dev, B2055_C1_RX_BB_RSSICTL5,
						  0xF3, buf[0] << 2);
			else
				b43_radio_maskset(dev, B2055_C2_RX_BB_RSSICTL5,
						  0xF3, buf[2 * i + 1] << 2);
		}
	}
}

/* http://bcm-v4.sipsolutions.net/802.11/PHY/N/PollRssi */
static int b43_nphy_poll_rssi(struct b43_wldev *dev, enum n_rssi_type rssi_type,
			      s32 *buf, u8 nsamp)
{
	int i;
	int out;
	u16 save_regs_phy[9];
	u16 s[2];

	/* TODO: rev7+ is treated like rev3+, what about rev19+? */

	if (dev->phy.rev >= 3) {
		save_regs_phy[0] = b43_phy_read(dev, B43_NPHY_AFECTL_C1);
		save_regs_phy[1] = b43_phy_read(dev, B43_NPHY_AFECTL_C2);
		save_regs_phy[2] = b43_phy_read(dev,
						B43_NPHY_RFCTL_LUT_TRSW_UP1);
		save_regs_phy[3] = b43_phy_read(dev,
						B43_NPHY_RFCTL_LUT_TRSW_UP2);
		save_regs_phy[4] = b43_phy_read(dev, B43_NPHY_AFECTL_OVER1);
		save_regs_phy[5] = b43_phy_read(dev, B43_NPHY_AFECTL_OVER);
		save_regs_phy[6] = b43_phy_read(dev, B43_NPHY_TXF_40CO_B1S0);
		save_regs_phy[7] = b43_phy_read(dev, B43_NPHY_TXF_40CO_B32S1);
		save_regs_phy[8] = 0;
	} else {
		save_regs_phy[0] = b43_phy_read(dev, B43_NPHY_AFECTL_C1);
		save_regs_phy[1] = b43_phy_read(dev, B43_NPHY_AFECTL_C2);
		save_regs_phy[2] = b43_phy_read(dev, B43_NPHY_AFECTL_OVER);
		save_regs_phy[3] = b43_phy_read(dev, B43_NPHY_RFCTL_CMD);
		save_regs_phy[4] = b43_phy_read(dev, B43_NPHY_RFCTL_OVER);
		save_regs_phy[5] = b43_phy_read(dev, B43_NPHY_RFCTL_RSSIO1);
		save_regs_phy[6] = b43_phy_read(dev, B43_NPHY_RFCTL_RSSIO2);
		save_regs_phy[7] = 0;
		save_regs_phy[8] = 0;
	}

	b43_nphy_rssi_select(dev, 5, rssi_type);

	if (dev->phy.rev < 2) {
		save_regs_phy[8] = b43_phy_read(dev, B43_NPHY_GPIO_SEL);
		b43_phy_write(dev, B43_NPHY_GPIO_SEL, 5);
	}

	for (i = 0; i < 4; i++)
		buf[i] = 0;

	for (i = 0; i < nsamp; i++) {
		if (dev->phy.rev < 2) {
			s[0] = b43_phy_read(dev, B43_NPHY_GPIO_LOOUT);
			s[1] = b43_phy_read(dev, B43_NPHY_GPIO_HIOUT);
		} else {
			s[0] = b43_phy_read(dev, B43_NPHY_RSSI1);
			s[1] = b43_phy_read(dev, B43_NPHY_RSSI2);
		}

		buf[0] += ((s8)((s[0] & 0x3F) << 2)) >> 2;
		buf[1] += ((s8)(((s[0] >> 8) & 0x3F) << 2)) >> 2;
		buf[2] += ((s8)((s[1] & 0x3F) << 2)) >> 2;
		buf[3] += ((s8)(((s[1] >> 8) & 0x3F) << 2)) >> 2;
	}
	out = (buf[0] & 0xFF) << 24 | (buf[1] & 0xFF) << 16 |
		(buf[2] & 0xFF) << 8 | (buf[3] & 0xFF);

	if (dev->phy.rev < 2)
		b43_phy_write(dev, B43_NPHY_GPIO_SEL, save_regs_phy[8]);

	if (dev->phy.rev >= 3) {
		b43_phy_write(dev, B43_NPHY_AFECTL_C1, save_regs_phy[0]);
		b43_phy_write(dev, B43_NPHY_AFECTL_C2, save_regs_phy[1]);
		b43_phy_write(dev, B43_NPHY_RFCTL_LUT_TRSW_UP1,
				save_regs_phy[2]);
		b43_phy_write(dev, B43_NPHY_RFCTL_LUT_TRSW_UP2,
				save_regs_phy[3]);
		b43_phy_write(dev, B43_NPHY_AFECTL_OVER1, save_regs_phy[4]);
		b43_phy_write(dev, B43_NPHY_AFECTL_OVER, save_regs_phy[5]);
		b43_phy_write(dev, B43_NPHY_TXF_40CO_B1S0, save_regs_phy[6]);
		b43_phy_write(dev, B43_NPHY_TXF_40CO_B32S1, save_regs_phy[7]);
	} else {
		b43_phy_write(dev, B43_NPHY_AFECTL_C1, save_regs_phy[0]);
		b43_phy_write(dev, B43_NPHY_AFECTL_C2, save_regs_phy[1]);
		b43_phy_write(dev, B43_NPHY_AFECTL_OVER, save_regs_phy[2]);
		b43_phy_write(dev, B43_NPHY_RFCTL_CMD, save_regs_phy[3]);
		b43_phy_write(dev, B43_NPHY_RFCTL_OVER, save_regs_phy[4]);
		b43_phy_write(dev, B43_NPHY_RFCTL_RSSIO1, save_regs_phy[5]);
		b43_phy_write(dev, B43_NPHY_RFCTL_RSSIO2, save_regs_phy[6]);
	}

	return out;
}

/* http://bcm-v4.sipsolutions.net/802.11/PHY/N/RSSICalRev3 */
static void b43_nphy_rev3_rssi_cal(struct b43_wldev *dev)
{
	struct b43_phy *phy = &dev->phy;
	struct b43_phy_n *nphy = dev->phy.n;

	u16 saved_regs_phy_rfctl[2];
	u16 saved_regs_phy[22];
	u16 regs_to_store_rev3[] = {
		B43_NPHY_AFECTL_OVER1, B43_NPHY_AFECTL_OVER,
		B43_NPHY_AFECTL_C1, B43_NPHY_AFECTL_C2,
		B43_NPHY_TXF_40CO_B1S1, B43_NPHY_RFCTL_OVER,
		B43_NPHY_TXF_40CO_B1S0, B43_NPHY_TXF_40CO_B32S1,
		B43_NPHY_RFCTL_CMD,
		B43_NPHY_RFCTL_LUT_TRSW_UP1, B43_NPHY_RFCTL_LUT_TRSW_UP2,
		B43_NPHY_RFCTL_RSSIO1, B43_NPHY_RFCTL_RSSIO2
	};
	u16 regs_to_store_rev7[] = {
		B43_NPHY_AFECTL_OVER1, B43_NPHY_AFECTL_OVER,
		B43_NPHY_AFECTL_C1, B43_NPHY_AFECTL_C2,
		B43_NPHY_TXF_40CO_B1S1, B43_NPHY_RFCTL_OVER,
		B43_NPHY_REV7_RF_CTL_OVER3, B43_NPHY_REV7_RF_CTL_OVER4,
		B43_NPHY_REV7_RF_CTL_OVER5, B43_NPHY_REV7_RF_CTL_OVER6,
		0x2ff,
		B43_NPHY_TXF_40CO_B1S0, B43_NPHY_TXF_40CO_B32S1,
		B43_NPHY_RFCTL_CMD,
		B43_NPHY_RFCTL_LUT_TRSW_UP1, B43_NPHY_RFCTL_LUT_TRSW_UP2,
		B43_NPHY_REV7_RF_CTL_MISC_REG3, B43_NPHY_REV7_RF_CTL_MISC_REG4,
		B43_NPHY_REV7_RF_CTL_MISC_REG5, B43_NPHY_REV7_RF_CTL_MISC_REG6,
		B43_NPHY_RFCTL_RSSIO1, B43_NPHY_RFCTL_RSSIO2
	};
	u16 *regs_to_store;
	int regs_amount;

	u16 class;

	u16 clip_state[2];
	u16 clip_off[2] = { 0xFFFF, 0xFFFF };

	u8 vcm_final = 0;
	s32 offset[4];
	s32 results[8][4] = { };
	s32 results_min[4] = { };
	s32 poll_results[4] = { };

	u16 *rssical_radio_regs = NULL;
	u16 *rssical_phy_regs = NULL;

	u16 r; /* routing */
	u8 rx_core_state;
	int core, i, j, vcm;

	if (dev->phy.rev >= 7) {
		regs_to_store = regs_to_store_rev7;
		regs_amount = ARRAY_SIZE(regs_to_store_rev7);
	} else {
		regs_to_store = regs_to_store_rev3;
		regs_amount = ARRAY_SIZE(regs_to_store_rev3);
	}
	BUG_ON(regs_amount > ARRAY_SIZE(saved_regs_phy));

	class = b43_nphy_classifier(dev, 0, 0);
	b43_nphy_classifier(dev, 7, 4);
	b43_nphy_read_clip_detection(dev, clip_state);
	b43_nphy_write_clip_detection(dev, clip_off);

	saved_regs_phy_rfctl[0] = b43_phy_read(dev, B43_NPHY_RFCTL_INTC1);
	saved_regs_phy_rfctl[1] = b43_phy_read(dev, B43_NPHY_RFCTL_INTC2);
	for (i = 0; i < regs_amount; i++)
		saved_regs_phy[i] = b43_phy_read(dev, regs_to_store[i]);

	b43_nphy_rf_ctl_intc_override(dev, N_INTC_OVERRIDE_OFF, 0, 7);
	b43_nphy_rf_ctl_intc_override(dev, N_INTC_OVERRIDE_TRSW, 1, 7);

	if (dev->phy.rev >= 7) {
		b43_nphy_rf_ctl_override_one_to_many(dev,
						     N_RF_CTL_OVER_CMD_RXRF_PU,
						     0, 0, false);
		b43_nphy_rf_ctl_override_one_to_many(dev,
						     N_RF_CTL_OVER_CMD_RX_PU,
						     1, 0, false);
		b43_nphy_rf_ctl_override_rev7(dev, 0x80, 1, 0, false, 0);
		b43_nphy_rf_ctl_override_rev7(dev, 0x40, 1, 0, false, 0);
		if (b43_current_band(dev->wl) == IEEE80211_BAND_5GHZ) {
			b43_nphy_rf_ctl_override_rev7(dev, 0x20, 0, 0, false,
						      0);
			b43_nphy_rf_ctl_override_rev7(dev, 0x10, 1, 0, false,
						      0);
		} else {
			b43_nphy_rf_ctl_override_rev7(dev, 0x10, 0, 0, false,
						      0);
			b43_nphy_rf_ctl_override_rev7(dev, 0x20, 1, 0, false,
						      0);
		}
	} else {
		b43_nphy_rf_ctl_override(dev, 0x1, 0, 0, false);
		b43_nphy_rf_ctl_override(dev, 0x2, 1, 0, false);
		b43_nphy_rf_ctl_override(dev, 0x80, 1, 0, false);
		b43_nphy_rf_ctl_override(dev, 0x40, 1, 0, false);
		if (b43_current_band(dev->wl) == IEEE80211_BAND_5GHZ) {
			b43_nphy_rf_ctl_override(dev, 0x20, 0, 0, false);
			b43_nphy_rf_ctl_override(dev, 0x10, 1, 0, false);
		} else {
			b43_nphy_rf_ctl_override(dev, 0x10, 0, 0, false);
			b43_nphy_rf_ctl_override(dev, 0x20, 1, 0, false);
		}
	}

	rx_core_state = b43_nphy_get_rx_core_state(dev);
	for (core = 0; core < 2; core++) {
		if (!(rx_core_state & (1 << core)))
			continue;
		r = core ? B2056_RX1 : B2056_RX0;
		b43_nphy_scale_offset_rssi(dev, 0, 0, core + 1, N_RAIL_I,
					   N_RSSI_NB);
		b43_nphy_scale_offset_rssi(dev, 0, 0, core + 1, N_RAIL_Q,
					   N_RSSI_NB);

		/* Grab RSSI results for every possible VCM */
		for (vcm = 0; vcm < 8; vcm++) {
			if (dev->phy.rev >= 7)
				b43_radio_maskset(dev,
						  core ? R2057_NB_MASTER_CORE1 :
							 R2057_NB_MASTER_CORE0,
						  ~R2057_VCM_MASK, vcm);
			else
				b43_radio_maskset(dev, r | B2056_RX_RSSI_MISC,
						  0xE3, vcm << 2);
			b43_nphy_poll_rssi(dev, N_RSSI_NB, results[vcm], 8);
		}

		/* Find out which VCM got the best results */
		for (i = 0; i < 4; i += 2) {
			s32 currd;
			s32 mind = 0x100000;
			s32 minpoll = 249;
			u8 minvcm = 0;
			if (2 * core != i)
				continue;
			for (vcm = 0; vcm < 8; vcm++) {
				currd = results[vcm][i] * results[vcm][i] +
					results[vcm][i + 1] * results[vcm][i];
				if (currd < mind) {
					mind = currd;
					minvcm = vcm;
				}
				if (results[vcm][i] < minpoll)
					minpoll = results[vcm][i];
			}
			vcm_final = minvcm;
			results_min[i] = minpoll;
		}

		/* Select the best VCM */
		if (dev->phy.rev >= 7)
			b43_radio_maskset(dev,
					  core ? R2057_NB_MASTER_CORE1 :
						 R2057_NB_MASTER_CORE0,
					  ~R2057_VCM_MASK, vcm);
		else
			b43_radio_maskset(dev, r | B2056_RX_RSSI_MISC,
					  0xE3, vcm_final << 2);

		for (i = 0; i < 4; i++) {
			if (core != i / 2)
				continue;
			offset[i] = -results[vcm_final][i];
			if (offset[i] < 0)
				offset[i] = -((abs(offset[i]) + 4) / 8);
			else
				offset[i] = (offset[i] + 4) / 8;
			if (results_min[i] == 248)
				offset[i] = -32;
			b43_nphy_scale_offset_rssi(dev, 0, offset[i],
						   (i / 2 == 0) ? 1 : 2,
						   (i % 2 == 0) ? N_RAIL_I : N_RAIL_Q,
						   N_RSSI_NB);
		}
	}

	for (core = 0; core < 2; core++) {
		if (!(rx_core_state & (1 << core)))
			continue;
		for (i = 0; i < 2; i++) {
			b43_nphy_scale_offset_rssi(dev, 0, 0, core + 1,
						   N_RAIL_I, i);
			b43_nphy_scale_offset_rssi(dev, 0, 0, core + 1,
						   N_RAIL_Q, i);
			b43_nphy_poll_rssi(dev, i, poll_results, 8);
			for (j = 0; j < 4; j++) {
				if (j / 2 == core) {
					offset[j] = 232 - poll_results[j];
					if (offset[j] < 0)
						offset[j] = -(abs(offset[j] + 4) / 8);
					else
						offset[j] = (offset[j] + 4) / 8;
					b43_nphy_scale_offset_rssi(dev, 0,
						offset[2 * core], core + 1, j % 2, i);
				}
			}
		}
	}

	b43_phy_write(dev, B43_NPHY_RFCTL_INTC1, saved_regs_phy_rfctl[0]);
	b43_phy_write(dev, B43_NPHY_RFCTL_INTC2, saved_regs_phy_rfctl[1]);

	b43_nphy_force_rf_sequence(dev, B43_RFSEQ_RESET2RX);

	b43_phy_set(dev, B43_NPHY_TXF_40CO_B1S1, 0x1);
	b43_phy_set(dev, B43_NPHY_RFCTL_CMD, B43_NPHY_RFCTL_CMD_START);
	b43_phy_mask(dev, B43_NPHY_TXF_40CO_B1S1, ~0x1);

	b43_phy_set(dev, B43_NPHY_RFCTL_OVER, 0x1);
	b43_phy_set(dev, B43_NPHY_RFCTL_CMD, B43_NPHY_RFCTL_CMD_RXTX);
	b43_phy_mask(dev, B43_NPHY_RFCTL_OVER, ~0x1);

	for (i = 0; i < regs_amount; i++)
		b43_phy_write(dev, regs_to_store[i], saved_regs_phy[i]);

	/* Store for future configuration */
	if (b43_current_band(dev->wl) == IEEE80211_BAND_2GHZ) {
		rssical_radio_regs = nphy->rssical_cache.rssical_radio_regs_2G;
		rssical_phy_regs = nphy->rssical_cache.rssical_phy_regs_2G;
	} else {
		rssical_radio_regs = nphy->rssical_cache.rssical_radio_regs_5G;
		rssical_phy_regs = nphy->rssical_cache.rssical_phy_regs_5G;
	}
	if (dev->phy.rev >= 7) {
		rssical_radio_regs[0] = b43_radio_read(dev,
						       R2057_NB_MASTER_CORE0);
		rssical_radio_regs[1] = b43_radio_read(dev,
						       R2057_NB_MASTER_CORE1);
	} else {
		rssical_radio_regs[0] = b43_radio_read(dev, B2056_RX0 |
						       B2056_RX_RSSI_MISC);
		rssical_radio_regs[1] = b43_radio_read(dev, B2056_RX1 |
						       B2056_RX_RSSI_MISC);
	}
	rssical_phy_regs[0] = b43_phy_read(dev, B43_NPHY_RSSIMC_0I_RSSI_Z);
	rssical_phy_regs[1] = b43_phy_read(dev, B43_NPHY_RSSIMC_0Q_RSSI_Z);
	rssical_phy_regs[2] = b43_phy_read(dev, B43_NPHY_RSSIMC_1I_RSSI_Z);
	rssical_phy_regs[3] = b43_phy_read(dev, B43_NPHY_RSSIMC_1Q_RSSI_Z);
	rssical_phy_regs[4] = b43_phy_read(dev, B43_NPHY_RSSIMC_0I_RSSI_X);
	rssical_phy_regs[5] = b43_phy_read(dev, B43_NPHY_RSSIMC_0Q_RSSI_X);
	rssical_phy_regs[6] = b43_phy_read(dev, B43_NPHY_RSSIMC_1I_RSSI_X);
	rssical_phy_regs[7] = b43_phy_read(dev, B43_NPHY_RSSIMC_1Q_RSSI_X);
	rssical_phy_regs[8] = b43_phy_read(dev, B43_NPHY_RSSIMC_0I_RSSI_Y);
	rssical_phy_regs[9] = b43_phy_read(dev, B43_NPHY_RSSIMC_0Q_RSSI_Y);
	rssical_phy_regs[10] = b43_phy_read(dev, B43_NPHY_RSSIMC_1I_RSSI_Y);
	rssical_phy_regs[11] = b43_phy_read(dev, B43_NPHY_RSSIMC_1Q_RSSI_Y);

	/* Remember for which channel we store configuration */
	if (b43_current_band(dev->wl) == IEEE80211_BAND_2GHZ)
		nphy->rssical_chanspec_2G.center_freq = phy->chandef->chan->center_freq;
	else
		nphy->rssical_chanspec_5G.center_freq = phy->chandef->chan->center_freq;

	/* End of calibration, restore configuration */
	b43_nphy_classifier(dev, 7, class);
	b43_nphy_write_clip_detection(dev, clip_state);
}

/* http://bcm-v4.sipsolutions.net/802.11/PHY/N/RSSICal */
static void b43_nphy_rev2_rssi_cal(struct b43_wldev *dev, enum n_rssi_type type)
{
	int i, j, vcm;
	u8 state[4];
	u8 code, val;
	u16 class, override;
	u8 regs_save_radio[2];
	u16 regs_save_phy[2];

	s32 offset[4];
	u8 core;
	u8 rail;

	u16 clip_state[2];
	u16 clip_off[2] = { 0xFFFF, 0xFFFF };
	s32 results_min[4] = { };
	u8 vcm_final[4] = { };
	s32 results[4][4] = { };
	s32 miniq[4][2] = { };

	if (type == N_RSSI_NB) {
		code = 0;
		val = 6;
	} else if (type == N_RSSI_W1 || type == N_RSSI_W2) {
		code = 25;
		val = 4;
	} else {
		B43_WARN_ON(1);
		return;
	}

	class = b43_nphy_classifier(dev, 0, 0);
	b43_nphy_classifier(dev, 7, 4);
	b43_nphy_read_clip_detection(dev, clip_state);
	b43_nphy_write_clip_detection(dev, clip_off);

	if (b43_current_band(dev->wl) == IEEE80211_BAND_5GHZ)
		override = 0x140;
	else
		override = 0x110;

	regs_save_phy[0] = b43_phy_read(dev, B43_NPHY_RFCTL_INTC1);
	regs_save_radio[0] = b43_radio_read(dev, B2055_C1_PD_RXTX);
	b43_phy_write(dev, B43_NPHY_RFCTL_INTC1, override);
	b43_radio_write(dev, B2055_C1_PD_RXTX, val);

	regs_save_phy[1] = b43_phy_read(dev, B43_NPHY_RFCTL_INTC2);
	regs_save_radio[1] = b43_radio_read(dev, B2055_C2_PD_RXTX);
	b43_phy_write(dev, B43_NPHY_RFCTL_INTC2, override);
	b43_radio_write(dev, B2055_C2_PD_RXTX, val);

	state[0] = b43_radio_read(dev, B2055_C1_PD_RSSIMISC) & 0x07;
	state[1] = b43_radio_read(dev, B2055_C2_PD_RSSIMISC) & 0x07;
	b43_radio_mask(dev, B2055_C1_PD_RSSIMISC, 0xF8);
	b43_radio_mask(dev, B2055_C2_PD_RSSIMISC, 0xF8);
	state[2] = b43_radio_read(dev, B2055_C1_SP_RSSI) & 0x07;
	state[3] = b43_radio_read(dev, B2055_C2_SP_RSSI) & 0x07;

	b43_nphy_rssi_select(dev, 5, type);
	b43_nphy_scale_offset_rssi(dev, 0, 0, 5, N_RAIL_I, type);
	b43_nphy_scale_offset_rssi(dev, 0, 0, 5, N_RAIL_Q, type);

	for (vcm = 0; vcm < 4; vcm++) {
		u8 tmp[4];
		for (j = 0; j < 4; j++)
			tmp[j] = vcm;
		if (type != N_RSSI_W2)
			b43_nphy_set_rssi_2055_vcm(dev, type, tmp);
		b43_nphy_poll_rssi(dev, type, results[vcm], 8);
		if (type == N_RSSI_W1 || type == N_RSSI_W2)
			for (j = 0; j < 2; j++)
				miniq[vcm][j] = min(results[vcm][2 * j],
						    results[vcm][2 * j + 1]);
	}

	for (i = 0; i < 4; i++) {
		s32 mind = 0x100000;
		u8 minvcm = 0;
		s32 minpoll = 249;
		s32 currd;
		for (vcm = 0; vcm < 4; vcm++) {
			if (type == N_RSSI_NB)
				currd = abs(results[vcm][i] - code * 8);
			else
				currd = abs(miniq[vcm][i / 2] - code * 8);

			if (currd < mind) {
				mind = currd;
				minvcm = vcm;
			}

			if (results[vcm][i] < minpoll)
				minpoll = results[vcm][i];
		}
		results_min[i] = minpoll;
		vcm_final[i] = minvcm;
	}

	if (type != N_RSSI_W2)
		b43_nphy_set_rssi_2055_vcm(dev, type, vcm_final);

	for (i = 0; i < 4; i++) {
		offset[i] = (code * 8) - results[vcm_final[i]][i];

		if (offset[i] < 0)
			offset[i] = -((abs(offset[i]) + 4) / 8);
		else
			offset[i] = (offset[i] + 4) / 8;

		if (results_min[i] == 248)
			offset[i] = code - 32;

		core = (i / 2) ? 2 : 1;
		rail = (i % 2) ? N_RAIL_Q : N_RAIL_I;

		b43_nphy_scale_offset_rssi(dev, 0, offset[i], core, rail,
						type);
	}

	b43_radio_maskset(dev, B2055_C1_PD_RSSIMISC, 0xF8, state[0]);
	b43_radio_maskset(dev, B2055_C2_PD_RSSIMISC, 0xF8, state[1]);

	switch (state[2]) {
	case 1:
		b43_nphy_rssi_select(dev, 1, N_RSSI_NB);
		break;
	case 4:
		b43_nphy_rssi_select(dev, 1, N_RSSI_W1);
		break;
	case 2:
		b43_nphy_rssi_select(dev, 1, N_RSSI_W2);
		break;
	default:
		b43_nphy_rssi_select(dev, 1, N_RSSI_W2);
		break;
	}

	switch (state[3]) {
	case 1:
		b43_nphy_rssi_select(dev, 2, N_RSSI_NB);
		break;
	case 4:
		b43_nphy_rssi_select(dev, 2, N_RSSI_W1);
		break;
	default:
		b43_nphy_rssi_select(dev, 2, N_RSSI_W2);
		break;
	}

	b43_nphy_rssi_select(dev, 0, type);

	b43_phy_write(dev, B43_NPHY_RFCTL_INTC1, regs_save_phy[0]);
	b43_radio_write(dev, B2055_C1_PD_RXTX, regs_save_radio[0]);
	b43_phy_write(dev, B43_NPHY_RFCTL_INTC2, regs_save_phy[1]);
	b43_radio_write(dev, B2055_C2_PD_RXTX, regs_save_radio[1]);

	b43_nphy_classifier(dev, 7, class);
	b43_nphy_write_clip_detection(dev, clip_state);
	/* Specs don't say about reset here, but it makes wl and b43 dumps
	   identical, it really seems wl performs this */
	b43_nphy_reset_cca(dev);
}

/*
 * RSSI Calibration
 * http://bcm-v4.sipsolutions.net/802.11/PHY/N/RSSICal
 */
static void b43_nphy_rssi_cal(struct b43_wldev *dev)
{
	if (dev->phy.rev >= 19) {
		/* TODO */
	} else if (dev->phy.rev >= 3) {
		b43_nphy_rev3_rssi_cal(dev);
	} else {
		b43_nphy_rev2_rssi_cal(dev, N_RSSI_NB);
		b43_nphy_rev2_rssi_cal(dev, N_RSSI_W1);
		b43_nphy_rev2_rssi_cal(dev, N_RSSI_W2);
	}
}

/**************************************************
 * Workarounds
 **************************************************/

static void b43_nphy_gain_ctl_workarounds_rev19(struct b43_wldev *dev)
{
	/* TODO */
}

static void b43_nphy_gain_ctl_workarounds_rev7(struct b43_wldev *dev)
{
	struct b43_phy *phy = &dev->phy;

	switch (phy->rev) {
	/* TODO */
	}
}

static void b43_nphy_gain_ctl_workarounds_rev3(struct b43_wldev *dev)
{
	struct ssb_sprom *sprom = dev->dev->bus_sprom;

	bool ghz5;
	bool ext_lna;
	u16 rssi_gain;
	struct nphy_gain_ctl_workaround_entry *e;
	u8 lpf_gain[6] = { 0x00, 0x06, 0x0C, 0x12, 0x12, 0x12 };
	u8 lpf_bits[6] = { 0, 1, 2, 3, 3, 3 };

	/* Prepare values */
	ghz5 = b43_phy_read(dev, B43_NPHY_BANDCTL)
		& B43_NPHY_BANDCTL_5GHZ;
	ext_lna = ghz5 ? sprom->boardflags_hi & B43_BFH_EXTLNA_5GHZ :
		sprom->boardflags_lo & B43_BFL_EXTLNA;
	e = b43_nphy_get_gain_ctl_workaround_ent(dev, ghz5, ext_lna);
	if (ghz5 && dev->phy.rev >= 5)
		rssi_gain = 0x90;
	else
		rssi_gain = 0x50;

	b43_phy_set(dev, B43_NPHY_RXCTL, 0x0040);

	/* Set Clip 2 detect */
	b43_phy_set(dev, B43_NPHY_C1_CGAINI, B43_NPHY_C1_CGAINI_CL2DETECT);
	b43_phy_set(dev, B43_NPHY_C2_CGAINI, B43_NPHY_C2_CGAINI_CL2DETECT);

	b43_radio_write(dev, B2056_RX0 | B2056_RX_BIASPOLE_LNAG1_IDAC,
			0x17);
	b43_radio_write(dev, B2056_RX1 | B2056_RX_BIASPOLE_LNAG1_IDAC,
			0x17);
	b43_radio_write(dev, B2056_RX0 | B2056_RX_LNAG2_IDAC, 0xF0);
	b43_radio_write(dev, B2056_RX1 | B2056_RX_LNAG2_IDAC, 0xF0);
	b43_radio_write(dev, B2056_RX0 | B2056_RX_RSSI_POLE, 0x00);
	b43_radio_write(dev, B2056_RX1 | B2056_RX_RSSI_POLE, 0x00);
	b43_radio_write(dev, B2056_RX0 | B2056_RX_RSSI_GAIN,
			rssi_gain);
	b43_radio_write(dev, B2056_RX1 | B2056_RX_RSSI_GAIN,
			rssi_gain);
	b43_radio_write(dev, B2056_RX0 | B2056_RX_BIASPOLE_LNAA1_IDAC,
			0x17);
	b43_radio_write(dev, B2056_RX1 | B2056_RX_BIASPOLE_LNAA1_IDAC,
			0x17);
	b43_radio_write(dev, B2056_RX0 | B2056_RX_LNAA2_IDAC, 0xFF);
	b43_radio_write(dev, B2056_RX1 | B2056_RX_LNAA2_IDAC, 0xFF);

	b43_ntab_write_bulk(dev, B43_NTAB8(0, 8), 4, e->lna1_gain);
	b43_ntab_write_bulk(dev, B43_NTAB8(1, 8), 4, e->lna1_gain);
	b43_ntab_write_bulk(dev, B43_NTAB8(0, 16), 4, e->lna2_gain);
	b43_ntab_write_bulk(dev, B43_NTAB8(1, 16), 4, e->lna2_gain);
	b43_ntab_write_bulk(dev, B43_NTAB8(0, 32), 10, e->gain_db);
	b43_ntab_write_bulk(dev, B43_NTAB8(1, 32), 10, e->gain_db);
	b43_ntab_write_bulk(dev, B43_NTAB8(2, 32), 10, e->gain_bits);
	b43_ntab_write_bulk(dev, B43_NTAB8(3, 32), 10, e->gain_bits);
	b43_ntab_write_bulk(dev, B43_NTAB8(0, 0x40), 6, lpf_gain);
	b43_ntab_write_bulk(dev, B43_NTAB8(1, 0x40), 6, lpf_gain);
	b43_ntab_write_bulk(dev, B43_NTAB8(2, 0x40), 6, lpf_bits);
	b43_ntab_write_bulk(dev, B43_NTAB8(3, 0x40), 6, lpf_bits);

	b43_phy_write(dev, B43_NPHY_REV3_C1_INITGAIN_A, e->init_gain);
	b43_phy_write(dev, B43_NPHY_REV3_C2_INITGAIN_A, e->init_gain);

	b43_ntab_write_bulk(dev, B43_NTAB16(7, 0x106), 2,
				e->rfseq_init);

	b43_phy_write(dev, B43_NPHY_REV3_C1_CLIP_HIGAIN_A, e->cliphi_gain);
	b43_phy_write(dev, B43_NPHY_REV3_C2_CLIP_HIGAIN_A, e->cliphi_gain);
	b43_phy_write(dev, B43_NPHY_REV3_C1_CLIP_MEDGAIN_A, e->clipmd_gain);
	b43_phy_write(dev, B43_NPHY_REV3_C2_CLIP_MEDGAIN_A, e->clipmd_gain);
	b43_phy_write(dev, B43_NPHY_REV3_C1_CLIP_LOGAIN_A, e->cliplo_gain);
	b43_phy_write(dev, B43_NPHY_REV3_C2_CLIP_LOGAIN_A, e->cliplo_gain);

	b43_phy_maskset(dev, B43_NPHY_CRSMINPOWER0, 0xFF00, e->crsmin);
	b43_phy_maskset(dev, B43_NPHY_CRSMINPOWERL0, 0xFF00, e->crsminl);
	b43_phy_maskset(dev, B43_NPHY_CRSMINPOWERU0, 0xFF00, e->crsminu);
	b43_phy_write(dev, B43_NPHY_C1_NBCLIPTHRES, e->nbclip);
	b43_phy_write(dev, B43_NPHY_C2_NBCLIPTHRES, e->nbclip);
	b43_phy_maskset(dev, B43_NPHY_C1_CLIPWBTHRES,
			~B43_NPHY_C1_CLIPWBTHRES_CLIP2, e->wlclip);
	b43_phy_maskset(dev, B43_NPHY_C2_CLIPWBTHRES,
			~B43_NPHY_C2_CLIPWBTHRES_CLIP2, e->wlclip);
	b43_phy_write(dev, B43_NPHY_CCK_SHIFTB_REF, 0x809C);
}

static void b43_nphy_gain_ctl_workarounds_rev1_2(struct b43_wldev *dev)
{
	struct b43_phy_n *nphy = dev->phy.n;

	u8 i, j;
	u8 code;
	u16 tmp;
	u8 rfseq_events[3] = { 6, 8, 7 };
	u8 rfseq_delays[3] = { 10, 30, 1 };

	/* Set Clip 2 detect */
	b43_phy_set(dev, B43_NPHY_C1_CGAINI, B43_NPHY_C1_CGAINI_CL2DETECT);
	b43_phy_set(dev, B43_NPHY_C2_CGAINI, B43_NPHY_C2_CGAINI_CL2DETECT);

	/* Set narrowband clip threshold */
	b43_phy_write(dev, B43_NPHY_C1_NBCLIPTHRES, 0x84);
	b43_phy_write(dev, B43_NPHY_C2_NBCLIPTHRES, 0x84);

	if (!b43_is_40mhz(dev)) {
		/* Set dwell lengths */
		b43_phy_write(dev, B43_NPHY_CLIP1_NBDWELL_LEN, 0x002B);
		b43_phy_write(dev, B43_NPHY_CLIP2_NBDWELL_LEN, 0x002B);
		b43_phy_write(dev, B43_NPHY_W1CLIP1_DWELL_LEN, 0x0009);
		b43_phy_write(dev, B43_NPHY_W1CLIP2_DWELL_LEN, 0x0009);
	}

	/* Set wideband clip 2 threshold */
	b43_phy_maskset(dev, B43_NPHY_C1_CLIPWBTHRES,
			~B43_NPHY_C1_CLIPWBTHRES_CLIP2, 21);
	b43_phy_maskset(dev, B43_NPHY_C2_CLIPWBTHRES,
			~B43_NPHY_C2_CLIPWBTHRES_CLIP2, 21);

	if (!b43_is_40mhz(dev)) {
		b43_phy_maskset(dev, B43_NPHY_C1_CGAINI,
			~B43_NPHY_C1_CGAINI_GAINBKOFF, 0x1);
		b43_phy_maskset(dev, B43_NPHY_C2_CGAINI,
			~B43_NPHY_C2_CGAINI_GAINBKOFF, 0x1);
		b43_phy_maskset(dev, B43_NPHY_C1_CCK_CGAINI,
			~B43_NPHY_C1_CCK_CGAINI_GAINBKOFF, 0x1);
		b43_phy_maskset(dev, B43_NPHY_C2_CCK_CGAINI,
			~B43_NPHY_C2_CCK_CGAINI_GAINBKOFF, 0x1);
	}

	b43_phy_write(dev, B43_NPHY_CCK_SHIFTB_REF, 0x809C);

	if (nphy->gain_boost) {
		if (b43_current_band(dev->wl) == IEEE80211_BAND_2GHZ &&
		    b43_is_40mhz(dev))
			code = 4;
		else
			code = 5;
	} else {
		code = b43_is_40mhz(dev) ? 6 : 7;
	}

	/* Set HPVGA2 index */
	b43_phy_maskset(dev, B43_NPHY_C1_INITGAIN, ~B43_NPHY_C1_INITGAIN_HPVGA2,
			code << B43_NPHY_C1_INITGAIN_HPVGA2_SHIFT);
	b43_phy_maskset(dev, B43_NPHY_C2_INITGAIN, ~B43_NPHY_C2_INITGAIN_HPVGA2,
			code << B43_NPHY_C2_INITGAIN_HPVGA2_SHIFT);

	b43_phy_write(dev, B43_NPHY_TABLE_ADDR, 0x1D06);
	/* specs say about 2 loops, but wl does 4 */
	for (i = 0; i < 4; i++)
		b43_phy_write(dev, B43_NPHY_TABLE_DATALO, (code << 8 | 0x7C));

	b43_nphy_adjust_lna_gain_table(dev);

	if (nphy->elna_gain_config) {
		b43_phy_write(dev, B43_NPHY_TABLE_ADDR, 0x0808);
		b43_phy_write(dev, B43_NPHY_TABLE_DATALO, 0x0);
		b43_phy_write(dev, B43_NPHY_TABLE_DATALO, 0x1);
		b43_phy_write(dev, B43_NPHY_TABLE_DATALO, 0x1);
		b43_phy_write(dev, B43_NPHY_TABLE_DATALO, 0x1);

		b43_phy_write(dev, B43_NPHY_TABLE_ADDR, 0x0C08);
		b43_phy_write(dev, B43_NPHY_TABLE_DATALO, 0x0);
		b43_phy_write(dev, B43_NPHY_TABLE_DATALO, 0x1);
		b43_phy_write(dev, B43_NPHY_TABLE_DATALO, 0x1);
		b43_phy_write(dev, B43_NPHY_TABLE_DATALO, 0x1);

		b43_phy_write(dev, B43_NPHY_TABLE_ADDR, 0x1D06);
		/* specs say about 2 loops, but wl does 4 */
		for (i = 0; i < 4; i++)
			b43_phy_write(dev, B43_NPHY_TABLE_DATALO,
						(code << 8 | 0x74));
	}

	if (dev->phy.rev == 2) {
		for (i = 0; i < 4; i++) {
			b43_phy_write(dev, B43_NPHY_TABLE_ADDR,
					(0x0400 * i) + 0x0020);
			for (j = 0; j < 21; j++) {
				tmp = j * (i < 2 ? 3 : 1);
				b43_phy_write(dev,
					B43_NPHY_TABLE_DATALO, tmp);
			}
		}
	}

	b43_nphy_set_rf_sequence(dev, 5, rfseq_events, rfseq_delays, 3);
	b43_phy_maskset(dev, B43_NPHY_OVER_DGAIN1,
		~B43_NPHY_OVER_DGAIN_CCKDGECV & 0xFFFF,
		0x5A << B43_NPHY_OVER_DGAIN_CCKDGECV_SHIFT);

	if (b43_current_band(dev->wl) == IEEE80211_BAND_2GHZ)
		b43_phy_maskset(dev, B43_PHY_N(0xC5D), 0xFF80, 4);
}

/* http://bcm-v4.sipsolutions.net/802.11/PHY/N/WorkaroundsGainCtrl */
static void b43_nphy_gain_ctl_workarounds(struct b43_wldev *dev)
{
	if (dev->phy.rev >= 19)
		b43_nphy_gain_ctl_workarounds_rev19(dev);
	else if (dev->phy.rev >= 7)
		b43_nphy_gain_ctl_workarounds_rev7(dev);
	else if (dev->phy.rev >= 3)
		b43_nphy_gain_ctl_workarounds_rev3(dev);
	else
		b43_nphy_gain_ctl_workarounds_rev1_2(dev);
}

<<<<<<< HEAD
/* http://bcm-v4.sipsolutions.net/PHY/N/Read_Lpf_Bw_Ctl */
static u16 b43_nphy_read_lpf_ctl(struct b43_wldev *dev, u16 offset)
{
	if (!offset)
		offset = b43_is_40mhz(dev) ? 0x159 : 0x154;
	return b43_ntab_read(dev, B43_NTAB16(7, offset)) & 0x7;
}

=======
>>>>>>> 9a244409
static void b43_nphy_workarounds_rev7plus(struct b43_wldev *dev)
{
	struct ssb_sprom *sprom = dev->dev->bus_sprom;
	struct b43_phy *phy = &dev->phy;

	/* TX to RX */
	u8 tx2rx_events[7] = { 4, 3, 5, 2, 1, 8, 31, };
	u8 tx2rx_delays[7] = { 8, 4, 4, 4, 4, 6, 1, };
	/* RX to TX */
	u8 rx2tx_events_ipa[9] = { 0x0, 0x1, 0x2, 0x8, 0x5, 0x6, 0xF, 0x3,
					0x1F };
	u8 rx2tx_delays_ipa[9] = { 8, 6, 6, 4, 4, 16, 43, 1, 1 };

	static const u16 ntab7_15e_16e[] = { 0, 0x10f, 0x10f };
	u8 ntab7_138_146[] = { 0x11, 0x11 };
	u8 ntab7_133[] = { 0x77, 0x11, 0x11 };

	u16 lpf_ofdm_20mhz[2], lpf_ofdm_40mhz[2], lpf_11b[2];
	u16 bcap_val;
	s16 bcap_val_11b[2], bcap_val_11n_20[2], bcap_val_11n_40[2];
	u16 scap_val;
	s16 scap_val_11b[2], scap_val_11n_20[2], scap_val_11n_40[2];
	bool rccal_ovrd = false;

	u16 bias, conv, filt;

	u32 noise_tbl[2];

	u32 tmp32;
	u8 core;

	b43_phy_write(dev, B43_NPHY_PHASETR_A0, 0x0125);
	b43_phy_write(dev, B43_NPHY_PHASETR_A1, 0x01b3);
	b43_phy_write(dev, B43_NPHY_PHASETR_A2, 0x0105);
	b43_phy_write(dev, B43_NPHY_PHASETR_B0, 0x016e);
	b43_phy_write(dev, B43_NPHY_PHASETR_B1, 0x00cd);
	b43_phy_write(dev, B43_NPHY_PHASETR_B2, 0x0020);

	if (phy->rev == 7) {
		b43_phy_set(dev, B43_NPHY_FINERX2_CGC, 0x10);
		b43_phy_maskset(dev, B43_NPHY_FREQGAIN0, 0xFF80, 0x0020);
		b43_phy_maskset(dev, B43_NPHY_FREQGAIN0, 0x80FF, 0x2700);
		b43_phy_maskset(dev, B43_NPHY_FREQGAIN1, 0xFF80, 0x002E);
		b43_phy_maskset(dev, B43_NPHY_FREQGAIN1, 0x80FF, 0x3300);
		b43_phy_maskset(dev, B43_NPHY_FREQGAIN2, 0xFF80, 0x0037);
		b43_phy_maskset(dev, B43_NPHY_FREQGAIN2, 0x80FF, 0x3A00);
		b43_phy_maskset(dev, B43_NPHY_FREQGAIN3, 0xFF80, 0x003C);
		b43_phy_maskset(dev, B43_NPHY_FREQGAIN3, 0x80FF, 0x3E00);
		b43_phy_maskset(dev, B43_NPHY_FREQGAIN4, 0xFF80, 0x003E);
		b43_phy_maskset(dev, B43_NPHY_FREQGAIN4, 0x80FF, 0x3F00);
		b43_phy_maskset(dev, B43_NPHY_FREQGAIN5, 0xFF80, 0x0040);
		b43_phy_maskset(dev, B43_NPHY_FREQGAIN5, 0x80FF, 0x4000);
		b43_phy_maskset(dev, B43_NPHY_FREQGAIN6, 0xFF80, 0x0040);
		b43_phy_maskset(dev, B43_NPHY_FREQGAIN6, 0x80FF, 0x4000);
		b43_phy_maskset(dev, B43_NPHY_FREQGAIN7, 0xFF80, 0x0040);
		b43_phy_maskset(dev, B43_NPHY_FREQGAIN7, 0x80FF, 0x4000);
	}

	if (phy->rev >= 16) {
		b43_phy_write(dev, B43_NPHY_FORCEFRONT0, 0x7ff);
		b43_phy_write(dev, B43_NPHY_FORCEFRONT1, 0x7ff);
	} else if (phy->rev <= 8) {
		b43_phy_write(dev, B43_NPHY_FORCEFRONT0, 0x1B0);
		b43_phy_write(dev, B43_NPHY_FORCEFRONT1, 0x1B0);
	}

	if (phy->rev >= 16)
		b43_phy_maskset(dev, B43_NPHY_TXTAILCNT, ~0xFF, 0xa0);
	else if (phy->rev >= 8)
		b43_phy_maskset(dev, B43_NPHY_TXTAILCNT, ~0xFF, 0x72);

	b43_ntab_write(dev, B43_NTAB16(8, 0x00), 2);
	b43_ntab_write(dev, B43_NTAB16(8, 0x10), 2);
	tmp32 = b43_ntab_read(dev, B43_NTAB32(30, 0));
	tmp32 &= 0xffffff;
	b43_ntab_write(dev, B43_NTAB32(30, 0), tmp32);
	b43_ntab_write_bulk(dev, B43_NTAB16(7, 0x15d), 3, ntab7_15e_16e);
	b43_ntab_write_bulk(dev, B43_NTAB16(7, 0x16d), 3, ntab7_15e_16e);

	b43_nphy_set_rf_sequence(dev, 1, tx2rx_events, tx2rx_delays,
				 ARRAY_SIZE(tx2rx_events));
	if (b43_nphy_ipa(dev))
		b43_nphy_set_rf_sequence(dev, 0, rx2tx_events_ipa,
				rx2tx_delays_ipa, ARRAY_SIZE(rx2tx_events_ipa));

	b43_phy_maskset(dev, B43_NPHY_EPS_OVERRIDEI_0, 0x3FFF, 0x4000);
	b43_phy_maskset(dev, B43_NPHY_EPS_OVERRIDEI_1, 0x3FFF, 0x4000);

	for (core = 0; core < 2; core++) {
		lpf_ofdm_20mhz[core] = b43_nphy_read_lpf_ctl(dev, 0x154 + core * 0x10);
		lpf_ofdm_40mhz[core] = b43_nphy_read_lpf_ctl(dev, 0x159 + core * 0x10);
		lpf_11b[core] = b43_nphy_read_lpf_ctl(dev, 0x152 + core * 0x10);
	}

	bcap_val = b43_radio_read(dev, R2057_RCCAL_BCAP_VAL);
	scap_val = b43_radio_read(dev, R2057_RCCAL_SCAP_VAL);

	if (b43_nphy_ipa(dev)) {
<<<<<<< HEAD
		if ((phy->radio_rev == 5 && b43_is_40mhz(dev)) ||
		    phy->radio_rev == 7 || phy->radio_rev == 8) {
			bcap_val = b43_radio_read(dev, 0x16b);
			scap_val = b43_radio_read(dev, 0x16a);
			scap_val_11b = scap_val;
			bcap_val_11b = bcap_val;
			if (phy->radio_rev == 5 && b43_is_40mhz(dev)) {
				scap_val_11n_20 = scap_val;
				bcap_val_11n_20 = bcap_val;
				scap_val_11n_40 = bcap_val_11n_40 = 0xc;
=======
		bool ghz2 = b43_current_band(dev->wl) == IEEE80211_BAND_2GHZ;

		switch (phy->radio_rev) {
		case 5:
			/* Check radio version (to be 0) by PHY rev for now */
			if (phy->rev == 8 && b43_is_40mhz(dev)) {
				for (core = 0; core < 2; core++) {
					scap_val_11b[core] = scap_val;
					bcap_val_11b[core] = bcap_val;
					scap_val_11n_20[core] = scap_val;
					bcap_val_11n_20[core] = bcap_val;
					scap_val_11n_40[core] = 0xc;
					bcap_val_11n_40[core] = 0xc;
				}

>>>>>>> 9a244409
				rccal_ovrd = true;
			}
			if (phy->rev == 9) {
				/* TODO: Radio version 1 (e.g. BCM5357B0) */
			}
			break;
		case 7:
		case 8:
			for (core = 0; core < 2; core++) {
				scap_val_11b[core] = scap_val;
				bcap_val_11b[core] = bcap_val;
				lpf_ofdm_20mhz[core] = 4;
				lpf_11b[core] = 1;
				if (b43_current_band(dev->wl) == IEEE80211_BAND_2GHZ) {
					scap_val_11n_20[core] = 0xc;
					bcap_val_11n_20[core] = 0xc;
					scap_val_11n_40[core] = 0xa;
					bcap_val_11n_40[core] = 0xa;
				} else {
					scap_val_11n_20[core] = 0x14;
					bcap_val_11n_20[core] = 0x14;
					scap_val_11n_40[core] = 0xf;
					bcap_val_11n_40[core] = 0xf;
				}
			}

			rccal_ovrd = true;
			break;
		case 9:
			for (core = 0; core < 2; core++) {
				bcap_val_11b[core] = bcap_val;
				scap_val_11b[core] = scap_val;
				lpf_11b[core] = 1;

				if (ghz2) {
					bcap_val_11n_20[core] = bcap_val + 13;
					scap_val_11n_20[core] = scap_val + 15;
				} else {
					bcap_val_11n_20[core] = bcap_val + 14;
					scap_val_11n_20[core] = scap_val + 15;
				}
				lpf_ofdm_20mhz[core] = 4;

				if (ghz2) {
					bcap_val_11n_40[core] = bcap_val - 7;
					scap_val_11n_40[core] = scap_val - 5;
				} else {
					bcap_val_11n_40[core] = bcap_val + 2;
					scap_val_11n_40[core] = scap_val + 4;
				}
				lpf_ofdm_40mhz[core] = 4;
			}

			rccal_ovrd = true;
			break;
		case 14:
			for (core = 0; core < 2; core++) {
				bcap_val_11b[core] = bcap_val;
				scap_val_11b[core] = scap_val;
				lpf_11b[core] = 1;
			}

			bcap_val_11n_20[0] = bcap_val + 20;
			scap_val_11n_20[0] = scap_val + 20;
			lpf_ofdm_20mhz[0] = 3;

			bcap_val_11n_20[1] = bcap_val + 16;
			scap_val_11n_20[1] = scap_val + 16;
			lpf_ofdm_20mhz[1] = 3;

			bcap_val_11n_40[0] = bcap_val + 20;
			scap_val_11n_40[0] = scap_val + 20;
			lpf_ofdm_40mhz[0] = 4;

			bcap_val_11n_40[1] = bcap_val + 10;
			scap_val_11n_40[1] = scap_val + 10;
			lpf_ofdm_40mhz[1] = 4;

			rccal_ovrd = true;
			break;
		}
	} else {
		if (phy->radio_rev == 5) {
			for (core = 0; core < 2; core++) {
				lpf_ofdm_20mhz[core] = 1;
				lpf_ofdm_40mhz[core] = 3;
				scap_val_11b[core] = scap_val;
				bcap_val_11b[core] = bcap_val;
				scap_val_11n_20[core] = 0x11;
				scap_val_11n_40[core] = 0x11;
				bcap_val_11n_20[core] = 0x13;
				bcap_val_11n_40[core] = 0x13;
			}

			rccal_ovrd = true;
		}
	}
	if (rccal_ovrd) {
		u16 rx2tx_lut_20_11b[2], rx2tx_lut_20_11n[2], rx2tx_lut_40_11n[2];
		u8 rx2tx_lut_extra = 1;

		for (core = 0; core < 2; core++) {
			bcap_val_11b[core] = clamp_val(bcap_val_11b[core], 0, 0x1f);
			scap_val_11b[core] = clamp_val(scap_val_11b[core], 0, 0x1f);
			bcap_val_11n_20[core] = clamp_val(bcap_val_11n_20[core], 0, 0x1f);
			scap_val_11n_20[core] = clamp_val(scap_val_11n_20[core], 0, 0x1f);
			bcap_val_11n_40[core] = clamp_val(bcap_val_11n_40[core], 0, 0x1f);
			scap_val_11n_40[core] = clamp_val(scap_val_11n_40[core], 0, 0x1f);

			rx2tx_lut_20_11b[core] = (rx2tx_lut_extra << 13) |
						 (bcap_val_11b[core] << 8) |
						 (scap_val_11b[core] << 3) |
						 lpf_11b[core];
			rx2tx_lut_20_11n[core] = (rx2tx_lut_extra << 13) |
						 (bcap_val_11n_20[core] << 8) |
						 (scap_val_11n_20[core] << 3) |
						 lpf_ofdm_20mhz[core];
			rx2tx_lut_40_11n[core] = (rx2tx_lut_extra << 13) |
						 (bcap_val_11n_40[core] << 8) |
						 (scap_val_11n_40[core] << 3) |
						 lpf_ofdm_40mhz[core];
		}

		for (core = 0; core < 2; core++) {
			b43_ntab_write(dev, B43_NTAB16(7, 0x152 + core * 16),
				       rx2tx_lut_20_11b[core]);
			b43_ntab_write(dev, B43_NTAB16(7, 0x153 + core * 16),
				       rx2tx_lut_20_11n[core]);
			b43_ntab_write(dev, B43_NTAB16(7, 0x154 + core * 16),
				       rx2tx_lut_20_11n[core]);
			b43_ntab_write(dev, B43_NTAB16(7, 0x155 + core * 16),
				       rx2tx_lut_40_11n[core]);
			b43_ntab_write(dev, B43_NTAB16(7, 0x156 + core * 16),
				       rx2tx_lut_40_11n[core]);
			b43_ntab_write(dev, B43_NTAB16(7, 0x157 + core * 16),
				       rx2tx_lut_40_11n[core]);
			b43_ntab_write(dev, B43_NTAB16(7, 0x158 + core * 16),
				       rx2tx_lut_40_11n[core]);
			b43_ntab_write(dev, B43_NTAB16(7, 0x159 + core * 16),
				       rx2tx_lut_40_11n[core]);
		}
	}

	b43_phy_write(dev, 0x32F, 0x3);

	if (phy->radio_rev == 4 || phy->radio_rev == 6)
		b43_nphy_rf_ctl_override_rev7(dev, 4, 1, 3, false, 0);

	if (phy->radio_rev == 3 || phy->radio_rev == 4 || phy->radio_rev == 6) {
		if (sprom->revision &&
		    sprom->boardflags2_hi & B43_BFH2_IPALVLSHIFT_3P3) {
			b43_radio_write(dev, 0x5, 0x05);
			b43_radio_write(dev, 0x6, 0x30);
			b43_radio_write(dev, 0x7, 0x00);
			b43_radio_set(dev, 0x4f, 0x1);
			b43_radio_set(dev, 0xd4, 0x1);
			bias = 0x1f;
			conv = 0x6f;
			filt = 0xaa;
		} else {
			bias = 0x2b;
			conv = 0x7f;
			filt = 0xee;
		}
		if (b43_current_band(dev->wl) == IEEE80211_BAND_2GHZ) {
			for (core = 0; core < 2; core++) {
				if (core == 0) {
					b43_radio_write(dev, 0x5F, bias);
					b43_radio_write(dev, 0x64, conv);
					b43_radio_write(dev, 0x66, filt);
				} else {
					b43_radio_write(dev, 0xE8, bias);
					b43_radio_write(dev, 0xE9, conv);
					b43_radio_write(dev, 0xEB, filt);
				}
			}
		}
	}

	if (b43_nphy_ipa(dev)) {
		if (b43_current_band(dev->wl) == IEEE80211_BAND_2GHZ) {
			if (phy->radio_rev == 3 || phy->radio_rev == 4 ||
			    phy->radio_rev == 6) {
				for (core = 0; core < 2; core++) {
					if (core == 0)
						b43_radio_write(dev, 0x51,
								0x7f);
					else
						b43_radio_write(dev, 0xd6,
								0x7f);
				}
			}
			switch (phy->radio_rev) {
			case 3:
				for (core = 0; core < 2; core++) {
					if (core == 0) {
						b43_radio_write(dev, 0x64,
								0x13);
						b43_radio_write(dev, 0x5F,
								0x1F);
						b43_radio_write(dev, 0x66,
								0xEE);
						b43_radio_write(dev, 0x59,
								0x8A);
						b43_radio_write(dev, 0x80,
								0x3E);
					} else {
						b43_radio_write(dev, 0x69,
								0x13);
						b43_radio_write(dev, 0xE8,
								0x1F);
						b43_radio_write(dev, 0xEB,
								0xEE);
						b43_radio_write(dev, 0xDE,
								0x8A);
						b43_radio_write(dev, 0x105,
								0x3E);
					}
				}
<<<<<<< HEAD
			} else if (phy->radio_rev == 7 || phy->radio_rev == 8) {
=======
				break;
			case 7:
			case 8:
>>>>>>> 9a244409
				if (!b43_is_40mhz(dev)) {
					b43_radio_write(dev, 0x5F, 0x14);
					b43_radio_write(dev, 0xE8, 0x12);
				} else {
					b43_radio_write(dev, 0x5F, 0x16);
					b43_radio_write(dev, 0xE8, 0x16);
				}
				break;
			case 14:
				for (core = 0; core < 2; core++) {
					int o = core ? 0x85 : 0;

					b43_radio_write(dev, o + R2057_IPA2G_CASCONV_CORE0, 0x13);
					b43_radio_write(dev, o + R2057_TXMIX2G_TUNE_BOOST_PU_CORE0, 0x21);
					b43_radio_write(dev, o + R2057_IPA2G_BIAS_FILTER_CORE0, 0xff);
					b43_radio_write(dev, o + R2057_PAD2G_IDACS_CORE0, 0x88);
					b43_radio_write(dev, o + R2057_PAD2G_TUNE_PUS_CORE0, 0x23);
					b43_radio_write(dev, o + R2057_IPA2G_IMAIN_CORE0, 0x16);
					b43_radio_write(dev, o + R2057_PAD_BIAS_FILTER_BWS_CORE0, 0x3e);
					b43_radio_write(dev, o + R2057_BACKUP1_CORE0, 0x10);
				}
				break;
			}
		} else {
			u16 freq = phy->chandef->chan->center_freq;
			if ((freq >= 5180 && freq <= 5230) ||
			    (freq >= 5745 && freq <= 5805)) {
				b43_radio_write(dev, 0x7D, 0xFF);
				b43_radio_write(dev, 0xFE, 0xFF);
			}
		}
	} else {
		if (phy->radio_rev != 5) {
			for (core = 0; core < 2; core++) {
				if (core == 0) {
					b43_radio_write(dev, 0x5c, 0x61);
					b43_radio_write(dev, 0x51, 0x70);
				} else {
					b43_radio_write(dev, 0xe1, 0x61);
					b43_radio_write(dev, 0xd6, 0x70);
				}
			}
		}
	}

	if (phy->radio_rev == 4) {
		b43_ntab_write(dev, B43_NTAB16(8, 0x05), 0x20);
		b43_ntab_write(dev, B43_NTAB16(8, 0x15), 0x20);
		for (core = 0; core < 2; core++) {
			if (core == 0) {
				b43_radio_write(dev, 0x1a1, 0x00);
				b43_radio_write(dev, 0x1a2, 0x3f);
				b43_radio_write(dev, 0x1a6, 0x3f);
			} else {
				b43_radio_write(dev, 0x1a7, 0x00);
				b43_radio_write(dev, 0x1ab, 0x3f);
				b43_radio_write(dev, 0x1ac, 0x3f);
			}
		}
	} else {
		b43_phy_set(dev, B43_NPHY_AFECTL_C1, 0x4);
		b43_phy_set(dev, B43_NPHY_AFECTL_OVER1, 0x4);
		b43_phy_set(dev, B43_NPHY_AFECTL_C2, 0x4);
		b43_phy_set(dev, B43_NPHY_AFECTL_OVER, 0x4);

		b43_phy_mask(dev, B43_NPHY_AFECTL_C1, ~0x1);
		b43_phy_set(dev, B43_NPHY_AFECTL_OVER1, 0x1);
		b43_phy_mask(dev, B43_NPHY_AFECTL_C2, ~0x1);
		b43_phy_set(dev, B43_NPHY_AFECTL_OVER, 0x1);
		b43_ntab_write(dev, B43_NTAB16(8, 0x05), 0);
		b43_ntab_write(dev, B43_NTAB16(8, 0x15), 0);

		b43_phy_mask(dev, B43_NPHY_AFECTL_C1, ~0x4);
		b43_phy_mask(dev, B43_NPHY_AFECTL_OVER1, ~0x4);
		b43_phy_mask(dev, B43_NPHY_AFECTL_C2, ~0x4);
		b43_phy_mask(dev, B43_NPHY_AFECTL_OVER, ~0x4);
	}

	b43_phy_write(dev, B43_NPHY_ENDROP_TLEN, 0x2);

	b43_ntab_write(dev, B43_NTAB32(16, 0x100), 20);
	b43_ntab_write_bulk(dev, B43_NTAB8(7, 0x138), 2, ntab7_138_146);
	b43_ntab_write(dev, B43_NTAB16(7, 0x141), 0x77);
	b43_ntab_write_bulk(dev, B43_NTAB8(7, 0x133), 3, ntab7_133);
	b43_ntab_write_bulk(dev, B43_NTAB8(7, 0x146), 2, ntab7_138_146);
	b43_ntab_write(dev, B43_NTAB16(7, 0x123), 0x77);
	b43_ntab_write(dev, B43_NTAB16(7, 0x12A), 0x77);

<<<<<<< HEAD
	if (!b43_is_40mhz(dev)) {
		b43_ntab_write(dev, B43_NTAB32(16, 0x03), 0x18D);
		b43_ntab_write(dev, B43_NTAB32(16, 0x7F), 0x18D);
	} else {
		b43_ntab_write(dev, B43_NTAB32(16, 0x03), 0x14D);
		b43_ntab_write(dev, B43_NTAB32(16, 0x7F), 0x14D);
	}
=======
	b43_ntab_read_bulk(dev, B43_NTAB32(16, 0x02), 1, noise_tbl);
	noise_tbl[1] = b43_is_40mhz(dev) ? 0x14D : 0x18D;
	b43_ntab_write_bulk(dev, B43_NTAB32(16, 0x02), 2, noise_tbl);

	b43_ntab_read_bulk(dev, B43_NTAB32(16, 0x7E), 1, noise_tbl);
	noise_tbl[1] = b43_is_40mhz(dev) ? 0x14D : 0x18D;
	b43_ntab_write_bulk(dev, B43_NTAB32(16, 0x7E), 2, noise_tbl);
>>>>>>> 9a244409

	b43_nphy_gain_ctl_workarounds(dev);

	/* TODO
	b43_ntab_write_bulk(dev, B43_NTAB16(8, 0x08), 4,
			    aux_adc_vmid_rev7_core0);
	b43_ntab_write_bulk(dev, B43_NTAB16(8, 0x18), 4,
			    aux_adc_vmid_rev7_core1);
	b43_ntab_write_bulk(dev, B43_NTAB16(8, 0x0C), 4,
			    aux_adc_gain_rev7);
	b43_ntab_write_bulk(dev, B43_NTAB16(8, 0x1C), 4,
			    aux_adc_gain_rev7);
	*/
}

static void b43_nphy_workarounds_rev3plus(struct b43_wldev *dev)
{
	struct b43_phy_n *nphy = dev->phy.n;
	struct ssb_sprom *sprom = dev->dev->bus_sprom;

	/* TX to RX */
	u8 tx2rx_events[7] = { 0x4, 0x3, 0x5, 0x2, 0x1, 0x8, 0x1F };
	u8 tx2rx_delays[7] = { 8, 4, 4, 4, 4, 6, 1 };
	/* RX to TX */
	u8 rx2tx_events_ipa[9] = { 0x0, 0x1, 0x2, 0x8, 0x5, 0x6, 0xF, 0x3,
					0x1F };
	u8 rx2tx_delays_ipa[9] = { 8, 6, 6, 4, 4, 16, 43, 1, 1 };
	u8 rx2tx_events[9] = { 0x0, 0x1, 0x2, 0x8, 0x5, 0x6, 0x3, 0x4, 0x1F };
	u8 rx2tx_delays[9] = { 8, 6, 6, 4, 4, 18, 42, 1, 1 };

	u16 vmids[5][4] = {
		{ 0xa2, 0xb4, 0xb4, 0x89, }, /* 0 */
		{ 0xb4, 0xb4, 0xb4, 0x24, }, /* 1 */
		{ 0xa2, 0xb4, 0xb4, 0x74, }, /* 2 */
		{ 0xa2, 0xb4, 0xb4, 0x270, }, /* 3 */
		{ 0xa2, 0xb4, 0xb4, 0x00, }, /* 4 and 5 */
	};
	u16 gains[5][4] = {
		{ 0x02, 0x02, 0x02, 0x00, }, /* 0 */
		{ 0x02, 0x02, 0x02, 0x02, }, /* 1 */
		{ 0x02, 0x02, 0x02, 0x04, }, /* 2 */
		{ 0x02, 0x02, 0x02, 0x00, }, /* 3 */
		{ 0x02, 0x02, 0x02, 0x00, }, /* 4 and 5 */
	};
	u16 *vmid, *gain;

	u8 pdet_range;
	u16 tmp16;
	u32 tmp32;

	b43_phy_write(dev, B43_NPHY_FORCEFRONT0, 0x1f8);
	b43_phy_write(dev, B43_NPHY_FORCEFRONT1, 0x1f8);

	tmp32 = b43_ntab_read(dev, B43_NTAB32(30, 0));
	tmp32 &= 0xffffff;
	b43_ntab_write(dev, B43_NTAB32(30, 0), tmp32);

	b43_phy_write(dev, B43_NPHY_PHASETR_A0, 0x0125);
	b43_phy_write(dev, B43_NPHY_PHASETR_A1, 0x01B3);
	b43_phy_write(dev, B43_NPHY_PHASETR_A2, 0x0105);
	b43_phy_write(dev, B43_NPHY_PHASETR_B0, 0x016E);
	b43_phy_write(dev, B43_NPHY_PHASETR_B1, 0x00CD);
	b43_phy_write(dev, B43_NPHY_PHASETR_B2, 0x0020);

	b43_phy_write(dev, B43_NPHY_REV3_C1_CLIP_LOGAIN_B, 0x000C);
	b43_phy_write(dev, B43_NPHY_REV3_C2_CLIP_LOGAIN_B, 0x000C);

	/* TX to RX */
	b43_nphy_set_rf_sequence(dev, 1, tx2rx_events, tx2rx_delays,
				 ARRAY_SIZE(tx2rx_events));

	/* RX to TX */
	if (b43_nphy_ipa(dev))
		b43_nphy_set_rf_sequence(dev, 0, rx2tx_events_ipa,
				rx2tx_delays_ipa, ARRAY_SIZE(rx2tx_events_ipa));
	if (nphy->hw_phyrxchain != 3 &&
	    nphy->hw_phyrxchain != nphy->hw_phytxchain) {
		if (b43_nphy_ipa(dev)) {
			rx2tx_delays[5] = 59;
			rx2tx_delays[6] = 1;
			rx2tx_events[7] = 0x1F;
		}
		b43_nphy_set_rf_sequence(dev, 0, rx2tx_events, rx2tx_delays,
					 ARRAY_SIZE(rx2tx_events));
	}

	tmp16 = (b43_current_band(dev->wl) == IEEE80211_BAND_2GHZ) ?
		0x2 : 0x9C40;
	b43_phy_write(dev, B43_NPHY_ENDROP_TLEN, tmp16);

	b43_phy_maskset(dev, B43_NPHY_SGILTRNOFFSET, 0xF0FF, 0x0700);

	if (!b43_is_40mhz(dev)) {
		b43_ntab_write(dev, B43_NTAB32(16, 3), 0x18D);
		b43_ntab_write(dev, B43_NTAB32(16, 127), 0x18D);
	} else {
		b43_ntab_write(dev, B43_NTAB32(16, 3), 0x14D);
		b43_ntab_write(dev, B43_NTAB32(16, 127), 0x14D);
	}

	b43_nphy_gain_ctl_workarounds(dev);

	b43_ntab_write(dev, B43_NTAB16(8, 0), 2);
	b43_ntab_write(dev, B43_NTAB16(8, 16), 2);

	if (b43_current_band(dev->wl) == IEEE80211_BAND_2GHZ)
		pdet_range = sprom->fem.ghz2.pdet_range;
	else
		pdet_range = sprom->fem.ghz5.pdet_range;
	vmid = vmids[min_t(u16, pdet_range, 4)];
	gain = gains[min_t(u16, pdet_range, 4)];
	switch (pdet_range) {
	case 3:
		if (!(dev->phy.rev >= 4 &&
		      b43_current_band(dev->wl) == IEEE80211_BAND_2GHZ))
			break;
		/* FALL THROUGH */
	case 0:
	case 1:
		b43_ntab_write_bulk(dev, B43_NTAB16(8, 0x08), 4, vmid);
		b43_ntab_write_bulk(dev, B43_NTAB16(8, 0x18), 4, vmid);
		b43_ntab_write_bulk(dev, B43_NTAB16(8, 0x0c), 4, gain);
		b43_ntab_write_bulk(dev, B43_NTAB16(8, 0x1c), 4, gain);
		break;
	case 2:
		if (dev->phy.rev >= 6) {
			if (b43_current_band(dev->wl) == IEEE80211_BAND_2GHZ)
				vmid[3] = 0x94;
			else
				vmid[3] = 0x8e;
			gain[3] = 3;
		} else if (dev->phy.rev == 5) {
			vmid[3] = 0x84;
			gain[3] = 2;
		}
		b43_ntab_write_bulk(dev, B43_NTAB16(8, 0x08), 4, vmid);
		b43_ntab_write_bulk(dev, B43_NTAB16(8, 0x18), 4, vmid);
		b43_ntab_write_bulk(dev, B43_NTAB16(8, 0x0c), 4, gain);
		b43_ntab_write_bulk(dev, B43_NTAB16(8, 0x1c), 4, gain);
		break;
	case 4:
	case 5:
		if (b43_current_band(dev->wl) != IEEE80211_BAND_2GHZ) {
			if (pdet_range == 4) {
				vmid[3] = 0x8e;
				tmp16 = 0x96;
				gain[3] = 0x2;
			} else {
				vmid[3] = 0x89;
				tmp16 = 0x89;
				gain[3] = 0;
			}
		} else {
			if (pdet_range == 4) {
				vmid[3] = 0x89;
				tmp16 = 0x8b;
				gain[3] = 0x2;
			} else {
				vmid[3] = 0x74;
				tmp16 = 0x70;
				gain[3] = 0;
			}
		}
		b43_ntab_write_bulk(dev, B43_NTAB16(8, 0x08), 4, vmid);
		b43_ntab_write_bulk(dev, B43_NTAB16(8, 0x0c), 4, gain);
		vmid[3] = tmp16;
		b43_ntab_write_bulk(dev, B43_NTAB16(8, 0x18), 4, vmid);
		b43_ntab_write_bulk(dev, B43_NTAB16(8, 0x1c), 4, gain);
		break;
	}

	b43_radio_write(dev, B2056_RX0 | B2056_RX_MIXA_MAST_BIAS, 0x00);
	b43_radio_write(dev, B2056_RX1 | B2056_RX_MIXA_MAST_BIAS, 0x00);
	b43_radio_write(dev, B2056_RX0 | B2056_RX_MIXA_BIAS_MAIN, 0x06);
	b43_radio_write(dev, B2056_RX1 | B2056_RX_MIXA_BIAS_MAIN, 0x06);
	b43_radio_write(dev, B2056_RX0 | B2056_RX_MIXA_BIAS_AUX, 0x07);
	b43_radio_write(dev, B2056_RX1 | B2056_RX_MIXA_BIAS_AUX, 0x07);
	b43_radio_write(dev, B2056_RX0 | B2056_RX_MIXA_LOB_BIAS, 0x88);
	b43_radio_write(dev, B2056_RX1 | B2056_RX_MIXA_LOB_BIAS, 0x88);
	b43_radio_write(dev, B2056_RX0 | B2056_RX_MIXA_CMFB_IDAC, 0x00);
	b43_radio_write(dev, B2056_RX1 | B2056_RX_MIXA_CMFB_IDAC, 0x00);
	b43_radio_write(dev, B2056_RX0 | B2056_RX_MIXG_CMFB_IDAC, 0x00);
	b43_radio_write(dev, B2056_RX1 | B2056_RX_MIXG_CMFB_IDAC, 0x00);

	/* N PHY WAR TX Chain Update with hw_phytxchain as argument */

	if ((sprom->boardflags2_lo & B43_BFL2_APLL_WAR &&
	     b43_current_band(dev->wl) == IEEE80211_BAND_5GHZ) ||
	    (sprom->boardflags2_lo & B43_BFL2_GPLL_WAR &&
	     b43_current_band(dev->wl) == IEEE80211_BAND_2GHZ))
		tmp32 = 0x00088888;
	else
		tmp32 = 0x88888888;
	b43_ntab_write(dev, B43_NTAB32(30, 1), tmp32);
	b43_ntab_write(dev, B43_NTAB32(30, 2), tmp32);
	b43_ntab_write(dev, B43_NTAB32(30, 3), tmp32);

	if (dev->phy.rev == 4 &&
	    b43_current_band(dev->wl) == IEEE80211_BAND_5GHZ) {
		b43_radio_write(dev, B2056_TX0 | B2056_TX_GMBB_IDAC,
				0x70);
		b43_radio_write(dev, B2056_TX1 | B2056_TX_GMBB_IDAC,
				0x70);
	}

	/* Dropped probably-always-true condition */
	b43_phy_write(dev, B43_NPHY_ED_CRS40ASSERTTHRESH0, 0x03eb);
	b43_phy_write(dev, B43_NPHY_ED_CRS40ASSERTTHRESH1, 0x03eb);
	b43_phy_write(dev, B43_NPHY_ED_CRS40DEASSERTTHRESH0, 0x0341);
	b43_phy_write(dev, B43_NPHY_ED_CRS40DEASSERTTHRESH1, 0x0341);
	b43_phy_write(dev, B43_NPHY_ED_CRS20LASSERTTHRESH0, 0x042b);
	b43_phy_write(dev, B43_NPHY_ED_CRS20LASSERTTHRESH1, 0x042b);
	b43_phy_write(dev, B43_NPHY_ED_CRS20LDEASSERTTHRESH0, 0x0381);
	b43_phy_write(dev, B43_NPHY_ED_CRS20LDEASSERTTHRESH1, 0x0381);
	b43_phy_write(dev, B43_NPHY_ED_CRS20UASSERTTHRESH0, 0x042b);
	b43_phy_write(dev, B43_NPHY_ED_CRS20UASSERTTHRESH1, 0x042b);
	b43_phy_write(dev, B43_NPHY_ED_CRS20UDEASSERTTHRESH0, 0x0381);
	b43_phy_write(dev, B43_NPHY_ED_CRS20UDEASSERTTHRESH1, 0x0381);

	if (dev->phy.rev >= 6 && sprom->boardflags2_lo & B43_BFL2_SINGLEANT_CCK)
		; /* TODO: 0x0080000000000000 HF */
}

static void b43_nphy_workarounds_rev1_2(struct b43_wldev *dev)
{
	struct ssb_sprom *sprom = dev->dev->bus_sprom;
	struct b43_phy *phy = &dev->phy;
	struct b43_phy_n *nphy = phy->n;

	u8 events1[7] = { 0x0, 0x1, 0x2, 0x8, 0x4, 0x5, 0x3 };
	u8 delays1[7] = { 0x8, 0x6, 0x6, 0x2, 0x4, 0x3C, 0x1 };

	u8 events2[7] = { 0x0, 0x3, 0x5, 0x4, 0x2, 0x1, 0x8 };
	u8 delays2[7] = { 0x8, 0x6, 0x2, 0x4, 0x4, 0x6, 0x1 };

	if (sprom->boardflags2_lo & B43_BFL2_SKWRKFEM_BRD ||
	    dev->dev->board_type == BCMA_BOARD_TYPE_BCM943224M93) {
		delays1[0] = 0x1;
		delays1[5] = 0x14;
	}

	if (b43_current_band(dev->wl) == IEEE80211_BAND_5GHZ &&
	    nphy->band5g_pwrgain) {
		b43_radio_mask(dev, B2055_C1_TX_RF_SPARE, ~0x8);
		b43_radio_mask(dev, B2055_C2_TX_RF_SPARE, ~0x8);
	} else {
		b43_radio_set(dev, B2055_C1_TX_RF_SPARE, 0x8);
		b43_radio_set(dev, B2055_C2_TX_RF_SPARE, 0x8);
	}

	b43_ntab_write(dev, B43_NTAB16(8, 0x00), 0x000A);
	b43_ntab_write(dev, B43_NTAB16(8, 0x10), 0x000A);
	if (dev->phy.rev < 3) {
		b43_ntab_write(dev, B43_NTAB16(8, 0x02), 0xCDAA);
		b43_ntab_write(dev, B43_NTAB16(8, 0x12), 0xCDAA);
	}

	if (dev->phy.rev < 2) {
		b43_ntab_write(dev, B43_NTAB16(8, 0x08), 0x0000);
		b43_ntab_write(dev, B43_NTAB16(8, 0x18), 0x0000);
		b43_ntab_write(dev, B43_NTAB16(8, 0x07), 0x7AAB);
		b43_ntab_write(dev, B43_NTAB16(8, 0x17), 0x7AAB);
		b43_ntab_write(dev, B43_NTAB16(8, 0x06), 0x0800);
		b43_ntab_write(dev, B43_NTAB16(8, 0x16), 0x0800);
	}

	b43_phy_write(dev, B43_NPHY_RFCTL_LUT_TRSW_LO1, 0x2D8);
	b43_phy_write(dev, B43_NPHY_RFCTL_LUT_TRSW_UP1, 0x301);
	b43_phy_write(dev, B43_NPHY_RFCTL_LUT_TRSW_LO2, 0x2D8);
	b43_phy_write(dev, B43_NPHY_RFCTL_LUT_TRSW_UP2, 0x301);

	b43_nphy_set_rf_sequence(dev, 0, events1, delays1, 7);
	b43_nphy_set_rf_sequence(dev, 1, events2, delays2, 7);

	b43_nphy_gain_ctl_workarounds(dev);

	if (dev->phy.rev < 2) {
		if (b43_phy_read(dev, B43_NPHY_RXCTL) & 0x2)
			b43_hf_write(dev, b43_hf_read(dev) |
					B43_HF_MLADVW);
	} else if (dev->phy.rev == 2) {
		b43_phy_write(dev, B43_NPHY_CRSCHECK2, 0);
		b43_phy_write(dev, B43_NPHY_CRSCHECK3, 0);
	}

	if (dev->phy.rev < 2)
		b43_phy_mask(dev, B43_NPHY_SCRAM_SIGCTL,
				~B43_NPHY_SCRAM_SIGCTL_SCM);

	/* Set phase track alpha and beta */
	b43_phy_write(dev, B43_NPHY_PHASETR_A0, 0x125);
	b43_phy_write(dev, B43_NPHY_PHASETR_A1, 0x1B3);
	b43_phy_write(dev, B43_NPHY_PHASETR_A2, 0x105);
	b43_phy_write(dev, B43_NPHY_PHASETR_B0, 0x16E);
	b43_phy_write(dev, B43_NPHY_PHASETR_B1, 0xCD);
	b43_phy_write(dev, B43_NPHY_PHASETR_B2, 0x20);

	if (dev->phy.rev < 3) {
		b43_phy_mask(dev, B43_NPHY_PIL_DW1,
			     ~B43_NPHY_PIL_DW_64QAM & 0xFFFF);
		b43_phy_write(dev, B43_NPHY_TXF_20CO_S2B1, 0xB5);
		b43_phy_write(dev, B43_NPHY_TXF_20CO_S2B2, 0xA4);
		b43_phy_write(dev, B43_NPHY_TXF_20CO_S2B3, 0x00);
	}

	if (dev->phy.rev == 2)
		b43_phy_set(dev, B43_NPHY_FINERX2_CGC,
				B43_NPHY_FINERX2_CGC_DECGC);
}

/* http://bcm-v4.sipsolutions.net/802.11/PHY/N/Workarounds */
static void b43_nphy_workarounds(struct b43_wldev *dev)
{
	struct b43_phy *phy = &dev->phy;
	struct b43_phy_n *nphy = phy->n;

	if (b43_current_band(dev->wl) == IEEE80211_BAND_5GHZ)
		b43_nphy_classifier(dev, 1, 0);
	else
		b43_nphy_classifier(dev, 1, 1);

	if (nphy->hang_avoid)
		b43_nphy_stay_in_carrier_search(dev, 1);

	b43_phy_set(dev, B43_NPHY_IQFLIP,
		    B43_NPHY_IQFLIP_ADC1 | B43_NPHY_IQFLIP_ADC2);

	/* TODO: rev19+ */
	if (dev->phy.rev >= 7)
		b43_nphy_workarounds_rev7plus(dev);
	else if (dev->phy.rev >= 3)
		b43_nphy_workarounds_rev3plus(dev);
	else
		b43_nphy_workarounds_rev1_2(dev);

	if (nphy->hang_avoid)
		b43_nphy_stay_in_carrier_search(dev, 0);
}

/**************************************************
 * Tx/Rx common
 **************************************************/

/*
 * Transmits a known value for LO calibration
 * http://bcm-v4.sipsolutions.net/802.11/PHY/N/TXTone
 */
static int b43_nphy_tx_tone(struct b43_wldev *dev, u32 freq, u16 max_val,
			    bool iqmode, bool dac_test, bool modify_bbmult)
{
	u16 samp = b43_nphy_gen_load_samples(dev, freq, max_val, dac_test);
	if (samp == 0)
		return -1;
	b43_nphy_run_samples(dev, samp, 0xFFFF, 0, iqmode, dac_test,
			     modify_bbmult);
	return 0;
}

/* http://bcm-v4.sipsolutions.net/802.11/PHY/N/Chains */
static void b43_nphy_update_txrx_chain(struct b43_wldev *dev)
{
	struct b43_phy_n *nphy = dev->phy.n;

	bool override = false;
	u16 chain = 0x33;

	if (nphy->txrx_chain == 0) {
		chain = 0x11;
		override = true;
	} else if (nphy->txrx_chain == 1) {
		chain = 0x22;
		override = true;
	}

	b43_phy_maskset(dev, B43_NPHY_RFSEQCA,
			~(B43_NPHY_RFSEQCA_TXEN | B43_NPHY_RFSEQCA_RXEN),
			chain);

	if (override)
		b43_phy_set(dev, B43_NPHY_RFSEQMODE,
				B43_NPHY_RFSEQMODE_CAOVER);
	else
		b43_phy_mask(dev, B43_NPHY_RFSEQMODE,
				~B43_NPHY_RFSEQMODE_CAOVER);
}

/* http://bcm-v4.sipsolutions.net/802.11/PHY/N/stop-playback */
static void b43_nphy_stop_playback(struct b43_wldev *dev)
{
	struct b43_phy *phy = &dev->phy;
	struct b43_phy_n *nphy = dev->phy.n;
	u16 tmp;

	if (nphy->hang_avoid)
		b43_nphy_stay_in_carrier_search(dev, 1);

	tmp = b43_phy_read(dev, B43_NPHY_SAMP_STAT);
	if (tmp & 0x1)
		b43_phy_set(dev, B43_NPHY_SAMP_CMD, B43_NPHY_SAMP_CMD_STOP);
	else if (tmp & 0x2)
		b43_phy_mask(dev, B43_NPHY_IQLOCAL_CMDGCTL, 0x7FFF);

	b43_phy_mask(dev, B43_NPHY_SAMP_CMD, ~0x0004);

	if (nphy->bb_mult_save & 0x80000000) {
		tmp = nphy->bb_mult_save & 0xFFFF;
		b43_ntab_write(dev, B43_NTAB16(15, 87), tmp);
		nphy->bb_mult_save = 0;
	}

	if (phy->rev >= 7 && nphy->lpf_bw_overrode_for_sample_play) {
		if (phy->rev >= 19)
			b43_nphy_rf_ctl_override_rev19(dev, 0x80, 0, 0, true,
						       1);
		else
			b43_nphy_rf_ctl_override_rev7(dev, 0x80, 0, 0, true, 1);
		nphy->lpf_bw_overrode_for_sample_play = false;
	}

	if (nphy->hang_avoid)
		b43_nphy_stay_in_carrier_search(dev, 0);
}

/* http://bcm-v4.sipsolutions.net/802.11/PHY/N/IqCalGainParams */
static void b43_nphy_iq_cal_gain_params(struct b43_wldev *dev, u16 core,
					struct nphy_txgains target,
					struct nphy_iqcal_params *params)
{
	struct b43_phy *phy = &dev->phy;
	int i, j, indx;
	u16 gain;

	if (dev->phy.rev >= 3) {
		params->tx_lpf = target.tx_lpf[core]; /* Rev 7+ */
		params->txgm = target.txgm[core];
		params->pga = target.pga[core];
		params->pad = target.pad[core];
		params->ipa = target.ipa[core];
		if (phy->rev >= 19) {
			/* TODO */
		} else if (phy->rev >= 7) {
			params->cal_gain = (params->txgm << 12) | (params->pga << 8) | (params->pad << 3) | (params->ipa) | (params->tx_lpf << 15);
		} else {
			params->cal_gain = (params->txgm << 12) | (params->pga << 8) | (params->pad << 4) | (params->ipa);
		}
		for (j = 0; j < 5; j++)
			params->ncorr[j] = 0x79;
	} else {
		gain = (target.pad[core]) | (target.pga[core] << 4) |
			(target.txgm[core] << 8);

		indx = (b43_current_band(dev->wl) == IEEE80211_BAND_5GHZ) ?
			1 : 0;
		for (i = 0; i < 9; i++)
			if (tbl_iqcal_gainparams[indx][i][0] == gain)
				break;
		i = min(i, 8);

		params->txgm = tbl_iqcal_gainparams[indx][i][1];
		params->pga = tbl_iqcal_gainparams[indx][i][2];
		params->pad = tbl_iqcal_gainparams[indx][i][3];
		params->cal_gain = (params->txgm << 7) | (params->pga << 4) |
					(params->pad << 2);
		for (j = 0; j < 4; j++)
			params->ncorr[j] = tbl_iqcal_gainparams[indx][i][4 + j];
	}
}

/**************************************************
 * Tx and Rx
 **************************************************/

static void b43_nphy_op_adjust_txpower(struct b43_wldev *dev)
{//TODO
}

static enum b43_txpwr_result b43_nphy_op_recalc_txpower(struct b43_wldev *dev,
							bool ignore_tssi)
{//TODO
	return B43_TXPWR_RES_DONE;
}

/* http://bcm-v4.sipsolutions.net/802.11/PHY/N/TxPwrCtrlEnable */
static void b43_nphy_tx_power_ctrl(struct b43_wldev *dev, bool enable)
{
	struct b43_phy *phy = &dev->phy;
	struct b43_phy_n *nphy = dev->phy.n;
	u8 i;
	u16 bmask, val, tmp;
	enum ieee80211_band band = b43_current_band(dev->wl);

	if (nphy->hang_avoid)
		b43_nphy_stay_in_carrier_search(dev, 1);

	nphy->txpwrctrl = enable;
	if (!enable) {
		if (dev->phy.rev >= 3 &&
		    (b43_phy_read(dev, B43_NPHY_TXPCTL_CMD) &
		     (B43_NPHY_TXPCTL_CMD_COEFF |
		      B43_NPHY_TXPCTL_CMD_HWPCTLEN |
		      B43_NPHY_TXPCTL_CMD_PCTLEN))) {
			/* We disable enabled TX pwr ctl, save it's state */
			nphy->tx_pwr_idx[0] = b43_phy_read(dev,
						B43_NPHY_C1_TXPCTL_STAT) & 0x7f;
			nphy->tx_pwr_idx[1] = b43_phy_read(dev,
						B43_NPHY_C2_TXPCTL_STAT) & 0x7f;
		}

		b43_phy_write(dev, B43_NPHY_TABLE_ADDR, 0x6840);
		for (i = 0; i < 84; i++)
			b43_phy_write(dev, B43_NPHY_TABLE_DATALO, 0);

		b43_phy_write(dev, B43_NPHY_TABLE_ADDR, 0x6C40);
		for (i = 0; i < 84; i++)
			b43_phy_write(dev, B43_NPHY_TABLE_DATALO, 0);

		tmp = B43_NPHY_TXPCTL_CMD_COEFF | B43_NPHY_TXPCTL_CMD_HWPCTLEN;
		if (dev->phy.rev >= 3)
			tmp |= B43_NPHY_TXPCTL_CMD_PCTLEN;
		b43_phy_mask(dev, B43_NPHY_TXPCTL_CMD, ~tmp);

		if (dev->phy.rev >= 3) {
			b43_phy_set(dev, B43_NPHY_AFECTL_OVER1, 0x0100);
			b43_phy_set(dev, B43_NPHY_AFECTL_OVER, 0x0100);
		} else {
			b43_phy_set(dev, B43_NPHY_AFECTL_OVER, 0x4000);
		}

		if (dev->phy.rev == 2)
			b43_phy_maskset(dev, B43_NPHY_BPHY_CTL3,
				~B43_NPHY_BPHY_CTL3_SCALE, 0x53);
		else if (dev->phy.rev < 2)
			b43_phy_maskset(dev, B43_NPHY_BPHY_CTL3,
				~B43_NPHY_BPHY_CTL3_SCALE, 0x5A);

		if (dev->phy.rev < 2 && b43_is_40mhz(dev))
			b43_hf_write(dev, b43_hf_read(dev) | B43_HF_TSSIRPSMW);
	} else {
		b43_ntab_write_bulk(dev, B43_NTAB16(26, 64), 84,
				    nphy->adj_pwr_tbl);
		b43_ntab_write_bulk(dev, B43_NTAB16(27, 64), 84,
				    nphy->adj_pwr_tbl);

		bmask = B43_NPHY_TXPCTL_CMD_COEFF |
			B43_NPHY_TXPCTL_CMD_HWPCTLEN;
		/* wl does useless check for "enable" param here */
		val = B43_NPHY_TXPCTL_CMD_COEFF | B43_NPHY_TXPCTL_CMD_HWPCTLEN;
		if (dev->phy.rev >= 3) {
			bmask |= B43_NPHY_TXPCTL_CMD_PCTLEN;
			if (val)
				val |= B43_NPHY_TXPCTL_CMD_PCTLEN;
		}
		b43_phy_maskset(dev, B43_NPHY_TXPCTL_CMD, ~(bmask), val);

		if (band == IEEE80211_BAND_5GHZ) {
			if (phy->rev >= 19) {
				/* TODO */
			} else if (phy->rev >= 7) {
				b43_phy_maskset(dev, B43_NPHY_TXPCTL_CMD,
						~B43_NPHY_TXPCTL_CMD_INIT,
						0x32);
				b43_phy_maskset(dev, B43_NPHY_TXPCTL_INIT,
						~B43_NPHY_TXPCTL_INIT_PIDXI1,
						0x32);
			} else {
				b43_phy_maskset(dev, B43_NPHY_TXPCTL_CMD,
						~B43_NPHY_TXPCTL_CMD_INIT,
						0x64);
				if (phy->rev > 1)
					b43_phy_maskset(dev,
							B43_NPHY_TXPCTL_INIT,
							~B43_NPHY_TXPCTL_INIT_PIDXI1,
							0x64);
			}
		}

		if (dev->phy.rev >= 3) {
			if (nphy->tx_pwr_idx[0] != 128 &&
			    nphy->tx_pwr_idx[1] != 128) {
				/* Recover TX pwr ctl state */
				b43_phy_maskset(dev, B43_NPHY_TXPCTL_CMD,
						~B43_NPHY_TXPCTL_CMD_INIT,
						nphy->tx_pwr_idx[0]);
				if (dev->phy.rev > 1)
					b43_phy_maskset(dev,
						B43_NPHY_TXPCTL_INIT,
						~0xff, nphy->tx_pwr_idx[1]);
			}
		}

		if (phy->rev >= 7) {
			/* TODO */
		}

		if (dev->phy.rev >= 3) {
			b43_phy_mask(dev, B43_NPHY_AFECTL_OVER1, ~0x100);
			b43_phy_mask(dev, B43_NPHY_AFECTL_OVER, ~0x100);
		} else {
			b43_phy_mask(dev, B43_NPHY_AFECTL_OVER, ~0x4000);
		}

		if (dev->phy.rev == 2)
			b43_phy_maskset(dev, B43_NPHY_BPHY_CTL3, ~0xFF, 0x3b);
		else if (dev->phy.rev < 2)
			b43_phy_maskset(dev, B43_NPHY_BPHY_CTL3, ~0xFF, 0x40);

		if (dev->phy.rev < 2 && b43_is_40mhz(dev))
			b43_hf_write(dev, b43_hf_read(dev) & ~B43_HF_TSSIRPSMW);

		if (b43_nphy_ipa(dev)) {
			b43_phy_mask(dev, B43_NPHY_PAPD_EN0, ~0x4);
			b43_phy_mask(dev, B43_NPHY_PAPD_EN1, ~0x4);
		}
	}

	if (nphy->hang_avoid)
		b43_nphy_stay_in_carrier_search(dev, 0);
}

/* http://bcm-v4.sipsolutions.net/802.11/PHY/N/TxPwrFix */
static void b43_nphy_tx_power_fix(struct b43_wldev *dev)
{
	struct b43_phy *phy = &dev->phy;
	struct b43_phy_n *nphy = dev->phy.n;
	struct ssb_sprom *sprom = dev->dev->bus_sprom;

	u8 txpi[2], bbmult, i;
	u16 tmp, radio_gain, dac_gain;
	u16 freq = phy->chandef->chan->center_freq;
	u32 txgain;
	/* u32 gaintbl; rev3+ */

	if (nphy->hang_avoid)
		b43_nphy_stay_in_carrier_search(dev, 1);

	/* TODO: rev19+ */
	if (dev->phy.rev >= 7) {
		txpi[0] = txpi[1] = 30;
	} else if (dev->phy.rev >= 3) {
		txpi[0] = 40;
		txpi[1] = 40;
	} else if (sprom->revision < 4) {
		txpi[0] = 72;
		txpi[1] = 72;
	} else {
		if (b43_current_band(dev->wl) == IEEE80211_BAND_2GHZ) {
			txpi[0] = sprom->txpid2g[0];
			txpi[1] = sprom->txpid2g[1];
		} else if (freq >= 4900 && freq < 5100) {
			txpi[0] = sprom->txpid5gl[0];
			txpi[1] = sprom->txpid5gl[1];
		} else if (freq >= 5100 && freq < 5500) {
			txpi[0] = sprom->txpid5g[0];
			txpi[1] = sprom->txpid5g[1];
		} else if (freq >= 5500) {
			txpi[0] = sprom->txpid5gh[0];
			txpi[1] = sprom->txpid5gh[1];
		} else {
			txpi[0] = 91;
			txpi[1] = 91;
		}
	}
	if (dev->phy.rev < 7 &&
	    (txpi[0] < 40 || txpi[0] > 100 || txpi[1] < 40 || txpi[1] > 100))
		txpi[0] = txpi[1] = 91;

	/*
	for (i = 0; i < 2; i++) {
		nphy->txpwrindex[i].index_internal = txpi[i];
		nphy->txpwrindex[i].index_internal_save = txpi[i];
	}
	*/

	for (i = 0; i < 2; i++) {
		const u32 *table = b43_nphy_get_tx_gain_table(dev);

		if (!table)
			break;
		txgain = *(table + txpi[i]);

		if (dev->phy.rev >= 3)
			radio_gain = (txgain >> 16) & 0x1FFFF;
		else
			radio_gain = (txgain >> 16) & 0x1FFF;

		if (dev->phy.rev >= 7)
			dac_gain = (txgain >> 8) & 0x7;
		else
			dac_gain = (txgain >> 8) & 0x3F;
		bbmult = txgain & 0xFF;

		if (dev->phy.rev >= 3) {
			if (i == 0)
				b43_phy_set(dev, B43_NPHY_AFECTL_OVER1, 0x0100);
			else
				b43_phy_set(dev, B43_NPHY_AFECTL_OVER, 0x0100);
		} else {
			b43_phy_set(dev, B43_NPHY_AFECTL_OVER, 0x4000);
		}

		if (i == 0)
			b43_phy_write(dev, B43_NPHY_AFECTL_DACGAIN1, dac_gain);
		else
			b43_phy_write(dev, B43_NPHY_AFECTL_DACGAIN2, dac_gain);

		b43_ntab_write(dev, B43_NTAB16(0x7, 0x110 + i), radio_gain);

		tmp = b43_ntab_read(dev, B43_NTAB16(0xF, 0x57));
		if (i == 0)
			tmp = (tmp & 0x00FF) | (bbmult << 8);
		else
			tmp = (tmp & 0xFF00) | bbmult;
		b43_ntab_write(dev, B43_NTAB16(0xF, 0x57), tmp);

		if (b43_nphy_ipa(dev)) {
			u32 tmp32;
			u16 reg = (i == 0) ?
				B43_NPHY_PAPD_EN0 : B43_NPHY_PAPD_EN1;
			tmp32 = b43_ntab_read(dev, B43_NTAB32(26 + i,
							      576 + txpi[i]));
			b43_phy_maskset(dev, reg, 0xE00F, (u32) tmp32 << 4);
			b43_phy_set(dev, reg, 0x4);
		}
	}

	b43_phy_mask(dev, B43_NPHY_BPHY_CTL2, ~B43_NPHY_BPHY_CTL2_LUT);

	if (nphy->hang_avoid)
		b43_nphy_stay_in_carrier_search(dev, 0);
}

static void b43_nphy_ipa_internal_tssi_setup(struct b43_wldev *dev)
{
	struct b43_phy *phy = &dev->phy;

	u8 core;
	u16 r; /* routing */

	if (phy->rev >= 19) {
		/* TODO */
	} else if (phy->rev >= 7) {
		for (core = 0; core < 2; core++) {
			r = core ? 0x190 : 0x170;
			if (b43_current_band(dev->wl) == IEEE80211_BAND_2GHZ) {
				b43_radio_write(dev, r + 0x5, 0x5);
				b43_radio_write(dev, r + 0x9, 0xE);
				if (phy->rev != 5)
					b43_radio_write(dev, r + 0xA, 0);
				if (phy->rev != 7)
					b43_radio_write(dev, r + 0xB, 1);
				else
					b43_radio_write(dev, r + 0xB, 0x31);
			} else {
				b43_radio_write(dev, r + 0x5, 0x9);
				b43_radio_write(dev, r + 0x9, 0xC);
				b43_radio_write(dev, r + 0xB, 0x0);
				if (phy->rev != 5)
					b43_radio_write(dev, r + 0xA, 1);
				else
					b43_radio_write(dev, r + 0xA, 0x31);
			}
			b43_radio_write(dev, r + 0x6, 0);
			b43_radio_write(dev, r + 0x7, 0);
			b43_radio_write(dev, r + 0x8, 3);
			b43_radio_write(dev, r + 0xC, 0);
		}
	} else {
		if (b43_current_band(dev->wl) == IEEE80211_BAND_2GHZ)
			b43_radio_write(dev, B2056_SYN_RESERVED_ADDR31, 0x128);
		else
			b43_radio_write(dev, B2056_SYN_RESERVED_ADDR31, 0x80);
		b43_radio_write(dev, B2056_SYN_RESERVED_ADDR30, 0);
		b43_radio_write(dev, B2056_SYN_GPIO_MASTER1, 0x29);

		for (core = 0; core < 2; core++) {
			r = core ? B2056_TX1 : B2056_TX0;

			b43_radio_write(dev, r | B2056_TX_IQCAL_VCM_HG, 0);
			b43_radio_write(dev, r | B2056_TX_IQCAL_IDAC, 0);
			b43_radio_write(dev, r | B2056_TX_TSSI_VCM, 3);
			b43_radio_write(dev, r | B2056_TX_TX_AMP_DET, 0);
			b43_radio_write(dev, r | B2056_TX_TSSI_MISC1, 8);
			b43_radio_write(dev, r | B2056_TX_TSSI_MISC2, 0);
			b43_radio_write(dev, r | B2056_TX_TSSI_MISC3, 0);
			if (b43_current_band(dev->wl) == IEEE80211_BAND_2GHZ) {
				b43_radio_write(dev, r | B2056_TX_TX_SSI_MASTER,
						0x5);
				if (phy->rev != 5)
					b43_radio_write(dev, r | B2056_TX_TSSIA,
							0x00);
				if (phy->rev >= 5)
					b43_radio_write(dev, r | B2056_TX_TSSIG,
							0x31);
				else
					b43_radio_write(dev, r | B2056_TX_TSSIG,
							0x11);
				b43_radio_write(dev, r | B2056_TX_TX_SSI_MUX,
						0xE);
			} else {
				b43_radio_write(dev, r | B2056_TX_TX_SSI_MASTER,
						0x9);
				b43_radio_write(dev, r | B2056_TX_TSSIA, 0x31);
				b43_radio_write(dev, r | B2056_TX_TSSIG, 0x0);
				b43_radio_write(dev, r | B2056_TX_TX_SSI_MUX,
						0xC);
			}
		}
	}
}

/*
 * Stop radio and transmit known signal. Then check received signal strength to
 * get TSSI (Transmit Signal Strength Indicator).
 * http://bcm-v4.sipsolutions.net/802.11/PHY/N/TxPwrCtrlIdleTssi
 */
static void b43_nphy_tx_power_ctl_idle_tssi(struct b43_wldev *dev)
{
	struct b43_phy *phy = &dev->phy;
	struct b43_phy_n *nphy = dev->phy.n;

	u32 tmp;
	s32 rssi[4] = { };

	if (phy->chandef->chan->flags & IEEE80211_CHAN_NO_IR)
		return;

	if (b43_nphy_ipa(dev))
		b43_nphy_ipa_internal_tssi_setup(dev);

	if (phy->rev >= 19)
		b43_nphy_rf_ctl_override_rev19(dev, 0x1000, 0, 3, false, 0);
	else if (phy->rev >= 7)
		b43_nphy_rf_ctl_override_rev7(dev, 0x1000, 0, 3, false, 0);
	else if (phy->rev >= 3)
		b43_nphy_rf_ctl_override(dev, 0x2000, 0, 3, false);

	b43_nphy_stop_playback(dev);
	b43_nphy_tx_tone(dev, 4000, 0, false, false, false);
	udelay(20);
	tmp = b43_nphy_poll_rssi(dev, N_RSSI_TSSI_2G, rssi, 1);
	b43_nphy_stop_playback(dev);

	b43_nphy_rssi_select(dev, 0, N_RSSI_W1);

	if (phy->rev >= 19)
		b43_nphy_rf_ctl_override_rev19(dev, 0x1000, 0, 3, true, 0);
	else if (phy->rev >= 7)
		b43_nphy_rf_ctl_override_rev7(dev, 0x1000, 0, 3, true, 0);
	else if (phy->rev >= 3)
		b43_nphy_rf_ctl_override(dev, 0x2000, 0, 3, true);

	if (phy->rev >= 19) {
		/* TODO */
		return;
	} else if (phy->rev >= 3) {
		nphy->pwr_ctl_info[0].idle_tssi_5g = (tmp >> 24) & 0xFF;
		nphy->pwr_ctl_info[1].idle_tssi_5g = (tmp >> 8) & 0xFF;
	} else {
		nphy->pwr_ctl_info[0].idle_tssi_5g = (tmp >> 16) & 0xFF;
		nphy->pwr_ctl_info[1].idle_tssi_5g = tmp & 0xFF;
	}
	nphy->pwr_ctl_info[0].idle_tssi_2g = (tmp >> 24) & 0xFF;
	nphy->pwr_ctl_info[1].idle_tssi_2g = (tmp >> 8) & 0xFF;
}

/* http://bcm-v4.sipsolutions.net/PHY/N/TxPwrLimitToTbl */
static void b43_nphy_tx_prepare_adjusted_power_table(struct b43_wldev *dev)
{
	struct b43_phy_n *nphy = dev->phy.n;

	u8 idx, delta;
	u8 i, stf_mode;

	/* Array adj_pwr_tbl corresponds to the hardware table. It consists of
	 * 21 groups, each containing 4 entries.
	 *
	 * First group has entries for CCK modulation.
	 * The rest of groups has 1 entry per modulation (SISO, CDD, STBC, SDM).
	 *
	 * Group 0 is for CCK
	 * Groups 1..4 use BPSK (group per coding rate)
	 * Groups 5..8 use QPSK (group per coding rate)
	 * Groups 9..12 use 16-QAM (group per coding rate)
	 * Groups 13..16 use 64-QAM (group per coding rate)
	 * Groups 17..20 are unknown
	 */

	for (i = 0; i < 4; i++)
		nphy->adj_pwr_tbl[i] = nphy->tx_power_offset[i];

	for (stf_mode = 0; stf_mode < 4; stf_mode++) {
		delta = 0;
		switch (stf_mode) {
		case 0:
			if (b43_is_40mhz(dev) && dev->phy.rev >= 5) {
				idx = 68;
			} else {
				delta = 1;
				idx = b43_is_40mhz(dev) ? 52 : 4;
			}
			break;
		case 1:
			idx = b43_is_40mhz(dev) ? 76 : 28;
			break;
		case 2:
			idx = b43_is_40mhz(dev) ? 84 : 36;
			break;
		case 3:
			idx = b43_is_40mhz(dev) ? 92 : 44;
			break;
		}

		for (i = 0; i < 20; i++) {
			nphy->adj_pwr_tbl[4 + 4 * i + stf_mode] =
				nphy->tx_power_offset[idx];
			if (i == 0)
				idx += delta;
			if (i == 14)
				idx += 1 - delta;
			if (i == 3 || i == 4 || i == 7 || i == 8 || i == 11 ||
			    i == 13)
				idx += 1;
		}
	}
}

/* http://bcm-v4.sipsolutions.net/802.11/PHY/N/TxPwrCtrlSetup */
static void b43_nphy_tx_power_ctl_setup(struct b43_wldev *dev)
{
	struct b43_phy *phy = &dev->phy;
	struct b43_phy_n *nphy = dev->phy.n;
	struct ssb_sprom *sprom = dev->dev->bus_sprom;

	s16 a1[2], b0[2], b1[2];
	u8 idle[2];
	s8 target[2];
	s32 num, den, pwr;
	u32 regval[64];

	u16 freq = phy->chandef->chan->center_freq;
	u16 tmp;
	u16 r; /* routing */
	u8 i, c;

	if (dev->dev->core_rev == 11 || dev->dev->core_rev == 12) {
		b43_maskset32(dev, B43_MMIO_MACCTL, ~0, 0x200000);
		b43_read32(dev, B43_MMIO_MACCTL);
		udelay(1);
	}

	if (nphy->hang_avoid)
		b43_nphy_stay_in_carrier_search(dev, true);

	b43_phy_set(dev, B43_NPHY_TSSIMODE, B43_NPHY_TSSIMODE_EN);
	if (dev->phy.rev >= 3)
		b43_phy_mask(dev, B43_NPHY_TXPCTL_CMD,
			     ~B43_NPHY_TXPCTL_CMD_PCTLEN & 0xFFFF);
	else
		b43_phy_set(dev, B43_NPHY_TXPCTL_CMD,
			    B43_NPHY_TXPCTL_CMD_PCTLEN);

	if (dev->dev->core_rev == 11 || dev->dev->core_rev == 12)
		b43_maskset32(dev, B43_MMIO_MACCTL, ~0x200000, 0);

	if (sprom->revision < 4) {
		idle[0] = nphy->pwr_ctl_info[0].idle_tssi_2g;
		idle[1] = nphy->pwr_ctl_info[1].idle_tssi_2g;
		target[0] = target[1] = 52;
		a1[0] = a1[1] = -424;
		b0[0] = b0[1] = 5612;
		b1[0] = b1[1] = -1393;
	} else {
		if (b43_current_band(dev->wl) == IEEE80211_BAND_2GHZ) {
			for (c = 0; c < 2; c++) {
				idle[c] = nphy->pwr_ctl_info[c].idle_tssi_2g;
				target[c] = sprom->core_pwr_info[c].maxpwr_2g;
				a1[c] = sprom->core_pwr_info[c].pa_2g[0];
				b0[c] = sprom->core_pwr_info[c].pa_2g[1];
				b1[c] = sprom->core_pwr_info[c].pa_2g[2];
			}
		} else if (freq >= 4900 && freq < 5100) {
			for (c = 0; c < 2; c++) {
				idle[c] = nphy->pwr_ctl_info[c].idle_tssi_5g;
				target[c] = sprom->core_pwr_info[c].maxpwr_5gl;
				a1[c] = sprom->core_pwr_info[c].pa_5gl[0];
				b0[c] = sprom->core_pwr_info[c].pa_5gl[1];
				b1[c] = sprom->core_pwr_info[c].pa_5gl[2];
			}
		} else if (freq >= 5100 && freq < 5500) {
			for (c = 0; c < 2; c++) {
				idle[c] = nphy->pwr_ctl_info[c].idle_tssi_5g;
				target[c] = sprom->core_pwr_info[c].maxpwr_5g;
				a1[c] = sprom->core_pwr_info[c].pa_5g[0];
				b0[c] = sprom->core_pwr_info[c].pa_5g[1];
				b1[c] = sprom->core_pwr_info[c].pa_5g[2];
			}
		} else if (freq >= 5500) {
			for (c = 0; c < 2; c++) {
				idle[c] = nphy->pwr_ctl_info[c].idle_tssi_5g;
				target[c] = sprom->core_pwr_info[c].maxpwr_5gh;
				a1[c] = sprom->core_pwr_info[c].pa_5gh[0];
				b0[c] = sprom->core_pwr_info[c].pa_5gh[1];
				b1[c] = sprom->core_pwr_info[c].pa_5gh[2];
			}
		} else {
			idle[0] = nphy->pwr_ctl_info[0].idle_tssi_5g;
			idle[1] = nphy->pwr_ctl_info[1].idle_tssi_5g;
			target[0] = target[1] = 52;
			a1[0] = a1[1] = -424;
			b0[0] = b0[1] = 5612;
			b1[0] = b1[1] = -1393;
		}
	}
	/* target[0] = target[1] = nphy->tx_power_max; */

	if (dev->phy.rev >= 3) {
		if (sprom->fem.ghz2.tssipos)
			b43_phy_set(dev, B43_NPHY_TXPCTL_ITSSI, 0x4000);
		if (dev->phy.rev >= 7) {
			for (c = 0; c < 2; c++) {
				r = c ? 0x190 : 0x170;
				if (b43_nphy_ipa(dev))
					b43_radio_write(dev, r + 0x9, (b43_current_band(dev->wl) == IEEE80211_BAND_2GHZ) ? 0xE : 0xC);
			}
		} else {
			if (b43_nphy_ipa(dev)) {
				tmp = (b43_current_band(dev->wl) == IEEE80211_BAND_5GHZ) ? 0xC : 0xE;
				b43_radio_write(dev,
					B2056_TX0 | B2056_TX_TX_SSI_MUX, tmp);
				b43_radio_write(dev,
					B2056_TX1 | B2056_TX_TX_SSI_MUX, tmp);
			} else {
				b43_radio_write(dev,
					B2056_TX0 | B2056_TX_TX_SSI_MUX, 0x11);
				b43_radio_write(dev,
					B2056_TX1 | B2056_TX_TX_SSI_MUX, 0x11);
			}
		}
	}

	if (dev->dev->core_rev == 11 || dev->dev->core_rev == 12) {
		b43_maskset32(dev, B43_MMIO_MACCTL, ~0, 0x200000);
		b43_read32(dev, B43_MMIO_MACCTL);
		udelay(1);
	}

	if (phy->rev >= 19) {
		/* TODO */
	} else if (phy->rev >= 7) {
		b43_phy_maskset(dev, B43_NPHY_TXPCTL_CMD,
				~B43_NPHY_TXPCTL_CMD_INIT, 0x19);
		b43_phy_maskset(dev, B43_NPHY_TXPCTL_INIT,
				~B43_NPHY_TXPCTL_INIT_PIDXI1, 0x19);
	} else {
		b43_phy_maskset(dev, B43_NPHY_TXPCTL_CMD,
				~B43_NPHY_TXPCTL_CMD_INIT, 0x40);
		if (dev->phy.rev > 1)
			b43_phy_maskset(dev, B43_NPHY_TXPCTL_INIT,
				~B43_NPHY_TXPCTL_INIT_PIDXI1, 0x40);
	}

	if (dev->dev->core_rev == 11 || dev->dev->core_rev == 12)
		b43_maskset32(dev, B43_MMIO_MACCTL, ~0x200000, 0);

	b43_phy_write(dev, B43_NPHY_TXPCTL_N,
		      0xF0 << B43_NPHY_TXPCTL_N_TSSID_SHIFT |
		      3 << B43_NPHY_TXPCTL_N_NPTIL2_SHIFT);
	b43_phy_write(dev, B43_NPHY_TXPCTL_ITSSI,
		      idle[0] << B43_NPHY_TXPCTL_ITSSI_0_SHIFT |
		      idle[1] << B43_NPHY_TXPCTL_ITSSI_1_SHIFT |
		      B43_NPHY_TXPCTL_ITSSI_BINF);
	b43_phy_write(dev, B43_NPHY_TXPCTL_TPWR,
		      target[0] << B43_NPHY_TXPCTL_TPWR_0_SHIFT |
		      target[1] << B43_NPHY_TXPCTL_TPWR_1_SHIFT);

	for (c = 0; c < 2; c++) {
		for (i = 0; i < 64; i++) {
			num = 8 * (16 * b0[c] + b1[c] * i);
			den = 32768 + a1[c] * i;
			pwr = max((4 * num + den / 2) / den, -8);
			if (dev->phy.rev < 3 && (i <= (31 - idle[c] + 1)))
				pwr = max(pwr, target[c] + 1);
			regval[i] = pwr;
		}
		b43_ntab_write_bulk(dev, B43_NTAB32(26 + c, 0), 64, regval);
	}

	b43_nphy_tx_prepare_adjusted_power_table(dev);
	b43_ntab_write_bulk(dev, B43_NTAB16(26, 64), 84, nphy->adj_pwr_tbl);
	b43_ntab_write_bulk(dev, B43_NTAB16(27, 64), 84, nphy->adj_pwr_tbl);

	if (nphy->hang_avoid)
		b43_nphy_stay_in_carrier_search(dev, false);
}

static void b43_nphy_tx_gain_table_upload(struct b43_wldev *dev)
{
	struct b43_phy *phy = &dev->phy;

	const u32 *table = NULL;
	u32 rfpwr_offset;
	u8 pga_gain;
	int i;

	table = b43_nphy_get_tx_gain_table(dev);
	if (!table)
		return;

	b43_ntab_write_bulk(dev, B43_NTAB32(26, 192), 128, table);
	b43_ntab_write_bulk(dev, B43_NTAB32(27, 192), 128, table);

	if (phy->rev < 3)
		return;

#if 0
	nphy->gmval = (table[0] >> 16) & 0x7000;
#endif

	for (i = 0; i < 128; i++) {
		if (phy->rev >= 19) {
			/* TODO */
			return;
		} else if (phy->rev >= 7) {
			/* TODO */
			return;
		} else {
			pga_gain = (table[i] >> 24) & 0xF;
			if (b43_current_band(dev->wl) == IEEE80211_BAND_2GHZ)
				rfpwr_offset = b43_ntab_papd_pga_gain_delta_ipa_2g[pga_gain];
			else
				rfpwr_offset = 0; /* FIXME */
		}

		b43_ntab_write(dev, B43_NTAB32(26, 576 + i), rfpwr_offset);
		b43_ntab_write(dev, B43_NTAB32(27, 576 + i), rfpwr_offset);
	}
}

/* http://bcm-v4.sipsolutions.net/802.11/PHY/N/PA%20override */
static void b43_nphy_pa_override(struct b43_wldev *dev, bool enable)
{
	struct b43_phy_n *nphy = dev->phy.n;
	enum ieee80211_band band;
	u16 tmp;

	if (!enable) {
		nphy->rfctrl_intc1_save = b43_phy_read(dev,
						       B43_NPHY_RFCTL_INTC1);
		nphy->rfctrl_intc2_save = b43_phy_read(dev,
						       B43_NPHY_RFCTL_INTC2);
		band = b43_current_band(dev->wl);
		if (dev->phy.rev >= 7) {
			tmp = 0x1480;
		} else if (dev->phy.rev >= 3) {
			if (band == IEEE80211_BAND_5GHZ)
				tmp = 0x600;
			else
				tmp = 0x480;
		} else {
			if (band == IEEE80211_BAND_5GHZ)
				tmp = 0x180;
			else
				tmp = 0x120;
		}
		b43_phy_write(dev, B43_NPHY_RFCTL_INTC1, tmp);
		b43_phy_write(dev, B43_NPHY_RFCTL_INTC2, tmp);
	} else {
		b43_phy_write(dev, B43_NPHY_RFCTL_INTC1,
				nphy->rfctrl_intc1_save);
		b43_phy_write(dev, B43_NPHY_RFCTL_INTC2,
				nphy->rfctrl_intc2_save);
	}
}

/*
 * TX low-pass filter bandwidth setup
 * http://bcm-v4.sipsolutions.net/802.11/PHY/N/TxLpFbw
 */
static void b43_nphy_tx_lpf_bw(struct b43_wldev *dev)
{
	u16 tmp;

	if (dev->phy.rev < 3 || dev->phy.rev >= 7)
		return;
<<<<<<< HEAD

	if (b43_nphy_ipa(dev))
		tmp = b43_is_40mhz(dev) ? 5 : 4;
	else
		tmp = b43_is_40mhz(dev) ? 3 : 1;
	b43_phy_write(dev, B43_NPHY_TXF_40CO_B32S2,
		      (tmp << 9) | (tmp << 6) | (tmp << 3) | tmp);

=======

	if (b43_nphy_ipa(dev))
		tmp = b43_is_40mhz(dev) ? 5 : 4;
	else
		tmp = b43_is_40mhz(dev) ? 3 : 1;
	b43_phy_write(dev, B43_NPHY_TXF_40CO_B32S2,
		      (tmp << 9) | (tmp << 6) | (tmp << 3) | tmp);

>>>>>>> 9a244409
	if (b43_nphy_ipa(dev)) {
		tmp = b43_is_40mhz(dev) ? 4 : 1;
		b43_phy_write(dev, B43_NPHY_TXF_40CO_B1S2,
			      (tmp << 9) | (tmp << 6) | (tmp << 3) | tmp);
	}
}

/* http://bcm-v4.sipsolutions.net/802.11/PHY/N/RxIqEst */
static void b43_nphy_rx_iq_est(struct b43_wldev *dev, struct nphy_iq_est *est,
				u16 samps, u8 time, bool wait)
{
	int i;
	u16 tmp;

	b43_phy_write(dev, B43_NPHY_IQEST_SAMCNT, samps);
	b43_phy_maskset(dev, B43_NPHY_IQEST_WT, ~B43_NPHY_IQEST_WT_VAL, time);
	if (wait)
		b43_phy_set(dev, B43_NPHY_IQEST_CMD, B43_NPHY_IQEST_CMD_MODE);
	else
		b43_phy_mask(dev, B43_NPHY_IQEST_CMD, ~B43_NPHY_IQEST_CMD_MODE);

	b43_phy_set(dev, B43_NPHY_IQEST_CMD, B43_NPHY_IQEST_CMD_START);

	for (i = 1000; i; i--) {
		tmp = b43_phy_read(dev, B43_NPHY_IQEST_CMD);
		if (!(tmp & B43_NPHY_IQEST_CMD_START)) {
			est->i0_pwr = (b43_phy_read(dev, B43_NPHY_IQEST_IPACC_HI0) << 16) |
					b43_phy_read(dev, B43_NPHY_IQEST_IPACC_LO0);
			est->q0_pwr = (b43_phy_read(dev, B43_NPHY_IQEST_QPACC_HI0) << 16) |
					b43_phy_read(dev, B43_NPHY_IQEST_QPACC_LO0);
			est->iq0_prod = (b43_phy_read(dev, B43_NPHY_IQEST_IQACC_HI0) << 16) |
					b43_phy_read(dev, B43_NPHY_IQEST_IQACC_LO0);

			est->i1_pwr = (b43_phy_read(dev, B43_NPHY_IQEST_IPACC_HI1) << 16) |
					b43_phy_read(dev, B43_NPHY_IQEST_IPACC_LO1);
			est->q1_pwr = (b43_phy_read(dev, B43_NPHY_IQEST_QPACC_HI1) << 16) |
					b43_phy_read(dev, B43_NPHY_IQEST_QPACC_LO1);
			est->iq1_prod = (b43_phy_read(dev, B43_NPHY_IQEST_IQACC_HI1) << 16) |
					b43_phy_read(dev, B43_NPHY_IQEST_IQACC_LO1);
			return;
		}
		udelay(10);
	}
	memset(est, 0, sizeof(*est));
}

/* http://bcm-v4.sipsolutions.net/802.11/PHY/N/RxIqCoeffs */
static void b43_nphy_rx_iq_coeffs(struct b43_wldev *dev, bool write,
					struct b43_phy_n_iq_comp *pcomp)
{
	if (write) {
		b43_phy_write(dev, B43_NPHY_C1_RXIQ_COMPA0, pcomp->a0);
		b43_phy_write(dev, B43_NPHY_C1_RXIQ_COMPB0, pcomp->b0);
		b43_phy_write(dev, B43_NPHY_C2_RXIQ_COMPA1, pcomp->a1);
		b43_phy_write(dev, B43_NPHY_C2_RXIQ_COMPB1, pcomp->b1);
	} else {
		pcomp->a0 = b43_phy_read(dev, B43_NPHY_C1_RXIQ_COMPA0);
		pcomp->b0 = b43_phy_read(dev, B43_NPHY_C1_RXIQ_COMPB0);
		pcomp->a1 = b43_phy_read(dev, B43_NPHY_C2_RXIQ_COMPA1);
		pcomp->b1 = b43_phy_read(dev, B43_NPHY_C2_RXIQ_COMPB1);
	}
}

#if 0
/* Ready but not used anywhere */
/* http://bcm-v4.sipsolutions.net/802.11/PHY/N/RxCalPhyCleanup */
static void b43_nphy_rx_cal_phy_cleanup(struct b43_wldev *dev, u8 core)
{
	u16 *regs = dev->phy.n->tx_rx_cal_phy_saveregs;

	b43_phy_write(dev, B43_NPHY_RFSEQCA, regs[0]);
	if (core == 0) {
		b43_phy_write(dev, B43_NPHY_AFECTL_C1, regs[1]);
		b43_phy_write(dev, B43_NPHY_AFECTL_OVER1, regs[2]);
	} else {
		b43_phy_write(dev, B43_NPHY_AFECTL_C2, regs[1]);
		b43_phy_write(dev, B43_NPHY_AFECTL_OVER, regs[2]);
	}
	b43_phy_write(dev, B43_NPHY_RFCTL_INTC1, regs[3]);
	b43_phy_write(dev, B43_NPHY_RFCTL_INTC2, regs[4]);
	b43_phy_write(dev, B43_NPHY_RFCTL_RSSIO1, regs[5]);
	b43_phy_write(dev, B43_NPHY_RFCTL_RSSIO2, regs[6]);
	b43_phy_write(dev, B43_NPHY_TXF_40CO_B1S1, regs[7]);
	b43_phy_write(dev, B43_NPHY_RFCTL_OVER, regs[8]);
	b43_phy_write(dev, B43_NPHY_PAPD_EN0, regs[9]);
	b43_phy_write(dev, B43_NPHY_PAPD_EN1, regs[10]);
}

/* http://bcm-v4.sipsolutions.net/802.11/PHY/N/RxCalPhySetup */
static void b43_nphy_rx_cal_phy_setup(struct b43_wldev *dev, u8 core)
{
	u8 rxval, txval;
	u16 *regs = dev->phy.n->tx_rx_cal_phy_saveregs;

	regs[0] = b43_phy_read(dev, B43_NPHY_RFSEQCA);
	if (core == 0) {
		regs[1] = b43_phy_read(dev, B43_NPHY_AFECTL_C1);
		regs[2] = b43_phy_read(dev, B43_NPHY_AFECTL_OVER1);
	} else {
		regs[1] = b43_phy_read(dev, B43_NPHY_AFECTL_C2);
		regs[2] = b43_phy_read(dev, B43_NPHY_AFECTL_OVER);
	}
	regs[3] = b43_phy_read(dev, B43_NPHY_RFCTL_INTC1);
	regs[4] = b43_phy_read(dev, B43_NPHY_RFCTL_INTC2);
	regs[5] = b43_phy_read(dev, B43_NPHY_RFCTL_RSSIO1);
	regs[6] = b43_phy_read(dev, B43_NPHY_RFCTL_RSSIO2);
	regs[7] = b43_phy_read(dev, B43_NPHY_TXF_40CO_B1S1);
	regs[8] = b43_phy_read(dev, B43_NPHY_RFCTL_OVER);
	regs[9] = b43_phy_read(dev, B43_NPHY_PAPD_EN0);
	regs[10] = b43_phy_read(dev, B43_NPHY_PAPD_EN1);

	b43_phy_mask(dev, B43_NPHY_PAPD_EN0, ~0x0001);
	b43_phy_mask(dev, B43_NPHY_PAPD_EN1, ~0x0001);

	b43_phy_maskset(dev, B43_NPHY_RFSEQCA,
			~B43_NPHY_RFSEQCA_RXDIS & 0xFFFF,
			((1 - core) << B43_NPHY_RFSEQCA_RXDIS_SHIFT));
	b43_phy_maskset(dev, B43_NPHY_RFSEQCA, ~B43_NPHY_RFSEQCA_TXEN,
			((1 - core) << B43_NPHY_RFSEQCA_TXEN_SHIFT));
	b43_phy_maskset(dev, B43_NPHY_RFSEQCA, ~B43_NPHY_RFSEQCA_RXEN,
			(core << B43_NPHY_RFSEQCA_RXEN_SHIFT));
	b43_phy_maskset(dev, B43_NPHY_RFSEQCA, ~B43_NPHY_RFSEQCA_TXDIS,
			(core << B43_NPHY_RFSEQCA_TXDIS_SHIFT));

	if (core == 0) {
		b43_phy_mask(dev, B43_NPHY_AFECTL_C1, ~0x0007);
		b43_phy_set(dev, B43_NPHY_AFECTL_OVER1, 0x0007);
	} else {
		b43_phy_mask(dev, B43_NPHY_AFECTL_C2, ~0x0007);
		b43_phy_set(dev, B43_NPHY_AFECTL_OVER, 0x0007);
	}

	b43_nphy_rf_ctl_intc_override(dev, N_INTC_OVERRIDE_PA, 0, 3);
	b43_nphy_rf_ctl_override(dev, 8, 0, 3, false);
	b43_nphy_force_rf_sequence(dev, B43_RFSEQ_RX2TX);

	if (core == 0) {
		rxval = 1;
		txval = 8;
	} else {
		rxval = 4;
		txval = 2;
	}
	b43_nphy_rf_ctl_intc_override(dev, N_INTC_OVERRIDE_TRSW, rxval,
				      core + 1);
	b43_nphy_rf_ctl_intc_override(dev, N_INTC_OVERRIDE_TRSW, txval,
				      2 - core);
}
#endif

/* http://bcm-v4.sipsolutions.net/802.11/PHY/N/CalcRxIqComp */
static void b43_nphy_calc_rx_iq_comp(struct b43_wldev *dev, u8 mask)
{
	int i;
	s32 iq;
	u32 ii;
	u32 qq;
	int iq_nbits, qq_nbits;
	int arsh, brsh;
	u16 tmp, a, b;

	struct nphy_iq_est est;
	struct b43_phy_n_iq_comp old;
	struct b43_phy_n_iq_comp new = { };
	bool error = false;

	if (mask == 0)
		return;

	b43_nphy_rx_iq_coeffs(dev, false, &old);
	b43_nphy_rx_iq_coeffs(dev, true, &new);
	b43_nphy_rx_iq_est(dev, &est, 0x4000, 32, false);
	new = old;

	for (i = 0; i < 2; i++) {
		if (i == 0 && (mask & 1)) {
			iq = est.iq0_prod;
			ii = est.i0_pwr;
			qq = est.q0_pwr;
		} else if (i == 1 && (mask & 2)) {
			iq = est.iq1_prod;
			ii = est.i1_pwr;
			qq = est.q1_pwr;
		} else {
			continue;
		}

		if (ii + qq < 2) {
			error = true;
			break;
		}

		iq_nbits = fls(abs(iq));
		qq_nbits = fls(qq);

		arsh = iq_nbits - 20;
		if (arsh >= 0) {
			a = -((iq << (30 - iq_nbits)) + (ii >> (1 + arsh)));
			tmp = ii >> arsh;
		} else {
			a = -((iq << (30 - iq_nbits)) + (ii << (-1 - arsh)));
			tmp = ii << -arsh;
		}
		if (tmp == 0) {
			error = true;
			break;
		}
		a /= tmp;

		brsh = qq_nbits - 11;
		if (brsh >= 0) {
			b = (qq << (31 - qq_nbits));
			tmp = ii >> brsh;
		} else {
			b = (qq << (31 - qq_nbits));
			tmp = ii << -brsh;
		}
		if (tmp == 0) {
			error = true;
			break;
		}
		b = int_sqrt(b / tmp - a * a) - (1 << 10);

		if (i == 0 && (mask & 0x1)) {
			if (dev->phy.rev >= 3) {
				new.a0 = a & 0x3FF;
				new.b0 = b & 0x3FF;
			} else {
				new.a0 = b & 0x3FF;
				new.b0 = a & 0x3FF;
			}
		} else if (i == 1 && (mask & 0x2)) {
			if (dev->phy.rev >= 3) {
				new.a1 = a & 0x3FF;
				new.b1 = b & 0x3FF;
			} else {
				new.a1 = b & 0x3FF;
				new.b1 = a & 0x3FF;
			}
		}
	}

	if (error)
		new = old;

	b43_nphy_rx_iq_coeffs(dev, true, &new);
}

/* http://bcm-v4.sipsolutions.net/802.11/PHY/N/TxIqWar */
static void b43_nphy_tx_iq_workaround(struct b43_wldev *dev)
{
	u16 array[4];
	b43_ntab_read_bulk(dev, B43_NTAB16(0xF, 0x50), 4, array);

	b43_shm_write16(dev, B43_SHM_SHARED, B43_SHM_SH_NPHY_TXIQW0, array[0]);
	b43_shm_write16(dev, B43_SHM_SHARED, B43_SHM_SH_NPHY_TXIQW1, array[1]);
	b43_shm_write16(dev, B43_SHM_SHARED, B43_SHM_SH_NPHY_TXIQW2, array[2]);
	b43_shm_write16(dev, B43_SHM_SHARED, B43_SHM_SH_NPHY_TXIQW3, array[3]);
}

/* http://bcm-v4.sipsolutions.net/802.11/PHY/N/SpurWar */
static void b43_nphy_spur_workaround(struct b43_wldev *dev)
{
	struct b43_phy_n *nphy = dev->phy.n;

	u8 channel = dev->phy.channel;
	int tone[2] = { 57, 58 };
	u32 noise[2] = { 0x3FF, 0x3FF };

	B43_WARN_ON(dev->phy.rev < 3);

	if (nphy->hang_avoid)
		b43_nphy_stay_in_carrier_search(dev, 1);

	if (nphy->gband_spurwar_en) {
		/* TODO: N PHY Adjust Analog Pfbw (7) */
		if (channel == 11 && b43_is_40mhz(dev))
			; /* TODO: N PHY Adjust Min Noise Var(2, tone, noise)*/
		else
			; /* TODO: N PHY Adjust Min Noise Var(0, NULL, NULL)*/
		/* TODO: N PHY Adjust CRS Min Power (0x1E) */
	}

	if (nphy->aband_spurwar_en) {
		if (channel == 54) {
			tone[0] = 0x20;
			noise[0] = 0x25F;
		} else if (channel == 38 || channel == 102 || channel == 118) {
			if (0 /* FIXME */) {
				tone[0] = 0x20;
				noise[0] = 0x21F;
			} else {
				tone[0] = 0;
				noise[0] = 0;
			}
		} else if (channel == 134) {
			tone[0] = 0x20;
			noise[0] = 0x21F;
		} else if (channel == 151) {
			tone[0] = 0x10;
			noise[0] = 0x23F;
		} else if (channel == 153 || channel == 161) {
			tone[0] = 0x30;
			noise[0] = 0x23F;
		} else {
			tone[0] = 0;
			noise[0] = 0;
		}

		if (!tone[0] && !noise[0])
			; /* TODO: N PHY Adjust Min Noise Var(1, tone, noise)*/
		else
			; /* TODO: N PHY Adjust Min Noise Var(0, NULL, NULL)*/
	}

	if (nphy->hang_avoid)
		b43_nphy_stay_in_carrier_search(dev, 0);
}

/* http://bcm-v4.sipsolutions.net/802.11/PHY/N/TxPwrCtrlCoefSetup */
static void b43_nphy_tx_pwr_ctrl_coef_setup(struct b43_wldev *dev)
{
	struct b43_phy_n *nphy = dev->phy.n;
	int i, j;
	u32 tmp;
	u32 cur_real, cur_imag, real_part, imag_part;

	u16 buffer[7];

	if (nphy->hang_avoid)
		b43_nphy_stay_in_carrier_search(dev, true);

	b43_ntab_read_bulk(dev, B43_NTAB16(15, 80), 7, buffer);

	for (i = 0; i < 2; i++) {
		tmp = ((buffer[i * 2] & 0x3FF) << 10) |
			(buffer[i * 2 + 1] & 0x3FF);
		b43_phy_write(dev, B43_NPHY_TABLE_ADDR,
				(((i + 26) << 10) | 320));
		for (j = 0; j < 128; j++) {
			b43_phy_write(dev, B43_NPHY_TABLE_DATAHI,
					((tmp >> 16) & 0xFFFF));
			b43_phy_write(dev, B43_NPHY_TABLE_DATALO,
					(tmp & 0xFFFF));
		}
	}

	for (i = 0; i < 2; i++) {
		tmp = buffer[5 + i];
		real_part = (tmp >> 8) & 0xFF;
		imag_part = (tmp & 0xFF);
		b43_phy_write(dev, B43_NPHY_TABLE_ADDR,
				(((i + 26) << 10) | 448));

		if (dev->phy.rev >= 3) {
			cur_real = real_part;
			cur_imag = imag_part;
			tmp = ((cur_real & 0xFF) << 8) | (cur_imag & 0xFF);
		}

		for (j = 0; j < 128; j++) {
			if (dev->phy.rev < 3) {
				cur_real = (real_part * loscale[j] + 128) >> 8;
				cur_imag = (imag_part * loscale[j] + 128) >> 8;
				tmp = ((cur_real & 0xFF) << 8) |
					(cur_imag & 0xFF);
			}
			b43_phy_write(dev, B43_NPHY_TABLE_DATAHI,
					((tmp >> 16) & 0xFFFF));
			b43_phy_write(dev, B43_NPHY_TABLE_DATALO,
					(tmp & 0xFFFF));
		}
	}

	if (dev->phy.rev >= 3) {
		b43_shm_write16(dev, B43_SHM_SHARED,
				B43_SHM_SH_NPHY_TXPWR_INDX0, 0xFFFF);
		b43_shm_write16(dev, B43_SHM_SHARED,
				B43_SHM_SH_NPHY_TXPWR_INDX1, 0xFFFF);
	}

	if (nphy->hang_avoid)
		b43_nphy_stay_in_carrier_search(dev, false);
}

/*
 * Restore RSSI Calibration
 * http://bcm-v4.sipsolutions.net/802.11/PHY/N/RestoreRssiCal
 */
static void b43_nphy_restore_rssi_cal(struct b43_wldev *dev)
{
	struct b43_phy_n *nphy = dev->phy.n;

	u16 *rssical_radio_regs = NULL;
	u16 *rssical_phy_regs = NULL;

	if (b43_current_band(dev->wl) == IEEE80211_BAND_2GHZ) {
		if (!nphy->rssical_chanspec_2G.center_freq)
			return;
		rssical_radio_regs = nphy->rssical_cache.rssical_radio_regs_2G;
		rssical_phy_regs = nphy->rssical_cache.rssical_phy_regs_2G;
	} else {
		if (!nphy->rssical_chanspec_5G.center_freq)
			return;
		rssical_radio_regs = nphy->rssical_cache.rssical_radio_regs_5G;
		rssical_phy_regs = nphy->rssical_cache.rssical_phy_regs_5G;
	}

	if (dev->phy.rev >= 19) {
		/* TODO */
	} else if (dev->phy.rev >= 7) {
		b43_radio_maskset(dev, R2057_NB_MASTER_CORE0, ~R2057_VCM_MASK,
				  rssical_radio_regs[0]);
		b43_radio_maskset(dev, R2057_NB_MASTER_CORE1, ~R2057_VCM_MASK,
				  rssical_radio_regs[1]);
	} else {
		b43_radio_maskset(dev, B2056_RX0 | B2056_RX_RSSI_MISC, 0xE3,
				  rssical_radio_regs[0]);
		b43_radio_maskset(dev, B2056_RX1 | B2056_RX_RSSI_MISC, 0xE3,
				  rssical_radio_regs[1]);
	}

	b43_phy_write(dev, B43_NPHY_RSSIMC_0I_RSSI_Z, rssical_phy_regs[0]);
	b43_phy_write(dev, B43_NPHY_RSSIMC_0Q_RSSI_Z, rssical_phy_regs[1]);
	b43_phy_write(dev, B43_NPHY_RSSIMC_1I_RSSI_Z, rssical_phy_regs[2]);
	b43_phy_write(dev, B43_NPHY_RSSIMC_1Q_RSSI_Z, rssical_phy_regs[3]);

	b43_phy_write(dev, B43_NPHY_RSSIMC_0I_RSSI_X, rssical_phy_regs[4]);
	b43_phy_write(dev, B43_NPHY_RSSIMC_0Q_RSSI_X, rssical_phy_regs[5]);
	b43_phy_write(dev, B43_NPHY_RSSIMC_1I_RSSI_X, rssical_phy_regs[6]);
	b43_phy_write(dev, B43_NPHY_RSSIMC_1Q_RSSI_X, rssical_phy_regs[7]);

	b43_phy_write(dev, B43_NPHY_RSSIMC_0I_RSSI_Y, rssical_phy_regs[8]);
	b43_phy_write(dev, B43_NPHY_RSSIMC_0Q_RSSI_Y, rssical_phy_regs[9]);
	b43_phy_write(dev, B43_NPHY_RSSIMC_1I_RSSI_Y, rssical_phy_regs[10]);
	b43_phy_write(dev, B43_NPHY_RSSIMC_1Q_RSSI_Y, rssical_phy_regs[11]);
}

static void b43_nphy_tx_cal_radio_setup_rev19(struct b43_wldev *dev)
{
	/* TODO */
}

static void b43_nphy_tx_cal_radio_setup_rev7(struct b43_wldev *dev)
{
	struct b43_phy *phy = &dev->phy;
	struct b43_phy_n *nphy = dev->phy.n;
	u16 *save = nphy->tx_rx_cal_radio_saveregs;
	int core, off;
	u16 r, tmp;

	for (core = 0; core < 2; core++) {
		r = core ? 0x20 : 0;
		off = core * 11;

		save[off + 0] = b43_radio_read(dev, r + R2057_TX0_TX_SSI_MASTER);
		save[off + 1] = b43_radio_read(dev, r + R2057_TX0_IQCAL_VCM_HG);
		save[off + 2] = b43_radio_read(dev, r + R2057_TX0_IQCAL_IDAC);
		save[off + 3] = b43_radio_read(dev, r + R2057_TX0_TSSI_VCM);
		save[off + 4] = 0;
		save[off + 5] = b43_radio_read(dev, r + R2057_TX0_TX_SSI_MUX);
		if (phy->radio_rev != 5)
			save[off + 6] = b43_radio_read(dev, r + R2057_TX0_TSSIA);
		save[off + 7] = b43_radio_read(dev, r + R2057_TX0_TSSIG);
		save[off + 8] = b43_radio_read(dev, r + R2057_TX0_TSSI_MISC1);

		if (b43_current_band(dev->wl) == IEEE80211_BAND_5GHZ) {
			b43_radio_write(dev, r + R2057_TX0_TX_SSI_MASTER, 0xA);
			b43_radio_write(dev, r + R2057_TX0_IQCAL_VCM_HG, 0x43);
			b43_radio_write(dev, r + R2057_TX0_IQCAL_IDAC, 0x55);
			b43_radio_write(dev, r + R2057_TX0_TSSI_VCM, 0);
			b43_radio_write(dev, r + R2057_TX0_TSSIG, 0);
			if (nphy->use_int_tx_iq_lo_cal) {
				b43_radio_write(dev, r + R2057_TX0_TX_SSI_MUX, 0x4);
				tmp = true ? 0x31 : 0x21; /* TODO */
				b43_radio_write(dev, r + R2057_TX0_TSSIA, tmp);
			}
			b43_radio_write(dev, r + R2057_TX0_TSSI_MISC1, 0x00);
		} else {
			b43_radio_write(dev, r + R2057_TX0_TX_SSI_MASTER, 0x6);
			b43_radio_write(dev, r + R2057_TX0_IQCAL_VCM_HG, 0x43);
			b43_radio_write(dev, r + R2057_TX0_IQCAL_IDAC, 0x55);
			b43_radio_write(dev, r + R2057_TX0_TSSI_VCM, 0);

			if (phy->radio_rev != 5)
				b43_radio_write(dev, r + R2057_TX0_TSSIA, 0);
			if (nphy->use_int_tx_iq_lo_cal) {
				b43_radio_write(dev, r + R2057_TX0_TX_SSI_MUX, 0x6);
				tmp = true ? 0x31 : 0x21; /* TODO */
				b43_radio_write(dev, r + R2057_TX0_TSSIG, tmp);
			}
			b43_radio_write(dev, r + R2057_TX0_TSSI_MISC1, 0);
		}
	}
}

/* http://bcm-v4.sipsolutions.net/802.11/PHY/N/TxCalRadioSetup */
static void b43_nphy_tx_cal_radio_setup(struct b43_wldev *dev)
{
	struct b43_phy *phy = &dev->phy;
	struct b43_phy_n *nphy = dev->phy.n;
	u16 *save = nphy->tx_rx_cal_radio_saveregs;
	u16 tmp;
	u8 offset, i;

	if (phy->rev >= 19) {
		b43_nphy_tx_cal_radio_setup_rev19(dev);
	} else if (phy->rev >= 7) {
		b43_nphy_tx_cal_radio_setup_rev7(dev);
	} else if (phy->rev >= 3) {
	    for (i = 0; i < 2; i++) {
		tmp = (i == 0) ? 0x2000 : 0x3000;
		offset = i * 11;

		save[offset + 0] = b43_radio_read(dev, B2055_CAL_RVARCTL);
		save[offset + 1] = b43_radio_read(dev, B2055_CAL_LPOCTL);
		save[offset + 2] = b43_radio_read(dev, B2055_CAL_TS);
		save[offset + 3] = b43_radio_read(dev, B2055_CAL_RCCALRTS);
		save[offset + 4] = b43_radio_read(dev, B2055_CAL_RCALRTS);
		save[offset + 5] = b43_radio_read(dev, B2055_PADDRV);
		save[offset + 6] = b43_radio_read(dev, B2055_XOCTL1);
		save[offset + 7] = b43_radio_read(dev, B2055_XOCTL2);
		save[offset + 8] = b43_radio_read(dev, B2055_XOREGUL);
		save[offset + 9] = b43_radio_read(dev, B2055_XOMISC);
		save[offset + 10] = b43_radio_read(dev, B2055_PLL_LFC1);

		if (b43_current_band(dev->wl) == IEEE80211_BAND_5GHZ) {
			b43_radio_write(dev, tmp | B2055_CAL_RVARCTL, 0x0A);
			b43_radio_write(dev, tmp | B2055_CAL_LPOCTL, 0x40);
			b43_radio_write(dev, tmp | B2055_CAL_TS, 0x55);
			b43_radio_write(dev, tmp | B2055_CAL_RCCALRTS, 0);
			b43_radio_write(dev, tmp | B2055_CAL_RCALRTS, 0);
			if (nphy->ipa5g_on) {
				b43_radio_write(dev, tmp | B2055_PADDRV, 4);
				b43_radio_write(dev, tmp | B2055_XOCTL1, 1);
			} else {
				b43_radio_write(dev, tmp | B2055_PADDRV, 0);
				b43_radio_write(dev, tmp | B2055_XOCTL1, 0x2F);
			}
			b43_radio_write(dev, tmp | B2055_XOCTL2, 0);
		} else {
			b43_radio_write(dev, tmp | B2055_CAL_RVARCTL, 0x06);
			b43_radio_write(dev, tmp | B2055_CAL_LPOCTL, 0x40);
			b43_radio_write(dev, tmp | B2055_CAL_TS, 0x55);
			b43_radio_write(dev, tmp | B2055_CAL_RCCALRTS, 0);
			b43_radio_write(dev, tmp | B2055_CAL_RCALRTS, 0);
			b43_radio_write(dev, tmp | B2055_XOCTL1, 0);
			if (nphy->ipa2g_on) {
				b43_radio_write(dev, tmp | B2055_PADDRV, 6);
				b43_radio_write(dev, tmp | B2055_XOCTL2,
					(dev->phy.rev < 5) ? 0x11 : 0x01);
			} else {
				b43_radio_write(dev, tmp | B2055_PADDRV, 0);
				b43_radio_write(dev, tmp | B2055_XOCTL2, 0);
			}
		}
		b43_radio_write(dev, tmp | B2055_XOREGUL, 0);
		b43_radio_write(dev, tmp | B2055_XOMISC, 0);
		b43_radio_write(dev, tmp | B2055_PLL_LFC1, 0);
	    }
	} else {
		save[0] = b43_radio_read(dev, B2055_C1_TX_RF_IQCAL1);
		b43_radio_write(dev, B2055_C1_TX_RF_IQCAL1, 0x29);

		save[1] = b43_radio_read(dev, B2055_C1_TX_RF_IQCAL2);
		b43_radio_write(dev, B2055_C1_TX_RF_IQCAL2, 0x54);

		save[2] = b43_radio_read(dev, B2055_C2_TX_RF_IQCAL1);
		b43_radio_write(dev, B2055_C2_TX_RF_IQCAL1, 0x29);

		save[3] = b43_radio_read(dev, B2055_C2_TX_RF_IQCAL2);
		b43_radio_write(dev, B2055_C2_TX_RF_IQCAL2, 0x54);

		save[3] = b43_radio_read(dev, B2055_C1_PWRDET_RXTX);
		save[4] = b43_radio_read(dev, B2055_C2_PWRDET_RXTX);

		if (!(b43_phy_read(dev, B43_NPHY_BANDCTL) &
		    B43_NPHY_BANDCTL_5GHZ)) {
			b43_radio_write(dev, B2055_C1_PWRDET_RXTX, 0x04);
			b43_radio_write(dev, B2055_C2_PWRDET_RXTX, 0x04);
		} else {
			b43_radio_write(dev, B2055_C1_PWRDET_RXTX, 0x20);
			b43_radio_write(dev, B2055_C2_PWRDET_RXTX, 0x20);
		}

		if (dev->phy.rev < 2) {
			b43_radio_set(dev, B2055_C1_TX_BB_MXGM, 0x20);
			b43_radio_set(dev, B2055_C2_TX_BB_MXGM, 0x20);
		} else {
			b43_radio_mask(dev, B2055_C1_TX_BB_MXGM, ~0x20);
			b43_radio_mask(dev, B2055_C2_TX_BB_MXGM, ~0x20);
		}
	}
}

/* http://bcm-v4.sipsolutions.net/802.11/PHY/N/UpdateTxCalLadder */
static void b43_nphy_update_tx_cal_ladder(struct b43_wldev *dev, u16 core)
{
	struct b43_phy_n *nphy = dev->phy.n;
	int i;
	u16 scale, entry;

	u16 tmp = nphy->txcal_bbmult;
	if (core == 0)
		tmp >>= 8;
	tmp &= 0xff;

	for (i = 0; i < 18; i++) {
		scale = (ladder_lo[i].percent * tmp) / 100;
		entry = ((scale & 0xFF) << 8) | ladder_lo[i].g_env;
		b43_ntab_write(dev, B43_NTAB16(15, i), entry);

		scale = (ladder_iq[i].percent * tmp) / 100;
		entry = ((scale & 0xFF) << 8) | ladder_iq[i].g_env;
		b43_ntab_write(dev, B43_NTAB16(15, i + 32), entry);
	}
}

static void b43_nphy_pa_set_tx_dig_filter(struct b43_wldev *dev, u16 offset,
					  const s16 *filter)
{
	int i;

	offset = B43_PHY_N(offset);

	for (i = 0; i < 15; i++, offset++)
		b43_phy_write(dev, offset, filter[i]);
}

/* http://bcm-v4.sipsolutions.net/802.11/PHY/N/ExtPaSetTxDigiFilts */
static void b43_nphy_ext_pa_set_tx_dig_filters(struct b43_wldev *dev)
{
	b43_nphy_pa_set_tx_dig_filter(dev, 0x2C5,
				      tbl_tx_filter_coef_rev4[2]);
}

/* http://bcm-v4.sipsolutions.net/802.11/PHY/N/IpaSetTxDigiFilts */
static void b43_nphy_int_pa_set_tx_dig_filters(struct b43_wldev *dev)
{
	/* B43_NPHY_TXF_20CO_S0A1, B43_NPHY_TXF_40CO_S0A1, unknown */
	static const u16 offset[] = { 0x186, 0x195, 0x2C5 };
	static const s16 dig_filter_phy_rev16[] = {
		-375, 136, -407, 208, -1527,
		956, 93, 186, 93, 230,
		-44, 230, 201, -191, 201,
	};
	int i;

	for (i = 0; i < 3; i++)
<<<<<<< HEAD
		for (j = 0; j < 15; j++)
			b43_phy_write(dev, B43_PHY_N(offset[i] + j),
					tbl_tx_filter_coef_rev4[i][j]);

	if (b43_is_40mhz(dev)) {
		for (j = 0; j < 15; j++)
			b43_phy_write(dev, B43_PHY_N(offset[0] + j),
					tbl_tx_filter_coef_rev4[3][j]);
	} else if (b43_current_band(dev->wl) == IEEE80211_BAND_5GHZ) {
		for (j = 0; j < 15; j++)
			b43_phy_write(dev, B43_PHY_N(offset[0] + j),
					tbl_tx_filter_coef_rev4[5][j]);
	}

	if (dev->phy.channel == 14)
		for (j = 0; j < 15; j++)
			b43_phy_write(dev, B43_PHY_N(offset[0] + j),
					tbl_tx_filter_coef_rev4[6][j]);
=======
		b43_nphy_pa_set_tx_dig_filter(dev, offset[i],
					      tbl_tx_filter_coef_rev4[i]);

	/* Verified with BCM43227 and BCM43228 */
	if (dev->phy.rev == 16)
		b43_nphy_pa_set_tx_dig_filter(dev, 0x186, dig_filter_phy_rev16);

	if (dev->dev->chip_id == BCMA_CHIP_ID_BCM43217) {
		b43_nphy_pa_set_tx_dig_filter(dev, 0x186, dig_filter_phy_rev16);
		b43_nphy_pa_set_tx_dig_filter(dev, 0x195,
					      tbl_tx_filter_coef_rev4[1]);
	}

	if (b43_is_40mhz(dev)) {
		b43_nphy_pa_set_tx_dig_filter(dev, 0x186,
					      tbl_tx_filter_coef_rev4[3]);
	} else {
		if (b43_current_band(dev->wl) == IEEE80211_BAND_5GHZ)
			b43_nphy_pa_set_tx_dig_filter(dev, 0x186,
						      tbl_tx_filter_coef_rev4[5]);
		if (dev->phy.channel == 14)
			b43_nphy_pa_set_tx_dig_filter(dev, 0x186,
						      tbl_tx_filter_coef_rev4[6]);
	}
>>>>>>> 9a244409
}

/* http://bcm-v4.sipsolutions.net/802.11/PHY/N/GetTxGain */
static struct nphy_txgains b43_nphy_get_tx_gains(struct b43_wldev *dev)
{
	struct b43_phy_n *nphy = dev->phy.n;

	u16 curr_gain[2];
	struct nphy_txgains target;
	const u32 *table = NULL;

	if (!nphy->txpwrctrl) {
		int i;

		if (nphy->hang_avoid)
			b43_nphy_stay_in_carrier_search(dev, true);
		b43_ntab_read_bulk(dev, B43_NTAB16(7, 0x110), 2, curr_gain);
		if (nphy->hang_avoid)
			b43_nphy_stay_in_carrier_search(dev, false);

		for (i = 0; i < 2; ++i) {
			if (dev->phy.rev >= 7) {
				target.ipa[i] = curr_gain[i] & 0x0007;
				target.pad[i] = (curr_gain[i] & 0x00F8) >> 3;
				target.pga[i] = (curr_gain[i] & 0x0F00) >> 8;
				target.txgm[i] = (curr_gain[i] & 0x7000) >> 12;
				target.tx_lpf[i] = (curr_gain[i] & 0x8000) >> 15;
			} else if (dev->phy.rev >= 3) {
				target.ipa[i] = curr_gain[i] & 0x000F;
				target.pad[i] = (curr_gain[i] & 0x00F0) >> 4;
				target.pga[i] = (curr_gain[i] & 0x0F00) >> 8;
				target.txgm[i] = (curr_gain[i] & 0x7000) >> 12;
			} else {
				target.ipa[i] = curr_gain[i] & 0x0003;
				target.pad[i] = (curr_gain[i] & 0x000C) >> 2;
				target.pga[i] = (curr_gain[i] & 0x0070) >> 4;
				target.txgm[i] = (curr_gain[i] & 0x0380) >> 7;
			}
		}
	} else {
		int i;
		u16 index[2];
		index[0] = (b43_phy_read(dev, B43_NPHY_C1_TXPCTL_STAT) &
			B43_NPHY_TXPCTL_STAT_BIDX) >>
			B43_NPHY_TXPCTL_STAT_BIDX_SHIFT;
		index[1] = (b43_phy_read(dev, B43_NPHY_C2_TXPCTL_STAT) &
			B43_NPHY_TXPCTL_STAT_BIDX) >>
			B43_NPHY_TXPCTL_STAT_BIDX_SHIFT;

		for (i = 0; i < 2; ++i) {
			table = b43_nphy_get_tx_gain_table(dev);
			if (!table)
				break;

<<<<<<< HEAD
			if (dev->phy.rev >= 3) {
=======
			if (dev->phy.rev >= 7) {
				target.ipa[i] = (table[index[i]] >> 16) & 0x7;
				target.pad[i] = (table[index[i]] >> 19) & 0x1F;
				target.pga[i] = (table[index[i]] >> 24) & 0xF;
				target.txgm[i] = (table[index[i]] >> 28) & 0x7;
				target.tx_lpf[i] = (table[index[i]] >> 31) & 0x1;
			} else if (dev->phy.rev >= 3) {
>>>>>>> 9a244409
				target.ipa[i] = (table[index[i]] >> 16) & 0xF;
				target.pad[i] = (table[index[i]] >> 20) & 0xF;
				target.pga[i] = (table[index[i]] >> 24) & 0xF;
				target.txgm[i] = (table[index[i]] >> 28) & 0xF;
			} else {
				target.ipa[i] = (table[index[i]] >> 16) & 0x3;
				target.pad[i] = (table[index[i]] >> 18) & 0x3;
				target.pga[i] = (table[index[i]] >> 20) & 0x7;
				target.txgm[i] = (table[index[i]] >> 23) & 0x7;
			}
		}
	}

	return target;
}

/* http://bcm-v4.sipsolutions.net/802.11/PHY/N/TxCalPhyCleanup */
static void b43_nphy_tx_cal_phy_cleanup(struct b43_wldev *dev)
{
	u16 *regs = dev->phy.n->tx_rx_cal_phy_saveregs;

	if (dev->phy.rev >= 3) {
		b43_phy_write(dev, B43_NPHY_AFECTL_C1, regs[0]);
		b43_phy_write(dev, B43_NPHY_AFECTL_C2, regs[1]);
		b43_phy_write(dev, B43_NPHY_AFECTL_OVER1, regs[2]);
		b43_phy_write(dev, B43_NPHY_AFECTL_OVER, regs[3]);
		b43_phy_write(dev, B43_NPHY_BBCFG, regs[4]);
		b43_ntab_write(dev, B43_NTAB16(8, 3), regs[5]);
		b43_ntab_write(dev, B43_NTAB16(8, 19), regs[6]);
		b43_phy_write(dev, B43_NPHY_RFCTL_INTC1, regs[7]);
		b43_phy_write(dev, B43_NPHY_RFCTL_INTC2, regs[8]);
		b43_phy_write(dev, B43_NPHY_PAPD_EN0, regs[9]);
		b43_phy_write(dev, B43_NPHY_PAPD_EN1, regs[10]);
		b43_nphy_reset_cca(dev);
	} else {
		b43_phy_maskset(dev, B43_NPHY_AFECTL_C1, 0x0FFF, regs[0]);
		b43_phy_maskset(dev, B43_NPHY_AFECTL_C2, 0x0FFF, regs[1]);
		b43_phy_write(dev, B43_NPHY_AFECTL_OVER, regs[2]);
		b43_ntab_write(dev, B43_NTAB16(8, 2), regs[3]);
		b43_ntab_write(dev, B43_NTAB16(8, 18), regs[4]);
		b43_phy_write(dev, B43_NPHY_RFCTL_INTC1, regs[5]);
		b43_phy_write(dev, B43_NPHY_RFCTL_INTC2, regs[6]);
	}
}

/* http://bcm-v4.sipsolutions.net/802.11/PHY/N/TxCalPhySetup */
static void b43_nphy_tx_cal_phy_setup(struct b43_wldev *dev)
{
	struct b43_phy *phy = &dev->phy;
	struct b43_phy_n *nphy = dev->phy.n;
	u16 *regs = dev->phy.n->tx_rx_cal_phy_saveregs;
	u16 tmp;

	regs[0] = b43_phy_read(dev, B43_NPHY_AFECTL_C1);
	regs[1] = b43_phy_read(dev, B43_NPHY_AFECTL_C2);
	if (dev->phy.rev >= 3) {
		b43_phy_maskset(dev, B43_NPHY_AFECTL_C1, 0xF0FF, 0x0A00);
		b43_phy_maskset(dev, B43_NPHY_AFECTL_C2, 0xF0FF, 0x0A00);

		tmp = b43_phy_read(dev, B43_NPHY_AFECTL_OVER1);
		regs[2] = tmp;
		b43_phy_write(dev, B43_NPHY_AFECTL_OVER1, tmp | 0x0600);

		tmp = b43_phy_read(dev, B43_NPHY_AFECTL_OVER);
		regs[3] = tmp;
		b43_phy_write(dev, B43_NPHY_AFECTL_OVER, tmp | 0x0600);

		regs[4] = b43_phy_read(dev, B43_NPHY_BBCFG);
		b43_phy_mask(dev, B43_NPHY_BBCFG,
			     ~B43_NPHY_BBCFG_RSTRX & 0xFFFF);

		tmp = b43_ntab_read(dev, B43_NTAB16(8, 3));
		regs[5] = tmp;
		b43_ntab_write(dev, B43_NTAB16(8, 3), 0);

		tmp = b43_ntab_read(dev, B43_NTAB16(8, 19));
		regs[6] = tmp;
		b43_ntab_write(dev, B43_NTAB16(8, 19), 0);
		regs[7] = b43_phy_read(dev, B43_NPHY_RFCTL_INTC1);
		regs[8] = b43_phy_read(dev, B43_NPHY_RFCTL_INTC2);

		if (!nphy->use_int_tx_iq_lo_cal)
			b43_nphy_rf_ctl_intc_override(dev, N_INTC_OVERRIDE_PA,
						      1, 3);
		else
			b43_nphy_rf_ctl_intc_override(dev, N_INTC_OVERRIDE_PA,
						      0, 3);
		b43_nphy_rf_ctl_intc_override(dev, N_INTC_OVERRIDE_TRSW, 2, 1);
		b43_nphy_rf_ctl_intc_override(dev, N_INTC_OVERRIDE_TRSW, 8, 2);

		regs[9] = b43_phy_read(dev, B43_NPHY_PAPD_EN0);
		regs[10] = b43_phy_read(dev, B43_NPHY_PAPD_EN1);
		b43_phy_mask(dev, B43_NPHY_PAPD_EN0, ~0x0001);
		b43_phy_mask(dev, B43_NPHY_PAPD_EN1, ~0x0001);

		tmp = b43_nphy_read_lpf_ctl(dev, 0);
		if (phy->rev >= 19)
			b43_nphy_rf_ctl_override_rev19(dev, 0x80, tmp, 0, false,
						       1);
		else if (phy->rev >= 7)
			b43_nphy_rf_ctl_override_rev7(dev, 0x80, tmp, 0, false,
						      1);

		if (nphy->use_int_tx_iq_lo_cal && true /* FIXME */) {
			if (phy->rev >= 19) {
				b43_nphy_rf_ctl_override_rev19(dev, 0x8, 0, 0x3,
							       false, 0);
			} else if (phy->rev >= 8) {
				b43_nphy_rf_ctl_override_rev7(dev, 0x8, 0, 0x3,
							      false, 0);
			} else if (phy->rev == 7) {
				b43_radio_maskset(dev, R2057_OVR_REG0, 1 << 4, 1 << 4);
				if (b43_current_band(dev->wl) == IEEE80211_BAND_2GHZ) {
					b43_radio_maskset(dev, R2057_PAD2G_TUNE_PUS_CORE0, ~1, 0);
					b43_radio_maskset(dev, R2057_PAD2G_TUNE_PUS_CORE1, ~1, 0);
				} else {
					b43_radio_maskset(dev, R2057_IPA5G_CASCOFFV_PU_CORE0, ~1, 0);
					b43_radio_maskset(dev, R2057_IPA5G_CASCOFFV_PU_CORE1, ~1, 0);
				}
			}
		}
	} else {
		b43_phy_maskset(dev, B43_NPHY_AFECTL_C1, 0x0FFF, 0xA000);
		b43_phy_maskset(dev, B43_NPHY_AFECTL_C2, 0x0FFF, 0xA000);
		tmp = b43_phy_read(dev, B43_NPHY_AFECTL_OVER);
		regs[2] = tmp;
		b43_phy_write(dev, B43_NPHY_AFECTL_OVER, tmp | 0x3000);
		tmp = b43_ntab_read(dev, B43_NTAB16(8, 2));
		regs[3] = tmp;
		tmp |= 0x2000;
		b43_ntab_write(dev, B43_NTAB16(8, 2), tmp);
		tmp = b43_ntab_read(dev, B43_NTAB16(8, 18));
		regs[4] = tmp;
		tmp |= 0x2000;
		b43_ntab_write(dev, B43_NTAB16(8, 18), tmp);
		regs[5] = b43_phy_read(dev, B43_NPHY_RFCTL_INTC1);
		regs[6] = b43_phy_read(dev, B43_NPHY_RFCTL_INTC2);
		if (b43_current_band(dev->wl) == IEEE80211_BAND_5GHZ)
			tmp = 0x0180;
		else
			tmp = 0x0120;
		b43_phy_write(dev, B43_NPHY_RFCTL_INTC1, tmp);
		b43_phy_write(dev, B43_NPHY_RFCTL_INTC2, tmp);
	}
}

/* http://bcm-v4.sipsolutions.net/802.11/PHY/N/SaveCal */
static void b43_nphy_save_cal(struct b43_wldev *dev)
{
	struct b43_phy *phy = &dev->phy;
	struct b43_phy_n *nphy = dev->phy.n;

	struct b43_phy_n_iq_comp *rxcal_coeffs = NULL;
	u16 *txcal_radio_regs = NULL;
	struct b43_chanspec *iqcal_chanspec;
	u16 *table = NULL;

	if (nphy->hang_avoid)
		b43_nphy_stay_in_carrier_search(dev, 1);

	if (b43_current_band(dev->wl) == IEEE80211_BAND_2GHZ) {
		rxcal_coeffs = &nphy->cal_cache.rxcal_coeffs_2G;
		txcal_radio_regs = nphy->cal_cache.txcal_radio_regs_2G;
		iqcal_chanspec = &nphy->iqcal_chanspec_2G;
		table = nphy->cal_cache.txcal_coeffs_2G;
	} else {
		rxcal_coeffs = &nphy->cal_cache.rxcal_coeffs_5G;
		txcal_radio_regs = nphy->cal_cache.txcal_radio_regs_5G;
		iqcal_chanspec = &nphy->iqcal_chanspec_5G;
		table = nphy->cal_cache.txcal_coeffs_5G;
	}

	b43_nphy_rx_iq_coeffs(dev, false, rxcal_coeffs);
	/* TODO use some definitions */
	if (phy->rev >= 19) {
		/* TODO */
	} else if (phy->rev >= 7) {
		txcal_radio_regs[0] = b43_radio_read(dev,
						     R2057_TX0_LOFT_FINE_I);
		txcal_radio_regs[1] = b43_radio_read(dev,
						     R2057_TX0_LOFT_FINE_Q);
		txcal_radio_regs[4] = b43_radio_read(dev,
						     R2057_TX0_LOFT_COARSE_I);
		txcal_radio_regs[5] = b43_radio_read(dev,
						     R2057_TX0_LOFT_COARSE_Q);
		txcal_radio_regs[2] = b43_radio_read(dev,
						     R2057_TX1_LOFT_FINE_I);
		txcal_radio_regs[3] = b43_radio_read(dev,
						     R2057_TX1_LOFT_FINE_Q);
		txcal_radio_regs[6] = b43_radio_read(dev,
						     R2057_TX1_LOFT_COARSE_I);
		txcal_radio_regs[7] = b43_radio_read(dev,
						     R2057_TX1_LOFT_COARSE_Q);
	} else if (phy->rev >= 3) {
		txcal_radio_regs[0] = b43_radio_read(dev, 0x2021);
		txcal_radio_regs[1] = b43_radio_read(dev, 0x2022);
		txcal_radio_regs[2] = b43_radio_read(dev, 0x3021);
		txcal_radio_regs[3] = b43_radio_read(dev, 0x3022);
		txcal_radio_regs[4] = b43_radio_read(dev, 0x2023);
		txcal_radio_regs[5] = b43_radio_read(dev, 0x2024);
		txcal_radio_regs[6] = b43_radio_read(dev, 0x3023);
		txcal_radio_regs[7] = b43_radio_read(dev, 0x3024);
	} else {
		txcal_radio_regs[0] = b43_radio_read(dev, 0x8B);
		txcal_radio_regs[1] = b43_radio_read(dev, 0xBA);
		txcal_radio_regs[2] = b43_radio_read(dev, 0x8D);
		txcal_radio_regs[3] = b43_radio_read(dev, 0xBC);
	}
	iqcal_chanspec->center_freq = dev->phy.chandef->chan->center_freq;
	iqcal_chanspec->channel_type =
				cfg80211_get_chandef_type(dev->phy.chandef);
	b43_ntab_read_bulk(dev, B43_NTAB16(15, 80), 8, table);

	if (nphy->hang_avoid)
		b43_nphy_stay_in_carrier_search(dev, 0);
}

/* http://bcm-v4.sipsolutions.net/802.11/PHY/N/RestoreCal */
static void b43_nphy_restore_cal(struct b43_wldev *dev)
{
	struct b43_phy *phy = &dev->phy;
	struct b43_phy_n *nphy = dev->phy.n;

	u16 coef[4];
	u16 *loft = NULL;
	u16 *table = NULL;

	int i;
	u16 *txcal_radio_regs = NULL;
	struct b43_phy_n_iq_comp *rxcal_coeffs = NULL;

	if (b43_current_band(dev->wl) == IEEE80211_BAND_2GHZ) {
		if (!nphy->iqcal_chanspec_2G.center_freq)
			return;
		table = nphy->cal_cache.txcal_coeffs_2G;
		loft = &nphy->cal_cache.txcal_coeffs_2G[5];
	} else {
		if (!nphy->iqcal_chanspec_5G.center_freq)
			return;
		table = nphy->cal_cache.txcal_coeffs_5G;
		loft = &nphy->cal_cache.txcal_coeffs_5G[5];
	}

	b43_ntab_write_bulk(dev, B43_NTAB16(15, 80), 4, table);

	for (i = 0; i < 4; i++) {
		if (dev->phy.rev >= 3)
			table[i] = coef[i];
		else
			coef[i] = 0;
	}

	b43_ntab_write_bulk(dev, B43_NTAB16(15, 88), 4, coef);
	b43_ntab_write_bulk(dev, B43_NTAB16(15, 85), 2, loft);
	b43_ntab_write_bulk(dev, B43_NTAB16(15, 93), 2, loft);

	if (dev->phy.rev < 2)
		b43_nphy_tx_iq_workaround(dev);

	if (b43_current_band(dev->wl) == IEEE80211_BAND_2GHZ) {
		txcal_radio_regs = nphy->cal_cache.txcal_radio_regs_2G;
		rxcal_coeffs = &nphy->cal_cache.rxcal_coeffs_2G;
	} else {
		txcal_radio_regs = nphy->cal_cache.txcal_radio_regs_5G;
		rxcal_coeffs = &nphy->cal_cache.rxcal_coeffs_5G;
	}

	/* TODO use some definitions */
	if (phy->rev >= 19) {
		/* TODO */
	} else if (phy->rev >= 7) {
		b43_radio_write(dev, R2057_TX0_LOFT_FINE_I,
				txcal_radio_regs[0]);
		b43_radio_write(dev, R2057_TX0_LOFT_FINE_Q,
				txcal_radio_regs[1]);
		b43_radio_write(dev, R2057_TX0_LOFT_COARSE_I,
				txcal_radio_regs[4]);
		b43_radio_write(dev, R2057_TX0_LOFT_COARSE_Q,
				txcal_radio_regs[5]);
		b43_radio_write(dev, R2057_TX1_LOFT_FINE_I,
				txcal_radio_regs[2]);
		b43_radio_write(dev, R2057_TX1_LOFT_FINE_Q,
				txcal_radio_regs[3]);
		b43_radio_write(dev, R2057_TX1_LOFT_COARSE_I,
				txcal_radio_regs[6]);
		b43_radio_write(dev, R2057_TX1_LOFT_COARSE_Q,
				txcal_radio_regs[7]);
	} else if (phy->rev >= 3) {
		b43_radio_write(dev, 0x2021, txcal_radio_regs[0]);
		b43_radio_write(dev, 0x2022, txcal_radio_regs[1]);
		b43_radio_write(dev, 0x3021, txcal_radio_regs[2]);
		b43_radio_write(dev, 0x3022, txcal_radio_regs[3]);
		b43_radio_write(dev, 0x2023, txcal_radio_regs[4]);
		b43_radio_write(dev, 0x2024, txcal_radio_regs[5]);
		b43_radio_write(dev, 0x3023, txcal_radio_regs[6]);
		b43_radio_write(dev, 0x3024, txcal_radio_regs[7]);
	} else {
		b43_radio_write(dev, 0x8B, txcal_radio_regs[0]);
		b43_radio_write(dev, 0xBA, txcal_radio_regs[1]);
		b43_radio_write(dev, 0x8D, txcal_radio_regs[2]);
		b43_radio_write(dev, 0xBC, txcal_radio_regs[3]);
	}
	b43_nphy_rx_iq_coeffs(dev, true, rxcal_coeffs);
}

/* http://bcm-v4.sipsolutions.net/802.11/PHY/N/CalTxIqlo */
static int b43_nphy_cal_tx_iq_lo(struct b43_wldev *dev,
				struct nphy_txgains target,
				bool full, bool mphase)
{
	struct b43_phy *phy = &dev->phy;
	struct b43_phy_n *nphy = dev->phy.n;
	int i;
	int error = 0;
	int freq;
	bool avoid = false;
	u8 length;
	u16 tmp, core, type, count, max, numb, last = 0, cmd;
	const u16 *table;
	bool phy6or5x;

	u16 buffer[11];
	u16 diq_start = 0;
	u16 save[2];
	u16 gain[2];
	struct nphy_iqcal_params params[2];
	bool updated[2] = { };

	b43_nphy_stay_in_carrier_search(dev, true);

	if (dev->phy.rev >= 4) {
		avoid = nphy->hang_avoid;
		nphy->hang_avoid = false;
	}

	b43_ntab_read_bulk(dev, B43_NTAB16(7, 0x110), 2, save);

	for (i = 0; i < 2; i++) {
		b43_nphy_iq_cal_gain_params(dev, i, target, &params[i]);
		gain[i] = params[i].cal_gain;
	}

	b43_ntab_write_bulk(dev, B43_NTAB16(7, 0x110), 2, gain);

	b43_nphy_tx_cal_radio_setup(dev);
	b43_nphy_tx_cal_phy_setup(dev);

	phy6or5x = dev->phy.rev >= 6 ||
		(dev->phy.rev == 5 && nphy->ipa2g_on &&
		b43_current_band(dev->wl) == IEEE80211_BAND_2GHZ);
	if (phy6or5x) {
		if (b43_is_40mhz(dev)) {
			b43_ntab_write_bulk(dev, B43_NTAB16(15, 0), 18,
					tbl_tx_iqlo_cal_loft_ladder_40);
			b43_ntab_write_bulk(dev, B43_NTAB16(15, 32), 18,
					tbl_tx_iqlo_cal_iqimb_ladder_40);
		} else {
			b43_ntab_write_bulk(dev, B43_NTAB16(15, 0), 18,
					tbl_tx_iqlo_cal_loft_ladder_20);
			b43_ntab_write_bulk(dev, B43_NTAB16(15, 32), 18,
					tbl_tx_iqlo_cal_iqimb_ladder_20);
		}
	}

	if (phy->rev >= 19) {
		/* TODO */
	} else if (phy->rev >= 7) {
		b43_phy_write(dev, B43_NPHY_IQLOCAL_CMDGCTL, 0x8AD9);
	} else {
		b43_phy_write(dev, B43_NPHY_IQLOCAL_CMDGCTL, 0x8AA9);
	}

	if (!b43_is_40mhz(dev))
		freq = 2500;
	else
		freq = 5000;

	if (nphy->mphase_cal_phase_id > 2)
		b43_nphy_run_samples(dev, (b43_is_40mhz(dev) ? 40 : 20) * 8,
				     0xFFFF, 0, true, false, false);
	else
		error = b43_nphy_tx_tone(dev, freq, 250, true, false, false);

	if (error == 0) {
		if (nphy->mphase_cal_phase_id > 2) {
			table = nphy->mphase_txcal_bestcoeffs;
			length = 11;
			if (dev->phy.rev < 3)
				length -= 2;
		} else {
			if (!full && nphy->txiqlocal_coeffsvalid) {
				table = nphy->txiqlocal_bestc;
				length = 11;
				if (dev->phy.rev < 3)
					length -= 2;
			} else {
				full = true;
				if (dev->phy.rev >= 3) {
					table = tbl_tx_iqlo_cal_startcoefs_nphyrev3;
					length = B43_NTAB_TX_IQLO_CAL_STARTCOEFS_REV3;
				} else {
					table = tbl_tx_iqlo_cal_startcoefs;
					length = B43_NTAB_TX_IQLO_CAL_STARTCOEFS;
				}
			}
		}

		b43_ntab_write_bulk(dev, B43_NTAB16(15, 64), length, table);

		if (full) {
			if (dev->phy.rev >= 3)
				max = B43_NTAB_TX_IQLO_CAL_CMDS_FULLCAL_REV3;
			else
				max = B43_NTAB_TX_IQLO_CAL_CMDS_FULLCAL;
		} else {
			if (dev->phy.rev >= 3)
				max = B43_NTAB_TX_IQLO_CAL_CMDS_RECAL_REV3;
			else
				max = B43_NTAB_TX_IQLO_CAL_CMDS_RECAL;
		}

		if (mphase) {
			count = nphy->mphase_txcal_cmdidx;
			numb = min(max,
				(u16)(count + nphy->mphase_txcal_numcmds));
		} else {
			count = 0;
			numb = max;
		}

		for (; count < numb; count++) {
			if (full) {
				if (dev->phy.rev >= 3)
					cmd = tbl_tx_iqlo_cal_cmds_fullcal_nphyrev3[count];
				else
					cmd = tbl_tx_iqlo_cal_cmds_fullcal[count];
			} else {
				if (dev->phy.rev >= 3)
					cmd = tbl_tx_iqlo_cal_cmds_recal_nphyrev3[count];
				else
					cmd = tbl_tx_iqlo_cal_cmds_recal[count];
			}

			core = (cmd & 0x3000) >> 12;
			type = (cmd & 0x0F00) >> 8;

			if (phy6or5x && updated[core] == 0) {
				b43_nphy_update_tx_cal_ladder(dev, core);
				updated[core] = true;
			}

			tmp = (params[core].ncorr[type] << 8) | 0x66;
			b43_phy_write(dev, B43_NPHY_IQLOCAL_CMDNNUM, tmp);

			if (type == 1 || type == 3 || type == 4) {
				buffer[0] = b43_ntab_read(dev,
						B43_NTAB16(15, 69 + core));
				diq_start = buffer[0];
				buffer[0] = 0;
				b43_ntab_write(dev, B43_NTAB16(15, 69 + core),
						0);
			}

			b43_phy_write(dev, B43_NPHY_IQLOCAL_CMD, cmd);
			for (i = 0; i < 2000; i++) {
				tmp = b43_phy_read(dev, B43_NPHY_IQLOCAL_CMD);
				if (tmp & 0xC000)
					break;
				udelay(10);
			}

			b43_ntab_read_bulk(dev, B43_NTAB16(15, 96), length,
						buffer);
			b43_ntab_write_bulk(dev, B43_NTAB16(15, 64), length,
						buffer);

			if (type == 1 || type == 3 || type == 4)
				buffer[0] = diq_start;
		}

		if (mphase)
			nphy->mphase_txcal_cmdidx = (numb >= max) ? 0 : numb;

		last = (dev->phy.rev < 3) ? 6 : 7;

		if (!mphase || nphy->mphase_cal_phase_id == last) {
			b43_ntab_write_bulk(dev, B43_NTAB16(15, 96), 4, buffer);
			b43_ntab_read_bulk(dev, B43_NTAB16(15, 80), 4, buffer);
			if (dev->phy.rev < 3) {
				buffer[0] = 0;
				buffer[1] = 0;
				buffer[2] = 0;
				buffer[3] = 0;
			}
			b43_ntab_write_bulk(dev, B43_NTAB16(15, 88), 4,
						buffer);
			b43_ntab_read_bulk(dev, B43_NTAB16(15, 101), 2,
						buffer);
			b43_ntab_write_bulk(dev, B43_NTAB16(15, 85), 2,
						buffer);
			b43_ntab_write_bulk(dev, B43_NTAB16(15, 93), 2,
						buffer);
			length = 11;
			if (dev->phy.rev < 3)
				length -= 2;
			b43_ntab_read_bulk(dev, B43_NTAB16(15, 96), length,
						nphy->txiqlocal_bestc);
			nphy->txiqlocal_coeffsvalid = true;
			nphy->txiqlocal_chanspec.center_freq =
						phy->chandef->chan->center_freq;
			nphy->txiqlocal_chanspec.channel_type =
					cfg80211_get_chandef_type(phy->chandef);
		} else {
			length = 11;
			if (dev->phy.rev < 3)
				length -= 2;
			b43_ntab_read_bulk(dev, B43_NTAB16(15, 96), length,
						nphy->mphase_txcal_bestcoeffs);
		}

		b43_nphy_stop_playback(dev);
		b43_phy_write(dev, B43_NPHY_IQLOCAL_CMDGCTL, 0);
	}

	b43_nphy_tx_cal_phy_cleanup(dev);
	b43_ntab_write_bulk(dev, B43_NTAB16(7, 0x110), 2, save);

	if (dev->phy.rev < 2 && (!mphase || nphy->mphase_cal_phase_id == last))
		b43_nphy_tx_iq_workaround(dev);

	if (dev->phy.rev >= 4)
		nphy->hang_avoid = avoid;

	b43_nphy_stay_in_carrier_search(dev, false);

	return error;
}

/* http://bcm-v4.sipsolutions.net/802.11/PHY/N/ReapplyTxCalCoeffs */
static void b43_nphy_reapply_tx_cal_coeffs(struct b43_wldev *dev)
{
	struct b43_phy_n *nphy = dev->phy.n;
	u8 i;
	u16 buffer[7];
	bool equal = true;

	if (!nphy->txiqlocal_coeffsvalid ||
	    nphy->txiqlocal_chanspec.center_freq != dev->phy.chandef->chan->center_freq ||
	    nphy->txiqlocal_chanspec.channel_type != cfg80211_get_chandef_type(dev->phy.chandef))
		return;

	b43_ntab_read_bulk(dev, B43_NTAB16(15, 80), 7, buffer);
	for (i = 0; i < 4; i++) {
		if (buffer[i] != nphy->txiqlocal_bestc[i]) {
			equal = false;
			break;
		}
	}

	if (!equal) {
		b43_ntab_write_bulk(dev, B43_NTAB16(15, 80), 4,
					nphy->txiqlocal_bestc);
		for (i = 0; i < 4; i++)
			buffer[i] = 0;
		b43_ntab_write_bulk(dev, B43_NTAB16(15, 88), 4,
					buffer);
		b43_ntab_write_bulk(dev, B43_NTAB16(15, 85), 2,
					&nphy->txiqlocal_bestc[5]);
		b43_ntab_write_bulk(dev, B43_NTAB16(15, 93), 2,
					&nphy->txiqlocal_bestc[5]);
	}
}

/* http://bcm-v4.sipsolutions.net/802.11/PHY/N/CalRxIqRev2 */
static int b43_nphy_rev2_cal_rx_iq(struct b43_wldev *dev,
			struct nphy_txgains target, u8 type, bool debug)
{
	struct b43_phy_n *nphy = dev->phy.n;
	int i, j, index;
	u8 rfctl[2];
	u8 afectl_core;
	u16 tmp[6];
	u16 uninitialized_var(cur_hpf1), uninitialized_var(cur_hpf2), cur_lna;
	u32 real, imag;
	enum ieee80211_band band;

	u8 use;
	u16 cur_hpf;
	u16 lna[3] = { 3, 3, 1 };
	u16 hpf1[3] = { 7, 2, 0 };
	u16 hpf2[3] = { 2, 0, 0 };
	u32 power[3] = { };
	u16 gain_save[2];
	u16 cal_gain[2];
	struct nphy_iqcal_params cal_params[2];
	struct nphy_iq_est est;
	int ret = 0;
	bool playtone = true;
	int desired = 13;

	b43_nphy_stay_in_carrier_search(dev, 1);

	if (dev->phy.rev < 2)
		b43_nphy_reapply_tx_cal_coeffs(dev);
	b43_ntab_read_bulk(dev, B43_NTAB16(7, 0x110), 2, gain_save);
	for (i = 0; i < 2; i++) {
		b43_nphy_iq_cal_gain_params(dev, i, target, &cal_params[i]);
		cal_gain[i] = cal_params[i].cal_gain;
	}
	b43_ntab_write_bulk(dev, B43_NTAB16(7, 0x110), 2, cal_gain);

	for (i = 0; i < 2; i++) {
		if (i == 0) {
			rfctl[0] = B43_NPHY_RFCTL_INTC1;
			rfctl[1] = B43_NPHY_RFCTL_INTC2;
			afectl_core = B43_NPHY_AFECTL_C1;
		} else {
			rfctl[0] = B43_NPHY_RFCTL_INTC2;
			rfctl[1] = B43_NPHY_RFCTL_INTC1;
			afectl_core = B43_NPHY_AFECTL_C2;
		}

		tmp[1] = b43_phy_read(dev, B43_NPHY_RFSEQCA);
		tmp[2] = b43_phy_read(dev, afectl_core);
		tmp[3] = b43_phy_read(dev, B43_NPHY_AFECTL_OVER);
		tmp[4] = b43_phy_read(dev, rfctl[0]);
		tmp[5] = b43_phy_read(dev, rfctl[1]);

		b43_phy_maskset(dev, B43_NPHY_RFSEQCA,
				~B43_NPHY_RFSEQCA_RXDIS & 0xFFFF,
				((1 - i) << B43_NPHY_RFSEQCA_RXDIS_SHIFT));
		b43_phy_maskset(dev, B43_NPHY_RFSEQCA, ~B43_NPHY_RFSEQCA_TXEN,
				(1 - i));
		b43_phy_set(dev, afectl_core, 0x0006);
		b43_phy_set(dev, B43_NPHY_AFECTL_OVER, 0x0006);

		band = b43_current_band(dev->wl);

		if (nphy->rxcalparams & 0xFF000000) {
			if (band == IEEE80211_BAND_5GHZ)
				b43_phy_write(dev, rfctl[0], 0x140);
			else
				b43_phy_write(dev, rfctl[0], 0x110);
		} else {
			if (band == IEEE80211_BAND_5GHZ)
				b43_phy_write(dev, rfctl[0], 0x180);
			else
				b43_phy_write(dev, rfctl[0], 0x120);
		}

		if (band == IEEE80211_BAND_5GHZ)
			b43_phy_write(dev, rfctl[1], 0x148);
		else
			b43_phy_write(dev, rfctl[1], 0x114);

		if (nphy->rxcalparams & 0x10000) {
			b43_radio_maskset(dev, B2055_C1_GENSPARE2, 0xFC,
					(i + 1));
			b43_radio_maskset(dev, B2055_C2_GENSPARE2, 0xFC,
					(2 - i));
		}

		for (j = 0; j < 4; j++) {
			if (j < 3) {
				cur_lna = lna[j];
				cur_hpf1 = hpf1[j];
				cur_hpf2 = hpf2[j];
			} else {
				if (power[1] > 10000) {
					use = 1;
					cur_hpf = cur_hpf1;
					index = 2;
				} else {
					if (power[0] > 10000) {
						use = 1;
						cur_hpf = cur_hpf1;
						index = 1;
					} else {
						index = 0;
						use = 2;
						cur_hpf = cur_hpf2;
					}
				}
				cur_lna = lna[index];
				cur_hpf1 = hpf1[index];
				cur_hpf2 = hpf2[index];
				cur_hpf += desired - hweight32(power[index]);
				cur_hpf = clamp_val(cur_hpf, 0, 10);
				if (use == 1)
					cur_hpf1 = cur_hpf;
				else
					cur_hpf2 = cur_hpf;
			}

			tmp[0] = ((cur_hpf2 << 8) | (cur_hpf1 << 4) |
					(cur_lna << 2));
			b43_nphy_rf_ctl_override(dev, 0x400, tmp[0], 3,
									false);
			b43_nphy_force_rf_sequence(dev, B43_RFSEQ_RESET2RX);
			b43_nphy_stop_playback(dev);

			if (playtone) {
				ret = b43_nphy_tx_tone(dev, 4000,
						(nphy->rxcalparams & 0xFFFF),
						false, false, true);
				playtone = false;
			} else {
				b43_nphy_run_samples(dev, 160, 0xFFFF, 0, false,
						     false, true);
			}

			if (ret == 0) {
				if (j < 3) {
					b43_nphy_rx_iq_est(dev, &est, 1024, 32,
									false);
					if (i == 0) {
						real = est.i0_pwr;
						imag = est.q0_pwr;
					} else {
						real = est.i1_pwr;
						imag = est.q1_pwr;
					}
					power[i] = ((real + imag) / 1024) + 1;
				} else {
					b43_nphy_calc_rx_iq_comp(dev, 1 << i);
				}
				b43_nphy_stop_playback(dev);
			}

			if (ret != 0)
				break;
		}

		b43_radio_mask(dev, B2055_C1_GENSPARE2, 0xFC);
		b43_radio_mask(dev, B2055_C2_GENSPARE2, 0xFC);
		b43_phy_write(dev, rfctl[1], tmp[5]);
		b43_phy_write(dev, rfctl[0], tmp[4]);
		b43_phy_write(dev, B43_NPHY_AFECTL_OVER, tmp[3]);
		b43_phy_write(dev, afectl_core, tmp[2]);
		b43_phy_write(dev, B43_NPHY_RFSEQCA, tmp[1]);

		if (ret != 0)
			break;
	}

	b43_nphy_rf_ctl_override(dev, 0x400, 0, 3, true);
	b43_nphy_force_rf_sequence(dev, B43_RFSEQ_RESET2RX);
	b43_ntab_write_bulk(dev, B43_NTAB16(7, 0x110), 2, gain_save);

	b43_nphy_stay_in_carrier_search(dev, 0);

	return ret;
}

static int b43_nphy_rev3_cal_rx_iq(struct b43_wldev *dev,
			struct nphy_txgains target, u8 type, bool debug)
{
	return -1;
}

/* http://bcm-v4.sipsolutions.net/802.11/PHY/N/CalRxIq */
static int b43_nphy_cal_rx_iq(struct b43_wldev *dev,
			struct nphy_txgains target, u8 type, bool debug)
{
	if (dev->phy.rev >= 7)
		type = 0;

	if (dev->phy.rev >= 3)
		return b43_nphy_rev3_cal_rx_iq(dev, target, type, debug);
	else
		return b43_nphy_rev2_cal_rx_iq(dev, target, type, debug);
}

/* http://bcm-v4.sipsolutions.net/802.11/PHY/N/RxCoreSetState */
static void b43_nphy_set_rx_core_state(struct b43_wldev *dev, u8 mask)
{
	struct b43_phy *phy = &dev->phy;
	struct b43_phy_n *nphy = phy->n;
	/* u16 buf[16]; it's rev3+ */

	nphy->phyrxchain = mask;

	if (0 /* FIXME clk */)
		return;

	b43_mac_suspend(dev);

	if (nphy->hang_avoid)
		b43_nphy_stay_in_carrier_search(dev, true);

	b43_phy_maskset(dev, B43_NPHY_RFSEQCA, ~B43_NPHY_RFSEQCA_RXEN,
			(mask & 0x3) << B43_NPHY_RFSEQCA_RXEN_SHIFT);

	if ((mask & 0x3) != 0x3) {
		b43_phy_write(dev, B43_NPHY_HPANT_SWTHRES, 1);
		if (dev->phy.rev >= 3) {
			/* TODO */
		}
	} else {
		b43_phy_write(dev, B43_NPHY_HPANT_SWTHRES, 0x1E);
		if (dev->phy.rev >= 3) {
			/* TODO */
		}
	}

	b43_nphy_force_rf_sequence(dev, B43_RFSEQ_RESET2RX);

	if (nphy->hang_avoid)
		b43_nphy_stay_in_carrier_search(dev, false);

	b43_mac_enable(dev);
}

/**************************************************
 * N-PHY init
 **************************************************/

/* http://bcm-v4.sipsolutions.net/802.11/PHY/N/MIMOConfig */
static void b43_nphy_update_mimo_config(struct b43_wldev *dev, s32 preamble)
{
	u16 mimocfg = b43_phy_read(dev, B43_NPHY_MIMOCFG);

	mimocfg |= B43_NPHY_MIMOCFG_AUTO;
	if (preamble == 1)
		mimocfg |= B43_NPHY_MIMOCFG_GFMIX;
	else
		mimocfg &= ~B43_NPHY_MIMOCFG_GFMIX;

	b43_phy_write(dev, B43_NPHY_MIMOCFG, mimocfg);
}

/* http://bcm-v4.sipsolutions.net/802.11/PHY/N/BPHYInit */
static void b43_nphy_bphy_init(struct b43_wldev *dev)
{
	unsigned int i;
	u16 val;

	val = 0x1E1F;
	for (i = 0; i < 16; i++) {
		b43_phy_write(dev, B43_PHY_N_BMODE(0x88 + i), val);
		val -= 0x202;
	}
	val = 0x3E3F;
	for (i = 0; i < 16; i++) {
		b43_phy_write(dev, B43_PHY_N_BMODE(0x98 + i), val);
		val -= 0x202;
	}
	b43_phy_write(dev, B43_PHY_N_BMODE(0x38), 0x668);
}

/* http://bcm-v4.sipsolutions.net/802.11/PHY/N/SuperSwitchInit */
static void b43_nphy_superswitch_init(struct b43_wldev *dev, bool init)
{
	if (dev->phy.rev >= 7)
		return;

	if (dev->phy.rev >= 3) {
		if (!init)
			return;
		if (0 /* FIXME */) {
			b43_ntab_write(dev, B43_NTAB16(9, 2), 0x211);
			b43_ntab_write(dev, B43_NTAB16(9, 3), 0x222);
			b43_ntab_write(dev, B43_NTAB16(9, 8), 0x144);
			b43_ntab_write(dev, B43_NTAB16(9, 12), 0x188);
		}
	} else {
		b43_phy_write(dev, B43_NPHY_GPIO_LOOEN, 0);
		b43_phy_write(dev, B43_NPHY_GPIO_HIOEN, 0);

		switch (dev->dev->bus_type) {
#ifdef CONFIG_B43_BCMA
		case B43_BUS_BCMA:
			bcma_chipco_gpio_control(&dev->dev->bdev->bus->drv_cc,
						 0xFC00, 0xFC00);
			break;
#endif
#ifdef CONFIG_B43_SSB
		case B43_BUS_SSB:
			ssb_chipco_gpio_control(&dev->dev->sdev->bus->chipco,
						0xFC00, 0xFC00);
			break;
#endif
		}

		b43_maskset32(dev, B43_MMIO_MACCTL, ~B43_MACCTL_GPOUTSMSK, 0);
		b43_maskset16(dev, B43_MMIO_GPIO_MASK, ~0, 0xFC00);
		b43_maskset16(dev, B43_MMIO_GPIO_CONTROL, (~0xFC00 & 0xFFFF),
			      0);

		if (init) {
			b43_phy_write(dev, B43_NPHY_RFCTL_LUT_TRSW_LO1, 0x2D8);
			b43_phy_write(dev, B43_NPHY_RFCTL_LUT_TRSW_UP1, 0x301);
			b43_phy_write(dev, B43_NPHY_RFCTL_LUT_TRSW_LO2, 0x2D8);
			b43_phy_write(dev, B43_NPHY_RFCTL_LUT_TRSW_UP2, 0x301);
		}
	}
}

/* http://bcm-v4.sipsolutions.net/802.11/PHY/Init/N */
static int b43_phy_initn(struct b43_wldev *dev)
{
	struct ssb_sprom *sprom = dev->dev->bus_sprom;
	struct b43_phy *phy = &dev->phy;
	struct b43_phy_n *nphy = phy->n;
	u8 tx_pwr_state;
	struct nphy_txgains target;
	u16 tmp;
	enum ieee80211_band tmp2;
	bool do_rssi_cal;

	u16 clip[2];
	bool do_cal = false;

	if ((dev->phy.rev >= 3) &&
	   (sprom->boardflags_lo & B43_BFL_EXTLNA) &&
	   (b43_current_band(dev->wl) == IEEE80211_BAND_2GHZ)) {
		switch (dev->dev->bus_type) {
#ifdef CONFIG_B43_BCMA
		case B43_BUS_BCMA:
			bcma_cc_set32(&dev->dev->bdev->bus->drv_cc,
				      BCMA_CC_CHIPCTL, 0x40);
			break;
#endif
#ifdef CONFIG_B43_SSB
		case B43_BUS_SSB:
			chipco_set32(&dev->dev->sdev->bus->chipco,
				     SSB_CHIPCO_CHIPCTL, 0x40);
			break;
#endif
		}
	}
	nphy->use_int_tx_iq_lo_cal = b43_nphy_ipa(dev) ||
		phy->rev >= 7 ||
		(phy->rev >= 5 &&
		 sprom->boardflags2_hi & B43_BFH2_INTERNDET_TXIQCAL);
	nphy->deaf_count = 0;
	b43_nphy_tables_init(dev);
	nphy->crsminpwr_adjusted = false;
	nphy->noisevars_adjusted = false;

	/* Clear all overrides */
	if (dev->phy.rev >= 3) {
		b43_phy_write(dev, B43_NPHY_TXF_40CO_B1S1, 0);
		b43_phy_write(dev, B43_NPHY_RFCTL_OVER, 0);
		if (phy->rev >= 7) {
			b43_phy_write(dev, B43_NPHY_REV7_RF_CTL_OVER3, 0);
			b43_phy_write(dev, B43_NPHY_REV7_RF_CTL_OVER4, 0);
			b43_phy_write(dev, B43_NPHY_REV7_RF_CTL_OVER5, 0);
			b43_phy_write(dev, B43_NPHY_REV7_RF_CTL_OVER6, 0);
		}
		if (phy->rev >= 19) {
			/* TODO */
		}

		b43_phy_write(dev, B43_NPHY_TXF_40CO_B1S0, 0);
		b43_phy_write(dev, B43_NPHY_TXF_40CO_B32S1, 0);
	} else {
		b43_phy_write(dev, B43_NPHY_RFCTL_OVER, 0);
	}
	b43_phy_write(dev, B43_NPHY_RFCTL_INTC1, 0);
	b43_phy_write(dev, B43_NPHY_RFCTL_INTC2, 0);
	if (dev->phy.rev < 6) {
		b43_phy_write(dev, B43_NPHY_RFCTL_INTC3, 0);
		b43_phy_write(dev, B43_NPHY_RFCTL_INTC4, 0);
	}
	b43_phy_mask(dev, B43_NPHY_RFSEQMODE,
		     ~(B43_NPHY_RFSEQMODE_CAOVER |
		       B43_NPHY_RFSEQMODE_TROVER));
	if (dev->phy.rev >= 3)
		b43_phy_write(dev, B43_NPHY_AFECTL_OVER1, 0);
	b43_phy_write(dev, B43_NPHY_AFECTL_OVER, 0);

	if (dev->phy.rev <= 2) {
		tmp = (dev->phy.rev == 2) ? 0x3B : 0x40;
		b43_phy_maskset(dev, B43_NPHY_BPHY_CTL3,
				~B43_NPHY_BPHY_CTL3_SCALE,
				tmp << B43_NPHY_BPHY_CTL3_SCALE_SHIFT);
	}
	b43_phy_write(dev, B43_NPHY_AFESEQ_TX2RX_PUD_20M, 0x20);
	b43_phy_write(dev, B43_NPHY_AFESEQ_TX2RX_PUD_40M, 0x20);

	if (sprom->boardflags2_lo & B43_BFL2_SKWRKFEM_BRD ||
	    (dev->dev->board_vendor == PCI_VENDOR_ID_APPLE &&
	     dev->dev->board_type == BCMA_BOARD_TYPE_BCM943224M93))
		b43_phy_write(dev, B43_NPHY_TXREALFD, 0xA0);
	else
		b43_phy_write(dev, B43_NPHY_TXREALFD, 0xB8);
	b43_phy_write(dev, B43_NPHY_MIMO_CRSTXEXT, 0xC8);
	b43_phy_write(dev, B43_NPHY_PLOAD_CSENSE_EXTLEN, 0x50);
	b43_phy_write(dev, B43_NPHY_TXRIFS_FRDEL, 0x30);

	if (phy->rev < 8)
		b43_nphy_update_mimo_config(dev, nphy->preamble_override);

	b43_nphy_update_txrx_chain(dev);

	if (phy->rev < 2) {
		b43_phy_write(dev, B43_NPHY_DUP40_GFBL, 0xAA8);
		b43_phy_write(dev, B43_NPHY_DUP40_BL, 0x9A4);
	}

	tmp2 = b43_current_band(dev->wl);
	if (b43_nphy_ipa(dev)) {
		b43_phy_set(dev, B43_NPHY_PAPD_EN0, 0x1);
		b43_phy_maskset(dev, B43_NPHY_EPS_TABLE_ADJ0, 0x007F,
				nphy->papd_epsilon_offset[0] << 7);
		b43_phy_set(dev, B43_NPHY_PAPD_EN1, 0x1);
		b43_phy_maskset(dev, B43_NPHY_EPS_TABLE_ADJ1, 0x007F,
				nphy->papd_epsilon_offset[1] << 7);
		b43_nphy_int_pa_set_tx_dig_filters(dev);
	} else if (phy->rev >= 5) {
		b43_nphy_ext_pa_set_tx_dig_filters(dev);
	}

	b43_nphy_workarounds(dev);

	/* Reset CCA, in init code it differs a little from standard way */
	b43_phy_force_clock(dev, 1);
	tmp = b43_phy_read(dev, B43_NPHY_BBCFG);
	b43_phy_write(dev, B43_NPHY_BBCFG, tmp | B43_NPHY_BBCFG_RSTCCA);
	b43_phy_write(dev, B43_NPHY_BBCFG, tmp & ~B43_NPHY_BBCFG_RSTCCA);
	b43_phy_force_clock(dev, 0);

	b43_mac_phy_clock_set(dev, true);

	if (phy->rev < 7) {
		b43_nphy_pa_override(dev, false);
		b43_nphy_force_rf_sequence(dev, B43_RFSEQ_RX2TX);
		b43_nphy_force_rf_sequence(dev, B43_RFSEQ_RESET2RX);
		b43_nphy_pa_override(dev, true);
	}

	b43_nphy_classifier(dev, 0, 0);
	b43_nphy_read_clip_detection(dev, clip);
	if (b43_current_band(dev->wl) == IEEE80211_BAND_2GHZ)
		b43_nphy_bphy_init(dev);

	tx_pwr_state = nphy->txpwrctrl;
	b43_nphy_tx_power_ctrl(dev, false);
	b43_nphy_tx_power_fix(dev);
	b43_nphy_tx_power_ctl_idle_tssi(dev);
	b43_nphy_tx_power_ctl_setup(dev);
	b43_nphy_tx_gain_table_upload(dev);

	if (nphy->phyrxchain != 3)
		b43_nphy_set_rx_core_state(dev, nphy->phyrxchain);
	if (nphy->mphase_cal_phase_id > 0)
		;/* TODO PHY Periodic Calibration Multi-Phase Restart */

	do_rssi_cal = false;
	if (phy->rev >= 3) {
		if (b43_current_band(dev->wl) == IEEE80211_BAND_2GHZ)
			do_rssi_cal = !nphy->rssical_chanspec_2G.center_freq;
		else
			do_rssi_cal = !nphy->rssical_chanspec_5G.center_freq;

		if (do_rssi_cal)
			b43_nphy_rssi_cal(dev);
		else
			b43_nphy_restore_rssi_cal(dev);
	} else {
		b43_nphy_rssi_cal(dev);
	}

	if (!((nphy->measure_hold & 0x6) != 0)) {
		if (b43_current_band(dev->wl) == IEEE80211_BAND_2GHZ)
			do_cal = !nphy->iqcal_chanspec_2G.center_freq;
		else
			do_cal = !nphy->iqcal_chanspec_5G.center_freq;

		if (nphy->mute)
			do_cal = false;

		if (do_cal) {
			target = b43_nphy_get_tx_gains(dev);

			if (nphy->antsel_type == 2)
				b43_nphy_superswitch_init(dev, true);
			if (nphy->perical != 2) {
				b43_nphy_rssi_cal(dev);
				if (phy->rev >= 3) {
					nphy->cal_orig_pwr_idx[0] =
					    nphy->txpwrindex[0].index_internal;
					nphy->cal_orig_pwr_idx[1] =
					    nphy->txpwrindex[1].index_internal;
					/* TODO N PHY Pre Calibrate TX Gain */
					target = b43_nphy_get_tx_gains(dev);
				}
				if (!b43_nphy_cal_tx_iq_lo(dev, target, true, false))
					if (b43_nphy_cal_rx_iq(dev, target, 2, 0) == 0)
						b43_nphy_save_cal(dev);
			} else if (nphy->mphase_cal_phase_id == 0)
				;/* N PHY Periodic Calibration with arg 3 */
		} else {
			b43_nphy_restore_cal(dev);
		}
	}

	b43_nphy_tx_pwr_ctrl_coef_setup(dev);
	b43_nphy_tx_power_ctrl(dev, tx_pwr_state);
	b43_phy_write(dev, B43_NPHY_TXMACIF_HOLDOFF, 0x0015);
	b43_phy_write(dev, B43_NPHY_TXMACDELAY, 0x0320);
	if (phy->rev >= 3 && phy->rev <= 6)
		b43_phy_write(dev, B43_NPHY_PLOAD_CSENSE_EXTLEN, 0x0032);
	b43_nphy_tx_lpf_bw(dev);
	if (phy->rev >= 3)
		b43_nphy_spur_workaround(dev);

	return 0;
}

/**************************************************
 * Channel switching ops.
 **************************************************/

static void b43_chantab_phy_upload(struct b43_wldev *dev,
				   const struct b43_phy_n_sfo_cfg *e)
{
	b43_phy_write(dev, B43_NPHY_BW1A, e->phy_bw1a);
	b43_phy_write(dev, B43_NPHY_BW2, e->phy_bw2);
	b43_phy_write(dev, B43_NPHY_BW3, e->phy_bw3);
	b43_phy_write(dev, B43_NPHY_BW4, e->phy_bw4);
	b43_phy_write(dev, B43_NPHY_BW5, e->phy_bw5);
	b43_phy_write(dev, B43_NPHY_BW6, e->phy_bw6);
}

/* http://bcm-v4.sipsolutions.net/802.11/PmuSpurAvoid */
static void b43_nphy_pmu_spur_avoid(struct b43_wldev *dev, bool avoid)
{
	switch (dev->dev->bus_type) {
#ifdef CONFIG_B43_BCMA
	case B43_BUS_BCMA:
		bcma_pmu_spuravoid_pllupdate(&dev->dev->bdev->bus->drv_cc,
					     avoid);
		break;
#endif
#ifdef CONFIG_B43_SSB
	case B43_BUS_SSB:
		ssb_pmu_spuravoid_pllupdate(&dev->dev->sdev->bus->chipco,
					    avoid);
		break;
#endif
	}
}

/* http://bcm-v4.sipsolutions.net/802.11/PHY/N/ChanspecSetup */
static void b43_nphy_channel_setup(struct b43_wldev *dev,
				const struct b43_phy_n_sfo_cfg *e,
				struct ieee80211_channel *new_channel)
{
	struct b43_phy *phy = &dev->phy;
	struct b43_phy_n *nphy = dev->phy.n;
	int ch = new_channel->hw_value;
	u16 tmp16;

	if (new_channel->band == IEEE80211_BAND_5GHZ) {
		tmp16 = b43_read16(dev, B43_MMIO_PSM_PHY_HDR);
		b43_write16(dev, B43_MMIO_PSM_PHY_HDR, tmp16 | 4);
		/* Put BPHY in the reset */
		b43_phy_set(dev, B43_PHY_B_BBCFG,
			    B43_PHY_B_BBCFG_RSTCCA | B43_PHY_B_BBCFG_RSTRX);
		b43_write16(dev, B43_MMIO_PSM_PHY_HDR, tmp16);
		b43_phy_set(dev, B43_NPHY_BANDCTL, B43_NPHY_BANDCTL_5GHZ);
	} else if (new_channel->band == IEEE80211_BAND_2GHZ) {
		b43_phy_mask(dev, B43_NPHY_BANDCTL, ~B43_NPHY_BANDCTL_5GHZ);
		tmp16 = b43_read16(dev, B43_MMIO_PSM_PHY_HDR);
		b43_write16(dev, B43_MMIO_PSM_PHY_HDR, tmp16 | 4);
		/* Take BPHY out of the reset */
		b43_phy_mask(dev, B43_PHY_B_BBCFG,
			     (u16)~(B43_PHY_B_BBCFG_RSTCCA | B43_PHY_B_BBCFG_RSTRX));
		b43_write16(dev, B43_MMIO_PSM_PHY_HDR, tmp16);
	}

	b43_chantab_phy_upload(dev, e);

	if (new_channel->hw_value == 14) {
		b43_nphy_classifier(dev, 2, 0);
		b43_phy_set(dev, B43_PHY_B_TEST, 0x0800);
	} else {
		b43_nphy_classifier(dev, 2, 2);
		if (new_channel->band == IEEE80211_BAND_2GHZ)
			b43_phy_mask(dev, B43_PHY_B_TEST, ~0x840);
	}

	if (!nphy->txpwrctrl)
		b43_nphy_tx_power_fix(dev);

	if (dev->phy.rev < 3)
		b43_nphy_adjust_lna_gain_table(dev);

	b43_nphy_tx_lpf_bw(dev);

	if (dev->phy.rev >= 3 &&
	    dev->phy.n->spur_avoid != B43_SPUR_AVOID_DISABLE) {
		u8 spuravoid = 0;

		if (dev->phy.n->spur_avoid == B43_SPUR_AVOID_FORCE) {
<<<<<<< HEAD
			avoid = true;
		} else if (!b43_is_40mhz(dev)) {
			if ((ch >= 5 && ch <= 8) || ch == 13 || ch == 14)
				avoid = true;
		} else { /* 40MHz */
			if (nphy->aband_spurwar_en &&
			    (ch == 38 || ch == 102 || ch == 118))
				avoid = dev->dev->chip_id == 0x4716;
=======
			spuravoid = 1;
		} else if (phy->rev >= 19) {
			/* TODO */
		} else if (phy->rev >= 18) {
			/* TODO */
		} else if (phy->rev >= 17) {
			/* TODO: Off for channels 1-11, but check 12-14! */
		} else if (phy->rev >= 16) {
			/* TODO: Off for 2 GHz, but check 5 GHz! */
		} else if (phy->rev >= 7) {
			if (!b43_is_40mhz(dev)) { /* 20MHz */
				if (ch == 13 || ch == 14 || ch == 153)
					spuravoid = 1;
			} else { /* 40 MHz */
				if (ch == 54)
					spuravoid = 1;
			}
		} else {
			if (!b43_is_40mhz(dev)) { /* 20MHz */
				if ((ch >= 5 && ch <= 8) || ch == 13 || ch == 14)
					spuravoid = 1;
			} else { /* 40MHz */
				if (nphy->aband_spurwar_en &&
				    (ch == 38 || ch == 102 || ch == 118))
					spuravoid = dev->dev->chip_id == 0x4716;
			}
>>>>>>> 9a244409
		}

		b43_nphy_pmu_spur_avoid(dev, spuravoid);

		b43_mac_switch_freq(dev, spuravoid);

		if (dev->phy.rev == 3 || dev->phy.rev == 4)
			; /* TODO: reset PLL */

		if (spuravoid)
			b43_phy_set(dev, B43_NPHY_BBCFG, B43_NPHY_BBCFG_RSTRX);
		else
			b43_phy_mask(dev, B43_NPHY_BBCFG,
				     ~B43_NPHY_BBCFG_RSTRX & 0xFFFF);

		b43_nphy_reset_cca(dev);

		/* wl sets useless phy_isspuravoid here */
	}

	b43_phy_write(dev, B43_NPHY_NDATAT_DUP40, 0x3830);

	if (phy->rev >= 3)
		b43_nphy_spur_workaround(dev);
}

/* http://bcm-v4.sipsolutions.net/802.11/PHY/N/SetChanspec */
static int b43_nphy_set_channel(struct b43_wldev *dev,
				struct ieee80211_channel *channel,
				enum nl80211_channel_type channel_type)
{
	struct b43_phy *phy = &dev->phy;

	const struct b43_nphy_channeltab_entry_rev2 *tabent_r2 = NULL;
	const struct b43_nphy_channeltab_entry_rev3 *tabent_r3 = NULL;
	const struct b43_nphy_chantabent_rev7 *tabent_r7 = NULL;
	const struct b43_nphy_chantabent_rev7_2g *tabent_r7_2g = NULL;

	u8 tmp;

<<<<<<< HEAD
	if (phy->rev >= 7) {
=======
	if (phy->rev >= 19) {
		return -ESRCH;
		/* TODO */
	} else if (phy->rev >= 7) {
>>>>>>> 9a244409
		r2057_get_chantabent_rev7(dev, channel->center_freq,
					  &tabent_r7, &tabent_r7_2g);
		if (!tabent_r7 && !tabent_r7_2g)
			return -ESRCH;
	} else if (phy->rev >= 3) {
		tabent_r3 = b43_nphy_get_chantabent_rev3(dev,
							channel->center_freq);
		if (!tabent_r3)
			return -ESRCH;
	} else {
		tabent_r2 = b43_nphy_get_chantabent_rev2(dev,
							channel->hw_value);
		if (!tabent_r2)
			return -ESRCH;
	}

	/* Channel is set later in common code, but we need to set it on our
	   own to let this function's subcalls work properly. */
	phy->channel = channel->hw_value;

#if 0
	if (b43_channel_type_is_40mhz(phy->channel_type) !=
		b43_channel_type_is_40mhz(channel_type))
		; /* TODO: BMAC BW Set (channel_type) */
#endif
<<<<<<< HEAD

	if (channel_type == NL80211_CHAN_HT40PLUS) {
		b43_phy_set(dev, B43_NPHY_RXCTL, B43_NPHY_RXCTL_BSELU20);
		if (phy->rev >= 7)
			b43_phy_set(dev, 0x310, 0x8000);
	} else if (channel_type == NL80211_CHAN_HT40MINUS) {
		b43_phy_mask(dev, B43_NPHY_RXCTL, ~B43_NPHY_RXCTL_BSELU20);
		if (phy->rev >= 7)
			b43_phy_mask(dev, 0x310, (u16)~0x8000);
	}

	if (phy->rev >= 7) {
		const struct b43_phy_n_sfo_cfg *phy_regs = tabent_r7 ?
			&(tabent_r7->phy_regs) : &(tabent_r7_2g->phy_regs);

		if (phy->radio_rev <= 4 || phy->radio_rev == 6) {
			tmp = (channel->band == IEEE80211_BAND_5GHZ) ? 2 : 0;
			b43_radio_maskset(dev, R2057_TIA_CONFIG_CORE0, ~2, tmp);
			b43_radio_maskset(dev, R2057_TIA_CONFIG_CORE1, ~2, tmp);
		}

=======

	if (channel_type == NL80211_CHAN_HT40PLUS) {
		b43_phy_set(dev, B43_NPHY_RXCTL, B43_NPHY_RXCTL_BSELU20);
		if (phy->rev >= 7)
			b43_phy_set(dev, 0x310, 0x8000);
	} else if (channel_type == NL80211_CHAN_HT40MINUS) {
		b43_phy_mask(dev, B43_NPHY_RXCTL, ~B43_NPHY_RXCTL_BSELU20);
		if (phy->rev >= 7)
			b43_phy_mask(dev, 0x310, (u16)~0x8000);
	}

	if (phy->rev >= 19) {
		/* TODO */
	} else if (phy->rev >= 7) {
		const struct b43_phy_n_sfo_cfg *phy_regs = tabent_r7 ?
			&(tabent_r7->phy_regs) : &(tabent_r7_2g->phy_regs);

		if (phy->radio_rev <= 4 || phy->radio_rev == 6) {
			tmp = (channel->band == IEEE80211_BAND_5GHZ) ? 2 : 0;
			b43_radio_maskset(dev, R2057_TIA_CONFIG_CORE0, ~2, tmp);
			b43_radio_maskset(dev, R2057_TIA_CONFIG_CORE1, ~2, tmp);
		}

>>>>>>> 9a244409
		b43_radio_2057_setup(dev, tabent_r7, tabent_r7_2g);
		b43_nphy_channel_setup(dev, phy_regs, channel);
	} else if (phy->rev >= 3) {
		tmp = (channel->band == IEEE80211_BAND_5GHZ) ? 4 : 0;
		b43_radio_maskset(dev, 0x08, 0xFFFB, tmp);
		b43_radio_2056_setup(dev, tabent_r3);
		b43_nphy_channel_setup(dev, &(tabent_r3->phy_regs), channel);
	} else {
		tmp = (channel->band == IEEE80211_BAND_5GHZ) ? 0x0020 : 0x0050;
		b43_radio_maskset(dev, B2055_MASTER1, 0xFF8F, tmp);
		b43_radio_2055_setup(dev, tabent_r2);
		b43_nphy_channel_setup(dev, &(tabent_r2->phy_regs), channel);
	}

	return 0;
}

/**************************************************
 * Basic PHY ops.
 **************************************************/

static int b43_nphy_op_allocate(struct b43_wldev *dev)
{
	struct b43_phy_n *nphy;

	nphy = kzalloc(sizeof(*nphy), GFP_KERNEL);
	if (!nphy)
		return -ENOMEM;
	dev->phy.n = nphy;

	return 0;
}

static void b43_nphy_op_prepare_structs(struct b43_wldev *dev)
{
	struct b43_phy *phy = &dev->phy;
	struct b43_phy_n *nphy = phy->n;
	struct ssb_sprom *sprom = dev->dev->bus_sprom;

	memset(nphy, 0, sizeof(*nphy));

	nphy->hang_avoid = (phy->rev == 3 || phy->rev == 4);
	nphy->spur_avoid = (phy->rev >= 3) ?
				B43_SPUR_AVOID_AUTO : B43_SPUR_AVOID_DISABLE;
	nphy->gain_boost = true; /* this way we follow wl, assume it is true */
	nphy->txrx_chain = 2; /* sth different than 0 and 1 for now */
	nphy->phyrxchain = 3; /* to avoid b43_nphy_set_rx_core_state like wl */
	nphy->perical = 2; /* avoid additional rssi cal on init (like wl) */
	/* 128 can mean disabled-by-default state of TX pwr ctl. Max value is
	 * 0x7f == 127 and we check for 128 when restoring TX pwr ctl. */
	nphy->tx_pwr_idx[0] = 128;
	nphy->tx_pwr_idx[1] = 128;

	/* Hardware TX power control and 5GHz power gain */
	nphy->txpwrctrl = false;
	nphy->pwg_gain_5ghz = false;
	if (dev->phy.rev >= 3 ||
	    (dev->dev->board_vendor == PCI_VENDOR_ID_APPLE &&
	     (dev->dev->core_rev == 11 || dev->dev->core_rev == 12))) {
		nphy->txpwrctrl = true;
		nphy->pwg_gain_5ghz = true;
	} else if (sprom->revision >= 4) {
		if (dev->phy.rev >= 2 &&
		    (sprom->boardflags2_lo & B43_BFL2_TXPWRCTRL_EN)) {
			nphy->txpwrctrl = true;
#ifdef CONFIG_B43_SSB
			if (dev->dev->bus_type == B43_BUS_SSB &&
			    dev->dev->sdev->bus->bustype == SSB_BUSTYPE_PCI) {
				struct pci_dev *pdev =
					dev->dev->sdev->bus->host_pci;
				if (pdev->device == 0x4328 ||
				    pdev->device == 0x432a)
					nphy->pwg_gain_5ghz = true;
			}
#endif
		} else if (sprom->boardflags2_lo & B43_BFL2_5G_PWRGAIN) {
			nphy->pwg_gain_5ghz = true;
		}
	}

	if (dev->phy.rev >= 3) {
		nphy->ipa2g_on = sprom->fem.ghz2.extpa_gain == 2;
		nphy->ipa5g_on = sprom->fem.ghz5.extpa_gain == 2;
	}
}

static void b43_nphy_op_free(struct b43_wldev *dev)
{
	struct b43_phy *phy = &dev->phy;
	struct b43_phy_n *nphy = phy->n;

	kfree(nphy);
	phy->n = NULL;
}

static int b43_nphy_op_init(struct b43_wldev *dev)
{
	return b43_phy_initn(dev);
}

static inline void check_phyreg(struct b43_wldev *dev, u16 offset)
{
#if B43_DEBUG
	if ((offset & B43_PHYROUTE) == B43_PHYROUTE_OFDM_GPHY) {
		/* OFDM registers are onnly available on A/G-PHYs */
		b43err(dev->wl, "Invalid OFDM PHY access at "
		       "0x%04X on N-PHY\n", offset);
		dump_stack();
	}
	if ((offset & B43_PHYROUTE) == B43_PHYROUTE_EXT_GPHY) {
		/* Ext-G registers are only available on G-PHYs */
		b43err(dev->wl, "Invalid EXT-G PHY access at "
		       "0x%04X on N-PHY\n", offset);
		dump_stack();
	}
#endif /* B43_DEBUG */
}

static u16 b43_nphy_op_read(struct b43_wldev *dev, u16 reg)
{
	check_phyreg(dev, reg);
	b43_write16(dev, B43_MMIO_PHY_CONTROL, reg);
	return b43_read16(dev, B43_MMIO_PHY_DATA);
}

static void b43_nphy_op_write(struct b43_wldev *dev, u16 reg, u16 value)
{
	check_phyreg(dev, reg);
	b43_write16(dev, B43_MMIO_PHY_CONTROL, reg);
	b43_write16(dev, B43_MMIO_PHY_DATA, value);
}

static void b43_nphy_op_maskset(struct b43_wldev *dev, u16 reg, u16 mask,
				 u16 set)
{
	check_phyreg(dev, reg);
	b43_write16(dev, B43_MMIO_PHY_CONTROL, reg);
	b43_maskset16(dev, B43_MMIO_PHY_DATA, mask, set);
}

static u16 b43_nphy_op_radio_read(struct b43_wldev *dev, u16 reg)
{
	/* Register 1 is a 32-bit register. */
	B43_WARN_ON(dev->phy.rev < 7 && reg == 1);

	if (dev->phy.rev >= 7)
		reg |= 0x200; /* Radio 0x2057 */
	else
		reg |= 0x100;

	b43_write16(dev, B43_MMIO_RADIO_CONTROL, reg);
	return b43_read16(dev, B43_MMIO_RADIO_DATA_LOW);
}

static void b43_nphy_op_radio_write(struct b43_wldev *dev, u16 reg, u16 value)
{
	/* Register 1 is a 32-bit register. */
	B43_WARN_ON(dev->phy.rev < 7 && reg == 1);

	b43_write16(dev, B43_MMIO_RADIO_CONTROL, reg);
	b43_write16(dev, B43_MMIO_RADIO_DATA_LOW, value);
}

/* http://bcm-v4.sipsolutions.net/802.11/Radio/Switch%20Radio */
static void b43_nphy_op_software_rfkill(struct b43_wldev *dev,
					bool blocked)
{
	struct b43_phy *phy = &dev->phy;

	if (b43_read32(dev, B43_MMIO_MACCTL) & B43_MACCTL_ENABLED)
		b43err(dev->wl, "MAC not suspended\n");

	if (blocked) {
		if (phy->rev >= 19) {
			/* TODO */
		} else if (phy->rev >= 8) {
			b43_phy_mask(dev, B43_NPHY_RFCTL_CMD,
				     ~B43_NPHY_RFCTL_CMD_CHIP0PU);
		} else if (phy->rev >= 7) {
			/* Nothing needed */
		} else if (phy->rev >= 3) {
			b43_phy_mask(dev, B43_NPHY_RFCTL_CMD,
				     ~B43_NPHY_RFCTL_CMD_CHIP0PU);

			b43_radio_mask(dev, 0x09, ~0x2);

			b43_radio_write(dev, 0x204D, 0);
			b43_radio_write(dev, 0x2053, 0);
			b43_radio_write(dev, 0x2058, 0);
			b43_radio_write(dev, 0x205E, 0);
			b43_radio_mask(dev, 0x2062, ~0xF0);
			b43_radio_write(dev, 0x2064, 0);

			b43_radio_write(dev, 0x304D, 0);
			b43_radio_write(dev, 0x3053, 0);
			b43_radio_write(dev, 0x3058, 0);
			b43_radio_write(dev, 0x305E, 0);
			b43_radio_mask(dev, 0x3062, ~0xF0);
			b43_radio_write(dev, 0x3064, 0);
		}
	} else {
		if (phy->rev >= 19) {
			/* TODO */
		} else if (phy->rev >= 7) {
			if (!dev->phy.radio_on)
				b43_radio_2057_init(dev);
			b43_switch_channel(dev, dev->phy.channel);
		} else if (phy->rev >= 3) {
			if (!dev->phy.radio_on)
				b43_radio_init2056(dev);
			b43_switch_channel(dev, dev->phy.channel);
		} else {
			b43_radio_init2055(dev);
		}
	}
}

/* http://bcm-v4.sipsolutions.net/802.11/PHY/Anacore */
static void b43_nphy_op_switch_analog(struct b43_wldev *dev, bool on)
{
	struct b43_phy *phy = &dev->phy;
	u16 override = on ? 0x0 : 0x7FFF;
	u16 core = on ? 0xD : 0x00FD;

	if (phy->rev >= 19) {
		/* TODO */
	} else if (phy->rev >= 3) {
		if (on) {
			b43_phy_write(dev, B43_NPHY_AFECTL_C1, core);
			b43_phy_write(dev, B43_NPHY_AFECTL_OVER1, override);
			b43_phy_write(dev, B43_NPHY_AFECTL_C2, core);
			b43_phy_write(dev, B43_NPHY_AFECTL_OVER, override);
		} else {
			b43_phy_write(dev, B43_NPHY_AFECTL_OVER1, override);
			b43_phy_write(dev, B43_NPHY_AFECTL_C1, core);
			b43_phy_write(dev, B43_NPHY_AFECTL_OVER, override);
			b43_phy_write(dev, B43_NPHY_AFECTL_C2, core);
		}
	} else {
		b43_phy_write(dev, B43_NPHY_AFECTL_OVER, override);
	}
}

static int b43_nphy_op_switch_channel(struct b43_wldev *dev,
				      unsigned int new_channel)
{
	struct ieee80211_channel *channel = dev->wl->hw->conf.chandef.chan;
	enum nl80211_channel_type channel_type =
		cfg80211_get_chandef_type(&dev->wl->hw->conf.chandef);

	if (b43_current_band(dev->wl) == IEEE80211_BAND_2GHZ) {
		if ((new_channel < 1) || (new_channel > 14))
			return -EINVAL;
	} else {
		if (new_channel > 200)
			return -EINVAL;
	}

	return b43_nphy_set_channel(dev, channel, channel_type);
}

static unsigned int b43_nphy_op_get_default_chan(struct b43_wldev *dev)
{
	if (b43_current_band(dev->wl) == IEEE80211_BAND_2GHZ)
		return 1;
	return 36;
}

const struct b43_phy_operations b43_phyops_n = {
	.allocate		= b43_nphy_op_allocate,
	.free			= b43_nphy_op_free,
	.prepare_structs	= b43_nphy_op_prepare_structs,
	.init			= b43_nphy_op_init,
	.phy_read		= b43_nphy_op_read,
	.phy_write		= b43_nphy_op_write,
	.phy_maskset		= b43_nphy_op_maskset,
	.radio_read		= b43_nphy_op_radio_read,
	.radio_write		= b43_nphy_op_radio_write,
	.software_rfkill	= b43_nphy_op_software_rfkill,
	.switch_analog		= b43_nphy_op_switch_analog,
	.switch_channel		= b43_nphy_op_switch_channel,
	.get_default_chan	= b43_nphy_op_get_default_chan,
	.recalc_txpower		= b43_nphy_op_recalc_txpower,
	.adjust_txpower		= b43_nphy_op_adjust_txpower,
};<|MERGE_RESOLUTION|>--- conflicted
+++ resolved
@@ -747,12 +747,6 @@
 			b43_radio_write(dev, R2057_RFPLL_LOOPFILTER_C2, 0x8);
 		}
 		break;
-<<<<<<< HEAD
-	/* TODO */
-	}
-
-	/* TODO */
-=======
 	case 9: /* e.g. PHY rev 16 */
 		b43_radio_write(dev, R2057_LOGEN_PTAT_RESETS, 0x20);
 		b43_radio_write(dev, R2057_VCOBUF_IDACS, 0x18);
@@ -810,7 +804,6 @@
 			b43_radio_write(dev, R2057_PAD2G_TUNE_PUS_CORE1,
 					pad2g_tune_pus);
 	}
->>>>>>> 9a244409
 
 	usleep_range(50, 100);
 
@@ -952,11 +945,7 @@
 		b43_radio_write(dev, R2057_RCCAL_TRC0, 0xC0);
 	} else {
 		b43_radio_write(dev, R2057v7_RCCAL_MASTER, 0x61);
-<<<<<<< HEAD
-		b43_radio_write(dev, R2057_RCCAL_TRC0, 0xE1);
-=======
 		b43_radio_write(dev, R2057_RCCAL_TRC0, 0xE9);
->>>>>>> 9a244409
 	}
 	b43_radio_write(dev, R2057_RCCAL_X1, 0x6E);
 
@@ -2715,17 +2704,6 @@
 		b43_nphy_gain_ctl_workarounds_rev1_2(dev);
 }
 
-<<<<<<< HEAD
-/* http://bcm-v4.sipsolutions.net/PHY/N/Read_Lpf_Bw_Ctl */
-static u16 b43_nphy_read_lpf_ctl(struct b43_wldev *dev, u16 offset)
-{
-	if (!offset)
-		offset = b43_is_40mhz(dev) ? 0x159 : 0x154;
-	return b43_ntab_read(dev, B43_NTAB16(7, offset)) & 0x7;
-}
-
-=======
->>>>>>> 9a244409
 static void b43_nphy_workarounds_rev7plus(struct b43_wldev *dev)
 {
 	struct ssb_sprom *sprom = dev->dev->bus_sprom;
@@ -2824,18 +2802,6 @@
 	scap_val = b43_radio_read(dev, R2057_RCCAL_SCAP_VAL);
 
 	if (b43_nphy_ipa(dev)) {
-<<<<<<< HEAD
-		if ((phy->radio_rev == 5 && b43_is_40mhz(dev)) ||
-		    phy->radio_rev == 7 || phy->radio_rev == 8) {
-			bcap_val = b43_radio_read(dev, 0x16b);
-			scap_val = b43_radio_read(dev, 0x16a);
-			scap_val_11b = scap_val;
-			bcap_val_11b = bcap_val;
-			if (phy->radio_rev == 5 && b43_is_40mhz(dev)) {
-				scap_val_11n_20 = scap_val;
-				bcap_val_11n_20 = bcap_val;
-				scap_val_11n_40 = bcap_val_11n_40 = 0xc;
-=======
 		bool ghz2 = b43_current_band(dev->wl) == IEEE80211_BAND_2GHZ;
 
 		switch (phy->radio_rev) {
@@ -2851,7 +2817,6 @@
 					bcap_val_11n_40[core] = 0xc;
 				}
 
->>>>>>> 9a244409
 				rccal_ovrd = true;
 			}
 			if (phy->rev == 9) {
@@ -3071,13 +3036,9 @@
 								0x3E);
 					}
 				}
-<<<<<<< HEAD
-			} else if (phy->radio_rev == 7 || phy->radio_rev == 8) {
-=======
 				break;
 			case 7:
 			case 8:
->>>>>>> 9a244409
 				if (!b43_is_40mhz(dev)) {
 					b43_radio_write(dev, 0x5F, 0x14);
 					b43_radio_write(dev, 0xE8, 0x12);
@@ -3166,15 +3127,6 @@
 	b43_ntab_write(dev, B43_NTAB16(7, 0x123), 0x77);
 	b43_ntab_write(dev, B43_NTAB16(7, 0x12A), 0x77);
 
-<<<<<<< HEAD
-	if (!b43_is_40mhz(dev)) {
-		b43_ntab_write(dev, B43_NTAB32(16, 0x03), 0x18D);
-		b43_ntab_write(dev, B43_NTAB32(16, 0x7F), 0x18D);
-	} else {
-		b43_ntab_write(dev, B43_NTAB32(16, 0x03), 0x14D);
-		b43_ntab_write(dev, B43_NTAB32(16, 0x7F), 0x14D);
-	}
-=======
 	b43_ntab_read_bulk(dev, B43_NTAB32(16, 0x02), 1, noise_tbl);
 	noise_tbl[1] = b43_is_40mhz(dev) ? 0x14D : 0x18D;
 	b43_ntab_write_bulk(dev, B43_NTAB32(16, 0x02), 2, noise_tbl);
@@ -3182,7 +3134,6 @@
 	b43_ntab_read_bulk(dev, B43_NTAB32(16, 0x7E), 1, noise_tbl);
 	noise_tbl[1] = b43_is_40mhz(dev) ? 0x14D : 0x18D;
 	b43_ntab_write_bulk(dev, B43_NTAB32(16, 0x7E), 2, noise_tbl);
->>>>>>> 9a244409
 
 	b43_nphy_gain_ctl_workarounds(dev);
 
@@ -4367,7 +4318,6 @@
 
 	if (dev->phy.rev < 3 || dev->phy.rev >= 7)
 		return;
-<<<<<<< HEAD
 
 	if (b43_nphy_ipa(dev))
 		tmp = b43_is_40mhz(dev) ? 5 : 4;
@@ -4376,16 +4326,6 @@
 	b43_phy_write(dev, B43_NPHY_TXF_40CO_B32S2,
 		      (tmp << 9) | (tmp << 6) | (tmp << 3) | tmp);
 
-=======
-
-	if (b43_nphy_ipa(dev))
-		tmp = b43_is_40mhz(dev) ? 5 : 4;
-	else
-		tmp = b43_is_40mhz(dev) ? 3 : 1;
-	b43_phy_write(dev, B43_NPHY_TXF_40CO_B32S2,
-		      (tmp << 9) | (tmp << 6) | (tmp << 3) | tmp);
-
->>>>>>> 9a244409
 	if (b43_nphy_ipa(dev)) {
 		tmp = b43_is_40mhz(dev) ? 4 : 1;
 		b43_phy_write(dev, B43_NPHY_TXF_40CO_B1S2,
@@ -5035,26 +4975,6 @@
 	int i;
 
 	for (i = 0; i < 3; i++)
-<<<<<<< HEAD
-		for (j = 0; j < 15; j++)
-			b43_phy_write(dev, B43_PHY_N(offset[i] + j),
-					tbl_tx_filter_coef_rev4[i][j]);
-
-	if (b43_is_40mhz(dev)) {
-		for (j = 0; j < 15; j++)
-			b43_phy_write(dev, B43_PHY_N(offset[0] + j),
-					tbl_tx_filter_coef_rev4[3][j]);
-	} else if (b43_current_band(dev->wl) == IEEE80211_BAND_5GHZ) {
-		for (j = 0; j < 15; j++)
-			b43_phy_write(dev, B43_PHY_N(offset[0] + j),
-					tbl_tx_filter_coef_rev4[5][j]);
-	}
-
-	if (dev->phy.channel == 14)
-		for (j = 0; j < 15; j++)
-			b43_phy_write(dev, B43_PHY_N(offset[0] + j),
-					tbl_tx_filter_coef_rev4[6][j]);
-=======
 		b43_nphy_pa_set_tx_dig_filter(dev, offset[i],
 					      tbl_tx_filter_coef_rev4[i]);
 
@@ -5079,7 +4999,6 @@
 			b43_nphy_pa_set_tx_dig_filter(dev, 0x186,
 						      tbl_tx_filter_coef_rev4[6]);
 	}
->>>>>>> 9a244409
 }
 
 /* http://bcm-v4.sipsolutions.net/802.11/PHY/N/GetTxGain */
@@ -5134,9 +5053,6 @@
 			if (!table)
 				break;
 
-<<<<<<< HEAD
-			if (dev->phy.rev >= 3) {
-=======
 			if (dev->phy.rev >= 7) {
 				target.ipa[i] = (table[index[i]] >> 16) & 0x7;
 				target.pad[i] = (table[index[i]] >> 19) & 0x1F;
@@ -5144,7 +5060,6 @@
 				target.txgm[i] = (table[index[i]] >> 28) & 0x7;
 				target.tx_lpf[i] = (table[index[i]] >> 31) & 0x1;
 			} else if (dev->phy.rev >= 3) {
->>>>>>> 9a244409
 				target.ipa[i] = (table[index[i]] >> 16) & 0xF;
 				target.pad[i] = (table[index[i]] >> 20) & 0xF;
 				target.pga[i] = (table[index[i]] >> 24) & 0xF;
@@ -6342,16 +6257,6 @@
 		u8 spuravoid = 0;
 
 		if (dev->phy.n->spur_avoid == B43_SPUR_AVOID_FORCE) {
-<<<<<<< HEAD
-			avoid = true;
-		} else if (!b43_is_40mhz(dev)) {
-			if ((ch >= 5 && ch <= 8) || ch == 13 || ch == 14)
-				avoid = true;
-		} else { /* 40MHz */
-			if (nphy->aband_spurwar_en &&
-			    (ch == 38 || ch == 102 || ch == 118))
-				avoid = dev->dev->chip_id == 0x4716;
-=======
 			spuravoid = 1;
 		} else if (phy->rev >= 19) {
 			/* TODO */
@@ -6378,7 +6283,6 @@
 				    (ch == 38 || ch == 102 || ch == 118))
 					spuravoid = dev->dev->chip_id == 0x4716;
 			}
->>>>>>> 9a244409
 		}
 
 		b43_nphy_pmu_spur_avoid(dev, spuravoid);
@@ -6419,14 +6323,10 @@
 
 	u8 tmp;
 
-<<<<<<< HEAD
-	if (phy->rev >= 7) {
-=======
 	if (phy->rev >= 19) {
 		return -ESRCH;
 		/* TODO */
 	} else if (phy->rev >= 7) {
->>>>>>> 9a244409
 		r2057_get_chantabent_rev7(dev, channel->center_freq,
 					  &tabent_r7, &tabent_r7_2g);
 		if (!tabent_r7 && !tabent_r7_2g)
@@ -6452,7 +6352,6 @@
 		b43_channel_type_is_40mhz(channel_type))
 		; /* TODO: BMAC BW Set (channel_type) */
 #endif
-<<<<<<< HEAD
 
 	if (channel_type == NL80211_CHAN_HT40PLUS) {
 		b43_phy_set(dev, B43_NPHY_RXCTL, B43_NPHY_RXCTL_BSELU20);
@@ -6464,28 +6363,6 @@
 			b43_phy_mask(dev, 0x310, (u16)~0x8000);
 	}
 
-	if (phy->rev >= 7) {
-		const struct b43_phy_n_sfo_cfg *phy_regs = tabent_r7 ?
-			&(tabent_r7->phy_regs) : &(tabent_r7_2g->phy_regs);
-
-		if (phy->radio_rev <= 4 || phy->radio_rev == 6) {
-			tmp = (channel->band == IEEE80211_BAND_5GHZ) ? 2 : 0;
-			b43_radio_maskset(dev, R2057_TIA_CONFIG_CORE0, ~2, tmp);
-			b43_radio_maskset(dev, R2057_TIA_CONFIG_CORE1, ~2, tmp);
-		}
-
-=======
-
-	if (channel_type == NL80211_CHAN_HT40PLUS) {
-		b43_phy_set(dev, B43_NPHY_RXCTL, B43_NPHY_RXCTL_BSELU20);
-		if (phy->rev >= 7)
-			b43_phy_set(dev, 0x310, 0x8000);
-	} else if (channel_type == NL80211_CHAN_HT40MINUS) {
-		b43_phy_mask(dev, B43_NPHY_RXCTL, ~B43_NPHY_RXCTL_BSELU20);
-		if (phy->rev >= 7)
-			b43_phy_mask(dev, 0x310, (u16)~0x8000);
-	}
-
 	if (phy->rev >= 19) {
 		/* TODO */
 	} else if (phy->rev >= 7) {
@@ -6498,7 +6375,6 @@
 			b43_radio_maskset(dev, R2057_TIA_CONFIG_CORE1, ~2, tmp);
 		}
 
->>>>>>> 9a244409
 		b43_radio_2057_setup(dev, tabent_r7, tabent_r7_2g);
 		b43_nphy_channel_setup(dev, phy_regs, channel);
 	} else if (phy->rev >= 3) {
