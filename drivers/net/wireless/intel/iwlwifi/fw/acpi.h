--- conflicted
+++ resolved
@@ -54,15 +54,9 @@
 #define ACPI_WGDS_TABLE_SIZE		3
 
 #define ACPI_PPAG_WIFI_DATA_SIZE	((IWL_NUM_CHAIN_LIMITS * \
-<<<<<<< HEAD
-					IWL_NUM_SUB_BANDS) + 3)
-#define ACPI_PPAG_WIFI_DATA_SIZE_V2	((IWL_NUM_CHAIN_LIMITS * \
-					IWL_NUM_SUB_BANDS_V2) + 3)
-=======
 					  IWL_NUM_SUB_BANDS) + 2)
 #define ACPI_PPAG_WIFI_DATA_SIZE_V2	((IWL_NUM_CHAIN_LIMITS * \
 					  IWL_NUM_SUB_BANDS_V2) + 2)
->>>>>>> f642729d
 
 /* PPAG gain value bounds in 1/8 dBm */
 #define ACPI_PPAG_MIN_LB -16
@@ -99,8 +93,6 @@
 	DSM_VALUE_INDONESIA_MAX
 };
 
-<<<<<<< HEAD
-=======
 /* DSM RFI uses a different GUID, so need separate definitions */
 
 #define DSM_RFI_FUNC_ENABLE 3
@@ -111,7 +103,6 @@
 	DSM_VALUE_RFI_MAX
 };
 
->>>>>>> f642729d
 #ifdef CONFIG_ACPI
 
 struct iwl_fw_runtime;
@@ -119,14 +110,10 @@
 extern const guid_t iwl_guid;
 extern const guid_t iwl_rfi_guid;
 
-<<<<<<< HEAD
-int iwl_acpi_get_dsm_u8(struct device *dev, int rev, int func);
-=======
 void *iwl_acpi_get_object(struct device *dev, acpi_string method);
 
 int iwl_acpi_get_dsm_u8(struct device *dev, int rev, int func,
 			const guid_t *guid, u8 *value);
->>>>>>> f642729d
 
 union acpi_object *iwl_acpi_get_wifi_pkg(struct device *dev,
 					 union acpi_object *data,
