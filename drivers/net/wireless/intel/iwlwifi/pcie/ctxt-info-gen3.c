// SPDX-License-Identifier: GPL-2.0 OR BSD-3-Clause
/*
 * Copyright (C) 2018-2020 Intel Corporation
 */
#include "iwl-trans.h"
#include "iwl-fh.h"
#include "iwl-context-info-gen3.h"
#include "internal.h"
#include "iwl-prph.h"

static void
iwl_pcie_ctxt_info_dbg_enable(struct iwl_trans *trans,
			      struct iwl_prph_scratch_hwm_cfg *dbg_cfg,
			      u32 *control_flags)
{
	enum iwl_fw_ini_allocation_id alloc_id = IWL_FW_INI_ALLOCATION_ID_DBGC1;
	struct iwl_fw_ini_allocation_tlv *fw_mon_cfg;
	u32 dbg_flags = 0;

	if (!iwl_trans_dbg_ini_valid(trans)) {
		struct iwl_dram_data *fw_mon = &trans->dbg.fw_mon;

		iwl_pcie_alloc_fw_monitor(trans, 0);

		if (fw_mon->size) {
			dbg_flags |= IWL_PRPH_SCRATCH_EDBG_DEST_DRAM;

			IWL_DEBUG_FW(trans,
				     "WRT: Applying DRAM buffer destination\n");

			dbg_cfg->hwm_base_addr = cpu_to_le64(fw_mon->physical);
			dbg_cfg->hwm_size = cpu_to_le32(fw_mon->size);
		}

		goto out;
	}

	fw_mon_cfg = &trans->dbg.fw_mon_cfg[alloc_id];

	switch (le32_to_cpu(fw_mon_cfg->buf_location)) {
	case IWL_FW_INI_LOCATION_SRAM_PATH:
		dbg_flags |= IWL_PRPH_SCRATCH_EDBG_DEST_INTERNAL;
		IWL_DEBUG_FW(trans,
				"WRT: Applying SMEM buffer destination\n");
		break;

	case IWL_FW_INI_LOCATION_NPK_PATH:
		dbg_flags |= IWL_PRPH_SCRATCH_EDBG_DEST_TB22DTF;
		IWL_DEBUG_FW(trans,
			     "WRT: Applying NPK buffer destination\n");
		break;

	case IWL_FW_INI_LOCATION_DRAM_PATH:
		if (trans->dbg.fw_mon_ini[alloc_id].num_frags) {
			struct iwl_dram_data *frag =
				&trans->dbg.fw_mon_ini[alloc_id].frags[0];
			dbg_flags |= IWL_PRPH_SCRATCH_EDBG_DEST_DRAM;
			dbg_cfg->hwm_base_addr = cpu_to_le64(frag->physical);
			dbg_cfg->hwm_size = cpu_to_le32(frag->size);
			IWL_DEBUG_FW(trans,
				     "WRT: Applying DRAM destination (alloc_id=%u, num_frags=%u)\n",
				     alloc_id,
				     trans->dbg.fw_mon_ini[alloc_id].num_frags);
		}
		break;
	default:
		IWL_ERR(trans, "WRT: Invalid buffer destination\n");
	}
out:
	if (dbg_flags)
		*control_flags |= IWL_PRPH_SCRATCH_EARLY_DEBUG_EN | dbg_flags;
}

int iwl_pcie_ctxt_info_gen3_init(struct iwl_trans *trans,
				 const struct fw_img *fw)
{
	struct iwl_trans_pcie *trans_pcie = IWL_TRANS_GET_PCIE_TRANS(trans);
	u32 ltr_val = CSR_LTR_LONG_VAL_AD_NO_SNOOP_REQ |
		      u32_encode_bits(CSR_LTR_LONG_VAL_AD_SCALE_USEC,
				      CSR_LTR_LONG_VAL_AD_NO_SNOOP_SCALE) |
		      u32_encode_bits(250,
				      CSR_LTR_LONG_VAL_AD_NO_SNOOP_VAL) |
		      CSR_LTR_LONG_VAL_AD_SNOOP_REQ |
		      u32_encode_bits(CSR_LTR_LONG_VAL_AD_SCALE_USEC,
				      CSR_LTR_LONG_VAL_AD_SNOOP_SCALE) |
		      u32_encode_bits(250, CSR_LTR_LONG_VAL_AD_SNOOP_VAL);
	struct iwl_context_info_gen3 *ctxt_info_gen3;
	struct iwl_prph_scratch *prph_scratch;
	struct iwl_prph_scratch_ctrl_cfg *prph_sc_ctrl;
	struct iwl_prph_info *prph_info;
	void *iml_img;
	u32 control_flags = 0;
	int ret;
	int cmdq_size = max_t(u32, IWL_CMD_QUEUE_SIZE,
			      trans->cfg->min_txq_size);

	switch (trans_pcie->rx_buf_size) {
	case IWL_AMSDU_DEF:
		return -EINVAL;
	case IWL_AMSDU_2K:
		break;
	case IWL_AMSDU_4K:
		control_flags |= IWL_PRPH_SCRATCH_RB_SIZE_4K;
		break;
	case IWL_AMSDU_8K:
		control_flags |= IWL_PRPH_SCRATCH_RB_SIZE_4K;
		/* if firmware supports the ext size, tell it */
		control_flags |= IWL_PRPH_SCRATCH_RB_SIZE_EXT_8K;
		break;
	case IWL_AMSDU_12K:
		control_flags |= IWL_PRPH_SCRATCH_RB_SIZE_4K;
		/* if firmware supports the ext size, tell it */
		control_flags |= IWL_PRPH_SCRATCH_RB_SIZE_EXT_16K;
		break;
	}

	/* Allocate prph scratch */
	prph_scratch = dma_alloc_coherent(trans->dev, sizeof(*prph_scratch),
					  &trans_pcie->prph_scratch_dma_addr,
					  GFP_KERNEL);
	if (!prph_scratch)
		return -ENOMEM;

	prph_sc_ctrl = &prph_scratch->ctrl_cfg;

	prph_sc_ctrl->version.version = 0;
	prph_sc_ctrl->version.mac_id =
		cpu_to_le16((u16)iwl_read32(trans, CSR_HW_REV));
	prph_sc_ctrl->version.size = cpu_to_le16(sizeof(*prph_scratch) / 4);

	control_flags |= IWL_PRPH_SCRATCH_MTR_MODE;
	control_flags |= IWL_PRPH_MTR_FORMAT_256B & IWL_PRPH_SCRATCH_MTR_FORMAT;

	/* initialize RX default queue */
	prph_sc_ctrl->rbd_cfg.free_rbd_addr =
		cpu_to_le64(trans_pcie->rxq->bd_dma);

	iwl_pcie_ctxt_info_dbg_enable(trans, &prph_sc_ctrl->hwm_cfg,
				      &control_flags);
	prph_sc_ctrl->control.control_flags = cpu_to_le32(control_flags);

	/* allocate ucode sections in dram and set addresses */
	ret = iwl_pcie_init_fw_sec(trans, fw, &prph_scratch->dram);
	if (ret)
		goto err_free_prph_scratch;


	/* Allocate prph information
	 * currently we don't assign to the prph info anything, but it would get
	 * assigned later */
	prph_info = dma_alloc_coherent(trans->dev, sizeof(*prph_info),
				       &trans_pcie->prph_info_dma_addr,
				       GFP_KERNEL);
	if (!prph_info) {
		ret = -ENOMEM;
		goto err_free_prph_scratch;
	}

	/* Allocate context info */
	ctxt_info_gen3 = dma_alloc_coherent(trans->dev,
					    sizeof(*ctxt_info_gen3),
					    &trans_pcie->ctxt_info_dma_addr,
					    GFP_KERNEL);
	if (!ctxt_info_gen3) {
		ret = -ENOMEM;
		goto err_free_prph_info;
	}

	ctxt_info_gen3->prph_info_base_addr =
		cpu_to_le64(trans_pcie->prph_info_dma_addr);
	ctxt_info_gen3->prph_scratch_base_addr =
		cpu_to_le64(trans_pcie->prph_scratch_dma_addr);
	ctxt_info_gen3->prph_scratch_size =
		cpu_to_le32(sizeof(*prph_scratch));
	ctxt_info_gen3->cr_head_idx_arr_base_addr =
		cpu_to_le64(trans_pcie->rxq->rb_stts_dma);
	ctxt_info_gen3->tr_tail_idx_arr_base_addr =
		cpu_to_le64(trans_pcie->rxq->tr_tail_dma);
	ctxt_info_gen3->cr_tail_idx_arr_base_addr =
		cpu_to_le64(trans_pcie->rxq->cr_tail_dma);
	ctxt_info_gen3->cr_idx_arr_size =
		cpu_to_le16(IWL_NUM_OF_COMPLETION_RINGS);
	ctxt_info_gen3->tr_idx_arr_size =
		cpu_to_le16(IWL_NUM_OF_TRANSFER_RINGS);
	ctxt_info_gen3->mtr_base_addr =
		cpu_to_le64(trans->txqs.txq[trans->txqs.cmd.q_id]->dma_addr);
	ctxt_info_gen3->mcr_base_addr =
		cpu_to_le64(trans_pcie->rxq->used_bd_dma);
	ctxt_info_gen3->mtr_size =
		cpu_to_le16(TFD_QUEUE_CB_SIZE(cmdq_size));
	ctxt_info_gen3->mcr_size =
		cpu_to_le16(RX_QUEUE_CB_SIZE(trans->cfg->num_rbds));

	trans_pcie->ctxt_info_gen3 = ctxt_info_gen3;
	trans_pcie->prph_info = prph_info;
	trans_pcie->prph_scratch = prph_scratch;

	/* Allocate IML */
	iml_img = dma_alloc_coherent(trans->dev, trans->iml_len,
				     &trans_pcie->iml_dma_addr, GFP_KERNEL);
	if (!iml_img) {
		ret = -ENOMEM;
		goto err_free_ctxt_info;
	}

	memcpy(iml_img, trans->iml, trans->iml_len);

	iwl_enable_fw_load_int_ctx_info(trans);

	/* kick FW self load */
	iwl_write64(trans, CSR_CTXT_INFO_ADDR,
		    trans_pcie->ctxt_info_dma_addr);
	iwl_write64(trans, CSR_IML_DATA_ADDR,
		    trans_pcie->iml_dma_addr);
	iwl_write32(trans, CSR_IML_SIZE_ADDR, trans->iml_len);

	iwl_set_bit(trans, CSR_CTXT_INFO_BOOT_CTRL,
		    CSR_AUTO_FUNC_BOOT_ENA);

	/*
	 * To workaround hardware latency issues during the boot process,
	 * initialize the LTR to ~250 usec (see ltr_val above).
	 * The firmware initializes this again later (to a smaller value).
	 */
	if ((trans->trans_cfg->device_family == IWL_DEVICE_FAMILY_AX210 ||
	     trans->trans_cfg->device_family == IWL_DEVICE_FAMILY_22000) &&
	    !trans->trans_cfg->integrated) {
		iwl_write32(trans, CSR_LTR_LONG_VAL_AD, ltr_val);
	} else if (trans->trans_cfg->integrated &&
		   trans->trans_cfg->device_family == IWL_DEVICE_FAMILY_22000) {
		iwl_write_prph(trans, HPM_MAC_LTR_CSR, HPM_MAC_LRT_ENABLE_ALL);
		iwl_write_prph(trans, HPM_UMAC_LTR, ltr_val);
	}

	if (trans->trans_cfg->device_family >= IWL_DEVICE_FAMILY_AX210)
		iwl_write_umac_prph(trans, UREG_CPU_INIT_RUN, 1);
	else
		iwl_set_bit(trans, CSR_GP_CNTRL, CSR_AUTO_FUNC_INIT);

	return 0;

err_free_ctxt_info:
	dma_free_coherent(trans->dev, sizeof(*trans_pcie->ctxt_info_gen3),
			  trans_pcie->ctxt_info_gen3,
			  trans_pcie->ctxt_info_dma_addr);
	trans_pcie->ctxt_info_gen3 = NULL;
err_free_prph_info:
	dma_free_coherent(trans->dev,
			  sizeof(*prph_info),
			prph_info,
			trans_pcie->prph_info_dma_addr);

err_free_prph_scratch:
	dma_free_coherent(trans->dev,
			  sizeof(*prph_scratch),
			prph_scratch,
			trans_pcie->prph_scratch_dma_addr);
	return ret;

}

void iwl_pcie_ctxt_info_gen3_free(struct iwl_trans *trans)
{
	struct iwl_trans_pcie *trans_pcie = IWL_TRANS_GET_PCIE_TRANS(trans);

	if (!trans_pcie->ctxt_info_gen3)
		return;

	dma_free_coherent(trans->dev, sizeof(*trans_pcie->ctxt_info_gen3),
			  trans_pcie->ctxt_info_gen3,
			  trans_pcie->ctxt_info_dma_addr);
	trans_pcie->ctxt_info_dma_addr = 0;
	trans_pcie->ctxt_info_gen3 = NULL;

	iwl_pcie_ctxt_info_free_fw_img(trans);

	dma_free_coherent(trans->dev, sizeof(*trans_pcie->prph_scratch),
			  trans_pcie->prph_scratch,
			  trans_pcie->prph_scratch_dma_addr);
	trans_pcie->prph_scratch_dma_addr = 0;
	trans_pcie->prph_scratch = NULL;

	dma_free_coherent(trans->dev, sizeof(*trans_pcie->prph_info),
			  trans_pcie->prph_info,
			  trans_pcie->prph_info_dma_addr);
	trans_pcie->prph_info_dma_addr = 0;
	trans_pcie->prph_info = NULL;
}

int iwl_trans_pcie_ctx_info_gen3_set_pnvm(struct iwl_trans *trans,
					  const void *data, u32 len)
{
	struct iwl_trans_pcie *trans_pcie = IWL_TRANS_GET_PCIE_TRANS(trans);
	struct iwl_prph_scratch_ctrl_cfg *prph_sc_ctrl =
		&trans_pcie->prph_scratch->ctrl_cfg;
	int ret;

	if (trans->trans_cfg->device_family < IWL_DEVICE_FAMILY_AX210)
		return 0;

<<<<<<< HEAD
	ret = iwl_pcie_ctxt_info_alloc_dma(trans, data, len,
					   &trans_pcie->pnvm_dram);
	if (ret < 0) {
		IWL_DEBUG_FW(trans, "Failed to allocate PNVM DMA %d.\n",
			     ret);
		return ret;
=======
	/* only allocate the DRAM if not allocated yet */
	if (!trans->pnvm_loaded) {
		if (WARN_ON(prph_sc_ctrl->pnvm_cfg.pnvm_size))
			return -EBUSY;

		ret = iwl_pcie_ctxt_info_alloc_dma(trans, data, len,
						   &trans_pcie->pnvm_dram);
		if (ret < 0) {
			IWL_DEBUG_FW(trans, "Failed to allocate PNVM DMA %d.\n",
				     ret);
			return ret;
		}
>>>>>>> f642729d
	}

	prph_sc_ctrl->pnvm_cfg.pnvm_base_addr =
		cpu_to_le64(trans_pcie->pnvm_dram.physical);
	prph_sc_ctrl->pnvm_cfg.pnvm_size =
		cpu_to_le32(trans_pcie->pnvm_dram.size);

	return 0;
}<|MERGE_RESOLUTION|>--- conflicted
+++ resolved
@@ -298,14 +298,6 @@
 	if (trans->trans_cfg->device_family < IWL_DEVICE_FAMILY_AX210)
 		return 0;
 
-<<<<<<< HEAD
-	ret = iwl_pcie_ctxt_info_alloc_dma(trans, data, len,
-					   &trans_pcie->pnvm_dram);
-	if (ret < 0) {
-		IWL_DEBUG_FW(trans, "Failed to allocate PNVM DMA %d.\n",
-			     ret);
-		return ret;
-=======
 	/* only allocate the DRAM if not allocated yet */
 	if (!trans->pnvm_loaded) {
 		if (WARN_ON(prph_sc_ctrl->pnvm_cfg.pnvm_size))
@@ -318,7 +310,6 @@
 				     ret);
 			return ret;
 		}
->>>>>>> f642729d
 	}
 
 	prph_sc_ctrl->pnvm_cfg.pnvm_base_addr =
