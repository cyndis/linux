/*
 * drivers/net/phy/marvell.c
 *
 * Driver for Marvell PHYs
 *
 * Author: Andy Fleming
 *
 * Copyright (c) 2004 Freescale Semiconductor, Inc.
 *
 * Copyright (c) 2013 Michael Stapelberg <michael@stapelberg.de>
 *
 * This program is free software; you can redistribute  it and/or modify it
 * under  the terms of  the GNU General  Public License as published by the
 * Free Software Foundation;  either version 2 of the  License, or (at your
 * option) any later version.
 *
 */
#include <linux/kernel.h>
#include <linux/string.h>
#include <linux/errno.h>
#include <linux/unistd.h>
#include <linux/interrupt.h>
#include <linux/init.h>
#include <linux/delay.h>
#include <linux/netdevice.h>
#include <linux/etherdevice.h>
#include <linux/skbuff.h>
#include <linux/spinlock.h>
#include <linux/mm.h>
#include <linux/module.h>
#include <linux/mii.h>
#include <linux/ethtool.h>
#include <linux/phy.h>
#include <linux/marvell_phy.h>
#include <linux/of.h>

#include <linux/io.h>
#include <asm/irq.h>
#include <linux/uaccess.h>

#define MII_MARVELL_PHY_PAGE		22

#define MII_M1011_IEVENT		0x13
#define MII_M1011_IEVENT_CLEAR		0x0000

#define MII_M1011_IMASK			0x12
#define MII_M1011_IMASK_INIT		0x6400
#define MII_M1011_IMASK_CLEAR		0x0000

#define MII_M1011_PHY_SCR		0x10
#define MII_M1011_PHY_SCR_AUTO_CROSS	0x0060

#define MII_M1145_PHY_EXT_SR		0x1b
#define MII_M1145_PHY_EXT_CR		0x14
#define MII_M1145_RGMII_RX_DELAY	0x0080
#define MII_M1145_RGMII_TX_DELAY	0x0002
#define MII_M1145_HWCFG_MODE_SGMII_NO_CLK	0x4
#define MII_M1145_HWCFG_MODE_MASK		0xf
#define MII_M1145_HWCFG_FIBER_COPPER_AUTO	0x8000

#define MII_M1145_HWCFG_MODE_SGMII_NO_CLK	0x4
#define MII_M1145_HWCFG_MODE_MASK		0xf
#define MII_M1145_HWCFG_FIBER_COPPER_AUTO	0x8000

#define MII_M1145_HWCFG_MODE_SGMII_NO_CLK	0x4
#define MII_M1145_HWCFG_MODE_MASK		0xf
#define MII_M1145_HWCFG_FIBER_COPPER_AUTO	0x8000

#define MII_M1111_PHY_LED_CONTROL	0x18
#define MII_M1111_PHY_LED_DIRECT	0x4100
#define MII_M1111_PHY_LED_COMBINE	0x411c
#define MII_M1111_PHY_EXT_CR		0x14
#define MII_M1111_RX_DELAY		0x80
#define MII_M1111_TX_DELAY		0x2
#define MII_M1111_PHY_EXT_SR		0x1b

#define MII_M1111_HWCFG_MODE_MASK		0xf
#define MII_M1111_HWCFG_MODE_COPPER_RGMII	0xb
#define MII_M1111_HWCFG_MODE_FIBER_RGMII	0x3
#define MII_M1111_HWCFG_MODE_SGMII_NO_CLK	0x4
#define MII_M1111_HWCFG_MODE_COPPER_RTBI	0x9
#define MII_M1111_HWCFG_FIBER_COPPER_AUTO	0x8000
#define MII_M1111_HWCFG_FIBER_COPPER_RES	0x2000

#define MII_M1111_COPPER		0
#define MII_M1111_FIBER			1

#define MII_88E1121_PHY_MSCR_PAGE	2
#define MII_88E1121_PHY_MSCR_REG	21
#define MII_88E1121_PHY_MSCR_RX_DELAY	BIT(5)
#define MII_88E1121_PHY_MSCR_TX_DELAY	BIT(4)
#define MII_88E1121_PHY_MSCR_DELAY_MASK	(~(0x3 << 4))

#define MII_88E1318S_PHY_MSCR1_REG	16
#define MII_88E1318S_PHY_MSCR1_PAD_ODD	BIT(6)

/* Copper Specific Interrupt Enable Register */
#define MII_88E1318S_PHY_CSIER                              0x12
/* WOL Event Interrupt Enable */
#define MII_88E1318S_PHY_CSIER_WOL_EIE                      BIT(7)

/* LED Timer Control Register */
#define MII_88E1318S_PHY_LED_PAGE                           0x03
#define MII_88E1318S_PHY_LED_TCR                            0x12
#define MII_88E1318S_PHY_LED_TCR_FORCE_INT                  BIT(15)
#define MII_88E1318S_PHY_LED_TCR_INTn_ENABLE                BIT(7)
#define MII_88E1318S_PHY_LED_TCR_INT_ACTIVE_LOW             BIT(11)

/* Magic Packet MAC address registers */
#define MII_88E1318S_PHY_MAGIC_PACKET_WORD2                 0x17
#define MII_88E1318S_PHY_MAGIC_PACKET_WORD1                 0x18
#define MII_88E1318S_PHY_MAGIC_PACKET_WORD0                 0x19

#define MII_88E1318S_PHY_WOL_PAGE                           0x11
#define MII_88E1318S_PHY_WOL_CTRL                           0x10
#define MII_88E1318S_PHY_WOL_CTRL_CLEAR_WOL_STATUS          BIT(12)
#define MII_88E1318S_PHY_WOL_CTRL_MAGIC_PACKET_MATCH_ENABLE BIT(14)

#define MII_88E1121_PHY_LED_CTRL	16
#define MII_88E1121_PHY_LED_PAGE	3
#define MII_88E1121_PHY_LED_DEF		0x0030

#define MII_M1011_PHY_STATUS		0x11
#define MII_M1011_PHY_STATUS_1000	0x8000
#define MII_M1011_PHY_STATUS_100	0x4000
#define MII_M1011_PHY_STATUS_SPD_MASK	0xc000
#define MII_M1011_PHY_STATUS_FULLDUPLEX	0x2000
#define MII_M1011_PHY_STATUS_RESOLVED	0x0800
#define MII_M1011_PHY_STATUS_LINK	0x0400

#define MII_M1116R_CONTROL_REG_MAC	21

#define MII_88E3016_PHY_SPEC_CTRL	0x10
#define MII_88E3016_DISABLE_SCRAMBLER	0x0200
#define MII_88E3016_AUTO_MDIX_CROSSOVER	0x0030

MODULE_DESCRIPTION("Marvell PHY driver");
MODULE_AUTHOR("Andy Fleming");
MODULE_LICENSE("GPL");

static int marvell_ack_interrupt(struct phy_device *phydev)
{
	int err;

	/* Clear the interrupts by reading the reg */
	err = phy_read(phydev, MII_M1011_IEVENT);

	if (err < 0)
		return err;

	return 0;
}

static int marvell_config_intr(struct phy_device *phydev)
{
	int err;

	if (phydev->interrupts == PHY_INTERRUPT_ENABLED)
		err = phy_write(phydev, MII_M1011_IMASK, MII_M1011_IMASK_INIT);
	else
		err = phy_write(phydev, MII_M1011_IMASK, MII_M1011_IMASK_CLEAR);

	return err;
}

static int marvell_config_aneg(struct phy_device *phydev)
{
	int err;

	/* The Marvell PHY has an errata which requires
	 * that certain registers get written in order
	 * to restart autonegotiation */
	err = phy_write(phydev, MII_BMCR, BMCR_RESET);

	if (err < 0)
		return err;

	err = phy_write(phydev, 0x1d, 0x1f);
	if (err < 0)
		return err;

	err = phy_write(phydev, 0x1e, 0x200c);
	if (err < 0)
		return err;

	err = phy_write(phydev, 0x1d, 0x5);
	if (err < 0)
		return err;

	err = phy_write(phydev, 0x1e, 0);
	if (err < 0)
		return err;

	err = phy_write(phydev, 0x1e, 0x100);
	if (err < 0)
		return err;

	err = phy_write(phydev, MII_M1011_PHY_SCR,
			MII_M1011_PHY_SCR_AUTO_CROSS);
	if (err < 0)
		return err;

	err = phy_write(phydev, MII_M1111_PHY_LED_CONTROL,
			MII_M1111_PHY_LED_DIRECT);
	if (err < 0)
		return err;

	err = genphy_config_aneg(phydev);
	if (err < 0)
		return err;

	if (phydev->autoneg != AUTONEG_ENABLE) {
		int bmcr;

		/*
		 * A write to speed/duplex bits (that is performed by
		 * genphy_config_aneg() call above) must be followed by
		 * a software reset. Otherwise, the write has no effect.
		 */
		bmcr = phy_read(phydev, MII_BMCR);
		if (bmcr < 0)
			return bmcr;

		err = phy_write(phydev, MII_BMCR, bmcr | BMCR_RESET);
		if (err < 0)
			return err;
	}

	return 0;
}

#ifdef CONFIG_OF_MDIO
/*
 * Set and/or override some configuration registers based on the
 * marvell,reg-init property stored in the of_node for the phydev.
 *
 * marvell,reg-init = <reg-page reg mask value>,...;
 *
 * There may be one or more sets of <reg-page reg mask value>:
 *
 * reg-page: which register bank to use.
 * reg: the register.
 * mask: if non-zero, ANDed with existing register value.
 * value: ORed with the masked value and written to the regiser.
 *
 */
static int marvell_of_reg_init(struct phy_device *phydev)
{
	const __be32 *paddr;
	int len, i, saved_page, current_page, page_changed, ret;

	if (!phydev->dev.of_node)
		return 0;

	paddr = of_get_property(phydev->dev.of_node, "marvell,reg-init", &len);
	if (!paddr || len < (4 * sizeof(*paddr)))
		return 0;

	saved_page = phy_read(phydev, MII_MARVELL_PHY_PAGE);
	if (saved_page < 0)
		return saved_page;
	page_changed = 0;
	current_page = saved_page;

	ret = 0;
	len /= sizeof(*paddr);
	for (i = 0; i < len - 3; i += 4) {
		u16 reg_page = be32_to_cpup(paddr + i);
		u16 reg = be32_to_cpup(paddr + i + 1);
		u16 mask = be32_to_cpup(paddr + i + 2);
		u16 val_bits = be32_to_cpup(paddr + i + 3);
		int val;

		if (reg_page != current_page) {
			current_page = reg_page;
			page_changed = 1;
			ret = phy_write(phydev, MII_MARVELL_PHY_PAGE, reg_page);
			if (ret < 0)
				goto err;
		}

		val = 0;
		if (mask) {
			val = phy_read(phydev, reg);
			if (val < 0) {
				ret = val;
				goto err;
			}
			val &= mask;
		}
		val |= val_bits;

		ret = phy_write(phydev, reg, val);
		if (ret < 0)
			goto err;

	}
err:
	if (page_changed) {
		i = phy_write(phydev, MII_MARVELL_PHY_PAGE, saved_page);
		if (ret == 0)
			ret = i;
	}
	return ret;
}
#else
static int marvell_of_reg_init(struct phy_device *phydev)
{
	return 0;
}
#endif /* CONFIG_OF_MDIO */

static int m88e1121_config_aneg(struct phy_device *phydev)
{
	int err, oldpage, mscr;

	oldpage = phy_read(phydev, MII_MARVELL_PHY_PAGE);

	err = phy_write(phydev, MII_MARVELL_PHY_PAGE,
			MII_88E1121_PHY_MSCR_PAGE);
	if (err < 0)
		return err;

	if ((phydev->interface == PHY_INTERFACE_MODE_RGMII) ||
	    (phydev->interface == PHY_INTERFACE_MODE_RGMII_ID) ||
	    (phydev->interface == PHY_INTERFACE_MODE_RGMII_RXID) ||
	    (phydev->interface == PHY_INTERFACE_MODE_RGMII_TXID)) {

		mscr = phy_read(phydev, MII_88E1121_PHY_MSCR_REG) &
			MII_88E1121_PHY_MSCR_DELAY_MASK;

		if (phydev->interface == PHY_INTERFACE_MODE_RGMII_ID)
			mscr |= (MII_88E1121_PHY_MSCR_RX_DELAY |
				 MII_88E1121_PHY_MSCR_TX_DELAY);
		else if (phydev->interface == PHY_INTERFACE_MODE_RGMII_RXID)
			mscr |= MII_88E1121_PHY_MSCR_RX_DELAY;
		else if (phydev->interface == PHY_INTERFACE_MODE_RGMII_TXID)
			mscr |= MII_88E1121_PHY_MSCR_TX_DELAY;

		err = phy_write(phydev, MII_88E1121_PHY_MSCR_REG, mscr);
		if (err < 0)
			return err;
	}

	phy_write(phydev, MII_MARVELL_PHY_PAGE, oldpage);

	err = phy_write(phydev, MII_BMCR, BMCR_RESET);
	if (err < 0)
		return err;

	err = phy_write(phydev, MII_M1011_PHY_SCR,
			MII_M1011_PHY_SCR_AUTO_CROSS);
	if (err < 0)
		return err;

	oldpage = phy_read(phydev, MII_MARVELL_PHY_PAGE);

	phy_write(phydev, MII_MARVELL_PHY_PAGE, MII_88E1121_PHY_LED_PAGE);
	phy_write(phydev, MII_88E1121_PHY_LED_CTRL, MII_88E1121_PHY_LED_DEF);
	phy_write(phydev, MII_MARVELL_PHY_PAGE, oldpage);

	err = genphy_config_aneg(phydev);

	return err;
}

static int m88e1318_config_aneg(struct phy_device *phydev)
{
	int err, oldpage, mscr;

	oldpage = phy_read(phydev, MII_MARVELL_PHY_PAGE);

	err = phy_write(phydev, MII_MARVELL_PHY_PAGE,
			MII_88E1121_PHY_MSCR_PAGE);
	if (err < 0)
		return err;

	mscr = phy_read(phydev, MII_88E1318S_PHY_MSCR1_REG);
	mscr |= MII_88E1318S_PHY_MSCR1_PAD_ODD;

	err = phy_write(phydev, MII_88E1318S_PHY_MSCR1_REG, mscr);
	if (err < 0)
		return err;

	err = phy_write(phydev, MII_MARVELL_PHY_PAGE, oldpage);
	if (err < 0)
		return err;

	return m88e1121_config_aneg(phydev);
}

static int m88e1510_config_aneg(struct phy_device *phydev)
{
	int err;

	err = m88e1318_config_aneg(phydev);
	if (err < 0)
		return err;

	return marvell_of_reg_init(phydev);
}

static int m88e1116r_config_init(struct phy_device *phydev)
{
	int temp;
	int err;

	temp = phy_read(phydev, MII_BMCR);
	temp |= BMCR_RESET;
	err = phy_write(phydev, MII_BMCR, temp);
	if (err < 0)
		return err;

	mdelay(500);

	err = phy_write(phydev, MII_MARVELL_PHY_PAGE, 0);
	if (err < 0)
		return err;

	temp = phy_read(phydev, MII_M1011_PHY_SCR);
	temp |= (7 << 12);	/* max number of gigabit attempts */
	temp |= (1 << 11);	/* enable downshift */
	temp |= MII_M1011_PHY_SCR_AUTO_CROSS;
	err = phy_write(phydev, MII_M1011_PHY_SCR, temp);
	if (err < 0)
		return err;

	err = phy_write(phydev, MII_MARVELL_PHY_PAGE, 2);
	if (err < 0)
		return err;
	temp = phy_read(phydev, MII_M1116R_CONTROL_REG_MAC);
	temp |= (1 << 5);
	temp |= (1 << 4);
	err = phy_write(phydev, MII_M1116R_CONTROL_REG_MAC, temp);
	if (err < 0)
		return err;
	err = phy_write(phydev, MII_MARVELL_PHY_PAGE, 0);
	if (err < 0)
		return err;

	temp = phy_read(phydev, MII_BMCR);
	temp |= BMCR_RESET;
	err = phy_write(phydev, MII_BMCR, temp);
	if (err < 0)
		return err;

	mdelay(500);

	return 0;
}

static int m88e3016_config_init(struct phy_device *phydev)
{
	int reg;

	/* Enable Scrambler and Auto-Crossover */
	reg = phy_read(phydev, MII_88E3016_PHY_SPEC_CTRL);
	if (reg < 0)
		return reg;

	reg &= ~MII_88E3016_DISABLE_SCRAMBLER;
	reg |= MII_88E3016_AUTO_MDIX_CROSSOVER;

	reg = phy_write(phydev, MII_88E3016_PHY_SPEC_CTRL, reg);
	if (reg < 0)
		return reg;

	return 0;
}

static int m88e1111_config_init(struct phy_device *phydev)
{
	int err;
	int temp;

	if ((phydev->interface == PHY_INTERFACE_MODE_RGMII) ||
	    (phydev->interface == PHY_INTERFACE_MODE_RGMII_ID) ||
	    (phydev->interface == PHY_INTERFACE_MODE_RGMII_RXID) ||
	    (phydev->interface == PHY_INTERFACE_MODE_RGMII_TXID)) {

		temp = phy_read(phydev, MII_M1111_PHY_EXT_CR);
		if (temp < 0)
			return temp;

		if (phydev->interface == PHY_INTERFACE_MODE_RGMII_ID) {
			temp |= (MII_M1111_RX_DELAY | MII_M1111_TX_DELAY);
		} else if (phydev->interface == PHY_INTERFACE_MODE_RGMII_RXID) {
			temp &= ~MII_M1111_TX_DELAY;
			temp |= MII_M1111_RX_DELAY;
		} else if (phydev->interface == PHY_INTERFACE_MODE_RGMII_TXID) {
			temp &= ~MII_M1111_RX_DELAY;
			temp |= MII_M1111_TX_DELAY;
		}

		err = phy_write(phydev, MII_M1111_PHY_EXT_CR, temp);
		if (err < 0)
			return err;

		temp = phy_read(phydev, MII_M1111_PHY_EXT_SR);
		if (temp < 0)
			return temp;

		temp &= ~(MII_M1111_HWCFG_MODE_MASK);

		if (temp & MII_M1111_HWCFG_FIBER_COPPER_RES)
			temp |= MII_M1111_HWCFG_MODE_FIBER_RGMII;
		else
			temp |= MII_M1111_HWCFG_MODE_COPPER_RGMII;

		err = phy_write(phydev, MII_M1111_PHY_EXT_SR, temp);
		if (err < 0)
			return err;
	}

	if (phydev->interface == PHY_INTERFACE_MODE_SGMII) {
		temp = phy_read(phydev, MII_M1111_PHY_EXT_SR);
		if (temp < 0)
			return temp;

		temp &= ~(MII_M1111_HWCFG_MODE_MASK);
		temp |= MII_M1111_HWCFG_MODE_SGMII_NO_CLK;
		temp |= MII_M1111_HWCFG_FIBER_COPPER_AUTO;

		err = phy_write(phydev, MII_M1111_PHY_EXT_SR, temp);
		if (err < 0)
			return err;
	}

	if (phydev->interface == PHY_INTERFACE_MODE_RTBI) {
		temp = phy_read(phydev, MII_M1111_PHY_EXT_CR);
		if (temp < 0)
			return temp;
		temp |= (MII_M1111_RX_DELAY | MII_M1111_TX_DELAY);
		err = phy_write(phydev, MII_M1111_PHY_EXT_CR, temp);
		if (err < 0)
			return err;

		temp = phy_read(phydev, MII_M1111_PHY_EXT_SR);
		if (temp < 0)
			return temp;
		temp &= ~(MII_M1111_HWCFG_MODE_MASK | MII_M1111_HWCFG_FIBER_COPPER_RES);
		temp |= 0x7 | MII_M1111_HWCFG_FIBER_COPPER_AUTO;
		err = phy_write(phydev, MII_M1111_PHY_EXT_SR, temp);
		if (err < 0)
			return err;

		/* soft reset */
		err = phy_write(phydev, MII_BMCR, BMCR_RESET);
		if (err < 0)
			return err;
		do
			temp = phy_read(phydev, MII_BMCR);
		while (temp & BMCR_RESET);

		temp = phy_read(phydev, MII_M1111_PHY_EXT_SR);
		if (temp < 0)
			return temp;
		temp &= ~(MII_M1111_HWCFG_MODE_MASK | MII_M1111_HWCFG_FIBER_COPPER_RES);
		temp |= MII_M1111_HWCFG_MODE_COPPER_RTBI | MII_M1111_HWCFG_FIBER_COPPER_AUTO;
		err = phy_write(phydev, MII_M1111_PHY_EXT_SR, temp);
		if (err < 0)
			return err;
	}

	err = marvell_of_reg_init(phydev);
	if (err < 0)
		return err;

	return phy_write(phydev, MII_BMCR, BMCR_RESET);
}

static int m88e1118_config_aneg(struct phy_device *phydev)
{
	int err;

	err = phy_write(phydev, MII_BMCR, BMCR_RESET);
	if (err < 0)
		return err;

	err = phy_write(phydev, MII_M1011_PHY_SCR,
			MII_M1011_PHY_SCR_AUTO_CROSS);
	if (err < 0)
		return err;

	err = genphy_config_aneg(phydev);
	return 0;
}

static int m88e1118_config_init(struct phy_device *phydev)
{
	int err;

	/* Change address */
	err = phy_write(phydev, MII_MARVELL_PHY_PAGE, 0x0002);
	if (err < 0)
		return err;

	/* Enable 1000 Mbit */
	err = phy_write(phydev, 0x15, 0x1070);
	if (err < 0)
		return err;

	/* Change address */
	err = phy_write(phydev, MII_MARVELL_PHY_PAGE, 0x0003);
	if (err < 0)
		return err;

	/* Adjust LED Control */
	if (phydev->dev_flags & MARVELL_PHY_M1118_DNS323_LEDS)
		err = phy_write(phydev, 0x10, 0x1100);
	else
		err = phy_write(phydev, 0x10, 0x021e);
	if (err < 0)
		return err;

	err = marvell_of_reg_init(phydev);
	if (err < 0)
		return err;

	/* Reset address */
	err = phy_write(phydev, MII_MARVELL_PHY_PAGE, 0x0);
	if (err < 0)
		return err;

	return phy_write(phydev, MII_BMCR, BMCR_RESET);
}

static int m88e1149_config_init(struct phy_device *phydev)
{
	int err;

	/* Change address */
	err = phy_write(phydev, MII_MARVELL_PHY_PAGE, 0x0002);
	if (err < 0)
		return err;

	/* Enable 1000 Mbit */
	err = phy_write(phydev, 0x15, 0x1048);
	if (err < 0)
		return err;

	err = marvell_of_reg_init(phydev);
	if (err < 0)
		return err;

	/* Reset address */
	err = phy_write(phydev, MII_MARVELL_PHY_PAGE, 0x0);
	if (err < 0)
		return err;

	return phy_write(phydev, MII_BMCR, BMCR_RESET);
}

static int m88e1145_config_init(struct phy_device *phydev)
{
	int err;
	int temp;

	/* Take care of errata E0 & E1 */
	err = phy_write(phydev, 0x1d, 0x001b);
	if (err < 0)
		return err;

	err = phy_write(phydev, 0x1e, 0x418f);
	if (err < 0)
		return err;

	err = phy_write(phydev, 0x1d, 0x0016);
	if (err < 0)
		return err;

	err = phy_write(phydev, 0x1e, 0xa2da);
	if (err < 0)
		return err;

	if (phydev->interface == PHY_INTERFACE_MODE_RGMII_ID) {
		int temp = phy_read(phydev, MII_M1145_PHY_EXT_CR);
		if (temp < 0)
			return temp;

		temp |= (MII_M1145_RGMII_RX_DELAY | MII_M1145_RGMII_TX_DELAY);

		err = phy_write(phydev, MII_M1145_PHY_EXT_CR, temp);
		if (err < 0)
			return err;

		if (phydev->dev_flags & MARVELL_PHY_M1145_FLAGS_RESISTANCE) {
			err = phy_write(phydev, 0x1d, 0x0012);
			if (err < 0)
				return err;

			temp = phy_read(phydev, 0x1e);
			if (temp < 0)
				return temp;

			temp &= 0xf03f;
			temp |= 2 << 9;	/* 36 ohm */
			temp |= 2 << 6;	/* 39 ohm */

			err = phy_write(phydev, 0x1e, temp);
			if (err < 0)
				return err;

			err = phy_write(phydev, 0x1d, 0x3);
			if (err < 0)
				return err;

			err = phy_write(phydev, 0x1e, 0x8000);
			if (err < 0)
				return err;
		}
	}

	if (phydev->interface == PHY_INTERFACE_MODE_SGMII) {
<<<<<<< HEAD
		int temp = phy_read(phydev, MII_M1145_PHY_EXT_SR);
=======
		temp = phy_read(phydev, MII_M1145_PHY_EXT_SR);
>>>>>>> e529fea9
		if (temp < 0)
			return temp;

		temp &= ~MII_M1145_HWCFG_MODE_MASK;
		temp |= MII_M1145_HWCFG_MODE_SGMII_NO_CLK;
		temp |= MII_M1145_HWCFG_FIBER_COPPER_AUTO;

		err = phy_write(phydev, MII_M1145_PHY_EXT_SR, temp);
		if (err < 0)
			return err;
	}

	err = marvell_of_reg_init(phydev);
	if (err < 0)
		return err;

	return 0;
}

/* marvell_read_status
 *
 * Generic status code does not detect Fiber correctly!
 * Description:
 *   Check the link, then figure out the current state
 *   by comparing what we advertise with what the link partner
 *   advertises.  Start by checking the gigabit possibilities,
 *   then move on to 10/100.
 */
static int marvell_read_status(struct phy_device *phydev)
{
	int adv;
	int err;
	int lpa;
	int status = 0;

	/* Update the link, but return if there
	 * was an error */
	err = genphy_update_link(phydev);
	if (err)
		return err;

	if (AUTONEG_ENABLE == phydev->autoneg) {
		status = phy_read(phydev, MII_M1011_PHY_STATUS);
		if (status < 0)
			return status;

		lpa = phy_read(phydev, MII_LPA);
		if (lpa < 0)
			return lpa;

		adv = phy_read(phydev, MII_ADVERTISE);
		if (adv < 0)
			return adv;

		lpa &= adv;

		if (status & MII_M1011_PHY_STATUS_FULLDUPLEX)
			phydev->duplex = DUPLEX_FULL;
		else
			phydev->duplex = DUPLEX_HALF;

		status = status & MII_M1011_PHY_STATUS_SPD_MASK;
		phydev->pause = phydev->asym_pause = 0;

		switch (status) {
		case MII_M1011_PHY_STATUS_1000:
			phydev->speed = SPEED_1000;
			break;

		case MII_M1011_PHY_STATUS_100:
			phydev->speed = SPEED_100;
			break;

		default:
			phydev->speed = SPEED_10;
			break;
		}

		if (phydev->duplex == DUPLEX_FULL) {
			phydev->pause = lpa & LPA_PAUSE_CAP ? 1 : 0;
			phydev->asym_pause = lpa & LPA_PAUSE_ASYM ? 1 : 0;
		}
	} else {
		int bmcr = phy_read(phydev, MII_BMCR);

		if (bmcr < 0)
			return bmcr;

		if (bmcr & BMCR_FULLDPLX)
			phydev->duplex = DUPLEX_FULL;
		else
			phydev->duplex = DUPLEX_HALF;

		if (bmcr & BMCR_SPEED1000)
			phydev->speed = SPEED_1000;
		else if (bmcr & BMCR_SPEED100)
			phydev->speed = SPEED_100;
		else
			phydev->speed = SPEED_10;

		phydev->pause = phydev->asym_pause = 0;
	}

	return 0;
}

static int marvell_aneg_done(struct phy_device *phydev)
{
	int retval = phy_read(phydev, MII_M1011_PHY_STATUS);
	return (retval < 0) ? retval : (retval & MII_M1011_PHY_STATUS_RESOLVED);
}

static int m88e1121_did_interrupt(struct phy_device *phydev)
{
	int imask;

	imask = phy_read(phydev, MII_M1011_IEVENT);

	if (imask & MII_M1011_IMASK_INIT)
		return 1;

	return 0;
}

static void m88e1318_get_wol(struct phy_device *phydev, struct ethtool_wolinfo *wol)
{
	wol->supported = WAKE_MAGIC;
	wol->wolopts = 0;

	if (phy_write(phydev, MII_MARVELL_PHY_PAGE,
		      MII_88E1318S_PHY_WOL_PAGE) < 0)
		return;

	if (phy_read(phydev, MII_88E1318S_PHY_WOL_CTRL) &
	    MII_88E1318S_PHY_WOL_CTRL_MAGIC_PACKET_MATCH_ENABLE)
		wol->wolopts |= WAKE_MAGIC;

	if (phy_write(phydev, MII_MARVELL_PHY_PAGE, 0x00) < 0)
		return;
}

static int m88e1318_set_wol(struct phy_device *phydev, struct ethtool_wolinfo *wol)
{
	int err, oldpage, temp;

	oldpage = phy_read(phydev, MII_MARVELL_PHY_PAGE);

	if (wol->wolopts & WAKE_MAGIC) {
		/* Explicitly switch to page 0x00, just to be sure */
		err = phy_write(phydev, MII_MARVELL_PHY_PAGE, 0x00);
		if (err < 0)
			return err;

		/* Enable the WOL interrupt */
		temp = phy_read(phydev, MII_88E1318S_PHY_CSIER);
		temp |= MII_88E1318S_PHY_CSIER_WOL_EIE;
		err = phy_write(phydev, MII_88E1318S_PHY_CSIER, temp);
		if (err < 0)
			return err;

		err = phy_write(phydev, MII_MARVELL_PHY_PAGE,
				MII_88E1318S_PHY_LED_PAGE);
		if (err < 0)
			return err;

		/* Setup LED[2] as interrupt pin (active low) */
		temp = phy_read(phydev, MII_88E1318S_PHY_LED_TCR);
		temp &= ~MII_88E1318S_PHY_LED_TCR_FORCE_INT;
		temp |= MII_88E1318S_PHY_LED_TCR_INTn_ENABLE;
		temp |= MII_88E1318S_PHY_LED_TCR_INT_ACTIVE_LOW;
		err = phy_write(phydev, MII_88E1318S_PHY_LED_TCR, temp);
		if (err < 0)
			return err;

		err = phy_write(phydev, MII_MARVELL_PHY_PAGE,
				MII_88E1318S_PHY_WOL_PAGE);
		if (err < 0)
			return err;

		/* Store the device address for the magic packet */
		err = phy_write(phydev, MII_88E1318S_PHY_MAGIC_PACKET_WORD2,
				((phydev->attached_dev->dev_addr[5] << 8) |
				 phydev->attached_dev->dev_addr[4]));
		if (err < 0)
			return err;
		err = phy_write(phydev, MII_88E1318S_PHY_MAGIC_PACKET_WORD1,
				((phydev->attached_dev->dev_addr[3] << 8) |
				 phydev->attached_dev->dev_addr[2]));
		if (err < 0)
			return err;
		err = phy_write(phydev, MII_88E1318S_PHY_MAGIC_PACKET_WORD0,
				((phydev->attached_dev->dev_addr[1] << 8) |
				 phydev->attached_dev->dev_addr[0]));
		if (err < 0)
			return err;

		/* Clear WOL status and enable magic packet matching */
		temp = phy_read(phydev, MII_88E1318S_PHY_WOL_CTRL);
		temp |= MII_88E1318S_PHY_WOL_CTRL_CLEAR_WOL_STATUS;
		temp |= MII_88E1318S_PHY_WOL_CTRL_MAGIC_PACKET_MATCH_ENABLE;
		err = phy_write(phydev, MII_88E1318S_PHY_WOL_CTRL, temp);
		if (err < 0)
			return err;
	} else {
		err = phy_write(phydev, MII_MARVELL_PHY_PAGE,
				MII_88E1318S_PHY_WOL_PAGE);
		if (err < 0)
			return err;

		/* Clear WOL status and disable magic packet matching */
		temp = phy_read(phydev, MII_88E1318S_PHY_WOL_CTRL);
		temp |= MII_88E1318S_PHY_WOL_CTRL_CLEAR_WOL_STATUS;
		temp &= ~MII_88E1318S_PHY_WOL_CTRL_MAGIC_PACKET_MATCH_ENABLE;
		err = phy_write(phydev, MII_88E1318S_PHY_WOL_CTRL, temp);
		if (err < 0)
			return err;
	}

	err = phy_write(phydev, MII_MARVELL_PHY_PAGE, oldpage);
	if (err < 0)
		return err;

	return 0;
}

static struct phy_driver marvell_drivers[] = {
	{
		.phy_id = MARVELL_PHY_ID_88E1101,
		.phy_id_mask = MARVELL_PHY_ID_MASK,
		.name = "Marvell 88E1101",
		.features = PHY_GBIT_FEATURES,
		.flags = PHY_HAS_INTERRUPT,
		.config_aneg = &marvell_config_aneg,
		.read_status = &genphy_read_status,
		.ack_interrupt = &marvell_ack_interrupt,
		.config_intr = &marvell_config_intr,
		.resume = &genphy_resume,
		.suspend = &genphy_suspend,
		.driver = { .owner = THIS_MODULE },
	},
	{
		.phy_id = MARVELL_PHY_ID_88E1112,
		.phy_id_mask = MARVELL_PHY_ID_MASK,
		.name = "Marvell 88E1112",
		.features = PHY_GBIT_FEATURES,
		.flags = PHY_HAS_INTERRUPT,
		.config_init = &m88e1111_config_init,
		.config_aneg = &marvell_config_aneg,
		.read_status = &genphy_read_status,
		.ack_interrupt = &marvell_ack_interrupt,
		.config_intr = &marvell_config_intr,
		.resume = &genphy_resume,
		.suspend = &genphy_suspend,
		.driver = { .owner = THIS_MODULE },
	},
	{
		.phy_id = MARVELL_PHY_ID_88E1111,
		.phy_id_mask = MARVELL_PHY_ID_MASK,
		.name = "Marvell 88E1111",
		.features = PHY_GBIT_FEATURES,
		.flags = PHY_HAS_INTERRUPT,
		.config_init = &m88e1111_config_init,
		.config_aneg = &marvell_config_aneg,
		.read_status = &marvell_read_status,
		.ack_interrupt = &marvell_ack_interrupt,
		.config_intr = &marvell_config_intr,
		.resume = &genphy_resume,
		.suspend = &genphy_suspend,
		.driver = { .owner = THIS_MODULE },
	},
	{
		.phy_id = MARVELL_PHY_ID_88E1118,
		.phy_id_mask = MARVELL_PHY_ID_MASK,
		.name = "Marvell 88E1118",
		.features = PHY_GBIT_FEATURES,
		.flags = PHY_HAS_INTERRUPT,
		.config_init = &m88e1118_config_init,
		.config_aneg = &m88e1118_config_aneg,
		.read_status = &genphy_read_status,
		.ack_interrupt = &marvell_ack_interrupt,
		.config_intr = &marvell_config_intr,
		.resume = &genphy_resume,
		.suspend = &genphy_suspend,
		.driver = {.owner = THIS_MODULE,},
	},
	{
		.phy_id = MARVELL_PHY_ID_88E1121R,
		.phy_id_mask = MARVELL_PHY_ID_MASK,
		.name = "Marvell 88E1121R",
		.features = PHY_GBIT_FEATURES,
		.flags = PHY_HAS_INTERRUPT,
		.config_aneg = &m88e1121_config_aneg,
		.read_status = &marvell_read_status,
		.ack_interrupt = &marvell_ack_interrupt,
		.config_intr = &marvell_config_intr,
		.did_interrupt = &m88e1121_did_interrupt,
		.resume = &genphy_resume,
		.suspend = &genphy_suspend,
		.driver = { .owner = THIS_MODULE },
	},
	{
		.phy_id = MARVELL_PHY_ID_88E1318S,
		.phy_id_mask = MARVELL_PHY_ID_MASK,
		.name = "Marvell 88E1318S",
		.features = PHY_GBIT_FEATURES,
		.flags = PHY_HAS_INTERRUPT,
		.config_aneg = &m88e1318_config_aneg,
		.read_status = &marvell_read_status,
		.ack_interrupt = &marvell_ack_interrupt,
		.config_intr = &marvell_config_intr,
		.did_interrupt = &m88e1121_did_interrupt,
		.get_wol = &m88e1318_get_wol,
		.set_wol = &m88e1318_set_wol,
		.resume = &genphy_resume,
		.suspend = &genphy_suspend,
		.driver = { .owner = THIS_MODULE },
	},
	{
		.phy_id = MARVELL_PHY_ID_88E1145,
		.phy_id_mask = MARVELL_PHY_ID_MASK,
		.name = "Marvell 88E1145",
		.features = PHY_GBIT_FEATURES,
		.flags = PHY_HAS_INTERRUPT,
		.config_init = &m88e1145_config_init,
		.config_aneg = &marvell_config_aneg,
		.read_status = &genphy_read_status,
		.ack_interrupt = &marvell_ack_interrupt,
		.config_intr = &marvell_config_intr,
		.resume = &genphy_resume,
		.suspend = &genphy_suspend,
		.driver = { .owner = THIS_MODULE },
	},
	{
		.phy_id = MARVELL_PHY_ID_88E1149R,
		.phy_id_mask = MARVELL_PHY_ID_MASK,
		.name = "Marvell 88E1149R",
		.features = PHY_GBIT_FEATURES,
		.flags = PHY_HAS_INTERRUPT,
		.config_init = &m88e1149_config_init,
		.config_aneg = &m88e1118_config_aneg,
		.read_status = &genphy_read_status,
		.ack_interrupt = &marvell_ack_interrupt,
		.config_intr = &marvell_config_intr,
		.resume = &genphy_resume,
		.suspend = &genphy_suspend,
		.driver = { .owner = THIS_MODULE },
	},
	{
		.phy_id = MARVELL_PHY_ID_88E1240,
		.phy_id_mask = MARVELL_PHY_ID_MASK,
		.name = "Marvell 88E1240",
		.features = PHY_GBIT_FEATURES,
		.flags = PHY_HAS_INTERRUPT,
		.config_init = &m88e1111_config_init,
		.config_aneg = &marvell_config_aneg,
		.read_status = &genphy_read_status,
		.ack_interrupt = &marvell_ack_interrupt,
		.config_intr = &marvell_config_intr,
		.resume = &genphy_resume,
		.suspend = &genphy_suspend,
		.driver = { .owner = THIS_MODULE },
	},
	{
		.phy_id = MARVELL_PHY_ID_88E1116R,
		.phy_id_mask = MARVELL_PHY_ID_MASK,
		.name = "Marvell 88E1116R",
		.features = PHY_GBIT_FEATURES,
		.flags = PHY_HAS_INTERRUPT,
		.config_init = &m88e1116r_config_init,
		.config_aneg = &genphy_config_aneg,
		.read_status = &genphy_read_status,
		.ack_interrupt = &marvell_ack_interrupt,
		.config_intr = &marvell_config_intr,
		.resume = &genphy_resume,
		.suspend = &genphy_suspend,
		.driver = { .owner = THIS_MODULE },
	},
	{
		.phy_id = MARVELL_PHY_ID_88E1510,
		.phy_id_mask = MARVELL_PHY_ID_MASK,
		.name = "Marvell 88E1510",
		.features = PHY_GBIT_FEATURES,
		.flags = PHY_HAS_INTERRUPT,
		.config_aneg = &m88e1510_config_aneg,
		.read_status = &marvell_read_status,
		.ack_interrupt = &marvell_ack_interrupt,
		.config_intr = &marvell_config_intr,
		.did_interrupt = &m88e1121_did_interrupt,
		.resume = &genphy_resume,
		.suspend = &genphy_suspend,
		.driver = { .owner = THIS_MODULE },
	},
	{
		.phy_id = MARVELL_PHY_ID_88E3016,
		.phy_id_mask = MARVELL_PHY_ID_MASK,
		.name = "Marvell 88E3016",
		.features = PHY_BASIC_FEATURES,
		.flags = PHY_HAS_INTERRUPT,
		.config_aneg = &genphy_config_aneg,
		.config_init = &m88e3016_config_init,
		.aneg_done = &marvell_aneg_done,
		.read_status = &marvell_read_status,
		.ack_interrupt = &marvell_ack_interrupt,
		.config_intr = &marvell_config_intr,
		.did_interrupt = &m88e1121_did_interrupt,
		.resume = &genphy_resume,
		.suspend = &genphy_suspend,
		.driver = { .owner = THIS_MODULE },
	},
};

module_phy_driver(marvell_drivers);

static struct mdio_device_id __maybe_unused marvell_tbl[] = {
	{ MARVELL_PHY_ID_88E1101, MARVELL_PHY_ID_MASK },
	{ MARVELL_PHY_ID_88E1112, MARVELL_PHY_ID_MASK },
	{ MARVELL_PHY_ID_88E1111, MARVELL_PHY_ID_MASK },
	{ MARVELL_PHY_ID_88E1118, MARVELL_PHY_ID_MASK },
	{ MARVELL_PHY_ID_88E1121R, MARVELL_PHY_ID_MASK },
	{ MARVELL_PHY_ID_88E1145, MARVELL_PHY_ID_MASK },
	{ MARVELL_PHY_ID_88E1149R, MARVELL_PHY_ID_MASK },
	{ MARVELL_PHY_ID_88E1240, MARVELL_PHY_ID_MASK },
	{ MARVELL_PHY_ID_88E1318S, MARVELL_PHY_ID_MASK },
	{ MARVELL_PHY_ID_88E1116R, MARVELL_PHY_ID_MASK },
	{ MARVELL_PHY_ID_88E1510, MARVELL_PHY_ID_MASK },
	{ MARVELL_PHY_ID_88E3016, MARVELL_PHY_ID_MASK },
	{ }
};

MODULE_DEVICE_TABLE(mdio, marvell_tbl);<|MERGE_RESOLUTION|>--- conflicted
+++ resolved
@@ -62,10 +62,6 @@
 #define MII_M1145_HWCFG_MODE_MASK		0xf
 #define MII_M1145_HWCFG_FIBER_COPPER_AUTO	0x8000
 
-#define MII_M1145_HWCFG_MODE_SGMII_NO_CLK	0x4
-#define MII_M1145_HWCFG_MODE_MASK		0xf
-#define MII_M1145_HWCFG_FIBER_COPPER_AUTO	0x8000
-
 #define MII_M1111_PHY_LED_CONTROL	0x18
 #define MII_M1111_PHY_LED_DIRECT	0x4100
 #define MII_M1111_PHY_LED_COMBINE	0x411c
@@ -712,11 +708,7 @@
 	}
 
 	if (phydev->interface == PHY_INTERFACE_MODE_SGMII) {
-<<<<<<< HEAD
-		int temp = phy_read(phydev, MII_M1145_PHY_EXT_SR);
-=======
 		temp = phy_read(phydev, MII_M1145_PHY_EXT_SR);
->>>>>>> e529fea9
 		if (temp < 0)
 			return temp;
 
