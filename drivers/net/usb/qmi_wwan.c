// SPDX-License-Identifier: GPL-2.0-only
/*
 * Copyright (c) 2012  Bjørn Mork <bjorn@mork.no>
 *
 * The probing code is heavily inspired by cdc_ether, which is:
 * Copyright (C) 2003-2005 by David Brownell
 * Copyright (C) 2006 by Ole Andre Vadla Ravnas (ActiveSync)
 */

#include <linux/module.h>
#include <linux/sched/signal.h>
#include <linux/netdevice.h>
#include <linux/ethtool.h>
#include <linux/etherdevice.h>
#include <linux/if_arp.h>
#include <linux/mii.h>
#include <linux/rtnetlink.h>
#include <linux/usb.h>
#include <linux/usb/cdc.h>
#include <linux/usb/usbnet.h>
#include <linux/usb/cdc-wdm.h>
#include <linux/u64_stats_sync.h>

/* This driver supports wwan (3G/LTE/?) devices using a vendor
 * specific management protocol called Qualcomm MSM Interface (QMI) -
 * in addition to the more common AT commands over serial interface
 * management
 *
 * QMI is wrapped in CDC, using CDC encapsulated commands on the
 * control ("master") interface of a two-interface CDC Union
 * resembling standard CDC ECM.  The devices do not use the control
 * interface for any other CDC messages.  Most likely because the
 * management protocol is used in place of the standard CDC
 * notifications NOTIFY_NETWORK_CONNECTION and NOTIFY_SPEED_CHANGE
 *
 * Alternatively, control and data functions can be combined in a
 * single USB interface.
 *
 * Handling a protocol like QMI is out of the scope for any driver.
 * It is exported as a character device using the cdc-wdm driver as
 * a subdriver, enabling userspace applications ("modem managers") to
 * handle it.
 *
 * These devices may alternatively/additionally be configured using AT
 * commands on a serial interface
 */

/* driver specific data */
struct qmi_wwan_state {
	struct usb_driver *subdriver;
	atomic_t pmcount;
	unsigned long flags;
	struct usb_interface *control;
	struct usb_interface *data;
};

enum qmi_wwan_flags {
	QMI_WWAN_FLAG_RAWIP = 1 << 0,
	QMI_WWAN_FLAG_MUX = 1 << 1,
	QMI_WWAN_FLAG_PASS_THROUGH = 1 << 2,
};

enum qmi_wwan_quirks {
	QMI_WWAN_QUIRK_DTR = 1 << 0,	/* needs "set DTR" request */
};

struct qmimux_hdr {
	u8 pad;
	u8 mux_id;
	__be16 pkt_len;
};

struct qmimux_priv {
	struct net_device *real_dev;
	u8 mux_id;
};

static int qmimux_open(struct net_device *dev)
{
	struct qmimux_priv *priv = netdev_priv(dev);
	struct net_device *real_dev = priv->real_dev;

	if (!(priv->real_dev->flags & IFF_UP))
		return -ENETDOWN;

	if (netif_carrier_ok(real_dev))
		netif_carrier_on(dev);
	return 0;
}

static int qmimux_stop(struct net_device *dev)
{
	netif_carrier_off(dev);
	return 0;
}

static netdev_tx_t qmimux_start_xmit(struct sk_buff *skb, struct net_device *dev)
{
	struct qmimux_priv *priv = netdev_priv(dev);
	unsigned int len = skb->len;
	struct qmimux_hdr *hdr;
	netdev_tx_t ret;

	hdr = skb_push(skb, sizeof(struct qmimux_hdr));
	hdr->pad = 0;
	hdr->mux_id = priv->mux_id;
	hdr->pkt_len = cpu_to_be16(len);
	skb->dev = priv->real_dev;
	ret = dev_queue_xmit(skb);

	if (likely(ret == NET_XMIT_SUCCESS || ret == NET_XMIT_CN))
		dev_sw_netstats_tx_add(dev, 1, len);
	else
		dev->stats.tx_dropped++;

	return ret;
}

<<<<<<< HEAD
static void qmimux_get_stats64(struct net_device *net,
			       struct rtnl_link_stats64 *stats)
{
	struct qmimux_priv *priv = netdev_priv(net);

	netdev_stats_to_stats64(stats, &net->stats);
	dev_fetch_sw_netstats(stats, priv->stats64);
}

=======
>>>>>>> f642729d
static const struct net_device_ops qmimux_netdev_ops = {
	.ndo_open        = qmimux_open,
	.ndo_stop        = qmimux_stop,
	.ndo_start_xmit  = qmimux_start_xmit,
	.ndo_get_stats64 = dev_get_tstats64,
};

static void qmimux_setup(struct net_device *dev)
{
	dev->header_ops      = NULL;  /* No header */
	dev->type            = ARPHRD_NONE;
	dev->hard_header_len = 0;
	dev->addr_len        = 0;
	dev->flags           = IFF_POINTOPOINT | IFF_NOARP | IFF_MULTICAST;
	dev->netdev_ops      = &qmimux_netdev_ops;
	dev->mtu             = 1500;
	dev->needs_free_netdev = true;
}

static struct net_device *qmimux_find_dev(struct usbnet *dev, u8 mux_id)
{
	struct qmimux_priv *priv;
	struct list_head *iter;
	struct net_device *ldev;

	rcu_read_lock();
	netdev_for_each_upper_dev_rcu(dev->net, ldev, iter) {
		priv = netdev_priv(ldev);
		if (priv->mux_id == mux_id) {
			rcu_read_unlock();
			return ldev;
		}
	}
	rcu_read_unlock();
	return NULL;
}

static bool qmimux_has_slaves(struct usbnet *dev)
{
	return !list_empty(&dev->net->adj_list.upper);
}

static int qmimux_rx_fixup(struct usbnet *dev, struct sk_buff *skb)
{
	unsigned int len, offset = 0, pad_len, pkt_len;
	struct qmimux_hdr *hdr;
	struct net_device *net;
	struct sk_buff *skbn;
	u8 qmimux_hdr_sz = sizeof(*hdr);

	while (offset + qmimux_hdr_sz < skb->len) {
		hdr = (struct qmimux_hdr *)(skb->data + offset);
		len = be16_to_cpu(hdr->pkt_len);

		/* drop the packet, bogus length */
		if (offset + len + qmimux_hdr_sz > skb->len)
			return 0;

		/* control packet, we do not know what to do */
		if (hdr->pad & 0x80)
			goto skip;

		/* extract padding length and check for valid length info */
		pad_len = hdr->pad & 0x3f;
		if (len == 0 || pad_len >= len)
			goto skip;
		pkt_len = len - pad_len;

		net = qmimux_find_dev(dev, hdr->mux_id);
		if (!net)
			goto skip;
		skbn = netdev_alloc_skb(net, pkt_len + LL_MAX_HEADER);
		if (!skbn)
			return 0;
		skbn->dev = net;

		switch (skb->data[offset + qmimux_hdr_sz] & 0xf0) {
		case 0x40:
			skbn->protocol = htons(ETH_P_IP);
			break;
		case 0x60:
			skbn->protocol = htons(ETH_P_IPV6);
			break;
		default:
			/* not ip - do not know what to do */
			goto skip;
		}

		skb_reserve(skbn, LL_MAX_HEADER);
		skb_put_data(skbn, skb->data + offset + qmimux_hdr_sz, pkt_len);
		if (netif_rx(skbn) != NET_RX_SUCCESS) {
			net->stats.rx_errors++;
			return 0;
		} else {
			dev_sw_netstats_rx_add(net, pkt_len);
		}

skip:
		offset += len + qmimux_hdr_sz;
	}
	return 1;
}

static ssize_t mux_id_show(struct device *d, struct device_attribute *attr, char *buf)
{
	struct net_device *dev = to_net_dev(d);
	struct qmimux_priv *priv;

	priv = netdev_priv(dev);

	return sysfs_emit(buf, "0x%02x\n", priv->mux_id);
}

static DEVICE_ATTR_RO(mux_id);

static struct attribute *qmi_wwan_sysfs_qmimux_attrs[] = {
	&dev_attr_mux_id.attr,
	NULL,
};

static struct attribute_group qmi_wwan_sysfs_qmimux_attr_group = {
	.name = "qmap",
	.attrs = qmi_wwan_sysfs_qmimux_attrs,
};

static int qmimux_register_device(struct net_device *real_dev, u8 mux_id)
{
	struct net_device *new_dev;
	struct qmimux_priv *priv;
	int err;

	new_dev = alloc_netdev(sizeof(struct qmimux_priv),
			       "qmimux%d", NET_NAME_UNKNOWN, qmimux_setup);
	if (!new_dev)
		return -ENOBUFS;

	dev_net_set(new_dev, dev_net(real_dev));
	priv = netdev_priv(new_dev);
	priv->mux_id = mux_id;
	priv->real_dev = real_dev;

	new_dev->tstats = netdev_alloc_pcpu_stats(struct pcpu_sw_netstats);
	if (!new_dev->tstats) {
		err = -ENOBUFS;
		goto out_free_newdev;
	}

	new_dev->sysfs_groups[0] = &qmi_wwan_sysfs_qmimux_attr_group;

	err = register_netdevice(new_dev);
	if (err < 0)
		goto out_free_newdev;

	/* Account for reference in struct qmimux_priv_priv */
	dev_hold(real_dev);

	err = netdev_upper_dev_link(real_dev, new_dev, NULL);
	if (err)
		goto out_unregister_netdev;

	netif_stacked_transfer_operstate(real_dev, new_dev);

	return 0;

out_unregister_netdev:
	unregister_netdevice(new_dev);
	dev_put(real_dev);

out_free_newdev:
	free_netdev(new_dev);
	return err;
}

static void qmimux_unregister_device(struct net_device *dev,
				     struct list_head *head)
{
	struct qmimux_priv *priv = netdev_priv(dev);
	struct net_device *real_dev = priv->real_dev;

	free_percpu(dev->tstats);
	netdev_upper_dev_unlink(real_dev, dev);
	unregister_netdevice_queue(dev, head);

	/* Get rid of the reference to real_dev */
	dev_put(real_dev);
}

static void qmi_wwan_netdev_setup(struct net_device *net)
{
	struct usbnet *dev = netdev_priv(net);
	struct qmi_wwan_state *info = (void *)&dev->data;

	if (info->flags & QMI_WWAN_FLAG_RAWIP) {
		net->header_ops      = NULL;  /* No header */
		net->type            = ARPHRD_NONE;
		net->hard_header_len = 0;
		net->addr_len        = 0;
		net->flags           = IFF_POINTOPOINT | IFF_NOARP | IFF_MULTICAST;
		set_bit(EVENT_NO_IP_ALIGN, &dev->flags);
		netdev_dbg(net, "mode: raw IP\n");
	} else if (!net->header_ops) { /* don't bother if already set */
		ether_setup(net);
		/* Restoring min/max mtu values set originally by usbnet */
		net->min_mtu = 0;
		net->max_mtu = ETH_MAX_MTU;
		clear_bit(EVENT_NO_IP_ALIGN, &dev->flags);
		netdev_dbg(net, "mode: Ethernet\n");
	}

	/* recalculate buffers after changing hard_header_len */
	usbnet_change_mtu(net, net->mtu);
}

static ssize_t raw_ip_show(struct device *d, struct device_attribute *attr, char *buf)
{
	struct usbnet *dev = netdev_priv(to_net_dev(d));
	struct qmi_wwan_state *info = (void *)&dev->data;

	return sprintf(buf, "%c\n", info->flags & QMI_WWAN_FLAG_RAWIP ? 'Y' : 'N');
}

static ssize_t raw_ip_store(struct device *d,  struct device_attribute *attr, const char *buf, size_t len)
{
	struct usbnet *dev = netdev_priv(to_net_dev(d));
	struct qmi_wwan_state *info = (void *)&dev->data;
	bool enable;
	int ret;

	if (strtobool(buf, &enable))
		return -EINVAL;

	/* no change? */
	if (enable == (info->flags & QMI_WWAN_FLAG_RAWIP))
		return len;

	/* ip mode cannot be cleared when pass through mode is set */
	if (!enable && (info->flags & QMI_WWAN_FLAG_PASS_THROUGH)) {
		netdev_err(dev->net,
			   "Cannot clear ip mode on pass through device\n");
		return -EINVAL;
	}

	if (!rtnl_trylock())
		return restart_syscall();

	/* we don't want to modify a running netdev */
	if (netif_running(dev->net)) {
		netdev_err(dev->net, "Cannot change a running device\n");
		ret = -EBUSY;
		goto err;
	}

	/* let other drivers deny the change */
	ret = call_netdevice_notifiers(NETDEV_PRE_TYPE_CHANGE, dev->net);
	ret = notifier_to_errno(ret);
	if (ret) {
		netdev_err(dev->net, "Type change was refused\n");
		goto err;
	}

	if (enable)
		info->flags |= QMI_WWAN_FLAG_RAWIP;
	else
		info->flags &= ~QMI_WWAN_FLAG_RAWIP;
	qmi_wwan_netdev_setup(dev->net);
	call_netdevice_notifiers(NETDEV_POST_TYPE_CHANGE, dev->net);
	ret = len;
err:
	rtnl_unlock();
	return ret;
}

static ssize_t add_mux_show(struct device *d, struct device_attribute *attr, char *buf)
{
	struct net_device *dev = to_net_dev(d);
	struct qmimux_priv *priv;
	struct list_head *iter;
	struct net_device *ldev;
	ssize_t count = 0;

	rcu_read_lock();
	netdev_for_each_upper_dev_rcu(dev, ldev, iter) {
		priv = netdev_priv(ldev);
		count += scnprintf(&buf[count], PAGE_SIZE - count,
				   "0x%02x\n", priv->mux_id);
	}
	rcu_read_unlock();
	return count;
}

static ssize_t add_mux_store(struct device *d,  struct device_attribute *attr, const char *buf, size_t len)
{
	struct usbnet *dev = netdev_priv(to_net_dev(d));
	struct qmi_wwan_state *info = (void *)&dev->data;
	u8 mux_id;
	int ret;

	if (kstrtou8(buf, 0, &mux_id))
		return -EINVAL;

	/* mux_id [1 - 254] for compatibility with ip(8) and the rmnet driver */
	if (mux_id < 1 || mux_id > 254)
		return -EINVAL;

	if (!rtnl_trylock())
		return restart_syscall();

	if (qmimux_find_dev(dev, mux_id)) {
		netdev_err(dev->net, "mux_id already present\n");
		ret = -EINVAL;
		goto err;
	}

	ret = qmimux_register_device(dev->net, mux_id);
	if (!ret) {
		info->flags |= QMI_WWAN_FLAG_MUX;
		ret = len;
	}
err:
	rtnl_unlock();
	return ret;
}

static ssize_t del_mux_show(struct device *d, struct device_attribute *attr, char *buf)
{
	return add_mux_show(d, attr, buf);
}

static ssize_t del_mux_store(struct device *d,  struct device_attribute *attr, const char *buf, size_t len)
{
	struct usbnet *dev = netdev_priv(to_net_dev(d));
	struct qmi_wwan_state *info = (void *)&dev->data;
	struct net_device *del_dev;
	u8 mux_id;
	int ret = 0;

	if (kstrtou8(buf, 0, &mux_id))
		return -EINVAL;

	if (!rtnl_trylock())
		return restart_syscall();

	del_dev = qmimux_find_dev(dev, mux_id);
	if (!del_dev) {
		netdev_err(dev->net, "mux_id not present\n");
		ret = -EINVAL;
		goto err;
	}
	qmimux_unregister_device(del_dev, NULL);

	if (!qmimux_has_slaves(dev))
		info->flags &= ~QMI_WWAN_FLAG_MUX;
	ret = len;
err:
	rtnl_unlock();
	return ret;
}

static ssize_t pass_through_show(struct device *d,
				 struct device_attribute *attr, char *buf)
{
	struct usbnet *dev = netdev_priv(to_net_dev(d));
	struct qmi_wwan_state *info;

	info = (void *)&dev->data;
	return sprintf(buf, "%c\n",
		       info->flags & QMI_WWAN_FLAG_PASS_THROUGH ? 'Y' : 'N');
}

static ssize_t pass_through_store(struct device *d,
				  struct device_attribute *attr,
				  const char *buf, size_t len)
{
	struct usbnet *dev = netdev_priv(to_net_dev(d));
	struct qmi_wwan_state *info;
	bool enable;

	if (strtobool(buf, &enable))
		return -EINVAL;

	info = (void *)&dev->data;

	/* no change? */
	if (enable == (info->flags & QMI_WWAN_FLAG_PASS_THROUGH))
		return len;

	/* pass through mode can be set for raw ip devices only */
	if (!(info->flags & QMI_WWAN_FLAG_RAWIP)) {
		netdev_err(dev->net,
			   "Cannot set pass through mode on non ip device\n");
		return -EINVAL;
	}

	if (enable)
		info->flags |= QMI_WWAN_FLAG_PASS_THROUGH;
	else
		info->flags &= ~QMI_WWAN_FLAG_PASS_THROUGH;

	return len;
}

static DEVICE_ATTR_RW(raw_ip);
static DEVICE_ATTR_RW(add_mux);
static DEVICE_ATTR_RW(del_mux);
static DEVICE_ATTR_RW(pass_through);

static struct attribute *qmi_wwan_sysfs_attrs[] = {
	&dev_attr_raw_ip.attr,
	&dev_attr_add_mux.attr,
	&dev_attr_del_mux.attr,
	&dev_attr_pass_through.attr,
	NULL,
};

static struct attribute_group qmi_wwan_sysfs_attr_group = {
	.name = "qmi",
	.attrs = qmi_wwan_sysfs_attrs,
};

/* default ethernet address used by the modem */
static const u8 default_modem_addr[ETH_ALEN] = {0x02, 0x50, 0xf3};

static const u8 buggy_fw_addr[ETH_ALEN] = {0x00, 0xa0, 0xc6, 0x00, 0x00, 0x00};

/* Make up an ethernet header if the packet doesn't have one.
 *
 * A firmware bug common among several devices cause them to send raw
 * IP packets under some circumstances.  There is no way for the
 * driver/host to know when this will happen.  And even when the bug
 * hits, some packets will still arrive with an intact header.
 *
 * The supported devices are only capably of sending IPv4, IPv6 and
 * ARP packets on a point-to-point link. Any packet with an ethernet
 * header will have either our address or a broadcast/multicast
 * address as destination.  ARP packets will always have a header.
 *
 * This means that this function will reliably add the appropriate
 * header iff necessary, provided our hardware address does not start
 * with 4 or 6.
 *
 * Another common firmware bug results in all packets being addressed
 * to 00:a0:c6:00:00:00 despite the host address being different.
 * This function will also fixup such packets.
 */
static int qmi_wwan_rx_fixup(struct usbnet *dev, struct sk_buff *skb)
{
	struct qmi_wwan_state *info = (void *)&dev->data;
	bool rawip = info->flags & QMI_WWAN_FLAG_RAWIP;
	__be16 proto;

	/* This check is no longer done by usbnet */
	if (skb->len < dev->net->hard_header_len)
		return 0;

	if (info->flags & QMI_WWAN_FLAG_MUX)
		return qmimux_rx_fixup(dev, skb);

	if (info->flags & QMI_WWAN_FLAG_PASS_THROUGH) {
		skb->protocol = htons(ETH_P_MAP);
		return (netif_rx(skb) == NET_RX_SUCCESS);
	}

	switch (skb->data[0] & 0xf0) {
	case 0x40:
		proto = htons(ETH_P_IP);
		break;
	case 0x60:
		proto = htons(ETH_P_IPV6);
		break;
	case 0x00:
		if (rawip)
			return 0;
		if (is_multicast_ether_addr(skb->data))
			return 1;
		/* possibly bogus destination - rewrite just in case */
		skb_reset_mac_header(skb);
		goto fix_dest;
	default:
		if (rawip)
			return 0;
		/* pass along other packets without modifications */
		return 1;
	}
	if (rawip) {
		skb_reset_mac_header(skb);
		skb->dev = dev->net; /* normally set by eth_type_trans */
		skb->protocol = proto;
		return 1;
	}

	if (skb_headroom(skb) < ETH_HLEN)
		return 0;
	skb_push(skb, ETH_HLEN);
	skb_reset_mac_header(skb);
	eth_hdr(skb)->h_proto = proto;
	eth_zero_addr(eth_hdr(skb)->h_source);
fix_dest:
	memcpy(eth_hdr(skb)->h_dest, dev->net->dev_addr, ETH_ALEN);
	return 1;
}

/* very simplistic detection of IPv4 or IPv6 headers */
static bool possibly_iphdr(const char *data)
{
	return (data[0] & 0xd0) == 0x40;
}

/* disallow addresses which may be confused with IP headers */
static int qmi_wwan_mac_addr(struct net_device *dev, void *p)
{
	int ret;
	struct sockaddr *addr = p;

	ret = eth_prepare_mac_addr_change(dev, p);
	if (ret < 0)
		return ret;
	if (possibly_iphdr(addr->sa_data))
		return -EADDRNOTAVAIL;
	eth_commit_mac_addr_change(dev, p);
	return 0;
}

static const struct net_device_ops qmi_wwan_netdev_ops = {
	.ndo_open		= usbnet_open,
	.ndo_stop		= usbnet_stop,
	.ndo_start_xmit		= usbnet_start_xmit,
	.ndo_tx_timeout		= usbnet_tx_timeout,
	.ndo_change_mtu		= usbnet_change_mtu,
	.ndo_get_stats64	= dev_get_tstats64,
	.ndo_set_mac_address	= qmi_wwan_mac_addr,
	.ndo_validate_addr	= eth_validate_addr,
};

/* using a counter to merge subdriver requests with our own into a
 * combined state
 */
static int qmi_wwan_manage_power(struct usbnet *dev, int on)
{
	struct qmi_wwan_state *info = (void *)&dev->data;
	int rv;

	dev_dbg(&dev->intf->dev, "%s() pmcount=%d, on=%d\n", __func__,
		atomic_read(&info->pmcount), on);

	if ((on && atomic_add_return(1, &info->pmcount) == 1) ||
	    (!on && atomic_dec_and_test(&info->pmcount))) {
		/* need autopm_get/put here to ensure the usbcore sees
		 * the new value
		 */
		rv = usb_autopm_get_interface(dev->intf);
		dev->intf->needs_remote_wakeup = on;
		if (!rv)
			usb_autopm_put_interface(dev->intf);
	}
	return 0;
}

static int qmi_wwan_cdc_wdm_manage_power(struct usb_interface *intf, int on)
{
	struct usbnet *dev = usb_get_intfdata(intf);

	/* can be called while disconnecting */
	if (!dev)
		return 0;
	return qmi_wwan_manage_power(dev, on);
}

/* collect all three endpoints and register subdriver */
static int qmi_wwan_register_subdriver(struct usbnet *dev)
{
	int rv;
	struct usb_driver *subdriver = NULL;
	struct qmi_wwan_state *info = (void *)&dev->data;

	/* collect bulk endpoints */
	rv = usbnet_get_endpoints(dev, info->data);
	if (rv < 0)
		goto err;

	/* update status endpoint if separate control interface */
	if (info->control != info->data)
		dev->status = &info->control->cur_altsetting->endpoint[0];

	/* require interrupt endpoint for subdriver */
	if (!dev->status) {
		rv = -EINVAL;
		goto err;
	}

	/* for subdriver power management */
	atomic_set(&info->pmcount, 0);

	/* register subdriver */
	subdriver = usb_cdc_wdm_register(info->control, &dev->status->desc,
					 4096, &qmi_wwan_cdc_wdm_manage_power);
	if (IS_ERR(subdriver)) {
		dev_err(&info->control->dev, "subdriver registration failed\n");
		rv = PTR_ERR(subdriver);
		goto err;
	}

	/* prevent usbnet from using status endpoint */
	dev->status = NULL;

	/* save subdriver struct for suspend/resume wrappers */
	info->subdriver = subdriver;

err:
	return rv;
}

/* Send CDC SetControlLineState request, setting or clearing the DTR.
 * "Required for Autoconnect and 9x30 to wake up" according to the
 * GobiNet driver. The requirement has been verified on an MDM9230
 * based Sierra Wireless MC7455
 */
static int qmi_wwan_change_dtr(struct usbnet *dev, bool on)
{
	u8 intf = dev->intf->cur_altsetting->desc.bInterfaceNumber;

	return usbnet_write_cmd(dev, USB_CDC_REQ_SET_CONTROL_LINE_STATE,
				USB_DIR_OUT | USB_TYPE_CLASS | USB_RECIP_INTERFACE,
				on ? 0x01 : 0x00, intf, NULL, 0);
}

static int qmi_wwan_bind(struct usbnet *dev, struct usb_interface *intf)
{
	int status;
	u8 *buf = intf->cur_altsetting->extra;
	int len = intf->cur_altsetting->extralen;
	struct usb_interface_descriptor *desc = &intf->cur_altsetting->desc;
	struct usb_cdc_union_desc *cdc_union;
	struct usb_cdc_ether_desc *cdc_ether;
	struct usb_driver *driver = driver_of(intf);
	struct qmi_wwan_state *info = (void *)&dev->data;
	struct usb_cdc_parsed_header hdr;

	BUILD_BUG_ON((sizeof(((struct usbnet *)0)->data) <
		      sizeof(struct qmi_wwan_state)));

	/* set up initial state */
	info->control = intf;
	info->data = intf;

	/* and a number of CDC descriptors */
	cdc_parse_cdc_header(&hdr, intf, buf, len);
	cdc_union = hdr.usb_cdc_union_desc;
	cdc_ether = hdr.usb_cdc_ether_desc;

	/* Use separate control and data interfaces if we found a CDC Union */
	if (cdc_union) {
		info->data = usb_ifnum_to_if(dev->udev,
					     cdc_union->bSlaveInterface0);
		if (desc->bInterfaceNumber != cdc_union->bMasterInterface0 ||
		    !info->data) {
			dev_err(&intf->dev,
				"bogus CDC Union: master=%u, slave=%u\n",
				cdc_union->bMasterInterface0,
				cdc_union->bSlaveInterface0);

			/* ignore and continue... */
			cdc_union = NULL;
			info->data = intf;
		}
	}

	/* errors aren't fatal - we can live with the dynamic address */
	if (cdc_ether && cdc_ether->wMaxSegmentSize) {
		dev->hard_mtu = le16_to_cpu(cdc_ether->wMaxSegmentSize);
		usbnet_get_ethernet_addr(dev, cdc_ether->iMACAddress);
	}

	/* claim data interface and set it up */
	if (info->control != info->data) {
		status = usb_driver_claim_interface(driver, info->data, dev);
		if (status < 0)
			goto err;
	}

	status = qmi_wwan_register_subdriver(dev);
	if (status < 0 && info->control != info->data) {
		usb_set_intfdata(info->data, NULL);
		usb_driver_release_interface(driver, info->data);
	}

	/* disabling remote wakeup on MDM9x30 devices has the same
	 * effect as clearing DTR. The device will not respond to QMI
	 * requests until we set DTR again.  This is similar to a
	 * QMI_CTL SYNC request, clearing a lot of firmware state
	 * including the client ID allocations.
	 *
	 * Our usage model allows a session to span multiple
	 * open/close events, so we must prevent the firmware from
	 * clearing out state the clients might need.
	 *
	 * MDM9x30 is the first QMI chipset with USB3 support. Abuse
	 * this fact to enable the quirk for all USB3 devices.
	 *
	 * There are also chipsets with the same "set DTR" requirement
	 * but without USB3 support.  Devices based on these chips
	 * need a quirk flag in the device ID table.
	 */
	if (dev->driver_info->data & QMI_WWAN_QUIRK_DTR ||
	    le16_to_cpu(dev->udev->descriptor.bcdUSB) >= 0x0201) {
		qmi_wwan_manage_power(dev, 1);
		qmi_wwan_change_dtr(dev, true);
	}

	/* Never use the same address on both ends of the link, even if the
	 * buggy firmware told us to. Or, if device is assigned the well-known
	 * buggy firmware MAC address, replace it with a random address,
	 */
	if (ether_addr_equal(dev->net->dev_addr, default_modem_addr) ||
	    ether_addr_equal(dev->net->dev_addr, buggy_fw_addr))
		eth_hw_addr_random(dev->net);

	/* make MAC addr easily distinguishable from an IP header */
	if (possibly_iphdr(dev->net->dev_addr)) {
		dev->net->dev_addr[0] |= 0x02;	/* set local assignment bit */
		dev->net->dev_addr[0] &= 0xbf;	/* clear "IP" bit */
	}
	dev->net->netdev_ops = &qmi_wwan_netdev_ops;
	dev->net->sysfs_groups[0] = &qmi_wwan_sysfs_attr_group;
err:
	return status;
}

static void qmi_wwan_unbind(struct usbnet *dev, struct usb_interface *intf)
{
	struct qmi_wwan_state *info = (void *)&dev->data;
	struct usb_driver *driver = driver_of(intf);
	struct usb_interface *other;

	if (info->subdriver && info->subdriver->disconnect)
		info->subdriver->disconnect(info->control);

	/* disable MDM9x30 quirk */
	if (le16_to_cpu(dev->udev->descriptor.bcdUSB) >= 0x0201) {
		qmi_wwan_change_dtr(dev, false);
		qmi_wwan_manage_power(dev, 0);
	}

	/* allow user to unbind using either control or data */
	if (intf == info->control)
		other = info->data;
	else
		other = info->control;

	/* only if not shared */
	if (other && intf != other) {
		usb_set_intfdata(other, NULL);
		usb_driver_release_interface(driver, other);
	}

	info->subdriver = NULL;
	info->data = NULL;
	info->control = NULL;
}

/* suspend/resume wrappers calling both usbnet and the cdc-wdm
 * subdriver if present.
 *
 * NOTE: cdc-wdm also supports pre/post_reset, but we cannot provide
 * wrappers for those without adding usbnet reset support first.
 */
static int qmi_wwan_suspend(struct usb_interface *intf, pm_message_t message)
{
	struct usbnet *dev = usb_get_intfdata(intf);
	struct qmi_wwan_state *info = (void *)&dev->data;
	int ret;

	/* Both usbnet_suspend() and subdriver->suspend() MUST return 0
	 * in system sleep context, otherwise, the resume callback has
	 * to recover device from previous suspend failure.
	 */
	ret = usbnet_suspend(intf, message);
	if (ret < 0)
		goto err;

	if (intf == info->control && info->subdriver &&
	    info->subdriver->suspend)
		ret = info->subdriver->suspend(intf, message);
	if (ret < 0)
		usbnet_resume(intf);
err:
	return ret;
}

static int qmi_wwan_resume(struct usb_interface *intf)
{
	struct usbnet *dev = usb_get_intfdata(intf);
	struct qmi_wwan_state *info = (void *)&dev->data;
	int ret = 0;
	bool callsub = (intf == info->control && info->subdriver &&
			info->subdriver->resume);

	if (callsub)
		ret = info->subdriver->resume(intf);
	if (ret < 0)
		goto err;
	ret = usbnet_resume(intf);
	if (ret < 0 && callsub)
		info->subdriver->suspend(intf, PMSG_SUSPEND);
err:
	return ret;
}

static const struct driver_info	qmi_wwan_info = {
	.description	= "WWAN/QMI device",
	.flags		= FLAG_WWAN | FLAG_SEND_ZLP,
	.bind		= qmi_wwan_bind,
	.unbind		= qmi_wwan_unbind,
	.manage_power	= qmi_wwan_manage_power,
	.rx_fixup       = qmi_wwan_rx_fixup,
};

static const struct driver_info	qmi_wwan_info_quirk_dtr = {
	.description	= "WWAN/QMI device",
	.flags		= FLAG_WWAN | FLAG_SEND_ZLP,
	.bind		= qmi_wwan_bind,
	.unbind		= qmi_wwan_unbind,
	.manage_power	= qmi_wwan_manage_power,
	.rx_fixup       = qmi_wwan_rx_fixup,
	.data           = QMI_WWAN_QUIRK_DTR,
};

#define HUAWEI_VENDOR_ID	0x12D1

/* map QMI/wwan function by a fixed interface number */
#define QMI_FIXED_INTF(vend, prod, num) \
	USB_DEVICE_INTERFACE_NUMBER(vend, prod, num), \
	.driver_info = (unsigned long)&qmi_wwan_info

/* devices requiring "set DTR" quirk */
#define QMI_QUIRK_SET_DTR(vend, prod, num) \
	USB_DEVICE_INTERFACE_NUMBER(vend, prod, num), \
	.driver_info = (unsigned long)&qmi_wwan_info_quirk_dtr

/* Gobi 1000 QMI/wwan interface number is 3 according to qcserial */
#define QMI_GOBI1K_DEVICE(vend, prod) \
	QMI_FIXED_INTF(vend, prod, 3)

/* Gobi 2000/3000 QMI/wwan interface number is 0 according to qcserial */
#define QMI_GOBI_DEVICE(vend, prod) \
	QMI_FIXED_INTF(vend, prod, 0)

/* Many devices have QMI and DIAG functions which are distinguishable
 * from other vendor specific functions by class, subclass and
 * protocol all being 0xff. The DIAG function has exactly 2 endpoints
 * and is silently rejected when probed.
 *
 * This makes it possible to match dynamically numbered QMI functions
 * as seen on e.g. many Quectel modems.
 */
#define QMI_MATCH_FF_FF_FF(vend, prod) \
	USB_DEVICE_AND_INTERFACE_INFO(vend, prod, USB_CLASS_VENDOR_SPEC, \
				      USB_SUBCLASS_VENDOR_SPEC, 0xff), \
	.driver_info = (unsigned long)&qmi_wwan_info_quirk_dtr

static const struct usb_device_id products[] = {
	/* 1. CDC ECM like devices match on the control interface */
	{	/* Huawei E392, E398 and possibly others sharing both device id and more... */
		USB_VENDOR_AND_INTERFACE_INFO(HUAWEI_VENDOR_ID, USB_CLASS_VENDOR_SPEC, 1, 9),
		.driver_info        = (unsigned long)&qmi_wwan_info,
	},
	{	/* Vodafone/Huawei K5005 (12d1:14c8) and similar modems */
		USB_VENDOR_AND_INTERFACE_INFO(HUAWEI_VENDOR_ID, USB_CLASS_VENDOR_SPEC, 1, 57),
		.driver_info        = (unsigned long)&qmi_wwan_info,
	},
	{	/* HUAWEI_INTERFACE_NDIS_CONTROL_QUALCOMM */
		USB_VENDOR_AND_INTERFACE_INFO(HUAWEI_VENDOR_ID, USB_CLASS_VENDOR_SPEC, 0x01, 0x69),
		.driver_info        = (unsigned long)&qmi_wwan_info,
	},
	{	/* Motorola Mapphone devices with MDM6600 */
		USB_VENDOR_AND_INTERFACE_INFO(0x22b8, USB_CLASS_VENDOR_SPEC, 0xfb, 0xff),
		.driver_info        = (unsigned long)&qmi_wwan_info,
	},

	/* 2. Combined interface devices matching on class+protocol */
	{	/* Huawei E367 and possibly others in "Windows mode" */
		USB_VENDOR_AND_INTERFACE_INFO(HUAWEI_VENDOR_ID, USB_CLASS_VENDOR_SPEC, 1, 7),
		.driver_info        = (unsigned long)&qmi_wwan_info,
	},
	{	/* Huawei E392, E398 and possibly others in "Windows mode" */
		USB_VENDOR_AND_INTERFACE_INFO(HUAWEI_VENDOR_ID, USB_CLASS_VENDOR_SPEC, 1, 17),
		.driver_info        = (unsigned long)&qmi_wwan_info,
	},
	{	/* HUAWEI_NDIS_SINGLE_INTERFACE_VDF */
		USB_VENDOR_AND_INTERFACE_INFO(HUAWEI_VENDOR_ID, USB_CLASS_VENDOR_SPEC, 0x01, 0x37),
		.driver_info        = (unsigned long)&qmi_wwan_info,
	},
	{	/* HUAWEI_INTERFACE_NDIS_HW_QUALCOMM */
		USB_VENDOR_AND_INTERFACE_INFO(HUAWEI_VENDOR_ID, USB_CLASS_VENDOR_SPEC, 0x01, 0x67),
		.driver_info        = (unsigned long)&qmi_wwan_info,
	},
	{	/* Pantech UML290, P4200 and more */
		USB_VENDOR_AND_INTERFACE_INFO(0x106c, USB_CLASS_VENDOR_SPEC, 0xf0, 0xff),
		.driver_info        = (unsigned long)&qmi_wwan_info,
	},
	{	/* Pantech UML290 - newer firmware */
		USB_VENDOR_AND_INTERFACE_INFO(0x106c, USB_CLASS_VENDOR_SPEC, 0xf1, 0xff),
		.driver_info        = (unsigned long)&qmi_wwan_info,
	},
	{	/* Novatel USB551L and MC551 */
		USB_DEVICE_AND_INTERFACE_INFO(0x1410, 0xb001,
		                              USB_CLASS_COMM,
		                              USB_CDC_SUBCLASS_ETHERNET,
		                              USB_CDC_PROTO_NONE),
		.driver_info        = (unsigned long)&qmi_wwan_info,
	},
	{	/* Novatel E362 */
		USB_DEVICE_AND_INTERFACE_INFO(0x1410, 0x9010,
		                              USB_CLASS_COMM,
		                              USB_CDC_SUBCLASS_ETHERNET,
		                              USB_CDC_PROTO_NONE),
		.driver_info        = (unsigned long)&qmi_wwan_info,
	},
	{	/* Novatel Expedite E371 */
		USB_DEVICE_AND_INTERFACE_INFO(0x1410, 0x9011,
		                              USB_CLASS_COMM,
		                              USB_CDC_SUBCLASS_ETHERNET,
		                              USB_CDC_PROTO_NONE),
		.driver_info        = (unsigned long)&qmi_wwan_info,
	},
	{	/* Dell Wireless 5800 (Novatel E362) */
		USB_DEVICE_AND_INTERFACE_INFO(0x413C, 0x8195,
					      USB_CLASS_COMM,
					      USB_CDC_SUBCLASS_ETHERNET,
					      USB_CDC_PROTO_NONE),
		.driver_info        = (unsigned long)&qmi_wwan_info,
	},
	{	/* Dell Wireless 5800 V2 (Novatel E362) */
		USB_DEVICE_AND_INTERFACE_INFO(0x413C, 0x8196,
					      USB_CLASS_COMM,
					      USB_CDC_SUBCLASS_ETHERNET,
					      USB_CDC_PROTO_NONE),
		.driver_info        = (unsigned long)&qmi_wwan_info,
	},
	{	/* Dell Wireless 5804 (Novatel E371) */
		USB_DEVICE_AND_INTERFACE_INFO(0x413C, 0x819b,
					      USB_CLASS_COMM,
					      USB_CDC_SUBCLASS_ETHERNET,
					      USB_CDC_PROTO_NONE),
		.driver_info        = (unsigned long)&qmi_wwan_info,
	},
	{	/* ADU960S */
		USB_DEVICE_AND_INTERFACE_INFO(0x16d5, 0x650a,
					      USB_CLASS_COMM,
					      USB_CDC_SUBCLASS_ETHERNET,
					      USB_CDC_PROTO_NONE),
		.driver_info        = (unsigned long)&qmi_wwan_info,
	},
	{	/* HP lt2523 (Novatel E371) */
		USB_DEVICE_AND_INTERFACE_INFO(0x03f0, 0x421d,
					      USB_CLASS_COMM,
					      USB_CDC_SUBCLASS_ETHERNET,
					      USB_CDC_PROTO_NONE),
		.driver_info        = (unsigned long)&qmi_wwan_info,
	},
	{	/* HP lt4112 LTE/HSPA+ Gobi 4G Module (Huawei me906e) */
		USB_DEVICE_AND_INTERFACE_INFO(0x03f0, 0x581d, USB_CLASS_VENDOR_SPEC, 1, 7),
		.driver_info = (unsigned long)&qmi_wwan_info,
	},
	{QMI_MATCH_FF_FF_FF(0x2c7c, 0x0125)},	/* Quectel EC25, EC20 R2.0  Mini PCIe */
	{QMI_MATCH_FF_FF_FF(0x2c7c, 0x0306)},	/* Quectel EP06/EG06/EM06 */
	{QMI_MATCH_FF_FF_FF(0x2c7c, 0x0512)},	/* Quectel EG12/EM12 */
	{QMI_MATCH_FF_FF_FF(0x2c7c, 0x0620)},	/* Quectel EM160R-GL */
	{QMI_MATCH_FF_FF_FF(0x2c7c, 0x0800)},	/* Quectel RM500Q-GL */

	/* 3. Combined interface devices matching on interface number */
	{QMI_FIXED_INTF(0x0408, 0xea42, 4)},	/* Yota / Megafon M100-1 */
	{QMI_FIXED_INTF(0x05c6, 0x6001, 3)},	/* 4G LTE usb-modem U901 */
	{QMI_FIXED_INTF(0x05c6, 0x7000, 0)},
	{QMI_FIXED_INTF(0x05c6, 0x7001, 1)},
	{QMI_FIXED_INTF(0x05c6, 0x7002, 1)},
	{QMI_FIXED_INTF(0x05c6, 0x7101, 1)},
	{QMI_FIXED_INTF(0x05c6, 0x7101, 2)},
	{QMI_FIXED_INTF(0x05c6, 0x7101, 3)},
	{QMI_FIXED_INTF(0x05c6, 0x7102, 1)},
	{QMI_FIXED_INTF(0x05c6, 0x7102, 2)},
	{QMI_FIXED_INTF(0x05c6, 0x7102, 3)},
	{QMI_FIXED_INTF(0x05c6, 0x8000, 7)},
	{QMI_FIXED_INTF(0x05c6, 0x8001, 6)},
	{QMI_FIXED_INTF(0x05c6, 0x9000, 4)},
	{QMI_FIXED_INTF(0x05c6, 0x9003, 4)},
	{QMI_FIXED_INTF(0x05c6, 0x9005, 2)},
	{QMI_FIXED_INTF(0x05c6, 0x900a, 4)},
	{QMI_FIXED_INTF(0x05c6, 0x900b, 2)},
	{QMI_FIXED_INTF(0x05c6, 0x900c, 4)},
	{QMI_FIXED_INTF(0x05c6, 0x900c, 5)},
	{QMI_FIXED_INTF(0x05c6, 0x900c, 6)},
	{QMI_FIXED_INTF(0x05c6, 0x900d, 5)},
	{QMI_FIXED_INTF(0x05c6, 0x900f, 3)},
	{QMI_FIXED_INTF(0x05c6, 0x900f, 4)},
	{QMI_FIXED_INTF(0x05c6, 0x900f, 5)},
	{QMI_FIXED_INTF(0x05c6, 0x9010, 4)},
	{QMI_FIXED_INTF(0x05c6, 0x9010, 5)},
	{QMI_FIXED_INTF(0x05c6, 0x9011, 3)},
	{QMI_FIXED_INTF(0x05c6, 0x9011, 4)},
	{QMI_FIXED_INTF(0x05c6, 0x9021, 1)},
	{QMI_FIXED_INTF(0x05c6, 0x9022, 2)},
	{QMI_QUIRK_SET_DTR(0x05c6, 0x9025, 4)},	/* Alcatel-sbell ASB TL131 TDD LTE (China Mobile) */
	{QMI_FIXED_INTF(0x05c6, 0x9026, 3)},
	{QMI_FIXED_INTF(0x05c6, 0x902e, 5)},
	{QMI_FIXED_INTF(0x05c6, 0x9031, 5)},
	{QMI_FIXED_INTF(0x05c6, 0x9032, 4)},
	{QMI_FIXED_INTF(0x05c6, 0x9033, 3)},
	{QMI_FIXED_INTF(0x05c6, 0x9033, 4)},
	{QMI_FIXED_INTF(0x05c6, 0x9033, 5)},
	{QMI_FIXED_INTF(0x05c6, 0x9033, 6)},
	{QMI_FIXED_INTF(0x05c6, 0x9034, 3)},
	{QMI_FIXED_INTF(0x05c6, 0x9034, 4)},
	{QMI_FIXED_INTF(0x05c6, 0x9034, 5)},
	{QMI_FIXED_INTF(0x05c6, 0x9034, 6)},
	{QMI_FIXED_INTF(0x05c6, 0x9034, 7)},
	{QMI_FIXED_INTF(0x05c6, 0x9035, 4)},
	{QMI_FIXED_INTF(0x05c6, 0x9036, 3)},
	{QMI_FIXED_INTF(0x05c6, 0x9037, 5)},
	{QMI_FIXED_INTF(0x05c6, 0x9038, 4)},
	{QMI_FIXED_INTF(0x05c6, 0x903b, 7)},
	{QMI_FIXED_INTF(0x05c6, 0x903c, 6)},
	{QMI_FIXED_INTF(0x05c6, 0x903d, 6)},
	{QMI_FIXED_INTF(0x05c6, 0x903e, 5)},
	{QMI_FIXED_INTF(0x05c6, 0x9043, 3)},
	{QMI_FIXED_INTF(0x05c6, 0x9046, 3)},
	{QMI_FIXED_INTF(0x05c6, 0x9046, 4)},
	{QMI_FIXED_INTF(0x05c6, 0x9046, 5)},
	{QMI_FIXED_INTF(0x05c6, 0x9047, 2)},
	{QMI_FIXED_INTF(0x05c6, 0x9047, 3)},
	{QMI_FIXED_INTF(0x05c6, 0x9047, 4)},
	{QMI_FIXED_INTF(0x05c6, 0x9048, 4)},
	{QMI_FIXED_INTF(0x05c6, 0x9048, 5)},
	{QMI_FIXED_INTF(0x05c6, 0x9048, 6)},
	{QMI_FIXED_INTF(0x05c6, 0x9048, 7)},
	{QMI_FIXED_INTF(0x05c6, 0x9048, 8)},
	{QMI_FIXED_INTF(0x05c6, 0x904c, 5)},
	{QMI_FIXED_INTF(0x05c6, 0x904c, 6)},
	{QMI_FIXED_INTF(0x05c6, 0x904c, 7)},
	{QMI_FIXED_INTF(0x05c6, 0x904c, 8)},
	{QMI_FIXED_INTF(0x05c6, 0x9050, 3)},
	{QMI_FIXED_INTF(0x05c6, 0x9052, 4)},
	{QMI_FIXED_INTF(0x05c6, 0x9053, 6)},
	{QMI_FIXED_INTF(0x05c6, 0x9053, 7)},
	{QMI_FIXED_INTF(0x05c6, 0x9054, 5)},
	{QMI_FIXED_INTF(0x05c6, 0x9054, 6)},
	{QMI_FIXED_INTF(0x05c6, 0x9055, 3)},
	{QMI_FIXED_INTF(0x05c6, 0x9055, 4)},
	{QMI_FIXED_INTF(0x05c6, 0x9055, 5)},
	{QMI_FIXED_INTF(0x05c6, 0x9055, 6)},
	{QMI_FIXED_INTF(0x05c6, 0x9055, 7)},
	{QMI_FIXED_INTF(0x05c6, 0x9056, 3)},
	{QMI_FIXED_INTF(0x05c6, 0x9062, 2)},
	{QMI_FIXED_INTF(0x05c6, 0x9062, 3)},
	{QMI_FIXED_INTF(0x05c6, 0x9062, 4)},
	{QMI_FIXED_INTF(0x05c6, 0x9062, 5)},
	{QMI_FIXED_INTF(0x05c6, 0x9062, 6)},
	{QMI_FIXED_INTF(0x05c6, 0x9062, 7)},
	{QMI_FIXED_INTF(0x05c6, 0x9062, 8)},
	{QMI_FIXED_INTF(0x05c6, 0x9062, 9)},
	{QMI_FIXED_INTF(0x05c6, 0x9064, 3)},
	{QMI_FIXED_INTF(0x05c6, 0x9065, 6)},
	{QMI_FIXED_INTF(0x05c6, 0x9065, 7)},
	{QMI_FIXED_INTF(0x05c6, 0x9066, 5)},
	{QMI_FIXED_INTF(0x05c6, 0x9066, 6)},
	{QMI_FIXED_INTF(0x05c6, 0x9067, 1)},
	{QMI_FIXED_INTF(0x05c6, 0x9068, 2)},
	{QMI_FIXED_INTF(0x05c6, 0x9068, 3)},
	{QMI_FIXED_INTF(0x05c6, 0x9068, 4)},
	{QMI_FIXED_INTF(0x05c6, 0x9068, 5)},
	{QMI_FIXED_INTF(0x05c6, 0x9068, 6)},
	{QMI_FIXED_INTF(0x05c6, 0x9068, 7)},
	{QMI_FIXED_INTF(0x05c6, 0x9069, 5)},
	{QMI_FIXED_INTF(0x05c6, 0x9069, 6)},
	{QMI_FIXED_INTF(0x05c6, 0x9069, 7)},
	{QMI_FIXED_INTF(0x05c6, 0x9069, 8)},
	{QMI_FIXED_INTF(0x05c6, 0x9070, 4)},
	{QMI_FIXED_INTF(0x05c6, 0x9070, 5)},
	{QMI_FIXED_INTF(0x05c6, 0x9075, 5)},
	{QMI_FIXED_INTF(0x05c6, 0x9076, 4)},
	{QMI_FIXED_INTF(0x05c6, 0x9076, 5)},
	{QMI_FIXED_INTF(0x05c6, 0x9076, 6)},
	{QMI_FIXED_INTF(0x05c6, 0x9076, 7)},
	{QMI_FIXED_INTF(0x05c6, 0x9076, 8)},
	{QMI_FIXED_INTF(0x05c6, 0x9077, 3)},
	{QMI_FIXED_INTF(0x05c6, 0x9077, 4)},
	{QMI_FIXED_INTF(0x05c6, 0x9077, 5)},
	{QMI_FIXED_INTF(0x05c6, 0x9077, 6)},
	{QMI_FIXED_INTF(0x05c6, 0x9078, 3)},
	{QMI_FIXED_INTF(0x05c6, 0x9079, 4)},
	{QMI_FIXED_INTF(0x05c6, 0x9079, 5)},
	{QMI_FIXED_INTF(0x05c6, 0x9079, 6)},
	{QMI_FIXED_INTF(0x05c6, 0x9079, 7)},
	{QMI_FIXED_INTF(0x05c6, 0x9079, 8)},
	{QMI_FIXED_INTF(0x05c6, 0x9080, 5)},
	{QMI_FIXED_INTF(0x05c6, 0x9080, 6)},
	{QMI_FIXED_INTF(0x05c6, 0x9080, 7)},
	{QMI_FIXED_INTF(0x05c6, 0x9080, 8)},
	{QMI_FIXED_INTF(0x05c6, 0x9083, 3)},
	{QMI_FIXED_INTF(0x05c6, 0x9084, 4)},
	{QMI_FIXED_INTF(0x05c6, 0x90b2, 3)},    /* ublox R410M */
	{QMI_FIXED_INTF(0x05c6, 0x920d, 0)},
	{QMI_FIXED_INTF(0x05c6, 0x920d, 5)},
	{QMI_QUIRK_SET_DTR(0x05c6, 0x9625, 4)},	/* YUGA CLM920-NC5 */
	{QMI_FIXED_INTF(0x0846, 0x68a2, 8)},
	{QMI_FIXED_INTF(0x0846, 0x68d3, 8)},	/* Netgear Aircard 779S */
	{QMI_FIXED_INTF(0x12d1, 0x140c, 1)},	/* Huawei E173 */
	{QMI_FIXED_INTF(0x12d1, 0x14ac, 1)},	/* Huawei E1820 */
	{QMI_FIXED_INTF(0x1435, 0x0918, 3)},	/* Wistron NeWeb D16Q1 */
	{QMI_FIXED_INTF(0x1435, 0x0918, 4)},	/* Wistron NeWeb D16Q1 */
	{QMI_FIXED_INTF(0x1435, 0x0918, 5)},	/* Wistron NeWeb D16Q1 */
	{QMI_FIXED_INTF(0x1435, 0x3185, 4)},	/* Wistron NeWeb M18Q5 */
	{QMI_FIXED_INTF(0x1435, 0xd111, 4)},	/* M9615A DM11-1 D51QC */
	{QMI_FIXED_INTF(0x1435, 0xd181, 3)},	/* Wistron NeWeb D18Q1 */
	{QMI_FIXED_INTF(0x1435, 0xd181, 4)},	/* Wistron NeWeb D18Q1 */
	{QMI_FIXED_INTF(0x1435, 0xd181, 5)},	/* Wistron NeWeb D18Q1 */
	{QMI_FIXED_INTF(0x1435, 0xd182, 4)},	/* Wistron NeWeb D18 */
	{QMI_FIXED_INTF(0x1435, 0xd182, 5)},	/* Wistron NeWeb D18 */
	{QMI_FIXED_INTF(0x1435, 0xd191, 4)},	/* Wistron NeWeb D19Q1 */
	{QMI_QUIRK_SET_DTR(0x1508, 0x1001, 4)},	/* Fibocom NL668 series */
	{QMI_FIXED_INTF(0x1690, 0x7588, 4)},    /* ASKEY WWHC050 */
	{QMI_FIXED_INTF(0x16d8, 0x6003, 0)},	/* CMOTech 6003 */
	{QMI_FIXED_INTF(0x16d8, 0x6007, 0)},	/* CMOTech CHE-628S */
	{QMI_FIXED_INTF(0x16d8, 0x6008, 0)},	/* CMOTech CMU-301 */
	{QMI_FIXED_INTF(0x16d8, 0x6280, 0)},	/* CMOTech CHU-628 */
	{QMI_FIXED_INTF(0x16d8, 0x7001, 0)},	/* CMOTech CHU-720S */
	{QMI_FIXED_INTF(0x16d8, 0x7002, 0)},	/* CMOTech 7002 */
	{QMI_FIXED_INTF(0x16d8, 0x7003, 4)},	/* CMOTech CHU-629K */
	{QMI_FIXED_INTF(0x16d8, 0x7004, 3)},	/* CMOTech 7004 */
	{QMI_FIXED_INTF(0x16d8, 0x7006, 5)},	/* CMOTech CGU-629 */
	{QMI_FIXED_INTF(0x16d8, 0x700a, 4)},	/* CMOTech CHU-629S */
	{QMI_FIXED_INTF(0x16d8, 0x7211, 0)},	/* CMOTech CHU-720I */
	{QMI_FIXED_INTF(0x16d8, 0x7212, 0)},	/* CMOTech 7212 */
	{QMI_FIXED_INTF(0x16d8, 0x7213, 0)},	/* CMOTech 7213 */
	{QMI_FIXED_INTF(0x16d8, 0x7251, 1)},	/* CMOTech 7251 */
	{QMI_FIXED_INTF(0x16d8, 0x7252, 1)},	/* CMOTech 7252 */
	{QMI_FIXED_INTF(0x16d8, 0x7253, 1)},	/* CMOTech 7253 */
	{QMI_FIXED_INTF(0x19d2, 0x0002, 1)},
	{QMI_FIXED_INTF(0x19d2, 0x0012, 1)},
	{QMI_FIXED_INTF(0x19d2, 0x0017, 3)},
	{QMI_FIXED_INTF(0x19d2, 0x0019, 3)},	/* ONDA MT689DC */
	{QMI_FIXED_INTF(0x19d2, 0x0021, 4)},
	{QMI_FIXED_INTF(0x19d2, 0x0025, 1)},
	{QMI_FIXED_INTF(0x19d2, 0x0031, 4)},
	{QMI_FIXED_INTF(0x19d2, 0x0042, 4)},
	{QMI_FIXED_INTF(0x19d2, 0x0049, 5)},
	{QMI_FIXED_INTF(0x19d2, 0x0052, 4)},
	{QMI_FIXED_INTF(0x19d2, 0x0055, 1)},	/* ZTE (Vodafone) K3520-Z */
	{QMI_FIXED_INTF(0x19d2, 0x0058, 4)},
	{QMI_FIXED_INTF(0x19d2, 0x0063, 4)},	/* ZTE (Vodafone) K3565-Z */
	{QMI_FIXED_INTF(0x19d2, 0x0104, 4)},	/* ZTE (Vodafone) K4505-Z */
	{QMI_FIXED_INTF(0x19d2, 0x0113, 5)},
	{QMI_FIXED_INTF(0x19d2, 0x0118, 5)},
	{QMI_FIXED_INTF(0x19d2, 0x0121, 5)},
	{QMI_FIXED_INTF(0x19d2, 0x0123, 4)},
	{QMI_FIXED_INTF(0x19d2, 0x0124, 5)},
	{QMI_FIXED_INTF(0x19d2, 0x0125, 6)},
	{QMI_FIXED_INTF(0x19d2, 0x0126, 5)},
	{QMI_FIXED_INTF(0x19d2, 0x0130, 1)},
	{QMI_FIXED_INTF(0x19d2, 0x0133, 3)},
	{QMI_FIXED_INTF(0x19d2, 0x0141, 5)},
	{QMI_FIXED_INTF(0x19d2, 0x0157, 5)},	/* ZTE MF683 */
	{QMI_FIXED_INTF(0x19d2, 0x0158, 3)},
	{QMI_FIXED_INTF(0x19d2, 0x0167, 4)},	/* ZTE MF820D */
	{QMI_FIXED_INTF(0x19d2, 0x0168, 4)},
	{QMI_FIXED_INTF(0x19d2, 0x0176, 3)},
	{QMI_FIXED_INTF(0x19d2, 0x0178, 3)},
	{QMI_FIXED_INTF(0x19d2, 0x0191, 4)},	/* ZTE EuFi890 */
	{QMI_FIXED_INTF(0x19d2, 0x0199, 1)},	/* ZTE MF820S */
	{QMI_FIXED_INTF(0x19d2, 0x0200, 1)},
	{QMI_FIXED_INTF(0x19d2, 0x0257, 3)},	/* ZTE MF821 */
	{QMI_FIXED_INTF(0x19d2, 0x0265, 4)},	/* ONDA MT8205 4G LTE */
	{QMI_FIXED_INTF(0x19d2, 0x0284, 4)},	/* ZTE MF880 */
	{QMI_FIXED_INTF(0x19d2, 0x0326, 4)},	/* ZTE MF821D */
	{QMI_FIXED_INTF(0x19d2, 0x0396, 3)},	/* ZTE ZM8620 */
	{QMI_FIXED_INTF(0x19d2, 0x0412, 4)},	/* Telewell TW-LTE 4G */
	{QMI_FIXED_INTF(0x19d2, 0x1008, 4)},	/* ZTE (Vodafone) K3570-Z */
	{QMI_FIXED_INTF(0x19d2, 0x1010, 4)},	/* ZTE (Vodafone) K3571-Z */
	{QMI_FIXED_INTF(0x19d2, 0x1012, 4)},
	{QMI_FIXED_INTF(0x19d2, 0x1018, 3)},	/* ZTE (Vodafone) K5006-Z */
	{QMI_FIXED_INTF(0x19d2, 0x1021, 2)},
	{QMI_FIXED_INTF(0x19d2, 0x1245, 4)},
	{QMI_FIXED_INTF(0x19d2, 0x1247, 4)},
	{QMI_FIXED_INTF(0x19d2, 0x1252, 4)},
	{QMI_FIXED_INTF(0x19d2, 0x1254, 4)},
	{QMI_FIXED_INTF(0x19d2, 0x1255, 3)},
	{QMI_FIXED_INTF(0x19d2, 0x1255, 4)},
	{QMI_FIXED_INTF(0x19d2, 0x1256, 4)},
	{QMI_FIXED_INTF(0x19d2, 0x1270, 5)},	/* ZTE MF667 */
	{QMI_FIXED_INTF(0x19d2, 0x1275, 3)},	/* ZTE P685M */
	{QMI_FIXED_INTF(0x19d2, 0x1401, 2)},
	{QMI_FIXED_INTF(0x19d2, 0x1402, 2)},	/* ZTE MF60 */
	{QMI_FIXED_INTF(0x19d2, 0x1424, 2)},
	{QMI_FIXED_INTF(0x19d2, 0x1425, 2)},
	{QMI_FIXED_INTF(0x19d2, 0x1426, 2)},	/* ZTE MF91 */
	{QMI_FIXED_INTF(0x19d2, 0x1428, 2)},	/* Telewell TW-LTE 4G v2 */
	{QMI_FIXED_INTF(0x19d2, 0x1432, 3)},	/* ZTE ME3620 */
	{QMI_FIXED_INTF(0x19d2, 0x2002, 4)},	/* ZTE (Vodafone) K3765-Z */
	{QMI_FIXED_INTF(0x2001, 0x7e16, 3)},	/* D-Link DWM-221 */
	{QMI_FIXED_INTF(0x2001, 0x7e19, 4)},	/* D-Link DWM-221 B1 */
	{QMI_FIXED_INTF(0x2001, 0x7e35, 4)},	/* D-Link DWM-222 */
	{QMI_FIXED_INTF(0x2001, 0x7e3d, 4)},	/* D-Link DWM-222 A2 */
	{QMI_FIXED_INTF(0x2020, 0x2031, 4)},	/* Olicard 600 */
	{QMI_FIXED_INTF(0x2020, 0x2033, 4)},	/* BroadMobi BM806U */
	{QMI_FIXED_INTF(0x2020, 0x2060, 4)},	/* BroadMobi BM818 */
	{QMI_FIXED_INTF(0x0f3d, 0x68a2, 8)},    /* Sierra Wireless MC7700 */
	{QMI_FIXED_INTF(0x114f, 0x68a2, 8)},    /* Sierra Wireless MC7750 */
	{QMI_FIXED_INTF(0x1199, 0x68a2, 8)},	/* Sierra Wireless MC7710 in QMI mode */
	{QMI_FIXED_INTF(0x1199, 0x68a2, 19)},	/* Sierra Wireless MC7710 in QMI mode */
	{QMI_QUIRK_SET_DTR(0x1199, 0x68c0, 8)},	/* Sierra Wireless MC7304/MC7354, WP76xx */
	{QMI_QUIRK_SET_DTR(0x1199, 0x68c0, 10)},/* Sierra Wireless MC7304/MC7354 */
	{QMI_FIXED_INTF(0x1199, 0x901c, 8)},    /* Sierra Wireless EM7700 */
	{QMI_FIXED_INTF(0x1199, 0x901f, 8)},    /* Sierra Wireless EM7355 */
	{QMI_FIXED_INTF(0x1199, 0x9041, 8)},	/* Sierra Wireless MC7305/MC7355 */
	{QMI_FIXED_INTF(0x1199, 0x9041, 10)},	/* Sierra Wireless MC7305/MC7355 */
	{QMI_FIXED_INTF(0x1199, 0x9051, 8)},	/* Netgear AirCard 340U */
	{QMI_FIXED_INTF(0x1199, 0x9053, 8)},	/* Sierra Wireless Modem */
	{QMI_FIXED_INTF(0x1199, 0x9054, 8)},	/* Sierra Wireless Modem */
	{QMI_FIXED_INTF(0x1199, 0x9055, 8)},	/* Netgear AirCard 341U */
	{QMI_FIXED_INTF(0x1199, 0x9056, 8)},	/* Sierra Wireless Modem */
	{QMI_FIXED_INTF(0x1199, 0x9057, 8)},
	{QMI_FIXED_INTF(0x1199, 0x9061, 8)},	/* Sierra Wireless Modem */
	{QMI_FIXED_INTF(0x1199, 0x9063, 8)},	/* Sierra Wireless EM7305 */
	{QMI_FIXED_INTF(0x1199, 0x9063, 10)},	/* Sierra Wireless EM7305 */
	{QMI_QUIRK_SET_DTR(0x1199, 0x9071, 8)},	/* Sierra Wireless MC74xx */
	{QMI_QUIRK_SET_DTR(0x1199, 0x9071, 10)},/* Sierra Wireless MC74xx */
	{QMI_QUIRK_SET_DTR(0x1199, 0x9079, 8)},	/* Sierra Wireless EM74xx */
	{QMI_QUIRK_SET_DTR(0x1199, 0x9079, 10)},/* Sierra Wireless EM74xx */
	{QMI_QUIRK_SET_DTR(0x1199, 0x907b, 8)},	/* Sierra Wireless EM74xx */
	{QMI_QUIRK_SET_DTR(0x1199, 0x907b, 10)},/* Sierra Wireless EM74xx */
	{QMI_QUIRK_SET_DTR(0x1199, 0x9091, 8)},	/* Sierra Wireless EM7565 */
	{QMI_FIXED_INTF(0x1bbb, 0x011e, 4)},	/* Telekom Speedstick LTE II (Alcatel One Touch L100V LTE) */
	{QMI_FIXED_INTF(0x1bbb, 0x0203, 2)},	/* Alcatel L800MA */
	{QMI_FIXED_INTF(0x2357, 0x0201, 4)},	/* TP-LINK HSUPA Modem MA180 */
	{QMI_FIXED_INTF(0x2357, 0x9000, 4)},	/* TP-LINK MA260 */
	{QMI_QUIRK_SET_DTR(0x1bc7, 0x1031, 3)}, /* Telit LE910C1-EUX */
	{QMI_QUIRK_SET_DTR(0x1bc7, 0x1040, 2)},	/* Telit LE922A */
	{QMI_QUIRK_SET_DTR(0x1bc7, 0x1050, 2)},	/* Telit FN980 */
	{QMI_FIXED_INTF(0x1bc7, 0x1100, 3)},	/* Telit ME910 */
	{QMI_FIXED_INTF(0x1bc7, 0x1101, 3)},	/* Telit ME910 dual modem */
	{QMI_FIXED_INTF(0x1bc7, 0x1200, 5)},	/* Telit LE920 */
	{QMI_QUIRK_SET_DTR(0x1bc7, 0x1201, 2)},	/* Telit LE920, LE920A4 */
	{QMI_QUIRK_SET_DTR(0x1bc7, 0x1230, 2)},	/* Telit LE910Cx */
	{QMI_QUIRK_SET_DTR(0x1bc7, 0x1260, 2)},	/* Telit LE910Cx */
	{QMI_QUIRK_SET_DTR(0x1bc7, 0x1261, 2)},	/* Telit LE910Cx */
	{QMI_QUIRK_SET_DTR(0x1bc7, 0x1900, 1)},	/* Telit LN940 series */
	{QMI_FIXED_INTF(0x1c9e, 0x9801, 3)},	/* Telewell TW-3G HSPA+ */
	{QMI_FIXED_INTF(0x1c9e, 0x9803, 4)},	/* Telewell TW-3G HSPA+ */
	{QMI_FIXED_INTF(0x1c9e, 0x9b01, 3)},	/* XS Stick W100-2 from 4G Systems */
	{QMI_FIXED_INTF(0x0b3c, 0xc000, 4)},	/* Olivetti Olicard 100 */
	{QMI_FIXED_INTF(0x0b3c, 0xc001, 4)},	/* Olivetti Olicard 120 */
	{QMI_FIXED_INTF(0x0b3c, 0xc002, 4)},	/* Olivetti Olicard 140 */
	{QMI_FIXED_INTF(0x0b3c, 0xc004, 6)},	/* Olivetti Olicard 155 */
	{QMI_FIXED_INTF(0x0b3c, 0xc005, 6)},	/* Olivetti Olicard 200 */
	{QMI_FIXED_INTF(0x0b3c, 0xc00a, 6)},	/* Olivetti Olicard 160 */
	{QMI_FIXED_INTF(0x0b3c, 0xc00b, 4)},	/* Olivetti Olicard 500 */
	{QMI_FIXED_INTF(0x1e2d, 0x0060, 4)},	/* Cinterion PLxx */
	{QMI_QUIRK_SET_DTR(0x1e2d, 0x006f, 8)}, /* Cinterion PLS83/PLS63 */
	{QMI_FIXED_INTF(0x1e2d, 0x0053, 4)},	/* Cinterion PHxx,PXxx */
	{QMI_FIXED_INTF(0x1e2d, 0x0063, 10)},	/* Cinterion ALASxx (1 RmNet) */
	{QMI_FIXED_INTF(0x1e2d, 0x0082, 4)},	/* Cinterion PHxx,PXxx (2 RmNet) */
	{QMI_FIXED_INTF(0x1e2d, 0x0082, 5)},	/* Cinterion PHxx,PXxx (2 RmNet) */
	{QMI_FIXED_INTF(0x1e2d, 0x0083, 4)},	/* Cinterion PHxx,PXxx (1 RmNet + USB Audio)*/
	{QMI_QUIRK_SET_DTR(0x1e2d, 0x00b0, 4)},	/* Cinterion CLS8 */
	{QMI_FIXED_INTF(0x1e2d, 0x00b7, 0)},	/* Cinterion MV31 RmNet */
	{QMI_FIXED_INTF(0x413c, 0x81a2, 8)},	/* Dell Wireless 5806 Gobi(TM) 4G LTE Mobile Broadband Card */
	{QMI_FIXED_INTF(0x413c, 0x81a3, 8)},	/* Dell Wireless 5570 HSPA+ (42Mbps) Mobile Broadband Card */
	{QMI_FIXED_INTF(0x413c, 0x81a4, 8)},	/* Dell Wireless 5570e HSPA+ (42Mbps) Mobile Broadband Card */
	{QMI_FIXED_INTF(0x413c, 0x81a8, 8)},	/* Dell Wireless 5808 Gobi(TM) 4G LTE Mobile Broadband Card */
	{QMI_FIXED_INTF(0x413c, 0x81a9, 8)},	/* Dell Wireless 5808e Gobi(TM) 4G LTE Mobile Broadband Card */
	{QMI_FIXED_INTF(0x413c, 0x81b1, 8)},	/* Dell Wireless 5809e Gobi(TM) 4G LTE Mobile Broadband Card */
	{QMI_FIXED_INTF(0x413c, 0x81b3, 8)},	/* Dell Wireless 5809e Gobi(TM) 4G LTE Mobile Broadband Card (rev3) */
	{QMI_FIXED_INTF(0x413c, 0x81b6, 8)},	/* Dell Wireless 5811e */
	{QMI_FIXED_INTF(0x413c, 0x81b6, 10)},	/* Dell Wireless 5811e */
	{QMI_FIXED_INTF(0x413c, 0x81cc, 8)},	/* Dell Wireless 5816e */
	{QMI_FIXED_INTF(0x413c, 0x81d7, 0)},	/* Dell Wireless 5821e */
	{QMI_FIXED_INTF(0x413c, 0x81d7, 1)},	/* Dell Wireless 5821e preproduction config */
	{QMI_FIXED_INTF(0x413c, 0x81e0, 0)},	/* Dell Wireless 5821e with eSIM support*/
	{QMI_FIXED_INTF(0x03f0, 0x4e1d, 8)},	/* HP lt4111 LTE/EV-DO/HSPA+ Gobi 4G Module */
	{QMI_FIXED_INTF(0x03f0, 0x9d1d, 1)},	/* HP lt4120 Snapdragon X5 LTE */
	{QMI_FIXED_INTF(0x22de, 0x9061, 3)},	/* WeTelecom WPD-600N */
	{QMI_QUIRK_SET_DTR(0x1e0e, 0x9001, 5)},	/* SIMCom 7100E, 7230E, 7600E ++ */
	{QMI_QUIRK_SET_DTR(0x2c7c, 0x0121, 4)},	/* Quectel EC21 Mini PCIe */
	{QMI_QUIRK_SET_DTR(0x2c7c, 0x0191, 4)},	/* Quectel EG91 */
	{QMI_QUIRK_SET_DTR(0x2c7c, 0x0195, 4)},	/* Quectel EG95 */
	{QMI_FIXED_INTF(0x2c7c, 0x0296, 4)},	/* Quectel BG96 */
	{QMI_QUIRK_SET_DTR(0x2cb7, 0x0104, 4)},	/* Fibocom NL678 series */
	{QMI_FIXED_INTF(0x0489, 0xe0b4, 0)},	/* Foxconn T77W968 LTE */
	{QMI_FIXED_INTF(0x0489, 0xe0b5, 0)},	/* Foxconn T77W968 LTE with eSIM support*/
	{QMI_FIXED_INTF(0x2692, 0x9025, 4)},    /* Cellient MPL200 (rebranded Qualcomm 05c6:9025) */

	/* 4. Gobi 1000 devices */
	{QMI_GOBI1K_DEVICE(0x05c6, 0x9212)},	/* Acer Gobi Modem Device */
	{QMI_GOBI1K_DEVICE(0x03f0, 0x1f1d)},	/* HP un2400 Gobi Modem Device */
	{QMI_GOBI1K_DEVICE(0x04da, 0x250d)},	/* Panasonic Gobi Modem device */
	{QMI_GOBI1K_DEVICE(0x413c, 0x8172)},	/* Dell Gobi Modem device */
	{QMI_GOBI1K_DEVICE(0x1410, 0xa001)},	/* Novatel/Verizon USB-1000 */
	{QMI_GOBI1K_DEVICE(0x1410, 0xa002)},	/* Novatel Gobi Modem device */
	{QMI_GOBI1K_DEVICE(0x1410, 0xa003)},	/* Novatel Gobi Modem device */
	{QMI_GOBI1K_DEVICE(0x1410, 0xa004)},	/* Novatel Gobi Modem device */
	{QMI_GOBI1K_DEVICE(0x1410, 0xa005)},	/* Novatel Gobi Modem device */
	{QMI_GOBI1K_DEVICE(0x1410, 0xa006)},	/* Novatel Gobi Modem device */
	{QMI_GOBI1K_DEVICE(0x1410, 0xa007)},	/* Novatel Gobi Modem device */
	{QMI_GOBI1K_DEVICE(0x0b05, 0x1776)},	/* Asus Gobi Modem device */
	{QMI_GOBI1K_DEVICE(0x19d2, 0xfff3)},	/* ONDA Gobi Modem device */
	{QMI_GOBI1K_DEVICE(0x05c6, 0x9001)},	/* Generic Gobi Modem device */
	{QMI_GOBI1K_DEVICE(0x05c6, 0x9002)},	/* Generic Gobi Modem device */
	{QMI_GOBI1K_DEVICE(0x05c6, 0x9202)},	/* Generic Gobi Modem device */
	{QMI_GOBI1K_DEVICE(0x05c6, 0x9203)},	/* Generic Gobi Modem device */
	{QMI_GOBI1K_DEVICE(0x05c6, 0x9222)},	/* Generic Gobi Modem device */
	{QMI_GOBI1K_DEVICE(0x05c6, 0x9009)},	/* Generic Gobi Modem device */

	/* 5. Gobi 2000 and 3000 devices */
	{QMI_GOBI_DEVICE(0x413c, 0x8186)},	/* Dell Gobi 2000 Modem device (N0218, VU936) */
	{QMI_GOBI_DEVICE(0x413c, 0x8194)},	/* Dell Gobi 3000 Composite */
	{QMI_GOBI_DEVICE(0x05c6, 0x920b)},	/* Generic Gobi 2000 Modem device */
	{QMI_GOBI_DEVICE(0x05c6, 0x9225)},	/* Sony Gobi 2000 Modem device (N0279, VU730) */
	{QMI_GOBI_DEVICE(0x05c6, 0x9245)},	/* Samsung Gobi 2000 Modem device (VL176) */
	{QMI_GOBI_DEVICE(0x03f0, 0x251d)},	/* HP Gobi 2000 Modem device (VP412) */
	{QMI_GOBI_DEVICE(0x05c6, 0x9215)},	/* Acer Gobi 2000 Modem device (VP413) */
	{QMI_FIXED_INTF(0x05c6, 0x9215, 4)},	/* Quectel EC20 Mini PCIe */
	{QMI_GOBI_DEVICE(0x05c6, 0x9265)},	/* Asus Gobi 2000 Modem device (VR305) */
	{QMI_GOBI_DEVICE(0x05c6, 0x9235)},	/* Top Global Gobi 2000 Modem device (VR306) */
	{QMI_GOBI_DEVICE(0x05c6, 0x9275)},	/* iRex Technologies Gobi 2000 Modem device (VR307) */
	{QMI_GOBI_DEVICE(0x0af0, 0x8120)},	/* Option GTM681W */
	{QMI_GOBI_DEVICE(0x1199, 0x68a5)},	/* Sierra Wireless Modem */
	{QMI_GOBI_DEVICE(0x1199, 0x68a9)},	/* Sierra Wireless Modem */
	{QMI_GOBI_DEVICE(0x1199, 0x9001)},	/* Sierra Wireless Gobi 2000 Modem device (VT773) */
	{QMI_GOBI_DEVICE(0x1199, 0x9002)},	/* Sierra Wireless Gobi 2000 Modem device (VT773) */
	{QMI_GOBI_DEVICE(0x1199, 0x9003)},	/* Sierra Wireless Gobi 2000 Modem device (VT773) */
	{QMI_GOBI_DEVICE(0x1199, 0x9004)},	/* Sierra Wireless Gobi 2000 Modem device (VT773) */
	{QMI_GOBI_DEVICE(0x1199, 0x9005)},	/* Sierra Wireless Gobi 2000 Modem device (VT773) */
	{QMI_GOBI_DEVICE(0x1199, 0x9006)},	/* Sierra Wireless Gobi 2000 Modem device (VT773) */
	{QMI_GOBI_DEVICE(0x1199, 0x9007)},	/* Sierra Wireless Gobi 2000 Modem device (VT773) */
	{QMI_GOBI_DEVICE(0x1199, 0x9008)},	/* Sierra Wireless Gobi 2000 Modem device (VT773) */
	{QMI_GOBI_DEVICE(0x1199, 0x9009)},	/* Sierra Wireless Gobi 2000 Modem device (VT773) */
	{QMI_GOBI_DEVICE(0x1199, 0x900a)},	/* Sierra Wireless Gobi 2000 Modem device (VT773) */
	{QMI_GOBI_DEVICE(0x1199, 0x9011)},	/* Sierra Wireless Gobi 2000 Modem device (MC8305) */
	{QMI_GOBI_DEVICE(0x16d8, 0x8002)},	/* CMDTech Gobi 2000 Modem device (VU922) */
	{QMI_GOBI_DEVICE(0x05c6, 0x9205)},	/* Gobi 2000 Modem device */
	{QMI_GOBI_DEVICE(0x1199, 0x9013)},	/* Sierra Wireless Gobi 3000 Modem device (MC8355) */
	{QMI_GOBI_DEVICE(0x03f0, 0x371d)},	/* HP un2430 Mobile Broadband Module */
	{QMI_GOBI_DEVICE(0x1199, 0x9015)},	/* Sierra Wireless Gobi 3000 Modem device */
	{QMI_GOBI_DEVICE(0x1199, 0x9019)},	/* Sierra Wireless Gobi 3000 Modem device */
	{QMI_GOBI_DEVICE(0x1199, 0x901b)},	/* Sierra Wireless MC7770 */
	{QMI_GOBI_DEVICE(0x12d1, 0x14f1)},	/* Sony Gobi 3000 Composite */
	{QMI_GOBI_DEVICE(0x1410, 0xa021)},	/* Foxconn Gobi 3000 Modem device (Novatel E396) */

	{ }					/* END */
};
MODULE_DEVICE_TABLE(usb, products);

static bool quectel_ec20_detected(struct usb_interface *intf)
{
	struct usb_device *dev = interface_to_usbdev(intf);

	if (dev->actconfig &&
	    le16_to_cpu(dev->descriptor.idVendor) == 0x05c6 &&
	    le16_to_cpu(dev->descriptor.idProduct) == 0x9215 &&
	    dev->actconfig->desc.bNumInterfaces == 5)
		return true;

	return false;
}

static int qmi_wwan_probe(struct usb_interface *intf,
			  const struct usb_device_id *prod)
{
	struct usb_device_id *id = (struct usb_device_id *)prod;
	struct usb_interface_descriptor *desc = &intf->cur_altsetting->desc;

	/* Workaround to enable dynamic IDs.  This disables usbnet
	 * blacklisting functionality.  Which, if required, can be
	 * reimplemented here by using a magic "blacklist" value
	 * instead of 0 in the static device id table
	 */
	if (!id->driver_info) {
		dev_dbg(&intf->dev, "setting defaults for dynamic device id\n");
		id->driver_info = (unsigned long)&qmi_wwan_info;
	}

	/* There are devices where the same interface number can be
	 * configured as different functions. We should only bind to
	 * vendor specific functions when matching on interface number
	 */
	if (id->match_flags & USB_DEVICE_ID_MATCH_INT_NUMBER &&
	    desc->bInterfaceClass != USB_CLASS_VENDOR_SPEC) {
		dev_dbg(&intf->dev,
			"Rejecting interface number match for class %02x\n",
			desc->bInterfaceClass);
		return -ENODEV;
	}

	/* Quectel EC20 quirk where we've QMI on interface 4 instead of 0 */
	if (quectel_ec20_detected(intf) && desc->bInterfaceNumber == 0) {
		dev_dbg(&intf->dev, "Quectel EC20 quirk, skipping interface 0\n");
		return -ENODEV;
	}

	/* Several Quectel modems supports dynamic interface configuration, so
	 * we need to match on class/subclass/protocol. These values are
	 * identical for the diagnostic- and QMI-interface, but bNumEndpoints is
	 * different. Ignore the current interface if the number of endpoints
	 * equals the number for the diag interface (two).
	 */
	if (desc->bNumEndpoints == 2)
		return -ENODEV;

	return usbnet_probe(intf, id);
}

static void qmi_wwan_disconnect(struct usb_interface *intf)
{
	struct usbnet *dev = usb_get_intfdata(intf);
	struct qmi_wwan_state *info;
	struct list_head *iter;
	struct net_device *ldev;
	LIST_HEAD(list);

	/* called twice if separate control and data intf */
	if (!dev)
		return;
	info = (void *)&dev->data;
	if (info->flags & QMI_WWAN_FLAG_MUX) {
		if (!rtnl_trylock()) {
			restart_syscall();
			return;
		}
		rcu_read_lock();
		netdev_for_each_upper_dev_rcu(dev->net, ldev, iter)
			qmimux_unregister_device(ldev, &list);
		rcu_read_unlock();
		unregister_netdevice_many(&list);
		rtnl_unlock();
		info->flags &= ~QMI_WWAN_FLAG_MUX;
	}
	usbnet_disconnect(intf);
}

static struct usb_driver qmi_wwan_driver = {
	.name		      = "qmi_wwan",
	.id_table	      = products,
	.probe		      = qmi_wwan_probe,
	.disconnect	      = qmi_wwan_disconnect,
	.suspend	      = qmi_wwan_suspend,
	.resume		      =	qmi_wwan_resume,
	.reset_resume         = qmi_wwan_resume,
	.supports_autosuspend = 1,
	.disable_hub_initiated_lpm = 1,
};

module_usb_driver(qmi_wwan_driver);

MODULE_AUTHOR("Bjørn Mork <bjorn@mork.no>");
MODULE_DESCRIPTION("Qualcomm MSM Interface (QMI) WWAN driver");
MODULE_LICENSE("GPL");<|MERGE_RESOLUTION|>--- conflicted
+++ resolved
@@ -116,18 +116,6 @@
 	return ret;
 }
 
-<<<<<<< HEAD
-static void qmimux_get_stats64(struct net_device *net,
-			       struct rtnl_link_stats64 *stats)
-{
-	struct qmimux_priv *priv = netdev_priv(net);
-
-	netdev_stats_to_stats64(stats, &net->stats);
-	dev_fetch_sw_netstats(stats, priv->stats64);
-}
-
-=======
->>>>>>> f642729d
 static const struct net_device_ops qmimux_netdev_ops = {
 	.ndo_open        = qmimux_open,
 	.ndo_stop        = qmimux_stop,
