--- conflicted
+++ resolved
@@ -130,21 +130,11 @@
 int rtl8366_enable_vlan(struct realtek_smi *smi, bool enable);
 int rtl8366_reset_vlan(struct realtek_smi *smi);
 int rtl8366_init_vlan(struct realtek_smi *smi);
-<<<<<<< HEAD
-int rtl8366_vlan_filtering(struct dsa_switch *ds, int port,
-			   bool vlan_filtering,
-			   struct switchdev_trans *trans);
-int rtl8366_vlan_prepare(struct dsa_switch *ds, int port,
-			 const struct switchdev_obj_port_vlan *vlan);
-void rtl8366_vlan_add(struct dsa_switch *ds, int port,
-		      const struct switchdev_obj_port_vlan *vlan);
-=======
 int rtl8366_vlan_filtering(struct dsa_switch *ds, int port, bool vlan_filtering,
 			   struct netlink_ext_ack *extack);
 int rtl8366_vlan_add(struct dsa_switch *ds, int port,
 		     const struct switchdev_obj_port_vlan *vlan,
 		     struct netlink_ext_ack *extack);
->>>>>>> f642729d
 int rtl8366_vlan_del(struct dsa_switch *ds, int port,
 		     const struct switchdev_obj_port_vlan *vlan);
 void rtl8366_get_strings(struct dsa_switch *ds, int port, u32 stringset,
