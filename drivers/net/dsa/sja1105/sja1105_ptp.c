// SPDX-License-Identifier: GPL-2.0
/* Copyright (c) 2019, Vladimir Oltean <olteanv@gmail.com>
 */
#include <linux/spi/spi.h>
#include "sja1105.h"

/* The adjfine API clamps ppb between [-32,768,000, 32,768,000], and
 * therefore scaled_ppm between [-2,147,483,648, 2,147,483,647].
 * Set the maximum supported ppb to a round value smaller than the maximum.
 *
 * Percentually speaking, this is a +/- 0.032x adjustment of the
 * free-running counter (0.968x to 1.032x).
 */
#define SJA1105_MAX_ADJ_PPB		32000000
#define SJA1105_SIZE_PTP_CMD		4

/* PTPSYNCTS has no interrupt or update mechanism, because the intended
 * hardware use case is for the timestamp to be collected synchronously,
 * immediately after the CAS_MASTER SJA1105 switch has performed a CASSYNC
 * one-shot toggle (no return to level) on the PTP_CLK pin. When used as a
 * generic extts source, the PTPSYNCTS register needs polling and a comparison
 * with the old value. The polling interval is configured as the Nyquist rate
 * of a signal with 50% duty cycle and 1Hz frequency, which is sadly all that
 * this hardware can do (but may be enough for some setups). Anything of higher
 * frequency than 1 Hz will be lost, since there is no timestamp FIFO.
 */
#define SJA1105_EXTTS_INTERVAL		(HZ / 4)

/*            This range is actually +/- SJA1105_MAX_ADJ_PPB
 *            divided by 1000 (ppb -> ppm) and with a 16-bit
 *            "fractional" part (actually fixed point).
 *                                    |
 *                                    v
 * Convert scaled_ppm from the +/- ((10^6) << 16) range
 * into the +/- (1 << 31) range.
 *
 * This forgoes a "ppb" numeric representation (up to NSEC_PER_SEC)
 * and defines the scaling factor between scaled_ppm and the actual
 * frequency adjustments of the PHC.
 *
 *   ptpclkrate = scaled_ppm * 2^31 / (10^6 * 2^16)
 *   simplifies to
 *   ptpclkrate = scaled_ppm * 2^9 / 5^6
 */
#define SJA1105_CC_MULT_NUM		(1 << 9)
#define SJA1105_CC_MULT_DEM		15625
#define SJA1105_CC_MULT			0x80000000

enum sja1105_ptp_clk_mode {
	PTP_ADD_MODE = 1,
	PTP_SET_MODE = 0,
};

#define extts_to_data(d) \
		container_of((d), struct sja1105_ptp_data, extts_work)
#define ptp_caps_to_data(d) \
		container_of((d), struct sja1105_ptp_data, caps)
#define ptp_data_to_sja1105(d) \
		container_of((d), struct sja1105_private, ptp_data)

/* Must be called only with priv->tagger_data.state bit
 * SJA1105_HWTS_RX_EN cleared
 */
static int sja1105_change_rxtstamping(struct sja1105_private *priv,
				      bool on)
{
	struct sja1105_ptp_data *ptp_data = &priv->ptp_data;
	struct sja1105_general_params_entry *general_params;
	struct sja1105_table *table;

	table = &priv->static_config.tables[BLK_IDX_GENERAL_PARAMS];
	general_params = table->entries;
	general_params->send_meta1 = on;
	general_params->send_meta0 = on;

	/* Initialize the meta state machine to a known state */
	if (priv->tagger_data.stampable_skb) {
		kfree_skb(priv->tagger_data.stampable_skb);
		priv->tagger_data.stampable_skb = NULL;
	}
	ptp_cancel_worker_sync(ptp_data->clock);
	skb_queue_purge(&ptp_data->skb_rxtstamp_queue);

	return sja1105_static_config_reload(priv, SJA1105_RX_HWTSTAMPING);
}

int sja1105_hwtstamp_set(struct dsa_switch *ds, int port, struct ifreq *ifr)
{
	struct sja1105_private *priv = ds->priv;
	struct hwtstamp_config config;
	bool rx_on;
	int rc;

	if (copy_from_user(&config, ifr->ifr_data, sizeof(config)))
		return -EFAULT;

	switch (config.tx_type) {
	case HWTSTAMP_TX_OFF:
		priv->ports[port].hwts_tx_en = false;
		break;
	case HWTSTAMP_TX_ON:
		priv->ports[port].hwts_tx_en = true;
		break;
	default:
		return -ERANGE;
	}

	switch (config.rx_filter) {
	case HWTSTAMP_FILTER_NONE:
		rx_on = false;
		break;
	default:
		rx_on = true;
		break;
	}

	if (rx_on != test_bit(SJA1105_HWTS_RX_EN, &priv->tagger_data.state)) {
		clear_bit(SJA1105_HWTS_RX_EN, &priv->tagger_data.state);

		rc = sja1105_change_rxtstamping(priv, rx_on);
		if (rc < 0) {
			dev_err(ds->dev,
				"Failed to change RX timestamping: %d\n", rc);
			return rc;
		}
		if (rx_on)
			set_bit(SJA1105_HWTS_RX_EN, &priv->tagger_data.state);
	}

	if (copy_to_user(ifr->ifr_data, &config, sizeof(config)))
		return -EFAULT;
	return 0;
}

int sja1105_hwtstamp_get(struct dsa_switch *ds, int port, struct ifreq *ifr)
{
	struct sja1105_private *priv = ds->priv;
	struct hwtstamp_config config;

	config.flags = 0;
	if (priv->ports[port].hwts_tx_en)
		config.tx_type = HWTSTAMP_TX_ON;
	else
		config.tx_type = HWTSTAMP_TX_OFF;
	if (test_bit(SJA1105_HWTS_RX_EN, &priv->tagger_data.state))
		config.rx_filter = HWTSTAMP_FILTER_PTP_V2_L2_EVENT;
	else
		config.rx_filter = HWTSTAMP_FILTER_NONE;

	return copy_to_user(ifr->ifr_data, &config, sizeof(config)) ?
		-EFAULT : 0;
}

int sja1105_get_ts_info(struct dsa_switch *ds, int port,
			struct ethtool_ts_info *info)
{
	struct sja1105_private *priv = ds->priv;
	struct sja1105_ptp_data *ptp_data = &priv->ptp_data;

	/* Called during cleanup */
	if (!ptp_data->clock)
		return -ENODEV;

	info->so_timestamping = SOF_TIMESTAMPING_TX_HARDWARE |
				SOF_TIMESTAMPING_RX_HARDWARE |
				SOF_TIMESTAMPING_RAW_HARDWARE;
	info->tx_types = (1 << HWTSTAMP_TX_OFF) |
			 (1 << HWTSTAMP_TX_ON);
	info->rx_filters = (1 << HWTSTAMP_FILTER_NONE) |
			   (1 << HWTSTAMP_FILTER_PTP_V2_L2_EVENT);
	info->phc_index = ptp_clock_index(ptp_data->clock);
	return 0;
}

void sja1105et_ptp_cmd_packing(u8 *buf, struct sja1105_ptp_cmd *cmd,
			       enum packing_op op)
{
	const int size = SJA1105_SIZE_PTP_CMD;
	/* No need to keep this as part of the structure */
	u64 valid = 1;

	sja1105_packing(buf, &valid,           31, 31, size, op);
	sja1105_packing(buf, &cmd->ptpstrtsch, 30, 30, size, op);
	sja1105_packing(buf, &cmd->ptpstopsch, 29, 29, size, op);
	sja1105_packing(buf, &cmd->startptpcp, 28, 28, size, op);
	sja1105_packing(buf, &cmd->stopptpcp,  27, 27, size, op);
	sja1105_packing(buf, &cmd->resptp,      2,  2, size, op);
	sja1105_packing(buf, &cmd->corrclk4ts,  1,  1, size, op);
	sja1105_packing(buf, &cmd->ptpclkadd,   0,  0, size, op);
}

void sja1105pqrs_ptp_cmd_packing(u8 *buf, struct sja1105_ptp_cmd *cmd,
				 enum packing_op op)
{
	const int size = SJA1105_SIZE_PTP_CMD;
	/* No need to keep this as part of the structure */
	u64 valid = 1;

	sja1105_packing(buf, &valid,           31, 31, size, op);
	sja1105_packing(buf, &cmd->ptpstrtsch, 30, 30, size, op);
	sja1105_packing(buf, &cmd->ptpstopsch, 29, 29, size, op);
	sja1105_packing(buf, &cmd->startptpcp, 28, 28, size, op);
	sja1105_packing(buf, &cmd->stopptpcp,  27, 27, size, op);
	sja1105_packing(buf, &cmd->resptp,      3,  3, size, op);
	sja1105_packing(buf, &cmd->corrclk4ts,  2,  2, size, op);
	sja1105_packing(buf, &cmd->ptpclkadd,   0,  0, size, op);
}

int sja1105_ptp_commit(struct dsa_switch *ds, struct sja1105_ptp_cmd *cmd,
		       sja1105_spi_rw_mode_t rw)
{
	const struct sja1105_private *priv = ds->priv;
	const struct sja1105_regs *regs = priv->info->regs;
	u8 buf[SJA1105_SIZE_PTP_CMD] = {0};
	int rc;

	if (rw == SPI_WRITE)
		priv->info->ptp_cmd_packing(buf, cmd, PACK);

	rc = sja1105_xfer_buf(priv, rw, regs->ptp_control, buf,
			      SJA1105_SIZE_PTP_CMD);

	if (rw == SPI_READ)
		priv->info->ptp_cmd_packing(buf, cmd, UNPACK);

	return rc;
}

/* The switch returns partial timestamps (24 bits for SJA1105 E/T, which wrap
 * around in 0.135 seconds, and 32 bits for P/Q/R/S, wrapping around in 34.35
 * seconds).
 *
 * This receives the RX or TX MAC timestamps, provided by hardware as
 * the lower bits of the cycle counter, sampled at the time the timestamp was
 * collected.
 *
 * To reconstruct into a full 64-bit-wide timestamp, the cycle counter is
 * read and the high-order bits are filled in.
 *
 * Must be called within one wraparound period of the partial timestamp since
 * it was generated by the MAC.
 */
static u64 sja1105_tstamp_reconstruct(struct dsa_switch *ds, u64 now,
				      u64 ts_partial)
{
	struct sja1105_private *priv = ds->priv;
	u64 partial_tstamp_mask = CYCLECOUNTER_MASK(priv->info->ptp_ts_bits);
	u64 ts_reconstructed;

	ts_reconstructed = (now & ~partial_tstamp_mask) | ts_partial;

	/* Check lower bits of current cycle counter against the timestamp.
	 * If the current cycle counter is lower than the partial timestamp,
	 * then wraparound surely occurred and must be accounted for.
	 */
	if ((now & partial_tstamp_mask) <= ts_partial)
		ts_reconstructed -= (partial_tstamp_mask + 1);

	return ts_reconstructed;
}

/* Reads the SPI interface for an egress timestamp generated by the switch
 * for frames sent using management routes.
 *
 * SJA1105 E/T layout of the 4-byte SPI payload:
 *
 * 31    23    15    7     0
 * |     |     |     |     |
 * +-----+-----+-----+     ^
 *          ^              |
 *          |              |
 *  24-bit timestamp   Update bit
 *
 *
 * SJA1105 P/Q/R/S layout of the 8-byte SPI payload:
 *
 * 31    23    15    7     0     63    55    47    39    32
 * |     |     |     |     |     |     |     |     |     |
 *                         ^     +-----+-----+-----+-----+
 *                         |                 ^
 *                         |                 |
 *                    Update bit    32-bit timestamp
 *
 * Notice that the update bit is in the same place.
 * To have common code for E/T and P/Q/R/S for reading the timestamp,
 * we need to juggle with the offset and the bit indices.
 */
static int sja1105_ptpegr_ts_poll(struct dsa_switch *ds, int port, u64 *ts)
{
	struct sja1105_private *priv = ds->priv;
	const struct sja1105_regs *regs = priv->info->regs;
	int tstamp_bit_start, tstamp_bit_end;
	int timeout = 10;
	u8 packed_buf[8];
	u64 update;
	int rc;

	do {
		rc = sja1105_xfer_buf(priv, SPI_READ, regs->ptpegr_ts[port],
				      packed_buf, priv->info->ptpegr_ts_bytes);
		if (rc < 0)
			return rc;

		sja1105_unpack(packed_buf, &update, 0, 0,
			       priv->info->ptpegr_ts_bytes);
		if (update)
			break;

		usleep_range(10, 50);
	} while (--timeout);

	if (!timeout)
		return -ETIMEDOUT;

	/* Point the end bit to the second 32-bit word on P/Q/R/S,
	 * no-op on E/T.
	 */
	tstamp_bit_end = (priv->info->ptpegr_ts_bytes - 4) * 8;
	/* Shift the 24-bit timestamp on E/T to be collected from 31:8.
	 * No-op on P/Q/R/S.
	 */
	tstamp_bit_end += 32 - priv->info->ptp_ts_bits;
	tstamp_bit_start = tstamp_bit_end + priv->info->ptp_ts_bits - 1;

	*ts = 0;

	sja1105_unpack(packed_buf, ts, tstamp_bit_start, tstamp_bit_end,
		       priv->info->ptpegr_ts_bytes);

	return 0;
}

/* Caller must hold ptp_data->lock */
static int sja1105_ptpclkval_read(struct sja1105_private *priv, u64 *ticks,
				  struct ptp_system_timestamp *ptp_sts)
{
	const struct sja1105_regs *regs = priv->info->regs;

	return sja1105_xfer_u64(priv, SPI_READ, regs->ptpclkval, ticks,
				ptp_sts);
}

/* Caller must hold ptp_data->lock */
static int sja1105_ptpclkval_write(struct sja1105_private *priv, u64 ticks,
				   struct ptp_system_timestamp *ptp_sts)
{
	const struct sja1105_regs *regs = priv->info->regs;

	return sja1105_xfer_u64(priv, SPI_WRITE, regs->ptpclkval, &ticks,
				ptp_sts);
}

static long sja1105_rxtstamp_work(struct ptp_clock_info *ptp)
{
	struct sja1105_ptp_data *ptp_data = ptp_caps_to_data(ptp);
	struct sja1105_private *priv = ptp_data_to_sja1105(ptp_data);
	struct dsa_switch *ds = priv->ds;
	struct sk_buff *skb;

	mutex_lock(&ptp_data->lock);

	while ((skb = skb_dequeue(&ptp_data->skb_rxtstamp_queue)) != NULL) {
		struct skb_shared_hwtstamps *shwt = skb_hwtstamps(skb);
		u64 ticks, ts;
		int rc;

		rc = sja1105_ptpclkval_read(priv, &ticks, NULL);
		if (rc < 0) {
			dev_err(ds->dev, "Failed to read PTP clock: %d\n", rc);
			kfree_skb(skb);
			continue;
		}

		*shwt = (struct skb_shared_hwtstamps) {0};

		ts = SJA1105_SKB_CB(skb)->meta_tstamp;
		ts = sja1105_tstamp_reconstruct(ds, ticks, ts);

		shwt->hwtstamp = ns_to_ktime(sja1105_ticks_to_ns(ts));
		netif_rx_ni(skb);
	}

	mutex_unlock(&ptp_data->lock);

	/* Don't restart */
	return -1;
}

/* Called from dsa_skb_defer_rx_timestamp */
bool sja1105_port_rxtstamp(struct dsa_switch *ds, int port,
			   struct sk_buff *skb, unsigned int type)
{
	struct sja1105_private *priv = ds->priv;
	struct sja1105_ptp_data *ptp_data = &priv->ptp_data;

	if (!test_bit(SJA1105_HWTS_RX_EN, &priv->tagger_data.state))
		return false;

	/* We need to read the full PTP clock to reconstruct the Rx
	 * timestamp. For that we need a sleepable context.
	 */
	skb_queue_tail(&ptp_data->skb_rxtstamp_queue, skb);
	ptp_schedule_worker(ptp_data->clock, 0);
	return true;
}

/* Called from dsa_skb_tx_timestamp. This callback is just to make DSA clone
 * the skb and have it available in DSA_SKB_CB in the .port_deferred_xmit
 * callback, where we will timestamp it synchronously.
 */
bool sja1105_port_txtstamp(struct dsa_switch *ds, int port,
			   struct sk_buff *skb, unsigned int type)
{
	struct sja1105_private *priv = ds->priv;
	struct sja1105_port *sp = &priv->ports[port];

	if (!sp->hwts_tx_en)
		return false;

	return true;
}

static int sja1105_ptp_reset(struct dsa_switch *ds)
{
	struct sja1105_private *priv = ds->priv;
	struct sja1105_ptp_data *ptp_data = &priv->ptp_data;
	struct sja1105_ptp_cmd cmd = ptp_data->cmd;
	int rc;

	mutex_lock(&ptp_data->lock);

	cmd.resptp = 1;

	dev_dbg(ds->dev, "Resetting PTP clock\n");
	rc = sja1105_ptp_commit(ds, &cmd, SPI_WRITE);

	sja1105_tas_clockstep(priv->ds);

	mutex_unlock(&ptp_data->lock);

	return rc;
}

/* Caller must hold ptp_data->lock */
int __sja1105_ptp_gettimex(struct dsa_switch *ds, u64 *ns,
			   struct ptp_system_timestamp *ptp_sts)
{
	struct sja1105_private *priv = ds->priv;
	u64 ticks;
	int rc;

	rc = sja1105_ptpclkval_read(priv, &ticks, ptp_sts);
	if (rc < 0) {
		dev_err(ds->dev, "Failed to read PTP clock: %d\n", rc);
		return rc;
	}

	*ns = sja1105_ticks_to_ns(ticks);

	return 0;
}

static int sja1105_ptp_gettimex(struct ptp_clock_info *ptp,
				struct timespec64 *ts,
				struct ptp_system_timestamp *ptp_sts)
{
	struct sja1105_ptp_data *ptp_data = ptp_caps_to_data(ptp);
	struct sja1105_private *priv = ptp_data_to_sja1105(ptp_data);
	u64 now = 0;
	int rc;

	mutex_lock(&ptp_data->lock);

	rc = __sja1105_ptp_gettimex(priv->ds, &now, ptp_sts);
	*ts = ns_to_timespec64(now);

	mutex_unlock(&ptp_data->lock);

	return rc;
}

/* Caller must hold ptp_data->lock */
static int sja1105_ptp_mode_set(struct sja1105_private *priv,
				enum sja1105_ptp_clk_mode mode)
{
	struct sja1105_ptp_data *ptp_data = &priv->ptp_data;

	if (ptp_data->cmd.ptpclkadd == mode)
		return 0;

	ptp_data->cmd.ptpclkadd = mode;

	return sja1105_ptp_commit(priv->ds, &ptp_data->cmd, SPI_WRITE);
}

/* Write to PTPCLKVAL while PTPCLKADD is 0 */
int __sja1105_ptp_settime(struct dsa_switch *ds, u64 ns,
			  struct ptp_system_timestamp *ptp_sts)
{
	struct sja1105_private *priv = ds->priv;
	u64 ticks = ns_to_sja1105_ticks(ns);
	int rc;

	rc = sja1105_ptp_mode_set(priv, PTP_SET_MODE);
	if (rc < 0) {
		dev_err(priv->ds->dev, "Failed to put PTPCLK in set mode\n");
		return rc;
	}

	rc = sja1105_ptpclkval_write(priv, ticks, ptp_sts);

	sja1105_tas_clockstep(priv->ds);

	return rc;
}

static int sja1105_ptp_settime(struct ptp_clock_info *ptp,
			       const struct timespec64 *ts)
{
	struct sja1105_ptp_data *ptp_data = ptp_caps_to_data(ptp);
	struct sja1105_private *priv = ptp_data_to_sja1105(ptp_data);
	u64 ns = timespec64_to_ns(ts);
	int rc;

	mutex_lock(&ptp_data->lock);

	rc = __sja1105_ptp_settime(priv->ds, ns, NULL);

	mutex_unlock(&ptp_data->lock);

	return rc;
}

static int sja1105_ptp_adjfine(struct ptp_clock_info *ptp, long scaled_ppm)
{
	struct sja1105_ptp_data *ptp_data = ptp_caps_to_data(ptp);
	struct sja1105_private *priv = ptp_data_to_sja1105(ptp_data);
	const struct sja1105_regs *regs = priv->info->regs;
	u32 clkrate32;
	s64 clkrate;
	int rc;

	clkrate = (s64)scaled_ppm * SJA1105_CC_MULT_NUM;
	clkrate = div_s64(clkrate, SJA1105_CC_MULT_DEM);

	/* Take a +/- value and re-center it around 2^31. */
	clkrate = SJA1105_CC_MULT + clkrate;
	WARN_ON(abs(clkrate) >= GENMASK_ULL(31, 0));
	clkrate32 = clkrate;

	mutex_lock(&ptp_data->lock);

	rc = sja1105_xfer_u32(priv, SPI_WRITE, regs->ptpclkrate, &clkrate32,
			      NULL);

	sja1105_tas_adjfreq(priv->ds);

	mutex_unlock(&ptp_data->lock);

	return rc;
}

/* Write to PTPCLKVAL while PTPCLKADD is 1 */
int __sja1105_ptp_adjtime(struct dsa_switch *ds, s64 delta)
{
	struct sja1105_private *priv = ds->priv;
	s64 ticks = ns_to_sja1105_ticks(delta);
	int rc;

	rc = sja1105_ptp_mode_set(priv, PTP_ADD_MODE);
	if (rc < 0) {
		dev_err(priv->ds->dev, "Failed to put PTPCLK in add mode\n");
		return rc;
	}

	rc = sja1105_ptpclkval_write(priv, ticks, NULL);

	sja1105_tas_clockstep(priv->ds);

	return rc;
}

static int sja1105_ptp_adjtime(struct ptp_clock_info *ptp, s64 delta)
{
	struct sja1105_ptp_data *ptp_data = ptp_caps_to_data(ptp);
	struct sja1105_private *priv = ptp_data_to_sja1105(ptp_data);
	int rc;

	mutex_lock(&ptp_data->lock);

	rc = __sja1105_ptp_adjtime(priv->ds, delta);

	mutex_unlock(&ptp_data->lock);

	return rc;
}

static void sja1105_ptp_extts_work(struct work_struct *work)
{
	struct delayed_work *dw = to_delayed_work(work);
	struct sja1105_ptp_data *ptp_data = extts_to_data(dw);
	struct sja1105_private *priv = ptp_data_to_sja1105(ptp_data);
	const struct sja1105_regs *regs = priv->info->regs;
	struct ptp_clock_event event;
	u64 ptpsyncts = 0;
	int rc;

	mutex_lock(&ptp_data->lock);

	rc = sja1105_xfer_u64(priv, SPI_READ, regs->ptpsyncts, &ptpsyncts,
			      NULL);
	if (rc < 0)
		dev_err_ratelimited(priv->ds->dev,
				    "Failed to read PTPSYNCTS: %d\n", rc);

	if (ptpsyncts && ptp_data->ptpsyncts != ptpsyncts) {
		event.index = 0;
		event.type = PTP_CLOCK_EXTTS;
		event.timestamp = ns_to_ktime(sja1105_ticks_to_ns(ptpsyncts));
		ptp_clock_event(ptp_data->clock, &event);

		ptp_data->ptpsyncts = ptpsyncts;
	}

	mutex_unlock(&ptp_data->lock);

	schedule_delayed_work(&ptp_data->extts_work, SJA1105_EXTTS_INTERVAL);
}

static int sja1105_change_ptp_clk_pin_func(struct sja1105_private *priv,
					   enum ptp_pin_function func)
{
	struct sja1105_avb_params_entry *avb;
	enum ptp_pin_function old_func;

	avb = priv->static_config.tables[BLK_IDX_AVB_PARAMS].entries;

	if (priv->info->device_id == SJA1105E_DEVICE_ID ||
	    priv->info->device_id == SJA1105T_DEVICE_ID ||
	    avb->cas_master)
		old_func = PTP_PF_PEROUT;
	else
		old_func = PTP_PF_EXTTS;

	if (func == old_func)
		return 0;

	avb->cas_master = (func == PTP_PF_PEROUT);

	return sja1105_dynamic_config_write(priv, BLK_IDX_AVB_PARAMS, 0, avb,
					    true);
}

/* The PTP_CLK pin may be configured to toggle with a 50% duty cycle and a
 * frequency f:
 *
 *           NSEC_PER_SEC
 * f = ----------------------
 *     (PTPPINDUR * 8 ns) * 2
 */
static int sja1105_per_out_enable(struct sja1105_private *priv,
				  struct ptp_perout_request *perout,
				  bool on)
{
	struct sja1105_ptp_data *ptp_data = &priv->ptp_data;
	const struct sja1105_regs *regs = priv->info->regs;
	struct sja1105_ptp_cmd cmd = ptp_data->cmd;
	int rc;

	/* We only support one channel */
	if (perout->index != 0)
		return -EOPNOTSUPP;

	/* Reject requests with unsupported flags */
	if (perout->flags)
		return -EOPNOTSUPP;

	mutex_lock(&ptp_data->lock);

	rc = sja1105_change_ptp_clk_pin_func(priv, PTP_PF_PEROUT);
	if (rc)
		goto out;

	if (on) {
		struct timespec64 pin_duration_ts = {
			.tv_sec = perout->period.sec,
			.tv_nsec = perout->period.nsec,
		};
		struct timespec64 pin_start_ts = {
			.tv_sec = perout->start.sec,
			.tv_nsec = perout->start.nsec,
		};
		u64 pin_duration = timespec64_to_ns(&pin_duration_ts);
		u64 pin_start = timespec64_to_ns(&pin_start_ts);
		u32 pin_duration32;
		u64 now;

		/* ptppindur: 32 bit register which holds the interval between
		 * 2 edges on PTP_CLK. So check for truncation which happens
		 * at periods larger than around 68.7 seconds.
		 */
		pin_duration = ns_to_sja1105_ticks(pin_duration / 2);
		if (pin_duration > U32_MAX) {
			rc = -ERANGE;
			goto out;
		}
		pin_duration32 = pin_duration;

		/* ptppins: 64 bit register which needs to hold a PTP time
		 * larger than the current time, otherwise the startptpcp
		 * command won't do anything. So advance the current time
		 * by a number of periods in a way that won't alter the
		 * phase offset.
		 */
		rc = __sja1105_ptp_gettimex(priv->ds, &now, NULL);
		if (rc < 0)
			goto out;

		pin_start = future_base_time(pin_start, pin_duration,
					     now + 1ull * NSEC_PER_SEC);
		pin_start = ns_to_sja1105_ticks(pin_start);

		rc = sja1105_xfer_u64(priv, SPI_WRITE, regs->ptppinst,
				      &pin_start, NULL);
		if (rc < 0)
			goto out;

		rc = sja1105_xfer_u32(priv, SPI_WRITE, regs->ptppindur,
				      &pin_duration32, NULL);
		if (rc < 0)
			goto out;
	}

	if (on)
		cmd.startptpcp = true;
	else
		cmd.stopptpcp = true;

	rc = sja1105_ptp_commit(priv->ds, &cmd, SPI_WRITE);

out:
	mutex_unlock(&ptp_data->lock);

	return rc;
}

static int sja1105_extts_enable(struct sja1105_private *priv,
				struct ptp_extts_request *extts,
				bool on)
{
	int rc;

	/* We only support one channel */
	if (extts->index != 0)
		return -EOPNOTSUPP;

	/* Reject requests with unsupported flags */
	if (extts->flags & ~(PTP_ENABLE_FEATURE |
			     PTP_RISING_EDGE |
			     PTP_FALLING_EDGE |
			     PTP_STRICT_FLAGS))
		return -EOPNOTSUPP;

	/* We can only enable time stamping on both edges, sadly. */
	if ((extts->flags & PTP_STRICT_FLAGS) &&
	    (extts->flags & PTP_ENABLE_FEATURE) &&
	    (extts->flags & PTP_EXTTS_EDGES) != PTP_EXTTS_EDGES)
		return -EOPNOTSUPP;

	rc = sja1105_change_ptp_clk_pin_func(priv, PTP_PF_EXTTS);
	if (rc)
		return rc;

	if (on)
		schedule_delayed_work(&priv->ptp_data.extts_work,
				      SJA1105_EXTTS_INTERVAL);
	else
		cancel_delayed_work_sync(&priv->ptp_data.extts_work);

	return 0;
}

static int sja1105_ptp_enable(struct ptp_clock_info *ptp,
			      struct ptp_clock_request *req, int on)
{
	struct sja1105_ptp_data *ptp_data = ptp_caps_to_data(ptp);
	struct sja1105_private *priv = ptp_data_to_sja1105(ptp_data);
	int rc = -EOPNOTSUPP;

	if (req->type == PTP_CLK_REQ_PEROUT)
		rc = sja1105_per_out_enable(priv, &req->perout, on);
	else if (req->type == PTP_CLK_REQ_EXTTS)
		rc = sja1105_extts_enable(priv, &req->extts, on);

	return rc;
}

static int sja1105_ptp_verify_pin(struct ptp_clock_info *ptp, unsigned int pin,
				  enum ptp_pin_function func, unsigned int chan)
{
	struct sja1105_ptp_data *ptp_data = ptp_caps_to_data(ptp);
	struct sja1105_private *priv = ptp_data_to_sja1105(ptp_data);

	if (chan != 0 || pin != 0)
		return -1;

	switch (func) {
	case PTP_PF_NONE:
	case PTP_PF_PEROUT:
		break;
	case PTP_PF_EXTTS:
		if (priv->info->device_id == SJA1105E_DEVICE_ID ||
		    priv->info->device_id == SJA1105T_DEVICE_ID)
			return -1;
		break;
	default:
		return -1;
	}
	return 0;
}

static struct ptp_pin_desc sja1105_ptp_pin = {
	.name = "ptp_clk",
	.index = 0,
	.func = PTP_PF_NONE,
};

int sja1105_ptp_clock_register(struct dsa_switch *ds)
{
	struct sja1105_private *priv = ds->priv;
	struct sja1105_tagger_data *tagger_data = &priv->tagger_data;
	struct sja1105_ptp_data *ptp_data = &priv->ptp_data;

	ptp_data->caps = (struct ptp_clock_info) {
		.owner		= THIS_MODULE,
		.name		= "SJA1105 PHC",
		.adjfine	= sja1105_ptp_adjfine,
		.adjtime	= sja1105_ptp_adjtime,
		.gettimex64	= sja1105_ptp_gettimex,
		.settime64	= sja1105_ptp_settime,
<<<<<<< HEAD
=======
		.enable		= sja1105_ptp_enable,
		.verify		= sja1105_ptp_verify_pin,
>>>>>>> 04d5ce62
		.do_aux_work	= sja1105_rxtstamp_work,
		.max_adj	= SJA1105_MAX_ADJ_PPB,
		.pin_config	= &sja1105_ptp_pin,
		.n_pins		= 1,
		.n_ext_ts	= 1,
		.n_per_out	= 1,
	};

	skb_queue_head_init(&ptp_data->skb_rxtstamp_queue);
	spin_lock_init(&tagger_data->meta_lock);

	ptp_data->clock = ptp_clock_register(&ptp_data->caps, ds->dev);
	if (IS_ERR_OR_NULL(ptp_data->clock))
		return PTR_ERR(ptp_data->clock);

	ptp_data->cmd.corrclk4ts = true;
	ptp_data->cmd.ptpclkadd = PTP_SET_MODE;

	INIT_DELAYED_WORK(&ptp_data->extts_work, sja1105_ptp_extts_work);

	return sja1105_ptp_reset(ds);
}

void sja1105_ptp_clock_unregister(struct dsa_switch *ds)
{
	struct sja1105_private *priv = ds->priv;
	struct sja1105_ptp_data *ptp_data = &priv->ptp_data;

	if (IS_ERR_OR_NULL(ptp_data->clock))
		return;

<<<<<<< HEAD
=======
	cancel_delayed_work_sync(&ptp_data->extts_work);
>>>>>>> 04d5ce62
	ptp_cancel_worker_sync(ptp_data->clock);
	skb_queue_purge(&ptp_data->skb_rxtstamp_queue);
	ptp_clock_unregister(ptp_data->clock);
	ptp_data->clock = NULL;
}

void sja1105_ptp_txtstamp_skb(struct dsa_switch *ds, int port,
			      struct sk_buff *skb)
{
	struct sja1105_private *priv = ds->priv;
	struct sja1105_ptp_data *ptp_data = &priv->ptp_data;
	struct skb_shared_hwtstamps shwt = {0};
	u64 ticks, ts;
	int rc;

	skb_shinfo(skb)->tx_flags |= SKBTX_IN_PROGRESS;

	mutex_lock(&ptp_data->lock);

	rc = sja1105_ptpclkval_read(priv, &ticks, NULL);
	if (rc < 0) {
		dev_err(ds->dev, "Failed to read PTP clock: %d\n", rc);
		kfree_skb(skb);
		goto out;
	}

	rc = sja1105_ptpegr_ts_poll(ds, port, &ts);
	if (rc < 0) {
		dev_err(ds->dev, "timed out polling for tstamp\n");
		kfree_skb(skb);
		goto out;
	}

	ts = sja1105_tstamp_reconstruct(ds, ticks, ts);

	shwt.hwtstamp = ns_to_ktime(sja1105_ticks_to_ns(ts));
	skb_complete_tx_timestamp(skb, &shwt);

out:
	mutex_unlock(&ptp_data->lock);
}<|MERGE_RESOLUTION|>--- conflicted
+++ resolved
@@ -838,11 +838,8 @@
 		.adjtime	= sja1105_ptp_adjtime,
 		.gettimex64	= sja1105_ptp_gettimex,
 		.settime64	= sja1105_ptp_settime,
-<<<<<<< HEAD
-=======
 		.enable		= sja1105_ptp_enable,
 		.verify		= sja1105_ptp_verify_pin,
->>>>>>> 04d5ce62
 		.do_aux_work	= sja1105_rxtstamp_work,
 		.max_adj	= SJA1105_MAX_ADJ_PPB,
 		.pin_config	= &sja1105_ptp_pin,
@@ -874,10 +871,7 @@
 	if (IS_ERR_OR_NULL(ptp_data->clock))
 		return;
 
-<<<<<<< HEAD
-=======
 	cancel_delayed_work_sync(&ptp_data->extts_work);
->>>>>>> 04d5ce62
 	ptp_cancel_worker_sync(ptp_data->clock);
 	skb_queue_purge(&ptp_data->skb_rxtstamp_queue);
 	ptp_clock_unregister(ptp_data->clock);
