--- conflicted
+++ resolved
@@ -279,8 +279,7 @@
 	return PKT_HASH_TYPE_L2;
 }
 
-static struct sk_buff *gve_rx_copy(struct gve_rx_ring *rx,
-				   struct net_device *dev,
+static struct sk_buff *gve_rx_copy(struct net_device *dev,
 				   struct napi_struct *napi,
 				   struct gve_rx_slot_page_info *page_info,
 				   u16 len)
@@ -298,13 +297,6 @@
 
 	skb->protocol = eth_type_trans(skb, dev);
 
-<<<<<<< HEAD
-	u64_stats_update_begin(&rx->statss);
-	rx->rx_copied_pkt++;
-	u64_stats_update_end(&rx->statss);
-
-=======
->>>>>>> 356006a6
 	return skb;
 }
 
@@ -423,11 +415,7 @@
 		u64_stats_update_begin(&rx->statss);
 		rx->rx_desc_err_dropped_pkt++;
 		u64_stats_update_end(&rx->statss);
-<<<<<<< HEAD
-		return true;
-=======
 		return false;
->>>>>>> 356006a6
 	}
 
 	len = be16_to_cpu(rx_desc->len) - GVE_RX_PAD;
@@ -440,43 +428,6 @@
 	dma_sync_single_for_cpu(&priv->pdev->dev, page_bus,
 				PAGE_SIZE, DMA_FROM_DEVICE);
 
-<<<<<<< HEAD
-	if (PAGE_SIZE == 4096) {
-		if (len <= priv->rx_copybreak) {
-			/* Just copy small packets */
-			skb = gve_rx_copy(rx, dev, napi, page_info, len);
-			u64_stats_update_begin(&rx->statss);
-			rx->rx_copybreak_pkt++;
-			u64_stats_update_end(&rx->statss);
-			goto have_skb;
-		}
-		if (unlikely(!gve_can_recycle_pages(dev))) {
-			skb = gve_rx_copy(rx, dev, napi, page_info, len);
-			goto have_skb;
-		}
-		pagecount = page_count(page_info->page);
-		if (pagecount == 1) {
-			/* No part of this page is used by any SKBs; we attach
-			 * the page fragment to a new SKB and pass it up the
-			 * stack.
-			 */
-			skb = gve_rx_add_frags(dev, napi, page_info, len);
-			if (!skb) {
-				u64_stats_update_begin(&rx->statss);
-				rx->rx_skb_alloc_fail++;
-				u64_stats_update_end(&rx->statss);
-				return true;
-			}
-			/* Make sure the kernel stack can't release the page */
-			get_page(page_info->page);
-			/* "flip" to other packet buffer on this page */
-			gve_rx_flip_buff(page_info, &rx->data.data_ring[idx]);
-		} else if (pagecount >= 2) {
-			/* We have previously passed the other half of this
-			 * page up the stack, but it has not yet been freed.
-			 */
-			skb = gve_rx_copy(rx, dev, napi, page_info, len);
-=======
 	if (len <= priv->rx_copybreak) {
 		/* Just copy small packets */
 		skb = gve_rx_copy(dev, napi, page_info, len);
@@ -502,33 +453,17 @@
 			skb = gve_rx_raw_addressing(&priv->pdev->dev, dev,
 						    page_info, len, napi,
 						    data_slot);
->>>>>>> 356006a6
 		} else {
 			skb = gve_rx_qpl(&priv->pdev->dev, dev, rx,
 					 page_info, len, napi, data_slot);
 		}
-<<<<<<< HEAD
-	} else {
-		skb = gve_rx_copy(rx, dev, napi, page_info, len);
-	}
-
-have_skb:
-	/* We didn't manage to allocate an skb but we haven't had any
-	 * reset worthy failures.
-	 */
-=======
-	}
-
->>>>>>> 356006a6
+	}
+
 	if (!skb) {
 		u64_stats_update_begin(&rx->statss);
 		rx->rx_skb_alloc_fail++;
 		u64_stats_update_end(&rx->statss);
-<<<<<<< HEAD
-		return true;
-=======
 		return false;
->>>>>>> 356006a6
 	}
 
 	if (likely(feat & NETIF_F_RXCSUM)) {
