// SPDX-License-Identifier: (GPL-2.0 OR MIT)
/* Google virtual Ethernet (gve) driver
 *
 * Copyright (C) 2015-2019 Google, Inc.
 */

#include <linux/ethtool.h>
#include <linux/rtnetlink.h>
#include "gve.h"
#include "gve_adminq.h"

static void gve_get_drvinfo(struct net_device *netdev,
			    struct ethtool_drvinfo *info)
{
	struct gve_priv *priv = netdev_priv(netdev);

	strlcpy(info->driver, "gve", sizeof(info->driver));
	strlcpy(info->version, gve_version_str, sizeof(info->version));
	strlcpy(info->bus_info, pci_name(priv->pdev), sizeof(info->bus_info));
}

static void gve_set_msglevel(struct net_device *netdev, u32 value)
{
	struct gve_priv *priv = netdev_priv(netdev);

	priv->msg_enable = value;
}

static u32 gve_get_msglevel(struct net_device *netdev)
{
	struct gve_priv *priv = netdev_priv(netdev);

	return priv->msg_enable;
}

static const char gve_gstrings_main_stats[][ETH_GSTRING_LEN] = {
	"rx_packets", "tx_packets", "rx_bytes", "tx_bytes",
	"rx_dropped", "tx_dropped", "tx_timeouts",
	"rx_skb_alloc_fail", "rx_buf_alloc_fail", "rx_desc_err_dropped_pkt",
	"interface_up_cnt", "interface_down_cnt", "reset_cnt",
	"page_alloc_fail", "dma_mapping_error", "stats_report_trigger_cnt",
};

static const char gve_gstrings_rx_stats[][ETH_GSTRING_LEN] = {
	"rx_posted_desc[%u]", "rx_completed_desc[%u]", "rx_bytes[%u]",
	"rx_dropped_pkt[%u]", "rx_copybreak_pkt[%u]", "rx_copied_pkt[%u]",
	"rx_queue_drop_cnt[%u]", "rx_no_buffers_posted[%u]",
	"rx_drops_packet_over_mru[%u]", "rx_drops_invalid_checksum[%u]",
};

static const char gve_gstrings_tx_stats[][ETH_GSTRING_LEN] = {
	"tx_posted_desc[%u]", "tx_completed_desc[%u]", "tx_bytes[%u]",
	"tx_wake[%u]", "tx_stop[%u]", "tx_event_counter[%u]",
<<<<<<< HEAD
=======
	"tx_dma_mapping_error[%u]",
>>>>>>> f642729d
};

static const char gve_gstrings_adminq_stats[][ETH_GSTRING_LEN] = {
	"adminq_prod_cnt", "adminq_cmd_fail", "adminq_timeouts",
	"adminq_describe_device_cnt", "adminq_cfg_device_resources_cnt",
	"adminq_register_page_list_cnt", "adminq_unregister_page_list_cnt",
	"adminq_create_tx_queue_cnt", "adminq_create_rx_queue_cnt",
	"adminq_destroy_tx_queue_cnt", "adminq_destroy_rx_queue_cnt",
	"adminq_dcfg_device_resources_cnt", "adminq_set_driver_parameter_cnt",
	"adminq_report_stats_cnt", "adminq_report_link_speed_cnt"
};

static const char gve_gstrings_priv_flags[][ETH_GSTRING_LEN] = {
	"report-stats",
};

#define GVE_MAIN_STATS_LEN  ARRAY_SIZE(gve_gstrings_main_stats)
#define GVE_ADMINQ_STATS_LEN  ARRAY_SIZE(gve_gstrings_adminq_stats)
#define NUM_GVE_TX_CNTS	ARRAY_SIZE(gve_gstrings_tx_stats)
#define NUM_GVE_RX_CNTS	ARRAY_SIZE(gve_gstrings_rx_stats)
#define GVE_PRIV_FLAGS_STR_LEN ARRAY_SIZE(gve_gstrings_priv_flags)

static void gve_get_strings(struct net_device *netdev, u32 stringset, u8 *data)
{
	struct gve_priv *priv = netdev_priv(netdev);
	char *s = (char *)data;
	int i, j;

	switch (stringset) {
	case ETH_SS_STATS:
		memcpy(s, *gve_gstrings_main_stats,
		       sizeof(gve_gstrings_main_stats));
		s += sizeof(gve_gstrings_main_stats);

		for (i = 0; i < priv->rx_cfg.num_queues; i++) {
			for (j = 0; j < NUM_GVE_RX_CNTS; j++) {
				snprintf(s, ETH_GSTRING_LEN,
					 gve_gstrings_rx_stats[j], i);
				s += ETH_GSTRING_LEN;
			}
		}

		for (i = 0; i < priv->tx_cfg.num_queues; i++) {
			for (j = 0; j < NUM_GVE_TX_CNTS; j++) {
				snprintf(s, ETH_GSTRING_LEN,
					 gve_gstrings_tx_stats[j], i);
				s += ETH_GSTRING_LEN;
			}
		}

		memcpy(s, *gve_gstrings_adminq_stats,
		       sizeof(gve_gstrings_adminq_stats));
		s += sizeof(gve_gstrings_adminq_stats);
		break;

	case ETH_SS_PRIV_FLAGS:
		memcpy(s, *gve_gstrings_priv_flags,
		       sizeof(gve_gstrings_priv_flags));
		s += sizeof(gve_gstrings_priv_flags);
		break;

	default:
		break;
	}
}

static int gve_get_sset_count(struct net_device *netdev, int sset)
{
	struct gve_priv *priv = netdev_priv(netdev);

	switch (sset) {
	case ETH_SS_STATS:
		return GVE_MAIN_STATS_LEN + GVE_ADMINQ_STATS_LEN +
		       (priv->rx_cfg.num_queues * NUM_GVE_RX_CNTS) +
		       (priv->tx_cfg.num_queues * NUM_GVE_TX_CNTS);
	case ETH_SS_PRIV_FLAGS:
		return GVE_PRIV_FLAGS_STR_LEN;
	default:
		return -EOPNOTSUPP;
	}
}

static void
gve_get_ethtool_stats(struct net_device *netdev,
		      struct ethtool_stats *stats, u64 *data)
{
	u64 tmp_rx_pkts, tmp_rx_bytes, tmp_rx_skb_alloc_fail,	tmp_rx_buf_alloc_fail,
		tmp_rx_desc_err_dropped_pkt, tmp_tx_pkts, tmp_tx_bytes;
	u64 rx_buf_alloc_fail, rx_desc_err_dropped_pkt, rx_pkts,
		rx_skb_alloc_fail, rx_bytes, tx_pkts, tx_bytes;
	int stats_idx, base_stats_idx, max_stats_idx;
	struct stats *report_stats;
	int *rx_qid_to_stats_idx;
	int *tx_qid_to_stats_idx;
	struct gve_priv *priv;
	bool skip_nic_stats;
	unsigned int start;
	int ring;
	int i, j;

	ASSERT_RTNL();

	priv = netdev_priv(netdev);
	report_stats = priv->stats_report->stats;
	rx_qid_to_stats_idx = kmalloc_array(priv->rx_cfg.num_queues,
					    sizeof(int), GFP_KERNEL);
	if (!rx_qid_to_stats_idx)
		return;
	tx_qid_to_stats_idx = kmalloc_array(priv->tx_cfg.num_queues,
					    sizeof(int), GFP_KERNEL);
	if (!tx_qid_to_stats_idx) {
		kfree(rx_qid_to_stats_idx);
		return;
	}
	for (rx_pkts = 0, rx_bytes = 0, rx_skb_alloc_fail = 0,
	     rx_buf_alloc_fail = 0, rx_desc_err_dropped_pkt = 0, ring = 0;
	     ring < priv->rx_cfg.num_queues; ring++) {
		if (priv->rx) {
			do {
				struct gve_rx_ring *rx = &priv->rx[ring];

				start =
				  u64_stats_fetch_begin(&priv->rx[ring].statss);
				tmp_rx_pkts = rx->rpackets;
				tmp_rx_bytes = rx->rbytes;
				tmp_rx_skb_alloc_fail = rx->rx_skb_alloc_fail;
				tmp_rx_buf_alloc_fail = rx->rx_buf_alloc_fail;
				tmp_rx_desc_err_dropped_pkt =
					rx->rx_desc_err_dropped_pkt;
			} while (u64_stats_fetch_retry(&priv->rx[ring].statss,
						       start));
			rx_pkts += tmp_rx_pkts;
			rx_bytes += tmp_rx_bytes;
			rx_skb_alloc_fail += tmp_rx_skb_alloc_fail;
			rx_buf_alloc_fail += tmp_rx_buf_alloc_fail;
			rx_desc_err_dropped_pkt += tmp_rx_desc_err_dropped_pkt;
		}
	}
	for (tx_pkts = 0, tx_bytes = 0, ring = 0;
	     ring < priv->tx_cfg.num_queues; ring++) {
		if (priv->tx) {
			do {
				start =
				  u64_stats_fetch_begin(&priv->tx[ring].statss);
				tmp_tx_pkts = priv->tx[ring].pkt_done;
				tmp_tx_bytes = priv->tx[ring].bytes_done;
			} while (u64_stats_fetch_retry(&priv->tx[ring].statss,
						       start));
			tx_pkts += tmp_tx_pkts;
			tx_bytes += tmp_tx_bytes;
		}
	}

	i = 0;
	data[i++] = rx_pkts;
	data[i++] = tx_pkts;
	data[i++] = rx_bytes;
	data[i++] = tx_bytes;
	/* total rx dropped packets */
	data[i++] = rx_skb_alloc_fail + rx_buf_alloc_fail +
		    rx_desc_err_dropped_pkt;
	/* Skip tx_dropped */
	i++;

	data[i++] = priv->tx_timeo_cnt;
	data[i++] = rx_skb_alloc_fail;
	data[i++] = rx_buf_alloc_fail;
	data[i++] = rx_desc_err_dropped_pkt;
	data[i++] = priv->interface_up_cnt;
	data[i++] = priv->interface_down_cnt;
	data[i++] = priv->reset_cnt;
	data[i++] = priv->page_alloc_fail;
	data[i++] = priv->dma_mapping_error;
	data[i++] = priv->stats_report_trigger_cnt;
	i = GVE_MAIN_STATS_LEN;

	/* For rx cross-reporting stats, start from nic rx stats in report */
	base_stats_idx = GVE_TX_STATS_REPORT_NUM * priv->tx_cfg.num_queues +
		GVE_RX_STATS_REPORT_NUM * priv->rx_cfg.num_queues;
	max_stats_idx = NIC_RX_STATS_REPORT_NUM * priv->rx_cfg.num_queues +
		base_stats_idx;
	/* Preprocess the stats report for rx, map queue id to start index */
	skip_nic_stats = false;
	for (stats_idx = base_stats_idx; stats_idx < max_stats_idx;
		stats_idx += NIC_RX_STATS_REPORT_NUM) {
		u32 stat_name = be32_to_cpu(report_stats[stats_idx].stat_name);
		u32 queue_id = be32_to_cpu(report_stats[stats_idx].queue_id);

		if (stat_name == 0) {
			/* no stats written by NIC yet */
			skip_nic_stats = true;
			break;
		}
		rx_qid_to_stats_idx[queue_id] = stats_idx;
	}
	/* walk RX rings */
	if (priv->rx) {
		for (ring = 0; ring < priv->rx_cfg.num_queues; ring++) {
			struct gve_rx_ring *rx = &priv->rx[ring];

			data[i++] = rx->fill_cnt;
			data[i++] = rx->cnt;
			do {
				start =
				  u64_stats_fetch_begin(&priv->rx[ring].statss);
				tmp_rx_bytes = rx->rbytes;
				tmp_rx_skb_alloc_fail = rx->rx_skb_alloc_fail;
				tmp_rx_buf_alloc_fail = rx->rx_buf_alloc_fail;
				tmp_rx_desc_err_dropped_pkt =
					rx->rx_desc_err_dropped_pkt;
			} while (u64_stats_fetch_retry(&priv->rx[ring].statss,
						       start));
			data[i++] = tmp_rx_bytes;
			/* rx dropped packets */
			data[i++] = tmp_rx_skb_alloc_fail +
				tmp_rx_buf_alloc_fail +
				tmp_rx_desc_err_dropped_pkt;
			data[i++] = rx->rx_copybreak_pkt;
			data[i++] = rx->rx_copied_pkt;
			/* stats from NIC */
			if (skip_nic_stats) {
				/* skip NIC rx stats */
				i += NIC_RX_STATS_REPORT_NUM;
				continue;
			}
			for (j = 0; j < NIC_RX_STATS_REPORT_NUM; j++) {
				u64 value =
				be64_to_cpu(report_stats[rx_qid_to_stats_idx[ring] + j].value);

				data[i++] = value;
			}
		}
	} else {
		i += priv->rx_cfg.num_queues * NUM_GVE_RX_CNTS;
	}

	/* For tx cross-reporting stats, start from nic tx stats in report */
	base_stats_idx = max_stats_idx;
	max_stats_idx = NIC_TX_STATS_REPORT_NUM * priv->tx_cfg.num_queues +
		max_stats_idx;
	/* Preprocess the stats report for tx, map queue id to start index */
	skip_nic_stats = false;
	for (stats_idx = base_stats_idx; stats_idx < max_stats_idx;
		stats_idx += NIC_TX_STATS_REPORT_NUM) {
		u32 stat_name = be32_to_cpu(report_stats[stats_idx].stat_name);
		u32 queue_id = be32_to_cpu(report_stats[stats_idx].queue_id);

		if (stat_name == 0) {
			/* no stats written by NIC yet */
			skip_nic_stats = true;
			break;
		}
		tx_qid_to_stats_idx[queue_id] = stats_idx;
	}
	/* walk TX rings */
	if (priv->tx) {
		for (ring = 0; ring < priv->tx_cfg.num_queues; ring++) {
			struct gve_tx_ring *tx = &priv->tx[ring];

			data[i++] = tx->req;
			data[i++] = tx->done;
			do {
				start =
				  u64_stats_fetch_begin(&priv->tx[ring].statss);
				tmp_tx_bytes = tx->bytes_done;
			} while (u64_stats_fetch_retry(&priv->tx[ring].statss,
						       start));
			data[i++] = tmp_tx_bytes;
			data[i++] = tx->wake_queue;
			data[i++] = tx->stop_queue;
			data[i++] = be32_to_cpu(gve_tx_load_event_counter(priv,
									  tx));
<<<<<<< HEAD
=======
			data[i++] = tx->dma_mapping_error;
>>>>>>> f642729d
			/* stats from NIC */
			if (skip_nic_stats) {
				/* skip NIC tx stats */
				i += NIC_TX_STATS_REPORT_NUM;
				continue;
			}
			for (j = 0; j < NIC_TX_STATS_REPORT_NUM; j++) {
				u64 value =
				be64_to_cpu(report_stats[tx_qid_to_stats_idx[ring] + j].value);
				data[i++] = value;
			}
		}
	} else {
		i += priv->tx_cfg.num_queues * NUM_GVE_TX_CNTS;
	}

	kfree(rx_qid_to_stats_idx);
	kfree(tx_qid_to_stats_idx);
	/* AQ Stats */
	data[i++] = priv->adminq_prod_cnt;
	data[i++] = priv->adminq_cmd_fail;
	data[i++] = priv->adminq_timeouts;
	data[i++] = priv->adminq_describe_device_cnt;
	data[i++] = priv->adminq_cfg_device_resources_cnt;
	data[i++] = priv->adminq_register_page_list_cnt;
	data[i++] = priv->adminq_unregister_page_list_cnt;
	data[i++] = priv->adminq_create_tx_queue_cnt;
	data[i++] = priv->adminq_create_rx_queue_cnt;
	data[i++] = priv->adminq_destroy_tx_queue_cnt;
	data[i++] = priv->adminq_destroy_rx_queue_cnt;
	data[i++] = priv->adminq_dcfg_device_resources_cnt;
	data[i++] = priv->adminq_set_driver_parameter_cnt;
	data[i++] = priv->adminq_report_stats_cnt;
	data[i++] = priv->adminq_report_link_speed_cnt;
}

static void gve_get_channels(struct net_device *netdev,
			     struct ethtool_channels *cmd)
{
	struct gve_priv *priv = netdev_priv(netdev);

	cmd->max_rx = priv->rx_cfg.max_queues;
	cmd->max_tx = priv->tx_cfg.max_queues;
	cmd->max_other = 0;
	cmd->max_combined = 0;
	cmd->rx_count = priv->rx_cfg.num_queues;
	cmd->tx_count = priv->tx_cfg.num_queues;
	cmd->other_count = 0;
	cmd->combined_count = 0;
}

static int gve_set_channels(struct net_device *netdev,
			    struct ethtool_channels *cmd)
{
	struct gve_priv *priv = netdev_priv(netdev);
	struct gve_queue_config new_tx_cfg = priv->tx_cfg;
	struct gve_queue_config new_rx_cfg = priv->rx_cfg;
	struct ethtool_channels old_settings;
	int new_tx = cmd->tx_count;
	int new_rx = cmd->rx_count;

	gve_get_channels(netdev, &old_settings);

	/* Changing combined is not allowed allowed */
	if (cmd->combined_count != old_settings.combined_count)
		return -EINVAL;

	if (!new_rx || !new_tx)
		return -EINVAL;

	if (!netif_carrier_ok(netdev)) {
		priv->tx_cfg.num_queues = new_tx;
		priv->rx_cfg.num_queues = new_rx;
		return 0;
	}

	new_tx_cfg.num_queues = new_tx;
	new_rx_cfg.num_queues = new_rx;

	return gve_adjust_queues(priv, new_rx_cfg, new_tx_cfg);
}

static void gve_get_ringparam(struct net_device *netdev,
			      struct ethtool_ringparam *cmd)
{
	struct gve_priv *priv = netdev_priv(netdev);

	cmd->rx_max_pending = priv->rx_desc_cnt;
	cmd->tx_max_pending = priv->tx_desc_cnt;
	cmd->rx_pending = priv->rx_desc_cnt;
	cmd->tx_pending = priv->tx_desc_cnt;
}

static int gve_user_reset(struct net_device *netdev, u32 *flags)
{
	struct gve_priv *priv = netdev_priv(netdev);

	if (*flags == ETH_RESET_ALL) {
		*flags = 0;
		return gve_reset(priv, true);
	}

	return -EOPNOTSUPP;
}

static int gve_get_tunable(struct net_device *netdev,
			   const struct ethtool_tunable *etuna, void *value)
{
	struct gve_priv *priv = netdev_priv(netdev);

	switch (etuna->id) {
	case ETHTOOL_RX_COPYBREAK:
		*(u32 *)value = priv->rx_copybreak;
		return 0;
	default:
		return -EOPNOTSUPP;
	}
}

static int gve_set_tunable(struct net_device *netdev,
			   const struct ethtool_tunable *etuna,
			   const void *value)
{
	struct gve_priv *priv = netdev_priv(netdev);
	u32 len;

	switch (etuna->id) {
	case ETHTOOL_RX_COPYBREAK:
		len = *(u32 *)value;
		if (len > PAGE_SIZE / 2)
			return -EINVAL;
		priv->rx_copybreak = len;
		return 0;
	default:
		return -EOPNOTSUPP;
	}
}

static u32 gve_get_priv_flags(struct net_device *netdev)
{
	struct gve_priv *priv = netdev_priv(netdev);
	u32 ret_flags = 0;

	/* Only 1 flag exists currently: report-stats (BIT(O)), so set that flag. */
	if (priv->ethtool_flags & BIT(0))
		ret_flags |= BIT(0);
	return ret_flags;
}

static int gve_set_priv_flags(struct net_device *netdev, u32 flags)
{
	struct gve_priv *priv = netdev_priv(netdev);
	u64 ori_flags, new_flags;

	ori_flags = READ_ONCE(priv->ethtool_flags);
	new_flags = ori_flags;

	/* Only one priv flag exists: report-stats (BIT(0))*/
	if (flags & BIT(0))
		new_flags |= BIT(0);
	else
		new_flags &= ~(BIT(0));
	priv->ethtool_flags = new_flags;
	/* start report-stats timer when user turns report stats on. */
	if (flags & BIT(0)) {
		mod_timer(&priv->stats_report_timer,
			  round_jiffies(jiffies +
					msecs_to_jiffies(priv->stats_report_timer_period)));
	}
	/* Zero off gve stats when report-stats turned off and */
	/* delete report stats timer. */
	if (!(flags & BIT(0)) && (ori_flags & BIT(0))) {
		int tx_stats_num = GVE_TX_STATS_REPORT_NUM *
			priv->tx_cfg.num_queues;
		int rx_stats_num = GVE_RX_STATS_REPORT_NUM *
			priv->rx_cfg.num_queues;

		memset(priv->stats_report->stats, 0, (tx_stats_num + rx_stats_num) *
				   sizeof(struct stats));
		del_timer_sync(&priv->stats_report_timer);
	}
	return 0;
}

static int gve_get_link_ksettings(struct net_device *netdev,
				  struct ethtool_link_ksettings *cmd)
{
	struct gve_priv *priv = netdev_priv(netdev);
	int err = gve_adminq_report_link_speed(priv);

	cmd->base.speed = priv->link_speed;
	return err;
}

const struct ethtool_ops gve_ethtool_ops = {
	.get_drvinfo = gve_get_drvinfo,
	.get_strings = gve_get_strings,
	.get_sset_count = gve_get_sset_count,
	.get_ethtool_stats = gve_get_ethtool_stats,
	.set_msglevel = gve_set_msglevel,
	.get_msglevel = gve_get_msglevel,
	.set_channels = gve_set_channels,
	.get_channels = gve_get_channels,
	.get_link = ethtool_op_get_link,
	.get_ringparam = gve_get_ringparam,
	.reset = gve_user_reset,
	.get_tunable = gve_get_tunable,
	.set_tunable = gve_set_tunable,
	.get_priv_flags = gve_get_priv_flags,
	.set_priv_flags = gve_set_priv_flags,
	.get_link_ksettings = gve_get_link_ksettings
};<|MERGE_RESOLUTION|>--- conflicted
+++ resolved
@@ -51,10 +51,7 @@
 static const char gve_gstrings_tx_stats[][ETH_GSTRING_LEN] = {
 	"tx_posted_desc[%u]", "tx_completed_desc[%u]", "tx_bytes[%u]",
 	"tx_wake[%u]", "tx_stop[%u]", "tx_event_counter[%u]",
-<<<<<<< HEAD
-=======
 	"tx_dma_mapping_error[%u]",
->>>>>>> f642729d
 };
 
 static const char gve_gstrings_adminq_stats[][ETH_GSTRING_LEN] = {
@@ -327,10 +324,7 @@
 			data[i++] = tx->stop_queue;
 			data[i++] = be32_to_cpu(gve_tx_load_event_counter(priv,
 									  tx));
-<<<<<<< HEAD
-=======
 			data[i++] = tx->dma_mapping_error;
->>>>>>> f642729d
 			/* stats from NIC */
 			if (skip_nic_stats) {
 				/* skip NIC tx stats */
