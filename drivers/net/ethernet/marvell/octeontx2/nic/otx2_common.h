/* SPDX-License-Identifier: GPL-2.0 */
/* Marvell OcteonTx2 RVU Ethernet driver
 *
 * Copyright (C) 2020 Marvell International Ltd.
 *
 * This program is free software; you can redistribute it and/or modify
 * it under the terms of the GNU General Public License version 2 as
 * published by the Free Software Foundation.
 */

#ifndef OTX2_COMMON_H
#define OTX2_COMMON_H

#include <linux/ethtool.h>
#include <linux/pci.h>
#include <linux/iommu.h>
#include <linux/net_tstamp.h>
#include <linux/ptp_clock_kernel.h>
#include <linux/timecounter.h>
<<<<<<< HEAD
=======
#include <linux/soc/marvell/octeontx2/asm.h>
>>>>>>> f642729d

#include <mbox.h>
#include <npc.h>
#include "otx2_reg.h"
#include "otx2_txrx.h"
#include <rvu_trace.h>

/* PCI device IDs */
#define PCI_DEVID_OCTEONTX2_RVU_PF              0xA063
#define PCI_DEVID_OCTEONTX2_RVU_VF		0xA064
#define PCI_DEVID_OCTEONTX2_RVU_AFVF		0xA0F8

#define PCI_SUBSYS_DEVID_96XX_RVU_PFVF		0xB200

/* PCI BAR nos */
#define PCI_CFG_REG_BAR_NUM                     2
#define PCI_MBOX_BAR_NUM                        4

#define NAME_SIZE                               32

enum arua_mapped_qtypes {
	AURA_NIX_RQ,
	AURA_NIX_SQ,
};

/* NIX LF interrupts range*/
#define NIX_LF_QINT_VEC_START			0x00
#define NIX_LF_CINT_VEC_START			0x40
#define NIX_LF_GINT_VEC				0x80
#define NIX_LF_ERR_VEC				0x81
#define NIX_LF_POISON_VEC			0x82

/* Send skid of 2000 packets required for CQ size of 4K CQEs. */
#define SEND_CQ_SKID	2000

/* RSS configuration */
struct otx2_rss_ctx {
	u8  ind_tbl[MAX_RSS_INDIR_TBL_SIZE];
};

struct otx2_rss_info {
	u8 enable;
	u32 flowkey_cfg;
	u16 rss_size;
#define RSS_HASH_KEY_SIZE	44   /* 352 bit key */
	u8  key[RSS_HASH_KEY_SIZE];
	struct otx2_rss_ctx	*rss_ctx[MAX_RSS_GROUPS];
};

/* NIX (or NPC) RX errors */
enum otx2_errlvl {
	NPC_ERRLVL_RE,
	NPC_ERRLVL_LID_LA,
	NPC_ERRLVL_LID_LB,
	NPC_ERRLVL_LID_LC,
	NPC_ERRLVL_LID_LD,
	NPC_ERRLVL_LID_LE,
	NPC_ERRLVL_LID_LF,
	NPC_ERRLVL_LID_LG,
	NPC_ERRLVL_LID_LH,
	NPC_ERRLVL_NIX = 0x0F,
};

enum otx2_errcodes_re {
	/* NPC_ERRLVL_RE errcodes */
	ERRCODE_FCS = 0x7,
	ERRCODE_FCS_RCV = 0x8,
	ERRCODE_UNDERSIZE = 0x10,
	ERRCODE_OVERSIZE = 0x11,
	ERRCODE_OL2_LEN_MISMATCH = 0x12,
	/* NPC_ERRLVL_NIX errcodes */
	ERRCODE_OL3_LEN = 0x10,
	ERRCODE_OL4_LEN = 0x11,
	ERRCODE_OL4_CSUM = 0x12,
	ERRCODE_IL3_LEN = 0x20,
	ERRCODE_IL4_LEN = 0x21,
	ERRCODE_IL4_CSUM = 0x22,
};

/* NIX TX stats */
enum nix_stat_lf_tx {
	TX_UCAST	= 0x0,
	TX_BCAST	= 0x1,
	TX_MCAST	= 0x2,
	TX_DROP		= 0x3,
	TX_OCTS		= 0x4,
	TX_STATS_ENUM_LAST,
};

/* NIX RX stats */
enum nix_stat_lf_rx {
	RX_OCTS		= 0x0,
	RX_UCAST	= 0x1,
	RX_BCAST	= 0x2,
	RX_MCAST	= 0x3,
	RX_DROP		= 0x4,
	RX_DROP_OCTS	= 0x5,
	RX_FCS		= 0x6,
	RX_ERR		= 0x7,
	RX_DRP_BCAST	= 0x8,
	RX_DRP_MCAST	= 0x9,
	RX_DRP_L3BCAST	= 0xa,
	RX_DRP_L3MCAST	= 0xb,
	RX_STATS_ENUM_LAST,
};

struct otx2_dev_stats {
	u64 rx_bytes;
	u64 rx_frames;
	u64 rx_ucast_frames;
	u64 rx_bcast_frames;
	u64 rx_mcast_frames;
	u64 rx_drops;

	u64 tx_bytes;
	u64 tx_frames;
	u64 tx_ucast_frames;
	u64 tx_bcast_frames;
	u64 tx_mcast_frames;
	u64 tx_drops;
};

/* Driver counted stats */
struct otx2_drv_stats {
	atomic_t rx_fcs_errs;
	atomic_t rx_oversize_errs;
	atomic_t rx_undersize_errs;
	atomic_t rx_csum_errs;
	atomic_t rx_len_errs;
	atomic_t rx_other_errs;
};

struct mbox {
	struct otx2_mbox	mbox;
	struct work_struct	mbox_wrk;
	struct otx2_mbox	mbox_up;
	struct work_struct	mbox_up_wrk;
	struct otx2_nic		*pfvf;
	void			*bbuf_base; /* Bounce buffer for mbox memory */
	struct mutex		lock;	/* serialize mailbox access */
	int			num_msgs; /* mbox number of messages */
	int			up_num_msgs; /* mbox_up number of messages */
};

struct otx2_hw {
	struct pci_dev		*pdev;
	struct otx2_rss_info	rss_info;
	u16                     rx_queues;
	u16                     tx_queues;
	u16			max_queues;
	u16			pool_cnt;
	u16			rqpool_cnt;
	u16			sqpool_cnt;

	/* NPA */
	u32			stack_pg_ptrs;  /* No of ptrs per stack page */
	u32			stack_pg_bytes; /* Size of stack page */
	u16			sqb_size;

	/* NIX */
	u16		txschq_list[NIX_TXSCH_LVL_CNT][MAX_TXSCHQ_PER_FUNC];

	/* HW settings, coalescing etc */
	u16			rx_chan_base;
	u16			tx_chan_base;
	u16			cq_qcount_wait;
	u16			cq_ecount_wait;
	u16			rq_skid;
	u8			cq_time_wait;

	/* Segmentation */
	u8			lso_tsov4_idx;
	u8			lso_tsov6_idx;
	u8			lso_udpv4_idx;
	u8			lso_udpv6_idx;
<<<<<<< HEAD
	u8			hw_tso;
=======
>>>>>>> f642729d

	/* MSI-X */
	u8			cint_cnt; /* CQ interrupt count */
	u16			npa_msixoff; /* Offset of NPA vectors */
	u16			nix_msixoff; /* Offset of NIX vectors */
	char			*irq_name;
	cpumask_var_t           *affinity_mask;

	/* Stats */
	struct otx2_dev_stats	dev_stats;
	struct otx2_drv_stats	drv_stats;
	u64			cgx_rx_stats[CGX_RX_STATS_COUNT];
	u64			cgx_tx_stats[CGX_TX_STATS_COUNT];
	u64			cgx_fec_corr_blks;
	u64			cgx_fec_uncorr_blks;
	u8			cgx_links;  /* No. of CGX links present in HW */
	u8			lbk_links;  /* No. of LBK links present in HW */
#define HW_TSO			0
#define CN10K_MBOX		1
#define CN10K_LMTST		2
	unsigned long		cap_flag;

#define LMT_LINE_SIZE		128
#define NIX_LMTID_BASE		72 /* RX + TX + XDP */
	void __iomem		*lmt_base;
	u64			*npa_lmt_base;
	u64			*nix_lmt_base;
};

struct otx2_vf_config {
	struct otx2_nic *pf;
	struct delayed_work link_event_work;
	bool intf_down; /* interface was either configured or not */
	u8 mac[ETH_ALEN];
	u16 vlan;
	int tx_vtag_idx;
};

struct flr_work {
	struct work_struct work;
	struct otx2_nic *pf;
};

struct refill_work {
	struct delayed_work pool_refill_work;
	struct otx2_nic *pf;
};

struct otx2_ptp {
	struct ptp_clock_info ptp_info;
	struct ptp_clock *ptp_clock;
	struct otx2_nic *nic;

	struct cyclecounter cycle_counter;
	struct timecounter time_counter;
};

#define OTX2_HW_TIMESTAMP_LEN	8

<<<<<<< HEAD
=======
struct otx2_mac_table {
	u8 addr[ETH_ALEN];
	u16 mcam_entry;
	bool inuse;
};

struct otx2_flow_config {
	u16			entry[NPC_MAX_NONCONTIG_ENTRIES];
	u32			nr_flows;
#define OTX2_MAX_NTUPLE_FLOWS	32
#define OTX2_MAX_UNICAST_FLOWS	8
#define OTX2_MAX_VLAN_FLOWS	1
#define OTX2_MCAM_COUNT		(OTX2_MAX_NTUPLE_FLOWS + \
				 OTX2_MAX_UNICAST_FLOWS + \
				 OTX2_MAX_VLAN_FLOWS)
	u32			ntuple_offset;
	u32			unicast_offset;
	u32			rx_vlan_offset;
	u32			vf_vlan_offset;
#define OTX2_PER_VF_VLAN_FLOWS	2 /* rx+tx per VF */
#define OTX2_VF_VLAN_RX_INDEX	0
#define OTX2_VF_VLAN_TX_INDEX	1
	u32                     ntuple_max_flows;
	struct list_head	flow_list;
};

struct dev_hw_ops {
	int	(*sq_aq_init)(void *dev, u16 qidx, u16 sqb_aura);
	void	(*sqe_flush)(void *dev, struct otx2_snd_queue *sq,
			     int size, int qidx);
	void	(*refill_pool_ptrs)(void *dev, struct otx2_cq_queue *cq);
	void	(*aura_freeptr)(void *dev, int aura, u64 buf);
};

>>>>>>> f642729d
struct otx2_nic {
	void __iomem		*reg_base;
	struct net_device	*netdev;
	struct dev_hw_ops	*hw_ops;
	void			*iommu_domain;
	u16			max_frs;
	u16			rbsize; /* Receive buffer size */

#define OTX2_FLAG_RX_TSTAMP_ENABLED		BIT_ULL(0)
#define OTX2_FLAG_TX_TSTAMP_ENABLED		BIT_ULL(1)
#define OTX2_FLAG_INTF_DOWN			BIT_ULL(2)
#define OTX2_FLAG_MCAM_ENTRIES_ALLOC		BIT_ULL(3)
#define OTX2_FLAG_NTUPLE_SUPPORT		BIT_ULL(4)
#define OTX2_FLAG_UCAST_FLTR_SUPPORT		BIT_ULL(5)
#define OTX2_FLAG_RX_VLAN_SUPPORT		BIT_ULL(6)
#define OTX2_FLAG_VF_VLAN_SUPPORT		BIT_ULL(7)
#define OTX2_FLAG_PF_SHUTDOWN			BIT_ULL(8)
#define OTX2_FLAG_RX_PAUSE_ENABLED		BIT_ULL(9)
#define OTX2_FLAG_TX_PAUSE_ENABLED		BIT_ULL(10)
	u64			flags;

	struct otx2_qset	qset;
	struct otx2_hw		hw;
	struct pci_dev		*pdev;
	struct device		*dev;

	/* Mbox */
	struct mbox		mbox;
	struct mbox		*mbox_pfvf;
	struct workqueue_struct *mbox_wq;
	struct workqueue_struct *mbox_pfvf_wq;

	u8			total_vfs;
	u16			pcifunc; /* RVU PF_FUNC */
	u16			bpid[NIX_MAX_BPID_CHAN];
	struct otx2_vf_config	*vf_configs;
	struct cgx_link_user_info linfo;

	u64			reset_count;
	struct work_struct	reset_task;
	struct workqueue_struct	*flr_wq;
	struct flr_work		*flr_wrk;
	struct refill_work	*refill_wrk;
	struct workqueue_struct	*otx2_wq;
	struct work_struct	rx_mode_work;
	struct otx2_mac_table	*mac_table;

	/* Ethtool stuff */
	u32			msg_enable;

	/* Block address of NIX either BLKADDR_NIX0 or BLKADDR_NIX1 */
	int			nix_blkaddr;
<<<<<<< HEAD

	struct otx2_ptp		*ptp;
	struct hwtstamp_config	tstamp;
=======
	/* LMTST Lines info */
	u16			tot_lmt_lines;
	u16			nix_lmt_lines;
	u32			nix_lmt_size;

	struct otx2_ptp		*ptp;
	struct hwtstamp_config	tstamp;

	struct otx2_flow_config	*flow_cfg;
>>>>>>> f642729d
};

static inline bool is_otx2_lbkvf(struct pci_dev *pdev)
{
	return pdev->device == PCI_DEVID_OCTEONTX2_RVU_AFVF;
}

static inline bool is_96xx_A0(struct pci_dev *pdev)
{
	return (pdev->revision == 0x00) &&
		(pdev->subsystem_device == PCI_SUBSYS_DEVID_96XX_RVU_PFVF);
}

static inline bool is_96xx_B0(struct pci_dev *pdev)
{
	return (pdev->revision == 0x01) &&
		(pdev->subsystem_device == PCI_SUBSYS_DEVID_96XX_RVU_PFVF);
}

/* REVID for PCIe devices.
 * Bits 0..1: minor pass, bit 3..2: major pass
 * bits 7..4: midr id
 */
#define PCI_REVISION_ID_96XX		0x00
#define PCI_REVISION_ID_95XX		0x10
#define PCI_REVISION_ID_LOKI		0x20
#define PCI_REVISION_ID_98XX		0x30
#define PCI_REVISION_ID_95XXMM		0x40

static inline bool is_dev_otx2(struct pci_dev *pdev)
{
	u8 midr = pdev->revision & 0xF0;

	return (midr == PCI_REVISION_ID_96XX || midr == PCI_REVISION_ID_95XX ||
		midr == PCI_REVISION_ID_LOKI || midr == PCI_REVISION_ID_98XX ||
		midr == PCI_REVISION_ID_95XXMM);
}

static inline void otx2_setup_dev_hw_settings(struct otx2_nic *pfvf)
{
	struct otx2_hw *hw = &pfvf->hw;

	pfvf->hw.cq_time_wait = CQ_TIMER_THRESH_DEFAULT;
	pfvf->hw.cq_ecount_wait = CQ_CQE_THRESH_DEFAULT;
	pfvf->hw.cq_qcount_wait = CQ_QCOUNT_DEFAULT;

	__set_bit(HW_TSO, &hw->cap_flag);

	if (is_96xx_A0(pfvf->pdev)) {
		__clear_bit(HW_TSO, &hw->cap_flag);

		/* Time based irq coalescing is not supported */
		pfvf->hw.cq_qcount_wait = 0x0;

		/* Due to HW issue previous silicons required minimum
		 * 600 unused CQE to avoid CQ overflow.
		 */
		pfvf->hw.rq_skid = 600;
		pfvf->qset.rqe_cnt = Q_COUNT(Q_SIZE_1K);
	}
	if (is_96xx_B0(pfvf->pdev))
		__clear_bit(HW_TSO, &hw->cap_flag);

	if (!is_dev_otx2(pfvf->pdev)) {
		__set_bit(CN10K_MBOX, &hw->cap_flag);
		__set_bit(CN10K_LMTST, &hw->cap_flag);
	}
}

/* Register read/write APIs */
static inline void __iomem *otx2_get_regaddr(struct otx2_nic *nic, u64 offset)
{
	u64 blkaddr;

	switch ((offset >> RVU_FUNC_BLKADDR_SHIFT) & RVU_FUNC_BLKADDR_MASK) {
	case BLKTYPE_NIX:
		blkaddr = nic->nix_blkaddr;
		break;
	case BLKTYPE_NPA:
		blkaddr = BLKADDR_NPA;
		break;
	default:
		blkaddr = BLKADDR_RVUM;
		break;
	}

	offset &= ~(RVU_FUNC_BLKADDR_MASK << RVU_FUNC_BLKADDR_SHIFT);
	offset |= (blkaddr << RVU_FUNC_BLKADDR_SHIFT);

	return nic->reg_base + offset;
}

static inline void otx2_write64(struct otx2_nic *nic, u64 offset, u64 val)
{
	void __iomem *addr = otx2_get_regaddr(nic, offset);

	writeq(val, addr);
}

static inline u64 otx2_read64(struct otx2_nic *nic, u64 offset)
{
	void __iomem *addr = otx2_get_regaddr(nic, offset);

	return readq(addr);
}

/* Mbox bounce buffer APIs */
static inline int otx2_mbox_bbuf_init(struct mbox *mbox, struct pci_dev *pdev)
{
	struct otx2_mbox *otx2_mbox;
	struct otx2_mbox_dev *mdev;

	mbox->bbuf_base = devm_kmalloc(&pdev->dev, MBOX_SIZE, GFP_KERNEL);
	if (!mbox->bbuf_base)
		return -ENOMEM;

	/* Overwrite mbox mbase to point to bounce buffer, so that PF/VF
	 * prepare all mbox messages in bounce buffer instead of directly
	 * in hw mbox memory.
	 */
	otx2_mbox = &mbox->mbox;
	mdev = &otx2_mbox->dev[0];
	mdev->mbase = mbox->bbuf_base;

	otx2_mbox = &mbox->mbox_up;
	mdev = &otx2_mbox->dev[0];
	mdev->mbase = mbox->bbuf_base;
	return 0;
}

static inline void otx2_sync_mbox_bbuf(struct otx2_mbox *mbox, int devid)
{
	u16 msgs_offset = ALIGN(sizeof(struct mbox_hdr), MBOX_MSG_ALIGN);
	void *hw_mbase = mbox->hwbase + (devid * MBOX_SIZE);
	struct otx2_mbox_dev *mdev = &mbox->dev[devid];
	struct mbox_hdr *hdr;
	u64 msg_size;

	if (mdev->mbase == hw_mbase)
		return;

	hdr = hw_mbase + mbox->rx_start;
	msg_size = hdr->msg_size;

	if (msg_size > mbox->rx_size - msgs_offset)
		msg_size = mbox->rx_size - msgs_offset;

	/* Copy mbox messages from mbox memory to bounce buffer */
	memcpy(mdev->mbase + mbox->rx_start,
	       hw_mbase + mbox->rx_start, msg_size + msgs_offset);
}

/* With the absence of API for 128-bit IO memory access for arm64,
 * implement required operations at place.
 */
#if defined(CONFIG_ARM64)
static inline void otx2_write128(u64 lo, u64 hi, void __iomem *addr)
{
	__asm__ volatile("stp %x[x0], %x[x1], [%x[p1],#0]!"
			 ::[x0]"r"(lo), [x1]"r"(hi), [p1]"r"(addr));
}

static inline u64 otx2_atomic64_add(u64 incr, u64 *ptr)
{
	u64 result;

	__asm__ volatile(".cpu   generic+lse\n"
			 "ldadd %x[i], %x[r], [%[b]]"
			 : [r]"=r"(result), "+m"(*ptr)
			 : [i]"r"(incr), [b]"r"(ptr)
			 : "memory");
	return result;
}

#else
#define otx2_write128(lo, hi, addr)		writeq((hi) | (lo), addr)
#define otx2_atomic64_add(incr, ptr)		({ *ptr += incr; })
#endif

static inline void __cn10k_aura_freeptr(struct otx2_nic *pfvf, u64 aura,
					u64 *ptrs, u64 num_ptrs,
					u64 *lmt_addr)
{
	u64 size = 0, count_eot = 0;
	u64 tar_addr, val = 0;

	tar_addr = (__force u64)otx2_get_regaddr(pfvf, NPA_LF_AURA_BATCH_FREE0);
	/* LMTID is same as AURA Id */
	val = (aura & 0x7FF) | BIT_ULL(63);
	/* Set if [127:64] of last 128bit word has a valid pointer */
	count_eot = (num_ptrs % 2) ? 0ULL : 1ULL;
	/* Set AURA ID to free pointer */
	ptrs[0] = (count_eot << 32) | (aura & 0xFFFFF);
	/* Target address for LMTST flush tells HW how many 128bit
	 * words are valid from NPA_LF_AURA_BATCH_FREE0.
	 *
	 * tar_addr[6:4] is LMTST size-1 in units of 128b.
	 */
	if (num_ptrs > 2) {
		size = (sizeof(u64) * num_ptrs) / 16;
		if (!count_eot)
			size++;
		tar_addr |=  ((size - 1) & 0x7) << 4;
	}
	memcpy(lmt_addr, ptrs, sizeof(u64) * num_ptrs);
	/* Perform LMTST flush */
	cn10k_lmt_flush(val, tar_addr);
}

static inline void cn10k_aura_freeptr(void *dev, int aura, u64 buf)
{
	struct otx2_nic *pfvf = dev;
	struct otx2_pool *pool;
	u64 ptrs[2];

	pool = &pfvf->qset.pool[aura];
	ptrs[1] = buf;
	__cn10k_aura_freeptr(pfvf, aura, ptrs, 2, pool->lmt_addr);
}

/* Alloc pointer from pool/aura */
static inline u64 otx2_aura_allocptr(struct otx2_nic *pfvf, int aura)
{
	u64 *ptr = (u64 *)otx2_get_regaddr(pfvf,
			   NPA_LF_AURA_OP_ALLOCX(0));
	u64 incr = (u64)aura | BIT_ULL(63);

	return otx2_atomic64_add(incr, ptr);
}

/* Free pointer to a pool/aura */
static inline void otx2_aura_freeptr(void *dev, int aura, u64 buf)
{
	struct otx2_nic *pfvf = dev;
	void __iomem *addr = otx2_get_regaddr(pfvf, NPA_LF_AURA_OP_FREE0);

	otx2_write128(buf, (u64)aura | BIT_ULL(63), addr);
}

static inline int otx2_get_pool_idx(struct otx2_nic *pfvf, int type, int idx)
{
	if (type == AURA_NIX_SQ)
		return pfvf->hw.rqpool_cnt + idx;

	 /* AURA_NIX_RQ */
	return idx;
}

/* Mbox APIs */
static inline int otx2_sync_mbox_msg(struct mbox *mbox)
{
	int err;

	if (!otx2_mbox_nonempty(&mbox->mbox, 0))
		return 0;
	otx2_mbox_msg_send(&mbox->mbox, 0);
	err = otx2_mbox_wait_for_rsp(&mbox->mbox, 0);
	if (err)
		return err;

	return otx2_mbox_check_rsp_msgs(&mbox->mbox, 0);
}

static inline int otx2_sync_mbox_up_msg(struct mbox *mbox, int devid)
{
	int err;

	if (!otx2_mbox_nonempty(&mbox->mbox_up, devid))
		return 0;
	otx2_mbox_msg_send(&mbox->mbox_up, devid);
	err = otx2_mbox_wait_for_rsp(&mbox->mbox_up, devid);
	if (err)
		return err;

	return otx2_mbox_check_rsp_msgs(&mbox->mbox_up, devid);
}

/* Use this API to send mbox msgs in atomic context
 * where sleeping is not allowed
 */
static inline int otx2_sync_mbox_msg_busy_poll(struct mbox *mbox)
{
	int err;

	if (!otx2_mbox_nonempty(&mbox->mbox, 0))
		return 0;
	otx2_mbox_msg_send(&mbox->mbox, 0);
	err = otx2_mbox_busy_poll_for_rsp(&mbox->mbox, 0);
	if (err)
		return err;

	return otx2_mbox_check_rsp_msgs(&mbox->mbox, 0);
}

#define M(_name, _id, _fn_name, _req_type, _rsp_type)                   \
static struct _req_type __maybe_unused					\
*otx2_mbox_alloc_msg_ ## _fn_name(struct mbox *mbox)                    \
{									\
	struct _req_type *req;						\
									\
	req = (struct _req_type *)otx2_mbox_alloc_msg_rsp(		\
		&mbox->mbox, 0, sizeof(struct _req_type),		\
		sizeof(struct _rsp_type));				\
	if (!req)							\
		return NULL;						\
	req->hdr.sig = OTX2_MBOX_REQ_SIG;				\
	req->hdr.id = _id;						\
	trace_otx2_msg_alloc(mbox->mbox.pdev, _id, sizeof(*req));	\
	return req;							\
}

MBOX_MESSAGES
#undef M

#define M(_name, _id, _fn_name, _req_type, _rsp_type)			\
int									\
otx2_mbox_up_handler_ ## _fn_name(struct otx2_nic *pfvf,		\
				struct _req_type *req,			\
				struct _rsp_type *rsp);			\

MBOX_UP_CGX_MESSAGES
#undef M

/* Time to wait before watchdog kicks off */
#define OTX2_TX_TIMEOUT		(100 * HZ)

#define	RVU_PFVF_PF_SHIFT	10
#define	RVU_PFVF_PF_MASK	0x3F
#define	RVU_PFVF_FUNC_SHIFT	0
#define	RVU_PFVF_FUNC_MASK	0x3FF

static inline int rvu_get_pf(u16 pcifunc)
{
	return (pcifunc >> RVU_PFVF_PF_SHIFT) & RVU_PFVF_PF_MASK;
}

static inline dma_addr_t otx2_dma_map_page(struct otx2_nic *pfvf,
					   struct page *page,
					   size_t offset, size_t size,
					   enum dma_data_direction dir)
{
	dma_addr_t iova;

	iova = dma_map_page_attrs(pfvf->dev, page,
				  offset, size, dir, DMA_ATTR_SKIP_CPU_SYNC);
	if (unlikely(dma_mapping_error(pfvf->dev, iova)))
		return (dma_addr_t)NULL;
	return iova;
}

static inline void otx2_dma_unmap_page(struct otx2_nic *pfvf,
				       dma_addr_t addr, size_t size,
				       enum dma_data_direction dir)
{
	dma_unmap_page_attrs(pfvf->dev, addr, size,
			     dir, DMA_ATTR_SKIP_CPU_SYNC);
}

/* MSI-X APIs */
void otx2_free_cints(struct otx2_nic *pfvf, int n);
void otx2_set_cints_affinity(struct otx2_nic *pfvf);
int otx2_set_mac_address(struct net_device *netdev, void *p);
int otx2_hw_set_mtu(struct otx2_nic *pfvf, int mtu);
void otx2_tx_timeout(struct net_device *netdev, unsigned int txq);
void otx2_get_mac_from_af(struct net_device *netdev);
void otx2_config_irq_coalescing(struct otx2_nic *pfvf, int qidx);
int otx2_config_pause_frm(struct otx2_nic *pfvf);
void otx2_setup_segmentation(struct otx2_nic *pfvf);

/* RVU block related APIs */
int otx2_attach_npa_nix(struct otx2_nic *pfvf);
int otx2_detach_resources(struct mbox *mbox);
int otx2_config_npa(struct otx2_nic *pfvf);
int otx2_sq_aura_pool_init(struct otx2_nic *pfvf);
int otx2_rq_aura_pool_init(struct otx2_nic *pfvf);
void otx2_aura_pool_free(struct otx2_nic *pfvf);
void otx2_free_aura_ptr(struct otx2_nic *pfvf, int type);
void otx2_sq_free_sqbs(struct otx2_nic *pfvf);
int otx2_config_nix(struct otx2_nic *pfvf);
int otx2_config_nix_queues(struct otx2_nic *pfvf);
int otx2_txschq_config(struct otx2_nic *pfvf, int lvl);
int otx2_txsch_alloc(struct otx2_nic *pfvf);
int otx2_txschq_stop(struct otx2_nic *pfvf);
void otx2_sqb_flush(struct otx2_nic *pfvf);
int __otx2_alloc_rbuf(struct otx2_nic *pfvf, struct otx2_pool *pool,
		      dma_addr_t *dma);
int otx2_rxtx_enable(struct otx2_nic *pfvf, bool enable);
void otx2_ctx_disable(struct mbox *mbox, int type, bool npa);
int otx2_nix_config_bp(struct otx2_nic *pfvf, bool enable);
void otx2_cleanup_rx_cqes(struct otx2_nic *pfvf, struct otx2_cq_queue *cq);
void otx2_cleanup_tx_cqes(struct otx2_nic *pfvf, struct otx2_cq_queue *cq);
int otx2_sq_aq_init(void *dev, u16 qidx, u16 sqb_aura);
int cn10k_sq_aq_init(void *dev, u16 qidx, u16 sqb_aura);
int otx2_alloc_buffer(struct otx2_nic *pfvf, struct otx2_cq_queue *cq,
		      dma_addr_t *dma);

/* RSS configuration APIs*/
int otx2_rss_init(struct otx2_nic *pfvf);
int otx2_set_flowkey_cfg(struct otx2_nic *pfvf);
void otx2_set_rss_key(struct otx2_nic *pfvf);
int otx2_set_rss_table(struct otx2_nic *pfvf, int ctx_id);

/* Mbox handlers */
void mbox_handler_msix_offset(struct otx2_nic *pfvf,
			      struct msix_offset_rsp *rsp);
void mbox_handler_npa_lf_alloc(struct otx2_nic *pfvf,
			       struct npa_lf_alloc_rsp *rsp);
void mbox_handler_nix_lf_alloc(struct otx2_nic *pfvf,
			       struct nix_lf_alloc_rsp *rsp);
void mbox_handler_nix_txsch_alloc(struct otx2_nic *pf,
				  struct nix_txsch_alloc_rsp *rsp);
void mbox_handler_cgx_stats(struct otx2_nic *pfvf,
			    struct cgx_stats_rsp *rsp);
void mbox_handler_cgx_fec_stats(struct otx2_nic *pfvf,
				struct cgx_fec_stats_rsp *rsp);
void otx2_set_fec_stats_count(struct otx2_nic *pfvf);
void mbox_handler_nix_bp_enable(struct otx2_nic *pfvf,
				struct nix_bp_cfg_rsp *rsp);

/* Device stats APIs */
void otx2_get_dev_stats(struct otx2_nic *pfvf);
void otx2_get_stats64(struct net_device *netdev,
		      struct rtnl_link_stats64 *stats);
void otx2_update_lmac_stats(struct otx2_nic *pfvf);
void otx2_update_lmac_fec_stats(struct otx2_nic *pfvf);
int otx2_update_rq_stats(struct otx2_nic *pfvf, int qidx);
int otx2_update_sq_stats(struct otx2_nic *pfvf, int qidx);
void otx2_set_ethtool_ops(struct net_device *netdev);
void otx2vf_set_ethtool_ops(struct net_device *netdev);

int otx2_open(struct net_device *netdev);
int otx2_stop(struct net_device *netdev);
int otx2_set_real_num_queues(struct net_device *netdev,
			     int tx_queues, int rx_queues);
/* MCAM filter related APIs */
int otx2_mcam_flow_init(struct otx2_nic *pf);
int otx2_alloc_mcam_entries(struct otx2_nic *pfvf);
void otx2_mcam_flow_del(struct otx2_nic *pf);
int otx2_destroy_ntuple_flows(struct otx2_nic *pf);
int otx2_destroy_mcam_flows(struct otx2_nic *pfvf);
int otx2_get_flow(struct otx2_nic *pfvf,
		  struct ethtool_rxnfc *nfc, u32 location);
int otx2_get_all_flows(struct otx2_nic *pfvf,
		       struct ethtool_rxnfc *nfc, u32 *rule_locs);
int otx2_add_flow(struct otx2_nic *pfvf,
		  struct ethtool_rxnfc *nfc);
int otx2_remove_flow(struct otx2_nic *pfvf, u32 location);
int otx2_prepare_flow_request(struct ethtool_rx_flow_spec *fsp,
			      struct npc_install_flow_req *req);
void otx2_rss_ctx_flow_del(struct otx2_nic *pfvf, int ctx_id);
int otx2_del_macfilter(struct net_device *netdev, const u8 *mac);
int otx2_add_macfilter(struct net_device *netdev, const u8 *mac);
int otx2_enable_rxvlan(struct otx2_nic *pf, bool enable);
int otx2_install_rxvlan_offload_flow(struct otx2_nic *pfvf);
u16 otx2_get_max_mtu(struct otx2_nic *pfvf);
#endif /* OTX2_COMMON_H */<|MERGE_RESOLUTION|>--- conflicted
+++ resolved
@@ -17,10 +17,7 @@
 #include <linux/net_tstamp.h>
 #include <linux/ptp_clock_kernel.h>
 #include <linux/timecounter.h>
-<<<<<<< HEAD
-=======
 #include <linux/soc/marvell/octeontx2/asm.h>
->>>>>>> f642729d
 
 #include <mbox.h>
 #include <npc.h>
@@ -196,10 +193,6 @@
 	u8			lso_tsov6_idx;
 	u8			lso_udpv4_idx;
 	u8			lso_udpv6_idx;
-<<<<<<< HEAD
-	u8			hw_tso;
-=======
->>>>>>> f642729d
 
 	/* MSI-X */
 	u8			cint_cnt; /* CQ interrupt count */
@@ -259,8 +252,6 @@
 
 #define OTX2_HW_TIMESTAMP_LEN	8
 
-<<<<<<< HEAD
-=======
 struct otx2_mac_table {
 	u8 addr[ETH_ALEN];
 	u16 mcam_entry;
@@ -295,7 +286,6 @@
 	void	(*aura_freeptr)(void *dev, int aura, u64 buf);
 };
 
->>>>>>> f642729d
 struct otx2_nic {
 	void __iomem		*reg_base;
 	struct net_device	*netdev;
@@ -348,11 +338,6 @@
 
 	/* Block address of NIX either BLKADDR_NIX0 or BLKADDR_NIX1 */
 	int			nix_blkaddr;
-<<<<<<< HEAD
-
-	struct otx2_ptp		*ptp;
-	struct hwtstamp_config	tstamp;
-=======
 	/* LMTST Lines info */
 	u16			tot_lmt_lines;
 	u16			nix_lmt_lines;
@@ -362,7 +347,6 @@
 	struct hwtstamp_config	tstamp;
 
 	struct otx2_flow_config	*flow_cfg;
->>>>>>> f642729d
 };
 
 static inline bool is_otx2_lbkvf(struct pci_dev *pdev)
