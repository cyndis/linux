// SPDX-License-Identifier: GPL-2.0
/* Marvell OcteonTx2 RVU Ethernet driver
 *
 * Copyright (C) 2020 Marvell International Ltd.
 *
 * This program is free software; you can redistribute it and/or modify
 * it under the terms of the GNU General Public License version 2 as
 * published by the Free Software Foundation.
 */

#include <linux/pci.h>
#include <linux/ethtool.h>
#include <linux/stddef.h>
#include <linux/etherdevice.h>
#include <linux/log2.h>
#include <linux/net_tstamp.h>
<<<<<<< HEAD
=======
#include <linux/linkmode.h>
>>>>>>> f642729d

#include "otx2_common.h"
#include "otx2_ptp.h"

#define DRV_NAME	"octeontx2-nicpf"
#define DRV_VF_NAME	"octeontx2-nicvf"

struct otx2_stat {
	char name[ETH_GSTRING_LEN];
	unsigned int index;
};

/* HW device stats */
#define OTX2_DEV_STAT(stat) { \
	.name = #stat, \
	.index = offsetof(struct otx2_dev_stats, stat) / sizeof(u64), \
}

/* Physical link config */
#define OTX2_ETHTOOL_SUPPORTED_MODES 0x638CCBF //110001110001100110010111111

enum link_mode {
	OTX2_MODE_SUPPORTED,
	OTX2_MODE_ADVERTISED
};

static const struct otx2_stat otx2_dev_stats[] = {
	OTX2_DEV_STAT(rx_ucast_frames),
	OTX2_DEV_STAT(rx_bcast_frames),
	OTX2_DEV_STAT(rx_mcast_frames),

	OTX2_DEV_STAT(tx_ucast_frames),
	OTX2_DEV_STAT(tx_bcast_frames),
	OTX2_DEV_STAT(tx_mcast_frames),
};

/* Driver level stats */
#define OTX2_DRV_STAT(stat) { \
	.name = #stat, \
	.index = offsetof(struct otx2_drv_stats, stat) / sizeof(atomic_t), \
}

static const struct otx2_stat otx2_drv_stats[] = {
	OTX2_DRV_STAT(rx_fcs_errs),
	OTX2_DRV_STAT(rx_oversize_errs),
	OTX2_DRV_STAT(rx_undersize_errs),
	OTX2_DRV_STAT(rx_csum_errs),
	OTX2_DRV_STAT(rx_len_errs),
	OTX2_DRV_STAT(rx_other_errs),
};

static const struct otx2_stat otx2_queue_stats[] = {
	{ "bytes", 0 },
	{ "frames", 1 },
};

static const unsigned int otx2_n_dev_stats = ARRAY_SIZE(otx2_dev_stats);
static const unsigned int otx2_n_drv_stats = ARRAY_SIZE(otx2_drv_stats);
static const unsigned int otx2_n_queue_stats = ARRAY_SIZE(otx2_queue_stats);

static struct cgx_fw_data *otx2_get_fwdata(struct otx2_nic *pfvf);

static void otx2_get_drvinfo(struct net_device *netdev,
			     struct ethtool_drvinfo *info)
{
	struct otx2_nic *pfvf = netdev_priv(netdev);

	strlcpy(info->driver, DRV_NAME, sizeof(info->driver));
	strlcpy(info->bus_info, pci_name(pfvf->pdev), sizeof(info->bus_info));
}

static void otx2_get_qset_strings(struct otx2_nic *pfvf, u8 **data, int qset)
{
	int start_qidx = qset * pfvf->hw.rx_queues;
	int qidx, stats;

	for (qidx = 0; qidx < pfvf->hw.rx_queues; qidx++) {
		for (stats = 0; stats < otx2_n_queue_stats; stats++) {
			sprintf(*data, "rxq%d: %s", qidx + start_qidx,
				otx2_queue_stats[stats].name);
			*data += ETH_GSTRING_LEN;
		}
	}
	for (qidx = 0; qidx < pfvf->hw.tx_queues; qidx++) {
		for (stats = 0; stats < otx2_n_queue_stats; stats++) {
			sprintf(*data, "txq%d: %s", qidx + start_qidx,
				otx2_queue_stats[stats].name);
			*data += ETH_GSTRING_LEN;
		}
	}
}

static void otx2_get_strings(struct net_device *netdev, u32 sset, u8 *data)
{
	struct otx2_nic *pfvf = netdev_priv(netdev);
	int stats;

	if (sset != ETH_SS_STATS)
		return;

	for (stats = 0; stats < otx2_n_dev_stats; stats++) {
		memcpy(data, otx2_dev_stats[stats].name, ETH_GSTRING_LEN);
		data += ETH_GSTRING_LEN;
	}

	for (stats = 0; stats < otx2_n_drv_stats; stats++) {
		memcpy(data, otx2_drv_stats[stats].name, ETH_GSTRING_LEN);
		data += ETH_GSTRING_LEN;
	}

	otx2_get_qset_strings(pfvf, &data, 0);

	for (stats = 0; stats < CGX_RX_STATS_COUNT; stats++) {
		sprintf(data, "cgx_rxstat%d: ", stats);
		data += ETH_GSTRING_LEN;
	}

	for (stats = 0; stats < CGX_TX_STATS_COUNT; stats++) {
		sprintf(data, "cgx_txstat%d: ", stats);
		data += ETH_GSTRING_LEN;
	}

	strcpy(data, "reset_count");
	data += ETH_GSTRING_LEN;
	sprintf(data, "Fec Corrected Errors: ");
	data += ETH_GSTRING_LEN;
	sprintf(data, "Fec Uncorrected Errors: ");
	data += ETH_GSTRING_LEN;
}

static void otx2_get_qset_stats(struct otx2_nic *pfvf,
				struct ethtool_stats *stats, u64 **data)
{
	int stat, qidx;

	if (!pfvf)
		return;
	for (qidx = 0; qidx < pfvf->hw.rx_queues; qidx++) {
		if (!otx2_update_rq_stats(pfvf, qidx)) {
			for (stat = 0; stat < otx2_n_queue_stats; stat++)
				*((*data)++) = 0;
			continue;
		}
		for (stat = 0; stat < otx2_n_queue_stats; stat++)
			*((*data)++) = ((u64 *)&pfvf->qset.rq[qidx].stats)
				[otx2_queue_stats[stat].index];
	}

	for (qidx = 0; qidx < pfvf->hw.tx_queues; qidx++) {
		if (!otx2_update_sq_stats(pfvf, qidx)) {
			for (stat = 0; stat < otx2_n_queue_stats; stat++)
				*((*data)++) = 0;
			continue;
		}
		for (stat = 0; stat < otx2_n_queue_stats; stat++)
			*((*data)++) = ((u64 *)&pfvf->qset.sq[qidx].stats)
				[otx2_queue_stats[stat].index];
	}
}

static int otx2_get_phy_fec_stats(struct otx2_nic *pfvf)
{
	struct msg_req *req;
	int rc = -ENOMEM;

	mutex_lock(&pfvf->mbox.lock);
	req = otx2_mbox_alloc_msg_cgx_get_phy_fec_stats(&pfvf->mbox);
	if (!req)
		goto end;

	if (!otx2_sync_mbox_msg(&pfvf->mbox))
		rc = 0;
end:
	mutex_unlock(&pfvf->mbox.lock);
	return rc;
}

/* Get device and per queue statistics */
static void otx2_get_ethtool_stats(struct net_device *netdev,
				   struct ethtool_stats *stats, u64 *data)
{
	struct otx2_nic *pfvf = netdev_priv(netdev);
	u64 fec_corr_blks, fec_uncorr_blks;
	struct cgx_fw_data *rsp;
	int stat;

	otx2_get_dev_stats(pfvf);
	for (stat = 0; stat < otx2_n_dev_stats; stat++)
		*(data++) = ((u64 *)&pfvf->hw.dev_stats)
				[otx2_dev_stats[stat].index];

	for (stat = 0; stat < otx2_n_drv_stats; stat++)
		*(data++) = atomic_read(&((atomic_t *)&pfvf->hw.drv_stats)
						[otx2_drv_stats[stat].index]);

	otx2_get_qset_stats(pfvf, stats, &data);
	otx2_update_lmac_stats(pfvf);
	for (stat = 0; stat < CGX_RX_STATS_COUNT; stat++)
		*(data++) = pfvf->hw.cgx_rx_stats[stat];
	for (stat = 0; stat < CGX_TX_STATS_COUNT; stat++)
		*(data++) = pfvf->hw.cgx_tx_stats[stat];
	*(data++) = pfvf->reset_count;

	fec_corr_blks = pfvf->hw.cgx_fec_corr_blks;
	fec_uncorr_blks = pfvf->hw.cgx_fec_uncorr_blks;

	rsp = otx2_get_fwdata(pfvf);
	if (!IS_ERR(rsp) && rsp->fwdata.phy.misc.has_fec_stats &&
	    !otx2_get_phy_fec_stats(pfvf)) {
		/* Fetch fwdata again because it's been recently populated with
		 * latest PHY FEC stats.
		 */
		rsp = otx2_get_fwdata(pfvf);
		if (!IS_ERR(rsp)) {
			struct fec_stats_s *p = &rsp->fwdata.phy.fec_stats;

			if (pfvf->linfo.fec == OTX2_FEC_BASER) {
				fec_corr_blks   = p->brfec_corr_blks;
				fec_uncorr_blks = p->brfec_uncorr_blks;
			} else {
				fec_corr_blks   = p->rsfec_corr_cws;
				fec_uncorr_blks = p->rsfec_uncorr_cws;
			}
		}
	}

	*(data++) = fec_corr_blks;
	*(data++) = fec_uncorr_blks;
}

static int otx2_get_sset_count(struct net_device *netdev, int sset)
{
	struct otx2_nic *pfvf = netdev_priv(netdev);
	int qstats_count;

	if (sset != ETH_SS_STATS)
		return -EINVAL;

	qstats_count = otx2_n_queue_stats *
		       (pfvf->hw.rx_queues + pfvf->hw.tx_queues);
	otx2_update_lmac_fec_stats(pfvf);

	return otx2_n_dev_stats + otx2_n_drv_stats + qstats_count +
	       CGX_RX_STATS_COUNT + CGX_TX_STATS_COUNT + OTX2_FEC_STATS_CNT
	       + 1;
}

/* Get no of queues device supports and current queue count */
static void otx2_get_channels(struct net_device *dev,
			      struct ethtool_channels *channel)
{
	struct otx2_nic *pfvf = netdev_priv(dev);

	channel->max_rx = pfvf->hw.max_queues;
	channel->max_tx = pfvf->hw.max_queues;

	channel->rx_count = pfvf->hw.rx_queues;
	channel->tx_count = pfvf->hw.tx_queues;
}

/* Set no of Tx, Rx queues to be used */
static int otx2_set_channels(struct net_device *dev,
			     struct ethtool_channels *channel)
{
	struct otx2_nic *pfvf = netdev_priv(dev);
	bool if_up = netif_running(dev);
	int err = 0;

	if (!channel->rx_count || !channel->tx_count)
		return -EINVAL;

	if (if_up)
		dev->netdev_ops->ndo_stop(dev);

	err = otx2_set_real_num_queues(dev, channel->tx_count,
				       channel->rx_count);
	if (err)
		goto fail;

	pfvf->hw.rx_queues = channel->rx_count;
	pfvf->hw.tx_queues = channel->tx_count;
	pfvf->qset.cq_cnt = pfvf->hw.tx_queues +  pfvf->hw.rx_queues;

fail:
	if (if_up)
		dev->netdev_ops->ndo_open(dev);

	netdev_info(dev, "Setting num Tx rings to %d, Rx rings to %d success\n",
		    pfvf->hw.tx_queues, pfvf->hw.rx_queues);

	return err;
}

static void otx2_get_pauseparam(struct net_device *netdev,
				struct ethtool_pauseparam *pause)
{
	struct otx2_nic *pfvf = netdev_priv(netdev);
	struct cgx_pause_frm_cfg *req, *rsp;

	if (is_otx2_lbkvf(pfvf->pdev))
		return;

	req = otx2_mbox_alloc_msg_cgx_cfg_pause_frm(&pfvf->mbox);
	if (!req)
		return;

	if (!otx2_sync_mbox_msg(&pfvf->mbox)) {
		rsp = (struct cgx_pause_frm_cfg *)
		       otx2_mbox_get_rsp(&pfvf->mbox.mbox, 0, &req->hdr);
		pause->rx_pause = rsp->rx_pause;
		pause->tx_pause = rsp->tx_pause;
	}
}

static int otx2_set_pauseparam(struct net_device *netdev,
			       struct ethtool_pauseparam *pause)
{
	struct otx2_nic *pfvf = netdev_priv(netdev);

	if (pause->autoneg)
		return -EOPNOTSUPP;

	if (is_otx2_lbkvf(pfvf->pdev))
		return -EOPNOTSUPP;

	if (pause->rx_pause)
		pfvf->flags |= OTX2_FLAG_RX_PAUSE_ENABLED;
	else
		pfvf->flags &= ~OTX2_FLAG_RX_PAUSE_ENABLED;

	if (pause->tx_pause)
		pfvf->flags |= OTX2_FLAG_TX_PAUSE_ENABLED;
	else
		pfvf->flags &= ~OTX2_FLAG_TX_PAUSE_ENABLED;

	return otx2_config_pause_frm(pfvf);
}

static void otx2_get_ringparam(struct net_device *netdev,
			       struct ethtool_ringparam *ring)
{
	struct otx2_nic *pfvf = netdev_priv(netdev);
	struct otx2_qset *qs = &pfvf->qset;

	ring->rx_max_pending = Q_COUNT(Q_SIZE_MAX);
	ring->rx_pending = qs->rqe_cnt ? qs->rqe_cnt : Q_COUNT(Q_SIZE_256);
	ring->tx_max_pending = Q_COUNT(Q_SIZE_MAX);
	ring->tx_pending = qs->sqe_cnt ? qs->sqe_cnt : Q_COUNT(Q_SIZE_4K);
}

static int otx2_set_ringparam(struct net_device *netdev,
			      struct ethtool_ringparam *ring)
{
	struct otx2_nic *pfvf = netdev_priv(netdev);
	bool if_up = netif_running(netdev);
	struct otx2_qset *qs = &pfvf->qset;
	u32 rx_count, tx_count;

	if (ring->rx_mini_pending || ring->rx_jumbo_pending)
		return -EINVAL;

	/* Permitted lengths are 16 64 256 1K 4K 16K 64K 256K 1M  */
	rx_count = ring->rx_pending;
	/* On some silicon variants a skid or reserved CQEs are
	 * needed to avoid CQ overflow.
	 */
	if (rx_count < pfvf->hw.rq_skid)
		rx_count =  pfvf->hw.rq_skid;
	rx_count = Q_COUNT(Q_SIZE(rx_count, 3));

	/* Due pipelining impact minimum 2000 unused SQ CQE's
	 * need to be maintained to avoid CQ overflow, hence the
	 * minimum 4K size.
	 */
	tx_count = clamp_t(u32, ring->tx_pending,
			   Q_COUNT(Q_SIZE_4K), Q_COUNT(Q_SIZE_MAX));
	tx_count = Q_COUNT(Q_SIZE(tx_count, 3));

	if (tx_count == qs->sqe_cnt && rx_count == qs->rqe_cnt)
		return 0;

	if (if_up)
		netdev->netdev_ops->ndo_stop(netdev);

	/* Assigned to the nearest possible exponent. */
	qs->sqe_cnt = tx_count;
	qs->rqe_cnt = rx_count;

	if (if_up)
		netdev->netdev_ops->ndo_open(netdev);

	return 0;
}

static int otx2_get_coalesce(struct net_device *netdev,
			     struct ethtool_coalesce *cmd)
{
	struct otx2_nic *pfvf = netdev_priv(netdev);
	struct otx2_hw *hw = &pfvf->hw;

	cmd->rx_coalesce_usecs = hw->cq_time_wait;
	cmd->rx_max_coalesced_frames = hw->cq_ecount_wait;
	cmd->tx_coalesce_usecs = hw->cq_time_wait;
	cmd->tx_max_coalesced_frames = hw->cq_ecount_wait;

	return 0;
}

static int otx2_set_coalesce(struct net_device *netdev,
			     struct ethtool_coalesce *ec)
{
	struct otx2_nic *pfvf = netdev_priv(netdev);
	struct otx2_hw *hw = &pfvf->hw;
	int qidx;

	if (!ec->rx_max_coalesced_frames || !ec->tx_max_coalesced_frames)
		return 0;

	/* 'cq_time_wait' is 8bit and is in multiple of 100ns,
	 * so clamp the user given value to the range of 1 to 25usec.
	 */
	ec->rx_coalesce_usecs = clamp_t(u32, ec->rx_coalesce_usecs,
					1, CQ_TIMER_THRESH_MAX);
	ec->tx_coalesce_usecs = clamp_t(u32, ec->tx_coalesce_usecs,
					1, CQ_TIMER_THRESH_MAX);

	/* Rx and Tx are mapped to same CQ, check which one
	 * is changed, if both then choose the min.
	 */
	if (hw->cq_time_wait == ec->rx_coalesce_usecs)
		hw->cq_time_wait = ec->tx_coalesce_usecs;
	else if (hw->cq_time_wait == ec->tx_coalesce_usecs)
		hw->cq_time_wait = ec->rx_coalesce_usecs;
	else
		hw->cq_time_wait = min_t(u8, ec->rx_coalesce_usecs,
					 ec->tx_coalesce_usecs);

	/* Max ecount_wait supported is 16bit,
	 * so clamp the user given value to the range of 1 to 64k.
	 */
	ec->rx_max_coalesced_frames = clamp_t(u32, ec->rx_max_coalesced_frames,
					      1, U16_MAX);
	ec->tx_max_coalesced_frames = clamp_t(u32, ec->tx_max_coalesced_frames,
					      1, U16_MAX);

	/* Rx and Tx are mapped to same CQ, check which one
	 * is changed, if both then choose the min.
	 */
	if (hw->cq_ecount_wait == ec->rx_max_coalesced_frames)
		hw->cq_ecount_wait = ec->tx_max_coalesced_frames;
	else if (hw->cq_ecount_wait == ec->tx_max_coalesced_frames)
		hw->cq_ecount_wait = ec->rx_max_coalesced_frames;
	else
		hw->cq_ecount_wait = min_t(u16, ec->rx_max_coalesced_frames,
					   ec->tx_max_coalesced_frames);

	if (netif_running(netdev)) {
		for (qidx = 0; qidx < pfvf->hw.cint_cnt; qidx++)
			otx2_config_irq_coalescing(pfvf, qidx);
	}

	return 0;
}

static int otx2_get_rss_hash_opts(struct otx2_nic *pfvf,
				  struct ethtool_rxnfc *nfc)
{
	struct otx2_rss_info *rss = &pfvf->hw.rss_info;

	if (!(rss->flowkey_cfg &
	    (NIX_FLOW_KEY_TYPE_IPV4 | NIX_FLOW_KEY_TYPE_IPV6)))
		return 0;

	/* Mimimum is IPv4 and IPv6, SIP/DIP */
	nfc->data = RXH_IP_SRC | RXH_IP_DST;
	if (rss->flowkey_cfg & NIX_FLOW_KEY_TYPE_VLAN)
		nfc->data |= RXH_VLAN;

	switch (nfc->flow_type) {
	case TCP_V4_FLOW:
	case TCP_V6_FLOW:
		if (rss->flowkey_cfg & NIX_FLOW_KEY_TYPE_TCP)
			nfc->data |= RXH_L4_B_0_1 | RXH_L4_B_2_3;
		break;
	case UDP_V4_FLOW:
	case UDP_V6_FLOW:
		if (rss->flowkey_cfg & NIX_FLOW_KEY_TYPE_UDP)
			nfc->data |= RXH_L4_B_0_1 | RXH_L4_B_2_3;
		break;
	case SCTP_V4_FLOW:
	case SCTP_V6_FLOW:
		if (rss->flowkey_cfg & NIX_FLOW_KEY_TYPE_SCTP)
			nfc->data |= RXH_L4_B_0_1 | RXH_L4_B_2_3;
		break;
	case AH_ESP_V4_FLOW:
	case AH_ESP_V6_FLOW:
		if (rss->flowkey_cfg & NIX_FLOW_KEY_TYPE_ESP)
			nfc->data |= RXH_L4_B_0_1 | RXH_L4_B_2_3;
		break;
	case AH_V4_FLOW:
	case ESP_V4_FLOW:
	case IPV4_FLOW:
		break;
	case AH_V6_FLOW:
	case ESP_V6_FLOW:
	case IPV6_FLOW:
		break;
	default:
		return -EINVAL;
	}

	return 0;
}

static int otx2_set_rss_hash_opts(struct otx2_nic *pfvf,
				  struct ethtool_rxnfc *nfc)
{
	struct otx2_rss_info *rss = &pfvf->hw.rss_info;
	u32 rxh_l4 = RXH_L4_B_0_1 | RXH_L4_B_2_3;
	u32 rss_cfg = rss->flowkey_cfg;

	if (!rss->enable) {
		netdev_err(pfvf->netdev,
			   "RSS is disabled, cannot change settings\n");
		return -EIO;
	}

	/* Mimimum is IPv4 and IPv6, SIP/DIP */
	if (!(nfc->data & RXH_IP_SRC) || !(nfc->data & RXH_IP_DST))
		return -EINVAL;

	if (nfc->data & RXH_VLAN)
		rss_cfg |=  NIX_FLOW_KEY_TYPE_VLAN;
	else
		rss_cfg &= ~NIX_FLOW_KEY_TYPE_VLAN;

	switch (nfc->flow_type) {
	case TCP_V4_FLOW:
	case TCP_V6_FLOW:
		/* Different config for v4 and v6 is not supported.
		 * Both of them have to be either 4-tuple or 2-tuple.
		 */
		switch (nfc->data & rxh_l4) {
		case 0:
			rss_cfg &= ~NIX_FLOW_KEY_TYPE_TCP;
			break;
		case (RXH_L4_B_0_1 | RXH_L4_B_2_3):
			rss_cfg |= NIX_FLOW_KEY_TYPE_TCP;
			break;
		default:
			return -EINVAL;
		}
		break;
	case UDP_V4_FLOW:
	case UDP_V6_FLOW:
		switch (nfc->data & rxh_l4) {
		case 0:
			rss_cfg &= ~NIX_FLOW_KEY_TYPE_UDP;
			break;
		case (RXH_L4_B_0_1 | RXH_L4_B_2_3):
			rss_cfg |= NIX_FLOW_KEY_TYPE_UDP;
			break;
		default:
			return -EINVAL;
		}
		break;
	case SCTP_V4_FLOW:
	case SCTP_V6_FLOW:
		switch (nfc->data & rxh_l4) {
		case 0:
			rss_cfg &= ~NIX_FLOW_KEY_TYPE_SCTP;
			break;
		case (RXH_L4_B_0_1 | RXH_L4_B_2_3):
			rss_cfg |= NIX_FLOW_KEY_TYPE_SCTP;
			break;
		default:
			return -EINVAL;
		}
		break;
	case AH_ESP_V4_FLOW:
	case AH_ESP_V6_FLOW:
		switch (nfc->data & rxh_l4) {
		case 0:
			rss_cfg &= ~(NIX_FLOW_KEY_TYPE_ESP |
				     NIX_FLOW_KEY_TYPE_AH);
			rss_cfg |= NIX_FLOW_KEY_TYPE_VLAN |
				   NIX_FLOW_KEY_TYPE_IPV4_PROTO;
			break;
		case (RXH_L4_B_0_1 | RXH_L4_B_2_3):
			/* If VLAN hashing is also requested for ESP then do not
			 * allow because of hardware 40 bytes flow key limit.
			 */
			if (rss_cfg & NIX_FLOW_KEY_TYPE_VLAN) {
				netdev_err(pfvf->netdev,
					   "RSS hash of ESP or AH with VLAN is not supported\n");
				return -EOPNOTSUPP;
			}

			rss_cfg |= NIX_FLOW_KEY_TYPE_ESP | NIX_FLOW_KEY_TYPE_AH;
			/* Disable IPv4 proto hashing since IPv6 SA+DA(32 bytes)
			 * and ESP SPI+sequence(8 bytes) uses hardware maximum
			 * limit of 40 byte flow key.
			 */
			rss_cfg &= ~NIX_FLOW_KEY_TYPE_IPV4_PROTO;
			break;
		default:
			return -EINVAL;
		}
		break;
	case IPV4_FLOW:
	case IPV6_FLOW:
		rss_cfg = NIX_FLOW_KEY_TYPE_IPV4 | NIX_FLOW_KEY_TYPE_IPV6;
		break;
	default:
		return -EINVAL;
	}

	rss->flowkey_cfg = rss_cfg;
	otx2_set_flowkey_cfg(pfvf);
	return 0;
}

static int otx2_get_rxnfc(struct net_device *dev,
			  struct ethtool_rxnfc *nfc, u32 *rules)
{
	struct otx2_nic *pfvf = netdev_priv(dev);
	int ret = -EOPNOTSUPP;

	switch (nfc->cmd) {
	case ETHTOOL_GRXRINGS:
		nfc->data = pfvf->hw.rx_queues;
		ret = 0;
		break;
	case ETHTOOL_GRXCLSRLCNT:
		nfc->rule_cnt = pfvf->flow_cfg->nr_flows;
		ret = 0;
		break;
	case ETHTOOL_GRXCLSRULE:
		ret = otx2_get_flow(pfvf, nfc,  nfc->fs.location);
		break;
	case ETHTOOL_GRXCLSRLALL:
		ret = otx2_get_all_flows(pfvf, nfc, rules);
		break;
	case ETHTOOL_GRXFH:
		return otx2_get_rss_hash_opts(pfvf, nfc);
	default:
		break;
	}
	return ret;
}

static int otx2_set_rxnfc(struct net_device *dev, struct ethtool_rxnfc *nfc)
{
	bool ntuple = !!(dev->features & NETIF_F_NTUPLE);
	struct otx2_nic *pfvf = netdev_priv(dev);
	int ret = -EOPNOTSUPP;

	switch (nfc->cmd) {
	case ETHTOOL_SRXFH:
		ret = otx2_set_rss_hash_opts(pfvf, nfc);
		break;
	case ETHTOOL_SRXCLSRLINS:
		if (netif_running(dev) && ntuple)
			ret = otx2_add_flow(pfvf, nfc);
		break;
	case ETHTOOL_SRXCLSRLDEL:
		if (netif_running(dev) && ntuple)
			ret = otx2_remove_flow(pfvf, nfc->fs.location);
		break;
	default:
		break;
	}

	return ret;
}

static int otx2vf_get_rxnfc(struct net_device *dev,
			    struct ethtool_rxnfc *nfc, u32 *rules)
{
	struct otx2_nic *pfvf = netdev_priv(dev);
	int ret = -EOPNOTSUPP;

	switch (nfc->cmd) {
	case ETHTOOL_GRXRINGS:
		nfc->data = pfvf->hw.rx_queues;
		ret = 0;
		break;
	case ETHTOOL_GRXFH:
		return otx2_get_rss_hash_opts(pfvf, nfc);
	default:
		break;
	}
	return ret;
}

static int otx2vf_set_rxnfc(struct net_device *dev, struct ethtool_rxnfc *nfc)
{
	struct otx2_nic *pfvf = netdev_priv(dev);
	int ret = -EOPNOTSUPP;

	switch (nfc->cmd) {
	case ETHTOOL_SRXFH:
		ret = otx2_set_rss_hash_opts(pfvf, nfc);
		break;
	default:
		break;
	}

	return ret;
}

static u32 otx2_get_rxfh_key_size(struct net_device *netdev)
{
	struct otx2_nic *pfvf = netdev_priv(netdev);
	struct otx2_rss_info *rss;

	rss = &pfvf->hw.rss_info;

	return sizeof(rss->key);
}

static u32 otx2_get_rxfh_indir_size(struct net_device *dev)
{
	return  MAX_RSS_INDIR_TBL_SIZE;
}

static int otx2_rss_ctx_delete(struct otx2_nic *pfvf, int ctx_id)
{
	struct otx2_rss_info *rss = &pfvf->hw.rss_info;

	otx2_rss_ctx_flow_del(pfvf, ctx_id);
	kfree(rss->rss_ctx[ctx_id]);
	rss->rss_ctx[ctx_id] = NULL;

	return 0;
}

static int otx2_rss_ctx_create(struct otx2_nic *pfvf,
			       u32 *rss_context)
{
	struct otx2_rss_info *rss = &pfvf->hw.rss_info;
	u8 ctx;

	for (ctx = 0; ctx < MAX_RSS_GROUPS; ctx++) {
		if (!rss->rss_ctx[ctx])
			break;
	}
	if (ctx == MAX_RSS_GROUPS)
		return -EINVAL;

	rss->rss_ctx[ctx] = kzalloc(sizeof(*rss->rss_ctx[ctx]), GFP_KERNEL);
	if (!rss->rss_ctx[ctx])
		return -ENOMEM;
	*rss_context = ctx;

	return 0;
}

/* RSS context configuration */
static int otx2_set_rxfh_context(struct net_device *dev, const u32 *indir,
				 const u8 *hkey, const u8 hfunc,
				 u32 *rss_context, bool delete)
{
	struct otx2_nic *pfvf = netdev_priv(dev);
	struct otx2_rss_ctx *rss_ctx;
	struct otx2_rss_info *rss;
	int ret, idx;

	if (hfunc != ETH_RSS_HASH_NO_CHANGE && hfunc != ETH_RSS_HASH_TOP)
		return -EOPNOTSUPP;

	rss = &pfvf->hw.rss_info;

	if (!rss->enable) {
		netdev_err(dev, "RSS is disabled, cannot change settings\n");
		return -EIO;
	}

	if (hkey) {
		memcpy(rss->key, hkey, sizeof(rss->key));
		otx2_set_rss_key(pfvf);
	}
	if (delete)
		return otx2_rss_ctx_delete(pfvf, *rss_context);

	if (*rss_context == ETH_RXFH_CONTEXT_ALLOC) {
		ret = otx2_rss_ctx_create(pfvf, rss_context);
		if (ret)
			return ret;
	}
	if (indir) {
		rss_ctx = rss->rss_ctx[*rss_context];
		for (idx = 0; idx < rss->rss_size; idx++)
			rss_ctx->ind_tbl[idx] = indir[idx];
	}
	otx2_set_rss_table(pfvf, *rss_context);

	return 0;
}

static int otx2_get_rxfh_context(struct net_device *dev, u32 *indir,
				 u8 *hkey, u8 *hfunc, u32 rss_context)
{
	struct otx2_nic *pfvf = netdev_priv(dev);
	struct otx2_rss_ctx *rss_ctx;
	struct otx2_rss_info *rss;
	int idx, rx_queues;

	rss = &pfvf->hw.rss_info;

	if (hfunc)
		*hfunc = ETH_RSS_HASH_TOP;

	if (!indir)
		return 0;

	if (!rss->enable && rss_context == DEFAULT_RSS_CONTEXT_GROUP) {
		rx_queues = pfvf->hw.rx_queues;
		for (idx = 0; idx < MAX_RSS_INDIR_TBL_SIZE; idx++)
			indir[idx] = ethtool_rxfh_indir_default(idx, rx_queues);
		return 0;
	}
	if (rss_context >= MAX_RSS_GROUPS)
		return -ENOENT;

	rss_ctx = rss->rss_ctx[rss_context];
	if (!rss_ctx)
		return -ENOENT;

	if (indir) {
		for (idx = 0; idx < rss->rss_size; idx++)
			indir[idx] = rss_ctx->ind_tbl[idx];
	}
	if (hkey)
		memcpy(hkey, rss->key, sizeof(rss->key));

	return 0;
}

/* Get RSS configuration */
static int otx2_get_rxfh(struct net_device *dev, u32 *indir,
			 u8 *hkey, u8 *hfunc)
{
	return otx2_get_rxfh_context(dev, indir, hkey, hfunc,
				     DEFAULT_RSS_CONTEXT_GROUP);
}

/* Configure RSS table and hash key */
static int otx2_set_rxfh(struct net_device *dev, const u32 *indir,
			 const u8 *hkey, const u8 hfunc)
{

	u32 rss_context = DEFAULT_RSS_CONTEXT_GROUP;

	return otx2_set_rxfh_context(dev, indir, hkey, hfunc, &rss_context, 0);
}

static u32 otx2_get_msglevel(struct net_device *netdev)
{
	struct otx2_nic *pfvf = netdev_priv(netdev);

	return pfvf->msg_enable;
}

static void otx2_set_msglevel(struct net_device *netdev, u32 val)
{
	struct otx2_nic *pfvf = netdev_priv(netdev);

	pfvf->msg_enable = val;
}

static u32 otx2_get_link(struct net_device *netdev)
{
	struct otx2_nic *pfvf = netdev_priv(netdev);

	/* LBK link is internal and always UP */
	if (is_otx2_lbkvf(pfvf->pdev))
		return 1;
	return pfvf->linfo.link_up;
}

static int otx2_get_ts_info(struct net_device *netdev,
			    struct ethtool_ts_info *info)
{
	struct otx2_nic *pfvf = netdev_priv(netdev);

	if (!pfvf->ptp)
		return ethtool_op_get_ts_info(netdev, info);

	info->so_timestamping = SOF_TIMESTAMPING_TX_SOFTWARE |
				SOF_TIMESTAMPING_RX_SOFTWARE |
				SOF_TIMESTAMPING_SOFTWARE |
				SOF_TIMESTAMPING_TX_HARDWARE |
				SOF_TIMESTAMPING_RX_HARDWARE |
				SOF_TIMESTAMPING_RAW_HARDWARE;

	info->phc_index = otx2_ptp_clock_index(pfvf);

	info->tx_types = (1 << HWTSTAMP_TX_OFF) | (1 << HWTSTAMP_TX_ON);

	info->rx_filters = (1 << HWTSTAMP_FILTER_NONE) |
			   (1 << HWTSTAMP_FILTER_ALL);

	return 0;
}

<<<<<<< HEAD
=======
static struct cgx_fw_data *otx2_get_fwdata(struct otx2_nic *pfvf)
{
	struct cgx_fw_data *rsp = NULL;
	struct msg_req *req;
	int err = 0;

	mutex_lock(&pfvf->mbox.lock);
	req = otx2_mbox_alloc_msg_cgx_get_aux_link_info(&pfvf->mbox);
	if (!req) {
		mutex_unlock(&pfvf->mbox.lock);
		return ERR_PTR(-ENOMEM);
	}

	err = otx2_sync_mbox_msg(&pfvf->mbox);
	if (!err) {
		rsp = (struct cgx_fw_data *)
			otx2_mbox_get_rsp(&pfvf->mbox.mbox, 0, &req->hdr);
	} else {
		rsp = ERR_PTR(err);
	}

	mutex_unlock(&pfvf->mbox.lock);
	return rsp;
}

static int otx2_get_fecparam(struct net_device *netdev,
			     struct ethtool_fecparam *fecparam)
{
	struct otx2_nic *pfvf = netdev_priv(netdev);
	struct cgx_fw_data *rsp;
	const int fec[] = {
		ETHTOOL_FEC_OFF,
		ETHTOOL_FEC_BASER,
		ETHTOOL_FEC_RS,
		ETHTOOL_FEC_BASER | ETHTOOL_FEC_RS};
#define FEC_MAX_INDEX 4
	if (pfvf->linfo.fec < FEC_MAX_INDEX)
		fecparam->active_fec = fec[pfvf->linfo.fec];

	rsp = otx2_get_fwdata(pfvf);
	if (IS_ERR(rsp))
		return PTR_ERR(rsp);

	if (rsp->fwdata.supported_fec < FEC_MAX_INDEX) {
		if (!rsp->fwdata.supported_fec)
			fecparam->fec = ETHTOOL_FEC_NONE;
		else
			fecparam->fec = fec[rsp->fwdata.supported_fec];
	}
	return 0;
}

static int otx2_set_fecparam(struct net_device *netdev,
			     struct ethtool_fecparam *fecparam)
{
	struct otx2_nic *pfvf = netdev_priv(netdev);
	struct mbox *mbox = &pfvf->mbox;
	struct fec_mode *req, *rsp;
	int err = 0, fec = 0;

	switch (fecparam->fec) {
	/* Firmware does not support AUTO mode consider it as FEC_OFF */
	case ETHTOOL_FEC_OFF:
	case ETHTOOL_FEC_AUTO:
		fec = OTX2_FEC_OFF;
		break;
	case ETHTOOL_FEC_RS:
		fec = OTX2_FEC_RS;
		break;
	case ETHTOOL_FEC_BASER:
		fec = OTX2_FEC_BASER;
		break;
	default:
		netdev_warn(pfvf->netdev, "Unsupported FEC mode: %d",
			    fecparam->fec);
		return -EINVAL;
	}

	if (fec == pfvf->linfo.fec)
		return 0;

	mutex_lock(&mbox->lock);
	req = otx2_mbox_alloc_msg_cgx_set_fec_param(&pfvf->mbox);
	if (!req) {
		err = -ENOMEM;
		goto end;
	}
	req->fec = fec;
	err = otx2_sync_mbox_msg(&pfvf->mbox);
	if (err)
		goto end;

	rsp = (struct fec_mode *)otx2_mbox_get_rsp(&pfvf->mbox.mbox,
						   0, &req->hdr);
	if (rsp->fec >= 0)
		pfvf->linfo.fec = rsp->fec;
	else
		err = rsp->fec;
end:
	mutex_unlock(&mbox->lock);
	return err;
}

static void otx2_get_fec_info(u64 index, int req_mode,
			      struct ethtool_link_ksettings *link_ksettings)
{
	__ETHTOOL_DECLARE_LINK_MODE_MASK(otx2_fec_modes) = { 0, };

	switch (index) {
	case OTX2_FEC_NONE:
		linkmode_set_bit(ETHTOOL_LINK_MODE_FEC_NONE_BIT,
				 otx2_fec_modes);
		break;
	case OTX2_FEC_BASER:
		linkmode_set_bit(ETHTOOL_LINK_MODE_FEC_BASER_BIT,
				 otx2_fec_modes);
		break;
	case OTX2_FEC_RS:
		linkmode_set_bit(ETHTOOL_LINK_MODE_FEC_RS_BIT,
				 otx2_fec_modes);
		break;
	case OTX2_FEC_BASER | OTX2_FEC_RS:
		linkmode_set_bit(ETHTOOL_LINK_MODE_FEC_BASER_BIT,
				 otx2_fec_modes);
		linkmode_set_bit(ETHTOOL_LINK_MODE_FEC_RS_BIT,
				 otx2_fec_modes);
		break;
	}

	/* Add fec modes to existing modes */
	if (req_mode == OTX2_MODE_ADVERTISED)
		linkmode_or(link_ksettings->link_modes.advertising,
			    link_ksettings->link_modes.advertising,
			    otx2_fec_modes);
	else
		linkmode_or(link_ksettings->link_modes.supported,
			    link_ksettings->link_modes.supported,
			    otx2_fec_modes);
}

static void otx2_get_link_mode_info(u64 link_mode_bmap,
				    bool req_mode,
				    struct ethtool_link_ksettings
				    *link_ksettings)
{
	__ETHTOOL_DECLARE_LINK_MODE_MASK(otx2_link_modes) = { 0, };
	const int otx2_sgmii_features[6] = {
		ETHTOOL_LINK_MODE_10baseT_Half_BIT,
		ETHTOOL_LINK_MODE_10baseT_Full_BIT,
		ETHTOOL_LINK_MODE_100baseT_Half_BIT,
		ETHTOOL_LINK_MODE_100baseT_Full_BIT,
		ETHTOOL_LINK_MODE_1000baseT_Half_BIT,
		ETHTOOL_LINK_MODE_1000baseT_Full_BIT,
	};
	/* CGX link modes to Ethtool link mode mapping */
	const int cgx_link_mode[27] = {
		0, /* SGMII  Mode */
		ETHTOOL_LINK_MODE_1000baseX_Full_BIT,
		ETHTOOL_LINK_MODE_10000baseT_Full_BIT,
		ETHTOOL_LINK_MODE_10000baseSR_Full_BIT,
		ETHTOOL_LINK_MODE_10000baseLR_Full_BIT,
		ETHTOOL_LINK_MODE_10000baseKR_Full_BIT,
		0,
		ETHTOOL_LINK_MODE_25000baseSR_Full_BIT,
		0,
		0,
		ETHTOOL_LINK_MODE_25000baseCR_Full_BIT,
		ETHTOOL_LINK_MODE_25000baseKR_Full_BIT,
		ETHTOOL_LINK_MODE_40000baseSR4_Full_BIT,
		ETHTOOL_LINK_MODE_40000baseLR4_Full_BIT,
		ETHTOOL_LINK_MODE_40000baseCR4_Full_BIT,
		ETHTOOL_LINK_MODE_40000baseKR4_Full_BIT,
		0,
		ETHTOOL_LINK_MODE_50000baseSR_Full_BIT,
		0,
		ETHTOOL_LINK_MODE_50000baseLR_ER_FR_Full_BIT,
		ETHTOOL_LINK_MODE_50000baseCR_Full_BIT,
		ETHTOOL_LINK_MODE_50000baseKR_Full_BIT,
		0,
		ETHTOOL_LINK_MODE_100000baseSR4_Full_BIT,
		ETHTOOL_LINK_MODE_100000baseLR4_ER4_Full_BIT,
		ETHTOOL_LINK_MODE_100000baseCR4_Full_BIT,
		ETHTOOL_LINK_MODE_100000baseKR4_Full_BIT
	};
	u8 bit;

	link_mode_bmap = link_mode_bmap & OTX2_ETHTOOL_SUPPORTED_MODES;

	for_each_set_bit(bit, (unsigned long *)&link_mode_bmap, 27) {
		/* SGMII mode is set */
		if (bit == 0)
			linkmode_set_bit_array(otx2_sgmii_features,
					       ARRAY_SIZE(otx2_sgmii_features),
					       otx2_link_modes);
		else
			linkmode_set_bit(cgx_link_mode[bit], otx2_link_modes);
	}

	if (req_mode == OTX2_MODE_ADVERTISED)
		linkmode_copy(link_ksettings->link_modes.advertising,
			      otx2_link_modes);
	else
		linkmode_copy(link_ksettings->link_modes.supported,
			      otx2_link_modes);
}

static int otx2_get_link_ksettings(struct net_device *netdev,
				   struct ethtool_link_ksettings *cmd)
{
	struct otx2_nic *pfvf = netdev_priv(netdev);
	struct cgx_fw_data *rsp = NULL;

	cmd->base.duplex  = pfvf->linfo.full_duplex;
	cmd->base.speed   = pfvf->linfo.speed;
	cmd->base.autoneg = pfvf->linfo.an;

	rsp = otx2_get_fwdata(pfvf);
	if (IS_ERR(rsp))
		return PTR_ERR(rsp);

	if (rsp->fwdata.supported_an)
		ethtool_link_ksettings_add_link_mode(cmd,
						     supported,
						     Autoneg);

	otx2_get_link_mode_info(rsp->fwdata.advertised_link_modes,
				OTX2_MODE_ADVERTISED, cmd);
	otx2_get_fec_info(rsp->fwdata.advertised_fec,
			  OTX2_MODE_ADVERTISED, cmd);
	otx2_get_link_mode_info(rsp->fwdata.supported_link_modes,
				OTX2_MODE_SUPPORTED, cmd);
	otx2_get_fec_info(rsp->fwdata.supported_fec,
			  OTX2_MODE_SUPPORTED, cmd);
	return 0;
}

static void otx2_get_advertised_mode(const struct ethtool_link_ksettings *cmd,
				     u64 *mode)
{
	u32 bit_pos;

	/* Firmware does not support requesting multiple advertised modes
	 * return first set bit
	 */
	bit_pos = find_first_bit(cmd->link_modes.advertising,
				 __ETHTOOL_LINK_MODE_MASK_NBITS);
	if (bit_pos != __ETHTOOL_LINK_MODE_MASK_NBITS)
		*mode = bit_pos;
}

static int otx2_set_link_ksettings(struct net_device *netdev,
				   const struct ethtool_link_ksettings *cmd)
{
	struct otx2_nic *pf = netdev_priv(netdev);
	struct ethtool_link_ksettings cur_ks;
	struct cgx_set_link_mode_req *req;
	struct mbox *mbox = &pf->mbox;
	int err = 0;

	memset(&cur_ks, 0, sizeof(struct ethtool_link_ksettings));

	if (!ethtool_validate_speed(cmd->base.speed) ||
	    !ethtool_validate_duplex(cmd->base.duplex))
		return -EINVAL;

	if (cmd->base.autoneg != AUTONEG_ENABLE &&
	    cmd->base.autoneg != AUTONEG_DISABLE)
		return -EINVAL;

	otx2_get_link_ksettings(netdev, &cur_ks);

	/* Check requested modes against supported modes by hardware */
	if (!bitmap_subset(cmd->link_modes.advertising,
			   cur_ks.link_modes.supported,
			   __ETHTOOL_LINK_MODE_MASK_NBITS))
		return -EINVAL;

	mutex_lock(&mbox->lock);
	req = otx2_mbox_alloc_msg_cgx_set_link_mode(&pf->mbox);
	if (!req) {
		err = -ENOMEM;
		goto end;
	}

	req->args.speed = cmd->base.speed;
	/* firmware expects 1 for half duplex and 0 for full duplex
	 * hence inverting
	 */
	req->args.duplex = cmd->base.duplex ^ 0x1;
	req->args.an = cmd->base.autoneg;
	otx2_get_advertised_mode(cmd, &req->args.mode);

	err = otx2_sync_mbox_msg(&pf->mbox);
end:
	mutex_unlock(&mbox->lock);
	return err;
}

>>>>>>> f642729d
static const struct ethtool_ops otx2_ethtool_ops = {
	.supported_coalesce_params = ETHTOOL_COALESCE_USECS |
				     ETHTOOL_COALESCE_MAX_FRAMES,
	.get_link		= otx2_get_link,
	.get_drvinfo		= otx2_get_drvinfo,
	.get_strings		= otx2_get_strings,
	.get_ethtool_stats	= otx2_get_ethtool_stats,
	.get_sset_count		= otx2_get_sset_count,
	.set_channels		= otx2_set_channels,
	.get_channels		= otx2_get_channels,
	.get_ringparam		= otx2_get_ringparam,
	.set_ringparam		= otx2_set_ringparam,
	.get_coalesce		= otx2_get_coalesce,
	.set_coalesce		= otx2_set_coalesce,
	.get_rxnfc		= otx2_get_rxnfc,
	.set_rxnfc              = otx2_set_rxnfc,
	.get_rxfh_key_size	= otx2_get_rxfh_key_size,
	.get_rxfh_indir_size	= otx2_get_rxfh_indir_size,
	.get_rxfh		= otx2_get_rxfh,
	.set_rxfh		= otx2_set_rxfh,
	.get_rxfh_context	= otx2_get_rxfh_context,
	.set_rxfh_context	= otx2_set_rxfh_context,
	.get_msglevel		= otx2_get_msglevel,
	.set_msglevel		= otx2_set_msglevel,
	.get_pauseparam		= otx2_get_pauseparam,
	.set_pauseparam		= otx2_set_pauseparam,
	.get_ts_info		= otx2_get_ts_info,
<<<<<<< HEAD
=======
	.get_fecparam		= otx2_get_fecparam,
	.set_fecparam		= otx2_set_fecparam,
	.get_link_ksettings     = otx2_get_link_ksettings,
	.set_link_ksettings     = otx2_set_link_ksettings,
>>>>>>> f642729d
};

void otx2_set_ethtool_ops(struct net_device *netdev)
{
	netdev->ethtool_ops = &otx2_ethtool_ops;
}

/* VF's ethtool APIs */
static void otx2vf_get_drvinfo(struct net_device *netdev,
			       struct ethtool_drvinfo *info)
{
	struct otx2_nic *vf = netdev_priv(netdev);

	strlcpy(info->driver, DRV_VF_NAME, sizeof(info->driver));
	strlcpy(info->bus_info, pci_name(vf->pdev), sizeof(info->bus_info));
}

static void otx2vf_get_strings(struct net_device *netdev, u32 sset, u8 *data)
{
	struct otx2_nic *vf = netdev_priv(netdev);
	int stats;

	if (sset != ETH_SS_STATS)
		return;

	for (stats = 0; stats < otx2_n_dev_stats; stats++) {
		memcpy(data, otx2_dev_stats[stats].name, ETH_GSTRING_LEN);
		data += ETH_GSTRING_LEN;
	}

	for (stats = 0; stats < otx2_n_drv_stats; stats++) {
		memcpy(data, otx2_drv_stats[stats].name, ETH_GSTRING_LEN);
		data += ETH_GSTRING_LEN;
	}

	otx2_get_qset_strings(vf, &data, 0);

	strcpy(data, "reset_count");
	data += ETH_GSTRING_LEN;
}

static void otx2vf_get_ethtool_stats(struct net_device *netdev,
				     struct ethtool_stats *stats, u64 *data)
{
	struct otx2_nic *vf = netdev_priv(netdev);
	int stat;

	otx2_get_dev_stats(vf);
	for (stat = 0; stat < otx2_n_dev_stats; stat++)
		*(data++) = ((u64 *)&vf->hw.dev_stats)
				[otx2_dev_stats[stat].index];

	for (stat = 0; stat < otx2_n_drv_stats; stat++)
		*(data++) = atomic_read(&((atomic_t *)&vf->hw.drv_stats)
						[otx2_drv_stats[stat].index]);

	otx2_get_qset_stats(vf, stats, &data);
	*(data++) = vf->reset_count;
}

static int otx2vf_get_sset_count(struct net_device *netdev, int sset)
{
	struct otx2_nic *vf = netdev_priv(netdev);
	int qstats_count;

	if (sset != ETH_SS_STATS)
		return -EINVAL;

	qstats_count = otx2_n_queue_stats *
		       (vf->hw.rx_queues + vf->hw.tx_queues);

	return otx2_n_dev_stats + otx2_n_drv_stats + qstats_count + 1;
}

static int otx2vf_get_link_ksettings(struct net_device *netdev,
				     struct ethtool_link_ksettings *cmd)
{
	struct otx2_nic *pfvf = netdev_priv(netdev);

	if (is_otx2_lbkvf(pfvf->pdev)) {
		cmd->base.duplex = DUPLEX_FULL;
		cmd->base.speed = SPEED_100000;
	} else {
		return otx2_get_link_ksettings(netdev, cmd);
	}
	return 0;
}

static const struct ethtool_ops otx2vf_ethtool_ops = {
	.supported_coalesce_params = ETHTOOL_COALESCE_USECS |
				     ETHTOOL_COALESCE_MAX_FRAMES,
	.get_link		= otx2_get_link,
	.get_drvinfo		= otx2vf_get_drvinfo,
	.get_strings		= otx2vf_get_strings,
	.get_ethtool_stats	= otx2vf_get_ethtool_stats,
	.get_sset_count		= otx2vf_get_sset_count,
	.set_channels		= otx2_set_channels,
	.get_channels		= otx2_get_channels,
	.get_rxnfc		= otx2vf_get_rxnfc,
	.set_rxnfc              = otx2vf_set_rxnfc,
	.get_rxfh_key_size	= otx2_get_rxfh_key_size,
	.get_rxfh_indir_size	= otx2_get_rxfh_indir_size,
	.get_rxfh		= otx2_get_rxfh,
	.set_rxfh		= otx2_set_rxfh,
	.get_rxfh_context	= otx2_get_rxfh_context,
	.set_rxfh_context	= otx2_set_rxfh_context,
	.get_ringparam		= otx2_get_ringparam,
	.set_ringparam		= otx2_set_ringparam,
	.get_coalesce		= otx2_get_coalesce,
	.set_coalesce		= otx2_set_coalesce,
	.get_msglevel		= otx2_get_msglevel,
	.set_msglevel		= otx2_set_msglevel,
	.get_pauseparam		= otx2_get_pauseparam,
	.set_pauseparam		= otx2_set_pauseparam,
	.get_link_ksettings     = otx2vf_get_link_ksettings,
};

void otx2vf_set_ethtool_ops(struct net_device *netdev)
{
	netdev->ethtool_ops = &otx2vf_ethtool_ops;
}
EXPORT_SYMBOL(otx2vf_set_ethtool_ops);<|MERGE_RESOLUTION|>--- conflicted
+++ resolved
@@ -14,10 +14,7 @@
 #include <linux/etherdevice.h>
 #include <linux/log2.h>
 #include <linux/net_tstamp.h>
-<<<<<<< HEAD
-=======
 #include <linux/linkmode.h>
->>>>>>> f642729d
 
 #include "otx2_common.h"
 #include "otx2_ptp.h"
@@ -924,8 +921,6 @@
 	return 0;
 }
 
-<<<<<<< HEAD
-=======
 static struct cgx_fw_data *otx2_get_fwdata(struct otx2_nic *pfvf)
 {
 	struct cgx_fw_data *rsp = NULL;
@@ -1224,7 +1219,6 @@
 	return err;
 }
 
->>>>>>> f642729d
 static const struct ethtool_ops otx2_ethtool_ops = {
 	.supported_coalesce_params = ETHTOOL_COALESCE_USECS |
 				     ETHTOOL_COALESCE_MAX_FRAMES,
@@ -1252,13 +1246,10 @@
 	.get_pauseparam		= otx2_get_pauseparam,
 	.set_pauseparam		= otx2_set_pauseparam,
 	.get_ts_info		= otx2_get_ts_info,
-<<<<<<< HEAD
-=======
 	.get_fecparam		= otx2_get_fecparam,
 	.set_fecparam		= otx2_set_fecparam,
 	.get_link_ksettings     = otx2_get_link_ksettings,
 	.set_link_ksettings     = otx2_set_link_ksettings,
->>>>>>> f642729d
 };
 
 void otx2_set_ethtool_ops(struct net_device *netdev)
