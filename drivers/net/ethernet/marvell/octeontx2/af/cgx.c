// SPDX-License-Identifier: GPL-2.0
/* Marvell OcteonTx2 CGX driver
 *
 * Copyright (C) 2018 Marvell International Ltd.
 *
 * This program is free software; you can redistribute it and/or modify
 * it under the terms of the GNU General Public License version 2 as
 * published by the Free Software Foundation.
 */

#include <linux/acpi.h>
#include <linux/module.h>
#include <linux/interrupt.h>
#include <linux/pci.h>
#include <linux/netdevice.h>
#include <linux/etherdevice.h>
#include <linux/ethtool.h>
#include <linux/phy.h>
#include <linux/of.h>
#include <linux/of_mdio.h>
#include <linux/of_net.h>

#include "cgx.h"
#include "rvu.h"
#include "lmac_common.h"

#define DRV_NAME	"Marvell-CGX/RPM"
#define DRV_STRING      "Marvell CGX/RPM Driver"

static LIST_HEAD(cgx_list);

/* Convert firmware speed encoding to user format(Mbps) */
static u32 cgx_speed_mbps[CGX_LINK_SPEED_MAX];

/* Convert firmware lmac type encoding to string */
static char *cgx_lmactype_string[LMAC_MODE_MAX];

/* CGX PHY management internal APIs */
static int cgx_fwi_link_change(struct cgx *cgx, int lmac_id, bool en);

/* Supported devices */
static const struct pci_device_id cgx_id_table[] = {
	{ PCI_DEVICE(PCI_VENDOR_ID_CAVIUM, PCI_DEVID_OCTEONTX2_CGX) },
	{ PCI_DEVICE(PCI_VENDOR_ID_CAVIUM, PCI_DEVID_CN10K_RPM) },
	{ 0, }  /* end of table */
};

MODULE_DEVICE_TABLE(pci, cgx_id_table);

static bool is_dev_rpm(void *cgxd)
{
	struct cgx *cgx = cgxd;

	return (cgx->pdev->device == PCI_DEVID_CN10K_RPM);
}

bool is_lmac_valid(struct cgx *cgx, int lmac_id)
{
	if (!cgx || lmac_id < 0 || lmac_id >= MAX_LMAC_PER_CGX)
		return false;
	return test_bit(lmac_id, &cgx->lmac_bmap);
}

struct mac_ops *get_mac_ops(void *cgxd)
{
	if (!cgxd)
		return cgxd;

	return ((struct cgx *)cgxd)->mac_ops;
}

void cgx_write(struct cgx *cgx, u64 lmac, u64 offset, u64 val)
{
	writeq(val, cgx->reg_base + (lmac << cgx->mac_ops->lmac_offset) +
	       offset);
}

u64 cgx_read(struct cgx *cgx, u64 lmac, u64 offset)
{
	return readq(cgx->reg_base + (lmac << cgx->mac_ops->lmac_offset) +
		     offset);
}

struct lmac *lmac_pdata(u8 lmac_id, struct cgx *cgx)
{
	if (!cgx || lmac_id >= MAX_LMAC_PER_CGX)
		return NULL;

	return cgx->lmac_idmap[lmac_id];
}

int cgx_get_cgxcnt_max(void)
{
	struct cgx *cgx_dev;
	int idmax = -ENODEV;

	list_for_each_entry(cgx_dev, &cgx_list, cgx_list)
		if (cgx_dev->cgx_id > idmax)
			idmax = cgx_dev->cgx_id;

	if (idmax < 0)
		return 0;

	return idmax + 1;
}

int cgx_get_lmac_cnt(void *cgxd)
{
	struct cgx *cgx = cgxd;

	if (!cgx)
		return -ENODEV;

	return cgx->lmac_count;
}

void *cgx_get_pdata(int cgx_id)
{
	struct cgx *cgx_dev;

	list_for_each_entry(cgx_dev, &cgx_list, cgx_list) {
		if (cgx_dev->cgx_id == cgx_id)
			return cgx_dev;
	}
	return NULL;
}

void cgx_lmac_write(int cgx_id, int lmac_id, u64 offset, u64 val)
{
	struct cgx *cgx_dev = cgx_get_pdata(cgx_id);

	cgx_write(cgx_dev, lmac_id, offset, val);
}

u64 cgx_lmac_read(int cgx_id, int lmac_id, u64 offset)
{
	struct cgx *cgx_dev = cgx_get_pdata(cgx_id);

	return cgx_read(cgx_dev, lmac_id, offset);
}

int cgx_get_cgxid(void *cgxd)
{
	struct cgx *cgx = cgxd;

	if (!cgx)
		return -EINVAL;

	return cgx->cgx_id;
}

u8 cgx_lmac_get_p2x(int cgx_id, int lmac_id)
{
	struct cgx *cgx_dev = cgx_get_pdata(cgx_id);
	u64 cfg;

	cfg = cgx_read(cgx_dev, lmac_id, CGXX_CMRX_CFG);

	return (cfg & CMR_P2X_SEL_MASK) >> CMR_P2X_SEL_SHIFT;
}

/* Ensure the required lock for event queue(where asynchronous events are
 * posted) is acquired before calling this API. Else an asynchronous event(with
 * latest link status) can reach the destination before this function returns
 * and could make the link status appear wrong.
 */
int cgx_get_link_info(void *cgxd, int lmac_id,
		      struct cgx_link_user_info *linfo)
{
	struct lmac *lmac = lmac_pdata(lmac_id, cgxd);

	if (!lmac)
		return -ENODEV;

	*linfo = lmac->link_info;
	return 0;
}

static u64 mac2u64 (u8 *mac_addr)
{
	u64 mac = 0;
	int index;

	for (index = ETH_ALEN - 1; index >= 0; index--)
		mac |= ((u64)*mac_addr++) << (8 * index);
	return mac;
}

int cgx_lmac_addr_set(u8 cgx_id, u8 lmac_id, u8 *mac_addr)
{
	struct cgx *cgx_dev = cgx_get_pdata(cgx_id);
	struct mac_ops *mac_ops;
	u64 cfg;

	mac_ops = cgx_dev->mac_ops;
	/* copy 6bytes from macaddr */
	/* memcpy(&cfg, mac_addr, 6); */

	cfg = mac2u64 (mac_addr);

	cgx_write(cgx_dev, 0, (CGXX_CMRX_RX_DMAC_CAM0 + (lmac_id * 0x8)),
		  cfg | CGX_DMAC_CAM_ADDR_ENABLE | ((u64)lmac_id << 49));

	cfg = cgx_read(cgx_dev, lmac_id, CGXX_CMRX_RX_DMAC_CTL0);
	cfg |= CGX_DMAC_CTL0_CAM_ENABLE;
	cgx_write(cgx_dev, lmac_id, CGXX_CMRX_RX_DMAC_CTL0, cfg);

	return 0;
}

u64 cgx_lmac_addr_get(u8 cgx_id, u8 lmac_id)
{
	struct cgx *cgx_dev = cgx_get_pdata(cgx_id);
	struct mac_ops *mac_ops;
	u64 cfg;

	mac_ops = cgx_dev->mac_ops;

	cfg = cgx_read(cgx_dev, 0, CGXX_CMRX_RX_DMAC_CAM0 + lmac_id * 0x8);
	return cfg & CGX_RX_DMAC_ADR_MASK;
}

int cgx_set_pkind(void *cgxd, u8 lmac_id, int pkind)
{
	struct cgx *cgx = cgxd;

	if (!is_lmac_valid(cgx, lmac_id))
		return -ENODEV;

	cgx_write(cgx, lmac_id, CGXX_CMRX_RX_ID_MAP, (pkind & 0x3F));
	return 0;
}

static u8 cgx_get_lmac_type(void *cgxd, int lmac_id)
{
	struct cgx *cgx = cgxd;
	u64 cfg;

	cfg = cgx_read(cgx, lmac_id, CGXX_CMRX_CFG);
	return (cfg >> CGX_LMAC_TYPE_SHIFT) & CGX_LMAC_TYPE_MASK;
}

/* Configure CGX LMAC in internal loopback mode */
int cgx_lmac_internal_loopback(void *cgxd, int lmac_id, bool enable)
{
	struct cgx *cgx = cgxd;
	u8 lmac_type;
	u64 cfg;

	if (!is_lmac_valid(cgx, lmac_id))
		return -ENODEV;

	lmac_type = cgx->mac_ops->get_lmac_type(cgx, lmac_id);
	if (lmac_type == LMAC_MODE_SGMII || lmac_type == LMAC_MODE_QSGMII) {
		cfg = cgx_read(cgx, lmac_id, CGXX_GMP_PCS_MRX_CTL);
		if (enable)
			cfg |= CGXX_GMP_PCS_MRX_CTL_LBK;
		else
			cfg &= ~CGXX_GMP_PCS_MRX_CTL_LBK;
		cgx_write(cgx, lmac_id, CGXX_GMP_PCS_MRX_CTL, cfg);
	} else {
		cfg = cgx_read(cgx, lmac_id, CGXX_SPUX_CONTROL1);
		if (enable)
			cfg |= CGXX_SPUX_CONTROL1_LBK;
		else
			cfg &= ~CGXX_SPUX_CONTROL1_LBK;
		cgx_write(cgx, lmac_id, CGXX_SPUX_CONTROL1, cfg);
	}
	return 0;
}

void cgx_lmac_promisc_config(int cgx_id, int lmac_id, bool enable)
{
	struct cgx *cgx = cgx_get_pdata(cgx_id);
	struct mac_ops *mac_ops;
	u64 cfg = 0;

	if (!cgx)
		return;

	mac_ops = cgx->mac_ops;
	if (enable) {
		/* Enable promiscuous mode on LMAC */
		cfg = cgx_read(cgx, lmac_id, CGXX_CMRX_RX_DMAC_CTL0);
		cfg &= ~(CGX_DMAC_CAM_ACCEPT | CGX_DMAC_MCAST_MODE);
		cfg |= CGX_DMAC_BCAST_MODE;
		cgx_write(cgx, lmac_id, CGXX_CMRX_RX_DMAC_CTL0, cfg);

		cfg = cgx_read(cgx, 0,
			       (CGXX_CMRX_RX_DMAC_CAM0 + lmac_id * 0x8));
		cfg &= ~CGX_DMAC_CAM_ADDR_ENABLE;
		cgx_write(cgx, 0,
			  (CGXX_CMRX_RX_DMAC_CAM0 + lmac_id * 0x8), cfg);
	} else {
		/* Disable promiscuous mode */
		cfg = cgx_read(cgx, lmac_id, CGXX_CMRX_RX_DMAC_CTL0);
		cfg |= CGX_DMAC_CAM_ACCEPT | CGX_DMAC_MCAST_MODE;
		cgx_write(cgx, lmac_id, CGXX_CMRX_RX_DMAC_CTL0, cfg);
		cfg = cgx_read(cgx, 0,
			       (CGXX_CMRX_RX_DMAC_CAM0 + lmac_id * 0x8));
		cfg |= CGX_DMAC_CAM_ADDR_ENABLE;
		cgx_write(cgx, 0,
			  (CGXX_CMRX_RX_DMAC_CAM0 + lmac_id * 0x8), cfg);
	}
}

/* Enable or disable forwarding received pause frames to Tx block */
void cgx_lmac_enadis_rx_pause_fwding(void *cgxd, int lmac_id, bool enable)
{
	struct cgx *cgx = cgxd;
	u64 cfg;

	if (!cgx)
		return;

	if (enable) {
		cfg = cgx_read(cgx, lmac_id, CGXX_GMP_GMI_RXX_FRM_CTL);
		cfg |= CGX_GMP_GMI_RXX_FRM_CTL_CTL_BCK;
		cgx_write(cgx, lmac_id, CGXX_GMP_GMI_RXX_FRM_CTL, cfg);

		cfg = cgx_read(cgx, lmac_id, CGXX_SMUX_RX_FRM_CTL);
		cfg |= CGX_SMUX_RX_FRM_CTL_CTL_BCK;
		cgx_write(cgx, lmac_id,	CGXX_SMUX_RX_FRM_CTL, cfg);
	} else {
		cfg = cgx_read(cgx, lmac_id, CGXX_GMP_GMI_RXX_FRM_CTL);
		cfg &= ~CGX_GMP_GMI_RXX_FRM_CTL_CTL_BCK;
		cgx_write(cgx, lmac_id, CGXX_GMP_GMI_RXX_FRM_CTL, cfg);

		cfg = cgx_read(cgx, lmac_id, CGXX_SMUX_RX_FRM_CTL);
		cfg &= ~CGX_SMUX_RX_FRM_CTL_CTL_BCK;
		cgx_write(cgx, lmac_id,	CGXX_SMUX_RX_FRM_CTL, cfg);
	}
}

int cgx_get_rx_stats(void *cgxd, int lmac_id, int idx, u64 *rx_stat)
{
	struct cgx *cgx = cgxd;

	if (!is_lmac_valid(cgx, lmac_id))
		return -ENODEV;
	*rx_stat =  cgx_read(cgx, lmac_id, CGXX_CMRX_RX_STAT0 + (idx * 8));
	return 0;
}

int cgx_get_tx_stats(void *cgxd, int lmac_id, int idx, u64 *tx_stat)
{
	struct cgx *cgx = cgxd;

	if (!is_lmac_valid(cgx, lmac_id))
		return -ENODEV;
	*tx_stat = cgx_read(cgx, lmac_id, CGXX_CMRX_TX_STAT0 + (idx * 8));
	return 0;
}

u64 cgx_features_get(void *cgxd)
{
	return ((struct cgx *)cgxd)->hw_features;
}

static int cgx_set_fec_stats_count(struct cgx_link_user_info *linfo)
{
	if (!linfo->fec)
		return 0;

	switch (linfo->lmac_type_id) {
	case LMAC_MODE_SGMII:
	case LMAC_MODE_XAUI:
	case LMAC_MODE_RXAUI:
	case LMAC_MODE_QSGMII:
		return 0;
	case LMAC_MODE_10G_R:
	case LMAC_MODE_25G_R:
	case LMAC_MODE_100G_R:
	case LMAC_MODE_USXGMII:
		return 1;
	case LMAC_MODE_40G_R:
		return 4;
	case LMAC_MODE_50G_R:
		if (linfo->fec == OTX2_FEC_BASER)
			return 2;
		else
			return 1;
	default:
		return 0;
	}
}

int cgx_get_fec_stats(void *cgxd, int lmac_id, struct cgx_fec_stats_rsp *rsp)
{
	int stats, fec_stats_count = 0;
	int corr_reg, uncorr_reg;
	struct cgx *cgx = cgxd;

	if (!cgx || lmac_id >= cgx->lmac_count)
		return -ENODEV;
	fec_stats_count =
		cgx_set_fec_stats_count(&cgx->lmac_idmap[lmac_id]->link_info);
	if (cgx->lmac_idmap[lmac_id]->link_info.fec == OTX2_FEC_BASER) {
		corr_reg = CGXX_SPUX_LNX_FEC_CORR_BLOCKS;
		uncorr_reg = CGXX_SPUX_LNX_FEC_UNCORR_BLOCKS;
	} else {
		corr_reg = CGXX_SPUX_RSFEC_CORR;
		uncorr_reg = CGXX_SPUX_RSFEC_UNCORR;
	}
	for (stats = 0; stats < fec_stats_count; stats++) {
		rsp->fec_corr_blks +=
			cgx_read(cgx, lmac_id, corr_reg + (stats * 8));
		rsp->fec_uncorr_blks +=
			cgx_read(cgx, lmac_id, uncorr_reg + (stats * 8));
	}
	return 0;
}

int cgx_lmac_rx_tx_enable(void *cgxd, int lmac_id, bool enable)
{
	struct cgx *cgx = cgxd;
	u64 cfg;

	if (!is_lmac_valid(cgx, lmac_id))
		return -ENODEV;

	cfg = cgx_read(cgx, lmac_id, CGXX_CMRX_CFG);
	if (enable)
		cfg |= CMR_EN | DATA_PKT_RX_EN | DATA_PKT_TX_EN;
	else
		cfg &= ~(CMR_EN | DATA_PKT_RX_EN | DATA_PKT_TX_EN);
	cgx_write(cgx, lmac_id, CGXX_CMRX_CFG, cfg);
	return 0;
}

int cgx_lmac_tx_enable(void *cgxd, int lmac_id, bool enable)
{
	struct cgx *cgx = cgxd;
	u64 cfg, last;

	if (!is_lmac_valid(cgx, lmac_id))
		return -ENODEV;

	cfg = cgx_read(cgx, lmac_id, CGXX_CMRX_CFG);
	last = cfg;
	if (enable)
		cfg |= DATA_PKT_TX_EN;
	else
		cfg &= ~DATA_PKT_TX_EN;

	if (cfg != last)
		cgx_write(cgx, lmac_id, CGXX_CMRX_CFG, cfg);
	return !!(last & DATA_PKT_TX_EN);
}

static int cgx_lmac_get_pause_frm_status(void *cgxd, int lmac_id,
					 u8 *tx_pause, u8 *rx_pause)
{
	struct cgx *cgx = cgxd;
	u64 cfg;

	if (is_dev_rpm(cgx))
		return 0;

	if (!is_lmac_valid(cgx, lmac_id))
		return -ENODEV;

	cfg = cgx_read(cgx, lmac_id, CGXX_SMUX_RX_FRM_CTL);
	*rx_pause = !!(cfg & CGX_SMUX_RX_FRM_CTL_CTL_BCK);

	cfg = cgx_read(cgx, lmac_id, CGXX_SMUX_TX_CTL);
	*tx_pause = !!(cfg & CGX_SMUX_TX_CTL_L2P_BP_CONV);
	return 0;
}

static int cgx_lmac_enadis_pause_frm(void *cgxd, int lmac_id,
				     u8 tx_pause, u8 rx_pause)
{
	struct cgx *cgx = cgxd;
	u64 cfg;

	if (is_dev_rpm(cgx))
		return 0;

	if (!is_lmac_valid(cgx, lmac_id))
		return -ENODEV;

	cfg = cgx_read(cgx, lmac_id, CGXX_SMUX_RX_FRM_CTL);
	cfg &= ~CGX_SMUX_RX_FRM_CTL_CTL_BCK;
	cfg |= rx_pause ? CGX_SMUX_RX_FRM_CTL_CTL_BCK : 0x0;
	cgx_write(cgx, lmac_id, CGXX_SMUX_RX_FRM_CTL, cfg);

	cfg = cgx_read(cgx, lmac_id, CGXX_SMUX_TX_CTL);
	cfg &= ~CGX_SMUX_TX_CTL_L2P_BP_CONV;
	cfg |= tx_pause ? CGX_SMUX_TX_CTL_L2P_BP_CONV : 0x0;
	cgx_write(cgx, lmac_id, CGXX_SMUX_TX_CTL, cfg);

	cfg = cgx_read(cgx, 0, CGXX_CMR_RX_OVR_BP);
	if (tx_pause) {
		cfg &= ~CGX_CMR_RX_OVR_BP_EN(lmac_id);
	} else {
		cfg |= CGX_CMR_RX_OVR_BP_EN(lmac_id);
		cfg &= ~CGX_CMR_RX_OVR_BP_BP(lmac_id);
	}
	cgx_write(cgx, 0, CGXX_CMR_RX_OVR_BP, cfg);
	return 0;
}

static void cgx_lmac_pause_frm_config(void *cgxd, int lmac_id, bool enable)
{
	struct cgx *cgx = cgxd;
	u64 cfg;

	if (!is_lmac_valid(cgx, lmac_id))
		return;
	if (enable) {
		/* Enable receive pause frames */
		cfg = cgx_read(cgx, lmac_id, CGXX_SMUX_RX_FRM_CTL);
		cfg |= CGX_SMUX_RX_FRM_CTL_CTL_BCK;
		cgx_write(cgx, lmac_id, CGXX_SMUX_RX_FRM_CTL, cfg);

		cfg = cgx_read(cgx, lmac_id, CGXX_GMP_GMI_RXX_FRM_CTL);
		cfg |= CGX_GMP_GMI_RXX_FRM_CTL_CTL_BCK;
		cgx_write(cgx, lmac_id, CGXX_GMP_GMI_RXX_FRM_CTL, cfg);

		/* Enable pause frames transmission */
		cfg = cgx_read(cgx, lmac_id, CGXX_SMUX_TX_CTL);
		cfg |= CGX_SMUX_TX_CTL_L2P_BP_CONV;
		cgx_write(cgx, lmac_id, CGXX_SMUX_TX_CTL, cfg);

		/* Set pause time and interval */
		cgx_write(cgx, lmac_id, CGXX_SMUX_TX_PAUSE_PKT_TIME,
			  DEFAULT_PAUSE_TIME);
		cfg = cgx_read(cgx, lmac_id, CGXX_SMUX_TX_PAUSE_PKT_INTERVAL);
		cfg &= ~0xFFFFULL;
		cgx_write(cgx, lmac_id, CGXX_SMUX_TX_PAUSE_PKT_INTERVAL,
			  cfg | (DEFAULT_PAUSE_TIME / 2));

		cgx_write(cgx, lmac_id, CGXX_GMP_GMI_TX_PAUSE_PKT_TIME,
			  DEFAULT_PAUSE_TIME);

		cfg = cgx_read(cgx, lmac_id,
			       CGXX_GMP_GMI_TX_PAUSE_PKT_INTERVAL);
		cfg &= ~0xFFFFULL;
		cgx_write(cgx, lmac_id, CGXX_GMP_GMI_TX_PAUSE_PKT_INTERVAL,
			  cfg | (DEFAULT_PAUSE_TIME / 2));
	} else {
		/* ALL pause frames received are completely ignored */
		cfg = cgx_read(cgx, lmac_id, CGXX_SMUX_RX_FRM_CTL);
		cfg &= ~CGX_SMUX_RX_FRM_CTL_CTL_BCK;
		cgx_write(cgx, lmac_id, CGXX_SMUX_RX_FRM_CTL, cfg);

		cfg = cgx_read(cgx, lmac_id, CGXX_GMP_GMI_RXX_FRM_CTL);
		cfg &= ~CGX_GMP_GMI_RXX_FRM_CTL_CTL_BCK;
		cgx_write(cgx, lmac_id, CGXX_GMP_GMI_RXX_FRM_CTL, cfg);

		/* Disable pause frames transmission */
		cfg = cgx_read(cgx, lmac_id, CGXX_SMUX_TX_CTL);
		cfg &= ~CGX_SMUX_TX_CTL_L2P_BP_CONV;
		cgx_write(cgx, lmac_id, CGXX_SMUX_TX_CTL, cfg);
	}
}

void cgx_lmac_ptp_config(void *cgxd, int lmac_id, bool enable)
{
	struct cgx *cgx = cgxd;
	u64 cfg;

	if (!cgx)
		return;

	if (is_dev_rpm(cgx))
		return;

	if (enable) {
		/* Enable inbound PTP timestamping */
		cfg = cgx_read(cgx, lmac_id, CGXX_GMP_GMI_RXX_FRM_CTL);
		cfg |= CGX_GMP_GMI_RXX_FRM_CTL_PTP_MODE;
		cgx_write(cgx, lmac_id, CGXX_GMP_GMI_RXX_FRM_CTL, cfg);

		cfg = cgx_read(cgx, lmac_id, CGXX_SMUX_RX_FRM_CTL);
		cfg |= CGX_SMUX_RX_FRM_CTL_PTP_MODE;
		cgx_write(cgx, lmac_id,	CGXX_SMUX_RX_FRM_CTL, cfg);
	} else {
		/* Disable inbound PTP stamping */
		cfg = cgx_read(cgx, lmac_id, CGXX_GMP_GMI_RXX_FRM_CTL);
		cfg &= ~CGX_GMP_GMI_RXX_FRM_CTL_PTP_MODE;
		cgx_write(cgx, lmac_id, CGXX_GMP_GMI_RXX_FRM_CTL, cfg);

		cfg = cgx_read(cgx, lmac_id, CGXX_SMUX_RX_FRM_CTL);
		cfg &= ~CGX_SMUX_RX_FRM_CTL_PTP_MODE;
		cgx_write(cgx, lmac_id, CGXX_SMUX_RX_FRM_CTL, cfg);
	}
}

/* CGX Firmware interface low level support */
int cgx_fwi_cmd_send(u64 req, u64 *resp, struct lmac *lmac)
{
	struct cgx *cgx = lmac->cgx;
	struct device *dev;
	int err = 0;
	u64 cmd;

	/* Ensure no other command is in progress */
	err = mutex_lock_interruptible(&lmac->cmd_lock);
	if (err)
		return err;

	/* Ensure command register is free */
	cmd = cgx_read(cgx, lmac->lmac_id,  CGX_COMMAND_REG);
	if (FIELD_GET(CMDREG_OWN, cmd) != CGX_CMD_OWN_NS) {
		err = -EBUSY;
		goto unlock;
	}

	/* Update ownership in command request */
	req = FIELD_SET(CMDREG_OWN, CGX_CMD_OWN_FIRMWARE, req);

	/* Mark this lmac as pending, before we start */
	lmac->cmd_pend = true;

	/* Start command in hardware */
	cgx_write(cgx, lmac->lmac_id, CGX_COMMAND_REG, req);

	/* Ensure command is completed without errors */
	if (!wait_event_timeout(lmac->wq_cmd_cmplt, !lmac->cmd_pend,
				msecs_to_jiffies(CGX_CMD_TIMEOUT))) {
		dev = &cgx->pdev->dev;
		dev_err(dev, "cgx port %d:%d cmd timeout\n",
			cgx->cgx_id, lmac->lmac_id);
		err = -EIO;
		goto unlock;
	}

	/* we have a valid command response */
	smp_rmb(); /* Ensure the latest updates are visible */
	*resp = lmac->resp;

unlock:
	mutex_unlock(&lmac->cmd_lock);

	return err;
}

int cgx_fwi_cmd_generic(u64 req, u64 *resp, struct cgx *cgx, int lmac_id)
{
	struct lmac *lmac;
	int err;

	lmac = lmac_pdata(lmac_id, cgx);
	if (!lmac)
		return -ENODEV;

	err = cgx_fwi_cmd_send(req, resp, lmac);

	/* Check for valid response */
	if (!err) {
		if (FIELD_GET(EVTREG_STAT, *resp) == CGX_STAT_FAIL)
			return -EIO;
		else
			return 0;
	}

	return err;
}

static inline void cgx_link_usertable_init(void)
{
	cgx_speed_mbps[CGX_LINK_NONE] = 0;
	cgx_speed_mbps[CGX_LINK_10M] = 10;
	cgx_speed_mbps[CGX_LINK_100M] = 100;
	cgx_speed_mbps[CGX_LINK_1G] = 1000;
	cgx_speed_mbps[CGX_LINK_2HG] = 2500;
	cgx_speed_mbps[CGX_LINK_5G] = 5000;
	cgx_speed_mbps[CGX_LINK_10G] = 10000;
	cgx_speed_mbps[CGX_LINK_20G] = 20000;
	cgx_speed_mbps[CGX_LINK_25G] = 25000;
	cgx_speed_mbps[CGX_LINK_40G] = 40000;
	cgx_speed_mbps[CGX_LINK_50G] = 50000;
	cgx_speed_mbps[CGX_LINK_80G] = 80000;
	cgx_speed_mbps[CGX_LINK_100G] = 100000;

	cgx_lmactype_string[LMAC_MODE_SGMII] = "SGMII";
	cgx_lmactype_string[LMAC_MODE_XAUI] = "XAUI";
	cgx_lmactype_string[LMAC_MODE_RXAUI] = "RXAUI";
	cgx_lmactype_string[LMAC_MODE_10G_R] = "10G_R";
	cgx_lmactype_string[LMAC_MODE_40G_R] = "40G_R";
	cgx_lmactype_string[LMAC_MODE_QSGMII] = "QSGMII";
	cgx_lmactype_string[LMAC_MODE_25G_R] = "25G_R";
	cgx_lmactype_string[LMAC_MODE_50G_R] = "50G_R";
	cgx_lmactype_string[LMAC_MODE_100G_R] = "100G_R";
	cgx_lmactype_string[LMAC_MODE_USXGMII] = "USXGMII";
}

static int cgx_link_usertable_index_map(int speed)
{
	switch (speed) {
	case SPEED_10:
		return CGX_LINK_10M;
	case SPEED_100:
		return CGX_LINK_100M;
	case SPEED_1000:
		return CGX_LINK_1G;
	case SPEED_2500:
		return CGX_LINK_2HG;
	case SPEED_5000:
		return CGX_LINK_5G;
	case SPEED_10000:
		return CGX_LINK_10G;
	case SPEED_20000:
		return CGX_LINK_20G;
	case SPEED_25000:
		return CGX_LINK_25G;
	case SPEED_40000:
		return CGX_LINK_40G;
	case SPEED_50000:
		return CGX_LINK_50G;
	case 80000:
		return CGX_LINK_80G;
	case SPEED_100000:
		return CGX_LINK_100G;
	case SPEED_UNKNOWN:
		return CGX_LINK_NONE;
	}
	return CGX_LINK_NONE;
}

static void set_mod_args(struct cgx_set_link_mode_args *args,
			 u32 speed, u8 duplex, u8 autoneg, u64 mode)
{
	/* Fill default values incase of user did not pass
	 * valid parameters
	 */
	if (args->duplex == DUPLEX_UNKNOWN)
		args->duplex = duplex;
	if (args->speed == SPEED_UNKNOWN)
		args->speed = speed;
	if (args->an == AUTONEG_UNKNOWN)
		args->an = autoneg;
	args->mode = mode;
	args->ports = 0;
}

static void otx2_map_ethtool_link_modes(u64 bitmask,
					struct cgx_set_link_mode_args *args)
{
	switch (bitmask) {
	case ETHTOOL_LINK_MODE_10baseT_Half_BIT:
		set_mod_args(args, 10, 1, 1, BIT_ULL(CGX_MODE_SGMII));
		break;
	case  ETHTOOL_LINK_MODE_10baseT_Full_BIT:
		set_mod_args(args, 10, 0, 1, BIT_ULL(CGX_MODE_SGMII));
		break;
	case  ETHTOOL_LINK_MODE_100baseT_Half_BIT:
		set_mod_args(args, 100, 1, 1, BIT_ULL(CGX_MODE_SGMII));
		break;
	case  ETHTOOL_LINK_MODE_100baseT_Full_BIT:
		set_mod_args(args, 100, 0, 1, BIT_ULL(CGX_MODE_SGMII));
		break;
	case  ETHTOOL_LINK_MODE_1000baseT_Half_BIT:
		set_mod_args(args, 1000, 1, 1, BIT_ULL(CGX_MODE_SGMII));
		break;
	case  ETHTOOL_LINK_MODE_1000baseT_Full_BIT:
		set_mod_args(args, 1000, 0, 1, BIT_ULL(CGX_MODE_SGMII));
		break;
	case  ETHTOOL_LINK_MODE_1000baseX_Full_BIT:
		set_mod_args(args, 1000, 0, 0, BIT_ULL(CGX_MODE_1000_BASEX));
		break;
	case  ETHTOOL_LINK_MODE_10000baseT_Full_BIT:
		set_mod_args(args, 1000, 0, 1, BIT_ULL(CGX_MODE_QSGMII));
		break;
	case  ETHTOOL_LINK_MODE_10000baseSR_Full_BIT:
		set_mod_args(args, 10000, 0, 0, BIT_ULL(CGX_MODE_10G_C2C));
		break;
	case  ETHTOOL_LINK_MODE_10000baseLR_Full_BIT:
		set_mod_args(args, 10000, 0, 0, BIT_ULL(CGX_MODE_10G_C2M));
		break;
	case  ETHTOOL_LINK_MODE_10000baseKR_Full_BIT:
		set_mod_args(args, 10000, 0, 1, BIT_ULL(CGX_MODE_10G_KR));
		break;
	case  ETHTOOL_LINK_MODE_25000baseSR_Full_BIT:
		set_mod_args(args, 25000, 0, 0, BIT_ULL(CGX_MODE_25G_C2C));
		break;
	case  ETHTOOL_LINK_MODE_25000baseCR_Full_BIT:
		set_mod_args(args, 25000, 0, 1, BIT_ULL(CGX_MODE_25G_CR));
		break;
	case  ETHTOOL_LINK_MODE_25000baseKR_Full_BIT:
		set_mod_args(args, 25000, 0, 1, BIT_ULL(CGX_MODE_25G_KR));
		break;
	case  ETHTOOL_LINK_MODE_40000baseSR4_Full_BIT:
		set_mod_args(args, 40000, 0, 0, BIT_ULL(CGX_MODE_40G_C2C));
		break;
	case  ETHTOOL_LINK_MODE_40000baseLR4_Full_BIT:
		set_mod_args(args, 40000, 0, 0, BIT_ULL(CGX_MODE_40G_C2M));
		break;
	case  ETHTOOL_LINK_MODE_40000baseCR4_Full_BIT:
		set_mod_args(args, 40000, 0, 1, BIT_ULL(CGX_MODE_40G_CR4));
		break;
	case  ETHTOOL_LINK_MODE_40000baseKR4_Full_BIT:
		set_mod_args(args, 40000, 0, 1, BIT_ULL(CGX_MODE_40G_KR4));
		break;
	case  ETHTOOL_LINK_MODE_50000baseSR_Full_BIT:
		set_mod_args(args, 50000, 0, 0, BIT_ULL(CGX_MODE_50G_C2C));
		break;
	case  ETHTOOL_LINK_MODE_50000baseLR_ER_FR_Full_BIT:
		set_mod_args(args, 50000, 0, 0, BIT_ULL(CGX_MODE_50G_C2M));
		break;
	case  ETHTOOL_LINK_MODE_50000baseCR_Full_BIT:
		set_mod_args(args, 50000, 0, 1, BIT_ULL(CGX_MODE_50G_CR));
		break;
	case  ETHTOOL_LINK_MODE_50000baseKR_Full_BIT:
		set_mod_args(args, 50000, 0, 1, BIT_ULL(CGX_MODE_50G_KR));
		break;
	case  ETHTOOL_LINK_MODE_100000baseSR4_Full_BIT:
		set_mod_args(args, 100000, 0, 0, BIT_ULL(CGX_MODE_100G_C2C));
		break;
	case  ETHTOOL_LINK_MODE_100000baseLR4_ER4_Full_BIT:
		set_mod_args(args, 100000, 0, 0, BIT_ULL(CGX_MODE_100G_C2M));
		break;
	case  ETHTOOL_LINK_MODE_100000baseCR4_Full_BIT:
		set_mod_args(args, 100000, 0, 1, BIT_ULL(CGX_MODE_100G_CR4));
		break;
	case  ETHTOOL_LINK_MODE_100000baseKR4_Full_BIT:
		set_mod_args(args, 100000, 0, 1, BIT_ULL(CGX_MODE_100G_KR4));
		break;
	default:
		set_mod_args(args, 0, 1, 0, BIT_ULL(CGX_MODE_MAX));
		break;
	}
}

static inline void link_status_user_format(u64 lstat,
					   struct cgx_link_user_info *linfo,
					   struct cgx *cgx, u8 lmac_id)
{
	char *lmac_string;

	linfo->link_up = FIELD_GET(RESP_LINKSTAT_UP, lstat);
	linfo->full_duplex = FIELD_GET(RESP_LINKSTAT_FDUPLEX, lstat);
	linfo->speed = cgx_speed_mbps[FIELD_GET(RESP_LINKSTAT_SPEED, lstat)];
	linfo->an = FIELD_GET(RESP_LINKSTAT_AN, lstat);
	linfo->fec = FIELD_GET(RESP_LINKSTAT_FEC, lstat);
	linfo->lmac_type_id = cgx_get_lmac_type(cgx, lmac_id);
	lmac_string = cgx_lmactype_string[linfo->lmac_type_id];
	strncpy(linfo->lmac_type, lmac_string, LMACTYPE_STR_LEN - 1);
}

/* Hardware event handlers */
static inline void cgx_link_change_handler(u64 lstat,
					   struct lmac *lmac)
{
	struct cgx_link_user_info *linfo;
	struct cgx *cgx = lmac->cgx;
	struct cgx_link_event event;
	struct device *dev;
	int err_type;

	dev = &cgx->pdev->dev;

	link_status_user_format(lstat, &event.link_uinfo, cgx, lmac->lmac_id);
	err_type = FIELD_GET(RESP_LINKSTAT_ERRTYPE, lstat);

	event.cgx_id = cgx->cgx_id;
	event.lmac_id = lmac->lmac_id;

	/* update the local copy of link status */
	lmac->link_info = event.link_uinfo;
	linfo = &lmac->link_info;

	if (err_type == CGX_ERR_SPEED_CHANGE_INVALID)
		return;

	/* Ensure callback doesn't get unregistered until we finish it */
	spin_lock(&lmac->event_cb_lock);

	if (!lmac->event_cb.notify_link_chg) {
		dev_dbg(dev, "cgx port %d:%d Link change handler null",
			cgx->cgx_id, lmac->lmac_id);
		if (err_type != CGX_ERR_NONE) {
			dev_err(dev, "cgx port %d:%d Link error %d\n",
				cgx->cgx_id, lmac->lmac_id, err_type);
		}
		dev_info(dev, "cgx port %d:%d Link is %s %d Mbps\n",
			 cgx->cgx_id, lmac->lmac_id,
			 linfo->link_up ? "UP" : "DOWN", linfo->speed);
		goto err;
	}

	if (lmac->event_cb.notify_link_chg(&event, lmac->event_cb.data))
		dev_err(dev, "event notification failure\n");
err:
	spin_unlock(&lmac->event_cb_lock);
}

static inline bool cgx_cmdresp_is_linkevent(u64 event)
{
	u8 id;

	id = FIELD_GET(EVTREG_ID, event);
	if (id == CGX_CMD_LINK_BRING_UP ||
	    id == CGX_CMD_LINK_BRING_DOWN ||
	    id == CGX_CMD_MODE_CHANGE)
		return true;
	else
		return false;
}

static inline bool cgx_event_is_linkevent(u64 event)
{
	if (FIELD_GET(EVTREG_ID, event) == CGX_EVT_LINK_CHANGE)
		return true;
	else
		return false;
}

static irqreturn_t cgx_fwi_event_handler(int irq, void *data)
{
	u64 event, offset, clear_bit;
	struct lmac *lmac = data;
	struct cgx *cgx;

	cgx = lmac->cgx;

	/* Clear SW_INT for RPM and CMR_INT for CGX */
	offset     = cgx->mac_ops->int_register;
	clear_bit  = cgx->mac_ops->int_ena_bit;

	event = cgx_read(cgx, lmac->lmac_id, CGX_EVENT_REG);

	if (!FIELD_GET(EVTREG_ACK, event))
		return IRQ_NONE;

	switch (FIELD_GET(EVTREG_EVT_TYPE, event)) {
	case CGX_EVT_CMD_RESP:
		/* Copy the response. Since only one command is active at a
		 * time, there is no way a response can get overwritten
		 */
		lmac->resp = event;
		/* Ensure response is updated before thread context starts */
		smp_wmb();

		/* There wont be separate events for link change initiated from
		 * software; Hence report the command responses as events
		 */
		if (cgx_cmdresp_is_linkevent(event))
			cgx_link_change_handler(event, lmac);

		/* Release thread waiting for completion  */
		lmac->cmd_pend = false;
		wake_up_interruptible(&lmac->wq_cmd_cmplt);
		break;
	case CGX_EVT_ASYNC:
		if (cgx_event_is_linkevent(event))
			cgx_link_change_handler(event, lmac);
		break;
	}

	/* Any new event or command response will be posted by firmware
	 * only after the current status is acked.
	 * Ack the interrupt register as well.
	 */
	cgx_write(lmac->cgx, lmac->lmac_id, CGX_EVENT_REG, 0);
	cgx_write(lmac->cgx, lmac->lmac_id, offset, clear_bit);

	return IRQ_HANDLED;
}

/* APIs for PHY management using CGX firmware interface */

/* callback registration for hardware events like link change */
int cgx_lmac_evh_register(struct cgx_event_cb *cb, void *cgxd, int lmac_id)
{
	struct cgx *cgx = cgxd;
	struct lmac *lmac;

	lmac = lmac_pdata(lmac_id, cgx);
	if (!lmac)
		return -ENODEV;

	lmac->event_cb = *cb;

	return 0;
}

int cgx_lmac_evh_unregister(void *cgxd, int lmac_id)
{
	struct lmac *lmac;
	unsigned long flags;
	struct cgx *cgx = cgxd;

	lmac = lmac_pdata(lmac_id, cgx);
	if (!lmac)
		return -ENODEV;

	spin_lock_irqsave(&lmac->event_cb_lock, flags);
	lmac->event_cb.notify_link_chg = NULL;
	lmac->event_cb.data = NULL;
	spin_unlock_irqrestore(&lmac->event_cb_lock, flags);

	return 0;
}

int cgx_get_fwdata_base(u64 *base)
{
	u64 req = 0, resp;
	struct cgx *cgx;
	int first_lmac;
	int err;

	cgx = list_first_entry_or_null(&cgx_list, struct cgx, cgx_list);
	if (!cgx)
		return -ENXIO;

	first_lmac = find_first_bit(&cgx->lmac_bmap, MAX_LMAC_PER_CGX);
	req = FIELD_SET(CMDREG_ID, CGX_CMD_GET_FWD_BASE, req);
	err = cgx_fwi_cmd_generic(req, &resp, cgx, first_lmac);
	if (!err)
		*base = FIELD_GET(RESP_FWD_BASE, resp);

	return err;
}

int cgx_set_link_mode(void *cgxd, struct cgx_set_link_mode_args args,
		      int cgx_id, int lmac_id)
{
	struct cgx *cgx = cgxd;
	u64 req = 0, resp;

	if (!cgx)
		return -ENODEV;

	if (args.mode)
		otx2_map_ethtool_link_modes(args.mode, &args);
	if (!args.speed && args.duplex && !args.an)
		return -EINVAL;

	req = FIELD_SET(CMDREG_ID, CGX_CMD_MODE_CHANGE, req);
	req = FIELD_SET(CMDMODECHANGE_SPEED,
			cgx_link_usertable_index_map(args.speed), req);
	req = FIELD_SET(CMDMODECHANGE_DUPLEX, args.duplex, req);
	req = FIELD_SET(CMDMODECHANGE_AN, args.an, req);
	req = FIELD_SET(CMDMODECHANGE_PORT, args.ports, req);
	req = FIELD_SET(CMDMODECHANGE_FLAGS, args.mode, req);

	return cgx_fwi_cmd_generic(req, &resp, cgx, lmac_id);
}
int cgx_set_fec(u64 fec, int cgx_id, int lmac_id)
{
	u64 req = 0, resp;
	struct cgx *cgx;
	int err = 0;

	cgx = cgx_get_pdata(cgx_id);
	if (!cgx)
		return -ENXIO;

	req = FIELD_SET(CMDREG_ID, CGX_CMD_SET_FEC, req);
	req = FIELD_SET(CMDSETFEC, fec, req);
	err = cgx_fwi_cmd_generic(req, &resp, cgx, lmac_id);
	if (err)
		return err;

	cgx->lmac_idmap[lmac_id]->link_info.fec =
			FIELD_GET(RESP_LINKSTAT_FEC, resp);
	return cgx->lmac_idmap[lmac_id]->link_info.fec;
}

int cgx_get_phy_fec_stats(void *cgxd, int lmac_id)
{
	struct cgx *cgx = cgxd;
	u64 req = 0, resp;

	if (!cgx)
		return -ENODEV;

	req = FIELD_SET(CMDREG_ID, CGX_CMD_GET_PHY_FEC_STATS, req);
	return cgx_fwi_cmd_generic(req, &resp, cgx, lmac_id);
}

static int cgx_fwi_link_change(struct cgx *cgx, int lmac_id, bool enable)
{
	u64 req = 0;
	u64 resp;

	if (enable)
		req = FIELD_SET(CMDREG_ID, CGX_CMD_LINK_BRING_UP, req);
	else
		req = FIELD_SET(CMDREG_ID, CGX_CMD_LINK_BRING_DOWN, req);

	return cgx_fwi_cmd_generic(req, &resp, cgx, lmac_id);
}

static inline int cgx_fwi_read_version(u64 *resp, struct cgx *cgx)
{
	int first_lmac = find_first_bit(&cgx->lmac_bmap, MAX_LMAC_PER_CGX);
	u64 req = 0;

	req = FIELD_SET(CMDREG_ID, CGX_CMD_GET_FW_VER, req);
	return cgx_fwi_cmd_generic(req, resp, cgx, first_lmac);
}

static int cgx_lmac_verify_fwi_version(struct cgx *cgx)
{
	struct device *dev = &cgx->pdev->dev;
	int major_ver, minor_ver;
	u64 resp;
	int err;

	if (!cgx->lmac_count)
		return 0;

	err = cgx_fwi_read_version(&resp, cgx);
	if (err)
		return err;

	major_ver = FIELD_GET(RESP_MAJOR_VER, resp);
	minor_ver = FIELD_GET(RESP_MINOR_VER, resp);
	dev_dbg(dev, "Firmware command interface version = %d.%d\n",
		major_ver, minor_ver);
	if (major_ver != CGX_FIRMWARE_MAJOR_VER)
		return -EIO;
	else
		return 0;
}

static void cgx_lmac_linkup_work(struct work_struct *work)
{
	struct cgx *cgx = container_of(work, struct cgx, cgx_cmd_work);
	struct device *dev = &cgx->pdev->dev;
	int i, err;

	/* Do Link up for all the enabled lmacs */
	for_each_set_bit(i, &cgx->lmac_bmap, MAX_LMAC_PER_CGX) {
		err = cgx_fwi_link_change(cgx, i, true);
		if (err)
			dev_info(dev, "cgx port %d:%d Link up command failed\n",
				 cgx->cgx_id, i);
	}
}

int cgx_lmac_linkup_start(void *cgxd)
{
	struct cgx *cgx = cgxd;

	if (!cgx)
		return -ENODEV;

	queue_work(cgx->cgx_cmd_workq, &cgx->cgx_cmd_work);

	return 0;
}

static void cgx_lmac_get_fifolen(struct cgx *cgx)
{
	u64 cfg;

	cfg = cgx_read(cgx, 0, CGX_CONST);
	cgx->mac_ops->fifo_len = FIELD_GET(CGX_CONST_RXFIFO_SIZE, cfg);
}

static int cgx_configure_interrupt(struct cgx *cgx, struct lmac *lmac,
				   int cnt, bool req_free)
{
	struct mac_ops *mac_ops = cgx->mac_ops;
	u64 offset, ena_bit;
	unsigned int irq;
	int err;

	irq      = pci_irq_vector(cgx->pdev, mac_ops->lmac_fwi +
				  cnt * mac_ops->irq_offset);
	offset   = mac_ops->int_set_reg;
	ena_bit  = mac_ops->int_ena_bit;

	if (req_free) {
		free_irq(irq, lmac);
		return 0;
	}

	err = request_irq(irq, cgx_fwi_event_handler, 0, lmac->name, lmac);
	if (err)
		return err;

	/* Enable interrupt */
	cgx_write(cgx, lmac->lmac_id, offset, ena_bit);
	return 0;
}

int cgx_get_nr_lmacs(void *cgxd)
{
	struct cgx *cgx = cgxd;

	return cgx_read(cgx, 0, CGXX_CMRX_RX_LMACS) & 0x7ULL;
}

u8 cgx_get_lmacid(void *cgxd, u8 lmac_index)
{
	struct cgx *cgx = cgxd;

	return cgx->lmac_idmap[lmac_index]->lmac_id;
}

unsigned long cgx_get_lmac_bmap(void *cgxd)
{
	struct cgx *cgx = cgxd;

	return cgx->lmac_bmap;
}

static int cgx_lmac_init(struct cgx *cgx)
{
	struct lmac *lmac;
	u64 lmac_list;
	int i, err;

	cgx_lmac_get_fifolen(cgx);

	cgx->lmac_count = cgx->mac_ops->get_nr_lmacs(cgx);
	/* lmac_list specifies which lmacs are enabled
	 * when bit n is set to 1, LMAC[n] is enabled
	 */
	if (cgx->mac_ops->non_contiguous_serdes_lane)
		lmac_list = cgx_read(cgx, 0, CGXX_CMRX_RX_LMACS) & 0xFULL;

	if (cgx->lmac_count > MAX_LMAC_PER_CGX)
		cgx->lmac_count = MAX_LMAC_PER_CGX;

	for (i = 0; i < cgx->lmac_count; i++) {
		lmac = kzalloc(sizeof(struct lmac), GFP_KERNEL);
		if (!lmac)
			return -ENOMEM;
		lmac->name = kcalloc(1, sizeof("cgx_fwi_xxx_yyy"), GFP_KERNEL);
		if (!lmac->name) {
			err = -ENOMEM;
			goto err_lmac_free;
		}
		sprintf(lmac->name, "cgx_fwi_%d_%d", cgx->cgx_id, i);
		if (cgx->mac_ops->non_contiguous_serdes_lane) {
			lmac->lmac_id = __ffs64(lmac_list);
			lmac_list   &= ~BIT_ULL(lmac->lmac_id);
		} else {
			lmac->lmac_id = i;
		}

		lmac->cgx = cgx;
		init_waitqueue_head(&lmac->wq_cmd_cmplt);
		mutex_init(&lmac->cmd_lock);
		spin_lock_init(&lmac->event_cb_lock);
		err = cgx_configure_interrupt(cgx, lmac, lmac->lmac_id, false);
		if (err)
			goto err_irq;
<<<<<<< HEAD

		/* Enable interrupt */
		cgx_write(cgx, lmac->lmac_id, CGXX_CMRX_INT_ENA_W1S,
			  FW_CGX_INT);
=======
>>>>>>> 7cea2a3c

		/* Add reference */
		cgx->lmac_idmap[lmac->lmac_id] = lmac;
		cgx->mac_ops->mac_pause_frm_config(cgx, lmac->lmac_id, true);
		set_bit(lmac->lmac_id, &cgx->lmac_bmap);
	}

	return cgx_lmac_verify_fwi_version(cgx);

err_irq:
	kfree(lmac->name);
err_lmac_free:
	kfree(lmac);
	return err;
}

static int cgx_lmac_exit(struct cgx *cgx)
{
	struct lmac *lmac;
	int i;

	if (cgx->cgx_cmd_workq) {
		flush_workqueue(cgx->cgx_cmd_workq);
		destroy_workqueue(cgx->cgx_cmd_workq);
		cgx->cgx_cmd_workq = NULL;
	}

	/* Free all lmac related resources */
	for_each_set_bit(i, &cgx->lmac_bmap, MAX_LMAC_PER_CGX) {
		lmac = cgx->lmac_idmap[i];
		if (!lmac)
			continue;
		cgx->mac_ops->mac_pause_frm_config(cgx, lmac->lmac_id, false);
		cgx_configure_interrupt(cgx, lmac, lmac->lmac_id, true);
		kfree(lmac->name);
		kfree(lmac);
	}

	return 0;
}

static void cgx_populate_features(struct cgx *cgx)
{
	if (is_dev_rpm(cgx))
		cgx->hw_features =  (RVU_MAC_RPM | RVU_LMAC_FEAT_FC);
	else
		cgx->hw_features = (RVU_LMAC_FEAT_FC | RVU_LMAC_FEAT_PTP);
}

static struct mac_ops	cgx_mac_ops    = {
	.name		=       "cgx",
	.csr_offset	=       0,
	.lmac_offset    =       18,
	.int_register	=       CGXX_CMRX_INT,
	.int_set_reg	=       CGXX_CMRX_INT_ENA_W1S,
	.irq_offset	=       9,
	.int_ena_bit    =       FW_CGX_INT,
	.lmac_fwi	=	CGX_LMAC_FWI,
	.non_contiguous_serdes_lane = false,
	.rx_stats_cnt   =       9,
	.tx_stats_cnt   =       18,
	.get_nr_lmacs	=	cgx_get_nr_lmacs,
	.get_lmac_type  =       cgx_get_lmac_type,
	.mac_lmac_intl_lbk =    cgx_lmac_internal_loopback,
	.mac_get_rx_stats  =	cgx_get_rx_stats,
	.mac_get_tx_stats  =	cgx_get_tx_stats,
	.mac_enadis_rx_pause_fwding =	cgx_lmac_enadis_rx_pause_fwding,
	.mac_get_pause_frm_status =	cgx_lmac_get_pause_frm_status,
	.mac_enadis_pause_frm =		cgx_lmac_enadis_pause_frm,
	.mac_pause_frm_config =		cgx_lmac_pause_frm_config,
};

static int cgx_probe(struct pci_dev *pdev, const struct pci_device_id *id)
{
	struct device *dev = &pdev->dev;
	struct cgx *cgx;
	int err, nvec;

	cgx = devm_kzalloc(dev, sizeof(*cgx), GFP_KERNEL);
	if (!cgx)
		return -ENOMEM;
	cgx->pdev = pdev;

	pci_set_drvdata(pdev, cgx);

	/* Use mac_ops to get MAC specific features */
	if (pdev->device == PCI_DEVID_CN10K_RPM)
		cgx->mac_ops = rpm_get_mac_ops();
	else
		cgx->mac_ops = &cgx_mac_ops;

	err = pci_enable_device(pdev);
	if (err) {
		dev_err(dev, "Failed to enable PCI device\n");
		pci_set_drvdata(pdev, NULL);
		return err;
	}

	err = pci_request_regions(pdev, DRV_NAME);
	if (err) {
		dev_err(dev, "PCI request regions failed 0x%x\n", err);
		goto err_disable_device;
	}

	/* MAP configuration registers */
	cgx->reg_base = pcim_iomap(pdev, PCI_CFG_REG_BAR_NUM, 0);
	if (!cgx->reg_base) {
		dev_err(dev, "CGX: Cannot map CSR memory space, aborting\n");
		err = -ENOMEM;
		goto err_release_regions;
	}

	nvec = pci_msix_vec_count(cgx->pdev);
	err = pci_alloc_irq_vectors(pdev, nvec, nvec, PCI_IRQ_MSIX);
	if (err < 0 || err != nvec) {
		dev_err(dev, "Request for %d msix vectors failed, err %d\n",
			nvec, err);
		goto err_release_regions;
	}

	cgx->cgx_id = (pci_resource_start(pdev, PCI_CFG_REG_BAR_NUM) >> 24)
		& CGX_ID_MASK;

	/* init wq for processing linkup requests */
	INIT_WORK(&cgx->cgx_cmd_work, cgx_lmac_linkup_work);
	cgx->cgx_cmd_workq = alloc_workqueue("cgx_cmd_workq", 0, 0);
	if (!cgx->cgx_cmd_workq) {
		dev_err(dev, "alloc workqueue failed for cgx cmd");
		err = -ENOMEM;
		goto err_free_irq_vectors;
	}

	list_add(&cgx->cgx_list, &cgx_list);

	cgx_link_usertable_init();

	cgx_populate_features(cgx);

	mutex_init(&cgx->lock);

	err = cgx_lmac_init(cgx);
	if (err)
		goto err_release_lmac;

	return 0;

err_release_lmac:
	cgx_lmac_exit(cgx);
	list_del(&cgx->cgx_list);
err_free_irq_vectors:
	pci_free_irq_vectors(pdev);
err_release_regions:
	pci_release_regions(pdev);
err_disable_device:
	pci_disable_device(pdev);
	pci_set_drvdata(pdev, NULL);
	return err;
}

static void cgx_remove(struct pci_dev *pdev)
{
	struct cgx *cgx = pci_get_drvdata(pdev);

	if (cgx) {
		cgx_lmac_exit(cgx);
		list_del(&cgx->cgx_list);
	}
	pci_free_irq_vectors(pdev);
	pci_release_regions(pdev);
	pci_disable_device(pdev);
	pci_set_drvdata(pdev, NULL);
}

struct pci_driver cgx_driver = {
	.name = DRV_NAME,
	.id_table = cgx_id_table,
	.probe = cgx_probe,
	.remove = cgx_remove,
};<|MERGE_RESOLUTION|>--- conflicted
+++ resolved
@@ -1243,13 +1243,6 @@
 		err = cgx_configure_interrupt(cgx, lmac, lmac->lmac_id, false);
 		if (err)
 			goto err_irq;
-<<<<<<< HEAD
-
-		/* Enable interrupt */
-		cgx_write(cgx, lmac->lmac_id, CGXX_CMRX_INT_ENA_W1S,
-			  FW_CGX_INT);
-=======
->>>>>>> 7cea2a3c
 
 		/* Add reference */
 		cgx->lmac_idmap[lmac->lmac_id] = lmac;
