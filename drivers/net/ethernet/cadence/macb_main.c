--- conflicted
+++ resolved
@@ -468,13 +468,10 @@
 	long ferr, rate, rate_rounded;
 
 	if (!bp->tx_clk || (bp->caps & MACB_CAPS_CLK_HW_CHG))
-<<<<<<< HEAD
-=======
 		return;
 
 	/* In case of MII the PHY is the clock master */
 	if (bp->phy_interface == PHY_INTERFACE_MODE_MII)
->>>>>>> 7cea2a3c
 		return;
 
 	switch (speed) {
