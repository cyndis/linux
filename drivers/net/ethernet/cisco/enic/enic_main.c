/*
 * Copyright 2008-2010 Cisco Systems, Inc.  All rights reserved.
 * Copyright 2007 Nuova Systems, Inc.  All rights reserved.
 *
 * This program is free software; you may redistribute it and/or modify
 * it under the terms of the GNU General Public License as published by
 * the Free Software Foundation; version 2 of the License.
 *
 * THE SOFTWARE IS PROVIDED "AS IS", WITHOUT WARRANTY OF ANY KIND,
 * EXPRESS OR IMPLIED, INCLUDING BUT NOT LIMITED TO THE WARRANTIES OF
 * MERCHANTABILITY, FITNESS FOR A PARTICULAR PURPOSE AND
 * NONINFRINGEMENT. IN NO EVENT SHALL THE AUTHORS OR COPYRIGHT HOLDERS
 * BE LIABLE FOR ANY CLAIM, DAMAGES OR OTHER LIABILITY, WHETHER IN AN
 * ACTION OF CONTRACT, TORT OR OTHERWISE, ARISING FROM, OUT OF OR IN
 * CONNECTION WITH THE SOFTWARE OR THE USE OR OTHER DEALINGS IN THE
 * SOFTWARE.
 *
 */

#include <linux/module.h>
#include <linux/kernel.h>
#include <linux/string.h>
#include <linux/errno.h>
#include <linux/types.h>
#include <linux/init.h>
#include <linux/interrupt.h>
#include <linux/workqueue.h>
#include <linux/pci.h>
#include <linux/netdevice.h>
#include <linux/etherdevice.h>
#include <linux/if.h>
#include <linux/if_ether.h>
#include <linux/if_vlan.h>
#include <linux/in.h>
#include <linux/ip.h>
#include <linux/ipv6.h>
#include <linux/tcp.h>
#include <linux/rtnetlink.h>
#include <linux/prefetch.h>
#include <net/ip6_checksum.h>
#include <linux/ktime.h>
#ifdef CONFIG_RFS_ACCEL
#include <linux/cpu_rmap.h>
#endif
#ifdef CONFIG_NET_RX_BUSY_POLL
#include <net/busy_poll.h>
#endif

#include "cq_enet_desc.h"
#include "vnic_dev.h"
#include "vnic_intr.h"
#include "vnic_stats.h"
#include "vnic_vic.h"
#include "enic_res.h"
#include "enic.h"
#include "enic_dev.h"
#include "enic_pp.h"
#include "enic_clsf.h"

#define ENIC_NOTIFY_TIMER_PERIOD	(2 * HZ)
#define WQ_ENET_MAX_DESC_LEN		(1 << WQ_ENET_LEN_BITS)
#define MAX_TSO				(1 << 16)
#define ENIC_DESC_MAX_SPLITS		(MAX_TSO / WQ_ENET_MAX_DESC_LEN + 1)

#define PCI_DEVICE_ID_CISCO_VIC_ENET         0x0043  /* ethernet vnic */
#define PCI_DEVICE_ID_CISCO_VIC_ENET_DYN     0x0044  /* enet dynamic vnic */
#define PCI_DEVICE_ID_CISCO_VIC_ENET_VF      0x0071  /* enet SRIOV VF */

#define RX_COPYBREAK_DEFAULT		256

/* Supported devices */
static const struct pci_device_id enic_id_table[] = {
	{ PCI_VDEVICE(CISCO, PCI_DEVICE_ID_CISCO_VIC_ENET) },
	{ PCI_VDEVICE(CISCO, PCI_DEVICE_ID_CISCO_VIC_ENET_DYN) },
	{ PCI_VDEVICE(CISCO, PCI_DEVICE_ID_CISCO_VIC_ENET_VF) },
	{ 0, }	/* end of table */
};

MODULE_DESCRIPTION(DRV_DESCRIPTION);
MODULE_AUTHOR("Scott Feldman <scofeldm@cisco.com>");
MODULE_LICENSE("GPL");
MODULE_VERSION(DRV_VERSION);
MODULE_DEVICE_TABLE(pci, enic_id_table);

#define ENIC_LARGE_PKT_THRESHOLD		1000
#define ENIC_MAX_COALESCE_TIMERS		10
/*  Interrupt moderation table, which will be used to decide the
 *  coalescing timer values
 *  {rx_rate in Mbps, mapping percentage of the range}
 */
struct enic_intr_mod_table mod_table[ENIC_MAX_COALESCE_TIMERS + 1] = {
	{4000,  0},
	{4400, 10},
	{5060, 20},
	{5230, 30},
	{5540, 40},
	{5820, 50},
	{6120, 60},
	{6435, 70},
	{6745, 80},
	{7000, 90},
	{0xFFFFFFFF, 100}
};

/* This table helps the driver to pick different ranges for rx coalescing
 * timer depending on the link speed.
 */
struct enic_intr_mod_range mod_range[ENIC_MAX_LINK_SPEEDS] = {
	{0,  0}, /* 0  - 4  Gbps */
	{0,  3}, /* 4  - 10 Gbps */
	{3,  6}, /* 10 - 40 Gbps */
};

int enic_is_dynamic(struct enic *enic)
{
	return enic->pdev->device == PCI_DEVICE_ID_CISCO_VIC_ENET_DYN;
}

int enic_sriov_enabled(struct enic *enic)
{
	return (enic->priv_flags & ENIC_SRIOV_ENABLED) ? 1 : 0;
}

static int enic_is_sriov_vf(struct enic *enic)
{
	return enic->pdev->device == PCI_DEVICE_ID_CISCO_VIC_ENET_VF;
}

int enic_is_valid_vf(struct enic *enic, int vf)
{
#ifdef CONFIG_PCI_IOV
	return vf >= 0 && vf < enic->num_vfs;
#else
	return 0;
#endif
}

static void enic_free_wq_buf(struct vnic_wq *wq, struct vnic_wq_buf *buf)
{
	struct enic *enic = vnic_dev_priv(wq->vdev);

	if (buf->sop)
		pci_unmap_single(enic->pdev, buf->dma_addr,
			buf->len, PCI_DMA_TODEVICE);
	else
		pci_unmap_page(enic->pdev, buf->dma_addr,
			buf->len, PCI_DMA_TODEVICE);

	if (buf->os_buf)
		dev_kfree_skb_any(buf->os_buf);
}

static void enic_wq_free_buf(struct vnic_wq *wq,
	struct cq_desc *cq_desc, struct vnic_wq_buf *buf, void *opaque)
{
	enic_free_wq_buf(wq, buf);
}

static int enic_wq_service(struct vnic_dev *vdev, struct cq_desc *cq_desc,
	u8 type, u16 q_number, u16 completed_index, void *opaque)
{
	struct enic *enic = vnic_dev_priv(vdev);

	spin_lock(&enic->wq_lock[q_number]);

	vnic_wq_service(&enic->wq[q_number], cq_desc,
		completed_index, enic_wq_free_buf,
		opaque);

	if (netif_tx_queue_stopped(netdev_get_tx_queue(enic->netdev, q_number)) &&
	    vnic_wq_desc_avail(&enic->wq[q_number]) >=
	    (MAX_SKB_FRAGS + ENIC_DESC_MAX_SPLITS))
		netif_wake_subqueue(enic->netdev, q_number);

	spin_unlock(&enic->wq_lock[q_number]);

	return 0;
}

static void enic_log_q_error(struct enic *enic)
{
	unsigned int i;
	u32 error_status;

	for (i = 0; i < enic->wq_count; i++) {
		error_status = vnic_wq_error_status(&enic->wq[i]);
		if (error_status)
			netdev_err(enic->netdev, "WQ[%d] error_status %d\n",
				i, error_status);
	}

	for (i = 0; i < enic->rq_count; i++) {
		error_status = vnic_rq_error_status(&enic->rq[i]);
		if (error_status)
			netdev_err(enic->netdev, "RQ[%d] error_status %d\n",
				i, error_status);
	}
}

static void enic_msglvl_check(struct enic *enic)
{
	u32 msg_enable = vnic_dev_msg_lvl(enic->vdev);

	if (msg_enable != enic->msg_enable) {
		netdev_info(enic->netdev, "msg lvl changed from 0x%x to 0x%x\n",
			enic->msg_enable, msg_enable);
		enic->msg_enable = msg_enable;
	}
}

static void enic_mtu_check(struct enic *enic)
{
	u32 mtu = vnic_dev_mtu(enic->vdev);
	struct net_device *netdev = enic->netdev;

	if (mtu && mtu != enic->port_mtu) {
		enic->port_mtu = mtu;
		if (enic_is_dynamic(enic) || enic_is_sriov_vf(enic)) {
			mtu = max_t(int, ENIC_MIN_MTU,
				min_t(int, ENIC_MAX_MTU, mtu));
			if (mtu != netdev->mtu)
				schedule_work(&enic->change_mtu_work);
		} else {
			if (mtu < netdev->mtu)
				netdev_warn(netdev,
					"interface MTU (%d) set higher "
					"than switch port MTU (%d)\n",
					netdev->mtu, mtu);
		}
	}
}

static void enic_link_check(struct enic *enic)
{
	int link_status = vnic_dev_link_status(enic->vdev);
	int carrier_ok = netif_carrier_ok(enic->netdev);

	if (link_status && !carrier_ok) {
		netdev_info(enic->netdev, "Link UP\n");
		netif_carrier_on(enic->netdev);
	} else if (!link_status && carrier_ok) {
		netdev_info(enic->netdev, "Link DOWN\n");
		netif_carrier_off(enic->netdev);
	}
}

static void enic_notify_check(struct enic *enic)
{
	enic_msglvl_check(enic);
	enic_mtu_check(enic);
	enic_link_check(enic);
}

#define ENIC_TEST_INTR(pba, i) (pba & (1 << i))

static irqreturn_t enic_isr_legacy(int irq, void *data)
{
	struct net_device *netdev = data;
	struct enic *enic = netdev_priv(netdev);
	unsigned int io_intr = enic_legacy_io_intr();
	unsigned int err_intr = enic_legacy_err_intr();
	unsigned int notify_intr = enic_legacy_notify_intr();
	u32 pba;

	vnic_intr_mask(&enic->intr[io_intr]);

	pba = vnic_intr_legacy_pba(enic->legacy_pba);
	if (!pba) {
		vnic_intr_unmask(&enic->intr[io_intr]);
		return IRQ_NONE;	/* not our interrupt */
	}

	if (ENIC_TEST_INTR(pba, notify_intr)) {
		vnic_intr_return_all_credits(&enic->intr[notify_intr]);
		enic_notify_check(enic);
	}

	if (ENIC_TEST_INTR(pba, err_intr)) {
		vnic_intr_return_all_credits(&enic->intr[err_intr]);
		enic_log_q_error(enic);
		/* schedule recovery from WQ/RQ error */
		schedule_work(&enic->reset);
		return IRQ_HANDLED;
	}

	if (ENIC_TEST_INTR(pba, io_intr))
		napi_schedule_irqoff(&enic->napi[0]);
	else
		vnic_intr_unmask(&enic->intr[io_intr]);

	return IRQ_HANDLED;
}

static irqreturn_t enic_isr_msi(int irq, void *data)
{
	struct enic *enic = data;

	/* With MSI, there is no sharing of interrupts, so this is
	 * our interrupt and there is no need to ack it.  The device
	 * is not providing per-vector masking, so the OS will not
	 * write to PCI config space to mask/unmask the interrupt.
	 * We're using mask_on_assertion for MSI, so the device
	 * automatically masks the interrupt when the interrupt is
	 * generated.  Later, when exiting polling, the interrupt
	 * will be unmasked (see enic_poll).
	 *
	 * Also, the device uses the same PCIe Traffic Class (TC)
	 * for Memory Write data and MSI, so there are no ordering
	 * issues; the MSI will always arrive at the Root Complex
	 * _after_ corresponding Memory Writes (i.e. descriptor
	 * writes).
	 */

	napi_schedule_irqoff(&enic->napi[0]);

	return IRQ_HANDLED;
}

static irqreturn_t enic_isr_msix(int irq, void *data)
{
	struct napi_struct *napi = data;

	napi_schedule_irqoff(napi);

	return IRQ_HANDLED;
}

static irqreturn_t enic_isr_msix_err(int irq, void *data)
{
	struct enic *enic = data;
	unsigned int intr = enic_msix_err_intr(enic);

	vnic_intr_return_all_credits(&enic->intr[intr]);

	enic_log_q_error(enic);

	/* schedule recovery from WQ/RQ error */
	schedule_work(&enic->reset);

	return IRQ_HANDLED;
}

static irqreturn_t enic_isr_msix_notify(int irq, void *data)
{
	struct enic *enic = data;
	unsigned int intr = enic_msix_notify_intr(enic);

	vnic_intr_return_all_credits(&enic->intr[intr]);
	enic_notify_check(enic);

	return IRQ_HANDLED;
}

static inline void enic_queue_wq_skb_cont(struct enic *enic,
	struct vnic_wq *wq, struct sk_buff *skb,
	unsigned int len_left, int loopback)
{
	const skb_frag_t *frag;

	/* Queue additional data fragments */
	for (frag = skb_shinfo(skb)->frags; len_left; frag++) {
		len_left -= skb_frag_size(frag);
		enic_queue_wq_desc_cont(wq, skb,
			skb_frag_dma_map(&enic->pdev->dev,
					 frag, 0, skb_frag_size(frag),
					 DMA_TO_DEVICE),
			skb_frag_size(frag),
			(len_left == 0),	/* EOP? */
			loopback);
	}
}

static inline void enic_queue_wq_skb_vlan(struct enic *enic,
	struct vnic_wq *wq, struct sk_buff *skb,
	int vlan_tag_insert, unsigned int vlan_tag, int loopback)
{
	unsigned int head_len = skb_headlen(skb);
	unsigned int len_left = skb->len - head_len;
	int eop = (len_left == 0);

	/* Queue the main skb fragment. The fragments are no larger
	 * than max MTU(9000)+ETH_HDR_LEN(14) bytes, which is less
	 * than WQ_ENET_MAX_DESC_LEN length. So only one descriptor
	 * per fragment is queued.
	 */
	enic_queue_wq_desc(wq, skb,
		pci_map_single(enic->pdev, skb->data,
			head_len, PCI_DMA_TODEVICE),
		head_len,
		vlan_tag_insert, vlan_tag,
		eop, loopback);

	if (!eop)
		enic_queue_wq_skb_cont(enic, wq, skb, len_left, loopback);
}

static inline void enic_queue_wq_skb_csum_l4(struct enic *enic,
	struct vnic_wq *wq, struct sk_buff *skb,
	int vlan_tag_insert, unsigned int vlan_tag, int loopback)
{
	unsigned int head_len = skb_headlen(skb);
	unsigned int len_left = skb->len - head_len;
	unsigned int hdr_len = skb_checksum_start_offset(skb);
	unsigned int csum_offset = hdr_len + skb->csum_offset;
	int eop = (len_left == 0);

	/* Queue the main skb fragment. The fragments are no larger
	 * than max MTU(9000)+ETH_HDR_LEN(14) bytes, which is less
	 * than WQ_ENET_MAX_DESC_LEN length. So only one descriptor
	 * per fragment is queued.
	 */
	enic_queue_wq_desc_csum_l4(wq, skb,
		pci_map_single(enic->pdev, skb->data,
			head_len, PCI_DMA_TODEVICE),
		head_len,
		csum_offset,
		hdr_len,
		vlan_tag_insert, vlan_tag,
		eop, loopback);

	if (!eop)
		enic_queue_wq_skb_cont(enic, wq, skb, len_left, loopback);
}

static inline void enic_queue_wq_skb_tso(struct enic *enic,
	struct vnic_wq *wq, struct sk_buff *skb, unsigned int mss,
	int vlan_tag_insert, unsigned int vlan_tag, int loopback)
{
	unsigned int frag_len_left = skb_headlen(skb);
	unsigned int len_left = skb->len - frag_len_left;
	unsigned int hdr_len = skb_transport_offset(skb) + tcp_hdrlen(skb);
	int eop = (len_left == 0);
	unsigned int len;
	dma_addr_t dma_addr;
	unsigned int offset = 0;
	skb_frag_t *frag;

	/* Preload TCP csum field with IP pseudo hdr calculated
	 * with IP length set to zero.  HW will later add in length
	 * to each TCP segment resulting from the TSO.
	 */

	if (skb->protocol == cpu_to_be16(ETH_P_IP)) {
		ip_hdr(skb)->check = 0;
		tcp_hdr(skb)->check = ~csum_tcpudp_magic(ip_hdr(skb)->saddr,
			ip_hdr(skb)->daddr, 0, IPPROTO_TCP, 0);
	} else if (skb->protocol == cpu_to_be16(ETH_P_IPV6)) {
		tcp_hdr(skb)->check = ~csum_ipv6_magic(&ipv6_hdr(skb)->saddr,
			&ipv6_hdr(skb)->daddr, 0, IPPROTO_TCP, 0);
	}

	/* Queue WQ_ENET_MAX_DESC_LEN length descriptors
	 * for the main skb fragment
	 */
	while (frag_len_left) {
		len = min(frag_len_left, (unsigned int)WQ_ENET_MAX_DESC_LEN);
		dma_addr = pci_map_single(enic->pdev, skb->data + offset,
				len, PCI_DMA_TODEVICE);
		enic_queue_wq_desc_tso(wq, skb,
			dma_addr,
			len,
			mss, hdr_len,
			vlan_tag_insert, vlan_tag,
			eop && (len == frag_len_left), loopback);
		frag_len_left -= len;
		offset += len;
	}

	if (eop)
		return;

	/* Queue WQ_ENET_MAX_DESC_LEN length descriptors
	 * for additional data fragments
	 */
	for (frag = skb_shinfo(skb)->frags; len_left; frag++) {
		len_left -= skb_frag_size(frag);
		frag_len_left = skb_frag_size(frag);
		offset = 0;

		while (frag_len_left) {
			len = min(frag_len_left,
				(unsigned int)WQ_ENET_MAX_DESC_LEN);
			dma_addr = skb_frag_dma_map(&enic->pdev->dev, frag,
						    offset, len,
						    DMA_TO_DEVICE);
			enic_queue_wq_desc_cont(wq, skb,
				dma_addr,
				len,
				(len_left == 0) &&
				(len == frag_len_left),		/* EOP? */
				loopback);
			frag_len_left -= len;
			offset += len;
		}
	}
}

static inline void enic_queue_wq_skb(struct enic *enic,
	struct vnic_wq *wq, struct sk_buff *skb)
{
	unsigned int mss = skb_shinfo(skb)->gso_size;
	unsigned int vlan_tag = 0;
	int vlan_tag_insert = 0;
	int loopback = 0;

	if (vlan_tx_tag_present(skb)) {
		/* VLAN tag from trunking driver */
		vlan_tag_insert = 1;
		vlan_tag = vlan_tx_tag_get(skb);
	} else if (enic->loop_enable) {
		vlan_tag = enic->loop_tag;
		loopback = 1;
	}

	if (mss)
		enic_queue_wq_skb_tso(enic, wq, skb, mss,
			vlan_tag_insert, vlan_tag, loopback);
	else if	(skb->ip_summed == CHECKSUM_PARTIAL)
		enic_queue_wq_skb_csum_l4(enic, wq, skb,
			vlan_tag_insert, vlan_tag, loopback);
	else
		enic_queue_wq_skb_vlan(enic, wq, skb,
			vlan_tag_insert, vlan_tag, loopback);
}

/* netif_tx_lock held, process context with BHs disabled, or BH */
static netdev_tx_t enic_hard_start_xmit(struct sk_buff *skb,
	struct net_device *netdev)
{
	struct enic *enic = netdev_priv(netdev);
	struct vnic_wq *wq;
	unsigned int txq_map;
	struct netdev_queue *txq;

	if (skb->len <= 0) {
		dev_kfree_skb_any(skb);
		return NETDEV_TX_OK;
	}

	txq_map = skb_get_queue_mapping(skb) % enic->wq_count;
	wq = &enic->wq[txq_map];
	txq = netdev_get_tx_queue(netdev, txq_map);

	/* Non-TSO sends must fit within ENIC_NON_TSO_MAX_DESC descs,
	 * which is very likely.  In the off chance it's going to take
	 * more than * ENIC_NON_TSO_MAX_DESC, linearize the skb.
	 */

	if (skb_shinfo(skb)->gso_size == 0 &&
	    skb_shinfo(skb)->nr_frags + 1 > ENIC_NON_TSO_MAX_DESC &&
	    skb_linearize(skb)) {
		dev_kfree_skb_any(skb);
		return NETDEV_TX_OK;
	}

	spin_lock(&enic->wq_lock[txq_map]);

	if (vnic_wq_desc_avail(wq) <
	    skb_shinfo(skb)->nr_frags + ENIC_DESC_MAX_SPLITS) {
		netif_tx_stop_queue(txq);
		/* This is a hard error, log it */
		netdev_err(netdev, "BUG! Tx ring full when queue awake!\n");
		spin_unlock(&enic->wq_lock[txq_map]);
		return NETDEV_TX_BUSY;
	}

	enic_queue_wq_skb(enic, wq, skb);

	if (vnic_wq_desc_avail(wq) < MAX_SKB_FRAGS + ENIC_DESC_MAX_SPLITS)
		netif_tx_stop_queue(txq);
	if (!skb->xmit_more || netif_xmit_stopped(txq))
		vnic_wq_doorbell(wq);

	spin_unlock(&enic->wq_lock[txq_map]);

	return NETDEV_TX_OK;
}

/* dev_base_lock rwlock held, nominally process context */
static struct rtnl_link_stats64 *enic_get_stats(struct net_device *netdev,
						struct rtnl_link_stats64 *net_stats)
{
	struct enic *enic = netdev_priv(netdev);
	struct vnic_stats *stats;

	enic_dev_stats_dump(enic, &stats);

	net_stats->tx_packets = stats->tx.tx_frames_ok;
	net_stats->tx_bytes = stats->tx.tx_bytes_ok;
	net_stats->tx_errors = stats->tx.tx_errors;
	net_stats->tx_dropped = stats->tx.tx_drops;

	net_stats->rx_packets = stats->rx.rx_frames_ok;
	net_stats->rx_bytes = stats->rx.rx_bytes_ok;
	net_stats->rx_errors = stats->rx.rx_errors;
	net_stats->multicast = stats->rx.rx_multicast_frames_ok;
	net_stats->rx_over_errors = enic->rq_truncated_pkts;
	net_stats->rx_crc_errors = enic->rq_bad_fcs;
	net_stats->rx_dropped = stats->rx.rx_no_bufs + stats->rx.rx_drop;

	return net_stats;
}

static int enic_mc_sync(struct net_device *netdev, const u8 *mc_addr)
{
	struct enic *enic = netdev_priv(netdev);

	if (enic->mc_count == ENIC_MULTICAST_PERFECT_FILTERS) {
		unsigned int mc_count = netdev_mc_count(netdev);

		netdev_warn(netdev, "Registering only %d out of %d multicast addresses\n",
			    ENIC_MULTICAST_PERFECT_FILTERS, mc_count);

		return -ENOSPC;
	}

	enic_dev_add_addr(enic, mc_addr);
	enic->mc_count++;

	return 0;
}

static int enic_mc_unsync(struct net_device *netdev, const u8 *mc_addr)
{
	struct enic *enic = netdev_priv(netdev);

	enic_dev_del_addr(enic, mc_addr);
	enic->mc_count--;

	return 0;
}

static int enic_uc_sync(struct net_device *netdev, const u8 *uc_addr)
{
	struct enic *enic = netdev_priv(netdev);

	if (enic->uc_count == ENIC_UNICAST_PERFECT_FILTERS) {
		unsigned int uc_count = netdev_uc_count(netdev);

		netdev_warn(netdev, "Registering only %d out of %d unicast addresses\n",
			    ENIC_UNICAST_PERFECT_FILTERS, uc_count);

		return -ENOSPC;
	}

	enic_dev_add_addr(enic, uc_addr);
	enic->uc_count++;

	return 0;
}

static int enic_uc_unsync(struct net_device *netdev, const u8 *uc_addr)
{
	struct enic *enic = netdev_priv(netdev);

	enic_dev_del_addr(enic, uc_addr);
	enic->uc_count--;

	return 0;
}

void enic_reset_addr_lists(struct enic *enic)
{
	struct net_device *netdev = enic->netdev;

	__dev_uc_unsync(netdev, NULL);
	__dev_mc_unsync(netdev, NULL);

	enic->mc_count = 0;
	enic->uc_count = 0;
	enic->flags = 0;
}

static int enic_set_mac_addr(struct net_device *netdev, char *addr)
{
	struct enic *enic = netdev_priv(netdev);

	if (enic_is_dynamic(enic) || enic_is_sriov_vf(enic)) {
		if (!is_valid_ether_addr(addr) && !is_zero_ether_addr(addr))
			return -EADDRNOTAVAIL;
	} else {
		if (!is_valid_ether_addr(addr))
			return -EADDRNOTAVAIL;
	}

	memcpy(netdev->dev_addr, addr, netdev->addr_len);

	return 0;
}

static int enic_set_mac_address_dynamic(struct net_device *netdev, void *p)
{
	struct enic *enic = netdev_priv(netdev);
	struct sockaddr *saddr = p;
	char *addr = saddr->sa_data;
	int err;

	if (netif_running(enic->netdev)) {
		err = enic_dev_del_station_addr(enic);
		if (err)
			return err;
	}

	err = enic_set_mac_addr(netdev, addr);
	if (err)
		return err;

	if (netif_running(enic->netdev)) {
		err = enic_dev_add_station_addr(enic);
		if (err)
			return err;
	}

	return err;
}

static int enic_set_mac_address(struct net_device *netdev, void *p)
{
	struct sockaddr *saddr = p;
	char *addr = saddr->sa_data;
	struct enic *enic = netdev_priv(netdev);
	int err;

	err = enic_dev_del_station_addr(enic);
	if (err)
		return err;

	err = enic_set_mac_addr(netdev, addr);
	if (err)
		return err;

	return enic_dev_add_station_addr(enic);
}

/* netif_tx_lock held, BHs disabled */
static void enic_set_rx_mode(struct net_device *netdev)
{
	struct enic *enic = netdev_priv(netdev);
	int directed = 1;
	int multicast = (netdev->flags & IFF_MULTICAST) ? 1 : 0;
	int broadcast = (netdev->flags & IFF_BROADCAST) ? 1 : 0;
	int promisc = (netdev->flags & IFF_PROMISC) ||
		netdev_uc_count(netdev) > ENIC_UNICAST_PERFECT_FILTERS;
	int allmulti = (netdev->flags & IFF_ALLMULTI) ||
		netdev_mc_count(netdev) > ENIC_MULTICAST_PERFECT_FILTERS;
	unsigned int flags = netdev->flags |
		(allmulti ? IFF_ALLMULTI : 0) |
		(promisc ? IFF_PROMISC : 0);

	if (enic->flags != flags) {
		enic->flags = flags;
		enic_dev_packet_filter(enic, directed,
			multicast, broadcast, promisc, allmulti);
	}

	if (!promisc) {
		__dev_uc_sync(netdev, enic_uc_sync, enic_uc_unsync);
		if (!allmulti)
			__dev_mc_sync(netdev, enic_mc_sync, enic_mc_unsync);
	}
}

/* netif_tx_lock held, BHs disabled */
static void enic_tx_timeout(struct net_device *netdev)
{
	struct enic *enic = netdev_priv(netdev);
	schedule_work(&enic->reset);
}

static int enic_set_vf_mac(struct net_device *netdev, int vf, u8 *mac)
{
	struct enic *enic = netdev_priv(netdev);
	struct enic_port_profile *pp;
	int err;

	ENIC_PP_BY_INDEX(enic, vf, pp, &err);
	if (err)
		return err;

	if (is_valid_ether_addr(mac) || is_zero_ether_addr(mac)) {
		if (vf == PORT_SELF_VF) {
			memcpy(pp->vf_mac, mac, ETH_ALEN);
			return 0;
		} else {
			/*
			 * For sriov vf's set the mac in hw
			 */
			ENIC_DEVCMD_PROXY_BY_INDEX(vf, err, enic,
				vnic_dev_set_mac_addr, mac);
			return enic_dev_status_to_errno(err);
		}
	} else
		return -EINVAL;
}

static int enic_set_vf_port(struct net_device *netdev, int vf,
	struct nlattr *port[])
{
	struct enic *enic = netdev_priv(netdev);
	struct enic_port_profile prev_pp;
	struct enic_port_profile *pp;
	int err = 0, restore_pp = 1;

	ENIC_PP_BY_INDEX(enic, vf, pp, &err);
	if (err)
		return err;

	if (!port[IFLA_PORT_REQUEST])
		return -EOPNOTSUPP;

	memcpy(&prev_pp, pp, sizeof(*enic->pp));
	memset(pp, 0, sizeof(*enic->pp));

	pp->set |= ENIC_SET_REQUEST;
	pp->request = nla_get_u8(port[IFLA_PORT_REQUEST]);

	if (port[IFLA_PORT_PROFILE]) {
		pp->set |= ENIC_SET_NAME;
		memcpy(pp->name, nla_data(port[IFLA_PORT_PROFILE]),
			PORT_PROFILE_MAX);
	}

	if (port[IFLA_PORT_INSTANCE_UUID]) {
		pp->set |= ENIC_SET_INSTANCE;
		memcpy(pp->instance_uuid,
			nla_data(port[IFLA_PORT_INSTANCE_UUID]), PORT_UUID_MAX);
	}

	if (port[IFLA_PORT_HOST_UUID]) {
		pp->set |= ENIC_SET_HOST;
		memcpy(pp->host_uuid,
			nla_data(port[IFLA_PORT_HOST_UUID]), PORT_UUID_MAX);
	}

	if (vf == PORT_SELF_VF) {
		/* Special case handling: mac came from IFLA_VF_MAC */
		if (!is_zero_ether_addr(prev_pp.vf_mac))
			memcpy(pp->mac_addr, prev_pp.vf_mac, ETH_ALEN);

		if (is_zero_ether_addr(netdev->dev_addr))
			eth_hw_addr_random(netdev);
	} else {
		/* SR-IOV VF: get mac from adapter */
		ENIC_DEVCMD_PROXY_BY_INDEX(vf, err, enic,
			vnic_dev_get_mac_addr, pp->mac_addr);
		if (err) {
			netdev_err(netdev, "Error getting mac for vf %d\n", vf);
			memcpy(pp, &prev_pp, sizeof(*pp));
			return enic_dev_status_to_errno(err);
		}
	}

	err = enic_process_set_pp_request(enic, vf, &prev_pp, &restore_pp);
	if (err) {
		if (restore_pp) {
			/* Things are still the way they were: Implicit
			 * DISASSOCIATE failed
			 */
			memcpy(pp, &prev_pp, sizeof(*pp));
		} else {
			memset(pp, 0, sizeof(*pp));
			if (vf == PORT_SELF_VF)
				memset(netdev->dev_addr, 0, ETH_ALEN);
		}
	} else {
		/* Set flag to indicate that the port assoc/disassoc
		 * request has been sent out to fw
		 */
		pp->set |= ENIC_PORT_REQUEST_APPLIED;

		/* If DISASSOCIATE, clean up all assigned/saved macaddresses */
		if (pp->request == PORT_REQUEST_DISASSOCIATE) {
			memset(pp->mac_addr, 0, ETH_ALEN);
			if (vf == PORT_SELF_VF)
				memset(netdev->dev_addr, 0, ETH_ALEN);
		}
	}

	if (vf == PORT_SELF_VF)
		memset(pp->vf_mac, 0, ETH_ALEN);

	return err;
}

static int enic_get_vf_port(struct net_device *netdev, int vf,
	struct sk_buff *skb)
{
	struct enic *enic = netdev_priv(netdev);
	u16 response = PORT_PROFILE_RESPONSE_SUCCESS;
	struct enic_port_profile *pp;
	int err;

	ENIC_PP_BY_INDEX(enic, vf, pp, &err);
	if (err)
		return err;

	if (!(pp->set & ENIC_PORT_REQUEST_APPLIED))
		return -ENODATA;

	err = enic_process_get_pp_request(enic, vf, pp->request, &response);
	if (err)
		return err;

	if (nla_put_u16(skb, IFLA_PORT_REQUEST, pp->request) ||
	    nla_put_u16(skb, IFLA_PORT_RESPONSE, response) ||
	    ((pp->set & ENIC_SET_NAME) &&
	     nla_put(skb, IFLA_PORT_PROFILE, PORT_PROFILE_MAX, pp->name)) ||
	    ((pp->set & ENIC_SET_INSTANCE) &&
	     nla_put(skb, IFLA_PORT_INSTANCE_UUID, PORT_UUID_MAX,
		     pp->instance_uuid)) ||
	    ((pp->set & ENIC_SET_HOST) &&
	     nla_put(skb, IFLA_PORT_HOST_UUID, PORT_UUID_MAX, pp->host_uuid)))
		goto nla_put_failure;
	return 0;

nla_put_failure:
	return -EMSGSIZE;
}

static void enic_free_rq_buf(struct vnic_rq *rq, struct vnic_rq_buf *buf)
{
	struct enic *enic = vnic_dev_priv(rq->vdev);

	if (!buf->os_buf)
		return;

	pci_unmap_single(enic->pdev, buf->dma_addr,
		buf->len, PCI_DMA_FROMDEVICE);
	dev_kfree_skb_any(buf->os_buf);
	buf->os_buf = NULL;
}

static int enic_rq_alloc_buf(struct vnic_rq *rq)
{
	struct enic *enic = vnic_dev_priv(rq->vdev);
	struct net_device *netdev = enic->netdev;
	struct sk_buff *skb;
	unsigned int len = netdev->mtu + VLAN_ETH_HLEN;
	unsigned int os_buf_index = 0;
	dma_addr_t dma_addr;
	struct vnic_rq_buf *buf = rq->to_use;
<<<<<<< HEAD

	if (buf->os_buf) {
		buf = buf->next;
		rq->to_use = buf;
		rq->ring.desc_avail--;
		if ((buf->index & VNIC_RQ_RETURN_RATE) == 0) {
			/* Adding write memory barrier prevents compiler and/or
			 * CPU reordering, thus avoiding descriptor posting
			 * before descriptor is initialized. Otherwise, hardware
			 * can read stale descriptor fields.
			 */
			wmb();
			iowrite32(buf->index, &rq->ctrl->posted_index);
		}

=======

	if (buf->os_buf) {
		enic_queue_rq_desc(rq, buf->os_buf, os_buf_index, buf->dma_addr,
				   buf->len);

>>>>>>> e529fea9
		return 0;
	}
	skb = netdev_alloc_skb_ip_align(netdev, len);
	if (!skb)
		return -ENOMEM;

	dma_addr = pci_map_single(enic->pdev, skb->data,
		len, PCI_DMA_FROMDEVICE);

	enic_queue_rq_desc(rq, skb, os_buf_index,
		dma_addr, len);

	return 0;
}

static void enic_intr_update_pkt_size(struct vnic_rx_bytes_counter *pkt_size,
				      u32 pkt_len)
{
	if (ENIC_LARGE_PKT_THRESHOLD <= pkt_len)
		pkt_size->large_pkt_bytes_cnt += pkt_len;
	else
		pkt_size->small_pkt_bytes_cnt += pkt_len;
}

static bool enic_rxcopybreak(struct net_device *netdev, struct sk_buff **skb,
			     struct vnic_rq_buf *buf, u16 len)
{
	struct enic *enic = netdev_priv(netdev);
	struct sk_buff *new_skb;

	if (len > enic->rx_copybreak)
		return false;
	new_skb = netdev_alloc_skb_ip_align(netdev, len);
	if (!new_skb)
		return false;
	pci_dma_sync_single_for_cpu(enic->pdev, buf->dma_addr, len,
				    DMA_FROM_DEVICE);
	memcpy(new_skb->data, (*skb)->data, len);
	*skb = new_skb;

	return true;
}

static void enic_rq_indicate_buf(struct vnic_rq *rq,
	struct cq_desc *cq_desc, struct vnic_rq_buf *buf,
	int skipped, void *opaque)
{
	struct enic *enic = vnic_dev_priv(rq->vdev);
	struct net_device *netdev = enic->netdev;
	struct sk_buff *skb;
	struct vnic_cq *cq = &enic->cq[enic_cq_rq(enic, rq->index)];

	u8 type, color, eop, sop, ingress_port, vlan_stripped;
	u8 fcoe, fcoe_sof, fcoe_fc_crc_ok, fcoe_enc_error, fcoe_eof;
	u8 tcp_udp_csum_ok, udp, tcp, ipv4_csum_ok;
	u8 ipv6, ipv4, ipv4_fragment, fcs_ok, rss_type, csum_not_calc;
	u8 packet_error;
	u16 q_number, completed_index, bytes_written, vlan_tci, checksum;
	u32 rss_hash;

	if (skipped)
		return;

	skb = buf->os_buf;

	cq_enet_rq_desc_dec((struct cq_enet_rq_desc *)cq_desc,
		&type, &color, &q_number, &completed_index,
		&ingress_port, &fcoe, &eop, &sop, &rss_type,
		&csum_not_calc, &rss_hash, &bytes_written,
		&packet_error, &vlan_stripped, &vlan_tci, &checksum,
		&fcoe_sof, &fcoe_fc_crc_ok, &fcoe_enc_error,
		&fcoe_eof, &tcp_udp_csum_ok, &udp, &tcp,
		&ipv4_csum_ok, &ipv6, &ipv4, &ipv4_fragment,
		&fcs_ok);

	if (packet_error) {

		if (!fcs_ok) {
			if (bytes_written > 0)
				enic->rq_bad_fcs++;
			else if (bytes_written == 0)
				enic->rq_truncated_pkts++;
		}

		pci_unmap_single(enic->pdev, buf->dma_addr, buf->len,
				 PCI_DMA_FROMDEVICE);
		dev_kfree_skb_any(skb);
		buf->os_buf = NULL;

		return;
	}

	if (eop && bytes_written > 0) {

		/* Good receive
		 */

		if (!enic_rxcopybreak(netdev, &skb, buf, bytes_written)) {
			buf->os_buf = NULL;
			pci_unmap_single(enic->pdev, buf->dma_addr, buf->len,
					 PCI_DMA_FROMDEVICE);
		}
		prefetch(skb->data - NET_IP_ALIGN);

		skb_put(skb, bytes_written);
		skb->protocol = eth_type_trans(skb, netdev);
		skb_record_rx_queue(skb, q_number);
		if (netdev->features & NETIF_F_RXHASH) {
			skb_set_hash(skb, rss_hash,
				     (rss_type &
				      (NIC_CFG_RSS_HASH_TYPE_TCP_IPV6_EX |
				       NIC_CFG_RSS_HASH_TYPE_TCP_IPV6 |
				       NIC_CFG_RSS_HASH_TYPE_TCP_IPV4)) ?
				     PKT_HASH_TYPE_L4 : PKT_HASH_TYPE_L3);
		}

		if ((netdev->features & NETIF_F_RXCSUM) && !csum_not_calc) {
			skb->csum = htons(checksum);
			skb->ip_summed = CHECKSUM_COMPLETE;
		}

		if (vlan_stripped)
			__vlan_hwaccel_put_tag(skb, htons(ETH_P_8021Q), vlan_tci);

		skb_mark_napi_id(skb, &enic->napi[rq->index]);
		if (enic_poll_busy_polling(rq) ||
		    !(netdev->features & NETIF_F_GRO))
			netif_receive_skb(skb);
		else
			napi_gro_receive(&enic->napi[q_number], skb);
		if (enic->rx_coalesce_setting.use_adaptive_rx_coalesce)
			enic_intr_update_pkt_size(&cq->pkt_size_counter,
						  bytes_written);
	} else {

		/* Buffer overflow
		 */

		pci_unmap_single(enic->pdev, buf->dma_addr, buf->len,
				 PCI_DMA_FROMDEVICE);
		dev_kfree_skb_any(skb);
		buf->os_buf = NULL;
	}
}

static int enic_rq_service(struct vnic_dev *vdev, struct cq_desc *cq_desc,
	u8 type, u16 q_number, u16 completed_index, void *opaque)
{
	struct enic *enic = vnic_dev_priv(vdev);

	vnic_rq_service(&enic->rq[q_number], cq_desc,
		completed_index, VNIC_RQ_RETURN_DESC,
		enic_rq_indicate_buf, opaque);

	return 0;
}

static int enic_poll(struct napi_struct *napi, int budget)
{
	struct net_device *netdev = napi->dev;
	struct enic *enic = netdev_priv(netdev);
	unsigned int cq_rq = enic_cq_rq(enic, 0);
	unsigned int cq_wq = enic_cq_wq(enic, 0);
	unsigned int intr = enic_legacy_io_intr();
	unsigned int rq_work_to_do = budget;
	unsigned int wq_work_to_do = -1; /* no limit */
	unsigned int  work_done, rq_work_done = 0, wq_work_done;
	int err;

	wq_work_done = vnic_cq_service(&enic->cq[cq_wq], wq_work_to_do,
				       enic_wq_service, NULL);

	if (!enic_poll_lock_napi(&enic->rq[cq_rq])) {
		if (wq_work_done > 0)
			vnic_intr_return_credits(&enic->intr[intr],
						 wq_work_done,
						 0 /* dont unmask intr */,
						 0 /* dont reset intr timer */);
		return rq_work_done;
	}

	if (budget > 0)
		rq_work_done = vnic_cq_service(&enic->cq[cq_rq],
			rq_work_to_do, enic_rq_service, NULL);

	/* Accumulate intr event credits for this polling
	 * cycle.  An intr event is the completion of a
	 * a WQ or RQ packet.
	 */

	work_done = rq_work_done + wq_work_done;

	if (work_done > 0)
		vnic_intr_return_credits(&enic->intr[intr],
			work_done,
			0 /* don't unmask intr */,
			0 /* don't reset intr timer */);

	err = vnic_rq_fill(&enic->rq[0], enic_rq_alloc_buf);

	/* Buffer allocation failed. Stay in polling
	 * mode so we can try to fill the ring again.
	 */

	if (err)
		rq_work_done = rq_work_to_do;

	if (rq_work_done < rq_work_to_do) {

		/* Some work done, but not enough to stay in polling,
		 * exit polling
		 */

		napi_complete(napi);
		vnic_intr_unmask(&enic->intr[intr]);
	}
	enic_poll_unlock_napi(&enic->rq[cq_rq]);

	return rq_work_done;
}

static void enic_set_int_moderation(struct enic *enic, struct vnic_rq *rq)
{
	unsigned int intr = enic_msix_rq_intr(enic, rq->index);
	struct vnic_cq *cq = &enic->cq[enic_cq_rq(enic, rq->index)];
	u32 timer = cq->tobe_rx_coal_timeval;

	if (cq->tobe_rx_coal_timeval != cq->cur_rx_coal_timeval) {
		vnic_intr_coalescing_timer_set(&enic->intr[intr], timer);
		cq->cur_rx_coal_timeval = cq->tobe_rx_coal_timeval;
	}
}

static void enic_calc_int_moderation(struct enic *enic, struct vnic_rq *rq)
{
	struct enic_rx_coal *rx_coal = &enic->rx_coalesce_setting;
	struct vnic_cq *cq = &enic->cq[enic_cq_rq(enic, rq->index)];
	struct vnic_rx_bytes_counter *pkt_size_counter = &cq->pkt_size_counter;
	int index;
	u32 timer;
	u32 range_start;
	u32 traffic;
	u64 delta;
	ktime_t now = ktime_get();

	delta = ktime_us_delta(now, cq->prev_ts);
	if (delta < ENIC_AIC_TS_BREAK)
		return;
	cq->prev_ts = now;

	traffic = pkt_size_counter->large_pkt_bytes_cnt +
		  pkt_size_counter->small_pkt_bytes_cnt;
	/* The table takes Mbps
	 * traffic *= 8    => bits
	 * traffic *= (10^6 / delta)    => bps
	 * traffic /= 10^6     => Mbps
	 *
	 * Combining, traffic *= (8 / delta)
	 */

	traffic <<= 3;
	traffic = delta > UINT_MAX ? 0 : traffic / (u32)delta;

	for (index = 0; index < ENIC_MAX_COALESCE_TIMERS; index++)
		if (traffic < mod_table[index].rx_rate)
			break;
	range_start = (pkt_size_counter->small_pkt_bytes_cnt >
		       pkt_size_counter->large_pkt_bytes_cnt << 1) ?
		      rx_coal->small_pkt_range_start :
		      rx_coal->large_pkt_range_start;
	timer = range_start + ((rx_coal->range_end - range_start) *
			       mod_table[index].range_percent / 100);
	/* Damping */
	cq->tobe_rx_coal_timeval = (timer + cq->tobe_rx_coal_timeval) >> 1;

	pkt_size_counter->large_pkt_bytes_cnt = 0;
	pkt_size_counter->small_pkt_bytes_cnt = 0;
}

#ifdef CONFIG_RFS_ACCEL
static void enic_free_rx_cpu_rmap(struct enic *enic)
{
	free_irq_cpu_rmap(enic->netdev->rx_cpu_rmap);
	enic->netdev->rx_cpu_rmap = NULL;
}

static void enic_set_rx_cpu_rmap(struct enic *enic)
{
	int i, res;

	if (vnic_dev_get_intr_mode(enic->vdev) == VNIC_DEV_INTR_MODE_MSIX) {
		enic->netdev->rx_cpu_rmap = alloc_irq_cpu_rmap(enic->rq_count);
		if (unlikely(!enic->netdev->rx_cpu_rmap))
			return;
		for (i = 0; i < enic->rq_count; i++) {
			res = irq_cpu_rmap_add(enic->netdev->rx_cpu_rmap,
					       enic->msix_entry[i].vector);
			if (unlikely(res)) {
				enic_free_rx_cpu_rmap(enic);
				return;
			}
		}
	}
}

#else

static void enic_free_rx_cpu_rmap(struct enic *enic)
{
}

static void enic_set_rx_cpu_rmap(struct enic *enic)
{
}

#endif /* CONFIG_RFS_ACCEL */

#ifdef CONFIG_NET_RX_BUSY_POLL
int enic_busy_poll(struct napi_struct *napi)
{
	struct net_device *netdev = napi->dev;
	struct enic *enic = netdev_priv(netdev);
	unsigned int rq = (napi - &enic->napi[0]);
	unsigned int cq = enic_cq_rq(enic, rq);
	unsigned int intr = enic_msix_rq_intr(enic, rq);
	unsigned int work_to_do = -1; /* clean all pkts possible */
	unsigned int work_done;

	if (!enic_poll_lock_poll(&enic->rq[rq]))
		return LL_FLUSH_BUSY;
	work_done = vnic_cq_service(&enic->cq[cq], work_to_do,
				    enic_rq_service, NULL);

	if (work_done > 0)
		vnic_intr_return_credits(&enic->intr[intr],
					 work_done, 0, 0);
	vnic_rq_fill(&enic->rq[rq], enic_rq_alloc_buf);
	if (enic->rx_coalesce_setting.use_adaptive_rx_coalesce)
		enic_calc_int_moderation(enic, &enic->rq[rq]);
	enic_poll_unlock_poll(&enic->rq[rq]);

	return work_done;
}
#endif /* CONFIG_NET_RX_BUSY_POLL */

static int enic_poll_msix_wq(struct napi_struct *napi, int budget)
{
	struct net_device *netdev = napi->dev;
	struct enic *enic = netdev_priv(netdev);
	unsigned int wq_index = (napi - &enic->napi[0]) - enic->rq_count;
	struct vnic_wq *wq = &enic->wq[wq_index];
	unsigned int cq;
	unsigned int intr;
	unsigned int wq_work_to_do = -1; /* clean all desc possible */
	unsigned int wq_work_done;
	unsigned int wq_irq;

	wq_irq = wq->index;
	cq = enic_cq_wq(enic, wq_irq);
	intr = enic_msix_wq_intr(enic, wq_irq);
	wq_work_done = vnic_cq_service(&enic->cq[cq], wq_work_to_do,
				       enic_wq_service, NULL);

	vnic_intr_return_credits(&enic->intr[intr], wq_work_done,
				 0 /* don't unmask intr */,
				 1 /* reset intr timer */);
	if (!wq_work_done) {
		napi_complete(napi);
		vnic_intr_unmask(&enic->intr[intr]);
		return 0;
	}

	return budget;
}

static int enic_poll_msix_rq(struct napi_struct *napi, int budget)
{
	struct net_device *netdev = napi->dev;
	struct enic *enic = netdev_priv(netdev);
	unsigned int rq = (napi - &enic->napi[0]);
	unsigned int cq = enic_cq_rq(enic, rq);
	unsigned int intr = enic_msix_rq_intr(enic, rq);
	unsigned int work_to_do = budget;
	unsigned int work_done = 0;
	int err;

	if (!enic_poll_lock_napi(&enic->rq[rq]))
		return work_done;
	/* Service RQ
	 */

	if (budget > 0)
		work_done = vnic_cq_service(&enic->cq[cq],
			work_to_do, enic_rq_service, NULL);

	/* Return intr event credits for this polling
	 * cycle.  An intr event is the completion of a
	 * RQ packet.
	 */

	if (work_done > 0)
		vnic_intr_return_credits(&enic->intr[intr],
			work_done,
			0 /* don't unmask intr */,
			0 /* don't reset intr timer */);

	err = vnic_rq_fill(&enic->rq[rq], enic_rq_alloc_buf);

	/* Buffer allocation failed. Stay in polling mode
	 * so we can try to fill the ring again.
	 */

	if (err)
		work_done = work_to_do;
	if (enic->rx_coalesce_setting.use_adaptive_rx_coalesce)
		/* Call the function which refreshes
		 * the intr coalescing timer value based on
		 * the traffic.  This is supported only in
		 * the case of MSI-x mode
		 */
		enic_calc_int_moderation(enic, &enic->rq[rq]);

	if (work_done < work_to_do) {

		/* Some work done, but not enough to stay in polling,
		 * exit polling
		 */

		napi_complete(napi);
		if (enic->rx_coalesce_setting.use_adaptive_rx_coalesce)
			enic_set_int_moderation(enic, &enic->rq[rq]);
		vnic_intr_unmask(&enic->intr[intr]);
	}
	enic_poll_unlock_napi(&enic->rq[rq]);

	return work_done;
}

static void enic_notify_timer(unsigned long data)
{
	struct enic *enic = (struct enic *)data;

	enic_notify_check(enic);

	mod_timer(&enic->notify_timer,
		round_jiffies(jiffies + ENIC_NOTIFY_TIMER_PERIOD));
}

static void enic_free_intr(struct enic *enic)
{
	struct net_device *netdev = enic->netdev;
	unsigned int i;

	enic_free_rx_cpu_rmap(enic);
	switch (vnic_dev_get_intr_mode(enic->vdev)) {
	case VNIC_DEV_INTR_MODE_INTX:
		free_irq(enic->pdev->irq, netdev);
		break;
	case VNIC_DEV_INTR_MODE_MSI:
		free_irq(enic->pdev->irq, enic);
		break;
	case VNIC_DEV_INTR_MODE_MSIX:
		for (i = 0; i < ARRAY_SIZE(enic->msix); i++)
			if (enic->msix[i].requested)
				free_irq(enic->msix_entry[i].vector,
					enic->msix[i].devid);
		break;
	default:
		break;
	}
}

static int enic_request_intr(struct enic *enic)
{
	struct net_device *netdev = enic->netdev;
	unsigned int i, intr;
	int err = 0;

	enic_set_rx_cpu_rmap(enic);
	switch (vnic_dev_get_intr_mode(enic->vdev)) {

	case VNIC_DEV_INTR_MODE_INTX:

		err = request_irq(enic->pdev->irq, enic_isr_legacy,
			IRQF_SHARED, netdev->name, netdev);
		break;

	case VNIC_DEV_INTR_MODE_MSI:

		err = request_irq(enic->pdev->irq, enic_isr_msi,
			0, netdev->name, enic);
		break;

	case VNIC_DEV_INTR_MODE_MSIX:

		for (i = 0; i < enic->rq_count; i++) {
			intr = enic_msix_rq_intr(enic, i);
			snprintf(enic->msix[intr].devname,
				sizeof(enic->msix[intr].devname),
				"%.11s-rx-%d", netdev->name, i);
			enic->msix[intr].isr = enic_isr_msix;
			enic->msix[intr].devid = &enic->napi[i];
		}

		for (i = 0; i < enic->wq_count; i++) {
			int wq = enic_cq_wq(enic, i);

			intr = enic_msix_wq_intr(enic, i);
			snprintf(enic->msix[intr].devname,
				sizeof(enic->msix[intr].devname),
				"%.11s-tx-%d", netdev->name, i);
			enic->msix[intr].isr = enic_isr_msix;
			enic->msix[intr].devid = &enic->napi[wq];
		}

		intr = enic_msix_err_intr(enic);
		snprintf(enic->msix[intr].devname,
			sizeof(enic->msix[intr].devname),
			"%.11s-err", netdev->name);
		enic->msix[intr].isr = enic_isr_msix_err;
		enic->msix[intr].devid = enic;

		intr = enic_msix_notify_intr(enic);
		snprintf(enic->msix[intr].devname,
			sizeof(enic->msix[intr].devname),
			"%.11s-notify", netdev->name);
		enic->msix[intr].isr = enic_isr_msix_notify;
		enic->msix[intr].devid = enic;

		for (i = 0; i < ARRAY_SIZE(enic->msix); i++)
			enic->msix[i].requested = 0;

		for (i = 0; i < enic->intr_count; i++) {
			err = request_irq(enic->msix_entry[i].vector,
				enic->msix[i].isr, 0,
				enic->msix[i].devname,
				enic->msix[i].devid);
			if (err) {
				enic_free_intr(enic);
				break;
			}
			enic->msix[i].requested = 1;
		}

		break;

	default:
		break;
	}

	return err;
}

static void enic_synchronize_irqs(struct enic *enic)
{
	unsigned int i;

	switch (vnic_dev_get_intr_mode(enic->vdev)) {
	case VNIC_DEV_INTR_MODE_INTX:
	case VNIC_DEV_INTR_MODE_MSI:
		synchronize_irq(enic->pdev->irq);
		break;
	case VNIC_DEV_INTR_MODE_MSIX:
		for (i = 0; i < enic->intr_count; i++)
			synchronize_irq(enic->msix_entry[i].vector);
		break;
	default:
		break;
	}
}

static void enic_set_rx_coal_setting(struct enic *enic)
{
	unsigned int speed;
	int index = -1;
	struct enic_rx_coal *rx_coal = &enic->rx_coalesce_setting;

	/* If intr mode is not MSIX, do not do adaptive coalescing */
	if (VNIC_DEV_INTR_MODE_MSIX != vnic_dev_get_intr_mode(enic->vdev)) {
		netdev_info(enic->netdev, "INTR mode is not MSIX, Not initializing adaptive coalescing");
		return;
	}

	/* 1. Read the link speed from fw
	 * 2. Pick the default range for the speed
	 * 3. Update it in enic->rx_coalesce_setting
	 */
	speed = vnic_dev_port_speed(enic->vdev);
	if (ENIC_LINK_SPEED_10G < speed)
		index = ENIC_LINK_40G_INDEX;
	else if (ENIC_LINK_SPEED_4G < speed)
		index = ENIC_LINK_10G_INDEX;
	else
		index = ENIC_LINK_4G_INDEX;

	rx_coal->small_pkt_range_start = mod_range[index].small_pkt_range_start;
	rx_coal->large_pkt_range_start = mod_range[index].large_pkt_range_start;
	rx_coal->range_end = ENIC_RX_COALESCE_RANGE_END;

	/* Start with the value provided by UCSM */
	for (index = 0; index < enic->rq_count; index++)
		enic->cq[index].cur_rx_coal_timeval =
				enic->config.intr_timer_usec;

	rx_coal->use_adaptive_rx_coalesce = 1;
}

static int enic_dev_notify_set(struct enic *enic)
{
	int err;

	spin_lock_bh(&enic->devcmd_lock);
	switch (vnic_dev_get_intr_mode(enic->vdev)) {
	case VNIC_DEV_INTR_MODE_INTX:
		err = vnic_dev_notify_set(enic->vdev,
			enic_legacy_notify_intr());
		break;
	case VNIC_DEV_INTR_MODE_MSIX:
		err = vnic_dev_notify_set(enic->vdev,
			enic_msix_notify_intr(enic));
		break;
	default:
		err = vnic_dev_notify_set(enic->vdev, -1 /* no intr */);
		break;
	}
	spin_unlock_bh(&enic->devcmd_lock);

	return err;
}

static void enic_notify_timer_start(struct enic *enic)
{
	switch (vnic_dev_get_intr_mode(enic->vdev)) {
	case VNIC_DEV_INTR_MODE_MSI:
		mod_timer(&enic->notify_timer, jiffies);
		break;
	default:
		/* Using intr for notification for INTx/MSI-X */
		break;
	}
}

/* rtnl lock is held, process context */
static int enic_open(struct net_device *netdev)
{
	struct enic *enic = netdev_priv(netdev);
	unsigned int i;
	int err;

	err = enic_request_intr(enic);
	if (err) {
		netdev_err(netdev, "Unable to request irq.\n");
		return err;
	}

	err = enic_dev_notify_set(enic);
	if (err) {
		netdev_err(netdev,
			"Failed to alloc notify buffer, aborting.\n");
		goto err_out_free_intr;
	}

	for (i = 0; i < enic->rq_count; i++) {
		vnic_rq_fill(&enic->rq[i], enic_rq_alloc_buf);
		/* Need at least one buffer on ring to get going */
		if (vnic_rq_desc_used(&enic->rq[i]) == 0) {
			netdev_err(netdev, "Unable to alloc receive buffers\n");
			err = -ENOMEM;
			goto err_out_notify_unset;
		}
	}

	for (i = 0; i < enic->wq_count; i++)
		vnic_wq_enable(&enic->wq[i]);
	for (i = 0; i < enic->rq_count; i++)
		vnic_rq_enable(&enic->rq[i]);

	if (!enic_is_dynamic(enic) && !enic_is_sriov_vf(enic))
		enic_dev_add_station_addr(enic);

	enic_set_rx_mode(netdev);

	netif_tx_wake_all_queues(netdev);

	for (i = 0; i < enic->rq_count; i++) {
		enic_busy_poll_init_lock(&enic->rq[i]);
		napi_enable(&enic->napi[i]);
	}
	if (vnic_dev_get_intr_mode(enic->vdev) == VNIC_DEV_INTR_MODE_MSIX)
		for (i = 0; i < enic->wq_count; i++)
			napi_enable(&enic->napi[enic_cq_wq(enic, i)]);
	enic_dev_enable(enic);

	for (i = 0; i < enic->intr_count; i++)
		vnic_intr_unmask(&enic->intr[i]);

	enic_notify_timer_start(enic);
	enic_rfs_flw_tbl_init(enic);

	return 0;

err_out_notify_unset:
	enic_dev_notify_unset(enic);
err_out_free_intr:
	enic_free_intr(enic);

	return err;
}

/* rtnl lock is held, process context */
static int enic_stop(struct net_device *netdev)
{
	struct enic *enic = netdev_priv(netdev);
	unsigned int i;
	int err;

	for (i = 0; i < enic->intr_count; i++) {
		vnic_intr_mask(&enic->intr[i]);
		(void)vnic_intr_masked(&enic->intr[i]); /* flush write */
	}

	enic_synchronize_irqs(enic);

	del_timer_sync(&enic->notify_timer);
	enic_rfs_flw_tbl_free(enic);

	enic_dev_disable(enic);

	for (i = 0; i < enic->rq_count; i++) {
		napi_disable(&enic->napi[i]);
		local_bh_disable();
		while (!enic_poll_lock_napi(&enic->rq[i]))
			mdelay(1);
		local_bh_enable();
	}

	netif_carrier_off(netdev);
	netif_tx_disable(netdev);
	if (vnic_dev_get_intr_mode(enic->vdev) == VNIC_DEV_INTR_MODE_MSIX)
		for (i = 0; i < enic->wq_count; i++)
			napi_disable(&enic->napi[enic_cq_wq(enic, i)]);

	if (!enic_is_dynamic(enic) && !enic_is_sriov_vf(enic))
		enic_dev_del_station_addr(enic);

	for (i = 0; i < enic->wq_count; i++) {
		err = vnic_wq_disable(&enic->wq[i]);
		if (err)
			return err;
	}
	for (i = 0; i < enic->rq_count; i++) {
		err = vnic_rq_disable(&enic->rq[i]);
		if (err)
			return err;
	}

	enic_dev_notify_unset(enic);
	enic_free_intr(enic);

	for (i = 0; i < enic->wq_count; i++)
		vnic_wq_clean(&enic->wq[i], enic_free_wq_buf);
	for (i = 0; i < enic->rq_count; i++)
		vnic_rq_clean(&enic->rq[i], enic_free_rq_buf);
	for (i = 0; i < enic->cq_count; i++)
		vnic_cq_clean(&enic->cq[i]);
	for (i = 0; i < enic->intr_count; i++)
		vnic_intr_clean(&enic->intr[i]);

	return 0;
}

static int enic_change_mtu(struct net_device *netdev, int new_mtu)
{
	struct enic *enic = netdev_priv(netdev);
	int running = netif_running(netdev);

	if (new_mtu < ENIC_MIN_MTU || new_mtu > ENIC_MAX_MTU)
		return -EINVAL;

	if (enic_is_dynamic(enic) || enic_is_sriov_vf(enic))
		return -EOPNOTSUPP;

	if (running)
		enic_stop(netdev);

	netdev->mtu = new_mtu;

	if (netdev->mtu > enic->port_mtu)
		netdev_warn(netdev,
			"interface MTU (%d) set higher than port MTU (%d)\n",
			netdev->mtu, enic->port_mtu);

	if (running)
		enic_open(netdev);

	return 0;
}

static void enic_change_mtu_work(struct work_struct *work)
{
	struct enic *enic = container_of(work, struct enic, change_mtu_work);
	struct net_device *netdev = enic->netdev;
	int new_mtu = vnic_dev_mtu(enic->vdev);
	int err;
	unsigned int i;

	new_mtu = max_t(int, ENIC_MIN_MTU, min_t(int, ENIC_MAX_MTU, new_mtu));

	rtnl_lock();

	/* Stop RQ */
	del_timer_sync(&enic->notify_timer);

	for (i = 0; i < enic->rq_count; i++)
		napi_disable(&enic->napi[i]);

	vnic_intr_mask(&enic->intr[0]);
	enic_synchronize_irqs(enic);
	err = vnic_rq_disable(&enic->rq[0]);
	if (err) {
		rtnl_unlock();
		netdev_err(netdev, "Unable to disable RQ.\n");
		return;
	}
	vnic_rq_clean(&enic->rq[0], enic_free_rq_buf);
	vnic_cq_clean(&enic->cq[0]);
	vnic_intr_clean(&enic->intr[0]);

	/* Fill RQ with new_mtu-sized buffers */
	netdev->mtu = new_mtu;
	vnic_rq_fill(&enic->rq[0], enic_rq_alloc_buf);
	/* Need at least one buffer on ring to get going */
	if (vnic_rq_desc_used(&enic->rq[0]) == 0) {
		rtnl_unlock();
		netdev_err(netdev, "Unable to alloc receive buffers.\n");
		return;
	}

	/* Start RQ */
	vnic_rq_enable(&enic->rq[0]);
	napi_enable(&enic->napi[0]);
	vnic_intr_unmask(&enic->intr[0]);
	enic_notify_timer_start(enic);

	rtnl_unlock();

	netdev_info(netdev, "interface MTU set as %d\n", netdev->mtu);
}

#ifdef CONFIG_NET_POLL_CONTROLLER
static void enic_poll_controller(struct net_device *netdev)
{
	struct enic *enic = netdev_priv(netdev);
	struct vnic_dev *vdev = enic->vdev;
	unsigned int i, intr;

	switch (vnic_dev_get_intr_mode(vdev)) {
	case VNIC_DEV_INTR_MODE_MSIX:
		for (i = 0; i < enic->rq_count; i++) {
			intr = enic_msix_rq_intr(enic, i);
			enic_isr_msix(enic->msix_entry[intr].vector,
				      &enic->napi[i]);
		}

		for (i = 0; i < enic->wq_count; i++) {
			intr = enic_msix_wq_intr(enic, i);
			enic_isr_msix(enic->msix_entry[intr].vector,
				      &enic->napi[enic_cq_wq(enic, i)]);
		}

		break;
	case VNIC_DEV_INTR_MODE_MSI:
		enic_isr_msi(enic->pdev->irq, enic);
		break;
	case VNIC_DEV_INTR_MODE_INTX:
		enic_isr_legacy(enic->pdev->irq, netdev);
		break;
	default:
		break;
	}
}
#endif

static int enic_dev_wait(struct vnic_dev *vdev,
	int (*start)(struct vnic_dev *, int),
	int (*finished)(struct vnic_dev *, int *),
	int arg)
{
	unsigned long time;
	int done;
	int err;

	BUG_ON(in_interrupt());

	err = start(vdev, arg);
	if (err)
		return err;

	/* Wait for func to complete...2 seconds max
	 */

	time = jiffies + (HZ * 2);
	do {

		err = finished(vdev, &done);
		if (err)
			return err;

		if (done)
			return 0;

		schedule_timeout_uninterruptible(HZ / 10);

	} while (time_after(time, jiffies));

	return -ETIMEDOUT;
}

static int enic_dev_open(struct enic *enic)
{
	int err;

	err = enic_dev_wait(enic->vdev, vnic_dev_open,
		vnic_dev_open_done, 0);
	if (err)
		dev_err(enic_get_dev(enic), "vNIC device open failed, err %d\n",
			err);

	return err;
}

static int enic_dev_hang_reset(struct enic *enic)
{
	int err;

	err = enic_dev_wait(enic->vdev, vnic_dev_hang_reset,
		vnic_dev_hang_reset_done, 0);
	if (err)
		netdev_err(enic->netdev, "vNIC hang reset failed, err %d\n",
			err);

	return err;
}

int __enic_set_rsskey(struct enic *enic)
{
	union vnic_rss_key *rss_key_buf_va;
	dma_addr_t rss_key_buf_pa;
	int i, kidx, bidx, err;

	rss_key_buf_va = pci_zalloc_consistent(enic->pdev,
					       sizeof(union vnic_rss_key),
					       &rss_key_buf_pa);
	if (!rss_key_buf_va)
		return -ENOMEM;

	for (i = 0; i < ENIC_RSS_LEN; i++) {
		kidx = i / ENIC_RSS_BYTES_PER_KEY;
		bidx = i % ENIC_RSS_BYTES_PER_KEY;
		rss_key_buf_va->key[kidx].b[bidx] = enic->rss_key[i];
	}
	spin_lock_bh(&enic->devcmd_lock);
	err = enic_set_rss_key(enic,
		rss_key_buf_pa,
		sizeof(union vnic_rss_key));
	spin_unlock_bh(&enic->devcmd_lock);

	pci_free_consistent(enic->pdev, sizeof(union vnic_rss_key),
		rss_key_buf_va, rss_key_buf_pa);

	return err;
}

static int enic_set_rsskey(struct enic *enic)
{
	netdev_rss_key_fill(enic->rss_key, ENIC_RSS_LEN);

	return __enic_set_rsskey(enic);
}

static int enic_set_rsscpu(struct enic *enic, u8 rss_hash_bits)
{
	dma_addr_t rss_cpu_buf_pa;
	union vnic_rss_cpu *rss_cpu_buf_va = NULL;
	unsigned int i;
	int err;

	rss_cpu_buf_va = pci_alloc_consistent(enic->pdev,
		sizeof(union vnic_rss_cpu), &rss_cpu_buf_pa);
	if (!rss_cpu_buf_va)
		return -ENOMEM;

	for (i = 0; i < (1 << rss_hash_bits); i++)
		(*rss_cpu_buf_va).cpu[i/4].b[i%4] = i % enic->rq_count;

	spin_lock_bh(&enic->devcmd_lock);
	err = enic_set_rss_cpu(enic,
		rss_cpu_buf_pa,
		sizeof(union vnic_rss_cpu));
	spin_unlock_bh(&enic->devcmd_lock);

	pci_free_consistent(enic->pdev, sizeof(union vnic_rss_cpu),
		rss_cpu_buf_va, rss_cpu_buf_pa);

	return err;
}

static int enic_set_niccfg(struct enic *enic, u8 rss_default_cpu,
	u8 rss_hash_type, u8 rss_hash_bits, u8 rss_base_cpu, u8 rss_enable)
{
	const u8 tso_ipid_split_en = 0;
	const u8 ig_vlan_strip_en = 1;
	int err;

	/* Enable VLAN tag stripping.
	*/

	spin_lock_bh(&enic->devcmd_lock);
	err = enic_set_nic_cfg(enic,
		rss_default_cpu, rss_hash_type,
		rss_hash_bits, rss_base_cpu,
		rss_enable, tso_ipid_split_en,
		ig_vlan_strip_en);
	spin_unlock_bh(&enic->devcmd_lock);

	return err;
}

static int enic_set_rss_nic_cfg(struct enic *enic)
{
	struct device *dev = enic_get_dev(enic);
	const u8 rss_default_cpu = 0;
	const u8 rss_hash_type = NIC_CFG_RSS_HASH_TYPE_IPV4 |
		NIC_CFG_RSS_HASH_TYPE_TCP_IPV4 |
		NIC_CFG_RSS_HASH_TYPE_IPV6 |
		NIC_CFG_RSS_HASH_TYPE_TCP_IPV6;
	const u8 rss_hash_bits = 7;
	const u8 rss_base_cpu = 0;
	u8 rss_enable = ENIC_SETTING(enic, RSS) && (enic->rq_count > 1);

	if (rss_enable) {
		if (!enic_set_rsskey(enic)) {
			if (enic_set_rsscpu(enic, rss_hash_bits)) {
				rss_enable = 0;
				dev_warn(dev, "RSS disabled, "
					"Failed to set RSS cpu indirection table.");
			}
		} else {
			rss_enable = 0;
			dev_warn(dev, "RSS disabled, Failed to set RSS key.\n");
		}
	}

	return enic_set_niccfg(enic, rss_default_cpu, rss_hash_type,
		rss_hash_bits, rss_base_cpu, rss_enable);
}

static void enic_reset(struct work_struct *work)
{
	struct enic *enic = container_of(work, struct enic, reset);

	if (!netif_running(enic->netdev))
		return;

	rtnl_lock();

	spin_lock(&enic->enic_api_lock);
	enic_dev_hang_notify(enic);
	enic_stop(enic->netdev);
	enic_dev_hang_reset(enic);
	enic_reset_addr_lists(enic);
	enic_init_vnic_resources(enic);
	enic_set_rss_nic_cfg(enic);
	enic_dev_set_ig_vlan_rewrite_mode(enic);
	enic_open(enic->netdev);
	spin_unlock(&enic->enic_api_lock);
	call_netdevice_notifiers(NETDEV_REBOOT, enic->netdev);

	rtnl_unlock();
}

static int enic_set_intr_mode(struct enic *enic)
{
	unsigned int n = min_t(unsigned int, enic->rq_count, ENIC_RQ_MAX);
	unsigned int m = min_t(unsigned int, enic->wq_count, ENIC_WQ_MAX);
	unsigned int i;

	/* Set interrupt mode (INTx, MSI, MSI-X) depending
	 * on system capabilities.
	 *
	 * Try MSI-X first
	 *
	 * We need n RQs, m WQs, n+m CQs, and n+m+2 INTRs
	 * (the second to last INTR is used for WQ/RQ errors)
	 * (the last INTR is used for notifications)
	 */

	BUG_ON(ARRAY_SIZE(enic->msix_entry) < n + m + 2);
	for (i = 0; i < n + m + 2; i++)
		enic->msix_entry[i].entry = i;

	/* Use multiple RQs if RSS is enabled
	 */

	if (ENIC_SETTING(enic, RSS) &&
	    enic->config.intr_mode < 1 &&
	    enic->rq_count >= n &&
	    enic->wq_count >= m &&
	    enic->cq_count >= n + m &&
	    enic->intr_count >= n + m + 2) {

		if (pci_enable_msix_range(enic->pdev, enic->msix_entry,
					  n + m + 2, n + m + 2) > 0) {

			enic->rq_count = n;
			enic->wq_count = m;
			enic->cq_count = n + m;
			enic->intr_count = n + m + 2;

			vnic_dev_set_intr_mode(enic->vdev,
				VNIC_DEV_INTR_MODE_MSIX);

			return 0;
		}
	}

	if (enic->config.intr_mode < 1 &&
	    enic->rq_count >= 1 &&
	    enic->wq_count >= m &&
	    enic->cq_count >= 1 + m &&
	    enic->intr_count >= 1 + m + 2) {
		if (pci_enable_msix_range(enic->pdev, enic->msix_entry,
					  1 + m + 2, 1 + m + 2) > 0) {

			enic->rq_count = 1;
			enic->wq_count = m;
			enic->cq_count = 1 + m;
			enic->intr_count = 1 + m + 2;

			vnic_dev_set_intr_mode(enic->vdev,
				VNIC_DEV_INTR_MODE_MSIX);

			return 0;
		}
	}

	/* Next try MSI
	 *
	 * We need 1 RQ, 1 WQ, 2 CQs, and 1 INTR
	 */

	if (enic->config.intr_mode < 2 &&
	    enic->rq_count >= 1 &&
	    enic->wq_count >= 1 &&
	    enic->cq_count >= 2 &&
	    enic->intr_count >= 1 &&
	    !pci_enable_msi(enic->pdev)) {

		enic->rq_count = 1;
		enic->wq_count = 1;
		enic->cq_count = 2;
		enic->intr_count = 1;

		vnic_dev_set_intr_mode(enic->vdev, VNIC_DEV_INTR_MODE_MSI);

		return 0;
	}

	/* Next try INTx
	 *
	 * We need 1 RQ, 1 WQ, 2 CQs, and 3 INTRs
	 * (the first INTR is used for WQ/RQ)
	 * (the second INTR is used for WQ/RQ errors)
	 * (the last INTR is used for notifications)
	 */

	if (enic->config.intr_mode < 3 &&
	    enic->rq_count >= 1 &&
	    enic->wq_count >= 1 &&
	    enic->cq_count >= 2 &&
	    enic->intr_count >= 3) {

		enic->rq_count = 1;
		enic->wq_count = 1;
		enic->cq_count = 2;
		enic->intr_count = 3;

		vnic_dev_set_intr_mode(enic->vdev, VNIC_DEV_INTR_MODE_INTX);

		return 0;
	}

	vnic_dev_set_intr_mode(enic->vdev, VNIC_DEV_INTR_MODE_UNKNOWN);

	return -EINVAL;
}

static void enic_clear_intr_mode(struct enic *enic)
{
	switch (vnic_dev_get_intr_mode(enic->vdev)) {
	case VNIC_DEV_INTR_MODE_MSIX:
		pci_disable_msix(enic->pdev);
		break;
	case VNIC_DEV_INTR_MODE_MSI:
		pci_disable_msi(enic->pdev);
		break;
	default:
		break;
	}

	vnic_dev_set_intr_mode(enic->vdev, VNIC_DEV_INTR_MODE_UNKNOWN);
}

static const struct net_device_ops enic_netdev_dynamic_ops = {
	.ndo_open		= enic_open,
	.ndo_stop		= enic_stop,
	.ndo_start_xmit		= enic_hard_start_xmit,
	.ndo_get_stats64	= enic_get_stats,
	.ndo_validate_addr	= eth_validate_addr,
	.ndo_set_rx_mode	= enic_set_rx_mode,
	.ndo_set_mac_address	= enic_set_mac_address_dynamic,
	.ndo_change_mtu		= enic_change_mtu,
	.ndo_vlan_rx_add_vid	= enic_vlan_rx_add_vid,
	.ndo_vlan_rx_kill_vid	= enic_vlan_rx_kill_vid,
	.ndo_tx_timeout		= enic_tx_timeout,
	.ndo_set_vf_port	= enic_set_vf_port,
	.ndo_get_vf_port	= enic_get_vf_port,
	.ndo_set_vf_mac		= enic_set_vf_mac,
#ifdef CONFIG_NET_POLL_CONTROLLER
	.ndo_poll_controller	= enic_poll_controller,
#endif
#ifdef CONFIG_RFS_ACCEL
	.ndo_rx_flow_steer	= enic_rx_flow_steer,
#endif
#ifdef CONFIG_NET_RX_BUSY_POLL
	.ndo_busy_poll		= enic_busy_poll,
#endif
};

static const struct net_device_ops enic_netdev_ops = {
	.ndo_open		= enic_open,
	.ndo_stop		= enic_stop,
	.ndo_start_xmit		= enic_hard_start_xmit,
	.ndo_get_stats64	= enic_get_stats,
	.ndo_validate_addr	= eth_validate_addr,
	.ndo_set_mac_address	= enic_set_mac_address,
	.ndo_set_rx_mode	= enic_set_rx_mode,
	.ndo_change_mtu		= enic_change_mtu,
	.ndo_vlan_rx_add_vid	= enic_vlan_rx_add_vid,
	.ndo_vlan_rx_kill_vid	= enic_vlan_rx_kill_vid,
	.ndo_tx_timeout		= enic_tx_timeout,
	.ndo_set_vf_port	= enic_set_vf_port,
	.ndo_get_vf_port	= enic_get_vf_port,
	.ndo_set_vf_mac		= enic_set_vf_mac,
#ifdef CONFIG_NET_POLL_CONTROLLER
	.ndo_poll_controller	= enic_poll_controller,
#endif
#ifdef CONFIG_RFS_ACCEL
	.ndo_rx_flow_steer	= enic_rx_flow_steer,
#endif
#ifdef CONFIG_NET_RX_BUSY_POLL
	.ndo_busy_poll		= enic_busy_poll,
#endif
};

static void enic_dev_deinit(struct enic *enic)
{
	unsigned int i;

	for (i = 0; i < enic->rq_count; i++) {
		napi_hash_del(&enic->napi[i]);
		netif_napi_del(&enic->napi[i]);
	}
	if (vnic_dev_get_intr_mode(enic->vdev) == VNIC_DEV_INTR_MODE_MSIX)
		for (i = 0; i < enic->wq_count; i++)
			netif_napi_del(&enic->napi[enic_cq_wq(enic, i)]);

	enic_free_vnic_resources(enic);
	enic_clear_intr_mode(enic);
}

static int enic_dev_init(struct enic *enic)
{
	struct device *dev = enic_get_dev(enic);
	struct net_device *netdev = enic->netdev;
	unsigned int i;
	int err;

	/* Get interrupt coalesce timer info */
	err = enic_dev_intr_coal_timer_info(enic);
	if (err) {
		dev_warn(dev, "Using default conversion factor for "
			"interrupt coalesce timer\n");
		vnic_dev_intr_coal_timer_info_default(enic->vdev);
	}

	/* Get vNIC configuration
	 */

	err = enic_get_vnic_config(enic);
	if (err) {
		dev_err(dev, "Get vNIC configuration failed, aborting\n");
		return err;
	}

	/* Get available resource counts
	 */

	enic_get_res_counts(enic);

	/* Set interrupt mode based on resource counts and system
	 * capabilities
	 */

	err = enic_set_intr_mode(enic);
	if (err) {
		dev_err(dev, "Failed to set intr mode based on resource "
			"counts and system capabilities, aborting\n");
		return err;
	}

	/* Allocate and configure vNIC resources
	 */

	err = enic_alloc_vnic_resources(enic);
	if (err) {
		dev_err(dev, "Failed to alloc vNIC resources, aborting\n");
		goto err_out_free_vnic_resources;
	}

	enic_init_vnic_resources(enic);

	err = enic_set_rss_nic_cfg(enic);
	if (err) {
		dev_err(dev, "Failed to config nic, aborting\n");
		goto err_out_free_vnic_resources;
	}

	switch (vnic_dev_get_intr_mode(enic->vdev)) {
	default:
		netif_napi_add(netdev, &enic->napi[0], enic_poll, 64);
		napi_hash_add(&enic->napi[0]);
		break;
	case VNIC_DEV_INTR_MODE_MSIX:
		for (i = 0; i < enic->rq_count; i++) {
			netif_napi_add(netdev, &enic->napi[i],
				enic_poll_msix_rq, NAPI_POLL_WEIGHT);
			napi_hash_add(&enic->napi[i]);
		}
		for (i = 0; i < enic->wq_count; i++)
			netif_napi_add(netdev, &enic->napi[enic_cq_wq(enic, i)],
				       enic_poll_msix_wq, NAPI_POLL_WEIGHT);
		break;
	}

	return 0;

err_out_free_vnic_resources:
	enic_clear_intr_mode(enic);
	enic_free_vnic_resources(enic);

	return err;
}

static void enic_iounmap(struct enic *enic)
{
	unsigned int i;

	for (i = 0; i < ARRAY_SIZE(enic->bar); i++)
		if (enic->bar[i].vaddr)
			iounmap(enic->bar[i].vaddr);
}

static int enic_probe(struct pci_dev *pdev, const struct pci_device_id *ent)
{
	struct device *dev = &pdev->dev;
	struct net_device *netdev;
	struct enic *enic;
	int using_dac = 0;
	unsigned int i;
	int err;
#ifdef CONFIG_PCI_IOV
	int pos = 0;
#endif
	int num_pps = 1;

	/* Allocate net device structure and initialize.  Private
	 * instance data is initialized to zero.
	 */

	netdev = alloc_etherdev_mqs(sizeof(struct enic),
				    ENIC_RQ_MAX, ENIC_WQ_MAX);
	if (!netdev)
		return -ENOMEM;

	pci_set_drvdata(pdev, netdev);

	SET_NETDEV_DEV(netdev, &pdev->dev);

	enic = netdev_priv(netdev);
	enic->netdev = netdev;
	enic->pdev = pdev;

	/* Setup PCI resources
	 */

	err = pci_enable_device_mem(pdev);
	if (err) {
		dev_err(dev, "Cannot enable PCI device, aborting\n");
		goto err_out_free_netdev;
	}

	err = pci_request_regions(pdev, DRV_NAME);
	if (err) {
		dev_err(dev, "Cannot request PCI regions, aborting\n");
		goto err_out_disable_device;
	}

	pci_set_master(pdev);

	/* Query PCI controller on system for DMA addressing
	 * limitation for the device.  Try 64-bit first, and
	 * fail to 32-bit.
	 */

	err = pci_set_dma_mask(pdev, DMA_BIT_MASK(64));
	if (err) {
		err = pci_set_dma_mask(pdev, DMA_BIT_MASK(32));
		if (err) {
			dev_err(dev, "No usable DMA configuration, aborting\n");
			goto err_out_release_regions;
		}
		err = pci_set_consistent_dma_mask(pdev, DMA_BIT_MASK(32));
		if (err) {
			dev_err(dev, "Unable to obtain %u-bit DMA "
				"for consistent allocations, aborting\n", 32);
			goto err_out_release_regions;
		}
	} else {
		err = pci_set_consistent_dma_mask(pdev, DMA_BIT_MASK(64));
		if (err) {
			dev_err(dev, "Unable to obtain %u-bit DMA "
				"for consistent allocations, aborting\n", 64);
			goto err_out_release_regions;
		}
		using_dac = 1;
	}

	/* Map vNIC resources from BAR0-5
	 */

	for (i = 0; i < ARRAY_SIZE(enic->bar); i++) {
		if (!(pci_resource_flags(pdev, i) & IORESOURCE_MEM))
			continue;
		enic->bar[i].len = pci_resource_len(pdev, i);
		enic->bar[i].vaddr = pci_iomap(pdev, i, enic->bar[i].len);
		if (!enic->bar[i].vaddr) {
			dev_err(dev, "Cannot memory-map BAR %d, aborting\n", i);
			err = -ENODEV;
			goto err_out_iounmap;
		}
		enic->bar[i].bus_addr = pci_resource_start(pdev, i);
	}

	/* Register vNIC device
	 */

	enic->vdev = vnic_dev_register(NULL, enic, pdev, enic->bar,
		ARRAY_SIZE(enic->bar));
	if (!enic->vdev) {
		dev_err(dev, "vNIC registration failed, aborting\n");
		err = -ENODEV;
		goto err_out_iounmap;
	}

#ifdef CONFIG_PCI_IOV
	/* Get number of subvnics */
	pos = pci_find_ext_capability(pdev, PCI_EXT_CAP_ID_SRIOV);
	if (pos) {
		pci_read_config_word(pdev, pos + PCI_SRIOV_TOTAL_VF,
			&enic->num_vfs);
		if (enic->num_vfs) {
			err = pci_enable_sriov(pdev, enic->num_vfs);
			if (err) {
				dev_err(dev, "SRIOV enable failed, aborting."
					" pci_enable_sriov() returned %d\n",
					err);
				goto err_out_vnic_unregister;
			}
			enic->priv_flags |= ENIC_SRIOV_ENABLED;
			num_pps = enic->num_vfs;
		}
	}
#endif

	/* Allocate structure for port profiles */
	enic->pp = kcalloc(num_pps, sizeof(*enic->pp), GFP_KERNEL);
	if (!enic->pp) {
		err = -ENOMEM;
		goto err_out_disable_sriov_pp;
	}

	/* Issue device open to get device in known state
	 */

	err = enic_dev_open(enic);
	if (err) {
		dev_err(dev, "vNIC dev open failed, aborting\n");
		goto err_out_disable_sriov;
	}

	/* Setup devcmd lock
	 */

	spin_lock_init(&enic->devcmd_lock);
	spin_lock_init(&enic->enic_api_lock);

	/*
	 * Set ingress vlan rewrite mode before vnic initialization
	 */

	err = enic_dev_set_ig_vlan_rewrite_mode(enic);
	if (err) {
		dev_err(dev,
			"Failed to set ingress vlan rewrite mode, aborting.\n");
		goto err_out_dev_close;
	}

	/* Issue device init to initialize the vnic-to-switch link.
	 * We'll start with carrier off and wait for link UP
	 * notification later to turn on carrier.  We don't need
	 * to wait here for the vnic-to-switch link initialization
	 * to complete; link UP notification is the indication that
	 * the process is complete.
	 */

	netif_carrier_off(netdev);

	/* Do not call dev_init for a dynamic vnic.
	 * For a dynamic vnic, init_prov_info will be
	 * called later by an upper layer.
	 */

	if (!enic_is_dynamic(enic)) {
		err = vnic_dev_init(enic->vdev, 0);
		if (err) {
			dev_err(dev, "vNIC dev init failed, aborting\n");
			goto err_out_dev_close;
		}
	}

	err = enic_dev_init(enic);
	if (err) {
		dev_err(dev, "Device initialization failed, aborting\n");
		goto err_out_dev_close;
	}

	netif_set_real_num_tx_queues(netdev, enic->wq_count);
	netif_set_real_num_rx_queues(netdev, enic->rq_count);

	/* Setup notification timer, HW reset task, and wq locks
	 */

	init_timer(&enic->notify_timer);
	enic->notify_timer.function = enic_notify_timer;
	enic->notify_timer.data = (unsigned long)enic;

	enic_set_rx_coal_setting(enic);
	INIT_WORK(&enic->reset, enic_reset);
	INIT_WORK(&enic->change_mtu_work, enic_change_mtu_work);

	for (i = 0; i < enic->wq_count; i++)
		spin_lock_init(&enic->wq_lock[i]);

	/* Register net device
	 */

	enic->port_mtu = enic->config.mtu;
	(void)enic_change_mtu(netdev, enic->port_mtu);

	err = enic_set_mac_addr(netdev, enic->mac_addr);
	if (err) {
		dev_err(dev, "Invalid MAC address, aborting\n");
		goto err_out_dev_deinit;
	}

	enic->tx_coalesce_usecs = enic->config.intr_timer_usec;
	/* rx coalesce time already got initialized. This gets used
	 * if adaptive coal is turned off
	 */
	enic->rx_coalesce_usecs = enic->tx_coalesce_usecs;

	if (enic_is_dynamic(enic) || enic_is_sriov_vf(enic))
		netdev->netdev_ops = &enic_netdev_dynamic_ops;
	else
		netdev->netdev_ops = &enic_netdev_ops;

	netdev->watchdog_timeo = 2 * HZ;
	enic_set_ethtool_ops(netdev);

	netdev->features |= NETIF_F_HW_VLAN_CTAG_TX | NETIF_F_HW_VLAN_CTAG_RX;
	if (ENIC_SETTING(enic, LOOP)) {
		netdev->features &= ~NETIF_F_HW_VLAN_CTAG_TX;
		enic->loop_enable = 1;
		enic->loop_tag = enic->config.loop_tag;
		dev_info(dev, "loopback tag=0x%04x\n", enic->loop_tag);
	}
	if (ENIC_SETTING(enic, TXCSUM))
		netdev->hw_features |= NETIF_F_SG | NETIF_F_HW_CSUM;
	if (ENIC_SETTING(enic, TSO))
		netdev->hw_features |= NETIF_F_TSO |
			NETIF_F_TSO6 | NETIF_F_TSO_ECN;
	if (ENIC_SETTING(enic, RSS))
		netdev->hw_features |= NETIF_F_RXHASH;
	if (ENIC_SETTING(enic, RXCSUM))
		netdev->hw_features |= NETIF_F_RXCSUM;

	netdev->features |= netdev->hw_features;

#ifdef CONFIG_RFS_ACCEL
	netdev->hw_features |= NETIF_F_NTUPLE;
#endif

	if (using_dac)
		netdev->features |= NETIF_F_HIGHDMA;

	netdev->priv_flags |= IFF_UNICAST_FLT;

	err = register_netdev(netdev);
	if (err) {
		dev_err(dev, "Cannot register net device, aborting\n");
		goto err_out_dev_deinit;
	}
	enic->rx_copybreak = RX_COPYBREAK_DEFAULT;

	return 0;

err_out_dev_deinit:
	enic_dev_deinit(enic);
err_out_dev_close:
	vnic_dev_close(enic->vdev);
err_out_disable_sriov:
	kfree(enic->pp);
err_out_disable_sriov_pp:
#ifdef CONFIG_PCI_IOV
	if (enic_sriov_enabled(enic)) {
		pci_disable_sriov(pdev);
		enic->priv_flags &= ~ENIC_SRIOV_ENABLED;
	}
err_out_vnic_unregister:
#endif
	vnic_dev_unregister(enic->vdev);
err_out_iounmap:
	enic_iounmap(enic);
err_out_release_regions:
	pci_release_regions(pdev);
err_out_disable_device:
	pci_disable_device(pdev);
err_out_free_netdev:
	free_netdev(netdev);

	return err;
}

static void enic_remove(struct pci_dev *pdev)
{
	struct net_device *netdev = pci_get_drvdata(pdev);

	if (netdev) {
		struct enic *enic = netdev_priv(netdev);

		cancel_work_sync(&enic->reset);
		cancel_work_sync(&enic->change_mtu_work);
		unregister_netdev(netdev);
		enic_dev_deinit(enic);
		vnic_dev_close(enic->vdev);
#ifdef CONFIG_PCI_IOV
		if (enic_sriov_enabled(enic)) {
			pci_disable_sriov(pdev);
			enic->priv_flags &= ~ENIC_SRIOV_ENABLED;
		}
#endif
		kfree(enic->pp);
		vnic_dev_unregister(enic->vdev);
		enic_iounmap(enic);
		pci_release_regions(pdev);
		pci_disable_device(pdev);
		free_netdev(netdev);
	}
}

static struct pci_driver enic_driver = {
	.name = DRV_NAME,
	.id_table = enic_id_table,
	.probe = enic_probe,
	.remove = enic_remove,
};

static int __init enic_init_module(void)
{
	pr_info("%s, ver %s\n", DRV_DESCRIPTION, DRV_VERSION);

	return pci_register_driver(&enic_driver);
}

static void __exit enic_cleanup_module(void)
{
	pci_unregister_driver(&enic_driver);
}

module_init(enic_init_module);
module_exit(enic_cleanup_module);<|MERGE_RESOLUTION|>--- conflicted
+++ resolved
@@ -939,29 +939,11 @@
 	unsigned int os_buf_index = 0;
 	dma_addr_t dma_addr;
 	struct vnic_rq_buf *buf = rq->to_use;
-<<<<<<< HEAD
-
-	if (buf->os_buf) {
-		buf = buf->next;
-		rq->to_use = buf;
-		rq->ring.desc_avail--;
-		if ((buf->index & VNIC_RQ_RETURN_RATE) == 0) {
-			/* Adding write memory barrier prevents compiler and/or
-			 * CPU reordering, thus avoiding descriptor posting
-			 * before descriptor is initialized. Otherwise, hardware
-			 * can read stale descriptor fields.
-			 */
-			wmb();
-			iowrite32(buf->index, &rq->ctrl->posted_index);
-		}
-
-=======
 
 	if (buf->os_buf) {
 		enic_queue_rq_desc(rq, buf->os_buf, os_buf_index, buf->dma_addr,
 				   buf->len);
 
->>>>>>> e529fea9
 		return 0;
 	}
 	skb = netdev_alloc_skb_ip_align(netdev, len);
