--- conflicted
+++ resolved
@@ -692,11 +692,7 @@
 	if (skb->cb[0] == TX_TSTAMP_ONESTEP_SYNC) {
 		if (dpaa2_eth_ptp_parse(skb, &msgtype, &twostep, &udp,
 					&offset1, &offset2) ||
-<<<<<<< HEAD
-		    msgtype != 0 || twostep) {
-=======
 		    msgtype != PTP_MSGTYPE_SYNC || twostep) {
->>>>>>> f642729d
 			WARN_ONCE(1, "Bad packet for one-step timestamping\n");
 			return;
 		}
@@ -1221,11 +1217,7 @@
 	if (skb->cb[0] == TX_TSTAMP_ONESTEP_SYNC) {
 		if (!dpaa2_eth_ptp_parse(skb, &msgtype, &twostep, &udp,
 					 &offset1, &offset2))
-<<<<<<< HEAD
-			if (msgtype == 0 && twostep == 0) {
-=======
 			if (msgtype == PTP_MSGTYPE_SYNC && twostep == 0) {
->>>>>>> f642729d
 				skb_queue_tail(&priv->tx_skbs, skb);
 				queue_work(priv->dpaa2_ptp_wq,
 					   &priv->tx_onestep_tstamp);
@@ -1275,8 +1267,6 @@
 	percpu_stats->tx_errors++;
 }
 
-<<<<<<< HEAD
-=======
 static int dpaa2_eth_set_rx_vlan_filtering(struct dpaa2_eth_priv *priv,
 					   bool enable)
 {
@@ -1293,7 +1283,6 @@
 	return 0;
 }
 
->>>>>>> f642729d
 static int dpaa2_eth_set_rx_csum(struct dpaa2_eth_priv *priv, bool enable)
 {
 	int err;
@@ -1784,11 +1773,7 @@
 		goto enable_err;
 	}
 
-<<<<<<< HEAD
-	if (priv->mac)
-=======
 	if (dpaa2_eth_is_type_phy(priv))
->>>>>>> f642729d
 		phylink_start(priv->mac->phylink);
 
 	return 0;
