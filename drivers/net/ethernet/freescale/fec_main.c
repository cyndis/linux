/*
 * Fast Ethernet Controller (FEC) driver for Motorola MPC8xx.
 * Copyright (c) 1997 Dan Malek (dmalek@jlc.net)
 *
 * Right now, I am very wasteful with the buffers.  I allocate memory
 * pages and then divide them into 2K frame buffers.  This way I know I
 * have buffers large enough to hold one frame within one buffer descriptor.
 * Once I get this working, I will use 64 or 128 byte CPM buffers, which
 * will be much more memory efficient and will easily handle lots of
 * small packets.
 *
 * Much better multiple PHY support by Magnus Damm.
 * Copyright (c) 2000 Ericsson Radio Systems AB.
 *
 * Support for FEC controller of ColdFire processors.
 * Copyright (c) 2001-2005 Greg Ungerer (gerg@snapgear.com)
 *
 * Bug fixes and cleanup by Philippe De Muyter (phdm@macqel.be)
 * Copyright (c) 2004-2006 Macq Electronique SA.
 *
 * Copyright (C) 2010-2011 Freescale Semiconductor, Inc.
 */

#include <linux/module.h>
#include <linux/kernel.h>
#include <linux/string.h>
#include <linux/ptrace.h>
#include <linux/errno.h>
#include <linux/ioport.h>
#include <linux/slab.h>
#include <linux/interrupt.h>
#include <linux/init.h>
#include <linux/delay.h>
#include <linux/netdevice.h>
#include <linux/etherdevice.h>
#include <linux/skbuff.h>
#include <linux/in.h>
#include <linux/ip.h>
#include <net/ip.h>
#include <linux/tcp.h>
#include <linux/udp.h>
#include <linux/icmp.h>
#include <linux/spinlock.h>
#include <linux/workqueue.h>
#include <linux/bitops.h>
#include <linux/io.h>
#include <linux/irq.h>
#include <linux/clk.h>
#include <linux/platform_device.h>
#include <linux/phy.h>
#include <linux/fec.h>
#include <linux/of.h>
#include <linux/of_device.h>
#include <linux/of_gpio.h>
#include <linux/of_net.h>
#include <linux/regulator/consumer.h>
#include <linux/if_vlan.h>

#include <asm/cacheflush.h>

#include "fec.h"

static void set_multicast_list(struct net_device *ndev);

#if defined(CONFIG_ARM)
#define FEC_ALIGNMENT	0xf
#else
#define FEC_ALIGNMENT	0x3
#endif

#define DRIVER_NAME	"fec"

/* Pause frame feild and FIFO threshold */
#define FEC_ENET_FCE	(1 << 5)
#define FEC_ENET_RSEM_V	0x84
#define FEC_ENET_RSFL_V	16
#define FEC_ENET_RAEM_V	0x8
#define FEC_ENET_RAFL_V	0x8
#define FEC_ENET_OPD_V	0xFFF0

/* Controller is ENET-MAC */
#define FEC_QUIRK_ENET_MAC		(1 << 0)
/* Controller needs driver to swap frame */
#define FEC_QUIRK_SWAP_FRAME		(1 << 1)
/* Controller uses gasket */
#define FEC_QUIRK_USE_GASKET		(1 << 2)
/* Controller has GBIT support */
#define FEC_QUIRK_HAS_GBIT		(1 << 3)
/* Controller has extend desc buffer */
#define FEC_QUIRK_HAS_BUFDESC_EX	(1 << 4)
/* Controller has hardware checksum support */
#define FEC_QUIRK_HAS_CSUM		(1 << 5)
/* Controller has hardware vlan support */
#define FEC_QUIRK_HAS_VLAN		(1 << 6)
/* ENET IP errata ERR006358
 *
 * If the ready bit in the transmit buffer descriptor (TxBD[R]) is previously
 * detected as not set during a prior frame transmission, then the
 * ENET_TDAR[TDAR] bit is cleared at a later time, even if additional TxBDs
 * were added to the ring and the ENET_TDAR[TDAR] bit is set. This results in
 * frames not being transmitted until there is a 0-to-1 transition on
 * ENET_TDAR[TDAR].
 */
#define FEC_QUIRK_ERR006358            (1 << 7)

static struct platform_device_id fec_devtype[] = {
	{
		/* keep it for coldfire */
		.name = DRIVER_NAME,
		.driver_data = 0,
	}, {
		.name = "imx25-fec",
		.driver_data = FEC_QUIRK_USE_GASKET,
	}, {
		.name = "imx27-fec",
		.driver_data = 0,
	}, {
		.name = "imx28-fec",
		.driver_data = FEC_QUIRK_ENET_MAC | FEC_QUIRK_SWAP_FRAME,
	}, {
		.name = "imx6q-fec",
		.driver_data = FEC_QUIRK_ENET_MAC | FEC_QUIRK_HAS_GBIT |
				FEC_QUIRK_HAS_BUFDESC_EX | FEC_QUIRK_HAS_CSUM |
				FEC_QUIRK_HAS_VLAN | FEC_QUIRK_ERR006358,
	}, {
		.name = "mvf600-fec",
		.driver_data = FEC_QUIRK_ENET_MAC,
	}, {
		/* sentinel */
	}
};
MODULE_DEVICE_TABLE(platform, fec_devtype);

enum imx_fec_type {
	IMX25_FEC = 1,	/* runs on i.mx25/50/53 */
	IMX27_FEC,	/* runs on i.mx27/35/51 */
	IMX28_FEC,
	IMX6Q_FEC,
	MVF600_FEC,
};

static const struct of_device_id fec_dt_ids[] = {
	{ .compatible = "fsl,imx25-fec", .data = &fec_devtype[IMX25_FEC], },
	{ .compatible = "fsl,imx27-fec", .data = &fec_devtype[IMX27_FEC], },
	{ .compatible = "fsl,imx28-fec", .data = &fec_devtype[IMX28_FEC], },
	{ .compatible = "fsl,imx6q-fec", .data = &fec_devtype[IMX6Q_FEC], },
	{ .compatible = "fsl,mvf600-fec", .data = &fec_devtype[MVF600_FEC], },
	{ /* sentinel */ }
};
MODULE_DEVICE_TABLE(of, fec_dt_ids);

static unsigned char macaddr[ETH_ALEN];
module_param_array(macaddr, byte, NULL, 0);
MODULE_PARM_DESC(macaddr, "FEC Ethernet MAC address");

#if defined(CONFIG_M5272)
/*
 * Some hardware gets it MAC address out of local flash memory.
 * if this is non-zero then assume it is the address to get MAC from.
 */
#if defined(CONFIG_NETtel)
#define	FEC_FLASHMAC	0xf0006006
#elif defined(CONFIG_GILBARCONAP) || defined(CONFIG_SCALES)
#define	FEC_FLASHMAC	0xf0006000
#elif defined(CONFIG_CANCam)
#define	FEC_FLASHMAC	0xf0020000
#elif defined (CONFIG_M5272C3)
#define	FEC_FLASHMAC	(0xffe04000 + 4)
#elif defined(CONFIG_MOD5272)
#define FEC_FLASHMAC	0xffc0406b
#else
#define	FEC_FLASHMAC	0
#endif
#endif /* CONFIG_M5272 */

#if (((RX_RING_SIZE + TX_RING_SIZE) * 32) > PAGE_SIZE)
#error "FEC: descriptor ring size constants too large"
#endif

/* Interrupt events/masks. */
#define FEC_ENET_HBERR	((uint)0x80000000)	/* Heartbeat error */
#define FEC_ENET_BABR	((uint)0x40000000)	/* Babbling receiver */
#define FEC_ENET_BABT	((uint)0x20000000)	/* Babbling transmitter */
#define FEC_ENET_GRA	((uint)0x10000000)	/* Graceful stop complete */
#define FEC_ENET_TXF	((uint)0x08000000)	/* Full frame transmitted */
#define FEC_ENET_TXB	((uint)0x04000000)	/* A buffer was transmitted */
#define FEC_ENET_RXF	((uint)0x02000000)	/* Full frame received */
#define FEC_ENET_RXB	((uint)0x01000000)	/* A buffer was received */
#define FEC_ENET_MII	((uint)0x00800000)	/* MII interrupt */
#define FEC_ENET_EBERR	((uint)0x00400000)	/* SDMA bus error */

#define FEC_DEFAULT_IMASK (FEC_ENET_TXF | FEC_ENET_RXF | FEC_ENET_MII)
#define FEC_RX_DISABLED_IMASK (FEC_DEFAULT_IMASK & (~FEC_ENET_RXF))

/* The FEC stores dest/src/type/vlan, data, and checksum for receive packets.
 */
#define PKT_MAXBUF_SIZE		1522
#define PKT_MINBUF_SIZE		64
#define PKT_MAXBLR_SIZE		1536

/* FEC receive acceleration */
#define FEC_RACC_IPDIS		(1 << 1)
#define FEC_RACC_PRODIS		(1 << 2)
#define FEC_RACC_OPTIONS	(FEC_RACC_IPDIS | FEC_RACC_PRODIS)

/*
 * The 5270/5271/5280/5282/532x RX control register also contains maximum frame
 * size bits. Other FEC hardware does not, so we need to take that into
 * account when setting it.
 */
#if defined(CONFIG_M523x) || defined(CONFIG_M527x) || defined(CONFIG_M528x) || \
    defined(CONFIG_M520x) || defined(CONFIG_M532x) || defined(CONFIG_ARM)
#define	OPT_FRAME_SIZE	(PKT_MAXBUF_SIZE << 16)
#else
#define	OPT_FRAME_SIZE	0
#endif

/* FEC MII MMFR bits definition */
#define FEC_MMFR_ST		(1 << 30)
#define FEC_MMFR_OP_READ	(2 << 28)
#define FEC_MMFR_OP_WRITE	(1 << 28)
#define FEC_MMFR_PA(v)		((v & 0x1f) << 23)
#define FEC_MMFR_RA(v)		((v & 0x1f) << 18)
#define FEC_MMFR_TA		(2 << 16)
#define FEC_MMFR_DATA(v)	(v & 0xffff)

#define FEC_MII_TIMEOUT		30000 /* us */

/* Transmitter timeout */
#define TX_TIMEOUT (2 * HZ)

#define FEC_PAUSE_FLAG_AUTONEG	0x1
#define FEC_PAUSE_FLAG_ENABLE	0x2

static int mii_cnt;

static inline
struct bufdesc *fec_enet_get_nextdesc(struct bufdesc *bdp, struct fec_enet_private *fep)
{
	struct bufdesc *new_bd = bdp + 1;
	struct bufdesc_ex *ex_new_bd = (struct bufdesc_ex *)bdp + 1;
	struct bufdesc_ex *ex_base;
	struct bufdesc *base;
	int ring_size;

	if (bdp >= fep->tx_bd_base) {
		base = fep->tx_bd_base;
		ring_size = fep->tx_ring_size;
		ex_base = (struct bufdesc_ex *)fep->tx_bd_base;
	} else {
		base = fep->rx_bd_base;
		ring_size = fep->rx_ring_size;
		ex_base = (struct bufdesc_ex *)fep->rx_bd_base;
	}

	if (fep->bufdesc_ex)
		return (struct bufdesc *)((ex_new_bd >= (ex_base + ring_size)) ?
			ex_base : ex_new_bd);
	else
		return (new_bd >= (base + ring_size)) ?
			base : new_bd;
}

static inline
struct bufdesc *fec_enet_get_prevdesc(struct bufdesc *bdp, struct fec_enet_private *fep)
{
	struct bufdesc *new_bd = bdp - 1;
	struct bufdesc_ex *ex_new_bd = (struct bufdesc_ex *)bdp - 1;
	struct bufdesc_ex *ex_base;
	struct bufdesc *base;
	int ring_size;

	if (bdp >= fep->tx_bd_base) {
		base = fep->tx_bd_base;
		ring_size = fep->tx_ring_size;
		ex_base = (struct bufdesc_ex *)fep->tx_bd_base;
	} else {
		base = fep->rx_bd_base;
		ring_size = fep->rx_ring_size;
		ex_base = (struct bufdesc_ex *)fep->rx_bd_base;
	}

	if (fep->bufdesc_ex)
		return (struct bufdesc *)((ex_new_bd < ex_base) ?
			(ex_new_bd + ring_size) : ex_new_bd);
	else
		return (new_bd < base) ? (new_bd + ring_size) : new_bd;
}

static void *swap_buffer(void *bufaddr, int len)
{
	int i;
	unsigned int *buf = bufaddr;

	for (i = 0; i < DIV_ROUND_UP(len, 4); i++, buf++)
		*buf = cpu_to_be32(*buf);

	return bufaddr;
}

static int
fec_enet_clear_csum(struct sk_buff *skb, struct net_device *ndev)
{
	/* Only run for packets requiring a checksum. */
	if (skb->ip_summed != CHECKSUM_PARTIAL)
		return 0;

	if (unlikely(skb_cow_head(skb, 0)))
		return -1;

	*(__sum16 *)(skb->head + skb->csum_start + skb->csum_offset) = 0;

	return 0;
}

static netdev_tx_t
fec_enet_start_xmit(struct sk_buff *skb, struct net_device *ndev)
{
	struct fec_enet_private *fep = netdev_priv(ndev);
	const struct platform_device_id *id_entry =
				platform_get_device_id(fep->pdev);
	struct bufdesc *bdp, *bdp_pre;
	void *bufaddr;
	unsigned short	status;
	unsigned int index;

	/* Fill in a Tx ring entry */
	bdp = fep->cur_tx;

	status = bdp->cbd_sc;

	if (status & BD_ENET_TX_READY) {
		/* Ooops.  All transmit buffers are full.  Bail out.
		 * This should not happen, since ndev->tbusy should be set.
		 */
		netdev_err(ndev, "tx queue full!\n");
		return NETDEV_TX_BUSY;
	}

	/* Protocol checksum off-load for TCP and UDP. */
	if (fec_enet_clear_csum(skb, ndev)) {
		kfree_skb(skb);
		return NETDEV_TX_OK;
	}

	/* Clear all of the status flags */
	status &= ~BD_ENET_TX_STATS;

	/* Set buffer length and buffer pointer */
	bufaddr = skb->data;
	bdp->cbd_datlen = skb->len;

	/*
	 * On some FEC implementations data must be aligned on
	 * 4-byte boundaries. Use bounce buffers to copy data
	 * and get it aligned. Ugh.
	 */
	if (fep->bufdesc_ex)
		index = (struct bufdesc_ex *)bdp -
			(struct bufdesc_ex *)fep->tx_bd_base;
	else
		index = bdp - fep->tx_bd_base;

	if (((unsigned long) bufaddr) & FEC_ALIGNMENT) {
		memcpy(fep->tx_bounce[index], skb->data, skb->len);
		bufaddr = fep->tx_bounce[index];
	}

	/*
	 * Some design made an incorrect assumption on endian mode of
	 * the system that it's running on. As the result, driver has to
	 * swap every frame going to and coming from the controller.
	 */
	if (id_entry->driver_data & FEC_QUIRK_SWAP_FRAME)
		swap_buffer(bufaddr, skb->len);

	/* Save skb pointer */
	fep->tx_skbuff[index] = skb;

	/* Push the data cache so the CPM does not get stale memory
	 * data.
	 */
	bdp->cbd_bufaddr = dma_map_single(&fep->pdev->dev, bufaddr,
<<<<<<< HEAD
			FEC_ENET_TX_FRSIZE, DMA_TO_DEVICE);
=======
			skb->len, DMA_TO_DEVICE);
>>>>>>> 4988abf1
	if (dma_mapping_error(&fep->pdev->dev, bdp->cbd_bufaddr)) {
		bdp->cbd_bufaddr = 0;
		fep->tx_skbuff[index] = NULL;
		dev_kfree_skb_any(skb);
		if (net_ratelimit())
			netdev_err(ndev, "Tx DMA memory map failed\n");
		return NETDEV_TX_OK;
	}
	/* Send it on its way.  Tell FEC it's ready, interrupt when done,
	 * it's the last BD of the frame, and to put the CRC on the end.
	 */
	status |= (BD_ENET_TX_READY | BD_ENET_TX_INTR
			| BD_ENET_TX_LAST | BD_ENET_TX_TC);
	bdp->cbd_sc = status;

	if (fep->bufdesc_ex) {

		struct bufdesc_ex *ebdp = (struct bufdesc_ex *)bdp;
		ebdp->cbd_bdu = 0;
		if (unlikely(skb_shinfo(skb)->tx_flags & SKBTX_HW_TSTAMP &&
			fep->hwts_tx_en)) {
			ebdp->cbd_esc = (BD_ENET_TX_TS | BD_ENET_TX_INT);
			skb_shinfo(skb)->tx_flags |= SKBTX_IN_PROGRESS;
		} else {
			ebdp->cbd_esc = BD_ENET_TX_INT;

			/* Enable protocol checksum flags
			 * We do not bother with the IP Checksum bits as they
			 * are done by the kernel
			 */
			if (skb->ip_summed == CHECKSUM_PARTIAL)
				ebdp->cbd_esc |= BD_ENET_TX_PINS;
		}
	}

	bdp_pre = fec_enet_get_prevdesc(bdp, fep);
	if ((id_entry->driver_data & FEC_QUIRK_ERR006358) &&
	    !(bdp_pre->cbd_sc & BD_ENET_TX_READY)) {
		fep->delay_work.trig_tx = true;
		schedule_delayed_work(&(fep->delay_work.delay_work),
					msecs_to_jiffies(1));
	}

	/* If this was the last BD in the ring, start at the beginning again. */
	bdp = fec_enet_get_nextdesc(bdp, fep);

	skb_tx_timestamp(skb);

	fep->cur_tx = bdp;

	if (fep->cur_tx == fep->dirty_tx)
		netif_stop_queue(ndev);

	/* Trigger transmission start */
	writel(0, fep->hwp + FEC_X_DES_ACTIVE);

	return NETDEV_TX_OK;
}

/* Init RX & TX buffer descriptors
 */
static void fec_enet_bd_init(struct net_device *dev)
{
	struct fec_enet_private *fep = netdev_priv(dev);
	struct bufdesc *bdp;
	unsigned int i;

	/* Initialize the receive buffer descriptors. */
	bdp = fep->rx_bd_base;
	for (i = 0; i < fep->rx_ring_size; i++) {

		/* Initialize the BD for every fragment in the page. */
		if (bdp->cbd_bufaddr)
			bdp->cbd_sc = BD_ENET_RX_EMPTY;
		else
			bdp->cbd_sc = 0;
		bdp = fec_enet_get_nextdesc(bdp, fep);
	}

	/* Set the last buffer to wrap */
	bdp = fec_enet_get_prevdesc(bdp, fep);
	bdp->cbd_sc |= BD_SC_WRAP;

	fep->cur_rx = fep->rx_bd_base;

	/* ...and the same for transmit */
	bdp = fep->tx_bd_base;
	fep->cur_tx = bdp;
	for (i = 0; i < fep->tx_ring_size; i++) {

		/* Initialize the BD for every fragment in the page. */
		bdp->cbd_sc = 0;
		if (bdp->cbd_bufaddr && fep->tx_skbuff[i]) {
			dev_kfree_skb_any(fep->tx_skbuff[i]);
			fep->tx_skbuff[i] = NULL;
		}
		bdp->cbd_bufaddr = 0;
		bdp = fec_enet_get_nextdesc(bdp, fep);
	}

	/* Set the last buffer to wrap */
	bdp = fec_enet_get_prevdesc(bdp, fep);
	bdp->cbd_sc |= BD_SC_WRAP;
	fep->dirty_tx = bdp;
}

/* This function is called to start or restart the FEC during a link
 * change.  This only happens when switching between half and full
 * duplex.
 */
static void
fec_restart(struct net_device *ndev, int duplex)
{
	struct fec_enet_private *fep = netdev_priv(ndev);
	const struct platform_device_id *id_entry =
				platform_get_device_id(fep->pdev);
	int i;
	u32 val;
	u32 temp_mac[2];
	u32 rcntl = OPT_FRAME_SIZE | 0x04;
	u32 ecntl = 0x2; /* ETHEREN */

	if (netif_running(ndev)) {
		netif_device_detach(ndev);
		napi_disable(&fep->napi);
		netif_stop_queue(ndev);
		netif_tx_lock_bh(ndev);
	}

	/* Whack a reset.  We should wait for this. */
	writel(1, fep->hwp + FEC_ECNTRL);
	udelay(10);

	/*
	 * enet-mac reset will reset mac address registers too,
	 * so need to reconfigure it.
	 */
	if (id_entry->driver_data & FEC_QUIRK_ENET_MAC) {
		memcpy(&temp_mac, ndev->dev_addr, ETH_ALEN);
		writel(cpu_to_be32(temp_mac[0]), fep->hwp + FEC_ADDR_LOW);
		writel(cpu_to_be32(temp_mac[1]), fep->hwp + FEC_ADDR_HIGH);
	}

	/* Clear any outstanding interrupt. */
	writel(0xffc00000, fep->hwp + FEC_IEVENT);

	/* Setup multicast filter. */
	set_multicast_list(ndev);
#ifndef CONFIG_M5272
	writel(0, fep->hwp + FEC_HASH_TABLE_HIGH);
	writel(0, fep->hwp + FEC_HASH_TABLE_LOW);
#endif

	/* Set maximum receive buffer size. */
	writel(PKT_MAXBLR_SIZE, fep->hwp + FEC_R_BUFF_SIZE);

	fec_enet_bd_init(ndev);

	/* Set receive and transmit descriptor base. */
	writel(fep->bd_dma, fep->hwp + FEC_R_DES_START);
	if (fep->bufdesc_ex)
		writel((unsigned long)fep->bd_dma + sizeof(struct bufdesc_ex)
			* fep->rx_ring_size, fep->hwp + FEC_X_DES_START);
	else
		writel((unsigned long)fep->bd_dma + sizeof(struct bufdesc)
			* fep->rx_ring_size,	fep->hwp + FEC_X_DES_START);


	for (i = 0; i <= TX_RING_MOD_MASK; i++) {
		if (fep->tx_skbuff[i]) {
			dev_kfree_skb_any(fep->tx_skbuff[i]);
			fep->tx_skbuff[i] = NULL;
		}
	}

	/* Enable MII mode */
	if (duplex) {
		/* FD enable */
		writel(0x04, fep->hwp + FEC_X_CNTRL);
	} else {
		/* No Rcv on Xmit */
		rcntl |= 0x02;
		writel(0x0, fep->hwp + FEC_X_CNTRL);
	}

	fep->full_duplex = duplex;

	/* Set MII speed */
	writel(fep->phy_speed, fep->hwp + FEC_MII_SPEED);

#if !defined(CONFIG_M5272)
	/* set RX checksum */
	val = readl(fep->hwp + FEC_RACC);
	if (fep->csum_flags & FLAG_RX_CSUM_ENABLED)
		val |= FEC_RACC_OPTIONS;
	else
		val &= ~FEC_RACC_OPTIONS;
	writel(val, fep->hwp + FEC_RACC);
#endif

	/*
	 * The phy interface and speed need to get configured
	 * differently on enet-mac.
	 */
	if (id_entry->driver_data & FEC_QUIRK_ENET_MAC) {
		/* Enable flow control and length check */
		rcntl |= 0x40000000 | 0x00000020;

		/* RGMII, RMII or MII */
		if (fep->phy_interface == PHY_INTERFACE_MODE_RGMII)
			rcntl |= (1 << 6);
		else if (fep->phy_interface == PHY_INTERFACE_MODE_RMII)
			rcntl |= (1 << 8);
		else
			rcntl &= ~(1 << 8);

		/* 1G, 100M or 10M */
		if (fep->phy_dev) {
			if (fep->phy_dev->speed == SPEED_1000)
				ecntl |= (1 << 5);
			else if (fep->phy_dev->speed == SPEED_100)
				rcntl &= ~(1 << 9);
			else
				rcntl |= (1 << 9);
		}
	} else {
#ifdef FEC_MIIGSK_ENR
		if (id_entry->driver_data & FEC_QUIRK_USE_GASKET) {
			u32 cfgr;
			/* disable the gasket and wait */
			writel(0, fep->hwp + FEC_MIIGSK_ENR);
			while (readl(fep->hwp + FEC_MIIGSK_ENR) & 4)
				udelay(1);

			/*
			 * configure the gasket:
			 *   RMII, 50 MHz, no loopback, no echo
			 *   MII, 25 MHz, no loopback, no echo
			 */
			cfgr = (fep->phy_interface == PHY_INTERFACE_MODE_RMII)
				? BM_MIIGSK_CFGR_RMII : BM_MIIGSK_CFGR_MII;
			if (fep->phy_dev && fep->phy_dev->speed == SPEED_10)
				cfgr |= BM_MIIGSK_CFGR_FRCONT_10M;
			writel(cfgr, fep->hwp + FEC_MIIGSK_CFGR);

			/* re-enable the gasket */
			writel(2, fep->hwp + FEC_MIIGSK_ENR);
		}
#endif
	}

#if !defined(CONFIG_M5272)
	/* enable pause frame*/
	if ((fep->pause_flag & FEC_PAUSE_FLAG_ENABLE) ||
	    ((fep->pause_flag & FEC_PAUSE_FLAG_AUTONEG) &&
	     fep->phy_dev && fep->phy_dev->pause)) {
		rcntl |= FEC_ENET_FCE;

		/* set FIFO threshold parameter to reduce overrun */
		writel(FEC_ENET_RSEM_V, fep->hwp + FEC_R_FIFO_RSEM);
		writel(FEC_ENET_RSFL_V, fep->hwp + FEC_R_FIFO_RSFL);
		writel(FEC_ENET_RAEM_V, fep->hwp + FEC_R_FIFO_RAEM);
		writel(FEC_ENET_RAFL_V, fep->hwp + FEC_R_FIFO_RAFL);

		/* OPD */
		writel(FEC_ENET_OPD_V, fep->hwp + FEC_OPD);
	} else {
		rcntl &= ~FEC_ENET_FCE;
	}
#endif /* !defined(CONFIG_M5272) */

	writel(rcntl, fep->hwp + FEC_R_CNTRL);

	if (id_entry->driver_data & FEC_QUIRK_ENET_MAC) {
		/* enable ENET endian swap */
		ecntl |= (1 << 8);
		/* enable ENET store and forward mode */
		writel(1 << 8, fep->hwp + FEC_X_WMRK);
	}

	if (fep->bufdesc_ex)
		ecntl |= (1 << 4);

#ifndef CONFIG_M5272
	/* Enable the MIB statistic event counters */
	writel(0 << 31, fep->hwp + FEC_MIB_CTRLSTAT);
#endif

	/* And last, enable the transmit and receive processing */
	writel(ecntl, fep->hwp + FEC_ECNTRL);
	writel(0, fep->hwp + FEC_R_DES_ACTIVE);

	if (fep->bufdesc_ex)
		fec_ptp_start_cyclecounter(ndev);

	/* Enable interrupts we wish to service */
	writel(FEC_DEFAULT_IMASK, fep->hwp + FEC_IMASK);

	if (netif_running(ndev)) {
		netif_tx_unlock_bh(ndev);
		netif_wake_queue(ndev);
		napi_enable(&fep->napi);
		netif_device_attach(ndev);
	}
}

static void
fec_stop(struct net_device *ndev)
{
	struct fec_enet_private *fep = netdev_priv(ndev);
	const struct platform_device_id *id_entry =
				platform_get_device_id(fep->pdev);
	u32 rmii_mode = readl(fep->hwp + FEC_R_CNTRL) & (1 << 8);

	/* We cannot expect a graceful transmit stop without link !!! */
	if (fep->link) {
		writel(1, fep->hwp + FEC_X_CNTRL); /* Graceful transmit stop */
		udelay(10);
		if (!(readl(fep->hwp + FEC_IEVENT) & FEC_ENET_GRA))
			netdev_err(ndev, "Graceful transmit stop did not complete!\n");
	}

	/* Whack a reset.  We should wait for this. */
	writel(1, fep->hwp + FEC_ECNTRL);
	udelay(10);
	writel(fep->phy_speed, fep->hwp + FEC_MII_SPEED);
	writel(FEC_DEFAULT_IMASK, fep->hwp + FEC_IMASK);

	/* We have to keep ENET enabled to have MII interrupt stay working */
	if (id_entry->driver_data & FEC_QUIRK_ENET_MAC) {
		writel(2, fep->hwp + FEC_ECNTRL);
		writel(rmii_mode, fep->hwp + FEC_R_CNTRL);
	}
}


static void
fec_timeout(struct net_device *ndev)
{
	struct fec_enet_private *fep = netdev_priv(ndev);

	ndev->stats.tx_errors++;

	fep->delay_work.timeout = true;
	schedule_delayed_work(&(fep->delay_work.delay_work), 0);
}

static void fec_enet_work(struct work_struct *work)
{
	struct fec_enet_private *fep =
		container_of(work,
			     struct fec_enet_private,
			     delay_work.delay_work.work);

	if (fep->delay_work.timeout) {
		fep->delay_work.timeout = false;
		fec_restart(fep->netdev, fep->full_duplex);
		netif_wake_queue(fep->netdev);
	}

	if (fep->delay_work.trig_tx) {
		fep->delay_work.trig_tx = false;
		writel(0, fep->hwp + FEC_X_DES_ACTIVE);
	}
}

static void
fec_enet_tx(struct net_device *ndev)
{
	struct	fec_enet_private *fep;
	struct bufdesc *bdp;
	unsigned short status;
	struct	sk_buff	*skb;
	int	index = 0;

	fep = netdev_priv(ndev);
	bdp = fep->dirty_tx;

	/* get next bdp of dirty_tx */
	bdp = fec_enet_get_nextdesc(bdp, fep);

	while (((status = bdp->cbd_sc) & BD_ENET_TX_READY) == 0) {

		/* current queue is empty */
		if (bdp == fep->cur_tx)
			break;

		if (fep->bufdesc_ex)
			index = (struct bufdesc_ex *)bdp -
				(struct bufdesc_ex *)fep->tx_bd_base;
		else
			index = bdp - fep->tx_bd_base;

		skb = fep->tx_skbuff[index];
		dma_unmap_single(&fep->pdev->dev, bdp->cbd_bufaddr, skb->len,
				DMA_TO_DEVICE);
		bdp->cbd_bufaddr = 0;

		/* Check for errors. */
		if (status & (BD_ENET_TX_HB | BD_ENET_TX_LC |
				   BD_ENET_TX_RL | BD_ENET_TX_UN |
				   BD_ENET_TX_CSL)) {
			ndev->stats.tx_errors++;
			if (status & BD_ENET_TX_HB)  /* No heartbeat */
				ndev->stats.tx_heartbeat_errors++;
			if (status & BD_ENET_TX_LC)  /* Late collision */
				ndev->stats.tx_window_errors++;
			if (status & BD_ENET_TX_RL)  /* Retrans limit */
				ndev->stats.tx_aborted_errors++;
			if (status & BD_ENET_TX_UN)  /* Underrun */
				ndev->stats.tx_fifo_errors++;
			if (status & BD_ENET_TX_CSL) /* Carrier lost */
				ndev->stats.tx_carrier_errors++;
		} else {
			ndev->stats.tx_packets++;
			ndev->stats.tx_bytes += bdp->cbd_datlen;
		}

		if (unlikely(skb_shinfo(skb)->tx_flags & SKBTX_IN_PROGRESS) &&
			fep->bufdesc_ex) {
			struct skb_shared_hwtstamps shhwtstamps;
			unsigned long flags;
			struct bufdesc_ex *ebdp = (struct bufdesc_ex *)bdp;

			memset(&shhwtstamps, 0, sizeof(shhwtstamps));
			spin_lock_irqsave(&fep->tmreg_lock, flags);
			shhwtstamps.hwtstamp = ns_to_ktime(
				timecounter_cyc2time(&fep->tc, ebdp->ts));
			spin_unlock_irqrestore(&fep->tmreg_lock, flags);
			skb_tstamp_tx(skb, &shhwtstamps);
		}

		if (status & BD_ENET_TX_READY)
			netdev_err(ndev, "HEY! Enet xmit interrupt and TX_READY\n");

		/* Deferred means some collisions occurred during transmit,
		 * but we eventually sent the packet OK.
		 */
		if (status & BD_ENET_TX_DEF)
			ndev->stats.collisions++;

		/* Free the sk buffer associated with this last transmit */
		dev_kfree_skb_any(skb);
		fep->tx_skbuff[index] = NULL;

		fep->dirty_tx = bdp;

		/* Update pointer to next buffer descriptor to be transmitted */
		bdp = fec_enet_get_nextdesc(bdp, fep);

		/* Since we have freed up a buffer, the ring is no longer full
		 */
		if (fep->dirty_tx != fep->cur_tx) {
			if (netif_queue_stopped(ndev))
				netif_wake_queue(ndev);
		}
	}
	return;
}


/* During a receive, the cur_rx points to the current incoming buffer.
 * When we update through the ring, if the next incoming buffer has
 * not been given to the system, we just set the empty indicator,
 * effectively tossing the packet.
 */
static int
fec_enet_rx(struct net_device *ndev, int budget)
{
	struct fec_enet_private *fep = netdev_priv(ndev);
	const struct platform_device_id *id_entry =
				platform_get_device_id(fep->pdev);
	struct bufdesc *bdp;
	unsigned short status;
	struct	sk_buff	*skb;
	ushort	pkt_len;
	__u8 *data;
	int	pkt_received = 0;
	struct	bufdesc_ex *ebdp = NULL;
	bool	vlan_packet_rcvd = false;
	u16	vlan_tag;
	int	index = 0;

#ifdef CONFIG_M532x
	flush_cache_all();
#endif

	/* First, grab all of the stats for the incoming packet.
	 * These get messed up if we get called due to a busy condition.
	 */
	bdp = fep->cur_rx;

	while (!((status = bdp->cbd_sc) & BD_ENET_RX_EMPTY)) {

		if (pkt_received >= budget)
			break;
		pkt_received++;

		/* Since we have allocated space to hold a complete frame,
		 * the last indicator should be set.
		 */
		if ((status & BD_ENET_RX_LAST) == 0)
			netdev_err(ndev, "rcv is not +last\n");

		if (!fep->opened)
			goto rx_processing_done;

		/* Check for errors. */
		if (status & (BD_ENET_RX_LG | BD_ENET_RX_SH | BD_ENET_RX_NO |
			   BD_ENET_RX_CR | BD_ENET_RX_OV)) {
			ndev->stats.rx_errors++;
			if (status & (BD_ENET_RX_LG | BD_ENET_RX_SH)) {
				/* Frame too long or too short. */
				ndev->stats.rx_length_errors++;
			}
			if (status & BD_ENET_RX_NO)	/* Frame alignment */
				ndev->stats.rx_frame_errors++;
			if (status & BD_ENET_RX_CR)	/* CRC Error */
				ndev->stats.rx_crc_errors++;
			if (status & BD_ENET_RX_OV)	/* FIFO overrun */
				ndev->stats.rx_fifo_errors++;
		}

		/* Report late collisions as a frame error.
		 * On this error, the BD is closed, but we don't know what we
		 * have in the buffer.  So, just drop this frame on the floor.
		 */
		if (status & BD_ENET_RX_CL) {
			ndev->stats.rx_errors++;
			ndev->stats.rx_frame_errors++;
			goto rx_processing_done;
		}

		/* Process the incoming frame. */
		ndev->stats.rx_packets++;
		pkt_len = bdp->cbd_datlen;
		ndev->stats.rx_bytes += pkt_len;

		if (fep->bufdesc_ex)
			index = (struct bufdesc_ex *)bdp -
				(struct bufdesc_ex *)fep->rx_bd_base;
		else
			index = bdp - fep->rx_bd_base;
		data = fep->rx_skbuff[index]->data;
		dma_sync_single_for_cpu(&fep->pdev->dev, bdp->cbd_bufaddr,
					FEC_ENET_RX_FRSIZE, DMA_FROM_DEVICE);

		if (id_entry->driver_data & FEC_QUIRK_SWAP_FRAME)
			swap_buffer(data, pkt_len);

		/* Extract the enhanced buffer descriptor */
		ebdp = NULL;
		if (fep->bufdesc_ex)
			ebdp = (struct bufdesc_ex *)bdp;

		/* If this is a VLAN packet remove the VLAN Tag */
		vlan_packet_rcvd = false;
		if ((ndev->features & NETIF_F_HW_VLAN_CTAG_RX) &&
		    fep->bufdesc_ex && (ebdp->cbd_esc & BD_ENET_RX_VLAN)) {
			/* Push and remove the vlan tag */
			struct vlan_hdr *vlan_header =
					(struct vlan_hdr *) (data + ETH_HLEN);
			vlan_tag = ntohs(vlan_header->h_vlan_TCI);
			pkt_len -= VLAN_HLEN;

			vlan_packet_rcvd = true;
		}

		/* This does 16 byte alignment, exactly what we need.
		 * The packet length includes FCS, but we don't want to
		 * include that when passing upstream as it messes up
		 * bridging applications.
		 */
		skb = netdev_alloc_skb(ndev, pkt_len - 4 + NET_IP_ALIGN);

		if (unlikely(!skb)) {
			ndev->stats.rx_dropped++;
		} else {
			int payload_offset = (2 * ETH_ALEN);
			skb_reserve(skb, NET_IP_ALIGN);
			skb_put(skb, pkt_len - 4);	/* Make room */

			/* Extract the frame data without the VLAN header. */
			skb_copy_to_linear_data(skb, data, (2 * ETH_ALEN));
			if (vlan_packet_rcvd)
				payload_offset = (2 * ETH_ALEN) + VLAN_HLEN;
			skb_copy_to_linear_data_offset(skb, (2 * ETH_ALEN),
						       data + payload_offset,
						       pkt_len - 4 - (2 * ETH_ALEN));

			skb->protocol = eth_type_trans(skb, ndev);

			/* Get receive timestamp from the skb */
			if (fep->hwts_rx_en && fep->bufdesc_ex) {
				struct skb_shared_hwtstamps *shhwtstamps =
							    skb_hwtstamps(skb);
				unsigned long flags;

				memset(shhwtstamps, 0, sizeof(*shhwtstamps));

				spin_lock_irqsave(&fep->tmreg_lock, flags);
				shhwtstamps->hwtstamp = ns_to_ktime(
				    timecounter_cyc2time(&fep->tc, ebdp->ts));
				spin_unlock_irqrestore(&fep->tmreg_lock, flags);
			}

			if (fep->bufdesc_ex &&
			    (fep->csum_flags & FLAG_RX_CSUM_ENABLED)) {
				if (!(ebdp->cbd_esc & FLAG_RX_CSUM_ERROR)) {
					/* don't check it */
					skb->ip_summed = CHECKSUM_UNNECESSARY;
				} else {
					skb_checksum_none_assert(skb);
				}
			}

			/* Handle received VLAN packets */
			if (vlan_packet_rcvd)
				__vlan_hwaccel_put_tag(skb,
						       htons(ETH_P_8021Q),
						       vlan_tag);

			napi_gro_receive(&fep->napi, skb);
		}

		dma_sync_single_for_device(&fep->pdev->dev, bdp->cbd_bufaddr,
					FEC_ENET_RX_FRSIZE, DMA_FROM_DEVICE);
rx_processing_done:
		/* Clear the status flags for this buffer */
		status &= ~BD_ENET_RX_STATS;

		/* Mark the buffer empty */
		status |= BD_ENET_RX_EMPTY;
		bdp->cbd_sc = status;

		if (fep->bufdesc_ex) {
			struct bufdesc_ex *ebdp = (struct bufdesc_ex *)bdp;

			ebdp->cbd_esc = BD_ENET_RX_INT;
			ebdp->cbd_prot = 0;
			ebdp->cbd_bdu = 0;
		}

		/* Update BD pointer to next entry */
		bdp = fec_enet_get_nextdesc(bdp, fep);

		/* Doing this here will keep the FEC running while we process
		 * incoming frames.  On a heavily loaded network, we should be
		 * able to keep up at the expense of system resources.
		 */
		writel(0, fep->hwp + FEC_R_DES_ACTIVE);
	}
	fep->cur_rx = bdp;

	return pkt_received;
}

static irqreturn_t
fec_enet_interrupt(int irq, void *dev_id)
{
	struct net_device *ndev = dev_id;
	struct fec_enet_private *fep = netdev_priv(ndev);
	uint int_events;
	irqreturn_t ret = IRQ_NONE;

	do {
		int_events = readl(fep->hwp + FEC_IEVENT);
		writel(int_events, fep->hwp + FEC_IEVENT);

		if (int_events & (FEC_ENET_RXF | FEC_ENET_TXF)) {
			ret = IRQ_HANDLED;

			/* Disable the RX interrupt */
			if (napi_schedule_prep(&fep->napi)) {
				writel(FEC_RX_DISABLED_IMASK,
					fep->hwp + FEC_IMASK);
				__napi_schedule(&fep->napi);
			}
		}

		if (int_events & FEC_ENET_MII) {
			ret = IRQ_HANDLED;
			complete(&fep->mdio_done);
		}
	} while (int_events);

	return ret;
}

static int fec_enet_rx_napi(struct napi_struct *napi, int budget)
{
	struct net_device *ndev = napi->dev;
	int pkts = fec_enet_rx(ndev, budget);
	struct fec_enet_private *fep = netdev_priv(ndev);

	fec_enet_tx(ndev);

	if (pkts < budget) {
		napi_complete(napi);
		writel(FEC_DEFAULT_IMASK, fep->hwp + FEC_IMASK);
	}
	return pkts;
}

/* ------------------------------------------------------------------------- */
static void fec_get_mac(struct net_device *ndev)
{
	struct fec_enet_private *fep = netdev_priv(ndev);
	struct fec_platform_data *pdata = dev_get_platdata(&fep->pdev->dev);
	unsigned char *iap, tmpaddr[ETH_ALEN];

	/*
	 * try to get mac address in following order:
	 *
	 * 1) module parameter via kernel command line in form
	 *    fec.macaddr=0x00,0x04,0x9f,0x01,0x30,0xe0
	 */
	iap = macaddr;

	/*
	 * 2) from device tree data
	 */
	if (!is_valid_ether_addr(iap)) {
		struct device_node *np = fep->pdev->dev.of_node;
		if (np) {
			const char *mac = of_get_mac_address(np);
			if (mac)
				iap = (unsigned char *) mac;
		}
	}

	/*
	 * 3) from flash or fuse (via platform data)
	 */
	if (!is_valid_ether_addr(iap)) {
#ifdef CONFIG_M5272
		if (FEC_FLASHMAC)
			iap = (unsigned char *)FEC_FLASHMAC;
#else
		if (pdata)
			iap = (unsigned char *)&pdata->mac;
#endif
	}

	/*
	 * 4) FEC mac registers set by bootloader
	 */
	if (!is_valid_ether_addr(iap)) {
		*((__be32 *) &tmpaddr[0]) =
			cpu_to_be32(readl(fep->hwp + FEC_ADDR_LOW));
		*((__be16 *) &tmpaddr[4]) =
			cpu_to_be16(readl(fep->hwp + FEC_ADDR_HIGH) >> 16);
		iap = &tmpaddr[0];
	}

	/*
	 * 5) random mac address
	 */
	if (!is_valid_ether_addr(iap)) {
		/* Report it and use a random ethernet address instead */
		netdev_err(ndev, "Invalid MAC address: %pM\n", iap);
		eth_hw_addr_random(ndev);
		netdev_info(ndev, "Using random MAC address: %pM\n",
			    ndev->dev_addr);
		return;
	}

	memcpy(ndev->dev_addr, iap, ETH_ALEN);

	/* Adjust MAC if using macaddr */
	if (iap == macaddr)
		 ndev->dev_addr[ETH_ALEN-1] = macaddr[ETH_ALEN-1] + fep->dev_id;
}

/* ------------------------------------------------------------------------- */

/*
 * Phy section
 */
static void fec_enet_adjust_link(struct net_device *ndev)
{
	struct fec_enet_private *fep = netdev_priv(ndev);
	struct phy_device *phy_dev = fep->phy_dev;
	int status_change = 0;

	/* Prevent a state halted on mii error */
	if (fep->mii_timeout && phy_dev->state == PHY_HALTED) {
		phy_dev->state = PHY_RESUMING;
		return;
	}

	if (phy_dev->link) {
		if (!fep->link) {
			fep->link = phy_dev->link;
			status_change = 1;
		}

		if (fep->full_duplex != phy_dev->duplex)
			status_change = 1;

		if (phy_dev->speed != fep->speed) {
			fep->speed = phy_dev->speed;
			status_change = 1;
		}

		/* if any of the above changed restart the FEC */
		if (status_change)
			fec_restart(ndev, phy_dev->duplex);
	} else {
		if (fep->link) {
			fec_stop(ndev);
			fep->link = phy_dev->link;
			status_change = 1;
		}
	}

	if (status_change)
		phy_print_status(phy_dev);
}

static int fec_enet_mdio_read(struct mii_bus *bus, int mii_id, int regnum)
{
	struct fec_enet_private *fep = bus->priv;
	unsigned long time_left;

	fep->mii_timeout = 0;
	init_completion(&fep->mdio_done);

	/* start a read op */
	writel(FEC_MMFR_ST | FEC_MMFR_OP_READ |
		FEC_MMFR_PA(mii_id) | FEC_MMFR_RA(regnum) |
		FEC_MMFR_TA, fep->hwp + FEC_MII_DATA);

	/* wait for end of transfer */
	time_left = wait_for_completion_timeout(&fep->mdio_done,
			usecs_to_jiffies(FEC_MII_TIMEOUT));
	if (time_left == 0) {
		fep->mii_timeout = 1;
		netdev_err(fep->netdev, "MDIO read timeout\n");
		return -ETIMEDOUT;
	}

	/* return value */
	return FEC_MMFR_DATA(readl(fep->hwp + FEC_MII_DATA));
}

static int fec_enet_mdio_write(struct mii_bus *bus, int mii_id, int regnum,
			   u16 value)
{
	struct fec_enet_private *fep = bus->priv;
	unsigned long time_left;

	fep->mii_timeout = 0;
	init_completion(&fep->mdio_done);

	/* start a write op */
	writel(FEC_MMFR_ST | FEC_MMFR_OP_WRITE |
		FEC_MMFR_PA(mii_id) | FEC_MMFR_RA(regnum) |
		FEC_MMFR_TA | FEC_MMFR_DATA(value),
		fep->hwp + FEC_MII_DATA);

	/* wait for end of transfer */
	time_left = wait_for_completion_timeout(&fep->mdio_done,
			usecs_to_jiffies(FEC_MII_TIMEOUT));
	if (time_left == 0) {
		fep->mii_timeout = 1;
		netdev_err(fep->netdev, "MDIO write timeout\n");
		return -ETIMEDOUT;
	}

	return 0;
}

static int fec_enet_mdio_reset(struct mii_bus *bus)
{
	return 0;
}

static int fec_enet_mii_probe(struct net_device *ndev)
{
	struct fec_enet_private *fep = netdev_priv(ndev);
	const struct platform_device_id *id_entry =
				platform_get_device_id(fep->pdev);
	struct phy_device *phy_dev = NULL;
	char mdio_bus_id[MII_BUS_ID_SIZE];
	char phy_name[MII_BUS_ID_SIZE + 3];
	int phy_id;
	int dev_id = fep->dev_id;

	fep->phy_dev = NULL;

	/* check for attached phy */
	for (phy_id = 0; (phy_id < PHY_MAX_ADDR); phy_id++) {
		if ((fep->mii_bus->phy_mask & (1 << phy_id)))
			continue;
		if (fep->mii_bus->phy_map[phy_id] == NULL)
			continue;
		if (fep->mii_bus->phy_map[phy_id]->phy_id == 0)
			continue;
		if (dev_id--)
			continue;
		strncpy(mdio_bus_id, fep->mii_bus->id, MII_BUS_ID_SIZE);
		break;
	}

	if (phy_id >= PHY_MAX_ADDR) {
		netdev_info(ndev, "no PHY, assuming direct connection to switch\n");
		strncpy(mdio_bus_id, "fixed-0", MII_BUS_ID_SIZE);
		phy_id = 0;
	}

	snprintf(phy_name, sizeof(phy_name), PHY_ID_FMT, mdio_bus_id, phy_id);
	phy_dev = phy_connect(ndev, phy_name, &fec_enet_adjust_link,
			      fep->phy_interface);
	if (IS_ERR(phy_dev)) {
		netdev_err(ndev, "could not attach to PHY\n");
		return PTR_ERR(phy_dev);
	}

	/* mask with MAC supported features */
	if (id_entry->driver_data & FEC_QUIRK_HAS_GBIT) {
		phy_dev->supported &= PHY_GBIT_FEATURES;
#if !defined(CONFIG_M5272)
		phy_dev->supported |= SUPPORTED_Pause;
#endif
	}
	else
		phy_dev->supported &= PHY_BASIC_FEATURES;

	phy_dev->advertising = phy_dev->supported;

	fep->phy_dev = phy_dev;
	fep->link = 0;
	fep->full_duplex = 0;

	netdev_info(ndev, "Freescale FEC PHY driver [%s] (mii_bus:phy_addr=%s, irq=%d)\n",
		    fep->phy_dev->drv->name, dev_name(&fep->phy_dev->dev),
		    fep->phy_dev->irq);

	return 0;
}

static int fec_enet_mii_init(struct platform_device *pdev)
{
	static struct mii_bus *fec0_mii_bus;
	struct net_device *ndev = platform_get_drvdata(pdev);
	struct fec_enet_private *fep = netdev_priv(ndev);
	const struct platform_device_id *id_entry =
				platform_get_device_id(fep->pdev);
	int err = -ENXIO, i;

	/*
	 * The dual fec interfaces are not equivalent with enet-mac.
	 * Here are the differences:
	 *
	 *  - fec0 supports MII & RMII modes while fec1 only supports RMII
	 *  - fec0 acts as the 1588 time master while fec1 is slave
	 *  - external phys can only be configured by fec0
	 *
	 * That is to say fec1 can not work independently. It only works
	 * when fec0 is working. The reason behind this design is that the
	 * second interface is added primarily for Switch mode.
	 *
	 * Because of the last point above, both phys are attached on fec0
	 * mdio interface in board design, and need to be configured by
	 * fec0 mii_bus.
	 */
	if ((id_entry->driver_data & FEC_QUIRK_ENET_MAC) && fep->dev_id > 0) {
		/* fec1 uses fec0 mii_bus */
		if (mii_cnt && fec0_mii_bus) {
			fep->mii_bus = fec0_mii_bus;
			mii_cnt++;
			return 0;
		}
		return -ENOENT;
	}

	fep->mii_timeout = 0;

	/*
	 * Set MII speed to 2.5 MHz (= clk_get_rate() / 2 * phy_speed)
	 *
	 * The formula for FEC MDC is 'ref_freq / (MII_SPEED x 2)' while
	 * for ENET-MAC is 'ref_freq / ((MII_SPEED + 1) x 2)'.  The i.MX28
	 * Reference Manual has an error on this, and gets fixed on i.MX6Q
	 * document.
	 */
	fep->phy_speed = DIV_ROUND_UP(clk_get_rate(fep->clk_ahb), 5000000);
	if (id_entry->driver_data & FEC_QUIRK_ENET_MAC)
		fep->phy_speed--;
	fep->phy_speed <<= 1;
	writel(fep->phy_speed, fep->hwp + FEC_MII_SPEED);

	fep->mii_bus = mdiobus_alloc();
	if (fep->mii_bus == NULL) {
		err = -ENOMEM;
		goto err_out;
	}

	fep->mii_bus->name = "fec_enet_mii_bus";
	fep->mii_bus->read = fec_enet_mdio_read;
	fep->mii_bus->write = fec_enet_mdio_write;
	fep->mii_bus->reset = fec_enet_mdio_reset;
	snprintf(fep->mii_bus->id, MII_BUS_ID_SIZE, "%s-%x",
		pdev->name, fep->dev_id + 1);
	fep->mii_bus->priv = fep;
	fep->mii_bus->parent = &pdev->dev;

	fep->mii_bus->irq = kmalloc(sizeof(int) * PHY_MAX_ADDR, GFP_KERNEL);
	if (!fep->mii_bus->irq) {
		err = -ENOMEM;
		goto err_out_free_mdiobus;
	}

	for (i = 0; i < PHY_MAX_ADDR; i++)
		fep->mii_bus->irq[i] = PHY_POLL;

	if (mdiobus_register(fep->mii_bus))
		goto err_out_free_mdio_irq;

	mii_cnt++;

	/* save fec0 mii_bus */
	if (id_entry->driver_data & FEC_QUIRK_ENET_MAC)
		fec0_mii_bus = fep->mii_bus;

	return 0;

err_out_free_mdio_irq:
	kfree(fep->mii_bus->irq);
err_out_free_mdiobus:
	mdiobus_free(fep->mii_bus);
err_out:
	return err;
}

static void fec_enet_mii_remove(struct fec_enet_private *fep)
{
	if (--mii_cnt == 0) {
		mdiobus_unregister(fep->mii_bus);
		kfree(fep->mii_bus->irq);
		mdiobus_free(fep->mii_bus);
	}
}

static int fec_enet_get_settings(struct net_device *ndev,
				  struct ethtool_cmd *cmd)
{
	struct fec_enet_private *fep = netdev_priv(ndev);
	struct phy_device *phydev = fep->phy_dev;

	if (!phydev)
		return -ENODEV;

	return phy_ethtool_gset(phydev, cmd);
}

static int fec_enet_set_settings(struct net_device *ndev,
				 struct ethtool_cmd *cmd)
{
	struct fec_enet_private *fep = netdev_priv(ndev);
	struct phy_device *phydev = fep->phy_dev;

	if (!phydev)
		return -ENODEV;

	return phy_ethtool_sset(phydev, cmd);
}

static void fec_enet_get_drvinfo(struct net_device *ndev,
				 struct ethtool_drvinfo *info)
{
	struct fec_enet_private *fep = netdev_priv(ndev);

	strlcpy(info->driver, fep->pdev->dev.driver->name,
		sizeof(info->driver));
	strlcpy(info->version, "Revision: 1.0", sizeof(info->version));
	strlcpy(info->bus_info, dev_name(&ndev->dev), sizeof(info->bus_info));
}

static int fec_enet_get_ts_info(struct net_device *ndev,
				struct ethtool_ts_info *info)
{
	struct fec_enet_private *fep = netdev_priv(ndev);

	if (fep->bufdesc_ex) {

		info->so_timestamping = SOF_TIMESTAMPING_TX_SOFTWARE |
					SOF_TIMESTAMPING_RX_SOFTWARE |
					SOF_TIMESTAMPING_SOFTWARE |
					SOF_TIMESTAMPING_TX_HARDWARE |
					SOF_TIMESTAMPING_RX_HARDWARE |
					SOF_TIMESTAMPING_RAW_HARDWARE;
		if (fep->ptp_clock)
			info->phc_index = ptp_clock_index(fep->ptp_clock);
		else
			info->phc_index = -1;

		info->tx_types = (1 << HWTSTAMP_TX_OFF) |
				 (1 << HWTSTAMP_TX_ON);

		info->rx_filters = (1 << HWTSTAMP_FILTER_NONE) |
				   (1 << HWTSTAMP_FILTER_ALL);
		return 0;
	} else {
		return ethtool_op_get_ts_info(ndev, info);
	}
}

#if !defined(CONFIG_M5272)

static void fec_enet_get_pauseparam(struct net_device *ndev,
				    struct ethtool_pauseparam *pause)
{
	struct fec_enet_private *fep = netdev_priv(ndev);

	pause->autoneg = (fep->pause_flag & FEC_PAUSE_FLAG_AUTONEG) != 0;
	pause->tx_pause = (fep->pause_flag & FEC_PAUSE_FLAG_ENABLE) != 0;
	pause->rx_pause = pause->tx_pause;
}

static int fec_enet_set_pauseparam(struct net_device *ndev,
				   struct ethtool_pauseparam *pause)
{
	struct fec_enet_private *fep = netdev_priv(ndev);

	if (pause->tx_pause != pause->rx_pause) {
		netdev_info(ndev,
			"hardware only support enable/disable both tx and rx");
		return -EINVAL;
	}

	fep->pause_flag = 0;

	/* tx pause must be same as rx pause */
	fep->pause_flag |= pause->rx_pause ? FEC_PAUSE_FLAG_ENABLE : 0;
	fep->pause_flag |= pause->autoneg ? FEC_PAUSE_FLAG_AUTONEG : 0;

	if (pause->rx_pause || pause->autoneg) {
		fep->phy_dev->supported |= ADVERTISED_Pause;
		fep->phy_dev->advertising |= ADVERTISED_Pause;
	} else {
		fep->phy_dev->supported &= ~ADVERTISED_Pause;
		fep->phy_dev->advertising &= ~ADVERTISED_Pause;
	}

	if (pause->autoneg) {
		if (netif_running(ndev))
			fec_stop(ndev);
		phy_start_aneg(fep->phy_dev);
	}
	if (netif_running(ndev))
		fec_restart(ndev, 0);

	return 0;
}

static const struct fec_stat {
	char name[ETH_GSTRING_LEN];
	u16 offset;
} fec_stats[] = {
	/* RMON TX */
	{ "tx_dropped", RMON_T_DROP },
	{ "tx_packets", RMON_T_PACKETS },
	{ "tx_broadcast", RMON_T_BC_PKT },
	{ "tx_multicast", RMON_T_MC_PKT },
	{ "tx_crc_errors", RMON_T_CRC_ALIGN },
	{ "tx_undersize", RMON_T_UNDERSIZE },
	{ "tx_oversize", RMON_T_OVERSIZE },
	{ "tx_fragment", RMON_T_FRAG },
	{ "tx_jabber", RMON_T_JAB },
	{ "tx_collision", RMON_T_COL },
	{ "tx_64byte", RMON_T_P64 },
	{ "tx_65to127byte", RMON_T_P65TO127 },
	{ "tx_128to255byte", RMON_T_P128TO255 },
	{ "tx_256to511byte", RMON_T_P256TO511 },
	{ "tx_512to1023byte", RMON_T_P512TO1023 },
	{ "tx_1024to2047byte", RMON_T_P1024TO2047 },
	{ "tx_GTE2048byte", RMON_T_P_GTE2048 },
	{ "tx_octets", RMON_T_OCTETS },

	/* IEEE TX */
	{ "IEEE_tx_drop", IEEE_T_DROP },
	{ "IEEE_tx_frame_ok", IEEE_T_FRAME_OK },
	{ "IEEE_tx_1col", IEEE_T_1COL },
	{ "IEEE_tx_mcol", IEEE_T_MCOL },
	{ "IEEE_tx_def", IEEE_T_DEF },
	{ "IEEE_tx_lcol", IEEE_T_LCOL },
	{ "IEEE_tx_excol", IEEE_T_EXCOL },
	{ "IEEE_tx_macerr", IEEE_T_MACERR },
	{ "IEEE_tx_cserr", IEEE_T_CSERR },
	{ "IEEE_tx_sqe", IEEE_T_SQE },
	{ "IEEE_tx_fdxfc", IEEE_T_FDXFC },
	{ "IEEE_tx_octets_ok", IEEE_T_OCTETS_OK },

	/* RMON RX */
	{ "rx_packets", RMON_R_PACKETS },
	{ "rx_broadcast", RMON_R_BC_PKT },
	{ "rx_multicast", RMON_R_MC_PKT },
	{ "rx_crc_errors", RMON_R_CRC_ALIGN },
	{ "rx_undersize", RMON_R_UNDERSIZE },
	{ "rx_oversize", RMON_R_OVERSIZE },
	{ "rx_fragment", RMON_R_FRAG },
	{ "rx_jabber", RMON_R_JAB },
	{ "rx_64byte", RMON_R_P64 },
	{ "rx_65to127byte", RMON_R_P65TO127 },
	{ "rx_128to255byte", RMON_R_P128TO255 },
	{ "rx_256to511byte", RMON_R_P256TO511 },
	{ "rx_512to1023byte", RMON_R_P512TO1023 },
	{ "rx_1024to2047byte", RMON_R_P1024TO2047 },
	{ "rx_GTE2048byte", RMON_R_P_GTE2048 },
	{ "rx_octets", RMON_R_OCTETS },

	/* IEEE RX */
	{ "IEEE_rx_drop", IEEE_R_DROP },
	{ "IEEE_rx_frame_ok", IEEE_R_FRAME_OK },
	{ "IEEE_rx_crc", IEEE_R_CRC },
	{ "IEEE_rx_align", IEEE_R_ALIGN },
	{ "IEEE_rx_macerr", IEEE_R_MACERR },
	{ "IEEE_rx_fdxfc", IEEE_R_FDXFC },
	{ "IEEE_rx_octets_ok", IEEE_R_OCTETS_OK },
};

static void fec_enet_get_ethtool_stats(struct net_device *dev,
	struct ethtool_stats *stats, u64 *data)
{
	struct fec_enet_private *fep = netdev_priv(dev);
	int i;

	for (i = 0; i < ARRAY_SIZE(fec_stats); i++)
		data[i] = readl(fep->hwp + fec_stats[i].offset);
}

static void fec_enet_get_strings(struct net_device *netdev,
	u32 stringset, u8 *data)
{
	int i;
	switch (stringset) {
	case ETH_SS_STATS:
		for (i = 0; i < ARRAY_SIZE(fec_stats); i++)
			memcpy(data + i * ETH_GSTRING_LEN,
				fec_stats[i].name, ETH_GSTRING_LEN);
		break;
	}
}

static int fec_enet_get_sset_count(struct net_device *dev, int sset)
{
	switch (sset) {
	case ETH_SS_STATS:
		return ARRAY_SIZE(fec_stats);
	default:
		return -EOPNOTSUPP;
	}
}
#endif /* !defined(CONFIG_M5272) */

static int fec_enet_nway_reset(struct net_device *dev)
{
	struct fec_enet_private *fep = netdev_priv(dev);
	struct phy_device *phydev = fep->phy_dev;

	if (!phydev)
		return -ENODEV;

	return genphy_restart_aneg(phydev);
}

static const struct ethtool_ops fec_enet_ethtool_ops = {
#if !defined(CONFIG_M5272)
	.get_pauseparam		= fec_enet_get_pauseparam,
	.set_pauseparam		= fec_enet_set_pauseparam,
#endif
	.get_settings		= fec_enet_get_settings,
	.set_settings		= fec_enet_set_settings,
	.get_drvinfo		= fec_enet_get_drvinfo,
	.get_link		= ethtool_op_get_link,
	.get_ts_info		= fec_enet_get_ts_info,
	.nway_reset		= fec_enet_nway_reset,
#ifndef CONFIG_M5272
	.get_ethtool_stats	= fec_enet_get_ethtool_stats,
	.get_strings		= fec_enet_get_strings,
	.get_sset_count		= fec_enet_get_sset_count,
#endif
};

static int fec_enet_ioctl(struct net_device *ndev, struct ifreq *rq, int cmd)
{
	struct fec_enet_private *fep = netdev_priv(ndev);
	struct phy_device *phydev = fep->phy_dev;

	if (!netif_running(ndev))
		return -EINVAL;

	if (!phydev)
		return -ENODEV;

	if (cmd == SIOCSHWTSTAMP && fep->bufdesc_ex)
		return fec_ptp_ioctl(ndev, rq, cmd);

	return phy_mii_ioctl(phydev, rq, cmd);
}

static void fec_enet_free_buffers(struct net_device *ndev)
{
	struct fec_enet_private *fep = netdev_priv(ndev);
	unsigned int i;
	struct sk_buff *skb;
	struct bufdesc	*bdp;

	bdp = fep->rx_bd_base;
	for (i = 0; i < fep->rx_ring_size; i++) {
		skb = fep->rx_skbuff[i];

		if (bdp->cbd_bufaddr)
			dma_unmap_single(&fep->pdev->dev, bdp->cbd_bufaddr,
					FEC_ENET_RX_FRSIZE, DMA_FROM_DEVICE);
		if (skb)
			dev_kfree_skb(skb);
		bdp = fec_enet_get_nextdesc(bdp, fep);
	}

	bdp = fep->tx_bd_base;
	for (i = 0; i < fep->tx_ring_size; i++)
		kfree(fep->tx_bounce[i]);
}

static int fec_enet_alloc_buffers(struct net_device *ndev)
{
	struct fec_enet_private *fep = netdev_priv(ndev);
	unsigned int i;
	struct sk_buff *skb;
	struct bufdesc	*bdp;

	bdp = fep->rx_bd_base;
	for (i = 0; i < fep->rx_ring_size; i++) {
		skb = netdev_alloc_skb(ndev, FEC_ENET_RX_FRSIZE);
		if (!skb) {
			fec_enet_free_buffers(ndev);
			return -ENOMEM;
		}
		fep->rx_skbuff[i] = skb;

		bdp->cbd_bufaddr = dma_map_single(&fep->pdev->dev, skb->data,
				FEC_ENET_RX_FRSIZE, DMA_FROM_DEVICE);
		if (dma_mapping_error(&fep->pdev->dev, bdp->cbd_bufaddr)) {
			fec_enet_free_buffers(ndev);
			if (net_ratelimit())
				netdev_err(ndev, "Rx DMA memory map failed\n");
			return -ENOMEM;
		}
		bdp->cbd_sc = BD_ENET_RX_EMPTY;

		if (fep->bufdesc_ex) {
			struct bufdesc_ex *ebdp = (struct bufdesc_ex *)bdp;
			ebdp->cbd_esc = BD_ENET_RX_INT;
		}

		bdp = fec_enet_get_nextdesc(bdp, fep);
	}

	/* Set the last buffer to wrap. */
	bdp = fec_enet_get_prevdesc(bdp, fep);
	bdp->cbd_sc |= BD_SC_WRAP;

	bdp = fep->tx_bd_base;
	for (i = 0; i < fep->tx_ring_size; i++) {
		fep->tx_bounce[i] = kmalloc(FEC_ENET_TX_FRSIZE, GFP_KERNEL);

		bdp->cbd_sc = 0;
		bdp->cbd_bufaddr = 0;

		if (fep->bufdesc_ex) {
			struct bufdesc_ex *ebdp = (struct bufdesc_ex *)bdp;
			ebdp->cbd_esc = BD_ENET_TX_INT;
		}

		bdp = fec_enet_get_nextdesc(bdp, fep);
	}

	/* Set the last buffer to wrap. */
	bdp = fec_enet_get_prevdesc(bdp, fep);
	bdp->cbd_sc |= BD_SC_WRAP;

	return 0;
}

static int
fec_enet_open(struct net_device *ndev)
{
	struct fec_enet_private *fep = netdev_priv(ndev);
	int ret;

	napi_enable(&fep->napi);

	/* I should reset the ring buffers here, but I don't yet know
	 * a simple way to do that.
	 */

	ret = fec_enet_alloc_buffers(ndev);
	if (ret)
		return ret;

	/* Probe and connect to PHY when open the interface */
	ret = fec_enet_mii_probe(ndev);
	if (ret) {
		fec_enet_free_buffers(ndev);
		return ret;
	}
	phy_start(fep->phy_dev);
	netif_start_queue(ndev);
	fep->opened = 1;
	return 0;
}

static int
fec_enet_close(struct net_device *ndev)
{
	struct fec_enet_private *fep = netdev_priv(ndev);

	/* Don't know what to do yet. */
	napi_disable(&fep->napi);
	fep->opened = 0;
	netif_stop_queue(ndev);
	fec_stop(ndev);

	if (fep->phy_dev) {
		phy_stop(fep->phy_dev);
		phy_disconnect(fep->phy_dev);
	}

	fec_enet_free_buffers(ndev);

	return 0;
}

/* Set or clear the multicast filter for this adaptor.
 * Skeleton taken from sunlance driver.
 * The CPM Ethernet implementation allows Multicast as well as individual
 * MAC address filtering.  Some of the drivers check to make sure it is
 * a group multicast address, and discard those that are not.  I guess I
 * will do the same for now, but just remove the test if you want
 * individual filtering as well (do the upper net layers want or support
 * this kind of feature?).
 */

#define HASH_BITS	6		/* #bits in hash */
#define CRC32_POLY	0xEDB88320

static void set_multicast_list(struct net_device *ndev)
{
	struct fec_enet_private *fep = netdev_priv(ndev);
	struct netdev_hw_addr *ha;
	unsigned int i, bit, data, crc, tmp;
	unsigned char hash;

	if (ndev->flags & IFF_PROMISC) {
		tmp = readl(fep->hwp + FEC_R_CNTRL);
		tmp |= 0x8;
		writel(tmp, fep->hwp + FEC_R_CNTRL);
		return;
	}

	tmp = readl(fep->hwp + FEC_R_CNTRL);
	tmp &= ~0x8;
	writel(tmp, fep->hwp + FEC_R_CNTRL);

	if (ndev->flags & IFF_ALLMULTI) {
		/* Catch all multicast addresses, so set the
		 * filter to all 1's
		 */
		writel(0xffffffff, fep->hwp + FEC_GRP_HASH_TABLE_HIGH);
		writel(0xffffffff, fep->hwp + FEC_GRP_HASH_TABLE_LOW);

		return;
	}

	/* Clear filter and add the addresses in hash register
	 */
	writel(0, fep->hwp + FEC_GRP_HASH_TABLE_HIGH);
	writel(0, fep->hwp + FEC_GRP_HASH_TABLE_LOW);

	netdev_for_each_mc_addr(ha, ndev) {
		/* calculate crc32 value of mac address */
		crc = 0xffffffff;

		for (i = 0; i < ndev->addr_len; i++) {
			data = ha->addr[i];
			for (bit = 0; bit < 8; bit++, data >>= 1) {
				crc = (crc >> 1) ^
				(((crc ^ data) & 1) ? CRC32_POLY : 0);
			}
		}

		/* only upper 6 bits (HASH_BITS) are used
		 * which point to specific bit in he hash registers
		 */
		hash = (crc >> (32 - HASH_BITS)) & 0x3f;

		if (hash > 31) {
			tmp = readl(fep->hwp + FEC_GRP_HASH_TABLE_HIGH);
			tmp |= 1 << (hash - 32);
			writel(tmp, fep->hwp + FEC_GRP_HASH_TABLE_HIGH);
		} else {
			tmp = readl(fep->hwp + FEC_GRP_HASH_TABLE_LOW);
			tmp |= 1 << hash;
			writel(tmp, fep->hwp + FEC_GRP_HASH_TABLE_LOW);
		}
	}
}

/* Set a MAC change in hardware. */
static int
fec_set_mac_address(struct net_device *ndev, void *p)
{
	struct fec_enet_private *fep = netdev_priv(ndev);
	struct sockaddr *addr = p;

	if (!is_valid_ether_addr(addr->sa_data))
		return -EADDRNOTAVAIL;

	memcpy(ndev->dev_addr, addr->sa_data, ndev->addr_len);

	writel(ndev->dev_addr[3] | (ndev->dev_addr[2] << 8) |
		(ndev->dev_addr[1] << 16) | (ndev->dev_addr[0] << 24),
		fep->hwp + FEC_ADDR_LOW);
	writel((ndev->dev_addr[5] << 16) | (ndev->dev_addr[4] << 24),
		fep->hwp + FEC_ADDR_HIGH);
	return 0;
}

#ifdef CONFIG_NET_POLL_CONTROLLER
/**
 * fec_poll_controller - FEC Poll controller function
 * @dev: The FEC network adapter
 *
 * Polled functionality used by netconsole and others in non interrupt mode
 *
 */
static void fec_poll_controller(struct net_device *dev)
{
	int i;
	struct fec_enet_private *fep = netdev_priv(dev);

	for (i = 0; i < FEC_IRQ_NUM; i++) {
		if (fep->irq[i] > 0) {
			disable_irq(fep->irq[i]);
			fec_enet_interrupt(fep->irq[i], dev);
			enable_irq(fep->irq[i]);
		}
	}
}
#endif

static int fec_set_features(struct net_device *netdev,
	netdev_features_t features)
{
	struct fec_enet_private *fep = netdev_priv(netdev);
	netdev_features_t changed = features ^ netdev->features;

	netdev->features = features;

	/* Receive checksum has been changed */
	if (changed & NETIF_F_RXCSUM) {
		if (features & NETIF_F_RXCSUM)
			fep->csum_flags |= FLAG_RX_CSUM_ENABLED;
		else
			fep->csum_flags &= ~FLAG_RX_CSUM_ENABLED;

		if (netif_running(netdev)) {
			fec_stop(netdev);
			fec_restart(netdev, fep->phy_dev->duplex);
			netif_wake_queue(netdev);
		} else {
			fec_restart(netdev, fep->phy_dev->duplex);
		}
	}

	return 0;
}

static const struct net_device_ops fec_netdev_ops = {
	.ndo_open		= fec_enet_open,
	.ndo_stop		= fec_enet_close,
	.ndo_start_xmit		= fec_enet_start_xmit,
	.ndo_set_rx_mode	= set_multicast_list,
	.ndo_change_mtu		= eth_change_mtu,
	.ndo_validate_addr	= eth_validate_addr,
	.ndo_tx_timeout		= fec_timeout,
	.ndo_set_mac_address	= fec_set_mac_address,
	.ndo_do_ioctl		= fec_enet_ioctl,
#ifdef CONFIG_NET_POLL_CONTROLLER
	.ndo_poll_controller	= fec_poll_controller,
#endif
	.ndo_set_features	= fec_set_features,
};

 /*
  * XXX:  We need to clean up on failure exits here.
  *
  */
static int fec_enet_init(struct net_device *ndev)
{
	struct fec_enet_private *fep = netdev_priv(ndev);
	const struct platform_device_id *id_entry =
				platform_get_device_id(fep->pdev);
	struct bufdesc *cbd_base;

	/* Allocate memory for buffer descriptors. */
	cbd_base = dma_alloc_coherent(NULL, PAGE_SIZE, &fep->bd_dma,
				      GFP_KERNEL);
	if (!cbd_base)
		return -ENOMEM;

	memset(cbd_base, 0, PAGE_SIZE);

	fep->netdev = ndev;

	/* Get the Ethernet address */
	fec_get_mac(ndev);

	/* init the tx & rx ring size */
	fep->tx_ring_size = TX_RING_SIZE;
	fep->rx_ring_size = RX_RING_SIZE;

	/* Set receive and transmit descriptor base. */
	fep->rx_bd_base = cbd_base;
	if (fep->bufdesc_ex)
		fep->tx_bd_base = (struct bufdesc *)
			(((struct bufdesc_ex *)cbd_base) + fep->rx_ring_size);
	else
		fep->tx_bd_base = cbd_base + fep->rx_ring_size;

	/* The FEC Ethernet specific entries in the device structure */
	ndev->watchdog_timeo = TX_TIMEOUT;
	ndev->netdev_ops = &fec_netdev_ops;
	ndev->ethtool_ops = &fec_enet_ethtool_ops;

	writel(FEC_RX_DISABLED_IMASK, fep->hwp + FEC_IMASK);
	netif_napi_add(ndev, &fep->napi, fec_enet_rx_napi, NAPI_POLL_WEIGHT);

	if (id_entry->driver_data & FEC_QUIRK_HAS_VLAN) {
		/* enable hw VLAN support */
		ndev->features |= NETIF_F_HW_VLAN_CTAG_RX;
		ndev->hw_features |= NETIF_F_HW_VLAN_CTAG_RX;
	}

	if (id_entry->driver_data & FEC_QUIRK_HAS_CSUM) {
		/* enable hw accelerator */
		ndev->features |= (NETIF_F_IP_CSUM | NETIF_F_IPV6_CSUM
				| NETIF_F_RXCSUM);
		ndev->hw_features |= (NETIF_F_IP_CSUM | NETIF_F_IPV6_CSUM
				| NETIF_F_RXCSUM);
		fep->csum_flags |= FLAG_RX_CSUM_ENABLED;
	}

	fec_restart(ndev, 0);

	return 0;
}

#ifdef CONFIG_OF
static void fec_reset_phy(struct platform_device *pdev)
{
	int err, phy_reset;
	int msec = 1;
	struct device_node *np = pdev->dev.of_node;

	if (!np)
		return;

	of_property_read_u32(np, "phy-reset-duration", &msec);
	/* A sane reset duration should not be longer than 1s */
	if (msec > 1000)
		msec = 1;

	phy_reset = of_get_named_gpio(np, "phy-reset-gpios", 0);
	if (!gpio_is_valid(phy_reset))
		return;

	err = devm_gpio_request_one(&pdev->dev, phy_reset,
				    GPIOF_OUT_INIT_LOW, "phy-reset");
	if (err) {
		dev_err(&pdev->dev, "failed to get phy-reset-gpios: %d\n", err);
		return;
	}
	msleep(msec);
	gpio_set_value(phy_reset, 1);
}
#else /* CONFIG_OF */
static void fec_reset_phy(struct platform_device *pdev)
{
	/*
	 * In case of platform probe, the reset has been done
	 * by machine code.
	 */
}
#endif /* CONFIG_OF */

static int
fec_probe(struct platform_device *pdev)
{
	struct fec_enet_private *fep;
	struct fec_platform_data *pdata;
	struct net_device *ndev;
	int i, irq, ret = 0;
	struct resource *r;
	const struct of_device_id *of_id;
	static int dev_id;

	of_id = of_match_device(fec_dt_ids, &pdev->dev);
	if (of_id)
		pdev->id_entry = of_id->data;

	/* Init network device */
	ndev = alloc_etherdev(sizeof(struct fec_enet_private));
	if (!ndev)
		return -ENOMEM;

	SET_NETDEV_DEV(ndev, &pdev->dev);

	/* setup board info structure */
	fep = netdev_priv(ndev);

#if !defined(CONFIG_M5272)
	/* default enable pause frame auto negotiation */
	if (pdev->id_entry &&
	    (pdev->id_entry->driver_data & FEC_QUIRK_HAS_GBIT))
		fep->pause_flag |= FEC_PAUSE_FLAG_AUTONEG;
#endif

	r = platform_get_resource(pdev, IORESOURCE_MEM, 0);
	fep->hwp = devm_ioremap_resource(&pdev->dev, r);
	if (IS_ERR(fep->hwp)) {
		ret = PTR_ERR(fep->hwp);
		goto failed_ioremap;
	}

	fep->pdev = pdev;
	fep->dev_id = dev_id++;

	fep->bufdesc_ex = 0;

	platform_set_drvdata(pdev, ndev);

	ret = of_get_phy_mode(pdev->dev.of_node);
	if (ret < 0) {
		pdata = dev_get_platdata(&pdev->dev);
		if (pdata)
			fep->phy_interface = pdata->phy;
		else
			fep->phy_interface = PHY_INTERFACE_MODE_MII;
	} else {
		fep->phy_interface = ret;
	}

	fep->clk_ipg = devm_clk_get(&pdev->dev, "ipg");
	if (IS_ERR(fep->clk_ipg)) {
		ret = PTR_ERR(fep->clk_ipg);
		goto failed_clk;
	}

	fep->clk_ahb = devm_clk_get(&pdev->dev, "ahb");
	if (IS_ERR(fep->clk_ahb)) {
		ret = PTR_ERR(fep->clk_ahb);
		goto failed_clk;
	}

	/* enet_out is optional, depends on board */
	fep->clk_enet_out = devm_clk_get(&pdev->dev, "enet_out");
	if (IS_ERR(fep->clk_enet_out))
		fep->clk_enet_out = NULL;

	fep->clk_ptp = devm_clk_get(&pdev->dev, "ptp");
	fep->bufdesc_ex =
		pdev->id_entry->driver_data & FEC_QUIRK_HAS_BUFDESC_EX;
	if (IS_ERR(fep->clk_ptp)) {
		fep->clk_ptp = NULL;
		fep->bufdesc_ex = 0;
	}

	ret = clk_prepare_enable(fep->clk_ahb);
	if (ret)
		goto failed_clk;

	ret = clk_prepare_enable(fep->clk_ipg);
	if (ret)
		goto failed_clk_ipg;

	if (fep->clk_enet_out) {
		ret = clk_prepare_enable(fep->clk_enet_out);
		if (ret)
			goto failed_clk_enet_out;
	}

	if (fep->clk_ptp) {
		ret = clk_prepare_enable(fep->clk_ptp);
		if (ret)
			goto failed_clk_ptp;
	}

	fep->reg_phy = devm_regulator_get(&pdev->dev, "phy");
	if (!IS_ERR(fep->reg_phy)) {
		ret = regulator_enable(fep->reg_phy);
		if (ret) {
			dev_err(&pdev->dev,
				"Failed to enable phy regulator: %d\n", ret);
			goto failed_regulator;
		}
	} else {
		fep->reg_phy = NULL;
	}

	fec_reset_phy(pdev);

	if (fep->bufdesc_ex)
		fec_ptp_init(pdev);

	ret = fec_enet_init(ndev);
	if (ret)
		goto failed_init;

	for (i = 0; i < FEC_IRQ_NUM; i++) {
		irq = platform_get_irq(pdev, i);
		if (irq < 0) {
			if (i)
				break;
			ret = irq;
			goto failed_irq;
		}
		ret = devm_request_irq(&pdev->dev, irq, fec_enet_interrupt,
				       0, pdev->name, ndev);
		if (ret)
			goto failed_irq;
	}

	ret = fec_enet_mii_init(pdev);
	if (ret)
		goto failed_mii_init;

	/* Carrier starts down, phylib will bring it up */
	netif_carrier_off(ndev);

	ret = register_netdev(ndev);
	if (ret)
		goto failed_register;

	if (fep->bufdesc_ex && fep->ptp_clock)
		netdev_info(ndev, "registered PHC device %d\n", fep->dev_id);

	INIT_DELAYED_WORK(&(fep->delay_work.delay_work), fec_enet_work);
	return 0;

failed_register:
	fec_enet_mii_remove(fep);
failed_mii_init:
failed_irq:
failed_init:
	if (fep->reg_phy)
		regulator_disable(fep->reg_phy);
failed_regulator:
	if (fep->clk_ptp)
		clk_disable_unprepare(fep->clk_ptp);
failed_clk_ptp:
	if (fep->clk_enet_out)
		clk_disable_unprepare(fep->clk_enet_out);
failed_clk_enet_out:
	clk_disable_unprepare(fep->clk_ipg);
failed_clk_ipg:
	clk_disable_unprepare(fep->clk_ahb);
failed_clk:
failed_ioremap:
	free_netdev(ndev);

	return ret;
}

static int
fec_drv_remove(struct platform_device *pdev)
{
	struct net_device *ndev = platform_get_drvdata(pdev);
	struct fec_enet_private *fep = netdev_priv(ndev);

	cancel_delayed_work_sync(&(fep->delay_work.delay_work));
	unregister_netdev(ndev);
	fec_enet_mii_remove(fep);
	del_timer_sync(&fep->time_keep);
	if (fep->reg_phy)
		regulator_disable(fep->reg_phy);
	if (fep->clk_ptp)
		clk_disable_unprepare(fep->clk_ptp);
	if (fep->ptp_clock)
		ptp_clock_unregister(fep->ptp_clock);
	if (fep->clk_enet_out)
		clk_disable_unprepare(fep->clk_enet_out);
	clk_disable_unprepare(fep->clk_ipg);
	clk_disable_unprepare(fep->clk_ahb);
	free_netdev(ndev);

	return 0;
}

#ifdef CONFIG_PM_SLEEP
static int
fec_suspend(struct device *dev)
{
	struct net_device *ndev = dev_get_drvdata(dev);
	struct fec_enet_private *fep = netdev_priv(ndev);

	if (netif_running(ndev)) {
		fec_stop(ndev);
		netif_device_detach(ndev);
	}
	if (fep->clk_ptp)
		clk_disable_unprepare(fep->clk_ptp);
	if (fep->clk_enet_out)
		clk_disable_unprepare(fep->clk_enet_out);
	clk_disable_unprepare(fep->clk_ipg);
	clk_disable_unprepare(fep->clk_ahb);

	if (fep->reg_phy)
		regulator_disable(fep->reg_phy);

	return 0;
}

static int
fec_resume(struct device *dev)
{
	struct net_device *ndev = dev_get_drvdata(dev);
	struct fec_enet_private *fep = netdev_priv(ndev);
	int ret;

	if (fep->reg_phy) {
		ret = regulator_enable(fep->reg_phy);
		if (ret)
			return ret;
	}

	ret = clk_prepare_enable(fep->clk_ahb);
	if (ret)
		goto failed_clk_ahb;

	ret = clk_prepare_enable(fep->clk_ipg);
	if (ret)
		goto failed_clk_ipg;

	if (fep->clk_enet_out) {
		ret = clk_prepare_enable(fep->clk_enet_out);
		if (ret)
			goto failed_clk_enet_out;
	}

	if (fep->clk_ptp) {
		ret = clk_prepare_enable(fep->clk_ptp);
		if (ret)
			goto failed_clk_ptp;
	}

	if (netif_running(ndev)) {
		fec_restart(ndev, fep->full_duplex);
		netif_device_attach(ndev);
	}

	return 0;

failed_clk_ptp:
	if (fep->clk_enet_out)
		clk_disable_unprepare(fep->clk_enet_out);
failed_clk_enet_out:
	clk_disable_unprepare(fep->clk_ipg);
failed_clk_ipg:
	clk_disable_unprepare(fep->clk_ahb);
failed_clk_ahb:
	if (fep->reg_phy)
		regulator_disable(fep->reg_phy);
	return ret;
}
#endif /* CONFIG_PM_SLEEP */

static SIMPLE_DEV_PM_OPS(fec_pm_ops, fec_suspend, fec_resume);

static struct platform_driver fec_driver = {
	.driver	= {
		.name	= DRIVER_NAME,
		.owner	= THIS_MODULE,
		.pm	= &fec_pm_ops,
		.of_match_table = fec_dt_ids,
	},
	.id_table = fec_devtype,
	.probe	= fec_probe,
	.remove	= fec_drv_remove,
};

module_platform_driver(fec_driver);

MODULE_ALIAS("platform:"DRIVER_NAME);
MODULE_LICENSE("GPL");<|MERGE_RESOLUTION|>--- conflicted
+++ resolved
@@ -381,11 +381,7 @@
 	 * data.
 	 */
 	bdp->cbd_bufaddr = dma_map_single(&fep->pdev->dev, bufaddr,
-<<<<<<< HEAD
-			FEC_ENET_TX_FRSIZE, DMA_TO_DEVICE);
-=======
 			skb->len, DMA_TO_DEVICE);
->>>>>>> 4988abf1
 	if (dma_mapping_error(&fep->pdev->dev, bdp->cbd_bufaddr)) {
 		bdp->cbd_bufaddr = 0;
 		fep->tx_skbuff[index] = NULL;
