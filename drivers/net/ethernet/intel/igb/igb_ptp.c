--- conflicted
+++ resolved
@@ -53,15 +53,6 @@
  *   2^40 * 10^-9 /  60  = 18.3 minutes.
  *
  * SYSTIM is converted to real time using a timecounter. As
-<<<<<<< HEAD
- * timecounter_cyc2time() allows old timestamps, the timecounter
- * needs to be updated at least once per half of the SYSTIM interval.
- * Scheduling of delayed work is not very accurate, so we aim for 8
- * minutes to be sure the actual interval is shorter than 9.16 minutes.
- */
-
-#define IGB_SYSTIM_OVERFLOW_PERIOD	(HZ * 60 * 8)
-=======
  * timecounter_cyc2time() allows old timestamps, the timecounter needs
  * to be updated at least once per half of the SYSTIM interval.
  * Scheduling of delayed work is not very accurate, and also the NIC
@@ -71,7 +62,6 @@
  */
 
 #define IGB_SYSTIM_OVERFLOW_PERIOD	(HZ * 60 * 6)
->>>>>>> 2340bad5
 #define IGB_PTP_TX_TIMEOUT		(HZ * 15)
 #define INCPERIOD_82576			BIT(E1000_TIMINCA_16NS_SHIFT)
 #define INCVALUE_82576_MASK		GENMASK(E1000_TIMINCA_16NS_SHIFT - 1, 0)
