// SPDX-License-Identifier: GPL-2.0
/* Copyright(c) 2017 - 2019 Pensando Systems, Inc */

#include <linux/ip.h>
#include <linux/ipv6.h>
#include <linux/if_vlan.h>
#include <net/ip6_checksum.h>

#include "ionic.h"
#include "ionic_lif.h"
#include "ionic_txrx.h"

static void ionic_rx_clean(struct ionic_queue *q,
			   struct ionic_desc_info *desc_info,
			   struct ionic_cq_info *cq_info,
			   void *cb_arg);

static bool ionic_rx_service(struct ionic_cq *cq, struct ionic_cq_info *cq_info);

static bool ionic_tx_service(struct ionic_cq *cq, struct ionic_cq_info *cq_info);

static inline void ionic_txq_post(struct ionic_queue *q, bool ring_dbell,
				  ionic_desc_cb cb_func, void *cb_arg)
{
	DEBUG_STATS_TXQ_POST(q, ring_dbell);

	ionic_q_post(q, ring_dbell, cb_func, cb_arg);
}

static inline void ionic_rxq_post(struct ionic_queue *q, bool ring_dbell,
				  ionic_desc_cb cb_func, void *cb_arg)
{
	ionic_q_post(q, ring_dbell, cb_func, cb_arg);

	DEBUG_STATS_RX_BUFF_CNT(q);
}

static inline struct netdev_queue *q_to_ndq(struct ionic_queue *q)
{
	return netdev_get_tx_queue(q->lif->netdev, q->index);
}

static struct sk_buff *ionic_rx_skb_alloc(struct ionic_queue *q,
					  unsigned int len, bool frags)
{
	struct ionic_lif *lif = q->lif;
	struct ionic_rx_stats *stats;
	struct net_device *netdev;
	struct sk_buff *skb;

	netdev = lif->netdev;
	stats = &q->lif->rxqstats[q->index];

	if (frags)
		skb = napi_get_frags(&q_to_qcq(q)->napi);
	else
		skb = netdev_alloc_skb_ip_align(netdev, len);

	if (unlikely(!skb)) {
		net_warn_ratelimited("%s: SKB alloc failed on %s!\n",
				     netdev->name, q->name);
		stats->alloc_err++;
		return NULL;
	}

	return skb;
}

static struct sk_buff *ionic_rx_frags(struct ionic_queue *q,
				      struct ionic_desc_info *desc_info,
				      struct ionic_cq_info *cq_info)
{
	struct ionic_rxq_comp *comp = cq_info->cq_desc;
	struct device *dev = q->lif->ionic->dev;
	struct ionic_page_info *page_info;
	struct sk_buff *skb;
	unsigned int i;
	u16 frag_len;
	u16 len;

	page_info = &desc_info->pages[0];
	len = le16_to_cpu(comp->len);

	prefetch(page_address(page_info->page) + NET_IP_ALIGN);

	skb = ionic_rx_skb_alloc(q, len, true);
	if (unlikely(!skb))
		return NULL;

	i = comp->num_sg_elems + 1;
	do {
		if (unlikely(!page_info->page)) {
			struct napi_struct *napi = &q_to_qcq(q)->napi;

			napi->skb = NULL;
			dev_kfree_skb(skb);
			return NULL;
		}

		frag_len = min(len, (u16)PAGE_SIZE);
		len -= frag_len;

		dma_unmap_page(dev, dma_unmap_addr(page_info, dma_addr),
			       PAGE_SIZE, DMA_FROM_DEVICE);
		skb_add_rx_frag(skb, skb_shinfo(skb)->nr_frags,
				page_info->page, 0, frag_len, PAGE_SIZE);
		page_info->page = NULL;
		page_info++;
		i--;
	} while (i > 0);

	return skb;
}

static struct sk_buff *ionic_rx_copybreak(struct ionic_queue *q,
					  struct ionic_desc_info *desc_info,
					  struct ionic_cq_info *cq_info)
{
	struct ionic_rxq_comp *comp = cq_info->cq_desc;
	struct device *dev = q->lif->ionic->dev;
	struct ionic_page_info *page_info;
	struct sk_buff *skb;
	u16 len;

	page_info = &desc_info->pages[0];
	len = le16_to_cpu(comp->len);

	skb = ionic_rx_skb_alloc(q, len, false);
	if (unlikely(!skb))
		return NULL;

	if (unlikely(!page_info->page)) {
		dev_kfree_skb(skb);
		return NULL;
	}

	dma_sync_single_for_cpu(dev, dma_unmap_addr(page_info, dma_addr),
				len, DMA_FROM_DEVICE);
	skb_copy_to_linear_data(skb, page_address(page_info->page), len);
	dma_sync_single_for_device(dev, dma_unmap_addr(page_info, dma_addr),
				   len, DMA_FROM_DEVICE);

	skb_put(skb, len);
	skb->protocol = eth_type_trans(skb, q->lif->netdev);

	return skb;
}

static void ionic_rx_clean(struct ionic_queue *q,
			   struct ionic_desc_info *desc_info,
			   struct ionic_cq_info *cq_info,
			   void *cb_arg)
{
	struct ionic_rxq_comp *comp = cq_info->cq_desc;
	struct ionic_qcq *qcq = q_to_qcq(q);
	struct ionic_rx_stats *stats;
	struct net_device *netdev;
	struct sk_buff *skb;

	stats = q_to_rx_stats(q);
	netdev = q->lif->netdev;

	if (comp->status) {
		stats->dropped++;
		return;
	}

	stats->pkts++;
	stats->bytes += le16_to_cpu(comp->len);

	if (le16_to_cpu(comp->len) <= q->lif->rx_copybreak)
		skb = ionic_rx_copybreak(q, desc_info, cq_info);
	else
		skb = ionic_rx_frags(q, desc_info, cq_info);

	if (unlikely(!skb)) {
		stats->dropped++;
		return;
	}

	skb_record_rx_queue(skb, q->index);

	if (likely(netdev->features & NETIF_F_RXHASH)) {
		switch (comp->pkt_type_color & IONIC_RXQ_COMP_PKT_TYPE_MASK) {
		case IONIC_PKT_TYPE_IPV4:
		case IONIC_PKT_TYPE_IPV6:
			skb_set_hash(skb, le32_to_cpu(comp->rss_hash),
				     PKT_HASH_TYPE_L3);
			break;
		case IONIC_PKT_TYPE_IPV4_TCP:
		case IONIC_PKT_TYPE_IPV6_TCP:
		case IONIC_PKT_TYPE_IPV4_UDP:
		case IONIC_PKT_TYPE_IPV6_UDP:
			skb_set_hash(skb, le32_to_cpu(comp->rss_hash),
				     PKT_HASH_TYPE_L4);
			break;
		}
	}

	if (likely(netdev->features & NETIF_F_RXCSUM)) {
		if (comp->csum_flags & IONIC_RXQ_COMP_CSUM_F_CALC) {
			skb->ip_summed = CHECKSUM_COMPLETE;
			skb->csum = (__force __wsum)le16_to_cpu(comp->csum);
			stats->csum_complete++;
		}
	} else {
		stats->csum_none++;
	}

	if (unlikely((comp->csum_flags & IONIC_RXQ_COMP_CSUM_F_TCP_BAD) ||
		     (comp->csum_flags & IONIC_RXQ_COMP_CSUM_F_UDP_BAD) ||
		     (comp->csum_flags & IONIC_RXQ_COMP_CSUM_F_IP_BAD)))
		stats->csum_error++;

	if (likely(netdev->features & NETIF_F_HW_VLAN_CTAG_RX) &&
	    (comp->csum_flags & IONIC_RXQ_COMP_CSUM_F_VLAN)) {
		__vlan_hwaccel_put_tag(skb, htons(ETH_P_8021Q),
				       le16_to_cpu(comp->vlan_tci));
		stats->vlan_stripped++;
	}

	if (le16_to_cpu(comp->len) <= q->lif->rx_copybreak)
		napi_gro_receive(&qcq->napi, skb);
	else
		napi_gro_frags(&qcq->napi);
}

static bool ionic_rx_service(struct ionic_cq *cq, struct ionic_cq_info *cq_info)
{
	struct ionic_rxq_comp *comp = cq_info->cq_desc;
	struct ionic_queue *q = cq->bound_q;
	struct ionic_desc_info *desc_info;

	if (!color_match(comp->pkt_type_color, cq->done_color))
		return false;

	/* check for empty queue */
	if (q->tail_idx == q->head_idx)
		return false;

	if (q->tail_idx != le16_to_cpu(comp->comp_index))
		return false;

	desc_info = &q->info[q->tail_idx];
	q->tail_idx = (q->tail_idx + 1) & (q->num_descs - 1);

	/* clean the related q entry, only one per qc completion */
	ionic_rx_clean(q, desc_info, cq_info, desc_info->cb_arg);

	desc_info->cb = NULL;
	desc_info->cb_arg = NULL;

	return true;
}

<<<<<<< HEAD
void ionic_rx_flush(struct ionic_cq *cq)
{
	struct ionic_dev *idev = &cq->lif->ionic->idev;
	u32 work_done;

	work_done = ionic_cq_service(cq, cq->num_descs,
				     ionic_rx_service, NULL, NULL);

	if (work_done)
		ionic_intr_credits(idev->intr_ctrl, cq->bound_intr->index,
				   work_done, IONIC_INTR_CRED_RESET_COALESCE);
}

=======
>>>>>>> f642729d
static int ionic_rx_page_alloc(struct ionic_queue *q,
			       struct ionic_page_info *page_info)
{
	struct ionic_lif *lif = q->lif;
	struct ionic_rx_stats *stats;
	struct net_device *netdev;
	struct device *dev;

	netdev = lif->netdev;
	dev = lif->ionic->dev;
	stats = q_to_rx_stats(q);

	if (unlikely(!page_info)) {
		net_err_ratelimited("%s: %s invalid page_info in alloc\n",
				    netdev->name, q->name);
		return -EINVAL;
	}

	page_info->page = dev_alloc_page();
	if (unlikely(!page_info->page)) {
		net_err_ratelimited("%s: %s page alloc failed\n",
				    netdev->name, q->name);
		stats->alloc_err++;
		return -ENOMEM;
	}

	page_info->dma_addr = dma_map_page(dev, page_info->page, 0, PAGE_SIZE,
					   DMA_FROM_DEVICE);
	if (unlikely(dma_mapping_error(dev, page_info->dma_addr))) {
		put_page(page_info->page);
		page_info->dma_addr = 0;
		page_info->page = NULL;
		net_err_ratelimited("%s: %s dma map failed\n",
				    netdev->name, q->name);
		stats->dma_map_err++;
		return -EIO;
	}

	return 0;
}

static void ionic_rx_page_free(struct ionic_queue *q,
			       struct ionic_page_info *page_info)
{
	struct ionic_lif *lif = q->lif;
	struct net_device *netdev;
	struct device *dev;

	netdev = lif->netdev;
	dev = lif->ionic->dev;

	if (unlikely(!page_info)) {
		net_err_ratelimited("%s: %s invalid page_info in free\n",
				    netdev->name, q->name);
		return;
	}

	if (unlikely(!page_info->page)) {
		net_err_ratelimited("%s: %s invalid page in free\n",
				    netdev->name, q->name);
		return;
	}

	dma_unmap_page(dev, page_info->dma_addr, PAGE_SIZE, DMA_FROM_DEVICE);

	put_page(page_info->page);
	page_info->dma_addr = 0;
	page_info->page = NULL;
}

void ionic_rx_fill(struct ionic_queue *q)
{
	struct net_device *netdev = q->lif->netdev;
	struct ionic_desc_info *desc_info;
	struct ionic_page_info *page_info;
	struct ionic_rxq_sg_desc *sg_desc;
	struct ionic_rxq_sg_elem *sg_elem;
	struct ionic_rxq_desc *desc;
	unsigned int remain_len;
	unsigned int seg_len;
	unsigned int nfrags;
	unsigned int i, j;
	unsigned int len;

	len = netdev->mtu + ETH_HLEN + VLAN_HLEN;
	nfrags = round_up(len, PAGE_SIZE) / PAGE_SIZE;

	for (i = ionic_q_space_avail(q); i; i--) {
		remain_len = len;
		desc_info = &q->info[q->head_idx];
		desc = desc_info->desc;
		sg_desc = desc_info->sg_desc;
		page_info = &desc_info->pages[0];

		if (page_info->page) { /* recycle the buffer */
			ionic_rxq_post(q, false, ionic_rx_clean, NULL);
			continue;
		}

		/* fill main descriptor - pages[0] */
		desc->opcode = (nfrags > 1) ? IONIC_RXQ_DESC_OPCODE_SG :
					      IONIC_RXQ_DESC_OPCODE_SIMPLE;
		desc_info->npages = nfrags;
		if (unlikely(ionic_rx_page_alloc(q, page_info))) {
			desc->addr = 0;
			desc->len = 0;
			return;
		}
		desc->addr = cpu_to_le64(page_info->dma_addr);
		seg_len = min_t(unsigned int, PAGE_SIZE, len);
		desc->len = cpu_to_le16(seg_len);
		remain_len -= seg_len;
		page_info++;

		/* fill sg descriptors - pages[1..n] */
		for (j = 0; j < nfrags - 1; j++) {
			if (page_info->page) /* recycle the sg buffer */
				continue;

			sg_elem = &sg_desc->elems[j];
			if (unlikely(ionic_rx_page_alloc(q, page_info))) {
				sg_elem->addr = 0;
				sg_elem->len = 0;
				return;
			}
			sg_elem->addr = cpu_to_le64(page_info->dma_addr);
			seg_len = min_t(unsigned int, PAGE_SIZE, remain_len);
			sg_elem->len = cpu_to_le16(seg_len);
			remain_len -= seg_len;
			page_info++;
		}

		ionic_rxq_post(q, false, ionic_rx_clean, NULL);
	}

	ionic_dbell_ring(q->lif->kern_dbpage, q->hw_type,
			 q->dbval | q->head_idx);
<<<<<<< HEAD
}

static void ionic_rx_fill_cb(void *arg)
{
	ionic_rx_fill(arg);
=======
>>>>>>> f642729d
}

void ionic_rx_empty(struct ionic_queue *q)
{
	struct ionic_desc_info *desc_info;
<<<<<<< HEAD
	struct ionic_rxq_desc *desc;
	unsigned int i;
	u16 idx;

	idx = q->tail_idx;
	while (idx != q->head_idx) {
		desc_info = &q->info[idx];
		desc = desc_info->desc;
		desc->addr = 0;
		desc->len = 0;

		for (i = 0; i < desc_info->npages; i++)
			ionic_rx_page_free(q, &desc_info->pages[i]);

		desc_info->cb_arg = NULL;
		idx = (idx + 1) & (q->num_descs - 1);
=======
	struct ionic_page_info *page_info;
	unsigned int i, j;

	for (i = 0; i < q->num_descs; i++) {
		desc_info = &q->info[i];
		for (j = 0; j < IONIC_RX_MAX_SG_ELEMS + 1; j++) {
			page_info = &desc_info->pages[j];
			if (page_info->page)
				ionic_rx_page_free(q, page_info);
		}

		desc_info->npages = 0;
		desc_info->cb = NULL;
		desc_info->cb_arg = NULL;
>>>>>>> f642729d
	}
}

static void ionic_dim_update(struct ionic_qcq *qcq)
{
	struct dim_sample dim_sample;
	struct ionic_lif *lif;
	unsigned int qi;

	if (!qcq->intr.dim_coal_hw)
		return;

	lif = qcq->q.lif;
	qi = qcq->cq.bound_q->index;

	ionic_intr_coal_init(lif->ionic->idev.intr_ctrl,
			     lif->rxqcqs[qi]->intr.index,
			     qcq->intr.dim_coal_hw);

	dim_update_sample(qcq->cq.bound_intr->rearm_count,
			  lif->txqstats[qi].pkts,
			  lif->txqstats[qi].bytes,
			  &dim_sample);

	net_dim(&qcq->dim, dim_sample);
}

int ionic_tx_napi(struct napi_struct *napi, int budget)
{
	struct ionic_qcq *qcq = napi_to_qcq(napi);
	struct ionic_cq *cq = napi_to_cq(napi);
	struct ionic_dev *idev;
	struct ionic_lif *lif;
	u32 work_done = 0;
	u32 flags = 0;

	lif = cq->bound_q->lif;
	idev = &lif->ionic->idev;

	work_done = ionic_cq_service(cq, budget,
				     ionic_tx_service, NULL, NULL);

	if (work_done < budget && napi_complete_done(napi, work_done)) {
		ionic_dim_update(qcq);
		flags |= IONIC_INTR_CRED_UNMASK;
		cq->bound_intr->rearm_count++;
	}

	if (work_done || flags) {
		flags |= IONIC_INTR_CRED_RESET_COALESCE;
		ionic_intr_credits(idev->intr_ctrl,
				   cq->bound_intr->index,
				   work_done, flags);
	}

	DEBUG_STATS_NAPI_POLL(qcq, work_done);

	return work_done;
}

int ionic_rx_napi(struct napi_struct *napi, int budget)
{
	struct ionic_qcq *qcq = napi_to_qcq(napi);
	struct ionic_cq *cq = napi_to_cq(napi);
	struct ionic_dev *idev;
	struct ionic_lif *lif;
	u16 rx_fill_threshold;
	u32 work_done = 0;
	u32 flags = 0;

	lif = cq->bound_q->lif;
	idev = &lif->ionic->idev;

	work_done = ionic_cq_service(cq, budget,
				     ionic_rx_service, NULL, NULL);

	rx_fill_threshold = min_t(u16, IONIC_RX_FILL_THRESHOLD,
				  cq->num_descs / IONIC_RX_FILL_DIV);
	if (work_done && ionic_q_space_avail(cq->bound_q) >= rx_fill_threshold)
		ionic_rx_fill(cq->bound_q);

	if (work_done < budget && napi_complete_done(napi, work_done)) {
		ionic_dim_update(qcq);
		flags |= IONIC_INTR_CRED_UNMASK;
		cq->bound_intr->rearm_count++;
	}

	if (work_done || flags) {
		flags |= IONIC_INTR_CRED_RESET_COALESCE;
		ionic_intr_credits(idev->intr_ctrl,
				   cq->bound_intr->index,
				   work_done, flags);
	}

	DEBUG_STATS_NAPI_POLL(qcq, work_done);

	return work_done;
}

int ionic_txrx_napi(struct napi_struct *napi, int budget)
{
	struct ionic_qcq *qcq = napi_to_qcq(napi);
	struct ionic_cq *rxcq = napi_to_cq(napi);
	unsigned int qi = rxcq->bound_q->index;
	struct ionic_dev *idev;
	struct ionic_lif *lif;
	struct ionic_cq *txcq;
	u16 rx_fill_threshold;
	u32 rx_work_done = 0;
	u32 tx_work_done = 0;
	u32 flags = 0;

	lif = rxcq->bound_q->lif;
	idev = &lif->ionic->idev;
	txcq = &lif->txqcqs[qi]->cq;

	tx_work_done = ionic_cq_service(txcq, lif->tx_budget,
					ionic_tx_service, NULL, NULL);

	rx_work_done = ionic_cq_service(rxcq, budget,
					ionic_rx_service, NULL, NULL);

	rx_fill_threshold = min_t(u16, IONIC_RX_FILL_THRESHOLD,
				  rxcq->num_descs / IONIC_RX_FILL_DIV);
	if (rx_work_done && ionic_q_space_avail(rxcq->bound_q) >= rx_fill_threshold)
		ionic_rx_fill(rxcq->bound_q);

	if (rx_work_done < budget && napi_complete_done(napi, rx_work_done)) {
		ionic_dim_update(qcq);
		flags |= IONIC_INTR_CRED_UNMASK;
		rxcq->bound_intr->rearm_count++;
	}

	if (rx_work_done || flags) {
		flags |= IONIC_INTR_CRED_RESET_COALESCE;
		ionic_intr_credits(idev->intr_ctrl, rxcq->bound_intr->index,
				   tx_work_done + rx_work_done, flags);
	}

	DEBUG_STATS_NAPI_POLL(qcq, rx_work_done);
	DEBUG_STATS_NAPI_POLL(qcq, tx_work_done);

	return rx_work_done;
}

static dma_addr_t ionic_tx_map_single(struct ionic_queue *q,
				      void *data, size_t len)
{
	struct ionic_tx_stats *stats = q_to_tx_stats(q);
	struct device *dev = q->lif->ionic->dev;
	dma_addr_t dma_addr;

	dma_addr = dma_map_single(dev, data, len, DMA_TO_DEVICE);
	if (dma_mapping_error(dev, dma_addr)) {
		net_warn_ratelimited("%s: DMA single map failed on %s!\n",
				     q->lif->netdev->name, q->name);
		stats->dma_map_err++;
		return 0;
	}
	return dma_addr;
}

static dma_addr_t ionic_tx_map_frag(struct ionic_queue *q,
				    const skb_frag_t *frag,
				    size_t offset, size_t len)
{
	struct ionic_tx_stats *stats = q_to_tx_stats(q);
	struct device *dev = q->lif->ionic->dev;
	dma_addr_t dma_addr;

	dma_addr = skb_frag_dma_map(dev, frag, offset, len, DMA_TO_DEVICE);
	if (dma_mapping_error(dev, dma_addr)) {
		net_warn_ratelimited("%s: DMA frag map failed on %s!\n",
				     q->lif->netdev->name, q->name);
		stats->dma_map_err++;
	}
	return dma_addr;
}

static void ionic_tx_clean(struct ionic_queue *q,
			   struct ionic_desc_info *desc_info,
			   struct ionic_cq_info *cq_info,
			   void *cb_arg)
{
	struct ionic_txq_sg_desc *sg_desc = desc_info->sg_desc;
	struct ionic_txq_sg_elem *elem = sg_desc->elems;
	struct ionic_tx_stats *stats = q_to_tx_stats(q);
	struct ionic_txq_desc *desc = desc_info->desc;
	struct device *dev = q->lif->ionic->dev;
	u8 opcode, flags, nsge;
	u16 queue_index;
	unsigned int i;
	u64 addr;

	decode_txq_desc_cmd(le64_to_cpu(desc->cmd),
			    &opcode, &flags, &nsge, &addr);

	/* use unmap_single only if either this is not TSO,
	 * or this is first descriptor of a TSO
	 */
	if (opcode != IONIC_TXQ_DESC_OPCODE_TSO ||
	    flags & IONIC_TXQ_DESC_FLAG_TSO_SOT)
		dma_unmap_single(dev, (dma_addr_t)addr,
				 le16_to_cpu(desc->len), DMA_TO_DEVICE);
	else
		dma_unmap_page(dev, (dma_addr_t)addr,
			       le16_to_cpu(desc->len), DMA_TO_DEVICE);

	for (i = 0; i < nsge; i++, elem++)
		dma_unmap_page(dev, (dma_addr_t)le64_to_cpu(elem->addr),
			       le16_to_cpu(elem->len), DMA_TO_DEVICE);

	if (cb_arg) {
		struct sk_buff *skb = cb_arg;
		u32 len = skb->len;

		queue_index = skb_get_queue_mapping(skb);
		if (unlikely(__netif_subqueue_stopped(q->lif->netdev,
						      queue_index))) {
			netif_wake_subqueue(q->lif->netdev, queue_index);
			q->wake++;
		}
		dev_kfree_skb_any(skb);
		stats->clean++;
		netdev_tx_completed_queue(q_to_ndq(q), 1, len);
	}
}

static bool ionic_tx_service(struct ionic_cq *cq, struct ionic_cq_info *cq_info)
{
	struct ionic_txq_comp *comp = cq_info->cq_desc;
	struct ionic_queue *q = cq->bound_q;
	struct ionic_desc_info *desc_info;
	u16 index;

	if (!color_match(comp->color, cq->done_color))
		return false;

	/* clean the related q entries, there could be
	 * several q entries completed for each cq completion
	 */
	do {
		desc_info = &q->info[q->tail_idx];
		index = q->tail_idx;
		q->tail_idx = (q->tail_idx + 1) & (q->num_descs - 1);
		ionic_tx_clean(q, desc_info, cq_info, desc_info->cb_arg);
		desc_info->cb = NULL;
		desc_info->cb_arg = NULL;
	} while (index != le16_to_cpu(comp->comp_index));

	return true;
}

void ionic_tx_flush(struct ionic_cq *cq)
{
	struct ionic_dev *idev = &cq->lif->ionic->idev;
	u32 work_done;

	work_done = ionic_cq_service(cq, cq->num_descs,
				     ionic_tx_service, NULL, NULL);
	if (work_done)
		ionic_intr_credits(idev->intr_ctrl, cq->bound_intr->index,
				   work_done, IONIC_INTR_CRED_RESET_COALESCE);
}

void ionic_tx_empty(struct ionic_queue *q)
{
	struct ionic_desc_info *desc_info;

	/* walk the not completed tx entries, if any */
	while (q->head_idx != q->tail_idx) {
		desc_info = &q->info[q->tail_idx];
		q->tail_idx = (q->tail_idx + 1) & (q->num_descs - 1);
		ionic_tx_clean(q, desc_info, NULL, desc_info->cb_arg);
		desc_info->cb = NULL;
		desc_info->cb_arg = NULL;
	}
}

static int ionic_tx_tcp_inner_pseudo_csum(struct sk_buff *skb)
{
	int err;

	err = skb_cow_head(skb, 0);
	if (err)
		return err;

	if (skb->protocol == cpu_to_be16(ETH_P_IP)) {
		inner_ip_hdr(skb)->check = 0;
		inner_tcp_hdr(skb)->check =
			~csum_tcpudp_magic(inner_ip_hdr(skb)->saddr,
					   inner_ip_hdr(skb)->daddr,
					   0, IPPROTO_TCP, 0);
	} else if (skb->protocol == cpu_to_be16(ETH_P_IPV6)) {
		inner_tcp_hdr(skb)->check =
			~csum_ipv6_magic(&inner_ipv6_hdr(skb)->saddr,
					 &inner_ipv6_hdr(skb)->daddr,
					 0, IPPROTO_TCP, 0);
	}

	return 0;
}

static int ionic_tx_tcp_pseudo_csum(struct sk_buff *skb)
{
	int err;

	err = skb_cow_head(skb, 0);
	if (err)
		return err;

	if (skb->protocol == cpu_to_be16(ETH_P_IP)) {
		ip_hdr(skb)->check = 0;
		tcp_hdr(skb)->check =
			~csum_tcpudp_magic(ip_hdr(skb)->saddr,
					   ip_hdr(skb)->daddr,
					   0, IPPROTO_TCP, 0);
	} else if (skb->protocol == cpu_to_be16(ETH_P_IPV6)) {
		tcp_v6_gso_csum_prep(skb);
	}

	return 0;
}

static void ionic_tx_tso_post(struct ionic_queue *q, struct ionic_txq_desc *desc,
			      struct sk_buff *skb,
			      dma_addr_t addr, u8 nsge, u16 len,
			      unsigned int hdrlen, unsigned int mss,
			      bool outer_csum,
			      u16 vlan_tci, bool has_vlan,
			      bool start, bool done)
{
	u8 flags = 0;
	u64 cmd;

	flags |= has_vlan ? IONIC_TXQ_DESC_FLAG_VLAN : 0;
	flags |= outer_csum ? IONIC_TXQ_DESC_FLAG_ENCAP : 0;
	flags |= start ? IONIC_TXQ_DESC_FLAG_TSO_SOT : 0;
	flags |= done ? IONIC_TXQ_DESC_FLAG_TSO_EOT : 0;

	cmd = encode_txq_desc_cmd(IONIC_TXQ_DESC_OPCODE_TSO, flags, nsge, addr);
	desc->cmd = cpu_to_le64(cmd);
	desc->len = cpu_to_le16(len);
	desc->vlan_tci = cpu_to_le16(vlan_tci);
	desc->hdr_len = cpu_to_le16(hdrlen);
	desc->mss = cpu_to_le16(mss);

	if (done) {
		skb_tx_timestamp(skb);
		netdev_tx_sent_queue(q_to_ndq(q), skb->len);
		ionic_txq_post(q, !netdev_xmit_more(), ionic_tx_clean, skb);
	} else {
		ionic_txq_post(q, false, ionic_tx_clean, NULL);
	}
}

static struct ionic_txq_desc *ionic_tx_tso_next(struct ionic_queue *q,
						struct ionic_txq_sg_elem **elem)
{
	struct ionic_txq_sg_desc *sg_desc = q->info[q->head_idx].txq_sg_desc;
	struct ionic_txq_desc *desc = q->info[q->head_idx].txq_desc;

	*elem = sg_desc->elems;
	return desc;
}

static int ionic_tx_tso(struct ionic_queue *q, struct sk_buff *skb)
{
	struct ionic_tx_stats *stats = q_to_tx_stats(q);
	struct ionic_desc_info *rewind_desc_info;
	struct device *dev = q->lif->ionic->dev;
	struct ionic_txq_sg_elem *elem;
	struct ionic_txq_desc *desc;
	unsigned int frag_left = 0;
	unsigned int offset = 0;
	u16 abort = q->head_idx;
	unsigned int len_left;
	dma_addr_t desc_addr;
	unsigned int hdrlen;
	unsigned int nfrags;
	unsigned int seglen;
	u64 total_bytes = 0;
	u64 total_pkts = 0;
	u16 rewind = abort;
	unsigned int left;
	unsigned int len;
	unsigned int mss;
	skb_frag_t *frag;
	bool start, done;
	bool outer_csum;
	dma_addr_t addr;
	bool has_vlan;
	u16 desc_len;
	u8 desc_nsge;
	u16 vlan_tci;
	bool encap;
	int err;

	mss = skb_shinfo(skb)->gso_size;
	nfrags = skb_shinfo(skb)->nr_frags;
	len_left = skb->len - skb_headlen(skb);
	outer_csum = (skb_shinfo(skb)->gso_type & SKB_GSO_GRE_CSUM) ||
		     (skb_shinfo(skb)->gso_type & SKB_GSO_UDP_TUNNEL_CSUM);
	has_vlan = !!skb_vlan_tag_present(skb);
	vlan_tci = skb_vlan_tag_get(skb);
	encap = skb->encapsulation;

	/* Preload inner-most TCP csum field with IP pseudo hdr
	 * calculated with IP length set to zero.  HW will later
	 * add in length to each TCP segment resulting from the TSO.
	 */

	if (encap)
		err = ionic_tx_tcp_inner_pseudo_csum(skb);
	else
		err = ionic_tx_tcp_pseudo_csum(skb);
	if (err)
		return err;

	if (encap)
		hdrlen = skb_inner_transport_header(skb) - skb->data +
			 inner_tcp_hdrlen(skb);
	else
		hdrlen = skb_transport_offset(skb) + tcp_hdrlen(skb);

	seglen = hdrlen + mss;
	left = skb_headlen(skb);

	desc = ionic_tx_tso_next(q, &elem);
	start = true;

	/* Chop skb->data up into desc segments */

	while (left > 0) {
		len = min(seglen, left);
		frag_left = seglen - len;
		desc_addr = ionic_tx_map_single(q, skb->data + offset, len);
		if (dma_mapping_error(dev, desc_addr))
			goto err_out_abort;
		desc_len = len;
		desc_nsge = 0;
		left -= len;
		offset += len;
		if (nfrags > 0 && frag_left > 0)
			continue;
		done = (nfrags == 0 && left == 0);
		ionic_tx_tso_post(q, desc, skb,
				  desc_addr, desc_nsge, desc_len,
				  hdrlen, mss,
				  outer_csum,
				  vlan_tci, has_vlan,
				  start, done);
		total_pkts++;
		total_bytes += start ? len : len + hdrlen;
		desc = ionic_tx_tso_next(q, &elem);
		start = false;
		seglen = mss;
	}

	/* Chop skb frags into desc segments */

	for (frag = skb_shinfo(skb)->frags; len_left; frag++) {
		offset = 0;
		left = skb_frag_size(frag);
		len_left -= left;
		nfrags--;
		stats->frags++;

		while (left > 0) {
			if (frag_left > 0) {
				len = min(frag_left, left);
				frag_left -= len;
				addr = ionic_tx_map_frag(q, frag, offset, len);
				if (dma_mapping_error(dev, addr))
					goto err_out_abort;
				elem->addr = cpu_to_le64(addr);
				elem->len = cpu_to_le16(len);
				elem++;
				desc_nsge++;
				left -= len;
				offset += len;
				if (nfrags > 0 && frag_left > 0)
					continue;
				done = (nfrags == 0 && left == 0);
				ionic_tx_tso_post(q, desc, skb, desc_addr,
						  desc_nsge, desc_len,
						  hdrlen, mss, outer_csum,
						  vlan_tci, has_vlan,
						  start, done);
				total_pkts++;
				total_bytes += start ? len : len + hdrlen;
				desc = ionic_tx_tso_next(q, &elem);
				start = false;
			} else {
				len = min(mss, left);
				frag_left = mss - len;
				desc_addr = ionic_tx_map_frag(q, frag,
							      offset, len);
				if (dma_mapping_error(dev, desc_addr))
					goto err_out_abort;
				desc_len = len;
				desc_nsge = 0;
				left -= len;
				offset += len;
				if (nfrags > 0 && frag_left > 0)
					continue;
				done = (nfrags == 0 && left == 0);
				ionic_tx_tso_post(q, desc, skb, desc_addr,
						  desc_nsge, desc_len,
						  hdrlen, mss, outer_csum,
						  vlan_tci, has_vlan,
						  start, done);
				total_pkts++;
				total_bytes += start ? len : len + hdrlen;
				desc = ionic_tx_tso_next(q, &elem);
				start = false;
			}
		}
	}

	stats->pkts += total_pkts;
	stats->bytes += total_bytes;
	stats->tso++;
	stats->tso_bytes += total_bytes;

	return 0;

err_out_abort:
	while (rewind != q->head_idx) {
		rewind_desc_info = &q->info[rewind];
		ionic_tx_clean(q, rewind_desc_info, NULL, NULL);
		rewind = (rewind + 1) & (q->num_descs - 1);
	}
	q->head_idx = abort;

	return -ENOMEM;
}

static int ionic_tx_calc_csum(struct ionic_queue *q, struct sk_buff *skb)
{
	struct ionic_txq_desc *desc = q->info[q->head_idx].txq_desc;
	struct ionic_tx_stats *stats = q_to_tx_stats(q);
	struct device *dev = q->lif->ionic->dev;
	dma_addr_t dma_addr;
	bool has_vlan;
	u8 flags = 0;
	bool encap;
	u64 cmd;

	has_vlan = !!skb_vlan_tag_present(skb);
	encap = skb->encapsulation;

	dma_addr = ionic_tx_map_single(q, skb->data, skb_headlen(skb));
	if (dma_mapping_error(dev, dma_addr))
		return -ENOMEM;

	flags |= has_vlan ? IONIC_TXQ_DESC_FLAG_VLAN : 0;
	flags |= encap ? IONIC_TXQ_DESC_FLAG_ENCAP : 0;

	cmd = encode_txq_desc_cmd(IONIC_TXQ_DESC_OPCODE_CSUM_PARTIAL,
				  flags, skb_shinfo(skb)->nr_frags, dma_addr);
	desc->cmd = cpu_to_le64(cmd);
	desc->len = cpu_to_le16(skb_headlen(skb));
	desc->csum_start = cpu_to_le16(skb_checksum_start_offset(skb));
	desc->csum_offset = cpu_to_le16(skb->csum_offset);
	if (has_vlan) {
		desc->vlan_tci = cpu_to_le16(skb_vlan_tag_get(skb));
		stats->vlan_inserted++;
	}

	if (skb_csum_is_sctp(skb))
		stats->crc32_csum++;
	else
		stats->csum++;

	return 0;
}

static int ionic_tx_calc_no_csum(struct ionic_queue *q, struct sk_buff *skb)
{
	struct ionic_txq_desc *desc = q->info[q->head_idx].txq_desc;
	struct ionic_tx_stats *stats = q_to_tx_stats(q);
	struct device *dev = q->lif->ionic->dev;
	dma_addr_t dma_addr;
	bool has_vlan;
	u8 flags = 0;
	bool encap;
	u64 cmd;

	has_vlan = !!skb_vlan_tag_present(skb);
	encap = skb->encapsulation;

	dma_addr = ionic_tx_map_single(q, skb->data, skb_headlen(skb));
	if (dma_mapping_error(dev, dma_addr))
		return -ENOMEM;

	flags |= has_vlan ? IONIC_TXQ_DESC_FLAG_VLAN : 0;
	flags |= encap ? IONIC_TXQ_DESC_FLAG_ENCAP : 0;

	cmd = encode_txq_desc_cmd(IONIC_TXQ_DESC_OPCODE_CSUM_NONE,
				  flags, skb_shinfo(skb)->nr_frags, dma_addr);
	desc->cmd = cpu_to_le64(cmd);
	desc->len = cpu_to_le16(skb_headlen(skb));
	if (has_vlan) {
		desc->vlan_tci = cpu_to_le16(skb_vlan_tag_get(skb));
		stats->vlan_inserted++;
	}

	stats->csum_none++;

	return 0;
}

static int ionic_tx_skb_frags(struct ionic_queue *q, struct sk_buff *skb)
{
	struct ionic_txq_sg_desc *sg_desc = q->info[q->head_idx].txq_sg_desc;
	unsigned int len_left = skb->len - skb_headlen(skb);
	struct ionic_txq_sg_elem *elem = sg_desc->elems;
	struct ionic_tx_stats *stats = q_to_tx_stats(q);
	struct device *dev = q->lif->ionic->dev;
	dma_addr_t dma_addr;
	skb_frag_t *frag;
	u16 len;

	for (frag = skb_shinfo(skb)->frags; len_left; frag++, elem++) {
		len = skb_frag_size(frag);
		elem->len = cpu_to_le16(len);
		dma_addr = ionic_tx_map_frag(q, frag, 0, len);
		if (dma_mapping_error(dev, dma_addr))
			return -ENOMEM;
		elem->addr = cpu_to_le64(dma_addr);
		len_left -= len;
		stats->frags++;
	}

	return 0;
}

static int ionic_tx(struct ionic_queue *q, struct sk_buff *skb)
{
	struct ionic_tx_stats *stats = q_to_tx_stats(q);
	int err;

	/* set up the initial descriptor */
	if (skb->ip_summed == CHECKSUM_PARTIAL)
		err = ionic_tx_calc_csum(q, skb);
	else
		err = ionic_tx_calc_no_csum(q, skb);
	if (err)
		return err;

	/* add frags */
	err = ionic_tx_skb_frags(q, skb);
	if (err)
		return err;

	skb_tx_timestamp(skb);
	stats->pkts++;
	stats->bytes += skb->len;

	netdev_tx_sent_queue(q_to_ndq(q), skb->len);
	ionic_txq_post(q, !netdev_xmit_more(), ionic_tx_clean, skb);

	return 0;
}

static int ionic_tx_descs_needed(struct ionic_queue *q, struct sk_buff *skb)
{
	int sg_elems = q->lif->qtype_info[IONIC_QTYPE_TXQ].max_sg_elems;
	struct ionic_tx_stats *stats = q_to_tx_stats(q);
	int err;

	/* If TSO, need roundup(skb->len/mss) descs */
	if (skb_is_gso(skb))
		return (skb->len / skb_shinfo(skb)->gso_size) + 1;

	/* If non-TSO, just need 1 desc and nr_frags sg elems */
	if (skb_shinfo(skb)->nr_frags <= sg_elems)
		return 1;

	/* Too many frags, so linearize */
	err = skb_linearize(skb);
	if (err)
		return err;

	stats->linearize++;

	/* Need 1 desc and zero sg elems */
	return 1;
}

static int ionic_maybe_stop_tx(struct ionic_queue *q, int ndescs)
{
	int stopped = 0;

	if (unlikely(!ionic_q_has_space(q, ndescs))) {
		netif_stop_subqueue(q->lif->netdev, q->index);
		q->stop++;
		stopped = 1;

		/* Might race with ionic_tx_clean, check again */
		smp_rmb();
		if (ionic_q_has_space(q, ndescs)) {
			netif_wake_subqueue(q->lif->netdev, q->index);
			stopped = 0;
		}
	}

	return stopped;
}

netdev_tx_t ionic_start_xmit(struct sk_buff *skb, struct net_device *netdev)
{
	u16 queue_index = skb_get_queue_mapping(skb);
	struct ionic_lif *lif = netdev_priv(netdev);
	struct ionic_queue *q;
	int ndescs;
	int err;

	if (unlikely(!test_bit(IONIC_LIF_F_UP, lif->state))) {
		dev_kfree_skb(skb);
		return NETDEV_TX_OK;
	}

	if (unlikely(queue_index >= lif->nxqs))
		queue_index = 0;
	q = &lif->txqcqs[queue_index]->q;

	ndescs = ionic_tx_descs_needed(q, skb);
	if (ndescs < 0)
		goto err_out_drop;

	if (unlikely(ionic_maybe_stop_tx(q, ndescs)))
		return NETDEV_TX_BUSY;

	if (skb_is_gso(skb))
		err = ionic_tx_tso(q, skb);
	else
		err = ionic_tx(q, skb);

	if (err)
		goto err_out_drop;

	/* Stop the queue if there aren't descriptors for the next packet.
	 * Since our SG lists per descriptor take care of most of the possible
	 * fragmentation, we don't need to have many descriptors available.
	 */
	ionic_maybe_stop_tx(q, 4);

	return NETDEV_TX_OK;

err_out_drop:
	q->stop++;
	q->drop++;
	dev_kfree_skb(skb);
	return NETDEV_TX_OK;
}<|MERGE_RESOLUTION|>--- conflicted
+++ resolved
@@ -253,22 +253,6 @@
 	return true;
 }
 
-<<<<<<< HEAD
-void ionic_rx_flush(struct ionic_cq *cq)
-{
-	struct ionic_dev *idev = &cq->lif->ionic->idev;
-	u32 work_done;
-
-	work_done = ionic_cq_service(cq, cq->num_descs,
-				     ionic_rx_service, NULL, NULL);
-
-	if (work_done)
-		ionic_intr_credits(idev->intr_ctrl, cq->bound_intr->index,
-				   work_done, IONIC_INTR_CRED_RESET_COALESCE);
-}
-
-=======
->>>>>>> f642729d
 static int ionic_rx_page_alloc(struct ionic_queue *q,
 			       struct ionic_page_info *page_info)
 {
@@ -406,37 +390,11 @@
 
 	ionic_dbell_ring(q->lif->kern_dbpage, q->hw_type,
 			 q->dbval | q->head_idx);
-<<<<<<< HEAD
-}
-
-static void ionic_rx_fill_cb(void *arg)
-{
-	ionic_rx_fill(arg);
-=======
->>>>>>> f642729d
 }
 
 void ionic_rx_empty(struct ionic_queue *q)
 {
 	struct ionic_desc_info *desc_info;
-<<<<<<< HEAD
-	struct ionic_rxq_desc *desc;
-	unsigned int i;
-	u16 idx;
-
-	idx = q->tail_idx;
-	while (idx != q->head_idx) {
-		desc_info = &q->info[idx];
-		desc = desc_info->desc;
-		desc->addr = 0;
-		desc->len = 0;
-
-		for (i = 0; i < desc_info->npages; i++)
-			ionic_rx_page_free(q, &desc_info->pages[i]);
-
-		desc_info->cb_arg = NULL;
-		idx = (idx + 1) & (q->num_descs - 1);
-=======
 	struct ionic_page_info *page_info;
 	unsigned int i, j;
 
@@ -451,7 +409,6 @@
 		desc_info->npages = 0;
 		desc_info->cb = NULL;
 		desc_info->cb_arg = NULL;
->>>>>>> f642729d
 	}
 }
 
