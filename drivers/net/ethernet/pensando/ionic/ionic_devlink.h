/* SPDX-License-Identifier: GPL-2.0 */
/* Copyright(c) 2017 - 2019 Pensando Systems, Inc */

#ifndef _IONIC_DEVLINK_H_
#define _IONIC_DEVLINK_H_

#include <net/devlink.h>

<<<<<<< HEAD
int ionic_firmware_update(struct ionic_lif *lif, const char *fw_name,
=======
int ionic_firmware_update(struct ionic_lif *lif, const struct firmware *fw,
>>>>>>> 356006a6
			  struct netlink_ext_ack *extack);

struct ionic *ionic_devlink_alloc(struct device *dev);
void ionic_devlink_free(struct ionic *ionic);
int ionic_devlink_register(struct ionic *ionic);
void ionic_devlink_unregister(struct ionic *ionic);

#endif /* _IONIC_DEVLINK_H_ */<|MERGE_RESOLUTION|>--- conflicted
+++ resolved
@@ -6,11 +6,7 @@
 
 #include <net/devlink.h>
 
-<<<<<<< HEAD
-int ionic_firmware_update(struct ionic_lif *lif, const char *fw_name,
-=======
 int ionic_firmware_update(struct ionic_lif *lif, const struct firmware *fw,
->>>>>>> 356006a6
 			  struct netlink_ext_ack *extack);
 
 struct ionic *ionic_devlink_alloc(struct device *dev);
