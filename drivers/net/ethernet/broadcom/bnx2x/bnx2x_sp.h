/* bnx2x_sp.h: Broadcom Everest network driver.
 *
 * Copyright (c) 2011-2013 Broadcom Corporation
 *
 * Unless you and Broadcom execute a separate written software license
 * agreement governing use of this software, this software is licensed to you
 * under the terms of the GNU General Public License version 2, available
 * at http://www.gnu.org/licenses/old-licenses/gpl-2.0.html (the "GPL").
 *
 * Notwithstanding the above, under no circumstances may you combine this
 * software in any way with any other Broadcom software provided under a
 * license other than the GPL, without Broadcom's express prior written
 * consent.
 *
 * Maintained by: Ariel Elior <ariel.elior@qlogic.com>
 * Written by: Vladislav Zolotarov
 *
 */
#ifndef BNX2X_SP_VERBS
#define BNX2X_SP_VERBS

struct bnx2x;
struct eth_context;

/* Bits representing general command's configuration */
enum {
	RAMROD_TX,
	RAMROD_RX,
	/* Wait until all pending commands complete */
	RAMROD_COMP_WAIT,
	/* Don't send a ramrod, only update a registry */
	RAMROD_DRV_CLR_ONLY,
	/* Configure HW according to the current object state */
	RAMROD_RESTORE,
	 /* Execute the next command now */
	RAMROD_EXEC,
	/* Don't add a new command and continue execution of postponed
	 * commands. If not set a new command will be added to the
	 * pending commands list.
	 */
	RAMROD_CONT,
	/* If there is another pending ramrod, wait until it finishes and
	 * re-try to submit this one. This flag can be set only in sleepable
	 * context, and should not be set from the context that completes the
	 * ramrods as deadlock will occur.
	 */
	RAMROD_RETRY,
};

typedef enum {
	BNX2X_OBJ_TYPE_RX,
	BNX2X_OBJ_TYPE_TX,
	BNX2X_OBJ_TYPE_RX_TX,
} bnx2x_obj_type;

/* Public slow path states */
enum {
	BNX2X_FILTER_MAC_PENDING,
	BNX2X_FILTER_VLAN_PENDING,
	BNX2X_FILTER_VLAN_MAC_PENDING,
	BNX2X_FILTER_RX_MODE_PENDING,
	BNX2X_FILTER_RX_MODE_SCHED,
	BNX2X_FILTER_ISCSI_ETH_START_SCHED,
	BNX2X_FILTER_ISCSI_ETH_STOP_SCHED,
	BNX2X_FILTER_FCOE_ETH_START_SCHED,
	BNX2X_FILTER_FCOE_ETH_STOP_SCHED,
	BNX2X_FILTER_MCAST_PENDING,
	BNX2X_FILTER_MCAST_SCHED,
	BNX2X_FILTER_RSS_CONF_PENDING,
	BNX2X_AFEX_FCOE_Q_UPDATE_PENDING,
	BNX2X_AFEX_PENDING_VIFSET_MCP_ACK
};

struct bnx2x_raw_obj {
	u8		func_id;

	/* Queue params */
	u8		cl_id;
	u32		cid;

	/* Ramrod data buffer params */
	void		*rdata;
	dma_addr_t	rdata_mapping;

	/* Ramrod state params */
	int		state;   /* "ramrod is pending" state bit */
	unsigned long	*pstate; /* pointer to state buffer */

	bnx2x_obj_type	obj_type;

	int (*wait_comp)(struct bnx2x *bp,
			 struct bnx2x_raw_obj *o);

	bool (*check_pending)(struct bnx2x_raw_obj *o);
	void (*clear_pending)(struct bnx2x_raw_obj *o);
	void (*set_pending)(struct bnx2x_raw_obj *o);
};

/************************* VLAN-MAC commands related parameters ***************/
struct bnx2x_mac_ramrod_data {
	u8 mac[ETH_ALEN];
	u8 is_inner_mac;
};

struct bnx2x_vlan_ramrod_data {
	u16 vlan;
};

struct bnx2x_vlan_mac_ramrod_data {
	u8 mac[ETH_ALEN];
	u8 is_inner_mac;
	u16 vlan;
};

union bnx2x_classification_ramrod_data {
	struct bnx2x_mac_ramrod_data mac;
	struct bnx2x_vlan_ramrod_data vlan;
	struct bnx2x_vlan_mac_ramrod_data vlan_mac;
};

/* VLAN_MAC commands */
enum bnx2x_vlan_mac_cmd {
	BNX2X_VLAN_MAC_ADD,
	BNX2X_VLAN_MAC_DEL,
	BNX2X_VLAN_MAC_MOVE,
};

struct bnx2x_vlan_mac_data {
	/* Requested command: BNX2X_VLAN_MAC_XX */
	enum bnx2x_vlan_mac_cmd cmd;
	/* used to contain the data related vlan_mac_flags bits from
	 * ramrod parameters.
	 */
	unsigned long vlan_mac_flags;

	/* Needed for MOVE command */
	struct bnx2x_vlan_mac_obj *target_obj;

	union bnx2x_classification_ramrod_data u;
};

/*************************** Exe Queue obj ************************************/
union bnx2x_exe_queue_cmd_data {
	struct bnx2x_vlan_mac_data vlan_mac;

	struct {
		/* TODO */
	} mcast;
};

struct bnx2x_exeq_elem {
	struct list_head		link;

	/* Length of this element in the exe_chunk. */
	int				cmd_len;

	union bnx2x_exe_queue_cmd_data	cmd_data;
};

union bnx2x_qable_obj;

union bnx2x_exeq_comp_elem {
	union event_ring_elem *elem;
};

struct bnx2x_exe_queue_obj;

typedef int (*exe_q_validate)(struct bnx2x *bp,
			      union bnx2x_qable_obj *o,
			      struct bnx2x_exeq_elem *elem);

typedef int (*exe_q_remove)(struct bnx2x *bp,
			    union bnx2x_qable_obj *o,
			    struct bnx2x_exeq_elem *elem);

/* Return positive if entry was optimized, 0 - if not, negative
 * in case of an error.
 */
typedef int (*exe_q_optimize)(struct bnx2x *bp,
			      union bnx2x_qable_obj *o,
			      struct bnx2x_exeq_elem *elem);
typedef int (*exe_q_execute)(struct bnx2x *bp,
			     union bnx2x_qable_obj *o,
			     struct list_head *exe_chunk,
			     unsigned long *ramrod_flags);
typedef struct bnx2x_exeq_elem *
			(*exe_q_get)(struct bnx2x_exe_queue_obj *o,
				     struct bnx2x_exeq_elem *elem);

struct bnx2x_exe_queue_obj {
	/* Commands pending for an execution. */
	struct list_head	exe_queue;

	/* Commands pending for an completion. */
	struct list_head	pending_comp;

	spinlock_t		lock;

	/* Maximum length of commands' list for one execution */
	int			exe_chunk_len;

	union bnx2x_qable_obj	*owner;

	/****** Virtual functions ******/
	/**
	 * Called before commands execution for commands that are really
	 * going to be executed (after 'optimize').
	 *
	 * Must run under exe_queue->lock
	 */
	exe_q_validate		validate;

	/**
	 * Called before removing pending commands, cleaning allocated
	 * resources (e.g., credits from validate)
	 */
	 exe_q_remove		remove;

	/**
	 * This will try to cancel the current pending commands list
	 * considering the new command.
	 *
	 * Returns the number of optimized commands or a negative error code
	 *
	 * Must run under exe_queue->lock
	 */
	exe_q_optimize		optimize;

	/**
	 * Run the next commands chunk (owner specific).
	 */
	exe_q_execute		execute;

	/**
	 * Return the exe_queue element containing the specific command
	 * if any. Otherwise return NULL.
	 */
	exe_q_get		get;
};
/***************** Classification verbs: Set/Del MAC/VLAN/VLAN-MAC ************/
/*
 * Element in the VLAN_MAC registry list having all currently configured
 * rules.
 */
struct bnx2x_vlan_mac_registry_elem {
	struct list_head	link;

	/* Used to store the cam offset used for the mac/vlan/vlan-mac.
	 * Relevant for 57710 and 57711 only. VLANs and MACs share the
	 * same CAM for these chips.
	 */
	int			cam_offset;

	/* Needed for DEL and RESTORE flows */
	unsigned long		vlan_mac_flags;

	union bnx2x_classification_ramrod_data u;
};

/* Bits representing VLAN_MAC commands specific flags */
enum {
	BNX2X_UC_LIST_MAC,
	BNX2X_ETH_MAC,
	BNX2X_ISCSI_ETH_MAC,
	BNX2X_NETQ_ETH_MAC,
	BNX2X_DONT_CONSUME_CAM_CREDIT,
	BNX2X_DONT_CONSUME_CAM_CREDIT_DEST,
};
/* When looking for matching filters, some flags are not interesting */
#define BNX2X_VLAN_MAC_CMP_MASK	(1 << BNX2X_UC_LIST_MAC | \
				 1 << BNX2X_ETH_MAC | \
				 1 << BNX2X_ISCSI_ETH_MAC | \
				 1 << BNX2X_NETQ_ETH_MAC)
#define BNX2X_VLAN_MAC_CMP_FLAGS(flags) \
	((flags) & BNX2X_VLAN_MAC_CMP_MASK)

struct bnx2x_vlan_mac_ramrod_params {
	/* Object to run the command from */
	struct bnx2x_vlan_mac_obj *vlan_mac_obj;

	/* General command flags: COMP_WAIT, etc. */
	unsigned long ramrod_flags;

	/* Command specific configuration request */
	struct bnx2x_vlan_mac_data user_req;
};

struct bnx2x_vlan_mac_obj {
	struct bnx2x_raw_obj raw;

	/* Bookkeeping list: will prevent the addition of already existing
	 * entries.
	 */
	struct list_head		head;
	/* Implement a simple reader/writer lock on the head list.
	 * all these fields should only be accessed under the exe_queue lock
	 */
	u8		head_reader; /* Num. of readers accessing head list */
	bool		head_exe_request; /* Pending execution request. */
	unsigned long	saved_ramrod_flags; /* Ramrods of pending execution */

	/* TODO: Add it's initialization in the init functions */
	struct bnx2x_exe_queue_obj	exe_queue;

	/* MACs credit pool */
	struct bnx2x_credit_pool_obj	*macs_pool;

	/* VLANs credit pool */
	struct bnx2x_credit_pool_obj	*vlans_pool;

	/* RAMROD command to be used */
	int				ramrod_cmd;

	/* copy first n elements onto preallocated buffer
	 *
	 * @param n number of elements to get
	 * @param buf buffer preallocated by caller into which elements
	 *            will be copied. Note elements are 4-byte aligned
	 *            so buffer size must be able to accommodate the
	 *            aligned elements.
	 *
	 * @return number of copied bytes
	 */
	int (*get_n_elements)(struct bnx2x *bp,
			      struct bnx2x_vlan_mac_obj *o, int n, u8 *base,
			      u8 stride, u8 size);

	/**
	 * Checks if ADD-ramrod with the given params may be performed.
	 *
	 * @return zero if the element may be added
	 */

	int (*check_add)(struct bnx2x *bp,
			 struct bnx2x_vlan_mac_obj *o,
			 union bnx2x_classification_ramrod_data *data);

	/**
	 * Checks if DEL-ramrod with the given params may be performed.
	 *
	 * @return true if the element may be deleted
	 */
	struct bnx2x_vlan_mac_registry_elem *
		(*check_del)(struct bnx2x *bp,
			     struct bnx2x_vlan_mac_obj *o,
			     union bnx2x_classification_ramrod_data *data);

	/**
	 * Checks if DEL-ramrod with the given params may be performed.
	 *
	 * @return true if the element may be deleted
	 */
	bool (*check_move)(struct bnx2x *bp,
			   struct bnx2x_vlan_mac_obj *src_o,
			   struct bnx2x_vlan_mac_obj *dst_o,
			   union bnx2x_classification_ramrod_data *data);

	/**
	 *  Update the relevant credit object(s) (consume/return
	 *  correspondingly).
	 */
	bool (*get_credit)(struct bnx2x_vlan_mac_obj *o);
	bool (*put_credit)(struct bnx2x_vlan_mac_obj *o);
	bool (*get_cam_offset)(struct bnx2x_vlan_mac_obj *o, int *offset);
	bool (*put_cam_offset)(struct bnx2x_vlan_mac_obj *o, int offset);

	/**
	 * Configures one rule in the ramrod data buffer.
	 */
	void (*set_one_rule)(struct bnx2x *bp,
			     struct bnx2x_vlan_mac_obj *o,
			     struct bnx2x_exeq_elem *elem, int rule_idx,
			     int cam_offset);

	/**
	*  Delete all configured elements having the given
	*  vlan_mac_flags specification. Assumes no pending for
	*  execution commands. Will schedule all all currently
	*  configured MACs/VLANs/VLAN-MACs matching the vlan_mac_flags
	*  specification for deletion and will use the given
	*  ramrod_flags for the last DEL operation.
	 *
	 * @param bp
	 * @param o
	 * @param ramrod_flags RAMROD_XX flags
	 *
	 * @return 0 if the last operation has completed successfully
	 *         and there are no more elements left, positive value
	 *         if there are pending for completion commands,
	 *         negative value in case of failure.
	 */
	int (*delete_all)(struct bnx2x *bp,
			  struct bnx2x_vlan_mac_obj *o,
			  unsigned long *vlan_mac_flags,
			  unsigned long *ramrod_flags);

	/**
	 * Reconfigures the next MAC/VLAN/VLAN-MAC element from the previously
	 * configured elements list.
	 *
	 * @param bp
	 * @param p Command parameters (RAMROD_COMP_WAIT bit in
	 *          ramrod_flags is only taken into an account)
	 * @param ppos a pointer to the cookie that should be given back in the
	 *        next call to make function handle the next element. If
	 *        *ppos is set to NULL it will restart the iterator.
	 *        If returned *ppos == NULL this means that the last
	 *        element has been handled.
	 *
	 * @return int
	 */
	int (*restore)(struct bnx2x *bp,
		       struct bnx2x_vlan_mac_ramrod_params *p,
		       struct bnx2x_vlan_mac_registry_elem **ppos);

	/**
	 * Should be called on a completion arrival.
	 *
	 * @param bp
	 * @param o
	 * @param cqe Completion element we are handling
	 * @param ramrod_flags if RAMROD_CONT is set the next bulk of
	 *		       pending commands will be executed.
	 *		       RAMROD_DRV_CLR_ONLY and RAMROD_RESTORE
	 *		       may also be set if needed.
	 *
	 * @return 0 if there are neither pending nor waiting for
	 *         completion commands. Positive value if there are
	 *         pending for execution or for completion commands.
	 *         Negative value in case of an error (including an
	 *         error in the cqe).
	 */
	int (*complete)(struct bnx2x *bp, struct bnx2x_vlan_mac_obj *o,
			union event_ring_elem *cqe,
			unsigned long *ramrod_flags);

	/**
	 * Wait for completion of all commands. Don't schedule new ones,
	 * just wait. It assumes that the completion code will schedule
	 * for new commands.
	 */
	int (*wait)(struct bnx2x *bp, struct bnx2x_vlan_mac_obj *o);
};

enum {
	BNX2X_LLH_CAM_ISCSI_ETH_LINE = 0,
	BNX2X_LLH_CAM_ETH_LINE,
	BNX2X_LLH_CAM_MAX_PF_LINE = NIG_REG_LLH1_FUNC_MEM_SIZE / 2
};

/** RX_MODE verbs:DROP_ALL/ACCEPT_ALL/ACCEPT_ALL_MULTI/ACCEPT_ALL_VLAN/NORMAL */

/* RX_MODE ramrod special flags: set in rx_mode_flags field in
 * a bnx2x_rx_mode_ramrod_params.
 */
enum {
	BNX2X_RX_MODE_FCOE_ETH,
	BNX2X_RX_MODE_ISCSI_ETH,
};

enum {
	BNX2X_ACCEPT_UNICAST,
	BNX2X_ACCEPT_MULTICAST,
	BNX2X_ACCEPT_ALL_UNICAST,
	BNX2X_ACCEPT_ALL_MULTICAST,
	BNX2X_ACCEPT_BROADCAST,
	BNX2X_ACCEPT_UNMATCHED,
	BNX2X_ACCEPT_ANY_VLAN
};

struct bnx2x_rx_mode_ramrod_params {
	struct bnx2x_rx_mode_obj *rx_mode_obj;
	unsigned long *pstate;
	int state;
	u8 cl_id;
	u32 cid;
	u8 func_id;
	unsigned long ramrod_flags;
	unsigned long rx_mode_flags;

	/* rdata is either a pointer to eth_filter_rules_ramrod_data(e2) or to
	 * a tstorm_eth_mac_filter_config (e1x).
	 */
	void *rdata;
	dma_addr_t rdata_mapping;

	/* Rx mode settings */
	unsigned long rx_accept_flags;

	/* internal switching settings */
	unsigned long tx_accept_flags;
};

struct bnx2x_rx_mode_obj {
	int (*config_rx_mode)(struct bnx2x *bp,
			      struct bnx2x_rx_mode_ramrod_params *p);

	int (*wait_comp)(struct bnx2x *bp,
			 struct bnx2x_rx_mode_ramrod_params *p);
};

/********************** Set multicast group ***********************************/

struct bnx2x_mcast_list_elem {
	struct list_head link;
	u8 *mac;
};

union bnx2x_mcast_config_data {
	u8 *mac;
	u8 bin; /* used in a RESTORE flow */
};

struct bnx2x_mcast_ramrod_params {
	struct bnx2x_mcast_obj *mcast_obj;

	/* Relevant options are RAMROD_COMP_WAIT and RAMROD_DRV_CLR_ONLY */
	unsigned long ramrod_flags;

	struct list_head mcast_list; /* list of struct bnx2x_mcast_list_elem */
	/** TODO:
	 *      - rename it to macs_num.
	 *      - Add a new command type for handling pending commands
	 *        (remove "zero semantics").
	 *
	 *  Length of mcast_list. If zero and ADD_CONT command - post
	 *  pending commands.
	 */
	int mcast_list_len;
};

enum bnx2x_mcast_cmd {
	BNX2X_MCAST_CMD_ADD,
	BNX2X_MCAST_CMD_CONT,
	BNX2X_MCAST_CMD_DEL,
	BNX2X_MCAST_CMD_RESTORE,
};

struct bnx2x_mcast_obj {
	struct bnx2x_raw_obj raw;

	union {
		struct {
		#define BNX2X_MCAST_BINS_NUM	256
		#define BNX2X_MCAST_VEC_SZ	(BNX2X_MCAST_BINS_NUM / 64)
			u64 vec[BNX2X_MCAST_VEC_SZ];

			/** Number of BINs to clear. Should be updated
			 *  immediately when a command arrives in order to
			 *  properly create DEL commands.
			 */
			int num_bins_set;
		} aprox_match;

		struct {
			struct list_head macs;
			int num_macs_set;
		} exact_match;
	} registry;

	/* Pending commands */
	struct list_head pending_cmds_head;

	/* A state that is set in raw.pstate, when there are pending commands */
	int sched_state;

	/* Maximal number of mcast MACs configured in one command */
	int max_cmd_len;

	/* Total number of currently pending MACs to configure: both
	 * in the pending commands list and in the current command.
	 */
	int total_pending_num;

	u8 engine_id;

	/**
	 * @param cmd command to execute (BNX2X_MCAST_CMD_X, see above)
	 */
	int (*config_mcast)(struct bnx2x *bp,
			    struct bnx2x_mcast_ramrod_params *p,
			    enum bnx2x_mcast_cmd cmd);

	/**
	 * Fills the ramrod data during the RESTORE flow.
	 *
	 * @param bp
	 * @param o
	 * @param start_idx Registry index to start from
	 * @param rdata_idx Index in the ramrod data to start from
	 *
	 * @return -1 if we handled the whole registry or index of the last
	 *         handled registry element.
	 */
	int (*hdl_restore)(struct bnx2x *bp, struct bnx2x_mcast_obj *o,
			   int start_bin, int *rdata_idx);

	int (*enqueue_cmd)(struct bnx2x *bp, struct bnx2x_mcast_obj *o,
			   struct bnx2x_mcast_ramrod_params *p,
			   enum bnx2x_mcast_cmd cmd);

	void (*set_one_rule)(struct bnx2x *bp,
			     struct bnx2x_mcast_obj *o, int idx,
			     union bnx2x_mcast_config_data *cfg_data,
			     enum bnx2x_mcast_cmd cmd);

	/** Checks if there are more mcast MACs to be set or a previous
	 *  command is still pending.
	 */
	bool (*check_pending)(struct bnx2x_mcast_obj *o);

	/**
	 * Set/Clear/Check SCHEDULED state of the object
	 */
	void (*set_sched)(struct bnx2x_mcast_obj *o);
	void (*clear_sched)(struct bnx2x_mcast_obj *o);
	bool (*check_sched)(struct bnx2x_mcast_obj *o);

	/* Wait until all pending commands complete */
	int (*wait_comp)(struct bnx2x *bp, struct bnx2x_mcast_obj *o);

	/**
	 * Handle the internal object counters needed for proper
	 * commands handling. Checks that the provided parameters are
	 * feasible.
	 */
	int (*validate)(struct bnx2x *bp,
			struct bnx2x_mcast_ramrod_params *p,
			enum bnx2x_mcast_cmd cmd);

	/**
	 * Restore the values of internal counters in case of a failure.
	 */
	void (*revert)(struct bnx2x *bp,
		       struct bnx2x_mcast_ramrod_params *p,
		       int old_num_bins);

	int (*get_registry_size)(struct bnx2x_mcast_obj *o);
	void (*set_registry_size)(struct bnx2x_mcast_obj *o, int n);
};

/*************************** Credit handling **********************************/
struct bnx2x_credit_pool_obj {

	/* Current amount of credit in the pool */
	atomic_t	credit;

	/* Maximum allowed credit. put() will check against it. */
	int		pool_sz;

	/* Allocate a pool table statically.
	 *
	 * Currently the maximum allowed size is MAX_MAC_CREDIT_E2(272)
	 *
	 * The set bit in the table will mean that the entry is available.
	 */
#define BNX2X_POOL_VEC_SIZE	(MAX_MAC_CREDIT_E2 / 64)
	u64		pool_mirror[BNX2X_POOL_VEC_SIZE];

	/* Base pool offset (initialized differently */
	int		base_pool_offset;

	/**
	 * Get the next free pool entry.
	 *
	 * @return true if there was a free entry in the pool
	 */
	bool (*get_entry)(struct bnx2x_credit_pool_obj *o, int *entry);

	/**
	 * Return the entry back to the pool.
	 *
	 * @return true if entry is legal and has been successfully
	 *         returned to the pool.
	 */
	bool (*put_entry)(struct bnx2x_credit_pool_obj *o, int entry);

	/**
	 * Get the requested amount of credit from the pool.
	 *
	 * @param cnt Amount of requested credit
	 * @return true if the operation is successful
	 */
	bool (*get)(struct bnx2x_credit_pool_obj *o, int cnt);

	/**
	 * Returns the credit to the pool.
	 *
	 * @param cnt Amount of credit to return
	 * @return true if the operation is successful
	 */
	bool (*put)(struct bnx2x_credit_pool_obj *o, int cnt);

	/**
	 * Reads the current amount of credit.
	 */
	int (*check)(struct bnx2x_credit_pool_obj *o);
};

/*************************** RSS configuration ********************************/
enum {
	/* RSS_MODE bits are mutually exclusive */
	BNX2X_RSS_MODE_DISABLED,
	BNX2X_RSS_MODE_REGULAR,

	BNX2X_RSS_SET_SRCH, /* Setup searcher, E1x specific flag */

	BNX2X_RSS_IPV4,
	BNX2X_RSS_IPV4_TCP,
	BNX2X_RSS_IPV4_UDP,
	BNX2X_RSS_IPV6,
	BNX2X_RSS_IPV6_TCP,
	BNX2X_RSS_IPV6_UDP,
	BNX2X_RSS_GRE_INNER_HDRS,
};

struct bnx2x_config_rss_params {
	struct bnx2x_rss_config_obj *rss_obj;

	/* may have RAMROD_COMP_WAIT set only */
	unsigned long	ramrod_flags;

	/* BNX2X_RSS_X bits */
	unsigned long	rss_flags;

	/* Number hash bits to take into an account */
	u8		rss_result_mask;

	/* Indirection table */
	u8		ind_table[T_ETH_INDIRECTION_TABLE_SIZE];

	/* RSS hash values */
	u32		rss_key[10];

	/* valid only iff BNX2X_RSS_UPDATE_TOE is set */
	u16		toe_rss_bitmap;
};

struct bnx2x_rss_config_obj {
	struct bnx2x_raw_obj	raw;

	/* RSS engine to use */
	u8			engine_id;

	/* Last configured indirection table */
	u8			ind_table[T_ETH_INDIRECTION_TABLE_SIZE];

	/* flags for enabling 4-tupple hash on UDP */
	u8			udp_rss_v4;
	u8			udp_rss_v6;

	int (*config_rss)(struct bnx2x *bp,
			  struct bnx2x_config_rss_params *p);
};

/*********************** Queue state update ***********************************/

/* UPDATE command options */
enum {
	BNX2X_Q_UPDATE_IN_VLAN_REM,
	BNX2X_Q_UPDATE_IN_VLAN_REM_CHNG,
	BNX2X_Q_UPDATE_OUT_VLAN_REM,
	BNX2X_Q_UPDATE_OUT_VLAN_REM_CHNG,
	BNX2X_Q_UPDATE_ANTI_SPOOF,
	BNX2X_Q_UPDATE_ANTI_SPOOF_CHNG,
	BNX2X_Q_UPDATE_ACTIVATE,
	BNX2X_Q_UPDATE_ACTIVATE_CHNG,
	BNX2X_Q_UPDATE_DEF_VLAN_EN,
	BNX2X_Q_UPDATE_DEF_VLAN_EN_CHNG,
	BNX2X_Q_UPDATE_SILENT_VLAN_REM_CHNG,
	BNX2X_Q_UPDATE_SILENT_VLAN_REM,
	BNX2X_Q_UPDATE_TX_SWITCHING_CHNG,
	BNX2X_Q_UPDATE_TX_SWITCHING,
	BNX2X_Q_UPDATE_PTP_PKTS_CHNG,
	BNX2X_Q_UPDATE_PTP_PKTS,
};

/* Allowed Queue states */
enum bnx2x_q_state {
	BNX2X_Q_STATE_RESET,
	BNX2X_Q_STATE_INITIALIZED,
	BNX2X_Q_STATE_ACTIVE,
	BNX2X_Q_STATE_MULTI_COS,
	BNX2X_Q_STATE_MCOS_TERMINATED,
	BNX2X_Q_STATE_INACTIVE,
	BNX2X_Q_STATE_STOPPED,
	BNX2X_Q_STATE_TERMINATED,
	BNX2X_Q_STATE_FLRED,
	BNX2X_Q_STATE_MAX,
};

/* Allowed Queue states */
enum bnx2x_q_logical_state {
	BNX2X_Q_LOGICAL_STATE_ACTIVE,
	BNX2X_Q_LOGICAL_STATE_STOPPED,
};

/* Allowed commands */
enum bnx2x_queue_cmd {
	BNX2X_Q_CMD_INIT,
	BNX2X_Q_CMD_SETUP,
	BNX2X_Q_CMD_SETUP_TX_ONLY,
	BNX2X_Q_CMD_DEACTIVATE,
	BNX2X_Q_CMD_ACTIVATE,
	BNX2X_Q_CMD_UPDATE,
	BNX2X_Q_CMD_UPDATE_TPA,
	BNX2X_Q_CMD_HALT,
	BNX2X_Q_CMD_CFC_DEL,
	BNX2X_Q_CMD_TERMINATE,
	BNX2X_Q_CMD_EMPTY,
	BNX2X_Q_CMD_MAX,
};

/* queue SETUP + INIT flags */
enum {
	BNX2X_Q_FLG_TPA,
	BNX2X_Q_FLG_TPA_IPV6,
	BNX2X_Q_FLG_TPA_GRO,
	BNX2X_Q_FLG_STATS,
	BNX2X_Q_FLG_ZERO_STATS,
	BNX2X_Q_FLG_ACTIVE,
	BNX2X_Q_FLG_OV,
	BNX2X_Q_FLG_VLAN,
	BNX2X_Q_FLG_COS,
	BNX2X_Q_FLG_HC,
	BNX2X_Q_FLG_HC_EN,
	BNX2X_Q_FLG_DHC,
	BNX2X_Q_FLG_FCOE,
	BNX2X_Q_FLG_LEADING_RSS,
	BNX2X_Q_FLG_MCAST,
	BNX2X_Q_FLG_DEF_VLAN,
	BNX2X_Q_FLG_TX_SWITCH,
	BNX2X_Q_FLG_TX_SEC,
	BNX2X_Q_FLG_ANTI_SPOOF,
	BNX2X_Q_FLG_SILENT_VLAN_REM,
	BNX2X_Q_FLG_FORCE_DEFAULT_PRI,
	BNX2X_Q_FLG_REFUSE_OUTBAND_VLAN,
	BNX2X_Q_FLG_PCSUM_ON_PKT,
	BNX2X_Q_FLG_TUN_INC_INNER_IP_ID
};

/* Queue type options: queue type may be a combination of below. */
enum bnx2x_q_type {
	/** TODO: Consider moving both these flags into the init()
	 *        ramrod params.
	 */
	BNX2X_Q_TYPE_HAS_RX,
	BNX2X_Q_TYPE_HAS_TX,
};

#define BNX2X_PRIMARY_CID_INDEX			0
#define BNX2X_MULTI_TX_COS_E1X			3 /* QM only */
#define BNX2X_MULTI_TX_COS_E2_E3A0		2
#define BNX2X_MULTI_TX_COS_E3B0			3
#define BNX2X_MULTI_TX_COS			3 /* Maximum possible */

#define MAC_PAD (ALIGN(ETH_ALEN, sizeof(u32)) - ETH_ALEN)
/* DMAE channel to be used by FW for timesync workaroun. A driver that sends
 * timesync-related ramrods must not use this DMAE command ID.
 */
#define FW_DMAE_CMD_ID 6

struct bnx2x_queue_init_params {
	struct {
		unsigned long	flags;
		u16		hc_rate;
		u8		fw_sb_id;
		u8		sb_cq_index;
	} tx;

	struct {
		unsigned long	flags;
		u16		hc_rate;
		u8		fw_sb_id;
		u8		sb_cq_index;
	} rx;

	/* CID context in the host memory */
	struct eth_context *cxts[BNX2X_MULTI_TX_COS];

	/* maximum number of cos supported by hardware */
	u8 max_cos;
};

struct bnx2x_queue_terminate_params {
	/* index within the tx_only cids of this queue object */
	u8 cid_index;
};

struct bnx2x_queue_cfc_del_params {
	/* index within the tx_only cids of this queue object */
	u8 cid_index;
};

struct bnx2x_queue_update_params {
	unsigned long	update_flags; /* BNX2X_Q_UPDATE_XX bits */
	u16		def_vlan;
	u16		silent_removal_value;
	u16		silent_removal_mask;
/* index within the tx_only cids of this queue object */
	u8		cid_index;
};

struct bnx2x_queue_update_tpa_params {
	dma_addr_t sge_map;
	u8 update_ipv4;
	u8 update_ipv6;
	u8 max_tpa_queues;
	u8 max_sges_pkt;
	u8 complete_on_both_clients;
	u8 dont_verify_thr;
	u8 tpa_mode;
	u8 _pad;

	u16 sge_buff_sz;
	u16 max_agg_sz;

	u16 sge_pause_thr_low;
	u16 sge_pause_thr_high;
};

struct rxq_pause_params {
	u16		bd_th_lo;
	u16		bd_th_hi;
	u16		rcq_th_lo;
	u16		rcq_th_hi;
	u16		sge_th_lo; /* valid iff BNX2X_Q_FLG_TPA */
	u16		sge_th_hi; /* valid iff BNX2X_Q_FLG_TPA */
	u16		pri_map;
};

/* general */
struct bnx2x_general_setup_params {
	/* valid iff BNX2X_Q_FLG_STATS */
	u8		stat_id;

	u8		spcl_id;
	u16		mtu;
	u8		cos;

	u8		fp_hsi;
};

struct bnx2x_rxq_setup_params {
	/* dma */
	dma_addr_t	dscr_map;
	dma_addr_t	sge_map;
	dma_addr_t	rcq_map;
	dma_addr_t	rcq_np_map;

	u16		drop_flags;
	u16		buf_sz;
	u8		fw_sb_id;
	u8		cl_qzone_id;

	/* valid iff BNX2X_Q_FLG_TPA */
	u16		tpa_agg_sz;
	u16		sge_buf_sz;
	u8		max_sges_pkt;
	u8		max_tpa_queues;
	u8		rss_engine_id;

	/* valid iff BNX2X_Q_FLG_MCAST */
	u8		mcast_engine_id;

	u8		cache_line_log;

	u8		sb_cq_index;

	/* valid iff BXN2X_Q_FLG_SILENT_VLAN_REM */
	u16 silent_removal_value;
	u16 silent_removal_mask;
};

struct bnx2x_txq_setup_params {
	/* dma */
	dma_addr_t	dscr_map;

	u8		fw_sb_id;
	u8		sb_cq_index;
	u8		cos;		/* valid iff BNX2X_Q_FLG_COS */
	u16		traffic_type;
	/* equals to the leading rss client id, used for TX classification*/
	u8		tss_leading_cl_id;

	/* valid iff BNX2X_Q_FLG_DEF_VLAN */
	u16		default_vlan;
};

struct bnx2x_queue_setup_params {
	struct bnx2x_general_setup_params gen_params;
	struct bnx2x_txq_setup_params txq_params;
	struct bnx2x_rxq_setup_params rxq_params;
	struct rxq_pause_params pause_params;
	unsigned long flags;
};

struct bnx2x_queue_setup_tx_only_params {
	struct bnx2x_general_setup_params	gen_params;
	struct bnx2x_txq_setup_params		txq_params;
	unsigned long				flags;
	/* index within the tx_only cids of this queue object */
	u8					cid_index;
};

struct bnx2x_queue_state_params {
	struct bnx2x_queue_sp_obj *q_obj;

	/* Current command */
	enum bnx2x_queue_cmd cmd;

	/* may have RAMROD_COMP_WAIT set only */
	unsigned long ramrod_flags;

	/* Params according to the current command */
	union {
		struct bnx2x_queue_update_params	update;
		struct bnx2x_queue_update_tpa_params    update_tpa;
		struct bnx2x_queue_setup_params		setup;
		struct bnx2x_queue_init_params		init;
		struct bnx2x_queue_setup_tx_only_params	tx_only;
		struct bnx2x_queue_terminate_params	terminate;
		struct bnx2x_queue_cfc_del_params	cfc_del;
	} params;
};

struct bnx2x_viflist_params {
	u8 echo_res;
	u8 func_bit_map_res;
};

struct bnx2x_queue_sp_obj {
	u32		cids[BNX2X_MULTI_TX_COS];
	u8		cl_id;
	u8		func_id;

	/* number of traffic classes supported by queue.
	 * The primary connection of the queue supports the first traffic
	 * class. Any further traffic class is supported by a tx-only
	 * connection.
	 *
	 * Therefore max_cos is also a number of valid entries in the cids
	 * array.
	 */
	u8 max_cos;
	u8 num_tx_only, next_tx_only;

	enum bnx2x_q_state state, next_state;

	/* bits from enum bnx2x_q_type */
	unsigned long	type;

	/* BNX2X_Q_CMD_XX bits. This object implements "one
	 * pending" paradigm but for debug and tracing purposes it's
	 * more convenient to have different bits for different
	 * commands.
	 */
	unsigned long	pending;

	/* Buffer to use as a ramrod data and its mapping */
	void		*rdata;
	dma_addr_t	rdata_mapping;

	/**
	 * Performs one state change according to the given parameters.
	 *
	 * @return 0 in case of success and negative value otherwise.
	 */
	int (*send_cmd)(struct bnx2x *bp,
			struct bnx2x_queue_state_params *params);

	/**
	 * Sets the pending bit according to the requested transition.
	 */
	int (*set_pending)(struct bnx2x_queue_sp_obj *o,
			   struct bnx2x_queue_state_params *params);

	/**
	 * Checks that the requested state transition is legal.
	 */
	int (*check_transition)(struct bnx2x *bp,
				struct bnx2x_queue_sp_obj *o,
				struct bnx2x_queue_state_params *params);

	/**
	 * Completes the pending command.
	 */
	int (*complete_cmd)(struct bnx2x *bp,
			    struct bnx2x_queue_sp_obj *o,
			    enum bnx2x_queue_cmd);

	int (*wait_comp)(struct bnx2x *bp,
			 struct bnx2x_queue_sp_obj *o,
			 enum bnx2x_queue_cmd cmd);
};

/********************** Function state update *********************************/

/* UPDATE command options */
enum {
	BNX2X_F_UPDATE_TX_SWITCH_SUSPEND_CHNG,
	BNX2X_F_UPDATE_TX_SWITCH_SUSPEND,
	BNX2X_F_UPDATE_SD_VLAN_TAG_CHNG,
	BNX2X_F_UPDATE_SD_VLAN_ETH_TYPE_CHNG,
	BNX2X_F_UPDATE_VLAN_FORCE_PRIO_CHNG,
	BNX2X_F_UPDATE_VLAN_FORCE_PRIO_FLAG,
	BNX2X_F_UPDATE_TUNNEL_CFG_CHNG,
	BNX2X_F_UPDATE_TUNNEL_CLSS_EN,
	BNX2X_F_UPDATE_TUNNEL_INNER_GRE_RSS_EN,
};

/* Allowed Function states */
enum bnx2x_func_state {
	BNX2X_F_STATE_RESET,
	BNX2X_F_STATE_INITIALIZED,
	BNX2X_F_STATE_STARTED,
	BNX2X_F_STATE_TX_STOPPED,
	BNX2X_F_STATE_MAX,
};

/* Allowed Function commands */
enum bnx2x_func_cmd {
	BNX2X_F_CMD_HW_INIT,
	BNX2X_F_CMD_START,
	BNX2X_F_CMD_STOP,
	BNX2X_F_CMD_HW_RESET,
	BNX2X_F_CMD_AFEX_UPDATE,
	BNX2X_F_CMD_AFEX_VIFLISTS,
	BNX2X_F_CMD_TX_STOP,
	BNX2X_F_CMD_TX_START,
	BNX2X_F_CMD_SWITCH_UPDATE,
	BNX2X_F_CMD_SET_TIMESYNC,
	BNX2X_F_CMD_MAX,
};

struct bnx2x_func_hw_init_params {
	/* A load phase returned by MCP.
	 *
	 * May be:
	 *		FW_MSG_CODE_DRV_LOAD_COMMON_CHIP
	 *		FW_MSG_CODE_DRV_LOAD_COMMON
	 *		FW_MSG_CODE_DRV_LOAD_PORT
	 *		FW_MSG_CODE_DRV_LOAD_FUNCTION
	 */
	u32 load_phase;
};

struct bnx2x_func_hw_reset_params {
	/* A load phase returned by MCP.
	 *
	 * May be:
	 *		FW_MSG_CODE_DRV_LOAD_COMMON_CHIP
	 *		FW_MSG_CODE_DRV_LOAD_COMMON
	 *		FW_MSG_CODE_DRV_LOAD_PORT
	 *		FW_MSG_CODE_DRV_LOAD_FUNCTION
	 */
	u32 reset_phase;
};

struct bnx2x_func_start_params {
	/* Multi Function mode:
	 *	- Single Function
	 *	- Switch Dependent
	 *	- Switch Independent
	 */
	u16 mf_mode;

	/* Switch Dependent mode outer VLAN tag */
	u16 sd_vlan_tag;

	/* Function cos mode */
	u8 network_cos_mode;

	/* TUNN_MODE_NONE/TUNN_MODE_VXLAN/TUNN_MODE_GRE */
	u8 tunnel_mode;
<<<<<<< HEAD

	/* tunneling classification enablement */
	u8 tunn_clss_en;

	/* NVGRE_TUNNEL/L2GRE_TUNNEL/IPGRE_TUNNEL */
	u8 gre_tunnel_type;

	/* Enables Inner GRE RSS on the function, depends on the client RSS
	 * capailities
	 */
	u8 inner_gre_rss_en;

	/* Allows accepting of packets failing MF classification, possibly
	 * only matching a given ethertype
	 */
	u8 class_fail;
	u16 class_fail_ethtype;

	/* Override priority of output packets */
	u8 sd_vlan_force_pri;
	u8 sd_vlan_force_pri_val;

	/* Replace vlan's ethertype */
	u16 sd_vlan_eth_type;

=======

	/* tunneling classification enablement */
	u8 tunn_clss_en;

	/* NVGRE_TUNNEL/L2GRE_TUNNEL/IPGRE_TUNNEL */
	u8 gre_tunnel_type;

	/* Enables Inner GRE RSS on the function, depends on the client RSS
	 * capailities
	 */
	u8 inner_gre_rss_en;

	/* Allows accepting of packets failing MF classification, possibly
	 * only matching a given ethertype
	 */
	u8 class_fail;
	u16 class_fail_ethtype;

	/* Override priority of output packets */
	u8 sd_vlan_force_pri;
	u8 sd_vlan_force_pri_val;

	/* Replace vlan's ethertype */
	u16 sd_vlan_eth_type;

>>>>>>> e529fea9
	/* Prevent inner vlans from being added by FW */
	u8 no_added_tags;
};

struct bnx2x_func_switch_update_params {
	unsigned long changes; /* BNX2X_F_UPDATE_XX bits */
	u16 vlan;
	u16 vlan_eth_type;
	u8 vlan_force_prio;
	u8 tunnel_mode;
	u8 gre_tunnel_type;
};

struct bnx2x_func_afex_update_params {
	u16 vif_id;
	u16 afex_default_vlan;
	u8 allowed_priorities;
};

struct bnx2x_func_afex_viflists_params {
	u16 vif_list_index;
	u8 func_bit_map;
	u8 afex_vif_list_command;
	u8 func_to_clear;
};

struct bnx2x_func_tx_start_params {
	struct priority_cos traffic_type_to_priority_cos[MAX_TRAFFIC_TYPES];
	u8 dcb_enabled;
	u8 dcb_version;
	u8 dont_add_pri_0_en;
};

struct bnx2x_func_set_timesync_params {
	/* Reset, set or keep the current drift value */
	u8 drift_adjust_cmd;

	/* Dec, inc or keep the current offset */
	u8 offset_cmd;

	/* Drift value direction */
	u8 add_sub_drift_adjust_value;

	/* Drift, period and offset values to be used according to the commands
	 * above.
	 */
	u8 drift_adjust_value;
	u32 drift_adjust_period;
	u64 offset_delta;
};

struct bnx2x_func_state_params {
	struct bnx2x_func_sp_obj *f_obj;

	/* Current command */
	enum bnx2x_func_cmd cmd;

	/* may have RAMROD_COMP_WAIT set only */
	unsigned long	ramrod_flags;

	/* Params according to the current command */
	union {
		struct bnx2x_func_hw_init_params hw_init;
		struct bnx2x_func_hw_reset_params hw_reset;
		struct bnx2x_func_start_params start;
		struct bnx2x_func_switch_update_params switch_update;
		struct bnx2x_func_afex_update_params afex_update;
		struct bnx2x_func_afex_viflists_params afex_viflists;
		struct bnx2x_func_tx_start_params tx_start;
		struct bnx2x_func_set_timesync_params set_timesync;
	} params;
};

struct bnx2x_func_sp_drv_ops {
	/* Init tool + runtime initialization:
	 *      - Common Chip
	 *      - Common (per Path)
	 *      - Port
	 *      - Function phases
	 */
	int (*init_hw_cmn_chip)(struct bnx2x *bp);
	int (*init_hw_cmn)(struct bnx2x *bp);
	int (*init_hw_port)(struct bnx2x *bp);
	int (*init_hw_func)(struct bnx2x *bp);

	/* Reset Function HW: Common, Port, Function phases. */
	void (*reset_hw_cmn)(struct bnx2x *bp);
	void (*reset_hw_port)(struct bnx2x *bp);
	void (*reset_hw_func)(struct bnx2x *bp);

	/* Init/Free GUNZIP resources */
	int (*gunzip_init)(struct bnx2x *bp);
	void (*gunzip_end)(struct bnx2x *bp);

	/* Prepare/Release FW resources */
	int (*init_fw)(struct bnx2x *bp);
	void (*release_fw)(struct bnx2x *bp);
};

struct bnx2x_func_sp_obj {
	enum bnx2x_func_state	state, next_state;

	/* BNX2X_FUNC_CMD_XX bits. This object implements "one
	 * pending" paradigm but for debug and tracing purposes it's
	 * more convenient to have different bits for different
	 * commands.
	 */
	unsigned long		pending;

	/* Buffer to use as a ramrod data and its mapping */
	void			*rdata;
	dma_addr_t		rdata_mapping;

	/* Buffer to use as a afex ramrod data and its mapping.
	 * This can't be same rdata as above because afex ramrod requests
	 * can arrive to the object in parallel to other ramrod requests.
	 */
	void			*afex_rdata;
	dma_addr_t		afex_rdata_mapping;

	/* this mutex validates that when pending flag is taken, the next
	 * ramrod to be sent will be the one set the pending bit
	 */
	struct mutex		one_pending_mutex;

	/* Driver interface */
	struct bnx2x_func_sp_drv_ops	*drv;

	/**
	 * Performs one state change according to the given parameters.
	 *
	 * @return 0 in case of success and negative value otherwise.
	 */
	int (*send_cmd)(struct bnx2x *bp,
			struct bnx2x_func_state_params *params);

	/**
	 * Checks that the requested state transition is legal.
	 */
	int (*check_transition)(struct bnx2x *bp,
				struct bnx2x_func_sp_obj *o,
				struct bnx2x_func_state_params *params);

	/**
	 * Completes the pending command.
	 */
	int (*complete_cmd)(struct bnx2x *bp,
			    struct bnx2x_func_sp_obj *o,
			    enum bnx2x_func_cmd cmd);

	int (*wait_comp)(struct bnx2x *bp, struct bnx2x_func_sp_obj *o,
			 enum bnx2x_func_cmd cmd);
};

/********************** Interfaces ********************************************/
/* Queueable objects set */
union bnx2x_qable_obj {
	struct bnx2x_vlan_mac_obj vlan_mac;
};
/************** Function state update *********/
void bnx2x_init_func_obj(struct bnx2x *bp,
			 struct bnx2x_func_sp_obj *obj,
			 void *rdata, dma_addr_t rdata_mapping,
			 void *afex_rdata, dma_addr_t afex_rdata_mapping,
			 struct bnx2x_func_sp_drv_ops *drv_iface);

int bnx2x_func_state_change(struct bnx2x *bp,
			    struct bnx2x_func_state_params *params);

enum bnx2x_func_state bnx2x_func_get_state(struct bnx2x *bp,
					   struct bnx2x_func_sp_obj *o);
/******************* Queue State **************/
void bnx2x_init_queue_obj(struct bnx2x *bp,
			  struct bnx2x_queue_sp_obj *obj, u8 cl_id, u32 *cids,
			  u8 cid_cnt, u8 func_id, void *rdata,
			  dma_addr_t rdata_mapping, unsigned long type);

int bnx2x_queue_state_change(struct bnx2x *bp,
			     struct bnx2x_queue_state_params *params);

int bnx2x_get_q_logical_state(struct bnx2x *bp,
			       struct bnx2x_queue_sp_obj *obj);

/********************* VLAN-MAC ****************/
void bnx2x_init_mac_obj(struct bnx2x *bp,
			struct bnx2x_vlan_mac_obj *mac_obj,
			u8 cl_id, u32 cid, u8 func_id, void *rdata,
			dma_addr_t rdata_mapping, int state,
			unsigned long *pstate, bnx2x_obj_type type,
			struct bnx2x_credit_pool_obj *macs_pool);

void bnx2x_init_vlan_obj(struct bnx2x *bp,
			 struct bnx2x_vlan_mac_obj *vlan_obj,
			 u8 cl_id, u32 cid, u8 func_id, void *rdata,
			 dma_addr_t rdata_mapping, int state,
			 unsigned long *pstate, bnx2x_obj_type type,
			 struct bnx2x_credit_pool_obj *vlans_pool);

int bnx2x_vlan_mac_h_read_lock(struct bnx2x *bp,
					struct bnx2x_vlan_mac_obj *o);
void bnx2x_vlan_mac_h_read_unlock(struct bnx2x *bp,
				  struct bnx2x_vlan_mac_obj *o);
int bnx2x_vlan_mac_h_write_lock(struct bnx2x *bp,
				struct bnx2x_vlan_mac_obj *o);
int bnx2x_config_vlan_mac(struct bnx2x *bp,
			   struct bnx2x_vlan_mac_ramrod_params *p);

int bnx2x_vlan_mac_move(struct bnx2x *bp,
			struct bnx2x_vlan_mac_ramrod_params *p,
			struct bnx2x_vlan_mac_obj *dest_o);

/********************* RX MODE ****************/

void bnx2x_init_rx_mode_obj(struct bnx2x *bp,
			    struct bnx2x_rx_mode_obj *o);

/**
 * bnx2x_config_rx_mode - Send and RX_MODE ramrod according to the provided parameters.
 *
 * @p: Command parameters
 *
 * Return: 0 - if operation was successful and there is no pending completions,
 *         positive number - if there are pending completions,
 *         negative - if there were errors
 */
int bnx2x_config_rx_mode(struct bnx2x *bp,
			 struct bnx2x_rx_mode_ramrod_params *p);

/****************** MULTICASTS ****************/

void bnx2x_init_mcast_obj(struct bnx2x *bp,
			  struct bnx2x_mcast_obj *mcast_obj,
			  u8 mcast_cl_id, u32 mcast_cid, u8 func_id,
			  u8 engine_id, void *rdata, dma_addr_t rdata_mapping,
			  int state, unsigned long *pstate,
			  bnx2x_obj_type type);

/**
 * bnx2x_config_mcast - Configure multicast MACs list.
 *
 * @cmd: command to execute: BNX2X_MCAST_CMD_X
 *
 * May configure a new list
 * provided in p->mcast_list (BNX2X_MCAST_CMD_ADD), clean up
 * (BNX2X_MCAST_CMD_DEL) or restore (BNX2X_MCAST_CMD_RESTORE) a current
 * configuration, continue to execute the pending commands
 * (BNX2X_MCAST_CMD_CONT).
 *
 * If previous command is still pending or if number of MACs to
 * configure is more that maximum number of MACs in one command,
 * the current command will be enqueued to the tail of the
 * pending commands list.
 *
 * Return: 0 is operation was successful and there are no pending completions,
 *         negative if there were errors, positive if there are pending
 *         completions.
 */
int bnx2x_config_mcast(struct bnx2x *bp,
		       struct bnx2x_mcast_ramrod_params *p,
		       enum bnx2x_mcast_cmd cmd);

/****************** CREDIT POOL ****************/
void bnx2x_init_mac_credit_pool(struct bnx2x *bp,
				struct bnx2x_credit_pool_obj *p, u8 func_id,
				u8 func_num);
void bnx2x_init_vlan_credit_pool(struct bnx2x *bp,
				 struct bnx2x_credit_pool_obj *p, u8 func_id,
				 u8 func_num);

/****************** RSS CONFIGURATION ****************/
void bnx2x_init_rss_config_obj(struct bnx2x *bp,
			       struct bnx2x_rss_config_obj *rss_obj,
			       u8 cl_id, u32 cid, u8 func_id, u8 engine_id,
			       void *rdata, dma_addr_t rdata_mapping,
			       int state, unsigned long *pstate,
			       bnx2x_obj_type type);

/**
 * bnx2x_config_rss - Updates RSS configuration according to provided parameters
 *
 * Return: 0 in case of success
 */
int bnx2x_config_rss(struct bnx2x *bp,
		     struct bnx2x_config_rss_params *p);

/**
 * bnx2x_get_rss_ind_table - Return the current ind_table configuration.
 *
 * @ind_table: buffer to fill with the current indirection
 *                  table content. Should be at least
 *                  T_ETH_INDIRECTION_TABLE_SIZE bytes long.
 */
void bnx2x_get_rss_ind_table(struct bnx2x_rss_config_obj *rss_obj,
			     u8 *ind_table);

#endif /* BNX2X_SP_VERBS */<|MERGE_RESOLUTION|>--- conflicted
+++ resolved
@@ -1173,7 +1173,6 @@
 
 	/* TUNN_MODE_NONE/TUNN_MODE_VXLAN/TUNN_MODE_GRE */
 	u8 tunnel_mode;
-<<<<<<< HEAD
 
 	/* tunneling classification enablement */
 	u8 tunn_clss_en;
@@ -1199,33 +1198,6 @@
 	/* Replace vlan's ethertype */
 	u16 sd_vlan_eth_type;
 
-=======
-
-	/* tunneling classification enablement */
-	u8 tunn_clss_en;
-
-	/* NVGRE_TUNNEL/L2GRE_TUNNEL/IPGRE_TUNNEL */
-	u8 gre_tunnel_type;
-
-	/* Enables Inner GRE RSS on the function, depends on the client RSS
-	 * capailities
-	 */
-	u8 inner_gre_rss_en;
-
-	/* Allows accepting of packets failing MF classification, possibly
-	 * only matching a given ethertype
-	 */
-	u8 class_fail;
-	u16 class_fail_ethtype;
-
-	/* Override priority of output packets */
-	u8 sd_vlan_force_pri;
-	u8 sd_vlan_force_pri_val;
-
-	/* Replace vlan's ethertype */
-	u16 sd_vlan_eth_type;
-
->>>>>>> e529fea9
 	/* Prevent inner vlans from being added by FW */
 	u8 no_added_tags;
 };
