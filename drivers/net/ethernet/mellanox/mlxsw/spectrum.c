// SPDX-License-Identifier: BSD-3-Clause OR GPL-2.0
/* Copyright (c) 2015-2018 Mellanox Technologies. All rights reserved */

#include <linux/kernel.h>
#include <linux/module.h>
#include <linux/types.h>
#include <linux/pci.h>
#include <linux/netdevice.h>
#include <linux/etherdevice.h>
#include <linux/ethtool.h>
#include <linux/slab.h>
#include <linux/device.h>
#include <linux/skbuff.h>
#include <linux/if_vlan.h>
#include <linux/if_bridge.h>
#include <linux/workqueue.h>
#include <linux/jiffies.h>
#include <linux/bitops.h>
#include <linux/list.h>
#include <linux/notifier.h>
#include <linux/dcbnl.h>
#include <linux/inetdevice.h>
#include <linux/netlink.h>
#include <linux/jhash.h>
#include <linux/log2.h>
#include <net/switchdev.h>
#include <net/pkt_cls.h>
#include <net/netevent.h>
#include <net/addrconf.h>

#include "spectrum.h"
#include "pci.h"
#include "core.h"
#include "core_env.h"
#include "reg.h"
#include "port.h"
#include "trap.h"
#include "txheader.h"
#include "spectrum_cnt.h"
#include "spectrum_dpipe.h"
#include "spectrum_acl_flex_actions.h"
#include "spectrum_span.h"
#include "spectrum_ptp.h"
#include "spectrum_trap.h"

#define MLXSW_SP1_FWREV_MAJOR 13
#define MLXSW_SP1_FWREV_MINOR 2008
<<<<<<< HEAD
#define MLXSW_SP1_FWREV_SUBMINOR 1310
=======
#define MLXSW_SP1_FWREV_SUBMINOR 2018
>>>>>>> f642729d
#define MLXSW_SP1_FWREV_CAN_RESET_MINOR 1702

static const struct mlxsw_fw_rev mlxsw_sp1_fw_rev = {
	.major = MLXSW_SP1_FWREV_MAJOR,
	.minor = MLXSW_SP1_FWREV_MINOR,
	.subminor = MLXSW_SP1_FWREV_SUBMINOR,
	.can_reset_minor = MLXSW_SP1_FWREV_CAN_RESET_MINOR,
};

#define MLXSW_SP1_FW_FILENAME \
	"mellanox/mlxsw_spectrum-" __stringify(MLXSW_SP1_FWREV_MAJOR) \
	"." __stringify(MLXSW_SP1_FWREV_MINOR) \
	"." __stringify(MLXSW_SP1_FWREV_SUBMINOR) ".mfa2"

#define MLXSW_SP2_FWREV_MAJOR 29
#define MLXSW_SP2_FWREV_MINOR 2008
<<<<<<< HEAD
#define MLXSW_SP2_FWREV_SUBMINOR 1310
=======
#define MLXSW_SP2_FWREV_SUBMINOR 2018
>>>>>>> f642729d

static const struct mlxsw_fw_rev mlxsw_sp2_fw_rev = {
	.major = MLXSW_SP2_FWREV_MAJOR,
	.minor = MLXSW_SP2_FWREV_MINOR,
	.subminor = MLXSW_SP2_FWREV_SUBMINOR,
};

#define MLXSW_SP2_FW_FILENAME \
	"mellanox/mlxsw_spectrum2-" __stringify(MLXSW_SP2_FWREV_MAJOR) \
	"." __stringify(MLXSW_SP2_FWREV_MINOR) \
	"." __stringify(MLXSW_SP2_FWREV_SUBMINOR) ".mfa2"

#define MLXSW_SP3_FWREV_MAJOR 30
#define MLXSW_SP3_FWREV_MINOR 2008
<<<<<<< HEAD
#define MLXSW_SP3_FWREV_SUBMINOR 1310
=======
#define MLXSW_SP3_FWREV_SUBMINOR 2018
>>>>>>> f642729d

static const struct mlxsw_fw_rev mlxsw_sp3_fw_rev = {
	.major = MLXSW_SP3_FWREV_MAJOR,
	.minor = MLXSW_SP3_FWREV_MINOR,
	.subminor = MLXSW_SP3_FWREV_SUBMINOR,
};

#define MLXSW_SP3_FW_FILENAME \
	"mellanox/mlxsw_spectrum3-" __stringify(MLXSW_SP3_FWREV_MAJOR) \
	"." __stringify(MLXSW_SP3_FWREV_MINOR) \
	"." __stringify(MLXSW_SP3_FWREV_SUBMINOR) ".mfa2"

static const char mlxsw_sp1_driver_name[] = "mlxsw_spectrum";
static const char mlxsw_sp2_driver_name[] = "mlxsw_spectrum2";
static const char mlxsw_sp3_driver_name[] = "mlxsw_spectrum3";

static const unsigned char mlxsw_sp1_mac_mask[ETH_ALEN] = {
	0xff, 0xff, 0xff, 0xff, 0xfc, 0x00
};
static const unsigned char mlxsw_sp2_mac_mask[ETH_ALEN] = {
	0xff, 0xff, 0xff, 0xff, 0xf0, 0x00
};

/* tx_hdr_version
 * Tx header version.
 * Must be set to 1.
 */
MLXSW_ITEM32(tx, hdr, version, 0x00, 28, 4);

/* tx_hdr_ctl
 * Packet control type.
 * 0 - Ethernet control (e.g. EMADs, LACP)
 * 1 - Ethernet data
 */
MLXSW_ITEM32(tx, hdr, ctl, 0x00, 26, 2);

/* tx_hdr_proto
 * Packet protocol type. Must be set to 1 (Ethernet).
 */
MLXSW_ITEM32(tx, hdr, proto, 0x00, 21, 3);

/* tx_hdr_rx_is_router
 * Packet is sent from the router. Valid for data packets only.
 */
MLXSW_ITEM32(tx, hdr, rx_is_router, 0x00, 19, 1);

/* tx_hdr_fid_valid
 * Indicates if the 'fid' field is valid and should be used for
 * forwarding lookup. Valid for data packets only.
 */
MLXSW_ITEM32(tx, hdr, fid_valid, 0x00, 16, 1);

/* tx_hdr_swid
 * Switch partition ID. Must be set to 0.
 */
MLXSW_ITEM32(tx, hdr, swid, 0x00, 12, 3);

/* tx_hdr_control_tclass
 * Indicates if the packet should use the control TClass and not one
 * of the data TClasses.
 */
MLXSW_ITEM32(tx, hdr, control_tclass, 0x00, 6, 1);

/* tx_hdr_etclass
 * Egress TClass to be used on the egress device on the egress port.
 */
MLXSW_ITEM32(tx, hdr, etclass, 0x00, 0, 4);

/* tx_hdr_port_mid
 * Destination local port for unicast packets.
 * Destination multicast ID for multicast packets.
 *
 * Control packets are directed to a specific egress port, while data
 * packets are transmitted through the CPU port (0) into the switch partition,
 * where forwarding rules are applied.
 */
MLXSW_ITEM32(tx, hdr, port_mid, 0x04, 16, 16);

/* tx_hdr_fid
 * Forwarding ID used for L2 forwarding lookup. Valid only if 'fid_valid' is
 * set, otherwise calculated based on the packet's VID using VID to FID mapping.
 * Valid for data packets only.
 */
MLXSW_ITEM32(tx, hdr, fid, 0x08, 0, 16);

/* tx_hdr_type
 * 0 - Data packets
 * 6 - Control packets
 */
MLXSW_ITEM32(tx, hdr, type, 0x0C, 0, 4);

int mlxsw_sp_flow_counter_get(struct mlxsw_sp *mlxsw_sp,
			      unsigned int counter_index, u64 *packets,
			      u64 *bytes)
{
	char mgpc_pl[MLXSW_REG_MGPC_LEN];
	int err;

	mlxsw_reg_mgpc_pack(mgpc_pl, counter_index, MLXSW_REG_MGPC_OPCODE_NOP,
			    MLXSW_REG_FLOW_COUNTER_SET_TYPE_PACKETS_BYTES);
	err = mlxsw_reg_query(mlxsw_sp->core, MLXSW_REG(mgpc), mgpc_pl);
	if (err)
		return err;
	if (packets)
		*packets = mlxsw_reg_mgpc_packet_counter_get(mgpc_pl);
	if (bytes)
		*bytes = mlxsw_reg_mgpc_byte_counter_get(mgpc_pl);
	return 0;
}

static int mlxsw_sp_flow_counter_clear(struct mlxsw_sp *mlxsw_sp,
				       unsigned int counter_index)
{
	char mgpc_pl[MLXSW_REG_MGPC_LEN];

	mlxsw_reg_mgpc_pack(mgpc_pl, counter_index, MLXSW_REG_MGPC_OPCODE_CLEAR,
			    MLXSW_REG_FLOW_COUNTER_SET_TYPE_PACKETS_BYTES);
	return mlxsw_reg_write(mlxsw_sp->core, MLXSW_REG(mgpc), mgpc_pl);
}

int mlxsw_sp_flow_counter_alloc(struct mlxsw_sp *mlxsw_sp,
				unsigned int *p_counter_index)
{
	int err;

	err = mlxsw_sp_counter_alloc(mlxsw_sp, MLXSW_SP_COUNTER_SUB_POOL_FLOW,
				     p_counter_index);
	if (err)
		return err;
	err = mlxsw_sp_flow_counter_clear(mlxsw_sp, *p_counter_index);
	if (err)
		goto err_counter_clear;
	return 0;

err_counter_clear:
	mlxsw_sp_counter_free(mlxsw_sp, MLXSW_SP_COUNTER_SUB_POOL_FLOW,
			      *p_counter_index);
	return err;
}

void mlxsw_sp_flow_counter_free(struct mlxsw_sp *mlxsw_sp,
				unsigned int counter_index)
{
	 mlxsw_sp_counter_free(mlxsw_sp, MLXSW_SP_COUNTER_SUB_POOL_FLOW,
			       counter_index);
}

static void mlxsw_sp_txhdr_construct(struct sk_buff *skb,
				     const struct mlxsw_tx_info *tx_info)
{
	char *txhdr = skb_push(skb, MLXSW_TXHDR_LEN);

	memset(txhdr, 0, MLXSW_TXHDR_LEN);

	mlxsw_tx_hdr_version_set(txhdr, MLXSW_TXHDR_VERSION_1);
	mlxsw_tx_hdr_ctl_set(txhdr, MLXSW_TXHDR_ETH_CTL);
	mlxsw_tx_hdr_proto_set(txhdr, MLXSW_TXHDR_PROTO_ETH);
	mlxsw_tx_hdr_swid_set(txhdr, 0);
	mlxsw_tx_hdr_control_tclass_set(txhdr, 1);
	mlxsw_tx_hdr_port_mid_set(txhdr, tx_info->local_port);
	mlxsw_tx_hdr_type_set(txhdr, MLXSW_TXHDR_TYPE_CONTROL);
}

enum mlxsw_reg_spms_state mlxsw_sp_stp_spms_state(u8 state)
{
	switch (state) {
	case BR_STATE_FORWARDING:
		return MLXSW_REG_SPMS_STATE_FORWARDING;
	case BR_STATE_LEARNING:
		return MLXSW_REG_SPMS_STATE_LEARNING;
	case BR_STATE_LISTENING:
	case BR_STATE_DISABLED:
	case BR_STATE_BLOCKING:
		return MLXSW_REG_SPMS_STATE_DISCARDING;
	default:
		BUG();
	}
}

int mlxsw_sp_port_vid_stp_set(struct mlxsw_sp_port *mlxsw_sp_port, u16 vid,
			      u8 state)
{
	enum mlxsw_reg_spms_state spms_state = mlxsw_sp_stp_spms_state(state);
	struct mlxsw_sp *mlxsw_sp = mlxsw_sp_port->mlxsw_sp;
	char *spms_pl;
	int err;

	spms_pl = kmalloc(MLXSW_REG_SPMS_LEN, GFP_KERNEL);
	if (!spms_pl)
		return -ENOMEM;
	mlxsw_reg_spms_pack(spms_pl, mlxsw_sp_port->local_port);
	mlxsw_reg_spms_vid_pack(spms_pl, vid, spms_state);

	err = mlxsw_reg_write(mlxsw_sp->core, MLXSW_REG(spms), spms_pl);
	kfree(spms_pl);
	return err;
}

static int mlxsw_sp_base_mac_get(struct mlxsw_sp *mlxsw_sp)
{
	char spad_pl[MLXSW_REG_SPAD_LEN] = {0};
	int err;

	err = mlxsw_reg_query(mlxsw_sp->core, MLXSW_REG(spad), spad_pl);
	if (err)
		return err;
	mlxsw_reg_spad_base_mac_memcpy_from(spad_pl, mlxsw_sp->base_mac);
	return 0;
}

int mlxsw_sp_port_admin_status_set(struct mlxsw_sp_port *mlxsw_sp_port,
				   bool is_up)
{
	struct mlxsw_sp *mlxsw_sp = mlxsw_sp_port->mlxsw_sp;
	char paos_pl[MLXSW_REG_PAOS_LEN];

	mlxsw_reg_paos_pack(paos_pl, mlxsw_sp_port->local_port,
			    is_up ? MLXSW_PORT_ADMIN_STATUS_UP :
			    MLXSW_PORT_ADMIN_STATUS_DOWN);
	return mlxsw_reg_write(mlxsw_sp->core, MLXSW_REG(paos), paos_pl);
}

static int mlxsw_sp_port_dev_addr_set(struct mlxsw_sp_port *mlxsw_sp_port,
				      unsigned char *addr)
{
	struct mlxsw_sp *mlxsw_sp = mlxsw_sp_port->mlxsw_sp;
	char ppad_pl[MLXSW_REG_PPAD_LEN];

	mlxsw_reg_ppad_pack(ppad_pl, true, mlxsw_sp_port->local_port);
	mlxsw_reg_ppad_mac_memcpy_to(ppad_pl, addr);
	return mlxsw_reg_write(mlxsw_sp->core, MLXSW_REG(ppad), ppad_pl);
}

static int mlxsw_sp_port_dev_addr_init(struct mlxsw_sp_port *mlxsw_sp_port)
{
	struct mlxsw_sp *mlxsw_sp = mlxsw_sp_port->mlxsw_sp;
	unsigned char *addr = mlxsw_sp_port->dev->dev_addr;

	ether_addr_copy(addr, mlxsw_sp->base_mac);
	addr[ETH_ALEN - 1] += mlxsw_sp_port->local_port;
	return mlxsw_sp_port_dev_addr_set(mlxsw_sp_port, addr);
}

static int mlxsw_sp_port_max_mtu_get(struct mlxsw_sp_port *mlxsw_sp_port, int *p_max_mtu)
{
	struct mlxsw_sp *mlxsw_sp = mlxsw_sp_port->mlxsw_sp;
	char pmtu_pl[MLXSW_REG_PMTU_LEN];
	int err;

	mlxsw_reg_pmtu_pack(pmtu_pl, mlxsw_sp_port->local_port, 0);
	err = mlxsw_reg_query(mlxsw_sp->core, MLXSW_REG(pmtu), pmtu_pl);
	if (err)
		return err;

	*p_max_mtu = mlxsw_reg_pmtu_max_mtu_get(pmtu_pl);
	return 0;
}

static int mlxsw_sp_port_mtu_set(struct mlxsw_sp_port *mlxsw_sp_port, u16 mtu)
{
	struct mlxsw_sp *mlxsw_sp = mlxsw_sp_port->mlxsw_sp;
	char pmtu_pl[MLXSW_REG_PMTU_LEN];

	mtu += MLXSW_TXHDR_LEN + ETH_HLEN;
	if (mtu > mlxsw_sp_port->max_mtu)
		return -EINVAL;

	mlxsw_reg_pmtu_pack(pmtu_pl, mlxsw_sp_port->local_port, mtu);
	return mlxsw_reg_write(mlxsw_sp->core, MLXSW_REG(pmtu), pmtu_pl);
}

static int mlxsw_sp_port_swid_set(struct mlxsw_sp_port *mlxsw_sp_port, u8 swid)
{
	struct mlxsw_sp *mlxsw_sp = mlxsw_sp_port->mlxsw_sp;
	char pspa_pl[MLXSW_REG_PSPA_LEN];

	mlxsw_reg_pspa_pack(pspa_pl, swid, mlxsw_sp_port->local_port);
	return mlxsw_reg_write(mlxsw_sp->core, MLXSW_REG(pspa), pspa_pl);
}

int mlxsw_sp_port_vp_mode_set(struct mlxsw_sp_port *mlxsw_sp_port, bool enable)
{
	struct mlxsw_sp *mlxsw_sp = mlxsw_sp_port->mlxsw_sp;
	char svpe_pl[MLXSW_REG_SVPE_LEN];

	mlxsw_reg_svpe_pack(svpe_pl, mlxsw_sp_port->local_port, enable);
	return mlxsw_reg_write(mlxsw_sp->core, MLXSW_REG(svpe), svpe_pl);
}

int mlxsw_sp_port_vid_learning_set(struct mlxsw_sp_port *mlxsw_sp_port, u16 vid,
				   bool learn_enable)
{
	struct mlxsw_sp *mlxsw_sp = mlxsw_sp_port->mlxsw_sp;
	char *spvmlr_pl;
	int err;

	spvmlr_pl = kmalloc(MLXSW_REG_SPVMLR_LEN, GFP_KERNEL);
	if (!spvmlr_pl)
		return -ENOMEM;
	mlxsw_reg_spvmlr_pack(spvmlr_pl, mlxsw_sp_port->local_port, vid, vid,
			      learn_enable);
	err = mlxsw_reg_write(mlxsw_sp->core, MLXSW_REG(spvmlr), spvmlr_pl);
	kfree(spvmlr_pl);
	return err;
}

int mlxsw_sp_ethtype_to_sver_type(u16 ethtype, u8 *p_sver_type)
{
	switch (ethtype) {
	case ETH_P_8021Q:
		*p_sver_type = 0;
		break;
	case ETH_P_8021AD:
		*p_sver_type = 1;
		break;
	default:
		return -EINVAL;
	}

	return 0;
}

static int __mlxsw_sp_port_pvid_set(struct mlxsw_sp_port *mlxsw_sp_port,
				    u16 vid, u16 ethtype)
{
	struct mlxsw_sp *mlxsw_sp = mlxsw_sp_port->mlxsw_sp;
	char spvid_pl[MLXSW_REG_SPVID_LEN];
	u8 sver_type;
	int err;

	err = mlxsw_sp_ethtype_to_sver_type(ethtype, &sver_type);
	if (err)
		return err;

	mlxsw_reg_spvid_pack(spvid_pl, mlxsw_sp_port->local_port, vid,
			     sver_type);

	return mlxsw_reg_write(mlxsw_sp->core, MLXSW_REG(spvid), spvid_pl);
}

static int mlxsw_sp_port_allow_untagged_set(struct mlxsw_sp_port *mlxsw_sp_port,
					    bool allow)
{
	struct mlxsw_sp *mlxsw_sp = mlxsw_sp_port->mlxsw_sp;
	char spaft_pl[MLXSW_REG_SPAFT_LEN];

	mlxsw_reg_spaft_pack(spaft_pl, mlxsw_sp_port->local_port, allow);
	return mlxsw_reg_write(mlxsw_sp->core, MLXSW_REG(spaft), spaft_pl);
}

int mlxsw_sp_port_pvid_set(struct mlxsw_sp_port *mlxsw_sp_port, u16 vid,
			   u16 ethtype)
{
	int err;

	if (!vid) {
		err = mlxsw_sp_port_allow_untagged_set(mlxsw_sp_port, false);
		if (err)
			return err;
	} else {
		err = __mlxsw_sp_port_pvid_set(mlxsw_sp_port, vid, ethtype);
		if (err)
			return err;
		err = mlxsw_sp_port_allow_untagged_set(mlxsw_sp_port, true);
		if (err)
			goto err_port_allow_untagged_set;
	}

	mlxsw_sp_port->pvid = vid;
	return 0;

err_port_allow_untagged_set:
	__mlxsw_sp_port_pvid_set(mlxsw_sp_port, mlxsw_sp_port->pvid, ethtype);
	return err;
}

static int
mlxsw_sp_port_system_port_mapping_set(struct mlxsw_sp_port *mlxsw_sp_port)
{
	struct mlxsw_sp *mlxsw_sp = mlxsw_sp_port->mlxsw_sp;
	char sspr_pl[MLXSW_REG_SSPR_LEN];

	mlxsw_reg_sspr_pack(sspr_pl, mlxsw_sp_port->local_port);
	return mlxsw_reg_write(mlxsw_sp->core, MLXSW_REG(sspr), sspr_pl);
}

static int
mlxsw_sp_port_module_info_get(struct mlxsw_sp *mlxsw_sp, u8 local_port,
			      struct mlxsw_sp_port_mapping *port_mapping)
{
	char pmlp_pl[MLXSW_REG_PMLP_LEN];
	bool separate_rxtx;
	u8 module;
	u8 width;
	int err;
	int i;

	mlxsw_reg_pmlp_pack(pmlp_pl, local_port);
	err = mlxsw_reg_query(mlxsw_sp->core, MLXSW_REG(pmlp), pmlp_pl);
	if (err)
		return err;
	module = mlxsw_reg_pmlp_module_get(pmlp_pl, 0);
	width = mlxsw_reg_pmlp_width_get(pmlp_pl);
	separate_rxtx = mlxsw_reg_pmlp_rxtx_get(pmlp_pl);

	if (width && !is_power_of_2(width)) {
		dev_err(mlxsw_sp->bus_info->dev, "Port %d: Unsupported module config: width value is not power of 2\n",
			local_port);
		return -EINVAL;
	}

	for (i = 0; i < width; i++) {
		if (mlxsw_reg_pmlp_module_get(pmlp_pl, i) != module) {
			dev_err(mlxsw_sp->bus_info->dev, "Port %d: Unsupported module config: contains multiple modules\n",
				local_port);
			return -EINVAL;
		}
		if (separate_rxtx &&
		    mlxsw_reg_pmlp_tx_lane_get(pmlp_pl, i) !=
		    mlxsw_reg_pmlp_rx_lane_get(pmlp_pl, i)) {
			dev_err(mlxsw_sp->bus_info->dev, "Port %d: Unsupported module config: TX and RX lane numbers are different\n",
				local_port);
			return -EINVAL;
		}
		if (mlxsw_reg_pmlp_tx_lane_get(pmlp_pl, i) != i) {
			dev_err(mlxsw_sp->bus_info->dev, "Port %d: Unsupported module config: TX and RX lane numbers are not sequential\n",
				local_port);
			return -EINVAL;
		}
	}

	port_mapping->module = module;
	port_mapping->width = width;
	port_mapping->lane = mlxsw_reg_pmlp_tx_lane_get(pmlp_pl, 0);
	return 0;
}

static int mlxsw_sp_port_module_map(struct mlxsw_sp_port *mlxsw_sp_port)
{
	struct mlxsw_sp_port_mapping *port_mapping = &mlxsw_sp_port->mapping;
	struct mlxsw_sp *mlxsw_sp = mlxsw_sp_port->mlxsw_sp;
	char pmlp_pl[MLXSW_REG_PMLP_LEN];
	int i;

	mlxsw_reg_pmlp_pack(pmlp_pl, mlxsw_sp_port->local_port);
	mlxsw_reg_pmlp_width_set(pmlp_pl, port_mapping->width);
	for (i = 0; i < port_mapping->width; i++) {
		mlxsw_reg_pmlp_module_set(pmlp_pl, i, port_mapping->module);
		mlxsw_reg_pmlp_tx_lane_set(pmlp_pl, i, port_mapping->lane + i); /* Rx & Tx */
	}

	return mlxsw_reg_write(mlxsw_sp->core, MLXSW_REG(pmlp), pmlp_pl);
}

static int mlxsw_sp_port_module_unmap(struct mlxsw_sp_port *mlxsw_sp_port)
{
	struct mlxsw_sp *mlxsw_sp = mlxsw_sp_port->mlxsw_sp;
	char pmlp_pl[MLXSW_REG_PMLP_LEN];

	mlxsw_reg_pmlp_pack(pmlp_pl, mlxsw_sp_port->local_port);
	mlxsw_reg_pmlp_width_set(pmlp_pl, 0);
	return mlxsw_reg_write(mlxsw_sp->core, MLXSW_REG(pmlp), pmlp_pl);
}

static int mlxsw_sp_port_open(struct net_device *dev)
{
	struct mlxsw_sp_port *mlxsw_sp_port = netdev_priv(dev);
	int err;

	err = mlxsw_sp_port_admin_status_set(mlxsw_sp_port, true);
	if (err)
		return err;
	netif_start_queue(dev);
	return 0;
}

static int mlxsw_sp_port_stop(struct net_device *dev)
{
	struct mlxsw_sp_port *mlxsw_sp_port = netdev_priv(dev);

	netif_stop_queue(dev);
	return mlxsw_sp_port_admin_status_set(mlxsw_sp_port, false);
}

static netdev_tx_t mlxsw_sp_port_xmit(struct sk_buff *skb,
				      struct net_device *dev)
{
	struct mlxsw_sp_port *mlxsw_sp_port = netdev_priv(dev);
	struct mlxsw_sp *mlxsw_sp = mlxsw_sp_port->mlxsw_sp;
	struct mlxsw_sp_port_pcpu_stats *pcpu_stats;
	const struct mlxsw_tx_info tx_info = {
		.local_port = mlxsw_sp_port->local_port,
		.is_emad = false,
	};
	u64 len;
	int err;

	if (skb_cow_head(skb, MLXSW_TXHDR_LEN)) {
		this_cpu_inc(mlxsw_sp_port->pcpu_stats->tx_dropped);
		dev_kfree_skb_any(skb);
		return NETDEV_TX_OK;
	}

	memset(skb->cb, 0, sizeof(struct mlxsw_skb_cb));

	if (mlxsw_core_skb_transmit_busy(mlxsw_sp->core, &tx_info))
		return NETDEV_TX_BUSY;

	if (eth_skb_pad(skb)) {
		this_cpu_inc(mlxsw_sp_port->pcpu_stats->tx_dropped);
		return NETDEV_TX_OK;
	}

	mlxsw_sp_txhdr_construct(skb, &tx_info);
	/* TX header is consumed by HW on the way so we shouldn't count its
	 * bytes as being sent.
	 */
	len = skb->len - MLXSW_TXHDR_LEN;

	/* Due to a race we might fail here because of a full queue. In that
	 * unlikely case we simply drop the packet.
	 */
	err = mlxsw_core_skb_transmit(mlxsw_sp->core, skb, &tx_info);

	if (!err) {
		pcpu_stats = this_cpu_ptr(mlxsw_sp_port->pcpu_stats);
		u64_stats_update_begin(&pcpu_stats->syncp);
		pcpu_stats->tx_packets++;
		pcpu_stats->tx_bytes += len;
		u64_stats_update_end(&pcpu_stats->syncp);
	} else {
		this_cpu_inc(mlxsw_sp_port->pcpu_stats->tx_dropped);
		dev_kfree_skb_any(skb);
	}
	return NETDEV_TX_OK;
}

static void mlxsw_sp_set_rx_mode(struct net_device *dev)
{
}

static int mlxsw_sp_port_set_mac_address(struct net_device *dev, void *p)
{
	struct mlxsw_sp_port *mlxsw_sp_port = netdev_priv(dev);
	struct sockaddr *addr = p;
	int err;

	if (!is_valid_ether_addr(addr->sa_data))
		return -EADDRNOTAVAIL;

	err = mlxsw_sp_port_dev_addr_set(mlxsw_sp_port, addr->sa_data);
	if (err)
		return err;
	memcpy(dev->dev_addr, addr->sa_data, dev->addr_len);
	return 0;
}

static int mlxsw_sp_port_change_mtu(struct net_device *dev, int mtu)
{
	struct mlxsw_sp_port *mlxsw_sp_port = netdev_priv(dev);
	struct mlxsw_sp_hdroom orig_hdroom;
	struct mlxsw_sp_hdroom hdroom;
	int err;

	orig_hdroom = *mlxsw_sp_port->hdroom;

	hdroom = orig_hdroom;
	hdroom.mtu = mtu;
	mlxsw_sp_hdroom_bufs_reset_sizes(mlxsw_sp_port, &hdroom);

	err = mlxsw_sp_hdroom_configure(mlxsw_sp_port, &hdroom);
	if (err) {
		netdev_err(dev, "Failed to configure port's headroom\n");
		return err;
	}

	err = mlxsw_sp_port_mtu_set(mlxsw_sp_port, mtu);
	if (err)
		goto err_port_mtu_set;
	dev->mtu = mtu;
	return 0;

err_port_mtu_set:
	mlxsw_sp_hdroom_configure(mlxsw_sp_port, &orig_hdroom);
	return err;
}

static int
mlxsw_sp_port_get_sw_stats64(const struct net_device *dev,
			     struct rtnl_link_stats64 *stats)
{
	struct mlxsw_sp_port *mlxsw_sp_port = netdev_priv(dev);
	struct mlxsw_sp_port_pcpu_stats *p;
	u64 rx_packets, rx_bytes, tx_packets, tx_bytes;
	u32 tx_dropped = 0;
	unsigned int start;
	int i;

	for_each_possible_cpu(i) {
		p = per_cpu_ptr(mlxsw_sp_port->pcpu_stats, i);
		do {
			start = u64_stats_fetch_begin_irq(&p->syncp);
			rx_packets	= p->rx_packets;
			rx_bytes	= p->rx_bytes;
			tx_packets	= p->tx_packets;
			tx_bytes	= p->tx_bytes;
		} while (u64_stats_fetch_retry_irq(&p->syncp, start));

		stats->rx_packets	+= rx_packets;
		stats->rx_bytes		+= rx_bytes;
		stats->tx_packets	+= tx_packets;
		stats->tx_bytes		+= tx_bytes;
		/* tx_dropped is u32, updated without syncp protection. */
		tx_dropped	+= p->tx_dropped;
	}
	stats->tx_dropped	= tx_dropped;
	return 0;
}

static bool mlxsw_sp_port_has_offload_stats(const struct net_device *dev, int attr_id)
{
	switch (attr_id) {
	case IFLA_OFFLOAD_XSTATS_CPU_HIT:
		return true;
	}

	return false;
}

static int mlxsw_sp_port_get_offload_stats(int attr_id, const struct net_device *dev,
					   void *sp)
{
	switch (attr_id) {
	case IFLA_OFFLOAD_XSTATS_CPU_HIT:
		return mlxsw_sp_port_get_sw_stats64(dev, sp);
	}

	return -EINVAL;
}

int mlxsw_sp_port_get_stats_raw(struct net_device *dev, int grp,
				int prio, char *ppcnt_pl)
{
	struct mlxsw_sp_port *mlxsw_sp_port = netdev_priv(dev);
	struct mlxsw_sp *mlxsw_sp = mlxsw_sp_port->mlxsw_sp;

	mlxsw_reg_ppcnt_pack(ppcnt_pl, mlxsw_sp_port->local_port, grp, prio);
	return mlxsw_reg_query(mlxsw_sp->core, MLXSW_REG(ppcnt), ppcnt_pl);
}

static int mlxsw_sp_port_get_hw_stats(struct net_device *dev,
				      struct rtnl_link_stats64 *stats)
{
	char ppcnt_pl[MLXSW_REG_PPCNT_LEN];
	int err;

	err = mlxsw_sp_port_get_stats_raw(dev, MLXSW_REG_PPCNT_IEEE_8023_CNT,
					  0, ppcnt_pl);
	if (err)
		goto out;

	stats->tx_packets =
		mlxsw_reg_ppcnt_a_frames_transmitted_ok_get(ppcnt_pl);
	stats->rx_packets =
		mlxsw_reg_ppcnt_a_frames_received_ok_get(ppcnt_pl);
	stats->tx_bytes =
		mlxsw_reg_ppcnt_a_octets_transmitted_ok_get(ppcnt_pl);
	stats->rx_bytes =
		mlxsw_reg_ppcnt_a_octets_received_ok_get(ppcnt_pl);
	stats->multicast =
		mlxsw_reg_ppcnt_a_multicast_frames_received_ok_get(ppcnt_pl);

	stats->rx_crc_errors =
		mlxsw_reg_ppcnt_a_frame_check_sequence_errors_get(ppcnt_pl);
	stats->rx_frame_errors =
		mlxsw_reg_ppcnt_a_alignment_errors_get(ppcnt_pl);

	stats->rx_length_errors = (
		mlxsw_reg_ppcnt_a_in_range_length_errors_get(ppcnt_pl) +
		mlxsw_reg_ppcnt_a_out_of_range_length_field_get(ppcnt_pl) +
		mlxsw_reg_ppcnt_a_frame_too_long_errors_get(ppcnt_pl));

	stats->rx_errors = (stats->rx_crc_errors +
		stats->rx_frame_errors + stats->rx_length_errors);

out:
	return err;
}

static void
mlxsw_sp_port_get_hw_xstats(struct net_device *dev,
			    struct mlxsw_sp_port_xstats *xstats)
{
	char ppcnt_pl[MLXSW_REG_PPCNT_LEN];
	int err, i;

	err = mlxsw_sp_port_get_stats_raw(dev, MLXSW_REG_PPCNT_EXT_CNT, 0,
					  ppcnt_pl);
	if (!err)
		xstats->ecn = mlxsw_reg_ppcnt_ecn_marked_get(ppcnt_pl);

	for (i = 0; i < TC_MAX_QUEUE; i++) {
		err = mlxsw_sp_port_get_stats_raw(dev,
						  MLXSW_REG_PPCNT_TC_CONG_TC,
						  i, ppcnt_pl);
		if (!err)
			xstats->wred_drop[i] =
				mlxsw_reg_ppcnt_wred_discard_get(ppcnt_pl);

		err = mlxsw_sp_port_get_stats_raw(dev, MLXSW_REG_PPCNT_TC_CNT,
						  i, ppcnt_pl);
		if (err)
			continue;

		xstats->backlog[i] =
			mlxsw_reg_ppcnt_tc_transmit_queue_get(ppcnt_pl);
		xstats->tail_drop[i] =
			mlxsw_reg_ppcnt_tc_no_buffer_discard_uc_get(ppcnt_pl);
	}

	for (i = 0; i < IEEE_8021QAZ_MAX_TCS; i++) {
		err = mlxsw_sp_port_get_stats_raw(dev, MLXSW_REG_PPCNT_PRIO_CNT,
						  i, ppcnt_pl);
		if (err)
			continue;

		xstats->tx_packets[i] = mlxsw_reg_ppcnt_tx_frames_get(ppcnt_pl);
		xstats->tx_bytes[i] = mlxsw_reg_ppcnt_tx_octets_get(ppcnt_pl);
	}
}

static void update_stats_cache(struct work_struct *work)
{
	struct mlxsw_sp_port *mlxsw_sp_port =
		container_of(work, struct mlxsw_sp_port,
			     periodic_hw_stats.update_dw.work);

	if (!netif_carrier_ok(mlxsw_sp_port->dev))
		/* Note: mlxsw_sp_port_down_wipe_counters() clears the cache as
		 * necessary when port goes down.
		 */
		goto out;

	mlxsw_sp_port_get_hw_stats(mlxsw_sp_port->dev,
				   &mlxsw_sp_port->periodic_hw_stats.stats);
	mlxsw_sp_port_get_hw_xstats(mlxsw_sp_port->dev,
				    &mlxsw_sp_port->periodic_hw_stats.xstats);

out:
	mlxsw_core_schedule_dw(&mlxsw_sp_port->periodic_hw_stats.update_dw,
			       MLXSW_HW_STATS_UPDATE_TIME);
}

/* Return the stats from a cache that is updated periodically,
 * as this function might get called in an atomic context.
 */
static void
mlxsw_sp_port_get_stats64(struct net_device *dev,
			  struct rtnl_link_stats64 *stats)
{
	struct mlxsw_sp_port *mlxsw_sp_port = netdev_priv(dev);

	memcpy(stats, &mlxsw_sp_port->periodic_hw_stats.stats, sizeof(*stats));
}

static int __mlxsw_sp_port_vlan_set(struct mlxsw_sp_port *mlxsw_sp_port,
				    u16 vid_begin, u16 vid_end,
				    bool is_member, bool untagged)
{
	struct mlxsw_sp *mlxsw_sp = mlxsw_sp_port->mlxsw_sp;
	char *spvm_pl;
	int err;

	spvm_pl = kmalloc(MLXSW_REG_SPVM_LEN, GFP_KERNEL);
	if (!spvm_pl)
		return -ENOMEM;

	mlxsw_reg_spvm_pack(spvm_pl, mlxsw_sp_port->local_port,	vid_begin,
			    vid_end, is_member, untagged);
	err = mlxsw_reg_write(mlxsw_sp->core, MLXSW_REG(spvm), spvm_pl);
	kfree(spvm_pl);
	return err;
}

int mlxsw_sp_port_vlan_set(struct mlxsw_sp_port *mlxsw_sp_port, u16 vid_begin,
			   u16 vid_end, bool is_member, bool untagged)
{
	u16 vid, vid_e;
	int err;

	for (vid = vid_begin; vid <= vid_end;
	     vid += MLXSW_REG_SPVM_REC_MAX_COUNT) {
		vid_e = min((u16) (vid + MLXSW_REG_SPVM_REC_MAX_COUNT - 1),
			    vid_end);

		err = __mlxsw_sp_port_vlan_set(mlxsw_sp_port, vid, vid_e,
					       is_member, untagged);
		if (err)
			return err;
	}

	return 0;
}

static void mlxsw_sp_port_vlan_flush(struct mlxsw_sp_port *mlxsw_sp_port,
				     bool flush_default)
{
	struct mlxsw_sp_port_vlan *mlxsw_sp_port_vlan, *tmp;

	list_for_each_entry_safe(mlxsw_sp_port_vlan, tmp,
				 &mlxsw_sp_port->vlans_list, list) {
		if (!flush_default &&
		    mlxsw_sp_port_vlan->vid == MLXSW_SP_DEFAULT_VID)
			continue;
		mlxsw_sp_port_vlan_destroy(mlxsw_sp_port_vlan);
	}
}

static void
mlxsw_sp_port_vlan_cleanup(struct mlxsw_sp_port_vlan *mlxsw_sp_port_vlan)
{
	if (mlxsw_sp_port_vlan->bridge_port)
		mlxsw_sp_port_vlan_bridge_leave(mlxsw_sp_port_vlan);
	else if (mlxsw_sp_port_vlan->fid)
		mlxsw_sp_port_vlan_router_leave(mlxsw_sp_port_vlan);
}

struct mlxsw_sp_port_vlan *
mlxsw_sp_port_vlan_create(struct mlxsw_sp_port *mlxsw_sp_port, u16 vid)
{
	struct mlxsw_sp_port_vlan *mlxsw_sp_port_vlan;
	bool untagged = vid == MLXSW_SP_DEFAULT_VID;
	int err;

	mlxsw_sp_port_vlan = mlxsw_sp_port_vlan_find_by_vid(mlxsw_sp_port, vid);
	if (mlxsw_sp_port_vlan)
		return ERR_PTR(-EEXIST);

	err = mlxsw_sp_port_vlan_set(mlxsw_sp_port, vid, vid, true, untagged);
	if (err)
		return ERR_PTR(err);

	mlxsw_sp_port_vlan = kzalloc(sizeof(*mlxsw_sp_port_vlan), GFP_KERNEL);
	if (!mlxsw_sp_port_vlan) {
		err = -ENOMEM;
		goto err_port_vlan_alloc;
	}

	mlxsw_sp_port_vlan->mlxsw_sp_port = mlxsw_sp_port;
	mlxsw_sp_port_vlan->vid = vid;
	list_add(&mlxsw_sp_port_vlan->list, &mlxsw_sp_port->vlans_list);

	return mlxsw_sp_port_vlan;

err_port_vlan_alloc:
	mlxsw_sp_port_vlan_set(mlxsw_sp_port, vid, vid, false, false);
	return ERR_PTR(err);
}

void mlxsw_sp_port_vlan_destroy(struct mlxsw_sp_port_vlan *mlxsw_sp_port_vlan)
{
	struct mlxsw_sp_port *mlxsw_sp_port = mlxsw_sp_port_vlan->mlxsw_sp_port;
	u16 vid = mlxsw_sp_port_vlan->vid;

	mlxsw_sp_port_vlan_cleanup(mlxsw_sp_port_vlan);
	list_del(&mlxsw_sp_port_vlan->list);
	kfree(mlxsw_sp_port_vlan);
	mlxsw_sp_port_vlan_set(mlxsw_sp_port, vid, vid, false, false);
}

static int mlxsw_sp_port_add_vid(struct net_device *dev,
				 __be16 __always_unused proto, u16 vid)
{
	struct mlxsw_sp_port *mlxsw_sp_port = netdev_priv(dev);

	/* VLAN 0 is added to HW filter when device goes up, but it is
	 * reserved in our case, so simply return.
	 */
	if (!vid)
		return 0;

	return PTR_ERR_OR_ZERO(mlxsw_sp_port_vlan_create(mlxsw_sp_port, vid));
}

static int mlxsw_sp_port_kill_vid(struct net_device *dev,
				  __be16 __always_unused proto, u16 vid)
{
	struct mlxsw_sp_port *mlxsw_sp_port = netdev_priv(dev);
	struct mlxsw_sp_port_vlan *mlxsw_sp_port_vlan;

	/* VLAN 0 is removed from HW filter when device goes down, but
	 * it is reserved in our case, so simply return.
	 */
	if (!vid)
		return 0;

	mlxsw_sp_port_vlan = mlxsw_sp_port_vlan_find_by_vid(mlxsw_sp_port, vid);
	if (!mlxsw_sp_port_vlan)
		return 0;
	mlxsw_sp_port_vlan_destroy(mlxsw_sp_port_vlan);

	return 0;
}

static int mlxsw_sp_setup_tc_block(struct mlxsw_sp_port *mlxsw_sp_port,
				   struct flow_block_offload *f)
{
	switch (f->binder_type) {
	case FLOW_BLOCK_BINDER_TYPE_CLSACT_INGRESS:
		return mlxsw_sp_setup_tc_block_clsact(mlxsw_sp_port, f, true);
	case FLOW_BLOCK_BINDER_TYPE_CLSACT_EGRESS:
		return mlxsw_sp_setup_tc_block_clsact(mlxsw_sp_port, f, false);
	case FLOW_BLOCK_BINDER_TYPE_RED_EARLY_DROP:
		return mlxsw_sp_setup_tc_block_qevent_early_drop(mlxsw_sp_port, f);
	default:
		return -EOPNOTSUPP;
	}
}

static int mlxsw_sp_setup_tc(struct net_device *dev, enum tc_setup_type type,
			     void *type_data)
{
	struct mlxsw_sp_port *mlxsw_sp_port = netdev_priv(dev);

	switch (type) {
	case TC_SETUP_BLOCK:
		return mlxsw_sp_setup_tc_block(mlxsw_sp_port, type_data);
	case TC_SETUP_QDISC_RED:
		return mlxsw_sp_setup_tc_red(mlxsw_sp_port, type_data);
	case TC_SETUP_QDISC_PRIO:
		return mlxsw_sp_setup_tc_prio(mlxsw_sp_port, type_data);
	case TC_SETUP_QDISC_ETS:
		return mlxsw_sp_setup_tc_ets(mlxsw_sp_port, type_data);
	case TC_SETUP_QDISC_TBF:
		return mlxsw_sp_setup_tc_tbf(mlxsw_sp_port, type_data);
	case TC_SETUP_QDISC_FIFO:
		return mlxsw_sp_setup_tc_fifo(mlxsw_sp_port, type_data);
	default:
		return -EOPNOTSUPP;
	}
}

static int mlxsw_sp_feature_hw_tc(struct net_device *dev, bool enable)
{
	struct mlxsw_sp_port *mlxsw_sp_port = netdev_priv(dev);

	if (!enable) {
		if (mlxsw_sp_flow_block_rule_count(mlxsw_sp_port->ing_flow_block) ||
		    mlxsw_sp_flow_block_rule_count(mlxsw_sp_port->eg_flow_block)) {
			netdev_err(dev, "Active offloaded tc filters, can't turn hw_tc_offload off\n");
			return -EINVAL;
		}
		mlxsw_sp_flow_block_disable_inc(mlxsw_sp_port->ing_flow_block);
		mlxsw_sp_flow_block_disable_inc(mlxsw_sp_port->eg_flow_block);
	} else {
		mlxsw_sp_flow_block_disable_dec(mlxsw_sp_port->ing_flow_block);
		mlxsw_sp_flow_block_disable_dec(mlxsw_sp_port->eg_flow_block);
	}
	return 0;
}

static int mlxsw_sp_feature_loopback(struct net_device *dev, bool enable)
{
	struct mlxsw_sp_port *mlxsw_sp_port = netdev_priv(dev);
	char pplr_pl[MLXSW_REG_PPLR_LEN];
	int err;

	if (netif_running(dev))
		mlxsw_sp_port_admin_status_set(mlxsw_sp_port, false);

	mlxsw_reg_pplr_pack(pplr_pl, mlxsw_sp_port->local_port, enable);
	err = mlxsw_reg_write(mlxsw_sp_port->mlxsw_sp->core, MLXSW_REG(pplr),
			      pplr_pl);

	if (netif_running(dev))
		mlxsw_sp_port_admin_status_set(mlxsw_sp_port, true);

	return err;
}

typedef int (*mlxsw_sp_feature_handler)(struct net_device *dev, bool enable);

static int mlxsw_sp_handle_feature(struct net_device *dev,
				   netdev_features_t wanted_features,
				   netdev_features_t feature,
				   mlxsw_sp_feature_handler feature_handler)
{
	netdev_features_t changes = wanted_features ^ dev->features;
	bool enable = !!(wanted_features & feature);
	int err;

	if (!(changes & feature))
		return 0;

	err = feature_handler(dev, enable);
	if (err) {
		netdev_err(dev, "%s feature %pNF failed, err %d\n",
			   enable ? "Enable" : "Disable", &feature, err);
		return err;
	}

	if (enable)
		dev->features |= feature;
	else
		dev->features &= ~feature;

	return 0;
}
static int mlxsw_sp_set_features(struct net_device *dev,
				 netdev_features_t features)
{
	netdev_features_t oper_features = dev->features;
	int err = 0;

	err |= mlxsw_sp_handle_feature(dev, features, NETIF_F_HW_TC,
				       mlxsw_sp_feature_hw_tc);
	err |= mlxsw_sp_handle_feature(dev, features, NETIF_F_LOOPBACK,
				       mlxsw_sp_feature_loopback);

	if (err) {
		dev->features = oper_features;
		return -EINVAL;
	}

	return 0;
}

static struct devlink_port *
mlxsw_sp_port_get_devlink_port(struct net_device *dev)
{
	struct mlxsw_sp_port *mlxsw_sp_port = netdev_priv(dev);
	struct mlxsw_sp *mlxsw_sp = mlxsw_sp_port->mlxsw_sp;

	return mlxsw_core_port_devlink_port_get(mlxsw_sp->core,
						mlxsw_sp_port->local_port);
}

static int mlxsw_sp_port_hwtstamp_set(struct mlxsw_sp_port *mlxsw_sp_port,
				      struct ifreq *ifr)
{
	struct hwtstamp_config config;
	int err;

	if (copy_from_user(&config, ifr->ifr_data, sizeof(config)))
		return -EFAULT;

	err = mlxsw_sp_port->mlxsw_sp->ptp_ops->hwtstamp_set(mlxsw_sp_port,
							     &config);
	if (err)
		return err;

	if (copy_to_user(ifr->ifr_data, &config, sizeof(config)))
		return -EFAULT;

	return 0;
}

static int mlxsw_sp_port_hwtstamp_get(struct mlxsw_sp_port *mlxsw_sp_port,
				      struct ifreq *ifr)
{
	struct hwtstamp_config config;
	int err;

	err = mlxsw_sp_port->mlxsw_sp->ptp_ops->hwtstamp_get(mlxsw_sp_port,
							     &config);
	if (err)
		return err;

	if (copy_to_user(ifr->ifr_data, &config, sizeof(config)))
		return -EFAULT;

	return 0;
}

static inline void mlxsw_sp_port_ptp_clear(struct mlxsw_sp_port *mlxsw_sp_port)
{
	struct hwtstamp_config config = {0};

	mlxsw_sp_port->mlxsw_sp->ptp_ops->hwtstamp_set(mlxsw_sp_port, &config);
}

static int
mlxsw_sp_port_ioctl(struct net_device *dev, struct ifreq *ifr, int cmd)
{
	struct mlxsw_sp_port *mlxsw_sp_port = netdev_priv(dev);

	switch (cmd) {
	case SIOCSHWTSTAMP:
		return mlxsw_sp_port_hwtstamp_set(mlxsw_sp_port, ifr);
	case SIOCGHWTSTAMP:
		return mlxsw_sp_port_hwtstamp_get(mlxsw_sp_port, ifr);
	default:
		return -EOPNOTSUPP;
	}
}

static const struct net_device_ops mlxsw_sp_port_netdev_ops = {
	.ndo_open		= mlxsw_sp_port_open,
	.ndo_stop		= mlxsw_sp_port_stop,
	.ndo_start_xmit		= mlxsw_sp_port_xmit,
	.ndo_setup_tc           = mlxsw_sp_setup_tc,
	.ndo_set_rx_mode	= mlxsw_sp_set_rx_mode,
	.ndo_set_mac_address	= mlxsw_sp_port_set_mac_address,
	.ndo_change_mtu		= mlxsw_sp_port_change_mtu,
	.ndo_get_stats64	= mlxsw_sp_port_get_stats64,
	.ndo_has_offload_stats	= mlxsw_sp_port_has_offload_stats,
	.ndo_get_offload_stats	= mlxsw_sp_port_get_offload_stats,
	.ndo_vlan_rx_add_vid	= mlxsw_sp_port_add_vid,
	.ndo_vlan_rx_kill_vid	= mlxsw_sp_port_kill_vid,
	.ndo_set_features	= mlxsw_sp_set_features,
	.ndo_get_devlink_port	= mlxsw_sp_port_get_devlink_port,
	.ndo_do_ioctl		= mlxsw_sp_port_ioctl,
};

static int
mlxsw_sp_port_speed_by_width_set(struct mlxsw_sp_port *mlxsw_sp_port)
{
	struct mlxsw_sp *mlxsw_sp = mlxsw_sp_port->mlxsw_sp;
	u32 eth_proto_cap, eth_proto_admin, eth_proto_oper;
	const struct mlxsw_sp_port_type_speed_ops *ops;
	char ptys_pl[MLXSW_REG_PTYS_LEN];
	u32 eth_proto_cap_masked;
	int err;

	ops = mlxsw_sp->port_type_speed_ops;

	/* Set advertised speeds to speeds supported by both the driver
	 * and the device.
	 */
	ops->reg_ptys_eth_pack(mlxsw_sp, ptys_pl, mlxsw_sp_port->local_port,
			       0, false);
	err = mlxsw_reg_query(mlxsw_sp->core, MLXSW_REG(ptys), ptys_pl);
	if (err)
		return err;

	ops->reg_ptys_eth_unpack(mlxsw_sp, ptys_pl, &eth_proto_cap,
				 &eth_proto_admin, &eth_proto_oper);
	eth_proto_cap_masked = ops->ptys_proto_cap_masked_get(eth_proto_cap);
	ops->reg_ptys_eth_pack(mlxsw_sp, ptys_pl, mlxsw_sp_port->local_port,
			       eth_proto_cap_masked,
			       mlxsw_sp_port->link.autoneg);
	return mlxsw_reg_write(mlxsw_sp->core, MLXSW_REG(ptys), ptys_pl);
}

int mlxsw_sp_port_speed_get(struct mlxsw_sp_port *mlxsw_sp_port, u32 *speed)
{
	const struct mlxsw_sp_port_type_speed_ops *port_type_speed_ops;
	struct mlxsw_sp *mlxsw_sp = mlxsw_sp_port->mlxsw_sp;
	char ptys_pl[MLXSW_REG_PTYS_LEN];
	u32 eth_proto_oper;
	int err;

	port_type_speed_ops = mlxsw_sp->port_type_speed_ops;
	port_type_speed_ops->reg_ptys_eth_pack(mlxsw_sp, ptys_pl,
					       mlxsw_sp_port->local_port, 0,
					       false);
	err = mlxsw_reg_query(mlxsw_sp->core, MLXSW_REG(ptys), ptys_pl);
	if (err)
		return err;
	port_type_speed_ops->reg_ptys_eth_unpack(mlxsw_sp, ptys_pl, NULL, NULL,
						 &eth_proto_oper);
	*speed = port_type_speed_ops->from_ptys_speed(mlxsw_sp, eth_proto_oper);
	return 0;
}

int mlxsw_sp_port_ets_set(struct mlxsw_sp_port *mlxsw_sp_port,
			  enum mlxsw_reg_qeec_hr hr, u8 index, u8 next_index,
			  bool dwrr, u8 dwrr_weight)
{
	struct mlxsw_sp *mlxsw_sp = mlxsw_sp_port->mlxsw_sp;
	char qeec_pl[MLXSW_REG_QEEC_LEN];

	mlxsw_reg_qeec_pack(qeec_pl, mlxsw_sp_port->local_port, hr, index,
			    next_index);
	mlxsw_reg_qeec_de_set(qeec_pl, true);
	mlxsw_reg_qeec_dwrr_set(qeec_pl, dwrr);
	mlxsw_reg_qeec_dwrr_weight_set(qeec_pl, dwrr_weight);
	return mlxsw_reg_write(mlxsw_sp->core, MLXSW_REG(qeec), qeec_pl);
}

int mlxsw_sp_port_ets_maxrate_set(struct mlxsw_sp_port *mlxsw_sp_port,
				  enum mlxsw_reg_qeec_hr hr, u8 index,
				  u8 next_index, u32 maxrate, u8 burst_size)
{
	struct mlxsw_sp *mlxsw_sp = mlxsw_sp_port->mlxsw_sp;
	char qeec_pl[MLXSW_REG_QEEC_LEN];

	mlxsw_reg_qeec_pack(qeec_pl, mlxsw_sp_port->local_port, hr, index,
			    next_index);
	mlxsw_reg_qeec_mase_set(qeec_pl, true);
	mlxsw_reg_qeec_max_shaper_rate_set(qeec_pl, maxrate);
	mlxsw_reg_qeec_max_shaper_bs_set(qeec_pl, burst_size);
	return mlxsw_reg_write(mlxsw_sp->core, MLXSW_REG(qeec), qeec_pl);
}

static int mlxsw_sp_port_min_bw_set(struct mlxsw_sp_port *mlxsw_sp_port,
				    enum mlxsw_reg_qeec_hr hr, u8 index,
				    u8 next_index, u32 minrate)
{
	struct mlxsw_sp *mlxsw_sp = mlxsw_sp_port->mlxsw_sp;
	char qeec_pl[MLXSW_REG_QEEC_LEN];

	mlxsw_reg_qeec_pack(qeec_pl, mlxsw_sp_port->local_port, hr, index,
			    next_index);
	mlxsw_reg_qeec_mise_set(qeec_pl, true);
	mlxsw_reg_qeec_min_shaper_rate_set(qeec_pl, minrate);

	return mlxsw_reg_write(mlxsw_sp->core, MLXSW_REG(qeec), qeec_pl);
}

int mlxsw_sp_port_prio_tc_set(struct mlxsw_sp_port *mlxsw_sp_port,
			      u8 switch_prio, u8 tclass)
{
	struct mlxsw_sp *mlxsw_sp = mlxsw_sp_port->mlxsw_sp;
	char qtct_pl[MLXSW_REG_QTCT_LEN];

	mlxsw_reg_qtct_pack(qtct_pl, mlxsw_sp_port->local_port, switch_prio,
			    tclass);
	return mlxsw_reg_write(mlxsw_sp->core, MLXSW_REG(qtct), qtct_pl);
}

static int mlxsw_sp_port_ets_init(struct mlxsw_sp_port *mlxsw_sp_port)
{
	int err, i;

	/* Setup the elements hierarcy, so that each TC is linked to
	 * one subgroup, which are all member in the same group.
	 */
	err = mlxsw_sp_port_ets_set(mlxsw_sp_port,
				    MLXSW_REG_QEEC_HR_GROUP, 0, 0, false, 0);
	if (err)
		return err;
	for (i = 0; i < IEEE_8021QAZ_MAX_TCS; i++) {
		err = mlxsw_sp_port_ets_set(mlxsw_sp_port,
					    MLXSW_REG_QEEC_HR_SUBGROUP, i,
					    0, false, 0);
		if (err)
			return err;
	}
	for (i = 0; i < IEEE_8021QAZ_MAX_TCS; i++) {
		err = mlxsw_sp_port_ets_set(mlxsw_sp_port,
					    MLXSW_REG_QEEC_HR_TC, i, i,
					    false, 0);
		if (err)
			return err;

		err = mlxsw_sp_port_ets_set(mlxsw_sp_port,
					    MLXSW_REG_QEEC_HR_TC,
					    i + 8, i,
					    true, 100);
		if (err)
			return err;
	}

	/* Make sure the max shaper is disabled in all hierarchies that support
	 * it. Note that this disables ptps (PTP shaper), but that is intended
	 * for the initial configuration.
	 */
	err = mlxsw_sp_port_ets_maxrate_set(mlxsw_sp_port,
					    MLXSW_REG_QEEC_HR_PORT, 0, 0,
					    MLXSW_REG_QEEC_MAS_DIS, 0);
	if (err)
		return err;
	for (i = 0; i < IEEE_8021QAZ_MAX_TCS; i++) {
		err = mlxsw_sp_port_ets_maxrate_set(mlxsw_sp_port,
						    MLXSW_REG_QEEC_HR_SUBGROUP,
						    i, 0,
						    MLXSW_REG_QEEC_MAS_DIS, 0);
		if (err)
			return err;
	}
	for (i = 0; i < IEEE_8021QAZ_MAX_TCS; i++) {
		err = mlxsw_sp_port_ets_maxrate_set(mlxsw_sp_port,
						    MLXSW_REG_QEEC_HR_TC,
						    i, i,
						    MLXSW_REG_QEEC_MAS_DIS, 0);
		if (err)
			return err;

		err = mlxsw_sp_port_ets_maxrate_set(mlxsw_sp_port,
						    MLXSW_REG_QEEC_HR_TC,
						    i + 8, i,
						    MLXSW_REG_QEEC_MAS_DIS, 0);
		if (err)
			return err;
	}

	/* Configure the min shaper for multicast TCs. */
	for (i = 0; i < IEEE_8021QAZ_MAX_TCS; i++) {
		err = mlxsw_sp_port_min_bw_set(mlxsw_sp_port,
					       MLXSW_REG_QEEC_HR_TC,
					       i + 8, i,
					       MLXSW_REG_QEEC_MIS_MIN);
		if (err)
			return err;
	}

	/* Map all priorities to traffic class 0. */
	for (i = 0; i < IEEE_8021QAZ_MAX_TCS; i++) {
		err = mlxsw_sp_port_prio_tc_set(mlxsw_sp_port, i, 0);
		if (err)
			return err;
	}

	return 0;
}

static int mlxsw_sp_port_tc_mc_mode_set(struct mlxsw_sp_port *mlxsw_sp_port,
					bool enable)
{
	struct mlxsw_sp *mlxsw_sp = mlxsw_sp_port->mlxsw_sp;
	char qtctm_pl[MLXSW_REG_QTCTM_LEN];

	mlxsw_reg_qtctm_pack(qtctm_pl, mlxsw_sp_port->local_port, enable);
	return mlxsw_reg_write(mlxsw_sp->core, MLXSW_REG(qtctm), qtctm_pl);
}

static int mlxsw_sp_port_overheat_init_val_set(struct mlxsw_sp_port *mlxsw_sp_port)
{
	struct mlxsw_sp *mlxsw_sp = mlxsw_sp_port->mlxsw_sp;
	u8 module = mlxsw_sp_port->mapping.module;
	u64 overheat_counter;
	int err;

	err = mlxsw_env_module_overheat_counter_get(mlxsw_sp->core, module,
						    &overheat_counter);
	if (err)
		return err;

	mlxsw_sp_port->module_overheat_initial_val = overheat_counter;
	return 0;
}

<<<<<<< HEAD
=======
int
mlxsw_sp_port_vlan_classification_set(struct mlxsw_sp_port *mlxsw_sp_port,
				      bool is_8021ad_tagged,
				      bool is_8021q_tagged)
{
	struct mlxsw_sp *mlxsw_sp = mlxsw_sp_port->mlxsw_sp;
	char spvc_pl[MLXSW_REG_SPVC_LEN];

	mlxsw_reg_spvc_pack(spvc_pl, mlxsw_sp_port->local_port,
			    is_8021ad_tagged, is_8021q_tagged);
	return mlxsw_reg_write(mlxsw_sp->core, MLXSW_REG(spvc), spvc_pl);
}

>>>>>>> f642729d
static int mlxsw_sp_port_create(struct mlxsw_sp *mlxsw_sp, u8 local_port,
				u8 split_base_local_port,
				struct mlxsw_sp_port_mapping *port_mapping)
{
	struct mlxsw_sp_port_vlan *mlxsw_sp_port_vlan;
	bool split = !!split_base_local_port;
	struct mlxsw_sp_port *mlxsw_sp_port;
	u32 lanes = port_mapping->width;
	struct net_device *dev;
	bool splittable;
	int err;

	splittable = lanes > 1 && !split;
	err = mlxsw_core_port_init(mlxsw_sp->core, local_port,
				   port_mapping->module + 1, split,
				   port_mapping->lane / lanes,
				   splittable, lanes,
				   mlxsw_sp->base_mac,
				   sizeof(mlxsw_sp->base_mac));
	if (err) {
		dev_err(mlxsw_sp->bus_info->dev, "Port %d: Failed to init core port\n",
			local_port);
		return err;
	}

	dev = alloc_etherdev(sizeof(struct mlxsw_sp_port));
	if (!dev) {
		err = -ENOMEM;
		goto err_alloc_etherdev;
	}
	SET_NETDEV_DEV(dev, mlxsw_sp->bus_info->dev);
	dev_net_set(dev, mlxsw_sp_net(mlxsw_sp));
	mlxsw_sp_port = netdev_priv(dev);
	mlxsw_sp_port->dev = dev;
	mlxsw_sp_port->mlxsw_sp = mlxsw_sp;
	mlxsw_sp_port->local_port = local_port;
	mlxsw_sp_port->pvid = MLXSW_SP_DEFAULT_VID;
	mlxsw_sp_port->split = split;
	mlxsw_sp_port->split_base_local_port = split_base_local_port;
	mlxsw_sp_port->mapping = *port_mapping;
	mlxsw_sp_port->link.autoneg = 1;
	INIT_LIST_HEAD(&mlxsw_sp_port->vlans_list);

	mlxsw_sp_port->pcpu_stats =
		netdev_alloc_pcpu_stats(struct mlxsw_sp_port_pcpu_stats);
	if (!mlxsw_sp_port->pcpu_stats) {
		err = -ENOMEM;
		goto err_alloc_stats;
	}

	INIT_DELAYED_WORK(&mlxsw_sp_port->periodic_hw_stats.update_dw,
			  &update_stats_cache);

	dev->netdev_ops = &mlxsw_sp_port_netdev_ops;
	dev->ethtool_ops = &mlxsw_sp_port_ethtool_ops;

	err = mlxsw_sp_port_module_map(mlxsw_sp_port);
	if (err) {
		dev_err(mlxsw_sp->bus_info->dev, "Port %d: Failed to map module\n",
			mlxsw_sp_port->local_port);
		goto err_port_module_map;
	}

	err = mlxsw_sp_port_swid_set(mlxsw_sp_port, 0);
	if (err) {
		dev_err(mlxsw_sp->bus_info->dev, "Port %d: Failed to set SWID\n",
			mlxsw_sp_port->local_port);
		goto err_port_swid_set;
	}

	err = mlxsw_sp_port_dev_addr_init(mlxsw_sp_port);
	if (err) {
		dev_err(mlxsw_sp->bus_info->dev, "Port %d: Unable to init port mac address\n",
			mlxsw_sp_port->local_port);
		goto err_dev_addr_init;
	}

	netif_carrier_off(dev);

	dev->features |= NETIF_F_NETNS_LOCAL | NETIF_F_LLTX | NETIF_F_SG |
			 NETIF_F_HW_VLAN_CTAG_FILTER | NETIF_F_HW_TC;
	dev->hw_features |= NETIF_F_HW_TC | NETIF_F_LOOPBACK;

	dev->min_mtu = 0;
	dev->max_mtu = ETH_MAX_MTU;

	/* Each packet needs to have a Tx header (metadata) on top all other
	 * headers.
	 */
	dev->needed_headroom = MLXSW_TXHDR_LEN;

	err = mlxsw_sp_port_system_port_mapping_set(mlxsw_sp_port);
	if (err) {
		dev_err(mlxsw_sp->bus_info->dev, "Port %d: Failed to set system port mapping\n",
			mlxsw_sp_port->local_port);
		goto err_port_system_port_mapping_set;
	}

	err = mlxsw_sp_port_speed_by_width_set(mlxsw_sp_port);
	if (err) {
		dev_err(mlxsw_sp->bus_info->dev, "Port %d: Failed to enable speeds\n",
			mlxsw_sp_port->local_port);
		goto err_port_speed_by_width_set;
	}

	err = mlxsw_sp->port_type_speed_ops->ptys_max_speed(mlxsw_sp_port,
							    &mlxsw_sp_port->max_speed);
	if (err) {
		dev_err(mlxsw_sp->bus_info->dev, "Port %d: Failed to get maximum speed\n",
			mlxsw_sp_port->local_port);
		goto err_max_speed_get;
	}

	err = mlxsw_sp_port_max_mtu_get(mlxsw_sp_port, &mlxsw_sp_port->max_mtu);
	if (err) {
		dev_err(mlxsw_sp->bus_info->dev, "Port %d: Failed to get maximum MTU\n",
			mlxsw_sp_port->local_port);
		goto err_port_max_mtu_get;
	}

	err = mlxsw_sp_port_mtu_set(mlxsw_sp_port, ETH_DATA_LEN);
	if (err) {
		dev_err(mlxsw_sp->bus_info->dev, "Port %d: Failed to set MTU\n",
			mlxsw_sp_port->local_port);
		goto err_port_mtu_set;
	}

	err = mlxsw_sp_port_admin_status_set(mlxsw_sp_port, false);
	if (err)
		goto err_port_admin_status_set;

	err = mlxsw_sp_port_buffers_init(mlxsw_sp_port);
	if (err) {
		dev_err(mlxsw_sp->bus_info->dev, "Port %d: Failed to initialize buffers\n",
			mlxsw_sp_port->local_port);
		goto err_port_buffers_init;
	}

	err = mlxsw_sp_port_ets_init(mlxsw_sp_port);
	if (err) {
		dev_err(mlxsw_sp->bus_info->dev, "Port %d: Failed to initialize ETS\n",
			mlxsw_sp_port->local_port);
		goto err_port_ets_init;
	}

	err = mlxsw_sp_port_tc_mc_mode_set(mlxsw_sp_port, true);
	if (err) {
		dev_err(mlxsw_sp->bus_info->dev, "Port %d: Failed to initialize TC MC mode\n",
			mlxsw_sp_port->local_port);
		goto err_port_tc_mc_mode;
	}

	/* ETS and buffers must be initialized before DCB. */
	err = mlxsw_sp_port_dcb_init(mlxsw_sp_port);
	if (err) {
		dev_err(mlxsw_sp->bus_info->dev, "Port %d: Failed to initialize DCB\n",
			mlxsw_sp_port->local_port);
		goto err_port_dcb_init;
	}

	err = mlxsw_sp_port_fids_init(mlxsw_sp_port);
	if (err) {
		dev_err(mlxsw_sp->bus_info->dev, "Port %d: Failed to initialize FIDs\n",
			mlxsw_sp_port->local_port);
		goto err_port_fids_init;
	}

	err = mlxsw_sp_tc_qdisc_init(mlxsw_sp_port);
	if (err) {
		dev_err(mlxsw_sp->bus_info->dev, "Port %d: Failed to initialize TC qdiscs\n",
			mlxsw_sp_port->local_port);
		goto err_port_qdiscs_init;
	}

	err = mlxsw_sp_port_vlan_set(mlxsw_sp_port, 0, VLAN_N_VID - 1, false,
				     false);
	if (err) {
		dev_err(mlxsw_sp->bus_info->dev, "Port %d: Failed to clear VLAN filter\n",
			mlxsw_sp_port->local_port);
		goto err_port_vlan_clear;
	}

	err = mlxsw_sp_port_nve_init(mlxsw_sp_port);
	if (err) {
		dev_err(mlxsw_sp->bus_info->dev, "Port %d: Failed to initialize NVE\n",
			mlxsw_sp_port->local_port);
		goto err_port_nve_init;
	}

	err = mlxsw_sp_port_pvid_set(mlxsw_sp_port, MLXSW_SP_DEFAULT_VID,
				     ETH_P_8021Q);
	if (err) {
		dev_err(mlxsw_sp->bus_info->dev, "Port %d: Failed to set PVID\n",
			mlxsw_sp_port->local_port);
		goto err_port_pvid_set;
	}

	mlxsw_sp_port_vlan = mlxsw_sp_port_vlan_create(mlxsw_sp_port,
						       MLXSW_SP_DEFAULT_VID);
	if (IS_ERR(mlxsw_sp_port_vlan)) {
		dev_err(mlxsw_sp->bus_info->dev, "Port %d: Failed to create VID 1\n",
			mlxsw_sp_port->local_port);
		err = PTR_ERR(mlxsw_sp_port_vlan);
		goto err_port_vlan_create;
	}
	mlxsw_sp_port->default_vlan = mlxsw_sp_port_vlan;

	/* Set SPVC.et0=true and SPVC.et1=false to make the local port to treat
	 * only packets with 802.1q header as tagged packets.
	 */
	err = mlxsw_sp_port_vlan_classification_set(mlxsw_sp_port, false, true);
	if (err) {
		dev_err(mlxsw_sp->bus_info->dev, "Port %d: Failed to set default VLAN classification\n",
			local_port);
		goto err_port_vlan_classification_set;
	}

	INIT_DELAYED_WORK(&mlxsw_sp_port->ptp.shaper_dw,
			  mlxsw_sp->ptp_ops->shaper_work);

	mlxsw_sp->ports[local_port] = mlxsw_sp_port;

	err = mlxsw_sp_port_overheat_init_val_set(mlxsw_sp_port);
	if (err) {
		dev_err(mlxsw_sp->bus_info->dev, "Port %d: Failed to set overheat initial value\n",
			mlxsw_sp_port->local_port);
		goto err_port_overheat_init_val_set;
	}

	err = register_netdev(dev);
	if (err) {
		dev_err(mlxsw_sp->bus_info->dev, "Port %d: Failed to register netdev\n",
			mlxsw_sp_port->local_port);
		goto err_register_netdev;
	}

	mlxsw_core_port_eth_set(mlxsw_sp->core, mlxsw_sp_port->local_port,
				mlxsw_sp_port, dev);
	mlxsw_core_schedule_dw(&mlxsw_sp_port->periodic_hw_stats.update_dw, 0);
	return 0;

err_register_netdev:
err_port_overheat_init_val_set:
<<<<<<< HEAD
=======
	mlxsw_sp_port_vlan_classification_set(mlxsw_sp_port, true, true);
err_port_vlan_classification_set:
>>>>>>> f642729d
	mlxsw_sp->ports[local_port] = NULL;
	mlxsw_sp_port_vlan_destroy(mlxsw_sp_port_vlan);
err_port_vlan_create:
err_port_pvid_set:
	mlxsw_sp_port_nve_fini(mlxsw_sp_port);
err_port_nve_init:
err_port_vlan_clear:
	mlxsw_sp_tc_qdisc_fini(mlxsw_sp_port);
err_port_qdiscs_init:
	mlxsw_sp_port_fids_fini(mlxsw_sp_port);
err_port_fids_init:
	mlxsw_sp_port_dcb_fini(mlxsw_sp_port);
err_port_dcb_init:
	mlxsw_sp_port_tc_mc_mode_set(mlxsw_sp_port, false);
err_port_tc_mc_mode:
err_port_ets_init:
	mlxsw_sp_port_buffers_fini(mlxsw_sp_port);
err_port_buffers_init:
err_port_admin_status_set:
err_port_mtu_set:
err_port_max_mtu_get:
err_max_speed_get:
err_port_speed_by_width_set:
err_port_system_port_mapping_set:
err_dev_addr_init:
	mlxsw_sp_port_swid_set(mlxsw_sp_port, MLXSW_PORT_SWID_DISABLED_PORT);
err_port_swid_set:
	mlxsw_sp_port_module_unmap(mlxsw_sp_port);
err_port_module_map:
	free_percpu(mlxsw_sp_port->pcpu_stats);
err_alloc_stats:
	free_netdev(dev);
err_alloc_etherdev:
	mlxsw_core_port_fini(mlxsw_sp->core, local_port);
	return err;
}

static void mlxsw_sp_port_remove(struct mlxsw_sp *mlxsw_sp, u8 local_port)
{
	struct mlxsw_sp_port *mlxsw_sp_port = mlxsw_sp->ports[local_port];

	cancel_delayed_work_sync(&mlxsw_sp_port->periodic_hw_stats.update_dw);
	cancel_delayed_work_sync(&mlxsw_sp_port->ptp.shaper_dw);
	mlxsw_sp_port_ptp_clear(mlxsw_sp_port);
	mlxsw_core_port_clear(mlxsw_sp->core, local_port, mlxsw_sp);
	unregister_netdev(mlxsw_sp_port->dev); /* This calls ndo_stop */
	mlxsw_sp_port_vlan_classification_set(mlxsw_sp_port, true, true);
	mlxsw_sp->ports[local_port] = NULL;
	mlxsw_sp_port_vlan_flush(mlxsw_sp_port, true);
	mlxsw_sp_port_nve_fini(mlxsw_sp_port);
	mlxsw_sp_tc_qdisc_fini(mlxsw_sp_port);
	mlxsw_sp_port_fids_fini(mlxsw_sp_port);
	mlxsw_sp_port_dcb_fini(mlxsw_sp_port);
	mlxsw_sp_port_tc_mc_mode_set(mlxsw_sp_port, false);
	mlxsw_sp_port_buffers_fini(mlxsw_sp_port);
	mlxsw_sp_port_swid_set(mlxsw_sp_port, MLXSW_PORT_SWID_DISABLED_PORT);
	mlxsw_sp_port_module_unmap(mlxsw_sp_port);
	free_percpu(mlxsw_sp_port->pcpu_stats);
	WARN_ON_ONCE(!list_empty(&mlxsw_sp_port->vlans_list));
	free_netdev(mlxsw_sp_port->dev);
	mlxsw_core_port_fini(mlxsw_sp->core, local_port);
}

static int mlxsw_sp_cpu_port_create(struct mlxsw_sp *mlxsw_sp)
{
	struct mlxsw_sp_port *mlxsw_sp_port;
	int err;

	mlxsw_sp_port = kzalloc(sizeof(*mlxsw_sp_port), GFP_KERNEL);
	if (!mlxsw_sp_port)
		return -ENOMEM;

	mlxsw_sp_port->mlxsw_sp = mlxsw_sp;
	mlxsw_sp_port->local_port = MLXSW_PORT_CPU_PORT;

	err = mlxsw_core_cpu_port_init(mlxsw_sp->core,
				       mlxsw_sp_port,
				       mlxsw_sp->base_mac,
				       sizeof(mlxsw_sp->base_mac));
	if (err) {
		dev_err(mlxsw_sp->bus_info->dev, "Failed to initialize core CPU port\n");
		goto err_core_cpu_port_init;
	}

	mlxsw_sp->ports[MLXSW_PORT_CPU_PORT] = mlxsw_sp_port;
	return 0;

err_core_cpu_port_init:
	kfree(mlxsw_sp_port);
	return err;
}

static void mlxsw_sp_cpu_port_remove(struct mlxsw_sp *mlxsw_sp)
{
	struct mlxsw_sp_port *mlxsw_sp_port =
				mlxsw_sp->ports[MLXSW_PORT_CPU_PORT];

	mlxsw_core_cpu_port_fini(mlxsw_sp->core);
	mlxsw_sp->ports[MLXSW_PORT_CPU_PORT] = NULL;
	kfree(mlxsw_sp_port);
}

static bool mlxsw_sp_port_created(struct mlxsw_sp *mlxsw_sp, u8 local_port)
{
	return mlxsw_sp->ports[local_port] != NULL;
}

static void mlxsw_sp_ports_remove(struct mlxsw_sp *mlxsw_sp)
{
	int i;

	for (i = 1; i < mlxsw_core_max_ports(mlxsw_sp->core); i++)
		if (mlxsw_sp_port_created(mlxsw_sp, i))
			mlxsw_sp_port_remove(mlxsw_sp, i);
	mlxsw_sp_cpu_port_remove(mlxsw_sp);
	kfree(mlxsw_sp->ports);
	mlxsw_sp->ports = NULL;
}

static int mlxsw_sp_ports_create(struct mlxsw_sp *mlxsw_sp)
{
	unsigned int max_ports = mlxsw_core_max_ports(mlxsw_sp->core);
	struct mlxsw_sp_port_mapping *port_mapping;
	size_t alloc_size;
	int i;
	int err;

	alloc_size = sizeof(struct mlxsw_sp_port *) * max_ports;
	mlxsw_sp->ports = kzalloc(alloc_size, GFP_KERNEL);
	if (!mlxsw_sp->ports)
		return -ENOMEM;

	err = mlxsw_sp_cpu_port_create(mlxsw_sp);
	if (err)
		goto err_cpu_port_create;

	for (i = 1; i < max_ports; i++) {
		port_mapping = mlxsw_sp->port_mapping[i];
		if (!port_mapping)
			continue;
		err = mlxsw_sp_port_create(mlxsw_sp, i, 0, port_mapping);
		if (err)
			goto err_port_create;
	}
	return 0;

err_port_create:
	for (i--; i >= 1; i--)
		if (mlxsw_sp_port_created(mlxsw_sp, i))
			mlxsw_sp_port_remove(mlxsw_sp, i);
	mlxsw_sp_cpu_port_remove(mlxsw_sp);
err_cpu_port_create:
	kfree(mlxsw_sp->ports);
	mlxsw_sp->ports = NULL;
	return err;
}

static int mlxsw_sp_port_module_info_init(struct mlxsw_sp *mlxsw_sp)
{
	unsigned int max_ports = mlxsw_core_max_ports(mlxsw_sp->core);
	struct mlxsw_sp_port_mapping port_mapping;
	int i;
	int err;

	mlxsw_sp->port_mapping = kcalloc(max_ports,
					 sizeof(struct mlxsw_sp_port_mapping *),
					 GFP_KERNEL);
	if (!mlxsw_sp->port_mapping)
		return -ENOMEM;

	for (i = 1; i < max_ports; i++) {
		if (mlxsw_core_port_is_xm(mlxsw_sp->core, i))
			continue;

		err = mlxsw_sp_port_module_info_get(mlxsw_sp, i, &port_mapping);
		if (err)
			goto err_port_module_info_get;
		if (!port_mapping.width)
			continue;

		mlxsw_sp->port_mapping[i] = kmemdup(&port_mapping,
						    sizeof(port_mapping),
						    GFP_KERNEL);
		if (!mlxsw_sp->port_mapping[i]) {
			err = -ENOMEM;
			goto err_port_module_info_dup;
		}
	}
	return 0;

err_port_module_info_get:
err_port_module_info_dup:
	for (i--; i >= 1; i--)
		kfree(mlxsw_sp->port_mapping[i]);
	kfree(mlxsw_sp->port_mapping);
	return err;
}

static void mlxsw_sp_port_module_info_fini(struct mlxsw_sp *mlxsw_sp)
{
	int i;

	for (i = 1; i < mlxsw_core_max_ports(mlxsw_sp->core); i++)
		kfree(mlxsw_sp->port_mapping[i]);
	kfree(mlxsw_sp->port_mapping);
}

static u8 mlxsw_sp_cluster_base_port_get(u8 local_port, unsigned int max_width)
{
	u8 offset = (local_port - 1) % max_width;

	return local_port - offset;
}

static int
mlxsw_sp_port_split_create(struct mlxsw_sp *mlxsw_sp, u8 base_port,
			   struct mlxsw_sp_port_mapping *port_mapping,
			   unsigned int count, u8 offset)
{
	struct mlxsw_sp_port_mapping split_port_mapping;
	int err, i;

	split_port_mapping = *port_mapping;
	split_port_mapping.width /= count;
	for (i = 0; i < count; i++) {
		err = mlxsw_sp_port_create(mlxsw_sp, base_port + i * offset,
					   base_port, &split_port_mapping);
		if (err)
			goto err_port_create;
		split_port_mapping.lane += split_port_mapping.width;
	}

	return 0;

err_port_create:
	for (i--; i >= 0; i--)
		if (mlxsw_sp_port_created(mlxsw_sp, base_port + i * offset))
			mlxsw_sp_port_remove(mlxsw_sp, base_port + i * offset);
	return err;
}

static void mlxsw_sp_port_unsplit_create(struct mlxsw_sp *mlxsw_sp,
					 u8 base_port,
					 unsigned int count, u8 offset)
{
	struct mlxsw_sp_port_mapping *port_mapping;
	int i;

	/* Go over original unsplit ports in the gap and recreate them. */
	for (i = 0; i < count * offset; i++) {
		port_mapping = mlxsw_sp->port_mapping[base_port + i];
		if (!port_mapping)
			continue;
		mlxsw_sp_port_create(mlxsw_sp, base_port + i, 0, port_mapping);
	}
}

static int mlxsw_sp_local_ports_offset(struct mlxsw_core *mlxsw_core,
				       unsigned int count,
				       unsigned int max_width)
{
	enum mlxsw_res_id local_ports_in_x_res_id;
	int split_width = max_width / count;

	if (split_width == 1)
		local_ports_in_x_res_id = MLXSW_RES_ID_LOCAL_PORTS_IN_1X;
	else if (split_width == 2)
		local_ports_in_x_res_id = MLXSW_RES_ID_LOCAL_PORTS_IN_2X;
	else if (split_width == 4)
		local_ports_in_x_res_id = MLXSW_RES_ID_LOCAL_PORTS_IN_4X;
	else
		return -EINVAL;

	if (!mlxsw_core_res_valid(mlxsw_core, local_ports_in_x_res_id))
		return -EINVAL;
	return mlxsw_core_res_get(mlxsw_core, local_ports_in_x_res_id);
}

static struct mlxsw_sp_port *
mlxsw_sp_port_get_by_local_port(struct mlxsw_sp *mlxsw_sp, u8 local_port)
{
	if (mlxsw_sp->ports && mlxsw_sp->ports[local_port])
		return mlxsw_sp->ports[local_port];
	return NULL;
}

static int mlxsw_sp_port_split(struct mlxsw_core *mlxsw_core, u8 local_port,
			       unsigned int count,
			       struct netlink_ext_ack *extack)
{
	struct mlxsw_sp *mlxsw_sp = mlxsw_core_driver_priv(mlxsw_core);
	struct mlxsw_sp_port_mapping port_mapping;
	struct mlxsw_sp_port *mlxsw_sp_port;
	int max_width;
	u8 base_port;
	int offset;
	int i;
	int err;

	mlxsw_sp_port = mlxsw_sp_port_get_by_local_port(mlxsw_sp, local_port);
	if (!mlxsw_sp_port) {
		dev_err(mlxsw_sp->bus_info->dev, "Port number \"%d\" does not exist\n",
			local_port);
		NL_SET_ERR_MSG_MOD(extack, "Port number does not exist");
		return -EINVAL;
	}

	max_width = mlxsw_core_module_max_width(mlxsw_core,
						mlxsw_sp_port->mapping.module);
	if (max_width < 0) {
		netdev_err(mlxsw_sp_port->dev, "Cannot get max width of port module\n");
		NL_SET_ERR_MSG_MOD(extack, "Cannot get max width of port module");
		return max_width;
	}

	/* Split port with non-max cannot be split. */
	if (mlxsw_sp_port->mapping.width != max_width) {
		netdev_err(mlxsw_sp_port->dev, "Port cannot be split\n");
		NL_SET_ERR_MSG_MOD(extack, "Port cannot be split");
		return -EINVAL;
	}

	offset = mlxsw_sp_local_ports_offset(mlxsw_core, count, max_width);
	if (offset < 0) {
		netdev_err(mlxsw_sp_port->dev, "Cannot obtain local port offset\n");
		NL_SET_ERR_MSG_MOD(extack, "Cannot obtain local port offset");
		return -EINVAL;
	}

	/* Only in case max split is being done, the local port and
	 * base port may differ.
	 */
	base_port = count == max_width ?
		    mlxsw_sp_cluster_base_port_get(local_port, max_width) :
		    local_port;

	for (i = 0; i < count * offset; i++) {
		/* Expect base port to exist and also the one in the middle in
		 * case of maximal split count.
		 */
		if (i == 0 || (count == max_width && i == count / 2))
			continue;

		if (mlxsw_sp_port_created(mlxsw_sp, base_port + i)) {
			netdev_err(mlxsw_sp_port->dev, "Invalid split configuration\n");
			NL_SET_ERR_MSG_MOD(extack, "Invalid split configuration");
			return -EINVAL;
		}
	}

	port_mapping = mlxsw_sp_port->mapping;

	for (i = 0; i < count; i++)
		if (mlxsw_sp_port_created(mlxsw_sp, base_port + i * offset))
			mlxsw_sp_port_remove(mlxsw_sp, base_port + i * offset);

	err = mlxsw_sp_port_split_create(mlxsw_sp, base_port, &port_mapping,
					 count, offset);
	if (err) {
		dev_err(mlxsw_sp->bus_info->dev, "Failed to create split ports\n");
		goto err_port_split_create;
	}

	return 0;

err_port_split_create:
	mlxsw_sp_port_unsplit_create(mlxsw_sp, base_port, count, offset);
	return err;
}

static int mlxsw_sp_port_unsplit(struct mlxsw_core *mlxsw_core, u8 local_port,
				 struct netlink_ext_ack *extack)
{
	struct mlxsw_sp *mlxsw_sp = mlxsw_core_driver_priv(mlxsw_core);
	struct mlxsw_sp_port *mlxsw_sp_port;
	unsigned int count;
	int max_width;
	u8 base_port;
	int offset;
	int i;

	mlxsw_sp_port = mlxsw_sp_port_get_by_local_port(mlxsw_sp, local_port);
	if (!mlxsw_sp_port) {
		dev_err(mlxsw_sp->bus_info->dev, "Port number \"%d\" does not exist\n",
			local_port);
		NL_SET_ERR_MSG_MOD(extack, "Port number does not exist");
		return -EINVAL;
	}

	if (!mlxsw_sp_port->split) {
		netdev_err(mlxsw_sp_port->dev, "Port was not split\n");
		NL_SET_ERR_MSG_MOD(extack, "Port was not split");
		return -EINVAL;
	}

	max_width = mlxsw_core_module_max_width(mlxsw_core,
						mlxsw_sp_port->mapping.module);
	if (max_width < 0) {
		netdev_err(mlxsw_sp_port->dev, "Cannot get max width of port module\n");
		NL_SET_ERR_MSG_MOD(extack, "Cannot get max width of port module");
		return max_width;
	}

	count = max_width / mlxsw_sp_port->mapping.width;

	offset = mlxsw_sp_local_ports_offset(mlxsw_core, count, max_width);
	if (WARN_ON(offset < 0)) {
		netdev_err(mlxsw_sp_port->dev, "Cannot obtain local port offset\n");
		NL_SET_ERR_MSG_MOD(extack, "Cannot obtain local port offset");
		return -EINVAL;
	}

	base_port = mlxsw_sp_port->split_base_local_port;

	for (i = 0; i < count; i++)
		if (mlxsw_sp_port_created(mlxsw_sp, base_port + i * offset))
			mlxsw_sp_port_remove(mlxsw_sp, base_port + i * offset);

	mlxsw_sp_port_unsplit_create(mlxsw_sp, base_port, count, offset);

	return 0;
}

static void
mlxsw_sp_port_down_wipe_counters(struct mlxsw_sp_port *mlxsw_sp_port)
{
	int i;

	for (i = 0; i < TC_MAX_QUEUE; i++)
		mlxsw_sp_port->periodic_hw_stats.xstats.backlog[i] = 0;
}

static void mlxsw_sp_pude_event_func(const struct mlxsw_reg_info *reg,
				     char *pude_pl, void *priv)
{
	struct mlxsw_sp *mlxsw_sp = priv;
	struct mlxsw_sp_port *mlxsw_sp_port;
	enum mlxsw_reg_pude_oper_status status;
	u8 local_port;

	local_port = mlxsw_reg_pude_local_port_get(pude_pl);
	mlxsw_sp_port = mlxsw_sp->ports[local_port];
	if (!mlxsw_sp_port)
		return;

	status = mlxsw_reg_pude_oper_status_get(pude_pl);
	if (status == MLXSW_PORT_OPER_STATUS_UP) {
		netdev_info(mlxsw_sp_port->dev, "link up\n");
		netif_carrier_on(mlxsw_sp_port->dev);
		mlxsw_core_schedule_dw(&mlxsw_sp_port->ptp.shaper_dw, 0);
	} else {
		netdev_info(mlxsw_sp_port->dev, "link down\n");
		netif_carrier_off(mlxsw_sp_port->dev);
		mlxsw_sp_port_down_wipe_counters(mlxsw_sp_port);
	}
}

static void mlxsw_sp1_ptp_fifo_event_func(struct mlxsw_sp *mlxsw_sp,
					  char *mtpptr_pl, bool ingress)
{
	u8 local_port;
	u8 num_rec;
	int i;

	local_port = mlxsw_reg_mtpptr_local_port_get(mtpptr_pl);
	num_rec = mlxsw_reg_mtpptr_num_rec_get(mtpptr_pl);
	for (i = 0; i < num_rec; i++) {
		u8 domain_number;
		u8 message_type;
		u16 sequence_id;
		u64 timestamp;

		mlxsw_reg_mtpptr_unpack(mtpptr_pl, i, &message_type,
					&domain_number, &sequence_id,
					&timestamp);
		mlxsw_sp1_ptp_got_timestamp(mlxsw_sp, ingress, local_port,
					    message_type, domain_number,
					    sequence_id, timestamp);
	}
}

static void mlxsw_sp1_ptp_ing_fifo_event_func(const struct mlxsw_reg_info *reg,
					      char *mtpptr_pl, void *priv)
{
	struct mlxsw_sp *mlxsw_sp = priv;

	mlxsw_sp1_ptp_fifo_event_func(mlxsw_sp, mtpptr_pl, true);
}

static void mlxsw_sp1_ptp_egr_fifo_event_func(const struct mlxsw_reg_info *reg,
					      char *mtpptr_pl, void *priv)
{
	struct mlxsw_sp *mlxsw_sp = priv;

	mlxsw_sp1_ptp_fifo_event_func(mlxsw_sp, mtpptr_pl, false);
}

void mlxsw_sp_rx_listener_no_mark_func(struct sk_buff *skb,
				       u8 local_port, void *priv)
{
	struct mlxsw_sp *mlxsw_sp = priv;
	struct mlxsw_sp_port *mlxsw_sp_port = mlxsw_sp->ports[local_port];
	struct mlxsw_sp_port_pcpu_stats *pcpu_stats;

	if (unlikely(!mlxsw_sp_port)) {
		dev_warn_ratelimited(mlxsw_sp->bus_info->dev, "Port %d: skb received for non-existent port\n",
				     local_port);
		return;
	}

	skb->dev = mlxsw_sp_port->dev;

	pcpu_stats = this_cpu_ptr(mlxsw_sp_port->pcpu_stats);
	u64_stats_update_begin(&pcpu_stats->syncp);
	pcpu_stats->rx_packets++;
	pcpu_stats->rx_bytes += skb->len;
	u64_stats_update_end(&pcpu_stats->syncp);

	skb->protocol = eth_type_trans(skb, skb->dev);
	netif_receive_skb(skb);
}

static void mlxsw_sp_rx_listener_mark_func(struct sk_buff *skb, u8 local_port,
					   void *priv)
{
	skb->offload_fwd_mark = 1;
	return mlxsw_sp_rx_listener_no_mark_func(skb, local_port, priv);
}

static void mlxsw_sp_rx_listener_l3_mark_func(struct sk_buff *skb,
					      u8 local_port, void *priv)
{
	skb->offload_l3_fwd_mark = 1;
	skb->offload_fwd_mark = 1;
	return mlxsw_sp_rx_listener_no_mark_func(skb, local_port, priv);
}

void mlxsw_sp_ptp_receive(struct mlxsw_sp *mlxsw_sp, struct sk_buff *skb,
			  u8 local_port)
{
	mlxsw_sp->ptp_ops->receive(mlxsw_sp, skb, local_port);
}

void mlxsw_sp_sample_receive(struct mlxsw_sp *mlxsw_sp, struct sk_buff *skb,
			     u8 local_port)
{
	struct mlxsw_sp_port *mlxsw_sp_port = mlxsw_sp->ports[local_port];
	struct mlxsw_sp_port_sample *sample;
	u32 size;

	if (unlikely(!mlxsw_sp_port)) {
		dev_warn_ratelimited(mlxsw_sp->bus_info->dev, "Port %d: sample skb received for non-existent port\n",
				     local_port);
		goto out;
	}

	rcu_read_lock();
	sample = rcu_dereference(mlxsw_sp_port->sample);
	if (!sample)
		goto out_unlock;
	size = sample->truncate ? sample->trunc_size : skb->len;
	psample_sample_packet(sample->psample_group, skb, size,
			      mlxsw_sp_port->dev->ifindex, 0, sample->rate);
out_unlock:
	rcu_read_unlock();
out:
	consume_skb(skb);
}

#define MLXSW_SP_RXL_NO_MARK(_trap_id, _action, _trap_group, _is_ctrl)	\
	MLXSW_RXL(mlxsw_sp_rx_listener_no_mark_func, _trap_id, _action,	\
		  _is_ctrl, SP_##_trap_group, DISCARD)

#define MLXSW_SP_RXL_MARK(_trap_id, _action, _trap_group, _is_ctrl)	\
	MLXSW_RXL(mlxsw_sp_rx_listener_mark_func, _trap_id, _action,	\
		_is_ctrl, SP_##_trap_group, DISCARD)

#define MLXSW_SP_RXL_L3_MARK(_trap_id, _action, _trap_group, _is_ctrl)	\
	MLXSW_RXL(mlxsw_sp_rx_listener_l3_mark_func, _trap_id, _action,	\
		_is_ctrl, SP_##_trap_group, DISCARD)

#define MLXSW_SP_EVENTL(_func, _trap_id)		\
	MLXSW_EVENTL(_func, _trap_id, SP_EVENT)

static const struct mlxsw_listener mlxsw_sp_listener[] = {
	/* Events */
	MLXSW_SP_EVENTL(mlxsw_sp_pude_event_func, PUDE),
	/* L2 traps */
	MLXSW_SP_RXL_NO_MARK(FID_MISS, TRAP_TO_CPU, FID_MISS, false),
	/* L3 traps */
	MLXSW_SP_RXL_MARK(IPV6_UNSPECIFIED_ADDRESS, TRAP_TO_CPU, ROUTER_EXP,
			  false),
	MLXSW_SP_RXL_MARK(IPV6_LINK_LOCAL_SRC, TRAP_TO_CPU, ROUTER_EXP, false),
	MLXSW_SP_RXL_MARK(IPV6_MC_LINK_LOCAL_DEST, TRAP_TO_CPU, ROUTER_EXP,
			  false),
	MLXSW_SP_RXL_NO_MARK(DISCARD_ING_ROUTER_SIP_CLASS_E, FORWARD,
			     ROUTER_EXP, false),
	MLXSW_SP_RXL_NO_MARK(DISCARD_ING_ROUTER_MC_DMAC, FORWARD,
			     ROUTER_EXP, false),
	MLXSW_SP_RXL_NO_MARK(DISCARD_ING_ROUTER_SIP_DIP, FORWARD,
			     ROUTER_EXP, false),
	MLXSW_SP_RXL_NO_MARK(DISCARD_ING_ROUTER_DIP_LINK_LOCAL, FORWARD,
			     ROUTER_EXP, false),
	/* Multicast Router Traps */
	MLXSW_SP_RXL_MARK(ACL1, TRAP_TO_CPU, MULTICAST, false),
	MLXSW_SP_RXL_L3_MARK(ACL2, TRAP_TO_CPU, MULTICAST, false),
	/* NVE traps */
	MLXSW_SP_RXL_MARK(NVE_ENCAP_ARP, TRAP_TO_CPU, NEIGH_DISCOVERY, false),
};

static const struct mlxsw_listener mlxsw_sp1_listener[] = {
	/* Events */
	MLXSW_EVENTL(mlxsw_sp1_ptp_egr_fifo_event_func, PTP_EGR_FIFO, SP_PTP0),
	MLXSW_EVENTL(mlxsw_sp1_ptp_ing_fifo_event_func, PTP_ING_FIFO, SP_PTP0),
};

static int mlxsw_sp_cpu_policers_set(struct mlxsw_core *mlxsw_core)
{
	struct mlxsw_sp *mlxsw_sp = mlxsw_core_driver_priv(mlxsw_core);
	char qpcr_pl[MLXSW_REG_QPCR_LEN];
	enum mlxsw_reg_qpcr_ir_units ir_units;
	int max_cpu_policers;
	bool is_bytes;
	u8 burst_size;
	u32 rate;
	int i, err;

	if (!MLXSW_CORE_RES_VALID(mlxsw_core, MAX_CPU_POLICERS))
		return -EIO;

	max_cpu_policers = MLXSW_CORE_RES_GET(mlxsw_core, MAX_CPU_POLICERS);

	ir_units = MLXSW_REG_QPCR_IR_UNITS_M;
	for (i = 0; i < max_cpu_policers; i++) {
		is_bytes = false;
		switch (i) {
		case MLXSW_REG_HTGT_TRAP_GROUP_SP_ROUTER_EXP:
		case MLXSW_REG_HTGT_TRAP_GROUP_SP_MULTICAST:
		case MLXSW_REG_HTGT_TRAP_GROUP_SP_FID_MISS:
			rate = 1024;
			burst_size = 7;
			break;
		default:
			continue;
		}

		__set_bit(i, mlxsw_sp->trap->policers_usage);
		mlxsw_reg_qpcr_pack(qpcr_pl, i, ir_units, is_bytes, rate,
				    burst_size);
		err = mlxsw_reg_write(mlxsw_core, MLXSW_REG(qpcr), qpcr_pl);
		if (err)
			return err;
	}

	return 0;
}

static int mlxsw_sp_trap_groups_set(struct mlxsw_core *mlxsw_core)
{
	char htgt_pl[MLXSW_REG_HTGT_LEN];
	enum mlxsw_reg_htgt_trap_group i;
	int max_cpu_policers;
	int max_trap_groups;
	u8 priority, tc;
	u16 policer_id;
	int err;

	if (!MLXSW_CORE_RES_VALID(mlxsw_core, MAX_TRAP_GROUPS))
		return -EIO;

	max_trap_groups = MLXSW_CORE_RES_GET(mlxsw_core, MAX_TRAP_GROUPS);
	max_cpu_policers = MLXSW_CORE_RES_GET(mlxsw_core, MAX_CPU_POLICERS);

	for (i = 0; i < max_trap_groups; i++) {
		policer_id = i;
		switch (i) {
		case MLXSW_REG_HTGT_TRAP_GROUP_SP_ROUTER_EXP:
		case MLXSW_REG_HTGT_TRAP_GROUP_SP_MULTICAST:
		case MLXSW_REG_HTGT_TRAP_GROUP_SP_FID_MISS:
			priority = 1;
			tc = 1;
			break;
		case MLXSW_REG_HTGT_TRAP_GROUP_SP_EVENT:
			priority = MLXSW_REG_HTGT_DEFAULT_PRIORITY;
			tc = MLXSW_REG_HTGT_DEFAULT_TC;
			policer_id = MLXSW_REG_HTGT_INVALID_POLICER;
			break;
		default:
			continue;
		}

		if (max_cpu_policers <= policer_id &&
		    policer_id != MLXSW_REG_HTGT_INVALID_POLICER)
			return -EIO;

		mlxsw_reg_htgt_pack(htgt_pl, i, policer_id, priority, tc);
		err = mlxsw_reg_write(mlxsw_core, MLXSW_REG(htgt), htgt_pl);
		if (err)
			return err;
	}

	return 0;
}

static int mlxsw_sp_traps_register(struct mlxsw_sp *mlxsw_sp,
				   const struct mlxsw_listener listeners[],
				   size_t listeners_count)
{
	int i;
	int err;

	for (i = 0; i < listeners_count; i++) {
		err = mlxsw_core_trap_register(mlxsw_sp->core,
					       &listeners[i],
					       mlxsw_sp);
		if (err)
			goto err_listener_register;

	}
	return 0;

err_listener_register:
	for (i--; i >= 0; i--) {
		mlxsw_core_trap_unregister(mlxsw_sp->core,
					   &listeners[i],
					   mlxsw_sp);
	}
	return err;
}

static void mlxsw_sp_traps_unregister(struct mlxsw_sp *mlxsw_sp,
				      const struct mlxsw_listener listeners[],
				      size_t listeners_count)
{
	int i;

	for (i = 0; i < listeners_count; i++) {
		mlxsw_core_trap_unregister(mlxsw_sp->core,
					   &listeners[i],
					   mlxsw_sp);
	}
}

static int mlxsw_sp_traps_init(struct mlxsw_sp *mlxsw_sp)
{
	struct mlxsw_sp_trap *trap;
	u64 max_policers;
	int err;

	if (!MLXSW_CORE_RES_VALID(mlxsw_sp->core, MAX_CPU_POLICERS))
		return -EIO;
	max_policers = MLXSW_CORE_RES_GET(mlxsw_sp->core, MAX_CPU_POLICERS);
	trap = kzalloc(struct_size(trap, policers_usage,
				   BITS_TO_LONGS(max_policers)), GFP_KERNEL);
	if (!trap)
		return -ENOMEM;
	trap->max_policers = max_policers;
	mlxsw_sp->trap = trap;

	err = mlxsw_sp_cpu_policers_set(mlxsw_sp->core);
	if (err)
		goto err_cpu_policers_set;

	err = mlxsw_sp_trap_groups_set(mlxsw_sp->core);
	if (err)
		goto err_trap_groups_set;

	err = mlxsw_sp_traps_register(mlxsw_sp, mlxsw_sp_listener,
				      ARRAY_SIZE(mlxsw_sp_listener));
	if (err)
		goto err_traps_register;

	err = mlxsw_sp_traps_register(mlxsw_sp, mlxsw_sp->listeners,
				      mlxsw_sp->listeners_count);
	if (err)
		goto err_extra_traps_init;

	return 0;

err_extra_traps_init:
	mlxsw_sp_traps_unregister(mlxsw_sp, mlxsw_sp_listener,
				  ARRAY_SIZE(mlxsw_sp_listener));
err_traps_register:
err_trap_groups_set:
err_cpu_policers_set:
	kfree(trap);
	return err;
}

static void mlxsw_sp_traps_fini(struct mlxsw_sp *mlxsw_sp)
{
	mlxsw_sp_traps_unregister(mlxsw_sp, mlxsw_sp->listeners,
				  mlxsw_sp->listeners_count);
	mlxsw_sp_traps_unregister(mlxsw_sp, mlxsw_sp_listener,
				  ARRAY_SIZE(mlxsw_sp_listener));
	kfree(mlxsw_sp->trap);
}

#define MLXSW_SP_LAG_SEED_INIT 0xcafecafe

static int mlxsw_sp_lag_init(struct mlxsw_sp *mlxsw_sp)
{
	char slcr_pl[MLXSW_REG_SLCR_LEN];
	u32 seed;
	int err;

	seed = jhash(mlxsw_sp->base_mac, sizeof(mlxsw_sp->base_mac),
		     MLXSW_SP_LAG_SEED_INIT);
	mlxsw_reg_slcr_pack(slcr_pl, MLXSW_REG_SLCR_LAG_HASH_SMAC |
				     MLXSW_REG_SLCR_LAG_HASH_DMAC |
				     MLXSW_REG_SLCR_LAG_HASH_ETHERTYPE |
				     MLXSW_REG_SLCR_LAG_HASH_VLANID |
				     MLXSW_REG_SLCR_LAG_HASH_SIP |
				     MLXSW_REG_SLCR_LAG_HASH_DIP |
				     MLXSW_REG_SLCR_LAG_HASH_SPORT |
				     MLXSW_REG_SLCR_LAG_HASH_DPORT |
				     MLXSW_REG_SLCR_LAG_HASH_IPPROTO, seed);
	err = mlxsw_reg_write(mlxsw_sp->core, MLXSW_REG(slcr), slcr_pl);
	if (err)
		return err;

	if (!MLXSW_CORE_RES_VALID(mlxsw_sp->core, MAX_LAG) ||
	    !MLXSW_CORE_RES_VALID(mlxsw_sp->core, MAX_LAG_MEMBERS))
		return -EIO;

	mlxsw_sp->lags = kcalloc(MLXSW_CORE_RES_GET(mlxsw_sp->core, MAX_LAG),
				 sizeof(struct mlxsw_sp_upper),
				 GFP_KERNEL);
	if (!mlxsw_sp->lags)
		return -ENOMEM;

	return 0;
}

static void mlxsw_sp_lag_fini(struct mlxsw_sp *mlxsw_sp)
{
	kfree(mlxsw_sp->lags);
}

static int mlxsw_sp_basic_trap_groups_set(struct mlxsw_core *mlxsw_core)
{
	char htgt_pl[MLXSW_REG_HTGT_LEN];
	int err;

	mlxsw_reg_htgt_pack(htgt_pl, MLXSW_REG_HTGT_TRAP_GROUP_EMAD,
			    MLXSW_REG_HTGT_INVALID_POLICER,
			    MLXSW_REG_HTGT_DEFAULT_PRIORITY,
			    MLXSW_REG_HTGT_DEFAULT_TC);
	err =  mlxsw_reg_write(mlxsw_core, MLXSW_REG(htgt), htgt_pl);
	if (err)
		return err;

	mlxsw_reg_htgt_pack(htgt_pl, MLXSW_REG_HTGT_TRAP_GROUP_MFDE,
			    MLXSW_REG_HTGT_INVALID_POLICER,
			    MLXSW_REG_HTGT_DEFAULT_PRIORITY,
			    MLXSW_REG_HTGT_DEFAULT_TC);
	err = mlxsw_reg_write(mlxsw_core, MLXSW_REG(htgt), htgt_pl);
	if (err)
		return err;

	mlxsw_reg_htgt_pack(htgt_pl, MLXSW_REG_HTGT_TRAP_GROUP_MTWE,
			    MLXSW_REG_HTGT_INVALID_POLICER,
			    MLXSW_REG_HTGT_DEFAULT_PRIORITY,
			    MLXSW_REG_HTGT_DEFAULT_TC);
	err = mlxsw_reg_write(mlxsw_core, MLXSW_REG(htgt), htgt_pl);
	if (err)
		return err;

	mlxsw_reg_htgt_pack(htgt_pl, MLXSW_REG_HTGT_TRAP_GROUP_PMPE,
			    MLXSW_REG_HTGT_INVALID_POLICER,
			    MLXSW_REG_HTGT_DEFAULT_PRIORITY,
			    MLXSW_REG_HTGT_DEFAULT_TC);
	return mlxsw_reg_write(mlxsw_core, MLXSW_REG(htgt), htgt_pl);
}

static const struct mlxsw_sp_ptp_ops mlxsw_sp1_ptp_ops = {
	.clock_init	= mlxsw_sp1_ptp_clock_init,
	.clock_fini	= mlxsw_sp1_ptp_clock_fini,
	.init		= mlxsw_sp1_ptp_init,
	.fini		= mlxsw_sp1_ptp_fini,
	.receive	= mlxsw_sp1_ptp_receive,
	.transmitted	= mlxsw_sp1_ptp_transmitted,
	.hwtstamp_get	= mlxsw_sp1_ptp_hwtstamp_get,
	.hwtstamp_set	= mlxsw_sp1_ptp_hwtstamp_set,
	.shaper_work	= mlxsw_sp1_ptp_shaper_work,
	.get_ts_info	= mlxsw_sp1_ptp_get_ts_info,
	.get_stats_count = mlxsw_sp1_get_stats_count,
	.get_stats_strings = mlxsw_sp1_get_stats_strings,
	.get_stats	= mlxsw_sp1_get_stats,
};

static const struct mlxsw_sp_ptp_ops mlxsw_sp2_ptp_ops = {
	.clock_init	= mlxsw_sp2_ptp_clock_init,
	.clock_fini	= mlxsw_sp2_ptp_clock_fini,
	.init		= mlxsw_sp2_ptp_init,
	.fini		= mlxsw_sp2_ptp_fini,
	.receive	= mlxsw_sp2_ptp_receive,
	.transmitted	= mlxsw_sp2_ptp_transmitted,
	.hwtstamp_get	= mlxsw_sp2_ptp_hwtstamp_get,
	.hwtstamp_set	= mlxsw_sp2_ptp_hwtstamp_set,
	.shaper_work	= mlxsw_sp2_ptp_shaper_work,
	.get_ts_info	= mlxsw_sp2_ptp_get_ts_info,
	.get_stats_count = mlxsw_sp2_get_stats_count,
	.get_stats_strings = mlxsw_sp2_get_stats_strings,
	.get_stats	= mlxsw_sp2_get_stats,
};

static int mlxsw_sp_netdevice_event(struct notifier_block *unused,
				    unsigned long event, void *ptr);

static int mlxsw_sp_init(struct mlxsw_core *mlxsw_core,
			 const struct mlxsw_bus_info *mlxsw_bus_info,
			 struct netlink_ext_ack *extack)
{
	struct mlxsw_sp *mlxsw_sp = mlxsw_core_driver_priv(mlxsw_core);
	int err;

	mlxsw_sp->core = mlxsw_core;
	mlxsw_sp->bus_info = mlxsw_bus_info;

	mlxsw_core_emad_string_tlv_enable(mlxsw_core);

	err = mlxsw_sp_base_mac_get(mlxsw_sp);
	if (err) {
		dev_err(mlxsw_sp->bus_info->dev, "Failed to get base mac\n");
		return err;
	}

	err = mlxsw_sp_kvdl_init(mlxsw_sp);
	if (err) {
		dev_err(mlxsw_sp->bus_info->dev, "Failed to initialize KVDL\n");
		return err;
	}

	err = mlxsw_sp_fids_init(mlxsw_sp);
	if (err) {
		dev_err(mlxsw_sp->bus_info->dev, "Failed to initialize FIDs\n");
		goto err_fids_init;
	}

	err = mlxsw_sp_policers_init(mlxsw_sp);
	if (err) {
		dev_err(mlxsw_sp->bus_info->dev, "Failed to initialize policers\n");
		goto err_policers_init;
	}

	err = mlxsw_sp_traps_init(mlxsw_sp);
	if (err) {
		dev_err(mlxsw_sp->bus_info->dev, "Failed to set traps\n");
		goto err_traps_init;
	}

	err = mlxsw_sp_devlink_traps_init(mlxsw_sp);
	if (err) {
		dev_err(mlxsw_sp->bus_info->dev, "Failed to initialize devlink traps\n");
		goto err_devlink_traps_init;
	}

	err = mlxsw_sp_buffers_init(mlxsw_sp);
	if (err) {
		dev_err(mlxsw_sp->bus_info->dev, "Failed to initialize buffers\n");
		goto err_buffers_init;
	}

	err = mlxsw_sp_lag_init(mlxsw_sp);
	if (err) {
		dev_err(mlxsw_sp->bus_info->dev, "Failed to initialize LAG\n");
		goto err_lag_init;
	}

	/* Initialize SPAN before router and switchdev, so that those components
	 * can call mlxsw_sp_span_respin().
	 */
	err = mlxsw_sp_span_init(mlxsw_sp);
	if (err) {
		dev_err(mlxsw_sp->bus_info->dev, "Failed to init span system\n");
		goto err_span_init;
	}

	err = mlxsw_sp_switchdev_init(mlxsw_sp);
	if (err) {
		dev_err(mlxsw_sp->bus_info->dev, "Failed to initialize switchdev\n");
		goto err_switchdev_init;
	}

	err = mlxsw_sp_counter_pool_init(mlxsw_sp);
	if (err) {
		dev_err(mlxsw_sp->bus_info->dev, "Failed to init counter pool\n");
		goto err_counter_pool_init;
	}

	err = mlxsw_sp_afa_init(mlxsw_sp);
	if (err) {
		dev_err(mlxsw_sp->bus_info->dev, "Failed to initialize ACL actions\n");
		goto err_afa_init;
	}

	err = mlxsw_sp_nve_init(mlxsw_sp);
	if (err) {
		dev_err(mlxsw_sp->bus_info->dev, "Failed to initialize NVE\n");
		goto err_nve_init;
	}

	err = mlxsw_sp_acl_init(mlxsw_sp);
	if (err) {
		dev_err(mlxsw_sp->bus_info->dev, "Failed to initialize ACL\n");
		goto err_acl_init;
	}

	err = mlxsw_sp_router_init(mlxsw_sp, extack);
	if (err) {
		dev_err(mlxsw_sp->bus_info->dev, "Failed to initialize router\n");
		goto err_router_init;
	}

	if (mlxsw_sp->bus_info->read_frc_capable) {
		/* NULL is a valid return value from clock_init */
		mlxsw_sp->clock =
			mlxsw_sp->ptp_ops->clock_init(mlxsw_sp,
						      mlxsw_sp->bus_info->dev);
		if (IS_ERR(mlxsw_sp->clock)) {
			err = PTR_ERR(mlxsw_sp->clock);
			dev_err(mlxsw_sp->bus_info->dev, "Failed to init ptp clock\n");
			goto err_ptp_clock_init;
		}
	}

	if (mlxsw_sp->clock) {
		/* NULL is a valid return value from ptp_ops->init */
		mlxsw_sp->ptp_state = mlxsw_sp->ptp_ops->init(mlxsw_sp);
		if (IS_ERR(mlxsw_sp->ptp_state)) {
			err = PTR_ERR(mlxsw_sp->ptp_state);
			dev_err(mlxsw_sp->bus_info->dev, "Failed to initialize PTP\n");
			goto err_ptp_init;
		}
	}

	/* Initialize netdevice notifier after router and SPAN is initialized,
	 * so that the event handler can use router structures and call SPAN
	 * respin.
	 */
	mlxsw_sp->netdevice_nb.notifier_call = mlxsw_sp_netdevice_event;
	err = register_netdevice_notifier_net(mlxsw_sp_net(mlxsw_sp),
					      &mlxsw_sp->netdevice_nb);
	if (err) {
		dev_err(mlxsw_sp->bus_info->dev, "Failed to register netdev notifier\n");
		goto err_netdev_notifier;
	}

	err = mlxsw_sp_dpipe_init(mlxsw_sp);
	if (err) {
		dev_err(mlxsw_sp->bus_info->dev, "Failed to init pipeline debug\n");
		goto err_dpipe_init;
	}

	err = mlxsw_sp_port_module_info_init(mlxsw_sp);
	if (err) {
		dev_err(mlxsw_sp->bus_info->dev, "Failed to init port module info\n");
		goto err_port_module_info_init;
	}

	err = mlxsw_sp_ports_create(mlxsw_sp);
	if (err) {
		dev_err(mlxsw_sp->bus_info->dev, "Failed to create ports\n");
		goto err_ports_create;
	}

	return 0;

err_ports_create:
	mlxsw_sp_port_module_info_fini(mlxsw_sp);
err_port_module_info_init:
	mlxsw_sp_dpipe_fini(mlxsw_sp);
err_dpipe_init:
	unregister_netdevice_notifier_net(mlxsw_sp_net(mlxsw_sp),
					  &mlxsw_sp->netdevice_nb);
err_netdev_notifier:
	if (mlxsw_sp->clock)
		mlxsw_sp->ptp_ops->fini(mlxsw_sp->ptp_state);
err_ptp_init:
	if (mlxsw_sp->clock)
		mlxsw_sp->ptp_ops->clock_fini(mlxsw_sp->clock);
err_ptp_clock_init:
	mlxsw_sp_router_fini(mlxsw_sp);
err_router_init:
	mlxsw_sp_acl_fini(mlxsw_sp);
err_acl_init:
	mlxsw_sp_nve_fini(mlxsw_sp);
err_nve_init:
	mlxsw_sp_afa_fini(mlxsw_sp);
err_afa_init:
	mlxsw_sp_counter_pool_fini(mlxsw_sp);
err_counter_pool_init:
	mlxsw_sp_switchdev_fini(mlxsw_sp);
err_switchdev_init:
	mlxsw_sp_span_fini(mlxsw_sp);
err_span_init:
	mlxsw_sp_lag_fini(mlxsw_sp);
err_lag_init:
	mlxsw_sp_buffers_fini(mlxsw_sp);
err_buffers_init:
	mlxsw_sp_devlink_traps_fini(mlxsw_sp);
err_devlink_traps_init:
	mlxsw_sp_traps_fini(mlxsw_sp);
err_traps_init:
	mlxsw_sp_policers_fini(mlxsw_sp);
err_policers_init:
	mlxsw_sp_fids_fini(mlxsw_sp);
err_fids_init:
	mlxsw_sp_kvdl_fini(mlxsw_sp);
	return err;
}

static int mlxsw_sp1_init(struct mlxsw_core *mlxsw_core,
			  const struct mlxsw_bus_info *mlxsw_bus_info,
			  struct netlink_ext_ack *extack)
{
	struct mlxsw_sp *mlxsw_sp = mlxsw_core_driver_priv(mlxsw_core);

	mlxsw_sp->kvdl_ops = &mlxsw_sp1_kvdl_ops;
	mlxsw_sp->afa_ops = &mlxsw_sp1_act_afa_ops;
	mlxsw_sp->afk_ops = &mlxsw_sp1_afk_ops;
	mlxsw_sp->mr_tcam_ops = &mlxsw_sp1_mr_tcam_ops;
	mlxsw_sp->acl_rulei_ops = &mlxsw_sp1_acl_rulei_ops;
	mlxsw_sp->acl_tcam_ops = &mlxsw_sp1_acl_tcam_ops;
	mlxsw_sp->nve_ops_arr = mlxsw_sp1_nve_ops_arr;
	mlxsw_sp->mac_mask = mlxsw_sp1_mac_mask;
	mlxsw_sp->rif_ops_arr = mlxsw_sp1_rif_ops_arr;
	mlxsw_sp->sb_vals = &mlxsw_sp1_sb_vals;
	mlxsw_sp->sb_ops = &mlxsw_sp1_sb_ops;
	mlxsw_sp->port_type_speed_ops = &mlxsw_sp1_port_type_speed_ops;
	mlxsw_sp->ptp_ops = &mlxsw_sp1_ptp_ops;
	mlxsw_sp->span_ops = &mlxsw_sp1_span_ops;
	mlxsw_sp->policer_core_ops = &mlxsw_sp1_policer_core_ops;
	mlxsw_sp->trap_ops = &mlxsw_sp1_trap_ops;
	mlxsw_sp->listeners = mlxsw_sp1_listener;
	mlxsw_sp->listeners_count = ARRAY_SIZE(mlxsw_sp1_listener);
	mlxsw_sp->lowest_shaper_bs = MLXSW_REG_QEEC_LOWEST_SHAPER_BS_SP1;

	return mlxsw_sp_init(mlxsw_core, mlxsw_bus_info, extack);
}

static int mlxsw_sp2_init(struct mlxsw_core *mlxsw_core,
			  const struct mlxsw_bus_info *mlxsw_bus_info,
			  struct netlink_ext_ack *extack)
{
	struct mlxsw_sp *mlxsw_sp = mlxsw_core_driver_priv(mlxsw_core);

	mlxsw_sp->kvdl_ops = &mlxsw_sp2_kvdl_ops;
	mlxsw_sp->afa_ops = &mlxsw_sp2_act_afa_ops;
	mlxsw_sp->afk_ops = &mlxsw_sp2_afk_ops;
	mlxsw_sp->mr_tcam_ops = &mlxsw_sp2_mr_tcam_ops;
	mlxsw_sp->acl_rulei_ops = &mlxsw_sp2_acl_rulei_ops;
	mlxsw_sp->acl_tcam_ops = &mlxsw_sp2_acl_tcam_ops;
	mlxsw_sp->nve_ops_arr = mlxsw_sp2_nve_ops_arr;
	mlxsw_sp->mac_mask = mlxsw_sp2_mac_mask;
	mlxsw_sp->rif_ops_arr = mlxsw_sp2_rif_ops_arr;
	mlxsw_sp->sb_vals = &mlxsw_sp2_sb_vals;
	mlxsw_sp->sb_ops = &mlxsw_sp2_sb_ops;
	mlxsw_sp->port_type_speed_ops = &mlxsw_sp2_port_type_speed_ops;
	mlxsw_sp->ptp_ops = &mlxsw_sp2_ptp_ops;
	mlxsw_sp->span_ops = &mlxsw_sp2_span_ops;
	mlxsw_sp->policer_core_ops = &mlxsw_sp2_policer_core_ops;
	mlxsw_sp->trap_ops = &mlxsw_sp2_trap_ops;
	mlxsw_sp->lowest_shaper_bs = MLXSW_REG_QEEC_LOWEST_SHAPER_BS_SP2;

	return mlxsw_sp_init(mlxsw_core, mlxsw_bus_info, extack);
}

static int mlxsw_sp3_init(struct mlxsw_core *mlxsw_core,
			  const struct mlxsw_bus_info *mlxsw_bus_info,
			  struct netlink_ext_ack *extack)
{
	struct mlxsw_sp *mlxsw_sp = mlxsw_core_driver_priv(mlxsw_core);

	mlxsw_sp->kvdl_ops = &mlxsw_sp2_kvdl_ops;
	mlxsw_sp->afa_ops = &mlxsw_sp2_act_afa_ops;
	mlxsw_sp->afk_ops = &mlxsw_sp2_afk_ops;
	mlxsw_sp->mr_tcam_ops = &mlxsw_sp2_mr_tcam_ops;
	mlxsw_sp->acl_rulei_ops = &mlxsw_sp2_acl_rulei_ops;
	mlxsw_sp->acl_tcam_ops = &mlxsw_sp2_acl_tcam_ops;
	mlxsw_sp->nve_ops_arr = mlxsw_sp2_nve_ops_arr;
	mlxsw_sp->mac_mask = mlxsw_sp2_mac_mask;
	mlxsw_sp->rif_ops_arr = mlxsw_sp2_rif_ops_arr;
	mlxsw_sp->sb_vals = &mlxsw_sp2_sb_vals;
	mlxsw_sp->sb_ops = &mlxsw_sp3_sb_ops;
	mlxsw_sp->port_type_speed_ops = &mlxsw_sp2_port_type_speed_ops;
	mlxsw_sp->ptp_ops = &mlxsw_sp2_ptp_ops;
	mlxsw_sp->span_ops = &mlxsw_sp3_span_ops;
	mlxsw_sp->policer_core_ops = &mlxsw_sp2_policer_core_ops;
	mlxsw_sp->trap_ops = &mlxsw_sp2_trap_ops;
	mlxsw_sp->lowest_shaper_bs = MLXSW_REG_QEEC_LOWEST_SHAPER_BS_SP3;

	return mlxsw_sp_init(mlxsw_core, mlxsw_bus_info, extack);
}

static void mlxsw_sp_fini(struct mlxsw_core *mlxsw_core)
{
	struct mlxsw_sp *mlxsw_sp = mlxsw_core_driver_priv(mlxsw_core);

	mlxsw_sp_ports_remove(mlxsw_sp);
	mlxsw_sp_port_module_info_fini(mlxsw_sp);
	mlxsw_sp_dpipe_fini(mlxsw_sp);
	unregister_netdevice_notifier_net(mlxsw_sp_net(mlxsw_sp),
					  &mlxsw_sp->netdevice_nb);
	if (mlxsw_sp->clock) {
		mlxsw_sp->ptp_ops->fini(mlxsw_sp->ptp_state);
		mlxsw_sp->ptp_ops->clock_fini(mlxsw_sp->clock);
	}
	mlxsw_sp_router_fini(mlxsw_sp);
	mlxsw_sp_acl_fini(mlxsw_sp);
	mlxsw_sp_nve_fini(mlxsw_sp);
	mlxsw_sp_afa_fini(mlxsw_sp);
	mlxsw_sp_counter_pool_fini(mlxsw_sp);
	mlxsw_sp_switchdev_fini(mlxsw_sp);
	mlxsw_sp_span_fini(mlxsw_sp);
	mlxsw_sp_lag_fini(mlxsw_sp);
	mlxsw_sp_buffers_fini(mlxsw_sp);
	mlxsw_sp_devlink_traps_fini(mlxsw_sp);
	mlxsw_sp_traps_fini(mlxsw_sp);
	mlxsw_sp_policers_fini(mlxsw_sp);
	mlxsw_sp_fids_fini(mlxsw_sp);
	mlxsw_sp_kvdl_fini(mlxsw_sp);
}

/* Per-FID flood tables are used for both "true" 802.1D FIDs and emulated
 * 802.1Q FIDs
 */
#define MLXSW_SP_FID_FLOOD_TABLE_SIZE	(MLXSW_SP_FID_8021D_MAX + \
					 VLAN_VID_MASK - 1)

static const struct mlxsw_config_profile mlxsw_sp1_config_profile = {
	.used_max_mid			= 1,
	.max_mid			= MLXSW_SP_MID_MAX,
	.used_flood_tables		= 1,
	.used_flood_mode		= 1,
	.flood_mode			= 3,
	.max_fid_flood_tables		= 3,
	.fid_flood_table_size		= MLXSW_SP_FID_FLOOD_TABLE_SIZE,
	.used_max_ib_mc			= 1,
	.max_ib_mc			= 0,
	.used_max_pkey			= 1,
	.max_pkey			= 0,
	.used_kvd_sizes			= 1,
	.kvd_hash_single_parts		= 59,
	.kvd_hash_double_parts		= 41,
	.kvd_linear_size		= MLXSW_SP_KVD_LINEAR_SIZE,
	.swid_config			= {
		{
			.used_type	= 1,
			.type		= MLXSW_PORT_SWID_TYPE_ETH,
		}
	},
};

static const struct mlxsw_config_profile mlxsw_sp2_config_profile = {
	.used_max_mid			= 1,
	.max_mid			= MLXSW_SP_MID_MAX,
	.used_flood_tables		= 1,
	.used_flood_mode		= 1,
	.flood_mode			= 3,
	.max_fid_flood_tables		= 3,
	.fid_flood_table_size		= MLXSW_SP_FID_FLOOD_TABLE_SIZE,
	.used_max_ib_mc			= 1,
	.max_ib_mc			= 0,
	.used_max_pkey			= 1,
	.max_pkey			= 0,
	.used_kvh_xlt_cache_mode	= 1,
	.kvh_xlt_cache_mode		= 1,
	.swid_config			= {
		{
			.used_type	= 1,
			.type		= MLXSW_PORT_SWID_TYPE_ETH,
		}
	},
};

static void
mlxsw_sp_resource_size_params_prepare(struct mlxsw_core *mlxsw_core,
				      struct devlink_resource_size_params *kvd_size_params,
				      struct devlink_resource_size_params *linear_size_params,
				      struct devlink_resource_size_params *hash_double_size_params,
				      struct devlink_resource_size_params *hash_single_size_params)
{
	u32 single_size_min = MLXSW_CORE_RES_GET(mlxsw_core,
						 KVD_SINGLE_MIN_SIZE);
	u32 double_size_min = MLXSW_CORE_RES_GET(mlxsw_core,
						 KVD_DOUBLE_MIN_SIZE);
	u32 kvd_size = MLXSW_CORE_RES_GET(mlxsw_core, KVD_SIZE);
	u32 linear_size_min = 0;

	devlink_resource_size_params_init(kvd_size_params, kvd_size, kvd_size,
					  MLXSW_SP_KVD_GRANULARITY,
					  DEVLINK_RESOURCE_UNIT_ENTRY);
	devlink_resource_size_params_init(linear_size_params, linear_size_min,
					  kvd_size - single_size_min -
					  double_size_min,
					  MLXSW_SP_KVD_GRANULARITY,
					  DEVLINK_RESOURCE_UNIT_ENTRY);
	devlink_resource_size_params_init(hash_double_size_params,
					  double_size_min,
					  kvd_size - single_size_min -
					  linear_size_min,
					  MLXSW_SP_KVD_GRANULARITY,
					  DEVLINK_RESOURCE_UNIT_ENTRY);
	devlink_resource_size_params_init(hash_single_size_params,
					  single_size_min,
					  kvd_size - double_size_min -
					  linear_size_min,
					  MLXSW_SP_KVD_GRANULARITY,
					  DEVLINK_RESOURCE_UNIT_ENTRY);
}

static int mlxsw_sp1_resources_kvd_register(struct mlxsw_core *mlxsw_core)
{
	struct devlink *devlink = priv_to_devlink(mlxsw_core);
	struct devlink_resource_size_params hash_single_size_params;
	struct devlink_resource_size_params hash_double_size_params;
	struct devlink_resource_size_params linear_size_params;
	struct devlink_resource_size_params kvd_size_params;
	u32 kvd_size, single_size, double_size, linear_size;
	const struct mlxsw_config_profile *profile;
	int err;

	profile = &mlxsw_sp1_config_profile;
	if (!MLXSW_CORE_RES_VALID(mlxsw_core, KVD_SIZE))
		return -EIO;

	mlxsw_sp_resource_size_params_prepare(mlxsw_core, &kvd_size_params,
					      &linear_size_params,
					      &hash_double_size_params,
					      &hash_single_size_params);

	kvd_size = MLXSW_CORE_RES_GET(mlxsw_core, KVD_SIZE);
	err = devlink_resource_register(devlink, MLXSW_SP_RESOURCE_NAME_KVD,
					kvd_size, MLXSW_SP_RESOURCE_KVD,
					DEVLINK_RESOURCE_ID_PARENT_TOP,
					&kvd_size_params);
	if (err)
		return err;

	linear_size = profile->kvd_linear_size;
	err = devlink_resource_register(devlink, MLXSW_SP_RESOURCE_NAME_KVD_LINEAR,
					linear_size,
					MLXSW_SP_RESOURCE_KVD_LINEAR,
					MLXSW_SP_RESOURCE_KVD,
					&linear_size_params);
	if (err)
		return err;

	err = mlxsw_sp1_kvdl_resources_register(mlxsw_core);
	if  (err)
		return err;

	double_size = kvd_size - linear_size;
	double_size *= profile->kvd_hash_double_parts;
	double_size /= profile->kvd_hash_double_parts +
		       profile->kvd_hash_single_parts;
	double_size = rounddown(double_size, MLXSW_SP_KVD_GRANULARITY);
	err = devlink_resource_register(devlink, MLXSW_SP_RESOURCE_NAME_KVD_HASH_DOUBLE,
					double_size,
					MLXSW_SP_RESOURCE_KVD_HASH_DOUBLE,
					MLXSW_SP_RESOURCE_KVD,
					&hash_double_size_params);
	if (err)
		return err;

	single_size = kvd_size - double_size - linear_size;
	err = devlink_resource_register(devlink, MLXSW_SP_RESOURCE_NAME_KVD_HASH_SINGLE,
					single_size,
					MLXSW_SP_RESOURCE_KVD_HASH_SINGLE,
					MLXSW_SP_RESOURCE_KVD,
					&hash_single_size_params);
	if (err)
		return err;

	return 0;
}

static int mlxsw_sp2_resources_kvd_register(struct mlxsw_core *mlxsw_core)
{
	struct devlink *devlink = priv_to_devlink(mlxsw_core);
	struct devlink_resource_size_params kvd_size_params;
	u32 kvd_size;

	if (!MLXSW_CORE_RES_VALID(mlxsw_core, KVD_SIZE))
		return -EIO;

	kvd_size = MLXSW_CORE_RES_GET(mlxsw_core, KVD_SIZE);
	devlink_resource_size_params_init(&kvd_size_params, kvd_size, kvd_size,
					  MLXSW_SP_KVD_GRANULARITY,
					  DEVLINK_RESOURCE_UNIT_ENTRY);

	return devlink_resource_register(devlink, MLXSW_SP_RESOURCE_NAME_KVD,
					 kvd_size, MLXSW_SP_RESOURCE_KVD,
					 DEVLINK_RESOURCE_ID_PARENT_TOP,
					 &kvd_size_params);
}

static int mlxsw_sp_resources_span_register(struct mlxsw_core *mlxsw_core)
{
	struct devlink *devlink = priv_to_devlink(mlxsw_core);
	struct devlink_resource_size_params span_size_params;
	u32 max_span;

	if (!MLXSW_CORE_RES_VALID(mlxsw_core, MAX_SPAN))
		return -EIO;

	max_span = MLXSW_CORE_RES_GET(mlxsw_core, MAX_SPAN);
	devlink_resource_size_params_init(&span_size_params, max_span, max_span,
					  1, DEVLINK_RESOURCE_UNIT_ENTRY);

	return devlink_resource_register(devlink, MLXSW_SP_RESOURCE_NAME_SPAN,
					 max_span, MLXSW_SP_RESOURCE_SPAN,
					 DEVLINK_RESOURCE_ID_PARENT_TOP,
					 &span_size_params);
}

static int mlxsw_sp1_resources_register(struct mlxsw_core *mlxsw_core)
{
	int err;

	err = mlxsw_sp1_resources_kvd_register(mlxsw_core);
	if (err)
		return err;

	err = mlxsw_sp_resources_span_register(mlxsw_core);
	if (err)
		goto err_resources_span_register;

	err = mlxsw_sp_counter_resources_register(mlxsw_core);
	if (err)
		goto err_resources_counter_register;

	err = mlxsw_sp_policer_resources_register(mlxsw_core);
	if (err)
		goto err_resources_counter_register;

	return 0;

err_resources_counter_register:
err_resources_span_register:
	devlink_resources_unregister(priv_to_devlink(mlxsw_core), NULL);
	return err;
}

static int mlxsw_sp2_resources_register(struct mlxsw_core *mlxsw_core)
{
	int err;

	err = mlxsw_sp2_resources_kvd_register(mlxsw_core);
	if (err)
		return err;

	err = mlxsw_sp_resources_span_register(mlxsw_core);
	if (err)
		goto err_resources_span_register;

	err = mlxsw_sp_counter_resources_register(mlxsw_core);
	if (err)
		goto err_resources_counter_register;

	err = mlxsw_sp_policer_resources_register(mlxsw_core);
	if (err)
		goto err_resources_counter_register;

	return 0;

err_resources_counter_register:
err_resources_span_register:
	devlink_resources_unregister(priv_to_devlink(mlxsw_core), NULL);
	return err;
}

static int mlxsw_sp_kvd_sizes_get(struct mlxsw_core *mlxsw_core,
				  const struct mlxsw_config_profile *profile,
				  u64 *p_single_size, u64 *p_double_size,
				  u64 *p_linear_size)
{
	struct devlink *devlink = priv_to_devlink(mlxsw_core);
	u32 double_size;
	int err;

	if (!MLXSW_CORE_RES_VALID(mlxsw_core, KVD_SINGLE_MIN_SIZE) ||
	    !MLXSW_CORE_RES_VALID(mlxsw_core, KVD_DOUBLE_MIN_SIZE))
		return -EIO;

	/* The hash part is what left of the kvd without the
	 * linear part. It is split to the single size and
	 * double size by the parts ratio from the profile.
	 * Both sizes must be a multiplications of the
	 * granularity from the profile. In case the user
	 * provided the sizes they are obtained via devlink.
	 */
	err = devlink_resource_size_get(devlink,
					MLXSW_SP_RESOURCE_KVD_LINEAR,
					p_linear_size);
	if (err)
		*p_linear_size = profile->kvd_linear_size;

	err = devlink_resource_size_get(devlink,
					MLXSW_SP_RESOURCE_KVD_HASH_DOUBLE,
					p_double_size);
	if (err) {
		double_size = MLXSW_CORE_RES_GET(mlxsw_core, KVD_SIZE) -
			      *p_linear_size;
		double_size *= profile->kvd_hash_double_parts;
		double_size /= profile->kvd_hash_double_parts +
			       profile->kvd_hash_single_parts;
		*p_double_size = rounddown(double_size,
					   MLXSW_SP_KVD_GRANULARITY);
	}

	err = devlink_resource_size_get(devlink,
					MLXSW_SP_RESOURCE_KVD_HASH_SINGLE,
					p_single_size);
	if (err)
		*p_single_size = MLXSW_CORE_RES_GET(mlxsw_core, KVD_SIZE) -
				 *p_double_size - *p_linear_size;

	/* Check results are legal. */
	if (*p_single_size < MLXSW_CORE_RES_GET(mlxsw_core, KVD_SINGLE_MIN_SIZE) ||
	    *p_double_size < MLXSW_CORE_RES_GET(mlxsw_core, KVD_DOUBLE_MIN_SIZE) ||
	    MLXSW_CORE_RES_GET(mlxsw_core, KVD_SIZE) < *p_linear_size)
		return -EIO;

	return 0;
}

static int
mlxsw_sp_params_acl_region_rehash_intrvl_get(struct devlink *devlink, u32 id,
					     struct devlink_param_gset_ctx *ctx)
{
	struct mlxsw_core *mlxsw_core = devlink_priv(devlink);
	struct mlxsw_sp *mlxsw_sp = mlxsw_core_driver_priv(mlxsw_core);

	ctx->val.vu32 = mlxsw_sp_acl_region_rehash_intrvl_get(mlxsw_sp);
	return 0;
}

static int
mlxsw_sp_params_acl_region_rehash_intrvl_set(struct devlink *devlink, u32 id,
					     struct devlink_param_gset_ctx *ctx)
{
	struct mlxsw_core *mlxsw_core = devlink_priv(devlink);
	struct mlxsw_sp *mlxsw_sp = mlxsw_core_driver_priv(mlxsw_core);

	return mlxsw_sp_acl_region_rehash_intrvl_set(mlxsw_sp, ctx->val.vu32);
}

static const struct devlink_param mlxsw_sp2_devlink_params[] = {
	DEVLINK_PARAM_DRIVER(MLXSW_DEVLINK_PARAM_ID_ACL_REGION_REHASH_INTERVAL,
			     "acl_region_rehash_interval",
			     DEVLINK_PARAM_TYPE_U32,
			     BIT(DEVLINK_PARAM_CMODE_RUNTIME),
			     mlxsw_sp_params_acl_region_rehash_intrvl_get,
			     mlxsw_sp_params_acl_region_rehash_intrvl_set,
			     NULL),
};

static int mlxsw_sp2_params_register(struct mlxsw_core *mlxsw_core)
{
	struct devlink *devlink = priv_to_devlink(mlxsw_core);
	union devlink_param_value value;
	int err;

	err = devlink_params_register(devlink, mlxsw_sp2_devlink_params,
				      ARRAY_SIZE(mlxsw_sp2_devlink_params));
	if (err)
		return err;

	value.vu32 = 0;
	devlink_param_driverinit_value_set(devlink,
					   MLXSW_DEVLINK_PARAM_ID_ACL_REGION_REHASH_INTERVAL,
					   value);
	return 0;
}

static void mlxsw_sp2_params_unregister(struct mlxsw_core *mlxsw_core)
{
	devlink_params_unregister(priv_to_devlink(mlxsw_core),
				  mlxsw_sp2_devlink_params,
				  ARRAY_SIZE(mlxsw_sp2_devlink_params));
}

static void mlxsw_sp_ptp_transmitted(struct mlxsw_core *mlxsw_core,
				     struct sk_buff *skb, u8 local_port)
{
	struct mlxsw_sp *mlxsw_sp = mlxsw_core_driver_priv(mlxsw_core);

	skb_pull(skb, MLXSW_TXHDR_LEN);
	mlxsw_sp->ptp_ops->transmitted(mlxsw_sp, skb, local_port);
}

static struct mlxsw_driver mlxsw_sp1_driver = {
	.kind				= mlxsw_sp1_driver_name,
	.priv_size			= sizeof(struct mlxsw_sp),
	.fw_req_rev			= &mlxsw_sp1_fw_rev,
	.fw_filename			= MLXSW_SP1_FW_FILENAME,
	.init				= mlxsw_sp1_init,
	.fini				= mlxsw_sp_fini,
	.basic_trap_groups_set		= mlxsw_sp_basic_trap_groups_set,
	.port_split			= mlxsw_sp_port_split,
	.port_unsplit			= mlxsw_sp_port_unsplit,
	.sb_pool_get			= mlxsw_sp_sb_pool_get,
	.sb_pool_set			= mlxsw_sp_sb_pool_set,
	.sb_port_pool_get		= mlxsw_sp_sb_port_pool_get,
	.sb_port_pool_set		= mlxsw_sp_sb_port_pool_set,
	.sb_tc_pool_bind_get		= mlxsw_sp_sb_tc_pool_bind_get,
	.sb_tc_pool_bind_set		= mlxsw_sp_sb_tc_pool_bind_set,
	.sb_occ_snapshot		= mlxsw_sp_sb_occ_snapshot,
	.sb_occ_max_clear		= mlxsw_sp_sb_occ_max_clear,
	.sb_occ_port_pool_get		= mlxsw_sp_sb_occ_port_pool_get,
	.sb_occ_tc_port_bind_get	= mlxsw_sp_sb_occ_tc_port_bind_get,
	.trap_init			= mlxsw_sp_trap_init,
	.trap_fini			= mlxsw_sp_trap_fini,
	.trap_action_set		= mlxsw_sp_trap_action_set,
	.trap_group_init		= mlxsw_sp_trap_group_init,
	.trap_group_set			= mlxsw_sp_trap_group_set,
	.trap_policer_init		= mlxsw_sp_trap_policer_init,
	.trap_policer_fini		= mlxsw_sp_trap_policer_fini,
	.trap_policer_set		= mlxsw_sp_trap_policer_set,
	.trap_policer_counter_get	= mlxsw_sp_trap_policer_counter_get,
	.txhdr_construct		= mlxsw_sp_txhdr_construct,
	.resources_register		= mlxsw_sp1_resources_register,
	.kvd_sizes_get			= mlxsw_sp_kvd_sizes_get,
	.ptp_transmitted		= mlxsw_sp_ptp_transmitted,
	.txhdr_len			= MLXSW_TXHDR_LEN,
	.profile			= &mlxsw_sp1_config_profile,
	.res_query_enabled		= true,
	.fw_fatal_enabled		= true,
	.temp_warn_enabled		= true,
};

static struct mlxsw_driver mlxsw_sp2_driver = {
	.kind				= mlxsw_sp2_driver_name,
	.priv_size			= sizeof(struct mlxsw_sp),
	.fw_req_rev			= &mlxsw_sp2_fw_rev,
	.fw_filename			= MLXSW_SP2_FW_FILENAME,
	.init				= mlxsw_sp2_init,
	.fini				= mlxsw_sp_fini,
	.basic_trap_groups_set		= mlxsw_sp_basic_trap_groups_set,
	.port_split			= mlxsw_sp_port_split,
	.port_unsplit			= mlxsw_sp_port_unsplit,
	.sb_pool_get			= mlxsw_sp_sb_pool_get,
	.sb_pool_set			= mlxsw_sp_sb_pool_set,
	.sb_port_pool_get		= mlxsw_sp_sb_port_pool_get,
	.sb_port_pool_set		= mlxsw_sp_sb_port_pool_set,
	.sb_tc_pool_bind_get		= mlxsw_sp_sb_tc_pool_bind_get,
	.sb_tc_pool_bind_set		= mlxsw_sp_sb_tc_pool_bind_set,
	.sb_occ_snapshot		= mlxsw_sp_sb_occ_snapshot,
	.sb_occ_max_clear		= mlxsw_sp_sb_occ_max_clear,
	.sb_occ_port_pool_get		= mlxsw_sp_sb_occ_port_pool_get,
	.sb_occ_tc_port_bind_get	= mlxsw_sp_sb_occ_tc_port_bind_get,
	.trap_init			= mlxsw_sp_trap_init,
	.trap_fini			= mlxsw_sp_trap_fini,
	.trap_action_set		= mlxsw_sp_trap_action_set,
	.trap_group_init		= mlxsw_sp_trap_group_init,
	.trap_group_set			= mlxsw_sp_trap_group_set,
	.trap_policer_init		= mlxsw_sp_trap_policer_init,
	.trap_policer_fini		= mlxsw_sp_trap_policer_fini,
	.trap_policer_set		= mlxsw_sp_trap_policer_set,
	.trap_policer_counter_get	= mlxsw_sp_trap_policer_counter_get,
	.txhdr_construct		= mlxsw_sp_txhdr_construct,
	.resources_register		= mlxsw_sp2_resources_register,
	.params_register		= mlxsw_sp2_params_register,
	.params_unregister		= mlxsw_sp2_params_unregister,
	.ptp_transmitted		= mlxsw_sp_ptp_transmitted,
	.txhdr_len			= MLXSW_TXHDR_LEN,
	.profile			= &mlxsw_sp2_config_profile,
	.res_query_enabled		= true,
	.fw_fatal_enabled		= true,
	.temp_warn_enabled		= true,
};

static struct mlxsw_driver mlxsw_sp3_driver = {
	.kind				= mlxsw_sp3_driver_name,
	.priv_size			= sizeof(struct mlxsw_sp),
	.fw_req_rev			= &mlxsw_sp3_fw_rev,
	.fw_filename			= MLXSW_SP3_FW_FILENAME,
	.init				= mlxsw_sp3_init,
	.fini				= mlxsw_sp_fini,
	.basic_trap_groups_set		= mlxsw_sp_basic_trap_groups_set,
	.port_split			= mlxsw_sp_port_split,
	.port_unsplit			= mlxsw_sp_port_unsplit,
	.sb_pool_get			= mlxsw_sp_sb_pool_get,
	.sb_pool_set			= mlxsw_sp_sb_pool_set,
	.sb_port_pool_get		= mlxsw_sp_sb_port_pool_get,
	.sb_port_pool_set		= mlxsw_sp_sb_port_pool_set,
	.sb_tc_pool_bind_get		= mlxsw_sp_sb_tc_pool_bind_get,
	.sb_tc_pool_bind_set		= mlxsw_sp_sb_tc_pool_bind_set,
	.sb_occ_snapshot		= mlxsw_sp_sb_occ_snapshot,
	.sb_occ_max_clear		= mlxsw_sp_sb_occ_max_clear,
	.sb_occ_port_pool_get		= mlxsw_sp_sb_occ_port_pool_get,
	.sb_occ_tc_port_bind_get	= mlxsw_sp_sb_occ_tc_port_bind_get,
	.trap_init			= mlxsw_sp_trap_init,
	.trap_fini			= mlxsw_sp_trap_fini,
	.trap_action_set		= mlxsw_sp_trap_action_set,
	.trap_group_init		= mlxsw_sp_trap_group_init,
	.trap_group_set			= mlxsw_sp_trap_group_set,
	.trap_policer_init		= mlxsw_sp_trap_policer_init,
	.trap_policer_fini		= mlxsw_sp_trap_policer_fini,
	.trap_policer_set		= mlxsw_sp_trap_policer_set,
	.trap_policer_counter_get	= mlxsw_sp_trap_policer_counter_get,
	.txhdr_construct		= mlxsw_sp_txhdr_construct,
	.resources_register		= mlxsw_sp2_resources_register,
	.params_register		= mlxsw_sp2_params_register,
	.params_unregister		= mlxsw_sp2_params_unregister,
	.ptp_transmitted		= mlxsw_sp_ptp_transmitted,
	.txhdr_len			= MLXSW_TXHDR_LEN,
	.profile			= &mlxsw_sp2_config_profile,
	.res_query_enabled		= true,
	.fw_fatal_enabled		= true,
	.temp_warn_enabled		= true,
};

bool mlxsw_sp_port_dev_check(const struct net_device *dev)
{
	return dev->netdev_ops == &mlxsw_sp_port_netdev_ops;
}

static int mlxsw_sp_lower_dev_walk(struct net_device *lower_dev,
				   struct netdev_nested_priv *priv)
{
	int ret = 0;

	if (mlxsw_sp_port_dev_check(lower_dev)) {
		priv->data = (void *)netdev_priv(lower_dev);
		ret = 1;
	}

	return ret;
}

struct mlxsw_sp_port *mlxsw_sp_port_dev_lower_find(struct net_device *dev)
{
	struct netdev_nested_priv priv = {
		.data = NULL,
	};

	if (mlxsw_sp_port_dev_check(dev))
		return netdev_priv(dev);

	netdev_walk_all_lower_dev(dev, mlxsw_sp_lower_dev_walk, &priv);

	return (struct mlxsw_sp_port *)priv.data;
}

struct mlxsw_sp *mlxsw_sp_lower_get(struct net_device *dev)
{
	struct mlxsw_sp_port *mlxsw_sp_port;

	mlxsw_sp_port = mlxsw_sp_port_dev_lower_find(dev);
	return mlxsw_sp_port ? mlxsw_sp_port->mlxsw_sp : NULL;
}

struct mlxsw_sp_port *mlxsw_sp_port_dev_lower_find_rcu(struct net_device *dev)
{
	struct netdev_nested_priv priv = {
		.data = NULL,
	};

	if (mlxsw_sp_port_dev_check(dev))
		return netdev_priv(dev);

	netdev_walk_all_lower_dev_rcu(dev, mlxsw_sp_lower_dev_walk,
				      &priv);

	return (struct mlxsw_sp_port *)priv.data;
}

struct mlxsw_sp_port *mlxsw_sp_port_lower_dev_hold(struct net_device *dev)
{
	struct mlxsw_sp_port *mlxsw_sp_port;

	rcu_read_lock();
	mlxsw_sp_port = mlxsw_sp_port_dev_lower_find_rcu(dev);
	if (mlxsw_sp_port)
		dev_hold(mlxsw_sp_port->dev);
	rcu_read_unlock();
	return mlxsw_sp_port;
}

void mlxsw_sp_port_dev_put(struct mlxsw_sp_port *mlxsw_sp_port)
{
	dev_put(mlxsw_sp_port->dev);
}

static void
mlxsw_sp_port_lag_uppers_cleanup(struct mlxsw_sp_port *mlxsw_sp_port,
				 struct net_device *lag_dev)
{
	struct net_device *br_dev = netdev_master_upper_dev_get(lag_dev);
	struct net_device *upper_dev;
	struct list_head *iter;

	if (netif_is_bridge_port(lag_dev))
		mlxsw_sp_port_bridge_leave(mlxsw_sp_port, lag_dev, br_dev);

	netdev_for_each_upper_dev_rcu(lag_dev, upper_dev, iter) {
		if (!netif_is_bridge_port(upper_dev))
			continue;
		br_dev = netdev_master_upper_dev_get(upper_dev);
		mlxsw_sp_port_bridge_leave(mlxsw_sp_port, upper_dev, br_dev);
	}
}

static int mlxsw_sp_lag_create(struct mlxsw_sp *mlxsw_sp, u16 lag_id)
{
	char sldr_pl[MLXSW_REG_SLDR_LEN];

	mlxsw_reg_sldr_lag_create_pack(sldr_pl, lag_id);
	return mlxsw_reg_write(mlxsw_sp->core, MLXSW_REG(sldr), sldr_pl);
}

static int mlxsw_sp_lag_destroy(struct mlxsw_sp *mlxsw_sp, u16 lag_id)
{
	char sldr_pl[MLXSW_REG_SLDR_LEN];

	mlxsw_reg_sldr_lag_destroy_pack(sldr_pl, lag_id);
	return mlxsw_reg_write(mlxsw_sp->core, MLXSW_REG(sldr), sldr_pl);
}

static int mlxsw_sp_lag_col_port_add(struct mlxsw_sp_port *mlxsw_sp_port,
				     u16 lag_id, u8 port_index)
{
	struct mlxsw_sp *mlxsw_sp = mlxsw_sp_port->mlxsw_sp;
	char slcor_pl[MLXSW_REG_SLCOR_LEN];

	mlxsw_reg_slcor_port_add_pack(slcor_pl, mlxsw_sp_port->local_port,
				      lag_id, port_index);
	return mlxsw_reg_write(mlxsw_sp->core, MLXSW_REG(slcor), slcor_pl);
}

static int mlxsw_sp_lag_col_port_remove(struct mlxsw_sp_port *mlxsw_sp_port,
					u16 lag_id)
{
	struct mlxsw_sp *mlxsw_sp = mlxsw_sp_port->mlxsw_sp;
	char slcor_pl[MLXSW_REG_SLCOR_LEN];

	mlxsw_reg_slcor_port_remove_pack(slcor_pl, mlxsw_sp_port->local_port,
					 lag_id);
	return mlxsw_reg_write(mlxsw_sp->core, MLXSW_REG(slcor), slcor_pl);
}

static int mlxsw_sp_lag_col_port_enable(struct mlxsw_sp_port *mlxsw_sp_port,
					u16 lag_id)
{
	struct mlxsw_sp *mlxsw_sp = mlxsw_sp_port->mlxsw_sp;
	char slcor_pl[MLXSW_REG_SLCOR_LEN];

	mlxsw_reg_slcor_col_enable_pack(slcor_pl, mlxsw_sp_port->local_port,
					lag_id);
	return mlxsw_reg_write(mlxsw_sp->core, MLXSW_REG(slcor), slcor_pl);
}

static int mlxsw_sp_lag_col_port_disable(struct mlxsw_sp_port *mlxsw_sp_port,
					 u16 lag_id)
{
	struct mlxsw_sp *mlxsw_sp = mlxsw_sp_port->mlxsw_sp;
	char slcor_pl[MLXSW_REG_SLCOR_LEN];

	mlxsw_reg_slcor_col_disable_pack(slcor_pl, mlxsw_sp_port->local_port,
					 lag_id);
	return mlxsw_reg_write(mlxsw_sp->core, MLXSW_REG(slcor), slcor_pl);
}

static int mlxsw_sp_lag_index_get(struct mlxsw_sp *mlxsw_sp,
				  struct net_device *lag_dev,
				  u16 *p_lag_id)
{
	struct mlxsw_sp_upper *lag;
	int free_lag_id = -1;
	u64 max_lag;
	int i;

	max_lag = MLXSW_CORE_RES_GET(mlxsw_sp->core, MAX_LAG);
	for (i = 0; i < max_lag; i++) {
		lag = mlxsw_sp_lag_get(mlxsw_sp, i);
		if (lag->ref_count) {
			if (lag->dev == lag_dev) {
				*p_lag_id = i;
				return 0;
			}
		} else if (free_lag_id < 0) {
			free_lag_id = i;
		}
	}
	if (free_lag_id < 0)
		return -EBUSY;
	*p_lag_id = free_lag_id;
	return 0;
}

static bool
mlxsw_sp_master_lag_check(struct mlxsw_sp *mlxsw_sp,
			  struct net_device *lag_dev,
			  struct netdev_lag_upper_info *lag_upper_info,
			  struct netlink_ext_ack *extack)
{
	u16 lag_id;

	if (mlxsw_sp_lag_index_get(mlxsw_sp, lag_dev, &lag_id) != 0) {
		NL_SET_ERR_MSG_MOD(extack, "Exceeded number of supported LAG devices");
		return false;
	}
	if (lag_upper_info->tx_type != NETDEV_LAG_TX_TYPE_HASH) {
		NL_SET_ERR_MSG_MOD(extack, "LAG device using unsupported Tx type");
		return false;
	}
	return true;
}

static int mlxsw_sp_port_lag_index_get(struct mlxsw_sp *mlxsw_sp,
				       u16 lag_id, u8 *p_port_index)
{
	u64 max_lag_members;
	int i;

	max_lag_members = MLXSW_CORE_RES_GET(mlxsw_sp->core,
					     MAX_LAG_MEMBERS);
	for (i = 0; i < max_lag_members; i++) {
		if (!mlxsw_sp_port_lagged_get(mlxsw_sp, lag_id, i)) {
			*p_port_index = i;
			return 0;
		}
	}
	return -EBUSY;
}

static int mlxsw_sp_port_lag_join(struct mlxsw_sp_port *mlxsw_sp_port,
				  struct net_device *lag_dev,
				  struct netlink_ext_ack *extack)
{
	struct mlxsw_sp *mlxsw_sp = mlxsw_sp_port->mlxsw_sp;
	struct mlxsw_sp_upper *lag;
	u16 lag_id;
	u8 port_index;
	int err;

	err = mlxsw_sp_lag_index_get(mlxsw_sp, lag_dev, &lag_id);
	if (err)
		return err;
	lag = mlxsw_sp_lag_get(mlxsw_sp, lag_id);
	if (!lag->ref_count) {
		err = mlxsw_sp_lag_create(mlxsw_sp, lag_id);
		if (err)
			return err;
		lag->dev = lag_dev;
	}

	err = mlxsw_sp_port_lag_index_get(mlxsw_sp, lag_id, &port_index);
	if (err)
		return err;
	err = mlxsw_sp_lag_col_port_add(mlxsw_sp_port, lag_id, port_index);
	if (err)
		goto err_col_port_add;

	mlxsw_core_lag_mapping_set(mlxsw_sp->core, lag_id, port_index,
				   mlxsw_sp_port->local_port);
	mlxsw_sp_port->lag_id = lag_id;
	mlxsw_sp_port->lagged = 1;
	lag->ref_count++;

	/* Port is no longer usable as a router interface */
	if (mlxsw_sp_port->default_vlan->fid)
		mlxsw_sp_port_vlan_router_leave(mlxsw_sp_port->default_vlan);

	/* Join a router interface configured on the LAG, if exists */
	err = mlxsw_sp_port_vlan_router_join(mlxsw_sp_port->default_vlan,
					     lag_dev, extack);
	if (err)
		goto err_router_join;

	return 0;

err_router_join:
	lag->ref_count--;
	mlxsw_sp_port->lagged = 0;
	mlxsw_core_lag_mapping_clear(mlxsw_sp->core, lag_id,
				     mlxsw_sp_port->local_port);
	mlxsw_sp_lag_col_port_remove(mlxsw_sp_port, lag_id);
err_col_port_add:
	if (!lag->ref_count)
		mlxsw_sp_lag_destroy(mlxsw_sp, lag_id);
	return err;
}

static void mlxsw_sp_port_lag_leave(struct mlxsw_sp_port *mlxsw_sp_port,
				    struct net_device *lag_dev)
{
	struct mlxsw_sp *mlxsw_sp = mlxsw_sp_port->mlxsw_sp;
	u16 lag_id = mlxsw_sp_port->lag_id;
	struct mlxsw_sp_upper *lag;

	if (!mlxsw_sp_port->lagged)
		return;
	lag = mlxsw_sp_lag_get(mlxsw_sp, lag_id);
	WARN_ON(lag->ref_count == 0);

	mlxsw_sp_lag_col_port_remove(mlxsw_sp_port, lag_id);

	/* Any VLANs configured on the port are no longer valid */
	mlxsw_sp_port_vlan_flush(mlxsw_sp_port, false);
	mlxsw_sp_port_vlan_cleanup(mlxsw_sp_port->default_vlan);
	/* Make the LAG and its directly linked uppers leave bridges they
	 * are memeber in
	 */
	mlxsw_sp_port_lag_uppers_cleanup(mlxsw_sp_port, lag_dev);

	if (lag->ref_count == 1)
		mlxsw_sp_lag_destroy(mlxsw_sp, lag_id);

	mlxsw_core_lag_mapping_clear(mlxsw_sp->core, lag_id,
				     mlxsw_sp_port->local_port);
	mlxsw_sp_port->lagged = 0;
	lag->ref_count--;

	/* Make sure untagged frames are allowed to ingress */
	mlxsw_sp_port_pvid_set(mlxsw_sp_port, MLXSW_SP_DEFAULT_VID,
			       ETH_P_8021Q);
}

static int mlxsw_sp_lag_dist_port_add(struct mlxsw_sp_port *mlxsw_sp_port,
				      u16 lag_id)
{
	struct mlxsw_sp *mlxsw_sp = mlxsw_sp_port->mlxsw_sp;
	char sldr_pl[MLXSW_REG_SLDR_LEN];

	mlxsw_reg_sldr_lag_add_port_pack(sldr_pl, lag_id,
					 mlxsw_sp_port->local_port);
	return mlxsw_reg_write(mlxsw_sp->core, MLXSW_REG(sldr), sldr_pl);
}

static int mlxsw_sp_lag_dist_port_remove(struct mlxsw_sp_port *mlxsw_sp_port,
					 u16 lag_id)
{
	struct mlxsw_sp *mlxsw_sp = mlxsw_sp_port->mlxsw_sp;
	char sldr_pl[MLXSW_REG_SLDR_LEN];

	mlxsw_reg_sldr_lag_remove_port_pack(sldr_pl, lag_id,
					    mlxsw_sp_port->local_port);
	return mlxsw_reg_write(mlxsw_sp->core, MLXSW_REG(sldr), sldr_pl);
}

static int
mlxsw_sp_port_lag_col_dist_enable(struct mlxsw_sp_port *mlxsw_sp_port)
{
	int err;

	err = mlxsw_sp_lag_col_port_enable(mlxsw_sp_port,
					   mlxsw_sp_port->lag_id);
	if (err)
		return err;

	err = mlxsw_sp_lag_dist_port_add(mlxsw_sp_port, mlxsw_sp_port->lag_id);
	if (err)
		goto err_dist_port_add;

	return 0;

err_dist_port_add:
	mlxsw_sp_lag_col_port_disable(mlxsw_sp_port, mlxsw_sp_port->lag_id);
	return err;
}

static int
mlxsw_sp_port_lag_col_dist_disable(struct mlxsw_sp_port *mlxsw_sp_port)
{
	int err;

	err = mlxsw_sp_lag_dist_port_remove(mlxsw_sp_port,
					    mlxsw_sp_port->lag_id);
	if (err)
		return err;

	err = mlxsw_sp_lag_col_port_disable(mlxsw_sp_port,
					    mlxsw_sp_port->lag_id);
	if (err)
		goto err_col_port_disable;

	return 0;

err_col_port_disable:
	mlxsw_sp_lag_dist_port_add(mlxsw_sp_port, mlxsw_sp_port->lag_id);
	return err;
}

static int mlxsw_sp_port_lag_changed(struct mlxsw_sp_port *mlxsw_sp_port,
				     struct netdev_lag_lower_state_info *info)
{
	if (info->tx_enabled)
		return mlxsw_sp_port_lag_col_dist_enable(mlxsw_sp_port);
	else
		return mlxsw_sp_port_lag_col_dist_disable(mlxsw_sp_port);
}

static int mlxsw_sp_port_stp_set(struct mlxsw_sp_port *mlxsw_sp_port,
				 bool enable)
{
	struct mlxsw_sp *mlxsw_sp = mlxsw_sp_port->mlxsw_sp;
	enum mlxsw_reg_spms_state spms_state;
	char *spms_pl;
	u16 vid;
	int err;

	spms_state = enable ? MLXSW_REG_SPMS_STATE_FORWARDING :
			      MLXSW_REG_SPMS_STATE_DISCARDING;

	spms_pl = kmalloc(MLXSW_REG_SPMS_LEN, GFP_KERNEL);
	if (!spms_pl)
		return -ENOMEM;
	mlxsw_reg_spms_pack(spms_pl, mlxsw_sp_port->local_port);

	for (vid = 0; vid < VLAN_N_VID; vid++)
		mlxsw_reg_spms_vid_pack(spms_pl, vid, spms_state);

	err = mlxsw_reg_write(mlxsw_sp->core, MLXSW_REG(spms), spms_pl);
	kfree(spms_pl);
	return err;
}

static int mlxsw_sp_port_ovs_join(struct mlxsw_sp_port *mlxsw_sp_port)
{
	u16 vid = 1;
	int err;

	err = mlxsw_sp_port_vp_mode_set(mlxsw_sp_port, true);
	if (err)
		return err;
	err = mlxsw_sp_port_stp_set(mlxsw_sp_port, true);
	if (err)
		goto err_port_stp_set;
	err = mlxsw_sp_port_vlan_set(mlxsw_sp_port, 1, VLAN_N_VID - 2,
				     true, false);
	if (err)
		goto err_port_vlan_set;

	for (; vid <= VLAN_N_VID - 1; vid++) {
		err = mlxsw_sp_port_vid_learning_set(mlxsw_sp_port,
						     vid, false);
		if (err)
			goto err_vid_learning_set;
	}

	return 0;

err_vid_learning_set:
	for (vid--; vid >= 1; vid--)
		mlxsw_sp_port_vid_learning_set(mlxsw_sp_port, vid, true);
err_port_vlan_set:
	mlxsw_sp_port_stp_set(mlxsw_sp_port, false);
err_port_stp_set:
	mlxsw_sp_port_vp_mode_set(mlxsw_sp_port, false);
	return err;
}

static void mlxsw_sp_port_ovs_leave(struct mlxsw_sp_port *mlxsw_sp_port)
{
	u16 vid;

	for (vid = VLAN_N_VID - 1; vid >= 1; vid--)
		mlxsw_sp_port_vid_learning_set(mlxsw_sp_port,
					       vid, true);

	mlxsw_sp_port_vlan_set(mlxsw_sp_port, 1, VLAN_N_VID - 2,
			       false, false);
	mlxsw_sp_port_stp_set(mlxsw_sp_port, false);
	mlxsw_sp_port_vp_mode_set(mlxsw_sp_port, false);
}

static bool mlxsw_sp_bridge_has_multiple_vxlans(struct net_device *br_dev)
{
	unsigned int num_vxlans = 0;
	struct net_device *dev;
	struct list_head *iter;

	netdev_for_each_lower_dev(br_dev, dev, iter) {
		if (netif_is_vxlan(dev))
			num_vxlans++;
	}

	return num_vxlans > 1;
}

static bool mlxsw_sp_bridge_vxlan_vlan_is_valid(struct net_device *br_dev)
{
	DECLARE_BITMAP(vlans, VLAN_N_VID) = {0};
	struct net_device *dev;
	struct list_head *iter;

	netdev_for_each_lower_dev(br_dev, dev, iter) {
		u16 pvid;
		int err;

		if (!netif_is_vxlan(dev))
			continue;

		err = mlxsw_sp_vxlan_mapped_vid(dev, &pvid);
		if (err || !pvid)
			continue;

		if (test_and_set_bit(pvid, vlans))
			return false;
	}

	return true;
}

static bool mlxsw_sp_bridge_vxlan_is_valid(struct net_device *br_dev,
					   struct netlink_ext_ack *extack)
{
	if (br_multicast_enabled(br_dev)) {
		NL_SET_ERR_MSG_MOD(extack, "Multicast can not be enabled on a bridge with a VxLAN device");
		return false;
	}

	if (!br_vlan_enabled(br_dev) &&
	    mlxsw_sp_bridge_has_multiple_vxlans(br_dev)) {
		NL_SET_ERR_MSG_MOD(extack, "Multiple VxLAN devices are not supported in a VLAN-unaware bridge");
		return false;
	}

	if (br_vlan_enabled(br_dev) &&
	    !mlxsw_sp_bridge_vxlan_vlan_is_valid(br_dev)) {
		NL_SET_ERR_MSG_MOD(extack, "Multiple VxLAN devices cannot have the same VLAN as PVID and egress untagged");
		return false;
	}

	return true;
}

static int mlxsw_sp_netdevice_port_upper_event(struct net_device *lower_dev,
					       struct net_device *dev,
					       unsigned long event, void *ptr)
{
	struct netdev_notifier_changeupper_info *info;
	struct mlxsw_sp_port *mlxsw_sp_port;
	struct netlink_ext_ack *extack;
	struct net_device *upper_dev;
	struct mlxsw_sp *mlxsw_sp;
	int err = 0;
	u16 proto;

	mlxsw_sp_port = netdev_priv(dev);
	mlxsw_sp = mlxsw_sp_port->mlxsw_sp;
	info = ptr;
	extack = netdev_notifier_info_to_extack(&info->info);

	switch (event) {
	case NETDEV_PRECHANGEUPPER:
		upper_dev = info->upper_dev;
		if (!is_vlan_dev(upper_dev) &&
		    !netif_is_lag_master(upper_dev) &&
		    !netif_is_bridge_master(upper_dev) &&
		    !netif_is_ovs_master(upper_dev) &&
		    !netif_is_macvlan(upper_dev)) {
			NL_SET_ERR_MSG_MOD(extack, "Unknown upper device type");
			return -EINVAL;
		}
		if (!info->linking)
			break;
		if (netif_is_bridge_master(upper_dev) &&
		    !mlxsw_sp_bridge_device_is_offloaded(mlxsw_sp, upper_dev) &&
		    mlxsw_sp_bridge_has_vxlan(upper_dev) &&
		    !mlxsw_sp_bridge_vxlan_is_valid(upper_dev, extack))
			return -EOPNOTSUPP;
		if (netdev_has_any_upper_dev(upper_dev) &&
		    (!netif_is_bridge_master(upper_dev) ||
		     !mlxsw_sp_bridge_device_is_offloaded(mlxsw_sp,
							  upper_dev))) {
			NL_SET_ERR_MSG_MOD(extack, "Enslaving a port to a device that already has an upper device is not supported");
			return -EINVAL;
		}
		if (netif_is_lag_master(upper_dev) &&
		    !mlxsw_sp_master_lag_check(mlxsw_sp, upper_dev,
					       info->upper_info, extack))
			return -EINVAL;
		if (netif_is_lag_master(upper_dev) && vlan_uses_dev(dev)) {
			NL_SET_ERR_MSG_MOD(extack, "Master device is a LAG master and this device has a VLAN");
			return -EINVAL;
		}
		if (netif_is_lag_port(dev) && is_vlan_dev(upper_dev) &&
		    !netif_is_lag_master(vlan_dev_real_dev(upper_dev))) {
			NL_SET_ERR_MSG_MOD(extack, "Can not put a VLAN on a LAG port");
			return -EINVAL;
		}
		if (netif_is_macvlan(upper_dev) &&
		    !mlxsw_sp_rif_exists(mlxsw_sp, lower_dev)) {
			NL_SET_ERR_MSG_MOD(extack, "macvlan is only supported on top of router interfaces");
			return -EOPNOTSUPP;
		}
		if (netif_is_ovs_master(upper_dev) && vlan_uses_dev(dev)) {
			NL_SET_ERR_MSG_MOD(extack, "Master device is an OVS master and this device has a VLAN");
			return -EINVAL;
		}
		if (netif_is_ovs_port(dev) && is_vlan_dev(upper_dev)) {
			NL_SET_ERR_MSG_MOD(extack, "Can not put a VLAN on an OVS port");
			return -EINVAL;
		}
		if (netif_is_bridge_master(upper_dev)) {
			br_vlan_get_proto(upper_dev, &proto);
			if (br_vlan_enabled(upper_dev) &&
			    proto != ETH_P_8021Q && proto != ETH_P_8021AD) {
				NL_SET_ERR_MSG_MOD(extack, "Enslaving a port to a bridge with unknown VLAN protocol is not supported");
				return -EOPNOTSUPP;
			}
			if (vlan_uses_dev(lower_dev) &&
			    br_vlan_enabled(upper_dev) &&
			    proto == ETH_P_8021AD) {
				NL_SET_ERR_MSG_MOD(extack, "Enslaving a port that already has a VLAN upper to an 802.1ad bridge is not supported");
				return -EOPNOTSUPP;
			}
		}
		if (netif_is_bridge_port(lower_dev) && is_vlan_dev(upper_dev)) {
			struct net_device *br_dev = netdev_master_upper_dev_get(lower_dev);

			if (br_vlan_enabled(br_dev)) {
				br_vlan_get_proto(br_dev, &proto);
				if (proto == ETH_P_8021AD) {
					NL_SET_ERR_MSG_MOD(extack, "VLAN uppers are not supported on a port enslaved to an 802.1ad bridge");
					return -EOPNOTSUPP;
				}
			}
		}
		if (is_vlan_dev(upper_dev) &&
		    ntohs(vlan_dev_vlan_proto(upper_dev)) != ETH_P_8021Q) {
			NL_SET_ERR_MSG_MOD(extack, "VLAN uppers are only supported with 802.1q VLAN protocol");
			return -EOPNOTSUPP;
		}
		break;
	case NETDEV_CHANGEUPPER:
		upper_dev = info->upper_dev;
		if (netif_is_bridge_master(upper_dev)) {
			if (info->linking)
				err = mlxsw_sp_port_bridge_join(mlxsw_sp_port,
								lower_dev,
								upper_dev,
								extack);
			else
				mlxsw_sp_port_bridge_leave(mlxsw_sp_port,
							   lower_dev,
							   upper_dev);
		} else if (netif_is_lag_master(upper_dev)) {
			if (info->linking) {
				err = mlxsw_sp_port_lag_join(mlxsw_sp_port,
							     upper_dev, extack);
			} else {
				mlxsw_sp_port_lag_col_dist_disable(mlxsw_sp_port);
				mlxsw_sp_port_lag_leave(mlxsw_sp_port,
							upper_dev);
			}
		} else if (netif_is_ovs_master(upper_dev)) {
			if (info->linking)
				err = mlxsw_sp_port_ovs_join(mlxsw_sp_port);
			else
				mlxsw_sp_port_ovs_leave(mlxsw_sp_port);
		} else if (netif_is_macvlan(upper_dev)) {
			if (!info->linking)
				mlxsw_sp_rif_macvlan_del(mlxsw_sp, upper_dev);
		} else if (is_vlan_dev(upper_dev)) {
			struct net_device *br_dev;

			if (!netif_is_bridge_port(upper_dev))
				break;
			if (info->linking)
				break;
			br_dev = netdev_master_upper_dev_get(upper_dev);
			mlxsw_sp_port_bridge_leave(mlxsw_sp_port, upper_dev,
						   br_dev);
		}
		break;
	}

	return err;
}

static int mlxsw_sp_netdevice_port_lower_event(struct net_device *dev,
					       unsigned long event, void *ptr)
{
	struct netdev_notifier_changelowerstate_info *info;
	struct mlxsw_sp_port *mlxsw_sp_port;
	int err;

	mlxsw_sp_port = netdev_priv(dev);
	info = ptr;

	switch (event) {
	case NETDEV_CHANGELOWERSTATE:
		if (netif_is_lag_port(dev) && mlxsw_sp_port->lagged) {
			err = mlxsw_sp_port_lag_changed(mlxsw_sp_port,
							info->lower_state_info);
			if (err)
				netdev_err(dev, "Failed to reflect link aggregation lower state change\n");
		}
		break;
	}

	return 0;
}

static int mlxsw_sp_netdevice_port_event(struct net_device *lower_dev,
					 struct net_device *port_dev,
					 unsigned long event, void *ptr)
{
	switch (event) {
	case NETDEV_PRECHANGEUPPER:
	case NETDEV_CHANGEUPPER:
		return mlxsw_sp_netdevice_port_upper_event(lower_dev, port_dev,
							   event, ptr);
	case NETDEV_CHANGELOWERSTATE:
		return mlxsw_sp_netdevice_port_lower_event(port_dev, event,
							   ptr);
	}

	return 0;
}

static int mlxsw_sp_netdevice_lag_event(struct net_device *lag_dev,
					unsigned long event, void *ptr)
{
	struct net_device *dev;
	struct list_head *iter;
	int ret;

	netdev_for_each_lower_dev(lag_dev, dev, iter) {
		if (mlxsw_sp_port_dev_check(dev)) {
			ret = mlxsw_sp_netdevice_port_event(lag_dev, dev, event,
							    ptr);
			if (ret)
				return ret;
		}
	}

	return 0;
}

static int mlxsw_sp_netdevice_port_vlan_event(struct net_device *vlan_dev,
					      struct net_device *dev,
					      unsigned long event, void *ptr,
					      u16 vid)
{
	struct mlxsw_sp_port *mlxsw_sp_port = netdev_priv(dev);
	struct mlxsw_sp *mlxsw_sp = mlxsw_sp_port->mlxsw_sp;
	struct netdev_notifier_changeupper_info *info = ptr;
	struct netlink_ext_ack *extack;
	struct net_device *upper_dev;
	int err = 0;

	extack = netdev_notifier_info_to_extack(&info->info);

	switch (event) {
	case NETDEV_PRECHANGEUPPER:
		upper_dev = info->upper_dev;
		if (!netif_is_bridge_master(upper_dev) &&
		    !netif_is_macvlan(upper_dev)) {
			NL_SET_ERR_MSG_MOD(extack, "Unknown upper device type");
			return -EINVAL;
		}
		if (!info->linking)
			break;
		if (netif_is_bridge_master(upper_dev) &&
		    !mlxsw_sp_bridge_device_is_offloaded(mlxsw_sp, upper_dev) &&
		    mlxsw_sp_bridge_has_vxlan(upper_dev) &&
		    !mlxsw_sp_bridge_vxlan_is_valid(upper_dev, extack))
			return -EOPNOTSUPP;
		if (netdev_has_any_upper_dev(upper_dev) &&
		    (!netif_is_bridge_master(upper_dev) ||
		     !mlxsw_sp_bridge_device_is_offloaded(mlxsw_sp,
							  upper_dev))) {
			NL_SET_ERR_MSG_MOD(extack, "Enslaving a port to a device that already has an upper device is not supported");
			return -EINVAL;
		}
		if (netif_is_macvlan(upper_dev) &&
		    !mlxsw_sp_rif_exists(mlxsw_sp, vlan_dev)) {
			NL_SET_ERR_MSG_MOD(extack, "macvlan is only supported on top of router interfaces");
			return -EOPNOTSUPP;
		}
		break;
	case NETDEV_CHANGEUPPER:
		upper_dev = info->upper_dev;
		if (netif_is_bridge_master(upper_dev)) {
			if (info->linking)
				err = mlxsw_sp_port_bridge_join(mlxsw_sp_port,
								vlan_dev,
								upper_dev,
								extack);
			else
				mlxsw_sp_port_bridge_leave(mlxsw_sp_port,
							   vlan_dev,
							   upper_dev);
		} else if (netif_is_macvlan(upper_dev)) {
			if (!info->linking)
				mlxsw_sp_rif_macvlan_del(mlxsw_sp, upper_dev);
		} else {
			err = -EINVAL;
			WARN_ON(1);
		}
		break;
	}

	return err;
}

static int mlxsw_sp_netdevice_lag_port_vlan_event(struct net_device *vlan_dev,
						  struct net_device *lag_dev,
						  unsigned long event,
						  void *ptr, u16 vid)
{
	struct net_device *dev;
	struct list_head *iter;
	int ret;

	netdev_for_each_lower_dev(lag_dev, dev, iter) {
		if (mlxsw_sp_port_dev_check(dev)) {
			ret = mlxsw_sp_netdevice_port_vlan_event(vlan_dev, dev,
								 event, ptr,
								 vid);
			if (ret)
				return ret;
		}
	}

	return 0;
}

static int mlxsw_sp_netdevice_bridge_vlan_event(struct net_device *vlan_dev,
						struct net_device *br_dev,
						unsigned long event, void *ptr,
						u16 vid)
{
	struct mlxsw_sp *mlxsw_sp = mlxsw_sp_lower_get(vlan_dev);
	struct netdev_notifier_changeupper_info *info = ptr;
	struct netlink_ext_ack *extack;
	struct net_device *upper_dev;

	if (!mlxsw_sp)
		return 0;

	extack = netdev_notifier_info_to_extack(&info->info);

	switch (event) {
	case NETDEV_PRECHANGEUPPER:
		upper_dev = info->upper_dev;
		if (!netif_is_macvlan(upper_dev)) {
			NL_SET_ERR_MSG_MOD(extack, "Unknown upper device type");
			return -EOPNOTSUPP;
		}
		if (!info->linking)
			break;
		if (netif_is_macvlan(upper_dev) &&
		    !mlxsw_sp_rif_exists(mlxsw_sp, vlan_dev)) {
			NL_SET_ERR_MSG_MOD(extack, "macvlan is only supported on top of router interfaces");
			return -EOPNOTSUPP;
		}
		break;
	case NETDEV_CHANGEUPPER:
		upper_dev = info->upper_dev;
		if (info->linking)
			break;
		if (netif_is_macvlan(upper_dev))
			mlxsw_sp_rif_macvlan_del(mlxsw_sp, upper_dev);
		break;
	}

	return 0;
}

static int mlxsw_sp_netdevice_vlan_event(struct net_device *vlan_dev,
					 unsigned long event, void *ptr)
{
	struct net_device *real_dev = vlan_dev_real_dev(vlan_dev);
	u16 vid = vlan_dev_vlan_id(vlan_dev);

	if (mlxsw_sp_port_dev_check(real_dev))
		return mlxsw_sp_netdevice_port_vlan_event(vlan_dev, real_dev,
							  event, ptr, vid);
	else if (netif_is_lag_master(real_dev))
		return mlxsw_sp_netdevice_lag_port_vlan_event(vlan_dev,
							      real_dev, event,
							      ptr, vid);
	else if (netif_is_bridge_master(real_dev))
		return mlxsw_sp_netdevice_bridge_vlan_event(vlan_dev, real_dev,
							    event, ptr, vid);

	return 0;
}

static int mlxsw_sp_netdevice_bridge_event(struct net_device *br_dev,
					   unsigned long event, void *ptr)
{
	struct mlxsw_sp *mlxsw_sp = mlxsw_sp_lower_get(br_dev);
	struct netdev_notifier_changeupper_info *info = ptr;
	struct netlink_ext_ack *extack;
	struct net_device *upper_dev;
	u16 proto;

	if (!mlxsw_sp)
		return 0;

	extack = netdev_notifier_info_to_extack(&info->info);

	switch (event) {
	case NETDEV_PRECHANGEUPPER:
		upper_dev = info->upper_dev;
		if (!is_vlan_dev(upper_dev) && !netif_is_macvlan(upper_dev)) {
			NL_SET_ERR_MSG_MOD(extack, "Unknown upper device type");
			return -EOPNOTSUPP;
		}
		if (!info->linking)
			break;
		if (br_vlan_enabled(br_dev)) {
			br_vlan_get_proto(br_dev, &proto);
			if (proto == ETH_P_8021AD) {
				NL_SET_ERR_MSG_MOD(extack, "Uppers are not supported on top of an 802.1ad bridge");
				return -EOPNOTSUPP;
			}
		}
		if (is_vlan_dev(upper_dev) &&
		    ntohs(vlan_dev_vlan_proto(upper_dev)) != ETH_P_8021Q) {
			NL_SET_ERR_MSG_MOD(extack, "VLAN uppers are only supported with 802.1q VLAN protocol");
			return -EOPNOTSUPP;
		}
		if (netif_is_macvlan(upper_dev) &&
		    !mlxsw_sp_rif_exists(mlxsw_sp, br_dev)) {
			NL_SET_ERR_MSG_MOD(extack, "macvlan is only supported on top of router interfaces");
			return -EOPNOTSUPP;
		}
		break;
	case NETDEV_CHANGEUPPER:
		upper_dev = info->upper_dev;
		if (info->linking)
			break;
		if (is_vlan_dev(upper_dev))
			mlxsw_sp_rif_destroy_by_dev(mlxsw_sp, upper_dev);
		if (netif_is_macvlan(upper_dev))
			mlxsw_sp_rif_macvlan_del(mlxsw_sp, upper_dev);
		break;
	}

	return 0;
}

static int mlxsw_sp_netdevice_macvlan_event(struct net_device *macvlan_dev,
					    unsigned long event, void *ptr)
{
	struct mlxsw_sp *mlxsw_sp = mlxsw_sp_lower_get(macvlan_dev);
	struct netdev_notifier_changeupper_info *info = ptr;
	struct netlink_ext_ack *extack;

	if (!mlxsw_sp || event != NETDEV_PRECHANGEUPPER)
		return 0;

	extack = netdev_notifier_info_to_extack(&info->info);

	/* VRF enslavement is handled in mlxsw_sp_netdevice_vrf_event() */
	NL_SET_ERR_MSG_MOD(extack, "Unknown upper device type");

	return -EOPNOTSUPP;
}

static bool mlxsw_sp_is_vrf_event(unsigned long event, void *ptr)
{
	struct netdev_notifier_changeupper_info *info = ptr;

	if (event != NETDEV_PRECHANGEUPPER && event != NETDEV_CHANGEUPPER)
		return false;
	return netif_is_l3_master(info->upper_dev);
}

static int mlxsw_sp_netdevice_vxlan_event(struct mlxsw_sp *mlxsw_sp,
					  struct net_device *dev,
					  unsigned long event, void *ptr)
{
	struct netdev_notifier_changeupper_info *cu_info;
	struct netdev_notifier_info *info = ptr;
	struct netlink_ext_ack *extack;
	struct net_device *upper_dev;

	extack = netdev_notifier_info_to_extack(info);

	switch (event) {
	case NETDEV_CHANGEUPPER:
		cu_info = container_of(info,
				       struct netdev_notifier_changeupper_info,
				       info);
		upper_dev = cu_info->upper_dev;
		if (!netif_is_bridge_master(upper_dev))
			return 0;
		if (!mlxsw_sp_lower_get(upper_dev))
			return 0;
		if (!mlxsw_sp_bridge_vxlan_is_valid(upper_dev, extack))
			return -EOPNOTSUPP;
		if (cu_info->linking) {
			if (!netif_running(dev))
				return 0;
			/* When the bridge is VLAN-aware, the VNI of the VxLAN
			 * device needs to be mapped to a VLAN, but at this
			 * point no VLANs are configured on the VxLAN device
			 */
			if (br_vlan_enabled(upper_dev))
				return 0;
			return mlxsw_sp_bridge_vxlan_join(mlxsw_sp, upper_dev,
							  dev, 0, extack);
		} else {
			/* VLANs were already flushed, which triggered the
			 * necessary cleanup
			 */
			if (br_vlan_enabled(upper_dev))
				return 0;
			mlxsw_sp_bridge_vxlan_leave(mlxsw_sp, dev);
		}
		break;
	case NETDEV_PRE_UP:
		upper_dev = netdev_master_upper_dev_get(dev);
		if (!upper_dev)
			return 0;
		if (!netif_is_bridge_master(upper_dev))
			return 0;
		if (!mlxsw_sp_lower_get(upper_dev))
			return 0;
		return mlxsw_sp_bridge_vxlan_join(mlxsw_sp, upper_dev, dev, 0,
						  extack);
	case NETDEV_DOWN:
		upper_dev = netdev_master_upper_dev_get(dev);
		if (!upper_dev)
			return 0;
		if (!netif_is_bridge_master(upper_dev))
			return 0;
		if (!mlxsw_sp_lower_get(upper_dev))
			return 0;
		mlxsw_sp_bridge_vxlan_leave(mlxsw_sp, dev);
		break;
	}

	return 0;
}

static int mlxsw_sp_netdevice_event(struct notifier_block *nb,
				    unsigned long event, void *ptr)
{
	struct net_device *dev = netdev_notifier_info_to_dev(ptr);
	struct mlxsw_sp_span_entry *span_entry;
	struct mlxsw_sp *mlxsw_sp;
	int err = 0;

	mlxsw_sp = container_of(nb, struct mlxsw_sp, netdevice_nb);
	if (event == NETDEV_UNREGISTER) {
		span_entry = mlxsw_sp_span_entry_find_by_port(mlxsw_sp, dev);
		if (span_entry)
			mlxsw_sp_span_entry_invalidate(mlxsw_sp, span_entry);
	}
	mlxsw_sp_span_respin(mlxsw_sp);

	if (netif_is_vxlan(dev))
		err = mlxsw_sp_netdevice_vxlan_event(mlxsw_sp, dev, event, ptr);
	if (mlxsw_sp_netdev_is_ipip_ol(mlxsw_sp, dev))
		err = mlxsw_sp_netdevice_ipip_ol_event(mlxsw_sp, dev,
						       event, ptr);
	else if (mlxsw_sp_netdev_is_ipip_ul(mlxsw_sp, dev))
		err = mlxsw_sp_netdevice_ipip_ul_event(mlxsw_sp, dev,
						       event, ptr);
	else if (event == NETDEV_PRE_CHANGEADDR ||
		 event == NETDEV_CHANGEADDR ||
		 event == NETDEV_CHANGEMTU)
		err = mlxsw_sp_netdevice_router_port_event(dev, event, ptr);
	else if (mlxsw_sp_is_vrf_event(event, ptr))
		err = mlxsw_sp_netdevice_vrf_event(dev, event, ptr);
	else if (mlxsw_sp_port_dev_check(dev))
		err = mlxsw_sp_netdevice_port_event(dev, dev, event, ptr);
	else if (netif_is_lag_master(dev))
		err = mlxsw_sp_netdevice_lag_event(dev, event, ptr);
	else if (is_vlan_dev(dev))
		err = mlxsw_sp_netdevice_vlan_event(dev, event, ptr);
	else if (netif_is_bridge_master(dev))
		err = mlxsw_sp_netdevice_bridge_event(dev, event, ptr);
	else if (netif_is_macvlan(dev))
		err = mlxsw_sp_netdevice_macvlan_event(dev, event, ptr);

	return notifier_from_errno(err);
}

static struct notifier_block mlxsw_sp_inetaddr_valid_nb __read_mostly = {
	.notifier_call = mlxsw_sp_inetaddr_valid_event,
};

static struct notifier_block mlxsw_sp_inet6addr_valid_nb __read_mostly = {
	.notifier_call = mlxsw_sp_inet6addr_valid_event,
};

static const struct pci_device_id mlxsw_sp1_pci_id_table[] = {
	{PCI_VDEVICE(MELLANOX, PCI_DEVICE_ID_MELLANOX_SPECTRUM), 0},
	{0, },
};

static struct pci_driver mlxsw_sp1_pci_driver = {
	.name = mlxsw_sp1_driver_name,
	.id_table = mlxsw_sp1_pci_id_table,
};

static const struct pci_device_id mlxsw_sp2_pci_id_table[] = {
	{PCI_VDEVICE(MELLANOX, PCI_DEVICE_ID_MELLANOX_SPECTRUM2), 0},
	{0, },
};

static struct pci_driver mlxsw_sp2_pci_driver = {
	.name = mlxsw_sp2_driver_name,
	.id_table = mlxsw_sp2_pci_id_table,
};

static const struct pci_device_id mlxsw_sp3_pci_id_table[] = {
	{PCI_VDEVICE(MELLANOX, PCI_DEVICE_ID_MELLANOX_SPECTRUM3), 0},
	{0, },
};

static struct pci_driver mlxsw_sp3_pci_driver = {
	.name = mlxsw_sp3_driver_name,
	.id_table = mlxsw_sp3_pci_id_table,
};

static int __init mlxsw_sp_module_init(void)
{
	int err;

	register_inetaddr_validator_notifier(&mlxsw_sp_inetaddr_valid_nb);
	register_inet6addr_validator_notifier(&mlxsw_sp_inet6addr_valid_nb);

	err = mlxsw_core_driver_register(&mlxsw_sp1_driver);
	if (err)
		goto err_sp1_core_driver_register;

	err = mlxsw_core_driver_register(&mlxsw_sp2_driver);
	if (err)
		goto err_sp2_core_driver_register;

	err = mlxsw_core_driver_register(&mlxsw_sp3_driver);
	if (err)
		goto err_sp3_core_driver_register;

	err = mlxsw_pci_driver_register(&mlxsw_sp1_pci_driver);
	if (err)
		goto err_sp1_pci_driver_register;

	err = mlxsw_pci_driver_register(&mlxsw_sp2_pci_driver);
	if (err)
		goto err_sp2_pci_driver_register;

	err = mlxsw_pci_driver_register(&mlxsw_sp3_pci_driver);
	if (err)
		goto err_sp3_pci_driver_register;

	return 0;

err_sp3_pci_driver_register:
	mlxsw_pci_driver_unregister(&mlxsw_sp2_pci_driver);
err_sp2_pci_driver_register:
	mlxsw_pci_driver_unregister(&mlxsw_sp1_pci_driver);
err_sp1_pci_driver_register:
	mlxsw_core_driver_unregister(&mlxsw_sp3_driver);
err_sp3_core_driver_register:
	mlxsw_core_driver_unregister(&mlxsw_sp2_driver);
err_sp2_core_driver_register:
	mlxsw_core_driver_unregister(&mlxsw_sp1_driver);
err_sp1_core_driver_register:
	unregister_inet6addr_validator_notifier(&mlxsw_sp_inet6addr_valid_nb);
	unregister_inetaddr_validator_notifier(&mlxsw_sp_inetaddr_valid_nb);
	return err;
}

static void __exit mlxsw_sp_module_exit(void)
{
	mlxsw_pci_driver_unregister(&mlxsw_sp3_pci_driver);
	mlxsw_pci_driver_unregister(&mlxsw_sp2_pci_driver);
	mlxsw_pci_driver_unregister(&mlxsw_sp1_pci_driver);
	mlxsw_core_driver_unregister(&mlxsw_sp3_driver);
	mlxsw_core_driver_unregister(&mlxsw_sp2_driver);
	mlxsw_core_driver_unregister(&mlxsw_sp1_driver);
	unregister_inet6addr_validator_notifier(&mlxsw_sp_inet6addr_valid_nb);
	unregister_inetaddr_validator_notifier(&mlxsw_sp_inetaddr_valid_nb);
}

module_init(mlxsw_sp_module_init);
module_exit(mlxsw_sp_module_exit);

MODULE_LICENSE("Dual BSD/GPL");
MODULE_AUTHOR("Jiri Pirko <jiri@mellanox.com>");
MODULE_DESCRIPTION("Mellanox Spectrum driver");
MODULE_DEVICE_TABLE(pci, mlxsw_sp1_pci_id_table);
MODULE_DEVICE_TABLE(pci, mlxsw_sp2_pci_id_table);
MODULE_DEVICE_TABLE(pci, mlxsw_sp3_pci_id_table);
MODULE_FIRMWARE(MLXSW_SP1_FW_FILENAME);
MODULE_FIRMWARE(MLXSW_SP2_FW_FILENAME);
MODULE_FIRMWARE(MLXSW_SP3_FW_FILENAME);<|MERGE_RESOLUTION|>--- conflicted
+++ resolved
@@ -45,11 +45,7 @@
 
 #define MLXSW_SP1_FWREV_MAJOR 13
 #define MLXSW_SP1_FWREV_MINOR 2008
-<<<<<<< HEAD
-#define MLXSW_SP1_FWREV_SUBMINOR 1310
-=======
 #define MLXSW_SP1_FWREV_SUBMINOR 2018
->>>>>>> f642729d
 #define MLXSW_SP1_FWREV_CAN_RESET_MINOR 1702
 
 static const struct mlxsw_fw_rev mlxsw_sp1_fw_rev = {
@@ -66,11 +62,7 @@
 
 #define MLXSW_SP2_FWREV_MAJOR 29
 #define MLXSW_SP2_FWREV_MINOR 2008
-<<<<<<< HEAD
-#define MLXSW_SP2_FWREV_SUBMINOR 1310
-=======
 #define MLXSW_SP2_FWREV_SUBMINOR 2018
->>>>>>> f642729d
 
 static const struct mlxsw_fw_rev mlxsw_sp2_fw_rev = {
 	.major = MLXSW_SP2_FWREV_MAJOR,
@@ -85,11 +77,7 @@
 
 #define MLXSW_SP3_FWREV_MAJOR 30
 #define MLXSW_SP3_FWREV_MINOR 2008
-<<<<<<< HEAD
-#define MLXSW_SP3_FWREV_SUBMINOR 1310
-=======
 #define MLXSW_SP3_FWREV_SUBMINOR 2018
->>>>>>> f642729d
 
 static const struct mlxsw_fw_rev mlxsw_sp3_fw_rev = {
 	.major = MLXSW_SP3_FWREV_MAJOR,
@@ -1423,8 +1411,6 @@
 	return 0;
 }
 
-<<<<<<< HEAD
-=======
 int
 mlxsw_sp_port_vlan_classification_set(struct mlxsw_sp_port *mlxsw_sp_port,
 				      bool is_8021ad_tagged,
@@ -1438,7 +1424,6 @@
 	return mlxsw_reg_write(mlxsw_sp->core, MLXSW_REG(spvc), spvc_pl);
 }
 
->>>>>>> f642729d
 static int mlxsw_sp_port_create(struct mlxsw_sp *mlxsw_sp, u8 local_port,
 				u8 split_base_local_port,
 				struct mlxsw_sp_port_mapping *port_mapping)
@@ -1682,11 +1667,8 @@
 
 err_register_netdev:
 err_port_overheat_init_val_set:
-<<<<<<< HEAD
-=======
 	mlxsw_sp_port_vlan_classification_set(mlxsw_sp_port, true, true);
 err_port_vlan_classification_set:
->>>>>>> f642729d
 	mlxsw_sp->ports[local_port] = NULL;
 	mlxsw_sp_port_vlan_destroy(mlxsw_sp_port_vlan);
 err_port_vlan_create:
