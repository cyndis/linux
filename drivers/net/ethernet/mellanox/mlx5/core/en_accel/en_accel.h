--- conflicted
+++ resolved
@@ -144,15 +144,9 @@
 {
 #ifdef CONFIG_MLX5_EN_IPSEC
 	return mlx5e_ipsec_is_tx_flow(&state->ipsec);
-<<<<<<< HEAD
-#endif
-
-	return false;
-=======
 #else
 	return false;
 #endif
->>>>>>> f642729d
 }
 
 static inline unsigned int mlx5e_accel_tx_ids_len(struct mlx5e_txqsq *sq,
@@ -171,11 +165,7 @@
 
 static inline bool mlx5e_accel_tx_eseg(struct mlx5e_priv *priv,
 				       struct sk_buff *skb,
-<<<<<<< HEAD
-				       struct mlx5_wqe_eth_seg *eseg)
-=======
 				       struct mlx5_wqe_eth_seg *eseg, u16 ihs)
->>>>>>> f642729d
 {
 #ifdef CONFIG_MLX5_EN_IPSEC
 	if (xfrm_offload(skb))
@@ -183,13 +173,8 @@
 #endif
 
 #if IS_ENABLED(CONFIG_GENEVE)
-<<<<<<< HEAD
-	if (skb->encapsulation)
-		mlx5e_tx_tunnel_accel(skb, eseg);
-=======
 	if (skb->encapsulation && skb->ip_summed == CHECKSUM_PARTIAL)
 		mlx5e_tx_tunnel_accel(skb, eseg, ihs);
->>>>>>> f642729d
 #endif
 
 	return true;
