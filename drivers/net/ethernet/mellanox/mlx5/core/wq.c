--- conflicted
+++ resolved
@@ -113,23 +113,6 @@
 	return err;
 }
 
-<<<<<<< HEAD
-static void mlx5e_qp_set_frag_buf(struct mlx5_frag_buf *buf,
-				  struct mlx5_wq_qp *qp)
-{
-	struct mlx5_frag_buf *rqb, *sqb;
-
-	rqb = &qp->rq.fbc.frag_buf;
-	*rqb = *buf;
-	rqb->size   = mlx5_wq_cyc_get_byte_size(&qp->rq);
-	rqb->npages = 1 << get_order(rqb->size);
-
-	sqb = &qp->sq.fbc.frag_buf;
-	*sqb = *buf;
-	sqb->size   = mlx5_wq_cyc_get_byte_size(&qp->rq);
-	sqb->npages = 1 << get_order(sqb->size);
-	sqb->frags += rqb->npages; /* first part is for the rq */
-=======
 static void mlx5_qp_set_frag_buf(struct mlx5_frag_buf *buf,
 				 struct mlx5_wq_qp *qp)
 {
@@ -149,7 +132,6 @@
 	sqb->frags += rqb->npages; /* first part is for the rq */
 	if (sq_fbc->strides_offset)
 		sqb->frags--;
->>>>>>> 2fb7b719
 }
 
 int mlx5_wq_qp_create(struct mlx5_core_dev *mdev, struct mlx5_wq_param *param,
@@ -162,11 +144,6 @@
 	mlx5_fill_fbc(MLX5_GET(qpc, qpc, log_rq_stride) + 4,
 		      MLX5_GET(qpc, qpc, log_rq_size),
 		      &wq->rq.fbc);
-<<<<<<< HEAD
-	mlx5_fill_fbc(ilog2(MLX5_SEND_WQE_BB),
-		      MLX5_GET(qpc, qpc, log_sq_size),
-		      &wq->sq.fbc);
-=======
 
 	sq_strides_offset =
 		((wq->rq.fbc.frag_sz_m1 + 1) % PAGE_SIZE) / MLX5_SEND_WQE_BB;
@@ -175,7 +152,6 @@
 			     MLX5_GET(qpc, qpc, log_sq_size),
 			     sq_strides_offset,
 			     &wq->sq.fbc);
->>>>>>> 2fb7b719
 
 	err = mlx5_db_alloc_node(mdev, &wq_ctrl->db, param->db_numa_node);
 	if (err) {
@@ -190,11 +166,7 @@
 		goto err_db_free;
 	}
 
-<<<<<<< HEAD
-	mlx5e_qp_set_frag_buf(&wq_ctrl->buf, wq);
-=======
 	mlx5_qp_set_frag_buf(&wq_ctrl->buf, wq);
->>>>>>> 2fb7b719
 
 	wq->rq.db  = &wq_ctrl->db.db[MLX5_RCV_DBR];
 	wq->sq.db  = &wq_ctrl->db.db[MLX5_SND_DBR];
