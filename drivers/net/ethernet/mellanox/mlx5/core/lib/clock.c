--- conflicted
+++ resolved
@@ -181,15 +181,6 @@
 {
 	struct delayed_work *dwork = to_delayed_work(work);
 	struct mlx5_core_dev *mdev;
-<<<<<<< HEAD
-	struct mlx5_clock *clock;
-	unsigned long flags;
-
-	clock = container_of(dwork, struct mlx5_clock, overflow_work);
-	mdev = container_of(clock, struct mlx5_core_dev, clock);
-	write_seqlock_irqsave(&clock->lock, flags);
-	timecounter_read(&clock->tc);
-=======
 	struct mlx5_timer *timer;
 	struct mlx5_clock *clock;
 	unsigned long flags;
@@ -200,18 +191,11 @@
 
 	write_seqlock_irqsave(&clock->lock, flags);
 	timecounter_read(&timer->tc);
->>>>>>> f642729d
 	mlx5_update_clock_info_page(mdev);
 	write_sequnlock_irqrestore(&clock->lock, flags);
 	schedule_delayed_work(&timer->overflow_work, timer->overflow_period);
 }
 
-<<<<<<< HEAD
-static int mlx5_ptp_settime(struct ptp_clock_info *ptp, const struct timespec64 *ts)
-{
-	struct mlx5_clock *clock = container_of(ptp, struct mlx5_clock, ptp_info);
-	u64 ns = timespec64_to_ns(ts);
-=======
 static int mlx5_ptp_settime_real_time(struct mlx5_core_dev *mdev,
 				      const struct timespec64 *ts)
 {
@@ -235,7 +219,6 @@
 {
 	struct mlx5_clock *clock = container_of(ptp, struct mlx5_clock, ptp_info);
 	struct mlx5_timer *timer = &clock->timer;
->>>>>>> f642729d
 	struct mlx5_core_dev *mdev;
 	unsigned long flags;
 	int err;
@@ -245,13 +228,8 @@
 	if (err)
 		return err;
 
-	mdev = container_of(clock, struct mlx5_core_dev, clock);
 	write_seqlock_irqsave(&clock->lock, flags);
-<<<<<<< HEAD
-	timecounter_init(&clock->tc, &clock->cycles, ns);
-=======
 	timecounter_init(&timer->tc, &timer->cycles, timespec64_to_ns(ts));
->>>>>>> f642729d
 	mlx5_update_clock_info_page(mdev);
 	write_sequnlock_irqrestore(&clock->lock, flags);
 
@@ -274,23 +252,17 @@
 			     struct ptp_system_timestamp *sts)
 {
 	struct mlx5_clock *clock = container_of(ptp, struct mlx5_clock, ptp_info);
-<<<<<<< HEAD
-=======
 	struct mlx5_timer *timer = &clock->timer;
->>>>>>> f642729d
 	struct mlx5_core_dev *mdev;
 	unsigned long flags;
 	u64 cycles, ns;
 
 	mdev = container_of(clock, struct mlx5_core_dev, clock);
-<<<<<<< HEAD
-=======
 	if (mlx5_real_time_mode(mdev)) {
 		*ts = mlx5_ptp_gettimex_real_time(mdev, sts);
 		goto out;
 	}
 
->>>>>>> f642729d
 	write_seqlock_irqsave(&clock->lock, flags);
 	cycles = mlx5_read_time(mdev, sts, false);
 	ns = timecounter_cyc2time(&timer->tc, cycles);
@@ -327,27 +299,18 @@
 static int mlx5_ptp_adjtime(struct ptp_clock_info *ptp, s64 delta)
 {
 	struct mlx5_clock *clock = container_of(ptp, struct mlx5_clock, ptp_info);
-<<<<<<< HEAD
-=======
 	struct mlx5_timer *timer = &clock->timer;
->>>>>>> f642729d
 	struct mlx5_core_dev *mdev;
 	unsigned long flags;
 	int err;
 
 	mdev = container_of(clock, struct mlx5_core_dev, clock);
 
-<<<<<<< HEAD
-	mdev = container_of(clock, struct mlx5_core_dev, clock);
-	write_seqlock_irqsave(&clock->lock, flags);
-	timecounter_adjtime(&clock->tc, delta);
-=======
 	err = mlx5_ptp_adjtime_real_time(mdev, delta);
 	if (err)
 		return err;
 	write_seqlock_irqsave(&clock->lock, flags);
 	timecounter_adjtime(&timer->tc, delta);
->>>>>>> f642729d
 	mlx5_update_clock_info_page(mdev);
 	write_sequnlock_irqrestore(&clock->lock, flags);
 
@@ -370,25 +333,18 @@
 static int mlx5_ptp_adjfreq(struct ptp_clock_info *ptp, s32 delta)
 {
 	struct mlx5_clock *clock = container_of(ptp, struct mlx5_clock, ptp_info);
-<<<<<<< HEAD
-=======
 	struct mlx5_timer *timer = &clock->timer;
->>>>>>> f642729d
 	struct mlx5_core_dev *mdev;
 	unsigned long flags;
 	int neg_adj = 0;
 	u32 diff;
 	u64 adj;
-<<<<<<< HEAD
-
-=======
 	int err;
 
 	mdev = container_of(clock, struct mlx5_core_dev, clock);
 	err = mlx5_ptp_adjfreq_real_time(mdev, delta);
 	if (err)
 		return err;
->>>>>>> f642729d
 
 	if (delta < 0) {
 		neg_adj = 1;
@@ -399,17 +355,10 @@
 	adj *= delta;
 	diff = div_u64(adj, 1000000000ULL);
 
-	mdev = container_of(clock, struct mlx5_core_dev, clock);
 	write_seqlock_irqsave(&clock->lock, flags);
-<<<<<<< HEAD
-	timecounter_read(&clock->tc);
-	clock->cycles.mult = neg_adj ? clock->nominal_c_mult - diff :
-				       clock->nominal_c_mult + diff;
-=======
 	timecounter_read(&timer->tc);
 	timer->cycles.mult = neg_adj ? timer->nominal_c_mult - diff :
 				       timer->nominal_c_mult + diff;
->>>>>>> f642729d
 	mlx5_update_clock_info_page(mdev);
 	write_sequnlock_irqrestore(&clock->lock, flags);
 
@@ -779,27 +728,17 @@
 	struct mlx5_eqe *eqe = data;
 	int pin = eqe->data.pps.pin;
 	struct mlx5_core_dev *mdev;
-<<<<<<< HEAD
-	struct timespec64 ts;
-=======
->>>>>>> f642729d
 	unsigned long flags;
 	u64 ns;
-
-	mdev = container_of(clock, struct mlx5_core_dev, clock);
 
 	mdev = container_of(clock, struct mlx5_core_dev, clock);
 
 	switch (clock->ptp_info.pin_config[pin].func) {
 	case PTP_PF_EXTTS:
 		ptp_event.index = pin;
-<<<<<<< HEAD
-		ptp_event.timestamp =
-=======
 		ptp_event.timestamp = mlx5_real_time_mode(mdev) ?
 			mlx5_real_time_cyc2time(clock,
 						be64_to_cpu(eqe->data.pps.time_stamp)) :
->>>>>>> f642729d
 			mlx5_timecounter_cyc2time(clock,
 						  be64_to_cpu(eqe->data.pps.time_stamp));
 		if (clock->pps_info.enabled) {
@@ -815,15 +754,7 @@
 	case PTP_PF_PEROUT:
 		ns = perout_conf_next_event_timer(mdev, clock);
 		write_seqlock_irqsave(&clock->lock, flags);
-<<<<<<< HEAD
-		nsec_now = timecounter_cyc2time(&clock->tc, cycles_now);
-		nsec_delta = ns - nsec_now;
-		cycles_delta = div64_u64(nsec_delta << clock->cycles.shift,
-					 clock->cycles.mult);
-		clock->pps_info.start[pin] = cycles_now + cycles_delta;
-=======
 		clock->pps_info.start[pin] = ns;
->>>>>>> f642729d
 		write_sequnlock_irqrestore(&clock->lock, flags);
 		schedule_work(&clock->pps_info.out_work);
 		break;
@@ -842,21 +773,6 @@
 	u32 dev_freq;
 
 	dev_freq = MLX5_CAP_GEN(mdev, device_frequency_khz);
-<<<<<<< HEAD
-	if (!dev_freq) {
-		mlx5_core_warn(mdev, "invalid device_frequency_khz, aborting HW clock init\n");
-		return;
-	}
-	seqlock_init(&clock->lock);
-	clock->cycles.read = read_internal_timer;
-	clock->cycles.shift = MLX5_CYCLES_SHIFT;
-	clock->cycles.mult = clocksource_khz2mult(dev_freq,
-						  clock->cycles.shift);
-	clock->nominal_c_mult = clock->cycles.mult;
-	clock->cycles.mask = CLOCKSOURCE_MASK(41);
-
-	timecounter_init(&clock->tc, &clock->cycles,
-=======
 	timer->cycles.read = read_internal_timer;
 	timer->cycles.shift = MLX5_CYCLES_SHIFT;
 	timer->cycles.mult = clocksource_khz2mult(dev_freq,
@@ -865,7 +781,6 @@
 	timer->cycles.mask = CLOCKSOURCE_MASK(41);
 
 	timecounter_init(&timer->tc, &timer->cycles,
->>>>>>> f642729d
 			 ktime_to_ns(ktime_get_real()));
 }
 
