/*
 * Copyright (c) 2016, Mellanox Technologies. All rights reserved.
 *
 * This software is available to you under a choice of one of two
 * licenses.  You may choose to be licensed under the terms of the GNU
 * General Public License (GPL) Version 2, available from the file
 * COPYING in the main directory of this source tree, or the
 * OpenIB.org BSD license below:
 *
 *     Redistribution and use in source and binary forms, with or
 *     without modification, are permitted provided that the following
 *     conditions are met:
 *
 *      - Redistributions of source code must retain the above
 *        copyright notice, this list of conditions and the following
 *        disclaimer.
 *
 *      - Redistributions in binary form must reproduce the above
 *        copyright notice, this list of conditions and the following
 *        disclaimer in the documentation and/or other materials
 *        provided with the distribution.
 *
 * THE SOFTWARE IS PROVIDED "AS IS", WITHOUT WARRANTY OF ANY KIND,
 * EXPRESS OR IMPLIED, INCLUDING BUT NOT LIMITED TO THE WARRANTIES OF
 * MERCHANTABILITY, FITNESS FOR A PARTICULAR PURPOSE AND
 * NONINFRINGEMENT. IN NO EVENT SHALL THE AUTHORS OR COPYRIGHT HOLDERS
 * BE LIABLE FOR ANY CLAIM, DAMAGES OR OTHER LIABILITY, WHETHER IN AN
 * ACTION OF CONTRACT, TORT OR OTHERWISE, ARISING FROM, OUT OF OR IN
 * CONNECTION WITH THE SOFTWARE OR THE USE OR OTHER DEALINGS IN THE
 * SOFTWARE.
 */

#include <linux/mlx5/fs.h>
#include <net/switchdev.h>
#include <net/pkt_cls.h>
#include <net/act_api.h>
#include <net/devlink.h>
#include <net/ipv6_stubs.h>

#include "eswitch.h"
#include "en.h"
#include "en_rep.h"
#include "en/txrx.h"
#include "en_tc.h"
#include "en/rep/tc.h"
#include "en/rep/neigh.h"
#include "fs_core.h"
#include "lib/mlx5.h"
#define CREATE_TRACE_POINTS
#include "diag/en_rep_tracepoint.h"

#define MLX5E_REP_PARAMS_DEF_LOG_SQ_SIZE \
        max(0x7, MLX5E_PARAMS_MINIMUM_LOG_SQ_SIZE)
#define MLX5E_REP_PARAMS_DEF_NUM_CHANNELS 1

static const char mlx5e_rep_driver_name[] = "mlx5e_rep";

static void mlx5e_rep_get_drvinfo(struct net_device *dev,
				  struct ethtool_drvinfo *drvinfo)
{
	struct mlx5e_priv *priv = netdev_priv(dev);
	struct mlx5_core_dev *mdev = priv->mdev;

	strlcpy(drvinfo->driver, mlx5e_rep_driver_name,
		sizeof(drvinfo->driver));
	snprintf(drvinfo->fw_version, sizeof(drvinfo->fw_version),
		 "%d.%d.%04d (%.16s)",
		 fw_rev_maj(mdev), fw_rev_min(mdev),
		 fw_rev_sub(mdev), mdev->board_id);
}

static void mlx5e_uplink_rep_get_drvinfo(struct net_device *dev,
					 struct ethtool_drvinfo *drvinfo)
{
	struct mlx5e_priv *priv = netdev_priv(dev);

	mlx5e_rep_get_drvinfo(dev, drvinfo);
	strlcpy(drvinfo->bus_info, pci_name(priv->mdev->pdev),
		sizeof(drvinfo->bus_info));
}

static const struct counter_desc sw_rep_stats_desc[] = {
	{ MLX5E_DECLARE_STAT(struct mlx5e_sw_stats, rx_packets) },
	{ MLX5E_DECLARE_STAT(struct mlx5e_sw_stats, rx_bytes) },
	{ MLX5E_DECLARE_STAT(struct mlx5e_sw_stats, tx_packets) },
	{ MLX5E_DECLARE_STAT(struct mlx5e_sw_stats, tx_bytes) },
};

struct vport_stats {
	u64 vport_rx_packets;
	u64 vport_tx_packets;
	u64 vport_rx_bytes;
	u64 vport_tx_bytes;
};

static const struct counter_desc vport_rep_stats_desc[] = {
	{ MLX5E_DECLARE_STAT(struct vport_stats, vport_rx_packets) },
	{ MLX5E_DECLARE_STAT(struct vport_stats, vport_rx_bytes) },
	{ MLX5E_DECLARE_STAT(struct vport_stats, vport_tx_packets) },
	{ MLX5E_DECLARE_STAT(struct vport_stats, vport_tx_bytes) },
};

#define NUM_VPORT_REP_SW_COUNTERS ARRAY_SIZE(sw_rep_stats_desc)
#define NUM_VPORT_REP_HW_COUNTERS ARRAY_SIZE(vport_rep_stats_desc)

static MLX5E_DECLARE_STATS_GRP_OP_NUM_STATS(sw_rep)
{
	return NUM_VPORT_REP_SW_COUNTERS;
}

static MLX5E_DECLARE_STATS_GRP_OP_FILL_STRS(sw_rep)
{
	int i;

	for (i = 0; i < NUM_VPORT_REP_SW_COUNTERS; i++)
		strcpy(data + (idx++) * ETH_GSTRING_LEN,
		       sw_rep_stats_desc[i].format);
	return idx;
}

static MLX5E_DECLARE_STATS_GRP_OP_FILL_STATS(sw_rep)
{
	int i;

	for (i = 0; i < NUM_VPORT_REP_SW_COUNTERS; i++)
		data[idx++] = MLX5E_READ_CTR64_CPU(&priv->stats.sw,
						   sw_rep_stats_desc, i);
	return idx;
}

static MLX5E_DECLARE_STATS_GRP_OP_UPDATE_STATS(sw_rep)
{
	struct mlx5e_sw_stats *s = &priv->stats.sw;
	struct rtnl_link_stats64 stats64 = {};

	memset(s, 0, sizeof(*s));
	mlx5e_fold_sw_stats64(priv, &stats64);

	s->rx_packets = stats64.rx_packets;
	s->rx_bytes   = stats64.rx_bytes;
	s->tx_packets = stats64.tx_packets;
	s->tx_bytes   = stats64.tx_bytes;
	s->tx_queue_dropped = stats64.tx_dropped;
}

static MLX5E_DECLARE_STATS_GRP_OP_NUM_STATS(vport_rep)
{
	return NUM_VPORT_REP_HW_COUNTERS;
}

static MLX5E_DECLARE_STATS_GRP_OP_FILL_STRS(vport_rep)
{
	int i;

	for (i = 0; i < NUM_VPORT_REP_HW_COUNTERS; i++)
		strcpy(data + (idx++) * ETH_GSTRING_LEN, vport_rep_stats_desc[i].format);
	return idx;
}

static MLX5E_DECLARE_STATS_GRP_OP_FILL_STATS(vport_rep)
{
	int i;

	for (i = 0; i < NUM_VPORT_REP_HW_COUNTERS; i++)
		data[idx++] = MLX5E_READ_CTR64_CPU(&priv->stats.vf_vport,
						   vport_rep_stats_desc, i);
	return idx;
}

static MLX5E_DECLARE_STATS_GRP_OP_UPDATE_STATS(vport_rep)
{
	struct mlx5_eswitch *esw = priv->mdev->priv.eswitch;
	struct mlx5e_rep_priv *rpriv = priv->ppriv;
	struct mlx5_eswitch_rep *rep = rpriv->rep;
	struct rtnl_link_stats64 *vport_stats;
	struct ifla_vf_stats vf_stats;
	int err;

	err = mlx5_eswitch_get_vport_stats(esw, rep->vport, &vf_stats);
	if (err) {
		netdev_warn(priv->netdev, "vport %d error %d reading stats\n",
			    rep->vport, err);
		return;
	}

	vport_stats = &priv->stats.vf_vport;
	/* flip tx/rx as we are reporting the counters for the switch vport */
	vport_stats->rx_packets = vf_stats.tx_packets;
	vport_stats->rx_bytes   = vf_stats.tx_bytes;
	vport_stats->tx_packets = vf_stats.rx_packets;
	vport_stats->tx_bytes   = vf_stats.rx_bytes;
}

static void mlx5e_rep_get_strings(struct net_device *dev,
				  u32 stringset, uint8_t *data)
{
	struct mlx5e_priv *priv = netdev_priv(dev);

	switch (stringset) {
	case ETH_SS_STATS:
		mlx5e_stats_fill_strings(priv, data);
		break;
	}
}

static void mlx5e_rep_get_ethtool_stats(struct net_device *dev,
					struct ethtool_stats *stats, u64 *data)
{
	struct mlx5e_priv *priv = netdev_priv(dev);

	mlx5e_ethtool_get_ethtool_stats(priv, stats, data);
}

static int mlx5e_rep_get_sset_count(struct net_device *dev, int sset)
{
	struct mlx5e_priv *priv = netdev_priv(dev);

	switch (sset) {
	case ETH_SS_STATS:
		return mlx5e_stats_total_num(priv);
	default:
		return -EOPNOTSUPP;
	}
}

static void mlx5e_rep_get_ringparam(struct net_device *dev,
				struct ethtool_ringparam *param)
{
	struct mlx5e_priv *priv = netdev_priv(dev);

	mlx5e_ethtool_get_ringparam(priv, param);
}

static int mlx5e_rep_set_ringparam(struct net_device *dev,
			       struct ethtool_ringparam *param)
{
	struct mlx5e_priv *priv = netdev_priv(dev);

	return mlx5e_ethtool_set_ringparam(priv, param);
}

static void mlx5e_rep_get_channels(struct net_device *dev,
				   struct ethtool_channels *ch)
{
	struct mlx5e_priv *priv = netdev_priv(dev);

	mlx5e_ethtool_get_channels(priv, ch);
}

static int mlx5e_rep_set_channels(struct net_device *dev,
				  struct ethtool_channels *ch)
{
	struct mlx5e_priv *priv = netdev_priv(dev);

	return mlx5e_ethtool_set_channels(priv, ch);
}

static int mlx5e_rep_get_coalesce(struct net_device *netdev,
				  struct ethtool_coalesce *coal)
{
	struct mlx5e_priv *priv = netdev_priv(netdev);

	return mlx5e_ethtool_get_coalesce(priv, coal);
}

static int mlx5e_rep_set_coalesce(struct net_device *netdev,
				  struct ethtool_coalesce *coal)
{
	struct mlx5e_priv *priv = netdev_priv(netdev);

	return mlx5e_ethtool_set_coalesce(priv, coal);
}

static u32 mlx5e_rep_get_rxfh_key_size(struct net_device *netdev)
{
	struct mlx5e_priv *priv = netdev_priv(netdev);

	return mlx5e_ethtool_get_rxfh_key_size(priv);
}

static u32 mlx5e_rep_get_rxfh_indir_size(struct net_device *netdev)
{
	struct mlx5e_priv *priv = netdev_priv(netdev);

	return mlx5e_ethtool_get_rxfh_indir_size(priv);
}

static void mlx5e_uplink_rep_get_pause_stats(struct net_device *netdev,
					     struct ethtool_pause_stats *stats)
{
	struct mlx5e_priv *priv = netdev_priv(netdev);

	mlx5e_stats_pause_get(priv, stats);
}

static void mlx5e_uplink_rep_get_pauseparam(struct net_device *netdev,
					    struct ethtool_pauseparam *pauseparam)
{
	struct mlx5e_priv *priv = netdev_priv(netdev);

	mlx5e_ethtool_get_pauseparam(priv, pauseparam);
}

static int mlx5e_uplink_rep_set_pauseparam(struct net_device *netdev,
					   struct ethtool_pauseparam *pauseparam)
{
	struct mlx5e_priv *priv = netdev_priv(netdev);

	return mlx5e_ethtool_set_pauseparam(priv, pauseparam);
}

static int mlx5e_uplink_rep_get_link_ksettings(struct net_device *netdev,
					       struct ethtool_link_ksettings *link_ksettings)
{
	struct mlx5e_priv *priv = netdev_priv(netdev);

	return mlx5e_ethtool_get_link_ksettings(priv, link_ksettings);
}

static int mlx5e_uplink_rep_set_link_ksettings(struct net_device *netdev,
					       const struct ethtool_link_ksettings *link_ksettings)
{
	struct mlx5e_priv *priv = netdev_priv(netdev);

	return mlx5e_ethtool_set_link_ksettings(priv, link_ksettings);
}

static const struct ethtool_ops mlx5e_rep_ethtool_ops = {
	.supported_coalesce_params = ETHTOOL_COALESCE_USECS |
				     ETHTOOL_COALESCE_MAX_FRAMES |
				     ETHTOOL_COALESCE_USE_ADAPTIVE,
	.get_drvinfo	   = mlx5e_rep_get_drvinfo,
	.get_link	   = ethtool_op_get_link,
	.get_strings       = mlx5e_rep_get_strings,
	.get_sset_count    = mlx5e_rep_get_sset_count,
	.get_ethtool_stats = mlx5e_rep_get_ethtool_stats,
	.get_ringparam     = mlx5e_rep_get_ringparam,
	.set_ringparam     = mlx5e_rep_set_ringparam,
	.get_channels      = mlx5e_rep_get_channels,
	.set_channels      = mlx5e_rep_set_channels,
	.get_coalesce      = mlx5e_rep_get_coalesce,
	.set_coalesce      = mlx5e_rep_set_coalesce,
	.get_rxfh_key_size   = mlx5e_rep_get_rxfh_key_size,
	.get_rxfh_indir_size = mlx5e_rep_get_rxfh_indir_size,
};

static const struct ethtool_ops mlx5e_uplink_rep_ethtool_ops = {
	.supported_coalesce_params = ETHTOOL_COALESCE_USECS |
				     ETHTOOL_COALESCE_MAX_FRAMES |
				     ETHTOOL_COALESCE_USE_ADAPTIVE,
	.get_drvinfo	   = mlx5e_uplink_rep_get_drvinfo,
	.get_link	   = ethtool_op_get_link,
	.get_strings       = mlx5e_rep_get_strings,
	.get_sset_count    = mlx5e_rep_get_sset_count,
	.get_ethtool_stats = mlx5e_rep_get_ethtool_stats,
	.get_ringparam     = mlx5e_rep_get_ringparam,
	.set_ringparam     = mlx5e_rep_set_ringparam,
	.get_channels      = mlx5e_rep_get_channels,
	.set_channels      = mlx5e_rep_set_channels,
	.get_coalesce      = mlx5e_rep_get_coalesce,
	.set_coalesce      = mlx5e_rep_set_coalesce,
	.get_link_ksettings = mlx5e_uplink_rep_get_link_ksettings,
	.set_link_ksettings = mlx5e_uplink_rep_set_link_ksettings,
	.get_rxfh_key_size   = mlx5e_rep_get_rxfh_key_size,
	.get_rxfh_indir_size = mlx5e_rep_get_rxfh_indir_size,
	.get_rxfh          = mlx5e_get_rxfh,
	.set_rxfh          = mlx5e_set_rxfh,
	.get_rxnfc         = mlx5e_get_rxnfc,
	.set_rxnfc         = mlx5e_set_rxnfc,
	.get_pause_stats   = mlx5e_uplink_rep_get_pause_stats,
	.get_pauseparam    = mlx5e_uplink_rep_get_pauseparam,
	.set_pauseparam    = mlx5e_uplink_rep_set_pauseparam,
};

static void mlx5e_sqs2vport_stop(struct mlx5_eswitch *esw,
				 struct mlx5_eswitch_rep *rep)
{
	struct mlx5e_rep_sq *rep_sq, *tmp;
	struct mlx5e_rep_priv *rpriv;

	if (esw->mode != MLX5_ESWITCH_OFFLOADS)
		return;

	rpriv = mlx5e_rep_to_rep_priv(rep);
	list_for_each_entry_safe(rep_sq, tmp, &rpriv->vport_sqs_list, list) {
		mlx5_eswitch_del_send_to_vport_rule(rep_sq->send_to_vport_rule);
		list_del(&rep_sq->list);
		kfree(rep_sq);
	}
}

static int mlx5e_sqs2vport_start(struct mlx5_eswitch *esw,
				 struct mlx5_eswitch_rep *rep,
				 u32 *sqns_array, int sqns_num)
{
	struct mlx5_flow_handle *flow_rule;
	struct mlx5e_rep_priv *rpriv;
	struct mlx5e_rep_sq *rep_sq;
	int err;
	int i;

	if (esw->mode != MLX5_ESWITCH_OFFLOADS)
		return 0;

	rpriv = mlx5e_rep_to_rep_priv(rep);
	for (i = 0; i < sqns_num; i++) {
		rep_sq = kzalloc(sizeof(*rep_sq), GFP_KERNEL);
		if (!rep_sq) {
			err = -ENOMEM;
			goto out_err;
		}

		/* Add re-inject rule to the PF/representor sqs */
		flow_rule = mlx5_eswitch_add_send_to_vport_rule(esw,
								rep->vport,
								sqns_array[i]);
		if (IS_ERR(flow_rule)) {
			err = PTR_ERR(flow_rule);
			kfree(rep_sq);
			goto out_err;
		}
		rep_sq->send_to_vport_rule = flow_rule;
		list_add(&rep_sq->list, &rpriv->vport_sqs_list);
	}
	return 0;

out_err:
	mlx5e_sqs2vport_stop(esw, rep);
	return err;
}

int mlx5e_add_sqs_fwd_rules(struct mlx5e_priv *priv)
{
	struct mlx5_eswitch *esw = priv->mdev->priv.eswitch;
	struct mlx5e_rep_priv *rpriv = priv->ppriv;
	struct mlx5_eswitch_rep *rep = rpriv->rep;
	struct mlx5e_channel *c;
	int n, tc, num_sqs = 0;
	int err = -ENOMEM;
	u32 *sqs;

	sqs = kcalloc(priv->channels.num * priv->channels.params.num_tc, sizeof(*sqs), GFP_KERNEL);
	if (!sqs)
		goto out;

	for (n = 0; n < priv->channels.num; n++) {
		c = priv->channels.c[n];
		for (tc = 0; tc < c->num_tc; tc++)
			sqs[num_sqs++] = c->sq[tc].sqn;
	}

	err = mlx5e_sqs2vport_start(esw, rep, sqs, num_sqs);
	kfree(sqs);

out:
	if (err)
		netdev_warn(priv->netdev, "Failed to add SQs FWD rules %d\n", err);
	return err;
}

void mlx5e_remove_sqs_fwd_rules(struct mlx5e_priv *priv)
{
	struct mlx5_eswitch *esw = priv->mdev->priv.eswitch;
	struct mlx5e_rep_priv *rpriv = priv->ppriv;
	struct mlx5_eswitch_rep *rep = rpriv->rep;

	mlx5e_sqs2vport_stop(esw, rep);
}

static int mlx5e_rep_open(struct net_device *dev)
{
	struct mlx5e_priv *priv = netdev_priv(dev);
	struct mlx5e_rep_priv *rpriv = priv->ppriv;
	struct mlx5_eswitch_rep *rep = rpriv->rep;
	int err;

	mutex_lock(&priv->state_lock);
	err = mlx5e_open_locked(dev);
	if (err)
		goto unlock;

	if (!mlx5_modify_vport_admin_state(priv->mdev,
					   MLX5_VPORT_STATE_OP_MOD_ESW_VPORT,
					   rep->vport, 1,
					   MLX5_VPORT_ADMIN_STATE_UP))
		netif_carrier_on(dev);

unlock:
	mutex_unlock(&priv->state_lock);
	return err;
}

static int mlx5e_rep_close(struct net_device *dev)
{
	struct mlx5e_priv *priv = netdev_priv(dev);
	struct mlx5e_rep_priv *rpriv = priv->ppriv;
	struct mlx5_eswitch_rep *rep = rpriv->rep;
	int ret;

	mutex_lock(&priv->state_lock);
	mlx5_modify_vport_admin_state(priv->mdev,
				      MLX5_VPORT_STATE_OP_MOD_ESW_VPORT,
				      rep->vport, 1,
				      MLX5_VPORT_ADMIN_STATE_DOWN);
	ret = mlx5e_close_locked(dev);
	mutex_unlock(&priv->state_lock);
	return ret;
}

bool mlx5e_is_uplink_rep(struct mlx5e_priv *priv)
{
	struct mlx5e_rep_priv *rpriv = priv->ppriv;
	struct mlx5_eswitch_rep *rep;

	if (!MLX5_ESWITCH_MANAGER(priv->mdev))
		return false;

	if (!rpriv) /* non vport rep mlx5e instances don't use this field */
		return false;

	rep = rpriv->rep;
	return (rep->vport == MLX5_VPORT_UPLINK);
}

static bool mlx5e_rep_has_offload_stats(const struct net_device *dev, int attr_id)
{
	switch (attr_id) {
	case IFLA_OFFLOAD_XSTATS_CPU_HIT:
			return true;
	}

	return false;
}

static int
mlx5e_get_sw_stats64(const struct net_device *dev,
		     struct rtnl_link_stats64 *stats)
{
	struct mlx5e_priv *priv = netdev_priv(dev);

	mlx5e_fold_sw_stats64(priv, stats);
	return 0;
}

static int mlx5e_rep_get_offload_stats(int attr_id, const struct net_device *dev,
				       void *sp)
{
	switch (attr_id) {
	case IFLA_OFFLOAD_XSTATS_CPU_HIT:
		return mlx5e_get_sw_stats64(dev, sp);
	}

	return -EINVAL;
}

static void
mlx5e_rep_get_stats(struct net_device *dev, struct rtnl_link_stats64 *stats)
{
	struct mlx5e_priv *priv = netdev_priv(dev);

	/* update HW stats in background for next time */
	mlx5e_queue_update_stats(priv);
	memcpy(stats, &priv->stats.vf_vport, sizeof(*stats));
}

static int mlx5e_rep_change_mtu(struct net_device *netdev, int new_mtu)
{
	return mlx5e_change_mtu(netdev, new_mtu, NULL);
}

static int mlx5e_uplink_rep_change_mtu(struct net_device *netdev, int new_mtu)
{
	return mlx5e_change_mtu(netdev, new_mtu, mlx5e_set_dev_port_mtu_ctx);
}

static int mlx5e_uplink_rep_set_mac(struct net_device *netdev, void *addr)
{
	struct sockaddr *saddr = addr;

	if (!is_valid_ether_addr(saddr->sa_data))
		return -EADDRNOTAVAIL;

	ether_addr_copy(netdev->dev_addr, saddr->sa_data);
	return 0;
}

static int mlx5e_uplink_rep_set_vf_vlan(struct net_device *dev, int vf, u16 vlan, u8 qos,
					__be16 vlan_proto)
{
	netdev_warn_once(dev, "legacy vf vlan setting isn't supported in switchdev mode\n");

	if (vlan != 0)
		return -EOPNOTSUPP;

	/* allow setting 0-vid for compatibility with libvirt */
	return 0;
}

static struct devlink_port *mlx5e_rep_get_devlink_port(struct net_device *netdev)
{
	struct mlx5e_priv *priv = netdev_priv(netdev);
	struct mlx5e_rep_priv *rpriv = priv->ppriv;
	struct mlx5_core_dev *dev = priv->mdev;

	return mlx5_esw_offloads_devlink_port(dev->priv.eswitch, rpriv->rep->vport);
}

static int mlx5e_rep_change_carrier(struct net_device *dev, bool new_carrier)
{
	struct mlx5e_priv *priv = netdev_priv(dev);
	struct mlx5e_rep_priv *rpriv = priv->ppriv;
	struct mlx5_eswitch_rep *rep = rpriv->rep;
	int err;

	if (new_carrier) {
		err = mlx5_modify_vport_admin_state(priv->mdev, MLX5_VPORT_STATE_OP_MOD_ESW_VPORT,
						    rep->vport, 1, MLX5_VPORT_ADMIN_STATE_UP);
		if (err)
			return err;
		netif_carrier_on(dev);
	} else {
		err = mlx5_modify_vport_admin_state(priv->mdev, MLX5_VPORT_STATE_OP_MOD_ESW_VPORT,
						    rep->vport, 1, MLX5_VPORT_ADMIN_STATE_DOWN);
		if (err)
			return err;
		netif_carrier_off(dev);
	}
	return 0;
}

static const struct net_device_ops mlx5e_netdev_ops_rep = {
	.ndo_open                = mlx5e_rep_open,
	.ndo_stop                = mlx5e_rep_close,
	.ndo_start_xmit          = mlx5e_xmit,
	.ndo_setup_tc            = mlx5e_rep_setup_tc,
	.ndo_get_devlink_port    = mlx5e_rep_get_devlink_port,
	.ndo_get_stats64         = mlx5e_rep_get_stats,
	.ndo_has_offload_stats	 = mlx5e_rep_has_offload_stats,
	.ndo_get_offload_stats	 = mlx5e_rep_get_offload_stats,
	.ndo_change_mtu          = mlx5e_rep_change_mtu,
	.ndo_change_carrier      = mlx5e_rep_change_carrier,
};

static const struct net_device_ops mlx5e_netdev_ops_uplink_rep = {
	.ndo_open                = mlx5e_open,
	.ndo_stop                = mlx5e_close,
	.ndo_start_xmit          = mlx5e_xmit,
	.ndo_set_mac_address     = mlx5e_uplink_rep_set_mac,
	.ndo_setup_tc            = mlx5e_rep_setup_tc,
	.ndo_get_devlink_port    = mlx5e_rep_get_devlink_port,
	.ndo_get_stats64         = mlx5e_get_stats,
	.ndo_has_offload_stats	 = mlx5e_rep_has_offload_stats,
	.ndo_get_offload_stats	 = mlx5e_rep_get_offload_stats,
	.ndo_change_mtu          = mlx5e_uplink_rep_change_mtu,
	.ndo_features_check      = mlx5e_features_check,
	.ndo_set_vf_mac          = mlx5e_set_vf_mac,
	.ndo_set_vf_rate         = mlx5e_set_vf_rate,
	.ndo_get_vf_config       = mlx5e_get_vf_config,
	.ndo_get_vf_stats        = mlx5e_get_vf_stats,
	.ndo_set_vf_vlan         = mlx5e_uplink_rep_set_vf_vlan,
	.ndo_set_features        = mlx5e_set_features,
};

bool mlx5e_eswitch_uplink_rep(struct net_device *netdev)
{
	return netdev->netdev_ops == &mlx5e_netdev_ops_uplink_rep;
}

bool mlx5e_eswitch_vf_rep(struct net_device *netdev)
{
	return netdev->netdev_ops == &mlx5e_netdev_ops_rep;
}

static void mlx5e_build_rep_params(struct net_device *netdev)
{
	struct mlx5e_priv *priv = netdev_priv(netdev);
	struct mlx5e_rep_priv *rpriv = priv->ppriv;
	struct mlx5_eswitch_rep *rep = rpriv->rep;
	struct mlx5_core_dev *mdev = priv->mdev;
	struct mlx5e_params *params;

	u8 cq_period_mode = MLX5_CAP_GEN(mdev, cq_period_start_from_cqe) ?
					 MLX5_CQ_PERIOD_MODE_START_FROM_CQE :
					 MLX5_CQ_PERIOD_MODE_START_FROM_EQE;

	priv->max_nch = mlx5e_calc_max_nch(priv, priv->profile);
	params = &priv->channels.params;

	params->num_channels = MLX5E_REP_PARAMS_DEF_NUM_CHANNELS;
	params->hard_mtu    = MLX5E_ETH_HARD_MTU;
	params->sw_mtu      = netdev->mtu;

	/* SQ */
	if (rep->vport == MLX5_VPORT_UPLINK)
		params->log_sq_size = MLX5E_PARAMS_DEFAULT_LOG_SQ_SIZE;
	else
		params->log_sq_size = MLX5E_REP_PARAMS_DEF_LOG_SQ_SIZE;

	/* RQ */
	mlx5e_build_rq_params(mdev, params);

	/* CQ moderation params */
	params->rx_dim_enabled = MLX5_CAP_GEN(mdev, cq_moderation);
	mlx5e_set_rx_cq_mode_params(params, cq_period_mode);

	params->num_tc                = 1;
	params->tunneled_offload_en = false;

	mlx5_query_min_inline(mdev, &params->tx_min_inline_mode);

	/* RSS */
	mlx5e_build_rss_params(&priv->rss_params, params->num_channels);
}

static void mlx5e_build_rep_netdev(struct net_device *netdev,
				   struct mlx5_core_dev *mdev,
				   struct mlx5_eswitch_rep *rep)
{
	SET_NETDEV_DEV(netdev, mdev->device);
	if (rep->vport == MLX5_VPORT_UPLINK) {
		netdev->netdev_ops = &mlx5e_netdev_ops_uplink_rep;
		/* we want a persistent mac for the uplink rep */
		mlx5_query_mac_address(mdev, netdev->dev_addr);
		netdev->ethtool_ops = &mlx5e_uplink_rep_ethtool_ops;
		mlx5e_dcbnl_build_rep_netdev(netdev);
	} else {
		netdev->netdev_ops = &mlx5e_netdev_ops_rep;
		eth_hw_addr_random(netdev);
		netdev->ethtool_ops = &mlx5e_rep_ethtool_ops;
	}

	netdev->watchdog_timeo    = 15 * HZ;

	netdev->features       |= NETIF_F_NETNS_LOCAL;

#if IS_ENABLED(CONFIG_MLX5_CLS_ACT)
	netdev->hw_features    |= NETIF_F_HW_TC;
#endif
	netdev->hw_features    |= NETIF_F_SG;
	netdev->hw_features    |= NETIF_F_IP_CSUM;
	netdev->hw_features    |= NETIF_F_IPV6_CSUM;
	netdev->hw_features    |= NETIF_F_GRO;
	netdev->hw_features    |= NETIF_F_TSO;
	netdev->hw_features    |= NETIF_F_TSO6;
	netdev->hw_features    |= NETIF_F_RXCSUM;

	if (rep->vport == MLX5_VPORT_UPLINK)
		netdev->hw_features |= NETIF_F_HW_VLAN_CTAG_RX;
	else
		netdev->features |= NETIF_F_VLAN_CHALLENGED;

	netdev->features |= netdev->hw_features;
}

static int mlx5e_init_rep(struct mlx5_core_dev *mdev,
			  struct net_device *netdev)
{
	struct mlx5e_priv *priv = netdev_priv(netdev);

	mlx5e_build_rep_params(netdev);
	mlx5e_timestamp_init(priv);

	return 0;
}

static int mlx5e_init_ul_rep(struct mlx5_core_dev *mdev,
			     struct net_device *netdev)
{
	struct mlx5e_priv *priv = netdev_priv(netdev);

	mlx5e_vxlan_set_netdev_info(priv);
	return mlx5e_init_rep(mdev, netdev);
}

static void mlx5e_cleanup_rep(struct mlx5e_priv *priv)
{
}

static int mlx5e_create_rep_ttc_table(struct mlx5e_priv *priv)
{
	struct mlx5e_rep_priv *rpriv = priv->ppriv;
	struct mlx5_eswitch_rep *rep = rpriv->rep;
	struct ttc_params ttc_params = {};
	int tt, err;

	priv->fs.ns = mlx5_get_flow_namespace(priv->mdev,
					      MLX5_FLOW_NAMESPACE_KERNEL);

	/* The inner_ttc in the ttc params is intentionally not set */
	ttc_params.any_tt_tirn = priv->direct_tir[0].tirn;
	mlx5e_set_ttc_ft_params(&ttc_params);

	if (rep->vport != MLX5_VPORT_UPLINK)
		/* To give uplik rep TTC a lower level for chaining from root ft */
		ttc_params.ft_attr.level = MLX5E_TTC_FT_LEVEL + 1;

	for (tt = 0; tt < MLX5E_NUM_INDIR_TIRS; tt++)
		ttc_params.indir_tirn[tt] = priv->indir_tir[tt].tirn;

	err = mlx5e_create_ttc_table(priv, &ttc_params, &priv->fs.ttc);
	if (err) {
		netdev_err(priv->netdev, "Failed to create rep ttc table, err=%d\n", err);
		return err;
	}
	return 0;
}

static int mlx5e_create_rep_root_ft(struct mlx5e_priv *priv)
{
	struct mlx5e_rep_priv *rpriv = priv->ppriv;
	struct mlx5_eswitch_rep *rep = rpriv->rep;
	struct mlx5_flow_table_attr ft_attr = {};
	struct mlx5_flow_namespace *ns;
	int err = 0;

	if (rep->vport != MLX5_VPORT_UPLINK) {
		/* non uplik reps will skip any bypass tables and go directly to
		 * their own ttc
		 */
		rpriv->root_ft = priv->fs.ttc.ft.t;
		return 0;
	}

	/* uplink root ft will be used to auto chain, to ethtool or ttc tables */
	ns = mlx5_get_flow_namespace(priv->mdev, MLX5_FLOW_NAMESPACE_OFFLOADS);
	if (!ns) {
		netdev_err(priv->netdev, "Failed to get reps offloads namespace\n");
		return -EOPNOTSUPP;
	}

	ft_attr.max_fte = 0; /* Empty table, miss rule will always point to next table */
	ft_attr.prio = 1;
	ft_attr.level = 1;

	rpriv->root_ft = mlx5_create_flow_table(ns, &ft_attr);
	if (IS_ERR(rpriv->root_ft)) {
		err = PTR_ERR(rpriv->root_ft);
		rpriv->root_ft = NULL;
	}

	return err;
}

static void mlx5e_destroy_rep_root_ft(struct mlx5e_priv *priv)
{
	struct mlx5e_rep_priv *rpriv = priv->ppriv;
	struct mlx5_eswitch_rep *rep = rpriv->rep;

	if (rep->vport != MLX5_VPORT_UPLINK)
		return;
	mlx5_destroy_flow_table(rpriv->root_ft);
}

static int mlx5e_create_rep_vport_rx_rule(struct mlx5e_priv *priv)
{
	struct mlx5_eswitch *esw = priv->mdev->priv.eswitch;
	struct mlx5e_rep_priv *rpriv = priv->ppriv;
	struct mlx5_eswitch_rep *rep = rpriv->rep;
	struct mlx5_flow_handle *flow_rule;
	struct mlx5_flow_destination dest;

	dest.type = MLX5_FLOW_DESTINATION_TYPE_FLOW_TABLE;
	dest.ft = rpriv->root_ft;

	flow_rule = mlx5_eswitch_create_vport_rx_rule(esw, rep->vport, &dest);
	if (IS_ERR(flow_rule))
		return PTR_ERR(flow_rule);
	rpriv->vport_rx_rule = flow_rule;
	return 0;
}

static void rep_vport_rx_rule_destroy(struct mlx5e_priv *priv)
{
	struct mlx5e_rep_priv *rpriv = priv->ppriv;

	if (!rpriv->vport_rx_rule)
		return;

	mlx5_del_flow_rules(rpriv->vport_rx_rule);
	rpriv->vport_rx_rule = NULL;
}

int mlx5e_rep_bond_update(struct mlx5e_priv *priv, bool cleanup)
{
	rep_vport_rx_rule_destroy(priv);

	return cleanup ? 0 : mlx5e_create_rep_vport_rx_rule(priv);
}

static int mlx5e_init_rep_rx(struct mlx5e_priv *priv)
{
	struct mlx5_core_dev *mdev = priv->mdev;
	int err;

	mlx5e_init_l2_addr(priv);

	err = mlx5e_open_drop_rq(priv, &priv->drop_rq);
	if (err) {
		mlx5_core_err(mdev, "open drop rq failed, %d\n", err);
		return err;
	}

	err = mlx5e_create_indirect_rqt(priv);
	if (err)
		goto err_close_drop_rq;

	err = mlx5e_create_direct_rqts(priv, priv->direct_tir);
	if (err)
		goto err_destroy_indirect_rqts;

	err = mlx5e_create_indirect_tirs(priv, false);
	if (err)
		goto err_destroy_direct_rqts;

	err = mlx5e_create_direct_tirs(priv, priv->direct_tir);
	if (err)
		goto err_destroy_indirect_tirs;

	err = mlx5e_create_rep_ttc_table(priv);
	if (err)
		goto err_destroy_direct_tirs;

	err = mlx5e_create_rep_root_ft(priv);
	if (err)
		goto err_destroy_ttc_table;

	err = mlx5e_create_rep_vport_rx_rule(priv);
	if (err)
		goto err_destroy_root_ft;

	mlx5e_ethtool_init_steering(priv);

	return 0;

err_destroy_root_ft:
	mlx5e_destroy_rep_root_ft(priv);
err_destroy_ttc_table:
	mlx5e_destroy_ttc_table(priv, &priv->fs.ttc);
err_destroy_direct_tirs:
	mlx5e_destroy_direct_tirs(priv, priv->direct_tir);
err_destroy_indirect_tirs:
	mlx5e_destroy_indirect_tirs(priv);
err_destroy_direct_rqts:
	mlx5e_destroy_direct_rqts(priv, priv->direct_tir);
err_destroy_indirect_rqts:
	mlx5e_destroy_rqt(priv, &priv->indir_rqt);
err_close_drop_rq:
	mlx5e_close_drop_rq(&priv->drop_rq);
	return err;
}

static void mlx5e_cleanup_rep_rx(struct mlx5e_priv *priv)
{
	mlx5e_ethtool_cleanup_steering(priv);
	rep_vport_rx_rule_destroy(priv);
	mlx5e_destroy_rep_root_ft(priv);
	mlx5e_destroy_ttc_table(priv, &priv->fs.ttc);
	mlx5e_destroy_direct_tirs(priv, priv->direct_tir);
	mlx5e_destroy_indirect_tirs(priv);
	mlx5e_destroy_direct_rqts(priv, priv->direct_tir);
	mlx5e_destroy_rqt(priv, &priv->indir_rqt);
	mlx5e_close_drop_rq(&priv->drop_rq);
}

static int mlx5e_init_ul_rep_rx(struct mlx5e_priv *priv)
{
	mlx5e_create_q_counters(priv);
	return mlx5e_init_rep_rx(priv);
}

static void mlx5e_cleanup_ul_rep_rx(struct mlx5e_priv *priv)
{
	mlx5e_cleanup_rep_rx(priv);
	mlx5e_destroy_q_counters(priv);
}

static int mlx5e_init_uplink_rep_tx(struct mlx5e_rep_priv *rpriv)
{
	struct mlx5_rep_uplink_priv *uplink_priv;
	struct net_device *netdev;
	struct mlx5e_priv *priv;
	int err;

	netdev = rpriv->netdev;
	priv = netdev_priv(netdev);
	uplink_priv = &rpriv->uplink_priv;

	err = mlx5e_rep_tc_init(rpriv);
	if (err)
		return err;

	mlx5_init_port_tun_entropy(&uplink_priv->tun_entropy, priv->mdev);

	mlx5e_rep_bond_init(rpriv);
	err = mlx5e_rep_tc_netdevice_event_register(rpriv);
	if (err) {
		mlx5_core_err(priv->mdev, "Failed to register netdev notifier, err: %d\n",
			      err);
		goto err_event_reg;
	}

	return 0;

err_event_reg:
	mlx5e_rep_bond_cleanup(rpriv);
	mlx5e_rep_tc_cleanup(rpriv);
	return err;
}

static int mlx5e_init_rep_tx(struct mlx5e_priv *priv)
{
	struct mlx5e_rep_priv *rpriv = priv->ppriv;
	int err;

	err = mlx5e_create_tises(priv);
	if (err) {
		mlx5_core_warn(priv->mdev, "create tises failed, %d\n", err);
		return err;
	}

	if (rpriv->rep->vport == MLX5_VPORT_UPLINK) {
		err = mlx5e_init_uplink_rep_tx(rpriv);
		if (err)
			goto destroy_tises;
	}

	return 0;

destroy_tises:
	mlx5e_destroy_tises(priv);
	return err;
}

static void mlx5e_cleanup_uplink_rep_tx(struct mlx5e_rep_priv *rpriv)
{
	mlx5e_rep_tc_netdevice_event_unregister(rpriv);
	mlx5e_rep_bond_cleanup(rpriv);
	mlx5e_rep_tc_cleanup(rpriv);
}

static void mlx5e_cleanup_rep_tx(struct mlx5e_priv *priv)
{
	struct mlx5e_rep_priv *rpriv = priv->ppriv;

	mlx5e_destroy_tises(priv);

	if (rpriv->rep->vport == MLX5_VPORT_UPLINK)
		mlx5e_cleanup_uplink_rep_tx(rpriv);
}

static void mlx5e_rep_enable(struct mlx5e_priv *priv)
{
	struct mlx5e_rep_priv *rpriv = priv->ppriv;

	mlx5e_set_netdev_mtu_boundaries(priv);
	mlx5e_rep_neigh_init(rpriv);
}

static void mlx5e_rep_disable(struct mlx5e_priv *priv)
{
	struct mlx5e_rep_priv *rpriv = priv->ppriv;

	mlx5e_rep_neigh_cleanup(rpriv);
}

static int mlx5e_update_rep_rx(struct mlx5e_priv *priv)
{
	return 0;
}

static int uplink_rep_async_event(struct notifier_block *nb, unsigned long event, void *data)
{
	struct mlx5e_priv *priv = container_of(nb, struct mlx5e_priv, events_nb);

	if (event == MLX5_EVENT_TYPE_PORT_CHANGE) {
		struct mlx5_eqe *eqe = data;

		switch (eqe->sub_type) {
		case MLX5_PORT_CHANGE_SUBTYPE_DOWN:
		case MLX5_PORT_CHANGE_SUBTYPE_ACTIVE:
			queue_work(priv->wq, &priv->update_carrier_work);
			break;
		default:
			return NOTIFY_DONE;
		}

		return NOTIFY_OK;
	}

	if (event == MLX5_DEV_EVENT_PORT_AFFINITY)
		return mlx5e_rep_tc_event_port_affinity(priv);

	return NOTIFY_DONE;
}

static void mlx5e_uplink_rep_enable(struct mlx5e_priv *priv)
{
	struct mlx5e_rep_priv *rpriv = priv->ppriv;
	struct net_device *netdev = priv->netdev;
	struct mlx5_core_dev *mdev = priv->mdev;
	u16 max_mtu;

	netdev->min_mtu = ETH_MIN_MTU;
	mlx5_query_port_max_mtu(priv->mdev, &max_mtu, 1);
	netdev->max_mtu = MLX5E_HW2SW_MTU(&priv->channels.params, max_mtu);
	mlx5e_set_dev_port_mtu(priv);

	mlx5e_rep_tc_enable(priv);

	mlx5_modify_vport_admin_state(mdev, MLX5_VPORT_STATE_OP_MOD_UPLINK,
				      0, 0, MLX5_VPORT_ADMIN_STATE_AUTO);
	mlx5_lag_add(mdev, netdev);
	priv->events_nb.notifier_call = uplink_rep_async_event;
	mlx5_notifier_register(mdev, &priv->events_nb);
	mlx5e_dcbnl_initialize(priv);
	mlx5e_dcbnl_init_app(priv);
	mlx5e_rep_neigh_init(rpriv);
}

static void mlx5e_uplink_rep_disable(struct mlx5e_priv *priv)
{
	struct mlx5e_rep_priv *rpriv = priv->ppriv;
	struct mlx5_core_dev *mdev = priv->mdev;

	mlx5e_rep_neigh_cleanup(rpriv);
	mlx5e_dcbnl_delete_app(priv);
	mlx5_notifier_unregister(mdev, &priv->events_nb);
	mlx5e_rep_tc_disable(priv);
	mlx5_lag_remove(mdev);
}

static MLX5E_DEFINE_STATS_GRP(sw_rep, 0);
static MLX5E_DEFINE_STATS_GRP(vport_rep, MLX5E_NDO_UPDATE_STATS);

/* The stats groups order is opposite to the update_stats() order calls */
static mlx5e_stats_grp_t mlx5e_rep_stats_grps[] = {
	&MLX5E_STATS_GRP(sw_rep),
	&MLX5E_STATS_GRP(vport_rep),
};

static unsigned int mlx5e_rep_stats_grps_num(struct mlx5e_priv *priv)
{
	return ARRAY_SIZE(mlx5e_rep_stats_grps);
}

/* The stats groups order is opposite to the update_stats() order calls */
static mlx5e_stats_grp_t mlx5e_ul_rep_stats_grps[] = {
	&MLX5E_STATS_GRP(sw),
	&MLX5E_STATS_GRP(qcnt),
	&MLX5E_STATS_GRP(vnic_env),
	&MLX5E_STATS_GRP(vport),
	&MLX5E_STATS_GRP(802_3),
	&MLX5E_STATS_GRP(2863),
	&MLX5E_STATS_GRP(2819),
	&MLX5E_STATS_GRP(phy),
	&MLX5E_STATS_GRP(eth_ext),
	&MLX5E_STATS_GRP(pcie),
	&MLX5E_STATS_GRP(per_prio),
	&MLX5E_STATS_GRP(pme),
	&MLX5E_STATS_GRP(channels),
	&MLX5E_STATS_GRP(per_port_buff_congest),
};

static unsigned int mlx5e_ul_rep_stats_grps_num(struct mlx5e_priv *priv)
{
	return ARRAY_SIZE(mlx5e_ul_rep_stats_grps);
}

static const struct mlx5e_profile mlx5e_rep_profile = {
	.init			= mlx5e_init_rep,
	.cleanup		= mlx5e_cleanup_rep,
	.init_rx		= mlx5e_init_rep_rx,
	.cleanup_rx		= mlx5e_cleanup_rep_rx,
	.init_tx		= mlx5e_init_rep_tx,
	.cleanup_tx		= mlx5e_cleanup_rep_tx,
	.enable		        = mlx5e_rep_enable,
	.disable	        = mlx5e_rep_disable,
	.update_rx		= mlx5e_update_rep_rx,
	.update_stats           = mlx5e_stats_update_ndo_stats,
	.rx_handlers            = &mlx5e_rx_handlers_rep,
	.max_tc			= 1,
	.rq_groups		= MLX5E_NUM_RQ_GROUPS(REGULAR),
	.stats_grps		= mlx5e_rep_stats_grps,
	.stats_grps_num		= mlx5e_rep_stats_grps_num,
};

static const struct mlx5e_profile mlx5e_uplink_rep_profile = {
	.init			= mlx5e_init_ul_rep,
	.cleanup		= mlx5e_cleanup_rep,
	.init_rx		= mlx5e_init_ul_rep_rx,
	.cleanup_rx		= mlx5e_cleanup_ul_rep_rx,
	.init_tx		= mlx5e_init_rep_tx,
	.cleanup_tx		= mlx5e_cleanup_rep_tx,
	.enable		        = mlx5e_uplink_rep_enable,
	.disable	        = mlx5e_uplink_rep_disable,
	.update_rx		= mlx5e_update_rep_rx,
	.update_stats           = mlx5e_stats_update_ndo_stats,
	.update_carrier	        = mlx5e_update_carrier,
	.rx_handlers            = &mlx5e_rx_handlers_rep,
	.max_tc			= MLX5E_MAX_NUM_TC,
	.rq_groups		= MLX5E_NUM_RQ_GROUPS(REGULAR),
	.stats_grps		= mlx5e_ul_rep_stats_grps,
	.stats_grps_num		= mlx5e_ul_rep_stats_grps_num,
};

/* e-Switch vport representors */
static int
mlx5e_vport_rep_load(struct mlx5_core_dev *dev, struct mlx5_eswitch_rep *rep)
{
	const struct mlx5e_profile *profile;
	struct mlx5e_rep_priv *rpriv;
	struct devlink_port *dl_port;
	struct net_device *netdev;
	struct mlx5e_priv *priv;
	unsigned int txqs, rxqs;
	int nch, err;

	rpriv = kzalloc(sizeof(*rpriv), GFP_KERNEL);
	if (!rpriv)
		return -ENOMEM;

	/* rpriv->rep to be looked up when profile->init() is called */
	rpriv->rep = rep;

	profile = (rep->vport == MLX5_VPORT_UPLINK) ?
		  &mlx5e_uplink_rep_profile : &mlx5e_rep_profile;

	nch = mlx5e_get_max_num_channels(dev);
	txqs = nch * profile->max_tc;
	rxqs = nch * profile->rq_groups;
	netdev = mlx5e_create_netdev(dev, txqs, rxqs);
	if (!netdev) {
		mlx5_core_warn(dev,
			       "Failed to create representor netdev for vport %d\n",
			       rep->vport);
		kfree(rpriv);
		return -EINVAL;
	}

	mlx5e_build_rep_netdev(netdev, dev, rep);

	rpriv->netdev = netdev;
	rep->rep_data[REP_ETH].priv = rpriv;
	INIT_LIST_HEAD(&rpriv->vport_sqs_list);

	if (rep->vport == MLX5_VPORT_UPLINK) {
		err = mlx5e_create_mdev_resources(dev);
		if (err)
			goto err_destroy_netdev;
	}

	priv = netdev_priv(netdev);
	priv->profile = profile;
	priv->ppriv = rpriv;
	err = profile->init(dev, netdev);
	if (err) {
		netdev_warn(netdev, "rep profile init failed, %d\n", err);
		goto err_destroy_mdev_resources;
	}

	err = mlx5e_attach_netdev(netdev_priv(netdev));
	if (err) {
		netdev_warn(netdev,
<<<<<<< HEAD
			    "Failed to initialized neighbours handling for vport %d\n",
			    rep->vport);
		goto err_detach_netdev;
=======
			    "Failed to attach representor netdev for vport %d\n",
			    rep->vport);
		goto err_cleanup_profile;
>>>>>>> f642729d
	}

	err = register_netdev(netdev);
	if (err) {
		netdev_warn(netdev,
			    "Failed to register representor netdev for vport %d\n",
			    rep->vport);
<<<<<<< HEAD
		goto err_neigh_cleanup;
=======
		goto err_detach_netdev;
>>>>>>> f642729d
	}

	dl_port = mlx5_esw_offloads_devlink_port(dev->priv.eswitch, rpriv->rep->vport);
	if (dl_port)
		devlink_port_type_eth_set(dl_port, netdev);
	return 0;

<<<<<<< HEAD
err_neigh_cleanup:
	mlx5e_rep_neigh_cleanup(rpriv);

=======
>>>>>>> f642729d
err_detach_netdev:
	mlx5e_detach_netdev(netdev_priv(netdev));

err_cleanup_profile:
	priv->profile->cleanup(priv);

err_destroy_mdev_resources:
	if (rep->vport == MLX5_VPORT_UPLINK)
		mlx5e_destroy_mdev_resources(dev);

err_destroy_netdev:
	mlx5e_destroy_netdev(netdev_priv(netdev));
	kfree(rpriv);
	return err;
}

static void
mlx5e_vport_rep_unload(struct mlx5_eswitch_rep *rep)
{
	struct mlx5e_rep_priv *rpriv = mlx5e_rep_to_rep_priv(rep);
	struct net_device *netdev = rpriv->netdev;
	struct mlx5e_priv *priv = netdev_priv(netdev);
	struct mlx5_core_dev *dev = priv->mdev;
	struct devlink_port *dl_port;
	void *ppriv = priv->ppriv;

	dl_port = mlx5_esw_offloads_devlink_port(dev->priv.eswitch, rpriv->rep->vport);
	if (dl_port)
		devlink_port_type_clear(dl_port);
	unregister_netdev(netdev);
<<<<<<< HEAD
	mlx5e_rep_neigh_cleanup(rpriv);
=======
>>>>>>> f642729d
	mlx5e_detach_netdev(priv);
	priv->profile->cleanup(priv);
	if (rep->vport == MLX5_VPORT_UPLINK)
		mlx5e_destroy_mdev_resources(priv->mdev);
	mlx5e_destroy_netdev(priv);
	kfree(ppriv); /* mlx5e_rep_priv */
}

static void *mlx5e_vport_rep_get_proto_dev(struct mlx5_eswitch_rep *rep)
{
	struct mlx5e_rep_priv *rpriv;

	rpriv = mlx5e_rep_to_rep_priv(rep);

	return rpriv->netdev;
}

static const struct mlx5_eswitch_rep_ops rep_ops = {
	.load = mlx5e_vport_rep_load,
	.unload = mlx5e_vport_rep_unload,
	.get_proto_dev = mlx5e_vport_rep_get_proto_dev
};

static int mlx5e_rep_probe(struct auxiliary_device *adev,
			   const struct auxiliary_device_id *id)
{
	struct mlx5_adev *edev = container_of(adev, struct mlx5_adev, adev);
	struct mlx5_core_dev *mdev = edev->mdev;
	struct mlx5_eswitch *esw;

	esw = mdev->priv.eswitch;
	mlx5_eswitch_register_vport_reps(esw, &rep_ops, REP_ETH);
	return 0;
}

static void mlx5e_rep_remove(struct auxiliary_device *adev)
{
	struct mlx5_adev *vdev = container_of(adev, struct mlx5_adev, adev);
	struct mlx5_core_dev *mdev = vdev->mdev;
	struct mlx5_eswitch *esw;

	esw = mdev->priv.eswitch;
	mlx5_eswitch_unregister_vport_reps(esw, REP_ETH);
}

static const struct auxiliary_device_id mlx5e_rep_id_table[] = {
	{ .name = MLX5_ADEV_NAME ".eth-rep", },
	{},
};

MODULE_DEVICE_TABLE(auxiliary, mlx5e_rep_id_table);

static struct auxiliary_driver mlx5e_rep_driver = {
	.name = "eth-rep",
	.probe = mlx5e_rep_probe,
	.remove = mlx5e_rep_remove,
	.id_table = mlx5e_rep_id_table,
};

int mlx5e_rep_init(void)
{
	return auxiliary_driver_register(&mlx5e_rep_driver);
}

void mlx5e_rep_cleanup(void)
{
	auxiliary_driver_unregister(&mlx5e_rep_driver);
}<|MERGE_RESOLUTION|>--- conflicted
+++ resolved
@@ -1261,15 +1261,9 @@
 	err = mlx5e_attach_netdev(netdev_priv(netdev));
 	if (err) {
 		netdev_warn(netdev,
-<<<<<<< HEAD
-			    "Failed to initialized neighbours handling for vport %d\n",
-			    rep->vport);
-		goto err_detach_netdev;
-=======
 			    "Failed to attach representor netdev for vport %d\n",
 			    rep->vport);
 		goto err_cleanup_profile;
->>>>>>> f642729d
 	}
 
 	err = register_netdev(netdev);
@@ -1277,11 +1271,7 @@
 		netdev_warn(netdev,
 			    "Failed to register representor netdev for vport %d\n",
 			    rep->vport);
-<<<<<<< HEAD
-		goto err_neigh_cleanup;
-=======
 		goto err_detach_netdev;
->>>>>>> f642729d
 	}
 
 	dl_port = mlx5_esw_offloads_devlink_port(dev->priv.eswitch, rpriv->rep->vport);
@@ -1289,12 +1279,6 @@
 		devlink_port_type_eth_set(dl_port, netdev);
 	return 0;
 
-<<<<<<< HEAD
-err_neigh_cleanup:
-	mlx5e_rep_neigh_cleanup(rpriv);
-
-=======
->>>>>>> f642729d
 err_detach_netdev:
 	mlx5e_detach_netdev(netdev_priv(netdev));
 
@@ -1325,10 +1309,6 @@
 	if (dl_port)
 		devlink_port_type_clear(dl_port);
 	unregister_netdev(netdev);
-<<<<<<< HEAD
-	mlx5e_rep_neigh_cleanup(rpriv);
-=======
->>>>>>> f642729d
 	mlx5e_detach_netdev(priv);
 	priv->profile->cleanup(priv);
 	if (rep->vport == MLX5_VPORT_UPLINK)
