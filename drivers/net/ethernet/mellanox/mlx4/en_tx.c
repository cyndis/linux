/*
 * Copyright (c) 2007 Mellanox Technologies. All rights reserved.
 *
 * This software is available to you under a choice of one of two
 * licenses.  You may choose to be licensed under the terms of the GNU
 * General Public License (GPL) Version 2, available from the file
 * COPYING in the main directory of this source tree, or the
 * OpenIB.org BSD license below:
 *
 *     Redistribution and use in source and binary forms, with or
 *     without modification, are permitted provided that the following
 *     conditions are met:
 *
 *      - Redistributions of source code must retain the above
 *        copyright notice, this list of conditions and the following
 *        disclaimer.
 *
 *      - Redistributions in binary form must reproduce the above
 *        copyright notice, this list of conditions and the following
 *        disclaimer in the documentation and/or other materials
 *        provided with the distribution.
 *
 * THE SOFTWARE IS PROVIDED "AS IS", WITHOUT WARRANTY OF ANY KIND,
 * EXPRESS OR IMPLIED, INCLUDING BUT NOT LIMITED TO THE WARRANTIES OF
 * MERCHANTABILITY, FITNESS FOR A PARTICULAR PURPOSE AND
 * NONINFRINGEMENT. IN NO EVENT SHALL THE AUTHORS OR COPYRIGHT HOLDERS
 * BE LIABLE FOR ANY CLAIM, DAMAGES OR OTHER LIABILITY, WHETHER IN AN
 * ACTION OF CONTRACT, TORT OR OTHERWISE, ARISING FROM, OUT OF OR IN
 * CONNECTION WITH THE SOFTWARE OR THE USE OR OTHER DEALINGS IN THE
 * SOFTWARE.
 *
 */

#include <asm/page.h>
#include <linux/mlx4/cq.h>
#include <linux/slab.h>
#include <linux/mlx4/qp.h>
#include <linux/skbuff.h>
#include <linux/if_vlan.h>
#include <linux/prefetch.h>
#include <linux/vmalloc.h>
#include <linux/tcp.h>
#include <linux/ip.h>
#include <linux/moduleparam.h>

#include "mlx4_en.h"

int mlx4_en_create_tx_ring(struct mlx4_en_priv *priv,
			   struct mlx4_en_tx_ring **pring, u32 size,
			   u16 stride, int node, int queue_index)
{
	struct mlx4_en_dev *mdev = priv->mdev;
	struct mlx4_en_tx_ring *ring;
	int tmp;
	int err;

	ring = kzalloc_node(sizeof(*ring), GFP_KERNEL, node);
	if (!ring) {
		ring = kzalloc(sizeof(*ring), GFP_KERNEL);
		if (!ring) {
			en_err(priv, "Failed allocating TX ring\n");
			return -ENOMEM;
		}
	}

	ring->size = size;
	ring->size_mask = size - 1;
	ring->stride = stride;

	tmp = size * sizeof(struct mlx4_en_tx_info);
	ring->tx_info = kmalloc_node(tmp, GFP_KERNEL | __GFP_NOWARN, node);
	if (!ring->tx_info) {
		ring->tx_info = vmalloc(tmp);
		if (!ring->tx_info) {
			err = -ENOMEM;
			goto err_ring;
		}
	}

	en_dbg(DRV, priv, "Allocated tx_info ring at addr:%p size:%d\n",
		 ring->tx_info, tmp);

	ring->bounce_buf = kmalloc_node(MAX_DESC_SIZE, GFP_KERNEL, node);
	if (!ring->bounce_buf) {
		ring->bounce_buf = kmalloc(MAX_DESC_SIZE, GFP_KERNEL);
		if (!ring->bounce_buf) {
			err = -ENOMEM;
			goto err_info;
		}
	}
	ring->buf_size = ALIGN(size * ring->stride, MLX4_EN_PAGE_SIZE);

	/* Allocate HW buffers on provided NUMA node */
	set_dev_node(&mdev->dev->pdev->dev, node);
	err = mlx4_alloc_hwq_res(mdev->dev, &ring->wqres, ring->buf_size,
				 2 * PAGE_SIZE);
	set_dev_node(&mdev->dev->pdev->dev, mdev->dev->numa_node);
	if (err) {
		en_err(priv, "Failed allocating hwq resources\n");
		goto err_bounce;
	}

	err = mlx4_en_map_buffer(&ring->wqres.buf);
	if (err) {
		en_err(priv, "Failed to map TX buffer\n");
		goto err_hwq_res;
	}

	ring->buf = ring->wqres.buf.direct.buf;

	en_dbg(DRV, priv, "Allocated TX ring (addr:%p) - buf:%p size:%d buf_size:%d dma:%llx\n",
	       ring, ring->buf, ring->size, ring->buf_size,
	       (unsigned long long) ring->wqres.buf.direct.map);

	err = mlx4_qp_reserve_range(mdev->dev, 1, 1, &ring->qpn,
				    MLX4_RESERVE_ETH_BF_QP);
	if (err) {
		en_err(priv, "failed reserving qp for TX ring\n");
		goto err_map;
	}

	err = mlx4_qp_alloc(mdev->dev, ring->qpn, &ring->qp, GFP_KERNEL);
	if (err) {
		en_err(priv, "Failed allocating qp %d\n", ring->qpn);
		goto err_reserve;
	}
	ring->qp.event = mlx4_en_sqp_event;

	err = mlx4_bf_alloc(mdev->dev, &ring->bf, node);
	if (err) {
		en_dbg(DRV, priv, "working without blueflame (%d)\n", err);
		ring->bf.uar = &mdev->priv_uar;
		ring->bf.uar->map = mdev->uar_map;
		ring->bf_enabled = false;
		ring->bf_alloced = false;
		priv->pflags &= ~MLX4_EN_PRIV_FLAGS_BLUEFLAME;
	} else {
		ring->bf_alloced = true;
		ring->bf_enabled = !!(priv->pflags &
				      MLX4_EN_PRIV_FLAGS_BLUEFLAME);
	}

	ring->hwtstamp_tx_type = priv->hwtstamp_config.tx_type;
	ring->queue_index = queue_index;

	if (queue_index < priv->num_tx_rings_p_up && cpu_online(queue_index))
		cpumask_set_cpu(queue_index, &ring->affinity_mask);

	*pring = ring;
	return 0;

err_reserve:
	mlx4_qp_release_range(mdev->dev, ring->qpn, 1);
err_map:
	mlx4_en_unmap_buffer(&ring->wqres.buf);
err_hwq_res:
	mlx4_free_hwq_res(mdev->dev, &ring->wqres, ring->buf_size);
err_bounce:
	kfree(ring->bounce_buf);
	ring->bounce_buf = NULL;
err_info:
	kvfree(ring->tx_info);
	ring->tx_info = NULL;
err_ring:
	kfree(ring);
	*pring = NULL;
	return err;
}

void mlx4_en_destroy_tx_ring(struct mlx4_en_priv *priv,
			     struct mlx4_en_tx_ring **pring)
{
	struct mlx4_en_dev *mdev = priv->mdev;
	struct mlx4_en_tx_ring *ring = *pring;
	en_dbg(DRV, priv, "Destroying tx ring, qpn: %d\n", ring->qpn);

	if (ring->bf_alloced)
		mlx4_bf_free(mdev->dev, &ring->bf);
	mlx4_qp_remove(mdev->dev, &ring->qp);
	mlx4_qp_free(mdev->dev, &ring->qp);
	mlx4_en_unmap_buffer(&ring->wqres.buf);
	mlx4_free_hwq_res(mdev->dev, &ring->wqres, ring->buf_size);
	kfree(ring->bounce_buf);
	ring->bounce_buf = NULL;
	kvfree(ring->tx_info);
	ring->tx_info = NULL;
	kfree(ring);
	*pring = NULL;
}

int mlx4_en_activate_tx_ring(struct mlx4_en_priv *priv,
			     struct mlx4_en_tx_ring *ring,
			     int cq, int user_prio)
{
	struct mlx4_en_dev *mdev = priv->mdev;
	int err;

	ring->cqn = cq;
	ring->prod = 0;
	ring->cons = 0xffffffff;
	ring->last_nr_txbb = 1;
	memset(ring->tx_info, 0, ring->size * sizeof(struct mlx4_en_tx_info));
	memset(ring->buf, 0, ring->buf_size);

	ring->qp_state = MLX4_QP_STATE_RST;
	ring->doorbell_qpn = cpu_to_be32(ring->qp.qpn << 8);
	ring->mr_key = cpu_to_be32(mdev->mr.key);

	mlx4_en_fill_qp_context(priv, ring->size, ring->stride, 1, 0, ring->qpn,
				ring->cqn, user_prio, &ring->context);
	if (ring->bf_alloced)
		ring->context.usr_page = cpu_to_be32(ring->bf.uar->index);

	err = mlx4_qp_to_ready(mdev->dev, &ring->wqres.mtt, &ring->context,
			       &ring->qp, &ring->qp_state);
	if (!user_prio && cpu_online(ring->queue_index))
		netif_set_xps_queue(priv->dev, &ring->affinity_mask,
				    ring->queue_index);

	return err;
}

void mlx4_en_deactivate_tx_ring(struct mlx4_en_priv *priv,
				struct mlx4_en_tx_ring *ring)
{
	struct mlx4_en_dev *mdev = priv->mdev;

	mlx4_qp_modify(mdev->dev, NULL, ring->qp_state,
		       MLX4_QP_STATE_RST, NULL, 0, 0, &ring->qp);
}

static void mlx4_en_stamp_wqe(struct mlx4_en_priv *priv,
			      struct mlx4_en_tx_ring *ring, int index,
			      u8 owner)
{
	__be32 stamp = cpu_to_be32(STAMP_VAL | (!!owner << STAMP_SHIFT));
	struct mlx4_en_tx_desc *tx_desc = ring->buf + index * TXBB_SIZE;
	struct mlx4_en_tx_info *tx_info = &ring->tx_info[index];
	void *end = ring->buf + ring->buf_size;
	__be32 *ptr = (__be32 *)tx_desc;
	int i;

	/* Optimize the common case when there are no wraparounds */
	if (likely((void *)tx_desc + tx_info->nr_txbb * TXBB_SIZE <= end)) {
		/* Stamp the freed descriptor */
		for (i = 0; i < tx_info->nr_txbb * TXBB_SIZE;
		     i += STAMP_STRIDE) {
			*ptr = stamp;
			ptr += STAMP_DWORDS;
		}
	} else {
		/* Stamp the freed descriptor */
		for (i = 0; i < tx_info->nr_txbb * TXBB_SIZE;
		     i += STAMP_STRIDE) {
			*ptr = stamp;
			ptr += STAMP_DWORDS;
			if ((void *)ptr >= end) {
				ptr = ring->buf;
				stamp ^= cpu_to_be32(0x80000000);
			}
		}
	}
}


static u32 mlx4_en_free_tx_desc(struct mlx4_en_priv *priv,
				struct mlx4_en_tx_ring *ring,
				int index, u8 owner, u64 timestamp)
{
	struct mlx4_en_tx_info *tx_info = &ring->tx_info[index];
	struct mlx4_en_tx_desc *tx_desc = ring->buf + index * TXBB_SIZE;
	struct mlx4_wqe_data_seg *data = (void *) tx_desc + tx_info->data_offset;
	void *end = ring->buf + ring->buf_size;
	struct sk_buff *skb = tx_info->skb;
	int nr_maps = tx_info->nr_maps;
	int i;

	/* We do not touch skb here, so prefetch skb->users location
	 * to speedup consume_skb()
	 */
	prefetchw(&skb->users);

	if (unlikely(timestamp)) {
		struct skb_shared_hwtstamps hwts;

		mlx4_en_fill_hwtstamps(priv->mdev, &hwts, timestamp);
		skb_tstamp_tx(skb, &hwts);
	}

	/* Optimize the common case when there are no wraparounds */
	if (likely((void *) tx_desc + tx_info->nr_txbb * TXBB_SIZE <= end)) {
		if (!tx_info->inl) {
			if (tx_info->linear)
				dma_unmap_single(priv->ddev,
						tx_info->map0_dma,
						tx_info->map0_byte_count,
						PCI_DMA_TODEVICE);
			else
<<<<<<< HEAD
				dma_unmap_page(priv->ddev,
					       tx_info->map0_dma,
					       tx_info->map0_byte_count,
					       PCI_DMA_TODEVICE);
			for (i = 1; i < nr_maps; i++) {
				data++;
				dma_unmap_page(priv->ddev,
=======
				dma_unmap_page(priv->ddev,
					       tx_info->map0_dma,
					       tx_info->map0_byte_count,
					       PCI_DMA_TODEVICE);
			for (i = 1; i < nr_maps; i++) {
				data++;
				dma_unmap_page(priv->ddev,
>>>>>>> e529fea9
					(dma_addr_t)be64_to_cpu(data->addr),
					be32_to_cpu(data->byte_count),
					PCI_DMA_TODEVICE);
			}
		}
	} else {
		if (!tx_info->inl) {
			if ((void *) data >= end) {
				data = ring->buf + ((void *)data - end);
			}

			if (tx_info->linear)
				dma_unmap_single(priv->ddev,
						tx_info->map0_dma,
						tx_info->map0_byte_count,
						PCI_DMA_TODEVICE);
			else
				dma_unmap_page(priv->ddev,
					       tx_info->map0_dma,
					       tx_info->map0_byte_count,
					       PCI_DMA_TODEVICE);
			for (i = 1; i < nr_maps; i++) {
				data++;
				/* Check for wraparound before unmapping */
				if ((void *) data >= end)
					data = ring->buf;
				dma_unmap_page(priv->ddev,
					(dma_addr_t)be64_to_cpu(data->addr),
					be32_to_cpu(data->byte_count),
					PCI_DMA_TODEVICE);
			}
		}
	}
	dev_consume_skb_any(skb);
	return tx_info->nr_txbb;
}


int mlx4_en_free_tx_buf(struct net_device *dev, struct mlx4_en_tx_ring *ring)
{
	struct mlx4_en_priv *priv = netdev_priv(dev);
	int cnt = 0;

	/* Skip last polled descriptor */
	ring->cons += ring->last_nr_txbb;
	en_dbg(DRV, priv, "Freeing Tx buf - cons:0x%x prod:0x%x\n",
		 ring->cons, ring->prod);

	if ((u32) (ring->prod - ring->cons) > ring->size) {
		if (netif_msg_tx_err(priv))
			en_warn(priv, "Tx consumer passed producer!\n");
		return 0;
	}

	while (ring->cons != ring->prod) {
		ring->last_nr_txbb = mlx4_en_free_tx_desc(priv, ring,
						ring->cons & ring->size_mask,
						!!(ring->cons & ring->size), 0);
		ring->cons += ring->last_nr_txbb;
		cnt++;
	}

	netdev_tx_reset_queue(ring->tx_queue);

	if (cnt)
		en_dbg(DRV, priv, "Freed %d uncompleted tx descriptors\n", cnt);

	return cnt;
}

static bool mlx4_en_process_tx_cq(struct net_device *dev,
				 struct mlx4_en_cq *cq)
{
	struct mlx4_en_priv *priv = netdev_priv(dev);
	struct mlx4_cq *mcq = &cq->mcq;
	struct mlx4_en_tx_ring *ring = priv->tx_ring[cq->ring];
	struct mlx4_cqe *cqe;
	u16 index;
	u16 new_index, ring_index, stamp_index;
	u32 txbbs_skipped = 0;
	u32 txbbs_stamp = 0;
	u32 cons_index = mcq->cons_index;
	int size = cq->size;
	u32 size_mask = ring->size_mask;
	struct mlx4_cqe *buf = cq->buf;
	u32 packets = 0;
	u32 bytes = 0;
	int factor = priv->cqe_factor;
	u64 timestamp = 0;
	int done = 0;
	int budget = priv->tx_work_limit;
	u32 last_nr_txbb;
	u32 ring_cons;

	if (!priv->port_up)
		return true;

	netdev_txq_bql_complete_prefetchw(ring->tx_queue);

	index = cons_index & size_mask;
	cqe = mlx4_en_get_cqe(buf, index, priv->cqe_size) + factor;
	last_nr_txbb = ACCESS_ONCE(ring->last_nr_txbb);
	ring_cons = ACCESS_ONCE(ring->cons);
	ring_index = ring_cons & size_mask;
	stamp_index = ring_index;

	/* Process all completed CQEs */
	while (XNOR(cqe->owner_sr_opcode & MLX4_CQE_OWNER_MASK,
			cons_index & size) && (done < budget)) {
		/*
		 * make sure we read the CQE after we read the
		 * ownership bit
		 */
		rmb();

		if (unlikely((cqe->owner_sr_opcode & MLX4_CQE_OPCODE_MASK) ==
			     MLX4_CQE_OPCODE_ERROR)) {
			struct mlx4_err_cqe *cqe_err = (struct mlx4_err_cqe *)cqe;

			en_err(priv, "CQE error - vendor syndrome: 0x%x syndrome: 0x%x\n",
			       cqe_err->vendor_err_syndrome,
			       cqe_err->syndrome);
		}

		/* Skip over last polled CQE */
		new_index = be16_to_cpu(cqe->wqe_index) & size_mask;

		do {
			txbbs_skipped += last_nr_txbb;
			ring_index = (ring_index + last_nr_txbb) & size_mask;
			if (ring->tx_info[ring_index].ts_requested)
				timestamp = mlx4_en_get_cqe_ts(cqe);

			/* free next descriptor */
			last_nr_txbb = mlx4_en_free_tx_desc(
					priv, ring, ring_index,
					!!((ring_cons + txbbs_skipped) &
					ring->size), timestamp);

			mlx4_en_stamp_wqe(priv, ring, stamp_index,
					  !!((ring_cons + txbbs_stamp) &
						ring->size));
			stamp_index = ring_index;
			txbbs_stamp = txbbs_skipped;
			packets++;
			bytes += ring->tx_info[ring_index].nr_bytes;
		} while ((++done < budget) && (ring_index != new_index));

		++cons_index;
		index = cons_index & size_mask;
		cqe = mlx4_en_get_cqe(buf, index, priv->cqe_size) + factor;
	}


	/*
	 * To prevent CQ overflow we first update CQ consumer and only then
	 * the ring consumer.
	 */
	mcq->cons_index = cons_index;
	mlx4_cq_set_ci(mcq);
	wmb();

	/* we want to dirty this cache line once */
	ACCESS_ONCE(ring->last_nr_txbb) = last_nr_txbb;
	ACCESS_ONCE(ring->cons) = ring_cons + txbbs_skipped;

	netdev_tx_completed_queue(ring->tx_queue, packets, bytes);

	/*
	 * Wakeup Tx queue if this stopped, and at least 1 packet
	 * was completed
	 */
	if (netif_tx_queue_stopped(ring->tx_queue) && txbbs_skipped > 0) {
		netif_tx_wake_queue(ring->tx_queue);
		ring->wake_queue++;
	}
	return done < budget;
}

void mlx4_en_tx_irq(struct mlx4_cq *mcq)
{
	struct mlx4_en_cq *cq = container_of(mcq, struct mlx4_en_cq, mcq);
	struct mlx4_en_priv *priv = netdev_priv(cq->dev);

	if (likely(priv->port_up))
		napi_schedule_irqoff(&cq->napi);
	else
		mlx4_en_arm_cq(priv, cq);
}

/* TX CQ polling - called by NAPI */
int mlx4_en_poll_tx_cq(struct napi_struct *napi, int budget)
{
	struct mlx4_en_cq *cq = container_of(napi, struct mlx4_en_cq, napi);
	struct net_device *dev = cq->dev;
	struct mlx4_en_priv *priv = netdev_priv(dev);
	int clean_complete;

	clean_complete = mlx4_en_process_tx_cq(dev, cq);
	if (!clean_complete)
		return budget;

	napi_complete(napi);
	mlx4_en_arm_cq(priv, cq);

	return 0;
}

static struct mlx4_en_tx_desc *mlx4_en_bounce_to_desc(struct mlx4_en_priv *priv,
						      struct mlx4_en_tx_ring *ring,
						      u32 index,
						      unsigned int desc_size)
{
	u32 copy = (ring->size - index) * TXBB_SIZE;
	int i;

	for (i = desc_size - copy - 4; i >= 0; i -= 4) {
		if ((i & (TXBB_SIZE - 1)) == 0)
			wmb();

		*((u32 *) (ring->buf + i)) =
			*((u32 *) (ring->bounce_buf + copy + i));
	}

	for (i = copy - 4; i >= 4 ; i -= 4) {
		if ((i & (TXBB_SIZE - 1)) == 0)
			wmb();

		*((u32 *) (ring->buf + index * TXBB_SIZE + i)) =
			*((u32 *) (ring->bounce_buf + i));
	}

	/* Return real descriptor location */
	return ring->buf + index * TXBB_SIZE;
}

/* Decide if skb can be inlined in tx descriptor to avoid dma mapping
 *
 * It seems strange we do not simply use skb_copy_bits().
 * This would allow to inline all skbs iff skb->len <= inline_thold
 *
 * Note that caller already checked skb was not a gso packet
 */
static bool is_inline(int inline_thold, const struct sk_buff *skb,
		      const struct skb_shared_info *shinfo,
		      void **pfrag)
{
	void *ptr;

	if (skb->len > inline_thold || !inline_thold)
		return false;

	if (shinfo->nr_frags == 1) {
		ptr = skb_frag_address_safe(&shinfo->frags[0]);
		if (unlikely(!ptr))
			return false;
		*pfrag = ptr;
		return true;
	}
	if (shinfo->nr_frags)
		return false;
	return true;
}

static int inline_size(const struct sk_buff *skb)
{
	if (skb->len + CTRL_SIZE + sizeof(struct mlx4_wqe_inline_seg)
	    <= MLX4_INLINE_ALIGN)
		return ALIGN(skb->len + CTRL_SIZE +
			     sizeof(struct mlx4_wqe_inline_seg), 16);
	else
		return ALIGN(skb->len + CTRL_SIZE + 2 *
			     sizeof(struct mlx4_wqe_inline_seg), 16);
}

static int get_real_size(const struct sk_buff *skb,
			 const struct skb_shared_info *shinfo,
			 struct net_device *dev,
			 int *lso_header_size,
			 bool *inline_ok,
			 void **pfrag)
{
	struct mlx4_en_priv *priv = netdev_priv(dev);
	int real_size;

	if (shinfo->gso_size) {
		*inline_ok = false;
		if (skb->encapsulation)
			*lso_header_size = (skb_inner_transport_header(skb) - skb->data) + inner_tcp_hdrlen(skb);
		else
			*lso_header_size = skb_transport_offset(skb) + tcp_hdrlen(skb);
		real_size = CTRL_SIZE + shinfo->nr_frags * DS_SIZE +
			ALIGN(*lso_header_size + 4, DS_SIZE);
		if (unlikely(*lso_header_size != skb_headlen(skb))) {
			/* We add a segment for the skb linear buffer only if
			 * it contains data */
			if (*lso_header_size < skb_headlen(skb))
				real_size += DS_SIZE;
			else {
				if (netif_msg_tx_err(priv))
					en_warn(priv, "Non-linear headers\n");
				return 0;
			}
		}
	} else {
		*lso_header_size = 0;
		*inline_ok = is_inline(priv->prof->inline_thold, skb,
				       shinfo, pfrag);

		if (*inline_ok)
			real_size = inline_size(skb);
		else
			real_size = CTRL_SIZE +
				    (shinfo->nr_frags + 1) * DS_SIZE;
	}

	return real_size;
}

static void build_inline_wqe(struct mlx4_en_tx_desc *tx_desc,
			     const struct sk_buff *skb,
			     const struct skb_shared_info *shinfo,
			     int real_size, u16 *vlan_tag,
			     int tx_ind, void *fragptr)
{
	struct mlx4_wqe_inline_seg *inl = &tx_desc->inl;
	int spc = MLX4_INLINE_ALIGN - CTRL_SIZE - sizeof *inl;
	unsigned int hlen = skb_headlen(skb);

	if (skb->len <= spc) {
		if (likely(skb->len >= MIN_PKT_LEN)) {
			inl->byte_count = cpu_to_be32(1 << 31 | skb->len);
		} else {
			inl->byte_count = cpu_to_be32(1 << 31 | MIN_PKT_LEN);
			memset(((void *)(inl + 1)) + skb->len, 0,
			       MIN_PKT_LEN - skb->len);
		}
		skb_copy_from_linear_data(skb, inl + 1, hlen);
		if (shinfo->nr_frags)
			memcpy(((void *)(inl + 1)) + hlen, fragptr,
			       skb_frag_size(&shinfo->frags[0]));

	} else {
		inl->byte_count = cpu_to_be32(1 << 31 | spc);
		if (hlen <= spc) {
			skb_copy_from_linear_data(skb, inl + 1, hlen);
			if (hlen < spc) {
				memcpy(((void *)(inl + 1)) + hlen,
				       fragptr, spc - hlen);
				fragptr +=  spc - hlen;
			}
			inl = (void *) (inl + 1) + spc;
			memcpy(((void *)(inl + 1)), fragptr, skb->len - spc);
		} else {
			skb_copy_from_linear_data(skb, inl + 1, spc);
			inl = (void *) (inl + 1) + spc;
			skb_copy_from_linear_data_offset(skb, spc, inl + 1,
							 hlen - spc);
			if (shinfo->nr_frags)
				memcpy(((void *)(inl + 1)) + hlen - spc,
				       fragptr,
				       skb_frag_size(&shinfo->frags[0]));
		}

		wmb();
		inl->byte_count = cpu_to_be32(1 << 31 | (skb->len - spc));
	}
}

u16 mlx4_en_select_queue(struct net_device *dev, struct sk_buff *skb,
			 void *accel_priv, select_queue_fallback_t fallback)
{
	struct mlx4_en_priv *priv = netdev_priv(dev);
	u16 rings_p_up = priv->num_tx_rings_p_up;
	u8 up = 0;

	if (dev->num_tc)
		return skb_tx_hash(dev, skb);

	if (vlan_tx_tag_present(skb))
		up = vlan_tx_tag_get(skb) >> VLAN_PRIO_SHIFT;

	return fallback(dev, skb) % rings_p_up + up * rings_p_up;
}

static void mlx4_bf_copy(void __iomem *dst, const void *src,
			 unsigned int bytecnt)
{
	__iowrite64_copy(dst, src, bytecnt / 8);
}

netdev_tx_t mlx4_en_xmit(struct sk_buff *skb, struct net_device *dev)
{
	struct skb_shared_info *shinfo = skb_shinfo(skb);
	struct mlx4_en_priv *priv = netdev_priv(dev);
	struct device *ddev = priv->ddev;
	struct mlx4_en_tx_ring *ring;
	struct mlx4_en_tx_desc *tx_desc;
	struct mlx4_wqe_data_seg *data;
	struct mlx4_en_tx_info *tx_info;
	int tx_ind = 0;
	int nr_txbb;
	int desc_size;
	int real_size;
	u32 index, bf_index;
	__be32 op_own;
	u16 vlan_tag = 0;
	int i_frag;
	int lso_header_size;
	void *fragptr = NULL;
	bool bounce = false;
	bool send_doorbell;
	bool stop_queue;
	bool inline_ok;
	u32 ring_cons;

	if (!priv->port_up)
		goto tx_drop;

	tx_ind = skb_get_queue_mapping(skb);
	ring = priv->tx_ring[tx_ind];

	/* fetch ring->cons far ahead before needing it to avoid stall */
	ring_cons = ACCESS_ONCE(ring->cons);

	real_size = get_real_size(skb, shinfo, dev, &lso_header_size,
				  &inline_ok, &fragptr);
	if (unlikely(!real_size))
		goto tx_drop;

	/* Align descriptor to TXBB size */
	desc_size = ALIGN(real_size, TXBB_SIZE);
	nr_txbb = desc_size / TXBB_SIZE;
	if (unlikely(nr_txbb > MAX_DESC_TXBBS)) {
		if (netif_msg_tx_err(priv))
			en_warn(priv, "Oversized header or SG list\n");
		goto tx_drop;
	}

	if (vlan_tx_tag_present(skb))
		vlan_tag = vlan_tx_tag_get(skb);


	netdev_txq_bql_enqueue_prefetchw(ring->tx_queue);

	/* Track current inflight packets for performance analysis */
	AVG_PERF_COUNTER(priv->pstats.inflight_avg,
			 (u32)(ring->prod - ring_cons - 1));

	/* Packet is good - grab an index and transmit it */
	index = ring->prod & ring->size_mask;
	bf_index = ring->prod;

	/* See if we have enough space for whole descriptor TXBB for setting
	 * SW ownership on next descriptor; if not, use a bounce buffer. */
	if (likely(index + nr_txbb <= ring->size))
		tx_desc = ring->buf + index * TXBB_SIZE;
	else {
		tx_desc = (struct mlx4_en_tx_desc *) ring->bounce_buf;
		bounce = true;
	}

	/* Save skb in tx_info ring */
	tx_info = &ring->tx_info[index];
	tx_info->skb = skb;
	tx_info->nr_txbb = nr_txbb;

	data = &tx_desc->data;
	if (lso_header_size)
		data = ((void *)&tx_desc->lso + ALIGN(lso_header_size + 4,
						      DS_SIZE));

	/* valid only for none inline segments */
	tx_info->data_offset = (void *)data - (void *)tx_desc;

	tx_info->inl = inline_ok;

	tx_info->linear = (lso_header_size < skb_headlen(skb) &&
			   !inline_ok) ? 1 : 0;

	tx_info->nr_maps = shinfo->nr_frags + tx_info->linear;
	data += tx_info->nr_maps - 1;

	if (!tx_info->inl) {
		dma_addr_t dma = 0;
		u32 byte_count = 0;

		/* Map fragments if any */
		for (i_frag = shinfo->nr_frags - 1; i_frag >= 0; i_frag--) {
			const struct skb_frag_struct *frag;

			frag = &shinfo->frags[i_frag];
			byte_count = skb_frag_size(frag);
			dma = skb_frag_dma_map(ddev, frag,
					       0, byte_count,
					       DMA_TO_DEVICE);
			if (dma_mapping_error(ddev, dma))
				goto tx_drop_unmap;

			data->addr = cpu_to_be64(dma);
			data->lkey = ring->mr_key;
			wmb();
			data->byte_count = cpu_to_be32(byte_count);
			--data;
		}

		/* Map linear part if needed */
		if (tx_info->linear) {
			byte_count = skb_headlen(skb) - lso_header_size;

			dma = dma_map_single(ddev, skb->data +
					     lso_header_size, byte_count,
					     PCI_DMA_TODEVICE);
			if (dma_mapping_error(ddev, dma))
				goto tx_drop_unmap;

			data->addr = cpu_to_be64(dma);
			data->lkey = ring->mr_key;
			wmb();
			data->byte_count = cpu_to_be32(byte_count);
		}
		/* tx completion can avoid cache line miss for common cases */
		tx_info->map0_dma = dma;
		tx_info->map0_byte_count = byte_count;
	}

	/*
	 * For timestamping add flag to skb_shinfo and
	 * set flag for further reference
	 */
	tx_info->ts_requested = 0;
	if (unlikely(ring->hwtstamp_tx_type == HWTSTAMP_TX_ON &&
		     shinfo->tx_flags & SKBTX_HW_TSTAMP)) {
		shinfo->tx_flags |= SKBTX_IN_PROGRESS;
		tx_info->ts_requested = 1;
	}

	/* Prepare ctrl segement apart opcode+ownership, which depends on
	 * whether LSO is used */
	tx_desc->ctrl.srcrb_flags = priv->ctrl_flags;
	if (likely(skb->ip_summed == CHECKSUM_PARTIAL)) {
		if (!skb->encapsulation)
			tx_desc->ctrl.srcrb_flags |= cpu_to_be32(MLX4_WQE_CTRL_IP_CSUM |
								 MLX4_WQE_CTRL_TCP_UDP_CSUM);
		else
			tx_desc->ctrl.srcrb_flags |= cpu_to_be32(MLX4_WQE_CTRL_IP_CSUM);
		ring->tx_csum++;
	}

	if (priv->flags & MLX4_EN_FLAG_ENABLE_HW_LOOPBACK) {
		struct ethhdr *ethh;

		/* Copy dst mac address to wqe. This allows loopback in eSwitch,
		 * so that VFs and PF can communicate with each other
		 */
		ethh = (struct ethhdr *)skb->data;
		tx_desc->ctrl.srcrb_flags16[0] = get_unaligned((__be16 *)ethh->h_dest);
		tx_desc->ctrl.imm = get_unaligned((__be32 *)(ethh->h_dest + 2));
	}

	/* Handle LSO (TSO) packets */
	if (lso_header_size) {
		int i;

		/* Mark opcode as LSO */
		op_own = cpu_to_be32(MLX4_OPCODE_LSO | (1 << 6)) |
			((ring->prod & ring->size) ?
				cpu_to_be32(MLX4_EN_BIT_DESC_OWN) : 0);

		/* Fill in the LSO prefix */
		tx_desc->lso.mss_hdr_size = cpu_to_be32(
			shinfo->gso_size << 16 | lso_header_size);

		/* Copy headers;
		 * note that we already verified that it is linear */
		memcpy(tx_desc->lso.header, skb->data, lso_header_size);

		ring->tso_packets++;

		i = ((skb->len - lso_header_size) / shinfo->gso_size) +
			!!((skb->len - lso_header_size) % shinfo->gso_size);
		tx_info->nr_bytes = skb->len + (i - 1) * lso_header_size;
		ring->packets += i;
	} else {
		/* Normal (Non LSO) packet */
		op_own = cpu_to_be32(MLX4_OPCODE_SEND) |
			((ring->prod & ring->size) ?
			 cpu_to_be32(MLX4_EN_BIT_DESC_OWN) : 0);
		tx_info->nr_bytes = max_t(unsigned int, skb->len, ETH_ZLEN);
		ring->packets++;
	}
	ring->bytes += tx_info->nr_bytes;
	netdev_tx_sent_queue(ring->tx_queue, tx_info->nr_bytes);
	AVG_PERF_COUNTER(priv->pstats.tx_pktsz_avg, skb->len);

	if (tx_info->inl)
		build_inline_wqe(tx_desc, skb, shinfo, real_size, &vlan_tag,
				 tx_ind, fragptr);

	if (skb->encapsulation) {
		struct iphdr *ipv4 = (struct iphdr *)skb_inner_network_header(skb);
		if (ipv4->protocol == IPPROTO_TCP || ipv4->protocol == IPPROTO_UDP)
			op_own |= cpu_to_be32(MLX4_WQE_CTRL_IIP | MLX4_WQE_CTRL_ILP);
		else
			op_own |= cpu_to_be32(MLX4_WQE_CTRL_IIP);
	}

	ring->prod += nr_txbb;

	/* If we used a bounce buffer then copy descriptor back into place */
	if (unlikely(bounce))
		tx_desc = mlx4_en_bounce_to_desc(priv, ring, index, desc_size);

	skb_tx_timestamp(skb);

	/* Check available TXBBs And 2K spare for prefetch */
	stop_queue = (int)(ring->prod - ring_cons) >
		      ring->size - HEADROOM - MAX_DESC_TXBBS;
	if (unlikely(stop_queue)) {
		netif_tx_stop_queue(ring->tx_queue);
		ring->queue_stopped++;
	}
	send_doorbell = !skb->xmit_more || netif_xmit_stopped(ring->tx_queue);

	real_size = (real_size / 16) & 0x3f;

	if (ring->bf_enabled && desc_size <= MAX_BF && !bounce &&
	    !vlan_tx_tag_present(skb) && send_doorbell) {
		tx_desc->ctrl.bf_qpn = ring->doorbell_qpn |
				       cpu_to_be32(real_size);

		op_own |= htonl((bf_index & 0xffff) << 8);
		/* Ensure new descriptor hits memory
		 * before setting ownership of this descriptor to HW
		 */
		wmb();
		tx_desc->ctrl.owner_opcode = op_own;

		wmb();

		mlx4_bf_copy(ring->bf.reg + ring->bf.offset, &tx_desc->ctrl,
			     desc_size);

		wmb();

		ring->bf.offset ^= ring->bf.buf_size;
	} else {
		tx_desc->ctrl.vlan_tag = cpu_to_be16(vlan_tag);
		tx_desc->ctrl.ins_vlan = MLX4_WQE_CTRL_INS_VLAN *
			!!vlan_tx_tag_present(skb);
		tx_desc->ctrl.fence_size = real_size;

		/* Ensure new descriptor hits memory
		 * before setting ownership of this descriptor to HW
		 */
		wmb();
		tx_desc->ctrl.owner_opcode = op_own;
		if (send_doorbell) {
			wmb();
			iowrite32(ring->doorbell_qpn,
				  ring->bf.uar->map + MLX4_SEND_DOORBELL);
		} else {
			ring->xmit_more++;
		}
	}

	if (unlikely(stop_queue)) {
		/* If queue was emptied after the if (stop_queue) , and before
		 * the netif_tx_stop_queue() - need to wake the queue,
		 * or else it will remain stopped forever.
		 * Need a memory barrier to make sure ring->cons was not
		 * updated before queue was stopped.
		 */
		smp_rmb();

		ring_cons = ACCESS_ONCE(ring->cons);
		if (unlikely(((int)(ring->prod - ring_cons)) <=
			     ring->size - HEADROOM - MAX_DESC_TXBBS)) {
			netif_tx_wake_queue(ring->tx_queue);
			ring->wake_queue++;
		}
	}
	return NETDEV_TX_OK;

tx_drop_unmap:
	en_err(priv, "DMA mapping error\n");

	while (++i_frag < shinfo->nr_frags) {
		++data;
		dma_unmap_page(ddev, (dma_addr_t) be64_to_cpu(data->addr),
			       be32_to_cpu(data->byte_count),
			       PCI_DMA_TODEVICE);
	}

tx_drop:
	dev_kfree_skb_any(skb);
	priv->stats.tx_dropped++;
	return NETDEV_TX_OK;
}
<|MERGE_RESOLUTION|>--- conflicted
+++ resolved
@@ -296,7 +296,6 @@
 						tx_info->map0_byte_count,
 						PCI_DMA_TODEVICE);
 			else
-<<<<<<< HEAD
 				dma_unmap_page(priv->ddev,
 					       tx_info->map0_dma,
 					       tx_info->map0_byte_count,
@@ -304,15 +303,6 @@
 			for (i = 1; i < nr_maps; i++) {
 				data++;
 				dma_unmap_page(priv->ddev,
-=======
-				dma_unmap_page(priv->ddev,
-					       tx_info->map0_dma,
-					       tx_info->map0_byte_count,
-					       PCI_DMA_TODEVICE);
-			for (i = 1; i < nr_maps; i++) {
-				data++;
-				dma_unmap_page(priv->ddev,
->>>>>>> e529fea9
 					(dma_addr_t)be64_to_cpu(data->addr),
 					be32_to_cpu(data->byte_count),
 					PCI_DMA_TODEVICE);
