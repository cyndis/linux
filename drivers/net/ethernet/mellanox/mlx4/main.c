/*
 * Copyright (c) 2004, 2005 Topspin Communications.  All rights reserved.
 * Copyright (c) 2005 Sun Microsystems, Inc. All rights reserved.
 * Copyright (c) 2005, 2006, 2007, 2008 Mellanox Technologies. All rights reserved.
 * Copyright (c) 2006, 2007 Cisco Systems, Inc. All rights reserved.
 *
 * This software is available to you under a choice of one of two
 * licenses.  You may choose to be licensed under the terms of the GNU
 * General Public License (GPL) Version 2, available from the file
 * COPYING in the main directory of this source tree, or the
 * OpenIB.org BSD license below:
 *
 *     Redistribution and use in source and binary forms, with or
 *     without modification, are permitted provided that the following
 *     conditions are met:
 *
 *      - Redistributions of source code must retain the above
 *        copyright notice, this list of conditions and the following
 *        disclaimer.
 *
 *      - Redistributions in binary form must reproduce the above
 *        copyright notice, this list of conditions and the following
 *        disclaimer in the documentation and/or other materials
 *        provided with the distribution.
 *
 * THE SOFTWARE IS PROVIDED "AS IS", WITHOUT WARRANTY OF ANY KIND,
 * EXPRESS OR IMPLIED, INCLUDING BUT NOT LIMITED TO THE WARRANTIES OF
 * MERCHANTABILITY, FITNESS FOR A PARTICULAR PURPOSE AND
 * NONINFRINGEMENT. IN NO EVENT SHALL THE AUTHORS OR COPYRIGHT HOLDERS
 * BE LIABLE FOR ANY CLAIM, DAMAGES OR OTHER LIABILITY, WHETHER IN AN
 * ACTION OF CONTRACT, TORT OR OTHERWISE, ARISING FROM, OUT OF OR IN
 * CONNECTION WITH THE SOFTWARE OR THE USE OR OTHER DEALINGS IN THE
 * SOFTWARE.
 */

#include <linux/module.h>
#include <linux/init.h>
#include <linux/errno.h>
#include <linux/pci.h>
#include <linux/dma-mapping.h>
#include <linux/slab.h>
#include <linux/io-mapping.h>
#include <linux/delay.h>
#include <linux/kmod.h>

#include <linux/mlx4/device.h>
#include <linux/mlx4/doorbell.h>

#include "mlx4.h"
#include "fw.h"
#include "icm.h"

MODULE_AUTHOR("Roland Dreier");
MODULE_DESCRIPTION("Mellanox ConnectX HCA low-level driver");
MODULE_LICENSE("Dual BSD/GPL");
MODULE_VERSION(DRV_VERSION);

struct workqueue_struct *mlx4_wq;

#ifdef CONFIG_MLX4_DEBUG

int mlx4_debug_level = 0;
module_param_named(debug_level, mlx4_debug_level, int, 0644);
MODULE_PARM_DESC(debug_level, "Enable debug tracing if > 0");

#endif /* CONFIG_MLX4_DEBUG */

#ifdef CONFIG_PCI_MSI

static int msi_x = 1;
module_param(msi_x, int, 0444);
MODULE_PARM_DESC(msi_x, "attempt to use MSI-X if nonzero");

#else /* CONFIG_PCI_MSI */

#define msi_x (0)

#endif /* CONFIG_PCI_MSI */

static uint8_t num_vfs[3] = {0, 0, 0};
static int num_vfs_argc;
module_param_array(num_vfs, byte , &num_vfs_argc, 0444);
MODULE_PARM_DESC(num_vfs, "enable #num_vfs functions if num_vfs > 0\n"
			  "num_vfs=port1,port2,port1+2");

static uint8_t probe_vf[3] = {0, 0, 0};
static int probe_vfs_argc;
module_param_array(probe_vf, byte, &probe_vfs_argc, 0444);
MODULE_PARM_DESC(probe_vf, "number of vfs to probe by pf driver (num_vfs > 0)\n"
			   "probe_vf=port1,port2,port1+2");

int mlx4_log_num_mgm_entry_size = MLX4_DEFAULT_MGM_LOG_ENTRY_SIZE;
module_param_named(log_num_mgm_entry_size,
			mlx4_log_num_mgm_entry_size, int, 0444);
MODULE_PARM_DESC(log_num_mgm_entry_size, "log mgm size, that defines the num"
					 " of qp per mcg, for example:"
					 " 10 gives 248.range: 7 <="
					 " log_num_mgm_entry_size <= 12."
					 " To activate device managed"
					 " flow steering when available, set to -1");

static bool enable_64b_cqe_eqe = true;
module_param(enable_64b_cqe_eqe, bool, 0444);
MODULE_PARM_DESC(enable_64b_cqe_eqe,
		 "Enable 64 byte CQEs/EQEs when the FW supports this (default: True)");

#define PF_CONTEXT_BEHAVIOUR_MASK	(MLX4_FUNC_CAP_64B_EQE_CQE | \
<<<<<<< HEAD
					 MLX4_FUNC_CAP_EQE_CQE_STRIDE)
=======
					 MLX4_FUNC_CAP_EQE_CQE_STRIDE | \
					 MLX4_FUNC_CAP_DMFS_A0_STATIC)
>>>>>>> e529fea9

static char mlx4_version[] =
	DRV_NAME ": Mellanox ConnectX core driver v"
	DRV_VERSION " (" DRV_RELDATE ")\n";

static struct mlx4_profile default_profile = {
	.num_qp		= 1 << 18,
	.num_srq	= 1 << 16,
	.rdmarc_per_qp	= 1 << 4,
	.num_cq		= 1 << 16,
	.num_mcg	= 1 << 13,
	.num_mpt	= 1 << 19,
	.num_mtt	= 1 << 20, /* It is really num mtt segements */
};

static struct mlx4_profile low_mem_profile = {
	.num_qp		= 1 << 17,
	.num_srq	= 1 << 6,
	.rdmarc_per_qp	= 1 << 4,
	.num_cq		= 1 << 8,
	.num_mcg	= 1 << 8,
	.num_mpt	= 1 << 9,
	.num_mtt	= 1 << 7,
};

static int log_num_mac = 7;
module_param_named(log_num_mac, log_num_mac, int, 0444);
MODULE_PARM_DESC(log_num_mac, "Log2 max number of MACs per ETH port (1-7)");

static int log_num_vlan;
module_param_named(log_num_vlan, log_num_vlan, int, 0444);
MODULE_PARM_DESC(log_num_vlan, "Log2 max number of VLANs per ETH port (0-7)");
/* Log2 max number of VLANs per ETH port (0-7) */
#define MLX4_LOG_NUM_VLANS 7
#define MLX4_MIN_LOG_NUM_VLANS 0
#define MLX4_MIN_LOG_NUM_MAC 1

static bool use_prio;
module_param_named(use_prio, use_prio, bool, 0444);
MODULE_PARM_DESC(use_prio, "Enable steering by VLAN priority on ETH ports (deprecated)");

int log_mtts_per_seg = ilog2(MLX4_MTT_ENTRY_PER_SEG);
module_param_named(log_mtts_per_seg, log_mtts_per_seg, int, 0444);
MODULE_PARM_DESC(log_mtts_per_seg, "Log2 number of MTT entries per segment (1-7)");

static int port_type_array[2] = {MLX4_PORT_TYPE_NONE, MLX4_PORT_TYPE_NONE};
static int arr_argc = 2;
module_param_array(port_type_array, int, &arr_argc, 0444);
MODULE_PARM_DESC(port_type_array, "Array of port types: HW_DEFAULT (0) is default "
				"1 for IB, 2 for Ethernet");

struct mlx4_port_config {
	struct list_head list;
	enum mlx4_port_type port_type[MLX4_MAX_PORTS + 1];
	struct pci_dev *pdev;
};

static atomic_t pf_loading = ATOMIC_INIT(0);

int mlx4_check_port_params(struct mlx4_dev *dev,
			   enum mlx4_port_type *port_type)
{
	int i;

	for (i = 0; i < dev->caps.num_ports - 1; i++) {
		if (port_type[i] != port_type[i + 1]) {
			if (!(dev->caps.flags & MLX4_DEV_CAP_FLAG_DPDP)) {
				mlx4_err(dev, "Only same port types supported on this HCA, aborting\n");
				return -EINVAL;
			}
		}
	}

	for (i = 0; i < dev->caps.num_ports; i++) {
		if (!(port_type[i] & dev->caps.supported_type[i+1])) {
			mlx4_err(dev, "Requested port type for port %d is not supported on this HCA\n",
				 i + 1);
			return -EINVAL;
		}
	}
	return 0;
}

static void mlx4_set_port_mask(struct mlx4_dev *dev)
{
	int i;

	for (i = 1; i <= dev->caps.num_ports; ++i)
		dev->caps.port_mask[i] = dev->caps.port_type[i];
}

<<<<<<< HEAD
=======
enum {
	MLX4_QUERY_FUNC_NUM_SYS_EQS = 1 << 0,
};

static int mlx4_query_func(struct mlx4_dev *dev, struct mlx4_dev_cap *dev_cap)
{
	int err = 0;
	struct mlx4_func func;

	if (dev->caps.flags2 & MLX4_DEV_CAP_FLAG2_SYS_EQS) {
		err = mlx4_QUERY_FUNC(dev, &func, 0);
		if (err) {
			mlx4_err(dev, "QUERY_DEV_CAP command failed, aborting.\n");
			return err;
		}
		dev_cap->max_eqs = func.max_eq;
		dev_cap->reserved_eqs = func.rsvd_eqs;
		dev_cap->reserved_uars = func.rsvd_uars;
		err |= MLX4_QUERY_FUNC_NUM_SYS_EQS;
	}
	return err;
}

>>>>>>> e529fea9
static void mlx4_enable_cqe_eqe_stride(struct mlx4_dev *dev)
{
	struct mlx4_caps *dev_cap = &dev->caps;

	/* FW not supporting or cancelled by user */
	if (!(dev_cap->flags2 & MLX4_DEV_CAP_FLAG2_EQE_STRIDE) ||
	    !(dev_cap->flags2 & MLX4_DEV_CAP_FLAG2_CQE_STRIDE))
		return;

	/* Must have 64B CQE_EQE enabled by FW to use bigger stride
	 * When FW has NCSI it may decide not to report 64B CQE/EQEs
	 */
	if (!(dev_cap->flags & MLX4_DEV_CAP_FLAG_64B_EQE) ||
	    !(dev_cap->flags & MLX4_DEV_CAP_FLAG_64B_CQE)) {
		dev_cap->flags2 &= ~MLX4_DEV_CAP_FLAG2_CQE_STRIDE;
		dev_cap->flags2 &= ~MLX4_DEV_CAP_FLAG2_EQE_STRIDE;
		return;
	}

	if (cache_line_size() == 128 || cache_line_size() == 256) {
		mlx4_dbg(dev, "Enabling CQE stride cacheLine supported\n");
		/* Changing the real data inside CQE size to 32B */
		dev_cap->flags &= ~MLX4_DEV_CAP_FLAG_64B_CQE;
		dev_cap->flags &= ~MLX4_DEV_CAP_FLAG_64B_EQE;

		if (mlx4_is_master(dev))
			dev_cap->function_caps |= MLX4_FUNC_CAP_EQE_CQE_STRIDE;
	} else {
		mlx4_dbg(dev, "Disabling CQE stride cacheLine unsupported\n");
		dev_cap->flags2 &= ~MLX4_DEV_CAP_FLAG2_CQE_STRIDE;
		dev_cap->flags2 &= ~MLX4_DEV_CAP_FLAG2_EQE_STRIDE;
	}
}

<<<<<<< HEAD
=======
static int _mlx4_dev_port(struct mlx4_dev *dev, int port,
			  struct mlx4_port_cap *port_cap)
{
	dev->caps.vl_cap[port]	    = port_cap->max_vl;
	dev->caps.ib_mtu_cap[port]	    = port_cap->ib_mtu;
	dev->phys_caps.gid_phys_table_len[port]  = port_cap->max_gids;
	dev->phys_caps.pkey_phys_table_len[port] = port_cap->max_pkeys;
	/* set gid and pkey table operating lengths by default
	 * to non-sriov values
	 */
	dev->caps.gid_table_len[port]  = port_cap->max_gids;
	dev->caps.pkey_table_len[port] = port_cap->max_pkeys;
	dev->caps.port_width_cap[port] = port_cap->max_port_width;
	dev->caps.eth_mtu_cap[port]    = port_cap->eth_mtu;
	dev->caps.def_mac[port]        = port_cap->def_mac;
	dev->caps.supported_type[port] = port_cap->supported_port_types;
	dev->caps.suggested_type[port] = port_cap->suggested_type;
	dev->caps.default_sense[port] = port_cap->default_sense;
	dev->caps.trans_type[port]	    = port_cap->trans_type;
	dev->caps.vendor_oui[port]     = port_cap->vendor_oui;
	dev->caps.wavelength[port]     = port_cap->wavelength;
	dev->caps.trans_code[port]     = port_cap->trans_code;

	return 0;
}

static int mlx4_dev_port(struct mlx4_dev *dev, int port,
			 struct mlx4_port_cap *port_cap)
{
	int err = 0;

	err = mlx4_QUERY_PORT(dev, port, port_cap);

	if (err)
		mlx4_err(dev, "QUERY_PORT command failed.\n");

	return err;
}

#define MLX4_A0_STEERING_TABLE_SIZE	256
>>>>>>> e529fea9
static int mlx4_dev_cap(struct mlx4_dev *dev, struct mlx4_dev_cap *dev_cap)
{
	int err;
	int i;

	err = mlx4_QUERY_DEV_CAP(dev, dev_cap);
	if (err) {
		mlx4_err(dev, "QUERY_DEV_CAP command failed, aborting\n");
		return err;
	}

	if (dev_cap->min_page_sz > PAGE_SIZE) {
		mlx4_err(dev, "HCA minimum page size of %d bigger than kernel PAGE_SIZE of %ld, aborting\n",
			 dev_cap->min_page_sz, PAGE_SIZE);
		return -ENODEV;
	}
	if (dev_cap->num_ports > MLX4_MAX_PORTS) {
		mlx4_err(dev, "HCA has %d ports, but we only support %d, aborting\n",
			 dev_cap->num_ports, MLX4_MAX_PORTS);
		return -ENODEV;
	}

	if (dev_cap->uar_size > pci_resource_len(dev->pdev, 2)) {
		mlx4_err(dev, "HCA reported UAR size of 0x%x bigger than PCI resource 2 size of 0x%llx, aborting\n",
			 dev_cap->uar_size,
			 (unsigned long long) pci_resource_len(dev->pdev, 2));
		return -ENODEV;
	}

	dev->caps.num_ports	     = dev_cap->num_ports;
	dev->caps.num_sys_eqs = dev_cap->num_sys_eqs;
	dev->phys_caps.num_phys_eqs = dev_cap->flags2 & MLX4_DEV_CAP_FLAG2_SYS_EQS ?
				      dev->caps.num_sys_eqs :
				      MLX4_MAX_EQ_NUM;
	for (i = 1; i <= dev->caps.num_ports; ++i) {
		err = _mlx4_dev_port(dev, i, dev_cap->port_cap + i);
		if (err) {
			mlx4_err(dev, "QUERY_PORT command failed, aborting\n");
			return err;
		}
	}

	dev->caps.uar_page_size	     = PAGE_SIZE;
	dev->caps.num_uars	     = dev_cap->uar_size / PAGE_SIZE;
	dev->caps.local_ca_ack_delay = dev_cap->local_ca_ack_delay;
	dev->caps.bf_reg_size	     = dev_cap->bf_reg_size;
	dev->caps.bf_regs_per_page   = dev_cap->bf_regs_per_page;
	dev->caps.max_sq_sg	     = dev_cap->max_sq_sg;
	dev->caps.max_rq_sg	     = dev_cap->max_rq_sg;
	dev->caps.max_wqes	     = dev_cap->max_qp_sz;
	dev->caps.max_qp_init_rdma   = dev_cap->max_requester_per_qp;
	dev->caps.max_srq_wqes	     = dev_cap->max_srq_sz;
	dev->caps.max_srq_sge	     = dev_cap->max_rq_sg - 1;
	dev->caps.reserved_srqs	     = dev_cap->reserved_srqs;
	dev->caps.max_sq_desc_sz     = dev_cap->max_sq_desc_sz;
	dev->caps.max_rq_desc_sz     = dev_cap->max_rq_desc_sz;
	/*
	 * Subtract 1 from the limit because we need to allocate a
	 * spare CQE so the HCA HW can tell the difference between an
	 * empty CQ and a full CQ.
	 */
	dev->caps.max_cqes	     = dev_cap->max_cq_sz - 1;
	dev->caps.reserved_cqs	     = dev_cap->reserved_cqs;
	dev->caps.reserved_eqs	     = dev_cap->reserved_eqs;
	dev->caps.reserved_mtts      = dev_cap->reserved_mtts;
	dev->caps.reserved_mrws	     = dev_cap->reserved_mrws;

	/* The first 128 UARs are used for EQ doorbells */
	dev->caps.reserved_uars	     = max_t(int, 128, dev_cap->reserved_uars);
	dev->caps.reserved_pds	     = dev_cap->reserved_pds;
	dev->caps.reserved_xrcds     = (dev->caps.flags & MLX4_DEV_CAP_FLAG_XRC) ?
					dev_cap->reserved_xrcds : 0;
	dev->caps.max_xrcds          = (dev->caps.flags & MLX4_DEV_CAP_FLAG_XRC) ?
					dev_cap->max_xrcds : 0;
	dev->caps.mtt_entry_sz       = dev_cap->mtt_entry_sz;

	dev->caps.max_msg_sz         = dev_cap->max_msg_sz;
	dev->caps.page_size_cap	     = ~(u32) (dev_cap->min_page_sz - 1);
	dev->caps.flags		     = dev_cap->flags;
	dev->caps.flags2	     = dev_cap->flags2;
	dev->caps.bmme_flags	     = dev_cap->bmme_flags;
	dev->caps.reserved_lkey	     = dev_cap->reserved_lkey;
	dev->caps.stat_rate_support  = dev_cap->stat_rate_support;
	dev->caps.max_gso_sz	     = dev_cap->max_gso_sz;
	dev->caps.max_rss_tbl_sz     = dev_cap->max_rss_tbl_sz;

	/* Sense port always allowed on supported devices for ConnectX-1 and -2 */
	if (mlx4_priv(dev)->pci_dev_data & MLX4_PCI_DEV_FORCE_SENSE_PORT)
		dev->caps.flags |= MLX4_DEV_CAP_FLAG_SENSE_SUPPORT;
	/* Don't do sense port on multifunction devices (for now at least) */
	if (mlx4_is_mfunc(dev))
		dev->caps.flags &= ~MLX4_DEV_CAP_FLAG_SENSE_SUPPORT;

	if (mlx4_low_memory_profile()) {
		dev->caps.log_num_macs  = MLX4_MIN_LOG_NUM_MAC;
		dev->caps.log_num_vlans = MLX4_MIN_LOG_NUM_VLANS;
	} else {
		dev->caps.log_num_macs  = log_num_mac;
		dev->caps.log_num_vlans = MLX4_LOG_NUM_VLANS;
	}

	for (i = 1; i <= dev->caps.num_ports; ++i) {
		dev->caps.port_type[i] = MLX4_PORT_TYPE_NONE;
		if (dev->caps.supported_type[i]) {
			/* if only ETH is supported - assign ETH */
			if (dev->caps.supported_type[i] == MLX4_PORT_TYPE_ETH)
				dev->caps.port_type[i] = MLX4_PORT_TYPE_ETH;
			/* if only IB is supported, assign IB */
			else if (dev->caps.supported_type[i] ==
				 MLX4_PORT_TYPE_IB)
				dev->caps.port_type[i] = MLX4_PORT_TYPE_IB;
			else {
				/* if IB and ETH are supported, we set the port
				 * type according to user selection of port type;
				 * if user selected none, take the FW hint */
				if (port_type_array[i - 1] == MLX4_PORT_TYPE_NONE)
					dev->caps.port_type[i] = dev->caps.suggested_type[i] ?
						MLX4_PORT_TYPE_ETH : MLX4_PORT_TYPE_IB;
				else
					dev->caps.port_type[i] = port_type_array[i - 1];
			}
		}
		/*
		 * Link sensing is allowed on the port if 3 conditions are true:
		 * 1. Both protocols are supported on the port.
		 * 2. Different types are supported on the port
		 * 3. FW declared that it supports link sensing
		 */
		mlx4_priv(dev)->sense.sense_allowed[i] =
			((dev->caps.supported_type[i] == MLX4_PORT_TYPE_AUTO) &&
			 (dev->caps.flags & MLX4_DEV_CAP_FLAG_DPDP) &&
			 (dev->caps.flags & MLX4_DEV_CAP_FLAG_SENSE_SUPPORT));

		/*
		 * If "default_sense" bit is set, we move the port to "AUTO" mode
		 * and perform sense_port FW command to try and set the correct
		 * port type from beginning
		 */
		if (mlx4_priv(dev)->sense.sense_allowed[i] && dev->caps.default_sense[i]) {
			enum mlx4_port_type sensed_port = MLX4_PORT_TYPE_NONE;
			dev->caps.possible_type[i] = MLX4_PORT_TYPE_AUTO;
			mlx4_SENSE_PORT(dev, i, &sensed_port);
			if (sensed_port != MLX4_PORT_TYPE_NONE)
				dev->caps.port_type[i] = sensed_port;
		} else {
			dev->caps.possible_type[i] = dev->caps.port_type[i];
		}

		if (dev->caps.log_num_macs > dev_cap->port_cap[i].log_max_macs) {
			dev->caps.log_num_macs = dev_cap->port_cap[i].log_max_macs;
			mlx4_warn(dev, "Requested number of MACs is too much for port %d, reducing to %d\n",
				  i, 1 << dev->caps.log_num_macs);
		}
		if (dev->caps.log_num_vlans > dev_cap->port_cap[i].log_max_vlans) {
			dev->caps.log_num_vlans = dev_cap->port_cap[i].log_max_vlans;
			mlx4_warn(dev, "Requested number of VLANs is too much for port %d, reducing to %d\n",
				  i, 1 << dev->caps.log_num_vlans);
		}
	}

	dev->caps.max_counters = 1 << ilog2(dev_cap->max_counters);

	dev->caps.reserved_qps_cnt[MLX4_QP_REGION_FW] = dev_cap->reserved_qps;
	dev->caps.reserved_qps_cnt[MLX4_QP_REGION_ETH_ADDR] =
		dev->caps.reserved_qps_cnt[MLX4_QP_REGION_FC_ADDR] =
		(1 << dev->caps.log_num_macs) *
		(1 << dev->caps.log_num_vlans) *
		dev->caps.num_ports;
	dev->caps.reserved_qps_cnt[MLX4_QP_REGION_FC_EXCH] = MLX4_NUM_FEXCH;

	if (dev_cap->dmfs_high_rate_qpn_base > 0 &&
	    dev->caps.flags2 & MLX4_DEV_CAP_FLAG2_FS_EN)
		dev->caps.dmfs_high_rate_qpn_base = dev_cap->dmfs_high_rate_qpn_base;
	else
		dev->caps.dmfs_high_rate_qpn_base =
			dev->caps.reserved_qps_cnt[MLX4_QP_REGION_FW];

	if (dev_cap->dmfs_high_rate_qpn_range > 0 &&
	    dev->caps.flags2 & MLX4_DEV_CAP_FLAG2_FS_EN) {
		dev->caps.dmfs_high_rate_qpn_range = dev_cap->dmfs_high_rate_qpn_range;
		dev->caps.dmfs_high_steer_mode = MLX4_STEERING_DMFS_A0_DEFAULT;
		dev->caps.flags2 |= MLX4_DEV_CAP_FLAG2_FS_A0;
	} else {
		dev->caps.dmfs_high_steer_mode = MLX4_STEERING_DMFS_A0_NOT_SUPPORTED;
		dev->caps.dmfs_high_rate_qpn_base =
			dev->caps.reserved_qps_cnt[MLX4_QP_REGION_FW];
		dev->caps.dmfs_high_rate_qpn_range = MLX4_A0_STEERING_TABLE_SIZE;
	}

	dev->caps.reserved_qps_cnt[MLX4_QP_REGION_RSS_RAW_ETH] =
		dev->caps.dmfs_high_rate_qpn_range;

	dev->caps.reserved_qps = dev->caps.reserved_qps_cnt[MLX4_QP_REGION_FW] +
		dev->caps.reserved_qps_cnt[MLX4_QP_REGION_ETH_ADDR] +
		dev->caps.reserved_qps_cnt[MLX4_QP_REGION_FC_ADDR] +
		dev->caps.reserved_qps_cnt[MLX4_QP_REGION_FC_EXCH];

	dev->caps.sqp_demux = (mlx4_is_master(dev)) ? MLX4_MAX_NUM_SLAVES : 0;

	if (!enable_64b_cqe_eqe && !mlx4_is_slave(dev)) {
		if (dev_cap->flags &
		    (MLX4_DEV_CAP_FLAG_64B_CQE | MLX4_DEV_CAP_FLAG_64B_EQE)) {
			mlx4_warn(dev, "64B EQEs/CQEs supported by the device but not enabled\n");
			dev->caps.flags &= ~MLX4_DEV_CAP_FLAG_64B_CQE;
			dev->caps.flags &= ~MLX4_DEV_CAP_FLAG_64B_EQE;
		}

		if (dev_cap->flags2 &
		    (MLX4_DEV_CAP_FLAG2_CQE_STRIDE |
		     MLX4_DEV_CAP_FLAG2_EQE_STRIDE)) {
			mlx4_warn(dev, "Disabling EQE/CQE stride per user request\n");
			dev_cap->flags2 &= ~MLX4_DEV_CAP_FLAG2_CQE_STRIDE;
			dev_cap->flags2 &= ~MLX4_DEV_CAP_FLAG2_EQE_STRIDE;
		}
	}

	if ((dev->caps.flags &
	    (MLX4_DEV_CAP_FLAG_64B_CQE | MLX4_DEV_CAP_FLAG_64B_EQE)) &&
	    mlx4_is_master(dev))
		dev->caps.function_caps |= MLX4_FUNC_CAP_64B_EQE_CQE;

<<<<<<< HEAD
	if (!mlx4_is_slave(dev))
		mlx4_enable_cqe_eqe_stride(dev);
=======
	if (!mlx4_is_slave(dev)) {
		mlx4_enable_cqe_eqe_stride(dev);
		dev->caps.alloc_res_qp_mask =
			(dev->caps.bf_reg_size ? MLX4_RESERVE_ETH_BF_QP : 0) |
			MLX4_RESERVE_A0_QP;
	} else {
		dev->caps.alloc_res_qp_mask = 0;
	}
>>>>>>> e529fea9

	return 0;
}

static int mlx4_get_pcie_dev_link_caps(struct mlx4_dev *dev,
				       enum pci_bus_speed *speed,
				       enum pcie_link_width *width)
{
	u32 lnkcap1, lnkcap2;
	int err1, err2;

#define  PCIE_MLW_CAP_SHIFT 4	/* start of MLW mask in link capabilities */

	*speed = PCI_SPEED_UNKNOWN;
	*width = PCIE_LNK_WIDTH_UNKNOWN;

	err1 = pcie_capability_read_dword(dev->pdev, PCI_EXP_LNKCAP, &lnkcap1);
	err2 = pcie_capability_read_dword(dev->pdev, PCI_EXP_LNKCAP2, &lnkcap2);
	if (!err2 && lnkcap2) { /* PCIe r3.0-compliant */
		if (lnkcap2 & PCI_EXP_LNKCAP2_SLS_8_0GB)
			*speed = PCIE_SPEED_8_0GT;
		else if (lnkcap2 & PCI_EXP_LNKCAP2_SLS_5_0GB)
			*speed = PCIE_SPEED_5_0GT;
		else if (lnkcap2 & PCI_EXP_LNKCAP2_SLS_2_5GB)
			*speed = PCIE_SPEED_2_5GT;
	}
	if (!err1) {
		*width = (lnkcap1 & PCI_EXP_LNKCAP_MLW) >> PCIE_MLW_CAP_SHIFT;
		if (!lnkcap2) { /* pre-r3.0 */
			if (lnkcap1 & PCI_EXP_LNKCAP_SLS_5_0GB)
				*speed = PCIE_SPEED_5_0GT;
			else if (lnkcap1 & PCI_EXP_LNKCAP_SLS_2_5GB)
				*speed = PCIE_SPEED_2_5GT;
		}
	}

	if (*speed == PCI_SPEED_UNKNOWN || *width == PCIE_LNK_WIDTH_UNKNOWN) {
		return err1 ? err1 :
			err2 ? err2 : -EINVAL;
	}
	return 0;
}

static void mlx4_check_pcie_caps(struct mlx4_dev *dev)
{
	enum pcie_link_width width, width_cap;
	enum pci_bus_speed speed, speed_cap;
	int err;

#define PCIE_SPEED_STR(speed) \
	(speed == PCIE_SPEED_8_0GT ? "8.0GT/s" : \
	 speed == PCIE_SPEED_5_0GT ? "5.0GT/s" : \
	 speed == PCIE_SPEED_2_5GT ? "2.5GT/s" : \
	 "Unknown")

	err = mlx4_get_pcie_dev_link_caps(dev, &speed_cap, &width_cap);
	if (err) {
		mlx4_warn(dev,
			  "Unable to determine PCIe device BW capabilities\n");
		return;
	}

	err = pcie_get_minimum_link(dev->pdev, &speed, &width);
	if (err || speed == PCI_SPEED_UNKNOWN ||
	    width == PCIE_LNK_WIDTH_UNKNOWN) {
		mlx4_warn(dev,
			  "Unable to determine PCI device chain minimum BW\n");
		return;
	}

	if (width != width_cap || speed != speed_cap)
		mlx4_warn(dev,
			  "PCIe BW is different than device's capability\n");

	mlx4_info(dev, "PCIe link speed is %s, device supports %s\n",
		  PCIE_SPEED_STR(speed), PCIE_SPEED_STR(speed_cap));
	mlx4_info(dev, "PCIe link width is x%d, device supports x%d\n",
		  width, width_cap);
	return;
}

/*The function checks if there are live vf, return the num of them*/
static int mlx4_how_many_lives_vf(struct mlx4_dev *dev)
{
	struct mlx4_priv *priv = mlx4_priv(dev);
	struct mlx4_slave_state *s_state;
	int i;
	int ret = 0;

	for (i = 1/*the ppf is 0*/; i < dev->num_slaves; ++i) {
		s_state = &priv->mfunc.master.slave_state[i];
		if (s_state->active && s_state->last_cmd !=
		    MLX4_COMM_CMD_RESET) {
			mlx4_warn(dev, "%s: slave: %d is still active\n",
				  __func__, i);
			ret++;
		}
	}
	return ret;
}

int mlx4_get_parav_qkey(struct mlx4_dev *dev, u32 qpn, u32 *qkey)
{
	u32 qk = MLX4_RESERVED_QKEY_BASE;

	if (qpn >= dev->phys_caps.base_tunnel_sqpn + 8 * MLX4_MFUNC_MAX ||
	    qpn < dev->phys_caps.base_proxy_sqpn)
		return -EINVAL;

	if (qpn >= dev->phys_caps.base_tunnel_sqpn)
		/* tunnel qp */
		qk += qpn - dev->phys_caps.base_tunnel_sqpn;
	else
		qk += qpn - dev->phys_caps.base_proxy_sqpn;
	*qkey = qk;
	return 0;
}
EXPORT_SYMBOL(mlx4_get_parav_qkey);

void mlx4_sync_pkey_table(struct mlx4_dev *dev, int slave, int port, int i, int val)
{
	struct mlx4_priv *priv = container_of(dev, struct mlx4_priv, dev);

	if (!mlx4_is_master(dev))
		return;

	priv->virt2phys_pkey[slave][port - 1][i] = val;
}
EXPORT_SYMBOL(mlx4_sync_pkey_table);

void mlx4_put_slave_node_guid(struct mlx4_dev *dev, int slave, __be64 guid)
{
	struct mlx4_priv *priv = container_of(dev, struct mlx4_priv, dev);

	if (!mlx4_is_master(dev))
		return;

	priv->slave_node_guids[slave] = guid;
}
EXPORT_SYMBOL(mlx4_put_slave_node_guid);

__be64 mlx4_get_slave_node_guid(struct mlx4_dev *dev, int slave)
{
	struct mlx4_priv *priv = container_of(dev, struct mlx4_priv, dev);

	if (!mlx4_is_master(dev))
		return 0;

	return priv->slave_node_guids[slave];
}
EXPORT_SYMBOL(mlx4_get_slave_node_guid);

int mlx4_is_slave_active(struct mlx4_dev *dev, int slave)
{
	struct mlx4_priv *priv = mlx4_priv(dev);
	struct mlx4_slave_state *s_slave;

	if (!mlx4_is_master(dev))
		return 0;

	s_slave = &priv->mfunc.master.slave_state[slave];
	return !!s_slave->active;
}
EXPORT_SYMBOL(mlx4_is_slave_active);

static void slave_adjust_steering_mode(struct mlx4_dev *dev,
				       struct mlx4_dev_cap *dev_cap,
				       struct mlx4_init_hca_param *hca_param)
{
	dev->caps.steering_mode = hca_param->steering_mode;
	if (dev->caps.steering_mode == MLX4_STEERING_MODE_DEVICE_MANAGED) {
		dev->caps.num_qp_per_mgm = dev_cap->fs_max_num_qp_per_entry;
		dev->caps.fs_log_max_ucast_qp_range_size =
			dev_cap->fs_log_max_ucast_qp_range_size;
	} else
		dev->caps.num_qp_per_mgm =
			4 * ((1 << hca_param->log_mc_entry_sz)/16 - 2);

	mlx4_dbg(dev, "Steering mode is: %s\n",
		 mlx4_steering_mode_str(dev->caps.steering_mode));
}

static int mlx4_slave_cap(struct mlx4_dev *dev)
{
	int			   err;
	u32			   page_size;
	struct mlx4_dev_cap	   dev_cap;
	struct mlx4_func_cap	   func_cap;
	struct mlx4_init_hca_param hca_param;
	u8			   i;

	memset(&hca_param, 0, sizeof(hca_param));
	err = mlx4_QUERY_HCA(dev, &hca_param);
	if (err) {
		mlx4_err(dev, "QUERY_HCA command failed, aborting\n");
		return err;
	}

	/* fail if the hca has an unknown global capability
	 * at this time global_caps should be always zeroed
	 */
	if (hca_param.global_caps) {
		mlx4_err(dev, "Unknown hca global capabilities\n");
		return -ENOSYS;
	}

	mlx4_log_num_mgm_entry_size = hca_param.log_mc_entry_sz;

	dev->caps.hca_core_clock = hca_param.hca_core_clock;

	memset(&dev_cap, 0, sizeof(dev_cap));
	dev->caps.max_qp_dest_rdma = 1 << hca_param.log_rd_per_qp;
	err = mlx4_dev_cap(dev, &dev_cap);
	if (err) {
		mlx4_err(dev, "QUERY_DEV_CAP command failed, aborting\n");
		return err;
	}

	err = mlx4_QUERY_FW(dev);
	if (err)
		mlx4_err(dev, "QUERY_FW command failed: could not get FW version\n");

	page_size = ~dev->caps.page_size_cap + 1;
	mlx4_warn(dev, "HCA minimum page size:%d\n", page_size);
	if (page_size > PAGE_SIZE) {
		mlx4_err(dev, "HCA minimum page size of %d bigger than kernel PAGE_SIZE of %ld, aborting\n",
			 page_size, PAGE_SIZE);
		return -ENODEV;
	}

	/* slave gets uar page size from QUERY_HCA fw command */
	dev->caps.uar_page_size = 1 << (hca_param.uar_page_sz + 12);

	/* TODO: relax this assumption */
	if (dev->caps.uar_page_size != PAGE_SIZE) {
		mlx4_err(dev, "UAR size:%d != kernel PAGE_SIZE of %ld\n",
			 dev->caps.uar_page_size, PAGE_SIZE);
		return -ENODEV;
	}

	memset(&func_cap, 0, sizeof(func_cap));
	err = mlx4_QUERY_FUNC_CAP(dev, 0, &func_cap);
	if (err) {
		mlx4_err(dev, "QUERY_FUNC_CAP general command failed, aborting (%d)\n",
			 err);
		return err;
	}

	if ((func_cap.pf_context_behaviour | PF_CONTEXT_BEHAVIOUR_MASK) !=
	    PF_CONTEXT_BEHAVIOUR_MASK) {
		mlx4_err(dev, "Unknown pf context behaviour %x known flags %x\n",
			 func_cap.pf_context_behaviour, PF_CONTEXT_BEHAVIOUR_MASK);
		return -ENOSYS;
	}

	dev->caps.num_ports		= func_cap.num_ports;
	dev->quotas.qp			= func_cap.qp_quota;
	dev->quotas.srq			= func_cap.srq_quota;
	dev->quotas.cq			= func_cap.cq_quota;
	dev->quotas.mpt			= func_cap.mpt_quota;
	dev->quotas.mtt			= func_cap.mtt_quota;
	dev->caps.num_qps		= 1 << hca_param.log_num_qps;
	dev->caps.num_srqs		= 1 << hca_param.log_num_srqs;
	dev->caps.num_cqs		= 1 << hca_param.log_num_cqs;
	dev->caps.num_mpts		= 1 << hca_param.log_mpt_sz;
	dev->caps.num_eqs		= func_cap.max_eq;
	dev->caps.reserved_eqs		= func_cap.reserved_eq;
	dev->caps.num_pds               = MLX4_NUM_PDS;
	dev->caps.num_mgms              = 0;
	dev->caps.num_amgms             = 0;

	if (dev->caps.num_ports > MLX4_MAX_PORTS) {
		mlx4_err(dev, "HCA has %d ports, but we only support %d, aborting\n",
			 dev->caps.num_ports, MLX4_MAX_PORTS);
		return -ENODEV;
	}

	dev->caps.qp0_qkey = kcalloc(dev->caps.num_ports, sizeof(u32), GFP_KERNEL);
	dev->caps.qp0_tunnel = kcalloc(dev->caps.num_ports, sizeof (u32), GFP_KERNEL);
	dev->caps.qp0_proxy = kcalloc(dev->caps.num_ports, sizeof (u32), GFP_KERNEL);
	dev->caps.qp1_tunnel = kcalloc(dev->caps.num_ports, sizeof (u32), GFP_KERNEL);
	dev->caps.qp1_proxy = kcalloc(dev->caps.num_ports, sizeof (u32), GFP_KERNEL);

	if (!dev->caps.qp0_tunnel || !dev->caps.qp0_proxy ||
	    !dev->caps.qp1_tunnel || !dev->caps.qp1_proxy ||
	    !dev->caps.qp0_qkey) {
		err = -ENOMEM;
		goto err_mem;
	}

	for (i = 1; i <= dev->caps.num_ports; ++i) {
		err = mlx4_QUERY_FUNC_CAP(dev, i, &func_cap);
		if (err) {
			mlx4_err(dev, "QUERY_FUNC_CAP port command failed for port %d, aborting (%d)\n",
				 i, err);
			goto err_mem;
		}
		dev->caps.qp0_qkey[i - 1] = func_cap.qp0_qkey;
		dev->caps.qp0_tunnel[i - 1] = func_cap.qp0_tunnel_qpn;
		dev->caps.qp0_proxy[i - 1] = func_cap.qp0_proxy_qpn;
		dev->caps.qp1_tunnel[i - 1] = func_cap.qp1_tunnel_qpn;
		dev->caps.qp1_proxy[i - 1] = func_cap.qp1_proxy_qpn;
		dev->caps.port_mask[i] = dev->caps.port_type[i];
		dev->caps.phys_port_id[i] = func_cap.phys_port_id;
		if (mlx4_get_slave_pkey_gid_tbl_len(dev, i,
						    &dev->caps.gid_table_len[i],
						    &dev->caps.pkey_table_len[i]))
			goto err_mem;
	}

	if (dev->caps.uar_page_size * (dev->caps.num_uars -
				       dev->caps.reserved_uars) >
				       pci_resource_len(dev->pdev, 2)) {
		mlx4_err(dev, "HCA reported UAR region size of 0x%x bigger than PCI resource 2 size of 0x%llx, aborting\n",
			 dev->caps.uar_page_size * dev->caps.num_uars,
			 (unsigned long long) pci_resource_len(dev->pdev, 2));
		goto err_mem;
	}

	if (hca_param.dev_cap_enabled & MLX4_DEV_CAP_64B_EQE_ENABLED) {
		dev->caps.eqe_size   = 64;
		dev->caps.eqe_factor = 1;
	} else {
		dev->caps.eqe_size   = 32;
		dev->caps.eqe_factor = 0;
	}

	if (hca_param.dev_cap_enabled & MLX4_DEV_CAP_64B_CQE_ENABLED) {
		dev->caps.cqe_size   = 64;
		dev->caps.userspace_caps |= MLX4_USER_DEV_CAP_LARGE_CQE;
	} else {
		dev->caps.cqe_size   = 32;
	}

	if (hca_param.dev_cap_enabled & MLX4_DEV_CAP_EQE_STRIDE_ENABLED) {
		dev->caps.eqe_size = hca_param.eqe_size;
		dev->caps.eqe_factor = 0;
	}

	if (hca_param.dev_cap_enabled & MLX4_DEV_CAP_CQE_STRIDE_ENABLED) {
		dev->caps.cqe_size = hca_param.cqe_size;
		/* User still need to know when CQE > 32B */
		dev->caps.userspace_caps |= MLX4_USER_DEV_CAP_LARGE_CQE;
	}

	dev->caps.flags2 &= ~MLX4_DEV_CAP_FLAG2_TS;
	mlx4_warn(dev, "Timestamping is not supported in slave mode\n");

	slave_adjust_steering_mode(dev, &dev_cap, &hca_param);

	if (func_cap.extra_flags & MLX4_QUERY_FUNC_FLAGS_BF_RES_QP &&
	    dev->caps.bf_reg_size)
		dev->caps.alloc_res_qp_mask |= MLX4_RESERVE_ETH_BF_QP;

	if (func_cap.extra_flags & MLX4_QUERY_FUNC_FLAGS_A0_RES_QP)
		dev->caps.alloc_res_qp_mask |= MLX4_RESERVE_A0_QP;

	return 0;

err_mem:
	kfree(dev->caps.qp0_qkey);
	kfree(dev->caps.qp0_tunnel);
	kfree(dev->caps.qp0_proxy);
	kfree(dev->caps.qp1_tunnel);
	kfree(dev->caps.qp1_proxy);
	dev->caps.qp0_qkey = NULL;
	dev->caps.qp0_tunnel = NULL;
	dev->caps.qp0_proxy = NULL;
	dev->caps.qp1_tunnel = NULL;
	dev->caps.qp1_proxy = NULL;

	return err;
}

static void mlx4_request_modules(struct mlx4_dev *dev)
{
	int port;
	int has_ib_port = false;
	int has_eth_port = false;
#define EN_DRV_NAME	"mlx4_en"
#define IB_DRV_NAME	"mlx4_ib"

	for (port = 1; port <= dev->caps.num_ports; port++) {
		if (dev->caps.port_type[port] == MLX4_PORT_TYPE_IB)
			has_ib_port = true;
		else if (dev->caps.port_type[port] == MLX4_PORT_TYPE_ETH)
			has_eth_port = true;
	}

	if (has_eth_port)
		request_module_nowait(EN_DRV_NAME);
	if (has_ib_port || (dev->caps.flags & MLX4_DEV_CAP_FLAG_IBOE))
		request_module_nowait(IB_DRV_NAME);
}

/*
 * Change the port configuration of the device.
 * Every user of this function must hold the port mutex.
 */
int mlx4_change_port_types(struct mlx4_dev *dev,
			   enum mlx4_port_type *port_types)
{
	int err = 0;
	int change = 0;
	int port;

	for (port = 0; port <  dev->caps.num_ports; port++) {
		/* Change the port type only if the new type is different
		 * from the current, and not set to Auto */
		if (port_types[port] != dev->caps.port_type[port + 1])
			change = 1;
	}
	if (change) {
		mlx4_unregister_device(dev);
		for (port = 1; port <= dev->caps.num_ports; port++) {
			mlx4_CLOSE_PORT(dev, port);
			dev->caps.port_type[port] = port_types[port - 1];
			err = mlx4_SET_PORT(dev, port, -1);
			if (err) {
				mlx4_err(dev, "Failed to set port %d, aborting\n",
					 port);
				goto out;
			}
		}
		mlx4_set_port_mask(dev);
		err = mlx4_register_device(dev);
		if (err) {
			mlx4_err(dev, "Failed to register device\n");
			goto out;
		}
		mlx4_request_modules(dev);
	}

out:
	return err;
}

static ssize_t show_port_type(struct device *dev,
			      struct device_attribute *attr,
			      char *buf)
{
	struct mlx4_port_info *info = container_of(attr, struct mlx4_port_info,
						   port_attr);
	struct mlx4_dev *mdev = info->dev;
	char type[8];

	sprintf(type, "%s",
		(mdev->caps.port_type[info->port] == MLX4_PORT_TYPE_IB) ?
		"ib" : "eth");
	if (mdev->caps.possible_type[info->port] == MLX4_PORT_TYPE_AUTO)
		sprintf(buf, "auto (%s)\n", type);
	else
		sprintf(buf, "%s\n", type);

	return strlen(buf);
}

static ssize_t set_port_type(struct device *dev,
			     struct device_attribute *attr,
			     const char *buf, size_t count)
{
	struct mlx4_port_info *info = container_of(attr, struct mlx4_port_info,
						   port_attr);
	struct mlx4_dev *mdev = info->dev;
	struct mlx4_priv *priv = mlx4_priv(mdev);
	enum mlx4_port_type types[MLX4_MAX_PORTS];
	enum mlx4_port_type new_types[MLX4_MAX_PORTS];
	static DEFINE_MUTEX(set_port_type_mutex);
	int i;
	int err = 0;

	mutex_lock(&set_port_type_mutex);

	if (!strcmp(buf, "ib\n"))
		info->tmp_type = MLX4_PORT_TYPE_IB;
	else if (!strcmp(buf, "eth\n"))
		info->tmp_type = MLX4_PORT_TYPE_ETH;
	else if (!strcmp(buf, "auto\n"))
		info->tmp_type = MLX4_PORT_TYPE_AUTO;
	else {
		mlx4_err(mdev, "%s is not supported port type\n", buf);
		err = -EINVAL;
		goto err_out;
	}

	mlx4_stop_sense(mdev);
	mutex_lock(&priv->port_mutex);
	/* Possible type is always the one that was delivered */
	mdev->caps.possible_type[info->port] = info->tmp_type;

	for (i = 0; i < mdev->caps.num_ports; i++) {
		types[i] = priv->port[i+1].tmp_type ? priv->port[i+1].tmp_type :
					mdev->caps.possible_type[i+1];
		if (types[i] == MLX4_PORT_TYPE_AUTO)
			types[i] = mdev->caps.port_type[i+1];
	}

	if (!(mdev->caps.flags & MLX4_DEV_CAP_FLAG_DPDP) &&
	    !(mdev->caps.flags & MLX4_DEV_CAP_FLAG_SENSE_SUPPORT)) {
		for (i = 1; i <= mdev->caps.num_ports; i++) {
			if (mdev->caps.possible_type[i] == MLX4_PORT_TYPE_AUTO) {
				mdev->caps.possible_type[i] = mdev->caps.port_type[i];
				err = -EINVAL;
			}
		}
	}
	if (err) {
		mlx4_err(mdev, "Auto sensing is not supported on this HCA. Set only 'eth' or 'ib' for both ports (should be the same)\n");
		goto out;
	}

	mlx4_do_sense_ports(mdev, new_types, types);

	err = mlx4_check_port_params(mdev, new_types);
	if (err)
		goto out;

	/* We are about to apply the changes after the configuration
	 * was verified, no need to remember the temporary types
	 * any more */
	for (i = 0; i < mdev->caps.num_ports; i++)
		priv->port[i + 1].tmp_type = 0;

	err = mlx4_change_port_types(mdev, new_types);

out:
	mlx4_start_sense(mdev);
	mutex_unlock(&priv->port_mutex);
err_out:
	mutex_unlock(&set_port_type_mutex);

	return err ? err : count;
}

enum ibta_mtu {
	IB_MTU_256  = 1,
	IB_MTU_512  = 2,
	IB_MTU_1024 = 3,
	IB_MTU_2048 = 4,
	IB_MTU_4096 = 5
};

static inline int int_to_ibta_mtu(int mtu)
{
	switch (mtu) {
	case 256:  return IB_MTU_256;
	case 512:  return IB_MTU_512;
	case 1024: return IB_MTU_1024;
	case 2048: return IB_MTU_2048;
	case 4096: return IB_MTU_4096;
	default: return -1;
	}
}

static inline int ibta_mtu_to_int(enum ibta_mtu mtu)
{
	switch (mtu) {
	case IB_MTU_256:  return  256;
	case IB_MTU_512:  return  512;
	case IB_MTU_1024: return 1024;
	case IB_MTU_2048: return 2048;
	case IB_MTU_4096: return 4096;
	default: return -1;
	}
}

static ssize_t show_port_ib_mtu(struct device *dev,
			     struct device_attribute *attr,
			     char *buf)
{
	struct mlx4_port_info *info = container_of(attr, struct mlx4_port_info,
						   port_mtu_attr);
	struct mlx4_dev *mdev = info->dev;

	if (mdev->caps.port_type[info->port] == MLX4_PORT_TYPE_ETH)
		mlx4_warn(mdev, "port level mtu is only used for IB ports\n");

	sprintf(buf, "%d\n",
			ibta_mtu_to_int(mdev->caps.port_ib_mtu[info->port]));
	return strlen(buf);
}

static ssize_t set_port_ib_mtu(struct device *dev,
			     struct device_attribute *attr,
			     const char *buf, size_t count)
{
	struct mlx4_port_info *info = container_of(attr, struct mlx4_port_info,
						   port_mtu_attr);
	struct mlx4_dev *mdev = info->dev;
	struct mlx4_priv *priv = mlx4_priv(mdev);
	int err, port, mtu, ibta_mtu = -1;

	if (mdev->caps.port_type[info->port] == MLX4_PORT_TYPE_ETH) {
		mlx4_warn(mdev, "port level mtu is only used for IB ports\n");
		return -EINVAL;
	}

	err = kstrtoint(buf, 0, &mtu);
	if (!err)
		ibta_mtu = int_to_ibta_mtu(mtu);

	if (err || ibta_mtu < 0) {
		mlx4_err(mdev, "%s is invalid IBTA mtu\n", buf);
		return -EINVAL;
	}

	mdev->caps.port_ib_mtu[info->port] = ibta_mtu;

	mlx4_stop_sense(mdev);
	mutex_lock(&priv->port_mutex);
	mlx4_unregister_device(mdev);
	for (port = 1; port <= mdev->caps.num_ports; port++) {
		mlx4_CLOSE_PORT(mdev, port);
		err = mlx4_SET_PORT(mdev, port, -1);
		if (err) {
			mlx4_err(mdev, "Failed to set port %d, aborting\n",
				 port);
			goto err_set_port;
		}
	}
	err = mlx4_register_device(mdev);
err_set_port:
	mutex_unlock(&priv->port_mutex);
	mlx4_start_sense(mdev);
	return err ? err : count;
}

static int mlx4_load_fw(struct mlx4_dev *dev)
{
	struct mlx4_priv *priv = mlx4_priv(dev);
	int err;

	priv->fw.fw_icm = mlx4_alloc_icm(dev, priv->fw.fw_pages,
					 GFP_HIGHUSER | __GFP_NOWARN, 0);
	if (!priv->fw.fw_icm) {
		mlx4_err(dev, "Couldn't allocate FW area, aborting\n");
		return -ENOMEM;
	}

	err = mlx4_MAP_FA(dev, priv->fw.fw_icm);
	if (err) {
		mlx4_err(dev, "MAP_FA command failed, aborting\n");
		goto err_free;
	}

	err = mlx4_RUN_FW(dev);
	if (err) {
		mlx4_err(dev, "RUN_FW command failed, aborting\n");
		goto err_unmap_fa;
	}

	return 0;

err_unmap_fa:
	mlx4_UNMAP_FA(dev);

err_free:
	mlx4_free_icm(dev, priv->fw.fw_icm, 0);
	return err;
}

static int mlx4_init_cmpt_table(struct mlx4_dev *dev, u64 cmpt_base,
				int cmpt_entry_sz)
{
	struct mlx4_priv *priv = mlx4_priv(dev);
	int err;
	int num_eqs;

	err = mlx4_init_icm_table(dev, &priv->qp_table.cmpt_table,
				  cmpt_base +
				  ((u64) (MLX4_CMPT_TYPE_QP *
					  cmpt_entry_sz) << MLX4_CMPT_SHIFT),
				  cmpt_entry_sz, dev->caps.num_qps,
				  dev->caps.reserved_qps_cnt[MLX4_QP_REGION_FW],
				  0, 0);
	if (err)
		goto err;

	err = mlx4_init_icm_table(dev, &priv->srq_table.cmpt_table,
				  cmpt_base +
				  ((u64) (MLX4_CMPT_TYPE_SRQ *
					  cmpt_entry_sz) << MLX4_CMPT_SHIFT),
				  cmpt_entry_sz, dev->caps.num_srqs,
				  dev->caps.reserved_srqs, 0, 0);
	if (err)
		goto err_qp;

	err = mlx4_init_icm_table(dev, &priv->cq_table.cmpt_table,
				  cmpt_base +
				  ((u64) (MLX4_CMPT_TYPE_CQ *
					  cmpt_entry_sz) << MLX4_CMPT_SHIFT),
				  cmpt_entry_sz, dev->caps.num_cqs,
				  dev->caps.reserved_cqs, 0, 0);
	if (err)
		goto err_srq;

	num_eqs = dev->phys_caps.num_phys_eqs;
	err = mlx4_init_icm_table(dev, &priv->eq_table.cmpt_table,
				  cmpt_base +
				  ((u64) (MLX4_CMPT_TYPE_EQ *
					  cmpt_entry_sz) << MLX4_CMPT_SHIFT),
				  cmpt_entry_sz, num_eqs, num_eqs, 0, 0);
	if (err)
		goto err_cq;

	return 0;

err_cq:
	mlx4_cleanup_icm_table(dev, &priv->cq_table.cmpt_table);

err_srq:
	mlx4_cleanup_icm_table(dev, &priv->srq_table.cmpt_table);

err_qp:
	mlx4_cleanup_icm_table(dev, &priv->qp_table.cmpt_table);

err:
	return err;
}

static int mlx4_init_icm(struct mlx4_dev *dev, struct mlx4_dev_cap *dev_cap,
			 struct mlx4_init_hca_param *init_hca, u64 icm_size)
{
	struct mlx4_priv *priv = mlx4_priv(dev);
	u64 aux_pages;
	int num_eqs;
	int err;

	err = mlx4_SET_ICM_SIZE(dev, icm_size, &aux_pages);
	if (err) {
		mlx4_err(dev, "SET_ICM_SIZE command failed, aborting\n");
		return err;
	}

	mlx4_dbg(dev, "%lld KB of HCA context requires %lld KB aux memory\n",
		 (unsigned long long) icm_size >> 10,
		 (unsigned long long) aux_pages << 2);

	priv->fw.aux_icm = mlx4_alloc_icm(dev, aux_pages,
					  GFP_HIGHUSER | __GFP_NOWARN, 0);
	if (!priv->fw.aux_icm) {
		mlx4_err(dev, "Couldn't allocate aux memory, aborting\n");
		return -ENOMEM;
	}

	err = mlx4_MAP_ICM_AUX(dev, priv->fw.aux_icm);
	if (err) {
		mlx4_err(dev, "MAP_ICM_AUX command failed, aborting\n");
		goto err_free_aux;
	}

	err = mlx4_init_cmpt_table(dev, init_hca->cmpt_base, dev_cap->cmpt_entry_sz);
	if (err) {
		mlx4_err(dev, "Failed to map cMPT context memory, aborting\n");
		goto err_unmap_aux;
	}


	num_eqs = dev->phys_caps.num_phys_eqs;
	err = mlx4_init_icm_table(dev, &priv->eq_table.table,
				  init_hca->eqc_base, dev_cap->eqc_entry_sz,
				  num_eqs, num_eqs, 0, 0);
	if (err) {
		mlx4_err(dev, "Failed to map EQ context memory, aborting\n");
		goto err_unmap_cmpt;
	}

	/*
	 * Reserved MTT entries must be aligned up to a cacheline
	 * boundary, since the FW will write to them, while the driver
	 * writes to all other MTT entries. (The variable
	 * dev->caps.mtt_entry_sz below is really the MTT segment
	 * size, not the raw entry size)
	 */
	dev->caps.reserved_mtts =
		ALIGN(dev->caps.reserved_mtts * dev->caps.mtt_entry_sz,
		      dma_get_cache_alignment()) / dev->caps.mtt_entry_sz;

	err = mlx4_init_icm_table(dev, &priv->mr_table.mtt_table,
				  init_hca->mtt_base,
				  dev->caps.mtt_entry_sz,
				  dev->caps.num_mtts,
				  dev->caps.reserved_mtts, 1, 0);
	if (err) {
		mlx4_err(dev, "Failed to map MTT context memory, aborting\n");
		goto err_unmap_eq;
	}

	err = mlx4_init_icm_table(dev, &priv->mr_table.dmpt_table,
				  init_hca->dmpt_base,
				  dev_cap->dmpt_entry_sz,
				  dev->caps.num_mpts,
				  dev->caps.reserved_mrws, 1, 1);
	if (err) {
		mlx4_err(dev, "Failed to map dMPT context memory, aborting\n");
		goto err_unmap_mtt;
	}

	err = mlx4_init_icm_table(dev, &priv->qp_table.qp_table,
				  init_hca->qpc_base,
				  dev_cap->qpc_entry_sz,
				  dev->caps.num_qps,
				  dev->caps.reserved_qps_cnt[MLX4_QP_REGION_FW],
				  0, 0);
	if (err) {
		mlx4_err(dev, "Failed to map QP context memory, aborting\n");
		goto err_unmap_dmpt;
	}

	err = mlx4_init_icm_table(dev, &priv->qp_table.auxc_table,
				  init_hca->auxc_base,
				  dev_cap->aux_entry_sz,
				  dev->caps.num_qps,
				  dev->caps.reserved_qps_cnt[MLX4_QP_REGION_FW],
				  0, 0);
	if (err) {
		mlx4_err(dev, "Failed to map AUXC context memory, aborting\n");
		goto err_unmap_qp;
	}

	err = mlx4_init_icm_table(dev, &priv->qp_table.altc_table,
				  init_hca->altc_base,
				  dev_cap->altc_entry_sz,
				  dev->caps.num_qps,
				  dev->caps.reserved_qps_cnt[MLX4_QP_REGION_FW],
				  0, 0);
	if (err) {
		mlx4_err(dev, "Failed to map ALTC context memory, aborting\n");
		goto err_unmap_auxc;
	}

	err = mlx4_init_icm_table(dev, &priv->qp_table.rdmarc_table,
				  init_hca->rdmarc_base,
				  dev_cap->rdmarc_entry_sz << priv->qp_table.rdmarc_shift,
				  dev->caps.num_qps,
				  dev->caps.reserved_qps_cnt[MLX4_QP_REGION_FW],
				  0, 0);
	if (err) {
		mlx4_err(dev, "Failed to map RDMARC context memory, aborting\n");
		goto err_unmap_altc;
	}

	err = mlx4_init_icm_table(dev, &priv->cq_table.table,
				  init_hca->cqc_base,
				  dev_cap->cqc_entry_sz,
				  dev->caps.num_cqs,
				  dev->caps.reserved_cqs, 0, 0);
	if (err) {
		mlx4_err(dev, "Failed to map CQ context memory, aborting\n");
		goto err_unmap_rdmarc;
	}

	err = mlx4_init_icm_table(dev, &priv->srq_table.table,
				  init_hca->srqc_base,
				  dev_cap->srq_entry_sz,
				  dev->caps.num_srqs,
				  dev->caps.reserved_srqs, 0, 0);
	if (err) {
		mlx4_err(dev, "Failed to map SRQ context memory, aborting\n");
		goto err_unmap_cq;
	}

	/*
	 * For flow steering device managed mode it is required to use
	 * mlx4_init_icm_table. For B0 steering mode it's not strictly
	 * required, but for simplicity just map the whole multicast
	 * group table now.  The table isn't very big and it's a lot
	 * easier than trying to track ref counts.
	 */
	err = mlx4_init_icm_table(dev, &priv->mcg_table.table,
				  init_hca->mc_base,
				  mlx4_get_mgm_entry_size(dev),
				  dev->caps.num_mgms + dev->caps.num_amgms,
				  dev->caps.num_mgms + dev->caps.num_amgms,
				  0, 0);
	if (err) {
		mlx4_err(dev, "Failed to map MCG context memory, aborting\n");
		goto err_unmap_srq;
	}

	return 0;

err_unmap_srq:
	mlx4_cleanup_icm_table(dev, &priv->srq_table.table);

err_unmap_cq:
	mlx4_cleanup_icm_table(dev, &priv->cq_table.table);

err_unmap_rdmarc:
	mlx4_cleanup_icm_table(dev, &priv->qp_table.rdmarc_table);

err_unmap_altc:
	mlx4_cleanup_icm_table(dev, &priv->qp_table.altc_table);

err_unmap_auxc:
	mlx4_cleanup_icm_table(dev, &priv->qp_table.auxc_table);

err_unmap_qp:
	mlx4_cleanup_icm_table(dev, &priv->qp_table.qp_table);

err_unmap_dmpt:
	mlx4_cleanup_icm_table(dev, &priv->mr_table.dmpt_table);

err_unmap_mtt:
	mlx4_cleanup_icm_table(dev, &priv->mr_table.mtt_table);

err_unmap_eq:
	mlx4_cleanup_icm_table(dev, &priv->eq_table.table);

err_unmap_cmpt:
	mlx4_cleanup_icm_table(dev, &priv->eq_table.cmpt_table);
	mlx4_cleanup_icm_table(dev, &priv->cq_table.cmpt_table);
	mlx4_cleanup_icm_table(dev, &priv->srq_table.cmpt_table);
	mlx4_cleanup_icm_table(dev, &priv->qp_table.cmpt_table);

err_unmap_aux:
	mlx4_UNMAP_ICM_AUX(dev);

err_free_aux:
	mlx4_free_icm(dev, priv->fw.aux_icm, 0);

	return err;
}

static void mlx4_free_icms(struct mlx4_dev *dev)
{
	struct mlx4_priv *priv = mlx4_priv(dev);

	mlx4_cleanup_icm_table(dev, &priv->mcg_table.table);
	mlx4_cleanup_icm_table(dev, &priv->srq_table.table);
	mlx4_cleanup_icm_table(dev, &priv->cq_table.table);
	mlx4_cleanup_icm_table(dev, &priv->qp_table.rdmarc_table);
	mlx4_cleanup_icm_table(dev, &priv->qp_table.altc_table);
	mlx4_cleanup_icm_table(dev, &priv->qp_table.auxc_table);
	mlx4_cleanup_icm_table(dev, &priv->qp_table.qp_table);
	mlx4_cleanup_icm_table(dev, &priv->mr_table.dmpt_table);
	mlx4_cleanup_icm_table(dev, &priv->mr_table.mtt_table);
	mlx4_cleanup_icm_table(dev, &priv->eq_table.table);
	mlx4_cleanup_icm_table(dev, &priv->eq_table.cmpt_table);
	mlx4_cleanup_icm_table(dev, &priv->cq_table.cmpt_table);
	mlx4_cleanup_icm_table(dev, &priv->srq_table.cmpt_table);
	mlx4_cleanup_icm_table(dev, &priv->qp_table.cmpt_table);

	mlx4_UNMAP_ICM_AUX(dev);
	mlx4_free_icm(dev, priv->fw.aux_icm, 0);
}

static void mlx4_slave_exit(struct mlx4_dev *dev)
{
	struct mlx4_priv *priv = mlx4_priv(dev);

	mutex_lock(&priv->cmd.slave_cmd_mutex);
	if (mlx4_comm_cmd(dev, MLX4_COMM_CMD_RESET, 0, MLX4_COMM_TIME))
		mlx4_warn(dev, "Failed to close slave function\n");
	mutex_unlock(&priv->cmd.slave_cmd_mutex);
}

static int map_bf_area(struct mlx4_dev *dev)
{
	struct mlx4_priv *priv = mlx4_priv(dev);
	resource_size_t bf_start;
	resource_size_t bf_len;
	int err = 0;

	if (!dev->caps.bf_reg_size)
		return -ENXIO;

	bf_start = pci_resource_start(dev->pdev, 2) +
			(dev->caps.num_uars << PAGE_SHIFT);
	bf_len = pci_resource_len(dev->pdev, 2) -
			(dev->caps.num_uars << PAGE_SHIFT);
	priv->bf_mapping = io_mapping_create_wc(bf_start, bf_len);
	if (!priv->bf_mapping)
		err = -ENOMEM;

	return err;
}

static void unmap_bf_area(struct mlx4_dev *dev)
{
	if (mlx4_priv(dev)->bf_mapping)
		io_mapping_free(mlx4_priv(dev)->bf_mapping);
}

cycle_t mlx4_read_clock(struct mlx4_dev *dev)
{
	u32 clockhi, clocklo, clockhi1;
	cycle_t cycles;
	int i;
	struct mlx4_priv *priv = mlx4_priv(dev);

	for (i = 0; i < 10; i++) {
		clockhi = swab32(readl(priv->clock_mapping));
		clocklo = swab32(readl(priv->clock_mapping + 4));
		clockhi1 = swab32(readl(priv->clock_mapping));
		if (clockhi == clockhi1)
			break;
	}

	cycles = (u64) clockhi << 32 | (u64) clocklo;

	return cycles;
}
EXPORT_SYMBOL_GPL(mlx4_read_clock);


static int map_internal_clock(struct mlx4_dev *dev)
{
	struct mlx4_priv *priv = mlx4_priv(dev);

	priv->clock_mapping =
		ioremap(pci_resource_start(dev->pdev, priv->fw.clock_bar) +
			priv->fw.clock_offset, MLX4_CLOCK_SIZE);

	if (!priv->clock_mapping)
		return -ENOMEM;

	return 0;
}

static void unmap_internal_clock(struct mlx4_dev *dev)
{
	struct mlx4_priv *priv = mlx4_priv(dev);

	if (priv->clock_mapping)
		iounmap(priv->clock_mapping);
}

static void mlx4_close_hca(struct mlx4_dev *dev)
{
	unmap_internal_clock(dev);
	unmap_bf_area(dev);
	if (mlx4_is_slave(dev))
		mlx4_slave_exit(dev);
	else {
		mlx4_CLOSE_HCA(dev, 0);
		mlx4_free_icms(dev);
	}
}

static void mlx4_close_fw(struct mlx4_dev *dev)
{
	if (!mlx4_is_slave(dev)) {
		mlx4_UNMAP_FA(dev);
		mlx4_free_icm(dev, mlx4_priv(dev)->fw.fw_icm, 0);
	}
}

static int mlx4_init_slave(struct mlx4_dev *dev)
{
	struct mlx4_priv *priv = mlx4_priv(dev);
	u64 dma = (u64) priv->mfunc.vhcr_dma;
	int ret_from_reset = 0;
	u32 slave_read;
	u32 cmd_channel_ver;

	if (atomic_read(&pf_loading)) {
		mlx4_warn(dev, "PF is not ready - Deferring probe\n");
		return -EPROBE_DEFER;
	}

	mutex_lock(&priv->cmd.slave_cmd_mutex);
	priv->cmd.max_cmds = 1;
	mlx4_warn(dev, "Sending reset\n");
	ret_from_reset = mlx4_comm_cmd(dev, MLX4_COMM_CMD_RESET, 0,
				       MLX4_COMM_TIME);
	/* if we are in the middle of flr the slave will try
	 * NUM_OF_RESET_RETRIES times before leaving.*/
	if (ret_from_reset) {
		if (MLX4_DELAY_RESET_SLAVE == ret_from_reset) {
			mlx4_warn(dev, "slave is currently in the middle of FLR - Deferring probe\n");
			mutex_unlock(&priv->cmd.slave_cmd_mutex);
			return -EPROBE_DEFER;
		} else
			goto err;
	}

	/* check the driver version - the slave I/F revision
	 * must match the master's */
	slave_read = swab32(readl(&priv->mfunc.comm->slave_read));
	cmd_channel_ver = mlx4_comm_get_version();

	if (MLX4_COMM_GET_IF_REV(cmd_channel_ver) !=
		MLX4_COMM_GET_IF_REV(slave_read)) {
		mlx4_err(dev, "slave driver version is not supported by the master\n");
		goto err;
	}

	mlx4_warn(dev, "Sending vhcr0\n");
	if (mlx4_comm_cmd(dev, MLX4_COMM_CMD_VHCR0, dma >> 48,
						    MLX4_COMM_TIME))
		goto err;
	if (mlx4_comm_cmd(dev, MLX4_COMM_CMD_VHCR1, dma >> 32,
						    MLX4_COMM_TIME))
		goto err;
	if (mlx4_comm_cmd(dev, MLX4_COMM_CMD_VHCR2, dma >> 16,
						    MLX4_COMM_TIME))
		goto err;
	if (mlx4_comm_cmd(dev, MLX4_COMM_CMD_VHCR_EN, dma, MLX4_COMM_TIME))
		goto err;

	mutex_unlock(&priv->cmd.slave_cmd_mutex);
	return 0;

err:
	mlx4_comm_cmd(dev, MLX4_COMM_CMD_RESET, 0, 0);
	mutex_unlock(&priv->cmd.slave_cmd_mutex);
	return -EIO;
}

static void mlx4_parav_master_pf_caps(struct mlx4_dev *dev)
{
	int i;

	for (i = 1; i <= dev->caps.num_ports; i++) {
		if (dev->caps.port_type[i] == MLX4_PORT_TYPE_ETH)
			dev->caps.gid_table_len[i] =
				mlx4_get_slave_num_gids(dev, 0, i);
		else
			dev->caps.gid_table_len[i] = 1;
		dev->caps.pkey_table_len[i] =
			dev->phys_caps.pkey_phys_table_len[i] - 1;
	}
}

static int choose_log_fs_mgm_entry_size(int qp_per_entry)
{
	int i = MLX4_MIN_MGM_LOG_ENTRY_SIZE;

	for (i = MLX4_MIN_MGM_LOG_ENTRY_SIZE; i <= MLX4_MAX_MGM_LOG_ENTRY_SIZE;
	      i++) {
		if (qp_per_entry <= 4 * ((1 << i) / 16 - 2))
			break;
	}

	return (i <= MLX4_MAX_MGM_LOG_ENTRY_SIZE) ? i : -1;
}

static const char *dmfs_high_rate_steering_mode_str(int dmfs_high_steer_mode)
{
	switch (dmfs_high_steer_mode) {
	case MLX4_STEERING_DMFS_A0_DEFAULT:
		return "default performance";

	case MLX4_STEERING_DMFS_A0_DYNAMIC:
		return "dynamic hybrid mode";

	case MLX4_STEERING_DMFS_A0_STATIC:
		return "performance optimized for limited rule configuration (static)";

	case MLX4_STEERING_DMFS_A0_DISABLE:
		return "disabled performance optimized steering";

	case MLX4_STEERING_DMFS_A0_NOT_SUPPORTED:
		return "performance optimized steering not supported";

	default:
		return "Unrecognized mode";
	}
}

#define MLX4_DMFS_A0_STEERING			(1UL << 2)

static void choose_steering_mode(struct mlx4_dev *dev,
				 struct mlx4_dev_cap *dev_cap)
{
	if (mlx4_log_num_mgm_entry_size <= 0) {
		if ((-mlx4_log_num_mgm_entry_size) & MLX4_DMFS_A0_STEERING) {
			if (dev->caps.dmfs_high_steer_mode ==
			    MLX4_STEERING_DMFS_A0_NOT_SUPPORTED)
				mlx4_err(dev, "DMFS high rate mode not supported\n");
			else
				dev->caps.dmfs_high_steer_mode =
					MLX4_STEERING_DMFS_A0_STATIC;
		}
	}

	if (mlx4_log_num_mgm_entry_size <= 0 &&
	    dev_cap->flags2 & MLX4_DEV_CAP_FLAG2_FS_EN &&
	    (!mlx4_is_mfunc(dev) ||
	     (dev_cap->fs_max_num_qp_per_entry >= (dev->num_vfs + 1))) &&
	    choose_log_fs_mgm_entry_size(dev_cap->fs_max_num_qp_per_entry) >=
		MLX4_MIN_MGM_LOG_ENTRY_SIZE) {
		dev->oper_log_mgm_entry_size =
			choose_log_fs_mgm_entry_size(dev_cap->fs_max_num_qp_per_entry);
		dev->caps.steering_mode = MLX4_STEERING_MODE_DEVICE_MANAGED;
		dev->caps.num_qp_per_mgm = dev_cap->fs_max_num_qp_per_entry;
		dev->caps.fs_log_max_ucast_qp_range_size =
			dev_cap->fs_log_max_ucast_qp_range_size;
	} else {
		if (dev->caps.dmfs_high_steer_mode !=
		    MLX4_STEERING_DMFS_A0_NOT_SUPPORTED)
			dev->caps.dmfs_high_steer_mode = MLX4_STEERING_DMFS_A0_DISABLE;
		if (dev->caps.flags & MLX4_DEV_CAP_FLAG_VEP_UC_STEER &&
		    dev->caps.flags & MLX4_DEV_CAP_FLAG_VEP_MC_STEER)
			dev->caps.steering_mode = MLX4_STEERING_MODE_B0;
		else {
			dev->caps.steering_mode = MLX4_STEERING_MODE_A0;

			if (dev->caps.flags & MLX4_DEV_CAP_FLAG_VEP_UC_STEER ||
			    dev->caps.flags & MLX4_DEV_CAP_FLAG_VEP_MC_STEER)
				mlx4_warn(dev, "Must have both UC_STEER and MC_STEER flags set to use B0 steering - falling back to A0 steering mode\n");
		}
		dev->oper_log_mgm_entry_size =
			mlx4_log_num_mgm_entry_size > 0 ?
			mlx4_log_num_mgm_entry_size :
			MLX4_DEFAULT_MGM_LOG_ENTRY_SIZE;
		dev->caps.num_qp_per_mgm = mlx4_get_qp_per_mgm(dev);
	}
	mlx4_dbg(dev, "Steering mode is: %s, oper_log_mgm_entry_size = %d, modparam log_num_mgm_entry_size = %d\n",
		 mlx4_steering_mode_str(dev->caps.steering_mode),
		 dev->oper_log_mgm_entry_size,
		 mlx4_log_num_mgm_entry_size);
}

static void choose_tunnel_offload_mode(struct mlx4_dev *dev,
				       struct mlx4_dev_cap *dev_cap)
{
	if (dev->caps.steering_mode == MLX4_STEERING_MODE_DEVICE_MANAGED &&
	    dev_cap->flags2 & MLX4_DEV_CAP_FLAG2_VXLAN_OFFLOADS &&
	    dev->caps.dmfs_high_steer_mode != MLX4_STEERING_DMFS_A0_STATIC)
		dev->caps.tunnel_offload_mode = MLX4_TUNNEL_OFFLOAD_MODE_VXLAN;
	else
		dev->caps.tunnel_offload_mode = MLX4_TUNNEL_OFFLOAD_MODE_NONE;

	mlx4_dbg(dev, "Tunneling offload mode is: %s\n",  (dev->caps.tunnel_offload_mode
		 == MLX4_TUNNEL_OFFLOAD_MODE_VXLAN) ? "vxlan" : "none");
}

static int mlx4_validate_optimized_steering(struct mlx4_dev *dev)
{
	int i;
	struct mlx4_port_cap port_cap;

	if (dev->caps.dmfs_high_steer_mode == MLX4_STEERING_DMFS_A0_NOT_SUPPORTED)
		return -EINVAL;

	for (i = 1; i <= dev->caps.num_ports; i++) {
		if (mlx4_dev_port(dev, i, &port_cap)) {
			mlx4_err(dev,
				 "QUERY_DEV_CAP command failed, can't veify DMFS high rate steering.\n");
		} else if ((dev->caps.dmfs_high_steer_mode !=
			    MLX4_STEERING_DMFS_A0_DEFAULT) &&
			   (port_cap.dmfs_optimized_state ==
			    !!(dev->caps.dmfs_high_steer_mode ==
			    MLX4_STEERING_DMFS_A0_DISABLE))) {
			mlx4_err(dev,
				 "DMFS high rate steer mode differ, driver requested %s but %s in FW.\n",
				 dmfs_high_rate_steering_mode_str(
					dev->caps.dmfs_high_steer_mode),
				 (port_cap.dmfs_optimized_state ?
					"enabled" : "disabled"));
		}
	}

	return 0;
}

static int mlx4_init_fw(struct mlx4_dev *dev)
{
	struct mlx4_mod_stat_cfg   mlx4_cfg;
	int err = 0;

	if (!mlx4_is_slave(dev)) {
		err = mlx4_QUERY_FW(dev);
		if (err) {
			if (err == -EACCES)
				mlx4_info(dev, "non-primary physical function, skipping\n");
			else
				mlx4_err(dev, "QUERY_FW command failed, aborting\n");
			return err;
		}

		err = mlx4_load_fw(dev);
		if (err) {
			mlx4_err(dev, "Failed to start FW, aborting\n");
			return err;
		}

		mlx4_cfg.log_pg_sz_m = 1;
		mlx4_cfg.log_pg_sz = 0;
		err = mlx4_MOD_STAT_CFG(dev, &mlx4_cfg);
		if (err)
			mlx4_warn(dev, "Failed to override log_pg_sz parameter\n");
	}

	return err;
}

static int mlx4_init_hca(struct mlx4_dev *dev)
{
	struct mlx4_priv	  *priv = mlx4_priv(dev);
	struct mlx4_adapter	   adapter;
	struct mlx4_dev_cap	   dev_cap;
	struct mlx4_profile	   profile;
	struct mlx4_init_hca_param init_hca;
	u64 icm_size;
	struct mlx4_config_dev_params params;
	int err;

	if (!mlx4_is_slave(dev)) {
		err = mlx4_dev_cap(dev, &dev_cap);
		if (err) {
			mlx4_err(dev, "QUERY_DEV_CAP command failed, aborting\n");
			goto err_stop_fw;
		}

		choose_steering_mode(dev, &dev_cap);
		choose_tunnel_offload_mode(dev, &dev_cap);

		if (dev->caps.dmfs_high_steer_mode == MLX4_STEERING_DMFS_A0_STATIC &&
		    mlx4_is_master(dev))
			dev->caps.function_caps |= MLX4_FUNC_CAP_DMFS_A0_STATIC;

		err = mlx4_get_phys_port_id(dev);
		if (err)
			mlx4_err(dev, "Fail to get physical port id\n");

		if (mlx4_is_master(dev))
			mlx4_parav_master_pf_caps(dev);

		if (mlx4_low_memory_profile()) {
			mlx4_info(dev, "Running from within kdump kernel. Using low memory profile\n");
			profile = low_mem_profile;
		} else {
			profile = default_profile;
		}
		if (dev->caps.steering_mode ==
		    MLX4_STEERING_MODE_DEVICE_MANAGED)
			profile.num_mcg = MLX4_FS_NUM_MCG;

		icm_size = mlx4_make_profile(dev, &profile, &dev_cap,
					     &init_hca);
		if ((long long) icm_size < 0) {
			err = icm_size;
			goto err_stop_fw;
		}

		dev->caps.max_fmr_maps = (1 << (32 - ilog2(dev->caps.num_mpts))) - 1;

		init_hca.log_uar_sz = ilog2(dev->caps.num_uars);
		init_hca.uar_page_sz = PAGE_SHIFT - 12;
		init_hca.mw_enabled = 0;
		if (dev->caps.flags & MLX4_DEV_CAP_FLAG_MEM_WINDOW ||
		    dev->caps.bmme_flags & MLX4_BMME_FLAG_TYPE_2_WIN)
			init_hca.mw_enabled = INIT_HCA_TPT_MW_ENABLE;

		err = mlx4_init_icm(dev, &dev_cap, &init_hca, icm_size);
		if (err)
			goto err_stop_fw;

		err = mlx4_INIT_HCA(dev, &init_hca);
		if (err) {
			mlx4_err(dev, "INIT_HCA command failed, aborting\n");
			goto err_free_icm;
		}

		if (dev_cap.flags2 & MLX4_DEV_CAP_FLAG2_SYS_EQS) {
			err = mlx4_query_func(dev, &dev_cap);
			if (err < 0) {
				mlx4_err(dev, "QUERY_FUNC command failed, aborting.\n");
				goto err_stop_fw;
			} else if (err & MLX4_QUERY_FUNC_NUM_SYS_EQS) {
				dev->caps.num_eqs = dev_cap.max_eqs;
				dev->caps.reserved_eqs = dev_cap.reserved_eqs;
				dev->caps.reserved_uars = dev_cap.reserved_uars;
			}
		}

		/*
		 * If TS is supported by FW
		 * read HCA frequency by QUERY_HCA command
		 */
		if (dev->caps.flags2 & MLX4_DEV_CAP_FLAG2_TS) {
			memset(&init_hca, 0, sizeof(init_hca));
			err = mlx4_QUERY_HCA(dev, &init_hca);
			if (err) {
				mlx4_err(dev, "QUERY_HCA command failed, disable timestamp\n");
				dev->caps.flags2 &= ~MLX4_DEV_CAP_FLAG2_TS;
			} else {
				dev->caps.hca_core_clock =
					init_hca.hca_core_clock;
			}

			/* In case we got HCA frequency 0 - disable timestamping
			 * to avoid dividing by zero
			 */
			if (!dev->caps.hca_core_clock) {
				dev->caps.flags2 &= ~MLX4_DEV_CAP_FLAG2_TS;
				mlx4_err(dev,
					 "HCA frequency is 0 - timestamping is not supported\n");
			} else if (map_internal_clock(dev)) {
				/*
				 * Map internal clock,
				 * in case of failure disable timestamping
				 */
				dev->caps.flags2 &= ~MLX4_DEV_CAP_FLAG2_TS;
				mlx4_err(dev, "Failed to map internal clock. Timestamping is not supported\n");
			}
		}

		if (dev->caps.dmfs_high_steer_mode !=
		    MLX4_STEERING_DMFS_A0_NOT_SUPPORTED) {
			if (mlx4_validate_optimized_steering(dev))
				mlx4_warn(dev, "Optimized steering validation failed\n");

			if (dev->caps.dmfs_high_steer_mode ==
			    MLX4_STEERING_DMFS_A0_DISABLE) {
				dev->caps.dmfs_high_rate_qpn_base =
					dev->caps.reserved_qps_cnt[MLX4_QP_REGION_FW];
				dev->caps.dmfs_high_rate_qpn_range =
					MLX4_A0_STEERING_TABLE_SIZE;
			}

			mlx4_dbg(dev, "DMFS high rate steer mode is: %s\n",
				 dmfs_high_rate_steering_mode_str(
					dev->caps.dmfs_high_steer_mode));
		}
	} else {
		err = mlx4_init_slave(dev);
		if (err) {
			if (err != -EPROBE_DEFER)
				mlx4_err(dev, "Failed to initialize slave\n");
			return err;
		}

		err = mlx4_slave_cap(dev);
		if (err) {
			mlx4_err(dev, "Failed to obtain slave caps\n");
			goto err_close;
		}
	}

	if (map_bf_area(dev))
		mlx4_dbg(dev, "Failed to map blue flame area\n");

	/*Only the master set the ports, all the rest got it from it.*/
	if (!mlx4_is_slave(dev))
		mlx4_set_port_mask(dev);

	err = mlx4_QUERY_ADAPTER(dev, &adapter);
	if (err) {
		mlx4_err(dev, "QUERY_ADAPTER command failed, aborting\n");
		goto unmap_bf;
	}

	/* Query CONFIG_DEV parameters */
	err = mlx4_config_dev_retrieval(dev, &params);
	if (err && err != -ENOTSUPP) {
		mlx4_err(dev, "Failed to query CONFIG_DEV parameters\n");
	} else if (!err) {
		dev->caps.rx_checksum_flags_port[1] = params.rx_csum_flags_port_1;
		dev->caps.rx_checksum_flags_port[2] = params.rx_csum_flags_port_2;
	}
	priv->eq_table.inta_pin = adapter.inta_pin;
	memcpy(dev->board_id, adapter.board_id, sizeof dev->board_id);

	return 0;

unmap_bf:
	unmap_internal_clock(dev);
	unmap_bf_area(dev);

	if (mlx4_is_slave(dev)) {
		kfree(dev->caps.qp0_qkey);
		kfree(dev->caps.qp0_tunnel);
		kfree(dev->caps.qp0_proxy);
		kfree(dev->caps.qp1_tunnel);
		kfree(dev->caps.qp1_proxy);
	}

err_close:
	if (mlx4_is_slave(dev))
		mlx4_slave_exit(dev);
	else
		mlx4_CLOSE_HCA(dev, 0);

err_free_icm:
	if (!mlx4_is_slave(dev))
		mlx4_free_icms(dev);

err_stop_fw:
	if (!mlx4_is_slave(dev)) {
		mlx4_UNMAP_FA(dev);
		mlx4_free_icm(dev, priv->fw.fw_icm, 0);
	}
	return err;
}

static int mlx4_init_counters_table(struct mlx4_dev *dev)
{
	struct mlx4_priv *priv = mlx4_priv(dev);
	int nent;

	if (!(dev->caps.flags & MLX4_DEV_CAP_FLAG_COUNTERS))
		return -ENOENT;

	nent = dev->caps.max_counters;
	return mlx4_bitmap_init(&priv->counters_bitmap, nent, nent - 1, 0, 0);
}

static void mlx4_cleanup_counters_table(struct mlx4_dev *dev)
{
	mlx4_bitmap_cleanup(&mlx4_priv(dev)->counters_bitmap);
}

int __mlx4_counter_alloc(struct mlx4_dev *dev, u32 *idx)
{
	struct mlx4_priv *priv = mlx4_priv(dev);

	if (!(dev->caps.flags & MLX4_DEV_CAP_FLAG_COUNTERS))
		return -ENOENT;

	*idx = mlx4_bitmap_alloc(&priv->counters_bitmap);
	if (*idx == -1)
		return -ENOMEM;

	return 0;
}

int mlx4_counter_alloc(struct mlx4_dev *dev, u32 *idx)
{
	u64 out_param;
	int err;

	if (mlx4_is_mfunc(dev)) {
		err = mlx4_cmd_imm(dev, 0, &out_param, RES_COUNTER,
				   RES_OP_RESERVE, MLX4_CMD_ALLOC_RES,
				   MLX4_CMD_TIME_CLASS_A, MLX4_CMD_WRAPPED);
		if (!err)
			*idx = get_param_l(&out_param);

		return err;
	}
	return __mlx4_counter_alloc(dev, idx);
}
EXPORT_SYMBOL_GPL(mlx4_counter_alloc);

void __mlx4_counter_free(struct mlx4_dev *dev, u32 idx)
{
	mlx4_bitmap_free(&mlx4_priv(dev)->counters_bitmap, idx, MLX4_USE_RR);
	return;
}

void mlx4_counter_free(struct mlx4_dev *dev, u32 idx)
{
	u64 in_param = 0;

	if (mlx4_is_mfunc(dev)) {
		set_param_l(&in_param, idx);
		mlx4_cmd(dev, in_param, RES_COUNTER, RES_OP_RESERVE,
			 MLX4_CMD_FREE_RES, MLX4_CMD_TIME_CLASS_A,
			 MLX4_CMD_WRAPPED);
		return;
	}
	__mlx4_counter_free(dev, idx);
}
EXPORT_SYMBOL_GPL(mlx4_counter_free);

static int mlx4_setup_hca(struct mlx4_dev *dev)
{
	struct mlx4_priv *priv = mlx4_priv(dev);
	int err;
	int port;
	__be32 ib_port_default_caps;

	err = mlx4_init_uar_table(dev);
	if (err) {
		mlx4_err(dev, "Failed to initialize user access region table, aborting\n");
		 return err;
	}

	err = mlx4_uar_alloc(dev, &priv->driver_uar);
	if (err) {
		mlx4_err(dev, "Failed to allocate driver access region, aborting\n");
		goto err_uar_table_free;
	}

	priv->kar = ioremap((phys_addr_t) priv->driver_uar.pfn << PAGE_SHIFT, PAGE_SIZE);
	if (!priv->kar) {
		mlx4_err(dev, "Couldn't map kernel access region, aborting\n");
		err = -ENOMEM;
		goto err_uar_free;
	}

	err = mlx4_init_pd_table(dev);
	if (err) {
		mlx4_err(dev, "Failed to initialize protection domain table, aborting\n");
		goto err_kar_unmap;
	}

	err = mlx4_init_xrcd_table(dev);
	if (err) {
		mlx4_err(dev, "Failed to initialize reliable connection domain table, aborting\n");
		goto err_pd_table_free;
	}

	err = mlx4_init_mr_table(dev);
	if (err) {
		mlx4_err(dev, "Failed to initialize memory region table, aborting\n");
		goto err_xrcd_table_free;
	}

	if (!mlx4_is_slave(dev)) {
		err = mlx4_init_mcg_table(dev);
		if (err) {
			mlx4_err(dev, "Failed to initialize multicast group table, aborting\n");
			goto err_mr_table_free;
		}
		err = mlx4_config_mad_demux(dev);
		if (err) {
			mlx4_err(dev, "Failed in config_mad_demux, aborting\n");
			goto err_mcg_table_free;
		}
	}

	err = mlx4_init_eq_table(dev);
	if (err) {
		mlx4_err(dev, "Failed to initialize event queue table, aborting\n");
		goto err_mcg_table_free;
	}

	err = mlx4_cmd_use_events(dev);
	if (err) {
		mlx4_err(dev, "Failed to switch to event-driven firmware commands, aborting\n");
		goto err_eq_table_free;
	}

	err = mlx4_NOP(dev);
	if (err) {
		if (dev->flags & MLX4_FLAG_MSI_X) {
			mlx4_warn(dev, "NOP command failed to generate MSI-X interrupt IRQ %d)\n",
				  priv->eq_table.eq[dev->caps.num_comp_vectors].irq);
			mlx4_warn(dev, "Trying again without MSI-X\n");
		} else {
			mlx4_err(dev, "NOP command failed to generate interrupt (IRQ %d), aborting\n",
				 priv->eq_table.eq[dev->caps.num_comp_vectors].irq);
			mlx4_err(dev, "BIOS or ACPI interrupt routing problem?\n");
		}

		goto err_cmd_poll;
	}

	mlx4_dbg(dev, "NOP command IRQ test passed\n");

	err = mlx4_init_cq_table(dev);
	if (err) {
		mlx4_err(dev, "Failed to initialize completion queue table, aborting\n");
		goto err_cmd_poll;
	}

	err = mlx4_init_srq_table(dev);
	if (err) {
		mlx4_err(dev, "Failed to initialize shared receive queue table, aborting\n");
		goto err_cq_table_free;
	}

	err = mlx4_init_qp_table(dev);
	if (err) {
		mlx4_err(dev, "Failed to initialize queue pair table, aborting\n");
		goto err_srq_table_free;
	}

	err = mlx4_init_counters_table(dev);
	if (err && err != -ENOENT) {
		mlx4_err(dev, "Failed to initialize counters table, aborting\n");
		goto err_qp_table_free;
	}

	if (!mlx4_is_slave(dev)) {
		for (port = 1; port <= dev->caps.num_ports; port++) {
			ib_port_default_caps = 0;
			err = mlx4_get_port_ib_caps(dev, port,
						    &ib_port_default_caps);
			if (err)
				mlx4_warn(dev, "failed to get port %d default ib capabilities (%d). Continuing with caps = 0\n",
					  port, err);
			dev->caps.ib_port_def_cap[port] = ib_port_default_caps;

			/* initialize per-slave default ib port capabilities */
			if (mlx4_is_master(dev)) {
				int i;
				for (i = 0; i < dev->num_slaves; i++) {
					if (i == mlx4_master_func_num(dev))
						continue;
					priv->mfunc.master.slave_state[i].ib_cap_mask[port] =
						ib_port_default_caps;
				}
			}

			if (mlx4_is_mfunc(dev))
				dev->caps.port_ib_mtu[port] = IB_MTU_2048;
			else
				dev->caps.port_ib_mtu[port] = IB_MTU_4096;

			err = mlx4_SET_PORT(dev, port, mlx4_is_master(dev) ?
					    dev->caps.pkey_table_len[port] : -1);
			if (err) {
				mlx4_err(dev, "Failed to set port %d, aborting\n",
					 port);
				goto err_counters_table_free;
			}
		}
	}

	return 0;

err_counters_table_free:
	mlx4_cleanup_counters_table(dev);

err_qp_table_free:
	mlx4_cleanup_qp_table(dev);

err_srq_table_free:
	mlx4_cleanup_srq_table(dev);

err_cq_table_free:
	mlx4_cleanup_cq_table(dev);

err_cmd_poll:
	mlx4_cmd_use_polling(dev);

err_eq_table_free:
	mlx4_cleanup_eq_table(dev);

err_mcg_table_free:
	if (!mlx4_is_slave(dev))
		mlx4_cleanup_mcg_table(dev);

err_mr_table_free:
	mlx4_cleanup_mr_table(dev);

err_xrcd_table_free:
	mlx4_cleanup_xrcd_table(dev);

err_pd_table_free:
	mlx4_cleanup_pd_table(dev);

err_kar_unmap:
	iounmap(priv->kar);

err_uar_free:
	mlx4_uar_free(dev, &priv->driver_uar);

err_uar_table_free:
	mlx4_cleanup_uar_table(dev);
	return err;
}

static void mlx4_enable_msi_x(struct mlx4_dev *dev)
{
	struct mlx4_priv *priv = mlx4_priv(dev);
	struct msix_entry *entries;
	int i;

	if (msi_x) {
		int nreq = dev->caps.num_ports * num_online_cpus() + MSIX_LEGACY_SZ;

		nreq = min_t(int, dev->caps.num_eqs - dev->caps.reserved_eqs,
			     nreq);

		entries = kcalloc(nreq, sizeof *entries, GFP_KERNEL);
		if (!entries)
			goto no_msi;

		for (i = 0; i < nreq; ++i)
			entries[i].entry = i;

		nreq = pci_enable_msix_range(dev->pdev, entries, 2, nreq);

		if (nreq < 0) {
			kfree(entries);
			goto no_msi;
		} else if (nreq < MSIX_LEGACY_SZ +
			   dev->caps.num_ports * MIN_MSIX_P_PORT) {
			/*Working in legacy mode , all EQ's shared*/
			dev->caps.comp_pool           = 0;
			dev->caps.num_comp_vectors = nreq - 1;
		} else {
			dev->caps.comp_pool           = nreq - MSIX_LEGACY_SZ;
			dev->caps.num_comp_vectors = MSIX_LEGACY_SZ - 1;
		}
		for (i = 0; i < nreq; ++i)
			priv->eq_table.eq[i].irq = entries[i].vector;

		dev->flags |= MLX4_FLAG_MSI_X;

		kfree(entries);
		return;
	}

no_msi:
	dev->caps.num_comp_vectors = 1;
	dev->caps.comp_pool	   = 0;

	for (i = 0; i < 2; ++i)
		priv->eq_table.eq[i].irq = dev->pdev->irq;
}

static int mlx4_init_port_info(struct mlx4_dev *dev, int port)
{
	struct mlx4_port_info *info = &mlx4_priv(dev)->port[port];
	int err = 0;

	info->dev = dev;
	info->port = port;
	if (!mlx4_is_slave(dev)) {
		mlx4_init_mac_table(dev, &info->mac_table);
		mlx4_init_vlan_table(dev, &info->vlan_table);
		mlx4_init_roce_gid_table(dev, &info->gid_table);
		info->base_qpn = mlx4_get_base_qpn(dev, port);
	}

	sprintf(info->dev_name, "mlx4_port%d", port);
	info->port_attr.attr.name = info->dev_name;
	if (mlx4_is_mfunc(dev))
		info->port_attr.attr.mode = S_IRUGO;
	else {
		info->port_attr.attr.mode = S_IRUGO | S_IWUSR;
		info->port_attr.store     = set_port_type;
	}
	info->port_attr.show      = show_port_type;
	sysfs_attr_init(&info->port_attr.attr);

	err = device_create_file(&dev->pdev->dev, &info->port_attr);
	if (err) {
		mlx4_err(dev, "Failed to create file for port %d\n", port);
		info->port = -1;
	}

	sprintf(info->dev_mtu_name, "mlx4_port%d_mtu", port);
	info->port_mtu_attr.attr.name = info->dev_mtu_name;
	if (mlx4_is_mfunc(dev))
		info->port_mtu_attr.attr.mode = S_IRUGO;
	else {
		info->port_mtu_attr.attr.mode = S_IRUGO | S_IWUSR;
		info->port_mtu_attr.store     = set_port_ib_mtu;
	}
	info->port_mtu_attr.show      = show_port_ib_mtu;
	sysfs_attr_init(&info->port_mtu_attr.attr);

	err = device_create_file(&dev->pdev->dev, &info->port_mtu_attr);
	if (err) {
		mlx4_err(dev, "Failed to create mtu file for port %d\n", port);
		device_remove_file(&info->dev->pdev->dev, &info->port_attr);
		info->port = -1;
	}

	return err;
}

static void mlx4_cleanup_port_info(struct mlx4_port_info *info)
{
	if (info->port < 0)
		return;

	device_remove_file(&info->dev->pdev->dev, &info->port_attr);
	device_remove_file(&info->dev->pdev->dev, &info->port_mtu_attr);
}

static int mlx4_init_steering(struct mlx4_dev *dev)
{
	struct mlx4_priv *priv = mlx4_priv(dev);
	int num_entries = dev->caps.num_ports;
	int i, j;

	priv->steer = kzalloc(sizeof(struct mlx4_steer) * num_entries, GFP_KERNEL);
	if (!priv->steer)
		return -ENOMEM;

	for (i = 0; i < num_entries; i++)
		for (j = 0; j < MLX4_NUM_STEERS; j++) {
			INIT_LIST_HEAD(&priv->steer[i].promisc_qps[j]);
			INIT_LIST_HEAD(&priv->steer[i].steer_entries[j]);
		}
	return 0;
}

static void mlx4_clear_steering(struct mlx4_dev *dev)
{
	struct mlx4_priv *priv = mlx4_priv(dev);
	struct mlx4_steer_index *entry, *tmp_entry;
	struct mlx4_promisc_qp *pqp, *tmp_pqp;
	int num_entries = dev->caps.num_ports;
	int i, j;

	for (i = 0; i < num_entries; i++) {
		for (j = 0; j < MLX4_NUM_STEERS; j++) {
			list_for_each_entry_safe(pqp, tmp_pqp,
						 &priv->steer[i].promisc_qps[j],
						 list) {
				list_del(&pqp->list);
				kfree(pqp);
			}
			list_for_each_entry_safe(entry, tmp_entry,
						 &priv->steer[i].steer_entries[j],
						 list) {
				list_del(&entry->list);
				list_for_each_entry_safe(pqp, tmp_pqp,
							 &entry->duplicates,
							 list) {
					list_del(&pqp->list);
					kfree(pqp);
				}
				kfree(entry);
			}
		}
	}
	kfree(priv->steer);
}

static int extended_func_num(struct pci_dev *pdev)
{
	return PCI_SLOT(pdev->devfn) * 8 + PCI_FUNC(pdev->devfn);
}

#define MLX4_OWNER_BASE	0x8069c
#define MLX4_OWNER_SIZE	4

static int mlx4_get_ownership(struct mlx4_dev *dev)
{
	void __iomem *owner;
	u32 ret;

	if (pci_channel_offline(dev->pdev))
		return -EIO;

	owner = ioremap(pci_resource_start(dev->pdev, 0) + MLX4_OWNER_BASE,
			MLX4_OWNER_SIZE);
	if (!owner) {
		mlx4_err(dev, "Failed to obtain ownership bit\n");
		return -ENOMEM;
	}

	ret = readl(owner);
	iounmap(owner);
	return (int) !!ret;
}

static void mlx4_free_ownership(struct mlx4_dev *dev)
{
	void __iomem *owner;

	if (pci_channel_offline(dev->pdev))
		return;

	owner = ioremap(pci_resource_start(dev->pdev, 0) + MLX4_OWNER_BASE,
			MLX4_OWNER_SIZE);
	if (!owner) {
		mlx4_err(dev, "Failed to obtain ownership bit\n");
		return;
	}
	writel(0, owner);
	msleep(1000);
	iounmap(owner);
}

<<<<<<< HEAD
=======
#define SRIOV_VALID_STATE(flags) (!!((flags) & MLX4_FLAG_SRIOV)	==\
				  !!((flags) & MLX4_FLAG_MASTER))

static u64 mlx4_enable_sriov(struct mlx4_dev *dev, struct pci_dev *pdev,
			     u8 total_vfs, int existing_vfs)
{
	u64 dev_flags = dev->flags;

	dev->dev_vfs = kzalloc(
			total_vfs * sizeof(*dev->dev_vfs),
			GFP_KERNEL);
	if (NULL == dev->dev_vfs) {
		mlx4_err(dev, "Failed to allocate memory for VFs\n");
		goto disable_sriov;
	} else if (!(dev->flags &  MLX4_FLAG_SRIOV)) {
		int err = 0;

		atomic_inc(&pf_loading);
		if (existing_vfs) {
			if (existing_vfs != total_vfs)
				mlx4_err(dev, "SR-IOV was already enabled, but with num_vfs (%d) different than requested (%d)\n",
					 existing_vfs, total_vfs);
		} else {
			mlx4_warn(dev, "Enabling SR-IOV with %d VFs\n", total_vfs);
			err = pci_enable_sriov(pdev, total_vfs);
		}
		if (err) {
			mlx4_err(dev, "Failed to enable SR-IOV, continuing without SR-IOV (err = %d)\n",
				 err);
			atomic_dec(&pf_loading);
			goto disable_sriov;
		} else {
			mlx4_warn(dev, "Running in master mode\n");
			dev_flags |= MLX4_FLAG_SRIOV |
				MLX4_FLAG_MASTER;
			dev_flags &= ~MLX4_FLAG_SLAVE;
			dev->num_vfs = total_vfs;
		}
	}
	return dev_flags;

disable_sriov:
	dev->num_vfs = 0;
	kfree(dev->dev_vfs);
	return dev_flags & ~MLX4_FLAG_MASTER;
}

enum {
	MLX4_DEV_CAP_CHECK_NUM_VFS_ABOVE_64 = -1,
};

static int mlx4_check_dev_cap(struct mlx4_dev *dev, struct mlx4_dev_cap *dev_cap,
			      int *nvfs)
{
	int requested_vfs = nvfs[0] + nvfs[1] + nvfs[2];
	/* Checking for 64 VFs as a limitation of CX2 */
	if (!(dev_cap->flags2 & MLX4_DEV_CAP_FLAG2_80_VFS) &&
	    requested_vfs >= 64) {
		mlx4_err(dev, "Requested %d VFs, but FW does not support more than 64\n",
			 requested_vfs);
		return MLX4_DEV_CAP_CHECK_NUM_VFS_ABOVE_64;
	}
	return 0;
}

>>>>>>> e529fea9
static int mlx4_load_one(struct pci_dev *pdev, int pci_dev_data,
			 int total_vfs, int *nvfs, struct mlx4_priv *priv)
{
	struct mlx4_dev *dev;
	unsigned sum = 0;
	int err;
	int port;
	int i;
<<<<<<< HEAD
=======
	struct mlx4_dev_cap *dev_cap = NULL;
>>>>>>> e529fea9
	int existing_vfs = 0;

	dev = &priv->dev;

	INIT_LIST_HEAD(&priv->ctx_list);
	spin_lock_init(&priv->ctx_lock);

	mutex_init(&priv->port_mutex);

	INIT_LIST_HEAD(&priv->pgdir_list);
	mutex_init(&priv->pgdir_mutex);

	INIT_LIST_HEAD(&priv->bf_list);
	mutex_init(&priv->bf_mutex);

	dev->rev_id = pdev->revision;
	dev->numa_node = dev_to_node(&pdev->dev);

	/* Detect if this device is a virtual function */
	if (pci_dev_data & MLX4_PCI_DEV_IS_VF) {
		mlx4_warn(dev, "Detected virtual function - running in slave mode\n");
		dev->flags |= MLX4_FLAG_SLAVE;
	} else {
		/* We reset the device and enable SRIOV only for physical
		 * devices.  Try to claim ownership on the device;
		 * if already taken, skip -- do not allow multiple PFs */
		err = mlx4_get_ownership(dev);
		if (err) {
			if (err < 0)
				return err;
			else {
				mlx4_warn(dev, "Multiple PFs not yet supported - Skipping PF\n");
				return -EINVAL;
<<<<<<< HEAD
			}
		}

		if (total_vfs) {
			mlx4_warn(dev, "Enabling SR-IOV with %d VFs\n",
				  total_vfs);
			dev->dev_vfs = kzalloc(
				total_vfs * sizeof(*dev->dev_vfs),
				GFP_KERNEL);
			if (NULL == dev->dev_vfs) {
				mlx4_err(dev, "Failed to allocate memory for VFs\n");
				err = -ENOMEM;
				goto err_free_own;
			} else {
				atomic_inc(&pf_loading);
				existing_vfs = pci_num_vf(pdev);
				if (existing_vfs) {
					err = 0;
					if (existing_vfs != total_vfs)
						mlx4_err(dev, "SR-IOV was already enabled, but with num_vfs (%d) different than requested (%d)\n",
							 existing_vfs, total_vfs);
				} else {
					err = pci_enable_sriov(pdev, total_vfs);
				}
				if (err) {
					mlx4_err(dev, "Failed to enable SR-IOV, continuing without SR-IOV (err = %d)\n",
						 err);
					atomic_dec(&pf_loading);
				} else {
					mlx4_warn(dev, "Running in master mode\n");
					dev->flags |= MLX4_FLAG_SRIOV |
						MLX4_FLAG_MASTER;
					dev->num_vfs = total_vfs;
				}
=======
>>>>>>> e529fea9
			}
		}

		atomic_set(&priv->opreq_count, 0);
		INIT_WORK(&priv->opreq_task, mlx4_opreq_action);

		/*
		 * Now reset the HCA before we touch the PCI capabilities or
		 * attempt a firmware command, since a boot ROM may have left
		 * the HCA in an undefined state.
		 */
		err = mlx4_reset(dev);
		if (err) {
			mlx4_err(dev, "Failed to reset HCA, aborting\n");
			goto err_sriov;
<<<<<<< HEAD
=======
		}

		if (total_vfs) {
			existing_vfs = pci_num_vf(pdev);
			dev->flags = MLX4_FLAG_MASTER;
			dev->num_vfs = total_vfs;
>>>>>>> e529fea9
		}
	}

slave_start:
	err = mlx4_cmd_init(dev);
	if (err) {
		mlx4_err(dev, "Failed to init command interface, aborting\n");
		goto err_sriov;
	}

	/* In slave functions, the communication channel must be initialized
	 * before posting commands. Also, init num_slaves before calling
	 * mlx4_init_hca */
	if (mlx4_is_mfunc(dev)) {
		if (mlx4_is_master(dev)) {
			dev->num_slaves = MLX4_MAX_NUM_SLAVES;

		} else {
			dev->num_slaves = 0;
			err = mlx4_multi_func_init(dev);
			if (err) {
				mlx4_err(dev, "Failed to init slave mfunc interface, aborting\n");
				goto err_cmd;
			}
		}
	}

	err = mlx4_init_fw(dev);
	if (err) {
		mlx4_err(dev, "Failed to init fw, aborting.\n");
		goto err_mfunc;
	}

	if (mlx4_is_master(dev)) {
		if (!dev_cap) {
			dev_cap = kzalloc(sizeof(*dev_cap), GFP_KERNEL);

			if (!dev_cap) {
				err = -ENOMEM;
				goto err_fw;
			}

			err = mlx4_QUERY_DEV_CAP(dev, dev_cap);
			if (err) {
				mlx4_err(dev, "QUERY_DEV_CAP command failed, aborting.\n");
				goto err_fw;
			}

			if (mlx4_check_dev_cap(dev, dev_cap, nvfs))
				goto err_fw;

			if (!(dev_cap->flags2 & MLX4_DEV_CAP_FLAG2_SYS_EQS)) {
				u64 dev_flags = mlx4_enable_sriov(dev, pdev, total_vfs,
								  existing_vfs);

				mlx4_cmd_cleanup(dev, MLX4_CMD_CLEANUP_ALL);
				dev->flags = dev_flags;
				if (!SRIOV_VALID_STATE(dev->flags)) {
					mlx4_err(dev, "Invalid SRIOV state\n");
					goto err_sriov;
				}
				err = mlx4_reset(dev);
				if (err) {
					mlx4_err(dev, "Failed to reset HCA, aborting.\n");
					goto err_sriov;
				}
				goto slave_start;
			}
		} else {
			/* Legacy mode FW requires SRIOV to be enabled before
			 * doing QUERY_DEV_CAP, since max_eq's value is different if
			 * SRIOV is enabled.
			 */
			memset(dev_cap, 0, sizeof(*dev_cap));
			err = mlx4_QUERY_DEV_CAP(dev, dev_cap);
			if (err) {
				mlx4_err(dev, "QUERY_DEV_CAP command failed, aborting.\n");
				goto err_fw;
			}

			if (mlx4_check_dev_cap(dev, dev_cap, nvfs))
				goto err_fw;
		}
	}

	err = mlx4_init_hca(dev);
	if (err) {
		if (err == -EACCES) {
			/* Not primary Physical function
			 * Running in slave mode */
			mlx4_cmd_cleanup(dev, MLX4_CMD_CLEANUP_ALL);
			/* We're not a PF */
			if (dev->flags & MLX4_FLAG_SRIOV) {
				if (!existing_vfs)
					pci_disable_sriov(pdev);
				if (mlx4_is_master(dev))
					atomic_dec(&pf_loading);
				dev->flags &= ~MLX4_FLAG_SRIOV;
			}
			if (!mlx4_is_slave(dev))
				mlx4_free_ownership(dev);
			dev->flags |= MLX4_FLAG_SLAVE;
			dev->flags &= ~MLX4_FLAG_MASTER;
			goto slave_start;
		} else
			goto err_fw;
	}

	if (mlx4_is_master(dev) && (dev_cap->flags2 & MLX4_DEV_CAP_FLAG2_SYS_EQS)) {
		u64 dev_flags = mlx4_enable_sriov(dev, pdev, total_vfs, existing_vfs);

		if ((dev->flags ^ dev_flags) & (MLX4_FLAG_MASTER | MLX4_FLAG_SLAVE)) {
			mlx4_cmd_cleanup(dev, MLX4_CMD_CLEANUP_VHCR);
			dev->flags = dev_flags;
			err = mlx4_cmd_init(dev);
			if (err) {
				/* Only VHCR is cleaned up, so could still
				 * send FW commands
				 */
				mlx4_err(dev, "Failed to init VHCR command interface, aborting\n");
				goto err_close;
			}
		} else {
			dev->flags = dev_flags;
		}

		if (!SRIOV_VALID_STATE(dev->flags)) {
			mlx4_err(dev, "Invalid SRIOV state\n");
			goto err_close;
		}
	}

	/* check if the device is functioning at its maximum possible speed.
	 * No return code for this call, just warn the user in case of PCI
	 * express device capabilities are under-satisfied by the bus.
	 */
	if (!mlx4_is_slave(dev))
		mlx4_check_pcie_caps(dev);

	/* In master functions, the communication channel must be initialized
	 * after obtaining its address from fw */
	if (mlx4_is_master(dev)) {
		int ib_ports = 0;

		mlx4_foreach_port(i, dev, MLX4_PORT_TYPE_IB)
			ib_ports++;

		if (ib_ports &&
		    (num_vfs_argc > 1 || probe_vfs_argc > 1)) {
			mlx4_err(dev,
				 "Invalid syntax of num_vfs/probe_vfs with IB port - single port VFs syntax is only supported when all ports are configured as ethernet\n");
			err = -EINVAL;
			goto err_close;
		}
		if (dev->caps.num_ports < 2 &&
		    num_vfs_argc > 1) {
			err = -EINVAL;
			mlx4_err(dev,
				 "Error: Trying to configure VFs on port 2, but HCA has only %d physical ports\n",
				 dev->caps.num_ports);
			goto err_close;
		}
		memcpy(dev->nvfs, nvfs, sizeof(dev->nvfs));

		for (i = 0; i < sizeof(dev->nvfs)/sizeof(dev->nvfs[0]); i++) {
			unsigned j;

			for (j = 0; j < dev->nvfs[i]; ++sum, ++j) {
				dev->dev_vfs[sum].min_port = i < 2 ? i + 1 : 1;
				dev->dev_vfs[sum].n_ports = i < 2 ? 1 :
					dev->caps.num_ports;
			}
		}

		/* In master functions, the communication channel
		 * must be initialized after obtaining its address from fw
		 */
		err = mlx4_multi_func_init(dev);
		if (err) {
			mlx4_err(dev, "Failed to init master mfunc interface, aborting.\n");
			goto err_close;
		}
	}

	err = mlx4_alloc_eq_table(dev);
	if (err)
		goto err_master_mfunc;

	priv->msix_ctl.pool_bm = 0;
	mutex_init(&priv->msix_ctl.pool_lock);

	mlx4_enable_msi_x(dev);
	if ((mlx4_is_mfunc(dev)) &&
	    !(dev->flags & MLX4_FLAG_MSI_X)) {
		err = -ENOSYS;
		mlx4_err(dev, "INTx is not supported in multi-function mode, aborting\n");
		goto err_free_eq;
	}

	if (!mlx4_is_slave(dev)) {
		err = mlx4_init_steering(dev);
		if (err)
			goto err_disable_msix;
	}

	err = mlx4_setup_hca(dev);
	if (err == -EBUSY && (dev->flags & MLX4_FLAG_MSI_X) &&
	    !mlx4_is_mfunc(dev)) {
		dev->flags &= ~MLX4_FLAG_MSI_X;
		dev->caps.num_comp_vectors = 1;
		dev->caps.comp_pool	   = 0;
		pci_disable_msix(pdev);
		err = mlx4_setup_hca(dev);
	}

	if (err)
		goto err_steer;

	mlx4_init_quotas(dev);

	for (port = 1; port <= dev->caps.num_ports; port++) {
		err = mlx4_init_port_info(dev, port);
		if (err)
			goto err_port;
	}

	err = mlx4_register_device(dev);
	if (err)
		goto err_port;

	mlx4_request_modules(dev);

	mlx4_sense_init(dev);
	mlx4_start_sense(dev);

	priv->removed = 0;

	if (mlx4_is_master(dev) && dev->num_vfs)
		atomic_dec(&pf_loading);

	return 0;

err_port:
	for (--port; port >= 1; --port)
		mlx4_cleanup_port_info(&priv->port[port]);

	mlx4_cleanup_counters_table(dev);
	mlx4_cleanup_qp_table(dev);
	mlx4_cleanup_srq_table(dev);
	mlx4_cleanup_cq_table(dev);
	mlx4_cmd_use_polling(dev);
	mlx4_cleanup_eq_table(dev);
	mlx4_cleanup_mcg_table(dev);
	mlx4_cleanup_mr_table(dev);
	mlx4_cleanup_xrcd_table(dev);
	mlx4_cleanup_pd_table(dev);
	mlx4_cleanup_uar_table(dev);

err_steer:
	if (!mlx4_is_slave(dev))
		mlx4_clear_steering(dev);

err_disable_msix:
	if (dev->flags & MLX4_FLAG_MSI_X)
		pci_disable_msix(pdev);

err_free_eq:
	mlx4_free_eq_table(dev);

err_master_mfunc:
	if (mlx4_is_master(dev))
		mlx4_multi_func_cleanup(dev);

	if (mlx4_is_slave(dev)) {
		kfree(dev->caps.qp0_qkey);
		kfree(dev->caps.qp0_tunnel);
		kfree(dev->caps.qp0_proxy);
		kfree(dev->caps.qp1_tunnel);
		kfree(dev->caps.qp1_proxy);
	}

err_close:
	mlx4_close_hca(dev);

err_fw:
	mlx4_close_fw(dev);

err_mfunc:
	if (mlx4_is_slave(dev))
		mlx4_multi_func_cleanup(dev);

err_cmd:
	mlx4_cmd_cleanup(dev, MLX4_CMD_CLEANUP_ALL);

err_sriov:
	if (dev->flags & MLX4_FLAG_SRIOV && !existing_vfs)
		pci_disable_sriov(pdev);

	if (mlx4_is_master(dev) && dev->num_vfs)
		atomic_dec(&pf_loading);

	kfree(priv->dev.dev_vfs);

<<<<<<< HEAD
err_free_own:
	if (!mlx4_is_slave(dev))
		mlx4_free_ownership(dev);

=======
	if (!mlx4_is_slave(dev))
		mlx4_free_ownership(dev);

	kfree(dev_cap);
>>>>>>> e529fea9
	return err;
}

static int __mlx4_init_one(struct pci_dev *pdev, int pci_dev_data,
			   struct mlx4_priv *priv)
{
	int err;
	int nvfs[MLX4_MAX_PORTS + 1] = {0, 0, 0};
	int prb_vf[MLX4_MAX_PORTS + 1] = {0, 0, 0};
	const int param_map[MLX4_MAX_PORTS + 1][MLX4_MAX_PORTS + 1] = {
		{2, 0, 0}, {0, 1, 2}, {0, 1, 2} };
	unsigned total_vfs = 0;
	unsigned int i;

	pr_info(DRV_NAME ": Initializing %s\n", pci_name(pdev));

	err = pci_enable_device(pdev);
	if (err) {
		dev_err(&pdev->dev, "Cannot enable PCI device, aborting\n");
		return err;
	}

	/* Due to requirement that all VFs and the PF are *guaranteed* 2 MACS
	 * per port, we must limit the number of VFs to 63 (since their are
	 * 128 MACs)
	 */
	for (i = 0; i < sizeof(nvfs)/sizeof(nvfs[0]) && i < num_vfs_argc;
	     total_vfs += nvfs[param_map[num_vfs_argc - 1][i]], i++) {
		nvfs[param_map[num_vfs_argc - 1][i]] = num_vfs[i];
		if (nvfs[i] < 0) {
			dev_err(&pdev->dev, "num_vfs module parameter cannot be negative\n");
			err = -EINVAL;
			goto err_disable_pdev;
		}
	}
	for (i = 0; i < sizeof(prb_vf)/sizeof(prb_vf[0]) && i < probe_vfs_argc;
	     i++) {
		prb_vf[param_map[probe_vfs_argc - 1][i]] = probe_vf[i];
		if (prb_vf[i] < 0 || prb_vf[i] > nvfs[i]) {
			dev_err(&pdev->dev, "probe_vf module parameter cannot be negative or greater than num_vfs\n");
			err = -EINVAL;
			goto err_disable_pdev;
		}
	}
	if (total_vfs >= MLX4_MAX_NUM_VF) {
		dev_err(&pdev->dev,
			"Requested more VF's (%d) than allowed (%d)\n",
			total_vfs, MLX4_MAX_NUM_VF - 1);
		err = -EINVAL;
		goto err_disable_pdev;
	}

	for (i = 0; i < MLX4_MAX_PORTS; i++) {
		if (nvfs[i] + nvfs[2] >= MLX4_MAX_NUM_VF_P_PORT) {
			dev_err(&pdev->dev,
				"Requested more VF's (%d) for port (%d) than allowed (%d)\n",
				nvfs[i] + nvfs[2], i + 1,
				MLX4_MAX_NUM_VF_P_PORT - 1);
			err = -EINVAL;
			goto err_disable_pdev;
		}
	}

	/* Check for BARs. */
	if (!(pci_dev_data & MLX4_PCI_DEV_IS_VF) &&
	    !(pci_resource_flags(pdev, 0) & IORESOURCE_MEM)) {
		dev_err(&pdev->dev, "Missing DCS, aborting (driver_data: 0x%x, pci_resource_flags(pdev, 0):0x%lx)\n",
			pci_dev_data, pci_resource_flags(pdev, 0));
		err = -ENODEV;
		goto err_disable_pdev;
	}
	if (!(pci_resource_flags(pdev, 2) & IORESOURCE_MEM)) {
		dev_err(&pdev->dev, "Missing UAR, aborting\n");
		err = -ENODEV;
		goto err_disable_pdev;
	}

	err = pci_request_regions(pdev, DRV_NAME);
	if (err) {
		dev_err(&pdev->dev, "Couldn't get PCI resources, aborting\n");
		goto err_disable_pdev;
	}

	pci_set_master(pdev);

	err = pci_set_dma_mask(pdev, DMA_BIT_MASK(64));
	if (err) {
		dev_warn(&pdev->dev, "Warning: couldn't set 64-bit PCI DMA mask\n");
		err = pci_set_dma_mask(pdev, DMA_BIT_MASK(32));
		if (err) {
			dev_err(&pdev->dev, "Can't set PCI DMA mask, aborting\n");
			goto err_release_regions;
		}
	}
	err = pci_set_consistent_dma_mask(pdev, DMA_BIT_MASK(64));
	if (err) {
		dev_warn(&pdev->dev, "Warning: couldn't set 64-bit consistent PCI DMA mask\n");
		err = pci_set_consistent_dma_mask(pdev, DMA_BIT_MASK(32));
		if (err) {
			dev_err(&pdev->dev, "Can't set consistent PCI DMA mask, aborting\n");
			goto err_release_regions;
		}
	}

	/* Allow large DMA segments, up to the firmware limit of 1 GB */
	dma_set_max_seg_size(&pdev->dev, 1024 * 1024 * 1024);
	/* Detect if this device is a virtual function */
	if (pci_dev_data & MLX4_PCI_DEV_IS_VF) {
		/* When acting as pf, we normally skip vfs unless explicitly
		 * requested to probe them.
		 */
		if (total_vfs) {
			unsigned vfs_offset = 0;

			for (i = 0; i < sizeof(nvfs)/sizeof(nvfs[0]) &&
			     vfs_offset + nvfs[i] < extended_func_num(pdev);
			     vfs_offset += nvfs[i], i++)
				;
			if (i == sizeof(nvfs)/sizeof(nvfs[0])) {
				err = -ENODEV;
				goto err_release_regions;
			}
			if ((extended_func_num(pdev) - vfs_offset)
			    > prb_vf[i]) {
				dev_warn(&pdev->dev, "Skipping virtual function:%d\n",
					 extended_func_num(pdev));
				err = -ENODEV;
				goto err_release_regions;
			}
		}
	}

	err = mlx4_load_one(pdev, pci_dev_data, total_vfs, nvfs, priv);
	if (err)
		goto err_release_regions;
	return 0;

err_release_regions:
	pci_release_regions(pdev);

err_disable_pdev:
	pci_disable_device(pdev);
	pci_set_drvdata(pdev, NULL);
	return err;
}

static int mlx4_init_one(struct pci_dev *pdev, const struct pci_device_id *id)
{
	struct mlx4_priv *priv;
	struct mlx4_dev *dev;
	int ret;

	printk_once(KERN_INFO "%s", mlx4_version);

	priv = kzalloc(sizeof(*priv), GFP_KERNEL);
	if (!priv)
		return -ENOMEM;

	dev       = &priv->dev;
	dev->pdev = pdev;
	pci_set_drvdata(pdev, dev);
	priv->pci_dev_data = id->driver_data;

	ret =  __mlx4_init_one(pdev, id->driver_data, priv);
	if (ret)
		kfree(priv);

	return ret;
}

static void mlx4_unload_one(struct pci_dev *pdev)
{
	struct mlx4_dev  *dev  = pci_get_drvdata(pdev);
	struct mlx4_priv *priv = mlx4_priv(dev);
	int               pci_dev_data;
	int p;
	int active_vfs = 0;

	if (priv->removed)
		return;

	pci_dev_data = priv->pci_dev_data;

	/* Disabling SR-IOV is not allowed while there are active vf's */
	if (mlx4_is_master(dev)) {
		active_vfs = mlx4_how_many_lives_vf(dev);
		if (active_vfs) {
			pr_warn("Removing PF when there are active VF's !!\n");
			pr_warn("Will not disable SR-IOV.\n");
		}
	}
	mlx4_stop_sense(dev);
	mlx4_unregister_device(dev);

	for (p = 1; p <= dev->caps.num_ports; p++) {
		mlx4_cleanup_port_info(&priv->port[p]);
		mlx4_CLOSE_PORT(dev, p);
	}

	if (mlx4_is_master(dev))
		mlx4_free_resource_tracker(dev,
					   RES_TR_FREE_SLAVES_ONLY);

	mlx4_cleanup_counters_table(dev);
	mlx4_cleanup_qp_table(dev);
	mlx4_cleanup_srq_table(dev);
	mlx4_cleanup_cq_table(dev);
	mlx4_cmd_use_polling(dev);
	mlx4_cleanup_eq_table(dev);
	mlx4_cleanup_mcg_table(dev);
	mlx4_cleanup_mr_table(dev);
	mlx4_cleanup_xrcd_table(dev);
	mlx4_cleanup_pd_table(dev);

	if (mlx4_is_master(dev))
		mlx4_free_resource_tracker(dev,
					   RES_TR_FREE_STRUCTS_ONLY);

	iounmap(priv->kar);
	mlx4_uar_free(dev, &priv->driver_uar);
	mlx4_cleanup_uar_table(dev);
	if (!mlx4_is_slave(dev))
		mlx4_clear_steering(dev);
	mlx4_free_eq_table(dev);
	if (mlx4_is_master(dev))
		mlx4_multi_func_cleanup(dev);
	mlx4_close_hca(dev);
	mlx4_close_fw(dev);
	if (mlx4_is_slave(dev))
		mlx4_multi_func_cleanup(dev);
	mlx4_cmd_cleanup(dev, MLX4_CMD_CLEANUP_ALL);

	if (dev->flags & MLX4_FLAG_MSI_X)
		pci_disable_msix(pdev);
	if (dev->flags & MLX4_FLAG_SRIOV && !active_vfs) {
		mlx4_warn(dev, "Disabling SR-IOV\n");
		pci_disable_sriov(pdev);
		dev->flags &= ~MLX4_FLAG_SRIOV;
		dev->num_vfs = 0;
	}

	if (!mlx4_is_slave(dev))
		mlx4_free_ownership(dev);

	kfree(dev->caps.qp0_qkey);
	kfree(dev->caps.qp0_tunnel);
	kfree(dev->caps.qp0_proxy);
	kfree(dev->caps.qp1_tunnel);
	kfree(dev->caps.qp1_proxy);
	kfree(dev->dev_vfs);

	memset(priv, 0, sizeof(*priv));
	priv->pci_dev_data = pci_dev_data;
	priv->removed = 1;
}

static void mlx4_remove_one(struct pci_dev *pdev)
{
	struct mlx4_dev  *dev  = pci_get_drvdata(pdev);
	struct mlx4_priv *priv = mlx4_priv(dev);

	mlx4_unload_one(pdev);
	pci_release_regions(pdev);
	pci_disable_device(pdev);
	kfree(priv);
	pci_set_drvdata(pdev, NULL);
}

int mlx4_restart_one(struct pci_dev *pdev)
{
	struct mlx4_dev	 *dev  = pci_get_drvdata(pdev);
	struct mlx4_priv *priv = mlx4_priv(dev);
	int nvfs[MLX4_MAX_PORTS + 1] = {0, 0, 0};
	int pci_dev_data, err, total_vfs;

	pci_dev_data = priv->pci_dev_data;
	total_vfs = dev->num_vfs;
	memcpy(nvfs, dev->nvfs, sizeof(dev->nvfs));

	mlx4_unload_one(pdev);
	err = mlx4_load_one(pdev, pci_dev_data, total_vfs, nvfs, priv);
	if (err) {
		mlx4_err(dev, "%s: ERROR: mlx4_load_one failed, pci_name=%s, err=%d\n",
			 __func__, pci_name(pdev), err);
		return err;
	}

	return err;
}

static const struct pci_device_id mlx4_pci_table[] = {
	/* MT25408 "Hermon" SDR */
	{ PCI_VDEVICE(MELLANOX, 0x6340), MLX4_PCI_DEV_FORCE_SENSE_PORT },
	/* MT25408 "Hermon" DDR */
	{ PCI_VDEVICE(MELLANOX, 0x634a), MLX4_PCI_DEV_FORCE_SENSE_PORT },
	/* MT25408 "Hermon" QDR */
	{ PCI_VDEVICE(MELLANOX, 0x6354), MLX4_PCI_DEV_FORCE_SENSE_PORT },
	/* MT25408 "Hermon" DDR PCIe gen2 */
	{ PCI_VDEVICE(MELLANOX, 0x6732), MLX4_PCI_DEV_FORCE_SENSE_PORT },
	/* MT25408 "Hermon" QDR PCIe gen2 */
	{ PCI_VDEVICE(MELLANOX, 0x673c), MLX4_PCI_DEV_FORCE_SENSE_PORT },
	/* MT25408 "Hermon" EN 10GigE */
	{ PCI_VDEVICE(MELLANOX, 0x6368), MLX4_PCI_DEV_FORCE_SENSE_PORT },
	/* MT25408 "Hermon" EN 10GigE PCIe gen2 */
	{ PCI_VDEVICE(MELLANOX, 0x6750), MLX4_PCI_DEV_FORCE_SENSE_PORT },
	/* MT25458 ConnectX EN 10GBASE-T 10GigE */
	{ PCI_VDEVICE(MELLANOX, 0x6372), MLX4_PCI_DEV_FORCE_SENSE_PORT },
	/* MT25458 ConnectX EN 10GBASE-T+Gen2 10GigE */
	{ PCI_VDEVICE(MELLANOX, 0x675a), MLX4_PCI_DEV_FORCE_SENSE_PORT },
	/* MT26468 ConnectX EN 10GigE PCIe gen2*/
	{ PCI_VDEVICE(MELLANOX, 0x6764), MLX4_PCI_DEV_FORCE_SENSE_PORT },
	/* MT26438 ConnectX EN 40GigE PCIe gen2 5GT/s */
	{ PCI_VDEVICE(MELLANOX, 0x6746), MLX4_PCI_DEV_FORCE_SENSE_PORT },
	/* MT26478 ConnectX2 40GigE PCIe gen2 */
	{ PCI_VDEVICE(MELLANOX, 0x676e), MLX4_PCI_DEV_FORCE_SENSE_PORT },
	/* MT25400 Family [ConnectX-2 Virtual Function] */
	{ PCI_VDEVICE(MELLANOX, 0x1002), MLX4_PCI_DEV_IS_VF },
	/* MT27500 Family [ConnectX-3] */
	{ PCI_VDEVICE(MELLANOX, 0x1003), 0 },
	/* MT27500 Family [ConnectX-3 Virtual Function] */
	{ PCI_VDEVICE(MELLANOX, 0x1004), MLX4_PCI_DEV_IS_VF },
	{ PCI_VDEVICE(MELLANOX, 0x1005), 0 }, /* MT27510 Family */
	{ PCI_VDEVICE(MELLANOX, 0x1006), 0 }, /* MT27511 Family */
	{ PCI_VDEVICE(MELLANOX, 0x1007), 0 }, /* MT27520 Family */
	{ PCI_VDEVICE(MELLANOX, 0x1008), 0 }, /* MT27521 Family */
	{ PCI_VDEVICE(MELLANOX, 0x1009), 0 }, /* MT27530 Family */
	{ PCI_VDEVICE(MELLANOX, 0x100a), 0 }, /* MT27531 Family */
	{ PCI_VDEVICE(MELLANOX, 0x100b), 0 }, /* MT27540 Family */
	{ PCI_VDEVICE(MELLANOX, 0x100c), 0 }, /* MT27541 Family */
	{ PCI_VDEVICE(MELLANOX, 0x100d), 0 }, /* MT27550 Family */
	{ PCI_VDEVICE(MELLANOX, 0x100e), 0 }, /* MT27551 Family */
	{ PCI_VDEVICE(MELLANOX, 0x100f), 0 }, /* MT27560 Family */
	{ PCI_VDEVICE(MELLANOX, 0x1010), 0 }, /* MT27561 Family */
	{ 0, }
};

MODULE_DEVICE_TABLE(pci, mlx4_pci_table);

static pci_ers_result_t mlx4_pci_err_detected(struct pci_dev *pdev,
					      pci_channel_state_t state)
{
	mlx4_unload_one(pdev);

	return state == pci_channel_io_perm_failure ?
		PCI_ERS_RESULT_DISCONNECT : PCI_ERS_RESULT_NEED_RESET;
}

static pci_ers_result_t mlx4_pci_slot_reset(struct pci_dev *pdev)
{
	struct mlx4_dev	 *dev  = pci_get_drvdata(pdev);
	struct mlx4_priv *priv = mlx4_priv(dev);
	int               ret;

	ret = __mlx4_init_one(pdev, priv->pci_dev_data, priv);

	return ret ? PCI_ERS_RESULT_DISCONNECT : PCI_ERS_RESULT_RECOVERED;
}

static const struct pci_error_handlers mlx4_err_handler = {
	.error_detected = mlx4_pci_err_detected,
	.slot_reset     = mlx4_pci_slot_reset,
};

static struct pci_driver mlx4_driver = {
	.name		= DRV_NAME,
	.id_table	= mlx4_pci_table,
	.probe		= mlx4_init_one,
	.shutdown	= mlx4_unload_one,
	.remove		= mlx4_remove_one,
	.err_handler    = &mlx4_err_handler,
};

static int __init mlx4_verify_params(void)
{
	if ((log_num_mac < 0) || (log_num_mac > 7)) {
		pr_warn("mlx4_core: bad num_mac: %d\n", log_num_mac);
		return -1;
	}

	if (log_num_vlan != 0)
		pr_warn("mlx4_core: log_num_vlan - obsolete module param, using %d\n",
			MLX4_LOG_NUM_VLANS);

	if (use_prio != 0)
		pr_warn("mlx4_core: use_prio - obsolete module param, ignored\n");

	if ((log_mtts_per_seg < 1) || (log_mtts_per_seg > 7)) {
		pr_warn("mlx4_core: bad log_mtts_per_seg: %d\n",
			log_mtts_per_seg);
		return -1;
	}

	/* Check if module param for ports type has legal combination */
	if (port_type_array[0] == false && port_type_array[1] == true) {
		pr_warn("Module parameter configuration ETH/IB is not supported. Switching to default configuration IB/IB\n");
		port_type_array[0] = true;
	}

	if (mlx4_log_num_mgm_entry_size < -7 ||
	    (mlx4_log_num_mgm_entry_size > 0 &&
	     (mlx4_log_num_mgm_entry_size < MLX4_MIN_MGM_LOG_ENTRY_SIZE ||
	      mlx4_log_num_mgm_entry_size > MLX4_MAX_MGM_LOG_ENTRY_SIZE))) {
		pr_warn("mlx4_core: mlx4_log_num_mgm_entry_size (%d) not in legal range (-7..0 or %d..%d)\n",
			mlx4_log_num_mgm_entry_size,
			MLX4_MIN_MGM_LOG_ENTRY_SIZE,
			MLX4_MAX_MGM_LOG_ENTRY_SIZE);
		return -1;
	}

	return 0;
}

static int __init mlx4_init(void)
{
	int ret;

	if (mlx4_verify_params())
		return -EINVAL;

	mlx4_catas_init();

	mlx4_wq = create_singlethread_workqueue("mlx4");
	if (!mlx4_wq)
		return -ENOMEM;

	ret = pci_register_driver(&mlx4_driver);
	if (ret < 0)
		destroy_workqueue(mlx4_wq);
	return ret < 0 ? ret : 0;
}

static void __exit mlx4_cleanup(void)
{
	pci_unregister_driver(&mlx4_driver);
	destroy_workqueue(mlx4_wq);
}

module_init(mlx4_init);
module_exit(mlx4_cleanup);<|MERGE_RESOLUTION|>--- conflicted
+++ resolved
@@ -105,12 +105,8 @@
 		 "Enable 64 byte CQEs/EQEs when the FW supports this (default: True)");
 
 #define PF_CONTEXT_BEHAVIOUR_MASK	(MLX4_FUNC_CAP_64B_EQE_CQE | \
-<<<<<<< HEAD
-					 MLX4_FUNC_CAP_EQE_CQE_STRIDE)
-=======
 					 MLX4_FUNC_CAP_EQE_CQE_STRIDE | \
 					 MLX4_FUNC_CAP_DMFS_A0_STATIC)
->>>>>>> e529fea9
 
 static char mlx4_version[] =
 	DRV_NAME ": Mellanox ConnectX core driver v"
@@ -202,8 +198,6 @@
 		dev->caps.port_mask[i] = dev->caps.port_type[i];
 }
 
-<<<<<<< HEAD
-=======
 enum {
 	MLX4_QUERY_FUNC_NUM_SYS_EQS = 1 << 0,
 };
@@ -227,7 +221,6 @@
 	return err;
 }
 
->>>>>>> e529fea9
 static void mlx4_enable_cqe_eqe_stride(struct mlx4_dev *dev)
 {
 	struct mlx4_caps *dev_cap = &dev->caps;
@@ -262,8 +255,6 @@
 	}
 }
 
-<<<<<<< HEAD
-=======
 static int _mlx4_dev_port(struct mlx4_dev *dev, int port,
 			  struct mlx4_port_cap *port_cap)
 {
@@ -304,7 +295,6 @@
 }
 
 #define MLX4_A0_STEERING_TABLE_SIZE	256
->>>>>>> e529fea9
 static int mlx4_dev_cap(struct mlx4_dev *dev, struct mlx4_dev_cap *dev_cap)
 {
 	int err;
@@ -526,10 +516,6 @@
 	    mlx4_is_master(dev))
 		dev->caps.function_caps |= MLX4_FUNC_CAP_64B_EQE_CQE;
 
-<<<<<<< HEAD
-	if (!mlx4_is_slave(dev))
-		mlx4_enable_cqe_eqe_stride(dev);
-=======
 	if (!mlx4_is_slave(dev)) {
 		mlx4_enable_cqe_eqe_stride(dev);
 		dev->caps.alloc_res_qp_mask =
@@ -538,7 +524,6 @@
 	} else {
 		dev->caps.alloc_res_qp_mask = 0;
 	}
->>>>>>> e529fea9
 
 	return 0;
 }
@@ -2496,8 +2481,6 @@
 	iounmap(owner);
 }
 
-<<<<<<< HEAD
-=======
 #define SRIOV_VALID_STATE(flags) (!!((flags) & MLX4_FLAG_SRIOV)	==\
 				  !!((flags) & MLX4_FLAG_MASTER))
 
@@ -2563,7 +2546,6 @@
 	return 0;
 }
 
->>>>>>> e529fea9
 static int mlx4_load_one(struct pci_dev *pdev, int pci_dev_data,
 			 int total_vfs, int *nvfs, struct mlx4_priv *priv)
 {
@@ -2572,10 +2554,7 @@
 	int err;
 	int port;
 	int i;
-<<<<<<< HEAD
-=======
 	struct mlx4_dev_cap *dev_cap = NULL;
->>>>>>> e529fea9
 	int existing_vfs = 0;
 
 	dev = &priv->dev;
@@ -2609,43 +2588,6 @@
 			else {
 				mlx4_warn(dev, "Multiple PFs not yet supported - Skipping PF\n");
 				return -EINVAL;
-<<<<<<< HEAD
-			}
-		}
-
-		if (total_vfs) {
-			mlx4_warn(dev, "Enabling SR-IOV with %d VFs\n",
-				  total_vfs);
-			dev->dev_vfs = kzalloc(
-				total_vfs * sizeof(*dev->dev_vfs),
-				GFP_KERNEL);
-			if (NULL == dev->dev_vfs) {
-				mlx4_err(dev, "Failed to allocate memory for VFs\n");
-				err = -ENOMEM;
-				goto err_free_own;
-			} else {
-				atomic_inc(&pf_loading);
-				existing_vfs = pci_num_vf(pdev);
-				if (existing_vfs) {
-					err = 0;
-					if (existing_vfs != total_vfs)
-						mlx4_err(dev, "SR-IOV was already enabled, but with num_vfs (%d) different than requested (%d)\n",
-							 existing_vfs, total_vfs);
-				} else {
-					err = pci_enable_sriov(pdev, total_vfs);
-				}
-				if (err) {
-					mlx4_err(dev, "Failed to enable SR-IOV, continuing without SR-IOV (err = %d)\n",
-						 err);
-					atomic_dec(&pf_loading);
-				} else {
-					mlx4_warn(dev, "Running in master mode\n");
-					dev->flags |= MLX4_FLAG_SRIOV |
-						MLX4_FLAG_MASTER;
-					dev->num_vfs = total_vfs;
-				}
-=======
->>>>>>> e529fea9
 			}
 		}
 
@@ -2661,15 +2603,12 @@
 		if (err) {
 			mlx4_err(dev, "Failed to reset HCA, aborting\n");
 			goto err_sriov;
-<<<<<<< HEAD
-=======
 		}
 
 		if (total_vfs) {
 			existing_vfs = pci_num_vf(pdev);
 			dev->flags = MLX4_FLAG_MASTER;
 			dev->num_vfs = total_vfs;
->>>>>>> e529fea9
 		}
 	}
 
@@ -2973,17 +2912,10 @@
 
 	kfree(priv->dev.dev_vfs);
 
-<<<<<<< HEAD
-err_free_own:
 	if (!mlx4_is_slave(dev))
 		mlx4_free_ownership(dev);
 
-=======
-	if (!mlx4_is_slave(dev))
-		mlx4_free_ownership(dev);
-
 	kfree(dev_cap);
->>>>>>> e529fea9
 	return err;
 }
 
