--- conflicted
+++ resolved
@@ -377,35 +377,24 @@
 	HCLGE_CAP_FD_FORWARD_TC_B,
 	HCLGE_CAP_PTP_B,
 	HCLGE_CAP_INT_QL_B,
-<<<<<<< HEAD
-	HCLGE_CAP_SIMPLE_BD_B,
-=======
 	HCLGE_CAP_HW_TX_CSUM_B,
->>>>>>> f642729d
 	HCLGE_CAP_TX_PUSH_B,
 	HCLGE_CAP_PHY_IMP_B,
 	HCLGE_CAP_TQP_TXRX_INDEP_B,
 	HCLGE_CAP_HW_PAD_B,
 	HCLGE_CAP_STASH_B,
-<<<<<<< HEAD
-=======
 	HCLGE_CAP_UDP_TUNNEL_CSUM_B,
 };
 
 enum HCLGE_API_CAP_BITS {
 	HCLGE_API_CAP_FLEX_RSS_TBL_B,
->>>>>>> f642729d
 };
 
 #define HCLGE_QUERY_CAP_LENGTH		3
 struct hclge_query_version_cmd {
 	__le32 firmware;
 	__le32 hardware;
-<<<<<<< HEAD
-	__le32 rsv;
-=======
 	__le32 api_caps;
->>>>>>> f642729d
 	__le32 caps[HCLGE_QUERY_CAP_LENGTH]; /* capabilities of device */
 };
 
@@ -1139,8 +1128,6 @@
 	__le32 max_tm_rate;
 };
 
-<<<<<<< HEAD
-=======
 #define HCLGE_DEF_MAX_INT_GL		0x1FE0U
 
 struct hclge_dev_specs_1_cmd {
@@ -1150,7 +1137,6 @@
 	u8 rsv1[18];
 };
 
->>>>>>> f642729d
 int hclge_cmd_init(struct hclge_dev *hdev);
 static inline void hclge_write_reg(void __iomem *base, u32 reg, u32 value)
 {
