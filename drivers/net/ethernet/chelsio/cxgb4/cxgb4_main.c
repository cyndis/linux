/*
 * This file is part of the Chelsio T4 Ethernet driver for Linux.
 *
 * Copyright (c) 2003-2014 Chelsio Communications, Inc. All rights reserved.
 *
 * This software is available to you under a choice of one of two
 * licenses.  You may choose to be licensed under the terms of the GNU
 * General Public License (GPL) Version 2, available from the file
 * COPYING in the main directory of this source tree, or the
 * OpenIB.org BSD license below:
 *
 *     Redistribution and use in source and binary forms, with or
 *     without modification, are permitted provided that the following
 *     conditions are met:
 *
 *      - Redistributions of source code must retain the above
 *        copyright notice, this list of conditions and the following
 *        disclaimer.
 *
 *      - Redistributions in binary form must reproduce the above
 *        copyright notice, this list of conditions and the following
 *        disclaimer in the documentation and/or other materials
 *        provided with the distribution.
 *
 * THE SOFTWARE IS PROVIDED "AS IS", WITHOUT WARRANTY OF ANY KIND,
 * EXPRESS OR IMPLIED, INCLUDING BUT NOT LIMITED TO THE WARRANTIES OF
 * MERCHANTABILITY, FITNESS FOR A PARTICULAR PURPOSE AND
 * NONINFRINGEMENT. IN NO EVENT SHALL THE AUTHORS OR COPYRIGHT HOLDERS
 * BE LIABLE FOR ANY CLAIM, DAMAGES OR OTHER LIABILITY, WHETHER IN AN
 * ACTION OF CONTRACT, TORT OR OTHERWISE, ARISING FROM, OUT OF OR IN
 * CONNECTION WITH THE SOFTWARE OR THE USE OR OTHER DEALINGS IN THE
 * SOFTWARE.
 */

#define pr_fmt(fmt) KBUILD_MODNAME ": " fmt

#include <linux/bitmap.h>
#include <linux/crc32.h>
#include <linux/ctype.h>
#include <linux/debugfs.h>
#include <linux/err.h>
#include <linux/etherdevice.h>
#include <linux/firmware.h>
#include <linux/if.h>
#include <linux/if_vlan.h>
#include <linux/init.h>
#include <linux/log2.h>
#include <linux/mdio.h>
#include <linux/module.h>
#include <linux/moduleparam.h>
#include <linux/mutex.h>
#include <linux/netdevice.h>
#include <linux/pci.h>
#include <linux/aer.h>
#include <linux/rtnetlink.h>
#include <linux/sched.h>
#include <linux/seq_file.h>
#include <linux/sockios.h>
#include <linux/vmalloc.h>
#include <linux/workqueue.h>
#include <net/neighbour.h>
#include <net/netevent.h>
#include <net/addrconf.h>
#include <net/bonding.h>
#include <asm/uaccess.h>

#include "cxgb4.h"
#include "t4_regs.h"
#include "t4_msg.h"
#include "t4fw_api.h"
#include "cxgb4_dcb.h"
#include "cxgb4_debugfs.h"
#include "l2t.h"

#ifdef DRV_VERSION
#undef DRV_VERSION
#endif
#define DRV_VERSION "2.0.0-ko"
#define DRV_DESC "Chelsio T4/T5 Network Driver"

/*
 * Max interrupt hold-off timer value in us.  Queues fall back to this value
 * under extreme memory pressure so it's largish to give the system time to
 * recover.
 */
#define MAX_SGE_TIMERVAL 200U

enum {
	/*
	 * Physical Function provisioning constants.
	 */
	PFRES_NVI = 4,			/* # of Virtual Interfaces */
	PFRES_NETHCTRL = 128,		/* # of EQs used for ETH or CTRL Qs */
	PFRES_NIQFLINT = 128,		/* # of ingress Qs/w Free List(s)/intr
					 */
	PFRES_NEQ = 256,		/* # of egress queues */
	PFRES_NIQ = 0,			/* # of ingress queues */
	PFRES_TC = 0,			/* PCI-E traffic class */
	PFRES_NEXACTF = 128,		/* # of exact MPS filters */

	PFRES_R_CAPS = FW_CMD_CAP_PF,
	PFRES_WX_CAPS = FW_CMD_CAP_PF,

#ifdef CONFIG_PCI_IOV
	/*
	 * Virtual Function provisioning constants.  We need two extra Ingress
	 * Queues with Interrupt capability to serve as the VF's Firmware
	 * Event Queue and Forwarded Interrupt Queue (when using MSI mode) --
	 * neither will have Free Lists associated with them).  For each
	 * Ethernet/Control Egress Queue and for each Free List, we need an
	 * Egress Context.
	 */
	VFRES_NPORTS = 1,		/* # of "ports" per VF */
	VFRES_NQSETS = 2,		/* # of "Queue Sets" per VF */

	VFRES_NVI = VFRES_NPORTS,	/* # of Virtual Interfaces */
	VFRES_NETHCTRL = VFRES_NQSETS,	/* # of EQs used for ETH or CTRL Qs */
	VFRES_NIQFLINT = VFRES_NQSETS+2,/* # of ingress Qs/w Free List(s)/intr */
	VFRES_NEQ = VFRES_NQSETS*2,	/* # of egress queues */
	VFRES_NIQ = 0,			/* # of non-fl/int ingress queues */
	VFRES_TC = 0,			/* PCI-E traffic class */
	VFRES_NEXACTF = 16,		/* # of exact MPS filters */

	VFRES_R_CAPS = FW_CMD_CAP_DMAQ|FW_CMD_CAP_VF|FW_CMD_CAP_PORT,
	VFRES_WX_CAPS = FW_CMD_CAP_DMAQ|FW_CMD_CAP_VF,
#endif
};

/*
 * Provide a Port Access Rights Mask for the specified PF/VF.  This is very
 * static and likely not to be useful in the long run.  We really need to
 * implement some form of persistent configuration which the firmware
 * controls.
 */
static unsigned int pfvfres_pmask(struct adapter *adapter,
				  unsigned int pf, unsigned int vf)
{
	unsigned int portn, portvec;

	/*
	 * Give PF's access to all of the ports.
	 */
	if (vf == 0)
		return FW_PFVF_CMD_PMASK_M;

	/*
	 * For VFs, we'll assign them access to the ports based purely on the
	 * PF.  We assign active ports in order, wrapping around if there are
	 * fewer active ports than PFs: e.g. active port[pf % nports].
	 * Unfortunately the adapter's port_info structs haven't been
	 * initialized yet so we have to compute this.
	 */
	if (adapter->params.nports == 0)
		return 0;

	portn = pf % adapter->params.nports;
	portvec = adapter->params.portvec;
	for (;;) {
		/*
		 * Isolate the lowest set bit in the port vector.  If we're at
		 * the port number that we want, return that as the pmask.
		 * otherwise mask that bit out of the port vector and
		 * decrement our port number ...
		 */
		unsigned int pmask = portvec ^ (portvec & (portvec-1));
		if (portn == 0)
			return pmask;
		portn--;
		portvec &= ~pmask;
	}
	/*NOTREACHED*/
}

enum {
	MAX_TXQ_ENTRIES      = 16384,
	MAX_CTRL_TXQ_ENTRIES = 1024,
	MAX_RSPQ_ENTRIES     = 16384,
	MAX_RX_BUFFERS       = 16384,
	MIN_TXQ_ENTRIES      = 32,
	MIN_CTRL_TXQ_ENTRIES = 32,
	MIN_RSPQ_ENTRIES     = 128,
	MIN_FL_ENTRIES       = 16
};

/* Host shadow copy of ingress filter entry.  This is in host native format
 * and doesn't match the ordering or bit order, etc. of the hardware of the
 * firmware command.  The use of bit-field structure elements is purely to
 * remind ourselves of the field size limitations and save memory in the case
 * where the filter table is large.
 */
struct filter_entry {
	/* Administrative fields for filter.
	 */
	u32 valid:1;            /* filter allocated and valid */
	u32 locked:1;           /* filter is administratively locked */

	u32 pending:1;          /* filter action is pending firmware reply */
	u32 smtidx:8;           /* Source MAC Table index for smac */
	struct l2t_entry *l2t;  /* Layer Two Table entry for dmac */

	/* The filter itself.  Most of this is a straight copy of information
	 * provided by the extended ioctl().  Some fields are translated to
	 * internal forms -- for instance the Ingress Queue ID passed in from
	 * the ioctl() is translated into the Absolute Ingress Queue ID.
	 */
	struct ch_filter_specification fs;
};

#define DFLT_MSG_ENABLE (NETIF_MSG_DRV | NETIF_MSG_PROBE | NETIF_MSG_LINK | \
			 NETIF_MSG_TIMER | NETIF_MSG_IFDOWN | NETIF_MSG_IFUP |\
			 NETIF_MSG_RX_ERR | NETIF_MSG_TX_ERR)

<<<<<<< HEAD
#define CH_DEVICE(devid, data) { PCI_VDEVICE(CHELSIO, devid), (data) }

static const struct pci_device_id cxgb4_pci_tbl[] = {
	CH_DEVICE(0xa000, 0),  /* PE10K */
	CH_DEVICE(0x4001, -1),
	CH_DEVICE(0x4002, -1),
	CH_DEVICE(0x4003, -1),
	CH_DEVICE(0x4004, -1),
	CH_DEVICE(0x4005, -1),
	CH_DEVICE(0x4006, -1),
	CH_DEVICE(0x4007, -1),
	CH_DEVICE(0x4008, -1),
	CH_DEVICE(0x4009, -1),
	CH_DEVICE(0x400a, -1),
	CH_DEVICE(0x400d, -1),
	CH_DEVICE(0x400e, -1),
	CH_DEVICE(0x4080, -1),
	CH_DEVICE(0x4081, -1),
	CH_DEVICE(0x4082, -1),
	CH_DEVICE(0x4083, -1),
	CH_DEVICE(0x4084, -1),
	CH_DEVICE(0x4085, -1),
	CH_DEVICE(0x4086, -1),
	CH_DEVICE(0x4087, -1),
	CH_DEVICE(0x4088, -1),
	CH_DEVICE(0x4401, 4),
	CH_DEVICE(0x4402, 4),
	CH_DEVICE(0x4403, 4),
	CH_DEVICE(0x4404, 4),
	CH_DEVICE(0x4405, 4),
	CH_DEVICE(0x4406, 4),
	CH_DEVICE(0x4407, 4),
	CH_DEVICE(0x4408, 4),
	CH_DEVICE(0x4409, 4),
	CH_DEVICE(0x440a, 4),
	CH_DEVICE(0x440d, 4),
	CH_DEVICE(0x440e, 4),
	CH_DEVICE(0x4480, 4),
	CH_DEVICE(0x4481, 4),
	CH_DEVICE(0x4482, 4),
	CH_DEVICE(0x4483, 4),
	CH_DEVICE(0x4484, 4),
	CH_DEVICE(0x4485, 4),
	CH_DEVICE(0x4486, 4),
	CH_DEVICE(0x4487, 4),
	CH_DEVICE(0x4488, 4),
	CH_DEVICE(0x5001, 4),
	CH_DEVICE(0x5002, 4),
	CH_DEVICE(0x5003, 4),
	CH_DEVICE(0x5004, 4),
	CH_DEVICE(0x5005, 4),
	CH_DEVICE(0x5006, 4),
	CH_DEVICE(0x5007, 4),
	CH_DEVICE(0x5008, 4),
	CH_DEVICE(0x5009, 4),
	CH_DEVICE(0x500A, 4),
	CH_DEVICE(0x500B, 4),
	CH_DEVICE(0x500C, 4),
	CH_DEVICE(0x500D, 4),
	CH_DEVICE(0x500E, 4),
	CH_DEVICE(0x500F, 4),
	CH_DEVICE(0x5010, 4),
	CH_DEVICE(0x5011, 4),
	CH_DEVICE(0x5012, 4),
	CH_DEVICE(0x5013, 4),
	CH_DEVICE(0x5014, 4),
	CH_DEVICE(0x5015, 4),
	CH_DEVICE(0x5080, 4),
	CH_DEVICE(0x5081, 4),
	CH_DEVICE(0x5082, 4),
	CH_DEVICE(0x5083, 4),
	CH_DEVICE(0x5084, 4),
	CH_DEVICE(0x5085, 4),
	CH_DEVICE(0x5086, 4),
	CH_DEVICE(0x5087, 4),
	CH_DEVICE(0x5088, 4),
	CH_DEVICE(0x5401, 4),
	CH_DEVICE(0x5402, 4),
	CH_DEVICE(0x5403, 4),
	CH_DEVICE(0x5404, 4),
	CH_DEVICE(0x5405, 4),
	CH_DEVICE(0x5406, 4),
	CH_DEVICE(0x5407, 4),
	CH_DEVICE(0x5408, 4),
	CH_DEVICE(0x5409, 4),
	CH_DEVICE(0x540A, 4),
	CH_DEVICE(0x540B, 4),
	CH_DEVICE(0x540C, 4),
	CH_DEVICE(0x540D, 4),
	CH_DEVICE(0x540E, 4),
	CH_DEVICE(0x540F, 4),
	CH_DEVICE(0x5410, 4),
	CH_DEVICE(0x5411, 4),
	CH_DEVICE(0x5412, 4),
	CH_DEVICE(0x5413, 4),
	CH_DEVICE(0x5414, 4),
	CH_DEVICE(0x5415, 4),
	CH_DEVICE(0x5480, 4),
	CH_DEVICE(0x5481, 4),
	CH_DEVICE(0x5482, 4),
	CH_DEVICE(0x5483, 4),
	CH_DEVICE(0x5484, 4),
	CH_DEVICE(0x5485, 4),
	CH_DEVICE(0x5486, 4),
	CH_DEVICE(0x5487, 4),
	CH_DEVICE(0x5488, 4),
	{ 0, }
};
=======
/* Macros needed to support the PCI Device ID Table ...
 */
#define CH_PCI_DEVICE_ID_TABLE_DEFINE_BEGIN \
	static struct pci_device_id cxgb4_pci_tbl[] = {
#define CH_PCI_DEVICE_ID_FUNCTION 0x4

/* Include PCI Device IDs for both PF4 and PF0-3 so our PCI probe() routine is
 * called for both.
 */
#define CH_PCI_DEVICE_ID_FUNCTION2 0x0

#define CH_PCI_ID_TABLE_ENTRY(devid) \
		{PCI_VDEVICE(CHELSIO, (devid)), 4}

#define CH_PCI_DEVICE_ID_TABLE_DEFINE_END \
		{ 0, } \
	}

#include "t4_pci_id_tbl.h"
>>>>>>> e529fea9

#define FW4_FNAME "cxgb4/t4fw.bin"
#define FW5_FNAME "cxgb4/t5fw.bin"
#define FW4_CFNAME "cxgb4/t4-config.txt"
#define FW5_CFNAME "cxgb4/t5-config.txt"

MODULE_DESCRIPTION(DRV_DESC);
MODULE_AUTHOR("Chelsio Communications");
MODULE_LICENSE("Dual BSD/GPL");
MODULE_VERSION(DRV_VERSION);
MODULE_DEVICE_TABLE(pci, cxgb4_pci_tbl);
MODULE_FIRMWARE(FW4_FNAME);
MODULE_FIRMWARE(FW5_FNAME);

/*
 * Normally we're willing to become the firmware's Master PF but will be happy
 * if another PF has already become the Master and initialized the adapter.
 * Setting "force_init" will cause this driver to forcibly establish itself as
 * the Master PF and initialize the adapter.
 */
static uint force_init;

module_param(force_init, uint, 0644);
MODULE_PARM_DESC(force_init, "Forcibly become Master PF and initialize adapter");

/*
 * Normally if the firmware we connect to has Configuration File support, we
 * use that and only fall back to the old Driver-based initialization if the
 * Configuration File fails for some reason.  If force_old_init is set, then
 * we'll always use the old Driver-based initialization sequence.
 */
static uint force_old_init;

module_param(force_old_init, uint, 0644);
MODULE_PARM_DESC(force_old_init, "Force old initialization sequence");

static int dflt_msg_enable = DFLT_MSG_ENABLE;

module_param(dflt_msg_enable, int, 0644);
MODULE_PARM_DESC(dflt_msg_enable, "Chelsio T4 default message enable bitmap");

/*
 * The driver uses the best interrupt scheme available on a platform in the
 * order MSI-X, MSI, legacy INTx interrupts.  This parameter determines which
 * of these schemes the driver may consider as follows:
 *
 * msi = 2: choose from among all three options
 * msi = 1: only consider MSI and INTx interrupts
 * msi = 0: force INTx interrupts
 */
static int msi = 2;

module_param(msi, int, 0644);
MODULE_PARM_DESC(msi, "whether to use INTx (0), MSI (1) or MSI-X (2)");

/*
 * Queue interrupt hold-off timer values.  Queues default to the first of these
 * upon creation.
 */
static unsigned int intr_holdoff[SGE_NTIMERS - 1] = { 5, 10, 20, 50, 100 };

module_param_array(intr_holdoff, uint, NULL, 0644);
MODULE_PARM_DESC(intr_holdoff, "values for queue interrupt hold-off timers "
		 "0..4 in microseconds");

static unsigned int intr_cnt[SGE_NCOUNTERS - 1] = { 4, 8, 16 };

module_param_array(intr_cnt, uint, NULL, 0644);
MODULE_PARM_DESC(intr_cnt,
		 "thresholds 1..3 for queue interrupt packet counters");

/*
 * Normally we tell the chip to deliver Ingress Packets into our DMA buffers
 * offset by 2 bytes in order to have the IP headers line up on 4-byte
 * boundaries.  This is a requirement for many architectures which will throw
 * a machine check fault if an attempt is made to access one of the 4-byte IP
 * header fields on a non-4-byte boundary.  And it's a major performance issue
 * even on some architectures which allow it like some implementations of the
 * x86 ISA.  However, some architectures don't mind this and for some very
 * edge-case performance sensitive applications (like forwarding large volumes
 * of small packets), setting this DMA offset to 0 will decrease the number of
 * PCI-E Bus transfers enough to measurably affect performance.
 */
static int rx_dma_offset = 2;

static bool vf_acls;

#ifdef CONFIG_PCI_IOV
module_param(vf_acls, bool, 0644);
MODULE_PARM_DESC(vf_acls, "if set enable virtualization L2 ACL enforcement");

/* Configure the number of PCI-E Virtual Function which are to be instantiated
 * on SR-IOV Capable Physical Functions.
 */
static unsigned int num_vf[NUM_OF_PF_WITH_SRIOV];

module_param_array(num_vf, uint, NULL, 0644);
MODULE_PARM_DESC(num_vf, "number of VFs for each of PFs 0-3");
#endif

/* TX Queue select used to determine what algorithm to use for selecting TX
 * queue. Select between the kernel provided function (select_queue=0) or user
 * cxgb_select_queue function (select_queue=1)
 *
 * Default: select_queue=0
 */
static int select_queue;
module_param(select_queue, int, 0644);
MODULE_PARM_DESC(select_queue,
		 "Select between kernel provided method of selecting or driver method of selecting TX queue. Default is kernel method.");

/*
 * The filter TCAM has a fixed portion and a variable portion.  The fixed
 * portion can match on source/destination IP IPv4/IPv6 addresses and TCP/UDP
 * ports.  The variable portion is 36 bits which can include things like Exact
 * Match MAC Index (9 bits), Ether Type (16 bits), IP Protocol (8 bits),
 * [Inner] VLAN Tag (17 bits), etc. which, if all were somehow selected, would
 * far exceed the 36-bit budget for this "compressed" header portion of the
 * filter.  Thus, we have a scarce resource which must be carefully managed.
 *
 * By default we set this up to mostly match the set of filter matching
 * capabilities of T3 but with accommodations for some of T4's more
 * interesting features:
 *
 *   { IP Fragment (1), MPS Match Type (3), IP Protocol (8),
 *     [Inner] VLAN (17), Port (3), FCoE (1) }
 */
enum {
	TP_VLAN_PRI_MAP_DEFAULT = HW_TPL_FR_MT_PR_IV_P_FC,
	TP_VLAN_PRI_MAP_FIRST = FCOE_SHIFT,
	TP_VLAN_PRI_MAP_LAST = FRAGMENTATION_SHIFT,
};

static unsigned int tp_vlan_pri_map = TP_VLAN_PRI_MAP_DEFAULT;

module_param(tp_vlan_pri_map, uint, 0644);
MODULE_PARM_DESC(tp_vlan_pri_map, "global compressed filter configuration");

static struct dentry *cxgb4_debugfs_root;

static LIST_HEAD(adapter_list);
static DEFINE_MUTEX(uld_mutex);
/* Adapter list to be accessed from atomic context */
static LIST_HEAD(adap_rcu_list);
static DEFINE_SPINLOCK(adap_rcu_lock);
static struct cxgb4_uld_info ulds[CXGB4_ULD_MAX];
static const char *uld_str[] = { "RDMA", "iSCSI" };

static void link_report(struct net_device *dev)
{
	if (!netif_carrier_ok(dev))
		netdev_info(dev, "link down\n");
	else {
		static const char *fc[] = { "no", "Rx", "Tx", "Tx/Rx" };

		const char *s = "10Mbps";
		const struct port_info *p = netdev_priv(dev);

		switch (p->link_cfg.speed) {
		case 10000:
			s = "10Gbps";
			break;
		case 1000:
			s = "1000Mbps";
			break;
		case 100:
			s = "100Mbps";
			break;
		case 40000:
			s = "40Gbps";
			break;
		}

		netdev_info(dev, "link up, %s, full-duplex, %s PAUSE\n", s,
			    fc[p->link_cfg.fc]);
	}
}

#ifdef CONFIG_CHELSIO_T4_DCB
/* Set up/tear down Data Center Bridging Priority mapping for a net device. */
static void dcb_tx_queue_prio_enable(struct net_device *dev, int enable)
{
	struct port_info *pi = netdev_priv(dev);
	struct adapter *adap = pi->adapter;
	struct sge_eth_txq *txq = &adap->sge.ethtxq[pi->first_qset];
	int i;

	/* We use a simple mapping of Port TX Queue Index to DCB
	 * Priority when we're enabling DCB.
	 */
	for (i = 0; i < pi->nqsets; i++, txq++) {
		u32 name, value;
		int err;

		name = (FW_PARAMS_MNEM_V(FW_PARAMS_MNEM_DMAQ) |
			FW_PARAMS_PARAM_X_V(
				FW_PARAMS_PARAM_DMAQ_EQ_DCBPRIO_ETH) |
			FW_PARAMS_PARAM_YZ_V(txq->q.cntxt_id));
		value = enable ? i : 0xffffffff;

		/* Since we can be called while atomic (from "interrupt
		 * level") we need to issue the Set Parameters Commannd
		 * without sleeping (timeout < 0).
		 */
		err = t4_set_params_nosleep(adap, adap->mbox, adap->fn, 0, 1,
					    &name, &value);

		if (err)
			dev_err(adap->pdev_dev,
				"Can't %s DCB Priority on port %d, TX Queue %d: err=%d\n",
				enable ? "set" : "unset", pi->port_id, i, -err);
		else
			txq->dcb_prio = value;
	}
}
#endif /* CONFIG_CHELSIO_T4_DCB */

void t4_os_link_changed(struct adapter *adapter, int port_id, int link_stat)
{
	struct net_device *dev = adapter->port[port_id];

	/* Skip changes from disabled ports. */
	if (netif_running(dev) && link_stat != netif_carrier_ok(dev)) {
		if (link_stat)
			netif_carrier_on(dev);
		else {
#ifdef CONFIG_CHELSIO_T4_DCB
			cxgb4_dcb_state_init(dev);
			dcb_tx_queue_prio_enable(dev, false);
#endif /* CONFIG_CHELSIO_T4_DCB */
			netif_carrier_off(dev);
		}

		link_report(dev);
	}
}

void t4_os_portmod_changed(const struct adapter *adap, int port_id)
{
	static const char *mod_str[] = {
		NULL, "LR", "SR", "ER", "passive DA", "active DA", "LRM"
	};

	const struct net_device *dev = adap->port[port_id];
	const struct port_info *pi = netdev_priv(dev);

	if (pi->mod_type == FW_PORT_MOD_TYPE_NONE)
		netdev_info(dev, "port module unplugged\n");
	else if (pi->mod_type < ARRAY_SIZE(mod_str))
		netdev_info(dev, "%s module inserted\n", mod_str[pi->mod_type]);
}

/*
 * Configure the exact and hash address filters to handle a port's multicast
 * and secondary unicast MAC addresses.
 */
static int set_addr_filters(const struct net_device *dev, bool sleep)
{
	u64 mhash = 0;
	u64 uhash = 0;
	bool free = true;
	u16 filt_idx[7];
	const u8 *addr[7];
	int ret, naddr = 0;
	const struct netdev_hw_addr *ha;
	int uc_cnt = netdev_uc_count(dev);
	int mc_cnt = netdev_mc_count(dev);
	const struct port_info *pi = netdev_priv(dev);
	unsigned int mb = pi->adapter->fn;

	/* first do the secondary unicast addresses */
	netdev_for_each_uc_addr(ha, dev) {
		addr[naddr++] = ha->addr;
		if (--uc_cnt == 0 || naddr >= ARRAY_SIZE(addr)) {
			ret = t4_alloc_mac_filt(pi->adapter, mb, pi->viid, free,
					naddr, addr, filt_idx, &uhash, sleep);
			if (ret < 0)
				return ret;

			free = false;
			naddr = 0;
		}
	}

	/* next set up the multicast addresses */
	netdev_for_each_mc_addr(ha, dev) {
		addr[naddr++] = ha->addr;
		if (--mc_cnt == 0 || naddr >= ARRAY_SIZE(addr)) {
			ret = t4_alloc_mac_filt(pi->adapter, mb, pi->viid, free,
					naddr, addr, filt_idx, &mhash, sleep);
			if (ret < 0)
				return ret;

			free = false;
			naddr = 0;
		}
	}

	return t4_set_addr_hash(pi->adapter, mb, pi->viid, uhash != 0,
				uhash | mhash, sleep);
}

int dbfifo_int_thresh = 10; /* 10 == 640 entry threshold */
module_param(dbfifo_int_thresh, int, 0644);
MODULE_PARM_DESC(dbfifo_int_thresh, "doorbell fifo interrupt threshold");

/*
 * usecs to sleep while draining the dbfifo
 */
static int dbfifo_drain_delay = 1000;
module_param(dbfifo_drain_delay, int, 0644);
MODULE_PARM_DESC(dbfifo_drain_delay,
		 "usecs to sleep while draining the dbfifo");

/*
 * Set Rx properties of a port, such as promiscruity, address filters, and MTU.
 * If @mtu is -1 it is left unchanged.
 */
static int set_rxmode(struct net_device *dev, int mtu, bool sleep_ok)
{
	int ret;
	struct port_info *pi = netdev_priv(dev);

	ret = set_addr_filters(dev, sleep_ok);
	if (ret == 0)
		ret = t4_set_rxmode(pi->adapter, pi->adapter->fn, pi->viid, mtu,
				    (dev->flags & IFF_PROMISC) ? 1 : 0,
				    (dev->flags & IFF_ALLMULTI) ? 1 : 0, 1, -1,
				    sleep_ok);
	return ret;
}

/**
 *	link_start - enable a port
 *	@dev: the port to enable
 *
 *	Performs the MAC and PHY actions needed to enable a port.
 */
static int link_start(struct net_device *dev)
{
	int ret;
	struct port_info *pi = netdev_priv(dev);
	unsigned int mb = pi->adapter->fn;

	/*
	 * We do not set address filters and promiscuity here, the stack does
	 * that step explicitly.
	 */
	ret = t4_set_rxmode(pi->adapter, mb, pi->viid, dev->mtu, -1, -1, -1,
			    !!(dev->features & NETIF_F_HW_VLAN_CTAG_RX), true);
	if (ret == 0) {
		ret = t4_change_mac(pi->adapter, mb, pi->viid,
				    pi->xact_addr_filt, dev->dev_addr, true,
				    true);
		if (ret >= 0) {
			pi->xact_addr_filt = ret;
			ret = 0;
		}
	}
	if (ret == 0)
		ret = t4_link_start(pi->adapter, mb, pi->tx_chan,
				    &pi->link_cfg);
	if (ret == 0) {
		local_bh_disable();
		ret = t4_enable_vi_params(pi->adapter, mb, pi->viid, true,
					  true, CXGB4_DCB_ENABLED);
		local_bh_enable();
	}

	return ret;
}

int cxgb4_dcb_enabled(const struct net_device *dev)
{
#ifdef CONFIG_CHELSIO_T4_DCB
	struct port_info *pi = netdev_priv(dev);

	if (!pi->dcb.enabled)
		return 0;

	return ((pi->dcb.state == CXGB4_DCB_STATE_FW_ALLSYNCED) ||
		(pi->dcb.state == CXGB4_DCB_STATE_HOST));
#else
	return 0;
#endif
}
EXPORT_SYMBOL(cxgb4_dcb_enabled);

#ifdef CONFIG_CHELSIO_T4_DCB
/* Handle a Data Center Bridging update message from the firmware. */
static void dcb_rpl(struct adapter *adap, const struct fw_port_cmd *pcmd)
{
	int port = FW_PORT_CMD_PORTID_G(ntohl(pcmd->op_to_portid));
	struct net_device *dev = adap->port[port];
	int old_dcb_enabled = cxgb4_dcb_enabled(dev);
	int new_dcb_enabled;

	cxgb4_dcb_handle_fw_update(adap, pcmd);
	new_dcb_enabled = cxgb4_dcb_enabled(dev);

	/* If the DCB has become enabled or disabled on the port then we're
	 * going to need to set up/tear down DCB Priority parameters for the
	 * TX Queues associated with the port.
	 */
	if (new_dcb_enabled != old_dcb_enabled)
		dcb_tx_queue_prio_enable(dev, new_dcb_enabled);
}
#endif /* CONFIG_CHELSIO_T4_DCB */

/* Clear a filter and release any of its resources that we own.  This also
 * clears the filter's "pending" status.
 */
static void clear_filter(struct adapter *adap, struct filter_entry *f)
{
	/* If the new or old filter have loopback rewriteing rules then we'll
	 * need to free any existing Layer Two Table (L2T) entries of the old
	 * filter rule.  The firmware will handle freeing up any Source MAC
	 * Table (SMT) entries used for rewriting Source MAC Addresses in
	 * loopback rules.
	 */
	if (f->l2t)
		cxgb4_l2t_release(f->l2t);

	/* The zeroing of the filter rule below clears the filter valid,
	 * pending, locked flags, l2t pointer, etc. so it's all we need for
	 * this operation.
	 */
	memset(f, 0, sizeof(*f));
}

/* Handle a filter write/deletion reply.
 */
static void filter_rpl(struct adapter *adap, const struct cpl_set_tcb_rpl *rpl)
{
	unsigned int idx = GET_TID(rpl);
	unsigned int nidx = idx - adap->tids.ftid_base;
	unsigned int ret;
	struct filter_entry *f;

	if (idx >= adap->tids.ftid_base && nidx <
	   (adap->tids.nftids + adap->tids.nsftids)) {
		idx = nidx;
		ret = GET_TCB_COOKIE(rpl->cookie);
		f = &adap->tids.ftid_tab[idx];

		if (ret == FW_FILTER_WR_FLT_DELETED) {
			/* Clear the filter when we get confirmation from the
			 * hardware that the filter has been deleted.
			 */
			clear_filter(adap, f);
		} else if (ret == FW_FILTER_WR_SMT_TBL_FULL) {
			dev_err(adap->pdev_dev, "filter %u setup failed due to full SMT\n",
				idx);
			clear_filter(adap, f);
		} else if (ret == FW_FILTER_WR_FLT_ADDED) {
			f->smtidx = (be64_to_cpu(rpl->oldval) >> 24) & 0xff;
			f->pending = 0;  /* asynchronous setup completed */
			f->valid = 1;
		} else {
			/* Something went wrong.  Issue a warning about the
			 * problem and clear everything out.
			 */
			dev_err(adap->pdev_dev, "filter %u setup failed with error %u\n",
				idx, ret);
			clear_filter(adap, f);
		}
	}
}

/* Response queue handler for the FW event queue.
 */
static int fwevtq_handler(struct sge_rspq *q, const __be64 *rsp,
			  const struct pkt_gl *gl)
{
	u8 opcode = ((const struct rss_header *)rsp)->opcode;

	rsp++;                                          /* skip RSS header */

	/* FW can send EGR_UPDATEs encapsulated in a CPL_FW4_MSG.
	 */
	if (unlikely(opcode == CPL_FW4_MSG &&
	   ((const struct cpl_fw4_msg *)rsp)->type == FW_TYPE_RSSCPL)) {
		rsp++;
		opcode = ((const struct rss_header *)rsp)->opcode;
		rsp++;
		if (opcode != CPL_SGE_EGR_UPDATE) {
			dev_err(q->adap->pdev_dev, "unexpected FW4/CPL %#x on FW event queue\n"
				, opcode);
			goto out;
		}
	}

	if (likely(opcode == CPL_SGE_EGR_UPDATE)) {
		const struct cpl_sge_egr_update *p = (void *)rsp;
		unsigned int qid = EGR_QID(ntohl(p->opcode_qid));
		struct sge_txq *txq;

		txq = q->adap->sge.egr_map[qid - q->adap->sge.egr_start];
		txq->restarts++;
		if ((u8 *)txq < (u8 *)q->adap->sge.ofldtxq) {
			struct sge_eth_txq *eq;

			eq = container_of(txq, struct sge_eth_txq, q);
			netif_tx_wake_queue(eq->txq);
		} else {
			struct sge_ofld_txq *oq;

			oq = container_of(txq, struct sge_ofld_txq, q);
			tasklet_schedule(&oq->qresume_tsk);
		}
	} else if (opcode == CPL_FW6_MSG || opcode == CPL_FW4_MSG) {
		const struct cpl_fw6_msg *p = (void *)rsp;

#ifdef CONFIG_CHELSIO_T4_DCB
		const struct fw_port_cmd *pcmd = (const void *)p->data;
		unsigned int cmd = FW_CMD_OP_G(ntohl(pcmd->op_to_portid));
		unsigned int action =
			FW_PORT_CMD_ACTION_G(ntohl(pcmd->action_to_len16));

		if (cmd == FW_PORT_CMD &&
		    action == FW_PORT_ACTION_GET_PORT_INFO) {
			int port = FW_PORT_CMD_PORTID_G(
					be32_to_cpu(pcmd->op_to_portid));
			struct net_device *dev = q->adap->port[port];
			int state_input = ((pcmd->u.info.dcbxdis_pkd &
					    FW_PORT_CMD_DCBXDIS_F)
					   ? CXGB4_DCB_INPUT_FW_DISABLED
					   : CXGB4_DCB_INPUT_FW_ENABLED);

			cxgb4_dcb_state_fsm(dev, state_input);
		}

		if (cmd == FW_PORT_CMD &&
		    action == FW_PORT_ACTION_L2_DCB_CFG)
			dcb_rpl(q->adap, pcmd);
		else
#endif
			if (p->type == 0)
				t4_handle_fw_rpl(q->adap, p->data);
	} else if (opcode == CPL_L2T_WRITE_RPL) {
		const struct cpl_l2t_write_rpl *p = (void *)rsp;

		do_l2t_write_rpl(q->adap, p);
	} else if (opcode == CPL_SET_TCB_RPL) {
		const struct cpl_set_tcb_rpl *p = (void *)rsp;

		filter_rpl(q->adap, p);
	} else
		dev_err(q->adap->pdev_dev,
			"unexpected CPL %#x on FW event queue\n", opcode);
out:
	return 0;
}

/**
 *	uldrx_handler - response queue handler for ULD queues
 *	@q: the response queue that received the packet
 *	@rsp: the response queue descriptor holding the offload message
 *	@gl: the gather list of packet fragments
 *
 *	Deliver an ingress offload packet to a ULD.  All processing is done by
 *	the ULD, we just maintain statistics.
 */
static int uldrx_handler(struct sge_rspq *q, const __be64 *rsp,
			 const struct pkt_gl *gl)
{
	struct sge_ofld_rxq *rxq = container_of(q, struct sge_ofld_rxq, rspq);

	/* FW can send CPLs encapsulated in a CPL_FW4_MSG.
	 */
	if (((const struct rss_header *)rsp)->opcode == CPL_FW4_MSG &&
	    ((const struct cpl_fw4_msg *)(rsp + 1))->type == FW_TYPE_RSSCPL)
		rsp += 2;

	if (ulds[q->uld].rx_handler(q->adap->uld_handle[q->uld], rsp, gl)) {
		rxq->stats.nomem++;
		return -1;
	}
	if (gl == NULL)
		rxq->stats.imm++;
	else if (gl == CXGB4_MSG_AN)
		rxq->stats.an++;
	else
		rxq->stats.pkts++;
	return 0;
}

static void disable_msi(struct adapter *adapter)
{
	if (adapter->flags & USING_MSIX) {
		pci_disable_msix(adapter->pdev);
		adapter->flags &= ~USING_MSIX;
	} else if (adapter->flags & USING_MSI) {
		pci_disable_msi(adapter->pdev);
		adapter->flags &= ~USING_MSI;
	}
}

/*
 * Interrupt handler for non-data events used with MSI-X.
 */
static irqreturn_t t4_nondata_intr(int irq, void *cookie)
{
	struct adapter *adap = cookie;

	u32 v = t4_read_reg(adap, MYPF_REG(PL_PF_INT_CAUSE));
	if (v & PFSW) {
		adap->swintr = 1;
		t4_write_reg(adap, MYPF_REG(PL_PF_INT_CAUSE), v);
	}
	t4_slow_intr_handler(adap);
	return IRQ_HANDLED;
}

/*
 * Name the MSI-X interrupts.
 */
static void name_msix_vecs(struct adapter *adap)
{
	int i, j, msi_idx = 2, n = sizeof(adap->msix_info[0].desc);

	/* non-data interrupts */
	snprintf(adap->msix_info[0].desc, n, "%s", adap->port[0]->name);

	/* FW events */
	snprintf(adap->msix_info[1].desc, n, "%s-FWeventq",
		 adap->port[0]->name);

	/* Ethernet queues */
	for_each_port(adap, j) {
		struct net_device *d = adap->port[j];
		const struct port_info *pi = netdev_priv(d);

		for (i = 0; i < pi->nqsets; i++, msi_idx++)
			snprintf(adap->msix_info[msi_idx].desc, n, "%s-Rx%d",
				 d->name, i);
	}

	/* offload queues */
	for_each_ofldrxq(&adap->sge, i)
		snprintf(adap->msix_info[msi_idx++].desc, n, "%s-ofld%d",
			 adap->port[0]->name, i);

	for_each_rdmarxq(&adap->sge, i)
		snprintf(adap->msix_info[msi_idx++].desc, n, "%s-rdma%d",
			 adap->port[0]->name, i);

	for_each_rdmaciq(&adap->sge, i)
		snprintf(adap->msix_info[msi_idx++].desc, n, "%s-rdma-ciq%d",
			 adap->port[0]->name, i);
}

static int request_msix_queue_irqs(struct adapter *adap)
{
	struct sge *s = &adap->sge;
	int err, ethqidx, ofldqidx = 0, rdmaqidx = 0, rdmaciqqidx = 0;
	int msi_index = 2;

	err = request_irq(adap->msix_info[1].vec, t4_sge_intr_msix, 0,
			  adap->msix_info[1].desc, &s->fw_evtq);
	if (err)
		return err;

	for_each_ethrxq(s, ethqidx) {
		err = request_irq(adap->msix_info[msi_index].vec,
				  t4_sge_intr_msix, 0,
				  adap->msix_info[msi_index].desc,
				  &s->ethrxq[ethqidx].rspq);
		if (err)
			goto unwind;
		msi_index++;
	}
	for_each_ofldrxq(s, ofldqidx) {
		err = request_irq(adap->msix_info[msi_index].vec,
				  t4_sge_intr_msix, 0,
				  adap->msix_info[msi_index].desc,
				  &s->ofldrxq[ofldqidx].rspq);
		if (err)
			goto unwind;
		msi_index++;
	}
	for_each_rdmarxq(s, rdmaqidx) {
		err = request_irq(adap->msix_info[msi_index].vec,
				  t4_sge_intr_msix, 0,
				  adap->msix_info[msi_index].desc,
				  &s->rdmarxq[rdmaqidx].rspq);
		if (err)
			goto unwind;
		msi_index++;
	}
	for_each_rdmaciq(s, rdmaciqqidx) {
		err = request_irq(adap->msix_info[msi_index].vec,
				  t4_sge_intr_msix, 0,
				  adap->msix_info[msi_index].desc,
				  &s->rdmaciq[rdmaciqqidx].rspq);
		if (err)
			goto unwind;
		msi_index++;
	}
	return 0;

unwind:
	while (--rdmaciqqidx >= 0)
		free_irq(adap->msix_info[--msi_index].vec,
			 &s->rdmaciq[rdmaciqqidx].rspq);
	while (--rdmaqidx >= 0)
		free_irq(adap->msix_info[--msi_index].vec,
			 &s->rdmarxq[rdmaqidx].rspq);
	while (--ofldqidx >= 0)
		free_irq(adap->msix_info[--msi_index].vec,
			 &s->ofldrxq[ofldqidx].rspq);
	while (--ethqidx >= 0)
		free_irq(adap->msix_info[--msi_index].vec,
			 &s->ethrxq[ethqidx].rspq);
	free_irq(adap->msix_info[1].vec, &s->fw_evtq);
	return err;
}

static void free_msix_queue_irqs(struct adapter *adap)
{
	int i, msi_index = 2;
	struct sge *s = &adap->sge;

	free_irq(adap->msix_info[1].vec, &s->fw_evtq);
	for_each_ethrxq(s, i)
		free_irq(adap->msix_info[msi_index++].vec, &s->ethrxq[i].rspq);
	for_each_ofldrxq(s, i)
		free_irq(adap->msix_info[msi_index++].vec, &s->ofldrxq[i].rspq);
	for_each_rdmarxq(s, i)
		free_irq(adap->msix_info[msi_index++].vec, &s->rdmarxq[i].rspq);
	for_each_rdmaciq(s, i)
		free_irq(adap->msix_info[msi_index++].vec, &s->rdmaciq[i].rspq);
}

/**
 *	write_rss - write the RSS table for a given port
 *	@pi: the port
 *	@queues: array of queue indices for RSS
 *
 *	Sets up the portion of the HW RSS table for the port's VI to distribute
 *	packets to the Rx queues in @queues.
 */
static int write_rss(const struct port_info *pi, const u16 *queues)
{
	u16 *rss;
	int i, err;
	const struct sge_eth_rxq *q = &pi->adapter->sge.ethrxq[pi->first_qset];

	rss = kmalloc(pi->rss_size * sizeof(u16), GFP_KERNEL);
	if (!rss)
		return -ENOMEM;

	/* map the queue indices to queue ids */
	for (i = 0; i < pi->rss_size; i++, queues++)
		rss[i] = q[*queues].rspq.abs_id;

	err = t4_config_rss_range(pi->adapter, pi->adapter->fn, pi->viid, 0,
				  pi->rss_size, rss, pi->rss_size);
	kfree(rss);
	return err;
}

/**
 *	setup_rss - configure RSS
 *	@adap: the adapter
 *
 *	Sets up RSS for each port.
 */
static int setup_rss(struct adapter *adap)
{
	int i, err;

	for_each_port(adap, i) {
		const struct port_info *pi = adap2pinfo(adap, i);

		err = write_rss(pi, pi->rss);
		if (err)
			return err;
	}
	return 0;
}

/*
 * Return the channel of the ingress queue with the given qid.
 */
static unsigned int rxq_to_chan(const struct sge *p, unsigned int qid)
{
	qid -= p->ingr_start;
	return netdev2pinfo(p->ingr_map[qid]->netdev)->tx_chan;
}

/*
 * Wait until all NAPI handlers are descheduled.
 */
static void quiesce_rx(struct adapter *adap)
{
	int i;

	for (i = 0; i < ARRAY_SIZE(adap->sge.ingr_map); i++) {
		struct sge_rspq *q = adap->sge.ingr_map[i];

		if (q && q->handler)
			napi_disable(&q->napi);
	}
}

/*
 * Enable NAPI scheduling and interrupt generation for all Rx queues.
 */
static void enable_rx(struct adapter *adap)
{
	int i;

	for (i = 0; i < ARRAY_SIZE(adap->sge.ingr_map); i++) {
		struct sge_rspq *q = adap->sge.ingr_map[i];

		if (!q)
			continue;
		if (q->handler)
			napi_enable(&q->napi);
		/* 0-increment GTS to start the timer and enable interrupts */
		t4_write_reg(adap, MYPF_REG(SGE_PF_GTS),
			     SEINTARM(q->intr_params) |
			     INGRESSQID(q->cntxt_id));
	}
}

/**
 *	setup_sge_queues - configure SGE Tx/Rx/response queues
 *	@adap: the adapter
 *
 *	Determines how many sets of SGE queues to use and initializes them.
 *	We support multiple queue sets per port if we have MSI-X, otherwise
 *	just one queue set per port.
 */
static int setup_sge_queues(struct adapter *adap)
{
	int err, msi_idx, i, j;
	struct sge *s = &adap->sge;

	bitmap_zero(s->starving_fl, MAX_EGRQ);
	bitmap_zero(s->txq_maperr, MAX_EGRQ);

	if (adap->flags & USING_MSIX)
		msi_idx = 1;         /* vector 0 is for non-queue interrupts */
	else {
		err = t4_sge_alloc_rxq(adap, &s->intrq, false, adap->port[0], 0,
				       NULL, NULL);
		if (err)
			return err;
		msi_idx = -((int)s->intrq.abs_id + 1);
	}

	err = t4_sge_alloc_rxq(adap, &s->fw_evtq, true, adap->port[0],
			       msi_idx, NULL, fwevtq_handler);
	if (err) {
freeout:	t4_free_sge_resources(adap);
		return err;
	}

	for_each_port(adap, i) {
		struct net_device *dev = adap->port[i];
		struct port_info *pi = netdev_priv(dev);
		struct sge_eth_rxq *q = &s->ethrxq[pi->first_qset];
		struct sge_eth_txq *t = &s->ethtxq[pi->first_qset];

		for (j = 0; j < pi->nqsets; j++, q++) {
			if (msi_idx > 0)
				msi_idx++;
			err = t4_sge_alloc_rxq(adap, &q->rspq, false, dev,
					       msi_idx, &q->fl,
					       t4_ethrx_handler);
			if (err)
				goto freeout;
			q->rspq.idx = j;
			memset(&q->stats, 0, sizeof(q->stats));
		}
		for (j = 0; j < pi->nqsets; j++, t++) {
			err = t4_sge_alloc_eth_txq(adap, t, dev,
					netdev_get_tx_queue(dev, j),
					s->fw_evtq.cntxt_id);
			if (err)
				goto freeout;
		}
	}

	j = s->ofldqsets / adap->params.nports; /* ofld queues per channel */
	for_each_ofldrxq(s, i) {
		struct sge_ofld_rxq *q = &s->ofldrxq[i];
		struct net_device *dev = adap->port[i / j];

		if (msi_idx > 0)
			msi_idx++;
		err = t4_sge_alloc_rxq(adap, &q->rspq, false, dev, msi_idx,
				       q->fl.size ? &q->fl : NULL,
				       uldrx_handler);
		if (err)
			goto freeout;
		memset(&q->stats, 0, sizeof(q->stats));
		s->ofld_rxq[i] = q->rspq.abs_id;
		err = t4_sge_alloc_ofld_txq(adap, &s->ofldtxq[i], dev,
					    s->fw_evtq.cntxt_id);
		if (err)
			goto freeout;
	}

	for_each_rdmarxq(s, i) {
		struct sge_ofld_rxq *q = &s->rdmarxq[i];

		if (msi_idx > 0)
			msi_idx++;
		err = t4_sge_alloc_rxq(adap, &q->rspq, false, adap->port[i],
				       msi_idx, q->fl.size ? &q->fl : NULL,
				       uldrx_handler);
		if (err)
			goto freeout;
		memset(&q->stats, 0, sizeof(q->stats));
		s->rdma_rxq[i] = q->rspq.abs_id;
	}

	for_each_rdmaciq(s, i) {
		struct sge_ofld_rxq *q = &s->rdmaciq[i];

		if (msi_idx > 0)
			msi_idx++;
		err = t4_sge_alloc_rxq(adap, &q->rspq, false, adap->port[i],
				       msi_idx, q->fl.size ? &q->fl : NULL,
				       uldrx_handler);
		if (err)
			goto freeout;
		memset(&q->stats, 0, sizeof(q->stats));
		s->rdma_ciq[i] = q->rspq.abs_id;
	}

	for_each_port(adap, i) {
		/*
		 * Note that ->rdmarxq[i].rspq.cntxt_id below is 0 if we don't
		 * have RDMA queues, and that's the right value.
		 */
		err = t4_sge_alloc_ctrl_txq(adap, &s->ctrlq[i], adap->port[i],
					    s->fw_evtq.cntxt_id,
					    s->rdmarxq[i].rspq.cntxt_id);
		if (err)
			goto freeout;
	}

	t4_write_reg(adap, is_t4(adap->params.chip) ?
				MPS_TRC_RSS_CONTROL :
				MPS_T5_TRC_RSS_CONTROL,
		     RSSCONTROL(netdev2pinfo(adap->port[0])->tx_chan) |
		     QUEUENUMBER(s->ethrxq[0].rspq.abs_id));
	return 0;
}

/*
 * Allocate a chunk of memory using kmalloc or, if that fails, vmalloc.
 * The allocated memory is cleared.
 */
void *t4_alloc_mem(size_t size)
{
	void *p = kzalloc(size, GFP_KERNEL | __GFP_NOWARN);

	if (!p)
		p = vzalloc(size);
	return p;
}

/*
 * Free memory allocated through alloc_mem().
 */
void t4_free_mem(void *addr)
{
	if (is_vmalloc_addr(addr))
		vfree(addr);
	else
		kfree(addr);
}

/* Send a Work Request to write the filter at a specified index.  We construct
 * a Firmware Filter Work Request to have the work done and put the indicated
 * filter into "pending" mode which will prevent any further actions against
 * it till we get a reply from the firmware on the completion status of the
 * request.
 */
static int set_filter_wr(struct adapter *adapter, int fidx)
{
	struct filter_entry *f = &adapter->tids.ftid_tab[fidx];
	struct sk_buff *skb;
	struct fw_filter_wr *fwr;
	unsigned int ftid;

	/* If the new filter requires loopback Destination MAC and/or VLAN
	 * rewriting then we need to allocate a Layer 2 Table (L2T) entry for
	 * the filter.
	 */
	if (f->fs.newdmac || f->fs.newvlan) {
		/* allocate L2T entry for new filter */
		f->l2t = t4_l2t_alloc_switching(adapter->l2t);
		if (f->l2t == NULL)
			return -EAGAIN;
		if (t4_l2t_set_switching(adapter, f->l2t, f->fs.vlan,
					f->fs.eport, f->fs.dmac)) {
			cxgb4_l2t_release(f->l2t);
			f->l2t = NULL;
			return -ENOMEM;
		}
	}

	ftid = adapter->tids.ftid_base + fidx;

	skb = alloc_skb(sizeof(*fwr), GFP_KERNEL | __GFP_NOFAIL);
	fwr = (struct fw_filter_wr *)__skb_put(skb, sizeof(*fwr));
	memset(fwr, 0, sizeof(*fwr));

	/* It would be nice to put most of the following in t4_hw.c but most
	 * of the work is translating the cxgbtool ch_filter_specification
	 * into the Work Request and the definition of that structure is
	 * currently in cxgbtool.h which isn't appropriate to pull into the
	 * common code.  We may eventually try to come up with a more neutral
	 * filter specification structure but for now it's easiest to simply
	 * put this fairly direct code in line ...
	 */
	fwr->op_pkd = htonl(FW_WR_OP_V(FW_FILTER_WR));
	fwr->len16_pkd = htonl(FW_WR_LEN16_V(sizeof(*fwr)/16));
	fwr->tid_to_iq =
		htonl(FW_FILTER_WR_TID_V(ftid) |
		      FW_FILTER_WR_RQTYPE_V(f->fs.type) |
		      FW_FILTER_WR_NOREPLY_V(0) |
		      FW_FILTER_WR_IQ_V(f->fs.iq));
	fwr->del_filter_to_l2tix =
		htonl(FW_FILTER_WR_RPTTID_V(f->fs.rpttid) |
		      FW_FILTER_WR_DROP_V(f->fs.action == FILTER_DROP) |
		      FW_FILTER_WR_DIRSTEER_V(f->fs.dirsteer) |
		      FW_FILTER_WR_MASKHASH_V(f->fs.maskhash) |
		      FW_FILTER_WR_DIRSTEERHASH_V(f->fs.dirsteerhash) |
		      FW_FILTER_WR_LPBK_V(f->fs.action == FILTER_SWITCH) |
		      FW_FILTER_WR_DMAC_V(f->fs.newdmac) |
		      FW_FILTER_WR_SMAC_V(f->fs.newsmac) |
		      FW_FILTER_WR_INSVLAN_V(f->fs.newvlan == VLAN_INSERT ||
					     f->fs.newvlan == VLAN_REWRITE) |
		      FW_FILTER_WR_RMVLAN_V(f->fs.newvlan == VLAN_REMOVE ||
					    f->fs.newvlan == VLAN_REWRITE) |
		      FW_FILTER_WR_HITCNTS_V(f->fs.hitcnts) |
		      FW_FILTER_WR_TXCHAN_V(f->fs.eport) |
		      FW_FILTER_WR_PRIO_V(f->fs.prio) |
		      FW_FILTER_WR_L2TIX_V(f->l2t ? f->l2t->idx : 0));
	fwr->ethtype = htons(f->fs.val.ethtype);
	fwr->ethtypem = htons(f->fs.mask.ethtype);
	fwr->frag_to_ovlan_vldm =
		(FW_FILTER_WR_FRAG_V(f->fs.val.frag) |
		 FW_FILTER_WR_FRAGM_V(f->fs.mask.frag) |
		 FW_FILTER_WR_IVLAN_VLD_V(f->fs.val.ivlan_vld) |
		 FW_FILTER_WR_OVLAN_VLD_V(f->fs.val.ovlan_vld) |
		 FW_FILTER_WR_IVLAN_VLDM_V(f->fs.mask.ivlan_vld) |
		 FW_FILTER_WR_OVLAN_VLDM_V(f->fs.mask.ovlan_vld));
	fwr->smac_sel = 0;
	fwr->rx_chan_rx_rpl_iq =
		htons(FW_FILTER_WR_RX_CHAN_V(0) |
		      FW_FILTER_WR_RX_RPL_IQ_V(adapter->sge.fw_evtq.abs_id));
	fwr->maci_to_matchtypem =
		htonl(FW_FILTER_WR_MACI_V(f->fs.val.macidx) |
		      FW_FILTER_WR_MACIM_V(f->fs.mask.macidx) |
		      FW_FILTER_WR_FCOE_V(f->fs.val.fcoe) |
		      FW_FILTER_WR_FCOEM_V(f->fs.mask.fcoe) |
		      FW_FILTER_WR_PORT_V(f->fs.val.iport) |
		      FW_FILTER_WR_PORTM_V(f->fs.mask.iport) |
		      FW_FILTER_WR_MATCHTYPE_V(f->fs.val.matchtype) |
		      FW_FILTER_WR_MATCHTYPEM_V(f->fs.mask.matchtype));
	fwr->ptcl = f->fs.val.proto;
	fwr->ptclm = f->fs.mask.proto;
	fwr->ttyp = f->fs.val.tos;
	fwr->ttypm = f->fs.mask.tos;
	fwr->ivlan = htons(f->fs.val.ivlan);
	fwr->ivlanm = htons(f->fs.mask.ivlan);
	fwr->ovlan = htons(f->fs.val.ovlan);
	fwr->ovlanm = htons(f->fs.mask.ovlan);
	memcpy(fwr->lip, f->fs.val.lip, sizeof(fwr->lip));
	memcpy(fwr->lipm, f->fs.mask.lip, sizeof(fwr->lipm));
	memcpy(fwr->fip, f->fs.val.fip, sizeof(fwr->fip));
	memcpy(fwr->fipm, f->fs.mask.fip, sizeof(fwr->fipm));
	fwr->lp = htons(f->fs.val.lport);
	fwr->lpm = htons(f->fs.mask.lport);
	fwr->fp = htons(f->fs.val.fport);
	fwr->fpm = htons(f->fs.mask.fport);
	if (f->fs.newsmac)
		memcpy(fwr->sma, f->fs.smac, sizeof(fwr->sma));

	/* Mark the filter as "pending" and ship off the Filter Work Request.
	 * When we get the Work Request Reply we'll clear the pending status.
	 */
	f->pending = 1;
	set_wr_txq(skb, CPL_PRIORITY_CONTROL, f->fs.val.iport & 0x3);
	t4_ofld_send(adapter, skb);
	return 0;
}

/* Delete the filter at a specified index.
 */
static int del_filter_wr(struct adapter *adapter, int fidx)
{
	struct filter_entry *f = &adapter->tids.ftid_tab[fidx];
	struct sk_buff *skb;
	struct fw_filter_wr *fwr;
	unsigned int len, ftid;

	len = sizeof(*fwr);
	ftid = adapter->tids.ftid_base + fidx;

	skb = alloc_skb(len, GFP_KERNEL | __GFP_NOFAIL);
	fwr = (struct fw_filter_wr *)__skb_put(skb, len);
	t4_mk_filtdelwr(ftid, fwr, adapter->sge.fw_evtq.abs_id);

	/* Mark the filter as "pending" and ship off the Filter Work Request.
	 * When we get the Work Request Reply we'll clear the pending status.
	 */
	f->pending = 1;
	t4_mgmt_tx(adapter, skb);
	return 0;
}

static u16 cxgb_select_queue(struct net_device *dev, struct sk_buff *skb,
			     void *accel_priv, select_queue_fallback_t fallback)
{
	int txq;

#ifdef CONFIG_CHELSIO_T4_DCB
	/* If a Data Center Bridging has been successfully negotiated on this
	 * link then we'll use the skb's priority to map it to a TX Queue.
	 * The skb's priority is determined via the VLAN Tag Priority Code
	 * Point field.
	 */
	if (cxgb4_dcb_enabled(dev)) {
		u16 vlan_tci;
		int err;

		err = vlan_get_tag(skb, &vlan_tci);
		if (unlikely(err)) {
			if (net_ratelimit())
				netdev_warn(dev,
					    "TX Packet without VLAN Tag on DCB Link\n");
			txq = 0;
		} else {
			txq = (vlan_tci & VLAN_PRIO_MASK) >> VLAN_PRIO_SHIFT;
		}
		return txq;
	}
#endif /* CONFIG_CHELSIO_T4_DCB */

	if (select_queue) {
		txq = (skb_rx_queue_recorded(skb)
			? skb_get_rx_queue(skb)
			: smp_processor_id());

		while (unlikely(txq >= dev->real_num_tx_queues))
			txq -= dev->real_num_tx_queues;

		return txq;
	}

	return fallback(dev, skb) % dev->real_num_tx_queues;
}

static inline int is_offload(const struct adapter *adap)
{
	return adap->params.offload;
}

/*
 * Implementation of ethtool operations.
 */

static u32 get_msglevel(struct net_device *dev)
{
	return netdev2adap(dev)->msg_enable;
}

static void set_msglevel(struct net_device *dev, u32 val)
{
	netdev2adap(dev)->msg_enable = val;
}

static char stats_strings[][ETH_GSTRING_LEN] = {
	"TxOctetsOK         ",
	"TxFramesOK         ",
	"TxBroadcastFrames  ",
	"TxMulticastFrames  ",
	"TxUnicastFrames    ",
	"TxErrorFrames      ",

	"TxFrames64         ",
	"TxFrames65To127    ",
	"TxFrames128To255   ",
	"TxFrames256To511   ",
	"TxFrames512To1023  ",
	"TxFrames1024To1518 ",
	"TxFrames1519ToMax  ",

	"TxFramesDropped    ",
	"TxPauseFrames      ",
	"TxPPP0Frames       ",
	"TxPPP1Frames       ",
	"TxPPP2Frames       ",
	"TxPPP3Frames       ",
	"TxPPP4Frames       ",
	"TxPPP5Frames       ",
	"TxPPP6Frames       ",
	"TxPPP7Frames       ",

	"RxOctetsOK         ",
	"RxFramesOK         ",
	"RxBroadcastFrames  ",
	"RxMulticastFrames  ",
	"RxUnicastFrames    ",

	"RxFramesTooLong    ",
	"RxJabberErrors     ",
	"RxFCSErrors        ",
	"RxLengthErrors     ",
	"RxSymbolErrors     ",
	"RxRuntFrames       ",

	"RxFrames64         ",
	"RxFrames65To127    ",
	"RxFrames128To255   ",
	"RxFrames256To511   ",
	"RxFrames512To1023  ",
	"RxFrames1024To1518 ",
	"RxFrames1519ToMax  ",

	"RxPauseFrames      ",
	"RxPPP0Frames       ",
	"RxPPP1Frames       ",
	"RxPPP2Frames       ",
	"RxPPP3Frames       ",
	"RxPPP4Frames       ",
	"RxPPP5Frames       ",
	"RxPPP6Frames       ",
	"RxPPP7Frames       ",

	"RxBG0FramesDropped ",
	"RxBG1FramesDropped ",
	"RxBG2FramesDropped ",
	"RxBG3FramesDropped ",
	"RxBG0FramesTrunc   ",
	"RxBG1FramesTrunc   ",
	"RxBG2FramesTrunc   ",
	"RxBG3FramesTrunc   ",

	"TSO                ",
	"TxCsumOffload      ",
	"RxCsumGood         ",
	"VLANextractions    ",
	"VLANinsertions     ",
	"GROpackets         ",
	"GROmerged          ",
	"WriteCoalSuccess   ",
	"WriteCoalFail      ",
};

static int get_sset_count(struct net_device *dev, int sset)
{
	switch (sset) {
	case ETH_SS_STATS:
		return ARRAY_SIZE(stats_strings);
	default:
		return -EOPNOTSUPP;
	}
}

#define T4_REGMAP_SIZE (160 * 1024)
#define T5_REGMAP_SIZE (332 * 1024)

static int get_regs_len(struct net_device *dev)
{
	struct adapter *adap = netdev2adap(dev);
	if (is_t4(adap->params.chip))
		return T4_REGMAP_SIZE;
	else
		return T5_REGMAP_SIZE;
}

static int get_eeprom_len(struct net_device *dev)
{
	return EEPROMSIZE;
}

static void get_drvinfo(struct net_device *dev, struct ethtool_drvinfo *info)
{
	struct adapter *adapter = netdev2adap(dev);

	strlcpy(info->driver, KBUILD_MODNAME, sizeof(info->driver));
	strlcpy(info->version, DRV_VERSION, sizeof(info->version));
	strlcpy(info->bus_info, pci_name(adapter->pdev),
		sizeof(info->bus_info));

	if (adapter->params.fw_vers)
		snprintf(info->fw_version, sizeof(info->fw_version),
			"%u.%u.%u.%u, TP %u.%u.%u.%u",
			FW_HDR_FW_VER_MAJOR_G(adapter->params.fw_vers),
			FW_HDR_FW_VER_MINOR_G(adapter->params.fw_vers),
			FW_HDR_FW_VER_MICRO_G(adapter->params.fw_vers),
			FW_HDR_FW_VER_BUILD_G(adapter->params.fw_vers),
			FW_HDR_FW_VER_MAJOR_G(adapter->params.tp_vers),
			FW_HDR_FW_VER_MINOR_G(adapter->params.tp_vers),
			FW_HDR_FW_VER_MICRO_G(adapter->params.tp_vers),
			FW_HDR_FW_VER_BUILD_G(adapter->params.tp_vers));
}

static void get_strings(struct net_device *dev, u32 stringset, u8 *data)
{
	if (stringset == ETH_SS_STATS)
		memcpy(data, stats_strings, sizeof(stats_strings));
}

/*
 * port stats maintained per queue of the port.  They should be in the same
 * order as in stats_strings above.
 */
struct queue_port_stats {
	u64 tso;
	u64 tx_csum;
	u64 rx_csum;
	u64 vlan_ex;
	u64 vlan_ins;
	u64 gro_pkts;
	u64 gro_merged;
};

static void collect_sge_port_stats(const struct adapter *adap,
		const struct port_info *p, struct queue_port_stats *s)
{
	int i;
	const struct sge_eth_txq *tx = &adap->sge.ethtxq[p->first_qset];
	const struct sge_eth_rxq *rx = &adap->sge.ethrxq[p->first_qset];

	memset(s, 0, sizeof(*s));
	for (i = 0; i < p->nqsets; i++, rx++, tx++) {
		s->tso += tx->tso;
		s->tx_csum += tx->tx_cso;
		s->rx_csum += rx->stats.rx_cso;
		s->vlan_ex += rx->stats.vlan_ex;
		s->vlan_ins += tx->vlan_ins;
		s->gro_pkts += rx->stats.lro_pkts;
		s->gro_merged += rx->stats.lro_merged;
	}
}

static void get_stats(struct net_device *dev, struct ethtool_stats *stats,
		      u64 *data)
{
	struct port_info *pi = netdev_priv(dev);
	struct adapter *adapter = pi->adapter;
	u32 val1, val2;

	t4_get_port_stats(adapter, pi->tx_chan, (struct port_stats *)data);

	data += sizeof(struct port_stats) / sizeof(u64);
	collect_sge_port_stats(adapter, pi, (struct queue_port_stats *)data);
	data += sizeof(struct queue_port_stats) / sizeof(u64);
	if (!is_t4(adapter->params.chip)) {
		t4_write_reg(adapter, SGE_STAT_CFG, STATSOURCE_T5(7));
		val1 = t4_read_reg(adapter, SGE_STAT_TOTAL);
		val2 = t4_read_reg(adapter, SGE_STAT_MATCH);
		*data = val1 - val2;
		data++;
		*data = val2;
		data++;
	} else {
		memset(data, 0, 2 * sizeof(u64));
		*data += 2;
	}
}

/*
 * Return a version number to identify the type of adapter.  The scheme is:
 * - bits 0..9: chip version
 * - bits 10..15: chip revision
 * - bits 16..23: register dump version
 */
static inline unsigned int mk_adap_vers(const struct adapter *ap)
{
	return CHELSIO_CHIP_VERSION(ap->params.chip) |
		(CHELSIO_CHIP_RELEASE(ap->params.chip) << 10) | (1 << 16);
}

static void reg_block_dump(struct adapter *ap, void *buf, unsigned int start,
			   unsigned int end)
{
	u32 *p = buf + start;

	for ( ; start <= end; start += sizeof(u32))
		*p++ = t4_read_reg(ap, start);
}

static void get_regs(struct net_device *dev, struct ethtool_regs *regs,
		     void *buf)
{
	static const unsigned int t4_reg_ranges[] = {
		0x1008, 0x1108,
		0x1180, 0x11b4,
		0x11fc, 0x123c,
		0x1300, 0x173c,
		0x1800, 0x18fc,
		0x3000, 0x30d8,
		0x30e0, 0x5924,
		0x5960, 0x59d4,
		0x5a00, 0x5af8,
		0x6000, 0x6098,
		0x6100, 0x6150,
		0x6200, 0x6208,
		0x6240, 0x6248,
		0x6280, 0x6338,
		0x6370, 0x638c,
		0x6400, 0x643c,
		0x6500, 0x6524,
		0x6a00, 0x6a38,
		0x6a60, 0x6a78,
		0x6b00, 0x6b84,
		0x6bf0, 0x6c84,
		0x6cf0, 0x6d84,
		0x6df0, 0x6e84,
		0x6ef0, 0x6f84,
		0x6ff0, 0x7084,
		0x70f0, 0x7184,
		0x71f0, 0x7284,
		0x72f0, 0x7384,
		0x73f0, 0x7450,
		0x7500, 0x7530,
		0x7600, 0x761c,
		0x7680, 0x76cc,
		0x7700, 0x7798,
		0x77c0, 0x77fc,
		0x7900, 0x79fc,
		0x7b00, 0x7c38,
		0x7d00, 0x7efc,
		0x8dc0, 0x8e1c,
		0x8e30, 0x8e78,
		0x8ea0, 0x8f6c,
		0x8fc0, 0x9074,
		0x90fc, 0x90fc,
		0x9400, 0x9458,
		0x9600, 0x96bc,
		0x9800, 0x9808,
		0x9820, 0x983c,
		0x9850, 0x9864,
		0x9c00, 0x9c6c,
		0x9c80, 0x9cec,
		0x9d00, 0x9d6c,
		0x9d80, 0x9dec,
		0x9e00, 0x9e6c,
		0x9e80, 0x9eec,
		0x9f00, 0x9f6c,
		0x9f80, 0x9fec,
		0xd004, 0xd03c,
		0xdfc0, 0xdfe0,
		0xe000, 0xea7c,
		0xf000, 0x11110,
		0x11118, 0x11190,
		0x19040, 0x1906c,
		0x19078, 0x19080,
		0x1908c, 0x19124,
		0x19150, 0x191b0,
		0x191d0, 0x191e8,
		0x19238, 0x1924c,
		0x193f8, 0x19474,
		0x19490, 0x194f8,
		0x19800, 0x19f30,
		0x1a000, 0x1a06c,
		0x1a0b0, 0x1a120,
		0x1a128, 0x1a138,
		0x1a190, 0x1a1c4,
		0x1a1fc, 0x1a1fc,
		0x1e040, 0x1e04c,
		0x1e284, 0x1e28c,
		0x1e2c0, 0x1e2c0,
		0x1e2e0, 0x1e2e0,
		0x1e300, 0x1e384,
		0x1e3c0, 0x1e3c8,
		0x1e440, 0x1e44c,
		0x1e684, 0x1e68c,
		0x1e6c0, 0x1e6c0,
		0x1e6e0, 0x1e6e0,
		0x1e700, 0x1e784,
		0x1e7c0, 0x1e7c8,
		0x1e840, 0x1e84c,
		0x1ea84, 0x1ea8c,
		0x1eac0, 0x1eac0,
		0x1eae0, 0x1eae0,
		0x1eb00, 0x1eb84,
		0x1ebc0, 0x1ebc8,
		0x1ec40, 0x1ec4c,
		0x1ee84, 0x1ee8c,
		0x1eec0, 0x1eec0,
		0x1eee0, 0x1eee0,
		0x1ef00, 0x1ef84,
		0x1efc0, 0x1efc8,
		0x1f040, 0x1f04c,
		0x1f284, 0x1f28c,
		0x1f2c0, 0x1f2c0,
		0x1f2e0, 0x1f2e0,
		0x1f300, 0x1f384,
		0x1f3c0, 0x1f3c8,
		0x1f440, 0x1f44c,
		0x1f684, 0x1f68c,
		0x1f6c0, 0x1f6c0,
		0x1f6e0, 0x1f6e0,
		0x1f700, 0x1f784,
		0x1f7c0, 0x1f7c8,
		0x1f840, 0x1f84c,
		0x1fa84, 0x1fa8c,
		0x1fac0, 0x1fac0,
		0x1fae0, 0x1fae0,
		0x1fb00, 0x1fb84,
		0x1fbc0, 0x1fbc8,
		0x1fc40, 0x1fc4c,
		0x1fe84, 0x1fe8c,
		0x1fec0, 0x1fec0,
		0x1fee0, 0x1fee0,
		0x1ff00, 0x1ff84,
		0x1ffc0, 0x1ffc8,
		0x20000, 0x2002c,
		0x20100, 0x2013c,
		0x20190, 0x201c8,
		0x20200, 0x20318,
		0x20400, 0x20528,
		0x20540, 0x20614,
		0x21000, 0x21040,
		0x2104c, 0x21060,
		0x210c0, 0x210ec,
		0x21200, 0x21268,
		0x21270, 0x21284,
		0x212fc, 0x21388,
		0x21400, 0x21404,
		0x21500, 0x21518,
		0x2152c, 0x2153c,
		0x21550, 0x21554,
		0x21600, 0x21600,
		0x21608, 0x21628,
		0x21630, 0x2163c,
		0x21700, 0x2171c,
		0x21780, 0x2178c,
		0x21800, 0x21c38,
		0x21c80, 0x21d7c,
		0x21e00, 0x21e04,
		0x22000, 0x2202c,
		0x22100, 0x2213c,
		0x22190, 0x221c8,
		0x22200, 0x22318,
		0x22400, 0x22528,
		0x22540, 0x22614,
		0x23000, 0x23040,
		0x2304c, 0x23060,
		0x230c0, 0x230ec,
		0x23200, 0x23268,
		0x23270, 0x23284,
		0x232fc, 0x23388,
		0x23400, 0x23404,
		0x23500, 0x23518,
		0x2352c, 0x2353c,
		0x23550, 0x23554,
		0x23600, 0x23600,
		0x23608, 0x23628,
		0x23630, 0x2363c,
		0x23700, 0x2371c,
		0x23780, 0x2378c,
		0x23800, 0x23c38,
		0x23c80, 0x23d7c,
		0x23e00, 0x23e04,
		0x24000, 0x2402c,
		0x24100, 0x2413c,
		0x24190, 0x241c8,
		0x24200, 0x24318,
		0x24400, 0x24528,
		0x24540, 0x24614,
		0x25000, 0x25040,
		0x2504c, 0x25060,
		0x250c0, 0x250ec,
		0x25200, 0x25268,
		0x25270, 0x25284,
		0x252fc, 0x25388,
		0x25400, 0x25404,
		0x25500, 0x25518,
		0x2552c, 0x2553c,
		0x25550, 0x25554,
		0x25600, 0x25600,
		0x25608, 0x25628,
		0x25630, 0x2563c,
		0x25700, 0x2571c,
		0x25780, 0x2578c,
		0x25800, 0x25c38,
		0x25c80, 0x25d7c,
		0x25e00, 0x25e04,
		0x26000, 0x2602c,
		0x26100, 0x2613c,
		0x26190, 0x261c8,
		0x26200, 0x26318,
		0x26400, 0x26528,
		0x26540, 0x26614,
		0x27000, 0x27040,
		0x2704c, 0x27060,
		0x270c0, 0x270ec,
		0x27200, 0x27268,
		0x27270, 0x27284,
		0x272fc, 0x27388,
		0x27400, 0x27404,
		0x27500, 0x27518,
		0x2752c, 0x2753c,
		0x27550, 0x27554,
		0x27600, 0x27600,
		0x27608, 0x27628,
		0x27630, 0x2763c,
		0x27700, 0x2771c,
		0x27780, 0x2778c,
		0x27800, 0x27c38,
		0x27c80, 0x27d7c,
		0x27e00, 0x27e04
	};

	static const unsigned int t5_reg_ranges[] = {
		0x1008, 0x1148,
		0x1180, 0x11b4,
		0x11fc, 0x123c,
		0x1280, 0x173c,
		0x1800, 0x18fc,
		0x3000, 0x3028,
		0x3060, 0x30d8,
		0x30e0, 0x30fc,
		0x3140, 0x357c,
		0x35a8, 0x35cc,
		0x35ec, 0x35ec,
		0x3600, 0x5624,
		0x56cc, 0x575c,
		0x580c, 0x5814,
		0x5890, 0x58bc,
		0x5940, 0x59dc,
		0x59fc, 0x5a18,
		0x5a60, 0x5a9c,
		0x5b9c, 0x5bfc,
		0x6000, 0x6040,
		0x6058, 0x614c,
		0x7700, 0x7798,
		0x77c0, 0x78fc,
		0x7b00, 0x7c54,
		0x7d00, 0x7efc,
		0x8dc0, 0x8de0,
		0x8df8, 0x8e84,
		0x8ea0, 0x8f84,
		0x8fc0, 0x90f8,
		0x9400, 0x9470,
		0x9600, 0x96f4,
		0x9800, 0x9808,
		0x9820, 0x983c,
		0x9850, 0x9864,
		0x9c00, 0x9c6c,
		0x9c80, 0x9cec,
		0x9d00, 0x9d6c,
		0x9d80, 0x9dec,
		0x9e00, 0x9e6c,
		0x9e80, 0x9eec,
		0x9f00, 0x9f6c,
		0x9f80, 0xa020,
		0xd004, 0xd03c,
		0xdfc0, 0xdfe0,
		0xe000, 0x11088,
		0x1109c, 0x11110,
		0x11118, 0x1117c,
		0x11190, 0x11204,
		0x19040, 0x1906c,
		0x19078, 0x19080,
		0x1908c, 0x19124,
		0x19150, 0x191b0,
		0x191d0, 0x191e8,
		0x19238, 0x19290,
		0x193f8, 0x19474,
		0x19490, 0x194cc,
		0x194f0, 0x194f8,
		0x19c00, 0x19c60,
		0x19c94, 0x19e10,
		0x19e50, 0x19f34,
		0x19f40, 0x19f50,
		0x19f90, 0x19fe4,
		0x1a000, 0x1a06c,
		0x1a0b0, 0x1a120,
		0x1a128, 0x1a138,
		0x1a190, 0x1a1c4,
		0x1a1fc, 0x1a1fc,
		0x1e008, 0x1e00c,
		0x1e040, 0x1e04c,
		0x1e284, 0x1e290,
		0x1e2c0, 0x1e2c0,
		0x1e2e0, 0x1e2e0,
		0x1e300, 0x1e384,
		0x1e3c0, 0x1e3c8,
		0x1e408, 0x1e40c,
		0x1e440, 0x1e44c,
		0x1e684, 0x1e690,
		0x1e6c0, 0x1e6c0,
		0x1e6e0, 0x1e6e0,
		0x1e700, 0x1e784,
		0x1e7c0, 0x1e7c8,
		0x1e808, 0x1e80c,
		0x1e840, 0x1e84c,
		0x1ea84, 0x1ea90,
		0x1eac0, 0x1eac0,
		0x1eae0, 0x1eae0,
		0x1eb00, 0x1eb84,
		0x1ebc0, 0x1ebc8,
		0x1ec08, 0x1ec0c,
		0x1ec40, 0x1ec4c,
		0x1ee84, 0x1ee90,
		0x1eec0, 0x1eec0,
		0x1eee0, 0x1eee0,
		0x1ef00, 0x1ef84,
		0x1efc0, 0x1efc8,
		0x1f008, 0x1f00c,
		0x1f040, 0x1f04c,
		0x1f284, 0x1f290,
		0x1f2c0, 0x1f2c0,
		0x1f2e0, 0x1f2e0,
		0x1f300, 0x1f384,
		0x1f3c0, 0x1f3c8,
		0x1f408, 0x1f40c,
		0x1f440, 0x1f44c,
		0x1f684, 0x1f690,
		0x1f6c0, 0x1f6c0,
		0x1f6e0, 0x1f6e0,
		0x1f700, 0x1f784,
		0x1f7c0, 0x1f7c8,
		0x1f808, 0x1f80c,
		0x1f840, 0x1f84c,
		0x1fa84, 0x1fa90,
		0x1fac0, 0x1fac0,
		0x1fae0, 0x1fae0,
		0x1fb00, 0x1fb84,
		0x1fbc0, 0x1fbc8,
		0x1fc08, 0x1fc0c,
		0x1fc40, 0x1fc4c,
		0x1fe84, 0x1fe90,
		0x1fec0, 0x1fec0,
		0x1fee0, 0x1fee0,
		0x1ff00, 0x1ff84,
		0x1ffc0, 0x1ffc8,
		0x30000, 0x30030,
		0x30100, 0x30144,
		0x30190, 0x301d0,
		0x30200, 0x30318,
		0x30400, 0x3052c,
		0x30540, 0x3061c,
		0x30800, 0x30834,
		0x308c0, 0x30908,
		0x30910, 0x309ac,
		0x30a00, 0x30a04,
		0x30a0c, 0x30a2c,
		0x30a44, 0x30a50,
		0x30a74, 0x30c24,
		0x30d08, 0x30d14,
		0x30d1c, 0x30d20,
		0x30d3c, 0x30d50,
		0x31200, 0x3120c,
		0x31220, 0x31220,
		0x31240, 0x31240,
		0x31600, 0x31600,
		0x31608, 0x3160c,
		0x31a00, 0x31a1c,
		0x31e04, 0x31e20,
		0x31e38, 0x31e3c,
		0x31e80, 0x31e80,
		0x31e88, 0x31ea8,
		0x31eb0, 0x31eb4,
		0x31ec8, 0x31ed4,
		0x31fb8, 0x32004,
		0x32208, 0x3223c,
		0x32600, 0x32630,
		0x32a00, 0x32abc,
		0x32b00, 0x32b70,
		0x33000, 0x33048,
		0x33060, 0x3309c,
		0x330f0, 0x33148,
		0x33160, 0x3319c,
		0x331f0, 0x332e4,
		0x332f8, 0x333e4,
		0x333f8, 0x33448,
		0x33460, 0x3349c,
		0x334f0, 0x33548,
		0x33560, 0x3359c,
		0x335f0, 0x336e4,
		0x336f8, 0x337e4,
		0x337f8, 0x337fc,
		0x33814, 0x33814,
		0x3382c, 0x3382c,
		0x33880, 0x3388c,
		0x338e8, 0x338ec,
		0x33900, 0x33948,
		0x33960, 0x3399c,
		0x339f0, 0x33ae4,
		0x33af8, 0x33b10,
		0x33b28, 0x33b28,
		0x33b3c, 0x33b50,
		0x33bf0, 0x33c10,
		0x33c28, 0x33c28,
		0x33c3c, 0x33c50,
		0x33cf0, 0x33cfc,
		0x34000, 0x34030,
		0x34100, 0x34144,
		0x34190, 0x341d0,
		0x34200, 0x34318,
		0x34400, 0x3452c,
		0x34540, 0x3461c,
		0x34800, 0x34834,
		0x348c0, 0x34908,
		0x34910, 0x349ac,
		0x34a00, 0x34a04,
		0x34a0c, 0x34a2c,
		0x34a44, 0x34a50,
		0x34a74, 0x34c24,
		0x34d08, 0x34d14,
		0x34d1c, 0x34d20,
		0x34d3c, 0x34d50,
		0x35200, 0x3520c,
		0x35220, 0x35220,
		0x35240, 0x35240,
		0x35600, 0x35600,
		0x35608, 0x3560c,
		0x35a00, 0x35a1c,
		0x35e04, 0x35e20,
		0x35e38, 0x35e3c,
		0x35e80, 0x35e80,
		0x35e88, 0x35ea8,
		0x35eb0, 0x35eb4,
		0x35ec8, 0x35ed4,
		0x35fb8, 0x36004,
		0x36208, 0x3623c,
		0x36600, 0x36630,
		0x36a00, 0x36abc,
		0x36b00, 0x36b70,
		0x37000, 0x37048,
		0x37060, 0x3709c,
		0x370f0, 0x37148,
		0x37160, 0x3719c,
		0x371f0, 0x372e4,
		0x372f8, 0x373e4,
		0x373f8, 0x37448,
		0x37460, 0x3749c,
		0x374f0, 0x37548,
		0x37560, 0x3759c,
		0x375f0, 0x376e4,
		0x376f8, 0x377e4,
		0x377f8, 0x377fc,
		0x37814, 0x37814,
		0x3782c, 0x3782c,
		0x37880, 0x3788c,
		0x378e8, 0x378ec,
		0x37900, 0x37948,
		0x37960, 0x3799c,
		0x379f0, 0x37ae4,
		0x37af8, 0x37b10,
		0x37b28, 0x37b28,
		0x37b3c, 0x37b50,
		0x37bf0, 0x37c10,
		0x37c28, 0x37c28,
		0x37c3c, 0x37c50,
		0x37cf0, 0x37cfc,
		0x38000, 0x38030,
		0x38100, 0x38144,
		0x38190, 0x381d0,
		0x38200, 0x38318,
		0x38400, 0x3852c,
		0x38540, 0x3861c,
		0x38800, 0x38834,
		0x388c0, 0x38908,
		0x38910, 0x389ac,
		0x38a00, 0x38a04,
		0x38a0c, 0x38a2c,
		0x38a44, 0x38a50,
		0x38a74, 0x38c24,
		0x38d08, 0x38d14,
		0x38d1c, 0x38d20,
		0x38d3c, 0x38d50,
		0x39200, 0x3920c,
		0x39220, 0x39220,
		0x39240, 0x39240,
		0x39600, 0x39600,
		0x39608, 0x3960c,
		0x39a00, 0x39a1c,
		0x39e04, 0x39e20,
		0x39e38, 0x39e3c,
		0x39e80, 0x39e80,
		0x39e88, 0x39ea8,
		0x39eb0, 0x39eb4,
		0x39ec8, 0x39ed4,
		0x39fb8, 0x3a004,
		0x3a208, 0x3a23c,
		0x3a600, 0x3a630,
		0x3aa00, 0x3aabc,
		0x3ab00, 0x3ab70,
		0x3b000, 0x3b048,
		0x3b060, 0x3b09c,
		0x3b0f0, 0x3b148,
		0x3b160, 0x3b19c,
		0x3b1f0, 0x3b2e4,
		0x3b2f8, 0x3b3e4,
		0x3b3f8, 0x3b448,
		0x3b460, 0x3b49c,
		0x3b4f0, 0x3b548,
		0x3b560, 0x3b59c,
		0x3b5f0, 0x3b6e4,
		0x3b6f8, 0x3b7e4,
		0x3b7f8, 0x3b7fc,
		0x3b814, 0x3b814,
		0x3b82c, 0x3b82c,
		0x3b880, 0x3b88c,
		0x3b8e8, 0x3b8ec,
		0x3b900, 0x3b948,
		0x3b960, 0x3b99c,
		0x3b9f0, 0x3bae4,
		0x3baf8, 0x3bb10,
		0x3bb28, 0x3bb28,
		0x3bb3c, 0x3bb50,
		0x3bbf0, 0x3bc10,
		0x3bc28, 0x3bc28,
		0x3bc3c, 0x3bc50,
		0x3bcf0, 0x3bcfc,
		0x3c000, 0x3c030,
		0x3c100, 0x3c144,
		0x3c190, 0x3c1d0,
		0x3c200, 0x3c318,
		0x3c400, 0x3c52c,
		0x3c540, 0x3c61c,
		0x3c800, 0x3c834,
		0x3c8c0, 0x3c908,
		0x3c910, 0x3c9ac,
		0x3ca00, 0x3ca04,
		0x3ca0c, 0x3ca2c,
		0x3ca44, 0x3ca50,
		0x3ca74, 0x3cc24,
		0x3cd08, 0x3cd14,
		0x3cd1c, 0x3cd20,
		0x3cd3c, 0x3cd50,
		0x3d200, 0x3d20c,
		0x3d220, 0x3d220,
		0x3d240, 0x3d240,
		0x3d600, 0x3d600,
		0x3d608, 0x3d60c,
		0x3da00, 0x3da1c,
		0x3de04, 0x3de20,
		0x3de38, 0x3de3c,
		0x3de80, 0x3de80,
		0x3de88, 0x3dea8,
		0x3deb0, 0x3deb4,
		0x3dec8, 0x3ded4,
		0x3dfb8, 0x3e004,
		0x3e208, 0x3e23c,
		0x3e600, 0x3e630,
		0x3ea00, 0x3eabc,
		0x3eb00, 0x3eb70,
		0x3f000, 0x3f048,
		0x3f060, 0x3f09c,
		0x3f0f0, 0x3f148,
		0x3f160, 0x3f19c,
		0x3f1f0, 0x3f2e4,
		0x3f2f8, 0x3f3e4,
		0x3f3f8, 0x3f448,
		0x3f460, 0x3f49c,
		0x3f4f0, 0x3f548,
		0x3f560, 0x3f59c,
		0x3f5f0, 0x3f6e4,
		0x3f6f8, 0x3f7e4,
		0x3f7f8, 0x3f7fc,
		0x3f814, 0x3f814,
		0x3f82c, 0x3f82c,
		0x3f880, 0x3f88c,
		0x3f8e8, 0x3f8ec,
		0x3f900, 0x3f948,
		0x3f960, 0x3f99c,
		0x3f9f0, 0x3fae4,
		0x3faf8, 0x3fb10,
		0x3fb28, 0x3fb28,
		0x3fb3c, 0x3fb50,
		0x3fbf0, 0x3fc10,
		0x3fc28, 0x3fc28,
		0x3fc3c, 0x3fc50,
		0x3fcf0, 0x3fcfc,
		0x40000, 0x4000c,
		0x40040, 0x40068,
		0x40080, 0x40144,
		0x40180, 0x4018c,
		0x40200, 0x40298,
		0x402ac, 0x4033c,
		0x403f8, 0x403fc,
		0x41304, 0x413c4,
		0x41400, 0x4141c,
		0x41480, 0x414d0,
		0x44000, 0x44078,
		0x440c0, 0x44278,
		0x442c0, 0x44478,
		0x444c0, 0x44678,
		0x446c0, 0x44878,
		0x448c0, 0x449fc,
		0x45000, 0x45068,
		0x45080, 0x45084,
		0x450a0, 0x450b0,
		0x45200, 0x45268,
		0x45280, 0x45284,
		0x452a0, 0x452b0,
		0x460c0, 0x460e4,
		0x47000, 0x4708c,
		0x47200, 0x47250,
		0x47400, 0x47420,
		0x47600, 0x47618,
		0x47800, 0x47814,
		0x48000, 0x4800c,
		0x48040, 0x48068,
		0x48080, 0x48144,
		0x48180, 0x4818c,
		0x48200, 0x48298,
		0x482ac, 0x4833c,
		0x483f8, 0x483fc,
		0x49304, 0x493c4,
		0x49400, 0x4941c,
		0x49480, 0x494d0,
		0x4c000, 0x4c078,
		0x4c0c0, 0x4c278,
		0x4c2c0, 0x4c478,
		0x4c4c0, 0x4c678,
		0x4c6c0, 0x4c878,
		0x4c8c0, 0x4c9fc,
		0x4d000, 0x4d068,
		0x4d080, 0x4d084,
		0x4d0a0, 0x4d0b0,
		0x4d200, 0x4d268,
		0x4d280, 0x4d284,
		0x4d2a0, 0x4d2b0,
		0x4e0c0, 0x4e0e4,
		0x4f000, 0x4f08c,
		0x4f200, 0x4f250,
		0x4f400, 0x4f420,
		0x4f600, 0x4f618,
		0x4f800, 0x4f814,
		0x50000, 0x500cc,
		0x50400, 0x50400,
		0x50800, 0x508cc,
		0x50c00, 0x50c00,
		0x51000, 0x5101c,
		0x51300, 0x51308,
	};

	int i;
	struct adapter *ap = netdev2adap(dev);
	static const unsigned int *reg_ranges;
	int arr_size = 0, buf_size = 0;

	if (is_t4(ap->params.chip)) {
		reg_ranges = &t4_reg_ranges[0];
		arr_size = ARRAY_SIZE(t4_reg_ranges);
		buf_size = T4_REGMAP_SIZE;
	} else {
		reg_ranges = &t5_reg_ranges[0];
		arr_size = ARRAY_SIZE(t5_reg_ranges);
		buf_size = T5_REGMAP_SIZE;
	}

	regs->version = mk_adap_vers(ap);

	memset(buf, 0, buf_size);
	for (i = 0; i < arr_size; i += 2)
		reg_block_dump(ap, buf, reg_ranges[i], reg_ranges[i + 1]);
}

static int restart_autoneg(struct net_device *dev)
{
	struct port_info *p = netdev_priv(dev);

	if (!netif_running(dev))
		return -EAGAIN;
	if (p->link_cfg.autoneg != AUTONEG_ENABLE)
		return -EINVAL;
	t4_restart_aneg(p->adapter, p->adapter->fn, p->tx_chan);
	return 0;
}

static int identify_port(struct net_device *dev,
			 enum ethtool_phys_id_state state)
{
	unsigned int val;
	struct adapter *adap = netdev2adap(dev);

	if (state == ETHTOOL_ID_ACTIVE)
		val = 0xffff;
	else if (state == ETHTOOL_ID_INACTIVE)
		val = 0;
	else
		return -EINVAL;

	return t4_identify_port(adap, adap->fn, netdev2pinfo(dev)->viid, val);
}

static unsigned int from_fw_linkcaps(unsigned int type, unsigned int caps)
{
	unsigned int v = 0;

	if (type == FW_PORT_TYPE_BT_SGMII || type == FW_PORT_TYPE_BT_XFI ||
	    type == FW_PORT_TYPE_BT_XAUI) {
		v |= SUPPORTED_TP;
		if (caps & FW_PORT_CAP_SPEED_100M)
			v |= SUPPORTED_100baseT_Full;
		if (caps & FW_PORT_CAP_SPEED_1G)
			v |= SUPPORTED_1000baseT_Full;
		if (caps & FW_PORT_CAP_SPEED_10G)
			v |= SUPPORTED_10000baseT_Full;
	} else if (type == FW_PORT_TYPE_KX4 || type == FW_PORT_TYPE_KX) {
		v |= SUPPORTED_Backplane;
		if (caps & FW_PORT_CAP_SPEED_1G)
			v |= SUPPORTED_1000baseKX_Full;
		if (caps & FW_PORT_CAP_SPEED_10G)
			v |= SUPPORTED_10000baseKX4_Full;
	} else if (type == FW_PORT_TYPE_KR)
		v |= SUPPORTED_Backplane | SUPPORTED_10000baseKR_Full;
	else if (type == FW_PORT_TYPE_BP_AP)
		v |= SUPPORTED_Backplane | SUPPORTED_10000baseR_FEC |
		     SUPPORTED_10000baseKR_Full | SUPPORTED_1000baseKX_Full;
	else if (type == FW_PORT_TYPE_BP4_AP)
		v |= SUPPORTED_Backplane | SUPPORTED_10000baseR_FEC |
		     SUPPORTED_10000baseKR_Full | SUPPORTED_1000baseKX_Full |
		     SUPPORTED_10000baseKX4_Full;
	else if (type == FW_PORT_TYPE_FIBER_XFI ||
		 type == FW_PORT_TYPE_FIBER_XAUI || type == FW_PORT_TYPE_SFP) {
		v |= SUPPORTED_FIBRE;
		if (caps & FW_PORT_CAP_SPEED_1G)
			v |= SUPPORTED_1000baseT_Full;
		if (caps & FW_PORT_CAP_SPEED_10G)
			v |= SUPPORTED_10000baseT_Full;
	} else if (type == FW_PORT_TYPE_BP40_BA)
		v |= SUPPORTED_40000baseSR4_Full;

	if (caps & FW_PORT_CAP_ANEG)
		v |= SUPPORTED_Autoneg;
	return v;
}

static unsigned int to_fw_linkcaps(unsigned int caps)
{
	unsigned int v = 0;

	if (caps & ADVERTISED_100baseT_Full)
		v |= FW_PORT_CAP_SPEED_100M;
	if (caps & ADVERTISED_1000baseT_Full)
		v |= FW_PORT_CAP_SPEED_1G;
	if (caps & ADVERTISED_10000baseT_Full)
		v |= FW_PORT_CAP_SPEED_10G;
	if (caps & ADVERTISED_40000baseSR4_Full)
		v |= FW_PORT_CAP_SPEED_40G;
	return v;
}

static int get_settings(struct net_device *dev, struct ethtool_cmd *cmd)
{
	const struct port_info *p = netdev_priv(dev);

	if (p->port_type == FW_PORT_TYPE_BT_SGMII ||
	    p->port_type == FW_PORT_TYPE_BT_XFI ||
	    p->port_type == FW_PORT_TYPE_BT_XAUI)
		cmd->port = PORT_TP;
	else if (p->port_type == FW_PORT_TYPE_FIBER_XFI ||
		 p->port_type == FW_PORT_TYPE_FIBER_XAUI)
		cmd->port = PORT_FIBRE;
	else if (p->port_type == FW_PORT_TYPE_SFP ||
		 p->port_type == FW_PORT_TYPE_QSFP_10G ||
		 p->port_type == FW_PORT_TYPE_QSFP) {
		if (p->mod_type == FW_PORT_MOD_TYPE_LR ||
		    p->mod_type == FW_PORT_MOD_TYPE_SR ||
		    p->mod_type == FW_PORT_MOD_TYPE_ER ||
		    p->mod_type == FW_PORT_MOD_TYPE_LRM)
			cmd->port = PORT_FIBRE;
		else if (p->mod_type == FW_PORT_MOD_TYPE_TWINAX_PASSIVE ||
			 p->mod_type == FW_PORT_MOD_TYPE_TWINAX_ACTIVE)
			cmd->port = PORT_DA;
		else
			cmd->port = PORT_OTHER;
	} else
		cmd->port = PORT_OTHER;

	if (p->mdio_addr >= 0) {
		cmd->phy_address = p->mdio_addr;
		cmd->transceiver = XCVR_EXTERNAL;
		cmd->mdio_support = p->port_type == FW_PORT_TYPE_BT_SGMII ?
			MDIO_SUPPORTS_C22 : MDIO_SUPPORTS_C45;
	} else {
		cmd->phy_address = 0;  /* not really, but no better option */
		cmd->transceiver = XCVR_INTERNAL;
		cmd->mdio_support = 0;
	}

	cmd->supported = from_fw_linkcaps(p->port_type, p->link_cfg.supported);
	cmd->advertising = from_fw_linkcaps(p->port_type,
					    p->link_cfg.advertising);
	ethtool_cmd_speed_set(cmd,
			      netif_carrier_ok(dev) ? p->link_cfg.speed : 0);
	cmd->duplex = DUPLEX_FULL;
	cmd->autoneg = p->link_cfg.autoneg;
	cmd->maxtxpkt = 0;
	cmd->maxrxpkt = 0;
	return 0;
}

static unsigned int speed_to_caps(int speed)
{
	if (speed == 100)
		return FW_PORT_CAP_SPEED_100M;
	if (speed == 1000)
		return FW_PORT_CAP_SPEED_1G;
	if (speed == 10000)
		return FW_PORT_CAP_SPEED_10G;
	if (speed == 40000)
		return FW_PORT_CAP_SPEED_40G;
	return 0;
}

static int set_settings(struct net_device *dev, struct ethtool_cmd *cmd)
{
	unsigned int cap;
	struct port_info *p = netdev_priv(dev);
	struct link_config *lc = &p->link_cfg;
	u32 speed = ethtool_cmd_speed(cmd);

	if (cmd->duplex != DUPLEX_FULL)     /* only full-duplex supported */
		return -EINVAL;

	if (!(lc->supported & FW_PORT_CAP_ANEG)) {
		/*
		 * PHY offers a single speed.  See if that's what's
		 * being requested.
		 */
		if (cmd->autoneg == AUTONEG_DISABLE &&
		    (lc->supported & speed_to_caps(speed)))
			return 0;
		return -EINVAL;
	}

	if (cmd->autoneg == AUTONEG_DISABLE) {
		cap = speed_to_caps(speed);

		if (!(lc->supported & cap) ||
		    (speed == 1000) ||
		    (speed == 10000) ||
		    (speed == 40000))
			return -EINVAL;
		lc->requested_speed = cap;
		lc->advertising = 0;
	} else {
		cap = to_fw_linkcaps(cmd->advertising);
		if (!(lc->supported & cap))
			return -EINVAL;
		lc->requested_speed = 0;
		lc->advertising = cap | FW_PORT_CAP_ANEG;
	}
	lc->autoneg = cmd->autoneg;

	if (netif_running(dev))
		return t4_link_start(p->adapter, p->adapter->fn, p->tx_chan,
				     lc);
	return 0;
}

static void get_pauseparam(struct net_device *dev,
			   struct ethtool_pauseparam *epause)
{
	struct port_info *p = netdev_priv(dev);

	epause->autoneg = (p->link_cfg.requested_fc & PAUSE_AUTONEG) != 0;
	epause->rx_pause = (p->link_cfg.fc & PAUSE_RX) != 0;
	epause->tx_pause = (p->link_cfg.fc & PAUSE_TX) != 0;
}

static int set_pauseparam(struct net_device *dev,
			  struct ethtool_pauseparam *epause)
{
	struct port_info *p = netdev_priv(dev);
	struct link_config *lc = &p->link_cfg;

	if (epause->autoneg == AUTONEG_DISABLE)
		lc->requested_fc = 0;
	else if (lc->supported & FW_PORT_CAP_ANEG)
		lc->requested_fc = PAUSE_AUTONEG;
	else
		return -EINVAL;

	if (epause->rx_pause)
		lc->requested_fc |= PAUSE_RX;
	if (epause->tx_pause)
		lc->requested_fc |= PAUSE_TX;
	if (netif_running(dev))
		return t4_link_start(p->adapter, p->adapter->fn, p->tx_chan,
				     lc);
	return 0;
}

static void get_sge_param(struct net_device *dev, struct ethtool_ringparam *e)
{
	const struct port_info *pi = netdev_priv(dev);
	const struct sge *s = &pi->adapter->sge;

	e->rx_max_pending = MAX_RX_BUFFERS;
	e->rx_mini_max_pending = MAX_RSPQ_ENTRIES;
	e->rx_jumbo_max_pending = 0;
	e->tx_max_pending = MAX_TXQ_ENTRIES;

	e->rx_pending = s->ethrxq[pi->first_qset].fl.size - 8;
	e->rx_mini_pending = s->ethrxq[pi->first_qset].rspq.size;
	e->rx_jumbo_pending = 0;
	e->tx_pending = s->ethtxq[pi->first_qset].q.size;
}

static int set_sge_param(struct net_device *dev, struct ethtool_ringparam *e)
{
	int i;
	const struct port_info *pi = netdev_priv(dev);
	struct adapter *adapter = pi->adapter;
	struct sge *s = &adapter->sge;

	if (e->rx_pending > MAX_RX_BUFFERS || e->rx_jumbo_pending ||
	    e->tx_pending > MAX_TXQ_ENTRIES ||
	    e->rx_mini_pending > MAX_RSPQ_ENTRIES ||
	    e->rx_mini_pending < MIN_RSPQ_ENTRIES ||
	    e->rx_pending < MIN_FL_ENTRIES || e->tx_pending < MIN_TXQ_ENTRIES)
		return -EINVAL;

	if (adapter->flags & FULL_INIT_DONE)
		return -EBUSY;

	for (i = 0; i < pi->nqsets; ++i) {
		s->ethtxq[pi->first_qset + i].q.size = e->tx_pending;
		s->ethrxq[pi->first_qset + i].fl.size = e->rx_pending + 8;
		s->ethrxq[pi->first_qset + i].rspq.size = e->rx_mini_pending;
	}
	return 0;
}

static int closest_timer(const struct sge *s, int time)
{
	int i, delta, match = 0, min_delta = INT_MAX;

	for (i = 0; i < ARRAY_SIZE(s->timer_val); i++) {
		delta = time - s->timer_val[i];
		if (delta < 0)
			delta = -delta;
		if (delta < min_delta) {
			min_delta = delta;
			match = i;
		}
	}
	return match;
}

static int closest_thres(const struct sge *s, int thres)
{
	int i, delta, match = 0, min_delta = INT_MAX;

	for (i = 0; i < ARRAY_SIZE(s->counter_val); i++) {
		delta = thres - s->counter_val[i];
		if (delta < 0)
			delta = -delta;
		if (delta < min_delta) {
			min_delta = delta;
			match = i;
		}
	}
	return match;
}

/*
 * Return a queue's interrupt hold-off time in us.  0 means no timer.
 */
static unsigned int qtimer_val(const struct adapter *adap,
			       const struct sge_rspq *q)
{
	unsigned int idx = q->intr_params >> 1;

	return idx < SGE_NTIMERS ? adap->sge.timer_val[idx] : 0;
}

/**
 *	set_rspq_intr_params - set a queue's interrupt holdoff parameters
 *	@q: the Rx queue
 *	@us: the hold-off time in us, or 0 to disable timer
 *	@cnt: the hold-off packet count, or 0 to disable counter
 *
 *	Sets an Rx queue's interrupt hold-off time and packet count.  At least
 *	one of the two needs to be enabled for the queue to generate interrupts.
 */
static int set_rspq_intr_params(struct sge_rspq *q,
				unsigned int us, unsigned int cnt)
{
	struct adapter *adap = q->adap;

	if ((us | cnt) == 0)
		cnt = 1;

	if (cnt) {
		int err;
		u32 v, new_idx;

		new_idx = closest_thres(&adap->sge, cnt);
		if (q->desc && q->pktcnt_idx != new_idx) {
			/* the queue has already been created, update it */
			v = FW_PARAMS_MNEM_V(FW_PARAMS_MNEM_DMAQ) |
			    FW_PARAMS_PARAM_X_V(
					FW_PARAMS_PARAM_DMAQ_IQ_INTCNTTHRESH) |
			    FW_PARAMS_PARAM_YZ_V(q->cntxt_id);
			err = t4_set_params(adap, adap->fn, adap->fn, 0, 1, &v,
					    &new_idx);
			if (err)
				return err;
		}
		q->pktcnt_idx = new_idx;
	}

	us = us == 0 ? 6 : closest_timer(&adap->sge, us);
	q->intr_params = QINTR_TIMER_IDX(us) | (cnt > 0 ? QINTR_CNT_EN : 0);
	return 0;
}

/**
 * set_rx_intr_params - set a net devices's RX interrupt holdoff paramete!
 * @dev: the network device
 * @us: the hold-off time in us, or 0 to disable timer
 * @cnt: the hold-off packet count, or 0 to disable counter
 *
 * Set the RX interrupt hold-off parameters for a network device.
 */
static int set_rx_intr_params(struct net_device *dev,
			      unsigned int us, unsigned int cnt)
{
	int i, err;
	struct port_info *pi = netdev_priv(dev);
	struct adapter *adap = pi->adapter;
	struct sge_eth_rxq *q = &adap->sge.ethrxq[pi->first_qset];

	for (i = 0; i < pi->nqsets; i++, q++) {
		err = set_rspq_intr_params(&q->rspq, us, cnt);
		if (err)
			return err;
	}
	return 0;
}

static int set_adaptive_rx_setting(struct net_device *dev, int adaptive_rx)
{
	int i;
	struct port_info *pi = netdev_priv(dev);
	struct adapter *adap = pi->adapter;
	struct sge_eth_rxq *q = &adap->sge.ethrxq[pi->first_qset];

	for (i = 0; i < pi->nqsets; i++, q++)
		q->rspq.adaptive_rx = adaptive_rx;

	return 0;
}

static int get_adaptive_rx_setting(struct net_device *dev)
{
	struct port_info *pi = netdev_priv(dev);
	struct adapter *adap = pi->adapter;
	struct sge_eth_rxq *q = &adap->sge.ethrxq[pi->first_qset];

	return q->rspq.adaptive_rx;
}

static int set_coalesce(struct net_device *dev, struct ethtool_coalesce *c)
{
	set_adaptive_rx_setting(dev, c->use_adaptive_rx_coalesce);
	return set_rx_intr_params(dev, c->rx_coalesce_usecs,
				  c->rx_max_coalesced_frames);
}

static int get_coalesce(struct net_device *dev, struct ethtool_coalesce *c)
{
	const struct port_info *pi = netdev_priv(dev);
	const struct adapter *adap = pi->adapter;
	const struct sge_rspq *rq = &adap->sge.ethrxq[pi->first_qset].rspq;

	c->rx_coalesce_usecs = qtimer_val(adap, rq);
	c->rx_max_coalesced_frames = (rq->intr_params & QINTR_CNT_EN) ?
		adap->sge.counter_val[rq->pktcnt_idx] : 0;
	c->use_adaptive_rx_coalesce = get_adaptive_rx_setting(dev);
	return 0;
}

/**
 *	eeprom_ptov - translate a physical EEPROM address to virtual
 *	@phys_addr: the physical EEPROM address
 *	@fn: the PCI function number
 *	@sz: size of function-specific area
 *
 *	Translate a physical EEPROM address to virtual.  The first 1K is
 *	accessed through virtual addresses starting at 31K, the rest is
 *	accessed through virtual addresses starting at 0.
 *
 *	The mapping is as follows:
 *	[0..1K) -> [31K..32K)
 *	[1K..1K+A) -> [31K-A..31K)
 *	[1K+A..ES) -> [0..ES-A-1K)
 *
 *	where A = @fn * @sz, and ES = EEPROM size.
 */
static int eeprom_ptov(unsigned int phys_addr, unsigned int fn, unsigned int sz)
{
	fn *= sz;
	if (phys_addr < 1024)
		return phys_addr + (31 << 10);
	if (phys_addr < 1024 + fn)
		return 31744 - fn + phys_addr - 1024;
	if (phys_addr < EEPROMSIZE)
		return phys_addr - 1024 - fn;
	return -EINVAL;
}

/*
 * The next two routines implement eeprom read/write from physical addresses.
 */
static int eeprom_rd_phys(struct adapter *adap, unsigned int phys_addr, u32 *v)
{
	int vaddr = eeprom_ptov(phys_addr, adap->fn, EEPROMPFSIZE);

	if (vaddr >= 0)
		vaddr = pci_read_vpd(adap->pdev, vaddr, sizeof(u32), v);
	return vaddr < 0 ? vaddr : 0;
}

static int eeprom_wr_phys(struct adapter *adap, unsigned int phys_addr, u32 v)
{
	int vaddr = eeprom_ptov(phys_addr, adap->fn, EEPROMPFSIZE);

	if (vaddr >= 0)
		vaddr = pci_write_vpd(adap->pdev, vaddr, sizeof(u32), &v);
	return vaddr < 0 ? vaddr : 0;
}

#define EEPROM_MAGIC 0x38E2F10C

static int get_eeprom(struct net_device *dev, struct ethtool_eeprom *e,
		      u8 *data)
{
	int i, err = 0;
	struct adapter *adapter = netdev2adap(dev);

	u8 *buf = kmalloc(EEPROMSIZE, GFP_KERNEL);
	if (!buf)
		return -ENOMEM;

	e->magic = EEPROM_MAGIC;
	for (i = e->offset & ~3; !err && i < e->offset + e->len; i += 4)
		err = eeprom_rd_phys(adapter, i, (u32 *)&buf[i]);

	if (!err)
		memcpy(data, buf + e->offset, e->len);
	kfree(buf);
	return err;
}

static int set_eeprom(struct net_device *dev, struct ethtool_eeprom *eeprom,
		      u8 *data)
{
	u8 *buf;
	int err = 0;
	u32 aligned_offset, aligned_len, *p;
	struct adapter *adapter = netdev2adap(dev);

	if (eeprom->magic != EEPROM_MAGIC)
		return -EINVAL;

	aligned_offset = eeprom->offset & ~3;
	aligned_len = (eeprom->len + (eeprom->offset & 3) + 3) & ~3;

	if (adapter->fn > 0) {
		u32 start = 1024 + adapter->fn * EEPROMPFSIZE;

		if (aligned_offset < start ||
		    aligned_offset + aligned_len > start + EEPROMPFSIZE)
			return -EPERM;
	}

	if (aligned_offset != eeprom->offset || aligned_len != eeprom->len) {
		/*
		 * RMW possibly needed for first or last words.
		 */
		buf = kmalloc(aligned_len, GFP_KERNEL);
		if (!buf)
			return -ENOMEM;
		err = eeprom_rd_phys(adapter, aligned_offset, (u32 *)buf);
		if (!err && aligned_len > 4)
			err = eeprom_rd_phys(adapter,
					     aligned_offset + aligned_len - 4,
					     (u32 *)&buf[aligned_len - 4]);
		if (err)
			goto out;
		memcpy(buf + (eeprom->offset & 3), data, eeprom->len);
	} else
		buf = data;

	err = t4_seeprom_wp(adapter, false);
	if (err)
		goto out;

	for (p = (u32 *)buf; !err && aligned_len; aligned_len -= 4, p++) {
		err = eeprom_wr_phys(adapter, aligned_offset, *p);
		aligned_offset += 4;
	}

	if (!err)
		err = t4_seeprom_wp(adapter, true);
out:
	if (buf != data)
		kfree(buf);
	return err;
}

static int set_flash(struct net_device *netdev, struct ethtool_flash *ef)
{
	int ret;
	const struct firmware *fw;
	struct adapter *adap = netdev2adap(netdev);
<<<<<<< HEAD
	unsigned int mbox = FW_PCIE_FW_MASTER_MASK + 1;
=======
	unsigned int mbox = PCIE_FW_MASTER_M + 1;
>>>>>>> e529fea9

	ef->data[sizeof(ef->data) - 1] = '\0';
	ret = request_firmware(&fw, ef->data, adap->pdev_dev);
	if (ret < 0)
		return ret;

	/* If the adapter has been fully initialized then we'll go ahead and
	 * try to get the firmware's cooperation in upgrading to the new
	 * firmware image otherwise we'll try to do the entire job from the
	 * host ... and we always "force" the operation in this path.
	 */
	if (adap->flags & FULL_INIT_DONE)
		mbox = adap->mbox;

	ret = t4_fw_upgrade(adap, mbox, fw->data, fw->size, 1);
	release_firmware(fw);
	if (!ret)
		dev_info(adap->pdev_dev, "loaded firmware %s,"
			 " reload cxgb4 driver\n", ef->data);
	return ret;
}

#define WOL_SUPPORTED (WAKE_BCAST | WAKE_MAGIC)
#define BCAST_CRC 0xa0ccc1a6

static void get_wol(struct net_device *dev, struct ethtool_wolinfo *wol)
{
	wol->supported = WAKE_BCAST | WAKE_MAGIC;
	wol->wolopts = netdev2adap(dev)->wol;
	memset(&wol->sopass, 0, sizeof(wol->sopass));
}

static int set_wol(struct net_device *dev, struct ethtool_wolinfo *wol)
{
	int err = 0;
	struct port_info *pi = netdev_priv(dev);

	if (wol->wolopts & ~WOL_SUPPORTED)
		return -EINVAL;
	t4_wol_magic_enable(pi->adapter, pi->tx_chan,
			    (wol->wolopts & WAKE_MAGIC) ? dev->dev_addr : NULL);
	if (wol->wolopts & WAKE_BCAST) {
		err = t4_wol_pat_enable(pi->adapter, pi->tx_chan, 0xfe, ~0ULL,
					~0ULL, 0, false);
		if (!err)
			err = t4_wol_pat_enable(pi->adapter, pi->tx_chan, 1,
						~6ULL, ~0ULL, BCAST_CRC, true);
	} else
		t4_wol_pat_enable(pi->adapter, pi->tx_chan, 0, 0, 0, 0, false);
	return err;
}

static int cxgb_set_features(struct net_device *dev, netdev_features_t features)
{
	const struct port_info *pi = netdev_priv(dev);
	netdev_features_t changed = dev->features ^ features;
	int err;

	if (!(changed & NETIF_F_HW_VLAN_CTAG_RX))
		return 0;

	err = t4_set_rxmode(pi->adapter, pi->adapter->fn, pi->viid, -1,
			    -1, -1, -1,
			    !!(features & NETIF_F_HW_VLAN_CTAG_RX), true);
	if (unlikely(err))
		dev->features = features ^ NETIF_F_HW_VLAN_CTAG_RX;
	return err;
}

static u32 get_rss_table_size(struct net_device *dev)
{
	const struct port_info *pi = netdev_priv(dev);

	return pi->rss_size;
}

static int get_rss_table(struct net_device *dev, u32 *p, u8 *key, u8 *hfunc)
{
	const struct port_info *pi = netdev_priv(dev);
	unsigned int n = pi->rss_size;

	if (hfunc)
		*hfunc = ETH_RSS_HASH_TOP;
	if (!p)
		return 0;
	while (n--)
		p[n] = pi->rss[n];
	return 0;
}

static int set_rss_table(struct net_device *dev, const u32 *p, const u8 *key,
			 const u8 hfunc)
{
	unsigned int i;
	struct port_info *pi = netdev_priv(dev);

	/* We require at least one supported parameter to be changed and no
	 * change in any of the unsupported parameters
	 */
	if (key ||
	    (hfunc != ETH_RSS_HASH_NO_CHANGE && hfunc != ETH_RSS_HASH_TOP))
		return -EOPNOTSUPP;
	if (!p)
		return 0;

	for (i = 0; i < pi->rss_size; i++)
		pi->rss[i] = p[i];
	if (pi->adapter->flags & FULL_INIT_DONE)
		return write_rss(pi, pi->rss);
	return 0;
}

static int get_rxnfc(struct net_device *dev, struct ethtool_rxnfc *info,
		     u32 *rules)
{
	const struct port_info *pi = netdev_priv(dev);

	switch (info->cmd) {
	case ETHTOOL_GRXFH: {
		unsigned int v = pi->rss_mode;

		info->data = 0;
		switch (info->flow_type) {
		case TCP_V4_FLOW:
			if (v & FW_RSS_VI_CONFIG_CMD_IP4FOURTUPEN_F)
				info->data = RXH_IP_SRC | RXH_IP_DST |
					     RXH_L4_B_0_1 | RXH_L4_B_2_3;
			else if (v & FW_RSS_VI_CONFIG_CMD_IP4TWOTUPEN_F)
				info->data = RXH_IP_SRC | RXH_IP_DST;
			break;
		case UDP_V4_FLOW:
			if ((v & FW_RSS_VI_CONFIG_CMD_IP4FOURTUPEN_F) &&
			    (v & FW_RSS_VI_CONFIG_CMD_UDPEN_F))
				info->data = RXH_IP_SRC | RXH_IP_DST |
					     RXH_L4_B_0_1 | RXH_L4_B_2_3;
			else if (v & FW_RSS_VI_CONFIG_CMD_IP4TWOTUPEN_F)
				info->data = RXH_IP_SRC | RXH_IP_DST;
			break;
		case SCTP_V4_FLOW:
		case AH_ESP_V4_FLOW:
		case IPV4_FLOW:
			if (v & FW_RSS_VI_CONFIG_CMD_IP4TWOTUPEN_F)
				info->data = RXH_IP_SRC | RXH_IP_DST;
			break;
		case TCP_V6_FLOW:
			if (v & FW_RSS_VI_CONFIG_CMD_IP6FOURTUPEN_F)
				info->data = RXH_IP_SRC | RXH_IP_DST |
					     RXH_L4_B_0_1 | RXH_L4_B_2_3;
			else if (v & FW_RSS_VI_CONFIG_CMD_IP6TWOTUPEN_F)
				info->data = RXH_IP_SRC | RXH_IP_DST;
			break;
		case UDP_V6_FLOW:
			if ((v & FW_RSS_VI_CONFIG_CMD_IP6FOURTUPEN_F) &&
			    (v & FW_RSS_VI_CONFIG_CMD_UDPEN_F))
				info->data = RXH_IP_SRC | RXH_IP_DST |
					     RXH_L4_B_0_1 | RXH_L4_B_2_3;
			else if (v & FW_RSS_VI_CONFIG_CMD_IP6TWOTUPEN_F)
				info->data = RXH_IP_SRC | RXH_IP_DST;
			break;
		case SCTP_V6_FLOW:
		case AH_ESP_V6_FLOW:
		case IPV6_FLOW:
			if (v & FW_RSS_VI_CONFIG_CMD_IP6TWOTUPEN_F)
				info->data = RXH_IP_SRC | RXH_IP_DST;
			break;
		}
		return 0;
	}
	case ETHTOOL_GRXRINGS:
		info->data = pi->nqsets;
		return 0;
	}
	return -EOPNOTSUPP;
}

static const struct ethtool_ops cxgb_ethtool_ops = {
	.get_settings      = get_settings,
	.set_settings      = set_settings,
	.get_drvinfo       = get_drvinfo,
	.get_msglevel      = get_msglevel,
	.set_msglevel      = set_msglevel,
	.get_ringparam     = get_sge_param,
	.set_ringparam     = set_sge_param,
	.get_coalesce      = get_coalesce,
	.set_coalesce      = set_coalesce,
	.get_eeprom_len    = get_eeprom_len,
	.get_eeprom        = get_eeprom,
	.set_eeprom        = set_eeprom,
	.get_pauseparam    = get_pauseparam,
	.set_pauseparam    = set_pauseparam,
	.get_link          = ethtool_op_get_link,
	.get_strings       = get_strings,
	.set_phys_id       = identify_port,
	.nway_reset        = restart_autoneg,
	.get_sset_count    = get_sset_count,
	.get_ethtool_stats = get_stats,
	.get_regs_len      = get_regs_len,
	.get_regs          = get_regs,
	.get_wol           = get_wol,
	.set_wol           = set_wol,
	.get_rxnfc         = get_rxnfc,
	.get_rxfh_indir_size = get_rss_table_size,
	.get_rxfh	   = get_rss_table,
	.set_rxfh	   = set_rss_table,
	.flash_device      = set_flash,
};

static int setup_debugfs(struct adapter *adap)
{
	if (IS_ERR_OR_NULL(adap->debugfs_root))
		return -1;

#ifdef CONFIG_DEBUG_FS
	t4_setup_debugfs(adap);
#endif
	return 0;
}

/*
 * upper-layer driver support
 */

/*
 * Allocate an active-open TID and set it to the supplied value.
 */
int cxgb4_alloc_atid(struct tid_info *t, void *data)
{
	int atid = -1;

	spin_lock_bh(&t->atid_lock);
	if (t->afree) {
		union aopen_entry *p = t->afree;

		atid = (p - t->atid_tab) + t->atid_base;
		t->afree = p->next;
		p->data = data;
		t->atids_in_use++;
	}
	spin_unlock_bh(&t->atid_lock);
	return atid;
}
EXPORT_SYMBOL(cxgb4_alloc_atid);

/*
 * Release an active-open TID.
 */
void cxgb4_free_atid(struct tid_info *t, unsigned int atid)
{
	union aopen_entry *p = &t->atid_tab[atid - t->atid_base];

	spin_lock_bh(&t->atid_lock);
	p->next = t->afree;
	t->afree = p;
	t->atids_in_use--;
	spin_unlock_bh(&t->atid_lock);
}
EXPORT_SYMBOL(cxgb4_free_atid);

/*
 * Allocate a server TID and set it to the supplied value.
 */
int cxgb4_alloc_stid(struct tid_info *t, int family, void *data)
{
	int stid;

	spin_lock_bh(&t->stid_lock);
	if (family == PF_INET) {
		stid = find_first_zero_bit(t->stid_bmap, t->nstids);
		if (stid < t->nstids)
			__set_bit(stid, t->stid_bmap);
		else
			stid = -1;
	} else {
		stid = bitmap_find_free_region(t->stid_bmap, t->nstids, 2);
		if (stid < 0)
			stid = -1;
	}
	if (stid >= 0) {
		t->stid_tab[stid].data = data;
		stid += t->stid_base;
		/* IPv6 requires max of 520 bits or 16 cells in TCAM
		 * This is equivalent to 4 TIDs. With CLIP enabled it
		 * needs 2 TIDs.
		 */
		if (family == PF_INET)
			t->stids_in_use++;
		else
			t->stids_in_use += 4;
	}
	spin_unlock_bh(&t->stid_lock);
	return stid;
}
EXPORT_SYMBOL(cxgb4_alloc_stid);

/* Allocate a server filter TID and set it to the supplied value.
 */
int cxgb4_alloc_sftid(struct tid_info *t, int family, void *data)
{
	int stid;

	spin_lock_bh(&t->stid_lock);
	if (family == PF_INET) {
		stid = find_next_zero_bit(t->stid_bmap,
				t->nstids + t->nsftids, t->nstids);
		if (stid < (t->nstids + t->nsftids))
			__set_bit(stid, t->stid_bmap);
		else
			stid = -1;
	} else {
		stid = -1;
	}
	if (stid >= 0) {
		t->stid_tab[stid].data = data;
		stid -= t->nstids;
		stid += t->sftid_base;
		t->stids_in_use++;
	}
	spin_unlock_bh(&t->stid_lock);
	return stid;
}
EXPORT_SYMBOL(cxgb4_alloc_sftid);

/* Release a server TID.
 */
void cxgb4_free_stid(struct tid_info *t, unsigned int stid, int family)
{
	/* Is it a server filter TID? */
	if (t->nsftids && (stid >= t->sftid_base)) {
		stid -= t->sftid_base;
		stid += t->nstids;
	} else {
		stid -= t->stid_base;
	}

	spin_lock_bh(&t->stid_lock);
	if (family == PF_INET)
		__clear_bit(stid, t->stid_bmap);
	else
		bitmap_release_region(t->stid_bmap, stid, 2);
	t->stid_tab[stid].data = NULL;
	if (family == PF_INET)
		t->stids_in_use--;
	else
		t->stids_in_use -= 4;
	spin_unlock_bh(&t->stid_lock);
}
EXPORT_SYMBOL(cxgb4_free_stid);

/*
 * Populate a TID_RELEASE WR.  Caller must properly size the skb.
 */
static void mk_tid_release(struct sk_buff *skb, unsigned int chan,
			   unsigned int tid)
{
	struct cpl_tid_release *req;

	set_wr_txq(skb, CPL_PRIORITY_SETUP, chan);
	req = (struct cpl_tid_release *)__skb_put(skb, sizeof(*req));
	INIT_TP_WR(req, tid);
	OPCODE_TID(req) = htonl(MK_OPCODE_TID(CPL_TID_RELEASE, tid));
}

/*
 * Queue a TID release request and if necessary schedule a work queue to
 * process it.
 */
static void cxgb4_queue_tid_release(struct tid_info *t, unsigned int chan,
				    unsigned int tid)
{
	void **p = &t->tid_tab[tid];
	struct adapter *adap = container_of(t, struct adapter, tids);

	spin_lock_bh(&adap->tid_release_lock);
	*p = adap->tid_release_head;
	/* Low 2 bits encode the Tx channel number */
	adap->tid_release_head = (void **)((uintptr_t)p | chan);
	if (!adap->tid_release_task_busy) {
		adap->tid_release_task_busy = true;
		queue_work(adap->workq, &adap->tid_release_task);
	}
	spin_unlock_bh(&adap->tid_release_lock);
}

/*
 * Process the list of pending TID release requests.
 */
static void process_tid_release_list(struct work_struct *work)
{
	struct sk_buff *skb;
	struct adapter *adap;

	adap = container_of(work, struct adapter, tid_release_task);

	spin_lock_bh(&adap->tid_release_lock);
	while (adap->tid_release_head) {
		void **p = adap->tid_release_head;
		unsigned int chan = (uintptr_t)p & 3;
		p = (void *)p - chan;

		adap->tid_release_head = *p;
		*p = NULL;
		spin_unlock_bh(&adap->tid_release_lock);

		while (!(skb = alloc_skb(sizeof(struct cpl_tid_release),
					 GFP_KERNEL)))
			schedule_timeout_uninterruptible(1);

		mk_tid_release(skb, chan, p - adap->tids.tid_tab);
		t4_ofld_send(adap, skb);
		spin_lock_bh(&adap->tid_release_lock);
	}
	adap->tid_release_task_busy = false;
	spin_unlock_bh(&adap->tid_release_lock);
}

/*
 * Release a TID and inform HW.  If we are unable to allocate the release
 * message we defer to a work queue.
 */
void cxgb4_remove_tid(struct tid_info *t, unsigned int chan, unsigned int tid)
{
	void *old;
	struct sk_buff *skb;
	struct adapter *adap = container_of(t, struct adapter, tids);

	old = t->tid_tab[tid];
	skb = alloc_skb(sizeof(struct cpl_tid_release), GFP_ATOMIC);
	if (likely(skb)) {
		t->tid_tab[tid] = NULL;
		mk_tid_release(skb, chan, tid);
		t4_ofld_send(adap, skb);
	} else
		cxgb4_queue_tid_release(t, chan, tid);
	if (old)
		atomic_dec(&t->tids_in_use);
}
EXPORT_SYMBOL(cxgb4_remove_tid);

/*
 * Allocate and initialize the TID tables.  Returns 0 on success.
 */
static int tid_init(struct tid_info *t)
{
	size_t size;
	unsigned int stid_bmap_size;
	unsigned int natids = t->natids;
	struct adapter *adap = container_of(t, struct adapter, tids);

	stid_bmap_size = BITS_TO_LONGS(t->nstids + t->nsftids);
	size = t->ntids * sizeof(*t->tid_tab) +
	       natids * sizeof(*t->atid_tab) +
	       t->nstids * sizeof(*t->stid_tab) +
	       t->nsftids * sizeof(*t->stid_tab) +
	       stid_bmap_size * sizeof(long) +
	       t->nftids * sizeof(*t->ftid_tab) +
	       t->nsftids * sizeof(*t->ftid_tab);

	t->tid_tab = t4_alloc_mem(size);
	if (!t->tid_tab)
		return -ENOMEM;

	t->atid_tab = (union aopen_entry *)&t->tid_tab[t->ntids];
	t->stid_tab = (struct serv_entry *)&t->atid_tab[natids];
	t->stid_bmap = (unsigned long *)&t->stid_tab[t->nstids + t->nsftids];
	t->ftid_tab = (struct filter_entry *)&t->stid_bmap[stid_bmap_size];
	spin_lock_init(&t->stid_lock);
	spin_lock_init(&t->atid_lock);

	t->stids_in_use = 0;
	t->afree = NULL;
	t->atids_in_use = 0;
	atomic_set(&t->tids_in_use, 0);

	/* Setup the free list for atid_tab and clear the stid bitmap. */
	if (natids) {
		while (--natids)
			t->atid_tab[natids - 1].next = &t->atid_tab[natids];
		t->afree = t->atid_tab;
	}
	bitmap_zero(t->stid_bmap, t->nstids + t->nsftids);
	/* Reserve stid 0 for T4/T5 adapters */
	if (!t->stid_base &&
	    (is_t4(adap->params.chip) || is_t5(adap->params.chip)))
		__set_bit(0, t->stid_bmap);

	return 0;
}

int cxgb4_clip_get(const struct net_device *dev,
		   const struct in6_addr *lip)
{
	struct adapter *adap;
	struct fw_clip_cmd c;

	adap = netdev2adap(dev);
	memset(&c, 0, sizeof(c));
	c.op_to_write = htonl(FW_CMD_OP_V(FW_CLIP_CMD) |
			FW_CMD_REQUEST_F | FW_CMD_WRITE_F);
	c.alloc_to_len16 = htonl(FW_CLIP_CMD_ALLOC_F | FW_LEN16(c));
	c.ip_hi = *(__be64 *)(lip->s6_addr);
	c.ip_lo = *(__be64 *)(lip->s6_addr + 8);
	return t4_wr_mbox_meat(adap, adap->mbox, &c, sizeof(c), &c, false);
}
EXPORT_SYMBOL(cxgb4_clip_get);

int cxgb4_clip_release(const struct net_device *dev,
		       const struct in6_addr *lip)
{
	struct adapter *adap;
	struct fw_clip_cmd c;

	adap = netdev2adap(dev);
	memset(&c, 0, sizeof(c));
	c.op_to_write = htonl(FW_CMD_OP_V(FW_CLIP_CMD) |
			FW_CMD_REQUEST_F | FW_CMD_READ_F);
	c.alloc_to_len16 = htonl(FW_CLIP_CMD_FREE_F | FW_LEN16(c));
	c.ip_hi = *(__be64 *)(lip->s6_addr);
	c.ip_lo = *(__be64 *)(lip->s6_addr + 8);
	return t4_wr_mbox_meat(adap, adap->mbox, &c, sizeof(c), &c, false);
}
EXPORT_SYMBOL(cxgb4_clip_release);

/**
 *	cxgb4_create_server - create an IP server
 *	@dev: the device
 *	@stid: the server TID
 *	@sip: local IP address to bind server to
 *	@sport: the server's TCP port
 *	@queue: queue to direct messages from this server to
 *
 *	Create an IP server for the given port and address.
 *	Returns <0 on error and one of the %NET_XMIT_* values on success.
 */
int cxgb4_create_server(const struct net_device *dev, unsigned int stid,
			__be32 sip, __be16 sport, __be16 vlan,
			unsigned int queue)
{
	unsigned int chan;
	struct sk_buff *skb;
	struct adapter *adap;
	struct cpl_pass_open_req *req;
	int ret;

	skb = alloc_skb(sizeof(*req), GFP_KERNEL);
	if (!skb)
		return -ENOMEM;

	adap = netdev2adap(dev);
	req = (struct cpl_pass_open_req *)__skb_put(skb, sizeof(*req));
	INIT_TP_WR(req, 0);
	OPCODE_TID(req) = htonl(MK_OPCODE_TID(CPL_PASS_OPEN_REQ, stid));
	req->local_port = sport;
	req->peer_port = htons(0);
	req->local_ip = sip;
	req->peer_ip = htonl(0);
	chan = rxq_to_chan(&adap->sge, queue);
	req->opt0 = cpu_to_be64(TX_CHAN_V(chan));
	req->opt1 = cpu_to_be64(CONN_POLICY_ASK |
				SYN_RSS_ENABLE | SYN_RSS_QUEUE(queue));
	ret = t4_mgmt_tx(adap, skb);
	return net_xmit_eval(ret);
}
EXPORT_SYMBOL(cxgb4_create_server);

/*	cxgb4_create_server6 - create an IPv6 server
 *	@dev: the device
 *	@stid: the server TID
 *	@sip: local IPv6 address to bind server to
 *	@sport: the server's TCP port
 *	@queue: queue to direct messages from this server to
 *
 *	Create an IPv6 server for the given port and address.
 *	Returns <0 on error and one of the %NET_XMIT_* values on success.
 */
int cxgb4_create_server6(const struct net_device *dev, unsigned int stid,
			 const struct in6_addr *sip, __be16 sport,
			 unsigned int queue)
{
	unsigned int chan;
	struct sk_buff *skb;
	struct adapter *adap;
	struct cpl_pass_open_req6 *req;
	int ret;

	skb = alloc_skb(sizeof(*req), GFP_KERNEL);
	if (!skb)
		return -ENOMEM;

	adap = netdev2adap(dev);
	req = (struct cpl_pass_open_req6 *)__skb_put(skb, sizeof(*req));
	INIT_TP_WR(req, 0);
	OPCODE_TID(req) = htonl(MK_OPCODE_TID(CPL_PASS_OPEN_REQ6, stid));
	req->local_port = sport;
	req->peer_port = htons(0);
	req->local_ip_hi = *(__be64 *)(sip->s6_addr);
	req->local_ip_lo = *(__be64 *)(sip->s6_addr + 8);
	req->peer_ip_hi = cpu_to_be64(0);
	req->peer_ip_lo = cpu_to_be64(0);
	chan = rxq_to_chan(&adap->sge, queue);
	req->opt0 = cpu_to_be64(TX_CHAN_V(chan));
	req->opt1 = cpu_to_be64(CONN_POLICY_ASK |
				SYN_RSS_ENABLE | SYN_RSS_QUEUE(queue));
	ret = t4_mgmt_tx(adap, skb);
	return net_xmit_eval(ret);
}
EXPORT_SYMBOL(cxgb4_create_server6);

int cxgb4_remove_server(const struct net_device *dev, unsigned int stid,
			unsigned int queue, bool ipv6)
{
	struct sk_buff *skb;
	struct adapter *adap;
	struct cpl_close_listsvr_req *req;
	int ret;

	adap = netdev2adap(dev);

	skb = alloc_skb(sizeof(*req), GFP_KERNEL);
	if (!skb)
		return -ENOMEM;

	req = (struct cpl_close_listsvr_req *)__skb_put(skb, sizeof(*req));
	INIT_TP_WR(req, 0);
	OPCODE_TID(req) = htonl(MK_OPCODE_TID(CPL_CLOSE_LISTSRV_REQ, stid));
	req->reply_ctrl = htons(NO_REPLY(0) | (ipv6 ? LISTSVR_IPV6(1) :
				LISTSVR_IPV6(0)) | QUEUENO(queue));
	ret = t4_mgmt_tx(adap, skb);
	return net_xmit_eval(ret);
}
EXPORT_SYMBOL(cxgb4_remove_server);

/**
 *	cxgb4_best_mtu - find the entry in the MTU table closest to an MTU
 *	@mtus: the HW MTU table
 *	@mtu: the target MTU
 *	@idx: index of selected entry in the MTU table
 *
 *	Returns the index and the value in the HW MTU table that is closest to
 *	but does not exceed @mtu, unless @mtu is smaller than any value in the
 *	table, in which case that smallest available value is selected.
 */
unsigned int cxgb4_best_mtu(const unsigned short *mtus, unsigned short mtu,
			    unsigned int *idx)
{
	unsigned int i = 0;

	while (i < NMTUS - 1 && mtus[i + 1] <= mtu)
		++i;
	if (idx)
		*idx = i;
	return mtus[i];
}
EXPORT_SYMBOL(cxgb4_best_mtu);

/**
 *     cxgb4_best_aligned_mtu - find best MTU, [hopefully] data size aligned
 *     @mtus: the HW MTU table
 *     @header_size: Header Size
 *     @data_size_max: maximum Data Segment Size
 *     @data_size_align: desired Data Segment Size Alignment (2^N)
 *     @mtu_idxp: HW MTU Table Index return value pointer (possibly NULL)
 *
 *     Similar to cxgb4_best_mtu() but instead of searching the Hardware
 *     MTU Table based solely on a Maximum MTU parameter, we break that
 *     parameter up into a Header Size and Maximum Data Segment Size, and
 *     provide a desired Data Segment Size Alignment.  If we find an MTU in
 *     the Hardware MTU Table which will result in a Data Segment Size with
 *     the requested alignment _and_ that MTU isn't "too far" from the
 *     closest MTU, then we'll return that rather than the closest MTU.
 */
unsigned int cxgb4_best_aligned_mtu(const unsigned short *mtus,
				    unsigned short header_size,
				    unsigned short data_size_max,
				    unsigned short data_size_align,
				    unsigned int *mtu_idxp)
{
	unsigned short max_mtu = header_size + data_size_max;
	unsigned short data_size_align_mask = data_size_align - 1;
	int mtu_idx, aligned_mtu_idx;

	/* Scan the MTU Table till we find an MTU which is larger than our
	 * Maximum MTU or we reach the end of the table.  Along the way,
	 * record the last MTU found, if any, which will result in a Data
	 * Segment Length matching the requested alignment.
	 */
	for (mtu_idx = 0, aligned_mtu_idx = -1; mtu_idx < NMTUS; mtu_idx++) {
		unsigned short data_size = mtus[mtu_idx] - header_size;

		/* If this MTU minus the Header Size would result in a
		 * Data Segment Size of the desired alignment, remember it.
		 */
		if ((data_size & data_size_align_mask) == 0)
			aligned_mtu_idx = mtu_idx;

		/* If we're not at the end of the Hardware MTU Table and the
		 * next element is larger than our Maximum MTU, drop out of
		 * the loop.
		 */
		if (mtu_idx+1 < NMTUS && mtus[mtu_idx+1] > max_mtu)
			break;
	}

	/* If we fell out of the loop because we ran to the end of the table,
	 * then we just have to use the last [largest] entry.
	 */
	if (mtu_idx == NMTUS)
		mtu_idx--;

	/* If we found an MTU which resulted in the requested Data Segment
	 * Length alignment and that's "not far" from the largest MTU which is
	 * less than or equal to the maximum MTU, then use that.
	 */
	if (aligned_mtu_idx >= 0 &&
	    mtu_idx - aligned_mtu_idx <= 1)
		mtu_idx = aligned_mtu_idx;

	/* If the caller has passed in an MTU Index pointer, pass the
	 * MTU Index back.  Return the MTU value.
	 */
	if (mtu_idxp)
		*mtu_idxp = mtu_idx;
	return mtus[mtu_idx];
}
EXPORT_SYMBOL(cxgb4_best_aligned_mtu);

/**
 *	cxgb4_port_chan - get the HW channel of a port
 *	@dev: the net device for the port
 *
 *	Return the HW Tx channel of the given port.
 */
unsigned int cxgb4_port_chan(const struct net_device *dev)
{
	return netdev2pinfo(dev)->tx_chan;
}
EXPORT_SYMBOL(cxgb4_port_chan);

unsigned int cxgb4_dbfifo_count(const struct net_device *dev, int lpfifo)
{
	struct adapter *adap = netdev2adap(dev);
	u32 v1, v2, lp_count, hp_count;

	v1 = t4_read_reg(adap, A_SGE_DBFIFO_STATUS);
	v2 = t4_read_reg(adap, SGE_DBFIFO_STATUS2);
	if (is_t4(adap->params.chip)) {
		lp_count = G_LP_COUNT(v1);
		hp_count = G_HP_COUNT(v1);
	} else {
		lp_count = G_LP_COUNT_T5(v1);
		hp_count = G_HP_COUNT_T5(v2);
	}
	return lpfifo ? lp_count : hp_count;
}
EXPORT_SYMBOL(cxgb4_dbfifo_count);

/**
 *	cxgb4_port_viid - get the VI id of a port
 *	@dev: the net device for the port
 *
 *	Return the VI id of the given port.
 */
unsigned int cxgb4_port_viid(const struct net_device *dev)
{
	return netdev2pinfo(dev)->viid;
}
EXPORT_SYMBOL(cxgb4_port_viid);

/**
 *	cxgb4_port_idx - get the index of a port
 *	@dev: the net device for the port
 *
 *	Return the index of the given port.
 */
unsigned int cxgb4_port_idx(const struct net_device *dev)
{
	return netdev2pinfo(dev)->port_id;
}
EXPORT_SYMBOL(cxgb4_port_idx);

void cxgb4_get_tcp_stats(struct pci_dev *pdev, struct tp_tcp_stats *v4,
			 struct tp_tcp_stats *v6)
{
	struct adapter *adap = pci_get_drvdata(pdev);

	spin_lock(&adap->stats_lock);
	t4_tp_get_tcp_stats(adap, v4, v6);
	spin_unlock(&adap->stats_lock);
}
EXPORT_SYMBOL(cxgb4_get_tcp_stats);

void cxgb4_iscsi_init(struct net_device *dev, unsigned int tag_mask,
		      const unsigned int *pgsz_order)
{
	struct adapter *adap = netdev2adap(dev);

	t4_write_reg(adap, ULP_RX_ISCSI_TAGMASK, tag_mask);
	t4_write_reg(adap, ULP_RX_ISCSI_PSZ, HPZ0(pgsz_order[0]) |
		     HPZ1(pgsz_order[1]) | HPZ2(pgsz_order[2]) |
		     HPZ3(pgsz_order[3]));
}
EXPORT_SYMBOL(cxgb4_iscsi_init);

int cxgb4_flush_eq_cache(struct net_device *dev)
{
	struct adapter *adap = netdev2adap(dev);
	int ret;

	ret = t4_fwaddrspace_write(adap, adap->mbox,
				   0xe1000000 + A_SGE_CTXT_CMD, 0x20000000);
	return ret;
}
EXPORT_SYMBOL(cxgb4_flush_eq_cache);

static int read_eq_indices(struct adapter *adap, u16 qid, u16 *pidx, u16 *cidx)
{
	u32 addr = t4_read_reg(adap, A_SGE_DBQ_CTXT_BADDR) + 24 * qid + 8;
	__be64 indices;
	int ret;

	spin_lock(&adap->win0_lock);
	ret = t4_memory_rw(adap, 0, MEM_EDC0, addr,
			   sizeof(indices), (__be32 *)&indices,
			   T4_MEMORY_READ);
	spin_unlock(&adap->win0_lock);
	if (!ret) {
		*cidx = (be64_to_cpu(indices) >> 25) & 0xffff;
		*pidx = (be64_to_cpu(indices) >> 9) & 0xffff;
	}
	return ret;
}

int cxgb4_sync_txq_pidx(struct net_device *dev, u16 qid, u16 pidx,
			u16 size)
{
	struct adapter *adap = netdev2adap(dev);
	u16 hw_pidx, hw_cidx;
	int ret;

	ret = read_eq_indices(adap, qid, &hw_pidx, &hw_cidx);
	if (ret)
		goto out;

	if (pidx != hw_pidx) {
		u16 delta;

		if (pidx >= hw_pidx)
			delta = pidx - hw_pidx;
		else
			delta = size - hw_pidx + pidx;
		wmb();
		t4_write_reg(adap, MYPF_REG(SGE_PF_KDOORBELL),
			     QID(qid) | PIDX(delta));
	}
out:
	return ret;
}
EXPORT_SYMBOL(cxgb4_sync_txq_pidx);

void cxgb4_disable_db_coalescing(struct net_device *dev)
{
	struct adapter *adap;

	adap = netdev2adap(dev);
	t4_set_reg_field(adap, A_SGE_DOORBELL_CONTROL, F_NOCOALESCE,
			 F_NOCOALESCE);
}
EXPORT_SYMBOL(cxgb4_disable_db_coalescing);

void cxgb4_enable_db_coalescing(struct net_device *dev)
{
	struct adapter *adap;

	adap = netdev2adap(dev);
	t4_set_reg_field(adap, A_SGE_DOORBELL_CONTROL, F_NOCOALESCE, 0);
}
EXPORT_SYMBOL(cxgb4_enable_db_coalescing);

int cxgb4_read_tpte(struct net_device *dev, u32 stag, __be32 *tpte)
{
	struct adapter *adap;
	u32 offset, memtype, memaddr;
	u32 edc0_size, edc1_size, mc0_size, mc1_size, size;
	u32 edc0_end, edc1_end, mc0_end, mc1_end;
	int ret;

	adap = netdev2adap(dev);

	offset = ((stag >> 8) * 32) + adap->vres.stag.start;

	/* Figure out where the offset lands in the Memory Type/Address scheme.
	 * This code assumes that the memory is laid out starting at offset 0
	 * with no breaks as: EDC0, EDC1, MC0, MC1. All cards have both EDC0
	 * and EDC1.  Some cards will have neither MC0 nor MC1, most cards have
	 * MC0, and some have both MC0 and MC1.
	 */
	size = t4_read_reg(adap, MA_EDRAM0_BAR_A);
	edc0_size = EDRAM0_SIZE_G(size) << 20;
	size = t4_read_reg(adap, MA_EDRAM1_BAR_A);
	edc1_size = EDRAM1_SIZE_G(size) << 20;
	size = t4_read_reg(adap, MA_EXT_MEMORY0_BAR_A);
	mc0_size = EXT_MEM0_SIZE_G(size) << 20;

	edc0_end = edc0_size;
	edc1_end = edc0_end + edc1_size;
	mc0_end = edc1_end + mc0_size;

	if (offset < edc0_end) {
		memtype = MEM_EDC0;
		memaddr = offset;
	} else if (offset < edc1_end) {
		memtype = MEM_EDC1;
		memaddr = offset - edc0_end;
	} else {
		if (offset < mc0_end) {
			memtype = MEM_MC0;
			memaddr = offset - edc1_end;
		} else if (is_t4(adap->params.chip)) {
			/* T4 only has a single memory channel */
			goto err;
		} else {
			size = t4_read_reg(adap, MA_EXT_MEMORY1_BAR_A);
			mc1_size = EXT_MEM1_SIZE_G(size) << 20;
			mc1_end = mc0_end + mc1_size;
			if (offset < mc1_end) {
				memtype = MEM_MC1;
				memaddr = offset - mc0_end;
			} else {
				/* offset beyond the end of any memory */
				goto err;
			}
		}
	}

	spin_lock(&adap->win0_lock);
	ret = t4_memory_rw(adap, 0, memtype, memaddr, 32, tpte, T4_MEMORY_READ);
	spin_unlock(&adap->win0_lock);
	return ret;

err:
	dev_err(adap->pdev_dev, "stag %#x, offset %#x out of range\n",
		stag, offset);
	return -EINVAL;
}
EXPORT_SYMBOL(cxgb4_read_tpte);

u64 cxgb4_read_sge_timestamp(struct net_device *dev)
{
	u32 hi, lo;
	struct adapter *adap;

	adap = netdev2adap(dev);
	lo = t4_read_reg(adap, SGE_TIMESTAMP_LO);
	hi = GET_TSVAL(t4_read_reg(adap, SGE_TIMESTAMP_HI));

	return ((u64)hi << 32) | (u64)lo;
}
EXPORT_SYMBOL(cxgb4_read_sge_timestamp);

int cxgb4_bar2_sge_qregs(struct net_device *dev,
			 unsigned int qid,
			 enum cxgb4_bar2_qtype qtype,
			 u64 *pbar2_qoffset,
			 unsigned int *pbar2_qid)
{
	return cxgb4_t4_bar2_sge_qregs(netdev2adap(dev),
				 qid,
				 (qtype == CXGB4_BAR2_QTYPE_EGRESS
				  ? T4_BAR2_QTYPE_EGRESS
				  : T4_BAR2_QTYPE_INGRESS),
				 pbar2_qoffset,
				 pbar2_qid);
}
EXPORT_SYMBOL(cxgb4_bar2_sge_qregs);

static struct pci_driver cxgb4_driver;

static void check_neigh_update(struct neighbour *neigh)
{
	const struct device *parent;
	const struct net_device *netdev = neigh->dev;

	if (netdev->priv_flags & IFF_802_1Q_VLAN)
		netdev = vlan_dev_real_dev(netdev);
	parent = netdev->dev.parent;
	if (parent && parent->driver == &cxgb4_driver.driver)
		t4_l2t_update(dev_get_drvdata(parent), neigh);
}

static int netevent_cb(struct notifier_block *nb, unsigned long event,
		       void *data)
{
	switch (event) {
	case NETEVENT_NEIGH_UPDATE:
		check_neigh_update(data);
		break;
	case NETEVENT_REDIRECT:
	default:
		break;
	}
	return 0;
}

static bool netevent_registered;
static struct notifier_block cxgb4_netevent_nb = {
	.notifier_call = netevent_cb
};

static void drain_db_fifo(struct adapter *adap, int usecs)
{
	u32 v1, v2, lp_count, hp_count;

	do {
		v1 = t4_read_reg(adap, A_SGE_DBFIFO_STATUS);
		v2 = t4_read_reg(adap, SGE_DBFIFO_STATUS2);
		if (is_t4(adap->params.chip)) {
			lp_count = G_LP_COUNT(v1);
			hp_count = G_HP_COUNT(v1);
		} else {
			lp_count = G_LP_COUNT_T5(v1);
			hp_count = G_HP_COUNT_T5(v2);
		}

		if (lp_count == 0 && hp_count == 0)
			break;
		set_current_state(TASK_UNINTERRUPTIBLE);
		schedule_timeout(usecs_to_jiffies(usecs));
	} while (1);
}

static void disable_txq_db(struct sge_txq *q)
{
	unsigned long flags;

	spin_lock_irqsave(&q->db_lock, flags);
	q->db_disabled = 1;
	spin_unlock_irqrestore(&q->db_lock, flags);
}

static void enable_txq_db(struct adapter *adap, struct sge_txq *q)
{
	spin_lock_irq(&q->db_lock);
	if (q->db_pidx_inc) {
		/* Make sure that all writes to the TX descriptors
		 * are committed before we tell HW about them.
		 */
		wmb();
		t4_write_reg(adap, MYPF_REG(SGE_PF_KDOORBELL),
			     QID(q->cntxt_id) | PIDX(q->db_pidx_inc));
		q->db_pidx_inc = 0;
	}
	q->db_disabled = 0;
	spin_unlock_irq(&q->db_lock);
}

static void disable_dbs(struct adapter *adap)
{
	int i;

	for_each_ethrxq(&adap->sge, i)
		disable_txq_db(&adap->sge.ethtxq[i].q);
	for_each_ofldrxq(&adap->sge, i)
		disable_txq_db(&adap->sge.ofldtxq[i].q);
	for_each_port(adap, i)
		disable_txq_db(&adap->sge.ctrlq[i].q);
}

static void enable_dbs(struct adapter *adap)
{
	int i;

	for_each_ethrxq(&adap->sge, i)
		enable_txq_db(adap, &adap->sge.ethtxq[i].q);
	for_each_ofldrxq(&adap->sge, i)
		enable_txq_db(adap, &adap->sge.ofldtxq[i].q);
	for_each_port(adap, i)
		enable_txq_db(adap, &adap->sge.ctrlq[i].q);
}

static void notify_rdma_uld(struct adapter *adap, enum cxgb4_control cmd)
{
	if (adap->uld_handle[CXGB4_ULD_RDMA])
		ulds[CXGB4_ULD_RDMA].control(adap->uld_handle[CXGB4_ULD_RDMA],
				cmd);
}

static void process_db_full(struct work_struct *work)
{
	struct adapter *adap;

	adap = container_of(work, struct adapter, db_full_task);

	drain_db_fifo(adap, dbfifo_drain_delay);
	enable_dbs(adap);
	notify_rdma_uld(adap, CXGB4_CONTROL_DB_EMPTY);
	t4_set_reg_field(adap, SGE_INT_ENABLE3,
			 DBFIFO_HP_INT | DBFIFO_LP_INT,
			 DBFIFO_HP_INT | DBFIFO_LP_INT);
}

static void sync_txq_pidx(struct adapter *adap, struct sge_txq *q)
{
	u16 hw_pidx, hw_cidx;
	int ret;

	spin_lock_irq(&q->db_lock);
	ret = read_eq_indices(adap, (u16)q->cntxt_id, &hw_pidx, &hw_cidx);
	if (ret)
		goto out;
	if (q->db_pidx != hw_pidx) {
		u16 delta;

		if (q->db_pidx >= hw_pidx)
			delta = q->db_pidx - hw_pidx;
		else
			delta = q->size - hw_pidx + q->db_pidx;
		wmb();
		t4_write_reg(adap, MYPF_REG(SGE_PF_KDOORBELL),
			     QID(q->cntxt_id) | PIDX(delta));
	}
out:
	q->db_disabled = 0;
	q->db_pidx_inc = 0;
	spin_unlock_irq(&q->db_lock);
	if (ret)
		CH_WARN(adap, "DB drop recovery failed.\n");
}
static void recover_all_queues(struct adapter *adap)
{
	int i;

	for_each_ethrxq(&adap->sge, i)
		sync_txq_pidx(adap, &adap->sge.ethtxq[i].q);
	for_each_ofldrxq(&adap->sge, i)
		sync_txq_pidx(adap, &adap->sge.ofldtxq[i].q);
	for_each_port(adap, i)
		sync_txq_pidx(adap, &adap->sge.ctrlq[i].q);
}

static void process_db_drop(struct work_struct *work)
{
	struct adapter *adap;

	adap = container_of(work, struct adapter, db_drop_task);

	if (is_t4(adap->params.chip)) {
		drain_db_fifo(adap, dbfifo_drain_delay);
		notify_rdma_uld(adap, CXGB4_CONTROL_DB_DROP);
		drain_db_fifo(adap, dbfifo_drain_delay);
		recover_all_queues(adap);
		drain_db_fifo(adap, dbfifo_drain_delay);
		enable_dbs(adap);
		notify_rdma_uld(adap, CXGB4_CONTROL_DB_EMPTY);
	} else {
		u32 dropped_db = t4_read_reg(adap, 0x010ac);
		u16 qid = (dropped_db >> 15) & 0x1ffff;
		u16 pidx_inc = dropped_db & 0x1fff;
		u64 bar2_qoffset;
		unsigned int bar2_qid;
		int ret;

		ret = cxgb4_t4_bar2_sge_qregs(adap, qid, T4_BAR2_QTYPE_EGRESS,
					&bar2_qoffset, &bar2_qid);
		if (ret)
			dev_err(adap->pdev_dev, "doorbell drop recovery: "
				"qid=%d, pidx_inc=%d\n", qid, pidx_inc);
		else
			writel(PIDX_T5(pidx_inc) | QID(bar2_qid),
			       adap->bar2 + bar2_qoffset + SGE_UDB_KDOORBELL);

		/* Re-enable BAR2 WC */
		t4_set_reg_field(adap, 0x10b0, 1<<15, 1<<15);
	}

	t4_set_reg_field(adap, A_SGE_DOORBELL_CONTROL, F_DROPPED_DB, 0);
}

void t4_db_full(struct adapter *adap)
{
	if (is_t4(adap->params.chip)) {
		disable_dbs(adap);
		notify_rdma_uld(adap, CXGB4_CONTROL_DB_FULL);
		t4_set_reg_field(adap, SGE_INT_ENABLE3,
				 DBFIFO_HP_INT | DBFIFO_LP_INT, 0);
		queue_work(adap->workq, &adap->db_full_task);
	}
}

void t4_db_dropped(struct adapter *adap)
{
	if (is_t4(adap->params.chip)) {
		disable_dbs(adap);
		notify_rdma_uld(adap, CXGB4_CONTROL_DB_FULL);
	}
	queue_work(adap->workq, &adap->db_drop_task);
}

static void uld_attach(struct adapter *adap, unsigned int uld)
{
	void *handle;
	struct cxgb4_lld_info lli;
	unsigned short i;

	lli.pdev = adap->pdev;
	lli.pf = adap->fn;
	lli.l2t = adap->l2t;
	lli.tids = &adap->tids;
	lli.ports = adap->port;
	lli.vr = &adap->vres;
	lli.mtus = adap->params.mtus;
	if (uld == CXGB4_ULD_RDMA) {
		lli.rxq_ids = adap->sge.rdma_rxq;
		lli.ciq_ids = adap->sge.rdma_ciq;
		lli.nrxq = adap->sge.rdmaqs;
		lli.nciq = adap->sge.rdmaciqs;
	} else if (uld == CXGB4_ULD_ISCSI) {
		lli.rxq_ids = adap->sge.ofld_rxq;
		lli.nrxq = adap->sge.ofldqsets;
	}
	lli.ntxq = adap->sge.ofldqsets;
	lli.nchan = adap->params.nports;
	lli.nports = adap->params.nports;
	lli.wr_cred = adap->params.ofldq_wr_cred;
	lli.adapter_type = adap->params.chip;
	lli.iscsi_iolen = MAXRXDATA_GET(t4_read_reg(adap, TP_PARA_REG2));
	lli.cclk_ps = 1000000000 / adap->params.vpd.cclk;
	lli.udb_density = 1 << adap->params.sge.eq_qpp;
	lli.ucq_density = 1 << adap->params.sge.iq_qpp;
	lli.filt_mode = adap->params.tp.vlan_pri_map;
	/* MODQ_REQ_MAP sets queues 0-3 to chan 0-3 */
	for (i = 0; i < NCHAN; i++)
		lli.tx_modq[i] = i;
	lli.gts_reg = adap->regs + MYPF_REG(SGE_PF_GTS);
	lli.db_reg = adap->regs + MYPF_REG(SGE_PF_KDOORBELL);
	lli.fw_vers = adap->params.fw_vers;
	lli.dbfifo_int_thresh = dbfifo_int_thresh;
	lli.sge_ingpadboundary = adap->sge.fl_align;
	lli.sge_egrstatuspagesize = adap->sge.stat_len;
	lli.sge_pktshift = adap->sge.pktshift;
	lli.enable_fw_ofld_conn = adap->flags & FW_OFLD_CONN;
	lli.max_ordird_qp = adap->params.max_ordird_qp;
	lli.max_ird_adapter = adap->params.max_ird_adapter;
	lli.ulptx_memwrite_dsgl = adap->params.ulptx_memwrite_dsgl;

	handle = ulds[uld].add(&lli);
	if (IS_ERR(handle)) {
		dev_warn(adap->pdev_dev,
			 "could not attach to the %s driver, error %ld\n",
			 uld_str[uld], PTR_ERR(handle));
		return;
	}

	adap->uld_handle[uld] = handle;

	if (!netevent_registered) {
		register_netevent_notifier(&cxgb4_netevent_nb);
		netevent_registered = true;
	}

	if (adap->flags & FULL_INIT_DONE)
		ulds[uld].state_change(handle, CXGB4_STATE_UP);
}

static void attach_ulds(struct adapter *adap)
{
	unsigned int i;

	spin_lock(&adap_rcu_lock);
	list_add_tail_rcu(&adap->rcu_node, &adap_rcu_list);
	spin_unlock(&adap_rcu_lock);

	mutex_lock(&uld_mutex);
	list_add_tail(&adap->list_node, &adapter_list);
	for (i = 0; i < CXGB4_ULD_MAX; i++)
		if (ulds[i].add)
			uld_attach(adap, i);
	mutex_unlock(&uld_mutex);
}

static void detach_ulds(struct adapter *adap)
{
	unsigned int i;

	mutex_lock(&uld_mutex);
	list_del(&adap->list_node);
	for (i = 0; i < CXGB4_ULD_MAX; i++)
		if (adap->uld_handle[i]) {
			ulds[i].state_change(adap->uld_handle[i],
					     CXGB4_STATE_DETACH);
			adap->uld_handle[i] = NULL;
		}
	if (netevent_registered && list_empty(&adapter_list)) {
		unregister_netevent_notifier(&cxgb4_netevent_nb);
		netevent_registered = false;
	}
	mutex_unlock(&uld_mutex);

	spin_lock(&adap_rcu_lock);
	list_del_rcu(&adap->rcu_node);
	spin_unlock(&adap_rcu_lock);
}

static void notify_ulds(struct adapter *adap, enum cxgb4_state new_state)
{
	unsigned int i;

	mutex_lock(&uld_mutex);
	for (i = 0; i < CXGB4_ULD_MAX; i++)
		if (adap->uld_handle[i])
			ulds[i].state_change(adap->uld_handle[i], new_state);
	mutex_unlock(&uld_mutex);
}

/**
 *	cxgb4_register_uld - register an upper-layer driver
 *	@type: the ULD type
 *	@p: the ULD methods
 *
 *	Registers an upper-layer driver with this driver and notifies the ULD
 *	about any presently available devices that support its type.  Returns
 *	%-EBUSY if a ULD of the same type is already registered.
 */
int cxgb4_register_uld(enum cxgb4_uld type, const struct cxgb4_uld_info *p)
{
	int ret = 0;
	struct adapter *adap;

	if (type >= CXGB4_ULD_MAX)
		return -EINVAL;
	mutex_lock(&uld_mutex);
	if (ulds[type].add) {
		ret = -EBUSY;
		goto out;
	}
	ulds[type] = *p;
	list_for_each_entry(adap, &adapter_list, list_node)
		uld_attach(adap, type);
out:	mutex_unlock(&uld_mutex);
	return ret;
}
EXPORT_SYMBOL(cxgb4_register_uld);

/**
 *	cxgb4_unregister_uld - unregister an upper-layer driver
 *	@type: the ULD type
 *
 *	Unregisters an existing upper-layer driver.
 */
int cxgb4_unregister_uld(enum cxgb4_uld type)
{
	struct adapter *adap;

	if (type >= CXGB4_ULD_MAX)
		return -EINVAL;
	mutex_lock(&uld_mutex);
	list_for_each_entry(adap, &adapter_list, list_node)
		adap->uld_handle[type] = NULL;
	ulds[type].add = NULL;
	mutex_unlock(&uld_mutex);
	return 0;
}
EXPORT_SYMBOL(cxgb4_unregister_uld);

/* Check if netdev on which event is occured belongs to us or not. Return
 * success (true) if it belongs otherwise failure (false).
 * Called with rcu_read_lock() held.
 */
#if IS_ENABLED(CONFIG_IPV6)
static bool cxgb4_netdev(const struct net_device *netdev)
{
	struct adapter *adap;
	int i;

	list_for_each_entry_rcu(adap, &adap_rcu_list, rcu_node)
		for (i = 0; i < MAX_NPORTS; i++)
			if (adap->port[i] == netdev)
				return true;
	return false;
}

static int clip_add(struct net_device *event_dev, struct inet6_ifaddr *ifa,
		    unsigned long event)
{
	int ret = NOTIFY_DONE;

	rcu_read_lock();
	if (cxgb4_netdev(event_dev)) {
		switch (event) {
		case NETDEV_UP:
			ret = cxgb4_clip_get(event_dev, &ifa->addr);
			if (ret < 0) {
				rcu_read_unlock();
				return ret;
			}
			ret = NOTIFY_OK;
			break;
		case NETDEV_DOWN:
			cxgb4_clip_release(event_dev, &ifa->addr);
			ret = NOTIFY_OK;
			break;
		default:
			break;
		}
	}
	rcu_read_unlock();
	return ret;
}

static int cxgb4_inet6addr_handler(struct notifier_block *this,
		unsigned long event, void *data)
{
	struct inet6_ifaddr *ifa = data;
	struct net_device *event_dev;
	int ret = NOTIFY_DONE;
	struct bonding *bond = netdev_priv(ifa->idev->dev);
	struct list_head *iter;
	struct slave *slave;
	struct pci_dev *first_pdev = NULL;

	if (ifa->idev->dev->priv_flags & IFF_802_1Q_VLAN) {
		event_dev = vlan_dev_real_dev(ifa->idev->dev);
		ret = clip_add(event_dev, ifa, event);
	} else if (ifa->idev->dev->flags & IFF_MASTER) {
		/* It is possible that two different adapters are bonded in one
		 * bond. We need to find such different adapters and add clip
		 * in all of them only once.
		 */
		bond_for_each_slave(bond, slave, iter) {
			if (!first_pdev) {
				ret = clip_add(slave->dev, ifa, event);
				/* If clip_add is success then only initialize
				 * first_pdev since it means it is our device
				 */
				if (ret == NOTIFY_OK)
					first_pdev = to_pci_dev(
							slave->dev->dev.parent);
			} else if (first_pdev !=
				   to_pci_dev(slave->dev->dev.parent))
					ret = clip_add(slave->dev, ifa, event);
		}
	} else
		ret = clip_add(ifa->idev->dev, ifa, event);

	return ret;
}

static struct notifier_block cxgb4_inet6addr_notifier = {
	.notifier_call = cxgb4_inet6addr_handler
};

/* Retrieves IPv6 addresses from a root device (bond, vlan) associated with
 * a physical device.
 * The physical device reference is needed to send the actul CLIP command.
 */
static int update_dev_clip(struct net_device *root_dev, struct net_device *dev)
{
	struct inet6_dev *idev = NULL;
	struct inet6_ifaddr *ifa;
	int ret = 0;

	idev = __in6_dev_get(root_dev);
	if (!idev)
		return ret;

	read_lock_bh(&idev->lock);
	list_for_each_entry(ifa, &idev->addr_list, if_list) {
		ret = cxgb4_clip_get(dev, &ifa->addr);
		if (ret < 0)
			break;
	}
	read_unlock_bh(&idev->lock);

	return ret;
}

static int update_root_dev_clip(struct net_device *dev)
{
	struct net_device *root_dev = NULL;
	int i, ret = 0;

	/* First populate the real net device's IPv6 addresses */
	ret = update_dev_clip(dev, dev);
	if (ret)
		return ret;

	/* Parse all bond and vlan devices layered on top of the physical dev */
	root_dev = netdev_master_upper_dev_get_rcu(dev);
	if (root_dev) {
		ret = update_dev_clip(root_dev, dev);
		if (ret)
			return ret;
	}

	for (i = 0; i < VLAN_N_VID; i++) {
		root_dev = __vlan_find_dev_deep_rcu(dev, htons(ETH_P_8021Q), i);
		if (!root_dev)
			continue;

		ret = update_dev_clip(root_dev, dev);
		if (ret)
			break;
	}
	return ret;
}

static void update_clip(const struct adapter *adap)
{
	int i;
	struct net_device *dev;
	int ret;

	rcu_read_lock();

	for (i = 0; i < MAX_NPORTS; i++) {
		dev = adap->port[i];
		ret = 0;

		if (dev)
			ret = update_root_dev_clip(dev);

		if (ret < 0)
			break;
	}
	rcu_read_unlock();
}
#endif /* IS_ENABLED(CONFIG_IPV6) */

/**
 *	cxgb_up - enable the adapter
 *	@adap: adapter being enabled
 *
 *	Called when the first port is enabled, this function performs the
 *	actions necessary to make an adapter operational, such as completing
 *	the initialization of HW modules, and enabling interrupts.
 *
 *	Must be called with the rtnl lock held.
 */
static int cxgb_up(struct adapter *adap)
{
	int err;

	err = setup_sge_queues(adap);
	if (err)
		goto out;
	err = setup_rss(adap);
	if (err)
		goto freeq;

	if (adap->flags & USING_MSIX) {
		name_msix_vecs(adap);
		err = request_irq(adap->msix_info[0].vec, t4_nondata_intr, 0,
				  adap->msix_info[0].desc, adap);
		if (err)
			goto irq_err;

		err = request_msix_queue_irqs(adap);
		if (err) {
			free_irq(adap->msix_info[0].vec, adap);
			goto irq_err;
		}
	} else {
		err = request_irq(adap->pdev->irq, t4_intr_handler(adap),
				  (adap->flags & USING_MSI) ? 0 : IRQF_SHARED,
				  adap->port[0]->name, adap);
		if (err)
			goto irq_err;
	}
	enable_rx(adap);
	t4_sge_start(adap);
	t4_intr_enable(adap);
	adap->flags |= FULL_INIT_DONE;
	notify_ulds(adap, CXGB4_STATE_UP);
#if IS_ENABLED(CONFIG_IPV6)
	update_clip(adap);
#endif
 out:
	return err;
 irq_err:
	dev_err(adap->pdev_dev, "request_irq failed, err %d\n", err);
 freeq:
	t4_free_sge_resources(adap);
	goto out;
}

static void cxgb_down(struct adapter *adapter)
{
	t4_intr_disable(adapter);
	cancel_work_sync(&adapter->tid_release_task);
	cancel_work_sync(&adapter->db_full_task);
	cancel_work_sync(&adapter->db_drop_task);
	adapter->tid_release_task_busy = false;
	adapter->tid_release_head = NULL;

	if (adapter->flags & USING_MSIX) {
		free_msix_queue_irqs(adapter);
		free_irq(adapter->msix_info[0].vec, adapter);
	} else
		free_irq(adapter->pdev->irq, adapter);
	quiesce_rx(adapter);
	t4_sge_stop(adapter);
	t4_free_sge_resources(adapter);
	adapter->flags &= ~FULL_INIT_DONE;
}

/*
 * net_device operations
 */
static int cxgb_open(struct net_device *dev)
{
	int err;
	struct port_info *pi = netdev_priv(dev);
	struct adapter *adapter = pi->adapter;

	netif_carrier_off(dev);

	if (!(adapter->flags & FULL_INIT_DONE)) {
		err = cxgb_up(adapter);
		if (err < 0)
			return err;
	}

	err = link_start(dev);
	if (!err)
		netif_tx_start_all_queues(dev);
	return err;
}

static int cxgb_close(struct net_device *dev)
{
	struct port_info *pi = netdev_priv(dev);
	struct adapter *adapter = pi->adapter;

	netif_tx_stop_all_queues(dev);
	netif_carrier_off(dev);
	return t4_enable_vi(adapter, adapter->fn, pi->viid, false, false);
}

/* Return an error number if the indicated filter isn't writable ...
 */
static int writable_filter(struct filter_entry *f)
{
	if (f->locked)
		return -EPERM;
	if (f->pending)
		return -EBUSY;

	return 0;
}

/* Delete the filter at the specified index (if valid).  The checks for all
 * the common problems with doing this like the filter being locked, currently
 * pending in another operation, etc.
 */
static int delete_filter(struct adapter *adapter, unsigned int fidx)
{
	struct filter_entry *f;
	int ret;

	if (fidx >= adapter->tids.nftids + adapter->tids.nsftids)
		return -EINVAL;

	f = &adapter->tids.ftid_tab[fidx];
	ret = writable_filter(f);
	if (ret)
		return ret;
	if (f->valid)
		return del_filter_wr(adapter, fidx);

	return 0;
}

int cxgb4_create_server_filter(const struct net_device *dev, unsigned int stid,
		__be32 sip, __be16 sport, __be16 vlan,
		unsigned int queue, unsigned char port, unsigned char mask)
{
	int ret;
	struct filter_entry *f;
	struct adapter *adap;
	int i;
	u8 *val;

	adap = netdev2adap(dev);

	/* Adjust stid to correct filter index */
	stid -= adap->tids.sftid_base;
	stid += adap->tids.nftids;

	/* Check to make sure the filter requested is writable ...
	 */
	f = &adap->tids.ftid_tab[stid];
	ret = writable_filter(f);
	if (ret)
		return ret;

	/* Clear out any old resources being used by the filter before
	 * we start constructing the new filter.
	 */
	if (f->valid)
		clear_filter(adap, f);

	/* Clear out filter specifications */
	memset(&f->fs, 0, sizeof(struct ch_filter_specification));
	f->fs.val.lport = cpu_to_be16(sport);
	f->fs.mask.lport  = ~0;
	val = (u8 *)&sip;
	if ((val[0] | val[1] | val[2] | val[3]) != 0) {
		for (i = 0; i < 4; i++) {
			f->fs.val.lip[i] = val[i];
			f->fs.mask.lip[i] = ~0;
		}
		if (adap->params.tp.vlan_pri_map & F_PORT) {
			f->fs.val.iport = port;
			f->fs.mask.iport = mask;
		}
	}

	if (adap->params.tp.vlan_pri_map & F_PROTOCOL) {
		f->fs.val.proto = IPPROTO_TCP;
		f->fs.mask.proto = ~0;
	}

	f->fs.dirsteer = 1;
	f->fs.iq = queue;
	/* Mark filter as locked */
	f->locked = 1;
	f->fs.rpttid = 1;

	ret = set_filter_wr(adap, stid);
	if (ret) {
		clear_filter(adap, f);
		return ret;
	}

	return 0;
}
EXPORT_SYMBOL(cxgb4_create_server_filter);

int cxgb4_remove_server_filter(const struct net_device *dev, unsigned int stid,
		unsigned int queue, bool ipv6)
{
	int ret;
	struct filter_entry *f;
	struct adapter *adap;

	adap = netdev2adap(dev);

	/* Adjust stid to correct filter index */
	stid -= adap->tids.sftid_base;
	stid += adap->tids.nftids;

	f = &adap->tids.ftid_tab[stid];
	/* Unlock the filter */
	f->locked = 0;

	ret = delete_filter(adap, stid);
	if (ret)
		return ret;

	return 0;
}
EXPORT_SYMBOL(cxgb4_remove_server_filter);

static struct rtnl_link_stats64 *cxgb_get_stats(struct net_device *dev,
						struct rtnl_link_stats64 *ns)
{
	struct port_stats stats;
	struct port_info *p = netdev_priv(dev);
	struct adapter *adapter = p->adapter;

	/* Block retrieving statistics during EEH error
	 * recovery. Otherwise, the recovery might fail
	 * and the PCI device will be removed permanently
	 */
	spin_lock(&adapter->stats_lock);
	if (!netif_device_present(dev)) {
		spin_unlock(&adapter->stats_lock);
		return ns;
	}
	t4_get_port_stats(adapter, p->tx_chan, &stats);
	spin_unlock(&adapter->stats_lock);

	ns->tx_bytes   = stats.tx_octets;
	ns->tx_packets = stats.tx_frames;
	ns->rx_bytes   = stats.rx_octets;
	ns->rx_packets = stats.rx_frames;
	ns->multicast  = stats.rx_mcast_frames;

	/* detailed rx_errors */
	ns->rx_length_errors = stats.rx_jabber + stats.rx_too_long +
			       stats.rx_runt;
	ns->rx_over_errors   = 0;
	ns->rx_crc_errors    = stats.rx_fcs_err;
	ns->rx_frame_errors  = stats.rx_symbol_err;
	ns->rx_fifo_errors   = stats.rx_ovflow0 + stats.rx_ovflow1 +
			       stats.rx_ovflow2 + stats.rx_ovflow3 +
			       stats.rx_trunc0 + stats.rx_trunc1 +
			       stats.rx_trunc2 + stats.rx_trunc3;
	ns->rx_missed_errors = 0;

	/* detailed tx_errors */
	ns->tx_aborted_errors   = 0;
	ns->tx_carrier_errors   = 0;
	ns->tx_fifo_errors      = 0;
	ns->tx_heartbeat_errors = 0;
	ns->tx_window_errors    = 0;

	ns->tx_errors = stats.tx_error_frames;
	ns->rx_errors = stats.rx_symbol_err + stats.rx_fcs_err +
		ns->rx_length_errors + stats.rx_len_err + ns->rx_fifo_errors;
	return ns;
}

static int cxgb_ioctl(struct net_device *dev, struct ifreq *req, int cmd)
{
	unsigned int mbox;
	int ret = 0, prtad, devad;
	struct port_info *pi = netdev_priv(dev);
	struct mii_ioctl_data *data = (struct mii_ioctl_data *)&req->ifr_data;

	switch (cmd) {
	case SIOCGMIIPHY:
		if (pi->mdio_addr < 0)
			return -EOPNOTSUPP;
		data->phy_id = pi->mdio_addr;
		break;
	case SIOCGMIIREG:
	case SIOCSMIIREG:
		if (mdio_phy_id_is_c45(data->phy_id)) {
			prtad = mdio_phy_id_prtad(data->phy_id);
			devad = mdio_phy_id_devad(data->phy_id);
		} else if (data->phy_id < 32) {
			prtad = data->phy_id;
			devad = 0;
			data->reg_num &= 0x1f;
		} else
			return -EINVAL;

		mbox = pi->adapter->fn;
		if (cmd == SIOCGMIIREG)
			ret = t4_mdio_rd(pi->adapter, mbox, prtad, devad,
					 data->reg_num, &data->val_out);
		else
			ret = t4_mdio_wr(pi->adapter, mbox, prtad, devad,
					 data->reg_num, data->val_in);
		break;
	default:
		return -EOPNOTSUPP;
	}
	return ret;
}

static void cxgb_set_rxmode(struct net_device *dev)
{
	/* unfortunately we can't return errors to the stack */
	set_rxmode(dev, -1, false);
}

static int cxgb_change_mtu(struct net_device *dev, int new_mtu)
{
	int ret;
	struct port_info *pi = netdev_priv(dev);

	if (new_mtu < 81 || new_mtu > MAX_MTU)         /* accommodate SACK */
		return -EINVAL;
	ret = t4_set_rxmode(pi->adapter, pi->adapter->fn, pi->viid, new_mtu, -1,
			    -1, -1, -1, true);
	if (!ret)
		dev->mtu = new_mtu;
	return ret;
}

static int cxgb_set_mac_addr(struct net_device *dev, void *p)
{
	int ret;
	struct sockaddr *addr = p;
	struct port_info *pi = netdev_priv(dev);

	if (!is_valid_ether_addr(addr->sa_data))
		return -EADDRNOTAVAIL;

	ret = t4_change_mac(pi->adapter, pi->adapter->fn, pi->viid,
			    pi->xact_addr_filt, addr->sa_data, true, true);
	if (ret < 0)
		return ret;

	memcpy(dev->dev_addr, addr->sa_data, dev->addr_len);
	pi->xact_addr_filt = ret;
	return 0;
}

#ifdef CONFIG_NET_POLL_CONTROLLER
static void cxgb_netpoll(struct net_device *dev)
{
	struct port_info *pi = netdev_priv(dev);
	struct adapter *adap = pi->adapter;

	if (adap->flags & USING_MSIX) {
		int i;
		struct sge_eth_rxq *rx = &adap->sge.ethrxq[pi->first_qset];

		for (i = pi->nqsets; i; i--, rx++)
			t4_sge_intr_msix(0, &rx->rspq);
	} else
		t4_intr_handler(adap)(0, adap);
}
#endif

static const struct net_device_ops cxgb4_netdev_ops = {
	.ndo_open             = cxgb_open,
	.ndo_stop             = cxgb_close,
	.ndo_start_xmit       = t4_eth_xmit,
	.ndo_select_queue     =	cxgb_select_queue,
	.ndo_get_stats64      = cxgb_get_stats,
	.ndo_set_rx_mode      = cxgb_set_rxmode,
	.ndo_set_mac_address  = cxgb_set_mac_addr,
	.ndo_set_features     = cxgb_set_features,
	.ndo_validate_addr    = eth_validate_addr,
	.ndo_do_ioctl         = cxgb_ioctl,
	.ndo_change_mtu       = cxgb_change_mtu,
#ifdef CONFIG_NET_POLL_CONTROLLER
	.ndo_poll_controller  = cxgb_netpoll,
#endif
};

void t4_fatal_err(struct adapter *adap)
{
	t4_set_reg_field(adap, SGE_CONTROL, GLOBALENABLE, 0);
	t4_intr_disable(adap);
	dev_alert(adap->pdev_dev, "encountered fatal error, adapter stopped\n");
}

/* Return the specified PCI-E Configuration Space register from our Physical
 * Function.  We try first via a Firmware LDST Command since we prefer to let
 * the firmware own all of these registers, but if that fails we go for it
 * directly ourselves.
 */
static u32 t4_read_pcie_cfg4(struct adapter *adap, int reg)
{
	struct fw_ldst_cmd ldst_cmd;
	u32 val;
	int ret;

	/* Construct and send the Firmware LDST Command to retrieve the
	 * specified PCI-E Configuration Space register.
	 */
	memset(&ldst_cmd, 0, sizeof(ldst_cmd));
	ldst_cmd.op_to_addrspace =
		htonl(FW_CMD_OP_V(FW_LDST_CMD) |
		      FW_CMD_REQUEST_F |
		      FW_CMD_READ_F |
		      FW_LDST_CMD_ADDRSPACE_V(FW_LDST_ADDRSPC_FUNC_PCIE));
	ldst_cmd.cycles_to_len16 = htonl(FW_LEN16(ldst_cmd));
	ldst_cmd.u.pcie.select_naccess = FW_LDST_CMD_NACCESS_V(1);
	ldst_cmd.u.pcie.ctrl_to_fn =
		(FW_LDST_CMD_LC_F | FW_LDST_CMD_FN_V(adap->fn));
	ldst_cmd.u.pcie.r = reg;
	ret = t4_wr_mbox(adap, adap->mbox, &ldst_cmd, sizeof(ldst_cmd),
			 &ldst_cmd);

	/* If the LDST Command suucceeded, exctract the returned register
	 * value.  Otherwise read it directly ourself.
	 */
	if (ret == 0)
		val = ntohl(ldst_cmd.u.pcie.data[0]);
	else
		t4_hw_pci_read_cfg4(adap, reg, &val);

	return val;
}

static void setup_memwin(struct adapter *adap)
{
	u32 mem_win0_base, mem_win1_base, mem_win2_base, mem_win2_aperture;

	if (is_t4(adap->params.chip)) {
		u32 bar0;

		/* Truncation intentional: we only read the bottom 32-bits of
		 * the 64-bit BAR0/BAR1 ...  We use the hardware backdoor
		 * mechanism to read BAR0 instead of using
		 * pci_resource_start() because we could be operating from
		 * within a Virtual Machine which is trapping our accesses to
		 * our Configuration Space and we need to set up the PCI-E
		 * Memory Window decoders with the actual addresses which will
		 * be coming across the PCI-E link.
		 */
		bar0 = t4_read_pcie_cfg4(adap, PCI_BASE_ADDRESS_0);
		bar0 &= PCI_BASE_ADDRESS_MEM_MASK;
		adap->t4_bar0 = bar0;

		mem_win0_base = bar0 + MEMWIN0_BASE;
		mem_win1_base = bar0 + MEMWIN1_BASE;
		mem_win2_base = bar0 + MEMWIN2_BASE;
		mem_win2_aperture = MEMWIN2_APERTURE;
	} else {
		/* For T5, only relative offset inside the PCIe BAR is passed */
		mem_win0_base = MEMWIN0_BASE;
		mem_win1_base = MEMWIN1_BASE;
		mem_win2_base = MEMWIN2_BASE_T5;
		mem_win2_aperture = MEMWIN2_APERTURE_T5;
	}
	t4_write_reg(adap, PCIE_MEM_ACCESS_REG(PCIE_MEM_ACCESS_BASE_WIN, 0),
		     mem_win0_base | BIR(0) |
		     WINDOW(ilog2(MEMWIN0_APERTURE) - 10));
	t4_write_reg(adap, PCIE_MEM_ACCESS_REG(PCIE_MEM_ACCESS_BASE_WIN, 1),
		     mem_win1_base | BIR(0) |
		     WINDOW(ilog2(MEMWIN1_APERTURE) - 10));
	t4_write_reg(adap, PCIE_MEM_ACCESS_REG(PCIE_MEM_ACCESS_BASE_WIN, 2),
		     mem_win2_base | BIR(0) |
		     WINDOW(ilog2(mem_win2_aperture) - 10));
	t4_read_reg(adap, PCIE_MEM_ACCESS_REG(PCIE_MEM_ACCESS_BASE_WIN, 2));
}

static void setup_memwin_rdma(struct adapter *adap)
{
	if (adap->vres.ocq.size) {
		u32 start;
		unsigned int sz_kb;

		start = t4_read_pcie_cfg4(adap, PCI_BASE_ADDRESS_2);
		start &= PCI_BASE_ADDRESS_MEM_MASK;
		start += OCQ_WIN_OFFSET(adap->pdev, &adap->vres);
		sz_kb = roundup_pow_of_two(adap->vres.ocq.size) >> 10;
		t4_write_reg(adap,
			     PCIE_MEM_ACCESS_REG(PCIE_MEM_ACCESS_BASE_WIN, 3),
			     start | BIR(1) | WINDOW(ilog2(sz_kb)));
		t4_write_reg(adap,
			     PCIE_MEM_ACCESS_REG(PCIE_MEM_ACCESS_OFFSET, 3),
			     adap->vres.ocq.start);
		t4_read_reg(adap,
			    PCIE_MEM_ACCESS_REG(PCIE_MEM_ACCESS_OFFSET, 3));
	}
}

static int adap_init1(struct adapter *adap, struct fw_caps_config_cmd *c)
{
	u32 v;
	int ret;

	/* get device capabilities */
	memset(c, 0, sizeof(*c));
	c->op_to_write = htonl(FW_CMD_OP_V(FW_CAPS_CONFIG_CMD) |
			       FW_CMD_REQUEST_F | FW_CMD_READ_F);
	c->cfvalid_to_len16 = htonl(FW_LEN16(*c));
	ret = t4_wr_mbox(adap, adap->fn, c, sizeof(*c), c);
	if (ret < 0)
		return ret;

	/* select capabilities we'll be using */
	if (c->niccaps & htons(FW_CAPS_CONFIG_NIC_VM)) {
		if (!vf_acls)
			c->niccaps ^= htons(FW_CAPS_CONFIG_NIC_VM);
		else
			c->niccaps = htons(FW_CAPS_CONFIG_NIC_VM);
	} else if (vf_acls) {
		dev_err(adap->pdev_dev, "virtualization ACLs not supported");
		return ret;
	}
	c->op_to_write = htonl(FW_CMD_OP_V(FW_CAPS_CONFIG_CMD) |
			       FW_CMD_REQUEST_F | FW_CMD_WRITE_F);
	ret = t4_wr_mbox(adap, adap->fn, c, sizeof(*c), NULL);
	if (ret < 0)
		return ret;

	ret = t4_config_glbl_rss(adap, adap->fn,
				 FW_RSS_GLB_CONFIG_CMD_MODE_BASICVIRTUAL,
				 FW_RSS_GLB_CONFIG_CMD_TNLMAPEN_F |
				 FW_RSS_GLB_CONFIG_CMD_TNLALLLKP_F);
	if (ret < 0)
		return ret;

	ret = t4_cfg_pfvf(adap, adap->fn, adap->fn, 0, MAX_EGRQ, 64, MAX_INGQ,
			  0, 0, 4, 0xf, 0xf, 16, FW_CMD_CAP_PF, FW_CMD_CAP_PF);
	if (ret < 0)
		return ret;

	t4_sge_init(adap);

	/* tweak some settings */
	t4_write_reg(adap, TP_SHIFT_CNT, 0x64f8849);
	t4_write_reg(adap, ULP_RX_TDDP_PSZ, HPZ0(PAGE_SHIFT - 12));
	t4_write_reg(adap, TP_PIO_ADDR, TP_INGRESS_CONFIG);
	v = t4_read_reg(adap, TP_PIO_DATA);
	t4_write_reg(adap, TP_PIO_DATA, v & ~CSUM_HAS_PSEUDO_HDR);

	/* first 4 Tx modulation queues point to consecutive Tx channels */
	adap->params.tp.tx_modq_map = 0xE4;
	t4_write_reg(adap, A_TP_TX_MOD_QUEUE_REQ_MAP,
		     V_TX_MOD_QUEUE_REQ_MAP(adap->params.tp.tx_modq_map));

	/* associate each Tx modulation queue with consecutive Tx channels */
	v = 0x84218421;
	t4_write_indirect(adap, TP_PIO_ADDR, TP_PIO_DATA,
			  &v, 1, A_TP_TX_SCHED_HDR);
	t4_write_indirect(adap, TP_PIO_ADDR, TP_PIO_DATA,
			  &v, 1, A_TP_TX_SCHED_FIFO);
	t4_write_indirect(adap, TP_PIO_ADDR, TP_PIO_DATA,
			  &v, 1, A_TP_TX_SCHED_PCMD);

#define T4_TX_MODQ_10G_WEIGHT_DEFAULT 16 /* in KB units */
	if (is_offload(adap)) {
		t4_write_reg(adap, A_TP_TX_MOD_QUEUE_WEIGHT0,
			     V_TX_MODQ_WEIGHT0(T4_TX_MODQ_10G_WEIGHT_DEFAULT) |
			     V_TX_MODQ_WEIGHT1(T4_TX_MODQ_10G_WEIGHT_DEFAULT) |
			     V_TX_MODQ_WEIGHT2(T4_TX_MODQ_10G_WEIGHT_DEFAULT) |
			     V_TX_MODQ_WEIGHT3(T4_TX_MODQ_10G_WEIGHT_DEFAULT));
		t4_write_reg(adap, A_TP_TX_MOD_CHANNEL_WEIGHT,
			     V_TX_MODQ_WEIGHT0(T4_TX_MODQ_10G_WEIGHT_DEFAULT) |
			     V_TX_MODQ_WEIGHT1(T4_TX_MODQ_10G_WEIGHT_DEFAULT) |
			     V_TX_MODQ_WEIGHT2(T4_TX_MODQ_10G_WEIGHT_DEFAULT) |
			     V_TX_MODQ_WEIGHT3(T4_TX_MODQ_10G_WEIGHT_DEFAULT));
	}

	/* get basic stuff going */
	return t4_early_init(adap, adap->fn);
}

/*
 * Max # of ATIDs.  The absolute HW max is 16K but we keep it lower.
 */
#define MAX_ATIDS 8192U

/*
 * Phase 0 of initialization: contact FW, obtain config, perform basic init.
 *
 * If the firmware we're dealing with has Configuration File support, then
 * we use that to perform all configuration
 */

/*
 * Tweak configuration based on module parameters, etc.  Most of these have
 * defaults assigned to them by Firmware Configuration Files (if we're using
 * them) but need to be explicitly set if we're using hard-coded
 * initialization.  But even in the case of using Firmware Configuration
 * Files, we'd like to expose the ability to change these via module
 * parameters so these are essentially common tweaks/settings for
 * Configuration Files and hard-coded initialization ...
 */
static int adap_init0_tweaks(struct adapter *adapter)
{
	/*
	 * Fix up various Host-Dependent Parameters like Page Size, Cache
	 * Line Size, etc.  The firmware default is for a 4KB Page Size and
	 * 64B Cache Line Size ...
	 */
	t4_fixup_host_params(adapter, PAGE_SIZE, L1_CACHE_BYTES);

	/*
	 * Process module parameters which affect early initialization.
	 */
	if (rx_dma_offset != 2 && rx_dma_offset != 0) {
		dev_err(&adapter->pdev->dev,
			"Ignoring illegal rx_dma_offset=%d, using 2\n",
			rx_dma_offset);
		rx_dma_offset = 2;
	}
	t4_set_reg_field(adapter, SGE_CONTROL,
			 PKTSHIFT_MASK,
			 PKTSHIFT(rx_dma_offset));

	/*
	 * Don't include the "IP Pseudo Header" in CPL_RX_PKT checksums: Linux
	 * adds the pseudo header itself.
	 */
	t4_tp_wr_bits_indirect(adapter, TP_INGRESS_CONFIG,
			       CSUM_HAS_PSEUDO_HDR, 0);

	return 0;
}

/*
 * Attempt to initialize the adapter via a Firmware Configuration File.
 */
static int adap_init0_config(struct adapter *adapter, int reset)
{
	struct fw_caps_config_cmd caps_cmd;
	const struct firmware *cf;
	unsigned long mtype = 0, maddr = 0;
	u32 finiver, finicsum, cfcsum;
	int ret;
	int config_issued = 0;
	char *fw_config_file, fw_config_file_path[256];
	char *config_name = NULL;

	/*
	 * Reset device if necessary.
	 */
	if (reset) {
		ret = t4_fw_reset(adapter, adapter->mbox,
				  PIORSTMODE | PIORST);
		if (ret < 0)
			goto bye;
	}

	/*
	 * If we have a T4 configuration file under /lib/firmware/cxgb4/,
	 * then use that.  Otherwise, use the configuration file stored
	 * in the adapter flash ...
	 */
	switch (CHELSIO_CHIP_VERSION(adapter->params.chip)) {
	case CHELSIO_T4:
		fw_config_file = FW4_CFNAME;
		break;
	case CHELSIO_T5:
		fw_config_file = FW5_CFNAME;
		break;
	default:
		dev_err(adapter->pdev_dev, "Device %d is not supported\n",
		       adapter->pdev->device);
		ret = -EINVAL;
		goto bye;
	}

	ret = request_firmware(&cf, fw_config_file, adapter->pdev_dev);
	if (ret < 0) {
		config_name = "On FLASH";
		mtype = FW_MEMTYPE_CF_FLASH;
		maddr = t4_flash_cfg_addr(adapter);
	} else {
		u32 params[7], val[7];

		sprintf(fw_config_file_path,
			"/lib/firmware/%s", fw_config_file);
		config_name = fw_config_file_path;

		if (cf->size >= FLASH_CFG_MAX_SIZE)
			ret = -ENOMEM;
		else {
			params[0] = (FW_PARAMS_MNEM_V(FW_PARAMS_MNEM_DEV) |
			     FW_PARAMS_PARAM_X_V(FW_PARAMS_PARAM_DEV_CF));
			ret = t4_query_params(adapter, adapter->mbox,
					      adapter->fn, 0, 1, params, val);
			if (ret == 0) {
				/*
				 * For t4_memory_rw() below addresses and
				 * sizes have to be in terms of multiples of 4
				 * bytes.  So, if the Configuration File isn't
				 * a multiple of 4 bytes in length we'll have
				 * to write that out separately since we can't
				 * guarantee that the bytes following the
				 * residual byte in the buffer returned by
				 * request_firmware() are zeroed out ...
				 */
				size_t resid = cf->size & 0x3;
				size_t size = cf->size & ~0x3;
				__be32 *data = (__be32 *)cf->data;

				mtype = FW_PARAMS_PARAM_Y_G(val[0]);
				maddr = FW_PARAMS_PARAM_Z_G(val[0]) << 16;

				spin_lock(&adapter->win0_lock);
				ret = t4_memory_rw(adapter, 0, mtype, maddr,
						   size, data, T4_MEMORY_WRITE);
				if (ret == 0 && resid != 0) {
					union {
						__be32 word;
						char buf[4];
					} last;
					int i;

					last.word = data[size >> 2];
					for (i = resid; i < 4; i++)
						last.buf[i] = 0;
					ret = t4_memory_rw(adapter, 0, mtype,
							   maddr + size,
							   4, &last.word,
							   T4_MEMORY_WRITE);
				}
				spin_unlock(&adapter->win0_lock);
			}
		}

		release_firmware(cf);
		if (ret)
			goto bye;
	}

	/*
	 * Issue a Capability Configuration command to the firmware to get it
	 * to parse the Configuration File.  We don't use t4_fw_config_file()
	 * because we want the ability to modify various features after we've
	 * processed the configuration file ...
	 */
	memset(&caps_cmd, 0, sizeof(caps_cmd));
	caps_cmd.op_to_write =
		htonl(FW_CMD_OP_V(FW_CAPS_CONFIG_CMD) |
		      FW_CMD_REQUEST_F |
		      FW_CMD_READ_F);
	caps_cmd.cfvalid_to_len16 =
		htonl(FW_CAPS_CONFIG_CMD_CFVALID_F |
		      FW_CAPS_CONFIG_CMD_MEMTYPE_CF_V(mtype) |
		      FW_CAPS_CONFIG_CMD_MEMADDR64K_CF_V(maddr >> 16) |
		      FW_LEN16(caps_cmd));
	ret = t4_wr_mbox(adapter, adapter->mbox, &caps_cmd, sizeof(caps_cmd),
			 &caps_cmd);

	/* If the CAPS_CONFIG failed with an ENOENT (for a Firmware
	 * Configuration File in FLASH), our last gasp effort is to use the
	 * Firmware Configuration File which is embedded in the firmware.  A
	 * very few early versions of the firmware didn't have one embedded
	 * but we can ignore those.
	 */
	if (ret == -ENOENT) {
		memset(&caps_cmd, 0, sizeof(caps_cmd));
		caps_cmd.op_to_write =
			htonl(FW_CMD_OP_V(FW_CAPS_CONFIG_CMD) |
					FW_CMD_REQUEST_F |
					FW_CMD_READ_F);
		caps_cmd.cfvalid_to_len16 = htonl(FW_LEN16(caps_cmd));
		ret = t4_wr_mbox(adapter, adapter->mbox, &caps_cmd,
				sizeof(caps_cmd), &caps_cmd);
		config_name = "Firmware Default";
	}

	config_issued = 1;
	if (ret < 0)
		goto bye;

	finiver = ntohl(caps_cmd.finiver);
	finicsum = ntohl(caps_cmd.finicsum);
	cfcsum = ntohl(caps_cmd.cfcsum);
	if (finicsum != cfcsum)
		dev_warn(adapter->pdev_dev, "Configuration File checksum "\
			 "mismatch: [fini] csum=%#x, computed csum=%#x\n",
			 finicsum, cfcsum);

	/*
	 * And now tell the firmware to use the configuration we just loaded.
	 */
	caps_cmd.op_to_write =
		htonl(FW_CMD_OP_V(FW_CAPS_CONFIG_CMD) |
		      FW_CMD_REQUEST_F |
		      FW_CMD_WRITE_F);
	caps_cmd.cfvalid_to_len16 = htonl(FW_LEN16(caps_cmd));
	ret = t4_wr_mbox(adapter, adapter->mbox, &caps_cmd, sizeof(caps_cmd),
			 NULL);
	if (ret < 0)
		goto bye;

	/*
	 * Tweak configuration based on system architecture, module
	 * parameters, etc.
	 */
	ret = adap_init0_tweaks(adapter);
	if (ret < 0)
		goto bye;

	/*
	 * And finally tell the firmware to initialize itself using the
	 * parameters from the Configuration File.
	 */
	ret = t4_fw_initialize(adapter, adapter->mbox);
	if (ret < 0)
		goto bye;

	/*
	 * Return successfully and note that we're operating with parameters
	 * not supplied by the driver, rather than from hard-wired
	 * initialization constants burried in the driver.
	 */
	adapter->flags |= USING_SOFT_PARAMS;
	dev_info(adapter->pdev_dev, "Successfully configured using Firmware "\
		 "Configuration File \"%s\", version %#x, computed checksum %#x\n",
		 config_name, finiver, cfcsum);
	return 0;

	/*
	 * Something bad happened.  Return the error ...  (If the "error"
	 * is that there's no Configuration File on the adapter we don't
	 * want to issue a warning since this is fairly common.)
	 */
bye:
	if (config_issued && ret != -ENOENT)
		dev_warn(adapter->pdev_dev, "\"%s\" configuration file error %d\n",
			 config_name, -ret);
	return ret;
}

/*
 * Attempt to initialize the adapter via hard-coded, driver supplied
 * parameters ...
 */
static int adap_init0_no_config(struct adapter *adapter, int reset)
{
	struct sge *s = &adapter->sge;
	struct fw_caps_config_cmd caps_cmd;
	u32 v;
	int i, ret;

	/*
	 * Reset device if necessary
	 */
	if (reset) {
		ret = t4_fw_reset(adapter, adapter->mbox,
				  PIORSTMODE | PIORST);
		if (ret < 0)
			goto bye;
	}

	/*
	 * Get device capabilities and select which we'll be using.
	 */
	memset(&caps_cmd, 0, sizeof(caps_cmd));
	caps_cmd.op_to_write = htonl(FW_CMD_OP_V(FW_CAPS_CONFIG_CMD) |
				     FW_CMD_REQUEST_F | FW_CMD_READ_F);
	caps_cmd.cfvalid_to_len16 = htonl(FW_LEN16(caps_cmd));
	ret = t4_wr_mbox(adapter, adapter->mbox, &caps_cmd, sizeof(caps_cmd),
			 &caps_cmd);
	if (ret < 0)
		goto bye;

	if (caps_cmd.niccaps & htons(FW_CAPS_CONFIG_NIC_VM)) {
		if (!vf_acls)
			caps_cmd.niccaps ^= htons(FW_CAPS_CONFIG_NIC_VM);
		else
			caps_cmd.niccaps = htons(FW_CAPS_CONFIG_NIC_VM);
	} else if (vf_acls) {
		dev_err(adapter->pdev_dev, "virtualization ACLs not supported");
		goto bye;
	}
	caps_cmd.op_to_write = htonl(FW_CMD_OP_V(FW_CAPS_CONFIG_CMD) |
			      FW_CMD_REQUEST_F | FW_CMD_WRITE_F);
	ret = t4_wr_mbox(adapter, adapter->mbox, &caps_cmd, sizeof(caps_cmd),
			 NULL);
	if (ret < 0)
		goto bye;

	/*
	 * Tweak configuration based on system architecture, module
	 * parameters, etc.
	 */
	ret = adap_init0_tweaks(adapter);
	if (ret < 0)
		goto bye;

	/*
	 * Select RSS Global Mode we want to use.  We use "Basic Virtual"
	 * mode which maps each Virtual Interface to its own section of
	 * the RSS Table and we turn on all map and hash enables ...
	 */
	adapter->flags |= RSS_TNLALLLOOKUP;
	ret = t4_config_glbl_rss(adapter, adapter->mbox,
				 FW_RSS_GLB_CONFIG_CMD_MODE_BASICVIRTUAL,
				 FW_RSS_GLB_CONFIG_CMD_TNLMAPEN_F |
				 FW_RSS_GLB_CONFIG_CMD_HASHTOEPLITZ_F |
				 ((adapter->flags & RSS_TNLALLLOOKUP) ?
					FW_RSS_GLB_CONFIG_CMD_TNLALLLKP_F : 0));
	if (ret < 0)
		goto bye;

	/*
	 * Set up our own fundamental resource provisioning ...
	 */
	ret = t4_cfg_pfvf(adapter, adapter->mbox, adapter->fn, 0,
			  PFRES_NEQ, PFRES_NETHCTRL,
			  PFRES_NIQFLINT, PFRES_NIQ,
			  PFRES_TC, PFRES_NVI,
			  FW_PFVF_CMD_CMASK_M,
			  pfvfres_pmask(adapter, adapter->fn, 0),
			  PFRES_NEXACTF,
			  PFRES_R_CAPS, PFRES_WX_CAPS);
	if (ret < 0)
		goto bye;

	/*
	 * Perform low level SGE initialization.  We need to do this before we
	 * send the firmware the INITIALIZE command because that will cause
	 * any other PF Drivers which are waiting for the Master
	 * Initialization to proceed forward.
	 */
	for (i = 0; i < SGE_NTIMERS - 1; i++)
		s->timer_val[i] = min(intr_holdoff[i], MAX_SGE_TIMERVAL);
	s->timer_val[SGE_NTIMERS - 1] = MAX_SGE_TIMERVAL;
	s->counter_val[0] = 1;
	for (i = 1; i < SGE_NCOUNTERS; i++)
		s->counter_val[i] = min(intr_cnt[i - 1],
					THRESHOLD_0_GET(THRESHOLD_0_MASK));
	t4_sge_init(adapter);

#ifdef CONFIG_PCI_IOV
	/*
	 * Provision resource limits for Virtual Functions.  We currently
	 * grant them all the same static resource limits except for the Port
	 * Access Rights Mask which we're assigning based on the PF.  All of
	 * the static provisioning stuff for both the PF and VF really needs
	 * to be managed in a persistent manner for each device which the
	 * firmware controls.
	 */
	{
		int pf, vf;

		for (pf = 0; pf < ARRAY_SIZE(num_vf); pf++) {
			if (num_vf[pf] <= 0)
				continue;

			/* VF numbering starts at 1! */
			for (vf = 1; vf <= num_vf[pf]; vf++) {
				ret = t4_cfg_pfvf(adapter, adapter->mbox,
						  pf, vf,
						  VFRES_NEQ, VFRES_NETHCTRL,
						  VFRES_NIQFLINT, VFRES_NIQ,
						  VFRES_TC, VFRES_NVI,
						  FW_PFVF_CMD_CMASK_M,
						  pfvfres_pmask(
						  adapter, pf, vf),
						  VFRES_NEXACTF,
						  VFRES_R_CAPS, VFRES_WX_CAPS);
				if (ret < 0)
					dev_warn(adapter->pdev_dev,
						 "failed to "\
						 "provision pf/vf=%d/%d; "
						 "err=%d\n", pf, vf, ret);
			}
		}
	}
#endif

	/*
	 * Set up the default filter mode.  Later we'll want to implement this
	 * via a firmware command, etc. ...  This needs to be done before the
	 * firmare initialization command ...  If the selected set of fields
	 * isn't equal to the default value, we'll need to make sure that the
	 * field selections will fit in the 36-bit budget.
	 */
	if (tp_vlan_pri_map != TP_VLAN_PRI_MAP_DEFAULT) {
		int j, bits = 0;

		for (j = TP_VLAN_PRI_MAP_FIRST; j <= TP_VLAN_PRI_MAP_LAST; j++)
			switch (tp_vlan_pri_map & (1 << j)) {
			case 0:
				/* compressed filter field not enabled */
				break;
			case FCOE_MASK:
				bits +=  1;
				break;
			case PORT_MASK:
				bits +=  3;
				break;
			case VNIC_ID_MASK:
				bits += 17;
				break;
			case VLAN_MASK:
				bits += 17;
				break;
			case TOS_MASK:
				bits +=  8;
				break;
			case PROTOCOL_MASK:
				bits +=  8;
				break;
			case ETHERTYPE_MASK:
				bits += 16;
				break;
			case MACMATCH_MASK:
				bits +=  9;
				break;
			case MPSHITTYPE_MASK:
				bits +=  3;
				break;
			case FRAGMENTATION_MASK:
				bits +=  1;
				break;
			}

		if (bits > 36) {
			dev_err(adapter->pdev_dev,
				"tp_vlan_pri_map=%#x needs %d bits > 36;"\
				" using %#x\n", tp_vlan_pri_map, bits,
				TP_VLAN_PRI_MAP_DEFAULT);
			tp_vlan_pri_map = TP_VLAN_PRI_MAP_DEFAULT;
		}
	}
	v = tp_vlan_pri_map;
	t4_write_indirect(adapter, TP_PIO_ADDR, TP_PIO_DATA,
			  &v, 1, TP_VLAN_PRI_MAP);

	/*
	 * We need Five Tuple Lookup mode to be set in TP_GLOBAL_CONFIG order
	 * to support any of the compressed filter fields above.  Newer
	 * versions of the firmware do this automatically but it doesn't hurt
	 * to set it here.  Meanwhile, we do _not_ need to set Lookup Every
	 * Packet in TP_INGRESS_CONFIG to support matching non-TCP packets
	 * since the firmware automatically turns this on and off when we have
	 * a non-zero number of filters active (since it does have a
	 * performance impact).
	 */
	if (tp_vlan_pri_map)
		t4_set_reg_field(adapter, TP_GLOBAL_CONFIG,
				 FIVETUPLELOOKUP_MASK,
				 FIVETUPLELOOKUP_MASK);

	/*
	 * Tweak some settings.
	 */
	t4_write_reg(adapter, TP_SHIFT_CNT, SYNSHIFTMAX(6) |
		     RXTSHIFTMAXR1(4) | RXTSHIFTMAXR2(15) |
		     PERSHIFTBACKOFFMAX(8) | PERSHIFTMAX(8) |
		     KEEPALIVEMAXR1(4) | KEEPALIVEMAXR2(9));

	/*
	 * Get basic stuff going by issuing the Firmware Initialize command.
	 * Note that this _must_ be after all PFVF commands ...
	 */
	ret = t4_fw_initialize(adapter, adapter->mbox);
	if (ret < 0)
		goto bye;

	/*
	 * Return successfully!
	 */
	dev_info(adapter->pdev_dev, "Successfully configured using built-in "\
		 "driver parameters\n");
	return 0;

	/*
	 * Something bad happened.  Return the error ...
	 */
bye:
	return ret;
}

static struct fw_info fw_info_array[] = {
	{
		.chip = CHELSIO_T4,
		.fs_name = FW4_CFNAME,
		.fw_mod_name = FW4_FNAME,
		.fw_hdr = {
			.chip = FW_HDR_CHIP_T4,
			.fw_ver = __cpu_to_be32(FW_VERSION(T4)),
			.intfver_nic = FW_INTFVER(T4, NIC),
			.intfver_vnic = FW_INTFVER(T4, VNIC),
			.intfver_ri = FW_INTFVER(T4, RI),
			.intfver_iscsi = FW_INTFVER(T4, ISCSI),
			.intfver_fcoe = FW_INTFVER(T4, FCOE),
		},
	}, {
		.chip = CHELSIO_T5,
		.fs_name = FW5_CFNAME,
		.fw_mod_name = FW5_FNAME,
		.fw_hdr = {
			.chip = FW_HDR_CHIP_T5,
			.fw_ver = __cpu_to_be32(FW_VERSION(T5)),
			.intfver_nic = FW_INTFVER(T5, NIC),
			.intfver_vnic = FW_INTFVER(T5, VNIC),
			.intfver_ri = FW_INTFVER(T5, RI),
			.intfver_iscsi = FW_INTFVER(T5, ISCSI),
			.intfver_fcoe = FW_INTFVER(T5, FCOE),
		},
	}
};

static struct fw_info *find_fw_info(int chip)
{
	int i;

	for (i = 0; i < ARRAY_SIZE(fw_info_array); i++) {
		if (fw_info_array[i].chip == chip)
			return &fw_info_array[i];
	}
	return NULL;
}

/*
 * Phase 0 of initialization: contact FW, obtain config, perform basic init.
 */
static int adap_init0(struct adapter *adap)
{
	int ret;
	u32 v, port_vec;
	enum dev_state state;
	u32 params[7], val[7];
	struct fw_caps_config_cmd caps_cmd;
	int reset = 1;

	/* Contact FW, advertising Master capability */
	ret = t4_fw_hello(adap, adap->mbox, adap->mbox, MASTER_MAY, &state);
	if (ret < 0) {
		dev_err(adap->pdev_dev, "could not connect to FW, error %d\n",
			ret);
		return ret;
	}
	if (ret == adap->mbox)
		adap->flags |= MASTER_PF;

	/*
	 * If we're the Master PF Driver and the device is uninitialized,
	 * then let's consider upgrading the firmware ...  (We always want
	 * to check the firmware version number in order to A. get it for
	 * later reporting and B. to warn if the currently loaded firmware
	 * is excessively mismatched relative to the driver.)
	 */
	t4_get_fw_version(adap, &adap->params.fw_vers);
	t4_get_tp_version(adap, &adap->params.tp_vers);
	if ((adap->flags & MASTER_PF) && state != DEV_STATE_INIT) {
		struct fw_info *fw_info;
		struct fw_hdr *card_fw;
		const struct firmware *fw;
		const u8 *fw_data = NULL;
		unsigned int fw_size = 0;

		/* This is the firmware whose headers the driver was compiled
		 * against
		 */
		fw_info = find_fw_info(CHELSIO_CHIP_VERSION(adap->params.chip));
		if (fw_info == NULL) {
			dev_err(adap->pdev_dev,
				"unable to get firmware info for chip %d.\n",
				CHELSIO_CHIP_VERSION(adap->params.chip));
			return -EINVAL;
		}

		/* allocate memory to read the header of the firmware on the
		 * card
		 */
		card_fw = t4_alloc_mem(sizeof(*card_fw));

		/* Get FW from from /lib/firmware/ */
		ret = request_firmware(&fw, fw_info->fw_mod_name,
				       adap->pdev_dev);
		if (ret < 0) {
			dev_err(adap->pdev_dev,
				"unable to load firmware image %s, error %d\n",
				fw_info->fw_mod_name, ret);
		} else {
			fw_data = fw->data;
			fw_size = fw->size;
		}

		/* upgrade FW logic */
		ret = t4_prep_fw(adap, fw_info, fw_data, fw_size, card_fw,
				 state, &reset);

		/* Cleaning up */
		if (fw != NULL)
			release_firmware(fw);
		t4_free_mem(card_fw);

		if (ret < 0)
			goto bye;
	}

	/*
	 * Grab VPD parameters.  This should be done after we establish a
	 * connection to the firmware since some of the VPD parameters
	 * (notably the Core Clock frequency) are retrieved via requests to
	 * the firmware.  On the other hand, we need these fairly early on
	 * so we do this right after getting ahold of the firmware.
	 */
	ret = get_vpd_params(adap, &adap->params.vpd);
	if (ret < 0)
		goto bye;

	/*
	 * Find out what ports are available to us.  Note that we need to do
	 * this before calling adap_init0_no_config() since it needs nports
	 * and portvec ...
	 */
	v =
	    FW_PARAMS_MNEM_V(FW_PARAMS_MNEM_DEV) |
	    FW_PARAMS_PARAM_X_V(FW_PARAMS_PARAM_DEV_PORTVEC);
	ret = t4_query_params(adap, adap->mbox, adap->fn, 0, 1, &v, &port_vec);
	if (ret < 0)
		goto bye;

	adap->params.nports = hweight32(port_vec);
	adap->params.portvec = port_vec;

	/*
	 * If the firmware is initialized already (and we're not forcing a
	 * master initialization), note that we're living with existing
	 * adapter parameters.  Otherwise, it's time to try initializing the
	 * adapter ...
	 */
	if (state == DEV_STATE_INIT) {
		dev_info(adap->pdev_dev, "Coming up as %s: "\
			 "Adapter already initialized\n",
			 adap->flags & MASTER_PF ? "MASTER" : "SLAVE");
		adap->flags |= USING_SOFT_PARAMS;
	} else {
		dev_info(adap->pdev_dev, "Coming up as MASTER: "\
			 "Initializing adapter\n");
		/*
		 * If the firmware doesn't support Configuration
		 * Files warn user and exit,
		 */
		if (ret < 0)
			dev_warn(adap->pdev_dev, "Firmware doesn't support "
				 "configuration file.\n");
		if (force_old_init)
			ret = adap_init0_no_config(adap, reset);
		else {
			/*
			 * Find out whether we're dealing with a version of
			 * the firmware which has configuration file support.
			 */
			params[0] = (FW_PARAMS_MNEM_V(FW_PARAMS_MNEM_DEV) |
				     FW_PARAMS_PARAM_X_V(
					     FW_PARAMS_PARAM_DEV_CF));
			ret = t4_query_params(adap, adap->mbox, adap->fn, 0, 1,
					      params, val);

			/*
			 * If the firmware doesn't support Configuration
			 * Files, use the old Driver-based, hard-wired
			 * initialization.  Otherwise, try using the
			 * Configuration File support and fall back to the
			 * Driver-based initialization if there's no
			 * Configuration File found.
			 */
			if (ret < 0)
				ret = adap_init0_no_config(adap, reset);
			else {
				/*
				 * The firmware provides us with a memory
				 * buffer where we can load a Configuration
				 * File from the host if we want to override
				 * the Configuration File in flash.
				 */

				ret = adap_init0_config(adap, reset);
				if (ret == -ENOENT) {
					dev_info(adap->pdev_dev,
					    "No Configuration File present "
					    "on adapter. Using hard-wired "
					    "configuration parameters.\n");
					ret = adap_init0_no_config(adap, reset);
				}
			}
		}
		if (ret < 0) {
			dev_err(adap->pdev_dev,
				"could not initialize adapter, error %d\n",
				-ret);
			goto bye;
		}
	}

	/*
	 * If we're living with non-hard-coded parameters (either from a
	 * Firmware Configuration File or values programmed by a different PF
	 * Driver), give the SGE code a chance to pull in anything that it
	 * needs ...  Note that this must be called after we retrieve our VPD
	 * parameters in order to know how to convert core ticks to seconds.
	 */
	if (adap->flags & USING_SOFT_PARAMS) {
		ret = t4_sge_init(adap);
		if (ret < 0)
			goto bye;
	}

	if (is_bypass_device(adap->pdev->device))
		adap->params.bypass = 1;

	/*
	 * Grab some of our basic fundamental operating parameters.
	 */
#define FW_PARAM_DEV(param) \
	(FW_PARAMS_MNEM_V(FW_PARAMS_MNEM_DEV) | \
	FW_PARAMS_PARAM_X_V(FW_PARAMS_PARAM_DEV_##param))

#define FW_PARAM_PFVF(param) \
	FW_PARAMS_MNEM_V(FW_PARAMS_MNEM_PFVF) | \
	FW_PARAMS_PARAM_X_V(FW_PARAMS_PARAM_PFVF_##param)|  \
	FW_PARAMS_PARAM_Y_V(0) | \
	FW_PARAMS_PARAM_Z_V(0)

	params[0] = FW_PARAM_PFVF(EQ_START);
	params[1] = FW_PARAM_PFVF(L2T_START);
	params[2] = FW_PARAM_PFVF(L2T_END);
	params[3] = FW_PARAM_PFVF(FILTER_START);
	params[4] = FW_PARAM_PFVF(FILTER_END);
	params[5] = FW_PARAM_PFVF(IQFLINT_START);
	ret = t4_query_params(adap, adap->mbox, adap->fn, 0, 6, params, val);
	if (ret < 0)
		goto bye;
	adap->sge.egr_start = val[0];
	adap->l2t_start = val[1];
	adap->l2t_end = val[2];
	adap->tids.ftid_base = val[3];
	adap->tids.nftids = val[4] - val[3] + 1;
	adap->sge.ingr_start = val[5];

	/* query params related to active filter region */
	params[0] = FW_PARAM_PFVF(ACTIVE_FILTER_START);
	params[1] = FW_PARAM_PFVF(ACTIVE_FILTER_END);
	ret = t4_query_params(adap, adap->mbox, adap->fn, 0, 2, params, val);
	/* If Active filter size is set we enable establishing
	 * offload connection through firmware work request
	 */
	if ((val[0] != val[1]) && (ret >= 0)) {
		adap->flags |= FW_OFLD_CONN;
		adap->tids.aftid_base = val[0];
		adap->tids.aftid_end = val[1];
	}

	/* If we're running on newer firmware, let it know that we're
	 * prepared to deal with encapsulated CPL messages.  Older
	 * firmware won't understand this and we'll just get
	 * unencapsulated messages ...
	 */
	params[0] = FW_PARAM_PFVF(CPLFW4MSG_ENCAP);
	val[0] = 1;
	(void) t4_set_params(adap, adap->mbox, adap->fn, 0, 1, params, val);

	/*
	 * Find out whether we're allowed to use the T5+ ULPTX MEMWRITE DSGL
	 * capability.  Earlier versions of the firmware didn't have the
	 * ULPTX_MEMWRITE_DSGL so we'll interpret a query failure as no
	 * permission to use ULPTX MEMWRITE DSGL.
	 */
	if (is_t4(adap->params.chip)) {
		adap->params.ulptx_memwrite_dsgl = false;
	} else {
		params[0] = FW_PARAM_DEV(ULPTX_MEMWRITE_DSGL);
		ret = t4_query_params(adap, adap->mbox, adap->fn, 0,
				      1, params, val);
		adap->params.ulptx_memwrite_dsgl = (ret == 0 && val[0] != 0);
	}

	/*
	 * Get device capabilities so we can determine what resources we need
	 * to manage.
	 */
	memset(&caps_cmd, 0, sizeof(caps_cmd));
	caps_cmd.op_to_write = htonl(FW_CMD_OP_V(FW_CAPS_CONFIG_CMD) |
				     FW_CMD_REQUEST_F | FW_CMD_READ_F);
	caps_cmd.cfvalid_to_len16 = htonl(FW_LEN16(caps_cmd));
	ret = t4_wr_mbox(adap, adap->mbox, &caps_cmd, sizeof(caps_cmd),
			 &caps_cmd);
	if (ret < 0)
		goto bye;

	if (caps_cmd.ofldcaps) {
		/* query offload-related parameters */
		params[0] = FW_PARAM_DEV(NTID);
		params[1] = FW_PARAM_PFVF(SERVER_START);
		params[2] = FW_PARAM_PFVF(SERVER_END);
		params[3] = FW_PARAM_PFVF(TDDP_START);
		params[4] = FW_PARAM_PFVF(TDDP_END);
		params[5] = FW_PARAM_DEV(FLOWC_BUFFIFO_SZ);
		ret = t4_query_params(adap, adap->mbox, adap->fn, 0, 6,
				      params, val);
		if (ret < 0)
			goto bye;
		adap->tids.ntids = val[0];
		adap->tids.natids = min(adap->tids.ntids / 2, MAX_ATIDS);
		adap->tids.stid_base = val[1];
		adap->tids.nstids = val[2] - val[1] + 1;
		/*
		 * Setup server filter region. Divide the availble filter
		 * region into two parts. Regular filters get 1/3rd and server
		 * filters get 2/3rd part. This is only enabled if workarond
		 * path is enabled.
		 * 1. For regular filters.
		 * 2. Server filter: This are special filters which are used
		 * to redirect SYN packets to offload queue.
		 */
		if (adap->flags & FW_OFLD_CONN && !is_bypass(adap)) {
			adap->tids.sftid_base = adap->tids.ftid_base +
					DIV_ROUND_UP(adap->tids.nftids, 3);
			adap->tids.nsftids = adap->tids.nftids -
					 DIV_ROUND_UP(adap->tids.nftids, 3);
			adap->tids.nftids = adap->tids.sftid_base -
						adap->tids.ftid_base;
		}
		adap->vres.ddp.start = val[3];
		adap->vres.ddp.size = val[4] - val[3] + 1;
		adap->params.ofldq_wr_cred = val[5];

		adap->params.offload = 1;
	}
	if (caps_cmd.rdmacaps) {
		params[0] = FW_PARAM_PFVF(STAG_START);
		params[1] = FW_PARAM_PFVF(STAG_END);
		params[2] = FW_PARAM_PFVF(RQ_START);
		params[3] = FW_PARAM_PFVF(RQ_END);
		params[4] = FW_PARAM_PFVF(PBL_START);
		params[5] = FW_PARAM_PFVF(PBL_END);
		ret = t4_query_params(adap, adap->mbox, adap->fn, 0, 6,
				      params, val);
		if (ret < 0)
			goto bye;
		adap->vres.stag.start = val[0];
		adap->vres.stag.size = val[1] - val[0] + 1;
		adap->vres.rq.start = val[2];
		adap->vres.rq.size = val[3] - val[2] + 1;
		adap->vres.pbl.start = val[4];
		adap->vres.pbl.size = val[5] - val[4] + 1;

		params[0] = FW_PARAM_PFVF(SQRQ_START);
		params[1] = FW_PARAM_PFVF(SQRQ_END);
		params[2] = FW_PARAM_PFVF(CQ_START);
		params[3] = FW_PARAM_PFVF(CQ_END);
		params[4] = FW_PARAM_PFVF(OCQ_START);
		params[5] = FW_PARAM_PFVF(OCQ_END);
		ret = t4_query_params(adap, adap->mbox, adap->fn, 0, 6, params,
				      val);
		if (ret < 0)
			goto bye;
		adap->vres.qp.start = val[0];
		adap->vres.qp.size = val[1] - val[0] + 1;
		adap->vres.cq.start = val[2];
		adap->vres.cq.size = val[3] - val[2] + 1;
		adap->vres.ocq.start = val[4];
		adap->vres.ocq.size = val[5] - val[4] + 1;

		params[0] = FW_PARAM_DEV(MAXORDIRD_QP);
		params[1] = FW_PARAM_DEV(MAXIRD_ADAPTER);
		ret = t4_query_params(adap, adap->mbox, adap->fn, 0, 2, params,
				      val);
		if (ret < 0) {
			adap->params.max_ordird_qp = 8;
			adap->params.max_ird_adapter = 32 * adap->tids.ntids;
			ret = 0;
		} else {
			adap->params.max_ordird_qp = val[0];
			adap->params.max_ird_adapter = val[1];
		}
		dev_info(adap->pdev_dev,
			 "max_ordird_qp %d max_ird_adapter %d\n",
			 adap->params.max_ordird_qp,
			 adap->params.max_ird_adapter);
	}
	if (caps_cmd.iscsicaps) {
		params[0] = FW_PARAM_PFVF(ISCSI_START);
		params[1] = FW_PARAM_PFVF(ISCSI_END);
		ret = t4_query_params(adap, adap->mbox, adap->fn, 0, 2,
				      params, val);
		if (ret < 0)
			goto bye;
		adap->vres.iscsi.start = val[0];
		adap->vres.iscsi.size = val[1] - val[0] + 1;
	}
#undef FW_PARAM_PFVF
#undef FW_PARAM_DEV

	/* The MTU/MSS Table is initialized by now, so load their values.  If
	 * we're initializing the adapter, then we'll make any modifications
	 * we want to the MTU/MSS Table and also initialize the congestion
	 * parameters.
	 */
	t4_read_mtu_tbl(adap, adap->params.mtus, NULL);
	if (state != DEV_STATE_INIT) {
		int i;

		/* The default MTU Table contains values 1492 and 1500.
		 * However, for TCP, it's better to have two values which are
		 * a multiple of 8 +/- 4 bytes apart near this popular MTU.
		 * This allows us to have a TCP Data Payload which is a
		 * multiple of 8 regardless of what combination of TCP Options
		 * are in use (always a multiple of 4 bytes) which is
		 * important for performance reasons.  For instance, if no
		 * options are in use, then we have a 20-byte IP header and a
		 * 20-byte TCP header.  In this case, a 1500-byte MSS would
		 * result in a TCP Data Payload of 1500 - 40 == 1460 bytes
		 * which is not a multiple of 8.  So using an MSS of 1488 in
		 * this case results in a TCP Data Payload of 1448 bytes which
		 * is a multiple of 8.  On the other hand, if 12-byte TCP Time
		 * Stamps have been negotiated, then an MTU of 1500 bytes
		 * results in a TCP Data Payload of 1448 bytes which, as
		 * above, is a multiple of 8 bytes ...
		 */
		for (i = 0; i < NMTUS; i++)
			if (adap->params.mtus[i] == 1492) {
				adap->params.mtus[i] = 1488;
				break;
			}

		t4_load_mtus(adap, adap->params.mtus, adap->params.a_wnd,
			     adap->params.b_wnd);
	}
	t4_init_sge_params(adap);
	t4_init_tp_params(adap);
	adap->flags |= FW_OK;
	return 0;

	/*
	 * Something bad happened.  If a command timed out or failed with EIO
	 * FW does not operate within its spec or something catastrophic
	 * happened to HW/FW, stop issuing commands.
	 */
bye:
	if (ret != -ETIMEDOUT && ret != -EIO)
		t4_fw_bye(adap, adap->mbox);
	return ret;
}

/* EEH callbacks */

static pci_ers_result_t eeh_err_detected(struct pci_dev *pdev,
					 pci_channel_state_t state)
{
	int i;
	struct adapter *adap = pci_get_drvdata(pdev);

	if (!adap)
		goto out;

	rtnl_lock();
	adap->flags &= ~FW_OK;
	notify_ulds(adap, CXGB4_STATE_START_RECOVERY);
	spin_lock(&adap->stats_lock);
	for_each_port(adap, i) {
		struct net_device *dev = adap->port[i];

		netif_device_detach(dev);
		netif_carrier_off(dev);
	}
	spin_unlock(&adap->stats_lock);
	if (adap->flags & FULL_INIT_DONE)
		cxgb_down(adap);
	rtnl_unlock();
	if ((adap->flags & DEV_ENABLED)) {
		pci_disable_device(pdev);
		adap->flags &= ~DEV_ENABLED;
	}
out:	return state == pci_channel_io_perm_failure ?
		PCI_ERS_RESULT_DISCONNECT : PCI_ERS_RESULT_NEED_RESET;
}

static pci_ers_result_t eeh_slot_reset(struct pci_dev *pdev)
{
	int i, ret;
	struct fw_caps_config_cmd c;
	struct adapter *adap = pci_get_drvdata(pdev);

	if (!adap) {
		pci_restore_state(pdev);
		pci_save_state(pdev);
		return PCI_ERS_RESULT_RECOVERED;
	}

	if (!(adap->flags & DEV_ENABLED)) {
		if (pci_enable_device(pdev)) {
			dev_err(&pdev->dev, "Cannot reenable PCI "
					    "device after reset\n");
			return PCI_ERS_RESULT_DISCONNECT;
		}
		adap->flags |= DEV_ENABLED;
	}

	pci_set_master(pdev);
	pci_restore_state(pdev);
	pci_save_state(pdev);
	pci_cleanup_aer_uncorrect_error_status(pdev);

	if (t4_wait_dev_ready(adap->regs) < 0)
		return PCI_ERS_RESULT_DISCONNECT;
	if (t4_fw_hello(adap, adap->fn, adap->fn, MASTER_MUST, NULL) < 0)
		return PCI_ERS_RESULT_DISCONNECT;
	adap->flags |= FW_OK;
	if (adap_init1(adap, &c))
		return PCI_ERS_RESULT_DISCONNECT;

	for_each_port(adap, i) {
		struct port_info *p = adap2pinfo(adap, i);

		ret = t4_alloc_vi(adap, adap->fn, p->tx_chan, adap->fn, 0, 1,
				  NULL, NULL);
		if (ret < 0)
			return PCI_ERS_RESULT_DISCONNECT;
		p->viid = ret;
		p->xact_addr_filt = -1;
	}

	t4_load_mtus(adap, adap->params.mtus, adap->params.a_wnd,
		     adap->params.b_wnd);
	setup_memwin(adap);
	if (cxgb_up(adap))
		return PCI_ERS_RESULT_DISCONNECT;
	return PCI_ERS_RESULT_RECOVERED;
}

static void eeh_resume(struct pci_dev *pdev)
{
	int i;
	struct adapter *adap = pci_get_drvdata(pdev);

	if (!adap)
		return;

	rtnl_lock();
	for_each_port(adap, i) {
		struct net_device *dev = adap->port[i];

		if (netif_running(dev)) {
			link_start(dev);
			cxgb_set_rxmode(dev);
		}
		netif_device_attach(dev);
	}
	rtnl_unlock();
}

static const struct pci_error_handlers cxgb4_eeh = {
	.error_detected = eeh_err_detected,
	.slot_reset     = eeh_slot_reset,
	.resume         = eeh_resume,
};

static inline bool is_x_10g_port(const struct link_config *lc)
{
	return (lc->supported & FW_PORT_CAP_SPEED_10G) != 0 ||
	       (lc->supported & FW_PORT_CAP_SPEED_40G) != 0;
}

static inline void init_rspq(struct adapter *adap, struct sge_rspq *q,
			     unsigned int us, unsigned int cnt,
			     unsigned int size, unsigned int iqe_size)
{
	q->adap = adap;
	set_rspq_intr_params(q, us, cnt);
	q->iqe_len = iqe_size;
	q->size = size;
}

/*
 * Perform default configuration of DMA queues depending on the number and type
 * of ports we found and the number of available CPUs.  Most settings can be
 * modified by the admin prior to actual use.
 */
static void cfg_queues(struct adapter *adap)
{
	struct sge *s = &adap->sge;
	int i, n10g = 0, qidx = 0;
#ifndef CONFIG_CHELSIO_T4_DCB
	int q10g = 0;
#endif
	int ciq_size;

	for_each_port(adap, i)
		n10g += is_x_10g_port(&adap2pinfo(adap, i)->link_cfg);
#ifdef CONFIG_CHELSIO_T4_DCB
	/* For Data Center Bridging support we need to be able to support up
	 * to 8 Traffic Priorities; each of which will be assigned to its
	 * own TX Queue in order to prevent Head-Of-Line Blocking.
	 */
	if (adap->params.nports * 8 > MAX_ETH_QSETS) {
		dev_err(adap->pdev_dev, "MAX_ETH_QSETS=%d < %d!\n",
			MAX_ETH_QSETS, adap->params.nports * 8);
		BUG_ON(1);
	}

	for_each_port(adap, i) {
		struct port_info *pi = adap2pinfo(adap, i);

		pi->first_qset = qidx;
		pi->nqsets = 8;
		qidx += pi->nqsets;
	}
#else /* !CONFIG_CHELSIO_T4_DCB */
	/*
	 * We default to 1 queue per non-10G port and up to # of cores queues
	 * per 10G port.
	 */
	if (n10g)
		q10g = (MAX_ETH_QSETS - (adap->params.nports - n10g)) / n10g;
	if (q10g > netif_get_num_default_rss_queues())
		q10g = netif_get_num_default_rss_queues();

	for_each_port(adap, i) {
		struct port_info *pi = adap2pinfo(adap, i);

		pi->first_qset = qidx;
		pi->nqsets = is_x_10g_port(&pi->link_cfg) ? q10g : 1;
		qidx += pi->nqsets;
	}
#endif /* !CONFIG_CHELSIO_T4_DCB */

	s->ethqsets = qidx;
	s->max_ethqsets = qidx;   /* MSI-X may lower it later */

	if (is_offload(adap)) {
		/*
		 * For offload we use 1 queue/channel if all ports are up to 1G,
		 * otherwise we divide all available queues amongst the channels
		 * capped by the number of available cores.
		 */
		if (n10g) {
			i = min_t(int, ARRAY_SIZE(s->ofldrxq),
				  num_online_cpus());
			s->ofldqsets = roundup(i, adap->params.nports);
		} else
			s->ofldqsets = adap->params.nports;
		/* For RDMA one Rx queue per channel suffices */
		s->rdmaqs = adap->params.nports;
		s->rdmaciqs = adap->params.nports;
	}

	for (i = 0; i < ARRAY_SIZE(s->ethrxq); i++) {
		struct sge_eth_rxq *r = &s->ethrxq[i];

		init_rspq(adap, &r->rspq, 5, 10, 1024, 64);
		r->fl.size = 72;
	}

	for (i = 0; i < ARRAY_SIZE(s->ethtxq); i++)
		s->ethtxq[i].q.size = 1024;

	for (i = 0; i < ARRAY_SIZE(s->ctrlq); i++)
		s->ctrlq[i].q.size = 512;

	for (i = 0; i < ARRAY_SIZE(s->ofldtxq); i++)
		s->ofldtxq[i].q.size = 1024;

	for (i = 0; i < ARRAY_SIZE(s->ofldrxq); i++) {
		struct sge_ofld_rxq *r = &s->ofldrxq[i];

		init_rspq(adap, &r->rspq, 5, 1, 1024, 64);
		r->rspq.uld = CXGB4_ULD_ISCSI;
		r->fl.size = 72;
	}

	for (i = 0; i < ARRAY_SIZE(s->rdmarxq); i++) {
		struct sge_ofld_rxq *r = &s->rdmarxq[i];

		init_rspq(adap, &r->rspq, 5, 1, 511, 64);
		r->rspq.uld = CXGB4_ULD_RDMA;
		r->fl.size = 72;
	}

	ciq_size = 64 + adap->vres.cq.size + adap->tids.nftids;
	if (ciq_size > SGE_MAX_IQ_SIZE) {
		CH_WARN(adap, "CIQ size too small for available IQs\n");
		ciq_size = SGE_MAX_IQ_SIZE;
	}

	for (i = 0; i < ARRAY_SIZE(s->rdmaciq); i++) {
		struct sge_ofld_rxq *r = &s->rdmaciq[i];

		init_rspq(adap, &r->rspq, 5, 1, ciq_size, 64);
		r->rspq.uld = CXGB4_ULD_RDMA;
	}

	init_rspq(adap, &s->fw_evtq, 0, 1, 1024, 64);
	init_rspq(adap, &s->intrq, 0, 1, 2 * MAX_INGQ, 64);
}

/*
 * Reduce the number of Ethernet queues across all ports to at most n.
 * n provides at least one queue per port.
 */
static void reduce_ethqs(struct adapter *adap, int n)
{
	int i;
	struct port_info *pi;

	while (n < adap->sge.ethqsets)
		for_each_port(adap, i) {
			pi = adap2pinfo(adap, i);
			if (pi->nqsets > 1) {
				pi->nqsets--;
				adap->sge.ethqsets--;
				if (adap->sge.ethqsets <= n)
					break;
			}
		}

	n = 0;
	for_each_port(adap, i) {
		pi = adap2pinfo(adap, i);
		pi->first_qset = n;
		n += pi->nqsets;
	}
}

/* 2 MSI-X vectors needed for the FW queue and non-data interrupts */
#define EXTRA_VECS 2

static int enable_msix(struct adapter *adap)
{
	int ofld_need = 0;
	int i, want, need;
	struct sge *s = &adap->sge;
	unsigned int nchan = adap->params.nports;
	struct msix_entry entries[MAX_INGQ + 1];

	for (i = 0; i < ARRAY_SIZE(entries); ++i)
		entries[i].entry = i;

	want = s->max_ethqsets + EXTRA_VECS;
	if (is_offload(adap)) {
		want += s->rdmaqs + s->rdmaciqs + s->ofldqsets;
		/* need nchan for each possible ULD */
		ofld_need = 3 * nchan;
	}
#ifdef CONFIG_CHELSIO_T4_DCB
	/* For Data Center Bridging we need 8 Ethernet TX Priority Queues for
	 * each port.
	 */
	need = 8 * adap->params.nports + EXTRA_VECS + ofld_need;
#else
	need = adap->params.nports + EXTRA_VECS + ofld_need;
#endif
	want = pci_enable_msix_range(adap->pdev, entries, need, want);
	if (want < 0)
		return want;

	/*
	 * Distribute available vectors to the various queue groups.
	 * Every group gets its minimum requirement and NIC gets top
	 * priority for leftovers.
	 */
	i = want - EXTRA_VECS - ofld_need;
	if (i < s->max_ethqsets) {
		s->max_ethqsets = i;
		if (i < s->ethqsets)
			reduce_ethqs(adap, i);
	}
	if (is_offload(adap)) {
		i = want - EXTRA_VECS - s->max_ethqsets;
		i -= ofld_need - nchan;
		s->ofldqsets = (i / nchan) * nchan;  /* round down */
	}
	for (i = 0; i < want; ++i)
		adap->msix_info[i].vec = entries[i].vector;

	return 0;
}

#undef EXTRA_VECS

static int init_rss(struct adapter *adap)
{
	unsigned int i, j;

	for_each_port(adap, i) {
		struct port_info *pi = adap2pinfo(adap, i);

		pi->rss = kcalloc(pi->rss_size, sizeof(u16), GFP_KERNEL);
		if (!pi->rss)
			return -ENOMEM;
		for (j = 0; j < pi->rss_size; j++)
			pi->rss[j] = ethtool_rxfh_indir_default(j, pi->nqsets);
	}
	return 0;
}

static void print_port_info(const struct net_device *dev)
{
	char buf[80];
	char *bufp = buf;
	const char *spd = "";
	const struct port_info *pi = netdev_priv(dev);
	const struct adapter *adap = pi->adapter;

	if (adap->params.pci.speed == PCI_EXP_LNKSTA_CLS_2_5GB)
		spd = " 2.5 GT/s";
	else if (adap->params.pci.speed == PCI_EXP_LNKSTA_CLS_5_0GB)
		spd = " 5 GT/s";
	else if (adap->params.pci.speed == PCI_EXP_LNKSTA_CLS_8_0GB)
		spd = " 8 GT/s";

	if (pi->link_cfg.supported & FW_PORT_CAP_SPEED_100M)
		bufp += sprintf(bufp, "100/");
	if (pi->link_cfg.supported & FW_PORT_CAP_SPEED_1G)
		bufp += sprintf(bufp, "1000/");
	if (pi->link_cfg.supported & FW_PORT_CAP_SPEED_10G)
		bufp += sprintf(bufp, "10G/");
	if (pi->link_cfg.supported & FW_PORT_CAP_SPEED_40G)
		bufp += sprintf(bufp, "40G/");
	if (bufp != buf)
		--bufp;
	sprintf(bufp, "BASE-%s", t4_get_port_type_description(pi->port_type));

	netdev_info(dev, "Chelsio %s rev %d %s %sNIC PCIe x%d%s%s\n",
		    adap->params.vpd.id,
		    CHELSIO_CHIP_RELEASE(adap->params.chip), buf,
		    is_offload(adap) ? "R" : "", adap->params.pci.width, spd,
		    (adap->flags & USING_MSIX) ? " MSI-X" :
		    (adap->flags & USING_MSI) ? " MSI" : "");
	netdev_info(dev, "S/N: %s, P/N: %s\n",
		    adap->params.vpd.sn, adap->params.vpd.pn);
}

static void enable_pcie_relaxed_ordering(struct pci_dev *dev)
{
	pcie_capability_set_word(dev, PCI_EXP_DEVCTL, PCI_EXP_DEVCTL_RELAX_EN);
}

/*
 * Free the following resources:
 * - memory used for tables
 * - MSI/MSI-X
 * - net devices
 * - resources FW is holding for us
 */
static void free_some_resources(struct adapter *adapter)
{
	unsigned int i;

	t4_free_mem(adapter->l2t);
	t4_free_mem(adapter->tids.tid_tab);
	disable_msi(adapter);

	for_each_port(adapter, i)
		if (adapter->port[i]) {
			kfree(adap2pinfo(adapter, i)->rss);
			free_netdev(adapter->port[i]);
		}
	if (adapter->flags & FW_OK)
		t4_fw_bye(adapter, adapter->fn);
}

#define TSO_FLAGS (NETIF_F_TSO | NETIF_F_TSO6 | NETIF_F_TSO_ECN)
#define VLAN_FEAT (NETIF_F_SG | NETIF_F_IP_CSUM | TSO_FLAGS | \
		   NETIF_F_IPV6_CSUM | NETIF_F_HIGHDMA)
#define SEGMENT_SIZE 128

static int init_one(struct pci_dev *pdev, const struct pci_device_id *ent)
{
	int func, i, err, s_qpp, qpp, num_seg;
	struct port_info *pi;
	bool highdma = false;
	struct adapter *adapter = NULL;
	void __iomem *regs;

	printk_once(KERN_INFO "%s - version %s\n", DRV_DESC, DRV_VERSION);

	err = pci_request_regions(pdev, KBUILD_MODNAME);
	if (err) {
		/* Just info, some other driver may have claimed the device. */
		dev_info(&pdev->dev, "cannot obtain PCI resources\n");
		return err;
	}

	err = pci_enable_device(pdev);
	if (err) {
		dev_err(&pdev->dev, "cannot enable PCI device\n");
		goto out_release_regions;
	}

	regs = pci_ioremap_bar(pdev, 0);
	if (!regs) {
		dev_err(&pdev->dev, "cannot map device registers\n");
		err = -ENOMEM;
		goto out_disable_device;
	}

	err = t4_wait_dev_ready(regs);
	if (err < 0)
		goto out_unmap_bar0;

	/* We control everything through one PF */
	func = SOURCEPF_GET(readl(regs + PL_WHOAMI));
	if (func != ent->driver_data) {
		iounmap(regs);
		pci_disable_device(pdev);
		pci_save_state(pdev);        /* to restore SR-IOV later */
		goto sriov;
	}

	if (!pci_set_dma_mask(pdev, DMA_BIT_MASK(64))) {
		highdma = true;
		err = pci_set_consistent_dma_mask(pdev, DMA_BIT_MASK(64));
		if (err) {
			dev_err(&pdev->dev, "unable to obtain 64-bit DMA for "
				"coherent allocations\n");
			goto out_unmap_bar0;
		}
	} else {
		err = pci_set_dma_mask(pdev, DMA_BIT_MASK(32));
		if (err) {
			dev_err(&pdev->dev, "no usable DMA configuration\n");
			goto out_unmap_bar0;
		}
	}

	pci_enable_pcie_error_reporting(pdev);
	enable_pcie_relaxed_ordering(pdev);
	pci_set_master(pdev);
	pci_save_state(pdev);

	adapter = kzalloc(sizeof(*adapter), GFP_KERNEL);
	if (!adapter) {
		err = -ENOMEM;
		goto out_unmap_bar0;
	}

	adapter->workq = create_singlethread_workqueue("cxgb4");
	if (!adapter->workq) {
		err = -ENOMEM;
		goto out_free_adapter;
	}

	/* PCI device has been enabled */
	adapter->flags |= DEV_ENABLED;

	adapter->regs = regs;
	adapter->pdev = pdev;
	adapter->pdev_dev = &pdev->dev;
	adapter->mbox = func;
	adapter->fn = func;
	adapter->msg_enable = dflt_msg_enable;
	memset(adapter->chan_map, 0xff, sizeof(adapter->chan_map));

	spin_lock_init(&adapter->stats_lock);
	spin_lock_init(&adapter->tid_release_lock);
	spin_lock_init(&adapter->win0_lock);

	INIT_WORK(&adapter->tid_release_task, process_tid_release_list);
	INIT_WORK(&adapter->db_full_task, process_db_full);
	INIT_WORK(&adapter->db_drop_task, process_db_drop);

	err = t4_prep_adapter(adapter);
	if (err)
		goto out_free_adapter;


	if (!is_t4(adapter->params.chip)) {
		s_qpp = QUEUESPERPAGEPF1 * adapter->fn;
		qpp = 1 << QUEUESPERPAGEPF0_GET(t4_read_reg(adapter,
		      SGE_EGRESS_QUEUES_PER_PAGE_PF) >> s_qpp);
		num_seg = PAGE_SIZE / SEGMENT_SIZE;

		/* Each segment size is 128B. Write coalescing is enabled only
		 * when SGE_EGRESS_QUEUES_PER_PAGE_PF reg value for the
		 * queue is less no of segments that can be accommodated in
		 * a page size.
		 */
		if (qpp > num_seg) {
			dev_err(&pdev->dev,
				"Incorrect number of egress queues per page\n");
			err = -EINVAL;
			goto out_free_adapter;
		}
		adapter->bar2 = ioremap_wc(pci_resource_start(pdev, 2),
		pci_resource_len(pdev, 2));
		if (!adapter->bar2) {
			dev_err(&pdev->dev, "cannot map device bar2 region\n");
			err = -ENOMEM;
			goto out_free_adapter;
		}
	}

	setup_memwin(adapter);
	err = adap_init0(adapter);
	setup_memwin_rdma(adapter);
	if (err)
		goto out_unmap_bar;

	for_each_port(adapter, i) {
		struct net_device *netdev;

		netdev = alloc_etherdev_mq(sizeof(struct port_info),
					   MAX_ETH_QSETS);
		if (!netdev) {
			err = -ENOMEM;
			goto out_free_dev;
		}

		SET_NETDEV_DEV(netdev, &pdev->dev);

		adapter->port[i] = netdev;
		pi = netdev_priv(netdev);
		pi->adapter = adapter;
		pi->xact_addr_filt = -1;
		pi->port_id = i;
		netdev->irq = pdev->irq;

		netdev->hw_features = NETIF_F_SG | TSO_FLAGS |
			NETIF_F_IP_CSUM | NETIF_F_IPV6_CSUM |
			NETIF_F_RXCSUM | NETIF_F_RXHASH |
			NETIF_F_HW_VLAN_CTAG_TX | NETIF_F_HW_VLAN_CTAG_RX;
		if (highdma)
			netdev->hw_features |= NETIF_F_HIGHDMA;
		netdev->features |= netdev->hw_features;
		netdev->vlan_features = netdev->features & VLAN_FEAT;

		netdev->priv_flags |= IFF_UNICAST_FLT;

		netdev->netdev_ops = &cxgb4_netdev_ops;
#ifdef CONFIG_CHELSIO_T4_DCB
		netdev->dcbnl_ops = &cxgb4_dcb_ops;
		cxgb4_dcb_state_init(netdev);
#endif
		netdev->ethtool_ops = &cxgb_ethtool_ops;
	}

	pci_set_drvdata(pdev, adapter);

	if (adapter->flags & FW_OK) {
		err = t4_port_init(adapter, func, func, 0);
		if (err)
			goto out_free_dev;
	}

	/*
	 * Configure queues and allocate tables now, they can be needed as
	 * soon as the first register_netdev completes.
	 */
	cfg_queues(adapter);

	adapter->l2t = t4_init_l2t();
	if (!adapter->l2t) {
		/* We tolerate a lack of L2T, giving up some functionality */
		dev_warn(&pdev->dev, "could not allocate L2T, continuing\n");
		adapter->params.offload = 0;
	}

	if (is_offload(adapter) && tid_init(&adapter->tids) < 0) {
		dev_warn(&pdev->dev, "could not allocate TID table, "
			 "continuing\n");
		adapter->params.offload = 0;
	}

	/* See what interrupts we'll be using */
	if (msi > 1 && enable_msix(adapter) == 0)
		adapter->flags |= USING_MSIX;
	else if (msi > 0 && pci_enable_msi(pdev) == 0)
		adapter->flags |= USING_MSI;

	err = init_rss(adapter);
	if (err)
		goto out_free_dev;

	/*
	 * The card is now ready to go.  If any errors occur during device
	 * registration we do not fail the whole card but rather proceed only
	 * with the ports we manage to register successfully.  However we must
	 * register at least one net device.
	 */
	for_each_port(adapter, i) {
		pi = adap2pinfo(adapter, i);
		netif_set_real_num_tx_queues(adapter->port[i], pi->nqsets);
		netif_set_real_num_rx_queues(adapter->port[i], pi->nqsets);

		err = register_netdev(adapter->port[i]);
		if (err)
			break;
		adapter->chan_map[pi->tx_chan] = i;
		print_port_info(adapter->port[i]);
	}
	if (i == 0) {
		dev_err(&pdev->dev, "could not register any net devices\n");
		goto out_free_dev;
	}
	if (err) {
		dev_warn(&pdev->dev, "only %d net devices registered\n", i);
		err = 0;
	}

	if (cxgb4_debugfs_root) {
		adapter->debugfs_root = debugfs_create_dir(pci_name(pdev),
							   cxgb4_debugfs_root);
		setup_debugfs(adapter);
	}

	/* PCIe EEH recovery on powerpc platforms needs fundamental reset */
	pdev->needs_freset = 1;

	if (is_offload(adapter))
		attach_ulds(adapter);

sriov:
#ifdef CONFIG_PCI_IOV
	if (func < ARRAY_SIZE(num_vf) && num_vf[func] > 0)
		if (pci_enable_sriov(pdev, num_vf[func]) == 0)
			dev_info(&pdev->dev,
				 "instantiated %u virtual functions\n",
				 num_vf[func]);
#endif
	return 0;

 out_free_dev:
	free_some_resources(adapter);
 out_unmap_bar:
	if (!is_t4(adapter->params.chip))
		iounmap(adapter->bar2);
 out_free_adapter:
	if (adapter->workq)
		destroy_workqueue(adapter->workq);

	kfree(adapter);
 out_unmap_bar0:
	iounmap(regs);
 out_disable_device:
	pci_disable_pcie_error_reporting(pdev);
	pci_disable_device(pdev);
 out_release_regions:
	pci_release_regions(pdev);
	return err;
}

static void remove_one(struct pci_dev *pdev)
{
	struct adapter *adapter = pci_get_drvdata(pdev);

#ifdef CONFIG_PCI_IOV
	pci_disable_sriov(pdev);

#endif

	if (adapter) {
		int i;

		/* Tear down per-adapter Work Queue first since it can contain
		 * references to our adapter data structure.
		 */
		destroy_workqueue(adapter->workq);

		if (is_offload(adapter))
			detach_ulds(adapter);

		for_each_port(adapter, i)
			if (adapter->port[i]->reg_state == NETREG_REGISTERED)
				unregister_netdev(adapter->port[i]);

		debugfs_remove_recursive(adapter->debugfs_root);

		/* If we allocated filters, free up state associated with any
		 * valid filters ...
		 */
		if (adapter->tids.ftid_tab) {
			struct filter_entry *f = &adapter->tids.ftid_tab[0];
			for (i = 0; i < (adapter->tids.nftids +
					adapter->tids.nsftids); i++, f++)
				if (f->valid)
					clear_filter(adapter, f);
		}

		if (adapter->flags & FULL_INIT_DONE)
			cxgb_down(adapter);

		free_some_resources(adapter);
		iounmap(adapter->regs);
		if (!is_t4(adapter->params.chip))
			iounmap(adapter->bar2);
		pci_disable_pcie_error_reporting(pdev);
		if ((adapter->flags & DEV_ENABLED)) {
			pci_disable_device(pdev);
			adapter->flags &= ~DEV_ENABLED;
		}
		pci_release_regions(pdev);
		synchronize_rcu();
		kfree(adapter);
	} else
		pci_release_regions(pdev);
}

static struct pci_driver cxgb4_driver = {
	.name     = KBUILD_MODNAME,
	.id_table = cxgb4_pci_tbl,
	.probe    = init_one,
	.remove   = remove_one,
	.shutdown = remove_one,
	.err_handler = &cxgb4_eeh,
};

static int __init cxgb4_init_module(void)
{
	int ret;

	/* Debugfs support is optional, just warn if this fails */
	cxgb4_debugfs_root = debugfs_create_dir(KBUILD_MODNAME, NULL);
	if (!cxgb4_debugfs_root)
		pr_warn("could not create debugfs entry, continuing\n");

	ret = pci_register_driver(&cxgb4_driver);
	if (ret < 0)
		debugfs_remove(cxgb4_debugfs_root);

#if IS_ENABLED(CONFIG_IPV6)
	register_inet6addr_notifier(&cxgb4_inet6addr_notifier);
#endif

	return ret;
}

static void __exit cxgb4_cleanup_module(void)
{
#if IS_ENABLED(CONFIG_IPV6)
	unregister_inet6addr_notifier(&cxgb4_inet6addr_notifier);
#endif
	pci_unregister_driver(&cxgb4_driver);
	debugfs_remove(cxgb4_debugfs_root);  /* NULL ok */
}

module_init(cxgb4_init_module);
module_exit(cxgb4_cleanup_module);<|MERGE_RESOLUTION|>--- conflicted
+++ resolved
@@ -210,116 +210,6 @@
 			 NETIF_MSG_TIMER | NETIF_MSG_IFDOWN | NETIF_MSG_IFUP |\
 			 NETIF_MSG_RX_ERR | NETIF_MSG_TX_ERR)
 
-<<<<<<< HEAD
-#define CH_DEVICE(devid, data) { PCI_VDEVICE(CHELSIO, devid), (data) }
-
-static const struct pci_device_id cxgb4_pci_tbl[] = {
-	CH_DEVICE(0xa000, 0),  /* PE10K */
-	CH_DEVICE(0x4001, -1),
-	CH_DEVICE(0x4002, -1),
-	CH_DEVICE(0x4003, -1),
-	CH_DEVICE(0x4004, -1),
-	CH_DEVICE(0x4005, -1),
-	CH_DEVICE(0x4006, -1),
-	CH_DEVICE(0x4007, -1),
-	CH_DEVICE(0x4008, -1),
-	CH_DEVICE(0x4009, -1),
-	CH_DEVICE(0x400a, -1),
-	CH_DEVICE(0x400d, -1),
-	CH_DEVICE(0x400e, -1),
-	CH_DEVICE(0x4080, -1),
-	CH_DEVICE(0x4081, -1),
-	CH_DEVICE(0x4082, -1),
-	CH_DEVICE(0x4083, -1),
-	CH_DEVICE(0x4084, -1),
-	CH_DEVICE(0x4085, -1),
-	CH_DEVICE(0x4086, -1),
-	CH_DEVICE(0x4087, -1),
-	CH_DEVICE(0x4088, -1),
-	CH_DEVICE(0x4401, 4),
-	CH_DEVICE(0x4402, 4),
-	CH_DEVICE(0x4403, 4),
-	CH_DEVICE(0x4404, 4),
-	CH_DEVICE(0x4405, 4),
-	CH_DEVICE(0x4406, 4),
-	CH_DEVICE(0x4407, 4),
-	CH_DEVICE(0x4408, 4),
-	CH_DEVICE(0x4409, 4),
-	CH_DEVICE(0x440a, 4),
-	CH_DEVICE(0x440d, 4),
-	CH_DEVICE(0x440e, 4),
-	CH_DEVICE(0x4480, 4),
-	CH_DEVICE(0x4481, 4),
-	CH_DEVICE(0x4482, 4),
-	CH_DEVICE(0x4483, 4),
-	CH_DEVICE(0x4484, 4),
-	CH_DEVICE(0x4485, 4),
-	CH_DEVICE(0x4486, 4),
-	CH_DEVICE(0x4487, 4),
-	CH_DEVICE(0x4488, 4),
-	CH_DEVICE(0x5001, 4),
-	CH_DEVICE(0x5002, 4),
-	CH_DEVICE(0x5003, 4),
-	CH_DEVICE(0x5004, 4),
-	CH_DEVICE(0x5005, 4),
-	CH_DEVICE(0x5006, 4),
-	CH_DEVICE(0x5007, 4),
-	CH_DEVICE(0x5008, 4),
-	CH_DEVICE(0x5009, 4),
-	CH_DEVICE(0x500A, 4),
-	CH_DEVICE(0x500B, 4),
-	CH_DEVICE(0x500C, 4),
-	CH_DEVICE(0x500D, 4),
-	CH_DEVICE(0x500E, 4),
-	CH_DEVICE(0x500F, 4),
-	CH_DEVICE(0x5010, 4),
-	CH_DEVICE(0x5011, 4),
-	CH_DEVICE(0x5012, 4),
-	CH_DEVICE(0x5013, 4),
-	CH_DEVICE(0x5014, 4),
-	CH_DEVICE(0x5015, 4),
-	CH_DEVICE(0x5080, 4),
-	CH_DEVICE(0x5081, 4),
-	CH_DEVICE(0x5082, 4),
-	CH_DEVICE(0x5083, 4),
-	CH_DEVICE(0x5084, 4),
-	CH_DEVICE(0x5085, 4),
-	CH_DEVICE(0x5086, 4),
-	CH_DEVICE(0x5087, 4),
-	CH_DEVICE(0x5088, 4),
-	CH_DEVICE(0x5401, 4),
-	CH_DEVICE(0x5402, 4),
-	CH_DEVICE(0x5403, 4),
-	CH_DEVICE(0x5404, 4),
-	CH_DEVICE(0x5405, 4),
-	CH_DEVICE(0x5406, 4),
-	CH_DEVICE(0x5407, 4),
-	CH_DEVICE(0x5408, 4),
-	CH_DEVICE(0x5409, 4),
-	CH_DEVICE(0x540A, 4),
-	CH_DEVICE(0x540B, 4),
-	CH_DEVICE(0x540C, 4),
-	CH_DEVICE(0x540D, 4),
-	CH_DEVICE(0x540E, 4),
-	CH_DEVICE(0x540F, 4),
-	CH_DEVICE(0x5410, 4),
-	CH_DEVICE(0x5411, 4),
-	CH_DEVICE(0x5412, 4),
-	CH_DEVICE(0x5413, 4),
-	CH_DEVICE(0x5414, 4),
-	CH_DEVICE(0x5415, 4),
-	CH_DEVICE(0x5480, 4),
-	CH_DEVICE(0x5481, 4),
-	CH_DEVICE(0x5482, 4),
-	CH_DEVICE(0x5483, 4),
-	CH_DEVICE(0x5484, 4),
-	CH_DEVICE(0x5485, 4),
-	CH_DEVICE(0x5486, 4),
-	CH_DEVICE(0x5487, 4),
-	CH_DEVICE(0x5488, 4),
-	{ 0, }
-};
-=======
 /* Macros needed to support the PCI Device ID Table ...
  */
 #define CH_PCI_DEVICE_ID_TABLE_DEFINE_BEGIN \
@@ -339,7 +229,6 @@
 	}
 
 #include "t4_pci_id_tbl.h"
->>>>>>> e529fea9
 
 #define FW4_FNAME "cxgb4/t4fw.bin"
 #define FW5_FNAME "cxgb4/t5fw.bin"
@@ -2961,11 +2850,7 @@
 	int ret;
 	const struct firmware *fw;
 	struct adapter *adap = netdev2adap(netdev);
-<<<<<<< HEAD
-	unsigned int mbox = FW_PCIE_FW_MASTER_MASK + 1;
-=======
 	unsigned int mbox = PCIE_FW_MASTER_M + 1;
->>>>>>> e529fea9
 
 	ef->data[sizeof(ef->data) - 1] = '\0';
 	ret = request_firmware(&fw, ef->data, adap->pdev_dev);
