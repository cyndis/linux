/* A network driver using virtio.
 *
 * Copyright 2007 Rusty Russell <rusty@rustcorp.com.au> IBM Corporation
 *
 * This program is free software; you can redistribute it and/or modify
 * it under the terms of the GNU General Public License as published by
 * the Free Software Foundation; either version 2 of the License, or
 * (at your option) any later version.
 *
 * This program is distributed in the hope that it will be useful,
 * but WITHOUT ANY WARRANTY; without even the implied warranty of
 * MERCHANTABILITY or FITNESS FOR A PARTICULAR PURPOSE.  See the
 * GNU General Public License for more details.
 *
 * You should have received a copy of the GNU General Public License
 * along with this program; if not, see <http://www.gnu.org/licenses/>.
 */
//#define DEBUG
#include <linux/netdevice.h>
#include <linux/etherdevice.h>
#include <linux/ethtool.h>
#include <linux/module.h>
#include <linux/virtio.h>
#include <linux/virtio_net.h>
#include <linux/scatterlist.h>
#include <linux/if_vlan.h>
#include <linux/slab.h>
#include <linux/cpu.h>
#include <linux/average.h>
#include <net/busy_poll.h>

static int napi_weight = NAPI_POLL_WEIGHT;
module_param(napi_weight, int, 0444);

static bool csum = true, gso = true;
module_param(csum, bool, 0444);
module_param(gso, bool, 0444);

/* FIXME: MTU in config. */
#define GOOD_PACKET_LEN (ETH_HLEN + VLAN_HLEN + ETH_DATA_LEN)
#define GOOD_COPY_LEN	128

/* Weight used for the RX packet size EWMA. The average packet size is used to
 * determine the packet buffer size when refilling RX rings. As the entire RX
 * ring may be refilled at once, the weight is chosen so that the EWMA will be
 * insensitive to short-term, transient changes in packet size.
 */
#define RECEIVE_AVG_WEIGHT 64

/* Minimum alignment for mergeable packet buffers. */
#define MERGEABLE_BUFFER_ALIGN max(L1_CACHE_BYTES, 256)

#define VIRTNET_DRIVER_VERSION "1.0.0"

struct virtnet_stats {
	struct u64_stats_sync tx_syncp;
	struct u64_stats_sync rx_syncp;
	u64 tx_bytes;
	u64 tx_packets;

	u64 rx_bytes;
	u64 rx_packets;
};

/* Internal representation of a send virtqueue */
struct send_queue {
	/* Virtqueue associated with this send _queue */
	struct virtqueue *vq;

	/* TX: fragments + linear part + virtio header */
	struct scatterlist sg[MAX_SKB_FRAGS + 2];

	/* Name of the send queue: output.$index */
	char name[40];
};

/* Internal representation of a receive virtqueue */
struct receive_queue {
	/* Virtqueue associated with this receive_queue */
	struct virtqueue *vq;

	struct napi_struct napi;

	/* Chain pages by the private ptr. */
	struct page *pages;

	/* Average packet length for mergeable receive buffers. */
	struct ewma mrg_avg_pkt_len;

	/* Page frag for packet buffer allocation. */
	struct page_frag alloc_frag;

	/* RX: fragments + linear part + virtio header */
	struct scatterlist sg[MAX_SKB_FRAGS + 2];

	/* Name of this receive queue: input.$index */
	char name[40];
};

struct virtnet_info {
	struct virtio_device *vdev;
	struct virtqueue *cvq;
	struct net_device *dev;
	struct send_queue *sq;
	struct receive_queue *rq;
	unsigned int status;

	/* Max # of queue pairs supported by the device */
	u16 max_queue_pairs;

	/* # of queue pairs currently used by the driver */
	u16 curr_queue_pairs;

	/* I like... big packets and I cannot lie! */
	bool big_packets;

	/* Host will merge rx buffers for big packets (shake it! shake it!) */
	bool mergeable_rx_bufs;

	/* Has control virtqueue */
	bool has_cvq;

	/* Host can handle any s/g split between our header and packet data */
	bool any_header_sg;

<<<<<<< HEAD
=======
	/* Packet virtio header size */
	u8 hdr_len;

>>>>>>> e529fea9
	/* Active statistics */
	struct virtnet_stats __percpu *stats;

	/* Work struct for refilling if we run low on memory. */
	struct delayed_work refill;

	/* Work struct for config space updates */
	struct work_struct config_work;

	/* Does the affinity hint is set for virtqueues? */
	bool affinity_hint_set;

	/* CPU hot plug notifier */
	struct notifier_block nb;
};

struct padded_vnet_hdr {
	struct virtio_net_hdr_mrg_rxbuf hdr;
	/*
	 * hdr is in a separate sg buffer, and data sg buffer shares same page
	 * with this header sg. This padding makes next sg 16 byte aligned
	 * after the header.
	 */
	char padding[4];
};

/* Converting between virtqueue no. and kernel tx/rx queue no.
 * 0:rx0 1:tx0 2:rx1 3:tx1 ... 2N:rxN 2N+1:txN 2N+2:cvq
 */
static int vq2txq(struct virtqueue *vq)
{
	return (vq->index - 1) / 2;
}

static int txq2vq(int txq)
{
	return txq * 2 + 1;
}

static int vq2rxq(struct virtqueue *vq)
{
	return vq->index / 2;
}

static int rxq2vq(int rxq)
{
	return rxq * 2;
}

static inline struct virtio_net_hdr_mrg_rxbuf *skb_vnet_hdr(struct sk_buff *skb)
{
	return (struct virtio_net_hdr_mrg_rxbuf *)skb->cb;
}

/*
 * private is used to chain pages for big packets, put the whole
 * most recent used list in the beginning for reuse
 */
static void give_pages(struct receive_queue *rq, struct page *page)
{
	struct page *end;

	/* Find end of list, sew whole thing into vi->rq.pages. */
	for (end = page; end->private; end = (struct page *)end->private);
	end->private = (unsigned long)rq->pages;
	rq->pages = page;
}

static struct page *get_a_page(struct receive_queue *rq, gfp_t gfp_mask)
{
	struct page *p = rq->pages;

	if (p) {
		rq->pages = (struct page *)p->private;
		/* clear private here, it is used to chain pages */
		p->private = 0;
	} else
		p = alloc_page(gfp_mask);
	return p;
}

static void skb_xmit_done(struct virtqueue *vq)
{
	struct virtnet_info *vi = vq->vdev->priv;

	/* Suppress further interrupts. */
	virtqueue_disable_cb(vq);

	/* We were probably waiting for more output buffers. */
	netif_wake_subqueue(vi->dev, vq2txq(vq));
}

static unsigned int mergeable_ctx_to_buf_truesize(unsigned long mrg_ctx)
{
	unsigned int truesize = mrg_ctx & (MERGEABLE_BUFFER_ALIGN - 1);
	return (truesize + 1) * MERGEABLE_BUFFER_ALIGN;
}

static void *mergeable_ctx_to_buf_address(unsigned long mrg_ctx)
{
	return (void *)(mrg_ctx & -MERGEABLE_BUFFER_ALIGN);

}

static unsigned long mergeable_buf_to_ctx(void *buf, unsigned int truesize)
{
	unsigned int size = truesize / MERGEABLE_BUFFER_ALIGN;
	return (unsigned long)buf | (size - 1);
}

/* Called from bottom half context */
static struct sk_buff *page_to_skb(struct virtnet_info *vi,
				   struct receive_queue *rq,
				   struct page *page, unsigned int offset,
				   unsigned int len, unsigned int truesize)
{
	struct sk_buff *skb;
	struct virtio_net_hdr_mrg_rxbuf *hdr;
	unsigned int copy, hdr_len, hdr_padded_len;
	char *p;

	p = page_address(page) + offset;

	/* copy small packet so we can reuse these pages for small data */
	skb = netdev_alloc_skb_ip_align(vi->dev, GOOD_COPY_LEN);
	if (unlikely(!skb))
		return NULL;

	hdr = skb_vnet_hdr(skb);

	hdr_len = vi->hdr_len;
	if (vi->mergeable_rx_bufs)
		hdr_padded_len = sizeof *hdr;
	else
		hdr_padded_len = sizeof(struct padded_vnet_hdr);

	memcpy(hdr, p, hdr_len);

	len -= hdr_len;
	offset += hdr_padded_len;
	p += hdr_padded_len;

	copy = len;
	if (copy > skb_tailroom(skb))
		copy = skb_tailroom(skb);
	memcpy(skb_put(skb, copy), p, copy);

	len -= copy;
	offset += copy;

	if (vi->mergeable_rx_bufs) {
		if (len)
			skb_add_rx_frag(skb, 0, page, offset, len, truesize);
		else
			put_page(page);
		return skb;
	}

	/*
	 * Verify that we can indeed put this data into a skb.
	 * This is here to handle cases when the device erroneously
	 * tries to receive more than is possible. This is usually
	 * the case of a broken device.
	 */
	if (unlikely(len > MAX_SKB_FRAGS * PAGE_SIZE)) {
		net_dbg_ratelimited("%s: too much data\n", skb->dev->name);
		dev_kfree_skb(skb);
		return NULL;
	}
	BUG_ON(offset >= PAGE_SIZE);
	while (len) {
		unsigned int frag_size = min((unsigned)PAGE_SIZE - offset, len);
		skb_add_rx_frag(skb, skb_shinfo(skb)->nr_frags, page, offset,
				frag_size, truesize);
		len -= frag_size;
		page = (struct page *)page->private;
		offset = 0;
	}

	if (page)
		give_pages(rq, page);

	return skb;
}

static struct sk_buff *receive_small(struct virtnet_info *vi, void *buf, unsigned int len)
{
	struct sk_buff * skb = buf;

	len -= vi->hdr_len;
	skb_trim(skb, len);

	return skb;
}

static struct sk_buff *receive_big(struct net_device *dev,
				   struct virtnet_info *vi,
				   struct receive_queue *rq,
				   void *buf,
				   unsigned int len)
{
	struct page *page = buf;
	struct sk_buff *skb = page_to_skb(vi, rq, page, 0, len, PAGE_SIZE);

	if (unlikely(!skb))
		goto err;

	return skb;

err:
	dev->stats.rx_dropped++;
	give_pages(rq, page);
	return NULL;
}

static struct sk_buff *receive_mergeable(struct net_device *dev,
					 struct virtnet_info *vi,
					 struct receive_queue *rq,
					 unsigned long ctx,
					 unsigned int len)
{
	void *buf = mergeable_ctx_to_buf_address(ctx);
	struct virtio_net_hdr_mrg_rxbuf *hdr = buf;
	u16 num_buf = virtio16_to_cpu(vi->vdev, hdr->num_buffers);
	struct page *page = virt_to_head_page(buf);
	int offset = buf - page_address(page);
	unsigned int truesize = max(len, mergeable_ctx_to_buf_truesize(ctx));

	struct sk_buff *head_skb = page_to_skb(vi, rq, page, offset, len,
					       truesize);
	struct sk_buff *curr_skb = head_skb;

	if (unlikely(!curr_skb))
		goto err_skb;
	while (--num_buf) {
		int num_skb_frags;

		ctx = (unsigned long)virtqueue_get_buf(rq->vq, &len);
		if (unlikely(!ctx)) {
			pr_debug("%s: rx error: %d buffers out of %d missing\n",
				 dev->name, num_buf,
				 virtio16_to_cpu(vi->vdev,
						 hdr->num_buffers));
			dev->stats.rx_length_errors++;
			goto err_buf;
		}

		buf = mergeable_ctx_to_buf_address(ctx);
		page = virt_to_head_page(buf);

		num_skb_frags = skb_shinfo(curr_skb)->nr_frags;
		if (unlikely(num_skb_frags == MAX_SKB_FRAGS)) {
			struct sk_buff *nskb = alloc_skb(0, GFP_ATOMIC);

			if (unlikely(!nskb))
				goto err_skb;
			if (curr_skb == head_skb)
				skb_shinfo(curr_skb)->frag_list = nskb;
			else
				curr_skb->next = nskb;
			curr_skb = nskb;
			head_skb->truesize += nskb->truesize;
			num_skb_frags = 0;
		}
		truesize = max(len, mergeable_ctx_to_buf_truesize(ctx));
		if (curr_skb != head_skb) {
			head_skb->data_len += len;
			head_skb->len += len;
			head_skb->truesize += truesize;
		}
		offset = buf - page_address(page);
		if (skb_can_coalesce(curr_skb, num_skb_frags, page, offset)) {
			put_page(page);
			skb_coalesce_rx_frag(curr_skb, num_skb_frags - 1,
					     len, truesize);
		} else {
			skb_add_rx_frag(curr_skb, num_skb_frags, page,
					offset, len, truesize);
		}
	}

	ewma_add(&rq->mrg_avg_pkt_len, head_skb->len);
	return head_skb;

err_skb:
	put_page(page);
	while (--num_buf) {
		ctx = (unsigned long)virtqueue_get_buf(rq->vq, &len);
		if (unlikely(!ctx)) {
			pr_debug("%s: rx error: %d buffers missing\n",
				 dev->name, num_buf);
			dev->stats.rx_length_errors++;
			break;
		}
		page = virt_to_head_page(mergeable_ctx_to_buf_address(ctx));
		put_page(page);
	}
err_buf:
	dev->stats.rx_dropped++;
	dev_kfree_skb(head_skb);
	return NULL;
}

static void receive_buf(struct virtnet_info *vi, struct receive_queue *rq,
			void *buf, unsigned int len)
{
	struct net_device *dev = vi->dev;
	struct virtnet_stats *stats = this_cpu_ptr(vi->stats);
	struct sk_buff *skb;
	struct virtio_net_hdr_mrg_rxbuf *hdr;

	if (unlikely(len < vi->hdr_len + ETH_HLEN)) {
		pr_debug("%s: short packet %i\n", dev->name, len);
		dev->stats.rx_length_errors++;
		if (vi->mergeable_rx_bufs) {
			unsigned long ctx = (unsigned long)buf;
			void *base = mergeable_ctx_to_buf_address(ctx);
			put_page(virt_to_head_page(base));
		} else if (vi->big_packets) {
			give_pages(rq, buf);
		} else {
			dev_kfree_skb(buf);
		}
		return;
	}

	if (vi->mergeable_rx_bufs)
		skb = receive_mergeable(dev, vi, rq, (unsigned long)buf, len);
	else if (vi->big_packets)
		skb = receive_big(dev, vi, rq, buf, len);
	else
		skb = receive_small(vi, buf, len);

	if (unlikely(!skb))
		return;

	hdr = skb_vnet_hdr(skb);

	u64_stats_update_begin(&stats->rx_syncp);
	stats->rx_bytes += skb->len;
	stats->rx_packets++;
	u64_stats_update_end(&stats->rx_syncp);

	if (hdr->hdr.flags & VIRTIO_NET_HDR_F_NEEDS_CSUM) {
		pr_debug("Needs csum!\n");
		if (!skb_partial_csum_set(skb,
			  virtio16_to_cpu(vi->vdev, hdr->hdr.csum_start),
			  virtio16_to_cpu(vi->vdev, hdr->hdr.csum_offset)))
			goto frame_err;
	} else if (hdr->hdr.flags & VIRTIO_NET_HDR_F_DATA_VALID) {
		skb->ip_summed = CHECKSUM_UNNECESSARY;
	}

	skb->protocol = eth_type_trans(skb, dev);
	pr_debug("Receiving skb proto 0x%04x len %i type %i\n",
		 ntohs(skb->protocol), skb->len, skb->pkt_type);

	if (hdr->hdr.gso_type != VIRTIO_NET_HDR_GSO_NONE) {
		pr_debug("GSO!\n");
		switch (hdr->hdr.gso_type & ~VIRTIO_NET_HDR_GSO_ECN) {
		case VIRTIO_NET_HDR_GSO_TCPV4:
			skb_shinfo(skb)->gso_type = SKB_GSO_TCPV4;
			break;
		case VIRTIO_NET_HDR_GSO_UDP:
		{
			static bool warned;

			if (!warned) {
				warned = true;
				netdev_warn(dev,
					    "host using disabled UFO feature; please fix it\n");
			}
			skb_shinfo(skb)->gso_type = SKB_GSO_UDP;
			break;
		}
		case VIRTIO_NET_HDR_GSO_TCPV6:
			skb_shinfo(skb)->gso_type = SKB_GSO_TCPV6;
			break;
		default:
			net_warn_ratelimited("%s: bad gso type %u.\n",
					     dev->name, hdr->hdr.gso_type);
			goto frame_err;
		}

		if (hdr->hdr.gso_type & VIRTIO_NET_HDR_GSO_ECN)
			skb_shinfo(skb)->gso_type |= SKB_GSO_TCP_ECN;

		skb_shinfo(skb)->gso_size = virtio16_to_cpu(vi->vdev,
							    hdr->hdr.gso_size);
		if (skb_shinfo(skb)->gso_size == 0) {
			net_warn_ratelimited("%s: zero gso size.\n", dev->name);
			goto frame_err;
		}

		/* Header must be checked, and gso_segs computed. */
		skb_shinfo(skb)->gso_type |= SKB_GSO_DODGY;
		skb_shinfo(skb)->gso_segs = 0;
	}

	skb_mark_napi_id(skb, &rq->napi);

	netif_receive_skb(skb);
	return;

frame_err:
	dev->stats.rx_frame_errors++;
	dev_kfree_skb(skb);
}

static int add_recvbuf_small(struct virtnet_info *vi, struct receive_queue *rq,
			     gfp_t gfp)
{
	struct sk_buff *skb;
	struct virtio_net_hdr_mrg_rxbuf *hdr;
	int err;

	skb = __netdev_alloc_skb_ip_align(vi->dev, GOOD_PACKET_LEN, gfp);
	if (unlikely(!skb))
		return -ENOMEM;

	skb_put(skb, GOOD_PACKET_LEN);

	hdr = skb_vnet_hdr(skb);
	sg_init_table(rq->sg, MAX_SKB_FRAGS + 2);
<<<<<<< HEAD
	sg_set_buf(rq->sg, &hdr->hdr, sizeof hdr->hdr);
=======
	sg_set_buf(rq->sg, hdr, vi->hdr_len);
>>>>>>> e529fea9
	skb_to_sgvec(skb, rq->sg + 1, 0, skb->len);

	err = virtqueue_add_inbuf(rq->vq, rq->sg, 2, skb, gfp);
	if (err < 0)
		dev_kfree_skb(skb);

	return err;
}

static int add_recvbuf_big(struct virtnet_info *vi, struct receive_queue *rq,
			   gfp_t gfp)
{
	struct page *first, *list = NULL;
	char *p;
	int i, err, offset;

	sg_init_table(rq->sg, MAX_SKB_FRAGS + 2);

	/* page in rq->sg[MAX_SKB_FRAGS + 1] is list tail */
	for (i = MAX_SKB_FRAGS + 1; i > 1; --i) {
		first = get_a_page(rq, gfp);
		if (!first) {
			if (list)
				give_pages(rq, list);
			return -ENOMEM;
		}
		sg_set_buf(&rq->sg[i], page_address(first), PAGE_SIZE);

		/* chain new page in list head to match sg */
		first->private = (unsigned long)list;
		list = first;
	}

	first = get_a_page(rq, gfp);
	if (!first) {
		give_pages(rq, list);
		return -ENOMEM;
	}
	p = page_address(first);

	/* rq->sg[0], rq->sg[1] share the same page */
	/* a separated rq->sg[0] for header - required in case !any_header_sg */
	sg_set_buf(&rq->sg[0], p, vi->hdr_len);

	/* rq->sg[1] for data packet, from offset */
	offset = sizeof(struct padded_vnet_hdr);
	sg_set_buf(&rq->sg[1], p + offset, PAGE_SIZE - offset);

	/* chain first in list head */
	first->private = (unsigned long)list;
	err = virtqueue_add_inbuf(rq->vq, rq->sg, MAX_SKB_FRAGS + 2,
				  first, gfp);
	if (err < 0)
		give_pages(rq, first);

	return err;
}

static unsigned int get_mergeable_buf_len(struct ewma *avg_pkt_len)
{
	const size_t hdr_len = sizeof(struct virtio_net_hdr_mrg_rxbuf);
	unsigned int len;

	len = hdr_len + clamp_t(unsigned int, ewma_read(avg_pkt_len),
			GOOD_PACKET_LEN, PAGE_SIZE - hdr_len);
	return ALIGN(len, MERGEABLE_BUFFER_ALIGN);
}

static int add_recvbuf_mergeable(struct receive_queue *rq, gfp_t gfp)
{
	struct page_frag *alloc_frag = &rq->alloc_frag;
	char *buf;
	unsigned long ctx;
	int err;
	unsigned int len, hole;

	len = get_mergeable_buf_len(&rq->mrg_avg_pkt_len);
	if (unlikely(!skb_page_frag_refill(len, alloc_frag, gfp)))
		return -ENOMEM;

	buf = (char *)page_address(alloc_frag->page) + alloc_frag->offset;
	ctx = mergeable_buf_to_ctx(buf, len);
	get_page(alloc_frag->page);
	alloc_frag->offset += len;
	hole = alloc_frag->size - alloc_frag->offset;
	if (hole < len) {
		/* To avoid internal fragmentation, if there is very likely not
		 * enough space for another buffer, add the remaining space to
		 * the current buffer. This extra space is not included in
		 * the truesize stored in ctx.
		 */
		len += hole;
		alloc_frag->offset += hole;
	}

	sg_init_one(rq->sg, buf, len);
	err = virtqueue_add_inbuf(rq->vq, rq->sg, 1, (void *)ctx, gfp);
	if (err < 0)
		put_page(virt_to_head_page(buf));

	return err;
}

/*
 * Returns false if we couldn't fill entirely (OOM).
 *
 * Normally run in the receive path, but can also be run from ndo_open
 * before we're receiving packets, or from refill_work which is
 * careful to disable receiving (using napi_disable).
 */
static bool try_fill_recv(struct virtnet_info *vi, struct receive_queue *rq,
			  gfp_t gfp)
{
	int err;
	bool oom;

	gfp |= __GFP_COLD;
	do {
		if (vi->mergeable_rx_bufs)
			err = add_recvbuf_mergeable(rq, gfp);
		else if (vi->big_packets)
			err = add_recvbuf_big(vi, rq, gfp);
		else
			err = add_recvbuf_small(vi, rq, gfp);

		oom = err == -ENOMEM;
		if (err)
			break;
	} while (rq->vq->num_free);
	virtqueue_kick(rq->vq);
	return !oom;
}

static void skb_recv_done(struct virtqueue *rvq)
{
	struct virtnet_info *vi = rvq->vdev->priv;
	struct receive_queue *rq = &vi->rq[vq2rxq(rvq)];

	/* Schedule NAPI, Suppress further interrupts if successful. */
	if (napi_schedule_prep(&rq->napi)) {
		virtqueue_disable_cb(rvq);
		__napi_schedule(&rq->napi);
	}
}

static void virtnet_napi_enable(struct receive_queue *rq)
{
	napi_enable(&rq->napi);

	/* If all buffers were filled by other side before we napi_enabled, we
	 * won't get another interrupt, so process any outstanding packets
	 * now.  virtnet_poll wants re-enable the queue, so we disable here.
	 * We synchronize against interrupts via NAPI_STATE_SCHED */
	if (napi_schedule_prep(&rq->napi)) {
		virtqueue_disable_cb(rq->vq);
		local_bh_disable();
		__napi_schedule(&rq->napi);
		local_bh_enable();
	}
}

static void refill_work(struct work_struct *work)
{
	struct virtnet_info *vi =
		container_of(work, struct virtnet_info, refill.work);
	bool still_empty;
	int i;

	for (i = 0; i < vi->curr_queue_pairs; i++) {
		struct receive_queue *rq = &vi->rq[i];

		napi_disable(&rq->napi);
		still_empty = !try_fill_recv(vi, rq, GFP_KERNEL);
		virtnet_napi_enable(rq);

		/* In theory, this can happen: if we don't get any buffers in
		 * we will *never* try to fill again.
		 */
		if (still_empty)
			schedule_delayed_work(&vi->refill, HZ/2);
	}
}

static int virtnet_receive(struct receive_queue *rq, int budget)
{
	struct virtnet_info *vi = rq->vq->vdev->priv;
	unsigned int len, received = 0;
	void *buf;

	while (received < budget &&
	       (buf = virtqueue_get_buf(rq->vq, &len)) != NULL) {
		receive_buf(vi, rq, buf, len);
		received++;
	}

	if (rq->vq->num_free > virtqueue_get_vring_size(rq->vq) / 2) {
		if (!try_fill_recv(vi, rq, GFP_ATOMIC))
			schedule_delayed_work(&vi->refill, 0);
	}

	return received;
}

static int virtnet_poll(struct napi_struct *napi, int budget)
{
	struct receive_queue *rq =
		container_of(napi, struct receive_queue, napi);
	unsigned int r, received = 0;

again:
	received += virtnet_receive(rq, budget - received);

	/* Out of packets? */
	if (received < budget) {
		r = virtqueue_enable_cb_prepare(rq->vq);
		napi_complete(napi);
		if (unlikely(virtqueue_poll(rq->vq, r)) &&
		    napi_schedule_prep(napi)) {
			virtqueue_disable_cb(rq->vq);
			__napi_schedule(napi);
			goto again;
		}
	}

	return received;
}

#ifdef CONFIG_NET_RX_BUSY_POLL
/* must be called with local_bh_disable()d */
static int virtnet_busy_poll(struct napi_struct *napi)
{
	struct receive_queue *rq =
		container_of(napi, struct receive_queue, napi);
	struct virtnet_info *vi = rq->vq->vdev->priv;
	int r, received = 0, budget = 4;

	if (!(vi->status & VIRTIO_NET_S_LINK_UP))
		return LL_FLUSH_FAILED;

	if (!napi_schedule_prep(napi))
		return LL_FLUSH_BUSY;

	virtqueue_disable_cb(rq->vq);

again:
	received += virtnet_receive(rq, budget);

	r = virtqueue_enable_cb_prepare(rq->vq);
	clear_bit(NAPI_STATE_SCHED, &napi->state);
	if (unlikely(virtqueue_poll(rq->vq, r)) &&
	    napi_schedule_prep(napi)) {
		virtqueue_disable_cb(rq->vq);
		if (received < budget) {
			budget -= received;
			goto again;
		} else {
			__napi_schedule(napi);
		}
	}

	return received;
}
#endif	/* CONFIG_NET_RX_BUSY_POLL */

static int virtnet_open(struct net_device *dev)
{
	struct virtnet_info *vi = netdev_priv(dev);
	int i;

	for (i = 0; i < vi->max_queue_pairs; i++) {
		if (i < vi->curr_queue_pairs)
			/* Make sure we have some buffers: if oom use wq. */
			if (!try_fill_recv(vi, &vi->rq[i], GFP_KERNEL))
				schedule_delayed_work(&vi->refill, 0);
		virtnet_napi_enable(&vi->rq[i]);
	}

	return 0;
}

static void free_old_xmit_skbs(struct send_queue *sq)
{
	struct sk_buff *skb;
	unsigned int len;
	struct virtnet_info *vi = sq->vq->vdev->priv;
	struct virtnet_stats *stats = this_cpu_ptr(vi->stats);

	while ((skb = virtqueue_get_buf(sq->vq, &len)) != NULL) {
		pr_debug("Sent skb %p\n", skb);

		u64_stats_update_begin(&stats->tx_syncp);
		stats->tx_bytes += skb->len;
		stats->tx_packets++;
		u64_stats_update_end(&stats->tx_syncp);

		dev_kfree_skb_any(skb);
	}
}

static int xmit_skb(struct send_queue *sq, struct sk_buff *skb)
{
	struct virtio_net_hdr_mrg_rxbuf *hdr;
	const unsigned char *dest = ((struct ethhdr *)skb->data)->h_dest;
	struct virtnet_info *vi = sq->vq->vdev->priv;
	unsigned num_sg;
	unsigned hdr_len = vi->hdr_len;
	bool can_push;

	pr_debug("%s: xmit %p %pM\n", vi->dev->name, skb, dest);

	can_push = vi->any_header_sg &&
		!((unsigned long)skb->data & (__alignof__(*hdr) - 1)) &&
		!skb_header_cloned(skb) && skb_headroom(skb) >= hdr_len;
	/* Even if we can, don't push here yet as this would skew
	 * csum_start offset below. */
	if (can_push)
		hdr = (struct virtio_net_hdr_mrg_rxbuf *)(skb->data - hdr_len);
	else
		hdr = skb_vnet_hdr(skb);

	if (skb->ip_summed == CHECKSUM_PARTIAL) {
		hdr->hdr.flags = VIRTIO_NET_HDR_F_NEEDS_CSUM;
		hdr->hdr.csum_start = cpu_to_virtio16(vi->vdev,
						skb_checksum_start_offset(skb));
		hdr->hdr.csum_offset = cpu_to_virtio16(vi->vdev,
							 skb->csum_offset);
	} else {
		hdr->hdr.flags = 0;
		hdr->hdr.csum_offset = hdr->hdr.csum_start = 0;
	}

	if (skb_is_gso(skb)) {
		hdr->hdr.hdr_len = cpu_to_virtio16(vi->vdev, skb_headlen(skb));
		hdr->hdr.gso_size = cpu_to_virtio16(vi->vdev,
						    skb_shinfo(skb)->gso_size);
		if (skb_shinfo(skb)->gso_type & SKB_GSO_TCPV4)
			hdr->hdr.gso_type = VIRTIO_NET_HDR_GSO_TCPV4;
		else if (skb_shinfo(skb)->gso_type & SKB_GSO_TCPV6)
			hdr->hdr.gso_type = VIRTIO_NET_HDR_GSO_TCPV6;
		else
			BUG();
		if (skb_shinfo(skb)->gso_type & SKB_GSO_TCP_ECN)
			hdr->hdr.gso_type |= VIRTIO_NET_HDR_GSO_ECN;
	} else {
		hdr->hdr.gso_type = VIRTIO_NET_HDR_GSO_NONE;
		hdr->hdr.gso_size = hdr->hdr.hdr_len = 0;
	}

	if (vi->mergeable_rx_bufs)
		hdr->num_buffers = 0;

	sg_init_table(sq->sg, MAX_SKB_FRAGS + 2);
	if (can_push) {
		__skb_push(skb, hdr_len);
		num_sg = skb_to_sgvec(skb, sq->sg, 0, skb->len);
		/* Pull header back to avoid skew in tx bytes calculations. */
		__skb_pull(skb, hdr_len);
	} else {
		sg_set_buf(sq->sg, hdr, hdr_len);
		num_sg = skb_to_sgvec(skb, sq->sg + 1, 0, skb->len) + 1;
	}
	return virtqueue_add_outbuf(sq->vq, sq->sg, num_sg, skb, GFP_ATOMIC);
}

static netdev_tx_t start_xmit(struct sk_buff *skb, struct net_device *dev)
{
	struct virtnet_info *vi = netdev_priv(dev);
	int qnum = skb_get_queue_mapping(skb);
	struct send_queue *sq = &vi->sq[qnum];
	int err;
	struct netdev_queue *txq = netdev_get_tx_queue(dev, qnum);
	bool kick = !skb->xmit_more;

	/* Free up any pending old buffers before queueing new ones. */
	free_old_xmit_skbs(sq);

	/* Try to transmit */
	err = xmit_skb(sq, skb);

	/* This should not happen! */
	if (unlikely(err)) {
		dev->stats.tx_fifo_errors++;
		if (net_ratelimit())
			dev_warn(&dev->dev,
				 "Unexpected TXQ (%d) queue failure: %d\n", qnum, err);
		dev->stats.tx_dropped++;
		dev_kfree_skb_any(skb);
		return NETDEV_TX_OK;
	}

	/* Don't wait up for transmitted skbs to be freed. */
	skb_orphan(skb);
	nf_reset(skb);

	/* Apparently nice girls don't return TX_BUSY; stop the queue
	 * before it gets out of hand.  Naturally, this wastes entries. */
	if (sq->vq->num_free < 2+MAX_SKB_FRAGS) {
		netif_stop_subqueue(dev, qnum);
		if (unlikely(!virtqueue_enable_cb_delayed(sq->vq))) {
			/* More just got used, free them then recheck. */
			free_old_xmit_skbs(sq);
			if (sq->vq->num_free >= 2+MAX_SKB_FRAGS) {
				netif_start_subqueue(dev, qnum);
				virtqueue_disable_cb(sq->vq);
			}
		}
	}

	if (kick || netif_xmit_stopped(txq))
		virtqueue_kick(sq->vq);

	return NETDEV_TX_OK;
}

/*
 * Send command via the control virtqueue and check status.  Commands
 * supported by the hypervisor, as indicated by feature bits, should
 * never fail unless improperly formatted.
 */
static bool virtnet_send_command(struct virtnet_info *vi, u8 class, u8 cmd,
				 struct scatterlist *out)
{
	struct scatterlist *sgs[4], hdr, stat;
	struct virtio_net_ctrl_hdr ctrl;
	virtio_net_ctrl_ack status = ~0;
	unsigned out_num = 0, tmp;

	/* Caller should know better */
	BUG_ON(!virtio_has_feature(vi->vdev, VIRTIO_NET_F_CTRL_VQ));

	ctrl.class = class;
	ctrl.cmd = cmd;
	/* Add header */
	sg_init_one(&hdr, &ctrl, sizeof(ctrl));
	sgs[out_num++] = &hdr;

	if (out)
		sgs[out_num++] = out;

	/* Add return status. */
	sg_init_one(&stat, &status, sizeof(status));
	sgs[out_num] = &stat;

	BUG_ON(out_num + 1 > ARRAY_SIZE(sgs));
	virtqueue_add_sgs(vi->cvq, sgs, out_num, 1, vi, GFP_ATOMIC);

	if (unlikely(!virtqueue_kick(vi->cvq)))
		return status == VIRTIO_NET_OK;

	/* Spin for a response, the kick causes an ioport write, trapping
	 * into the hypervisor, so the request should be handled immediately.
	 */
	while (!virtqueue_get_buf(vi->cvq, &tmp) &&
	       !virtqueue_is_broken(vi->cvq))
		cpu_relax();

	return status == VIRTIO_NET_OK;
}

static int virtnet_set_mac_address(struct net_device *dev, void *p)
{
	struct virtnet_info *vi = netdev_priv(dev);
	struct virtio_device *vdev = vi->vdev;
	int ret;
	struct sockaddr *addr = p;
	struct scatterlist sg;

	ret = eth_prepare_mac_addr_change(dev, p);
	if (ret)
		return ret;

	if (virtio_has_feature(vdev, VIRTIO_NET_F_CTRL_MAC_ADDR)) {
		sg_init_one(&sg, addr->sa_data, dev->addr_len);
		if (!virtnet_send_command(vi, VIRTIO_NET_CTRL_MAC,
					  VIRTIO_NET_CTRL_MAC_ADDR_SET, &sg)) {
			dev_warn(&vdev->dev,
				 "Failed to set mac address by vq command.\n");
			return -EINVAL;
		}
	} else if (virtio_has_feature(vdev, VIRTIO_NET_F_MAC) &&
		   !virtio_has_feature(vdev, VIRTIO_F_VERSION_1)) {
		unsigned int i;

		/* Naturally, this has an atomicity problem. */
		for (i = 0; i < dev->addr_len; i++)
			virtio_cwrite8(vdev,
				       offsetof(struct virtio_net_config, mac) +
				       i, addr->sa_data[i]);
	}

	eth_commit_mac_addr_change(dev, p);

	return 0;
}

static struct rtnl_link_stats64 *virtnet_stats(struct net_device *dev,
					       struct rtnl_link_stats64 *tot)
{
	struct virtnet_info *vi = netdev_priv(dev);
	int cpu;
	unsigned int start;

	for_each_possible_cpu(cpu) {
		struct virtnet_stats *stats = per_cpu_ptr(vi->stats, cpu);
		u64 tpackets, tbytes, rpackets, rbytes;

		do {
			start = u64_stats_fetch_begin_irq(&stats->tx_syncp);
			tpackets = stats->tx_packets;
			tbytes   = stats->tx_bytes;
		} while (u64_stats_fetch_retry_irq(&stats->tx_syncp, start));

		do {
			start = u64_stats_fetch_begin_irq(&stats->rx_syncp);
			rpackets = stats->rx_packets;
			rbytes   = stats->rx_bytes;
		} while (u64_stats_fetch_retry_irq(&stats->rx_syncp, start));

		tot->rx_packets += rpackets;
		tot->tx_packets += tpackets;
		tot->rx_bytes   += rbytes;
		tot->tx_bytes   += tbytes;
	}

	tot->tx_dropped = dev->stats.tx_dropped;
	tot->tx_fifo_errors = dev->stats.tx_fifo_errors;
	tot->rx_dropped = dev->stats.rx_dropped;
	tot->rx_length_errors = dev->stats.rx_length_errors;
	tot->rx_frame_errors = dev->stats.rx_frame_errors;

	return tot;
}

#ifdef CONFIG_NET_POLL_CONTROLLER
static void virtnet_netpoll(struct net_device *dev)
{
	struct virtnet_info *vi = netdev_priv(dev);
	int i;

	for (i = 0; i < vi->curr_queue_pairs; i++)
		napi_schedule(&vi->rq[i].napi);
}
#endif

static void virtnet_ack_link_announce(struct virtnet_info *vi)
{
	rtnl_lock();
	if (!virtnet_send_command(vi, VIRTIO_NET_CTRL_ANNOUNCE,
				  VIRTIO_NET_CTRL_ANNOUNCE_ACK, NULL))
		dev_warn(&vi->dev->dev, "Failed to ack link announce.\n");
	rtnl_unlock();
}

static int virtnet_set_queues(struct virtnet_info *vi, u16 queue_pairs)
{
	struct scatterlist sg;
	struct virtio_net_ctrl_mq s;
	struct net_device *dev = vi->dev;

	if (!vi->has_cvq || !virtio_has_feature(vi->vdev, VIRTIO_NET_F_MQ))
		return 0;

	s.virtqueue_pairs = cpu_to_virtio16(vi->vdev, queue_pairs);
	sg_init_one(&sg, &s, sizeof(s));

	if (!virtnet_send_command(vi, VIRTIO_NET_CTRL_MQ,
				  VIRTIO_NET_CTRL_MQ_VQ_PAIRS_SET, &sg)) {
		dev_warn(&dev->dev, "Fail to set num of queue pairs to %d\n",
			 queue_pairs);
		return -EINVAL;
	} else {
		vi->curr_queue_pairs = queue_pairs;
		/* virtnet_open() will refill when device is going to up. */
		if (dev->flags & IFF_UP)
			schedule_delayed_work(&vi->refill, 0);
	}

	return 0;
}

static int virtnet_close(struct net_device *dev)
{
	struct virtnet_info *vi = netdev_priv(dev);
	int i;

	/* Make sure refill_work doesn't re-enable napi! */
	cancel_delayed_work_sync(&vi->refill);

	for (i = 0; i < vi->max_queue_pairs; i++)
		napi_disable(&vi->rq[i].napi);

	return 0;
}

static void virtnet_set_rx_mode(struct net_device *dev)
{
	struct virtnet_info *vi = netdev_priv(dev);
	struct scatterlist sg[2];
	u8 promisc, allmulti;
	struct virtio_net_ctrl_mac *mac_data;
	struct netdev_hw_addr *ha;
	int uc_count;
	int mc_count;
	void *buf;
	int i;

	/* We can't dynamically set ndo_set_rx_mode, so return gracefully */
	if (!virtio_has_feature(vi->vdev, VIRTIO_NET_F_CTRL_RX))
		return;

	promisc = ((dev->flags & IFF_PROMISC) != 0);
	allmulti = ((dev->flags & IFF_ALLMULTI) != 0);

	sg_init_one(sg, &promisc, sizeof(promisc));

	if (!virtnet_send_command(vi, VIRTIO_NET_CTRL_RX,
				  VIRTIO_NET_CTRL_RX_PROMISC, sg))
		dev_warn(&dev->dev, "Failed to %sable promisc mode.\n",
			 promisc ? "en" : "dis");

	sg_init_one(sg, &allmulti, sizeof(allmulti));

	if (!virtnet_send_command(vi, VIRTIO_NET_CTRL_RX,
				  VIRTIO_NET_CTRL_RX_ALLMULTI, sg))
		dev_warn(&dev->dev, "Failed to %sable allmulti mode.\n",
			 allmulti ? "en" : "dis");

	uc_count = netdev_uc_count(dev);
	mc_count = netdev_mc_count(dev);
	/* MAC filter - use one buffer for both lists */
	buf = kzalloc(((uc_count + mc_count) * ETH_ALEN) +
		      (2 * sizeof(mac_data->entries)), GFP_ATOMIC);
	mac_data = buf;
	if (!buf)
		return;

	sg_init_table(sg, 2);

	/* Store the unicast list and count in the front of the buffer */
	mac_data->entries = cpu_to_virtio32(vi->vdev, uc_count);
	i = 0;
	netdev_for_each_uc_addr(ha, dev)
		memcpy(&mac_data->macs[i++][0], ha->addr, ETH_ALEN);

	sg_set_buf(&sg[0], mac_data,
		   sizeof(mac_data->entries) + (uc_count * ETH_ALEN));

	/* multicast list and count fill the end */
	mac_data = (void *)&mac_data->macs[uc_count][0];

	mac_data->entries = cpu_to_virtio32(vi->vdev, mc_count);
	i = 0;
	netdev_for_each_mc_addr(ha, dev)
		memcpy(&mac_data->macs[i++][0], ha->addr, ETH_ALEN);

	sg_set_buf(&sg[1], mac_data,
		   sizeof(mac_data->entries) + (mc_count * ETH_ALEN));

	if (!virtnet_send_command(vi, VIRTIO_NET_CTRL_MAC,
				  VIRTIO_NET_CTRL_MAC_TABLE_SET, sg))
		dev_warn(&dev->dev, "Failed to set MAC filter table.\n");

	kfree(buf);
}

static int virtnet_vlan_rx_add_vid(struct net_device *dev,
				   __be16 proto, u16 vid)
{
	struct virtnet_info *vi = netdev_priv(dev);
	struct scatterlist sg;

	sg_init_one(&sg, &vid, sizeof(vid));

	if (!virtnet_send_command(vi, VIRTIO_NET_CTRL_VLAN,
				  VIRTIO_NET_CTRL_VLAN_ADD, &sg))
		dev_warn(&dev->dev, "Failed to add VLAN ID %d.\n", vid);
	return 0;
}

static int virtnet_vlan_rx_kill_vid(struct net_device *dev,
				    __be16 proto, u16 vid)
{
	struct virtnet_info *vi = netdev_priv(dev);
	struct scatterlist sg;

	sg_init_one(&sg, &vid, sizeof(vid));

	if (!virtnet_send_command(vi, VIRTIO_NET_CTRL_VLAN,
				  VIRTIO_NET_CTRL_VLAN_DEL, &sg))
		dev_warn(&dev->dev, "Failed to kill VLAN ID %d.\n", vid);
	return 0;
}

static void virtnet_clean_affinity(struct virtnet_info *vi, long hcpu)
{
	int i;

	if (vi->affinity_hint_set) {
		for (i = 0; i < vi->max_queue_pairs; i++) {
			virtqueue_set_affinity(vi->rq[i].vq, -1);
			virtqueue_set_affinity(vi->sq[i].vq, -1);
		}

		vi->affinity_hint_set = false;
	}
}

static void virtnet_set_affinity(struct virtnet_info *vi)
{
	int i;
	int cpu;

	/* In multiqueue mode, when the number of cpu is equal to the number of
	 * queue pairs, we let the queue pairs to be private to one cpu by
	 * setting the affinity hint to eliminate the contention.
	 */
	if (vi->curr_queue_pairs == 1 ||
	    vi->max_queue_pairs != num_online_cpus()) {
		virtnet_clean_affinity(vi, -1);
		return;
	}

	i = 0;
	for_each_online_cpu(cpu) {
		virtqueue_set_affinity(vi->rq[i].vq, cpu);
		virtqueue_set_affinity(vi->sq[i].vq, cpu);
		netif_set_xps_queue(vi->dev, cpumask_of(cpu), i);
		i++;
	}

	vi->affinity_hint_set = true;
}

static int virtnet_cpu_callback(struct notifier_block *nfb,
			        unsigned long action, void *hcpu)
{
	struct virtnet_info *vi = container_of(nfb, struct virtnet_info, nb);

	switch(action & ~CPU_TASKS_FROZEN) {
	case CPU_ONLINE:
	case CPU_DOWN_FAILED:
	case CPU_DEAD:
		virtnet_set_affinity(vi);
		break;
	case CPU_DOWN_PREPARE:
		virtnet_clean_affinity(vi, (long)hcpu);
		break;
	default:
		break;
	}

	return NOTIFY_OK;
}

static void virtnet_get_ringparam(struct net_device *dev,
				struct ethtool_ringparam *ring)
{
	struct virtnet_info *vi = netdev_priv(dev);

	ring->rx_max_pending = virtqueue_get_vring_size(vi->rq[0].vq);
	ring->tx_max_pending = virtqueue_get_vring_size(vi->sq[0].vq);
	ring->rx_pending = ring->rx_max_pending;
	ring->tx_pending = ring->tx_max_pending;
}


static void virtnet_get_drvinfo(struct net_device *dev,
				struct ethtool_drvinfo *info)
{
	struct virtnet_info *vi = netdev_priv(dev);
	struct virtio_device *vdev = vi->vdev;

	strlcpy(info->driver, KBUILD_MODNAME, sizeof(info->driver));
	strlcpy(info->version, VIRTNET_DRIVER_VERSION, sizeof(info->version));
	strlcpy(info->bus_info, virtio_bus_name(vdev), sizeof(info->bus_info));

}

/* TODO: Eliminate OOO packets during switching */
static int virtnet_set_channels(struct net_device *dev,
				struct ethtool_channels *channels)
{
	struct virtnet_info *vi = netdev_priv(dev);
	u16 queue_pairs = channels->combined_count;
	int err;

	/* We don't support separate rx/tx channels.
	 * We don't allow setting 'other' channels.
	 */
	if (channels->rx_count || channels->tx_count || channels->other_count)
		return -EINVAL;

	if (queue_pairs > vi->max_queue_pairs || queue_pairs == 0)
		return -EINVAL;

	get_online_cpus();
	err = virtnet_set_queues(vi, queue_pairs);
	if (!err) {
		netif_set_real_num_tx_queues(dev, queue_pairs);
		netif_set_real_num_rx_queues(dev, queue_pairs);

		virtnet_set_affinity(vi);
	}
	put_online_cpus();

	return err;
}

static void virtnet_get_channels(struct net_device *dev,
				 struct ethtool_channels *channels)
{
	struct virtnet_info *vi = netdev_priv(dev);

	channels->combined_count = vi->curr_queue_pairs;
	channels->max_combined = vi->max_queue_pairs;
	channels->max_other = 0;
	channels->rx_count = 0;
	channels->tx_count = 0;
	channels->other_count = 0;
}

static const struct ethtool_ops virtnet_ethtool_ops = {
	.get_drvinfo = virtnet_get_drvinfo,
	.get_link = ethtool_op_get_link,
	.get_ringparam = virtnet_get_ringparam,
	.set_channels = virtnet_set_channels,
	.get_channels = virtnet_get_channels,
};

#define MIN_MTU 68
#define MAX_MTU 65535

static int virtnet_change_mtu(struct net_device *dev, int new_mtu)
{
	if (new_mtu < MIN_MTU || new_mtu > MAX_MTU)
		return -EINVAL;
	dev->mtu = new_mtu;
	return 0;
}

static const struct net_device_ops virtnet_netdev = {
	.ndo_open            = virtnet_open,
	.ndo_stop   	     = virtnet_close,
	.ndo_start_xmit      = start_xmit,
	.ndo_validate_addr   = eth_validate_addr,
	.ndo_set_mac_address = virtnet_set_mac_address,
	.ndo_set_rx_mode     = virtnet_set_rx_mode,
	.ndo_change_mtu	     = virtnet_change_mtu,
	.ndo_get_stats64     = virtnet_stats,
	.ndo_vlan_rx_add_vid = virtnet_vlan_rx_add_vid,
	.ndo_vlan_rx_kill_vid = virtnet_vlan_rx_kill_vid,
#ifdef CONFIG_NET_POLL_CONTROLLER
	.ndo_poll_controller = virtnet_netpoll,
#endif
#ifdef CONFIG_NET_RX_BUSY_POLL
	.ndo_busy_poll		= virtnet_busy_poll,
#endif
};

static void virtnet_config_changed_work(struct work_struct *work)
{
	struct virtnet_info *vi =
		container_of(work, struct virtnet_info, config_work);
	u16 v;

	if (virtio_cread_feature(vi->vdev, VIRTIO_NET_F_STATUS,
				 struct virtio_net_config, status, &v) < 0)
		return;

	if (v & VIRTIO_NET_S_ANNOUNCE) {
		netdev_notify_peers(vi->dev);
		virtnet_ack_link_announce(vi);
	}

	/* Ignore unknown (future) status bits */
	v &= VIRTIO_NET_S_LINK_UP;

	if (vi->status == v)
		return;

	vi->status = v;

	if (vi->status & VIRTIO_NET_S_LINK_UP) {
		netif_carrier_on(vi->dev);
		netif_tx_wake_all_queues(vi->dev);
	} else {
		netif_carrier_off(vi->dev);
		netif_tx_stop_all_queues(vi->dev);
	}
}

static void virtnet_config_changed(struct virtio_device *vdev)
{
	struct virtnet_info *vi = vdev->priv;

	schedule_work(&vi->config_work);
}

static void virtnet_free_queues(struct virtnet_info *vi)
{
	int i;

	for (i = 0; i < vi->max_queue_pairs; i++)
		netif_napi_del(&vi->rq[i].napi);

	kfree(vi->rq);
	kfree(vi->sq);
}

static void free_receive_bufs(struct virtnet_info *vi)
{
	int i;

	for (i = 0; i < vi->max_queue_pairs; i++) {
		while (vi->rq[i].pages)
			__free_pages(get_a_page(&vi->rq[i], GFP_KERNEL), 0);
	}
}

static void free_receive_page_frags(struct virtnet_info *vi)
{
	int i;
	for (i = 0; i < vi->max_queue_pairs; i++)
		if (vi->rq[i].alloc_frag.page)
			put_page(vi->rq[i].alloc_frag.page);
}

static void free_unused_bufs(struct virtnet_info *vi)
{
	void *buf;
	int i;

	for (i = 0; i < vi->max_queue_pairs; i++) {
		struct virtqueue *vq = vi->sq[i].vq;
		while ((buf = virtqueue_detach_unused_buf(vq)) != NULL)
			dev_kfree_skb(buf);
	}

	for (i = 0; i < vi->max_queue_pairs; i++) {
		struct virtqueue *vq = vi->rq[i].vq;

		while ((buf = virtqueue_detach_unused_buf(vq)) != NULL) {
			if (vi->mergeable_rx_bufs) {
				unsigned long ctx = (unsigned long)buf;
				void *base = mergeable_ctx_to_buf_address(ctx);
				put_page(virt_to_head_page(base));
			} else if (vi->big_packets) {
				give_pages(&vi->rq[i], buf);
			} else {
				dev_kfree_skb(buf);
			}
		}
	}
}

static void virtnet_del_vqs(struct virtnet_info *vi)
{
	struct virtio_device *vdev = vi->vdev;

	virtnet_clean_affinity(vi, -1);

	vdev->config->del_vqs(vdev);

	virtnet_free_queues(vi);
}

static int virtnet_find_vqs(struct virtnet_info *vi)
{
	vq_callback_t **callbacks;
	struct virtqueue **vqs;
	int ret = -ENOMEM;
	int i, total_vqs;
	const char **names;

	/* We expect 1 RX virtqueue followed by 1 TX virtqueue, followed by
	 * possible N-1 RX/TX queue pairs used in multiqueue mode, followed by
	 * possible control vq.
	 */
	total_vqs = vi->max_queue_pairs * 2 +
		    virtio_has_feature(vi->vdev, VIRTIO_NET_F_CTRL_VQ);

	/* Allocate space for find_vqs parameters */
	vqs = kzalloc(total_vqs * sizeof(*vqs), GFP_KERNEL);
	if (!vqs)
		goto err_vq;
	callbacks = kmalloc(total_vqs * sizeof(*callbacks), GFP_KERNEL);
	if (!callbacks)
		goto err_callback;
	names = kmalloc(total_vqs * sizeof(*names), GFP_KERNEL);
	if (!names)
		goto err_names;

	/* Parameters for control virtqueue, if any */
	if (vi->has_cvq) {
		callbacks[total_vqs - 1] = NULL;
		names[total_vqs - 1] = "control";
	}

	/* Allocate/initialize parameters for send/receive virtqueues */
	for (i = 0; i < vi->max_queue_pairs; i++) {
		callbacks[rxq2vq(i)] = skb_recv_done;
		callbacks[txq2vq(i)] = skb_xmit_done;
		sprintf(vi->rq[i].name, "input.%d", i);
		sprintf(vi->sq[i].name, "output.%d", i);
		names[rxq2vq(i)] = vi->rq[i].name;
		names[txq2vq(i)] = vi->sq[i].name;
	}

	ret = vi->vdev->config->find_vqs(vi->vdev, total_vqs, vqs, callbacks,
					 names);
	if (ret)
		goto err_find;

	if (vi->has_cvq) {
		vi->cvq = vqs[total_vqs - 1];
		if (virtio_has_feature(vi->vdev, VIRTIO_NET_F_CTRL_VLAN))
			vi->dev->features |= NETIF_F_HW_VLAN_CTAG_FILTER;
	}

	for (i = 0; i < vi->max_queue_pairs; i++) {
		vi->rq[i].vq = vqs[rxq2vq(i)];
		vi->sq[i].vq = vqs[txq2vq(i)];
	}

	kfree(names);
	kfree(callbacks);
	kfree(vqs);

	return 0;

err_find:
	kfree(names);
err_names:
	kfree(callbacks);
err_callback:
	kfree(vqs);
err_vq:
	return ret;
}

static int virtnet_alloc_queues(struct virtnet_info *vi)
{
	int i;

	vi->sq = kzalloc(sizeof(*vi->sq) * vi->max_queue_pairs, GFP_KERNEL);
	if (!vi->sq)
		goto err_sq;
	vi->rq = kzalloc(sizeof(*vi->rq) * vi->max_queue_pairs, GFP_KERNEL);
	if (!vi->rq)
		goto err_rq;

	INIT_DELAYED_WORK(&vi->refill, refill_work);
	for (i = 0; i < vi->max_queue_pairs; i++) {
		vi->rq[i].pages = NULL;
		netif_napi_add(vi->dev, &vi->rq[i].napi, virtnet_poll,
			       napi_weight);
		napi_hash_add(&vi->rq[i].napi);

		sg_init_table(vi->rq[i].sg, ARRAY_SIZE(vi->rq[i].sg));
		ewma_init(&vi->rq[i].mrg_avg_pkt_len, 1, RECEIVE_AVG_WEIGHT);
		sg_init_table(vi->sq[i].sg, ARRAY_SIZE(vi->sq[i].sg));
	}

	return 0;

err_rq:
	kfree(vi->sq);
err_sq:
	return -ENOMEM;
}

static int init_vqs(struct virtnet_info *vi)
{
	int ret;

	/* Allocate send & receive queues */
	ret = virtnet_alloc_queues(vi);
	if (ret)
		goto err;

	ret = virtnet_find_vqs(vi);
	if (ret)
		goto err_free;

	get_online_cpus();
	virtnet_set_affinity(vi);
	put_online_cpus();

	return 0;

err_free:
	virtnet_free_queues(vi);
err:
	return ret;
}

#ifdef CONFIG_SYSFS
static ssize_t mergeable_rx_buffer_size_show(struct netdev_rx_queue *queue,
		struct rx_queue_attribute *attribute, char *buf)
{
	struct virtnet_info *vi = netdev_priv(queue->dev);
	unsigned int queue_index = get_netdev_rx_queue_index(queue);
	struct ewma *avg;

	BUG_ON(queue_index >= vi->max_queue_pairs);
	avg = &vi->rq[queue_index].mrg_avg_pkt_len;
	return sprintf(buf, "%u\n", get_mergeable_buf_len(avg));
}

static struct rx_queue_attribute mergeable_rx_buffer_size_attribute =
	__ATTR_RO(mergeable_rx_buffer_size);

static struct attribute *virtio_net_mrg_rx_attrs[] = {
	&mergeable_rx_buffer_size_attribute.attr,
	NULL
};

static const struct attribute_group virtio_net_mrg_rx_group = {
	.name = "virtio_net",
	.attrs = virtio_net_mrg_rx_attrs
};
#endif

static bool virtnet_fail_on_feature(struct virtio_device *vdev,
				    unsigned int fbit,
				    const char *fname, const char *dname)
{
	if (!virtio_has_feature(vdev, fbit))
		return false;

	dev_err(&vdev->dev, "device advertises feature %s but not %s",
		fname, dname);

	return true;
}

#define VIRTNET_FAIL_ON(vdev, fbit, dbit)			\
	virtnet_fail_on_feature(vdev, fbit, #fbit, dbit)

static bool virtnet_validate_features(struct virtio_device *vdev)
{
	if (!virtio_has_feature(vdev, VIRTIO_NET_F_CTRL_VQ) &&
	    (VIRTNET_FAIL_ON(vdev, VIRTIO_NET_F_CTRL_RX,
			     "VIRTIO_NET_F_CTRL_VQ") ||
	     VIRTNET_FAIL_ON(vdev, VIRTIO_NET_F_CTRL_VLAN,
			     "VIRTIO_NET_F_CTRL_VQ") ||
	     VIRTNET_FAIL_ON(vdev, VIRTIO_NET_F_GUEST_ANNOUNCE,
			     "VIRTIO_NET_F_CTRL_VQ") ||
	     VIRTNET_FAIL_ON(vdev, VIRTIO_NET_F_MQ, "VIRTIO_NET_F_CTRL_VQ") ||
	     VIRTNET_FAIL_ON(vdev, VIRTIO_NET_F_CTRL_MAC_ADDR,
			     "VIRTIO_NET_F_CTRL_VQ"))) {
		return false;
	}

	return true;
}

static int virtnet_probe(struct virtio_device *vdev)
{
	int i, err;
	struct net_device *dev;
	struct virtnet_info *vi;
	u16 max_queue_pairs;

	if (!virtnet_validate_features(vdev))
		return -EINVAL;

	/* Find if host supports multiqueue virtio_net device */
	err = virtio_cread_feature(vdev, VIRTIO_NET_F_MQ,
				   struct virtio_net_config,
				   max_virtqueue_pairs, &max_queue_pairs);

	/* We need at least 2 queue's */
	if (err || max_queue_pairs < VIRTIO_NET_CTRL_MQ_VQ_PAIRS_MIN ||
	    max_queue_pairs > VIRTIO_NET_CTRL_MQ_VQ_PAIRS_MAX ||
	    !virtio_has_feature(vdev, VIRTIO_NET_F_CTRL_VQ))
		max_queue_pairs = 1;

	/* Allocate ourselves a network device with room for our info */
	dev = alloc_etherdev_mq(sizeof(struct virtnet_info), max_queue_pairs);
	if (!dev)
		return -ENOMEM;

	/* Set up network device as normal. */
	dev->priv_flags |= IFF_UNICAST_FLT | IFF_LIVE_ADDR_CHANGE;
	dev->netdev_ops = &virtnet_netdev;
	dev->features = NETIF_F_HIGHDMA;

	dev->ethtool_ops = &virtnet_ethtool_ops;
	SET_NETDEV_DEV(dev, &vdev->dev);

	/* Do we support "hardware" checksums? */
	if (virtio_has_feature(vdev, VIRTIO_NET_F_CSUM)) {
		/* This opens up the world of extra features. */
		dev->hw_features |= NETIF_F_HW_CSUM|NETIF_F_SG|NETIF_F_FRAGLIST;
		if (csum)
			dev->features |= NETIF_F_HW_CSUM|NETIF_F_SG|NETIF_F_FRAGLIST;

		if (virtio_has_feature(vdev, VIRTIO_NET_F_GSO)) {
			dev->hw_features |= NETIF_F_TSO
				| NETIF_F_TSO_ECN | NETIF_F_TSO6;
		}
		/* Individual feature bits: what can host handle? */
		if (virtio_has_feature(vdev, VIRTIO_NET_F_HOST_TSO4))
			dev->hw_features |= NETIF_F_TSO;
		if (virtio_has_feature(vdev, VIRTIO_NET_F_HOST_TSO6))
			dev->hw_features |= NETIF_F_TSO6;
		if (virtio_has_feature(vdev, VIRTIO_NET_F_HOST_ECN))
			dev->hw_features |= NETIF_F_TSO_ECN;

		if (gso)
			dev->features |= dev->hw_features & NETIF_F_ALL_TSO;
		/* (!csum && gso) case will be fixed by register_netdev() */
	}
	if (virtio_has_feature(vdev, VIRTIO_NET_F_GUEST_CSUM))
		dev->features |= NETIF_F_RXCSUM;

	dev->vlan_features = dev->features;

	/* Configuration may specify what MAC to use.  Otherwise random. */
	if (virtio_has_feature(vdev, VIRTIO_NET_F_MAC))
		virtio_cread_bytes(vdev,
				   offsetof(struct virtio_net_config, mac),
				   dev->dev_addr, dev->addr_len);
	else
		eth_hw_addr_random(dev);

	/* Set up our device-specific information */
	vi = netdev_priv(dev);
	vi->dev = dev;
	vi->vdev = vdev;
	vdev->priv = vi;
	vi->stats = alloc_percpu(struct virtnet_stats);
	err = -ENOMEM;
	if (vi->stats == NULL)
		goto free;

	for_each_possible_cpu(i) {
		struct virtnet_stats *virtnet_stats;
		virtnet_stats = per_cpu_ptr(vi->stats, i);
		u64_stats_init(&virtnet_stats->tx_syncp);
		u64_stats_init(&virtnet_stats->rx_syncp);
	}

	INIT_WORK(&vi->config_work, virtnet_config_changed_work);

	/* If we can receive ANY GSO packets, we must allocate large ones. */
	if (virtio_has_feature(vdev, VIRTIO_NET_F_GUEST_TSO4) ||
	    virtio_has_feature(vdev, VIRTIO_NET_F_GUEST_TSO6) ||
	    virtio_has_feature(vdev, VIRTIO_NET_F_GUEST_ECN))
		vi->big_packets = true;

	if (virtio_has_feature(vdev, VIRTIO_NET_F_MRG_RXBUF))
		vi->mergeable_rx_bufs = true;

	if (virtio_has_feature(vdev, VIRTIO_NET_F_MRG_RXBUF) ||
	    virtio_has_feature(vdev, VIRTIO_F_VERSION_1))
		vi->hdr_len = sizeof(struct virtio_net_hdr_mrg_rxbuf);
	else
		vi->hdr_len = sizeof(struct virtio_net_hdr);

	if (virtio_has_feature(vdev, VIRTIO_F_ANY_LAYOUT))
		vi->any_header_sg = true;

	if (virtio_has_feature(vdev, VIRTIO_NET_F_CTRL_VQ))
		vi->has_cvq = true;

	if (vi->any_header_sg)
		dev->needed_headroom = vi->hdr_len;

	/* Use single tx/rx queue pair as default */
	vi->curr_queue_pairs = 1;
	vi->max_queue_pairs = max_queue_pairs;

	/* Allocate/initialize the rx/tx queues, and invoke find_vqs */
	err = init_vqs(vi);
	if (err)
		goto free_stats;

#ifdef CONFIG_SYSFS
	if (vi->mergeable_rx_bufs)
		dev->sysfs_rx_queue_group = &virtio_net_mrg_rx_group;
#endif
	netif_set_real_num_tx_queues(dev, vi->curr_queue_pairs);
	netif_set_real_num_rx_queues(dev, vi->curr_queue_pairs);

	err = register_netdev(dev);
	if (err) {
		pr_debug("virtio_net: registering device failed\n");
		goto free_vqs;
	}

	virtio_device_ready(vdev);

	/* Last of all, set up some receive buffers. */
	for (i = 0; i < vi->curr_queue_pairs; i++) {
		try_fill_recv(vi, &vi->rq[i], GFP_KERNEL);

		/* If we didn't even get one input buffer, we're useless. */
		if (vi->rq[i].vq->num_free ==
		    virtqueue_get_vring_size(vi->rq[i].vq)) {
			free_unused_bufs(vi);
			err = -ENOMEM;
			goto free_recv_bufs;
		}
	}

	vi->nb.notifier_call = &virtnet_cpu_callback;
	err = register_hotcpu_notifier(&vi->nb);
	if (err) {
		pr_debug("virtio_net: registering cpu notifier failed\n");
		goto free_recv_bufs;
	}

	/* Assume link up if device can't report link status,
	   otherwise get link status from config. */
	if (virtio_has_feature(vi->vdev, VIRTIO_NET_F_STATUS)) {
		netif_carrier_off(dev);
		schedule_work(&vi->config_work);
	} else {
		vi->status = VIRTIO_NET_S_LINK_UP;
		netif_carrier_on(dev);
	}

	pr_debug("virtnet: registered device %s with %d RX and TX vq's\n",
		 dev->name, max_queue_pairs);

	return 0;

free_recv_bufs:
	vi->vdev->config->reset(vdev);

	free_receive_bufs(vi);
	unregister_netdev(dev);
free_vqs:
	cancel_delayed_work_sync(&vi->refill);
	free_receive_page_frags(vi);
	virtnet_del_vqs(vi);
free_stats:
	free_percpu(vi->stats);
free:
	free_netdev(dev);
	return err;
}

static void remove_vq_common(struct virtnet_info *vi)
{
	vi->vdev->config->reset(vi->vdev);

	/* Free unused buffers in both send and recv, if any. */
	free_unused_bufs(vi);

	free_receive_bufs(vi);

	free_receive_page_frags(vi);

	virtnet_del_vqs(vi);
}

static void virtnet_remove(struct virtio_device *vdev)
{
	struct virtnet_info *vi = vdev->priv;

	unregister_hotcpu_notifier(&vi->nb);

	/* Make sure no work handler is accessing the device. */
	flush_work(&vi->config_work);

	unregister_netdev(vi->dev);

	remove_vq_common(vi);

	free_percpu(vi->stats);
	free_netdev(vi->dev);
}

#ifdef CONFIG_PM_SLEEP
static int virtnet_freeze(struct virtio_device *vdev)
{
	struct virtnet_info *vi = vdev->priv;
	int i;

	unregister_hotcpu_notifier(&vi->nb);

	/* Make sure no work handler is accessing the device */
	flush_work(&vi->config_work);

	netif_device_detach(vi->dev);
	cancel_delayed_work_sync(&vi->refill);

	if (netif_running(vi->dev)) {
		for (i = 0; i < vi->max_queue_pairs; i++) {
			napi_disable(&vi->rq[i].napi);
			napi_hash_del(&vi->rq[i].napi);
			netif_napi_del(&vi->rq[i].napi);
		}
	}

	remove_vq_common(vi);

	return 0;
}

static int virtnet_restore(struct virtio_device *vdev)
{
	struct virtnet_info *vi = vdev->priv;
	int err, i;

	err = init_vqs(vi);
	if (err)
		return err;

	virtio_device_ready(vdev);

	if (netif_running(vi->dev)) {
		for (i = 0; i < vi->curr_queue_pairs; i++)
			if (!try_fill_recv(vi, &vi->rq[i], GFP_KERNEL))
				schedule_delayed_work(&vi->refill, 0);

		for (i = 0; i < vi->max_queue_pairs; i++)
			virtnet_napi_enable(&vi->rq[i]);
	}

	netif_device_attach(vi->dev);

	rtnl_lock();
	virtnet_set_queues(vi, vi->curr_queue_pairs);
	rtnl_unlock();

	err = register_hotcpu_notifier(&vi->nb);
	if (err)
		return err;

	return 0;
}
#endif

static struct virtio_device_id id_table[] = {
	{ VIRTIO_ID_NET, VIRTIO_DEV_ANY_ID },
	{ 0 },
};

static unsigned int features[] = {
	VIRTIO_NET_F_CSUM, VIRTIO_NET_F_GUEST_CSUM,
	VIRTIO_NET_F_GSO, VIRTIO_NET_F_MAC,
	VIRTIO_NET_F_HOST_TSO4, VIRTIO_NET_F_HOST_TSO6,
	VIRTIO_NET_F_HOST_ECN, VIRTIO_NET_F_GUEST_TSO4, VIRTIO_NET_F_GUEST_TSO6,
	VIRTIO_NET_F_GUEST_ECN,
	VIRTIO_NET_F_MRG_RXBUF, VIRTIO_NET_F_STATUS, VIRTIO_NET_F_CTRL_VQ,
	VIRTIO_NET_F_CTRL_RX, VIRTIO_NET_F_CTRL_VLAN,
	VIRTIO_NET_F_GUEST_ANNOUNCE, VIRTIO_NET_F_MQ,
	VIRTIO_NET_F_CTRL_MAC_ADDR,
	VIRTIO_F_ANY_LAYOUT,
};

static struct virtio_driver virtio_net_driver = {
	.feature_table = features,
	.feature_table_size = ARRAY_SIZE(features),
	.driver.name =	KBUILD_MODNAME,
	.driver.owner =	THIS_MODULE,
	.id_table =	id_table,
	.probe =	virtnet_probe,
	.remove =	virtnet_remove,
	.config_changed = virtnet_config_changed,
#ifdef CONFIG_PM_SLEEP
	.freeze =	virtnet_freeze,
	.restore =	virtnet_restore,
#endif
};

module_virtio_driver(virtio_net_driver);

MODULE_DEVICE_TABLE(virtio, id_table);
MODULE_DESCRIPTION("Virtio network driver");
MODULE_LICENSE("GPL");<|MERGE_RESOLUTION|>--- conflicted
+++ resolved
@@ -123,12 +123,9 @@
 	/* Host can handle any s/g split between our header and packet data */
 	bool any_header_sg;
 
-<<<<<<< HEAD
-=======
 	/* Packet virtio header size */
 	u8 hdr_len;
 
->>>>>>> e529fea9
 	/* Active statistics */
 	struct virtnet_stats __percpu *stats;
 
@@ -553,11 +550,7 @@
 
 	hdr = skb_vnet_hdr(skb);
 	sg_init_table(rq->sg, MAX_SKB_FRAGS + 2);
-<<<<<<< HEAD
-	sg_set_buf(rq->sg, &hdr->hdr, sizeof hdr->hdr);
-=======
 	sg_set_buf(rq->sg, hdr, vi->hdr_len);
->>>>>>> e529fea9
 	skb_to_sgvec(skb, rq->sg + 1, 0, skb->len);
 
 	err = virtqueue_add_inbuf(rq->vq, rq->sg, 2, skb, gfp);
