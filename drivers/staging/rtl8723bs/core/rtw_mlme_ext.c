// SPDX-License-Identifier: GPL-2.0
/******************************************************************************
 *
 * Copyright(c) 2007 - 2012 Realtek Corporation. All rights reserved.
 *
 ******************************************************************************/
#define _RTW_MLME_EXT_C_

#include <drv_types.h>
#include <rtw_debug.h>
#include <rtw_wifi_regd.h>
#include <hal_btcoex.h>
#include <linux/kernel.h>
#include <asm/unaligned.h>

static struct mlme_handler mlme_sta_tbl[] = {
	{WIFI_ASSOCREQ,		"OnAssocReq",	&OnAssocReq},
	{WIFI_ASSOCRSP,		"OnAssocRsp",	&OnAssocRsp},
	{WIFI_REASSOCREQ,	"OnReAssocReq",	&OnAssocReq},
	{WIFI_REASSOCRSP,	"OnReAssocRsp",	&OnAssocRsp},
	{WIFI_PROBEREQ,		"OnProbeReq",	&OnProbeReq},
	{WIFI_PROBERSP,		"OnProbeRsp",		&OnProbeRsp},

	/*----------------------------------------------------------
					below 2 are reserved
	-----------------------------------------------------------*/
	{0,					"DoReserved",		&DoReserved},
	{0,					"DoReserved",		&DoReserved},
	{WIFI_BEACON,		"OnBeacon",		&OnBeacon},
	{WIFI_ATIM,			"OnATIM",		&OnAtim},
	{WIFI_DISASSOC,		"OnDisassoc",		&OnDisassoc},
	{WIFI_AUTH,			"OnAuth",		&OnAuthClient},
	{WIFI_DEAUTH,		"OnDeAuth",		&OnDeAuth},
	{WIFI_ACTION,		"OnAction",		&OnAction},
	{WIFI_ACTION_NOACK, "OnActionNoAck",	&OnAction},
};

static struct action_handler OnAction_tbl[] = {
	{RTW_WLAN_CATEGORY_SPECTRUM_MGMT,	 "ACTION_SPECTRUM_MGMT", on_action_spct},
	{RTW_WLAN_CATEGORY_QOS, "ACTION_QOS", &DoReserved},
	{RTW_WLAN_CATEGORY_DLS, "ACTION_DLS", &DoReserved},
	{RTW_WLAN_CATEGORY_BACK, "ACTION_BACK", &OnAction_back},
	{RTW_WLAN_CATEGORY_PUBLIC, "ACTION_PUBLIC", on_action_public},
	{RTW_WLAN_CATEGORY_RADIO_MEASUREMENT, "ACTION_RADIO_MEASUREMENT", &DoReserved},
	{RTW_WLAN_CATEGORY_FT, "ACTION_FT",	&DoReserved},
	{RTW_WLAN_CATEGORY_HT,	"ACTION_HT",	&OnAction_ht},
	{RTW_WLAN_CATEGORY_SA_QUERY, "ACTION_SA_QUERY", &OnAction_sa_query},
	{RTW_WLAN_CATEGORY_UNPROTECTED_WNM, "ACTION_UNPROTECTED_WNM", &DoReserved},
	{RTW_WLAN_CATEGORY_SELF_PROTECTED, "ACTION_SELF_PROTECTED", &DoReserved},
	{RTW_WLAN_CATEGORY_WMM, "ACTION_WMM", &DoReserved},
	{RTW_WLAN_CATEGORY_VHT, "ACTION_VHT", &DoReserved},
	{RTW_WLAN_CATEGORY_P2P, "ACTION_P2P", &DoReserved},
};

static u8 null_addr[ETH_ALEN] = {0, 0, 0, 0, 0, 0};

/**************************************************
OUI definitions for the vendor specific IE
***************************************************/
unsigned char RTW_WPA_OUI[] = {0x00, 0x50, 0xf2, 0x01};
unsigned char WMM_OUI[] = {0x00, 0x50, 0xf2, 0x02};
unsigned char WPS_OUI[] = {0x00, 0x50, 0xf2, 0x04};
unsigned char P2P_OUI[] = {0x50, 0x6F, 0x9A, 0x09};
unsigned char WFD_OUI[] = {0x50, 0x6F, 0x9A, 0x0A};

unsigned char WMM_INFO_OUI[] = {0x00, 0x50, 0xf2, 0x02, 0x00, 0x01};
unsigned char WMM_PARA_OUI[] = {0x00, 0x50, 0xf2, 0x02, 0x01, 0x01};

static unsigned char REALTEK_96B_IE[] = {0x00, 0xe0, 0x4c, 0x02, 0x01, 0x20};

/********************************************************
ChannelPlan definitions
*********************************************************/
static RT_CHANNEL_PLAN_2G	RTW_ChannelPlan2G[RT_CHANNEL_DOMAIN_2G_MAX] = {
	{{1, 2, 3, 4, 5, 6, 7, 8, 9, 10, 11, 12, 13}, 13},		/*  0x00, RT_CHANNEL_DOMAIN_2G_WORLD , Passive scan CH 12, 13 */
	{{1, 2, 3, 4, 5, 6, 7, 8, 9, 10, 11, 12, 13}, 13},		/*  0x01, RT_CHANNEL_DOMAIN_2G_ETSI1 */
	{{1, 2, 3, 4, 5, 6, 7, 8, 9, 10, 11}, 11},			/*  0x02, RT_CHANNEL_DOMAIN_2G_FCC1 */
	{{1, 2, 3, 4, 5, 6, 7, 8, 9, 10, 11, 12, 13, 14}, 14},	/*  0x03, RT_CHANNEL_DOMAIN_2G_MIKK1 */
	{{10, 11, 12, 13}, 4},						/*  0x04, RT_CHANNEL_DOMAIN_2G_ETSI2 */
	{{1, 2, 3, 4, 5, 6, 7, 8, 9, 10, 11, 12, 13, 14}, 14},	/*  0x05, RT_CHANNEL_DOMAIN_2G_GLOBAL , Passive scan CH 12, 13, 14 */
	{{}, 0},								/*  0x06, RT_CHANNEL_DOMAIN_2G_NULL */
};

static RT_CHANNEL_PLAN_5G	RTW_ChannelPlan5G[RT_CHANNEL_DOMAIN_5G_MAX] = {
	{{}, 0},																					/*  0x00, RT_CHANNEL_DOMAIN_5G_NULL */
	{{36, 40, 44, 48, 52, 56, 60, 64, 100, 104, 108, 112, 116, 120, 124, 128, 132, 136, 140}, 19},						/*  0x01, RT_CHANNEL_DOMAIN_5G_ETSI1 */
	{{36, 40, 44, 48, 52, 56, 60, 64, 100, 104, 108, 112, 116, 120, 124, 128, 132, 136, 140, 149, 153, 157, 161, 165}, 24},	/*  0x02, RT_CHANNEL_DOMAIN_5G_ETSI2 */
	{{36, 40, 44, 48, 52, 56, 60, 64, 100, 104, 108, 112, 116, 120, 124, 128, 132, 149, 153, 157, 161, 165}, 22},			/*  0x03, RT_CHANNEL_DOMAIN_5G_ETSI3 */
	{{36, 40, 44, 48, 52, 56, 60, 64, 100, 104, 108, 112, 116, 120, 124, 128, 132, 136, 140, 149, 153, 157, 161, 165}, 24},	/*  0x04, RT_CHANNEL_DOMAIN_5G_FCC1 */
	{{36, 40, 44, 48, 149, 153, 157, 161, 165}, 9},														/*  0x05, RT_CHANNEL_DOMAIN_5G_FCC2 */
	{{36, 40, 44, 48, 52, 56, 60, 64, 149, 153, 157, 161, 165}, 13},											/*  0x06, RT_CHANNEL_DOMAIN_5G_FCC3 */
	{{36, 40, 44, 48, 52, 56, 60, 64, 149, 153, 157, 161}, 12},												/*  0x07, RT_CHANNEL_DOMAIN_5G_FCC4 */
	{{149, 153, 157, 161, 165}, 5},																	/*  0x08, RT_CHANNEL_DOMAIN_5G_FCC5 */
	{{36, 40, 44, 48, 52, 56, 60, 64}, 8},																/*  0x09, RT_CHANNEL_DOMAIN_5G_FCC6 */
	{{36, 40, 44, 48, 52, 56, 60, 64, 100, 104, 108, 112, 116, 136, 140, 149, 153, 157, 161, 165}, 20},					/*  0x0A, RT_CHANNEL_DOMAIN_5G_FCC7_IC1 */
	{{36, 40, 44, 48, 52, 56, 60, 64, 100, 104, 108, 112, 116, 120, 124, 149, 153, 157, 161, 165}, 20},					/*  0x0B, RT_CHANNEL_DOMAIN_5G_KCC1 */
	{{36, 40, 44, 48, 52, 56, 60, 64, 100, 104, 108, 112, 116, 120, 124, 128, 132, 136, 140}, 19},						/*  0x0C, RT_CHANNEL_DOMAIN_5G_MKK1 */
	{{36, 40, 44, 48, 52, 56, 60, 64}, 8},																/*  0x0D, RT_CHANNEL_DOMAIN_5G_MKK2 */
	{{100, 104, 108, 112, 116, 120, 124, 128, 132, 136, 140}, 11},											/*  0x0E, RT_CHANNEL_DOMAIN_5G_MKK3 */
	{{56, 60, 64, 100, 104, 108, 112, 116, 136, 140, 149, 153, 157, 161, 165}, 15},								/*  0x0F, RT_CHANNEL_DOMAIN_5G_NCC1 */
	{{56, 60, 64, 149, 153, 157, 161, 165}, 8},															/*  0x10, RT_CHANNEL_DOMAIN_5G_NCC2 */
	{{149, 153, 157, 161, 165}, 5},																	/*  0x11, RT_CHANNEL_DOMAIN_5G_NCC3 */
	{{36, 40, 44, 48}, 4},																			/*  0x12, RT_CHANNEL_DOMAIN_5G_ETSI4 */
	{{36, 40, 44, 48, 52, 56, 60, 64, 100, 104, 108, 112, 116, 136, 140, 149, 153, 157, 161, 165}, 20},					/*  0x13, RT_CHANNEL_DOMAIN_5G_ETSI5 */
	{{149, 153, 157, 161}, 4},																		/*  0x14, RT_CHANNEL_DOMAIN_5G_FCC8 */
	{{36, 40, 44, 48, 52, 56, 60, 64}, 8},																/*  0x15, RT_CHANNEL_DOMAIN_5G_ETSI6 */
	{{36, 40, 44, 48, 52, 56, 60, 64, 149, 153, 157, 161, 165}, 13},											/*  0x16, RT_CHANNEL_DOMAIN_5G_ETSI7 */
	{{36, 40, 44, 48, 149, 153, 157, 161, 165}, 9},														/*  0x17, RT_CHANNEL_DOMAIN_5G_ETSI8 */
	{{100, 104, 108, 112, 116, 120, 124, 128, 132, 136, 140}, 11},											/*  0x18, RT_CHANNEL_DOMAIN_5G_ETSI9 */
	{{149, 153, 157, 161, 165}, 5},																	/*  0x19, RT_CHANNEL_DOMAIN_5G_ETSI10 */
	{{36, 40, 44, 48, 52, 56, 60, 64, 132, 136, 140, 149, 153, 157, 161, 165}, 16},									/*  0x1A, RT_CHANNEL_DOMAIN_5G_ETSI11 */
	{{52, 56, 60, 64, 100, 104, 108, 112, 116, 132, 136, 140, 149, 153, 157, 161, 165}, 17},							/*  0x1B, RT_CHANNEL_DOMAIN_5G_NCC4 */
	{{149, 153, 157, 161}, 4},																		/*  0x1C, RT_CHANNEL_DOMAIN_5G_ETSI12 */
	{{36, 40, 44, 48, 100, 104, 108, 112, 116, 132, 136, 140, 149, 153, 157, 161, 165}, 17},							/*  0x1D, RT_CHANNEL_DOMAIN_5G_FCC9 */
	{{36, 40, 44, 48, 100, 104, 108, 112, 116, 132, 136, 140}, 12},											/*  0x1E, RT_CHANNEL_DOMAIN_5G_ETSI13 */
	{{36, 40, 44, 48, 52, 56, 60, 64, 100, 104, 108, 112, 116, 132, 136, 140, 149, 153, 157, 161}, 20},					/*  0x1F, RT_CHANNEL_DOMAIN_5G_FCC10 */

	/*  Driver self defined for old channel plan Compatible , Remember to modify if have new channel plan definition ===== */
	{{36, 40, 44, 48, 52, 56, 60, 64, 100, 104, 108, 112, 116, 132, 136, 140, 149, 153, 157, 161, 165}, 21},				/*  0x20, RT_CHANNEL_DOMAIN_5G_FCC */
	{{36, 40, 44, 48}, 4},																			/*  0x21, RT_CHANNEL_DOMAIN_5G_JAPAN_NO_DFS */
	{{36, 40, 44, 48, 149, 153, 157, 161}, 8},															/*  0x22, RT_CHANNEL_DOMAIN_5G_FCC4_NO_DFS */
};

static RT_CHANNEL_PLAN_MAP	RTW_ChannelPlanMap[RT_CHANNEL_DOMAIN_MAX] = {
	/*  0x00 ~ 0x1F , Old Define ===== */
	{0x02, 0x20},	/* 0x00, RT_CHANNEL_DOMAIN_FCC */
	{0x02, 0x0A},	/* 0x01, RT_CHANNEL_DOMAIN_IC */
	{0x01, 0x01},	/* 0x02, RT_CHANNEL_DOMAIN_ETSI */
	{0x01, 0x00},	/* 0x03, RT_CHANNEL_DOMAIN_SPAIN */
	{0x01, 0x00},	/* 0x04, RT_CHANNEL_DOMAIN_FRANCE */
	{0x03, 0x00},	/* 0x05, RT_CHANNEL_DOMAIN_MKK */
	{0x03, 0x00},	/* 0x06, RT_CHANNEL_DOMAIN_MKK1 */
	{0x01, 0x09},	/* 0x07, RT_CHANNEL_DOMAIN_ISRAEL */
	{0x03, 0x09},	/* 0x08, RT_CHANNEL_DOMAIN_TELEC */
	{0x03, 0x00},	/* 0x09, RT_CHANNEL_DOMAIN_GLOBAL_DOAMIN */
	{0x00, 0x00},	/* 0x0A, RT_CHANNEL_DOMAIN_WORLD_WIDE_13 */
	{0x02, 0x0F},	/* 0x0B, RT_CHANNEL_DOMAIN_TAIWAN */
	{0x01, 0x08},	/* 0x0C, RT_CHANNEL_DOMAIN_CHINA */
	{0x02, 0x06},	/* 0x0D, RT_CHANNEL_DOMAIN_SINGAPORE_INDIA_MEXICO */
	{0x02, 0x0B},	/* 0x0E, RT_CHANNEL_DOMAIN_KOREA */
	{0x02, 0x09},	/* 0x0F, RT_CHANNEL_DOMAIN_TURKEY */
	{0x01, 0x01},	/* 0x10, RT_CHANNEL_DOMAIN_JAPAN */
	{0x02, 0x05},	/* 0x11, RT_CHANNEL_DOMAIN_FCC_NO_DFS */
	{0x01, 0x21},	/* 0x12, RT_CHANNEL_DOMAIN_JAPAN_NO_DFS */
	{0x00, 0x04},	/* 0x13, RT_CHANNEL_DOMAIN_WORLD_WIDE_5G */
	{0x02, 0x10},	/* 0x14, RT_CHANNEL_DOMAIN_TAIWAN_NO_DFS */
	{0x00, 0x21},	/* 0x15, RT_CHANNEL_DOMAIN_ETSI_NO_DFS */
	{0x00, 0x22},	/* 0x16, RT_CHANNEL_DOMAIN_KOREA_NO_DFS */
	{0x03, 0x21},	/* 0x17, RT_CHANNEL_DOMAIN_JAPAN_NO_DFS */
	{0x06, 0x08},	/* 0x18, RT_CHANNEL_DOMAIN_PAKISTAN_NO_DFS */
	{0x02, 0x08},	/* 0x19, RT_CHANNEL_DOMAIN_TAIWAN2_NO_DFS */
	{0x00, 0x00},	/* 0x1A, */
	{0x00, 0x00},	/* 0x1B, */
	{0x00, 0x00},	/* 0x1C, */
	{0x00, 0x00},	/* 0x1D, */
	{0x00, 0x00},	/* 0x1E, */
	{0x06, 0x04},	/* 0x1F, RT_CHANNEL_DOMAIN_WORLD_WIDE_ONLY_5G */
	/*  0x20 ~ 0x7F , New Define ===== */
	{0x00, 0x00},	/* 0x20, RT_CHANNEL_DOMAIN_WORLD_NULL */
	{0x01, 0x00},	/* 0x21, RT_CHANNEL_DOMAIN_ETSI1_NULL */
	{0x02, 0x00},	/* 0x22, RT_CHANNEL_DOMAIN_FCC1_NULL */
	{0x03, 0x00},	/* 0x23, RT_CHANNEL_DOMAIN_MKK1_NULL */
	{0x04, 0x00},	/* 0x24, RT_CHANNEL_DOMAIN_ETSI2_NULL */
	{0x02, 0x04},	/* 0x25, RT_CHANNEL_DOMAIN_FCC1_FCC1 */
	{0x00, 0x01},	/* 0x26, RT_CHANNEL_DOMAIN_WORLD_ETSI1 */
	{0x03, 0x0C},	/* 0x27, RT_CHANNEL_DOMAIN_MKK1_MKK1 */
	{0x00, 0x0B},	/* 0x28, RT_CHANNEL_DOMAIN_WORLD_KCC1 */
	{0x00, 0x05},	/* 0x29, RT_CHANNEL_DOMAIN_WORLD_FCC2 */
	{0x00, 0x00},	/* 0x2A, */
	{0x00, 0x00},	/* 0x2B, */
	{0x00, 0x00},	/* 0x2C, */
	{0x00, 0x00},	/* 0x2D, */
	{0x00, 0x00},	/* 0x2E, */
	{0x00, 0x00},	/* 0x2F, */
	{0x00, 0x06},	/* 0x30, RT_CHANNEL_DOMAIN_WORLD_FCC3 */
	{0x00, 0x07},	/* 0x31, RT_CHANNEL_DOMAIN_WORLD_FCC4 */
	{0x00, 0x08},	/* 0x32, RT_CHANNEL_DOMAIN_WORLD_FCC5 */
	{0x00, 0x09},	/* 0x33, RT_CHANNEL_DOMAIN_WORLD_FCC6 */
	{0x02, 0x0A},	/* 0x34, RT_CHANNEL_DOMAIN_FCC1_FCC7 */
	{0x00, 0x02},	/* 0x35, RT_CHANNEL_DOMAIN_WORLD_ETSI2 */
	{0x00, 0x03},	/* 0x36, RT_CHANNEL_DOMAIN_WORLD_ETSI3 */
	{0x03, 0x0D},	/* 0x37, RT_CHANNEL_DOMAIN_MKK1_MKK2 */
	{0x03, 0x0E},	/* 0x38, RT_CHANNEL_DOMAIN_MKK1_MKK3 */
	{0x02, 0x0F},	/* 0x39, RT_CHANNEL_DOMAIN_FCC1_NCC1 */
	{0x00, 0x00},	/* 0x3A, */
	{0x00, 0x00},	/* 0x3B, */
	{0x00, 0x00},	/* 0x3C, */
	{0x00, 0x00},	/* 0x3D, */
	{0x00, 0x00},	/* 0x3E, */
	{0x00, 0x00},	/* 0x3F, */
	{0x02, 0x10},	/* 0x40, RT_CHANNEL_DOMAIN_FCC1_NCC2 */
	{0x05, 0x00},	/* 0x41, RT_CHANNEL_DOMAIN_GLOBAL_NULL */
	{0x01, 0x12},	/* 0x42, RT_CHANNEL_DOMAIN_ETSI1_ETSI4 */
	{0x02, 0x05},	/* 0x43, RT_CHANNEL_DOMAIN_FCC1_FCC2 */
	{0x02, 0x11},	/* 0x44, RT_CHANNEL_DOMAIN_FCC1_NCC3 */
	{0x00, 0x13},	/* 0x45, RT_CHANNEL_DOMAIN_WORLD_ETSI5 */
	{0x02, 0x14},	/* 0x46, RT_CHANNEL_DOMAIN_FCC1_FCC8 */
	{0x00, 0x15},	/* 0x47, RT_CHANNEL_DOMAIN_WORLD_ETSI6 */
	{0x00, 0x16},	/* 0x48, RT_CHANNEL_DOMAIN_WORLD_ETSI7 */
	{0x00, 0x17},	/* 0x49, RT_CHANNEL_DOMAIN_WORLD_ETSI8 */
	{0x00, 0x18},	/* 0x50, RT_CHANNEL_DOMAIN_WORLD_ETSI9 */
	{0x00, 0x19},	/* 0x51, RT_CHANNEL_DOMAIN_WORLD_ETSI10 */
	{0x00, 0x1A},	/* 0x52, RT_CHANNEL_DOMAIN_WORLD_ETSI11 */
	{0x02, 0x1B},	/* 0x53, RT_CHANNEL_DOMAIN_FCC1_NCC4 */
	{0x00, 0x1C},	/* 0x54, RT_CHANNEL_DOMAIN_WORLD_ETSI12 */
	{0x02, 0x1D},	/* 0x55, RT_CHANNEL_DOMAIN_FCC1_FCC9 */
	{0x00, 0x1E},	/* 0x56, RT_CHANNEL_DOMAIN_WORLD_ETSI13 */
	{0x02, 0x1F},	/* 0x57, RT_CHANNEL_DOMAIN_FCC1_FCC10 */
};

 /* use the combination for max channel numbers */
static RT_CHANNEL_PLAN_MAP RTW_CHANNEL_PLAN_MAP_REALTEK_DEFINE = {0x03, 0x02};

/* Search the @param ch in given @param ch_set
 * @ch_set: the given channel set
 * @ch: the given channel number
 *
 * return the index of channel_num in channel_set, -1 if not found
 */
int rtw_ch_set_search_ch(RT_CHANNEL_INFO *ch_set, const u32 ch)
{
	int i;

	for (i = 0; ch_set[i].ChannelNum != 0; i++) {
		if (ch == ch_set[i].ChannelNum)
			break;
	}

	if (i >= ch_set[i].ChannelNum)
		return -1;
	return i;
}

/* Check the @param ch is fit with setband setting of @param adapter
 * @adapter: the given adapter
 * @ch: the given channel number
 *
 * return true when check valid, false not valid
 */
bool rtw_mlme_band_check(struct adapter *adapter, const u32 ch)
{
	if (adapter->setband == GHZ24_50 /* 2.4G and 5G */
		|| (adapter->setband == GHZ_24 && ch < 35) /* 2.4G only */
		|| (adapter->setband == GHZ_50 && ch > 35) /* 5G only */
	) {
		return true;
	}
	return false;
}

/****************************************************************************

Following are the initialization functions for WiFi MLME

*****************************************************************************/

int init_hw_mlme_ext(struct adapter *padapter)
{
	struct	mlme_ext_priv *pmlmeext = &padapter->mlmeextpriv;

	set_channel_bwmode(padapter, pmlmeext->cur_channel, pmlmeext->cur_ch_offset, pmlmeext->cur_bwmode);
	return _SUCCESS;
}

void init_mlme_default_rate_set(struct adapter *padapter)
{
	struct mlme_ext_priv *pmlmeext = &padapter->mlmeextpriv;

	unsigned char mixed_datarate[NumRates] = {_1M_RATE_, _2M_RATE_, _5M_RATE_, _11M_RATE_, _6M_RATE_, _9M_RATE_, _12M_RATE_, _18M_RATE_, _24M_RATE_, _36M_RATE_, _48M_RATE_, _54M_RATE_, 0xff};
	unsigned char mixed_basicrate[NumRates] = {_1M_RATE_, _2M_RATE_, _5M_RATE_, _11M_RATE_, _6M_RATE_, _12M_RATE_, _24M_RATE_, 0xff,};
	unsigned char supported_mcs_set[16] = {0xff, 0xff, 0x00, 0x00, 0x01, 0x0, 0x0, 0x0, 0x0, 0x0, 0x0, 0x0, 0x0, 0x0, 0x0, 0x0};

	memcpy(pmlmeext->datarate, mixed_datarate, NumRates);
	memcpy(pmlmeext->basicrate, mixed_basicrate, NumRates);

	memcpy(pmlmeext->default_supported_mcs_set, supported_mcs_set, sizeof(pmlmeext->default_supported_mcs_set));
}

static void init_mlme_ext_priv_value(struct adapter *padapter)
{
	struct mlme_ext_priv *pmlmeext = &padapter->mlmeextpriv;
	struct mlme_ext_info *pmlmeinfo = &pmlmeext->mlmext_info;

	atomic_set(&pmlmeext->event_seq, 0);
	pmlmeext->mgnt_seq = 0;/* reset to zero when disconnect at client mode */
	pmlmeext->sa_query_seq = 0;
	pmlmeext->mgnt_80211w_IPN = 0;
	pmlmeext->mgnt_80211w_IPN_rx = 0;
	pmlmeext->cur_channel = padapter->registrypriv.channel;
	pmlmeext->cur_bwmode = CHANNEL_WIDTH_20;
	pmlmeext->cur_ch_offset = HAL_PRIME_CHNL_OFFSET_DONT_CARE;

	pmlmeext->retry = 0;

	pmlmeext->cur_wireless_mode = padapter->registrypriv.wireless_mode;

	init_mlme_default_rate_set(padapter);

	pmlmeext->tx_rate = IEEE80211_CCK_RATE_1MB;
	pmlmeext->sitesurvey_res.state = SCAN_DISABLE;
	pmlmeext->sitesurvey_res.channel_idx = 0;
	pmlmeext->sitesurvey_res.bss_cnt = 0;
	pmlmeext->scan_abort = false;

	pmlmeinfo->state = WIFI_FW_NULL_STATE;
	pmlmeinfo->reauth_count = 0;
	pmlmeinfo->reassoc_count = 0;
	pmlmeinfo->link_count = 0;
	pmlmeinfo->auth_seq = 0;
	pmlmeinfo->auth_algo = dot11AuthAlgrthm_Open;
	pmlmeinfo->key_index = 0;
	pmlmeinfo->iv = 0;

	pmlmeinfo->enc_algo = _NO_PRIVACY_;
	pmlmeinfo->authModeToggle = 0;

	memset(pmlmeinfo->chg_txt, 0, 128);

	pmlmeinfo->slotTime = SHORT_SLOT_TIME;
	pmlmeinfo->preamble_mode = PREAMBLE_AUTO;

	pmlmeinfo->dialogToken = 0;

	pmlmeext->action_public_rxseq = 0xffff;
	pmlmeext->action_public_dialog_token = 0xff;
}

static int has_channel(RT_CHANNEL_INFO *channel_set,
					   u8 chanset_size,
					   u8 chan)
{
	int i;

	for (i = 0; i < chanset_size; i++) {
		if (channel_set[i].ChannelNum == chan) {
			return 1;
		}
	}

	return 0;
}

static void init_channel_list(struct adapter *padapter, RT_CHANNEL_INFO *channel_set,
							  u8 chanset_size,
							  struct p2p_channels *channel_list)
{

	static const struct p2p_oper_class_map op_class[] = {
		{ IEEE80211G,  81,   1,  13,  1, BW20 },
		{ IEEE80211G,  82,  14,  14,  1, BW20 },
		{ IEEE80211A, 115,  36,  48,  4, BW20 },
		{ IEEE80211A, 116,  36,  44,  8, BW40PLUS },
		{ IEEE80211A, 117,  40,  48,  8, BW40MINUS },
		{ IEEE80211A, 124, 149, 161,  4, BW20 },
		{ IEEE80211A, 125, 149, 169,  4, BW20 },
		{ IEEE80211A, 126, 149, 157,  8, BW40PLUS },
		{ IEEE80211A, 127, 153, 161,  8, BW40MINUS },
		{ -1, 0, 0, 0, 0, BW20 }
	};

	int cla, op;

	cla = 0;

	for (op = 0; op_class[op].op_class; op++) {
		u8 ch;
		const struct p2p_oper_class_map *o = &op_class[op];
		struct p2p_reg_class *reg = NULL;

		for (ch = o->min_chan; ch <= o->max_chan; ch += o->inc) {
			if (!has_channel(channel_set, chanset_size, ch))
				continue;

			if ((0 == padapter->registrypriv.ht_enable) && (8 == o->inc))
				continue;

			if ((0 < (padapter->registrypriv.bw_mode & 0xf0)) &&
				((BW40MINUS == o->bw) || (BW40PLUS == o->bw)))
				continue;

			if (!reg) {
				reg = &channel_list->reg_class[cla];
				cla++;
				reg->reg_class = o->op_class;
				reg->channels = 0;
			}
			reg->channel[reg->channels] = ch;
			reg->channels++;
		}
	}
	channel_list->reg_classes = cla;

}

static u8 init_channel_set(struct adapter *padapter, u8 ChannelPlan, RT_CHANNEL_INFO *channel_set)
{
	u8 index, chanset_size = 0;
	u8 b5GBand = false, b2_4GBand = false;
	u8 Index2G = 0, Index5G = 0;

	memset(channel_set, 0, sizeof(RT_CHANNEL_INFO)*MAX_CHANNEL_NUM);

	if (ChannelPlan >= RT_CHANNEL_DOMAIN_MAX && ChannelPlan != RT_CHANNEL_DOMAIN_REALTEK_DEFINE) {
		DBG_871X("ChannelPlan ID %x error !!!!!\n", ChannelPlan);
		return chanset_size;
	}

	if (IsSupported24G(padapter->registrypriv.wireless_mode)) {
		b2_4GBand = true;
		if (RT_CHANNEL_DOMAIN_REALTEK_DEFINE == ChannelPlan)
			Index2G = RTW_CHANNEL_PLAN_MAP_REALTEK_DEFINE.Index2G;
		else
			Index2G = RTW_ChannelPlanMap[ChannelPlan].Index2G;
	}

	if (b2_4GBand) {
		for (index = 0; index < RTW_ChannelPlan2G[Index2G].Len; index++) {
			channel_set[chanset_size].ChannelNum = RTW_ChannelPlan2G[Index2G].Channel[index];

			if ((RT_CHANNEL_DOMAIN_GLOBAL_DOAMIN == ChannelPlan) ||/* Channel 1~11 is active, and 12~14 is passive */
				(RT_CHANNEL_DOMAIN_GLOBAL_NULL == ChannelPlan)) {
				if (channel_set[chanset_size].ChannelNum >= 1 && channel_set[chanset_size].ChannelNum <= 11)
					channel_set[chanset_size].ScanType = SCAN_ACTIVE;
				else if ((channel_set[chanset_size].ChannelNum  >= 12 && channel_set[chanset_size].ChannelNum  <= 14))
					channel_set[chanset_size].ScanType  = SCAN_PASSIVE;
			} else if (RT_CHANNEL_DOMAIN_WORLD_WIDE_13 == ChannelPlan ||
				RT_CHANNEL_DOMAIN_WORLD_WIDE_5G == ChannelPlan ||
				RT_CHANNEL_DOMAIN_2G_WORLD == Index2G) { /*  channel 12~13, passive scan */
				if (channel_set[chanset_size].ChannelNum <= 11)
					channel_set[chanset_size].ScanType = SCAN_ACTIVE;
				else
					channel_set[chanset_size].ScanType = SCAN_PASSIVE;
			} else
				channel_set[chanset_size].ScanType = SCAN_ACTIVE;

			chanset_size++;
		}
	}

	if (b5GBand) {
		for (index = 0; index < RTW_ChannelPlan5G[Index5G].Len; index++) {
			if (RTW_ChannelPlan5G[Index5G].Channel[index] <= 48
				|| RTW_ChannelPlan5G[Index5G].Channel[index] >= 149) {
				channel_set[chanset_size].ChannelNum = RTW_ChannelPlan5G[Index5G].Channel[index];
				if (RT_CHANNEL_DOMAIN_WORLD_WIDE_5G == ChannelPlan)/* passive scan for all 5G channels */
					channel_set[chanset_size].ScanType = SCAN_PASSIVE;
				else
					channel_set[chanset_size].ScanType = SCAN_ACTIVE;
				DBG_871X("%s(): channel_set[%d].ChannelNum = %d\n", __func__, chanset_size, channel_set[chanset_size].ChannelNum);
				chanset_size++;
			}
		}
	}

	DBG_871X("%s ChannelPlan ID %x Chan num:%d \n", __func__, ChannelPlan, chanset_size);
	return chanset_size;
}

void init_mlme_ext_priv(struct adapter *padapter)
{
	struct registry_priv *pregistrypriv = &padapter->registrypriv;
	struct mlme_ext_priv *pmlmeext = &padapter->mlmeextpriv;
	struct mlme_priv *pmlmepriv = &padapter->mlmepriv;
	struct mlme_ext_info *pmlmeinfo = &pmlmeext->mlmext_info;

	pmlmeext->padapter = padapter;

	/* fill_fwpriv(padapter, &(pmlmeext->fwpriv)); */

	init_mlme_ext_priv_value(padapter);
	pmlmeinfo->accept_addba_req = pregistrypriv->accept_addba_req;

	init_mlme_ext_timer(padapter);

	init_mlme_ap_info(padapter);

	pmlmeext->max_chan_nums = init_channel_set(padapter, pmlmepriv->ChannelPlan, pmlmeext->channel_set);
	init_channel_list(padapter, pmlmeext->channel_set, pmlmeext->max_chan_nums, &pmlmeext->channel_list);
	pmlmeext->last_scan_time = 0;
	pmlmeext->chan_scan_time = SURVEY_TO;
	pmlmeext->mlmeext_init = true;
	pmlmeext->active_keep_alive_check = true;

#ifdef DBG_FIXED_CHAN
	pmlmeext->fixed_chan = 0xFF;
#endif
}

void free_mlme_ext_priv(struct mlme_ext_priv *pmlmeext)
{
	struct adapter *padapter = pmlmeext->padapter;

	if (!padapter)
		return;

	if (padapter->bDriverStopped) {
		del_timer_sync(&pmlmeext->survey_timer);
		del_timer_sync(&pmlmeext->link_timer);
		/* del_timer_sync(&pmlmeext->ADDBA_timer); */
	}
}

static void _mgt_dispatcher(struct adapter *padapter, struct mlme_handler *ptable, union recv_frame *precv_frame)
{
	u8 bc_addr[ETH_ALEN] = {0xff, 0xff, 0xff, 0xff, 0xff, 0xff};
	u8 *pframe = precv_frame->u.hdr.rx_data;

	if (ptable->func) {
		/* receive the frames that ra(a1) is my address or ra(a1) is bc address. */
		if (memcmp(GetAddr1Ptr(pframe), myid(&padapter->eeprompriv), ETH_ALEN) &&
		    memcmp(GetAddr1Ptr(pframe), bc_addr, ETH_ALEN))
			return;

		ptable->func(padapter, precv_frame);
	}
}

void mgt_dispatcher(struct adapter *padapter, union recv_frame *precv_frame)
{
	int index;
	struct mlme_handler *ptable;
	struct mlme_priv *pmlmepriv = &padapter->mlmepriv;
	u8 bc_addr[ETH_ALEN] = {0xff, 0xff, 0xff, 0xff, 0xff, 0xff};
	u8 *pframe = precv_frame->u.hdr.rx_data;
	struct sta_info *psta = rtw_get_stainfo(&padapter->stapriv, GetAddr2Ptr(pframe));
	struct dvobj_priv *psdpriv = padapter->dvobj;
	struct debug_priv *pdbgpriv = &psdpriv->drv_dbg;

	RT_TRACE(_module_rtl871x_mlme_c_, _drv_info_,
		 ("+mgt_dispatcher: type(0x%x) subtype(0x%x)\n",
		  GetFrameType(pframe), GetFrameSubType(pframe)));

	if (GetFrameType(pframe) != WIFI_MGT_TYPE) {
		RT_TRACE(_module_rtl871x_mlme_c_, _drv_err_, ("mgt_dispatcher: type(0x%x) error!\n", GetFrameType(pframe)));
		return;
	}

	/* receive the frames that ra(a1) is my address or ra(a1) is bc address. */
	if (memcmp(GetAddr1Ptr(pframe), myid(&padapter->eeprompriv), ETH_ALEN) &&
		memcmp(GetAddr1Ptr(pframe), bc_addr, ETH_ALEN)) {
		return;
	}

	ptable = mlme_sta_tbl;

	index = GetFrameSubType(pframe) >> 4;

	if (index >= ARRAY_SIZE(mlme_sta_tbl)) {
		RT_TRACE(_module_rtl871x_mlme_c_, _drv_err_, ("Currently we do not support reserved sub-fr-type =%d\n", index));
		return;
	}
	ptable += index;

	if (psta) {
		if (GetRetry(pframe)) {
			if (precv_frame->u.hdr.attrib.seq_num == psta->RxMgmtFrameSeqNum) {
				/* drop the duplicate management frame */
				pdbgpriv->dbg_rx_dup_mgt_frame_drop_count++;
				DBG_871X("Drop duplicate management frame with seq_num = %d.\n", precv_frame->u.hdr.attrib.seq_num);
				return;
			}
		}
		psta->RxMgmtFrameSeqNum = precv_frame->u.hdr.attrib.seq_num;
	}

	switch (GetFrameSubType(pframe)) {
	case WIFI_AUTH:
		if (check_fwstate(pmlmepriv, WIFI_AP_STATE))
			ptable->func = &OnAuth;
		else
			ptable->func = &OnAuthClient;
		fallthrough;
	case WIFI_ASSOCREQ:
	case WIFI_REASSOCREQ:
		_mgt_dispatcher(padapter, ptable, precv_frame);
		break;
	case WIFI_PROBEREQ:
		_mgt_dispatcher(padapter, ptable, precv_frame);
		break;
	case WIFI_BEACON:
		_mgt_dispatcher(padapter, ptable, precv_frame);
		break;
	case WIFI_ACTION:
		/* if (check_fwstate(pmlmepriv, WIFI_AP_STATE) == true) */
		_mgt_dispatcher(padapter, ptable, precv_frame);
		break;
	default:
		_mgt_dispatcher(padapter, ptable, precv_frame);
		break;
	}
}

/****************************************************************************

Following are the callback functions for each subtype of the management frames

*****************************************************************************/

unsigned int OnProbeReq(struct adapter *padapter, union recv_frame *precv_frame)
{
	unsigned int	ielen;
	unsigned char *p;
	struct mlme_priv *pmlmepriv = &padapter->mlmepriv;
	struct mlme_ext_priv *pmlmeext = &padapter->mlmeextpriv;
	struct mlme_ext_info *pmlmeinfo = &pmlmeext->mlmext_info;
	struct wlan_bssid_ex	*cur = &pmlmeinfo->network;
	u8 *pframe = precv_frame->u.hdr.rx_data;
	uint len = precv_frame->u.hdr.len;
	u8 is_valid_p2p_probereq = false;

	if (check_fwstate(pmlmepriv, WIFI_STATION_STATE))
		return _SUCCESS;

	if (check_fwstate(pmlmepriv, _FW_LINKED) == false &&
		check_fwstate(pmlmepriv, WIFI_ADHOC_MASTER_STATE|WIFI_AP_STATE) == false) {
		return _SUCCESS;
	}


	/* DBG_871X("+OnProbeReq\n"); */

#ifdef CONFIG_AUTO_AP_MODE
	if (check_fwstate(pmlmepriv, _FW_LINKED) &&
			pmlmepriv->cur_network.join_res) {
		struct sta_info *psta;
		u8 *mac_addr, *peer_addr;
		struct sta_priv *pstapriv = &padapter->stapriv;
		u8 RC_OUI[4] = {0x00, 0xE0, 0x4C, 0x0A};
		/* EID[1] + EID_LEN[1] + RC_OUI[4] + MAC[6] + PairingID[2] + ChannelNum[2] */

		p = rtw_get_ie(pframe + WLAN_HDR_A3_LEN + _PROBEREQ_IE_OFFSET_, WLAN_EID_VENDOR_SPECIFIC, (int *)&ielen,
			len - WLAN_HDR_A3_LEN - _PROBEREQ_IE_OFFSET_);

		if (!p || ielen != 14)
			goto _non_rc_device;

		if (memcmp(p+2, RC_OUI, sizeof(RC_OUI)))
			goto _non_rc_device;

		if (memcmp(p+6, get_sa(pframe), ETH_ALEN)) {
			DBG_871X("%s, do rc pairing (%pM), but mac addr mismatch!(%pM)\n", __func__,
				MAC_ARG(get_sa(pframe)), MAC_ARG(p+6));

			goto _non_rc_device;
		}

		DBG_871X("%s, got the pairing device(%pM)\n", __func__,  MAC_ARG(get_sa(pframe)));

		/* new a station */
		psta = rtw_get_stainfo(pstapriv, get_sa(pframe));
		if (psta == NULL) {
			/*  allocate a new one */
			DBG_871X("going to alloc stainfo for rc =%pM\n",  MAC_ARG(get_sa(pframe)));
			psta = rtw_alloc_stainfo(pstapriv, get_sa(pframe));
			if (!psta) {
				/* TODO: */
				DBG_871X(" Exceed the upper limit of supported clients...\n");
				return _SUCCESS;
			}

			spin_lock_bh(&pstapriv->asoc_list_lock);
			if (list_empty(&psta->asoc_list)) {
				psta->expire_to = pstapriv->expire_to;
				list_add_tail(&psta->asoc_list, &pstapriv->asoc_list);
				pstapriv->asoc_list_cnt++;
			}
			spin_unlock_bh(&pstapriv->asoc_list_lock);

			/* generate pairing ID */
			mac_addr = myid(&(padapter->eeprompriv));
			peer_addr = psta->hwaddr;
			psta->pid = (u16)(((mac_addr[4]<<8) + mac_addr[5]) + ((peer_addr[4]<<8) + peer_addr[5]));

			/* update peer stainfo */
			psta->isrc = true;
			/* psta->aid = 0; */
			/* psta->mac_id = 2; */

			/* get a unique AID */
			if (psta->aid > 0) {
				DBG_871X("old AID %d\n", psta->aid);
			} else {
				for (psta->aid = 1; psta->aid <= NUM_STA; psta->aid++)
					if (pstapriv->sta_aid[psta->aid - 1] == NULL)
						break;

				if (psta->aid > pstapriv->max_num_sta) {
					psta->aid = 0;
					DBG_871X("no room for more AIDs\n");
					return _SUCCESS;
				}
				pstapriv->sta_aid[psta->aid - 1] = psta;
				DBG_871X("allocate new AID = (%d)\n", psta->aid);
			}

			psta->qos_option = 1;
			psta->bw_mode = CHANNEL_WIDTH_20;
			psta->ieee8021x_blocked = false;
			psta->htpriv.ht_option = true;
			psta->htpriv.ampdu_enable = false;
			psta->htpriv.sgi_20m = false;
			psta->htpriv.sgi_40m = false;
			psta->htpriv.ch_offset = HAL_PRIME_CHNL_OFFSET_DONT_CARE;
			psta->htpriv.agg_enable_bitmap = 0x0;/* reset */
			psta->htpriv.candidate_tid_bitmap = 0x0;/* reset */

			rtw_hal_set_odm_var(padapter, HAL_ODM_STA_INFO, psta, true);

			memset((void *)&psta->sta_stats, 0, sizeof(struct stainfo_stats));

			spin_lock_bh(&psta->lock);
			psta->state |= _FW_LINKED;
			spin_unlock_bh(&psta->lock);

			report_add_sta_event(padapter, psta->hwaddr, psta->aid);

		}

		issue_probersp(padapter, get_sa(pframe), false);

		return _SUCCESS;

	}

_non_rc_device:

	return _SUCCESS;

#endif /* CONFIG_AUTO_AP_MODE */

	p = rtw_get_ie(pframe + WLAN_HDR_A3_LEN + _PROBEREQ_IE_OFFSET_, WLAN_EID_SSID, (int *)&ielen,
			len - WLAN_HDR_A3_LEN - _PROBEREQ_IE_OFFSET_);


	/* check (wildcard) SSID */
	if (p) {
		if (is_valid_p2p_probereq)
			goto _issue_probersp;

		if ((ielen != 0 && false == !memcmp((void *)(p+2), (void *)cur->Ssid.Ssid, cur->Ssid.SsidLength))
			|| (ielen == 0 && pmlmeinfo->hidden_ssid_mode)
		)
			return _SUCCESS;

_issue_probersp:
		if ((check_fwstate(pmlmepriv, _FW_LINKED)  &&
			pmlmepriv->cur_network.join_res) || check_fwstate(pmlmepriv, WIFI_ADHOC_MASTER_STATE)) {
			/* DBG_871X("+issue_probersp during ap mode\n"); */
			issue_probersp(padapter, get_sa(pframe), is_valid_p2p_probereq);
		}

	}

	return _SUCCESS;

}

unsigned int OnProbeRsp(struct adapter *padapter, union recv_frame *precv_frame)
{
	struct mlme_ext_priv *pmlmeext = &padapter->mlmeextpriv;

	if (pmlmeext->sitesurvey_res.state == SCAN_PROCESS) {
		report_survey_event(padapter, precv_frame);
		return _SUCCESS;
	}

	return _SUCCESS;

}

unsigned int OnBeacon(struct adapter *padapter, union recv_frame *precv_frame)
{
	int cam_idx;
	struct sta_info *psta;
	struct mlme_ext_priv *pmlmeext = &padapter->mlmeextpriv;
	struct mlme_ext_info *pmlmeinfo = &(pmlmeext->mlmext_info);
	struct mlme_priv *pmlmepriv = &padapter->mlmepriv;
	struct sta_priv *pstapriv = &padapter->stapriv;
	u8 *pframe = precv_frame->u.hdr.rx_data;
	uint len = precv_frame->u.hdr.len;
	struct wlan_bssid_ex *pbss;
	int ret = _SUCCESS;
	u8 *p = NULL;
	u32 ielen = 0;

	p = rtw_get_ie(pframe + sizeof(struct ieee80211_hdr_3addr) + _BEACON_IE_OFFSET_, WLAN_EID_EXT_SUPP_RATES, &ielen, precv_frame->u.hdr.len - sizeof(struct ieee80211_hdr_3addr) - _BEACON_IE_OFFSET_);
	if (p && ielen > 0) {
		if ((*(p + 1 + ielen) == 0x2D) && (*(p + 2 + ielen) != 0x2D)) {
			/* Invalid value 0x2D is detected in Extended Supported Rates (ESR) IE. Try to fix the IE length to avoid failed Beacon parsing. */
			DBG_871X("[WIFIDBG] Error in ESR IE is detected in Beacon of BSSID:%pM. Fix the length of ESR IE to avoid failed Beacon parsing.\n", MAC_ARG(GetAddr3Ptr(pframe)));
			*(p + 1) = ielen - 1;
		}
	}

	if (pmlmeext->sitesurvey_res.state == SCAN_PROCESS) {
		report_survey_event(padapter, precv_frame);
		return _SUCCESS;
	}

	if (!memcmp(GetAddr3Ptr(pframe), get_my_bssid(&pmlmeinfo->network), ETH_ALEN)) {
		if (pmlmeinfo->state & WIFI_FW_AUTH_NULL) {
			/* we should update current network before auth, or some IE is wrong */
			pbss = rtw_malloc(sizeof(struct wlan_bssid_ex));
			if (pbss) {
				if (collect_bss_info(padapter, precv_frame, pbss) == _SUCCESS) {
					update_network(&(pmlmepriv->cur_network.network), pbss, padapter, true);
					rtw_get_bcn_info(&(pmlmepriv->cur_network));
				}
				kfree(pbss);
			}

			/* check the vendor of the assoc AP */
			pmlmeinfo->assoc_AP_vendor = check_assoc_AP(pframe+sizeof(struct ieee80211_hdr_3addr), len-sizeof(struct ieee80211_hdr_3addr));

			/* update TSF Value */
			update_TSF(pmlmeext, pframe, len);

			/* reset for adaptive_early_32k */
			pmlmeext->adaptive_tsf_done = false;
			pmlmeext->DrvBcnEarly = 0xff;
			pmlmeext->DrvBcnTimeOut = 0xff;
			pmlmeext->bcn_cnt = 0;
			memset(pmlmeext->bcn_delay_cnt, 0, sizeof(pmlmeext->bcn_delay_cnt));
			memset(pmlmeext->bcn_delay_ratio, 0, sizeof(pmlmeext->bcn_delay_ratio));

			/* start auth */
			start_clnt_auth(padapter);

			return _SUCCESS;
		}

		if (((pmlmeinfo->state&0x03) == WIFI_FW_STATION_STATE) && (pmlmeinfo->state & WIFI_FW_ASSOC_SUCCESS)) {
			psta = rtw_get_stainfo(pstapriv, GetAddr2Ptr(pframe));
			if (psta) {
				ret = rtw_check_bcn_info(padapter, pframe, len);
				if (!ret) {
						DBG_871X_LEVEL(_drv_always_, "ap has changed, disconnect now\n ");
						receive_disconnect(padapter, pmlmeinfo->network.MacAddress, 0);
						return _SUCCESS;
				}
				/* update WMM, ERP in the beacon */
				/* todo: the timer is used instead of the number of the beacon received */
				if ((sta_rx_pkts(psta) & 0xf) == 0)
					/* DBG_871X("update_bcn_info\n"); */
					update_beacon_info(padapter, pframe, len, psta);

				adaptive_early_32k(pmlmeext, pframe, len);
			}
		} else if ((pmlmeinfo->state&0x03) == WIFI_FW_ADHOC_STATE) {
			psta = rtw_get_stainfo(pstapriv, GetAddr2Ptr(pframe));
			if (psta) {
				/* update WMM, ERP in the beacon */
				/* todo: the timer is used instead of the number of the beacon received */
				if ((sta_rx_pkts(psta) & 0xf) == 0) {
					/* DBG_871X("update_bcn_info\n"); */
					update_beacon_info(padapter, pframe, len, psta);
				}
			} else {
				/* allocate a new CAM entry for IBSS station */
				cam_idx = allocate_fw_sta_entry(padapter);
				if (cam_idx == NUM_STA)
					goto _END_ONBEACON_;

				/* get supported rate */
				if (update_sta_support_rate(padapter, (pframe + WLAN_HDR_A3_LEN + _BEACON_IE_OFFSET_), (len - WLAN_HDR_A3_LEN - _BEACON_IE_OFFSET_), cam_idx) == _FAIL) {
					pmlmeinfo->FW_sta_info[cam_idx].status = 0;
					goto _END_ONBEACON_;
				}

				/* update TSF Value */
				update_TSF(pmlmeext, pframe, len);

				/* report sta add event */
				report_add_sta_event(padapter, GetAddr2Ptr(pframe), cam_idx);
			}
		}
	}

_END_ONBEACON_:

	return _SUCCESS;

}

unsigned int OnAuth(struct adapter *padapter, union recv_frame *precv_frame)
{
	unsigned int	auth_mode, seq, ie_len;
	unsigned char *sa, *p;
	u16 algorithm;
	int	status;
	static struct sta_info stat;
	struct	sta_info *pstat = NULL;
	struct	sta_priv *pstapriv = &padapter->stapriv;
	struct security_priv *psecuritypriv = &padapter->securitypriv;
	struct mlme_ext_priv *pmlmeext = &padapter->mlmeextpriv;
	struct mlme_ext_info *pmlmeinfo = &(pmlmeext->mlmext_info);
	u8 *pframe = precv_frame->u.hdr.rx_data;
	uint len = precv_frame->u.hdr.len;
	u8 offset = 0;

	if ((pmlmeinfo->state&0x03) != WIFI_FW_AP_STATE)
		return _FAIL;

	DBG_871X("+OnAuth\n");

	sa = GetAddr2Ptr(pframe);

	auth_mode = psecuritypriv->dot11AuthAlgrthm;

	if (GetPrivacy(pframe)) {
		u8 *iv;
		struct rx_pkt_attrib	 *prxattrib = &(precv_frame->u.hdr.attrib);

		prxattrib->hdrlen = WLAN_HDR_A3_LEN;
		prxattrib->encrypt = _WEP40_;

		iv = pframe+prxattrib->hdrlen;
		prxattrib->key_index = ((iv[3]>>6)&0x3);

		prxattrib->iv_len = 4;
		prxattrib->icv_len = 4;

		rtw_wep_decrypt(padapter, (u8 *)precv_frame);

		offset = 4;
	}

	algorithm = le16_to_cpu(*(__le16 *)((SIZE_PTR)pframe + WLAN_HDR_A3_LEN + offset));
	seq	= le16_to_cpu(*(__le16 *)((SIZE_PTR)pframe + WLAN_HDR_A3_LEN + offset + 2));

	DBG_871X("auth alg =%x, seq =%X\n", algorithm, seq);

	if (auth_mode == 2 &&
			psecuritypriv->dot11PrivacyAlgrthm != _WEP40_ &&
			psecuritypriv->dot11PrivacyAlgrthm != _WEP104_)
		auth_mode = 0;

	if ((algorithm > 0 && auth_mode == 0) ||	/*  rx a shared-key auth but shared not enabled */
		(algorithm == 0 && auth_mode == 1)) {	/*  rx a open-system auth but shared-key is enabled */
		DBG_871X("auth rejected due to bad alg [alg =%d, auth_mib =%d] %02X%02X%02X%02X%02X%02X\n",
			algorithm, auth_mode, sa[0], sa[1], sa[2], sa[3], sa[4], sa[5]);

		status = WLAN_STATUS_NOT_SUPPORTED_AUTH_ALG;

		goto auth_fail;
	}

	if (rtw_access_ctrl(padapter, sa) == false) {
		status = WLAN_STATUS_AP_UNABLE_TO_HANDLE_NEW_STA;
		goto auth_fail;
	}

	pstat = rtw_get_stainfo(pstapriv, sa);
	if (pstat == NULL) {

		/*  allocate a new one */
		DBG_871X("going to alloc stainfo for sa =%pM\n",  MAC_ARG(sa));
		pstat = rtw_alloc_stainfo(pstapriv, sa);
		if (pstat == NULL) {
			DBG_871X(" Exceed the upper limit of supported clients...\n");
			status = WLAN_STATUS_AP_UNABLE_TO_HANDLE_NEW_STA;
			goto auth_fail;
		}

		pstat->state = WIFI_FW_AUTH_NULL;
		pstat->auth_seq = 0;

		/* pstat->flags = 0; */
		/* pstat->capability = 0; */
	} else {

		spin_lock_bh(&pstapriv->asoc_list_lock);
		if (list_empty(&pstat->asoc_list) == false) {
			list_del_init(&pstat->asoc_list);
			pstapriv->asoc_list_cnt--;
			if (pstat->expire_to > 0) {
				/* TODO: STA re_auth within expire_to */
			}
		}
		spin_unlock_bh(&pstapriv->asoc_list_lock);

		if (seq == 1) {
			/* TODO: STA re_auth and auth timeout */
		}
	}

	spin_lock_bh(&pstapriv->auth_list_lock);
	if (list_empty(&pstat->auth_list)) {

		list_add_tail(&pstat->auth_list, &pstapriv->auth_list);
		pstapriv->auth_list_cnt++;
	}
	spin_unlock_bh(&pstapriv->auth_list_lock);

	if (pstat->auth_seq == 0)
		pstat->expire_to = pstapriv->auth_to;


	if ((pstat->auth_seq + 1) != seq) {
		DBG_871X("(1)auth rejected because out of seq [rx_seq =%d, exp_seq =%d]!\n",
			seq, pstat->auth_seq+1);
		status = WLAN_STATUS_UNKNOWN_AUTH_TRANSACTION;
		goto auth_fail;
	}

	if (algorithm == 0 && (auth_mode == 0 || auth_mode == 2 || auth_mode == 3)) {
		if (seq == 1) {
			pstat->state &= ~WIFI_FW_AUTH_NULL;
			pstat->state |= WIFI_FW_AUTH_SUCCESS;
			pstat->expire_to = pstapriv->assoc_to;
			pstat->authalg = algorithm;
		} else {
			DBG_871X("(2)auth rejected because out of seq [rx_seq =%d, exp_seq =%d]!\n",
				seq, pstat->auth_seq+1);
			status = WLAN_STATUS_UNKNOWN_AUTH_TRANSACTION;
			goto auth_fail;
		}
	} else { /*  shared system or auto authentication */
		if (seq == 1) {
			/* prepare for the challenging txt... */
			memset((void *)pstat->chg_txt, 78, 128);

			pstat->state &= ~WIFI_FW_AUTH_NULL;
			pstat->state |= WIFI_FW_AUTH_STATE;
			pstat->authalg = algorithm;
			pstat->auth_seq = 2;
		} else if (seq == 3) {
			/* checking for challenging txt... */
			DBG_871X("checking for challenging txt...\n");

			p = rtw_get_ie(pframe + WLAN_HDR_A3_LEN + 4 + _AUTH_IE_OFFSET_, WLAN_EID_CHALLENGE, (int *)&ie_len,
					len - WLAN_HDR_A3_LEN - _AUTH_IE_OFFSET_ - 4);

			if ((p == NULL) || (ie_len <= 0)) {
				DBG_871X("auth rejected because challenge failure!(1)\n");
				status = WLAN_STATUS_CHALLENGE_FAIL;
				goto auth_fail;
			}

			if (!memcmp((void *)(p + 2), pstat->chg_txt, 128)) {
				pstat->state &= (~WIFI_FW_AUTH_STATE);
				pstat->state |= WIFI_FW_AUTH_SUCCESS;
				/*  challenging txt is correct... */
				pstat->expire_to =  pstapriv->assoc_to;
			} else {
				DBG_871X("auth rejected because challenge failure!\n");
				status = WLAN_STATUS_CHALLENGE_FAIL;
				goto auth_fail;
			}
		} else {
			DBG_871X("(3)auth rejected because out of seq [rx_seq =%d, exp_seq =%d]!\n",
				seq, pstat->auth_seq+1);
			status = WLAN_STATUS_UNKNOWN_AUTH_TRANSACTION;
			goto auth_fail;
		}
	}


	/*  Now, we are going to issue_auth... */
	pstat->auth_seq = seq + 1;

	issue_auth(padapter, pstat, (unsigned short)(WLAN_STATUS_SUCCESS));

	if (pstat->state & WIFI_FW_AUTH_SUCCESS)
		pstat->auth_seq = 0;


	return _SUCCESS;

auth_fail:

	if (pstat)
		rtw_free_stainfo(padapter, pstat);

	pstat = &stat;
	memset((char *)pstat, '\0', sizeof(stat));
	pstat->auth_seq = 2;
	memcpy(pstat->hwaddr, sa, 6);

	issue_auth(padapter, pstat, (unsigned short)status);

	return _FAIL;

}

unsigned int OnAuthClient(struct adapter *padapter, union recv_frame *precv_frame)
{
	unsigned int	seq, len, status, offset;
	unsigned char *p;
	unsigned int	go2asoc = 0;
	struct mlme_ext_priv *pmlmeext = &padapter->mlmeextpriv;
	struct mlme_ext_info *pmlmeinfo = &(pmlmeext->mlmext_info);
	u8 *pframe = precv_frame->u.hdr.rx_data;
	uint pkt_len = precv_frame->u.hdr.len;

	DBG_871X("%s\n", __func__);

	/* check A1 matches or not */
	if (memcmp(myid(&(padapter->eeprompriv)), get_da(pframe), ETH_ALEN))
		return _SUCCESS;

	if (!(pmlmeinfo->state & WIFI_FW_AUTH_STATE))
		return _SUCCESS;

	offset = (GetPrivacy(pframe)) ? 4 : 0;

	seq	= le16_to_cpu(*(__le16 *)((SIZE_PTR)pframe + WLAN_HDR_A3_LEN + offset + 2));
	status	= le16_to_cpu(*(__le16 *)((SIZE_PTR)pframe + WLAN_HDR_A3_LEN + offset + 4));

	if (status != 0) {
		DBG_871X("clnt auth fail, status: %d\n", status);
		if (status == 13) { /*  pmlmeinfo->auth_algo == dot11AuthAlgrthm_Auto) */
			if (pmlmeinfo->auth_algo == dot11AuthAlgrthm_Shared)
				pmlmeinfo->auth_algo = dot11AuthAlgrthm_Open;
			else
				pmlmeinfo->auth_algo = dot11AuthAlgrthm_Shared;
			/* pmlmeinfo->reauth_count = 0; */
		}

		set_link_timer(pmlmeext, 1);
		goto authclnt_fail;
	}

	if (seq == 2) {
		if (pmlmeinfo->auth_algo == dot11AuthAlgrthm_Shared) {
			 /*  legendary shared system */
			p = rtw_get_ie(pframe + WLAN_HDR_A3_LEN + _AUTH_IE_OFFSET_, WLAN_EID_CHALLENGE, (int *)&len,
				pkt_len - WLAN_HDR_A3_LEN - _AUTH_IE_OFFSET_);

			if (p == NULL) {
				/* DBG_871X("marc: no challenge text?\n"); */
				goto authclnt_fail;
			}

			memcpy((void *)(pmlmeinfo->chg_txt), (void *)(p + 2), len);
			pmlmeinfo->auth_seq = 3;
			issue_auth(padapter, NULL, 0);
			set_link_timer(pmlmeext, REAUTH_TO);

			return _SUCCESS;
		} else {
			/*  open system */
			go2asoc = 1;
		}
	} else if (seq == 4) {
		if (pmlmeinfo->auth_algo == dot11AuthAlgrthm_Shared) {
			go2asoc = 1;
		} else {
			goto authclnt_fail;
		}
	} else {
		/*  this is also illegal */
		/* DBG_871X("marc: clnt auth failed due to illegal seq =%x\n", seq); */
		goto authclnt_fail;
	}

	if (go2asoc) {
		DBG_871X_LEVEL(_drv_always_, "auth success, start assoc\n");
		start_clnt_assoc(padapter);
		return _SUCCESS;
	}

authclnt_fail:

	/* pmlmeinfo->state &= ~(WIFI_FW_AUTH_STATE); */

	return _FAIL;

}

unsigned int OnAssocReq(struct adapter *padapter, union recv_frame *precv_frame)
{
	u16 capab_info;
	struct rtw_ieee802_11_elems elems;
	struct sta_info *pstat;
	unsigned char 	reassoc, *p, *pos, *wpa_ie;
	unsigned char WMM_IE[] = {0x00, 0x50, 0xf2, 0x02, 0x00, 0x01};
	int		i, ie_len, wpa_ie_len, left;
	unsigned char 	supportRate[16];
	int					supportRateNum;
	unsigned short		status = WLAN_STATUS_SUCCESS;
	unsigned short		frame_type, ie_offset = 0;
	struct mlme_priv *pmlmepriv = &padapter->mlmepriv;
	struct security_priv *psecuritypriv = &padapter->securitypriv;
	struct mlme_ext_priv *pmlmeext = &padapter->mlmeextpriv;
	struct mlme_ext_info *pmlmeinfo = &(pmlmeext->mlmext_info);
	struct wlan_bssid_ex	*cur = &(pmlmeinfo->network);
	struct sta_priv *pstapriv = &padapter->stapriv;
	u8 *pframe = precv_frame->u.hdr.rx_data;
	uint pkt_len = precv_frame->u.hdr.len;

	if ((pmlmeinfo->state&0x03) != WIFI_FW_AP_STATE)
		return _FAIL;

	frame_type = GetFrameSubType(pframe);
	if (frame_type == WIFI_ASSOCREQ) {
		reassoc = 0;
		ie_offset = _ASOCREQ_IE_OFFSET_;
	} else { /*  WIFI_REASSOCREQ */
		reassoc = 1;
		ie_offset = _REASOCREQ_IE_OFFSET_;
	}


	if (pkt_len < sizeof(struct ieee80211_hdr_3addr) + ie_offset) {
		DBG_871X("handle_assoc(reassoc =%d) - too short payload (len =%lu)"
		       "\n", reassoc, (unsigned long)pkt_len);
		return _FAIL;
	}

	pstat = rtw_get_stainfo(pstapriv, GetAddr2Ptr(pframe));
	if (!pstat) {
		status = WLAN_REASON_CLASS2_FRAME_FROM_NONAUTH_STA;
		goto asoc_class2_error;
	}

	capab_info = get_unaligned_le16(pframe + WLAN_HDR_A3_LEN);
	/* capab_info = le16_to_cpu(*(unsigned short *)(pframe + WLAN_HDR_A3_LEN)); */

	left = pkt_len - (sizeof(struct ieee80211_hdr_3addr) + ie_offset);
	pos = pframe + (sizeof(struct ieee80211_hdr_3addr) + ie_offset);


	DBG_871X("%s\n", __func__);

	/*  check if this stat has been successfully authenticated/assocated */
	if (!((pstat->state) & WIFI_FW_AUTH_SUCCESS)) {
		if (!((pstat->state) & WIFI_FW_ASSOC_SUCCESS)) {
			status = WLAN_REASON_CLASS2_FRAME_FROM_NONAUTH_STA;
			goto asoc_class2_error;
		} else {
			pstat->state &= (~WIFI_FW_ASSOC_SUCCESS);
			pstat->state |= WIFI_FW_ASSOC_STATE;
		}
	} else {
		pstat->state &= (~WIFI_FW_AUTH_SUCCESS);
		pstat->state |= WIFI_FW_ASSOC_STATE;
	}


	pstat->capability = capab_info;

	/* now parse all ieee802_11 ie to point to elems */
	if (rtw_ieee802_11_parse_elems(pos, left, &elems, 1) == ParseFailed ||
	    !elems.ssid) {
		DBG_871X("STA %pM sent invalid association request\n",
		       MAC_ARG(pstat->hwaddr));
		status = WLAN_STATUS_CHALLENGE_FAIL;
		goto OnAssocReqFail;
	}

	/*  now we should check all the fields... */
	/*  checking SSID */
	p = rtw_get_ie(pframe + WLAN_HDR_A3_LEN + ie_offset, WLAN_EID_SSID, &ie_len,
		pkt_len - WLAN_HDR_A3_LEN - ie_offset);

	if (!p || ie_len == 0) {
		/*  broadcast ssid, however it is not allowed in assocreq */
		status = WLAN_STATUS_CHALLENGE_FAIL;
		goto OnAssocReqFail;
	} else {
		/*  check if ssid match */
		if (memcmp((void *)(p+2), cur->Ssid.Ssid, cur->Ssid.SsidLength))
			status = WLAN_STATUS_CHALLENGE_FAIL;

		if (ie_len != cur->Ssid.SsidLength)
			status = WLAN_STATUS_CHALLENGE_FAIL;
	}

	if (status != WLAN_STATUS_SUCCESS)
		goto OnAssocReqFail;

	/*  check if the supported rate is ok */
	p = rtw_get_ie(pframe + WLAN_HDR_A3_LEN + ie_offset, WLAN_EID_SUPP_RATES, &ie_len, pkt_len - WLAN_HDR_A3_LEN - ie_offset);
	if (p == NULL) {
		DBG_871X("Rx a sta assoc-req which supported rate is empty!\n");
		/*  use our own rate set as statoin used */
		/* memcpy(supportRate, AP_BSSRATE, AP_BSSRATE_LEN); */
		/* supportRateNum = AP_BSSRATE_LEN; */

		status = WLAN_STATUS_CHALLENGE_FAIL;
		goto OnAssocReqFail;
	} else {
		memcpy(supportRate, p+2, ie_len);
		supportRateNum = ie_len;

		p = rtw_get_ie(pframe + WLAN_HDR_A3_LEN + ie_offset, WLAN_EID_EXT_SUPP_RATES, &ie_len,
				pkt_len - WLAN_HDR_A3_LEN - ie_offset);
		if (p !=  NULL) {

			if (supportRateNum <= sizeof(supportRate)) {
				memcpy(supportRate+supportRateNum, p+2, ie_len);
				supportRateNum += ie_len;
			}
		}
	}

	/* todo: mask supportRate between AP & STA -> move to update raid */
	/* get_matched_rate(pmlmeext, supportRate, &supportRateNum, 0); */

	/* update station supportRate */
	pstat->bssratelen = supportRateNum;
	memcpy(pstat->bssrateset, supportRate, supportRateNum);
	UpdateBrateTblForSoftAP(pstat->bssrateset, pstat->bssratelen);

	/* check RSN/WPA/WPS */
	pstat->dot8021xalg = 0;
	pstat->wpa_psk = 0;
	pstat->wpa_group_cipher = 0;
	pstat->wpa2_group_cipher = 0;
	pstat->wpa_pairwise_cipher = 0;
	pstat->wpa2_pairwise_cipher = 0;
	memset(pstat->wpa_ie, 0, sizeof(pstat->wpa_ie));
	if ((psecuritypriv->wpa_psk & BIT(1)) && elems.rsn_ie) {

		int group_cipher = 0, pairwise_cipher = 0;

		wpa_ie = elems.rsn_ie;
		wpa_ie_len = elems.rsn_ie_len;

		if (rtw_parse_wpa2_ie(wpa_ie-2, wpa_ie_len+2, &group_cipher, &pairwise_cipher, NULL) == _SUCCESS) {
			pstat->dot8021xalg = 1;/* psk,  todo:802.1x */
			pstat->wpa_psk |= BIT(1);

			pstat->wpa2_group_cipher = group_cipher&psecuritypriv->wpa2_group_cipher;
			pstat->wpa2_pairwise_cipher = pairwise_cipher&psecuritypriv->wpa2_pairwise_cipher;

			if (!pstat->wpa2_group_cipher)
				status = WLAN_STATUS_INVALID_GROUP_CIPHER;

			if (!pstat->wpa2_pairwise_cipher)
				status = WLAN_STATUS_INVALID_PAIRWISE_CIPHER;
		} else {
			status = WLAN_STATUS_INVALID_IE;
		}

	} else if ((psecuritypriv->wpa_psk & BIT(0)) && elems.wpa_ie) {

		int group_cipher = 0, pairwise_cipher = 0;

		wpa_ie = elems.wpa_ie;
		wpa_ie_len = elems.wpa_ie_len;

		if (rtw_parse_wpa_ie(wpa_ie-2, wpa_ie_len+2, &group_cipher, &pairwise_cipher, NULL) == _SUCCESS) {
			pstat->dot8021xalg = 1;/* psk,  todo:802.1x */
			pstat->wpa_psk |= BIT(0);

			pstat->wpa_group_cipher = group_cipher&psecuritypriv->wpa_group_cipher;
			pstat->wpa_pairwise_cipher = pairwise_cipher&psecuritypriv->wpa_pairwise_cipher;

			if (!pstat->wpa_group_cipher)
				status = WLAN_STATUS_INVALID_GROUP_CIPHER;

			if (!pstat->wpa_pairwise_cipher)
				status = WLAN_STATUS_INVALID_PAIRWISE_CIPHER;

		} else {
			status = WLAN_STATUS_INVALID_IE;
		}

	} else {
		wpa_ie = NULL;
		wpa_ie_len = 0;
	}

	if (status != WLAN_STATUS_SUCCESS)
		goto OnAssocReqFail;

	pstat->flags &= ~(WLAN_STA_WPS | WLAN_STA_MAYBE_WPS);
	if (!wpa_ie) {
		if (elems.wps_ie) {
			DBG_871X("STA included WPS IE in "
				   "(Re)Association Request - assume WPS is "
				   "used\n");
			pstat->flags |= WLAN_STA_WPS;
			/* wpabuf_free(sta->wps_ie); */
			/* sta->wps_ie = wpabuf_alloc_copy(elems.wps_ie + 4, */
			/* 				elems.wps_ie_len - 4); */
		} else {
			DBG_871X("STA did not include WPA/RSN IE "
				   "in (Re)Association Request - possible WPS "
				   "use\n");
			pstat->flags |= WLAN_STA_MAYBE_WPS;
		}


		/*  AP support WPA/RSN, and sta is going to do WPS, but AP is not ready */
		/*  that the selected registrar of AP is _FLASE */
		if ((psecuritypriv->wpa_psk > 0)
			&& (pstat->flags & (WLAN_STA_WPS|WLAN_STA_MAYBE_WPS))) {
			if (pmlmepriv->wps_beacon_ie) {
				u8 selected_registrar = 0;

				rtw_get_wps_attr_content(pmlmepriv->wps_beacon_ie, pmlmepriv->wps_beacon_ie_len, WPS_ATTR_SELECTED_REGISTRAR, &selected_registrar, NULL);

				if (!selected_registrar) {
					DBG_871X("selected_registrar is false , or AP is not ready to do WPS\n");

					status = WLAN_STATUS_AP_UNABLE_TO_HANDLE_NEW_STA;

					goto OnAssocReqFail;
				}
			}
		}

	} else {
		int copy_len;

		if (psecuritypriv->wpa_psk == 0) {
			DBG_871X("STA %pM: WPA/RSN IE in association "
			"request, but AP don't support WPA/RSN\n", MAC_ARG(pstat->hwaddr));

			status = WLAN_STATUS_INVALID_IE;

			goto OnAssocReqFail;

		}

		if (elems.wps_ie) {
			DBG_871X("STA included WPS IE in "
				   "(Re)Association Request - WPS is "
				   "used\n");
			pstat->flags |= WLAN_STA_WPS;
			copy_len = 0;
		} else {
			copy_len = ((wpa_ie_len+2) > sizeof(pstat->wpa_ie)) ? (sizeof(pstat->wpa_ie)):(wpa_ie_len+2);
		}


		if (copy_len > 0)
			memcpy(pstat->wpa_ie, wpa_ie-2, copy_len);

	}


	/*  check if there is WMM IE & support WWM-PS */
	pstat->flags &= ~WLAN_STA_WME;
	pstat->qos_option = 0;
	pstat->qos_info = 0;
	pstat->has_legacy_ac = true;
	pstat->uapsd_vo = 0;
	pstat->uapsd_vi = 0;
	pstat->uapsd_be = 0;
	pstat->uapsd_bk = 0;
	if (pmlmepriv->qospriv.qos_option) {
		p = pframe + WLAN_HDR_A3_LEN + ie_offset; ie_len = 0;
		for (;;) {
			p = rtw_get_ie(p, WLAN_EID_VENDOR_SPECIFIC, &ie_len, pkt_len - WLAN_HDR_A3_LEN - ie_offset);
			if (p) {
				if (!memcmp(p+2, WMM_IE, 6)) {

					pstat->flags |= WLAN_STA_WME;

					pstat->qos_option = 1;
					pstat->qos_info = *(p+8);

					pstat->max_sp_len = (pstat->qos_info>>5)&0x3;

					if ((pstat->qos_info&0xf) != 0xf)
						pstat->has_legacy_ac = true;
					else
						pstat->has_legacy_ac = false;

					if (pstat->qos_info&0xf) {
						if (pstat->qos_info&BIT(0))
							pstat->uapsd_vo = BIT(0)|BIT(1);
						else
							pstat->uapsd_vo = 0;

						if (pstat->qos_info&BIT(1))
							pstat->uapsd_vi = BIT(0)|BIT(1);
						else
							pstat->uapsd_vi = 0;

						if (pstat->qos_info&BIT(2))
							pstat->uapsd_bk = BIT(0)|BIT(1);
						else
							pstat->uapsd_bk = 0;

						if (pstat->qos_info&BIT(3))
							pstat->uapsd_be = BIT(0)|BIT(1);
						else
							pstat->uapsd_be = 0;

					}

					break;
				}
			} else {
				break;
			}
			p = p + ie_len + 2;
		}
	}

	/* save HT capabilities in the sta object */
	memset(&pstat->htpriv.ht_cap, 0, sizeof(struct ieee80211_ht_cap));
	if (elems.ht_capabilities && elems.ht_capabilities_len >= sizeof(struct ieee80211_ht_cap)) {
		pstat->flags |= WLAN_STA_HT;

		pstat->flags |= WLAN_STA_WME;

		memcpy(&pstat->htpriv.ht_cap, elems.ht_capabilities, sizeof(struct ieee80211_ht_cap));

	} else
		pstat->flags &= ~WLAN_STA_HT;


	if ((pmlmepriv->htpriv.ht_option == false) && (pstat->flags&WLAN_STA_HT)) {
		status = WLAN_STATUS_CHALLENGE_FAIL;
		goto OnAssocReqFail;
	}


	if ((pstat->flags & WLAN_STA_HT) &&
		    ((pstat->wpa2_pairwise_cipher&WPA_CIPHER_TKIP) ||
		      (pstat->wpa_pairwise_cipher&WPA_CIPHER_TKIP))) {
		DBG_871X("HT: %pM tried to use TKIP with HT association\n", MAC_ARG(pstat->hwaddr));

		/* status = WLAN_STATUS_CIPHER_SUITE_REJECTED; */
		/* goto OnAssocReqFail; */
	}
	pstat->flags |= WLAN_STA_NONERP;
	for (i = 0; i < pstat->bssratelen; i++) {
		if ((pstat->bssrateset[i] & 0x7f) > 22) {
			pstat->flags &= ~WLAN_STA_NONERP;
			break;
		}
	}

	if (pstat->capability & WLAN_CAPABILITY_SHORT_PREAMBLE)
		pstat->flags |= WLAN_STA_SHORT_PREAMBLE;
	else
		pstat->flags &= ~WLAN_STA_SHORT_PREAMBLE;



	if (status != WLAN_STATUS_SUCCESS)
		goto OnAssocReqFail;

	/* TODO: identify_proprietary_vendor_ie(); */
	/*  Realtek proprietary IE */
	/*  identify if this is Broadcom sta */
	/*  identify if this is ralink sta */
	/*  Customer proprietary IE */



	/* get a unique AID */
	if (pstat->aid > 0) {
		DBG_871X("  old AID %d\n", pstat->aid);
	} else {
		for (pstat->aid = 1; pstat->aid <= NUM_STA; pstat->aid++)
			if (pstapriv->sta_aid[pstat->aid - 1] == NULL)
				break;

		/* if (pstat->aid > NUM_STA) { */
		if (pstat->aid > pstapriv->max_num_sta) {

			pstat->aid = 0;

			DBG_871X("  no room for more AIDs\n");

			status = WLAN_STATUS_AP_UNABLE_TO_HANDLE_NEW_STA;

			goto OnAssocReqFail;


		} else {
			pstapriv->sta_aid[pstat->aid - 1] = pstat;
			DBG_871X("allocate new AID = (%d)\n", pstat->aid);
		}
	}


	pstat->state &= (~WIFI_FW_ASSOC_STATE);
	pstat->state |= WIFI_FW_ASSOC_SUCCESS;

	spin_lock_bh(&pstapriv->auth_list_lock);
	if (!list_empty(&pstat->auth_list)) {
		list_del_init(&pstat->auth_list);
		pstapriv->auth_list_cnt--;
	}
	spin_unlock_bh(&pstapriv->auth_list_lock);

	spin_lock_bh(&pstapriv->asoc_list_lock);
	if (list_empty(&pstat->asoc_list)) {
		pstat->expire_to = pstapriv->expire_to;
		list_add_tail(&pstat->asoc_list, &pstapriv->asoc_list);
		pstapriv->asoc_list_cnt++;
	}
	spin_unlock_bh(&pstapriv->asoc_list_lock);

	/*  now the station is qualified to join our BSS... */
	if (pstat && (pstat->state & WIFI_FW_ASSOC_SUCCESS) && (WLAN_STATUS_SUCCESS == status)) {
		/* 1 bss_cap_update & sta_info_update */
		bss_cap_update_on_sta_join(padapter, pstat);
		sta_info_update(padapter, pstat);

		/* 2 issue assoc rsp before notify station join event. */
		if (frame_type == WIFI_ASSOCREQ)
			issue_asocrsp(padapter, status, pstat, WIFI_ASSOCRSP);
		else
			issue_asocrsp(padapter, status, pstat, WIFI_REASSOCRSP);

		spin_lock_bh(&pstat->lock);
		if (pstat->passoc_req) {
			kfree(pstat->passoc_req);
			pstat->passoc_req = NULL;
			pstat->assoc_req_len = 0;
		}

		pstat->passoc_req =  rtw_zmalloc(pkt_len);
		if (pstat->passoc_req) {
			memcpy(pstat->passoc_req, pframe, pkt_len);
			pstat->assoc_req_len = pkt_len;
		}
		spin_unlock_bh(&pstat->lock);

		/* 3-(1) report sta add event */
		report_add_sta_event(padapter, pstat->hwaddr, pstat->aid);
	}

	return _SUCCESS;

asoc_class2_error:

	issue_deauth(padapter, (void *)GetAddr2Ptr(pframe), status);

	return _FAIL;

OnAssocReqFail:

	pstat->aid = 0;
	if (frame_type == WIFI_ASSOCREQ)
		issue_asocrsp(padapter, status, pstat, WIFI_ASSOCRSP);
	else
		issue_asocrsp(padapter, status, pstat, WIFI_REASSOCRSP);

	return _FAIL;
}

unsigned int OnAssocRsp(struct adapter *padapter, union recv_frame *precv_frame)
{
	uint i;
	int res;
	unsigned short	status;
	struct ndis_80211_var_ie *pIE;
	struct mlme_priv *pmlmepriv = &padapter->mlmepriv;
	struct mlme_ext_priv *pmlmeext = &padapter->mlmeextpriv;
	struct mlme_ext_info *pmlmeinfo = &(pmlmeext->mlmext_info);
	/* struct wlan_bssid_ex			*cur_network = &(pmlmeinfo->network); */
	u8 *pframe = precv_frame->u.hdr.rx_data;
	uint pkt_len = precv_frame->u.hdr.len;

	DBG_871X("%s\n", __func__);

	/* check A1 matches or not */
	if (memcmp(myid(&(padapter->eeprompriv)), get_da(pframe), ETH_ALEN))
		return _SUCCESS;

	if (!(pmlmeinfo->state & (WIFI_FW_AUTH_SUCCESS | WIFI_FW_ASSOC_STATE)))
		return _SUCCESS;

	if (pmlmeinfo->state & WIFI_FW_ASSOC_SUCCESS)
		return _SUCCESS;

	del_timer_sync(&pmlmeext->link_timer);

	/* status */
	status = le16_to_cpu(*(__le16 *)(pframe + WLAN_HDR_A3_LEN + 2));
	if (status > 0) {
		DBG_871X("assoc reject, status code: %d\n", status);
		pmlmeinfo->state = WIFI_FW_NULL_STATE;
		res = -4;
		goto report_assoc_result;
	}

	/* get capabilities */
	pmlmeinfo->capability = le16_to_cpu(*(__le16 *)(pframe + WLAN_HDR_A3_LEN));

	/* set slot time */
	pmlmeinfo->slotTime = (pmlmeinfo->capability & BIT(10)) ? 9 : 20;

	/* AID */
	res = pmlmeinfo->aid = (int)(le16_to_cpu(*(__le16 *)(pframe + WLAN_HDR_A3_LEN + 4))&0x3fff);

	/* following are moved to join event callback function */
	/* to handle HT, WMM, rate adaptive, update MAC reg */
	/* for not to handle the synchronous IO in the tasklet */
	for (i = (6 + WLAN_HDR_A3_LEN); i < pkt_len;) {
		pIE = (struct ndis_80211_var_ie *)(pframe + i);

		switch (pIE->ElementID) {
		case WLAN_EID_VENDOR_SPECIFIC:
			if (!memcmp(pIE->data, WMM_PARA_OUI, 6))	/* WMM */
				WMM_param_handler(padapter, pIE);
			break;

		case WLAN_EID_HT_CAPABILITY:	/* HT caps */
			HT_caps_handler(padapter, pIE);
			break;

		case WLAN_EID_HT_OPERATION:	/* HT info */
			HT_info_handler(padapter, pIE);
			break;

		case WLAN_EID_ERP_INFO:
			ERP_IE_handler(padapter, pIE);
			break;

		default:
			break;
		}

		i += (pIE->Length + 2);
	}

	pmlmeinfo->state &= (~WIFI_FW_ASSOC_STATE);
	pmlmeinfo->state |= WIFI_FW_ASSOC_SUCCESS;

	/* Update Basic Rate Table for spec, 2010-12-28 , by thomas */
	UpdateBrateTbl(padapter, pmlmeinfo->network.SupportedRates);

report_assoc_result:
	if (res > 0) {
		rtw_buf_update(&pmlmepriv->assoc_rsp, &pmlmepriv->assoc_rsp_len, pframe, pkt_len);
	} else {
		rtw_buf_free(&pmlmepriv->assoc_rsp, &pmlmepriv->assoc_rsp_len);
	}

	report_join_res(padapter, res);

	return _SUCCESS;
}

unsigned int OnDeAuth(struct adapter *padapter, union recv_frame *precv_frame)
{
	unsigned short	reason;
	struct mlme_priv *pmlmepriv = &padapter->mlmepriv;
	struct mlme_ext_priv *pmlmeext = &padapter->mlmeextpriv;
	struct mlme_ext_info *pmlmeinfo = &(pmlmeext->mlmext_info);
	u8 *pframe = precv_frame->u.hdr.rx_data;

	/* check A3 */
	if (memcmp(GetAddr3Ptr(pframe), get_my_bssid(&pmlmeinfo->network), ETH_ALEN))
		return _SUCCESS;

	reason = le16_to_cpu(*(__le16 *)(pframe + WLAN_HDR_A3_LEN));

	DBG_871X("%s Reason code(%d)\n", __func__, reason);

	if (check_fwstate(pmlmepriv, WIFI_AP_STATE)) {
		struct sta_info *psta;
		struct sta_priv *pstapriv = &padapter->stapriv;

		/* spin_lock_bh(&(pstapriv->sta_hash_lock)); */
		/* rtw_free_stainfo(padapter, psta); */
		/* spin_unlock_bh(&(pstapriv->sta_hash_lock)); */

		DBG_871X_LEVEL(_drv_always_, "ap recv deauth reason code(%d) sta:%pM\n",
				reason, GetAddr2Ptr(pframe));

		psta = rtw_get_stainfo(pstapriv, GetAddr2Ptr(pframe));
		if (psta) {
			u8 updated = false;

			spin_lock_bh(&pstapriv->asoc_list_lock);
			if (list_empty(&psta->asoc_list) == false) {
				list_del_init(&psta->asoc_list);
				pstapriv->asoc_list_cnt--;
				updated = ap_free_sta(padapter, psta, false, reason);

			}
			spin_unlock_bh(&pstapriv->asoc_list_lock);

			associated_clients_update(padapter, updated);
		}


		return _SUCCESS;
	} else {
		int	ignore_received_deauth = 0;

		/* 	Commented by Albert 20130604 */
		/* 	Before sending the auth frame to start the STA/GC mode connection with AP/GO, */
		/* 	we will send the deauth first. */
		/* 	However, the Win8.1 with BRCM Wi-Fi will send the deauth with reason code 6 to us after receieving our deauth. */
		/* 	Added the following code to avoid this case. */
		if ((pmlmeinfo->state & WIFI_FW_AUTH_STATE) ||
			(pmlmeinfo->state & WIFI_FW_ASSOC_STATE)) {
			if (reason == WLAN_REASON_CLASS2_FRAME_FROM_NONAUTH_STA) {
				ignore_received_deauth = 1;
			} else if (WLAN_REASON_PREV_AUTH_NOT_VALID == reason) {
				/*  TODO: 802.11r */
				ignore_received_deauth = 1;
			}
		}

		DBG_871X_LEVEL(_drv_always_, "sta recv deauth reason code(%d) sta:%pM, ignore = %d\n",
				reason, GetAddr3Ptr(pframe), ignore_received_deauth);

		if (0 == ignore_received_deauth) {
			receive_disconnect(padapter, GetAddr3Ptr(pframe), reason);
		}
	}
	pmlmepriv->LinkDetectInfo.bBusyTraffic = false;
	return _SUCCESS;

}

unsigned int OnDisassoc(struct adapter *padapter, union recv_frame *precv_frame)
{
	unsigned short	reason;
	struct mlme_priv *pmlmepriv = &padapter->mlmepriv;
	struct mlme_ext_priv *pmlmeext = &padapter->mlmeextpriv;
	struct mlme_ext_info *pmlmeinfo = &(pmlmeext->mlmext_info);
	u8 *pframe = precv_frame->u.hdr.rx_data;

	/* check A3 */
	if (memcmp(GetAddr3Ptr(pframe), get_my_bssid(&pmlmeinfo->network), ETH_ALEN))
		return _SUCCESS;

	reason = le16_to_cpu(*(__le16 *)(pframe + WLAN_HDR_A3_LEN));

	DBG_871X("%s Reason code(%d)\n", __func__, reason);

	if (check_fwstate(pmlmepriv, WIFI_AP_STATE)) {
		struct sta_info *psta;
		struct sta_priv *pstapriv = &padapter->stapriv;

		/* spin_lock_bh(&(pstapriv->sta_hash_lock)); */
		/* rtw_free_stainfo(padapter, psta); */
		/* spin_unlock_bh(&(pstapriv->sta_hash_lock)); */

		DBG_871X_LEVEL(_drv_always_, "ap recv disassoc reason code(%d) sta:%pM\n",
				reason, GetAddr2Ptr(pframe));

		psta = rtw_get_stainfo(pstapriv, GetAddr2Ptr(pframe));
		if (psta) {
			u8 updated = false;

			spin_lock_bh(&pstapriv->asoc_list_lock);
			if (list_empty(&psta->asoc_list) == false) {
				list_del_init(&psta->asoc_list);
				pstapriv->asoc_list_cnt--;
				updated = ap_free_sta(padapter, psta, false, reason);

			}
			spin_unlock_bh(&pstapriv->asoc_list_lock);

			associated_clients_update(padapter, updated);
		}

		return _SUCCESS;
	} else {
		DBG_871X_LEVEL(_drv_always_, "sta recv disassoc reason code(%d) sta:%pM\n",
				reason, GetAddr3Ptr(pframe));

		receive_disconnect(padapter, GetAddr3Ptr(pframe), reason);
	}
	pmlmepriv->LinkDetectInfo.bBusyTraffic = false;
	return _SUCCESS;

}

unsigned int OnAtim(struct adapter *padapter, union recv_frame *precv_frame)
{
	DBG_871X("%s\n", __func__);
	return _SUCCESS;
}

unsigned int on_action_spct(struct adapter *padapter, union recv_frame *precv_frame)
{
	struct sta_info *psta = NULL;
	struct sta_priv *pstapriv = &padapter->stapriv;
	u8 *pframe = precv_frame->u.hdr.rx_data;
	u8 *frame_body = (u8 *)(pframe + sizeof(struct ieee80211_hdr_3addr));
	u8 category;
	u8 action;

	DBG_871X(FUNC_NDEV_FMT"\n", FUNC_NDEV_ARG(padapter->pnetdev));

	psta = rtw_get_stainfo(pstapriv, GetAddr2Ptr(pframe));

	if (!psta)
		goto exit;

	category = frame_body[0];
	if (category != RTW_WLAN_CATEGORY_SPECTRUM_MGMT)
		goto exit;

	action = frame_body[1];
	switch (action) {
	case WLAN_ACTION_SPCT_MSR_REQ:
	case WLAN_ACTION_SPCT_MSR_RPRT:
	case WLAN_ACTION_SPCT_TPC_REQ:
	case WLAN_ACTION_SPCT_TPC_RPRT:
	case WLAN_ACTION_SPCT_CHL_SWITCH:
		break;
	default:
		break;
	}

exit:
	return _FAIL;
}

unsigned int OnAction_back(struct adapter *padapter, union recv_frame *precv_frame)
{
	u8 *addr;
	struct sta_info *psta = NULL;
	struct recv_reorder_ctrl *preorder_ctrl;
	unsigned char 	*frame_body;
	unsigned char 	category, action;
	unsigned short	tid, status, reason_code = 0;
	struct mlme_ext_priv *pmlmeext = &padapter->mlmeextpriv;
	struct mlme_ext_info *pmlmeinfo = &(pmlmeext->mlmext_info);
	u8 *pframe = precv_frame->u.hdr.rx_data;
	struct sta_priv *pstapriv = &padapter->stapriv;

	DBG_871X("%s\n", __func__);

	/* check RA matches or not */
	if (memcmp(myid(&(padapter->eeprompriv)), GetAddr1Ptr(pframe), ETH_ALEN))/* for if1, sta/ap mode */
		return _SUCCESS;

	if ((pmlmeinfo->state&0x03) != WIFI_FW_AP_STATE)
		if (!(pmlmeinfo->state & WIFI_FW_ASSOC_SUCCESS))
			return _SUCCESS;

	addr = GetAddr2Ptr(pframe);
	psta = rtw_get_stainfo(pstapriv, addr);

	if (!psta)
		return _SUCCESS;

	frame_body = (unsigned char *)(pframe + sizeof(struct ieee80211_hdr_3addr));

	category = frame_body[0];
	if (category == RTW_WLAN_CATEGORY_BACK) {/*  representing Block Ack */
		if (!pmlmeinfo->HT_enable)
			return _SUCCESS;

		action = frame_body[1];
		DBG_871X("%s, action =%d\n", __func__, action);
		switch (action) {
		case WLAN_ACTION_ADDBA_REQ: /* ADDBA request */

			memcpy(&(pmlmeinfo->ADDBA_req), &(frame_body[2]), sizeof(struct ADDBA_request));
			/* process_addba_req(padapter, (u8 *)&(pmlmeinfo->ADDBA_req), GetAddr3Ptr(pframe)); */
			process_addba_req(padapter, (u8 *)&(pmlmeinfo->ADDBA_req), addr);

			if (pmlmeinfo->accept_addba_req) {
				issue_action_BA(padapter, addr, WLAN_ACTION_ADDBA_RESP, 0);
			} else {
				issue_action_BA(padapter, addr, WLAN_ACTION_ADDBA_RESP, 37);/* reject ADDBA Req */
			}

			break;

<<<<<<< HEAD
		case RTW_WLAN_ACTION_ADDBA_RESP: /* ADDBA response */
=======
		case WLAN_ACTION_ADDBA_RESP: /* ADDBA response */
>>>>>>> f642729d
			status = get_unaligned_le16(&frame_body[3]);
			tid = ((frame_body[5] >> 2) & 0x7);

			if (status == 0) {
				/* successful */
				DBG_871X("agg_enable for TID =%d\n", tid);
				psta->htpriv.agg_enable_bitmap |= BIT(tid);
				psta->htpriv.candidate_tid_bitmap &= ~BIT(tid);
			} else {
				psta->htpriv.agg_enable_bitmap &= ~BIT(tid);
			}

			if (psta->state & WIFI_STA_ALIVE_CHK_STATE) {
				DBG_871X("%s alive check - rx ADDBA response\n", __func__);
				psta->htpriv.agg_enable_bitmap &= ~BIT(tid);
				psta->expire_to = pstapriv->expire_to;
				psta->state ^= WIFI_STA_ALIVE_CHK_STATE;
			}

			/* DBG_871X("marc: ADDBA RSP: %x\n", pmlmeinfo->agg_enable_bitmap); */
			break;

		case WLAN_ACTION_DELBA: /* DELBA */
			if ((frame_body[3] & BIT(3)) == 0) {
				psta->htpriv.agg_enable_bitmap &=
					~BIT((frame_body[3] >> 4) & 0xf);
				psta->htpriv.candidate_tid_bitmap &=
					~BIT((frame_body[3] >> 4) & 0xf);

				/* reason_code = frame_body[4] | (frame_body[5] << 8); */
				reason_code = get_unaligned_le16(&frame_body[4]);
			} else if ((frame_body[3] & BIT(3)) == BIT(3)) {
				tid = (frame_body[3] >> 4) & 0x0F;

				preorder_ctrl =  &psta->recvreorder_ctrl[tid];
				preorder_ctrl->enable = false;
				preorder_ctrl->indicate_seq = 0xffff;
				#ifdef DBG_RX_SEQ
				DBG_871X("DBG_RX_SEQ %s:%d indicate_seq:%u\n", __func__, __LINE__,
					preorder_ctrl->indicate_seq);
				#endif
			}

			DBG_871X("%s(): DELBA: %x(%x)\n", __func__, pmlmeinfo->agg_enable_bitmap, reason_code);
			/* todo: how to notify the host while receiving DELETE BA */
			break;

		default:
			break;
		}
	}
	return _SUCCESS;
}

static s32 rtw_action_public_decache(union recv_frame *recv_frame, s32 token)
{
	struct adapter *adapter = recv_frame->u.hdr.adapter;
	struct mlme_ext_priv *mlmeext = &(adapter->mlmeextpriv);
	u8 *frame = recv_frame->u.hdr.rx_data;
	u16 seq_ctrl = ((recv_frame->u.hdr.attrib.seq_num&0xffff) << 4) |
		(recv_frame->u.hdr.attrib.frag_num & 0xf);

	if (GetRetry(frame)) {
		if (token >= 0) {
			if ((seq_ctrl == mlmeext->action_public_rxseq)
				&& (token == mlmeext->action_public_dialog_token)) {
				DBG_871X(FUNC_ADPT_FMT" seq_ctrl = 0x%x, rxseq = 0x%x, token:%d\n",
					FUNC_ADPT_ARG(adapter), seq_ctrl, mlmeext->action_public_rxseq, token);
				return _FAIL;
			}
		} else {
			if (seq_ctrl == mlmeext->action_public_rxseq) {
				DBG_871X(FUNC_ADPT_FMT" seq_ctrl = 0x%x, rxseq = 0x%x\n",
					FUNC_ADPT_ARG(adapter), seq_ctrl, mlmeext->action_public_rxseq);
				return _FAIL;
			}
		}
	}

	mlmeext->action_public_rxseq = seq_ctrl;

	if (token >= 0)
		mlmeext->action_public_dialog_token = token;

	return _SUCCESS;
}

static unsigned int on_action_public_p2p(union recv_frame *precv_frame)
{
	u8 *pframe = precv_frame->u.hdr.rx_data;
	u8 *frame_body;
	u8 dialogToken = 0;

	frame_body = (unsigned char *)(pframe + sizeof(struct ieee80211_hdr_3addr));

	dialogToken = frame_body[7];

	if (rtw_action_public_decache(precv_frame, dialogToken) == _FAIL)
		return _FAIL;

	return _SUCCESS;
}

static unsigned int on_action_public_vendor(union recv_frame *precv_frame)
{
	unsigned int ret = _FAIL;
	u8 *pframe = precv_frame->u.hdr.rx_data;
	u8 *frame_body = pframe + sizeof(struct ieee80211_hdr_3addr);

	if (!memcmp(frame_body + 2, P2P_OUI, 4)) {
		ret = on_action_public_p2p(precv_frame);
	}

	return ret;
}

static unsigned int on_action_public_default(union recv_frame *precv_frame, u8 action)
{
	unsigned int ret = _FAIL;
	u8 *pframe = precv_frame->u.hdr.rx_data;
	uint frame_len = precv_frame->u.hdr.len;
	u8 *frame_body = pframe + sizeof(struct ieee80211_hdr_3addr);
	u8 token;
	struct adapter *adapter = precv_frame->u.hdr.adapter;
	int cnt = 0;
	char msg[64];

	token = frame_body[2];

	if (rtw_action_public_decache(precv_frame, token) == _FAIL)
		goto exit;

	cnt += sprintf((msg+cnt), "%s(token:%u)", action_public_str(action), token);
	rtw_cfg80211_rx_action(adapter, pframe, frame_len, msg);

	ret = _SUCCESS;

exit:
	return ret;
}

unsigned int on_action_public(struct adapter *padapter, union recv_frame *precv_frame)
{
	unsigned int ret = _FAIL;
	u8 *pframe = precv_frame->u.hdr.rx_data;
	u8 *frame_body = pframe + sizeof(struct ieee80211_hdr_3addr);
	u8 category, action;

	/* check RA matches or not */
	if (memcmp(myid(&(padapter->eeprompriv)), GetAddr1Ptr(pframe), ETH_ALEN))
		goto exit;

	category = frame_body[0];
	if (category != RTW_WLAN_CATEGORY_PUBLIC)
		goto exit;

	action = frame_body[1];
	switch (action) {
	case ACT_PUBLIC_VENDOR:
		ret = on_action_public_vendor(precv_frame);
		break;
	default:
		ret = on_action_public_default(precv_frame, action);
		break;
	}

exit:
	return ret;
}

unsigned int OnAction_ht(struct adapter *padapter, union recv_frame *precv_frame)
{
	u8 *pframe = precv_frame->u.hdr.rx_data;
	u8 *frame_body = pframe + sizeof(struct ieee80211_hdr_3addr);
	u8 category, action;

	/* check RA matches or not */
	if (memcmp(myid(&(padapter->eeprompriv)), GetAddr1Ptr(pframe), ETH_ALEN))
		goto exit;

	category = frame_body[0];
	if (category != RTW_WLAN_CATEGORY_HT)
		goto exit;

	action = frame_body[1];
	switch (action) {
	case WLAN_HT_ACTION_COMPRESSED_BF:
		break;
	default:
		break;
	}

exit:

	return _SUCCESS;
}

unsigned int OnAction_sa_query(struct adapter *padapter, union recv_frame *precv_frame)
{
	u8 *pframe = precv_frame->u.hdr.rx_data;
	struct rx_pkt_attrib *pattrib = &precv_frame->u.hdr.attrib;
	struct mlme_ext_priv *pmlmeext = &(padapter->mlmeextpriv);
	unsigned short tid;
	/* Baron */

	DBG_871X("OnAction_sa_query\n");

	switch (pframe[WLAN_HDR_A3_LEN+1]) {
	case 0: /* SA Query req */
		memcpy(&tid, &pframe[WLAN_HDR_A3_LEN+2], sizeof(unsigned short));
		DBG_871X("OnAction_sa_query request, action =%d, tid =%04x\n", pframe[WLAN_HDR_A3_LEN+1], tid);
		issue_action_SA_Query(padapter, GetAddr2Ptr(pframe), 1, tid);
		break;

	case 1: /* SA Query rsp */
		del_timer_sync(&pmlmeext->sa_query_timer);
		DBG_871X("OnAction_sa_query response, action =%d, tid =%04x, cancel timer\n", pframe[WLAN_HDR_A3_LEN+1], pframe[WLAN_HDR_A3_LEN+2]);
		break;
	default:
		break;
	}
	if (0) {
		int pp;

		printk("pattrib->pktlen = %d =>", pattrib->pkt_len);
		for (pp = 0; pp < pattrib->pkt_len; pp++)
			printk(" %02x ", pframe[pp]);
		printk("\n");
	}

	return _SUCCESS;
}

unsigned int OnAction(struct adapter *padapter, union recv_frame *precv_frame)
{
	int i;
	unsigned char category;
	struct action_handler *ptable;
	unsigned char *frame_body;
	u8 *pframe = precv_frame->u.hdr.rx_data;

	frame_body = (unsigned char *)(pframe + sizeof(struct ieee80211_hdr_3addr));

	category = frame_body[0];

	for (i = 0; i < ARRAY_SIZE(OnAction_tbl); i++) {
		ptable = &OnAction_tbl[i];

		if (category == ptable->num)
			ptable->func(padapter, precv_frame);

	}

	return _SUCCESS;

}

unsigned int DoReserved(struct adapter *padapter, union recv_frame *precv_frame)
{

	/* DBG_871X("rcvd mgt frame(%x, %x)\n", (GetFrameSubType(pframe) >> 4), *(unsigned int *)GetAddr1Ptr(pframe)); */
	return _SUCCESS;
}

static struct xmit_frame *_alloc_mgtxmitframe(struct xmit_priv *pxmitpriv, bool once)
{
	struct xmit_frame *pmgntframe;
	struct xmit_buf *pxmitbuf;

	if (once)
		pmgntframe = rtw_alloc_xmitframe_once(pxmitpriv);
	else
		pmgntframe = rtw_alloc_xmitframe_ext(pxmitpriv);

	if (pmgntframe == NULL) {
		DBG_871X(FUNC_ADPT_FMT" alloc xmitframe fail, once:%d\n", FUNC_ADPT_ARG(pxmitpriv->adapter), once);
		goto exit;
	}

	pxmitbuf = rtw_alloc_xmitbuf_ext(pxmitpriv);
	if (pxmitbuf == NULL) {
		DBG_871X(FUNC_ADPT_FMT" alloc xmitbuf fail\n", FUNC_ADPT_ARG(pxmitpriv->adapter));
		rtw_free_xmitframe(pxmitpriv, pmgntframe);
		pmgntframe = NULL;
		goto exit;
	}

	pmgntframe->frame_tag = MGNT_FRAMETAG;
	pmgntframe->pxmitbuf = pxmitbuf;
	pmgntframe->buf_addr = pxmitbuf->pbuf;
	pxmitbuf->priv_data = pmgntframe;

exit:
	return pmgntframe;

}

inline struct xmit_frame *alloc_mgtxmitframe(struct xmit_priv *pxmitpriv)
{
	return _alloc_mgtxmitframe(pxmitpriv, false);
}

/****************************************************************************

Following are some TX functions for WiFi MLME

*****************************************************************************/

void update_mgnt_tx_rate(struct adapter *padapter, u8 rate)
{
	struct mlme_ext_priv *pmlmeext = &(padapter->mlmeextpriv);

	pmlmeext->tx_rate = rate;
	/* DBG_871X("%s(): rate = %x\n", __func__, rate); */
}

void update_mgntframe_attrib(struct adapter *padapter, struct pkt_attrib *pattrib)
{
	u8 wireless_mode;
	struct mlme_ext_priv *pmlmeext = &(padapter->mlmeextpriv);

	/* memset((u8 *)(pattrib), 0, sizeof(struct pkt_attrib)); */

	pattrib->hdrlen = 24;
	pattrib->nr_frags = 1;
	pattrib->priority = 7;
	pattrib->mac_id = 0;
	pattrib->qsel = 0x12;

	pattrib->pktlen = 0;

	if (pmlmeext->tx_rate == IEEE80211_CCK_RATE_1MB)
		wireless_mode = WIRELESS_11B;
	else
		wireless_mode = WIRELESS_11G;
	pattrib->raid =  rtw_get_mgntframe_raid(padapter, wireless_mode);
	pattrib->rate = pmlmeext->tx_rate;

	pattrib->encrypt = _NO_PRIVACY_;
	pattrib->bswenc = false;

	pattrib->qos_en = false;
	pattrib->ht_en = false;
	pattrib->bwmode = CHANNEL_WIDTH_20;
	pattrib->ch_offset = HAL_PRIME_CHNL_OFFSET_DONT_CARE;
	pattrib->sgi = false;

	pattrib->seqnum = pmlmeext->mgnt_seq;

	pattrib->retry_ctrl = true;

	pattrib->mbssid = 0;

}

void update_mgntframe_attrib_addr(struct adapter *padapter, struct xmit_frame *pmgntframe)
{
	u8 *pframe;
	struct pkt_attrib	*pattrib = &pmgntframe->attrib;

	pframe = (u8 *)(pmgntframe->buf_addr) + TXDESC_OFFSET;

	memcpy(pattrib->ra, GetAddr1Ptr(pframe), ETH_ALEN);
	memcpy(pattrib->ta, GetAddr2Ptr(pframe), ETH_ALEN);
}

void dump_mgntframe(struct adapter *padapter, struct xmit_frame *pmgntframe)
{
	if (padapter->bSurpriseRemoved ||
		padapter->bDriverStopped) {
		rtw_free_xmitbuf(&padapter->xmitpriv, pmgntframe->pxmitbuf);
		rtw_free_xmitframe(&padapter->xmitpriv, pmgntframe);
		return;
	}

	rtw_hal_mgnt_xmit(padapter, pmgntframe);
}

s32 dump_mgntframe_and_wait(struct adapter *padapter, struct xmit_frame *pmgntframe, int timeout_ms)
{
	s32 ret = _FAIL;
	_irqL irqL;
	struct xmit_priv *pxmitpriv = &padapter->xmitpriv;
	struct xmit_buf *pxmitbuf = pmgntframe->pxmitbuf;
	struct submit_ctx sctx;

	if (padapter->bSurpriseRemoved ||
		padapter->bDriverStopped) {
		rtw_free_xmitbuf(&padapter->xmitpriv, pmgntframe->pxmitbuf);
		rtw_free_xmitframe(&padapter->xmitpriv, pmgntframe);
		return ret;
	}

	rtw_sctx_init(&sctx, timeout_ms);
	pxmitbuf->sctx = &sctx;

	ret = rtw_hal_mgnt_xmit(padapter, pmgntframe);

	if (ret == _SUCCESS)
		ret = rtw_sctx_wait(&sctx, __func__);

	spin_lock_irqsave(&pxmitpriv->lock_sctx, irqL);
	pxmitbuf->sctx = NULL;
	spin_unlock_irqrestore(&pxmitpriv->lock_sctx, irqL);

	return ret;
}

s32 dump_mgntframe_and_wait_ack(struct adapter *padapter, struct xmit_frame *pmgntframe)
{
	static u8 seq_no;
	s32 ret = _FAIL;
	u32 timeout_ms = 500;/*   500ms */
	struct xmit_priv *pxmitpriv = &padapter->xmitpriv;

	if (padapter->bSurpriseRemoved ||
		padapter->bDriverStopped) {
		rtw_free_xmitbuf(&padapter->xmitpriv, pmgntframe->pxmitbuf);
		rtw_free_xmitframe(&padapter->xmitpriv, pmgntframe);
		return -1;
	}

	if (mutex_lock_interruptible(&pxmitpriv->ack_tx_mutex) == 0) {
		pxmitpriv->ack_tx = true;
		pxmitpriv->seq_no = seq_no++;
		pmgntframe->ack_report = 1;
		if (rtw_hal_mgnt_xmit(padapter, pmgntframe) == _SUCCESS)
			ret = rtw_ack_tx_wait(pxmitpriv, timeout_ms);

		pxmitpriv->ack_tx = false;
		mutex_unlock(&pxmitpriv->ack_tx_mutex);
	}

	return ret;
}

static int update_hidden_ssid(u8 *ies, u32 ies_len, u8 hidden_ssid_mode)
{
	u8 *ssid_ie;
	sint ssid_len_ori;
	int len_diff = 0;

	ssid_ie = rtw_get_ie(ies,  WLAN_EID_SSID, &ssid_len_ori, ies_len);

	/* DBG_871X("%s hidden_ssid_mode:%u, ssid_ie:%p, ssid_len_ori:%d\n", __func__, hidden_ssid_mode, ssid_ie, ssid_len_ori); */

	if (ssid_ie && ssid_len_ori > 0) {
		switch (hidden_ssid_mode) {
		case 1:
		{
			u8 *next_ie = ssid_ie + 2 + ssid_len_ori;
			u32 remain_len = 0;

			remain_len = ies_len - (next_ie-ies);

			ssid_ie[1] = 0;
			memcpy(ssid_ie+2, next_ie, remain_len);
			len_diff -= ssid_len_ori;

			break;
		}
		case 2:
			memset(&ssid_ie[2], 0, ssid_len_ori);
			break;
		default:
			break;
	}
	}

	return len_diff;
}

void issue_beacon(struct adapter *padapter, int timeout_ms)
{
	struct xmit_frame	*pmgntframe;
	struct pkt_attrib	*pattrib;
	unsigned char *pframe;
	struct ieee80211_hdr *pwlanhdr;
	__le16 *fctrl;
	unsigned int	rate_len;
	struct xmit_priv *pxmitpriv = &(padapter->xmitpriv);
	struct mlme_priv *pmlmepriv = &(padapter->mlmepriv);
	struct mlme_ext_priv *pmlmeext = &(padapter->mlmeextpriv);
	struct mlme_ext_info *pmlmeinfo = &(pmlmeext->mlmext_info);
	struct wlan_bssid_ex		*cur_network = &(pmlmeinfo->network);
	u8 bc_addr[] = {0xff, 0xff, 0xff, 0xff, 0xff, 0xff};

	/* DBG_871X("%s\n", __func__); */

	pmgntframe = alloc_mgtxmitframe(pxmitpriv);
	if (!pmgntframe) {
		DBG_871X("%s, alloc mgnt frame fail\n", __func__);
		return;
	}

	spin_lock_bh(&pmlmepriv->bcn_update_lock);

	/* update attribute */
	pattrib = &pmgntframe->attrib;
	update_mgntframe_attrib(padapter, pattrib);
	pattrib->qsel = 0x10;

	memset(pmgntframe->buf_addr, 0, WLANHDR_OFFSET + TXDESC_OFFSET);

	pframe = (u8 *)(pmgntframe->buf_addr) + TXDESC_OFFSET;
	pwlanhdr = (struct ieee80211_hdr *)pframe;


	fctrl = &(pwlanhdr->frame_control);
	*(fctrl) = 0;

	memcpy(pwlanhdr->addr1, bc_addr, ETH_ALEN);
	memcpy(pwlanhdr->addr2, myid(&(padapter->eeprompriv)), ETH_ALEN);
	memcpy(pwlanhdr->addr3, get_my_bssid(cur_network), ETH_ALEN);

	SetSeqNum(pwlanhdr, 0/*pmlmeext->mgnt_seq*/);
	/* pmlmeext->mgnt_seq++; */
	SetFrameSubType(pframe, WIFI_BEACON);

	pframe += sizeof(struct ieee80211_hdr_3addr);
	pattrib->pktlen = sizeof(struct ieee80211_hdr_3addr);

	if ((pmlmeinfo->state&0x03) == WIFI_FW_AP_STATE) {
		/* DBG_871X("ie len =%d\n", cur_network->IELength); */
		{
			int len_diff;

			memcpy(pframe, cur_network->IEs, cur_network->IELength);
			len_diff = update_hidden_ssid(pframe+_BEACON_IE_OFFSET_,
						      cur_network->IELength-_BEACON_IE_OFFSET_,
						      pmlmeinfo->hidden_ssid_mode);
			pframe += (cur_network->IELength+len_diff);
			pattrib->pktlen += (cur_network->IELength+len_diff);
		}

		{
			u8 *wps_ie;
			uint wps_ielen;
			u8 sr = 0;

			wps_ie = rtw_get_wps_ie(pmgntframe->buf_addr+TXDESC_OFFSET+sizeof(struct ieee80211_hdr_3addr)+_BEACON_IE_OFFSET_,
				pattrib->pktlen-sizeof(struct ieee80211_hdr_3addr)-_BEACON_IE_OFFSET_, NULL, &wps_ielen);
			if (wps_ie && wps_ielen > 0) {
				rtw_get_wps_attr_content(wps_ie,  wps_ielen, WPS_ATTR_SELECTED_REGISTRAR, (u8 *)(&sr), NULL);
			}
			if (sr != 0)
				set_fwstate(pmlmepriv, WIFI_UNDER_WPS);
			else
				_clr_fwstate_(pmlmepriv, WIFI_UNDER_WPS);
		}

		goto _issue_bcn;

	}

	/* below for ad-hoc mode */

	/* timestamp will be inserted by hardware */
	pframe += 8;
	pattrib->pktlen += 8;

	/*  beacon interval: 2 bytes */

	memcpy(pframe, (unsigned char *)(rtw_get_beacon_interval_from_ie(cur_network->IEs)), 2);

	pframe += 2;
	pattrib->pktlen += 2;

	/*  capability info: 2 bytes */

	memcpy(pframe, (unsigned char *)(rtw_get_capability_from_ie(cur_network->IEs)), 2);

	pframe += 2;
	pattrib->pktlen += 2;

	/*  SSID */
	pframe = rtw_set_ie(pframe, WLAN_EID_SSID, cur_network->Ssid.SsidLength, cur_network->Ssid.Ssid, &pattrib->pktlen);

	/*  supported rates... */
	rate_len = rtw_get_rateset_len(cur_network->SupportedRates);
	pframe = rtw_set_ie(pframe, WLAN_EID_SUPP_RATES, ((rate_len > 8) ? 8 : rate_len), cur_network->SupportedRates, &pattrib->pktlen);

	/*  DS parameter set */
	pframe = rtw_set_ie(pframe, WLAN_EID_DS_PARAMS, 1, (unsigned char *)&(cur_network->Configuration.DSConfig), &pattrib->pktlen);

	/* if ((pmlmeinfo->state&0x03) == WIFI_FW_ADHOC_STATE) */
	{
		u8 erpinfo = 0;
		u32 ATIMWindow;
		/*  IBSS Parameter Set... */
		/* ATIMWindow = cur->Configuration.ATIMWindow; */
		ATIMWindow = 0;
		pframe = rtw_set_ie(pframe, WLAN_EID_IBSS_PARAMS, 2, (unsigned char *)(&ATIMWindow), &pattrib->pktlen);

		/* ERP IE */
		pframe = rtw_set_ie(pframe, WLAN_EID_ERP_INFO, 1, &erpinfo, &pattrib->pktlen);
	}


	/*  EXTERNDED SUPPORTED RATE */
	if (rate_len > 8) {
		pframe = rtw_set_ie(pframe, WLAN_EID_EXT_SUPP_RATES, (rate_len - 8), (cur_network->SupportedRates + 8), &pattrib->pktlen);
	}


	/* todo:HT for adhoc */

_issue_bcn:

	pmlmepriv->update_bcn = false;

	spin_unlock_bh(&pmlmepriv->bcn_update_lock);

	if ((pattrib->pktlen + TXDESC_SIZE) > 512) {
		DBG_871X("beacon frame too large\n");
		return;
	}

	pattrib->last_txcmdsz = pattrib->pktlen;

	/* DBG_871X("issue bcn_sz =%d\n", pattrib->last_txcmdsz); */
	if (timeout_ms > 0)
		dump_mgntframe_and_wait(padapter, pmgntframe, timeout_ms);
	else
		dump_mgntframe(padapter, pmgntframe);

}

void issue_probersp(struct adapter *padapter, unsigned char *da, u8 is_valid_p2p_probereq)
{
	struct xmit_frame			*pmgntframe;
	struct pkt_attrib			*pattrib;
	unsigned char 				*pframe;
	struct ieee80211_hdr	*pwlanhdr;
	__le16 *fctrl;
	unsigned char 				*mac, *bssid;
	struct xmit_priv *pxmitpriv = &(padapter->xmitpriv);

	u8 *pwps_ie;
	uint wps_ielen;
	struct mlme_priv *pmlmepriv = &padapter->mlmepriv;
	struct mlme_ext_priv *pmlmeext = &(padapter->mlmeextpriv);
	struct mlme_ext_info *pmlmeinfo = &(pmlmeext->mlmext_info);
	struct wlan_bssid_ex		*cur_network = &(pmlmeinfo->network);
	unsigned int	rate_len;

	/* DBG_871X("%s\n", __func__); */

	if (da == NULL)
		return;

	pmgntframe = alloc_mgtxmitframe(pxmitpriv);
	if (pmgntframe == NULL) {
		DBG_871X("%s, alloc mgnt frame fail\n", __func__);
		return;
	}


	/* update attribute */
	pattrib = &pmgntframe->attrib;
	update_mgntframe_attrib(padapter, pattrib);

	memset(pmgntframe->buf_addr, 0, WLANHDR_OFFSET + TXDESC_OFFSET);

	pframe = (u8 *)(pmgntframe->buf_addr) + TXDESC_OFFSET;
	pwlanhdr = (struct ieee80211_hdr *)pframe;

	mac = myid(&(padapter->eeprompriv));
	bssid = cur_network->MacAddress;

	fctrl = &(pwlanhdr->frame_control);
	*(fctrl) = 0;
	memcpy(pwlanhdr->addr1, da, ETH_ALEN);
	memcpy(pwlanhdr->addr2, mac, ETH_ALEN);
	memcpy(pwlanhdr->addr3, bssid, ETH_ALEN);

	SetSeqNum(pwlanhdr, pmlmeext->mgnt_seq);
	pmlmeext->mgnt_seq++;
	SetFrameSubType(fctrl, WIFI_PROBERSP);

	pattrib->hdrlen = sizeof(struct ieee80211_hdr_3addr);
	pattrib->pktlen = pattrib->hdrlen;
	pframe += pattrib->hdrlen;


	if (cur_network->IELength > MAX_IE_SZ)
		return;

	if ((pmlmeinfo->state&0x03) == WIFI_FW_AP_STATE) {
		pwps_ie = rtw_get_wps_ie(cur_network->IEs+_FIXED_IE_LENGTH_, cur_network->IELength-_FIXED_IE_LENGTH_, NULL, &wps_ielen);

		/* inerset & update wps_probe_resp_ie */
		if (pmlmepriv->wps_probe_resp_ie && pwps_ie && wps_ielen > 0) {
			uint wps_offset, remainder_ielen;
			u8 *premainder_ie;

			wps_offset = (uint)(pwps_ie - cur_network->IEs);

			premainder_ie = pwps_ie + wps_ielen;

			remainder_ielen = cur_network->IELength - wps_offset - wps_ielen;

			memcpy(pframe, cur_network->IEs, wps_offset);
			pframe += wps_offset;
			pattrib->pktlen += wps_offset;

			wps_ielen = (uint)pmlmepriv->wps_probe_resp_ie[1];/* to get ie data len */
			if ((wps_offset+wps_ielen+2) <= MAX_IE_SZ) {
				memcpy(pframe, pmlmepriv->wps_probe_resp_ie, wps_ielen+2);
				pframe += wps_ielen+2;
				pattrib->pktlen += wps_ielen+2;
			}

			if ((wps_offset+wps_ielen+2+remainder_ielen) <= MAX_IE_SZ) {
				memcpy(pframe, premainder_ie, remainder_ielen);
				pframe += remainder_ielen;
				pattrib->pktlen += remainder_ielen;
			}
		} else {
			memcpy(pframe, cur_network->IEs, cur_network->IELength);
			pframe += cur_network->IELength;
			pattrib->pktlen += cur_network->IELength;
		}

		/* retrieve SSID IE from cur_network->Ssid */
		{
			u8 *ssid_ie;
			sint ssid_ielen;
			sint ssid_ielen_diff;
			u8 buf[MAX_IE_SZ];
			u8 *ies = pmgntframe->buf_addr+TXDESC_OFFSET+sizeof(struct ieee80211_hdr_3addr);

			ssid_ie = rtw_get_ie(ies+_FIXED_IE_LENGTH_, WLAN_EID_SSID, &ssid_ielen,
				(pframe-ies)-_FIXED_IE_LENGTH_);

			ssid_ielen_diff = cur_network->Ssid.SsidLength - ssid_ielen;

			if (ssid_ie &&  cur_network->Ssid.SsidLength) {
				uint remainder_ielen;
				u8 *remainder_ie;

				remainder_ie = ssid_ie+2;
				remainder_ielen = (pframe-remainder_ie);

				if (remainder_ielen > MAX_IE_SZ) {
					DBG_871X_LEVEL(_drv_warning_, FUNC_ADPT_FMT" remainder_ielen > MAX_IE_SZ\n", FUNC_ADPT_ARG(padapter));
					remainder_ielen = MAX_IE_SZ;
				}

				memcpy(buf, remainder_ie, remainder_ielen);
				memcpy(remainder_ie+ssid_ielen_diff, buf, remainder_ielen);
				*(ssid_ie+1) = cur_network->Ssid.SsidLength;
				memcpy(ssid_ie+2, cur_network->Ssid.Ssid, cur_network->Ssid.SsidLength);

				pframe += ssid_ielen_diff;
				pattrib->pktlen += ssid_ielen_diff;
			}
		}
	} else {
		/* timestamp will be inserted by hardware */
		pframe += 8;
		pattrib->pktlen += 8;

		/*  beacon interval: 2 bytes */

		memcpy(pframe, (unsigned char *)(rtw_get_beacon_interval_from_ie(cur_network->IEs)), 2);

		pframe += 2;
		pattrib->pktlen += 2;

		/*  capability info: 2 bytes */

		memcpy(pframe, (unsigned char *)(rtw_get_capability_from_ie(cur_network->IEs)), 2);

		pframe += 2;
		pattrib->pktlen += 2;

		/* below for ad-hoc mode */

		/*  SSID */
		pframe = rtw_set_ie(pframe, WLAN_EID_SSID, cur_network->Ssid.SsidLength, cur_network->Ssid.Ssid, &pattrib->pktlen);

		/*  supported rates... */
		rate_len = rtw_get_rateset_len(cur_network->SupportedRates);
		pframe = rtw_set_ie(pframe, WLAN_EID_SUPP_RATES, ((rate_len > 8) ? 8 : rate_len), cur_network->SupportedRates, &pattrib->pktlen);

		/*  DS parameter set */
		pframe = rtw_set_ie(pframe, WLAN_EID_DS_PARAMS, 1, (unsigned char *)&(cur_network->Configuration.DSConfig), &pattrib->pktlen);

		if ((pmlmeinfo->state&0x03) == WIFI_FW_ADHOC_STATE) {
			u8 erpinfo = 0;
			u32 ATIMWindow;
			/*  IBSS Parameter Set... */
			/* ATIMWindow = cur->Configuration.ATIMWindow; */
			ATIMWindow = 0;
			pframe = rtw_set_ie(pframe, WLAN_EID_IBSS_PARAMS, 2, (unsigned char *)(&ATIMWindow), &pattrib->pktlen);

			/* ERP IE */
			pframe = rtw_set_ie(pframe, WLAN_EID_ERP_INFO, 1, &erpinfo, &pattrib->pktlen);
		}


		/*  EXTERNDED SUPPORTED RATE */
		if (rate_len > 8) {
			pframe = rtw_set_ie(pframe, WLAN_EID_EXT_SUPP_RATES, (rate_len - 8), (cur_network->SupportedRates + 8), &pattrib->pktlen);
		}


		/* todo:HT for adhoc */

	}

#ifdef CONFIG_AUTO_AP_MODE
{
	struct sta_info *psta;
	struct sta_priv *pstapriv = &padapter->stapriv;

	DBG_871X("(%s)\n", __func__);

	/* check rc station */
	psta = rtw_get_stainfo(pstapriv, da);
	if (psta && psta->isrc && psta->pid > 0) {
		u8 RC_OUI[4] = {0x00, 0xE0, 0x4C, 0x0A};
		u8 RC_INFO[14] = {0};
		/* EID[1] + EID_LEN[1] + RC_OUI[4] + MAC[6] + PairingID[2] + ChannelNum[2] */
		u16 cu_ch = (u16)cur_network->Configuration.DSConfig;

		DBG_871X("%s, reply rc(pid = 0x%x) device %pM in ch =%d\n", __func__,
			psta->pid, MAC_ARG(psta->hwaddr), cu_ch);

		/* append vendor specific ie */
		memcpy(RC_INFO, RC_OUI, sizeof(RC_OUI));
		memcpy(&RC_INFO[4], mac, ETH_ALEN);
		memcpy(&RC_INFO[10], (u8 *)&psta->pid, 2);
		memcpy(&RC_INFO[12], (u8 *)&cu_ch, 2);

		pframe = rtw_set_ie(pframe, WLAN_EID_VENDOR_SPECIFIC, sizeof(RC_INFO), RC_INFO, &pattrib->pktlen);
	}
}
#endif /* CONFIG_AUTO_AP_MODE */


	pattrib->last_txcmdsz = pattrib->pktlen;


	dump_mgntframe(padapter, pmgntframe);

	return;

}

static int _issue_probereq(struct adapter *padapter,
			   struct ndis_802_11_ssid *pssid,
			   u8 *da, u8 ch, bool append_wps, bool wait_ack)
{
	int ret = _FAIL;
	struct xmit_frame		*pmgntframe;
	struct pkt_attrib		*pattrib;
	unsigned char 		*pframe;
	struct ieee80211_hdr	*pwlanhdr;
	__le16 *fctrl;
	unsigned char 		*mac;
	unsigned char 		bssrate[NumRates];
	struct xmit_priv 	*pxmitpriv = &(padapter->xmitpriv);
	struct mlme_priv *pmlmepriv = &(padapter->mlmepriv);
	struct mlme_ext_priv *pmlmeext = &(padapter->mlmeextpriv);
	int	bssrate_len = 0;
	u8 bc_addr[] = {0xff, 0xff, 0xff, 0xff, 0xff, 0xff};

	RT_TRACE(_module_rtl871x_mlme_c_, _drv_notice_, ("+issue_probereq\n"));

	pmgntframe = alloc_mgtxmitframe(pxmitpriv);
	if (!pmgntframe)
		goto exit;

	/* update attribute */
	pattrib = &pmgntframe->attrib;
	update_mgntframe_attrib(padapter, pattrib);


	memset(pmgntframe->buf_addr, 0, WLANHDR_OFFSET + TXDESC_OFFSET);

	pframe = (u8 *)(pmgntframe->buf_addr) + TXDESC_OFFSET;
	pwlanhdr = (struct ieee80211_hdr *)pframe;

	mac = myid(&(padapter->eeprompriv));

	fctrl = &(pwlanhdr->frame_control);
	*(fctrl) = 0;

	if (da) {
		/* 	unicast probe request frame */
		memcpy(pwlanhdr->addr1, da, ETH_ALEN);
		memcpy(pwlanhdr->addr3, da, ETH_ALEN);
	} else {
		/* 	broadcast probe request frame */
		memcpy(pwlanhdr->addr1, bc_addr, ETH_ALEN);
		memcpy(pwlanhdr->addr3, bc_addr, ETH_ALEN);
	}

	memcpy(pwlanhdr->addr2, mac, ETH_ALEN);

	SetSeqNum(pwlanhdr, pmlmeext->mgnt_seq);
	pmlmeext->mgnt_seq++;
	SetFrameSubType(pframe, WIFI_PROBEREQ);

	pframe += sizeof(struct ieee80211_hdr_3addr);
	pattrib->pktlen = sizeof(struct ieee80211_hdr_3addr);

	if (pssid)
		pframe = rtw_set_ie(pframe, WLAN_EID_SSID, pssid->SsidLength, pssid->Ssid, &(pattrib->pktlen));
	else
		pframe = rtw_set_ie(pframe, WLAN_EID_SSID, 0, NULL, &(pattrib->pktlen));

	get_rate_set(padapter, bssrate, &bssrate_len);

	if (bssrate_len > 8) {
		pframe = rtw_set_ie(pframe, WLAN_EID_SUPP_RATES, 8, bssrate, &(pattrib->pktlen));
		pframe = rtw_set_ie(pframe, WLAN_EID_EXT_SUPP_RATES, (bssrate_len - 8), (bssrate + 8), &(pattrib->pktlen));
	} else {
		pframe = rtw_set_ie(pframe, WLAN_EID_SUPP_RATES, bssrate_len, bssrate, &(pattrib->pktlen));
	}

	if (ch)
		pframe = rtw_set_ie(pframe, WLAN_EID_DS_PARAMS, 1, &ch, &pattrib->pktlen);

	if (append_wps) {
		/* add wps_ie for wps2.0 */
		if (pmlmepriv->wps_probe_req_ie_len > 0 && pmlmepriv->wps_probe_req_ie) {
			memcpy(pframe, pmlmepriv->wps_probe_req_ie, pmlmepriv->wps_probe_req_ie_len);
			pframe += pmlmepriv->wps_probe_req_ie_len;
			pattrib->pktlen += pmlmepriv->wps_probe_req_ie_len;
		}
	}

	pattrib->last_txcmdsz = pattrib->pktlen;

	RT_TRACE(_module_rtl871x_mlme_c_, _drv_notice_, ("issuing probe_req, tx_len =%d\n", pattrib->last_txcmdsz));

	if (wait_ack) {
		ret = dump_mgntframe_and_wait_ack(padapter, pmgntframe);
	} else {
		dump_mgntframe(padapter, pmgntframe);
		ret = _SUCCESS;
	}

exit:
	return ret;
}

inline void issue_probereq(struct adapter *padapter, struct ndis_802_11_ssid *pssid, u8 *da)
{
	_issue_probereq(padapter, pssid, da, 0, 1, false);
}

int issue_probereq_ex(struct adapter *padapter, struct ndis_802_11_ssid *pssid, u8 *da, u8 ch, bool append_wps,
	int try_cnt, int wait_ms)
{
	int ret;
	int i = 0;

	do {
		ret = _issue_probereq(padapter, pssid, da, ch, append_wps,
				      wait_ms > 0);

		i++;

		if (padapter->bDriverStopped || padapter->bSurpriseRemoved)
			break;

		if (i < try_cnt && wait_ms > 0 && ret == _FAIL)
			msleep(wait_ms);

	} while ((i < try_cnt) && ((ret == _FAIL) || (wait_ms == 0)));

	if (ret != _FAIL) {
		ret = _SUCCESS;
		#ifndef DBG_XMIT_ACK
		goto exit;
		#endif
	}

	if (try_cnt && wait_ms) {
		if (da)
			DBG_871X(FUNC_ADPT_FMT" to %pM, ch:%u%s, %d/%d in %u ms\n",
				FUNC_ADPT_ARG(padapter), MAC_ARG(da), rtw_get_oper_ch(padapter),
				ret == _SUCCESS?", acked":"", i, try_cnt, (i + 1) * wait_ms);
		else
			DBG_871X(FUNC_ADPT_FMT", ch:%u%s, %d/%d in %u ms\n",
				FUNC_ADPT_ARG(padapter), rtw_get_oper_ch(padapter),
				ret == _SUCCESS?", acked":"", i, try_cnt, (i + 1) * wait_ms);
	}
exit:
	return ret;
}

/*  if psta == NULL, indicate we are station(client) now... */
void issue_auth(struct adapter *padapter, struct sta_info *psta, unsigned short status)
{
	struct xmit_frame			*pmgntframe;
	struct pkt_attrib			*pattrib;
	unsigned char 				*pframe;
	struct ieee80211_hdr	*pwlanhdr;
	__le16 *fctrl;
	unsigned int					val32;
	unsigned short				val16;
	int use_shared_key = 0;
	struct xmit_priv 		*pxmitpriv = &(padapter->xmitpriv);
	struct mlme_ext_priv *pmlmeext = &(padapter->mlmeextpriv);
	struct mlme_ext_info *pmlmeinfo = &(pmlmeext->mlmext_info);
	__le16 le_tmp;

	pmgntframe = alloc_mgtxmitframe(pxmitpriv);
	if (pmgntframe == NULL)
		return;

	/* update attribute */
	pattrib = &pmgntframe->attrib;
	update_mgntframe_attrib(padapter, pattrib);

	memset(pmgntframe->buf_addr, 0, WLANHDR_OFFSET + TXDESC_OFFSET);

	pframe = (u8 *)(pmgntframe->buf_addr) + TXDESC_OFFSET;
	pwlanhdr = (struct ieee80211_hdr *)pframe;

	fctrl = &(pwlanhdr->frame_control);
	*(fctrl) = 0;

	SetSeqNum(pwlanhdr, pmlmeext->mgnt_seq);
	pmlmeext->mgnt_seq++;
	SetFrameSubType(pframe, WIFI_AUTH);

	pframe += sizeof(struct ieee80211_hdr_3addr);
	pattrib->pktlen = sizeof(struct ieee80211_hdr_3addr);


	if (psta) { /*  for AP mode */
		memcpy(pwlanhdr->addr1, psta->hwaddr, ETH_ALEN);
		memcpy(pwlanhdr->addr2, myid(&(padapter->eeprompriv)), ETH_ALEN);
		memcpy(pwlanhdr->addr3, myid(&(padapter->eeprompriv)), ETH_ALEN);

		/*  setting auth algo number */
		val16 = (u16)psta->authalg;

		if (status != WLAN_STATUS_SUCCESS)
			val16 = 0;

		if (val16)
			use_shared_key = 1;

		le_tmp = cpu_to_le16(val16);

		pframe = rtw_set_fixed_ie(pframe, _AUTH_ALGM_NUM_, (unsigned char *)&le_tmp, &(pattrib->pktlen));

		/*  setting auth seq number */
		val16 = (u16)psta->auth_seq;
		le_tmp = cpu_to_le16(val16);
		pframe = rtw_set_fixed_ie(pframe, _AUTH_SEQ_NUM_, (unsigned char *)&le_tmp, &(pattrib->pktlen));

		/*  setting status code... */
		val16 = status;
		le_tmp = cpu_to_le16(val16);
		pframe = rtw_set_fixed_ie(pframe, _STATUS_CODE_, (unsigned char *)&le_tmp, &(pattrib->pktlen));

		/*  added challenging text... */
		if ((psta->auth_seq == 2) && (psta->state & WIFI_FW_AUTH_STATE) && (use_shared_key == 1))
			pframe = rtw_set_ie(pframe, WLAN_EID_CHALLENGE, 128, psta->chg_txt, &(pattrib->pktlen));

	} else {
		memcpy(pwlanhdr->addr1, get_my_bssid(&pmlmeinfo->network), ETH_ALEN);
		memcpy(pwlanhdr->addr2, myid(&padapter->eeprompriv), ETH_ALEN);
		memcpy(pwlanhdr->addr3, get_my_bssid(&pmlmeinfo->network), ETH_ALEN);

		/*  setting auth algo number */
		val16 = (pmlmeinfo->auth_algo == dot11AuthAlgrthm_Shared) ? 1 : 0;/*  0:OPEN System, 1:Shared key */
		if (val16) {
			use_shared_key = 1;
		}
		le_tmp = cpu_to_le16(val16);
		/* DBG_871X("%s auth_algo = %s auth_seq =%d\n", __func__, (pmlmeinfo->auth_algo == 0)?"OPEN":"SHARED", pmlmeinfo->auth_seq); */

		/* setting IV for auth seq #3 */
		if ((pmlmeinfo->auth_seq == 3) && (pmlmeinfo->state & WIFI_FW_AUTH_STATE) && (use_shared_key == 1)) {
			__le32 le_tmp32;

			/* DBG_871X("==> iv(%d), key_index(%d)\n", pmlmeinfo->iv, pmlmeinfo->key_index); */
			val32 = ((pmlmeinfo->iv++) | (pmlmeinfo->key_index << 30));
			le_tmp32 = cpu_to_le32(val32);
			pframe = rtw_set_fixed_ie(pframe, 4, (unsigned char *)&le_tmp32, &(pattrib->pktlen));

			pattrib->iv_len = 4;
		}

		pframe = rtw_set_fixed_ie(pframe, _AUTH_ALGM_NUM_, (unsigned char *)&le_tmp, &(pattrib->pktlen));

		/*  setting auth seq number */
		le_tmp = cpu_to_le16(pmlmeinfo->auth_seq);
		pframe = rtw_set_fixed_ie(pframe, _AUTH_SEQ_NUM_, (unsigned char *)&le_tmp, &(pattrib->pktlen));


		/*  setting status code... */
		le_tmp = cpu_to_le16(status);
		pframe = rtw_set_fixed_ie(pframe, _STATUS_CODE_, (unsigned char *)&le_tmp, &(pattrib->pktlen));

		/*  then checking to see if sending challenging text... */
		if ((pmlmeinfo->auth_seq == 3) && (pmlmeinfo->state & WIFI_FW_AUTH_STATE) && (use_shared_key == 1)) {
			pframe = rtw_set_ie(pframe, WLAN_EID_CHALLENGE, 128, pmlmeinfo->chg_txt, &(pattrib->pktlen));

			SetPrivacy(fctrl);

			pattrib->hdrlen = sizeof(struct ieee80211_hdr_3addr);

			pattrib->encrypt = _WEP40_;

			pattrib->icv_len = 4;

			pattrib->pktlen += pattrib->icv_len;

		}

	}

	pattrib->last_txcmdsz = pattrib->pktlen;

	rtw_wep_encrypt(padapter, (u8 *)pmgntframe);
	DBG_871X("%s\n", __func__);
	dump_mgntframe(padapter, pmgntframe);
}


void issue_asocrsp(struct adapter *padapter, unsigned short status, struct sta_info *pstat, int pkt_type)
{
	struct xmit_frame	*pmgntframe;
	struct ieee80211_hdr	*pwlanhdr;
	struct pkt_attrib *pattrib;
	unsigned char *pbuf, *pframe;
	unsigned short val;
	__le16 *fctrl;
	struct xmit_priv *pxmitpriv = &(padapter->xmitpriv);
	struct mlme_priv *pmlmepriv = &(padapter->mlmepriv);
	struct mlme_ext_priv *pmlmeext = &padapter->mlmeextpriv;
	struct mlme_ext_info *pmlmeinfo = &(pmlmeext->mlmext_info);
	struct wlan_bssid_ex *pnetwork = &(pmlmeinfo->network);
	u8 *ie = pnetwork->IEs;
	__le16 lestatus, le_tmp;

	DBG_871X("%s\n", __func__);

	pmgntframe = alloc_mgtxmitframe(pxmitpriv);
	if (pmgntframe == NULL)
		return;

	/* update attribute */
	pattrib = &pmgntframe->attrib;
	update_mgntframe_attrib(padapter, pattrib);


	memset(pmgntframe->buf_addr, 0, WLANHDR_OFFSET + TXDESC_OFFSET);

	pframe = (u8 *)(pmgntframe->buf_addr) + TXDESC_OFFSET;
	pwlanhdr = (struct ieee80211_hdr *)pframe;

	fctrl = &(pwlanhdr->frame_control);
	*(fctrl) = 0;

	memcpy((void *)GetAddr1Ptr(pwlanhdr), pstat->hwaddr, ETH_ALEN);
	memcpy((void *)GetAddr2Ptr(pwlanhdr), myid(&(padapter->eeprompriv)), ETH_ALEN);
	memcpy((void *)GetAddr3Ptr(pwlanhdr), get_my_bssid(&(pmlmeinfo->network)), ETH_ALEN);


	SetSeqNum(pwlanhdr, pmlmeext->mgnt_seq);
	pmlmeext->mgnt_seq++;
	if ((pkt_type == WIFI_ASSOCRSP) || (pkt_type == WIFI_REASSOCRSP))
		SetFrameSubType(pwlanhdr, pkt_type);
	else
		return;

	pattrib->hdrlen = sizeof(struct ieee80211_hdr_3addr);
	pattrib->pktlen += pattrib->hdrlen;
	pframe += pattrib->hdrlen;

	/* capability */
	val = *(unsigned short *)rtw_get_capability_from_ie(ie);

	pframe = rtw_set_fixed_ie(pframe, _CAPABILITY_, (unsigned char *)&val, &(pattrib->pktlen));

	lestatus = cpu_to_le16(status);
	pframe = rtw_set_fixed_ie(pframe, _STATUS_CODE_, (unsigned char *)&lestatus, &(pattrib->pktlen));

	le_tmp = cpu_to_le16(pstat->aid | BIT(14) | BIT(15));
	pframe = rtw_set_fixed_ie(pframe, _ASOC_ID_, (unsigned char *)&le_tmp, &(pattrib->pktlen));

	if (pstat->bssratelen <= 8) {
		pframe = rtw_set_ie(pframe, WLAN_EID_SUPP_RATES, pstat->bssratelen, pstat->bssrateset, &(pattrib->pktlen));
	} else {
		pframe = rtw_set_ie(pframe, WLAN_EID_SUPP_RATES, 8, pstat->bssrateset, &(pattrib->pktlen));
		pframe = rtw_set_ie(pframe, WLAN_EID_EXT_SUPP_RATES, (pstat->bssratelen-8), pstat->bssrateset+8, &(pattrib->pktlen));
	}

	if ((pstat->flags & WLAN_STA_HT) && (pmlmepriv->htpriv.ht_option)) {
		uint ie_len = 0;

		/* FILL HT CAP INFO IE */
		/* p = hostapd_eid_ht_capabilities_info(hapd, p); */
		pbuf = rtw_get_ie(ie + _BEACON_IE_OFFSET_, WLAN_EID_HT_CAPABILITY, &ie_len, (pnetwork->IELength - _BEACON_IE_OFFSET_));
		if (pbuf && ie_len > 0) {
			memcpy(pframe, pbuf, ie_len+2);
			pframe += (ie_len+2);
			pattrib->pktlen += (ie_len+2);
		}

		/* FILL HT ADD INFO IE */
		/* p = hostapd_eid_ht_operation(hapd, p); */
		pbuf = rtw_get_ie(ie + _BEACON_IE_OFFSET_, WLAN_EID_HT_OPERATION, &ie_len, (pnetwork->IELength - _BEACON_IE_OFFSET_));
		if (pbuf && ie_len > 0) {
			memcpy(pframe, pbuf, ie_len+2);
			pframe += (ie_len+2);
			pattrib->pktlen += (ie_len+2);
		}

	}

	/* FILL WMM IE */
	if ((pstat->flags & WLAN_STA_WME) && (pmlmepriv->qospriv.qos_option)) {
		uint ie_len = 0;
		unsigned char WMM_PARA_IE[] = {0x00, 0x50, 0xf2, 0x02, 0x01, 0x01};

		for (pbuf = ie + _BEACON_IE_OFFSET_; ; pbuf += (ie_len + 2)) {
			pbuf = rtw_get_ie(pbuf, WLAN_EID_VENDOR_SPECIFIC, &ie_len, (pnetwork->IELength - _BEACON_IE_OFFSET_ - (ie_len + 2)));
			if (pbuf && !memcmp(pbuf+2, WMM_PARA_IE, 6)) {
				memcpy(pframe, pbuf, ie_len+2);
				pframe += (ie_len+2);
				pattrib->pktlen += (ie_len+2);

				break;
			}

			if ((pbuf == NULL) || (ie_len == 0)) {
				break;
			}
		}

	}

	if (pmlmeinfo->assoc_AP_vendor == HT_IOT_PEER_REALTEK) {
		pframe = rtw_set_ie(pframe, WLAN_EID_VENDOR_SPECIFIC, 6, REALTEK_96B_IE, &(pattrib->pktlen));
	}

	/* add WPS IE ie for wps 2.0 */
	if (pmlmepriv->wps_assoc_resp_ie && pmlmepriv->wps_assoc_resp_ie_len > 0) {
		memcpy(pframe, pmlmepriv->wps_assoc_resp_ie, pmlmepriv->wps_assoc_resp_ie_len);

		pframe += pmlmepriv->wps_assoc_resp_ie_len;
		pattrib->pktlen += pmlmepriv->wps_assoc_resp_ie_len;
	}

	pattrib->last_txcmdsz = pattrib->pktlen;

	dump_mgntframe(padapter, pmgntframe);
}

void issue_assocreq(struct adapter *padapter)
{
	int ret = _FAIL;
	struct xmit_frame				*pmgntframe;
	struct pkt_attrib				*pattrib;
	unsigned char 				*pframe;
	struct ieee80211_hdr			*pwlanhdr;
	__le16 *fctrl;
	__le16 val16;
	unsigned int					i, j, index = 0;
	unsigned char bssrate[NumRates], sta_bssrate[NumRates];
	struct ndis_80211_var_ie *pIE;
	struct xmit_priv 	*pxmitpriv = &(padapter->xmitpriv);
	struct mlme_priv *pmlmepriv = &(padapter->mlmepriv);
	struct mlme_ext_priv *pmlmeext = &(padapter->mlmeextpriv);
	struct mlme_ext_info *pmlmeinfo = &(pmlmeext->mlmext_info);
	int	bssrate_len = 0, sta_bssrate_len = 0;
	u8 vs_ie_length = 0;

	pmgntframe = alloc_mgtxmitframe(pxmitpriv);
	if (pmgntframe == NULL)
		goto exit;

	/* update attribute */
	pattrib = &pmgntframe->attrib;
	update_mgntframe_attrib(padapter, pattrib);

	memset(pmgntframe->buf_addr, 0, WLANHDR_OFFSET + TXDESC_OFFSET);

	pframe = (u8 *)(pmgntframe->buf_addr) + TXDESC_OFFSET;
	pwlanhdr = (struct ieee80211_hdr *)pframe;

	fctrl = &(pwlanhdr->frame_control);
	*(fctrl) = 0;
	memcpy(pwlanhdr->addr1, get_my_bssid(&(pmlmeinfo->network)), ETH_ALEN);
	memcpy(pwlanhdr->addr2, myid(&(padapter->eeprompriv)), ETH_ALEN);
	memcpy(pwlanhdr->addr3, get_my_bssid(&(pmlmeinfo->network)), ETH_ALEN);

	SetSeqNum(pwlanhdr, pmlmeext->mgnt_seq);
	pmlmeext->mgnt_seq++;
	SetFrameSubType(pframe, WIFI_ASSOCREQ);

	pframe += sizeof(struct ieee80211_hdr_3addr);
	pattrib->pktlen = sizeof(struct ieee80211_hdr_3addr);

	/* caps */
	memcpy(pframe, rtw_get_capability_from_ie(pmlmeinfo->network.IEs), 2);

	pframe += 2;
	pattrib->pktlen += 2;

	/* listen interval */
	/* todo: listen interval for power saving */
	val16 = cpu_to_le16(3);
	memcpy(pframe, (unsigned char *)&val16, 2);
	pframe += 2;
	pattrib->pktlen += 2;

	/* SSID */
	pframe = rtw_set_ie(pframe, WLAN_EID_SSID,  pmlmeinfo->network.Ssid.SsidLength, pmlmeinfo->network.Ssid.Ssid, &(pattrib->pktlen));

	/* supported rate & extended supported rate */

	/*  Check if the AP's supported rates are also supported by STA. */
	get_rate_set(padapter, sta_bssrate, &sta_bssrate_len);
	/* DBG_871X("sta_bssrate_len =%d\n", sta_bssrate_len); */

	if (pmlmeext->cur_channel == 14) /*  for JAPAN, channel 14 can only uses B Mode(CCK) */
		sta_bssrate_len = 4;


	/* for (i = 0; i < sta_bssrate_len; i++) { */
	/* 	DBG_871X("sta_bssrate[%d]=%02X\n", i, sta_bssrate[i]); */
	/*  */

	for (i = 0; i < NDIS_802_11_LENGTH_RATES_EX; i++) {
		if (pmlmeinfo->network.SupportedRates[i] == 0)
			break;
		DBG_871X("network.SupportedRates[%d]=%02X\n", i, pmlmeinfo->network.SupportedRates[i]);
	}


	for (i = 0; i < NDIS_802_11_LENGTH_RATES_EX; i++) {
		if (pmlmeinfo->network.SupportedRates[i] == 0)
			break;


		/*  Check if the AP's supported rates are also supported by STA. */
		for (j = 0; j < sta_bssrate_len; j++) {
			 /*  Avoid the proprietary data rate (22Mbps) of Handlink WSG-4000 AP */
			if ((pmlmeinfo->network.SupportedRates[i]|IEEE80211_BASIC_RATE_MASK)
					== (sta_bssrate[j]|IEEE80211_BASIC_RATE_MASK)) {
				/* DBG_871X("match i = %d, j =%d\n", i, j); */
				break;
			} else {
				/* DBG_871X("not match: %02X != %02X\n", (pmlmeinfo->network.SupportedRates[i]|IEEE80211_BASIC_RATE_MASK), (sta_bssrate[j]|IEEE80211_BASIC_RATE_MASK)); */
			}
		}

		if (j == sta_bssrate_len) {
			/*  the rate is not supported by STA */
			DBG_871X("%s(): the rate[%d]=%02X is not supported by STA!\n", __func__, i, pmlmeinfo->network.SupportedRates[i]);
		} else {
			/*  the rate is supported by STA */
			bssrate[index++] = pmlmeinfo->network.SupportedRates[i];
		}
	}

	bssrate_len = index;
	DBG_871X("bssrate_len = %d\n", bssrate_len);

	if (bssrate_len == 0) {
		rtw_free_xmitbuf(pxmitpriv, pmgntframe->pxmitbuf);
		rtw_free_xmitframe(pxmitpriv, pmgntframe);
		goto exit; /* don't connect to AP if no joint supported rate */
	}


	if (bssrate_len > 8) {
		pframe = rtw_set_ie(pframe, WLAN_EID_SUPP_RATES, 8, bssrate, &(pattrib->pktlen));
		pframe = rtw_set_ie(pframe, WLAN_EID_EXT_SUPP_RATES, (bssrate_len - 8), (bssrate + 8), &(pattrib->pktlen));
	} else
		pframe = rtw_set_ie(pframe, WLAN_EID_SUPP_RATES, bssrate_len, bssrate, &(pattrib->pktlen));

	/* vendor specific IE, such as WPA, WMM, WPS */
	for (i = sizeof(struct ndis_802_11_fix_ie); i < pmlmeinfo->network.IELength;) {
		pIE = (struct ndis_80211_var_ie *)(pmlmeinfo->network.IEs + i);

		switch (pIE->ElementID) {
		case WLAN_EID_VENDOR_SPECIFIC:
			if ((!memcmp(pIE->data, RTW_WPA_OUI, 4)) ||
					(!memcmp(pIE->data, WMM_OUI, 4)) ||
					(!memcmp(pIE->data, WPS_OUI, 4))) {
				vs_ie_length = pIE->Length;
				if ((!padapter->registrypriv.wifi_spec) && (!memcmp(pIE->data, WPS_OUI, 4))) {
					/* Commented by Kurt 20110629
					 * In some older APs, WPS handshake
					 * would be fail if we append vendor
					 * extensions information to AP
					 */

					vs_ie_length = 14;
				}

				pframe = rtw_set_ie(pframe, WLAN_EID_VENDOR_SPECIFIC, vs_ie_length, pIE->data, &(pattrib->pktlen));
			}
			break;

		case WLAN_EID_RSN:
			pframe = rtw_set_ie(pframe, WLAN_EID_RSN, pIE->Length, pIE->data, &(pattrib->pktlen));
			break;
		case WLAN_EID_HT_CAPABILITY:
			if (padapter->mlmepriv.htpriv.ht_option) {
				if (!(is_ap_in_tkip(padapter))) {
					memcpy(&(pmlmeinfo->HT_caps), pIE->data, sizeof(struct HT_caps_element));
					pframe = rtw_set_ie(pframe, WLAN_EID_HT_CAPABILITY, pIE->Length, (u8 *)(&(pmlmeinfo->HT_caps)), &(pattrib->pktlen));
				}
			}
			break;

		case WLAN_EID_EXT_CAPABILITY:
			if (padapter->mlmepriv.htpriv.ht_option)
				pframe = rtw_set_ie(pframe, WLAN_EID_EXT_CAPABILITY, pIE->Length, pIE->data, &(pattrib->pktlen));
			break;
		default:
			break;
		}

		i += (pIE->Length + 2);
	}

	if (pmlmeinfo->assoc_AP_vendor == HT_IOT_PEER_REALTEK)
		pframe = rtw_set_ie(pframe, WLAN_EID_VENDOR_SPECIFIC, 6, REALTEK_96B_IE, &(pattrib->pktlen));


	pattrib->last_txcmdsz = pattrib->pktlen;
	dump_mgntframe(padapter, pmgntframe);

	ret = _SUCCESS;

exit:
	if (ret == _SUCCESS)
		rtw_buf_update(&pmlmepriv->assoc_req, &pmlmepriv->assoc_req_len, (u8 *)pwlanhdr, pattrib->pktlen);
	else
		rtw_buf_free(&pmlmepriv->assoc_req, &pmlmepriv->assoc_req_len);
}

/* when wait_ack is true, this function should be called at process context */
static int _issue_nulldata(struct adapter *padapter, unsigned char *da,
			   unsigned int power_mode, bool wait_ack)
{
	int ret = _FAIL;
	struct xmit_frame			*pmgntframe;
	struct pkt_attrib			*pattrib;
	unsigned char 				*pframe;
	struct ieee80211_hdr	*pwlanhdr;
	__le16 *fctrl;
	struct xmit_priv *pxmitpriv;
	struct mlme_ext_priv *pmlmeext;
	struct mlme_ext_info *pmlmeinfo;

	/* DBG_871X("%s:%d\n", __func__, power_mode); */

	if (!padapter)
		goto exit;

	pxmitpriv = &(padapter->xmitpriv);
	pmlmeext = &(padapter->mlmeextpriv);
	pmlmeinfo = &(pmlmeext->mlmext_info);

	pmgntframe = alloc_mgtxmitframe(pxmitpriv);
	if (pmgntframe == NULL)
		goto exit;

	/* update attribute */
	pattrib = &pmgntframe->attrib;
	update_mgntframe_attrib(padapter, pattrib);
	pattrib->retry_ctrl = false;

	memset(pmgntframe->buf_addr, 0, WLANHDR_OFFSET + TXDESC_OFFSET);

	pframe = (u8 *)(pmgntframe->buf_addr) + TXDESC_OFFSET;
	pwlanhdr = (struct ieee80211_hdr *)pframe;

	fctrl = &(pwlanhdr->frame_control);
	*(fctrl) = 0;

	if ((pmlmeinfo->state&0x03) == WIFI_FW_AP_STATE)
		SetFrDs(fctrl);
	else if ((pmlmeinfo->state&0x03) == WIFI_FW_STATION_STATE)
		SetToDs(fctrl);

	if (power_mode)
		SetPwrMgt(fctrl);

	memcpy(pwlanhdr->addr1, da, ETH_ALEN);
	memcpy(pwlanhdr->addr2, myid(&(padapter->eeprompriv)), ETH_ALEN);
	memcpy(pwlanhdr->addr3, get_my_bssid(&(pmlmeinfo->network)), ETH_ALEN);

	SetSeqNum(pwlanhdr, pmlmeext->mgnt_seq);
	pmlmeext->mgnt_seq++;
	SetFrameSubType(pframe, WIFI_DATA_NULL);

	pframe += sizeof(struct ieee80211_hdr_3addr);
	pattrib->pktlen = sizeof(struct ieee80211_hdr_3addr);

	pattrib->last_txcmdsz = pattrib->pktlen;

	if (wait_ack) {
		ret = dump_mgntframe_and_wait_ack(padapter, pmgntframe);
	} else {
		dump_mgntframe(padapter, pmgntframe);
		ret = _SUCCESS;
	}

exit:
	return ret;
}

/*
 * [IMPORTANT] Don't call this function in interrupt context
 *
 * When wait_ms > 0, this function should be called at process context
 * da == NULL for station mode
 */
int issue_nulldata(struct adapter *padapter, unsigned char *da, unsigned int power_mode, int try_cnt, int wait_ms)
{
	int ret;
	int i = 0;
	struct mlme_ext_priv *pmlmeext = &(padapter->mlmeextpriv);
	struct mlme_ext_info *pmlmeinfo = &(pmlmeext->mlmext_info);
	struct sta_info *psta;


	/* da == NULL, assume it's null data for sta to ap*/
	if (!da)
		da = get_my_bssid(&(pmlmeinfo->network));

	psta = rtw_get_stainfo(&padapter->stapriv, da);
	if (psta) {
		if (power_mode)
			rtw_hal_macid_sleep(padapter, psta->mac_id);
		else
			rtw_hal_macid_wakeup(padapter, psta->mac_id);
	} else {
		DBG_871X(FUNC_ADPT_FMT ": Can't find sta info for %pM, skip macid %s!!\n",
			FUNC_ADPT_ARG(padapter), MAC_ARG(da), power_mode?"sleep":"wakeup");
		rtw_warn_on(1);
	}

	do {
		ret = _issue_nulldata(padapter, da, power_mode, wait_ms > 0);

		i++;

		if (padapter->bDriverStopped || padapter->bSurpriseRemoved)
			break;

		if (i < try_cnt && wait_ms > 0 && ret == _FAIL)
			msleep(wait_ms);

	} while ((i < try_cnt) && ((ret == _FAIL) || (wait_ms == 0)));

	if (ret != _FAIL) {
		ret = _SUCCESS;
		#ifndef DBG_XMIT_ACK
		goto exit;
		#endif
	}

	if (try_cnt && wait_ms) {
		if (da)
			DBG_871X(FUNC_ADPT_FMT" to %pM, ch:%u%s, %d/%d in %u ms\n",
				FUNC_ADPT_ARG(padapter), MAC_ARG(da), rtw_get_oper_ch(padapter),
				ret == _SUCCESS?", acked":"", i, try_cnt, (i + 1) * wait_ms);
		else
			DBG_871X(FUNC_ADPT_FMT", ch:%u%s, %d/%d in %u ms\n",
				FUNC_ADPT_ARG(padapter), rtw_get_oper_ch(padapter),
				ret == _SUCCESS?", acked":"", i, try_cnt, (i + 1) * wait_ms);
	}
exit:
	return ret;
}

/*
 * [IMPORTANT] This function run in interrupt context
 *
 * The null data packet would be sent without power bit,
 * and not guarantee success.
 */
s32 issue_nulldata_in_interrupt(struct adapter *padapter, u8 *da)
{
	struct mlme_ext_priv *pmlmeext;
	struct mlme_ext_info *pmlmeinfo;


	pmlmeext = &padapter->mlmeextpriv;
	pmlmeinfo = &pmlmeext->mlmext_info;

	/* da == NULL, assume it's null data for sta to ap*/
	if (!da)
		da = get_my_bssid(&(pmlmeinfo->network));

	return _issue_nulldata(padapter, da, 0, false);
}

/* when wait_ack is true, this function should be called at process context */
static int _issue_qos_nulldata(struct adapter *padapter, unsigned char *da,
			       u16 tid, bool wait_ack)
{
	int ret = _FAIL;
	struct xmit_frame			*pmgntframe;
	struct pkt_attrib			*pattrib;
	unsigned char 				*pframe;
	struct ieee80211_hdr	*pwlanhdr;
	__le16 *fctrl;
	u16 *qc;
	struct xmit_priv 		*pxmitpriv = &(padapter->xmitpriv);
	struct mlme_ext_priv *pmlmeext = &(padapter->mlmeextpriv);
	struct mlme_ext_info *pmlmeinfo = &(pmlmeext->mlmext_info);

	DBG_871X("%s\n", __func__);

	pmgntframe = alloc_mgtxmitframe(pxmitpriv);
	if (pmgntframe == NULL)
		goto exit;

	/* update attribute */
	pattrib = &pmgntframe->attrib;
	update_mgntframe_attrib(padapter, pattrib);

	pattrib->hdrlen += 2;
	pattrib->qos_en = true;
	pattrib->eosp = 1;
	pattrib->ack_policy = 0;
	pattrib->mdata = 0;

	memset(pmgntframe->buf_addr, 0, WLANHDR_OFFSET + TXDESC_OFFSET);

	pframe = (u8 *)(pmgntframe->buf_addr) + TXDESC_OFFSET;
	pwlanhdr = (struct ieee80211_hdr *)pframe;

	fctrl = &(pwlanhdr->frame_control);
	*(fctrl) = 0;

	if ((pmlmeinfo->state&0x03) == WIFI_FW_AP_STATE)
		SetFrDs(fctrl);
	else if ((pmlmeinfo->state&0x03) == WIFI_FW_STATION_STATE)
		SetToDs(fctrl);

	if (pattrib->mdata)
		SetMData(fctrl);

	qc = (unsigned short *)(pframe + pattrib->hdrlen - 2);

	SetPriority(qc, tid);

	SetEOSP(qc, pattrib->eosp);

	SetAckpolicy(qc, pattrib->ack_policy);

	memcpy(pwlanhdr->addr1, da, ETH_ALEN);
	memcpy(pwlanhdr->addr2, myid(&(padapter->eeprompriv)), ETH_ALEN);
	memcpy(pwlanhdr->addr3, get_my_bssid(&(pmlmeinfo->network)), ETH_ALEN);

	SetSeqNum(pwlanhdr, pmlmeext->mgnt_seq);
	pmlmeext->mgnt_seq++;
	SetFrameSubType(pframe, WIFI_QOS_DATA_NULL);

	pframe += sizeof(struct ieee80211_qos_hdr);
	pattrib->pktlen = sizeof(struct ieee80211_qos_hdr);

	pattrib->last_txcmdsz = pattrib->pktlen;

	if (wait_ack) {
		ret = dump_mgntframe_and_wait_ack(padapter, pmgntframe);
	} else {
		dump_mgntframe(padapter, pmgntframe);
		ret = _SUCCESS;
	}

exit:
	return ret;
}

/* when wait_ms >0 , this function should be called at process context */
/* da == NULL for station mode */
int issue_qos_nulldata(struct adapter *padapter, unsigned char *da, u16 tid, int try_cnt, int wait_ms)
{
	int ret;
	int i = 0;
	struct mlme_ext_priv *pmlmeext = &(padapter->mlmeextpriv);
	struct mlme_ext_info *pmlmeinfo = &(pmlmeext->mlmext_info);

	/* da == NULL, assume it's null data for sta to ap*/
	if (!da)
		da = get_my_bssid(&(pmlmeinfo->network));

	do {
		ret = _issue_qos_nulldata(padapter, da, tid, wait_ms > 0);

		i++;

		if (padapter->bDriverStopped || padapter->bSurpriseRemoved)
			break;

		if (i < try_cnt && wait_ms > 0 && ret == _FAIL)
			msleep(wait_ms);

	} while ((i < try_cnt) && ((ret == _FAIL) || (wait_ms == 0)));

	if (ret != _FAIL) {
		ret = _SUCCESS;
		#ifndef DBG_XMIT_ACK
		goto exit;
		#endif
	}

	if (try_cnt && wait_ms) {
		if (da)
			DBG_871X(FUNC_ADPT_FMT" to %pM, ch:%u%s, %d/%d in %u ms\n",
				FUNC_ADPT_ARG(padapter), MAC_ARG(da), rtw_get_oper_ch(padapter),
				ret == _SUCCESS?", acked":"", i, try_cnt, (i + 1) * wait_ms);
		else
			DBG_871X(FUNC_ADPT_FMT", ch:%u%s, %d/%d in %u ms\n",
				FUNC_ADPT_ARG(padapter), rtw_get_oper_ch(padapter),
				ret == _SUCCESS?", acked":"", i, try_cnt, (i + 1) * wait_ms);
	}
exit:
	return ret;
}

static int _issue_deauth(struct adapter *padapter, unsigned char *da,
			 unsigned short reason, bool wait_ack)
{
	struct xmit_frame			*pmgntframe;
	struct pkt_attrib			*pattrib;
	unsigned char 				*pframe;
	struct ieee80211_hdr	*pwlanhdr;
	__le16 *fctrl;
	struct xmit_priv 		*pxmitpriv = &(padapter->xmitpriv);
	struct mlme_ext_priv *pmlmeext = &(padapter->mlmeextpriv);
	struct mlme_ext_info *pmlmeinfo = &(pmlmeext->mlmext_info);
	int ret = _FAIL;
	__le16 le_tmp;

	/* DBG_871X("%s to %pM\n", __func__, MAC_ARG(da)); */

	pmgntframe = alloc_mgtxmitframe(pxmitpriv);
	if (pmgntframe == NULL) {
		goto exit;
	}

	/* update attribute */
	pattrib = &pmgntframe->attrib;
	update_mgntframe_attrib(padapter, pattrib);
	pattrib->retry_ctrl = false;

	memset(pmgntframe->buf_addr, 0, WLANHDR_OFFSET + TXDESC_OFFSET);

	pframe = (u8 *)(pmgntframe->buf_addr) + TXDESC_OFFSET;
	pwlanhdr = (struct ieee80211_hdr *)pframe;

	fctrl = &(pwlanhdr->frame_control);
	*(fctrl) = 0;

	memcpy(pwlanhdr->addr1, da, ETH_ALEN);
	memcpy(pwlanhdr->addr2, myid(&(padapter->eeprompriv)), ETH_ALEN);
	memcpy(pwlanhdr->addr3, get_my_bssid(&(pmlmeinfo->network)), ETH_ALEN);

	SetSeqNum(pwlanhdr, pmlmeext->mgnt_seq);
	pmlmeext->mgnt_seq++;
	SetFrameSubType(pframe, WIFI_DEAUTH);

	pframe += sizeof(struct ieee80211_hdr_3addr);
	pattrib->pktlen = sizeof(struct ieee80211_hdr_3addr);

	le_tmp = cpu_to_le16(reason);
	pframe = rtw_set_fixed_ie(pframe, _RSON_CODE_, (unsigned char *)&le_tmp, &(pattrib->pktlen));

	pattrib->last_txcmdsz = pattrib->pktlen;


	if (wait_ack) {
		ret = dump_mgntframe_and_wait_ack(padapter, pmgntframe);
	} else {
		dump_mgntframe(padapter, pmgntframe);
		ret = _SUCCESS;
	}

exit:
	return ret;
}

int issue_deauth(struct adapter *padapter, unsigned char *da, unsigned short reason)
{
	DBG_871X("%s to %pM\n", __func__, MAC_ARG(da));
	return _issue_deauth(padapter, da, reason, false);
}

int issue_deauth_ex(struct adapter *padapter, u8 *da, unsigned short reason, int try_cnt,
	int wait_ms)
{
	int ret;
	int i = 0;

	do {
		ret = _issue_deauth(padapter, da, reason, wait_ms > 0);

		i++;

		if (padapter->bDriverStopped || padapter->bSurpriseRemoved)
			break;

		if (i < try_cnt && wait_ms > 0 && ret == _FAIL)
			mdelay(wait_ms);

	} while ((i < try_cnt) && ((ret == _FAIL) || (wait_ms == 0)));

	if (ret != _FAIL) {
		ret = _SUCCESS;
		#ifndef DBG_XMIT_ACK
		goto exit;
		#endif
	}

	if (try_cnt && wait_ms) {
		if (da)
			DBG_871X(FUNC_ADPT_FMT" to %pM, ch:%u%s, %d/%d in %u ms\n",
				FUNC_ADPT_ARG(padapter), MAC_ARG(da), rtw_get_oper_ch(padapter),
				ret == _SUCCESS?", acked":"", i, try_cnt, (i + 1) * wait_ms);
		else
			DBG_871X(FUNC_ADPT_FMT", ch:%u%s, %d/%d in %u ms\n",
				FUNC_ADPT_ARG(padapter), rtw_get_oper_ch(padapter),
				ret == _SUCCESS?", acked":"", i, try_cnt, (i + 1) * wait_ms);
	}
exit:
	return ret;
}

void issue_action_SA_Query(struct adapter *padapter, unsigned char *raddr, unsigned char action, unsigned short tid)
{
	u8 category = RTW_WLAN_CATEGORY_SA_QUERY;
	struct xmit_frame		*pmgntframe;
	struct pkt_attrib		*pattrib;
	u8 			*pframe;
	struct ieee80211_hdr	*pwlanhdr;
	__le16 *fctrl;
	struct xmit_priv 	*pxmitpriv = &(padapter->xmitpriv);
	struct mlme_ext_priv *pmlmeext = &(padapter->mlmeextpriv);
	struct mlme_ext_info *pmlmeinfo = &(pmlmeext->mlmext_info);
	__le16 le_tmp;

	DBG_871X("%s\n", __func__);

	pmgntframe = alloc_mgtxmitframe(pxmitpriv);
	if (pmgntframe == NULL) {
		DBG_871X("%s: alloc_mgtxmitframe fail\n", __func__);
		return;
	}

	/* update attribute */
	pattrib = &pmgntframe->attrib;
	update_mgntframe_attrib(padapter, pattrib);

	memset(pmgntframe->buf_addr, 0, WLANHDR_OFFSET + TXDESC_OFFSET);

	pframe = (u8 *)(pmgntframe->buf_addr) + TXDESC_OFFSET;
	pwlanhdr = (struct ieee80211_hdr *)pframe;

	fctrl = &(pwlanhdr->frame_control);
	*(fctrl) = 0;

	if (raddr)
		memcpy(pwlanhdr->addr1, raddr, ETH_ALEN);
	else
		memcpy(pwlanhdr->addr1, get_my_bssid(&(pmlmeinfo->network)), ETH_ALEN);
	memcpy(pwlanhdr->addr2, myid(&(padapter->eeprompriv)), ETH_ALEN);
	memcpy(pwlanhdr->addr3, get_my_bssid(&(pmlmeinfo->network)), ETH_ALEN);

	SetSeqNum(pwlanhdr, pmlmeext->mgnt_seq);
	pmlmeext->mgnt_seq++;
	SetFrameSubType(pframe, WIFI_ACTION);

	pframe += sizeof(struct ieee80211_hdr_3addr);
	pattrib->pktlen = sizeof(struct ieee80211_hdr_3addr);

	pframe = rtw_set_fixed_ie(pframe, 1, &category, &pattrib->pktlen);
	pframe = rtw_set_fixed_ie(pframe, 1, &action, &pattrib->pktlen);

	switch (action) {
	case 0: /* SA Query req */
		pframe = rtw_set_fixed_ie(pframe, 2, (unsigned char *)&pmlmeext->sa_query_seq, &pattrib->pktlen);
		pmlmeext->sa_query_seq++;
		/* send sa query request to AP, AP should reply sa query response in 1 second */
		set_sa_query_timer(pmlmeext, 1000);
		break;

	case 1: /* SA Query rsp */
		le_tmp = cpu_to_le16(tid);
		pframe = rtw_set_fixed_ie(pframe, 2, (unsigned char *)&le_tmp, &pattrib->pktlen);
		break;
	default:
		break;
	}

	pattrib->last_txcmdsz = pattrib->pktlen;

	dump_mgntframe(padapter, pmgntframe);
}

void issue_action_BA(struct adapter *padapter, unsigned char *raddr, unsigned char action, unsigned short status)
{
	u8 category = RTW_WLAN_CATEGORY_BACK;
	u16 start_seq;
	u16 BA_para_set;
	u16 reason_code;
	u16 BA_timeout_value;
	u16 BA_starting_seqctrl = 0;
	enum ieee80211_max_ampdu_length_exp max_rx_ampdu_factor;
	struct xmit_frame		*pmgntframe;
	struct pkt_attrib		*pattrib;
	u8 			*pframe;
	struct ieee80211_hdr	*pwlanhdr;
	__le16 *fctrl;
	struct xmit_priv 	*pxmitpriv = &(padapter->xmitpriv);
	struct mlme_ext_priv *pmlmeext = &(padapter->mlmeextpriv);
	struct mlme_ext_info *pmlmeinfo = &(pmlmeext->mlmext_info);
	struct sta_info 	*psta;
	struct sta_priv 	*pstapriv = &padapter->stapriv;
	struct registry_priv 	*pregpriv = &padapter->registrypriv;
	__le16 le_tmp;

	DBG_871X("%s, category =%d, action =%d, status =%d\n", __func__, category, action, status);

	pmgntframe = alloc_mgtxmitframe(pxmitpriv);
	if (!pmgntframe)
		return;

	/* update attribute */
	pattrib = &pmgntframe->attrib;
	update_mgntframe_attrib(padapter, pattrib);

	memset(pmgntframe->buf_addr, 0, WLANHDR_OFFSET + TXDESC_OFFSET);

	pframe = (u8 *)(pmgntframe->buf_addr) + TXDESC_OFFSET;
	pwlanhdr = (struct ieee80211_hdr *)pframe;

	fctrl = &(pwlanhdr->frame_control);
	*(fctrl) = 0;

	/* memcpy(pwlanhdr->addr1, get_my_bssid(&(pmlmeinfo->network)), ETH_ALEN); */
	memcpy(pwlanhdr->addr1, raddr, ETH_ALEN);
	memcpy(pwlanhdr->addr2, myid(&(padapter->eeprompriv)), ETH_ALEN);
	memcpy(pwlanhdr->addr3, get_my_bssid(&(pmlmeinfo->network)), ETH_ALEN);

	SetSeqNum(pwlanhdr, pmlmeext->mgnt_seq);
	pmlmeext->mgnt_seq++;
	SetFrameSubType(pframe, WIFI_ACTION);

	pframe += sizeof(struct ieee80211_hdr_3addr);
	pattrib->pktlen = sizeof(struct ieee80211_hdr_3addr);

	pframe = rtw_set_fixed_ie(pframe, 1, &(category), &(pattrib->pktlen));
	pframe = rtw_set_fixed_ie(pframe, 1, &(action), &(pattrib->pktlen));

	if (category == 3) {
		switch (action) {
		case 0: /* ADDBA req */
			do {
				pmlmeinfo->dialogToken++;
			} while (pmlmeinfo->dialogToken == 0);
			pframe = rtw_set_fixed_ie(pframe, 1, &(pmlmeinfo->dialogToken), &(pattrib->pktlen));

			if (hal_btcoex_IsBTCoexCtrlAMPDUSize(padapter)) {
				/*  A-MSDU NOT Supported */
				BA_para_set = 0;
				/*  immediate Block Ack */
				BA_para_set |= BIT(1) & IEEE80211_ADDBA_PARAM_POLICY_MASK;
				/*  TID */
				BA_para_set |= (status << 2) & IEEE80211_ADDBA_PARAM_TID_MASK;
				/*  max buffer size is 8 MSDU */
				BA_para_set |= (8 << 6) & IEEE80211_ADDBA_PARAM_BUF_SIZE_MASK;
			} else {
				BA_para_set = (0x1002 | ((status & 0xf) << 2)); /* immediate ack & 64 buffer size */
			}
			le_tmp = cpu_to_le16(BA_para_set);
			pframe = rtw_set_fixed_ie(pframe, 2, (unsigned char *)(&(le_tmp)), &(pattrib->pktlen));

			BA_timeout_value = 5000;/*  5ms */
			le_tmp = cpu_to_le16(BA_timeout_value);
			pframe = rtw_set_fixed_ie(pframe, 2, (unsigned char *)(&(le_tmp)), &(pattrib->pktlen));

			/* if ((psta = rtw_get_stainfo(pstapriv, pmlmeinfo->network.MacAddress)) != NULL) */
			psta = rtw_get_stainfo(pstapriv, raddr);
			if (psta) {
				start_seq = (psta->sta_xmitpriv.txseq_tid[status & 0x07]&0xfff) + 1;

				DBG_871X("BA_starting_seqctrl = %d for TID =%d\n", start_seq, status & 0x07);

				psta->BA_starting_seqctrl[status & 0x07] = start_seq;

				BA_starting_seqctrl = start_seq << 4;
			}

			le_tmp = cpu_to_le16(BA_starting_seqctrl);
			pframe = rtw_set_fixed_ie(pframe, 2, (unsigned char *)(&(le_tmp)), &(pattrib->pktlen));
			break;

		case 1: /* ADDBA rsp */
			pframe = rtw_set_fixed_ie(pframe, 1, &(pmlmeinfo->ADDBA_req.dialog_token), &(pattrib->pktlen));
			pframe = rtw_set_fixed_ie(pframe, 2, (unsigned char *)(&status), &(pattrib->pktlen));
			if (padapter->driver_rx_ampdu_factor != 0xFF)
				max_rx_ampdu_factor =
				  (enum ieee80211_max_ampdu_length_exp)padapter->driver_rx_ampdu_factor;
			else
				rtw_hal_get_def_var(padapter,
						    HW_VAR_MAX_RX_AMPDU_FACTOR, &max_rx_ampdu_factor);

			if (IEEE80211_HT_MAX_AMPDU_64K == max_rx_ampdu_factor)
				BA_para_set = ((le16_to_cpu(pmlmeinfo->ADDBA_req.BA_para_set) & 0x3f) | 0x1000); /* 64 buffer size */
			else if (IEEE80211_HT_MAX_AMPDU_32K == max_rx_ampdu_factor)
				BA_para_set = ((le16_to_cpu(pmlmeinfo->ADDBA_req.BA_para_set) & 0x3f) | 0x0800); /* 32 buffer size */
			else if (IEEE80211_HT_MAX_AMPDU_16K == max_rx_ampdu_factor)
				BA_para_set = ((le16_to_cpu(pmlmeinfo->ADDBA_req.BA_para_set) & 0x3f) | 0x0400); /* 16 buffer size */
			else if (IEEE80211_HT_MAX_AMPDU_8K == max_rx_ampdu_factor)
				BA_para_set = ((le16_to_cpu(pmlmeinfo->ADDBA_req.BA_para_set) & 0x3f) | 0x0200); /* 8 buffer size */
			else
				BA_para_set = ((le16_to_cpu(pmlmeinfo->ADDBA_req.BA_para_set) & 0x3f) | 0x1000); /* 64 buffer size */

			if (hal_btcoex_IsBTCoexCtrlAMPDUSize(padapter) &&
			    padapter->driver_rx_ampdu_factor == 0xFF) {
				/*  max buffer size is 8 MSDU */
				BA_para_set &= ~IEEE80211_ADDBA_PARAM_BUF_SIZE_MASK;
				BA_para_set |= (8 << 6) & IEEE80211_ADDBA_PARAM_BUF_SIZE_MASK;
			}

			if (pregpriv->ampdu_amsdu == 0)/* disabled */
				le_tmp = cpu_to_le16(BA_para_set & ~BIT(0));
			else if (pregpriv->ampdu_amsdu == 1)/* enabled */
				le_tmp = cpu_to_le16(BA_para_set | BIT(0));
			else /* auto */
				le_tmp = cpu_to_le16(BA_para_set);

			pframe = rtw_set_fixed_ie(pframe, 2, (unsigned char *)(&(le_tmp)), &(pattrib->pktlen));
			pframe = rtw_set_fixed_ie(pframe, 2, (unsigned char *)(&(pmlmeinfo->ADDBA_req.BA_timeout_value)), &(pattrib->pktlen));
			break;
		case 2:/* DELBA */
			BA_para_set = (status & 0x1F) << 3;
			le_tmp = cpu_to_le16(BA_para_set);
			pframe = rtw_set_fixed_ie(pframe, 2, (unsigned char *)(&(le_tmp)), &(pattrib->pktlen));

			reason_code = 37;
			le_tmp = cpu_to_le16(reason_code);
			pframe = rtw_set_fixed_ie(pframe, 2, (unsigned char *)(&(le_tmp)), &(pattrib->pktlen));
			break;
		default:
			break;
		}
	}

	pattrib->last_txcmdsz = pattrib->pktlen;

	dump_mgntframe(padapter, pmgntframe);
}

static void issue_action_BSSCoexistPacket(struct adapter *padapter)
{
	struct list_head		*plist, *phead;
	unsigned char category, action;
	struct xmit_frame			*pmgntframe;
	struct pkt_attrib			*pattrib;
	unsigned char 			*pframe;
	struct ieee80211_hdr	*pwlanhdr;
	__le16 *fctrl;
	struct	wlan_network	*pnetwork = NULL;
	struct xmit_priv 		*pxmitpriv = &(padapter->xmitpriv);
	struct mlme_priv *pmlmepriv = &padapter->mlmepriv;
	struct mlme_ext_priv *pmlmeext = &(padapter->mlmeextpriv);
	struct mlme_ext_info *pmlmeinfo = &(pmlmeext->mlmext_info);
	struct __queue		*queue	= &(pmlmepriv->scanned_queue);
	u8 InfoContent[16] = {0};
	u8 ICS[8][15];

	if ((pmlmepriv->num_FortyMHzIntolerant == 0) || (pmlmepriv->num_sta_no_ht == 0))
		return;

	if (true == pmlmeinfo->bwmode_updated)
		return;


	DBG_871X("%s\n", __func__);


	category = RTW_WLAN_CATEGORY_PUBLIC;
	action = ACT_PUBLIC_BSSCOEXIST;

	pmgntframe = alloc_mgtxmitframe(pxmitpriv);
	if (pmgntframe == NULL) {
		return;
	}

	/* update attribute */
	pattrib = &pmgntframe->attrib;
	update_mgntframe_attrib(padapter, pattrib);

	memset(pmgntframe->buf_addr, 0, WLANHDR_OFFSET + TXDESC_OFFSET);

	pframe = (u8 *)(pmgntframe->buf_addr) + TXDESC_OFFSET;
	pwlanhdr = (struct ieee80211_hdr *)pframe;

	fctrl = &(pwlanhdr->frame_control);
	*(fctrl) = 0;

	memcpy(pwlanhdr->addr1, get_my_bssid(&(pmlmeinfo->network)), ETH_ALEN);
	memcpy(pwlanhdr->addr2, myid(&(padapter->eeprompriv)), ETH_ALEN);
	memcpy(pwlanhdr->addr3, get_my_bssid(&(pmlmeinfo->network)), ETH_ALEN);

	SetSeqNum(pwlanhdr, pmlmeext->mgnt_seq);
	pmlmeext->mgnt_seq++;
	SetFrameSubType(pframe, WIFI_ACTION);

	pframe += sizeof(struct ieee80211_hdr_3addr);
	pattrib->pktlen = sizeof(struct ieee80211_hdr_3addr);

	pframe = rtw_set_fixed_ie(pframe, 1, &(category), &(pattrib->pktlen));
	pframe = rtw_set_fixed_ie(pframe, 1, &(action), &(pattrib->pktlen));


	/*  */
	if (pmlmepriv->num_FortyMHzIntolerant > 0) {
		u8 iedata = 0;

		iedata |= BIT(2);/* 20 MHz BSS Width Request */

		pframe = rtw_set_ie(pframe, WLAN_EID_BSS_COEX_2040,  1, &iedata, &(pattrib->pktlen));

	}


	/*  */
	memset(ICS, 0, sizeof(ICS));
	if (pmlmepriv->num_sta_no_ht > 0) {
		int i;

		spin_lock_bh(&(pmlmepriv->scanned_queue.lock));

		phead = get_list_head(queue);
		plist = get_next(phead);

		while (1) {
			int len;
			u8 *p;
			struct wlan_bssid_ex *pbss_network;

			if (phead == plist)
				break;

			pnetwork = container_of(plist, struct wlan_network, list);

			plist = get_next(plist);

			pbss_network = (struct wlan_bssid_ex *)&pnetwork->network;

			p = rtw_get_ie(pbss_network->IEs + _FIXED_IE_LENGTH_, WLAN_EID_HT_CAPABILITY, &len, pbss_network->IELength - _FIXED_IE_LENGTH_);
			if ((p == NULL) || (len == 0)) {/* non-HT */

				if ((pbss_network->Configuration.DSConfig <= 0) || (pbss_network->Configuration.DSConfig > 14))
					continue;

				ICS[0][pbss_network->Configuration.DSConfig] = 1;

				if (ICS[0][0] == 0)
					ICS[0][0] = 1;
			}

		}

		spin_unlock_bh(&(pmlmepriv->scanned_queue.lock));


		for (i = 0; i < 8; i++) {
			if (ICS[i][0] == 1) {
				int j, k = 0;

				InfoContent[k] = i;
				/* SET_BSS_INTOLERANT_ELE_REG_CLASS(InfoContent, i); */
				k++;

				for (j = 1; j <= 14; j++) {
					if (ICS[i][j] == 1) {
						if (k < 16) {
							InfoContent[k] = j; /* channel number */
							/* SET_BSS_INTOLERANT_ELE_CHANNEL(InfoContent+k, j); */
							k++;
						}
					}
				}

				pframe = rtw_set_ie(pframe, WLAN_EID_BSS_INTOLERANT_CHL_REPORT, k, InfoContent, &(pattrib->pktlen));

			}

		}


	}


	pattrib->last_txcmdsz = pattrib->pktlen;

	dump_mgntframe(padapter, pmgntframe);
}

unsigned int send_delba(struct adapter *padapter, u8 initiator, u8 *addr)
{
	struct sta_priv *pstapriv = &padapter->stapriv;
	struct sta_info *psta = NULL;
	/* struct recv_reorder_ctrl *preorder_ctrl; */
	struct mlme_ext_priv *pmlmeext = &padapter->mlmeextpriv;
	struct mlme_ext_info *pmlmeinfo = &(pmlmeext->mlmext_info);
	u16 tid;

	if ((pmlmeinfo->state&0x03) != WIFI_FW_AP_STATE)
		if (!(pmlmeinfo->state & WIFI_FW_ASSOC_SUCCESS))
			return _SUCCESS;

	psta = rtw_get_stainfo(pstapriv, addr);
	if (psta == NULL)
		return _SUCCESS;

	/* DBG_871X("%s:%s\n", __func__, (initiator == 0)?"RX_DIR":"TX_DIR"); */

	if (initiator == 0) {/*  recipient */
		for (tid = 0; tid < MAXTID; tid++) {
			if (psta->recvreorder_ctrl[tid].enable) {
				DBG_871X("rx agg disable tid(%d)\n", tid);
				issue_action_BA(padapter, addr, WLAN_ACTION_DELBA, (((tid << 1) | initiator)&0x1F));
				psta->recvreorder_ctrl[tid].enable = false;
				psta->recvreorder_ctrl[tid].indicate_seq = 0xffff;
				#ifdef DBG_RX_SEQ
				DBG_871X("DBG_RX_SEQ %s:%d indicate_seq:%u\n", __func__, __LINE__,
					psta->recvreorder_ctrl[tid].indicate_seq);
				#endif
			}
		}
	} else if (initiator == 1) {/*  originator */
		/* DBG_871X("tx agg_enable_bitmap(0x%08x)\n", psta->htpriv.agg_enable_bitmap); */
		for (tid = 0; tid < MAXTID; tid++) {
			if (psta->htpriv.agg_enable_bitmap & BIT(tid)) {
				DBG_871X("tx agg disable tid(%d)\n", tid);
				issue_action_BA(padapter, addr, WLAN_ACTION_DELBA, (((tid << 1) | initiator)&0x1F));
				psta->htpriv.agg_enable_bitmap &= ~BIT(tid);
				psta->htpriv.candidate_tid_bitmap &= ~BIT(tid);

			}
		}
	}

	return _SUCCESS;

}

unsigned int send_beacon(struct adapter *padapter)
{
	u8 bxmitok = false;
	int	issue = 0;
	int poll = 0;
	unsigned long start = jiffies;

	rtw_hal_set_hwreg(padapter, HW_VAR_BCN_VALID, NULL);
	rtw_hal_set_hwreg(padapter, HW_VAR_DL_BCN_SEL, NULL);
	do {
		issue_beacon(padapter, 100);
		issue++;
		do {
			cond_resched();
			rtw_hal_get_hwreg(padapter, HW_VAR_BCN_VALID, (u8 *)(&bxmitok));
			poll++;
		} while ((poll%10) != 0 && false == bxmitok && !padapter->bSurpriseRemoved && !padapter->bDriverStopped);

	} while (false == bxmitok && issue < 100 && !padapter->bSurpriseRemoved && !padapter->bDriverStopped);

	if (padapter->bSurpriseRemoved || padapter->bDriverStopped) {
		return _FAIL;
	}


	if (false == bxmitok) {
		DBG_871X("%s fail! %u ms\n", __func__, jiffies_to_msecs(jiffies - start));
		return _FAIL;
	} else {
		unsigned long passing_time = jiffies_to_msecs(jiffies - start);

		if (passing_time > 100 || issue > 3)
			DBG_871X("%s success, issue:%d, poll:%d, %lu ms\n", __func__, issue, poll, passing_time);
		/* else */
		/* 	DBG_871X("%s success, issue:%d, poll:%d, %u ms\n", __func__, issue, poll, passing_time); */

		return _SUCCESS;
	}
}

/****************************************************************************

Following are some utility functions for WiFi MLME

*****************************************************************************/

void site_survey(struct adapter *padapter)
{
	unsigned char 	survey_channel = 0, val8;
	RT_SCAN_TYPE	ScanType = SCAN_PASSIVE;
	struct mlme_ext_priv *pmlmeext = &padapter->mlmeextpriv;
	struct mlme_ext_info *pmlmeinfo = &(pmlmeext->mlmext_info);
	u32 initialgain = 0;
	u32 channel_scan_time_ms = 0;

	{
		struct rtw_ieee80211_channel *ch;

		if (pmlmeext->sitesurvey_res.channel_idx < pmlmeext->sitesurvey_res.ch_num) {
			ch = &pmlmeext->sitesurvey_res.ch[pmlmeext->sitesurvey_res.channel_idx];
			survey_channel = ch->hw_value;
			ScanType = (ch->flags & RTW_IEEE80211_CHAN_PASSIVE_SCAN) ? SCAN_PASSIVE : SCAN_ACTIVE;
		}
	}

	DBG_871X(FUNC_ADPT_FMT" ch:%u (cnt:%u) at %dms, %c%c%c\n"
		 , FUNC_ADPT_ARG(padapter)
		 , survey_channel
		 , pmlmeext->sitesurvey_res.channel_idx
		 , jiffies_to_msecs(jiffies - padapter->mlmepriv.scan_start_time)
		 , ScanType?'A':'P', pmlmeext->sitesurvey_res.scan_mode?'A':'P'
		 , pmlmeext->sitesurvey_res.ssid[0].SsidLength?'S':' '
		);
#ifdef DBG_FIXED_CHAN
	DBG_871X(FUNC_ADPT_FMT" fixed_chan:%u\n", pmlmeext->fixed_chan);
#endif

	if (survey_channel != 0) {
		/* PAUSE 4-AC Queue when site_survey */
		/* rtw_hal_get_hwreg(padapter, HW_VAR_TXPAUSE, (u8 *)(&val8)); */
		/* val8 |= 0x0f; */
		/* rtw_hal_set_hwreg(padapter, HW_VAR_TXPAUSE, (u8 *)(&val8)); */
		if (pmlmeext->sitesurvey_res.channel_idx == 0) {
#ifdef DBG_FIXED_CHAN
			if (pmlmeext->fixed_chan != 0xff)
				set_channel_bwmode(padapter, pmlmeext->fixed_chan, HAL_PRIME_CHNL_OFFSET_DONT_CARE, CHANNEL_WIDTH_20);
			else
#endif
				set_channel_bwmode(padapter, survey_channel, HAL_PRIME_CHNL_OFFSET_DONT_CARE, CHANNEL_WIDTH_20);
		} else {
#ifdef DBG_FIXED_CHAN
			if (pmlmeext->fixed_chan != 0xff)
				SelectChannel(padapter, pmlmeext->fixed_chan);
			else
#endif
				SelectChannel(padapter, survey_channel);
		}

		if (ScanType == SCAN_ACTIVE) { /* obey the channel plan setting... */
			{
				int i;

				for (i = 0; i < RTW_SSID_SCAN_AMOUNT; i++) {
					if (pmlmeext->sitesurvey_res.ssid[i].SsidLength) {
						/* IOT issue, When wifi_spec is not set, send one probe req without WPS IE. */
						if (padapter->registrypriv.wifi_spec)
							issue_probereq(padapter, &(pmlmeext->sitesurvey_res.ssid[i]), NULL);
						else
							issue_probereq_ex(padapter, &(pmlmeext->sitesurvey_res.ssid[i]), NULL, 0, 0, 0, 0);
						issue_probereq(padapter, &(pmlmeext->sitesurvey_res.ssid[i]), NULL);
					}
				}

				if (pmlmeext->sitesurvey_res.scan_mode == SCAN_ACTIVE) {
					/* IOT issue, When wifi_spec is not set, send one probe req without WPS IE. */
					if (padapter->registrypriv.wifi_spec)
						issue_probereq(padapter, NULL, NULL);
					else
						issue_probereq_ex(padapter, NULL, NULL, 0, 0, 0, 0);
					issue_probereq(padapter, NULL, NULL);
				}
			}
		}

		channel_scan_time_ms = pmlmeext->chan_scan_time;

		set_survey_timer(pmlmeext, channel_scan_time_ms);
#if defined(CONFIG_SIGNAL_DISPLAY_DBM) && defined(CONFIG_BACKGROUND_NOISE_MONITOR)
		{
			struct noise_info info;

			info.bPauseDIG = false;
			info.IGIValue = 0;
			info.max_time = channel_scan_time_ms/2;/* ms */
			info.chan = survey_channel;
			rtw_hal_set_odm_var(padapter, HAL_ODM_NOISE_MONITOR, &info, false);
		}
#endif

	} else {

		/* 	channel number is 0 or this channel is not valid. */

		{
			pmlmeext->sitesurvey_res.state = SCAN_COMPLETE;

			/* switch back to the original channel */
			/* SelectChannel(padapter, pmlmeext->cur_channel, pmlmeext->cur_ch_offset); */

			set_channel_bwmode(padapter, pmlmeext->cur_channel, pmlmeext->cur_ch_offset, pmlmeext->cur_bwmode);

			/* flush 4-AC Queue after site_survey */
			/* val8 = 0; */
			/* rtw_hal_set_hwreg(padapter, HW_VAR_TXPAUSE, (u8 *)(&val8)); */

			/* config MSR */
			Set_MSR(padapter, (pmlmeinfo->state & 0x3));

			initialgain = 0xff; /* restore RX GAIN */
			rtw_hal_set_hwreg(padapter, HW_VAR_INITIAL_GAIN, (u8 *)(&initialgain));
			/* turn on dynamic functions */
			Restore_DM_Func_Flag(padapter);
			/* Switch_DM_Func(padapter, DYNAMIC_ALL_FUNC_ENABLE, true); */

			if (is_client_associated_to_ap(padapter))
				issue_nulldata(padapter, NULL, 0, 3, 500);

			val8 = 0; /* survey done */
			rtw_hal_set_hwreg(padapter, HW_VAR_MLME_SITESURVEY, (u8 *)(&val8));

			report_surveydone_event(padapter);

			pmlmeext->chan_scan_time = SURVEY_TO;
			pmlmeext->sitesurvey_res.state = SCAN_DISABLE;

			issue_action_BSSCoexistPacket(padapter);
			issue_action_BSSCoexistPacket(padapter);
			issue_action_BSSCoexistPacket(padapter);
		}
	}

	return;

}

/* collect bss info from Beacon and Probe request/response frames. */
u8 collect_bss_info(struct adapter *padapter, union recv_frame *precv_frame, struct wlan_bssid_ex *bssid)
{
	int	i;
	u32 len;
	u8 *p;
	u16 val16, subtype;
	u8 *pframe = precv_frame->u.hdr.rx_data;
	u32 packet_len = precv_frame->u.hdr.len;
	u8 ie_offset;
	struct registry_priv *pregistrypriv = &padapter->registrypriv;
	struct mlme_ext_priv *pmlmeext = &padapter->mlmeextpriv;
	struct mlme_ext_info *pmlmeinfo = &(pmlmeext->mlmext_info);
	__le32 le32_tmp;

	len = packet_len - sizeof(struct ieee80211_hdr_3addr);

	if (len > MAX_IE_SZ) {
		/* DBG_871X("IE too long for survey event\n"); */
		return _FAIL;
	}

	memset(bssid, 0, sizeof(struct wlan_bssid_ex));

	subtype = GetFrameSubType(pframe);

	if (subtype == WIFI_BEACON) {
		bssid->Reserved[0] = 1;
		ie_offset = _BEACON_IE_OFFSET_;
	} else {
		/*  FIXME : more type */
		if (subtype == WIFI_PROBERSP) {
			ie_offset = _PROBERSP_IE_OFFSET_;
			bssid->Reserved[0] = 3;
		} else if (subtype == WIFI_PROBEREQ) {
			ie_offset = _PROBEREQ_IE_OFFSET_;
			bssid->Reserved[0] = 2;
		} else {
			bssid->Reserved[0] = 0;
			ie_offset = _FIXED_IE_LENGTH_;
		}
	}

	bssid->Length = sizeof(struct wlan_bssid_ex) - MAX_IE_SZ + len;

	/* below is to copy the information element */
	bssid->IELength = len;
	memcpy(bssid->IEs, (pframe + sizeof(struct ieee80211_hdr_3addr)), bssid->IELength);

	/* get the signal strength */
	bssid->Rssi = precv_frame->u.hdr.attrib.phy_info.RecvSignalPower; /*  in dBM.raw data */
	bssid->PhyInfo.SignalQuality = precv_frame->u.hdr.attrib.phy_info.SignalQuality;/* in percentage */
	bssid->PhyInfo.SignalStrength = precv_frame->u.hdr.attrib.phy_info.SignalStrength;/* in percentage */

	/*  checking SSID */
	p = rtw_get_ie(bssid->IEs + ie_offset, WLAN_EID_SSID, &len, bssid->IELength - ie_offset);
	if (p == NULL) {
		DBG_871X("marc: cannot find SSID for survey event\n");
		return _FAIL;
	}

	if (*(p + 1)) {
		if (len > NDIS_802_11_LENGTH_SSID) {
			DBG_871X("%s()-%d: IE too long (%d) for survey event\n", __func__, __LINE__, len);
			return _FAIL;
		}
		memcpy(bssid->Ssid.Ssid, (p + 2), *(p + 1));
		bssid->Ssid.SsidLength = *(p + 1);
	} else
		bssid->Ssid.SsidLength = 0;

	memset(bssid->SupportedRates, 0, NDIS_802_11_LENGTH_RATES_EX);

	/* checking rate info... */
	i = 0;
	p = rtw_get_ie(bssid->IEs + ie_offset, WLAN_EID_SUPP_RATES, &len, bssid->IELength - ie_offset);
	if (p) {
		if (len > NDIS_802_11_LENGTH_RATES_EX) {
			DBG_871X("%s()-%d: IE too long (%d) for survey event\n", __func__, __LINE__, len);
			return _FAIL;
		}
		memcpy(bssid->SupportedRates, (p + 2), len);
		i = len;
	}

	p = rtw_get_ie(bssid->IEs + ie_offset, WLAN_EID_EXT_SUPP_RATES, &len, bssid->IELength - ie_offset);
	if (p) {
		if (len > (NDIS_802_11_LENGTH_RATES_EX-i)) {
			DBG_871X("%s()-%d: IE too long (%d) for survey event\n", __func__, __LINE__, len);
			return _FAIL;
		}
		memcpy(bssid->SupportedRates + i, (p + 2), len);
	}

	bssid->NetworkTypeInUse = Ndis802_11OFDM24;

	if (bssid->IELength < 12)
		return _FAIL;

	/*  Checking for DSConfig */
	p = rtw_get_ie(bssid->IEs + ie_offset, WLAN_EID_DS_PARAMS, &len, bssid->IELength - ie_offset);

	bssid->Configuration.DSConfig = 0;
	bssid->Configuration.Length = 0;

	if (p) {
		bssid->Configuration.DSConfig = *(p + 2);
	} else {
		/*  In 5G, some ap do not have DSSET IE */
		/*  checking HT info for channel */
		p = rtw_get_ie(bssid->IEs + ie_offset, WLAN_EID_HT_OPERATION, &len, bssid->IELength - ie_offset);
		if (p) {
			struct HT_info_element *HT_info = (struct HT_info_element *)(p + 2);

			bssid->Configuration.DSConfig = HT_info->primary_channel;
		} else { /*  use current channel */
			bssid->Configuration.DSConfig = rtw_get_oper_ch(padapter);
		}
	}

	memcpy(&le32_tmp, rtw_get_beacon_interval_from_ie(bssid->IEs), 2);
	bssid->Configuration.BeaconPeriod = le32_to_cpu(le32_tmp);

	val16 = rtw_get_capability((struct wlan_bssid_ex *)bssid);

	if (val16 & BIT(0)) {
		bssid->InfrastructureMode = Ndis802_11Infrastructure;
		memcpy(bssid->MacAddress, GetAddr2Ptr(pframe), ETH_ALEN);
	} else {
		bssid->InfrastructureMode = Ndis802_11IBSS;
		memcpy(bssid->MacAddress, GetAddr3Ptr(pframe), ETH_ALEN);
	}

	if (val16 & BIT(4))
		bssid->Privacy = 1;
	else
		bssid->Privacy = 0;

	bssid->Configuration.ATIMWindow = 0;

	/* 20/40 BSS Coexistence check */
	if ((pregistrypriv->wifi_spec == 1) && (false == pmlmeinfo->bwmode_updated)) {
		struct mlme_priv *pmlmepriv = &padapter->mlmepriv;

		p = rtw_get_ie(bssid->IEs + ie_offset, WLAN_EID_HT_CAPABILITY, &len, bssid->IELength - ie_offset);
		if (p && len > 0) {
			struct HT_caps_element	*pHT_caps;

			pHT_caps = (struct HT_caps_element	*)(p + 2);

			if (le16_to_cpu(pHT_caps->u.HT_cap_element.HT_caps_info) & BIT(14))
				pmlmepriv->num_FortyMHzIntolerant++;
		} else
			pmlmepriv->num_sta_no_ht++;
	}

	#if defined(DBG_RX_SIGNAL_DISPLAY_SSID_MONITORED) & 1
	if (strcmp(bssid->Ssid.Ssid, DBG_RX_SIGNAL_DISPLAY_SSID_MONITORED) == 0) {
		DBG_871X("Receiving %s(%pM, DSConfig:%u) from ch%u with ss:%3u, sq:%3u, RawRSSI:%3ld\n"
			, bssid->Ssid.Ssid, MAC_ARG(bssid->MacAddress), bssid->Configuration.DSConfig
			, rtw_get_oper_ch(padapter)
			, bssid->PhyInfo.SignalStrength, bssid->PhyInfo.SignalQuality, bssid->Rssi
		);
	}
	#endif

	/*  mark bss info receiving from nearby channel as SignalQuality 101 */
	if (bssid->Configuration.DSConfig != rtw_get_oper_ch(padapter))
		bssid->PhyInfo.SignalQuality = 101;

	return _SUCCESS;
}

void start_create_ibss(struct adapter *padapter)
{
	unsigned short	caps;
	u8 val8;
	u8 join_type;
	struct mlme_ext_priv *pmlmeext = &padapter->mlmeextpriv;
	struct mlme_ext_info *pmlmeinfo = &(pmlmeext->mlmext_info);
	struct wlan_bssid_ex		*pnetwork = (struct wlan_bssid_ex *)(&(pmlmeinfo->network));

	pmlmeext->cur_channel = (u8)pnetwork->Configuration.DSConfig;
	pmlmeinfo->bcn_interval = get_beacon_interval(pnetwork);

	/* update wireless mode */
	update_wireless_mode(padapter);

	/* update capability */
	caps = rtw_get_capability((struct wlan_bssid_ex *)pnetwork);
	update_capinfo(padapter, caps);
	if (caps&WLAN_CAPABILITY_IBSS) {/* adhoc master */
		val8 = 0xcf;
		rtw_hal_set_hwreg(padapter, HW_VAR_SEC_CFG, (u8 *)(&val8));

		rtw_hal_set_hwreg(padapter, HW_VAR_DO_IQK, NULL);

		/* switch channel */
		/* SelectChannel(padapter, pmlmeext->cur_channel, HAL_PRIME_CHNL_OFFSET_DONT_CARE); */
		set_channel_bwmode(padapter, pmlmeext->cur_channel, HAL_PRIME_CHNL_OFFSET_DONT_CARE, CHANNEL_WIDTH_20);

		beacon_timing_control(padapter);

		/* set msr to WIFI_FW_ADHOC_STATE */
		pmlmeinfo->state = WIFI_FW_ADHOC_STATE;
		Set_MSR(padapter, (pmlmeinfo->state & 0x3));

		/* issue beacon */
		if (send_beacon(padapter) == _FAIL) {
			RT_TRACE(_module_rtl871x_mlme_c_, _drv_err_, ("issuing beacon frame fail....\n"));

			report_join_res(padapter, -1);
			pmlmeinfo->state = WIFI_FW_NULL_STATE;
		} else {
			rtw_hal_set_hwreg(padapter, HW_VAR_BSSID, padapter->registrypriv.dev_network.MacAddress);
			join_type = 0;
			rtw_hal_set_hwreg(padapter, HW_VAR_MLME_JOIN, (u8 *)(&join_type));

			report_join_res(padapter, 1);
			pmlmeinfo->state |= WIFI_FW_ASSOC_SUCCESS;
			rtw_indicate_connect(padapter);
		}
	} else {
		DBG_871X("start_create_ibss, invalid cap:%x\n", caps);
		return;
	}
	/* update bc/mc sta_info */
	update_bmc_sta(padapter);

}

void start_clnt_join(struct adapter *padapter)
{
	unsigned short	caps;
	u8 val8;
	struct mlme_ext_priv *pmlmeext = &padapter->mlmeextpriv;
	struct mlme_ext_info *pmlmeinfo = &(pmlmeext->mlmext_info);
	struct wlan_bssid_ex		*pnetwork = (struct wlan_bssid_ex *)(&(pmlmeinfo->network));
	int beacon_timeout;

	/* update wireless mode */
	update_wireless_mode(padapter);

	/* update capability */
	caps = rtw_get_capability((struct wlan_bssid_ex *)pnetwork);
	update_capinfo(padapter, caps);
	if (caps&WLAN_CAPABILITY_ESS) {
		Set_MSR(padapter, WIFI_FW_STATION_STATE);

		val8 = (pmlmeinfo->auth_algo == dot11AuthAlgrthm_8021X) ? 0xcc : 0xcf;

		rtw_hal_set_hwreg(padapter, HW_VAR_SEC_CFG, (u8 *)(&val8));

		/*  Because of AP's not receiving deauth before */
		/*  AP may: 1)not response auth or 2)deauth us after link is complete */
		/*  issue deauth before issuing auth to deal with the situation */

		/* 	Commented by Albert 2012/07/21 */
		/* 	For the Win8 P2P connection, it will be hard to have a successful connection if this Wi-Fi doesn't connect to it. */
		{
				/* To avoid connecting to AP fail during resume process, change retry count from 5 to 1 */
				issue_deauth_ex(padapter, pnetwork->MacAddress, WLAN_REASON_DEAUTH_LEAVING, 1, 100);
		}

		/* here wait for receiving the beacon to start auth */
		/* and enable a timer */
		beacon_timeout = decide_wait_for_beacon_timeout(pmlmeinfo->bcn_interval);
		set_link_timer(pmlmeext, beacon_timeout);
		_set_timer(&padapter->mlmepriv.assoc_timer,
			(REAUTH_TO * REAUTH_LIMIT) + (REASSOC_TO*REASSOC_LIMIT) + beacon_timeout);

		pmlmeinfo->state = WIFI_FW_AUTH_NULL | WIFI_FW_STATION_STATE;
	} else if (caps&WLAN_CAPABILITY_IBSS) { /* adhoc client */
		Set_MSR(padapter, WIFI_FW_ADHOC_STATE);

		val8 = 0xcf;
		rtw_hal_set_hwreg(padapter, HW_VAR_SEC_CFG, (u8 *)(&val8));

		beacon_timing_control(padapter);

		pmlmeinfo->state = WIFI_FW_ADHOC_STATE;

		report_join_res(padapter, 1);
	} else {
		/* DBG_871X("marc: invalid cap:%x\n", caps); */
		return;
	}

}

void start_clnt_auth(struct adapter *padapter)
{
	struct mlme_ext_priv *pmlmeext = &padapter->mlmeextpriv;
	struct mlme_ext_info *pmlmeinfo = &(pmlmeext->mlmext_info);

	del_timer_sync(&pmlmeext->link_timer);

	pmlmeinfo->state &= (~WIFI_FW_AUTH_NULL);
	pmlmeinfo->state |= WIFI_FW_AUTH_STATE;

	pmlmeinfo->auth_seq = 1;
	pmlmeinfo->reauth_count = 0;
	pmlmeinfo->reassoc_count = 0;
	pmlmeinfo->link_count = 0;
	pmlmeext->retry = 0;


	DBG_871X_LEVEL(_drv_always_, "start auth\n");
	issue_auth(padapter, NULL, 0);

	set_link_timer(pmlmeext, REAUTH_TO);

}


void start_clnt_assoc(struct adapter *padapter)
{
	struct mlme_ext_priv *pmlmeext = &padapter->mlmeextpriv;
	struct mlme_ext_info *pmlmeinfo = &(pmlmeext->mlmext_info);

	del_timer_sync(&pmlmeext->link_timer);

	pmlmeinfo->state &= (~(WIFI_FW_AUTH_NULL | WIFI_FW_AUTH_STATE));
	pmlmeinfo->state |= (WIFI_FW_AUTH_SUCCESS | WIFI_FW_ASSOC_STATE);

	issue_assocreq(padapter);

	set_link_timer(pmlmeext, REASSOC_TO);
}

unsigned int receive_disconnect(struct adapter *padapter, unsigned char *MacAddr, unsigned short reason)
{
	struct mlme_ext_priv *pmlmeext = &padapter->mlmeextpriv;
	struct mlme_ext_info *pmlmeinfo = &(pmlmeext->mlmext_info);

	/* check A3 */
	if (!(!memcmp(MacAddr, get_my_bssid(&pmlmeinfo->network), ETH_ALEN)))
		return _SUCCESS;

	DBG_871X("%s\n", __func__);

	if ((pmlmeinfo->state&0x03) == WIFI_FW_STATION_STATE) {
		if (pmlmeinfo->state & WIFI_FW_ASSOC_SUCCESS) {
			pmlmeinfo->state = WIFI_FW_NULL_STATE;
			report_del_sta_event(padapter, MacAddr, reason);

		} else if (pmlmeinfo->state & WIFI_FW_LINKING_STATE) {
			pmlmeinfo->state = WIFI_FW_NULL_STATE;
			report_join_res(padapter, -2);
		}
	}

	return _SUCCESS;
}

static void process_80211d(struct adapter *padapter, struct wlan_bssid_ex *bssid)
{
	struct registry_priv *pregistrypriv;
	struct mlme_ext_priv *pmlmeext;
	RT_CHANNEL_INFO *chplan_new;
	u8 channel;
	u8 i;


	pregistrypriv = &padapter->registrypriv;
	pmlmeext = &padapter->mlmeextpriv;

	/*  Adjust channel plan by AP Country IE */
	if (pregistrypriv->enable80211d &&
		(!pmlmeext->update_channel_plan_by_ap_done)) {
		u8 *ie, *p;
		u32 len;
		RT_CHANNEL_PLAN chplan_ap;
		RT_CHANNEL_INFO chplan_sta[MAX_CHANNEL_NUM];
		u8 country[4];
		u8 fcn; /*  first channel number */
		u8 noc; /*  number of channel */
		u8 j, k;

		ie = rtw_get_ie(bssid->IEs + _FIXED_IE_LENGTH_, WLAN_EID_COUNTRY, &len, bssid->IELength - _FIXED_IE_LENGTH_);
		if (!ie)
			return;
		if (len < 6)
			return;

		ie += 2;
		p = ie;
		ie += len;

		memset(country, 0, 4);
		memcpy(country, p, 3);
		p += 3;
		RT_TRACE(_module_rtl871x_mlme_c_, _drv_notice_,
				("%s: 802.11d country =%s\n", __func__, country));

		i = 0;
		while ((ie - p) >= 3) {
			fcn = *(p++);
			noc = *(p++);
			p++;

			for (j = 0; j < noc; j++) {
				if (fcn <= 14)
					channel = fcn + j; /*  2.4 GHz */
				else
					channel = fcn + j*4; /*  5 GHz */

				chplan_ap.Channel[i++] = channel;
			}
		}
		chplan_ap.Len = i;

#ifdef DEBUG_RTL871X
		i = 0;
		DBG_871X("%s: AP[%s] channel plan {", __func__, bssid->Ssid.Ssid);
		while ((i < chplan_ap.Len) && (chplan_ap.Channel[i] != 0)) {
			DBG_8192C("%02d,", chplan_ap.Channel[i]);
			i++;
		}
		DBG_871X("}\n");
#endif

		memcpy(chplan_sta, pmlmeext->channel_set, sizeof(chplan_sta));
#ifdef DEBUG_RTL871X
		i = 0;
		DBG_871X("%s: STA channel plan {", __func__);
		while ((i < MAX_CHANNEL_NUM) && (chplan_sta[i].ChannelNum != 0)) {
			DBG_871X("%02d(%c),", chplan_sta[i].ChannelNum, chplan_sta[i].ScanType == SCAN_PASSIVE?'p':'a');
			i++;
		}
		DBG_871X("}\n");
#endif

		memset(pmlmeext->channel_set, 0, sizeof(pmlmeext->channel_set));
		chplan_new = pmlmeext->channel_set;

		i = j = k = 0;
		if (pregistrypriv->wireless_mode & WIRELESS_11G) {
			do {
				if ((i == MAX_CHANNEL_NUM) ||
					(chplan_sta[i].ChannelNum == 0) ||
					(chplan_sta[i].ChannelNum > 14))
					break;

				if ((j == chplan_ap.Len) || (chplan_ap.Channel[j] > 14))
					break;

				if (chplan_sta[i].ChannelNum == chplan_ap.Channel[j]) {
					chplan_new[k].ChannelNum = chplan_ap.Channel[j];
					chplan_new[k].ScanType = SCAN_ACTIVE;
					i++;
					j++;
					k++;
				} else if (chplan_sta[i].ChannelNum < chplan_ap.Channel[j]) {
					chplan_new[k].ChannelNum = chplan_sta[i].ChannelNum;
/* 					chplan_new[k].ScanType = chplan_sta[i].ScanType; */
					chplan_new[k].ScanType = SCAN_PASSIVE;
					i++;
					k++;
				} else if (chplan_sta[i].ChannelNum > chplan_ap.Channel[j]) {
					chplan_new[k].ChannelNum = chplan_ap.Channel[j];
					chplan_new[k].ScanType = SCAN_ACTIVE;
					j++;
					k++;
				}
			} while (1);

			/*  change AP not support channel to Passive scan */
			while ((i < MAX_CHANNEL_NUM) &&
				(chplan_sta[i].ChannelNum != 0) &&
				(chplan_sta[i].ChannelNum <= 14)) {

				chplan_new[k].ChannelNum = chplan_sta[i].ChannelNum;
/* 				chplan_new[k].ScanType = chplan_sta[i].ScanType; */
				chplan_new[k].ScanType = SCAN_PASSIVE;
				i++;
				k++;
			}

			/*  add channel AP supported */
			while ((j < chplan_ap.Len) && (chplan_ap.Channel[j] <= 14)) {
				chplan_new[k].ChannelNum = chplan_ap.Channel[j];
				chplan_new[k].ScanType = SCAN_ACTIVE;
				j++;
				k++;
			}
		} else {
			/*  keep original STA 2.4G channel plan */
			while ((i < MAX_CHANNEL_NUM) &&
				(chplan_sta[i].ChannelNum != 0) &&
				(chplan_sta[i].ChannelNum <= 14)) {
				chplan_new[k].ChannelNum = chplan_sta[i].ChannelNum;
				chplan_new[k].ScanType = chplan_sta[i].ScanType;
				i++;
				k++;
			}

			/*  skip AP 2.4G channel plan */
			while ((j < chplan_ap.Len) && (chplan_ap.Channel[j] <= 14)) {
				j++;
			}
		}

		if (pregistrypriv->wireless_mode & WIRELESS_11A) {
			do {
				if ((i == MAX_CHANNEL_NUM) ||
					(chplan_sta[i].ChannelNum == 0))
					break;

				if ((j == chplan_ap.Len) || (chplan_ap.Channel[j] == 0))
					break;

				if (chplan_sta[i].ChannelNum == chplan_ap.Channel[j]) {
					chplan_new[k].ChannelNum = chplan_ap.Channel[j];
					chplan_new[k].ScanType = SCAN_ACTIVE;
					i++;
					j++;
					k++;
				} else if (chplan_sta[i].ChannelNum < chplan_ap.Channel[j]) {
					chplan_new[k].ChannelNum = chplan_sta[i].ChannelNum;
/* 					chplan_new[k].ScanType = chplan_sta[i].ScanType; */
					chplan_new[k].ScanType = SCAN_PASSIVE;
					i++;
					k++;
				} else if (chplan_sta[i].ChannelNum > chplan_ap.Channel[j]) {
					chplan_new[k].ChannelNum = chplan_ap.Channel[j];
					chplan_new[k].ScanType = SCAN_ACTIVE;
					j++;
					k++;
				}
			} while (1);

			/*  change AP not support channel to Passive scan */
			while ((i < MAX_CHANNEL_NUM) && (chplan_sta[i].ChannelNum != 0)) {
				chplan_new[k].ChannelNum = chplan_sta[i].ChannelNum;
/* 				chplan_new[k].ScanType = chplan_sta[i].ScanType; */
				chplan_new[k].ScanType = SCAN_PASSIVE;
				i++;
				k++;
			}

			/*  add channel AP supported */
			while ((j < chplan_ap.Len) && (chplan_ap.Channel[j] != 0)) {
				chplan_new[k].ChannelNum = chplan_ap.Channel[j];
				chplan_new[k].ScanType = SCAN_ACTIVE;
				j++;
				k++;
			}
		} else {
			/*  keep original STA 5G channel plan */
			while ((i < MAX_CHANNEL_NUM) && (chplan_sta[i].ChannelNum != 0)) {
				chplan_new[k].ChannelNum = chplan_sta[i].ChannelNum;
				chplan_new[k].ScanType = chplan_sta[i].ScanType;
				i++;
				k++;
			}
		}

		pmlmeext->update_channel_plan_by_ap_done = 1;

#ifdef DEBUG_RTL871X
		k = 0;
		DBG_871X("%s: new STA channel plan {", __func__);
		while ((k < MAX_CHANNEL_NUM) && (chplan_new[k].ChannelNum != 0)) {
			DBG_871X("%02d(%c),", chplan_new[k].ChannelNum, chplan_new[k].ScanType == SCAN_PASSIVE?'p':'c');
			k++;
		}
		DBG_871X("}\n");
#endif
	}

	/*  If channel is used by AP, set channel scan type to active */
	channel = bssid->Configuration.DSConfig;
	chplan_new = pmlmeext->channel_set;
	i = 0;
	while ((i < MAX_CHANNEL_NUM) && (chplan_new[i].ChannelNum != 0)) {
		if (chplan_new[i].ChannelNum == channel) {
			if (chplan_new[i].ScanType == SCAN_PASSIVE) {
				/* 5G Bnad 2, 3 (DFS) doesn't change to active scan */
				if (channel >= 52 && channel <= 144)
					break;

				chplan_new[i].ScanType = SCAN_ACTIVE;
				RT_TRACE(_module_rtl871x_mlme_c_, _drv_notice_,
						 ("%s: change channel %d scan type from passive to active\n",
						  __func__, channel));
			}
			break;
		}
		i++;
	}
}

/****************************************************************************

Following are the functions to report events

*****************************************************************************/

void report_survey_event(struct adapter *padapter, union recv_frame *precv_frame)
{
	struct cmd_obj *pcmd_obj;
	u8 *pevtcmd;
	u32 cmdsz;
	struct survey_event	*psurvey_evt;
	struct C2HEvent_Header *pc2h_evt_hdr;
	struct mlme_ext_priv *pmlmeext;
	struct cmd_priv *pcmdpriv;
	/* u8 *pframe = precv_frame->u.hdr.rx_data; */
	/* uint len = precv_frame->u.hdr.len; */

	if (!padapter)
		return;

	pmlmeext = &padapter->mlmeextpriv;
	pcmdpriv = &padapter->cmdpriv;

	pcmd_obj = rtw_zmalloc(sizeof(struct cmd_obj));
	if (!pcmd_obj)
		return;

	cmdsz = (sizeof(struct survey_event) + sizeof(struct C2HEvent_Header));
	pevtcmd = rtw_zmalloc(cmdsz);
	if (!pevtcmd) {
		kfree(pcmd_obj);
		return;
	}

	INIT_LIST_HEAD(&pcmd_obj->list);

	pcmd_obj->cmdcode = GEN_CMD_CODE(_Set_MLME_EVT);
	pcmd_obj->cmdsz = cmdsz;
	pcmd_obj->parmbuf = pevtcmd;

	pcmd_obj->rsp = NULL;
	pcmd_obj->rspsz  = 0;

	pc2h_evt_hdr = (struct C2HEvent_Header *)(pevtcmd);
	pc2h_evt_hdr->len = sizeof(struct survey_event);
	pc2h_evt_hdr->ID = GEN_EVT_CODE(_Survey);
	pc2h_evt_hdr->seq = atomic_inc_return(&pmlmeext->event_seq);

	psurvey_evt = (struct survey_event *)(pevtcmd + sizeof(struct C2HEvent_Header));

	if (collect_bss_info(padapter, precv_frame, (struct wlan_bssid_ex *)&psurvey_evt->bss) == _FAIL) {
		kfree(pcmd_obj);
		kfree(pevtcmd);
		return;
	}

	process_80211d(padapter, &psurvey_evt->bss);

	rtw_enqueue_cmd(pcmdpriv, pcmd_obj);

	pmlmeext->sitesurvey_res.bss_cnt++;

	return;

}

void report_surveydone_event(struct adapter *padapter)
{
	struct cmd_obj *pcmd_obj;
	u8 *pevtcmd;
	u32 cmdsz;
	struct surveydone_event *psurveydone_evt;
	struct C2HEvent_Header	*pc2h_evt_hdr;
	struct mlme_ext_priv 	*pmlmeext = &padapter->mlmeextpriv;
	struct cmd_priv *pcmdpriv = &padapter->cmdpriv;

	pcmd_obj = rtw_zmalloc(sizeof(struct cmd_obj));
	if (!pcmd_obj)
		return;

	cmdsz = (sizeof(struct surveydone_event) + sizeof(struct C2HEvent_Header));
	pevtcmd = rtw_zmalloc(cmdsz);
	if (!pevtcmd) {
		kfree(pcmd_obj);
		return;
	}

	INIT_LIST_HEAD(&pcmd_obj->list);

	pcmd_obj->cmdcode = GEN_CMD_CODE(_Set_MLME_EVT);
	pcmd_obj->cmdsz = cmdsz;
	pcmd_obj->parmbuf = pevtcmd;

	pcmd_obj->rsp = NULL;
	pcmd_obj->rspsz  = 0;

	pc2h_evt_hdr = (struct C2HEvent_Header *)(pevtcmd);
	pc2h_evt_hdr->len = sizeof(struct surveydone_event);
	pc2h_evt_hdr->ID = GEN_EVT_CODE(_SurveyDone);
	pc2h_evt_hdr->seq = atomic_inc_return(&pmlmeext->event_seq);

	psurveydone_evt = (struct surveydone_event *)(pevtcmd + sizeof(struct C2HEvent_Header));
	psurveydone_evt->bss_cnt = pmlmeext->sitesurvey_res.bss_cnt;

	DBG_871X("survey done event(%x) band:%d for %s\n", psurveydone_evt->bss_cnt, padapter->setband, ADPT_ARG(padapter));

	rtw_enqueue_cmd(pcmdpriv, pcmd_obj);

	return;

}

void report_join_res(struct adapter *padapter, int res)
{
	struct cmd_obj *pcmd_obj;
	u8 *pevtcmd;
	u32 cmdsz;
	struct joinbss_event		*pjoinbss_evt;
	struct C2HEvent_Header	*pc2h_evt_hdr;
	struct mlme_ext_priv 	*pmlmeext = &padapter->mlmeextpriv;
	struct mlme_ext_info *pmlmeinfo = &(pmlmeext->mlmext_info);
	struct cmd_priv *pcmdpriv = &padapter->cmdpriv;

	pcmd_obj = rtw_zmalloc(sizeof(struct cmd_obj));
	if (!pcmd_obj)
		return;

	cmdsz = (sizeof(struct joinbss_event) + sizeof(struct C2HEvent_Header));
	pevtcmd = rtw_zmalloc(cmdsz);
	if (!pevtcmd) {
		kfree(pcmd_obj);
		return;
	}

	INIT_LIST_HEAD(&pcmd_obj->list);

	pcmd_obj->cmdcode = GEN_CMD_CODE(_Set_MLME_EVT);
	pcmd_obj->cmdsz = cmdsz;
	pcmd_obj->parmbuf = pevtcmd;

	pcmd_obj->rsp = NULL;
	pcmd_obj->rspsz  = 0;

	pc2h_evt_hdr = (struct C2HEvent_Header *)(pevtcmd);
	pc2h_evt_hdr->len = sizeof(struct joinbss_event);
	pc2h_evt_hdr->ID = GEN_EVT_CODE(_JoinBss);
	pc2h_evt_hdr->seq = atomic_inc_return(&pmlmeext->event_seq);

	pjoinbss_evt = (struct joinbss_event *)(pevtcmd + sizeof(struct C2HEvent_Header));
	memcpy((unsigned char *)(&(pjoinbss_evt->network.network)), &(pmlmeinfo->network), sizeof(struct wlan_bssid_ex));
	pjoinbss_evt->network.join_res	= pjoinbss_evt->network.aid = res;

	DBG_871X("report_join_res(%d)\n", res);


	rtw_joinbss_event_prehandle(padapter, (u8 *)&pjoinbss_evt->network);


	rtw_enqueue_cmd(pcmdpriv, pcmd_obj);

	return;

}

void report_wmm_edca_update(struct adapter *padapter)
{
	struct cmd_obj *pcmd_obj;
	u8 *pevtcmd;
	u32 cmdsz;
	struct wmm_event		*pwmm_event;
	struct C2HEvent_Header	*pc2h_evt_hdr;
	struct mlme_ext_priv 	*pmlmeext = &padapter->mlmeextpriv;
	struct cmd_priv *pcmdpriv = &padapter->cmdpriv;

	pcmd_obj = rtw_zmalloc(sizeof(struct cmd_obj));
	if (!pcmd_obj)
		return;

	cmdsz = (sizeof(struct wmm_event) + sizeof(struct C2HEvent_Header));
	pevtcmd = rtw_zmalloc(cmdsz);
	if (!pevtcmd) {
		kfree(pcmd_obj);
		return;
	}

	INIT_LIST_HEAD(&pcmd_obj->list);

	pcmd_obj->cmdcode = GEN_CMD_CODE(_Set_MLME_EVT);
	pcmd_obj->cmdsz = cmdsz;
	pcmd_obj->parmbuf = pevtcmd;

	pcmd_obj->rsp = NULL;
	pcmd_obj->rspsz  = 0;

	pc2h_evt_hdr = (struct C2HEvent_Header *)(pevtcmd);
	pc2h_evt_hdr->len = sizeof(struct wmm_event);
	pc2h_evt_hdr->ID = GEN_EVT_CODE(_WMM);
	pc2h_evt_hdr->seq = atomic_inc_return(&pmlmeext->event_seq);

	pwmm_event = (struct wmm_event *)(pevtcmd + sizeof(struct C2HEvent_Header));
	pwmm_event->wmm = 0;

	rtw_enqueue_cmd(pcmdpriv, pcmd_obj);

	return;

}

void report_del_sta_event(struct adapter *padapter, unsigned char *MacAddr, unsigned short reason)
{
	struct cmd_obj *pcmd_obj;
	u8 *pevtcmd;
	u32 cmdsz;
	struct sta_info *psta;
	int	mac_id;
	struct stadel_event			*pdel_sta_evt;
	struct C2HEvent_Header	*pc2h_evt_hdr;
	struct mlme_ext_priv 	*pmlmeext = &padapter->mlmeextpriv;
	struct cmd_priv *pcmdpriv = &padapter->cmdpriv;

	pcmd_obj = rtw_zmalloc(sizeof(struct cmd_obj));
	if (pcmd_obj == NULL) {
		return;
	}

	cmdsz = (sizeof(struct stadel_event) + sizeof(struct C2HEvent_Header));
	pevtcmd = rtw_zmalloc(cmdsz);
	if (pevtcmd == NULL) {
		kfree(pcmd_obj);
		return;
	}

	INIT_LIST_HEAD(&pcmd_obj->list);

	pcmd_obj->cmdcode = GEN_CMD_CODE(_Set_MLME_EVT);
	pcmd_obj->cmdsz = cmdsz;
	pcmd_obj->parmbuf = pevtcmd;

	pcmd_obj->rsp = NULL;
	pcmd_obj->rspsz  = 0;

	pc2h_evt_hdr = (struct C2HEvent_Header *)(pevtcmd);
	pc2h_evt_hdr->len = sizeof(struct stadel_event);
	pc2h_evt_hdr->ID = GEN_EVT_CODE(_DelSTA);
	pc2h_evt_hdr->seq = atomic_inc_return(&pmlmeext->event_seq);

	pdel_sta_evt = (struct stadel_event *)(pevtcmd + sizeof(struct C2HEvent_Header));
	memcpy((unsigned char *)(&(pdel_sta_evt->macaddr)), MacAddr, ETH_ALEN);
	memcpy((unsigned char *)(pdel_sta_evt->rsvd), (unsigned char *)(&reason), 2);


	psta = rtw_get_stainfo(&padapter->stapriv, MacAddr);
	if (psta)
		mac_id = (int)psta->mac_id;
	else
		mac_id = (-1);

	pdel_sta_evt->mac_id = mac_id;

	DBG_871X("report_del_sta_event: delete STA, mac_id =%d\n", mac_id);

	rtw_enqueue_cmd(pcmdpriv, pcmd_obj);
}

void report_add_sta_event(struct adapter *padapter, unsigned char *MacAddr, int cam_idx)
{
	struct cmd_obj *pcmd_obj;
	u8 *pevtcmd;
	u32 cmdsz;
	struct stassoc_event		*padd_sta_evt;
	struct C2HEvent_Header	*pc2h_evt_hdr;
	struct mlme_ext_priv 	*pmlmeext = &padapter->mlmeextpriv;
	struct cmd_priv *pcmdpriv = &padapter->cmdpriv;

	pcmd_obj = rtw_zmalloc(sizeof(struct cmd_obj));
	if (pcmd_obj == NULL)
		return;

	cmdsz = (sizeof(struct stassoc_event) + sizeof(struct C2HEvent_Header));
	pevtcmd = rtw_zmalloc(cmdsz);
	if (pevtcmd == NULL) {
		kfree(pcmd_obj);
		return;
	}

	INIT_LIST_HEAD(&pcmd_obj->list);

	pcmd_obj->cmdcode = GEN_CMD_CODE(_Set_MLME_EVT);
	pcmd_obj->cmdsz = cmdsz;
	pcmd_obj->parmbuf = pevtcmd;

	pcmd_obj->rsp = NULL;
	pcmd_obj->rspsz  = 0;

	pc2h_evt_hdr = (struct C2HEvent_Header *)(pevtcmd);
	pc2h_evt_hdr->len = sizeof(struct stassoc_event);
	pc2h_evt_hdr->ID = GEN_EVT_CODE(_AddSTA);
	pc2h_evt_hdr->seq = atomic_inc_return(&pmlmeext->event_seq);

	padd_sta_evt = (struct stassoc_event *)(pevtcmd + sizeof(struct C2HEvent_Header));
	memcpy((unsigned char *)(&(padd_sta_evt->macaddr)), MacAddr, ETH_ALEN);
	padd_sta_evt->cam_id = cam_idx;

	DBG_871X("report_add_sta_event: add STA\n");

	rtw_enqueue_cmd(pcmdpriv, pcmd_obj);
}

/****************************************************************************

Following are the event callback functions

*****************************************************************************/

/* for sta/adhoc mode */
void update_sta_info(struct adapter *padapter, struct sta_info *psta)
{
	struct mlme_priv *pmlmepriv = &(padapter->mlmepriv);
	struct mlme_ext_priv *pmlmeext = &padapter->mlmeextpriv;
	struct mlme_ext_info *pmlmeinfo = &(pmlmeext->mlmext_info);

	/* ERP */
	VCS_update(padapter, psta);

	/* HT */
	if (pmlmepriv->htpriv.ht_option) {
		psta->htpriv.ht_option = true;

		psta->htpriv.ampdu_enable = pmlmepriv->htpriv.ampdu_enable;

		psta->htpriv.rx_ampdu_min_spacing = (pmlmeinfo->HT_caps.u.HT_cap_element.AMPDU_para&IEEE80211_HT_CAP_AMPDU_DENSITY)>>2;

		if (support_short_GI(padapter, &(pmlmeinfo->HT_caps), CHANNEL_WIDTH_20))
			psta->htpriv.sgi_20m = true;

		if (support_short_GI(padapter, &(pmlmeinfo->HT_caps), CHANNEL_WIDTH_40))
			psta->htpriv.sgi_40m = true;

		psta->qos_option = true;

		psta->htpriv.ldpc_cap = pmlmepriv->htpriv.ldpc_cap;
		psta->htpriv.stbc_cap = pmlmepriv->htpriv.stbc_cap;
		psta->htpriv.beamform_cap = pmlmepriv->htpriv.beamform_cap;

		memcpy(&psta->htpriv.ht_cap, &pmlmeinfo->HT_caps, sizeof(struct ieee80211_ht_cap));
	} else {
		psta->htpriv.ht_option = false;

		psta->htpriv.ampdu_enable = false;

		psta->htpriv.sgi_20m = false;
		psta->htpriv.sgi_40m = false;
		psta->qos_option = false;

	}

	psta->htpriv.ch_offset = pmlmeext->cur_ch_offset;

	psta->htpriv.agg_enable_bitmap = 0x0;/* reset */
	psta->htpriv.candidate_tid_bitmap = 0x0;/* reset */

	psta->bw_mode = pmlmeext->cur_bwmode;

	/* QoS */
	if (pmlmepriv->qospriv.qos_option)
		psta->qos_option = true;

	update_ldpc_stbc_cap(psta);

	spin_lock_bh(&psta->lock);
	psta->state = _FW_LINKED;
	spin_unlock_bh(&psta->lock);

}

static void rtw_mlmeext_disconnect(struct adapter *padapter)
{
	struct mlme_priv 	*pmlmepriv = &padapter->mlmepriv;
	struct mlme_ext_priv *pmlmeext = &padapter->mlmeextpriv;
	struct mlme_ext_info *pmlmeinfo = &(pmlmeext->mlmext_info);
	struct wlan_bssid_ex		*pnetwork = (struct wlan_bssid_ex *)(&(pmlmeinfo->network));

	/* set_opmode_cmd(padapter, infra_client_with_mlme); */

	/* For safety, prevent from keeping macid sleep.
	 * If we can sure all power mode enter/leave are paired,
	 * this check can be removed.
	 * Lucas@20131113
	 */
	/* wakeup macid after disconnect. */
	{
		struct sta_info *psta;

		psta = rtw_get_stainfo(&padapter->stapriv, get_my_bssid(pnetwork));
		if (psta)
			rtw_hal_macid_wakeup(padapter, psta->mac_id);
	}

	rtw_hal_set_hwreg(padapter, HW_VAR_MLME_DISCONNECT, NULL);
	rtw_hal_set_hwreg(padapter, HW_VAR_BSSID, null_addr);

	/* set MSR to no link state -> infra. mode */
	Set_MSR(padapter, _HW_STATE_STATION_);

	pmlmeinfo->state = WIFI_FW_NULL_STATE;

	/* switch to the 20M Hz mode after disconnect */
	pmlmeext->cur_bwmode = CHANNEL_WIDTH_20;
	pmlmeext->cur_ch_offset = HAL_PRIME_CHNL_OFFSET_DONT_CARE;

	set_channel_bwmode(padapter, pmlmeext->cur_channel, pmlmeext->cur_ch_offset, pmlmeext->cur_bwmode);

	flush_all_cam_entry(padapter);

	del_timer_sync(&pmlmeext->link_timer);

	/* pmlmepriv->LinkDetectInfo.TrafficBusyState = false; */
	pmlmepriv->LinkDetectInfo.TrafficTransitionCount = 0;
	pmlmepriv->LinkDetectInfo.LowPowerTransitionCount = 0;

}

void mlmeext_joinbss_event_callback(struct adapter *padapter, int join_res)
{
	struct mlme_ext_priv *pmlmeext = &padapter->mlmeextpriv;
	struct mlme_ext_info *pmlmeinfo = &(pmlmeext->mlmext_info);
	struct wlan_bssid_ex		*cur_network = &(pmlmeinfo->network);
	struct sta_priv 	*pstapriv = &padapter->stapriv;
	u8 join_type;
	struct sta_info *psta;

	if (join_res < 0) {
		join_type = 1;
		rtw_hal_set_hwreg(padapter, HW_VAR_MLME_JOIN, (u8 *)(&join_type));
		rtw_hal_set_hwreg(padapter, HW_VAR_BSSID, null_addr);

		goto exit_mlmeext_joinbss_event_callback;
	}

	if ((pmlmeinfo->state&0x03) == WIFI_FW_ADHOC_STATE)
		/* update bc/mc sta_info */
		update_bmc_sta(padapter);


	/* turn on dynamic functions */
	Switch_DM_Func(padapter, DYNAMIC_ALL_FUNC_ENABLE, true);

	/*  update IOT-related issue */
	update_IOT_info(padapter);

	rtw_hal_set_hwreg(padapter, HW_VAR_BASIC_RATE, cur_network->SupportedRates);

	/* BCN interval */
	rtw_hal_set_hwreg(padapter, HW_VAR_BEACON_INTERVAL, (u8 *)(&pmlmeinfo->bcn_interval));

	/* update capability */
	update_capinfo(padapter, pmlmeinfo->capability);

	/* WMM, Update EDCA param */
	WMMOnAssocRsp(padapter);

	/* HT */
	HTOnAssocRsp(padapter);

	/* Set cur_channel&cur_bwmode&cur_ch_offset */
	set_channel_bwmode(padapter, pmlmeext->cur_channel, pmlmeext->cur_ch_offset, pmlmeext->cur_bwmode);

	psta = rtw_get_stainfo(pstapriv, cur_network->MacAddress);
	if (psta) { /* only for infra. mode */

		pmlmeinfo->FW_sta_info[psta->mac_id].psta = psta;

		/* DBG_871X("set_sta_rate\n"); */

		psta->wireless_mode = pmlmeext->cur_wireless_mode;

		/* set per sta rate after updating HT cap. */
		set_sta_rate(padapter, psta);

		rtw_sta_media_status_rpt(padapter, psta, 1);

		/* wakeup macid after join bss successfully to ensure
			the subsequent data frames can be sent out normally */
		rtw_hal_macid_wakeup(padapter, psta->mac_id);
	}

	join_type = 2;
	rtw_hal_set_hwreg(padapter, HW_VAR_MLME_JOIN, (u8 *)(&join_type));

	if ((pmlmeinfo->state&0x03) == WIFI_FW_STATION_STATE) {
		/*  correcting TSF */
		correct_TSF(padapter, pmlmeext);

		/* set_link_timer(pmlmeext, DISCONNECT_TO); */
	}

	if (get_iface_type(padapter) == IFACE_PORT0)
		rtw_lps_ctrl_wk_cmd(padapter, LPS_CTRL_CONNECT, 0);

exit_mlmeext_joinbss_event_callback:

	DBG_871X("=>%s\n", __func__);

}

/* currently only adhoc mode will go here */
void mlmeext_sta_add_event_callback(struct adapter *padapter, struct sta_info *psta)
{
	struct mlme_ext_priv *pmlmeext = &(padapter->mlmeextpriv);
	struct mlme_ext_info *pmlmeinfo = &(pmlmeext->mlmext_info);
	u8 join_type;

	DBG_871X("%s\n", __func__);

	if ((pmlmeinfo->state&0x03) == WIFI_FW_ADHOC_STATE) {
		if (pmlmeinfo->state & WIFI_FW_ASSOC_SUCCESS) { /* adhoc master or sta_count>1 */

			/* nothing to do */
		} else { /* adhoc client */
			/* update TSF Value */
			/* update_TSF(pmlmeext, pframe, len); */

			/*  correcting TSF */
			correct_TSF(padapter, pmlmeext);

			/* start beacon */
			if (send_beacon(padapter) == _FAIL) {
				pmlmeinfo->FW_sta_info[psta->mac_id].status = 0;

				pmlmeinfo->state ^= WIFI_FW_ADHOC_STATE;

				return;
			}

			pmlmeinfo->state |= WIFI_FW_ASSOC_SUCCESS;

		}

		join_type = 2;
		rtw_hal_set_hwreg(padapter, HW_VAR_MLME_JOIN, (u8 *)(&join_type));
	}

	pmlmeinfo->FW_sta_info[psta->mac_id].psta = psta;

	psta->bssratelen = rtw_get_rateset_len(pmlmeinfo->FW_sta_info[psta->mac_id].SupportedRates);
	memcpy(psta->bssrateset, pmlmeinfo->FW_sta_info[psta->mac_id].SupportedRates, psta->bssratelen);

	/* update adhoc sta_info */
	update_sta_info(padapter, psta);

	rtw_hal_update_sta_rate_mask(padapter, psta);

	/*  ToDo: HT for Ad-hoc */
	psta->wireless_mode = rtw_check_network_type(psta->bssrateset, psta->bssratelen, pmlmeext->cur_channel);
	psta->raid = networktype_to_raid_ex(padapter, psta);

	/* rate radaptive */
	Update_RA_Entry(padapter, psta);
}

void mlmeext_sta_del_event_callback(struct adapter *padapter)
{
	if (is_client_associated_to_ap(padapter) || is_IBSS_empty(padapter))
		rtw_mlmeext_disconnect(padapter);
}

/****************************************************************************

Following are the functions for the timer handlers

*****************************************************************************/
void _linked_info_dump(struct adapter *padapter)
{
	int i;
	struct mlme_ext_priv    *pmlmeext = &padapter->mlmeextpriv;
	struct mlme_ext_info    *pmlmeinfo = &(pmlmeext->mlmext_info);
	int UndecoratedSmoothedPWDB;
	struct dvobj_priv *pdvobj = adapter_to_dvobj(padapter);

	if (padapter->bLinkInfoDump) {

		DBG_871X("\n ============[%s] linked status check ===================\n", ADPT_ARG(padapter));

		if ((pmlmeinfo->state&0x03) == WIFI_FW_STATION_STATE) {
			rtw_hal_get_def_var(padapter, HAL_DEF_UNDERCORATEDSMOOTHEDPWDB, &UndecoratedSmoothedPWDB);

			DBG_871X("AP[%pM] - UndecoratedSmoothedPWDB:%d\n",
				MAC_ARG(padapter->mlmepriv.cur_network.network.MacAddress), UndecoratedSmoothedPWDB);
		} else if ((pmlmeinfo->state&0x03) == _HW_STATE_AP_) {
			struct list_head	*phead, *plist;

			struct sta_info *psta = NULL;
			struct sta_priv *pstapriv = &padapter->stapriv;

			spin_lock_bh(&pstapriv->asoc_list_lock);
			phead = &pstapriv->asoc_list;
			plist = get_next(phead);
			while (phead != plist) {
				psta = container_of(plist, struct sta_info, asoc_list);
				plist = get_next(plist);

				DBG_871X("STA[%pM]:UndecoratedSmoothedPWDB:%d\n",
					MAC_ARG(psta->hwaddr), psta->rssi_stat.UndecoratedSmoothedPWDB);
			}
			spin_unlock_bh(&pstapriv->asoc_list_lock);

		}
		for (i = 0; i < NUM_STA; i++) {
			if (pdvobj->macid[i]) {
				if (i != 1) /* skip bc/mc sta */
					/*   tx info ============ */
					rtw_hal_get_def_var(padapter, HW_DEF_RA_INFO_DUMP, &i);
			}
		}
		rtw_hal_set_def_var(padapter, HAL_DEF_DBG_RX_INFO_DUMP, NULL);


	}


}

static u8 chk_ap_is_alive(struct adapter *padapter, struct sta_info *psta)
{
	u8 ret = false;

	#ifdef DBG_EXPIRATION_CHK
	DBG_871X(FUNC_ADPT_FMT" rx:"STA_PKTS_FMT", beacon:%llu, probersp_to_self:%llu"
				/*", probersp_bm:%llu, probersp_uo:%llu, probereq:%llu, BI:%u"*/
				", retry:%u\n"
		, FUNC_ADPT_ARG(padapter)
		, STA_RX_PKTS_DIFF_ARG(psta)
		, psta->sta_stats.rx_beacon_pkts - psta->sta_stats.last_rx_beacon_pkts
		, psta->sta_stats.rx_probersp_pkts - psta->sta_stats.last_rx_probersp_pkts
		/*, psta->sta_stats.rx_probersp_bm_pkts - psta->sta_stats.last_rx_probersp_bm_pkts
		, psta->sta_stats.rx_probersp_uo_pkts - psta->sta_stats.last_rx_probersp_uo_pkts
		, psta->sta_stats.rx_probereq_pkts - psta->sta_stats.last_rx_probereq_pkts
		, pmlmeinfo->bcn_interval*/
		, pmlmeext->retry
	);

	DBG_871X(FUNC_ADPT_FMT" tx_pkts:%llu, link_count:%u\n", FUNC_ADPT_ARG(padapter)
		, padapter->xmitpriv.tx_pkts
		, pmlmeinfo->link_count
	);
	#endif

	if ((sta_rx_data_pkts(psta) == sta_last_rx_data_pkts(psta))
		&& sta_rx_beacon_pkts(psta) == sta_last_rx_beacon_pkts(psta)
		&& sta_rx_probersp_pkts(psta) == sta_last_rx_probersp_pkts(psta)
	) {
		ret = false;
	} else {
		ret = true;
	}

	sta_update_last_rx_pkts(psta);

	return ret;
}

void linked_status_chk(struct adapter *padapter)
{
	u32 i;
	struct sta_info 	*psta;
	struct xmit_priv 	*pxmitpriv = &(padapter->xmitpriv);
	struct mlme_ext_priv *pmlmeext = &padapter->mlmeextpriv;
	struct mlme_ext_info *pmlmeinfo = &(pmlmeext->mlmext_info);
	struct sta_priv 	*pstapriv = &padapter->stapriv;


	if (is_client_associated_to_ap(padapter)) {
		/* linked infrastructure client mode */

		int tx_chk = _SUCCESS, rx_chk = _SUCCESS;
		int rx_chk_limit;
		int link_count_limit;

		#if defined(DBG_ROAMING_TEST)
		rx_chk_limit = 1;
		#else
		rx_chk_limit = 8;
		#endif
		link_count_limit = 7; /*  16 sec */

		/*  Marked by Kurt 20130715 */
		/*  For WiDi 3.5 and latered on, they don't ask WiDi sink to do roaming, so we could not check rx limit that strictly. */
		/*  todo: To check why we under miracast session, rx_chk would be false */
		psta = rtw_get_stainfo(pstapriv, pmlmeinfo->network.MacAddress);
		if (psta) {
			if (chk_ap_is_alive(padapter, psta) == false)
				rx_chk = _FAIL;

			if (pxmitpriv->last_tx_pkts == pxmitpriv->tx_pkts)
				tx_chk = _FAIL;

			{
				if (rx_chk != _SUCCESS) {
					if (pmlmeext->retry == 0) {
						#ifdef DBG_EXPIRATION_CHK
						DBG_871X("issue_probereq to trigger probersp, retry =%d\n", pmlmeext->retry);
						#endif
						issue_probereq_ex(padapter, &pmlmeinfo->network.Ssid, pmlmeinfo->network.MacAddress, 0, 0, 0, 0);
						issue_probereq_ex(padapter, &pmlmeinfo->network.Ssid, pmlmeinfo->network.MacAddress, 0, 0, 0, 0);
						issue_probereq_ex(padapter, &pmlmeinfo->network.Ssid, pmlmeinfo->network.MacAddress, 0, 0, 0, 0);
					}
				}

				if (tx_chk != _SUCCESS && pmlmeinfo->link_count++ == link_count_limit) {
					#ifdef DBG_EXPIRATION_CHK
					DBG_871X("%s issue_nulldata 0\n", __func__);
					#endif
					tx_chk = issue_nulldata_in_interrupt(padapter, NULL);
				}
			}

			if (rx_chk == _FAIL) {
				pmlmeext->retry++;
				if (pmlmeext->retry > rx_chk_limit) {
					DBG_871X_LEVEL(_drv_always_, FUNC_ADPT_FMT" disconnect or roaming\n",
						FUNC_ADPT_ARG(padapter));
					receive_disconnect(padapter, pmlmeinfo->network.MacAddress
						, WLAN_REASON_EXPIRATION_CHK);
					return;
				}
			} else {
				pmlmeext->retry = 0;
			}

			if (tx_chk == _FAIL) {
				pmlmeinfo->link_count %= (link_count_limit+1);
			} else {
				pxmitpriv->last_tx_pkts = pxmitpriv->tx_pkts;
				pmlmeinfo->link_count = 0;
			}

		} /* end of if ((psta = rtw_get_stainfo(pstapriv, passoc_res->network.MacAddress)) != NULL) */
	} else if (is_client_associated_to_ibss(padapter)) {
		/* linked IBSS mode */
		/* for each assoc list entry to check the rx pkt counter */
		for (i = IBSS_START_MAC_ID; i < NUM_STA; i++) {
			if (pmlmeinfo->FW_sta_info[i].status == 1) {
				psta = pmlmeinfo->FW_sta_info[i].psta;

				if (NULL == psta)
					continue;

				if (pmlmeinfo->FW_sta_info[i].rx_pkt == sta_rx_pkts(psta)) {

					if (pmlmeinfo->FW_sta_info[i].retry < 3) {
						pmlmeinfo->FW_sta_info[i].retry++;
					} else {
						pmlmeinfo->FW_sta_info[i].retry = 0;
						pmlmeinfo->FW_sta_info[i].status = 0;
						report_del_sta_event(padapter, psta->hwaddr
							, 65535/*  indicate disconnect caused by no rx */
						);
					}
				} else {
					pmlmeinfo->FW_sta_info[i].retry = 0;
					pmlmeinfo->FW_sta_info[i].rx_pkt = (u32)sta_rx_pkts(psta);
				}
			}
		}

		/* set_link_timer(pmlmeext, DISCONNECT_TO); */

	}

}

void survey_timer_hdl(struct timer_list *t)
{
	struct adapter *padapter =
		from_timer(padapter, t, mlmeextpriv.survey_timer);
	struct cmd_obj	*ph2c;
	struct sitesurvey_parm	*psurveyPara;
	struct cmd_priv 				*pcmdpriv = &padapter->cmdpriv;
	struct mlme_ext_priv 	*pmlmeext = &padapter->mlmeextpriv;

	/* DBG_871X("marc: survey timer\n"); */

	/* issue rtw_sitesurvey_cmd */
	if (pmlmeext->sitesurvey_res.state > SCAN_START) {
		if (pmlmeext->sitesurvey_res.state ==  SCAN_PROCESS) {
			pmlmeext->sitesurvey_res.channel_idx++;
		}

		if (pmlmeext->scan_abort) {
			{
				pmlmeext->sitesurvey_res.channel_idx = pmlmeext->sitesurvey_res.ch_num;
				DBG_871X("%s idx:%d\n", __func__
					, pmlmeext->sitesurvey_res.channel_idx
				);
			}

			pmlmeext->scan_abort = false;/* reset */
		}

		ph2c = rtw_zmalloc(sizeof(struct cmd_obj));
		if (ph2c == NULL) {
			goto exit_survey_timer_hdl;
		}

		psurveyPara = rtw_zmalloc(sizeof(struct sitesurvey_parm));
		if (psurveyPara == NULL) {
			kfree(ph2c);
			goto exit_survey_timer_hdl;
		}

		init_h2fwcmd_w_parm_no_rsp(ph2c, psurveyPara, GEN_CMD_CODE(_SiteSurvey));
		rtw_enqueue_cmd(pcmdpriv, ph2c);
	}


exit_survey_timer_hdl:

	return;
}

void link_timer_hdl(struct timer_list *t)
{
	struct adapter *padapter =
		from_timer(padapter, t, mlmeextpriv.link_timer);
	/* static unsigned int		rx_pkt = 0; */
	/* static u64				tx_cnt = 0; */
	/* struct xmit_priv 	*pxmitpriv = &(padapter->xmitpriv); */
	struct mlme_ext_priv *pmlmeext = &padapter->mlmeextpriv;
	struct mlme_ext_info *pmlmeinfo = &(pmlmeext->mlmext_info);
	/* struct sta_priv 	*pstapriv = &padapter->stapriv; */


	if (pmlmeinfo->state & WIFI_FW_AUTH_NULL) {
		DBG_871X("link_timer_hdl:no beacon while connecting\n");
		pmlmeinfo->state = WIFI_FW_NULL_STATE;
		report_join_res(padapter, -3);
	} else if (pmlmeinfo->state & WIFI_FW_AUTH_STATE) {
		/* re-auth timer */
		if (++pmlmeinfo->reauth_count > REAUTH_LIMIT) {
			/* if (pmlmeinfo->auth_algo != dot11AuthAlgrthm_Auto) */
			/*  */
				pmlmeinfo->state = 0;
				report_join_res(padapter, -1);
				return;
			/*  */
			/* else */
			/*  */
			/* 	pmlmeinfo->auth_algo = dot11AuthAlgrthm_Shared; */
			/* 	pmlmeinfo->reauth_count = 0; */
			/*  */
		}

		DBG_871X("link_timer_hdl: auth timeout and try again\n");
		pmlmeinfo->auth_seq = 1;
		issue_auth(padapter, NULL, 0);
		set_link_timer(pmlmeext, REAUTH_TO);
	} else if (pmlmeinfo->state & WIFI_FW_ASSOC_STATE) {
		/* re-assoc timer */
		if (++pmlmeinfo->reassoc_count > REASSOC_LIMIT) {
			pmlmeinfo->state = WIFI_FW_NULL_STATE;
			report_join_res(padapter, -2);
			return;
		}

		DBG_871X("link_timer_hdl: assoc timeout and try again\n");
		issue_assocreq(padapter);
		set_link_timer(pmlmeext, REASSOC_TO);
	}
}

void addba_timer_hdl(struct timer_list *t)
{
	struct sta_info *psta = from_timer(psta, t, addba_retry_timer);
	struct ht_priv *phtpriv;

	if (!psta)
		return;

	phtpriv = &psta->htpriv;

	if (phtpriv->ht_option && phtpriv->ampdu_enable) {
		if (phtpriv->candidate_tid_bitmap)
			phtpriv->candidate_tid_bitmap = 0x0;

	}
}

void sa_query_timer_hdl(struct timer_list *t)
{
	struct adapter *padapter =
		from_timer(padapter, t, mlmeextpriv.sa_query_timer);
	struct mlme_priv *pmlmepriv = &padapter->mlmepriv;
	/* disconnect */
	spin_lock_bh(&pmlmepriv->lock);

	if (check_fwstate(pmlmepriv, _FW_LINKED)) {
		rtw_disassoc_cmd(padapter, 0, true);
		rtw_indicate_disconnect(padapter);
		rtw_free_assoc_resources(padapter, 1);
	}

	spin_unlock_bh(&pmlmepriv->lock);
	DBG_871X("SA query timeout disconnect\n");
}

u8 NULL_hdl(struct adapter *padapter, u8 *pbuf)
{
	return H2C_SUCCESS;
}

#ifdef CONFIG_AUTO_AP_MODE
static int rtw_auto_ap_start_beacon(struct adapter *adapter)
{
	int ret = 0;
	u8 *pbuf = NULL;
	uint len;
	u8 supportRate[16];
	int	sz = 0, rateLen;
	u8 *ie;
	u8 wireless_mode, oper_channel;
	u8 ssid[3] = {0}; /* hidden ssid */
	u32 ssid_len = sizeof(ssid);
	struct mlme_priv *pmlmepriv = &(adapter->mlmepriv);


	if (check_fwstate(pmlmepriv, WIFI_AP_STATE) != true)
		return -EINVAL;


	len = 128;
	pbuf = rtw_zmalloc(len);
	if (!pbuf)
		return -ENOMEM;


	/* generate beacon */
	ie = pbuf;

	/* timestamp will be inserted by hardware */
	sz += 8;
	ie += sz;

	/* beacon interval : 2bytes */
	*(u16 *)ie = cpu_to_le16((u16)100);/* BCN_INTERVAL = 100; */
	sz += 2;
	ie += 2;

	/* capability info */
	*(u16 *)ie = 0;
	*(u16 *)ie |= cpu_to_le16(WLAN_CAPABILITY_ESS);
	*(u16 *)ie |= cpu_to_le16(WLAN_CAPABILITY_SHORT_PREAMBLE);
	/* u16*)ie |= cpu_to_le16(WLAN_CAPABILITY_PRIVACY); */
	sz += 2;
	ie += 2;

	/* SSID */
	ie = rtw_set_ie(ie, WLAN_EID_SSID, ssid_len, ssid, &sz);

	/* supported rates */
	wireless_mode = WIRELESS_11BG_24N;
	rtw_set_supported_rate(supportRate, wireless_mode);
	rateLen = rtw_get_rateset_len(supportRate);
	if (rateLen > 8) {
		ie = rtw_set_ie(ie, WLAN_EID_SUPP_RATES, 8, supportRate, &sz);
	} else {
		ie = rtw_set_ie(ie, WLAN_EID_SUPP_RATES, rateLen, supportRate, &sz);
	}


	/* DS parameter set */
	if (check_buddy_fwstate(adapter, _FW_LINKED) &&
		check_buddy_fwstate(adapter, WIFI_STATION_STATE)) {
		struct adapter *pbuddystruct adapter = adapter->pbuddystruct adapter;
		struct mlme_ext_priv *pbuddy_mlmeext  = &pbuddystruct adapter->mlmeextpriv;

		oper_channel = pbuddy_mlmeext->cur_channel;
	} else {
		oper_channel = adapter_to_dvobj(adapter)->oper_channel;
	}
	ie = rtw_set_ie(ie, WLAN_EID_DS_PARAMS, 1, &oper_channel, &sz);

	/* ext supported rates */
	if (rateLen > 8) {
		ie = rtw_set_ie(ie, WLAN_EID_EXT_SUPP_RATES, (rateLen - 8), (supportRate + 8), &sz);
	}

	DBG_871X("%s, start auto ap beacon sz =%d\n", __func__, sz);

	/* lunch ap mode & start to issue beacon */
	if (rtw_check_beacon_data(adapter, pbuf,  sz) == _SUCCESS) {

	} else {
		ret = -EINVAL;
	}


	kfree(pbuf);

	return ret;

}
#endif/* CONFIG_AUTO_AP_MODE */

u8 setopmode_hdl(struct adapter *padapter, u8 *pbuf)
{
	u8 type;
	struct mlme_ext_priv *pmlmeext = &padapter->mlmeextpriv;
	struct mlme_ext_info *pmlmeinfo = &(pmlmeext->mlmext_info);
	struct setopmode_parm *psetop = (struct setopmode_parm *)pbuf;

	if (psetop->mode == Ndis802_11APMode) {
		pmlmeinfo->state = WIFI_FW_AP_STATE;
		type = _HW_STATE_AP_;
		/* start_ap_mode(padapter); */
	} else if (psetop->mode == Ndis802_11Infrastructure) {
		pmlmeinfo->state &= ~(BIT(0)|BIT(1));/*  clear state */
		pmlmeinfo->state |= WIFI_FW_STATION_STATE;/* set to	STATION_STATE */
		type = _HW_STATE_STATION_;
	} else if (psetop->mode == Ndis802_11IBSS) {
		type = _HW_STATE_ADHOC_;
	} else {
		type = _HW_STATE_NOLINK_;
	}

	rtw_hal_set_hwreg(padapter, HW_VAR_SET_OPMODE, (u8 *)(&type));
	/* Set_MSR(padapter, type); */


#ifdef CONFIG_AUTO_AP_MODE
	if (psetop->mode == Ndis802_11APMode)
		rtw_auto_ap_start_beacon(padapter);
#endif

	if (psetop->mode == Ndis802_11APMode) {
		/*  Do this after port switch to */
		/*  prevent from downloading rsvd page to wrong port */
		rtw_btcoex_MediaStatusNotify(padapter, 1); /* connect */
	}

	return H2C_SUCCESS;

}

u8 createbss_hdl(struct adapter *padapter, u8 *pbuf)
{
	struct mlme_ext_priv *pmlmeext = &padapter->mlmeextpriv;
	struct mlme_ext_info *pmlmeinfo = &(pmlmeext->mlmext_info);
	struct wlan_bssid_ex	*pnetwork = (struct wlan_bssid_ex *)(&(pmlmeinfo->network));
	struct joinbss_parm *pparm = (struct joinbss_parm *)pbuf;
	/* u32 initialgain; */

	if (pmlmeinfo->state == WIFI_FW_AP_STATE) {
		struct wlan_bssid_ex *network = &padapter->mlmepriv.cur_network.network;

		start_bss_network(padapter, (u8 *)network);
		return H2C_SUCCESS;
	}

	/* below is for ad-hoc master */
	if (pparm->network.InfrastructureMode == Ndis802_11IBSS) {
		rtw_joinbss_reset(padapter);

		pmlmeext->cur_bwmode = CHANNEL_WIDTH_20;
		pmlmeext->cur_ch_offset = HAL_PRIME_CHNL_OFFSET_DONT_CARE;
		pmlmeinfo->ERP_enable = 0;
		pmlmeinfo->WMM_enable = 0;
		pmlmeinfo->HT_enable = 0;
		pmlmeinfo->HT_caps_enable = 0;
		pmlmeinfo->HT_info_enable = 0;
		pmlmeinfo->agg_enable_bitmap = 0;
		pmlmeinfo->candidate_tid_bitmap = 0;

		/* disable dynamic functions, such as high power, DIG */
		Save_DM_Func_Flag(padapter);
		Switch_DM_Func(padapter, DYNAMIC_FUNC_DISABLE, false);

		/* config the initial gain under linking, need to write the BB registers */
		/* initialgain = 0x1E; */
		/* rtw_hal_set_hwreg(padapter, HW_VAR_INITIAL_GAIN, (u8 *)(&initialgain)); */

		/* cancel link timer */
		del_timer_sync(&pmlmeext->link_timer);

		/* clear CAM */
		flush_all_cam_entry(padapter);

		memcpy(pnetwork, pbuf, FIELD_OFFSET(struct wlan_bssid_ex, IELength));
		pnetwork->IELength = ((struct wlan_bssid_ex *)pbuf)->IELength;

		if (pnetwork->IELength > MAX_IE_SZ)/* Check pbuf->IELength */
			return H2C_PARAMETERS_ERROR;

		memcpy(pnetwork->IEs, ((struct wlan_bssid_ex *)pbuf)->IEs, pnetwork->IELength);

		start_create_ibss(padapter);

	}

	return H2C_SUCCESS;

}

u8 join_cmd_hdl(struct adapter *padapter, u8 *pbuf)
{
	u8 join_type;
	struct ndis_80211_var_ie *pIE;
	struct registry_priv *pregpriv = &padapter->registrypriv;
	struct mlme_ext_priv *pmlmeext = &padapter->mlmeextpriv;
	struct mlme_ext_info *pmlmeinfo = &(pmlmeext->mlmext_info);
	struct wlan_bssid_ex		*pnetwork = (struct wlan_bssid_ex *)(&(pmlmeinfo->network));
	u32 i;
	u8 cbw40_enable = 0;
	/* u32 initialgain; */
	/* u32 acparm; */
	u8 ch, bw, offset;

	/* check already connecting to AP or not */
	if (pmlmeinfo->state & WIFI_FW_ASSOC_SUCCESS) {
		if (pmlmeinfo->state & WIFI_FW_STATION_STATE) {
			issue_deauth_ex(padapter, pnetwork->MacAddress, WLAN_REASON_DEAUTH_LEAVING, 1, 100);
		}
		pmlmeinfo->state = WIFI_FW_NULL_STATE;

		/* clear CAM */
		flush_all_cam_entry(padapter);

		del_timer_sync(&pmlmeext->link_timer);

		/* set MSR to nolink -> infra. mode */
		/* Set_MSR(padapter, _HW_STATE_NOLINK_); */
		Set_MSR(padapter, _HW_STATE_STATION_);


		rtw_hal_set_hwreg(padapter, HW_VAR_MLME_DISCONNECT, NULL);
	}

	rtw_joinbss_reset(padapter);

	pmlmeext->cur_bwmode = CHANNEL_WIDTH_20;
	pmlmeext->cur_ch_offset = HAL_PRIME_CHNL_OFFSET_DONT_CARE;
	pmlmeinfo->ERP_enable = 0;
	pmlmeinfo->WMM_enable = 0;
	pmlmeinfo->HT_enable = 0;
	pmlmeinfo->HT_caps_enable = 0;
	pmlmeinfo->HT_info_enable = 0;
	pmlmeinfo->agg_enable_bitmap = 0;
	pmlmeinfo->candidate_tid_bitmap = 0;
	pmlmeinfo->bwmode_updated = false;
	/* pmlmeinfo->assoc_AP_vendor = HT_IOT_PEER_MAX; */
	pmlmeinfo->VHT_enable = 0;

	memcpy(pnetwork, pbuf, FIELD_OFFSET(struct wlan_bssid_ex, IELength));
	pnetwork->IELength = ((struct wlan_bssid_ex *)pbuf)->IELength;

	if (pnetwork->IELength > MAX_IE_SZ)/* Check pbuf->IELength */
		return H2C_PARAMETERS_ERROR;

	memcpy(pnetwork->IEs, ((struct wlan_bssid_ex *)pbuf)->IEs, pnetwork->IELength);

	pmlmeext->cur_channel = (u8)pnetwork->Configuration.DSConfig;
	pmlmeinfo->bcn_interval = get_beacon_interval(pnetwork);

	/* Check AP vendor to move rtw_joinbss_cmd() */
	/* pmlmeinfo->assoc_AP_vendor = check_assoc_AP(pnetwork->IEs, pnetwork->IELength); */

	/* sizeof(struct ndis_802_11_fix_ie) */
	for (i = _FIXED_IE_LENGTH_; i < pnetwork->IELength;) {
		pIE = (struct ndis_80211_var_ie *)(pnetwork->IEs + i);

		switch (pIE->ElementID) {
		case WLAN_EID_VENDOR_SPECIFIC:/* Get WMM IE. */
			if (!memcmp(pIE->data, WMM_OUI, 4))
				WMM_param_handler(padapter, pIE);
			break;

		case WLAN_EID_HT_CAPABILITY:	/* Get HT Cap IE. */
			pmlmeinfo->HT_caps_enable = 1;
			break;

		case WLAN_EID_HT_OPERATION:	/* Get HT Info IE. */
			pmlmeinfo->HT_info_enable = 1;

			/* spec case only for cisco's ap because cisco's ap issue assoc rsp using mcs rate @40MHz or @20MHz */
			{
				struct HT_info_element *pht_info = (struct HT_info_element *)(pIE->data);

				if (pnetwork->Configuration.DSConfig > 14) {
					if ((pregpriv->bw_mode >> 4) > CHANNEL_WIDTH_20)
						cbw40_enable = 1;
				} else {
					if ((pregpriv->bw_mode & 0x0f) > CHANNEL_WIDTH_20)
						cbw40_enable = 1;
				}

				if ((cbw40_enable) && (pht_info->infos[0] & BIT(2))) {
					/* switch to the 40M Hz mode according to the AP */
					pmlmeext->cur_bwmode = CHANNEL_WIDTH_40;
					switch (pht_info->infos[0] & 0x3) {
					case 1:
						pmlmeext->cur_ch_offset = HAL_PRIME_CHNL_OFFSET_LOWER;
						break;

					case 3:
						pmlmeext->cur_ch_offset = HAL_PRIME_CHNL_OFFSET_UPPER;
						break;

					default:
						pmlmeext->cur_ch_offset = HAL_PRIME_CHNL_OFFSET_DONT_CARE;
						pmlmeext->cur_bwmode = CHANNEL_WIDTH_20;
						break;
					}

					DBG_871X("set HT ch/bw before connected\n");
				}
			}
			break;
		default:
			break;
		}

		i += (pIE->Length + 2);
	}

	/* check channel, bandwidth, offset and switch */
	if (rtw_chk_start_clnt_join(padapter, &ch, &bw, &offset) == _FAIL) {
		report_join_res(padapter, (-4));
		return H2C_SUCCESS;
	}

	/* disable dynamic functions, such as high power, DIG */
	/* Switch_DM_Func(padapter, DYNAMIC_FUNC_DISABLE, false); */

	/* config the initial gain under linking, need to write the BB registers */
	/* initialgain = 0x1E; */
	/* rtw_hal_set_hwreg(padapter, HW_VAR_INITIAL_GAIN, (u8 *)(&initialgain)); */

	rtw_hal_set_hwreg(padapter, HW_VAR_BSSID, pmlmeinfo->network.MacAddress);
	join_type = 0;
	rtw_hal_set_hwreg(padapter, HW_VAR_MLME_JOIN, (u8 *)(&join_type));
	rtw_hal_set_hwreg(padapter, HW_VAR_DO_IQK, NULL);

	set_channel_bwmode(padapter, ch, offset, bw);

	/* cancel link timer */
	del_timer_sync(&pmlmeext->link_timer);

	start_clnt_join(padapter);

	return H2C_SUCCESS;

}

u8 disconnect_hdl(struct adapter *padapter, unsigned char *pbuf)
{
	struct disconnect_parm *param = (struct disconnect_parm *)pbuf;
	struct mlme_ext_priv *pmlmeext = &padapter->mlmeextpriv;
	struct mlme_ext_info *pmlmeinfo = &(pmlmeext->mlmext_info);
	struct wlan_bssid_ex		*pnetwork = (struct wlan_bssid_ex *)(&(pmlmeinfo->network));
	u8 val8;

	if (is_client_associated_to_ap(padapter)) {
			issue_deauth_ex(padapter, pnetwork->MacAddress, WLAN_REASON_DEAUTH_LEAVING, param->deauth_timeout_ms/100, 100);
	}

	if (((pmlmeinfo->state&0x03) == WIFI_FW_ADHOC_STATE) || ((pmlmeinfo->state&0x03) == WIFI_FW_AP_STATE)) {
		/* Stop BCN */
		val8 = 0;
		rtw_hal_set_hwreg(padapter, HW_VAR_BCN_FUNC, (u8 *)(&val8));
	}

	rtw_mlmeext_disconnect(padapter);

	rtw_free_uc_swdec_pending_queue(padapter);

	return	H2C_SUCCESS;
}

static int rtw_scan_ch_decision(struct adapter *padapter, struct rtw_ieee80211_channel *out,
	u32 out_num, struct rtw_ieee80211_channel *in, u32 in_num)
{
	int i, j;
	int set_idx;
	struct mlme_ext_priv *pmlmeext = &padapter->mlmeextpriv;

	/* clear first */
	memset(out, 0, sizeof(struct rtw_ieee80211_channel)*out_num);

	/* acquire channels from in */
	j = 0;
	for (i = 0; i < in_num; i++) {

		DBG_871X(FUNC_ADPT_FMT" "CHAN_FMT"\n", FUNC_ADPT_ARG(padapter), CHAN_ARG(&in[i]));

		set_idx = rtw_ch_set_search_ch(pmlmeext->channel_set, in[i].hw_value);
		if (in[i].hw_value && !(in[i].flags & RTW_IEEE80211_CHAN_DISABLED)
			&& set_idx >= 0
			&& rtw_mlme_band_check(padapter, in[i].hw_value)
		) {
			if (j >= out_num) {
				DBG_871X_LEVEL(_drv_always_, FUNC_ADPT_FMT" out_num:%u not enough\n",
					FUNC_ADPT_ARG(padapter), out_num);
				break;
			}

			memcpy(&out[j], &in[i], sizeof(struct rtw_ieee80211_channel));

			if (pmlmeext->channel_set[set_idx].ScanType == SCAN_PASSIVE)
				out[j].flags |= RTW_IEEE80211_CHAN_PASSIVE_SCAN;

			j++;
		}
		if (j >= out_num)
			break;
	}

	/* if out is empty, use channel_set as default */
	if (j == 0) {
		for (i = 0; i < pmlmeext->max_chan_nums; i++) {

			DBG_871X(FUNC_ADPT_FMT" ch:%u\n", FUNC_ADPT_ARG(padapter), pmlmeext->channel_set[i].ChannelNum);

			if (rtw_mlme_band_check(padapter, pmlmeext->channel_set[i].ChannelNum)) {

				if (j >= out_num) {
					DBG_871X_LEVEL(_drv_always_, FUNC_ADPT_FMT" out_num:%u not enough\n",
						FUNC_ADPT_ARG(padapter), out_num);
					break;
				}

				out[j].hw_value = pmlmeext->channel_set[i].ChannelNum;

				if (pmlmeext->channel_set[i].ScanType == SCAN_PASSIVE)
					out[j].flags |= RTW_IEEE80211_CHAN_PASSIVE_SCAN;

				j++;
			}
		}
	}

	return j;
}

u8 sitesurvey_cmd_hdl(struct adapter *padapter, u8 *pbuf)
{
	struct mlme_ext_priv *pmlmeext = &padapter->mlmeextpriv;
	struct sitesurvey_parm	*pparm = (struct sitesurvey_parm *)pbuf;
	u8 bdelayscan = false;
	u8 val8;
	u32 initialgain;
	u32 i;

	if (pmlmeext->sitesurvey_res.state == SCAN_DISABLE) {
		pmlmeext->sitesurvey_res.state = SCAN_START;
		pmlmeext->sitesurvey_res.bss_cnt = 0;
		pmlmeext->sitesurvey_res.channel_idx = 0;

		for (i = 0; i < RTW_SSID_SCAN_AMOUNT; i++) {
			if (pparm->ssid[i].SsidLength) {
				memcpy(pmlmeext->sitesurvey_res.ssid[i].Ssid, pparm->ssid[i].Ssid, IW_ESSID_MAX_SIZE);
				pmlmeext->sitesurvey_res.ssid[i].SsidLength = pparm->ssid[i].SsidLength;
			} else {
				pmlmeext->sitesurvey_res.ssid[i].SsidLength = 0;
			}
		}

		pmlmeext->sitesurvey_res.ch_num = rtw_scan_ch_decision(padapter
			, pmlmeext->sitesurvey_res.ch, RTW_CHANNEL_SCAN_AMOUNT
			, pparm->ch, pparm->ch_num
		);

		pmlmeext->sitesurvey_res.scan_mode = pparm->scan_mode;

		/* issue null data if associating to the AP */
		if (is_client_associated_to_ap(padapter)) {
			pmlmeext->sitesurvey_res.state = SCAN_TXNULL;

			issue_nulldata(padapter, NULL, 1, 3, 500);

			bdelayscan = true;
		}
		if (bdelayscan) {
			/* delay 50ms to protect nulldata(1). */
			set_survey_timer(pmlmeext, 50);
			return H2C_SUCCESS;
		}
	}

	if ((pmlmeext->sitesurvey_res.state == SCAN_START) || (pmlmeext->sitesurvey_res.state == SCAN_TXNULL)) {
		/* disable dynamic functions, such as high power, DIG */
		Save_DM_Func_Flag(padapter);
		Switch_DM_Func(padapter, DYNAMIC_FUNC_DISABLE, false);

		/* config the initial gain under scanning, need to write the BB
		 * registers
		 */
		initialgain = 0x1e;

		rtw_hal_set_hwreg(padapter, HW_VAR_INITIAL_GAIN, (u8 *)(&initialgain));

		/* set MSR to no link state */
		Set_MSR(padapter, _HW_STATE_NOLINK_);

		val8 = 1; /* under site survey */
		rtw_hal_set_hwreg(padapter, HW_VAR_MLME_SITESURVEY, (u8 *)(&val8));

		pmlmeext->sitesurvey_res.state = SCAN_PROCESS;
	}

	site_survey(padapter);

	return H2C_SUCCESS;

}

u8 setauth_hdl(struct adapter *padapter, unsigned char *pbuf)
{
	struct setauth_parm		*pparm = (struct setauth_parm *)pbuf;
	struct mlme_ext_priv *pmlmeext = &padapter->mlmeextpriv;
	struct mlme_ext_info *pmlmeinfo = &(pmlmeext->mlmext_info);

	if (pparm->mode < 4)
		pmlmeinfo->auth_algo = pparm->mode;

	return	H2C_SUCCESS;
}

u8 setkey_hdl(struct adapter *padapter, u8 *pbuf)
{
	u16 ctrl = 0;
	s16 cam_id = 0;
	struct setkey_parm		*pparm = (struct setkey_parm *)pbuf;
	struct mlme_ext_priv *pmlmeext = &padapter->mlmeextpriv;
	struct mlme_ext_info *pmlmeinfo = &(pmlmeext->mlmext_info);
	unsigned char null_addr[] = {0x00, 0x00, 0x00, 0x00, 0x00, 0x00};
	u8 *addr;

	/* main tx key for wep. */
	if (pparm->set_tx)
		pmlmeinfo->key_index = pparm->keyid;

	cam_id = rtw_camid_alloc(padapter, NULL, pparm->keyid);

	if (cam_id < 0) {
	} else {
		if (cam_id > 3) /* not default key, searched by A2 */
			addr = get_bssid(&padapter->mlmepriv);
		else
			addr = null_addr;

		ctrl = BIT(15) | BIT6 | ((pparm->algorithm) << 2) | pparm->keyid;
		write_cam(padapter, cam_id, ctrl, addr, pparm->key);
		DBG_871X_LEVEL(_drv_always_, "set group key camid:%d, addr:%pM, kid:%d, type:%s\n"
			, cam_id, MAC_ARG(addr), pparm->keyid, security_type_str(pparm->algorithm));
	}

	if (cam_id >= 0 && cam_id <= 3)
		rtw_hal_set_hwreg(padapter, HW_VAR_SEC_DK_CFG, (u8 *)true);

	/* allow multicast packets to driver */
	padapter->HalFunc.SetHwRegHandler(padapter, HW_VAR_ON_RCR_AM, null_addr);

	return H2C_SUCCESS;
}

u8 set_stakey_hdl(struct adapter *padapter, u8 *pbuf)
{
	u16 ctrl = 0;
	s16 cam_id = 0;
	u8 ret = H2C_SUCCESS;
	struct mlme_ext_priv *pmlmeext = &padapter->mlmeextpriv;
	struct mlme_ext_info *pmlmeinfo = &(pmlmeext->mlmext_info);
	struct set_stakey_parm	*pparm = (struct set_stakey_parm *)pbuf;
	struct sta_priv *pstapriv = &padapter->stapriv;
	struct sta_info *psta;

	if (pparm->algorithm == _NO_PRIVACY_)
		goto write_to_cam;

	psta = rtw_get_stainfo(pstapriv, pparm->addr);
	if (!psta) {
		DBG_871X_LEVEL(_drv_always_, "%s sta:%pM not found\n", __func__, MAC_ARG(pparm->addr));
		ret = H2C_REJECTED;
		goto exit;
	}

	pmlmeinfo->enc_algo = pparm->algorithm;
	cam_id = rtw_camid_alloc(padapter, psta, 0);
	if (cam_id < 0)
		goto exit;

write_to_cam:
	if (pparm->algorithm == _NO_PRIVACY_) {
		while ((cam_id = rtw_camid_search(padapter, pparm->addr, -1)) >= 0) {
			DBG_871X_LEVEL(_drv_always_, "clear key for addr:%pM, camid:%d\n", MAC_ARG(pparm->addr), cam_id);
			clear_cam_entry(padapter, cam_id);
			rtw_camid_free(padapter, cam_id);
		}
	} else {
		DBG_871X_LEVEL(_drv_always_, "set pairwise key camid:%d, addr:%pM, kid:%d, type:%s\n",
			cam_id, MAC_ARG(pparm->addr), pparm->keyid, security_type_str(pparm->algorithm));
		ctrl = BIT(15) | ((pparm->algorithm) << 2) | pparm->keyid;
		write_cam(padapter, cam_id, ctrl, pparm->addr, pparm->key);
	}
	ret = H2C_SUCCESS_RSP;

exit:
	return ret;
}

u8 add_ba_hdl(struct adapter *padapter, unsigned char *pbuf)
{
	struct addBaReq_parm	*pparm = (struct addBaReq_parm *)pbuf;
	struct mlme_ext_priv *pmlmeext = &padapter->mlmeextpriv;
	struct mlme_ext_info *pmlmeinfo = &(pmlmeext->mlmext_info);

	struct sta_info *psta = rtw_get_stainfo(&padapter->stapriv, pparm->addr);

	if (!psta)
		return	H2C_SUCCESS;

	if (((pmlmeinfo->state & WIFI_FW_ASSOC_SUCCESS) && (pmlmeinfo->HT_enable)) ||
		((pmlmeinfo->state&0x03) == WIFI_FW_AP_STATE)) {
		/* pmlmeinfo->ADDBA_retry_count = 0; */
		/* pmlmeinfo->candidate_tid_bitmap |= (0x1 << pparm->tid); */
		/* psta->htpriv.candidate_tid_bitmap |= BIT(pparm->tid); */
		issue_action_BA(padapter, pparm->addr, WLAN_ACTION_ADDBA_REQ, (u16)pparm->tid);
		/* _set_timer(&pmlmeext->ADDBA_timer, ADDBA_TO); */
		_set_timer(&psta->addba_retry_timer, ADDBA_TO);
	} else {
		psta->htpriv.candidate_tid_bitmap &= ~BIT(pparm->tid);
	}
	return	H2C_SUCCESS;
}


u8 chk_bmc_sleepq_cmd(struct adapter *padapter)
{
	struct cmd_obj *ph2c;
	struct cmd_priv *pcmdpriv = &(padapter->cmdpriv);
	u8 res = _SUCCESS;

	ph2c = rtw_zmalloc(sizeof(struct cmd_obj));
	if (ph2c == NULL) {
		res = _FAIL;
		goto exit;
	}

	init_h2fwcmd_w_parm_no_parm_rsp(ph2c, GEN_CMD_CODE(_ChkBMCSleepq));

	res = rtw_enqueue_cmd(pcmdpriv, ph2c);

exit:
	return res;
}

u8 set_tx_beacon_cmd(struct adapter *padapter)
{
	struct cmd_obj	*ph2c;
	struct Tx_Beacon_param	*ptxBeacon_parm;
	struct cmd_priv *pcmdpriv = &(padapter->cmdpriv);
	struct mlme_ext_priv *pmlmeext = &padapter->mlmeextpriv;
	struct mlme_ext_info *pmlmeinfo = &(pmlmeext->mlmext_info);
	u8 res = _SUCCESS;
	int len_diff = 0;

	ph2c = rtw_zmalloc(sizeof(struct cmd_obj));
	if (ph2c == NULL) {
		res = _FAIL;
		goto exit;
	}

	ptxBeacon_parm = rtw_zmalloc(sizeof(struct Tx_Beacon_param));
	if (ptxBeacon_parm == NULL) {
		kfree(ph2c);
		res = _FAIL;
		goto exit;
	}

	memcpy(&(ptxBeacon_parm->network), &(pmlmeinfo->network), sizeof(struct wlan_bssid_ex));

	len_diff = update_hidden_ssid(ptxBeacon_parm->network.IEs+_BEACON_IE_OFFSET_,
				      ptxBeacon_parm->network.IELength-_BEACON_IE_OFFSET_,
				      pmlmeinfo->hidden_ssid_mode);
	ptxBeacon_parm->network.IELength += len_diff;

	init_h2fwcmd_w_parm_no_rsp(ph2c, ptxBeacon_parm, GEN_CMD_CODE(_TX_Beacon));

	res = rtw_enqueue_cmd(pcmdpriv, ph2c);

exit:
	return res;
}


u8 mlme_evt_hdl(struct adapter *padapter, unsigned char *pbuf)
{
	u8 evt_code, evt_seq;
	u16 evt_sz;
	uint	*peventbuf;
	void (*event_callback)(struct adapter *dev, u8 *pbuf);
	struct evt_priv *pevt_priv = &(padapter->evtpriv);

	if (pbuf == NULL)
		goto _abort_event_;

	peventbuf = (uint *)pbuf;
	evt_sz = (u16)(*peventbuf&0xffff);
	evt_seq = (u8)((*peventbuf>>24)&0x7f);
	evt_code = (u8)((*peventbuf>>16)&0xff);


	#ifdef CHECK_EVENT_SEQ
	/*  checking event sequence... */
	if (evt_seq != (atomic_read(&pevt_priv->event_seq) & 0x7f)) {
		RT_TRACE(_module_rtl871x_cmd_c_, _drv_info_,
			 ("Event Seq Error! %d vs %d\n", (evt_seq & 0x7f),
			  (atomic_read(&pevt_priv->event_seq) & 0x7f)));

		pevt_priv->event_seq = (evt_seq+1)&0x7f;

		goto _abort_event_;
	}
	#endif

	/*  checking if event code is valid */
	if (evt_code >= MAX_C2HEVT) {
		RT_TRACE(_module_rtl871x_cmd_c_, _drv_err_, ("\nEvent Code(%d) mismatch!\n", evt_code));
		goto _abort_event_;
	}

	/*  checking if event size match the event parm size */
	if ((wlanevents[evt_code].parmsize != 0) &&
			(wlanevents[evt_code].parmsize != evt_sz)) {

		RT_TRACE(_module_rtl871x_cmd_c_, _drv_err_, ("\nEvent(%d) Parm Size mismatch (%d vs %d)!\n",
			evt_code, wlanevents[evt_code].parmsize, evt_sz));
		goto _abort_event_;

	}

	atomic_inc(&pevt_priv->event_seq);

	peventbuf += 2;

	if (peventbuf) {
		event_callback = wlanevents[evt_code].event_callback;
		event_callback(padapter, (u8 *)peventbuf);

		pevt_priv->evt_done_cnt++;
	}


_abort_event_:


	return H2C_SUCCESS;

}

u8 h2c_msg_hdl(struct adapter *padapter, unsigned char *pbuf)
{
	if (!pbuf)
		return H2C_PARAMETERS_ERROR;

	return H2C_SUCCESS;
}

u8 chk_bmc_sleepq_hdl(struct adapter *padapter, unsigned char *pbuf)
{
	struct sta_info *psta_bmc;
	struct list_head	*xmitframe_plist, *xmitframe_phead;
	struct xmit_frame *pxmitframe = NULL;
	struct xmit_priv *pxmitpriv = &padapter->xmitpriv;
	struct sta_priv  *pstapriv = &padapter->stapriv;

	/* for BC/MC Frames */
	psta_bmc = rtw_get_bcmc_stainfo(padapter);
	if (!psta_bmc)
		return H2C_SUCCESS;

	if ((pstapriv->tim_bitmap&BIT(0)) && (psta_bmc->sleepq_len > 0)) {
		msleep(10);/*  10ms, ATIM(HIQ) Windows */

		/* spin_lock_bh(&psta_bmc->sleep_q.lock); */
		spin_lock_bh(&pxmitpriv->lock);

		xmitframe_phead = get_list_head(&psta_bmc->sleep_q);
		xmitframe_plist = get_next(xmitframe_phead);

		while (xmitframe_phead != xmitframe_plist) {
			pxmitframe = container_of(xmitframe_plist, struct xmit_frame, list);

			xmitframe_plist = get_next(xmitframe_plist);

			list_del_init(&pxmitframe->list);

			psta_bmc->sleepq_len--;
			if (psta_bmc->sleepq_len > 0)
				pxmitframe->attrib.mdata = 1;
			else
				pxmitframe->attrib.mdata = 0;

			pxmitframe->attrib.triggered = 1;

			if (xmitframe_hiq_filter(pxmitframe))
				pxmitframe->attrib.qsel = 0x11;/* HIQ */

			rtw_hal_xmitframe_enqueue(padapter, pxmitframe);
		}

		/* spin_unlock_bh(&psta_bmc->sleep_q.lock); */
		spin_unlock_bh(&pxmitpriv->lock);

		/* check hi queue and bmc_sleepq */
		rtw_chk_hi_queue_cmd(padapter);
	}

	return H2C_SUCCESS;
}

u8 tx_beacon_hdl(struct adapter *padapter, unsigned char *pbuf)
{
	if (send_beacon(padapter) == _FAIL) {
		DBG_871X("issue_beacon, fail!\n");
		return H2C_PARAMETERS_ERROR;
	}

	/* tx bc/mc frames after update TIM */
	chk_bmc_sleepq_hdl(padapter, NULL);

	return H2C_SUCCESS;
}

int rtw_chk_start_clnt_join(struct adapter *padapter, u8 *ch, u8 *bw, u8 *offset)
{
	struct mlme_ext_priv *pmlmeext = &padapter->mlmeextpriv;
	unsigned char cur_ch = pmlmeext->cur_channel;
	unsigned char cur_bw = pmlmeext->cur_bwmode;
	unsigned char cur_ch_offset = pmlmeext->cur_ch_offset;
	bool connect_allow = true;

	if (!ch || !bw || !offset) {
		rtw_warn_on(1);
		connect_allow = false;
	}

	if (connect_allow) {
		DBG_871X("start_join_set_ch_bw: ch =%d, bwmode =%d, ch_offset =%d\n", cur_ch, cur_bw, cur_ch_offset);
		*ch = cur_ch;
		*bw = cur_bw;
		*offset = cur_ch_offset;
	}

	return connect_allow ? _SUCCESS : _FAIL;
}

/* Find union about ch, bw, ch_offset of all linked/linking interfaces */
int rtw_get_ch_setting_union(struct adapter *adapter, u8 *ch, u8 *bw, u8 *offset)
{
	struct dvobj_priv *dvobj = adapter_to_dvobj(adapter);
	struct adapter *iface;

	if (ch)
		*ch = 0;
	if (bw)
		*bw = CHANNEL_WIDTH_20;
	if (offset)
		*offset = HAL_PRIME_CHNL_OFFSET_DONT_CARE;

	iface = dvobj->padapters;

	if (!check_fwstate(&iface->mlmepriv, _FW_LINKED|_FW_UNDER_LINKING))
		return 0;

	return 1;
}

u8 set_ch_hdl(struct adapter *padapter, u8 *pbuf)
{
	struct set_ch_parm *set_ch_parm;
	struct mlme_ext_priv *pmlmeext = &padapter->mlmeextpriv;

	if (!pbuf)
		return H2C_PARAMETERS_ERROR;

	set_ch_parm = (struct set_ch_parm *)pbuf;

	DBG_871X(FUNC_NDEV_FMT" ch:%u, bw:%u, ch_offset:%u\n",
		FUNC_NDEV_ARG(padapter->pnetdev),
		set_ch_parm->ch, set_ch_parm->bw, set_ch_parm->ch_offset);

	pmlmeext->cur_channel = set_ch_parm->ch;
	pmlmeext->cur_ch_offset = set_ch_parm->ch_offset;
	pmlmeext->cur_bwmode = set_ch_parm->bw;

	set_channel_bwmode(padapter, set_ch_parm->ch, set_ch_parm->ch_offset, set_ch_parm->bw);

	return	H2C_SUCCESS;
}

u8 set_chplan_hdl(struct adapter *padapter, unsigned char *pbuf)
{
	struct SetChannelPlan_param *setChannelPlan_param;
	struct mlme_ext_priv *pmlmeext = &padapter->mlmeextpriv;

	if (!pbuf)
		return H2C_PARAMETERS_ERROR;

	setChannelPlan_param = (struct SetChannelPlan_param *)pbuf;

	pmlmeext->max_chan_nums = init_channel_set(padapter, setChannelPlan_param->channel_plan, pmlmeext->channel_set);
	init_channel_list(padapter, pmlmeext->channel_set, pmlmeext->max_chan_nums, &pmlmeext->channel_list);

	if (padapter->rtw_wdev && padapter->rtw_wdev->wiphy) {
		struct regulatory_request request;

		request.initiator = NL80211_REGDOM_SET_BY_DRIVER;
		rtw_reg_notifier(padapter->rtw_wdev->wiphy, &request);
	}

	return	H2C_SUCCESS;
}

u8 led_blink_hdl(struct adapter *padapter, unsigned char *pbuf)
{
	struct LedBlink_param *ledBlink_param;

	if (!pbuf)
		return H2C_PARAMETERS_ERROR;

	ledBlink_param = (struct LedBlink_param *)pbuf;
	return	H2C_SUCCESS;
}

u8 set_csa_hdl(struct adapter *padapter, unsigned char *pbuf)
{
	return	H2C_REJECTED;
}

/*  TDLS_ESTABLISHED	: write RCR DATA BIT */
/*  TDLS_CS_OFF		: go back to the channel linked with AP, terminating channel switch procedure */
/*  TDLS_INIT_CH_SEN	: init channel sensing, receive all data and mgnt frame */
/*  TDLS_DONE_CH_SEN: channel sensing and report candidate channel */
/*  TDLS_OFF_CH		: first time set channel to off channel */
/*  TDLS_BASE_CH		: go back tp the channel linked with AP when set base channel as target channel */
/*  TDLS_P_OFF_CH	: periodically go to off channel */
/*  TDLS_P_BASE_CH	: periodically go back to base channel */
/*  TDLS_RS_RCR		: restore RCR */
/*  TDLS_TEAR_STA	: free tdls sta */
u8 tdls_hdl(struct adapter *padapter, unsigned char *pbuf)
{
	return H2C_REJECTED;
}

u8 run_in_thread_hdl(struct adapter *padapter, u8 *pbuf)
{
	struct RunInThread_param *p;


	if (NULL == pbuf)
		return H2C_PARAMETERS_ERROR;
	p = (struct RunInThread_param *)pbuf;

	if (p->func)
		p->func(p->context);

	return H2C_SUCCESS;
}<|MERGE_RESOLUTION|>--- conflicted
+++ resolved
@@ -1959,11 +1959,7 @@
 
 			break;
 
-<<<<<<< HEAD
-		case RTW_WLAN_ACTION_ADDBA_RESP: /* ADDBA response */
-=======
 		case WLAN_ACTION_ADDBA_RESP: /* ADDBA response */
->>>>>>> f642729d
 			status = get_unaligned_le16(&frame_body[3]);
 			tid = ((frame_body[5] >> 2) & 0x7);
 
