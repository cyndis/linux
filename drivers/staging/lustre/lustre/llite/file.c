--- conflicted
+++ resolved
@@ -429,11 +429,7 @@
 		if (!it_disposition(itp, DISP_OPEN_OPEN) ||
 		     it_open_error(DISP_OPEN_OPEN, itp))
 			goto out;
-<<<<<<< HEAD
-		ll_release_openhandle(file->f_dentry, itp);
-=======
 		ll_release_openhandle(inode, itp);
->>>>>>> e529fea9
 		goto out;
 	}
 
@@ -2178,11 +2174,7 @@
 
 	mutex_lock(&inode->i_mutex);
 
-<<<<<<< HEAD
-	rc = ll_setattr_raw(file->f_dentry, attr, true);
-=======
 	rc = ll_setattr_raw(file->f_path.dentry, attr, true);
->>>>>>> e529fea9
 	if (rc == -ENODATA)
 		rc = 0;
 
