// SPDX-License-Identifier: GPL-2.0
/*
 * GPL HEADER START
 *
 * DO NOT ALTER OR REMOVE COPYRIGHT NOTICES OR THIS FILE HEADER.
 *
 * This program is free software; you can redistribute it and/or modify
 * it under the terms of the GNU General Public License version 2 only,
 * as published by the Free Software Foundation.
 *
 * This program is distributed in the hope that it will be useful, but
 * WITHOUT ANY WARRANTY; without even the implied warranty of
 * MERCHANTABILITY or FITNESS FOR A PARTICULAR PURPOSE.  See the GNU
 * General Public License version 2 for more details (a copy is included
 * in the LICENSE file that accompanied this code).
 *
 * You should have received a copy of the GNU General Public License
 * version 2 along with this program; If not, see
 * http://www.gnu.org/licenses/gpl-2.0.html
 *
 * GPL HEADER END
 */
/*
 * Copyright (c) 2007, 2010, Oracle and/or its affiliates. All rights reserved.
 * Use is subject to license terms.
 *
 * Copyright (c) 2012, Intel Corporation.
 */
/*
 * This file is part of Lustre, http://www.lustre.org/
 * Lustre is a trademark of Sun Microsystems, Inc.
 */

#define DEBUG_SUBSYSTEM S_LNET

#include "selftest.h"
#include "console.h"

enum {
	LST_INIT_NONE		= 0,
	LST_INIT_WI_SERIAL,
	LST_INIT_WI_TEST,
	LST_INIT_RPC,
	LST_INIT_FW,
	LST_INIT_CONSOLE
};

static int lst_init_step = LST_INIT_NONE;

struct workqueue_struct *lst_serial_wq;
struct workqueue_struct **lst_test_wq;

static void
lnet_selftest_exit(void)
{
	int i;

	switch (lst_init_step) {
	case LST_INIT_CONSOLE:
		lstcon_console_fini();
		/* fall through */
	case LST_INIT_FW:
		sfw_shutdown();
		/* fall through */
	case LST_INIT_RPC:
		srpc_shutdown();
		/* fall through */
	case LST_INIT_WI_TEST:
		for (i = 0;
		     i < cfs_cpt_number(lnet_cpt_table()); i++) {
			if (!lst_test_wq[i])
				continue;
			destroy_workqueue(lst_test_wq[i]);
		}
<<<<<<< HEAD
		LIBCFS_FREE(lst_sched_test,
			    sizeof(lst_sched_test[0]) *
			    cfs_cpt_number(lnet_cpt_table()));
		lst_sched_test = NULL;
=======
		kvfree(lst_test_wq);
		lst_test_wq = NULL;
>>>>>>> 661e50bc
		/* fall through */
	case LST_INIT_WI_SERIAL:
		destroy_workqueue(lst_serial_wq);
		lst_serial_wq = NULL;
	case LST_INIT_NONE:
		break;
	default:
		LBUG();
	}
}

static int
lnet_selftest_init(void)
{
	int nscheds;
	int rc = -ENOMEM;
	int i;

	lst_serial_wq = alloc_ordered_workqueue("lst_s", 0);
	if (!lst_serial_wq) {
		CERROR("Failed to create serial WI scheduler for LST\n");
		return -ENOMEM;
	}
	lst_init_step = LST_INIT_WI_SERIAL;

	nscheds = cfs_cpt_number(lnet_cpt_table());
	lst_test_wq = kvmalloc_array(nscheds, sizeof(lst_test_wq[0]),
					GFP_KERNEL | __GFP_ZERO);
	if (!lst_test_wq) {
		rc = -ENOMEM;
		goto error;
	}

	lst_init_step = LST_INIT_WI_TEST;
	for (i = 0; i < nscheds; i++) {
		int nthrs = cfs_cpt_weight(lnet_cpt_table(), i);
		struct workqueue_attrs attrs = {0};
		cpumask_var_t *mask = cfs_cpt_cpumask(lnet_cpt_table(), i);

		/* reserve at least one CPU for LND */
		nthrs = max(nthrs - 1, 1);
		lst_test_wq[i] = alloc_workqueue("lst_t", WQ_UNBOUND, nthrs);
		if (!lst_test_wq[i]) {
			CWARN("Failed to create CPU partition affinity WI scheduler %d for LST\n",
			      i);
			rc = -ENOMEM;
			goto error;
		}

		if (mask && alloc_cpumask_var(&attrs.cpumask, GFP_KERNEL)) {
			cpumask_copy(attrs.cpumask, *mask);
			apply_workqueue_attrs(lst_test_wq[i], &attrs);
			free_cpumask_var(attrs.cpumask);
		}
	}

	rc = srpc_startup();
	if (rc) {
		CERROR("LST can't startup rpc\n");
		goto error;
	}
	lst_init_step = LST_INIT_RPC;

	rc = sfw_startup();
	if (rc) {
		CERROR("LST can't startup framework\n");
		goto error;
	}
	lst_init_step = LST_INIT_FW;

	rc = lstcon_console_init();
	if (rc) {
		CERROR("LST can't startup console\n");
		goto error;
	}
	lst_init_step = LST_INIT_CONSOLE;
	return 0;
error:
	lnet_selftest_exit();
	return rc;
}

MODULE_AUTHOR("OpenSFS, Inc. <http://www.lustre.org/>");
MODULE_DESCRIPTION("LNet Selftest");
MODULE_VERSION("2.7.0");
MODULE_LICENSE("GPL");

module_init(lnet_selftest_init);
module_exit(lnet_selftest_exit);<|MERGE_RESOLUTION|>--- conflicted
+++ resolved
@@ -72,15 +72,8 @@
 				continue;
 			destroy_workqueue(lst_test_wq[i]);
 		}
-<<<<<<< HEAD
-		LIBCFS_FREE(lst_sched_test,
-			    sizeof(lst_sched_test[0]) *
-			    cfs_cpt_number(lnet_cpt_table()));
-		lst_sched_test = NULL;
-=======
 		kvfree(lst_test_wq);
 		lst_test_wq = NULL;
->>>>>>> 661e50bc
 		/* fall through */
 	case LST_INIT_WI_SERIAL:
 		destroy_workqueue(lst_serial_wq);
