--- conflicted
+++ resolved
@@ -257,11 +257,8 @@
 /* This function maps kernel space memory to user space memory. */
 static int bridge_mmap(struct file *filp, struct vm_area_struct *vma)
 {
-<<<<<<< HEAD
-=======
 	unsigned long base_pgoff;
 	int status;
->>>>>>> 4988abf1
 	struct omap_dsp_platform_data *pdata =
 					omap_dspbridge_dev->dev.platform_data;
 
@@ -273,11 +270,6 @@
 		vma->vm_start, vma->vm_end, vma->vm_page_prot,
 		vma->vm_flags);
 
-<<<<<<< HEAD
-	return vm_iomap_memory(vma,
-			       pdata->phys_mempool_base,
-			       pdata->phys_mempool_size);
-=======
 	/*
 	 * vm_iomap_memory() expects vma->vm_pgoff to be expressed as an offset
 	 * from the start of the physical memory pool, but we're called with
@@ -303,7 +295,6 @@
 	vma->vm_pgoff += base_pgoff;
 
 	return status;
->>>>>>> 4988abf1
 }
 
 static const struct file_operations bridge_fops = {
