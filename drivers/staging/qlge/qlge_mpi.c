--- conflicted
+++ resolved
@@ -238,11 +238,7 @@
 	if (status) {
 		netif_err(qdev, drv, qdev->ndev,
 			  "Could not read MPI, resetting RISC!\n");
-<<<<<<< HEAD
-		ql_queue_fw_error(qdev);
-=======
 		qlge_queue_fw_error(qdev);
->>>>>>> f642729d
 	} else {
 		/* Wake up the sleeping mpi_idc_work thread that is
 		 * waiting for this event.
@@ -349,11 +345,7 @@
 
 	mbcp->out_count = 6;
 
-<<<<<<< HEAD
-	status = ql_get_mb_sts(qdev, mbcp);
-=======
 	status = qlge_get_mb_sts(qdev, mbcp);
->>>>>>> f642729d
 	if (status) {
 		netif_err(qdev, drv, qdev->ndev, "Lost AEN broken!\n");
 	} else {
@@ -411,17 +403,10 @@
 	}
 
 	switch (mbcp->mbox_out[0]) {
-<<<<<<< HEAD
-	/* This case is only active when we arrive here
-	 * as a result of issuing a mailbox command to
-	 * the firmware.
-	 */
-=======
 		/* This case is only active when we arrive here
 		 * as a result of issuing a mailbox command to
 		 * the firmware.
 		 */
->>>>>>> f642729d
 	case MB_CMD_STS_INTRMDT:
 	case MB_CMD_STS_GOOD:
 	case MB_CMD_STS_INVLD_CMD:
