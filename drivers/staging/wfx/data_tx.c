--- conflicted
+++ resolved
@@ -30,10 +30,6 @@
 			return -1;
 		}
 		return rate->idx + 14;
-	}
-	if (rate->idx >= band->n_bitrates) {
-		WARN(1, "wrong rate->idx value: %d", rate->idx);
-		return -1;
 	}
 	// WFx only support 2GHz, else band information should be retrieved
 	// from ieee80211_tx_info
@@ -335,6 +331,7 @@
 {
 	struct hif_msg *hif_msg;
 	struct hif_req_tx *req;
+	struct wfx_tx_priv *tx_priv;
 	struct ieee80211_tx_info *tx_info = IEEE80211_SKB_CB(skb);
 	struct ieee80211_key_conf *hw_key = tx_info->control.hw_key;
 	struct ieee80211_hdr *hdr = (struct ieee80211_hdr *)skb->data;
@@ -348,21 +345,14 @@
 
 	// From now tx_info->control is unusable
 	memset(tx_info->rate_driver_data, 0, sizeof(struct wfx_tx_priv));
-<<<<<<< HEAD
-=======
 	// Fill tx_priv
 	tx_priv = (struct wfx_tx_priv *)tx_info->rate_driver_data;
 	tx_priv->icv_size = wfx_tx_get_icv_len(hw_key);
->>>>>>> f642729d
 
 	// Fill hif_msg
 	WARN(skb_headroom(skb) < wmsg_len, "not enough space in skb");
 	WARN(offset & 1, "attempt to transmit an unaligned frame");
-<<<<<<< HEAD
-	skb_put(skb, wfx_tx_get_icv_len(hw_key));
-=======
 	skb_put(skb, tx_priv->icv_size);
->>>>>>> f642729d
 	skb_push(skb, wmsg_len);
 	memset(skb->data, 0, wmsg_len);
 	hif_msg = (struct hif_msg *)skb->data;
@@ -498,10 +488,7 @@
 
 void wfx_tx_confirm_cb(struct wfx_dev *wdev, const struct hif_cnf_tx *arg)
 {
-<<<<<<< HEAD
-=======
 	const struct wfx_tx_priv *tx_priv;
->>>>>>> f642729d
 	struct ieee80211_tx_info *tx_info;
 	struct wfx_vif *wvif;
 	struct sk_buff *skb;
@@ -513,10 +500,7 @@
 		return;
 	}
 	tx_info = IEEE80211_SKB_CB(skb);
-<<<<<<< HEAD
-=======
 	tx_priv = wfx_skb_tx_priv(skb);
->>>>>>> f642729d
 	wvif = wdev_to_wvif(wdev, ((struct hif_msg *)skb->data)->interface);
 	WARN_ON(!wvif);
 	if (!wvif)
@@ -525,11 +509,8 @@
 	// Note that wfx_pending_get_pkt_us_delay() get data from tx_info
 	_trace_tx_stats(arg, skb, wfx_pending_get_pkt_us_delay(wdev, skb));
 	wfx_tx_fill_rates(wdev, tx_info, arg);
-<<<<<<< HEAD
-=======
 	skb_trim(skb, skb->len - tx_priv->icv_size);
 
->>>>>>> f642729d
 	// From now, you can touch to tx_info->status, but do not touch to
 	// tx_priv anymore
 	// FIXME: use ieee80211_tx_info_clear_status()
