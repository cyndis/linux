// SPDX-License-Identifier: GPL-2.0
/*
 * Virtio-based remote processor messaging bus
 *
 * Copyright (C) 2011 Texas Instruments, Inc.
 * Copyright (C) 2011 Google, Inc.
 *
 * Ohad Ben-Cohen <ohad@wizery.com>
 * Brian Swetland <swetland@google.com>
 */

#define pr_fmt(fmt) "%s: " fmt, __func__

#include <linux/dma-mapping.h>
#include <linux/idr.h>
#include <linux/jiffies.h>
#include <linux/kernel.h>
#include <linux/module.h>
#include <linux/mutex.h>
#include <linux/of_device.h>
#include <linux/rpmsg.h>
#include <linux/rpmsg/byteorder.h>
#include <linux/rpmsg/ns.h>
#include <linux/scatterlist.h>
#include <linux/slab.h>
#include <linux/sched.h>
#include <linux/virtio.h>
#include <linux/virtio_ids.h>
#include <linux/virtio_config.h>
#include <linux/wait.h>

#include "rpmsg_internal.h"

/**
 * struct virtproc_info - virtual remote processor state
 * @vdev:	the virtio device
 * @rvq:	rx virtqueue
 * @svq:	tx virtqueue
 * @rbufs:	kernel address of rx buffers
 * @sbufs:	kernel address of tx buffers
 * @num_bufs:	total number of buffers for rx and tx
 * @buf_size:   size of one rx or tx buffer
 * @last_sbuf:	index of last tx buffer used
 * @bufs_dma:	dma base addr of the buffers
 * @tx_lock:	protects svq, sbufs and sleepers, to allow concurrent senders.
 *		sending a message might require waking up a dozing remote
 *		processor, which involves sleeping, hence the mutex.
 * @endpoints:	idr of local endpoints, allows fast retrieval
 * @endpoints_lock: lock of the endpoints set
 * @sendq:	wait queue of sending contexts waiting for a tx buffers
 * @sleepers:	number of senders that are waiting for a tx buffer
 *
 * This structure stores the rpmsg state of a given virtio remote processor
 * device (there might be several virtio proc devices for each physical
 * remote processor).
 */
struct virtproc_info {
	struct virtio_device *vdev;
	struct virtqueue *rvq, *svq;
	void *rbufs, *sbufs;
	unsigned int num_bufs;
	unsigned int buf_size;
	int last_sbuf;
	dma_addr_t bufs_dma;
	struct mutex tx_lock;
	struct idr endpoints;
	struct mutex endpoints_lock;
	wait_queue_head_t sendq;
	atomic_t sleepers;
};

/* The feature bitmap for virtio rpmsg */
#define VIRTIO_RPMSG_F_NS	0 /* RP supports name service notifications */

/**
 * struct rpmsg_hdr - common header for all rpmsg messages
 * @src: source address
 * @dst: destination address
 * @reserved: reserved for future use
 * @len: length of payload (in bytes)
 * @flags: message flags
 * @data: @len bytes of message payload data
 *
 * Every message sent(/received) on the rpmsg bus begins with this header.
 */
struct rpmsg_hdr {
	__rpmsg32 src;
	__rpmsg32 dst;
	__rpmsg32 reserved;
	__rpmsg16 len;
	__rpmsg16 flags;
	u8 data[];
} __packed;


/**
 * struct virtio_rpmsg_channel - rpmsg channel descriptor
 * @rpdev: the rpmsg channel device
 * @vrp: the virtio remote processor device this channel belongs to
 *
<<<<<<< HEAD
 * @RPMSG_NS_CREATE: a new remote service was just created
 * @RPMSG_NS_DESTROY: a known remote service was just destroyed
 */
enum rpmsg_ns_flags {
	RPMSG_NS_CREATE		= 0,
	RPMSG_NS_DESTROY	= 1,
};

/**
 * struct virtio_rpmsg_channel - rpmsg channel descriptor
 * @rpdev: the rpmsg channel device
 * @vrp: the virtio remote processor device this channel belongs to
 *
=======
>>>>>>> 356006a6
 * This structure stores the channel that links the rpmsg device to the virtio
 * remote processor device.
 */
struct virtio_rpmsg_channel {
	struct rpmsg_device rpdev;

	struct virtproc_info *vrp;
};

#define to_virtio_rpmsg_channel(_rpdev) \
	container_of(_rpdev, struct virtio_rpmsg_channel, rpdev)

/*
 * We're allocating buffers of 512 bytes each for communications. The
 * number of buffers will be computed from the number of buffers supported
 * by the vring, upto a maximum of 512 buffers (256 in each direction).
 *
 * Each buffer will have 16 bytes for the msg header and 496 bytes for
 * the payload.
 *
 * This will utilize a maximum total space of 256KB for the buffers.
 *
 * We might also want to add support for user-provided buffers in time.
 * This will allow bigger buffer size flexibility, and can also be used
 * to achieve zero-copy messaging.
 *
 * Note that these numbers are purely a decision of this driver - we
 * can change this without changing anything in the firmware of the remote
 * processor.
 */
#define MAX_RPMSG_NUM_BUFS	(512)
#define MAX_RPMSG_BUF_SIZE	(512)

/*
 * Local addresses are dynamically allocated on-demand.
 * We do not dynamically assign addresses from the low 1024 range,
 * in order to reserve that address range for predefined services.
 */
#define RPMSG_RESERVED_ADDRESSES	(1024)

static void virtio_rpmsg_destroy_ept(struct rpmsg_endpoint *ept);
static int virtio_rpmsg_send(struct rpmsg_endpoint *ept, void *data, int len);
static int virtio_rpmsg_sendto(struct rpmsg_endpoint *ept, void *data, int len,
			       u32 dst);
static int virtio_rpmsg_send_offchannel(struct rpmsg_endpoint *ept, u32 src,
					u32 dst, void *data, int len);
static int virtio_rpmsg_trysend(struct rpmsg_endpoint *ept, void *data, int len);
static int virtio_rpmsg_trysendto(struct rpmsg_endpoint *ept, void *data,
				  int len, u32 dst);
static int virtio_rpmsg_trysend_offchannel(struct rpmsg_endpoint *ept, u32 src,
					   u32 dst, void *data, int len);
static struct rpmsg_device *__rpmsg_create_channel(struct virtproc_info *vrp,
						   struct rpmsg_channel_info *chinfo);

static const struct rpmsg_endpoint_ops virtio_endpoint_ops = {
	.destroy_ept = virtio_rpmsg_destroy_ept,
	.send = virtio_rpmsg_send,
	.sendto = virtio_rpmsg_sendto,
	.send_offchannel = virtio_rpmsg_send_offchannel,
	.trysend = virtio_rpmsg_trysend,
	.trysendto = virtio_rpmsg_trysendto,
	.trysend_offchannel = virtio_rpmsg_trysend_offchannel,
};

/**
 * rpmsg_sg_init - initialize scatterlist according to cpu address location
 * @sg: scatterlist to fill
 * @cpu_addr: virtual address of the buffer
 * @len: buffer length
 *
 * An internal function filling scatterlist according to virtual address
 * location (in vmalloc or in kernel).
 */
static void
rpmsg_sg_init(struct scatterlist *sg, void *cpu_addr, unsigned int len)
{
	if (is_vmalloc_addr(cpu_addr)) {
		sg_init_table(sg, 1);
		sg_set_page(sg, vmalloc_to_page(cpu_addr), len,
			    offset_in_page(cpu_addr));
	} else {
		WARN_ON(!virt_addr_valid(cpu_addr));
		sg_init_one(sg, cpu_addr, len);
	}
}

/**
 * __ept_release() - deallocate an rpmsg endpoint
 * @kref: the ept's reference count
 *
 * This function deallocates an ept, and is invoked when its @kref refcount
 * drops to zero.
 *
 * Never invoke this function directly!
 */
static void __ept_release(struct kref *kref)
{
	struct rpmsg_endpoint *ept = container_of(kref, struct rpmsg_endpoint,
						  refcount);
	/*
	 * At this point no one holds a reference to ept anymore,
	 * so we can directly free it
	 */
	kfree(ept);
}

/* for more info, see below documentation of rpmsg_create_ept() */
static struct rpmsg_endpoint *__rpmsg_create_ept(struct virtproc_info *vrp,
						 struct rpmsg_device *rpdev,
						 rpmsg_rx_cb_t cb,
						 void *priv, u32 addr)
{
	int id_min, id_max, id;
	struct rpmsg_endpoint *ept;
	struct device *dev = rpdev ? &rpdev->dev : &vrp->vdev->dev;

	ept = kzalloc(sizeof(*ept), GFP_KERNEL);
	if (!ept)
		return NULL;

	kref_init(&ept->refcount);
	mutex_init(&ept->cb_lock);

	ept->rpdev = rpdev;
	ept->cb = cb;
	ept->priv = priv;
	ept->ops = &virtio_endpoint_ops;

	/* do we need to allocate a local address ? */
	if (addr == RPMSG_ADDR_ANY) {
		id_min = RPMSG_RESERVED_ADDRESSES;
		id_max = 0;
	} else {
		id_min = addr;
		id_max = addr + 1;
	}

	mutex_lock(&vrp->endpoints_lock);

	/* bind the endpoint to an rpmsg address (and allocate one if needed) */
	id = idr_alloc(&vrp->endpoints, ept, id_min, id_max, GFP_KERNEL);
	if (id < 0) {
		dev_err(dev, "idr_alloc failed: %d\n", id);
		goto free_ept;
	}
	ept->addr = id;

	mutex_unlock(&vrp->endpoints_lock);

	return ept;

free_ept:
	mutex_unlock(&vrp->endpoints_lock);
	kref_put(&ept->refcount, __ept_release);
	return NULL;
}

static struct rpmsg_device *virtio_rpmsg_create_channel(struct rpmsg_device *rpdev,
							struct rpmsg_channel_info *chinfo)
{
	struct virtio_rpmsg_channel *vch = to_virtio_rpmsg_channel(rpdev);
	struct virtproc_info *vrp = vch->vrp;

	return __rpmsg_create_channel(vrp, chinfo);
}

static int virtio_rpmsg_release_channel(struct rpmsg_device *rpdev,
					struct rpmsg_channel_info *chinfo)
{
	struct virtio_rpmsg_channel *vch = to_virtio_rpmsg_channel(rpdev);
	struct virtproc_info *vrp = vch->vrp;

	return rpmsg_unregister_device(&vrp->vdev->dev, chinfo);
}

static struct rpmsg_endpoint *virtio_rpmsg_create_ept(struct rpmsg_device *rpdev,
						      rpmsg_rx_cb_t cb,
						      void *priv,
						      struct rpmsg_channel_info chinfo)
{
	struct virtio_rpmsg_channel *vch = to_virtio_rpmsg_channel(rpdev);

	return __rpmsg_create_ept(vch->vrp, rpdev, cb, priv, chinfo.src);
}

/**
 * __rpmsg_destroy_ept() - destroy an existing rpmsg endpoint
 * @vrp: virtproc which owns this ept
 * @ept: endpoing to destroy
 *
 * An internal function which destroy an ept without assuming it is
 * bound to an rpmsg channel. This is needed for handling the internal
 * name service endpoint, which isn't bound to an rpmsg channel.
 * See also __rpmsg_create_ept().
 */
static void
__rpmsg_destroy_ept(struct virtproc_info *vrp, struct rpmsg_endpoint *ept)
{
	/* make sure new inbound messages can't find this ept anymore */
	mutex_lock(&vrp->endpoints_lock);
	idr_remove(&vrp->endpoints, ept->addr);
	mutex_unlock(&vrp->endpoints_lock);

	/* make sure in-flight inbound messages won't invoke cb anymore */
	mutex_lock(&ept->cb_lock);
	ept->cb = NULL;
	mutex_unlock(&ept->cb_lock);

	kref_put(&ept->refcount, __ept_release);
}

static void virtio_rpmsg_destroy_ept(struct rpmsg_endpoint *ept)
{
	struct virtio_rpmsg_channel *vch = to_virtio_rpmsg_channel(ept->rpdev);

	__rpmsg_destroy_ept(vch->vrp, ept);
}

static int virtio_rpmsg_announce_create(struct rpmsg_device *rpdev)
{
	struct virtio_rpmsg_channel *vch = to_virtio_rpmsg_channel(rpdev);
	struct virtproc_info *vrp = vch->vrp;
	struct device *dev = &rpdev->dev;
	int err = 0;

	/* need to tell remote processor's name service about this channel ? */
	if (rpdev->announce && rpdev->ept &&
	    virtio_has_feature(vrp->vdev, VIRTIO_RPMSG_F_NS)) {
		struct rpmsg_ns_msg nsm;

		strncpy(nsm.name, rpdev->id.name, RPMSG_NAME_SIZE);
		nsm.addr = cpu_to_rpmsg32(rpdev, rpdev->ept->addr);
		nsm.flags = cpu_to_rpmsg32(rpdev, RPMSG_NS_CREATE);

		err = rpmsg_sendto(rpdev->ept, &nsm, sizeof(nsm), RPMSG_NS_ADDR);
		if (err)
			dev_err(dev, "failed to announce service %d\n", err);
	}

	return err;
}

static int virtio_rpmsg_announce_destroy(struct rpmsg_device *rpdev)
{
	struct virtio_rpmsg_channel *vch = to_virtio_rpmsg_channel(rpdev);
	struct virtproc_info *vrp = vch->vrp;
	struct device *dev = &rpdev->dev;
	int err = 0;

	/* tell remote processor's name service we're removing this channel */
	if (rpdev->announce && rpdev->ept &&
	    virtio_has_feature(vrp->vdev, VIRTIO_RPMSG_F_NS)) {
		struct rpmsg_ns_msg nsm;

		strncpy(nsm.name, rpdev->id.name, RPMSG_NAME_SIZE);
		nsm.addr = cpu_to_rpmsg32(rpdev, rpdev->ept->addr);
		nsm.flags = cpu_to_rpmsg32(rpdev, RPMSG_NS_DESTROY);

		err = rpmsg_sendto(rpdev->ept, &nsm, sizeof(nsm), RPMSG_NS_ADDR);
		if (err)
			dev_err(dev, "failed to announce service %d\n", err);
	}

	return err;
}

static const struct rpmsg_device_ops virtio_rpmsg_ops = {
	.create_channel = virtio_rpmsg_create_channel,
	.release_channel = virtio_rpmsg_release_channel,
	.create_ept = virtio_rpmsg_create_ept,
	.announce_create = virtio_rpmsg_announce_create,
	.announce_destroy = virtio_rpmsg_announce_destroy,
};

static void virtio_rpmsg_release_device(struct device *dev)
{
	struct rpmsg_device *rpdev = to_rpmsg_device(dev);
	struct virtio_rpmsg_channel *vch = to_virtio_rpmsg_channel(rpdev);

	kfree(vch);
}

/*
 * create an rpmsg channel using its name and address info.
 * this function will be used to create both static and dynamic
 * channels.
 */
static struct rpmsg_device *__rpmsg_create_channel(struct virtproc_info *vrp,
						   struct rpmsg_channel_info *chinfo)
{
	struct virtio_rpmsg_channel *vch;
	struct rpmsg_device *rpdev;
	struct device *tmp, *dev = &vrp->vdev->dev;
	int ret;

	/* make sure a similar channel doesn't already exist */
	tmp = rpmsg_find_device(dev, chinfo);
	if (tmp) {
		/* decrement the matched device's refcount back */
		put_device(tmp);
		dev_err(dev, "channel %s:%x:%x already exist\n",
				chinfo->name, chinfo->src, chinfo->dst);
		return NULL;
	}

	vch = kzalloc(sizeof(*vch), GFP_KERNEL);
	if (!vch)
		return NULL;

	/* Link the channel to our vrp */
	vch->vrp = vrp;

	/* Assign public information to the rpmsg_device */
	rpdev = &vch->rpdev;
	rpdev->src = chinfo->src;
	rpdev->dst = chinfo->dst;
	rpdev->ops = &virtio_rpmsg_ops;
	rpdev->little_endian = virtio_is_little_endian(vrp->vdev);

	/*
	 * rpmsg server channels has predefined local address (for now),
	 * and their existence needs to be announced remotely
	 */
	rpdev->announce = rpdev->src != RPMSG_ADDR_ANY;

	strncpy(rpdev->id.name, chinfo->name, RPMSG_NAME_SIZE);

	rpdev->dev.parent = &vrp->vdev->dev;
	rpdev->dev.release = virtio_rpmsg_release_device;
	ret = rpmsg_register_device(rpdev);
	if (ret)
		return NULL;

	return rpdev;
}

/* super simple buffer "allocator" that is just enough for now */
static void *get_a_tx_buf(struct virtproc_info *vrp)
{
	unsigned int len;
	void *ret;

	/* support multiple concurrent senders */
	mutex_lock(&vrp->tx_lock);

	/*
	 * either pick the next unused tx buffer
	 * (half of our buffers are used for sending messages)
	 */
	if (vrp->last_sbuf < vrp->num_bufs / 2)
		ret = vrp->sbufs + vrp->buf_size * vrp->last_sbuf++;
	/* or recycle a used one */
	else
		ret = virtqueue_get_buf(vrp->svq, &len);

	mutex_unlock(&vrp->tx_lock);

	return ret;
}

/**
 * rpmsg_upref_sleepers() - enable "tx-complete" interrupts, if needed
 * @vrp: virtual remote processor state
 *
 * This function is called before a sender is blocked, waiting for
 * a tx buffer to become available.
 *
 * If we already have blocking senders, this function merely increases
 * the "sleepers" reference count, and exits.
 *
 * Otherwise, if this is the first sender to block, we also enable
 * virtio's tx callbacks, so we'd be immediately notified when a tx
 * buffer is consumed (we rely on virtio's tx callback in order
 * to wake up sleeping senders as soon as a tx buffer is used by the
 * remote processor).
 */
static void rpmsg_upref_sleepers(struct virtproc_info *vrp)
{
	/* support multiple concurrent senders */
	mutex_lock(&vrp->tx_lock);

	/* are we the first sleeping context waiting for tx buffers ? */
	if (atomic_inc_return(&vrp->sleepers) == 1)
		/* enable "tx-complete" interrupts before dozing off */
		virtqueue_enable_cb(vrp->svq);

	mutex_unlock(&vrp->tx_lock);
}

/**
 * rpmsg_downref_sleepers() - disable "tx-complete" interrupts, if needed
 * @vrp: virtual remote processor state
 *
 * This function is called after a sender, that waited for a tx buffer
 * to become available, is unblocked.
 *
 * If we still have blocking senders, this function merely decreases
 * the "sleepers" reference count, and exits.
 *
 * Otherwise, if there are no more blocking senders, we also disable
 * virtio's tx callbacks, to avoid the overhead incurred with handling
 * those (now redundant) interrupts.
 */
static void rpmsg_downref_sleepers(struct virtproc_info *vrp)
{
	/* support multiple concurrent senders */
	mutex_lock(&vrp->tx_lock);

	/* are we the last sleeping context waiting for tx buffers ? */
	if (atomic_dec_and_test(&vrp->sleepers))
		/* disable "tx-complete" interrupts */
		virtqueue_disable_cb(vrp->svq);

	mutex_unlock(&vrp->tx_lock);
}

/**
 * rpmsg_send_offchannel_raw() - send a message across to the remote processor
 * @rpdev: the rpmsg channel
 * @src: source address
 * @dst: destination address
 * @data: payload of message
 * @len: length of payload
 * @wait: indicates whether caller should block in case no TX buffers available
 *
 * This function is the base implementation for all of the rpmsg sending API.
 *
 * It will send @data of length @len to @dst, and say it's from @src. The
 * message will be sent to the remote processor which the @rpdev channel
 * belongs to.
 *
 * The message is sent using one of the TX buffers that are available for
 * communication with this remote processor.
 *
 * If @wait is true, the caller will be blocked until either a TX buffer is
 * available, or 15 seconds elapses (we don't want callers to
 * sleep indefinitely due to misbehaving remote processors), and in that
 * case -ERESTARTSYS is returned. The number '15' itself was picked
 * arbitrarily; there's little point in asking drivers to provide a timeout
 * value themselves.
 *
 * Otherwise, if @wait is false, and there are no TX buffers available,
 * the function will immediately fail, and -ENOMEM will be returned.
 *
 * Normally drivers shouldn't use this function directly; instead, drivers
 * should use the appropriate rpmsg_{try}send{to, _offchannel} API
 * (see include/linux/rpmsg.h).
 *
 * Returns 0 on success and an appropriate error value on failure.
 */
static int rpmsg_send_offchannel_raw(struct rpmsg_device *rpdev,
				     u32 src, u32 dst,
				     void *data, int len, bool wait)
{
	struct virtio_rpmsg_channel *vch = to_virtio_rpmsg_channel(rpdev);
	struct virtproc_info *vrp = vch->vrp;
	struct device *dev = &rpdev->dev;
	struct scatterlist sg;
	struct rpmsg_hdr *msg;
	int err;

	/* bcasting isn't allowed */
	if (src == RPMSG_ADDR_ANY || dst == RPMSG_ADDR_ANY) {
		dev_err(dev, "invalid addr (src 0x%x, dst 0x%x)\n", src, dst);
		return -EINVAL;
	}

	/*
	 * We currently use fixed-sized buffers, and therefore the payload
	 * length is limited.
	 *
	 * One of the possible improvements here is either to support
	 * user-provided buffers (and then we can also support zero-copy
	 * messaging), or to improve the buffer allocator, to support
	 * variable-length buffer sizes.
	 */
	if (len > vrp->buf_size - sizeof(struct rpmsg_hdr)) {
		dev_err(dev, "message is too big (%d)\n", len);
		return -EMSGSIZE;
	}

	/* grab a buffer */
	msg = get_a_tx_buf(vrp);
	if (!msg && !wait)
		return -ENOMEM;

	/* no free buffer ? wait for one (but bail after 15 seconds) */
	while (!msg) {
		/* enable "tx-complete" interrupts, if not already enabled */
		rpmsg_upref_sleepers(vrp);

		/*
		 * sleep until a free buffer is available or 15 secs elapse.
		 * the timeout period is not configurable because there's
		 * little point in asking drivers to specify that.
		 * if later this happens to be required, it'd be easy to add.
		 */
		err = wait_event_interruptible_timeout(vrp->sendq,
					(msg = get_a_tx_buf(vrp)),
					msecs_to_jiffies(15000));

		/* disable "tx-complete" interrupts if we're the last sleeper */
		rpmsg_downref_sleepers(vrp);

		/* timeout ? */
		if (!err) {
			dev_err(dev, "timeout waiting for a tx buffer\n");
			return -ERESTARTSYS;
		}
	}

	msg->len = cpu_to_rpmsg16(rpdev, len);
	msg->flags = 0;
	msg->src = cpu_to_rpmsg32(rpdev, src);
	msg->dst = cpu_to_rpmsg32(rpdev, dst);
	msg->reserved = 0;
	memcpy(msg->data, data, len);

	dev_dbg(dev, "TX From 0x%x, To 0x%x, Len %d, Flags %d, Reserved %d\n",
		src, dst, len, msg->flags, msg->reserved);
#if defined(CONFIG_DYNAMIC_DEBUG)
	dynamic_hex_dump("rpmsg_virtio TX: ", DUMP_PREFIX_NONE, 16, 1,
			 msg, sizeof(*msg) + len, true);
#endif

	rpmsg_sg_init(&sg, msg, sizeof(*msg) + len);

	mutex_lock(&vrp->tx_lock);

	/* add message to the remote processor's virtqueue */
	err = virtqueue_add_outbuf(vrp->svq, &sg, 1, msg, GFP_KERNEL);
	if (err) {
		/*
		 * need to reclaim the buffer here, otherwise it's lost
		 * (memory won't leak, but rpmsg won't use it again for TX).
		 * this will wait for a buffer management overhaul.
		 */
		dev_err(dev, "virtqueue_add_outbuf failed: %d\n", err);
		goto out;
	}

	/* tell the remote processor it has a pending message to read */
	virtqueue_kick(vrp->svq);
out:
	mutex_unlock(&vrp->tx_lock);
	return err;
}

static int virtio_rpmsg_send(struct rpmsg_endpoint *ept, void *data, int len)
{
	struct rpmsg_device *rpdev = ept->rpdev;
	u32 src = ept->addr, dst = rpdev->dst;

	return rpmsg_send_offchannel_raw(rpdev, src, dst, data, len, true);
}

static int virtio_rpmsg_sendto(struct rpmsg_endpoint *ept, void *data, int len,
			       u32 dst)
{
	struct rpmsg_device *rpdev = ept->rpdev;
	u32 src = ept->addr;

	return rpmsg_send_offchannel_raw(rpdev, src, dst, data, len, true);
}

static int virtio_rpmsg_send_offchannel(struct rpmsg_endpoint *ept, u32 src,
					u32 dst, void *data, int len)
{
	struct rpmsg_device *rpdev = ept->rpdev;

	return rpmsg_send_offchannel_raw(rpdev, src, dst, data, len, true);
}

static int virtio_rpmsg_trysend(struct rpmsg_endpoint *ept, void *data, int len)
{
	struct rpmsg_device *rpdev = ept->rpdev;
	u32 src = ept->addr, dst = rpdev->dst;

	return rpmsg_send_offchannel_raw(rpdev, src, dst, data, len, false);
}

static int virtio_rpmsg_trysendto(struct rpmsg_endpoint *ept, void *data,
				  int len, u32 dst)
{
	struct rpmsg_device *rpdev = ept->rpdev;
	u32 src = ept->addr;

	return rpmsg_send_offchannel_raw(rpdev, src, dst, data, len, false);
}

static int virtio_rpmsg_trysend_offchannel(struct rpmsg_endpoint *ept, u32 src,
					   u32 dst, void *data, int len)
{
	struct rpmsg_device *rpdev = ept->rpdev;

	return rpmsg_send_offchannel_raw(rpdev, src, dst, data, len, false);
}

static int rpmsg_recv_single(struct virtproc_info *vrp, struct device *dev,
			     struct rpmsg_hdr *msg, unsigned int len)
{
	struct rpmsg_endpoint *ept;
	struct scatterlist sg;
	bool little_endian = virtio_is_little_endian(vrp->vdev);
	unsigned int msg_len = __rpmsg16_to_cpu(little_endian, msg->len);
	int err;

	dev_dbg(dev, "From: 0x%x, To: 0x%x, Len: %d, Flags: %d, Reserved: %d\n",
		__rpmsg32_to_cpu(little_endian, msg->src),
		__rpmsg32_to_cpu(little_endian, msg->dst), msg_len,
		__rpmsg16_to_cpu(little_endian, msg->flags),
		__rpmsg32_to_cpu(little_endian, msg->reserved));
#if defined(CONFIG_DYNAMIC_DEBUG)
	dynamic_hex_dump("rpmsg_virtio RX: ", DUMP_PREFIX_NONE, 16, 1,
			 msg, sizeof(*msg) + msg_len, true);
#endif

	/*
	 * We currently use fixed-sized buffers, so trivially sanitize
	 * the reported payload length.
	 */
	if (len > vrp->buf_size ||
	    msg_len > (len - sizeof(struct rpmsg_hdr))) {
		dev_warn(dev, "inbound msg too big: (%d, %d)\n", len, msg_len);
		return -EINVAL;
	}

	/* use the dst addr to fetch the callback of the appropriate user */
	mutex_lock(&vrp->endpoints_lock);

	ept = idr_find(&vrp->endpoints, __rpmsg32_to_cpu(little_endian, msg->dst));

	/* let's make sure no one deallocates ept while we use it */
	if (ept)
		kref_get(&ept->refcount);

	mutex_unlock(&vrp->endpoints_lock);

	if (ept) {
		/* make sure ept->cb doesn't go away while we use it */
		mutex_lock(&ept->cb_lock);

		if (ept->cb)
			ept->cb(ept->rpdev, msg->data, msg_len, ept->priv,
				__rpmsg32_to_cpu(little_endian, msg->src));

		mutex_unlock(&ept->cb_lock);

		/* farewell, ept, we don't need you anymore */
		kref_put(&ept->refcount, __ept_release);
	} else
		dev_warn(dev, "msg received with no recipient\n");

	/* publish the real size of the buffer */
	rpmsg_sg_init(&sg, msg, vrp->buf_size);

	/* add the buffer back to the remote processor's virtqueue */
	err = virtqueue_add_inbuf(vrp->rvq, &sg, 1, msg, GFP_KERNEL);
	if (err < 0) {
		dev_err(dev, "failed to add a virtqueue buffer: %d\n", err);
		return err;
	}

	return 0;
}

/* called when an rx buffer is used, and it's time to digest a message */
static void rpmsg_recv_done(struct virtqueue *rvq)
{
	struct virtproc_info *vrp = rvq->vdev->priv;
	struct device *dev = &rvq->vdev->dev;
	struct rpmsg_hdr *msg;
	unsigned int len, msgs_received = 0;
	int err;

	msg = virtqueue_get_buf(rvq, &len);
	if (!msg) {
		dev_err(dev, "uhm, incoming signal, but no used buffer ?\n");
		return;
	}

	while (msg) {
		err = rpmsg_recv_single(vrp, dev, msg, len);
		if (err)
			break;

		msgs_received++;

		msg = virtqueue_get_buf(rvq, &len);
	}

	dev_dbg(dev, "Received %u messages\n", msgs_received);

	/* tell the remote processor we added another available rx buffer */
	if (msgs_received)
		virtqueue_kick(vrp->rvq);
}

/*
 * This is invoked whenever the remote processor completed processing
 * a TX msg we just sent it, and the buffer is put back to the used ring.
 *
 * Normally, though, we suppress this "tx complete" interrupt in order to
 * avoid the incurred overhead.
 */
static void rpmsg_xmit_done(struct virtqueue *svq)
{
	struct virtproc_info *vrp = svq->vdev->priv;

	dev_dbg(&svq->vdev->dev, "%s\n", __func__);

	/* wake up potential senders that are waiting for a tx buffer */
	wake_up_interruptible(&vrp->sendq);
}

static int rpmsg_probe(struct virtio_device *vdev)
{
	vq_callback_t *vq_cbs[] = { rpmsg_recv_done, rpmsg_xmit_done };
	static const char * const names[] = { "input", "output" };
	struct virtqueue *vqs[2];
	struct virtproc_info *vrp;
	struct virtio_rpmsg_channel *vch;
	struct rpmsg_device *rpdev_ns;
	void *bufs_va;
	int err = 0, i;
	size_t total_buf_space;
	bool notify;

	vrp = kzalloc(sizeof(*vrp), GFP_KERNEL);
	if (!vrp)
		return -ENOMEM;

	vrp->vdev = vdev;

	idr_init(&vrp->endpoints);
	mutex_init(&vrp->endpoints_lock);
	mutex_init(&vrp->tx_lock);
	init_waitqueue_head(&vrp->sendq);

	/* We expect two virtqueues, rx and tx (and in this order) */
	err = virtio_find_vqs(vdev, 2, vqs, vq_cbs, names, NULL);
	if (err)
		goto free_vrp;

	vrp->rvq = vqs[0];
	vrp->svq = vqs[1];

	/* we expect symmetric tx/rx vrings */
	WARN_ON(virtqueue_get_vring_size(vrp->rvq) !=
		virtqueue_get_vring_size(vrp->svq));

	/* we need less buffers if vrings are small */
	if (virtqueue_get_vring_size(vrp->rvq) < MAX_RPMSG_NUM_BUFS / 2)
		vrp->num_bufs = virtqueue_get_vring_size(vrp->rvq) * 2;
	else
		vrp->num_bufs = MAX_RPMSG_NUM_BUFS;

	vrp->buf_size = MAX_RPMSG_BUF_SIZE;

	total_buf_space = vrp->num_bufs * vrp->buf_size;

	/* allocate coherent memory for the buffers */
	bufs_va = dma_alloc_coherent(vdev->dev.parent,
				     total_buf_space, &vrp->bufs_dma,
				     GFP_KERNEL);
	if (!bufs_va) {
		err = -ENOMEM;
		goto vqs_del;
	}

	dev_dbg(&vdev->dev, "buffers: va %pK, dma %pad\n",
		bufs_va, &vrp->bufs_dma);

	/* half of the buffers is dedicated for RX */
	vrp->rbufs = bufs_va;

	/* and half is dedicated for TX */
	vrp->sbufs = bufs_va + total_buf_space / 2;

	/* set up the receive buffers */
	for (i = 0; i < vrp->num_bufs / 2; i++) {
		struct scatterlist sg;
		void *cpu_addr = vrp->rbufs + i * vrp->buf_size;

		rpmsg_sg_init(&sg, cpu_addr, vrp->buf_size);

		err = virtqueue_add_inbuf(vrp->rvq, &sg, 1, cpu_addr,
					  GFP_KERNEL);
		WARN_ON(err); /* sanity check; this can't really happen */
	}

	/* suppress "tx-complete" interrupts */
	virtqueue_disable_cb(vrp->svq);

	vdev->priv = vrp;

	/* if supported by the remote processor, enable the name service */
	if (virtio_has_feature(vdev, VIRTIO_RPMSG_F_NS)) {
		vch = kzalloc(sizeof(*vch), GFP_KERNEL);
		if (!vch) {
			err = -ENOMEM;
			goto free_coherent;
		}

		/* Link the channel to our vrp */
		vch->vrp = vrp;

		/* Assign public information to the rpmsg_device */
		rpdev_ns = &vch->rpdev;
		rpdev_ns->ops = &virtio_rpmsg_ops;
		rpdev_ns->little_endian = virtio_is_little_endian(vrp->vdev);

		rpdev_ns->dev.parent = &vrp->vdev->dev;
		rpdev_ns->dev.release = virtio_rpmsg_release_device;

		err = rpmsg_ns_register_device(rpdev_ns);
		if (err)
			goto free_coherent;
	}

	/*
	 * Prepare to kick but don't notify yet - we can't do this before
	 * device is ready.
	 */
	notify = virtqueue_kick_prepare(vrp->rvq);

	/* From this point on, we can notify and get callbacks. */
	virtio_device_ready(vdev);

	/* tell the remote processor it can start sending messages */
	/*
	 * this might be concurrent with callbacks, but we are only
	 * doing notify, not a full kick here, so that's ok.
	 */
	if (notify)
		virtqueue_notify(vrp->rvq);

	dev_info(&vdev->dev, "rpmsg host is online\n");

	return 0;

free_coherent:
	kfree(vch);
	dma_free_coherent(vdev->dev.parent, total_buf_space,
			  bufs_va, vrp->bufs_dma);
vqs_del:
	vdev->config->del_vqs(vrp->vdev);
free_vrp:
	kfree(vrp);
	return err;
}

static int rpmsg_remove_device(struct device *dev, void *data)
{
	device_unregister(dev);

	return 0;
}

static void rpmsg_remove(struct virtio_device *vdev)
{
	struct virtproc_info *vrp = vdev->priv;
	size_t total_buf_space = vrp->num_bufs * vrp->buf_size;
	int ret;

	vdev->config->reset(vdev);

	ret = device_for_each_child(&vdev->dev, NULL, rpmsg_remove_device);
	if (ret)
		dev_warn(&vdev->dev, "can't remove rpmsg device: %d\n", ret);

	idr_destroy(&vrp->endpoints);

	vdev->config->del_vqs(vrp->vdev);

	dma_free_coherent(vdev->dev.parent, total_buf_space,
			  vrp->rbufs, vrp->bufs_dma);

	kfree(vrp);
}

static struct virtio_device_id id_table[] = {
	{ VIRTIO_ID_RPMSG, VIRTIO_DEV_ANY_ID },
	{ 0 },
};

static unsigned int features[] = {
	VIRTIO_RPMSG_F_NS,
};

static struct virtio_driver virtio_ipc_driver = {
	.feature_table	= features,
	.feature_table_size = ARRAY_SIZE(features),
	.driver.name	= KBUILD_MODNAME,
	.driver.owner	= THIS_MODULE,
	.id_table	= id_table,
	.probe		= rpmsg_probe,
	.remove		= rpmsg_remove,
};

static int __init rpmsg_init(void)
{
	int ret;

	ret = register_virtio_driver(&virtio_ipc_driver);
	if (ret)
		pr_err("failed to register virtio driver: %d\n", ret);

	return ret;
}
subsys_initcall(rpmsg_init);

static void __exit rpmsg_fini(void)
{
	unregister_virtio_driver(&virtio_ipc_driver);
}
module_exit(rpmsg_fini);

MODULE_DEVICE_TABLE(virtio, id_table);
MODULE_DESCRIPTION("Virtio-based remote processor messaging bus");
MODULE_LICENSE("GPL v2");<|MERGE_RESOLUTION|>--- conflicted
+++ resolved
@@ -98,22 +98,6 @@
  * @rpdev: the rpmsg channel device
  * @vrp: the virtio remote processor device this channel belongs to
  *
-<<<<<<< HEAD
- * @RPMSG_NS_CREATE: a new remote service was just created
- * @RPMSG_NS_DESTROY: a known remote service was just destroyed
- */
-enum rpmsg_ns_flags {
-	RPMSG_NS_CREATE		= 0,
-	RPMSG_NS_DESTROY	= 1,
-};
-
-/**
- * struct virtio_rpmsg_channel - rpmsg channel descriptor
- * @rpdev: the rpmsg channel device
- * @vrp: the virtio remote processor device this channel belongs to
- *
-=======
->>>>>>> 356006a6
  * This structure stores the channel that links the rpmsg device to the virtio
  * remote processor device.
  */
