// SPDX-License-Identifier: GPL-2.0
/*
 * Freescale data path resource container (DPRC) driver
 *
 * Copyright (C) 2014-2016 Freescale Semiconductor, Inc.
 * Copyright 2019-2020 NXP
 * Author: German Rivera <German.Rivera@freescale.com>
 *
 */

#include <linux/module.h>
#include <linux/slab.h>
#include <linux/interrupt.h>
#include <linux/msi.h>
#include <linux/fsl/mc.h>

#include "fsl-mc-private.h"

#define FSL_MC_DPRC_DRIVER_NAME    "fsl_mc_dprc"

struct fsl_mc_child_objs {
	int child_count;
	struct fsl_mc_obj_desc *child_array;
};

static bool fsl_mc_device_match(struct fsl_mc_device *mc_dev,
				struct fsl_mc_obj_desc *obj_desc)
{
	return mc_dev->obj_desc.id == obj_desc->id &&
	       strcmp(mc_dev->obj_desc.type, obj_desc->type) == 0;
}

static bool fsl_mc_obj_desc_is_allocatable(struct fsl_mc_obj_desc *obj)
{
	if (strcmp(obj->type, "dpmcp") == 0 ||
	    strcmp(obj->type, "dpcon") == 0 ||
	    strcmp(obj->type, "dpbp") == 0)
		return true;
	else
		return false;
}

static int __fsl_mc_device_remove_if_not_in_mc(struct device *dev, void *data)
{
	int i;
	struct fsl_mc_child_objs *objs;
	struct fsl_mc_device *mc_dev;

	mc_dev = to_fsl_mc_device(dev);
	objs = data;

	for (i = 0; i < objs->child_count; i++) {
		struct fsl_mc_obj_desc *obj_desc = &objs->child_array[i];

		if (strlen(obj_desc->type) != 0 &&
		    fsl_mc_device_match(mc_dev, obj_desc))
			break;
	}

	if (i == objs->child_count)
		fsl_mc_device_remove(mc_dev);

	return 0;
}

static int __fsl_mc_device_remove(struct device *dev, void *data)
{
	fsl_mc_device_remove(to_fsl_mc_device(dev));
	return 0;
}

/**
 * dprc_remove_devices - Removes devices for objects removed from a DPRC
 *
 * @mc_bus_dev: pointer to the fsl-mc device that represents a DPRC object
 * @obj_desc_array: array of object descriptors for child objects currently
 * present in the DPRC in the MC.
 * @num_child_objects_in_mc: number of entries in obj_desc_array
 *
 * Synchronizes the state of the Linux bus driver with the actual state of
 * the MC by removing devices that represent MC objects that have
 * been dynamically removed in the physical DPRC.
 */
void dprc_remove_devices(struct fsl_mc_device *mc_bus_dev,
			 struct fsl_mc_obj_desc *obj_desc_array,
			 int num_child_objects_in_mc)
{
	if (num_child_objects_in_mc != 0) {
		/*
		 * Remove child objects that are in the DPRC in Linux,
		 * but not in the MC:
		 */
		struct fsl_mc_child_objs objs;

		objs.child_count = num_child_objects_in_mc;
		objs.child_array = obj_desc_array;
		device_for_each_child(&mc_bus_dev->dev, &objs,
				      __fsl_mc_device_remove_if_not_in_mc);
	} else {
		/*
		 * There are no child objects for this DPRC in the MC.
		 * So, remove all the child devices from Linux:
		 */
		device_for_each_child(&mc_bus_dev->dev, NULL,
				      __fsl_mc_device_remove);
	}
}
EXPORT_SYMBOL_GPL(dprc_remove_devices);

static int __fsl_mc_device_match(struct device *dev, void *data)
{
	struct fsl_mc_obj_desc *obj_desc = data;
	struct fsl_mc_device *mc_dev = to_fsl_mc_device(dev);

	return fsl_mc_device_match(mc_dev, obj_desc);
}

struct fsl_mc_device *fsl_mc_device_lookup(struct fsl_mc_obj_desc *obj_desc,
					   struct fsl_mc_device *mc_bus_dev)
{
	struct device *dev;

	dev = device_find_child(&mc_bus_dev->dev, obj_desc,
				__fsl_mc_device_match);

	return dev ? to_fsl_mc_device(dev) : NULL;
}

/**
 * check_plugged_state_change - Check change in an MC object's plugged state
 *
 * @mc_dev: pointer to the fsl-mc device for a given MC object
 * @obj_desc: pointer to the MC object's descriptor in the MC
 *
 * If the plugged state has changed from unplugged to plugged, the fsl-mc
 * device is bound to the corresponding device driver.
 * If the plugged state has changed from plugged to unplugged, the fsl-mc
 * device is unbound from the corresponding device driver.
 */
static void check_plugged_state_change(struct fsl_mc_device *mc_dev,
				       struct fsl_mc_obj_desc *obj_desc)
{
	int error;
	u32 plugged_flag_at_mc =
			obj_desc->state & FSL_MC_OBJ_STATE_PLUGGED;

	if (plugged_flag_at_mc !=
	    (mc_dev->obj_desc.state & FSL_MC_OBJ_STATE_PLUGGED)) {
		if (plugged_flag_at_mc) {
			mc_dev->obj_desc.state |= FSL_MC_OBJ_STATE_PLUGGED;
			error = device_attach(&mc_dev->dev);
			if (error < 0) {
				dev_err(&mc_dev->dev,
					"device_attach() failed: %d\n",
					error);
			}
		} else {
			mc_dev->obj_desc.state &= ~FSL_MC_OBJ_STATE_PLUGGED;
			device_release_driver(&mc_dev->dev);
		}
	}
}

static void fsl_mc_obj_device_add(struct fsl_mc_device *mc_bus_dev,
				  struct fsl_mc_obj_desc *obj_desc)
{
	int error;
	struct fsl_mc_device *child_dev;

	/*
	 * Check if device is already known to Linux:
	 */
	child_dev = fsl_mc_device_lookup(obj_desc, mc_bus_dev);
	if (child_dev) {
		check_plugged_state_change(child_dev, obj_desc);
		put_device(&child_dev->dev);
	} else {
		error = fsl_mc_device_add(obj_desc, NULL, &mc_bus_dev->dev,
					  &child_dev);
		if (error < 0)
			return;
	}
}

/**
 * dprc_add_new_devices - Adds devices to the logical bus for a DPRC
 *
 * @mc_bus_dev: pointer to the fsl-mc device that represents a DPRC object
 * @obj_desc_array: array of device descriptors for child devices currently
 * present in the physical DPRC.
 * @num_child_objects_in_mc: number of entries in obj_desc_array
 *
 * Synchronizes the state of the Linux bus driver with the actual
 * state of the MC by adding objects that have been newly discovered
 * in the physical DPRC.
 */
static void dprc_add_new_devices(struct fsl_mc_device *mc_bus_dev,
				 struct fsl_mc_obj_desc *obj_desc_array,
				 int num_child_objects_in_mc)
{
	int i;

	/* probe the allocable objects first */
	for (i = 0; i < num_child_objects_in_mc; i++) {
		struct fsl_mc_obj_desc *obj_desc = &obj_desc_array[i];

		if (strlen(obj_desc->type) > 0 &&
		    fsl_mc_obj_desc_is_allocatable(obj_desc))
			fsl_mc_obj_device_add(mc_bus_dev, obj_desc);
	}

	for (i = 0; i < num_child_objects_in_mc; i++) {
		struct fsl_mc_obj_desc *obj_desc = &obj_desc_array[i];

		if (strlen(obj_desc->type) > 0 &&
		    !fsl_mc_obj_desc_is_allocatable(obj_desc))
			fsl_mc_obj_device_add(mc_bus_dev, obj_desc);
	}
}

/**
 * dprc_scan_objects - Discover objects in a DPRC
 *
 * @mc_bus_dev: pointer to the fsl-mc device that represents a DPRC object
 * @alloc_interrupts: if true the function allocates the interrupt pool,
 * otherwise the interrupt allocation is delayed
 *
 * Detects objects added and removed from a DPRC and synchronizes the
 * state of the Linux bus driver, MC by adding and removing
 * devices accordingly.
 * Two types of devices can be found in a DPRC: allocatable objects (e.g.,
 * dpbp, dpmcp) and non-allocatable devices (e.g., dprc, dpni).
 * All allocatable devices needed to be probed before all non-allocatable
 * devices, to ensure that device drivers for non-allocatable
 * devices can allocate any type of allocatable devices.
 * That is, we need to ensure that the corresponding resource pools are
 * populated before they can get allocation requests from probe callbacks
 * of the device drivers for the non-allocatable devices.
 */
<<<<<<< HEAD
static int dprc_scan_objects(struct fsl_mc_device *mc_bus_dev,
			    bool alloc_interrupts)
=======
int dprc_scan_objects(struct fsl_mc_device *mc_bus_dev,
		      bool alloc_interrupts)
>>>>>>> f642729d
{
	int num_child_objects;
	int dprc_get_obj_failures;
	int error;
	unsigned int irq_count = mc_bus_dev->obj_desc.irq_count;
	struct fsl_mc_obj_desc *child_obj_desc_array = NULL;
	struct fsl_mc_bus *mc_bus = to_fsl_mc_bus(mc_bus_dev);

	error = dprc_get_obj_count(mc_bus_dev->mc_io,
				   0,
				   mc_bus_dev->mc_handle,
				   &num_child_objects);
	if (error < 0) {
		dev_err(&mc_bus_dev->dev, "dprc_get_obj_count() failed: %d\n",
			error);
		return error;
	}

	if (num_child_objects != 0) {
		int i;

		child_obj_desc_array =
		    devm_kmalloc_array(&mc_bus_dev->dev, num_child_objects,
				       sizeof(*child_obj_desc_array),
				       GFP_KERNEL);
		if (!child_obj_desc_array)
			return -ENOMEM;

		/*
		 * Discover objects currently present in the physical DPRC:
		 */
		dprc_get_obj_failures = 0;
		for (i = 0; i < num_child_objects; i++) {
			struct fsl_mc_obj_desc *obj_desc =
			    &child_obj_desc_array[i];

			error = dprc_get_obj(mc_bus_dev->mc_io,
					     0,
					     mc_bus_dev->mc_handle,
					     i, obj_desc);
			if (error < 0) {
				dev_err(&mc_bus_dev->dev,
					"dprc_get_obj(i=%d) failed: %d\n",
					i, error);
				/*
				 * Mark the obj entry as "invalid", by using the
				 * empty string as obj type:
				 */
				obj_desc->type[0] = '\0';
				obj_desc->id = error;
				dprc_get_obj_failures++;
				continue;
			}

			/*
			 * add a quirk for all versions of dpsec < 4.0...none
			 * are coherent regardless of what the MC reports.
			 */
			if ((strcmp(obj_desc->type, "dpseci") == 0) &&
			    (obj_desc->ver_major < 4))
				obj_desc->flags |=
					FSL_MC_OBJ_FLAG_NO_MEM_SHAREABILITY;

			irq_count += obj_desc->irq_count;
			dev_dbg(&mc_bus_dev->dev,
				"Discovered object: type %s, id %d\n",
				obj_desc->type, obj_desc->id);
		}

		if (dprc_get_obj_failures != 0) {
			dev_err(&mc_bus_dev->dev,
				"%d out of %d devices could not be retrieved\n",
				dprc_get_obj_failures, num_child_objects);
		}
	}

	/*
	 * Allocate IRQ's before binding the scanned devices with their
	 * respective drivers.
	 */
	if (dev_get_msi_domain(&mc_bus_dev->dev)) {
		if (irq_count > FSL_MC_IRQ_POOL_MAX_TOTAL_IRQS) {
			dev_warn(&mc_bus_dev->dev,
				 "IRQs needed (%u) exceed IRQs preallocated (%u)\n",
				 irq_count, FSL_MC_IRQ_POOL_MAX_TOTAL_IRQS);
		}

		if (alloc_interrupts && !mc_bus->irq_resources) {
			error = fsl_mc_populate_irq_pool(mc_bus_dev,
					 FSL_MC_IRQ_POOL_MAX_TOTAL_IRQS);
			if (error < 0)
				return error;
		}
	}

	dprc_remove_devices(mc_bus_dev, child_obj_desc_array,
			    num_child_objects);

	dprc_add_new_devices(mc_bus_dev, child_obj_desc_array,
			     num_child_objects);

	if (child_obj_desc_array)
		devm_kfree(&mc_bus_dev->dev, child_obj_desc_array);

	return 0;
}

/**
 * dprc_scan_container - Scans a physical DPRC and synchronizes Linux bus state
 *
 * @mc_bus_dev: pointer to the fsl-mc device that represents a DPRC object
 *
 * Scans the physical DPRC and synchronizes the state of the Linux
 * bus driver with the actual state of the MC by adding and removing
 * devices as appropriate.
 */
int dprc_scan_container(struct fsl_mc_device *mc_bus_dev,
			bool alloc_interrupts)
{
	int error = 0;
	struct fsl_mc_bus *mc_bus = to_fsl_mc_bus(mc_bus_dev);

	fsl_mc_init_all_resource_pools(mc_bus_dev);

	/*
	 * Discover objects in the DPRC:
	 */
	mutex_lock(&mc_bus->scan_mutex);
	error = dprc_scan_objects(mc_bus_dev, alloc_interrupts);
	mutex_unlock(&mc_bus->scan_mutex);

	return error;
}
EXPORT_SYMBOL_GPL(dprc_scan_container);
/**
 * dprc_irq0_handler - Regular ISR for DPRC interrupt 0
 *
 * @irq: IRQ number of the interrupt being handled
 * @arg: Pointer to device structure
 */
static irqreturn_t dprc_irq0_handler(int irq_num, void *arg)
{
	return IRQ_WAKE_THREAD;
}

/**
 * dprc_irq0_handler_thread - Handler thread function for DPRC interrupt 0
 *
 * @irq: IRQ number of the interrupt being handled
 * @arg: Pointer to device structure
 */
static irqreturn_t dprc_irq0_handler_thread(int irq_num, void *arg)
{
	int error;
	u32 status;
	struct device *dev = arg;
	struct fsl_mc_device *mc_dev = to_fsl_mc_device(dev);
	struct fsl_mc_bus *mc_bus = to_fsl_mc_bus(mc_dev);
	struct fsl_mc_io *mc_io = mc_dev->mc_io;
	struct msi_desc *msi_desc = mc_dev->irqs[0]->msi_desc;

	dev_dbg(dev, "DPRC IRQ %d triggered on CPU %u\n",
		irq_num, smp_processor_id());

	if (!(mc_dev->flags & FSL_MC_IS_DPRC))
		return IRQ_HANDLED;

	mutex_lock(&mc_bus->scan_mutex);
	if (!msi_desc || msi_desc->irq != (u32)irq_num)
		goto out;

	status = 0;
	error = dprc_get_irq_status(mc_io, 0, mc_dev->mc_handle, 0,
				    &status);
	if (error < 0) {
		dev_err(dev,
			"dprc_get_irq_status() failed: %d\n", error);
		goto out;
	}

	error = dprc_clear_irq_status(mc_io, 0, mc_dev->mc_handle, 0,
				      status);
	if (error < 0) {
		dev_err(dev,
			"dprc_clear_irq_status() failed: %d\n", error);
		goto out;
	}

	if (status & (DPRC_IRQ_EVENT_OBJ_ADDED |
		      DPRC_IRQ_EVENT_OBJ_REMOVED |
		      DPRC_IRQ_EVENT_CONTAINER_DESTROYED |
		      DPRC_IRQ_EVENT_OBJ_DESTROYED |
		      DPRC_IRQ_EVENT_OBJ_CREATED)) {

		error = dprc_scan_objects(mc_dev, true);
		if (error < 0) {
			/*
			 * If the error is -ENXIO, we ignore it, as it indicates
			 * that the object scan was aborted, as we detected that
			 * an object was removed from the DPRC in the MC, while
			 * we were scanning the DPRC.
			 */
			if (error != -ENXIO) {
				dev_err(dev, "dprc_scan_objects() failed: %d\n",
					error);
			}

			goto out;
		}
	}

out:
	mutex_unlock(&mc_bus->scan_mutex);
	return IRQ_HANDLED;
}

/*
 * Disable and clear interrupt for a given DPRC object
 */
int disable_dprc_irq(struct fsl_mc_device *mc_dev)
{
	struct fsl_mc_bus *mc_bus = to_fsl_mc_bus(mc_dev);
	int error;
	struct fsl_mc_io *mc_io = mc_dev->mc_io;

	/*
	 * Disable generation of interrupt, while we configure it:
	 */
	error = dprc_set_irq_enable(mc_io, 0, mc_dev->mc_handle, 0, 0);
	if (error < 0) {
		dev_err(&mc_dev->dev,
			"Disabling DPRC IRQ failed: dprc_set_irq_enable() failed: %d\n",
			error);
		return error;
	}

	/*
	 * Disable all interrupt causes for the interrupt:
	 */
	error = dprc_set_irq_mask(mc_io, 0, mc_dev->mc_handle, 0, 0x0);
	if (error < 0) {
		dev_err(&mc_dev->dev,
			"Disabling DPRC IRQ failed: dprc_set_irq_mask() failed: %d\n",
			error);
		return error;
	}

	/*
	 * Clear any leftover interrupts:
	 */
	error = dprc_clear_irq_status(mc_io, 0, mc_dev->mc_handle, 0, ~0x0U);
	if (error < 0) {
		dev_err(&mc_dev->dev,
			"Disabling DPRC IRQ failed: dprc_clear_irq_status() failed: %d\n",
			error);
		return error;
	}

	mc_bus->irq_enabled = 0;

	return 0;
}

int get_dprc_irq_state(struct fsl_mc_device *mc_dev)
{
	struct fsl_mc_bus *mc_bus = to_fsl_mc_bus(mc_dev);

	return mc_bus->irq_enabled;
}

static int register_dprc_irq_handler(struct fsl_mc_device *mc_dev)
{
	int error;
	struct fsl_mc_device_irq *irq = mc_dev->irqs[0];

	/*
	 * NOTE: devm_request_threaded_irq() invokes the device-specific
	 * function that programs the MSI physically in the device
	 */
	error = devm_request_threaded_irq(&mc_dev->dev,
					  irq->msi_desc->irq,
					  dprc_irq0_handler,
					  dprc_irq0_handler_thread,
					  IRQF_NO_SUSPEND | IRQF_ONESHOT,
					  dev_name(&mc_dev->dev),
					  &mc_dev->dev);
	if (error < 0) {
		dev_err(&mc_dev->dev,
			"devm_request_threaded_irq() failed: %d\n",
			error);
		return error;
	}

	return 0;
}

int enable_dprc_irq(struct fsl_mc_device *mc_dev)
{
	struct fsl_mc_bus *mc_bus = to_fsl_mc_bus(mc_dev);
	int error;

	/*
	 * Enable all interrupt causes for the interrupt:
	 */
	error = dprc_set_irq_mask(mc_dev->mc_io, 0, mc_dev->mc_handle, 0,
				  ~0x0u);
	if (error < 0) {
		dev_err(&mc_dev->dev,
			"Enabling DPRC IRQ failed: dprc_set_irq_mask() failed: %d\n",
			error);

		return error;
	}

	/*
	 * Enable generation of the interrupt:
	 */
	error = dprc_set_irq_enable(mc_dev->mc_io, 0, mc_dev->mc_handle, 0, 1);
	if (error < 0) {
		dev_err(&mc_dev->dev,
			"Enabling DPRC IRQ failed: dprc_set_irq_enable() failed: %d\n",
			error);

		return error;
	}

	mc_bus->irq_enabled = 1;

	return 0;
}

/*
 * Setup interrupt for a given DPRC device
 */
static int dprc_setup_irq(struct fsl_mc_device *mc_dev)
{
	int error;

	error = fsl_mc_allocate_irqs(mc_dev);
	if (error < 0)
		return error;

	error = disable_dprc_irq(mc_dev);
	if (error < 0)
		goto error_free_irqs;

	error = register_dprc_irq_handler(mc_dev);
	if (error < 0)
		goto error_free_irqs;

	error = enable_dprc_irq(mc_dev);
	if (error < 0)
		goto error_free_irqs;

	return 0;

error_free_irqs:
	fsl_mc_free_irqs(mc_dev);
	return error;
}

/**
 * dprc_setup - opens and creates a mc_io for DPRC
 *
 * @mc_dev: Pointer to fsl-mc device representing a DPRC
 *
 * It opens the physical DPRC in the MC.
 * It configures the DPRC portal used to communicate with MC
 */

int dprc_setup(struct fsl_mc_device *mc_dev)
{
	struct device *parent_dev = mc_dev->dev.parent;
	struct fsl_mc_bus *mc_bus = to_fsl_mc_bus(mc_dev);
	struct irq_domain *mc_msi_domain;
	bool mc_io_created = false;
	bool msi_domain_set = false;
	bool uapi_created = false;
	u16 major_ver, minor_ver;
	size_t region_size;
	int error;

	if (!is_fsl_mc_bus_dprc(mc_dev))
		return -EINVAL;

	if (dev_get_msi_domain(&mc_dev->dev))
		return -EINVAL;

	if (!mc_dev->mc_io) {
		/*
		 * This is a child DPRC:
		 */
		if (!dev_is_fsl_mc(parent_dev))
			return -EINVAL;

		if (mc_dev->obj_desc.region_count == 0)
			return -EINVAL;

		region_size = resource_size(mc_dev->regions);

		error = fsl_create_mc_io(&mc_dev->dev,
					 mc_dev->regions[0].start,
					 region_size,
					 NULL,
					 FSL_MC_IO_ATOMIC_CONTEXT_PORTAL,
					 &mc_dev->mc_io);
		if (error < 0)
			return error;

		mc_io_created = true;
	} else {
		error = fsl_mc_uapi_create_device_file(mc_bus);
		if (error < 0)
			return -EPROBE_DEFER;
		uapi_created = true;
	}

	mc_msi_domain = fsl_mc_find_msi_domain(&mc_dev->dev);
	if (!mc_msi_domain) {
		dev_warn(&mc_dev->dev,
			 "WARNING: MC bus without interrupt support\n");
	} else {
		dev_set_msi_domain(&mc_dev->dev, mc_msi_domain);
		msi_domain_set = true;
	}

	error = dprc_open(mc_dev->mc_io, 0, mc_dev->obj_desc.id,
			  &mc_dev->mc_handle);
	if (error < 0) {
		dev_err(&mc_dev->dev, "dprc_open() failed: %d\n", error);
		goto error_cleanup_msi_domain;
	}

	error = dprc_get_attributes(mc_dev->mc_io, 0, mc_dev->mc_handle,
				    &mc_bus->dprc_attr);
	if (error < 0) {
		dev_err(&mc_dev->dev, "dprc_get_attributes() failed: %d\n",
			error);
		goto error_cleanup_open;
	}

	error = dprc_get_api_version(mc_dev->mc_io, 0,
				     &major_ver,
				     &minor_ver);
	if (error < 0) {
		dev_err(&mc_dev->dev, "dprc_get_api_version() failed: %d\n",
			error);
		goto error_cleanup_open;
	}

	if (major_ver < DPRC_MIN_VER_MAJOR) {
		dev_err(&mc_dev->dev,
			"ERROR: DPRC version %d.%d not supported\n",
			major_ver, minor_ver);
		error = -ENOTSUPP;
		goto error_cleanup_open;
	}

	return 0;

error_cleanup_open:
	(void)dprc_close(mc_dev->mc_io, 0, mc_dev->mc_handle);

error_cleanup_msi_domain:
	if (msi_domain_set)
		dev_set_msi_domain(&mc_dev->dev, NULL);

	if (mc_io_created) {
		fsl_destroy_mc_io(mc_dev->mc_io);
		mc_dev->mc_io = NULL;
	}

<<<<<<< HEAD
=======
	if (uapi_created)
		fsl_mc_uapi_remove_device_file(mc_bus);

>>>>>>> f642729d
	return error;
}
EXPORT_SYMBOL_GPL(dprc_setup);

/**
 * dprc_probe - callback invoked when a DPRC is being bound to this driver
 *
 * @mc_dev: Pointer to fsl-mc device representing a DPRC
 *
 * It opens the physical DPRC in the MC.
 * It scans the DPRC to discover the MC objects contained in it.
 * It creates the interrupt pool for the MC bus associated with the DPRC.
 * It configures the interrupts for the DPRC device itself.
 */
static int dprc_probe(struct fsl_mc_device *mc_dev)
{
	int error;

	error = dprc_setup(mc_dev);
	if (error < 0)
		return error;

	/*
	 * Discover MC objects in DPRC object:
	 */
	error = dprc_scan_container(mc_dev, true);
	if (error < 0)
		goto dprc_cleanup;

	/*
	 * Configure interrupt for the DPRC object associated with this MC bus:
	 */
	error = dprc_setup_irq(mc_dev);
	if (error < 0)
		goto scan_cleanup;

	dev_info(&mc_dev->dev, "DPRC device bound to driver");
	return 0;

scan_cleanup:
	device_for_each_child(&mc_dev->dev, NULL, __fsl_mc_device_remove);
dprc_cleanup:
	dprc_cleanup(mc_dev);
	return error;
}

/*
 * Tear down interrupt for a given DPRC object
 */
static void dprc_teardown_irq(struct fsl_mc_device *mc_dev)
{
	struct fsl_mc_device_irq *irq = mc_dev->irqs[0];

	(void)disable_dprc_irq(mc_dev);

	devm_free_irq(&mc_dev->dev, irq->msi_desc->irq, &mc_dev->dev);

	fsl_mc_free_irqs(mc_dev);
}

/**
 * dprc_cleanup - function that cleanups a DPRC
 *
 * @mc_dev: Pointer to fsl-mc device representing the DPRC
 *
 * It closes the DPRC device in the MC.
 * It destroys the interrupt pool associated with this MC bus.
 */

int dprc_cleanup(struct fsl_mc_device *mc_dev)
{
<<<<<<< HEAD
=======
	struct fsl_mc_bus *mc_bus = to_fsl_mc_bus(mc_dev);
>>>>>>> f642729d
	int error;

	/* this function should be called only for DPRCs, it
	 * is an error to call it for regular objects
	 */
	if (!is_fsl_mc_bus_dprc(mc_dev))
		return -EINVAL;

	if (dev_get_msi_domain(&mc_dev->dev)) {
		fsl_mc_cleanup_irq_pool(mc_dev);
		dev_set_msi_domain(&mc_dev->dev, NULL);
	}

	fsl_mc_cleanup_all_resource_pools(mc_dev);

	/* if this step fails we cannot go further with cleanup as there is no way of
	 * communicating with the firmware
	 */
	if (!mc_dev->mc_io) {
		dev_err(&mc_dev->dev, "mc_io is NULL, tear down cannot be performed in firmware\n");
		return -EINVAL;
	}

	error = dprc_close(mc_dev->mc_io, 0, mc_dev->mc_handle);
	if (error < 0)
		dev_err(&mc_dev->dev, "dprc_close() failed: %d\n", error);

	if (!fsl_mc_is_root_dprc(&mc_dev->dev)) {
		fsl_destroy_mc_io(mc_dev->mc_io);
		mc_dev->mc_io = NULL;
	} else {
		fsl_mc_uapi_remove_device_file(mc_bus);
	}

	return 0;
}
EXPORT_SYMBOL_GPL(dprc_cleanup);

/**
 * dprc_remove - callback invoked when a DPRC is being unbound from this driver
 *
 * @mc_dev: Pointer to fsl-mc device representing the DPRC
 *
 * It removes the DPRC's child objects from Linux (not from the MC) and
 * closes the DPRC device in the MC.
 * It tears down the interrupts that were configured for the DPRC device.
 * It destroys the interrupt pool associated with this MC bus.
 */
static int dprc_remove(struct fsl_mc_device *mc_dev)
{
	struct fsl_mc_bus *mc_bus = to_fsl_mc_bus(mc_dev);

	if (!is_fsl_mc_bus_dprc(mc_dev))
		return -EINVAL;

	if (!mc_bus->irq_resources)
		return -EINVAL;

	if (dev_get_msi_domain(&mc_dev->dev))
		dprc_teardown_irq(mc_dev);

	device_for_each_child(&mc_dev->dev, NULL, __fsl_mc_device_remove);

	dprc_cleanup(mc_dev);

	dev_info(&mc_dev->dev, "DPRC device unbound from driver");
	return 0;
}

static const struct fsl_mc_device_id match_id_table[] = {
	{
	 .vendor = FSL_MC_VENDOR_FREESCALE,
	 .obj_type = "dprc"},
	{.vendor = 0x0},
};

static struct fsl_mc_driver dprc_driver = {
	.driver = {
		   .name = FSL_MC_DPRC_DRIVER_NAME,
		   .owner = THIS_MODULE,
		   .pm = NULL,
		   },
	.match_id_table = match_id_table,
	.probe = dprc_probe,
	.remove = dprc_remove,
};

int __init dprc_driver_init(void)
{
	return fsl_mc_driver_register(&dprc_driver);
}

void dprc_driver_exit(void)
{
	fsl_mc_driver_unregister(&dprc_driver);
}<|MERGE_RESOLUTION|>--- conflicted
+++ resolved
@@ -237,13 +237,8 @@
  * populated before they can get allocation requests from probe callbacks
  * of the device drivers for the non-allocatable devices.
  */
-<<<<<<< HEAD
-static int dprc_scan_objects(struct fsl_mc_device *mc_bus_dev,
-			    bool alloc_interrupts)
-=======
 int dprc_scan_objects(struct fsl_mc_device *mc_bus_dev,
 		      bool alloc_interrupts)
->>>>>>> f642729d
 {
 	int num_child_objects;
 	int dprc_get_obj_failures;
@@ -716,12 +711,9 @@
 		mc_dev->mc_io = NULL;
 	}
 
-<<<<<<< HEAD
-=======
 	if (uapi_created)
 		fsl_mc_uapi_remove_device_file(mc_bus);
 
->>>>>>> f642729d
 	return error;
 }
 EXPORT_SYMBOL_GPL(dprc_setup);
@@ -793,10 +785,7 @@
 
 int dprc_cleanup(struct fsl_mc_device *mc_dev)
 {
-<<<<<<< HEAD
-=======
 	struct fsl_mc_bus *mc_bus = to_fsl_mc_bus(mc_dev);
->>>>>>> f642729d
 	int error;
 
 	/* this function should be called only for DPRCs, it
