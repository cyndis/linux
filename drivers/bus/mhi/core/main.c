// SPDX-License-Identifier: GPL-2.0
/*
 * Copyright (c) 2018-2020, The Linux Foundation. All rights reserved.
 *
 */

#include <linux/device.h>
#include <linux/dma-direction.h>
#include <linux/dma-mapping.h>
#include <linux/interrupt.h>
#include <linux/list.h>
#include <linux/mhi.h>
#include <linux/module.h>
#include <linux/skbuff.h>
#include <linux/slab.h>
#include "internal.h"

int __must_check mhi_read_reg(struct mhi_controller *mhi_cntrl,
			      void __iomem *base, u32 offset, u32 *out)
{
	return mhi_cntrl->read_reg(mhi_cntrl, base + offset, out);
}

int __must_check mhi_read_reg_field(struct mhi_controller *mhi_cntrl,
				    void __iomem *base, u32 offset,
				    u32 mask, u32 shift, u32 *out)
{
	u32 tmp;
	int ret;

	ret = mhi_read_reg(mhi_cntrl, base, offset, &tmp);
	if (ret)
		return ret;

	*out = (tmp & mask) >> shift;

	return 0;
}

void mhi_write_reg(struct mhi_controller *mhi_cntrl, void __iomem *base,
		   u32 offset, u32 val)
{
	mhi_cntrl->write_reg(mhi_cntrl, base + offset, val);
}

void mhi_write_reg_field(struct mhi_controller *mhi_cntrl, void __iomem *base,
			 u32 offset, u32 mask, u32 shift, u32 val)
{
	int ret;
	u32 tmp;

	ret = mhi_read_reg(mhi_cntrl, base, offset, &tmp);
	if (ret)
		return;

	tmp &= ~mask;
	tmp |= (val << shift);
	mhi_write_reg(mhi_cntrl, base, offset, tmp);
}

void mhi_write_db(struct mhi_controller *mhi_cntrl, void __iomem *db_addr,
		  dma_addr_t db_val)
{
	mhi_write_reg(mhi_cntrl, db_addr, 4, upper_32_bits(db_val));
	mhi_write_reg(mhi_cntrl, db_addr, 0, lower_32_bits(db_val));
}

void mhi_db_brstmode(struct mhi_controller *mhi_cntrl,
		     struct db_cfg *db_cfg,
		     void __iomem *db_addr,
		     dma_addr_t db_val)
{
	if (db_cfg->db_mode) {
		db_cfg->db_val = db_val;
		mhi_write_db(mhi_cntrl, db_addr, db_val);
		db_cfg->db_mode = 0;
	}
}

void mhi_db_brstmode_disable(struct mhi_controller *mhi_cntrl,
			     struct db_cfg *db_cfg,
			     void __iomem *db_addr,
			     dma_addr_t db_val)
{
	db_cfg->db_val = db_val;
	mhi_write_db(mhi_cntrl, db_addr, db_val);
}

void mhi_ring_er_db(struct mhi_event *mhi_event)
{
	struct mhi_ring *ring = &mhi_event->ring;

	mhi_event->db_cfg.process_db(mhi_event->mhi_cntrl, &mhi_event->db_cfg,
				     ring->db_addr, *ring->ctxt_wp);
}

void mhi_ring_cmd_db(struct mhi_controller *mhi_cntrl, struct mhi_cmd *mhi_cmd)
{
	dma_addr_t db;
	struct mhi_ring *ring = &mhi_cmd->ring;

	db = ring->iommu_base + (ring->wp - ring->base);
	*ring->ctxt_wp = db;
	mhi_write_db(mhi_cntrl, ring->db_addr, db);
}

void mhi_ring_chan_db(struct mhi_controller *mhi_cntrl,
		      struct mhi_chan *mhi_chan)
{
	struct mhi_ring *ring = &mhi_chan->tre_ring;
	dma_addr_t db;

	db = ring->iommu_base + (ring->wp - ring->base);

	/*
	 * Writes to the new ring element must be visible to the hardware
	 * before letting h/w know there is new element to fetch.
	 */
	dma_wmb();
	*ring->ctxt_wp = db;

	mhi_chan->db_cfg.process_db(mhi_cntrl, &mhi_chan->db_cfg,
				    ring->db_addr, db);
}

enum mhi_ee_type mhi_get_exec_env(struct mhi_controller *mhi_cntrl)
{
	u32 exec;
	int ret = mhi_read_reg(mhi_cntrl, mhi_cntrl->bhi, BHI_EXECENV, &exec);

	return (ret) ? MHI_EE_MAX : exec;
}
EXPORT_SYMBOL_GPL(mhi_get_exec_env);

enum mhi_state mhi_get_mhi_state(struct mhi_controller *mhi_cntrl)
{
	u32 state;
	int ret = mhi_read_reg_field(mhi_cntrl, mhi_cntrl->regs, MHISTATUS,
				     MHISTATUS_MHISTATE_MASK,
				     MHISTATUS_MHISTATE_SHIFT, &state);
	return ret ? MHI_STATE_MAX : state;
}
EXPORT_SYMBOL_GPL(mhi_get_mhi_state);

void mhi_soc_reset(struct mhi_controller *mhi_cntrl)
{
	if (mhi_cntrl->reset) {
		mhi_cntrl->reset(mhi_cntrl);
		return;
	}

	/* Generic MHI SoC reset */
	mhi_write_reg(mhi_cntrl, mhi_cntrl->regs, MHI_SOC_RESET_REQ_OFFSET,
		      MHI_SOC_RESET_REQ);
}
EXPORT_SYMBOL_GPL(mhi_soc_reset);

int mhi_map_single_no_bb(struct mhi_controller *mhi_cntrl,
			 struct mhi_buf_info *buf_info)
{
	buf_info->p_addr = dma_map_single(mhi_cntrl->cntrl_dev,
					  buf_info->v_addr, buf_info->len,
					  buf_info->dir);
	if (dma_mapping_error(mhi_cntrl->cntrl_dev, buf_info->p_addr))
		return -ENOMEM;

	return 0;
}

int mhi_map_single_use_bb(struct mhi_controller *mhi_cntrl,
			  struct mhi_buf_info *buf_info)
{
	void *buf = mhi_alloc_coherent(mhi_cntrl, buf_info->len,
				       &buf_info->p_addr, GFP_ATOMIC);

	if (!buf)
		return -ENOMEM;

	if (buf_info->dir == DMA_TO_DEVICE)
		memcpy(buf, buf_info->v_addr, buf_info->len);

	buf_info->bb_addr = buf;

	return 0;
}

void mhi_unmap_single_no_bb(struct mhi_controller *mhi_cntrl,
			    struct mhi_buf_info *buf_info)
{
	dma_unmap_single(mhi_cntrl->cntrl_dev, buf_info->p_addr, buf_info->len,
			 buf_info->dir);
}

void mhi_unmap_single_use_bb(struct mhi_controller *mhi_cntrl,
			     struct mhi_buf_info *buf_info)
{
	if (buf_info->dir == DMA_FROM_DEVICE)
		memcpy(buf_info->v_addr, buf_info->bb_addr, buf_info->len);

	mhi_free_coherent(mhi_cntrl, buf_info->len, buf_info->bb_addr,
			  buf_info->p_addr);
}

static int get_nr_avail_ring_elements(struct mhi_controller *mhi_cntrl,
				      struct mhi_ring *ring)
{
	int nr_el;

	if (ring->wp < ring->rp) {
		nr_el = ((ring->rp - ring->wp) / ring->el_size) - 1;
	} else {
		nr_el = (ring->rp - ring->base) / ring->el_size;
		nr_el += ((ring->base + ring->len - ring->wp) /
			  ring->el_size) - 1;
	}

	return nr_el;
}

static void *mhi_to_virtual(struct mhi_ring *ring, dma_addr_t addr)
{
	return (addr - ring->iommu_base) + ring->base;
}

static void mhi_add_ring_element(struct mhi_controller *mhi_cntrl,
				 struct mhi_ring *ring)
{
	ring->wp += ring->el_size;
	if (ring->wp >= (ring->base + ring->len))
		ring->wp = ring->base;
	/* smp update */
	smp_wmb();
}

static void mhi_del_ring_element(struct mhi_controller *mhi_cntrl,
				 struct mhi_ring *ring)
{
	ring->rp += ring->el_size;
	if (ring->rp >= (ring->base + ring->len))
		ring->rp = ring->base;
	/* smp update */
	smp_wmb();
}

int mhi_destroy_device(struct device *dev, void *data)
{
	struct mhi_device *mhi_dev;
	struct mhi_controller *mhi_cntrl;

	if (dev->bus != &mhi_bus_type)
		return 0;

	mhi_dev = to_mhi_device(dev);
	mhi_cntrl = mhi_dev->mhi_cntrl;

	/* Only destroy virtual devices thats attached to bus */
	if (mhi_dev->dev_type == MHI_DEVICE_CONTROLLER)
		return 0;

	/*
	 * For the suspend and resume case, this function will get called
	 * without mhi_unregister_controller(). Hence, we need to drop the
	 * references to mhi_dev created for ul and dl channels. We can
	 * be sure that there will be no instances of mhi_dev left after
	 * this.
	 */
	if (mhi_dev->ul_chan)
		put_device(&mhi_dev->ul_chan->mhi_dev->dev);

	if (mhi_dev->dl_chan)
		put_device(&mhi_dev->dl_chan->mhi_dev->dev);

	dev_dbg(&mhi_cntrl->mhi_dev->dev, "destroy device for chan:%s\n",
		 mhi_dev->name);

	/* Notify the client and remove the device from MHI bus */
	device_del(dev);
	put_device(dev);

	return 0;
}

int mhi_get_free_desc_count(struct mhi_device *mhi_dev,
				enum dma_data_direction dir)
{
	struct mhi_controller *mhi_cntrl = mhi_dev->mhi_cntrl;
	struct mhi_chan *mhi_chan = (dir == DMA_TO_DEVICE) ?
		mhi_dev->ul_chan : mhi_dev->dl_chan;
	struct mhi_ring *tre_ring = &mhi_chan->tre_ring;

	return get_nr_avail_ring_elements(mhi_cntrl, tre_ring);
}
EXPORT_SYMBOL_GPL(mhi_get_free_desc_count);

void mhi_notify(struct mhi_device *mhi_dev, enum mhi_callback cb_reason)
{
	struct mhi_driver *mhi_drv;

	if (!mhi_dev->dev.driver)
		return;

	mhi_drv = to_mhi_driver(mhi_dev->dev.driver);

	if (mhi_drv->status_cb)
		mhi_drv->status_cb(mhi_dev, cb_reason);
}
EXPORT_SYMBOL_GPL(mhi_notify);

/* Bind MHI channels to MHI devices */
void mhi_create_devices(struct mhi_controller *mhi_cntrl)
{
	struct mhi_chan *mhi_chan;
	struct mhi_device *mhi_dev;
	struct device *dev = &mhi_cntrl->mhi_dev->dev;
	int i, ret;

	mhi_chan = mhi_cntrl->mhi_chan;
	for (i = 0; i < mhi_cntrl->max_chan; i++, mhi_chan++) {
		if (!mhi_chan->configured || mhi_chan->mhi_dev ||
		    !(mhi_chan->ee_mask & BIT(mhi_cntrl->ee)))
			continue;
		mhi_dev = mhi_alloc_device(mhi_cntrl);
		if (IS_ERR(mhi_dev))
			return;

		mhi_dev->dev_type = MHI_DEVICE_XFER;
		switch (mhi_chan->dir) {
		case DMA_TO_DEVICE:
			mhi_dev->ul_chan = mhi_chan;
			mhi_dev->ul_chan_id = mhi_chan->chan;
			break;
		case DMA_FROM_DEVICE:
			/* We use dl_chan as offload channels */
			mhi_dev->dl_chan = mhi_chan;
			mhi_dev->dl_chan_id = mhi_chan->chan;
			break;
		default:
			dev_err(dev, "Direction not supported\n");
			put_device(&mhi_dev->dev);
			return;
		}

		get_device(&mhi_dev->dev);
		mhi_chan->mhi_dev = mhi_dev;

		/* Check next channel if it matches */
		if ((i + 1) < mhi_cntrl->max_chan && mhi_chan[1].configured) {
			if (!strcmp(mhi_chan[1].name, mhi_chan->name)) {
				i++;
				mhi_chan++;
				if (mhi_chan->dir == DMA_TO_DEVICE) {
					mhi_dev->ul_chan = mhi_chan;
					mhi_dev->ul_chan_id = mhi_chan->chan;
				} else {
					mhi_dev->dl_chan = mhi_chan;
					mhi_dev->dl_chan_id = mhi_chan->chan;
				}
				get_device(&mhi_dev->dev);
				mhi_chan->mhi_dev = mhi_dev;
			}
		}

		/* Channel name is same for both UL and DL */
		mhi_dev->name = mhi_chan->name;
		dev_set_name(&mhi_dev->dev, "%s_%s",
<<<<<<< HEAD
			     dev_name(mhi_cntrl->cntrl_dev),
=======
			     dev_name(&mhi_cntrl->mhi_dev->dev),
>>>>>>> f642729d
			     mhi_dev->name);

		/* Init wakeup source if available */
		if (mhi_dev->dl_chan && mhi_dev->dl_chan->wake_capable)
			device_init_wakeup(&mhi_dev->dev, true);

		ret = device_add(&mhi_dev->dev);
		if (ret)
			put_device(&mhi_dev->dev);
	}
}

irqreturn_t mhi_irq_handler(int irq_number, void *dev)
{
	struct mhi_event *mhi_event = dev;
	struct mhi_controller *mhi_cntrl = mhi_event->mhi_cntrl;
	struct mhi_event_ctxt *er_ctxt =
		&mhi_cntrl->mhi_ctxt->er_ctxt[mhi_event->er_index];
	struct mhi_ring *ev_ring = &mhi_event->ring;
	void *dev_rp = mhi_to_virtual(ev_ring, er_ctxt->rp);

	/* Only proceed if event ring has pending events */
	if (ev_ring->rp == dev_rp)
		return IRQ_HANDLED;

	/* For client managed event ring, notify pending data */
	if (mhi_event->cl_manage) {
		struct mhi_chan *mhi_chan = mhi_event->mhi_chan;
		struct mhi_device *mhi_dev = mhi_chan->mhi_dev;

		if (mhi_dev)
			mhi_notify(mhi_dev, MHI_CB_PENDING_DATA);
	} else {
		tasklet_schedule(&mhi_event->task);
	}

	return IRQ_HANDLED;
}

irqreturn_t mhi_intvec_threaded_handler(int irq_number, void *priv)
{
	struct mhi_controller *mhi_cntrl = priv;
	struct device *dev = &mhi_cntrl->mhi_dev->dev;
	enum mhi_state state = MHI_STATE_MAX;
	enum mhi_pm_state pm_state = 0;
	enum mhi_ee_type ee = 0;

	write_lock_irq(&mhi_cntrl->pm_lock);
	if (!MHI_REG_ACCESS_VALID(mhi_cntrl->pm_state)) {
		write_unlock_irq(&mhi_cntrl->pm_lock);
		goto exit_intvec;
	}

	state = mhi_get_mhi_state(mhi_cntrl);
	ee = mhi_cntrl->ee;
	mhi_cntrl->ee = mhi_get_exec_env(mhi_cntrl);
	dev_dbg(dev, "local ee:%s device ee:%s dev_state:%s\n",
		TO_MHI_EXEC_STR(mhi_cntrl->ee), TO_MHI_EXEC_STR(ee),
		TO_MHI_STATE_STR(state));

	if (state == MHI_STATE_SYS_ERR) {
		dev_dbg(dev, "System error detected\n");
		pm_state = mhi_tryset_pm_state(mhi_cntrl,
					       MHI_PM_SYS_ERR_DETECT);
	}
	write_unlock_irq(&mhi_cntrl->pm_lock);

	 /* If device supports RDDM don't bother processing SYS error */
	if (mhi_cntrl->rddm_image) {
		/* host may be performing a device power down already */
		if (!mhi_is_active(mhi_cntrl))
			goto exit_intvec;

		if (mhi_cntrl->ee == MHI_EE_RDDM && mhi_cntrl->ee != ee) {
			mhi_cntrl->status_cb(mhi_cntrl, MHI_CB_EE_RDDM);
			wake_up_all(&mhi_cntrl->state_event);
		}
		goto exit_intvec;
	}

	if (pm_state == MHI_PM_SYS_ERR_DETECT) {
		wake_up_all(&mhi_cntrl->state_event);

		/* For fatal errors, we let controller decide next step */
		if (MHI_IN_PBL(ee))
			mhi_cntrl->status_cb(mhi_cntrl, MHI_CB_FATAL_ERROR);
		else
			mhi_pm_sys_err_handler(mhi_cntrl);
	}

exit_intvec:

	return IRQ_HANDLED;
}

irqreturn_t mhi_intvec_handler(int irq_number, void *dev)
{
	struct mhi_controller *mhi_cntrl = dev;

	/* Wake up events waiting for state change */
	wake_up_all(&mhi_cntrl->state_event);

	return IRQ_WAKE_THREAD;
}

static void mhi_recycle_ev_ring_element(struct mhi_controller *mhi_cntrl,
					struct mhi_ring *ring)
{
	dma_addr_t ctxt_wp;

	/* Update the WP */
	ring->wp += ring->el_size;
	ctxt_wp = *ring->ctxt_wp + ring->el_size;

	if (ring->wp >= (ring->base + ring->len)) {
		ring->wp = ring->base;
		ctxt_wp = ring->iommu_base;
	}

	*ring->ctxt_wp = ctxt_wp;

	/* Update the RP */
	ring->rp += ring->el_size;
	if (ring->rp >= (ring->base + ring->len))
		ring->rp = ring->base;

	/* Update to all cores */
	smp_wmb();
}

static int parse_xfer_event(struct mhi_controller *mhi_cntrl,
			    struct mhi_tre *event,
			    struct mhi_chan *mhi_chan)
{
	struct mhi_ring *buf_ring, *tre_ring;
	struct device *dev = &mhi_cntrl->mhi_dev->dev;
	struct mhi_result result;
	unsigned long flags = 0;
	u32 ev_code;

	ev_code = MHI_TRE_GET_EV_CODE(event);
	buf_ring = &mhi_chan->buf_ring;
	tre_ring = &mhi_chan->tre_ring;

	result.transaction_status = (ev_code == MHI_EV_CC_OVERFLOW) ?
		-EOVERFLOW : 0;

	/*
	 * If it's a DB Event then we need to grab the lock
	 * with preemption disabled and as a write because we
	 * have to update db register and there are chances that
	 * another thread could be doing the same.
	 */
	if (ev_code >= MHI_EV_CC_OOB)
		write_lock_irqsave(&mhi_chan->lock, flags);
	else
		read_lock_bh(&mhi_chan->lock);

	if (mhi_chan->ch_state != MHI_CH_STATE_ENABLED)
		goto end_process_tx_event;

	switch (ev_code) {
	case MHI_EV_CC_OVERFLOW:
	case MHI_EV_CC_EOB:
	case MHI_EV_CC_EOT:
	{
		dma_addr_t ptr = MHI_TRE_GET_EV_PTR(event);
		struct mhi_tre *local_rp, *ev_tre;
		void *dev_rp;
		struct mhi_buf_info *buf_info;
		u16 xfer_len;

		/* Get the TRB this event points to */
		ev_tre = mhi_to_virtual(tre_ring, ptr);

		dev_rp = ev_tre + 1;
		if (dev_rp >= (tre_ring->base + tre_ring->len))
			dev_rp = tre_ring->base;

		result.dir = mhi_chan->dir;

		local_rp = tre_ring->rp;
		while (local_rp != dev_rp) {
			buf_info = buf_ring->rp;
			/* If it's the last TRE, get length from the event */
			if (local_rp == ev_tre)
				xfer_len = MHI_TRE_GET_EV_LEN(event);
			else
				xfer_len = buf_info->len;

			/* Unmap if it's not pre-mapped by client */
			if (likely(!buf_info->pre_mapped))
				mhi_cntrl->unmap_single(mhi_cntrl, buf_info);

			result.buf_addr = buf_info->cb_buf;

			/* truncate to buf len if xfer_len is larger */
			result.bytes_xferd =
				min_t(u16, xfer_len, buf_info->len);
			mhi_del_ring_element(mhi_cntrl, buf_ring);
			mhi_del_ring_element(mhi_cntrl, tre_ring);
			local_rp = tre_ring->rp;

			/* notify client */
			mhi_chan->xfer_cb(mhi_chan->mhi_dev, &result);

			if (mhi_chan->dir == DMA_TO_DEVICE)
				atomic_dec(&mhi_cntrl->pending_pkts);

			/*
			 * Recycle the buffer if buffer is pre-allocated,
			 * if there is an error, not much we can do apart
			 * from dropping the packet
			 */
			if (mhi_chan->pre_alloc) {
				if (mhi_queue_buf(mhi_chan->mhi_dev,
						  mhi_chan->dir,
						  buf_info->cb_buf,
						  buf_info->len, MHI_EOT)) {
					dev_err(dev,
						"Error recycling buffer for chan:%d\n",
						mhi_chan->chan);
					kfree(buf_info->cb_buf);
				}
			}
		}
		break;
	} /* CC_EOT */
	case MHI_EV_CC_OOB:
	case MHI_EV_CC_DB_MODE:
	{
		unsigned long flags;

		mhi_chan->db_cfg.db_mode = 1;
		read_lock_irqsave(&mhi_cntrl->pm_lock, flags);
		if (tre_ring->wp != tre_ring->rp &&
		    MHI_DB_ACCESS_VALID(mhi_cntrl)) {
			mhi_ring_chan_db(mhi_cntrl, mhi_chan);
		}
		read_unlock_irqrestore(&mhi_cntrl->pm_lock, flags);
		break;
	}
	case MHI_EV_CC_BAD_TRE:
	default:
		dev_err(dev, "Unknown event 0x%x\n", ev_code);
		break;
	} /* switch(MHI_EV_READ_CODE(EV_TRB_CODE,event)) */

end_process_tx_event:
	if (ev_code >= MHI_EV_CC_OOB)
		write_unlock_irqrestore(&mhi_chan->lock, flags);
	else
		read_unlock_bh(&mhi_chan->lock);

	return 0;
}

static int parse_rsc_event(struct mhi_controller *mhi_cntrl,
			   struct mhi_tre *event,
			   struct mhi_chan *mhi_chan)
{
	struct mhi_ring *buf_ring, *tre_ring;
	struct mhi_buf_info *buf_info;
	struct mhi_result result;
	int ev_code;
	u32 cookie; /* offset to local descriptor */
	u16 xfer_len;

	buf_ring = &mhi_chan->buf_ring;
	tre_ring = &mhi_chan->tre_ring;

	ev_code = MHI_TRE_GET_EV_CODE(event);
	cookie = MHI_TRE_GET_EV_COOKIE(event);
	xfer_len = MHI_TRE_GET_EV_LEN(event);

	/* Received out of bound cookie */
	WARN_ON(cookie >= buf_ring->len);

	buf_info = buf_ring->base + cookie;

	result.transaction_status = (ev_code == MHI_EV_CC_OVERFLOW) ?
		-EOVERFLOW : 0;

	/* truncate to buf len if xfer_len is larger */
	result.bytes_xferd = min_t(u16, xfer_len, buf_info->len);
	result.buf_addr = buf_info->cb_buf;
	result.dir = mhi_chan->dir;

	read_lock_bh(&mhi_chan->lock);

	if (mhi_chan->ch_state != MHI_CH_STATE_ENABLED)
		goto end_process_rsc_event;

	WARN_ON(!buf_info->used);

	/* notify the client */
	mhi_chan->xfer_cb(mhi_chan->mhi_dev, &result);

	/*
	 * Note: We're arbitrarily incrementing RP even though, completion
	 * packet we processed might not be the same one, reason we can do this
	 * is because device guaranteed to cache descriptors in order it
	 * receive, so even though completion event is different we can re-use
	 * all descriptors in between.
	 * Example:
	 * Transfer Ring has descriptors: A, B, C, D
	 * Last descriptor host queue is D (WP) and first descriptor
	 * host queue is A (RP).
	 * The completion event we just serviced is descriptor C.
	 * Then we can safely queue descriptors to replace A, B, and C
	 * even though host did not receive any completions.
	 */
	mhi_del_ring_element(mhi_cntrl, tre_ring);
	buf_info->used = false;

end_process_rsc_event:
	read_unlock_bh(&mhi_chan->lock);

	return 0;
}

static void mhi_process_cmd_completion(struct mhi_controller *mhi_cntrl,
				       struct mhi_tre *tre)
{
	dma_addr_t ptr = MHI_TRE_GET_EV_PTR(tre);
	struct mhi_cmd *cmd_ring = &mhi_cntrl->mhi_cmd[PRIMARY_CMD_RING];
	struct mhi_ring *mhi_ring = &cmd_ring->ring;
	struct mhi_tre *cmd_pkt;
	struct mhi_chan *mhi_chan;
	u32 chan;

	cmd_pkt = mhi_to_virtual(mhi_ring, ptr);

	chan = MHI_TRE_GET_CMD_CHID(cmd_pkt);
	mhi_chan = &mhi_cntrl->mhi_chan[chan];
	write_lock_bh(&mhi_chan->lock);
	mhi_chan->ccs = MHI_TRE_GET_EV_CODE(tre);
	complete(&mhi_chan->completion);
	write_unlock_bh(&mhi_chan->lock);

	mhi_del_ring_element(mhi_cntrl, mhi_ring);
}

int mhi_process_ctrl_ev_ring(struct mhi_controller *mhi_cntrl,
			     struct mhi_event *mhi_event,
			     u32 event_quota)
{
	struct mhi_tre *dev_rp, *local_rp;
	struct mhi_ring *ev_ring = &mhi_event->ring;
	struct mhi_event_ctxt *er_ctxt =
		&mhi_cntrl->mhi_ctxt->er_ctxt[mhi_event->er_index];
	struct mhi_chan *mhi_chan;
	struct device *dev = &mhi_cntrl->mhi_dev->dev;
	u32 chan;
	int count = 0;

	/*
	 * This is a quick check to avoid unnecessary event processing
	 * in case MHI is already in error state, but it's still possible
	 * to transition to error state while processing events
	 */
	if (unlikely(MHI_EVENT_ACCESS_INVALID(mhi_cntrl->pm_state)))
		return -EIO;

	dev_rp = mhi_to_virtual(ev_ring, er_ctxt->rp);
	local_rp = ev_ring->rp;

	while (dev_rp != local_rp) {
		enum mhi_pkt_type type = MHI_TRE_GET_EV_TYPE(local_rp);

		switch (type) {
		case MHI_PKT_TYPE_BW_REQ_EVENT:
		{
			struct mhi_link_info *link_info;

			link_info = &mhi_cntrl->mhi_link_info;
			write_lock_irq(&mhi_cntrl->pm_lock);
			link_info->target_link_speed =
				MHI_TRE_GET_EV_LINKSPEED(local_rp);
			link_info->target_link_width =
				MHI_TRE_GET_EV_LINKWIDTH(local_rp);
			write_unlock_irq(&mhi_cntrl->pm_lock);
			dev_dbg(dev, "Received BW_REQ event\n");
			mhi_cntrl->status_cb(mhi_cntrl, MHI_CB_BW_REQ);
			break;
		}
		case MHI_PKT_TYPE_STATE_CHANGE_EVENT:
		{
			enum mhi_state new_state;

			new_state = MHI_TRE_GET_EV_STATE(local_rp);

			dev_dbg(dev, "State change event to state: %s\n",
				TO_MHI_STATE_STR(new_state));

			switch (new_state) {
			case MHI_STATE_M0:
				mhi_pm_m0_transition(mhi_cntrl);
				break;
			case MHI_STATE_M1:
				mhi_pm_m1_transition(mhi_cntrl);
				break;
			case MHI_STATE_M3:
				mhi_pm_m3_transition(mhi_cntrl);
				break;
			case MHI_STATE_SYS_ERR:
			{
				enum mhi_pm_state new_state;

				dev_dbg(dev, "System error detected\n");
				write_lock_irq(&mhi_cntrl->pm_lock);
				new_state = mhi_tryset_pm_state(mhi_cntrl,
							MHI_PM_SYS_ERR_DETECT);
				write_unlock_irq(&mhi_cntrl->pm_lock);
				if (new_state == MHI_PM_SYS_ERR_DETECT)
					mhi_pm_sys_err_handler(mhi_cntrl);
				break;
			}
			default:
				dev_err(dev, "Invalid state: %s\n",
					TO_MHI_STATE_STR(new_state));
			}

			break;
		}
		case MHI_PKT_TYPE_CMD_COMPLETION_EVENT:
			mhi_process_cmd_completion(mhi_cntrl, local_rp);
			break;
		case MHI_PKT_TYPE_EE_EVENT:
		{
			enum dev_st_transition st = DEV_ST_TRANSITION_MAX;
			enum mhi_ee_type event = MHI_TRE_GET_EV_EXECENV(local_rp);

			dev_dbg(dev, "Received EE event: %s\n",
				TO_MHI_EXEC_STR(event));
			switch (event) {
			case MHI_EE_SBL:
				st = DEV_ST_TRANSITION_SBL;
				break;
			case MHI_EE_WFW:
			case MHI_EE_AMSS:
				st = DEV_ST_TRANSITION_MISSION_MODE;
				break;
			case MHI_EE_RDDM:
				mhi_cntrl->status_cb(mhi_cntrl, MHI_CB_EE_RDDM);
				write_lock_irq(&mhi_cntrl->pm_lock);
				mhi_cntrl->ee = event;
				write_unlock_irq(&mhi_cntrl->pm_lock);
				wake_up_all(&mhi_cntrl->state_event);
				break;
			default:
				dev_err(dev,
					"Unhandled EE event: 0x%x\n", type);
			}
			if (st != DEV_ST_TRANSITION_MAX)
				mhi_queue_state_transition(mhi_cntrl, st);

			break;
		}
		case MHI_PKT_TYPE_TX_EVENT:
			chan = MHI_TRE_GET_EV_CHID(local_rp);

			WARN_ON(chan >= mhi_cntrl->max_chan);

			/*
			 * Only process the event ring elements whose channel
			 * ID is within the maximum supported range.
			 */
			if (chan < mhi_cntrl->max_chan) {
				mhi_chan = &mhi_cntrl->mhi_chan[chan];
				parse_xfer_event(mhi_cntrl, local_rp, mhi_chan);
				event_quota--;
			}
			break;
		default:
			dev_err(dev, "Unhandled event type: %d\n", type);
			break;
		}

		mhi_recycle_ev_ring_element(mhi_cntrl, ev_ring);
		local_rp = ev_ring->rp;
		dev_rp = mhi_to_virtual(ev_ring, er_ctxt->rp);
		count++;
	}

	read_lock_bh(&mhi_cntrl->pm_lock);
	if (likely(MHI_DB_ACCESS_VALID(mhi_cntrl)))
		mhi_ring_er_db(mhi_event);
	read_unlock_bh(&mhi_cntrl->pm_lock);

	return count;
}

int mhi_process_data_event_ring(struct mhi_controller *mhi_cntrl,
				struct mhi_event *mhi_event,
				u32 event_quota)
{
	struct mhi_tre *dev_rp, *local_rp;
	struct mhi_ring *ev_ring = &mhi_event->ring;
	struct mhi_event_ctxt *er_ctxt =
		&mhi_cntrl->mhi_ctxt->er_ctxt[mhi_event->er_index];
	int count = 0;
	u32 chan;
	struct mhi_chan *mhi_chan;

	if (unlikely(MHI_EVENT_ACCESS_INVALID(mhi_cntrl->pm_state)))
		return -EIO;

	dev_rp = mhi_to_virtual(ev_ring, er_ctxt->rp);
	local_rp = ev_ring->rp;

	while (dev_rp != local_rp && event_quota > 0) {
		enum mhi_pkt_type type = MHI_TRE_GET_EV_TYPE(local_rp);

		chan = MHI_TRE_GET_EV_CHID(local_rp);

		WARN_ON(chan >= mhi_cntrl->max_chan);

		/*
		 * Only process the event ring elements whose channel
		 * ID is within the maximum supported range.
		 */
		if (chan < mhi_cntrl->max_chan) {
			mhi_chan = &mhi_cntrl->mhi_chan[chan];

			if (likely(type == MHI_PKT_TYPE_TX_EVENT)) {
				parse_xfer_event(mhi_cntrl, local_rp, mhi_chan);
				event_quota--;
			} else if (type == MHI_PKT_TYPE_RSC_TX_EVENT) {
				parse_rsc_event(mhi_cntrl, local_rp, mhi_chan);
				event_quota--;
			}
		}

		mhi_recycle_ev_ring_element(mhi_cntrl, ev_ring);
		local_rp = ev_ring->rp;
		dev_rp = mhi_to_virtual(ev_ring, er_ctxt->rp);
		count++;
	}
	read_lock_bh(&mhi_cntrl->pm_lock);
	if (likely(MHI_DB_ACCESS_VALID(mhi_cntrl)))
		mhi_ring_er_db(mhi_event);
	read_unlock_bh(&mhi_cntrl->pm_lock);

	return count;
}

void mhi_ev_task(unsigned long data)
{
	struct mhi_event *mhi_event = (struct mhi_event *)data;
	struct mhi_controller *mhi_cntrl = mhi_event->mhi_cntrl;

	/* process all pending events */
	spin_lock_bh(&mhi_event->lock);
	mhi_event->process_event(mhi_cntrl, mhi_event, U32_MAX);
	spin_unlock_bh(&mhi_event->lock);
}

void mhi_ctrl_ev_task(unsigned long data)
{
	struct mhi_event *mhi_event = (struct mhi_event *)data;
	struct mhi_controller *mhi_cntrl = mhi_event->mhi_cntrl;
	struct device *dev = &mhi_cntrl->mhi_dev->dev;
	enum mhi_state state;
	enum mhi_pm_state pm_state = 0;
	int ret;

	/*
	 * We can check PM state w/o a lock here because there is no way
	 * PM state can change from reg access valid to no access while this
	 * thread being executed.
	 */
	if (!MHI_REG_ACCESS_VALID(mhi_cntrl->pm_state)) {
		/*
		 * We may have a pending event but not allowed to
		 * process it since we are probably in a suspended state,
		 * so trigger a resume.
		 */
		mhi_trigger_resume(mhi_cntrl);

		return;
	}

	/* Process ctrl events events */
	ret = mhi_event->process_event(mhi_cntrl, mhi_event, U32_MAX);

	/*
	 * We received an IRQ but no events to process, maybe device went to
	 * SYS_ERR state? Check the state to confirm.
	 */
	if (!ret) {
		write_lock_irq(&mhi_cntrl->pm_lock);
		state = mhi_get_mhi_state(mhi_cntrl);
		if (state == MHI_STATE_SYS_ERR) {
			dev_dbg(dev, "System error detected\n");
			pm_state = mhi_tryset_pm_state(mhi_cntrl,
						       MHI_PM_SYS_ERR_DETECT);
		}
		write_unlock_irq(&mhi_cntrl->pm_lock);
		if (pm_state == MHI_PM_SYS_ERR_DETECT)
			mhi_pm_sys_err_handler(mhi_cntrl);
	}
}

static bool mhi_is_ring_full(struct mhi_controller *mhi_cntrl,
			     struct mhi_ring *ring)
{
	void *tmp = ring->wp + ring->el_size;

	if (tmp >= (ring->base + ring->len))
		tmp = ring->base;

	return (tmp == ring->rp);
}

static int mhi_queue(struct mhi_device *mhi_dev, struct mhi_buf_info *buf_info,
		     enum dma_data_direction dir, enum mhi_flags mflags)
{
	struct mhi_controller *mhi_cntrl = mhi_dev->mhi_cntrl;
	struct mhi_chan *mhi_chan = (dir == DMA_TO_DEVICE) ? mhi_dev->ul_chan :
							     mhi_dev->dl_chan;
	struct mhi_ring *tre_ring = &mhi_chan->tre_ring;
	unsigned long flags;
	int ret;

	if (unlikely(MHI_PM_IN_ERROR_STATE(mhi_cntrl->pm_state)))
		return -EIO;

<<<<<<< HEAD
	/* we're in M3 or transitioning to M3 */
	if (MHI_PM_IN_SUSPEND_STATE(mhi_cntrl->pm_state))
		mhi_trigger_resume(mhi_cntrl);
=======
	read_lock_irqsave(&mhi_cntrl->pm_lock, flags);

	ret = mhi_is_ring_full(mhi_cntrl, tre_ring);
	if (unlikely(ret)) {
		ret = -ENOMEM;
		goto exit_unlock;
	}
>>>>>>> f642729d

	ret = mhi_gen_tre(mhi_cntrl, mhi_chan, buf_info, mflags);
	if (unlikely(ret))
		goto exit_unlock;

	/* trigger M3 exit if necessary */
	if (MHI_PM_IN_SUSPEND_STATE(mhi_cntrl->pm_state))
		mhi_trigger_resume(mhi_cntrl);

	/* Assert dev_wake (to exit/prevent M1/M2)*/
	mhi_cntrl->wake_toggle(mhi_cntrl);

	if (mhi_chan->dir == DMA_TO_DEVICE)
		atomic_inc(&mhi_cntrl->pending_pkts);

	if (unlikely(!MHI_DB_ACCESS_VALID(mhi_cntrl))) {
		ret = -EIO;
		goto exit_unlock;
	}

	mhi_ring_chan_db(mhi_cntrl, mhi_chan);

exit_unlock:
	read_unlock_irqrestore(&mhi_cntrl->pm_lock, flags);

	return ret;
}

int mhi_queue_skb(struct mhi_device *mhi_dev, enum dma_data_direction dir,
		  struct sk_buff *skb, size_t len, enum mhi_flags mflags)
{
	struct mhi_chan *mhi_chan = (dir == DMA_TO_DEVICE) ? mhi_dev->ul_chan :
							     mhi_dev->dl_chan;
	struct mhi_buf_info buf_info = { };

	buf_info.v_addr = skb->data;
	buf_info.cb_buf = skb;
	buf_info.len = len;

	if (unlikely(mhi_chan->pre_alloc))
		return -EINVAL;

<<<<<<< HEAD
	/* we're in M3 or transitioning to M3 */
	if (MHI_PM_IN_SUSPEND_STATE(mhi_cntrl->pm_state))
		mhi_trigger_resume(mhi_cntrl);
=======
	return mhi_queue(mhi_dev, &buf_info, dir, mflags);
}
EXPORT_SYMBOL_GPL(mhi_queue_skb);
>>>>>>> f642729d

int mhi_queue_dma(struct mhi_device *mhi_dev, enum dma_data_direction dir,
		  struct mhi_buf *mhi_buf, size_t len, enum mhi_flags mflags)
{
	struct mhi_chan *mhi_chan = (dir == DMA_TO_DEVICE) ? mhi_dev->ul_chan :
							     mhi_dev->dl_chan;
	struct mhi_buf_info buf_info = { };

	buf_info.p_addr = mhi_buf->dma_addr;
	buf_info.cb_buf = mhi_buf;
	buf_info.pre_mapped = true;
	buf_info.len = len;

	if (unlikely(mhi_chan->pre_alloc))
		return -EINVAL;

	return mhi_queue(mhi_dev, &buf_info, dir, mflags);
}
EXPORT_SYMBOL_GPL(mhi_queue_dma);

int mhi_gen_tre(struct mhi_controller *mhi_cntrl, struct mhi_chan *mhi_chan,
			struct mhi_buf_info *info, enum mhi_flags flags)
{
	struct mhi_ring *buf_ring, *tre_ring;
	struct mhi_tre *mhi_tre;
	struct mhi_buf_info *buf_info;
	int eot, eob, chain, bei;
	int ret;

	buf_ring = &mhi_chan->buf_ring;
	tre_ring = &mhi_chan->tre_ring;

	buf_info = buf_ring->wp;
	WARN_ON(buf_info->used);
	buf_info->pre_mapped = info->pre_mapped;
	if (info->pre_mapped)
		buf_info->p_addr = info->p_addr;
	else
		buf_info->v_addr = info->v_addr;
	buf_info->cb_buf = info->cb_buf;
	buf_info->wp = tre_ring->wp;
	buf_info->dir = mhi_chan->dir;
	buf_info->len = info->len;

	if (!info->pre_mapped) {
		ret = mhi_cntrl->map_single(mhi_cntrl, buf_info);
		if (ret)
			return ret;
	}

	eob = !!(flags & MHI_EOB);
	eot = !!(flags & MHI_EOT);
	chain = !!(flags & MHI_CHAIN);
	bei = !!(mhi_chan->intmod);

	mhi_tre = tre_ring->wp;
	mhi_tre->ptr = MHI_TRE_DATA_PTR(buf_info->p_addr);
	mhi_tre->dword[0] = MHI_TRE_DATA_DWORD0(info->len);
	mhi_tre->dword[1] = MHI_TRE_DATA_DWORD1(bei, eot, eob, chain);

	/* increment WP */
	mhi_add_ring_element(mhi_cntrl, tre_ring);
	mhi_add_ring_element(mhi_cntrl, buf_ring);

	return 0;
}

int mhi_queue_buf(struct mhi_device *mhi_dev, enum dma_data_direction dir,
		  void *buf, size_t len, enum mhi_flags mflags)
{
	struct mhi_buf_info buf_info = { };

	buf_info.v_addr = buf;
	buf_info.cb_buf = buf;
	buf_info.len = len;

<<<<<<< HEAD
	ret = mhi_gen_tre(mhi_cntrl, mhi_chan, &buf_info, mflags);
	if (unlikely(ret))
		return ret;

	read_lock_irqsave(&mhi_cntrl->pm_lock, flags);

	/* we're in M3 or transitioning to M3 */
	if (MHI_PM_IN_SUSPEND_STATE(mhi_cntrl->pm_state))
		mhi_trigger_resume(mhi_cntrl);

	/* Toggle wake to exit out of M2 */
	mhi_cntrl->wake_toggle(mhi_cntrl);

	if (mhi_chan->dir == DMA_TO_DEVICE)
		atomic_inc(&mhi_cntrl->pending_pkts);

	if (likely(MHI_DB_ACCESS_VALID(mhi_cntrl))) {
		unsigned long flags;

		read_lock_irqsave(&mhi_chan->lock, flags);
		mhi_ring_chan_db(mhi_cntrl, mhi_chan);
		read_unlock_irqrestore(&mhi_chan->lock, flags);
	}
=======
	return mhi_queue(mhi_dev, &buf_info, dir, mflags);
}
EXPORT_SYMBOL_GPL(mhi_queue_buf);
>>>>>>> f642729d

bool mhi_queue_is_full(struct mhi_device *mhi_dev, enum dma_data_direction dir)
{
	struct mhi_controller *mhi_cntrl = mhi_dev->mhi_cntrl;
	struct mhi_chan *mhi_chan = (dir == DMA_TO_DEVICE) ?
					mhi_dev->ul_chan : mhi_dev->dl_chan;
	struct mhi_ring *tre_ring = &mhi_chan->tre_ring;

	return mhi_is_ring_full(mhi_cntrl, tre_ring);
}
EXPORT_SYMBOL_GPL(mhi_queue_is_full);

int mhi_send_cmd(struct mhi_controller *mhi_cntrl,
		 struct mhi_chan *mhi_chan,
		 enum mhi_cmd_type cmd)
{
	struct mhi_tre *cmd_tre = NULL;
	struct mhi_cmd *mhi_cmd = &mhi_cntrl->mhi_cmd[PRIMARY_CMD_RING];
	struct mhi_ring *ring = &mhi_cmd->ring;
	struct device *dev = &mhi_cntrl->mhi_dev->dev;
	int chan = 0;

	if (mhi_chan)
		chan = mhi_chan->chan;

	spin_lock_bh(&mhi_cmd->lock);
	if (!get_nr_avail_ring_elements(mhi_cntrl, ring)) {
		spin_unlock_bh(&mhi_cmd->lock);
		return -ENOMEM;
	}

	/* prepare the cmd tre */
	cmd_tre = ring->wp;
	switch (cmd) {
	case MHI_CMD_RESET_CHAN:
		cmd_tre->ptr = MHI_TRE_CMD_RESET_PTR;
		cmd_tre->dword[0] = MHI_TRE_CMD_RESET_DWORD0;
		cmd_tre->dword[1] = MHI_TRE_CMD_RESET_DWORD1(chan);
		break;
	case MHI_CMD_START_CHAN:
		cmd_tre->ptr = MHI_TRE_CMD_START_PTR;
		cmd_tre->dword[0] = MHI_TRE_CMD_START_DWORD0;
		cmd_tre->dword[1] = MHI_TRE_CMD_START_DWORD1(chan);
		break;
	default:
		dev_err(dev, "Command not supported\n");
		break;
	}

	/* queue to hardware */
	mhi_add_ring_element(mhi_cntrl, ring);
	read_lock_bh(&mhi_cntrl->pm_lock);
	if (likely(MHI_DB_ACCESS_VALID(mhi_cntrl)))
		mhi_ring_cmd_db(mhi_cntrl, mhi_cmd);
	read_unlock_bh(&mhi_cntrl->pm_lock);
	spin_unlock_bh(&mhi_cmd->lock);

	return 0;
}

static void __mhi_unprepare_channel(struct mhi_controller *mhi_cntrl,
				    struct mhi_chan *mhi_chan)
{
	int ret;
	struct device *dev = &mhi_cntrl->mhi_dev->dev;

	dev_dbg(dev, "Entered: unprepare channel:%d\n", mhi_chan->chan);

	/* no more processing events for this channel */
	mutex_lock(&mhi_chan->mutex);
	write_lock_irq(&mhi_chan->lock);
	if (mhi_chan->ch_state != MHI_CH_STATE_ENABLED &&
	    mhi_chan->ch_state != MHI_CH_STATE_SUSPENDED) {
		write_unlock_irq(&mhi_chan->lock);
		mutex_unlock(&mhi_chan->mutex);
		return;
	}

	mhi_chan->ch_state = MHI_CH_STATE_DISABLED;
	write_unlock_irq(&mhi_chan->lock);

	reinit_completion(&mhi_chan->completion);
	read_lock_bh(&mhi_cntrl->pm_lock);
	if (MHI_PM_IN_ERROR_STATE(mhi_cntrl->pm_state)) {
		read_unlock_bh(&mhi_cntrl->pm_lock);
		goto error_invalid_state;
	}

	mhi_cntrl->wake_toggle(mhi_cntrl);
	read_unlock_bh(&mhi_cntrl->pm_lock);

	mhi_cntrl->runtime_get(mhi_cntrl);
	mhi_cntrl->runtime_put(mhi_cntrl);
	ret = mhi_send_cmd(mhi_cntrl, mhi_chan, MHI_CMD_RESET_CHAN);
	if (ret)
		goto error_invalid_state;

	/* even if it fails we will still reset */
	ret = wait_for_completion_timeout(&mhi_chan->completion,
				msecs_to_jiffies(mhi_cntrl->timeout_ms));
	if (!ret || mhi_chan->ccs != MHI_EV_CC_SUCCESS)
		dev_err(dev,
			"Failed to receive cmd completion, still resetting\n");

error_invalid_state:
	if (!mhi_chan->offload_ch) {
		mhi_reset_chan(mhi_cntrl, mhi_chan);
		mhi_deinit_chan_ctxt(mhi_cntrl, mhi_chan);
	}
	dev_dbg(dev, "chan:%d successfully resetted\n", mhi_chan->chan);
	mutex_unlock(&mhi_chan->mutex);
}

int mhi_prepare_channel(struct mhi_controller *mhi_cntrl,
			struct mhi_chan *mhi_chan)
{
	int ret = 0;
	struct device *dev = &mhi_cntrl->mhi_dev->dev;

	dev_dbg(dev, "Preparing channel: %d\n", mhi_chan->chan);

	if (!(BIT(mhi_cntrl->ee) & mhi_chan->ee_mask)) {
		dev_err(dev,
			"Current EE: %s Required EE Mask: 0x%x for chan: %s\n",
			TO_MHI_EXEC_STR(mhi_cntrl->ee), mhi_chan->ee_mask,
			mhi_chan->name);
		return -ENOTCONN;
	}

	mutex_lock(&mhi_chan->mutex);

	/* If channel is not in disable state, do not allow it to start */
	if (mhi_chan->ch_state != MHI_CH_STATE_DISABLED) {
		ret = -EIO;
		dev_dbg(dev, "channel: %d is not in disabled state\n",
			mhi_chan->chan);
		goto error_init_chan;
	}

	/* Check of client manages channel context for offload channels */
	if (!mhi_chan->offload_ch) {
		ret = mhi_init_chan_ctxt(mhi_cntrl, mhi_chan);
		if (ret)
			goto error_init_chan;
	}

	reinit_completion(&mhi_chan->completion);
	read_lock_bh(&mhi_cntrl->pm_lock);
	if (MHI_PM_IN_ERROR_STATE(mhi_cntrl->pm_state)) {
		read_unlock_bh(&mhi_cntrl->pm_lock);
		ret = -EIO;
		goto error_pm_state;
	}

	mhi_cntrl->wake_toggle(mhi_cntrl);
	read_unlock_bh(&mhi_cntrl->pm_lock);
	mhi_cntrl->runtime_get(mhi_cntrl);
	mhi_cntrl->runtime_put(mhi_cntrl);

	ret = mhi_send_cmd(mhi_cntrl, mhi_chan, MHI_CMD_START_CHAN);
	if (ret)
		goto error_pm_state;

	ret = wait_for_completion_timeout(&mhi_chan->completion,
				msecs_to_jiffies(mhi_cntrl->timeout_ms));
	if (!ret || mhi_chan->ccs != MHI_EV_CC_SUCCESS) {
		ret = -EIO;
		goto error_pm_state;
	}

	write_lock_irq(&mhi_chan->lock);
	mhi_chan->ch_state = MHI_CH_STATE_ENABLED;
	write_unlock_irq(&mhi_chan->lock);

	/* Pre-allocate buffer for xfer ring */
	if (mhi_chan->pre_alloc) {
		int nr_el = get_nr_avail_ring_elements(mhi_cntrl,
						       &mhi_chan->tre_ring);
		size_t len = mhi_cntrl->buffer_len;

		while (nr_el--) {
			void *buf;
			struct mhi_buf_info info = { };
			buf = kmalloc(len, GFP_KERNEL);
			if (!buf) {
				ret = -ENOMEM;
				goto error_pre_alloc;
			}

			/* Prepare transfer descriptors */
			info.v_addr = buf;
			info.cb_buf = buf;
			info.len = len;
			ret = mhi_gen_tre(mhi_cntrl, mhi_chan, &info, MHI_EOT);
			if (ret) {
				kfree(buf);
				goto error_pre_alloc;
			}
		}

		read_lock_bh(&mhi_cntrl->pm_lock);
		if (MHI_DB_ACCESS_VALID(mhi_cntrl)) {
			read_lock_irq(&mhi_chan->lock);
			mhi_ring_chan_db(mhi_cntrl, mhi_chan);
			read_unlock_irq(&mhi_chan->lock);
		}
		read_unlock_bh(&mhi_cntrl->pm_lock);
	}

	mutex_unlock(&mhi_chan->mutex);

	dev_dbg(dev, "Chan: %d successfully moved to start state\n",
		mhi_chan->chan);

	return 0;

error_pm_state:
	if (!mhi_chan->offload_ch)
		mhi_deinit_chan_ctxt(mhi_cntrl, mhi_chan);

error_init_chan:
	mutex_unlock(&mhi_chan->mutex);

	return ret;

error_pre_alloc:
	mutex_unlock(&mhi_chan->mutex);
	__mhi_unprepare_channel(mhi_cntrl, mhi_chan);

	return ret;
}

static void mhi_mark_stale_events(struct mhi_controller *mhi_cntrl,
				  struct mhi_event *mhi_event,
				  struct mhi_event_ctxt *er_ctxt,
				  int chan)

{
	struct mhi_tre *dev_rp, *local_rp;
	struct mhi_ring *ev_ring;
	struct device *dev = &mhi_cntrl->mhi_dev->dev;
	unsigned long flags;

	dev_dbg(dev, "Marking all events for chan: %d as stale\n", chan);

	ev_ring = &mhi_event->ring;

	/* mark all stale events related to channel as STALE event */
	spin_lock_irqsave(&mhi_event->lock, flags);
	dev_rp = mhi_to_virtual(ev_ring, er_ctxt->rp);

	local_rp = ev_ring->rp;
	while (dev_rp != local_rp) {
		if (MHI_TRE_GET_EV_TYPE(local_rp) == MHI_PKT_TYPE_TX_EVENT &&
		    chan == MHI_TRE_GET_EV_CHID(local_rp))
			local_rp->dword[1] = MHI_TRE_EV_DWORD1(chan,
					MHI_PKT_TYPE_STALE_EVENT);
		local_rp++;
		if (local_rp == (ev_ring->base + ev_ring->len))
			local_rp = ev_ring->base;
	}

	dev_dbg(dev, "Finished marking events as stale events\n");
	spin_unlock_irqrestore(&mhi_event->lock, flags);
}

static void mhi_reset_data_chan(struct mhi_controller *mhi_cntrl,
				struct mhi_chan *mhi_chan)
{
	struct mhi_ring *buf_ring, *tre_ring;
	struct mhi_result result;

	/* Reset any pending buffers */
	buf_ring = &mhi_chan->buf_ring;
	tre_ring = &mhi_chan->tre_ring;
	result.transaction_status = -ENOTCONN;
	result.bytes_xferd = 0;
	while (tre_ring->rp != tre_ring->wp) {
		struct mhi_buf_info *buf_info = buf_ring->rp;

		if (mhi_chan->dir == DMA_TO_DEVICE)
			atomic_dec(&mhi_cntrl->pending_pkts);

		if (!buf_info->pre_mapped)
			mhi_cntrl->unmap_single(mhi_cntrl, buf_info);

		mhi_del_ring_element(mhi_cntrl, buf_ring);
		mhi_del_ring_element(mhi_cntrl, tre_ring);

		if (mhi_chan->pre_alloc) {
			kfree(buf_info->cb_buf);
		} else {
			result.buf_addr = buf_info->cb_buf;
			mhi_chan->xfer_cb(mhi_chan->mhi_dev, &result);
		}
	}
}

void mhi_reset_chan(struct mhi_controller *mhi_cntrl, struct mhi_chan *mhi_chan)
{
	struct mhi_event *mhi_event;
	struct mhi_event_ctxt *er_ctxt;
	int chan = mhi_chan->chan;

	/* Nothing to reset, client doesn't queue buffers */
	if (mhi_chan->offload_ch)
		return;

	read_lock_bh(&mhi_cntrl->pm_lock);
	mhi_event = &mhi_cntrl->mhi_event[mhi_chan->er_index];
	er_ctxt = &mhi_cntrl->mhi_ctxt->er_ctxt[mhi_chan->er_index];

	mhi_mark_stale_events(mhi_cntrl, mhi_event, er_ctxt, chan);

	mhi_reset_data_chan(mhi_cntrl, mhi_chan);

	read_unlock_bh(&mhi_cntrl->pm_lock);
}

/* Move channel to start state */
int mhi_prepare_for_transfer(struct mhi_device *mhi_dev)
{
	int ret, dir;
	struct mhi_controller *mhi_cntrl = mhi_dev->mhi_cntrl;
	struct mhi_chan *mhi_chan;

	for (dir = 0; dir < 2; dir++) {
		mhi_chan = dir ? mhi_dev->dl_chan : mhi_dev->ul_chan;
		if (!mhi_chan)
			continue;

		ret = mhi_prepare_channel(mhi_cntrl, mhi_chan);
		if (ret)
			goto error_open_chan;
	}

	return 0;

error_open_chan:
	for (--dir; dir >= 0; dir--) {
		mhi_chan = dir ? mhi_dev->dl_chan : mhi_dev->ul_chan;
		if (!mhi_chan)
			continue;

		__mhi_unprepare_channel(mhi_cntrl, mhi_chan);
	}

	return ret;
}
EXPORT_SYMBOL_GPL(mhi_prepare_for_transfer);

void mhi_unprepare_from_transfer(struct mhi_device *mhi_dev)
{
	struct mhi_controller *mhi_cntrl = mhi_dev->mhi_cntrl;
	struct mhi_chan *mhi_chan;
	int dir;

	for (dir = 0; dir < 2; dir++) {
		mhi_chan = dir ? mhi_dev->ul_chan : mhi_dev->dl_chan;
		if (!mhi_chan)
			continue;

		__mhi_unprepare_channel(mhi_cntrl, mhi_chan);
	}
}
EXPORT_SYMBOL_GPL(mhi_unprepare_from_transfer);

int mhi_poll(struct mhi_device *mhi_dev, u32 budget)
{
	struct mhi_controller *mhi_cntrl = mhi_dev->mhi_cntrl;
	struct mhi_chan *mhi_chan = mhi_dev->dl_chan;
	struct mhi_event *mhi_event = &mhi_cntrl->mhi_event[mhi_chan->er_index];
	int ret;

	spin_lock_bh(&mhi_event->lock);
	ret = mhi_event->process_event(mhi_cntrl, mhi_event, budget);
	spin_unlock_bh(&mhi_event->lock);

	return ret;
}
EXPORT_SYMBOL_GPL(mhi_poll);<|MERGE_RESOLUTION|>--- conflicted
+++ resolved
@@ -363,11 +363,7 @@
 		/* Channel name is same for both UL and DL */
 		mhi_dev->name = mhi_chan->name;
 		dev_set_name(&mhi_dev->dev, "%s_%s",
-<<<<<<< HEAD
-			     dev_name(mhi_cntrl->cntrl_dev),
-=======
 			     dev_name(&mhi_cntrl->mhi_dev->dev),
->>>>>>> f642729d
 			     mhi_dev->name);
 
 		/* Init wakeup source if available */
@@ -996,11 +992,6 @@
 	if (unlikely(MHI_PM_IN_ERROR_STATE(mhi_cntrl->pm_state)))
 		return -EIO;
 
-<<<<<<< HEAD
-	/* we're in M3 or transitioning to M3 */
-	if (MHI_PM_IN_SUSPEND_STATE(mhi_cntrl->pm_state))
-		mhi_trigger_resume(mhi_cntrl);
-=======
 	read_lock_irqsave(&mhi_cntrl->pm_lock, flags);
 
 	ret = mhi_is_ring_full(mhi_cntrl, tre_ring);
@@ -1008,7 +999,6 @@
 		ret = -ENOMEM;
 		goto exit_unlock;
 	}
->>>>>>> f642729d
 
 	ret = mhi_gen_tre(mhi_cntrl, mhi_chan, buf_info, mflags);
 	if (unlikely(ret))
@@ -1051,15 +1041,9 @@
 	if (unlikely(mhi_chan->pre_alloc))
 		return -EINVAL;
 
-<<<<<<< HEAD
-	/* we're in M3 or transitioning to M3 */
-	if (MHI_PM_IN_SUSPEND_STATE(mhi_cntrl->pm_state))
-		mhi_trigger_resume(mhi_cntrl);
-=======
 	return mhi_queue(mhi_dev, &buf_info, dir, mflags);
 }
 EXPORT_SYMBOL_GPL(mhi_queue_skb);
->>>>>>> f642729d
 
 int mhi_queue_dma(struct mhi_device *mhi_dev, enum dma_data_direction dir,
 		  struct mhi_buf *mhi_buf, size_t len, enum mhi_flags mflags)
@@ -1136,35 +1120,9 @@
 	buf_info.cb_buf = buf;
 	buf_info.len = len;
 
-<<<<<<< HEAD
-	ret = mhi_gen_tre(mhi_cntrl, mhi_chan, &buf_info, mflags);
-	if (unlikely(ret))
-		return ret;
-
-	read_lock_irqsave(&mhi_cntrl->pm_lock, flags);
-
-	/* we're in M3 or transitioning to M3 */
-	if (MHI_PM_IN_SUSPEND_STATE(mhi_cntrl->pm_state))
-		mhi_trigger_resume(mhi_cntrl);
-
-	/* Toggle wake to exit out of M2 */
-	mhi_cntrl->wake_toggle(mhi_cntrl);
-
-	if (mhi_chan->dir == DMA_TO_DEVICE)
-		atomic_inc(&mhi_cntrl->pending_pkts);
-
-	if (likely(MHI_DB_ACCESS_VALID(mhi_cntrl))) {
-		unsigned long flags;
-
-		read_lock_irqsave(&mhi_chan->lock, flags);
-		mhi_ring_chan_db(mhi_cntrl, mhi_chan);
-		read_unlock_irqrestore(&mhi_chan->lock, flags);
-	}
-=======
 	return mhi_queue(mhi_dev, &buf_info, dir, mflags);
 }
 EXPORT_SYMBOL_GPL(mhi_queue_buf);
->>>>>>> f642729d
 
 bool mhi_queue_is_full(struct mhi_device *mhi_dev, enum dma_data_direction dir)
 {
