--- conflicted
+++ resolved
@@ -39,29 +39,18 @@
 
 static int gic_next_event(unsigned long delta, struct clock_event_device *evt)
 {
-<<<<<<< HEAD
-	unsigned long flags;
-=======
 	int cpu = cpumask_first(evt->cpumask);
->>>>>>> 9abd04af
 	u64 cnt;
 	int res;
 
 	cnt = gic_read_count();
 	cnt += (u64)delta;
-<<<<<<< HEAD
-	local_irq_save(flags);
-	write_gic_vl_other(mips_cm_vp_id(cpumask_first(evt->cpumask)));
-	write_gic_vo_compare(cnt);
-	local_irq_restore(flags);
-=======
 	if (cpu == raw_smp_processor_id()) {
 		write_gic_vl_compare(cnt);
 	} else {
 		write_gic_vl_other(mips_cm_vp_id(cpu));
 		write_gic_vo_compare(cnt);
 	}
->>>>>>> 9abd04af
 	res = ((int)(gic_read_count() - cnt) >= 0) ? -ETIME : 0;
 	return res;
 }
