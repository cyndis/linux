// SPDX-License-Identifier: GPL-2.0-or-later
/*
 *  linux/drivers/clocksource/timer-sp.c
 *
 *  Copyright (C) 1999 - 2003 ARM Limited
 *  Copyright (C) 2000 Deep Blue Solutions Ltd
 */

#define pr_fmt(fmt)    KBUILD_MODNAME ": " fmt

#include <linux/clk.h>
#include <linux/clocksource.h>
#include <linux/clockchips.h>
#include <linux/err.h>
#include <linux/interrupt.h>
#include <linux/irq.h>
#include <linux/io.h>
#include <linux/of.h>
#include <linux/of_address.h>
#include <linux/of_clk.h>
#include <linux/of_irq.h>
#include <linux/sched_clock.h>

#include "timer-sp.h"

/* Hisilicon 64-bit timer(a variant of ARM SP804) */
#define HISI_TIMER_1_BASE	0x00
#define HISI_TIMER_2_BASE	0x40
#define HISI_TIMER_LOAD		0x00
#define HISI_TIMER_LOAD_H	0x04
#define HISI_TIMER_VALUE	0x08
#define HISI_TIMER_VALUE_H	0x0c
#define HISI_TIMER_CTRL		0x10
#define HISI_TIMER_INTCLR	0x14
#define HISI_TIMER_RIS		0x18
#define HISI_TIMER_MIS		0x1c
#define HISI_TIMER_BGLOAD	0x20
#define HISI_TIMER_BGLOAD_H	0x24

<<<<<<< HEAD

struct sp804_timer __initdata arm_sp804_timer = {
=======
static struct sp804_timer arm_sp804_timer __initdata = {
>>>>>>> f642729d
	.load		= TIMER_LOAD,
	.value		= TIMER_VALUE,
	.ctrl		= TIMER_CTRL,
	.intclr		= TIMER_INTCLR,
	.timer_base	= {TIMER_1_BASE, TIMER_2_BASE},
	.width		= 32,
};

<<<<<<< HEAD
struct sp804_timer __initdata hisi_sp804_timer = {
=======
static struct sp804_timer hisi_sp804_timer __initdata = {
>>>>>>> f642729d
	.load		= HISI_TIMER_LOAD,
	.load_h		= HISI_TIMER_LOAD_H,
	.value		= HISI_TIMER_VALUE,
	.value_h	= HISI_TIMER_VALUE_H,
	.ctrl		= HISI_TIMER_CTRL,
	.intclr		= HISI_TIMER_INTCLR,
	.timer_base	= {HISI_TIMER_1_BASE, HISI_TIMER_2_BASE},
	.width		= 64,
};

static struct sp804_clkevt sp804_clkevt[NR_TIMERS];

static long __init sp804_get_clock_rate(struct clk *clk, const char *name)
{
	int err;

	if (!clk)
		clk = clk_get_sys("sp804", name);
	if (IS_ERR(clk)) {
<<<<<<< HEAD
		pr_err("sp804: %s clock not found: %ld\n", name, PTR_ERR(clk));
		return PTR_ERR(clk);
	}

	err = clk_prepare(clk);
	if (err) {
		pr_err("sp804: clock failed to prepare: %d\n", err);
		clk_put(clk);
		return err;
=======
		pr_err("%s clock not found: %ld\n", name, PTR_ERR(clk));
		return PTR_ERR(clk);
>>>>>>> f642729d
	}

	err = clk_prepare_enable(clk);
	if (err) {
		pr_err("clock failed to enable: %d\n", err);
		clk_put(clk);
		return err;
	}

	return clk_get_rate(clk);
}

static struct sp804_clkevt * __init sp804_clkevt_get(void __iomem *base)
{
	int i;

	for (i = 0; i < NR_TIMERS; i++) {
		if (sp804_clkevt[i].base == base)
			return &sp804_clkevt[i];
	}

	/* It's impossible to reach here */
	WARN_ON(1);

	return NULL;
}

<<<<<<< HEAD
static struct sp804_clkevt * __init sp804_clkevt_get(void __iomem *base)
{
	int i;

	for (i = 0; i < NR_TIMERS; i++) {
		if (sp804_clkevt[i].base == base)
			return &sp804_clkevt[i];
	}

	/* It's impossible to reach here */
	WARN_ON(1);

	return NULL;
}

static struct sp804_clkevt *sched_clkevt;

static u64 notrace sp804_read(void)
{
	return ~readl_relaxed(sched_clkevt->value);
}

int __init sp804_clocksource_and_sched_clock_init(void __iomem *base,
						  const char *name,
						  struct clk *clk,
						  int use_sched_clock)
=======
static struct sp804_clkevt *sched_clkevt;

static u64 notrace sp804_read(void)
{
	return ~readl_relaxed(sched_clkevt->value);
}

static int __init sp804_clocksource_and_sched_clock_init(void __iomem *base,
							 const char *name,
							 struct clk *clk,
							 int use_sched_clock)
>>>>>>> f642729d
{
	long rate;
	struct sp804_clkevt *clkevt;

	rate = sp804_get_clock_rate(clk, name);
	if (rate < 0)
		return -EINVAL;

	clkevt = sp804_clkevt_get(base);

	writel(0, clkevt->ctrl);
	writel(0xffffffff, clkevt->load);
	writel(0xffffffff, clkevt->value);
	if (clkevt->width == 64) {
		writel(0xffffffff, clkevt->load_h);
		writel(0xffffffff, clkevt->value_h);
	}
	writel(TIMER_CTRL_32BIT | TIMER_CTRL_ENABLE | TIMER_CTRL_PERIODIC,
		clkevt->ctrl);

	clocksource_mmio_init(clkevt->value, name,
		rate, 200, 32, clocksource_mmio_readl_down);

	if (use_sched_clock) {
		sched_clkevt = clkevt;
		sched_clock_register(sp804_read, 32, rate);
	}

	return 0;
}


static struct sp804_clkevt *common_clkevt;

/*
 * IRQ handler for the timer
 */
static irqreturn_t sp804_timer_interrupt(int irq, void *dev_id)
{
	struct clock_event_device *evt = dev_id;

	/* clear the interrupt */
	writel(1, common_clkevt->intclr);

	evt->event_handler(evt);

	return IRQ_HANDLED;
}

static inline void timer_shutdown(struct clock_event_device *evt)
{
	writel(0, common_clkevt->ctrl);
}

static int sp804_shutdown(struct clock_event_device *evt)
{
	timer_shutdown(evt);
	return 0;
}

static int sp804_set_periodic(struct clock_event_device *evt)
{
	unsigned long ctrl = TIMER_CTRL_32BIT | TIMER_CTRL_IE |
			     TIMER_CTRL_PERIODIC | TIMER_CTRL_ENABLE;

	timer_shutdown(evt);
	writel(common_clkevt->reload, common_clkevt->load);
	writel(ctrl, common_clkevt->ctrl);
	return 0;
}

static int sp804_set_next_event(unsigned long next,
	struct clock_event_device *evt)
{
	unsigned long ctrl = TIMER_CTRL_32BIT | TIMER_CTRL_IE |
			     TIMER_CTRL_ONESHOT | TIMER_CTRL_ENABLE;

	writel(next, common_clkevt->load);
	writel(ctrl, common_clkevt->ctrl);

	return 0;
}

static struct clock_event_device sp804_clockevent = {
	.features		= CLOCK_EVT_FEAT_PERIODIC |
				  CLOCK_EVT_FEAT_ONESHOT |
				  CLOCK_EVT_FEAT_DYNIRQ,
	.set_state_shutdown	= sp804_shutdown,
	.set_state_periodic	= sp804_set_periodic,
	.set_state_oneshot	= sp804_shutdown,
	.tick_resume		= sp804_shutdown,
	.set_next_event		= sp804_set_next_event,
	.rating			= 300,
};

<<<<<<< HEAD
int __init sp804_clockevents_init(void __iomem *base, unsigned int irq,
				  struct clk *clk, const char *name)
=======
static int __init sp804_clockevents_init(void __iomem *base, unsigned int irq,
					 struct clk *clk, const char *name)
>>>>>>> f642729d
{
	struct clock_event_device *evt = &sp804_clockevent;
	long rate;

	rate = sp804_get_clock_rate(clk, name);
	if (rate < 0)
		return -EINVAL;

	common_clkevt = sp804_clkevt_get(base);
	common_clkevt->reload = DIV_ROUND_CLOSEST(rate, HZ);
	evt->name = name;
	evt->irq = irq;
	evt->cpumask = cpu_possible_mask;

	writel(0, common_clkevt->ctrl);

	if (request_irq(irq, sp804_timer_interrupt, IRQF_TIMER | IRQF_IRQPOLL,
			"timer", &sp804_clockevent))
		pr_err("request_irq() failed\n");
	clockevents_config_and_register(evt, rate, 0xf, 0xffffffff);

	return 0;
}

static void __init sp804_clkevt_init(struct sp804_timer *timer, void __iomem *base)
{
	int i;

	for (i = 0; i < NR_TIMERS; i++) {
		void __iomem *timer_base;
		struct sp804_clkevt *clkevt;

		timer_base = base + timer->timer_base[i];
		clkevt = &sp804_clkevt[i];
		clkevt->base	= timer_base;
		clkevt->load	= timer_base + timer->load;
		clkevt->load_h	= timer_base + timer->load_h;
		clkevt->value	= timer_base + timer->value;
		clkevt->value_h	= timer_base + timer->value_h;
		clkevt->ctrl	= timer_base + timer->ctrl;
		clkevt->intclr	= timer_base + timer->intclr;
		clkevt->width	= timer->width;
	}
}

static int __init sp804_of_init(struct device_node *np, struct sp804_timer *timer)
{
	static bool initialized = false;
	void __iomem *base;
	void __iomem *timer1_base;
	void __iomem *timer2_base;
	int irq, ret = -EINVAL;
	u32 irq_num = 0;
	struct clk *clk1, *clk2;
	const char *name = of_get_property(np, "compatible", NULL);

	base = of_iomap(np, 0);
	if (!base)
		return -ENXIO;

	timer1_base = base + timer->timer_base[0];
	timer2_base = base + timer->timer_base[1];

	/* Ensure timers are disabled */
	writel(0, timer1_base + timer->ctrl);
	writel(0, timer2_base + timer->ctrl);

	if (initialized || !of_device_is_available(np)) {
		ret = -EINVAL;
		goto err;
	}

	clk1 = of_clk_get(np, 0);
	if (IS_ERR(clk1))
		clk1 = NULL;

	/* Get the 2nd clock if the timer has 3 timer clocks */
	if (of_clk_get_parent_count(np) == 3) {
		clk2 = of_clk_get(np, 1);
		if (IS_ERR(clk2)) {
			pr_err("%pOFn clock not found: %d\n", np,
				(int)PTR_ERR(clk2));
			clk2 = NULL;
		}
	} else
		clk2 = clk1;

	irq = irq_of_parse_and_map(np, 0);
	if (irq <= 0)
		goto err;

	sp804_clkevt_init(timer, base);

	of_property_read_u32(np, "arm,sp804-has-irq", &irq_num);
	if (irq_num == 2) {

		ret = sp804_clockevents_init(timer2_base, irq, clk2, name);
		if (ret)
			goto err;

		ret = sp804_clocksource_and_sched_clock_init(timer1_base,
							     name, clk1, 1);
		if (ret)
			goto err;
	} else {

		ret = sp804_clockevents_init(timer1_base, irq, clk1, name);
		if (ret)
			goto err;

		ret = sp804_clocksource_and_sched_clock_init(timer2_base,
							     name, clk2, 1);
		if (ret)
			goto err;
	}
	initialized = true;

	return 0;
err:
	iounmap(base);
	return ret;
}

static int __init arm_sp804_of_init(struct device_node *np)
{
	return sp804_of_init(np, &arm_sp804_timer);
}
TIMER_OF_DECLARE(sp804, "arm,sp804", arm_sp804_of_init);

static int __init hisi_sp804_of_init(struct device_node *np)
{
	return sp804_of_init(np, &hisi_sp804_timer);
}
TIMER_OF_DECLARE(hisi_sp804, "hisilicon,sp804", hisi_sp804_of_init);

static int __init integrator_cp_of_init(struct device_node *np)
{
	static int init_count = 0;
	void __iomem *base;
	int irq, ret = -EINVAL;
	const char *name = of_get_property(np, "compatible", NULL);
	struct clk *clk;

	base = of_iomap(np, 0);
	if (!base) {
		pr_err("Failed to iomap\n");
		return -ENXIO;
	}

	clk = of_clk_get(np, 0);
	if (IS_ERR(clk)) {
		pr_err("Failed to get clock\n");
		return PTR_ERR(clk);
	}

	/* Ensure timer is disabled */
	writel(0, base + arm_sp804_timer.ctrl);

	if (init_count == 2 || !of_device_is_available(np))
		goto err;

	sp804_clkevt_init(&arm_sp804_timer, base);

	if (!init_count) {
		ret = sp804_clocksource_and_sched_clock_init(base,
							     name, clk, 0);
		if (ret)
			goto err;
	} else {
		irq = irq_of_parse_and_map(np, 0);
		if (irq <= 0)
			goto err;

		ret = sp804_clockevents_init(base, irq, clk, name);
		if (ret)
			goto err;
	}

	init_count++;
	return 0;
err:
	iounmap(base);
	return ret;
}
TIMER_OF_DECLARE(intcp, "arm,integrator-cp-timer", integrator_cp_of_init);<|MERGE_RESOLUTION|>--- conflicted
+++ resolved
@@ -37,12 +37,7 @@
 #define HISI_TIMER_BGLOAD	0x20
 #define HISI_TIMER_BGLOAD_H	0x24
 
-<<<<<<< HEAD
-
-struct sp804_timer __initdata arm_sp804_timer = {
-=======
 static struct sp804_timer arm_sp804_timer __initdata = {
->>>>>>> f642729d
 	.load		= TIMER_LOAD,
 	.value		= TIMER_VALUE,
 	.ctrl		= TIMER_CTRL,
@@ -51,11 +46,7 @@
 	.width		= 32,
 };
 
-<<<<<<< HEAD
-struct sp804_timer __initdata hisi_sp804_timer = {
-=======
 static struct sp804_timer hisi_sp804_timer __initdata = {
->>>>>>> f642729d
 	.load		= HISI_TIMER_LOAD,
 	.load_h		= HISI_TIMER_LOAD_H,
 	.value		= HISI_TIMER_VALUE,
@@ -75,20 +66,8 @@
 	if (!clk)
 		clk = clk_get_sys("sp804", name);
 	if (IS_ERR(clk)) {
-<<<<<<< HEAD
-		pr_err("sp804: %s clock not found: %ld\n", name, PTR_ERR(clk));
-		return PTR_ERR(clk);
-	}
-
-	err = clk_prepare(clk);
-	if (err) {
-		pr_err("sp804: clock failed to prepare: %d\n", err);
-		clk_put(clk);
-		return err;
-=======
 		pr_err("%s clock not found: %ld\n", name, PTR_ERR(clk));
 		return PTR_ERR(clk);
->>>>>>> f642729d
 	}
 
 	err = clk_prepare_enable(clk);
@@ -116,34 +95,6 @@
 	return NULL;
 }
 
-<<<<<<< HEAD
-static struct sp804_clkevt * __init sp804_clkevt_get(void __iomem *base)
-{
-	int i;
-
-	for (i = 0; i < NR_TIMERS; i++) {
-		if (sp804_clkevt[i].base == base)
-			return &sp804_clkevt[i];
-	}
-
-	/* It's impossible to reach here */
-	WARN_ON(1);
-
-	return NULL;
-}
-
-static struct sp804_clkevt *sched_clkevt;
-
-static u64 notrace sp804_read(void)
-{
-	return ~readl_relaxed(sched_clkevt->value);
-}
-
-int __init sp804_clocksource_and_sched_clock_init(void __iomem *base,
-						  const char *name,
-						  struct clk *clk,
-						  int use_sched_clock)
-=======
 static struct sp804_clkevt *sched_clkevt;
 
 static u64 notrace sp804_read(void)
@@ -155,7 +106,6 @@
 							 const char *name,
 							 struct clk *clk,
 							 int use_sched_clock)
->>>>>>> f642729d
 {
 	long rate;
 	struct sp804_clkevt *clkevt;
@@ -251,13 +201,8 @@
 	.rating			= 300,
 };
 
-<<<<<<< HEAD
-int __init sp804_clockevents_init(void __iomem *base, unsigned int irq,
-				  struct clk *clk, const char *name)
-=======
 static int __init sp804_clockevents_init(void __iomem *base, unsigned int irq,
 					 struct clk *clk, const char *name)
->>>>>>> f642729d
 {
 	struct clock_event_device *evt = &sp804_clockevent;
 	long rate;
