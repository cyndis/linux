--- conflicted
+++ resolved
@@ -38,10 +38,6 @@
 #include <linux/dmi.h>
 #include <linux/pci-ats.h>
 #include <linux/memblock.h>
-<<<<<<< HEAD
-#include <linux/dma-map-ops.h>
-=======
->>>>>>> f642729d
 #include <linux/dma-direct.h>
 #include <linux/crash_dump.h>
 #include <linux/numa.h>
@@ -732,11 +728,8 @@
 	return nid;
 }
 
-<<<<<<< HEAD
-=======
 static void domain_update_iotlb(struct dmar_domain *domain);
 
->>>>>>> f642729d
 /* Some capabilities may be different across iommus */
 static void domain_update_iommu_cap(struct dmar_domain *domain)
 {
@@ -750,8 +743,6 @@
 	 */
 	if (domain->nid == NUMA_NO_NODE)
 		domain->nid = domain_update_device_node(domain);
-<<<<<<< HEAD
-=======
 
 	/*
 	 * First-level translation restricts the input-address to a
@@ -766,7 +757,6 @@
 		domain->domain.geometry.aperture_end = __DOMAIN_MAX_ADDR(domain->gaw);
 
 	domain_update_iotlb(domain);
->>>>>>> f642729d
 }
 
 struct context_entry *iommu_context_addr(struct intel_iommu *iommu, u8 bus,
@@ -3431,543 +3421,6 @@
 		if (drhd->include_all)
 			continue;
 
-<<<<<<< HEAD
-	iova_pfn = IOVA_PFN(dev_addr);
-
-	nrpages = aligned_nrpages(dev_addr, size);
-	start_pfn = mm_to_dma_pfn(iova_pfn);
-	last_pfn = start_pfn + nrpages - 1;
-
-	if (dev_is_pci(dev))
-		pdev = to_pci_dev(dev);
-
-	freelist = domain_unmap(domain, start_pfn, last_pfn);
-	if (intel_iommu_strict || (pdev && pdev->untrusted) ||
-			!has_iova_flush_queue(&domain->iovad)) {
-		iommu_flush_iotlb_psi(iommu, domain, start_pfn,
-				      nrpages, !freelist, 0);
-		/* free iova */
-		free_iova_fast(&domain->iovad, iova_pfn, dma_to_mm_pfn(nrpages));
-		dma_free_pagelist(freelist);
-	} else {
-		queue_iova(&domain->iovad, iova_pfn, nrpages,
-			   (unsigned long)freelist);
-		/*
-		 * queue up the release of the unmap to save the 1/6th of the
-		 * cpu used up by the iotlb flush operation...
-		 */
-	}
-
-	trace_unmap_single(dev, dev_addr, size);
-}
-
-static void intel_unmap_page(struct device *dev, dma_addr_t dev_addr,
-			     size_t size, enum dma_data_direction dir,
-			     unsigned long attrs)
-{
-	intel_unmap(dev, dev_addr, size);
-}
-
-static void intel_unmap_resource(struct device *dev, dma_addr_t dev_addr,
-		size_t size, enum dma_data_direction dir, unsigned long attrs)
-{
-	intel_unmap(dev, dev_addr, size);
-}
-
-static void *intel_alloc_coherent(struct device *dev, size_t size,
-				  dma_addr_t *dma_handle, gfp_t flags,
-				  unsigned long attrs)
-{
-	struct page *page = NULL;
-	int order;
-
-	if (unlikely(attach_deferred(dev)))
-		do_deferred_attach(dev);
-
-	size = PAGE_ALIGN(size);
-	order = get_order(size);
-
-	if (gfpflags_allow_blocking(flags)) {
-		unsigned int count = size >> PAGE_SHIFT;
-
-		page = dma_alloc_from_contiguous(dev, count, order,
-						 flags & __GFP_NOWARN);
-	}
-
-	if (!page)
-		page = alloc_pages(flags, order);
-	if (!page)
-		return NULL;
-	memset(page_address(page), 0, size);
-
-	*dma_handle = __intel_map_single(dev, page_to_phys(page), size,
-					 DMA_BIDIRECTIONAL,
-					 dev->coherent_dma_mask);
-	if (*dma_handle != DMA_MAPPING_ERROR)
-		return page_address(page);
-	if (!dma_release_from_contiguous(dev, page, size >> PAGE_SHIFT))
-		__free_pages(page, order);
-
-	return NULL;
-}
-
-static void intel_free_coherent(struct device *dev, size_t size, void *vaddr,
-				dma_addr_t dma_handle, unsigned long attrs)
-{
-	int order;
-	struct page *page = virt_to_page(vaddr);
-
-	size = PAGE_ALIGN(size);
-	order = get_order(size);
-
-	intel_unmap(dev, dma_handle, size);
-	if (!dma_release_from_contiguous(dev, page, size >> PAGE_SHIFT))
-		__free_pages(page, order);
-}
-
-static void intel_unmap_sg(struct device *dev, struct scatterlist *sglist,
-			   int nelems, enum dma_data_direction dir,
-			   unsigned long attrs)
-{
-	dma_addr_t startaddr = sg_dma_address(sglist) & PAGE_MASK;
-	unsigned long nrpages = 0;
-	struct scatterlist *sg;
-	int i;
-
-	for_each_sg(sglist, sg, nelems, i) {
-		nrpages += aligned_nrpages(sg_dma_address(sg), sg_dma_len(sg));
-	}
-
-	intel_unmap(dev, startaddr, nrpages << VTD_PAGE_SHIFT);
-
-	trace_unmap_sg(dev, startaddr, nrpages << VTD_PAGE_SHIFT);
-}
-
-static int intel_map_sg(struct device *dev, struct scatterlist *sglist, int nelems,
-			enum dma_data_direction dir, unsigned long attrs)
-{
-	int i;
-	struct dmar_domain *domain;
-	size_t size = 0;
-	int prot = 0;
-	unsigned long iova_pfn;
-	int ret;
-	struct scatterlist *sg;
-	unsigned long start_vpfn;
-	struct intel_iommu *iommu;
-
-	BUG_ON(dir == DMA_NONE);
-
-	if (unlikely(attach_deferred(dev)))
-		do_deferred_attach(dev);
-
-	domain = find_domain(dev);
-	if (!domain)
-		return 0;
-
-	iommu = domain_get_iommu(domain);
-
-	for_each_sg(sglist, sg, nelems, i)
-		size += aligned_nrpages(sg->offset, sg->length);
-
-	iova_pfn = intel_alloc_iova(dev, domain, dma_to_mm_pfn(size),
-				*dev->dma_mask);
-	if (!iova_pfn) {
-		sglist->dma_length = 0;
-		return 0;
-	}
-
-	/*
-	 * Check if DMAR supports zero-length reads on write only
-	 * mappings..
-	 */
-	if (dir == DMA_TO_DEVICE || dir == DMA_BIDIRECTIONAL || \
-			!cap_zlr(iommu->cap))
-		prot |= DMA_PTE_READ;
-	if (dir == DMA_FROM_DEVICE || dir == DMA_BIDIRECTIONAL)
-		prot |= DMA_PTE_WRITE;
-
-	start_vpfn = mm_to_dma_pfn(iova_pfn);
-
-	ret = domain_sg_mapping(domain, start_vpfn, sglist, size, prot);
-	if (unlikely(ret)) {
-		dma_pte_free_pagetable(domain, start_vpfn,
-				       start_vpfn + size - 1,
-				       agaw_to_level(domain->agaw) + 1);
-		free_iova_fast(&domain->iovad, iova_pfn, dma_to_mm_pfn(size));
-		return 0;
-	}
-
-	for_each_sg(sglist, sg, nelems, i)
-		trace_map_sg(dev, i + 1, nelems, sg);
-
-	return nelems;
-}
-
-static u64 intel_get_required_mask(struct device *dev)
-{
-	return DMA_BIT_MASK(32);
-}
-
-static const struct dma_map_ops intel_dma_ops = {
-	.alloc = intel_alloc_coherent,
-	.free = intel_free_coherent,
-	.map_sg = intel_map_sg,
-	.unmap_sg = intel_unmap_sg,
-	.map_page = intel_map_page,
-	.unmap_page = intel_unmap_page,
-	.map_resource = intel_map_resource,
-	.unmap_resource = intel_unmap_resource,
-	.dma_supported = dma_direct_supported,
-	.mmap = dma_common_mmap,
-	.get_sgtable = dma_common_get_sgtable,
-	.alloc_pages = dma_common_alloc_pages,
-	.free_pages = dma_common_free_pages,
-	.get_required_mask = intel_get_required_mask,
-};
-
-static void
-bounce_sync_single(struct device *dev, dma_addr_t addr, size_t size,
-		   enum dma_data_direction dir, enum dma_sync_target target)
-{
-	struct dmar_domain *domain;
-	phys_addr_t tlb_addr;
-
-	domain = find_domain(dev);
-	if (WARN_ON(!domain))
-		return;
-
-	tlb_addr = intel_iommu_iova_to_phys(&domain->domain, addr);
-	if (is_swiotlb_buffer(tlb_addr))
-		swiotlb_tbl_sync_single(dev, tlb_addr, size, dir, target);
-}
-
-static dma_addr_t
-bounce_map_single(struct device *dev, phys_addr_t paddr, size_t size,
-		  enum dma_data_direction dir, unsigned long attrs,
-		  u64 dma_mask)
-{
-	size_t aligned_size = ALIGN(size, VTD_PAGE_SIZE);
-	struct dmar_domain *domain;
-	struct intel_iommu *iommu;
-	unsigned long iova_pfn;
-	unsigned long nrpages;
-	phys_addr_t tlb_addr;
-	int prot = 0;
-	int ret;
-
-	if (unlikely(attach_deferred(dev)))
-		do_deferred_attach(dev);
-
-	domain = find_domain(dev);
-
-	if (WARN_ON(dir == DMA_NONE || !domain))
-		return DMA_MAPPING_ERROR;
-
-	iommu = domain_get_iommu(domain);
-	if (WARN_ON(!iommu))
-		return DMA_MAPPING_ERROR;
-
-	nrpages = aligned_nrpages(0, size);
-	iova_pfn = intel_alloc_iova(dev, domain,
-				    dma_to_mm_pfn(nrpages), dma_mask);
-	if (!iova_pfn)
-		return DMA_MAPPING_ERROR;
-
-	/*
-	 * Check if DMAR supports zero-length reads on write only
-	 * mappings..
-	 */
-	if (dir == DMA_TO_DEVICE || dir == DMA_BIDIRECTIONAL ||
-			!cap_zlr(iommu->cap))
-		prot |= DMA_PTE_READ;
-	if (dir == DMA_FROM_DEVICE || dir == DMA_BIDIRECTIONAL)
-		prot |= DMA_PTE_WRITE;
-
-	/*
-	 * If both the physical buffer start address and size are
-	 * page aligned, we don't need to use a bounce page.
-	 */
-	if (!IS_ALIGNED(paddr | size, VTD_PAGE_SIZE)) {
-		tlb_addr = swiotlb_tbl_map_single(dev,
-				phys_to_dma_unencrypted(dev, io_tlb_start),
-				paddr, size, aligned_size, dir, attrs);
-		if (tlb_addr == DMA_MAPPING_ERROR) {
-			goto swiotlb_error;
-		} else {
-			/* Cleanup the padding area. */
-			void *padding_start = phys_to_virt(tlb_addr);
-			size_t padding_size = aligned_size;
-
-			if (!(attrs & DMA_ATTR_SKIP_CPU_SYNC) &&
-			    (dir == DMA_TO_DEVICE ||
-			     dir == DMA_BIDIRECTIONAL)) {
-				padding_start += size;
-				padding_size -= size;
-			}
-
-			memset(padding_start, 0, padding_size);
-		}
-	} else {
-		tlb_addr = paddr;
-	}
-
-	ret = domain_pfn_mapping(domain, mm_to_dma_pfn(iova_pfn),
-				 tlb_addr >> VTD_PAGE_SHIFT, nrpages, prot);
-	if (ret)
-		goto mapping_error;
-
-	trace_bounce_map_single(dev, iova_pfn << PAGE_SHIFT, paddr, size);
-
-	return (phys_addr_t)iova_pfn << PAGE_SHIFT;
-
-mapping_error:
-	if (is_swiotlb_buffer(tlb_addr))
-		swiotlb_tbl_unmap_single(dev, tlb_addr, size,
-					 aligned_size, dir, attrs);
-swiotlb_error:
-	free_iova_fast(&domain->iovad, iova_pfn, dma_to_mm_pfn(nrpages));
-	dev_err(dev, "Device bounce map: %zx@%llx dir %d --- failed\n",
-		size, (unsigned long long)paddr, dir);
-
-	return DMA_MAPPING_ERROR;
-}
-
-static void
-bounce_unmap_single(struct device *dev, dma_addr_t dev_addr, size_t size,
-		    enum dma_data_direction dir, unsigned long attrs)
-{
-	size_t aligned_size = ALIGN(size, VTD_PAGE_SIZE);
-	struct dmar_domain *domain;
-	phys_addr_t tlb_addr;
-
-	domain = find_domain(dev);
-	if (WARN_ON(!domain))
-		return;
-
-	tlb_addr = intel_iommu_iova_to_phys(&domain->domain, dev_addr);
-	if (WARN_ON(!tlb_addr))
-		return;
-
-	intel_unmap(dev, dev_addr, size);
-	if (is_swiotlb_buffer(tlb_addr))
-		swiotlb_tbl_unmap_single(dev, tlb_addr, size,
-					 aligned_size, dir, attrs);
-
-	trace_bounce_unmap_single(dev, dev_addr, size);
-}
-
-static dma_addr_t
-bounce_map_page(struct device *dev, struct page *page, unsigned long offset,
-		size_t size, enum dma_data_direction dir, unsigned long attrs)
-{
-	return bounce_map_single(dev, page_to_phys(page) + offset,
-				 size, dir, attrs, *dev->dma_mask);
-}
-
-static dma_addr_t
-bounce_map_resource(struct device *dev, phys_addr_t phys_addr, size_t size,
-		    enum dma_data_direction dir, unsigned long attrs)
-{
-	return bounce_map_single(dev, phys_addr, size,
-				 dir, attrs, *dev->dma_mask);
-}
-
-static void
-bounce_unmap_page(struct device *dev, dma_addr_t dev_addr, size_t size,
-		  enum dma_data_direction dir, unsigned long attrs)
-{
-	bounce_unmap_single(dev, dev_addr, size, dir, attrs);
-}
-
-static void
-bounce_unmap_resource(struct device *dev, dma_addr_t dev_addr, size_t size,
-		      enum dma_data_direction dir, unsigned long attrs)
-{
-	bounce_unmap_single(dev, dev_addr, size, dir, attrs);
-}
-
-static void
-bounce_unmap_sg(struct device *dev, struct scatterlist *sglist, int nelems,
-		enum dma_data_direction dir, unsigned long attrs)
-{
-	struct scatterlist *sg;
-	int i;
-
-	for_each_sg(sglist, sg, nelems, i)
-		bounce_unmap_page(dev, sg->dma_address,
-				  sg_dma_len(sg), dir, attrs);
-}
-
-static int
-bounce_map_sg(struct device *dev, struct scatterlist *sglist, int nelems,
-	      enum dma_data_direction dir, unsigned long attrs)
-{
-	int i;
-	struct scatterlist *sg;
-
-	for_each_sg(sglist, sg, nelems, i) {
-		sg->dma_address = bounce_map_page(dev, sg_page(sg),
-						  sg->offset, sg->length,
-						  dir, attrs);
-		if (sg->dma_address == DMA_MAPPING_ERROR)
-			goto out_unmap;
-		sg_dma_len(sg) = sg->length;
-	}
-
-	for_each_sg(sglist, sg, nelems, i)
-		trace_bounce_map_sg(dev, i + 1, nelems, sg);
-
-	return nelems;
-
-out_unmap:
-	bounce_unmap_sg(dev, sglist, i, dir, attrs | DMA_ATTR_SKIP_CPU_SYNC);
-	return 0;
-}
-
-static void
-bounce_sync_single_for_cpu(struct device *dev, dma_addr_t addr,
-			   size_t size, enum dma_data_direction dir)
-{
-	bounce_sync_single(dev, addr, size, dir, SYNC_FOR_CPU);
-}
-
-static void
-bounce_sync_single_for_device(struct device *dev, dma_addr_t addr,
-			      size_t size, enum dma_data_direction dir)
-{
-	bounce_sync_single(dev, addr, size, dir, SYNC_FOR_DEVICE);
-}
-
-static void
-bounce_sync_sg_for_cpu(struct device *dev, struct scatterlist *sglist,
-		       int nelems, enum dma_data_direction dir)
-{
-	struct scatterlist *sg;
-	int i;
-
-	for_each_sg(sglist, sg, nelems, i)
-		bounce_sync_single(dev, sg_dma_address(sg),
-				   sg_dma_len(sg), dir, SYNC_FOR_CPU);
-}
-
-static void
-bounce_sync_sg_for_device(struct device *dev, struct scatterlist *sglist,
-			  int nelems, enum dma_data_direction dir)
-{
-	struct scatterlist *sg;
-	int i;
-
-	for_each_sg(sglist, sg, nelems, i)
-		bounce_sync_single(dev, sg_dma_address(sg),
-				   sg_dma_len(sg), dir, SYNC_FOR_DEVICE);
-}
-
-static const struct dma_map_ops bounce_dma_ops = {
-	.alloc			= intel_alloc_coherent,
-	.free			= intel_free_coherent,
-	.map_sg			= bounce_map_sg,
-	.unmap_sg		= bounce_unmap_sg,
-	.map_page		= bounce_map_page,
-	.unmap_page		= bounce_unmap_page,
-	.sync_single_for_cpu	= bounce_sync_single_for_cpu,
-	.sync_single_for_device	= bounce_sync_single_for_device,
-	.sync_sg_for_cpu	= bounce_sync_sg_for_cpu,
-	.sync_sg_for_device	= bounce_sync_sg_for_device,
-	.map_resource		= bounce_map_resource,
-	.unmap_resource		= bounce_unmap_resource,
-	.alloc_pages		= dma_common_alloc_pages,
-	.free_pages		= dma_common_free_pages,
-	.dma_supported		= dma_direct_supported,
-};
-
-static inline int iommu_domain_cache_init(void)
-{
-	int ret = 0;
-
-	iommu_domain_cache = kmem_cache_create("iommu_domain",
-					 sizeof(struct dmar_domain),
-					 0,
-					 SLAB_HWCACHE_ALIGN,
-
-					 NULL);
-	if (!iommu_domain_cache) {
-		pr_err("Couldn't create iommu_domain cache\n");
-		ret = -ENOMEM;
-	}
-
-	return ret;
-}
-
-static inline int iommu_devinfo_cache_init(void)
-{
-	int ret = 0;
-
-	iommu_devinfo_cache = kmem_cache_create("iommu_devinfo",
-					 sizeof(struct device_domain_info),
-					 0,
-					 SLAB_HWCACHE_ALIGN,
-					 NULL);
-	if (!iommu_devinfo_cache) {
-		pr_err("Couldn't create devinfo cache\n");
-		ret = -ENOMEM;
-	}
-
-	return ret;
-}
-
-static int __init iommu_init_mempool(void)
-{
-	int ret;
-	ret = iova_cache_get();
-	if (ret)
-		return ret;
-
-	ret = iommu_domain_cache_init();
-	if (ret)
-		goto domain_error;
-
-	ret = iommu_devinfo_cache_init();
-	if (!ret)
-		return ret;
-
-	kmem_cache_destroy(iommu_domain_cache);
-domain_error:
-	iova_cache_put();
-
-	return -ENOMEM;
-}
-
-static void __init iommu_exit_mempool(void)
-{
-	kmem_cache_destroy(iommu_devinfo_cache);
-	kmem_cache_destroy(iommu_domain_cache);
-	iova_cache_put();
-}
-
-static void __init init_no_remapping_devices(void)
-{
-	struct dmar_drhd_unit *drhd;
-	struct device *dev;
-	int i;
-
-	for_each_drhd_unit(drhd) {
-		if (!drhd->include_all) {
-			for_each_active_dev_scope(drhd->devices,
-						  drhd->devices_cnt, i, dev)
-				break;
-			/* ignore DMAR unit if no devices exist */
-			if (i == drhd->devices_cnt)
-				drhd->ignored = 1;
-		}
-	}
-
-	for_each_active_drhd_unit(drhd) {
-		if (drhd->include_all)
-			continue;
-
-=======
->>>>>>> f642729d
 		for_each_active_dev_scope(drhd->devices,
 					  drhd->devices_cnt, i, dev)
 			if (!dev_is_pci(dev) || !IS_GFX_DEVICE(to_pci_dev(dev)))
@@ -5073,14 +4526,9 @@
 			return NULL;
 		}
 
-<<<<<<< HEAD
-		if (type == IOMMU_DOMAIN_DMA)
-			intel_init_iova_domain(dmar_domain);
-=======
 		if (type == IOMMU_DOMAIN_DMA &&
 		    iommu_get_dma_cookie(&dmar_domain->domain))
 			return NULL;
->>>>>>> f642729d
 
 		domain = &dmar_domain->domain;
 		domain->geometry.aperture_start = 0;
