--- conflicted
+++ resolved
@@ -828,14 +828,10 @@
 		i2c_dev->msg_buf_remaining = buf_remaining;
 		i2c_dev->msg_buf = buf + words_to_transfer * BYTES_PER_FIFO_WORD;
 
-<<<<<<< HEAD
-		i2c_writesl(i2c_dev, buf, I2C_TX_FIFO, words_to_transfer);
-=======
 		if (i2c_dev->is_vi)
 			i2c_writesl_vi(i2c_dev, buf, I2C_TX_FIFO, words_to_transfer);
 		else
 			i2c_writesl(i2c_dev, buf, I2C_TX_FIFO, words_to_transfer);
->>>>>>> f642729d
 
 		buf += words_to_transfer * BYTES_PER_FIFO_WORD;
 	}
@@ -1113,19 +1109,11 @@
 	val = FIELD_PREP(I2C_BC_SCLK_THRESHOLD, 9) | I2C_BC_STOP_COND |
 	      I2C_BC_TERMINATE;
 	i2c_writel(i2c_dev, val, I2C_BUS_CLEAR_CNFG);
-<<<<<<< HEAD
 
 	err = tegra_i2c_wait_for_config_load(i2c_dev);
 	if (err)
 		return err;
 
-=======
-
-	err = tegra_i2c_wait_for_config_load(i2c_dev);
-	if (err)
-		return err;
-
->>>>>>> f642729d
 	val |= I2C_BC_ENABLE;
 	i2c_writel(i2c_dev, val, I2C_BUS_CLEAR_CNFG);
 	tegra_i2c_unmask_irq(i2c_dev, I2C_INT_BUS_CLR_DONE);
@@ -1751,16 +1739,10 @@
 	/* interrupt will be enabled during of transfer time */
 	irq_set_status_flags(i2c_dev->irq, IRQ_NOAUTOEN);
 
-<<<<<<< HEAD
-	err = devm_request_irq(i2c_dev->dev, i2c_dev->irq, tegra_i2c_isr,
-			       IRQF_NO_SUSPEND, dev_name(i2c_dev->dev),
-			       i2c_dev);
-=======
 	err = devm_request_threaded_irq(i2c_dev->dev, i2c_dev->irq,
 					NULL, tegra_i2c_isr,
 					IRQF_NO_SUSPEND | IRQF_ONESHOT,
 					dev_name(i2c_dev->dev), i2c_dev);
->>>>>>> f642729d
 	if (err)
 		return err;
 
