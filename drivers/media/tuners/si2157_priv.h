/*
<<<<<<< HEAD
 * Silicon Labs Si2147/2157/2158 silicon tuner driver
=======
 * Silicon Labs Si2146/2147/2148/2157/2158 silicon tuner driver
>>>>>>> e529fea9
 *
 * Copyright (C) 2014 Antti Palosaari <crope@iki.fi>
 *
 *    This program is free software; you can redistribute it and/or modify
 *    it under the terms of the GNU General Public License as published by
 *    the Free Software Foundation; either version 2 of the License, or
 *    (at your option) any later version.
 *
 *    This program is distributed in the hope that it will be useful,
 *    but WITHOUT ANY WARRANTY; without even the implied warranty of
 *    MERCHANTABILITY or FITNESS FOR A PARTICULAR PURPOSE.  See the
 *    GNU General Public License for more details.
 */

#ifndef SI2157_PRIV_H
#define SI2157_PRIV_H

#include <linux/firmware.h>
#include "si2157.h"

/* state struct */
struct si2157 {
	struct mutex i2c_mutex;
	struct i2c_client *client;
	struct dvb_frontend *fe;
	bool active;
	bool fw_loaded;
	bool inversion;
	u8 chiptype;
};

#define SI2157_CHIPTYPE_SI2157 0
#define SI2157_CHIPTYPE_SI2146 1

/* firmware command struct */
#define SI2157_ARGLEN      30
struct si2157_cmd {
	u8 args[SI2157_ARGLEN];
	unsigned wlen;
	unsigned rlen;
};

#define SI2158_A20_FIRMWARE "dvb-tuner-si2158-a20-01.fw"

#endif<|MERGE_RESOLUTION|>--- conflicted
+++ resolved
@@ -1,9 +1,5 @@
 /*
-<<<<<<< HEAD
- * Silicon Labs Si2147/2157/2158 silicon tuner driver
-=======
  * Silicon Labs Si2146/2147/2148/2157/2158 silicon tuner driver
->>>>>>> e529fea9
  *
  * Copyright (C) 2014 Antti Palosaari <crope@iki.fi>
  *
