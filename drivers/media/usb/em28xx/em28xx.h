/* SPDX-License-Identifier: GPL-2.0+ */
/*
 * em28xx.h - driver for Empia EM2800/EM2820/2840 USB video capture devices
 *
 * Copyright (C) 2005 Markus Rechberger <mrechberger@gmail.com>
 *		      Ludovico Cavedon <cavedon@sssup.it>
 *		      Mauro Carvalho Chehab <mchehab@kernel.org>
 * Copyright (C) 2012 Frank Schäfer <fschaefer.oss@googlemail.com>
 *
 * Based on the em2800 driver from Sascha Sommer <saschasommer@freenet.de>
 *
 * This program is free software; you can redistribute it and/or modify
 * it under the terms of the GNU General Public License as published by
 * the Free Software Foundation; either version 2 of the License, or
 * (at your option) any later version.
 *
 * This program is distributed in the hope that it will be useful,
 * but WITHOUT ANY WARRANTY; without even the implied warranty of
 * MERCHANTABILITY or FITNESS FOR A PARTICULAR PURPOSE.  See the
 * GNU General Public License for more details.
 */

#ifndef _EM28XX_H
#define _EM28XX_H

#include <linux/bitfield.h>

#define EM28XX_VERSION "0.2.2"
#define DRIVER_DESC    "Empia em28xx device driver"

#include <linux/workqueue.h>
#include <linux/i2c.h>
#include <linux/mutex.h>
#include <linux/kref.h>
#include <linux/videodev2.h>

#include <media/videobuf2-v4l2.h>
#include <media/videobuf2-vmalloc.h>
#include <media/v4l2-device.h>
#include <media/v4l2-ctrls.h>
#include <media/v4l2-fh.h>
#include <media/i2c/ir-kbd-i2c.h>
#include <media/rc-core.h>
#include "tuner-xc2028.h"
#include "xc5000.h"
#include "em28xx-reg.h"

/* Boards supported by driver */
#define EM2800_BOARD_UNKNOWN			  0
#define EM2820_BOARD_UNKNOWN			  1
#define EM2820_BOARD_TERRATEC_CINERGY_250	  2
#define EM2820_BOARD_PINNACLE_USB_2		  3
#define EM2820_BOARD_HAUPPAUGE_WINTV_USB_2	  4
#define EM2820_BOARD_MSI_VOX_USB_2		  5
#define EM2800_BOARD_TERRATEC_CINERGY_200	  6
#define EM2800_BOARD_LEADTEK_WINFAST_USBII	  7
#define EM2800_BOARD_KWORLD_USB2800		  8
#define EM2820_BOARD_PINNACLE_DVC_90		  9
#define EM2880_BOARD_HAUPPAUGE_WINTV_HVR_900	  10
#define EM2880_BOARD_TERRATEC_HYBRID_XS		  11
#define EM2820_BOARD_KWORLD_PVRTV2800RF		  12
#define EM2880_BOARD_TERRATEC_PRODIGY_XS	  13
#define EM2820_BOARD_PROLINK_PLAYTV_USB2	  14
#define EM2800_BOARD_VGEAR_POCKETTV		  15
#define EM2883_BOARD_HAUPPAUGE_WINTV_HVR_950	  16
#define EM2880_BOARD_PINNACLE_PCTV_HD_PRO	  17
#define EM2880_BOARD_HAUPPAUGE_WINTV_HVR_900_R2	  18
#define EM2860_BOARD_SAA711X_REFERENCE_DESIGN	  19
#define EM2880_BOARD_AMD_ATI_TV_WONDER_HD_600	  20
#define EM2800_BOARD_GRABBEEX_USB2800		  21
#define EM2750_BOARD_UNKNOWN			  22
#define EM2750_BOARD_DLCW_130			  23
#define EM2820_BOARD_DLINK_USB_TV		  24
#define EM2820_BOARD_GADMEI_UTV310		  25
#define EM2820_BOARD_HERCULES_SMART_TV_USB2	  26
#define EM2820_BOARD_PINNACLE_USB_2_FM1216ME	  27
#define EM2820_BOARD_LEADTEK_WINFAST_USBII_DELUXE 28
#define EM2860_BOARD_TVP5150_REFERENCE_DESIGN	  29
#define EM2820_BOARD_VIDEOLOGY_20K14XUSB	  30
#define EM2821_BOARD_USBGEAR_VD204		  31
#define EM2821_BOARD_SUPERCOMP_USB_2		  32
#define EM2860_BOARD_ELGATO_VIDEO_CAPTURE	  33
#define EM2860_BOARD_TERRATEC_HYBRID_XS		  34
#define EM2860_BOARD_TYPHOON_DVD_MAKER		  35
#define EM2860_BOARD_NETGMBH_CAM		  36
#define EM2860_BOARD_GADMEI_UTV330		  37
#define EM2861_BOARD_YAKUMO_MOVIE_MIXER		  38
#define EM2861_BOARD_KWORLD_PVRTV_300U		  39
#define EM2861_BOARD_PLEXTOR_PX_TV100U		  40
#define EM2870_BOARD_KWORLD_350U		  41
#define EM2870_BOARD_KWORLD_355U		  42
#define EM2870_BOARD_TERRATEC_XS		  43
#define EM2870_BOARD_TERRATEC_XS_MT2060		  44
#define EM2870_BOARD_PINNACLE_PCTV_DVB		  45
#define EM2870_BOARD_COMPRO_VIDEOMATE		  46
#define EM2880_BOARD_KWORLD_DVB_305U		  47
#define EM2880_BOARD_KWORLD_DVB_310U		  48
#define EM2880_BOARD_MSI_DIGIVOX_AD		  49
#define EM2880_BOARD_MSI_DIGIVOX_AD_II		  50
#define EM2880_BOARD_TERRATEC_HYBRID_XS_FR	  51
#define EM2881_BOARD_DNT_DA2_HYBRID		  52
#define EM2881_BOARD_PINNACLE_HYBRID_PRO	  53
#define EM2882_BOARD_KWORLD_VS_DVBT		  54
#define EM2882_BOARD_TERRATEC_HYBRID_XS		  55
#define EM2882_BOARD_PINNACLE_HYBRID_PRO_330E	  56
#define EM2883_BOARD_KWORLD_HYBRID_330U		  57
#define EM2820_BOARD_COMPRO_VIDEOMATE_FORYOU	  58
#define EM2874_BOARD_PCTV_HD_MINI_80E		  59
#define EM2883_BOARD_HAUPPAUGE_WINTV_HVR_850	  60
#define EM2820_BOARD_PROLINK_PLAYTV_BOX4_USB2	  61
#define EM2820_BOARD_GADMEI_TVR200		  62
#define EM2860_BOARD_KAIOMY_TVNPC_U2		  63
#define EM2860_BOARD_EASYCAP			  64
#define EM2820_BOARD_IODATA_GVMVP_SZ		  65
#define EM2880_BOARD_EMPIRE_DUAL_TV		  66
#define EM2860_BOARD_TERRATEC_GRABBY		  67
#define EM2860_BOARD_TERRATEC_AV350		  68
#define EM2882_BOARD_KWORLD_ATSC_315U		  69
#define EM2882_BOARD_EVGA_INDTUBE		  70
#define EM2820_BOARD_SILVERCREST_WEBCAM		  71
#define EM2861_BOARD_GADMEI_UTV330PLUS		  72
#define EM2870_BOARD_REDDO_DVB_C_USB_BOX	  73
#define EM2800_BOARD_VC211A			  74
#define EM2882_BOARD_DIKOM_DK300		  75
#define EM2870_BOARD_KWORLD_A340		  76
#define EM2874_BOARD_LEADERSHIP_ISDBT		  77
#define EM28174_BOARD_PCTV_290E			  78
#define EM2884_BOARD_TERRATEC_H5		  79
#define EM28174_BOARD_PCTV_460E			  80
#define EM2884_BOARD_HAUPPAUGE_WINTV_HVR_930C	  81
#define EM2884_BOARD_CINERGY_HTC_STICK		  82
#define EM2860_BOARD_HT_VIDBOX_NW03		  83
#define EM2874_BOARD_MAXMEDIA_UB425_TC		  84
#define EM2884_BOARD_PCTV_510E			  85
#define EM2884_BOARD_PCTV_520E			  86
#define EM2884_BOARD_TERRATEC_HTC_USB_XS	  87
#define EM2884_BOARD_C3TECH_DIGITAL_DUO		  88
#define EM2874_BOARD_DELOCK_61959		  89
#define EM2874_BOARD_KWORLD_UB435Q_V2		  90
#define EM2765_BOARD_SPEEDLINK_VAD_LAPLACE	  91
#define EM28178_BOARD_PCTV_461E                   92
#define EM2874_BOARD_KWORLD_UB435Q_V3		  93
#define EM28178_BOARD_PCTV_292E                   94
#define EM2861_BOARD_LEADTEK_VC100                95
#define EM28178_BOARD_TERRATEC_T2_STICK_HD        96
#define EM2884_BOARD_ELGATO_EYETV_HYBRID_2008     97
#define EM28178_BOARD_PLEX_PX_BCUD                98
#define EM28174_BOARD_HAUPPAUGE_WINTV_DUALHD_DVB  99
#define EM28174_BOARD_HAUPPAUGE_WINTV_DUALHD_01595 100
#define EM2884_BOARD_TERRATEC_H6		  101
#define EM2882_BOARD_ZOLID_HYBRID_TV_STICK		102
#define EM2861_BOARD_MAGIX_VIDEOWANDLER2          103
#define EM28178_BOARD_PCTV_461E_V2                104
#define EM2860_BOARD_MYGICA_IGRABBER              105
<<<<<<< HEAD
=======
#define EM2874_BOARD_HAUPPAUGE_USB_QUADHD         106
>>>>>>> f642729d

/* Limits minimum and default number of buffers */
#define EM28XX_MIN_BUF 4
#define EM28XX_DEF_BUF 8

/*Limits the max URB message size */
#define URB_MAX_CTRL_SIZE 80

/* Params for validated field */
#define EM28XX_BOARD_NOT_VALIDATED 1
#define EM28XX_BOARD_VALIDATED	   0

/* Params for em28xx_cmd() audio */
#define EM28XX_START_AUDIO      1
#define EM28XX_STOP_AUDIO       0

/* maximum number of em28xx boards */
#define EM28XX_MAXBOARDS DVB_MAX_ADAPTERS /* All adapters could be em28xx */

/* maximum number of frames that can be queued */
#define EM28XX_NUM_FRAMES 5
/* number of frames that get used for v4l2_read() */
#define EM28XX_NUM_READ_FRAMES 2

/* number of buffers for isoc transfers */
#define EM28XX_NUM_BUFS 5
#define EM28XX_DVB_NUM_BUFS 5

/* max number of I2C buses on em28xx devices */
#define NUM_I2C_BUSES	2

/*
 * isoc transfers: number of packets for each buffer
 * windows requests only 64 packets .. so we better do the same
 * this is what I found out for all alternate numbers there!
 */
#define EM28XX_NUM_ISOC_PACKETS 64
#define EM28XX_DVB_NUM_ISOC_PACKETS 64

/*
 * bulk transfers: transfer buffer size = packet size * packet multiplier
 * USB 2.0 spec says bulk packet size is always 512 bytes
 */
#define EM28XX_BULK_PACKET_MULTIPLIER 384
#define EM28XX_DVB_BULK_PACKET_MULTIPLIER 94

#define EM28XX_INTERLACED_DEFAULT 1

/* time in msecs to wait for AC97 xfers to finish */
#define EM28XX_AC97_XFER_TIMEOUT	100

/* max. number of button state polling addresses */
#define EM28XX_NUM_BUTTON_ADDRESSES_MAX		5

#define PRIMARY_TS	0
#define SECONDARY_TS	1

enum em28xx_mode {
	EM28XX_SUSPEND,
	EM28XX_ANALOG_MODE,
	EM28XX_DIGITAL_MODE,
};

struct em28xx;

/**
 * struct em28xx_usb_bufs - Contains URB-related buffer data
 *
 * @max_pkt_size:	max packet size of isoc transaction
 * @num_packets:	number of packets in each buffer
 * @num_bufs:		number of allocated urb
 * @urb:		urb for isoc/bulk transfers
 * @buf:		transfer buffers for isoc/bulk transfer
 */
struct em28xx_usb_bufs {
	int				max_pkt_size;
	int				num_packets;
	int				num_bufs;
	struct urb			**urb;
	char				**buf;
};

/**
 * struct em28xx_usb_ctl - Contains URB-related buffer data
 *
 * @analog_bufs:	isoc/bulk transfer buffers for analog mode
 * @digital_bufs:	isoc/bulk transfer buffers for digital mode
 * @vid_buf:		Stores already requested video buffers
 * @vbi_buf:		Stores already requested VBI buffers
 * @urb_data_copy:	copy data from URB
 */
struct em28xx_usb_ctl {
	struct em28xx_usb_bufs		analog_bufs;
	struct em28xx_usb_bufs		digital_bufs;
	struct em28xx_buffer	*vid_buf;
	struct em28xx_buffer	*vbi_buf;
	int (*urb_data_copy)(struct em28xx *dev, struct urb *urb);
};

/**
 * struct em28xx_fmt - Struct to enumberate video formats
 *
 * @fourcc:	v4l2 format id
 * @depth:	mean number of bits to represent a pixel
 * @reg:	em28xx register value to set it
 */
struct em28xx_fmt {
	u32	fourcc;
	int	depth;
	int	reg;
};

/**
 * struct em28xx_buffer- buffer for storing one video frame
 *
 * @vb:		common v4l buffer stuff
 * @list:	List to associate it with the other buffers
 * @mem:	pointer to the buffer, as returned by vb2_plane_vaddr()
 * @length:	length of the buffer, as returned by vb2_plane_size()
 * @top_field:	If non-zero, indicate that the buffer is the top field
 * @pos:	Indicate the next position of the buffer to be filled.
 * @vb_buf:	pointer to vmalloc memory address in vb
 *
 * .. note::
 *
 *    in interlaced mode, @pos is reset to zero at the start of each new
 *    field (not frame !)
 */
struct em28xx_buffer {
	struct vb2_v4l2_buffer	vb;		/* must be first */

	struct list_head	list;

	void			*mem;
	unsigned int		length;
	int			top_field;

	unsigned int		pos;

	char			*vb_buf;
};

struct em28xx_dmaqueue {
	struct list_head       active;

	wait_queue_head_t          wq;
};

/* inputs */

#define MAX_EM28XX_INPUT 4
enum enum28xx_itype {
	EM28XX_VMUX_COMPOSITE = 1,
	EM28XX_VMUX_SVIDEO,
	EM28XX_VMUX_TELEVISION,
	EM28XX_RADIO,
};

enum em28xx_ac97_mode {
	EM28XX_NO_AC97 = 0,
	EM28XX_AC97_EM202,
	EM28XX_AC97_SIGMATEL,
	EM28XX_AC97_OTHER,
};

struct em28xx_audio_mode {
	enum em28xx_ac97_mode ac97;
};

enum em28xx_int_audio_type {
	EM28XX_INT_AUDIO_NONE = 0,
	EM28XX_INT_AUDIO_AC97,
	EM28XX_INT_AUDIO_I2S,
};

enum em28xx_usb_audio_type {
	EM28XX_USB_AUDIO_NONE = 0,
	EM28XX_USB_AUDIO_CLASS,
	EM28XX_USB_AUDIO_VENDOR,
};

/**
 * em28xx_amux - describes the type of audio input used by em28xx
 *
 * @EM28XX_AMUX_UNUSED:
 *	Used only on em28xx dev->map field, in order to mark an entry
 *	as unused.
 * @EM28XX_AMUX_VIDEO:
 *	On devices without AC97, this is the only value that it is currently
 *	allowed.
 *	On devices with AC97, it corresponds to the AC97 mixer "Video" control.
 * @EM28XX_AMUX_LINE_IN:
 *	Only for devices with AC97. Corresponds to AC97 mixer "Line In".
 * @EM28XX_AMUX_VIDEO2:
 *	Only for devices with AC97. It means that em28xx should use "Line In"
 *	And AC97 should use the "Video" mixer control.
 * @EM28XX_AMUX_PHONE:
 *	Only for devices with AC97. Corresponds to AC97 mixer "Phone".
 * @EM28XX_AMUX_MIC:
 *	Only for devices with AC97. Corresponds to AC97 mixer "Mic".
 * @EM28XX_AMUX_CD:
 *	Only for devices with AC97. Corresponds to AC97 mixer "CD".
 * @EM28XX_AMUX_AUX:
 *	Only for devices with AC97. Corresponds to AC97 mixer "Aux".
 * @EM28XX_AMUX_PCM_OUT:
 *	Only for devices with AC97. Corresponds to AC97 mixer "PCM out".
 *
 * The em28xx chip itself has only two audio inputs: tuner and line in.
 * On almost all devices, only the tuner input is used.
 *
 * However, on most devices, an auxiliary AC97 codec device is used,
 * usually connected to the em28xx tuner input (except for
 * @EM28XX_AMUX_LINE_IN).
 *
 * The AC97 device typically have several different inputs and outputs.
 * The exact number and description depends on their model.
 *
 * It is possible to AC97 to mixer more than one different entries at the
 * same time, via the alsa mux.
 */
enum em28xx_amux {
	EM28XX_AMUX_UNUSED = -1,
	EM28XX_AMUX_VIDEO = 0,
	EM28XX_AMUX_LINE_IN,

	/* Some less-common mixer setups */
	EM28XX_AMUX_VIDEO2,
	EM28XX_AMUX_PHONE,
	EM28XX_AMUX_MIC,
	EM28XX_AMUX_CD,
	EM28XX_AMUX_AUX,
	EM28XX_AMUX_PCM_OUT,
};

enum em28xx_aout {
	/* AC97 outputs */
	EM28XX_AOUT_MASTER = BIT(0),
	EM28XX_AOUT_LINE   = BIT(1),
	EM28XX_AOUT_MONO   = BIT(2),
	EM28XX_AOUT_LFE    = BIT(3),
	EM28XX_AOUT_SURR   = BIT(4),

	/* PCM IN Mixer - used by AC97_RECORD_SELECT register */
	EM28XX_AOUT_PCM_IN = BIT(7),

	/* Bits 10-8 are used to indicate the PCM IN record select */
	EM28XX_AOUT_PCM_MIC_PCM = 0 << 8,
	EM28XX_AOUT_PCM_CD	= 1 << 8,
	EM28XX_AOUT_PCM_VIDEO	= 2 << 8,
	EM28XX_AOUT_PCM_AUX	= 3 << 8,
	EM28XX_AOUT_PCM_LINE	= 4 << 8,
	EM28XX_AOUT_PCM_STEREO	= 5 << 8,
	EM28XX_AOUT_PCM_MONO	= 6 << 8,
	EM28XX_AOUT_PCM_PHONE	= 7 << 8,
};

static inline int ac97_return_record_select(int a_out)
{
	return (a_out & 0x700) >> 8;
}

struct em28xx_reg_seq {
	int reg;
	unsigned char val, mask;
	int sleep;
};

struct em28xx_input {
	enum enum28xx_itype type;
	unsigned int vmux;
	enum em28xx_amux amux;
	enum em28xx_aout aout;
	const struct em28xx_reg_seq *gpio;
};

#define INPUT(nr) (&em28xx_boards[dev->model].input[nr])

enum em28xx_decoder {
	EM28XX_NODECODER = 0,
	EM28XX_TVP5150,
	EM28XX_SAA711X,
};

enum em28xx_sensor {
	EM28XX_NOSENSOR = 0,
	EM28XX_MT9V011,
	EM28XX_MT9M001,
	EM28XX_MT9M111,
	EM28XX_OV2640,
};

enum em28xx_adecoder {
	EM28XX_NOADECODER = 0,
	EM28XX_TVAUDIO,
};

enum em28xx_led_role {
	EM28XX_LED_ANALOG_CAPTURING = 0,
	EM28XX_LED_DIGITAL_CAPTURING,
	EM28XX_LED_DIGITAL_CAPTURING_TS2,
	EM28XX_LED_ILLUMINATION,
	EM28XX_NUM_LED_ROLES, /* must be the last */
};

struct em28xx_led {
	enum em28xx_led_role role;
	u8 gpio_reg;
	u8 gpio_mask;
	bool inverted;
};

enum em28xx_button_role {
	EM28XX_BUTTON_SNAPSHOT = 0,
	EM28XX_BUTTON_ILLUMINATION,
	EM28XX_NUM_BUTTON_ROLES, /* must be the last */
};

struct em28xx_button {
	enum em28xx_button_role role;
	u8 reg_r;
	u8 reg_clearing;
	u8 mask;
	bool inverted;
};

struct em28xx_board {
	char *name;
	int vchannels;
	int tuner_type;
	int tuner_addr;
	unsigned int def_i2c_bus;	/* Default I2C bus */

	/* i2c flags */
	unsigned int tda9887_conf;

	/* GPIO sequences */
	const struct em28xx_reg_seq *dvb_gpio;
	const struct em28xx_reg_seq *suspend_gpio;
	const struct em28xx_reg_seq *tuner_gpio;
	const struct em28xx_reg_seq *mute_gpio;

	unsigned int is_em2800:1;
	unsigned int has_msp34xx:1;
	unsigned int mts_firmware:1;
	unsigned int max_range_640_480:1;
	unsigned int has_dvb:1;
	unsigned int has_dual_ts:1;
	unsigned int is_webcam:1;
	unsigned int valid:1;
	unsigned int has_ir_i2c:1;

	unsigned char xclk, i2c_speed;
	unsigned char radio_addr;
	unsigned short tvaudio_addr;

	enum em28xx_decoder decoder;
	enum em28xx_adecoder adecoder;

	struct em28xx_input       input[MAX_EM28XX_INPUT];
	struct em28xx_input	  radio;
	char			  *ir_codes;

	/* LEDs that need to be controlled explicitly */
	struct em28xx_led	  *leds;

	/* Buttons */
	const struct em28xx_button *buttons;
};

struct em28xx_eeprom {
	u8 id[4];			/* 1a eb 67 95 */
	__le16 vendor_ID;
	__le16 product_ID;

	__le16 chip_conf;

	__le16 board_conf;

	__le16 string1, string2, string3;

	u8 string_idx_table;
};

#define EM28XX_CAPTURE_STREAM_EN 1

/* em28xx extensions */
#define EM28XX_AUDIO   0x10
#define EM28XX_DVB     0x20
#define EM28XX_RC      0x30
#define EM28XX_V4L2    0x40

/* em28xx resource types (used for res_get/res_lock etc */
#define EM28XX_RESOURCE_VIDEO 0x01
#define EM28XX_RESOURCE_VBI   0x02

struct em28xx_v4l2 {
	struct kref ref;
	struct em28xx *dev;

	struct v4l2_device v4l2_dev;
	struct v4l2_ctrl_handler ctrl_handler;

	struct video_device vdev;
	struct video_device vbi_dev;
	struct video_device radio_dev;

	/* Videobuf2 */
	struct vb2_queue vb_vidq;
	struct vb2_queue vb_vbiq;
	struct mutex vb_queue_lock;	/* Protects vb_vidq */
	struct mutex vb_vbi_queue_lock;	/* Protects vb_vbiq */

	u8 vinmode;
	u8 vinctl;

	/* Camera specific fields */
	int sensor_xres;
	int sensor_yres;
	int sensor_xtal;

	int users;		/* user count for exclusive use */
	int streaming_users;    /* number of actively streaming users */

	u32 frequency;		/* selected tuner frequency */

	struct em28xx_fmt *format;
	v4l2_std_id norm;	/* selected tv norm */

	/* Progressive/interlaced mode */
	bool progressive;
	int interlaced_fieldmode; /* 1=interlaced fields, 0=just top fields */
	/* FIXME: everything else than interlaced_fieldmode=1 doesn't work */

	/* Frame properties */
	int width;		/* current frame width */
	int height;		/* current frame height */
	unsigned int hscale;	/* horizontal scale factor (see datasheet) */
	unsigned int vscale;	/* vertical scale factor (see datasheet) */
	unsigned int vbi_width;
	unsigned int vbi_height; /* lines per field */

	/* Capture state tracking */
	int capture_type;
	bool top_field;
	int vbi_read;
	unsigned int field_count;

#ifdef CONFIG_MEDIA_CONTROLLER
	struct media_pad video_pad, vbi_pad;
	struct media_entity *decoder;
#endif
};

struct em28xx_audio {
	char name[50];
	unsigned int num_urb;
	char **transfer_buffer;
	struct urb **urb;
	struct usb_device *udev;
	unsigned int capture_transfer_done;
	struct snd_pcm_substream   *capture_pcm_substream;

	unsigned int hwptr_done_capture;
	struct snd_card            *sndcard;

	size_t period;

	int users;
	spinlock_t slock;		/* Protects struct em28xx_audio */

	/* Controls streaming */
	struct work_struct wq_trigger;	/* trigger to start/stop audio */
	atomic_t       stream_started;	/* stream should be running if true */
};

struct em28xx;

enum em28xx_i2c_algo_type {
	EM28XX_I2C_ALGO_EM28XX = 0,
	EM28XX_I2C_ALGO_EM2800,
	EM28XX_I2C_ALGO_EM25XX_BUS_B,
};

struct em28xx_i2c_bus {
	struct em28xx *dev;

	unsigned int bus;
	enum em28xx_i2c_algo_type algo_type;
};

/* main device struct */
struct em28xx {
	struct kref ref;

	// Sub-module data
	struct em28xx_v4l2 *v4l2;
	struct em28xx_dvb *dvb;
	struct em28xx_audio adev;
	struct em28xx_IR *ir;

	// generic device properties
	int model;		// index in the device_data struct
	int devno;		// marks the number of this device
	enum em28xx_chip_id chip_id;

	unsigned int is_em25xx:1;	// em25xx/em276x/7x/8x family bridge
	unsigned int disconnected:1;	// device has been disconnected
	unsigned int has_video:1;
	unsigned int is_audio_only:1;
	unsigned int is_webcam:1;
	unsigned int has_msp34xx:1;
	unsigned int i2c_speed:2;
	enum em28xx_int_audio_type int_audio_type;
	enum em28xx_usb_audio_type usb_audio_type;
	unsigned char name[32];

	struct em28xx_board board;

	enum em28xx_sensor em28xx_sensor;	// camera specific

	// Some older em28xx chips needs a waiting time after writing
	unsigned int wait_after_write;

	struct list_head	devlist;

	u32 i2s_speed;		// I2S speed for audio digital stream

	struct em28xx_audio_mode audio_mode;

	int tuner_type;		// type of the tuner

	// i2c i/o
	struct i2c_adapter i2c_adap[NUM_I2C_BUSES];
	struct i2c_client i2c_client[NUM_I2C_BUSES];
	struct em28xx_i2c_bus i2c_bus[NUM_I2C_BUSES];

	unsigned char eeprom_addrwidth_16bit:1;
	unsigned int def_i2c_bus;	// Default I2C bus
	unsigned int cur_i2c_bus;	// Current I2C bus
	struct rt_mutex i2c_bus_lock;

	// video for linux
	unsigned int ctl_input;	// selected input
	unsigned int ctl_ainput;// selected audio input
	unsigned int ctl_aoutput;// selected audio output
	enum em28xx_amux amux_map[MAX_EM28XX_INPUT];

	int mute;
	int volume;

	unsigned long hash;	// eeprom hash - for boards with generic ID
	unsigned long i2c_hash;	// i2c devicelist hash -
				// for boards with generic ID

	struct work_struct         request_module_wk;

	// locks
	struct mutex lock;		/* protects em28xx struct */
	struct mutex ctrl_urb_lock;	/* protects urb_buf */

	// resources in use
	unsigned int resources;

	// eeprom content
	u8 *eedata;
	u16 eedata_len;

	// Isoc control struct
	struct em28xx_dmaqueue vidq;
	struct em28xx_dmaqueue vbiq;
	struct em28xx_usb_ctl usb_ctl;

	spinlock_t slock; /* Protects em28xx video/vbi/dvb IRQ stream data */

	// usb transfer
	struct usb_interface *intf;	// the usb interface
	u8 ifnum;		// number of the assigned usb interface
	u8 analog_ep_isoc;	// address of isoc endpoint for analog
	u8 analog_ep_bulk;	// address of bulk endpoint for analog
	u8 dvb_ep_isoc_ts2;	// address of isoc endpoint for DVB TS2
	u8 dvb_ep_bulk_ts2;	// address of bulk endpoint for DVB TS2
	u8 dvb_ep_isoc;		// address of isoc endpoint for DVB
	u8 dvb_ep_bulk;		// address of bulk endpoint for DVB
	int alt;		// alternate setting
	int max_pkt_size;	// max packet size of the selected ep at alt
	int packet_multiplier;	// multiplier for wMaxPacketSize, used for
				// URB buffer size definition
	int num_alt;		// number of alternative settings
	unsigned int *alt_max_pkt_size_isoc; // array of isoc wMaxPacketSize
	unsigned int analog_xfer_bulk:1;	// use bulk instead of isoc
						// transfers for analog
	int dvb_alt_isoc;	// alternate setting for DVB isoc transfers
	unsigned int dvb_max_pkt_size_isoc;	// isoc max packet size of the
						// selected DVB ep at dvb_alt
	unsigned int dvb_max_pkt_size_isoc_ts2;	// isoc max packet size of the
						// selected DVB ep at dvb_alt
	unsigned int dvb_xfer_bulk:1;		// use bulk instead of isoc
						// transfers for DVB
	char urb_buf[URB_MAX_CTRL_SIZE];	// urb control msg buffer

	// helper funcs that call usb_control_msg
	int (*em28xx_write_regs)(struct em28xx *dev, u16 reg,
				 char *buf, int len);
	int (*em28xx_read_reg)(struct em28xx *dev, u16 reg);
	int (*em28xx_read_reg_req_len)(struct em28xx *dev, u8 req, u16 reg,
				       char *buf, int len);
	int (*em28xx_write_regs_req)(struct em28xx *dev, u8 req, u16 reg,
				     char *buf, int len);
	int (*em28xx_read_reg_req)(struct em28xx *dev, u8 req, u16 reg);

	enum em28xx_mode mode;

	// Button state polling
	struct delayed_work buttons_query_work;
	u8 button_polling_addresses[EM28XX_NUM_BUTTON_ADDRESSES_MAX];
	u8 button_polling_last_values[EM28XX_NUM_BUTTON_ADDRESSES_MAX];
	u8 num_button_polling_addresses;
	u16 button_polling_interval; // [ms]
	// Snapshot button input device
	char snapshot_button_path[30];	// path of the input dev
	struct input_dev *sbutton_input_dev;

#ifdef CONFIG_MEDIA_CONTROLLER
	struct media_device *media_dev;
	struct media_entity input_ent[MAX_EM28XX_INPUT];
	struct media_pad input_pad[MAX_EM28XX_INPUT];
#endif

	struct em28xx	*dev_next;
	int ts;
};

#define kref_to_dev(d) container_of(d, struct em28xx, ref)

struct em28xx_ops {
	struct list_head next;
	char *name;
	int id;
	int (*init)(struct em28xx *dev);
	int (*fini)(struct em28xx *dev);
	int (*suspend)(struct em28xx *dev);
	int (*resume)(struct em28xx *dev);
};

/* Provided by em28xx-i2c.c */
void em28xx_do_i2c_scan(struct em28xx *dev, unsigned int bus);
int  em28xx_i2c_register(struct em28xx *dev, unsigned int bus,
			 enum em28xx_i2c_algo_type algo_type);
int  em28xx_i2c_unregister(struct em28xx *dev, unsigned int bus);

/* Provided by em28xx-core.c */
int em28xx_read_reg_req_len(struct em28xx *dev, u8 req, u16 reg,
			    char *buf, int len);
int em28xx_read_reg_req(struct em28xx *dev, u8 req, u16 reg);
int em28xx_read_reg(struct em28xx *dev, u16 reg);
int em28xx_write_regs_req(struct em28xx *dev, u8 req, u16 reg, char *buf,
			  int len);
int em28xx_write_regs(struct em28xx *dev, u16 reg, char *buf, int len);
int em28xx_write_reg(struct em28xx *dev, u16 reg, u8 val);
int em28xx_write_reg_bits(struct em28xx *dev, u16 reg, u8 val,
			  u8 bitmask);
int em28xx_toggle_reg_bits(struct em28xx *dev, u16 reg, u8 bitmask);

int em28xx_read_ac97(struct em28xx *dev, u8 reg);
int em28xx_write_ac97(struct em28xx *dev, u8 reg, u16 val);

int em28xx_audio_analog_set(struct em28xx *dev);
int em28xx_audio_setup(struct em28xx *dev);

const struct em28xx_led *em28xx_find_led(struct em28xx *dev,
					 enum em28xx_led_role role);
int em28xx_capture_start(struct em28xx *dev, int start);
int em28xx_alloc_urbs(struct em28xx *dev, enum em28xx_mode mode, int xfer_bulk,
		      int num_bufs, int max_pkt_size, int packet_multiplier);
int em28xx_init_usb_xfer(struct em28xx *dev, enum em28xx_mode mode,
			 int xfer_bulk,
			 int num_bufs, int max_pkt_size, int packet_multiplier,
			 int (*urb_data_copy)
					(struct em28xx *dev, struct urb *urb));
void em28xx_uninit_usb_xfer(struct em28xx *dev, enum em28xx_mode mode);
void em28xx_stop_urbs(struct em28xx *dev);
int em28xx_set_mode(struct em28xx *dev, enum em28xx_mode set_mode);
int em28xx_gpio_set(struct em28xx *dev, const struct em28xx_reg_seq *gpio);
int em28xx_register_extension(struct em28xx_ops *dev);
void em28xx_unregister_extension(struct em28xx_ops *dev);
void em28xx_init_extension(struct em28xx *dev);
void em28xx_close_extension(struct em28xx *dev);
int em28xx_suspend_extension(struct em28xx *dev);
int em28xx_resume_extension(struct em28xx *dev);

/* Provided by em28xx-cards.c */
extern const struct em28xx_board em28xx_boards[];
extern struct usb_device_id em28xx_id_table[];
int em28xx_tuner_callback(void *ptr, int component, int command, int arg);
void em28xx_setup_xc3028(struct em28xx *dev, struct xc2028_ctrl *ctl);
void em28xx_free_device(struct kref *ref);

/* Provided by em28xx-camera.c */
int em28xx_detect_sensor(struct em28xx *dev);
int em28xx_init_camera(struct em28xx *dev);

#endif<|MERGE_RESOLUTION|>--- conflicted
+++ resolved
@@ -152,10 +152,7 @@
 #define EM2861_BOARD_MAGIX_VIDEOWANDLER2          103
 #define EM28178_BOARD_PCTV_461E_V2                104
 #define EM2860_BOARD_MYGICA_IGRABBER              105
-<<<<<<< HEAD
-=======
 #define EM2874_BOARD_HAUPPAUGE_USB_QUADHD         106
->>>>>>> f642729d
 
 /* Limits minimum and default number of buffers */
 #define EM28XX_MIN_BUF 4
