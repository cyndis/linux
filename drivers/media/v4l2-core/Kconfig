--- conflicted
+++ resolved
@@ -13,10 +13,6 @@
 
 config VIDEO_ADV_DEBUG
 	bool "Enable advanced debug functionality on V4L2 drivers"
-<<<<<<< HEAD
-	default n
-=======
->>>>>>> 4ff96fb5
 	help
 	  Say Y here to enable advanced debugging functionality on some
 	  V4L devices.
@@ -24,10 +20,6 @@
 
 config VIDEO_FIXED_MINOR_RANGES
 	bool "Enable old-style fixed minor ranges on drivers/video devices"
-<<<<<<< HEAD
-	default n
-=======
->>>>>>> 4ff96fb5
 	help
 	  Say Y here to enable the old-style fixed-range minor assignments.
 	  Only useful if you rely on the old behavior and use mknod instead of udev.
