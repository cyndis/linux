/*
 * ispccdc.c
 *
 * TI OMAP3 ISP - CCDC module
 *
 * Copyright (C) 2009-2010 Nokia Corporation
 * Copyright (C) 2009 Texas Instruments, Inc.
 *
 * Contacts: Laurent Pinchart <laurent.pinchart@ideasonboard.com>
 *	     Sakari Ailus <sakari.ailus@iki.fi>
 *
 * This program is free software; you can redistribute it and/or modify
 * it under the terms of the GNU General Public License version 2 as
 * published by the Free Software Foundation.
 */

#include <linux/module.h>
#include <linux/uaccess.h>
#include <linux/delay.h>
#include <linux/device.h>
#include <linux/dma-mapping.h>
#include <linux/mm.h>
#include <linux/sched.h>
#include <linux/slab.h>
#include <media/v4l2-event.h>

#include "isp.h"
#include "ispreg.h"
#include "ispccdc.h"

#define CCDC_MIN_WIDTH		32
#define CCDC_MIN_HEIGHT		32

static struct v4l2_mbus_framefmt *
__ccdc_get_format(struct isp_ccdc_device *ccdc, struct v4l2_subdev_fh *fh,
		  unsigned int pad, enum v4l2_subdev_format_whence which);

static const unsigned int ccdc_fmts[] = {
	MEDIA_BUS_FMT_Y8_1X8,
	MEDIA_BUS_FMT_Y10_1X10,
	MEDIA_BUS_FMT_Y12_1X12,
	MEDIA_BUS_FMT_SGRBG8_1X8,
	MEDIA_BUS_FMT_SRGGB8_1X8,
	MEDIA_BUS_FMT_SBGGR8_1X8,
	MEDIA_BUS_FMT_SGBRG8_1X8,
	MEDIA_BUS_FMT_SGRBG10_1X10,
	MEDIA_BUS_FMT_SRGGB10_1X10,
	MEDIA_BUS_FMT_SBGGR10_1X10,
	MEDIA_BUS_FMT_SGBRG10_1X10,
	MEDIA_BUS_FMT_SGRBG12_1X12,
	MEDIA_BUS_FMT_SRGGB12_1X12,
	MEDIA_BUS_FMT_SBGGR12_1X12,
	MEDIA_BUS_FMT_SGBRG12_1X12,
	MEDIA_BUS_FMT_YUYV8_2X8,
	MEDIA_BUS_FMT_UYVY8_2X8,
};

/*
 * ccdc_print_status - Print current CCDC Module register values.
 * @ccdc: Pointer to ISP CCDC device.
 *
 * Also prints other debug information stored in the CCDC module.
 */
#define CCDC_PRINT_REGISTER(isp, name)\
	dev_dbg(isp->dev, "###CCDC " #name "=0x%08x\n", \
		isp_reg_readl(isp, OMAP3_ISP_IOMEM_CCDC, ISPCCDC_##name))

static void ccdc_print_status(struct isp_ccdc_device *ccdc)
{
	struct isp_device *isp = to_isp_device(ccdc);

	dev_dbg(isp->dev, "-------------CCDC Register dump-------------\n");

	CCDC_PRINT_REGISTER(isp, PCR);
	CCDC_PRINT_REGISTER(isp, SYN_MODE);
	CCDC_PRINT_REGISTER(isp, HD_VD_WID);
	CCDC_PRINT_REGISTER(isp, PIX_LINES);
	CCDC_PRINT_REGISTER(isp, HORZ_INFO);
	CCDC_PRINT_REGISTER(isp, VERT_START);
	CCDC_PRINT_REGISTER(isp, VERT_LINES);
	CCDC_PRINT_REGISTER(isp, CULLING);
	CCDC_PRINT_REGISTER(isp, HSIZE_OFF);
	CCDC_PRINT_REGISTER(isp, SDOFST);
	CCDC_PRINT_REGISTER(isp, SDR_ADDR);
	CCDC_PRINT_REGISTER(isp, CLAMP);
	CCDC_PRINT_REGISTER(isp, DCSUB);
	CCDC_PRINT_REGISTER(isp, COLPTN);
	CCDC_PRINT_REGISTER(isp, BLKCMP);
	CCDC_PRINT_REGISTER(isp, FPC);
	CCDC_PRINT_REGISTER(isp, FPC_ADDR);
	CCDC_PRINT_REGISTER(isp, VDINT);
	CCDC_PRINT_REGISTER(isp, ALAW);
	CCDC_PRINT_REGISTER(isp, REC656IF);
	CCDC_PRINT_REGISTER(isp, CFG);
	CCDC_PRINT_REGISTER(isp, FMTCFG);
	CCDC_PRINT_REGISTER(isp, FMT_HORZ);
	CCDC_PRINT_REGISTER(isp, FMT_VERT);
	CCDC_PRINT_REGISTER(isp, PRGEVEN0);
	CCDC_PRINT_REGISTER(isp, PRGEVEN1);
	CCDC_PRINT_REGISTER(isp, PRGODD0);
	CCDC_PRINT_REGISTER(isp, PRGODD1);
	CCDC_PRINT_REGISTER(isp, VP_OUT);
	CCDC_PRINT_REGISTER(isp, LSC_CONFIG);
	CCDC_PRINT_REGISTER(isp, LSC_INITIAL);
	CCDC_PRINT_REGISTER(isp, LSC_TABLE_BASE);
	CCDC_PRINT_REGISTER(isp, LSC_TABLE_OFFSET);

	dev_dbg(isp->dev, "--------------------------------------------\n");
}

/*
 * omap3isp_ccdc_busy - Get busy state of the CCDC.
 * @ccdc: Pointer to ISP CCDC device.
 */
int omap3isp_ccdc_busy(struct isp_ccdc_device *ccdc)
{
	struct isp_device *isp = to_isp_device(ccdc);

	return isp_reg_readl(isp, OMAP3_ISP_IOMEM_CCDC, ISPCCDC_PCR) &
		ISPCCDC_PCR_BUSY;
}

/* -----------------------------------------------------------------------------
 * Lens Shading Compensation
 */

/*
 * ccdc_lsc_validate_config - Check that LSC configuration is valid.
 * @ccdc: Pointer to ISP CCDC device.
 * @lsc_cfg: the LSC configuration to check.
 *
 * Returns 0 if the LSC configuration is valid, or -EINVAL if invalid.
 */
static int ccdc_lsc_validate_config(struct isp_ccdc_device *ccdc,
				    struct omap3isp_ccdc_lsc_config *lsc_cfg)
{
	struct isp_device *isp = to_isp_device(ccdc);
	struct v4l2_mbus_framefmt *format;
	unsigned int paxel_width, paxel_height;
	unsigned int paxel_shift_x, paxel_shift_y;
	unsigned int min_width, min_height, min_size;
	unsigned int input_width, input_height;

	paxel_shift_x = lsc_cfg->gain_mode_m;
	paxel_shift_y = lsc_cfg->gain_mode_n;

	if ((paxel_shift_x < 2) || (paxel_shift_x > 6) ||
	    (paxel_shift_y < 2) || (paxel_shift_y > 6)) {
		dev_dbg(isp->dev, "CCDC: LSC: Invalid paxel size\n");
		return -EINVAL;
	}

	if (lsc_cfg->offset & 3) {
		dev_dbg(isp->dev, "CCDC: LSC: Offset must be a multiple of "
			"4\n");
		return -EINVAL;
	}

	if ((lsc_cfg->initial_x & 1) || (lsc_cfg->initial_y & 1)) {
		dev_dbg(isp->dev, "CCDC: LSC: initial_x and y must be even\n");
		return -EINVAL;
	}

	format = __ccdc_get_format(ccdc, NULL, CCDC_PAD_SINK,
				   V4L2_SUBDEV_FORMAT_ACTIVE);
	input_width = format->width;
	input_height = format->height;

	/* Calculate minimum bytesize for validation */
	paxel_width = 1 << paxel_shift_x;
	min_width = ((input_width + lsc_cfg->initial_x + paxel_width - 1)
		     >> paxel_shift_x) + 1;

	paxel_height = 1 << paxel_shift_y;
	min_height = ((input_height + lsc_cfg->initial_y + paxel_height - 1)
		     >> paxel_shift_y) + 1;

	min_size = 4 * min_width * min_height;
	if (min_size > lsc_cfg->size) {
		dev_dbg(isp->dev, "CCDC: LSC: too small table\n");
		return -EINVAL;
	}
	if (lsc_cfg->offset < (min_width * 4)) {
		dev_dbg(isp->dev, "CCDC: LSC: Offset is too small\n");
		return -EINVAL;
	}
	if ((lsc_cfg->size / lsc_cfg->offset) < min_height) {
		dev_dbg(isp->dev, "CCDC: LSC: Wrong size/offset combination\n");
		return -EINVAL;
	}
	return 0;
}

/*
 * ccdc_lsc_program_table - Program Lens Shading Compensation table address.
 * @ccdc: Pointer to ISP CCDC device.
 */
static void ccdc_lsc_program_table(struct isp_ccdc_device *ccdc,
				   dma_addr_t addr)
{
	isp_reg_writel(to_isp_device(ccdc), addr,
		       OMAP3_ISP_IOMEM_CCDC, ISPCCDC_LSC_TABLE_BASE);
}

/*
 * ccdc_lsc_setup_regs - Configures the lens shading compensation module
 * @ccdc: Pointer to ISP CCDC device.
 */
static void ccdc_lsc_setup_regs(struct isp_ccdc_device *ccdc,
				struct omap3isp_ccdc_lsc_config *cfg)
{
	struct isp_device *isp = to_isp_device(ccdc);
	int reg;

	isp_reg_writel(isp, cfg->offset, OMAP3_ISP_IOMEM_CCDC,
		       ISPCCDC_LSC_TABLE_OFFSET);

	reg = 0;
	reg |= cfg->gain_mode_n << ISPCCDC_LSC_GAIN_MODE_N_SHIFT;
	reg |= cfg->gain_mode_m << ISPCCDC_LSC_GAIN_MODE_M_SHIFT;
	reg |= cfg->gain_format << ISPCCDC_LSC_GAIN_FORMAT_SHIFT;
	isp_reg_writel(isp, reg, OMAP3_ISP_IOMEM_CCDC, ISPCCDC_LSC_CONFIG);

	reg = 0;
	reg &= ~ISPCCDC_LSC_INITIAL_X_MASK;
	reg |= cfg->initial_x << ISPCCDC_LSC_INITIAL_X_SHIFT;
	reg &= ~ISPCCDC_LSC_INITIAL_Y_MASK;
	reg |= cfg->initial_y << ISPCCDC_LSC_INITIAL_Y_SHIFT;
	isp_reg_writel(isp, reg, OMAP3_ISP_IOMEM_CCDC,
		       ISPCCDC_LSC_INITIAL);
}

static int ccdc_lsc_wait_prefetch(struct isp_ccdc_device *ccdc)
{
	struct isp_device *isp = to_isp_device(ccdc);
	unsigned int wait;

	isp_reg_writel(isp, IRQ0STATUS_CCDC_LSC_PREF_COMP_IRQ,
		       OMAP3_ISP_IOMEM_MAIN, ISP_IRQ0STATUS);

	/* timeout 1 ms */
	for (wait = 0; wait < 1000; wait++) {
		if (isp_reg_readl(isp, OMAP3_ISP_IOMEM_MAIN, ISP_IRQ0STATUS) &
				  IRQ0STATUS_CCDC_LSC_PREF_COMP_IRQ) {
			isp_reg_writel(isp, IRQ0STATUS_CCDC_LSC_PREF_COMP_IRQ,
				       OMAP3_ISP_IOMEM_MAIN, ISP_IRQ0STATUS);
			return 0;
		}

		rmb();
		udelay(1);
	}

	return -ETIMEDOUT;
}

/*
 * __ccdc_lsc_enable - Enables/Disables the Lens Shading Compensation module.
 * @ccdc: Pointer to ISP CCDC device.
 * @enable: 0 Disables LSC, 1 Enables LSC.
 */
static int __ccdc_lsc_enable(struct isp_ccdc_device *ccdc, int enable)
{
	struct isp_device *isp = to_isp_device(ccdc);
	const struct v4l2_mbus_framefmt *format =
		__ccdc_get_format(ccdc, NULL, CCDC_PAD_SINK,
				  V4L2_SUBDEV_FORMAT_ACTIVE);

	if ((format->code != MEDIA_BUS_FMT_SGRBG10_1X10) &&
	    (format->code != MEDIA_BUS_FMT_SRGGB10_1X10) &&
	    (format->code != MEDIA_BUS_FMT_SBGGR10_1X10) &&
	    (format->code != MEDIA_BUS_FMT_SGBRG10_1X10))
		return -EINVAL;

	if (enable)
		omap3isp_sbl_enable(isp, OMAP3_ISP_SBL_CCDC_LSC_READ);

	isp_reg_clr_set(isp, OMAP3_ISP_IOMEM_CCDC, ISPCCDC_LSC_CONFIG,
			ISPCCDC_LSC_ENABLE, enable ? ISPCCDC_LSC_ENABLE : 0);

	if (enable) {
		if (ccdc_lsc_wait_prefetch(ccdc) < 0) {
			isp_reg_clr(isp, OMAP3_ISP_IOMEM_CCDC,
				    ISPCCDC_LSC_CONFIG, ISPCCDC_LSC_ENABLE);
			ccdc->lsc.state = LSC_STATE_STOPPED;
			dev_warn(to_device(ccdc), "LSC prefetch timeout\n");
			return -ETIMEDOUT;
		}
		ccdc->lsc.state = LSC_STATE_RUNNING;
	} else {
		ccdc->lsc.state = LSC_STATE_STOPPING;
	}

	return 0;
}

static int ccdc_lsc_busy(struct isp_ccdc_device *ccdc)
{
	struct isp_device *isp = to_isp_device(ccdc);

	return isp_reg_readl(isp, OMAP3_ISP_IOMEM_CCDC, ISPCCDC_LSC_CONFIG) &
			     ISPCCDC_LSC_BUSY;
}

/* __ccdc_lsc_configure - Apply a new configuration to the LSC engine
 * @ccdc: Pointer to ISP CCDC device
 * @req: New configuration request
 *
 * context: in_interrupt()
 */
static int __ccdc_lsc_configure(struct isp_ccdc_device *ccdc,
				struct ispccdc_lsc_config_req *req)
{
	if (!req->enable)
		return -EINVAL;

	if (ccdc_lsc_validate_config(ccdc, &req->config) < 0) {
		dev_dbg(to_device(ccdc), "Discard LSC configuration\n");
		return -EINVAL;
	}

	if (ccdc_lsc_busy(ccdc))
		return -EBUSY;

	ccdc_lsc_setup_regs(ccdc, &req->config);
	ccdc_lsc_program_table(ccdc, req->table.dma);
	return 0;
}

/*
 * ccdc_lsc_error_handler - Handle LSC prefetch error scenario.
 * @ccdc: Pointer to ISP CCDC device.
 *
 * Disables LSC, and defers enablement to shadow registers update time.
 */
static void ccdc_lsc_error_handler(struct isp_ccdc_device *ccdc)
{
	struct isp_device *isp = to_isp_device(ccdc);
	/*
	 * From OMAP3 TRM: When this event is pending, the module
	 * goes into transparent mode (output =input). Normal
	 * operation can be resumed at the start of the next frame
	 * after:
	 *  1) Clearing this event
	 *  2) Disabling the LSC module
	 *  3) Enabling it
	 */
	isp_reg_clr(isp, OMAP3_ISP_IOMEM_CCDC, ISPCCDC_LSC_CONFIG,
		    ISPCCDC_LSC_ENABLE);
	ccdc->lsc.state = LSC_STATE_STOPPED;
}

static void ccdc_lsc_free_request(struct isp_ccdc_device *ccdc,
				  struct ispccdc_lsc_config_req *req)
{
	struct isp_device *isp = to_isp_device(ccdc);

	if (req == NULL)
		return;

	if (req->table.addr) {
		sg_free_table(&req->table.sgt);
		dma_free_coherent(isp->dev, req->config.size, req->table.addr,
				  req->table.dma);
	}

	kfree(req);
}

static void ccdc_lsc_free_queue(struct isp_ccdc_device *ccdc,
				struct list_head *queue)
{
	struct ispccdc_lsc_config_req *req, *n;
	unsigned long flags;

	spin_lock_irqsave(&ccdc->lsc.req_lock, flags);
	list_for_each_entry_safe(req, n, queue, list) {
		list_del(&req->list);
		spin_unlock_irqrestore(&ccdc->lsc.req_lock, flags);
		ccdc_lsc_free_request(ccdc, req);
		spin_lock_irqsave(&ccdc->lsc.req_lock, flags);
	}
	spin_unlock_irqrestore(&ccdc->lsc.req_lock, flags);
}

static void ccdc_lsc_free_table_work(struct work_struct *work)
{
	struct isp_ccdc_device *ccdc;
	struct ispccdc_lsc *lsc;

	lsc = container_of(work, struct ispccdc_lsc, table_work);
	ccdc = container_of(lsc, struct isp_ccdc_device, lsc);

	ccdc_lsc_free_queue(ccdc, &lsc->free_queue);
}

/*
 * ccdc_lsc_config - Configure the LSC module from a userspace request
 *
 * Store the request LSC configuration in the LSC engine request pointer. The
 * configuration will be applied to the hardware when the CCDC will be enabled,
 * or at the next LSC interrupt if the CCDC is already running.
 */
static int ccdc_lsc_config(struct isp_ccdc_device *ccdc,
			   struct omap3isp_ccdc_update_config *config)
{
	struct isp_device *isp = to_isp_device(ccdc);
	struct ispccdc_lsc_config_req *req;
	unsigned long flags;
	u16 update;
	int ret;

	update = config->update &
		 (OMAP3ISP_CCDC_CONFIG_LSC | OMAP3ISP_CCDC_TBL_LSC);
	if (!update)
		return 0;

	if (update != (OMAP3ISP_CCDC_CONFIG_LSC | OMAP3ISP_CCDC_TBL_LSC)) {
		dev_dbg(to_device(ccdc), "%s: Both LSC configuration and table "
			"need to be supplied\n", __func__);
		return -EINVAL;
	}

	req = kzalloc(sizeof(*req), GFP_KERNEL);
	if (req == NULL)
		return -ENOMEM;

	if (config->flag & OMAP3ISP_CCDC_CONFIG_LSC) {
		if (copy_from_user(&req->config, config->lsc_cfg,
				   sizeof(req->config))) {
			ret = -EFAULT;
			goto done;
		}

		req->enable = 1;

		req->table.addr = dma_alloc_coherent(isp->dev, req->config.size,
						     &req->table.dma,
						     GFP_KERNEL);
		if (req->table.addr == NULL) {
			ret = -ENOMEM;
			goto done;
		}

		ret = dma_get_sgtable(isp->dev, &req->table.sgt,
				      req->table.addr, req->table.dma,
				      req->config.size);
		if (ret < 0)
			goto done;

		dma_sync_sg_for_cpu(isp->dev, req->table.sgt.sgl,
				    req->table.sgt.nents, DMA_TO_DEVICE);

		if (copy_from_user(req->table.addr, config->lsc,
				   req->config.size)) {
			ret = -EFAULT;
			goto done;
		}

		dma_sync_sg_for_device(isp->dev, req->table.sgt.sgl,
				       req->table.sgt.nents, DMA_TO_DEVICE);
	}

	spin_lock_irqsave(&ccdc->lsc.req_lock, flags);
	if (ccdc->lsc.request) {
		list_add_tail(&ccdc->lsc.request->list, &ccdc->lsc.free_queue);
		schedule_work(&ccdc->lsc.table_work);
	}
	ccdc->lsc.request = req;
	spin_unlock_irqrestore(&ccdc->lsc.req_lock, flags);

	ret = 0;

done:
	if (ret < 0)
		ccdc_lsc_free_request(ccdc, req);

	return ret;
}

static inline int ccdc_lsc_is_configured(struct isp_ccdc_device *ccdc)
{
	unsigned long flags;
	int ret;

	spin_lock_irqsave(&ccdc->lsc.req_lock, flags);
	ret = ccdc->lsc.active != NULL;
	spin_unlock_irqrestore(&ccdc->lsc.req_lock, flags);

	return ret;
}

static int ccdc_lsc_enable(struct isp_ccdc_device *ccdc)
{
	struct ispccdc_lsc *lsc = &ccdc->lsc;

	if (lsc->state != LSC_STATE_STOPPED)
		return -EINVAL;

	if (lsc->active) {
		list_add_tail(&lsc->active->list, &lsc->free_queue);
		lsc->active = NULL;
	}

	if (__ccdc_lsc_configure(ccdc, lsc->request) < 0) {
		omap3isp_sbl_disable(to_isp_device(ccdc),
				OMAP3_ISP_SBL_CCDC_LSC_READ);
		list_add_tail(&lsc->request->list, &lsc->free_queue);
		lsc->request = NULL;
		goto done;
	}

	lsc->active = lsc->request;
	lsc->request = NULL;
	__ccdc_lsc_enable(ccdc, 1);

done:
	if (!list_empty(&lsc->free_queue))
		schedule_work(&lsc->table_work);

	return 0;
}

/* -----------------------------------------------------------------------------
 * Parameters configuration
 */

/*
 * ccdc_configure_clamp - Configure optical-black or digital clamping
 * @ccdc: Pointer to ISP CCDC device.
 *
 * The CCDC performs either optical-black or digital clamp. Configure and enable
 * the selected clamp method.
 */
static void ccdc_configure_clamp(struct isp_ccdc_device *ccdc)
{
	struct isp_device *isp = to_isp_device(ccdc);
	u32 clamp;

	if (ccdc->obclamp) {
		clamp  = ccdc->clamp.obgain << ISPCCDC_CLAMP_OBGAIN_SHIFT;
		clamp |= ccdc->clamp.oblen << ISPCCDC_CLAMP_OBSLEN_SHIFT;
		clamp |= ccdc->clamp.oblines << ISPCCDC_CLAMP_OBSLN_SHIFT;
		clamp |= ccdc->clamp.obstpixel << ISPCCDC_CLAMP_OBST_SHIFT;
		isp_reg_writel(isp, clamp, OMAP3_ISP_IOMEM_CCDC, ISPCCDC_CLAMP);
	} else {
		isp_reg_writel(isp, ccdc->clamp.dcsubval,
			       OMAP3_ISP_IOMEM_CCDC, ISPCCDC_DCSUB);
	}

	isp_reg_clr_set(isp, OMAP3_ISP_IOMEM_CCDC, ISPCCDC_CLAMP,
			ISPCCDC_CLAMP_CLAMPEN,
			ccdc->obclamp ? ISPCCDC_CLAMP_CLAMPEN : 0);
}

/*
 * ccdc_configure_fpc - Configure Faulty Pixel Correction
 * @ccdc: Pointer to ISP CCDC device.
 */
static void ccdc_configure_fpc(struct isp_ccdc_device *ccdc)
{
	struct isp_device *isp = to_isp_device(ccdc);

	isp_reg_clr(isp, OMAP3_ISP_IOMEM_CCDC, ISPCCDC_FPC, ISPCCDC_FPC_FPCEN);

	if (!ccdc->fpc_en)
		return;

	isp_reg_writel(isp, ccdc->fpc.dma, OMAP3_ISP_IOMEM_CCDC,
		       ISPCCDC_FPC_ADDR);
	/* The FPNUM field must be set before enabling FPC. */
	isp_reg_writel(isp, (ccdc->fpc.fpnum << ISPCCDC_FPC_FPNUM_SHIFT),
		       OMAP3_ISP_IOMEM_CCDC, ISPCCDC_FPC);
	isp_reg_writel(isp, (ccdc->fpc.fpnum << ISPCCDC_FPC_FPNUM_SHIFT) |
		       ISPCCDC_FPC_FPCEN, OMAP3_ISP_IOMEM_CCDC, ISPCCDC_FPC);
}

/*
 * ccdc_configure_black_comp - Configure Black Level Compensation.
 * @ccdc: Pointer to ISP CCDC device.
 */
static void ccdc_configure_black_comp(struct isp_ccdc_device *ccdc)
{
	struct isp_device *isp = to_isp_device(ccdc);
	u32 blcomp;

	blcomp  = ccdc->blcomp.b_mg << ISPCCDC_BLKCMP_B_MG_SHIFT;
	blcomp |= ccdc->blcomp.gb_g << ISPCCDC_BLKCMP_GB_G_SHIFT;
	blcomp |= ccdc->blcomp.gr_cy << ISPCCDC_BLKCMP_GR_CY_SHIFT;
	blcomp |= ccdc->blcomp.r_ye << ISPCCDC_BLKCMP_R_YE_SHIFT;

	isp_reg_writel(isp, blcomp, OMAP3_ISP_IOMEM_CCDC, ISPCCDC_BLKCMP);
}

/*
 * ccdc_configure_lpf - Configure Low-Pass Filter (LPF).
 * @ccdc: Pointer to ISP CCDC device.
 */
static void ccdc_configure_lpf(struct isp_ccdc_device *ccdc)
{
	struct isp_device *isp = to_isp_device(ccdc);

	isp_reg_clr_set(isp, OMAP3_ISP_IOMEM_CCDC, ISPCCDC_SYN_MODE,
			ISPCCDC_SYN_MODE_LPF,
			ccdc->lpf ? ISPCCDC_SYN_MODE_LPF : 0);
}

/*
 * ccdc_configure_alaw - Configure A-law compression.
 * @ccdc: Pointer to ISP CCDC device.
 */
static void ccdc_configure_alaw(struct isp_ccdc_device *ccdc)
{
	struct isp_device *isp = to_isp_device(ccdc);
	const struct isp_format_info *info;
	u32 alaw = 0;

	info = omap3isp_video_format_info(ccdc->formats[CCDC_PAD_SINK].code);

	switch (info->width) {
	case 8:
		return;

	case 10:
		alaw = ISPCCDC_ALAW_GWDI_9_0;
		break;
	case 11:
		alaw = ISPCCDC_ALAW_GWDI_10_1;
		break;
	case 12:
		alaw = ISPCCDC_ALAW_GWDI_11_2;
		break;
	case 13:
		alaw = ISPCCDC_ALAW_GWDI_12_3;
		break;
	}

	if (ccdc->alaw)
		alaw |= ISPCCDC_ALAW_CCDTBL;

	isp_reg_writel(isp, alaw, OMAP3_ISP_IOMEM_CCDC, ISPCCDC_ALAW);
}

/*
 * ccdc_config_imgattr - Configure sensor image specific attributes.
 * @ccdc: Pointer to ISP CCDC device.
 * @colptn: Color pattern of the sensor.
 */
static void ccdc_config_imgattr(struct isp_ccdc_device *ccdc, u32 colptn)
{
	struct isp_device *isp = to_isp_device(ccdc);

	isp_reg_writel(isp, colptn, OMAP3_ISP_IOMEM_CCDC, ISPCCDC_COLPTN);
}

/*
 * ccdc_config - Set CCDC configuration from userspace
 * @ccdc: Pointer to ISP CCDC device.
 * @ccdc_struct: Structure containing CCDC configuration sent from userspace.
 *
 * Returns 0 if successful, -EINVAL if the pointer to the configuration
 * structure is null, or the copy_from_user function fails to copy user space
 * memory to kernel space memory.
 */
static int ccdc_config(struct isp_ccdc_device *ccdc,
		       struct omap3isp_ccdc_update_config *ccdc_struct)
{
	struct isp_device *isp = to_isp_device(ccdc);
	unsigned long flags;

	spin_lock_irqsave(&ccdc->lock, flags);
	ccdc->shadow_update = 1;
	spin_unlock_irqrestore(&ccdc->lock, flags);

	if (OMAP3ISP_CCDC_ALAW & ccdc_struct->update) {
		ccdc->alaw = !!(OMAP3ISP_CCDC_ALAW & ccdc_struct->flag);
		ccdc->update |= OMAP3ISP_CCDC_ALAW;
	}

	if (OMAP3ISP_CCDC_LPF & ccdc_struct->update) {
		ccdc->lpf = !!(OMAP3ISP_CCDC_LPF & ccdc_struct->flag);
		ccdc->update |= OMAP3ISP_CCDC_LPF;
	}

	if (OMAP3ISP_CCDC_BLCLAMP & ccdc_struct->update) {
		if (copy_from_user(&ccdc->clamp, ccdc_struct->bclamp,
				   sizeof(ccdc->clamp))) {
			ccdc->shadow_update = 0;
			return -EFAULT;
		}

		ccdc->obclamp = !!(OMAP3ISP_CCDC_BLCLAMP & ccdc_struct->flag);
		ccdc->update |= OMAP3ISP_CCDC_BLCLAMP;
	}

	if (OMAP3ISP_CCDC_BCOMP & ccdc_struct->update) {
		if (copy_from_user(&ccdc->blcomp, ccdc_struct->blcomp,
				   sizeof(ccdc->blcomp))) {
			ccdc->shadow_update = 0;
			return -EFAULT;
		}

		ccdc->update |= OMAP3ISP_CCDC_BCOMP;
	}

	ccdc->shadow_update = 0;

	if (OMAP3ISP_CCDC_FPC & ccdc_struct->update) {
		struct omap3isp_ccdc_fpc fpc;
		struct ispccdc_fpc fpc_old = { .addr = NULL, };
		struct ispccdc_fpc fpc_new;
		u32 size;

		if (ccdc->state != ISP_PIPELINE_STREAM_STOPPED)
			return -EBUSY;

		ccdc->fpc_en = !!(OMAP3ISP_CCDC_FPC & ccdc_struct->flag);

		if (ccdc->fpc_en) {
			if (copy_from_user(&fpc, ccdc_struct->fpc, sizeof(fpc)))
				return -EFAULT;

			size = fpc.fpnum * 4;

			/*
			 * The table address must be 64-bytes aligned, which is
			 * guaranteed by dma_alloc_coherent().
			 */
			fpc_new.fpnum = fpc.fpnum;
			fpc_new.addr = dma_alloc_coherent(isp->dev, size,
							  &fpc_new.dma,
							  GFP_KERNEL);
			if (fpc_new.addr == NULL)
				return -ENOMEM;

			if (copy_from_user(fpc_new.addr,
					   (__force void __user *)fpc.fpcaddr,
					   size)) {
				dma_free_coherent(isp->dev, size, fpc_new.addr,
						  fpc_new.dma);
				return -EFAULT;
			}

			fpc_old = ccdc->fpc;
			ccdc->fpc = fpc_new;
		}

		ccdc_configure_fpc(ccdc);

		if (fpc_old.addr != NULL)
			dma_free_coherent(isp->dev, fpc_old.fpnum * 4,
					  fpc_old.addr, fpc_old.dma);
	}

	return ccdc_lsc_config(ccdc, ccdc_struct);
}

static void ccdc_apply_controls(struct isp_ccdc_device *ccdc)
{
	if (ccdc->update & OMAP3ISP_CCDC_ALAW) {
		ccdc_configure_alaw(ccdc);
		ccdc->update &= ~OMAP3ISP_CCDC_ALAW;
	}

	if (ccdc->update & OMAP3ISP_CCDC_LPF) {
		ccdc_configure_lpf(ccdc);
		ccdc->update &= ~OMAP3ISP_CCDC_LPF;
	}

	if (ccdc->update & OMAP3ISP_CCDC_BLCLAMP) {
		ccdc_configure_clamp(ccdc);
		ccdc->update &= ~OMAP3ISP_CCDC_BLCLAMP;
	}

	if (ccdc->update & OMAP3ISP_CCDC_BCOMP) {
		ccdc_configure_black_comp(ccdc);
		ccdc->update &= ~OMAP3ISP_CCDC_BCOMP;
	}
}

/*
 * omap3isp_ccdc_restore_context - Restore values of the CCDC module registers
 * @isp: Pointer to ISP device
 */
void omap3isp_ccdc_restore_context(struct isp_device *isp)
{
	struct isp_ccdc_device *ccdc = &isp->isp_ccdc;

	isp_reg_set(isp, OMAP3_ISP_IOMEM_CCDC, ISPCCDC_CFG, ISPCCDC_CFG_VDLC);

	ccdc->update = OMAP3ISP_CCDC_ALAW | OMAP3ISP_CCDC_LPF
		     | OMAP3ISP_CCDC_BLCLAMP | OMAP3ISP_CCDC_BCOMP;
	ccdc_apply_controls(ccdc);
	ccdc_configure_fpc(ccdc);
}

/* -----------------------------------------------------------------------------
 * Format- and pipeline-related configuration helpers
 */

/*
 * ccdc_config_vp - Configure the Video Port.
 * @ccdc: Pointer to ISP CCDC device.
 */
static void ccdc_config_vp(struct isp_ccdc_device *ccdc)
{
	struct isp_pipeline *pipe = to_isp_pipeline(&ccdc->subdev.entity);
	struct isp_device *isp = to_isp_device(ccdc);
	const struct isp_format_info *info;
	struct v4l2_mbus_framefmt *format;
	unsigned long l3_ick = pipe->l3_ick;
	unsigned int max_div = isp->revision == ISP_REVISION_15_0 ? 64 : 8;
	unsigned int div = 0;
	u32 fmtcfg = ISPCCDC_FMTCFG_VPEN;

	format = &ccdc->formats[CCDC_PAD_SOURCE_VP];

	if (!format->code) {
		/* Disable the video port when the input format isn't supported.
		 * This is indicated by a pixel code set to 0.
		 */
		isp_reg_writel(isp, 0, OMAP3_ISP_IOMEM_CCDC, ISPCCDC_FMTCFG);
		return;
	}

	isp_reg_writel(isp, (0 << ISPCCDC_FMT_HORZ_FMTSPH_SHIFT) |
		       (format->width << ISPCCDC_FMT_HORZ_FMTLNH_SHIFT),
		       OMAP3_ISP_IOMEM_CCDC, ISPCCDC_FMT_HORZ);
	isp_reg_writel(isp, (0 << ISPCCDC_FMT_VERT_FMTSLV_SHIFT) |
		       ((format->height + 1) << ISPCCDC_FMT_VERT_FMTLNV_SHIFT),
		       OMAP3_ISP_IOMEM_CCDC, ISPCCDC_FMT_VERT);

	isp_reg_writel(isp, (format->width << ISPCCDC_VP_OUT_HORZ_NUM_SHIFT) |
		       (format->height << ISPCCDC_VP_OUT_VERT_NUM_SHIFT),
		       OMAP3_ISP_IOMEM_CCDC, ISPCCDC_VP_OUT);

	info = omap3isp_video_format_info(ccdc->formats[CCDC_PAD_SINK].code);

	switch (info->width) {
	case 8:
	case 10:
		fmtcfg |= ISPCCDC_FMTCFG_VPIN_9_0;
		break;
	case 11:
		fmtcfg |= ISPCCDC_FMTCFG_VPIN_10_1;
		break;
	case 12:
		fmtcfg |= ISPCCDC_FMTCFG_VPIN_11_2;
		break;
	case 13:
		fmtcfg |= ISPCCDC_FMTCFG_VPIN_12_3;
		break;
	}

	if (pipe->input)
		div = DIV_ROUND_UP(l3_ick, pipe->max_rate);
	else if (pipe->external_rate)
		div = l3_ick / pipe->external_rate;

	div = clamp(div, 2U, max_div);
	fmtcfg |= (div - 2) << ISPCCDC_FMTCFG_VPIF_FRQ_SHIFT;

	isp_reg_writel(isp, fmtcfg, OMAP3_ISP_IOMEM_CCDC, ISPCCDC_FMTCFG);
}

/*
 * ccdc_config_outlineoffset - Configure memory saving output line offset
 * @ccdc: Pointer to ISP CCDC device.
 * @bpl: Number of bytes per line when stored in memory.
 * @field: Field order when storing interlaced formats in memory.
 *
 * Configure the offsets for the line output control:
 *
 * - The horizontal line offset is defined as the number of bytes between the
 *   start of two consecutive lines in memory. Set it to the given bytes per
 *   line value.
 *
 * - The field offset value is defined as the number of lines to offset the
 *   start of the field identified by FID = 1. Set it to one.
 *
 * - The line offset values are defined as the number of lines (as defined by
 *   the horizontal line offset) between the start of two consecutive lines for
 *   all combinations of odd/even lines in odd/even fields. When interleaving
 *   fields set them all to two lines, and to one line otherwise.
 */
static void ccdc_config_outlineoffset(struct isp_ccdc_device *ccdc,
				      unsigned int bpl,
				      enum v4l2_field field)
{
	struct isp_device *isp = to_isp_device(ccdc);
	u32 sdofst = 0;

	isp_reg_writel(isp, bpl & 0xffff, OMAP3_ISP_IOMEM_CCDC,
		       ISPCCDC_HSIZE_OFF);

	switch (field) {
	case V4L2_FIELD_INTERLACED_TB:
	case V4L2_FIELD_INTERLACED_BT:
		/* When interleaving fields in memory offset field one by one
		 * line and set the line offset to two lines.
		 */
		sdofst |= (1 << ISPCCDC_SDOFST_LOFST0_SHIFT)
		       |  (1 << ISPCCDC_SDOFST_LOFST1_SHIFT)
		       |  (1 << ISPCCDC_SDOFST_LOFST2_SHIFT)
		       |  (1 << ISPCCDC_SDOFST_LOFST3_SHIFT);
		break;

	default:
		/* In all other cases set the line offsets to one line. */
		break;
	}

	isp_reg_writel(isp, sdofst, OMAP3_ISP_IOMEM_CCDC, ISPCCDC_SDOFST);
}

/*
 * ccdc_set_outaddr - Set memory address to save output image
 * @ccdc: Pointer to ISP CCDC device.
 * @addr: ISP MMU Mapped 32-bit memory address aligned on 32 byte boundary.
 *
 * Sets the memory address where the output will be saved.
 */
static void ccdc_set_outaddr(struct isp_ccdc_device *ccdc, u32 addr)
{
	struct isp_device *isp = to_isp_device(ccdc);

	isp_reg_writel(isp, addr, OMAP3_ISP_IOMEM_CCDC, ISPCCDC_SDR_ADDR);
}

/*
 * omap3isp_ccdc_max_rate - Calculate maximum input data rate based on the input
 * @ccdc: Pointer to ISP CCDC device.
 * @max_rate: Maximum calculated data rate.
 *
 * Returns in *max_rate less value between calculated and passed
 */
void omap3isp_ccdc_max_rate(struct isp_ccdc_device *ccdc,
			    unsigned int *max_rate)
{
	struct isp_pipeline *pipe = to_isp_pipeline(&ccdc->subdev.entity);
	unsigned int rate;

	if (pipe == NULL)
		return;

	/*
	 * TRM says that for parallel sensors the maximum data rate
	 * should be 90% form L3/2 clock, otherwise just L3/2.
	 */
	if (ccdc->input == CCDC_INPUT_PARALLEL)
		rate = pipe->l3_ick / 2 * 9 / 10;
	else
		rate = pipe->l3_ick / 2;

	*max_rate = min(*max_rate, rate);
}

/*
 * ccdc_config_sync_if - Set CCDC sync interface configuration
 * @ccdc: Pointer to ISP CCDC device.
 * @pdata: Parallel interface platform data (may be NULL)
 * @data_size: Data size
 */
static void ccdc_config_sync_if(struct isp_ccdc_device *ccdc,
				struct isp_parallel_platform_data *pdata,
				unsigned int data_size)
{
	struct isp_device *isp = to_isp_device(ccdc);
	const struct v4l2_mbus_framefmt *format;
	u32 syn_mode = ISPCCDC_SYN_MODE_VDHDEN;

	format = &ccdc->formats[CCDC_PAD_SINK];

<<<<<<< HEAD
	if (format->code == V4L2_MBUS_FMT_YUYV8_2X8 ||
	    format->code == V4L2_MBUS_FMT_UYVY8_2X8) {
=======
	if (format->code == MEDIA_BUS_FMT_YUYV8_2X8 ||
	    format->code == MEDIA_BUS_FMT_UYVY8_2X8) {
>>>>>>> e529fea9
		/* According to the OMAP3 TRM the input mode only affects SYNC
		 * mode, enabling BT.656 mode should take precedence. However,
		 * in practice setting the input mode to YCbCr data on 8 bits
		 * seems to be required in BT.656 mode. In SYNC mode set it to
		 * YCbCr on 16 bits as the bridge is enabled in that case.
		 */
		if (ccdc->bt656)
			syn_mode |= ISPCCDC_SYN_MODE_INPMOD_YCBCR8;
		else
			syn_mode |= ISPCCDC_SYN_MODE_INPMOD_YCBCR16;
	}

	switch (data_size) {
	case 8:
		syn_mode |= ISPCCDC_SYN_MODE_DATSIZ_8;
		break;
	case 10:
		syn_mode |= ISPCCDC_SYN_MODE_DATSIZ_10;
		break;
	case 11:
		syn_mode |= ISPCCDC_SYN_MODE_DATSIZ_11;
		break;
	case 12:
		syn_mode |= ISPCCDC_SYN_MODE_DATSIZ_12;
		break;
	}

	if (pdata && pdata->data_pol)
		syn_mode |= ISPCCDC_SYN_MODE_DATAPOL;

	if (pdata && pdata->hs_pol)
		syn_mode |= ISPCCDC_SYN_MODE_HDPOL;

	/* The polarity of the vertical sync signal output by the BT.656
	 * decoder is not documented and seems to be active low.
	 */
	if ((pdata && pdata->vs_pol) || ccdc->bt656)
		syn_mode |= ISPCCDC_SYN_MODE_VDPOL;

	if (pdata && pdata->fld_pol)
		syn_mode |= ISPCCDC_SYN_MODE_FLDPOL;

	isp_reg_writel(isp, syn_mode, OMAP3_ISP_IOMEM_CCDC, ISPCCDC_SYN_MODE);

	/* The CCDC_CFG.Y8POS bit is used in YCbCr8 input mode only. The
	 * hardware seems to ignore it in all other input modes.
	 */
	if (format->code == MEDIA_BUS_FMT_UYVY8_2X8)
		isp_reg_set(isp, OMAP3_ISP_IOMEM_CCDC, ISPCCDC_CFG,
			    ISPCCDC_CFG_Y8POS);
	else
		isp_reg_clr(isp, OMAP3_ISP_IOMEM_CCDC, ISPCCDC_CFG,
			    ISPCCDC_CFG_Y8POS);

	/* Enable or disable BT.656 mode, including error correction for the
	 * synchronization codes.
	 */
	if (ccdc->bt656)
		isp_reg_set(isp, OMAP3_ISP_IOMEM_CCDC, ISPCCDC_REC656IF,
			    ISPCCDC_REC656IF_R656ON | ISPCCDC_REC656IF_ECCFVH);
	else
		isp_reg_clr(isp, OMAP3_ISP_IOMEM_CCDC, ISPCCDC_REC656IF,
			    ISPCCDC_REC656IF_R656ON | ISPCCDC_REC656IF_ECCFVH);

}

/* CCDC formats descriptions */
static const u32 ccdc_sgrbg_pattern =
	ISPCCDC_COLPTN_Gr_Cy << ISPCCDC_COLPTN_CP0PLC0_SHIFT |
	ISPCCDC_COLPTN_R_Ye  << ISPCCDC_COLPTN_CP0PLC1_SHIFT |
	ISPCCDC_COLPTN_Gr_Cy << ISPCCDC_COLPTN_CP0PLC2_SHIFT |
	ISPCCDC_COLPTN_R_Ye  << ISPCCDC_COLPTN_CP0PLC3_SHIFT |
	ISPCCDC_COLPTN_B_Mg  << ISPCCDC_COLPTN_CP1PLC0_SHIFT |
	ISPCCDC_COLPTN_Gb_G  << ISPCCDC_COLPTN_CP1PLC1_SHIFT |
	ISPCCDC_COLPTN_B_Mg  << ISPCCDC_COLPTN_CP1PLC2_SHIFT |
	ISPCCDC_COLPTN_Gb_G  << ISPCCDC_COLPTN_CP1PLC3_SHIFT |
	ISPCCDC_COLPTN_Gr_Cy << ISPCCDC_COLPTN_CP2PLC0_SHIFT |
	ISPCCDC_COLPTN_R_Ye  << ISPCCDC_COLPTN_CP2PLC1_SHIFT |
	ISPCCDC_COLPTN_Gr_Cy << ISPCCDC_COLPTN_CP2PLC2_SHIFT |
	ISPCCDC_COLPTN_R_Ye  << ISPCCDC_COLPTN_CP2PLC3_SHIFT |
	ISPCCDC_COLPTN_B_Mg  << ISPCCDC_COLPTN_CP3PLC0_SHIFT |
	ISPCCDC_COLPTN_Gb_G  << ISPCCDC_COLPTN_CP3PLC1_SHIFT |
	ISPCCDC_COLPTN_B_Mg  << ISPCCDC_COLPTN_CP3PLC2_SHIFT |
	ISPCCDC_COLPTN_Gb_G  << ISPCCDC_COLPTN_CP3PLC3_SHIFT;

static const u32 ccdc_srggb_pattern =
	ISPCCDC_COLPTN_R_Ye  << ISPCCDC_COLPTN_CP0PLC0_SHIFT |
	ISPCCDC_COLPTN_Gr_Cy << ISPCCDC_COLPTN_CP0PLC1_SHIFT |
	ISPCCDC_COLPTN_R_Ye  << ISPCCDC_COLPTN_CP0PLC2_SHIFT |
	ISPCCDC_COLPTN_Gr_Cy << ISPCCDC_COLPTN_CP0PLC3_SHIFT |
	ISPCCDC_COLPTN_Gb_G  << ISPCCDC_COLPTN_CP1PLC0_SHIFT |
	ISPCCDC_COLPTN_B_Mg  << ISPCCDC_COLPTN_CP1PLC1_SHIFT |
	ISPCCDC_COLPTN_Gb_G  << ISPCCDC_COLPTN_CP1PLC2_SHIFT |
	ISPCCDC_COLPTN_B_Mg  << ISPCCDC_COLPTN_CP1PLC3_SHIFT |
	ISPCCDC_COLPTN_R_Ye  << ISPCCDC_COLPTN_CP2PLC0_SHIFT |
	ISPCCDC_COLPTN_Gr_Cy << ISPCCDC_COLPTN_CP2PLC1_SHIFT |
	ISPCCDC_COLPTN_R_Ye  << ISPCCDC_COLPTN_CP2PLC2_SHIFT |
	ISPCCDC_COLPTN_Gr_Cy << ISPCCDC_COLPTN_CP2PLC3_SHIFT |
	ISPCCDC_COLPTN_Gb_G  << ISPCCDC_COLPTN_CP3PLC0_SHIFT |
	ISPCCDC_COLPTN_B_Mg  << ISPCCDC_COLPTN_CP3PLC1_SHIFT |
	ISPCCDC_COLPTN_Gb_G  << ISPCCDC_COLPTN_CP3PLC2_SHIFT |
	ISPCCDC_COLPTN_B_Mg  << ISPCCDC_COLPTN_CP3PLC3_SHIFT;

static const u32 ccdc_sbggr_pattern =
	ISPCCDC_COLPTN_B_Mg  << ISPCCDC_COLPTN_CP0PLC0_SHIFT |
	ISPCCDC_COLPTN_Gb_G  << ISPCCDC_COLPTN_CP0PLC1_SHIFT |
	ISPCCDC_COLPTN_B_Mg  << ISPCCDC_COLPTN_CP0PLC2_SHIFT |
	ISPCCDC_COLPTN_Gb_G  << ISPCCDC_COLPTN_CP0PLC3_SHIFT |
	ISPCCDC_COLPTN_Gr_Cy << ISPCCDC_COLPTN_CP1PLC0_SHIFT |
	ISPCCDC_COLPTN_R_Ye  << ISPCCDC_COLPTN_CP1PLC1_SHIFT |
	ISPCCDC_COLPTN_Gr_Cy << ISPCCDC_COLPTN_CP1PLC2_SHIFT |
	ISPCCDC_COLPTN_R_Ye  << ISPCCDC_COLPTN_CP1PLC3_SHIFT |
	ISPCCDC_COLPTN_B_Mg  << ISPCCDC_COLPTN_CP2PLC0_SHIFT |
	ISPCCDC_COLPTN_Gb_G  << ISPCCDC_COLPTN_CP2PLC1_SHIFT |
	ISPCCDC_COLPTN_B_Mg  << ISPCCDC_COLPTN_CP2PLC2_SHIFT |
	ISPCCDC_COLPTN_Gb_G  << ISPCCDC_COLPTN_CP2PLC3_SHIFT |
	ISPCCDC_COLPTN_Gr_Cy << ISPCCDC_COLPTN_CP3PLC0_SHIFT |
	ISPCCDC_COLPTN_R_Ye  << ISPCCDC_COLPTN_CP3PLC1_SHIFT |
	ISPCCDC_COLPTN_Gr_Cy << ISPCCDC_COLPTN_CP3PLC2_SHIFT |
	ISPCCDC_COLPTN_R_Ye  << ISPCCDC_COLPTN_CP3PLC3_SHIFT;

static const u32 ccdc_sgbrg_pattern =
	ISPCCDC_COLPTN_Gb_G  << ISPCCDC_COLPTN_CP0PLC0_SHIFT |
	ISPCCDC_COLPTN_B_Mg  << ISPCCDC_COLPTN_CP0PLC1_SHIFT |
	ISPCCDC_COLPTN_Gb_G  << ISPCCDC_COLPTN_CP0PLC2_SHIFT |
	ISPCCDC_COLPTN_B_Mg  << ISPCCDC_COLPTN_CP0PLC3_SHIFT |
	ISPCCDC_COLPTN_R_Ye  << ISPCCDC_COLPTN_CP1PLC0_SHIFT |
	ISPCCDC_COLPTN_Gr_Cy << ISPCCDC_COLPTN_CP1PLC1_SHIFT |
	ISPCCDC_COLPTN_R_Ye  << ISPCCDC_COLPTN_CP1PLC2_SHIFT |
	ISPCCDC_COLPTN_Gr_Cy << ISPCCDC_COLPTN_CP1PLC3_SHIFT |
	ISPCCDC_COLPTN_Gb_G  << ISPCCDC_COLPTN_CP2PLC0_SHIFT |
	ISPCCDC_COLPTN_B_Mg  << ISPCCDC_COLPTN_CP2PLC1_SHIFT |
	ISPCCDC_COLPTN_Gb_G  << ISPCCDC_COLPTN_CP2PLC2_SHIFT |
	ISPCCDC_COLPTN_B_Mg  << ISPCCDC_COLPTN_CP2PLC3_SHIFT |
	ISPCCDC_COLPTN_R_Ye  << ISPCCDC_COLPTN_CP3PLC0_SHIFT |
	ISPCCDC_COLPTN_Gr_Cy << ISPCCDC_COLPTN_CP3PLC1_SHIFT |
	ISPCCDC_COLPTN_R_Ye  << ISPCCDC_COLPTN_CP3PLC2_SHIFT |
	ISPCCDC_COLPTN_Gr_Cy << ISPCCDC_COLPTN_CP3PLC3_SHIFT;

static void ccdc_configure(struct isp_ccdc_device *ccdc)
{
	struct isp_device *isp = to_isp_device(ccdc);
	struct isp_parallel_platform_data *pdata = NULL;
	struct v4l2_subdev *sensor;
	struct v4l2_mbus_framefmt *format;
	const struct v4l2_rect *crop;
	const struct isp_format_info *fmt_info;
	struct v4l2_subdev_format fmt_src;
	unsigned int depth_out;
	unsigned int depth_in = 0;
	struct media_pad *pad;
	unsigned long flags;
	unsigned int bridge;
	unsigned int shift;
	unsigned int nph;
	unsigned int sph;
	u32 syn_mode;
	u32 ccdc_pattern;

	ccdc->bt656 = false;
	ccdc->fields = 0;

	pad = media_entity_remote_pad(&ccdc->pads[CCDC_PAD_SINK]);
	sensor = media_entity_to_v4l2_subdev(pad->entity);
	if (ccdc->input == CCDC_INPUT_PARALLEL) {
		struct v4l2_mbus_config cfg;
		int ret;

		ret = v4l2_subdev_call(sensor, video, g_mbus_config, &cfg);
		if (!ret)
			ccdc->bt656 = cfg.type == V4L2_MBUS_BT656;

		pdata = &((struct isp_v4l2_subdevs_group *)sensor->host_priv)
			->bus.parallel;
	}

	/* CCDC_PAD_SINK */
	format = &ccdc->formats[CCDC_PAD_SINK];

	/* Compute the lane shifter shift value and enable the bridge when the
	 * input format is a non-BT.656 YUV variant.
	 */
	fmt_src.pad = pad->index;
	fmt_src.which = V4L2_SUBDEV_FORMAT_ACTIVE;
	if (!v4l2_subdev_call(sensor, pad, get_fmt, NULL, &fmt_src)) {
		fmt_info = omap3isp_video_format_info(fmt_src.format.code);
		depth_in = fmt_info->width;
	}

	fmt_info = omap3isp_video_format_info(format->code);
	depth_out = fmt_info->width;
	shift = depth_in - depth_out;

	if (ccdc->bt656)
		bridge = ISPCTRL_PAR_BRIDGE_DISABLE;
<<<<<<< HEAD
	else if (fmt_info->code == V4L2_MBUS_FMT_YUYV8_2X8)
=======
	else if (fmt_info->code == MEDIA_BUS_FMT_YUYV8_2X8)
>>>>>>> e529fea9
		bridge = ISPCTRL_PAR_BRIDGE_LENDIAN;
	else if (fmt_info->code == MEDIA_BUS_FMT_UYVY8_2X8)
		bridge = ISPCTRL_PAR_BRIDGE_BENDIAN;
	else
		bridge = ISPCTRL_PAR_BRIDGE_DISABLE;

	omap3isp_configure_bridge(isp, ccdc->input, pdata, shift, bridge);

	/* Configure the sync interface. */
	ccdc_config_sync_if(ccdc, pdata, depth_out);

	syn_mode = isp_reg_readl(isp, OMAP3_ISP_IOMEM_CCDC, ISPCCDC_SYN_MODE);

	/* Use the raw, unprocessed data when writing to memory. The H3A and
	 * histogram modules are still fed with lens shading corrected data.
	 */
	syn_mode &= ~ISPCCDC_SYN_MODE_VP2SDR;

	if (ccdc->output & CCDC_OUTPUT_MEMORY)
		syn_mode |= ISPCCDC_SYN_MODE_WEN;
	else
		syn_mode &= ~ISPCCDC_SYN_MODE_WEN;

	if (ccdc->output & CCDC_OUTPUT_RESIZER)
		syn_mode |= ISPCCDC_SYN_MODE_SDR2RSZ;
	else
		syn_mode &= ~ISPCCDC_SYN_MODE_SDR2RSZ;

	/* Mosaic filter */
	switch (format->code) {
	case MEDIA_BUS_FMT_SRGGB10_1X10:
	case MEDIA_BUS_FMT_SRGGB12_1X12:
		ccdc_pattern = ccdc_srggb_pattern;
		break;
	case MEDIA_BUS_FMT_SBGGR10_1X10:
	case MEDIA_BUS_FMT_SBGGR12_1X12:
		ccdc_pattern = ccdc_sbggr_pattern;
		break;
	case MEDIA_BUS_FMT_SGBRG10_1X10:
	case MEDIA_BUS_FMT_SGBRG12_1X12:
		ccdc_pattern = ccdc_sgbrg_pattern;
		break;
	default:
		/* Use GRBG */
		ccdc_pattern = ccdc_sgrbg_pattern;
		break;
	}
	ccdc_config_imgattr(ccdc, ccdc_pattern);

	/* Generate VD0 on the last line of the image and VD1 on the
	 * 2/3 height line.
	 */
	isp_reg_writel(isp, ((format->height - 2) << ISPCCDC_VDINT_0_SHIFT) |
		       ((format->height * 2 / 3) << ISPCCDC_VDINT_1_SHIFT),
		       OMAP3_ISP_IOMEM_CCDC, ISPCCDC_VDINT);

	/* CCDC_PAD_SOURCE_OF */
	format = &ccdc->formats[CCDC_PAD_SOURCE_OF];
	crop = &ccdc->crop;

	/* The horizontal coordinates are expressed in pixel clock cycles. We
	 * need two cycles per pixel in BT.656 mode, and one cycle per pixel in
	 * SYNC mode regardless of the format as the bridge is enabled for YUV
	 * formats in that case.
	 */
	if (ccdc->bt656) {
		sph = crop->left * 2;
		nph = crop->width * 2 - 1;
	} else {
		sph = crop->left;
		nph = crop->width - 1;
	}

	isp_reg_writel(isp, (sph << ISPCCDC_HORZ_INFO_SPH_SHIFT) |
		       (nph << ISPCCDC_HORZ_INFO_NPH_SHIFT),
		       OMAP3_ISP_IOMEM_CCDC, ISPCCDC_HORZ_INFO);
	isp_reg_writel(isp, (crop->top << ISPCCDC_VERT_START_SLV0_SHIFT) |
		       (crop->top << ISPCCDC_VERT_START_SLV1_SHIFT),
		       OMAP3_ISP_IOMEM_CCDC, ISPCCDC_VERT_START);
	isp_reg_writel(isp, (crop->height - 1)
			<< ISPCCDC_VERT_LINES_NLV_SHIFT,
		       OMAP3_ISP_IOMEM_CCDC, ISPCCDC_VERT_LINES);

	ccdc_config_outlineoffset(ccdc, ccdc->video_out.bpl_value,
				  format->field);

	/* When interleaving fields enable processing of the field input signal.
	 * This will cause the line output control module to apply the field
	 * offset to field 1.
	 */
	if (ccdc->formats[CCDC_PAD_SINK].field == V4L2_FIELD_ALTERNATE &&
	    (format->field == V4L2_FIELD_INTERLACED_TB ||
	     format->field == V4L2_FIELD_INTERLACED_BT))
		syn_mode |= ISPCCDC_SYN_MODE_FLDMODE;

	/* The CCDC outputs data in UYVY order by default. Swap bytes to get
	 * YUYV.
	 */
	if (format->code == MEDIA_BUS_FMT_YUYV8_1X16)
		isp_reg_set(isp, OMAP3_ISP_IOMEM_CCDC, ISPCCDC_CFG,
			    ISPCCDC_CFG_BSWD);
	else
		isp_reg_clr(isp, OMAP3_ISP_IOMEM_CCDC, ISPCCDC_CFG,
			    ISPCCDC_CFG_BSWD);

	/* Use PACK8 mode for 1byte per pixel formats. Check for BT.656 mode
	 * explicitly as the driver reports 1X16 instead of 2X8 at the OF pad
	 * for simplicity.
	 */
	if (omap3isp_video_format_info(format->code)->width <= 8 || ccdc->bt656)
		syn_mode |= ISPCCDC_SYN_MODE_PACK8;
	else
		syn_mode &= ~ISPCCDC_SYN_MODE_PACK8;

	isp_reg_writel(isp, syn_mode, OMAP3_ISP_IOMEM_CCDC, ISPCCDC_SYN_MODE);

	/* CCDC_PAD_SOURCE_VP */
	ccdc_config_vp(ccdc);

	/* Lens shading correction. */
	spin_lock_irqsave(&ccdc->lsc.req_lock, flags);
	if (ccdc->lsc.request == NULL)
		goto unlock;

	WARN_ON(ccdc->lsc.active);

	/* Get last good LSC configuration. If it is not supported for
	 * the current active resolution discard it.
	 */
	if (ccdc->lsc.active == NULL &&
	    __ccdc_lsc_configure(ccdc, ccdc->lsc.request) == 0) {
		ccdc->lsc.active = ccdc->lsc.request;
	} else {
		list_add_tail(&ccdc->lsc.request->list, &ccdc->lsc.free_queue);
		schedule_work(&ccdc->lsc.table_work);
	}

	ccdc->lsc.request = NULL;

unlock:
	spin_unlock_irqrestore(&ccdc->lsc.req_lock, flags);

	ccdc_apply_controls(ccdc);
}

static void __ccdc_enable(struct isp_ccdc_device *ccdc, int enable)
{
	struct isp_device *isp = to_isp_device(ccdc);

	isp_reg_clr_set(isp, OMAP3_ISP_IOMEM_CCDC, ISPCCDC_PCR,
			ISPCCDC_PCR_EN, enable ? ISPCCDC_PCR_EN : 0);

	ccdc->running = enable;
}

static int ccdc_disable(struct isp_ccdc_device *ccdc)
{
	unsigned long flags;
	int ret = 0;

	spin_lock_irqsave(&ccdc->lock, flags);
	if (ccdc->state == ISP_PIPELINE_STREAM_CONTINUOUS)
		ccdc->stopping = CCDC_STOP_REQUEST;
	if (!ccdc->running)
		ccdc->stopping = CCDC_STOP_FINISHED;
	spin_unlock_irqrestore(&ccdc->lock, flags);

	ret = wait_event_timeout(ccdc->wait,
				 ccdc->stopping == CCDC_STOP_FINISHED,
				 msecs_to_jiffies(2000));
	if (ret == 0) {
		ret = -ETIMEDOUT;
		dev_warn(to_device(ccdc), "CCDC stop timeout!\n");
	}

	omap3isp_sbl_disable(to_isp_device(ccdc), OMAP3_ISP_SBL_CCDC_LSC_READ);

	mutex_lock(&ccdc->ioctl_lock);
	ccdc_lsc_free_request(ccdc, ccdc->lsc.request);
	ccdc->lsc.request = ccdc->lsc.active;
	ccdc->lsc.active = NULL;
	cancel_work_sync(&ccdc->lsc.table_work);
	ccdc_lsc_free_queue(ccdc, &ccdc->lsc.free_queue);
	mutex_unlock(&ccdc->ioctl_lock);

	ccdc->stopping = CCDC_STOP_NOT_REQUESTED;

	return ret > 0 ? 0 : ret;
}

static void ccdc_enable(struct isp_ccdc_device *ccdc)
{
	if (ccdc_lsc_is_configured(ccdc))
		__ccdc_lsc_enable(ccdc, 1);
	__ccdc_enable(ccdc, 1);
}

/* -----------------------------------------------------------------------------
 * Interrupt handling
 */

/*
 * ccdc_sbl_busy - Poll idle state of CCDC and related SBL memory write bits
 * @ccdc: Pointer to ISP CCDC device.
 *
 * Returns zero if the CCDC is idle and the image has been written to
 * memory, too.
 */
static int ccdc_sbl_busy(struct isp_ccdc_device *ccdc)
{
	struct isp_device *isp = to_isp_device(ccdc);

	return omap3isp_ccdc_busy(ccdc)
		| (isp_reg_readl(isp, OMAP3_ISP_IOMEM_SBL, ISPSBL_CCDC_WR_0) &
		   ISPSBL_CCDC_WR_0_DATA_READY)
		| (isp_reg_readl(isp, OMAP3_ISP_IOMEM_SBL, ISPSBL_CCDC_WR_1) &
		   ISPSBL_CCDC_WR_0_DATA_READY)
		| (isp_reg_readl(isp, OMAP3_ISP_IOMEM_SBL, ISPSBL_CCDC_WR_2) &
		   ISPSBL_CCDC_WR_0_DATA_READY)
		| (isp_reg_readl(isp, OMAP3_ISP_IOMEM_SBL, ISPSBL_CCDC_WR_3) &
		   ISPSBL_CCDC_WR_0_DATA_READY);
}

/*
 * ccdc_sbl_wait_idle - Wait until the CCDC and related SBL are idle
 * @ccdc: Pointer to ISP CCDC device.
 * @max_wait: Max retry count in us for wait for idle/busy transition.
 */
static int ccdc_sbl_wait_idle(struct isp_ccdc_device *ccdc,
			      unsigned int max_wait)
{
	unsigned int wait = 0;

	if (max_wait == 0)
		max_wait = 10000; /* 10 ms */

	for (wait = 0; wait <= max_wait; wait++) {
		if (!ccdc_sbl_busy(ccdc))
			return 0;

		rmb();
		udelay(1);
	}

	return -EBUSY;
}

/* ccdc_handle_stopping - Handle CCDC and/or LSC stopping sequence
 * @ccdc: Pointer to ISP CCDC device.
 * @event: Pointing which event trigger handler
 *
 * Return 1 when the event and stopping request combination is satisfied,
 * zero otherwise.
 */
static int ccdc_handle_stopping(struct isp_ccdc_device *ccdc, u32 event)
{
	int rval = 0;

	switch ((ccdc->stopping & 3) | event) {
	case CCDC_STOP_REQUEST | CCDC_EVENT_VD1:
		if (ccdc->lsc.state != LSC_STATE_STOPPED)
			__ccdc_lsc_enable(ccdc, 0);
		__ccdc_enable(ccdc, 0);
		ccdc->stopping = CCDC_STOP_EXECUTED;
		return 1;

	case CCDC_STOP_EXECUTED | CCDC_EVENT_VD0:
		ccdc->stopping |= CCDC_STOP_CCDC_FINISHED;
		if (ccdc->lsc.state == LSC_STATE_STOPPED)
			ccdc->stopping |= CCDC_STOP_LSC_FINISHED;
		rval = 1;
		break;

	case CCDC_STOP_EXECUTED | CCDC_EVENT_LSC_DONE:
		ccdc->stopping |= CCDC_STOP_LSC_FINISHED;
		rval = 1;
		break;

	case CCDC_STOP_EXECUTED | CCDC_EVENT_VD1:
		return 1;
	}

	if (ccdc->stopping == CCDC_STOP_FINISHED) {
		wake_up(&ccdc->wait);
		rval = 1;
	}

	return rval;
}

static void ccdc_hs_vs_isr(struct isp_ccdc_device *ccdc)
{
	struct isp_pipeline *pipe = to_isp_pipeline(&ccdc->subdev.entity);
	struct video_device *vdev = ccdc->subdev.devnode;
	struct v4l2_event event;

	/* Frame number propagation */
	atomic_inc(&pipe->frame_number);

	memset(&event, 0, sizeof(event));
	event.type = V4L2_EVENT_FRAME_SYNC;
	event.u.frame_sync.frame_sequence = atomic_read(&pipe->frame_number);

	v4l2_event_queue(vdev, &event);
}

/*
 * ccdc_lsc_isr - Handle LSC events
 * @ccdc: Pointer to ISP CCDC device.
 * @events: LSC events
 */
static void ccdc_lsc_isr(struct isp_ccdc_device *ccdc, u32 events)
{
	unsigned long flags;

	if (events & IRQ0STATUS_CCDC_LSC_PREF_ERR_IRQ) {
		struct isp_pipeline *pipe =
			to_isp_pipeline(&ccdc->subdev.entity);

		ccdc_lsc_error_handler(ccdc);
		pipe->error = true;
		dev_dbg(to_device(ccdc), "lsc prefetch error\n");
	}

	if (!(events & IRQ0STATUS_CCDC_LSC_DONE_IRQ))
		return;

	/* LSC_DONE interrupt occur, there are two cases
	 * 1. stopping for reconfiguration
	 * 2. stopping because of STREAM OFF command
	 */
	spin_lock_irqsave(&ccdc->lsc.req_lock, flags);

	if (ccdc->lsc.state == LSC_STATE_STOPPING)
		ccdc->lsc.state = LSC_STATE_STOPPED;

	if (ccdc_handle_stopping(ccdc, CCDC_EVENT_LSC_DONE))
		goto done;

	if (ccdc->lsc.state != LSC_STATE_RECONFIG)
		goto done;

	/* LSC is in STOPPING state, change to the new state */
	ccdc->lsc.state = LSC_STATE_STOPPED;

	/* This is an exception. Start of frame and LSC_DONE interrupt
	 * have been received on the same time. Skip this event and wait
	 * for better times.
	 */
	if (events & IRQ0STATUS_HS_VS_IRQ)
		goto done;

	/* The LSC engine is stopped at this point. Enable it if there's a
	 * pending request.
	 */
	if (ccdc->lsc.request == NULL)
		goto done;

	ccdc_lsc_enable(ccdc);

done:
	spin_unlock_irqrestore(&ccdc->lsc.req_lock, flags);
}

/*
 * Check whether the CCDC has captured all fields necessary to complete the
 * buffer.
 */
static bool ccdc_has_all_fields(struct isp_ccdc_device *ccdc)
{
	struct isp_pipeline *pipe = to_isp_pipeline(&ccdc->subdev.entity);
	struct isp_device *isp = to_isp_device(ccdc);
	enum v4l2_field of_field = ccdc->formats[CCDC_PAD_SOURCE_OF].field;
	enum v4l2_field field;

	/* When the input is progressive fields don't matter. */
	if (of_field == V4L2_FIELD_NONE)
		return true;

	/* Read the current field identifier. */
	field = isp_reg_readl(isp, OMAP3_ISP_IOMEM_CCDC, ISPCCDC_SYN_MODE)
	      & ISPCCDC_SYN_MODE_FLDSTAT
	      ? V4L2_FIELD_BOTTOM : V4L2_FIELD_TOP;

	/* When capturing fields in alternate order just store the current field
	 * identifier in the pipeline.
	 */
	if (of_field == V4L2_FIELD_ALTERNATE) {
		pipe->field = field;
		return true;
	}

	/* The format is interlaced. Make sure we've captured both fields. */
	ccdc->fields |= field == V4L2_FIELD_BOTTOM
		      ? CCDC_FIELD_BOTTOM : CCDC_FIELD_TOP;

	if (ccdc->fields != CCDC_FIELD_BOTH)
		return false;

	/* Verify that the field just captured corresponds to the last field
	 * needed based on the desired field order.
	 */
	if ((of_field == V4L2_FIELD_INTERLACED_TB && field == V4L2_FIELD_TOP) ||
	    (of_field == V4L2_FIELD_INTERLACED_BT && field == V4L2_FIELD_BOTTOM))
		return false;

	/* The buffer can be completed, reset the fields for the next buffer. */
	ccdc->fields = 0;

	return true;
}

static int ccdc_isr_buffer(struct isp_ccdc_device *ccdc)
{
	struct isp_pipeline *pipe = to_isp_pipeline(&ccdc->subdev.entity);
	struct isp_device *isp = to_isp_device(ccdc);
	struct isp_buffer *buffer;

	/* The CCDC generates VD0 interrupts even when disabled (the datasheet
	 * doesn't explicitly state if that's supposed to happen or not, so it
	 * can be considered as a hardware bug or as a feature, but we have to
	 * deal with it anyway). Disabling the CCDC when no buffer is available
	 * would thus not be enough, we need to handle the situation explicitly.
	 */
	if (list_empty(&ccdc->video_out.dmaqueue))
		return 0;

	/* We're in continuous mode, and memory writes were disabled due to a
	 * buffer underrun. Reenable them now that we have a buffer. The buffer
	 * address has been set in ccdc_video_queue.
	 */
	if (ccdc->state == ISP_PIPELINE_STREAM_CONTINUOUS && ccdc->underrun) {
		ccdc->underrun = 0;
		return 1;
	}

	/* Wait for the CCDC to become idle. */
	if (ccdc_sbl_wait_idle(ccdc, 1000)) {
		dev_info(isp->dev, "CCDC won't become idle!\n");
		isp->crashed |= 1U << ccdc->subdev.entity.id;
		omap3isp_pipeline_cancel_stream(pipe);
		return 0;
	}

	if (!ccdc_has_all_fields(ccdc))
		return 1;

	buffer = omap3isp_video_buffer_next(&ccdc->video_out);
	if (buffer != NULL)
		ccdc_set_outaddr(ccdc, buffer->dma);

	pipe->state |= ISP_PIPELINE_IDLE_OUTPUT;

	if (ccdc->state == ISP_PIPELINE_STREAM_SINGLESHOT &&
	    isp_pipeline_ready(pipe))
		omap3isp_pipeline_set_stream(pipe,
					ISP_PIPELINE_STREAM_SINGLESHOT);

	return buffer != NULL;
}

/*
 * ccdc_vd0_isr - Handle VD0 event
 * @ccdc: Pointer to ISP CCDC device.
 *
 * Executes LSC deferred enablement before next frame starts.
 */
static void ccdc_vd0_isr(struct isp_ccdc_device *ccdc)
{
	unsigned long flags;
	int restart = 0;

	/* In BT.656 mode the CCDC doesn't generate an HS/VS interrupt. We thus
	 * need to increment the frame counter here.
	 */
	if (ccdc->bt656) {
		struct isp_pipeline *pipe =
			to_isp_pipeline(&ccdc->subdev.entity);

		atomic_inc(&pipe->frame_number);
	}

	/* Emulate a VD1 interrupt for BT.656 mode, as we can't stop the CCDC in
	 * the VD1 interrupt handler in that mode without risking a CCDC stall
	 * if a short frame is received.
	 */
	if (ccdc->bt656) {
		spin_lock_irqsave(&ccdc->lock, flags);
		if (ccdc->state == ISP_PIPELINE_STREAM_CONTINUOUS &&
		    ccdc->output & CCDC_OUTPUT_MEMORY) {
			if (ccdc->lsc.state != LSC_STATE_STOPPED)
				__ccdc_lsc_enable(ccdc, 0);
			__ccdc_enable(ccdc, 0);
		}
		ccdc_handle_stopping(ccdc, CCDC_EVENT_VD1);
		spin_unlock_irqrestore(&ccdc->lock, flags);
	}

	if (ccdc->output & CCDC_OUTPUT_MEMORY)
		restart = ccdc_isr_buffer(ccdc);

	spin_lock_irqsave(&ccdc->lock, flags);

	if (ccdc_handle_stopping(ccdc, CCDC_EVENT_VD0)) {
		spin_unlock_irqrestore(&ccdc->lock, flags);
		return;
	}

	if (!ccdc->shadow_update)
		ccdc_apply_controls(ccdc);
	spin_unlock_irqrestore(&ccdc->lock, flags);

	if (restart)
		ccdc_enable(ccdc);
}

/*
 * ccdc_vd1_isr - Handle VD1 event
 * @ccdc: Pointer to ISP CCDC device.
 */
static void ccdc_vd1_isr(struct isp_ccdc_device *ccdc)
{
	unsigned long flags;

	/* In BT.656 mode the synchronization signals are generated by the CCDC
	 * from the embedded sync codes. The VD0 and VD1 interrupts are thus
	 * only triggered when the CCDC is enabled, unlike external sync mode
	 * where the line counter runs even when the CCDC is stopped. We can't
	 * disable the CCDC at VD1 time, as no VD0 interrupt would be generated
	 * for a short frame, which would result in the CCDC being stopped and
	 * no VD interrupt generated anymore. The CCDC is stopped from the VD0
	 * interrupt handler instead for BT.656.
	 */
	if (ccdc->bt656)
		return;

	spin_lock_irqsave(&ccdc->lsc.req_lock, flags);

	/*
	 * Depending on the CCDC pipeline state, CCDC stopping should be
	 * handled differently. In SINGLESHOT we emulate an internal CCDC
	 * stopping because the CCDC hw works only in continuous mode.
	 * When CONTINUOUS pipeline state is used and the CCDC writes it's
	 * data to memory the CCDC and LSC are stopped immediately but
	 * without change the CCDC stopping state machine. The CCDC
	 * stopping state machine should be used only when user request
	 * for stopping is received (SINGLESHOT is an exeption).
	 */
	switch (ccdc->state) {
	case ISP_PIPELINE_STREAM_SINGLESHOT:
		ccdc->stopping = CCDC_STOP_REQUEST;
		break;

	case ISP_PIPELINE_STREAM_CONTINUOUS:
		if (ccdc->output & CCDC_OUTPUT_MEMORY) {
			if (ccdc->lsc.state != LSC_STATE_STOPPED)
				__ccdc_lsc_enable(ccdc, 0);
			__ccdc_enable(ccdc, 0);
		}
		break;

	case ISP_PIPELINE_STREAM_STOPPED:
		break;
	}

	if (ccdc_handle_stopping(ccdc, CCDC_EVENT_VD1))
		goto done;

	if (ccdc->lsc.request == NULL)
		goto done;

	/*
	 * LSC need to be reconfigured. Stop it here and on next LSC_DONE IRQ
	 * do the appropriate changes in registers
	 */
	if (ccdc->lsc.state == LSC_STATE_RUNNING) {
		__ccdc_lsc_enable(ccdc, 0);
		ccdc->lsc.state = LSC_STATE_RECONFIG;
		goto done;
	}

	/* LSC has been in STOPPED state, enable it */
	if (ccdc->lsc.state == LSC_STATE_STOPPED)
		ccdc_lsc_enable(ccdc);

done:
	spin_unlock_irqrestore(&ccdc->lsc.req_lock, flags);
}

/*
 * omap3isp_ccdc_isr - Configure CCDC during interframe time.
 * @ccdc: Pointer to ISP CCDC device.
 * @events: CCDC events
 */
int omap3isp_ccdc_isr(struct isp_ccdc_device *ccdc, u32 events)
{
	if (ccdc->state == ISP_PIPELINE_STREAM_STOPPED)
		return 0;

	if (events & IRQ0STATUS_CCDC_VD1_IRQ)
		ccdc_vd1_isr(ccdc);

	ccdc_lsc_isr(ccdc, events);

	if (events & IRQ0STATUS_CCDC_VD0_IRQ)
		ccdc_vd0_isr(ccdc);

	if (events & IRQ0STATUS_HS_VS_IRQ)
		ccdc_hs_vs_isr(ccdc);

	return 0;
}

/* -----------------------------------------------------------------------------
 * ISP video operations
 */

static int ccdc_video_queue(struct isp_video *video, struct isp_buffer *buffer)
{
	struct isp_ccdc_device *ccdc = &video->isp->isp_ccdc;
	unsigned long flags;
	bool restart = false;

	if (!(ccdc->output & CCDC_OUTPUT_MEMORY))
		return -ENODEV;

	ccdc_set_outaddr(ccdc, buffer->dma);

	/* We now have a buffer queued on the output, restart the pipeline
	 * on the next CCDC interrupt if running in continuous mode (or when
	 * starting the stream) in external sync mode, or immediately in BT.656
	 * sync mode as no CCDC interrupt is generated when the CCDC is stopped
	 * in that case.
	 */
	spin_lock_irqsave(&ccdc->lock, flags);
	if (ccdc->state == ISP_PIPELINE_STREAM_CONTINUOUS && !ccdc->running &&
	    ccdc->bt656)
		restart = true;
	else
		ccdc->underrun = 1;
	spin_unlock_irqrestore(&ccdc->lock, flags);

	if (restart)
		ccdc_enable(ccdc);

	return 0;
}

static const struct isp_video_operations ccdc_video_ops = {
	.queue = ccdc_video_queue,
};

/* -----------------------------------------------------------------------------
 * V4L2 subdev operations
 */

/*
 * ccdc_ioctl - CCDC module private ioctl's
 * @sd: ISP CCDC V4L2 subdevice
 * @cmd: ioctl command
 * @arg: ioctl argument
 *
 * Return 0 on success or a negative error code otherwise.
 */
static long ccdc_ioctl(struct v4l2_subdev *sd, unsigned int cmd, void *arg)
{
	struct isp_ccdc_device *ccdc = v4l2_get_subdevdata(sd);
	int ret;

	switch (cmd) {
	case VIDIOC_OMAP3ISP_CCDC_CFG:
		mutex_lock(&ccdc->ioctl_lock);
		ret = ccdc_config(ccdc, arg);
		mutex_unlock(&ccdc->ioctl_lock);
		break;

	default:
		return -ENOIOCTLCMD;
	}

	return ret;
}

static int ccdc_subscribe_event(struct v4l2_subdev *sd, struct v4l2_fh *fh,
				struct v4l2_event_subscription *sub)
{
	if (sub->type != V4L2_EVENT_FRAME_SYNC)
		return -EINVAL;

	/* line number is zero at frame start */
	if (sub->id != 0)
		return -EINVAL;

	return v4l2_event_subscribe(fh, sub, OMAP3ISP_CCDC_NEVENTS, NULL);
}

static int ccdc_unsubscribe_event(struct v4l2_subdev *sd, struct v4l2_fh *fh,
				  struct v4l2_event_subscription *sub)
{
	return v4l2_event_unsubscribe(fh, sub);
}

/*
 * ccdc_set_stream - Enable/Disable streaming on the CCDC module
 * @sd: ISP CCDC V4L2 subdevice
 * @enable: Enable/disable stream
 *
 * When writing to memory, the CCDC hardware can't be enabled without a memory
 * buffer to write to. As the s_stream operation is called in response to a
 * STREAMON call without any buffer queued yet, just update the enabled field
 * and return immediately. The CCDC will be enabled in ccdc_isr_buffer().
 *
 * When not writing to memory enable the CCDC immediately.
 */
static int ccdc_set_stream(struct v4l2_subdev *sd, int enable)
{
	struct isp_ccdc_device *ccdc = v4l2_get_subdevdata(sd);
	struct isp_device *isp = to_isp_device(ccdc);
	int ret = 0;

	if (ccdc->state == ISP_PIPELINE_STREAM_STOPPED) {
		if (enable == ISP_PIPELINE_STREAM_STOPPED)
			return 0;

		omap3isp_subclk_enable(isp, OMAP3_ISP_SUBCLK_CCDC);
		isp_reg_set(isp, OMAP3_ISP_IOMEM_CCDC, ISPCCDC_CFG,
			    ISPCCDC_CFG_VDLC);

		ccdc_configure(ccdc);

		ccdc_print_status(ccdc);
	}

	switch (enable) {
	case ISP_PIPELINE_STREAM_CONTINUOUS:
		if (ccdc->output & CCDC_OUTPUT_MEMORY)
			omap3isp_sbl_enable(isp, OMAP3_ISP_SBL_CCDC_WRITE);

		if (ccdc->underrun || !(ccdc->output & CCDC_OUTPUT_MEMORY))
			ccdc_enable(ccdc);

		ccdc->underrun = 0;
		break;

	case ISP_PIPELINE_STREAM_SINGLESHOT:
		if (ccdc->output & CCDC_OUTPUT_MEMORY &&
		    ccdc->state != ISP_PIPELINE_STREAM_SINGLESHOT)
			omap3isp_sbl_enable(isp, OMAP3_ISP_SBL_CCDC_WRITE);

		ccdc_enable(ccdc);
		break;

	case ISP_PIPELINE_STREAM_STOPPED:
		ret = ccdc_disable(ccdc);
		if (ccdc->output & CCDC_OUTPUT_MEMORY)
			omap3isp_sbl_disable(isp, OMAP3_ISP_SBL_CCDC_WRITE);
		omap3isp_subclk_disable(isp, OMAP3_ISP_SUBCLK_CCDC);
		ccdc->underrun = 0;
		break;
	}

	ccdc->state = enable;
	return ret;
}

static struct v4l2_mbus_framefmt *
__ccdc_get_format(struct isp_ccdc_device *ccdc, struct v4l2_subdev_fh *fh,
		  unsigned int pad, enum v4l2_subdev_format_whence which)
{
	if (which == V4L2_SUBDEV_FORMAT_TRY)
		return v4l2_subdev_get_try_format(fh, pad);
	else
		return &ccdc->formats[pad];
}

static struct v4l2_rect *
__ccdc_get_crop(struct isp_ccdc_device *ccdc, struct v4l2_subdev_fh *fh,
		enum v4l2_subdev_format_whence which)
{
	if (which == V4L2_SUBDEV_FORMAT_TRY)
		return v4l2_subdev_get_try_crop(fh, CCDC_PAD_SOURCE_OF);
	else
		return &ccdc->crop;
}

/*
 * ccdc_try_format - Try video format on a pad
 * @ccdc: ISP CCDC device
 * @fh : V4L2 subdev file handle
 * @pad: Pad number
 * @fmt: Format
 */
static void
ccdc_try_format(struct isp_ccdc_device *ccdc, struct v4l2_subdev_fh *fh,
		unsigned int pad, struct v4l2_mbus_framefmt *fmt,
		enum v4l2_subdev_format_whence which)
{
	const struct isp_format_info *info;
	u32 pixelcode;
	unsigned int width = fmt->width;
	unsigned int height = fmt->height;
	struct v4l2_rect *crop;
	enum v4l2_field field;
	unsigned int i;

	switch (pad) {
	case CCDC_PAD_SINK:
		for (i = 0; i < ARRAY_SIZE(ccdc_fmts); i++) {
			if (fmt->code == ccdc_fmts[i])
				break;
		}

		/* If not found, use SGRBG10 as default */
		if (i >= ARRAY_SIZE(ccdc_fmts))
			fmt->code = MEDIA_BUS_FMT_SGRBG10_1X10;

		/* Clamp the input size. */
		fmt->width = clamp_t(u32, width, 32, 4096);
		fmt->height = clamp_t(u32, height, 32, 4096);

		/* Default to progressive field order. */
		if (fmt->field == V4L2_FIELD_ANY)
			fmt->field = V4L2_FIELD_NONE;

		break;

	case CCDC_PAD_SOURCE_OF:
		pixelcode = fmt->code;
		field = fmt->field;
		*fmt = *__ccdc_get_format(ccdc, fh, CCDC_PAD_SINK, which);

		/* In SYNC mode the bridge converts YUV formats from 2X8 to
		 * 1X16. In BT.656 no such conversion occurs. As we don't know
		 * at this point whether the source will use SYNC or BT.656 mode
		 * let's pretend the conversion always occurs. The CCDC will be
		 * configured to pack bytes in BT.656, hiding the inaccuracy.
		 * In all cases bytes can be swapped.
		 */
		if (fmt->code == MEDIA_BUS_FMT_YUYV8_2X8 ||
		    fmt->code == MEDIA_BUS_FMT_UYVY8_2X8) {
			/* Use the user requested format if YUV. */
			if (pixelcode == MEDIA_BUS_FMT_YUYV8_2X8 ||
			    pixelcode == MEDIA_BUS_FMT_UYVY8_2X8 ||
			    pixelcode == MEDIA_BUS_FMT_YUYV8_1X16 ||
			    pixelcode == MEDIA_BUS_FMT_UYVY8_1X16)
				fmt->code = pixelcode;

			if (fmt->code == MEDIA_BUS_FMT_YUYV8_2X8)
				fmt->code = MEDIA_BUS_FMT_YUYV8_1X16;
			else if (fmt->code == MEDIA_BUS_FMT_UYVY8_2X8)
				fmt->code = MEDIA_BUS_FMT_UYVY8_1X16;
		}

		/* Hardcode the output size to the crop rectangle size. */
		crop = __ccdc_get_crop(ccdc, fh, which);
		fmt->width = crop->width;
		fmt->height = crop->height;

		/* When input format is interlaced with alternating fields the
		 * CCDC can interleave the fields.
		 */
		if (fmt->field == V4L2_FIELD_ALTERNATE &&
		    (field == V4L2_FIELD_INTERLACED_TB ||
		     field == V4L2_FIELD_INTERLACED_BT)) {
			fmt->field = field;
			fmt->height *= 2;
		}

		break;

	case CCDC_PAD_SOURCE_VP:
		*fmt = *__ccdc_get_format(ccdc, fh, CCDC_PAD_SINK, which);

		/* The video port interface truncates the data to 10 bits. */
		info = omap3isp_video_format_info(fmt->code);
		fmt->code = info->truncated;

		/* YUV formats are not supported by the video port. */
		if (fmt->code == MEDIA_BUS_FMT_YUYV8_2X8 ||
		    fmt->code == MEDIA_BUS_FMT_UYVY8_2X8)
			fmt->code = 0;

		/* The number of lines that can be clocked out from the video
		 * port output must be at least one line less than the number
		 * of input lines.
		 */
		fmt->width = clamp_t(u32, width, 32, fmt->width);
		fmt->height = clamp_t(u32, height, 32, fmt->height - 1);
		break;
	}

	/* Data is written to memory unpacked, each 10-bit or 12-bit pixel is
	 * stored on 2 bytes.
	 */
	fmt->colorspace = V4L2_COLORSPACE_SRGB;
}

/*
 * ccdc_try_crop - Validate a crop rectangle
 * @ccdc: ISP CCDC device
 * @sink: format on the sink pad
 * @crop: crop rectangle to be validated
 */
static void ccdc_try_crop(struct isp_ccdc_device *ccdc,
			  const struct v4l2_mbus_framefmt *sink,
			  struct v4l2_rect *crop)
{
	const struct isp_format_info *info;
	unsigned int max_width;

	/* For Bayer formats, restrict left/top and width/height to even values
	 * to keep the Bayer pattern.
	 */
	info = omap3isp_video_format_info(sink->code);
	if (info->flavor != MEDIA_BUS_FMT_Y8_1X8) {
		crop->left &= ~1;
		crop->top &= ~1;
	}

	crop->left = clamp_t(u32, crop->left, 0, sink->width - CCDC_MIN_WIDTH);
	crop->top = clamp_t(u32, crop->top, 0, sink->height - CCDC_MIN_HEIGHT);

	/* The data formatter truncates the number of horizontal output pixels
	 * to a multiple of 16. To avoid clipping data, allow callers to request
	 * an output size bigger than the input size up to the nearest multiple
	 * of 16.
	 */
	max_width = (sink->width - crop->left + 15) & ~15;
	crop->width = clamp_t(u32, crop->width, CCDC_MIN_WIDTH, max_width)
		    & ~15;
	crop->height = clamp_t(u32, crop->height, CCDC_MIN_HEIGHT,
			       sink->height - crop->top);

	/* Odd width/height values don't make sense for Bayer formats. */
	if (info->flavor != MEDIA_BUS_FMT_Y8_1X8) {
		crop->width &= ~1;
		crop->height &= ~1;
	}
}

/*
 * ccdc_enum_mbus_code - Handle pixel format enumeration
 * @sd     : pointer to v4l2 subdev structure
 * @fh : V4L2 subdev file handle
 * @code   : pointer to v4l2_subdev_mbus_code_enum structure
 * return -EINVAL or zero on success
 */
static int ccdc_enum_mbus_code(struct v4l2_subdev *sd,
			       struct v4l2_subdev_fh *fh,
			       struct v4l2_subdev_mbus_code_enum *code)
{
	struct isp_ccdc_device *ccdc = v4l2_get_subdevdata(sd);
	struct v4l2_mbus_framefmt *format;

	switch (code->pad) {
	case CCDC_PAD_SINK:
		if (code->index >= ARRAY_SIZE(ccdc_fmts))
			return -EINVAL;

		code->code = ccdc_fmts[code->index];
		break;

	case CCDC_PAD_SOURCE_OF:
		format = __ccdc_get_format(ccdc, fh, code->pad,
					   V4L2_SUBDEV_FORMAT_TRY);

		if (format->code == MEDIA_BUS_FMT_YUYV8_2X8 ||
		    format->code == MEDIA_BUS_FMT_UYVY8_2X8) {
			/* In YUV mode the CCDC can swap bytes. */
			if (code->index == 0)
				code->code = MEDIA_BUS_FMT_YUYV8_1X16;
			else if (code->index == 1)
				code->code = MEDIA_BUS_FMT_UYVY8_1X16;
			else
				return -EINVAL;
		} else {
			/* In raw mode, no configurable format confversion is
			 * available.
			 */
			if (code->index == 0)
				code->code = format->code;
			else
				return -EINVAL;
		}
		break;

	case CCDC_PAD_SOURCE_VP:
		/* The CCDC supports no configurable format conversion
		 * compatible with the video port. Enumerate a single output
		 * format code.
		 */
		if (code->index != 0)
			return -EINVAL;

		format = __ccdc_get_format(ccdc, fh, code->pad,
					   V4L2_SUBDEV_FORMAT_TRY);

		/* A pixel code equal to 0 means that the video port doesn't
		 * support the input format. Don't enumerate any pixel code.
		 */
		if (format->code == 0)
			return -EINVAL;

		code->code = format->code;
		break;

	default:
		return -EINVAL;
	}

	return 0;
}

static int ccdc_enum_frame_size(struct v4l2_subdev *sd,
				struct v4l2_subdev_fh *fh,
				struct v4l2_subdev_frame_size_enum *fse)
{
	struct isp_ccdc_device *ccdc = v4l2_get_subdevdata(sd);
	struct v4l2_mbus_framefmt format;

	if (fse->index != 0)
		return -EINVAL;

	format.code = fse->code;
	format.width = 1;
	format.height = 1;
	ccdc_try_format(ccdc, fh, fse->pad, &format, V4L2_SUBDEV_FORMAT_TRY);
	fse->min_width = format.width;
	fse->min_height = format.height;

	if (format.code != fse->code)
		return -EINVAL;

	format.code = fse->code;
	format.width = -1;
	format.height = -1;
	ccdc_try_format(ccdc, fh, fse->pad, &format, V4L2_SUBDEV_FORMAT_TRY);
	fse->max_width = format.width;
	fse->max_height = format.height;

	return 0;
}

/*
 * ccdc_get_selection - Retrieve a selection rectangle on a pad
 * @sd: ISP CCDC V4L2 subdevice
 * @fh: V4L2 subdev file handle
 * @sel: Selection rectangle
 *
 * The only supported rectangles are the crop rectangles on the output formatter
 * source pad.
 *
 * Return 0 on success or a negative error code otherwise.
 */
static int ccdc_get_selection(struct v4l2_subdev *sd, struct v4l2_subdev_fh *fh,
			      struct v4l2_subdev_selection *sel)
{
	struct isp_ccdc_device *ccdc = v4l2_get_subdevdata(sd);
	struct v4l2_mbus_framefmt *format;

	if (sel->pad != CCDC_PAD_SOURCE_OF)
		return -EINVAL;

	switch (sel->target) {
	case V4L2_SEL_TGT_CROP_BOUNDS:
		sel->r.left = 0;
		sel->r.top = 0;
		sel->r.width = INT_MAX;
		sel->r.height = INT_MAX;

		format = __ccdc_get_format(ccdc, fh, CCDC_PAD_SINK, sel->which);
		ccdc_try_crop(ccdc, format, &sel->r);
		break;

	case V4L2_SEL_TGT_CROP:
		sel->r = *__ccdc_get_crop(ccdc, fh, sel->which);
		break;

	default:
		return -EINVAL;
	}

	return 0;
}

/*
 * ccdc_set_selection - Set a selection rectangle on a pad
 * @sd: ISP CCDC V4L2 subdevice
 * @fh: V4L2 subdev file handle
 * @sel: Selection rectangle
 *
 * The only supported rectangle is the actual crop rectangle on the output
 * formatter source pad.
 *
 * Return 0 on success or a negative error code otherwise.
 */
static int ccdc_set_selection(struct v4l2_subdev *sd, struct v4l2_subdev_fh *fh,
			      struct v4l2_subdev_selection *sel)
{
	struct isp_ccdc_device *ccdc = v4l2_get_subdevdata(sd);
	struct v4l2_mbus_framefmt *format;

	if (sel->target != V4L2_SEL_TGT_CROP ||
	    sel->pad != CCDC_PAD_SOURCE_OF)
		return -EINVAL;

	/* The crop rectangle can't be changed while streaming. */
	if (ccdc->state != ISP_PIPELINE_STREAM_STOPPED)
		return -EBUSY;

	/* Modifying the crop rectangle always changes the format on the source
	 * pad. If the KEEP_CONFIG flag is set, just return the current crop
	 * rectangle.
	 */
	if (sel->flags & V4L2_SEL_FLAG_KEEP_CONFIG) {
		sel->r = *__ccdc_get_crop(ccdc, fh, sel->which);
		return 0;
	}

	format = __ccdc_get_format(ccdc, fh, CCDC_PAD_SINK, sel->which);
	ccdc_try_crop(ccdc, format, &sel->r);
	*__ccdc_get_crop(ccdc, fh, sel->which) = sel->r;

	/* Update the source format. */
	format = __ccdc_get_format(ccdc, fh, CCDC_PAD_SOURCE_OF, sel->which);
	ccdc_try_format(ccdc, fh, CCDC_PAD_SOURCE_OF, format, sel->which);

	return 0;
}

/*
 * ccdc_get_format - Retrieve the video format on a pad
 * @sd : ISP CCDC V4L2 subdevice
 * @fh : V4L2 subdev file handle
 * @fmt: Format
 *
 * Return 0 on success or -EINVAL if the pad is invalid or doesn't correspond
 * to the format type.
 */
static int ccdc_get_format(struct v4l2_subdev *sd, struct v4l2_subdev_fh *fh,
			   struct v4l2_subdev_format *fmt)
{
	struct isp_ccdc_device *ccdc = v4l2_get_subdevdata(sd);
	struct v4l2_mbus_framefmt *format;

	format = __ccdc_get_format(ccdc, fh, fmt->pad, fmt->which);
	if (format == NULL)
		return -EINVAL;

	fmt->format = *format;
	return 0;
}

/*
 * ccdc_set_format - Set the video format on a pad
 * @sd : ISP CCDC V4L2 subdevice
 * @fh : V4L2 subdev file handle
 * @fmt: Format
 *
 * Return 0 on success or -EINVAL if the pad is invalid or doesn't correspond
 * to the format type.
 */
static int ccdc_set_format(struct v4l2_subdev *sd, struct v4l2_subdev_fh *fh,
			   struct v4l2_subdev_format *fmt)
{
	struct isp_ccdc_device *ccdc = v4l2_get_subdevdata(sd);
	struct v4l2_mbus_framefmt *format;
	struct v4l2_rect *crop;

	format = __ccdc_get_format(ccdc, fh, fmt->pad, fmt->which);
	if (format == NULL)
		return -EINVAL;

	ccdc_try_format(ccdc, fh, fmt->pad, &fmt->format, fmt->which);
	*format = fmt->format;

	/* Propagate the format from sink to source */
	if (fmt->pad == CCDC_PAD_SINK) {
		/* Reset the crop rectangle. */
		crop = __ccdc_get_crop(ccdc, fh, fmt->which);
		crop->left = 0;
		crop->top = 0;
		crop->width = fmt->format.width;
		crop->height = fmt->format.height;

		ccdc_try_crop(ccdc, &fmt->format, crop);

		/* Update the source formats. */
		format = __ccdc_get_format(ccdc, fh, CCDC_PAD_SOURCE_OF,
					   fmt->which);
		*format = fmt->format;
		ccdc_try_format(ccdc, fh, CCDC_PAD_SOURCE_OF, format,
				fmt->which);

		format = __ccdc_get_format(ccdc, fh, CCDC_PAD_SOURCE_VP,
					   fmt->which);
		*format = fmt->format;
		ccdc_try_format(ccdc, fh, CCDC_PAD_SOURCE_VP, format,
				fmt->which);
	}

	return 0;
}

/*
 * Decide whether desired output pixel code can be obtained with
 * the lane shifter by shifting the input pixel code.
 * @in: input pixelcode to shifter
 * @out: output pixelcode from shifter
 * @additional_shift: # of bits the sensor's LSB is offset from CAMEXT[0]
 *
 * return true if the combination is possible
 * return false otherwise
 */
static bool ccdc_is_shiftable(u32 in, u32 out, unsigned int additional_shift)
{
	const struct isp_format_info *in_info, *out_info;

	if (in == out)
		return true;

	in_info = omap3isp_video_format_info(in);
	out_info = omap3isp_video_format_info(out);

	if ((in_info->flavor == 0) || (out_info->flavor == 0))
		return false;

	if (in_info->flavor != out_info->flavor)
		return false;

	return in_info->width - out_info->width + additional_shift <= 6;
}

static int ccdc_link_validate(struct v4l2_subdev *sd,
			      struct media_link *link,
			      struct v4l2_subdev_format *source_fmt,
			      struct v4l2_subdev_format *sink_fmt)
{
	struct isp_ccdc_device *ccdc = v4l2_get_subdevdata(sd);
	unsigned long parallel_shift;

	/* Check if the two ends match */
	if (source_fmt->format.width != sink_fmt->format.width ||
	    source_fmt->format.height != sink_fmt->format.height)
		return -EPIPE;

	/* We've got a parallel sensor here. */
	if (ccdc->input == CCDC_INPUT_PARALLEL) {
		struct isp_parallel_platform_data *pdata =
			&((struct isp_v4l2_subdevs_group *)
			  media_entity_to_v4l2_subdev(link->source->entity)
			  ->host_priv)->bus.parallel;
		parallel_shift = pdata->data_lane_shift * 2;
	} else {
		parallel_shift = 0;
	}

	/* Lane shifter may be used to drop bits on CCDC sink pad */
	if (!ccdc_is_shiftable(source_fmt->format.code,
			       sink_fmt->format.code, parallel_shift))
		return -EPIPE;

	return 0;
}

/*
 * ccdc_init_formats - Initialize formats on all pads
 * @sd: ISP CCDC V4L2 subdevice
 * @fh: V4L2 subdev file handle
 *
 * Initialize all pad formats with default values. If fh is not NULL, try
 * formats are initialized on the file handle. Otherwise active formats are
 * initialized on the device.
 */
static int ccdc_init_formats(struct v4l2_subdev *sd, struct v4l2_subdev_fh *fh)
{
	struct v4l2_subdev_format format;

	memset(&format, 0, sizeof(format));
	format.pad = CCDC_PAD_SINK;
	format.which = fh ? V4L2_SUBDEV_FORMAT_TRY : V4L2_SUBDEV_FORMAT_ACTIVE;
	format.format.code = MEDIA_BUS_FMT_SGRBG10_1X10;
	format.format.width = 4096;
	format.format.height = 4096;
	ccdc_set_format(sd, fh, &format);

	return 0;
}

/* V4L2 subdev core operations */
static const struct v4l2_subdev_core_ops ccdc_v4l2_core_ops = {
	.ioctl = ccdc_ioctl,
	.subscribe_event = ccdc_subscribe_event,
	.unsubscribe_event = ccdc_unsubscribe_event,
};

/* V4L2 subdev video operations */
static const struct v4l2_subdev_video_ops ccdc_v4l2_video_ops = {
	.s_stream = ccdc_set_stream,
};

/* V4L2 subdev pad operations */
static const struct v4l2_subdev_pad_ops ccdc_v4l2_pad_ops = {
	.enum_mbus_code = ccdc_enum_mbus_code,
	.enum_frame_size = ccdc_enum_frame_size,
	.get_fmt = ccdc_get_format,
	.set_fmt = ccdc_set_format,
	.get_selection = ccdc_get_selection,
	.set_selection = ccdc_set_selection,
	.link_validate = ccdc_link_validate,
};

/* V4L2 subdev operations */
static const struct v4l2_subdev_ops ccdc_v4l2_ops = {
	.core = &ccdc_v4l2_core_ops,
	.video = &ccdc_v4l2_video_ops,
	.pad = &ccdc_v4l2_pad_ops,
};

/* V4L2 subdev internal operations */
static const struct v4l2_subdev_internal_ops ccdc_v4l2_internal_ops = {
	.open = ccdc_init_formats,
};

/* -----------------------------------------------------------------------------
 * Media entity operations
 */

/*
 * ccdc_link_setup - Setup CCDC connections
 * @entity: CCDC media entity
 * @local: Pad at the local end of the link
 * @remote: Pad at the remote end of the link
 * @flags: Link flags
 *
 * return -EINVAL or zero on success
 */
static int ccdc_link_setup(struct media_entity *entity,
			   const struct media_pad *local,
			   const struct media_pad *remote, u32 flags)
{
	struct v4l2_subdev *sd = media_entity_to_v4l2_subdev(entity);
	struct isp_ccdc_device *ccdc = v4l2_get_subdevdata(sd);
	struct isp_device *isp = to_isp_device(ccdc);

	switch (local->index | media_entity_type(remote->entity)) {
	case CCDC_PAD_SINK | MEDIA_ENT_T_V4L2_SUBDEV:
		/* Read from the sensor (parallel interface), CCP2, CSI2a or
		 * CSI2c.
		 */
		if (!(flags & MEDIA_LNK_FL_ENABLED)) {
			ccdc->input = CCDC_INPUT_NONE;
			break;
		}

		if (ccdc->input != CCDC_INPUT_NONE)
			return -EBUSY;

		if (remote->entity == &isp->isp_ccp2.subdev.entity)
			ccdc->input = CCDC_INPUT_CCP2B;
		else if (remote->entity == &isp->isp_csi2a.subdev.entity)
			ccdc->input = CCDC_INPUT_CSI2A;
		else if (remote->entity == &isp->isp_csi2c.subdev.entity)
			ccdc->input = CCDC_INPUT_CSI2C;
		else
			ccdc->input = CCDC_INPUT_PARALLEL;

		break;

	/*
	 * The ISP core doesn't support pipelines with multiple video outputs.
	 * Revisit this when it will be implemented, and return -EBUSY for now.
	 */

	case CCDC_PAD_SOURCE_VP | MEDIA_ENT_T_V4L2_SUBDEV:
		/* Write to preview engine, histogram and H3A. When none of
		 * those links are active, the video port can be disabled.
		 */
		if (flags & MEDIA_LNK_FL_ENABLED) {
			if (ccdc->output & ~CCDC_OUTPUT_PREVIEW)
				return -EBUSY;
			ccdc->output |= CCDC_OUTPUT_PREVIEW;
		} else {
			ccdc->output &= ~CCDC_OUTPUT_PREVIEW;
		}
		break;

	case CCDC_PAD_SOURCE_OF | MEDIA_ENT_T_DEVNODE:
		/* Write to memory */
		if (flags & MEDIA_LNK_FL_ENABLED) {
			if (ccdc->output & ~CCDC_OUTPUT_MEMORY)
				return -EBUSY;
			ccdc->output |= CCDC_OUTPUT_MEMORY;
		} else {
			ccdc->output &= ~CCDC_OUTPUT_MEMORY;
		}
		break;

	case CCDC_PAD_SOURCE_OF | MEDIA_ENT_T_V4L2_SUBDEV:
		/* Write to resizer */
		if (flags & MEDIA_LNK_FL_ENABLED) {
			if (ccdc->output & ~CCDC_OUTPUT_RESIZER)
				return -EBUSY;
			ccdc->output |= CCDC_OUTPUT_RESIZER;
		} else {
			ccdc->output &= ~CCDC_OUTPUT_RESIZER;
		}
		break;

	default:
		return -EINVAL;
	}

	return 0;
}

/* media operations */
static const struct media_entity_operations ccdc_media_ops = {
	.link_setup = ccdc_link_setup,
	.link_validate = v4l2_subdev_link_validate,
};

void omap3isp_ccdc_unregister_entities(struct isp_ccdc_device *ccdc)
{
	v4l2_device_unregister_subdev(&ccdc->subdev);
	omap3isp_video_unregister(&ccdc->video_out);
}

int omap3isp_ccdc_register_entities(struct isp_ccdc_device *ccdc,
	struct v4l2_device *vdev)
{
	int ret;

	/* Register the subdev and video node. */
	ret = v4l2_device_register_subdev(vdev, &ccdc->subdev);
	if (ret < 0)
		goto error;

	ret = omap3isp_video_register(&ccdc->video_out, vdev);
	if (ret < 0)
		goto error;

	return 0;

error:
	omap3isp_ccdc_unregister_entities(ccdc);
	return ret;
}

/* -----------------------------------------------------------------------------
 * ISP CCDC initialisation and cleanup
 */

/*
 * ccdc_init_entities - Initialize V4L2 subdev and media entity
 * @ccdc: ISP CCDC module
 *
 * Return 0 on success and a negative error code on failure.
 */
static int ccdc_init_entities(struct isp_ccdc_device *ccdc)
{
	struct v4l2_subdev *sd = &ccdc->subdev;
	struct media_pad *pads = ccdc->pads;
	struct media_entity *me = &sd->entity;
	int ret;

	ccdc->input = CCDC_INPUT_NONE;

	v4l2_subdev_init(sd, &ccdc_v4l2_ops);
	sd->internal_ops = &ccdc_v4l2_internal_ops;
	strlcpy(sd->name, "OMAP3 ISP CCDC", sizeof(sd->name));
	sd->grp_id = 1 << 16;	/* group ID for isp subdevs */
	v4l2_set_subdevdata(sd, ccdc);
	sd->flags |= V4L2_SUBDEV_FL_HAS_EVENTS | V4L2_SUBDEV_FL_HAS_DEVNODE;

	pads[CCDC_PAD_SINK].flags = MEDIA_PAD_FL_SINK
				    | MEDIA_PAD_FL_MUST_CONNECT;
	pads[CCDC_PAD_SOURCE_VP].flags = MEDIA_PAD_FL_SOURCE;
	pads[CCDC_PAD_SOURCE_OF].flags = MEDIA_PAD_FL_SOURCE;

	me->ops = &ccdc_media_ops;
	ret = media_entity_init(me, CCDC_PADS_NUM, pads, 0);
	if (ret < 0)
		return ret;

	ccdc_init_formats(sd, NULL);

	ccdc->video_out.type = V4L2_BUF_TYPE_VIDEO_CAPTURE;
	ccdc->video_out.ops = &ccdc_video_ops;
	ccdc->video_out.isp = to_isp_device(ccdc);
	ccdc->video_out.capture_mem = PAGE_ALIGN(4096 * 4096) * 3;
	ccdc->video_out.bpl_alignment = 32;

	ret = omap3isp_video_init(&ccdc->video_out, "CCDC");
	if (ret < 0)
		goto error_video;

	/* Connect the CCDC subdev to the video node. */
	ret = media_entity_create_link(&ccdc->subdev.entity, CCDC_PAD_SOURCE_OF,
			&ccdc->video_out.video.entity, 0, 0);
	if (ret < 0)
		goto error_link;

	return 0;

error_link:
	omap3isp_video_cleanup(&ccdc->video_out);
error_video:
	media_entity_cleanup(me);
	return ret;
}

/*
 * omap3isp_ccdc_init - CCDC module initialization.
 * @isp: Device pointer specific to the OMAP3 ISP.
 *
 * TODO: Get the initialisation values from platform data.
 *
 * Return 0 on success or a negative error code otherwise.
 */
int omap3isp_ccdc_init(struct isp_device *isp)
{
	struct isp_ccdc_device *ccdc = &isp->isp_ccdc;
	int ret;

	spin_lock_init(&ccdc->lock);
	init_waitqueue_head(&ccdc->wait);
	mutex_init(&ccdc->ioctl_lock);

	ccdc->stopping = CCDC_STOP_NOT_REQUESTED;

	INIT_WORK(&ccdc->lsc.table_work, ccdc_lsc_free_table_work);
	ccdc->lsc.state = LSC_STATE_STOPPED;
	INIT_LIST_HEAD(&ccdc->lsc.free_queue);
	spin_lock_init(&ccdc->lsc.req_lock);

	ccdc->clamp.oblen = 0;
	ccdc->clamp.dcsubval = 0;

	ccdc->update = OMAP3ISP_CCDC_BLCLAMP;
	ccdc_apply_controls(ccdc);

	ret = ccdc_init_entities(ccdc);
	if (ret < 0) {
		mutex_destroy(&ccdc->ioctl_lock);
		return ret;
	}

	return 0;
}

/*
 * omap3isp_ccdc_cleanup - CCDC module cleanup.
 * @isp: Device pointer specific to the OMAP3 ISP.
 */
void omap3isp_ccdc_cleanup(struct isp_device *isp)
{
	struct isp_ccdc_device *ccdc = &isp->isp_ccdc;

	omap3isp_video_cleanup(&ccdc->video_out);
	media_entity_cleanup(&ccdc->subdev.entity);

	/* Free LSC requests. As the CCDC is stopped there's no active request,
	 * so only the pending request and the free queue need to be handled.
	 */
	ccdc_lsc_free_request(ccdc, ccdc->lsc.request);
	cancel_work_sync(&ccdc->lsc.table_work);
	ccdc_lsc_free_queue(ccdc, &ccdc->lsc.free_queue);

	if (ccdc->fpc.addr != NULL)
		dma_free_coherent(isp->dev, ccdc->fpc.fpnum * 4, ccdc->fpc.addr,
				  ccdc->fpc.dma);

	mutex_destroy(&ccdc->ioctl_lock);
}<|MERGE_RESOLUTION|>--- conflicted
+++ resolved
@@ -971,13 +971,8 @@
 
 	format = &ccdc->formats[CCDC_PAD_SINK];
 
-<<<<<<< HEAD
-	if (format->code == V4L2_MBUS_FMT_YUYV8_2X8 ||
-	    format->code == V4L2_MBUS_FMT_UYVY8_2X8) {
-=======
 	if (format->code == MEDIA_BUS_FMT_YUYV8_2X8 ||
 	    format->code == MEDIA_BUS_FMT_UYVY8_2X8) {
->>>>>>> e529fea9
 		/* According to the OMAP3 TRM the input mode only affects SYNC
 		 * mode, enabling BT.656 mode should take precedence. However,
 		 * in practice setting the input mode to YCbCr data on 8 bits
@@ -1173,11 +1168,7 @@
 
 	if (ccdc->bt656)
 		bridge = ISPCTRL_PAR_BRIDGE_DISABLE;
-<<<<<<< HEAD
-	else if (fmt_info->code == V4L2_MBUS_FMT_YUYV8_2X8)
-=======
 	else if (fmt_info->code == MEDIA_BUS_FMT_YUYV8_2X8)
->>>>>>> e529fea9
 		bridge = ISPCTRL_PAR_BRIDGE_LENDIAN;
 	else if (fmt_info->code == MEDIA_BUS_FMT_UYVY8_2X8)
 		bridge = ISPCTRL_PAR_BRIDGE_BENDIAN;
