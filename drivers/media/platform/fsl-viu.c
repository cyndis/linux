// SPDX-License-Identifier: GPL-2.0-or-later
/*
 * Copyright 2008-2010 Freescale Semiconductor, Inc. All Rights Reserved.
 *
 *  Freescale VIU video driver
 *
 *  Authors: Hongjun Chen <hong-jun.chen@freescale.com>
 *	     Porting to 2.6.35 by DENX Software Engineering,
 *	     Anatolij Gustschin <agust@denx.de>
 */

#include <linux/module.h>
#include <linux/clk.h>
#include <linux/kernel.h>
#include <linux/i2c.h>
#include <linux/init.h>
#include <linux/interrupt.h>
#include <linux/io.h>
#include <linux/of_address.h>
#include <linux/of_irq.h>
#include <linux/of_platform.h>
#include <linux/slab.h>
#include <media/v4l2-common.h>
#include <media/v4l2-device.h>
#include <media/v4l2-ioctl.h>
#include <media/v4l2-ctrls.h>
#include <media/v4l2-fh.h>
#include <media/v4l2-event.h>
#include <media/videobuf-dma-contig.h>

#define DRV_NAME		"fsl_viu"
#define VIU_VERSION		"0.5.1"

<<<<<<< HEAD
/* Allow building this driver with COMPILE_TEST */
#if !defined(CONFIG_PPC) && !defined(CONFIG_MICROBLAZE) && !defined(CONFIG_M68K)
#define out_be32(v, a)	iowrite32be(a, (void __iomem *)v)
#define in_be32(a)	ioread32be((void __iomem *)a)
#endif

=======
>>>>>>> f642729d
#define BUFFER_TIMEOUT		msecs_to_jiffies(500)  /* 0.5 seconds */

#define	VIU_VID_MEM_LIMIT	4	/* Video memory limit, in Mb */

/* I2C address of video decoder chip is 0x4A */
#define VIU_VIDEO_DECODER_ADDR	0x25

static int info_level;

#define dprintk(level, fmt, arg...)					\
	do {								\
		if (level <= info_level)				\
			printk(KERN_DEBUG "viu: " fmt , ## arg);	\
	} while (0)

/*
 * Basic structures
 */
struct viu_fmt {
	u32   fourcc;		/* v4l2 format id */
	u32   pixelformat;
	int   depth;
};

static struct viu_fmt formats[] = {
	{
		.fourcc		= V4L2_PIX_FMT_RGB565,
		.pixelformat	= V4L2_PIX_FMT_RGB565,
		.depth		= 16,
	}, {
		.fourcc		= V4L2_PIX_FMT_RGB32,
		.pixelformat	= V4L2_PIX_FMT_RGB32,
		.depth		= 32,
	}
};

struct viu_dev;
struct viu_buf;

/* buffer for one video frame */
struct viu_buf {
	/* common v4l buffer stuff -- must be first */
	struct videobuf_buffer vb;
	struct viu_fmt *fmt;
};

struct viu_dmaqueue {
	struct viu_dev		*dev;
	struct list_head	active;
	struct list_head	queued;
	struct timer_list	timeout;
};

struct viu_status {
	u32 field_irq;
	u32 vsync_irq;
	u32 hsync_irq;
	u32 vstart_irq;
	u32 dma_end_irq;
	u32 error_irq;
};

struct viu_reg {
	u32 status_cfg;
	u32 luminance;
	u32 chroma_r;
	u32 chroma_g;
	u32 chroma_b;
	u32 field_base_addr;
	u32 dma_inc;
	u32 picture_count;
	u32 req_alarm;
	u32 alpha;
} __attribute__ ((packed));

struct viu_dev {
	struct v4l2_device	v4l2_dev;
	struct v4l2_ctrl_handler hdl;
	struct mutex		lock;
	spinlock_t		slock;
	int			users;

	struct device		*dev;
	/* various device info */
	struct video_device	*vdev;
	struct viu_dmaqueue	vidq;
	enum v4l2_field		capfield;
	int			field;
	int			first;
	int			dma_done;

	/* Hardware register area */
	struct viu_reg __iomem	*vr;

	/* Interrupt vector */
	int			irq;
	struct viu_status	irqs;

	/* video overlay */
	struct v4l2_framebuffer	ovbuf;
	struct viu_fmt		*ovfmt;
	unsigned int		ovenable;
	enum v4l2_field		ovfield;

	/* crop */
	struct v4l2_rect	crop_current;

	/* clock pointer */
	struct clk		*clk;

	/* decoder */
	struct v4l2_subdev	*decoder;

	v4l2_std_id		std;
};

struct viu_fh {
	/* must remain the first field of this struct */
	struct v4l2_fh		fh;
	struct viu_dev		*dev;

	/* video capture */
	struct videobuf_queue	vb_vidq;
	spinlock_t		vbq_lock; /* spinlock for the videobuf queue */

	/* video overlay */
	struct v4l2_window	win;
	struct v4l2_clip	clips[1];

	/* video capture */
	struct viu_fmt		*fmt;
	int			width, height, sizeimage;
	enum v4l2_buf_type	type;
};

static struct viu_reg reg_val;

/*
 * Macro definitions of VIU registers
 */

/* STATUS_CONFIG register */
enum status_config {
	SOFT_RST		= 1 << 0,

	ERR_MASK		= 0x0f << 4,	/* Error code mask */
	ERR_NO			= 0x00,		/* No error */
	ERR_DMA_V		= 0x01 << 4,	/* DMA in vertical active */
	ERR_DMA_VB		= 0x02 << 4,	/* DMA in vertical blanking */
	ERR_LINE_TOO_LONG	= 0x04 << 4,	/* Line too long */
	ERR_TOO_MANG_LINES	= 0x05 << 4,	/* Too many lines in field */
	ERR_LINE_TOO_SHORT	= 0x06 << 4,	/* Line too short */
	ERR_NOT_ENOUGH_LINE	= 0x07 << 4,	/* Not enough lines in field */
	ERR_FIFO_OVERFLOW	= 0x08 << 4,	/* FIFO overflow */
	ERR_FIFO_UNDERFLOW	= 0x09 << 4,	/* FIFO underflow */
	ERR_1bit_ECC		= 0x0a << 4,	/* One bit ECC error */
	ERR_MORE_ECC		= 0x0b << 4,	/* Two/more bits ECC error */

	INT_FIELD_EN		= 0x01 << 8,	/* Enable field interrupt */
	INT_VSYNC_EN		= 0x01 << 9,	/* Enable vsync interrupt */
	INT_HSYNC_EN		= 0x01 << 10,	/* Enable hsync interrupt */
	INT_VSTART_EN		= 0x01 << 11,	/* Enable vstart interrupt */
	INT_DMA_END_EN		= 0x01 << 12,	/* Enable DMA end interrupt */
	INT_ERROR_EN		= 0x01 << 13,	/* Enable error interrupt */
	INT_ECC_EN		= 0x01 << 14,	/* Enable ECC interrupt */

	INT_FIELD_STATUS	= 0x01 << 16,	/* field interrupt status */
	INT_VSYNC_STATUS	= 0x01 << 17,	/* vsync interrupt status */
	INT_HSYNC_STATUS	= 0x01 << 18,	/* hsync interrupt status */
	INT_VSTART_STATUS	= 0x01 << 19,	/* vstart interrupt status */
	INT_DMA_END_STATUS	= 0x01 << 20,	/* DMA end interrupt status */
	INT_ERROR_STATUS	= 0x01 << 21,	/* error interrupt status */

	DMA_ACT			= 0x01 << 27,	/* Enable DMA transfer */
	FIELD_NO		= 0x01 << 28,	/* Field number */
	DITHER_ON		= 0x01 << 29,	/* Dithering is on */
	ROUND_ON		= 0x01 << 30,	/* Round is on */
	MODE_32BIT		= 1UL << 31,	/* Data in RGBa888,
						 * 0 in RGB565
						 */
};

#define norm_maxw()	720
#define norm_maxh()	576

#define INT_ALL_STATUS	(INT_FIELD_STATUS | INT_VSYNC_STATUS | \
			 INT_HSYNC_STATUS | INT_VSTART_STATUS | \
			 INT_DMA_END_STATUS | INT_ERROR_STATUS)

#define NUM_FORMATS	ARRAY_SIZE(formats)

static irqreturn_t viu_intr(int irq, void *dev_id);

static struct viu_fmt *format_by_fourcc(int fourcc)
{
	int i;

	for (i = 0; i < NUM_FORMATS; i++) {
		if (formats[i].pixelformat == fourcc)
			return formats + i;
	}

	dprintk(0, "unknown pixelformat:'%4.4s'\n", (char *)&fourcc);
	return NULL;
}

static void viu_start_dma(struct viu_dev *dev)
{
	struct viu_reg __iomem *vr = dev->vr;

	dev->field = 0;

	/* Enable DMA operation */
	iowrite32be(SOFT_RST, &vr->status_cfg);
	iowrite32be(INT_FIELD_EN, &vr->status_cfg);
}

static void viu_stop_dma(struct viu_dev *dev)
{
	struct viu_reg __iomem *vr = dev->vr;
	int cnt = 100;
	u32 status_cfg;

	iowrite32be(0, &vr->status_cfg);

	/* Clear pending interrupts */
	status_cfg = ioread32be(&vr->status_cfg);
	if (status_cfg & 0x3f0000)
		iowrite32be(status_cfg & 0x3f0000, &vr->status_cfg);

	if (status_cfg & DMA_ACT) {
		do {
			status_cfg = ioread32be(&vr->status_cfg);
			if (status_cfg & INT_DMA_END_STATUS)
				break;
		} while (cnt--);

		if (cnt < 0) {
			/* timed out, issue soft reset */
			iowrite32be(SOFT_RST, &vr->status_cfg);
			iowrite32be(0, &vr->status_cfg);
		} else {
			/* clear DMA_END and other pending irqs */
			iowrite32be(status_cfg & 0x3f0000, &vr->status_cfg);
		}
	}

	dev->field = 0;
}

static int restart_video_queue(struct viu_dmaqueue *vidq)
{
	struct viu_buf *buf, *prev;

	dprintk(1, "%s vidq=%p\n", __func__, vidq);
	if (!list_empty(&vidq->active)) {
		buf = list_entry(vidq->active.next, struct viu_buf, vb.queue);
		dprintk(2, "restart_queue [%p/%d]: restart dma\n",
			buf, buf->vb.i);

		viu_stop_dma(vidq->dev);

		/* cancel all outstanding capture requests */
		list_for_each_entry_safe(buf, prev, &vidq->active, vb.queue) {
			list_del(&buf->vb.queue);
			buf->vb.state = VIDEOBUF_ERROR;
			wake_up(&buf->vb.done);
		}
		mod_timer(&vidq->timeout, jiffies+BUFFER_TIMEOUT);
		return 0;
	}

	prev = NULL;
	for (;;) {
		if (list_empty(&vidq->queued))
			return 0;
		buf = list_entry(vidq->queued.next, struct viu_buf, vb.queue);
		if (prev == NULL) {
			list_move_tail(&buf->vb.queue, &vidq->active);

			dprintk(1, "Restarting video dma\n");
			viu_stop_dma(vidq->dev);
			viu_start_dma(vidq->dev);

			buf->vb.state = VIDEOBUF_ACTIVE;
			mod_timer(&vidq->timeout, jiffies+BUFFER_TIMEOUT);
			dprintk(2, "[%p/%d] restart_queue - first active\n",
				buf, buf->vb.i);

		} else if (prev->vb.width  == buf->vb.width  &&
			   prev->vb.height == buf->vb.height &&
			   prev->fmt       == buf->fmt) {
			list_move_tail(&buf->vb.queue, &vidq->active);
			buf->vb.state = VIDEOBUF_ACTIVE;
			dprintk(2, "[%p/%d] restart_queue - move to active\n",
				buf, buf->vb.i);
		} else {
			return 0;
		}
		prev = buf;
	}
}

static void viu_vid_timeout(struct timer_list *t)
{
	struct viu_dev *dev = from_timer(dev, t, vidq.timeout);
	struct viu_buf *buf;
	struct viu_dmaqueue *vidq = &dev->vidq;

	while (!list_empty(&vidq->active)) {
		buf = list_entry(vidq->active.next, struct viu_buf, vb.queue);
		list_del(&buf->vb.queue);
		buf->vb.state = VIDEOBUF_ERROR;
		wake_up(&buf->vb.done);
		dprintk(1, "viu/0: [%p/%d] timeout\n", buf, buf->vb.i);
	}

	restart_video_queue(vidq);
}

/*
 * Videobuf operations
 */
static int buffer_setup(struct videobuf_queue *vq, unsigned int *count,
			unsigned int *size)
{
	struct viu_fh *fh = vq->priv_data;

	*size = fh->width * fh->height * fh->fmt->depth >> 3;
	if (*count == 0)
		*count = 32;

	while (*size * *count > VIU_VID_MEM_LIMIT * 1024 * 1024)
		(*count)--;

	dprintk(1, "%s, count=%d, size=%d\n", __func__, *count, *size);
	return 0;
}

static void free_buffer(struct videobuf_queue *vq, struct viu_buf *buf)
{
	struct videobuf_buffer *vb = &buf->vb;
	void *vaddr = NULL;

	videobuf_waiton(vq, &buf->vb, 0, 0);

	if (vq->int_ops && vq->int_ops->vaddr)
		vaddr = vq->int_ops->vaddr(vb);

	if (vaddr)
		videobuf_dma_contig_free(vq, &buf->vb);

	buf->vb.state = VIDEOBUF_NEEDS_INIT;
}

inline int buffer_activate(struct viu_dev *dev, struct viu_buf *buf)
{
	struct viu_reg __iomem *vr = dev->vr;
	int bpp;

	/* setup the DMA base address */
	reg_val.field_base_addr = videobuf_to_dma_contig(&buf->vb);

	dprintk(1, "buffer_activate [%p/%d]: dma addr 0x%lx\n",
		buf, buf->vb.i, (unsigned long)reg_val.field_base_addr);

	/* interlace is on by default, set horizontal DMA increment */
	reg_val.status_cfg = 0;
	bpp = buf->fmt->depth >> 3;
	switch (bpp) {
	case 2:
		reg_val.status_cfg &= ~MODE_32BIT;
		reg_val.dma_inc = buf->vb.width * 2;
		break;
	case 4:
		reg_val.status_cfg |= MODE_32BIT;
		reg_val.dma_inc = buf->vb.width * 4;
		break;
	default:
		dprintk(0, "doesn't support color depth(%d)\n",
			bpp * 8);
		return -EINVAL;
	}

	/* setup picture_count register */
	reg_val.picture_count = (buf->vb.height / 2) << 16 |
				buf->vb.width;

	reg_val.status_cfg |= DMA_ACT | INT_DMA_END_EN | INT_FIELD_EN;

	buf->vb.state = VIDEOBUF_ACTIVE;
	dev->capfield = buf->vb.field;

	/* reset dma increment if needed */
	if (!V4L2_FIELD_HAS_BOTH(buf->vb.field))
		reg_val.dma_inc = 0;

	iowrite32be(reg_val.dma_inc, &vr->dma_inc);
	iowrite32be(reg_val.picture_count, &vr->picture_count);
	iowrite32be(reg_val.field_base_addr, &vr->field_base_addr);
	mod_timer(&dev->vidq.timeout, jiffies + BUFFER_TIMEOUT);
	return 0;
}

static int buffer_prepare(struct videobuf_queue *vq,
			  struct videobuf_buffer *vb,
			  enum v4l2_field field)
{
	struct viu_fh  *fh  = vq->priv_data;
	struct viu_buf *buf = container_of(vb, struct viu_buf, vb);
	int rc;

	BUG_ON(fh->fmt == NULL);

	if (fh->width  < 48 || fh->width  > norm_maxw() ||
	    fh->height < 32 || fh->height > norm_maxh())
		return -EINVAL;
	buf->vb.size = (fh->width * fh->height * fh->fmt->depth) >> 3;
	if (buf->vb.baddr != 0 && buf->vb.bsize < buf->vb.size)
		return -EINVAL;

	if (buf->fmt       != fh->fmt	 ||
	    buf->vb.width  != fh->width  ||
	    buf->vb.height != fh->height ||
	    buf->vb.field  != field) {
		buf->fmt       = fh->fmt;
		buf->vb.width  = fh->width;
		buf->vb.height = fh->height;
		buf->vb.field  = field;
	}

	if (buf->vb.state == VIDEOBUF_NEEDS_INIT) {
		rc = videobuf_iolock(vq, &buf->vb, NULL);
		if (rc != 0)
			goto fail;

		buf->vb.width  = fh->width;
		buf->vb.height = fh->height;
		buf->vb.field  = field;
		buf->fmt       = fh->fmt;
	}

	buf->vb.state = VIDEOBUF_PREPARED;
	return 0;

fail:
	free_buffer(vq, buf);
	return rc;
}

static void buffer_queue(struct videobuf_queue *vq, struct videobuf_buffer *vb)
{
	struct viu_buf       *buf     = container_of(vb, struct viu_buf, vb);
	struct viu_fh        *fh      = vq->priv_data;
	struct viu_dev       *dev     = fh->dev;
	struct viu_dmaqueue  *vidq    = &dev->vidq;
	struct viu_buf       *prev;

	if (!list_empty(&vidq->queued)) {
		dprintk(1, "adding vb queue=%p\n", &buf->vb.queue);
		dprintk(1, "vidq pointer 0x%p, queued 0x%p\n",
				vidq, &vidq->queued);
		dprintk(1, "dev %p, queued: self %p, next %p, head %p\n",
			dev, &vidq->queued, vidq->queued.next,
			vidq->queued.prev);
		list_add_tail(&buf->vb.queue, &vidq->queued);
		buf->vb.state = VIDEOBUF_QUEUED;
		dprintk(2, "[%p/%d] buffer_queue - append to queued\n",
			buf, buf->vb.i);
	} else if (list_empty(&vidq->active)) {
		dprintk(1, "adding vb active=%p\n", &buf->vb.queue);
		list_add_tail(&buf->vb.queue, &vidq->active);
		buf->vb.state = VIDEOBUF_ACTIVE;
		mod_timer(&vidq->timeout, jiffies+BUFFER_TIMEOUT);
		dprintk(2, "[%p/%d] buffer_queue - first active\n",
			buf, buf->vb.i);

		buffer_activate(dev, buf);
	} else {
		dprintk(1, "adding vb queue2=%p\n", &buf->vb.queue);
		prev = list_entry(vidq->active.prev, struct viu_buf, vb.queue);
		if (prev->vb.width  == buf->vb.width  &&
		    prev->vb.height == buf->vb.height &&
		    prev->fmt       == buf->fmt) {
			list_add_tail(&buf->vb.queue, &vidq->active);
			buf->vb.state = VIDEOBUF_ACTIVE;
			dprintk(2, "[%p/%d] buffer_queue - append to active\n",
				buf, buf->vb.i);
		} else {
			list_add_tail(&buf->vb.queue, &vidq->queued);
			buf->vb.state = VIDEOBUF_QUEUED;
			dprintk(2, "[%p/%d] buffer_queue - first queued\n",
				buf, buf->vb.i);
		}
	}
}

static void buffer_release(struct videobuf_queue *vq,
				struct videobuf_buffer *vb)
{
	struct viu_buf *buf  = container_of(vb, struct viu_buf, vb);
	struct viu_fh  *fh   = vq->priv_data;
	struct viu_dev *dev  = (struct viu_dev *)fh->dev;

	viu_stop_dma(dev);
	free_buffer(vq, buf);
}

static const struct videobuf_queue_ops viu_video_qops = {
	.buf_setup      = buffer_setup,
	.buf_prepare    = buffer_prepare,
	.buf_queue      = buffer_queue,
	.buf_release    = buffer_release,
};

/*
 * IOCTL vidioc handling
 */
static int vidioc_querycap(struct file *file, void *priv,
			   struct v4l2_capability *cap)
{
	strscpy(cap->driver, "viu", sizeof(cap->driver));
	strscpy(cap->card, "viu", sizeof(cap->card));
	strscpy(cap->bus_info, "platform:viu", sizeof(cap->bus_info));
	return 0;
}

static int vidioc_enum_fmt(struct file *file, void  *priv,
					struct v4l2_fmtdesc *f)
{
	int index = f->index;

	if (f->index >= NUM_FORMATS)
		return -EINVAL;

	f->pixelformat = formats[index].fourcc;
	return 0;
}

static int vidioc_g_fmt_cap(struct file *file, void *priv,
					struct v4l2_format *f)
{
	struct viu_fh *fh = priv;

	f->fmt.pix.width        = fh->width;
	f->fmt.pix.height       = fh->height;
	f->fmt.pix.field        = fh->vb_vidq.field;
	f->fmt.pix.pixelformat  = fh->fmt->pixelformat;
	f->fmt.pix.bytesperline =
			(f->fmt.pix.width * fh->fmt->depth) >> 3;
	f->fmt.pix.sizeimage	= fh->sizeimage;
	f->fmt.pix.colorspace	= V4L2_COLORSPACE_SMPTE170M;
	return 0;
}

static int vidioc_try_fmt_cap(struct file *file, void *priv,
					struct v4l2_format *f)
{
	struct viu_fmt *fmt;
	unsigned int maxw, maxh;

	fmt = format_by_fourcc(f->fmt.pix.pixelformat);
	if (!fmt) {
		dprintk(1, "Fourcc format (0x%08x) invalid.",
			f->fmt.pix.pixelformat);
		return -EINVAL;
	}

	maxw  = norm_maxw();
	maxh  = norm_maxh();

	f->fmt.pix.field = V4L2_FIELD_INTERLACED;
	if (f->fmt.pix.height < 32)
		f->fmt.pix.height = 32;
	if (f->fmt.pix.height > maxh)
		f->fmt.pix.height = maxh;
	if (f->fmt.pix.width < 48)
		f->fmt.pix.width = 48;
	if (f->fmt.pix.width > maxw)
		f->fmt.pix.width = maxw;
	f->fmt.pix.width &= ~0x03;
	f->fmt.pix.bytesperline =
		(f->fmt.pix.width * fmt->depth) >> 3;
	f->fmt.pix.sizeimage = f->fmt.pix.height * f->fmt.pix.bytesperline;
	f->fmt.pix.colorspace = V4L2_COLORSPACE_SMPTE170M;

	return 0;
}

static int vidioc_s_fmt_cap(struct file *file, void *priv,
					struct v4l2_format *f)
{
	struct viu_fh *fh = priv;
	int ret;

	ret = vidioc_try_fmt_cap(file, fh, f);
	if (ret < 0)
		return ret;

	fh->fmt           = format_by_fourcc(f->fmt.pix.pixelformat);
	fh->width         = f->fmt.pix.width;
	fh->height        = f->fmt.pix.height;
	fh->sizeimage     = f->fmt.pix.sizeimage;
	fh->vb_vidq.field = f->fmt.pix.field;
	fh->type          = f->type;
	return 0;
}

static int vidioc_g_fmt_overlay(struct file *file, void *priv,
					struct v4l2_format *f)
{
	struct viu_fh *fh = priv;

	f->fmt.win = fh->win;
	return 0;
}

static int verify_preview(struct viu_dev *dev, struct v4l2_window *win)
{
	enum v4l2_field field;
	int maxw, maxh;

	if (dev->ovbuf.base == NULL)
		return -EINVAL;
	if (dev->ovfmt == NULL)
		return -EINVAL;
	if (win->w.width < 48 || win->w.height < 32)
		return -EINVAL;

	field = win->field;
	maxw  = dev->crop_current.width;
	maxh  = dev->crop_current.height;

	if (field == V4L2_FIELD_ANY) {
		field = (win->w.height > maxh/2)
			? V4L2_FIELD_INTERLACED
			: V4L2_FIELD_TOP;
	}
	switch (field) {
	case V4L2_FIELD_TOP:
	case V4L2_FIELD_BOTTOM:
		maxh = maxh / 2;
		break;
	case V4L2_FIELD_INTERLACED:
		break;
	default:
		return -EINVAL;
	}

	win->field = field;
	if (win->w.width > maxw)
		win->w.width = maxw;
	if (win->w.height > maxh)
		win->w.height = maxh;
	return 0;
}

inline void viu_activate_overlay(struct viu_reg __iomem *vr)
{
	iowrite32be(reg_val.field_base_addr, &vr->field_base_addr);
	iowrite32be(reg_val.dma_inc, &vr->dma_inc);
	iowrite32be(reg_val.picture_count, &vr->picture_count);
}

static int viu_setup_preview(struct viu_dev *dev, struct viu_fh *fh)
{
	int bpp;

	dprintk(1, "%s %dx%d\n", __func__,
		fh->win.w.width, fh->win.w.height);

	reg_val.status_cfg = 0;

	/* setup window */
	reg_val.picture_count = (fh->win.w.height / 2) << 16 |
				fh->win.w.width;

	/* setup color depth and dma increment */
	bpp = dev->ovfmt->depth / 8;
	switch (bpp) {
	case 2:
		reg_val.status_cfg &= ~MODE_32BIT;
		reg_val.dma_inc = fh->win.w.width * 2;
		break;
	case 4:
		reg_val.status_cfg |= MODE_32BIT;
		reg_val.dma_inc = fh->win.w.width * 4;
		break;
	default:
		dprintk(0, "device doesn't support color depth(%d)\n",
			bpp * 8);
		return -EINVAL;
	}

	dev->ovfield = fh->win.field;
	if (!V4L2_FIELD_HAS_BOTH(dev->ovfield))
		reg_val.dma_inc = 0;

	reg_val.status_cfg |= DMA_ACT | INT_DMA_END_EN | INT_FIELD_EN;

	/* setup the base address of the overlay buffer */
	reg_val.field_base_addr = (u32)(long)dev->ovbuf.base;

	return 0;
}

static int vidioc_s_fmt_overlay(struct file *file, void *priv,
					struct v4l2_format *f)
{
	struct viu_fh  *fh  = priv;
	struct viu_dev *dev = (struct viu_dev *)fh->dev;
	unsigned long  flags;
	int err;

	err = verify_preview(dev, &f->fmt.win);
	if (err)
		return err;

	fh->win = f->fmt.win;

	spin_lock_irqsave(&dev->slock, flags);
	viu_setup_preview(dev, fh);
	spin_unlock_irqrestore(&dev->slock, flags);
	return 0;
}

static int vidioc_try_fmt_overlay(struct file *file, void *priv,
					struct v4l2_format *f)
{
	return 0;
}

static int vidioc_overlay(struct file *file, void *priv, unsigned int on)
{
	struct viu_fh  *fh  = priv;
	struct viu_dev *dev = (struct viu_dev *)fh->dev;
	unsigned long  flags;

	if (on) {
		spin_lock_irqsave(&dev->slock, flags);
		viu_activate_overlay(dev->vr);
		dev->ovenable = 1;

		/* start dma */
		viu_start_dma(dev);
		spin_unlock_irqrestore(&dev->slock, flags);
	} else {
		viu_stop_dma(dev);
		dev->ovenable = 0;
	}

	return 0;
}

static int vidioc_g_fbuf(struct file *file, void *priv, struct v4l2_framebuffer *arg)
{
	struct viu_fh  *fh = priv;
	struct viu_dev *dev = fh->dev;
	struct v4l2_framebuffer *fb = arg;

	*fb = dev->ovbuf;
	fb->capability = V4L2_FBUF_CAP_LIST_CLIPPING;
	return 0;
}

static int vidioc_s_fbuf(struct file *file, void *priv, const struct v4l2_framebuffer *arg)
{
	struct viu_fh  *fh = priv;
	struct viu_dev *dev = fh->dev;
	const struct v4l2_framebuffer *fb = arg;
	struct viu_fmt *fmt;

	if (!capable(CAP_SYS_ADMIN) && !capable(CAP_SYS_RAWIO))
		return -EPERM;

	/* check args */
	fmt = format_by_fourcc(fb->fmt.pixelformat);
	if (fmt == NULL)
		return -EINVAL;

	/* ok, accept it */
	dev->ovbuf = *fb;
	dev->ovfmt = fmt;
	if (dev->ovbuf.fmt.bytesperline == 0) {
		dev->ovbuf.fmt.bytesperline =
			dev->ovbuf.fmt.width * fmt->depth / 8;
	}
	return 0;
}

static int vidioc_reqbufs(struct file *file, void *priv,
				struct v4l2_requestbuffers *p)
{
	struct viu_fh *fh = priv;

	return videobuf_reqbufs(&fh->vb_vidq, p);
}

static int vidioc_querybuf(struct file *file, void *priv,
					struct v4l2_buffer *p)
{
	struct viu_fh *fh = priv;

	return videobuf_querybuf(&fh->vb_vidq, p);
}

static int vidioc_qbuf(struct file *file, void *priv, struct v4l2_buffer *p)
{
	struct viu_fh *fh = priv;

	return videobuf_qbuf(&fh->vb_vidq, p);
}

static int vidioc_dqbuf(struct file *file, void *priv, struct v4l2_buffer *p)
{
	struct viu_fh *fh = priv;

	return videobuf_dqbuf(&fh->vb_vidq, p,
				file->f_flags & O_NONBLOCK);
}

static int vidioc_streamon(struct file *file, void *priv, enum v4l2_buf_type i)
{
	struct viu_fh *fh = priv;
	struct viu_dev *dev = fh->dev;

	if (fh->type != V4L2_BUF_TYPE_VIDEO_CAPTURE)
		return -EINVAL;
	if (fh->type != i)
		return -EINVAL;

	if (dev->ovenable)
		dev->ovenable = 0;

	viu_start_dma(fh->dev);

	return videobuf_streamon(&fh->vb_vidq);
}

static int vidioc_streamoff(struct file *file, void *priv, enum v4l2_buf_type i)
{
	struct viu_fh  *fh = priv;

	if (fh->type != V4L2_BUF_TYPE_VIDEO_CAPTURE)
		return -EINVAL;
	if (fh->type != i)
		return -EINVAL;

	viu_stop_dma(fh->dev);

	return videobuf_streamoff(&fh->vb_vidq);
}

#define decoder_call(viu, o, f, args...) \
	v4l2_subdev_call(viu->decoder, o, f, ##args)

static int vidioc_querystd(struct file *file, void *priv, v4l2_std_id *std_id)
{
	struct viu_fh *fh = priv;

	decoder_call(fh->dev, video, querystd, std_id);
	return 0;
}

static int vidioc_s_std(struct file *file, void *priv, v4l2_std_id id)
{
	struct viu_fh *fh = priv;

	fh->dev->std = id;
	decoder_call(fh->dev, video, s_std, id);
	return 0;
}

static int vidioc_g_std(struct file *file, void *priv, v4l2_std_id *std_id)
{
	struct viu_fh *fh = priv;

	*std_id = fh->dev->std;
	return 0;
}

/* only one input in this driver */
static int vidioc_enum_input(struct file *file, void *priv,
					struct v4l2_input *inp)
{
	struct viu_fh *fh = priv;

	if (inp->index != 0)
		return -EINVAL;

	inp->type = V4L2_INPUT_TYPE_CAMERA;
	inp->std = fh->dev->vdev->tvnorms;
	strscpy(inp->name, "Camera", sizeof(inp->name));
	return 0;
}

static int vidioc_g_input(struct file *file, void *priv, unsigned int *i)
{
	*i = 0;
	return 0;
}

static int vidioc_s_input(struct file *file, void *priv, unsigned int i)
{
	struct viu_fh *fh = priv;

	if (i)
		return -EINVAL;

	decoder_call(fh->dev, video, s_routing, i, 0, 0);
	return 0;
}

inline void viu_activate_next_buf(struct viu_dev *dev,
				struct viu_dmaqueue *viuq)
{
	struct viu_dmaqueue *vidq = viuq;
	struct viu_buf *buf;

	/* launch another DMA operation for an active/queued buffer */
	if (!list_empty(&vidq->active)) {
		buf = list_entry(vidq->active.next, struct viu_buf,
					vb.queue);
		dprintk(1, "start another queued buffer: 0x%p\n", buf);
		buffer_activate(dev, buf);
	} else if (!list_empty(&vidq->queued)) {
		buf = list_entry(vidq->queued.next, struct viu_buf,
					vb.queue);
		list_del(&buf->vb.queue);

		dprintk(1, "start another queued buffer: 0x%p\n", buf);
		list_add_tail(&buf->vb.queue, &vidq->active);
		buf->vb.state = VIDEOBUF_ACTIVE;
		buffer_activate(dev, buf);
	}
}

inline void viu_default_settings(struct viu_reg __iomem *vr)
{
	iowrite32be(0x9512A254, &vr->luminance);
	iowrite32be(0x03310000, &vr->chroma_r);
	iowrite32be(0x06600F38, &vr->chroma_g);
	iowrite32be(0x00000409, &vr->chroma_b);
	iowrite32be(0x000000ff, &vr->alpha);
	iowrite32be(0x00000090, &vr->req_alarm);
	dprintk(1, "status reg: 0x%08x, field base: 0x%08x\n",
		ioread32be(&vr->status_cfg), ioread32be(&vr->field_base_addr));
}

static void viu_overlay_intr(struct viu_dev *dev, u32 status)
{
	struct viu_reg __iomem *vr = dev->vr;

	if (status & INT_DMA_END_STATUS)
		dev->dma_done = 1;

	if (status & INT_FIELD_STATUS) {
		if (dev->dma_done) {
			u32 addr = reg_val.field_base_addr;

			dev->dma_done = 0;
			if (status & FIELD_NO)
				addr += reg_val.dma_inc;

			iowrite32be(addr, &vr->field_base_addr);
			iowrite32be(reg_val.dma_inc, &vr->dma_inc);
			iowrite32be((status & 0xffc0ffff) |
				 (status & INT_ALL_STATUS) |
				 reg_val.status_cfg, &vr->status_cfg);
		} else if (status & INT_VSYNC_STATUS) {
			iowrite32be((status & 0xffc0ffff) |
				 (status & INT_ALL_STATUS) |
				 reg_val.status_cfg, &vr->status_cfg);
		}
	}
}

static void viu_capture_intr(struct viu_dev *dev, u32 status)
{
	struct viu_dmaqueue *vidq = &dev->vidq;
	struct viu_reg __iomem *vr = dev->vr;
	struct viu_buf *buf;
	int field_num;
	int need_two;
	int dma_done = 0;

	field_num = status & FIELD_NO;
	need_two = V4L2_FIELD_HAS_BOTH(dev->capfield);

	if (status & INT_DMA_END_STATUS) {
		dma_done = 1;
		if (((field_num == 0) && (dev->field == 0)) ||
		    (field_num && (dev->field == 1)))
			dev->field++;
	}

	if (status & INT_FIELD_STATUS) {
		dprintk(1, "irq: field %d, done %d\n",
			!!field_num, dma_done);
		if (unlikely(dev->first)) {
			if (field_num == 0) {
				dev->first = 0;
				dprintk(1, "activate first buf\n");
				viu_activate_next_buf(dev, vidq);
			} else
				dprintk(1, "wait field 0\n");
			return;
		}

		/* setup buffer address for next dma operation */
		if (!list_empty(&vidq->active)) {
			u32 addr = reg_val.field_base_addr;

			if (field_num && need_two) {
				addr += reg_val.dma_inc;
				dprintk(1, "field 1, 0x%lx, dev field %d\n",
					(unsigned long)addr, dev->field);
			}
			iowrite32be(addr, &vr->field_base_addr);
			iowrite32be(reg_val.dma_inc, &vr->dma_inc);
			iowrite32be((status & 0xffc0ffff) |
				 (status & INT_ALL_STATUS) |
				 reg_val.status_cfg, &vr->status_cfg);
			return;
		}
	}

	if (dma_done && field_num && (dev->field == 2)) {
		dev->field = 0;
		buf = list_entry(vidq->active.next,
				 struct viu_buf, vb.queue);
		dprintk(1, "viu/0: [%p/%d] 0x%lx/0x%lx: dma complete\n",
			buf, buf->vb.i,
			(unsigned long)videobuf_to_dma_contig(&buf->vb),
			(unsigned long)ioread32be(&vr->field_base_addr));

		if (waitqueue_active(&buf->vb.done)) {
			list_del(&buf->vb.queue);
			buf->vb.ts = ktime_get_ns();
			buf->vb.state = VIDEOBUF_DONE;
			buf->vb.field_count++;
			wake_up(&buf->vb.done);
		}
		/* activate next dma buffer */
		viu_activate_next_buf(dev, vidq);
	}
}

static irqreturn_t viu_intr(int irq, void *dev_id)
{
	struct viu_dev *dev  = (struct viu_dev *)dev_id;
	struct viu_reg __iomem *vr = dev->vr;
	u32 status;
	u32 error;

	status = ioread32be(&vr->status_cfg);

	if (status & INT_ERROR_STATUS) {
		dev->irqs.error_irq++;
		error = status & ERR_MASK;
		if (error)
			dprintk(1, "Err: error(%d), times:%d!\n",
				error >> 4, dev->irqs.error_irq);
		/* Clear interrupt error bit and error flags */
		iowrite32be((status & 0xffc0ffff) | INT_ERROR_STATUS,
			    &vr->status_cfg);
	}

	if (status & INT_DMA_END_STATUS) {
		dev->irqs.dma_end_irq++;
		dev->dma_done = 1;
		dprintk(2, "VIU DMA end interrupt times: %d\n",
					dev->irqs.dma_end_irq);
	}

	if (status & INT_HSYNC_STATUS)
		dev->irqs.hsync_irq++;

	if (status & INT_FIELD_STATUS) {
		dev->irqs.field_irq++;
		dprintk(2, "VIU field interrupt times: %d\n",
					dev->irqs.field_irq);
	}

	if (status & INT_VSTART_STATUS)
		dev->irqs.vstart_irq++;

	if (status & INT_VSYNC_STATUS) {
		dev->irqs.vsync_irq++;
		dprintk(2, "VIU vsync interrupt times: %d\n",
			dev->irqs.vsync_irq);
	}

	/* clear all pending irqs */
	status = ioread32be(&vr->status_cfg);
	iowrite32be((status & 0xffc0ffff) | (status & INT_ALL_STATUS),
		    &vr->status_cfg);

	if (dev->ovenable) {
		viu_overlay_intr(dev, status);
		return IRQ_HANDLED;
	}

	/* Capture mode */
	viu_capture_intr(dev, status);
	return IRQ_HANDLED;
}

/*
 * File operations for the device
 */
static int viu_open(struct file *file)
{
	struct video_device *vdev = video_devdata(file);
	struct viu_dev *dev = video_get_drvdata(vdev);
	struct viu_fh *fh;
	struct viu_reg __iomem *vr;
	int minor = vdev->minor;
	u32 status_cfg;

	dprintk(1, "viu: open (minor=%d)\n", minor);

	dev->users++;
	if (dev->users > 1) {
		dev->users--;
		return -EBUSY;
	}

	vr = dev->vr;

	dprintk(1, "open minor=%d type=%s users=%d\n", minor,
		v4l2_type_names[V4L2_BUF_TYPE_VIDEO_CAPTURE], dev->users);

	if (mutex_lock_interruptible(&dev->lock)) {
		dev->users--;
		return -ERESTARTSYS;
	}

	/* allocate and initialize per filehandle data */
	fh = kzalloc(sizeof(*fh), GFP_KERNEL);
	if (!fh) {
		dev->users--;
		mutex_unlock(&dev->lock);
		return -ENOMEM;
	}

	v4l2_fh_init(&fh->fh, vdev);
	file->private_data = fh;
	fh->dev = dev;

	fh->type     = V4L2_BUF_TYPE_VIDEO_CAPTURE;
	fh->fmt      = format_by_fourcc(V4L2_PIX_FMT_RGB32);
	fh->width    = norm_maxw();
	fh->height   = norm_maxh();
	dev->crop_current.width  = fh->width;
	dev->crop_current.height = fh->height;

	dprintk(1, "Open: fh=%p, dev=%p, dev->vidq=%p\n", fh, dev, &dev->vidq);
	dprintk(1, "Open: list_empty queued=%d\n",
		list_empty(&dev->vidq.queued));
	dprintk(1, "Open: list_empty active=%d\n",
		list_empty(&dev->vidq.active));

	viu_default_settings(vr);

	status_cfg = ioread32be(&vr->status_cfg);
	iowrite32be(status_cfg & ~(INT_VSYNC_EN | INT_HSYNC_EN |
				INT_FIELD_EN | INT_VSTART_EN |
				INT_DMA_END_EN | INT_ERROR_EN | INT_ECC_EN),
		    &vr->status_cfg);

	status_cfg = ioread32be(&vr->status_cfg);
	iowrite32be(status_cfg | INT_ALL_STATUS, &vr->status_cfg);

	spin_lock_init(&fh->vbq_lock);
	videobuf_queue_dma_contig_init(&fh->vb_vidq, &viu_video_qops,
				       dev->dev, &fh->vbq_lock,
				       fh->type, V4L2_FIELD_INTERLACED,
				       sizeof(struct viu_buf), fh,
				       &fh->dev->lock);
	v4l2_fh_add(&fh->fh);
	mutex_unlock(&dev->lock);
	return 0;
}

static ssize_t viu_read(struct file *file, char __user *data, size_t count,
			loff_t *ppos)
{
	struct viu_fh *fh = file->private_data;
	struct viu_dev *dev = fh->dev;
	int ret = 0;

	dprintk(2, "%s\n", __func__);
	if (dev->ovenable)
		dev->ovenable = 0;

	if (fh->type == V4L2_BUF_TYPE_VIDEO_CAPTURE) {
		if (mutex_lock_interruptible(&dev->lock))
			return -ERESTARTSYS;
		viu_start_dma(dev);
		ret = videobuf_read_stream(&fh->vb_vidq, data, count,
				ppos, 0, file->f_flags & O_NONBLOCK);
		mutex_unlock(&dev->lock);
		return ret;
	}
	return 0;
}

static __poll_t viu_poll(struct file *file, struct poll_table_struct *wait)
{
	struct viu_fh *fh = file->private_data;
	struct videobuf_queue *q = &fh->vb_vidq;
	struct viu_dev *dev = fh->dev;
	__poll_t req_events = poll_requested_events(wait);
	__poll_t res = v4l2_ctrl_poll(file, wait);

	if (V4L2_BUF_TYPE_VIDEO_CAPTURE != fh->type)
		return EPOLLERR;

	if (!(req_events & (EPOLLIN | EPOLLRDNORM)))
		return res;

	mutex_lock(&dev->lock);
	res |= videobuf_poll_stream(file, q, wait);
	mutex_unlock(&dev->lock);
	return res;
}

static int viu_release(struct file *file)
{
	struct viu_fh *fh = file->private_data;
	struct viu_dev *dev = fh->dev;
	int minor = video_devdata(file)->minor;

	mutex_lock(&dev->lock);
	viu_stop_dma(dev);
	videobuf_stop(&fh->vb_vidq);
	videobuf_mmap_free(&fh->vb_vidq);
	v4l2_fh_del(&fh->fh);
	v4l2_fh_exit(&fh->fh);
	mutex_unlock(&dev->lock);

	kfree(fh);

	dev->users--;
	dprintk(1, "close (minor=%d, users=%d)\n",
		minor, dev->users);
	return 0;
}

static void viu_reset(struct viu_reg __iomem *reg)
{
	iowrite32be(0, &reg->status_cfg);
	iowrite32be(0x9512a254, &reg->luminance);
	iowrite32be(0x03310000, &reg->chroma_r);
	iowrite32be(0x06600f38, &reg->chroma_g);
	iowrite32be(0x00000409, &reg->chroma_b);
	iowrite32be(0, &reg->field_base_addr);
	iowrite32be(0, &reg->dma_inc);
	iowrite32be(0x01e002d0, &reg->picture_count);
	iowrite32be(0x00000090, &reg->req_alarm);
	iowrite32be(0x000000ff, &reg->alpha);
}

static int viu_mmap(struct file *file, struct vm_area_struct *vma)
{
	struct viu_fh *fh = file->private_data;
	struct viu_dev *dev = fh->dev;
	int ret;

	dprintk(1, "mmap called, vma=%p\n", vma);

	if (mutex_lock_interruptible(&dev->lock))
		return -ERESTARTSYS;
	ret = videobuf_mmap_mapper(&fh->vb_vidq, vma);
	mutex_unlock(&dev->lock);

	dprintk(1, "vma start=0x%08lx, size=%ld, ret=%d\n",
		(unsigned long)vma->vm_start,
		(unsigned long)vma->vm_end-(unsigned long)vma->vm_start,
		ret);

	return ret;
}

static const struct v4l2_file_operations viu_fops = {
	.owner		= THIS_MODULE,
	.open		= viu_open,
	.release	= viu_release,
	.read		= viu_read,
	.poll		= viu_poll,
	.unlocked_ioctl	= video_ioctl2, /* V4L2 ioctl handler */
	.mmap		= viu_mmap,
};

static const struct v4l2_ioctl_ops viu_ioctl_ops = {
	.vidioc_querycap	= vidioc_querycap,
	.vidioc_enum_fmt_vid_cap  = vidioc_enum_fmt,
	.vidioc_g_fmt_vid_cap     = vidioc_g_fmt_cap,
	.vidioc_try_fmt_vid_cap   = vidioc_try_fmt_cap,
	.vidioc_s_fmt_vid_cap     = vidioc_s_fmt_cap,
	.vidioc_enum_fmt_vid_overlay = vidioc_enum_fmt,
	.vidioc_g_fmt_vid_overlay = vidioc_g_fmt_overlay,
	.vidioc_try_fmt_vid_overlay = vidioc_try_fmt_overlay,
	.vidioc_s_fmt_vid_overlay = vidioc_s_fmt_overlay,
	.vidioc_overlay	      = vidioc_overlay,
	.vidioc_g_fbuf	      = vidioc_g_fbuf,
	.vidioc_s_fbuf	      = vidioc_s_fbuf,
	.vidioc_reqbufs       = vidioc_reqbufs,
	.vidioc_querybuf      = vidioc_querybuf,
	.vidioc_qbuf          = vidioc_qbuf,
	.vidioc_dqbuf         = vidioc_dqbuf,
	.vidioc_g_std         = vidioc_g_std,
	.vidioc_s_std         = vidioc_s_std,
	.vidioc_querystd      = vidioc_querystd,
	.vidioc_enum_input    = vidioc_enum_input,
	.vidioc_g_input       = vidioc_g_input,
	.vidioc_s_input       = vidioc_s_input,
	.vidioc_streamon      = vidioc_streamon,
	.vidioc_streamoff     = vidioc_streamoff,
	.vidioc_log_status    = v4l2_ctrl_log_status,
	.vidioc_subscribe_event = v4l2_ctrl_subscribe_event,
	.vidioc_unsubscribe_event = v4l2_event_unsubscribe,
};

static const struct video_device viu_template = {
	.name		= "FSL viu",
	.fops		= &viu_fops,
	.minor		= -1,
	.ioctl_ops	= &viu_ioctl_ops,
	.release	= video_device_release,

	.tvnorms        = V4L2_STD_NTSC_M | V4L2_STD_PAL,
	.device_caps	= V4L2_CAP_VIDEO_CAPTURE | V4L2_CAP_STREAMING |
			  V4L2_CAP_VIDEO_OVERLAY | V4L2_CAP_READWRITE,
};

static int viu_of_probe(struct platform_device *op)
{
	struct viu_dev *viu_dev;
	struct video_device *vdev;
	struct resource r;
	struct viu_reg __iomem *viu_regs;
	struct i2c_adapter *ad;
	int ret, viu_irq;
	struct clk *clk;

	ret = of_address_to_resource(op->dev.of_node, 0, &r);
	if (ret) {
		dev_err(&op->dev, "Can't parse device node resource\n");
		return -ENODEV;
	}

	viu_irq = irq_of_parse_and_map(op->dev.of_node, 0);
	if (!viu_irq) {
		dev_err(&op->dev, "Error while mapping the irq\n");
		return -EINVAL;
	}

	/* request mem region */
	if (!devm_request_mem_region(&op->dev, r.start,
				     sizeof(struct viu_reg), DRV_NAME)) {
		dev_err(&op->dev, "Error while requesting mem region\n");
		ret = -EBUSY;
		goto err_irq;
	}

	/* remap registers */
	viu_regs = devm_ioremap(&op->dev, r.start, sizeof(struct viu_reg));
	if (!viu_regs) {
		dev_err(&op->dev, "Can't map register set\n");
		ret = -ENOMEM;
		goto err_irq;
	}

	/* Prepare our private structure */
	viu_dev = devm_kzalloc(&op->dev, sizeof(struct viu_dev), GFP_ATOMIC);
	if (!viu_dev) {
		dev_err(&op->dev, "Can't allocate private structure\n");
		ret = -ENOMEM;
		goto err_irq;
	}

	viu_dev->vr = viu_regs;
	viu_dev->irq = viu_irq;
	viu_dev->dev = &op->dev;

	/* init video dma queues */
	INIT_LIST_HEAD(&viu_dev->vidq.active);
	INIT_LIST_HEAD(&viu_dev->vidq.queued);

	snprintf(viu_dev->v4l2_dev.name,
		 sizeof(viu_dev->v4l2_dev.name), "%s", "VIU");
	ret = v4l2_device_register(viu_dev->dev, &viu_dev->v4l2_dev);
	if (ret < 0) {
		dev_err(&op->dev, "v4l2_device_register() failed: %d\n", ret);
		goto err_irq;
	}

	ad = i2c_get_adapter(0);
	if (!ad) {
		ret = -EFAULT;
		dev_err(&op->dev, "couldn't get i2c adapter\n");
		goto err_v4l2;
	}

	v4l2_ctrl_handler_init(&viu_dev->hdl, 5);
	if (viu_dev->hdl.error) {
		ret = viu_dev->hdl.error;
		dev_err(&op->dev, "couldn't register control\n");
		goto err_i2c;
	}
	/* This control handler will inherit the control(s) from the
	   sub-device(s). */
	viu_dev->v4l2_dev.ctrl_handler = &viu_dev->hdl;
	viu_dev->decoder = v4l2_i2c_new_subdev(&viu_dev->v4l2_dev, ad,
			"saa7113", VIU_VIDEO_DECODER_ADDR, NULL);

	timer_setup(&viu_dev->vidq.timeout, viu_vid_timeout, 0);
	viu_dev->std = V4L2_STD_NTSC_M;
	viu_dev->first = 1;

	/* Allocate memory for video device */
	vdev = video_device_alloc();
	if (vdev == NULL) {
		ret = -ENOMEM;
		goto err_hdl;
	}

	*vdev = viu_template;

	vdev->v4l2_dev = &viu_dev->v4l2_dev;

	viu_dev->vdev = vdev;

	/* initialize locks */
	mutex_init(&viu_dev->lock);
	viu_dev->vdev->lock = &viu_dev->lock;
	spin_lock_init(&viu_dev->slock);

	video_set_drvdata(viu_dev->vdev, viu_dev);

	mutex_lock(&viu_dev->lock);

	ret = video_register_device(viu_dev->vdev, VFL_TYPE_VIDEO, -1);
	if (ret < 0) {
		video_device_release(viu_dev->vdev);
		goto err_unlock;
	}

	/* enable VIU clock */
	clk = devm_clk_get(&op->dev, "ipg");
	if (IS_ERR(clk)) {
		dev_err(&op->dev, "failed to lookup the clock!\n");
		ret = PTR_ERR(clk);
		goto err_vdev;
	}
	ret = clk_prepare_enable(clk);
	if (ret) {
		dev_err(&op->dev, "failed to enable the clock!\n");
		goto err_vdev;
	}
	viu_dev->clk = clk;

	/* reset VIU module */
	viu_reset(viu_dev->vr);

	/* install interrupt handler */
	if (request_irq(viu_dev->irq, viu_intr, 0, "viu", (void *)viu_dev)) {
		dev_err(&op->dev, "Request VIU IRQ failed.\n");
		ret = -ENODEV;
		goto err_clk;
	}

	mutex_unlock(&viu_dev->lock);

	dev_info(&op->dev, "Freescale VIU Video Capture Board\n");
	return ret;

err_clk:
	clk_disable_unprepare(viu_dev->clk);
err_vdev:
	video_unregister_device(viu_dev->vdev);
err_unlock:
	mutex_unlock(&viu_dev->lock);
err_hdl:
	v4l2_ctrl_handler_free(&viu_dev->hdl);
err_i2c:
	i2c_put_adapter(ad);
err_v4l2:
	v4l2_device_unregister(&viu_dev->v4l2_dev);
err_irq:
	irq_dispose_mapping(viu_irq);
	return ret;
}

static int viu_of_remove(struct platform_device *op)
{
	struct v4l2_device *v4l2_dev = dev_get_drvdata(&op->dev);
	struct viu_dev *dev = container_of(v4l2_dev, struct viu_dev, v4l2_dev);
	struct v4l2_subdev *sdev = list_entry(v4l2_dev->subdevs.next,
					      struct v4l2_subdev, list);
	struct i2c_client *client = v4l2_get_subdevdata(sdev);

	free_irq(dev->irq, (void *)dev);
	irq_dispose_mapping(dev->irq);

	clk_disable_unprepare(dev->clk);

	v4l2_ctrl_handler_free(&dev->hdl);
	video_unregister_device(dev->vdev);
	i2c_put_adapter(client->adapter);
	v4l2_device_unregister(&dev->v4l2_dev);
	return 0;
}

#ifdef CONFIG_PM
static int viu_suspend(struct platform_device *op, pm_message_t state)
{
	struct v4l2_device *v4l2_dev = dev_get_drvdata(&op->dev);
	struct viu_dev *dev = container_of(v4l2_dev, struct viu_dev, v4l2_dev);

	clk_disable(dev->clk);
	return 0;
}

static int viu_resume(struct platform_device *op)
{
	struct v4l2_device *v4l2_dev = dev_get_drvdata(&op->dev);
	struct viu_dev *dev = container_of(v4l2_dev, struct viu_dev, v4l2_dev);

	clk_enable(dev->clk);
	return 0;
}
#endif

/*
 * Initialization and module stuff
 */
static const struct of_device_id mpc512x_viu_of_match[] = {
	{
		.compatible = "fsl,mpc5121-viu",
	},
	{},
};
MODULE_DEVICE_TABLE(of, mpc512x_viu_of_match);

static struct platform_driver viu_of_platform_driver = {
	.probe = viu_of_probe,
	.remove = viu_of_remove,
#ifdef CONFIG_PM
	.suspend = viu_suspend,
	.resume = viu_resume,
#endif
	.driver = {
		.name = DRV_NAME,
		.of_match_table = mpc512x_viu_of_match,
	},
};

module_platform_driver(viu_of_platform_driver);

MODULE_DESCRIPTION("Freescale Video-In(VIU)");
MODULE_AUTHOR("Hongjun Chen");
MODULE_LICENSE("GPL");
MODULE_VERSION(VIU_VERSION);<|MERGE_RESOLUTION|>--- conflicted
+++ resolved
@@ -31,15 +31,6 @@
 #define DRV_NAME		"fsl_viu"
 #define VIU_VERSION		"0.5.1"
 
-<<<<<<< HEAD
-/* Allow building this driver with COMPILE_TEST */
-#if !defined(CONFIG_PPC) && !defined(CONFIG_MICROBLAZE) && !defined(CONFIG_M68K)
-#define out_be32(v, a)	iowrite32be(a, (void __iomem *)v)
-#define in_be32(a)	ioread32be((void __iomem *)a)
-#endif
-
-=======
->>>>>>> f642729d
 #define BUFFER_TIMEOUT		msecs_to_jiffies(500)  /* 0.5 seconds */
 
 #define	VIU_VID_MEM_LIMIT	4	/* Video memory limit, in Mb */
