--- conflicted
+++ resolved
@@ -1231,11 +1231,7 @@
 	}
 
 	asd = v4l2_async_notifier_add_fwnode_subdev(notifier, fwnode,
-<<<<<<< HEAD
-						    sizeof(*asd));
-=======
 						    struct v4l2_async_subdev);
->>>>>>> f642729d
 	fwnode_handle_put(fwnode);
 	if (IS_ERR(asd))
 		return PTR_ERR(asd);
