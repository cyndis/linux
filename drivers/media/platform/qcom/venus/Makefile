# SPDX-License-Identifier: GPL-2.0
# Makefile for Qualcomm Venus driver

venus-core-objs += core.o helpers.o firmware.o \
		   hfi_venus.o hfi_msgs.o hfi_cmds.o hfi.o \
<<<<<<< HEAD
		   hfi_parser.o pm_helpers.o dbgfs.o
=======
		   hfi_parser.o pm_helpers.o dbgfs.o \
		   hfi_platform.o hfi_platform_v4.o \
		   hfi_platform_v6.o hfi_plat_bufs_v6.o \
>>>>>>> f642729d

venus-dec-objs += vdec.o vdec_ctrls.o
venus-enc-objs += venc.o venc_ctrls.o

obj-$(CONFIG_VIDEO_QCOM_VENUS) += venus-core.o
obj-$(CONFIG_VIDEO_QCOM_VENUS) += venus-dec.o
obj-$(CONFIG_VIDEO_QCOM_VENUS) += venus-enc.o<|MERGE_RESOLUTION|>--- conflicted
+++ resolved
@@ -3,13 +3,9 @@
 
 venus-core-objs += core.o helpers.o firmware.o \
 		   hfi_venus.o hfi_msgs.o hfi_cmds.o hfi.o \
-<<<<<<< HEAD
-		   hfi_parser.o pm_helpers.o dbgfs.o
-=======
 		   hfi_parser.o pm_helpers.o dbgfs.o \
 		   hfi_platform.o hfi_platform_v4.o \
 		   hfi_platform_v6.o hfi_plat_bufs_v6.o \
->>>>>>> f642729d
 
 venus-dec-objs += vdec.o vdec_ctrls.o
 venus-enc-objs += venc.o venc_ctrls.o
