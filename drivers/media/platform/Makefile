#
# Makefile for the video capture/playback device drivers.
#

obj-$(CONFIG_VIDEO_VINO) += indycam.o
obj-$(CONFIG_VIDEO_VINO) += vino.o

obj-$(CONFIG_VIDEO_TIMBERDALE)	+= timblogiw.o
obj-$(CONFIG_VIDEO_M32R_AR_M64278) += arv.o

obj-$(CONFIG_VIDEO_VIA_CAMERA) += via-camera.o
obj-$(CONFIG_VIDEO_CAFE_CCIC) += marvell-ccic/
obj-$(CONFIG_VIDEO_MMP_CAMERA) += marvell-ccic/

obj-$(CONFIG_VIDEO_OMAP3)	+= omap3isp/

obj-$(CONFIG_VIDEO_VIU) += fsl-viu.o

obj-$(CONFIG_VIDEO_VIVID)		+= vivid/
<<<<<<< HEAD
obj-$(CONFIG_VIDEO_MEM2MEM_TESTDEV) += mem2mem_testdev.o
=======
obj-$(CONFIG_VIDEO_VIM2M)		+= vim2m.o
>>>>>>> e529fea9

obj-$(CONFIG_VIDEO_TI_VPE)		+= ti-vpe/

obj-$(CONFIG_VIDEO_MX2_EMMAPRP)		+= mx2_emmaprp.o
obj-$(CONFIG_VIDEO_CODA) 		+= coda/

obj-$(CONFIG_VIDEO_SH_VEU)		+= sh_veu.o

obj-$(CONFIG_VIDEO_MEM2MEM_DEINTERLACE)	+= m2m-deinterlace.o

obj-$(CONFIG_VIDEO_S3C_CAMIF) 		+= s3c-camif/
obj-$(CONFIG_VIDEO_SAMSUNG_EXYNOS4_IS) 	+= exynos4-is/
obj-$(CONFIG_VIDEO_SAMSUNG_S5P_JPEG)	+= s5p-jpeg/
obj-$(CONFIG_VIDEO_SAMSUNG_S5P_MFC)	+= s5p-mfc/
obj-$(CONFIG_VIDEO_SAMSUNG_S5P_TV)	+= s5p-tv/

obj-$(CONFIG_VIDEO_SAMSUNG_S5P_G2D)	+= s5p-g2d/
obj-$(CONFIG_VIDEO_SAMSUNG_EXYNOS_GSC)	+= exynos-gsc/

obj-$(CONFIG_BLACKFIN)                  += blackfin/

obj-$(CONFIG_ARCH_DAVINCI)		+= davinci/

obj-$(CONFIG_VIDEO_SH_VOU)		+= sh_vou.o

obj-$(CONFIG_SOC_CAMERA)		+= soc_camera/

obj-$(CONFIG_VIDEO_RENESAS_VSP1)	+= vsp1/

obj-y	+= omap/

ccflags-y += -I$(srctree)/drivers/media/i2c<|MERGE_RESOLUTION|>--- conflicted
+++ resolved
@@ -17,11 +17,7 @@
 obj-$(CONFIG_VIDEO_VIU) += fsl-viu.o
 
 obj-$(CONFIG_VIDEO_VIVID)		+= vivid/
-<<<<<<< HEAD
-obj-$(CONFIG_VIDEO_MEM2MEM_TESTDEV) += mem2mem_testdev.o
-=======
 obj-$(CONFIG_VIDEO_VIM2M)		+= vim2m.o
->>>>>>> e529fea9
 
 obj-$(CONFIG_VIDEO_TI_VPE)		+= ti-vpe/
 
