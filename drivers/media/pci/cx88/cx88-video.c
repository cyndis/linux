--- conflicted
+++ resolved
@@ -564,15 +564,6 @@
 	struct cx88_dmaqueue *dmaq = &dev->vidq;
 	unsigned long flags;
 
-<<<<<<< HEAD
-	switch (vdev->vfl_type) {
-	case VFL_TYPE_GRABBER:
-		return &fh->vidq;
-	case VFL_TYPE_VBI:
-		return &fh->vbiq;
-	default:
-		BUG();
-=======
 	cx_clear(MO_VID_DMACNTRL, 0x11);
 	cx_clear(VID_CAPTURE_CONTROL, 0x06);
 	spin_lock_irqsave(&dev->slock, flags);
@@ -582,7 +573,6 @@
 
 		list_del(&buf->list);
 		vb2_buffer_done(&buf->vb, VB2_BUF_STATE_ERROR);
->>>>>>> e529fea9
 	}
 	spin_unlock_irqrestore(&dev->slock, flags);
 }
@@ -598,19 +588,7 @@
 	.stop_streaming = stop_streaming,
 };
 
-<<<<<<< HEAD
-	switch (vdev->vfl_type) {
-	case VFL_TYPE_GRABBER:
-		return RESOURCE_VIDEO;
-	case VFL_TYPE_VBI:
-		return RESOURCE_VBI;
-	default:
-		BUG();
-	}
-}
-=======
 /* ------------------------------------------------------------------ */
->>>>>>> e529fea9
 
 static int radio_open(struct file *file)
 {
@@ -630,63 +608,9 @@
 			call_all(core, audio, s_routing,
 					core->board.radio.audioroute, 0, 0);
 		}
-<<<<<<< HEAD
-		call_all(core, tuner, s_radio);
-	}
-
-	core->users++;
-	mutex_unlock(&core->lock);
-	v4l2_fh_add(&fh->fh);
-
-	return 0;
-}
-
-static ssize_t
-video_read(struct file *file, char __user *data, size_t count, loff_t *ppos)
-{
-	struct video_device *vdev = video_devdata(file);
-	struct cx8800_fh *fh = file->private_data;
-
-	switch (vdev->vfl_type) {
-	case VFL_TYPE_GRABBER:
-		if (res_locked(fh->dev,RESOURCE_VIDEO))
-			return -EBUSY;
-		return videobuf_read_one(&fh->vidq, data, count, ppos,
-					 file->f_flags & O_NONBLOCK);
-	case VFL_TYPE_VBI:
-		if (!res_get(fh->dev,fh,RESOURCE_VBI))
-			return -EBUSY;
-		return videobuf_read_stream(&fh->vbiq, data, count, ppos, 1,
-					    file->f_flags & O_NONBLOCK);
-	default:
-		BUG();
-	}
-}
-
-static unsigned int
-video_poll(struct file *file, struct poll_table_struct *wait)
-{
-	struct video_device *vdev = video_devdata(file);
-	struct cx8800_fh *fh = file->private_data;
-	struct cx88_buffer *buf;
-	unsigned int rc = v4l2_ctrl_poll(file, wait);
-
-	if (vdev->vfl_type == VFL_TYPE_VBI) {
-		if (!res_get(fh->dev,fh,RESOURCE_VBI))
-			return rc | POLLERR;
-		return rc | videobuf_poll_stream(file, &fh->vbiq, wait);
-	}
-	mutex_lock(&fh->vidq.vb_lock);
-	if (res_check(fh,RESOURCE_VIDEO)) {
-		/* streaming capture */
-		if (list_empty(&fh->vidq.stream))
-			goto done;
-		buf = list_entry(fh->vidq.stream.next,struct cx88_buffer,vb.stream);
-=======
 		/* "I2S ADC mode" */
 		core->tvaudio = WW_I2SADC;
 		cx88_set_tvaudio(core);
->>>>>>> e529fea9
 	} else {
 		/* FM Mode */
 		core->tvaudio = WW_FM;
