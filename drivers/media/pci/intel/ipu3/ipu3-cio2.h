--- conflicted
+++ resolved
@@ -4,10 +4,6 @@
 #ifndef __IPU3_CIO2_H
 #define __IPU3_CIO2_H
 
-<<<<<<< HEAD
-#include <linux/types.h>
-
-=======
 #include <linux/bits.h>
 #include <linux/dma-mapping.h>
 #include <linux/kernel.h>
@@ -28,7 +24,6 @@
 struct cio2_fbpt_entry;		/* defined here, after the first usage */
 struct pci_dev;
 
->>>>>>> f642729d
 #define CIO2_NAME					"ipu3-cio2"
 #define CIO2_DEVICE_NAME				"Intel IPU3 CIO2"
 #define CIO2_ENTITY_NAME				"ipu3-csi2"
