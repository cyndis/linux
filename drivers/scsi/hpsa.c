--- conflicted
+++ resolved
@@ -6442,13 +6442,9 @@
 		dev_warn(&pdev->dev, "failed to enable device.\n");
 		return -ENODEV;
 	}
-<<<<<<< HEAD
+
 	pci_set_master(pdev);
-=======
-
-	pci_set_master(pdev);
-
->>>>>>> e529fea9
+
 	/* Reset the controller with a PCI power-cycle or via doorbell */
 	rc = hpsa_kdump_hard_reset_controller(pdev);
 
