/*
 * PMC-Sierra PM8001/8081/8088/8089 SAS/SATA based host adapters driver
 *
 * Copyright (c) 2008-2009 USI Co., Ltd.
 * All rights reserved.
 *
 * Redistribution and use in source and binary forms, with or without
 * modification, are permitted provided that the following conditions
 * are met:
 * 1. Redistributions of source code must retain the above copyright
 *    notice, this list of conditions, and the following disclaimer,
 *    without modification.
 * 2. Redistributions in binary form must reproduce at minimum a disclaimer
 *    substantially similar to the "NO WARRANTY" disclaimer below
 *    ("Disclaimer") and any redistribution must be conditioned upon
 *    including a substantially similar Disclaimer requirement for further
 *    binary redistribution.
 * 3. Neither the names of the above-listed copyright holders nor the names
 *    of any contributors may be used to endorse or promote products derived
 *    from this software without specific prior written permission.
 *
 * Alternatively, this software may be distributed under the terms of the
 * GNU General Public License ("GPL") version 2 as published by the Free
 * Software Foundation.
 *
 * NO WARRANTY
 * THIS SOFTWARE IS PROVIDED BY THE COPYRIGHT HOLDERS AND CONTRIBUTORS
 * "AS IS" AND ANY EXPRESS OR IMPLIED WARRANTIES, INCLUDING, BUT NOT
 * LIMITED TO, THE IMPLIED WARRANTIES OF MERCHANTIBILITY AND FITNESS FOR
 * A PARTICULAR PURPOSE ARE DISCLAIMED. IN NO EVENT SHALL THE COPYRIGHT
 * HOLDERS OR CONTRIBUTORS BE LIABLE FOR SPECIAL, EXEMPLARY, OR CONSEQUENTIAL
 * DAMAGES (INCLUDING, BUT NOT LIMITED TO, PROCUREMENT OF SUBSTITUTE GOODS
 * OR SERVICES; LOSS OF USE, DATA, OR PROFITS; OR BUSINESS INTERRUPTION)
 * HOWEVER CAUSED AND ON ANY THEORY OF LIABILITY, WHETHER IN CONTRACT,
 * STRICT LIABILITY, OR TORT (INCLUDING NEGLIGENCE OR OTHERWISE) ARISING
 * IN ANY WAY OUT OF THE USE OF THIS SOFTWARE, EVEN IF ADVISED OF THE
 * POSSIBILITY OF SUCH DAMAGES.
 *
 */

#include <linux/slab.h>
#include "pm8001_sas.h"
#include "pm8001_chips.h"
#include "pm80xx_hwi.h"

static ulong logging_level = PM8001_FAIL_LOGGING | PM8001_IOERR_LOGGING;
module_param(logging_level, ulong, 0644);
MODULE_PARM_DESC(logging_level, " bits for enabling logging info.");

static ulong link_rate = LINKRATE_15 | LINKRATE_30 | LINKRATE_60 | LINKRATE_120;
module_param(link_rate, ulong, 0644);
MODULE_PARM_DESC(link_rate, "Enable link rate.\n"
		" 1: Link rate 1.5G\n"
		" 2: Link rate 3.0G\n"
		" 4: Link rate 6.0G\n"
		" 8: Link rate 12.0G\n");

static struct scsi_transport_template *pm8001_stt;
static int pm8001_init_ccb_tag(struct pm8001_hba_info *, struct Scsi_Host *, struct pci_dev *);

/*
 * chip info structure to identify chip key functionality as
 * encryption available/not, no of ports, hw specific function ref
 */
static const struct pm8001_chip_info pm8001_chips[] = {
	[chip_8001] = {0,  8, &pm8001_8001_dispatch,},
	[chip_8008] = {0,  8, &pm8001_80xx_dispatch,},
	[chip_8009] = {1,  8, &pm8001_80xx_dispatch,},
	[chip_8018] = {0,  16, &pm8001_80xx_dispatch,},
	[chip_8019] = {1,  16, &pm8001_80xx_dispatch,},
	[chip_8074] = {0,  8, &pm8001_80xx_dispatch,},
	[chip_8076] = {0,  16, &pm8001_80xx_dispatch,},
	[chip_8077] = {0,  16, &pm8001_80xx_dispatch,},
	[chip_8006] = {0,  16, &pm8001_80xx_dispatch,},
	[chip_8070] = {0,  8, &pm8001_80xx_dispatch,},
	[chip_8072] = {0,  16, &pm8001_80xx_dispatch,},
};
static int pm8001_id;

LIST_HEAD(hba_list);

struct workqueue_struct *pm8001_wq;

/*
 * The main structure which LLDD must register for scsi core.
 */
static struct scsi_host_template pm8001_sht = {
	.module			= THIS_MODULE,
	.name			= DRV_NAME,
	.queuecommand		= sas_queuecommand,
	.dma_need_drain		= ata_scsi_dma_need_drain,
	.target_alloc		= sas_target_alloc,
	.slave_configure	= sas_slave_configure,
	.scan_finished		= pm8001_scan_finished,
	.scan_start		= pm8001_scan_start,
	.change_queue_depth	= sas_change_queue_depth,
	.bios_param		= sas_bios_param,
	.can_queue		= 1,
	.this_id		= -1,
	.sg_tablesize		= PM8001_MAX_DMA_SG,
	.max_sectors		= SCSI_DEFAULT_MAX_SECTORS,
	.eh_device_reset_handler = sas_eh_device_reset_handler,
	.eh_target_reset_handler = sas_eh_target_reset_handler,
	.target_destroy		= sas_target_destroy,
	.ioctl			= sas_ioctl,
#ifdef CONFIG_COMPAT
	.compat_ioctl		= sas_ioctl,
#endif
	.shost_attrs		= pm8001_host_attrs,
	.track_queue_depth	= 1,
};

/*
 * Sas layer call this function to execute specific task.
 */
static struct sas_domain_function_template pm8001_transport_ops = {
	.lldd_dev_found		= pm8001_dev_found,
	.lldd_dev_gone		= pm8001_dev_gone,

	.lldd_execute_task	= pm8001_queue_command,
	.lldd_control_phy	= pm8001_phy_control,

	.lldd_abort_task	= pm8001_abort_task,
	.lldd_abort_task_set	= pm8001_abort_task_set,
	.lldd_clear_aca		= pm8001_clear_aca,
	.lldd_clear_task_set	= pm8001_clear_task_set,
	.lldd_I_T_nexus_reset   = pm8001_I_T_nexus_reset,
	.lldd_lu_reset		= pm8001_lu_reset,
	.lldd_query_task	= pm8001_query_task,
};

/**
 * pm8001_phy_init - initiate our adapter phys
 * @pm8001_ha: our hba structure.
 * @phy_id: phy id.
 */
static void pm8001_phy_init(struct pm8001_hba_info *pm8001_ha, int phy_id)
{
	struct pm8001_phy *phy = &pm8001_ha->phy[phy_id];
	struct asd_sas_phy *sas_phy = &phy->sas_phy;
	phy->phy_state = PHY_LINK_DISABLE;
	phy->pm8001_ha = pm8001_ha;
	sas_phy->enabled = (phy_id < pm8001_ha->chip->n_phy) ? 1 : 0;
	sas_phy->class = SAS;
	sas_phy->iproto = SAS_PROTOCOL_ALL;
	sas_phy->tproto = 0;
	sas_phy->type = PHY_TYPE_PHYSICAL;
	sas_phy->role = PHY_ROLE_INITIATOR;
	sas_phy->oob_mode = OOB_NOT_CONNECTED;
	sas_phy->linkrate = SAS_LINK_RATE_UNKNOWN;
	sas_phy->id = phy_id;
	sas_phy->sas_addr = (u8 *)&phy->dev_sas_addr;
	sas_phy->frame_rcvd = &phy->frame_rcvd[0];
	sas_phy->ha = (struct sas_ha_struct *)pm8001_ha->shost->hostdata;
	sas_phy->lldd_phy = phy;
}

/**
 * pm8001_free - free hba
 * @pm8001_ha:	our hba structure.
 */
static void pm8001_free(struct pm8001_hba_info *pm8001_ha)
{
	int i;

	if (!pm8001_ha)
		return;

	for (i = 0; i < USI_MAX_MEMCNT; i++) {
		if (pm8001_ha->memoryMap.region[i].virt_ptr != NULL) {
			dma_free_coherent(&pm8001_ha->pdev->dev,
				(pm8001_ha->memoryMap.region[i].total_len +
				pm8001_ha->memoryMap.region[i].alignment),
				pm8001_ha->memoryMap.region[i].virt_ptr,
				pm8001_ha->memoryMap.region[i].phys_addr);
			}
	}
	PM8001_CHIP_DISP->chip_iounmap(pm8001_ha);
	flush_workqueue(pm8001_wq);
	kfree(pm8001_ha->tags);
	kfree(pm8001_ha);
}

#ifdef PM8001_USE_TASKLET

/**
 * tasklet for 64 msi-x interrupt handler
 * @opaque: the passed general host adapter struct
 * Note: pm8001_tasklet is common for pm8001 & pm80xx
 */
static void pm8001_tasklet(unsigned long opaque)
{
	struct pm8001_hba_info *pm8001_ha;
	struct isr_param *irq_vector;

	irq_vector = (struct isr_param *)opaque;
	pm8001_ha = irq_vector->drv_inst;
	if (unlikely(!pm8001_ha))
		BUG_ON(1);
	PM8001_CHIP_DISP->isr(pm8001_ha, irq_vector->irq_id);
}
#endif

/**
 * pm8001_interrupt_handler_msix - main MSIX interrupt handler.
 * It obtains the vector number and calls the equivalent bottom
 * half or services directly.
 * @irq: interrupt number
 * @opaque: the passed outbound queue/vector. Host structure is
 * retrieved from the same.
 */
static irqreturn_t pm8001_interrupt_handler_msix(int irq, void *opaque)
{
	struct isr_param *irq_vector;
	struct pm8001_hba_info *pm8001_ha;
	irqreturn_t ret = IRQ_HANDLED;
	irq_vector = (struct isr_param *)opaque;
	pm8001_ha = irq_vector->drv_inst;

	if (unlikely(!pm8001_ha))
		return IRQ_NONE;
	if (!PM8001_CHIP_DISP->is_our_interrupt(pm8001_ha))
		return IRQ_NONE;
#ifdef PM8001_USE_TASKLET
	tasklet_schedule(&pm8001_ha->tasklet[irq_vector->irq_id]);
#else
	ret = PM8001_CHIP_DISP->isr(pm8001_ha, irq_vector->irq_id);
#endif
	return ret;
}

/**
 * pm8001_interrupt_handler_intx - main INTx interrupt handler.
 * @irq: interrupt number
 * @dev_id: sas_ha structure. The HBA is retrieved from sas_has structure.
 */

static irqreturn_t pm8001_interrupt_handler_intx(int irq, void *dev_id)
{
	struct pm8001_hba_info *pm8001_ha;
	irqreturn_t ret = IRQ_HANDLED;
	struct sas_ha_struct *sha = dev_id;
	pm8001_ha = sha->lldd_ha;
	if (unlikely(!pm8001_ha))
		return IRQ_NONE;
	if (!PM8001_CHIP_DISP->is_our_interrupt(pm8001_ha))
		return IRQ_NONE;

#ifdef PM8001_USE_TASKLET
	tasklet_schedule(&pm8001_ha->tasklet[0]);
#else
	ret = PM8001_CHIP_DISP->isr(pm8001_ha, 0);
#endif
	return ret;
}

static u32 pm8001_setup_irq(struct pm8001_hba_info *pm8001_ha);
static u32 pm8001_request_irq(struct pm8001_hba_info *pm8001_ha);

/**
 * pm8001_alloc - initiate our hba structure and 6 DMAs area.
 * @pm8001_ha: our hba structure.
 * @ent: PCI device ID structure to match on
 */
static int pm8001_alloc(struct pm8001_hba_info *pm8001_ha,
			const struct pci_device_id *ent)
{
	int i, count = 0, rc = 0;
	u32 ci_offset, ib_offset, ob_offset, pi_offset;
	struct inbound_queue_table *circularQ;

	spin_lock_init(&pm8001_ha->lock);
	spin_lock_init(&pm8001_ha->bitmap_lock);
<<<<<<< HEAD
	PM8001_INIT_DBG(pm8001_ha,
		pm8001_printk("pm8001_alloc: PHY:%x\n",
				pm8001_ha->chip->n_phy));
=======
	pm8001_dbg(pm8001_ha, INIT, "pm8001_alloc: PHY:%x\n",
		   pm8001_ha->chip->n_phy);
>>>>>>> f642729d

	/* Setup Interrupt */
	rc = pm8001_setup_irq(pm8001_ha);
	if (rc) {
<<<<<<< HEAD
		PM8001_FAIL_DBG(pm8001_ha, pm8001_printk(
				"pm8001_setup_irq failed [ret: %d]\n", rc));
=======
		pm8001_dbg(pm8001_ha, FAIL,
			   "pm8001_setup_irq failed [ret: %d]\n", rc);
>>>>>>> f642729d
		goto err_out_shost;
	}
	/* Request Interrupt */
	rc = pm8001_request_irq(pm8001_ha);
	if (rc)
		goto err_out_shost;

	count = pm8001_ha->max_q_num;
	/* Queues are chosen based on the number of cores/msix availability */
	ib_offset = pm8001_ha->ib_offset  = USI_MAX_MEMCNT_BASE;
	ci_offset = pm8001_ha->ci_offset  = ib_offset + count;
	ob_offset = pm8001_ha->ob_offset  = ci_offset + count;
	pi_offset = pm8001_ha->pi_offset  = ob_offset + count;
	pm8001_ha->max_memcnt = pi_offset + count;

	for (i = 0; i < pm8001_ha->chip->n_phy; i++) {
		pm8001_phy_init(pm8001_ha, i);
		pm8001_ha->port[i].wide_port_phymap = 0;
		pm8001_ha->port[i].port_attached = 0;
		pm8001_ha->port[i].port_state = 0;
		INIT_LIST_HEAD(&pm8001_ha->port[i].list);
	}

	/* MPI Memory region 1 for AAP Event Log for fw */
	pm8001_ha->memoryMap.region[AAP1].num_elements = 1;
	pm8001_ha->memoryMap.region[AAP1].element_size = PM8001_EVENT_LOG_SIZE;
	pm8001_ha->memoryMap.region[AAP1].total_len = PM8001_EVENT_LOG_SIZE;
	pm8001_ha->memoryMap.region[AAP1].alignment = 32;

	/* MPI Memory region 2 for IOP Event Log for fw */
	pm8001_ha->memoryMap.region[IOP].num_elements = 1;
	pm8001_ha->memoryMap.region[IOP].element_size = PM8001_EVENT_LOG_SIZE;
	pm8001_ha->memoryMap.region[IOP].total_len = PM8001_EVENT_LOG_SIZE;
	pm8001_ha->memoryMap.region[IOP].alignment = 32;

	for (i = 0; i < count; i++) {
		circularQ = &pm8001_ha->inbnd_q_tbl[i];
		spin_lock_init(&circularQ->iq_lock);
		/* MPI Memory region 3 for consumer Index of inbound queues */
		pm8001_ha->memoryMap.region[ci_offset+i].num_elements = 1;
		pm8001_ha->memoryMap.region[ci_offset+i].element_size = 4;
		pm8001_ha->memoryMap.region[ci_offset+i].total_len = 4;
		pm8001_ha->memoryMap.region[ci_offset+i].alignment = 4;

		if ((ent->driver_data) != chip_8001) {
			/* MPI Memory region 5 inbound queues */
			pm8001_ha->memoryMap.region[ib_offset+i].num_elements =
						PM8001_MPI_QUEUE;
			pm8001_ha->memoryMap.region[ib_offset+i].element_size
								= 128;
			pm8001_ha->memoryMap.region[ib_offset+i].total_len =
						PM8001_MPI_QUEUE * 128;
			pm8001_ha->memoryMap.region[ib_offset+i].alignment
								= 128;
		} else {
			pm8001_ha->memoryMap.region[ib_offset+i].num_elements =
						PM8001_MPI_QUEUE;
			pm8001_ha->memoryMap.region[ib_offset+i].element_size
								= 64;
			pm8001_ha->memoryMap.region[ib_offset+i].total_len =
						PM8001_MPI_QUEUE * 64;
			pm8001_ha->memoryMap.region[ib_offset+i].alignment = 64;
		}
	}

	for (i = 0; i < count; i++) {
		/* MPI Memory region 4 for producer Index of outbound queues */
		pm8001_ha->memoryMap.region[pi_offset+i].num_elements = 1;
		pm8001_ha->memoryMap.region[pi_offset+i].element_size = 4;
		pm8001_ha->memoryMap.region[pi_offset+i].total_len = 4;
		pm8001_ha->memoryMap.region[pi_offset+i].alignment = 4;

		if (ent->driver_data != chip_8001) {
			/* MPI Memory region 6 Outbound queues */
			pm8001_ha->memoryMap.region[ob_offset+i].num_elements =
						PM8001_MPI_QUEUE;
			pm8001_ha->memoryMap.region[ob_offset+i].element_size
								= 128;
			pm8001_ha->memoryMap.region[ob_offset+i].total_len =
						PM8001_MPI_QUEUE * 128;
			pm8001_ha->memoryMap.region[ob_offset+i].alignment
								= 128;
		} else {
			/* MPI Memory region 6 Outbound queues */
			pm8001_ha->memoryMap.region[ob_offset+i].num_elements =
						PM8001_MPI_QUEUE;
			pm8001_ha->memoryMap.region[ob_offset+i].element_size
								= 64;
			pm8001_ha->memoryMap.region[ob_offset+i].total_len =
						PM8001_MPI_QUEUE * 64;
			pm8001_ha->memoryMap.region[ob_offset+i].alignment = 64;
		}

	}
	/* Memory region write DMA*/
	pm8001_ha->memoryMap.region[NVMD].num_elements = 1;
	pm8001_ha->memoryMap.region[NVMD].element_size = 4096;
	pm8001_ha->memoryMap.region[NVMD].total_len = 4096;

	/* Memory region for fw flash */
	pm8001_ha->memoryMap.region[FW_FLASH].total_len = 4096;

	pm8001_ha->memoryMap.region[FORENSIC_MEM].num_elements = 1;
	pm8001_ha->memoryMap.region[FORENSIC_MEM].total_len = 0x10000;
	pm8001_ha->memoryMap.region[FORENSIC_MEM].element_size = 0x10000;
	pm8001_ha->memoryMap.region[FORENSIC_MEM].alignment = 0x10000;
	for (i = 0; i < pm8001_ha->max_memcnt; i++) {
<<<<<<< HEAD
=======
		struct mpi_mem *region = &pm8001_ha->memoryMap.region[i];

>>>>>>> f642729d
		if (pm8001_mem_alloc(pm8001_ha->pdev,
				     &region->virt_ptr,
				     &region->phys_addr,
				     &region->phys_addr_hi,
				     &region->phys_addr_lo,
				     region->total_len,
				     region->alignment) != 0) {
			pm8001_dbg(pm8001_ha, FAIL, "Mem%d alloc failed\n", i);
			goto err_out;
		}
	}

	/* Memory region for devices*/
	pm8001_ha->devices = kzalloc(PM8001_MAX_DEVICES
				* sizeof(struct pm8001_device), GFP_KERNEL);
	if (!pm8001_ha->devices) {
		rc = -ENOMEM;
		goto err_out_nodev;
	}
	for (i = 0; i < PM8001_MAX_DEVICES; i++) {
		pm8001_ha->devices[i].dev_type = SAS_PHY_UNUSED;
		pm8001_ha->devices[i].id = i;
		pm8001_ha->devices[i].device_id = PM8001_MAX_DEVICES;
<<<<<<< HEAD
		pm8001_ha->devices[i].running_req = 0;
=======
		atomic_set(&pm8001_ha->devices[i].running_req, 0);
>>>>>>> f642729d
	}
	pm8001_ha->flags = PM8001F_INIT_TIME;
	/* Initialize tags */
	pm8001_tag_init(pm8001_ha);
	return 0;

err_out_shost:
	scsi_remove_host(pm8001_ha->shost);
err_out_nodev:
	for (i = 0; i < pm8001_ha->max_memcnt; i++) {
		if (pm8001_ha->memoryMap.region[i].virt_ptr != NULL) {
<<<<<<< HEAD
			pci_free_consistent(pm8001_ha->pdev,
=======
			dma_free_coherent(&pm8001_ha->pdev->dev,
>>>>>>> f642729d
				(pm8001_ha->memoryMap.region[i].total_len +
				pm8001_ha->memoryMap.region[i].alignment),
				pm8001_ha->memoryMap.region[i].virt_ptr,
				pm8001_ha->memoryMap.region[i].phys_addr);
		}
	}
err_out:
	return 1;
}

/**
 * pm8001_ioremap - remap the pci high physical address to kernal virtual
 * address so that we can access them.
 * @pm8001_ha:our hba structure.
 */
static int pm8001_ioremap(struct pm8001_hba_info *pm8001_ha)
{
	u32 bar;
	u32 logicalBar = 0;
	struct pci_dev *pdev;

	pdev = pm8001_ha->pdev;
	/* map pci mem (PMC pci base 0-3)*/
	for (bar = 0; bar < PCI_STD_NUM_BARS; bar++) {
		/*
		** logical BARs for SPC:
		** bar 0 and 1 - logical BAR0
		** bar 2 and 3 - logical BAR1
		** bar4 - logical BAR2
		** bar5 - logical BAR3
		** Skip the appropriate assignments:
		*/
		if ((bar == 1) || (bar == 3))
			continue;
		if (pci_resource_flags(pdev, bar) & IORESOURCE_MEM) {
			pm8001_ha->io_mem[logicalBar].membase =
				pci_resource_start(pdev, bar);
			pm8001_ha->io_mem[logicalBar].memsize =
				pci_resource_len(pdev, bar);
			pm8001_ha->io_mem[logicalBar].memvirtaddr =
				ioremap(pm8001_ha->io_mem[logicalBar].membase,
				pm8001_ha->io_mem[logicalBar].memsize);
			if (!pm8001_ha->io_mem[logicalBar].memvirtaddr) {
				pm8001_dbg(pm8001_ha, INIT,
					"Failed to ioremap bar %d, logicalBar %d",
				   bar, logicalBar);
				return -ENOMEM;
			}
			pm8001_dbg(pm8001_ha, INIT,
				   "base addr %llx virt_addr=%llx len=%d\n",
				   (u64)pm8001_ha->io_mem[logicalBar].membase,
				   (u64)(unsigned long)
				   pm8001_ha->io_mem[logicalBar].memvirtaddr,
				   pm8001_ha->io_mem[logicalBar].memsize);
		} else {
			pm8001_ha->io_mem[logicalBar].membase	= 0;
			pm8001_ha->io_mem[logicalBar].memsize	= 0;
			pm8001_ha->io_mem[logicalBar].memvirtaddr = NULL;
		}
		logicalBar++;
	}
	return 0;
}

/**
 * pm8001_pci_alloc - initialize our ha card structure
 * @pdev: pci device.
 * @ent: ent
 * @shost: scsi host struct which has been initialized before.
 */
static struct pm8001_hba_info *pm8001_pci_alloc(struct pci_dev *pdev,
				 const struct pci_device_id *ent,
				struct Scsi_Host *shost)

{
	struct pm8001_hba_info *pm8001_ha;
	struct sas_ha_struct *sha = SHOST_TO_SAS_HA(shost);
	int j;

	pm8001_ha = sha->lldd_ha;
	if (!pm8001_ha)
		return NULL;

	pm8001_ha->pdev = pdev;
	pm8001_ha->dev = &pdev->dev;
	pm8001_ha->chip_id = ent->driver_data;
	pm8001_ha->chip = &pm8001_chips[pm8001_ha->chip_id];
	pm8001_ha->irq = pdev->irq;
	pm8001_ha->sas = sha;
	pm8001_ha->shost = shost;
	pm8001_ha->id = pm8001_id++;
	pm8001_ha->logging_level = logging_level;
	pm8001_ha->non_fatal_count = 0;
	if (link_rate >= 1 && link_rate <= 15)
		pm8001_ha->link_rate = (link_rate << 8);
	else {
		pm8001_ha->link_rate = LINKRATE_15 | LINKRATE_30 |
			LINKRATE_60 | LINKRATE_120;
		pm8001_dbg(pm8001_ha, FAIL,
			   "Setting link rate to default value\n");
	}
	sprintf(pm8001_ha->name, "%s%d", DRV_NAME, pm8001_ha->id);
	/* IOMB size is 128 for 8088/89 controllers */
	if (pm8001_ha->chip_id != chip_8001)
		pm8001_ha->iomb_size = IOMB_SIZE_SPCV;
	else
		pm8001_ha->iomb_size = IOMB_SIZE_SPC;

#ifdef PM8001_USE_TASKLET
	/* Tasklet for non msi-x interrupt handler */
	if ((!pdev->msix_cap || !pci_msi_enabled())
	    || (pm8001_ha->chip_id == chip_8001))
		tasklet_init(&pm8001_ha->tasklet[0], pm8001_tasklet,
			(unsigned long)&(pm8001_ha->irq_vector[0]));
	else
		for (j = 0; j < PM8001_MAX_MSIX_VEC; j++)
			tasklet_init(&pm8001_ha->tasklet[j], pm8001_tasklet,
				(unsigned long)&(pm8001_ha->irq_vector[j]));
#endif
	if (pm8001_ioremap(pm8001_ha))
		goto failed_pci_alloc;
	if (!pm8001_alloc(pm8001_ha, ent))
		return pm8001_ha;
failed_pci_alloc:
	pm8001_free(pm8001_ha);
	return NULL;
}

/**
 * pci_go_44 - pm8001 specified, its DMA is 44 bit rather than 64 bit
 * @pdev: pci device.
 */
static int pci_go_44(struct pci_dev *pdev)
{
	int rc;

	rc = dma_set_mask_and_coherent(&pdev->dev, DMA_BIT_MASK(44));
	if (rc) {
		rc = dma_set_mask_and_coherent(&pdev->dev, DMA_BIT_MASK(32));
		if (rc)
			dev_printk(KERN_ERR, &pdev->dev,
				"32-bit DMA enable failed\n");
	}
	return rc;
}

/**
 * pm8001_prep_sas_ha_init - allocate memory in general hba struct && init them.
 * @shost: scsi host which has been allocated outside.
 * @chip_info: our ha struct.
 */
static int pm8001_prep_sas_ha_init(struct Scsi_Host *shost,
				   const struct pm8001_chip_info *chip_info)
{
	int phy_nr, port_nr;
	struct asd_sas_phy **arr_phy;
	struct asd_sas_port **arr_port;
	struct sas_ha_struct *sha = SHOST_TO_SAS_HA(shost);

	phy_nr = chip_info->n_phy;
	port_nr = phy_nr;
	memset(sha, 0x00, sizeof(*sha));
	arr_phy = kcalloc(phy_nr, sizeof(void *), GFP_KERNEL);
	if (!arr_phy)
		goto exit;
	arr_port = kcalloc(port_nr, sizeof(void *), GFP_KERNEL);
	if (!arr_port)
		goto exit_free2;

	sha->sas_phy = arr_phy;
	sha->sas_port = arr_port;
	sha->lldd_ha = kzalloc(sizeof(struct pm8001_hba_info), GFP_KERNEL);
	if (!sha->lldd_ha)
		goto exit_free1;

	shost->transportt = pm8001_stt;
	shost->max_id = PM8001_MAX_DEVICES;
	shost->max_lun = 8;
	shost->max_channel = 0;
	shost->unique_id = pm8001_id;
	shost->max_cmd_len = 16;
	shost->can_queue = PM8001_CAN_QUEUE;
	shost->cmd_per_lun = 32;
	return 0;
exit_free1:
	kfree(arr_port);
exit_free2:
	kfree(arr_phy);
exit:
	return -1;
}

/**
 * pm8001_post_sas_ha_init - initialize general hba struct defined in libsas
 * @shost: scsi host which has been allocated outside
 * @chip_info: our ha struct.
 */
static void  pm8001_post_sas_ha_init(struct Scsi_Host *shost,
				     const struct pm8001_chip_info *chip_info)
{
	int i = 0;
	struct pm8001_hba_info *pm8001_ha;
	struct sas_ha_struct *sha = SHOST_TO_SAS_HA(shost);

	pm8001_ha = sha->lldd_ha;
	for (i = 0; i < chip_info->n_phy; i++) {
		sha->sas_phy[i] = &pm8001_ha->phy[i].sas_phy;
		sha->sas_port[i] = &pm8001_ha->port[i].sas_port;
		sha->sas_phy[i]->sas_addr =
			(u8 *)&pm8001_ha->phy[i].dev_sas_addr;
	}
	sha->sas_ha_name = DRV_NAME;
	sha->dev = pm8001_ha->dev;
	sha->strict_wide_ports = 1;
	sha->lldd_module = THIS_MODULE;
	sha->sas_addr = &pm8001_ha->sas_addr[0];
	sha->num_phys = chip_info->n_phy;
	sha->core.shost = shost;
}

/**
 * pm8001_init_sas_add - initialize sas address
 * @pm8001_ha: our ha struct.
 *
 * Currently we just set the fixed SAS address to our HBA,for manufacture,
 * it should read from the EEPROM
 */
static void pm8001_init_sas_add(struct pm8001_hba_info *pm8001_ha)
{
	u8 i, j;
	u8 sas_add[8];
#ifdef PM8001_READ_VPD
	/* For new SPC controllers WWN is stored in flash vpd
	*  For SPC/SPCve controllers WWN is stored in EEPROM
	*  For Older SPC WWN is stored in NVMD
	*/
	DECLARE_COMPLETION_ONSTACK(completion);
	struct pm8001_ioctl_payload payload;
	u16 deviceid;
	int rc;

	pci_read_config_word(pm8001_ha->pdev, PCI_DEVICE_ID, &deviceid);
	pm8001_ha->nvmd_completion = &completion;

	if (pm8001_ha->chip_id == chip_8001) {
		if (deviceid == 0x8081 || deviceid == 0x0042) {
			payload.minor_function = 4;
			payload.rd_length = 4096;
		} else {
			payload.minor_function = 0;
			payload.rd_length = 128;
		}
	} else if ((pm8001_ha->chip_id == chip_8070 ||
			pm8001_ha->chip_id == chip_8072) &&
			pm8001_ha->pdev->subsystem_vendor == PCI_VENDOR_ID_ATTO) {
		payload.minor_function = 4;
		payload.rd_length = 4096;
	} else {
		payload.minor_function = 1;
		payload.rd_length = 4096;
	}
	payload.offset = 0;
	payload.func_specific = kzalloc(payload.rd_length, GFP_KERNEL);
	if (!payload.func_specific) {
		pm8001_dbg(pm8001_ha, INIT, "mem alloc fail\n");
		return;
	}
	rc = PM8001_CHIP_DISP->get_nvmd_req(pm8001_ha, &payload);
	if (rc) {
		kfree(payload.func_specific);
		pm8001_dbg(pm8001_ha, INIT, "nvmd failed\n");
		return;
	}
	wait_for_completion(&completion);

	for (i = 0, j = 0; i <= 7; i++, j++) {
		if (pm8001_ha->chip_id == chip_8001) {
			if (deviceid == 0x8081)
				pm8001_ha->sas_addr[j] =
					payload.func_specific[0x704 + i];
			else if (deviceid == 0x0042)
				pm8001_ha->sas_addr[j] =
					payload.func_specific[0x010 + i];
		} else if ((pm8001_ha->chip_id == chip_8070 ||
				pm8001_ha->chip_id == chip_8072) &&
				pm8001_ha->pdev->subsystem_vendor == PCI_VENDOR_ID_ATTO) {
			pm8001_ha->sas_addr[j] =
					payload.func_specific[0x010 + i];
		} else
			pm8001_ha->sas_addr[j] =
					payload.func_specific[0x804 + i];
	}
	memcpy(sas_add, pm8001_ha->sas_addr, SAS_ADDR_SIZE);
	for (i = 0; i < pm8001_ha->chip->n_phy; i++) {
		if (i && ((i % 4) == 0))
			sas_add[7] = sas_add[7] + 4;
		memcpy(&pm8001_ha->phy[i].dev_sas_addr,
			sas_add, SAS_ADDR_SIZE);
		pm8001_dbg(pm8001_ha, INIT, "phy %d sas_addr = %016llx\n", i,
			   pm8001_ha->phy[i].dev_sas_addr);
	}
	kfree(payload.func_specific);
#else
	for (i = 0; i < pm8001_ha->chip->n_phy; i++) {
		pm8001_ha->phy[i].dev_sas_addr = 0x50010c600047f9d0ULL;
		pm8001_ha->phy[i].dev_sas_addr =
			cpu_to_be64((u64)
				(*(u64 *)&pm8001_ha->phy[i].dev_sas_addr));
	}
	memcpy(pm8001_ha->sas_addr, &pm8001_ha->phy[0].dev_sas_addr,
		SAS_ADDR_SIZE);
#endif
}

/*
 * pm8001_get_phy_settings_info : Read phy setting values.
 * @pm8001_ha : our hba.
 */
static int pm8001_get_phy_settings_info(struct pm8001_hba_info *pm8001_ha)
{

#ifdef PM8001_READ_VPD
	/*OPTION ROM FLASH read for the SPC cards */
	DECLARE_COMPLETION_ONSTACK(completion);
	struct pm8001_ioctl_payload payload;
	int rc;

	pm8001_ha->nvmd_completion = &completion;
	/* SAS ADDRESS read from flash / EEPROM */
	payload.minor_function = 6;
	payload.offset = 0;
	payload.rd_length = 4096;
	payload.func_specific = kzalloc(4096, GFP_KERNEL);
	if (!payload.func_specific)
		return -ENOMEM;
	/* Read phy setting values from flash */
	rc = PM8001_CHIP_DISP->get_nvmd_req(pm8001_ha, &payload);
	if (rc) {
		kfree(payload.func_specific);
		pm8001_dbg(pm8001_ha, INIT, "nvmd failed\n");
		return -ENOMEM;
	}
	wait_for_completion(&completion);
	pm8001_set_phy_profile(pm8001_ha, sizeof(u8), payload.func_specific);
	kfree(payload.func_specific);
#endif
	return 0;
}

struct pm8001_mpi3_phy_pg_trx_config {
	u32 LaneLosCfg;
	u32 LanePgaCfg1;
	u32 LanePisoCfg1;
	u32 LanePisoCfg2;
	u32 LanePisoCfg3;
	u32 LanePisoCfg4;
	u32 LanePisoCfg5;
	u32 LanePisoCfg6;
	u32 LaneBctCtrl;
};

/**
 * pm8001_get_internal_phy_settings : Retrieves the internal PHY settings
 * @pm8001_ha : our adapter
 * @phycfg : PHY config page to populate
 */
static
void pm8001_get_internal_phy_settings(struct pm8001_hba_info *pm8001_ha,
		struct pm8001_mpi3_phy_pg_trx_config *phycfg)
{
	phycfg->LaneLosCfg   = 0x00000132;
	phycfg->LanePgaCfg1  = 0x00203949;
	phycfg->LanePisoCfg1 = 0x000000FF;
	phycfg->LanePisoCfg2 = 0xFF000001;
	phycfg->LanePisoCfg3 = 0xE7011300;
	phycfg->LanePisoCfg4 = 0x631C40C0;
	phycfg->LanePisoCfg5 = 0xF8102036;
	phycfg->LanePisoCfg6 = 0xF74A1000;
	phycfg->LaneBctCtrl  = 0x00FB33F8;
}

/**
 * pm8001_get_external_phy_settings : Retrieves the external PHY settings
 * @pm8001_ha : our adapter
 * @phycfg : PHY config page to populate
 */
static
void pm8001_get_external_phy_settings(struct pm8001_hba_info *pm8001_ha,
		struct pm8001_mpi3_phy_pg_trx_config *phycfg)
{
	phycfg->LaneLosCfg   = 0x00000132;
	phycfg->LanePgaCfg1  = 0x00203949;
	phycfg->LanePisoCfg1 = 0x000000FF;
	phycfg->LanePisoCfg2 = 0xFF000001;
	phycfg->LanePisoCfg3 = 0xE7011300;
	phycfg->LanePisoCfg4 = 0x63349140;
	phycfg->LanePisoCfg5 = 0xF8102036;
	phycfg->LanePisoCfg6 = 0xF80D9300;
	phycfg->LaneBctCtrl  = 0x00FB33F8;
}

/**
 * pm8001_get_phy_mask : Retrieves the mask that denotes if a PHY is int/ext
 * @pm8001_ha : our adapter
 * @phymask : The PHY mask
 */
static
void pm8001_get_phy_mask(struct pm8001_hba_info *pm8001_ha, int *phymask)
{
	switch (pm8001_ha->pdev->subsystem_device) {
	case 0x0070: /* H1280 - 8 external 0 internal */
	case 0x0072: /* H12F0 - 16 external 0 internal */
		*phymask = 0x0000;
		break;

	case 0x0071: /* H1208 - 0 external 8 internal */
	case 0x0073: /* H120F - 0 external 16 internal */
		*phymask = 0xFFFF;
		break;

	case 0x0080: /* H1244 - 4 external 4 internal */
		*phymask = 0x00F0;
		break;

	case 0x0081: /* H1248 - 4 external 8 internal */
		*phymask = 0x0FF0;
		break;

	case 0x0082: /* H1288 - 8 external 8 internal */
		*phymask = 0xFF00;
		break;

	default:
		pm8001_dbg(pm8001_ha, INIT,
			   "Unknown subsystem device=0x%.04x\n",
			   pm8001_ha->pdev->subsystem_device);
	}
}

/**
 * pm8001_set_phy_settings_ven_117c_12Gb : Configure ATTO 12Gb PHY settings
 * @pm8001_ha : our adapter
 */
static
int pm8001_set_phy_settings_ven_117c_12G(struct pm8001_hba_info *pm8001_ha)
{
	struct pm8001_mpi3_phy_pg_trx_config phycfg_int;
	struct pm8001_mpi3_phy_pg_trx_config phycfg_ext;
	int phymask = 0;
	int i = 0;

	memset(&phycfg_int, 0, sizeof(phycfg_int));
	memset(&phycfg_ext, 0, sizeof(phycfg_ext));

	pm8001_get_internal_phy_settings(pm8001_ha, &phycfg_int);
	pm8001_get_external_phy_settings(pm8001_ha, &phycfg_ext);
	pm8001_get_phy_mask(pm8001_ha, &phymask);

	for (i = 0; i < pm8001_ha->chip->n_phy; i++) {
		if (phymask & (1 << i)) {/* Internal PHY */
			pm8001_set_phy_profile_single(pm8001_ha, i,
					sizeof(phycfg_int) / sizeof(u32),
					(u32 *)&phycfg_int);

		} else { /* External PHY */
			pm8001_set_phy_profile_single(pm8001_ha, i,
					sizeof(phycfg_ext) / sizeof(u32),
					(u32 *)&phycfg_ext);
		}
	}

	return 0;
}

/**
 * pm8001_configure_phy_settings : Configures PHY settings based on vendor ID.
 * @pm8001_ha : our hba.
 */
static int pm8001_configure_phy_settings(struct pm8001_hba_info *pm8001_ha)
{
	switch (pm8001_ha->pdev->subsystem_vendor) {
	case PCI_VENDOR_ID_ATTO:
		if (pm8001_ha->pdev->device == 0x0042) /* 6Gb */
			return 0;
		else
			return pm8001_set_phy_settings_ven_117c_12G(pm8001_ha);

	case PCI_VENDOR_ID_ADAPTEC2:
	case 0:
		return 0;

	default:
		return pm8001_get_phy_settings_info(pm8001_ha);
	}
}

#ifdef PM8001_USE_MSIX
/**
 * pm8001_setup_msix - enable MSI-X interrupt
 * @pm8001_ha: our ha struct.
 */
static u32 pm8001_setup_msix(struct pm8001_hba_info *pm8001_ha)
{
	u32 number_of_intr;
	int rc, cpu_online_count;
	unsigned int allocated_irq_vectors;

	/* SPCv controllers supports 64 msi-x */
	if (pm8001_ha->chip_id == chip_8001) {
		number_of_intr = 1;
	} else {
		number_of_intr = PM8001_MAX_MSIX_VEC;
	}

	cpu_online_count = num_online_cpus();
	number_of_intr = min_t(int, cpu_online_count, number_of_intr);
	rc = pci_alloc_irq_vectors(pm8001_ha->pdev, number_of_intr,
			number_of_intr, PCI_IRQ_MSIX);
	allocated_irq_vectors = rc;
	if (rc < 0)
		return rc;

	/* Assigns the number of interrupts */
	number_of_intr = min_t(int, allocated_irq_vectors, number_of_intr);
	pm8001_ha->number_of_intr = number_of_intr;

	/* Maximum queue number updating in HBA structure */
	pm8001_ha->max_q_num = number_of_intr;

<<<<<<< HEAD
	PM8001_INIT_DBG(pm8001_ha, pm8001_printk(
		"pci_alloc_irq_vectors request ret:%d no of intr %d\n",
				rc, pm8001_ha->number_of_intr));
=======
	pm8001_dbg(pm8001_ha, INIT,
		   "pci_alloc_irq_vectors request ret:%d no of intr %d\n",
		   rc, pm8001_ha->number_of_intr);
>>>>>>> f642729d
	return 0;
}

static u32 pm8001_request_msix(struct pm8001_hba_info *pm8001_ha)
{
	u32 i = 0, j = 0;
	int flag = 0, rc = 0;

	if (pm8001_ha->chip_id != chip_8001)
		flag &= ~IRQF_SHARED;

	pm8001_dbg(pm8001_ha, INIT,
		   "pci_enable_msix request number of intr %d\n",
		   pm8001_ha->number_of_intr);

	for (i = 0; i < pm8001_ha->number_of_intr; i++) {
		snprintf(pm8001_ha->intr_drvname[i],
			sizeof(pm8001_ha->intr_drvname[0]),
			"%s-%d", pm8001_ha->name, i);
		pm8001_ha->irq_vector[i].irq_id = i;
		pm8001_ha->irq_vector[i].drv_inst = pm8001_ha;

		rc = request_irq(pci_irq_vector(pm8001_ha->pdev, i),
			pm8001_interrupt_handler_msix, flag,
			pm8001_ha->intr_drvname[i],
			&(pm8001_ha->irq_vector[i]));
		if (rc) {
			for (j = 0; j < i; j++) {
				free_irq(pci_irq_vector(pm8001_ha->pdev, i),
					&(pm8001_ha->irq_vector[i]));
			}
			pci_free_irq_vectors(pm8001_ha->pdev);
			break;
		}
	}

	return rc;
}
#endif

static u32 pm8001_setup_irq(struct pm8001_hba_info *pm8001_ha)
{
	struct pci_dev *pdev;

	pdev = pm8001_ha->pdev;

#ifdef PM8001_USE_MSIX
	if (pci_find_capability(pdev, PCI_CAP_ID_MSIX))
		return pm8001_setup_msix(pm8001_ha);
	pm8001_dbg(pm8001_ha, INIT, "MSIX not supported!!!\n");
#endif
	return 0;
}

/**
 * pm8001_request_irq - register interrupt
 * @pm8001_ha: our ha struct.
 */
static u32 pm8001_request_irq(struct pm8001_hba_info *pm8001_ha)
{
	struct pci_dev *pdev;
	int rc;

	pdev = pm8001_ha->pdev;

#ifdef PM8001_USE_MSIX
	if (pdev->msix_cap && pci_msi_enabled())
		return pm8001_request_msix(pm8001_ha);
	else {
		pm8001_dbg(pm8001_ha, INIT, "MSIX not supported!!!\n");
		goto intx;
	}
#endif

intx:
	/* initialize the INT-X interrupt */
	pm8001_ha->irq_vector[0].irq_id = 0;
	pm8001_ha->irq_vector[0].drv_inst = pm8001_ha;
	rc = request_irq(pdev->irq, pm8001_interrupt_handler_intx, IRQF_SHARED,
		pm8001_ha->name, SHOST_TO_SAS_HA(pm8001_ha->shost));
	return rc;
}

/**
 * pm8001_pci_probe - probe supported device
 * @pdev: pci device which kernel has been prepared for.
 * @ent: pci device id
 *
 * This function is the main initialization function, when register a new
 * pci driver it is invoked, all struct an hardware initilization should be done
 * here, also, register interrupt
 */
static int pm8001_pci_probe(struct pci_dev *pdev,
			    const struct pci_device_id *ent)
{
	unsigned int rc;
	u32	pci_reg;
	u8	i = 0;
	struct pm8001_hba_info *pm8001_ha;
	struct Scsi_Host *shost = NULL;
	const struct pm8001_chip_info *chip;
	struct sas_ha_struct *sha;

	dev_printk(KERN_INFO, &pdev->dev,
		"pm80xx: driver version %s\n", DRV_VERSION);
	rc = pci_enable_device(pdev);
	if (rc)
		goto err_out_enable;
	pci_set_master(pdev);
	/*
	 * Enable pci slot busmaster by setting pci command register.
	 * This is required by FW for Cyclone card.
	 */

	pci_read_config_dword(pdev, PCI_COMMAND, &pci_reg);
	pci_reg |= 0x157;
	pci_write_config_dword(pdev, PCI_COMMAND, pci_reg);
	rc = pci_request_regions(pdev, DRV_NAME);
	if (rc)
		goto err_out_disable;
	rc = pci_go_44(pdev);
	if (rc)
		goto err_out_regions;

	shost = scsi_host_alloc(&pm8001_sht, sizeof(void *));
	if (!shost) {
		rc = -ENOMEM;
		goto err_out_regions;
	}
	chip = &pm8001_chips[ent->driver_data];
	sha = kzalloc(sizeof(struct sas_ha_struct), GFP_KERNEL);
	if (!sha) {
		rc = -ENOMEM;
		goto err_out_free_host;
	}
	SHOST_TO_SAS_HA(shost) = sha;

	rc = pm8001_prep_sas_ha_init(shost, chip);
	if (rc) {
		rc = -ENOMEM;
		goto err_out_free;
	}
	pci_set_drvdata(pdev, SHOST_TO_SAS_HA(shost));
	/* ent->driver variable is used to differentiate between controllers */
	pm8001_ha = pm8001_pci_alloc(pdev, ent, shost);
	if (!pm8001_ha) {
		rc = -ENOMEM;
		goto err_out_free;
	}

	PM8001_CHIP_DISP->chip_soft_rst(pm8001_ha);
	rc = PM8001_CHIP_DISP->chip_init(pm8001_ha);
	if (rc) {
		pm8001_dbg(pm8001_ha, FAIL,
			   "chip_init failed [ret: %d]\n", rc);
		goto err_out_ha_free;
	}

	rc = pm8001_init_ccb_tag(pm8001_ha, shost, pdev);
	if (rc)
		goto err_out_enable;

	rc = scsi_add_host(shost, &pdev->dev);
	if (rc)
		goto err_out_ha_free;

	PM8001_CHIP_DISP->interrupt_enable(pm8001_ha, 0);
	if (pm8001_ha->chip_id != chip_8001) {
		for (i = 1; i < pm8001_ha->number_of_intr; i++)
			PM8001_CHIP_DISP->interrupt_enable(pm8001_ha, i);
		/* setup thermal configuration. */
		pm80xx_set_thermal_config(pm8001_ha);
	}

	pm8001_init_sas_add(pm8001_ha);
	/* phy setting support for motherboard controller */
	rc = pm8001_configure_phy_settings(pm8001_ha);
	if (rc)
		goto err_out_shost;

	pm8001_post_sas_ha_init(shost, chip);
	rc = sas_register_ha(SHOST_TO_SAS_HA(shost));
	if (rc) {
		pm8001_dbg(pm8001_ha, FAIL,
			   "sas_register_ha failed [ret: %d]\n", rc);
		goto err_out_shost;
	}
	list_add_tail(&pm8001_ha->list, &hba_list);
	scsi_scan_host(pm8001_ha->shost);
	pm8001_ha->flags = PM8001F_RUN_TIME;
	return 0;

err_out_shost:
	scsi_remove_host(pm8001_ha->shost);
err_out_ha_free:
	pm8001_free(pm8001_ha);
err_out_free:
	kfree(sha);
err_out_free_host:
	scsi_host_put(shost);
err_out_regions:
	pci_release_regions(pdev);
err_out_disable:
	pci_disable_device(pdev);
err_out_enable:
	return rc;
}

/*
 * pm8001_init_ccb_tag - allocate memory to CCB and tag.
 * @pm8001_ha: our hba card information.
 * @shost: scsi host which has been allocated outside.
 */
static int
pm8001_init_ccb_tag(struct pm8001_hba_info *pm8001_ha, struct Scsi_Host *shost,
			struct pci_dev *pdev)
{
	int i = 0;
	u32 max_out_io, ccb_count;
	u32 can_queue;

	max_out_io = pm8001_ha->main_cfg_tbl.pm80xx_tbl.max_out_io;
	ccb_count = min_t(int, PM8001_MAX_CCB, max_out_io);

	/* Update to the scsi host*/
	can_queue = ccb_count - PM8001_RESERVE_SLOT;
	shost->can_queue = can_queue;

	pm8001_ha->tags = kzalloc(ccb_count, GFP_KERNEL);
	if (!pm8001_ha->tags)
		goto err_out;

	/* Memory region for ccb_info*/
<<<<<<< HEAD
	pm8001_ha->ccb_info = (struct pm8001_ccb_info *)
		kcalloc(ccb_count, sizeof(struct pm8001_ccb_info), GFP_KERNEL);
	if (!pm8001_ha->ccb_info) {
		PM8001_FAIL_DBG(pm8001_ha, pm8001_printk
			("Unable to allocate memory for ccb\n"));
		goto err_out_noccb;
	}
	for (i = 0; i < ccb_count; i++) {
		pm8001_ha->ccb_info[i].buf_prd = pci_alloc_consistent(pdev,
				sizeof(struct pm8001_prd) * PM8001_MAX_DMA_SG,
				&pm8001_ha->ccb_info[i].ccb_dma_handle);
		if (!pm8001_ha->ccb_info[i].buf_prd) {
			PM8001_FAIL_DBG(pm8001_ha, pm8001_printk
					("pm80xx: ccb prd memory allocation error\n"));
=======
	pm8001_ha->ccb_info =
		kcalloc(ccb_count, sizeof(struct pm8001_ccb_info), GFP_KERNEL);
	if (!pm8001_ha->ccb_info) {
		pm8001_dbg(pm8001_ha, FAIL,
			   "Unable to allocate memory for ccb\n");
		goto err_out_noccb;
	}
	for (i = 0; i < ccb_count; i++) {
		pm8001_ha->ccb_info[i].buf_prd = dma_alloc_coherent(&pdev->dev,
				sizeof(struct pm8001_prd) * PM8001_MAX_DMA_SG,
				&pm8001_ha->ccb_info[i].ccb_dma_handle,
				GFP_KERNEL);
		if (!pm8001_ha->ccb_info[i].buf_prd) {
			pm8001_dbg(pm8001_ha, FAIL,
				   "ccb prd memory allocation error\n");
>>>>>>> f642729d
			goto err_out;
		}
		pm8001_ha->ccb_info[i].task = NULL;
		pm8001_ha->ccb_info[i].ccb_tag = 0xffffffff;
		pm8001_ha->ccb_info[i].device = NULL;
		++pm8001_ha->tags_num;
	}
	return 0;

err_out_noccb:
	kfree(pm8001_ha->devices);
err_out:
	return -ENOMEM;
}

static void pm8001_pci_remove(struct pci_dev *pdev)
{
	struct sas_ha_struct *sha = pci_get_drvdata(pdev);
	struct pm8001_hba_info *pm8001_ha;
	int i, j;
	pm8001_ha = sha->lldd_ha;
	sas_unregister_ha(sha);
	sas_remove_host(pm8001_ha->shost);
	list_del(&pm8001_ha->list);
	PM8001_CHIP_DISP->interrupt_disable(pm8001_ha, 0xFF);
	PM8001_CHIP_DISP->chip_soft_rst(pm8001_ha);

#ifdef PM8001_USE_MSIX
	for (i = 0; i < pm8001_ha->number_of_intr; i++)
		synchronize_irq(pci_irq_vector(pdev, i));
	for (i = 0; i < pm8001_ha->number_of_intr; i++)
		free_irq(pci_irq_vector(pdev, i), &pm8001_ha->irq_vector[i]);
	pci_free_irq_vectors(pdev);
#else
	free_irq(pm8001_ha->irq, sha);
#endif
#ifdef PM8001_USE_TASKLET
	/* For non-msix and msix interrupts */
	if ((!pdev->msix_cap || !pci_msi_enabled()) ||
	    (pm8001_ha->chip_id == chip_8001))
		tasklet_kill(&pm8001_ha->tasklet[0]);
	else
		for (j = 0; j < PM8001_MAX_MSIX_VEC; j++)
			tasklet_kill(&pm8001_ha->tasklet[j]);
#endif
	scsi_host_put(pm8001_ha->shost);
	pm8001_free(pm8001_ha);
	kfree(sha->sas_phy);
	kfree(sha->sas_port);
	kfree(sha);
	pci_release_regions(pdev);
	pci_disable_device(pdev);
}

/**
 * pm8001_pci_suspend - power management suspend main entry point
 * @dev: Device struct
 *
 * Returns 0 success, anything else error.
 */
static int __maybe_unused pm8001_pci_suspend(struct device *dev)
{
	struct pci_dev *pdev = to_pci_dev(dev);
	struct sas_ha_struct *sha = pci_get_drvdata(pdev);
	struct pm8001_hba_info *pm8001_ha = sha->lldd_ha;
	int  i, j;
	sas_suspend_ha(sha);
	flush_workqueue(pm8001_wq);
	scsi_block_requests(pm8001_ha->shost);
	if (!pdev->pm_cap) {
		dev_err(dev, " PCI PM not supported\n");
		return -ENODEV;
	}
	PM8001_CHIP_DISP->interrupt_disable(pm8001_ha, 0xFF);
	PM8001_CHIP_DISP->chip_soft_rst(pm8001_ha);
#ifdef PM8001_USE_MSIX
	for (i = 0; i < pm8001_ha->number_of_intr; i++)
		synchronize_irq(pci_irq_vector(pdev, i));
	for (i = 0; i < pm8001_ha->number_of_intr; i++)
		free_irq(pci_irq_vector(pdev, i), &pm8001_ha->irq_vector[i]);
	pci_free_irq_vectors(pdev);
#else
	free_irq(pm8001_ha->irq, sha);
#endif
#ifdef PM8001_USE_TASKLET
	/* For non-msix and msix interrupts */
	if ((!pdev->msix_cap || !pci_msi_enabled()) ||
	    (pm8001_ha->chip_id == chip_8001))
		tasklet_kill(&pm8001_ha->tasklet[0]);
	else
		for (j = 0; j < PM8001_MAX_MSIX_VEC; j++)
			tasklet_kill(&pm8001_ha->tasklet[j]);
#endif
	pm8001_info(pm8001_ha, "pdev=0x%p, slot=%s, entering "
		      "suspended state\n", pdev,
		      pm8001_ha->name);
	return 0;
}

/**
 * pm8001_pci_resume - power management resume main entry point
 * @dev: Device struct
 *
 * Returns 0 success, anything else error.
 */
static int __maybe_unused pm8001_pci_resume(struct device *dev)
{
	struct pci_dev *pdev = to_pci_dev(dev);
	struct sas_ha_struct *sha = pci_get_drvdata(pdev);
	struct pm8001_hba_info *pm8001_ha;
	int rc;
	u8 i = 0, j;
	u32 device_state;
	DECLARE_COMPLETION_ONSTACK(completion);
	pm8001_ha = sha->lldd_ha;
	device_state = pdev->current_state;

	pm8001_info(pm8001_ha, "pdev=0x%p, slot=%s, resuming from previous operating state [D%d]\n",
		      pdev, pm8001_ha->name, device_state);

	rc = pci_go_44(pdev);
	if (rc)
		goto err_out_disable;
	sas_prep_resume_ha(sha);
	/* chip soft rst only for spc */
	if (pm8001_ha->chip_id == chip_8001) {
		PM8001_CHIP_DISP->chip_soft_rst(pm8001_ha);
		pm8001_dbg(pm8001_ha, INIT, "chip soft reset successful\n");
	}
	rc = PM8001_CHIP_DISP->chip_init(pm8001_ha);
	if (rc)
		goto err_out_disable;

	/* disable all the interrupt bits */
	PM8001_CHIP_DISP->interrupt_disable(pm8001_ha, 0xFF);

	rc = pm8001_request_irq(pm8001_ha);
	if (rc)
		goto err_out_disable;
#ifdef PM8001_USE_TASKLET
	/*  Tasklet for non msi-x interrupt handler */
	if ((!pdev->msix_cap || !pci_msi_enabled()) ||
	    (pm8001_ha->chip_id == chip_8001))
		tasklet_init(&pm8001_ha->tasklet[0], pm8001_tasklet,
			(unsigned long)&(pm8001_ha->irq_vector[0]));
	else
		for (j = 0; j < PM8001_MAX_MSIX_VEC; j++)
			tasklet_init(&pm8001_ha->tasklet[j], pm8001_tasklet,
				(unsigned long)&(pm8001_ha->irq_vector[j]));
#endif
	PM8001_CHIP_DISP->interrupt_enable(pm8001_ha, 0);
	if (pm8001_ha->chip_id != chip_8001) {
		for (i = 1; i < pm8001_ha->number_of_intr; i++)
			PM8001_CHIP_DISP->interrupt_enable(pm8001_ha, i);
	}

	/* Chip documentation for the 8070 and 8072 SPCv    */
	/* states that a 500ms minimum delay is required    */
	/* before issuing commands. Otherwise, the firmware */
	/* will enter an unrecoverable state.               */

	if (pm8001_ha->chip_id == chip_8070 ||
		pm8001_ha->chip_id == chip_8072) {
		mdelay(500);
	}

	/* Spin up the PHYs */

	pm8001_ha->flags = PM8001F_RUN_TIME;
	for (i = 0; i < pm8001_ha->chip->n_phy; i++) {
		pm8001_ha->phy[i].enable_completion = &completion;
		PM8001_CHIP_DISP->phy_start_req(pm8001_ha, i);
		wait_for_completion(&completion);
	}
	sas_resume_ha(sha);
	return 0;

err_out_disable:
	scsi_remove_host(pm8001_ha->shost);

	return rc;
}

/* update of pci device, vendor id and driver data with
 * unique value for each of the controller
 */
static struct pci_device_id pm8001_pci_table[] = {
	{ PCI_VDEVICE(PMC_Sierra, 0x8001), chip_8001 },
	{ PCI_VDEVICE(PMC_Sierra, 0x8006), chip_8006 },
	{ PCI_VDEVICE(ADAPTEC2, 0x8006), chip_8006 },
	{ PCI_VDEVICE(ATTO, 0x0042), chip_8001 },
	/* Support for SPC/SPCv/SPCve controllers */
	{ PCI_VDEVICE(ADAPTEC2, 0x8001), chip_8001 },
	{ PCI_VDEVICE(PMC_Sierra, 0x8008), chip_8008 },
	{ PCI_VDEVICE(ADAPTEC2, 0x8008), chip_8008 },
	{ PCI_VDEVICE(PMC_Sierra, 0x8018), chip_8018 },
	{ PCI_VDEVICE(ADAPTEC2, 0x8018), chip_8018 },
	{ PCI_VDEVICE(PMC_Sierra, 0x8009), chip_8009 },
	{ PCI_VDEVICE(ADAPTEC2, 0x8009), chip_8009 },
	{ PCI_VDEVICE(PMC_Sierra, 0x8019), chip_8019 },
	{ PCI_VDEVICE(ADAPTEC2, 0x8019), chip_8019 },
	{ PCI_VDEVICE(PMC_Sierra, 0x8074), chip_8074 },
	{ PCI_VDEVICE(ADAPTEC2, 0x8074), chip_8074 },
	{ PCI_VDEVICE(PMC_Sierra, 0x8076), chip_8076 },
	{ PCI_VDEVICE(ADAPTEC2, 0x8076), chip_8076 },
	{ PCI_VDEVICE(PMC_Sierra, 0x8077), chip_8077 },
	{ PCI_VDEVICE(ADAPTEC2, 0x8077), chip_8077 },
	{ PCI_VENDOR_ID_ADAPTEC2, 0x8081,
		PCI_VENDOR_ID_ADAPTEC2, 0x0400, 0, 0, chip_8001 },
	{ PCI_VENDOR_ID_ADAPTEC2, 0x8081,
		PCI_VENDOR_ID_ADAPTEC2, 0x0800, 0, 0, chip_8001 },
	{ PCI_VENDOR_ID_ADAPTEC2, 0x8088,
		PCI_VENDOR_ID_ADAPTEC2, 0x0008, 0, 0, chip_8008 },
	{ PCI_VENDOR_ID_ADAPTEC2, 0x8088,
		PCI_VENDOR_ID_ADAPTEC2, 0x0800, 0, 0, chip_8008 },
	{ PCI_VENDOR_ID_ADAPTEC2, 0x8089,
		PCI_VENDOR_ID_ADAPTEC2, 0x0008, 0, 0, chip_8009 },
	{ PCI_VENDOR_ID_ADAPTEC2, 0x8089,
		PCI_VENDOR_ID_ADAPTEC2, 0x0800, 0, 0, chip_8009 },
	{ PCI_VENDOR_ID_ADAPTEC2, 0x8088,
		PCI_VENDOR_ID_ADAPTEC2, 0x0016, 0, 0, chip_8018 },
	{ PCI_VENDOR_ID_ADAPTEC2, 0x8088,
		PCI_VENDOR_ID_ADAPTEC2, 0x1600, 0, 0, chip_8018 },
	{ PCI_VENDOR_ID_ADAPTEC2, 0x8089,
		PCI_VENDOR_ID_ADAPTEC2, 0x0016, 0, 0, chip_8019 },
	{ PCI_VENDOR_ID_ADAPTEC2, 0x8089,
		PCI_VENDOR_ID_ADAPTEC2, 0x1600, 0, 0, chip_8019 },
	{ PCI_VENDOR_ID_ADAPTEC2, 0x8074,
		PCI_VENDOR_ID_ADAPTEC2, 0x0800, 0, 0, chip_8074 },
	{ PCI_VENDOR_ID_ADAPTEC2, 0x8076,
		PCI_VENDOR_ID_ADAPTEC2, 0x1600, 0, 0, chip_8076 },
	{ PCI_VENDOR_ID_ADAPTEC2, 0x8077,
		PCI_VENDOR_ID_ADAPTEC2, 0x1600, 0, 0, chip_8077 },
	{ PCI_VENDOR_ID_ADAPTEC2, 0x8074,
		PCI_VENDOR_ID_ADAPTEC2, 0x0008, 0, 0, chip_8074 },
	{ PCI_VENDOR_ID_ADAPTEC2, 0x8076,
		PCI_VENDOR_ID_ADAPTEC2, 0x0016, 0, 0, chip_8076 },
	{ PCI_VENDOR_ID_ADAPTEC2, 0x8077,
		PCI_VENDOR_ID_ADAPTEC2, 0x0016, 0, 0, chip_8077 },
	{ PCI_VENDOR_ID_ADAPTEC2, 0x8076,
		PCI_VENDOR_ID_ADAPTEC2, 0x0808, 0, 0, chip_8076 },
	{ PCI_VENDOR_ID_ADAPTEC2, 0x8077,
		PCI_VENDOR_ID_ADAPTEC2, 0x0808, 0, 0, chip_8077 },
	{ PCI_VENDOR_ID_ADAPTEC2, 0x8074,
		PCI_VENDOR_ID_ADAPTEC2, 0x0404, 0, 0, chip_8074 },
	{ PCI_VENDOR_ID_ATTO, 0x8070,
		PCI_VENDOR_ID_ATTO, 0x0070, 0, 0, chip_8070 },
	{ PCI_VENDOR_ID_ATTO, 0x8070,
		PCI_VENDOR_ID_ATTO, 0x0071, 0, 0, chip_8070 },
	{ PCI_VENDOR_ID_ATTO, 0x8072,
		PCI_VENDOR_ID_ATTO, 0x0072, 0, 0, chip_8072 },
	{ PCI_VENDOR_ID_ATTO, 0x8072,
		PCI_VENDOR_ID_ATTO, 0x0073, 0, 0, chip_8072 },
	{ PCI_VENDOR_ID_ATTO, 0x8070,
		PCI_VENDOR_ID_ATTO, 0x0080, 0, 0, chip_8070 },
	{ PCI_VENDOR_ID_ATTO, 0x8072,
		PCI_VENDOR_ID_ATTO, 0x0081, 0, 0, chip_8072 },
	{ PCI_VENDOR_ID_ATTO, 0x8072,
		PCI_VENDOR_ID_ATTO, 0x0082, 0, 0, chip_8072 },
	{} /* terminate list */
};

static SIMPLE_DEV_PM_OPS(pm8001_pci_pm_ops,
			 pm8001_pci_suspend,
			 pm8001_pci_resume);

static struct pci_driver pm8001_pci_driver = {
	.name		= DRV_NAME,
	.id_table	= pm8001_pci_table,
	.probe		= pm8001_pci_probe,
	.remove		= pm8001_pci_remove,
	.driver.pm	= &pm8001_pci_pm_ops,
};

/**
 *	pm8001_init - initialize scsi transport template
 */
static int __init pm8001_init(void)
{
	int rc = -ENOMEM;

	pm8001_wq = alloc_workqueue("pm80xx", 0, 0);
	if (!pm8001_wq)
		goto err;

	pm8001_id = 0;
	pm8001_stt = sas_domain_attach_transport(&pm8001_transport_ops);
	if (!pm8001_stt)
		goto err_wq;
	rc = pci_register_driver(&pm8001_pci_driver);
	if (rc)
		goto err_tp;
	return 0;

err_tp:
	sas_release_transport(pm8001_stt);
err_wq:
	destroy_workqueue(pm8001_wq);
err:
	return rc;
}

static void __exit pm8001_exit(void)
{
	pci_unregister_driver(&pm8001_pci_driver);
	sas_release_transport(pm8001_stt);
	destroy_workqueue(pm8001_wq);
}

module_init(pm8001_init);
module_exit(pm8001_exit);

MODULE_AUTHOR("Jack Wang <jack_wang@usish.com>");
MODULE_AUTHOR("Anand Kumar Santhanam <AnandKumar.Santhanam@pmcs.com>");
MODULE_AUTHOR("Sangeetha Gnanasekaran <Sangeetha.Gnanasekaran@pmcs.com>");
MODULE_AUTHOR("Nikith Ganigarakoppal <Nikith.Ganigarakoppal@pmcs.com>");
MODULE_DESCRIPTION(
		"PMC-Sierra PM8001/8006/8081/8088/8089/8074/8076/8077/8070/8072 "
		"SAS/SATA controller driver");
MODULE_VERSION(DRV_VERSION);
MODULE_LICENSE("GPL");
MODULE_DEVICE_TABLE(pci, pm8001_pci_table);
<|MERGE_RESOLUTION|>--- conflicted
+++ resolved
@@ -271,25 +271,14 @@
 
 	spin_lock_init(&pm8001_ha->lock);
 	spin_lock_init(&pm8001_ha->bitmap_lock);
-<<<<<<< HEAD
-	PM8001_INIT_DBG(pm8001_ha,
-		pm8001_printk("pm8001_alloc: PHY:%x\n",
-				pm8001_ha->chip->n_phy));
-=======
 	pm8001_dbg(pm8001_ha, INIT, "pm8001_alloc: PHY:%x\n",
 		   pm8001_ha->chip->n_phy);
->>>>>>> f642729d
 
 	/* Setup Interrupt */
 	rc = pm8001_setup_irq(pm8001_ha);
 	if (rc) {
-<<<<<<< HEAD
-		PM8001_FAIL_DBG(pm8001_ha, pm8001_printk(
-				"pm8001_setup_irq failed [ret: %d]\n", rc));
-=======
 		pm8001_dbg(pm8001_ha, FAIL,
 			   "pm8001_setup_irq failed [ret: %d]\n", rc);
->>>>>>> f642729d
 		goto err_out_shost;
 	}
 	/* Request Interrupt */
@@ -397,11 +386,8 @@
 	pm8001_ha->memoryMap.region[FORENSIC_MEM].element_size = 0x10000;
 	pm8001_ha->memoryMap.region[FORENSIC_MEM].alignment = 0x10000;
 	for (i = 0; i < pm8001_ha->max_memcnt; i++) {
-<<<<<<< HEAD
-=======
 		struct mpi_mem *region = &pm8001_ha->memoryMap.region[i];
 
->>>>>>> f642729d
 		if (pm8001_mem_alloc(pm8001_ha->pdev,
 				     &region->virt_ptr,
 				     &region->phys_addr,
@@ -425,11 +411,7 @@
 		pm8001_ha->devices[i].dev_type = SAS_PHY_UNUSED;
 		pm8001_ha->devices[i].id = i;
 		pm8001_ha->devices[i].device_id = PM8001_MAX_DEVICES;
-<<<<<<< HEAD
-		pm8001_ha->devices[i].running_req = 0;
-=======
 		atomic_set(&pm8001_ha->devices[i].running_req, 0);
->>>>>>> f642729d
 	}
 	pm8001_ha->flags = PM8001F_INIT_TIME;
 	/* Initialize tags */
@@ -441,11 +423,7 @@
 err_out_nodev:
 	for (i = 0; i < pm8001_ha->max_memcnt; i++) {
 		if (pm8001_ha->memoryMap.region[i].virt_ptr != NULL) {
-<<<<<<< HEAD
-			pci_free_consistent(pm8001_ha->pdev,
-=======
 			dma_free_coherent(&pm8001_ha->pdev->dev,
->>>>>>> f642729d
 				(pm8001_ha->memoryMap.region[i].total_len +
 				pm8001_ha->memoryMap.region[i].alignment),
 				pm8001_ha->memoryMap.region[i].virt_ptr,
@@ -975,15 +953,9 @@
 	/* Maximum queue number updating in HBA structure */
 	pm8001_ha->max_q_num = number_of_intr;
 
-<<<<<<< HEAD
-	PM8001_INIT_DBG(pm8001_ha, pm8001_printk(
-		"pci_alloc_irq_vectors request ret:%d no of intr %d\n",
-				rc, pm8001_ha->number_of_intr));
-=======
 	pm8001_dbg(pm8001_ha, INIT,
 		   "pci_alloc_irq_vectors request ret:%d no of intr %d\n",
 		   rc, pm8001_ha->number_of_intr);
->>>>>>> f642729d
 	return 0;
 }
 
@@ -1217,22 +1189,6 @@
 		goto err_out;
 
 	/* Memory region for ccb_info*/
-<<<<<<< HEAD
-	pm8001_ha->ccb_info = (struct pm8001_ccb_info *)
-		kcalloc(ccb_count, sizeof(struct pm8001_ccb_info), GFP_KERNEL);
-	if (!pm8001_ha->ccb_info) {
-		PM8001_FAIL_DBG(pm8001_ha, pm8001_printk
-			("Unable to allocate memory for ccb\n"));
-		goto err_out_noccb;
-	}
-	for (i = 0; i < ccb_count; i++) {
-		pm8001_ha->ccb_info[i].buf_prd = pci_alloc_consistent(pdev,
-				sizeof(struct pm8001_prd) * PM8001_MAX_DMA_SG,
-				&pm8001_ha->ccb_info[i].ccb_dma_handle);
-		if (!pm8001_ha->ccb_info[i].buf_prd) {
-			PM8001_FAIL_DBG(pm8001_ha, pm8001_printk
-					("pm80xx: ccb prd memory allocation error\n"));
-=======
 	pm8001_ha->ccb_info =
 		kcalloc(ccb_count, sizeof(struct pm8001_ccb_info), GFP_KERNEL);
 	if (!pm8001_ha->ccb_info) {
@@ -1248,7 +1204,6 @@
 		if (!pm8001_ha->ccb_info[i].buf_prd) {
 			pm8001_dbg(pm8001_ha, FAIL,
 				   "ccb prd memory allocation error\n");
->>>>>>> f642729d
 			goto err_out;
 		}
 		pm8001_ha->ccb_info[i].task = NULL;
