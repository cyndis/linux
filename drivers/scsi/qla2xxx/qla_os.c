--- conflicted
+++ resolved
@@ -42,11 +42,7 @@
 int ql2xenforce_iocb_limit = 1;
 module_param(ql2xenforce_iocb_limit, int, S_IRUGO | S_IWUSR);
 MODULE_PARM_DESC(ql2xenforce_iocb_limit,
-<<<<<<< HEAD
-		 "Enforce IOCB throttling, to avoid FW congestion. (default: 0)");
-=======
 		 "Enforce IOCB throttling, to avoid FW congestion. (default: 1)");
->>>>>>> f642729d
 
 /*
  * CT6 CTX allocation cache
