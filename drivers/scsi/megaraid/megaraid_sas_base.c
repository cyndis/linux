/*
 *  Linux MegaRAID driver for SAS based RAID controllers
 *
 *  Copyright (c) 2003-2013  LSI Corporation
 *  Copyright (c) 2013-2014  Avago Technologies
 *
 *  This program is free software; you can redistribute it and/or
 *  modify it under the terms of the GNU General Public License
 *  as published by the Free Software Foundation; either version 2
 *  of the License, or (at your option) any later version.
 *
 *  This program is distributed in the hope that it will be useful,
 *  but WITHOUT ANY WARRANTY; without even the implied warranty of
 *  MERCHANTABILITY or FITNESS FOR A PARTICULAR PURPOSE.  See the
 *  GNU General Public License for more details.
 *
 *  You should have received a copy of the GNU General Public License
 *  along with this program.  If not, see <http://www.gnu.org/licenses/>.
 *
<<<<<<< HEAD
 *  FILE: megaraid_sas_base.c
 *  Version : 06.805.06.00-rc1
 *
 *  Authors: LSI Corporation
=======
 *  Authors: Avago Technologies
>>>>>>> e529fea9
 *           Sreenivas Bagalkote
 *           Sumant Patro
 *           Bo Yang
 *           Adam Radford
 *           Kashyap Desai <kashyap.desai@avagotech.com>
 *           Sumit Saxena <sumit.saxena@avagotech.com>
 *
 *  Send feedback to: megaraidlinux.pdl@avagotech.com
 *
 *  Mail to: Avago Technologies, 350 West Trimble Road, Building 90,
 *  San Jose, California 95131
 */

#include <linux/kernel.h>
#include <linux/types.h>
#include <linux/pci.h>
#include <linux/list.h>
#include <linux/moduleparam.h>
#include <linux/module.h>
#include <linux/spinlock.h>
#include <linux/interrupt.h>
#include <linux/delay.h>
#include <linux/uio.h>
#include <linux/slab.h>
#include <asm/uaccess.h>
#include <linux/fs.h>
#include <linux/compat.h>
#include <linux/blkdev.h>
#include <linux/mutex.h>
#include <linux/poll.h>

#include <scsi/scsi.h>
#include <scsi/scsi_cmnd.h>
#include <scsi/scsi_device.h>
#include <scsi/scsi_host.h>
#include <scsi/scsi_tcq.h>
#include "megaraid_sas_fusion.h"
#include "megaraid_sas.h"

/*
 * Number of sectors per IO command
 * Will be set in megasas_init_mfi if user does not provide
 */
static unsigned int max_sectors;
module_param_named(max_sectors, max_sectors, int, 0);
MODULE_PARM_DESC(max_sectors,
	"Maximum number of sectors per IO command");

static int msix_disable;
module_param(msix_disable, int, S_IRUGO);
MODULE_PARM_DESC(msix_disable, "Disable MSI-X interrupt handling. Default: 0");

static unsigned int msix_vectors;
module_param(msix_vectors, int, S_IRUGO);
MODULE_PARM_DESC(msix_vectors, "MSI-X max vector count. Default: Set by FW");

static int allow_vf_ioctls;
module_param(allow_vf_ioctls, int, S_IRUGO);
MODULE_PARM_DESC(allow_vf_ioctls, "Allow ioctls in SR-IOV VF mode. Default: 0");

static int throttlequeuedepth = MEGASAS_THROTTLE_QUEUE_DEPTH;
module_param(throttlequeuedepth, int, S_IRUGO);
MODULE_PARM_DESC(throttlequeuedepth,
	"Adapter queue depth when throttled due to I/O timeout. Default: 16");

int resetwaittime = MEGASAS_RESET_WAIT_TIME;
module_param(resetwaittime, int, S_IRUGO);
MODULE_PARM_DESC(resetwaittime, "Wait time in seconds after I/O timeout "
		 "before resetting adapter. Default: 180");

int smp_affinity_enable = 1;
module_param(smp_affinity_enable, int, S_IRUGO);
MODULE_PARM_DESC(smp_affinity_enable, "SMP affinity feature enable/disbale Default: enable(1)");

MODULE_LICENSE("GPL");
MODULE_VERSION(MEGASAS_VERSION);
MODULE_AUTHOR("megaraidlinux@lsi.com");
MODULE_DESCRIPTION("LSI MegaRAID SAS Driver");

int megasas_transition_to_ready(struct megasas_instance *instance, int ocr);
static int megasas_get_pd_list(struct megasas_instance *instance);
static int megasas_ld_list_query(struct megasas_instance *instance,
				 u8 query_type);
static int megasas_issue_init_mfi(struct megasas_instance *instance);
static int megasas_register_aen(struct megasas_instance *instance,
				u32 seq_num, u32 class_locale_word);
/*
 * PCI ID table for all supported controllers
 */
static struct pci_device_id megasas_pci_table[] = {

	{PCI_DEVICE(PCI_VENDOR_ID_LSI_LOGIC, PCI_DEVICE_ID_LSI_SAS1064R)},
	/* xscale IOP */
	{PCI_DEVICE(PCI_VENDOR_ID_LSI_LOGIC, PCI_DEVICE_ID_LSI_SAS1078R)},
	/* ppc IOP */
	{PCI_DEVICE(PCI_VENDOR_ID_LSI_LOGIC, PCI_DEVICE_ID_LSI_SAS1078DE)},
	/* ppc IOP */
	{PCI_DEVICE(PCI_VENDOR_ID_LSI_LOGIC, PCI_DEVICE_ID_LSI_SAS1078GEN2)},
	/* gen2*/
	{PCI_DEVICE(PCI_VENDOR_ID_LSI_LOGIC, PCI_DEVICE_ID_LSI_SAS0079GEN2)},
	/* gen2*/
	{PCI_DEVICE(PCI_VENDOR_ID_LSI_LOGIC, PCI_DEVICE_ID_LSI_SAS0073SKINNY)},
	/* skinny*/
	{PCI_DEVICE(PCI_VENDOR_ID_LSI_LOGIC, PCI_DEVICE_ID_LSI_SAS0071SKINNY)},
	/* skinny*/
	{PCI_DEVICE(PCI_VENDOR_ID_LSI_LOGIC, PCI_DEVICE_ID_LSI_VERDE_ZCR)},
	/* xscale IOP, vega */
	{PCI_DEVICE(PCI_VENDOR_ID_DELL, PCI_DEVICE_ID_DELL_PERC5)},
	/* xscale IOP */
	{PCI_DEVICE(PCI_VENDOR_ID_LSI_LOGIC, PCI_DEVICE_ID_LSI_FUSION)},
	/* Fusion */
	{PCI_DEVICE(PCI_VENDOR_ID_LSI_LOGIC, PCI_DEVICE_ID_LSI_PLASMA)},
	/* Plasma */
	{PCI_DEVICE(PCI_VENDOR_ID_LSI_LOGIC, PCI_DEVICE_ID_LSI_INVADER)},
	/* Invader */
	{PCI_DEVICE(PCI_VENDOR_ID_LSI_LOGIC, PCI_DEVICE_ID_LSI_FURY)},
	/* Fury */
	{}
};

MODULE_DEVICE_TABLE(pci, megasas_pci_table);

static int megasas_mgmt_majorno;
struct megasas_mgmt_info megasas_mgmt_info;
static struct fasync_struct *megasas_async_queue;
static DEFINE_MUTEX(megasas_async_queue_mutex);

static int megasas_poll_wait_aen;
static DECLARE_WAIT_QUEUE_HEAD(megasas_poll_wait);
static u32 support_poll_for_event;
u32 megasas_dbg_lvl;
static u32 support_device_change;

/* define lock for aen poll */
spinlock_t poll_aen_lock;

void
megasas_complete_cmd(struct megasas_instance *instance, struct megasas_cmd *cmd,
		     u8 alt_status);
static u32
megasas_read_fw_status_reg_gen2(struct megasas_register_set __iomem *regs);
static int
megasas_adp_reset_gen2(struct megasas_instance *instance,
		       struct megasas_register_set __iomem *reg_set);
static irqreturn_t megasas_isr(int irq, void *devp);
static u32
megasas_init_adapter_mfi(struct megasas_instance *instance);
u32
megasas_build_and_issue_cmd(struct megasas_instance *instance,
			    struct scsi_cmnd *scmd);
static void megasas_complete_cmd_dpc(unsigned long instance_addr);
void
megasas_release_fusion(struct megasas_instance *instance);
int
megasas_ioc_init_fusion(struct megasas_instance *instance);
void
megasas_free_cmds_fusion(struct megasas_instance *instance);
u8
megasas_get_map_info(struct megasas_instance *instance);
int
megasas_sync_map_info(struct megasas_instance *instance);
int
wait_and_poll(struct megasas_instance *instance, struct megasas_cmd *cmd,
	int seconds);
void megasas_reset_reply_desc(struct megasas_instance *instance);
int megasas_reset_fusion(struct Scsi_Host *shost, int iotimeout);
void megasas_fusion_ocr_wq(struct work_struct *work);
static int megasas_get_ld_vf_affiliation(struct megasas_instance *instance,
					 int initial);
int megasas_check_mpio_paths(struct megasas_instance *instance,
			     struct scsi_cmnd *scmd);

void
megasas_issue_dcmd(struct megasas_instance *instance, struct megasas_cmd *cmd)
{
	instance->instancet->fire_cmd(instance,
		cmd->frame_phys_addr, 0, instance->reg_set);
}

/**
 * megasas_get_cmd -	Get a command from the free pool
 * @instance:		Adapter soft state
 *
 * Returns a free command from the pool
 */
struct megasas_cmd *megasas_get_cmd(struct megasas_instance
						  *instance)
{
	unsigned long flags;
	struct megasas_cmd *cmd = NULL;

	spin_lock_irqsave(&instance->mfi_pool_lock, flags);

	if (!list_empty(&instance->cmd_pool)) {
		cmd = list_entry((&instance->cmd_pool)->next,
				 struct megasas_cmd, list);
		list_del_init(&cmd->list);
		atomic_set(&cmd->mfi_mpt_pthr, MFI_MPT_DETACHED);
	} else {
		printk(KERN_ERR "megasas: Command pool empty!\n");
	}

	spin_unlock_irqrestore(&instance->mfi_pool_lock, flags);
	return cmd;
}

/**
 * __megasas_return_cmd -	Return a cmd to free command pool
 * @instance:		Adapter soft state
 * @cmd:		Command packet to be returned to free command pool
 */
inline void
__megasas_return_cmd(struct megasas_instance *instance, struct megasas_cmd *cmd)
{
	/*
	 * Don't go ahead and free the MFI frame, if corresponding
	 * MPT frame is not freed(valid for only fusion adapters).
	 * In case of MFI adapters, anyways for any allocated MFI
	 * frame will have cmd->mfi_mpt_mpthr set to MFI_MPT_DETACHED
	 */
	if (atomic_read(&cmd->mfi_mpt_pthr) != MFI_MPT_DETACHED)
		return;

	cmd->scmd = NULL;
	cmd->frame_count = 0;
	cmd->is_wait_event = 0;
	cmd->mpt_pthr_cmd_blocked = NULL;

	if ((instance->pdev->device != PCI_DEVICE_ID_LSI_FUSION) &&
	    (instance->pdev->device != PCI_DEVICE_ID_LSI_INVADER) &&
	    (instance->pdev->device != PCI_DEVICE_ID_LSI_FURY) &&
	    (reset_devices))
		cmd->frame->hdr.cmd = MFI_CMD_INVALID;

	atomic_set(&cmd->mfi_mpt_pthr, MFI_LIST_ADDED);
	list_add(&cmd->list, (&instance->cmd_pool)->next);
}

/**
 * megasas_return_cmd -	Return a cmd to free command pool
 * @instance:		Adapter soft state
 * @cmd:		Command packet to be returned to free command pool
 */
inline void
megasas_return_cmd(struct megasas_instance *instance, struct megasas_cmd *cmd)
{
	unsigned long flags;

	spin_lock_irqsave(&instance->mfi_pool_lock, flags);
	__megasas_return_cmd(instance, cmd);
	spin_unlock_irqrestore(&instance->mfi_pool_lock, flags);
}


/**
*	The following functions are defined for xscale
*	(deviceid : 1064R, PERC5) controllers
*/

/**
 * megasas_enable_intr_xscale -	Enables interrupts
 * @regs:			MFI register set
 */
static inline void
megasas_enable_intr_xscale(struct megasas_instance *instance)
{
	struct megasas_register_set __iomem *regs;
	regs = instance->reg_set;
	writel(0, &(regs)->outbound_intr_mask);

	/* Dummy readl to force pci flush */
	readl(&regs->outbound_intr_mask);
}

/**
 * megasas_disable_intr_xscale -Disables interrupt
 * @regs:			MFI register set
 */
static inline void
megasas_disable_intr_xscale(struct megasas_instance *instance)
{
	struct megasas_register_set __iomem *regs;
	u32 mask = 0x1f;
	regs = instance->reg_set;
	writel(mask, &regs->outbound_intr_mask);
	/* Dummy readl to force pci flush */
	readl(&regs->outbound_intr_mask);
}

/**
 * megasas_read_fw_status_reg_xscale - returns the current FW status value
 * @regs:			MFI register set
 */
static u32
megasas_read_fw_status_reg_xscale(struct megasas_register_set __iomem * regs)
{
	return readl(&(regs)->outbound_msg_0);
}
/**
 * megasas_clear_interrupt_xscale -	Check & clear interrupt
 * @regs:				MFI register set
 */
static int
megasas_clear_intr_xscale(struct megasas_register_set __iomem * regs)
{
	u32 status;
	u32 mfiStatus = 0;
	/*
	 * Check if it is our interrupt
	 */
	status = readl(&regs->outbound_intr_status);

	if (status & MFI_OB_INTR_STATUS_MASK)
		mfiStatus = MFI_INTR_FLAG_REPLY_MESSAGE;
	if (status & MFI_XSCALE_OMR0_CHANGE_INTERRUPT)
		mfiStatus |= MFI_INTR_FLAG_FIRMWARE_STATE_CHANGE;

	/*
	 * Clear the interrupt by writing back the same value
	 */
	if (mfiStatus)
		writel(status, &regs->outbound_intr_status);

	/* Dummy readl to force pci flush */
	readl(&regs->outbound_intr_status);

	return mfiStatus;
}

/**
 * megasas_fire_cmd_xscale -	Sends command to the FW
 * @frame_phys_addr :		Physical address of cmd
 * @frame_count :		Number of frames for the command
 * @regs :			MFI register set
 */
static inline void
megasas_fire_cmd_xscale(struct megasas_instance *instance,
		dma_addr_t frame_phys_addr,
		u32 frame_count,
		struct megasas_register_set __iomem *regs)
{
	unsigned long flags;
	spin_lock_irqsave(&instance->hba_lock, flags);
	writel((frame_phys_addr >> 3)|(frame_count),
	       &(regs)->inbound_queue_port);
	spin_unlock_irqrestore(&instance->hba_lock, flags);
}

/**
 * megasas_adp_reset_xscale -  For controller reset
 * @regs:                              MFI register set
 */
static int
megasas_adp_reset_xscale(struct megasas_instance *instance,
	struct megasas_register_set __iomem *regs)
{
	u32 i;
	u32 pcidata;
	writel(MFI_ADP_RESET, &regs->inbound_doorbell);

	for (i = 0; i < 3; i++)
		msleep(1000); /* sleep for 3 secs */
	pcidata  = 0;
	pci_read_config_dword(instance->pdev, MFI_1068_PCSR_OFFSET, &pcidata);
	printk(KERN_NOTICE "pcidata = %x\n", pcidata);
	if (pcidata & 0x2) {
		printk(KERN_NOTICE "mfi 1068 offset read=%x\n", pcidata);
		pcidata &= ~0x2;
		pci_write_config_dword(instance->pdev,
				MFI_1068_PCSR_OFFSET, pcidata);

		for (i = 0; i < 2; i++)
			msleep(1000); /* need to wait 2 secs again */

		pcidata  = 0;
		pci_read_config_dword(instance->pdev,
				MFI_1068_FW_HANDSHAKE_OFFSET, &pcidata);
		printk(KERN_NOTICE "1068 offset handshake read=%x\n", pcidata);
		if ((pcidata & 0xffff0000) == MFI_1068_FW_READY) {
			printk(KERN_NOTICE "1068 offset pcidt=%x\n", pcidata);
			pcidata = 0;
			pci_write_config_dword(instance->pdev,
				MFI_1068_FW_HANDSHAKE_OFFSET, pcidata);
		}
	}
	return 0;
}

/**
 * megasas_check_reset_xscale -	For controller reset check
 * @regs:				MFI register set
 */
static int
megasas_check_reset_xscale(struct megasas_instance *instance,
		struct megasas_register_set __iomem *regs)
{

	if ((instance->adprecovery != MEGASAS_HBA_OPERATIONAL) &&
	    (le32_to_cpu(*instance->consumer) ==
		MEGASAS_ADPRESET_INPROG_SIGN))
		return 1;
	return 0;
}

static struct megasas_instance_template megasas_instance_template_xscale = {

	.fire_cmd = megasas_fire_cmd_xscale,
	.enable_intr = megasas_enable_intr_xscale,
	.disable_intr = megasas_disable_intr_xscale,
	.clear_intr = megasas_clear_intr_xscale,
	.read_fw_status_reg = megasas_read_fw_status_reg_xscale,
	.adp_reset = megasas_adp_reset_xscale,
	.check_reset = megasas_check_reset_xscale,
	.service_isr = megasas_isr,
	.tasklet = megasas_complete_cmd_dpc,
	.init_adapter = megasas_init_adapter_mfi,
	.build_and_issue_cmd = megasas_build_and_issue_cmd,
	.issue_dcmd = megasas_issue_dcmd,
};

/**
*	This is the end of set of functions & definitions specific
*	to xscale (deviceid : 1064R, PERC5) controllers
*/

/**
*	The following functions are defined for ppc (deviceid : 0x60)
* 	controllers
*/

/**
 * megasas_enable_intr_ppc -	Enables interrupts
 * @regs:			MFI register set
 */
static inline void
megasas_enable_intr_ppc(struct megasas_instance *instance)
{
	struct megasas_register_set __iomem *regs;
	regs = instance->reg_set;
	writel(0xFFFFFFFF, &(regs)->outbound_doorbell_clear);

	writel(~0x80000000, &(regs)->outbound_intr_mask);

	/* Dummy readl to force pci flush */
	readl(&regs->outbound_intr_mask);
}

/**
 * megasas_disable_intr_ppc -	Disable interrupt
 * @regs:			MFI register set
 */
static inline void
megasas_disable_intr_ppc(struct megasas_instance *instance)
{
	struct megasas_register_set __iomem *regs;
	u32 mask = 0xFFFFFFFF;
	regs = instance->reg_set;
	writel(mask, &regs->outbound_intr_mask);
	/* Dummy readl to force pci flush */
	readl(&regs->outbound_intr_mask);
}

/**
 * megasas_read_fw_status_reg_ppc - returns the current FW status value
 * @regs:			MFI register set
 */
static u32
megasas_read_fw_status_reg_ppc(struct megasas_register_set __iomem * regs)
{
	return readl(&(regs)->outbound_scratch_pad);
}

/**
 * megasas_clear_interrupt_ppc -	Check & clear interrupt
 * @regs:				MFI register set
 */
static int
megasas_clear_intr_ppc(struct megasas_register_set __iomem * regs)
{
	u32 status, mfiStatus = 0;

	/*
	 * Check if it is our interrupt
	 */
	status = readl(&regs->outbound_intr_status);

	if (status & MFI_REPLY_1078_MESSAGE_INTERRUPT)
		mfiStatus = MFI_INTR_FLAG_REPLY_MESSAGE;

	if (status & MFI_G2_OUTBOUND_DOORBELL_CHANGE_INTERRUPT)
		mfiStatus |= MFI_INTR_FLAG_FIRMWARE_STATE_CHANGE;

	/*
	 * Clear the interrupt by writing back the same value
	 */
	writel(status, &regs->outbound_doorbell_clear);

	/* Dummy readl to force pci flush */
	readl(&regs->outbound_doorbell_clear);

	return mfiStatus;
}

/**
 * megasas_fire_cmd_ppc -	Sends command to the FW
 * @frame_phys_addr :		Physical address of cmd
 * @frame_count :		Number of frames for the command
 * @regs :			MFI register set
 */
static inline void
megasas_fire_cmd_ppc(struct megasas_instance *instance,
		dma_addr_t frame_phys_addr,
		u32 frame_count,
		struct megasas_register_set __iomem *regs)
{
	unsigned long flags;
	spin_lock_irqsave(&instance->hba_lock, flags);
	writel((frame_phys_addr | (frame_count<<1))|1,
			&(regs)->inbound_queue_port);
	spin_unlock_irqrestore(&instance->hba_lock, flags);
}

/**
 * megasas_check_reset_ppc -	For controller reset check
 * @regs:				MFI register set
 */
static int
megasas_check_reset_ppc(struct megasas_instance *instance,
			struct megasas_register_set __iomem *regs)
{
	if (instance->adprecovery != MEGASAS_HBA_OPERATIONAL)
		return 1;

	return 0;
}

static struct megasas_instance_template megasas_instance_template_ppc = {

	.fire_cmd = megasas_fire_cmd_ppc,
	.enable_intr = megasas_enable_intr_ppc,
	.disable_intr = megasas_disable_intr_ppc,
	.clear_intr = megasas_clear_intr_ppc,
	.read_fw_status_reg = megasas_read_fw_status_reg_ppc,
	.adp_reset = megasas_adp_reset_xscale,
	.check_reset = megasas_check_reset_ppc,
	.service_isr = megasas_isr,
	.tasklet = megasas_complete_cmd_dpc,
	.init_adapter = megasas_init_adapter_mfi,
	.build_and_issue_cmd = megasas_build_and_issue_cmd,
	.issue_dcmd = megasas_issue_dcmd,
};

/**
 * megasas_enable_intr_skinny -	Enables interrupts
 * @regs:			MFI register set
 */
static inline void
megasas_enable_intr_skinny(struct megasas_instance *instance)
{
	struct megasas_register_set __iomem *regs;
	regs = instance->reg_set;
	writel(0xFFFFFFFF, &(regs)->outbound_intr_mask);

	writel(~MFI_SKINNY_ENABLE_INTERRUPT_MASK, &(regs)->outbound_intr_mask);

	/* Dummy readl to force pci flush */
	readl(&regs->outbound_intr_mask);
}

/**
 * megasas_disable_intr_skinny -	Disables interrupt
 * @regs:			MFI register set
 */
static inline void
megasas_disable_intr_skinny(struct megasas_instance *instance)
{
	struct megasas_register_set __iomem *regs;
	u32 mask = 0xFFFFFFFF;
	regs = instance->reg_set;
	writel(mask, &regs->outbound_intr_mask);
	/* Dummy readl to force pci flush */
	readl(&regs->outbound_intr_mask);
}

/**
 * megasas_read_fw_status_reg_skinny - returns the current FW status value
 * @regs:			MFI register set
 */
static u32
megasas_read_fw_status_reg_skinny(struct megasas_register_set __iomem *regs)
{
	return readl(&(regs)->outbound_scratch_pad);
}

/**
 * megasas_clear_interrupt_skinny -	Check & clear interrupt
 * @regs:				MFI register set
 */
static int
megasas_clear_intr_skinny(struct megasas_register_set __iomem *regs)
{
	u32 status;
	u32 mfiStatus = 0;

	/*
	 * Check if it is our interrupt
	 */
	status = readl(&regs->outbound_intr_status);

	if (!(status & MFI_SKINNY_ENABLE_INTERRUPT_MASK)) {
		return 0;
	}

	/*
	 * Check if it is our interrupt
	 */
	if ((megasas_read_fw_status_reg_skinny(regs) & MFI_STATE_MASK) ==
	    MFI_STATE_FAULT) {
		mfiStatus = MFI_INTR_FLAG_FIRMWARE_STATE_CHANGE;
	} else
		mfiStatus = MFI_INTR_FLAG_REPLY_MESSAGE;

	/*
	 * Clear the interrupt by writing back the same value
	 */
	writel(status, &regs->outbound_intr_status);

	/*
	* dummy read to flush PCI
	*/
	readl(&regs->outbound_intr_status);

	return mfiStatus;
}

/**
 * megasas_fire_cmd_skinny -	Sends command to the FW
 * @frame_phys_addr :		Physical address of cmd
 * @frame_count :		Number of frames for the command
 * @regs :			MFI register set
 */
static inline void
megasas_fire_cmd_skinny(struct megasas_instance *instance,
			dma_addr_t frame_phys_addr,
			u32 frame_count,
			struct megasas_register_set __iomem *regs)
{
	unsigned long flags;
	spin_lock_irqsave(&instance->hba_lock, flags);
	writel(upper_32_bits(frame_phys_addr),
	       &(regs)->inbound_high_queue_port);
	writel((lower_32_bits(frame_phys_addr) | (frame_count<<1))|1,
	       &(regs)->inbound_low_queue_port);
	spin_unlock_irqrestore(&instance->hba_lock, flags);
}

/**
 * megasas_check_reset_skinny -	For controller reset check
 * @regs:				MFI register set
 */
static int
megasas_check_reset_skinny(struct megasas_instance *instance,
				struct megasas_register_set __iomem *regs)
{
	if (instance->adprecovery != MEGASAS_HBA_OPERATIONAL)
		return 1;

	return 0;
}

static struct megasas_instance_template megasas_instance_template_skinny = {

	.fire_cmd = megasas_fire_cmd_skinny,
	.enable_intr = megasas_enable_intr_skinny,
	.disable_intr = megasas_disable_intr_skinny,
	.clear_intr = megasas_clear_intr_skinny,
	.read_fw_status_reg = megasas_read_fw_status_reg_skinny,
	.adp_reset = megasas_adp_reset_gen2,
	.check_reset = megasas_check_reset_skinny,
	.service_isr = megasas_isr,
	.tasklet = megasas_complete_cmd_dpc,
	.init_adapter = megasas_init_adapter_mfi,
	.build_and_issue_cmd = megasas_build_and_issue_cmd,
	.issue_dcmd = megasas_issue_dcmd,
};


/**
*	The following functions are defined for gen2 (deviceid : 0x78 0x79)
*	controllers
*/

/**
 * megasas_enable_intr_gen2 -  Enables interrupts
 * @regs:                      MFI register set
 */
static inline void
megasas_enable_intr_gen2(struct megasas_instance *instance)
{
	struct megasas_register_set __iomem *regs;
	regs = instance->reg_set;
	writel(0xFFFFFFFF, &(regs)->outbound_doorbell_clear);

	/* write ~0x00000005 (4 & 1) to the intr mask*/
	writel(~MFI_GEN2_ENABLE_INTERRUPT_MASK, &(regs)->outbound_intr_mask);

	/* Dummy readl to force pci flush */
	readl(&regs->outbound_intr_mask);
}

/**
 * megasas_disable_intr_gen2 - Disables interrupt
 * @regs:                      MFI register set
 */
static inline void
megasas_disable_intr_gen2(struct megasas_instance *instance)
{
	struct megasas_register_set __iomem *regs;
	u32 mask = 0xFFFFFFFF;
	regs = instance->reg_set;
	writel(mask, &regs->outbound_intr_mask);
	/* Dummy readl to force pci flush */
	readl(&regs->outbound_intr_mask);
}

/**
 * megasas_read_fw_status_reg_gen2 - returns the current FW status value
 * @regs:                      MFI register set
 */
static u32
megasas_read_fw_status_reg_gen2(struct megasas_register_set __iomem *regs)
{
	return readl(&(regs)->outbound_scratch_pad);
}

/**
 * megasas_clear_interrupt_gen2 -      Check & clear interrupt
 * @regs:                              MFI register set
 */
static int
megasas_clear_intr_gen2(struct megasas_register_set __iomem *regs)
{
	u32 status;
	u32 mfiStatus = 0;
	/*
	 * Check if it is our interrupt
	 */
	status = readl(&regs->outbound_intr_status);

	if (status & MFI_INTR_FLAG_REPLY_MESSAGE) {
		mfiStatus = MFI_INTR_FLAG_REPLY_MESSAGE;
	}
	if (status & MFI_G2_OUTBOUND_DOORBELL_CHANGE_INTERRUPT) {
		mfiStatus |= MFI_INTR_FLAG_FIRMWARE_STATE_CHANGE;
	}

	/*
	 * Clear the interrupt by writing back the same value
	 */
	if (mfiStatus)
		writel(status, &regs->outbound_doorbell_clear);

	/* Dummy readl to force pci flush */
	readl(&regs->outbound_intr_status);

	return mfiStatus;
}
/**
 * megasas_fire_cmd_gen2 -     Sends command to the FW
 * @frame_phys_addr :          Physical address of cmd
 * @frame_count :              Number of frames for the command
 * @regs :                     MFI register set
 */
static inline void
megasas_fire_cmd_gen2(struct megasas_instance *instance,
			dma_addr_t frame_phys_addr,
			u32 frame_count,
			struct megasas_register_set __iomem *regs)
{
	unsigned long flags;
	spin_lock_irqsave(&instance->hba_lock, flags);
	writel((frame_phys_addr | (frame_count<<1))|1,
			&(regs)->inbound_queue_port);
	spin_unlock_irqrestore(&instance->hba_lock, flags);
}

/**
 * megasas_adp_reset_gen2 -	For controller reset
 * @regs:				MFI register set
 */
static int
megasas_adp_reset_gen2(struct megasas_instance *instance,
			struct megasas_register_set __iomem *reg_set)
{
	u32			retry = 0 ;
	u32			HostDiag;
	u32			*seq_offset = &reg_set->seq_offset;
	u32			*hostdiag_offset = &reg_set->host_diag;

	if (instance->instancet == &megasas_instance_template_skinny) {
		seq_offset = &reg_set->fusion_seq_offset;
		hostdiag_offset = &reg_set->fusion_host_diag;
	}

	writel(0, seq_offset);
	writel(4, seq_offset);
	writel(0xb, seq_offset);
	writel(2, seq_offset);
	writel(7, seq_offset);
	writel(0xd, seq_offset);

	msleep(1000);

	HostDiag = (u32)readl(hostdiag_offset);

	while ( !( HostDiag & DIAG_WRITE_ENABLE) ) {
		msleep(100);
		HostDiag = (u32)readl(hostdiag_offset);
		printk(KERN_NOTICE "RESETGEN2: retry=%x, hostdiag=%x\n",
					retry, HostDiag);

		if (retry++ >= 100)
			return 1;

	}

	printk(KERN_NOTICE "ADP_RESET_GEN2: HostDiag=%x\n", HostDiag);

	writel((HostDiag | DIAG_RESET_ADAPTER), hostdiag_offset);

	ssleep(10);

	HostDiag = (u32)readl(hostdiag_offset);
	while ( ( HostDiag & DIAG_RESET_ADAPTER) ) {
		msleep(100);
		HostDiag = (u32)readl(hostdiag_offset);
		printk(KERN_NOTICE "RESET_GEN2: retry=%x, hostdiag=%x\n",
				retry, HostDiag);

		if (retry++ >= 1000)
			return 1;

	}
	return 0;
}

/**
 * megasas_check_reset_gen2 -	For controller reset check
 * @regs:				MFI register set
 */
static int
megasas_check_reset_gen2(struct megasas_instance *instance,
		struct megasas_register_set __iomem *regs)
{
	if (instance->adprecovery != MEGASAS_HBA_OPERATIONAL) {
		return 1;
	}

	return 0;
}

static struct megasas_instance_template megasas_instance_template_gen2 = {

	.fire_cmd = megasas_fire_cmd_gen2,
	.enable_intr = megasas_enable_intr_gen2,
	.disable_intr = megasas_disable_intr_gen2,
	.clear_intr = megasas_clear_intr_gen2,
	.read_fw_status_reg = megasas_read_fw_status_reg_gen2,
	.adp_reset = megasas_adp_reset_gen2,
	.check_reset = megasas_check_reset_gen2,
	.service_isr = megasas_isr,
	.tasklet = megasas_complete_cmd_dpc,
	.init_adapter = megasas_init_adapter_mfi,
	.build_and_issue_cmd = megasas_build_and_issue_cmd,
	.issue_dcmd = megasas_issue_dcmd,
};

/**
*	This is the end of set of functions & definitions
*       specific to gen2 (deviceid : 0x78, 0x79) controllers
*/

/*
 * Template added for TB (Fusion)
 */
extern struct megasas_instance_template megasas_instance_template_fusion;

/**
 * megasas_issue_polled -	Issues a polling command
 * @instance:			Adapter soft state
 * @cmd:			Command packet to be issued
 *
 * For polling, MFI requires the cmd_status to be set to 0xFF before posting.
 */
int
megasas_issue_polled(struct megasas_instance *instance, struct megasas_cmd *cmd)
{
	int seconds;

	struct megasas_header *frame_hdr = &cmd->frame->hdr;

	frame_hdr->cmd_status = MFI_CMD_STATUS_POLL_MODE;
	frame_hdr->flags |= cpu_to_le16(MFI_FRAME_DONT_POST_IN_REPLY_QUEUE);

	/*
	 * Issue the frame using inbound queue port
	 */
	instance->instancet->issue_dcmd(instance, cmd);

	/*
	 * Wait for cmd_status to change
	 */
	if (instance->requestorId)
		seconds = MEGASAS_ROUTINE_WAIT_TIME_VF;
	else
		seconds = MFI_POLL_TIMEOUT_SECS;
	return wait_and_poll(instance, cmd, seconds);
}

/**
 * megasas_issue_blocked_cmd -	Synchronous wrapper around regular FW cmds
 * @instance:			Adapter soft state
 * @cmd:			Command to be issued
 * @timeout:			Timeout in seconds
 *
 * This function waits on an event for the command to be returned from ISR.
 * Max wait time is MEGASAS_INTERNAL_CMD_WAIT_TIME secs
 * Used to issue ioctl commands.
 */
int
megasas_issue_blocked_cmd(struct megasas_instance *instance,
			  struct megasas_cmd *cmd, int timeout)
{
	int ret = 0;
	cmd->cmd_status = ENODATA;

	cmd->is_wait_event = 1;
	instance->instancet->issue_dcmd(instance, cmd);
	if (timeout) {
		ret = wait_event_timeout(instance->int_cmd_wait_q,
				cmd->cmd_status != ENODATA, timeout * HZ);
		if (!ret)
			return 1;
	} else
		wait_event(instance->int_cmd_wait_q,
				cmd->cmd_status != ENODATA);

	return 0;
}

/**
 * megasas_issue_blocked_abort_cmd -	Aborts previously issued cmd
 * @instance:				Adapter soft state
 * @cmd_to_abort:			Previously issued cmd to be aborted
 * @timeout:				Timeout in seconds
 *
 * MFI firmware can abort previously issued AEN comamnd (automatic event
 * notification). The megasas_issue_blocked_abort_cmd() issues such abort
 * cmd and waits for return status.
 * Max wait time is MEGASAS_INTERNAL_CMD_WAIT_TIME secs
 */
static int
megasas_issue_blocked_abort_cmd(struct megasas_instance *instance,
				struct megasas_cmd *cmd_to_abort, int timeout)
{
	struct megasas_cmd *cmd;
	struct megasas_abort_frame *abort_fr;
	int ret = 0;

	cmd = megasas_get_cmd(instance);

	if (!cmd)
		return -1;

	abort_fr = &cmd->frame->abort;

	/*
	 * Prepare and issue the abort frame
	 */
	abort_fr->cmd = MFI_CMD_ABORT;
	abort_fr->cmd_status = 0xFF;
	abort_fr->flags = cpu_to_le16(0);
	abort_fr->abort_context = cpu_to_le32(cmd_to_abort->index);
	abort_fr->abort_mfi_phys_addr_lo =
		cpu_to_le32(lower_32_bits(cmd_to_abort->frame_phys_addr));
	abort_fr->abort_mfi_phys_addr_hi =
		cpu_to_le32(upper_32_bits(cmd_to_abort->frame_phys_addr));

	cmd->sync_cmd = 1;
	cmd->cmd_status = ENODATA;

	instance->instancet->issue_dcmd(instance, cmd);

	if (timeout) {
		ret = wait_event_timeout(instance->abort_cmd_wait_q,
				cmd->cmd_status != ENODATA, timeout * HZ);
		if (!ret) {
			dev_err(&instance->pdev->dev, "Command timedout"
				"from %s\n", __func__);
			return 1;
		}
	} else
		wait_event(instance->abort_cmd_wait_q,
				cmd->cmd_status != ENODATA);

	cmd->sync_cmd = 0;

	megasas_return_cmd(instance, cmd);
	return 0;
}

/**
 * megasas_make_sgl32 -	Prepares 32-bit SGL
 * @instance:		Adapter soft state
 * @scp:		SCSI command from the mid-layer
 * @mfi_sgl:		SGL to be filled in
 *
 * If successful, this function returns the number of SG elements. Otherwise,
 * it returnes -1.
 */
static int
megasas_make_sgl32(struct megasas_instance *instance, struct scsi_cmnd *scp,
		   union megasas_sgl *mfi_sgl)
{
	int i;
	int sge_count;
	struct scatterlist *os_sgl;

	sge_count = scsi_dma_map(scp);
	BUG_ON(sge_count < 0);

	if (sge_count) {
		scsi_for_each_sg(scp, os_sgl, sge_count, i) {
			mfi_sgl->sge32[i].length = cpu_to_le32(sg_dma_len(os_sgl));
			mfi_sgl->sge32[i].phys_addr = cpu_to_le32(sg_dma_address(os_sgl));
		}
	}
	return sge_count;
}

/**
 * megasas_make_sgl64 -	Prepares 64-bit SGL
 * @instance:		Adapter soft state
 * @scp:		SCSI command from the mid-layer
 * @mfi_sgl:		SGL to be filled in
 *
 * If successful, this function returns the number of SG elements. Otherwise,
 * it returnes -1.
 */
static int
megasas_make_sgl64(struct megasas_instance *instance, struct scsi_cmnd *scp,
		   union megasas_sgl *mfi_sgl)
{
	int i;
	int sge_count;
	struct scatterlist *os_sgl;

	sge_count = scsi_dma_map(scp);
	BUG_ON(sge_count < 0);

	if (sge_count) {
		scsi_for_each_sg(scp, os_sgl, sge_count, i) {
			mfi_sgl->sge64[i].length = cpu_to_le32(sg_dma_len(os_sgl));
			mfi_sgl->sge64[i].phys_addr = cpu_to_le64(sg_dma_address(os_sgl));
		}
	}
	return sge_count;
}

/**
 * megasas_make_sgl_skinny - Prepares IEEE SGL
 * @instance:           Adapter soft state
 * @scp:                SCSI command from the mid-layer
 * @mfi_sgl:            SGL to be filled in
 *
 * If successful, this function returns the number of SG elements. Otherwise,
 * it returnes -1.
 */
static int
megasas_make_sgl_skinny(struct megasas_instance *instance,
		struct scsi_cmnd *scp, union megasas_sgl *mfi_sgl)
{
	int i;
	int sge_count;
	struct scatterlist *os_sgl;

	sge_count = scsi_dma_map(scp);

	if (sge_count) {
		scsi_for_each_sg(scp, os_sgl, sge_count, i) {
			mfi_sgl->sge_skinny[i].length =
				cpu_to_le32(sg_dma_len(os_sgl));
			mfi_sgl->sge_skinny[i].phys_addr =
				cpu_to_le64(sg_dma_address(os_sgl));
			mfi_sgl->sge_skinny[i].flag = cpu_to_le32(0);
		}
	}
	return sge_count;
}

 /**
 * megasas_get_frame_count - Computes the number of frames
 * @frame_type		: type of frame- io or pthru frame
 * @sge_count		: number of sg elements
 *
 * Returns the number of frames required for numnber of sge's (sge_count)
 */

static u32 megasas_get_frame_count(struct megasas_instance *instance,
			u8 sge_count, u8 frame_type)
{
	int num_cnt;
	int sge_bytes;
	u32 sge_sz;
	u32 frame_count=0;

	sge_sz = (IS_DMA64) ? sizeof(struct megasas_sge64) :
	    sizeof(struct megasas_sge32);

	if (instance->flag_ieee) {
		sge_sz = sizeof(struct megasas_sge_skinny);
	}

	/*
	 * Main frame can contain 2 SGEs for 64-bit SGLs and
	 * 3 SGEs for 32-bit SGLs for ldio &
	 * 1 SGEs for 64-bit SGLs and
	 * 2 SGEs for 32-bit SGLs for pthru frame
	 */
	if (unlikely(frame_type == PTHRU_FRAME)) {
		if (instance->flag_ieee == 1) {
			num_cnt = sge_count - 1;
		} else if (IS_DMA64)
			num_cnt = sge_count - 1;
		else
			num_cnt = sge_count - 2;
	} else {
		if (instance->flag_ieee == 1) {
			num_cnt = sge_count - 1;
		} else if (IS_DMA64)
			num_cnt = sge_count - 2;
		else
			num_cnt = sge_count - 3;
	}

	if(num_cnt>0){
		sge_bytes = sge_sz * num_cnt;

		frame_count = (sge_bytes / MEGAMFI_FRAME_SIZE) +
		    ((sge_bytes % MEGAMFI_FRAME_SIZE) ? 1 : 0) ;
	}
	/* Main frame */
	frame_count +=1;

	if (frame_count > 7)
		frame_count = 8;
	return frame_count;
}

/**
 * megasas_build_dcdb -	Prepares a direct cdb (DCDB) command
 * @instance:		Adapter soft state
 * @scp:		SCSI command
 * @cmd:		Command to be prepared in
 *
 * This function prepares CDB commands. These are typcially pass-through
 * commands to the devices.
 */
static int
megasas_build_dcdb(struct megasas_instance *instance, struct scsi_cmnd *scp,
		   struct megasas_cmd *cmd)
{
	u32 is_logical;
	u32 device_id;
	u16 flags = 0;
	struct megasas_pthru_frame *pthru;

	is_logical = MEGASAS_IS_LOGICAL(scp);
	device_id = MEGASAS_DEV_INDEX(instance, scp);
	pthru = (struct megasas_pthru_frame *)cmd->frame;

	if (scp->sc_data_direction == PCI_DMA_TODEVICE)
		flags = MFI_FRAME_DIR_WRITE;
	else if (scp->sc_data_direction == PCI_DMA_FROMDEVICE)
		flags = MFI_FRAME_DIR_READ;
	else if (scp->sc_data_direction == PCI_DMA_NONE)
		flags = MFI_FRAME_DIR_NONE;

	if (instance->flag_ieee == 1) {
		flags |= MFI_FRAME_IEEE;
	}

	/*
	 * Prepare the DCDB frame
	 */
	pthru->cmd = (is_logical) ? MFI_CMD_LD_SCSI_IO : MFI_CMD_PD_SCSI_IO;
	pthru->cmd_status = 0x0;
	pthru->scsi_status = 0x0;
	pthru->target_id = device_id;
	pthru->lun = scp->device->lun;
	pthru->cdb_len = scp->cmd_len;
	pthru->timeout = 0;
	pthru->pad_0 = 0;
	pthru->flags = cpu_to_le16(flags);
	pthru->data_xfer_len = cpu_to_le32(scsi_bufflen(scp));

	memcpy(pthru->cdb, scp->cmnd, scp->cmd_len);

	/*
	* If the command is for the tape device, set the
	* pthru timeout to the os layer timeout value.
	*/
	if (scp->device->type == TYPE_TAPE) {
		if ((scp->request->timeout / HZ) > 0xFFFF)
			pthru->timeout = 0xFFFF;
		else
			pthru->timeout = cpu_to_le16(scp->request->timeout / HZ);
	}

	/*
	 * Construct SGL
	 */
	if (instance->flag_ieee == 1) {
		pthru->flags |= cpu_to_le16(MFI_FRAME_SGL64);
		pthru->sge_count = megasas_make_sgl_skinny(instance, scp,
						      &pthru->sgl);
	} else if (IS_DMA64) {
		pthru->flags |= cpu_to_le16(MFI_FRAME_SGL64);
		pthru->sge_count = megasas_make_sgl64(instance, scp,
						      &pthru->sgl);
	} else
		pthru->sge_count = megasas_make_sgl32(instance, scp,
						      &pthru->sgl);

	if (pthru->sge_count > instance->max_num_sge) {
		printk(KERN_ERR "megasas: DCDB two many SGE NUM=%x\n",
			pthru->sge_count);
		return 0;
	}

	/*
	 * Sense info specific
	 */
	pthru->sense_len = SCSI_SENSE_BUFFERSIZE;
	pthru->sense_buf_phys_addr_hi =
		cpu_to_le32(upper_32_bits(cmd->sense_phys_addr));
	pthru->sense_buf_phys_addr_lo =
		cpu_to_le32(lower_32_bits(cmd->sense_phys_addr));

	/*
	 * Compute the total number of frames this command consumes. FW uses
	 * this number to pull sufficient number of frames from host memory.
	 */
	cmd->frame_count = megasas_get_frame_count(instance, pthru->sge_count,
							PTHRU_FRAME);

	return cmd->frame_count;
}

/**
 * megasas_build_ldio -	Prepares IOs to logical devices
 * @instance:		Adapter soft state
 * @scp:		SCSI command
 * @cmd:		Command to be prepared
 *
 * Frames (and accompanying SGLs) for regular SCSI IOs use this function.
 */
static int
megasas_build_ldio(struct megasas_instance *instance, struct scsi_cmnd *scp,
		   struct megasas_cmd *cmd)
{
	u32 device_id;
	u8 sc = scp->cmnd[0];
	u16 flags = 0;
	struct megasas_io_frame *ldio;

	device_id = MEGASAS_DEV_INDEX(instance, scp);
	ldio = (struct megasas_io_frame *)cmd->frame;

	if (scp->sc_data_direction == PCI_DMA_TODEVICE)
		flags = MFI_FRAME_DIR_WRITE;
	else if (scp->sc_data_direction == PCI_DMA_FROMDEVICE)
		flags = MFI_FRAME_DIR_READ;

	if (instance->flag_ieee == 1) {
		flags |= MFI_FRAME_IEEE;
	}

	/*
	 * Prepare the Logical IO frame: 2nd bit is zero for all read cmds
	 */
	ldio->cmd = (sc & 0x02) ? MFI_CMD_LD_WRITE : MFI_CMD_LD_READ;
	ldio->cmd_status = 0x0;
	ldio->scsi_status = 0x0;
	ldio->target_id = device_id;
	ldio->timeout = 0;
	ldio->reserved_0 = 0;
	ldio->pad_0 = 0;
	ldio->flags = cpu_to_le16(flags);
	ldio->start_lba_hi = 0;
	ldio->access_byte = (scp->cmd_len != 6) ? scp->cmnd[1] : 0;

	/*
	 * 6-byte READ(0x08) or WRITE(0x0A) cdb
	 */
	if (scp->cmd_len == 6) {
		ldio->lba_count = cpu_to_le32((u32) scp->cmnd[4]);
		ldio->start_lba_lo = cpu_to_le32(((u32) scp->cmnd[1] << 16) |
						 ((u32) scp->cmnd[2] << 8) |
						 (u32) scp->cmnd[3]);

		ldio->start_lba_lo &= cpu_to_le32(0x1FFFFF);
	}

	/*
	 * 10-byte READ(0x28) or WRITE(0x2A) cdb
	 */
	else if (scp->cmd_len == 10) {
		ldio->lba_count = cpu_to_le32((u32) scp->cmnd[8] |
					      ((u32) scp->cmnd[7] << 8));
		ldio->start_lba_lo = cpu_to_le32(((u32) scp->cmnd[2] << 24) |
						 ((u32) scp->cmnd[3] << 16) |
						 ((u32) scp->cmnd[4] << 8) |
						 (u32) scp->cmnd[5]);
	}

	/*
	 * 12-byte READ(0xA8) or WRITE(0xAA) cdb
	 */
	else if (scp->cmd_len == 12) {
		ldio->lba_count = cpu_to_le32(((u32) scp->cmnd[6] << 24) |
					      ((u32) scp->cmnd[7] << 16) |
					      ((u32) scp->cmnd[8] << 8) |
					      (u32) scp->cmnd[9]);

		ldio->start_lba_lo = cpu_to_le32(((u32) scp->cmnd[2] << 24) |
						 ((u32) scp->cmnd[3] << 16) |
						 ((u32) scp->cmnd[4] << 8) |
						 (u32) scp->cmnd[5]);
	}

	/*
	 * 16-byte READ(0x88) or WRITE(0x8A) cdb
	 */
	else if (scp->cmd_len == 16) {
		ldio->lba_count = cpu_to_le32(((u32) scp->cmnd[10] << 24) |
					      ((u32) scp->cmnd[11] << 16) |
					      ((u32) scp->cmnd[12] << 8) |
					      (u32) scp->cmnd[13]);

		ldio->start_lba_lo = cpu_to_le32(((u32) scp->cmnd[6] << 24) |
						 ((u32) scp->cmnd[7] << 16) |
						 ((u32) scp->cmnd[8] << 8) |
						 (u32) scp->cmnd[9]);

		ldio->start_lba_hi = cpu_to_le32(((u32) scp->cmnd[2] << 24) |
						 ((u32) scp->cmnd[3] << 16) |
						 ((u32) scp->cmnd[4] << 8) |
						 (u32) scp->cmnd[5]);

	}

	/*
	 * Construct SGL
	 */
	if (instance->flag_ieee) {
		ldio->flags |= cpu_to_le16(MFI_FRAME_SGL64);
		ldio->sge_count = megasas_make_sgl_skinny(instance, scp,
					      &ldio->sgl);
	} else if (IS_DMA64) {
		ldio->flags |= cpu_to_le16(MFI_FRAME_SGL64);
		ldio->sge_count = megasas_make_sgl64(instance, scp, &ldio->sgl);
	} else
		ldio->sge_count = megasas_make_sgl32(instance, scp, &ldio->sgl);

	if (ldio->sge_count > instance->max_num_sge) {
		printk(KERN_ERR "megasas: build_ld_io: sge_count = %x\n",
			ldio->sge_count);
		return 0;
	}

	/*
	 * Sense info specific
	 */
	ldio->sense_len = SCSI_SENSE_BUFFERSIZE;
	ldio->sense_buf_phys_addr_hi = 0;
	ldio->sense_buf_phys_addr_lo = cpu_to_le32(cmd->sense_phys_addr);

	/*
	 * Compute the total number of frames this command consumes. FW uses
	 * this number to pull sufficient number of frames from host memory.
	 */
	cmd->frame_count = megasas_get_frame_count(instance,
			ldio->sge_count, IO_FRAME);

	return cmd->frame_count;
}

/**
 * megasas_is_ldio -		Checks if the cmd is for logical drive
 * @scmd:			SCSI command
 *
 * Called by megasas_queue_command to find out if the command to be queued
 * is a logical drive command
 */
inline int megasas_is_ldio(struct scsi_cmnd *cmd)
{
	if (!MEGASAS_IS_LOGICAL(cmd))
		return 0;
	switch (cmd->cmnd[0]) {
	case READ_10:
	case WRITE_10:
	case READ_12:
	case WRITE_12:
	case READ_6:
	case WRITE_6:
	case READ_16:
	case WRITE_16:
		return 1;
	default:
		return 0;
	}
}

 /**
 * megasas_dump_pending_frames -	Dumps the frame address of all pending cmds
 *                              	in FW
 * @instance:				Adapter soft state
 */
static inline void
megasas_dump_pending_frames(struct megasas_instance *instance)
{
	struct megasas_cmd *cmd;
	int i,n;
	union megasas_sgl *mfi_sgl;
	struct megasas_io_frame *ldio;
	struct megasas_pthru_frame *pthru;
	u32 sgcount;
	u32 max_cmd = instance->max_fw_cmds;

	printk(KERN_ERR "\nmegasas[%d]: Dumping Frame Phys Address of all pending cmds in FW\n",instance->host->host_no);
	printk(KERN_ERR "megasas[%d]: Total OS Pending cmds : %d\n",instance->host->host_no,atomic_read(&instance->fw_outstanding));
	if (IS_DMA64)
		printk(KERN_ERR "\nmegasas[%d]: 64 bit SGLs were sent to FW\n",instance->host->host_no);
	else
		printk(KERN_ERR "\nmegasas[%d]: 32 bit SGLs were sent to FW\n",instance->host->host_no);

	printk(KERN_ERR "megasas[%d]: Pending OS cmds in FW : \n",instance->host->host_no);
	for (i = 0; i < max_cmd; i++) {
		cmd = instance->cmd_list[i];
		if(!cmd->scmd)
			continue;
		printk(KERN_ERR "megasas[%d]: Frame addr :0x%08lx : ",instance->host->host_no,(unsigned long)cmd->frame_phys_addr);
		if (megasas_is_ldio(cmd->scmd)){
			ldio = (struct megasas_io_frame *)cmd->frame;
			mfi_sgl = &ldio->sgl;
			sgcount = ldio->sge_count;
			printk(KERN_ERR "megasas[%d]: frame count : 0x%x, Cmd : 0x%x, Tgt id : 0x%x,"
			" lba lo : 0x%x, lba_hi : 0x%x, sense_buf addr : 0x%x,sge count : 0x%x\n",
			instance->host->host_no, cmd->frame_count, ldio->cmd, ldio->target_id,
			le32_to_cpu(ldio->start_lba_lo), le32_to_cpu(ldio->start_lba_hi),
			le32_to_cpu(ldio->sense_buf_phys_addr_lo), sgcount);
		}
		else {
			pthru = (struct megasas_pthru_frame *) cmd->frame;
			mfi_sgl = &pthru->sgl;
			sgcount = pthru->sge_count;
			printk(KERN_ERR "megasas[%d]: frame count : 0x%x, Cmd : 0x%x, Tgt id : 0x%x, "
			"lun : 0x%x, cdb_len : 0x%x, data xfer len : 0x%x, sense_buf addr : 0x%x,sge count : 0x%x\n",
			instance->host->host_no, cmd->frame_count, pthru->cmd, pthru->target_id,
			pthru->lun, pthru->cdb_len, le32_to_cpu(pthru->data_xfer_len),
			le32_to_cpu(pthru->sense_buf_phys_addr_lo), sgcount);
		}
	if(megasas_dbg_lvl & MEGASAS_DBG_LVL){
		for (n = 0; n < sgcount; n++){
			if (IS_DMA64)
				printk(KERN_ERR "megasas: sgl len : 0x%x, sgl addr : 0x%llx ",
					le32_to_cpu(mfi_sgl->sge64[n].length),
					le64_to_cpu(mfi_sgl->sge64[n].phys_addr));
			else
				printk(KERN_ERR "megasas: sgl len : 0x%x, sgl addr : 0x%x ",
					le32_to_cpu(mfi_sgl->sge32[n].length),
					le32_to_cpu(mfi_sgl->sge32[n].phys_addr));
			}
		}
		printk(KERN_ERR "\n");
	} /*for max_cmd*/
	printk(KERN_ERR "\nmegasas[%d]: Pending Internal cmds in FW : \n",instance->host->host_no);
	for (i = 0; i < max_cmd; i++) {

		cmd = instance->cmd_list[i];

		if(cmd->sync_cmd == 1){
			printk(KERN_ERR "0x%08lx : ", (unsigned long)cmd->frame_phys_addr);
		}
	}
	printk(KERN_ERR "megasas[%d]: Dumping Done.\n\n",instance->host->host_no);
}

u32
megasas_build_and_issue_cmd(struct megasas_instance *instance,
			    struct scsi_cmnd *scmd)
{
	struct megasas_cmd *cmd;
	u32 frame_count;

	cmd = megasas_get_cmd(instance);
	if (!cmd)
		return SCSI_MLQUEUE_HOST_BUSY;

	/*
	 * Logical drive command
	 */
	if (megasas_is_ldio(scmd))
		frame_count = megasas_build_ldio(instance, scmd, cmd);
	else
		frame_count = megasas_build_dcdb(instance, scmd, cmd);

	if (!frame_count)
		goto out_return_cmd;

	cmd->scmd = scmd;
	scmd->SCp.ptr = (char *)cmd;

	/*
	 * Issue the command to the FW
	 */
	atomic_inc(&instance->fw_outstanding);

	instance->instancet->fire_cmd(instance, cmd->frame_phys_addr,
				cmd->frame_count-1, instance->reg_set);

	return 0;
out_return_cmd:
	megasas_return_cmd(instance, cmd);
	return 1;
}


/**
 * megasas_queue_command -	Queue entry point
 * @scmd:			SCSI command to be queued
 * @done:			Callback entry point
 */
static int
megasas_queue_command(struct Scsi_Host *shost, struct scsi_cmnd *scmd)
{
	struct megasas_instance *instance;
	unsigned long flags;

	instance = (struct megasas_instance *)
	    scmd->device->host->hostdata;

	if (instance->unload == 1) {
		scmd->result = DID_NO_CONNECT << 16;
		scmd->scsi_done(scmd);
		return 0;
	}

	if (instance->issuepend_done == 0)
		return SCSI_MLQUEUE_HOST_BUSY;

	spin_lock_irqsave(&instance->hba_lock, flags);

	/* Check for an mpio path and adjust behavior */
	if (instance->adprecovery == MEGASAS_ADPRESET_SM_INFAULT) {
		if (megasas_check_mpio_paths(instance, scmd) ==
		    (DID_RESET << 16)) {
			spin_unlock_irqrestore(&instance->hba_lock, flags);
			return SCSI_MLQUEUE_HOST_BUSY;
		} else {
			spin_unlock_irqrestore(&instance->hba_lock, flags);
			scmd->result = DID_NO_CONNECT << 16;
			scmd->scsi_done(scmd);
			return 0;
		}
	}

	if (instance->adprecovery == MEGASAS_HW_CRITICAL_ERROR) {
		spin_unlock_irqrestore(&instance->hba_lock, flags);
		scmd->result = DID_NO_CONNECT << 16;
		scmd->scsi_done(scmd);
		return 0;
	}

	if (instance->adprecovery != MEGASAS_HBA_OPERATIONAL) {
		spin_unlock_irqrestore(&instance->hba_lock, flags);
		return SCSI_MLQUEUE_HOST_BUSY;
	}

	spin_unlock_irqrestore(&instance->hba_lock, flags);

	scmd->result = 0;

	if (MEGASAS_IS_LOGICAL(scmd) &&
	    (scmd->device->id >= instance->fw_supported_vd_count ||
		scmd->device->lun)) {
		scmd->result = DID_BAD_TARGET << 16;
		goto out_done;
	}

	switch (scmd->cmnd[0]) {
	case SYNCHRONIZE_CACHE:
		/*
		 * FW takes care of flush cache on its own
		 * No need to send it down
		 */
		scmd->result = DID_OK << 16;
		goto out_done;
	default:
		break;
	}

	if (instance->instancet->build_and_issue_cmd(instance, scmd)) {
		printk(KERN_ERR "megasas: Err returned from build_and_issue_cmd\n");
		return SCSI_MLQUEUE_HOST_BUSY;
	}

	return 0;

 out_done:
	scmd->scsi_done(scmd);
	return 0;
}

static struct megasas_instance *megasas_lookup_instance(u16 host_no)
{
	int i;

	for (i = 0; i < megasas_mgmt_info.max_index; i++) {

		if ((megasas_mgmt_info.instance[i]) &&
		    (megasas_mgmt_info.instance[i]->host->host_no == host_no))
			return megasas_mgmt_info.instance[i];
	}

	return NULL;
}

static int megasas_slave_configure(struct scsi_device *sdev)
{
	/*
	* The RAID firmware may require extended timeouts.
	*/
	blk_queue_rq_timeout(sdev->request_queue,
		MEGASAS_DEFAULT_CMD_TIMEOUT * HZ);

	return 0;
}

static int megasas_slave_alloc(struct scsi_device *sdev)
{
	u16             pd_index = 0;
	struct megasas_instance *instance ;
	instance = megasas_lookup_instance(sdev->host->host_no);
	if (sdev->channel < MEGASAS_MAX_PD_CHANNELS) {
		/*
		 * Open the OS scan to the SYSTEM PD
		 */
		pd_index =
			(sdev->channel * MEGASAS_MAX_DEV_PER_CHANNEL) +
			sdev->id;
		if (instance->pd_list[pd_index].driveState ==
					MR_PD_STATE_SYSTEM) {
			return 0;
		}
		return -ENXIO;
	}
	return 0;
}

void megaraid_sas_kill_hba(struct megasas_instance *instance)
{
	if ((instance->pdev->device == PCI_DEVICE_ID_LSI_SAS0073SKINNY) ||
	    (instance->pdev->device == PCI_DEVICE_ID_LSI_SAS0071SKINNY) ||
	    (instance->pdev->device == PCI_DEVICE_ID_LSI_FUSION) ||
	    (instance->pdev->device == PCI_DEVICE_ID_LSI_PLASMA) ||
	    (instance->pdev->device == PCI_DEVICE_ID_LSI_INVADER) ||
	    (instance->pdev->device == PCI_DEVICE_ID_LSI_FURY)) {
		writel(MFI_STOP_ADP, &instance->reg_set->doorbell);
		/* Flush */
		readl(&instance->reg_set->doorbell);
		if (instance->mpio && instance->requestorId)
			memset(instance->ld_ids, 0xff, MEGASAS_MAX_LD_IDS);
	} else {
		writel(MFI_STOP_ADP, &instance->reg_set->inbound_doorbell);
	}
}

 /**
  * megasas_check_and_restore_queue_depth - Check if queue depth needs to be
  *					restored to max value
  * @instance:			Adapter soft state
  *
  */
void
megasas_check_and_restore_queue_depth(struct megasas_instance *instance)
{
	unsigned long flags;
	if (instance->flag & MEGASAS_FW_BUSY
	    && time_after(jiffies, instance->last_time + 5 * HZ)
	    && atomic_read(&instance->fw_outstanding) <
	    instance->throttlequeuedepth + 1) {

		spin_lock_irqsave(instance->host->host_lock, flags);
		instance->flag &= ~MEGASAS_FW_BUSY;
		if (instance->is_imr) {
			instance->host->can_queue =
				instance->max_fw_cmds - MEGASAS_SKINNY_INT_CMDS;
		} else
			instance->host->can_queue =
				instance->max_fw_cmds - MEGASAS_INT_CMDS;

		spin_unlock_irqrestore(instance->host->host_lock, flags);
	}
}

/**
 * megasas_complete_cmd_dpc	 -	Returns FW's controller structure
 * @instance_addr:			Address of adapter soft state
 *
 * Tasklet to complete cmds
 */
static void megasas_complete_cmd_dpc(unsigned long instance_addr)
{
	u32 producer;
	u32 consumer;
	u32 context;
	struct megasas_cmd *cmd;
	struct megasas_instance *instance =
				(struct megasas_instance *)instance_addr;
	unsigned long flags;

	/* If we have already declared adapter dead, donot complete cmds */
	if (instance->adprecovery == MEGASAS_HW_CRITICAL_ERROR )
		return;

	spin_lock_irqsave(&instance->completion_lock, flags);

	producer = le32_to_cpu(*instance->producer);
	consumer = le32_to_cpu(*instance->consumer);

	while (consumer != producer) {
		context = le32_to_cpu(instance->reply_queue[consumer]);
		if (context >= instance->max_fw_cmds) {
			printk(KERN_ERR "Unexpected context value %x\n",
				context);
			BUG();
		}

		cmd = instance->cmd_list[context];

		megasas_complete_cmd(instance, cmd, DID_OK);

		consumer++;
		if (consumer == (instance->max_fw_cmds + 1)) {
			consumer = 0;
		}
	}

	*instance->consumer = cpu_to_le32(producer);

	spin_unlock_irqrestore(&instance->completion_lock, flags);

	/*
	 * Check if we can restore can_queue
	 */
	megasas_check_and_restore_queue_depth(instance);
}

/**
 * megasas_start_timer - Initializes a timer object
 * @instance:		Adapter soft state
 * @timer:		timer object to be initialized
 * @fn:			timer function
 * @interval:		time interval between timer function call
 *
 */
void megasas_start_timer(struct megasas_instance *instance,
			struct timer_list *timer,
			void *fn, unsigned long interval)
{
	init_timer(timer);
	timer->expires = jiffies + interval;
	timer->data = (unsigned long)instance;
	timer->function = fn;
	add_timer(timer);
}

static void
megasas_internal_reset_defer_cmds(struct megasas_instance *instance);

static void
process_fw_state_change_wq(struct work_struct *work);

void megasas_do_ocr(struct megasas_instance *instance)
{
	if ((instance->pdev->device == PCI_DEVICE_ID_LSI_SAS1064R) ||
	(instance->pdev->device == PCI_DEVICE_ID_DELL_PERC5) ||
	(instance->pdev->device == PCI_DEVICE_ID_LSI_VERDE_ZCR)) {
		*instance->consumer = cpu_to_le32(MEGASAS_ADPRESET_INPROG_SIGN);
	}
	instance->instancet->disable_intr(instance);
	instance->adprecovery   = MEGASAS_ADPRESET_SM_INFAULT;
	instance->issuepend_done = 0;

	atomic_set(&instance->fw_outstanding, 0);
	megasas_internal_reset_defer_cmds(instance);
	process_fw_state_change_wq(&instance->work_init);
}

static int megasas_get_ld_vf_affiliation_111(struct megasas_instance *instance,
					    int initial)
{
	struct megasas_cmd *cmd;
	struct megasas_dcmd_frame *dcmd;
	struct MR_LD_VF_AFFILIATION_111 *new_affiliation_111 = NULL;
	dma_addr_t new_affiliation_111_h;
	int ld, retval = 0;
	u8 thisVf;

	cmd = megasas_get_cmd(instance);

	if (!cmd) {
		printk(KERN_DEBUG "megasas: megasas_get_ld_vf_affiliation_111:"
		       "Failed to get cmd for scsi%d.\n",
			instance->host->host_no);
		return -ENOMEM;
	}

	dcmd = &cmd->frame->dcmd;

	if (!instance->vf_affiliation_111) {
		printk(KERN_WARNING "megasas: SR-IOV: Couldn't get LD/VF "
		       "affiliation for scsi%d.\n", instance->host->host_no);
		megasas_return_cmd(instance, cmd);
		return -ENOMEM;
	}

	if (initial)
			memset(instance->vf_affiliation_111, 0,
			       sizeof(struct MR_LD_VF_AFFILIATION_111));
	else {
		new_affiliation_111 =
			pci_alloc_consistent(instance->pdev,
					     sizeof(struct MR_LD_VF_AFFILIATION_111),
					     &new_affiliation_111_h);
		if (!new_affiliation_111) {
			printk(KERN_DEBUG "megasas: SR-IOV: Couldn't allocate "
			       "memory for new affiliation for scsi%d.\n",
			       instance->host->host_no);
			megasas_return_cmd(instance, cmd);
			return -ENOMEM;
		}
		memset(new_affiliation_111, 0,
		       sizeof(struct MR_LD_VF_AFFILIATION_111));
	}

	memset(dcmd->mbox.b, 0, MFI_MBOX_SIZE);

	dcmd->cmd = MFI_CMD_DCMD;
	dcmd->cmd_status = 0xFF;
	dcmd->sge_count = 1;
	dcmd->flags = MFI_FRAME_DIR_BOTH;
	dcmd->timeout = 0;
	dcmd->pad_0 = 0;
	dcmd->data_xfer_len = sizeof(struct MR_LD_VF_AFFILIATION_111);
	dcmd->opcode = MR_DCMD_LD_VF_MAP_GET_ALL_LDS_111;

	if (initial)
		dcmd->sgl.sge32[0].phys_addr =
			instance->vf_affiliation_111_h;
	else
		dcmd->sgl.sge32[0].phys_addr = new_affiliation_111_h;

	dcmd->sgl.sge32[0].length =
		sizeof(struct MR_LD_VF_AFFILIATION_111);

	printk(KERN_WARNING "megasas: SR-IOV: Getting LD/VF affiliation for "
	       "scsi%d\n", instance->host->host_no);

	megasas_issue_blocked_cmd(instance, cmd, 0);

	if (dcmd->cmd_status) {
		printk(KERN_WARNING "megasas: SR-IOV: LD/VF affiliation DCMD"
		       " failed with status 0x%x for scsi%d.\n",
		       dcmd->cmd_status, instance->host->host_no);
		retval = 1; /* Do a scan if we couldn't get affiliation */
		goto out;
	}

	if (!initial) {
		thisVf = new_affiliation_111->thisVf;
		for (ld = 0 ; ld < new_affiliation_111->vdCount; ld++)
			if (instance->vf_affiliation_111->map[ld].policy[thisVf] !=
			    new_affiliation_111->map[ld].policy[thisVf]) {
				printk(KERN_WARNING "megasas: SR-IOV: "
				       "Got new LD/VF affiliation "
				       "for scsi%d.\n",
				       instance->host->host_no);
				memcpy(instance->vf_affiliation_111,
				       new_affiliation_111,
				       sizeof(struct MR_LD_VF_AFFILIATION_111));
				retval = 1;
				goto out;
			}
	}
out:
	if (new_affiliation_111) {
		pci_free_consistent(instance->pdev,
				    sizeof(struct MR_LD_VF_AFFILIATION_111),
				    new_affiliation_111,
				    new_affiliation_111_h);
	}

	if (instance->ctrl_context && cmd->mpt_pthr_cmd_blocked)
		megasas_return_mfi_mpt_pthr(instance, cmd,
			cmd->mpt_pthr_cmd_blocked);
	else
		megasas_return_cmd(instance, cmd);

	return retval;
}

static int megasas_get_ld_vf_affiliation_12(struct megasas_instance *instance,
					    int initial)
{
	struct megasas_cmd *cmd;
	struct megasas_dcmd_frame *dcmd;
	struct MR_LD_VF_AFFILIATION *new_affiliation = NULL;
	struct MR_LD_VF_MAP *newmap = NULL, *savedmap = NULL;
	dma_addr_t new_affiliation_h;
	int i, j, retval = 0, found = 0, doscan = 0;
	u8 thisVf;

	cmd = megasas_get_cmd(instance);

	if (!cmd) {
		printk(KERN_DEBUG "megasas: megasas_get_ld_vf_affiliation12: "
		       "Failed to get cmd for scsi%d.\n",
		       instance->host->host_no);
		return -ENOMEM;
	}

	dcmd = &cmd->frame->dcmd;

	if (!instance->vf_affiliation) {
		printk(KERN_WARNING "megasas: SR-IOV: Couldn't get LD/VF "
		       "affiliation for scsi%d.\n", instance->host->host_no);
		megasas_return_cmd(instance, cmd);
		return -ENOMEM;
	}

	if (initial)
		memset(instance->vf_affiliation, 0, (MAX_LOGICAL_DRIVES + 1) *
		       sizeof(struct MR_LD_VF_AFFILIATION));
	else {
		new_affiliation =
			pci_alloc_consistent(instance->pdev,
					     (MAX_LOGICAL_DRIVES + 1) *
					     sizeof(struct MR_LD_VF_AFFILIATION),
					     &new_affiliation_h);
		if (!new_affiliation) {
			printk(KERN_DEBUG "megasas: SR-IOV: Couldn't allocate "
			       "memory for new affiliation for scsi%d.\n",
			       instance->host->host_no);
			megasas_return_cmd(instance, cmd);
			return -ENOMEM;
		}
		memset(new_affiliation, 0, (MAX_LOGICAL_DRIVES + 1) *
		       sizeof(struct MR_LD_VF_AFFILIATION));
	}

	memset(dcmd->mbox.b, 0, MFI_MBOX_SIZE);

	dcmd->cmd = MFI_CMD_DCMD;
	dcmd->cmd_status = 0xFF;
	dcmd->sge_count = 1;
	dcmd->flags = MFI_FRAME_DIR_BOTH;
	dcmd->timeout = 0;
	dcmd->pad_0 = 0;
	dcmd->data_xfer_len = (MAX_LOGICAL_DRIVES + 1) *
		sizeof(struct MR_LD_VF_AFFILIATION);
	dcmd->opcode = MR_DCMD_LD_VF_MAP_GET_ALL_LDS;

	if (initial)
		dcmd->sgl.sge32[0].phys_addr = instance->vf_affiliation_h;
	else
		dcmd->sgl.sge32[0].phys_addr = new_affiliation_h;

	dcmd->sgl.sge32[0].length = (MAX_LOGICAL_DRIVES + 1) *
		sizeof(struct MR_LD_VF_AFFILIATION);

	printk(KERN_WARNING "megasas: SR-IOV: Getting LD/VF affiliation for "
	       "scsi%d\n", instance->host->host_no);

	megasas_issue_blocked_cmd(instance, cmd, 0);

	if (dcmd->cmd_status) {
		printk(KERN_WARNING "megasas: SR-IOV: LD/VF affiliation DCMD"
		       " failed with status 0x%x for scsi%d.\n",
		       dcmd->cmd_status, instance->host->host_no);
		retval = 1; /* Do a scan if we couldn't get affiliation */
		goto out;
	}

	if (!initial) {
		if (!new_affiliation->ldCount) {
			printk(KERN_WARNING "megasas: SR-IOV: Got new LD/VF "
			       "affiliation for passive path for scsi%d.\n",
			       instance->host->host_no);
			retval = 1;
			goto out;
		}
		newmap = new_affiliation->map;
		savedmap = instance->vf_affiliation->map;
		thisVf = new_affiliation->thisVf;
		for (i = 0 ; i < new_affiliation->ldCount; i++) {
			found = 0;
			for (j = 0; j < instance->vf_affiliation->ldCount;
			     j++) {
				if (newmap->ref.targetId ==
				    savedmap->ref.targetId) {
					found = 1;
					if (newmap->policy[thisVf] !=
					    savedmap->policy[thisVf]) {
						doscan = 1;
						goto out;
					}
				}
				savedmap = (struct MR_LD_VF_MAP *)
					((unsigned char *)savedmap +
					 savedmap->size);
			}
			if (!found && newmap->policy[thisVf] !=
			    MR_LD_ACCESS_HIDDEN) {
				doscan = 1;
				goto out;
			}
			newmap = (struct MR_LD_VF_MAP *)
				((unsigned char *)newmap + newmap->size);
		}

		newmap = new_affiliation->map;
		savedmap = instance->vf_affiliation->map;

		for (i = 0 ; i < instance->vf_affiliation->ldCount; i++) {
			found = 0;
			for (j = 0 ; j < new_affiliation->ldCount; j++) {
				if (savedmap->ref.targetId ==
				    newmap->ref.targetId) {
					found = 1;
					if (savedmap->policy[thisVf] !=
					    newmap->policy[thisVf]) {
						doscan = 1;
						goto out;
					}
				}
				newmap = (struct MR_LD_VF_MAP *)
					((unsigned char *)newmap +
					 newmap->size);
			}
			if (!found && savedmap->policy[thisVf] !=
			    MR_LD_ACCESS_HIDDEN) {
				doscan = 1;
				goto out;
			}
			savedmap = (struct MR_LD_VF_MAP *)
				((unsigned char *)savedmap +
				 savedmap->size);
		}
	}
out:
	if (doscan) {
		printk(KERN_WARNING "megasas: SR-IOV: Got new LD/VF "
		       "affiliation for scsi%d.\n", instance->host->host_no);
		memcpy(instance->vf_affiliation, new_affiliation,
		       new_affiliation->size);
		retval = 1;
	}

	if (new_affiliation)
		pci_free_consistent(instance->pdev,
				    (MAX_LOGICAL_DRIVES + 1) *
				    sizeof(struct MR_LD_VF_AFFILIATION),
				    new_affiliation, new_affiliation_h);
	if (instance->ctrl_context && cmd->mpt_pthr_cmd_blocked)
		megasas_return_mfi_mpt_pthr(instance, cmd,
			cmd->mpt_pthr_cmd_blocked);
	else
		megasas_return_cmd(instance, cmd);

	return retval;
}

/* This function will get the current SR-IOV LD/VF affiliation */
static int megasas_get_ld_vf_affiliation(struct megasas_instance *instance,
	int initial)
{
	int retval;

	if (instance->PlasmaFW111)
		retval = megasas_get_ld_vf_affiliation_111(instance, initial);
	else
		retval = megasas_get_ld_vf_affiliation_12(instance, initial);
	return retval;
}

/* This function will tell FW to start the SR-IOV heartbeat */
int megasas_sriov_start_heartbeat(struct megasas_instance *instance,
					 int initial)
{
	struct megasas_cmd *cmd;
	struct megasas_dcmd_frame *dcmd;
	int retval = 0;

	cmd = megasas_get_cmd(instance);

	if (!cmd) {
		printk(KERN_DEBUG "megasas: megasas_sriov_start_heartbeat: "
		       "Failed to get cmd for scsi%d.\n",
		       instance->host->host_no);
		return -ENOMEM;
	}

	dcmd = &cmd->frame->dcmd;

	if (initial) {
		instance->hb_host_mem =
			pci_zalloc_consistent(instance->pdev,
					      sizeof(struct MR_CTRL_HB_HOST_MEM),
					      &instance->hb_host_mem_h);
		if (!instance->hb_host_mem) {
			printk(KERN_DEBUG "megasas: SR-IOV: Couldn't allocate"
			       " memory for heartbeat host memory for "
			       "scsi%d.\n", instance->host->host_no);
			retval = -ENOMEM;
			goto out;
		}
	}

	memset(dcmd->mbox.b, 0, MFI_MBOX_SIZE);

	dcmd->mbox.s[0] = sizeof(struct MR_CTRL_HB_HOST_MEM);
	dcmd->cmd = MFI_CMD_DCMD;
	dcmd->cmd_status = 0xFF;
	dcmd->sge_count = 1;
	dcmd->flags = MFI_FRAME_DIR_BOTH;
	dcmd->timeout = 0;
	dcmd->pad_0 = 0;
	dcmd->data_xfer_len = sizeof(struct MR_CTRL_HB_HOST_MEM);
	dcmd->opcode = MR_DCMD_CTRL_SHARED_HOST_MEM_ALLOC;
	dcmd->sgl.sge32[0].phys_addr = instance->hb_host_mem_h;
	dcmd->sgl.sge32[0].length = sizeof(struct MR_CTRL_HB_HOST_MEM);

	printk(KERN_WARNING "megasas: SR-IOV: Starting heartbeat for scsi%d\n",
	       instance->host->host_no);

	if (!megasas_issue_polled(instance, cmd)) {
		retval = 0;
	} else {
		printk(KERN_WARNING "megasas: SR-IOV: MR_DCMD_CTRL_SHARED_HOST"
		       "_MEM_ALLOC DCMD timed out for scsi%d\n",
		       instance->host->host_no);
		retval = 1;
		goto out;
	}


	if (dcmd->cmd_status) {
		printk(KERN_WARNING "megasas: SR-IOV: MR_DCMD_CTRL_SHARED_HOST"
		       "_MEM_ALLOC DCMD failed with status 0x%x for scsi%d\n",
		       dcmd->cmd_status,
		       instance->host->host_no);
		retval = 1;
		goto out;
	}

out:
	megasas_return_cmd(instance, cmd);

	return retval;
}

/* Handler for SR-IOV heartbeat */
void megasas_sriov_heartbeat_handler(unsigned long instance_addr)
{
	struct megasas_instance *instance =
		(struct megasas_instance *)instance_addr;

	if (instance->hb_host_mem->HB.fwCounter !=
	    instance->hb_host_mem->HB.driverCounter) {
		instance->hb_host_mem->HB.driverCounter =
			instance->hb_host_mem->HB.fwCounter;
		mod_timer(&instance->sriov_heartbeat_timer,
			  jiffies + MEGASAS_SRIOV_HEARTBEAT_INTERVAL_VF);
	} else {
		printk(KERN_WARNING "megasas: SR-IOV: Heartbeat never "
		       "completed for scsi%d\n", instance->host->host_no);
		schedule_work(&instance->work_init);
	}
}

/**
 * megasas_wait_for_outstanding -	Wait for all outstanding cmds
 * @instance:				Adapter soft state
 *
 * This function waits for up to MEGASAS_RESET_WAIT_TIME seconds for FW to
 * complete all its outstanding commands. Returns error if one or more IOs
 * are pending after this time period. It also marks the controller dead.
 */
static int megasas_wait_for_outstanding(struct megasas_instance *instance)
{
	int i;
	u32 reset_index;
	u32 wait_time = MEGASAS_RESET_WAIT_TIME;
	u8 adprecovery;
	unsigned long flags;
	struct list_head clist_local;
	struct megasas_cmd *reset_cmd;
	u32 fw_state;
	u8 kill_adapter_flag;

	spin_lock_irqsave(&instance->hba_lock, flags);
	adprecovery = instance->adprecovery;
	spin_unlock_irqrestore(&instance->hba_lock, flags);

	if (adprecovery != MEGASAS_HBA_OPERATIONAL) {

		INIT_LIST_HEAD(&clist_local);
		spin_lock_irqsave(&instance->hba_lock, flags);
		list_splice_init(&instance->internal_reset_pending_q,
				&clist_local);
		spin_unlock_irqrestore(&instance->hba_lock, flags);

		printk(KERN_NOTICE "megasas: HBA reset wait ...\n");
		for (i = 0; i < wait_time; i++) {
			msleep(1000);
			spin_lock_irqsave(&instance->hba_lock, flags);
			adprecovery = instance->adprecovery;
			spin_unlock_irqrestore(&instance->hba_lock, flags);
			if (adprecovery == MEGASAS_HBA_OPERATIONAL)
				break;
		}

		if (adprecovery != MEGASAS_HBA_OPERATIONAL) {
			printk(KERN_NOTICE "megasas: reset: Stopping HBA.\n");
			spin_lock_irqsave(&instance->hba_lock, flags);
			instance->adprecovery	= MEGASAS_HW_CRITICAL_ERROR;
			spin_unlock_irqrestore(&instance->hba_lock, flags);
			return FAILED;
		}

		reset_index	= 0;
		while (!list_empty(&clist_local)) {
			reset_cmd	= list_entry((&clist_local)->next,
						struct megasas_cmd, list);
			list_del_init(&reset_cmd->list);
			if (reset_cmd->scmd) {
				reset_cmd->scmd->result = DID_RESET << 16;
				printk(KERN_NOTICE "%d:%p reset [%02x]\n",
					reset_index, reset_cmd,
					reset_cmd->scmd->cmnd[0]);

				reset_cmd->scmd->scsi_done(reset_cmd->scmd);
				megasas_return_cmd(instance, reset_cmd);
			} else if (reset_cmd->sync_cmd) {
				printk(KERN_NOTICE "megasas:%p synch cmds"
						"reset queue\n",
						reset_cmd);

				reset_cmd->cmd_status = ENODATA;
				instance->instancet->fire_cmd(instance,
						reset_cmd->frame_phys_addr,
						0, instance->reg_set);
			} else {
				printk(KERN_NOTICE "megasas: %p unexpected"
					"cmds lst\n",
					reset_cmd);
			}
			reset_index++;
		}

		return SUCCESS;
	}

	for (i = 0; i < resetwaittime; i++) {

		int outstanding = atomic_read(&instance->fw_outstanding);

		if (!outstanding)
			break;

		if (!(i % MEGASAS_RESET_NOTICE_INTERVAL)) {
			printk(KERN_NOTICE "megasas: [%2d]waiting for %d "
			       "commands to complete\n",i,outstanding);
			/*
			 * Call cmd completion routine. Cmd to be
			 * be completed directly without depending on isr.
			 */
			megasas_complete_cmd_dpc((unsigned long)instance);
		}

		msleep(1000);
	}

	i = 0;
	kill_adapter_flag = 0;
	do {
		fw_state = instance->instancet->read_fw_status_reg(
					instance->reg_set) & MFI_STATE_MASK;
		if ((fw_state == MFI_STATE_FAULT) &&
			(instance->disableOnlineCtrlReset == 0)) {
			if (i == 3) {
				kill_adapter_flag = 2;
				break;
			}
			megasas_do_ocr(instance);
			kill_adapter_flag = 1;

			/* wait for 1 secs to let FW finish the pending cmds */
			msleep(1000);
		}
		i++;
	} while (i <= 3);

	if (atomic_read(&instance->fw_outstanding) &&
					!kill_adapter_flag) {
		if (instance->disableOnlineCtrlReset == 0) {

			megasas_do_ocr(instance);

			/* wait for 5 secs to let FW finish the pending cmds */
			for (i = 0; i < wait_time; i++) {
				int outstanding =
					atomic_read(&instance->fw_outstanding);
				if (!outstanding)
					return SUCCESS;
				msleep(1000);
			}
		}
	}

	if (atomic_read(&instance->fw_outstanding) ||
					(kill_adapter_flag == 2)) {
		printk(KERN_NOTICE "megaraid_sas: pending cmds after reset\n");
		/*
		* Send signal to FW to stop processing any pending cmds.
		* The controller will be taken offline by the OS now.
		*/
		if ((instance->pdev->device ==
			PCI_DEVICE_ID_LSI_SAS0073SKINNY) ||
			(instance->pdev->device ==
			PCI_DEVICE_ID_LSI_SAS0071SKINNY)) {
			writel(MFI_STOP_ADP,
				&instance->reg_set->doorbell);
		} else {
			writel(MFI_STOP_ADP,
				&instance->reg_set->inbound_doorbell);
		}
		megasas_dump_pending_frames(instance);
		spin_lock_irqsave(&instance->hba_lock, flags);
		instance->adprecovery	= MEGASAS_HW_CRITICAL_ERROR;
		spin_unlock_irqrestore(&instance->hba_lock, flags);
		return FAILED;
	}

	printk(KERN_NOTICE "megaraid_sas: no pending cmds after reset\n");

	return SUCCESS;
}

/**
 * megasas_generic_reset -	Generic reset routine
 * @scmd:			Mid-layer SCSI command
 *
 * This routine implements a generic reset handler for device, bus and host
 * reset requests. Device, bus and host specific reset handlers can use this
 * function after they do their specific tasks.
 */
static int megasas_generic_reset(struct scsi_cmnd *scmd)
{
	int ret_val;
	struct megasas_instance *instance;

	instance = (struct megasas_instance *)scmd->device->host->hostdata;

	scmd_printk(KERN_NOTICE, scmd, "megasas: RESET cmd=%x retries=%x\n",
		 scmd->cmnd[0], scmd->retries);

	if (instance->adprecovery == MEGASAS_HW_CRITICAL_ERROR) {
		printk(KERN_ERR "megasas: cannot recover from previous reset "
		       "failures\n");
		return FAILED;
	}

	ret_val = megasas_wait_for_outstanding(instance);
	if (ret_val == SUCCESS)
		printk(KERN_NOTICE "megasas: reset successful \n");
	else
		printk(KERN_ERR "megasas: failed to do reset\n");

	return ret_val;
}

/**
 * megasas_reset_timer - quiesce the adapter if required
 * @scmd:		scsi cmnd
 *
 * Sets the FW busy flag and reduces the host->can_queue if the
 * cmd has not been completed within the timeout period.
 */
static enum
blk_eh_timer_return megasas_reset_timer(struct scsi_cmnd *scmd)
{
	struct megasas_instance *instance;
	unsigned long flags;

	if (time_after(jiffies, scmd->jiffies_at_alloc +
				(MEGASAS_DEFAULT_CMD_TIMEOUT * 2) * HZ)) {
		return BLK_EH_NOT_HANDLED;
	}

	instance = (struct megasas_instance *)scmd->device->host->hostdata;
	if (!(instance->flag & MEGASAS_FW_BUSY)) {
		/* FW is busy, throttle IO */
		spin_lock_irqsave(instance->host->host_lock, flags);

		instance->host->can_queue = instance->throttlequeuedepth;
		instance->last_time = jiffies;
		instance->flag |= MEGASAS_FW_BUSY;

		spin_unlock_irqrestore(instance->host->host_lock, flags);
	}
	return BLK_EH_RESET_TIMER;
}

/**
 * megasas_reset_device -	Device reset handler entry point
 */
static int megasas_reset_device(struct scsi_cmnd *scmd)
{
	int ret;

	/*
	 * First wait for all commands to complete
	 */
	ret = megasas_generic_reset(scmd);

	return ret;
}

/**
 * megasas_reset_bus_host -	Bus & host reset handler entry point
 */
static int megasas_reset_bus_host(struct scsi_cmnd *scmd)
{
	int ret;
	struct megasas_instance *instance;
	instance = (struct megasas_instance *)scmd->device->host->hostdata;

	/*
	 * First wait for all commands to complete
	 */
	if ((instance->pdev->device == PCI_DEVICE_ID_LSI_FUSION) ||
	    (instance->pdev->device == PCI_DEVICE_ID_LSI_PLASMA) ||
	    (instance->pdev->device == PCI_DEVICE_ID_LSI_INVADER) ||
	    (instance->pdev->device == PCI_DEVICE_ID_LSI_FURY))
		ret = megasas_reset_fusion(scmd->device->host, 1);
	else
		ret = megasas_generic_reset(scmd);

	return ret;
}

/**
 * megasas_bios_param - Returns disk geometry for a disk
 * @sdev: 		device handle
 * @bdev:		block device
 * @capacity:		drive capacity
 * @geom:		geometry parameters
 */
static int
megasas_bios_param(struct scsi_device *sdev, struct block_device *bdev,
		 sector_t capacity, int geom[])
{
	int heads;
	int sectors;
	sector_t cylinders;
	unsigned long tmp;
	/* Default heads (64) & sectors (32) */
	heads = 64;
	sectors = 32;

	tmp = heads * sectors;
	cylinders = capacity;

	sector_div(cylinders, tmp);

	/*
	 * Handle extended translation size for logical drives > 1Gb
	 */

	if (capacity >= 0x200000) {
		heads = 255;
		sectors = 63;
		tmp = heads*sectors;
		cylinders = capacity;
		sector_div(cylinders, tmp);
	}

	geom[0] = heads;
	geom[1] = sectors;
	geom[2] = cylinders;

	return 0;
}

static void megasas_aen_polling(struct work_struct *work);

/**
 * megasas_service_aen -	Processes an event notification
 * @instance:			Adapter soft state
 * @cmd:			AEN command completed by the ISR
 *
 * For AEN, driver sends a command down to FW that is held by the FW till an
 * event occurs. When an event of interest occurs, FW completes the command
 * that it was previously holding.
 *
 * This routines sends SIGIO signal to processes that have registered with the
 * driver for AEN.
 */
static void
megasas_service_aen(struct megasas_instance *instance, struct megasas_cmd *cmd)
{
	unsigned long flags;
	/*
	 * Don't signal app if it is just an aborted previously registered aen
	 */
	if ((!cmd->abort_aen) && (instance->unload == 0)) {
		spin_lock_irqsave(&poll_aen_lock, flags);
		megasas_poll_wait_aen = 1;
		spin_unlock_irqrestore(&poll_aen_lock, flags);
		wake_up(&megasas_poll_wait);
		kill_fasync(&megasas_async_queue, SIGIO, POLL_IN);
	}
	else
		cmd->abort_aen = 0;

	instance->aen_cmd = NULL;

	if (instance->ctrl_context && cmd->mpt_pthr_cmd_blocked)
		megasas_return_mfi_mpt_pthr(instance, cmd,
			cmd->mpt_pthr_cmd_blocked);
	else
		megasas_return_cmd(instance, cmd);

	if ((instance->unload == 0) &&
		((instance->issuepend_done == 1))) {
		struct megasas_aen_event *ev;
		ev = kzalloc(sizeof(*ev), GFP_ATOMIC);
		if (!ev) {
			printk(KERN_ERR "megasas_service_aen: out of memory\n");
		} else {
			ev->instance = instance;
			instance->ev = ev;
			INIT_DELAYED_WORK(&ev->hotplug_work,
					  megasas_aen_polling);
			schedule_delayed_work(&ev->hotplug_work, 0);
		}
	}
}

static ssize_t
megasas_fw_crash_buffer_store(struct device *cdev,
	struct device_attribute *attr, const char *buf, size_t count)
{
	struct Scsi_Host *shost = class_to_shost(cdev);
	struct megasas_instance *instance =
		(struct megasas_instance *) shost->hostdata;
	int val = 0;
	unsigned long flags;

	if (kstrtoint(buf, 0, &val) != 0)
		return -EINVAL;

	spin_lock_irqsave(&instance->crashdump_lock, flags);
	instance->fw_crash_buffer_offset = val;
	spin_unlock_irqrestore(&instance->crashdump_lock, flags);
	return strlen(buf);
}

static ssize_t
<<<<<<< HEAD
megasas_fw_crash_buffer_store(struct device *cdev,
	struct device_attribute *attr, const char *buf, size_t count)
{
	struct Scsi_Host *shost = class_to_shost(cdev);
	struct megasas_instance *instance =
		(struct megasas_instance *) shost->hostdata;
	int val = 0;
	unsigned long flags;

	if (kstrtoint(buf, 0, &val) != 0)
		return -EINVAL;

	spin_lock_irqsave(&instance->crashdump_lock, flags);
	instance->fw_crash_buffer_offset = val;
	spin_unlock_irqrestore(&instance->crashdump_lock, flags);
	return strlen(buf);
}

static ssize_t
=======
>>>>>>> e529fea9
megasas_fw_crash_buffer_show(struct device *cdev,
	struct device_attribute *attr, char *buf)
{
	struct Scsi_Host *shost = class_to_shost(cdev);
	struct megasas_instance *instance =
		(struct megasas_instance *) shost->hostdata;
	u32 size;
	unsigned long buff_addr;
	unsigned long dmachunk = CRASH_DMA_BUF_SIZE;
	unsigned long src_addr;
	unsigned long flags;
	u32 buff_offset;

	spin_lock_irqsave(&instance->crashdump_lock, flags);
	buff_offset = instance->fw_crash_buffer_offset;
	if (!instance->crash_dump_buf &&
		!((instance->fw_crash_state == AVAILABLE) ||
		(instance->fw_crash_state == COPYING))) {
		dev_err(&instance->pdev->dev,
			"Firmware crash dump is not available\n");
		spin_unlock_irqrestore(&instance->crashdump_lock, flags);
		return -EINVAL;
	}

	buff_addr = (unsigned long) buf;

	if (buff_offset >
		(instance->fw_crash_buffer_size * dmachunk)) {
		dev_err(&instance->pdev->dev,
			"Firmware crash dump offset is out of range\n");
		spin_unlock_irqrestore(&instance->crashdump_lock, flags);
		return 0;
	}

	size = (instance->fw_crash_buffer_size * dmachunk) - buff_offset;
	size = (size >= PAGE_SIZE) ? (PAGE_SIZE - 1) : size;

	src_addr = (unsigned long)instance->crash_buf[buff_offset / dmachunk] +
		(buff_offset % dmachunk);
	memcpy(buf, (void *)src_addr,  size);
	spin_unlock_irqrestore(&instance->crashdump_lock, flags);

	return size;
}

static ssize_t
megasas_fw_crash_buffer_size_show(struct device *cdev,
	struct device_attribute *attr, char *buf)
{
	struct Scsi_Host *shost = class_to_shost(cdev);
	struct megasas_instance *instance =
		(struct megasas_instance *) shost->hostdata;

	return snprintf(buf, PAGE_SIZE, "%ld\n", (unsigned long)
		((instance->fw_crash_buffer_size) * 1024 * 1024)/PAGE_SIZE);
}

static ssize_t
megasas_fw_crash_state_store(struct device *cdev,
	struct device_attribute *attr, const char *buf, size_t count)
{
	struct Scsi_Host *shost = class_to_shost(cdev);
	struct megasas_instance *instance =
		(struct megasas_instance *) shost->hostdata;
	int val = 0;
	unsigned long flags;

	if (kstrtoint(buf, 0, &val) != 0)
		return -EINVAL;

	if ((val <= AVAILABLE || val > COPY_ERROR)) {
		dev_err(&instance->pdev->dev, "application updates invalid "
			"firmware crash state\n");
		return -EINVAL;
	}

	instance->fw_crash_state = val;

	if ((val == COPIED) || (val == COPY_ERROR)) {
		spin_lock_irqsave(&instance->crashdump_lock, flags);
		megasas_free_host_crash_buffer(instance);
		spin_unlock_irqrestore(&instance->crashdump_lock, flags);
		if (val == COPY_ERROR)
			dev_info(&instance->pdev->dev, "application failed to "
				"copy Firmware crash dump\n");
		else
			dev_info(&instance->pdev->dev, "Firmware crash dump "
				"copied successfully\n");
	}
	return strlen(buf);
}

static ssize_t
megasas_fw_crash_state_show(struct device *cdev,
	struct device_attribute *attr, char *buf)
{
	struct Scsi_Host *shost = class_to_shost(cdev);
	struct megasas_instance *instance =
		(struct megasas_instance *) shost->hostdata;
	return snprintf(buf, PAGE_SIZE, "%d\n", instance->fw_crash_state);
}

static ssize_t
megasas_page_size_show(struct device *cdev,
	struct device_attribute *attr, char *buf)
{
	return snprintf(buf, PAGE_SIZE, "%ld\n", (unsigned long)PAGE_SIZE - 1);
}

static DEVICE_ATTR(fw_crash_buffer, S_IRUGO | S_IWUSR,
	megasas_fw_crash_buffer_show, megasas_fw_crash_buffer_store);
static DEVICE_ATTR(fw_crash_buffer_size, S_IRUGO,
	megasas_fw_crash_buffer_size_show, NULL);
static DEVICE_ATTR(fw_crash_state, S_IRUGO | S_IWUSR,
	megasas_fw_crash_state_show, megasas_fw_crash_state_store);
static DEVICE_ATTR(page_size, S_IRUGO,
	megasas_page_size_show, NULL);

struct device_attribute *megaraid_host_attrs[] = {
	&dev_attr_fw_crash_buffer_size,
	&dev_attr_fw_crash_buffer,
	&dev_attr_fw_crash_state,
	&dev_attr_page_size,
	NULL,
};

/*
 * Scsi host template for megaraid_sas driver
 */
static struct scsi_host_template megasas_template = {

	.module = THIS_MODULE,
	.name = "LSI SAS based MegaRAID driver",
	.proc_name = "megaraid_sas",
	.slave_configure = megasas_slave_configure,
	.slave_alloc = megasas_slave_alloc,
	.queuecommand = megasas_queue_command,
	.eh_device_reset_handler = megasas_reset_device,
	.eh_bus_reset_handler = megasas_reset_bus_host,
	.eh_host_reset_handler = megasas_reset_bus_host,
	.eh_timed_out = megasas_reset_timer,
	.shost_attrs = megaraid_host_attrs,
	.bios_param = megasas_bios_param,
	.use_clustering = ENABLE_CLUSTERING,
	.change_queue_depth = scsi_change_queue_depth,
	.no_write_same = 1,
};

/**
 * megasas_complete_int_cmd -	Completes an internal command
 * @instance:			Adapter soft state
 * @cmd:			Command to be completed
 *
 * The megasas_issue_blocked_cmd() function waits for a command to complete
 * after it issues a command. This function wakes up that waiting routine by
 * calling wake_up() on the wait queue.
 */
static void
megasas_complete_int_cmd(struct megasas_instance *instance,
			 struct megasas_cmd *cmd)
{
	cmd->cmd_status = cmd->frame->io.cmd_status;

	if (cmd->cmd_status == ENODATA) {
		cmd->cmd_status = 0;
	}
	wake_up(&instance->int_cmd_wait_q);
}

/**
 * megasas_complete_abort -	Completes aborting a command
 * @instance:			Adapter soft state
 * @cmd:			Cmd that was issued to abort another cmd
 *
 * The megasas_issue_blocked_abort_cmd() function waits on abort_cmd_wait_q
 * after it issues an abort on a previously issued command. This function
 * wakes up all functions waiting on the same wait queue.
 */
static void
megasas_complete_abort(struct megasas_instance *instance,
		       struct megasas_cmd *cmd)
{
	if (cmd->sync_cmd) {
		cmd->sync_cmd = 0;
		cmd->cmd_status = 0;
		wake_up(&instance->abort_cmd_wait_q);
	}

	return;
}

/**
 * megasas_complete_cmd -	Completes a command
 * @instance:			Adapter soft state
 * @cmd:			Command to be completed
 * @alt_status:			If non-zero, use this value as status to
 * 				SCSI mid-layer instead of the value returned
 * 				by the FW. This should be used if caller wants
 * 				an alternate status (as in the case of aborted
 * 				commands)
 */
void
megasas_complete_cmd(struct megasas_instance *instance, struct megasas_cmd *cmd,
		     u8 alt_status)
{
	int exception = 0;
	struct megasas_header *hdr = &cmd->frame->hdr;
	unsigned long flags;
	struct fusion_context *fusion = instance->ctrl_context;
	u32 opcode;

	/* flag for the retry reset */
	cmd->retry_for_fw_reset = 0;

	if (cmd->scmd)
		cmd->scmd->SCp.ptr = NULL;

	switch (hdr->cmd) {
	case MFI_CMD_INVALID:
		/* Some older 1068 controller FW may keep a pended
		   MR_DCMD_CTRL_EVENT_GET_INFO left over from the main kernel
		   when booting the kdump kernel.  Ignore this command to
		   prevent a kernel panic on shutdown of the kdump kernel. */
		printk(KERN_WARNING "megaraid_sas: MFI_CMD_INVALID command "
		       "completed.\n");
		printk(KERN_WARNING "megaraid_sas: If you have a controller "
		       "other than PERC5, please upgrade your firmware.\n");
		break;
	case MFI_CMD_PD_SCSI_IO:
	case MFI_CMD_LD_SCSI_IO:

		/*
		 * MFI_CMD_PD_SCSI_IO and MFI_CMD_LD_SCSI_IO could have been
		 * issued either through an IO path or an IOCTL path. If it
		 * was via IOCTL, we will send it to internal completion.
		 */
		if (cmd->sync_cmd) {
			cmd->sync_cmd = 0;
			megasas_complete_int_cmd(instance, cmd);
			break;
		}

	case MFI_CMD_LD_READ:
	case MFI_CMD_LD_WRITE:

		if (alt_status) {
			cmd->scmd->result = alt_status << 16;
			exception = 1;
		}

		if (exception) {

			atomic_dec(&instance->fw_outstanding);

			scsi_dma_unmap(cmd->scmd);
			cmd->scmd->scsi_done(cmd->scmd);
			megasas_return_cmd(instance, cmd);

			break;
		}

		switch (hdr->cmd_status) {

		case MFI_STAT_OK:
			cmd->scmd->result = DID_OK << 16;
			break;

		case MFI_STAT_SCSI_IO_FAILED:
		case MFI_STAT_LD_INIT_IN_PROGRESS:
			cmd->scmd->result =
			    (DID_ERROR << 16) | hdr->scsi_status;
			break;

		case MFI_STAT_SCSI_DONE_WITH_ERROR:

			cmd->scmd->result = (DID_OK << 16) | hdr->scsi_status;

			if (hdr->scsi_status == SAM_STAT_CHECK_CONDITION) {
				memset(cmd->scmd->sense_buffer, 0,
				       SCSI_SENSE_BUFFERSIZE);
				memcpy(cmd->scmd->sense_buffer, cmd->sense,
				       hdr->sense_len);

				cmd->scmd->result |= DRIVER_SENSE << 24;
			}

			break;

		case MFI_STAT_LD_OFFLINE:
		case MFI_STAT_DEVICE_NOT_FOUND:
			cmd->scmd->result = DID_BAD_TARGET << 16;
			break;

		default:
			printk(KERN_DEBUG "megasas: MFI FW status %#x\n",
			       hdr->cmd_status);
			cmd->scmd->result = DID_ERROR << 16;
			break;
		}

		atomic_dec(&instance->fw_outstanding);

		scsi_dma_unmap(cmd->scmd);
		cmd->scmd->scsi_done(cmd->scmd);
		megasas_return_cmd(instance, cmd);

		break;

	case MFI_CMD_SMP:
	case MFI_CMD_STP:
	case MFI_CMD_DCMD:
		opcode = le32_to_cpu(cmd->frame->dcmd.opcode);
		/* Check for LD map update */
		if ((opcode == MR_DCMD_LD_MAP_GET_INFO)
			&& (cmd->frame->dcmd.mbox.b[1] == 1)) {
			fusion->fast_path_io = 0;
			spin_lock_irqsave(instance->host->host_lock, flags);
			if (cmd->frame->hdr.cmd_status != 0) {
				if (cmd->frame->hdr.cmd_status !=
				    MFI_STAT_NOT_FOUND)
					printk(KERN_WARNING "megasas: map sync"
					       "failed, status = 0x%x.\n",
					       cmd->frame->hdr.cmd_status);
				else {
					megasas_return_mfi_mpt_pthr(instance,
						cmd, cmd->mpt_pthr_cmd_blocked);
					spin_unlock_irqrestore(
						instance->host->host_lock,
						flags);
					break;
				}
			} else
				instance->map_id++;
			megasas_return_mfi_mpt_pthr(instance, cmd,
				cmd->mpt_pthr_cmd_blocked);

			/*
			 * Set fast path IO to ZERO.
			 * Validate Map will set proper value.
			 * Meanwhile all IOs will go as LD IO.
			 */
			if (MR_ValidateMapInfo(instance))
				fusion->fast_path_io = 1;
			else
				fusion->fast_path_io = 0;
			megasas_sync_map_info(instance);
			spin_unlock_irqrestore(instance->host->host_lock,
					       flags);
			break;
		}
		if (opcode == MR_DCMD_CTRL_EVENT_GET_INFO ||
		    opcode == MR_DCMD_CTRL_EVENT_GET) {
			spin_lock_irqsave(&poll_aen_lock, flags);
			megasas_poll_wait_aen = 0;
			spin_unlock_irqrestore(&poll_aen_lock, flags);
		}

		/*
		 * See if got an event notification
		 */
		if (opcode == MR_DCMD_CTRL_EVENT_WAIT)
			megasas_service_aen(instance, cmd);
		else
			megasas_complete_int_cmd(instance, cmd);

		break;

	case MFI_CMD_ABORT:
		/*
		 * Cmd issued to abort another cmd returned
		 */
		megasas_complete_abort(instance, cmd);
		break;

	default:
		printk("megasas: Unknown command completed! [0x%X]\n",
		       hdr->cmd);
		break;
	}
}

/**
 * megasas_issue_pending_cmds_again -	issue all pending cmds
 *                              	in FW again because of the fw reset
 * @instance:				Adapter soft state
 */
static inline void
megasas_issue_pending_cmds_again(struct megasas_instance *instance)
{
	struct megasas_cmd *cmd;
	struct list_head clist_local;
	union megasas_evt_class_locale class_locale;
	unsigned long flags;
	u32 seq_num;

	INIT_LIST_HEAD(&clist_local);
	spin_lock_irqsave(&instance->hba_lock, flags);
	list_splice_init(&instance->internal_reset_pending_q, &clist_local);
	spin_unlock_irqrestore(&instance->hba_lock, flags);

	while (!list_empty(&clist_local)) {
		cmd	= list_entry((&clist_local)->next,
					struct megasas_cmd, list);
		list_del_init(&cmd->list);

		if (cmd->sync_cmd || cmd->scmd) {
			printk(KERN_NOTICE "megaraid_sas: command %p, %p:%d"
				"detected to be pending while HBA reset.\n",
					cmd, cmd->scmd, cmd->sync_cmd);

			cmd->retry_for_fw_reset++;

			if (cmd->retry_for_fw_reset == 3) {
				printk(KERN_NOTICE "megaraid_sas: cmd %p, %p:%d"
					"was tried multiple times during reset."
					"Shutting down the HBA\n",
					cmd, cmd->scmd, cmd->sync_cmd);
				megaraid_sas_kill_hba(instance);

				instance->adprecovery =
						MEGASAS_HW_CRITICAL_ERROR;
				return;
			}
		}

		if (cmd->sync_cmd == 1) {
			if (cmd->scmd) {
				printk(KERN_NOTICE "megaraid_sas: unexpected"
					"cmd attached to internal command!\n");
			}
			printk(KERN_NOTICE "megasas: %p synchronous cmd"
						"on the internal reset queue,"
						"issue it again.\n", cmd);
			cmd->cmd_status = ENODATA;
			instance->instancet->fire_cmd(instance,
							cmd->frame_phys_addr ,
							0, instance->reg_set);
		} else if (cmd->scmd) {
			printk(KERN_NOTICE "megasas: %p scsi cmd [%02x]"
			"detected on the internal queue, issue again.\n",
			cmd, cmd->scmd->cmnd[0]);

			atomic_inc(&instance->fw_outstanding);
			instance->instancet->fire_cmd(instance,
					cmd->frame_phys_addr,
					cmd->frame_count-1, instance->reg_set);
		} else {
			printk(KERN_NOTICE "megasas: %p unexpected cmd on the"
				"internal reset defer list while re-issue!!\n",
				cmd);
		}
	}

	if (instance->aen_cmd) {
		printk(KERN_NOTICE "megaraid_sas: aen_cmd in def process\n");
		megasas_return_cmd(instance, instance->aen_cmd);

		instance->aen_cmd	= NULL;
	}

	/*
	* Initiate AEN (Asynchronous Event Notification)
	*/
	seq_num = instance->last_seq_num;
	class_locale.members.reserved = 0;
	class_locale.members.locale = MR_EVT_LOCALE_ALL;
	class_locale.members.class = MR_EVT_CLASS_DEBUG;

	megasas_register_aen(instance, seq_num, class_locale.word);
}

/**
 * Move the internal reset pending commands to a deferred queue.
 *
 * We move the commands pending at internal reset time to a
 * pending queue. This queue would be flushed after successful
 * completion of the internal reset sequence. if the internal reset
 * did not complete in time, the kernel reset handler would flush
 * these commands.
 **/
static void
megasas_internal_reset_defer_cmds(struct megasas_instance *instance)
{
	struct megasas_cmd *cmd;
	int i;
	u32 max_cmd = instance->max_fw_cmds;
	u32 defer_index;
	unsigned long flags;

	defer_index     = 0;
	spin_lock_irqsave(&instance->mfi_pool_lock, flags);
	for (i = 0; i < max_cmd; i++) {
		cmd = instance->cmd_list[i];
		if (cmd->sync_cmd == 1 || cmd->scmd) {
			printk(KERN_NOTICE "megasas: moving cmd[%d]:%p:%d:%p"
					"on the defer queue as internal\n",
				defer_index, cmd, cmd->sync_cmd, cmd->scmd);

			if (!list_empty(&cmd->list)) {
				printk(KERN_NOTICE "megaraid_sas: ERROR while"
					" moving this cmd:%p, %d %p, it was"
					"discovered on some list?\n",
					cmd, cmd->sync_cmd, cmd->scmd);

				list_del_init(&cmd->list);
			}
			defer_index++;
			list_add_tail(&cmd->list,
				&instance->internal_reset_pending_q);
		}
	}
	spin_unlock_irqrestore(&instance->mfi_pool_lock, flags);
}


static void
process_fw_state_change_wq(struct work_struct *work)
{
	struct megasas_instance *instance =
		container_of(work, struct megasas_instance, work_init);
	u32 wait;
	unsigned long flags;

	if (instance->adprecovery != MEGASAS_ADPRESET_SM_INFAULT) {
		printk(KERN_NOTICE "megaraid_sas: error, recovery st %x \n",
				instance->adprecovery);
		return ;
	}

	if (instance->adprecovery == MEGASAS_ADPRESET_SM_INFAULT) {
		printk(KERN_NOTICE "megaraid_sas: FW detected to be in fault"
					"state, restarting it...\n");

		instance->instancet->disable_intr(instance);
		atomic_set(&instance->fw_outstanding, 0);

		atomic_set(&instance->fw_reset_no_pci_access, 1);
		instance->instancet->adp_reset(instance, instance->reg_set);
		atomic_set(&instance->fw_reset_no_pci_access, 0 );

		printk(KERN_NOTICE "megaraid_sas: FW restarted successfully,"
					"initiating next stage...\n");

		printk(KERN_NOTICE "megaraid_sas: HBA recovery state machine,"
					"state 2 starting...\n");

		/*waitting for about 20 second before start the second init*/
		for (wait = 0; wait < 30; wait++) {
			msleep(1000);
		}

		if (megasas_transition_to_ready(instance, 1)) {
			printk(KERN_NOTICE "megaraid_sas:adapter not ready\n");

			megaraid_sas_kill_hba(instance);
			instance->adprecovery	= MEGASAS_HW_CRITICAL_ERROR;
			return ;
		}

		if ((instance->pdev->device == PCI_DEVICE_ID_LSI_SAS1064R) ||
			(instance->pdev->device == PCI_DEVICE_ID_DELL_PERC5) ||
			(instance->pdev->device == PCI_DEVICE_ID_LSI_VERDE_ZCR)
			) {
			*instance->consumer = *instance->producer;
		} else {
			*instance->consumer = 0;
			*instance->producer = 0;
		}

		megasas_issue_init_mfi(instance);

		spin_lock_irqsave(&instance->hba_lock, flags);
		instance->adprecovery	= MEGASAS_HBA_OPERATIONAL;
		spin_unlock_irqrestore(&instance->hba_lock, flags);
		instance->instancet->enable_intr(instance);

		megasas_issue_pending_cmds_again(instance);
		instance->issuepend_done = 1;
	}
	return ;
}

/**
 * megasas_deplete_reply_queue -	Processes all completed commands
 * @instance:				Adapter soft state
 * @alt_status:				Alternate status to be returned to
 * 					SCSI mid-layer instead of the status
 * 					returned by the FW
 * Note: this must be called with hba lock held
 */
static int
megasas_deplete_reply_queue(struct megasas_instance *instance,
					u8 alt_status)
{
	u32 mfiStatus;
	u32 fw_state;

	if ((mfiStatus = instance->instancet->check_reset(instance,
					instance->reg_set)) == 1) {
		return IRQ_HANDLED;
	}

	if ((mfiStatus = instance->instancet->clear_intr(
						instance->reg_set)
						) == 0) {
		/* Hardware may not set outbound_intr_status in MSI-X mode */
		if (!instance->msix_vectors)
			return IRQ_NONE;
	}

	instance->mfiStatus = mfiStatus;

	if ((mfiStatus & MFI_INTR_FLAG_FIRMWARE_STATE_CHANGE)) {
		fw_state = instance->instancet->read_fw_status_reg(
				instance->reg_set) & MFI_STATE_MASK;

		if (fw_state != MFI_STATE_FAULT) {
			printk(KERN_NOTICE "megaraid_sas: fw state:%x\n",
						fw_state);
		}

		if ((fw_state == MFI_STATE_FAULT) &&
				(instance->disableOnlineCtrlReset == 0)) {
			printk(KERN_NOTICE "megaraid_sas: wait adp restart\n");

			if ((instance->pdev->device ==
					PCI_DEVICE_ID_LSI_SAS1064R) ||
				(instance->pdev->device ==
					PCI_DEVICE_ID_DELL_PERC5) ||
				(instance->pdev->device ==
					PCI_DEVICE_ID_LSI_VERDE_ZCR)) {

				*instance->consumer =
					cpu_to_le32(MEGASAS_ADPRESET_INPROG_SIGN);
			}


			instance->instancet->disable_intr(instance);
			instance->adprecovery	= MEGASAS_ADPRESET_SM_INFAULT;
			instance->issuepend_done = 0;

			atomic_set(&instance->fw_outstanding, 0);
			megasas_internal_reset_defer_cmds(instance);

			printk(KERN_NOTICE "megasas: fwState=%x, stage:%d\n",
					fw_state, instance->adprecovery);

			schedule_work(&instance->work_init);
			return IRQ_HANDLED;

		} else {
			printk(KERN_NOTICE "megasas: fwstate:%x, dis_OCR=%x\n",
				fw_state, instance->disableOnlineCtrlReset);
		}
	}

	tasklet_schedule(&instance->isr_tasklet);
	return IRQ_HANDLED;
}
/**
 * megasas_isr - isr entry point
 */
static irqreturn_t megasas_isr(int irq, void *devp)
{
	struct megasas_irq_context *irq_context = devp;
	struct megasas_instance *instance = irq_context->instance;
	unsigned long flags;
	irqreturn_t	rc;

	if (atomic_read(&instance->fw_reset_no_pci_access))
		return IRQ_HANDLED;

	spin_lock_irqsave(&instance->hba_lock, flags);
	rc =  megasas_deplete_reply_queue(instance, DID_OK);
	spin_unlock_irqrestore(&instance->hba_lock, flags);

	return rc;
}

/**
 * megasas_transition_to_ready -	Move the FW to READY state
 * @instance:				Adapter soft state
 *
 * During the initialization, FW passes can potentially be in any one of
 * several possible states. If the FW in operational, waiting-for-handshake
 * states, driver must take steps to bring it to ready state. Otherwise, it
 * has to wait for the ready state.
 */
int
megasas_transition_to_ready(struct megasas_instance *instance, int ocr)
{
	int i;
	u8 max_wait;
	u32 fw_state;
	u32 cur_state;
	u32 abs_state, curr_abs_state;

	abs_state = instance->instancet->read_fw_status_reg(instance->reg_set);
	fw_state = abs_state & MFI_STATE_MASK;

	if (fw_state != MFI_STATE_READY)
		printk(KERN_INFO "megasas: Waiting for FW to come to ready"
		       " state\n");

	while (fw_state != MFI_STATE_READY) {

		switch (fw_state) {

		case MFI_STATE_FAULT:
			printk(KERN_DEBUG "megasas: FW in FAULT state!!\n");
			if (ocr) {
				max_wait = MEGASAS_RESET_WAIT_TIME;
				cur_state = MFI_STATE_FAULT;
				break;
			} else
				return -ENODEV;

		case MFI_STATE_WAIT_HANDSHAKE:
			/*
			 * Set the CLR bit in inbound doorbell
			 */
			if ((instance->pdev->device ==
				PCI_DEVICE_ID_LSI_SAS0073SKINNY) ||
				(instance->pdev->device ==
				 PCI_DEVICE_ID_LSI_SAS0071SKINNY) ||
				(instance->pdev->device ==
				PCI_DEVICE_ID_LSI_FUSION) ||
				(instance->pdev->device ==
				PCI_DEVICE_ID_LSI_PLASMA) ||
				(instance->pdev->device ==
				PCI_DEVICE_ID_LSI_INVADER) ||
				(instance->pdev->device ==
				PCI_DEVICE_ID_LSI_FURY)) {
				writel(
				  MFI_INIT_CLEAR_HANDSHAKE|MFI_INIT_HOTPLUG,
				  &instance->reg_set->doorbell);
			} else {
				writel(
				    MFI_INIT_CLEAR_HANDSHAKE|MFI_INIT_HOTPLUG,
					&instance->reg_set->inbound_doorbell);
			}

			max_wait = MEGASAS_RESET_WAIT_TIME;
			cur_state = MFI_STATE_WAIT_HANDSHAKE;
			break;

		case MFI_STATE_BOOT_MESSAGE_PENDING:
			if ((instance->pdev->device ==
			     PCI_DEVICE_ID_LSI_SAS0073SKINNY) ||
				(instance->pdev->device ==
				 PCI_DEVICE_ID_LSI_SAS0071SKINNY) ||
			    (instance->pdev->device ==
			     PCI_DEVICE_ID_LSI_FUSION) ||
			    (instance->pdev->device ==
			     PCI_DEVICE_ID_LSI_PLASMA) ||
			    (instance->pdev->device ==
			     PCI_DEVICE_ID_LSI_INVADER) ||
			    (instance->pdev->device ==
			     PCI_DEVICE_ID_LSI_FURY)) {
				writel(MFI_INIT_HOTPLUG,
				       &instance->reg_set->doorbell);
			} else
				writel(MFI_INIT_HOTPLUG,
					&instance->reg_set->inbound_doorbell);

			max_wait = MEGASAS_RESET_WAIT_TIME;
			cur_state = MFI_STATE_BOOT_MESSAGE_PENDING;
			break;

		case MFI_STATE_OPERATIONAL:
			/*
			 * Bring it to READY state; assuming max wait 10 secs
			 */
			instance->instancet->disable_intr(instance);
			if ((instance->pdev->device ==
				PCI_DEVICE_ID_LSI_SAS0073SKINNY) ||
				(instance->pdev->device ==
				PCI_DEVICE_ID_LSI_SAS0071SKINNY)  ||
				(instance->pdev->device
					== PCI_DEVICE_ID_LSI_FUSION) ||
				(instance->pdev->device
					== PCI_DEVICE_ID_LSI_PLASMA) ||
				(instance->pdev->device
					== PCI_DEVICE_ID_LSI_INVADER) ||
				(instance->pdev->device
					== PCI_DEVICE_ID_LSI_FURY)) {
				writel(MFI_RESET_FLAGS,
					&instance->reg_set->doorbell);
				if ((instance->pdev->device ==
					PCI_DEVICE_ID_LSI_FUSION) ||
					(instance->pdev->device ==
					PCI_DEVICE_ID_LSI_PLASMA) ||
					(instance->pdev->device ==
					PCI_DEVICE_ID_LSI_INVADER) ||
					(instance->pdev->device ==
					PCI_DEVICE_ID_LSI_FURY)) {
					for (i = 0; i < (10 * 1000); i += 20) {
						if (readl(
							    &instance->
							    reg_set->
							    doorbell) & 1)
							msleep(20);
						else
							break;
					}
				}
			} else
				writel(MFI_RESET_FLAGS,
					&instance->reg_set->inbound_doorbell);

			max_wait = MEGASAS_RESET_WAIT_TIME;
			cur_state = MFI_STATE_OPERATIONAL;
			break;

		case MFI_STATE_UNDEFINED:
			/*
			 * This state should not last for more than 2 seconds
			 */
			max_wait = MEGASAS_RESET_WAIT_TIME;
			cur_state = MFI_STATE_UNDEFINED;
			break;

		case MFI_STATE_BB_INIT:
			max_wait = MEGASAS_RESET_WAIT_TIME;
			cur_state = MFI_STATE_BB_INIT;
			break;

		case MFI_STATE_FW_INIT:
			max_wait = MEGASAS_RESET_WAIT_TIME;
			cur_state = MFI_STATE_FW_INIT;
			break;

		case MFI_STATE_FW_INIT_2:
			max_wait = MEGASAS_RESET_WAIT_TIME;
			cur_state = MFI_STATE_FW_INIT_2;
			break;

		case MFI_STATE_DEVICE_SCAN:
			max_wait = MEGASAS_RESET_WAIT_TIME;
			cur_state = MFI_STATE_DEVICE_SCAN;
			break;

		case MFI_STATE_FLUSH_CACHE:
			max_wait = MEGASAS_RESET_WAIT_TIME;
			cur_state = MFI_STATE_FLUSH_CACHE;
			break;

		default:
			printk(KERN_DEBUG "megasas: Unknown state 0x%x\n",
			       fw_state);
			return -ENODEV;
		}

		/*
		 * The cur_state should not last for more than max_wait secs
		 */
		for (i = 0; i < (max_wait * 1000); i++) {
			curr_abs_state = instance->instancet->
				read_fw_status_reg(instance->reg_set);

			if (abs_state == curr_abs_state) {
				msleep(1);
			} else
				break;
		}

		/*
		 * Return error if fw_state hasn't changed after max_wait
		 */
		if (curr_abs_state == abs_state) {
			printk(KERN_DEBUG "FW state [%d] hasn't changed "
			       "in %d secs\n", fw_state, max_wait);
			return -ENODEV;
		}

		abs_state = curr_abs_state;
		fw_state = curr_abs_state & MFI_STATE_MASK;
	}
	printk(KERN_INFO "megasas: FW now in Ready state\n");

	return 0;
}

/**
 * megasas_teardown_frame_pool -	Destroy the cmd frame DMA pool
 * @instance:				Adapter soft state
 */
static void megasas_teardown_frame_pool(struct megasas_instance *instance)
{
	int i;
	u32 max_cmd = instance->max_mfi_cmds;
	struct megasas_cmd *cmd;

	if (!instance->frame_dma_pool)
		return;

	/*
	 * Return all frames to pool
	 */
	for (i = 0; i < max_cmd; i++) {

		cmd = instance->cmd_list[i];

		if (cmd->frame)
			pci_pool_free(instance->frame_dma_pool, cmd->frame,
				      cmd->frame_phys_addr);

		if (cmd->sense)
			pci_pool_free(instance->sense_dma_pool, cmd->sense,
				      cmd->sense_phys_addr);
	}

	/*
	 * Now destroy the pool itself
	 */
	pci_pool_destroy(instance->frame_dma_pool);
	pci_pool_destroy(instance->sense_dma_pool);

	instance->frame_dma_pool = NULL;
	instance->sense_dma_pool = NULL;
}

/**
 * megasas_create_frame_pool -	Creates DMA pool for cmd frames
 * @instance:			Adapter soft state
 *
 * Each command packet has an embedded DMA memory buffer that is used for
 * filling MFI frame and the SG list that immediately follows the frame. This
 * function creates those DMA memory buffers for each command packet by using
 * PCI pool facility.
 */
static int megasas_create_frame_pool(struct megasas_instance *instance)
{
	int i;
	u32 max_cmd;
	u32 sge_sz;
	u32 sgl_sz;
	u32 total_sz;
	u32 frame_count;
	struct megasas_cmd *cmd;

	max_cmd = instance->max_mfi_cmds;

	/*
	 * Size of our frame is 64 bytes for MFI frame, followed by max SG
	 * elements and finally SCSI_SENSE_BUFFERSIZE bytes for sense buffer
	 */
	sge_sz = (IS_DMA64) ? sizeof(struct megasas_sge64) :
	    sizeof(struct megasas_sge32);

	if (instance->flag_ieee) {
		sge_sz = sizeof(struct megasas_sge_skinny);
	}

	/*
	 * Calculated the number of 64byte frames required for SGL
	 */
	sgl_sz = sge_sz * instance->max_num_sge;
	frame_count = (sgl_sz + MEGAMFI_FRAME_SIZE - 1) / MEGAMFI_FRAME_SIZE;
	frame_count = 15;

	/*
	 * We need one extra frame for the MFI command
	 */
	frame_count++;

	total_sz = MEGAMFI_FRAME_SIZE * frame_count;
	/*
	 * Use DMA pool facility provided by PCI layer
	 */
	instance->frame_dma_pool = pci_pool_create("megasas frame pool",
						   instance->pdev, total_sz, 64,
						   0);

	if (!instance->frame_dma_pool) {
		printk(KERN_DEBUG "megasas: failed to setup frame pool\n");
		return -ENOMEM;
	}

	instance->sense_dma_pool = pci_pool_create("megasas sense pool",
						   instance->pdev, 128, 4, 0);

	if (!instance->sense_dma_pool) {
		printk(KERN_DEBUG "megasas: failed to setup sense pool\n");

		pci_pool_destroy(instance->frame_dma_pool);
		instance->frame_dma_pool = NULL;

		return -ENOMEM;
	}

	/*
	 * Allocate and attach a frame to each of the commands in cmd_list.
	 * By making cmd->index as the context instead of the &cmd, we can
	 * always use 32bit context regardless of the architecture
	 */
	for (i = 0; i < max_cmd; i++) {

		cmd = instance->cmd_list[i];

		cmd->frame = pci_pool_alloc(instance->frame_dma_pool,
					    GFP_KERNEL, &cmd->frame_phys_addr);

		cmd->sense = pci_pool_alloc(instance->sense_dma_pool,
					    GFP_KERNEL, &cmd->sense_phys_addr);

		/*
		 * megasas_teardown_frame_pool() takes care of freeing
		 * whatever has been allocated
		 */
		if (!cmd->frame || !cmd->sense) {
			printk(KERN_DEBUG "megasas: pci_pool_alloc failed \n");
			megasas_teardown_frame_pool(instance);
			return -ENOMEM;
		}

		memset(cmd->frame, 0, total_sz);
		cmd->frame->io.context = cpu_to_le32(cmd->index);
		cmd->frame->io.pad_0 = 0;
		if ((instance->pdev->device != PCI_DEVICE_ID_LSI_FUSION) &&
		    (instance->pdev->device != PCI_DEVICE_ID_LSI_PLASMA) &&
		    (instance->pdev->device != PCI_DEVICE_ID_LSI_INVADER) &&
			(instance->pdev->device != PCI_DEVICE_ID_LSI_FURY) &&
		    (reset_devices))
			cmd->frame->hdr.cmd = MFI_CMD_INVALID;
	}

	return 0;
}

/**
 * megasas_free_cmds -	Free all the cmds in the free cmd pool
 * @instance:		Adapter soft state
 */
void megasas_free_cmds(struct megasas_instance *instance)
{
	int i;
	/* First free the MFI frame pool */
	megasas_teardown_frame_pool(instance);

	/* Free all the commands in the cmd_list */
	for (i = 0; i < instance->max_mfi_cmds; i++)

		kfree(instance->cmd_list[i]);

	/* Free the cmd_list buffer itself */
	kfree(instance->cmd_list);
	instance->cmd_list = NULL;

	INIT_LIST_HEAD(&instance->cmd_pool);
}

/**
 * megasas_alloc_cmds -	Allocates the command packets
 * @instance:		Adapter soft state
 *
 * Each command that is issued to the FW, whether IO commands from the OS or
 * internal commands like IOCTLs, are wrapped in local data structure called
 * megasas_cmd. The frame embedded in this megasas_cmd is actually issued to
 * the FW.
 *
 * Each frame has a 32-bit field called context (tag). This context is used
 * to get back the megasas_cmd from the frame when a frame gets completed in
 * the ISR. Typically the address of the megasas_cmd itself would be used as
 * the context. But we wanted to keep the differences between 32 and 64 bit
 * systems to the mininum. We always use 32 bit integers for the context. In
 * this driver, the 32 bit values are the indices into an array cmd_list.
 * This array is used only to look up the megasas_cmd given the context. The
 * free commands themselves are maintained in a linked list called cmd_pool.
 */
int megasas_alloc_cmds(struct megasas_instance *instance)
{
	int i;
	int j;
	u32 max_cmd;
	struct megasas_cmd *cmd;
	struct fusion_context *fusion;

	fusion = instance->ctrl_context;
	max_cmd = instance->max_mfi_cmds;

	/*
	 * instance->cmd_list is an array of struct megasas_cmd pointers.
	 * Allocate the dynamic array first and then allocate individual
	 * commands.
	 */
	instance->cmd_list = kcalloc(max_cmd, sizeof(struct megasas_cmd*), GFP_KERNEL);

	if (!instance->cmd_list) {
		printk(KERN_DEBUG "megasas: out of memory\n");
		return -ENOMEM;
	}

	memset(instance->cmd_list, 0, sizeof(struct megasas_cmd *) *max_cmd);

	for (i = 0; i < max_cmd; i++) {
		instance->cmd_list[i] = kmalloc(sizeof(struct megasas_cmd),
						GFP_KERNEL);

		if (!instance->cmd_list[i]) {

			for (j = 0; j < i; j++)
				kfree(instance->cmd_list[j]);

			kfree(instance->cmd_list);
			instance->cmd_list = NULL;

			return -ENOMEM;
		}
	}

	for (i = 0; i < max_cmd; i++) {
		cmd = instance->cmd_list[i];
		memset(cmd, 0, sizeof(struct megasas_cmd));
		cmd->index = i;
		atomic_set(&cmd->mfi_mpt_pthr, MFI_LIST_ADDED);
		cmd->scmd = NULL;
		cmd->instance = instance;

		list_add_tail(&cmd->list, &instance->cmd_pool);
	}

	/*
	 * Create a frame pool and assign one frame to each cmd
	 */
	if (megasas_create_frame_pool(instance)) {
		printk(KERN_DEBUG "megasas: Error creating frame DMA pool\n");
		megasas_free_cmds(instance);
	}

	return 0;
}

/*
 * megasas_get_pd_list_info -	Returns FW's pd_list structure
 * @instance:				Adapter soft state
 * @pd_list:				pd_list structure
 *
 * Issues an internal command (DCMD) to get the FW's controller PD
 * list structure.  This information is mainly used to find out SYSTEM
 * supported by the FW.
 */
static int
megasas_get_pd_list(struct megasas_instance *instance)
{
	int ret = 0, pd_index = 0;
	struct megasas_cmd *cmd;
	struct megasas_dcmd_frame *dcmd;
	struct MR_PD_LIST *ci;
	struct MR_PD_ADDRESS *pd_addr;
	dma_addr_t ci_h = 0;

	cmd = megasas_get_cmd(instance);

	if (!cmd) {
		printk(KERN_DEBUG "megasas (get_pd_list): Failed to get cmd\n");
		return -ENOMEM;
	}

	dcmd = &cmd->frame->dcmd;

	ci = pci_alloc_consistent(instance->pdev,
		  MEGASAS_MAX_PD * sizeof(struct MR_PD_LIST), &ci_h);

	if (!ci) {
		printk(KERN_DEBUG "Failed to alloc mem for pd_list\n");
		megasas_return_cmd(instance, cmd);
		return -ENOMEM;
	}

	memset(ci, 0, sizeof(*ci));
	memset(dcmd->mbox.b, 0, MFI_MBOX_SIZE);

	dcmd->mbox.b[0] = MR_PD_QUERY_TYPE_EXPOSED_TO_HOST;
	dcmd->mbox.b[1] = 0;
	dcmd->cmd = MFI_CMD_DCMD;
	dcmd->cmd_status = 0xFF;
	dcmd->sge_count = 1;
	dcmd->flags = cpu_to_le16(MFI_FRAME_DIR_READ);
	dcmd->timeout = 0;
	dcmd->pad_0 = 0;
	dcmd->data_xfer_len = cpu_to_le32(MEGASAS_MAX_PD * sizeof(struct MR_PD_LIST));
	dcmd->opcode = cpu_to_le32(MR_DCMD_PD_LIST_QUERY);
	dcmd->sgl.sge32[0].phys_addr = cpu_to_le32(ci_h);
	dcmd->sgl.sge32[0].length = cpu_to_le32(MEGASAS_MAX_PD * sizeof(struct MR_PD_LIST));

	if (instance->ctrl_context && !instance->mask_interrupts)
		ret = megasas_issue_blocked_cmd(instance, cmd,
			MEGASAS_BLOCKED_CMD_TIMEOUT);
	else
		ret = megasas_issue_polled(instance, cmd);

	/*
	* the following function will get the instance PD LIST.
	*/

	pd_addr = ci->addr;

	if ( ret == 0 &&
	     (le32_to_cpu(ci->count) <
		  (MEGASAS_MAX_PD_CHANNELS * MEGASAS_MAX_DEV_PER_CHANNEL))) {

		memset(instance->local_pd_list, 0,
			MEGASAS_MAX_PD * sizeof(struct megasas_pd_list));

		for (pd_index = 0; pd_index < le32_to_cpu(ci->count); pd_index++) {

			instance->local_pd_list[le16_to_cpu(pd_addr->deviceId)].tid	=
				le16_to_cpu(pd_addr->deviceId);
			instance->local_pd_list[le16_to_cpu(pd_addr->deviceId)].driveType	=
							pd_addr->scsiDevType;
			instance->local_pd_list[le16_to_cpu(pd_addr->deviceId)].driveState	=
							MR_PD_STATE_SYSTEM;
			pd_addr++;
		}
		memcpy(instance->pd_list, instance->local_pd_list,
			sizeof(instance->pd_list));
	}

	pci_free_consistent(instance->pdev,
				MEGASAS_MAX_PD * sizeof(struct MR_PD_LIST),
				ci, ci_h);

	if (instance->ctrl_context && cmd->mpt_pthr_cmd_blocked)
		megasas_return_mfi_mpt_pthr(instance, cmd,
			cmd->mpt_pthr_cmd_blocked);
	else
		megasas_return_cmd(instance, cmd);

	return ret;
}

/*
 * megasas_get_ld_list_info -	Returns FW's ld_list structure
 * @instance:				Adapter soft state
 * @ld_list:				ld_list structure
 *
 * Issues an internal command (DCMD) to get the FW's controller PD
 * list structure.  This information is mainly used to find out SYSTEM
 * supported by the FW.
 */
static int
megasas_get_ld_list(struct megasas_instance *instance)
{
	int ret = 0, ld_index = 0, ids = 0;
	struct megasas_cmd *cmd;
	struct megasas_dcmd_frame *dcmd;
	struct MR_LD_LIST *ci;
	dma_addr_t ci_h = 0;
	u32 ld_count;

	cmd = megasas_get_cmd(instance);

	if (!cmd) {
		printk(KERN_DEBUG "megasas_get_ld_list: Failed to get cmd\n");
		return -ENOMEM;
	}

	dcmd = &cmd->frame->dcmd;

	ci = pci_alloc_consistent(instance->pdev,
				sizeof(struct MR_LD_LIST),
				&ci_h);

	if (!ci) {
		printk(KERN_DEBUG "Failed to alloc mem in get_ld_list\n");
		megasas_return_cmd(instance, cmd);
		return -ENOMEM;
	}

	memset(ci, 0, sizeof(*ci));
	memset(dcmd->mbox.b, 0, MFI_MBOX_SIZE);

	if (instance->supportmax256vd)
		dcmd->mbox.b[0] = 1;
	dcmd->cmd = MFI_CMD_DCMD;
	dcmd->cmd_status = 0xFF;
	dcmd->sge_count = 1;
	dcmd->flags = cpu_to_le16(MFI_FRAME_DIR_READ);
	dcmd->timeout = 0;
	dcmd->data_xfer_len = cpu_to_le32(sizeof(struct MR_LD_LIST));
	dcmd->opcode = cpu_to_le32(MR_DCMD_LD_GET_LIST);
	dcmd->sgl.sge32[0].phys_addr = cpu_to_le32(ci_h);
	dcmd->sgl.sge32[0].length = cpu_to_le32(sizeof(struct MR_LD_LIST));
	dcmd->pad_0  = 0;

	if (instance->ctrl_context && !instance->mask_interrupts)
		ret = megasas_issue_blocked_cmd(instance, cmd,
			MEGASAS_BLOCKED_CMD_TIMEOUT);
	else
		ret = megasas_issue_polled(instance, cmd);


	ld_count = le32_to_cpu(ci->ldCount);

	/* the following function will get the instance PD LIST */

	if ((ret == 0) && (ld_count <= instance->fw_supported_vd_count)) {
		memset(instance->ld_ids, 0xff, MAX_LOGICAL_DRIVES_EXT);

		for (ld_index = 0; ld_index < ld_count; ld_index++) {
			if (ci->ldList[ld_index].state != 0) {
				ids = ci->ldList[ld_index].ref.targetId;
				instance->ld_ids[ids] =
					ci->ldList[ld_index].ref.targetId;
			}
		}
	}

	pci_free_consistent(instance->pdev,
				sizeof(struct MR_LD_LIST),
				ci,
				ci_h);

	if (instance->ctrl_context && cmd->mpt_pthr_cmd_blocked)
		megasas_return_mfi_mpt_pthr(instance, cmd,
			cmd->mpt_pthr_cmd_blocked);
	else
		megasas_return_cmd(instance, cmd);
	return ret;
}

/**
 * megasas_ld_list_query -	Returns FW's ld_list structure
 * @instance:				Adapter soft state
 * @ld_list:				ld_list structure
 *
 * Issues an internal command (DCMD) to get the FW's controller PD
 * list structure.  This information is mainly used to find out SYSTEM
 * supported by the FW.
 */
static int
megasas_ld_list_query(struct megasas_instance *instance, u8 query_type)
{
	int ret = 0, ld_index = 0, ids = 0;
	struct megasas_cmd *cmd;
	struct megasas_dcmd_frame *dcmd;
	struct MR_LD_TARGETID_LIST *ci;
	dma_addr_t ci_h = 0;
	u32 tgtid_count;

	cmd = megasas_get_cmd(instance);

	if (!cmd) {
		printk(KERN_WARNING
		       "megasas:(megasas_ld_list_query): Failed to get cmd\n");
		return -ENOMEM;
	}

	dcmd = &cmd->frame->dcmd;

	ci = pci_alloc_consistent(instance->pdev,
				  sizeof(struct MR_LD_TARGETID_LIST), &ci_h);

	if (!ci) {
		printk(KERN_WARNING
		       "megasas: Failed to alloc mem for ld_list_query\n");
		megasas_return_cmd(instance, cmd);
		return -ENOMEM;
	}

	memset(ci, 0, sizeof(*ci));
	memset(dcmd->mbox.b, 0, MFI_MBOX_SIZE);

	dcmd->mbox.b[0] = query_type;
	if (instance->supportmax256vd)
		dcmd->mbox.b[2] = 1;

	dcmd->cmd = MFI_CMD_DCMD;
	dcmd->cmd_status = 0xFF;
	dcmd->sge_count = 1;
	dcmd->flags = cpu_to_le16(MFI_FRAME_DIR_READ);
	dcmd->timeout = 0;
	dcmd->data_xfer_len = cpu_to_le32(sizeof(struct MR_LD_TARGETID_LIST));
	dcmd->opcode = cpu_to_le32(MR_DCMD_LD_LIST_QUERY);
	dcmd->sgl.sge32[0].phys_addr = cpu_to_le32(ci_h);
	dcmd->sgl.sge32[0].length = cpu_to_le32(sizeof(struct MR_LD_TARGETID_LIST));
	dcmd->pad_0  = 0;

	if (instance->ctrl_context && !instance->mask_interrupts)
		ret = megasas_issue_blocked_cmd(instance, cmd,
			MEGASAS_BLOCKED_CMD_TIMEOUT);
	else
		ret = megasas_issue_polled(instance, cmd);

	tgtid_count = le32_to_cpu(ci->count);

	if ((ret == 0) && (tgtid_count <= (instance->fw_supported_vd_count))) {
		memset(instance->ld_ids, 0xff, MEGASAS_MAX_LD_IDS);
		for (ld_index = 0; ld_index < tgtid_count; ld_index++) {
			ids = ci->targetId[ld_index];
			instance->ld_ids[ids] = ci->targetId[ld_index];
		}

	}

	pci_free_consistent(instance->pdev, sizeof(struct MR_LD_TARGETID_LIST),
			    ci, ci_h);

	if (instance->ctrl_context && cmd->mpt_pthr_cmd_blocked)
		megasas_return_mfi_mpt_pthr(instance, cmd,
			cmd->mpt_pthr_cmd_blocked);
	else
		megasas_return_cmd(instance, cmd);

	return ret;
}

/*
 * megasas_update_ext_vd_details : Update details w.r.t Extended VD
 * instance			 : Controller's instance
*/
static void megasas_update_ext_vd_details(struct megasas_instance *instance)
{
	struct fusion_context *fusion;
	u32 old_map_sz;
	u32 new_map_sz;

	fusion = instance->ctrl_context;
	/* For MFI based controllers return dummy success */
	if (!fusion)
		return;

	instance->supportmax256vd =
		instance->ctrl_info->adapterOperations3.supportMaxExtLDs;
	/* Below is additional check to address future FW enhancement */
	if (instance->ctrl_info->max_lds > 64)
		instance->supportmax256vd = 1;

	instance->drv_supported_vd_count = MEGASAS_MAX_LD_CHANNELS
					* MEGASAS_MAX_DEV_PER_CHANNEL;
	instance->drv_supported_pd_count = MEGASAS_MAX_PD_CHANNELS
					* MEGASAS_MAX_DEV_PER_CHANNEL;
	if (instance->supportmax256vd) {
		instance->fw_supported_vd_count = MAX_LOGICAL_DRIVES_EXT;
		instance->fw_supported_pd_count = MAX_PHYSICAL_DEVICES;
	} else {
		instance->fw_supported_vd_count = MAX_LOGICAL_DRIVES;
		instance->fw_supported_pd_count = MAX_PHYSICAL_DEVICES;
	}
	dev_info(&instance->pdev->dev, "Firmware supports %d VD %d PD\n",
		instance->fw_supported_vd_count,
		instance->fw_supported_pd_count);
	dev_info(&instance->pdev->dev, "Driver supports %d VD  %d PD\n",
		instance->drv_supported_vd_count,
		instance->drv_supported_pd_count);

	old_map_sz =  sizeof(struct MR_FW_RAID_MAP) +
				(sizeof(struct MR_LD_SPAN_MAP) *
				(instance->fw_supported_vd_count - 1));
	new_map_sz =  sizeof(struct MR_FW_RAID_MAP_EXT);
	fusion->drv_map_sz =  sizeof(struct MR_DRV_RAID_MAP) +
				(sizeof(struct MR_LD_SPAN_MAP) *
				(instance->drv_supported_vd_count - 1));

	fusion->max_map_sz = max(old_map_sz, new_map_sz);


	if (instance->supportmax256vd)
		fusion->current_map_sz = new_map_sz;
	else
		fusion->current_map_sz = old_map_sz;

}

/**
 * megasas_get_controller_info -	Returns FW's controller structure
 * @instance:				Adapter soft state
 *
 * Issues an internal command (DCMD) to get the FW's controller structure.
 * This information is mainly used to find out the maximum IO transfer per
 * command supported by the FW.
 */
int
<<<<<<< HEAD
megasas_get_ctrl_info(struct megasas_instance *instance,
		      struct megasas_ctrl_info *ctrl_info)
=======
megasas_get_ctrl_info(struct megasas_instance *instance)
>>>>>>> e529fea9
{
	int ret = 0;
	struct megasas_cmd *cmd;
	struct megasas_dcmd_frame *dcmd;
	struct megasas_ctrl_info *ci;
	struct megasas_ctrl_info *ctrl_info;
	dma_addr_t ci_h = 0;

	ctrl_info = instance->ctrl_info;

	cmd = megasas_get_cmd(instance);

	if (!cmd) {
		printk(KERN_DEBUG "megasas: Failed to get a free cmd\n");
		return -ENOMEM;
	}

	dcmd = &cmd->frame->dcmd;

	ci = pci_alloc_consistent(instance->pdev,
				  sizeof(struct megasas_ctrl_info), &ci_h);

	if (!ci) {
		printk(KERN_DEBUG "Failed to alloc mem for ctrl info\n");
		megasas_return_cmd(instance, cmd);
		return -ENOMEM;
	}

	memset(ci, 0, sizeof(*ci));
	memset(dcmd->mbox.b, 0, MFI_MBOX_SIZE);

	dcmd->cmd = MFI_CMD_DCMD;
	dcmd->cmd_status = 0xFF;
	dcmd->sge_count = 1;
	dcmd->flags = cpu_to_le16(MFI_FRAME_DIR_READ);
	dcmd->timeout = 0;
	dcmd->pad_0 = 0;
	dcmd->data_xfer_len = cpu_to_le32(sizeof(struct megasas_ctrl_info));
	dcmd->opcode = cpu_to_le32(MR_DCMD_CTRL_GET_INFO);
	dcmd->sgl.sge32[0].phys_addr = cpu_to_le32(ci_h);
	dcmd->sgl.sge32[0].length = cpu_to_le32(sizeof(struct megasas_ctrl_info));
	dcmd->mbox.b[0] = 1;

	if (instance->ctrl_context && !instance->mask_interrupts)
		ret = megasas_issue_blocked_cmd(instance, cmd,
			MEGASAS_BLOCKED_CMD_TIMEOUT);
	else
		ret = megasas_issue_polled(instance, cmd);

<<<<<<< HEAD
	if (!ret)
		memcpy(ctrl_info, ci, sizeof(struct megasas_ctrl_info));
=======
	if (!ret) {
		memcpy(ctrl_info, ci, sizeof(struct megasas_ctrl_info));
		le32_to_cpus((u32 *)&ctrl_info->properties.OnOffProperties);
		le32_to_cpus((u32 *)&ctrl_info->adapterOperations2);
		le32_to_cpus((u32 *)&ctrl_info->adapterOperations3);
		megasas_update_ext_vd_details(instance);
	}
>>>>>>> e529fea9

	pci_free_consistent(instance->pdev, sizeof(struct megasas_ctrl_info),
			    ci, ci_h);

	if (instance->ctrl_context && cmd->mpt_pthr_cmd_blocked)
		megasas_return_mfi_mpt_pthr(instance, cmd,
			cmd->mpt_pthr_cmd_blocked);
	else
		megasas_return_cmd(instance, cmd);
	return ret;
}

/*
 * megasas_set_crash_dump_params -	Sends address of crash dump DMA buffer
 *					to firmware
 *
 * @instance:				Adapter soft state
 * @crash_buf_state		-	tell FW to turn ON/OFF crash dump feature
					MR_CRASH_BUF_TURN_OFF = 0
					MR_CRASH_BUF_TURN_ON = 1
 * @return 0 on success non-zero on failure.
 * Issues an internal command (DCMD) to set parameters for crash dump feature.
 * Driver will send address of crash dump DMA buffer and set mbox to tell FW
 * that driver supports crash dump feature. This DCMD will be sent only if
 * crash dump feature is supported by the FW.
 *
 */
int megasas_set_crash_dump_params(struct megasas_instance *instance,
	u8 crash_buf_state)
{
	int ret = 0;
	struct megasas_cmd *cmd;
	struct megasas_dcmd_frame *dcmd;

	cmd = megasas_get_cmd(instance);

	if (!cmd) {
		dev_err(&instance->pdev->dev, "Failed to get a free cmd\n");
		return -ENOMEM;
	}


	dcmd = &cmd->frame->dcmd;

	memset(dcmd->mbox.b, 0, MFI_MBOX_SIZE);
	dcmd->mbox.b[0] = crash_buf_state;
	dcmd->cmd = MFI_CMD_DCMD;
	dcmd->cmd_status = 0xFF;
	dcmd->sge_count = 1;
	dcmd->flags = cpu_to_le16(MFI_FRAME_DIR_NONE);
	dcmd->timeout = 0;
	dcmd->pad_0 = 0;
	dcmd->data_xfer_len = cpu_to_le32(CRASH_DMA_BUF_SIZE);
	dcmd->opcode = cpu_to_le32(MR_DCMD_CTRL_SET_CRASH_DUMP_PARAMS);
	dcmd->sgl.sge32[0].phys_addr = cpu_to_le32(instance->crash_dump_h);
	dcmd->sgl.sge32[0].length = cpu_to_le32(CRASH_DMA_BUF_SIZE);

	if (instance->ctrl_context && !instance->mask_interrupts)
		ret = megasas_issue_blocked_cmd(instance, cmd,
			MEGASAS_BLOCKED_CMD_TIMEOUT);
	else
		ret = megasas_issue_polled(instance, cmd);

	if (instance->ctrl_context && cmd->mpt_pthr_cmd_blocked)
		megasas_return_mfi_mpt_pthr(instance, cmd,
			cmd->mpt_pthr_cmd_blocked);
	else
		megasas_return_cmd(instance, cmd);
	return ret;
}

/**
 * megasas_issue_init_mfi -	Initializes the FW
 * @instance:		Adapter soft state
 *
 * Issues the INIT MFI cmd
 */
static int
megasas_issue_init_mfi(struct megasas_instance *instance)
{
	u32 context;

	struct megasas_cmd *cmd;

	struct megasas_init_frame *init_frame;
	struct megasas_init_queue_info *initq_info;
	dma_addr_t init_frame_h;
	dma_addr_t initq_info_h;

	/*
	 * Prepare a init frame. Note the init frame points to queue info
	 * structure. Each frame has SGL allocated after first 64 bytes. For
	 * this frame - since we don't need any SGL - we use SGL's space as
	 * queue info structure
	 *
	 * We will not get a NULL command below. We just created the pool.
	 */
	cmd = megasas_get_cmd(instance);

	init_frame = (struct megasas_init_frame *)cmd->frame;
	initq_info = (struct megasas_init_queue_info *)
		((unsigned long)init_frame + 64);

	init_frame_h = cmd->frame_phys_addr;
	initq_info_h = init_frame_h + 64;

	context = init_frame->context;
	memset(init_frame, 0, MEGAMFI_FRAME_SIZE);
	memset(initq_info, 0, sizeof(struct megasas_init_queue_info));
	init_frame->context = context;

	initq_info->reply_queue_entries = cpu_to_le32(instance->max_fw_cmds + 1);
	initq_info->reply_queue_start_phys_addr_lo = cpu_to_le32(instance->reply_queue_h);

	initq_info->producer_index_phys_addr_lo = cpu_to_le32(instance->producer_h);
	initq_info->consumer_index_phys_addr_lo = cpu_to_le32(instance->consumer_h);

	init_frame->cmd = MFI_CMD_INIT;
	init_frame->cmd_status = 0xFF;
	init_frame->queue_info_new_phys_addr_lo =
		cpu_to_le32(lower_32_bits(initq_info_h));
	init_frame->queue_info_new_phys_addr_hi =
		cpu_to_le32(upper_32_bits(initq_info_h));

	init_frame->data_xfer_len = cpu_to_le32(sizeof(struct megasas_init_queue_info));

	/*
	 * disable the intr before firing the init frame to FW
	 */
	instance->instancet->disable_intr(instance);

	/*
	 * Issue the init frame in polled mode
	 */

	if (megasas_issue_polled(instance, cmd)) {
		printk(KERN_ERR "megasas: Failed to init firmware\n");
		megasas_return_cmd(instance, cmd);
		goto fail_fw_init;
	}

	megasas_return_cmd(instance, cmd);

	return 0;

fail_fw_init:
	return -EINVAL;
}

static u32
megasas_init_adapter_mfi(struct megasas_instance *instance)
{
	struct megasas_register_set __iomem *reg_set;
	u32 context_sz;
	u32 reply_q_sz;

	reg_set = instance->reg_set;

	/*
	 * Get various operational parameters from status register
	 */
	instance->max_fw_cmds = instance->instancet->read_fw_status_reg(reg_set) & 0x00FFFF;
	/*
	 * Reduce the max supported cmds by 1. This is to ensure that the
	 * reply_q_sz (1 more than the max cmd that driver may send)
	 * does not exceed max cmds that the FW can support
	 */
	instance->max_fw_cmds = instance->max_fw_cmds-1;
	instance->max_mfi_cmds = instance->max_fw_cmds;
	instance->max_num_sge = (instance->instancet->read_fw_status_reg(reg_set) & 0xFF0000) >>
					0x10;
	/*
	 * Create a pool of commands
	 */
	if (megasas_alloc_cmds(instance))
		goto fail_alloc_cmds;

	/*
	 * Allocate memory for reply queue. Length of reply queue should
	 * be _one_ more than the maximum commands handled by the firmware.
	 *
	 * Note: When FW completes commands, it places corresponding contex
	 * values in this circular reply queue. This circular queue is a fairly
	 * typical producer-consumer queue. FW is the producer (of completed
	 * commands) and the driver is the consumer.
	 */
	context_sz = sizeof(u32);
	reply_q_sz = context_sz * (instance->max_fw_cmds + 1);

	instance->reply_queue = pci_alloc_consistent(instance->pdev,
						     reply_q_sz,
						     &instance->reply_queue_h);

	if (!instance->reply_queue) {
		printk(KERN_DEBUG "megasas: Out of DMA mem for reply queue\n");
		goto fail_reply_queue;
	}

	if (megasas_issue_init_mfi(instance))
		goto fail_fw_init;

<<<<<<< HEAD
	if (megasas_get_ctrl_info(instance, instance->ctrl_info)) {
=======
	if (megasas_get_ctrl_info(instance)) {
>>>>>>> e529fea9
		dev_err(&instance->pdev->dev, "(%d): Could get controller info "
			"Fail from %s %d\n", instance->unique_id,
			__func__, __LINE__);
		goto fail_fw_init;
	}

	instance->fw_support_ieee = 0;
	instance->fw_support_ieee =
		(instance->instancet->read_fw_status_reg(reg_set) &
		0x04000000);

	printk(KERN_NOTICE "megasas_init_mfi: fw_support_ieee=%d",
			instance->fw_support_ieee);

	if (instance->fw_support_ieee)
		instance->flag_ieee = 1;

	return 0;

fail_fw_init:

	pci_free_consistent(instance->pdev, reply_q_sz,
			    instance->reply_queue, instance->reply_queue_h);
fail_reply_queue:
	megasas_free_cmds(instance);

fail_alloc_cmds:
	return 1;
}

/**
 * megasas_init_fw -	Initializes the FW
 * @instance:		Adapter soft state
 *
 * This is the main function for initializing firmware
 */

static int megasas_init_fw(struct megasas_instance *instance)
{
	u32 max_sectors_1;
	u32 max_sectors_2;
	u32 tmp_sectors, msix_enable, scratch_pad_2;
	resource_size_t base_addr;
	struct megasas_register_set __iomem *reg_set;
	struct megasas_ctrl_info *ctrl_info = NULL;
	unsigned long bar_list;
	int i, loop, fw_msix_count = 0;
	struct IOV_111 *iovPtr;

	/* Find first memory bar */
	bar_list = pci_select_bars(instance->pdev, IORESOURCE_MEM);
	instance->bar = find_first_bit(&bar_list, sizeof(unsigned long));
	if (pci_request_selected_regions(instance->pdev, instance->bar,
					 "megasas: LSI")) {
		printk(KERN_DEBUG "megasas: IO memory region busy!\n");
		return -EBUSY;
	}

	base_addr = pci_resource_start(instance->pdev, instance->bar);
	instance->reg_set = ioremap_nocache(base_addr, 8192);

	if (!instance->reg_set) {
		printk(KERN_DEBUG "megasas: Failed to map IO mem\n");
		goto fail_ioremap;
	}

	reg_set = instance->reg_set;

	switch (instance->pdev->device) {
	case PCI_DEVICE_ID_LSI_FUSION:
	case PCI_DEVICE_ID_LSI_PLASMA:
	case PCI_DEVICE_ID_LSI_INVADER:
	case PCI_DEVICE_ID_LSI_FURY:
		instance->instancet = &megasas_instance_template_fusion;
		break;
	case PCI_DEVICE_ID_LSI_SAS1078R:
	case PCI_DEVICE_ID_LSI_SAS1078DE:
		instance->instancet = &megasas_instance_template_ppc;
		break;
	case PCI_DEVICE_ID_LSI_SAS1078GEN2:
	case PCI_DEVICE_ID_LSI_SAS0079GEN2:
		instance->instancet = &megasas_instance_template_gen2;
		break;
	case PCI_DEVICE_ID_LSI_SAS0073SKINNY:
	case PCI_DEVICE_ID_LSI_SAS0071SKINNY:
		instance->instancet = &megasas_instance_template_skinny;
		break;
	case PCI_DEVICE_ID_LSI_SAS1064R:
	case PCI_DEVICE_ID_DELL_PERC5:
	default:
		instance->instancet = &megasas_instance_template_xscale;
		break;
	}

	if (megasas_transition_to_ready(instance, 0)) {
		atomic_set(&instance->fw_reset_no_pci_access, 1);
		instance->instancet->adp_reset
			(instance, instance->reg_set);
		atomic_set(&instance->fw_reset_no_pci_access, 0);
		dev_info(&instance->pdev->dev,
			"megasas: FW restarted successfully from %s!\n",
			__func__);

		/*waitting for about 30 second before retry*/
		ssleep(30);

		if (megasas_transition_to_ready(instance, 0))
			goto fail_ready_state;
	}

	/*
	 * MSI-X host index 0 is common for all adapter.
	 * It is used for all MPT based Adapters.
	 */
	instance->reply_post_host_index_addr[0] =
		(u32 *)((u8 *)instance->reg_set +
		MPI2_REPLY_POST_HOST_INDEX_OFFSET);

	/* Check if MSI-X is supported while in ready state */
	msix_enable = (instance->instancet->read_fw_status_reg(reg_set) &
		       0x4000000) >> 0x1a;
	if (msix_enable && !msix_disable) {
		scratch_pad_2 = readl
			(&instance->reg_set->outbound_scratch_pad_2);
		/* Check max MSI-X vectors */
		if ((instance->pdev->device == PCI_DEVICE_ID_LSI_FUSION) ||
		    (instance->pdev->device == PCI_DEVICE_ID_LSI_PLASMA)) {
			instance->msix_vectors = (scratch_pad_2
				& MR_MAX_REPLY_QUEUES_OFFSET) + 1;
			fw_msix_count = instance->msix_vectors;
			if (msix_vectors)
				instance->msix_vectors =
					min(msix_vectors,
					    instance->msix_vectors);
		} else if ((instance->pdev->device == PCI_DEVICE_ID_LSI_INVADER)
			|| (instance->pdev->device == PCI_DEVICE_ID_LSI_FURY)) {
			/* Invader/Fury supports more than 8 MSI-X */
			instance->msix_vectors = ((scratch_pad_2
				& MR_MAX_REPLY_QUEUES_EXT_OFFSET)
				>> MR_MAX_REPLY_QUEUES_EXT_OFFSET_SHIFT) + 1;
			fw_msix_count = instance->msix_vectors;
			/* Save 1-15 reply post index address to local memory
			 * Index 0 is already saved from reg offset
			 * MPI2_REPLY_POST_HOST_INDEX_OFFSET
			 */
			for (loop = 1; loop < MR_MAX_MSIX_REG_ARRAY; loop++) {
				instance->reply_post_host_index_addr[loop] =
					(u32 *)((u8 *)instance->reg_set +
					MPI2_SUP_REPLY_POST_HOST_INDEX_OFFSET
					+ (loop * 0x10));
			}
			if (msix_vectors)
				instance->msix_vectors = min(msix_vectors,
					instance->msix_vectors);
		} else
			instance->msix_vectors = 1;
		/* Don't bother allocating more MSI-X vectors than cpus */
		instance->msix_vectors = min(instance->msix_vectors,
					     (unsigned int)num_online_cpus());
		for (i = 0; i < instance->msix_vectors; i++)
			instance->msixentry[i].entry = i;
		i = pci_enable_msix_range(instance->pdev, instance->msixentry,
					  1, instance->msix_vectors);
<<<<<<< HEAD
		if (i)
=======
		if (i > 0)
>>>>>>> e529fea9
			instance->msix_vectors = i;
		else
			instance->msix_vectors = 0;

		dev_info(&instance->pdev->dev, "[scsi%d]: FW supports"
			"<%d> MSIX vector,Online CPUs: <%d>,"
			"Current MSIX <%d>\n", instance->host->host_no,
			fw_msix_count, (unsigned int)num_online_cpus(),
			instance->msix_vectors);
	}

	instance->ctrl_info = kzalloc(sizeof(struct megasas_ctrl_info),
				GFP_KERNEL);
	if (instance->ctrl_info == NULL)
		goto fail_init_adapter;

	/*
	 * Below are default value for legacy Firmware.
	 * non-fusion based controllers
	 */
	instance->fw_supported_vd_count = MAX_LOGICAL_DRIVES;
	instance->fw_supported_pd_count = MAX_PHYSICAL_DEVICES;
	/* Get operational params, sge flags, send init cmd to controller */
	if (instance->instancet->init_adapter(instance))
		goto fail_init_adapter;

	printk(KERN_ERR "megasas: INIT adapter done\n");

	/** for passthrough
	* the following function will get the PD LIST.
	*/

	memset(instance->pd_list, 0 ,
		(MEGASAS_MAX_PD * sizeof(struct megasas_pd_list)));
	if (megasas_get_pd_list(instance) < 0) {
		printk(KERN_ERR "megasas: failed to get PD list\n");
		goto fail_init_adapter;
	}

	memset(instance->ld_ids, 0xff, MEGASAS_MAX_LD_IDS);
	if (megasas_ld_list_query(instance,
				  MR_LD_QUERY_TYPE_EXPOSED_TO_HOST))
		megasas_get_ld_list(instance);

	/*
	 * Compute the max allowed sectors per IO: The controller info has two
	 * limits on max sectors. Driver should use the minimum of these two.
	 *
	 * 1 << stripe_sz_ops.min = max sectors per strip
	 *
	 * Note that older firmwares ( < FW ver 30) didn't report information
	 * to calculate max_sectors_1. So the number ended up as zero always.
	 */
	tmp_sectors = 0;
	ctrl_info = instance->ctrl_info;

	max_sectors_1 = (1 << ctrl_info->stripe_sz_ops.min) *
		le16_to_cpu(ctrl_info->max_strips_per_io);
	max_sectors_2 = le32_to_cpu(ctrl_info->max_request_size);

	tmp_sectors = min_t(u32, max_sectors_1 , max_sectors_2);

	/*Check whether controller is iMR or MR */
	if (ctrl_info->memory_size) {
		instance->is_imr = 0;
		dev_info(&instance->pdev->dev, "Controller type: MR,"
			"Memory size is: %dMB\n",
			le16_to_cpu(ctrl_info->memory_size));
	} else {
		instance->is_imr = 1;
		dev_info(&instance->pdev->dev,
			"Controller type: iMR\n");
	}
<<<<<<< HEAD
	/* OnOffProperties are converted into CPU arch*/
	le32_to_cpus((u32 *)&ctrl_info->properties.OnOffProperties);
	instance->disableOnlineCtrlReset =
	ctrl_info->properties.OnOffProperties.disableOnlineCtrlReset;
	/* adapterOperations2 are converted into CPU arch*/
	le32_to_cpus((u32 *)&ctrl_info->adapterOperations2);
=======
	instance->disableOnlineCtrlReset =
	ctrl_info->properties.OnOffProperties.disableOnlineCtrlReset;
>>>>>>> e529fea9
	instance->mpio = ctrl_info->adapterOperations2.mpio;
	instance->UnevenSpanSupport =
		ctrl_info->adapterOperations2.supportUnevenSpans;
	if (instance->UnevenSpanSupport) {
		struct fusion_context *fusion = instance->ctrl_context;

		dev_info(&instance->pdev->dev, "FW supports: "
		"UnevenSpanSupport=%x\n", instance->UnevenSpanSupport);
		if (MR_ValidateMapInfo(instance))
			fusion->fast_path_io = 1;
		else
			fusion->fast_path_io = 0;

	}
	if (ctrl_info->host_interface.SRIOV) {
		if (!ctrl_info->adapterOperations2.activePassive)
			instance->PlasmaFW111 = 1;

		if (!instance->PlasmaFW111)
			instance->requestorId =
				ctrl_info->iov.requestorId;
		else {
			iovPtr = (struct IOV_111 *)((unsigned char *)ctrl_info + IOV_111_OFFSET);
			instance->requestorId = iovPtr->requestorId;
		}
		dev_warn(&instance->pdev->dev, "I am VF "
		       "requestorId %d\n", instance->requestorId);
	}

<<<<<<< HEAD
	le32_to_cpus((u32 *)&ctrl_info->adapterOperations3);
=======
>>>>>>> e529fea9
	instance->crash_dump_fw_support =
		ctrl_info->adapterOperations3.supportCrashDump;
	instance->crash_dump_drv_support =
		(instance->crash_dump_fw_support &&
		instance->crash_dump_buf);
	if (instance->crash_dump_drv_support) {
		dev_info(&instance->pdev->dev, "Firmware Crash dump "
			"feature is supported\n");
		megasas_set_crash_dump_params(instance,
			MR_CRASH_BUF_TURN_OFF);

	} else {
		if (instance->crash_dump_buf)
			pci_free_consistent(instance->pdev,
				CRASH_DMA_BUF_SIZE,
				instance->crash_dump_buf,
				instance->crash_dump_h);
		instance->crash_dump_buf = NULL;
	}
	instance->max_sectors_per_req = instance->max_num_sge *
						PAGE_SIZE / 512;
	if (tmp_sectors && (instance->max_sectors_per_req > tmp_sectors))
		instance->max_sectors_per_req = tmp_sectors;

	/* Check for valid throttlequeuedepth module parameter */
	if (instance->is_imr) {
		if (throttlequeuedepth > (instance->max_fw_cmds -
					  MEGASAS_SKINNY_INT_CMDS))
			instance->throttlequeuedepth =
				MEGASAS_THROTTLE_QUEUE_DEPTH;
		else
			instance->throttlequeuedepth = throttlequeuedepth;
	} else {
		if (throttlequeuedepth > (instance->max_fw_cmds -
					  MEGASAS_INT_CMDS))
			instance->throttlequeuedepth =
				MEGASAS_THROTTLE_QUEUE_DEPTH;
		else
			instance->throttlequeuedepth = throttlequeuedepth;
	}

        /*
	* Setup tasklet for cmd completion
	*/

	tasklet_init(&instance->isr_tasklet, instance->instancet->tasklet,
		(unsigned long)instance);

	/* Launch SR-IOV heartbeat timer */
	if (instance->requestorId) {
		if (!megasas_sriov_start_heartbeat(instance, 1))
			megasas_start_timer(instance,
					    &instance->sriov_heartbeat_timer,
					    megasas_sriov_heartbeat_handler,
					    MEGASAS_SRIOV_HEARTBEAT_INTERVAL_VF);
		else
			instance->skip_heartbeat_timer_del = 1;
	}

	return 0;

fail_init_adapter:
fail_ready_state:
	kfree(instance->ctrl_info);
	instance->ctrl_info = NULL;
	iounmap(instance->reg_set);

      fail_ioremap:
	pci_release_selected_regions(instance->pdev, instance->bar);

	return -EINVAL;
}

/**
 * megasas_release_mfi -	Reverses the FW initialization
 * @intance:			Adapter soft state
 */
static void megasas_release_mfi(struct megasas_instance *instance)
{
	u32 reply_q_sz = sizeof(u32) *(instance->max_mfi_cmds + 1);

	if (instance->reply_queue)
		pci_free_consistent(instance->pdev, reply_q_sz,
			    instance->reply_queue, instance->reply_queue_h);

	megasas_free_cmds(instance);

	iounmap(instance->reg_set);

	pci_release_selected_regions(instance->pdev, instance->bar);
}

/**
 * megasas_get_seq_num -	Gets latest event sequence numbers
 * @instance:			Adapter soft state
 * @eli:			FW event log sequence numbers information
 *
 * FW maintains a log of all events in a non-volatile area. Upper layers would
 * usually find out the latest sequence number of the events, the seq number at
 * the boot etc. They would "read" all the events below the latest seq number
 * by issuing a direct fw cmd (DCMD). For the future events (beyond latest seq
 * number), they would subsribe to AEN (asynchronous event notification) and
 * wait for the events to happen.
 */
static int
megasas_get_seq_num(struct megasas_instance *instance,
		    struct megasas_evt_log_info *eli)
{
	struct megasas_cmd *cmd;
	struct megasas_dcmd_frame *dcmd;
	struct megasas_evt_log_info *el_info;
	dma_addr_t el_info_h = 0;

	cmd = megasas_get_cmd(instance);

	if (!cmd) {
		return -ENOMEM;
	}

	dcmd = &cmd->frame->dcmd;
	el_info = pci_alloc_consistent(instance->pdev,
				       sizeof(struct megasas_evt_log_info),
				       &el_info_h);

	if (!el_info) {
		megasas_return_cmd(instance, cmd);
		return -ENOMEM;
	}

	memset(el_info, 0, sizeof(*el_info));
	memset(dcmd->mbox.b, 0, MFI_MBOX_SIZE);

	dcmd->cmd = MFI_CMD_DCMD;
	dcmd->cmd_status = 0x0;
	dcmd->sge_count = 1;
	dcmd->flags = cpu_to_le16(MFI_FRAME_DIR_READ);
	dcmd->timeout = 0;
	dcmd->pad_0 = 0;
	dcmd->data_xfer_len = cpu_to_le32(sizeof(struct megasas_evt_log_info));
	dcmd->opcode = cpu_to_le32(MR_DCMD_CTRL_EVENT_GET_INFO);
	dcmd->sgl.sge32[0].phys_addr = cpu_to_le32(el_info_h);
	dcmd->sgl.sge32[0].length = cpu_to_le32(sizeof(struct megasas_evt_log_info));

	if (megasas_issue_blocked_cmd(instance, cmd, 30))
		dev_err(&instance->pdev->dev, "Command timedout"
			"from %s\n", __func__);
	else {
		/*
		 * Copy the data back into callers buffer
		 */
		eli->newest_seq_num = le32_to_cpu(el_info->newest_seq_num);
		eli->oldest_seq_num = le32_to_cpu(el_info->oldest_seq_num);
		eli->clear_seq_num = le32_to_cpu(el_info->clear_seq_num);
		eli->shutdown_seq_num = le32_to_cpu(el_info->shutdown_seq_num);
		eli->boot_seq_num = le32_to_cpu(el_info->boot_seq_num);
	}

	pci_free_consistent(instance->pdev, sizeof(struct megasas_evt_log_info),
			    el_info, el_info_h);

	if (instance->ctrl_context && cmd->mpt_pthr_cmd_blocked)
		megasas_return_mfi_mpt_pthr(instance, cmd,
			cmd->mpt_pthr_cmd_blocked);
	else
		megasas_return_cmd(instance, cmd);

	return 0;
}

/**
 * megasas_register_aen -	Registers for asynchronous event notification
 * @instance:			Adapter soft state
 * @seq_num:			The starting sequence number
 * @class_locale:		Class of the event
 *
 * This function subscribes for AEN for events beyond the @seq_num. It requests
 * to be notified if and only if the event is of type @class_locale
 */
static int
megasas_register_aen(struct megasas_instance *instance, u32 seq_num,
		     u32 class_locale_word)
{
	int ret_val;
	struct megasas_cmd *cmd;
	struct megasas_dcmd_frame *dcmd;
	union megasas_evt_class_locale curr_aen;
	union megasas_evt_class_locale prev_aen;

	/*
	 * If there an AEN pending already (aen_cmd), check if the
	 * class_locale of that pending AEN is inclusive of the new
	 * AEN request we currently have. If it is, then we don't have
	 * to do anything. In other words, whichever events the current
	 * AEN request is subscribing to, have already been subscribed
	 * to.
	 *
	 * If the old_cmd is _not_ inclusive, then we have to abort
	 * that command, form a class_locale that is superset of both
	 * old and current and re-issue to the FW
	 */

	curr_aen.word = class_locale_word;

	if (instance->aen_cmd) {

		prev_aen.word = instance->aen_cmd->frame->dcmd.mbox.w[1];
		prev_aen.members.locale = le16_to_cpu(prev_aen.members.locale);

		/*
		 * A class whose enum value is smaller is inclusive of all
		 * higher values. If a PROGRESS (= -1) was previously
		 * registered, then a new registration requests for higher
		 * classes need not be sent to FW. They are automatically
		 * included.
		 *
		 * Locale numbers don't have such hierarchy. They are bitmap
		 * values
		 */
		if ((prev_aen.members.class <= curr_aen.members.class) &&
		    !((prev_aen.members.locale & curr_aen.members.locale) ^
		      curr_aen.members.locale)) {
			/*
			 * Previously issued event registration includes
			 * current request. Nothing to do.
			 */
			return 0;
		} else {
			curr_aen.members.locale |= prev_aen.members.locale;

			if (prev_aen.members.class < curr_aen.members.class)
				curr_aen.members.class = prev_aen.members.class;

			instance->aen_cmd->abort_aen = 1;
			ret_val = megasas_issue_blocked_abort_cmd(instance,
								  instance->
								  aen_cmd, 30);

			if (ret_val) {
				printk(KERN_DEBUG "megasas: Failed to abort "
				       "previous AEN command\n");
				return ret_val;
			}
		}
	}

	cmd = megasas_get_cmd(instance);

	if (!cmd)
		return -ENOMEM;

	dcmd = &cmd->frame->dcmd;

	memset(instance->evt_detail, 0, sizeof(struct megasas_evt_detail));

	/*
	 * Prepare DCMD for aen registration
	 */
	memset(dcmd->mbox.b, 0, MFI_MBOX_SIZE);

	dcmd->cmd = MFI_CMD_DCMD;
	dcmd->cmd_status = 0x0;
	dcmd->sge_count = 1;
	dcmd->flags = cpu_to_le16(MFI_FRAME_DIR_READ);
	dcmd->timeout = 0;
	dcmd->pad_0 = 0;
	dcmd->data_xfer_len = cpu_to_le32(sizeof(struct megasas_evt_detail));
	dcmd->opcode = cpu_to_le32(MR_DCMD_CTRL_EVENT_WAIT);
	dcmd->mbox.w[0] = cpu_to_le32(seq_num);
	instance->last_seq_num = seq_num;
	dcmd->mbox.w[1] = cpu_to_le32(curr_aen.word);
	dcmd->sgl.sge32[0].phys_addr = cpu_to_le32(instance->evt_detail_h);
	dcmd->sgl.sge32[0].length = cpu_to_le32(sizeof(struct megasas_evt_detail));

	if (instance->aen_cmd != NULL) {
		megasas_return_cmd(instance, cmd);
		return 0;
	}

	/*
	 * Store reference to the cmd used to register for AEN. When an
	 * application wants us to register for AEN, we have to abort this
	 * cmd and re-register with a new EVENT LOCALE supplied by that app
	 */
	instance->aen_cmd = cmd;

	/*
	 * Issue the aen registration frame
	 */
	instance->instancet->issue_dcmd(instance, cmd);

	return 0;
}

/**
 * megasas_start_aen -	Subscribes to AEN during driver load time
 * @instance:		Adapter soft state
 */
static int megasas_start_aen(struct megasas_instance *instance)
{
	struct megasas_evt_log_info eli;
	union megasas_evt_class_locale class_locale;

	/*
	 * Get the latest sequence number from FW
	 */
	memset(&eli, 0, sizeof(eli));

	if (megasas_get_seq_num(instance, &eli))
		return -1;

	/*
	 * Register AEN with FW for latest sequence number plus 1
	 */
	class_locale.members.reserved = 0;
	class_locale.members.locale = MR_EVT_LOCALE_ALL;
	class_locale.members.class = MR_EVT_CLASS_DEBUG;

	return megasas_register_aen(instance,
			eli.newest_seq_num + 1,
			class_locale.word);
}

/**
 * megasas_io_attach -	Attaches this driver to SCSI mid-layer
 * @instance:		Adapter soft state
 */
static int megasas_io_attach(struct megasas_instance *instance)
{
	struct Scsi_Host *host = instance->host;

	/*
	 * Export parameters required by SCSI mid-layer
	 */
	host->irq = instance->pdev->irq;
	host->unique_id = instance->unique_id;
	if (instance->is_imr) {
		host->can_queue =
			instance->max_fw_cmds - MEGASAS_SKINNY_INT_CMDS;
	} else
		host->can_queue =
			instance->max_fw_cmds - MEGASAS_INT_CMDS;
	host->this_id = instance->init_id;
	host->sg_tablesize = instance->max_num_sge;

	if (instance->fw_support_ieee)
		instance->max_sectors_per_req = MEGASAS_MAX_SECTORS_IEEE;

	/*
	 * Check if the module parameter value for max_sectors can be used
	 */
	if (max_sectors && max_sectors < instance->max_sectors_per_req)
		instance->max_sectors_per_req = max_sectors;
	else {
		if (max_sectors) {
			if (((instance->pdev->device ==
				PCI_DEVICE_ID_LSI_SAS1078GEN2) ||
				(instance->pdev->device ==
				PCI_DEVICE_ID_LSI_SAS0079GEN2)) &&
				(max_sectors <= MEGASAS_MAX_SECTORS)) {
				instance->max_sectors_per_req = max_sectors;
			} else {
			printk(KERN_INFO "megasas: max_sectors should be > 0"
				"and <= %d (or < 1MB for GEN2 controller)\n",
				instance->max_sectors_per_req);
			}
		}
	}

	host->max_sectors = instance->max_sectors_per_req;
	host->cmd_per_lun = MEGASAS_DEFAULT_CMD_PER_LUN;
	host->max_channel = MEGASAS_MAX_CHANNELS - 1;
	host->max_id = MEGASAS_MAX_DEV_PER_CHANNEL;
	host->max_lun = MEGASAS_MAX_LUN;
	host->max_cmd_len = 16;

	/* Fusion only supports host reset */
	if ((instance->pdev->device == PCI_DEVICE_ID_LSI_FUSION) ||
	    (instance->pdev->device == PCI_DEVICE_ID_LSI_PLASMA) ||
	    (instance->pdev->device == PCI_DEVICE_ID_LSI_INVADER) ||
	    (instance->pdev->device == PCI_DEVICE_ID_LSI_FURY)) {
		host->hostt->eh_device_reset_handler = NULL;
		host->hostt->eh_bus_reset_handler = NULL;
	}

	/*
	 * Notify the mid-layer about the new controller
	 */
	if (scsi_add_host(host, &instance->pdev->dev)) {
		printk(KERN_DEBUG "megasas: scsi_add_host failed\n");
		return -ENODEV;
	}

	return 0;
}

static int
megasas_set_dma_mask(struct pci_dev *pdev)
{
	/*
	 * All our contollers are capable of performing 64-bit DMA
	 */
	if (IS_DMA64) {
		if (pci_set_dma_mask(pdev, DMA_BIT_MASK(64)) != 0) {

			if (pci_set_dma_mask(pdev, DMA_BIT_MASK(32)) != 0)
				goto fail_set_dma_mask;
		}
	} else {
		if (pci_set_dma_mask(pdev, DMA_BIT_MASK(32)) != 0)
			goto fail_set_dma_mask;
	}
	/*
	 * Ensure that all data structures are allocated in 32-bit
	 * memory.
	 */
	if (pci_set_consistent_dma_mask(pdev, DMA_BIT_MASK(32)) != 0) {
		/* Try 32bit DMA mask and 32 bit Consistent dma mask */
		if (!pci_set_dma_mask(pdev, DMA_BIT_MASK(32))
			&& !pci_set_consistent_dma_mask(pdev, DMA_BIT_MASK(32)))
			dev_info(&pdev->dev, "set 32bit DMA mask"
				"and 32 bit consistent mask\n");
		else
			goto fail_set_dma_mask;
	}

	return 0;

fail_set_dma_mask:
	return 1;
}

/**
 * megasas_probe_one -	PCI hotplug entry point
 * @pdev:		PCI device structure
 * @id:			PCI ids of supported hotplugged adapter
 */
static int megasas_probe_one(struct pci_dev *pdev,
			     const struct pci_device_id *id)
{
	int rval, pos, i, j, cpu;
	struct Scsi_Host *host;
	struct megasas_instance *instance;
	u16 control = 0;
	struct fusion_context *fusion = NULL;

	/* Reset MSI-X in the kdump kernel */
	if (reset_devices) {
		pos = pci_find_capability(pdev, PCI_CAP_ID_MSIX);
		if (pos) {
			pci_read_config_word(pdev, pos + PCI_MSIX_FLAGS,
					     &control);
			if (control & PCI_MSIX_FLAGS_ENABLE) {
				dev_info(&pdev->dev, "resetting MSI-X\n");
				pci_write_config_word(pdev,
						      pos + PCI_MSIX_FLAGS,
						      control &
						      ~PCI_MSIX_FLAGS_ENABLE);
			}
		}
	}

	/*
	 * Announce PCI information
	 */
	printk(KERN_INFO "megasas: %#4.04x:%#4.04x:%#4.04x:%#4.04x: ",
	       pdev->vendor, pdev->device, pdev->subsystem_vendor,
	       pdev->subsystem_device);

	printk("bus %d:slot %d:func %d\n",
	       pdev->bus->number, PCI_SLOT(pdev->devfn), PCI_FUNC(pdev->devfn));

	/*
	 * PCI prepping: enable device set bus mastering and dma mask
	 */
	rval = pci_enable_device_mem(pdev);

	if (rval) {
		return rval;
	}

	pci_set_master(pdev);

	if (megasas_set_dma_mask(pdev))
		goto fail_set_dma_mask;

	host = scsi_host_alloc(&megasas_template,
			       sizeof(struct megasas_instance));

	if (!host) {
		printk(KERN_DEBUG "megasas: scsi_host_alloc failed\n");
		goto fail_alloc_instance;
	}

	instance = (struct megasas_instance *)host->hostdata;
	memset(instance, 0, sizeof(*instance));
	atomic_set( &instance->fw_reset_no_pci_access, 0 );
	instance->pdev = pdev;

	switch (instance->pdev->device) {
	case PCI_DEVICE_ID_LSI_FUSION:
	case PCI_DEVICE_ID_LSI_PLASMA:
	case PCI_DEVICE_ID_LSI_INVADER:
	case PCI_DEVICE_ID_LSI_FURY:
	{
		instance->ctrl_context_pages =
			get_order(sizeof(struct fusion_context));
		instance->ctrl_context = (void *)__get_free_pages(GFP_KERNEL,
				instance->ctrl_context_pages);
		if (!instance->ctrl_context) {
			printk(KERN_DEBUG "megasas: Failed to allocate "
			       "memory for Fusion context info\n");
			goto fail_alloc_dma_buf;
		}
		fusion = instance->ctrl_context;
		memset(fusion, 0,
			((1 << PAGE_SHIFT) << instance->ctrl_context_pages));
		INIT_LIST_HEAD(&fusion->cmd_pool);
		spin_lock_init(&fusion->mpt_pool_lock);
		memset(fusion->load_balance_info, 0,
			sizeof(struct LD_LOAD_BALANCE_INFO) * MAX_LOGICAL_DRIVES_EXT);
	}
	break;
	default: /* For all other supported controllers */

		instance->producer =
			pci_alloc_consistent(pdev, sizeof(u32),
					     &instance->producer_h);
		instance->consumer =
			pci_alloc_consistent(pdev, sizeof(u32),
					     &instance->consumer_h);

		if (!instance->producer || !instance->consumer) {
			printk(KERN_DEBUG "megasas: Failed to allocate"
			       "memory for producer, consumer\n");
			goto fail_alloc_dma_buf;
		}

		*instance->producer = 0;
		*instance->consumer = 0;
		break;
	}

	/* Crash dump feature related initialisation*/
	instance->drv_buf_index = 0;
	instance->drv_buf_alloc = 0;
	instance->crash_dump_fw_support = 0;
	instance->crash_dump_app_support = 0;
	instance->fw_crash_state = UNAVAILABLE;
	spin_lock_init(&instance->crashdump_lock);
	instance->crash_dump_buf = NULL;

	if (!reset_devices)
		instance->crash_dump_buf = pci_alloc_consistent(pdev,
						CRASH_DMA_BUF_SIZE,
						&instance->crash_dump_h);
	if (!instance->crash_dump_buf)
		dev_err(&instance->pdev->dev, "Can't allocate Firmware "
			"crash dump DMA buffer\n");

	megasas_poll_wait_aen = 0;
	instance->flag_ieee = 0;
	instance->ev = NULL;
	instance->issuepend_done = 1;
	instance->adprecovery = MEGASAS_HBA_OPERATIONAL;
	instance->is_imr = 0;

	instance->evt_detail = pci_alloc_consistent(pdev,
						    sizeof(struct
							   megasas_evt_detail),
						    &instance->evt_detail_h);

	if (!instance->evt_detail) {
		printk(KERN_DEBUG "megasas: Failed to allocate memory for "
		       "event detail structure\n");
		goto fail_alloc_dma_buf;
	}

	/*
	 * Initialize locks and queues
	 */
	INIT_LIST_HEAD(&instance->cmd_pool);
	INIT_LIST_HEAD(&instance->internal_reset_pending_q);

	atomic_set(&instance->fw_outstanding,0);

	init_waitqueue_head(&instance->int_cmd_wait_q);
	init_waitqueue_head(&instance->abort_cmd_wait_q);

	spin_lock_init(&instance->mfi_pool_lock);
	spin_lock_init(&instance->hba_lock);
	spin_lock_init(&instance->completion_lock);

	mutex_init(&instance->aen_mutex);
	mutex_init(&instance->reset_mutex);

	/*
	 * Initialize PCI related and misc parameters
	 */
	instance->host = host;
	instance->unique_id = pdev->bus->number << 8 | pdev->devfn;
	instance->init_id = MEGASAS_DEFAULT_INIT_ID;
	instance->ctrl_info = NULL;

	if ((instance->pdev->device == PCI_DEVICE_ID_LSI_SAS0073SKINNY) ||
		(instance->pdev->device == PCI_DEVICE_ID_LSI_SAS0071SKINNY)) {
		instance->flag_ieee = 1;
		sema_init(&instance->ioctl_sem, MEGASAS_SKINNY_INT_CMDS);
	} else
		sema_init(&instance->ioctl_sem, (MEGASAS_INT_CMDS - 5));

	megasas_dbg_lvl = 0;
	instance->flag = 0;
	instance->unload = 1;
	instance->last_time = 0;
	instance->disableOnlineCtrlReset = 1;
	instance->UnevenSpanSupport = 0;

	if ((instance->pdev->device == PCI_DEVICE_ID_LSI_FUSION) ||
	    (instance->pdev->device == PCI_DEVICE_ID_LSI_PLASMA) ||
	    (instance->pdev->device == PCI_DEVICE_ID_LSI_INVADER) ||
	    (instance->pdev->device == PCI_DEVICE_ID_LSI_FURY)) {
		INIT_WORK(&instance->work_init, megasas_fusion_ocr_wq);
		INIT_WORK(&instance->crash_init, megasas_fusion_crash_dump_wq);
	} else
		INIT_WORK(&instance->work_init, process_fw_state_change_wq);

	/*
	 * Initialize MFI Firmware
	 */
	if (megasas_init_fw(instance))
		goto fail_init_mfi;

	if (instance->requestorId) {
		if (instance->PlasmaFW111) {
			instance->vf_affiliation_111 =
				pci_alloc_consistent(pdev, sizeof(struct MR_LD_VF_AFFILIATION_111),
						     &instance->vf_affiliation_111_h);
			if (!instance->vf_affiliation_111)
				printk(KERN_WARNING "megasas: Can't allocate "
				       "memory for VF affiliation buffer\n");
		} else {
			instance->vf_affiliation =
				pci_alloc_consistent(pdev,
						     (MAX_LOGICAL_DRIVES + 1) *
						     sizeof(struct MR_LD_VF_AFFILIATION),
						     &instance->vf_affiliation_h);
			if (!instance->vf_affiliation)
				printk(KERN_WARNING "megasas: Can't allocate "
				       "memory for VF affiliation buffer\n");
		}
	}

retry_irq_register:
	/*
	 * Register IRQ
	 */
	if (instance->msix_vectors) {
		cpu = cpumask_first(cpu_online_mask);
		for (i = 0; i < instance->msix_vectors; i++) {
			instance->irq_context[i].instance = instance;
			instance->irq_context[i].MSIxIndex = i;
			if (request_irq(instance->msixentry[i].vector,
					instance->instancet->service_isr, 0,
					"megasas",
					&instance->irq_context[i])) {
				printk(KERN_DEBUG "megasas: Failed to "
				       "register IRQ for vector %d.\n", i);
				for (j = 0; j < i; j++) {
					if (smp_affinity_enable)
						irq_set_affinity_hint(
							instance->msixentry[j].vector, NULL);
					free_irq(
						instance->msixentry[j].vector,
						&instance->irq_context[j]);
				}
				/* Retry irq register for IO_APIC */
				instance->msix_vectors = 0;
				goto retry_irq_register;
			}
			if (smp_affinity_enable) {
				if (irq_set_affinity_hint(instance->msixentry[i].vector,
					get_cpu_mask(cpu)))
					dev_err(&instance->pdev->dev,
						"Error setting affinity hint "
						"for cpu %d\n", cpu);
				cpu = cpumask_next(cpu, cpu_online_mask);
			}
		}
	} else {
		instance->irq_context[0].instance = instance;
		instance->irq_context[0].MSIxIndex = 0;
		if (request_irq(pdev->irq, instance->instancet->service_isr,
				IRQF_SHARED, "megasas",
				&instance->irq_context[0])) {
			printk(KERN_DEBUG "megasas: Failed to register IRQ\n");
			goto fail_irq;
		}
	}

	instance->instancet->enable_intr(instance);

	/*
	 * Store instance in PCI softstate
	 */
	pci_set_drvdata(pdev, instance);

	/*
	 * Add this controller to megasas_mgmt_info structure so that it
	 * can be exported to management applications
	 */
	megasas_mgmt_info.count++;
	megasas_mgmt_info.instance[megasas_mgmt_info.max_index] = instance;
	megasas_mgmt_info.max_index++;

	/*
	 * Register with SCSI mid-layer
	 */
	if (megasas_io_attach(instance))
		goto fail_io_attach;

	instance->unload = 0;
	/*
	 * Trigger SCSI to scan our drives
	 */
	scsi_scan_host(host);

	/*
	 * Initiate AEN (Asynchronous Event Notification)
	 */
	if (megasas_start_aen(instance)) {
		printk(KERN_DEBUG "megasas: start aen failed\n");
		goto fail_start_aen;
	}

	/* Get current SR-IOV LD/VF affiliation */
	if (instance->requestorId)
		megasas_get_ld_vf_affiliation(instance, 1);

	return 0;

      fail_start_aen:
      fail_io_attach:
	megasas_mgmt_info.count--;
	megasas_mgmt_info.instance[megasas_mgmt_info.max_index] = NULL;
	megasas_mgmt_info.max_index--;

	instance->instancet->disable_intr(instance);
	if (instance->msix_vectors)
		for (i = 0; i < instance->msix_vectors; i++) {
			if (smp_affinity_enable)
				irq_set_affinity_hint(
					instance->msixentry[i].vector, NULL);
			free_irq(instance->msixentry[i].vector,
				 &instance->irq_context[i]);
		}
	else
		free_irq(instance->pdev->irq, &instance->irq_context[0]);
fail_irq:
	if ((instance->pdev->device == PCI_DEVICE_ID_LSI_FUSION) ||
	    (instance->pdev->device == PCI_DEVICE_ID_LSI_PLASMA) ||
	    (instance->pdev->device == PCI_DEVICE_ID_LSI_INVADER) ||
	    (instance->pdev->device == PCI_DEVICE_ID_LSI_FURY))
		megasas_release_fusion(instance);
	else
		megasas_release_mfi(instance);
      fail_init_mfi:
	if (instance->msix_vectors)
		pci_disable_msix(instance->pdev);
      fail_alloc_dma_buf:
	if (instance->evt_detail)
		pci_free_consistent(pdev, sizeof(struct megasas_evt_detail),
				    instance->evt_detail,
				    instance->evt_detail_h);

	if (instance->producer)
		pci_free_consistent(pdev, sizeof(u32), instance->producer,
				    instance->producer_h);
	if (instance->consumer)
		pci_free_consistent(pdev, sizeof(u32), instance->consumer,
				    instance->consumer_h);
	scsi_host_put(host);

      fail_alloc_instance:
      fail_set_dma_mask:
	pci_disable_device(pdev);

	return -ENODEV;
}

/**
 * megasas_flush_cache -	Requests FW to flush all its caches
 * @instance:			Adapter soft state
 */
static void megasas_flush_cache(struct megasas_instance *instance)
{
	struct megasas_cmd *cmd;
	struct megasas_dcmd_frame *dcmd;

	if (instance->adprecovery == MEGASAS_HW_CRITICAL_ERROR)
		return;

	cmd = megasas_get_cmd(instance);

	if (!cmd)
		return;

	dcmd = &cmd->frame->dcmd;

	memset(dcmd->mbox.b, 0, MFI_MBOX_SIZE);

	dcmd->cmd = MFI_CMD_DCMD;
	dcmd->cmd_status = 0x0;
	dcmd->sge_count = 0;
	dcmd->flags = cpu_to_le16(MFI_FRAME_DIR_NONE);
	dcmd->timeout = 0;
	dcmd->pad_0 = 0;
	dcmd->data_xfer_len = 0;
	dcmd->opcode = cpu_to_le32(MR_DCMD_CTRL_CACHE_FLUSH);
	dcmd->mbox.b[0] = MR_FLUSH_CTRL_CACHE | MR_FLUSH_DISK_CACHE;

	if (megasas_issue_blocked_cmd(instance, cmd, 30))
		dev_err(&instance->pdev->dev, "Command timedout"
			" from %s\n", __func__);

	if (instance->ctrl_context && cmd->mpt_pthr_cmd_blocked)
		megasas_return_mfi_mpt_pthr(instance, cmd,
			cmd->mpt_pthr_cmd_blocked);
	else
		megasas_return_cmd(instance, cmd);

	return;
}

/**
 * megasas_shutdown_controller -	Instructs FW to shutdown the controller
 * @instance:				Adapter soft state
 * @opcode:				Shutdown/Hibernate
 */
static void megasas_shutdown_controller(struct megasas_instance *instance,
					u32 opcode)
{
	struct megasas_cmd *cmd;
	struct megasas_dcmd_frame *dcmd;

	if (instance->adprecovery == MEGASAS_HW_CRITICAL_ERROR)
		return;

	cmd = megasas_get_cmd(instance);

	if (!cmd)
		return;

	if (instance->aen_cmd)
		megasas_issue_blocked_abort_cmd(instance,
			instance->aen_cmd, 30);
	if (instance->map_update_cmd)
		megasas_issue_blocked_abort_cmd(instance,
			instance->map_update_cmd, 30);
	dcmd = &cmd->frame->dcmd;

	memset(dcmd->mbox.b, 0, MFI_MBOX_SIZE);

	dcmd->cmd = MFI_CMD_DCMD;
	dcmd->cmd_status = 0x0;
	dcmd->sge_count = 0;
	dcmd->flags = cpu_to_le16(MFI_FRAME_DIR_NONE);
	dcmd->timeout = 0;
	dcmd->pad_0 = 0;
	dcmd->data_xfer_len = 0;
	dcmd->opcode = cpu_to_le32(opcode);

	if (megasas_issue_blocked_cmd(instance, cmd, 30))
		dev_err(&instance->pdev->dev, "Command timedout"
			"from %s\n", __func__);

	if (instance->ctrl_context && cmd->mpt_pthr_cmd_blocked)
		megasas_return_mfi_mpt_pthr(instance, cmd,
			cmd->mpt_pthr_cmd_blocked);
	else
		megasas_return_cmd(instance, cmd);

	return;
}

#ifdef CONFIG_PM
/**
 * megasas_suspend -	driver suspend entry point
 * @pdev:		PCI device structure
 * @state:		PCI power state to suspend routine
 */
static int
megasas_suspend(struct pci_dev *pdev, pm_message_t state)
{
	struct Scsi_Host *host;
	struct megasas_instance *instance;
	int i;

	instance = pci_get_drvdata(pdev);
	host = instance->host;
	instance->unload = 1;

	/* Shutdown SR-IOV heartbeat timer */
	if (instance->requestorId && !instance->skip_heartbeat_timer_del)
		del_timer_sync(&instance->sriov_heartbeat_timer);

	megasas_flush_cache(instance);
	megasas_shutdown_controller(instance, MR_DCMD_HIBERNATE_SHUTDOWN);

	/* cancel the delayed work if this work still in queue */
	if (instance->ev != NULL) {
		struct megasas_aen_event *ev = instance->ev;
		cancel_delayed_work_sync(&ev->hotplug_work);
		instance->ev = NULL;
	}

	tasklet_kill(&instance->isr_tasklet);

	pci_set_drvdata(instance->pdev, instance);
	instance->instancet->disable_intr(instance);

	if (instance->msix_vectors)
		for (i = 0; i < instance->msix_vectors; i++) {
			if (smp_affinity_enable)
				irq_set_affinity_hint(
					instance->msixentry[i].vector, NULL);
			free_irq(instance->msixentry[i].vector,
				 &instance->irq_context[i]);
		}
	else
		free_irq(instance->pdev->irq, &instance->irq_context[0]);
	if (instance->msix_vectors)
		pci_disable_msix(instance->pdev);

	pci_save_state(pdev);
	pci_disable_device(pdev);

	pci_set_power_state(pdev, pci_choose_state(pdev, state));

	return 0;
}

/**
 * megasas_resume-      driver resume entry point
 * @pdev:               PCI device structure
 */
static int
megasas_resume(struct pci_dev *pdev)
{
	int rval, i, j, cpu;
	struct Scsi_Host *host;
	struct megasas_instance *instance;

	instance = pci_get_drvdata(pdev);
	host = instance->host;
	pci_set_power_state(pdev, PCI_D0);
	pci_enable_wake(pdev, PCI_D0, 0);
	pci_restore_state(pdev);

	/*
	 * PCI prepping: enable device set bus mastering and dma mask
	 */
	rval = pci_enable_device_mem(pdev);

	if (rval) {
		printk(KERN_ERR "megasas: Enable device failed\n");
		return rval;
	}

	pci_set_master(pdev);

	if (megasas_set_dma_mask(pdev))
		goto fail_set_dma_mask;

	/*
	 * Initialize MFI Firmware
	 */

	atomic_set(&instance->fw_outstanding, 0);

	/*
	 * We expect the FW state to be READY
	 */
	if (megasas_transition_to_ready(instance, 0))
		goto fail_ready_state;

	/* Now re-enable MSI-X */
	if (instance->msix_vectors &&
	    pci_enable_msix_exact(instance->pdev, instance->msixentry,
				  instance->msix_vectors))
		goto fail_reenable_msix;

	switch (instance->pdev->device) {
	case PCI_DEVICE_ID_LSI_FUSION:
	case PCI_DEVICE_ID_LSI_PLASMA:
	case PCI_DEVICE_ID_LSI_INVADER:
	case PCI_DEVICE_ID_LSI_FURY:
	{
		megasas_reset_reply_desc(instance);
		if (megasas_ioc_init_fusion(instance)) {
			megasas_free_cmds(instance);
			megasas_free_cmds_fusion(instance);
			goto fail_init_mfi;
		}
		if (!megasas_get_map_info(instance))
			megasas_sync_map_info(instance);
	}
	break;
	default:
		*instance->producer = 0;
		*instance->consumer = 0;
		if (megasas_issue_init_mfi(instance))
			goto fail_init_mfi;
		break;
	}

	tasklet_init(&instance->isr_tasklet, instance->instancet->tasklet,
		     (unsigned long)instance);

	/*
	 * Register IRQ
	 */
	if (instance->msix_vectors) {
		cpu = cpumask_first(cpu_online_mask);
		for (i = 0 ; i < instance->msix_vectors; i++) {
			instance->irq_context[i].instance = instance;
			instance->irq_context[i].MSIxIndex = i;
			if (request_irq(instance->msixentry[i].vector,
					instance->instancet->service_isr, 0,
					"megasas",
					&instance->irq_context[i])) {
				printk(KERN_DEBUG "megasas: Failed to "
				       "register IRQ for vector %d.\n", i);
				for (j = 0; j < i; j++) {
					if (smp_affinity_enable)
						irq_set_affinity_hint(
							instance->msixentry[j].vector, NULL);
					free_irq(
						instance->msixentry[j].vector,
						&instance->irq_context[j]);
				}
				goto fail_irq;
			}

			if (smp_affinity_enable) {
				if (irq_set_affinity_hint(instance->msixentry[i].vector,
					get_cpu_mask(cpu)))
					dev_err(&instance->pdev->dev, "Error "
						"setting affinity hint for cpu "
						"%d\n", cpu);
				cpu = cpumask_next(cpu, cpu_online_mask);
			}
		}
	} else {
		instance->irq_context[0].instance = instance;
		instance->irq_context[0].MSIxIndex = 0;
		if (request_irq(pdev->irq, instance->instancet->service_isr,
				IRQF_SHARED, "megasas",
				&instance->irq_context[0])) {
			printk(KERN_DEBUG "megasas: Failed to register IRQ\n");
			goto fail_irq;
		}
	}

	/* Re-launch SR-IOV heartbeat timer */
	if (instance->requestorId) {
		if (!megasas_sriov_start_heartbeat(instance, 0))
			megasas_start_timer(instance,
					    &instance->sriov_heartbeat_timer,
					    megasas_sriov_heartbeat_handler,
					    MEGASAS_SRIOV_HEARTBEAT_INTERVAL_VF);
		else
			instance->skip_heartbeat_timer_del = 1;
	}

	instance->instancet->enable_intr(instance);
	instance->unload = 0;

	/*
	 * Initiate AEN (Asynchronous Event Notification)
	 */
	if (megasas_start_aen(instance))
		printk(KERN_ERR "megasas: Start AEN failed\n");

	return 0;

fail_irq:
fail_init_mfi:
	if (instance->evt_detail)
		pci_free_consistent(pdev, sizeof(struct megasas_evt_detail),
				instance->evt_detail,
				instance->evt_detail_h);

	if (instance->producer)
		pci_free_consistent(pdev, sizeof(u32), instance->producer,
				instance->producer_h);
	if (instance->consumer)
		pci_free_consistent(pdev, sizeof(u32), instance->consumer,
				instance->consumer_h);
	scsi_host_put(host);

fail_set_dma_mask:
fail_ready_state:
fail_reenable_msix:

	pci_disable_device(pdev);

	return -ENODEV;
}
#else
#define megasas_suspend	NULL
#define megasas_resume	NULL
#endif

/**
 * megasas_detach_one -	PCI hot"un"plug entry point
 * @pdev:		PCI device structure
 */
static void megasas_detach_one(struct pci_dev *pdev)
{
	int i;
	struct Scsi_Host *host;
	struct megasas_instance *instance;
	struct fusion_context *fusion;

	instance = pci_get_drvdata(pdev);
	instance->unload = 1;
	host = instance->host;
	fusion = instance->ctrl_context;

	/* Shutdown SR-IOV heartbeat timer */
	if (instance->requestorId && !instance->skip_heartbeat_timer_del)
		del_timer_sync(&instance->sriov_heartbeat_timer);

	if (instance->fw_crash_state != UNAVAILABLE)
		megasas_free_host_crash_buffer(instance);
	scsi_remove_host(instance->host);
	megasas_flush_cache(instance);
	megasas_shutdown_controller(instance, MR_DCMD_CTRL_SHUTDOWN);

	/* cancel the delayed work if this work still in queue*/
	if (instance->ev != NULL) {
		struct megasas_aen_event *ev = instance->ev;
		cancel_delayed_work_sync(&ev->hotplug_work);
		instance->ev = NULL;
	}

	/* cancel all wait events */
	wake_up_all(&instance->int_cmd_wait_q);

	tasklet_kill(&instance->isr_tasklet);

	/*
	 * Take the instance off the instance array. Note that we will not
	 * decrement the max_index. We let this array be sparse array
	 */
	for (i = 0; i < megasas_mgmt_info.max_index; i++) {
		if (megasas_mgmt_info.instance[i] == instance) {
			megasas_mgmt_info.count--;
			megasas_mgmt_info.instance[i] = NULL;

			break;
		}
	}

	instance->instancet->disable_intr(instance);

	if (instance->msix_vectors)
		for (i = 0; i < instance->msix_vectors; i++) {
			if (smp_affinity_enable)
				irq_set_affinity_hint(
					instance->msixentry[i].vector, NULL);
			free_irq(instance->msixentry[i].vector,
				 &instance->irq_context[i]);
		}
	else
		free_irq(instance->pdev->irq, &instance->irq_context[0]);
	if (instance->msix_vectors)
		pci_disable_msix(instance->pdev);

	switch (instance->pdev->device) {
	case PCI_DEVICE_ID_LSI_FUSION:
	case PCI_DEVICE_ID_LSI_PLASMA:
	case PCI_DEVICE_ID_LSI_INVADER:
	case PCI_DEVICE_ID_LSI_FURY:
		megasas_release_fusion(instance);
		for (i = 0; i < 2 ; i++) {
			if (fusion->ld_map[i])
				dma_free_coherent(&instance->pdev->dev,
						  fusion->max_map_sz,
						  fusion->ld_map[i],
						  fusion->ld_map_phys[i]);
			if (fusion->ld_drv_map[i])
				free_pages((ulong)fusion->ld_drv_map[i],
					fusion->drv_map_pages);
		}
		free_pages((ulong)instance->ctrl_context,
			instance->ctrl_context_pages);
		break;
	default:
		megasas_release_mfi(instance);
		pci_free_consistent(pdev, sizeof(u32),
				    instance->producer,
				    instance->producer_h);
		pci_free_consistent(pdev, sizeof(u32),
				    instance->consumer,
				    instance->consumer_h);
		break;
	}

	kfree(instance->ctrl_info);

	if (instance->evt_detail)
		pci_free_consistent(pdev, sizeof(struct megasas_evt_detail),
				instance->evt_detail, instance->evt_detail_h);

	if (instance->vf_affiliation)
		pci_free_consistent(pdev, (MAX_LOGICAL_DRIVES + 1) *
				    sizeof(struct MR_LD_VF_AFFILIATION),
				    instance->vf_affiliation,
				    instance->vf_affiliation_h);

	if (instance->vf_affiliation_111)
		pci_free_consistent(pdev,
				    sizeof(struct MR_LD_VF_AFFILIATION_111),
				    instance->vf_affiliation_111,
				    instance->vf_affiliation_111_h);

	if (instance->hb_host_mem)
		pci_free_consistent(pdev, sizeof(struct MR_CTRL_HB_HOST_MEM),
				    instance->hb_host_mem,
				    instance->hb_host_mem_h);

	if (instance->crash_dump_buf)
		pci_free_consistent(pdev, CRASH_DMA_BUF_SIZE,
			    instance->crash_dump_buf, instance->crash_dump_h);

	scsi_host_put(host);

	pci_disable_device(pdev);

	return;
}

/**
 * megasas_shutdown -	Shutdown entry point
 * @device:		Generic device structure
 */
static void megasas_shutdown(struct pci_dev *pdev)
{
	int i;
	struct megasas_instance *instance = pci_get_drvdata(pdev);

	instance->unload = 1;
	megasas_flush_cache(instance);
	megasas_shutdown_controller(instance, MR_DCMD_CTRL_SHUTDOWN);
	instance->instancet->disable_intr(instance);
	if (instance->msix_vectors)
		for (i = 0; i < instance->msix_vectors; i++) {
			if (smp_affinity_enable)
				irq_set_affinity_hint(
					instance->msixentry[i].vector, NULL);
			free_irq(instance->msixentry[i].vector,
				 &instance->irq_context[i]);
		}
	else
		free_irq(instance->pdev->irq, &instance->irq_context[0]);
	if (instance->msix_vectors)
		pci_disable_msix(instance->pdev);
}

/**
 * megasas_mgmt_open -	char node "open" entry point
 */
static int megasas_mgmt_open(struct inode *inode, struct file *filep)
{
	/*
	 * Allow only those users with admin rights
	 */
	if (!capable(CAP_SYS_ADMIN))
		return -EACCES;

	return 0;
}

/**
 * megasas_mgmt_fasync -	Async notifier registration from applications
 *
 * This function adds the calling process to a driver global queue. When an
 * event occurs, SIGIO will be sent to all processes in this queue.
 */
static int megasas_mgmt_fasync(int fd, struct file *filep, int mode)
{
	int rc;

	mutex_lock(&megasas_async_queue_mutex);

	rc = fasync_helper(fd, filep, mode, &megasas_async_queue);

	mutex_unlock(&megasas_async_queue_mutex);

	if (rc >= 0) {
		/* For sanity check when we get ioctl */
		filep->private_data = filep;
		return 0;
	}

	printk(KERN_DEBUG "megasas: fasync_helper failed [%d]\n", rc);

	return rc;
}

/**
 * megasas_mgmt_poll -  char node "poll" entry point
 * */
static unsigned int megasas_mgmt_poll(struct file *file, poll_table *wait)
{
	unsigned int mask;
	unsigned long flags;
	poll_wait(file, &megasas_poll_wait, wait);
	spin_lock_irqsave(&poll_aen_lock, flags);
	if (megasas_poll_wait_aen)
		mask =   (POLLIN | POLLRDNORM);

	else
		mask = 0;
	megasas_poll_wait_aen = 0;
	spin_unlock_irqrestore(&poll_aen_lock, flags);
	return mask;
}

/*
 * megasas_set_crash_dump_params_ioctl:
 *		Send CRASH_DUMP_MODE DCMD to all controllers
 * @cmd:	MFI command frame
 */

static int megasas_set_crash_dump_params_ioctl(
	struct megasas_cmd *cmd)
{
	struct megasas_instance *local_instance;
	int i, error = 0;
	int crash_support;

	crash_support = cmd->frame->dcmd.mbox.w[0];

	for (i = 0; i < megasas_mgmt_info.max_index; i++) {
		local_instance = megasas_mgmt_info.instance[i];
		if (local_instance && local_instance->crash_dump_drv_support) {
			if ((local_instance->adprecovery ==
				MEGASAS_HBA_OPERATIONAL) &&
				!megasas_set_crash_dump_params(local_instance,
					crash_support)) {
				local_instance->crash_dump_app_support =
					crash_support;
				dev_info(&local_instance->pdev->dev,
					"Application firmware crash "
					"dump mode set success\n");
				error = 0;
			} else {
				dev_info(&local_instance->pdev->dev,
					"Application firmware crash "
					"dump mode set failed\n");
				error = -1;
			}
		}
	}
	return error;
}

/**
 * megasas_mgmt_fw_ioctl -	Issues management ioctls to FW
 * @instance:			Adapter soft state
 * @argp:			User's ioctl packet
 */
static int
megasas_mgmt_fw_ioctl(struct megasas_instance *instance,
		      struct megasas_iocpacket __user * user_ioc,
		      struct megasas_iocpacket *ioc)
{
	struct megasas_sge32 *kern_sge32;
	struct megasas_cmd *cmd;
	void *kbuff_arr[MAX_IOCTL_SGE];
	dma_addr_t buf_handle = 0;
	int error = 0, i;
	void *sense = NULL;
	dma_addr_t sense_handle;
	unsigned long *sense_ptr;

	memset(kbuff_arr, 0, sizeof(kbuff_arr));

	if (ioc->sge_count > MAX_IOCTL_SGE) {
		printk(KERN_DEBUG "megasas: SGE count [%d] >  max limit [%d]\n",
		       ioc->sge_count, MAX_IOCTL_SGE);
		return -EINVAL;
	}

	cmd = megasas_get_cmd(instance);
	if (!cmd) {
		printk(KERN_DEBUG "megasas: Failed to get a cmd packet\n");
		return -ENOMEM;
	}

	/*
	 * User's IOCTL packet has 2 frames (maximum). Copy those two
	 * frames into our cmd's frames. cmd->frame's context will get
	 * overwritten when we copy from user's frames. So set that value
	 * alone separately
	 */
	memcpy(cmd->frame, ioc->frame.raw, 2 * MEGAMFI_FRAME_SIZE);
	cmd->frame->hdr.context = cpu_to_le32(cmd->index);
	cmd->frame->hdr.pad_0 = 0;
	cmd->frame->hdr.flags &= cpu_to_le16(~(MFI_FRAME_IEEE |
					       MFI_FRAME_SGL64 |
					       MFI_FRAME_SENSE64));

	if (cmd->frame->dcmd.opcode == MR_DRIVER_SET_APP_CRASHDUMP_MODE) {
		error = megasas_set_crash_dump_params_ioctl(cmd);
		megasas_return_cmd(instance, cmd);
		return error;
	}

	/*
	 * The management interface between applications and the fw uses
	 * MFI frames. E.g, RAID configuration changes, LD property changes
	 * etc are accomplishes through different kinds of MFI frames. The
	 * driver needs to care only about substituting user buffers with
	 * kernel buffers in SGLs. The location of SGL is embedded in the
	 * struct iocpacket itself.
	 */
	kern_sge32 = (struct megasas_sge32 *)
	    ((unsigned long)cmd->frame + ioc->sgl_off);

	/*
	 * For each user buffer, create a mirror buffer and copy in
	 */
	for (i = 0; i < ioc->sge_count; i++) {
		if (!ioc->sgl[i].iov_len)
			continue;

		kbuff_arr[i] = dma_alloc_coherent(&instance->pdev->dev,
						    ioc->sgl[i].iov_len,
						    &buf_handle, GFP_KERNEL);
		if (!kbuff_arr[i]) {
			printk(KERN_DEBUG "megasas: Failed to alloc "
			       "kernel SGL buffer for IOCTL \n");
			error = -ENOMEM;
			goto out;
		}

		/*
		 * We don't change the dma_coherent_mask, so
		 * pci_alloc_consistent only returns 32bit addresses
		 */
		kern_sge32[i].phys_addr = cpu_to_le32(buf_handle);
		kern_sge32[i].length = cpu_to_le32(ioc->sgl[i].iov_len);

		/*
		 * We created a kernel buffer corresponding to the
		 * user buffer. Now copy in from the user buffer
		 */
		if (copy_from_user(kbuff_arr[i], ioc->sgl[i].iov_base,
				   (u32) (ioc->sgl[i].iov_len))) {
			error = -EFAULT;
			goto out;
		}
	}

	if (ioc->sense_len) {
		sense = dma_alloc_coherent(&instance->pdev->dev, ioc->sense_len,
					     &sense_handle, GFP_KERNEL);
		if (!sense) {
			error = -ENOMEM;
			goto out;
		}

		sense_ptr =
		(unsigned long *) ((unsigned long)cmd->frame + ioc->sense_off);
		*sense_ptr = cpu_to_le32(sense_handle);
	}

	/*
	 * Set the sync_cmd flag so that the ISR knows not to complete this
	 * cmd to the SCSI mid-layer
	 */
	cmd->sync_cmd = 1;
	megasas_issue_blocked_cmd(instance, cmd, 0);
	cmd->sync_cmd = 0;

	if (instance->unload == 1) {
		dev_info(&instance->pdev->dev, "Driver unload is in progress "
			"don't submit data to application\n");
		goto out;
	}
	/*
	 * copy out the kernel buffers to user buffers
	 */
	for (i = 0; i < ioc->sge_count; i++) {
		if (copy_to_user(ioc->sgl[i].iov_base, kbuff_arr[i],
				 ioc->sgl[i].iov_len)) {
			error = -EFAULT;
			goto out;
		}
	}

	/*
	 * copy out the sense
	 */
	if (ioc->sense_len) {
		/*
		 * sense_ptr points to the location that has the user
		 * sense buffer address
		 */
		sense_ptr = (unsigned long *) ((unsigned long)ioc->frame.raw +
				ioc->sense_off);

		if (copy_to_user((void __user *)((unsigned long)(*sense_ptr)),
				 sense, ioc->sense_len)) {
			printk(KERN_ERR "megasas: Failed to copy out to user "
					"sense data\n");
			error = -EFAULT;
			goto out;
		}
	}

	/*
	 * copy the status codes returned by the fw
	 */
	if (copy_to_user(&user_ioc->frame.hdr.cmd_status,
			 &cmd->frame->hdr.cmd_status, sizeof(u8))) {
		printk(KERN_DEBUG "megasas: Error copying out cmd_status\n");
		error = -EFAULT;
	}

      out:
	if (sense) {
		dma_free_coherent(&instance->pdev->dev, ioc->sense_len,
				    sense, sense_handle);
	}

	for (i = 0; i < ioc->sge_count; i++) {
		if (kbuff_arr[i])
			dma_free_coherent(&instance->pdev->dev,
					  le32_to_cpu(kern_sge32[i].length),
					  kbuff_arr[i],
					  le32_to_cpu(kern_sge32[i].phys_addr));
			kbuff_arr[i] = NULL;
	}

	if (instance->ctrl_context && cmd->mpt_pthr_cmd_blocked)
		megasas_return_mfi_mpt_pthr(instance, cmd,
			cmd->mpt_pthr_cmd_blocked);
	else
		megasas_return_cmd(instance, cmd);
	return error;
}

static int megasas_mgmt_ioctl_fw(struct file *file, unsigned long arg)
{
	struct megasas_iocpacket __user *user_ioc =
	    (struct megasas_iocpacket __user *)arg;
	struct megasas_iocpacket *ioc;
	struct megasas_instance *instance;
	int error;
	int i;
	unsigned long flags;
	u32 wait_time = MEGASAS_RESET_WAIT_TIME;

	ioc = kmalloc(sizeof(*ioc), GFP_KERNEL);
	if (!ioc)
		return -ENOMEM;

	if (copy_from_user(ioc, user_ioc, sizeof(*ioc))) {
		error = -EFAULT;
		goto out_kfree_ioc;
	}

	instance = megasas_lookup_instance(ioc->host_no);
	if (!instance) {
		error = -ENODEV;
		goto out_kfree_ioc;
	}

	/* Adjust ioctl wait time for VF mode */
	if (instance->requestorId)
		wait_time = MEGASAS_ROUTINE_WAIT_TIME_VF;

	/* Block ioctls in VF mode */
	if (instance->requestorId && !allow_vf_ioctls) {
		error = -ENODEV;
		goto out_kfree_ioc;
	}

	if (instance->adprecovery == MEGASAS_HW_CRITICAL_ERROR) {
		printk(KERN_ERR "Controller in crit error\n");
		error = -ENODEV;
		goto out_kfree_ioc;
	}

	if (instance->unload == 1) {
		error = -ENODEV;
		goto out_kfree_ioc;
	}

	/*
	 * We will allow only MEGASAS_INT_CMDS number of parallel ioctl cmds
	 */
	if (down_interruptible(&instance->ioctl_sem)) {
		error = -ERESTARTSYS;
		goto out_kfree_ioc;
	}

	for (i = 0; i < wait_time; i++) {

		spin_lock_irqsave(&instance->hba_lock, flags);
		if (instance->adprecovery == MEGASAS_HBA_OPERATIONAL) {
			spin_unlock_irqrestore(&instance->hba_lock, flags);
			break;
		}
		spin_unlock_irqrestore(&instance->hba_lock, flags);

		if (!(i % MEGASAS_RESET_NOTICE_INTERVAL)) {
			printk(KERN_NOTICE "megasas: waiting"
				"for controller reset to finish\n");
		}

		msleep(1000);
	}

	spin_lock_irqsave(&instance->hba_lock, flags);
	if (instance->adprecovery != MEGASAS_HBA_OPERATIONAL) {
		spin_unlock_irqrestore(&instance->hba_lock, flags);

		printk(KERN_ERR "megaraid_sas: timed out while"
			"waiting for HBA to recover\n");
		error = -ENODEV;
		goto out_up;
	}
	spin_unlock_irqrestore(&instance->hba_lock, flags);

	error = megasas_mgmt_fw_ioctl(instance, user_ioc, ioc);
      out_up:
	up(&instance->ioctl_sem);

      out_kfree_ioc:
	kfree(ioc);
	return error;
}

static int megasas_mgmt_ioctl_aen(struct file *file, unsigned long arg)
{
	struct megasas_instance *instance;
	struct megasas_aen aen;
	int error;
	int i;
	unsigned long flags;
	u32 wait_time = MEGASAS_RESET_WAIT_TIME;

	if (file->private_data != file) {
		printk(KERN_DEBUG "megasas: fasync_helper was not "
		       "called first\n");
		return -EINVAL;
	}

	if (copy_from_user(&aen, (void __user *)arg, sizeof(aen)))
		return -EFAULT;

	instance = megasas_lookup_instance(aen.host_no);

	if (!instance)
		return -ENODEV;

	if (instance->adprecovery == MEGASAS_HW_CRITICAL_ERROR) {
		return -ENODEV;
	}

	if (instance->unload == 1) {
		return -ENODEV;
	}

	for (i = 0; i < wait_time; i++) {

		spin_lock_irqsave(&instance->hba_lock, flags);
		if (instance->adprecovery == MEGASAS_HBA_OPERATIONAL) {
			spin_unlock_irqrestore(&instance->hba_lock,
						flags);
			break;
		}

		spin_unlock_irqrestore(&instance->hba_lock, flags);

		if (!(i % MEGASAS_RESET_NOTICE_INTERVAL)) {
			printk(KERN_NOTICE "megasas: waiting for"
				"controller reset to finish\n");
		}

		msleep(1000);
	}

	spin_lock_irqsave(&instance->hba_lock, flags);
	if (instance->adprecovery != MEGASAS_HBA_OPERATIONAL) {
		spin_unlock_irqrestore(&instance->hba_lock, flags);
		printk(KERN_ERR "megaraid_sas: timed out while waiting"
				"for HBA to recover.\n");
		return -ENODEV;
	}
	spin_unlock_irqrestore(&instance->hba_lock, flags);

	mutex_lock(&instance->aen_mutex);
	error = megasas_register_aen(instance, aen.seq_num,
				     aen.class_locale_word);
	mutex_unlock(&instance->aen_mutex);
	return error;
}

/**
 * megasas_mgmt_ioctl -	char node ioctl entry point
 */
static long
megasas_mgmt_ioctl(struct file *file, unsigned int cmd, unsigned long arg)
{
	switch (cmd) {
	case MEGASAS_IOC_FIRMWARE:
		return megasas_mgmt_ioctl_fw(file, arg);

	case MEGASAS_IOC_GET_AEN:
		return megasas_mgmt_ioctl_aen(file, arg);
	}

	return -ENOTTY;
}

#ifdef CONFIG_COMPAT
static int megasas_mgmt_compat_ioctl_fw(struct file *file, unsigned long arg)
{
	struct compat_megasas_iocpacket __user *cioc =
	    (struct compat_megasas_iocpacket __user *)arg;
	struct megasas_iocpacket __user *ioc =
	    compat_alloc_user_space(sizeof(struct megasas_iocpacket));
	int i;
	int error = 0;
	compat_uptr_t ptr;

	if (clear_user(ioc, sizeof(*ioc)))
		return -EFAULT;

	if (copy_in_user(&ioc->host_no, &cioc->host_no, sizeof(u16)) ||
	    copy_in_user(&ioc->sgl_off, &cioc->sgl_off, sizeof(u32)) ||
	    copy_in_user(&ioc->sense_off, &cioc->sense_off, sizeof(u32)) ||
	    copy_in_user(&ioc->sense_len, &cioc->sense_len, sizeof(u32)) ||
	    copy_in_user(ioc->frame.raw, cioc->frame.raw, 128) ||
	    copy_in_user(&ioc->sge_count, &cioc->sge_count, sizeof(u32)))
		return -EFAULT;

	/*
	 * The sense_ptr is used in megasas_mgmt_fw_ioctl only when
	 * sense_len is not null, so prepare the 64bit value under
	 * the same condition.
	 */
	if (ioc->sense_len) {
		void __user **sense_ioc_ptr =
			(void __user **)(ioc->frame.raw + ioc->sense_off);
		compat_uptr_t *sense_cioc_ptr =
			(compat_uptr_t *)(cioc->frame.raw + cioc->sense_off);
		if (get_user(ptr, sense_cioc_ptr) ||
		    put_user(compat_ptr(ptr), sense_ioc_ptr))
			return -EFAULT;
	}

	for (i = 0; i < MAX_IOCTL_SGE; i++) {
		if (get_user(ptr, &cioc->sgl[i].iov_base) ||
		    put_user(compat_ptr(ptr), &ioc->sgl[i].iov_base) ||
		    copy_in_user(&ioc->sgl[i].iov_len,
				 &cioc->sgl[i].iov_len, sizeof(compat_size_t)))
			return -EFAULT;
	}

	error = megasas_mgmt_ioctl_fw(file, (unsigned long)ioc);

	if (copy_in_user(&cioc->frame.hdr.cmd_status,
			 &ioc->frame.hdr.cmd_status, sizeof(u8))) {
		printk(KERN_DEBUG "megasas: error copy_in_user cmd_status\n");
		return -EFAULT;
	}
	return error;
}

static long
megasas_mgmt_compat_ioctl(struct file *file, unsigned int cmd,
			  unsigned long arg)
{
	switch (cmd) {
	case MEGASAS_IOC_FIRMWARE32:
		return megasas_mgmt_compat_ioctl_fw(file, arg);
	case MEGASAS_IOC_GET_AEN:
		return megasas_mgmt_ioctl_aen(file, arg);
	}

	return -ENOTTY;
}
#endif

/*
 * File operations structure for management interface
 */
static const struct file_operations megasas_mgmt_fops = {
	.owner = THIS_MODULE,
	.open = megasas_mgmt_open,
	.fasync = megasas_mgmt_fasync,
	.unlocked_ioctl = megasas_mgmt_ioctl,
	.poll = megasas_mgmt_poll,
#ifdef CONFIG_COMPAT
	.compat_ioctl = megasas_mgmt_compat_ioctl,
#endif
	.llseek = noop_llseek,
};

/*
 * PCI hotplug support registration structure
 */
static struct pci_driver megasas_pci_driver = {

	.name = "megaraid_sas",
	.id_table = megasas_pci_table,
	.probe = megasas_probe_one,
	.remove = megasas_detach_one,
	.suspend = megasas_suspend,
	.resume = megasas_resume,
	.shutdown = megasas_shutdown,
};

/*
 * Sysfs driver attributes
 */
static ssize_t megasas_sysfs_show_version(struct device_driver *dd, char *buf)
{
	return snprintf(buf, strlen(MEGASAS_VERSION) + 2, "%s\n",
			MEGASAS_VERSION);
}

static DRIVER_ATTR(version, S_IRUGO, megasas_sysfs_show_version, NULL);

static ssize_t
megasas_sysfs_show_support_poll_for_event(struct device_driver *dd, char *buf)
{
	return sprintf(buf, "%u\n", support_poll_for_event);
}

static DRIVER_ATTR(support_poll_for_event, S_IRUGO,
			megasas_sysfs_show_support_poll_for_event, NULL);

 static ssize_t
megasas_sysfs_show_support_device_change(struct device_driver *dd, char *buf)
{
	return sprintf(buf, "%u\n", support_device_change);
}

static DRIVER_ATTR(support_device_change, S_IRUGO,
			megasas_sysfs_show_support_device_change, NULL);

static ssize_t
megasas_sysfs_show_dbg_lvl(struct device_driver *dd, char *buf)
{
	return sprintf(buf, "%u\n", megasas_dbg_lvl);
}

static ssize_t
megasas_sysfs_set_dbg_lvl(struct device_driver *dd, const char *buf, size_t count)
{
	int retval = count;
	if(sscanf(buf,"%u",&megasas_dbg_lvl)<1){
		printk(KERN_ERR "megasas: could not set dbg_lvl\n");
		retval = -EINVAL;
	}
	return retval;
}

static DRIVER_ATTR(dbg_lvl, S_IRUGO|S_IWUSR, megasas_sysfs_show_dbg_lvl,
		megasas_sysfs_set_dbg_lvl);

static void
megasas_aen_polling(struct work_struct *work)
{
	struct megasas_aen_event *ev =
		container_of(work, struct megasas_aen_event, hotplug_work.work);
	struct megasas_instance *instance = ev->instance;
	union megasas_evt_class_locale class_locale;
	struct  Scsi_Host *host;
	struct  scsi_device *sdev1;
	u16     pd_index = 0;
	u16	ld_index = 0;
	int     i, j, doscan = 0;
	u32 seq_num, wait_time = MEGASAS_RESET_WAIT_TIME;
	int error;

	if (!instance) {
		printk(KERN_ERR "invalid instance!\n");
		kfree(ev);
		return;
	}

	/* Adjust event workqueue thread wait time for VF mode */
	if (instance->requestorId)
		wait_time = MEGASAS_ROUTINE_WAIT_TIME_VF;

	/* Don't run the event workqueue thread if OCR is running */
	for (i = 0; i < wait_time; i++) {
		if (instance->adprecovery == MEGASAS_HBA_OPERATIONAL)
			break;
		if (!(i % MEGASAS_RESET_NOTICE_INTERVAL)) {
			printk(KERN_NOTICE "megasas: %s waiting for "
			       "controller reset to finish for scsi%d\n",
			       __func__, instance->host->host_no);
		}
		msleep(1000);
	}

	instance->ev = NULL;
	host = instance->host;
	if (instance->evt_detail) {

		switch (le32_to_cpu(instance->evt_detail->code)) {
		case MR_EVT_PD_INSERTED:
			if (megasas_get_pd_list(instance) == 0) {
			for (i = 0; i < MEGASAS_MAX_PD_CHANNELS; i++) {
				for (j = 0;
				j < MEGASAS_MAX_DEV_PER_CHANNEL;
				j++) {

				pd_index =
				(i * MEGASAS_MAX_DEV_PER_CHANNEL) + j;

				sdev1 =
				scsi_device_lookup(host, i, j, 0);

				if (instance->pd_list[pd_index].driveState
						== MR_PD_STATE_SYSTEM) {
						if (!sdev1) {
						scsi_add_device(host, i, j, 0);
						}

					if (sdev1)
						scsi_device_put(sdev1);
					}
				}
			}
			}
			doscan = 0;
			break;

		case MR_EVT_PD_REMOVED:
			if (megasas_get_pd_list(instance) == 0) {
			for (i = 0; i < MEGASAS_MAX_PD_CHANNELS; i++) {
				for (j = 0;
				j < MEGASAS_MAX_DEV_PER_CHANNEL;
				j++) {

				pd_index =
				(i * MEGASAS_MAX_DEV_PER_CHANNEL) + j;

				sdev1 =
				scsi_device_lookup(host, i, j, 0);

				if (instance->pd_list[pd_index].driveState
					== MR_PD_STATE_SYSTEM) {
					if (sdev1) {
						scsi_device_put(sdev1);
					}
				} else {
					if (sdev1) {
						scsi_remove_device(sdev1);
						scsi_device_put(sdev1);
					}
				}
				}
			}
			}
			doscan = 0;
			break;

		case MR_EVT_LD_OFFLINE:
		case MR_EVT_CFG_CLEARED:
		case MR_EVT_LD_DELETED:
			if (!instance->requestorId ||
			    (instance->requestorId &&
			     megasas_get_ld_vf_affiliation(instance, 0))) {
				if (megasas_ld_list_query(instance,
							  MR_LD_QUERY_TYPE_EXPOSED_TO_HOST))
					megasas_get_ld_list(instance);
				for (i = 0; i < MEGASAS_MAX_LD_CHANNELS; i++) {
					for (j = 0;
					     j < MEGASAS_MAX_DEV_PER_CHANNEL;
					     j++) {

						ld_index =
							(i * MEGASAS_MAX_DEV_PER_CHANNEL) + j;

						sdev1 = scsi_device_lookup(host, MEGASAS_MAX_PD_CHANNELS + i, j, 0);

						if (instance->ld_ids[ld_index]
						    != 0xff) {
							if (sdev1)
								scsi_device_put(sdev1);
						} else {
							if (sdev1) {
								scsi_remove_device(sdev1);
								scsi_device_put(sdev1);
							}
						}
					}
				}
				doscan = 0;
			}
			break;
		case MR_EVT_LD_CREATED:
			if (!instance->requestorId ||
			    (instance->requestorId &&
			     megasas_get_ld_vf_affiliation(instance, 0))) {
				if (megasas_ld_list_query(instance,
							  MR_LD_QUERY_TYPE_EXPOSED_TO_HOST))
					megasas_get_ld_list(instance);
				for (i = 0; i < MEGASAS_MAX_LD_CHANNELS; i++) {
					for (j = 0;
					     j < MEGASAS_MAX_DEV_PER_CHANNEL;
					     j++) {
						ld_index =
							(i * MEGASAS_MAX_DEV_PER_CHANNEL) + j;

						sdev1 = scsi_device_lookup(host, MEGASAS_MAX_PD_CHANNELS + i, j, 0);

						if (instance->ld_ids[ld_index]
						    != 0xff) {
							if (!sdev1)
								scsi_add_device(host, MEGASAS_MAX_PD_CHANNELS + i, j, 0);
						}
						if (sdev1)
							scsi_device_put(sdev1);
					}
				}
				doscan = 0;
			}
			break;
		case MR_EVT_CTRL_HOST_BUS_SCAN_REQUESTED:
		case MR_EVT_FOREIGN_CFG_IMPORTED:
		case MR_EVT_LD_STATE_CHANGE:
			doscan = 1;
			break;
		default:
			doscan = 0;
			break;
		}
	} else {
		printk(KERN_ERR "invalid evt_detail!\n");
		kfree(ev);
		return;
	}

	if (doscan) {
		printk(KERN_INFO "megaraid_sas: scanning for scsi%d...\n",
		       instance->host->host_no);
		if (megasas_get_pd_list(instance) == 0) {
			for (i = 0; i < MEGASAS_MAX_PD_CHANNELS; i++) {
				for (j = 0; j < MEGASAS_MAX_DEV_PER_CHANNEL; j++) {
					pd_index = i*MEGASAS_MAX_DEV_PER_CHANNEL + j;
					sdev1 = scsi_device_lookup(host, i, j, 0);
					if (instance->pd_list[pd_index].driveState ==
					    MR_PD_STATE_SYSTEM) {
						if (!sdev1) {
							scsi_add_device(host, i, j, 0);
						}
						if (sdev1)
							scsi_device_put(sdev1);
					} else {
						if (sdev1) {
							scsi_remove_device(sdev1);
							scsi_device_put(sdev1);
						}
					}
				}
			}
		}

		if (!instance->requestorId ||
		    (instance->requestorId &&
		     megasas_get_ld_vf_affiliation(instance, 0))) {
			if (megasas_ld_list_query(instance,
						  MR_LD_QUERY_TYPE_EXPOSED_TO_HOST))
				megasas_get_ld_list(instance);
			for (i = 0; i < MEGASAS_MAX_LD_CHANNELS; i++) {
				for (j = 0; j < MEGASAS_MAX_DEV_PER_CHANNEL;
				     j++) {
					ld_index =
						(i * MEGASAS_MAX_DEV_PER_CHANNEL) + j;

					sdev1 = scsi_device_lookup(host,
								   MEGASAS_MAX_PD_CHANNELS + i, j, 0);
					if (instance->ld_ids[ld_index]
					    != 0xff) {
						if (!sdev1)
							scsi_add_device(host, MEGASAS_MAX_PD_CHANNELS + i, j, 0);
						else
							scsi_device_put(sdev1);
					} else {
						if (sdev1) {
							scsi_remove_device(sdev1);
							scsi_device_put(sdev1);
						}
					}
				}
			}
		}
	}

	if ( instance->aen_cmd != NULL ) {
		kfree(ev);
		return ;
	}

	seq_num = le32_to_cpu(instance->evt_detail->seq_num) + 1;

	/* Register AEN with FW for latest sequence number plus 1 */
	class_locale.members.reserved = 0;
	class_locale.members.locale = MR_EVT_LOCALE_ALL;
	class_locale.members.class = MR_EVT_CLASS_DEBUG;
	mutex_lock(&instance->aen_mutex);
	error = megasas_register_aen(instance, seq_num,
					class_locale.word);
	mutex_unlock(&instance->aen_mutex);

	if (error)
		printk(KERN_ERR "register aen failed error %x\n", error);

	kfree(ev);
}

/**
 * megasas_init - Driver load entry point
 */
static int __init megasas_init(void)
{
	int rval;

	/*
	 * Announce driver version and other information
	 */
	pr_info("megasas: %s\n", MEGASAS_VERSION);

	spin_lock_init(&poll_aen_lock);

	support_poll_for_event = 2;
	support_device_change = 1;

	memset(&megasas_mgmt_info, 0, sizeof(megasas_mgmt_info));

	/*
	 * Register character device node
	 */
	rval = register_chrdev(0, "megaraid_sas_ioctl", &megasas_mgmt_fops);

	if (rval < 0) {
		printk(KERN_DEBUG "megasas: failed to open device node\n");
		return rval;
	}

	megasas_mgmt_majorno = rval;

	/*
	 * Register ourselves as PCI hotplug module
	 */
	rval = pci_register_driver(&megasas_pci_driver);

	if (rval) {
		printk(KERN_DEBUG "megasas: PCI hotplug registration failed \n");
		goto err_pcidrv;
	}

	rval = driver_create_file(&megasas_pci_driver.driver,
				  &driver_attr_version);
	if (rval)
		goto err_dcf_attr_ver;

	rval = driver_create_file(&megasas_pci_driver.driver,
				&driver_attr_support_poll_for_event);
	if (rval)
		goto err_dcf_support_poll_for_event;

	rval = driver_create_file(&megasas_pci_driver.driver,
				  &driver_attr_dbg_lvl);
	if (rval)
		goto err_dcf_dbg_lvl;
	rval = driver_create_file(&megasas_pci_driver.driver,
				&driver_attr_support_device_change);
	if (rval)
		goto err_dcf_support_device_change;

	return rval;

err_dcf_support_device_change:
	driver_remove_file(&megasas_pci_driver.driver,
			   &driver_attr_dbg_lvl);
err_dcf_dbg_lvl:
	driver_remove_file(&megasas_pci_driver.driver,
			&driver_attr_support_poll_for_event);
err_dcf_support_poll_for_event:
	driver_remove_file(&megasas_pci_driver.driver, &driver_attr_version);
err_dcf_attr_ver:
	pci_unregister_driver(&megasas_pci_driver);
err_pcidrv:
	unregister_chrdev(megasas_mgmt_majorno, "megaraid_sas_ioctl");
	return rval;
}

/**
 * megasas_exit - Driver unload entry point
 */
static void __exit megasas_exit(void)
{
	driver_remove_file(&megasas_pci_driver.driver,
			   &driver_attr_dbg_lvl);
	driver_remove_file(&megasas_pci_driver.driver,
			&driver_attr_support_poll_for_event);
	driver_remove_file(&megasas_pci_driver.driver,
			&driver_attr_support_device_change);
	driver_remove_file(&megasas_pci_driver.driver, &driver_attr_version);

	pci_unregister_driver(&megasas_pci_driver);
	unregister_chrdev(megasas_mgmt_majorno, "megaraid_sas_ioctl");
}

module_init(megasas_init);
module_exit(megasas_exit);<|MERGE_RESOLUTION|>--- conflicted
+++ resolved
@@ -17,14 +17,7 @@
  *  You should have received a copy of the GNU General Public License
  *  along with this program.  If not, see <http://www.gnu.org/licenses/>.
  *
-<<<<<<< HEAD
- *  FILE: megaraid_sas_base.c
- *  Version : 06.805.06.00-rc1
- *
- *  Authors: LSI Corporation
-=======
  *  Authors: Avago Technologies
->>>>>>> e529fea9
  *           Sreenivas Bagalkote
  *           Sumant Patro
  *           Bo Yang
@@ -2618,28 +2611,6 @@
 }
 
 static ssize_t
-<<<<<<< HEAD
-megasas_fw_crash_buffer_store(struct device *cdev,
-	struct device_attribute *attr, const char *buf, size_t count)
-{
-	struct Scsi_Host *shost = class_to_shost(cdev);
-	struct megasas_instance *instance =
-		(struct megasas_instance *) shost->hostdata;
-	int val = 0;
-	unsigned long flags;
-
-	if (kstrtoint(buf, 0, &val) != 0)
-		return -EINVAL;
-
-	spin_lock_irqsave(&instance->crashdump_lock, flags);
-	instance->fw_crash_buffer_offset = val;
-	spin_unlock_irqrestore(&instance->crashdump_lock, flags);
-	return strlen(buf);
-}
-
-static ssize_t
-=======
->>>>>>> e529fea9
 megasas_fw_crash_buffer_show(struct device *cdev,
 	struct device_attribute *attr, char *buf)
 {
@@ -4114,12 +4085,7 @@
  * command supported by the FW.
  */
 int
-<<<<<<< HEAD
-megasas_get_ctrl_info(struct megasas_instance *instance,
-		      struct megasas_ctrl_info *ctrl_info)
-=======
 megasas_get_ctrl_info(struct megasas_instance *instance)
->>>>>>> e529fea9
 {
 	int ret = 0;
 	struct megasas_cmd *cmd;
@@ -4169,10 +4135,6 @@
 	else
 		ret = megasas_issue_polled(instance, cmd);
 
-<<<<<<< HEAD
-	if (!ret)
-		memcpy(ctrl_info, ci, sizeof(struct megasas_ctrl_info));
-=======
 	if (!ret) {
 		memcpy(ctrl_info, ci, sizeof(struct megasas_ctrl_info));
 		le32_to_cpus((u32 *)&ctrl_info->properties.OnOffProperties);
@@ -4180,7 +4142,6 @@
 		le32_to_cpus((u32 *)&ctrl_info->adapterOperations3);
 		megasas_update_ext_vd_details(instance);
 	}
->>>>>>> e529fea9
 
 	pci_free_consistent(instance->pdev, sizeof(struct megasas_ctrl_info),
 			    ci, ci_h);
@@ -4382,11 +4343,7 @@
 	if (megasas_issue_init_mfi(instance))
 		goto fail_fw_init;
 
-<<<<<<< HEAD
-	if (megasas_get_ctrl_info(instance, instance->ctrl_info)) {
-=======
 	if (megasas_get_ctrl_info(instance)) {
->>>>>>> e529fea9
 		dev_err(&instance->pdev->dev, "(%d): Could get controller info "
 			"Fail from %s %d\n", instance->unique_id,
 			__func__, __LINE__);
@@ -4550,11 +4507,7 @@
 			instance->msixentry[i].entry = i;
 		i = pci_enable_msix_range(instance->pdev, instance->msixentry,
 					  1, instance->msix_vectors);
-<<<<<<< HEAD
-		if (i)
-=======
 		if (i > 0)
->>>>>>> e529fea9
 			instance->msix_vectors = i;
 		else
 			instance->msix_vectors = 0;
@@ -4628,17 +4581,8 @@
 		dev_info(&instance->pdev->dev,
 			"Controller type: iMR\n");
 	}
-<<<<<<< HEAD
-	/* OnOffProperties are converted into CPU arch*/
-	le32_to_cpus((u32 *)&ctrl_info->properties.OnOffProperties);
 	instance->disableOnlineCtrlReset =
 	ctrl_info->properties.OnOffProperties.disableOnlineCtrlReset;
-	/* adapterOperations2 are converted into CPU arch*/
-	le32_to_cpus((u32 *)&ctrl_info->adapterOperations2);
-=======
-	instance->disableOnlineCtrlReset =
-	ctrl_info->properties.OnOffProperties.disableOnlineCtrlReset;
->>>>>>> e529fea9
 	instance->mpio = ctrl_info->adapterOperations2.mpio;
 	instance->UnevenSpanSupport =
 		ctrl_info->adapterOperations2.supportUnevenSpans;
@@ -4668,10 +4612,6 @@
 		       "requestorId %d\n", instance->requestorId);
 	}
 
-<<<<<<< HEAD
-	le32_to_cpus((u32 *)&ctrl_info->adapterOperations3);
-=======
->>>>>>> e529fea9
 	instance->crash_dump_fw_support =
 		ctrl_info->adapterOperations3.supportCrashDump;
 	instance->crash_dump_drv_support =
