/*
 * Universal Flash Storage Host controller driver Core
 *
 * This code is based on drivers/scsi/ufs/ufshcd.c
 * Copyright (C) 2011-2013 Samsung India Software Operations
 * Copyright (c) 2013-2014, The Linux Foundation. All rights reserved.
 *
 * Authors:
 *	Santosh Yaraganavi <santosh.sy@samsung.com>
 *	Vinayak Holikatti <h.vinayak@samsung.com>
 *
 * This program is free software; you can redistribute it and/or
 * modify it under the terms of the GNU General Public License
 * as published by the Free Software Foundation; either version 2
 * of the License, or (at your option) any later version.
 * See the COPYING file in the top-level directory or visit
 * <http://www.gnu.org/licenses/gpl-2.0.html>
 *
 * This program is distributed in the hope that it will be useful,
 * but WITHOUT ANY WARRANTY; without even the implied warranty of
 * MERCHANTABILITY or FITNESS FOR A PARTICULAR PURPOSE.  See the
 * GNU General Public License for more details.
 *
 * This program is provided "AS IS" and "WITH ALL FAULTS" and
 * without warranty of any kind. You are solely responsible for
 * determining the appropriateness of using and distributing
 * the program and assume all risks associated with your exercise
 * of rights with respect to the program, including but not limited
 * to infringement of third party rights, the risks and costs of
 * program errors, damage to or loss of data, programs or equipment,
 * and unavailability or interruption of operations. Under no
 * circumstances will the contributor of this Program be liable for
 * any damages of any kind arising from your use or distribution of
 * this program.
 *
 * The Linux Foundation chooses to take subject only to the GPLv2
 * license terms, and distributes only under these terms.
 */

#include <linux/async.h>
#include <linux/devfreq.h>

#include "ufshcd.h"
#include "unipro.h"

#define UFSHCD_ENABLE_INTRS	(UTP_TRANSFER_REQ_COMPL |\
				 UTP_TASK_REQ_COMPL |\
				 UFSHCD_ERROR_MASK)
/* UIC command timeout, unit: ms */
#define UIC_CMD_TIMEOUT	500

/* NOP OUT retries waiting for NOP IN response */
#define NOP_OUT_RETRIES    10
/* Timeout after 30 msecs if NOP OUT hangs without response */
#define NOP_OUT_TIMEOUT    30 /* msecs */

/* Query request retries */
#define QUERY_REQ_RETRIES 10
/* Query request timeout */
#define QUERY_REQ_TIMEOUT 30 /* msec */

/* Task management command timeout */
#define TM_CMD_TIMEOUT	100 /* msecs */

/* maximum number of link-startup retries */
#define DME_LINKSTARTUP_RETRIES 3

/* maximum number of reset retries before giving up */
#define MAX_HOST_RESET_RETRIES 5

/* Expose the flag value from utp_upiu_query.value */
#define MASK_QUERY_UPIU_FLAG_LOC 0xFF

/* Interrupt aggregation default timeout, unit: 40us */
#define INT_AGGR_DEF_TO	0x02

#define ufshcd_toggle_vreg(_dev, _vreg, _on)				\
	({                                                              \
		int _ret;                                               \
		if (_on)                                                \
			_ret = ufshcd_enable_vreg(_dev, _vreg);         \
		else                                                    \
			_ret = ufshcd_disable_vreg(_dev, _vreg);        \
		_ret;                                                   \
	})

static u32 ufs_query_desc_max_size[] = {
	QUERY_DESC_DEVICE_MAX_SIZE,
	QUERY_DESC_CONFIGURAION_MAX_SIZE,
	QUERY_DESC_UNIT_MAX_SIZE,
	QUERY_DESC_RFU_MAX_SIZE,
	QUERY_DESC_INTERCONNECT_MAX_SIZE,
	QUERY_DESC_STRING_MAX_SIZE,
	QUERY_DESC_RFU_MAX_SIZE,
	QUERY_DESC_GEOMETRY_MAZ_SIZE,
	QUERY_DESC_POWER_MAX_SIZE,
	QUERY_DESC_RFU_MAX_SIZE,
};

enum {
	UFSHCD_MAX_CHANNEL	= 0,
	UFSHCD_MAX_ID		= 1,
	UFSHCD_CMD_PER_LUN	= 32,
	UFSHCD_CAN_QUEUE	= 32,
};

/* UFSHCD states */
enum {
	UFSHCD_STATE_RESET,
	UFSHCD_STATE_ERROR,
	UFSHCD_STATE_OPERATIONAL,
};

/* UFSHCD error handling flags */
enum {
	UFSHCD_EH_IN_PROGRESS = (1 << 0),
};

/* UFSHCD UIC layer error flags */
enum {
	UFSHCD_UIC_DL_PA_INIT_ERROR = (1 << 0), /* Data link layer error */
	UFSHCD_UIC_NL_ERROR = (1 << 1), /* Network layer error */
	UFSHCD_UIC_TL_ERROR = (1 << 2), /* Transport Layer error */
	UFSHCD_UIC_DME_ERROR = (1 << 3), /* DME error */
};

/* Interrupt configuration options */
enum {
	UFSHCD_INT_DISABLE,
	UFSHCD_INT_ENABLE,
	UFSHCD_INT_CLEAR,
};

#define ufshcd_set_eh_in_progress(h) \
	(h->eh_flags |= UFSHCD_EH_IN_PROGRESS)
#define ufshcd_eh_in_progress(h) \
	(h->eh_flags & UFSHCD_EH_IN_PROGRESS)
#define ufshcd_clear_eh_in_progress(h) \
	(h->eh_flags &= ~UFSHCD_EH_IN_PROGRESS)

#define ufshcd_set_ufs_dev_active(h) \
	((h)->curr_dev_pwr_mode = UFS_ACTIVE_PWR_MODE)
#define ufshcd_set_ufs_dev_sleep(h) \
	((h)->curr_dev_pwr_mode = UFS_SLEEP_PWR_MODE)
#define ufshcd_set_ufs_dev_poweroff(h) \
	((h)->curr_dev_pwr_mode = UFS_POWERDOWN_PWR_MODE)
#define ufshcd_is_ufs_dev_active(h) \
	((h)->curr_dev_pwr_mode == UFS_ACTIVE_PWR_MODE)
#define ufshcd_is_ufs_dev_sleep(h) \
	((h)->curr_dev_pwr_mode == UFS_SLEEP_PWR_MODE)
#define ufshcd_is_ufs_dev_poweroff(h) \
	((h)->curr_dev_pwr_mode == UFS_POWERDOWN_PWR_MODE)

static struct ufs_pm_lvl_states ufs_pm_lvl_states[] = {
	{UFS_ACTIVE_PWR_MODE, UIC_LINK_ACTIVE_STATE},
	{UFS_ACTIVE_PWR_MODE, UIC_LINK_HIBERN8_STATE},
	{UFS_SLEEP_PWR_MODE, UIC_LINK_ACTIVE_STATE},
	{UFS_SLEEP_PWR_MODE, UIC_LINK_HIBERN8_STATE},
	{UFS_POWERDOWN_PWR_MODE, UIC_LINK_HIBERN8_STATE},
	{UFS_POWERDOWN_PWR_MODE, UIC_LINK_OFF_STATE},
};

static inline enum ufs_dev_pwr_mode
ufs_get_pm_lvl_to_dev_pwr_mode(enum ufs_pm_level lvl)
{
	return ufs_pm_lvl_states[lvl].dev_state;
}

static inline enum uic_link_state
ufs_get_pm_lvl_to_link_pwr_state(enum ufs_pm_level lvl)
{
	return ufs_pm_lvl_states[lvl].link_state;
}

static void ufshcd_tmc_handler(struct ufs_hba *hba);
static void ufshcd_async_scan(void *data, async_cookie_t cookie);
static int ufshcd_reset_and_restore(struct ufs_hba *hba);
static int ufshcd_clear_tm_cmd(struct ufs_hba *hba, int tag);
static void ufshcd_hba_exit(struct ufs_hba *hba);
static int ufshcd_probe_hba(struct ufs_hba *hba);
static int __ufshcd_setup_clocks(struct ufs_hba *hba, bool on,
				 bool skip_ref_clk);
static int ufshcd_setup_clocks(struct ufs_hba *hba, bool on);
static int ufshcd_uic_hibern8_exit(struct ufs_hba *hba);
static int ufshcd_uic_hibern8_enter(struct ufs_hba *hba);
static int ufshcd_host_reset_and_restore(struct ufs_hba *hba);
static irqreturn_t ufshcd_intr(int irq, void *__hba);
static int ufshcd_config_pwr_mode(struct ufs_hba *hba,
		struct ufs_pa_layer_attr *desired_pwr_mode);

static inline int ufshcd_enable_irq(struct ufs_hba *hba)
{
	int ret = 0;

	if (!hba->is_irq_enabled) {
		ret = request_irq(hba->irq, ufshcd_intr, IRQF_SHARED, UFSHCD,
				hba);
		if (ret)
			dev_err(hba->dev, "%s: request_irq failed, ret=%d\n",
				__func__, ret);
		hba->is_irq_enabled = true;
	}

	return ret;
}

static inline void ufshcd_disable_irq(struct ufs_hba *hba)
{
	if (hba->is_irq_enabled) {
		free_irq(hba->irq, hba);
		hba->is_irq_enabled = false;
	}
}

/*
 * ufshcd_wait_for_register - wait for register value to change
 * @hba - per-adapter interface
 * @reg - mmio register offset
 * @mask - mask to apply to read register value
 * @val - wait condition
 * @interval_us - polling interval in microsecs
 * @timeout_ms - timeout in millisecs
 *
 * Returns -ETIMEDOUT on error, zero on success
 */
static int ufshcd_wait_for_register(struct ufs_hba *hba, u32 reg, u32 mask,
		u32 val, unsigned long interval_us, unsigned long timeout_ms)
{
	int err = 0;
	unsigned long timeout = jiffies + msecs_to_jiffies(timeout_ms);

	/* ignore bits that we don't intend to wait on */
	val = val & mask;

	while ((ufshcd_readl(hba, reg) & mask) != val) {
		/* wakeup within 50us of expiry */
		usleep_range(interval_us, interval_us + 50);

		if (time_after(jiffies, timeout)) {
			if ((ufshcd_readl(hba, reg) & mask) != val)
				err = -ETIMEDOUT;
			break;
		}
	}

	return err;
}

/**
 * ufshcd_get_intr_mask - Get the interrupt bit mask
 * @hba - Pointer to adapter instance
 *
 * Returns interrupt bit mask per version
 */
static inline u32 ufshcd_get_intr_mask(struct ufs_hba *hba)
{
	if (hba->ufs_version == UFSHCI_VERSION_10)
		return INTERRUPT_MASK_ALL_VER_10;
	else
		return INTERRUPT_MASK_ALL_VER_11;
}

/**
 * ufshcd_get_ufs_version - Get the UFS version supported by the HBA
 * @hba - Pointer to adapter instance
 *
 * Returns UFSHCI version supported by the controller
 */
static inline u32 ufshcd_get_ufs_version(struct ufs_hba *hba)
{
	return ufshcd_readl(hba, REG_UFS_VERSION);
}

/**
 * ufshcd_is_device_present - Check if any device connected to
 *			      the host controller
 * @hba: pointer to adapter instance
 *
 * Returns 1 if device present, 0 if no device detected
 */
static inline int ufshcd_is_device_present(struct ufs_hba *hba)
{
	return (ufshcd_readl(hba, REG_CONTROLLER_STATUS) &
						DEVICE_PRESENT) ? 1 : 0;
}

/**
 * ufshcd_get_tr_ocs - Get the UTRD Overall Command Status
 * @lrb: pointer to local command reference block
 *
 * This function is used to get the OCS field from UTRD
 * Returns the OCS field in the UTRD
 */
static inline int ufshcd_get_tr_ocs(struct ufshcd_lrb *lrbp)
{
	return le32_to_cpu(lrbp->utr_descriptor_ptr->header.dword_2) & MASK_OCS;
}

/**
 * ufshcd_get_tmr_ocs - Get the UTMRD Overall Command Status
 * @task_req_descp: pointer to utp_task_req_desc structure
 *
 * This function is used to get the OCS field from UTMRD
 * Returns the OCS field in the UTMRD
 */
static inline int
ufshcd_get_tmr_ocs(struct utp_task_req_desc *task_req_descp)
{
	return le32_to_cpu(task_req_descp->header.dword_2) & MASK_OCS;
}

/**
 * ufshcd_get_tm_free_slot - get a free slot for task management request
 * @hba: per adapter instance
 * @free_slot: pointer to variable with available slot value
 *
 * Get a free tag and lock it until ufshcd_put_tm_slot() is called.
 * Returns 0 if free slot is not available, else return 1 with tag value
 * in @free_slot.
 */
static bool ufshcd_get_tm_free_slot(struct ufs_hba *hba, int *free_slot)
{
	int tag;
	bool ret = false;

	if (!free_slot)
		goto out;

	do {
		tag = find_first_zero_bit(&hba->tm_slots_in_use, hba->nutmrs);
		if (tag >= hba->nutmrs)
			goto out;
	} while (test_and_set_bit_lock(tag, &hba->tm_slots_in_use));

	*free_slot = tag;
	ret = true;
out:
	return ret;
}

static inline void ufshcd_put_tm_slot(struct ufs_hba *hba, int slot)
{
	clear_bit_unlock(slot, &hba->tm_slots_in_use);
}

/**
 * ufshcd_utrl_clear - Clear a bit in UTRLCLR register
 * @hba: per adapter instance
 * @pos: position of the bit to be cleared
 */
static inline void ufshcd_utrl_clear(struct ufs_hba *hba, u32 pos)
{
	ufshcd_writel(hba, ~(1 << pos), REG_UTP_TRANSFER_REQ_LIST_CLEAR);
}

/**
 * ufshcd_get_lists_status - Check UCRDY, UTRLRDY and UTMRLRDY
 * @reg: Register value of host controller status
 *
 * Returns integer, 0 on Success and positive value if failed
 */
static inline int ufshcd_get_lists_status(u32 reg)
{
	/*
	 * The mask 0xFF is for the following HCS register bits
	 * Bit		Description
	 *  0		Device Present
	 *  1		UTRLRDY
	 *  2		UTMRLRDY
	 *  3		UCRDY
	 *  4		HEI
	 *  5		DEI
	 * 6-7		reserved
	 */
	return (((reg) & (0xFF)) >> 1) ^ (0x07);
}

/**
 * ufshcd_get_uic_cmd_result - Get the UIC command result
 * @hba: Pointer to adapter instance
 *
 * This function gets the result of UIC command completion
 * Returns 0 on success, non zero value on error
 */
static inline int ufshcd_get_uic_cmd_result(struct ufs_hba *hba)
{
	return ufshcd_readl(hba, REG_UIC_COMMAND_ARG_2) &
	       MASK_UIC_COMMAND_RESULT;
}

/**
 * ufshcd_get_dme_attr_val - Get the value of attribute returned by UIC command
 * @hba: Pointer to adapter instance
 *
 * This function gets UIC command argument3
 * Returns 0 on success, non zero value on error
 */
static inline u32 ufshcd_get_dme_attr_val(struct ufs_hba *hba)
{
	return ufshcd_readl(hba, REG_UIC_COMMAND_ARG_3);
}

/**
 * ufshcd_get_req_rsp - returns the TR response transaction type
 * @ucd_rsp_ptr: pointer to response UPIU
 */
static inline int
ufshcd_get_req_rsp(struct utp_upiu_rsp *ucd_rsp_ptr)
{
	return be32_to_cpu(ucd_rsp_ptr->header.dword_0) >> 24;
}

/**
 * ufshcd_get_rsp_upiu_result - Get the result from response UPIU
 * @ucd_rsp_ptr: pointer to response UPIU
 *
 * This function gets the response status and scsi_status from response UPIU
 * Returns the response result code.
 */
static inline int
ufshcd_get_rsp_upiu_result(struct utp_upiu_rsp *ucd_rsp_ptr)
{
	return be32_to_cpu(ucd_rsp_ptr->header.dword_1) & MASK_RSP_UPIU_RESULT;
}

/*
 * ufshcd_get_rsp_upiu_data_seg_len - Get the data segment length
 *				from response UPIU
 * @ucd_rsp_ptr: pointer to response UPIU
 *
 * Return the data segment length.
 */
static inline unsigned int
ufshcd_get_rsp_upiu_data_seg_len(struct utp_upiu_rsp *ucd_rsp_ptr)
{
	return be32_to_cpu(ucd_rsp_ptr->header.dword_2) &
		MASK_RSP_UPIU_DATA_SEG_LEN;
}

/**
 * ufshcd_is_exception_event - Check if the device raised an exception event
 * @ucd_rsp_ptr: pointer to response UPIU
 *
 * The function checks if the device raised an exception event indicated in
 * the Device Information field of response UPIU.
 *
 * Returns true if exception is raised, false otherwise.
 */
static inline bool ufshcd_is_exception_event(struct utp_upiu_rsp *ucd_rsp_ptr)
{
	return be32_to_cpu(ucd_rsp_ptr->header.dword_2) &
			MASK_RSP_EXCEPTION_EVENT ? true : false;
}

/**
 * ufshcd_reset_intr_aggr - Reset interrupt aggregation values.
 * @hba: per adapter instance
 */
static inline void
ufshcd_reset_intr_aggr(struct ufs_hba *hba)
{
	ufshcd_writel(hba, INT_AGGR_ENABLE |
		      INT_AGGR_COUNTER_AND_TIMER_RESET,
		      REG_UTP_TRANSFER_REQ_INT_AGG_CONTROL);
}

/**
 * ufshcd_config_intr_aggr - Configure interrupt aggregation values.
 * @hba: per adapter instance
 * @cnt: Interrupt aggregation counter threshold
 * @tmout: Interrupt aggregation timeout value
 */
static inline void
ufshcd_config_intr_aggr(struct ufs_hba *hba, u8 cnt, u8 tmout)
{
	ufshcd_writel(hba, INT_AGGR_ENABLE | INT_AGGR_PARAM_WRITE |
		      INT_AGGR_COUNTER_THLD_VAL(cnt) |
		      INT_AGGR_TIMEOUT_VAL(tmout),
		      REG_UTP_TRANSFER_REQ_INT_AGG_CONTROL);
}

/**
 * ufshcd_enable_run_stop_reg - Enable run-stop registers,
 *			When run-stop registers are set to 1, it indicates the
 *			host controller that it can process the requests
 * @hba: per adapter instance
 */
static void ufshcd_enable_run_stop_reg(struct ufs_hba *hba)
{
	ufshcd_writel(hba, UTP_TASK_REQ_LIST_RUN_STOP_BIT,
		      REG_UTP_TASK_REQ_LIST_RUN_STOP);
	ufshcd_writel(hba, UTP_TRANSFER_REQ_LIST_RUN_STOP_BIT,
		      REG_UTP_TRANSFER_REQ_LIST_RUN_STOP);
}

/**
 * ufshcd_hba_start - Start controller initialization sequence
 * @hba: per adapter instance
 */
static inline void ufshcd_hba_start(struct ufs_hba *hba)
{
	ufshcd_writel(hba, CONTROLLER_ENABLE, REG_CONTROLLER_ENABLE);
}

/**
 * ufshcd_is_hba_active - Get controller state
 * @hba: per adapter instance
 *
 * Returns zero if controller is active, 1 otherwise
 */
static inline int ufshcd_is_hba_active(struct ufs_hba *hba)
{
	return (ufshcd_readl(hba, REG_CONTROLLER_ENABLE) & 0x1) ? 0 : 1;
}

static void ufshcd_ungate_work(struct work_struct *work)
{
	int ret;
	unsigned long flags;
	struct ufs_hba *hba = container_of(work, struct ufs_hba,
			clk_gating.ungate_work);

	cancel_delayed_work_sync(&hba->clk_gating.gate_work);

	spin_lock_irqsave(hba->host->host_lock, flags);
	if (hba->clk_gating.state == CLKS_ON) {
		spin_unlock_irqrestore(hba->host->host_lock, flags);
		goto unblock_reqs;
	}

	spin_unlock_irqrestore(hba->host->host_lock, flags);
	ufshcd_setup_clocks(hba, true);

	/* Exit from hibern8 */
	if (ufshcd_can_hibern8_during_gating(hba)) {
		/* Prevent gating in this path */
		hba->clk_gating.is_suspended = true;
		if (ufshcd_is_link_hibern8(hba)) {
			ret = ufshcd_uic_hibern8_exit(hba);
			if (ret)
				dev_err(hba->dev, "%s: hibern8 exit failed %d\n",
					__func__, ret);
			else
				ufshcd_set_link_active(hba);
		}
		hba->clk_gating.is_suspended = false;
	}
unblock_reqs:
	if (ufshcd_is_clkscaling_enabled(hba))
		devfreq_resume_device(hba->devfreq);
	scsi_unblock_requests(hba->host);
}

/**
 * ufshcd_hold - Enable clocks that were gated earlier due to ufshcd_release.
 * Also, exit from hibern8 mode and set the link as active.
 * @hba: per adapter instance
 * @async: This indicates whether caller should ungate clocks asynchronously.
 */
int ufshcd_hold(struct ufs_hba *hba, bool async)
{
	int rc = 0;
	unsigned long flags;

	if (!ufshcd_is_clkgating_allowed(hba))
		goto out;
	spin_lock_irqsave(hba->host->host_lock, flags);
	hba->clk_gating.active_reqs++;

start:
	switch (hba->clk_gating.state) {
	case CLKS_ON:
		break;
	case REQ_CLKS_OFF:
		if (cancel_delayed_work(&hba->clk_gating.gate_work)) {
			hba->clk_gating.state = CLKS_ON;
			break;
		}
		/*
		 * If we here, it means gating work is either done or
		 * currently running. Hence, fall through to cancel gating
		 * work and to enable clocks.
		 */
	case CLKS_OFF:
		scsi_block_requests(hba->host);
		hba->clk_gating.state = REQ_CLKS_ON;
		schedule_work(&hba->clk_gating.ungate_work);
		/*
		 * fall through to check if we should wait for this
		 * work to be done or not.
		 */
	case REQ_CLKS_ON:
		if (async) {
			rc = -EAGAIN;
			hba->clk_gating.active_reqs--;
			break;
		}

		spin_unlock_irqrestore(hba->host->host_lock, flags);
		flush_work(&hba->clk_gating.ungate_work);
		/* Make sure state is CLKS_ON before returning */
		spin_lock_irqsave(hba->host->host_lock, flags);
		goto start;
	default:
		dev_err(hba->dev, "%s: clk gating is in invalid state %d\n",
				__func__, hba->clk_gating.state);
		break;
	}
	spin_unlock_irqrestore(hba->host->host_lock, flags);
out:
	return rc;
}

static void ufshcd_gate_work(struct work_struct *work)
{
	struct ufs_hba *hba = container_of(work, struct ufs_hba,
			clk_gating.gate_work.work);
	unsigned long flags;

	spin_lock_irqsave(hba->host->host_lock, flags);
	if (hba->clk_gating.is_suspended) {
		hba->clk_gating.state = CLKS_ON;
		goto rel_lock;
	}

	if (hba->clk_gating.active_reqs
		|| hba->ufshcd_state != UFSHCD_STATE_OPERATIONAL
		|| hba->lrb_in_use || hba->outstanding_tasks
		|| hba->active_uic_cmd || hba->uic_async_done)
		goto rel_lock;

	spin_unlock_irqrestore(hba->host->host_lock, flags);

	/* put the link into hibern8 mode before turning off clocks */
	if (ufshcd_can_hibern8_during_gating(hba)) {
		if (ufshcd_uic_hibern8_enter(hba)) {
			hba->clk_gating.state = CLKS_ON;
			goto out;
		}
		ufshcd_set_link_hibern8(hba);
	}

	if (ufshcd_is_clkscaling_enabled(hba)) {
		devfreq_suspend_device(hba->devfreq);
		hba->clk_scaling.window_start_t = 0;
	}

	if (!ufshcd_is_link_active(hba))
		ufshcd_setup_clocks(hba, false);
	else
		/* If link is active, device ref_clk can't be switched off */
		__ufshcd_setup_clocks(hba, false, true);

	/*
	 * In case you are here to cancel this work the gating state
	 * would be marked as REQ_CLKS_ON. In this case keep the state
	 * as REQ_CLKS_ON which would anyway imply that clocks are off
	 * and a request to turn them on is pending. By doing this way,
	 * we keep the state machine in tact and this would ultimately
	 * prevent from doing cancel work multiple times when there are
	 * new requests arriving before the current cancel work is done.
	 */
	spin_lock_irqsave(hba->host->host_lock, flags);
	if (hba->clk_gating.state == REQ_CLKS_OFF)
		hba->clk_gating.state = CLKS_OFF;

rel_lock:
	spin_unlock_irqrestore(hba->host->host_lock, flags);
out:
	return;
}

/* host lock must be held before calling this variant */
static void __ufshcd_release(struct ufs_hba *hba)
{
	if (!ufshcd_is_clkgating_allowed(hba))
		return;

	hba->clk_gating.active_reqs--;

	if (hba->clk_gating.active_reqs || hba->clk_gating.is_suspended
		|| hba->ufshcd_state != UFSHCD_STATE_OPERATIONAL
		|| hba->lrb_in_use || hba->outstanding_tasks
		|| hba->active_uic_cmd || hba->uic_async_done)
		return;

	hba->clk_gating.state = REQ_CLKS_OFF;
	schedule_delayed_work(&hba->clk_gating.gate_work,
			msecs_to_jiffies(hba->clk_gating.delay_ms));
}

void ufshcd_release(struct ufs_hba *hba)
{
	unsigned long flags;

	spin_lock_irqsave(hba->host->host_lock, flags);
	__ufshcd_release(hba);
	spin_unlock_irqrestore(hba->host->host_lock, flags);
}

static ssize_t ufshcd_clkgate_delay_show(struct device *dev,
		struct device_attribute *attr, char *buf)
{
	struct ufs_hba *hba = dev_get_drvdata(dev);

	return snprintf(buf, PAGE_SIZE, "%lu\n", hba->clk_gating.delay_ms);
}

static ssize_t ufshcd_clkgate_delay_store(struct device *dev,
		struct device_attribute *attr, const char *buf, size_t count)
{
	struct ufs_hba *hba = dev_get_drvdata(dev);
	unsigned long flags, value;

	if (kstrtoul(buf, 0, &value))
		return -EINVAL;

	spin_lock_irqsave(hba->host->host_lock, flags);
	hba->clk_gating.delay_ms = value;
	spin_unlock_irqrestore(hba->host->host_lock, flags);
	return count;
}

static void ufshcd_init_clk_gating(struct ufs_hba *hba)
{
	if (!ufshcd_is_clkgating_allowed(hba))
		return;

	hba->clk_gating.delay_ms = 150;
	INIT_DELAYED_WORK(&hba->clk_gating.gate_work, ufshcd_gate_work);
	INIT_WORK(&hba->clk_gating.ungate_work, ufshcd_ungate_work);

	hba->clk_gating.delay_attr.show = ufshcd_clkgate_delay_show;
	hba->clk_gating.delay_attr.store = ufshcd_clkgate_delay_store;
	sysfs_attr_init(&hba->clk_gating.delay_attr.attr);
	hba->clk_gating.delay_attr.attr.name = "clkgate_delay_ms";
	hba->clk_gating.delay_attr.attr.mode = S_IRUGO | S_IWUSR;
	if (device_create_file(hba->dev, &hba->clk_gating.delay_attr))
		dev_err(hba->dev, "Failed to create sysfs for clkgate_delay\n");
}

static void ufshcd_exit_clk_gating(struct ufs_hba *hba)
{
	if (!ufshcd_is_clkgating_allowed(hba))
		return;
	device_remove_file(hba->dev, &hba->clk_gating.delay_attr);
<<<<<<< HEAD
=======
	cancel_work_sync(&hba->clk_gating.ungate_work);
	cancel_delayed_work_sync(&hba->clk_gating.gate_work);
>>>>>>> e529fea9
}

/* Must be called with host lock acquired */
static void ufshcd_clk_scaling_start_busy(struct ufs_hba *hba)
{
	if (!ufshcd_is_clkscaling_enabled(hba))
		return;

	if (!hba->clk_scaling.is_busy_started) {
		hba->clk_scaling.busy_start_t = ktime_get();
		hba->clk_scaling.is_busy_started = true;
	}
}

static void ufshcd_clk_scaling_update_busy(struct ufs_hba *hba)
{
	struct ufs_clk_scaling *scaling = &hba->clk_scaling;

	if (!ufshcd_is_clkscaling_enabled(hba))
		return;

	if (!hba->outstanding_reqs && scaling->is_busy_started) {
		scaling->tot_busy_t += ktime_to_us(ktime_sub(ktime_get(),
					scaling->busy_start_t));
		scaling->busy_start_t = ktime_set(0, 0);
		scaling->is_busy_started = false;
	}
}
/**
 * ufshcd_send_command - Send SCSI or device management commands
 * @hba: per adapter instance
 * @task_tag: Task tag of the command
 */
static inline
void ufshcd_send_command(struct ufs_hba *hba, unsigned int task_tag)
{
	ufshcd_clk_scaling_start_busy(hba);
	__set_bit(task_tag, &hba->outstanding_reqs);
	ufshcd_writel(hba, 1 << task_tag, REG_UTP_TRANSFER_REQ_DOOR_BELL);
}

/**
 * ufshcd_copy_sense_data - Copy sense data in case of check condition
 * @lrb - pointer to local reference block
 */
static inline void ufshcd_copy_sense_data(struct ufshcd_lrb *lrbp)
{
	int len;
	if (lrbp->sense_buffer &&
	    ufshcd_get_rsp_upiu_data_seg_len(lrbp->ucd_rsp_ptr)) {
		len = be16_to_cpu(lrbp->ucd_rsp_ptr->sr.sense_data_len);
		memcpy(lrbp->sense_buffer,
			lrbp->ucd_rsp_ptr->sr.sense_data,
			min_t(int, len, SCSI_SENSE_BUFFERSIZE));
	}
}

/**
 * ufshcd_copy_query_response() - Copy the Query Response and the data
 * descriptor
 * @hba: per adapter instance
 * @lrb - pointer to local reference block
 */
static
int ufshcd_copy_query_response(struct ufs_hba *hba, struct ufshcd_lrb *lrbp)
{
	struct ufs_query_res *query_res = &hba->dev_cmd.query.response;

	memcpy(&query_res->upiu_res, &lrbp->ucd_rsp_ptr->qr, QUERY_OSF_SIZE);

	/* Get the descriptor */
	if (lrbp->ucd_rsp_ptr->qr.opcode == UPIU_QUERY_OPCODE_READ_DESC) {
		u8 *descp = (u8 *)lrbp->ucd_rsp_ptr +
				GENERAL_UPIU_REQUEST_SIZE;
		u16 resp_len;
		u16 buf_len;

		/* data segment length */
		resp_len = be32_to_cpu(lrbp->ucd_rsp_ptr->header.dword_2) &
						MASK_QUERY_DATA_SEG_LEN;
		buf_len = be16_to_cpu(
				hba->dev_cmd.query.request.upiu_req.length);
		if (likely(buf_len >= resp_len)) {
			memcpy(hba->dev_cmd.query.descriptor, descp, resp_len);
		} else {
			dev_warn(hba->dev,
				"%s: Response size is bigger than buffer",
				__func__);
			return -EINVAL;
		}
	}

	return 0;
}

/**
 * ufshcd_hba_capabilities - Read controller capabilities
 * @hba: per adapter instance
 */
static inline void ufshcd_hba_capabilities(struct ufs_hba *hba)
{
	hba->capabilities = ufshcd_readl(hba, REG_CONTROLLER_CAPABILITIES);

	/* nutrs and nutmrs are 0 based values */
	hba->nutrs = (hba->capabilities & MASK_TRANSFER_REQUESTS_SLOTS) + 1;
	hba->nutmrs =
	((hba->capabilities & MASK_TASK_MANAGEMENT_REQUEST_SLOTS) >> 16) + 1;
}

/**
 * ufshcd_ready_for_uic_cmd - Check if controller is ready
 *                            to accept UIC commands
 * @hba: per adapter instance
 * Return true on success, else false
 */
static inline bool ufshcd_ready_for_uic_cmd(struct ufs_hba *hba)
{
	if (ufshcd_readl(hba, REG_CONTROLLER_STATUS) & UIC_COMMAND_READY)
		return true;
	else
		return false;
}

/**
 * ufshcd_get_upmcrs - Get the power mode change request status
 * @hba: Pointer to adapter instance
 *
 * This function gets the UPMCRS field of HCS register
 * Returns value of UPMCRS field
 */
static inline u8 ufshcd_get_upmcrs(struct ufs_hba *hba)
{
	return (ufshcd_readl(hba, REG_CONTROLLER_STATUS) >> 8) & 0x7;
}

/**
 * ufshcd_dispatch_uic_cmd - Dispatch UIC commands to unipro layers
 * @hba: per adapter instance
 * @uic_cmd: UIC command
 *
 * Mutex must be held.
 */
static inline void
ufshcd_dispatch_uic_cmd(struct ufs_hba *hba, struct uic_command *uic_cmd)
{
	WARN_ON(hba->active_uic_cmd);

	hba->active_uic_cmd = uic_cmd;

	/* Write Args */
	ufshcd_writel(hba, uic_cmd->argument1, REG_UIC_COMMAND_ARG_1);
	ufshcd_writel(hba, uic_cmd->argument2, REG_UIC_COMMAND_ARG_2);
	ufshcd_writel(hba, uic_cmd->argument3, REG_UIC_COMMAND_ARG_3);

	/* Write UIC Cmd */
	ufshcd_writel(hba, uic_cmd->command & COMMAND_OPCODE_MASK,
		      REG_UIC_COMMAND);
}

/**
 * ufshcd_wait_for_uic_cmd - Wait complectioin of UIC command
 * @hba: per adapter instance
 * @uic_command: UIC command
 *
 * Must be called with mutex held.
 * Returns 0 only if success.
 */
static int
ufshcd_wait_for_uic_cmd(struct ufs_hba *hba, struct uic_command *uic_cmd)
{
	int ret;
	unsigned long flags;

	if (wait_for_completion_timeout(&uic_cmd->done,
					msecs_to_jiffies(UIC_CMD_TIMEOUT)))
		ret = uic_cmd->argument2 & MASK_UIC_COMMAND_RESULT;
	else
		ret = -ETIMEDOUT;

	spin_lock_irqsave(hba->host->host_lock, flags);
	hba->active_uic_cmd = NULL;
	spin_unlock_irqrestore(hba->host->host_lock, flags);

	return ret;
}

/**
 * __ufshcd_send_uic_cmd - Send UIC commands and retrieve the result
 * @hba: per adapter instance
 * @uic_cmd: UIC command
 *
 * Identical to ufshcd_send_uic_cmd() expect mutex. Must be called
 * with mutex held and host_lock locked.
 * Returns 0 only if success.
 */
static int
__ufshcd_send_uic_cmd(struct ufs_hba *hba, struct uic_command *uic_cmd)
{
	if (!ufshcd_ready_for_uic_cmd(hba)) {
		dev_err(hba->dev,
			"Controller not ready to accept UIC commands\n");
		return -EIO;
	}

	init_completion(&uic_cmd->done);

	ufshcd_dispatch_uic_cmd(hba, uic_cmd);

	return 0;
}

/**
 * ufshcd_send_uic_cmd - Send UIC commands and retrieve the result
 * @hba: per adapter instance
 * @uic_cmd: UIC command
 *
 * Returns 0 only if success.
 */
static int
ufshcd_send_uic_cmd(struct ufs_hba *hba, struct uic_command *uic_cmd)
{
	int ret;
	unsigned long flags;

	ufshcd_hold(hba, false);
	mutex_lock(&hba->uic_cmd_mutex);
	spin_lock_irqsave(hba->host->host_lock, flags);
	ret = __ufshcd_send_uic_cmd(hba, uic_cmd);
	spin_unlock_irqrestore(hba->host->host_lock, flags);
	if (!ret)
		ret = ufshcd_wait_for_uic_cmd(hba, uic_cmd);

	mutex_unlock(&hba->uic_cmd_mutex);

	ufshcd_release(hba);
	return ret;
}

/**
 * ufshcd_map_sg - Map scatter-gather list to prdt
 * @lrbp - pointer to local reference block
 *
 * Returns 0 in case of success, non-zero value in case of failure
 */
static int ufshcd_map_sg(struct ufshcd_lrb *lrbp)
{
	struct ufshcd_sg_entry *prd_table;
	struct scatterlist *sg;
	struct scsi_cmnd *cmd;
	int sg_segments;
	int i;

	cmd = lrbp->cmd;
	sg_segments = scsi_dma_map(cmd);
	if (sg_segments < 0)
		return sg_segments;

	if (sg_segments) {
		lrbp->utr_descriptor_ptr->prd_table_length =
					cpu_to_le16((u16) (sg_segments));

		prd_table = (struct ufshcd_sg_entry *)lrbp->ucd_prdt_ptr;

		scsi_for_each_sg(cmd, sg, sg_segments, i) {
			prd_table[i].size  =
				cpu_to_le32(((u32) sg_dma_len(sg))-1);
			prd_table[i].base_addr =
				cpu_to_le32(lower_32_bits(sg->dma_address));
			prd_table[i].upper_addr =
				cpu_to_le32(upper_32_bits(sg->dma_address));
		}
	} else {
		lrbp->utr_descriptor_ptr->prd_table_length = 0;
	}

	return 0;
}

/**
 * ufshcd_enable_intr - enable interrupts
 * @hba: per adapter instance
 * @intrs: interrupt bits
 */
static void ufshcd_enable_intr(struct ufs_hba *hba, u32 intrs)
{
	u32 set = ufshcd_readl(hba, REG_INTERRUPT_ENABLE);

	if (hba->ufs_version == UFSHCI_VERSION_10) {
		u32 rw;
		rw = set & INTERRUPT_MASK_RW_VER_10;
		set = rw | ((set ^ intrs) & intrs);
	} else {
		set |= intrs;
	}

	ufshcd_writel(hba, set, REG_INTERRUPT_ENABLE);
}

/**
 * ufshcd_disable_intr - disable interrupts
 * @hba: per adapter instance
 * @intrs: interrupt bits
 */
static void ufshcd_disable_intr(struct ufs_hba *hba, u32 intrs)
{
	u32 set = ufshcd_readl(hba, REG_INTERRUPT_ENABLE);

	if (hba->ufs_version == UFSHCI_VERSION_10) {
		u32 rw;
		rw = (set & INTERRUPT_MASK_RW_VER_10) &
			~(intrs & INTERRUPT_MASK_RW_VER_10);
		set = rw | ((set & intrs) & ~INTERRUPT_MASK_RW_VER_10);

	} else {
		set &= ~intrs;
	}

	ufshcd_writel(hba, set, REG_INTERRUPT_ENABLE);
}

/**
 * ufshcd_prepare_req_desc_hdr() - Fills the requests header
 * descriptor according to request
 * @lrbp: pointer to local reference block
 * @upiu_flags: flags required in the header
 * @cmd_dir: requests data direction
 */
static void ufshcd_prepare_req_desc_hdr(struct ufshcd_lrb *lrbp,
		u32 *upiu_flags, enum dma_data_direction cmd_dir)
{
	struct utp_transfer_req_desc *req_desc = lrbp->utr_descriptor_ptr;
	u32 data_direction;
	u32 dword_0;

	if (cmd_dir == DMA_FROM_DEVICE) {
		data_direction = UTP_DEVICE_TO_HOST;
		*upiu_flags = UPIU_CMD_FLAGS_READ;
	} else if (cmd_dir == DMA_TO_DEVICE) {
		data_direction = UTP_HOST_TO_DEVICE;
		*upiu_flags = UPIU_CMD_FLAGS_WRITE;
	} else {
		data_direction = UTP_NO_DATA_TRANSFER;
		*upiu_flags = UPIU_CMD_FLAGS_NONE;
	}

	dword_0 = data_direction | (lrbp->command_type
				<< UPIU_COMMAND_TYPE_OFFSET);
	if (lrbp->intr_cmd)
		dword_0 |= UTP_REQ_DESC_INT_CMD;

	/* Transfer request descriptor header fields */
	req_desc->header.dword_0 = cpu_to_le32(dword_0);

	/*
	 * assigning invalid value for command status. Controller
	 * updates OCS on command completion, with the command
	 * status
	 */
	req_desc->header.dword_2 =
		cpu_to_le32(OCS_INVALID_COMMAND_STATUS);
}

/**
 * ufshcd_prepare_utp_scsi_cmd_upiu() - fills the utp_transfer_req_desc,
 * for scsi commands
 * @lrbp - local reference block pointer
 * @upiu_flags - flags
 */
static
void ufshcd_prepare_utp_scsi_cmd_upiu(struct ufshcd_lrb *lrbp, u32 upiu_flags)
{
	struct utp_upiu_req *ucd_req_ptr = lrbp->ucd_req_ptr;

	/* command descriptor fields */
	ucd_req_ptr->header.dword_0 = UPIU_HEADER_DWORD(
				UPIU_TRANSACTION_COMMAND, upiu_flags,
				lrbp->lun, lrbp->task_tag);
	ucd_req_ptr->header.dword_1 = UPIU_HEADER_DWORD(
				UPIU_COMMAND_SET_TYPE_SCSI, 0, 0, 0);

	/* Total EHS length and Data segment length will be zero */
	ucd_req_ptr->header.dword_2 = 0;

	ucd_req_ptr->sc.exp_data_transfer_len =
		cpu_to_be32(lrbp->cmd->sdb.length);

	memcpy(ucd_req_ptr->sc.cdb, lrbp->cmd->cmnd,
		(min_t(unsigned short, lrbp->cmd->cmd_len, MAX_CDB_SIZE)));
}

/**
 * ufshcd_prepare_utp_query_req_upiu() - fills the utp_transfer_req_desc,
 * for query requsts
 * @hba: UFS hba
 * @lrbp: local reference block pointer
 * @upiu_flags: flags
 */
static void ufshcd_prepare_utp_query_req_upiu(struct ufs_hba *hba,
				struct ufshcd_lrb *lrbp, u32 upiu_flags)
{
	struct utp_upiu_req *ucd_req_ptr = lrbp->ucd_req_ptr;
	struct ufs_query *query = &hba->dev_cmd.query;
	u16 len = be16_to_cpu(query->request.upiu_req.length);
	u8 *descp = (u8 *)lrbp->ucd_req_ptr + GENERAL_UPIU_REQUEST_SIZE;

	/* Query request header */
	ucd_req_ptr->header.dword_0 = UPIU_HEADER_DWORD(
			UPIU_TRANSACTION_QUERY_REQ, upiu_flags,
			lrbp->lun, lrbp->task_tag);
	ucd_req_ptr->header.dword_1 = UPIU_HEADER_DWORD(
			0, query->request.query_func, 0, 0);

	/* Data segment length */
	ucd_req_ptr->header.dword_2 = UPIU_HEADER_DWORD(
			0, 0, len >> 8, (u8)len);

	/* Copy the Query Request buffer as is */
	memcpy(&ucd_req_ptr->qr, &query->request.upiu_req,
			QUERY_OSF_SIZE);

	/* Copy the Descriptor */
	if (query->request.upiu_req.opcode == UPIU_QUERY_OPCODE_WRITE_DESC)
		memcpy(descp, query->descriptor, len);

}

static inline void ufshcd_prepare_utp_nop_upiu(struct ufshcd_lrb *lrbp)
{
	struct utp_upiu_req *ucd_req_ptr = lrbp->ucd_req_ptr;

	memset(ucd_req_ptr, 0, sizeof(struct utp_upiu_req));

	/* command descriptor fields */
	ucd_req_ptr->header.dword_0 =
		UPIU_HEADER_DWORD(
			UPIU_TRANSACTION_NOP_OUT, 0, 0, lrbp->task_tag);
}

/**
 * ufshcd_compose_upiu - form UFS Protocol Information Unit(UPIU)
 * @hba - per adapter instance
 * @lrb - pointer to local reference block
 */
static int ufshcd_compose_upiu(struct ufs_hba *hba, struct ufshcd_lrb *lrbp)
{
	u32 upiu_flags;
	int ret = 0;

	switch (lrbp->command_type) {
	case UTP_CMD_TYPE_SCSI:
		if (likely(lrbp->cmd)) {
			ufshcd_prepare_req_desc_hdr(lrbp, &upiu_flags,
					lrbp->cmd->sc_data_direction);
			ufshcd_prepare_utp_scsi_cmd_upiu(lrbp, upiu_flags);
		} else {
			ret = -EINVAL;
		}
		break;
	case UTP_CMD_TYPE_DEV_MANAGE:
		ufshcd_prepare_req_desc_hdr(lrbp, &upiu_flags, DMA_NONE);
		if (hba->dev_cmd.type == DEV_CMD_TYPE_QUERY)
			ufshcd_prepare_utp_query_req_upiu(
					hba, lrbp, upiu_flags);
		else if (hba->dev_cmd.type == DEV_CMD_TYPE_NOP)
			ufshcd_prepare_utp_nop_upiu(lrbp);
		else
			ret = -EINVAL;
		break;
	case UTP_CMD_TYPE_UFS:
		/* For UFS native command implementation */
		ret = -ENOTSUPP;
		dev_err(hba->dev, "%s: UFS native command are not supported\n",
			__func__);
		break;
	default:
		ret = -ENOTSUPP;
		dev_err(hba->dev, "%s: unknown command type: 0x%x\n",
				__func__, lrbp->command_type);
		break;
	} /* end of switch */

	return ret;
}

/*
 * ufshcd_scsi_to_upiu_lun - maps scsi LUN to UPIU LUN
 * @scsi_lun: scsi LUN id
 *
 * Returns UPIU LUN id
 */
static inline u8 ufshcd_scsi_to_upiu_lun(unsigned int scsi_lun)
{
	if (scsi_is_wlun(scsi_lun))
		return (scsi_lun & UFS_UPIU_MAX_UNIT_NUM_ID)
			| UFS_UPIU_WLUN_ID;
	else
		return scsi_lun & UFS_UPIU_MAX_UNIT_NUM_ID;
}

/**
 * ufshcd_upiu_wlun_to_scsi_wlun - maps UPIU W-LUN id to SCSI W-LUN ID
 * @scsi_lun: UPIU W-LUN id
 *
 * Returns SCSI W-LUN id
 */
static inline u16 ufshcd_upiu_wlun_to_scsi_wlun(u8 upiu_wlun_id)
{
	return (upiu_wlun_id & ~UFS_UPIU_WLUN_ID) | SCSI_W_LUN_BASE;
}

/**
 * ufshcd_queuecommand - main entry point for SCSI requests
 * @cmd: command from SCSI Midlayer
 * @done: call back function
 *
 * Returns 0 for success, non-zero in case of failure
 */
static int ufshcd_queuecommand(struct Scsi_Host *host, struct scsi_cmnd *cmd)
{
	struct ufshcd_lrb *lrbp;
	struct ufs_hba *hba;
	unsigned long flags;
	int tag;
	int err = 0;

	hba = shost_priv(host);

	tag = cmd->request->tag;

	spin_lock_irqsave(hba->host->host_lock, flags);
	switch (hba->ufshcd_state) {
	case UFSHCD_STATE_OPERATIONAL:
		break;
	case UFSHCD_STATE_RESET:
		err = SCSI_MLQUEUE_HOST_BUSY;
		goto out_unlock;
	case UFSHCD_STATE_ERROR:
		set_host_byte(cmd, DID_ERROR);
		cmd->scsi_done(cmd);
		goto out_unlock;
	default:
		dev_WARN_ONCE(hba->dev, 1, "%s: invalid state %d\n",
				__func__, hba->ufshcd_state);
		set_host_byte(cmd, DID_BAD_TARGET);
		cmd->scsi_done(cmd);
		goto out_unlock;
	}
	spin_unlock_irqrestore(hba->host->host_lock, flags);

	/* acquire the tag to make sure device cmds don't use it */
	if (test_and_set_bit_lock(tag, &hba->lrb_in_use)) {
		/*
		 * Dev manage command in progress, requeue the command.
		 * Requeuing the command helps in cases where the request *may*
		 * find different tag instead of waiting for dev manage command
		 * completion.
		 */
		err = SCSI_MLQUEUE_HOST_BUSY;
		goto out;
	}

	err = ufshcd_hold(hba, true);
	if (err) {
		err = SCSI_MLQUEUE_HOST_BUSY;
		clear_bit_unlock(tag, &hba->lrb_in_use);
		goto out;
	}
	WARN_ON(hba->clk_gating.state != CLKS_ON);

	lrbp = &hba->lrb[tag];

	WARN_ON(lrbp->cmd);
	lrbp->cmd = cmd;
	lrbp->sense_bufflen = SCSI_SENSE_BUFFERSIZE;
	lrbp->sense_buffer = cmd->sense_buffer;
	lrbp->task_tag = tag;
	lrbp->lun = ufshcd_scsi_to_upiu_lun(cmd->device->lun);
	lrbp->intr_cmd = false;
	lrbp->command_type = UTP_CMD_TYPE_SCSI;

	/* form UPIU before issuing the command */
	ufshcd_compose_upiu(hba, lrbp);
	err = ufshcd_map_sg(lrbp);
	if (err) {
		lrbp->cmd = NULL;
		clear_bit_unlock(tag, &hba->lrb_in_use);
		goto out;
	}

	/* issue command to the controller */
	spin_lock_irqsave(hba->host->host_lock, flags);
	ufshcd_send_command(hba, tag);
out_unlock:
	spin_unlock_irqrestore(hba->host->host_lock, flags);
out:
	return err;
}

static int ufshcd_compose_dev_cmd(struct ufs_hba *hba,
		struct ufshcd_lrb *lrbp, enum dev_cmd_type cmd_type, int tag)
{
	lrbp->cmd = NULL;
	lrbp->sense_bufflen = 0;
	lrbp->sense_buffer = NULL;
	lrbp->task_tag = tag;
	lrbp->lun = 0; /* device management cmd is not specific to any LUN */
	lrbp->command_type = UTP_CMD_TYPE_DEV_MANAGE;
	lrbp->intr_cmd = true; /* No interrupt aggregation */
	hba->dev_cmd.type = cmd_type;

	return ufshcd_compose_upiu(hba, lrbp);
}

static int
ufshcd_clear_cmd(struct ufs_hba *hba, int tag)
{
	int err = 0;
	unsigned long flags;
	u32 mask = 1 << tag;

	/* clear outstanding transaction before retry */
	spin_lock_irqsave(hba->host->host_lock, flags);
	ufshcd_utrl_clear(hba, tag);
	spin_unlock_irqrestore(hba->host->host_lock, flags);

	/*
	 * wait for for h/w to clear corresponding bit in door-bell.
	 * max. wait is 1 sec.
	 */
	err = ufshcd_wait_for_register(hba,
			REG_UTP_TRANSFER_REQ_DOOR_BELL,
			mask, ~mask, 1000, 1000);

	return err;
}

static int
ufshcd_check_query_response(struct ufs_hba *hba, struct ufshcd_lrb *lrbp)
{
	struct ufs_query_res *query_res = &hba->dev_cmd.query.response;

	/* Get the UPIU response */
	query_res->response = ufshcd_get_rsp_upiu_result(lrbp->ucd_rsp_ptr) >>
				UPIU_RSP_CODE_OFFSET;
	return query_res->response;
}

/**
 * ufshcd_dev_cmd_completion() - handles device management command responses
 * @hba: per adapter instance
 * @lrbp: pointer to local reference block
 */
static int
ufshcd_dev_cmd_completion(struct ufs_hba *hba, struct ufshcd_lrb *lrbp)
{
	int resp;
	int err = 0;

	resp = ufshcd_get_req_rsp(lrbp->ucd_rsp_ptr);

	switch (resp) {
	case UPIU_TRANSACTION_NOP_IN:
		if (hba->dev_cmd.type != DEV_CMD_TYPE_NOP) {
			err = -EINVAL;
			dev_err(hba->dev, "%s: unexpected response %x\n",
					__func__, resp);
		}
		break;
	case UPIU_TRANSACTION_QUERY_RSP:
		err = ufshcd_check_query_response(hba, lrbp);
		if (!err)
			err = ufshcd_copy_query_response(hba, lrbp);
		break;
	case UPIU_TRANSACTION_REJECT_UPIU:
		/* TODO: handle Reject UPIU Response */
		err = -EPERM;
		dev_err(hba->dev, "%s: Reject UPIU not fully implemented\n",
				__func__);
		break;
	default:
		err = -EINVAL;
		dev_err(hba->dev, "%s: Invalid device management cmd response: %x\n",
				__func__, resp);
		break;
	}

	return err;
}

static int ufshcd_wait_for_dev_cmd(struct ufs_hba *hba,
		struct ufshcd_lrb *lrbp, int max_timeout)
{
	int err = 0;
	unsigned long time_left;
	unsigned long flags;

	time_left = wait_for_completion_timeout(hba->dev_cmd.complete,
			msecs_to_jiffies(max_timeout));

	spin_lock_irqsave(hba->host->host_lock, flags);
	hba->dev_cmd.complete = NULL;
	if (likely(time_left)) {
		err = ufshcd_get_tr_ocs(lrbp);
		if (!err)
			err = ufshcd_dev_cmd_completion(hba, lrbp);
	}
	spin_unlock_irqrestore(hba->host->host_lock, flags);

	if (!time_left) {
		err = -ETIMEDOUT;
		if (!ufshcd_clear_cmd(hba, lrbp->task_tag))
			/* sucessfully cleared the command, retry if needed */
			err = -EAGAIN;
	}

	return err;
}

/**
 * ufshcd_get_dev_cmd_tag - Get device management command tag
 * @hba: per-adapter instance
 * @tag: pointer to variable with available slot value
 *
 * Get a free slot and lock it until device management command
 * completes.
 *
 * Returns false if free slot is unavailable for locking, else
 * return true with tag value in @tag.
 */
static bool ufshcd_get_dev_cmd_tag(struct ufs_hba *hba, int *tag_out)
{
	int tag;
	bool ret = false;
	unsigned long tmp;

	if (!tag_out)
		goto out;

	do {
		tmp = ~hba->lrb_in_use;
		tag = find_last_bit(&tmp, hba->nutrs);
		if (tag >= hba->nutrs)
			goto out;
	} while (test_and_set_bit_lock(tag, &hba->lrb_in_use));

	*tag_out = tag;
	ret = true;
out:
	return ret;
}

static inline void ufshcd_put_dev_cmd_tag(struct ufs_hba *hba, int tag)
{
	clear_bit_unlock(tag, &hba->lrb_in_use);
}

/**
 * ufshcd_exec_dev_cmd - API for sending device management requests
 * @hba - UFS hba
 * @cmd_type - specifies the type (NOP, Query...)
 * @timeout - time in seconds
 *
 * NOTE: Since there is only one available tag for device management commands,
 * it is expected you hold the hba->dev_cmd.lock mutex.
 */
static int ufshcd_exec_dev_cmd(struct ufs_hba *hba,
		enum dev_cmd_type cmd_type, int timeout)
{
	struct ufshcd_lrb *lrbp;
	int err;
	int tag;
	struct completion wait;
	unsigned long flags;

	/*
	 * Get free slot, sleep if slots are unavailable.
	 * Even though we use wait_event() which sleeps indefinitely,
	 * the maximum wait time is bounded by SCSI request timeout.
	 */
	wait_event(hba->dev_cmd.tag_wq, ufshcd_get_dev_cmd_tag(hba, &tag));

	init_completion(&wait);
	lrbp = &hba->lrb[tag];
	WARN_ON(lrbp->cmd);
	err = ufshcd_compose_dev_cmd(hba, lrbp, cmd_type, tag);
	if (unlikely(err))
		goto out_put_tag;

	hba->dev_cmd.complete = &wait;

	spin_lock_irqsave(hba->host->host_lock, flags);
	ufshcd_send_command(hba, tag);
	spin_unlock_irqrestore(hba->host->host_lock, flags);

	err = ufshcd_wait_for_dev_cmd(hba, lrbp, timeout);

out_put_tag:
	ufshcd_put_dev_cmd_tag(hba, tag);
	wake_up(&hba->dev_cmd.tag_wq);
	return err;
}

/**
 * ufshcd_init_query() - init the query response and request parameters
 * @hba: per-adapter instance
 * @request: address of the request pointer to be initialized
 * @response: address of the response pointer to be initialized
 * @opcode: operation to perform
 * @idn: flag idn to access
 * @index: LU number to access
 * @selector: query/flag/descriptor further identification
 */
static inline void ufshcd_init_query(struct ufs_hba *hba,
		struct ufs_query_req **request, struct ufs_query_res **response,
		enum query_opcode opcode, u8 idn, u8 index, u8 selector)
{
	*request = &hba->dev_cmd.query.request;
	*response = &hba->dev_cmd.query.response;
	memset(*request, 0, sizeof(struct ufs_query_req));
	memset(*response, 0, sizeof(struct ufs_query_res));
	(*request)->upiu_req.opcode = opcode;
	(*request)->upiu_req.idn = idn;
	(*request)->upiu_req.index = index;
	(*request)->upiu_req.selector = selector;
}

/**
 * ufshcd_query_flag() - API function for sending flag query requests
 * hba: per-adapter instance
 * query_opcode: flag query to perform
 * idn: flag idn to access
 * flag_res: the flag value after the query request completes
 *
 * Returns 0 for success, non-zero in case of failure
 */
static int ufshcd_query_flag(struct ufs_hba *hba, enum query_opcode opcode,
			enum flag_idn idn, bool *flag_res)
{
	struct ufs_query_req *request = NULL;
	struct ufs_query_res *response = NULL;
	int err, index = 0, selector = 0;

	BUG_ON(!hba);

	ufshcd_hold(hba, false);
	mutex_lock(&hba->dev_cmd.lock);
	ufshcd_init_query(hba, &request, &response, opcode, idn, index,
			selector);

	switch (opcode) {
	case UPIU_QUERY_OPCODE_SET_FLAG:
	case UPIU_QUERY_OPCODE_CLEAR_FLAG:
	case UPIU_QUERY_OPCODE_TOGGLE_FLAG:
		request->query_func = UPIU_QUERY_FUNC_STANDARD_WRITE_REQUEST;
		break;
	case UPIU_QUERY_OPCODE_READ_FLAG:
		request->query_func = UPIU_QUERY_FUNC_STANDARD_READ_REQUEST;
		if (!flag_res) {
			/* No dummy reads */
			dev_err(hba->dev, "%s: Invalid argument for read request\n",
					__func__);
			err = -EINVAL;
			goto out_unlock;
		}
		break;
	default:
		dev_err(hba->dev,
			"%s: Expected query flag opcode but got = %d\n",
			__func__, opcode);
		err = -EINVAL;
		goto out_unlock;
	}

	err = ufshcd_exec_dev_cmd(hba, DEV_CMD_TYPE_QUERY, QUERY_REQ_TIMEOUT);

	if (err) {
		dev_err(hba->dev,
			"%s: Sending flag query for idn %d failed, err = %d\n",
			__func__, idn, err);
		goto out_unlock;
	}

	if (flag_res)
		*flag_res = (be32_to_cpu(response->upiu_res.value) &
				MASK_QUERY_UPIU_FLAG_LOC) & 0x1;

out_unlock:
	mutex_unlock(&hba->dev_cmd.lock);
	ufshcd_release(hba);
	return err;
}

/**
 * ufshcd_query_attr - API function for sending attribute requests
 * hba: per-adapter instance
 * opcode: attribute opcode
 * idn: attribute idn to access
 * index: index field
 * selector: selector field
 * attr_val: the attribute value after the query request completes
 *
 * Returns 0 for success, non-zero in case of failure
*/
static int ufshcd_query_attr(struct ufs_hba *hba, enum query_opcode opcode,
			enum attr_idn idn, u8 index, u8 selector, u32 *attr_val)
{
	struct ufs_query_req *request = NULL;
	struct ufs_query_res *response = NULL;
	int err;

	BUG_ON(!hba);

	ufshcd_hold(hba, false);
	if (!attr_val) {
		dev_err(hba->dev, "%s: attribute value required for opcode 0x%x\n",
				__func__, opcode);
		err = -EINVAL;
		goto out;
	}

	mutex_lock(&hba->dev_cmd.lock);
	ufshcd_init_query(hba, &request, &response, opcode, idn, index,
			selector);

	switch (opcode) {
	case UPIU_QUERY_OPCODE_WRITE_ATTR:
		request->query_func = UPIU_QUERY_FUNC_STANDARD_WRITE_REQUEST;
		request->upiu_req.value = cpu_to_be32(*attr_val);
		break;
	case UPIU_QUERY_OPCODE_READ_ATTR:
		request->query_func = UPIU_QUERY_FUNC_STANDARD_READ_REQUEST;
		break;
	default:
		dev_err(hba->dev, "%s: Expected query attr opcode but got = 0x%.2x\n",
				__func__, opcode);
		err = -EINVAL;
		goto out_unlock;
	}

	err = ufshcd_exec_dev_cmd(hba, DEV_CMD_TYPE_QUERY, QUERY_REQ_TIMEOUT);

	if (err) {
		dev_err(hba->dev, "%s: opcode 0x%.2x for idn %d failed, err = %d\n",
				__func__, opcode, idn, err);
		goto out_unlock;
	}

	*attr_val = be32_to_cpu(response->upiu_res.value);

out_unlock:
	mutex_unlock(&hba->dev_cmd.lock);
out:
	ufshcd_release(hba);
	return err;
}

/**
 * ufshcd_query_descriptor - API function for sending descriptor requests
 * hba: per-adapter instance
 * opcode: attribute opcode
 * idn: attribute idn to access
 * index: index field
 * selector: selector field
 * desc_buf: the buffer that contains the descriptor
 * buf_len: length parameter passed to the device
 *
 * Returns 0 for success, non-zero in case of failure.
 * The buf_len parameter will contain, on return, the length parameter
 * received on the response.
 */
static int ufshcd_query_descriptor(struct ufs_hba *hba,
			enum query_opcode opcode, enum desc_idn idn, u8 index,
			u8 selector, u8 *desc_buf, int *buf_len)
{
	struct ufs_query_req *request = NULL;
	struct ufs_query_res *response = NULL;
	int err;

	BUG_ON(!hba);

	ufshcd_hold(hba, false);
	if (!desc_buf) {
		dev_err(hba->dev, "%s: descriptor buffer required for opcode 0x%x\n",
				__func__, opcode);
		err = -EINVAL;
		goto out;
	}

	if (*buf_len <= QUERY_DESC_MIN_SIZE || *buf_len > QUERY_DESC_MAX_SIZE) {
		dev_err(hba->dev, "%s: descriptor buffer size (%d) is out of range\n",
				__func__, *buf_len);
		err = -EINVAL;
		goto out;
	}

	mutex_lock(&hba->dev_cmd.lock);
	ufshcd_init_query(hba, &request, &response, opcode, idn, index,
			selector);
	hba->dev_cmd.query.descriptor = desc_buf;
	request->upiu_req.length = cpu_to_be16(*buf_len);

	switch (opcode) {
	case UPIU_QUERY_OPCODE_WRITE_DESC:
		request->query_func = UPIU_QUERY_FUNC_STANDARD_WRITE_REQUEST;
		break;
	case UPIU_QUERY_OPCODE_READ_DESC:
		request->query_func = UPIU_QUERY_FUNC_STANDARD_READ_REQUEST;
		break;
	default:
		dev_err(hba->dev,
				"%s: Expected query descriptor opcode but got = 0x%.2x\n",
				__func__, opcode);
		err = -EINVAL;
		goto out_unlock;
	}

	err = ufshcd_exec_dev_cmd(hba, DEV_CMD_TYPE_QUERY, QUERY_REQ_TIMEOUT);

	if (err) {
		dev_err(hba->dev, "%s: opcode 0x%.2x for idn %d failed, err = %d\n",
				__func__, opcode, idn, err);
		goto out_unlock;
	}

	hba->dev_cmd.query.descriptor = NULL;
	*buf_len = be16_to_cpu(response->upiu_res.length);

out_unlock:
	mutex_unlock(&hba->dev_cmd.lock);
out:
	ufshcd_release(hba);
	return err;
}

/**
 * ufshcd_read_desc_param - read the specified descriptor parameter
 * @hba: Pointer to adapter instance
 * @desc_id: descriptor idn value
 * @desc_index: descriptor index
 * @param_offset: offset of the parameter to read
 * @param_read_buf: pointer to buffer where parameter would be read
 * @param_size: sizeof(param_read_buf)
 *
 * Return 0 in case of success, non-zero otherwise
 */
static int ufshcd_read_desc_param(struct ufs_hba *hba,
				  enum desc_idn desc_id,
				  int desc_index,
				  u32 param_offset,
				  u8 *param_read_buf,
				  u32 param_size)
{
	int ret;
	u8 *desc_buf;
	u32 buff_len;
	bool is_kmalloc = true;

	/* safety checks */
	if (desc_id >= QUERY_DESC_IDN_MAX)
		return -EINVAL;

	buff_len = ufs_query_desc_max_size[desc_id];
	if ((param_offset + param_size) > buff_len)
		return -EINVAL;

	if (!param_offset && (param_size == buff_len)) {
		/* memory space already available to hold full descriptor */
		desc_buf = param_read_buf;
		is_kmalloc = false;
	} else {
		/* allocate memory to hold full descriptor */
		desc_buf = kmalloc(buff_len, GFP_KERNEL);
		if (!desc_buf)
			return -ENOMEM;
	}

	ret = ufshcd_query_descriptor(hba, UPIU_QUERY_OPCODE_READ_DESC,
				      desc_id, desc_index, 0, desc_buf,
				      &buff_len);

	if (ret || (buff_len < ufs_query_desc_max_size[desc_id]) ||
	    (desc_buf[QUERY_DESC_LENGTH_OFFSET] !=
	     ufs_query_desc_max_size[desc_id])
	    || (desc_buf[QUERY_DESC_DESC_TYPE_OFFSET] != desc_id)) {
		dev_err(hba->dev, "%s: Failed reading descriptor. desc_id %d param_offset %d buff_len %d ret %d",
			__func__, desc_id, param_offset, buff_len, ret);
		if (!ret)
			ret = -EINVAL;

		goto out;
	}

	if (is_kmalloc)
		memcpy(param_read_buf, &desc_buf[param_offset], param_size);
out:
	if (is_kmalloc)
		kfree(desc_buf);
	return ret;
}

static inline int ufshcd_read_desc(struct ufs_hba *hba,
				   enum desc_idn desc_id,
				   int desc_index,
				   u8 *buf,
				   u32 size)
{
	return ufshcd_read_desc_param(hba, desc_id, desc_index, 0, buf, size);
}

static inline int ufshcd_read_power_desc(struct ufs_hba *hba,
					 u8 *buf,
					 u32 size)
{
	return ufshcd_read_desc(hba, QUERY_DESC_IDN_POWER, 0, buf, size);
}

/**
 * ufshcd_read_unit_desc_param - read the specified unit descriptor parameter
 * @hba: Pointer to adapter instance
 * @lun: lun id
 * @param_offset: offset of the parameter to read
 * @param_read_buf: pointer to buffer where parameter would be read
 * @param_size: sizeof(param_read_buf)
 *
 * Return 0 in case of success, non-zero otherwise
 */
static inline int ufshcd_read_unit_desc_param(struct ufs_hba *hba,
					      int lun,
					      enum unit_desc_param param_offset,
					      u8 *param_read_buf,
					      u32 param_size)
{
	/*
	 * Unit descriptors are only available for general purpose LUs (LUN id
	 * from 0 to 7) and RPMB Well known LU.
	 */
	if (lun != UFS_UPIU_RPMB_WLUN && (lun >= UFS_UPIU_MAX_GENERAL_LUN))
		return -EOPNOTSUPP;

	return ufshcd_read_desc_param(hba, QUERY_DESC_IDN_UNIT, lun,
				      param_offset, param_read_buf, param_size);
}

/**
 * ufshcd_memory_alloc - allocate memory for host memory space data structures
 * @hba: per adapter instance
 *
 * 1. Allocate DMA memory for Command Descriptor array
 *	Each command descriptor consist of Command UPIU, Response UPIU and PRDT
 * 2. Allocate DMA memory for UTP Transfer Request Descriptor List (UTRDL).
 * 3. Allocate DMA memory for UTP Task Management Request Descriptor List
 *	(UTMRDL)
 * 4. Allocate memory for local reference block(lrb).
 *
 * Returns 0 for success, non-zero in case of failure
 */
static int ufshcd_memory_alloc(struct ufs_hba *hba)
{
	size_t utmrdl_size, utrdl_size, ucdl_size;

	/* Allocate memory for UTP command descriptors */
	ucdl_size = (sizeof(struct utp_transfer_cmd_desc) * hba->nutrs);
	hba->ucdl_base_addr = dmam_alloc_coherent(hba->dev,
						  ucdl_size,
						  &hba->ucdl_dma_addr,
						  GFP_KERNEL);

	/*
	 * UFSHCI requires UTP command descriptor to be 128 byte aligned.
	 * make sure hba->ucdl_dma_addr is aligned to PAGE_SIZE
	 * if hba->ucdl_dma_addr is aligned to PAGE_SIZE, then it will
	 * be aligned to 128 bytes as well
	 */
	if (!hba->ucdl_base_addr ||
	    WARN_ON(hba->ucdl_dma_addr & (PAGE_SIZE - 1))) {
		dev_err(hba->dev,
			"Command Descriptor Memory allocation failed\n");
		goto out;
	}

	/*
	 * Allocate memory for UTP Transfer descriptors
	 * UFSHCI requires 1024 byte alignment of UTRD
	 */
	utrdl_size = (sizeof(struct utp_transfer_req_desc) * hba->nutrs);
	hba->utrdl_base_addr = dmam_alloc_coherent(hba->dev,
						   utrdl_size,
						   &hba->utrdl_dma_addr,
						   GFP_KERNEL);
	if (!hba->utrdl_base_addr ||
	    WARN_ON(hba->utrdl_dma_addr & (PAGE_SIZE - 1))) {
		dev_err(hba->dev,
			"Transfer Descriptor Memory allocation failed\n");
		goto out;
	}

	/*
	 * Allocate memory for UTP Task Management descriptors
	 * UFSHCI requires 1024 byte alignment of UTMRD
	 */
	utmrdl_size = sizeof(struct utp_task_req_desc) * hba->nutmrs;
	hba->utmrdl_base_addr = dmam_alloc_coherent(hba->dev,
						    utmrdl_size,
						    &hba->utmrdl_dma_addr,
						    GFP_KERNEL);
	if (!hba->utmrdl_base_addr ||
	    WARN_ON(hba->utmrdl_dma_addr & (PAGE_SIZE - 1))) {
		dev_err(hba->dev,
		"Task Management Descriptor Memory allocation failed\n");
		goto out;
	}

	/* Allocate memory for local reference block */
	hba->lrb = devm_kzalloc(hba->dev,
				hba->nutrs * sizeof(struct ufshcd_lrb),
				GFP_KERNEL);
	if (!hba->lrb) {
		dev_err(hba->dev, "LRB Memory allocation failed\n");
		goto out;
	}
	return 0;
out:
	return -ENOMEM;
}

/**
 * ufshcd_host_memory_configure - configure local reference block with
 *				memory offsets
 * @hba: per adapter instance
 *
 * Configure Host memory space
 * 1. Update Corresponding UTRD.UCDBA and UTRD.UCDBAU with UCD DMA
 * address.
 * 2. Update each UTRD with Response UPIU offset, Response UPIU length
 * and PRDT offset.
 * 3. Save the corresponding addresses of UTRD, UCD.CMD, UCD.RSP and UCD.PRDT
 * into local reference block.
 */
static void ufshcd_host_memory_configure(struct ufs_hba *hba)
{
	struct utp_transfer_cmd_desc *cmd_descp;
	struct utp_transfer_req_desc *utrdlp;
	dma_addr_t cmd_desc_dma_addr;
	dma_addr_t cmd_desc_element_addr;
	u16 response_offset;
	u16 prdt_offset;
	int cmd_desc_size;
	int i;

	utrdlp = hba->utrdl_base_addr;
	cmd_descp = hba->ucdl_base_addr;

	response_offset =
		offsetof(struct utp_transfer_cmd_desc, response_upiu);
	prdt_offset =
		offsetof(struct utp_transfer_cmd_desc, prd_table);

	cmd_desc_size = sizeof(struct utp_transfer_cmd_desc);
	cmd_desc_dma_addr = hba->ucdl_dma_addr;

	for (i = 0; i < hba->nutrs; i++) {
		/* Configure UTRD with command descriptor base address */
		cmd_desc_element_addr =
				(cmd_desc_dma_addr + (cmd_desc_size * i));
		utrdlp[i].command_desc_base_addr_lo =
				cpu_to_le32(lower_32_bits(cmd_desc_element_addr));
		utrdlp[i].command_desc_base_addr_hi =
				cpu_to_le32(upper_32_bits(cmd_desc_element_addr));

		/* Response upiu and prdt offset should be in double words */
		utrdlp[i].response_upiu_offset =
				cpu_to_le16((response_offset >> 2));
		utrdlp[i].prd_table_offset =
				cpu_to_le16((prdt_offset >> 2));
		utrdlp[i].response_upiu_length =
				cpu_to_le16(ALIGNED_UPIU_SIZE >> 2);

		hba->lrb[i].utr_descriptor_ptr = (utrdlp + i);
		hba->lrb[i].ucd_req_ptr =
			(struct utp_upiu_req *)(cmd_descp + i);
		hba->lrb[i].ucd_rsp_ptr =
			(struct utp_upiu_rsp *)cmd_descp[i].response_upiu;
		hba->lrb[i].ucd_prdt_ptr =
			(struct ufshcd_sg_entry *)cmd_descp[i].prd_table;
	}
}

/**
 * ufshcd_dme_link_startup - Notify Unipro to perform link startup
 * @hba: per adapter instance
 *
 * UIC_CMD_DME_LINK_STARTUP command must be issued to Unipro layer,
 * in order to initialize the Unipro link startup procedure.
 * Once the Unipro links are up, the device connected to the controller
 * is detected.
 *
 * Returns 0 on success, non-zero value on failure
 */
static int ufshcd_dme_link_startup(struct ufs_hba *hba)
{
	struct uic_command uic_cmd = {0};
	int ret;

	uic_cmd.command = UIC_CMD_DME_LINK_STARTUP;

	ret = ufshcd_send_uic_cmd(hba, &uic_cmd);
	if (ret)
		dev_err(hba->dev,
			"dme-link-startup: error code %d\n", ret);
	return ret;
}

/**
 * ufshcd_dme_set_attr - UIC command for DME_SET, DME_PEER_SET
 * @hba: per adapter instance
 * @attr_sel: uic command argument1
 * @attr_set: attribute set type as uic command argument2
 * @mib_val: setting value as uic command argument3
 * @peer: indicate whether peer or local
 *
 * Returns 0 on success, non-zero value on failure
 */
int ufshcd_dme_set_attr(struct ufs_hba *hba, u32 attr_sel,
			u8 attr_set, u32 mib_val, u8 peer)
{
	struct uic_command uic_cmd = {0};
	static const char *const action[] = {
		"dme-set",
		"dme-peer-set"
	};
	const char *set = action[!!peer];
	int ret;

	uic_cmd.command = peer ?
		UIC_CMD_DME_PEER_SET : UIC_CMD_DME_SET;
	uic_cmd.argument1 = attr_sel;
	uic_cmd.argument2 = UIC_ARG_ATTR_TYPE(attr_set);
	uic_cmd.argument3 = mib_val;

	ret = ufshcd_send_uic_cmd(hba, &uic_cmd);
	if (ret)
		dev_err(hba->dev, "%s: attr-id 0x%x val 0x%x error code %d\n",
			set, UIC_GET_ATTR_ID(attr_sel), mib_val, ret);

	return ret;
}
EXPORT_SYMBOL_GPL(ufshcd_dme_set_attr);

/**
 * ufshcd_dme_get_attr - UIC command for DME_GET, DME_PEER_GET
 * @hba: per adapter instance
 * @attr_sel: uic command argument1
 * @mib_val: the value of the attribute as returned by the UIC command
 * @peer: indicate whether peer or local
 *
 * Returns 0 on success, non-zero value on failure
 */
int ufshcd_dme_get_attr(struct ufs_hba *hba, u32 attr_sel,
			u32 *mib_val, u8 peer)
{
	struct uic_command uic_cmd = {0};
	static const char *const action[] = {
		"dme-get",
		"dme-peer-get"
	};
	const char *get = action[!!peer];
	int ret;

	uic_cmd.command = peer ?
		UIC_CMD_DME_PEER_GET : UIC_CMD_DME_GET;
	uic_cmd.argument1 = attr_sel;

	ret = ufshcd_send_uic_cmd(hba, &uic_cmd);
	if (ret) {
		dev_err(hba->dev, "%s: attr-id 0x%x error code %d\n",
			get, UIC_GET_ATTR_ID(attr_sel), ret);
		goto out;
	}

	if (mib_val)
		*mib_val = uic_cmd.argument3;
out:
	return ret;
}
EXPORT_SYMBOL_GPL(ufshcd_dme_get_attr);

/**
 * ufshcd_uic_pwr_ctrl - executes UIC commands (which affects the link power
 * state) and waits for it to take effect.
 *
 * @hba: per adapter instance
 * @cmd: UIC command to execute
 *
 * DME operations like DME_SET(PA_PWRMODE), DME_HIBERNATE_ENTER &
 * DME_HIBERNATE_EXIT commands take some time to take its effect on both host
 * and device UniPro link and hence it's final completion would be indicated by
 * dedicated status bits in Interrupt Status register (UPMS, UHES, UHXS) in
 * addition to normal UIC command completion Status (UCCS). This function only
 * returns after the relevant status bits indicate the completion.
 *
 * Returns 0 on success, non-zero value on failure
 */
static int ufshcd_uic_pwr_ctrl(struct ufs_hba *hba, struct uic_command *cmd)
{
	struct completion uic_async_done;
	unsigned long flags;
	u8 status;
	int ret;

	mutex_lock(&hba->uic_cmd_mutex);
	init_completion(&uic_async_done);

	spin_lock_irqsave(hba->host->host_lock, flags);
	hba->uic_async_done = &uic_async_done;
	ret = __ufshcd_send_uic_cmd(hba, cmd);
	spin_unlock_irqrestore(hba->host->host_lock, flags);
	if (ret) {
		dev_err(hba->dev,
			"pwr ctrl cmd 0x%x with mode 0x%x uic error %d\n",
			cmd->command, cmd->argument3, ret);
		goto out;
	}
	ret = ufshcd_wait_for_uic_cmd(hba, cmd);
	if (ret) {
		dev_err(hba->dev,
			"pwr ctrl cmd 0x%x with mode 0x%x uic error %d\n",
			cmd->command, cmd->argument3, ret);
		goto out;
	}

	if (!wait_for_completion_timeout(hba->uic_async_done,
					 msecs_to_jiffies(UIC_CMD_TIMEOUT))) {
		dev_err(hba->dev,
			"pwr ctrl cmd 0x%x with mode 0x%x completion timeout\n",
			cmd->command, cmd->argument3);
		ret = -ETIMEDOUT;
		goto out;
	}

	status = ufshcd_get_upmcrs(hba);
	if (status != PWR_LOCAL) {
		dev_err(hba->dev,
			"pwr ctrl cmd 0x%0x failed, host umpcrs:0x%x\n",
			cmd->command, status);
		ret = (status != PWR_OK) ? status : -1;
	}
out:
	spin_lock_irqsave(hba->host->host_lock, flags);
	hba->uic_async_done = NULL;
	spin_unlock_irqrestore(hba->host->host_lock, flags);
	mutex_unlock(&hba->uic_cmd_mutex);

	return ret;
}

/**
 * ufshcd_uic_change_pwr_mode - Perform the UIC power mode chage
 *				using DME_SET primitives.
 * @hba: per adapter instance
 * @mode: powr mode value
 *
 * Returns 0 on success, non-zero value on failure
 */
static int ufshcd_uic_change_pwr_mode(struct ufs_hba *hba, u8 mode)
{
	struct uic_command uic_cmd = {0};
	int ret;

	uic_cmd.command = UIC_CMD_DME_SET;
	uic_cmd.argument1 = UIC_ARG_MIB(PA_PWRMODE);
	uic_cmd.argument3 = mode;
	ufshcd_hold(hba, false);
	ret = ufshcd_uic_pwr_ctrl(hba, &uic_cmd);
	ufshcd_release(hba);

	return ret;
}

static int ufshcd_uic_hibern8_enter(struct ufs_hba *hba)
{
	struct uic_command uic_cmd = {0};

	uic_cmd.command = UIC_CMD_DME_HIBER_ENTER;

	return ufshcd_uic_pwr_ctrl(hba, &uic_cmd);
}

static int ufshcd_uic_hibern8_exit(struct ufs_hba *hba)
{
	struct uic_command uic_cmd = {0};
	int ret;

	uic_cmd.command = UIC_CMD_DME_HIBER_EXIT;
	ret = ufshcd_uic_pwr_ctrl(hba, &uic_cmd);
	if (ret) {
		ufshcd_set_link_off(hba);
		ret = ufshcd_host_reset_and_restore(hba);
	}

	return ret;
}

<<<<<<< HEAD
=======
 /**
 * ufshcd_init_pwr_info - setting the POR (power on reset)
 * values in hba power info
 * @hba: per-adapter instance
 */
static void ufshcd_init_pwr_info(struct ufs_hba *hba)
{
	hba->pwr_info.gear_rx = UFS_PWM_G1;
	hba->pwr_info.gear_tx = UFS_PWM_G1;
	hba->pwr_info.lane_rx = 1;
	hba->pwr_info.lane_tx = 1;
	hba->pwr_info.pwr_rx = SLOWAUTO_MODE;
	hba->pwr_info.pwr_tx = SLOWAUTO_MODE;
	hba->pwr_info.hs_rate = 0;
}

>>>>>>> e529fea9
/**
 * ufshcd_get_max_pwr_mode - reads the max power mode negotiated with device
 * @hba: per-adapter instance
 */
static int ufshcd_get_max_pwr_mode(struct ufs_hba *hba)
{
	struct ufs_pa_layer_attr *pwr_info = &hba->max_pwr_info.info;

	if (hba->max_pwr_info.is_valid)
		return 0;

	pwr_info->pwr_tx = FASTAUTO_MODE;
	pwr_info->pwr_rx = FASTAUTO_MODE;
	pwr_info->hs_rate = PA_HS_MODE_B;

	/* Get the connected lane count */
	ufshcd_dme_get(hba, UIC_ARG_MIB(PA_CONNECTEDRXDATALANES),
			&pwr_info->lane_rx);
	ufshcd_dme_get(hba, UIC_ARG_MIB(PA_CONNECTEDTXDATALANES),
			&pwr_info->lane_tx);

	if (!pwr_info->lane_rx || !pwr_info->lane_tx) {
		dev_err(hba->dev, "%s: invalid connected lanes value. rx=%d, tx=%d\n",
				__func__,
				pwr_info->lane_rx,
				pwr_info->lane_tx);
		return -EINVAL;
	}

	/*
	 * First, get the maximum gears of HS speed.
	 * If a zero value, it means there is no HSGEAR capability.
	 * Then, get the maximum gears of PWM speed.
	 */
	ufshcd_dme_get(hba, UIC_ARG_MIB(PA_MAXRXHSGEAR), &pwr_info->gear_rx);
	if (!pwr_info->gear_rx) {
		ufshcd_dme_get(hba, UIC_ARG_MIB(PA_MAXRXPWMGEAR),
				&pwr_info->gear_rx);
		if (!pwr_info->gear_rx) {
			dev_err(hba->dev, "%s: invalid max pwm rx gear read = %d\n",
				__func__, pwr_info->gear_rx);
			return -EINVAL;
		}
		pwr_info->pwr_rx = SLOWAUTO_MODE;
	}

	ufshcd_dme_peer_get(hba, UIC_ARG_MIB(PA_MAXRXHSGEAR),
			&pwr_info->gear_tx);
	if (!pwr_info->gear_tx) {
		ufshcd_dme_peer_get(hba, UIC_ARG_MIB(PA_MAXRXPWMGEAR),
				&pwr_info->gear_tx);
		if (!pwr_info->gear_tx) {
			dev_err(hba->dev, "%s: invalid max pwm tx gear read = %d\n",
				__func__, pwr_info->gear_tx);
			return -EINVAL;
		}
		pwr_info->pwr_tx = SLOWAUTO_MODE;
	}

	hba->max_pwr_info.is_valid = true;
	return 0;
}

static int ufshcd_change_power_mode(struct ufs_hba *hba,
			     struct ufs_pa_layer_attr *pwr_mode)
{
	int ret;

	/* if already configured to the requested pwr_mode */
	if (pwr_mode->gear_rx == hba->pwr_info.gear_rx &&
	    pwr_mode->gear_tx == hba->pwr_info.gear_tx &&
	    pwr_mode->lane_rx == hba->pwr_info.lane_rx &&
	    pwr_mode->lane_tx == hba->pwr_info.lane_tx &&
	    pwr_mode->pwr_rx == hba->pwr_info.pwr_rx &&
	    pwr_mode->pwr_tx == hba->pwr_info.pwr_tx &&
	    pwr_mode->hs_rate == hba->pwr_info.hs_rate) {
		dev_dbg(hba->dev, "%s: power already configured\n", __func__);
		return 0;
	}

	/*
	 * Configure attributes for power mode change with below.
	 * - PA_RXGEAR, PA_ACTIVERXDATALANES, PA_RXTERMINATION,
	 * - PA_TXGEAR, PA_ACTIVETXDATALANES, PA_TXTERMINATION,
	 * - PA_HSSERIES
	 */
	ufshcd_dme_set(hba, UIC_ARG_MIB(PA_RXGEAR), pwr_mode->gear_rx);
	ufshcd_dme_set(hba, UIC_ARG_MIB(PA_ACTIVERXDATALANES),
			pwr_mode->lane_rx);
	if (pwr_mode->pwr_rx == FASTAUTO_MODE ||
			pwr_mode->pwr_rx == FAST_MODE)
		ufshcd_dme_set(hba, UIC_ARG_MIB(PA_RXTERMINATION), TRUE);
	else
		ufshcd_dme_set(hba, UIC_ARG_MIB(PA_RXTERMINATION), FALSE);

	ufshcd_dme_set(hba, UIC_ARG_MIB(PA_TXGEAR), pwr_mode->gear_tx);
	ufshcd_dme_set(hba, UIC_ARG_MIB(PA_ACTIVETXDATALANES),
			pwr_mode->lane_tx);
	if (pwr_mode->pwr_tx == FASTAUTO_MODE ||
			pwr_mode->pwr_tx == FAST_MODE)
		ufshcd_dme_set(hba, UIC_ARG_MIB(PA_TXTERMINATION), TRUE);
	else
		ufshcd_dme_set(hba, UIC_ARG_MIB(PA_TXTERMINATION), FALSE);

	if (pwr_mode->pwr_rx == FASTAUTO_MODE ||
	    pwr_mode->pwr_tx == FASTAUTO_MODE ||
	    pwr_mode->pwr_rx == FAST_MODE ||
	    pwr_mode->pwr_tx == FAST_MODE)
		ufshcd_dme_set(hba, UIC_ARG_MIB(PA_HSSERIES),
						pwr_mode->hs_rate);

	ret = ufshcd_uic_change_pwr_mode(hba, pwr_mode->pwr_rx << 4
			| pwr_mode->pwr_tx);

	if (ret) {
		dev_err(hba->dev,
			"%s: power mode change failed %d\n", __func__, ret);
	} else {
		if (hba->vops && hba->vops->pwr_change_notify)
			hba->vops->pwr_change_notify(hba,
				POST_CHANGE, NULL, pwr_mode);

		memcpy(&hba->pwr_info, pwr_mode,
			sizeof(struct ufs_pa_layer_attr));
	}

	return ret;
}

/**
 * ufshcd_config_pwr_mode - configure a new power mode
 * @hba: per-adapter instance
 * @desired_pwr_mode: desired power configuration
 */
static int ufshcd_config_pwr_mode(struct ufs_hba *hba,
		struct ufs_pa_layer_attr *desired_pwr_mode)
{
	struct ufs_pa_layer_attr final_params = { 0 };
	int ret;

	if (hba->vops && hba->vops->pwr_change_notify)
		hba->vops->pwr_change_notify(hba,
		     PRE_CHANGE, desired_pwr_mode, &final_params);
	else
		memcpy(&final_params, desired_pwr_mode, sizeof(final_params));

	ret = ufshcd_change_power_mode(hba, &final_params);

	return ret;
}

/**
 * ufshcd_complete_dev_init() - checks device readiness
 * hba: per-adapter instance
 *
 * Set fDeviceInit flag and poll until device toggles it.
 */
static int ufshcd_complete_dev_init(struct ufs_hba *hba)
{
	int i, retries, err = 0;
	bool flag_res = 1;

	for (retries = QUERY_REQ_RETRIES; retries > 0; retries--) {
		/* Set the fDeviceInit flag */
		err = ufshcd_query_flag(hba, UPIU_QUERY_OPCODE_SET_FLAG,
					QUERY_FLAG_IDN_FDEVICEINIT, NULL);
		if (!err || err == -ETIMEDOUT)
			break;
		dev_dbg(hba->dev, "%s: error %d retrying\n", __func__, err);
	}
	if (err) {
		dev_err(hba->dev,
			"%s setting fDeviceInit flag failed with error %d\n",
			__func__, err);
		goto out;
	}

	/* poll for max. 100 iterations for fDeviceInit flag to clear */
	for (i = 0; i < 100 && !err && flag_res; i++) {
		for (retries = QUERY_REQ_RETRIES; retries > 0; retries--) {
			err = ufshcd_query_flag(hba,
					UPIU_QUERY_OPCODE_READ_FLAG,
					QUERY_FLAG_IDN_FDEVICEINIT, &flag_res);
			if (!err || err == -ETIMEDOUT)
				break;
			dev_dbg(hba->dev, "%s: error %d retrying\n", __func__,
					err);
		}
	}
	if (err)
		dev_err(hba->dev,
			"%s reading fDeviceInit flag failed with error %d\n",
			__func__, err);
	else if (flag_res)
		dev_err(hba->dev,
			"%s fDeviceInit was not cleared by the device\n",
			__func__);

out:
	return err;
}

/**
 * ufshcd_make_hba_operational - Make UFS controller operational
 * @hba: per adapter instance
 *
 * To bring UFS host controller to operational state,
 * 1. Enable required interrupts
 * 2. Configure interrupt aggregation
 * 3. Program UTRL and UTMRL base addres
 * 4. Configure run-stop-registers
 *
 * Returns 0 on success, non-zero value on failure
 */
static int ufshcd_make_hba_operational(struct ufs_hba *hba)
{
	int err = 0;
	u32 reg;

	/* Enable required interrupts */
	ufshcd_enable_intr(hba, UFSHCD_ENABLE_INTRS);

	/* Configure interrupt aggregation */
	ufshcd_config_intr_aggr(hba, hba->nutrs - 1, INT_AGGR_DEF_TO);

	/* Configure UTRL and UTMRL base address registers */
	ufshcd_writel(hba, lower_32_bits(hba->utrdl_dma_addr),
			REG_UTP_TRANSFER_REQ_LIST_BASE_L);
	ufshcd_writel(hba, upper_32_bits(hba->utrdl_dma_addr),
			REG_UTP_TRANSFER_REQ_LIST_BASE_H);
	ufshcd_writel(hba, lower_32_bits(hba->utmrdl_dma_addr),
			REG_UTP_TASK_REQ_LIST_BASE_L);
	ufshcd_writel(hba, upper_32_bits(hba->utmrdl_dma_addr),
			REG_UTP_TASK_REQ_LIST_BASE_H);

	/*
	 * UCRDY, UTMRLDY and UTRLRDY bits must be 1
	 * DEI, HEI bits must be 0
	 */
	reg = ufshcd_readl(hba, REG_CONTROLLER_STATUS);
	if (!(ufshcd_get_lists_status(reg))) {
		ufshcd_enable_run_stop_reg(hba);
	} else {
		dev_err(hba->dev,
			"Host controller not ready to process requests");
		err = -EIO;
		goto out;
	}

out:
	return err;
}

/**
 * ufshcd_hba_enable - initialize the controller
 * @hba: per adapter instance
 *
 * The controller resets itself and controller firmware initialization
 * sequence kicks off. When controller is ready it will set
 * the Host Controller Enable bit to 1.
 *
 * Returns 0 on success, non-zero value on failure
 */
static int ufshcd_hba_enable(struct ufs_hba *hba)
{
	int retry;

	/*
	 * msleep of 1 and 5 used in this function might result in msleep(20),
	 * but it was necessary to send the UFS FPGA to reset mode during
	 * development and testing of this driver. msleep can be changed to
	 * mdelay and retry count can be reduced based on the controller.
	 */
	if (!ufshcd_is_hba_active(hba)) {

		/* change controller state to "reset state" */
		ufshcd_hba_stop(hba);

		/*
		 * This delay is based on the testing done with UFS host
		 * controller FPGA. The delay can be changed based on the
		 * host controller used.
		 */
		msleep(5);
	}

	/* UniPro link is disabled at this point */
	ufshcd_set_link_off(hba);

	if (hba->vops && hba->vops->hce_enable_notify)
		hba->vops->hce_enable_notify(hba, PRE_CHANGE);

	/* start controller initialization sequence */
	ufshcd_hba_start(hba);

	/*
	 * To initialize a UFS host controller HCE bit must be set to 1.
	 * During initialization the HCE bit value changes from 1->0->1.
	 * When the host controller completes initialization sequence
	 * it sets the value of HCE bit to 1. The same HCE bit is read back
	 * to check if the controller has completed initialization sequence.
	 * So without this delay the value HCE = 1, set in the previous
	 * instruction might be read back.
	 * This delay can be changed based on the controller.
	 */
	msleep(1);

	/* wait for the host controller to complete initialization */
	retry = 10;
	while (ufshcd_is_hba_active(hba)) {
		if (retry) {
			retry--;
		} else {
			dev_err(hba->dev,
				"Controller enable failed\n");
			return -EIO;
		}
		msleep(5);
	}

	/* enable UIC related interrupts */
	ufshcd_enable_intr(hba, UFSHCD_UIC_MASK);

	if (hba->vops && hba->vops->hce_enable_notify)
		hba->vops->hce_enable_notify(hba, POST_CHANGE);

	return 0;
}

/**
 * ufshcd_link_startup - Initialize unipro link startup
 * @hba: per adapter instance
 *
 * Returns 0 for success, non-zero in case of failure
 */
static int ufshcd_link_startup(struct ufs_hba *hba)
{
	int ret;
	int retries = DME_LINKSTARTUP_RETRIES;

	do {
		if (hba->vops && hba->vops->link_startup_notify)
			hba->vops->link_startup_notify(hba, PRE_CHANGE);

		ret = ufshcd_dme_link_startup(hba);

		/* check if device is detected by inter-connect layer */
		if (!ret && !ufshcd_is_device_present(hba)) {
			dev_err(hba->dev, "%s: Device not present\n", __func__);
			ret = -ENXIO;
			goto out;
		}

		/*
		 * DME link lost indication is only received when link is up,
		 * but we can't be sure if the link is up until link startup
		 * succeeds. So reset the local Uni-Pro and try again.
		 */
		if (ret && ufshcd_hba_enable(hba))
			goto out;
	} while (ret && retries--);

	if (ret)
		/* failed to get the link up... retire */
		goto out;

	/* Include any host controller configuration via UIC commands */
	if (hba->vops && hba->vops->link_startup_notify) {
		ret = hba->vops->link_startup_notify(hba, POST_CHANGE);
		if (ret)
			goto out;
	}

	ret = ufshcd_make_hba_operational(hba);
out:
	if (ret)
		dev_err(hba->dev, "link startup failed %d\n", ret);
	return ret;
}

/**
 * ufshcd_verify_dev_init() - Verify device initialization
 * @hba: per-adapter instance
 *
 * Send NOP OUT UPIU and wait for NOP IN response to check whether the
 * device Transport Protocol (UTP) layer is ready after a reset.
 * If the UTP layer at the device side is not initialized, it may
 * not respond with NOP IN UPIU within timeout of %NOP_OUT_TIMEOUT
 * and we retry sending NOP OUT for %NOP_OUT_RETRIES iterations.
 */
static int ufshcd_verify_dev_init(struct ufs_hba *hba)
{
	int err = 0;
	int retries;

	ufshcd_hold(hba, false);
	mutex_lock(&hba->dev_cmd.lock);
	for (retries = NOP_OUT_RETRIES; retries > 0; retries--) {
		err = ufshcd_exec_dev_cmd(hba, DEV_CMD_TYPE_NOP,
					       NOP_OUT_TIMEOUT);

		if (!err || err == -ETIMEDOUT)
			break;

		dev_dbg(hba->dev, "%s: error %d retrying\n", __func__, err);
	}
	mutex_unlock(&hba->dev_cmd.lock);
	ufshcd_release(hba);

	if (err)
		dev_err(hba->dev, "%s: NOP OUT failed %d\n", __func__, err);
	return err;
}

/**
 * ufshcd_set_queue_depth - set lun queue depth
 * @sdev: pointer to SCSI device
 *
 * Read bLUQueueDepth value and activate scsi tagged command
 * queueing. For WLUN, queue depth is set to 1. For best-effort
 * cases (bLUQueueDepth = 0) the queue depth is set to a maximum
 * value that host can queue.
 */
static void ufshcd_set_queue_depth(struct scsi_device *sdev)
{
	int ret = 0;
	u8 lun_qdepth;
	struct ufs_hba *hba;

	hba = shost_priv(sdev->host);

	lun_qdepth = hba->nutrs;
	ret = ufshcd_read_unit_desc_param(hba,
					  ufshcd_scsi_to_upiu_lun(sdev->lun),
					  UNIT_DESC_PARAM_LU_Q_DEPTH,
					  &lun_qdepth,
					  sizeof(lun_qdepth));

	/* Some WLUN doesn't support unit descriptor */
	if (ret == -EOPNOTSUPP)
		lun_qdepth = 1;
	else if (!lun_qdepth)
		/* eventually, we can figure out the real queue depth */
		lun_qdepth = hba->nutrs;
	else
		lun_qdepth = min_t(int, lun_qdepth, hba->nutrs);

	dev_dbg(hba->dev, "%s: activate tcq with queue depth %d\n",
			__func__, lun_qdepth);
<<<<<<< HEAD
	scsi_activate_tcq(sdev, lun_qdepth);
=======
	scsi_change_queue_depth(sdev, lun_qdepth);
>>>>>>> e529fea9
}

/*
 * ufshcd_get_lu_wp - returns the "b_lu_write_protect" from UNIT DESCRIPTOR
 * @hba: per-adapter instance
 * @lun: UFS device lun id
 * @b_lu_write_protect: pointer to buffer to hold the LU's write protect info
 *
 * Returns 0 in case of success and b_lu_write_protect status would be returned
 * @b_lu_write_protect parameter.
 * Returns -ENOTSUPP if reading b_lu_write_protect is not supported.
 * Returns -EINVAL in case of invalid parameters passed to this function.
 */
static int ufshcd_get_lu_wp(struct ufs_hba *hba,
			    u8 lun,
			    u8 *b_lu_write_protect)
{
	int ret;

	if (!b_lu_write_protect)
		ret = -EINVAL;
	/*
	 * According to UFS device spec, RPMB LU can't be write
	 * protected so skip reading bLUWriteProtect parameter for
	 * it. For other W-LUs, UNIT DESCRIPTOR is not available.
	 */
	else if (lun >= UFS_UPIU_MAX_GENERAL_LUN)
		ret = -ENOTSUPP;
	else
		ret = ufshcd_read_unit_desc_param(hba,
					  lun,
					  UNIT_DESC_PARAM_LU_WR_PROTECT,
					  b_lu_write_protect,
					  sizeof(*b_lu_write_protect));
	return ret;
}

/**
 * ufshcd_get_lu_power_on_wp_status - get LU's power on write protect
 * status
 * @hba: per-adapter instance
 * @sdev: pointer to SCSI device
 *
 */
static inline void ufshcd_get_lu_power_on_wp_status(struct ufs_hba *hba,
						    struct scsi_device *sdev)
{
	if (hba->dev_info.f_power_on_wp_en &&
	    !hba->dev_info.is_lu_power_on_wp) {
		u8 b_lu_write_protect;

		if (!ufshcd_get_lu_wp(hba, ufshcd_scsi_to_upiu_lun(sdev->lun),
				      &b_lu_write_protect) &&
		    (b_lu_write_protect == UFS_LU_POWER_ON_WP))
			hba->dev_info.is_lu_power_on_wp = true;
	}
}

/**
 * ufshcd_slave_alloc - handle initial SCSI device configurations
 * @sdev: pointer to SCSI device
 *
 * Returns success
 */
static int ufshcd_slave_alloc(struct scsi_device *sdev)
{
	struct ufs_hba *hba;

	hba = shost_priv(sdev->host);

	/* Mode sense(6) is not supported by UFS, so use Mode sense(10) */
	sdev->use_10_for_ms = 1;

	/* allow SCSI layer to restart the device in case of errors */
	sdev->allow_restart = 1;

	/* REPORT SUPPORTED OPERATION CODES is not supported */
	sdev->no_report_opcodes = 1;


	ufshcd_set_queue_depth(sdev);

	ufshcd_get_lu_power_on_wp_status(hba, sdev);

	return 0;
}

/**
 * ufshcd_change_queue_depth - change queue depth
 * @sdev: pointer to SCSI device
 * @depth: required depth to set
 *
 * Change queue depth and make sure the max. limits are not crossed.
 */
static int ufshcd_change_queue_depth(struct scsi_device *sdev, int depth)
{
	struct ufs_hba *hba = shost_priv(sdev->host);

	if (depth > hba->nutrs)
		depth = hba->nutrs;
	return scsi_change_queue_depth(sdev, depth);
}

/**
 * ufshcd_slave_configure - adjust SCSI device configurations
 * @sdev: pointer to SCSI device
 */
static int ufshcd_slave_configure(struct scsi_device *sdev)
{
	struct request_queue *q = sdev->request_queue;

	blk_queue_update_dma_pad(q, PRDT_DATA_BYTE_COUNT_PAD - 1);
	blk_queue_max_segment_size(q, PRDT_DATA_BYTE_COUNT_MAX);

	return 0;
}

/**
 * ufshcd_slave_destroy - remove SCSI device configurations
 * @sdev: pointer to SCSI device
 */
static void ufshcd_slave_destroy(struct scsi_device *sdev)
{
	struct ufs_hba *hba;

	hba = shost_priv(sdev->host);
<<<<<<< HEAD
	scsi_deactivate_tcq(sdev, hba->nutrs);
	/* Drop the reference as it won't be needed anymore */
	if (ufshcd_scsi_to_upiu_lun(sdev->lun) == UFS_UPIU_UFS_DEVICE_WLUN)
		hba->sdev_ufs_device = NULL;
=======
	/* Drop the reference as it won't be needed anymore */
	if (ufshcd_scsi_to_upiu_lun(sdev->lun) == UFS_UPIU_UFS_DEVICE_WLUN) {
		unsigned long flags;

		spin_lock_irqsave(hba->host->host_lock, flags);
		hba->sdev_ufs_device = NULL;
		spin_unlock_irqrestore(hba->host->host_lock, flags);
	}
>>>>>>> e529fea9
}

/**
 * ufshcd_task_req_compl - handle task management request completion
 * @hba: per adapter instance
 * @index: index of the completed request
 * @resp: task management service response
 *
 * Returns non-zero value on error, zero on success
 */
static int ufshcd_task_req_compl(struct ufs_hba *hba, u32 index, u8 *resp)
{
	struct utp_task_req_desc *task_req_descp;
	struct utp_upiu_task_rsp *task_rsp_upiup;
	unsigned long flags;
	int ocs_value;
	int task_result;

	spin_lock_irqsave(hba->host->host_lock, flags);

	/* Clear completed tasks from outstanding_tasks */
	__clear_bit(index, &hba->outstanding_tasks);

	task_req_descp = hba->utmrdl_base_addr;
	ocs_value = ufshcd_get_tmr_ocs(&task_req_descp[index]);

	if (ocs_value == OCS_SUCCESS) {
		task_rsp_upiup = (struct utp_upiu_task_rsp *)
				task_req_descp[index].task_rsp_upiu;
		task_result = be32_to_cpu(task_rsp_upiup->header.dword_1);
		task_result = ((task_result & MASK_TASK_RESPONSE) >> 8);
		if (resp)
			*resp = (u8)task_result;
	} else {
		dev_err(hba->dev, "%s: failed, ocs = 0x%x\n",
				__func__, ocs_value);
	}
	spin_unlock_irqrestore(hba->host->host_lock, flags);

	return ocs_value;
}

/**
 * ufshcd_scsi_cmd_status - Update SCSI command result based on SCSI status
 * @lrb: pointer to local reference block of completed command
 * @scsi_status: SCSI command status
 *
 * Returns value base on SCSI command status
 */
static inline int
ufshcd_scsi_cmd_status(struct ufshcd_lrb *lrbp, int scsi_status)
{
	int result = 0;

	switch (scsi_status) {
	case SAM_STAT_CHECK_CONDITION:
		ufshcd_copy_sense_data(lrbp);
	case SAM_STAT_GOOD:
		result |= DID_OK << 16 |
			  COMMAND_COMPLETE << 8 |
			  scsi_status;
		break;
	case SAM_STAT_TASK_SET_FULL:
	case SAM_STAT_BUSY:
	case SAM_STAT_TASK_ABORTED:
		ufshcd_copy_sense_data(lrbp);
		result |= scsi_status;
		break;
	default:
		result |= DID_ERROR << 16;
		break;
	} /* end of switch */

	return result;
}

/**
 * ufshcd_transfer_rsp_status - Get overall status of the response
 * @hba: per adapter instance
 * @lrb: pointer to local reference block of completed command
 *
 * Returns result of the command to notify SCSI midlayer
 */
static inline int
ufshcd_transfer_rsp_status(struct ufs_hba *hba, struct ufshcd_lrb *lrbp)
{
	int result = 0;
	int scsi_status;
	int ocs;

	/* overall command status of utrd */
	ocs = ufshcd_get_tr_ocs(lrbp);

	switch (ocs) {
	case OCS_SUCCESS:
		result = ufshcd_get_req_rsp(lrbp->ucd_rsp_ptr);

		switch (result) {
		case UPIU_TRANSACTION_RESPONSE:
			/*
			 * get the response UPIU result to extract
			 * the SCSI command status
			 */
			result = ufshcd_get_rsp_upiu_result(lrbp->ucd_rsp_ptr);

			/*
			 * get the result based on SCSI status response
			 * to notify the SCSI midlayer of the command status
			 */
			scsi_status = result & MASK_SCSI_STATUS;
			result = ufshcd_scsi_cmd_status(lrbp, scsi_status);

			if (ufshcd_is_exception_event(lrbp->ucd_rsp_ptr))
				schedule_work(&hba->eeh_work);
			break;
		case UPIU_TRANSACTION_REJECT_UPIU:
			/* TODO: handle Reject UPIU Response */
			result = DID_ERROR << 16;
			dev_err(hba->dev,
				"Reject UPIU not fully implemented\n");
			break;
		default:
			result = DID_ERROR << 16;
			dev_err(hba->dev,
				"Unexpected request response code = %x\n",
				result);
			break;
		}
		break;
	case OCS_ABORTED:
		result |= DID_ABORT << 16;
		break;
	case OCS_INVALID_COMMAND_STATUS:
		result |= DID_REQUEUE << 16;
		break;
	case OCS_INVALID_CMD_TABLE_ATTR:
	case OCS_INVALID_PRDT_ATTR:
	case OCS_MISMATCH_DATA_BUF_SIZE:
	case OCS_MISMATCH_RESP_UPIU_SIZE:
	case OCS_PEER_COMM_FAILURE:
	case OCS_FATAL_ERROR:
	default:
		result |= DID_ERROR << 16;
		dev_err(hba->dev,
		"OCS error from controller = %x\n", ocs);
		break;
	} /* end of switch */

	return result;
}

/**
 * ufshcd_uic_cmd_compl - handle completion of uic command
 * @hba: per adapter instance
 * @intr_status: interrupt status generated by the controller
 */
static void ufshcd_uic_cmd_compl(struct ufs_hba *hba, u32 intr_status)
{
	if ((intr_status & UIC_COMMAND_COMPL) && hba->active_uic_cmd) {
		hba->active_uic_cmd->argument2 |=
			ufshcd_get_uic_cmd_result(hba);
		hba->active_uic_cmd->argument3 =
			ufshcd_get_dme_attr_val(hba);
		complete(&hba->active_uic_cmd->done);
	}

	if ((intr_status & UFSHCD_UIC_PWR_MASK) && hba->uic_async_done)
		complete(hba->uic_async_done);
}

/**
 * ufshcd_transfer_req_compl - handle SCSI and query command completion
 * @hba: per adapter instance
 */
static void ufshcd_transfer_req_compl(struct ufs_hba *hba)
{
	struct ufshcd_lrb *lrbp;
	struct scsi_cmnd *cmd;
	unsigned long completed_reqs;
	u32 tr_doorbell;
	int result;
	int index;

	/* Resetting interrupt aggregation counters first and reading the
	 * DOOR_BELL afterward allows us to handle all the completed requests.
	 * In order to prevent other interrupts starvation the DB is read once
	 * after reset. The down side of this solution is the possibility of
	 * false interrupt if device completes another request after resetting
	 * aggregation and before reading the DB.
	 */
	ufshcd_reset_intr_aggr(hba);

	tr_doorbell = ufshcd_readl(hba, REG_UTP_TRANSFER_REQ_DOOR_BELL);
	completed_reqs = tr_doorbell ^ hba->outstanding_reqs;

	for_each_set_bit(index, &completed_reqs, hba->nutrs) {
		lrbp = &hba->lrb[index];
		cmd = lrbp->cmd;
		if (cmd) {
			result = ufshcd_transfer_rsp_status(hba, lrbp);
			scsi_dma_unmap(cmd);
			cmd->result = result;
			/* Mark completed command as NULL in LRB */
			lrbp->cmd = NULL;
			clear_bit_unlock(index, &hba->lrb_in_use);
			/* Do not touch lrbp after scsi done */
			cmd->scsi_done(cmd);
			__ufshcd_release(hba);
		} else if (lrbp->command_type == UTP_CMD_TYPE_DEV_MANAGE) {
			if (hba->dev_cmd.complete)
				complete(hba->dev_cmd.complete);
		}
	}

	/* clear corresponding bits of completed commands */
	hba->outstanding_reqs ^= completed_reqs;

	ufshcd_clk_scaling_update_busy(hba);

	/* we might have free'd some tags above */
	wake_up(&hba->dev_cmd.tag_wq);
}

/**
 * ufshcd_disable_ee - disable exception event
 * @hba: per-adapter instance
 * @mask: exception event to disable
 *
 * Disables exception event in the device so that the EVENT_ALERT
 * bit is not set.
 *
 * Returns zero on success, non-zero error value on failure.
 */
static int ufshcd_disable_ee(struct ufs_hba *hba, u16 mask)
{
	int err = 0;
	u32 val;

	if (!(hba->ee_ctrl_mask & mask))
		goto out;

	val = hba->ee_ctrl_mask & ~mask;
	val &= 0xFFFF; /* 2 bytes */
	err = ufshcd_query_attr(hba, UPIU_QUERY_OPCODE_WRITE_ATTR,
			QUERY_ATTR_IDN_EE_CONTROL, 0, 0, &val);
	if (!err)
		hba->ee_ctrl_mask &= ~mask;
out:
	return err;
}

/**
 * ufshcd_enable_ee - enable exception event
 * @hba: per-adapter instance
 * @mask: exception event to enable
 *
 * Enable corresponding exception event in the device to allow
 * device to alert host in critical scenarios.
 *
 * Returns zero on success, non-zero error value on failure.
 */
static int ufshcd_enable_ee(struct ufs_hba *hba, u16 mask)
{
	int err = 0;
	u32 val;

	if (hba->ee_ctrl_mask & mask)
		goto out;

	val = hba->ee_ctrl_mask | mask;
	val &= 0xFFFF; /* 2 bytes */
	err = ufshcd_query_attr(hba, UPIU_QUERY_OPCODE_WRITE_ATTR,
			QUERY_ATTR_IDN_EE_CONTROL, 0, 0, &val);
	if (!err)
		hba->ee_ctrl_mask |= mask;
out:
	return err;
}

/**
 * ufshcd_enable_auto_bkops - Allow device managed BKOPS
 * @hba: per-adapter instance
 *
 * Allow device to manage background operations on its own. Enabling
 * this might lead to inconsistent latencies during normal data transfers
 * as the device is allowed to manage its own way of handling background
 * operations.
 *
 * Returns zero on success, non-zero on failure.
 */
static int ufshcd_enable_auto_bkops(struct ufs_hba *hba)
{
	int err = 0;

	if (hba->auto_bkops_enabled)
		goto out;

	err = ufshcd_query_flag(hba, UPIU_QUERY_OPCODE_SET_FLAG,
			QUERY_FLAG_IDN_BKOPS_EN, NULL);
	if (err) {
		dev_err(hba->dev, "%s: failed to enable bkops %d\n",
				__func__, err);
		goto out;
	}

	hba->auto_bkops_enabled = true;

	/* No need of URGENT_BKOPS exception from the device */
	err = ufshcd_disable_ee(hba, MASK_EE_URGENT_BKOPS);
	if (err)
		dev_err(hba->dev, "%s: failed to disable exception event %d\n",
				__func__, err);
out:
	return err;
}

/**
 * ufshcd_disable_auto_bkops - block device in doing background operations
 * @hba: per-adapter instance
 *
 * Disabling background operations improves command response latency but
 * has drawback of device moving into critical state where the device is
 * not-operable. Make sure to call ufshcd_enable_auto_bkops() whenever the
 * host is idle so that BKOPS are managed effectively without any negative
 * impacts.
 *
 * Returns zero on success, non-zero on failure.
 */
static int ufshcd_disable_auto_bkops(struct ufs_hba *hba)
{
	int err = 0;

	if (!hba->auto_bkops_enabled)
		goto out;

	/*
	 * If host assisted BKOPs is to be enabled, make sure
	 * urgent bkops exception is allowed.
	 */
	err = ufshcd_enable_ee(hba, MASK_EE_URGENT_BKOPS);
	if (err) {
		dev_err(hba->dev, "%s: failed to enable exception event %d\n",
				__func__, err);
		goto out;
	}

	err = ufshcd_query_flag(hba, UPIU_QUERY_OPCODE_CLEAR_FLAG,
			QUERY_FLAG_IDN_BKOPS_EN, NULL);
	if (err) {
		dev_err(hba->dev, "%s: failed to disable bkops %d\n",
				__func__, err);
		ufshcd_disable_ee(hba, MASK_EE_URGENT_BKOPS);
		goto out;
	}

	hba->auto_bkops_enabled = false;
out:
	return err;
}

/**
 * ufshcd_force_reset_auto_bkops - force enable of auto bkops
 * @hba: per adapter instance
 *
 * After a device reset the device may toggle the BKOPS_EN flag
 * to default value. The s/w tracking variables should be updated
 * as well. Do this by forcing enable of auto bkops.
 */
static void  ufshcd_force_reset_auto_bkops(struct ufs_hba *hba)
{
	hba->auto_bkops_enabled = false;
	hba->ee_ctrl_mask |= MASK_EE_URGENT_BKOPS;
	ufshcd_enable_auto_bkops(hba);
}

static inline int ufshcd_get_bkops_status(struct ufs_hba *hba, u32 *status)
{
	return ufshcd_query_attr(hba, UPIU_QUERY_OPCODE_READ_ATTR,
			QUERY_ATTR_IDN_BKOPS_STATUS, 0, 0, status);
}

/**
 * ufshcd_bkops_ctrl - control the auto bkops based on current bkops status
 * @hba: per-adapter instance
 * @status: bkops_status value
 *
 * Read the bkops_status from the UFS device and Enable fBackgroundOpsEn
 * flag in the device to permit background operations if the device
 * bkops_status is greater than or equal to "status" argument passed to
 * this function, disable otherwise.
 *
 * Returns 0 for success, non-zero in case of failure.
 *
 * NOTE: Caller of this function can check the "hba->auto_bkops_enabled" flag
 * to know whether auto bkops is enabled or disabled after this function
 * returns control to it.
 */
static int ufshcd_bkops_ctrl(struct ufs_hba *hba,
			     enum bkops_status status)
{
	int err;
	u32 curr_status = 0;

	err = ufshcd_get_bkops_status(hba, &curr_status);
	if (err) {
		dev_err(hba->dev, "%s: failed to get BKOPS status %d\n",
				__func__, err);
		goto out;
	} else if (curr_status > BKOPS_STATUS_MAX) {
		dev_err(hba->dev, "%s: invalid BKOPS status %d\n",
				__func__, curr_status);
		err = -EINVAL;
		goto out;
	}

	if (curr_status >= status)
		err = ufshcd_enable_auto_bkops(hba);
	else
		err = ufshcd_disable_auto_bkops(hba);
out:
	return err;
}

/**
 * ufshcd_urgent_bkops - handle urgent bkops exception event
 * @hba: per-adapter instance
 *
 * Enable fBackgroundOpsEn flag in the device to permit background
 * operations.
 *
 * If BKOPs is enabled, this function returns 0, 1 if the bkops in not enabled
 * and negative error value for any other failure.
 */
static int ufshcd_urgent_bkops(struct ufs_hba *hba)
{
	return ufshcd_bkops_ctrl(hba, BKOPS_STATUS_PERF_IMPACT);
}

static inline int ufshcd_get_ee_status(struct ufs_hba *hba, u32 *status)
{
	return ufshcd_query_attr(hba, UPIU_QUERY_OPCODE_READ_ATTR,
			QUERY_ATTR_IDN_EE_STATUS, 0, 0, status);
}

/**
 * ufshcd_exception_event_handler - handle exceptions raised by device
 * @work: pointer to work data
 *
 * Read bExceptionEventStatus attribute from the device and handle the
 * exception event accordingly.
 */
static void ufshcd_exception_event_handler(struct work_struct *work)
{
	struct ufs_hba *hba;
	int err;
	u32 status = 0;
	hba = container_of(work, struct ufs_hba, eeh_work);

	pm_runtime_get_sync(hba->dev);
	err = ufshcd_get_ee_status(hba, &status);
	if (err) {
		dev_err(hba->dev, "%s: failed to get exception status %d\n",
				__func__, err);
		goto out;
	}

	status &= hba->ee_ctrl_mask;
	if (status & MASK_EE_URGENT_BKOPS) {
		err = ufshcd_urgent_bkops(hba);
		if (err < 0)
			dev_err(hba->dev, "%s: failed to handle urgent bkops %d\n",
					__func__, err);
	}
out:
	pm_runtime_put_sync(hba->dev);
	return;
}

/**
 * ufshcd_err_handler - handle UFS errors that require s/w attention
 * @work: pointer to work structure
 */
static void ufshcd_err_handler(struct work_struct *work)
{
	struct ufs_hba *hba;
	unsigned long flags;
	u32 err_xfer = 0;
	u32 err_tm = 0;
	int err = 0;
	int tag;

	hba = container_of(work, struct ufs_hba, eh_work);

	pm_runtime_get_sync(hba->dev);
	ufshcd_hold(hba, false);

	spin_lock_irqsave(hba->host->host_lock, flags);
	if (hba->ufshcd_state == UFSHCD_STATE_RESET) {
		spin_unlock_irqrestore(hba->host->host_lock, flags);
		goto out;
	}

	hba->ufshcd_state = UFSHCD_STATE_RESET;
	ufshcd_set_eh_in_progress(hba);

	/* Complete requests that have door-bell cleared by h/w */
	ufshcd_transfer_req_compl(hba);
	ufshcd_tmc_handler(hba);
	spin_unlock_irqrestore(hba->host->host_lock, flags);

	/* Clear pending transfer requests */
	for_each_set_bit(tag, &hba->outstanding_reqs, hba->nutrs)
		if (ufshcd_clear_cmd(hba, tag))
			err_xfer |= 1 << tag;

	/* Clear pending task management requests */
	for_each_set_bit(tag, &hba->outstanding_tasks, hba->nutmrs)
		if (ufshcd_clear_tm_cmd(hba, tag))
			err_tm |= 1 << tag;

	/* Complete the requests that are cleared by s/w */
	spin_lock_irqsave(hba->host->host_lock, flags);
	ufshcd_transfer_req_compl(hba);
	ufshcd_tmc_handler(hba);
	spin_unlock_irqrestore(hba->host->host_lock, flags);

	/* Fatal errors need reset */
	if (err_xfer || err_tm || (hba->saved_err & INT_FATAL_ERRORS) ||
			((hba->saved_err & UIC_ERROR) &&
			 (hba->saved_uic_err & UFSHCD_UIC_DL_PA_INIT_ERROR))) {
		err = ufshcd_reset_and_restore(hba);
		if (err) {
			dev_err(hba->dev, "%s: reset and restore failed\n",
					__func__);
			hba->ufshcd_state = UFSHCD_STATE_ERROR;
		}
		/*
		 * Inform scsi mid-layer that we did reset and allow to handle
		 * Unit Attention properly.
		 */
		scsi_report_bus_reset(hba->host, 0);
		hba->saved_err = 0;
		hba->saved_uic_err = 0;
	}
	ufshcd_clear_eh_in_progress(hba);

out:
	scsi_unblock_requests(hba->host);
	ufshcd_release(hba);
	pm_runtime_put_sync(hba->dev);
}

/**
 * ufshcd_update_uic_error - check and set fatal UIC error flags.
 * @hba: per-adapter instance
 */
static void ufshcd_update_uic_error(struct ufs_hba *hba)
{
	u32 reg;

	/* PA_INIT_ERROR is fatal and needs UIC reset */
	reg = ufshcd_readl(hba, REG_UIC_ERROR_CODE_DATA_LINK_LAYER);
	if (reg & UIC_DATA_LINK_LAYER_ERROR_PA_INIT)
		hba->uic_error |= UFSHCD_UIC_DL_PA_INIT_ERROR;

	/* UIC NL/TL/DME errors needs software retry */
	reg = ufshcd_readl(hba, REG_UIC_ERROR_CODE_NETWORK_LAYER);
	if (reg)
		hba->uic_error |= UFSHCD_UIC_NL_ERROR;

	reg = ufshcd_readl(hba, REG_UIC_ERROR_CODE_TRANSPORT_LAYER);
	if (reg)
		hba->uic_error |= UFSHCD_UIC_TL_ERROR;

	reg = ufshcd_readl(hba, REG_UIC_ERROR_CODE_DME);
	if (reg)
		hba->uic_error |= UFSHCD_UIC_DME_ERROR;

	dev_dbg(hba->dev, "%s: UIC error flags = 0x%08x\n",
			__func__, hba->uic_error);
}

/**
 * ufshcd_check_errors - Check for errors that need s/w attention
 * @hba: per-adapter instance
 */
static void ufshcd_check_errors(struct ufs_hba *hba)
{
	bool queue_eh_work = false;

	if (hba->errors & INT_FATAL_ERRORS)
		queue_eh_work = true;

	if (hba->errors & UIC_ERROR) {
		hba->uic_error = 0;
		ufshcd_update_uic_error(hba);
		if (hba->uic_error)
			queue_eh_work = true;
	}

	if (queue_eh_work) {
		/* handle fatal errors only when link is functional */
		if (hba->ufshcd_state == UFSHCD_STATE_OPERATIONAL) {
			/* block commands from scsi mid-layer */
			scsi_block_requests(hba->host);

			/* transfer error masks to sticky bits */
			hba->saved_err |= hba->errors;
			hba->saved_uic_err |= hba->uic_error;

			hba->ufshcd_state = UFSHCD_STATE_ERROR;
			schedule_work(&hba->eh_work);
		}
	}
	/*
	 * if (!queue_eh_work) -
	 * Other errors are either non-fatal where host recovers
	 * itself without s/w intervention or errors that will be
	 * handled by the SCSI core layer.
	 */
}

/**
 * ufshcd_tmc_handler - handle task management function completion
 * @hba: per adapter instance
 */
static void ufshcd_tmc_handler(struct ufs_hba *hba)
{
	u32 tm_doorbell;

	tm_doorbell = ufshcd_readl(hba, REG_UTP_TASK_REQ_DOOR_BELL);
	hba->tm_condition = tm_doorbell ^ hba->outstanding_tasks;
	wake_up(&hba->tm_wq);
}

/**
 * ufshcd_sl_intr - Interrupt service routine
 * @hba: per adapter instance
 * @intr_status: contains interrupts generated by the controller
 */
static void ufshcd_sl_intr(struct ufs_hba *hba, u32 intr_status)
{
	hba->errors = UFSHCD_ERROR_MASK & intr_status;
	if (hba->errors)
		ufshcd_check_errors(hba);

	if (intr_status & UFSHCD_UIC_MASK)
		ufshcd_uic_cmd_compl(hba, intr_status);

	if (intr_status & UTP_TASK_REQ_COMPL)
		ufshcd_tmc_handler(hba);

	if (intr_status & UTP_TRANSFER_REQ_COMPL)
		ufshcd_transfer_req_compl(hba);
}

/**
 * ufshcd_intr - Main interrupt service routine
 * @irq: irq number
 * @__hba: pointer to adapter instance
 *
 * Returns IRQ_HANDLED - If interrupt is valid
 *		IRQ_NONE - If invalid interrupt
 */
static irqreturn_t ufshcd_intr(int irq, void *__hba)
{
	u32 intr_status;
	irqreturn_t retval = IRQ_NONE;
	struct ufs_hba *hba = __hba;

	spin_lock(hba->host->host_lock);
	intr_status = ufshcd_readl(hba, REG_INTERRUPT_STATUS);

	if (intr_status) {
		ufshcd_writel(hba, intr_status, REG_INTERRUPT_STATUS);
		ufshcd_sl_intr(hba, intr_status);
		retval = IRQ_HANDLED;
	}
	spin_unlock(hba->host->host_lock);
	return retval;
}

static int ufshcd_clear_tm_cmd(struct ufs_hba *hba, int tag)
{
	int err = 0;
	u32 mask = 1 << tag;
	unsigned long flags;

	if (!test_bit(tag, &hba->outstanding_tasks))
		goto out;

	spin_lock_irqsave(hba->host->host_lock, flags);
	ufshcd_writel(hba, ~(1 << tag), REG_UTP_TASK_REQ_LIST_CLEAR);
	spin_unlock_irqrestore(hba->host->host_lock, flags);

	/* poll for max. 1 sec to clear door bell register by h/w */
	err = ufshcd_wait_for_register(hba,
			REG_UTP_TASK_REQ_DOOR_BELL,
			mask, 0, 1000, 1000);
out:
	return err;
}

/**
 * ufshcd_issue_tm_cmd - issues task management commands to controller
 * @hba: per adapter instance
 * @lun_id: LUN ID to which TM command is sent
 * @task_id: task ID to which the TM command is applicable
 * @tm_function: task management function opcode
 * @tm_response: task management service response return value
 *
 * Returns non-zero value on error, zero on success.
 */
static int ufshcd_issue_tm_cmd(struct ufs_hba *hba, int lun_id, int task_id,
		u8 tm_function, u8 *tm_response)
{
	struct utp_task_req_desc *task_req_descp;
	struct utp_upiu_task_req *task_req_upiup;
	struct Scsi_Host *host;
	unsigned long flags;
	int free_slot;
	int err;
	int task_tag;

	host = hba->host;

	/*
	 * Get free slot, sleep if slots are unavailable.
	 * Even though we use wait_event() which sleeps indefinitely,
	 * the maximum wait time is bounded by %TM_CMD_TIMEOUT.
	 */
	wait_event(hba->tm_tag_wq, ufshcd_get_tm_free_slot(hba, &free_slot));
	ufshcd_hold(hba, false);

	spin_lock_irqsave(host->host_lock, flags);
	task_req_descp = hba->utmrdl_base_addr;
	task_req_descp += free_slot;

	/* Configure task request descriptor */
	task_req_descp->header.dword_0 = cpu_to_le32(UTP_REQ_DESC_INT_CMD);
	task_req_descp->header.dword_2 =
			cpu_to_le32(OCS_INVALID_COMMAND_STATUS);

	/* Configure task request UPIU */
	task_req_upiup =
		(struct utp_upiu_task_req *) task_req_descp->task_req_upiu;
	task_tag = hba->nutrs + free_slot;
	task_req_upiup->header.dword_0 =
		UPIU_HEADER_DWORD(UPIU_TRANSACTION_TASK_REQ, 0,
					      lun_id, task_tag);
	task_req_upiup->header.dword_1 =
		UPIU_HEADER_DWORD(0, tm_function, 0, 0);
	/*
	 * The host shall provide the same value for LUN field in the basic
	 * header and for Input Parameter.
	 */
	task_req_upiup->input_param1 = cpu_to_be32(lun_id);
	task_req_upiup->input_param2 = cpu_to_be32(task_id);

	/* send command to the controller */
	__set_bit(free_slot, &hba->outstanding_tasks);
	ufshcd_writel(hba, 1 << free_slot, REG_UTP_TASK_REQ_DOOR_BELL);

	spin_unlock_irqrestore(host->host_lock, flags);

	/* wait until the task management command is completed */
	err = wait_event_timeout(hba->tm_wq,
			test_bit(free_slot, &hba->tm_condition),
			msecs_to_jiffies(TM_CMD_TIMEOUT));
	if (!err) {
		dev_err(hba->dev, "%s: task management cmd 0x%.2x timed-out\n",
				__func__, tm_function);
		if (ufshcd_clear_tm_cmd(hba, free_slot))
			dev_WARN(hba->dev, "%s: unable clear tm cmd (slot %d) after timeout\n",
					__func__, free_slot);
		err = -ETIMEDOUT;
	} else {
		err = ufshcd_task_req_compl(hba, free_slot, tm_response);
	}

	clear_bit(free_slot, &hba->tm_condition);
	ufshcd_put_tm_slot(hba, free_slot);
	wake_up(&hba->tm_tag_wq);

	ufshcd_release(hba);
	return err;
}

/**
 * ufshcd_eh_device_reset_handler - device reset handler registered to
 *                                    scsi layer.
 * @cmd: SCSI command pointer
 *
 * Returns SUCCESS/FAILED
 */
static int ufshcd_eh_device_reset_handler(struct scsi_cmnd *cmd)
{
	struct Scsi_Host *host;
	struct ufs_hba *hba;
	unsigned int tag;
	u32 pos;
	int err;
	u8 resp = 0xF;
	struct ufshcd_lrb *lrbp;
	unsigned long flags;

	host = cmd->device->host;
	hba = shost_priv(host);
	tag = cmd->request->tag;

	lrbp = &hba->lrb[tag];
	err = ufshcd_issue_tm_cmd(hba, lrbp->lun, 0, UFS_LOGICAL_RESET, &resp);
	if (err || resp != UPIU_TASK_MANAGEMENT_FUNC_COMPL) {
		if (!err)
			err = resp;
		goto out;
	}

	/* clear the commands that were pending for corresponding LUN */
	for_each_set_bit(pos, &hba->outstanding_reqs, hba->nutrs) {
		if (hba->lrb[pos].lun == lrbp->lun) {
			err = ufshcd_clear_cmd(hba, pos);
			if (err)
				break;
		}
	}
	spin_lock_irqsave(host->host_lock, flags);
	ufshcd_transfer_req_compl(hba);
	spin_unlock_irqrestore(host->host_lock, flags);
out:
	if (!err) {
		err = SUCCESS;
	} else {
		dev_err(hba->dev, "%s: failed with err %d\n", __func__, err);
		err = FAILED;
	}
	return err;
}

/**
 * ufshcd_abort - abort a specific command
 * @cmd: SCSI command pointer
 *
 * Abort the pending command in device by sending UFS_ABORT_TASK task management
 * command, and in host controller by clearing the door-bell register. There can
 * be race between controller sending the command to the device while abort is
 * issued. To avoid that, first issue UFS_QUERY_TASK to check if the command is
 * really issued and then try to abort it.
 *
 * Returns SUCCESS/FAILED
 */
static int ufshcd_abort(struct scsi_cmnd *cmd)
{
	struct Scsi_Host *host;
	struct ufs_hba *hba;
	unsigned long flags;
	unsigned int tag;
	int err = 0;
	int poll_cnt;
	u8 resp = 0xF;
	struct ufshcd_lrb *lrbp;
	u32 reg;

	host = cmd->device->host;
	hba = shost_priv(host);
	tag = cmd->request->tag;

	ufshcd_hold(hba, false);
	/* If command is already aborted/completed, return SUCCESS */
	if (!(test_bit(tag, &hba->outstanding_reqs)))
		goto out;

	reg = ufshcd_readl(hba, REG_UTP_TRANSFER_REQ_DOOR_BELL);
	if (!(reg & (1 << tag))) {
		dev_err(hba->dev,
		"%s: cmd was completed, but without a notifying intr, tag = %d",
		__func__, tag);
	}

	lrbp = &hba->lrb[tag];
	for (poll_cnt = 100; poll_cnt; poll_cnt--) {
		err = ufshcd_issue_tm_cmd(hba, lrbp->lun, lrbp->task_tag,
				UFS_QUERY_TASK, &resp);
		if (!err && resp == UPIU_TASK_MANAGEMENT_FUNC_SUCCEEDED) {
			/* cmd pending in the device */
			break;
		} else if (!err && resp == UPIU_TASK_MANAGEMENT_FUNC_COMPL) {
			/*
			 * cmd not pending in the device, check if it is
			 * in transition.
			 */
			reg = ufshcd_readl(hba, REG_UTP_TRANSFER_REQ_DOOR_BELL);
			if (reg & (1 << tag)) {
				/* sleep for max. 200us to stabilize */
				usleep_range(100, 200);
				continue;
			}
			/* command completed already */
			goto out;
		} else {
			if (!err)
				err = resp; /* service response error */
			goto out;
		}
	}

	if (!poll_cnt) {
		err = -EBUSY;
		goto out;
	}

	err = ufshcd_issue_tm_cmd(hba, lrbp->lun, lrbp->task_tag,
			UFS_ABORT_TASK, &resp);
	if (err || resp != UPIU_TASK_MANAGEMENT_FUNC_COMPL) {
		if (!err)
			err = resp; /* service response error */
		goto out;
	}

	err = ufshcd_clear_cmd(hba, tag);
	if (err)
		goto out;

	scsi_dma_unmap(cmd);

	spin_lock_irqsave(host->host_lock, flags);
	__clear_bit(tag, &hba->outstanding_reqs);
	hba->lrb[tag].cmd = NULL;
	spin_unlock_irqrestore(host->host_lock, flags);

	clear_bit_unlock(tag, &hba->lrb_in_use);
	wake_up(&hba->dev_cmd.tag_wq);

out:
	if (!err) {
		err = SUCCESS;
	} else {
		dev_err(hba->dev, "%s: failed with err %d\n", __func__, err);
		err = FAILED;
	}

	/*
	 * This ufshcd_release() corresponds to the original scsi cmd that got
	 * aborted here (as we won't get any IRQ for it).
	 */
	ufshcd_release(hba);
	return err;
}

/**
 * ufshcd_host_reset_and_restore - reset and restore host controller
 * @hba: per-adapter instance
 *
 * Note that host controller reset may issue DME_RESET to
 * local and remote (device) Uni-Pro stack and the attributes
 * are reset to default state.
 *
 * Returns zero on success, non-zero on failure
 */
static int ufshcd_host_reset_and_restore(struct ufs_hba *hba)
{
	int err;
	unsigned long flags;

	/* Reset the host controller */
	spin_lock_irqsave(hba->host->host_lock, flags);
	ufshcd_hba_stop(hba);
	spin_unlock_irqrestore(hba->host->host_lock, flags);

	err = ufshcd_hba_enable(hba);
	if (err)
		goto out;

	/* Establish the link again and restore the device */
	err = ufshcd_probe_hba(hba);

	if (!err && (hba->ufshcd_state != UFSHCD_STATE_OPERATIONAL))
		err = -EIO;
out:
	if (err)
		dev_err(hba->dev, "%s: Host init failed %d\n", __func__, err);

	return err;
}

/**
 * ufshcd_reset_and_restore - reset and re-initialize host/device
 * @hba: per-adapter instance
 *
 * Reset and recover device, host and re-establish link. This
 * is helpful to recover the communication in fatal error conditions.
 *
 * Returns zero on success, non-zero on failure
 */
static int ufshcd_reset_and_restore(struct ufs_hba *hba)
{
	int err = 0;
	unsigned long flags;
	int retries = MAX_HOST_RESET_RETRIES;

	do {
		err = ufshcd_host_reset_and_restore(hba);
	} while (err && --retries);

	/*
	 * After reset the door-bell might be cleared, complete
	 * outstanding requests in s/w here.
	 */
	spin_lock_irqsave(hba->host->host_lock, flags);
	ufshcd_transfer_req_compl(hba);
	ufshcd_tmc_handler(hba);
	spin_unlock_irqrestore(hba->host->host_lock, flags);

	return err;
}

/**
 * ufshcd_eh_host_reset_handler - host reset handler registered to scsi layer
 * @cmd - SCSI command pointer
 *
 * Returns SUCCESS/FAILED
 */
static int ufshcd_eh_host_reset_handler(struct scsi_cmnd *cmd)
{
	int err;
	unsigned long flags;
	struct ufs_hba *hba;

	hba = shost_priv(cmd->device->host);

	ufshcd_hold(hba, false);
	/*
	 * Check if there is any race with fatal error handling.
	 * If so, wait for it to complete. Even though fatal error
	 * handling does reset and restore in some cases, don't assume
	 * anything out of it. We are just avoiding race here.
	 */
	do {
		spin_lock_irqsave(hba->host->host_lock, flags);
		if (!(work_pending(&hba->eh_work) ||
				hba->ufshcd_state == UFSHCD_STATE_RESET))
			break;
		spin_unlock_irqrestore(hba->host->host_lock, flags);
		dev_dbg(hba->dev, "%s: reset in progress\n", __func__);
		flush_work(&hba->eh_work);
	} while (1);

	hba->ufshcd_state = UFSHCD_STATE_RESET;
	ufshcd_set_eh_in_progress(hba);
	spin_unlock_irqrestore(hba->host->host_lock, flags);

	err = ufshcd_reset_and_restore(hba);

	spin_lock_irqsave(hba->host->host_lock, flags);
	if (!err) {
		err = SUCCESS;
		hba->ufshcd_state = UFSHCD_STATE_OPERATIONAL;
	} else {
		err = FAILED;
		hba->ufshcd_state = UFSHCD_STATE_ERROR;
	}
	ufshcd_clear_eh_in_progress(hba);
	spin_unlock_irqrestore(hba->host->host_lock, flags);

	ufshcd_release(hba);
	return err;
}

/**
 * ufshcd_get_max_icc_level - calculate the ICC level
 * @sup_curr_uA: max. current supported by the regulator
 * @start_scan: row at the desc table to start scan from
 * @buff: power descriptor buffer
 *
 * Returns calculated max ICC level for specific regulator
 */
static u32 ufshcd_get_max_icc_level(int sup_curr_uA, u32 start_scan, char *buff)
{
	int i;
	int curr_uA;
	u16 data;
	u16 unit;

	for (i = start_scan; i >= 0; i--) {
		data = be16_to_cpu(*((u16 *)(buff + 2*i)));
		unit = (data & ATTR_ICC_LVL_UNIT_MASK) >>
						ATTR_ICC_LVL_UNIT_OFFSET;
		curr_uA = data & ATTR_ICC_LVL_VALUE_MASK;
		switch (unit) {
		case UFSHCD_NANO_AMP:
			curr_uA = curr_uA / 1000;
			break;
		case UFSHCD_MILI_AMP:
			curr_uA = curr_uA * 1000;
			break;
		case UFSHCD_AMP:
			curr_uA = curr_uA * 1000 * 1000;
			break;
		case UFSHCD_MICRO_AMP:
		default:
			break;
		}
		if (sup_curr_uA >= curr_uA)
			break;
	}
	if (i < 0) {
		i = 0;
		pr_err("%s: Couldn't find valid icc_level = %d", __func__, i);
	}

	return (u32)i;
}

/**
 * ufshcd_calc_icc_level - calculate the max ICC level
 * In case regulators are not initialized we'll return 0
 * @hba: per-adapter instance
 * @desc_buf: power descriptor buffer to extract ICC levels from.
 * @len: length of desc_buff
 *
 * Returns calculated ICC level
 */
static u32 ufshcd_find_max_sup_active_icc_level(struct ufs_hba *hba,
							u8 *desc_buf, int len)
{
	u32 icc_level = 0;

	if (!hba->vreg_info.vcc || !hba->vreg_info.vccq ||
						!hba->vreg_info.vccq2) {
		dev_err(hba->dev,
			"%s: Regulator capability was not set, actvIccLevel=%d",
							__func__, icc_level);
		goto out;
	}

	if (hba->vreg_info.vcc)
		icc_level = ufshcd_get_max_icc_level(
				hba->vreg_info.vcc->max_uA,
				POWER_DESC_MAX_ACTV_ICC_LVLS - 1,
				&desc_buf[PWR_DESC_ACTIVE_LVLS_VCC_0]);

	if (hba->vreg_info.vccq)
		icc_level = ufshcd_get_max_icc_level(
				hba->vreg_info.vccq->max_uA,
				icc_level,
				&desc_buf[PWR_DESC_ACTIVE_LVLS_VCCQ_0]);

	if (hba->vreg_info.vccq2)
		icc_level = ufshcd_get_max_icc_level(
				hba->vreg_info.vccq2->max_uA,
				icc_level,
				&desc_buf[PWR_DESC_ACTIVE_LVLS_VCCQ2_0]);
out:
	return icc_level;
}

static void ufshcd_init_icc_levels(struct ufs_hba *hba)
{
	int ret;
	int buff_len = QUERY_DESC_POWER_MAX_SIZE;
	u8 desc_buf[QUERY_DESC_POWER_MAX_SIZE];

	ret = ufshcd_read_power_desc(hba, desc_buf, buff_len);
	if (ret) {
		dev_err(hba->dev,
			"%s: Failed reading power descriptor.len = %d ret = %d",
			__func__, buff_len, ret);
		return;
	}
<<<<<<< HEAD

	hba->init_prefetch_data.icc_level =
			ufshcd_find_max_sup_active_icc_level(hba,
			desc_buf, buff_len);
	dev_dbg(hba->dev, "%s: setting icc_level 0x%x",
			__func__, hba->init_prefetch_data.icc_level);

	ret = ufshcd_query_attr(hba, UPIU_QUERY_OPCODE_WRITE_ATTR,
			QUERY_ATTR_IDN_ACTIVE_ICC_LVL, 0, 0,
			&hba->init_prefetch_data.icc_level);

=======

	hba->init_prefetch_data.icc_level =
			ufshcd_find_max_sup_active_icc_level(hba,
			desc_buf, buff_len);
	dev_dbg(hba->dev, "%s: setting icc_level 0x%x",
			__func__, hba->init_prefetch_data.icc_level);

	ret = ufshcd_query_attr(hba, UPIU_QUERY_OPCODE_WRITE_ATTR,
			QUERY_ATTR_IDN_ACTIVE_ICC_LVL, 0, 0,
			&hba->init_prefetch_data.icc_level);

>>>>>>> e529fea9
	if (ret)
		dev_err(hba->dev,
			"%s: Failed configuring bActiveICCLevel = %d ret = %d",
			__func__, hba->init_prefetch_data.icc_level , ret);

}
<<<<<<< HEAD

/**
 * ufshcd_scsi_add_wlus - Adds required W-LUs
 * @hba: per-adapter instance
 *
 * UFS device specification requires the UFS devices to support 4 well known
 * logical units:
 *	"REPORT_LUNS" (address: 01h)
 *	"UFS Device" (address: 50h)
 *	"RPMB" (address: 44h)
 *	"BOOT" (address: 30h)
 * UFS device's power management needs to be controlled by "POWER CONDITION"
 * field of SSU (START STOP UNIT) command. But this "power condition" field
 * will take effect only when its sent to "UFS device" well known logical unit
 * hence we require the scsi_device instance to represent this logical unit in
 * order for the UFS host driver to send the SSU command for power management.

 * We also require the scsi_device instance for "RPMB" (Replay Protected Memory
 * Block) LU so user space process can control this LU. User space may also
 * want to have access to BOOT LU.

 * This function adds scsi device instances for each of all well known LUs
 * (except "REPORT LUNS" LU).
 *
 * Returns zero on success (all required W-LUs are added successfully),
 * non-zero error value on failure (if failed to add any of the required W-LU).
 */
static int ufshcd_scsi_add_wlus(struct ufs_hba *hba)
{
	int ret = 0;

=======

/**
 * ufshcd_scsi_add_wlus - Adds required W-LUs
 * @hba: per-adapter instance
 *
 * UFS device specification requires the UFS devices to support 4 well known
 * logical units:
 *	"REPORT_LUNS" (address: 01h)
 *	"UFS Device" (address: 50h)
 *	"RPMB" (address: 44h)
 *	"BOOT" (address: 30h)
 * UFS device's power management needs to be controlled by "POWER CONDITION"
 * field of SSU (START STOP UNIT) command. But this "power condition" field
 * will take effect only when its sent to "UFS device" well known logical unit
 * hence we require the scsi_device instance to represent this logical unit in
 * order for the UFS host driver to send the SSU command for power management.

 * We also require the scsi_device instance for "RPMB" (Replay Protected Memory
 * Block) LU so user space process can control this LU. User space may also
 * want to have access to BOOT LU.

 * This function adds scsi device instances for each of all well known LUs
 * (except "REPORT LUNS" LU).
 *
 * Returns zero on success (all required W-LUs are added successfully),
 * non-zero error value on failure (if failed to add any of the required W-LU).
 */
static int ufshcd_scsi_add_wlus(struct ufs_hba *hba)
{
	int ret = 0;
	struct scsi_device *sdev_rpmb;
	struct scsi_device *sdev_boot;

>>>>>>> e529fea9
	hba->sdev_ufs_device = __scsi_add_device(hba->host, 0, 0,
		ufshcd_upiu_wlun_to_scsi_wlun(UFS_UPIU_UFS_DEVICE_WLUN), NULL);
	if (IS_ERR(hba->sdev_ufs_device)) {
		ret = PTR_ERR(hba->sdev_ufs_device);
		hba->sdev_ufs_device = NULL;
		goto out;
	}
	scsi_device_put(hba->sdev_ufs_device);

	sdev_boot = __scsi_add_device(hba->host, 0, 0,
		ufshcd_upiu_wlun_to_scsi_wlun(UFS_UPIU_BOOT_WLUN), NULL);
	if (IS_ERR(sdev_boot)) {
		ret = PTR_ERR(sdev_boot);
		goto remove_sdev_ufs_device;
	}
	scsi_device_put(sdev_boot);

<<<<<<< HEAD
	hba->sdev_boot = __scsi_add_device(hba->host, 0, 0,
		ufshcd_upiu_wlun_to_scsi_wlun(UFS_UPIU_BOOT_WLUN), NULL);
	if (IS_ERR(hba->sdev_boot)) {
		ret = PTR_ERR(hba->sdev_boot);
		hba->sdev_boot = NULL;
		goto remove_sdev_ufs_device;
	}

	hba->sdev_rpmb = __scsi_add_device(hba->host, 0, 0,
		ufshcd_upiu_wlun_to_scsi_wlun(UFS_UPIU_RPMB_WLUN), NULL);
	if (IS_ERR(hba->sdev_rpmb)) {
		ret = PTR_ERR(hba->sdev_rpmb);
		hba->sdev_rpmb = NULL;
		goto remove_sdev_boot;
	}
	goto out;

remove_sdev_boot:
	scsi_remove_device(hba->sdev_boot);
=======
	sdev_rpmb = __scsi_add_device(hba->host, 0, 0,
		ufshcd_upiu_wlun_to_scsi_wlun(UFS_UPIU_RPMB_WLUN), NULL);
	if (IS_ERR(sdev_rpmb)) {
		ret = PTR_ERR(sdev_rpmb);
		goto remove_sdev_boot;
	}
	scsi_device_put(sdev_rpmb);
	goto out;

remove_sdev_boot:
	scsi_remove_device(sdev_boot);
>>>>>>> e529fea9
remove_sdev_ufs_device:
	scsi_remove_device(hba->sdev_ufs_device);
out:
	return ret;
}

/**
<<<<<<< HEAD
 * ufshcd_scsi_remove_wlus - Removes the W-LUs which were added by
 *			     ufshcd_scsi_add_wlus()
 * @hba: per-adapter instance
 *
 */
static void ufshcd_scsi_remove_wlus(struct ufs_hba *hba)
{
	if (hba->sdev_ufs_device) {
		scsi_remove_device(hba->sdev_ufs_device);
		hba->sdev_ufs_device = NULL;
	}

	if (hba->sdev_boot) {
		scsi_remove_device(hba->sdev_boot);
		hba->sdev_boot = NULL;
	}

	if (hba->sdev_rpmb) {
		scsi_remove_device(hba->sdev_rpmb);
		hba->sdev_rpmb = NULL;
	}
}

/**
 * ufshcd_probe_hba - probe hba to detect device and initialize
 * @hba: per-adapter instance
 *
 * Execute link-startup and verify device initialization
 */
=======
 * ufshcd_probe_hba - probe hba to detect device and initialize
 * @hba: per-adapter instance
 *
 * Execute link-startup and verify device initialization
 */
>>>>>>> e529fea9
static int ufshcd_probe_hba(struct ufs_hba *hba)
{
	int ret;

	ret = ufshcd_link_startup(hba);
	if (ret)
		goto out;

<<<<<<< HEAD
=======
	ufshcd_init_pwr_info(hba);

>>>>>>> e529fea9
	/* UniPro link is active now */
	ufshcd_set_link_active(hba);

	ret = ufshcd_verify_dev_init(hba);
	if (ret)
		goto out;

	ret = ufshcd_complete_dev_init(hba);
	if (ret)
		goto out;

	/* UFS device is also active now */
	ufshcd_set_ufs_dev_active(hba);
	ufshcd_force_reset_auto_bkops(hba);
	hba->ufshcd_state = UFSHCD_STATE_OPERATIONAL;
	hba->wlun_dev_clr_ua = true;

	if (ufshcd_get_max_pwr_mode(hba)) {
		dev_err(hba->dev,
			"%s: Failed getting max supported power mode\n",
			__func__);
	} else {
		ret = ufshcd_config_pwr_mode(hba, &hba->max_pwr_info.info);
		if (ret)
			dev_err(hba->dev, "%s: Failed setting power mode, err = %d\n",
					__func__, ret);
	}

	/*
	 * If we are in error handling context or in power management callbacks
	 * context, no need to scan the host
	 */
	if (!ufshcd_eh_in_progress(hba) && !hba->pm_op_in_progress) {
		bool flag;

		/* clear any previous UFS device information */
		memset(&hba->dev_info, 0, sizeof(hba->dev_info));
		if (!ufshcd_query_flag(hba, UPIU_QUERY_OPCODE_READ_FLAG,
				       QUERY_FLAG_IDN_PWR_ON_WPE, &flag))
			hba->dev_info.f_power_on_wp_en = flag;

		if (!hba->is_init_prefetch)
			ufshcd_init_icc_levels(hba);

		/* Add required well known logical units to scsi mid layer */
		if (ufshcd_scsi_add_wlus(hba))
			goto out;

		scsi_scan_host(hba->host);
		pm_runtime_put_sync(hba->dev);
	}

	if (!hba->is_init_prefetch)
		hba->is_init_prefetch = true;

	/* Resume devfreq after UFS device is detected */
	if (ufshcd_is_clkscaling_enabled(hba))
		devfreq_resume_device(hba->devfreq);

out:
	/*
	 * If we failed to initialize the device or the device is not
	 * present, turn off the power/clocks etc.
	 */
	if (ret && !ufshcd_eh_in_progress(hba) && !hba->pm_op_in_progress) {
		pm_runtime_put_sync(hba->dev);
		ufshcd_hba_exit(hba);
	}

	return ret;
}

/**
 * ufshcd_async_scan - asynchronous execution for probing hba
 * @data: data pointer to pass to this function
 * @cookie: cookie data
 */
static void ufshcd_async_scan(void *data, async_cookie_t cookie)
{
	struct ufs_hba *hba = (struct ufs_hba *)data;

	ufshcd_probe_hba(hba);
}

static struct scsi_host_template ufshcd_driver_template = {
	.module			= THIS_MODULE,
	.name			= UFSHCD,
	.proc_name		= UFSHCD,
	.queuecommand		= ufshcd_queuecommand,
	.slave_alloc		= ufshcd_slave_alloc,
	.slave_configure	= ufshcd_slave_configure,
	.slave_destroy		= ufshcd_slave_destroy,
	.change_queue_depth	= ufshcd_change_queue_depth,
	.eh_abort_handler	= ufshcd_abort,
	.eh_device_reset_handler = ufshcd_eh_device_reset_handler,
	.eh_host_reset_handler   = ufshcd_eh_host_reset_handler,
	.this_id		= -1,
	.sg_tablesize		= SG_ALL,
	.cmd_per_lun		= UFSHCD_CMD_PER_LUN,
	.can_queue		= UFSHCD_CAN_QUEUE,
	.max_host_blocked	= 1,
<<<<<<< HEAD
=======
	.use_blk_tags		= 1,
	.track_queue_depth	= 1,
>>>>>>> e529fea9
};

static int ufshcd_config_vreg_load(struct device *dev, struct ufs_vreg *vreg,
				   int ua)
{
	int ret = 0;
	struct regulator *reg = vreg->reg;
	const char *name = vreg->name;

	BUG_ON(!vreg);

	ret = regulator_set_optimum_mode(reg, ua);
	if (ret >= 0) {
		/*
		 * regulator_set_optimum_mode() returns new regulator
		 * mode upon success.
		 */
		ret = 0;
	} else {
		dev_err(dev, "%s: %s set optimum mode(ua=%d) failed, err=%d\n",
				__func__, name, ua, ret);
	}

	return ret;
}

static inline int ufshcd_config_vreg_lpm(struct ufs_hba *hba,
					 struct ufs_vreg *vreg)
{
<<<<<<< HEAD
=======
	if (!vreg)
		return 0;

>>>>>>> e529fea9
	return ufshcd_config_vreg_load(hba->dev, vreg, UFS_VREG_LPM_LOAD_UA);
}

static inline int ufshcd_config_vreg_hpm(struct ufs_hba *hba,
					 struct ufs_vreg *vreg)
{
<<<<<<< HEAD
=======
	if (!vreg)
		return 0;

>>>>>>> e529fea9
	return ufshcd_config_vreg_load(hba->dev, vreg, vreg->max_uA);
}

static int ufshcd_config_vreg(struct device *dev,
		struct ufs_vreg *vreg, bool on)
{
	int ret = 0;
	struct regulator *reg = vreg->reg;
	const char *name = vreg->name;
	int min_uV, uA_load;

	BUG_ON(!vreg);

	if (regulator_count_voltages(reg) > 0) {
		min_uV = on ? vreg->min_uV : 0;
		ret = regulator_set_voltage(reg, min_uV, vreg->max_uV);
		if (ret) {
			dev_err(dev, "%s: %s set voltage failed, err=%d\n",
					__func__, name, ret);
			goto out;
		}

		uA_load = on ? vreg->max_uA : 0;
		ret = ufshcd_config_vreg_load(dev, vreg, uA_load);
		if (ret)
			goto out;
	}
out:
	return ret;
}

static int ufshcd_enable_vreg(struct device *dev, struct ufs_vreg *vreg)
{
	int ret = 0;

	if (!vreg || vreg->enabled)
		goto out;

	ret = ufshcd_config_vreg(dev, vreg, true);
	if (!ret)
		ret = regulator_enable(vreg->reg);

	if (!ret)
		vreg->enabled = true;
	else
		dev_err(dev, "%s: %s enable failed, err=%d\n",
				__func__, vreg->name, ret);
out:
	return ret;
}

static int ufshcd_disable_vreg(struct device *dev, struct ufs_vreg *vreg)
{
	int ret = 0;

	if (!vreg || !vreg->enabled)
		goto out;

	ret = regulator_disable(vreg->reg);

	if (!ret) {
		/* ignore errors on applying disable config */
		ufshcd_config_vreg(dev, vreg, false);
		vreg->enabled = false;
	} else {
		dev_err(dev, "%s: %s disable failed, err=%d\n",
				__func__, vreg->name, ret);
	}
out:
	return ret;
}

static int ufshcd_setup_vreg(struct ufs_hba *hba, bool on)
{
	int ret = 0;
	struct device *dev = hba->dev;
	struct ufs_vreg_info *info = &hba->vreg_info;

	if (!info)
		goto out;

	ret = ufshcd_toggle_vreg(dev, info->vcc, on);
	if (ret)
		goto out;

	ret = ufshcd_toggle_vreg(dev, info->vccq, on);
	if (ret)
		goto out;

	ret = ufshcd_toggle_vreg(dev, info->vccq2, on);
	if (ret)
		goto out;

out:
	if (ret) {
		ufshcd_toggle_vreg(dev, info->vccq2, false);
		ufshcd_toggle_vreg(dev, info->vccq, false);
		ufshcd_toggle_vreg(dev, info->vcc, false);
	}
	return ret;
}

static int ufshcd_setup_hba_vreg(struct ufs_hba *hba, bool on)
{
	struct ufs_vreg_info *info = &hba->vreg_info;

	if (info)
		return ufshcd_toggle_vreg(hba->dev, info->vdd_hba, on);

	return 0;
}

static int ufshcd_get_vreg(struct device *dev, struct ufs_vreg *vreg)
{
	int ret = 0;

	if (!vreg)
		goto out;

	vreg->reg = devm_regulator_get(dev, vreg->name);
	if (IS_ERR(vreg->reg)) {
		ret = PTR_ERR(vreg->reg);
		dev_err(dev, "%s: %s get failed, err=%d\n",
				__func__, vreg->name, ret);
	}
out:
	return ret;
}

static int ufshcd_init_vreg(struct ufs_hba *hba)
{
	int ret = 0;
	struct device *dev = hba->dev;
	struct ufs_vreg_info *info = &hba->vreg_info;

	if (!info)
		goto out;

	ret = ufshcd_get_vreg(dev, info->vcc);
	if (ret)
		goto out;

	ret = ufshcd_get_vreg(dev, info->vccq);
	if (ret)
		goto out;

	ret = ufshcd_get_vreg(dev, info->vccq2);
out:
	return ret;
}

static int ufshcd_init_hba_vreg(struct ufs_hba *hba)
{
	struct ufs_vreg_info *info = &hba->vreg_info;

	if (info)
		return ufshcd_get_vreg(hba->dev, info->vdd_hba);

	return 0;
}

static int __ufshcd_setup_clocks(struct ufs_hba *hba, bool on,
					bool skip_ref_clk)
{
	int ret = 0;
	struct ufs_clk_info *clki;
	struct list_head *head = &hba->clk_list_head;
	unsigned long flags;

	if (!head || list_empty(head))
		goto out;

	list_for_each_entry(clki, head, list) {
		if (!IS_ERR_OR_NULL(clki->clk)) {
			if (skip_ref_clk && !strcmp(clki->name, "ref_clk"))
				continue;

			if (on && !clki->enabled) {
				ret = clk_prepare_enable(clki->clk);
				if (ret) {
					dev_err(hba->dev, "%s: %s prepare enable failed, %d\n",
						__func__, clki->name, ret);
					goto out;
				}
			} else if (!on && clki->enabled) {
				clk_disable_unprepare(clki->clk);
			}
			clki->enabled = on;
			dev_dbg(hba->dev, "%s: clk: %s %sabled\n", __func__,
					clki->name, on ? "en" : "dis");
		}
	}

	if (hba->vops && hba->vops->setup_clocks)
		ret = hba->vops->setup_clocks(hba, on);
out:
	if (ret) {
		list_for_each_entry(clki, head, list) {
			if (!IS_ERR_OR_NULL(clki->clk) && clki->enabled)
				clk_disable_unprepare(clki->clk);
		}
<<<<<<< HEAD
	} else if (!ret && on) {
=======
	} else if (on) {
>>>>>>> e529fea9
		spin_lock_irqsave(hba->host->host_lock, flags);
		hba->clk_gating.state = CLKS_ON;
		spin_unlock_irqrestore(hba->host->host_lock, flags);
	}
	return ret;
}

static int ufshcd_setup_clocks(struct ufs_hba *hba, bool on)
{
	return  __ufshcd_setup_clocks(hba, on, false);
}

static int ufshcd_init_clocks(struct ufs_hba *hba)
{
	int ret = 0;
	struct ufs_clk_info *clki;
	struct device *dev = hba->dev;
	struct list_head *head = &hba->clk_list_head;

	if (!head || list_empty(head))
		goto out;

	list_for_each_entry(clki, head, list) {
		if (!clki->name)
			continue;

		clki->clk = devm_clk_get(dev, clki->name);
		if (IS_ERR(clki->clk)) {
			ret = PTR_ERR(clki->clk);
			dev_err(dev, "%s: %s clk get failed, %d\n",
					__func__, clki->name, ret);
			goto out;
		}

		if (clki->max_freq) {
			ret = clk_set_rate(clki->clk, clki->max_freq);
			if (ret) {
				dev_err(hba->dev, "%s: %s clk set rate(%dHz) failed, %d\n",
					__func__, clki->name,
					clki->max_freq, ret);
				goto out;
			}
			clki->curr_freq = clki->max_freq;
		}
		dev_dbg(dev, "%s: clk: %s, rate: %lu\n", __func__,
				clki->name, clk_get_rate(clki->clk));
	}
out:
	return ret;
}

static int ufshcd_variant_hba_init(struct ufs_hba *hba)
{
	int err = 0;

	if (!hba->vops)
		goto out;

	if (hba->vops->init) {
		err = hba->vops->init(hba);
		if (err)
			goto out;
	}

	if (hba->vops->setup_regulators) {
		err = hba->vops->setup_regulators(hba, true);
		if (err)
			goto out_exit;
	}

	goto out;

out_exit:
	if (hba->vops->exit)
		hba->vops->exit(hba);
out:
	if (err)
		dev_err(hba->dev, "%s: variant %s init failed err %d\n",
			__func__, hba->vops ? hba->vops->name : "", err);
	return err;
}

static void ufshcd_variant_hba_exit(struct ufs_hba *hba)
{
	if (!hba->vops)
		return;

	if (hba->vops->setup_clocks)
		hba->vops->setup_clocks(hba, false);

	if (hba->vops->setup_regulators)
		hba->vops->setup_regulators(hba, false);

	if (hba->vops->exit)
		hba->vops->exit(hba);
}

static int ufshcd_hba_init(struct ufs_hba *hba)
{
	int err;

	/*
	 * Handle host controller power separately from the UFS device power
	 * rails as it will help controlling the UFS host controller power
	 * collapse easily which is different than UFS device power collapse.
	 * Also, enable the host controller power before we go ahead with rest
	 * of the initialization here.
	 */
	err = ufshcd_init_hba_vreg(hba);
	if (err)
		goto out;

	err = ufshcd_setup_hba_vreg(hba, true);
	if (err)
		goto out;

	err = ufshcd_init_clocks(hba);
	if (err)
		goto out_disable_hba_vreg;

	err = ufshcd_setup_clocks(hba, true);
	if (err)
		goto out_disable_hba_vreg;

	err = ufshcd_init_vreg(hba);
	if (err)
		goto out_disable_clks;

	err = ufshcd_setup_vreg(hba, true);
	if (err)
		goto out_disable_clks;

	err = ufshcd_variant_hba_init(hba);
	if (err)
		goto out_disable_vreg;

	hba->is_powered = true;
	goto out;

out_disable_vreg:
	ufshcd_setup_vreg(hba, false);
out_disable_clks:
	ufshcd_setup_clocks(hba, false);
out_disable_hba_vreg:
	ufshcd_setup_hba_vreg(hba, false);
out:
	return err;
}

static void ufshcd_hba_exit(struct ufs_hba *hba)
{
	if (hba->is_powered) {
		ufshcd_variant_hba_exit(hba);
		ufshcd_setup_vreg(hba, false);
		ufshcd_setup_clocks(hba, false);
		ufshcd_setup_hba_vreg(hba, false);
		hba->is_powered = false;
	}
}

static int
ufshcd_send_request_sense(struct ufs_hba *hba, struct scsi_device *sdp)
{
	unsigned char cmd[6] = {REQUEST_SENSE,
				0,
				0,
				0,
				SCSI_SENSE_BUFFERSIZE,
				0};
	char *buffer;
	int ret;

	buffer = kzalloc(SCSI_SENSE_BUFFERSIZE, GFP_KERNEL);
	if (!buffer) {
		ret = -ENOMEM;
		goto out;
	}

	ret = scsi_execute_req_flags(sdp, cmd, DMA_FROM_DEVICE, buffer,
				SCSI_SENSE_BUFFERSIZE, NULL,
				msecs_to_jiffies(1000), 3, NULL, REQ_PM);
	if (ret)
		pr_err("%s: failed with err %d\n", __func__, ret);

	kfree(buffer);
out:
	return ret;
}

/**
 * ufshcd_set_dev_pwr_mode - sends START STOP UNIT command to set device
 *			     power mode
 * @hba: per adapter instance
 * @pwr_mode: device power mode to set
 *
 * Returns 0 if requested power mode is set successfully
 * Returns non-zero if failed to set the requested power mode
 */
static int ufshcd_set_dev_pwr_mode(struct ufs_hba *hba,
				     enum ufs_dev_pwr_mode pwr_mode)
{
	unsigned char cmd[6] = { START_STOP };
	struct scsi_sense_hdr sshdr;
<<<<<<< HEAD
	struct scsi_device *sdp = hba->sdev_ufs_device;
	int ret;

	if (!sdp || !scsi_device_online(sdp))
		return -ENODEV;
=======
	struct scsi_device *sdp;
	unsigned long flags;
	int ret;

	spin_lock_irqsave(hba->host->host_lock, flags);
	sdp = hba->sdev_ufs_device;
	if (sdp) {
		ret = scsi_device_get(sdp);
		if (!ret && !scsi_device_online(sdp)) {
			ret = -ENODEV;
			scsi_device_put(sdp);
		}
	} else {
		ret = -ENODEV;
	}
	spin_unlock_irqrestore(hba->host->host_lock, flags);

	if (ret)
		return ret;
>>>>>>> e529fea9

	/*
	 * If scsi commands fail, the scsi mid-layer schedules scsi error-
	 * handling, which would wait for host to be resumed. Since we know
	 * we are functional while we are here, skip host resume in error
	 * handling context.
	 */
	hba->host->eh_noresume = 1;
	if (hba->wlun_dev_clr_ua) {
		ret = ufshcd_send_request_sense(hba, sdp);
		if (ret)
			goto out;
		/* Unit attention condition is cleared now */
		hba->wlun_dev_clr_ua = false;
	}

	cmd[4] = pwr_mode << 4;

	/*
	 * Current function would be generally called from the power management
	 * callbacks hence set the REQ_PM flag so that it doesn't resume the
	 * already suspended childs.
	 */
	ret = scsi_execute_req_flags(sdp, cmd, DMA_NONE, NULL, 0, &sshdr,
				     START_STOP_TIMEOUT, 0, NULL, REQ_PM);
	if (ret) {
		sdev_printk(KERN_WARNING, sdp,
<<<<<<< HEAD
			  "START_STOP failed for power mode: %d\n", pwr_mode);
		scsi_show_result(ret);
		if (driver_byte(ret) & DRIVER_SENSE) {
			scsi_show_sense_hdr(&sshdr);
			scsi_show_extd_sense(sshdr.asc, sshdr.ascq);
=======
			    "START_STOP failed for power mode: %d, result %x\n",
			    pwr_mode, ret);
		if (driver_byte(ret) & DRIVER_SENSE) {
			scsi_show_sense_hdr(sdp, NULL, &sshdr);
			scsi_show_extd_sense(sdp, NULL, sshdr.asc, sshdr.ascq);
>>>>>>> e529fea9
		}
	}

	if (!ret)
		hba->curr_dev_pwr_mode = pwr_mode;
out:
<<<<<<< HEAD
=======
	scsi_device_put(sdp);
>>>>>>> e529fea9
	hba->host->eh_noresume = 0;
	return ret;
}

static int ufshcd_link_state_transition(struct ufs_hba *hba,
					enum uic_link_state req_link_state,
					int check_for_bkops)
{
	int ret = 0;

	if (req_link_state == hba->uic_link_state)
		return 0;

	if (req_link_state == UIC_LINK_HIBERN8_STATE) {
		ret = ufshcd_uic_hibern8_enter(hba);
		if (!ret)
			ufshcd_set_link_hibern8(hba);
		else
			goto out;
	}
	/*
	 * If autobkops is enabled, link can't be turned off because
	 * turning off the link would also turn off the device.
	 */
	else if ((req_link_state == UIC_LINK_OFF_STATE) &&
		   (!check_for_bkops || (check_for_bkops &&
		    !hba->auto_bkops_enabled))) {
		/*
		 * Change controller state to "reset state" which
		 * should also put the link in off/reset state
		 */
		ufshcd_hba_stop(hba);
		/*
		 * TODO: Check if we need any delay to make sure that
		 * controller is reset
		 */
		ufshcd_set_link_off(hba);
	}

out:
	return ret;
}

static void ufshcd_vreg_set_lpm(struct ufs_hba *hba)
{
	/*
	 * If UFS device is either in UFS_Sleep turn off VCC rail to save some
	 * power.
	 *
	 * If UFS device and link is in OFF state, all power supplies (VCC,
	 * VCCQ, VCCQ2) can be turned off if power on write protect is not
	 * required. If UFS link is inactive (Hibern8 or OFF state) and device
	 * is in sleep state, put VCCQ & VCCQ2 rails in LPM mode.
	 *
	 * Ignore the error returned by ufshcd_toggle_vreg() as device is anyway
	 * in low power state which would save some power.
	 */
	if (ufshcd_is_ufs_dev_poweroff(hba) && ufshcd_is_link_off(hba) &&
	    !hba->dev_info.is_lu_power_on_wp) {
		ufshcd_setup_vreg(hba, false);
	} else if (!ufshcd_is_ufs_dev_active(hba)) {
		ufshcd_toggle_vreg(hba->dev, hba->vreg_info.vcc, false);
		if (!ufshcd_is_link_active(hba)) {
			ufshcd_config_vreg_lpm(hba, hba->vreg_info.vccq);
			ufshcd_config_vreg_lpm(hba, hba->vreg_info.vccq2);
		}
	}
}

static int ufshcd_vreg_set_hpm(struct ufs_hba *hba)
{
	int ret = 0;

	if (ufshcd_is_ufs_dev_poweroff(hba) && ufshcd_is_link_off(hba) &&
	    !hba->dev_info.is_lu_power_on_wp) {
		ret = ufshcd_setup_vreg(hba, true);
	} else if (!ufshcd_is_ufs_dev_active(hba)) {
		ret = ufshcd_toggle_vreg(hba->dev, hba->vreg_info.vcc, true);
		if (!ret && !ufshcd_is_link_active(hba)) {
			ret = ufshcd_config_vreg_hpm(hba, hba->vreg_info.vccq);
			if (ret)
				goto vcc_disable;
			ret = ufshcd_config_vreg_hpm(hba, hba->vreg_info.vccq2);
			if (ret)
				goto vccq_lpm;
		}
	}
	goto out;

vccq_lpm:
	ufshcd_config_vreg_lpm(hba, hba->vreg_info.vccq);
vcc_disable:
	ufshcd_toggle_vreg(hba->dev, hba->vreg_info.vcc, false);
out:
	return ret;
}

static void ufshcd_hba_vreg_set_lpm(struct ufs_hba *hba)
{
	if (ufshcd_is_link_off(hba))
		ufshcd_setup_hba_vreg(hba, false);
}

static void ufshcd_hba_vreg_set_hpm(struct ufs_hba *hba)
{
	if (ufshcd_is_link_off(hba))
		ufshcd_setup_hba_vreg(hba, true);
}

/**
 * ufshcd_suspend - helper function for suspend operations
 * @hba: per adapter instance
 * @pm_op: desired low power operation type
 *
 * This function will try to put the UFS device and link into low power
 * mode based on the "rpm_lvl" (Runtime PM level) or "spm_lvl"
 * (System PM level).
 *
 * If this function is called during shutdown, it will make sure that
 * both UFS device and UFS link is powered off.
 *
 * NOTE: UFS device & link must be active before we enter in this function.
 *
 * Returns 0 for success and non-zero for failure
 */
static int ufshcd_suspend(struct ufs_hba *hba, enum ufs_pm_op pm_op)
{
	int ret = 0;
	enum ufs_pm_level pm_lvl;
	enum ufs_dev_pwr_mode req_dev_pwr_mode;
	enum uic_link_state req_link_state;

	hba->pm_op_in_progress = 1;
	if (!ufshcd_is_shutdown_pm(pm_op)) {
		pm_lvl = ufshcd_is_runtime_pm(pm_op) ?
			 hba->rpm_lvl : hba->spm_lvl;
		req_dev_pwr_mode = ufs_get_pm_lvl_to_dev_pwr_mode(pm_lvl);
		req_link_state = ufs_get_pm_lvl_to_link_pwr_state(pm_lvl);
	} else {
		req_dev_pwr_mode = UFS_POWERDOWN_PWR_MODE;
		req_link_state = UIC_LINK_OFF_STATE;
	}

	/*
	 * If we can't transition into any of the low power modes
	 * just gate the clocks.
	 */
	ufshcd_hold(hba, false);
	hba->clk_gating.is_suspended = true;

	if (req_dev_pwr_mode == UFS_ACTIVE_PWR_MODE &&
			req_link_state == UIC_LINK_ACTIVE_STATE) {
		goto disable_clks;
	}

	if ((req_dev_pwr_mode == hba->curr_dev_pwr_mode) &&
	    (req_link_state == hba->uic_link_state))
		goto out;

	/* UFS device & link must be active before we enter in this function */
	if (!ufshcd_is_ufs_dev_active(hba) || !ufshcd_is_link_active(hba)) {
		ret = -EINVAL;
		goto out;
	}

	if (ufshcd_is_runtime_pm(pm_op)) {
		if (ufshcd_can_autobkops_during_suspend(hba)) {
			/*
			 * The device is idle with no requests in the queue,
			 * allow background operations if bkops status shows
			 * that performance might be impacted.
			 */
			ret = ufshcd_urgent_bkops(hba);
			if (ret)
				goto enable_gating;
		} else {
			/* make sure that auto bkops is disabled */
			ufshcd_disable_auto_bkops(hba);
		}
	}

	if ((req_dev_pwr_mode != hba->curr_dev_pwr_mode) &&
	     ((ufshcd_is_runtime_pm(pm_op) && !hba->auto_bkops_enabled) ||
	       !ufshcd_is_runtime_pm(pm_op))) {
		/* ensure that bkops is disabled */
		ufshcd_disable_auto_bkops(hba);
		ret = ufshcd_set_dev_pwr_mode(hba, req_dev_pwr_mode);
		if (ret)
			goto enable_gating;
	}

	ret = ufshcd_link_state_transition(hba, req_link_state, 1);
	if (ret)
		goto set_dev_active;

	ufshcd_vreg_set_lpm(hba);

disable_clks:
	/*
	 * The clock scaling needs access to controller registers. Hence, Wait
	 * for pending clock scaling work to be done before clocks are
	 * turned off.
	 */
	if (ufshcd_is_clkscaling_enabled(hba)) {
		devfreq_suspend_device(hba->devfreq);
		hba->clk_scaling.window_start_t = 0;
	}
	/*
	 * Call vendor specific suspend callback. As these callbacks may access
	 * vendor specific host controller register space call them before the
	 * host clocks are ON.
	 */
	if (hba->vops && hba->vops->suspend) {
		ret = hba->vops->suspend(hba, pm_op);
		if (ret)
			goto set_link_active;
	}

	if (hba->vops && hba->vops->setup_clocks) {
		ret = hba->vops->setup_clocks(hba, false);
		if (ret)
			goto vops_resume;
	}

	if (!ufshcd_is_link_active(hba))
		ufshcd_setup_clocks(hba, false);
	else
		/* If link is active, device ref_clk can't be switched off */
		__ufshcd_setup_clocks(hba, false, true);

	hba->clk_gating.state = CLKS_OFF;
	/*
	 * Disable the host irq as host controller as there won't be any
	 * host controller trasanction expected till resume.
	 */
	ufshcd_disable_irq(hba);
	/* Put the host controller in low power mode if possible */
	ufshcd_hba_vreg_set_lpm(hba);
	goto out;

vops_resume:
	if (hba->vops && hba->vops->resume)
		hba->vops->resume(hba, pm_op);
set_link_active:
	ufshcd_vreg_set_hpm(hba);
	if (ufshcd_is_link_hibern8(hba) && !ufshcd_uic_hibern8_exit(hba))
		ufshcd_set_link_active(hba);
	else if (ufshcd_is_link_off(hba))
		ufshcd_host_reset_and_restore(hba);
set_dev_active:
	if (!ufshcd_set_dev_pwr_mode(hba, UFS_ACTIVE_PWR_MODE))
		ufshcd_disable_auto_bkops(hba);
enable_gating:
	hba->clk_gating.is_suspended = false;
	ufshcd_release(hba);
out:
	hba->pm_op_in_progress = 0;
	return ret;
}

/**
 * ufshcd_resume - helper function for resume operations
 * @hba: per adapter instance
 * @pm_op: runtime PM or system PM
 *
 * This function basically brings the UFS device, UniPro link and controller
 * to active state.
 *
 * Returns 0 for success and non-zero for failure
 */
static int ufshcd_resume(struct ufs_hba *hba, enum ufs_pm_op pm_op)
{
	int ret;
	enum uic_link_state old_link_state;

	hba->pm_op_in_progress = 1;
	old_link_state = hba->uic_link_state;

	ufshcd_hba_vreg_set_hpm(hba);
	/* Make sure clocks are enabled before accessing controller */
	ret = ufshcd_setup_clocks(hba, true);
	if (ret)
		goto out;

	/* enable the host irq as host controller would be active soon */
	ret = ufshcd_enable_irq(hba);
	if (ret)
		goto disable_irq_and_vops_clks;

	ret = ufshcd_vreg_set_hpm(hba);
	if (ret)
		goto disable_irq_and_vops_clks;

	/*
	 * Call vendor specific resume callback. As these callbacks may access
	 * vendor specific host controller register space call them when the
	 * host clocks are ON.
	 */
	if (hba->vops && hba->vops->resume) {
		ret = hba->vops->resume(hba, pm_op);
		if (ret)
			goto disable_vreg;
	}

	if (ufshcd_is_link_hibern8(hba)) {
		ret = ufshcd_uic_hibern8_exit(hba);
		if (!ret)
			ufshcd_set_link_active(hba);
		else
			goto vendor_suspend;
	} else if (ufshcd_is_link_off(hba)) {
		ret = ufshcd_host_reset_and_restore(hba);
		/*
		 * ufshcd_host_reset_and_restore() should have already
		 * set the link state as active
		 */
		if (ret || !ufshcd_is_link_active(hba))
			goto vendor_suspend;
	}

	if (!ufshcd_is_ufs_dev_active(hba)) {
		ret = ufshcd_set_dev_pwr_mode(hba, UFS_ACTIVE_PWR_MODE);
		if (ret)
			goto set_old_link_state;
	}

	/*
	 * If BKOPs operations are urgently needed at this moment then
	 * keep auto-bkops enabled or else disable it.
	 */
	ufshcd_urgent_bkops(hba);
	hba->clk_gating.is_suspended = false;

	if (ufshcd_is_clkscaling_enabled(hba))
		devfreq_resume_device(hba->devfreq);

	/* Schedule clock gating in case of no access to UFS device yet */
	ufshcd_release(hba);
	goto out;

set_old_link_state:
	ufshcd_link_state_transition(hba, old_link_state, 0);
vendor_suspend:
	if (hba->vops && hba->vops->suspend)
		hba->vops->suspend(hba, pm_op);
disable_vreg:
	ufshcd_vreg_set_lpm(hba);
disable_irq_and_vops_clks:
	ufshcd_disable_irq(hba);
	ufshcd_setup_clocks(hba, false);
out:
	hba->pm_op_in_progress = 0;
	return ret;
}

/**
 * ufshcd_system_suspend - system suspend routine
 * @hba: per adapter instance
 * @pm_op: runtime PM or system PM
 *
 * Check the description of ufshcd_suspend() function for more details.
 *
 * Returns 0 for success and non-zero for failure
 */
int ufshcd_system_suspend(struct ufs_hba *hba)
{
	int ret = 0;

	if (!hba || !hba->is_powered)
<<<<<<< HEAD
		goto out;
=======
		return 0;
>>>>>>> e529fea9

	if (pm_runtime_suspended(hba->dev)) {
		if (hba->rpm_lvl == hba->spm_lvl)
			/*
			 * There is possibility that device may still be in
			 * active state during the runtime suspend.
			 */
			if ((ufs_get_pm_lvl_to_dev_pwr_mode(hba->spm_lvl) ==
			    hba->curr_dev_pwr_mode) && !hba->auto_bkops_enabled)
				goto out;

		/*
		 * UFS device and/or UFS link low power states during runtime
		 * suspend seems to be different than what is expected during
		 * system suspend. Hence runtime resume the devic & link and
		 * let the system suspend low power states to take effect.
		 * TODO: If resume takes longer time, we might have optimize
		 * it in future by not resuming everything if possible.
		 */
		ret = ufshcd_runtime_resume(hba);
		if (ret)
			goto out;
	}

	ret = ufshcd_suspend(hba, UFS_SYSTEM_PM);
out:
	if (!ret)
		hba->is_sys_suspended = true;
	return ret;
}
EXPORT_SYMBOL(ufshcd_system_suspend);

/**
 * ufshcd_system_resume - system resume routine
 * @hba: per adapter instance
 *
 * Returns 0 for success and non-zero for failure
 */

int ufshcd_system_resume(struct ufs_hba *hba)
{
	if (!hba || !hba->is_powered || pm_runtime_suspended(hba->dev))
		/*
		 * Let the runtime resume take care of resuming
		 * if runtime suspended.
		 */
		return 0;

	return ufshcd_resume(hba, UFS_SYSTEM_PM);
}
EXPORT_SYMBOL(ufshcd_system_resume);

/**
 * ufshcd_runtime_suspend - runtime suspend routine
 * @hba: per adapter instance
 *
 * Check the description of ufshcd_suspend() function for more details.
 *
 * Returns 0 for success and non-zero for failure
 */
int ufshcd_runtime_suspend(struct ufs_hba *hba)
{
	if (!hba || !hba->is_powered)
		return 0;

	return ufshcd_suspend(hba, UFS_RUNTIME_PM);
}
EXPORT_SYMBOL(ufshcd_runtime_suspend);

/**
 * ufshcd_runtime_resume - runtime resume routine
 * @hba: per adapter instance
 *
 * This function basically brings the UFS device, UniPro link and controller
 * to active state. Following operations are done in this function:
 *
 * 1. Turn on all the controller related clocks
 * 2. Bring the UniPro link out of Hibernate state
 * 3. If UFS device is in sleep state, turn ON VCC rail and bring the UFS device
 *    to active state.
 * 4. If auto-bkops is enabled on the device, disable it.
 *
 * So following would be the possible power state after this function return
 * successfully:
 *	S1: UFS device in Active state with VCC rail ON
 *	    UniPro link in Active state
 *	    All the UFS/UniPro controller clocks are ON
 *
 * Returns 0 for success and non-zero for failure
 */
int ufshcd_runtime_resume(struct ufs_hba *hba)
{
	if (!hba || !hba->is_powered)
		return 0;
	else
		return ufshcd_resume(hba, UFS_RUNTIME_PM);
}
EXPORT_SYMBOL(ufshcd_runtime_resume);

int ufshcd_runtime_idle(struct ufs_hba *hba)
{
	return 0;
}
EXPORT_SYMBOL(ufshcd_runtime_idle);

/**
 * ufshcd_shutdown - shutdown routine
 * @hba: per adapter instance
 *
 * This function would power off both UFS device and UFS link.
 *
 * Returns 0 always to allow force shutdown even in case of errors.
 */
int ufshcd_shutdown(struct ufs_hba *hba)
{
	int ret = 0;

	if (ufshcd_is_ufs_dev_poweroff(hba) && ufshcd_is_link_off(hba))
		goto out;

	if (pm_runtime_suspended(hba->dev)) {
		ret = ufshcd_runtime_resume(hba);
		if (ret)
			goto out;
	}

	ret = ufshcd_suspend(hba, UFS_SHUTDOWN_PM);
out:
	if (ret)
		dev_err(hba->dev, "%s failed, err %d\n", __func__, ret);
	/* allow force shutdown even in case of errors */
	return 0;
}
EXPORT_SYMBOL(ufshcd_shutdown);

/**
 * ufshcd_remove - de-allocate SCSI host and host memory space
 *		data structure memory
 * @hba - per adapter instance
 */
void ufshcd_remove(struct ufs_hba *hba)
{
	scsi_remove_host(hba->host);
	ufshcd_scsi_remove_wlus(hba);
	/* disable interrupts */
	ufshcd_disable_intr(hba, hba->intr_mask);
	ufshcd_hba_stop(hba);

	scsi_host_put(hba->host);

	ufshcd_exit_clk_gating(hba);
	if (ufshcd_is_clkscaling_enabled(hba))
		devfreq_remove_device(hba->devfreq);
	ufshcd_hba_exit(hba);
}
EXPORT_SYMBOL_GPL(ufshcd_remove);

/**
 * ufshcd_set_dma_mask - Set dma mask based on the controller
 *			 addressing capability
 * @hba: per adapter instance
 *
 * Returns 0 for success, non-zero for failure
 */
static int ufshcd_set_dma_mask(struct ufs_hba *hba)
{
	if (hba->capabilities & MASK_64_ADDRESSING_SUPPORT) {
		if (!dma_set_mask_and_coherent(hba->dev, DMA_BIT_MASK(64)))
			return 0;
	}
	return dma_set_mask_and_coherent(hba->dev, DMA_BIT_MASK(32));
}

/**
 * ufshcd_alloc_host - allocate Host Bus Adapter (HBA)
 * @dev: pointer to device handle
 * @hba_handle: driver private handle
 * Returns 0 on success, non-zero value on failure
 */
int ufshcd_alloc_host(struct device *dev, struct ufs_hba **hba_handle)
{
	struct Scsi_Host *host;
	struct ufs_hba *hba;
	int err = 0;

	if (!dev) {
		dev_err(dev,
		"Invalid memory reference for dev is NULL\n");
		err = -ENODEV;
		goto out_error;
	}

	host = scsi_host_alloc(&ufshcd_driver_template,
				sizeof(struct ufs_hba));
	if (!host) {
		dev_err(dev, "scsi_host_alloc failed\n");
		err = -ENOMEM;
		goto out_error;
	}
	hba = shost_priv(host);
	hba->host = host;
	hba->dev = dev;
	*hba_handle = hba;

out_error:
	return err;
}
EXPORT_SYMBOL(ufshcd_alloc_host);

static int ufshcd_scale_clks(struct ufs_hba *hba, bool scale_up)
{
	int ret = 0;
	struct ufs_clk_info *clki;
	struct list_head *head = &hba->clk_list_head;

	if (!head || list_empty(head))
		goto out;

	list_for_each_entry(clki, head, list) {
		if (!IS_ERR_OR_NULL(clki->clk)) {
			if (scale_up && clki->max_freq) {
				if (clki->curr_freq == clki->max_freq)
					continue;
				ret = clk_set_rate(clki->clk, clki->max_freq);
				if (ret) {
					dev_err(hba->dev, "%s: %s clk set rate(%dHz) failed, %d\n",
						__func__, clki->name,
						clki->max_freq, ret);
					break;
				}
				clki->curr_freq = clki->max_freq;

			} else if (!scale_up && clki->min_freq) {
				if (clki->curr_freq == clki->min_freq)
					continue;
				ret = clk_set_rate(clki->clk, clki->min_freq);
				if (ret) {
					dev_err(hba->dev, "%s: %s clk set rate(%dHz) failed, %d\n",
						__func__, clki->name,
						clki->min_freq, ret);
					break;
				}
				clki->curr_freq = clki->min_freq;
			}
		}
		dev_dbg(hba->dev, "%s: clk: %s, rate: %lu\n", __func__,
				clki->name, clk_get_rate(clki->clk));
	}
	if (hba->vops->clk_scale_notify)
		hba->vops->clk_scale_notify(hba);
out:
	return ret;
}

static int ufshcd_devfreq_target(struct device *dev,
				unsigned long *freq, u32 flags)
{
	int err = 0;
	struct ufs_hba *hba = dev_get_drvdata(dev);

	if (!ufshcd_is_clkscaling_enabled(hba))
		return -EINVAL;

	if (*freq == UINT_MAX)
		err = ufshcd_scale_clks(hba, true);
	else if (*freq == 0)
		err = ufshcd_scale_clks(hba, false);

	return err;
}

static int ufshcd_devfreq_get_dev_status(struct device *dev,
		struct devfreq_dev_status *stat)
{
	struct ufs_hba *hba = dev_get_drvdata(dev);
	struct ufs_clk_scaling *scaling = &hba->clk_scaling;
	unsigned long flags;

	if (!ufshcd_is_clkscaling_enabled(hba))
		return -EINVAL;

	memset(stat, 0, sizeof(*stat));

	spin_lock_irqsave(hba->host->host_lock, flags);
	if (!scaling->window_start_t)
		goto start_window;

	if (scaling->is_busy_started)
		scaling->tot_busy_t += ktime_to_us(ktime_sub(ktime_get(),
					scaling->busy_start_t));

	stat->total_time = jiffies_to_usecs((long)jiffies -
				(long)scaling->window_start_t);
	stat->busy_time = scaling->tot_busy_t;
start_window:
	scaling->window_start_t = jiffies;
	scaling->tot_busy_t = 0;

	if (hba->outstanding_reqs) {
		scaling->busy_start_t = ktime_get();
		scaling->is_busy_started = true;
	} else {
		scaling->busy_start_t = ktime_set(0, 0);
		scaling->is_busy_started = false;
	}
	spin_unlock_irqrestore(hba->host->host_lock, flags);
	return 0;
}

static struct devfreq_dev_profile ufs_devfreq_profile = {
	.polling_ms	= 100,
	.target		= ufshcd_devfreq_target,
	.get_dev_status	= ufshcd_devfreq_get_dev_status,
};

/**
 * ufshcd_init - Driver initialization routine
 * @hba: per-adapter instance
 * @mmio_base: base register address
 * @irq: Interrupt line of device
 * Returns 0 on success, non-zero value on failure
 */
int ufshcd_init(struct ufs_hba *hba, void __iomem *mmio_base, unsigned int irq)
{
	int err;
	struct Scsi_Host *host = hba->host;
	struct device *dev = hba->dev;

	if (!mmio_base) {
		dev_err(hba->dev,
		"Invalid memory reference for mmio_base is NULL\n");
		err = -ENODEV;
		goto out_error;
	}

	hba->mmio_base = mmio_base;
	hba->irq = irq;

	err = ufshcd_hba_init(hba);
	if (err)
		goto out_error;

	/* Read capabilities registers */
	ufshcd_hba_capabilities(hba);

	/* Get UFS version supported by the controller */
	hba->ufs_version = ufshcd_get_ufs_version(hba);

	/* Get Interrupt bit mask per version */
	hba->intr_mask = ufshcd_get_intr_mask(hba);

	err = ufshcd_set_dma_mask(hba);
	if (err) {
		dev_err(hba->dev, "set dma mask failed\n");
		goto out_disable;
	}

	/* Allocate memory for host memory space */
	err = ufshcd_memory_alloc(hba);
	if (err) {
		dev_err(hba->dev, "Memory allocation failed\n");
		goto out_disable;
	}

	/* Configure LRB */
	ufshcd_host_memory_configure(hba);

	host->can_queue = hba->nutrs;
	host->cmd_per_lun = hba->nutrs;
	host->max_id = UFSHCD_MAX_ID;
	host->max_lun = UFS_MAX_LUNS;
	host->max_channel = UFSHCD_MAX_CHANNEL;
	host->unique_id = host->host_no;
	host->max_cmd_len = MAX_CDB_SIZE;

	hba->max_pwr_info.is_valid = false;

	/* Initailize wait queue for task management */
	init_waitqueue_head(&hba->tm_wq);
	init_waitqueue_head(&hba->tm_tag_wq);

	/* Initialize work queues */
	INIT_WORK(&hba->eh_work, ufshcd_err_handler);
	INIT_WORK(&hba->eeh_work, ufshcd_exception_event_handler);

	/* Initialize UIC command mutex */
	mutex_init(&hba->uic_cmd_mutex);

	/* Initialize mutex for device management commands */
	mutex_init(&hba->dev_cmd.lock);

	/* Initialize device management tag acquire wait queue */
	init_waitqueue_head(&hba->dev_cmd.tag_wq);

	ufshcd_init_clk_gating(hba);
	/* IRQ registration */
	err = devm_request_irq(dev, irq, ufshcd_intr, IRQF_SHARED, UFSHCD, hba);
	if (err) {
		dev_err(hba->dev, "request irq failed\n");
		goto exit_gating;
	} else {
		hba->is_irq_enabled = true;
	}

	/* Enable SCSI tag mapping */
	err = scsi_init_shared_tag_map(host, host->can_queue);
	if (err) {
		dev_err(hba->dev, "init shared queue failed\n");
		goto exit_gating;
	}

	err = scsi_add_host(host, hba->dev);
	if (err) {
		dev_err(hba->dev, "scsi_add_host failed\n");
		goto exit_gating;
	}

	/* Host controller enable */
	err = ufshcd_hba_enable(hba);
	if (err) {
		dev_err(hba->dev, "Host controller enable failed\n");
		goto out_remove_scsi_host;
	}

	if (ufshcd_is_clkscaling_enabled(hba)) {
		hba->devfreq = devfreq_add_device(dev, &ufs_devfreq_profile,
						   "simple_ondemand", NULL);
		if (IS_ERR(hba->devfreq)) {
			dev_err(hba->dev, "Unable to register with devfreq %ld\n",
					PTR_ERR(hba->devfreq));
			goto out_remove_scsi_host;
		}
		/* Suspend devfreq until the UFS device is detected */
		devfreq_suspend_device(hba->devfreq);
		hba->clk_scaling.window_start_t = 0;
	}

	/* Hold auto suspend until async scan completes */
	pm_runtime_get_sync(dev);

	/*
	 * The device-initialize-sequence hasn't been invoked yet.
	 * Set the device to power-off state
	 */
	ufshcd_set_ufs_dev_poweroff(hba);

	async_schedule(ufshcd_async_scan, hba);

	return 0;

out_remove_scsi_host:
	scsi_remove_host(hba->host);
exit_gating:
	ufshcd_exit_clk_gating(hba);
out_disable:
	hba->is_irq_enabled = false;
	scsi_host_put(host);
	ufshcd_hba_exit(hba);
out_error:
	return err;
}
EXPORT_SYMBOL_GPL(ufshcd_init);

MODULE_AUTHOR("Santosh Yaragnavi <santosh.sy@samsung.com>");
MODULE_AUTHOR("Vinayak Holikatti <h.vinayak@samsung.com>");
MODULE_DESCRIPTION("Generic UFS host controller driver Core");
MODULE_LICENSE("GPL");
MODULE_VERSION(UFSHCD_DRIVER_VERSION);<|MERGE_RESOLUTION|>--- conflicted
+++ resolved
@@ -744,11 +744,8 @@
 	if (!ufshcd_is_clkgating_allowed(hba))
 		return;
 	device_remove_file(hba->dev, &hba->clk_gating.delay_attr);
-<<<<<<< HEAD
-=======
 	cancel_work_sync(&hba->clk_gating.ungate_work);
 	cancel_delayed_work_sync(&hba->clk_gating.gate_work);
->>>>>>> e529fea9
 }
 
 /* Must be called with host lock acquired */
@@ -2251,8 +2248,6 @@
 	return ret;
 }
 
-<<<<<<< HEAD
-=======
  /**
  * ufshcd_init_pwr_info - setting the POR (power on reset)
  * values in hba power info
@@ -2269,7 +2264,6 @@
 	hba->pwr_info.hs_rate = 0;
 }
 
->>>>>>> e529fea9
 /**
  * ufshcd_get_max_pwr_mode - reads the max power mode negotiated with device
  * @hba: per-adapter instance
@@ -2719,11 +2713,7 @@
 
 	dev_dbg(hba->dev, "%s: activate tcq with queue depth %d\n",
 			__func__, lun_qdepth);
-<<<<<<< HEAD
-	scsi_activate_tcq(sdev, lun_qdepth);
-=======
 	scsi_change_queue_depth(sdev, lun_qdepth);
->>>>>>> e529fea9
 }
 
 /*
@@ -2850,12 +2840,6 @@
 	struct ufs_hba *hba;
 
 	hba = shost_priv(sdev->host);
-<<<<<<< HEAD
-	scsi_deactivate_tcq(sdev, hba->nutrs);
-	/* Drop the reference as it won't be needed anymore */
-	if (ufshcd_scsi_to_upiu_lun(sdev->lun) == UFS_UPIU_UFS_DEVICE_WLUN)
-		hba->sdev_ufs_device = NULL;
-=======
 	/* Drop the reference as it won't be needed anymore */
 	if (ufshcd_scsi_to_upiu_lun(sdev->lun) == UFS_UPIU_UFS_DEVICE_WLUN) {
 		unsigned long flags;
@@ -2864,7 +2848,6 @@
 		hba->sdev_ufs_device = NULL;
 		spin_unlock_irqrestore(hba->host->host_lock, flags);
 	}
->>>>>>> e529fea9
 }
 
 /**
@@ -4034,7 +4017,6 @@
 			__func__, buff_len, ret);
 		return;
 	}
-<<<<<<< HEAD
 
 	hba->init_prefetch_data.icc_level =
 			ufshcd_find_max_sup_active_icc_level(hba,
@@ -4046,26 +4028,12 @@
 			QUERY_ATTR_IDN_ACTIVE_ICC_LVL, 0, 0,
 			&hba->init_prefetch_data.icc_level);
 
-=======
-
-	hba->init_prefetch_data.icc_level =
-			ufshcd_find_max_sup_active_icc_level(hba,
-			desc_buf, buff_len);
-	dev_dbg(hba->dev, "%s: setting icc_level 0x%x",
-			__func__, hba->init_prefetch_data.icc_level);
-
-	ret = ufshcd_query_attr(hba, UPIU_QUERY_OPCODE_WRITE_ATTR,
-			QUERY_ATTR_IDN_ACTIVE_ICC_LVL, 0, 0,
-			&hba->init_prefetch_data.icc_level);
-
->>>>>>> e529fea9
 	if (ret)
 		dev_err(hba->dev,
 			"%s: Failed configuring bActiveICCLevel = %d ret = %d",
 			__func__, hba->init_prefetch_data.icc_level , ret);
 
 }
-<<<<<<< HEAD
 
 /**
  * ufshcd_scsi_add_wlus - Adds required W-LUs
@@ -4096,42 +4064,9 @@
 static int ufshcd_scsi_add_wlus(struct ufs_hba *hba)
 {
 	int ret = 0;
-
-=======
-
-/**
- * ufshcd_scsi_add_wlus - Adds required W-LUs
- * @hba: per-adapter instance
- *
- * UFS device specification requires the UFS devices to support 4 well known
- * logical units:
- *	"REPORT_LUNS" (address: 01h)
- *	"UFS Device" (address: 50h)
- *	"RPMB" (address: 44h)
- *	"BOOT" (address: 30h)
- * UFS device's power management needs to be controlled by "POWER CONDITION"
- * field of SSU (START STOP UNIT) command. But this "power condition" field
- * will take effect only when its sent to "UFS device" well known logical unit
- * hence we require the scsi_device instance to represent this logical unit in
- * order for the UFS host driver to send the SSU command for power management.
-
- * We also require the scsi_device instance for "RPMB" (Replay Protected Memory
- * Block) LU so user space process can control this LU. User space may also
- * want to have access to BOOT LU.
-
- * This function adds scsi device instances for each of all well known LUs
- * (except "REPORT LUNS" LU).
- *
- * Returns zero on success (all required W-LUs are added successfully),
- * non-zero error value on failure (if failed to add any of the required W-LU).
- */
-static int ufshcd_scsi_add_wlus(struct ufs_hba *hba)
-{
-	int ret = 0;
 	struct scsi_device *sdev_rpmb;
 	struct scsi_device *sdev_boot;
 
->>>>>>> e529fea9
 	hba->sdev_ufs_device = __scsi_add_device(hba->host, 0, 0,
 		ufshcd_upiu_wlun_to_scsi_wlun(UFS_UPIU_UFS_DEVICE_WLUN), NULL);
 	if (IS_ERR(hba->sdev_ufs_device)) {
@@ -4149,27 +4084,6 @@
 	}
 	scsi_device_put(sdev_boot);
 
-<<<<<<< HEAD
-	hba->sdev_boot = __scsi_add_device(hba->host, 0, 0,
-		ufshcd_upiu_wlun_to_scsi_wlun(UFS_UPIU_BOOT_WLUN), NULL);
-	if (IS_ERR(hba->sdev_boot)) {
-		ret = PTR_ERR(hba->sdev_boot);
-		hba->sdev_boot = NULL;
-		goto remove_sdev_ufs_device;
-	}
-
-	hba->sdev_rpmb = __scsi_add_device(hba->host, 0, 0,
-		ufshcd_upiu_wlun_to_scsi_wlun(UFS_UPIU_RPMB_WLUN), NULL);
-	if (IS_ERR(hba->sdev_rpmb)) {
-		ret = PTR_ERR(hba->sdev_rpmb);
-		hba->sdev_rpmb = NULL;
-		goto remove_sdev_boot;
-	}
-	goto out;
-
-remove_sdev_boot:
-	scsi_remove_device(hba->sdev_boot);
-=======
 	sdev_rpmb = __scsi_add_device(hba->host, 0, 0,
 		ufshcd_upiu_wlun_to_scsi_wlun(UFS_UPIU_RPMB_WLUN), NULL);
 	if (IS_ERR(sdev_rpmb)) {
@@ -4181,7 +4095,6 @@
 
 remove_sdev_boot:
 	scsi_remove_device(sdev_boot);
->>>>>>> e529fea9
 remove_sdev_ufs_device:
 	scsi_remove_device(hba->sdev_ufs_device);
 out:
@@ -4189,43 +4102,11 @@
 }
 
 /**
-<<<<<<< HEAD
- * ufshcd_scsi_remove_wlus - Removes the W-LUs which were added by
- *			     ufshcd_scsi_add_wlus()
- * @hba: per-adapter instance
- *
- */
-static void ufshcd_scsi_remove_wlus(struct ufs_hba *hba)
-{
-	if (hba->sdev_ufs_device) {
-		scsi_remove_device(hba->sdev_ufs_device);
-		hba->sdev_ufs_device = NULL;
-	}
-
-	if (hba->sdev_boot) {
-		scsi_remove_device(hba->sdev_boot);
-		hba->sdev_boot = NULL;
-	}
-
-	if (hba->sdev_rpmb) {
-		scsi_remove_device(hba->sdev_rpmb);
-		hba->sdev_rpmb = NULL;
-	}
-}
-
-/**
  * ufshcd_probe_hba - probe hba to detect device and initialize
  * @hba: per-adapter instance
  *
  * Execute link-startup and verify device initialization
  */
-=======
- * ufshcd_probe_hba - probe hba to detect device and initialize
- * @hba: per-adapter instance
- *
- * Execute link-startup and verify device initialization
- */
->>>>>>> e529fea9
 static int ufshcd_probe_hba(struct ufs_hba *hba)
 {
 	int ret;
@@ -4234,11 +4115,8 @@
 	if (ret)
 		goto out;
 
-<<<<<<< HEAD
-=======
 	ufshcd_init_pwr_info(hba);
 
->>>>>>> e529fea9
 	/* UniPro link is active now */
 	ufshcd_set_link_active(hba);
 
@@ -4340,11 +4218,8 @@
 	.cmd_per_lun		= UFSHCD_CMD_PER_LUN,
 	.can_queue		= UFSHCD_CAN_QUEUE,
 	.max_host_blocked	= 1,
-<<<<<<< HEAD
-=======
 	.use_blk_tags		= 1,
 	.track_queue_depth	= 1,
->>>>>>> e529fea9
 };
 
 static int ufshcd_config_vreg_load(struct device *dev, struct ufs_vreg *vreg,
@@ -4374,24 +4249,18 @@
 static inline int ufshcd_config_vreg_lpm(struct ufs_hba *hba,
 					 struct ufs_vreg *vreg)
 {
-<<<<<<< HEAD
-=======
 	if (!vreg)
 		return 0;
 
->>>>>>> e529fea9
 	return ufshcd_config_vreg_load(hba->dev, vreg, UFS_VREG_LPM_LOAD_UA);
 }
 
 static inline int ufshcd_config_vreg_hpm(struct ufs_hba *hba,
 					 struct ufs_vreg *vreg)
 {
-<<<<<<< HEAD
-=======
 	if (!vreg)
 		return 0;
 
->>>>>>> e529fea9
 	return ufshcd_config_vreg_load(hba->dev, vreg, vreg->max_uA);
 }
 
@@ -4593,11 +4462,7 @@
 			if (!IS_ERR_OR_NULL(clki->clk) && clki->enabled)
 				clk_disable_unprepare(clki->clk);
 		}
-<<<<<<< HEAD
-	} else if (!ret && on) {
-=======
 	} else if (on) {
->>>>>>> e529fea9
 		spin_lock_irqsave(hba->host->host_lock, flags);
 		hba->clk_gating.state = CLKS_ON;
 		spin_unlock_irqrestore(hba->host->host_lock, flags);
@@ -4801,13 +4666,6 @@
 {
 	unsigned char cmd[6] = { START_STOP };
 	struct scsi_sense_hdr sshdr;
-<<<<<<< HEAD
-	struct scsi_device *sdp = hba->sdev_ufs_device;
-	int ret;
-
-	if (!sdp || !scsi_device_online(sdp))
-		return -ENODEV;
-=======
 	struct scsi_device *sdp;
 	unsigned long flags;
 	int ret;
@@ -4827,7 +4685,6 @@
 
 	if (ret)
 		return ret;
->>>>>>> e529fea9
 
 	/*
 	 * If scsi commands fail, the scsi mid-layer schedules scsi error-
@@ -4855,29 +4712,18 @@
 				     START_STOP_TIMEOUT, 0, NULL, REQ_PM);
 	if (ret) {
 		sdev_printk(KERN_WARNING, sdp,
-<<<<<<< HEAD
-			  "START_STOP failed for power mode: %d\n", pwr_mode);
-		scsi_show_result(ret);
-		if (driver_byte(ret) & DRIVER_SENSE) {
-			scsi_show_sense_hdr(&sshdr);
-			scsi_show_extd_sense(sshdr.asc, sshdr.ascq);
-=======
 			    "START_STOP failed for power mode: %d, result %x\n",
 			    pwr_mode, ret);
 		if (driver_byte(ret) & DRIVER_SENSE) {
 			scsi_show_sense_hdr(sdp, NULL, &sshdr);
 			scsi_show_extd_sense(sdp, NULL, sshdr.asc, sshdr.ascq);
->>>>>>> e529fea9
 		}
 	}
 
 	if (!ret)
 		hba->curr_dev_pwr_mode = pwr_mode;
 out:
-<<<<<<< HEAD
-=======
 	scsi_device_put(sdp);
->>>>>>> e529fea9
 	hba->host->eh_noresume = 0;
 	return ret;
 }
@@ -5247,11 +5093,7 @@
 	int ret = 0;
 
 	if (!hba || !hba->is_powered)
-<<<<<<< HEAD
-		goto out;
-=======
 		return 0;
->>>>>>> e529fea9
 
 	if (pm_runtime_suspended(hba->dev)) {
 		if (hba->rpm_lvl == hba->spm_lvl)
@@ -5395,7 +5237,6 @@
 void ufshcd_remove(struct ufs_hba *hba)
 {
 	scsi_remove_host(hba->host);
-	ufshcd_scsi_remove_wlus(hba);
 	/* disable interrupts */
 	ufshcd_disable_intr(hba, hba->intr_mask);
 	ufshcd_hba_stop(hba);
