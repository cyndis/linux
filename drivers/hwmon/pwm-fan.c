// SPDX-License-Identifier: GPL-2.0-or-later
/*
 * pwm-fan.c - Hwmon driver for fans connected to PWM lines.
 *
 * Copyright (c) 2014 Samsung Electronics Co., Ltd.
 *
 * Author: Kamil Debski <k.debski@samsung.com>
 */

#include <linux/hwmon.h>
#include <linux/interrupt.h>
#include <linux/module.h>
#include <linux/mutex.h>
#include <linux/of.h>
#include <linux/platform_device.h>
#include <linux/pwm.h>
#include <linux/regulator/consumer.h>
#include <linux/sysfs.h>
#include <linux/thermal.h>
#include <linux/timer.h>

#define MAX_PWM 255

struct pwm_fan_tach {
	int irq;
	atomic_t pulses;
	unsigned int rpm;
	u8 pulses_per_revolution;
};

struct pwm_fan_ctx {
	struct mutex lock;
	struct pwm_device *pwm;
	struct pwm_state pwm_state;
	struct regulator *reg_en;

	int tach_count;
	struct pwm_fan_tach *tachs;
	ktime_t sample_start;
	struct timer_list rpm_timer;

	unsigned int pwm_value;
	unsigned int pwm_fan_state;
	unsigned int pwm_fan_max_state;
	unsigned int *pwm_fan_cooling_levels;
	struct thermal_cooling_device *cdev;

	struct hwmon_chip_info info;
	struct hwmon_channel_info fan_channel;
};

static const u32 pwm_fan_channel_config_pwm[] = {
	HWMON_PWM_INPUT,
	0
};

static const struct hwmon_channel_info pwm_fan_channel_pwm = {
	.type = hwmon_pwm,
	.config = pwm_fan_channel_config_pwm,
};

/* This handler assumes self resetting edge triggered interrupt. */
static irqreturn_t pulse_handler(int irq, void *dev_id)
{
	struct pwm_fan_tach *tach = dev_id;

	atomic_inc(&tach->pulses);

	return IRQ_HANDLED;
}

static void sample_timer(struct timer_list *t)
{
	struct pwm_fan_ctx *ctx = from_timer(ctx, t, rpm_timer);
	unsigned int delta = ktime_ms_delta(ktime_get(), ctx->sample_start);
	int i;

	if (delta) {
		for (i = 0; i < ctx->tach_count; i++) {
			struct pwm_fan_tach *tach = &ctx->tachs[i];
			int pulses;

			pulses = atomic_read(&tach->pulses);
			atomic_sub(pulses, &tach->pulses);
			tach->rpm = (unsigned int)(pulses * 1000 * 60) /
				(tach->pulses_per_revolution * delta);
		}

		ctx->sample_start = ktime_get();
	}

	mod_timer(&ctx->rpm_timer, jiffies + HZ);
}

static int  __set_pwm(struct pwm_fan_ctx *ctx, unsigned long pwm)
{
	unsigned long period;
	int ret = 0;
	struct pwm_state *state = &ctx->pwm_state;

	mutex_lock(&ctx->lock);
	if (ctx->pwm_value == pwm)
		goto exit_set_pwm_err;

	period = state->period;
	state->duty_cycle = DIV_ROUND_UP(pwm * (period - 1), MAX_PWM);
	state->enabled = pwm ? true : false;

	ret = pwm_apply_state(ctx->pwm, state);
	if (!ret)
		ctx->pwm_value = pwm;
exit_set_pwm_err:
	mutex_unlock(&ctx->lock);
	return ret;
}

static void pwm_fan_update_state(struct pwm_fan_ctx *ctx, unsigned long pwm)
{
	int i;

	for (i = 0; i < ctx->pwm_fan_max_state; ++i)
		if (pwm < ctx->pwm_fan_cooling_levels[i + 1])
			break;

	ctx->pwm_fan_state = i;
}

static int pwm_fan_write(struct device *dev, enum hwmon_sensor_types type,
			 u32 attr, int channel, long val)
{
	struct pwm_fan_ctx *ctx = dev_get_drvdata(dev);
	int ret;

	if (val < 0 || val > MAX_PWM)
		return -EINVAL;

	ret = __set_pwm(ctx, val);
	if (ret)
		return ret;

	pwm_fan_update_state(ctx, val);
	return 0;
}

static int pwm_fan_read(struct device *dev, enum hwmon_sensor_types type,
			u32 attr, int channel, long *val)
{
	struct pwm_fan_ctx *ctx = dev_get_drvdata(dev);

	switch (type) {
	case hwmon_pwm:
		*val = ctx->pwm_value;
		return 0;

	case hwmon_fan:
		*val = ctx->tachs[channel].rpm;
		return 0;

	default:
		return -ENOTSUPP;
	}
}

static umode_t pwm_fan_is_visible(const void *data,
				  enum hwmon_sensor_types type,
				  u32 attr, int channel)
{
	switch (type) {
	case hwmon_pwm:
		return 0644;

	case hwmon_fan:
		return 0444;

	default:
		return 0;
	}
}

static const struct hwmon_ops pwm_fan_hwmon_ops = {
	.is_visible = pwm_fan_is_visible,
	.read = pwm_fan_read,
	.write = pwm_fan_write,
};

/* thermal cooling device callbacks */
static int pwm_fan_get_max_state(struct thermal_cooling_device *cdev,
				 unsigned long *state)
{
	struct pwm_fan_ctx *ctx = cdev->devdata;

	if (!ctx)
		return -EINVAL;

	*state = ctx->pwm_fan_max_state;

	return 0;
}

static int pwm_fan_get_cur_state(struct thermal_cooling_device *cdev,
				 unsigned long *state)
{
	struct pwm_fan_ctx *ctx = cdev->devdata;

	if (!ctx)
		return -EINVAL;

	*state = ctx->pwm_fan_state;

	return 0;
}

static int
pwm_fan_set_cur_state(struct thermal_cooling_device *cdev, unsigned long state)
{
	struct pwm_fan_ctx *ctx = cdev->devdata;
	int ret;

	if (!ctx || (state > ctx->pwm_fan_max_state))
		return -EINVAL;

	if (state == ctx->pwm_fan_state)
		return 0;

	ret = __set_pwm(ctx, ctx->pwm_fan_cooling_levels[state]);
	if (ret) {
		dev_err(&cdev->device, "Cannot set pwm!\n");
		return ret;
	}

	ctx->pwm_fan_state = state;

	return ret;
}

static const struct thermal_cooling_device_ops pwm_fan_cooling_ops = {
	.get_max_state = pwm_fan_get_max_state,
	.get_cur_state = pwm_fan_get_cur_state,
	.set_cur_state = pwm_fan_set_cur_state,
};

static int pwm_fan_of_get_cooling_data(struct device *dev,
				       struct pwm_fan_ctx *ctx)
{
	struct device_node *np = dev->of_node;
	int num, i, ret;

	if (!of_find_property(np, "cooling-levels", NULL))
		return 0;

	ret = of_property_count_u32_elems(np, "cooling-levels");
	if (ret <= 0) {
		dev_err(dev, "Wrong data!\n");
		return ret ? : -EINVAL;
	}

	num = ret;
	ctx->pwm_fan_cooling_levels = devm_kcalloc(dev, num, sizeof(u32),
						   GFP_KERNEL);
	if (!ctx->pwm_fan_cooling_levels)
		return -ENOMEM;

	ret = of_property_read_u32_array(np, "cooling-levels",
					 ctx->pwm_fan_cooling_levels, num);
	if (ret) {
		dev_err(dev, "Property 'cooling-levels' cannot be read!\n");
		return ret;
	}

	for (i = 0; i < num; i++) {
		if (ctx->pwm_fan_cooling_levels[i] > MAX_PWM) {
			dev_err(dev, "PWM fan state[%d]:%d > %d\n", i,
				ctx->pwm_fan_cooling_levels[i], MAX_PWM);
			return -EINVAL;
		}
	}

	ctx->pwm_fan_max_state = num - 1;

	return 0;
}

static void pwm_fan_regulator_disable(void *data)
{
	regulator_disable(data);
}

static void pwm_fan_pwm_disable(void *__ctx)
{
	struct pwm_fan_ctx *ctx = __ctx;

	ctx->pwm_state.enabled = false;
	pwm_apply_state(ctx->pwm, &ctx->pwm_state);
	del_timer_sync(&ctx->rpm_timer);
}

static int pwm_fan_probe(struct platform_device *pdev)
{
	struct thermal_cooling_device *cdev;
	struct device *dev = &pdev->dev;
	struct pwm_fan_ctx *ctx;
	struct device *hwmon;
	int ret;
	const struct hwmon_channel_info **channels;
	u32 *fan_channel_config;
	int channel_count = 1;	/* We always have a PWM channel. */
	int i;

	ctx = devm_kzalloc(dev, sizeof(*ctx), GFP_KERNEL);
	if (!ctx)
		return -ENOMEM;

	mutex_init(&ctx->lock);

	ctx->pwm = devm_of_pwm_get(dev, dev->of_node, NULL);
	if (IS_ERR(ctx->pwm))
		return dev_err_probe(dev, PTR_ERR(ctx->pwm), "Could not get PWM\n");

	platform_set_drvdata(pdev, ctx);

	ctx->reg_en = devm_regulator_get_optional(dev, "fan");
	if (IS_ERR(ctx->reg_en)) {
		if (PTR_ERR(ctx->reg_en) != -ENODEV)
			return PTR_ERR(ctx->reg_en);

		ctx->reg_en = NULL;
	} else {
		ret = regulator_enable(ctx->reg_en);
		if (ret) {
			dev_err(dev, "Failed to enable fan supply: %d\n", ret);
			return ret;
		}
		ret = devm_add_action_or_reset(dev, pwm_fan_regulator_disable,
					       ctx->reg_en);
		if (ret)
			return ret;
	}

	ctx->pwm_value = MAX_PWM;

<<<<<<< HEAD
	pwm_init_state(ctx->pwm, &state);
	/*
	 * __set_pwm assumes that MAX_PWM * (period - 1) fits into an unsigned
	 * long. Check this here to prevent the fan running at a too low
	 * frequency.
	 */
	if (state.period > ULONG_MAX / MAX_PWM + 1) {
		dev_err(dev, "Configured period too big\n");
		return -EINVAL;
	}

	/* Set duty cycle to maximum allowed and enable PWM output */
	state.duty_cycle = ctx->pwm->args.period - 1;
	state.enabled = true;
=======
	pwm_init_state(ctx->pwm, &ctx->pwm_state);
>>>>>>> 7cea2a3c

	/*
	 * __set_pwm assumes that MAX_PWM * (period - 1) fits into an unsigned
	 * long. Check this here to prevent the fan running at a too low
	 * frequency.
	 */
	if (ctx->pwm_state.period > ULONG_MAX / MAX_PWM + 1) {
		dev_err(dev, "Configured period too big\n");
		return -EINVAL;
	}

	/* Set duty cycle to maximum allowed and enable PWM output */
	ret = __set_pwm(ctx, MAX_PWM);
	if (ret) {
		dev_err(dev, "Failed to configure PWM: %d\n", ret);
		return ret;
	}
	timer_setup(&ctx->rpm_timer, sample_timer, 0);
	ret = devm_add_action_or_reset(dev, pwm_fan_pwm_disable, ctx);
	if (ret)
		return ret;

	ctx->tach_count = platform_irq_count(pdev);
	if (ctx->tach_count < 0)
		return dev_err_probe(dev, ctx->tach_count,
				     "Could not get number of fan tachometer inputs\n");
	dev_dbg(dev, "%d fan tachometer inputs\n", ctx->tach_count);

	if (ctx->tach_count) {
		channel_count++;	/* We also have a FAN channel. */

		ctx->tachs = devm_kcalloc(dev, ctx->tach_count,
					  sizeof(struct pwm_fan_tach),
					  GFP_KERNEL);
		if (!ctx->tachs)
			return -ENOMEM;

		ctx->fan_channel.type = hwmon_fan;
		fan_channel_config = devm_kcalloc(dev, ctx->tach_count + 1,
						  sizeof(u32), GFP_KERNEL);
		if (!fan_channel_config)
			return -ENOMEM;
		ctx->fan_channel.config = fan_channel_config;
	}

	channels = devm_kcalloc(dev, channel_count + 1,
				sizeof(struct hwmon_channel_info *), GFP_KERNEL);
	if (!channels)
		return -ENOMEM;

	channels[0] = &pwm_fan_channel_pwm;

	for (i = 0; i < ctx->tach_count; i++) {
		struct pwm_fan_tach *tach = &ctx->tachs[i];
		u32 ppr = 2;

		tach->irq = platform_get_irq(pdev, i);
		if (tach->irq == -EPROBE_DEFER)
			return tach->irq;
		if (tach->irq > 0) {
			ret = devm_request_irq(dev, tach->irq, pulse_handler, 0,
					       pdev->name, tach);
			if (ret) {
				dev_err(dev,
					"Failed to request interrupt: %d\n",
					ret);
				return ret;
			}
		}

		of_property_read_u32_index(dev->of_node,
					   "pulses-per-revolution",
					   i,
					   &ppr);
		tach->pulses_per_revolution = ppr;
		if (!tach->pulses_per_revolution) {
			dev_err(dev, "pulses-per-revolution can't be zero.\n");
			return -EINVAL;
		}

		fan_channel_config[i] = HWMON_F_INPUT;

		dev_dbg(dev, "tach%d: irq=%d, pulses_per_revolution=%d\n",
			i, tach->irq, tach->pulses_per_revolution);
	}

	if (ctx->tach_count > 0) {
		ctx->sample_start = ktime_get();
		mod_timer(&ctx->rpm_timer, jiffies + HZ);

		channels[1] = &ctx->fan_channel;
	}

	ctx->info.ops = &pwm_fan_hwmon_ops;
	ctx->info.info = channels;

	hwmon = devm_hwmon_device_register_with_info(dev, "pwmfan",
						     ctx, &ctx->info, NULL);
	if (IS_ERR(hwmon)) {
		dev_err(dev, "Failed to register hwmon device\n");
		return PTR_ERR(hwmon);
	}

	ret = pwm_fan_of_get_cooling_data(dev, ctx);
	if (ret)
		return ret;

	ctx->pwm_fan_state = ctx->pwm_fan_max_state;
	if (IS_ENABLED(CONFIG_THERMAL)) {
		cdev = devm_thermal_of_cooling_device_register(dev,
			dev->of_node, "pwm-fan", ctx, &pwm_fan_cooling_ops);
		if (IS_ERR(cdev)) {
			ret = PTR_ERR(cdev);
			dev_err(dev,
				"Failed to register pwm-fan as cooling device: %d\n",
				ret);
			return ret;
		}
		ctx->cdev = cdev;
	}

	return 0;
}

static int pwm_fan_disable(struct device *dev)
{
	struct pwm_fan_ctx *ctx = dev_get_drvdata(dev);
	int ret;

	if (ctx->pwm_value) {
		/* keep ctx->pwm_state unmodified for pwm_fan_resume() */
		struct pwm_state state = ctx->pwm_state;

		state.duty_cycle = 0;
		state.enabled = false;
		ret = pwm_apply_state(ctx->pwm, &state);
		if (ret < 0)
			return ret;
	}

	if (ctx->reg_en) {
		ret = regulator_disable(ctx->reg_en);
		if (ret) {
			dev_err(dev, "Failed to disable fan supply: %d\n", ret);
			return ret;
		}
	}

	return 0;
}

static void pwm_fan_shutdown(struct platform_device *pdev)
{
	pwm_fan_disable(&pdev->dev);
}

#ifdef CONFIG_PM_SLEEP
static int pwm_fan_suspend(struct device *dev)
{
	return pwm_fan_disable(dev);
}

static int pwm_fan_resume(struct device *dev)
{
	struct pwm_fan_ctx *ctx = dev_get_drvdata(dev);
	int ret;

	if (ctx->reg_en) {
		ret = regulator_enable(ctx->reg_en);
		if (ret) {
			dev_err(dev, "Failed to enable fan supply: %d\n", ret);
			return ret;
		}
	}

	if (ctx->pwm_value == 0)
		return 0;

	return pwm_apply_state(ctx->pwm, &ctx->pwm_state);
}
#endif

static SIMPLE_DEV_PM_OPS(pwm_fan_pm, pwm_fan_suspend, pwm_fan_resume);

static const struct of_device_id of_pwm_fan_match[] = {
	{ .compatible = "pwm-fan", },
	{},
};
MODULE_DEVICE_TABLE(of, of_pwm_fan_match);

static struct platform_driver pwm_fan_driver = {
	.probe		= pwm_fan_probe,
	.shutdown	= pwm_fan_shutdown,
	.driver	= {
		.name		= "pwm-fan",
		.pm		= &pwm_fan_pm,
		.of_match_table	= of_pwm_fan_match,
	},
};

module_platform_driver(pwm_fan_driver);

MODULE_AUTHOR("Kamil Debski <k.debski@samsung.com>");
MODULE_ALIAS("platform:pwm-fan");
MODULE_DESCRIPTION("PWM FAN driver");
MODULE_LICENSE("GPL");<|MERGE_RESOLUTION|>--- conflicted
+++ resolved
@@ -338,24 +338,7 @@
 
 	ctx->pwm_value = MAX_PWM;
 
-<<<<<<< HEAD
-	pwm_init_state(ctx->pwm, &state);
-	/*
-	 * __set_pwm assumes that MAX_PWM * (period - 1) fits into an unsigned
-	 * long. Check this here to prevent the fan running at a too low
-	 * frequency.
-	 */
-	if (state.period > ULONG_MAX / MAX_PWM + 1) {
-		dev_err(dev, "Configured period too big\n");
-		return -EINVAL;
-	}
-
-	/* Set duty cycle to maximum allowed and enable PWM output */
-	state.duty_cycle = ctx->pwm->args.period - 1;
-	state.enabled = true;
-=======
 	pwm_init_state(ctx->pwm, &ctx->pwm_state);
->>>>>>> 7cea2a3c
 
 	/*
 	 * __set_pwm assumes that MAX_PWM * (period - 1) fits into an unsigned
