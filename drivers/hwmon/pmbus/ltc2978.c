--- conflicted
+++ resolved
@@ -875,10 +875,6 @@
 		   .of_match_table = of_match_ptr(ltc2978_of_match),
 		   },
 	.probe_new = ltc2978_probe,
-<<<<<<< HEAD
-	.remove = pmbus_do_remove,
-=======
->>>>>>> f642729d
 	.id_table = ltc2978_id,
 };
 
