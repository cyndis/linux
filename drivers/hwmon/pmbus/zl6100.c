--- conflicted
+++ resolved
@@ -396,10 +396,6 @@
 		   .name = "zl6100",
 		   },
 	.probe_new = zl6100_probe,
-<<<<<<< HEAD
-	.remove = pmbus_do_remove,
-=======
->>>>>>> f642729d
 	.id_table = zl6100_id,
 };
 
