--- conflicted
+++ resolved
@@ -160,10 +160,6 @@
 		.of_match_table = of_match_ptr(xdpe122_of_match),
 	},
 	.probe_new = xdpe122_probe,
-<<<<<<< HEAD
-	.remove = pmbus_do_remove,
-=======
->>>>>>> f642729d
 	.id_table = xdpe122_id,
 };
 
