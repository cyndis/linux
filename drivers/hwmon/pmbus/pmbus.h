/* SPDX-License-Identifier: GPL-2.0-or-later */
/*
 * pmbus.h - Common defines and structures for PMBus devices
 *
 * Copyright (c) 2010, 2011 Ericsson AB.
 * Copyright (c) 2012 Guenter Roeck
 */

#ifndef PMBUS_H
#define PMBUS_H

#include <linux/bitops.h>
#include <linux/regulator/driver.h>

/*
 * Registers
 */
enum pmbus_regs {
	PMBUS_PAGE			= 0x00,
	PMBUS_OPERATION			= 0x01,
	PMBUS_ON_OFF_CONFIG		= 0x02,
	PMBUS_CLEAR_FAULTS		= 0x03,
	PMBUS_PHASE			= 0x04,

	PMBUS_WRITE_PROTECT		= 0x10,

	PMBUS_CAPABILITY		= 0x19,
	PMBUS_QUERY			= 0x1A,

	PMBUS_VOUT_MODE			= 0x20,
	PMBUS_VOUT_COMMAND		= 0x21,
	PMBUS_VOUT_TRIM			= 0x22,
	PMBUS_VOUT_CAL_OFFSET		= 0x23,
	PMBUS_VOUT_MAX			= 0x24,
	PMBUS_VOUT_MARGIN_HIGH		= 0x25,
	PMBUS_VOUT_MARGIN_LOW		= 0x26,
	PMBUS_VOUT_TRANSITION_RATE	= 0x27,
	PMBUS_VOUT_DROOP		= 0x28,
	PMBUS_VOUT_SCALE_LOOP		= 0x29,
	PMBUS_VOUT_SCALE_MONITOR	= 0x2A,

	PMBUS_COEFFICIENTS		= 0x30,
	PMBUS_POUT_MAX			= 0x31,

	PMBUS_FAN_CONFIG_12		= 0x3A,
	PMBUS_FAN_COMMAND_1		= 0x3B,
	PMBUS_FAN_COMMAND_2		= 0x3C,
	PMBUS_FAN_CONFIG_34		= 0x3D,
	PMBUS_FAN_COMMAND_3		= 0x3E,
	PMBUS_FAN_COMMAND_4		= 0x3F,

	PMBUS_VOUT_OV_FAULT_LIMIT	= 0x40,
	PMBUS_VOUT_OV_FAULT_RESPONSE	= 0x41,
	PMBUS_VOUT_OV_WARN_LIMIT	= 0x42,
	PMBUS_VOUT_UV_WARN_LIMIT	= 0x43,
	PMBUS_VOUT_UV_FAULT_LIMIT	= 0x44,
	PMBUS_VOUT_UV_FAULT_RESPONSE	= 0x45,
	PMBUS_IOUT_OC_FAULT_LIMIT	= 0x46,
	PMBUS_IOUT_OC_FAULT_RESPONSE	= 0x47,
	PMBUS_IOUT_OC_LV_FAULT_LIMIT	= 0x48,
	PMBUS_IOUT_OC_LV_FAULT_RESPONSE	= 0x49,
	PMBUS_IOUT_OC_WARN_LIMIT	= 0x4A,
	PMBUS_IOUT_UC_FAULT_LIMIT	= 0x4B,
	PMBUS_IOUT_UC_FAULT_RESPONSE	= 0x4C,

	PMBUS_OT_FAULT_LIMIT		= 0x4F,
	PMBUS_OT_FAULT_RESPONSE		= 0x50,
	PMBUS_OT_WARN_LIMIT		= 0x51,
	PMBUS_UT_WARN_LIMIT		= 0x52,
	PMBUS_UT_FAULT_LIMIT		= 0x53,
	PMBUS_UT_FAULT_RESPONSE		= 0x54,
	PMBUS_VIN_OV_FAULT_LIMIT	= 0x55,
	PMBUS_VIN_OV_FAULT_RESPONSE	= 0x56,
	PMBUS_VIN_OV_WARN_LIMIT		= 0x57,
	PMBUS_VIN_UV_WARN_LIMIT		= 0x58,
	PMBUS_VIN_UV_FAULT_LIMIT	= 0x59,

	PMBUS_IIN_OC_FAULT_LIMIT	= 0x5B,
	PMBUS_IIN_OC_WARN_LIMIT		= 0x5D,

	PMBUS_POUT_OP_FAULT_LIMIT	= 0x68,
	PMBUS_POUT_OP_WARN_LIMIT	= 0x6A,
	PMBUS_PIN_OP_WARN_LIMIT		= 0x6B,

	PMBUS_STATUS_BYTE		= 0x78,
	PMBUS_STATUS_WORD		= 0x79,
	PMBUS_STATUS_VOUT		= 0x7A,
	PMBUS_STATUS_IOUT		= 0x7B,
	PMBUS_STATUS_INPUT		= 0x7C,
	PMBUS_STATUS_TEMPERATURE	= 0x7D,
	PMBUS_STATUS_CML		= 0x7E,
	PMBUS_STATUS_OTHER		= 0x7F,
	PMBUS_STATUS_MFR_SPECIFIC	= 0x80,
	PMBUS_STATUS_FAN_12		= 0x81,
	PMBUS_STATUS_FAN_34		= 0x82,

	PMBUS_READ_VIN			= 0x88,
	PMBUS_READ_IIN			= 0x89,
	PMBUS_READ_VCAP			= 0x8A,
	PMBUS_READ_VOUT			= 0x8B,
	PMBUS_READ_IOUT			= 0x8C,
	PMBUS_READ_TEMPERATURE_1	= 0x8D,
	PMBUS_READ_TEMPERATURE_2	= 0x8E,
	PMBUS_READ_TEMPERATURE_3	= 0x8F,
	PMBUS_READ_FAN_SPEED_1		= 0x90,
	PMBUS_READ_FAN_SPEED_2		= 0x91,
	PMBUS_READ_FAN_SPEED_3		= 0x92,
	PMBUS_READ_FAN_SPEED_4		= 0x93,
	PMBUS_READ_DUTY_CYCLE		= 0x94,
	PMBUS_READ_FREQUENCY		= 0x95,
	PMBUS_READ_POUT			= 0x96,
	PMBUS_READ_PIN			= 0x97,

	PMBUS_REVISION			= 0x98,
	PMBUS_MFR_ID			= 0x99,
	PMBUS_MFR_MODEL			= 0x9A,
	PMBUS_MFR_REVISION		= 0x9B,
	PMBUS_MFR_LOCATION		= 0x9C,
	PMBUS_MFR_DATE			= 0x9D,
	PMBUS_MFR_SERIAL		= 0x9E,

	PMBUS_MFR_VIN_MIN		= 0xA0,
	PMBUS_MFR_VIN_MAX		= 0xA1,
	PMBUS_MFR_IIN_MAX		= 0xA2,
	PMBUS_MFR_PIN_MAX		= 0xA3,
	PMBUS_MFR_VOUT_MIN		= 0xA4,
	PMBUS_MFR_VOUT_MAX		= 0xA5,
	PMBUS_MFR_IOUT_MAX		= 0xA6,
	PMBUS_MFR_POUT_MAX		= 0xA7,

	PMBUS_IC_DEVICE_ID		= 0xAD,
	PMBUS_IC_DEVICE_REV		= 0xAE,

	PMBUS_MFR_MAX_TEMP_1		= 0xC0,
	PMBUS_MFR_MAX_TEMP_2		= 0xC1,
	PMBUS_MFR_MAX_TEMP_3		= 0xC2,

/*
 * Virtual registers.
 * Useful to support attributes which are not supported by standard PMBus
 * registers but exist as manufacturer specific registers on individual chips.
 * Must be mapped to real registers in device specific code.
 *
 * Semantics:
 * Virtual registers are all word size.
 * READ registers are read-only; writes are either ignored or return an error.
 * RESET registers are read/write. Reading reset registers returns zero
 * (used for detection), writing any value causes the associated history to be
 * reset.
 * Virtual registers have to be handled in device specific driver code. Chip
 * driver code returns non-negative register values if a virtual register is
 * supported, or a negative error code if not. The chip driver may return
 * -ENODATA or any other error code in this case, though an error code other
 * than -ENODATA is handled more efficiently and thus preferred. Either case,
 * the calling PMBus core code will abort if the chip driver returns an error
 * code when reading or writing virtual registers.
 */
	PMBUS_VIRT_BASE			= 0x100,
	PMBUS_VIRT_READ_TEMP_AVG,
	PMBUS_VIRT_READ_TEMP_MIN,
	PMBUS_VIRT_READ_TEMP_MAX,
	PMBUS_VIRT_RESET_TEMP_HISTORY,
	PMBUS_VIRT_READ_VIN_AVG,
	PMBUS_VIRT_READ_VIN_MIN,
	PMBUS_VIRT_READ_VIN_MAX,
	PMBUS_VIRT_RESET_VIN_HISTORY,
	PMBUS_VIRT_READ_IIN_AVG,
	PMBUS_VIRT_READ_IIN_MIN,
	PMBUS_VIRT_READ_IIN_MAX,
	PMBUS_VIRT_RESET_IIN_HISTORY,
	PMBUS_VIRT_READ_PIN_AVG,
	PMBUS_VIRT_READ_PIN_MIN,
	PMBUS_VIRT_READ_PIN_MAX,
	PMBUS_VIRT_RESET_PIN_HISTORY,
	PMBUS_VIRT_READ_POUT_AVG,
	PMBUS_VIRT_READ_POUT_MIN,
	PMBUS_VIRT_READ_POUT_MAX,
	PMBUS_VIRT_RESET_POUT_HISTORY,
	PMBUS_VIRT_READ_VOUT_AVG,
	PMBUS_VIRT_READ_VOUT_MIN,
	PMBUS_VIRT_READ_VOUT_MAX,
	PMBUS_VIRT_RESET_VOUT_HISTORY,
	PMBUS_VIRT_READ_IOUT_AVG,
	PMBUS_VIRT_READ_IOUT_MIN,
	PMBUS_VIRT_READ_IOUT_MAX,
	PMBUS_VIRT_RESET_IOUT_HISTORY,
	PMBUS_VIRT_READ_TEMP2_AVG,
	PMBUS_VIRT_READ_TEMP2_MIN,
	PMBUS_VIRT_READ_TEMP2_MAX,
	PMBUS_VIRT_RESET_TEMP2_HISTORY,

	PMBUS_VIRT_READ_VMON,
	PMBUS_VIRT_VMON_UV_WARN_LIMIT,
	PMBUS_VIRT_VMON_OV_WARN_LIMIT,
	PMBUS_VIRT_VMON_UV_FAULT_LIMIT,
	PMBUS_VIRT_VMON_OV_FAULT_LIMIT,
	PMBUS_VIRT_STATUS_VMON,

	/*
	 * RPM and PWM Fan control
	 *
	 * Drivers wanting to expose PWM control must define the behaviour of
	 * PMBUS_VIRT_PWM_[1-4] and PMBUS_VIRT_PWM_ENABLE_[1-4] in the
	 * {read,write}_word_data callback.
	 *
	 * pmbus core provides a default implementation for
	 * PMBUS_VIRT_FAN_TARGET_[1-4].
	 *
	 * TARGET, PWM and PWM_ENABLE members must be defined sequentially;
	 * pmbus core uses the difference between the provided register and
	 * it's _1 counterpart to calculate the FAN/PWM ID.
	 */
	PMBUS_VIRT_FAN_TARGET_1,
	PMBUS_VIRT_FAN_TARGET_2,
	PMBUS_VIRT_FAN_TARGET_3,
	PMBUS_VIRT_FAN_TARGET_4,
	PMBUS_VIRT_PWM_1,
	PMBUS_VIRT_PWM_2,
	PMBUS_VIRT_PWM_3,
	PMBUS_VIRT_PWM_4,
	PMBUS_VIRT_PWM_ENABLE_1,
	PMBUS_VIRT_PWM_ENABLE_2,
	PMBUS_VIRT_PWM_ENABLE_3,
	PMBUS_VIRT_PWM_ENABLE_4,

	/* Samples for average
	 *
	 * Drivers wanting to expose functionality for changing the number of
	 * samples used for average values should implement support in
	 * {read,write}_word_data callback for either PMBUS_VIRT_SAMPLES if it
	 * applies to all types of measurements, or any number of specific
	 * PMBUS_VIRT_*_SAMPLES registers to allow for individual control.
	 */
	PMBUS_VIRT_SAMPLES,
	PMBUS_VIRT_IN_SAMPLES,
	PMBUS_VIRT_CURR_SAMPLES,
	PMBUS_VIRT_POWER_SAMPLES,
	PMBUS_VIRT_TEMP_SAMPLES,
};

/*
 * OPERATION
 */
#define PB_OPERATION_CONTROL_ON		BIT(7)

/*
 * WRITE_PROTECT
 */
#define PB_WP_ALL	BIT(7)	/* all but WRITE_PROTECT */
#define PB_WP_OP	BIT(6)	/* all but WP, OPERATION, PAGE */
#define PB_WP_VOUT	BIT(5)	/* all but WP, OPERATION, PAGE, VOUT, ON_OFF */

#define PB_WP_ANY	(PB_WP_ALL | PB_WP_OP | PB_WP_VOUT)

/*
 * CAPABILITY
 */
#define PB_CAPABILITY_SMBALERT		BIT(4)
#define PB_CAPABILITY_ERROR_CHECK	BIT(7)

/*
 * VOUT_MODE
 */
#define PB_VOUT_MODE_MODE_MASK		0xe0
#define PB_VOUT_MODE_PARAM_MASK		0x1f

#define PB_VOUT_MODE_LINEAR		0x00
#define PB_VOUT_MODE_VID		0x20
#define PB_VOUT_MODE_DIRECT		0x40

/*
 * Fan configuration
 */
#define PB_FAN_2_PULSE_MASK		(BIT(0) | BIT(1))
#define PB_FAN_2_RPM			BIT(2)
#define PB_FAN_2_INSTALLED		BIT(3)
#define PB_FAN_1_PULSE_MASK		(BIT(4) | BIT(5))
#define PB_FAN_1_RPM			BIT(6)
#define PB_FAN_1_INSTALLED		BIT(7)

enum pmbus_fan_mode { percent = 0, rpm };

/*
 * STATUS_BYTE, STATUS_WORD (lower)
 */
#define PB_STATUS_NONE_ABOVE		BIT(0)
#define PB_STATUS_CML			BIT(1)
#define PB_STATUS_TEMPERATURE		BIT(2)
#define PB_STATUS_VIN_UV		BIT(3)
#define PB_STATUS_IOUT_OC		BIT(4)
#define PB_STATUS_VOUT_OV		BIT(5)
#define PB_STATUS_OFF			BIT(6)
#define PB_STATUS_BUSY			BIT(7)

/*
 * STATUS_WORD (upper)
 */
#define PB_STATUS_UNKNOWN		BIT(8)
#define PB_STATUS_OTHER			BIT(9)
#define PB_STATUS_FANS			BIT(10)
#define PB_STATUS_POWER_GOOD_N		BIT(11)
#define PB_STATUS_WORD_MFR		BIT(12)
#define PB_STATUS_INPUT			BIT(13)
#define PB_STATUS_IOUT_POUT		BIT(14)
#define PB_STATUS_VOUT			BIT(15)

/*
 * STATUS_IOUT
 */
#define PB_POUT_OP_WARNING		BIT(0)
#define PB_POUT_OP_FAULT		BIT(1)
#define PB_POWER_LIMITING		BIT(2)
#define PB_CURRENT_SHARE_FAULT		BIT(3)
#define PB_IOUT_UC_FAULT		BIT(4)
#define PB_IOUT_OC_WARNING		BIT(5)
#define PB_IOUT_OC_LV_FAULT		BIT(6)
#define PB_IOUT_OC_FAULT		BIT(7)

/*
 * STATUS_VOUT, STATUS_INPUT
 */
#define PB_VOLTAGE_UV_FAULT		BIT(4)
#define PB_VOLTAGE_UV_WARNING		BIT(5)
#define PB_VOLTAGE_OV_WARNING		BIT(6)
#define PB_VOLTAGE_OV_FAULT		BIT(7)

/*
 * STATUS_INPUT
 */
#define PB_PIN_OP_WARNING		BIT(0)
#define PB_IIN_OC_WARNING		BIT(1)
#define PB_IIN_OC_FAULT			BIT(2)

/*
 * STATUS_TEMPERATURE
 */
#define PB_TEMP_UT_FAULT		BIT(4)
#define PB_TEMP_UT_WARNING		BIT(5)
#define PB_TEMP_OT_WARNING		BIT(6)
#define PB_TEMP_OT_FAULT		BIT(7)

/*
 * STATUS_FAN
 */
#define PB_FAN_AIRFLOW_WARNING		BIT(0)
#define PB_FAN_AIRFLOW_FAULT		BIT(1)
#define PB_FAN_FAN2_SPEED_OVERRIDE	BIT(2)
#define PB_FAN_FAN1_SPEED_OVERRIDE	BIT(3)
#define PB_FAN_FAN2_WARNING		BIT(4)
#define PB_FAN_FAN1_WARNING		BIT(5)
#define PB_FAN_FAN2_FAULT		BIT(6)
#define PB_FAN_FAN1_FAULT		BIT(7)

/*
 * CML_FAULT_STATUS
 */
#define PB_CML_FAULT_OTHER_MEM_LOGIC	BIT(0)
#define PB_CML_FAULT_OTHER_COMM		BIT(1)
#define PB_CML_FAULT_PROCESSOR		BIT(3)
#define PB_CML_FAULT_MEMORY		BIT(4)
#define PB_CML_FAULT_PACKET_ERROR	BIT(5)
#define PB_CML_FAULT_INVALID_DATA	BIT(6)
#define PB_CML_FAULT_INVALID_COMMAND	BIT(7)

enum pmbus_sensor_classes {
	PSC_VOLTAGE_IN = 0,
	PSC_VOLTAGE_OUT,
	PSC_CURRENT_IN,
	PSC_CURRENT_OUT,
	PSC_POWER,
	PSC_TEMPERATURE,
	PSC_FAN,
	PSC_PWM,
	PSC_NUM_CLASSES		/* Number of power sensor classes */
};

#define PMBUS_PAGES	32	/* Per PMBus specification */
#define PMBUS_PHASES	8	/* Maximum number of phases per page */

/* Functionality bit mask */
#define PMBUS_HAVE_VIN		BIT(0)
#define PMBUS_HAVE_VCAP		BIT(1)
#define PMBUS_HAVE_VOUT		BIT(2)
#define PMBUS_HAVE_IIN		BIT(3)
#define PMBUS_HAVE_IOUT		BIT(4)
#define PMBUS_HAVE_PIN		BIT(5)
#define PMBUS_HAVE_POUT		BIT(6)
#define PMBUS_HAVE_FAN12	BIT(7)
#define PMBUS_HAVE_FAN34	BIT(8)
#define PMBUS_HAVE_TEMP		BIT(9)
#define PMBUS_HAVE_TEMP2	BIT(10)
#define PMBUS_HAVE_TEMP3	BIT(11)
#define PMBUS_HAVE_STATUS_VOUT	BIT(12)
#define PMBUS_HAVE_STATUS_IOUT	BIT(13)
#define PMBUS_HAVE_STATUS_INPUT	BIT(14)
#define PMBUS_HAVE_STATUS_TEMP	BIT(15)
#define PMBUS_HAVE_STATUS_FAN12	BIT(16)
#define PMBUS_HAVE_STATUS_FAN34	BIT(17)
#define PMBUS_HAVE_VMON		BIT(18)
#define PMBUS_HAVE_STATUS_VMON	BIT(19)
#define PMBUS_HAVE_PWM12	BIT(20)
#define PMBUS_HAVE_PWM34	BIT(21)
#define PMBUS_HAVE_SAMPLES	BIT(22)

#define PMBUS_PHASE_VIRTUAL	BIT(30)	/* Phases on this page are virtual */
#define PMBUS_PAGE_VIRTUAL	BIT(31)	/* Page is virtual */

enum pmbus_data_format { linear = 0, direct, vid };
enum vrm_version { vr11 = 0, vr12, vr13, imvp9, amd625mv };

struct pmbus_driver_info {
	int pages;		/* Total number of pages */
	u8 phases[PMBUS_PAGES];	/* Number of phases per page */
	enum pmbus_data_format format[PSC_NUM_CLASSES];
	enum vrm_version vrm_version[PMBUS_PAGES]; /* vrm version per page */
	/*
	 * Support one set of coefficients for each sensor type
	 * Used for chips providing data in direct mode.
	 */
	int m[PSC_NUM_CLASSES];	/* mantissa for direct data format */
	int b[PSC_NUM_CLASSES];	/* offset */
	int R[PSC_NUM_CLASSES];	/* exponent */

	u32 func[PMBUS_PAGES];	/* Functionality, per page */
	u32 pfunc[PMBUS_PHASES];/* Functionality, per phase */
	/*
	 * The following functions map manufacturing specific register values
	 * to PMBus standard register values. Specify only if mapping is
	 * necessary.
	 * Functions return the register value (read) or zero (write) if
	 * successful. A return value of -ENODATA indicates that there is no
	 * manufacturer specific register, but that a standard PMBus register
	 * may exist. Any other negative return value indicates that the
	 * register does not exist, and that no attempt should be made to read
	 * the standard register.
	 */
	int (*read_byte_data)(struct i2c_client *client, int page, int reg);
	int (*read_word_data)(struct i2c_client *client, int page, int phase,
			      int reg);
	int (*write_word_data)(struct i2c_client *client, int page, int reg,
			       u16 word);
	int (*write_byte)(struct i2c_client *client, int page, u8 value);
	/*
	 * The identify function determines supported PMBus functionality.
	 * This function is only necessary if a chip driver supports multiple
	 * chips, and the chip functionality is not pre-determined.
	 */
	int (*identify)(struct i2c_client *client,
			struct pmbus_driver_info *info);

	/* Regulator functionality, if supported by this chip driver. */
	int num_regulators;
	const struct regulator_desc *reg_desc;

	/* custom attributes */
	const struct attribute_group **groups;
};

/* Regulator ops */

extern const struct regulator_ops pmbus_regulator_ops;

/* Macro for filling in array of struct regulator_desc */
#define PMBUS_REGULATOR(_name, _id)				\
	[_id] = {						\
		.name = (_name # _id),				\
		.id = (_id),					\
		.of_match = of_match_ptr(_name # _id),		\
		.regulators_node = of_match_ptr("regulators"),	\
		.ops = &pmbus_regulator_ops,			\
		.type = REGULATOR_VOLTAGE,			\
		.owner = THIS_MODULE,				\
	}

/* Function declarations */

void pmbus_clear_cache(struct i2c_client *client);
int pmbus_set_page(struct i2c_client *client, int page, int phase);
int pmbus_read_word_data(struct i2c_client *client, int page, int phase,
			 u8 reg);
int pmbus_write_word_data(struct i2c_client *client, int page, u8 reg,
			  u16 word);
int pmbus_read_byte_data(struct i2c_client *client, int page, u8 reg);
int pmbus_write_byte(struct i2c_client *client, int page, u8 value);
int pmbus_write_byte_data(struct i2c_client *client, int page, u8 reg,
			  u8 value);
int pmbus_update_byte_data(struct i2c_client *client, int page, u8 reg,
			   u8 mask, u8 value);
void pmbus_clear_faults(struct i2c_client *client);
bool pmbus_check_byte_register(struct i2c_client *client, int page, int reg);
bool pmbus_check_word_register(struct i2c_client *client, int page, int reg);
int pmbus_do_probe(struct i2c_client *client, struct pmbus_driver_info *info);
<<<<<<< HEAD
int pmbus_do_remove(struct i2c_client *client);
=======
>>>>>>> f642729d
const struct pmbus_driver_info *pmbus_get_driver_info(struct i2c_client
						      *client);
int pmbus_get_fan_rate_device(struct i2c_client *client, int page, int id,
			      enum pmbus_fan_mode mode);
int pmbus_get_fan_rate_cached(struct i2c_client *client, int page, int id,
			      enum pmbus_fan_mode mode);
int pmbus_update_fan(struct i2c_client *client, int page, int id,
		     u8 config, u8 mask, u16 command);
struct dentry *pmbus_get_debugfs_dir(struct i2c_client *client);

#endif /* PMBUS_H */<|MERGE_RESOLUTION|>--- conflicted
+++ resolved
@@ -490,10 +490,6 @@
 bool pmbus_check_byte_register(struct i2c_client *client, int page, int reg);
 bool pmbus_check_word_register(struct i2c_client *client, int page, int reg);
 int pmbus_do_probe(struct i2c_client *client, struct pmbus_driver_info *info);
-<<<<<<< HEAD
-int pmbus_do_remove(struct i2c_client *client);
-=======
->>>>>>> f642729d
 const struct pmbus_driver_info *pmbus_get_driver_info(struct i2c_client
 						      *client);
 int pmbus_get_fan_rate_device(struct i2c_client *client, int page, int id,
