--- conflicted
+++ resolved
@@ -43,10 +43,6 @@
 		   .name = "tps40422",
 		   },
 	.probe_new = tps40422_probe,
-<<<<<<< HEAD
-	.remove = pmbus_do_remove,
-=======
->>>>>>> f642729d
 	.id_table = tps40422_id,
 };
 
