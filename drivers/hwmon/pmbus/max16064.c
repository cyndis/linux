// SPDX-License-Identifier: GPL-2.0-or-later
/*
 * Hardware monitoring driver for Maxim MAX16064
 *
 * Copyright (c) 2011 Ericsson AB.
 */

#include <linux/kernel.h>
#include <linux/module.h>
#include <linux/init.h>
#include <linux/err.h>
#include <linux/i2c.h>
#include "pmbus.h"

#define MAX16064_MFR_VOUT_PEAK		0xd4
#define MAX16064_MFR_TEMPERATURE_PEAK	0xd6

static int max16064_read_word_data(struct i2c_client *client, int page,
				   int phase, int reg)
{
	int ret;

	switch (reg) {
	case PMBUS_VIRT_READ_VOUT_MAX:
		ret = pmbus_read_word_data(client, page, phase,
					   MAX16064_MFR_VOUT_PEAK);
		break;
	case PMBUS_VIRT_READ_TEMP_MAX:
		ret = pmbus_read_word_data(client, page, phase,
					   MAX16064_MFR_TEMPERATURE_PEAK);
		break;
	case PMBUS_VIRT_RESET_VOUT_HISTORY:
	case PMBUS_VIRT_RESET_TEMP_HISTORY:
		ret = 0;
		break;
	default:
		ret = -ENODATA;
		break;
	}
	return ret;
}

static int max16064_write_word_data(struct i2c_client *client, int page,
				    int reg, u16 word)
{
	int ret;

	switch (reg) {
	case PMBUS_VIRT_RESET_VOUT_HISTORY:
		ret = pmbus_write_word_data(client, page,
					    MAX16064_MFR_VOUT_PEAK, 0);
		break;
	case PMBUS_VIRT_RESET_TEMP_HISTORY:
		ret = pmbus_write_word_data(client, page,
					    MAX16064_MFR_TEMPERATURE_PEAK,
					    0xffff);
		break;
	default:
		ret = -ENODATA;
		break;
	}
	return ret;
}

static struct pmbus_driver_info max16064_info = {
	.pages = 4,
	.format[PSC_VOLTAGE_IN] = direct,
	.format[PSC_VOLTAGE_OUT] = direct,
	.format[PSC_TEMPERATURE] = direct,
	.m[PSC_VOLTAGE_IN] = 19995,
	.b[PSC_VOLTAGE_IN] = 0,
	.R[PSC_VOLTAGE_IN] = -1,
	.m[PSC_VOLTAGE_OUT] = 19995,
	.b[PSC_VOLTAGE_OUT] = 0,
	.R[PSC_VOLTAGE_OUT] = -1,
	.m[PSC_TEMPERATURE] = -7612,
	.b[PSC_TEMPERATURE] = 335,
	.R[PSC_TEMPERATURE] = -3,
	.func[0] = PMBUS_HAVE_VOUT | PMBUS_HAVE_TEMP
		| PMBUS_HAVE_STATUS_VOUT | PMBUS_HAVE_STATUS_TEMP,
	.func[1] = PMBUS_HAVE_VOUT | PMBUS_HAVE_STATUS_VOUT,
	.func[2] = PMBUS_HAVE_VOUT | PMBUS_HAVE_STATUS_VOUT,
	.func[3] = PMBUS_HAVE_VOUT | PMBUS_HAVE_STATUS_VOUT,
	.read_word_data = max16064_read_word_data,
	.write_word_data = max16064_write_word_data,
};

static int max16064_probe(struct i2c_client *client)
{
	return pmbus_do_probe(client, &max16064_info);
}

static const struct i2c_device_id max16064_id[] = {
	{"max16064", 0},
	{}
};

MODULE_DEVICE_TABLE(i2c, max16064_id);

/* This is the driver that will be inserted */
static struct i2c_driver max16064_driver = {
	.driver = {
		   .name = "max16064",
		   },
	.probe_new = max16064_probe,
<<<<<<< HEAD
	.remove = pmbus_do_remove,
=======
>>>>>>> f642729d
	.id_table = max16064_id,
};

module_i2c_driver(max16064_driver);

MODULE_AUTHOR("Guenter Roeck");
MODULE_DESCRIPTION("PMBus driver for Maxim MAX16064");
MODULE_LICENSE("GPL");<|MERGE_RESOLUTION|>--- conflicted
+++ resolved
@@ -103,10 +103,6 @@
 		   .name = "max16064",
 		   },
 	.probe_new = max16064_probe,
-<<<<<<< HEAD
-	.remove = pmbus_do_remove,
-=======
->>>>>>> f642729d
 	.id_table = max16064_id,
 };
 
