--- conflicted
+++ resolved
@@ -122,13 +122,8 @@
 	switch (idx) {
 	case MAX20730_DEBUGFS_VOUT_MIN:
 		ret = VOLT_FROM_REG(data->mfr_voutmin * 10000);
-<<<<<<< HEAD
-		len = snprintf(tbuf, DEBUG_FS_DATA_MAX, "%d.%d\n",
-			       ret / 10000, ret % 10000);
-=======
 		len = scnprintf(tbuf, DEBUG_FS_DATA_MAX, "%d.%d\n",
 				ret / 10000, ret % 10000);
->>>>>>> f642729d
 		break;
 	case MAX20730_DEBUGFS_FREQUENCY:
 		val = (data->mfr_devset1 & MAX20730_MFR_DEVSET1_FSW_MASK)
@@ -146,11 +141,7 @@
 			ret = 800;
 		else
 			ret = 900;
-<<<<<<< HEAD
-		len = snprintf(tbuf, DEBUG_FS_DATA_MAX, "%d\n", ret);
-=======
 		len = scnprintf(tbuf, DEBUG_FS_DATA_MAX, "%d\n", ret);
->>>>>>> f642729d
 		break;
 	case MAX20730_DEBUGFS_PG_DELAY:
 		val = (data->mfr_devset1 & MAX20730_MFR_DEVSET1_TSTAT_MASK)
@@ -232,11 +223,7 @@
 	case MAX20730_DEBUGFS_OC_PROTECT_MODE:
 		ret = (data->mfr_devset2 & MAX20730_MFR_DEVSET2_OCPM_MASK)
 			>> MAX20730_MFR_DEVSET2_OCPM_BIT_POS;
-<<<<<<< HEAD
-		len = snprintf(tbuf, DEBUG_FS_DATA_MAX, "%d\n", ret);
-=======
 		len = scnprintf(tbuf, DEBUG_FS_DATA_MAX, "%d\n", ret);
->>>>>>> f642729d
 		break;
 	case MAX20730_DEBUGFS_SS_TIMING:
 		val = (data->mfr_devset2 & MAX20730_MFR_DEVSET2_SS_MASK)
@@ -254,52 +241,32 @@
 	case MAX20730_DEBUGFS_IMAX:
 		ret = (data->mfr_devset2 & MAX20730_MFR_DEVSET2_IMAX_MASK)
 			>> MAX20730_MFR_DEVSET2_IMAX_BIT_POS;
-<<<<<<< HEAD
-		len = snprintf(tbuf, DEBUG_FS_DATA_MAX, "%d\n", ret);
-=======
 		len = scnprintf(tbuf, DEBUG_FS_DATA_MAX, "%d\n", ret);
->>>>>>> f642729d
 		break;
 	case MAX20730_DEBUGFS_OPERATION:
 		ret = i2c_smbus_read_byte_data(psu->client, PMBUS_OPERATION);
 		if (ret < 0)
 			return ret;
-<<<<<<< HEAD
-		len = snprintf(tbuf, DEBUG_FS_DATA_MAX, "%d\n", ret);
-=======
 		len = scnprintf(tbuf, DEBUG_FS_DATA_MAX, "%d\n", ret);
->>>>>>> f642729d
 		break;
 	case MAX20730_DEBUGFS_ON_OFF_CONFIG:
 		ret = i2c_smbus_read_byte_data(psu->client, PMBUS_ON_OFF_CONFIG);
 		if (ret < 0)
 			return ret;
-<<<<<<< HEAD
-		len = snprintf(tbuf, DEBUG_FS_DATA_MAX, "%d\n", ret);
-=======
 		len = scnprintf(tbuf, DEBUG_FS_DATA_MAX, "%d\n", ret);
->>>>>>> f642729d
 		break;
 	case MAX20730_DEBUGFS_SMBALERT_MASK:
 		ret = i2c_smbus_read_word_data(psu->client,
 					       PMBUS_SMB_ALERT_MASK);
 		if (ret < 0)
 			return ret;
-<<<<<<< HEAD
-		len = snprintf(tbuf, DEBUG_FS_DATA_MAX, "%d\n", ret);
-=======
 		len = scnprintf(tbuf, DEBUG_FS_DATA_MAX, "%d\n", ret);
->>>>>>> f642729d
 		break;
 	case MAX20730_DEBUGFS_VOUT_MODE:
 		ret = i2c_smbus_read_byte_data(psu->client, PMBUS_VOUT_MODE);
 		if (ret < 0)
 			return ret;
-<<<<<<< HEAD
-		len = snprintf(tbuf, DEBUG_FS_DATA_MAX, "%d\n", ret);
-=======
 		len = scnprintf(tbuf, DEBUG_FS_DATA_MAX, "%d\n", ret);
->>>>>>> f642729d
 		break;
 	case MAX20730_DEBUGFS_VOUT_COMMAND:
 		ret = i2c_smbus_read_word_data(psu->client, PMBUS_VOUT_COMMAND);
@@ -307,13 +274,8 @@
 			return ret;
 
 		ret = VOLT_FROM_REG(ret * 10000);
-<<<<<<< HEAD
-		len = snprintf(tbuf, DEBUG_FS_DATA_MAX,
-			       "%d.%d\n", ret / 10000, ret % 10000);
-=======
 		len = scnprintf(tbuf, DEBUG_FS_DATA_MAX,
 				"%d.%d\n", ret / 10000, ret % 10000);
->>>>>>> f642729d
 		break;
 	case MAX20730_DEBUGFS_VOUT_MAX:
 		ret = i2c_smbus_read_word_data(psu->client, PMBUS_VOUT_MAX);
@@ -321,13 +283,8 @@
 			return ret;
 
 		ret = VOLT_FROM_REG(ret * 10000);
-<<<<<<< HEAD
-		len = snprintf(tbuf, DEBUG_FS_DATA_MAX,
-			       "%d.%d\n", ret / 10000, ret % 10000);
-=======
 		len = scnprintf(tbuf, DEBUG_FS_DATA_MAX,
 				"%d.%d\n", ret / 10000, ret % 10000);
->>>>>>> f642729d
 		break;
 	default:
 		len = strlcpy(tbuf, "Invalid\n", DEBUG_FS_DATA_MAX);
@@ -371,11 +328,6 @@
 		return -ENOENT;
 
 	max20730_dir = debugfs_create_dir(client->name, debugfs);
-<<<<<<< HEAD
-	if (!max20730_dir)
-		return -ENOENT;
-=======
->>>>>>> f642729d
 
 	for (i = 0; i < MAX20730_DEBUGFS_NUM_ENTRIES; ++i)
 		psu->debugfs_entries[i] = i;
@@ -825,10 +777,6 @@
 		.of_match_table = max20730_of_match,
 	},
 	.probe_new = max20730_probe,
-<<<<<<< HEAD
-	.remove = pmbus_do_remove,
-=======
->>>>>>> f642729d
 	.id_table = max20730_id,
 };
 
