--- conflicted
+++ resolved
@@ -434,26 +434,10 @@
 		case 0x8:	/* Zen+ */
 		case 0x11:	/* Zen APU */
 		case 0x18:	/* Zen+ APU */
-<<<<<<< HEAD
-			data->show_current = !is_threadripper() && !is_epyc();
-			data->svi_addr[0] = F17H_M01H_SVI_TEL_PLANE0;
-			data->svi_addr[1] = F17H_M01H_SVI_TEL_PLANE1;
-			data->cfactor[0] = F17H_M01H_CFACTOR_ICORE;
-			data->cfactor[1] = F17H_M01H_CFACTOR_ISOC;
-=======
->>>>>>> f642729d
 			k10temp_get_ccd_support(pdev, data, 4);
 			break;
 		case 0x31:	/* Zen2 Threadripper */
 		case 0x71:	/* Zen2 */
-<<<<<<< HEAD
-			data->show_current = !is_threadripper() && !is_epyc();
-			data->cfactor[0] = F17H_M31H_CFACTOR_ICORE;
-			data->cfactor[1] = F17H_M31H_CFACTOR_ISOC;
-			data->svi_addr[0] = F17H_M31H_SVI_TEL_PLANE0;
-			data->svi_addr[1] = F17H_M31H_SVI_TEL_PLANE1;
-=======
->>>>>>> f642729d
 			k10temp_get_ccd_support(pdev, data, 8);
 			break;
 		}
@@ -464,17 +448,8 @@
 		data->is_zen = true;
 
 		switch (boot_cpu_data.x86_model) {
-<<<<<<< HEAD
-		case 0x0 ... 0x1:	/* Zen3 */
-			data->show_current = true;
-			data->svi_addr[0] = F19H_M01_SVI_TEL_PLANE0;
-			data->svi_addr[1] = F19H_M01_SVI_TEL_PLANE1;
-			data->cfactor[0] = F19H_M01H_CFACTOR_ICORE;
-			data->cfactor[1] = F19H_M01H_CFACTOR_ISOC;
-=======
 		case 0x0 ... 0x1:	/* Zen3 SP3/TR */
 		case 0x21:		/* Zen3 Ryzen Desktop */
->>>>>>> f642729d
 			k10temp_get_ccd_support(pdev, data, 8);
 			break;
 		}
