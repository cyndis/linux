// SPDX-License-Identifier: GPL-2.0
/*
 * Thunderbolt driver - control channel and configuration commands
 *
 * Copyright (c) 2014 Andreas Noever <andreas.noever@gmail.com>
 * Copyright (C) 2018, Intel Corporation
 */

#include <linux/crc32.h>
#include <linux/delay.h>
#include <linux/slab.h>
#include <linux/pci.h>
#include <linux/dmapool.h>
#include <linux/workqueue.h>

#include "ctl.h"


#define TB_CTL_RX_PKG_COUNT	10
#define TB_CTL_RETRIES		4

/**
 * struct tb_ctl - Thunderbolt control channel
 * @nhi: Pointer to the NHI structure
 * @tx: Transmit ring
 * @rx: Receive ring
 * @frame_pool: DMA pool for control messages
 * @rx_packets: Received control messages
 * @request_queue_lock: Lock protecting @request_queue
 * @request_queue: List of outstanding requests
 * @running: Is the control channel running at the moment
 * @callback: Callback called when hotplug message is received
 * @callback_data: Data passed to @callback
 */
struct tb_ctl {
	struct tb_nhi *nhi;
	struct tb_ring *tx;
	struct tb_ring *rx;

	struct dma_pool *frame_pool;
	struct ctl_pkg *rx_packets[TB_CTL_RX_PKG_COUNT];
	struct mutex request_queue_lock;
	struct list_head request_queue;
	bool running;

	event_cb callback;
	void *callback_data;
};


#define tb_ctl_WARN(ctl, format, arg...) \
	dev_WARN(&(ctl)->nhi->pdev->dev, format, ## arg)

#define tb_ctl_err(ctl, format, arg...) \
	dev_err(&(ctl)->nhi->pdev->dev, format, ## arg)

#define tb_ctl_warn(ctl, format, arg...) \
	dev_warn(&(ctl)->nhi->pdev->dev, format, ## arg)

#define tb_ctl_info(ctl, format, arg...) \
	dev_info(&(ctl)->nhi->pdev->dev, format, ## arg)

#define tb_ctl_dbg(ctl, format, arg...) \
	dev_dbg(&(ctl)->nhi->pdev->dev, format, ## arg)

static DECLARE_WAIT_QUEUE_HEAD(tb_cfg_request_cancel_queue);
/* Serializes access to request kref_get/put */
static DEFINE_MUTEX(tb_cfg_request_lock);

/**
 * tb_cfg_request_alloc() - Allocates a new config request
 *
 * This is refcounted object so when you are done with this, call
 * tb_cfg_request_put() to it.
 */
struct tb_cfg_request *tb_cfg_request_alloc(void)
{
	struct tb_cfg_request *req;

	req = kzalloc(sizeof(*req), GFP_KERNEL);
	if (!req)
		return NULL;

	kref_init(&req->kref);

	return req;
}

/**
 * tb_cfg_request_get() - Increase refcount of a request
 * @req: Request whose refcount is increased
 */
void tb_cfg_request_get(struct tb_cfg_request *req)
{
	mutex_lock(&tb_cfg_request_lock);
	kref_get(&req->kref);
	mutex_unlock(&tb_cfg_request_lock);
}

static void tb_cfg_request_destroy(struct kref *kref)
{
	struct tb_cfg_request *req = container_of(kref, typeof(*req), kref);

	kfree(req);
}

/**
 * tb_cfg_request_put() - Decrease refcount and possibly release the request
 * @req: Request whose refcount is decreased
 *
 * Call this function when you are done with the request. When refcount
 * goes to %0 the object is released.
 */
void tb_cfg_request_put(struct tb_cfg_request *req)
{
	mutex_lock(&tb_cfg_request_lock);
	kref_put(&req->kref, tb_cfg_request_destroy);
	mutex_unlock(&tb_cfg_request_lock);
}

static int tb_cfg_request_enqueue(struct tb_ctl *ctl,
				  struct tb_cfg_request *req)
{
	WARN_ON(test_bit(TB_CFG_REQUEST_ACTIVE, &req->flags));
	WARN_ON(req->ctl);

	mutex_lock(&ctl->request_queue_lock);
	if (!ctl->running) {
		mutex_unlock(&ctl->request_queue_lock);
		return -ENOTCONN;
	}
	req->ctl = ctl;
	list_add_tail(&req->list, &ctl->request_queue);
	set_bit(TB_CFG_REQUEST_ACTIVE, &req->flags);
	mutex_unlock(&ctl->request_queue_lock);
	return 0;
}

static void tb_cfg_request_dequeue(struct tb_cfg_request *req)
{
	struct tb_ctl *ctl = req->ctl;

	mutex_lock(&ctl->request_queue_lock);
	list_del(&req->list);
	clear_bit(TB_CFG_REQUEST_ACTIVE, &req->flags);
	if (test_bit(TB_CFG_REQUEST_CANCELED, &req->flags))
		wake_up(&tb_cfg_request_cancel_queue);
	mutex_unlock(&ctl->request_queue_lock);
}

static bool tb_cfg_request_is_active(struct tb_cfg_request *req)
{
	return test_bit(TB_CFG_REQUEST_ACTIVE, &req->flags);
}

static struct tb_cfg_request *
tb_cfg_request_find(struct tb_ctl *ctl, struct ctl_pkg *pkg)
{
	struct tb_cfg_request *req;
	bool found = false;

	mutex_lock(&pkg->ctl->request_queue_lock);
	list_for_each_entry(req, &pkg->ctl->request_queue, list) {
		tb_cfg_request_get(req);
		if (req->match(req, pkg)) {
			found = true;
			break;
		}
		tb_cfg_request_put(req);
	}
	mutex_unlock(&pkg->ctl->request_queue_lock);

	return found ? req : NULL;
}

/* utility functions */


static int check_header(const struct ctl_pkg *pkg, u32 len,
			enum tb_cfg_pkg_type type, u64 route)
{
	struct tb_cfg_header *header = pkg->buffer;

	/* check frame, TODO: frame flags */
	if (WARN(len != pkg->frame.size,
			"wrong framesize (expected %#x, got %#x)\n",
			len, pkg->frame.size))
		return -EIO;
	if (WARN(type != pkg->frame.eof, "wrong eof (expected %#x, got %#x)\n",
			type, pkg->frame.eof))
		return -EIO;
	if (WARN(pkg->frame.sof, "wrong sof (expected 0x0, got %#x)\n",
			pkg->frame.sof))
		return -EIO;

	/* check header */
	if (WARN(header->unknown != 1 << 9,
			"header->unknown is %#x\n", header->unknown))
		return -EIO;
	if (WARN(route != tb_cfg_get_route(header),
			"wrong route (expected %llx, got %llx)",
			route, tb_cfg_get_route(header)))
		return -EIO;
	return 0;
}

static int check_config_address(struct tb_cfg_address addr,
				enum tb_cfg_space space, u32 offset,
				u32 length)
{
	if (WARN(addr.zero, "addr.zero is %#x\n", addr.zero))
		return -EIO;
	if (WARN(space != addr.space, "wrong space (expected %x, got %x\n)",
			space, addr.space))
		return -EIO;
	if (WARN(offset != addr.offset, "wrong offset (expected %x, got %x\n)",
			offset, addr.offset))
		return -EIO;
	if (WARN(length != addr.length, "wrong space (expected %x, got %x\n)",
			length, addr.length))
		return -EIO;
	/*
	 * We cannot check addr->port as it is set to the upstream port of the
	 * sender.
	 */
	return 0;
}

static struct tb_cfg_result decode_error(const struct ctl_pkg *response)
{
	struct cfg_error_pkg *pkg = response->buffer;
	struct tb_ctl *ctl = response->ctl;
	struct tb_cfg_result res = { 0 };
	res.response_route = tb_cfg_get_route(&pkg->header);
	res.response_port = 0;
	res.err = check_header(response, sizeof(*pkg), TB_CFG_PKG_ERROR,
			       tb_cfg_get_route(&pkg->header));
	if (res.err)
		return res;

	if (pkg->zero1)
		tb_ctl_warn(ctl, "pkg->zero1 is %#x\n", pkg->zero1);
	if (pkg->zero2)
		tb_ctl_warn(ctl, "pkg->zero2 is %#x\n", pkg->zero2);
	if (pkg->zero3)
		tb_ctl_warn(ctl, "pkg->zero3 is %#x\n", pkg->zero3);

	res.err = 1;
	res.tb_error = pkg->error;
	res.response_port = pkg->port;
	return res;

}

static struct tb_cfg_result parse_header(const struct ctl_pkg *pkg, u32 len,
					 enum tb_cfg_pkg_type type, u64 route)
{
	struct tb_cfg_header *header = pkg->buffer;
	struct tb_cfg_result res = { 0 };

	if (pkg->frame.eof == TB_CFG_PKG_ERROR)
		return decode_error(pkg);

	res.response_port = 0; /* will be updated later for cfg_read/write */
	res.response_route = tb_cfg_get_route(header);
	res.err = check_header(pkg, len, type, route);
	return res;
}

static void tb_cfg_print_error(struct tb_ctl *ctl,
			       const struct tb_cfg_result *res)
{
	WARN_ON(res->err != 1);
	switch (res->tb_error) {
	case TB_CFG_ERROR_PORT_NOT_CONNECTED:
		/* Port is not connected. This can happen during surprise
		 * removal. Do not warn. */
		return;
	case TB_CFG_ERROR_INVALID_CONFIG_SPACE:
		/*
		 * Invalid cfg_space/offset/length combination in
		 * cfg_read/cfg_write.
		 */
		tb_ctl_dbg(ctl, "%llx:%x: invalid config space or offset\n",
			   res->response_route, res->response_port);
		return;
	case TB_CFG_ERROR_NO_SUCH_PORT:
		/*
		 * - The route contains a non-existent port.
		 * - The route contains a non-PHY port (e.g. PCIe).
		 * - The port in cfg_read/cfg_write does not exist.
		 */
		tb_ctl_WARN(ctl, "CFG_ERROR(%llx:%x): Invalid port\n",
			res->response_route, res->response_port);
		return;
	case TB_CFG_ERROR_LOOP:
		tb_ctl_WARN(ctl, "CFG_ERROR(%llx:%x): Route contains a loop\n",
			res->response_route, res->response_port);
		return;
	case TB_CFG_ERROR_LOCK:
		tb_ctl_warn(ctl, "%llx:%x: downstream port is locked\n",
			    res->response_route, res->response_port);
		return;
	default:
		/* 5,6,7,9 and 11 are also valid error codes */
		tb_ctl_WARN(ctl, "CFG_ERROR(%llx:%x): Unknown error\n",
			res->response_route, res->response_port);
		return;
	}
}

static __be32 tb_crc(const void *data, size_t len)
{
	return cpu_to_be32(~__crc32c_le(~0, data, len));
}

static void tb_ctl_pkg_free(struct ctl_pkg *pkg)
{
	if (pkg) {
		dma_pool_free(pkg->ctl->frame_pool,
			      pkg->buffer, pkg->frame.buffer_phy);
		kfree(pkg);
	}
}

static struct ctl_pkg *tb_ctl_pkg_alloc(struct tb_ctl *ctl)
{
	struct ctl_pkg *pkg = kzalloc(sizeof(*pkg), GFP_KERNEL);
	if (!pkg)
		return NULL;
	pkg->ctl = ctl;
	pkg->buffer = dma_pool_alloc(ctl->frame_pool, GFP_KERNEL,
				     &pkg->frame.buffer_phy);
	if (!pkg->buffer) {
		kfree(pkg);
		return NULL;
	}
	return pkg;
}


/* RX/TX handling */

static void tb_ctl_tx_callback(struct tb_ring *ring, struct ring_frame *frame,
			       bool canceled)
{
	struct ctl_pkg *pkg = container_of(frame, typeof(*pkg), frame);
	tb_ctl_pkg_free(pkg);
}

/*
 * tb_cfg_tx() - transmit a packet on the control channel
 *
 * len must be a multiple of four.
 *
 * Return: Returns 0 on success or an error code on failure.
 */
static int tb_ctl_tx(struct tb_ctl *ctl, const void *data, size_t len,
		     enum tb_cfg_pkg_type type)
{
	int res;
	struct ctl_pkg *pkg;
	if (len % 4 != 0) { /* required for le->be conversion */
		tb_ctl_WARN(ctl, "TX: invalid size: %zu\n", len);
		return -EINVAL;
	}
	if (len > TB_FRAME_SIZE - 4) { /* checksum is 4 bytes */
		tb_ctl_WARN(ctl, "TX: packet too large: %zu/%d\n",
			    len, TB_FRAME_SIZE - 4);
		return -EINVAL;
	}
	pkg = tb_ctl_pkg_alloc(ctl);
	if (!pkg)
		return -ENOMEM;
	pkg->frame.callback = tb_ctl_tx_callback;
	pkg->frame.size = len + 4;
	pkg->frame.sof = type;
	pkg->frame.eof = type;
	cpu_to_be32_array(pkg->buffer, data, len / 4);
	*(__be32 *) (pkg->buffer + len) = tb_crc(pkg->buffer, len);

	res = tb_ring_tx(ctl->tx, &pkg->frame);
	if (res) /* ring is stopped */
		tb_ctl_pkg_free(pkg);
	return res;
}

/*
 * tb_ctl_handle_event() - acknowledge a plug event, invoke ctl->callback
 */
static bool tb_ctl_handle_event(struct tb_ctl *ctl, enum tb_cfg_pkg_type type,
				struct ctl_pkg *pkg, size_t size)
{
	return ctl->callback(ctl->callback_data, type, pkg->buffer, size);
}

static void tb_ctl_rx_submit(struct ctl_pkg *pkg)
{
	tb_ring_rx(pkg->ctl->rx, &pkg->frame); /*
					     * We ignore failures during stop.
					     * All rx packets are referenced
					     * from ctl->rx_packets, so we do
					     * not loose them.
					     */
}

static int tb_async_error(const struct ctl_pkg *pkg)
{
	const struct cfg_error_pkg *error = (const struct cfg_error_pkg *)pkg;

	if (pkg->frame.eof != TB_CFG_PKG_ERROR)
		return false;

	switch (error->error) {
	case TB_CFG_ERROR_LINK_ERROR:
	case TB_CFG_ERROR_HEC_ERROR_DETECTED:
	case TB_CFG_ERROR_FLOW_CONTROL_ERROR:
		return true;

	default:
		return false;
	}
}

static void tb_ctl_rx_callback(struct tb_ring *ring, struct ring_frame *frame,
			       bool canceled)
{
	struct ctl_pkg *pkg = container_of(frame, typeof(*pkg), frame);
	struct tb_cfg_request *req;
	__be32 crc32;

	if (canceled)
		return; /*
			 * ring is stopped, packet is referenced from
			 * ctl->rx_packets.
			 */

	if (frame->size < 4 || frame->size % 4 != 0) {
		tb_ctl_err(pkg->ctl, "RX: invalid size %#x, dropping packet\n",
			   frame->size);
		goto rx;
	}

	frame->size -= 4; /* remove checksum */
	crc32 = tb_crc(pkg->buffer, frame->size);
	be32_to_cpu_array(pkg->buffer, pkg->buffer, frame->size / 4);

	switch (frame->eof) {
	case TB_CFG_PKG_READ:
	case TB_CFG_PKG_WRITE:
	case TB_CFG_PKG_ERROR:
	case TB_CFG_PKG_OVERRIDE:
	case TB_CFG_PKG_RESET:
		if (*(__be32 *)(pkg->buffer + frame->size) != crc32) {
			tb_ctl_err(pkg->ctl,
				   "RX: checksum mismatch, dropping packet\n");
			goto rx;
		}
		if (tb_async_error(pkg)) {
			tb_ctl_handle_event(pkg->ctl, frame->eof,
					    pkg, frame->size);
			goto rx;
		}
		break;

	case TB_CFG_PKG_EVENT:
	case TB_CFG_PKG_XDOMAIN_RESP:
	case TB_CFG_PKG_XDOMAIN_REQ:
		if (*(__be32 *)(pkg->buffer + frame->size) != crc32) {
			tb_ctl_err(pkg->ctl,
				   "RX: checksum mismatch, dropping packet\n");
			goto rx;
		}
		fallthrough;
	case TB_CFG_PKG_ICM_EVENT:
		if (tb_ctl_handle_event(pkg->ctl, frame->eof, pkg, frame->size))
			goto rx;
		break;

	default:
		break;
	}

	/*
	 * The received packet will be processed only if there is an
	 * active request and that the packet is what is expected. This
	 * prevents packets such as replies coming after timeout has
	 * triggered from messing with the active requests.
	 */
	req = tb_cfg_request_find(pkg->ctl, pkg);
	if (req) {
		if (req->copy(req, pkg))
			schedule_work(&req->work);
		tb_cfg_request_put(req);
	}

rx:
	tb_ctl_rx_submit(pkg);
}

static void tb_cfg_request_work(struct work_struct *work)
{
	struct tb_cfg_request *req = container_of(work, typeof(*req), work);

	if (!test_bit(TB_CFG_REQUEST_CANCELED, &req->flags))
		req->callback(req->callback_data);

	tb_cfg_request_dequeue(req);
	tb_cfg_request_put(req);
}

/**
 * tb_cfg_request() - Start control request not waiting for it to complete
 * @ctl: Control channel to use
 * @req: Request to start
 * @callback: Callback called when the request is completed
 * @callback_data: Data to be passed to @callback
 *
 * This queues @req on the given control channel without waiting for it
 * to complete. When the request completes @callback is called.
 */
int tb_cfg_request(struct tb_ctl *ctl, struct tb_cfg_request *req,
		   void (*callback)(void *), void *callback_data)
{
	int ret;

	req->flags = 0;
	req->callback = callback;
	req->callback_data = callback_data;
	INIT_WORK(&req->work, tb_cfg_request_work);
	INIT_LIST_HEAD(&req->list);

	tb_cfg_request_get(req);
	ret = tb_cfg_request_enqueue(ctl, req);
	if (ret)
		goto err_put;

	ret = tb_ctl_tx(ctl, req->request, req->request_size,
			req->request_type);
	if (ret)
		goto err_dequeue;

	if (!req->response)
		schedule_work(&req->work);

	return 0;

err_dequeue:
	tb_cfg_request_dequeue(req);
err_put:
	tb_cfg_request_put(req);

	return ret;
}

/**
 * tb_cfg_request_cancel() - Cancel a control request
 * @req: Request to cancel
 * @err: Error to assign to the request
 *
 * This function can be used to cancel ongoing request. It will wait
 * until the request is not active anymore.
 */
void tb_cfg_request_cancel(struct tb_cfg_request *req, int err)
{
	set_bit(TB_CFG_REQUEST_CANCELED, &req->flags);
	schedule_work(&req->work);
	wait_event(tb_cfg_request_cancel_queue, !tb_cfg_request_is_active(req));
	req->result.err = err;
}

static void tb_cfg_request_complete(void *data)
{
	complete(data);
}

/**
 * tb_cfg_request_sync() - Start control request and wait until it completes
 * @ctl: Control channel to use
 * @req: Request to start
 * @timeout_msec: Timeout how long to wait @req to complete
 *
 * Starts a control request and waits until it completes. If timeout
 * triggers the request is canceled before function returns. Note the
 * caller needs to make sure only one message for given switch is active
 * at a time.
 */
struct tb_cfg_result tb_cfg_request_sync(struct tb_ctl *ctl,
					 struct tb_cfg_request *req,
					 int timeout_msec)
{
	unsigned long timeout = msecs_to_jiffies(timeout_msec);
	struct tb_cfg_result res = { 0 };
	DECLARE_COMPLETION_ONSTACK(done);
	int ret;

	ret = tb_cfg_request(ctl, req, tb_cfg_request_complete, &done);
	if (ret) {
		res.err = ret;
		return res;
	}

	if (!wait_for_completion_timeout(&done, timeout))
		tb_cfg_request_cancel(req, -ETIMEDOUT);

	flush_work(&req->work);

	return req->result;
}

/* public interface, alloc/start/stop/free */

/**
 * tb_ctl_alloc() - allocate a control channel
 * @nhi: Pointer to NHI
 * @cb: Callback called for plug events
 * @cb_data: Data passed to @cb
 *
 * cb will be invoked once for every hot plug event.
 *
 * Return: Returns a pointer on success or NULL on failure.
 */
struct tb_ctl *tb_ctl_alloc(struct tb_nhi *nhi, event_cb cb, void *cb_data)
{
	int i;
	struct tb_ctl *ctl = kzalloc(sizeof(*ctl), GFP_KERNEL);
	if (!ctl)
		return NULL;
	ctl->nhi = nhi;
	ctl->callback = cb;
	ctl->callback_data = cb_data;

	mutex_init(&ctl->request_queue_lock);
	INIT_LIST_HEAD(&ctl->request_queue);
	ctl->frame_pool = dma_pool_create("thunderbolt_ctl", &nhi->pdev->dev,
					 TB_FRAME_SIZE, 4, 0);
	if (!ctl->frame_pool)
		goto err;

	ctl->tx = tb_ring_alloc_tx(nhi, 0, 10, RING_FLAG_NO_SUSPEND);
	if (!ctl->tx)
		goto err;

	ctl->rx = tb_ring_alloc_rx(nhi, 0, 10, RING_FLAG_NO_SUSPEND, 0, 0xffff,
				   0xffff, NULL, NULL);
	if (!ctl->rx)
		goto err;

	for (i = 0; i < TB_CTL_RX_PKG_COUNT; i++) {
		ctl->rx_packets[i] = tb_ctl_pkg_alloc(ctl);
		if (!ctl->rx_packets[i])
			goto err;
		ctl->rx_packets[i]->frame.callback = tb_ctl_rx_callback;
	}

	tb_ctl_dbg(ctl, "control channel created\n");
	return ctl;
err:
	tb_ctl_free(ctl);
	return NULL;
}

/**
 * tb_ctl_free() - free a control channel
 * @ctl: Control channel to free
 *
 * Must be called after tb_ctl_stop.
 *
 * Must NOT be called from ctl->callback.
 */
void tb_ctl_free(struct tb_ctl *ctl)
{
	int i;

	if (!ctl)
		return;

	if (ctl->rx)
		tb_ring_free(ctl->rx);
	if (ctl->tx)
		tb_ring_free(ctl->tx);

	/* free RX packets */
	for (i = 0; i < TB_CTL_RX_PKG_COUNT; i++)
		tb_ctl_pkg_free(ctl->rx_packets[i]);


	dma_pool_destroy(ctl->frame_pool);
	kfree(ctl);
}

/**
 * tb_cfg_start() - start/resume the control channel
 * @ctl: Control channel to start
 */
void tb_ctl_start(struct tb_ctl *ctl)
{
	int i;
	tb_ctl_dbg(ctl, "control channel starting...\n");
	tb_ring_start(ctl->tx); /* is used to ack hotplug packets, start first */
	tb_ring_start(ctl->rx);
	for (i = 0; i < TB_CTL_RX_PKG_COUNT; i++)
		tb_ctl_rx_submit(ctl->rx_packets[i]);

	ctl->running = true;
}

/**
 * tb_ctrl_stop() - pause the control channel
 * @ctl: Control channel to stop
 *
 * All invocations of ctl->callback will have finished after this method
 * returns.
 *
 * Must NOT be called from ctl->callback.
 */
void tb_ctl_stop(struct tb_ctl *ctl)
{
	mutex_lock(&ctl->request_queue_lock);
	ctl->running = false;
	mutex_unlock(&ctl->request_queue_lock);

	tb_ring_stop(ctl->rx);
	tb_ring_stop(ctl->tx);

	if (!list_empty(&ctl->request_queue))
		tb_ctl_WARN(ctl, "dangling request in request_queue\n");
	INIT_LIST_HEAD(&ctl->request_queue);
	tb_ctl_dbg(ctl, "control channel stopped\n");
}

/* public interface, commands */

/**
 * tb_cfg_ack_plug() - Ack hot plug/unplug event
 * @ctl: Control channel to use
 * @route: Router that originated the event
 * @port: Port where the hot plug/unplug happened
 * @unplug: Ack hot plug or unplug
 *
 * Call this as response for hot plug/unplug event to ack it.
 * Returns %0 on success or an error code on failure.
 */
int tb_cfg_ack_plug(struct tb_ctl *ctl, u64 route, u32 port, bool unplug)
{
	struct cfg_error_pkg pkg = {
		.header = tb_cfg_make_header(route),
		.port = port,
		.error = TB_CFG_ERROR_ACK_PLUG_EVENT,
		.pg = unplug ? TB_CFG_ERROR_PG_HOT_UNPLUG
			     : TB_CFG_ERROR_PG_HOT_PLUG,
	};
	tb_ctl_dbg(ctl, "acking hot %splug event on %llx:%x\n",
		   unplug ? "un" : "", route, port);
	return tb_ctl_tx(ctl, &pkg, sizeof(pkg), TB_CFG_PKG_ERROR);
}

static bool tb_cfg_match(const struct tb_cfg_request *req,
			 const struct ctl_pkg *pkg)
{
	u64 route = tb_cfg_get_route(pkg->buffer) & ~BIT_ULL(63);

	if (pkg->frame.eof == TB_CFG_PKG_ERROR)
		return true;

	if (pkg->frame.eof != req->response_type)
		return false;
	if (route != tb_cfg_get_route(req->request))
		return false;
	if (pkg->frame.size != req->response_size)
		return false;

	if (pkg->frame.eof == TB_CFG_PKG_READ ||
	    pkg->frame.eof == TB_CFG_PKG_WRITE) {
		const struct cfg_read_pkg *req_hdr = req->request;
		const struct cfg_read_pkg *res_hdr = pkg->buffer;

		if (req_hdr->addr.seq != res_hdr->addr.seq)
			return false;
	}

	return true;
}

static bool tb_cfg_copy(struct tb_cfg_request *req, const struct ctl_pkg *pkg)
{
	struct tb_cfg_result res;

	/* Now make sure it is in expected format */
	res = parse_header(pkg, req->response_size, req->response_type,
			   tb_cfg_get_route(req->request));
	if (!res.err)
		memcpy(req->response, pkg->buffer, req->response_size);

	req->result = res;

	/* Always complete when first response is received */
	return true;
}

/**
 * tb_cfg_reset() - send a reset packet and wait for a response
 * @ctl: Control channel pointer
 * @route: Router string for the router to send reset
 * @timeout_msec: Timeout in ms how long to wait for the response
 *
 * If the switch at route is incorrectly configured then we will not receive a
 * reply (even though the switch will reset). The caller should check for
 * -ETIMEDOUT and attempt to reconfigure the switch.
 */
struct tb_cfg_result tb_cfg_reset(struct tb_ctl *ctl, u64 route,
				  int timeout_msec)
{
	struct cfg_reset_pkg request = { .header = tb_cfg_make_header(route) };
	struct tb_cfg_result res = { 0 };
	struct tb_cfg_header reply;
	struct tb_cfg_request *req;

	req = tb_cfg_request_alloc();
	if (!req) {
		res.err = -ENOMEM;
		return res;
	}

	req->match = tb_cfg_match;
	req->copy = tb_cfg_copy;
	req->request = &request;
	req->request_size = sizeof(request);
	req->request_type = TB_CFG_PKG_RESET;
	req->response = &reply;
	req->response_size = sizeof(reply);
	req->response_type = TB_CFG_PKG_RESET;

	res = tb_cfg_request_sync(ctl, req, timeout_msec);

	tb_cfg_request_put(req);

	return res;
}

/**
 * tb_cfg_read_raw() - read from config space into buffer
 * @ctl: Pointer to the control channel
 * @buffer: Buffer where the data is read
 * @route: Route string of the router
 * @port: Port number when reading from %TB_CFG_PORT, %0 otherwise
 * @space: Config space selector
 * @offset: Dword word offset of the register to start reading
 * @length: Number of dwords to read
 * @timeout_msec: Timeout in ms how long to wait for the response
 *
 * Reads from router config space without translating the possible error.
 */
struct tb_cfg_result tb_cfg_read_raw(struct tb_ctl *ctl, void *buffer,
		u64 route, u32 port, enum tb_cfg_space space,
		u32 offset, u32 length, int timeout_msec)
{
	struct tb_cfg_result res = { 0 };
	struct cfg_read_pkg request = {
		.header = tb_cfg_make_header(route),
		.addr = {
			.port = port,
			.space = space,
			.offset = offset,
			.length = length,
		},
	};
	struct cfg_write_pkg reply;
	int retries = 0;

	while (retries < TB_CTL_RETRIES) {
		struct tb_cfg_request *req;

		req = tb_cfg_request_alloc();
		if (!req) {
			res.err = -ENOMEM;
			return res;
		}

		request.addr.seq = retries++;

		req->match = tb_cfg_match;
		req->copy = tb_cfg_copy;
		req->request = &request;
		req->request_size = sizeof(request);
		req->request_type = TB_CFG_PKG_READ;
		req->response = &reply;
		req->response_size = 12 + 4 * length;
		req->response_type = TB_CFG_PKG_READ;

		res = tb_cfg_request_sync(ctl, req, timeout_msec);

		tb_cfg_request_put(req);

		if (res.err != -ETIMEDOUT)
			break;

		/* Wait a bit (arbitrary time) until we send a retry */
		usleep_range(10, 100);
	}

	if (res.err)
		return res;

	res.response_port = reply.addr.port;
	res.err = check_config_address(reply.addr, space, offset, length);
	if (!res.err)
		memcpy(buffer, &reply.data, 4 * length);
	return res;
}

/**
 * tb_cfg_write() - write from buffer into config space
 * @ctl: Pointer to the control channel
 * @buffer: Data to write
 * @route: Route string of the router
 * @port: Port number when writing to %TB_CFG_PORT, %0 otherwise
 * @space: Config space selector
 * @offset: Dword word offset of the register to start writing
 * @length: Number of dwords to write
 * @timeout_msec: Timeout in ms how long to wait for the response
 *
 * Writes to router config space without translating the possible error.
 */
struct tb_cfg_result tb_cfg_write_raw(struct tb_ctl *ctl, const void *buffer,
		u64 route, u32 port, enum tb_cfg_space space,
		u32 offset, u32 length, int timeout_msec)
{
	struct tb_cfg_result res = { 0 };
	struct cfg_write_pkg request = {
		.header = tb_cfg_make_header(route),
		.addr = {
			.port = port,
			.space = space,
			.offset = offset,
			.length = length,
		},
	};
	struct cfg_read_pkg reply;
	int retries = 0;

	memcpy(&request.data, buffer, length * 4);

	while (retries < TB_CTL_RETRIES) {
		struct tb_cfg_request *req;

		req = tb_cfg_request_alloc();
		if (!req) {
			res.err = -ENOMEM;
			return res;
		}

		request.addr.seq = retries++;

		req->match = tb_cfg_match;
		req->copy = tb_cfg_copy;
		req->request = &request;
		req->request_size = 12 + 4 * length;
		req->request_type = TB_CFG_PKG_WRITE;
		req->response = &reply;
		req->response_size = sizeof(reply);
		req->response_type = TB_CFG_PKG_WRITE;

		res = tb_cfg_request_sync(ctl, req, timeout_msec);

		tb_cfg_request_put(req);

		if (res.err != -ETIMEDOUT)
			break;

		/* Wait a bit (arbitrary time) until we send a retry */
		usleep_range(10, 100);
	}

	if (res.err)
		return res;

	res.response_port = reply.addr.port;
	res.err = check_config_address(reply.addr, space, offset, length);
	return res;
}

static int tb_cfg_get_error(struct tb_ctl *ctl, enum tb_cfg_space space,
			    const struct tb_cfg_result *res)
{
	/*
	 * For unimplemented ports access to port config space may return
	 * TB_CFG_ERROR_INVALID_CONFIG_SPACE (alternatively their type is
	 * set to TB_TYPE_INACTIVE). In the former case return -ENODEV so
	 * that the caller can mark the port as disabled.
	 */
	if (space == TB_CFG_PORT &&
	    res->tb_error == TB_CFG_ERROR_INVALID_CONFIG_SPACE)
		return -ENODEV;

	tb_cfg_print_error(ctl, res);

	if (res->tb_error == TB_CFG_ERROR_LOCK)
		return -EACCES;
<<<<<<< HEAD
=======
	else if (res->tb_error == TB_CFG_ERROR_PORT_NOT_CONNECTED)
		return -ENOTCONN;

>>>>>>> f642729d
	return -EIO;
}

int tb_cfg_read(struct tb_ctl *ctl, void *buffer, u64 route, u32 port,
		enum tb_cfg_space space, u32 offset, u32 length)
{
	struct tb_cfg_result res = tb_cfg_read_raw(ctl, buffer, route, port,
			space, offset, length, TB_CFG_DEFAULT_TIMEOUT);
	switch (res.err) {
	case 0:
		/* Success */
		break;

	case 1:
		/* Thunderbolt error, tb_error holds the actual number */
		return tb_cfg_get_error(ctl, space, &res);

	case -ETIMEDOUT:
		tb_ctl_warn(ctl, "%llx: timeout reading config space %u from %#x\n",
			    route, space, offset);
		break;

	default:
		WARN(1, "tb_cfg_read: %d\n", res.err);
		break;
	}
	return res.err;
}

int tb_cfg_write(struct tb_ctl *ctl, const void *buffer, u64 route, u32 port,
		 enum tb_cfg_space space, u32 offset, u32 length)
{
	struct tb_cfg_result res = tb_cfg_write_raw(ctl, buffer, route, port,
			space, offset, length, TB_CFG_DEFAULT_TIMEOUT);
	switch (res.err) {
	case 0:
		/* Success */
		break;

	case 1:
		/* Thunderbolt error, tb_error holds the actual number */
		return tb_cfg_get_error(ctl, space, &res);

	case -ETIMEDOUT:
		tb_ctl_warn(ctl, "%llx: timeout writing config space %u to %#x\n",
			    route, space, offset);
		break;

	default:
		WARN(1, "tb_cfg_write: %d\n", res.err);
		break;
	}
	return res.err;
}

/**
 * tb_cfg_get_upstream_port() - get upstream port number of switch at route
 * @ctl: Pointer to the control channel
 * @route: Route string of the router
 *
 * Reads the first dword from the switches TB_CFG_SWITCH config area and
 * returns the port number from which the reply originated.
 *
 * Return: Returns the upstream port number on success or an error code on
 * failure.
 */
int tb_cfg_get_upstream_port(struct tb_ctl *ctl, u64 route)
{
	u32 dummy;
	struct tb_cfg_result res = tb_cfg_read_raw(ctl, &dummy, route, 0,
						   TB_CFG_SWITCH, 0, 1,
						   TB_CFG_DEFAULT_TIMEOUT);
	if (res.err == 1)
		return -EIO;
	if (res.err)
		return res.err;
	return res.response_port;
}<|MERGE_RESOLUTION|>--- conflicted
+++ resolved
@@ -997,12 +997,9 @@
 
 	if (res->tb_error == TB_CFG_ERROR_LOCK)
 		return -EACCES;
-<<<<<<< HEAD
-=======
 	else if (res->tb_error == TB_CFG_ERROR_PORT_NOT_CONNECTED)
 		return -ENOTCONN;
 
->>>>>>> f642729d
 	return -EIO;
 }
 
