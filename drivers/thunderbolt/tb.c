--- conflicted
+++ resolved
@@ -1018,8 +1018,6 @@
 	}
 }
 
-<<<<<<< HEAD
-=======
 static int tb_disconnect_pci(struct tb *tb, struct tb_switch *sw)
 {
 	struct tb_tunnel *tunnel;
@@ -1039,7 +1037,6 @@
 	return 0;
 }
 
->>>>>>> f642729d
 static int tb_tunnel_pci(struct tb *tb, struct tb_switch *sw)
 {
 	struct tb_port *up, *down, *port;
@@ -1576,11 +1573,8 @@
 	INIT_LIST_HEAD(&tcm->tunnel_list);
 	INIT_LIST_HEAD(&tcm->dp_resources);
 	INIT_DELAYED_WORK(&tcm->remove_work, tb_remove_work);
-<<<<<<< HEAD
-=======
 
 	tb_dbg(tb, "using software connection manager\n");
->>>>>>> f642729d
 
 	return tb;
 }