--- conflicted
+++ resolved
@@ -68,10 +68,7 @@
 
 	return (strlen(name) == len) && (strncmp(node_name, name, len) == 0);
 }
-<<<<<<< HEAD
-=======
 EXPORT_SYMBOL(of_node_name_eq);
->>>>>>> 0fd79184
 
 bool of_node_name_prefix(const struct device_node *np, const char *prefix)
 {
@@ -80,10 +77,7 @@
 
 	return strncmp(kbasename(np->full_name), prefix, strlen(prefix)) == 0;
 }
-<<<<<<< HEAD
-=======
 EXPORT_SYMBOL(of_node_name_prefix);
->>>>>>> 0fd79184
 
 int of_n_addr_cells(struct device_node *np)
 {
@@ -756,8 +750,6 @@
 EXPORT_SYMBOL(of_get_next_available_child);
 
 /**
-<<<<<<< HEAD
-=======
  *	of_get_next_cpu_node - Iterate on cpu nodes
  *	@prev:	previous child of the /cpus node, or NULL to get first
  *
@@ -797,7 +789,6 @@
 EXPORT_SYMBOL(of_get_next_cpu_node);
 
 /**
->>>>>>> 0fd79184
  * of_get_compatible_child - Find compatible child node
  * @parent:	parent node
  * @compatible:	compatible string
