--- conflicted
+++ resolved
@@ -1305,8 +1305,6 @@
 }
 
 /**
-<<<<<<< HEAD
-=======
  * of_property_read_string - Find and read a string from a property
  * @np:		device node from which the property value is to be read.
  * @propname:	name of the property to be searched.
@@ -1337,7 +1335,6 @@
 EXPORT_SYMBOL_GPL(of_property_read_string);
 
 /**
->>>>>>> e529fea9
  * of_property_match_string() - Find string in a list and return index
  * @np: pointer to node containing string list property
  * @propname: string list property name
@@ -1375,11 +1372,7 @@
 EXPORT_SYMBOL_GPL(of_property_match_string);
 
 /**
-<<<<<<< HEAD
- * of_property_read_string_util() - Utility helper for parsing string properties
-=======
  * of_property_read_string_helper() - Utility helper for parsing string properties
->>>>>>> e529fea9
  * @np:		device node from which the property value is to be read.
  * @propname:	name of the property to be searched.
  * @out_strs:	output array of string pointers.
