--- conflicted
+++ resolved
@@ -478,11 +478,7 @@
  */
 static int nvm_remove_tgt(struct nvm_ioctl_remove *remove)
 {
-<<<<<<< HEAD
-	struct nvm_target *t;
-=======
 	struct nvm_target *t = NULL;
->>>>>>> 6fb08f1a
 	struct nvm_dev *dev;
 
 	down_read(&nvm_lock);
