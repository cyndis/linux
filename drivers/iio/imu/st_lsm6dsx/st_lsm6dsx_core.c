--- conflicted
+++ resolved
@@ -989,186 +989,7 @@
 			{
 				.hw_id = ST_ASM330LHH_ID,
 				.name = ST_ASM330LHH_DEV_NAME,
-<<<<<<< HEAD
-			},
-		},
-		.channels = {
-			[ST_LSM6DSX_ID_ACC] = {
-				.chan = st_lsm6dsx_acc_channels,
-				.len = ARRAY_SIZE(st_lsm6dsx_acc_channels),
-			},
-			[ST_LSM6DSX_ID_GYRO] = {
-				.chan = st_lsm6dsx_gyro_channels,
-				.len = ARRAY_SIZE(st_lsm6dsx_gyro_channels),
-			},
-		},
-		.drdy_mask = {
-			.addr = 0x13,
-			.mask = BIT(3),
-		},
-		.odr_table = {
-			[ST_LSM6DSX_ID_ACC] = {
-				.reg = {
-					.addr = 0x10,
-					.mask = GENMASK(7, 4),
-				},
-				.odr_avl[0] = {  12500, 0x01 },
-				.odr_avl[1] = {  26000, 0x02 },
-				.odr_avl[2] = {  52000, 0x03 },
-				.odr_avl[3] = { 104000, 0x04 },
-				.odr_avl[4] = { 208000, 0x05 },
-				.odr_avl[5] = { 416000, 0x06 },
-				.odr_avl[6] = { 833000, 0x07 },
-				.odr_len = 7,
-			},
-			[ST_LSM6DSX_ID_GYRO] = {
-				.reg = {
-					.addr = 0x11,
-					.mask = GENMASK(7, 4),
-				},
-				.odr_avl[0] = {  12500, 0x01 },
-				.odr_avl[1] = {  26000, 0x02 },
-				.odr_avl[2] = {  52000, 0x03 },
-				.odr_avl[3] = { 104000, 0x04 },
-				.odr_avl[4] = { 208000, 0x05 },
-				.odr_avl[5] = { 416000, 0x06 },
-				.odr_avl[6] = { 833000, 0x07 },
-				.odr_len = 7,
-			},
-		},
-		.fs_table = {
-			[ST_LSM6DSX_ID_ACC] = {
-				.reg = {
-					.addr = 0x10,
-					.mask = GENMASK(3, 2),
-				},
-				.fs_avl[0] = {  IIO_G_TO_M_S_2(61000), 0x0 },
-				.fs_avl[1] = { IIO_G_TO_M_S_2(122000), 0x2 },
-				.fs_avl[2] = { IIO_G_TO_M_S_2(244000), 0x3 },
-				.fs_avl[3] = { IIO_G_TO_M_S_2(488000), 0x1 },
-				.fs_len = 4,
-			},
-			[ST_LSM6DSX_ID_GYRO] = {
-				.reg = {
-					.addr = 0x11,
-					.mask = GENMASK(3, 2),
-				},
-				.fs_avl[0] = {  IIO_DEGREE_TO_RAD(8750000), 0x0 },
-				.fs_avl[1] = { IIO_DEGREE_TO_RAD(17500000), 0x1 },
-				.fs_avl[2] = { IIO_DEGREE_TO_RAD(35000000), 0x2 },
-				.fs_avl[3] = { IIO_DEGREE_TO_RAD(70000000), 0x3 },
-				.fs_len = 4,
-			},
-		},
-		.irq_config = {
-			.irq1 = {
-				.addr = 0x0d,
-				.mask = BIT(3),
-			},
-			.irq2 = {
-				.addr = 0x0e,
-				.mask = BIT(3),
-			},
-			.lir = {
-				.addr = 0x56,
-				.mask = BIT(0),
-			},
-			.clear_on_read = {
-				.addr = 0x56,
-				.mask = BIT(6),
-			},
-			.irq1_func = {
-				.addr = 0x5e,
-				.mask = BIT(5),
-			},
-			.irq2_func = {
-				.addr = 0x5f,
-				.mask = BIT(5),
-			},
-			.hla = {
-				.addr = 0x12,
-				.mask = BIT(5),
-			},
-			.od = {
-				.addr = 0x12,
-				.mask = BIT(4),
-			},
-		},
-		.batch = {
-			[ST_LSM6DSX_ID_ACC] = {
-				.addr = 0x09,
-				.mask = GENMASK(3, 0),
-			},
-			[ST_LSM6DSX_ID_GYRO] = {
-				.addr = 0x09,
-				.mask = GENMASK(7, 4),
-			},
-		},
-		.fifo_ops = {
-			.update_fifo = st_lsm6dsx_update_fifo,
-			.read_fifo = st_lsm6dsx_read_tagged_fifo,
-			.fifo_th = {
-				.addr = 0x07,
-				.mask = GENMASK(8, 0),
-			},
-			.fifo_diff = {
-				.addr = 0x3a,
-				.mask = GENMASK(9, 0),
-			},
-			.th_wl = 1,
-		},
-		.ts_settings = {
-			.timer_en = {
-				.addr = 0x19,
-				.mask = BIT(5),
-			},
-			.decimator = {
-				.addr = 0x0a,
-				.mask = GENMASK(7, 6),
-			},
-			.freq_fine = 0x63,
-		},
-		.event_settings = {
-			.enable_reg = {
-				.addr = 0x58,
-				.mask = BIT(7),
-			},
-			.wakeup_reg = {
-				.addr = 0x5B,
-				.mask = GENMASK(5, 0),
-			},
-			.wakeup_src_reg = 0x1b,
-			.wakeup_src_status_mask = BIT(3),
-			.wakeup_src_z_mask = BIT(0),
-			.wakeup_src_y_mask = BIT(1),
-			.wakeup_src_x_mask = BIT(2),
-		},
-	},
-	{
-		.wai = 0x6b,
-		.reset = {
-			.addr = 0x12,
-			.mask = BIT(0),
-		},
-		.boot = {
-			.addr = 0x12,
-			.mask = BIT(7),
-		},
-		.bdu = {
-			.addr = 0x12,
-			.mask = BIT(6),
-		},
-		.max_fifo_size = 512,
-		.id = {
-			{
-				.hw_id = ST_LSM6DSR_ID,
-				.name = ST_LSM6DSR_DEV_NAME,
-			}, {
-				.hw_id = ST_ISM330DHCX_ID,
-				.name = ST_ISM330DHCX_DEV_NAME,
-=======
 				.wai = 0x6b,
->>>>>>> f642729d
 			}, {
 				.hw_id = ST_LSM6DSOP_ID,
 				.name = ST_LSM6DSOP_DEV_NAME,
