--- conflicted
+++ resolved
@@ -1360,17 +1360,10 @@
 
 	if (!buffer)
 		return 0;
-<<<<<<< HEAD
 
 	return __iio_buffer_alloc_sysfs_and_mask(buffer, indio_dev);
 }
 
-=======
-
-	return __iio_buffer_alloc_sysfs_and_mask(buffer, indio_dev);
-}
-
->>>>>>> f642729d
 static void __iio_buffer_free_sysfs_and_mask(struct iio_buffer *buffer)
 {
 	bitmap_free(buffer->scan_mask);
