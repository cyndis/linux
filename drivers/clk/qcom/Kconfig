# SPDX-License-Identifier: GPL-2.0-only
config KRAIT_CLOCKS
	bool
	select KRAIT_L2_ACCESSORS

config QCOM_GDSC
	bool
	select PM_GENERIC_DOMAINS if PM

config QCOM_RPMCC
	bool

menuconfig COMMON_CLK_QCOM
	tristate "Support for Qualcomm's clock controllers"
	depends on OF
	depends on ARCH_QCOM || COMPILE_TEST
	select RATIONAL
	select REGMAP_MMIO
	select RESET_CONTROLLER

if COMMON_CLK_QCOM

config QCOM_A53PLL
	tristate "MSM8916 A53 PLL"
	help
	  Support for the A53 PLL on MSM8916 devices. It provides
	  the CPU with frequencies above 1GHz.
	  Say Y if you want to support higher CPU frequencies on MSM8916
	  devices.

config QCOM_A7PLL
	tristate "SDX55 A7 PLL"
	help
	  Support for the A7 PLL on SDX55 devices. It provides the CPU with
	  frequencies above 1GHz.
	  Say Y if you want to support higher CPU frequencies on SDX55
	  devices.

config QCOM_CLK_APCS_MSM8916
	tristate "MSM8916 APCS Clock Controller"
	depends on QCOM_APCS_IPC || COMPILE_TEST
	help
	  Support for the APCS Clock Controller on msm8916 devices. The
	  APCS is managing the mux and divider which feeds the CPUs.
	  Say Y if you want to support CPU frequency scaling on devices
	  such as msm8916.

config QCOM_CLK_APCC_MSM8996
	tristate "MSM8996 CPU Clock Controller"
	select QCOM_KRYO_L2_ACCESSORS
	depends on ARM64
	help
	  Support for the CPU clock controller on msm8996 devices.
	  Say Y if you want to support CPU clock scaling using CPUfreq
	  drivers for dynamic power management.

config QCOM_CLK_APCS_SDX55
	tristate "SDX55 APCS Clock Controller"
	depends on QCOM_APCS_IPC || COMPILE_TEST
	help
	  Support for the APCS Clock Controller on SDX55 platform. The
	  APCS is managing the mux and divider which feeds the CPUs.
	  Say Y if you want to support CPU frequency scaling on devices
	  such as SDX55.

config QCOM_CLK_RPM
	tristate "RPM based Clock Controller"
	depends on MFD_QCOM_RPM
	select QCOM_RPMCC
	help
	  The RPM (Resource Power Manager) is a dedicated hardware engine for
	  managing the shared SoC resources in order to keep the lowest power
	  profile. It communicates with other hardware subsystems via shared
	  memory and accepts clock requests, aggregates the requests and turns
	  the clocks on/off or scales them on demand.
	  Say Y if you want to support the clocks exposed by the RPM on
	  platforms such as apq8064, msm8660, msm8960 etc.

config QCOM_CLK_SMD_RPM
	tristate "RPM over SMD based Clock Controller"
	depends on QCOM_SMD_RPM
	select QCOM_RPMCC
	help
	  The RPM (Resource Power Manager) is a dedicated hardware engine for
	  managing the shared SoC resources in order to keep the lowest power
	  profile. It communicates with other hardware subsystems via shared
	  memory and accepts clock requests, aggregates the requests and turns
	  the clocks on/off or scales them on demand.
	  Say Y if you want to support the clocks exposed by the RPM on
	  platforms such as apq8016, apq8084, msm8974 etc.

config QCOM_CLK_RPMH
	tristate "RPMh Clock Driver"
	depends on QCOM_RPMH
	help
	 RPMh manages shared resources on some Qualcomm Technologies, Inc.
	 SoCs. It accepts requests from other hardware subsystems via RSC.
	 Say Y if you want to support the clocks exposed by RPMh on
	 platforms such as SDM845.

config APQ_GCC_8084
	tristate "APQ8084 Global Clock Controller"
	select QCOM_GDSC
	help
	  Support for the global clock controller on apq8084 devices.
	  Say Y if you want to use peripheral devices such as UART, SPI,
	  i2c, USB, SD/eMMC, SATA, PCIe, etc.

config APQ_MMCC_8084
	tristate "APQ8084 Multimedia Clock Controller"
	select APQ_GCC_8084
	select QCOM_GDSC
	help
	  Support for the multimedia clock controller on apq8084 devices.
	  Say Y if you want to support multimedia devices such as display,
	  graphics, video encode/decode, camera, etc.

config IPQ_APSS_PLL
	tristate "IPQ APSS PLL"
	help
	  Support for APSS PLL on ipq devices. The APSS PLL is the main
	  clock that feeds the CPUs on ipq based devices.
	  Say Y if you want to support CPU frequency scaling on ipq based
	  devices.

config IPQ_APSS_6018
	tristate "IPQ APSS Clock Controller"
	select IPQ_APSS_PLL
	depends on QCOM_APCS_IPC || COMPILE_TEST
	help
	  Support for APSS clock controller on IPQ platforms. The
	  APSS clock controller manages the Mux and enable block that feeds the
	  CPUs.
	  Say Y if you want to support CPU frequency scaling on
	  ipq based devices.

config IPQ_GCC_4019
	tristate "IPQ4019 Global Clock Controller"
	help
	  Support for the global clock controller on ipq4019 devices.
	  Say Y if you want to use peripheral devices such as UART, SPI,
	  i2c, USB, SD/eMMC, etc.

config IPQ_GCC_6018
	tristate "IPQ6018 Global Clock Controller"
	help
	  Support for global clock controller on ipq6018 devices.
	  Say Y if you want to use peripheral devices such as UART, SPI,
	  i2c, USB, SD/eMMC, etc. Select this for the root clock
	  of ipq6018.

config IPQ_GCC_806X
	tristate "IPQ806x Global Clock Controller"
	help
	  Support for the global clock controller on ipq806x devices.
	  Say Y if you want to use peripheral devices such as UART, SPI,
	  i2c, USB, SD/eMMC, etc.

config IPQ_LCC_806X
	tristate "IPQ806x LPASS Clock Controller"
	select IPQ_GCC_806X
	help
	  Support for the LPASS clock controller on ipq806x devices.
	  Say Y if you want to use audio devices such as i2s, pcm,
	  S/PDIF, etc.

config IPQ_GCC_8074
	tristate "IPQ8074 Global Clock Controller"
	help
	  Support for global clock controller on ipq8074 devices.
	  Say Y if you want to use peripheral devices such as UART, SPI,
	  i2c, USB, SD/eMMC, etc. Select this for the root clock
	  of ipq8074.

config MSM_GCC_8660
	tristate "MSM8660 Global Clock Controller"
	help
	  Support for the global clock controller on msm8660 devices.
	  Say Y if you want to use peripheral devices such as UART, SPI,
	  i2c, USB, SD/eMMC, etc.

config MSM_GCC_8916
	tristate "MSM8916 Global Clock Controller"
	select QCOM_GDSC
	help
	  Support for the global clock controller on msm8916 devices.
	  Say Y if you want to use devices such as UART, SPI i2c, USB,
	  SD/eMMC, display, graphics, camera etc.

config MSM_GCC_8939
	tristate "MSM8939 Global Clock Controller"
	select QCOM_GDSC
	help
	  Support for the global clock controller on msm8939 devices.
	  Say Y if you want to use devices such as UART, SPI i2c, USB,
	  SD/eMMC, display, graphics, camera etc.

config MSM_GCC_8960
	tristate "APQ8064/MSM8960 Global Clock Controller"
	help
	  Support for the global clock controller on apq8064/msm8960 devices.
	  Say Y if you want to use peripheral devices such as UART, SPI,
	  i2c, USB, SD/eMMC, SATA, PCIe, etc.

config MSM_LCC_8960
	tristate "APQ8064/MSM8960 LPASS Clock Controller"
	select MSM_GCC_8960
	help
	  Support for the LPASS clock controller on apq8064/msm8960 devices.
	  Say Y if you want to use audio devices such as i2s, pcm,
	  SLIMBus, etc.

config MDM_GCC_9615
	tristate "MDM9615 Global Clock Controller"
	help
	  Support for the global clock controller on mdm9615 devices.
	  Say Y if you want to use peripheral devices such as UART, SPI,
	  i2c, USB, SD/eMMC, etc.

config MDM_LCC_9615
	tristate "MDM9615 LPASS Clock Controller"
	select MDM_GCC_9615
	help
	  Support for the LPASS clock controller on mdm9615 devices.
	  Say Y if you want to use audio devices such as i2s, pcm,
	  SLIMBus, etc.

config MSM_MMCC_8960
	tristate "MSM8960 Multimedia Clock Controller"
	select MSM_GCC_8960
	help
	  Support for the multimedia clock controller on msm8960 devices.
	  Say Y if you want to support multimedia devices such as display,
	  graphics, video encode/decode, camera, etc.

config MSM_GCC_8974
	tristate "MSM8974 Global Clock Controller"
	select QCOM_GDSC
	help
	  Support for the global clock controller on msm8974 devices.
	  Say Y if you want to use peripheral devices such as UART, SPI,
	  i2c, USB, SD/eMMC, SATA, PCIe, etc.

config MSM_MMCC_8974
	tristate "MSM8974 Multimedia Clock Controller"
	select MSM_GCC_8974
	select QCOM_GDSC
	help
	  Support for the multimedia clock controller on msm8974 devices.
	  Say Y if you want to support multimedia devices such as display,
	  graphics, video encode/decode, camera, etc.

config MSM_GCC_8994
	tristate "MSM8994 Global Clock Controller"
	help
	  Support for the global clock controller on msm8994 devices.
	  Say Y if you want to use peripheral devices such as UART, SPI,
	  i2c, USB, UFS, SD/eMMC, PCIe, etc.

config MSM_GCC_8996
	tristate "MSM8996 Global Clock Controller"
	select QCOM_GDSC
	help
	  Support for the global clock controller on msm8996 devices.
	  Say Y if you want to use peripheral devices such as UART, SPI,
	  i2c, USB, UFS, SD/eMMC, PCIe, etc.

config MSM_MMCC_8996
	tristate "MSM8996 Multimedia Clock Controller"
	select MSM_GCC_8996
	select QCOM_GDSC
	help
	  Support for the multimedia clock controller on msm8996 devices.
	  Say Y if you want to support multimedia devices such as display,
	  graphics, video encode/decode, camera, etc.

config MSM_GCC_8998
	tristate "MSM8998 Global Clock Controller"
	select QCOM_GDSC
	help
	  Support for the global clock controller on msm8998 devices.
	  Say Y if you want to use peripheral devices such as UART, SPI,
	  i2c, USB, UFS, SD/eMMC, PCIe, etc.

config MSM_GPUCC_8998
	tristate "MSM8998 Graphics Clock Controller"
	select MSM_GCC_8998
	select QCOM_GDSC
	help
	  Support for the graphics clock controller on MSM8998 devices.
	  Say Y if you want to support graphics controller devices and
	  functionality such as 3D graphics.

config MSM_MMCC_8998
	tristate "MSM8998 Multimedia Clock Controller"
	select MSM_GCC_8998
	select QCOM_GDSC
	help
	  Support for the multimedia clock controller on msm8998 devices.
	  Say Y if you want to support multimedia devices such as display,
	  graphics, video encode/decode, camera, etc.

config QCS_GCC_404
	tristate "QCS404 Global Clock Controller"
	help
	  Support for the global clock controller on QCS404 devices.
	  Say Y if you want to use multimedia devices or peripheral
	  devices such as UART, SPI, I2C, USB, SD/eMMC, PCIe etc.

config SC_CAMCC_7180
	tristate "SC7180 Camera Clock Controller"
	select SC_GCC_7180
	help
	  Support for the camera clock controller on Qualcomm Technologies, Inc
	  SC7180 devices.
	  Say Y if you want to support camera devices and functionality such as
	  capturing pictures.

config SC_DISPCC_7180
	tristate "SC7180 Display Clock Controller"
	select SC_GCC_7180
	help
	  Support for the display clock controller on Qualcomm Technologies, Inc
	  SC7180 devices.
	  Say Y if you want to support display devices and functionality such as
	  splash screen.

config SC_GCC_7180
	tristate "SC7180 Global Clock Controller"
	select QCOM_GDSC
	depends on COMMON_CLK_QCOM
	help
	  Support for the global clock controller on SC7180 devices.
	  Say Y if you want to use peripheral devices such as UART, SPI,
	  I2C, USB, UFS, SDCC, etc.

config SC_GCC_7280
	tristate "SC7280 Global Clock Controller"
	select QCOM_GDSC
	depends on COMMON_CLK_QCOM
	help
	  Support for the global clock controller on SC7280 devices.
	  Say Y if you want to use peripheral devices such as UART, SPI,
	  I2C, USB, UFS, SDCC, PCIe etc.

config SC_GCC_8180X
	tristate "SC8180X Global Clock Controller"
	select QCOM_GDSC
	depends on COMMON_CLK_QCOM
	help
	  Support for the global clock controller on SC8180X devices.
	  Say Y if you want to use peripheral devices such as UART, SPI,
	  I2C, USB, UFS, SDCC, etc.

config SC_LPASS_CORECC_7180
	tristate "SC7180 LPASS Core Clock Controller"
	select SC_GCC_7180
	help
	  Support for the LPASS(Low Power Audio Subsystem) core clock controller
	  on SC7180 devices.
	  Say Y if you want to use LPASS clocks and power domains of the LPASS
	  core clock controller.

config SC_GPUCC_7180
	tristate "SC7180 Graphics Clock Controller"
	select SC_GCC_7180
	help
	  Support for the graphics clock controller on SC7180 devices.
	  Say Y if you want to support graphics controller devices and
	  functionality such as 3D graphics.

config SC_MSS_7180
	tristate "SC7180 Modem Clock Controller"
	select SC_GCC_7180
	help
	  Support for the Modem Subsystem clock controller on Qualcomm
	  Technologies, Inc on SC7180 devices.
	  Say Y if you want to use the Modem branch clocks of the Modem
	  subsystem clock controller to reset the MSS subsystem.

config SC_VIDEOCC_7180
	tristate "SC7180 Video Clock Controller"
	select SC_GCC_7180
	help
	  Support for the video clock controller on SC7180 devices.
	  Say Y if you want to support video devices and functionality such as
	  video encode and decode.

config SDM_CAMCC_845
	tristate "SDM845 Camera Clock Controller"
	select SDM_GCC_845
	help
	  Support for the camera clock controller on SDM845 devices.
	  Say Y if you want to support camera devices and camera functionality.

config SDM_GCC_660
	tristate "SDM660 Global Clock Controller"
	select QCOM_GDSC
	help
	  Support for the global clock controller on SDM660 devices.
	  Say Y if you want to use peripheral devices such as UART, SPI,
	  i2C, USB, UFS, SDDC, PCIe, etc.

config SDM_MMCC_660
	tristate "SDM660 Multimedia Clock Controller"
	select SDM_GCC_660
	select QCOM_GDSC
	help
	  Support for the multimedia clock controller on SDM660 devices.
	  Say Y if you want to support multimedia devices such as display,
	  graphics, video encode/decode, camera, etc.

config SDM_GPUCC_660
	tristate "SDM660 Graphics Clock Controller"
	select SDM_GCC_660
	select QCOM_GDSC
	help
	  Support for the graphics clock controller on SDM630/636/660 devices.
	  Say Y if you want to support graphics controller devices and
	  functionality such as 3D graphics

config QCS_TURING_404
	tristate "QCS404 Turing Clock Controller"
	help
	  Support for the Turing Clock Controller on QCS404, provides clocks
	  and resets for the Turing subsystem.

config QCS_Q6SSTOP_404
	tristate "QCS404 Q6SSTOP Clock Controller"
	select QCS_GCC_404
	help
	  Support for the Q6SSTOP clock controller on QCS404 devices.
	  Say Y if you want to use the Q6SSTOP branch clocks of the WCSS clock
	  controller to reset the Q6SSTOP subsystem.

config SDM_GCC_845
	tristate "SDM845 Global Clock Controller"
	select QCOM_GDSC
	help
	  Support for the global clock controller on SDM845 devices.
	  Say Y if you want to use peripheral devices such as UART, SPI,
	  i2C, USB, UFS, SDDC, PCIe, etc.

config SDM_GPUCC_845
	tristate "SDM845 Graphics Clock Controller"
	select SDM_GCC_845
	help
	  Support for the graphics clock controller on SDM845 devices.
	  Say Y if you want to support graphics controller devices and
	  functionality such as 3D graphics.

config SDM_VIDEOCC_845
	tristate "SDM845 Video Clock Controller"
	select SDM_GCC_845
	select QCOM_GDSC
	help
	  Support for the video clock controller on SDM845 devices.
	  Say Y if you want to support video devices and functionality such as
	  video encode and decode.

config SDM_DISPCC_845
	tristate "SDM845 Display Clock Controller"
	select SDM_GCC_845
	help
	  Support for the display clock controller on Qualcomm Technologies, Inc
	  SDM845 devices.
	  Say Y if you want to support display devices and functionality such as
	  splash screen.

config SDM_LPASSCC_845
	tristate "SDM845 Low Power Audio Subsystem (LPAAS) Clock Controller"
	select SDM_GCC_845
	help
	  Support for the LPASS clock controller on SDM845 devices.
	  Say Y if you want to use the LPASS branch clocks of the LPASS clock
	  controller to reset the LPASS subsystem.

<<<<<<< HEAD
=======
config SDX_GCC_55
	tristate "SDX55 Global Clock Controller"
	select QCOM_GDSC
	help
	  Support for the global clock controller on SDX55 devices.
	  Say Y if you want to use peripheral devices such as UART,
	  SPI, I2C, USB, SD/UFS, PCIe etc.

>>>>>>> f642729d
config SM_DISPCC_8250
	tristate "SM8150 and SM8250 Display Clock Controller"
	depends on SM_GCC_8150 || SM_GCC_8250
	help
	  Support for the display clock controller on Qualcomm Technologies, Inc
	  SM8150 and SM8250 devices.
	  Say Y if you want to support display devices and functionality such as
	  splash screen.

config SM_GCC_8150
	tristate "SM8150 Global Clock Controller"
	help
	  Support for the global clock controller on SM8150 devices.
	  Say Y if you want to use peripheral devices such as UART,
	  SPI, I2C, USB, SD/UFS, PCIe etc.

config SM_GCC_8250
	tristate "SM8250 Global Clock Controller"
	select QCOM_GDSC
	help
	  Support for the global clock controller on SM8250 devices.
	  Say Y if you want to use peripheral devices such as UART,
	  SPI, I2C, USB, SD/UFS, PCIe etc.

config SM_GCC_8350
	tristate "SM8350 Global Clock Controller"
	select QCOM_GDSC
	help
	  Support for the global clock controller on SM8350 devices.
	  Say Y if you want to use peripheral devices such as UART,
	  SPI, I2C, USB, SD/UFS, PCIe etc.

config SM_GPUCC_8150
	tristate "SM8150 Graphics Clock Controller"
	select SM_GCC_8150
	help
	  Support for the graphics clock controller on SM8150 devices.
	  Say Y if you want to support graphics controller devices and
	  functionality such as 3D graphics.

config SM_GPUCC_8250
	tristate "SM8250 Graphics Clock Controller"
	select SM_GCC_8250
	help
	  Support for the graphics clock controller on SM8250 devices.
	  Say Y if you want to support graphics controller devices and
	  functionality such as 3D graphics.

config SM_VIDEOCC_8150
	tristate "SM8150 Video Clock Controller"
	select SDM_GCC_8150
	select QCOM_GDSC
	help
	  Support for the video clock controller on SM8150 devices.
	  Say Y if you want to support video devices and functionality such as
	  video encode and decode.

config SM_VIDEOCC_8250
	tristate "SM8250 Video Clock Controller"
	select SDM_GCC_8250
	select QCOM_GDSC
	help
	  Support for the video clock controller on SM8250 devices.
	  Say Y if you want to support video devices and functionality such as
	  video encode and decode.

config SPMI_PMIC_CLKDIV
	tristate "SPMI PMIC clkdiv Support"
	depends on SPMI || COMPILE_TEST
	help
	  This driver supports the clkdiv functionality on the Qualcomm
	  Technologies, Inc. SPMI PMIC. It configures the frequency of
	  clkdiv outputs of the PMIC. These clocks are typically wired
	  through alternate functions on GPIO pins.

config QCOM_HFPLL
	tristate "High-Frequency PLL (HFPLL) Clock Controller"
	help
	  Support for the high-frequency PLLs present on Qualcomm devices.
	  Say Y if you want to support CPU frequency scaling on devices
	  such as MSM8974, APQ8084, etc.

config KPSS_XCC
	tristate "KPSS Clock Controller"
	help
	  Support for the Krait ACC and GCC clock controllers. Say Y
	  if you want to support CPU frequency scaling on devices such
	  as MSM8960, APQ8064, etc.

config KRAITCC
	tristate "Krait Clock Controller"
	depends on ARM
	select KRAIT_CLOCKS
	help
	  Support for the Krait CPU clocks on Qualcomm devices.
	  Say Y if you want to support CPU frequency scaling.

config CLK_GFM_LPASS_SM8250
	tristate "SM8250 GFM LPASS Clocks"
	help
	  Support for the Glitch Free Mux (GFM) Low power audio
          subsystem (LPASS) clocks found on SM8250 SoCs.

endif<|MERGE_RESOLUTION|>--- conflicted
+++ resolved
@@ -475,8 +475,6 @@
 	  Say Y if you want to use the LPASS branch clocks of the LPASS clock
 	  controller to reset the LPASS subsystem.
 
-<<<<<<< HEAD
-=======
 config SDX_GCC_55
 	tristate "SDX55 Global Clock Controller"
 	select QCOM_GDSC
@@ -485,7 +483,6 @@
 	  Say Y if you want to use peripheral devices such as UART,
 	  SPI, I2C, USB, SD/UFS, PCIe etc.
 
->>>>>>> f642729d
 config SM_DISPCC_8250
 	tristate "SM8150 and SM8250 Display Clock Controller"
 	depends on SM_GCC_8150 || SM_GCC_8250
