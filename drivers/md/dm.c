/*
 * Copyright (C) 2001, 2002 Sistina Software (UK) Limited.
 * Copyright (C) 2004-2008 Red Hat, Inc. All rights reserved.
 *
 * This file is released under the GPL.
 */

#include "dm-core.h"
#include "dm-rq.h"
#include "dm-uevent.h"

#include <linux/init.h>
#include <linux/module.h>
#include <linux/mutex.h>
#include <linux/sched/mm.h>
#include <linux/sched/signal.h>
#include <linux/blkpg.h>
#include <linux/bio.h>
#include <linux/mempool.h>
#include <linux/dax.h>
#include <linux/slab.h>
#include <linux/idr.h>
#include <linux/uio.h>
#include <linux/hdreg.h>
#include <linux/delay.h>
#include <linux/wait.h>
#include <linux/pr.h>
#include <linux/refcount.h>
#include <linux/part_stat.h>
#include <linux/blk-crypto.h>
#include <linux/keyslot-manager.h>

#define DM_MSG_PREFIX "core"

/*
 * Cookies are numeric values sent with CHANGE and REMOVE
 * uevents while resuming, removing or renaming the device.
 */
#define DM_COOKIE_ENV_VAR_NAME "DM_COOKIE"
#define DM_COOKIE_LENGTH 24

static const char *_name = DM_NAME;

static unsigned int major = 0;
static unsigned int _major = 0;

static DEFINE_IDR(_minor_idr);

static DEFINE_SPINLOCK(_minor_lock);

static void do_deferred_remove(struct work_struct *w);

static DECLARE_WORK(deferred_remove_work, do_deferred_remove);

static struct workqueue_struct *deferred_remove_workqueue;

atomic_t dm_global_event_nr = ATOMIC_INIT(0);
DECLARE_WAIT_QUEUE_HEAD(dm_global_eventq);

void dm_issue_global_event(void)
{
	atomic_inc(&dm_global_event_nr);
	wake_up(&dm_global_eventq);
}

/*
 * One of these is allocated (on-stack) per original bio.
 */
struct clone_info {
	struct dm_table *map;
	struct bio *bio;
	struct dm_io *io;
	sector_t sector;
	unsigned sector_count;
};

/*
 * One of these is allocated per clone bio.
 */
#define DM_TIO_MAGIC 7282014
struct dm_target_io {
	unsigned magic;
	struct dm_io *io;
	struct dm_target *ti;
	unsigned target_bio_nr;
	unsigned *len_ptr;
	bool inside_dm_io;
	struct bio clone;
};

/*
 * One of these is allocated per original bio.
 * It contains the first clone used for that original.
 */
#define DM_IO_MAGIC 5191977
struct dm_io {
	unsigned magic;
	struct mapped_device *md;
	blk_status_t status;
	atomic_t io_count;
	struct bio *orig_bio;
	unsigned long start_time;
	spinlock_t endio_lock;
	struct dm_stats_aux stats_aux;
	/* last member of dm_target_io is 'struct bio' */
	struct dm_target_io tio;
};

#define DM_TARGET_IO_BIO_OFFSET (offsetof(struct dm_target_io, clone))
#define DM_IO_BIO_OFFSET \
	(offsetof(struct dm_target_io, clone) + offsetof(struct dm_io, tio))

void *dm_per_bio_data(struct bio *bio, size_t data_size)
{
	struct dm_target_io *tio = container_of(bio, struct dm_target_io, clone);
	if (!tio->inside_dm_io)
		return (char *)bio - DM_TARGET_IO_BIO_OFFSET - data_size;
	return (char *)bio - DM_IO_BIO_OFFSET - data_size;
}
EXPORT_SYMBOL_GPL(dm_per_bio_data);

struct bio *dm_bio_from_per_bio_data(void *data, size_t data_size)
{
	struct dm_io *io = (struct dm_io *)((char *)data + data_size);
	if (io->magic == DM_IO_MAGIC)
		return (struct bio *)((char *)io + DM_IO_BIO_OFFSET);
	BUG_ON(io->magic != DM_TIO_MAGIC);
	return (struct bio *)((char *)io + DM_TARGET_IO_BIO_OFFSET);
}
EXPORT_SYMBOL_GPL(dm_bio_from_per_bio_data);

unsigned dm_bio_get_target_bio_nr(const struct bio *bio)
{
	return container_of(bio, struct dm_target_io, clone)->target_bio_nr;
}
EXPORT_SYMBOL_GPL(dm_bio_get_target_bio_nr);

#define MINOR_ALLOCED ((void *)-1)

/*
 * Bits for the md->flags field.
 */
#define DMF_BLOCK_IO_FOR_SUSPEND 0
#define DMF_SUSPENDED 1
#define DMF_FROZEN 2
#define DMF_FREEING 3
#define DMF_DELETING 4
#define DMF_NOFLUSH_SUSPENDING 5
#define DMF_DEFERRED_REMOVE 6
#define DMF_SUSPENDED_INTERNALLY 7
#define DMF_POST_SUSPENDING 8

#define DM_NUMA_NODE NUMA_NO_NODE
static int dm_numa_node = DM_NUMA_NODE;

#define DEFAULT_SWAP_BIOS	(8 * 1048576 / PAGE_SIZE)
static int swap_bios = DEFAULT_SWAP_BIOS;
static int get_swap_bios(void)
{
	int latch = READ_ONCE(swap_bios);
	if (unlikely(latch <= 0))
		latch = DEFAULT_SWAP_BIOS;
	return latch;
}

/*
 * For mempools pre-allocation at the table loading time.
 */
struct dm_md_mempools {
	struct bio_set bs;
	struct bio_set io_bs;
};

struct table_device {
	struct list_head list;
	refcount_t count;
	struct dm_dev dm_dev;
};

/*
 * Bio-based DM's mempools' reserved IOs set by the user.
 */
#define RESERVED_BIO_BASED_IOS		16
static unsigned reserved_bio_based_ios = RESERVED_BIO_BASED_IOS;

static int __dm_get_module_param_int(int *module_param, int min, int max)
{
	int param = READ_ONCE(*module_param);
	int modified_param = 0;
	bool modified = true;

	if (param < min)
		modified_param = min;
	else if (param > max)
		modified_param = max;
	else
		modified = false;

	if (modified) {
		(void)cmpxchg(module_param, param, modified_param);
		param = modified_param;
	}

	return param;
}

unsigned __dm_get_module_param(unsigned *module_param,
			       unsigned def, unsigned max)
{
	unsigned param = READ_ONCE(*module_param);
	unsigned modified_param = 0;

	if (!param)
		modified_param = def;
	else if (param > max)
		modified_param = max;

	if (modified_param) {
		(void)cmpxchg(module_param, param, modified_param);
		param = modified_param;
	}

	return param;
}

unsigned dm_get_reserved_bio_based_ios(void)
{
	return __dm_get_module_param(&reserved_bio_based_ios,
				     RESERVED_BIO_BASED_IOS, DM_RESERVED_MAX_IOS);
}
EXPORT_SYMBOL_GPL(dm_get_reserved_bio_based_ios);

static unsigned dm_get_numa_node(void)
{
	return __dm_get_module_param_int(&dm_numa_node,
					 DM_NUMA_NODE, num_online_nodes() - 1);
}

static int __init local_init(void)
{
	int r;

	r = dm_uevent_init();
	if (r)
		return r;

	deferred_remove_workqueue = alloc_workqueue("kdmremove", WQ_UNBOUND, 1);
	if (!deferred_remove_workqueue) {
		r = -ENOMEM;
		goto out_uevent_exit;
	}

	_major = major;
	r = register_blkdev(_major, _name);
	if (r < 0)
		goto out_free_workqueue;

	if (!_major)
		_major = r;

	return 0;

out_free_workqueue:
	destroy_workqueue(deferred_remove_workqueue);
out_uevent_exit:
	dm_uevent_exit();

	return r;
}

static void local_exit(void)
{
	flush_scheduled_work();
	destroy_workqueue(deferred_remove_workqueue);

	unregister_blkdev(_major, _name);
	dm_uevent_exit();

	_major = 0;

	DMINFO("cleaned up");
}

static int (*_inits[])(void) __initdata = {
	local_init,
	dm_target_init,
	dm_linear_init,
	dm_stripe_init,
	dm_io_init,
	dm_kcopyd_init,
	dm_interface_init,
	dm_statistics_init,
};

static void (*_exits[])(void) = {
	local_exit,
	dm_target_exit,
	dm_linear_exit,
	dm_stripe_exit,
	dm_io_exit,
	dm_kcopyd_exit,
	dm_interface_exit,
	dm_statistics_exit,
};

static int __init dm_init(void)
{
	const int count = ARRAY_SIZE(_inits);

	int r, i;

	for (i = 0; i < count; i++) {
		r = _inits[i]();
		if (r)
			goto bad;
	}

	return 0;

      bad:
	while (i--)
		_exits[i]();

	return r;
}

static void __exit dm_exit(void)
{
	int i = ARRAY_SIZE(_exits);

	while (i--)
		_exits[i]();

	/*
	 * Should be empty by this point.
	 */
	idr_destroy(&_minor_idr);
}

/*
 * Block device functions
 */
int dm_deleting_md(struct mapped_device *md)
{
	return test_bit(DMF_DELETING, &md->flags);
}

static int dm_blk_open(struct block_device *bdev, fmode_t mode)
{
	struct mapped_device *md;

	spin_lock(&_minor_lock);

	md = bdev->bd_disk->private_data;
	if (!md)
		goto out;

	if (test_bit(DMF_FREEING, &md->flags) ||
	    dm_deleting_md(md)) {
		md = NULL;
		goto out;
	}

	dm_get(md);
	atomic_inc(&md->open_count);
out:
	spin_unlock(&_minor_lock);

	return md ? 0 : -ENXIO;
}

static void dm_blk_close(struct gendisk *disk, fmode_t mode)
{
	struct mapped_device *md;

	spin_lock(&_minor_lock);

	md = disk->private_data;
	if (WARN_ON(!md))
		goto out;

	if (atomic_dec_and_test(&md->open_count) &&
	    (test_bit(DMF_DEFERRED_REMOVE, &md->flags)))
		queue_work(deferred_remove_workqueue, &deferred_remove_work);

	dm_put(md);
out:
	spin_unlock(&_minor_lock);
}

int dm_open_count(struct mapped_device *md)
{
	return atomic_read(&md->open_count);
}

/*
 * Guarantees nothing is using the device before it's deleted.
 */
int dm_lock_for_deletion(struct mapped_device *md, bool mark_deferred, bool only_deferred)
{
	int r = 0;

	spin_lock(&_minor_lock);

	if (dm_open_count(md)) {
		r = -EBUSY;
		if (mark_deferred)
			set_bit(DMF_DEFERRED_REMOVE, &md->flags);
	} else if (only_deferred && !test_bit(DMF_DEFERRED_REMOVE, &md->flags))
		r = -EEXIST;
	else
		set_bit(DMF_DELETING, &md->flags);

	spin_unlock(&_minor_lock);

	return r;
}

int dm_cancel_deferred_remove(struct mapped_device *md)
{
	int r = 0;

	spin_lock(&_minor_lock);

	if (test_bit(DMF_DELETING, &md->flags))
		r = -EBUSY;
	else
		clear_bit(DMF_DEFERRED_REMOVE, &md->flags);

	spin_unlock(&_minor_lock);

	return r;
}

static void do_deferred_remove(struct work_struct *w)
{
	dm_deferred_remove();
}

static int dm_blk_getgeo(struct block_device *bdev, struct hd_geometry *geo)
{
	struct mapped_device *md = bdev->bd_disk->private_data;

	return dm_get_geometry(md, geo);
}

#ifdef CONFIG_BLK_DEV_ZONED
int dm_report_zones_cb(struct blk_zone *zone, unsigned int idx, void *data)
{
	struct dm_report_zones_args *args = data;
	sector_t sector_diff = args->tgt->begin - args->start;

	/*
	 * Ignore zones beyond the target range.
	 */
	if (zone->start >= args->start + args->tgt->len)
		return 0;

	/*
	 * Remap the start sector and write pointer position of the zone
	 * to match its position in the target range.
	 */
	zone->start += sector_diff;
	if (zone->type != BLK_ZONE_TYPE_CONVENTIONAL) {
		if (zone->cond == BLK_ZONE_COND_FULL)
			zone->wp = zone->start + zone->len;
		else if (zone->cond == BLK_ZONE_COND_EMPTY)
			zone->wp = zone->start;
		else
			zone->wp += sector_diff;
	}

	args->next_sector = zone->start + zone->len;
	return args->orig_cb(zone, args->zone_idx++, args->orig_data);
}
EXPORT_SYMBOL_GPL(dm_report_zones_cb);

static int dm_blk_report_zones(struct gendisk *disk, sector_t sector,
		unsigned int nr_zones, report_zones_cb cb, void *data)
{
	struct mapped_device *md = disk->private_data;
	struct dm_table *map;
	int srcu_idx, ret;
	struct dm_report_zones_args args = {
		.next_sector = sector,
		.orig_data = data,
		.orig_cb = cb,
	};

	if (dm_suspended_md(md))
		return -EAGAIN;

	map = dm_get_live_table(md, &srcu_idx);
	if (!map) {
		ret = -EIO;
		goto out;
	}

	do {
		struct dm_target *tgt;

		tgt = dm_table_find_target(map, args.next_sector);
		if (WARN_ON_ONCE(!tgt->type->report_zones)) {
			ret = -EIO;
			goto out;
		}

		args.tgt = tgt;
		ret = tgt->type->report_zones(tgt, &args,
					      nr_zones - args.zone_idx);
		if (ret < 0)
			goto out;
	} while (args.zone_idx < nr_zones &&
		 args.next_sector < get_capacity(disk));

	ret = args.zone_idx;
out:
	dm_put_live_table(md, srcu_idx);
	return ret;
}
#else
#define dm_blk_report_zones		NULL
#endif /* CONFIG_BLK_DEV_ZONED */

static int dm_prepare_ioctl(struct mapped_device *md, int *srcu_idx,
			    struct block_device **bdev)
{
	struct dm_target *tgt;
	struct dm_table *map;
	int r;

retry:
	r = -ENOTTY;
	map = dm_get_live_table(md, srcu_idx);
	if (!map || !dm_table_get_size(map))
		return r;

	/* We only support devices that have a single target */
	if (dm_table_get_num_targets(map) != 1)
		return r;

	tgt = dm_table_get_target(map, 0);
	if (!tgt->type->prepare_ioctl)
		return r;

	if (dm_suspended_md(md))
		return -EAGAIN;

	r = tgt->type->prepare_ioctl(tgt, bdev);
	if (r == -ENOTCONN && !fatal_signal_pending(current)) {
		dm_put_live_table(md, *srcu_idx);
		msleep(10);
		goto retry;
	}

	return r;
}

static void dm_unprepare_ioctl(struct mapped_device *md, int srcu_idx)
{
	dm_put_live_table(md, srcu_idx);
}

static int dm_blk_ioctl(struct block_device *bdev, fmode_t mode,
			unsigned int cmd, unsigned long arg)
{
	struct mapped_device *md = bdev->bd_disk->private_data;
	int r, srcu_idx;

	r = dm_prepare_ioctl(md, &srcu_idx, &bdev);
	if (r < 0)
		goto out;

	if (r > 0) {
		/*
		 * Target determined this ioctl is being issued against a
		 * subset of the parent bdev; require extra privileges.
		 */
		if (!capable(CAP_SYS_RAWIO)) {
			DMDEBUG_LIMIT(
	"%s: sending ioctl %x to DM device without required privilege.",
				current->comm, cmd);
			r = -ENOIOCTLCMD;
			goto out;
		}
	}

	if (!bdev->bd_disk->fops->ioctl)
		r = -ENOTTY;
	else
		r = bdev->bd_disk->fops->ioctl(bdev, mode, cmd, arg);
out:
	dm_unprepare_ioctl(md, srcu_idx);
	return r;
}

u64 dm_start_time_ns_from_clone(struct bio *bio)
{
	struct dm_target_io *tio = container_of(bio, struct dm_target_io, clone);
	struct dm_io *io = tio->io;

	return jiffies_to_nsecs(io->start_time);
}
EXPORT_SYMBOL_GPL(dm_start_time_ns_from_clone);

static void start_io_acct(struct dm_io *io)
{
	struct mapped_device *md = io->md;
	struct bio *bio = io->orig_bio;

	io->start_time = bio_start_io_acct(bio);
	if (unlikely(dm_stats_used(&md->stats)))
		dm_stats_account_io(&md->stats, bio_data_dir(bio),
				    bio->bi_iter.bi_sector, bio_sectors(bio),
				    false, 0, &io->stats_aux);
}

static void end_io_acct(struct dm_io *io)
{
	struct mapped_device *md = io->md;
	struct bio *bio = io->orig_bio;
	unsigned long duration = jiffies - io->start_time;

	bio_end_io_acct(bio, io->start_time);

	if (unlikely(dm_stats_used(&md->stats)))
		dm_stats_account_io(&md->stats, bio_data_dir(bio),
				    bio->bi_iter.bi_sector, bio_sectors(bio),
				    true, duration, &io->stats_aux);

	/* nudge anyone waiting on suspend queue */
	if (unlikely(wq_has_sleeper(&md->wait)))
		wake_up(&md->wait);
}

static struct dm_io *alloc_io(struct mapped_device *md, struct bio *bio)
{
	struct dm_io *io;
	struct dm_target_io *tio;
	struct bio *clone;

	clone = bio_alloc_bioset(GFP_NOIO, 0, &md->io_bs);
	if (!clone)
		return NULL;

	tio = container_of(clone, struct dm_target_io, clone);
	tio->inside_dm_io = true;
	tio->io = NULL;

	io = container_of(tio, struct dm_io, tio);
	io->magic = DM_IO_MAGIC;
	io->status = 0;
	atomic_set(&io->io_count, 1);
	io->orig_bio = bio;
	io->md = md;
	spin_lock_init(&io->endio_lock);

	start_io_acct(io);

	return io;
}

static void free_io(struct mapped_device *md, struct dm_io *io)
{
	bio_put(&io->tio.clone);
}

static struct dm_target_io *alloc_tio(struct clone_info *ci, struct dm_target *ti,
				      unsigned target_bio_nr, gfp_t gfp_mask)
{
	struct dm_target_io *tio;

	if (!ci->io->tio.io) {
		/* the dm_target_io embedded in ci->io is available */
		tio = &ci->io->tio;
	} else {
		struct bio *clone = bio_alloc_bioset(gfp_mask, 0, &ci->io->md->bs);
		if (!clone)
			return NULL;

		tio = container_of(clone, struct dm_target_io, clone);
		tio->inside_dm_io = false;
	}

	tio->magic = DM_TIO_MAGIC;
	tio->io = ci->io;
	tio->ti = ti;
	tio->target_bio_nr = target_bio_nr;

	return tio;
}

static void free_tio(struct dm_target_io *tio)
{
	if (tio->inside_dm_io)
		return;
	bio_put(&tio->clone);
}

/*
 * Add the bio to the list of deferred io.
 */
static void queue_io(struct mapped_device *md, struct bio *bio)
{
	unsigned long flags;

	spin_lock_irqsave(&md->deferred_lock, flags);
	bio_list_add(&md->deferred, bio);
	spin_unlock_irqrestore(&md->deferred_lock, flags);
	queue_work(md->wq, &md->work);
}

/*
 * Everyone (including functions in this file), should use this
 * function to access the md->map field, and make sure they call
 * dm_put_live_table() when finished.
 */
struct dm_table *dm_get_live_table(struct mapped_device *md, int *srcu_idx) __acquires(md->io_barrier)
{
	*srcu_idx = srcu_read_lock(&md->io_barrier);

	return srcu_dereference(md->map, &md->io_barrier);
}

void dm_put_live_table(struct mapped_device *md, int srcu_idx) __releases(md->io_barrier)
{
	srcu_read_unlock(&md->io_barrier, srcu_idx);
}

void dm_sync_table(struct mapped_device *md)
{
	synchronize_srcu(&md->io_barrier);
	synchronize_rcu_expedited();
}

/*
 * A fast alternative to dm_get_live_table/dm_put_live_table.
 * The caller must not block between these two functions.
 */
static struct dm_table *dm_get_live_table_fast(struct mapped_device *md) __acquires(RCU)
{
	rcu_read_lock();
	return rcu_dereference(md->map);
}

static void dm_put_live_table_fast(struct mapped_device *md) __releases(RCU)
{
	rcu_read_unlock();
}

static char *_dm_claim_ptr = "I belong to device-mapper";

/*
 * Open a table device so we can use it as a map destination.
 */
static int open_table_device(struct table_device *td, dev_t dev,
			     struct mapped_device *md)
{
	struct block_device *bdev;

	int r;

	BUG_ON(td->dm_dev.bdev);

	bdev = blkdev_get_by_dev(dev, td->dm_dev.mode | FMODE_EXCL, _dm_claim_ptr);
	if (IS_ERR(bdev))
		return PTR_ERR(bdev);

	r = bd_link_disk_holder(bdev, dm_disk(md));
	if (r) {
		blkdev_put(bdev, td->dm_dev.mode | FMODE_EXCL);
		return r;
	}

	td->dm_dev.bdev = bdev;
	td->dm_dev.dax_dev = dax_get_by_host(bdev->bd_disk->disk_name);
	return 0;
}

/*
 * Close a table device that we've been using.
 */
static void close_table_device(struct table_device *td, struct mapped_device *md)
{
	if (!td->dm_dev.bdev)
		return;

	bd_unlink_disk_holder(td->dm_dev.bdev, dm_disk(md));
	blkdev_put(td->dm_dev.bdev, td->dm_dev.mode | FMODE_EXCL);
	put_dax(td->dm_dev.dax_dev);
	td->dm_dev.bdev = NULL;
	td->dm_dev.dax_dev = NULL;
}

static struct table_device *find_table_device(struct list_head *l, dev_t dev,
					      fmode_t mode)
{
	struct table_device *td;

	list_for_each_entry(td, l, list)
		if (td->dm_dev.bdev->bd_dev == dev && td->dm_dev.mode == mode)
			return td;

	return NULL;
}

int dm_get_table_device(struct mapped_device *md, dev_t dev, fmode_t mode,
			struct dm_dev **result)
{
	int r;
	struct table_device *td;

	mutex_lock(&md->table_devices_lock);
	td = find_table_device(&md->table_devices, dev, mode);
	if (!td) {
		td = kmalloc_node(sizeof(*td), GFP_KERNEL, md->numa_node_id);
		if (!td) {
			mutex_unlock(&md->table_devices_lock);
			return -ENOMEM;
		}

		td->dm_dev.mode = mode;
		td->dm_dev.bdev = NULL;

		if ((r = open_table_device(td, dev, md))) {
			mutex_unlock(&md->table_devices_lock);
			kfree(td);
			return r;
		}

		format_dev_t(td->dm_dev.name, dev);

		refcount_set(&td->count, 1);
		list_add(&td->list, &md->table_devices);
	} else {
		refcount_inc(&td->count);
	}
	mutex_unlock(&md->table_devices_lock);

	*result = &td->dm_dev;
	return 0;
}
EXPORT_SYMBOL_GPL(dm_get_table_device);

void dm_put_table_device(struct mapped_device *md, struct dm_dev *d)
{
	struct table_device *td = container_of(d, struct table_device, dm_dev);

	mutex_lock(&md->table_devices_lock);
	if (refcount_dec_and_test(&td->count)) {
		close_table_device(td, md);
		list_del(&td->list);
		kfree(td);
	}
	mutex_unlock(&md->table_devices_lock);
}
EXPORT_SYMBOL(dm_put_table_device);

static void free_table_devices(struct list_head *devices)
{
	struct list_head *tmp, *next;

	list_for_each_safe(tmp, next, devices) {
		struct table_device *td = list_entry(tmp, struct table_device, list);

		DMWARN("dm_destroy: %s still exists with %d references",
		       td->dm_dev.name, refcount_read(&td->count));
		kfree(td);
	}
}

/*
 * Get the geometry associated with a dm device
 */
int dm_get_geometry(struct mapped_device *md, struct hd_geometry *geo)
{
	*geo = md->geometry;

	return 0;
}

/*
 * Set the geometry of a device.
 */
int dm_set_geometry(struct mapped_device *md, struct hd_geometry *geo)
{
	sector_t sz = (sector_t)geo->cylinders * geo->heads * geo->sectors;

	if (geo->start > sz) {
		DMWARN("Start sector is beyond the geometry limits.");
		return -EINVAL;
	}

	md->geometry = *geo;

	return 0;
}

static int __noflush_suspending(struct mapped_device *md)
{
	return test_bit(DMF_NOFLUSH_SUSPENDING, &md->flags);
}

/*
 * Decrements the number of outstanding ios that a bio has been
 * cloned into, completing the original io if necc.
 */
static void dec_pending(struct dm_io *io, blk_status_t error)
{
	unsigned long flags;
	blk_status_t io_error;
	struct bio *bio;
	struct mapped_device *md = io->md;

	/* Push-back supersedes any I/O errors */
	if (unlikely(error)) {
		spin_lock_irqsave(&io->endio_lock, flags);
		if (!(io->status == BLK_STS_DM_REQUEUE && __noflush_suspending(md)))
			io->status = error;
		spin_unlock_irqrestore(&io->endio_lock, flags);
	}

	if (atomic_dec_and_test(&io->io_count)) {
		if (io->status == BLK_STS_DM_REQUEUE) {
			/*
			 * Target requested pushing back the I/O.
			 */
			spin_lock_irqsave(&md->deferred_lock, flags);
			if (__noflush_suspending(md))
				/* NOTE early return due to BLK_STS_DM_REQUEUE below */
				bio_list_add_head(&md->deferred, io->orig_bio);
			else
				/* noflush suspend was interrupted. */
				io->status = BLK_STS_IOERR;
			spin_unlock_irqrestore(&md->deferred_lock, flags);
		}

		io_error = io->status;
		bio = io->orig_bio;
		end_io_acct(io);
		free_io(md, io);

		if (io_error == BLK_STS_DM_REQUEUE)
			return;

		if ((bio->bi_opf & REQ_PREFLUSH) && bio->bi_iter.bi_size) {
			/*
			 * Preflush done for flush with data, reissue
			 * without REQ_PREFLUSH.
			 */
			bio->bi_opf &= ~REQ_PREFLUSH;
			queue_io(md, bio);
		} else {
			/* done with normal IO or empty flush */
			if (io_error)
				bio->bi_status = io_error;
			bio_endio(bio);
		}
	}
}

void disable_discard(struct mapped_device *md)
{
	struct queue_limits *limits = dm_get_queue_limits(md);

	/* device doesn't really support DISCARD, disable it */
	limits->max_discard_sectors = 0;
	blk_queue_flag_clear(QUEUE_FLAG_DISCARD, md->queue);
}

void disable_write_same(struct mapped_device *md)
{
	struct queue_limits *limits = dm_get_queue_limits(md);

	/* device doesn't really support WRITE SAME, disable it */
	limits->max_write_same_sectors = 0;
}

void disable_write_zeroes(struct mapped_device *md)
{
	struct queue_limits *limits = dm_get_queue_limits(md);

	/* device doesn't really support WRITE ZEROES, disable it */
	limits->max_write_zeroes_sectors = 0;
}

static bool swap_bios_limit(struct dm_target *ti, struct bio *bio)
{
	return unlikely((bio->bi_opf & REQ_SWAP) != 0) && unlikely(ti->limit_swap_bios);
}

static void clone_endio(struct bio *bio)
{
	blk_status_t error = bio->bi_status;
	struct dm_target_io *tio = container_of(bio, struct dm_target_io, clone);
	struct dm_io *io = tio->io;
	struct mapped_device *md = tio->io->md;
	dm_endio_fn endio = tio->ti->type->end_io;
	struct bio *orig_bio = io->orig_bio;
	struct request_queue *q = bio->bi_bdev->bd_disk->queue;

	if (unlikely(error == BLK_STS_TARGET)) {
		if (bio_op(bio) == REQ_OP_DISCARD &&
		    !q->limits.max_discard_sectors)
			disable_discard(md);
		else if (bio_op(bio) == REQ_OP_WRITE_SAME &&
			 !q->limits.max_write_same_sectors)
			disable_write_same(md);
		else if (bio_op(bio) == REQ_OP_WRITE_ZEROES &&
			 !q->limits.max_write_zeroes_sectors)
			disable_write_zeroes(md);
	}

	/*
	 * For zone-append bios get offset in zone of the written
	 * sector and add that to the original bio sector pos.
	 */
	if (bio_op(orig_bio) == REQ_OP_ZONE_APPEND) {
		sector_t written_sector = bio->bi_iter.bi_sector;
		struct request_queue *q = orig_bio->bi_bdev->bd_disk->queue;
		u64 mask = (u64)blk_queue_zone_sectors(q) - 1;

		orig_bio->bi_iter.bi_sector += written_sector & mask;
	}

	if (endio) {
		int r = endio(tio->ti, bio, &error);
		switch (r) {
		case DM_ENDIO_REQUEUE:
			error = BLK_STS_DM_REQUEUE;
			fallthrough;
		case DM_ENDIO_DONE:
			break;
		case DM_ENDIO_INCOMPLETE:
			/* The target will handle the io */
			return;
		default:
			DMWARN("unimplemented target endio return value: %d", r);
			BUG();
		}
	}

	if (unlikely(swap_bios_limit(tio->ti, bio))) {
		struct mapped_device *md = io->md;
		up(&md->swap_bios_semaphore);
	}

	free_tio(tio);
	dec_pending(io, error);
}

/*
 * Return maximum size of I/O possible at the supplied sector up to the current
 * target boundary.
 */
static inline sector_t max_io_len_target_boundary(struct dm_target *ti,
						  sector_t target_offset)
{
	return ti->len - target_offset;
}

static sector_t max_io_len(struct dm_target *ti, sector_t sector)
{
	sector_t target_offset = dm_target_offset(ti, sector);
	sector_t len = max_io_len_target_boundary(ti, target_offset);
	sector_t max_len;

	/*
<<<<<<< HEAD
	 * Does the target need to split even further?
	 * - q->limits.chunk_sectors reflects ti->max_io_len so
	 *   blk_max_size_offset() provides required splitting.
	 * - blk_max_size_offset() also respects q->limits.max_sectors
	 */
	max_len = blk_max_size_offset(ti->table->md->queue,
				      target_offset);
	if (len > max_len)
		len = max_len;
=======
	 * Does the target need to split IO even further?
	 * - varied (per target) IO splitting is a tenet of DM; this
	 *   explains why stacked chunk_sectors based splitting via
	 *   blk_max_size_offset() isn't possible here. So pass in
	 *   ti->max_io_len to override stacked chunk_sectors.
	 */
	if (ti->max_io_len) {
		max_len = blk_max_size_offset(ti->table->md->queue,
					      target_offset, ti->max_io_len);
		if (len > max_len)
			len = max_len;
	}
>>>>>>> f642729d

	return len;
}

int dm_set_target_max_io_len(struct dm_target *ti, sector_t len)
{
	if (len > UINT_MAX) {
		DMERR("Specified maximum size of target IO (%llu) exceeds limit (%u)",
		      (unsigned long long)len, UINT_MAX);
		ti->error = "Maximum size of target IO is too large";
		return -EINVAL;
	}

	ti->max_io_len = (uint32_t) len;

	return 0;
}
EXPORT_SYMBOL_GPL(dm_set_target_max_io_len);

static struct dm_target *dm_dax_get_live_target(struct mapped_device *md,
						sector_t sector, int *srcu_idx)
	__acquires(md->io_barrier)
{
	struct dm_table *map;
	struct dm_target *ti;

	map = dm_get_live_table(md, srcu_idx);
	if (!map)
		return NULL;

	ti = dm_table_find_target(map, sector);
	if (!ti)
		return NULL;

	return ti;
}

static long dm_dax_direct_access(struct dax_device *dax_dev, pgoff_t pgoff,
				 long nr_pages, void **kaddr, pfn_t *pfn)
{
	struct mapped_device *md = dax_get_private(dax_dev);
	sector_t sector = pgoff * PAGE_SECTORS;
	struct dm_target *ti;
	long len, ret = -EIO;
	int srcu_idx;

	ti = dm_dax_get_live_target(md, sector, &srcu_idx);

	if (!ti)
		goto out;
	if (!ti->type->direct_access)
		goto out;
	len = max_io_len(ti, sector) / PAGE_SECTORS;
	if (len < 1)
		goto out;
	nr_pages = min(len, nr_pages);
	ret = ti->type->direct_access(ti, pgoff, nr_pages, kaddr, pfn);

 out:
	dm_put_live_table(md, srcu_idx);

	return ret;
}

static bool dm_dax_supported(struct dax_device *dax_dev, struct block_device *bdev,
		int blocksize, sector_t start, sector_t len)
{
	struct mapped_device *md = dax_get_private(dax_dev);
	struct dm_table *map;
	bool ret = false;
	int srcu_idx;

	map = dm_get_live_table(md, &srcu_idx);
	if (!map)
		goto out;

	ret = dm_table_supports_dax(map, device_not_dax_capable, &blocksize);

out:
	dm_put_live_table(md, srcu_idx);

	return ret;
}

static size_t dm_dax_copy_from_iter(struct dax_device *dax_dev, pgoff_t pgoff,
				    void *addr, size_t bytes, struct iov_iter *i)
{
	struct mapped_device *md = dax_get_private(dax_dev);
	sector_t sector = pgoff * PAGE_SECTORS;
	struct dm_target *ti;
	long ret = 0;
	int srcu_idx;

	ti = dm_dax_get_live_target(md, sector, &srcu_idx);

	if (!ti)
		goto out;
	if (!ti->type->dax_copy_from_iter) {
		ret = copy_from_iter(addr, bytes, i);
		goto out;
	}
	ret = ti->type->dax_copy_from_iter(ti, pgoff, addr, bytes, i);
 out:
	dm_put_live_table(md, srcu_idx);

	return ret;
}

static size_t dm_dax_copy_to_iter(struct dax_device *dax_dev, pgoff_t pgoff,
		void *addr, size_t bytes, struct iov_iter *i)
{
	struct mapped_device *md = dax_get_private(dax_dev);
	sector_t sector = pgoff * PAGE_SECTORS;
	struct dm_target *ti;
	long ret = 0;
	int srcu_idx;

	ti = dm_dax_get_live_target(md, sector, &srcu_idx);

	if (!ti)
		goto out;
	if (!ti->type->dax_copy_to_iter) {
		ret = copy_to_iter(addr, bytes, i);
		goto out;
	}
	ret = ti->type->dax_copy_to_iter(ti, pgoff, addr, bytes, i);
 out:
	dm_put_live_table(md, srcu_idx);

	return ret;
}

static int dm_dax_zero_page_range(struct dax_device *dax_dev, pgoff_t pgoff,
				  size_t nr_pages)
{
	struct mapped_device *md = dax_get_private(dax_dev);
	sector_t sector = pgoff * PAGE_SECTORS;
	struct dm_target *ti;
	int ret = -EIO;
	int srcu_idx;

	ti = dm_dax_get_live_target(md, sector, &srcu_idx);

	if (!ti)
		goto out;
	if (WARN_ON(!ti->type->dax_zero_page_range)) {
		/*
		 * ->zero_page_range() is mandatory dax operation. If we are
		 *  here, something is wrong.
		 */
		goto out;
	}
	ret = ti->type->dax_zero_page_range(ti, pgoff, nr_pages);
 out:
	dm_put_live_table(md, srcu_idx);

	return ret;
}

/*
 * A target may call dm_accept_partial_bio only from the map routine.  It is
 * allowed for all bio types except REQ_PREFLUSH, REQ_OP_ZONE_RESET,
 * REQ_OP_ZONE_OPEN, REQ_OP_ZONE_CLOSE and REQ_OP_ZONE_FINISH.
 *
 * dm_accept_partial_bio informs the dm that the target only wants to process
 * additional n_sectors sectors of the bio and the rest of the data should be
 * sent in a next bio.
 *
 * A diagram that explains the arithmetics:
 * +--------------------+---------------+-------+
 * |         1          |       2       |   3   |
 * +--------------------+---------------+-------+
 *
 * <-------------- *tio->len_ptr --------------->
 *                      <------- bi_size ------->
 *                      <-- n_sectors -->
 *
 * Region 1 was already iterated over with bio_advance or similar function.
 *	(it may be empty if the target doesn't use bio_advance)
 * Region 2 is the remaining bio size that the target wants to process.
 *	(it may be empty if region 1 is non-empty, although there is no reason
 *	 to make it empty)
 * The target requires that region 3 is to be sent in the next bio.
 *
 * If the target wants to receive multiple copies of the bio (via num_*bios, etc),
 * the partially processed part (the sum of regions 1+2) must be the same for all
 * copies of the bio.
 */
void dm_accept_partial_bio(struct bio *bio, unsigned n_sectors)
{
	struct dm_target_io *tio = container_of(bio, struct dm_target_io, clone);
	unsigned bi_size = bio->bi_iter.bi_size >> SECTOR_SHIFT;
	BUG_ON(bio->bi_opf & REQ_PREFLUSH);
	BUG_ON(bi_size > *tio->len_ptr);
	BUG_ON(n_sectors > bi_size);
	*tio->len_ptr -= bi_size - n_sectors;
	bio->bi_iter.bi_size = n_sectors << SECTOR_SHIFT;
}
EXPORT_SYMBOL_GPL(dm_accept_partial_bio);

static noinline void __set_swap_bios_limit(struct mapped_device *md, int latch)
{
	mutex_lock(&md->swap_bios_lock);
	while (latch < md->swap_bios) {
		cond_resched();
		down(&md->swap_bios_semaphore);
		md->swap_bios--;
	}
	while (latch > md->swap_bios) {
		cond_resched();
		up(&md->swap_bios_semaphore);
		md->swap_bios++;
	}
	mutex_unlock(&md->swap_bios_lock);
}

static blk_qc_t __map_bio(struct dm_target_io *tio)
{
	int r;
	sector_t sector;
	struct bio *clone = &tio->clone;
	struct dm_io *io = tio->io;
	struct dm_target *ti = tio->ti;
	blk_qc_t ret = BLK_QC_T_NONE;

	clone->bi_end_io = clone_endio;

	/*
	 * Map the clone.  If r == 0 we don't need to do
	 * anything, the target has assumed ownership of
	 * this io.
	 */
	atomic_inc(&io->io_count);
	sector = clone->bi_iter.bi_sector;

	if (unlikely(swap_bios_limit(ti, clone))) {
		struct mapped_device *md = io->md;
		int latch = get_swap_bios();
		if (unlikely(latch != md->swap_bios))
			__set_swap_bios_limit(md, latch);
		down(&md->swap_bios_semaphore);
	}

	r = ti->type->map(ti, clone);
	switch (r) {
	case DM_MAPIO_SUBMITTED:
		break;
	case DM_MAPIO_REMAPPED:
		/* the bio has been remapped so dispatch it */
		trace_block_bio_remap(clone, bio_dev(io->orig_bio), sector);
		ret = submit_bio_noacct(clone);
		break;
	case DM_MAPIO_KILL:
		if (unlikely(swap_bios_limit(ti, clone))) {
			struct mapped_device *md = io->md;
			up(&md->swap_bios_semaphore);
		}
		free_tio(tio);
		dec_pending(io, BLK_STS_IOERR);
		break;
	case DM_MAPIO_REQUEUE:
		if (unlikely(swap_bios_limit(ti, clone))) {
			struct mapped_device *md = io->md;
			up(&md->swap_bios_semaphore);
		}
		free_tio(tio);
		dec_pending(io, BLK_STS_DM_REQUEUE);
		break;
	default:
		DMWARN("unimplemented target map return value: %d", r);
		BUG();
	}

	return ret;
}

static void bio_setup_sector(struct bio *bio, sector_t sector, unsigned len)
{
	bio->bi_iter.bi_sector = sector;
	bio->bi_iter.bi_size = to_bytes(len);
}

/*
 * Creates a bio that consists of range of complete bvecs.
 */
static int clone_bio(struct dm_target_io *tio, struct bio *bio,
		     sector_t sector, unsigned len)
{
	struct bio *clone = &tio->clone;
	int r;

	__bio_clone_fast(clone, bio);

	r = bio_crypt_clone(clone, bio, GFP_NOIO);
	if (r < 0)
		return r;

	if (bio_integrity(bio)) {
		if (unlikely(!dm_target_has_integrity(tio->ti->type) &&
			     !dm_target_passes_integrity(tio->ti->type))) {
			DMWARN("%s: the target %s doesn't support integrity data.",
				dm_device_name(tio->io->md),
				tio->ti->type->name);
			return -EIO;
		}

		r = bio_integrity_clone(clone, bio, GFP_NOIO);
		if (r < 0)
			return r;
	}

	bio_advance(clone, to_bytes(sector - clone->bi_iter.bi_sector));
	clone->bi_iter.bi_size = to_bytes(len);

	if (bio_integrity(bio))
		bio_integrity_trim(clone);

	return 0;
}

static void alloc_multiple_bios(struct bio_list *blist, struct clone_info *ci,
				struct dm_target *ti, unsigned num_bios)
{
	struct dm_target_io *tio;
	int try;

	if (!num_bios)
		return;

	if (num_bios == 1) {
		tio = alloc_tio(ci, ti, 0, GFP_NOIO);
		bio_list_add(blist, &tio->clone);
		return;
	}

	for (try = 0; try < 2; try++) {
		int bio_nr;
		struct bio *bio;

		if (try)
			mutex_lock(&ci->io->md->table_devices_lock);
		for (bio_nr = 0; bio_nr < num_bios; bio_nr++) {
			tio = alloc_tio(ci, ti, bio_nr, try ? GFP_NOIO : GFP_NOWAIT);
			if (!tio)
				break;

			bio_list_add(blist, &tio->clone);
		}
		if (try)
			mutex_unlock(&ci->io->md->table_devices_lock);
		if (bio_nr == num_bios)
			return;

		while ((bio = bio_list_pop(blist))) {
			tio = container_of(bio, struct dm_target_io, clone);
			free_tio(tio);
		}
	}
}

static blk_qc_t __clone_and_map_simple_bio(struct clone_info *ci,
					   struct dm_target_io *tio, unsigned *len)
{
	struct bio *clone = &tio->clone;

	tio->len_ptr = len;

	__bio_clone_fast(clone, ci->bio);
	if (len)
		bio_setup_sector(clone, ci->sector, *len);

	return __map_bio(tio);
}

static void __send_duplicate_bios(struct clone_info *ci, struct dm_target *ti,
				  unsigned num_bios, unsigned *len)
{
	struct bio_list blist = BIO_EMPTY_LIST;
	struct bio *bio;
	struct dm_target_io *tio;

	alloc_multiple_bios(&blist, ci, ti, num_bios);

	while ((bio = bio_list_pop(&blist))) {
		tio = container_of(bio, struct dm_target_io, clone);
		(void) __clone_and_map_simple_bio(ci, tio, len);
	}
}

static int __send_empty_flush(struct clone_info *ci)
{
	unsigned target_nr = 0;
	struct dm_target *ti;
	struct bio flush_bio;
<<<<<<< HEAD

	/*
	 * Use an on-stack bio for this, it's safe since we don't
	 * need to reference it after submit. It's just used as
	 * the basis for the clone(s).
	 */
	bio_init(&flush_bio, NULL, 0);
	flush_bio.bi_opf = REQ_OP_WRITE | REQ_PREFLUSH | REQ_SYNC;
	ci->bio = &flush_bio;
	ci->sector_count = 0;
=======
>>>>>>> f642729d

	/*
	 * Use an on-stack bio for this, it's safe since we don't
	 * need to reference it after submit. It's just used as
	 * the basis for the clone(s).
	 */
	bio_init(&flush_bio, NULL, 0);
	flush_bio.bi_opf = REQ_OP_WRITE | REQ_PREFLUSH | REQ_SYNC;
	bio_set_dev(&flush_bio, ci->io->md->disk->part0);

	ci->bio = &flush_bio;
	ci->sector_count = 0;

	BUG_ON(bio_has_data(ci->bio));
	while ((ti = dm_table_get_target(ci->map, target_nr++)))
		__send_duplicate_bios(ci, ti, ti->num_flush_bios, NULL);

	bio_uninit(ci->bio);
	return 0;
}

static int __clone_and_map_data_bio(struct clone_info *ci, struct dm_target *ti,
				    sector_t sector, unsigned *len)
{
	struct bio *bio = ci->bio;
	struct dm_target_io *tio;
	int r;

	tio = alloc_tio(ci, ti, 0, GFP_NOIO);
	tio->len_ptr = len;
	r = clone_bio(tio, bio, sector, *len);
	if (r < 0) {
		free_tio(tio);
		return r;
	}
	(void) __map_bio(tio);

	return 0;
}

static int __send_changing_extent_only(struct clone_info *ci, struct dm_target *ti,
				       unsigned num_bios)
{
	unsigned len;

	/*
	 * Even though the device advertised support for this type of
	 * request, that does not mean every target supports it, and
	 * reconfiguration might also have changed that since the
	 * check was performed.
	 */
	if (!num_bios)
		return -EOPNOTSUPP;

	len = min_t(sector_t, ci->sector_count,
		    max_io_len_target_boundary(ti, dm_target_offset(ti, ci->sector)));

	__send_duplicate_bios(ci, ti, num_bios, &len);

	ci->sector += len;
	ci->sector_count -= len;

	return 0;
}

static bool is_abnormal_io(struct bio *bio)
{
	bool r = false;

	switch (bio_op(bio)) {
	case REQ_OP_DISCARD:
	case REQ_OP_SECURE_ERASE:
	case REQ_OP_WRITE_SAME:
	case REQ_OP_WRITE_ZEROES:
		r = true;
		break;
	}

	return r;
}

static bool __process_abnormal_io(struct clone_info *ci, struct dm_target *ti,
				  int *result)
{
	struct bio *bio = ci->bio;
	unsigned num_bios = 0;

	switch (bio_op(bio)) {
	case REQ_OP_DISCARD:
		num_bios = ti->num_discard_bios;
		break;
	case REQ_OP_SECURE_ERASE:
		num_bios = ti->num_secure_erase_bios;
		break;
	case REQ_OP_WRITE_SAME:
		num_bios = ti->num_write_same_bios;
		break;
	case REQ_OP_WRITE_ZEROES:
		num_bios = ti->num_write_zeroes_bios;
		break;
	default:
		return false;
	}

	*result = __send_changing_extent_only(ci, ti, num_bios);
	return true;
}

/*
 * Select the correct strategy for processing a non-flush bio.
 */
static int __split_and_process_non_flush(struct clone_info *ci)
{
	struct dm_target *ti;
	unsigned len;
	int r;

	ti = dm_table_find_target(ci->map, ci->sector);
	if (!ti)
		return -EIO;

	if (__process_abnormal_io(ci, ti, &r))
		return r;

	len = min_t(sector_t, max_io_len(ti, ci->sector), ci->sector_count);

	r = __clone_and_map_data_bio(ci, ti, ci->sector, &len);
	if (r < 0)
		return r;

	ci->sector += len;
	ci->sector_count -= len;

	return 0;
}

static void init_clone_info(struct clone_info *ci, struct mapped_device *md,
			    struct dm_table *map, struct bio *bio)
{
	ci->map = map;
	ci->io = alloc_io(md, bio);
	ci->sector = bio->bi_iter.bi_sector;
}

#define __dm_part_stat_sub(part, field, subnd)	\
	(part_stat_get(part, field) -= (subnd))

/*
 * Entry point to split a bio into clones and submit them to the targets.
 */
static blk_qc_t __split_and_process_bio(struct mapped_device *md,
					struct dm_table *map, struct bio *bio)
{
	struct clone_info ci;
	blk_qc_t ret = BLK_QC_T_NONE;
	int error = 0;

	init_clone_info(&ci, md, map, bio);

	if (bio->bi_opf & REQ_PREFLUSH) {
		error = __send_empty_flush(&ci);
		/* dec_pending submits any data associated with flush */
	} else if (op_is_zone_mgmt(bio_op(bio))) {
		ci.bio = bio;
		ci.sector_count = 0;
		error = __split_and_process_non_flush(&ci);
	} else {
		ci.bio = bio;
		ci.sector_count = bio_sectors(bio);
		while (ci.sector_count && !error) {
			error = __split_and_process_non_flush(&ci);
			if (ci.sector_count && !error) {
				/*
				 * Remainder must be passed to submit_bio_noacct()
				 * so that it gets handled *after* bios already submitted
				 * have been completely processed.
				 * We take a clone of the original to store in
				 * ci.io->orig_bio to be used by end_io_acct() and
				 * for dec_pending to use for completion handling.
				 */
				struct bio *b = bio_split(bio, bio_sectors(bio) - ci.sector_count,
							  GFP_NOIO, &md->queue->bio_split);
				ci.io->orig_bio = b;

				/*
				 * Adjust IO stats for each split, otherwise upon queue
				 * reentry there will be redundant IO accounting.
				 * NOTE: this is a stop-gap fix, a proper fix involves
				 * significant refactoring of DM core's bio splitting
				 * (by eliminating DM's splitting and just using bio_split)
				 */
				part_stat_lock();
				__dm_part_stat_sub(dm_disk(md)->part0,
						   sectors[op_stat_group(bio_op(bio))], ci.sector_count);
				part_stat_unlock();

				bio_chain(b, bio);
				trace_block_split(b, bio->bi_iter.bi_sector);
				ret = submit_bio_noacct(bio);
				break;
			}
		}
	}

	/* drop the extra reference count */
	dec_pending(ci.io, errno_to_blk_status(error));
	return ret;
}

static blk_qc_t dm_submit_bio(struct bio *bio)
{
	struct mapped_device *md = bio->bi_bdev->bd_disk->private_data;
	blk_qc_t ret = BLK_QC_T_NONE;
	int srcu_idx;
	struct dm_table *map;

	map = dm_get_live_table(md, &srcu_idx);
	if (unlikely(!map)) {
		DMERR_LIMIT("%s: mapping table unavailable, erroring io",
			    dm_device_name(md));
		bio_io_error(bio);
		goto out;
	}

	/* If suspended, queue this IO for later */
	if (unlikely(test_bit(DMF_BLOCK_IO_FOR_SUSPEND, &md->flags))) {
		if (bio->bi_opf & REQ_NOWAIT)
			bio_wouldblock_error(bio);
		else if (bio->bi_opf & REQ_RAHEAD)
			bio_io_error(bio);
		else
			queue_io(md, bio);
		goto out;
	}

	/*
	 * Use blk_queue_split() for abnormal IO (e.g. discard, writesame, etc)
	 * otherwise associated queue_limits won't be imposed.
	 */
	if (is_abnormal_io(bio))
		blk_queue_split(&bio);

	ret = __split_and_process_bio(md, map, bio);
out:
	dm_put_live_table(md, srcu_idx);
	return ret;
}

/*-----------------------------------------------------------------
 * An IDR is used to keep track of allocated minor numbers.
 *---------------------------------------------------------------*/
static void free_minor(int minor)
{
	spin_lock(&_minor_lock);
	idr_remove(&_minor_idr, minor);
	spin_unlock(&_minor_lock);
}

/*
 * See if the device with a specific minor # is free.
 */
static int specific_minor(int minor)
{
	int r;

	if (minor >= (1 << MINORBITS))
		return -EINVAL;

	idr_preload(GFP_KERNEL);
	spin_lock(&_minor_lock);

	r = idr_alloc(&_minor_idr, MINOR_ALLOCED, minor, minor + 1, GFP_NOWAIT);

	spin_unlock(&_minor_lock);
	idr_preload_end();
	if (r < 0)
		return r == -ENOSPC ? -EBUSY : r;
	return 0;
}

static int next_free_minor(int *minor)
{
	int r;

	idr_preload(GFP_KERNEL);
	spin_lock(&_minor_lock);

	r = idr_alloc(&_minor_idr, MINOR_ALLOCED, 0, 1 << MINORBITS, GFP_NOWAIT);

	spin_unlock(&_minor_lock);
	idr_preload_end();
	if (r < 0)
		return r;
	*minor = r;
	return 0;
}

static const struct block_device_operations dm_blk_dops;
static const struct block_device_operations dm_rq_blk_dops;
static const struct dax_operations dm_dax_ops;

static void dm_wq_work(struct work_struct *work);

#ifdef CONFIG_BLK_INLINE_ENCRYPTION
static void dm_queue_destroy_keyslot_manager(struct request_queue *q)
{
	dm_destroy_keyslot_manager(q->ksm);
}

#else /* CONFIG_BLK_INLINE_ENCRYPTION */

static inline void dm_queue_destroy_keyslot_manager(struct request_queue *q)
{
}
#endif /* !CONFIG_BLK_INLINE_ENCRYPTION */

static void cleanup_mapped_device(struct mapped_device *md)
{
	if (md->wq)
		destroy_workqueue(md->wq);
	bioset_exit(&md->bs);
	bioset_exit(&md->io_bs);

	if (md->dax_dev) {
		kill_dax(md->dax_dev);
		put_dax(md->dax_dev);
		md->dax_dev = NULL;
	}

	if (md->disk) {
		spin_lock(&_minor_lock);
		md->disk->private_data = NULL;
		spin_unlock(&_minor_lock);
		del_gendisk(md->disk);
		put_disk(md->disk);
	}

	if (md->queue) {
		dm_queue_destroy_keyslot_manager(md->queue);
		blk_cleanup_queue(md->queue);
	}

	cleanup_srcu_struct(&md->io_barrier);

	mutex_destroy(&md->suspend_lock);
	mutex_destroy(&md->type_lock);
	mutex_destroy(&md->table_devices_lock);
	mutex_destroy(&md->swap_bios_lock);

	dm_mq_cleanup_mapped_device(md);
}

/*
 * Allocate and initialise a blank device with a given minor.
 */
static struct mapped_device *alloc_dev(int minor)
{
	int r, numa_node_id = dm_get_numa_node();
	struct mapped_device *md;
	void *old_md;

	md = kvzalloc_node(sizeof(*md), GFP_KERNEL, numa_node_id);
	if (!md) {
		DMWARN("unable to allocate device, out of memory.");
		return NULL;
	}

	if (!try_module_get(THIS_MODULE))
		goto bad_module_get;

	/* get a minor number for the dev */
	if (minor == DM_ANY_MINOR)
		r = next_free_minor(&minor);
	else
		r = specific_minor(minor);
	if (r < 0)
		goto bad_minor;

	r = init_srcu_struct(&md->io_barrier);
	if (r < 0)
		goto bad_io_barrier;

	md->numa_node_id = numa_node_id;
	md->init_tio_pdu = false;
	md->type = DM_TYPE_NONE;
	mutex_init(&md->suspend_lock);
	mutex_init(&md->type_lock);
	mutex_init(&md->table_devices_lock);
	spin_lock_init(&md->deferred_lock);
	atomic_set(&md->holders, 1);
	atomic_set(&md->open_count, 0);
	atomic_set(&md->event_nr, 0);
	atomic_set(&md->uevent_seq, 0);
	INIT_LIST_HEAD(&md->uevent_list);
	INIT_LIST_HEAD(&md->table_devices);
	spin_lock_init(&md->uevent_lock);

	/*
	 * default to bio-based until DM table is loaded and md->type
	 * established. If request-based table is loaded: blk-mq will
	 * override accordingly.
	 */
	md->queue = blk_alloc_queue(numa_node_id);
	if (!md->queue)
		goto bad;

	md->disk = alloc_disk_node(1, md->numa_node_id);
	if (!md->disk)
		goto bad;

	init_waitqueue_head(&md->wait);
	INIT_WORK(&md->work, dm_wq_work);
	init_waitqueue_head(&md->eventq);
	init_completion(&md->kobj_holder.completion);

	md->swap_bios = get_swap_bios();
	sema_init(&md->swap_bios_semaphore, md->swap_bios);
	mutex_init(&md->swap_bios_lock);

	md->disk->major = _major;
	md->disk->first_minor = minor;
	md->disk->fops = &dm_blk_dops;
	md->disk->queue = md->queue;
	md->disk->private_data = md;
	sprintf(md->disk->disk_name, "dm-%d", minor);

	if (IS_ENABLED(CONFIG_DAX_DRIVER)) {
		md->dax_dev = alloc_dax(md, md->disk->disk_name,
					&dm_dax_ops, 0);
		if (IS_ERR(md->dax_dev))
			goto bad;
	}

	add_disk_no_queue_reg(md->disk);
	format_dev_t(md->name, MKDEV(_major, minor));

	md->wq = alloc_workqueue("kdmflush", WQ_MEM_RECLAIM, 0);
	if (!md->wq)
		goto bad;

	dm_stats_init(&md->stats);

	/* Populate the mapping, nobody knows we exist yet */
	spin_lock(&_minor_lock);
	old_md = idr_replace(&_minor_idr, md, minor);
	spin_unlock(&_minor_lock);

	BUG_ON(old_md != MINOR_ALLOCED);

	return md;

bad:
	cleanup_mapped_device(md);
bad_io_barrier:
	free_minor(minor);
bad_minor:
	module_put(THIS_MODULE);
bad_module_get:
	kvfree(md);
	return NULL;
}

static void unlock_fs(struct mapped_device *md);

static void free_dev(struct mapped_device *md)
{
	int minor = MINOR(disk_devt(md->disk));

	unlock_fs(md);

	cleanup_mapped_device(md);

	free_table_devices(&md->table_devices);
	dm_stats_cleanup(&md->stats);
	free_minor(minor);

	module_put(THIS_MODULE);
	kvfree(md);
}

static int __bind_mempools(struct mapped_device *md, struct dm_table *t)
{
	struct dm_md_mempools *p = dm_table_get_md_mempools(t);
	int ret = 0;

	if (dm_table_bio_based(t)) {
		/*
		 * The md may already have mempools that need changing.
		 * If so, reload bioset because front_pad may have changed
		 * because a different table was loaded.
		 */
		bioset_exit(&md->bs);
		bioset_exit(&md->io_bs);

	} else if (bioset_initialized(&md->bs)) {
		/*
		 * There's no need to reload with request-based dm
		 * because the size of front_pad doesn't change.
		 * Note for future: If you are to reload bioset,
		 * prep-ed requests in the queue may refer
		 * to bio from the old bioset, so you must walk
		 * through the queue to unprep.
		 */
		goto out;
	}

	BUG_ON(!p ||
	       bioset_initialized(&md->bs) ||
	       bioset_initialized(&md->io_bs));

	ret = bioset_init_from_src(&md->bs, &p->bs);
	if (ret)
		goto out;
	ret = bioset_init_from_src(&md->io_bs, &p->io_bs);
	if (ret)
		bioset_exit(&md->bs);
out:
	/* mempool bind completed, no longer need any mempools in the table */
	dm_table_free_md_mempools(t);
	return ret;
}

/*
 * Bind a table to the device.
 */
static void event_callback(void *context)
{
	unsigned long flags;
	LIST_HEAD(uevents);
	struct mapped_device *md = (struct mapped_device *) context;

	spin_lock_irqsave(&md->uevent_lock, flags);
	list_splice_init(&md->uevent_list, &uevents);
	spin_unlock_irqrestore(&md->uevent_lock, flags);

	dm_send_uevents(&uevents, &disk_to_dev(md->disk)->kobj);

	atomic_inc(&md->event_nr);
	wake_up(&md->eventq);
	dm_issue_global_event();
}

/*
 * Returns old map, which caller must destroy.
 */
static struct dm_table *__bind(struct mapped_device *md, struct dm_table *t,
			       struct queue_limits *limits)
{
	struct dm_table *old_map;
	struct request_queue *q = md->queue;
	bool request_based = dm_table_request_based(t);
	sector_t size;
	int ret;

	lockdep_assert_held(&md->suspend_lock);

	size = dm_table_get_size(t);

	/*
	 * Wipe any geometry if the size of the table changed.
	 */
	if (size != dm_get_size(md))
		memset(&md->geometry, 0, sizeof(md->geometry));

<<<<<<< HEAD
	set_capacity(md->disk, size);
	bd_set_nr_sectors(md->bdev, size);
=======
	set_capacity_and_notify(md->disk, size);
>>>>>>> f642729d

	dm_table_event_callback(t, event_callback, md);

	/*
	 * The queue hasn't been stopped yet, if the old table type wasn't
	 * for request-based during suspension.  So stop it to prevent
	 * I/O mapping before resume.
	 * This must be done before setting the queue restrictions,
	 * because request-based dm may be run just after the setting.
	 */
	if (request_based)
		dm_stop_queue(q);

	if (request_based) {
		/*
		 * Leverage the fact that request-based DM targets are
		 * immutable singletons - used to optimize dm_mq_queue_rq.
		 */
		md->immutable_target = dm_table_get_immutable_target(t);
	}

	ret = __bind_mempools(md, t);
	if (ret) {
		old_map = ERR_PTR(ret);
		goto out;
	}

	old_map = rcu_dereference_protected(md->map, lockdep_is_held(&md->suspend_lock));
	rcu_assign_pointer(md->map, (void *)t);
	md->immutable_target_type = dm_table_get_immutable_target_type(t);

	dm_table_set_restrictions(t, q, limits);
	if (old_map)
		dm_sync_table(md);

out:
	return old_map;
}

/*
 * Returns unbound table for the caller to free.
 */
static struct dm_table *__unbind(struct mapped_device *md)
{
	struct dm_table *map = rcu_dereference_protected(md->map, 1);

	if (!map)
		return NULL;

	dm_table_event_callback(map, NULL, NULL);
	RCU_INIT_POINTER(md->map, NULL);
	dm_sync_table(md);

	return map;
}

/*
 * Constructor for a new device.
 */
int dm_create(int minor, struct mapped_device **result)
{
	int r;
	struct mapped_device *md;

	md = alloc_dev(minor);
	if (!md)
		return -ENXIO;

	r = dm_sysfs_init(md);
	if (r) {
		free_dev(md);
		return r;
	}

	*result = md;
	return 0;
}

/*
 * Functions to manage md->type.
 * All are required to hold md->type_lock.
 */
void dm_lock_md_type(struct mapped_device *md)
{
	mutex_lock(&md->type_lock);
}

void dm_unlock_md_type(struct mapped_device *md)
{
	mutex_unlock(&md->type_lock);
}

void dm_set_md_type(struct mapped_device *md, enum dm_queue_mode type)
{
	BUG_ON(!mutex_is_locked(&md->type_lock));
	md->type = type;
}

enum dm_queue_mode dm_get_md_type(struct mapped_device *md)
{
	return md->type;
}

struct target_type *dm_get_immutable_target_type(struct mapped_device *md)
{
	return md->immutable_target_type;
}

/*
 * The queue_limits are only valid as long as you have a reference
 * count on 'md'.
 */
struct queue_limits *dm_get_queue_limits(struct mapped_device *md)
{
	BUG_ON(!atomic_read(&md->holders));
	return &md->queue->limits;
}
EXPORT_SYMBOL_GPL(dm_get_queue_limits);

/*
 * Setup the DM device's queue based on md's type
 */
int dm_setup_md_queue(struct mapped_device *md, struct dm_table *t)
{
	int r;
	struct queue_limits limits;
	enum dm_queue_mode type = dm_get_md_type(md);

	switch (type) {
	case DM_TYPE_REQUEST_BASED:
		md->disk->fops = &dm_rq_blk_dops;
		r = dm_mq_init_request_queue(md, t);
		if (r) {
			DMERR("Cannot initialize queue for request-based dm mapped device");
			return r;
		}
		break;
	case DM_TYPE_BIO_BASED:
	case DM_TYPE_DAX_BIO_BASED:
		break;
	case DM_TYPE_NONE:
		WARN_ON_ONCE(true);
		break;
	}

	r = dm_calculate_queue_limits(t, &limits);
	if (r) {
		DMERR("Cannot calculate initial queue limits");
		return r;
	}
	dm_table_set_restrictions(t, md->queue, &limits);
	blk_register_queue(md->disk);

	return 0;
}

struct mapped_device *dm_get_md(dev_t dev)
{
	struct mapped_device *md;
	unsigned minor = MINOR(dev);

	if (MAJOR(dev) != _major || minor >= (1 << MINORBITS))
		return NULL;

	spin_lock(&_minor_lock);

	md = idr_find(&_minor_idr, minor);
	if (!md || md == MINOR_ALLOCED || (MINOR(disk_devt(dm_disk(md))) != minor) ||
	    test_bit(DMF_FREEING, &md->flags) || dm_deleting_md(md)) {
		md = NULL;
		goto out;
	}
	dm_get(md);
out:
	spin_unlock(&_minor_lock);

	return md;
}
EXPORT_SYMBOL_GPL(dm_get_md);

void *dm_get_mdptr(struct mapped_device *md)
{
	return md->interface_ptr;
}

void dm_set_mdptr(struct mapped_device *md, void *ptr)
{
	md->interface_ptr = ptr;
}

void dm_get(struct mapped_device *md)
{
	atomic_inc(&md->holders);
	BUG_ON(test_bit(DMF_FREEING, &md->flags));
}

int dm_hold(struct mapped_device *md)
{
	spin_lock(&_minor_lock);
	if (test_bit(DMF_FREEING, &md->flags)) {
		spin_unlock(&_minor_lock);
		return -EBUSY;
	}
	dm_get(md);
	spin_unlock(&_minor_lock);
	return 0;
}
EXPORT_SYMBOL_GPL(dm_hold);

const char *dm_device_name(struct mapped_device *md)
{
	return md->name;
}
EXPORT_SYMBOL_GPL(dm_device_name);

static void __dm_destroy(struct mapped_device *md, bool wait)
{
	struct dm_table *map;
	int srcu_idx;

	might_sleep();

	spin_lock(&_minor_lock);
	idr_replace(&_minor_idr, MINOR_ALLOCED, MINOR(disk_devt(dm_disk(md))));
	set_bit(DMF_FREEING, &md->flags);
	spin_unlock(&_minor_lock);

	blk_set_queue_dying(md->queue);

	/*
	 * Take suspend_lock so that presuspend and postsuspend methods
	 * do not race with internal suspend.
	 */
	mutex_lock(&md->suspend_lock);
	map = dm_get_live_table(md, &srcu_idx);
	if (!dm_suspended_md(md)) {
		dm_table_presuspend_targets(map);
		set_bit(DMF_SUSPENDED, &md->flags);
		set_bit(DMF_POST_SUSPENDING, &md->flags);
		dm_table_postsuspend_targets(map);
	}
	/* dm_put_live_table must be before msleep, otherwise deadlock is possible */
	dm_put_live_table(md, srcu_idx);
	mutex_unlock(&md->suspend_lock);

	/*
	 * Rare, but there may be I/O requests still going to complete,
	 * for example.  Wait for all references to disappear.
	 * No one should increment the reference count of the mapped_device,
	 * after the mapped_device state becomes DMF_FREEING.
	 */
	if (wait)
		while (atomic_read(&md->holders))
			msleep(1);
	else if (atomic_read(&md->holders))
		DMWARN("%s: Forcibly removing mapped_device still in use! (%d users)",
		       dm_device_name(md), atomic_read(&md->holders));

	dm_sysfs_exit(md);
	dm_table_destroy(__unbind(md));
	free_dev(md);
}

void dm_destroy(struct mapped_device *md)
{
	__dm_destroy(md, true);
}

void dm_destroy_immediate(struct mapped_device *md)
{
	__dm_destroy(md, false);
}

void dm_put(struct mapped_device *md)
{
	atomic_dec(&md->holders);
}
EXPORT_SYMBOL_GPL(dm_put);

static bool md_in_flight_bios(struct mapped_device *md)
{
	int cpu;
	struct block_device *part = dm_disk(md)->part0;
	long sum = 0;

	for_each_possible_cpu(cpu) {
		sum += part_stat_local_read_cpu(part, in_flight[0], cpu);
		sum += part_stat_local_read_cpu(part, in_flight[1], cpu);
	}

	return sum != 0;
}

static int dm_wait_for_bios_completion(struct mapped_device *md, long task_state)
{
	int r = 0;
	DEFINE_WAIT(wait);

	while (true) {
		prepare_to_wait(&md->wait, &wait, task_state);

		if (!md_in_flight_bios(md))
			break;

		if (signal_pending_state(task_state, current)) {
			r = -EINTR;
			break;
		}

		io_schedule();
	}
	finish_wait(&md->wait, &wait);

	return r;
}

static int dm_wait_for_completion(struct mapped_device *md, long task_state)
{
	int r = 0;

	if (!queue_is_mq(md->queue))
		return dm_wait_for_bios_completion(md, task_state);

	while (true) {
		if (!blk_mq_queue_inflight(md->queue))
			break;

		if (signal_pending_state(task_state, current)) {
			r = -EINTR;
			break;
		}

		msleep(5);
	}

	return r;
}

/*
 * Process the deferred bios
 */
static void dm_wq_work(struct work_struct *work)
{
	struct mapped_device *md = container_of(work, struct mapped_device, work);
	struct bio *bio;

	while (!test_bit(DMF_BLOCK_IO_FOR_SUSPEND, &md->flags)) {
		spin_lock_irq(&md->deferred_lock);
		bio = bio_list_pop(&md->deferred);
		spin_unlock_irq(&md->deferred_lock);

		if (!bio)
			break;

		submit_bio_noacct(bio);
	}
}

static void dm_queue_flush(struct mapped_device *md)
{
	clear_bit(DMF_BLOCK_IO_FOR_SUSPEND, &md->flags);
	smp_mb__after_atomic();
	queue_work(md->wq, &md->work);
}

/*
 * Swap in a new table, returning the old one for the caller to destroy.
 */
struct dm_table *dm_swap_table(struct mapped_device *md, struct dm_table *table)
{
	struct dm_table *live_map = NULL, *map = ERR_PTR(-EINVAL);
	struct queue_limits limits;
	int r;

	mutex_lock(&md->suspend_lock);

	/* device must be suspended */
	if (!dm_suspended_md(md))
		goto out;

	/*
	 * If the new table has no data devices, retain the existing limits.
	 * This helps multipath with queue_if_no_path if all paths disappear,
	 * then new I/O is queued based on these limits, and then some paths
	 * reappear.
	 */
	if (dm_table_has_no_data_devices(table)) {
		live_map = dm_get_live_table_fast(md);
		if (live_map)
			limits = md->queue->limits;
		dm_put_live_table_fast(md);
	}

	if (!live_map) {
		r = dm_calculate_queue_limits(table, &limits);
		if (r) {
			map = ERR_PTR(r);
			goto out;
		}
	}

	map = __bind(md, table, &limits);
	dm_issue_global_event();

out:
	mutex_unlock(&md->suspend_lock);
	return map;
}

/*
 * Functions to lock and unlock any filesystem running on the
 * device.
 */
static int lock_fs(struct mapped_device *md)
{
	int r;

	WARN_ON(test_bit(DMF_FROZEN, &md->flags));

	r = freeze_bdev(md->disk->part0);
	if (!r)
		set_bit(DMF_FROZEN, &md->flags);
	return r;
}

static void unlock_fs(struct mapped_device *md)
{
	if (!test_bit(DMF_FROZEN, &md->flags))
		return;
	thaw_bdev(md->disk->part0);
	clear_bit(DMF_FROZEN, &md->flags);
}

/*
 * @suspend_flags: DM_SUSPEND_LOCKFS_FLAG and/or DM_SUSPEND_NOFLUSH_FLAG
 * @task_state: e.g. TASK_INTERRUPTIBLE or TASK_UNINTERRUPTIBLE
 * @dmf_suspended_flag: DMF_SUSPENDED or DMF_SUSPENDED_INTERNALLY
 *
 * If __dm_suspend returns 0, the device is completely quiescent
 * now. There is no request-processing activity. All new requests
 * are being added to md->deferred list.
 */
static int __dm_suspend(struct mapped_device *md, struct dm_table *map,
			unsigned suspend_flags, long task_state,
			int dmf_suspended_flag)
{
	bool do_lockfs = suspend_flags & DM_SUSPEND_LOCKFS_FLAG;
	bool noflush = suspend_flags & DM_SUSPEND_NOFLUSH_FLAG;
	int r;

	lockdep_assert_held(&md->suspend_lock);

	/*
	 * DMF_NOFLUSH_SUSPENDING must be set before presuspend.
	 * This flag is cleared before dm_suspend returns.
	 */
	if (noflush)
		set_bit(DMF_NOFLUSH_SUSPENDING, &md->flags);
	else
		DMDEBUG("%s: suspending with flush", dm_device_name(md));

	/*
	 * This gets reverted if there's an error later and the targets
	 * provide the .presuspend_undo hook.
	 */
	dm_table_presuspend_targets(map);

	/*
	 * Flush I/O to the device.
	 * Any I/O submitted after lock_fs() may not be flushed.
	 * noflush takes precedence over do_lockfs.
	 * (lock_fs() flushes I/Os and waits for them to complete.)
	 */
	if (!noflush && do_lockfs) {
		r = lock_fs(md);
		if (r) {
			dm_table_presuspend_undo_targets(map);
			return r;
		}
	}

	/*
	 * Here we must make sure that no processes are submitting requests
	 * to target drivers i.e. no one may be executing
	 * __split_and_process_bio from dm_submit_bio.
	 *
	 * To get all processes out of __split_and_process_bio in dm_submit_bio,
	 * we take the write lock. To prevent any process from reentering
	 * __split_and_process_bio from dm_submit_bio and quiesce the thread
	 * (dm_wq_work), we set DMF_BLOCK_IO_FOR_SUSPEND and call
	 * flush_workqueue(md->wq).
	 */
	set_bit(DMF_BLOCK_IO_FOR_SUSPEND, &md->flags);
	if (map)
		synchronize_srcu(&md->io_barrier);

	/*
	 * Stop md->queue before flushing md->wq in case request-based
	 * dm defers requests to md->wq from md->queue.
	 */
	if (dm_request_based(md))
		dm_stop_queue(md->queue);

	flush_workqueue(md->wq);

	/*
	 * At this point no more requests are entering target request routines.
	 * We call dm_wait_for_completion to wait for all existing requests
	 * to finish.
	 */
	r = dm_wait_for_completion(md, task_state);
	if (!r)
		set_bit(dmf_suspended_flag, &md->flags);

	if (noflush)
		clear_bit(DMF_NOFLUSH_SUSPENDING, &md->flags);
	if (map)
		synchronize_srcu(&md->io_barrier);

	/* were we interrupted ? */
	if (r < 0) {
		dm_queue_flush(md);

		if (dm_request_based(md))
			dm_start_queue(md->queue);

		unlock_fs(md);
		dm_table_presuspend_undo_targets(map);
		/* pushback list is already flushed, so skip flush */
	}

	return r;
}

/*
 * We need to be able to change a mapping table under a mounted
 * filesystem.  For example we might want to move some data in
 * the background.  Before the table can be swapped with
 * dm_bind_table, dm_suspend must be called to flush any in
 * flight bios and ensure that any further io gets deferred.
 */
/*
 * Suspend mechanism in request-based dm.
 *
 * 1. Flush all I/Os by lock_fs() if needed.
 * 2. Stop dispatching any I/O by stopping the request_queue.
 * 3. Wait for all in-flight I/Os to be completed or requeued.
 *
 * To abort suspend, start the request_queue.
 */
int dm_suspend(struct mapped_device *md, unsigned suspend_flags)
{
	struct dm_table *map = NULL;
	int r = 0;

retry:
	mutex_lock_nested(&md->suspend_lock, SINGLE_DEPTH_NESTING);

	if (dm_suspended_md(md)) {
		r = -EINVAL;
		goto out_unlock;
	}

	if (dm_suspended_internally_md(md)) {
		/* already internally suspended, wait for internal resume */
		mutex_unlock(&md->suspend_lock);
		r = wait_on_bit(&md->flags, DMF_SUSPENDED_INTERNALLY, TASK_INTERRUPTIBLE);
		if (r)
			return r;
		goto retry;
	}

	map = rcu_dereference_protected(md->map, lockdep_is_held(&md->suspend_lock));

	r = __dm_suspend(md, map, suspend_flags, TASK_INTERRUPTIBLE, DMF_SUSPENDED);
	if (r)
		goto out_unlock;

	set_bit(DMF_POST_SUSPENDING, &md->flags);
	dm_table_postsuspend_targets(map);
	clear_bit(DMF_POST_SUSPENDING, &md->flags);

out_unlock:
	mutex_unlock(&md->suspend_lock);
	return r;
}

static int __dm_resume(struct mapped_device *md, struct dm_table *map)
{
	if (map) {
		int r = dm_table_resume_targets(map);
		if (r)
			return r;
	}

	dm_queue_flush(md);

	/*
	 * Flushing deferred I/Os must be done after targets are resumed
	 * so that mapping of targets can work correctly.
	 * Request-based dm is queueing the deferred I/Os in its request_queue.
	 */
	if (dm_request_based(md))
		dm_start_queue(md->queue);

	unlock_fs(md);

	return 0;
}

int dm_resume(struct mapped_device *md)
{
	int r;
	struct dm_table *map = NULL;

retry:
	r = -EINVAL;
	mutex_lock_nested(&md->suspend_lock, SINGLE_DEPTH_NESTING);

	if (!dm_suspended_md(md))
		goto out;

	if (dm_suspended_internally_md(md)) {
		/* already internally suspended, wait for internal resume */
		mutex_unlock(&md->suspend_lock);
		r = wait_on_bit(&md->flags, DMF_SUSPENDED_INTERNALLY, TASK_INTERRUPTIBLE);
		if (r)
			return r;
		goto retry;
	}

	map = rcu_dereference_protected(md->map, lockdep_is_held(&md->suspend_lock));
	if (!map || !dm_table_get_size(map))
		goto out;

	r = __dm_resume(md, map);
	if (r)
		goto out;

	clear_bit(DMF_SUSPENDED, &md->flags);
out:
	mutex_unlock(&md->suspend_lock);

	return r;
}

/*
 * Internal suspend/resume works like userspace-driven suspend. It waits
 * until all bios finish and prevents issuing new bios to the target drivers.
 * It may be used only from the kernel.
 */

static void __dm_internal_suspend(struct mapped_device *md, unsigned suspend_flags)
{
	struct dm_table *map = NULL;

	lockdep_assert_held(&md->suspend_lock);

	if (md->internal_suspend_count++)
		return; /* nested internal suspend */

	if (dm_suspended_md(md)) {
		set_bit(DMF_SUSPENDED_INTERNALLY, &md->flags);
		return; /* nest suspend */
	}

	map = rcu_dereference_protected(md->map, lockdep_is_held(&md->suspend_lock));

	/*
	 * Using TASK_UNINTERRUPTIBLE because only NOFLUSH internal suspend is
	 * supported.  Properly supporting a TASK_INTERRUPTIBLE internal suspend
	 * would require changing .presuspend to return an error -- avoid this
	 * until there is a need for more elaborate variants of internal suspend.
	 */
	(void) __dm_suspend(md, map, suspend_flags, TASK_UNINTERRUPTIBLE,
			    DMF_SUSPENDED_INTERNALLY);

	set_bit(DMF_POST_SUSPENDING, &md->flags);
	dm_table_postsuspend_targets(map);
	clear_bit(DMF_POST_SUSPENDING, &md->flags);
}

static void __dm_internal_resume(struct mapped_device *md)
{
	BUG_ON(!md->internal_suspend_count);

	if (--md->internal_suspend_count)
		return; /* resume from nested internal suspend */

	if (dm_suspended_md(md))
		goto done; /* resume from nested suspend */

	/*
	 * NOTE: existing callers don't need to call dm_table_resume_targets
	 * (which may fail -- so best to avoid it for now by passing NULL map)
	 */
	(void) __dm_resume(md, NULL);

done:
	clear_bit(DMF_SUSPENDED_INTERNALLY, &md->flags);
	smp_mb__after_atomic();
	wake_up_bit(&md->flags, DMF_SUSPENDED_INTERNALLY);
}

void dm_internal_suspend_noflush(struct mapped_device *md)
{
	mutex_lock(&md->suspend_lock);
	__dm_internal_suspend(md, DM_SUSPEND_NOFLUSH_FLAG);
	mutex_unlock(&md->suspend_lock);
}
EXPORT_SYMBOL_GPL(dm_internal_suspend_noflush);

void dm_internal_resume(struct mapped_device *md)
{
	mutex_lock(&md->suspend_lock);
	__dm_internal_resume(md);
	mutex_unlock(&md->suspend_lock);
}
EXPORT_SYMBOL_GPL(dm_internal_resume);

/*
 * Fast variants of internal suspend/resume hold md->suspend_lock,
 * which prevents interaction with userspace-driven suspend.
 */

void dm_internal_suspend_fast(struct mapped_device *md)
{
	mutex_lock(&md->suspend_lock);
	if (dm_suspended_md(md) || dm_suspended_internally_md(md))
		return;

	set_bit(DMF_BLOCK_IO_FOR_SUSPEND, &md->flags);
	synchronize_srcu(&md->io_barrier);
	flush_workqueue(md->wq);
	dm_wait_for_completion(md, TASK_UNINTERRUPTIBLE);
}
EXPORT_SYMBOL_GPL(dm_internal_suspend_fast);

void dm_internal_resume_fast(struct mapped_device *md)
{
	if (dm_suspended_md(md) || dm_suspended_internally_md(md))
		goto done;

	dm_queue_flush(md);

done:
	mutex_unlock(&md->suspend_lock);
}
EXPORT_SYMBOL_GPL(dm_internal_resume_fast);

/*-----------------------------------------------------------------
 * Event notification.
 *---------------------------------------------------------------*/
int dm_kobject_uevent(struct mapped_device *md, enum kobject_action action,
		       unsigned cookie)
{
	int r;
	unsigned noio_flag;
	char udev_cookie[DM_COOKIE_LENGTH];
	char *envp[] = { udev_cookie, NULL };

	noio_flag = memalloc_noio_save();

	if (!cookie)
		r = kobject_uevent(&disk_to_dev(md->disk)->kobj, action);
	else {
		snprintf(udev_cookie, DM_COOKIE_LENGTH, "%s=%u",
			 DM_COOKIE_ENV_VAR_NAME, cookie);
		r = kobject_uevent_env(&disk_to_dev(md->disk)->kobj,
				       action, envp);
	}

	memalloc_noio_restore(noio_flag);

	return r;
}

uint32_t dm_next_uevent_seq(struct mapped_device *md)
{
	return atomic_add_return(1, &md->uevent_seq);
}

uint32_t dm_get_event_nr(struct mapped_device *md)
{
	return atomic_read(&md->event_nr);
}

int dm_wait_event(struct mapped_device *md, int event_nr)
{
	return wait_event_interruptible(md->eventq,
			(event_nr != atomic_read(&md->event_nr)));
}

void dm_uevent_add(struct mapped_device *md, struct list_head *elist)
{
	unsigned long flags;

	spin_lock_irqsave(&md->uevent_lock, flags);
	list_add(elist, &md->uevent_list);
	spin_unlock_irqrestore(&md->uevent_lock, flags);
}

/*
 * The gendisk is only valid as long as you have a reference
 * count on 'md'.
 */
struct gendisk *dm_disk(struct mapped_device *md)
{
	return md->disk;
}
EXPORT_SYMBOL_GPL(dm_disk);

struct kobject *dm_kobject(struct mapped_device *md)
{
	return &md->kobj_holder.kobj;
}

struct mapped_device *dm_get_from_kobject(struct kobject *kobj)
{
	struct mapped_device *md;

	md = container_of(kobj, struct mapped_device, kobj_holder.kobj);

	spin_lock(&_minor_lock);
	if (test_bit(DMF_FREEING, &md->flags) || dm_deleting_md(md)) {
		md = NULL;
		goto out;
	}
	dm_get(md);
out:
	spin_unlock(&_minor_lock);

	return md;
}

int dm_suspended_md(struct mapped_device *md)
{
	return test_bit(DMF_SUSPENDED, &md->flags);
}

static int dm_post_suspending_md(struct mapped_device *md)
{
	return test_bit(DMF_POST_SUSPENDING, &md->flags);
}

int dm_suspended_internally_md(struct mapped_device *md)
{
	return test_bit(DMF_SUSPENDED_INTERNALLY, &md->flags);
}

int dm_test_deferred_remove_flag(struct mapped_device *md)
{
	return test_bit(DMF_DEFERRED_REMOVE, &md->flags);
}

int dm_suspended(struct dm_target *ti)
{
	return dm_suspended_md(ti->table->md);
}
EXPORT_SYMBOL_GPL(dm_suspended);

int dm_post_suspending(struct dm_target *ti)
{
	return dm_post_suspending_md(ti->table->md);
}
EXPORT_SYMBOL_GPL(dm_post_suspending);

int dm_noflush_suspending(struct dm_target *ti)
{
	return __noflush_suspending(ti->table->md);
}
EXPORT_SYMBOL_GPL(dm_noflush_suspending);

struct dm_md_mempools *dm_alloc_md_mempools(struct mapped_device *md, enum dm_queue_mode type,
					    unsigned integrity, unsigned per_io_data_size,
					    unsigned min_pool_size)
{
	struct dm_md_mempools *pools = kzalloc_node(sizeof(*pools), GFP_KERNEL, md->numa_node_id);
	unsigned int pool_size = 0;
	unsigned int front_pad, io_front_pad;
	int ret;

	if (!pools)
		return NULL;

	switch (type) {
	case DM_TYPE_BIO_BASED:
	case DM_TYPE_DAX_BIO_BASED:
		pool_size = max(dm_get_reserved_bio_based_ios(), min_pool_size);
		front_pad = roundup(per_io_data_size, __alignof__(struct dm_target_io)) + DM_TARGET_IO_BIO_OFFSET;
		io_front_pad = roundup(per_io_data_size,  __alignof__(struct dm_io)) + DM_IO_BIO_OFFSET;
		ret = bioset_init(&pools->io_bs, pool_size, io_front_pad, 0);
		if (ret)
			goto out;
		if (integrity && bioset_integrity_create(&pools->io_bs, pool_size))
			goto out;
		break;
	case DM_TYPE_REQUEST_BASED:
		pool_size = max(dm_get_reserved_rq_based_ios(), min_pool_size);
		front_pad = offsetof(struct dm_rq_clone_bio_info, clone);
		/* per_io_data_size is used for blk-mq pdu at queue allocation */
		break;
	default:
		BUG();
	}

	ret = bioset_init(&pools->bs, pool_size, front_pad, 0);
	if (ret)
		goto out;

	if (integrity && bioset_integrity_create(&pools->bs, pool_size))
		goto out;

	return pools;

out:
	dm_free_md_mempools(pools);

	return NULL;
}

void dm_free_md_mempools(struct dm_md_mempools *pools)
{
	if (!pools)
		return;

	bioset_exit(&pools->bs);
	bioset_exit(&pools->io_bs);

	kfree(pools);
}

struct dm_pr {
	u64	old_key;
	u64	new_key;
	u32	flags;
	bool	fail_early;
};

static int dm_call_pr(struct block_device *bdev, iterate_devices_callout_fn fn,
		      void *data)
{
	struct mapped_device *md = bdev->bd_disk->private_data;
	struct dm_table *table;
	struct dm_target *ti;
	int ret = -ENOTTY, srcu_idx;

	table = dm_get_live_table(md, &srcu_idx);
	if (!table || !dm_table_get_size(table))
		goto out;

	/* We only support devices that have a single target */
	if (dm_table_get_num_targets(table) != 1)
		goto out;
	ti = dm_table_get_target(table, 0);

	ret = -EINVAL;
	if (!ti->type->iterate_devices)
		goto out;

	ret = ti->type->iterate_devices(ti, fn, data);
out:
	dm_put_live_table(md, srcu_idx);
	return ret;
}

/*
 * For register / unregister we need to manually call out to every path.
 */
static int __dm_pr_register(struct dm_target *ti, struct dm_dev *dev,
			    sector_t start, sector_t len, void *data)
{
	struct dm_pr *pr = data;
	const struct pr_ops *ops = dev->bdev->bd_disk->fops->pr_ops;

	if (!ops || !ops->pr_register)
		return -EOPNOTSUPP;
	return ops->pr_register(dev->bdev, pr->old_key, pr->new_key, pr->flags);
}

static int dm_pr_register(struct block_device *bdev, u64 old_key, u64 new_key,
			  u32 flags)
{
	struct dm_pr pr = {
		.old_key	= old_key,
		.new_key	= new_key,
		.flags		= flags,
		.fail_early	= true,
	};
	int ret;

	ret = dm_call_pr(bdev, __dm_pr_register, &pr);
	if (ret && new_key) {
		/* unregister all paths if we failed to register any path */
		pr.old_key = new_key;
		pr.new_key = 0;
		pr.flags = 0;
		pr.fail_early = false;
		dm_call_pr(bdev, __dm_pr_register, &pr);
	}

	return ret;
}

static int dm_pr_reserve(struct block_device *bdev, u64 key, enum pr_type type,
			 u32 flags)
{
	struct mapped_device *md = bdev->bd_disk->private_data;
	const struct pr_ops *ops;
	int r, srcu_idx;

	r = dm_prepare_ioctl(md, &srcu_idx, &bdev);
	if (r < 0)
		goto out;

	ops = bdev->bd_disk->fops->pr_ops;
	if (ops && ops->pr_reserve)
		r = ops->pr_reserve(bdev, key, type, flags);
	else
		r = -EOPNOTSUPP;
out:
	dm_unprepare_ioctl(md, srcu_idx);
	return r;
}

static int dm_pr_release(struct block_device *bdev, u64 key, enum pr_type type)
{
	struct mapped_device *md = bdev->bd_disk->private_data;
	const struct pr_ops *ops;
	int r, srcu_idx;

	r = dm_prepare_ioctl(md, &srcu_idx, &bdev);
	if (r < 0)
		goto out;

	ops = bdev->bd_disk->fops->pr_ops;
	if (ops && ops->pr_release)
		r = ops->pr_release(bdev, key, type);
	else
		r = -EOPNOTSUPP;
out:
	dm_unprepare_ioctl(md, srcu_idx);
	return r;
}

static int dm_pr_preempt(struct block_device *bdev, u64 old_key, u64 new_key,
			 enum pr_type type, bool abort)
{
	struct mapped_device *md = bdev->bd_disk->private_data;
	const struct pr_ops *ops;
	int r, srcu_idx;

	r = dm_prepare_ioctl(md, &srcu_idx, &bdev);
	if (r < 0)
		goto out;

	ops = bdev->bd_disk->fops->pr_ops;
	if (ops && ops->pr_preempt)
		r = ops->pr_preempt(bdev, old_key, new_key, type, abort);
	else
		r = -EOPNOTSUPP;
out:
	dm_unprepare_ioctl(md, srcu_idx);
	return r;
}

static int dm_pr_clear(struct block_device *bdev, u64 key)
{
	struct mapped_device *md = bdev->bd_disk->private_data;
	const struct pr_ops *ops;
	int r, srcu_idx;

	r = dm_prepare_ioctl(md, &srcu_idx, &bdev);
	if (r < 0)
		goto out;

	ops = bdev->bd_disk->fops->pr_ops;
	if (ops && ops->pr_clear)
		r = ops->pr_clear(bdev, key);
	else
		r = -EOPNOTSUPP;
out:
	dm_unprepare_ioctl(md, srcu_idx);
	return r;
}

static const struct pr_ops dm_pr_ops = {
	.pr_register	= dm_pr_register,
	.pr_reserve	= dm_pr_reserve,
	.pr_release	= dm_pr_release,
	.pr_preempt	= dm_pr_preempt,
	.pr_clear	= dm_pr_clear,
};

static const struct block_device_operations dm_blk_dops = {
	.submit_bio = dm_submit_bio,
	.open = dm_blk_open,
	.release = dm_blk_close,
	.ioctl = dm_blk_ioctl,
	.getgeo = dm_blk_getgeo,
	.report_zones = dm_blk_report_zones,
	.pr_ops = &dm_pr_ops,
	.owner = THIS_MODULE
};

static const struct block_device_operations dm_rq_blk_dops = {
	.open = dm_blk_open,
	.release = dm_blk_close,
	.ioctl = dm_blk_ioctl,
	.getgeo = dm_blk_getgeo,
	.pr_ops = &dm_pr_ops,
	.owner = THIS_MODULE
};

static const struct dax_operations dm_dax_ops = {
	.direct_access = dm_dax_direct_access,
	.dax_supported = dm_dax_supported,
	.copy_from_iter = dm_dax_copy_from_iter,
	.copy_to_iter = dm_dax_copy_to_iter,
	.zero_page_range = dm_dax_zero_page_range,
};

/*
 * module hooks
 */
module_init(dm_init);
module_exit(dm_exit);

module_param(major, uint, 0);
MODULE_PARM_DESC(major, "The major number of the device mapper");

module_param(reserved_bio_based_ios, uint, S_IRUGO | S_IWUSR);
MODULE_PARM_DESC(reserved_bio_based_ios, "Reserved IOs in bio-based mempools");

module_param(dm_numa_node, int, S_IRUGO | S_IWUSR);
MODULE_PARM_DESC(dm_numa_node, "NUMA node for DM device memory allocations");

module_param(swap_bios, int, S_IRUGO | S_IWUSR);
MODULE_PARM_DESC(swap_bios, "Maximum allowed inflight swap IOs");

MODULE_DESCRIPTION(DM_NAME " driver");
MODULE_AUTHOR("Joe Thornber <dm-devel@redhat.com>");
MODULE_LICENSE("GPL");<|MERGE_RESOLUTION|>--- conflicted
+++ resolved
@@ -1066,17 +1066,6 @@
 	sector_t max_len;
 
 	/*
-<<<<<<< HEAD
-	 * Does the target need to split even further?
-	 * - q->limits.chunk_sectors reflects ti->max_io_len so
-	 *   blk_max_size_offset() provides required splitting.
-	 * - blk_max_size_offset() also respects q->limits.max_sectors
-	 */
-	max_len = blk_max_size_offset(ti->table->md->queue,
-				      target_offset);
-	if (len > max_len)
-		len = max_len;
-=======
 	 * Does the target need to split IO even further?
 	 * - varied (per target) IO splitting is a tenet of DM; this
 	 *   explains why stacked chunk_sectors based splitting via
@@ -1089,7 +1078,6 @@
 		if (len > max_len)
 			len = max_len;
 	}
->>>>>>> f642729d
 
 	return len;
 }
@@ -1484,19 +1472,6 @@
 	unsigned target_nr = 0;
 	struct dm_target *ti;
 	struct bio flush_bio;
-<<<<<<< HEAD
-
-	/*
-	 * Use an on-stack bio for this, it's safe since we don't
-	 * need to reference it after submit. It's just used as
-	 * the basis for the clone(s).
-	 */
-	bio_init(&flush_bio, NULL, 0);
-	flush_bio.bi_opf = REQ_OP_WRITE | REQ_PREFLUSH | REQ_SYNC;
-	ci->bio = &flush_bio;
-	ci->sector_count = 0;
-=======
->>>>>>> f642729d
 
 	/*
 	 * Use an on-stack bio for this, it's safe since we don't
@@ -2061,12 +2036,7 @@
 	if (size != dm_get_size(md))
 		memset(&md->geometry, 0, sizeof(md->geometry));
 
-<<<<<<< HEAD
-	set_capacity(md->disk, size);
-	bd_set_nr_sectors(md->bdev, size);
-=======
 	set_capacity_and_notify(md->disk, size);
->>>>>>> f642729d
 
 	dm_table_event_callback(t, event_callback, md);
 
