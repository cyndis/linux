--- conflicted
+++ resolved
@@ -5084,12 +5084,8 @@
 	}
 	if (err) {
 		mddev_detach(mddev);
-<<<<<<< HEAD
-		pers->free(mddev, mddev->private);
-=======
 		if (mddev->private)
 			pers->free(mddev, mddev->private);
->>>>>>> 007760cf
 		module_put(pers->owner);
 		bitmap_destroy(mddev);
 		return err;
