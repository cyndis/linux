--- conflicted
+++ resolved
@@ -945,10 +945,6 @@
 		return -ENOMEM;
 
 	d->disk->queue			= q;
-<<<<<<< HEAD
-	q->backing_dev_info->congested_data = d;
-=======
->>>>>>> bb959701
 	q->limits.max_hw_sectors	= UINT_MAX;
 	q->limits.max_sectors		= UINT_MAX;
 	q->limits.max_segment_size	= UINT_MAX;
