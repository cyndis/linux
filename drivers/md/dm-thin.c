/*
 * Copyright (C) 2011-2012 Red Hat UK.
 *
 * This file is released under the GPL.
 */

#include "dm-thin-metadata.h"
#include "dm-bio-prison.h"
#include "dm.h"

#include <linux/device-mapper.h>
#include <linux/dm-io.h>
#include <linux/dm-kcopyd.h>
#include <linux/log2.h>
#include <linux/list.h>
#include <linux/rculist.h>
#include <linux/init.h>
#include <linux/module.h>
#include <linux/slab.h>
#include <linux/sort.h>
#include <linux/rbtree.h>

#define	DM_MSG_PREFIX	"thin"

/*
 * Tunable constants
 */
#define ENDIO_HOOK_POOL_SIZE 1024
#define MAPPING_POOL_SIZE 1024
#define COMMIT_PERIOD HZ
#define NO_SPACE_TIMEOUT_SECS 60

static unsigned no_space_timeout_secs = NO_SPACE_TIMEOUT_SECS;

DECLARE_DM_KCOPYD_THROTTLE_WITH_MODULE_PARM(snapshot_copy_throttle,
		"A percentage of time allocated for copy on write");

/*
 * The block size of the device holding pool data must be
 * between 64KB and 1GB.
 */
#define DATA_DEV_BLOCK_SIZE_MIN_SECTORS (64 * 1024 >> SECTOR_SHIFT)
#define DATA_DEV_BLOCK_SIZE_MAX_SECTORS (1024 * 1024 * 1024 >> SECTOR_SHIFT)

/*
 * Device id is restricted to 24 bits.
 */
#define MAX_DEV_ID ((1 << 24) - 1)

/*
 * How do we handle breaking sharing of data blocks?
 * =================================================
 *
 * We use a standard copy-on-write btree to store the mappings for the
 * devices (note I'm talking about copy-on-write of the metadata here, not
 * the data).  When you take an internal snapshot you clone the root node
 * of the origin btree.  After this there is no concept of an origin or a
 * snapshot.  They are just two device trees that happen to point to the
 * same data blocks.
 *
 * When we get a write in we decide if it's to a shared data block using
 * some timestamp magic.  If it is, we have to break sharing.
 *
 * Let's say we write to a shared block in what was the origin.  The
 * steps are:
 *
 * i) plug io further to this physical block. (see bio_prison code).
 *
 * ii) quiesce any read io to that shared data block.  Obviously
 * including all devices that share this block.  (see dm_deferred_set code)
 *
 * iii) copy the data block to a newly allocate block.  This step can be
 * missed out if the io covers the block. (schedule_copy).
 *
 * iv) insert the new mapping into the origin's btree
 * (process_prepared_mapping).  This act of inserting breaks some
 * sharing of btree nodes between the two devices.  Breaking sharing only
 * effects the btree of that specific device.  Btrees for the other
 * devices that share the block never change.  The btree for the origin
 * device as it was after the last commit is untouched, ie. we're using
 * persistent data structures in the functional programming sense.
 *
 * v) unplug io to this physical block, including the io that triggered
 * the breaking of sharing.
 *
 * Steps (ii) and (iii) occur in parallel.
 *
 * The metadata _doesn't_ need to be committed before the io continues.  We
 * get away with this because the io is always written to a _new_ block.
 * If there's a crash, then:
 *
 * - The origin mapping will point to the old origin block (the shared
 * one).  This will contain the data as it was before the io that triggered
 * the breaking of sharing came in.
 *
 * - The snap mapping still points to the old block.  As it would after
 * the commit.
 *
 * The downside of this scheme is the timestamp magic isn't perfect, and
 * will continue to think that data block in the snapshot device is shared
 * even after the write to the origin has broken sharing.  I suspect data
 * blocks will typically be shared by many different devices, so we're
 * breaking sharing n + 1 times, rather than n, where n is the number of
 * devices that reference this data block.  At the moment I think the
 * benefits far, far outweigh the disadvantages.
 */

/*----------------------------------------------------------------*/

/*
 * Key building.
 */
static void build_data_key(struct dm_thin_device *td,
			   dm_block_t b, struct dm_cell_key *key)
{
	key->virtual = 0;
	key->dev = dm_thin_dev_id(td);
	key->block_begin = b;
	key->block_end = b + 1ULL;
}

static void build_virtual_key(struct dm_thin_device *td, dm_block_t b,
			      struct dm_cell_key *key)
{
	key->virtual = 1;
	key->dev = dm_thin_dev_id(td);
	key->block_begin = b;
	key->block_end = b + 1ULL;
}

/*----------------------------------------------------------------*/

#define THROTTLE_THRESHOLD (1 * HZ)

struct throttle {
	struct rw_semaphore lock;
	unsigned long threshold;
	bool throttle_applied;
};

static void throttle_init(struct throttle *t)
{
	init_rwsem(&t->lock);
	t->throttle_applied = false;
}

static void throttle_work_start(struct throttle *t)
{
	t->threshold = jiffies + THROTTLE_THRESHOLD;
}

static void throttle_work_update(struct throttle *t)
{
	if (!t->throttle_applied && jiffies > t->threshold) {
		down_write(&t->lock);
		t->throttle_applied = true;
	}
}

static void throttle_work_complete(struct throttle *t)
{
	if (t->throttle_applied) {
		t->throttle_applied = false;
		up_write(&t->lock);
	}
}

static void throttle_lock(struct throttle *t)
{
	down_read(&t->lock);
}

static void throttle_unlock(struct throttle *t)
{
	up_read(&t->lock);
}

/*----------------------------------------------------------------*/

/*
 * A pool device ties together a metadata device and a data device.  It
 * also provides the interface for creating and destroying internal
 * devices.
 */
struct dm_thin_new_mapping;

/*
 * The pool runs in 4 modes.  Ordered in degraded order for comparisons.
 */
enum pool_mode {
	PM_WRITE,		/* metadata may be changed */
	PM_OUT_OF_DATA_SPACE,	/* metadata may be changed, though data may not be allocated */
	PM_READ_ONLY,		/* metadata may not be changed */
	PM_FAIL,		/* all I/O fails */
};

struct pool_features {
	enum pool_mode mode;

	bool zero_new_blocks:1;
	bool discard_enabled:1;
	bool discard_passdown:1;
	bool error_if_no_space:1;
};

struct thin_c;
typedef void (*process_bio_fn)(struct thin_c *tc, struct bio *bio);
typedef void (*process_cell_fn)(struct thin_c *tc, struct dm_bio_prison_cell *cell);
typedef void (*process_mapping_fn)(struct dm_thin_new_mapping *m);

#define CELL_SORT_ARRAY_SIZE 8192

struct pool {
	struct list_head list;
	struct dm_target *ti;	/* Only set if a pool target is bound */

	struct mapped_device *pool_md;
	struct block_device *md_dev;
	struct dm_pool_metadata *pmd;

	dm_block_t low_water_blocks;
	uint32_t sectors_per_block;
	int sectors_per_block_shift;

	struct pool_features pf;
	bool low_water_triggered:1;	/* A dm event has been sent */
	bool suspended:1;

	struct dm_bio_prison *prison;
	struct dm_kcopyd_client *copier;

	struct workqueue_struct *wq;
	struct throttle throttle;
	struct work_struct worker;
	struct delayed_work waker;
	struct delayed_work no_space_timeout;

	unsigned long last_commit_jiffies;
	unsigned ref_count;

	spinlock_t lock;
	struct bio_list deferred_flush_bios;
	struct list_head prepared_mappings;
	struct list_head prepared_discards;
	struct list_head active_thins;

	struct dm_deferred_set *shared_read_ds;
	struct dm_deferred_set *all_io_ds;

	struct dm_thin_new_mapping *next_mapping;
	mempool_t *mapping_pool;

	process_bio_fn process_bio;
	process_bio_fn process_discard;

	process_cell_fn process_cell;
	process_cell_fn process_discard_cell;

	process_mapping_fn process_prepared_mapping;
	process_mapping_fn process_prepared_discard;

	struct dm_bio_prison_cell *cell_sort_array[CELL_SORT_ARRAY_SIZE];
};

static enum pool_mode get_pool_mode(struct pool *pool);
static void metadata_operation_failed(struct pool *pool, const char *op, int r);

/*
 * Target context for a pool.
 */
struct pool_c {
	struct dm_target *ti;
	struct pool *pool;
	struct dm_dev *data_dev;
	struct dm_dev *metadata_dev;
	struct dm_target_callbacks callbacks;

	dm_block_t low_water_blocks;
	struct pool_features requested_pf; /* Features requested during table load */
	struct pool_features adjusted_pf;  /* Features used after adjusting for constituent devices */
};

/*
 * Target context for a thin.
 */
struct thin_c {
	struct list_head list;
	struct dm_dev *pool_dev;
	struct dm_dev *origin_dev;
	sector_t origin_size;
	dm_thin_id dev_id;

	struct pool *pool;
	struct dm_thin_device *td;
	struct mapped_device *thin_md;

	bool requeue_mode:1;
	spinlock_t lock;
	struct list_head deferred_cells;
	struct bio_list deferred_bio_list;
	struct bio_list retry_on_resume_list;
	struct rb_root sort_bio_list; /* sorted list of deferred bios */

	/*
	 * Ensures the thin is not destroyed until the worker has finished
	 * iterating the active_thins list.
	 */
	atomic_t refcount;
	struct completion can_destroy;
};

/*----------------------------------------------------------------*/

/*
 * wake_worker() is used when new work is queued and when pool_resume is
 * ready to continue deferred IO processing.
 */
static void wake_worker(struct pool *pool)
{
	queue_work(pool->wq, &pool->worker);
}

/*----------------------------------------------------------------*/

static int bio_detain(struct pool *pool, struct dm_cell_key *key, struct bio *bio,
		      struct dm_bio_prison_cell **cell_result)
{
	int r;
	struct dm_bio_prison_cell *cell_prealloc;

	/*
	 * Allocate a cell from the prison's mempool.
	 * This might block but it can't fail.
	 */
	cell_prealloc = dm_bio_prison_alloc_cell(pool->prison, GFP_NOIO);

	r = dm_bio_detain(pool->prison, key, bio, cell_prealloc, cell_result);
	if (r)
		/*
		 * We reused an old cell; we can get rid of
		 * the new one.
		 */
		dm_bio_prison_free_cell(pool->prison, cell_prealloc);

	return r;
}

static void cell_release(struct pool *pool,
			 struct dm_bio_prison_cell *cell,
			 struct bio_list *bios)
{
	dm_cell_release(pool->prison, cell, bios);
	dm_bio_prison_free_cell(pool->prison, cell);
}

static void cell_visit_release(struct pool *pool,
			       void (*fn)(void *, struct dm_bio_prison_cell *),
			       void *context,
			       struct dm_bio_prison_cell *cell)
{
	dm_cell_visit_release(pool->prison, fn, context, cell);
	dm_bio_prison_free_cell(pool->prison, cell);
}

static void cell_release_no_holder(struct pool *pool,
				   struct dm_bio_prison_cell *cell,
				   struct bio_list *bios)
{
	dm_cell_release_no_holder(pool->prison, cell, bios);
	dm_bio_prison_free_cell(pool->prison, cell);
}

static void cell_error_with_code(struct pool *pool,
				 struct dm_bio_prison_cell *cell, int error_code)
{
	dm_cell_error(pool->prison, cell, error_code);
	dm_bio_prison_free_cell(pool->prison, cell);
}

static void cell_error(struct pool *pool, struct dm_bio_prison_cell *cell)
{
	cell_error_with_code(pool, cell, -EIO);
}

static void cell_success(struct pool *pool, struct dm_bio_prison_cell *cell)
{
	cell_error_with_code(pool, cell, 0);
}

static void cell_requeue(struct pool *pool, struct dm_bio_prison_cell *cell)
{
	cell_error_with_code(pool, cell, DM_ENDIO_REQUEUE);
}

/*----------------------------------------------------------------*/

/*
 * A global list of pools that uses a struct mapped_device as a key.
 */
static struct dm_thin_pool_table {
	struct mutex mutex;
	struct list_head pools;
} dm_thin_pool_table;

static void pool_table_init(void)
{
	mutex_init(&dm_thin_pool_table.mutex);
	INIT_LIST_HEAD(&dm_thin_pool_table.pools);
}

static void __pool_table_insert(struct pool *pool)
{
	BUG_ON(!mutex_is_locked(&dm_thin_pool_table.mutex));
	list_add(&pool->list, &dm_thin_pool_table.pools);
}

static void __pool_table_remove(struct pool *pool)
{
	BUG_ON(!mutex_is_locked(&dm_thin_pool_table.mutex));
	list_del(&pool->list);
}

static struct pool *__pool_table_lookup(struct mapped_device *md)
{
	struct pool *pool = NULL, *tmp;

	BUG_ON(!mutex_is_locked(&dm_thin_pool_table.mutex));

	list_for_each_entry(tmp, &dm_thin_pool_table.pools, list) {
		if (tmp->pool_md == md) {
			pool = tmp;
			break;
		}
	}

	return pool;
}

static struct pool *__pool_table_lookup_metadata_dev(struct block_device *md_dev)
{
	struct pool *pool = NULL, *tmp;

	BUG_ON(!mutex_is_locked(&dm_thin_pool_table.mutex));

	list_for_each_entry(tmp, &dm_thin_pool_table.pools, list) {
		if (tmp->md_dev == md_dev) {
			pool = tmp;
			break;
		}
	}

	return pool;
}

/*----------------------------------------------------------------*/

struct dm_thin_endio_hook {
	struct thin_c *tc;
	struct dm_deferred_entry *shared_read_entry;
	struct dm_deferred_entry *all_io_entry;
	struct dm_thin_new_mapping *overwrite_mapping;
	struct rb_node rb_node;
};

static void __merge_bio_list(struct bio_list *bios, struct bio_list *master)
{
	bio_list_merge(bios, master);
	bio_list_init(master);
}

static void error_bio_list(struct bio_list *bios, int error)
{
	struct bio *bio;

	while ((bio = bio_list_pop(bios)))
		bio_endio(bio, error);
}

static void error_thin_bio_list(struct thin_c *tc, struct bio_list *master, int error)
{
	struct bio_list bios;
	unsigned long flags;

	bio_list_init(&bios);

	spin_lock_irqsave(&tc->lock, flags);
	__merge_bio_list(&bios, master);
	spin_unlock_irqrestore(&tc->lock, flags);

	error_bio_list(&bios, error);
}

static void requeue_deferred_cells(struct thin_c *tc)
{
	struct pool *pool = tc->pool;
	unsigned long flags;
	struct list_head cells;
	struct dm_bio_prison_cell *cell, *tmp;

	INIT_LIST_HEAD(&cells);

	spin_lock_irqsave(&tc->lock, flags);
	list_splice_init(&tc->deferred_cells, &cells);
	spin_unlock_irqrestore(&tc->lock, flags);

	list_for_each_entry_safe(cell, tmp, &cells, user_list)
		cell_requeue(pool, cell);
}

static void requeue_io(struct thin_c *tc)
{
	struct bio_list bios;
	unsigned long flags;

	bio_list_init(&bios);

	spin_lock_irqsave(&tc->lock, flags);
	__merge_bio_list(&bios, &tc->deferred_bio_list);
	__merge_bio_list(&bios, &tc->retry_on_resume_list);
	spin_unlock_irqrestore(&tc->lock, flags);

	error_bio_list(&bios, DM_ENDIO_REQUEUE);
	requeue_deferred_cells(tc);
}

static void error_retry_list(struct pool *pool)
{
	struct thin_c *tc;

	rcu_read_lock();
	list_for_each_entry_rcu(tc, &pool->active_thins, list)
		error_thin_bio_list(tc, &tc->retry_on_resume_list, -EIO);
	rcu_read_unlock();
}

/*
 * This section of code contains the logic for processing a thin device's IO.
 * Much of the code depends on pool object resources (lists, workqueues, etc)
 * but most is exclusively called from the thin target rather than the thin-pool
 * target.
 */

static bool block_size_is_power_of_two(struct pool *pool)
{
	return pool->sectors_per_block_shift >= 0;
}

static dm_block_t get_bio_block(struct thin_c *tc, struct bio *bio)
{
	struct pool *pool = tc->pool;
	sector_t block_nr = bio->bi_iter.bi_sector;

	if (block_size_is_power_of_two(pool))
		block_nr >>= pool->sectors_per_block_shift;
	else
		(void) sector_div(block_nr, pool->sectors_per_block);

	return block_nr;
}

static void remap(struct thin_c *tc, struct bio *bio, dm_block_t block)
{
	struct pool *pool = tc->pool;
	sector_t bi_sector = bio->bi_iter.bi_sector;

	bio->bi_bdev = tc->pool_dev->bdev;
	if (block_size_is_power_of_two(pool))
		bio->bi_iter.bi_sector =
			(block << pool->sectors_per_block_shift) |
			(bi_sector & (pool->sectors_per_block - 1));
	else
		bio->bi_iter.bi_sector = (block * pool->sectors_per_block) +
				 sector_div(bi_sector, pool->sectors_per_block);
}

static void remap_to_origin(struct thin_c *tc, struct bio *bio)
{
	bio->bi_bdev = tc->origin_dev->bdev;
}

static int bio_triggers_commit(struct thin_c *tc, struct bio *bio)
{
	return (bio->bi_rw & (REQ_FLUSH | REQ_FUA)) &&
		dm_thin_changed_this_transaction(tc->td);
}

static void inc_all_io_entry(struct pool *pool, struct bio *bio)
{
	struct dm_thin_endio_hook *h;

	if (bio->bi_rw & REQ_DISCARD)
		return;

	h = dm_per_bio_data(bio, sizeof(struct dm_thin_endio_hook));
	h->all_io_entry = dm_deferred_entry_inc(pool->all_io_ds);
}

static void issue(struct thin_c *tc, struct bio *bio)
{
	struct pool *pool = tc->pool;
	unsigned long flags;

	if (!bio_triggers_commit(tc, bio)) {
		generic_make_request(bio);
		return;
	}

	/*
	 * Complete bio with an error if earlier I/O caused changes to
	 * the metadata that can't be committed e.g, due to I/O errors
	 * on the metadata device.
	 */
	if (dm_thin_aborted_changes(tc->td)) {
		bio_io_error(bio);
		return;
	}

	/*
	 * Batch together any bios that trigger commits and then issue a
	 * single commit for them in process_deferred_bios().
	 */
	spin_lock_irqsave(&pool->lock, flags);
	bio_list_add(&pool->deferred_flush_bios, bio);
	spin_unlock_irqrestore(&pool->lock, flags);
}

static void remap_to_origin_and_issue(struct thin_c *tc, struct bio *bio)
{
	remap_to_origin(tc, bio);
	issue(tc, bio);
}

static void remap_and_issue(struct thin_c *tc, struct bio *bio,
			    dm_block_t block)
{
	remap(tc, bio, block);
	issue(tc, bio);
}

/*----------------------------------------------------------------*/

/*
 * Bio endio functions.
 */
struct dm_thin_new_mapping {
	struct list_head list;

	bool pass_discard:1;
	bool definitely_not_shared:1;

	/*
	 * Track quiescing, copying and zeroing preparation actions.  When this
	 * counter hits zero the block is prepared and can be inserted into the
	 * btree.
	 */
	atomic_t prepare_actions;

	int err;
	struct thin_c *tc;
	dm_block_t virt_block;
	dm_block_t data_block;
	struct dm_bio_prison_cell *cell, *cell2;

	/*
	 * If the bio covers the whole area of a block then we can avoid
	 * zeroing or copying.  Instead this bio is hooked.  The bio will
	 * still be in the cell, so care has to be taken to avoid issuing
	 * the bio twice.
	 */
	struct bio *bio;
	bio_end_io_t *saved_bi_end_io;
};

static void __complete_mapping_preparation(struct dm_thin_new_mapping *m)
{
	struct pool *pool = m->tc->pool;

	if (atomic_dec_and_test(&m->prepare_actions)) {
		list_add_tail(&m->list, &pool->prepared_mappings);
		wake_worker(pool);
	}
}

static void complete_mapping_preparation(struct dm_thin_new_mapping *m)
{
	unsigned long flags;
	struct pool *pool = m->tc->pool;

	spin_lock_irqsave(&pool->lock, flags);
	__complete_mapping_preparation(m);
	spin_unlock_irqrestore(&pool->lock, flags);
}

static void copy_complete(int read_err, unsigned long write_err, void *context)
{
	struct dm_thin_new_mapping *m = context;

	m->err = read_err || write_err ? -EIO : 0;
	complete_mapping_preparation(m);
}

static void overwrite_endio(struct bio *bio, int err)
{
	struct dm_thin_endio_hook *h = dm_per_bio_data(bio, sizeof(struct dm_thin_endio_hook));
	struct dm_thin_new_mapping *m = h->overwrite_mapping;

	m->err = err;
	complete_mapping_preparation(m);
}

/*----------------------------------------------------------------*/

/*
 * Workqueue.
 */

/*
 * Prepared mapping jobs.
 */

/*
 * This sends the bios in the cell, except the original holder, back
 * to the deferred_bios list.
 */
static void cell_defer_no_holder(struct thin_c *tc, struct dm_bio_prison_cell *cell)
{
	struct pool *pool = tc->pool;
	unsigned long flags;

	spin_lock_irqsave(&tc->lock, flags);
	cell_release_no_holder(pool, cell, &tc->deferred_bio_list);
	spin_unlock_irqrestore(&tc->lock, flags);

	wake_worker(pool);
}

static void thin_defer_bio(struct thin_c *tc, struct bio *bio);

struct remap_info {
	struct thin_c *tc;
	struct bio_list defer_bios;
	struct bio_list issue_bios;
};

static void __inc_remap_and_issue_cell(void *context,
				       struct dm_bio_prison_cell *cell)
{
	struct remap_info *info = context;
	struct bio *bio;

	while ((bio = bio_list_pop(&cell->bios))) {
		if (bio->bi_rw & (REQ_DISCARD | REQ_FLUSH | REQ_FUA))
			bio_list_add(&info->defer_bios, bio);
		else {
			inc_all_io_entry(info->tc->pool, bio);

			/*
			 * We can't issue the bios with the bio prison lock
			 * held, so we add them to a list to issue on
			 * return from this function.
			 */
			bio_list_add(&info->issue_bios, bio);
		}
	}
}

static void inc_remap_and_issue_cell(struct thin_c *tc,
				     struct dm_bio_prison_cell *cell,
				     dm_block_t block)
{
	struct bio *bio;
	struct remap_info info;

	info.tc = tc;
	bio_list_init(&info.defer_bios);
	bio_list_init(&info.issue_bios);

	/*
	 * We have to be careful to inc any bios we're about to issue
	 * before the cell is released, and avoid a race with new bios
	 * being added to the cell.
	 */
	cell_visit_release(tc->pool, __inc_remap_and_issue_cell,
			   &info, cell);

	while ((bio = bio_list_pop(&info.defer_bios)))
		thin_defer_bio(tc, bio);

	while ((bio = bio_list_pop(&info.issue_bios)))
		remap_and_issue(info.tc, bio, block);
}

static void process_prepared_mapping_fail(struct dm_thin_new_mapping *m)
{
	if (m->bio) {
		m->bio->bi_end_io = m->saved_bi_end_io;
		atomic_inc(&m->bio->bi_remaining);
	}
	cell_error(m->tc->pool, m->cell);
	list_del(&m->list);
	mempool_free(m, m->tc->pool->mapping_pool);
}

static void process_prepared_mapping(struct dm_thin_new_mapping *m)
{
	struct thin_c *tc = m->tc;
	struct pool *pool = tc->pool;
	struct bio *bio;
	int r;

	bio = m->bio;
	if (bio) {
		bio->bi_end_io = m->saved_bi_end_io;
		atomic_inc(&bio->bi_remaining);
	}

	if (m->err) {
		cell_error(pool, m->cell);
		goto out;
	}

	/*
	 * Commit the prepared block into the mapping btree.
	 * Any I/O for this block arriving after this point will get
	 * remapped to it directly.
	 */
	r = dm_thin_insert_block(tc->td, m->virt_block, m->data_block);
	if (r) {
		metadata_operation_failed(pool, "dm_thin_insert_block", r);
		cell_error(pool, m->cell);
		goto out;
	}

	/*
	 * Release any bios held while the block was being provisioned.
	 * If we are processing a write bio that completely covers the block,
	 * we already processed it so can ignore it now when processing
	 * the bios in the cell.
	 */
	if (bio) {
		inc_remap_and_issue_cell(tc, m->cell, m->data_block);
		bio_endio(bio, 0);
	} else {
		inc_all_io_entry(tc->pool, m->cell->holder);
		remap_and_issue(tc, m->cell->holder, m->data_block);
		inc_remap_and_issue_cell(tc, m->cell, m->data_block);
	}

out:
	list_del(&m->list);
	mempool_free(m, pool->mapping_pool);
}

static void process_prepared_discard_fail(struct dm_thin_new_mapping *m)
{
	struct thin_c *tc = m->tc;

	bio_io_error(m->bio);
	cell_defer_no_holder(tc, m->cell);
	cell_defer_no_holder(tc, m->cell2);
	mempool_free(m, tc->pool->mapping_pool);
}

static void process_prepared_discard_passdown(struct dm_thin_new_mapping *m)
{
	struct thin_c *tc = m->tc;

	inc_all_io_entry(tc->pool, m->bio);
	cell_defer_no_holder(tc, m->cell);
	cell_defer_no_holder(tc, m->cell2);

	if (m->pass_discard)
		if (m->definitely_not_shared)
			remap_and_issue(tc, m->bio, m->data_block);
		else {
			bool used = false;
			if (dm_pool_block_is_used(tc->pool->pmd, m->data_block, &used) || used)
				bio_endio(m->bio, 0);
			else
				remap_and_issue(tc, m->bio, m->data_block);
		}
	else
		bio_endio(m->bio, 0);

	mempool_free(m, tc->pool->mapping_pool);
}

static void process_prepared_discard(struct dm_thin_new_mapping *m)
{
	int r;
	struct thin_c *tc = m->tc;

	r = dm_thin_remove_block(tc->td, m->virt_block);
	if (r)
		DMERR_LIMIT("dm_thin_remove_block() failed");

	process_prepared_discard_passdown(m);
}

static void process_prepared(struct pool *pool, struct list_head *head,
			     process_mapping_fn *fn)
{
	unsigned long flags;
	struct list_head maps;
	struct dm_thin_new_mapping *m, *tmp;

	INIT_LIST_HEAD(&maps);
	spin_lock_irqsave(&pool->lock, flags);
	list_splice_init(head, &maps);
	spin_unlock_irqrestore(&pool->lock, flags);

	list_for_each_entry_safe(m, tmp, &maps, list)
		(*fn)(m);
}

/*
 * Deferred bio jobs.
 */
static int io_overlaps_block(struct pool *pool, struct bio *bio)
{
	return bio->bi_iter.bi_size ==
		(pool->sectors_per_block << SECTOR_SHIFT);
}

static int io_overwrites_block(struct pool *pool, struct bio *bio)
{
	return (bio_data_dir(bio) == WRITE) &&
		io_overlaps_block(pool, bio);
}

static void save_and_set_endio(struct bio *bio, bio_end_io_t **save,
			       bio_end_io_t *fn)
{
	*save = bio->bi_end_io;
	bio->bi_end_io = fn;
}

static int ensure_next_mapping(struct pool *pool)
{
	if (pool->next_mapping)
		return 0;

	pool->next_mapping = mempool_alloc(pool->mapping_pool, GFP_ATOMIC);

	return pool->next_mapping ? 0 : -ENOMEM;
}

static struct dm_thin_new_mapping *get_next_mapping(struct pool *pool)
{
	struct dm_thin_new_mapping *m = pool->next_mapping;

	BUG_ON(!pool->next_mapping);

	memset(m, 0, sizeof(struct dm_thin_new_mapping));
	INIT_LIST_HEAD(&m->list);
	m->bio = NULL;

	pool->next_mapping = NULL;

	return m;
}

static void ll_zero(struct thin_c *tc, struct dm_thin_new_mapping *m,
		    sector_t begin, sector_t end)
{
	int r;
	struct dm_io_region to;

	to.bdev = tc->pool_dev->bdev;
	to.sector = begin;
	to.count = end - begin;

	r = dm_kcopyd_zero(tc->pool->copier, 1, &to, 0, copy_complete, m);
	if (r < 0) {
		DMERR_LIMIT("dm_kcopyd_zero() failed");
		copy_complete(1, 1, m);
	}
}

static void remap_and_issue_overwrite(struct thin_c *tc, struct bio *bio,
				      dm_block_t data_block,
				      struct dm_thin_new_mapping *m)
{
	struct pool *pool = tc->pool;
	struct dm_thin_endio_hook *h = dm_per_bio_data(bio, sizeof(struct dm_thin_endio_hook));

	h->overwrite_mapping = m;
	m->bio = bio;
	save_and_set_endio(bio, &m->saved_bi_end_io, overwrite_endio);
	inc_all_io_entry(pool, bio);
	remap_and_issue(tc, bio, data_block);
}

/*
 * A partial copy also needs to zero the uncopied region.
 */
static void schedule_copy(struct thin_c *tc, dm_block_t virt_block,
			  struct dm_dev *origin, dm_block_t data_origin,
			  dm_block_t data_dest,
			  struct dm_bio_prison_cell *cell, struct bio *bio,
			  sector_t len)
{
	int r;
	struct pool *pool = tc->pool;
	struct dm_thin_new_mapping *m = get_next_mapping(pool);

	m->tc = tc;
	m->virt_block = virt_block;
	m->data_block = data_dest;
	m->cell = cell;

	/*
	 * quiesce action + copy action + an extra reference held for the
	 * duration of this function (we may need to inc later for a
	 * partial zero).
	 */
	atomic_set(&m->prepare_actions, 3);

	if (!dm_deferred_set_add_work(pool->shared_read_ds, &m->list))
		complete_mapping_preparation(m); /* already quiesced */

	/*
	 * IO to pool_dev remaps to the pool target's data_dev.
	 *
	 * If the whole block of data is being overwritten, we can issue the
	 * bio immediately. Otherwise we use kcopyd to clone the data first.
	 */
	if (io_overwrites_block(pool, bio))
		remap_and_issue_overwrite(tc, bio, data_dest, m);
	else {
		struct dm_io_region from, to;

		from.bdev = origin->bdev;
		from.sector = data_origin * pool->sectors_per_block;
		from.count = len;

		to.bdev = tc->pool_dev->bdev;
		to.sector = data_dest * pool->sectors_per_block;
		to.count = len;

		r = dm_kcopyd_copy(pool->copier, &from, 1, &to,
				   0, copy_complete, m);
		if (r < 0) {
			DMERR_LIMIT("dm_kcopyd_copy() failed");
			copy_complete(1, 1, m);

			/*
			 * We allow the zero to be issued, to simplify the
			 * error path.  Otherwise we'd need to start
			 * worrying about decrementing the prepare_actions
			 * counter.
			 */
		}

		/*
		 * Do we need to zero a tail region?
		 */
		if (len < pool->sectors_per_block && pool->pf.zero_new_blocks) {
			atomic_inc(&m->prepare_actions);
			ll_zero(tc, m,
				data_dest * pool->sectors_per_block + len,
				(data_dest + 1) * pool->sectors_per_block);
		}
	}

	complete_mapping_preparation(m); /* drop our ref */
}

static void schedule_internal_copy(struct thin_c *tc, dm_block_t virt_block,
				   dm_block_t data_origin, dm_block_t data_dest,
				   struct dm_bio_prison_cell *cell, struct bio *bio)
{
	schedule_copy(tc, virt_block, tc->pool_dev,
		      data_origin, data_dest, cell, bio,
		      tc->pool->sectors_per_block);
}

static void schedule_zero(struct thin_c *tc, dm_block_t virt_block,
			  dm_block_t data_block, struct dm_bio_prison_cell *cell,
			  struct bio *bio)
{
	struct pool *pool = tc->pool;
	struct dm_thin_new_mapping *m = get_next_mapping(pool);

	atomic_set(&m->prepare_actions, 1); /* no need to quiesce */
	m->tc = tc;
	m->virt_block = virt_block;
	m->data_block = data_block;
	m->cell = cell;

	/*
	 * If the whole block of data is being overwritten or we are not
	 * zeroing pre-existing data, we can issue the bio immediately.
	 * Otherwise we use kcopyd to zero the data first.
	 */
	if (!pool->pf.zero_new_blocks)
		process_prepared_mapping(m);

	else if (io_overwrites_block(pool, bio))
		remap_and_issue_overwrite(tc, bio, data_block, m);

	else
		ll_zero(tc, m,
			data_block * pool->sectors_per_block,
			(data_block + 1) * pool->sectors_per_block);
}

static void schedule_external_copy(struct thin_c *tc, dm_block_t virt_block,
				   dm_block_t data_dest,
				   struct dm_bio_prison_cell *cell, struct bio *bio)
{
	struct pool *pool = tc->pool;
	sector_t virt_block_begin = virt_block * pool->sectors_per_block;
	sector_t virt_block_end = (virt_block + 1) * pool->sectors_per_block;

	if (virt_block_end <= tc->origin_size)
		schedule_copy(tc, virt_block, tc->origin_dev,
			      virt_block, data_dest, cell, bio,
			      pool->sectors_per_block);

	else if (virt_block_begin < tc->origin_size)
		schedule_copy(tc, virt_block, tc->origin_dev,
			      virt_block, data_dest, cell, bio,
			      tc->origin_size - virt_block_begin);

	else
		schedule_zero(tc, virt_block, data_dest, cell, bio);
}

/*
 * A non-zero return indicates read_only or fail_io mode.
 * Many callers don't care about the return value.
 */
static int commit(struct pool *pool)
{
	int r;

	if (get_pool_mode(pool) >= PM_READ_ONLY)
		return -EINVAL;

	r = dm_pool_commit_metadata(pool->pmd);
	if (r)
		metadata_operation_failed(pool, "dm_pool_commit_metadata", r);

	return r;
}

static void check_low_water_mark(struct pool *pool, dm_block_t free_blocks)
{
	unsigned long flags;

	if (free_blocks <= pool->low_water_blocks && !pool->low_water_triggered) {
		DMWARN("%s: reached low water mark for data device: sending event.",
		       dm_device_name(pool->pool_md));
		spin_lock_irqsave(&pool->lock, flags);
		pool->low_water_triggered = true;
		spin_unlock_irqrestore(&pool->lock, flags);
		dm_table_event(pool->ti->table);
	}
}

static void set_pool_mode(struct pool *pool, enum pool_mode new_mode);

static int alloc_data_block(struct thin_c *tc, dm_block_t *result)
{
	int r;
	dm_block_t free_blocks;
	struct pool *pool = tc->pool;

	if (WARN_ON(get_pool_mode(pool) != PM_WRITE))
		return -EINVAL;

	r = dm_pool_get_free_block_count(pool->pmd, &free_blocks);
	if (r) {
		metadata_operation_failed(pool, "dm_pool_get_free_block_count", r);
		return r;
	}

	check_low_water_mark(pool, free_blocks);

	if (!free_blocks) {
		/*
		 * Try to commit to see if that will free up some
		 * more space.
		 */
		r = commit(pool);
		if (r)
			return r;

		r = dm_pool_get_free_block_count(pool->pmd, &free_blocks);
		if (r) {
			metadata_operation_failed(pool, "dm_pool_get_free_block_count", r);
			return r;
		}

		if (!free_blocks) {
			set_pool_mode(pool, PM_OUT_OF_DATA_SPACE);
			return -ENOSPC;
		}
	}

	r = dm_pool_alloc_data_block(pool->pmd, result);
	if (r) {
		metadata_operation_failed(pool, "dm_pool_alloc_data_block", r);
		return r;
	}

	return 0;
}

/*
 * If we have run out of space, queue bios until the device is
 * resumed, presumably after having been reloaded with more space.
 */
static void retry_on_resume(struct bio *bio)
{
	struct dm_thin_endio_hook *h = dm_per_bio_data(bio, sizeof(struct dm_thin_endio_hook));
	struct thin_c *tc = h->tc;
	unsigned long flags;

	spin_lock_irqsave(&tc->lock, flags);
	bio_list_add(&tc->retry_on_resume_list, bio);
	spin_unlock_irqrestore(&tc->lock, flags);
}

static int should_error_unserviceable_bio(struct pool *pool)
{
	enum pool_mode m = get_pool_mode(pool);

	switch (m) {
	case PM_WRITE:
		/* Shouldn't get here */
		DMERR_LIMIT("bio unserviceable, yet pool is in PM_WRITE mode");
		return -EIO;

	case PM_OUT_OF_DATA_SPACE:
		return pool->pf.error_if_no_space ? -ENOSPC : 0;

	case PM_READ_ONLY:
	case PM_FAIL:
		return -EIO;
	default:
		/* Shouldn't get here */
		DMERR_LIMIT("bio unserviceable, yet pool has an unknown mode");
		return -EIO;
	}
}

static void handle_unserviceable_bio(struct pool *pool, struct bio *bio)
{
	int error = should_error_unserviceable_bio(pool);

	if (error)
		bio_endio(bio, error);
	else
		retry_on_resume(bio);
}

static void retry_bios_on_resume(struct pool *pool, struct dm_bio_prison_cell *cell)
{
	struct bio *bio;
	struct bio_list bios;
	int error;

	error = should_error_unserviceable_bio(pool);
	if (error) {
		cell_error_with_code(pool, cell, error);
		return;
	}

	bio_list_init(&bios);
	cell_release(pool, cell, &bios);

	while ((bio = bio_list_pop(&bios)))
		retry_on_resume(bio);
}

static void process_discard_cell(struct thin_c *tc, struct dm_bio_prison_cell *cell)
{
	int r;
	struct bio *bio = cell->holder;
	struct pool *pool = tc->pool;
	struct dm_bio_prison_cell *cell2;
	struct dm_cell_key key2;
	dm_block_t block = get_bio_block(tc, bio);
	struct dm_thin_lookup_result lookup_result;
	struct dm_thin_new_mapping *m;

	if (tc->requeue_mode) {
		cell_requeue(pool, cell);
		return;
	}

	r = dm_thin_find_block(tc->td, block, 1, &lookup_result);
	switch (r) {
	case 0:
		/*
		 * Check nobody is fiddling with this pool block.  This can
		 * happen if someone's in the process of breaking sharing
		 * on this block.
		 */
		build_data_key(tc->td, lookup_result.block, &key2);
		if (bio_detain(tc->pool, &key2, bio, &cell2)) {
			cell_defer_no_holder(tc, cell);
			break;
		}

		if (io_overlaps_block(pool, bio)) {
			/*
			 * IO may still be going to the destination block.  We must
			 * quiesce before we can do the removal.
			 */
			m = get_next_mapping(pool);
			m->tc = tc;
			m->pass_discard = pool->pf.discard_passdown;
			m->definitely_not_shared = !lookup_result.shared;
			m->virt_block = block;
			m->data_block = lookup_result.block;
			m->cell = cell;
			m->cell2 = cell2;
			m->bio = bio;

			if (!dm_deferred_set_add_work(pool->all_io_ds, &m->list))
				pool->process_prepared_discard(m);

		} else {
			inc_all_io_entry(pool, bio);
			cell_defer_no_holder(tc, cell);
			cell_defer_no_holder(tc, cell2);

			/*
			 * The DM core makes sure that the discard doesn't span
			 * a block boundary.  So we submit the discard of a
			 * partial block appropriately.
			 */
			if ((!lookup_result.shared) && pool->pf.discard_passdown)
				remap_and_issue(tc, bio, lookup_result.block);
			else
				bio_endio(bio, 0);
		}
		break;

	case -ENODATA:
		/*
		 * It isn't provisioned, just forget it.
		 */
		cell_defer_no_holder(tc, cell);
		bio_endio(bio, 0);
		break;

	default:
		DMERR_LIMIT("%s: dm_thin_find_block() failed: error = %d",
			    __func__, r);
		cell_defer_no_holder(tc, cell);
		bio_io_error(bio);
		break;
	}
}

static void process_discard_bio(struct thin_c *tc, struct bio *bio)
{
	struct dm_bio_prison_cell *cell;
	struct dm_cell_key key;
	dm_block_t block = get_bio_block(tc, bio);

	build_virtual_key(tc->td, block, &key);
	if (bio_detain(tc->pool, &key, bio, &cell))
		return;

	process_discard_cell(tc, cell);
}

static void break_sharing(struct thin_c *tc, struct bio *bio, dm_block_t block,
			  struct dm_cell_key *key,
			  struct dm_thin_lookup_result *lookup_result,
			  struct dm_bio_prison_cell *cell)
{
	int r;
	dm_block_t data_block;
	struct pool *pool = tc->pool;

	r = alloc_data_block(tc, &data_block);
	switch (r) {
	case 0:
		schedule_internal_copy(tc, block, lookup_result->block,
				       data_block, cell, bio);
		break;

	case -ENOSPC:
		retry_bios_on_resume(pool, cell);
		break;

	default:
		DMERR_LIMIT("%s: alloc_data_block() failed: error = %d",
			    __func__, r);
		cell_error(pool, cell);
		break;
	}
}

static void __remap_and_issue_shared_cell(void *context,
					  struct dm_bio_prison_cell *cell)
{
	struct remap_info *info = context;
	struct bio *bio;

	while ((bio = bio_list_pop(&cell->bios))) {
		if ((bio_data_dir(bio) == WRITE) ||
		    (bio->bi_rw & (REQ_DISCARD | REQ_FLUSH | REQ_FUA)))
			bio_list_add(&info->defer_bios, bio);
		else {
			struct dm_thin_endio_hook *h = dm_per_bio_data(bio, sizeof(struct dm_thin_endio_hook));;

			h->shared_read_entry = dm_deferred_entry_inc(info->tc->pool->shared_read_ds);
			inc_all_io_entry(info->tc->pool, bio);
			bio_list_add(&info->issue_bios, bio);
		}
	}
}

static void remap_and_issue_shared_cell(struct thin_c *tc,
					struct dm_bio_prison_cell *cell,
					dm_block_t block)
{
	struct bio *bio;
	struct remap_info info;

	info.tc = tc;
	bio_list_init(&info.defer_bios);
	bio_list_init(&info.issue_bios);

	cell_visit_release(tc->pool, __remap_and_issue_shared_cell,
			   &info, cell);

	while ((bio = bio_list_pop(&info.defer_bios)))
		thin_defer_bio(tc, bio);

	while ((bio = bio_list_pop(&info.issue_bios)))
		remap_and_issue(tc, bio, block);
}

static void process_shared_bio(struct thin_c *tc, struct bio *bio,
			       dm_block_t block,
			       struct dm_thin_lookup_result *lookup_result,
			       struct dm_bio_prison_cell *virt_cell)
{
	struct dm_bio_prison_cell *data_cell;
	struct pool *pool = tc->pool;
	struct dm_cell_key key;

	/*
	 * If cell is already occupied, then sharing is already in the process
	 * of being broken so we have nothing further to do here.
	 */
	build_data_key(tc->td, lookup_result->block, &key);
	if (bio_detain(pool, &key, bio, &data_cell)) {
		cell_defer_no_holder(tc, virt_cell);
		return;
	}

	if (bio_data_dir(bio) == WRITE && bio->bi_iter.bi_size) {
		break_sharing(tc, bio, block, &key, lookup_result, data_cell);
		cell_defer_no_holder(tc, virt_cell);
	} else {
		struct dm_thin_endio_hook *h = dm_per_bio_data(bio, sizeof(struct dm_thin_endio_hook));

		h->shared_read_entry = dm_deferred_entry_inc(pool->shared_read_ds);
		inc_all_io_entry(pool, bio);
		remap_and_issue(tc, bio, lookup_result->block);

		remap_and_issue_shared_cell(tc, data_cell, lookup_result->block);
		remap_and_issue_shared_cell(tc, virt_cell, lookup_result->block);
	}
}

static void provision_block(struct thin_c *tc, struct bio *bio, dm_block_t block,
			    struct dm_bio_prison_cell *cell)
{
	int r;
	dm_block_t data_block;
	struct pool *pool = tc->pool;

	/*
	 * Remap empty bios (flushes) immediately, without provisioning.
	 */
	if (!bio->bi_iter.bi_size) {
		inc_all_io_entry(pool, bio);
		cell_defer_no_holder(tc, cell);

		remap_and_issue(tc, bio, 0);
		return;
	}

	/*
	 * Fill read bios with zeroes and complete them immediately.
	 */
	if (bio_data_dir(bio) == READ) {
		zero_fill_bio(bio);
		cell_defer_no_holder(tc, cell);
		bio_endio(bio, 0);
		return;
	}

	r = alloc_data_block(tc, &data_block);
	switch (r) {
	case 0:
		if (tc->origin_dev)
			schedule_external_copy(tc, block, data_block, cell, bio);
		else
			schedule_zero(tc, block, data_block, cell, bio);
		break;

	case -ENOSPC:
		retry_bios_on_resume(pool, cell);
		break;

	default:
		DMERR_LIMIT("%s: alloc_data_block() failed: error = %d",
			    __func__, r);
		cell_error(pool, cell);
		break;
	}
}

static void process_cell(struct thin_c *tc, struct dm_bio_prison_cell *cell)
{
	int r;
	struct pool *pool = tc->pool;
	struct bio *bio = cell->holder;
	dm_block_t block = get_bio_block(tc, bio);
	struct dm_thin_lookup_result lookup_result;

	if (tc->requeue_mode) {
		cell_requeue(pool, cell);
		return;
	}

	r = dm_thin_find_block(tc->td, block, 1, &lookup_result);
	switch (r) {
	case 0:
		if (lookup_result.shared)
			process_shared_bio(tc, bio, block, &lookup_result, cell);
		else {
			inc_all_io_entry(pool, bio);
			remap_and_issue(tc, bio, lookup_result.block);
			inc_remap_and_issue_cell(tc, cell, lookup_result.block);
		}
		break;

	case -ENODATA:
		if (bio_data_dir(bio) == READ && tc->origin_dev) {
			inc_all_io_entry(pool, bio);
			cell_defer_no_holder(tc, cell);

			if (bio_end_sector(bio) <= tc->origin_size)
				remap_to_origin_and_issue(tc, bio);

			else if (bio->bi_iter.bi_sector < tc->origin_size) {
				zero_fill_bio(bio);
				bio->bi_iter.bi_size = (tc->origin_size - bio->bi_iter.bi_sector) << SECTOR_SHIFT;
				remap_to_origin_and_issue(tc, bio);

			} else {
				zero_fill_bio(bio);
				bio_endio(bio, 0);
			}
		} else
			provision_block(tc, bio, block, cell);
		break;

	default:
		DMERR_LIMIT("%s: dm_thin_find_block() failed: error = %d",
			    __func__, r);
		cell_defer_no_holder(tc, cell);
		bio_io_error(bio);
		break;
	}
}

static void process_bio(struct thin_c *tc, struct bio *bio)
{
	struct pool *pool = tc->pool;
	dm_block_t block = get_bio_block(tc, bio);
	struct dm_bio_prison_cell *cell;
	struct dm_cell_key key;

	/*
	 * If cell is already occupied, then the block is already
	 * being provisioned so we have nothing further to do here.
	 */
	build_virtual_key(tc->td, block, &key);
	if (bio_detain(pool, &key, bio, &cell))
		return;

	process_cell(tc, cell);
}

static void __process_bio_read_only(struct thin_c *tc, struct bio *bio,
				    struct dm_bio_prison_cell *cell)
{
	int r;
	int rw = bio_data_dir(bio);
	dm_block_t block = get_bio_block(tc, bio);
	struct dm_thin_lookup_result lookup_result;

	r = dm_thin_find_block(tc->td, block, 1, &lookup_result);
	switch (r) {
	case 0:
		if (lookup_result.shared && (rw == WRITE) && bio->bi_iter.bi_size) {
			handle_unserviceable_bio(tc->pool, bio);
			if (cell)
				cell_defer_no_holder(tc, cell);
		} else {
			inc_all_io_entry(tc->pool, bio);
			remap_and_issue(tc, bio, lookup_result.block);
			if (cell)
				inc_remap_and_issue_cell(tc, cell, lookup_result.block);
		}
		break;

	case -ENODATA:
		if (cell)
			cell_defer_no_holder(tc, cell);
		if (rw != READ) {
			handle_unserviceable_bio(tc->pool, bio);
			break;
		}

		if (tc->origin_dev) {
			inc_all_io_entry(tc->pool, bio);
			remap_to_origin_and_issue(tc, bio);
			break;
		}

		zero_fill_bio(bio);
		bio_endio(bio, 0);
		break;

	default:
		DMERR_LIMIT("%s: dm_thin_find_block() failed: error = %d",
			    __func__, r);
		if (cell)
			cell_defer_no_holder(tc, cell);
		bio_io_error(bio);
		break;
	}
}

static void process_bio_read_only(struct thin_c *tc, struct bio *bio)
{
	__process_bio_read_only(tc, bio, NULL);
}

static void process_cell_read_only(struct thin_c *tc, struct dm_bio_prison_cell *cell)
{
	__process_bio_read_only(tc, cell->holder, cell);
}

static void process_bio_success(struct thin_c *tc, struct bio *bio)
{
	bio_endio(bio, 0);
}

static void process_bio_fail(struct thin_c *tc, struct bio *bio)
{
	bio_io_error(bio);
}

static void process_cell_success(struct thin_c *tc, struct dm_bio_prison_cell *cell)
{
	cell_success(tc->pool, cell);
}

static void process_cell_fail(struct thin_c *tc, struct dm_bio_prison_cell *cell)
{
	cell_error(tc->pool, cell);
}

/*
 * FIXME: should we also commit due to size of transaction, measured in
 * metadata blocks?
 */
static int need_commit_due_to_time(struct pool *pool)
{
	return jiffies < pool->last_commit_jiffies ||
	       jiffies > pool->last_commit_jiffies + COMMIT_PERIOD;
}

#define thin_pbd(node) rb_entry((node), struct dm_thin_endio_hook, rb_node)
#define thin_bio(pbd) dm_bio_from_per_bio_data((pbd), sizeof(struct dm_thin_endio_hook))

static void __thin_bio_rb_add(struct thin_c *tc, struct bio *bio)
{
	struct rb_node **rbp, *parent;
	struct dm_thin_endio_hook *pbd;
	sector_t bi_sector = bio->bi_iter.bi_sector;

	rbp = &tc->sort_bio_list.rb_node;
	parent = NULL;
	while (*rbp) {
		parent = *rbp;
		pbd = thin_pbd(parent);

		if (bi_sector < thin_bio(pbd)->bi_iter.bi_sector)
			rbp = &(*rbp)->rb_left;
		else
			rbp = &(*rbp)->rb_right;
	}

	pbd = dm_per_bio_data(bio, sizeof(struct dm_thin_endio_hook));
	rb_link_node(&pbd->rb_node, parent, rbp);
	rb_insert_color(&pbd->rb_node, &tc->sort_bio_list);
}

static void __extract_sorted_bios(struct thin_c *tc)
{
	struct rb_node *node;
	struct dm_thin_endio_hook *pbd;
	struct bio *bio;

	for (node = rb_first(&tc->sort_bio_list); node; node = rb_next(node)) {
		pbd = thin_pbd(node);
		bio = thin_bio(pbd);

		bio_list_add(&tc->deferred_bio_list, bio);
		rb_erase(&pbd->rb_node, &tc->sort_bio_list);
	}

	WARN_ON(!RB_EMPTY_ROOT(&tc->sort_bio_list));
}

static void __sort_thin_deferred_bios(struct thin_c *tc)
{
	struct bio *bio;
	struct bio_list bios;

	bio_list_init(&bios);
	bio_list_merge(&bios, &tc->deferred_bio_list);
	bio_list_init(&tc->deferred_bio_list);

	/* Sort deferred_bio_list using rb-tree */
	while ((bio = bio_list_pop(&bios)))
		__thin_bio_rb_add(tc, bio);

	/*
	 * Transfer the sorted bios in sort_bio_list back to
	 * deferred_bio_list to allow lockless submission of
	 * all bios.
	 */
	__extract_sorted_bios(tc);
}

static void process_thin_deferred_bios(struct thin_c *tc)
{
	struct pool *pool = tc->pool;
	unsigned long flags;
	struct bio *bio;
	struct bio_list bios;
	struct blk_plug plug;
	unsigned count = 0;

	if (tc->requeue_mode) {
		error_thin_bio_list(tc, &tc->deferred_bio_list, DM_ENDIO_REQUEUE);
		return;
	}

	bio_list_init(&bios);

	spin_lock_irqsave(&tc->lock, flags);

	if (bio_list_empty(&tc->deferred_bio_list)) {
		spin_unlock_irqrestore(&tc->lock, flags);
		return;
	}

	__sort_thin_deferred_bios(tc);

	bio_list_merge(&bios, &tc->deferred_bio_list);
	bio_list_init(&tc->deferred_bio_list);

	spin_unlock_irqrestore(&tc->lock, flags);

	blk_start_plug(&plug);
	while ((bio = bio_list_pop(&bios))) {
		/*
		 * If we've got no free new_mapping structs, and processing
		 * this bio might require one, we pause until there are some
		 * prepared mappings to process.
		 */
		if (ensure_next_mapping(pool)) {
			spin_lock_irqsave(&tc->lock, flags);
			bio_list_add(&tc->deferred_bio_list, bio);
			bio_list_merge(&tc->deferred_bio_list, &bios);
			spin_unlock_irqrestore(&tc->lock, flags);
			break;
		}

		if (bio->bi_rw & REQ_DISCARD)
			pool->process_discard(tc, bio);
		else
			pool->process_bio(tc, bio);

		if ((count++ & 127) == 0) {
			throttle_work_update(&pool->throttle);
			dm_pool_issue_prefetches(pool->pmd);
		}
	}
	blk_finish_plug(&plug);
}

static int cmp_cells(const void *lhs, const void *rhs)
{
	struct dm_bio_prison_cell *lhs_cell = *((struct dm_bio_prison_cell **) lhs);
	struct dm_bio_prison_cell *rhs_cell = *((struct dm_bio_prison_cell **) rhs);

	BUG_ON(!lhs_cell->holder);
	BUG_ON(!rhs_cell->holder);

	if (lhs_cell->holder->bi_iter.bi_sector < rhs_cell->holder->bi_iter.bi_sector)
		return -1;

	if (lhs_cell->holder->bi_iter.bi_sector > rhs_cell->holder->bi_iter.bi_sector)
		return 1;

	return 0;
}

static unsigned sort_cells(struct pool *pool, struct list_head *cells)
{
	unsigned count = 0;
	struct dm_bio_prison_cell *cell, *tmp;

	list_for_each_entry_safe(cell, tmp, cells, user_list) {
		if (count >= CELL_SORT_ARRAY_SIZE)
			break;

		pool->cell_sort_array[count++] = cell;
		list_del(&cell->user_list);
	}

	sort(pool->cell_sort_array, count, sizeof(cell), cmp_cells, NULL);

	return count;
}

static void process_thin_deferred_cells(struct thin_c *tc)
{
	struct pool *pool = tc->pool;
	unsigned long flags;
	struct list_head cells;
	struct dm_bio_prison_cell *cell;
	unsigned i, j, count;

	INIT_LIST_HEAD(&cells);

	spin_lock_irqsave(&tc->lock, flags);
	list_splice_init(&tc->deferred_cells, &cells);
	spin_unlock_irqrestore(&tc->lock, flags);

	if (list_empty(&cells))
		return;

	do {
		count = sort_cells(tc->pool, &cells);

		for (i = 0; i < count; i++) {
			cell = pool->cell_sort_array[i];
			BUG_ON(!cell->holder);

			/*
			 * If we've got no free new_mapping structs, and processing
			 * this bio might require one, we pause until there are some
			 * prepared mappings to process.
			 */
			if (ensure_next_mapping(pool)) {
				for (j = i; j < count; j++)
					list_add(&pool->cell_sort_array[j]->user_list, &cells);

				spin_lock_irqsave(&tc->lock, flags);
				list_splice(&cells, &tc->deferred_cells);
				spin_unlock_irqrestore(&tc->lock, flags);
				return;
			}

			if (cell->holder->bi_rw & REQ_DISCARD)
				pool->process_discard_cell(tc, cell);
			else
				pool->process_cell(tc, cell);
		}
	} while (!list_empty(&cells));
}

static void thin_get(struct thin_c *tc);
static void thin_put(struct thin_c *tc);

/*
 * We can't hold rcu_read_lock() around code that can block.  So we
 * find a thin with the rcu lock held; bump a refcount; then drop
 * the lock.
 */
static struct thin_c *get_first_thin(struct pool *pool)
{
	struct thin_c *tc = NULL;

	rcu_read_lock();
	if (!list_empty(&pool->active_thins)) {
		tc = list_entry_rcu(pool->active_thins.next, struct thin_c, list);
		thin_get(tc);
	}
	rcu_read_unlock();

	return tc;
}

static struct thin_c *get_next_thin(struct pool *pool, struct thin_c *tc)
{
	struct thin_c *old_tc = tc;

	rcu_read_lock();
	list_for_each_entry_continue_rcu(tc, &pool->active_thins, list) {
		thin_get(tc);
		thin_put(old_tc);
		rcu_read_unlock();
		return tc;
	}
	thin_put(old_tc);
	rcu_read_unlock();

	return NULL;
}

static void process_deferred_bios(struct pool *pool)
{
	unsigned long flags;
	struct bio *bio;
	struct bio_list bios;
	struct thin_c *tc;

	tc = get_first_thin(pool);
	while (tc) {
		process_thin_deferred_cells(tc);
		process_thin_deferred_bios(tc);
		tc = get_next_thin(pool, tc);
	}

	/*
	 * If there are any deferred flush bios, we must commit
	 * the metadata before issuing them.
	 */
	bio_list_init(&bios);
	spin_lock_irqsave(&pool->lock, flags);
	bio_list_merge(&bios, &pool->deferred_flush_bios);
	bio_list_init(&pool->deferred_flush_bios);
	spin_unlock_irqrestore(&pool->lock, flags);

	if (bio_list_empty(&bios) &&
	    !(dm_pool_changed_this_transaction(pool->pmd) && need_commit_due_to_time(pool)))
		return;

	if (commit(pool)) {
		while ((bio = bio_list_pop(&bios)))
			bio_io_error(bio);
		return;
	}
	pool->last_commit_jiffies = jiffies;

	while ((bio = bio_list_pop(&bios)))
		generic_make_request(bio);
}

static void do_worker(struct work_struct *ws)
{
	struct pool *pool = container_of(ws, struct pool, worker);

	throttle_work_start(&pool->throttle);
	dm_pool_issue_prefetches(pool->pmd);
	throttle_work_update(&pool->throttle);
	process_prepared(pool, &pool->prepared_mappings, &pool->process_prepared_mapping);
	throttle_work_update(&pool->throttle);
	process_prepared(pool, &pool->prepared_discards, &pool->process_prepared_discard);
	throttle_work_update(&pool->throttle);
	process_deferred_bios(pool);
	throttle_work_complete(&pool->throttle);
}

/*
 * We want to commit periodically so that not too much
 * unwritten data builds up.
 */
static void do_waker(struct work_struct *ws)
{
	struct pool *pool = container_of(to_delayed_work(ws), struct pool, waker);
	wake_worker(pool);
	queue_delayed_work(pool->wq, &pool->waker, COMMIT_PERIOD);
}

/*
 * We're holding onto IO to allow userland time to react.  After the
 * timeout either the pool will have been resized (and thus back in
 * PM_WRITE mode), or we degrade to PM_READ_ONLY and start erroring IO.
 */
static void do_no_space_timeout(struct work_struct *ws)
{
	struct pool *pool = container_of(to_delayed_work(ws), struct pool,
					 no_space_timeout);

	if (get_pool_mode(pool) == PM_OUT_OF_DATA_SPACE && !pool->pf.error_if_no_space)
		set_pool_mode(pool, PM_READ_ONLY);
}

/*----------------------------------------------------------------*/

struct pool_work {
	struct work_struct worker;
	struct completion complete;
};

static struct pool_work *to_pool_work(struct work_struct *ws)
{
	return container_of(ws, struct pool_work, worker);
}

static void pool_work_complete(struct pool_work *pw)
{
	complete(&pw->complete);
}

static void pool_work_wait(struct pool_work *pw, struct pool *pool,
			   void (*fn)(struct work_struct *))
{
	INIT_WORK_ONSTACK(&pw->worker, fn);
	init_completion(&pw->complete);
	queue_work(pool->wq, &pw->worker);
	wait_for_completion(&pw->complete);
}

/*----------------------------------------------------------------*/

struct noflush_work {
	struct pool_work pw;
	struct thin_c *tc;
};

static struct noflush_work *to_noflush(struct work_struct *ws)
{
	return container_of(to_pool_work(ws), struct noflush_work, pw);
}

static void do_noflush_start(struct work_struct *ws)
{
	struct noflush_work *w = to_noflush(ws);
	w->tc->requeue_mode = true;
	requeue_io(w->tc);
	pool_work_complete(&w->pw);
}

static void do_noflush_stop(struct work_struct *ws)
{
	struct noflush_work *w = to_noflush(ws);
	w->tc->requeue_mode = false;
	pool_work_complete(&w->pw);
}

static void noflush_work(struct thin_c *tc, void (*fn)(struct work_struct *))
{
	struct noflush_work w;

	w.tc = tc;
	pool_work_wait(&w.pw, tc->pool, fn);
}

/*----------------------------------------------------------------*/

static enum pool_mode get_pool_mode(struct pool *pool)
{
	return pool->pf.mode;
}

static void notify_of_pool_mode_change(struct pool *pool, const char *new_mode)
{
	dm_table_event(pool->ti->table);
	DMINFO("%s: switching pool to %s mode",
	       dm_device_name(pool->pool_md), new_mode);
}

static void set_pool_mode(struct pool *pool, enum pool_mode new_mode)
{
	struct pool_c *pt = pool->ti->private;
	bool needs_check = dm_pool_metadata_needs_check(pool->pmd);
	enum pool_mode old_mode = get_pool_mode(pool);
	unsigned long no_space_timeout = ACCESS_ONCE(no_space_timeout_secs) * HZ;

	/*
	 * Never allow the pool to transition to PM_WRITE mode if user
	 * intervention is required to verify metadata and data consistency.
	 */
	if (new_mode == PM_WRITE && needs_check) {
		DMERR("%s: unable to switch pool to write mode until repaired.",
		      dm_device_name(pool->pool_md));
		if (old_mode != new_mode)
			new_mode = old_mode;
		else
			new_mode = PM_READ_ONLY;
	}
	/*
	 * If we were in PM_FAIL mode, rollback of metadata failed.  We're
	 * not going to recover without a thin_repair.	So we never let the
	 * pool move out of the old mode.
	 */
	if (old_mode == PM_FAIL)
		new_mode = old_mode;

	switch (new_mode) {
	case PM_FAIL:
		if (old_mode != new_mode)
			notify_of_pool_mode_change(pool, "failure");
		dm_pool_metadata_read_only(pool->pmd);
		pool->process_bio = process_bio_fail;
		pool->process_discard = process_bio_fail;
		pool->process_cell = process_cell_fail;
		pool->process_discard_cell = process_cell_fail;
		pool->process_prepared_mapping = process_prepared_mapping_fail;
		pool->process_prepared_discard = process_prepared_discard_fail;

		error_retry_list(pool);
		break;

	case PM_READ_ONLY:
		if (old_mode != new_mode)
			notify_of_pool_mode_change(pool, "read-only");
		dm_pool_metadata_read_only(pool->pmd);
		pool->process_bio = process_bio_read_only;
		pool->process_discard = process_bio_success;
		pool->process_cell = process_cell_read_only;
		pool->process_discard_cell = process_cell_success;
		pool->process_prepared_mapping = process_prepared_mapping_fail;
		pool->process_prepared_discard = process_prepared_discard_passdown;

		error_retry_list(pool);
		break;

	case PM_OUT_OF_DATA_SPACE:
		/*
		 * Ideally we'd never hit this state; the low water mark
		 * would trigger userland to extend the pool before we
		 * completely run out of data space.  However, many small
		 * IOs to unprovisioned space can consume data space at an
		 * alarming rate.  Adjust your low water mark if you're
		 * frequently seeing this mode.
		 */
		if (old_mode != new_mode)
			notify_of_pool_mode_change(pool, "out-of-data-space");
		pool->process_bio = process_bio_read_only;
		pool->process_discard = process_discard_bio;
		pool->process_cell = process_cell_read_only;
		pool->process_discard_cell = process_discard_cell;
		pool->process_prepared_mapping = process_prepared_mapping;
		pool->process_prepared_discard = process_prepared_discard_passdown;

		if (!pool->pf.error_if_no_space && no_space_timeout)
			queue_delayed_work(pool->wq, &pool->no_space_timeout, no_space_timeout);
		break;

	case PM_WRITE:
		if (old_mode != new_mode)
			notify_of_pool_mode_change(pool, "write");
		dm_pool_metadata_read_write(pool->pmd);
		pool->process_bio = process_bio;
		pool->process_discard = process_discard_bio;
		pool->process_cell = process_cell;
		pool->process_discard_cell = process_discard_cell;
		pool->process_prepared_mapping = process_prepared_mapping;
		pool->process_prepared_discard = process_prepared_discard;
		break;
	}

	pool->pf.mode = new_mode;
	/*
	 * The pool mode may have changed, sync it so bind_control_target()
	 * doesn't cause an unexpected mode transition on resume.
	 */
	pt->adjusted_pf.mode = new_mode;
}

static void abort_transaction(struct pool *pool)
{
	const char *dev_name = dm_device_name(pool->pool_md);

	DMERR_LIMIT("%s: aborting current metadata transaction", dev_name);
	if (dm_pool_abort_metadata(pool->pmd)) {
		DMERR("%s: failed to abort metadata transaction", dev_name);
		set_pool_mode(pool, PM_FAIL);
	}

	if (dm_pool_metadata_set_needs_check(pool->pmd)) {
		DMERR("%s: failed to set 'needs_check' flag in metadata", dev_name);
		set_pool_mode(pool, PM_FAIL);
	}
}

static void metadata_operation_failed(struct pool *pool, const char *op, int r)
{
	DMERR_LIMIT("%s: metadata operation '%s' failed: error = %d",
		    dm_device_name(pool->pool_md), op, r);

	abort_transaction(pool);
	set_pool_mode(pool, PM_READ_ONLY);
}

/*----------------------------------------------------------------*/

/*
 * Mapping functions.
 */

/*
 * Called only while mapping a thin bio to hand it over to the workqueue.
 */
static void thin_defer_bio(struct thin_c *tc, struct bio *bio)
{
	unsigned long flags;
	struct pool *pool = tc->pool;

	spin_lock_irqsave(&tc->lock, flags);
	bio_list_add(&tc->deferred_bio_list, bio);
	spin_unlock_irqrestore(&tc->lock, flags);

	wake_worker(pool);
}

static void thin_defer_bio_with_throttle(struct thin_c *tc, struct bio *bio)
{
	struct pool *pool = tc->pool;

	throttle_lock(&pool->throttle);
	thin_defer_bio(tc, bio);
	throttle_unlock(&pool->throttle);
}

static void thin_defer_cell(struct thin_c *tc, struct dm_bio_prison_cell *cell)
{
	unsigned long flags;
	struct pool *pool = tc->pool;

	throttle_lock(&pool->throttle);
	spin_lock_irqsave(&tc->lock, flags);
	list_add_tail(&cell->user_list, &tc->deferred_cells);
	spin_unlock_irqrestore(&tc->lock, flags);
	throttle_unlock(&pool->throttle);

	wake_worker(pool);
}

static void thin_hook_bio(struct thin_c *tc, struct bio *bio)
{
	struct dm_thin_endio_hook *h = dm_per_bio_data(bio, sizeof(struct dm_thin_endio_hook));

	h->tc = tc;
	h->shared_read_entry = NULL;
	h->all_io_entry = NULL;
	h->overwrite_mapping = NULL;
}

/*
 * Non-blocking function called from the thin target's map function.
 */
static int thin_bio_map(struct dm_target *ti, struct bio *bio)
{
	int r;
	struct thin_c *tc = ti->private;
	dm_block_t block = get_bio_block(tc, bio);
	struct dm_thin_device *td = tc->td;
	struct dm_thin_lookup_result result;
	struct dm_bio_prison_cell *virt_cell, *data_cell;
	struct dm_cell_key key;

	thin_hook_bio(tc, bio);

	if (tc->requeue_mode) {
		bio_endio(bio, DM_ENDIO_REQUEUE);
		return DM_MAPIO_SUBMITTED;
	}

	if (get_pool_mode(tc->pool) == PM_FAIL) {
		bio_io_error(bio);
		return DM_MAPIO_SUBMITTED;
	}

	if (bio->bi_rw & (REQ_DISCARD | REQ_FLUSH | REQ_FUA)) {
		thin_defer_bio_with_throttle(tc, bio);
		return DM_MAPIO_SUBMITTED;
	}

	/*
	 * We must hold the virtual cell before doing the lookup, otherwise
	 * there's a race with discard.
	 */
	build_virtual_key(tc->td, block, &key);
<<<<<<< HEAD
	if (dm_bio_detain(tc->pool->prison, &key, bio, &cell1, &cell_result))
=======
	if (bio_detain(tc->pool, &key, bio, &virt_cell))
>>>>>>> e529fea9
		return DM_MAPIO_SUBMITTED;

	r = dm_thin_find_block(td, block, 0, &result);

	/*
	 * Note that we defer readahead too.
	 */
	switch (r) {
	case 0:
		if (unlikely(result.shared)) {
			/*
			 * We have a race condition here between the
			 * result.shared value returned by the lookup and
			 * snapshot creation, which may cause new
			 * sharing.
			 *
			 * To avoid this always quiesce the origin before
			 * taking the snap.  You want to do this anyway to
			 * ensure a consistent application view
			 * (i.e. lockfs).
			 *
			 * More distant ancestors are irrelevant. The
			 * shared flag will be set in their case.
			 */
<<<<<<< HEAD
			thin_defer_bio(tc, bio);
			cell_defer_no_holder_no_free(tc, &cell1);
=======
			thin_defer_cell(tc, virt_cell);
>>>>>>> e529fea9
			return DM_MAPIO_SUBMITTED;
		}

		build_data_key(tc->td, result.block, &key);
		if (bio_detain(tc->pool, &key, bio, &data_cell)) {
			cell_defer_no_holder(tc, virt_cell);
			return DM_MAPIO_SUBMITTED;
		}

		inc_all_io_entry(tc->pool, bio);
		cell_defer_no_holder(tc, data_cell);
		cell_defer_no_holder(tc, virt_cell);

		remap(tc, bio, result.block);
		return DM_MAPIO_REMAPPED;

	case -ENODATA:
		if (get_pool_mode(tc->pool) == PM_READ_ONLY) {
			/*
			 * This block isn't provisioned, and we have no way
			 * of doing so.
			 */
			handle_unserviceable_bio(tc->pool, bio);
<<<<<<< HEAD
			cell_defer_no_holder_no_free(tc, &cell1);
=======
			cell_defer_no_holder(tc, virt_cell);
>>>>>>> e529fea9
			return DM_MAPIO_SUBMITTED;
		}
		/* fall through */

	case -EWOULDBLOCK:
<<<<<<< HEAD
		/*
		 * In future, the failed dm_thin_find_block above could
		 * provide the hint to load the metadata into cache.
		 */
		thin_defer_bio(tc, bio);
		cell_defer_no_holder_no_free(tc, &cell1);
=======
		thin_defer_cell(tc, virt_cell);
>>>>>>> e529fea9
		return DM_MAPIO_SUBMITTED;

	default:
		/*
		 * Must always call bio_io_error on failure.
		 * dm_thin_find_block can fail with -EINVAL if the
		 * pool is switched to fail-io mode.
		 */
		bio_io_error(bio);
<<<<<<< HEAD
		cell_defer_no_holder_no_free(tc, &cell1);
=======
		cell_defer_no_holder(tc, virt_cell);
>>>>>>> e529fea9
		return DM_MAPIO_SUBMITTED;
	}
}

static int pool_is_congested(struct dm_target_callbacks *cb, int bdi_bits)
{
	struct pool_c *pt = container_of(cb, struct pool_c, callbacks);
	struct request_queue *q;

	if (get_pool_mode(pt->pool) == PM_OUT_OF_DATA_SPACE)
		return 1;

	q = bdev_get_queue(pt->data_dev->bdev);
	return bdi_congested(&q->backing_dev_info, bdi_bits);
}

static void requeue_bios(struct pool *pool)
{
	unsigned long flags;
	struct thin_c *tc;

	rcu_read_lock();
	list_for_each_entry_rcu(tc, &pool->active_thins, list) {
		spin_lock_irqsave(&tc->lock, flags);
		bio_list_merge(&tc->deferred_bio_list, &tc->retry_on_resume_list);
		bio_list_init(&tc->retry_on_resume_list);
		spin_unlock_irqrestore(&tc->lock, flags);
	}
	rcu_read_unlock();
}

/*----------------------------------------------------------------
 * Binding of control targets to a pool object
 *--------------------------------------------------------------*/
static bool data_dev_supports_discard(struct pool_c *pt)
{
	struct request_queue *q = bdev_get_queue(pt->data_dev->bdev);

	return q && blk_queue_discard(q);
}

static bool is_factor(sector_t block_size, uint32_t n)
{
	return !sector_div(block_size, n);
}

/*
 * If discard_passdown was enabled verify that the data device
 * supports discards.  Disable discard_passdown if not.
 */
static void disable_passdown_if_not_supported(struct pool_c *pt)
{
	struct pool *pool = pt->pool;
	struct block_device *data_bdev = pt->data_dev->bdev;
	struct queue_limits *data_limits = &bdev_get_queue(data_bdev)->limits;
	sector_t block_size = pool->sectors_per_block << SECTOR_SHIFT;
	const char *reason = NULL;
	char buf[BDEVNAME_SIZE];

	if (!pt->adjusted_pf.discard_passdown)
		return;

	if (!data_dev_supports_discard(pt))
		reason = "discard unsupported";

	else if (data_limits->max_discard_sectors < pool->sectors_per_block)
		reason = "max discard sectors smaller than a block";

	else if (data_limits->discard_granularity > block_size)
		reason = "discard granularity larger than a block";

	else if (!is_factor(block_size, data_limits->discard_granularity))
		reason = "discard granularity not a factor of block size";

	if (reason) {
		DMWARN("Data device (%s) %s: Disabling discard passdown.", bdevname(data_bdev, buf), reason);
		pt->adjusted_pf.discard_passdown = false;
	}
}

static int bind_control_target(struct pool *pool, struct dm_target *ti)
{
	struct pool_c *pt = ti->private;

	/*
	 * We want to make sure that a pool in PM_FAIL mode is never upgraded.
	 */
	enum pool_mode old_mode = get_pool_mode(pool);
	enum pool_mode new_mode = pt->adjusted_pf.mode;

	/*
	 * Don't change the pool's mode until set_pool_mode() below.
	 * Otherwise the pool's process_* function pointers may
	 * not match the desired pool mode.
	 */
	pt->adjusted_pf.mode = old_mode;

	pool->ti = ti;
	pool->pf = pt->adjusted_pf;
	pool->low_water_blocks = pt->low_water_blocks;

	set_pool_mode(pool, new_mode);

	return 0;
}

static void unbind_control_target(struct pool *pool, struct dm_target *ti)
{
	if (pool->ti == ti)
		pool->ti = NULL;
}

/*----------------------------------------------------------------
 * Pool creation
 *--------------------------------------------------------------*/
/* Initialize pool features. */
static void pool_features_init(struct pool_features *pf)
{
	pf->mode = PM_WRITE;
	pf->zero_new_blocks = true;
	pf->discard_enabled = true;
	pf->discard_passdown = true;
	pf->error_if_no_space = false;
}

static void __pool_destroy(struct pool *pool)
{
	__pool_table_remove(pool);

	if (dm_pool_metadata_close(pool->pmd) < 0)
		DMWARN("%s: dm_pool_metadata_close() failed.", __func__);

	dm_bio_prison_destroy(pool->prison);
	dm_kcopyd_client_destroy(pool->copier);

	if (pool->wq)
		destroy_workqueue(pool->wq);

	if (pool->next_mapping)
		mempool_free(pool->next_mapping, pool->mapping_pool);
	mempool_destroy(pool->mapping_pool);
	dm_deferred_set_destroy(pool->shared_read_ds);
	dm_deferred_set_destroy(pool->all_io_ds);
	kfree(pool);
}

static struct kmem_cache *_new_mapping_cache;

static struct pool *pool_create(struct mapped_device *pool_md,
				struct block_device *metadata_dev,
				unsigned long block_size,
				int read_only, char **error)
{
	int r;
	void *err_p;
	struct pool *pool;
	struct dm_pool_metadata *pmd;
	bool format_device = read_only ? false : true;

	pmd = dm_pool_metadata_open(metadata_dev, block_size, format_device);
	if (IS_ERR(pmd)) {
		*error = "Error creating metadata object";
		return (struct pool *)pmd;
	}

	pool = kmalloc(sizeof(*pool), GFP_KERNEL);
	if (!pool) {
		*error = "Error allocating memory for pool";
		err_p = ERR_PTR(-ENOMEM);
		goto bad_pool;
	}

	pool->pmd = pmd;
	pool->sectors_per_block = block_size;
	if (block_size & (block_size - 1))
		pool->sectors_per_block_shift = -1;
	else
		pool->sectors_per_block_shift = __ffs(block_size);
	pool->low_water_blocks = 0;
	pool_features_init(&pool->pf);
	pool->prison = dm_bio_prison_create();
	if (!pool->prison) {
		*error = "Error creating pool's bio prison";
		err_p = ERR_PTR(-ENOMEM);
		goto bad_prison;
	}

	pool->copier = dm_kcopyd_client_create(&dm_kcopyd_throttle);
	if (IS_ERR(pool->copier)) {
		r = PTR_ERR(pool->copier);
		*error = "Error creating pool's kcopyd client";
		err_p = ERR_PTR(r);
		goto bad_kcopyd_client;
	}

	/*
	 * Create singlethreaded workqueue that will service all devices
	 * that use this metadata.
	 */
	pool->wq = alloc_ordered_workqueue("dm-" DM_MSG_PREFIX, WQ_MEM_RECLAIM);
	if (!pool->wq) {
		*error = "Error creating pool's workqueue";
		err_p = ERR_PTR(-ENOMEM);
		goto bad_wq;
	}

	throttle_init(&pool->throttle);
	INIT_WORK(&pool->worker, do_worker);
	INIT_DELAYED_WORK(&pool->waker, do_waker);
	INIT_DELAYED_WORK(&pool->no_space_timeout, do_no_space_timeout);
	spin_lock_init(&pool->lock);
	bio_list_init(&pool->deferred_flush_bios);
	INIT_LIST_HEAD(&pool->prepared_mappings);
	INIT_LIST_HEAD(&pool->prepared_discards);
	INIT_LIST_HEAD(&pool->active_thins);
	pool->low_water_triggered = false;
	pool->suspended = true;

	pool->shared_read_ds = dm_deferred_set_create();
	if (!pool->shared_read_ds) {
		*error = "Error creating pool's shared read deferred set";
		err_p = ERR_PTR(-ENOMEM);
		goto bad_shared_read_ds;
	}

	pool->all_io_ds = dm_deferred_set_create();
	if (!pool->all_io_ds) {
		*error = "Error creating pool's all io deferred set";
		err_p = ERR_PTR(-ENOMEM);
		goto bad_all_io_ds;
	}

	pool->next_mapping = NULL;
	pool->mapping_pool = mempool_create_slab_pool(MAPPING_POOL_SIZE,
						      _new_mapping_cache);
	if (!pool->mapping_pool) {
		*error = "Error creating pool's mapping mempool";
		err_p = ERR_PTR(-ENOMEM);
		goto bad_mapping_pool;
	}

	pool->ref_count = 1;
	pool->last_commit_jiffies = jiffies;
	pool->pool_md = pool_md;
	pool->md_dev = metadata_dev;
	__pool_table_insert(pool);

	return pool;

bad_mapping_pool:
	dm_deferred_set_destroy(pool->all_io_ds);
bad_all_io_ds:
	dm_deferred_set_destroy(pool->shared_read_ds);
bad_shared_read_ds:
	destroy_workqueue(pool->wq);
bad_wq:
	dm_kcopyd_client_destroy(pool->copier);
bad_kcopyd_client:
	dm_bio_prison_destroy(pool->prison);
bad_prison:
	kfree(pool);
bad_pool:
	if (dm_pool_metadata_close(pmd))
		DMWARN("%s: dm_pool_metadata_close() failed.", __func__);

	return err_p;
}

static void __pool_inc(struct pool *pool)
{
	BUG_ON(!mutex_is_locked(&dm_thin_pool_table.mutex));
	pool->ref_count++;
}

static void __pool_dec(struct pool *pool)
{
	BUG_ON(!mutex_is_locked(&dm_thin_pool_table.mutex));
	BUG_ON(!pool->ref_count);
	if (!--pool->ref_count)
		__pool_destroy(pool);
}

static struct pool *__pool_find(struct mapped_device *pool_md,
				struct block_device *metadata_dev,
				unsigned long block_size, int read_only,
				char **error, int *created)
{
	struct pool *pool = __pool_table_lookup_metadata_dev(metadata_dev);

	if (pool) {
		if (pool->pool_md != pool_md) {
			*error = "metadata device already in use by a pool";
			return ERR_PTR(-EBUSY);
		}
		__pool_inc(pool);

	} else {
		pool = __pool_table_lookup(pool_md);
		if (pool) {
			if (pool->md_dev != metadata_dev) {
				*error = "different pool cannot replace a pool";
				return ERR_PTR(-EINVAL);
			}
			__pool_inc(pool);

		} else {
			pool = pool_create(pool_md, metadata_dev, block_size, read_only, error);
			*created = 1;
		}
	}

	return pool;
}

/*----------------------------------------------------------------
 * Pool target methods
 *--------------------------------------------------------------*/
static void pool_dtr(struct dm_target *ti)
{
	struct pool_c *pt = ti->private;

	mutex_lock(&dm_thin_pool_table.mutex);

	unbind_control_target(pt->pool, ti);
	__pool_dec(pt->pool);
	dm_put_device(ti, pt->metadata_dev);
	dm_put_device(ti, pt->data_dev);
	kfree(pt);

	mutex_unlock(&dm_thin_pool_table.mutex);
}

static int parse_pool_features(struct dm_arg_set *as, struct pool_features *pf,
			       struct dm_target *ti)
{
	int r;
	unsigned argc;
	const char *arg_name;

	static struct dm_arg _args[] = {
		{0, 4, "Invalid number of pool feature arguments"},
	};

	/*
	 * No feature arguments supplied.
	 */
	if (!as->argc)
		return 0;

	r = dm_read_arg_group(_args, as, &argc, &ti->error);
	if (r)
		return -EINVAL;

	while (argc && !r) {
		arg_name = dm_shift_arg(as);
		argc--;

		if (!strcasecmp(arg_name, "skip_block_zeroing"))
			pf->zero_new_blocks = false;

		else if (!strcasecmp(arg_name, "ignore_discard"))
			pf->discard_enabled = false;

		else if (!strcasecmp(arg_name, "no_discard_passdown"))
			pf->discard_passdown = false;

		else if (!strcasecmp(arg_name, "read_only"))
			pf->mode = PM_READ_ONLY;

		else if (!strcasecmp(arg_name, "error_if_no_space"))
			pf->error_if_no_space = true;

		else {
			ti->error = "Unrecognised pool feature requested";
			r = -EINVAL;
			break;
		}
	}

	return r;
}

static void metadata_low_callback(void *context)
{
	struct pool *pool = context;

	DMWARN("%s: reached low water mark for metadata device: sending event.",
	       dm_device_name(pool->pool_md));

	dm_table_event(pool->ti->table);
}

static sector_t get_dev_size(struct block_device *bdev)
{
	return i_size_read(bdev->bd_inode) >> SECTOR_SHIFT;
}

static void warn_if_metadata_device_too_big(struct block_device *bdev)
{
	sector_t metadata_dev_size = get_dev_size(bdev);
	char buffer[BDEVNAME_SIZE];

	if (metadata_dev_size > THIN_METADATA_MAX_SECTORS_WARNING)
		DMWARN("Metadata device %s is larger than %u sectors: excess space will not be used.",
		       bdevname(bdev, buffer), THIN_METADATA_MAX_SECTORS);
}

static sector_t get_metadata_dev_size(struct block_device *bdev)
{
	sector_t metadata_dev_size = get_dev_size(bdev);

	if (metadata_dev_size > THIN_METADATA_MAX_SECTORS)
		metadata_dev_size = THIN_METADATA_MAX_SECTORS;

	return metadata_dev_size;
}

static dm_block_t get_metadata_dev_size_in_blocks(struct block_device *bdev)
{
	sector_t metadata_dev_size = get_metadata_dev_size(bdev);

	sector_div(metadata_dev_size, THIN_METADATA_BLOCK_SIZE);

	return metadata_dev_size;
}

/*
 * When a metadata threshold is crossed a dm event is triggered, and
 * userland should respond by growing the metadata device.  We could let
 * userland set the threshold, like we do with the data threshold, but I'm
 * not sure they know enough to do this well.
 */
static dm_block_t calc_metadata_threshold(struct pool_c *pt)
{
	/*
	 * 4M is ample for all ops with the possible exception of thin
	 * device deletion which is harmless if it fails (just retry the
	 * delete after you've grown the device).
	 */
	dm_block_t quarter = get_metadata_dev_size_in_blocks(pt->metadata_dev->bdev) / 4;
	return min((dm_block_t)1024ULL /* 4M */, quarter);
}

/*
 * thin-pool <metadata dev> <data dev>
 *	     <data block size (sectors)>
 *	     <low water mark (blocks)>
 *	     [<#feature args> [<arg>]*]
 *
 * Optional feature arguments are:
 *	     skip_block_zeroing: skips the zeroing of newly-provisioned blocks.
 *	     ignore_discard: disable discard
 *	     no_discard_passdown: don't pass discards down to the data device
 *	     read_only: Don't allow any changes to be made to the pool metadata.
 *	     error_if_no_space: error IOs, instead of queueing, if no space.
 */
static int pool_ctr(struct dm_target *ti, unsigned argc, char **argv)
{
	int r, pool_created = 0;
	struct pool_c *pt;
	struct pool *pool;
	struct pool_features pf;
	struct dm_arg_set as;
	struct dm_dev *data_dev;
	unsigned long block_size;
	dm_block_t low_water_blocks;
	struct dm_dev *metadata_dev;
	fmode_t metadata_mode;

	/*
	 * FIXME Remove validation from scope of lock.
	 */
	mutex_lock(&dm_thin_pool_table.mutex);

	if (argc < 4) {
		ti->error = "Invalid argument count";
		r = -EINVAL;
		goto out_unlock;
	}

	as.argc = argc;
	as.argv = argv;

	/*
	 * Set default pool features.
	 */
	pool_features_init(&pf);

	dm_consume_args(&as, 4);
	r = parse_pool_features(&as, &pf, ti);
	if (r)
		goto out_unlock;

	metadata_mode = FMODE_READ | ((pf.mode == PM_READ_ONLY) ? 0 : FMODE_WRITE);
	r = dm_get_device(ti, argv[0], metadata_mode, &metadata_dev);
	if (r) {
		ti->error = "Error opening metadata block device";
		goto out_unlock;
	}
	warn_if_metadata_device_too_big(metadata_dev->bdev);

	r = dm_get_device(ti, argv[1], FMODE_READ | FMODE_WRITE, &data_dev);
	if (r) {
		ti->error = "Error getting data device";
		goto out_metadata;
	}

	if (kstrtoul(argv[2], 10, &block_size) || !block_size ||
	    block_size < DATA_DEV_BLOCK_SIZE_MIN_SECTORS ||
	    block_size > DATA_DEV_BLOCK_SIZE_MAX_SECTORS ||
	    block_size & (DATA_DEV_BLOCK_SIZE_MIN_SECTORS - 1)) {
		ti->error = "Invalid block size";
		r = -EINVAL;
		goto out;
	}

	if (kstrtoull(argv[3], 10, (unsigned long long *)&low_water_blocks)) {
		ti->error = "Invalid low water mark";
		r = -EINVAL;
		goto out;
	}

	pt = kzalloc(sizeof(*pt), GFP_KERNEL);
	if (!pt) {
		r = -ENOMEM;
		goto out;
	}

	pool = __pool_find(dm_table_get_md(ti->table), metadata_dev->bdev,
			   block_size, pf.mode == PM_READ_ONLY, &ti->error, &pool_created);
	if (IS_ERR(pool)) {
		r = PTR_ERR(pool);
		goto out_free_pt;
	}

	/*
	 * 'pool_created' reflects whether this is the first table load.
	 * Top level discard support is not allowed to be changed after
	 * initial load.  This would require a pool reload to trigger thin
	 * device changes.
	 */
	if (!pool_created && pf.discard_enabled != pool->pf.discard_enabled) {
		ti->error = "Discard support cannot be disabled once enabled";
		r = -EINVAL;
		goto out_flags_changed;
	}

	pt->pool = pool;
	pt->ti = ti;
	pt->metadata_dev = metadata_dev;
	pt->data_dev = data_dev;
	pt->low_water_blocks = low_water_blocks;
	pt->adjusted_pf = pt->requested_pf = pf;
	ti->num_flush_bios = 1;

	/*
	 * Only need to enable discards if the pool should pass
	 * them down to the data device.  The thin device's discard
	 * processing will cause mappings to be removed from the btree.
	 */
	ti->discard_zeroes_data_unsupported = true;
	if (pf.discard_enabled && pf.discard_passdown) {
		ti->num_discard_bios = 1;

		/*
		 * Setting 'discards_supported' circumvents the normal
		 * stacking of discard limits (this keeps the pool and
		 * thin devices' discard limits consistent).
		 */
		ti->discards_supported = true;
	}
	ti->private = pt;

	r = dm_pool_register_metadata_threshold(pt->pool->pmd,
						calc_metadata_threshold(pt),
						metadata_low_callback,
						pool);
	if (r)
		goto out_free_pt;

	pt->callbacks.congested_fn = pool_is_congested;
	dm_table_add_target_callbacks(ti->table, &pt->callbacks);

	mutex_unlock(&dm_thin_pool_table.mutex);

	return 0;

out_flags_changed:
	__pool_dec(pool);
out_free_pt:
	kfree(pt);
out:
	dm_put_device(ti, data_dev);
out_metadata:
	dm_put_device(ti, metadata_dev);
out_unlock:
	mutex_unlock(&dm_thin_pool_table.mutex);

	return r;
}

static int pool_map(struct dm_target *ti, struct bio *bio)
{
	int r;
	struct pool_c *pt = ti->private;
	struct pool *pool = pt->pool;
	unsigned long flags;

	/*
	 * As this is a singleton target, ti->begin is always zero.
	 */
	spin_lock_irqsave(&pool->lock, flags);
	bio->bi_bdev = pt->data_dev->bdev;
	r = DM_MAPIO_REMAPPED;
	spin_unlock_irqrestore(&pool->lock, flags);

	return r;
}

static int maybe_resize_data_dev(struct dm_target *ti, bool *need_commit)
{
	int r;
	struct pool_c *pt = ti->private;
	struct pool *pool = pt->pool;
	sector_t data_size = ti->len;
	dm_block_t sb_data_size;

	*need_commit = false;

	(void) sector_div(data_size, pool->sectors_per_block);

	r = dm_pool_get_data_dev_size(pool->pmd, &sb_data_size);
	if (r) {
		DMERR("%s: failed to retrieve data device size",
		      dm_device_name(pool->pool_md));
		return r;
	}

	if (data_size < sb_data_size) {
		DMERR("%s: pool target (%llu blocks) too small: expected %llu",
		      dm_device_name(pool->pool_md),
		      (unsigned long long)data_size, sb_data_size);
		return -EINVAL;

	} else if (data_size > sb_data_size) {
		if (dm_pool_metadata_needs_check(pool->pmd)) {
			DMERR("%s: unable to grow the data device until repaired.",
			      dm_device_name(pool->pool_md));
			return 0;
		}

		if (sb_data_size)
			DMINFO("%s: growing the data device from %llu to %llu blocks",
			       dm_device_name(pool->pool_md),
			       sb_data_size, (unsigned long long)data_size);
		r = dm_pool_resize_data_dev(pool->pmd, data_size);
		if (r) {
			metadata_operation_failed(pool, "dm_pool_resize_data_dev", r);
			return r;
		}

		*need_commit = true;
	}

	return 0;
}

static int maybe_resize_metadata_dev(struct dm_target *ti, bool *need_commit)
{
	int r;
	struct pool_c *pt = ti->private;
	struct pool *pool = pt->pool;
	dm_block_t metadata_dev_size, sb_metadata_dev_size;

	*need_commit = false;

	metadata_dev_size = get_metadata_dev_size_in_blocks(pool->md_dev);

	r = dm_pool_get_metadata_dev_size(pool->pmd, &sb_metadata_dev_size);
	if (r) {
		DMERR("%s: failed to retrieve metadata device size",
		      dm_device_name(pool->pool_md));
		return r;
	}

	if (metadata_dev_size < sb_metadata_dev_size) {
		DMERR("%s: metadata device (%llu blocks) too small: expected %llu",
		      dm_device_name(pool->pool_md),
		      metadata_dev_size, sb_metadata_dev_size);
		return -EINVAL;

	} else if (metadata_dev_size > sb_metadata_dev_size) {
		if (dm_pool_metadata_needs_check(pool->pmd)) {
			DMERR("%s: unable to grow the metadata device until repaired.",
			      dm_device_name(pool->pool_md));
			return 0;
		}

		warn_if_metadata_device_too_big(pool->md_dev);
		DMINFO("%s: growing the metadata device from %llu to %llu blocks",
		       dm_device_name(pool->pool_md),
		       sb_metadata_dev_size, metadata_dev_size);
		r = dm_pool_resize_metadata_dev(pool->pmd, metadata_dev_size);
		if (r) {
			metadata_operation_failed(pool, "dm_pool_resize_metadata_dev", r);
			return r;
		}

		*need_commit = true;
	}

	return 0;
}

/*
 * Retrieves the number of blocks of the data device from
 * the superblock and compares it to the actual device size,
 * thus resizing the data device in case it has grown.
 *
 * This both copes with opening preallocated data devices in the ctr
 * being followed by a resume
 * -and-
 * calling the resume method individually after userspace has
 * grown the data device in reaction to a table event.
 */
static int pool_preresume(struct dm_target *ti)
{
	int r;
	bool need_commit1, need_commit2;
	struct pool_c *pt = ti->private;
	struct pool *pool = pt->pool;

	/*
	 * Take control of the pool object.
	 */
	r = bind_control_target(pool, ti);
	if (r)
		return r;

	r = maybe_resize_data_dev(ti, &need_commit1);
	if (r)
		return r;

	r = maybe_resize_metadata_dev(ti, &need_commit2);
	if (r)
		return r;

	if (need_commit1 || need_commit2)
		(void) commit(pool);

	return 0;
}

static void pool_suspend_active_thins(struct pool *pool)
{
	struct thin_c *tc;

	/* Suspend all active thin devices */
	tc = get_first_thin(pool);
	while (tc) {
		dm_internal_suspend_noflush(tc->thin_md);
		tc = get_next_thin(pool, tc);
	}
}

static void pool_resume_active_thins(struct pool *pool)
{
	struct thin_c *tc;

	/* Resume all active thin devices */
	tc = get_first_thin(pool);
	while (tc) {
		dm_internal_resume(tc->thin_md);
		tc = get_next_thin(pool, tc);
	}
}

static void pool_resume(struct dm_target *ti)
{
	struct pool_c *pt = ti->private;
	struct pool *pool = pt->pool;
	unsigned long flags;

	/*
	 * Must requeue active_thins' bios and then resume
	 * active_thins _before_ clearing 'suspend' flag.
	 */
	requeue_bios(pool);
	pool_resume_active_thins(pool);

	spin_lock_irqsave(&pool->lock, flags);
	pool->low_water_triggered = false;
	pool->suspended = false;
	spin_unlock_irqrestore(&pool->lock, flags);

	do_waker(&pool->waker.work);
}

static void pool_presuspend(struct dm_target *ti)
{
	struct pool_c *pt = ti->private;
	struct pool *pool = pt->pool;
	unsigned long flags;

	spin_lock_irqsave(&pool->lock, flags);
	pool->suspended = true;
	spin_unlock_irqrestore(&pool->lock, flags);

	pool_suspend_active_thins(pool);
}

static void pool_presuspend_undo(struct dm_target *ti)
{
	struct pool_c *pt = ti->private;
	struct pool *pool = pt->pool;
	unsigned long flags;

	pool_resume_active_thins(pool);

	spin_lock_irqsave(&pool->lock, flags);
	pool->suspended = false;
	spin_unlock_irqrestore(&pool->lock, flags);
}

static void pool_postsuspend(struct dm_target *ti)
{
	struct pool_c *pt = ti->private;
	struct pool *pool = pt->pool;

	cancel_delayed_work(&pool->waker);
	cancel_delayed_work(&pool->no_space_timeout);
	flush_workqueue(pool->wq);
	(void) commit(pool);
}

static int check_arg_count(unsigned argc, unsigned args_required)
{
	if (argc != args_required) {
		DMWARN("Message received with %u arguments instead of %u.",
		       argc, args_required);
		return -EINVAL;
	}

	return 0;
}

static int read_dev_id(char *arg, dm_thin_id *dev_id, int warning)
{
	if (!kstrtoull(arg, 10, (unsigned long long *)dev_id) &&
	    *dev_id <= MAX_DEV_ID)
		return 0;

	if (warning)
		DMWARN("Message received with invalid device id: %s", arg);

	return -EINVAL;
}

static int process_create_thin_mesg(unsigned argc, char **argv, struct pool *pool)
{
	dm_thin_id dev_id;
	int r;

	r = check_arg_count(argc, 2);
	if (r)
		return r;

	r = read_dev_id(argv[1], &dev_id, 1);
	if (r)
		return r;

	r = dm_pool_create_thin(pool->pmd, dev_id);
	if (r) {
		DMWARN("Creation of new thinly-provisioned device with id %s failed.",
		       argv[1]);
		return r;
	}

	return 0;
}

static int process_create_snap_mesg(unsigned argc, char **argv, struct pool *pool)
{
	dm_thin_id dev_id;
	dm_thin_id origin_dev_id;
	int r;

	r = check_arg_count(argc, 3);
	if (r)
		return r;

	r = read_dev_id(argv[1], &dev_id, 1);
	if (r)
		return r;

	r = read_dev_id(argv[2], &origin_dev_id, 1);
	if (r)
		return r;

	r = dm_pool_create_snap(pool->pmd, dev_id, origin_dev_id);
	if (r) {
		DMWARN("Creation of new snapshot %s of device %s failed.",
		       argv[1], argv[2]);
		return r;
	}

	return 0;
}

static int process_delete_mesg(unsigned argc, char **argv, struct pool *pool)
{
	dm_thin_id dev_id;
	int r;

	r = check_arg_count(argc, 2);
	if (r)
		return r;

	r = read_dev_id(argv[1], &dev_id, 1);
	if (r)
		return r;

	r = dm_pool_delete_thin_device(pool->pmd, dev_id);
	if (r)
		DMWARN("Deletion of thin device %s failed.", argv[1]);

	return r;
}

static int process_set_transaction_id_mesg(unsigned argc, char **argv, struct pool *pool)
{
	dm_thin_id old_id, new_id;
	int r;

	r = check_arg_count(argc, 3);
	if (r)
		return r;

	if (kstrtoull(argv[1], 10, (unsigned long long *)&old_id)) {
		DMWARN("set_transaction_id message: Unrecognised id %s.", argv[1]);
		return -EINVAL;
	}

	if (kstrtoull(argv[2], 10, (unsigned long long *)&new_id)) {
		DMWARN("set_transaction_id message: Unrecognised new id %s.", argv[2]);
		return -EINVAL;
	}

	r = dm_pool_set_metadata_transaction_id(pool->pmd, old_id, new_id);
	if (r) {
		DMWARN("Failed to change transaction id from %s to %s.",
		       argv[1], argv[2]);
		return r;
	}

	return 0;
}

static int process_reserve_metadata_snap_mesg(unsigned argc, char **argv, struct pool *pool)
{
	int r;

	r = check_arg_count(argc, 1);
	if (r)
		return r;

	(void) commit(pool);

	r = dm_pool_reserve_metadata_snap(pool->pmd);
	if (r)
		DMWARN("reserve_metadata_snap message failed.");

	return r;
}

static int process_release_metadata_snap_mesg(unsigned argc, char **argv, struct pool *pool)
{
	int r;

	r = check_arg_count(argc, 1);
	if (r)
		return r;

	r = dm_pool_release_metadata_snap(pool->pmd);
	if (r)
		DMWARN("release_metadata_snap message failed.");

	return r;
}

/*
 * Messages supported:
 *   create_thin	<dev_id>
 *   create_snap	<dev_id> <origin_id>
 *   delete		<dev_id>
 *   set_transaction_id <current_trans_id> <new_trans_id>
 *   reserve_metadata_snap
 *   release_metadata_snap
 */
static int pool_message(struct dm_target *ti, unsigned argc, char **argv)
{
	int r = -EINVAL;
	struct pool_c *pt = ti->private;
	struct pool *pool = pt->pool;

	if (!strcasecmp(argv[0], "create_thin"))
		r = process_create_thin_mesg(argc, argv, pool);

	else if (!strcasecmp(argv[0], "create_snap"))
		r = process_create_snap_mesg(argc, argv, pool);

	else if (!strcasecmp(argv[0], "delete"))
		r = process_delete_mesg(argc, argv, pool);

	else if (!strcasecmp(argv[0], "set_transaction_id"))
		r = process_set_transaction_id_mesg(argc, argv, pool);

	else if (!strcasecmp(argv[0], "reserve_metadata_snap"))
		r = process_reserve_metadata_snap_mesg(argc, argv, pool);

	else if (!strcasecmp(argv[0], "release_metadata_snap"))
		r = process_release_metadata_snap_mesg(argc, argv, pool);

	else
		DMWARN("Unrecognised thin pool target message received: %s", argv[0]);

	if (!r)
		(void) commit(pool);

	return r;
}

static void emit_flags(struct pool_features *pf, char *result,
		       unsigned sz, unsigned maxlen)
{
	unsigned count = !pf->zero_new_blocks + !pf->discard_enabled +
		!pf->discard_passdown + (pf->mode == PM_READ_ONLY) +
		pf->error_if_no_space;
	DMEMIT("%u ", count);

	if (!pf->zero_new_blocks)
		DMEMIT("skip_block_zeroing ");

	if (!pf->discard_enabled)
		DMEMIT("ignore_discard ");

	if (!pf->discard_passdown)
		DMEMIT("no_discard_passdown ");

	if (pf->mode == PM_READ_ONLY)
		DMEMIT("read_only ");

	if (pf->error_if_no_space)
		DMEMIT("error_if_no_space ");
}

/*
 * Status line is:
 *    <transaction id> <used metadata sectors>/<total metadata sectors>
 *    <used data sectors>/<total data sectors> <held metadata root>
 */
static void pool_status(struct dm_target *ti, status_type_t type,
			unsigned status_flags, char *result, unsigned maxlen)
{
	int r;
	unsigned sz = 0;
	uint64_t transaction_id;
	dm_block_t nr_free_blocks_data;
	dm_block_t nr_free_blocks_metadata;
	dm_block_t nr_blocks_data;
	dm_block_t nr_blocks_metadata;
	dm_block_t held_root;
	char buf[BDEVNAME_SIZE];
	char buf2[BDEVNAME_SIZE];
	struct pool_c *pt = ti->private;
	struct pool *pool = pt->pool;

	switch (type) {
	case STATUSTYPE_INFO:
		if (get_pool_mode(pool) == PM_FAIL) {
			DMEMIT("Fail");
			break;
		}

		/* Commit to ensure statistics aren't out-of-date */
		if (!(status_flags & DM_STATUS_NOFLUSH_FLAG) && !dm_suspended(ti))
			(void) commit(pool);

		r = dm_pool_get_metadata_transaction_id(pool->pmd, &transaction_id);
		if (r) {
			DMERR("%s: dm_pool_get_metadata_transaction_id returned %d",
			      dm_device_name(pool->pool_md), r);
			goto err;
		}

		r = dm_pool_get_free_metadata_block_count(pool->pmd, &nr_free_blocks_metadata);
		if (r) {
			DMERR("%s: dm_pool_get_free_metadata_block_count returned %d",
			      dm_device_name(pool->pool_md), r);
			goto err;
		}

		r = dm_pool_get_metadata_dev_size(pool->pmd, &nr_blocks_metadata);
		if (r) {
			DMERR("%s: dm_pool_get_metadata_dev_size returned %d",
			      dm_device_name(pool->pool_md), r);
			goto err;
		}

		r = dm_pool_get_free_block_count(pool->pmd, &nr_free_blocks_data);
		if (r) {
			DMERR("%s: dm_pool_get_free_block_count returned %d",
			      dm_device_name(pool->pool_md), r);
			goto err;
		}

		r = dm_pool_get_data_dev_size(pool->pmd, &nr_blocks_data);
		if (r) {
			DMERR("%s: dm_pool_get_data_dev_size returned %d",
			      dm_device_name(pool->pool_md), r);
			goto err;
		}

		r = dm_pool_get_metadata_snap(pool->pmd, &held_root);
		if (r) {
			DMERR("%s: dm_pool_get_metadata_snap returned %d",
			      dm_device_name(pool->pool_md), r);
			goto err;
		}

		DMEMIT("%llu %llu/%llu %llu/%llu ",
		       (unsigned long long)transaction_id,
		       (unsigned long long)(nr_blocks_metadata - nr_free_blocks_metadata),
		       (unsigned long long)nr_blocks_metadata,
		       (unsigned long long)(nr_blocks_data - nr_free_blocks_data),
		       (unsigned long long)nr_blocks_data);

		if (held_root)
			DMEMIT("%llu ", held_root);
		else
			DMEMIT("- ");

		if (pool->pf.mode == PM_OUT_OF_DATA_SPACE)
			DMEMIT("out_of_data_space ");
		else if (pool->pf.mode == PM_READ_ONLY)
			DMEMIT("ro ");
		else
			DMEMIT("rw ");

		if (!pool->pf.discard_enabled)
			DMEMIT("ignore_discard ");
		else if (pool->pf.discard_passdown)
			DMEMIT("discard_passdown ");
		else
			DMEMIT("no_discard_passdown ");

		if (pool->pf.error_if_no_space)
			DMEMIT("error_if_no_space ");
		else
			DMEMIT("queue_if_no_space ");

		break;

	case STATUSTYPE_TABLE:
		DMEMIT("%s %s %lu %llu ",
		       format_dev_t(buf, pt->metadata_dev->bdev->bd_dev),
		       format_dev_t(buf2, pt->data_dev->bdev->bd_dev),
		       (unsigned long)pool->sectors_per_block,
		       (unsigned long long)pt->low_water_blocks);
		emit_flags(&pt->requested_pf, result, sz, maxlen);
		break;
	}
	return;

err:
	DMEMIT("Error");
}

static int pool_iterate_devices(struct dm_target *ti,
				iterate_devices_callout_fn fn, void *data)
{
	struct pool_c *pt = ti->private;

	return fn(ti, pt->data_dev, 0, ti->len, data);
}

static int pool_merge(struct dm_target *ti, struct bvec_merge_data *bvm,
		      struct bio_vec *biovec, int max_size)
{
	struct pool_c *pt = ti->private;
	struct request_queue *q = bdev_get_queue(pt->data_dev->bdev);

	if (!q->merge_bvec_fn)
		return max_size;

	bvm->bi_bdev = pt->data_dev->bdev;

	return min(max_size, q->merge_bvec_fn(q, bvm, biovec));
}

static void set_discard_limits(struct pool_c *pt, struct queue_limits *limits)
{
	struct pool *pool = pt->pool;
	struct queue_limits *data_limits;

	limits->max_discard_sectors = pool->sectors_per_block;

	/*
	 * discard_granularity is just a hint, and not enforced.
	 */
	if (pt->adjusted_pf.discard_passdown) {
		data_limits = &bdev_get_queue(pt->data_dev->bdev)->limits;
		limits->discard_granularity = max(data_limits->discard_granularity,
						  pool->sectors_per_block << SECTOR_SHIFT);
	} else
		limits->discard_granularity = pool->sectors_per_block << SECTOR_SHIFT;
}

static void pool_io_hints(struct dm_target *ti, struct queue_limits *limits)
{
	struct pool_c *pt = ti->private;
	struct pool *pool = pt->pool;
	sector_t io_opt_sectors = limits->io_opt >> SECTOR_SHIFT;

	/*
	 * If max_sectors is smaller than pool->sectors_per_block adjust it
	 * to the highest possible power-of-2 factor of pool->sectors_per_block.
	 * This is especially beneficial when the pool's data device is a RAID
	 * device that has a full stripe width that matches pool->sectors_per_block
	 * -- because even though partial RAID stripe-sized IOs will be issued to a
	 *    single RAID stripe; when aggregated they will end on a full RAID stripe
	 *    boundary.. which avoids additional partial RAID stripe writes cascading
	 */
	if (limits->max_sectors < pool->sectors_per_block) {
		while (!is_factor(pool->sectors_per_block, limits->max_sectors)) {
			if ((limits->max_sectors & (limits->max_sectors - 1)) == 0)
				limits->max_sectors--;
			limits->max_sectors = rounddown_pow_of_two(limits->max_sectors);
		}
	}

	/*
	 * If the system-determined stacked limits are compatible with the
	 * pool's blocksize (io_opt is a factor) do not override them.
	 */
	if (io_opt_sectors < pool->sectors_per_block ||
	    !is_factor(io_opt_sectors, pool->sectors_per_block)) {
		if (is_factor(pool->sectors_per_block, limits->max_sectors))
			blk_limits_io_min(limits, limits->max_sectors << SECTOR_SHIFT);
		else
			blk_limits_io_min(limits, pool->sectors_per_block << SECTOR_SHIFT);
		blk_limits_io_opt(limits, pool->sectors_per_block << SECTOR_SHIFT);
	}

	/*
	 * pt->adjusted_pf is a staging area for the actual features to use.
	 * They get transferred to the live pool in bind_control_target()
	 * called from pool_preresume().
	 */
	if (!pt->adjusted_pf.discard_enabled) {
		/*
		 * Must explicitly disallow stacking discard limits otherwise the
		 * block layer will stack them if pool's data device has support.
		 * QUEUE_FLAG_DISCARD wouldn't be set but there is no way for the
		 * user to see that, so make sure to set all discard limits to 0.
		 */
		limits->discard_granularity = 0;
		return;
	}

	disable_passdown_if_not_supported(pt);

	set_discard_limits(pt, limits);
}

static struct target_type pool_target = {
	.name = "thin-pool",
	.features = DM_TARGET_SINGLETON | DM_TARGET_ALWAYS_WRITEABLE |
		    DM_TARGET_IMMUTABLE,
	.version = {1, 14, 0},
	.module = THIS_MODULE,
	.ctr = pool_ctr,
	.dtr = pool_dtr,
	.map = pool_map,
	.presuspend = pool_presuspend,
	.presuspend_undo = pool_presuspend_undo,
	.postsuspend = pool_postsuspend,
	.preresume = pool_preresume,
	.resume = pool_resume,
	.message = pool_message,
	.status = pool_status,
	.merge = pool_merge,
	.iterate_devices = pool_iterate_devices,
	.io_hints = pool_io_hints,
};

/*----------------------------------------------------------------
 * Thin target methods
 *--------------------------------------------------------------*/
static void thin_get(struct thin_c *tc)
{
	atomic_inc(&tc->refcount);
}

static void thin_put(struct thin_c *tc)
{
	if (atomic_dec_and_test(&tc->refcount))
		complete(&tc->can_destroy);
}

static void thin_dtr(struct dm_target *ti)
{
	struct thin_c *tc = ti->private;
	unsigned long flags;

	spin_lock_irqsave(&tc->pool->lock, flags);
	list_del_rcu(&tc->list);
	spin_unlock_irqrestore(&tc->pool->lock, flags);
	synchronize_rcu();

	thin_put(tc);
	wait_for_completion(&tc->can_destroy);

	mutex_lock(&dm_thin_pool_table.mutex);

	__pool_dec(tc->pool);
	dm_pool_close_thin_device(tc->td);
	dm_put_device(ti, tc->pool_dev);
	if (tc->origin_dev)
		dm_put_device(ti, tc->origin_dev);
	kfree(tc);

	mutex_unlock(&dm_thin_pool_table.mutex);
}

/*
 * Thin target parameters:
 *
 * <pool_dev> <dev_id> [origin_dev]
 *
 * pool_dev: the path to the pool (eg, /dev/mapper/my_pool)
 * dev_id: the internal device identifier
 * origin_dev: a device external to the pool that should act as the origin
 *
 * If the pool device has discards disabled, they get disabled for the thin
 * device as well.
 */
static int thin_ctr(struct dm_target *ti, unsigned argc, char **argv)
{
	int r;
	struct thin_c *tc;
	struct dm_dev *pool_dev, *origin_dev;
	struct mapped_device *pool_md;
	unsigned long flags;

	mutex_lock(&dm_thin_pool_table.mutex);

	if (argc != 2 && argc != 3) {
		ti->error = "Invalid argument count";
		r = -EINVAL;
		goto out_unlock;
	}

	tc = ti->private = kzalloc(sizeof(*tc), GFP_KERNEL);
	if (!tc) {
		ti->error = "Out of memory";
		r = -ENOMEM;
		goto out_unlock;
	}
	tc->thin_md = dm_table_get_md(ti->table);
	spin_lock_init(&tc->lock);
	INIT_LIST_HEAD(&tc->deferred_cells);
	bio_list_init(&tc->deferred_bio_list);
	bio_list_init(&tc->retry_on_resume_list);
	tc->sort_bio_list = RB_ROOT;

	if (argc == 3) {
		r = dm_get_device(ti, argv[2], FMODE_READ, &origin_dev);
		if (r) {
			ti->error = "Error opening origin device";
			goto bad_origin_dev;
		}
		tc->origin_dev = origin_dev;
	}

	r = dm_get_device(ti, argv[0], dm_table_get_mode(ti->table), &pool_dev);
	if (r) {
		ti->error = "Error opening pool device";
		goto bad_pool_dev;
	}
	tc->pool_dev = pool_dev;

	if (read_dev_id(argv[1], (unsigned long long *)&tc->dev_id, 0)) {
		ti->error = "Invalid device id";
		r = -EINVAL;
		goto bad_common;
	}

	pool_md = dm_get_md(tc->pool_dev->bdev->bd_dev);
	if (!pool_md) {
		ti->error = "Couldn't get pool mapped device";
		r = -EINVAL;
		goto bad_common;
	}

	tc->pool = __pool_table_lookup(pool_md);
	if (!tc->pool) {
		ti->error = "Couldn't find pool object";
		r = -EINVAL;
		goto bad_pool_lookup;
	}
	__pool_inc(tc->pool);

	if (get_pool_mode(tc->pool) == PM_FAIL) {
		ti->error = "Couldn't open thin device, Pool is in fail mode";
		r = -EINVAL;
		goto bad_pool;
	}

	r = dm_pool_open_thin_device(tc->pool->pmd, tc->dev_id, &tc->td);
	if (r) {
		ti->error = "Couldn't open thin internal device";
		goto bad_pool;
	}

	r = dm_set_target_max_io_len(ti, tc->pool->sectors_per_block);
	if (r)
		goto bad;

	ti->num_flush_bios = 1;
	ti->flush_supported = true;
	ti->per_bio_data_size = sizeof(struct dm_thin_endio_hook);

	/* In case the pool supports discards, pass them on. */
	ti->discard_zeroes_data_unsupported = true;
	if (tc->pool->pf.discard_enabled) {
		ti->discards_supported = true;
		ti->num_discard_bios = 1;
		/* Discard bios must be split on a block boundary */
		ti->split_discard_bios = true;
	}

	mutex_unlock(&dm_thin_pool_table.mutex);

	spin_lock_irqsave(&tc->pool->lock, flags);
	if (tc->pool->suspended) {
		spin_unlock_irqrestore(&tc->pool->lock, flags);
		mutex_lock(&dm_thin_pool_table.mutex); /* reacquire for __pool_dec */
		ti->error = "Unable to activate thin device while pool is suspended";
		r = -EINVAL;
		goto bad;
	}
	list_add_tail_rcu(&tc->list, &tc->pool->active_thins);
	spin_unlock_irqrestore(&tc->pool->lock, flags);
	/*
	 * This synchronize_rcu() call is needed here otherwise we risk a
	 * wake_worker() call finding no bios to process (because the newly
	 * added tc isn't yet visible).  So this reduces latency since we
	 * aren't then dependent on the periodic commit to wake_worker().
	 */
	synchronize_rcu();

	dm_put(pool_md);

	atomic_set(&tc->refcount, 1);
	init_completion(&tc->can_destroy);

	return 0;

bad:
	dm_pool_close_thin_device(tc->td);
bad_pool:
	__pool_dec(tc->pool);
bad_pool_lookup:
	dm_put(pool_md);
bad_common:
	dm_put_device(ti, tc->pool_dev);
bad_pool_dev:
	if (tc->origin_dev)
		dm_put_device(ti, tc->origin_dev);
bad_origin_dev:
	kfree(tc);
out_unlock:
	mutex_unlock(&dm_thin_pool_table.mutex);

	return r;
}

static int thin_map(struct dm_target *ti, struct bio *bio)
{
	bio->bi_iter.bi_sector = dm_target_offset(ti, bio->bi_iter.bi_sector);

	return thin_bio_map(ti, bio);
}

static int thin_endio(struct dm_target *ti, struct bio *bio, int err)
{
	unsigned long flags;
	struct dm_thin_endio_hook *h = dm_per_bio_data(bio, sizeof(struct dm_thin_endio_hook));
	struct list_head work;
	struct dm_thin_new_mapping *m, *tmp;
	struct pool *pool = h->tc->pool;

	if (h->shared_read_entry) {
		INIT_LIST_HEAD(&work);
		dm_deferred_entry_dec(h->shared_read_entry, &work);

		spin_lock_irqsave(&pool->lock, flags);
		list_for_each_entry_safe(m, tmp, &work, list) {
			list_del(&m->list);
			__complete_mapping_preparation(m);
		}
		spin_unlock_irqrestore(&pool->lock, flags);
	}

	if (h->all_io_entry) {
		INIT_LIST_HEAD(&work);
		dm_deferred_entry_dec(h->all_io_entry, &work);
		if (!list_empty(&work)) {
			spin_lock_irqsave(&pool->lock, flags);
			list_for_each_entry_safe(m, tmp, &work, list)
				list_add_tail(&m->list, &pool->prepared_discards);
			spin_unlock_irqrestore(&pool->lock, flags);
			wake_worker(pool);
		}
	}

	return 0;
}

static void thin_presuspend(struct dm_target *ti)
{
	struct thin_c *tc = ti->private;

	if (dm_noflush_suspending(ti))
		noflush_work(tc, do_noflush_start);
}

static void thin_postsuspend(struct dm_target *ti)
{
	struct thin_c *tc = ti->private;

	/*
	 * The dm_noflush_suspending flag has been cleared by now, so
	 * unfortunately we must always run this.
	 */
	noflush_work(tc, do_noflush_stop);
}

static int thin_preresume(struct dm_target *ti)
{
	struct thin_c *tc = ti->private;

	if (tc->origin_dev)
		tc->origin_size = get_dev_size(tc->origin_dev->bdev);

	return 0;
}

/*
 * <nr mapped sectors> <highest mapped sector>
 */
static void thin_status(struct dm_target *ti, status_type_t type,
			unsigned status_flags, char *result, unsigned maxlen)
{
	int r;
	ssize_t sz = 0;
	dm_block_t mapped, highest;
	char buf[BDEVNAME_SIZE];
	struct thin_c *tc = ti->private;

	if (get_pool_mode(tc->pool) == PM_FAIL) {
		DMEMIT("Fail");
		return;
	}

	if (!tc->td)
		DMEMIT("-");
	else {
		switch (type) {
		case STATUSTYPE_INFO:
			r = dm_thin_get_mapped_count(tc->td, &mapped);
			if (r) {
				DMERR("dm_thin_get_mapped_count returned %d", r);
				goto err;
			}

			r = dm_thin_get_highest_mapped_block(tc->td, &highest);
			if (r < 0) {
				DMERR("dm_thin_get_highest_mapped_block returned %d", r);
				goto err;
			}

			DMEMIT("%llu ", mapped * tc->pool->sectors_per_block);
			if (r)
				DMEMIT("%llu", ((highest + 1) *
						tc->pool->sectors_per_block) - 1);
			else
				DMEMIT("-");
			break;

		case STATUSTYPE_TABLE:
			DMEMIT("%s %lu",
			       format_dev_t(buf, tc->pool_dev->bdev->bd_dev),
			       (unsigned long) tc->dev_id);
			if (tc->origin_dev)
				DMEMIT(" %s", format_dev_t(buf, tc->origin_dev->bdev->bd_dev));
			break;
		}
	}

	return;

err:
	DMEMIT("Error");
}

static int thin_merge(struct dm_target *ti, struct bvec_merge_data *bvm,
		      struct bio_vec *biovec, int max_size)
{
	struct thin_c *tc = ti->private;
	struct request_queue *q = bdev_get_queue(tc->pool_dev->bdev);

	if (!q->merge_bvec_fn)
		return max_size;

	bvm->bi_bdev = tc->pool_dev->bdev;
	bvm->bi_sector = dm_target_offset(ti, bvm->bi_sector);

	return min(max_size, q->merge_bvec_fn(q, bvm, biovec));
}

static int thin_iterate_devices(struct dm_target *ti,
				iterate_devices_callout_fn fn, void *data)
{
	sector_t blocks;
	struct thin_c *tc = ti->private;
	struct pool *pool = tc->pool;

	/*
	 * We can't call dm_pool_get_data_dev_size() since that blocks.  So
	 * we follow a more convoluted path through to the pool's target.
	 */
	if (!pool->ti)
		return 0;	/* nothing is bound */

	blocks = pool->ti->len;
	(void) sector_div(blocks, pool->sectors_per_block);
	if (blocks)
		return fn(ti, tc->pool_dev, 0, pool->sectors_per_block * blocks, data);

	return 0;
}

static struct target_type thin_target = {
	.name = "thin",
	.version = {1, 14, 0},
	.module	= THIS_MODULE,
	.ctr = thin_ctr,
	.dtr = thin_dtr,
	.map = thin_map,
	.end_io = thin_endio,
	.preresume = thin_preresume,
	.presuspend = thin_presuspend,
	.postsuspend = thin_postsuspend,
	.status = thin_status,
	.merge = thin_merge,
	.iterate_devices = thin_iterate_devices,
};

/*----------------------------------------------------------------*/

static int __init dm_thin_init(void)
{
	int r;

	pool_table_init();

	r = dm_register_target(&thin_target);
	if (r)
		return r;

	r = dm_register_target(&pool_target);
	if (r)
		goto bad_pool_target;

	r = -ENOMEM;

	_new_mapping_cache = KMEM_CACHE(dm_thin_new_mapping, 0);
	if (!_new_mapping_cache)
		goto bad_new_mapping_cache;

	return 0;

bad_new_mapping_cache:
	dm_unregister_target(&pool_target);
bad_pool_target:
	dm_unregister_target(&thin_target);

	return r;
}

static void dm_thin_exit(void)
{
	dm_unregister_target(&thin_target);
	dm_unregister_target(&pool_target);

	kmem_cache_destroy(_new_mapping_cache);
}

module_init(dm_thin_init);
module_exit(dm_thin_exit);

module_param_named(no_space_timeout, no_space_timeout_secs, uint, S_IRUGO | S_IWUSR);
MODULE_PARM_DESC(no_space_timeout, "Out of data space queue IO timeout in seconds");

MODULE_DESCRIPTION(DM_NAME " thin provisioning target");
MODULE_AUTHOR("Joe Thornber <dm-devel@redhat.com>");
MODULE_LICENSE("GPL");<|MERGE_RESOLUTION|>--- conflicted
+++ resolved
@@ -2296,11 +2296,7 @@
 	 * there's a race with discard.
 	 */
 	build_virtual_key(tc->td, block, &key);
-<<<<<<< HEAD
-	if (dm_bio_detain(tc->pool->prison, &key, bio, &cell1, &cell_result))
-=======
 	if (bio_detain(tc->pool, &key, bio, &virt_cell))
->>>>>>> e529fea9
 		return DM_MAPIO_SUBMITTED;
 
 	r = dm_thin_find_block(td, block, 0, &result);
@@ -2325,12 +2321,7 @@
 			 * More distant ancestors are irrelevant. The
 			 * shared flag will be set in their case.
 			 */
-<<<<<<< HEAD
-			thin_defer_bio(tc, bio);
-			cell_defer_no_holder_no_free(tc, &cell1);
-=======
 			thin_defer_cell(tc, virt_cell);
->>>>>>> e529fea9
 			return DM_MAPIO_SUBMITTED;
 		}
 
@@ -2354,26 +2345,13 @@
 			 * of doing so.
 			 */
 			handle_unserviceable_bio(tc->pool, bio);
-<<<<<<< HEAD
-			cell_defer_no_holder_no_free(tc, &cell1);
-=======
 			cell_defer_no_holder(tc, virt_cell);
->>>>>>> e529fea9
 			return DM_MAPIO_SUBMITTED;
 		}
 		/* fall through */
 
 	case -EWOULDBLOCK:
-<<<<<<< HEAD
-		/*
-		 * In future, the failed dm_thin_find_block above could
-		 * provide the hint to load the metadata into cache.
-		 */
-		thin_defer_bio(tc, bio);
-		cell_defer_no_holder_no_free(tc, &cell1);
-=======
 		thin_defer_cell(tc, virt_cell);
->>>>>>> e529fea9
 		return DM_MAPIO_SUBMITTED;
 
 	default:
@@ -2383,11 +2361,7 @@
 		 * pool is switched to fail-io mode.
 		 */
 		bio_io_error(bio);
-<<<<<<< HEAD
-		cell_defer_no_holder_no_free(tc, &cell1);
-=======
 		cell_defer_no_holder(tc, virt_cell);
->>>>>>> e529fea9
 		return DM_MAPIO_SUBMITTED;
 	}
 }
