/*
 * drivers/base/power/domain.c - Common code related to device power domains.
 *
 * Copyright (C) 2011 Rafael J. Wysocki <rjw@sisk.pl>, Renesas Electronics Corp.
 *
 * This file is released under the GPLv2.
 */

#include <linux/kernel.h>
#include <linux/io.h>
#include <linux/platform_device.h>
#include <linux/pm_runtime.h>
#include <linux/pm_domain.h>
#include <linux/pm_qos.h>
#include <linux/pm_clock.h>
#include <linux/slab.h>
#include <linux/err.h>
#include <linux/sched.h>
#include <linux/suspend.h>
#include <linux/export.h>

#define GENPD_DEV_CALLBACK(genpd, type, callback, dev)		\
({								\
	type (*__routine)(struct device *__d); 			\
	type __ret = (type)0;					\
								\
	__routine = genpd->dev_ops.callback; 			\
	if (__routine) {					\
		__ret = __routine(dev); 			\
	}							\
	__ret;							\
})

#define GENPD_DEV_TIMED_CALLBACK(genpd, type, callback, dev, field, name)	\
({										\
	ktime_t __start = ktime_get();						\
	type __retval = GENPD_DEV_CALLBACK(genpd, type, callback, dev);		\
	s64 __elapsed = ktime_to_ns(ktime_sub(ktime_get(), __start));		\
	struct gpd_timing_data *__td = &dev_gpd_data(dev)->td;			\
	if (!__retval && __elapsed > __td->field) {				\
		__td->field = __elapsed;					\
		dev_dbg(dev, name " latency exceeded, new value %lld ns\n",	\
			__elapsed);						\
		genpd->max_off_time_changed = true;				\
		__td->constraint_changed = true;				\
	}									\
	__retval;								\
})

static LIST_HEAD(gpd_list);
static DEFINE_MUTEX(gpd_list_lock);

static struct generic_pm_domain *pm_genpd_lookup_name(const char *domain_name)
{
	struct generic_pm_domain *genpd = NULL, *gpd;

	if (IS_ERR_OR_NULL(domain_name))
		return NULL;

	mutex_lock(&gpd_list_lock);
	list_for_each_entry(gpd, &gpd_list, gpd_list_node) {
		if (!strcmp(gpd->name, domain_name)) {
			genpd = gpd;
			break;
		}
	}
	mutex_unlock(&gpd_list_lock);
	return genpd;
}

struct generic_pm_domain *dev_to_genpd(struct device *dev)
{
	if (IS_ERR_OR_NULL(dev->pm_domain))
		return ERR_PTR(-EINVAL);

	return pd_to_genpd(dev->pm_domain);
}

static int genpd_stop_dev(struct generic_pm_domain *genpd, struct device *dev)
{
	return GENPD_DEV_TIMED_CALLBACK(genpd, int, stop, dev,
					stop_latency_ns, "stop");
}

static int genpd_start_dev(struct generic_pm_domain *genpd, struct device *dev)
{
	return GENPD_DEV_TIMED_CALLBACK(genpd, int, start, dev,
					start_latency_ns, "start");
}

static bool genpd_sd_counter_dec(struct generic_pm_domain *genpd)
{
	bool ret = false;

	if (!WARN_ON(atomic_read(&genpd->sd_count) == 0))
		ret = !!atomic_dec_and_test(&genpd->sd_count);

	return ret;
}

static void genpd_sd_counter_inc(struct generic_pm_domain *genpd)
{
	atomic_inc(&genpd->sd_count);
	smp_mb__after_atomic();
}

static void genpd_acquire_lock(struct generic_pm_domain *genpd)
{
	DEFINE_WAIT(wait);

	mutex_lock(&genpd->lock);
	/*
	 * Wait for the domain to transition into either the active,
	 * or the power off state.
	 */
	for (;;) {
		prepare_to_wait(&genpd->status_wait_queue, &wait,
				TASK_UNINTERRUPTIBLE);
		if (genpd->status == GPD_STATE_ACTIVE
		    || genpd->status == GPD_STATE_POWER_OFF)
			break;
		mutex_unlock(&genpd->lock);

		schedule();

		mutex_lock(&genpd->lock);
	}
	finish_wait(&genpd->status_wait_queue, &wait);
}

static void genpd_release_lock(struct generic_pm_domain *genpd)
{
	mutex_unlock(&genpd->lock);
}

static void genpd_set_active(struct generic_pm_domain *genpd)
{
	if (genpd->resume_count == 0)
		genpd->status = GPD_STATE_ACTIVE;
}

static void genpd_recalc_cpu_exit_latency(struct generic_pm_domain *genpd)
{
	s64 usecs64;

	if (!genpd->cpuidle_data)
		return;

	usecs64 = genpd->power_on_latency_ns;
	do_div(usecs64, NSEC_PER_USEC);
	usecs64 += genpd->cpuidle_data->saved_exit_latency;
	genpd->cpuidle_data->idle_state->exit_latency = usecs64;
<<<<<<< HEAD
=======
}

static int genpd_power_on(struct generic_pm_domain *genpd)
{
	ktime_t time_start;
	s64 elapsed_ns;
	int ret;

	if (!genpd->power_on)
		return 0;

	time_start = ktime_get();
	ret = genpd->power_on(genpd);
	if (ret)
		return ret;

	elapsed_ns = ktime_to_ns(ktime_sub(ktime_get(), time_start));
	if (elapsed_ns <= genpd->power_on_latency_ns)
		return ret;

	genpd->power_on_latency_ns = elapsed_ns;
	genpd->max_off_time_changed = true;
	genpd_recalc_cpu_exit_latency(genpd);
	pr_warn("%s: Power-%s latency exceeded, new value %lld ns\n",
		genpd->name, "on", elapsed_ns);

	return ret;
}

static int genpd_power_off(struct generic_pm_domain *genpd)
{
	ktime_t time_start;
	s64 elapsed_ns;
	int ret;

	if (!genpd->power_off)
		return 0;

	time_start = ktime_get();
	ret = genpd->power_off(genpd);
	if (ret == -EBUSY)
		return ret;

	elapsed_ns = ktime_to_ns(ktime_sub(ktime_get(), time_start));
	if (elapsed_ns <= genpd->power_off_latency_ns)
		return ret;

	genpd->power_off_latency_ns = elapsed_ns;
	genpd->max_off_time_changed = true;
	pr_warn("%s: Power-%s latency exceeded, new value %lld ns\n",
		genpd->name, "off", elapsed_ns);

	return ret;
>>>>>>> e529fea9
}

/**
 * __pm_genpd_poweron - Restore power to a given PM domain and its masters.
 * @genpd: PM domain to power up.
 *
 * Restore power to @genpd and all of its masters so that it is possible to
 * resume a device belonging to it.
 */
static int __pm_genpd_poweron(struct generic_pm_domain *genpd)
	__releases(&genpd->lock) __acquires(&genpd->lock)
{
	struct gpd_link *link;
	DEFINE_WAIT(wait);
	int ret = 0;

	/* If the domain's master is being waited for, we have to wait too. */
	for (;;) {
		prepare_to_wait(&genpd->status_wait_queue, &wait,
				TASK_UNINTERRUPTIBLE);
		if (genpd->status != GPD_STATE_WAIT_MASTER)
			break;
		mutex_unlock(&genpd->lock);

		schedule();

		mutex_lock(&genpd->lock);
	}
	finish_wait(&genpd->status_wait_queue, &wait);

	if (genpd->status == GPD_STATE_ACTIVE
	    || (genpd->prepared_count > 0 && genpd->suspend_power_off))
		return 0;

	if (genpd->status != GPD_STATE_POWER_OFF) {
		genpd_set_active(genpd);
		return 0;
	}

	if (genpd->cpuidle_data) {
		cpuidle_pause_and_lock();
		genpd->cpuidle_data->idle_state->disabled = true;
		cpuidle_resume_and_unlock();
		goto out;
	}

	/*
	 * The list is guaranteed not to change while the loop below is being
	 * executed, unless one of the masters' .power_on() callbacks fiddles
	 * with it.
	 */
	list_for_each_entry(link, &genpd->slave_links, slave_node) {
		genpd_sd_counter_inc(link->master);
		genpd->status = GPD_STATE_WAIT_MASTER;

		mutex_unlock(&genpd->lock);

		ret = pm_genpd_poweron(link->master);

		mutex_lock(&genpd->lock);

		/*
		 * The "wait for parent" status is guaranteed not to change
		 * while the master is powering on.
		 */
		genpd->status = GPD_STATE_POWER_OFF;
		wake_up_all(&genpd->status_wait_queue);
		if (ret) {
			genpd_sd_counter_dec(link->master);
			goto err;
		}
	}

	ret = genpd_power_on(genpd);
	if (ret)
		goto err;

 out:
	genpd_set_active(genpd);

	return 0;

 err:
	list_for_each_entry_continue_reverse(link, &genpd->slave_links, slave_node)
		genpd_sd_counter_dec(link->master);

	return ret;
}

/**
 * pm_genpd_poweron - Restore power to a given PM domain and its masters.
 * @genpd: PM domain to power up.
 */
int pm_genpd_poweron(struct generic_pm_domain *genpd)
{
	int ret;

	mutex_lock(&genpd->lock);
	ret = __pm_genpd_poweron(genpd);
	mutex_unlock(&genpd->lock);
	return ret;
}

/**
 * pm_genpd_name_poweron - Restore power to a given PM domain and its masters.
 * @domain_name: Name of the PM domain to power up.
 */
int pm_genpd_name_poweron(const char *domain_name)
{
	struct generic_pm_domain *genpd;

	genpd = pm_genpd_lookup_name(domain_name);
	return genpd ? pm_genpd_poweron(genpd) : -EINVAL;
}

<<<<<<< HEAD
#ifdef CONFIG_PM_RUNTIME

=======
>>>>>>> e529fea9
static int genpd_start_dev_no_timing(struct generic_pm_domain *genpd,
				     struct device *dev)
{
	return GENPD_DEV_CALLBACK(genpd, int, start, dev);
}

static int genpd_save_dev(struct generic_pm_domain *genpd, struct device *dev)
{
	return GENPD_DEV_TIMED_CALLBACK(genpd, int, save_state, dev,
					save_state_latency_ns, "state save");
}

static int genpd_restore_dev(struct generic_pm_domain *genpd, struct device *dev)
{
	return GENPD_DEV_TIMED_CALLBACK(genpd, int, restore_state, dev,
					restore_state_latency_ns,
					"state restore");
}

static int genpd_dev_pm_qos_notifier(struct notifier_block *nb,
				     unsigned long val, void *ptr)
{
	struct generic_pm_domain_data *gpd_data;
	struct device *dev;

	gpd_data = container_of(nb, struct generic_pm_domain_data, nb);

	mutex_lock(&gpd_data->lock);
	dev = gpd_data->base.dev;
	if (!dev) {
		mutex_unlock(&gpd_data->lock);
		return NOTIFY_DONE;
	}
	mutex_unlock(&gpd_data->lock);

	for (;;) {
		struct generic_pm_domain *genpd;
		struct pm_domain_data *pdd;

		spin_lock_irq(&dev->power.lock);

		pdd = dev->power.subsys_data ?
				dev->power.subsys_data->domain_data : NULL;
		if (pdd && pdd->dev) {
			to_gpd_data(pdd)->td.constraint_changed = true;
			genpd = dev_to_genpd(dev);
		} else {
			genpd = ERR_PTR(-ENODATA);
		}

		spin_unlock_irq(&dev->power.lock);

		if (!IS_ERR(genpd)) {
			mutex_lock(&genpd->lock);
			genpd->max_off_time_changed = true;
			mutex_unlock(&genpd->lock);
		}

		dev = dev->parent;
		if (!dev || dev->power.ignore_children)
			break;
	}

	return NOTIFY_DONE;
}

/**
 * __pm_genpd_save_device - Save the pre-suspend state of a device.
 * @pdd: Domain data of the device to save the state of.
 * @genpd: PM domain the device belongs to.
 */
static int __pm_genpd_save_device(struct pm_domain_data *pdd,
				  struct generic_pm_domain *genpd)
	__releases(&genpd->lock) __acquires(&genpd->lock)
{
	struct generic_pm_domain_data *gpd_data = to_gpd_data(pdd);
	struct device *dev = pdd->dev;
	int ret = 0;

	if (gpd_data->need_restore > 0)
		return 0;

	/*
	 * If the value of the need_restore flag is still unknown at this point,
	 * we trust that pm_genpd_poweroff() has verified that the device is
	 * already runtime PM suspended.
	 */
	if (gpd_data->need_restore < 0) {
		gpd_data->need_restore = 1;
		return 0;
	}

	mutex_unlock(&genpd->lock);

	genpd_start_dev(genpd, dev);
	ret = genpd_save_dev(genpd, dev);
	genpd_stop_dev(genpd, dev);

	mutex_lock(&genpd->lock);

	if (!ret)
		gpd_data->need_restore = 1;

	return ret;
}

/**
 * __pm_genpd_restore_device - Restore the pre-suspend state of a device.
 * @pdd: Domain data of the device to restore the state of.
 * @genpd: PM domain the device belongs to.
 */
static void __pm_genpd_restore_device(struct pm_domain_data *pdd,
				      struct generic_pm_domain *genpd)
	__releases(&genpd->lock) __acquires(&genpd->lock)
{
	struct generic_pm_domain_data *gpd_data = to_gpd_data(pdd);
	struct device *dev = pdd->dev;
	int need_restore = gpd_data->need_restore;

	gpd_data->need_restore = 0;
	mutex_unlock(&genpd->lock);

	genpd_start_dev(genpd, dev);

	/*
	 * Call genpd_restore_dev() for recently added devices too (need_restore
	 * is negative then).
	 */
	if (need_restore)
		genpd_restore_dev(genpd, dev);

	mutex_lock(&genpd->lock);
}

/**
 * genpd_abort_poweroff - Check if a PM domain power off should be aborted.
 * @genpd: PM domain to check.
 *
 * Return true if a PM domain's status changed to GPD_STATE_ACTIVE during
 * a "power off" operation, which means that a "power on" has occured in the
 * meantime, or if its resume_count field is different from zero, which means
 * that one of its devices has been resumed in the meantime.
 */
static bool genpd_abort_poweroff(struct generic_pm_domain *genpd)
{
	return genpd->status == GPD_STATE_WAIT_MASTER
		|| genpd->status == GPD_STATE_ACTIVE || genpd->resume_count > 0;
}

/**
 * genpd_queue_power_off_work - Queue up the execution of pm_genpd_poweroff().
 * @genpd: PM domait to power off.
 *
 * Queue up the execution of pm_genpd_poweroff() unless it's already been done
 * before.
 */
static void genpd_queue_power_off_work(struct generic_pm_domain *genpd)
{
	queue_work(pm_wq, &genpd->power_off_work);
}

/**
 * pm_genpd_poweroff - Remove power from a given PM domain.
 * @genpd: PM domain to power down.
 *
 * If all of the @genpd's devices have been suspended and all of its subdomains
 * have been powered down, run the runtime suspend callbacks provided by all of
 * the @genpd's devices' drivers and remove power from @genpd.
 */
static int pm_genpd_poweroff(struct generic_pm_domain *genpd)
	__releases(&genpd->lock) __acquires(&genpd->lock)
{
	struct pm_domain_data *pdd;
	struct gpd_link *link;
	unsigned int not_suspended;
	int ret = 0;

 start:
	/*
	 * Do not try to power off the domain in the following situations:
	 * (1) The domain is already in the "power off" state.
	 * (2) The domain is waiting for its master to power up.
	 * (3) One of the domain's devices is being resumed right now.
	 * (4) System suspend is in progress.
	 */
	if (genpd->status == GPD_STATE_POWER_OFF
	    || genpd->status == GPD_STATE_WAIT_MASTER
	    || genpd->resume_count > 0 || genpd->prepared_count > 0)
		return 0;

	if (atomic_read(&genpd->sd_count) > 0)
		return -EBUSY;

	not_suspended = 0;
	list_for_each_entry(pdd, &genpd->dev_list, list_node) {
		enum pm_qos_flags_status stat;

		stat = dev_pm_qos_flags(pdd->dev,
					PM_QOS_FLAG_NO_POWER_OFF
						| PM_QOS_FLAG_REMOTE_WAKEUP);
		if (stat > PM_QOS_FLAGS_NONE)
			return -EBUSY;

		if (pdd->dev->driver && (!pm_runtime_suspended(pdd->dev)
		    || pdd->dev->power.irq_safe))
			not_suspended++;
	}

	if (not_suspended > genpd->in_progress)
		return -EBUSY;

	if (genpd->poweroff_task) {
		/*
		 * Another instance of pm_genpd_poweroff() is executing
		 * callbacks, so tell it to start over and return.
		 */
		genpd->status = GPD_STATE_REPEAT;
		return 0;
	}

	if (genpd->gov && genpd->gov->power_down_ok) {
		if (!genpd->gov->power_down_ok(&genpd->domain))
			return -EAGAIN;
	}

	genpd->status = GPD_STATE_BUSY;
	genpd->poweroff_task = current;

	list_for_each_entry_reverse(pdd, &genpd->dev_list, list_node) {
		ret = atomic_read(&genpd->sd_count) == 0 ?
			__pm_genpd_save_device(pdd, genpd) : -EBUSY;

		if (genpd_abort_poweroff(genpd))
			goto out;

		if (ret) {
			genpd_set_active(genpd);
			goto out;
		}

		if (genpd->status == GPD_STATE_REPEAT) {
			genpd->poweroff_task = NULL;
			goto start;
		}
	}

	if (genpd->cpuidle_data) {
		/*
		 * If cpuidle_data is set, cpuidle should turn the domain off
		 * when the CPU in it is idle.  In that case we don't decrement
		 * the subdomain counts of the master domains, so that power is
		 * not removed from the current domain prematurely as a result
		 * of cutting off the masters' power.
		 */
		genpd->status = GPD_STATE_POWER_OFF;
		cpuidle_pause_and_lock();
		genpd->cpuidle_data->idle_state->disabled = false;
		cpuidle_resume_and_unlock();
		goto out;
	}

	if (genpd->power_off) {
		if (atomic_read(&genpd->sd_count) > 0) {
			ret = -EBUSY;
			goto out;
		}

		/*
		 * If sd_count > 0 at this point, one of the subdomains hasn't
		 * managed to call pm_genpd_poweron() for the master yet after
		 * incrementing it.  In that case pm_genpd_poweron() will wait
		 * for us to drop the lock, so we can call .power_off() and let
		 * the pm_genpd_poweron() restore power for us (this shouldn't
		 * happen very often).
		 */
		ret = genpd_power_off(genpd);
		if (ret == -EBUSY) {
			genpd_set_active(genpd);
			goto out;
		}
	}

	genpd->status = GPD_STATE_POWER_OFF;

	list_for_each_entry(link, &genpd->slave_links, slave_node) {
		genpd_sd_counter_dec(link->master);
		genpd_queue_power_off_work(link->master);
	}

 out:
	genpd->poweroff_task = NULL;
	wake_up_all(&genpd->status_wait_queue);
	return ret;
}

/**
 * genpd_power_off_work_fn - Power off PM domain whose subdomain count is 0.
 * @work: Work structure used for scheduling the execution of this function.
 */
static void genpd_power_off_work_fn(struct work_struct *work)
{
	struct generic_pm_domain *genpd;

	genpd = container_of(work, struct generic_pm_domain, power_off_work);

	genpd_acquire_lock(genpd);
	pm_genpd_poweroff(genpd);
	genpd_release_lock(genpd);
}

/**
 * pm_genpd_runtime_suspend - Suspend a device belonging to I/O PM domain.
 * @dev: Device to suspend.
 *
 * Carry out a runtime suspend of a device under the assumption that its
 * pm_domain field points to the domain member of an object of type
 * struct generic_pm_domain representing a PM domain consisting of I/O devices.
 */
static int pm_genpd_runtime_suspend(struct device *dev)
{
	struct generic_pm_domain *genpd;
	struct generic_pm_domain_data *gpd_data;
	bool (*stop_ok)(struct device *__dev);
	int ret;

	dev_dbg(dev, "%s()\n", __func__);

	genpd = dev_to_genpd(dev);
	if (IS_ERR(genpd))
		return -EINVAL;

	stop_ok = genpd->gov ? genpd->gov->stop_ok : NULL;
	if (stop_ok && !stop_ok(dev))
		return -EBUSY;

	ret = genpd_stop_dev(genpd, dev);
	if (ret)
		return ret;

	/*
	 * If power.irq_safe is set, this routine will be run with interrupts
	 * off, so it can't use mutexes.
	 */
	if (dev->power.irq_safe)
		return 0;

	mutex_lock(&genpd->lock);

	/*
	 * If we have an unknown state of the need_restore flag, it means none
	 * of the runtime PM callbacks has been invoked yet. Let's update the
	 * flag to reflect that the current state is active.
	 */
	gpd_data = to_gpd_data(dev->power.subsys_data->domain_data);
	if (gpd_data->need_restore < 0)
		gpd_data->need_restore = 0;

	genpd->in_progress++;
	pm_genpd_poweroff(genpd);
	genpd->in_progress--;
	mutex_unlock(&genpd->lock);

	return 0;
}

/**
 * pm_genpd_runtime_resume - Resume a device belonging to I/O PM domain.
 * @dev: Device to resume.
 *
 * Carry out a runtime resume of a device under the assumption that its
 * pm_domain field points to the domain member of an object of type
 * struct generic_pm_domain representing a PM domain consisting of I/O devices.
 */
static int pm_genpd_runtime_resume(struct device *dev)
{
	struct generic_pm_domain *genpd;
	DEFINE_WAIT(wait);
	int ret;

	dev_dbg(dev, "%s()\n", __func__);

	genpd = dev_to_genpd(dev);
	if (IS_ERR(genpd))
		return -EINVAL;

	/* If power.irq_safe, the PM domain is never powered off. */
	if (dev->power.irq_safe)
		return genpd_start_dev_no_timing(genpd, dev);

	mutex_lock(&genpd->lock);
	ret = __pm_genpd_poweron(genpd);
	if (ret) {
		mutex_unlock(&genpd->lock);
		return ret;
	}
	genpd->status = GPD_STATE_BUSY;
	genpd->resume_count++;
	for (;;) {
		prepare_to_wait(&genpd->status_wait_queue, &wait,
				TASK_UNINTERRUPTIBLE);
		/*
		 * If current is the powering off task, we have been called
		 * reentrantly from one of the device callbacks, so we should
		 * not wait.
		 */
		if (!genpd->poweroff_task || genpd->poweroff_task == current)
			break;
		mutex_unlock(&genpd->lock);

		schedule();

		mutex_lock(&genpd->lock);
	}
	finish_wait(&genpd->status_wait_queue, &wait);
	__pm_genpd_restore_device(dev->power.subsys_data->domain_data, genpd);
	genpd->resume_count--;
	genpd_set_active(genpd);
	wake_up_all(&genpd->status_wait_queue);
	mutex_unlock(&genpd->lock);

	return 0;
}

static bool pd_ignore_unused;
static int __init pd_ignore_unused_setup(char *__unused)
{
	pd_ignore_unused = true;
	return 1;
}
__setup("pd_ignore_unused", pd_ignore_unused_setup);

/**
 * pm_genpd_poweroff_unused - Power off all PM domains with no devices in use.
 */
void pm_genpd_poweroff_unused(void)
{
	struct generic_pm_domain *genpd;

	if (pd_ignore_unused) {
		pr_warn("genpd: Not disabling unused power domains\n");
		return;
	}

	mutex_lock(&gpd_list_lock);

	list_for_each_entry(genpd, &gpd_list, gpd_list_node)
		genpd_queue_power_off_work(genpd);

	mutex_unlock(&gpd_list_lock);
}

static int __init genpd_poweroff_unused(void)
<<<<<<< HEAD
{
	pm_genpd_poweroff_unused();
	return 0;
}
late_initcall(genpd_poweroff_unused);

#else

static inline int genpd_dev_pm_qos_notifier(struct notifier_block *nb,
					    unsigned long val, void *ptr)
=======
>>>>>>> e529fea9
{
	pm_genpd_poweroff_unused();
	return 0;
}
<<<<<<< HEAD

static inline void
genpd_queue_power_off_work(struct generic_pm_domain *genpd) {}

static inline void genpd_power_off_work_fn(struct work_struct *work) {}

#define pm_genpd_runtime_suspend	NULL
#define pm_genpd_runtime_resume		NULL

#endif /* CONFIG_PM_RUNTIME */
=======
late_initcall(genpd_poweroff_unused);
>>>>>>> e529fea9

#ifdef CONFIG_PM_SLEEP

/**
 * pm_genpd_present - Check if the given PM domain has been initialized.
 * @genpd: PM domain to check.
 */
static bool pm_genpd_present(const struct generic_pm_domain *genpd)
{
	const struct generic_pm_domain *gpd;

	if (IS_ERR_OR_NULL(genpd))
		return false;

	list_for_each_entry(gpd, &gpd_list, gpd_list_node)
		if (gpd == genpd)
			return true;

	return false;
}

static bool genpd_dev_active_wakeup(struct generic_pm_domain *genpd,
				    struct device *dev)
{
	return GENPD_DEV_CALLBACK(genpd, bool, active_wakeup, dev);
}

/**
 * pm_genpd_sync_poweroff - Synchronously power off a PM domain and its masters.
 * @genpd: PM domain to power off, if possible.
 *
 * Check if the given PM domain can be powered off (during system suspend or
 * hibernation) and do that if so.  Also, in that case propagate to its masters.
 *
 * This function is only called in "noirq" and "syscore" stages of system power
 * transitions, so it need not acquire locks (all of the "noirq" callbacks are
 * executed sequentially, so it is guaranteed that it will never run twice in
 * parallel).
 */
static void pm_genpd_sync_poweroff(struct generic_pm_domain *genpd)
{
	struct gpd_link *link;

	if (genpd->status == GPD_STATE_POWER_OFF)
		return;

	if (genpd->suspended_count != genpd->device_count
	    || atomic_read(&genpd->sd_count) > 0)
		return;

	genpd_power_off(genpd);

	genpd->status = GPD_STATE_POWER_OFF;

	list_for_each_entry(link, &genpd->slave_links, slave_node) {
		genpd_sd_counter_dec(link->master);
		pm_genpd_sync_poweroff(link->master);
	}
}

/**
 * pm_genpd_sync_poweron - Synchronously power on a PM domain and its masters.
 * @genpd: PM domain to power on.
 *
 * This function is only called in "noirq" and "syscore" stages of system power
 * transitions, so it need not acquire locks (all of the "noirq" callbacks are
 * executed sequentially, so it is guaranteed that it will never run twice in
 * parallel).
 */
static void pm_genpd_sync_poweron(struct generic_pm_domain *genpd)
{
	struct gpd_link *link;

	if (genpd->status != GPD_STATE_POWER_OFF)
		return;

	list_for_each_entry(link, &genpd->slave_links, slave_node) {
		pm_genpd_sync_poweron(link->master);
		genpd_sd_counter_inc(link->master);
	}

	genpd_power_on(genpd);

	genpd->status = GPD_STATE_ACTIVE;
}

/**
 * resume_needed - Check whether to resume a device before system suspend.
 * @dev: Device to check.
 * @genpd: PM domain the device belongs to.
 *
 * There are two cases in which a device that can wake up the system from sleep
 * states should be resumed by pm_genpd_prepare(): (1) if the device is enabled
 * to wake up the system and it has to remain active for this purpose while the
 * system is in the sleep state and (2) if the device is not enabled to wake up
 * the system from sleep states and it generally doesn't generate wakeup signals
 * by itself (those signals are generated on its behalf by other parts of the
 * system).  In the latter case it may be necessary to reconfigure the device's
 * wakeup settings during system suspend, because it may have been set up to
 * signal remote wakeup from the system's working state as needed by runtime PM.
 * Return 'true' in either of the above cases.
 */
static bool resume_needed(struct device *dev, struct generic_pm_domain *genpd)
{
	bool active_wakeup;

	if (!device_can_wakeup(dev))
		return false;

	active_wakeup = genpd_dev_active_wakeup(genpd, dev);
	return device_may_wakeup(dev) ? active_wakeup : !active_wakeup;
}

/**
 * pm_genpd_prepare - Start power transition of a device in a PM domain.
 * @dev: Device to start the transition of.
 *
 * Start a power transition of a device (during a system-wide power transition)
 * under the assumption that its pm_domain field points to the domain member of
 * an object of type struct generic_pm_domain representing a PM domain
 * consisting of I/O devices.
 */
static int pm_genpd_prepare(struct device *dev)
{
	struct generic_pm_domain *genpd;
	int ret;

	dev_dbg(dev, "%s()\n", __func__);

	genpd = dev_to_genpd(dev);
	if (IS_ERR(genpd))
		return -EINVAL;

	/*
	 * If a wakeup request is pending for the device, it should be woken up
	 * at this point and a system wakeup event should be reported if it's
	 * set up to wake up the system from sleep states.
	 */
	pm_runtime_get_noresume(dev);
	if (pm_runtime_barrier(dev) && device_may_wakeup(dev))
		pm_wakeup_event(dev, 0);

	if (pm_wakeup_pending()) {
		pm_runtime_put(dev);
		return -EBUSY;
	}

	if (resume_needed(dev, genpd))
		pm_runtime_resume(dev);

	genpd_acquire_lock(genpd);

	if (genpd->prepared_count++ == 0) {
		genpd->suspended_count = 0;
		genpd->suspend_power_off = genpd->status == GPD_STATE_POWER_OFF;
	}

	genpd_release_lock(genpd);

	if (genpd->suspend_power_off) {
		pm_runtime_put_noidle(dev);
		return 0;
	}

	/*
	 * The PM domain must be in the GPD_STATE_ACTIVE state at this point,
	 * so pm_genpd_poweron() will return immediately, but if the device
	 * is suspended (e.g. it's been stopped by genpd_stop_dev()), we need
	 * to make it operational.
	 */
	pm_runtime_resume(dev);
	__pm_runtime_disable(dev, false);

	ret = pm_generic_prepare(dev);
	if (ret) {
		mutex_lock(&genpd->lock);

		if (--genpd->prepared_count == 0)
			genpd->suspend_power_off = false;

		mutex_unlock(&genpd->lock);
		pm_runtime_enable(dev);
	}

	pm_runtime_put(dev);
	return ret;
}

/**
 * pm_genpd_suspend - Suspend a device belonging to an I/O PM domain.
 * @dev: Device to suspend.
 *
 * Suspend a device under the assumption that its pm_domain field points to the
 * domain member of an object of type struct generic_pm_domain representing
 * a PM domain consisting of I/O devices.
 */
static int pm_genpd_suspend(struct device *dev)
{
	struct generic_pm_domain *genpd;

	dev_dbg(dev, "%s()\n", __func__);

	genpd = dev_to_genpd(dev);
	if (IS_ERR(genpd))
		return -EINVAL;

	return genpd->suspend_power_off ? 0 : pm_generic_suspend(dev);
}

/**
 * pm_genpd_suspend_late - Late suspend of a device from an I/O PM domain.
 * @dev: Device to suspend.
 *
 * Carry out a late suspend of a device under the assumption that its
 * pm_domain field points to the domain member of an object of type
 * struct generic_pm_domain representing a PM domain consisting of I/O devices.
 */
static int pm_genpd_suspend_late(struct device *dev)
{
	struct generic_pm_domain *genpd;

	dev_dbg(dev, "%s()\n", __func__);

	genpd = dev_to_genpd(dev);
	if (IS_ERR(genpd))
		return -EINVAL;

	return genpd->suspend_power_off ? 0 : pm_generic_suspend_late(dev);
}

/**
 * pm_genpd_suspend_noirq - Completion of suspend of device in an I/O PM domain.
 * @dev: Device to suspend.
 *
 * Stop the device and remove power from the domain if all devices in it have
 * been stopped.
 */
static int pm_genpd_suspend_noirq(struct device *dev)
{
	struct generic_pm_domain *genpd;

	dev_dbg(dev, "%s()\n", __func__);

	genpd = dev_to_genpd(dev);
	if (IS_ERR(genpd))
		return -EINVAL;

	if (genpd->suspend_power_off
	    || (dev->power.wakeup_path && genpd_dev_active_wakeup(genpd, dev)))
		return 0;

	genpd_stop_dev(genpd, dev);

	/*
	 * Since all of the "noirq" callbacks are executed sequentially, it is
	 * guaranteed that this function will never run twice in parallel for
	 * the same PM domain, so it is not necessary to use locking here.
	 */
	genpd->suspended_count++;
	pm_genpd_sync_poweroff(genpd);

	return 0;
}

/**
 * pm_genpd_resume_noirq - Start of resume of device in an I/O PM domain.
 * @dev: Device to resume.
 *
 * Restore power to the device's PM domain, if necessary, and start the device.
 */
static int pm_genpd_resume_noirq(struct device *dev)
{
	struct generic_pm_domain *genpd;

	dev_dbg(dev, "%s()\n", __func__);

	genpd = dev_to_genpd(dev);
	if (IS_ERR(genpd))
		return -EINVAL;

	if (genpd->suspend_power_off
	    || (dev->power.wakeup_path && genpd_dev_active_wakeup(genpd, dev)))
		return 0;

	/*
	 * Since all of the "noirq" callbacks are executed sequentially, it is
	 * guaranteed that this function will never run twice in parallel for
	 * the same PM domain, so it is not necessary to use locking here.
	 */
	pm_genpd_sync_poweron(genpd);
	genpd->suspended_count--;

	return genpd_start_dev(genpd, dev);
}

/**
 * pm_genpd_resume_early - Early resume of a device in an I/O PM domain.
 * @dev: Device to resume.
 *
 * Carry out an early resume of a device under the assumption that its
 * pm_domain field points to the domain member of an object of type
 * struct generic_pm_domain representing a power domain consisting of I/O
 * devices.
 */
static int pm_genpd_resume_early(struct device *dev)
{
	struct generic_pm_domain *genpd;

	dev_dbg(dev, "%s()\n", __func__);

	genpd = dev_to_genpd(dev);
	if (IS_ERR(genpd))
		return -EINVAL;

	return genpd->suspend_power_off ? 0 : pm_generic_resume_early(dev);
}

/**
 * pm_genpd_resume - Resume of device in an I/O PM domain.
 * @dev: Device to resume.
 *
 * Resume a device under the assumption that its pm_domain field points to the
 * domain member of an object of type struct generic_pm_domain representing
 * a power domain consisting of I/O devices.
 */
static int pm_genpd_resume(struct device *dev)
{
	struct generic_pm_domain *genpd;

	dev_dbg(dev, "%s()\n", __func__);

	genpd = dev_to_genpd(dev);
	if (IS_ERR(genpd))
		return -EINVAL;

	return genpd->suspend_power_off ? 0 : pm_generic_resume(dev);
}

/**
 * pm_genpd_freeze - Freezing a device in an I/O PM domain.
 * @dev: Device to freeze.
 *
 * Freeze a device under the assumption that its pm_domain field points to the
 * domain member of an object of type struct generic_pm_domain representing
 * a power domain consisting of I/O devices.
 */
static int pm_genpd_freeze(struct device *dev)
{
	struct generic_pm_domain *genpd;

	dev_dbg(dev, "%s()\n", __func__);

	genpd = dev_to_genpd(dev);
	if (IS_ERR(genpd))
		return -EINVAL;

	return genpd->suspend_power_off ? 0 : pm_generic_freeze(dev);
}

/**
 * pm_genpd_freeze_late - Late freeze of a device in an I/O PM domain.
 * @dev: Device to freeze.
 *
 * Carry out a late freeze of a device under the assumption that its
 * pm_domain field points to the domain member of an object of type
 * struct generic_pm_domain representing a power domain consisting of I/O
 * devices.
 */
static int pm_genpd_freeze_late(struct device *dev)
{
	struct generic_pm_domain *genpd;

	dev_dbg(dev, "%s()\n", __func__);

	genpd = dev_to_genpd(dev);
	if (IS_ERR(genpd))
		return -EINVAL;

	return genpd->suspend_power_off ? 0 : pm_generic_freeze_late(dev);
}

/**
 * pm_genpd_freeze_noirq - Completion of freezing a device in an I/O PM domain.
 * @dev: Device to freeze.
 *
 * Carry out a late freeze of a device under the assumption that its
 * pm_domain field points to the domain member of an object of type
 * struct generic_pm_domain representing a power domain consisting of I/O
 * devices.
 */
static int pm_genpd_freeze_noirq(struct device *dev)
{
	struct generic_pm_domain *genpd;

	dev_dbg(dev, "%s()\n", __func__);

	genpd = dev_to_genpd(dev);
	if (IS_ERR(genpd))
		return -EINVAL;

	return genpd->suspend_power_off ? 0 : genpd_stop_dev(genpd, dev);
}

/**
 * pm_genpd_thaw_noirq - Early thaw of device in an I/O PM domain.
 * @dev: Device to thaw.
 *
 * Start the device, unless power has been removed from the domain already
 * before the system transition.
 */
static int pm_genpd_thaw_noirq(struct device *dev)
{
	struct generic_pm_domain *genpd;

	dev_dbg(dev, "%s()\n", __func__);

	genpd = dev_to_genpd(dev);
	if (IS_ERR(genpd))
		return -EINVAL;

	return genpd->suspend_power_off ? 0 : genpd_start_dev(genpd, dev);
}

/**
 * pm_genpd_thaw_early - Early thaw of device in an I/O PM domain.
 * @dev: Device to thaw.
 *
 * Carry out an early thaw of a device under the assumption that its
 * pm_domain field points to the domain member of an object of type
 * struct generic_pm_domain representing a power domain consisting of I/O
 * devices.
 */
static int pm_genpd_thaw_early(struct device *dev)
{
	struct generic_pm_domain *genpd;

	dev_dbg(dev, "%s()\n", __func__);

	genpd = dev_to_genpd(dev);
	if (IS_ERR(genpd))
		return -EINVAL;

	return genpd->suspend_power_off ? 0 : pm_generic_thaw_early(dev);
}

/**
 * pm_genpd_thaw - Thaw a device belonging to an I/O power domain.
 * @dev: Device to thaw.
 *
 * Thaw a device under the assumption that its pm_domain field points to the
 * domain member of an object of type struct generic_pm_domain representing
 * a power domain consisting of I/O devices.
 */
static int pm_genpd_thaw(struct device *dev)
{
	struct generic_pm_domain *genpd;

	dev_dbg(dev, "%s()\n", __func__);

	genpd = dev_to_genpd(dev);
	if (IS_ERR(genpd))
		return -EINVAL;

	return genpd->suspend_power_off ? 0 : pm_generic_thaw(dev);
}

/**
 * pm_genpd_restore_noirq - Start of restore of device in an I/O PM domain.
 * @dev: Device to resume.
 *
 * Make sure the domain will be in the same power state as before the
 * hibernation the system is resuming from and start the device if necessary.
 */
static int pm_genpd_restore_noirq(struct device *dev)
{
	struct generic_pm_domain *genpd;

	dev_dbg(dev, "%s()\n", __func__);

	genpd = dev_to_genpd(dev);
	if (IS_ERR(genpd))
		return -EINVAL;

	/*
	 * Since all of the "noirq" callbacks are executed sequentially, it is
	 * guaranteed that this function will never run twice in parallel for
	 * the same PM domain, so it is not necessary to use locking here.
	 *
	 * At this point suspended_count == 0 means we are being run for the
	 * first time for the given domain in the present cycle.
	 */
	if (genpd->suspended_count++ == 0) {
		/*
		 * The boot kernel might put the domain into arbitrary state,
		 * so make it appear as powered off to pm_genpd_sync_poweron(),
		 * so that it tries to power it on in case it was really off.
		 */
		genpd->status = GPD_STATE_POWER_OFF;
		if (genpd->suspend_power_off) {
			/*
			 * If the domain was off before the hibernation, make
			 * sure it will be off going forward.
			 */
			genpd_power_off(genpd);

			return 0;
		}
	}

	if (genpd->suspend_power_off)
		return 0;

	pm_genpd_sync_poweron(genpd);

	return genpd_start_dev(genpd, dev);
}

/**
 * pm_genpd_complete - Complete power transition of a device in a power domain.
 * @dev: Device to complete the transition of.
 *
 * Complete a power transition of a device (during a system-wide power
 * transition) under the assumption that its pm_domain field points to the
 * domain member of an object of type struct generic_pm_domain representing
 * a power domain consisting of I/O devices.
 */
static void pm_genpd_complete(struct device *dev)
{
	struct generic_pm_domain *genpd;
	bool run_complete;

	dev_dbg(dev, "%s()\n", __func__);

	genpd = dev_to_genpd(dev);
	if (IS_ERR(genpd))
		return;

	mutex_lock(&genpd->lock);

	run_complete = !genpd->suspend_power_off;
	if (--genpd->prepared_count == 0)
		genpd->suspend_power_off = false;

	mutex_unlock(&genpd->lock);

	if (run_complete) {
		pm_generic_complete(dev);
		pm_runtime_set_active(dev);
		pm_runtime_enable(dev);
		pm_request_idle(dev);
	}
}

/**
 * genpd_syscore_switch - Switch power during system core suspend or resume.
 * @dev: Device that normally is marked as "always on" to switch power for.
 *
 * This routine may only be called during the system core (syscore) suspend or
 * resume phase for devices whose "always on" flags are set.
 */
static void genpd_syscore_switch(struct device *dev, bool suspend)
{
	struct generic_pm_domain *genpd;

	genpd = dev_to_genpd(dev);
	if (!pm_genpd_present(genpd))
		return;

	if (suspend) {
		genpd->suspended_count++;
		pm_genpd_sync_poweroff(genpd);
	} else {
		pm_genpd_sync_poweron(genpd);
		genpd->suspended_count--;
	}
}
<<<<<<< HEAD

void pm_genpd_syscore_poweroff(struct device *dev)
{
	genpd_syscore_switch(dev, true);
}
EXPORT_SYMBOL_GPL(pm_genpd_syscore_poweroff);

void pm_genpd_syscore_poweron(struct device *dev)
{
	genpd_syscore_switch(dev, false);
}
EXPORT_SYMBOL_GPL(pm_genpd_syscore_poweron);
=======
>>>>>>> e529fea9

void pm_genpd_syscore_poweroff(struct device *dev)
{
	genpd_syscore_switch(dev, true);
}
EXPORT_SYMBOL_GPL(pm_genpd_syscore_poweroff);

void pm_genpd_syscore_poweron(struct device *dev)
{
	genpd_syscore_switch(dev, false);
}
EXPORT_SYMBOL_GPL(pm_genpd_syscore_poweron);

#else /* !CONFIG_PM_SLEEP */

#define pm_genpd_prepare		NULL
#define pm_genpd_suspend		NULL
#define pm_genpd_suspend_late		NULL
#define pm_genpd_suspend_noirq		NULL
#define pm_genpd_resume_early		NULL
#define pm_genpd_resume_noirq		NULL
#define pm_genpd_resume			NULL
#define pm_genpd_freeze			NULL
#define pm_genpd_freeze_late		NULL
#define pm_genpd_freeze_noirq		NULL
#define pm_genpd_thaw_early		NULL
#define pm_genpd_thaw_noirq		NULL
#define pm_genpd_thaw			NULL
#define pm_genpd_restore_noirq		NULL
#define pm_genpd_complete		NULL

#endif /* CONFIG_PM_SLEEP */

static struct generic_pm_domain_data *__pm_genpd_alloc_dev_data(struct device *dev)
{
	struct generic_pm_domain_data *gpd_data;

	gpd_data = kzalloc(sizeof(*gpd_data), GFP_KERNEL);
	if (!gpd_data)
		return NULL;

	mutex_init(&gpd_data->lock);
	gpd_data->nb.notifier_call = genpd_dev_pm_qos_notifier;
	dev_pm_qos_add_notifier(dev, &gpd_data->nb);
	return gpd_data;
}

static void __pm_genpd_free_dev_data(struct device *dev,
				     struct generic_pm_domain_data *gpd_data)
{
	dev_pm_qos_remove_notifier(dev, &gpd_data->nb);
	kfree(gpd_data);
}

/**
 * __pm_genpd_add_device - Add a device to an I/O PM domain.
 * @genpd: PM domain to add the device to.
 * @dev: Device to be added.
 * @td: Set of PM QoS timing parameters to attach to the device.
 */
int __pm_genpd_add_device(struct generic_pm_domain *genpd, struct device *dev,
			  struct gpd_timing_data *td)
{
	struct generic_pm_domain_data *gpd_data_new, *gpd_data = NULL;
	struct pm_domain_data *pdd;
	int ret = 0;

	dev_dbg(dev, "%s()\n", __func__);

	if (IS_ERR_OR_NULL(genpd) || IS_ERR_OR_NULL(dev))
		return -EINVAL;

	gpd_data_new = __pm_genpd_alloc_dev_data(dev);
	if (!gpd_data_new)
		return -ENOMEM;

	genpd_acquire_lock(genpd);

	if (genpd->prepared_count > 0) {
		ret = -EAGAIN;
		goto out;
	}

	list_for_each_entry(pdd, &genpd->dev_list, list_node)
		if (pdd->dev == dev) {
			ret = -EINVAL;
			goto out;
		}

	ret = dev_pm_get_subsys_data(dev);
	if (ret)
		goto out;

	genpd->device_count++;
	genpd->max_off_time_changed = true;

	spin_lock_irq(&dev->power.lock);

	dev->pm_domain = &genpd->domain;
	if (dev->power.subsys_data->domain_data) {
		gpd_data = to_gpd_data(dev->power.subsys_data->domain_data);
	} else {
		gpd_data = gpd_data_new;
		dev->power.subsys_data->domain_data = &gpd_data->base;
	}
	gpd_data->refcount++;
	if (td)
		gpd_data->td = *td;

	spin_unlock_irq(&dev->power.lock);

	if (genpd->attach_dev)
<<<<<<< HEAD
		genpd->attach_dev(dev);
=======
		genpd->attach_dev(genpd, dev);
>>>>>>> e529fea9

	mutex_lock(&gpd_data->lock);
	gpd_data->base.dev = dev;
	list_add_tail(&gpd_data->base.list_node, &genpd->dev_list);
	gpd_data->need_restore = -1;
	gpd_data->td.constraint_changed = true;
	gpd_data->td.effective_constraint_ns = -1;
	mutex_unlock(&gpd_data->lock);

 out:
	genpd_release_lock(genpd);

	if (gpd_data != gpd_data_new)
		__pm_genpd_free_dev_data(dev, gpd_data_new);

	return ret;
}

/**
 * __pm_genpd_name_add_device - Find I/O PM domain and add a device to it.
 * @domain_name: Name of the PM domain to add the device to.
 * @dev: Device to be added.
 * @td: Set of PM QoS timing parameters to attach to the device.
 */
int __pm_genpd_name_add_device(const char *domain_name, struct device *dev,
			       struct gpd_timing_data *td)
{
	return __pm_genpd_add_device(pm_genpd_lookup_name(domain_name), dev, td);
}

/**
 * pm_genpd_remove_device - Remove a device from an I/O PM domain.
 * @genpd: PM domain to remove the device from.
 * @dev: Device to be removed.
 */
int pm_genpd_remove_device(struct generic_pm_domain *genpd,
			   struct device *dev)
{
	struct generic_pm_domain_data *gpd_data;
	struct pm_domain_data *pdd;
	bool remove = false;
	int ret = 0;

	dev_dbg(dev, "%s()\n", __func__);

	if (IS_ERR_OR_NULL(genpd) || IS_ERR_OR_NULL(dev)
	    ||  IS_ERR_OR_NULL(dev->pm_domain)
	    ||  pd_to_genpd(dev->pm_domain) != genpd)
		return -EINVAL;

	genpd_acquire_lock(genpd);

	if (genpd->prepared_count > 0) {
		ret = -EAGAIN;
		goto out;
	}

	genpd->device_count--;
	genpd->max_off_time_changed = true;

	if (genpd->detach_dev)
<<<<<<< HEAD
		genpd->detach_dev(dev);
=======
		genpd->detach_dev(genpd, dev);
>>>>>>> e529fea9

	spin_lock_irq(&dev->power.lock);

	dev->pm_domain = NULL;
	pdd = dev->power.subsys_data->domain_data;
	list_del_init(&pdd->list_node);
	gpd_data = to_gpd_data(pdd);
	if (--gpd_data->refcount == 0) {
		dev->power.subsys_data->domain_data = NULL;
		remove = true;
	}

	spin_unlock_irq(&dev->power.lock);

	mutex_lock(&gpd_data->lock);
	pdd->dev = NULL;
	mutex_unlock(&gpd_data->lock);

	genpd_release_lock(genpd);

	dev_pm_put_subsys_data(dev);
	if (remove)
		__pm_genpd_free_dev_data(dev, gpd_data);

	return 0;

 out:
	genpd_release_lock(genpd);

	return ret;
}

/**
 * pm_genpd_dev_need_restore - Set/unset the device's "need restore" flag.
 * @dev: Device to set/unset the flag for.
 * @val: The new value of the device's "need restore" flag.
 */
void pm_genpd_dev_need_restore(struct device *dev, bool val)
{
	struct pm_subsys_data *psd;
	unsigned long flags;

	spin_lock_irqsave(&dev->power.lock, flags);

	psd = dev_to_psd(dev);
	if (psd && psd->domain_data)
		to_gpd_data(psd->domain_data)->need_restore = val ? 1 : 0;

	spin_unlock_irqrestore(&dev->power.lock, flags);
}
EXPORT_SYMBOL_GPL(pm_genpd_dev_need_restore);

/**
 * pm_genpd_add_subdomain - Add a subdomain to an I/O PM domain.
 * @genpd: Master PM domain to add the subdomain to.
 * @subdomain: Subdomain to be added.
 */
int pm_genpd_add_subdomain(struct generic_pm_domain *genpd,
			   struct generic_pm_domain *subdomain)
{
	struct gpd_link *link;
	int ret = 0;

	if (IS_ERR_OR_NULL(genpd) || IS_ERR_OR_NULL(subdomain)
	    || genpd == subdomain)
		return -EINVAL;

 start:
	genpd_acquire_lock(genpd);
	mutex_lock_nested(&subdomain->lock, SINGLE_DEPTH_NESTING);

	if (subdomain->status != GPD_STATE_POWER_OFF
	    && subdomain->status != GPD_STATE_ACTIVE) {
		mutex_unlock(&subdomain->lock);
		genpd_release_lock(genpd);
		goto start;
	}

	if (genpd->status == GPD_STATE_POWER_OFF
	    &&  subdomain->status != GPD_STATE_POWER_OFF) {
		ret = -EINVAL;
		goto out;
	}

	list_for_each_entry(link, &genpd->master_links, master_node) {
		if (link->slave == subdomain && link->master == genpd) {
			ret = -EINVAL;
			goto out;
		}
	}

	link = kzalloc(sizeof(*link), GFP_KERNEL);
	if (!link) {
		ret = -ENOMEM;
		goto out;
	}
	link->master = genpd;
	list_add_tail(&link->master_node, &genpd->master_links);
	link->slave = subdomain;
	list_add_tail(&link->slave_node, &subdomain->slave_links);
	if (subdomain->status != GPD_STATE_POWER_OFF)
		genpd_sd_counter_inc(genpd);

 out:
	mutex_unlock(&subdomain->lock);
	genpd_release_lock(genpd);

	return ret;
}

/**
 * pm_genpd_add_subdomain_names - Add a subdomain to an I/O PM domain.
 * @master_name: Name of the master PM domain to add the subdomain to.
 * @subdomain_name: Name of the subdomain to be added.
 */
int pm_genpd_add_subdomain_names(const char *master_name,
				 const char *subdomain_name)
{
	struct generic_pm_domain *master = NULL, *subdomain = NULL, *gpd;

	if (IS_ERR_OR_NULL(master_name) || IS_ERR_OR_NULL(subdomain_name))
		return -EINVAL;

	mutex_lock(&gpd_list_lock);
	list_for_each_entry(gpd, &gpd_list, gpd_list_node) {
		if (!master && !strcmp(gpd->name, master_name))
			master = gpd;

		if (!subdomain && !strcmp(gpd->name, subdomain_name))
			subdomain = gpd;

		if (master && subdomain)
			break;
	}
	mutex_unlock(&gpd_list_lock);

	return pm_genpd_add_subdomain(master, subdomain);
}

/**
 * pm_genpd_remove_subdomain - Remove a subdomain from an I/O PM domain.
 * @genpd: Master PM domain to remove the subdomain from.
 * @subdomain: Subdomain to be removed.
 */
int pm_genpd_remove_subdomain(struct generic_pm_domain *genpd,
			      struct generic_pm_domain *subdomain)
{
	struct gpd_link *link;
	int ret = -EINVAL;

	if (IS_ERR_OR_NULL(genpd) || IS_ERR_OR_NULL(subdomain))
		return -EINVAL;

 start:
	genpd_acquire_lock(genpd);

	list_for_each_entry(link, &genpd->master_links, master_node) {
		if (link->slave != subdomain)
			continue;

		mutex_lock_nested(&subdomain->lock, SINGLE_DEPTH_NESTING);

		if (subdomain->status != GPD_STATE_POWER_OFF
		    && subdomain->status != GPD_STATE_ACTIVE) {
			mutex_unlock(&subdomain->lock);
			genpd_release_lock(genpd);
			goto start;
		}

		list_del(&link->master_node);
		list_del(&link->slave_node);
		kfree(link);
		if (subdomain->status != GPD_STATE_POWER_OFF)
			genpd_sd_counter_dec(genpd);

		mutex_unlock(&subdomain->lock);

		ret = 0;
		break;
	}

	genpd_release_lock(genpd);

	return ret;
}

/**
 * pm_genpd_attach_cpuidle - Connect the given PM domain with cpuidle.
 * @genpd: PM domain to be connected with cpuidle.
 * @state: cpuidle state this domain can disable/enable.
 *
 * Make a PM domain behave as though it contained a CPU core, that is, instead
 * of calling its power down routine it will enable the given cpuidle state so
 * that the cpuidle subsystem can power it down (if possible and desirable).
 */
int pm_genpd_attach_cpuidle(struct generic_pm_domain *genpd, int state)
{
	struct cpuidle_driver *cpuidle_drv;
	struct gpd_cpuidle_data *cpuidle_data;
	struct cpuidle_state *idle_state;
	int ret = 0;

	if (IS_ERR_OR_NULL(genpd) || state < 0)
		return -EINVAL;

	genpd_acquire_lock(genpd);

	if (genpd->cpuidle_data) {
		ret = -EEXIST;
		goto out;
	}
	cpuidle_data = kzalloc(sizeof(*cpuidle_data), GFP_KERNEL);
	if (!cpuidle_data) {
		ret = -ENOMEM;
		goto out;
	}
	cpuidle_drv = cpuidle_driver_ref();
	if (!cpuidle_drv) {
		ret = -ENODEV;
		goto err_drv;
	}
	if (cpuidle_drv->state_count <= state) {
		ret = -EINVAL;
		goto err;
	}
	idle_state = &cpuidle_drv->states[state];
	if (!idle_state->disabled) {
		ret = -EAGAIN;
		goto err;
	}
	cpuidle_data->idle_state = idle_state;
	cpuidle_data->saved_exit_latency = idle_state->exit_latency;
	genpd->cpuidle_data = cpuidle_data;
	genpd_recalc_cpu_exit_latency(genpd);

 out:
	genpd_release_lock(genpd);
	return ret;

 err:
	cpuidle_driver_unref();

 err_drv:
	kfree(cpuidle_data);
	goto out;
}

/**
 * pm_genpd_name_attach_cpuidle - Find PM domain and connect cpuidle to it.
 * @name: Name of the domain to connect to cpuidle.
 * @state: cpuidle state this domain can manipulate.
 */
int pm_genpd_name_attach_cpuidle(const char *name, int state)
{
	return pm_genpd_attach_cpuidle(pm_genpd_lookup_name(name), state);
}

/**
 * pm_genpd_detach_cpuidle - Remove the cpuidle connection from a PM domain.
 * @genpd: PM domain to remove the cpuidle connection from.
 *
 * Remove the cpuidle connection set up by pm_genpd_attach_cpuidle() from the
 * given PM domain.
 */
int pm_genpd_detach_cpuidle(struct generic_pm_domain *genpd)
{
	struct gpd_cpuidle_data *cpuidle_data;
	struct cpuidle_state *idle_state;
	int ret = 0;

	if (IS_ERR_OR_NULL(genpd))
		return -EINVAL;

	genpd_acquire_lock(genpd);

	cpuidle_data = genpd->cpuidle_data;
	if (!cpuidle_data) {
		ret = -ENODEV;
		goto out;
	}
	idle_state = cpuidle_data->idle_state;
	if (!idle_state->disabled) {
		ret = -EAGAIN;
		goto out;
	}
	idle_state->exit_latency = cpuidle_data->saved_exit_latency;
	cpuidle_driver_unref();
	genpd->cpuidle_data = NULL;
	kfree(cpuidle_data);

 out:
	genpd_release_lock(genpd);
	return ret;
}

/**
 * pm_genpd_name_detach_cpuidle - Find PM domain and disconnect cpuidle from it.
 * @name: Name of the domain to disconnect cpuidle from.
 */
int pm_genpd_name_detach_cpuidle(const char *name)
{
	return pm_genpd_detach_cpuidle(pm_genpd_lookup_name(name));
}

/* Default device callbacks for generic PM domains. */

/**
 * pm_genpd_default_save_state - Default "save device state" for PM domains.
 * @dev: Device to handle.
 */
static int pm_genpd_default_save_state(struct device *dev)
{
	int (*cb)(struct device *__dev);

	if (dev->type && dev->type->pm)
		cb = dev->type->pm->runtime_suspend;
	else if (dev->class && dev->class->pm)
		cb = dev->class->pm->runtime_suspend;
	else if (dev->bus && dev->bus->pm)
		cb = dev->bus->pm->runtime_suspend;
	else
		cb = NULL;

	if (!cb && dev->driver && dev->driver->pm)
		cb = dev->driver->pm->runtime_suspend;

	return cb ? cb(dev) : 0;
}

/**
 * pm_genpd_default_restore_state - Default PM domains "restore device state".
 * @dev: Device to handle.
 */
static int pm_genpd_default_restore_state(struct device *dev)
{
	int (*cb)(struct device *__dev);

	if (dev->type && dev->type->pm)
		cb = dev->type->pm->runtime_resume;
	else if (dev->class && dev->class->pm)
		cb = dev->class->pm->runtime_resume;
	else if (dev->bus && dev->bus->pm)
		cb = dev->bus->pm->runtime_resume;
	else
		cb = NULL;

	if (!cb && dev->driver && dev->driver->pm)
		cb = dev->driver->pm->runtime_resume;

	return cb ? cb(dev) : 0;
}

/**
 * pm_genpd_init - Initialize a generic I/O PM domain object.
 * @genpd: PM domain object to initialize.
 * @gov: PM domain governor to associate with the domain (may be NULL).
 * @is_off: Initial value of the domain's power_is_off field.
 */
void pm_genpd_init(struct generic_pm_domain *genpd,
		   struct dev_power_governor *gov, bool is_off)
{
	if (IS_ERR_OR_NULL(genpd))
		return;

	INIT_LIST_HEAD(&genpd->master_links);
	INIT_LIST_HEAD(&genpd->slave_links);
	INIT_LIST_HEAD(&genpd->dev_list);
	mutex_init(&genpd->lock);
	genpd->gov = gov;
	INIT_WORK(&genpd->power_off_work, genpd_power_off_work_fn);
	genpd->in_progress = 0;
	atomic_set(&genpd->sd_count, 0);
	genpd->status = is_off ? GPD_STATE_POWER_OFF : GPD_STATE_ACTIVE;
	init_waitqueue_head(&genpd->status_wait_queue);
	genpd->poweroff_task = NULL;
	genpd->resume_count = 0;
	genpd->device_count = 0;
	genpd->max_off_time_ns = -1;
	genpd->max_off_time_changed = true;
	genpd->domain.ops.runtime_suspend = pm_genpd_runtime_suspend;
	genpd->domain.ops.runtime_resume = pm_genpd_runtime_resume;
	genpd->domain.ops.prepare = pm_genpd_prepare;
	genpd->domain.ops.suspend = pm_genpd_suspend;
	genpd->domain.ops.suspend_late = pm_genpd_suspend_late;
	genpd->domain.ops.suspend_noirq = pm_genpd_suspend_noirq;
	genpd->domain.ops.resume_noirq = pm_genpd_resume_noirq;
	genpd->domain.ops.resume_early = pm_genpd_resume_early;
	genpd->domain.ops.resume = pm_genpd_resume;
	genpd->domain.ops.freeze = pm_genpd_freeze;
	genpd->domain.ops.freeze_late = pm_genpd_freeze_late;
	genpd->domain.ops.freeze_noirq = pm_genpd_freeze_noirq;
	genpd->domain.ops.thaw_noirq = pm_genpd_thaw_noirq;
	genpd->domain.ops.thaw_early = pm_genpd_thaw_early;
	genpd->domain.ops.thaw = pm_genpd_thaw;
	genpd->domain.ops.poweroff = pm_genpd_suspend;
	genpd->domain.ops.poweroff_late = pm_genpd_suspend_late;
	genpd->domain.ops.poweroff_noirq = pm_genpd_suspend_noirq;
	genpd->domain.ops.restore_noirq = pm_genpd_restore_noirq;
	genpd->domain.ops.restore_early = pm_genpd_resume_early;
	genpd->domain.ops.restore = pm_genpd_resume;
	genpd->domain.ops.complete = pm_genpd_complete;
	genpd->dev_ops.save_state = pm_genpd_default_save_state;
	genpd->dev_ops.restore_state = pm_genpd_default_restore_state;
<<<<<<< HEAD
=======

	if (genpd->flags & GENPD_FLAG_PM_CLK) {
		genpd->dev_ops.stop = pm_clk_suspend;
		genpd->dev_ops.start = pm_clk_resume;
	}

>>>>>>> e529fea9
	mutex_lock(&gpd_list_lock);
	list_add(&genpd->gpd_list_node, &gpd_list);
	mutex_unlock(&gpd_list_lock);
}

#ifdef CONFIG_PM_GENERIC_DOMAINS_OF
/*
 * Device Tree based PM domain providers.
 *
 * The code below implements generic device tree based PM domain providers that
 * bind device tree nodes with generic PM domains registered in the system.
 *
 * Any driver that registers generic PM domains and needs to support binding of
 * devices to these domains is supposed to register a PM domain provider, which
 * maps a PM domain specifier retrieved from the device tree to a PM domain.
 *
 * Two simple mapping functions have been provided for convenience:
 *  - __of_genpd_xlate_simple() for 1:1 device tree node to PM domain mapping.
 *  - __of_genpd_xlate_onecell() for mapping of multiple PM domains per node by
 *    index.
 */

/**
 * struct of_genpd_provider - PM domain provider registration structure
 * @link: Entry in global list of PM domain providers
 * @node: Pointer to device tree node of PM domain provider
 * @xlate: Provider-specific xlate callback mapping a set of specifier cells
 *         into a PM domain.
 * @data: context pointer to be passed into @xlate callback
 */
struct of_genpd_provider {
	struct list_head link;
	struct device_node *node;
	genpd_xlate_t xlate;
	void *data;
};

/* List of registered PM domain providers. */
static LIST_HEAD(of_genpd_providers);
/* Mutex to protect the list above. */
static DEFINE_MUTEX(of_genpd_mutex);

/**
 * __of_genpd_xlate_simple() - Xlate function for direct node-domain mapping
 * @genpdspec: OF phandle args to map into a PM domain
 * @data: xlate function private data - pointer to struct generic_pm_domain
 *
 * This is a generic xlate function that can be used to model PM domains that
 * have their own device tree nodes. The private data of xlate function needs
 * to be a valid pointer to struct generic_pm_domain.
 */
struct generic_pm_domain *__of_genpd_xlate_simple(
					struct of_phandle_args *genpdspec,
					void *data)
{
	if (genpdspec->args_count != 0)
		return ERR_PTR(-EINVAL);
	return data;
}
EXPORT_SYMBOL_GPL(__of_genpd_xlate_simple);

/**
 * __of_genpd_xlate_onecell() - Xlate function using a single index.
 * @genpdspec: OF phandle args to map into a PM domain
 * @data: xlate function private data - pointer to struct genpd_onecell_data
 *
 * This is a generic xlate function that can be used to model simple PM domain
 * controllers that have one device tree node and provide multiple PM domains.
 * A single cell is used as an index into an array of PM domains specified in
 * the genpd_onecell_data struct when registering the provider.
 */
struct generic_pm_domain *__of_genpd_xlate_onecell(
					struct of_phandle_args *genpdspec,
					void *data)
{
	struct genpd_onecell_data *genpd_data = data;
	unsigned int idx = genpdspec->args[0];

	if (genpdspec->args_count != 1)
		return ERR_PTR(-EINVAL);

	if (idx >= genpd_data->num_domains) {
		pr_err("%s: invalid domain index %u\n", __func__, idx);
		return ERR_PTR(-EINVAL);
	}

	if (!genpd_data->domains[idx])
		return ERR_PTR(-ENOENT);

	return genpd_data->domains[idx];
}
EXPORT_SYMBOL_GPL(__of_genpd_xlate_onecell);

/**
 * __of_genpd_add_provider() - Register a PM domain provider for a node
 * @np: Device node pointer associated with the PM domain provider.
 * @xlate: Callback for decoding PM domain from phandle arguments.
 * @data: Context pointer for @xlate callback.
 */
int __of_genpd_add_provider(struct device_node *np, genpd_xlate_t xlate,
			void *data)
{
	struct of_genpd_provider *cp;

	cp = kzalloc(sizeof(*cp), GFP_KERNEL);
	if (!cp)
		return -ENOMEM;

	cp->node = of_node_get(np);
	cp->data = data;
	cp->xlate = xlate;

	mutex_lock(&of_genpd_mutex);
	list_add(&cp->link, &of_genpd_providers);
	mutex_unlock(&of_genpd_mutex);
	pr_debug("Added domain provider from %s\n", np->full_name);

	return 0;
}
EXPORT_SYMBOL_GPL(__of_genpd_add_provider);

/**
 * of_genpd_del_provider() - Remove a previously registered PM domain provider
 * @np: Device node pointer associated with the PM domain provider
 */
void of_genpd_del_provider(struct device_node *np)
{
	struct of_genpd_provider *cp;

	mutex_lock(&of_genpd_mutex);
	list_for_each_entry(cp, &of_genpd_providers, link) {
		if (cp->node == np) {
			list_del(&cp->link);
			of_node_put(cp->node);
			kfree(cp);
			break;
		}
	}
	mutex_unlock(&of_genpd_mutex);
}
EXPORT_SYMBOL_GPL(of_genpd_del_provider);

/**
 * of_genpd_get_from_provider() - Look-up PM domain
 * @genpdspec: OF phandle args to use for look-up
 *
 * Looks for a PM domain provider under the node specified by @genpdspec and if
 * found, uses xlate function of the provider to map phandle args to a PM
 * domain.
 *
 * Returns a valid pointer to struct generic_pm_domain on success or ERR_PTR()
 * on failure.
 */
static struct generic_pm_domain *of_genpd_get_from_provider(
					struct of_phandle_args *genpdspec)
{
	struct generic_pm_domain *genpd = ERR_PTR(-ENOENT);
	struct of_genpd_provider *provider;

	mutex_lock(&of_genpd_mutex);

	/* Check if we have such a provider in our array */
	list_for_each_entry(provider, &of_genpd_providers, link) {
		if (provider->node == genpdspec->np)
			genpd = provider->xlate(genpdspec, provider->data);
		if (!IS_ERR(genpd))
			break;
	}

	mutex_unlock(&of_genpd_mutex);

	return genpd;
}

/**
 * genpd_dev_pm_detach - Detach a device from its PM domain.
 * @dev: Device to attach.
 * @power_off: Currently not used
 *
 * Try to locate a corresponding generic PM domain, which the device was
 * attached to previously. If such is found, the device is detached from it.
 */
static void genpd_dev_pm_detach(struct device *dev, bool power_off)
{
	struct generic_pm_domain *pd = NULL, *gpd;
	int ret = 0;

	if (!dev->pm_domain)
		return;

	mutex_lock(&gpd_list_lock);
	list_for_each_entry(gpd, &gpd_list, gpd_list_node) {
		if (&gpd->domain == dev->pm_domain) {
			pd = gpd;
			break;
		}
	}
	mutex_unlock(&gpd_list_lock);

	if (!pd)
		return;

	dev_dbg(dev, "removing from PM domain %s\n", pd->name);

	while (1) {
		ret = pm_genpd_remove_device(pd, dev);
		if (ret != -EAGAIN)
			break;
		cond_resched();
	}

	if (ret < 0) {
		dev_err(dev, "failed to remove from PM domain %s: %d",
			pd->name, ret);
		return;
	}

	/* Check if PM domain can be powered off after removing this device. */
	genpd_queue_power_off_work(pd);
}

/**
 * genpd_dev_pm_attach - Attach a device to its PM domain using DT.
 * @dev: Device to attach.
 *
 * Parse device's OF node to find a PM domain specifier. If such is found,
 * attaches the device to retrieved pm_domain ops.
 *
 * Both generic and legacy Samsung-specific DT bindings are supported to keep
 * backwards compatibility with existing DTBs.
 *
 * Returns 0 on successfully attached PM domain or negative error code.
 */
int genpd_dev_pm_attach(struct device *dev)
{
	struct of_phandle_args pd_args;
	struct generic_pm_domain *pd;
	int ret;

	if (!dev->of_node)
		return -ENODEV;

	if (dev->pm_domain)
		return -EEXIST;

	ret = of_parse_phandle_with_args(dev->of_node, "power-domains",
					"#power-domain-cells", 0, &pd_args);
	if (ret < 0) {
		if (ret != -ENOENT)
			return ret;

		/*
		 * Try legacy Samsung-specific bindings
		 * (for backwards compatibility of DT ABI)
		 */
		pd_args.args_count = 0;
		pd_args.np = of_parse_phandle(dev->of_node,
						"samsung,power-domain", 0);
		if (!pd_args.np)
			return -ENOENT;
	}

	pd = of_genpd_get_from_provider(&pd_args);
	if (IS_ERR(pd)) {
		dev_dbg(dev, "%s() failed to find PM domain: %ld\n",
			__func__, PTR_ERR(pd));
		of_node_put(dev->of_node);
		return PTR_ERR(pd);
	}

	dev_dbg(dev, "adding to PM domain %s\n", pd->name);

	while (1) {
		ret = pm_genpd_add_device(pd, dev);
		if (ret != -EAGAIN)
			break;
		cond_resched();
	}

	if (ret < 0) {
		dev_err(dev, "failed to add to PM domain %s: %d",
			pd->name, ret);
		of_node_put(dev->of_node);
		return ret;
	}

	dev->pm_domain->detach = genpd_dev_pm_detach;
<<<<<<< HEAD
=======
	pm_genpd_poweron(pd);
>>>>>>> e529fea9

	return 0;
}
EXPORT_SYMBOL_GPL(genpd_dev_pm_attach);
<<<<<<< HEAD
#endif
=======
#endif /* CONFIG_PM_GENERIC_DOMAINS_OF */
>>>>>>> e529fea9


/***        debugfs support        ***/

#ifdef CONFIG_PM_ADVANCED_DEBUG
#include <linux/pm.h>
#include <linux/device.h>
#include <linux/debugfs.h>
#include <linux/seq_file.h>
#include <linux/init.h>
#include <linux/kobject.h>
static struct dentry *pm_genpd_debugfs_dir;

/*
 * TODO: This function is a slightly modified version of rtpm_status_show
<<<<<<< HEAD
 * from sysfs.c, but dependencies between PM_GENERIC_DOMAINS and PM_RUNTIME
 * are too loose to generalize it.
 */
#ifdef CONFIG_PM_RUNTIME
=======
 * from sysfs.c, so generalize it.
 */
>>>>>>> e529fea9
static void rtpm_status_str(struct seq_file *s, struct device *dev)
{
	static const char * const status_lookup[] = {
		[RPM_ACTIVE] = "active",
		[RPM_RESUMING] = "resuming",
		[RPM_SUSPENDED] = "suspended",
		[RPM_SUSPENDING] = "suspending"
	};
	const char *p = "";

	if (dev->power.runtime_error)
		p = "error";
	else if (dev->power.disable_depth)
		p = "unsupported";
	else if (dev->power.runtime_status < ARRAY_SIZE(status_lookup))
		p = status_lookup[dev->power.runtime_status];
	else
		WARN_ON(1);

	seq_puts(s, p);
}
<<<<<<< HEAD
#else
static void rtpm_status_str(struct seq_file *s, struct device *dev)
{
	seq_puts(s, "active");
}
#endif
=======
>>>>>>> e529fea9

static int pm_genpd_summary_one(struct seq_file *s,
		struct generic_pm_domain *gpd)
{
	static const char * const status_lookup[] = {
		[GPD_STATE_ACTIVE] = "on",
		[GPD_STATE_WAIT_MASTER] = "wait-master",
		[GPD_STATE_BUSY] = "busy",
		[GPD_STATE_REPEAT] = "off-in-progress",
		[GPD_STATE_POWER_OFF] = "off"
	};
	struct pm_domain_data *pm_data;
	const char *kobj_path;
	struct gpd_link *link;
	int ret;

	ret = mutex_lock_interruptible(&gpd->lock);
	if (ret)
		return -ERESTARTSYS;

	if (WARN_ON(gpd->status >= ARRAY_SIZE(status_lookup)))
		goto exit;
	seq_printf(s, "%-30s  %-15s  ", gpd->name, status_lookup[gpd->status]);

	/*
	 * Modifications on the list require holding locks on both
	 * master and slave, so we are safe.
	 * Also gpd->name is immutable.
	 */
	list_for_each_entry(link, &gpd->master_links, master_node) {
		seq_printf(s, "%s", link->slave->name);
		if (!list_is_last(&link->master_node, &gpd->master_links))
			seq_puts(s, ", ");
	}

	list_for_each_entry(pm_data, &gpd->dev_list, list_node) {
		kobj_path = kobject_get_path(&pm_data->dev->kobj, GFP_KERNEL);
		if (kobj_path == NULL)
			continue;

		seq_printf(s, "\n    %-50s  ", kobj_path);
		rtpm_status_str(s, pm_data->dev);
		kfree(kobj_path);
	}

	seq_puts(s, "\n");
exit:
	mutex_unlock(&gpd->lock);

	return 0;
}

static int pm_genpd_summary_show(struct seq_file *s, void *data)
{
	struct generic_pm_domain *gpd;
	int ret = 0;

	seq_puts(s, "    domain                      status         slaves\n");
	seq_puts(s, "           /device                                      runtime status\n");
	seq_puts(s, "----------------------------------------------------------------------\n");

	ret = mutex_lock_interruptible(&gpd_list_lock);
	if (ret)
		return -ERESTARTSYS;

	list_for_each_entry(gpd, &gpd_list, gpd_list_node) {
		ret = pm_genpd_summary_one(s, gpd);
		if (ret)
			break;
	}
	mutex_unlock(&gpd_list_lock);

	return ret;
}

static int pm_genpd_summary_open(struct inode *inode, struct file *file)
{
	return single_open(file, pm_genpd_summary_show, NULL);
}

static const struct file_operations pm_genpd_summary_fops = {
	.open = pm_genpd_summary_open,
	.read = seq_read,
	.llseek = seq_lseek,
	.release = single_release,
};

static int __init pm_genpd_debug_init(void)
{
	struct dentry *d;

	pm_genpd_debugfs_dir = debugfs_create_dir("pm_genpd", NULL);

	if (!pm_genpd_debugfs_dir)
		return -ENOMEM;

	d = debugfs_create_file("pm_genpd_summary", S_IRUGO,
			pm_genpd_debugfs_dir, NULL, &pm_genpd_summary_fops);
	if (!d)
		return -ENOMEM;

	return 0;
}
late_initcall(pm_genpd_debug_init);

static void __exit pm_genpd_debug_exit(void)
{
	debugfs_remove_recursive(pm_genpd_debugfs_dir);
}
__exitcall(pm_genpd_debug_exit);
#endif /* CONFIG_PM_ADVANCED_DEBUG */<|MERGE_RESOLUTION|>--- conflicted
+++ resolved
@@ -150,8 +150,6 @@
 	do_div(usecs64, NSEC_PER_USEC);
 	usecs64 += genpd->cpuidle_data->saved_exit_latency;
 	genpd->cpuidle_data->idle_state->exit_latency = usecs64;
-<<<<<<< HEAD
-=======
 }
 
 static int genpd_power_on(struct generic_pm_domain *genpd)
@@ -205,7 +203,6 @@
 		genpd->name, "off", elapsed_ns);
 
 	return ret;
->>>>>>> e529fea9
 }
 
 /**
@@ -321,11 +318,6 @@
 	return genpd ? pm_genpd_poweron(genpd) : -EINVAL;
 }
 
-<<<<<<< HEAD
-#ifdef CONFIG_PM_RUNTIME
-
-=======
->>>>>>> e529fea9
 static int genpd_start_dev_no_timing(struct generic_pm_domain *genpd,
 				     struct device *dev)
 {
@@ -778,37 +770,11 @@
 }
 
 static int __init genpd_poweroff_unused(void)
-<<<<<<< HEAD
 {
 	pm_genpd_poweroff_unused();
 	return 0;
 }
 late_initcall(genpd_poweroff_unused);
-
-#else
-
-static inline int genpd_dev_pm_qos_notifier(struct notifier_block *nb,
-					    unsigned long val, void *ptr)
-=======
->>>>>>> e529fea9
-{
-	pm_genpd_poweroff_unused();
-	return 0;
-}
-<<<<<<< HEAD
-
-static inline void
-genpd_queue_power_off_work(struct generic_pm_domain *genpd) {}
-
-static inline void genpd_power_off_work_fn(struct work_struct *work) {}
-
-#define pm_genpd_runtime_suspend	NULL
-#define pm_genpd_runtime_resume		NULL
-
-#endif /* CONFIG_PM_RUNTIME */
-=======
-late_initcall(genpd_poweroff_unused);
->>>>>>> e529fea9
 
 #ifdef CONFIG_PM_SLEEP
 
@@ -1385,21 +1351,6 @@
 		genpd->suspended_count--;
 	}
 }
-<<<<<<< HEAD
-
-void pm_genpd_syscore_poweroff(struct device *dev)
-{
-	genpd_syscore_switch(dev, true);
-}
-EXPORT_SYMBOL_GPL(pm_genpd_syscore_poweroff);
-
-void pm_genpd_syscore_poweron(struct device *dev)
-{
-	genpd_syscore_switch(dev, false);
-}
-EXPORT_SYMBOL_GPL(pm_genpd_syscore_poweron);
-=======
->>>>>>> e529fea9
 
 void pm_genpd_syscore_poweroff(struct device *dev)
 {
@@ -1512,11 +1463,7 @@
 	spin_unlock_irq(&dev->power.lock);
 
 	if (genpd->attach_dev)
-<<<<<<< HEAD
-		genpd->attach_dev(dev);
-=======
 		genpd->attach_dev(genpd, dev);
->>>>>>> e529fea9
 
 	mutex_lock(&gpd_data->lock);
 	gpd_data->base.dev = dev;
@@ -1578,11 +1525,7 @@
 	genpd->max_off_time_changed = true;
 
 	if (genpd->detach_dev)
-<<<<<<< HEAD
-		genpd->detach_dev(dev);
-=======
 		genpd->detach_dev(genpd, dev);
->>>>>>> e529fea9
 
 	spin_lock_irq(&dev->power.lock);
 
@@ -1986,15 +1929,12 @@
 	genpd->domain.ops.complete = pm_genpd_complete;
 	genpd->dev_ops.save_state = pm_genpd_default_save_state;
 	genpd->dev_ops.restore_state = pm_genpd_default_restore_state;
-<<<<<<< HEAD
-=======
 
 	if (genpd->flags & GENPD_FLAG_PM_CLK) {
 		genpd->dev_ops.stop = pm_clk_suspend;
 		genpd->dev_ops.start = pm_clk_resume;
 	}
 
->>>>>>> e529fea9
 	mutex_lock(&gpd_list_lock);
 	list_add(&genpd->gpd_list_node, &gpd_list);
 	mutex_unlock(&gpd_list_lock);
@@ -2282,19 +2222,12 @@
 	}
 
 	dev->pm_domain->detach = genpd_dev_pm_detach;
-<<<<<<< HEAD
-=======
 	pm_genpd_poweron(pd);
->>>>>>> e529fea9
 
 	return 0;
 }
 EXPORT_SYMBOL_GPL(genpd_dev_pm_attach);
-<<<<<<< HEAD
-#endif
-=======
 #endif /* CONFIG_PM_GENERIC_DOMAINS_OF */
->>>>>>> e529fea9
 
 
 /***        debugfs support        ***/
@@ -2310,15 +2243,8 @@
 
 /*
  * TODO: This function is a slightly modified version of rtpm_status_show
-<<<<<<< HEAD
- * from sysfs.c, but dependencies between PM_GENERIC_DOMAINS and PM_RUNTIME
- * are too loose to generalize it.
- */
-#ifdef CONFIG_PM_RUNTIME
-=======
  * from sysfs.c, so generalize it.
  */
->>>>>>> e529fea9
 static void rtpm_status_str(struct seq_file *s, struct device *dev)
 {
 	static const char * const status_lookup[] = {
@@ -2340,15 +2266,6 @@
 
 	seq_puts(s, p);
 }
-<<<<<<< HEAD
-#else
-static void rtpm_status_str(struct seq_file *s, struct device *dev)
-{
-	seq_puts(s, "active");
-}
-#endif
-=======
->>>>>>> e529fea9
 
 static int pm_genpd_summary_one(struct seq_file *s,
 		struct generic_pm_domain *gpd)
