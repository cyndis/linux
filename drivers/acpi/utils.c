/*
 *  acpi_utils.c - ACPI Utility Functions ($Revision: 10 $)
 *
 *  Copyright (C) 2001, 2002 Andy Grover <andrew.grover@intel.com>
 *  Copyright (C) 2001, 2002 Paul Diefenbaugh <paul.s.diefenbaugh@intel.com>
 *
 * ~~~~~~~~~~~~~~~~~~~~~~~~~~~~~~~~~~~~~~~~~~~~~~~~~~~~~~~~~~~~~~~~~~~~~~~~~~
 *
 *  This program is free software; you can redistribute it and/or modify
 *  it under the terms of the GNU General Public License as published by
 *  the Free Software Foundation; either version 2 of the License, or (at
 *  your option) any later version.
 *
 *  This program is distributed in the hope that it will be useful, but
 *  WITHOUT ANY WARRANTY; without even the implied warranty of
 *  MERCHANTABILITY or FITNESS FOR A PARTICULAR PURPOSE.  See the GNU
 *  General Public License for more details.
 *
 *  You should have received a copy of the GNU General Public License along
 *  with this program; if not, write to the Free Software Foundation, Inc.,
 *  59 Temple Place, Suite 330, Boston, MA 02111-1307 USA.
 *
 * ~~~~~~~~~~~~~~~~~~~~~~~~~~~~~~~~~~~~~~~~~~~~~~~~~~~~~~~~~~~~~~~~~~~~~~~~~~
 */

#include <linux/kernel.h>
#include <linux/module.h>
#include <linux/slab.h>
#include <linux/init.h>
#include <linux/types.h>
#include <linux/hardirq.h>
#include <linux/acpi.h>
#include <linux/dynamic_debug.h>

#include "internal.h"

#define _COMPONENT		ACPI_BUS_COMPONENT
ACPI_MODULE_NAME("utils");

/* --------------------------------------------------------------------------
                            Object Evaluation Helpers
   -------------------------------------------------------------------------- */
static void
acpi_util_eval_error(acpi_handle h, acpi_string p, acpi_status s)
{
#ifdef ACPI_DEBUG_OUTPUT
	char prefix[80] = {'\0'};
	struct acpi_buffer buffer = {sizeof(prefix), prefix};
	acpi_get_name(h, ACPI_FULL_PATHNAME, &buffer);
	ACPI_DEBUG_PRINT((ACPI_DB_INFO, "Evaluate [%s.%s]: %s\n",
		(char *) prefix, p, acpi_format_exception(s)));
#else
	return;
#endif
}

acpi_status
acpi_extract_package(union acpi_object *package,
		     struct acpi_buffer *format, struct acpi_buffer *buffer)
{
	u32 size_required = 0;
	u32 tail_offset = 0;
	char *format_string = NULL;
	u32 format_count = 0;
	u32 i = 0;
	u8 *head = NULL;
	u8 *tail = NULL;


	if (!package || (package->type != ACPI_TYPE_PACKAGE)
	    || (package->package.count < 1)) {
		printk(KERN_WARNING PREFIX "Invalid package argument\n");
		return AE_BAD_PARAMETER;
	}

	if (!format || !format->pointer || (format->length < 1)) {
		printk(KERN_WARNING PREFIX "Invalid format argument\n");
		return AE_BAD_PARAMETER;
	}

	if (!buffer) {
		printk(KERN_WARNING PREFIX "Invalid buffer argument\n");
		return AE_BAD_PARAMETER;
	}

	format_count = (format->length / sizeof(char)) - 1;
	if (format_count > package->package.count) {
		printk(KERN_WARNING PREFIX "Format specifies more objects [%d]"
			      " than exist in package [%d].\n",
			      format_count, package->package.count);
		return AE_BAD_DATA;
	}

	format_string = format->pointer;

	/*
	 * Calculate size_required.
	 */
	for (i = 0; i < format_count; i++) {

		union acpi_object *element = &(package->package.elements[i]);

		switch (element->type) {

		case ACPI_TYPE_INTEGER:
			switch (format_string[i]) {
			case 'N':
				size_required += sizeof(u64);
				tail_offset += sizeof(u64);
				break;
			case 'S':
				size_required +=
				    sizeof(char *) + sizeof(u64) +
				    sizeof(char);
				tail_offset += sizeof(char *);
				break;
			default:
				printk(KERN_WARNING PREFIX "Invalid package element"
					      " [%d]: got number, expecting"
					      " [%c]\n",
					      i, format_string[i]);
				return AE_BAD_DATA;
				break;
			}
			break;

		case ACPI_TYPE_STRING:
		case ACPI_TYPE_BUFFER:
			switch (format_string[i]) {
			case 'S':
				size_required +=
				    sizeof(char *) +
				    (element->string.length * sizeof(char)) +
				    sizeof(char);
				tail_offset += sizeof(char *);
				break;
			case 'B':
				size_required +=
				    sizeof(u8 *) + element->buffer.length;
				tail_offset += sizeof(u8 *);
				break;
			default:
				printk(KERN_WARNING PREFIX "Invalid package element"
					      " [%d] got string/buffer,"
					      " expecting [%c]\n",
					      i, format_string[i]);
				return AE_BAD_DATA;
				break;
			}
			break;
		case ACPI_TYPE_LOCAL_REFERENCE:
			switch (format_string[i]) {
			case 'R':
				size_required += sizeof(void *);
				tail_offset += sizeof(void *);
				break;
			default:
				printk(KERN_WARNING PREFIX "Invalid package element"
					      " [%d] got reference,"
					      " expecting [%c]\n",
					      i, format_string[i]);
				return AE_BAD_DATA;
				break;
			}
			break;

		case ACPI_TYPE_PACKAGE:
		default:
			ACPI_DEBUG_PRINT((ACPI_DB_INFO,
					  "Found unsupported element at index=%d\n",
					  i));
			/* TBD: handle nested packages... */
			return AE_SUPPORT;
			break;
		}
	}

	/*
	 * Validate output buffer.
	 */
	if (buffer->length == ACPI_ALLOCATE_BUFFER) {
		buffer->pointer = ACPI_ALLOCATE_ZEROED(size_required);
		if (!buffer->pointer)
			return AE_NO_MEMORY;
		buffer->length = size_required;
	} else {
		if (buffer->length < size_required) {
			buffer->length = size_required;
			return AE_BUFFER_OVERFLOW;
		} else if (buffer->length != size_required ||
			   !buffer->pointer) {
			return AE_BAD_PARAMETER;
		}
	}

	head = buffer->pointer;
	tail = buffer->pointer + tail_offset;

	/*
	 * Extract package data.
	 */
	for (i = 0; i < format_count; i++) {

		u8 **pointer = NULL;
		union acpi_object *element = &(package->package.elements[i]);

		if (!element) {
			return AE_BAD_DATA;
		}

		switch (element->type) {

		case ACPI_TYPE_INTEGER:
			switch (format_string[i]) {
			case 'N':
				*((u64 *) head) =
				    element->integer.value;
				head += sizeof(u64);
				break;
			case 'S':
				pointer = (u8 **) head;
				*pointer = tail;
				*((u64 *) tail) =
				    element->integer.value;
				head += sizeof(u64 *);
				tail += sizeof(u64);
				/* NULL terminate string */
				*tail = (char)0;
				tail += sizeof(char);
				break;
			default:
				/* Should never get here */
				break;
			}
			break;

		case ACPI_TYPE_STRING:
		case ACPI_TYPE_BUFFER:
			switch (format_string[i]) {
			case 'S':
				pointer = (u8 **) head;
				*pointer = tail;
				memcpy(tail, element->string.pointer,
				       element->string.length);
				head += sizeof(char *);
				tail += element->string.length * sizeof(char);
				/* NULL terminate string */
				*tail = (char)0;
				tail += sizeof(char);
				break;
			case 'B':
				pointer = (u8 **) head;
				*pointer = tail;
				memcpy(tail, element->buffer.pointer,
				       element->buffer.length);
				head += sizeof(u8 *);
				tail += element->buffer.length;
				break;
			default:
				/* Should never get here */
				break;
			}
			break;
		case ACPI_TYPE_LOCAL_REFERENCE:
			switch (format_string[i]) {
			case 'R':
				*(void **)head =
				    (void *)element->reference.handle;
				head += sizeof(void *);
				break;
			default:
				/* Should never get here */
				break;
			}
			break;
<<<<<<< HEAD
		case ACPI_TYPE_LOCAL_REFERENCE:
			switch (format_string[i]) {
			case 'R':
				*(void **)head =
				    (void *)element->reference.handle;
				head += sizeof(void *);
				break;
			default:
				/* Should never get here */
				break;
			}
			break;
=======
>>>>>>> e529fea9
		case ACPI_TYPE_PACKAGE:
			/* TBD: handle nested packages... */
		default:
			/* Should never get here */
			break;
		}
	}

	return AE_OK;
}

EXPORT_SYMBOL(acpi_extract_package);

acpi_status
acpi_evaluate_integer(acpi_handle handle,
		      acpi_string pathname,
		      struct acpi_object_list *arguments, unsigned long long *data)
{
	acpi_status status = AE_OK;
	union acpi_object element;
	struct acpi_buffer buffer = { 0, NULL };

	if (!data)
		return AE_BAD_PARAMETER;

	buffer.length = sizeof(union acpi_object);
	buffer.pointer = &element;
	status = acpi_evaluate_object(handle, pathname, arguments, &buffer);
	if (ACPI_FAILURE(status)) {
		acpi_util_eval_error(handle, pathname, status);
		return status;
	}

	if (element.type != ACPI_TYPE_INTEGER) {
		acpi_util_eval_error(handle, pathname, AE_BAD_DATA);
		return AE_BAD_DATA;
	}

	*data = element.integer.value;

	ACPI_DEBUG_PRINT((ACPI_DB_INFO, "Return value [%llu]\n", *data));

	return AE_OK;
}

EXPORT_SYMBOL(acpi_evaluate_integer);

acpi_status
acpi_evaluate_reference(acpi_handle handle,
			acpi_string pathname,
			struct acpi_object_list *arguments,
			struct acpi_handle_list *list)
{
	acpi_status status = AE_OK;
	union acpi_object *package = NULL;
	union acpi_object *element = NULL;
	struct acpi_buffer buffer = { ACPI_ALLOCATE_BUFFER, NULL };
	u32 i = 0;


	if (!list) {
		return AE_BAD_PARAMETER;
	}

	/* Evaluate object. */

	status = acpi_evaluate_object(handle, pathname, arguments, &buffer);
	if (ACPI_FAILURE(status))
		goto end;

	package = buffer.pointer;

	if ((buffer.length == 0) || !package) {
		printk(KERN_ERR PREFIX "No return object (len %X ptr %p)\n",
			    (unsigned)buffer.length, package);
		status = AE_BAD_DATA;
		acpi_util_eval_error(handle, pathname, status);
		goto end;
	}
	if (package->type != ACPI_TYPE_PACKAGE) {
		printk(KERN_ERR PREFIX "Expecting a [Package], found type %X\n",
			    package->type);
		status = AE_BAD_DATA;
		acpi_util_eval_error(handle, pathname, status);
		goto end;
	}
	if (!package->package.count) {
		printk(KERN_ERR PREFIX "[Package] has zero elements (%p)\n",
			    package);
		status = AE_BAD_DATA;
		acpi_util_eval_error(handle, pathname, status);
		goto end;
	}

	if (package->package.count > ACPI_MAX_HANDLES) {
		return AE_NO_MEMORY;
	}
	list->count = package->package.count;

	/* Extract package data. */

	for (i = 0; i < list->count; i++) {

		element = &(package->package.elements[i]);

		if (element->type != ACPI_TYPE_LOCAL_REFERENCE) {
			status = AE_BAD_DATA;
			printk(KERN_ERR PREFIX
				    "Expecting a [Reference] package element, found type %X\n",
				    element->type);
			acpi_util_eval_error(handle, pathname, status);
			break;
		}

		if (!element->reference.handle) {
			printk(KERN_WARNING PREFIX "Invalid reference in"
			       " package %s\n", pathname);
			status = AE_NULL_ENTRY;
			break;
		}
		/* Get the  acpi_handle. */

		list->handles[i] = element->reference.handle;
		ACPI_DEBUG_PRINT((ACPI_DB_INFO, "Found reference [%p]\n",
				  list->handles[i]));
	}

      end:
	if (ACPI_FAILURE(status)) {
		list->count = 0;
		//kfree(list->handles);
	}

	kfree(buffer.pointer);

	return status;
}

EXPORT_SYMBOL(acpi_evaluate_reference);

acpi_status
acpi_get_physical_device_location(acpi_handle handle, struct acpi_pld_info **pld)
{
	acpi_status status;
	struct acpi_buffer buffer = { ACPI_ALLOCATE_BUFFER, NULL };
	union acpi_object *output;

	status = acpi_evaluate_object(handle, "_PLD", NULL, &buffer);

	if (ACPI_FAILURE(status))
		return status;

	output = buffer.pointer;

	if (!output || output->type != ACPI_TYPE_PACKAGE
	    || !output->package.count
	    || output->package.elements[0].type != ACPI_TYPE_BUFFER
	    || output->package.elements[0].buffer.length < ACPI_PLD_REV1_BUFFER_SIZE) {
		status = AE_TYPE;
		goto out;
	}

	status = acpi_decode_pld_buffer(
			output->package.elements[0].buffer.pointer,
			output->package.elements[0].buffer.length,
			pld);

out:
	kfree(buffer.pointer);
	return status;
}
EXPORT_SYMBOL(acpi_get_physical_device_location);

/**
 * acpi_evaluate_ost: Evaluate _OST for hotplug operations
 * @handle: ACPI device handle
 * @source_event: source event code
 * @status_code: status code
 * @status_buf: optional detailed information (NULL if none)
 *
 * Evaluate _OST for hotplug operations. All ACPI hotplug handlers
 * must call this function when evaluating _OST for hotplug operations.
 * When the platform does not support _OST, this function has no effect.
 */
acpi_status
acpi_evaluate_ost(acpi_handle handle, u32 source_event, u32 status_code,
		  struct acpi_buffer *status_buf)
{
	union acpi_object params[3] = {
		{.type = ACPI_TYPE_INTEGER,},
		{.type = ACPI_TYPE_INTEGER,},
		{.type = ACPI_TYPE_BUFFER,}
	};
	struct acpi_object_list arg_list = {3, params};

	params[0].integer.value = source_event;
	params[1].integer.value = status_code;
	if (status_buf != NULL) {
		params[2].buffer.pointer = status_buf->pointer;
		params[2].buffer.length = status_buf->length;
	} else {
		params[2].buffer.pointer = NULL;
		params[2].buffer.length = 0;
	}

	return acpi_evaluate_object(handle, "_OST", &arg_list, NULL);
}
EXPORT_SYMBOL(acpi_evaluate_ost);

/**
 * acpi_handle_path: Return the object path of handle
 *
 * Caller must free the returned buffer
 */
static char *acpi_handle_path(acpi_handle handle)
{
	struct acpi_buffer buffer = {
		.length = ACPI_ALLOCATE_BUFFER,
		.pointer = NULL
	};

	if (in_interrupt() ||
	    acpi_get_name(handle, ACPI_FULL_PATHNAME, &buffer) != AE_OK)
		return NULL;
	return buffer.pointer;
}

/**
 * acpi_handle_printk: Print message with ACPI prefix and object path
 *
 * This function is called through acpi_handle_<level> macros and prints
 * a message with ACPI prefix and object path.  This function acquires
 * the global namespace mutex to obtain an object path.  In interrupt
 * context, it shows the object path as <n/a>.
 */
void
acpi_handle_printk(const char *level, acpi_handle handle, const char *fmt, ...)
{
	struct va_format vaf;
	va_list args;
	const char *path;

	va_start(args, fmt);
	vaf.fmt = fmt;
	vaf.va = &args;

	path = acpi_handle_path(handle);
	printk("%sACPI: %s: %pV", level, path ? path : "<n/a>" , &vaf);

	va_end(args);
	kfree(path);
}
EXPORT_SYMBOL(acpi_handle_printk);

#if defined(CONFIG_DYNAMIC_DEBUG)
/**
 * __acpi_handle_debug: pr_debug with ACPI prefix and object path
 *
 * This function is called through acpi_handle_debug macro and debug
 * prints a message with ACPI prefix and object path. This function
 * acquires the global namespace mutex to obtain an object path.  In
 * interrupt context, it shows the object path as <n/a>.
 */
void
__acpi_handle_debug(struct _ddebug *descriptor, acpi_handle handle,
		    const char *fmt, ...)
{
	struct va_format vaf;
	va_list args;
	const char *path;

	va_start(args, fmt);
	vaf.fmt = fmt;
	vaf.va = &args;

	path = acpi_handle_path(handle);
	__dynamic_pr_debug(descriptor, "ACPI: %s: %pV", path ? path : "<n/a>", &vaf);

	va_end(args);
	kfree(path);
}
EXPORT_SYMBOL(__acpi_handle_debug);
#endif

/**
 * acpi_has_method: Check whether @handle has a method named @name
 * @handle: ACPI device handle
 * @name: name of object or method
 *
 * Check whether @handle has a method named @name.
 */
bool acpi_has_method(acpi_handle handle, char *name)
{
	acpi_handle tmp;

	return ACPI_SUCCESS(acpi_get_handle(handle, name, &tmp));
}
EXPORT_SYMBOL(acpi_has_method);

acpi_status acpi_execute_simple_method(acpi_handle handle, char *method,
				       u64 arg)
{
	union acpi_object obj = { .type = ACPI_TYPE_INTEGER };
	struct acpi_object_list arg_list = { .count = 1, .pointer = &obj, };

	obj.integer.value = arg;

	return acpi_evaluate_object(handle, method, &arg_list, NULL);
}
EXPORT_SYMBOL(acpi_execute_simple_method);

/**
 * acpi_evaluate_ej0: Evaluate _EJ0 method for hotplug operations
 * @handle: ACPI device handle
 *
 * Evaluate device's _EJ0 method for hotplug operations.
 */
acpi_status acpi_evaluate_ej0(acpi_handle handle)
{
	acpi_status status;

	status = acpi_execute_simple_method(handle, "_EJ0", 1);
	if (status == AE_NOT_FOUND)
		acpi_handle_warn(handle, "No _EJ0 support for device\n");
	else if (ACPI_FAILURE(status))
		acpi_handle_warn(handle, "Eject failed (0x%x)\n", status);

	return status;
}

/**
 * acpi_evaluate_lck: Evaluate _LCK method to lock/unlock device
 * @handle: ACPI device handle
 * @lock: lock device if non-zero, otherwise unlock device
 *
 * Evaluate device's _LCK method if present to lock/unlock device
 */
acpi_status acpi_evaluate_lck(acpi_handle handle, int lock)
{
	acpi_status status;

	status = acpi_execute_simple_method(handle, "_LCK", !!lock);
	if (ACPI_FAILURE(status) && status != AE_NOT_FOUND) {
		if (lock)
			acpi_handle_warn(handle,
				"Locking device failed (0x%x)\n", status);
		else
			acpi_handle_warn(handle,
				"Unlocking device failed (0x%x)\n", status);
	}

	return status;
}

/**
 * acpi_evaluate_dsm - evaluate device's _DSM method
 * @handle: ACPI device handle
 * @uuid: UUID of requested functions, should be 16 bytes
 * @rev: revision number of requested function
 * @func: requested function number
 * @argv4: the function specific parameter
 *
 * Evaluate device's _DSM method with specified UUID, revision id and
 * function number. Caller needs to free the returned object.
 *
 * Though ACPI defines the fourth parameter for _DSM should be a package,
 * some old BIOSes do expect a buffer or an integer etc.
 */
union acpi_object *
acpi_evaluate_dsm(acpi_handle handle, const u8 *uuid, int rev, int func,
		  union acpi_object *argv4)
{
	acpi_status ret;
	struct acpi_buffer buf = {ACPI_ALLOCATE_BUFFER, NULL};
	union acpi_object params[4];
	struct acpi_object_list input = {
		.count = 4,
		.pointer = params,
	};

	params[0].type = ACPI_TYPE_BUFFER;
	params[0].buffer.length = 16;
	params[0].buffer.pointer = (char *)uuid;
	params[1].type = ACPI_TYPE_INTEGER;
	params[1].integer.value = rev;
	params[2].type = ACPI_TYPE_INTEGER;
	params[2].integer.value = func;
	if (argv4) {
		params[3] = *argv4;
	} else {
		params[3].type = ACPI_TYPE_PACKAGE;
		params[3].package.count = 0;
		params[3].package.elements = NULL;
	}

	ret = acpi_evaluate_object(handle, "_DSM", &input, &buf);
	if (ACPI_SUCCESS(ret))
		return (union acpi_object *)buf.pointer;

	if (ret != AE_NOT_FOUND)
		acpi_handle_warn(handle,
				"failed to evaluate _DSM (0x%x)\n", ret);

	return NULL;
}
EXPORT_SYMBOL(acpi_evaluate_dsm);

/**
 * acpi_check_dsm - check if _DSM method supports requested functions.
 * @handle: ACPI device handle
 * @uuid: UUID of requested functions, should be 16 bytes at least
 * @rev: revision number of requested functions
 * @funcs: bitmap of requested functions
 *
 * Evaluate device's _DSM method to check whether it supports requested
 * functions. Currently only support 64 functions at maximum, should be
 * enough for now.
 */
bool acpi_check_dsm(acpi_handle handle, const u8 *uuid, int rev, u64 funcs)
{
	int i;
	u64 mask = 0;
	union acpi_object *obj;

	if (funcs == 0)
		return false;

	obj = acpi_evaluate_dsm(handle, uuid, rev, 0, NULL);
	if (!obj)
		return false;

	/* For compatibility, old BIOSes may return an integer */
	if (obj->type == ACPI_TYPE_INTEGER)
		mask = obj->integer.value;
	else if (obj->type == ACPI_TYPE_BUFFER)
		for (i = 0; i < obj->buffer.length && i < 8; i++)
			mask |= (((u8)obj->buffer.pointer[i]) << (i * 8));
	ACPI_FREE(obj);

	/*
	 * Bit 0 indicates whether there's support for any functions other than
	 * function 0 for the specified UUID and revision.
	 */
	if ((mask & 0x1) && (mask & funcs) == funcs)
		return true;

	return false;
}
EXPORT_SYMBOL(acpi_check_dsm);<|MERGE_RESOLUTION|>--- conflicted
+++ resolved
@@ -273,21 +273,6 @@
 				break;
 			}
 			break;
-<<<<<<< HEAD
-		case ACPI_TYPE_LOCAL_REFERENCE:
-			switch (format_string[i]) {
-			case 'R':
-				*(void **)head =
-				    (void *)element->reference.handle;
-				head += sizeof(void *);
-				break;
-			default:
-				/* Should never get here */
-				break;
-			}
-			break;
-=======
->>>>>>> e529fea9
 		case ACPI_TYPE_PACKAGE:
 			/* TBD: handle nested packages... */
 		default:
