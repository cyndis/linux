--- conflicted
+++ resolved
@@ -60,11 +60,8 @@
 #define LPSS_CLK_DIVIDER		BIT(2)
 #define LPSS_LTR			BIT(3)
 #define LPSS_SAVE_CTX			BIT(4)
-<<<<<<< HEAD
-=======
 #define LPSS_DEV_PROXY			BIT(5)
 #define LPSS_PROXY_REQ			BIT(6)
->>>>>>> e529fea9
 
 struct lpss_private_data;
 
@@ -78,11 +75,7 @@
 static struct device *proxy_device;
 
 static struct lpss_device_desc lpss_dma_desc = {
-<<<<<<< HEAD
-	.flags = LPSS_CLK,
-=======
 	.flags = LPSS_CLK | LPSS_PROXY_REQ,
->>>>>>> e529fea9
 };
 
 struct lpss_private_data {
@@ -157,40 +150,24 @@
 };
 
 static struct lpss_device_desc byt_uart_dev_desc = {
-<<<<<<< HEAD
-	.flags = LPSS_CLK | LPSS_CLK_GATE | LPSS_CLK_DIVIDER | LPSS_SAVE_CTX,
-=======
 	.flags = LPSS_CLK | LPSS_CLK_GATE | LPSS_CLK_DIVIDER | LPSS_SAVE_CTX |
 		 LPSS_DEV_PROXY,
->>>>>>> e529fea9
 	.prv_offset = 0x800,
 	.setup = lpss_uart_setup,
 };
 
 static struct lpss_device_desc byt_spi_dev_desc = {
-<<<<<<< HEAD
-	.flags = LPSS_CLK | LPSS_CLK_GATE | LPSS_CLK_DIVIDER | LPSS_SAVE_CTX,
-=======
 	.flags = LPSS_CLK | LPSS_CLK_GATE | LPSS_CLK_DIVIDER | LPSS_SAVE_CTX |
 		 LPSS_DEV_PROXY,
->>>>>>> e529fea9
 	.prv_offset = 0x400,
 };
 
 static struct lpss_device_desc byt_sdio_dev_desc = {
-<<<<<<< HEAD
-	.flags = LPSS_CLK,
-};
-
-static struct lpss_device_desc byt_i2c_dev_desc = {
-	.flags = LPSS_CLK | LPSS_SAVE_CTX,
-=======
 	.flags = LPSS_CLK | LPSS_DEV_PROXY,
 };
 
 static struct lpss_device_desc byt_i2c_dev_desc = {
 	.flags = LPSS_CLK | LPSS_SAVE_CTX | LPSS_DEV_PROXY,
->>>>>>> e529fea9
 	.prv_offset = 0x800,
 	.setup = byt_i2c_setup,
 };
@@ -701,20 +678,8 @@
 	}
 
 	switch (action) {
-<<<<<<< HEAD
-	case BUS_NOTIFY_BOUND_DRIVER:
-		if (pdata->dev_desc->flags & LPSS_SAVE_CTX)
-			pdev->dev.pm_domain = &acpi_lpss_pm_domain;
-		break;
-	case BUS_NOTIFY_UNBOUND_DRIVER:
-		if (pdata->dev_desc->flags & LPSS_SAVE_CTX)
-			pdev->dev.pm_domain = NULL;
-		break;
-	case BUS_NOTIFY_ADD_DEVICE:
-=======
 	case BUS_NOTIFY_ADD_DEVICE:
 		pdev->dev.pm_domain = &acpi_lpss_pm_domain;
->>>>>>> e529fea9
 		if (pdata->dev_desc->flags & LPSS_LTR)
 			return sysfs_create_group(&pdev->dev.kobj,
 						  &lpss_attr_group);
