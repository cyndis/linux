/*
 * pin-controller/pin-mux/pin-config/gpio-driver for Samsung's SoC's.
 *
 * Copyright (c) 2012 Samsung Electronics Co., Ltd.
 *		http://www.samsung.com
 * Copyright (c) 2012 Linaro Ltd
 *		http://www.linaro.org
 *
 * Author: Thomas Abraham <thomas.ab@samsung.com>
 *
 * This program is free software; you can redistribute it and/or modify
 * it under the terms of the GNU General Public License as published by
 * the Free Software Foundation; either version 2 of the License, or
 * (at your option) any later version.
 *
 * This driver implements the Samsung pinctrl driver. It supports setting up of
 * pinmux and pinconf configurations. The gpiolib interface is also included.
 * External interrupt (gpio and wakeup) support are not included in this driver
 * but provides extensions to which platform specific implementation of the gpio
 * and wakeup interrupts can be hooked to.
 */

#include <linux/module.h>
#include <linux/platform_device.h>
#include <linux/io.h>
#include <linux/slab.h>
#include <linux/err.h>
#include <linux/gpio.h>
#include <linux/irqdomain.h>
#include <linux/spinlock.h>
#include <linux/syscore_ops.h>

#include "../core.h"
#include "pinctrl-samsung.h"

#define GROUP_SUFFIX		"-grp"
#define GSUFFIX_LEN		sizeof(GROUP_SUFFIX)
#define FUNCTION_SUFFIX		"-mux"
#define FSUFFIX_LEN		sizeof(FUNCTION_SUFFIX)

/* list of all possible config options supported */
static struct pin_config {
	const char *property;
	enum pincfg_type param;
} cfg_params[] = {
	{ "samsung,pin-pud", PINCFG_TYPE_PUD },
	{ "samsung,pin-drv", PINCFG_TYPE_DRV },
	{ "samsung,pin-con-pdn", PINCFG_TYPE_CON_PDN },
	{ "samsung,pin-pud-pdn", PINCFG_TYPE_PUD_PDN },
	{ "samsung,pin-val", PINCFG_TYPE_DAT },
};

/* Global list of devices (struct samsung_pinctrl_drv_data) */
static LIST_HEAD(drvdata_list);

static unsigned int pin_base;

static inline struct samsung_pin_bank *gc_to_pin_bank(struct gpio_chip *gc)
{
	return container_of(gc, struct samsung_pin_bank, gpio_chip);
}

static int samsung_get_group_count(struct pinctrl_dev *pctldev)
{
	struct samsung_pinctrl_drv_data *pmx = pinctrl_dev_get_drvdata(pctldev);

	return pmx->nr_groups;
}

static const char *samsung_get_group_name(struct pinctrl_dev *pctldev,
						unsigned group)
{
	struct samsung_pinctrl_drv_data *pmx = pinctrl_dev_get_drvdata(pctldev);

	return pmx->pin_groups[group].name;
}

static int samsung_get_group_pins(struct pinctrl_dev *pctldev,
					unsigned group,
					const unsigned **pins,
					unsigned *num_pins)
{
	struct samsung_pinctrl_drv_data *pmx = pinctrl_dev_get_drvdata(pctldev);

	*pins = pmx->pin_groups[group].pins;
	*num_pins = pmx->pin_groups[group].num_pins;

	return 0;
}

static int reserve_map(struct device *dev, struct pinctrl_map **map,
		       unsigned *reserved_maps, unsigned *num_maps,
		       unsigned reserve)
{
	unsigned old_num = *reserved_maps;
	unsigned new_num = *num_maps + reserve;
	struct pinctrl_map *new_map;

	if (old_num >= new_num)
		return 0;

	new_map = krealloc(*map, sizeof(*new_map) * new_num, GFP_KERNEL);
	if (!new_map) {
		dev_err(dev, "krealloc(map) failed\n");
		return -ENOMEM;
	}

	memset(new_map + old_num, 0, (new_num - old_num) * sizeof(*new_map));

	*map = new_map;
	*reserved_maps = new_num;

	return 0;
}

static int add_map_mux(struct pinctrl_map **map, unsigned *reserved_maps,
		       unsigned *num_maps, const char *group,
		       const char *function)
{
	if (WARN_ON(*num_maps == *reserved_maps))
		return -ENOSPC;

	(*map)[*num_maps].type = PIN_MAP_TYPE_MUX_GROUP;
	(*map)[*num_maps].data.mux.group = group;
	(*map)[*num_maps].data.mux.function = function;
	(*num_maps)++;

	return 0;
}

static int add_map_configs(struct device *dev, struct pinctrl_map **map,
			   unsigned *reserved_maps, unsigned *num_maps,
			   const char *group, unsigned long *configs,
			   unsigned num_configs)
{
	unsigned long *dup_configs;

	if (WARN_ON(*num_maps == *reserved_maps))
		return -ENOSPC;

	dup_configs = kmemdup(configs, num_configs * sizeof(*dup_configs),
			      GFP_KERNEL);
	if (!dup_configs) {
		dev_err(dev, "kmemdup(configs) failed\n");
		return -ENOMEM;
	}

	(*map)[*num_maps].type = PIN_MAP_TYPE_CONFIGS_GROUP;
	(*map)[*num_maps].data.configs.group_or_pin = group;
	(*map)[*num_maps].data.configs.configs = dup_configs;
	(*map)[*num_maps].data.configs.num_configs = num_configs;
	(*num_maps)++;

	return 0;
}

static int add_config(struct device *dev, unsigned long **configs,
		      unsigned *num_configs, unsigned long config)
{
	unsigned old_num = *num_configs;
	unsigned new_num = old_num + 1;
	unsigned long *new_configs;

	new_configs = krealloc(*configs, sizeof(*new_configs) * new_num,
			       GFP_KERNEL);
	if (!new_configs) {
		dev_err(dev, "krealloc(configs) failed\n");
		return -ENOMEM;
	}

	new_configs[old_num] = config;

	*configs = new_configs;
	*num_configs = new_num;

	return 0;
}

static void samsung_dt_free_map(struct pinctrl_dev *pctldev,
				      struct pinctrl_map *map,
				      unsigned num_maps)
{
	int i;

	for (i = 0; i < num_maps; i++)
		if (map[i].type == PIN_MAP_TYPE_CONFIGS_GROUP)
			kfree(map[i].data.configs.configs);

	kfree(map);
}

static int samsung_dt_subnode_to_map(struct samsung_pinctrl_drv_data *drvdata,
				     struct device *dev,
				     struct device_node *np,
				     struct pinctrl_map **map,
				     unsigned *reserved_maps,
				     unsigned *num_maps)
{
	int ret, i;
	u32 val;
	unsigned long config;
	unsigned long *configs = NULL;
	unsigned num_configs = 0;
	unsigned reserve;
	struct property *prop;
	const char *group;
	bool has_func = false;

	ret = of_property_read_u32(np, "samsung,pin-function", &val);
	if (!ret)
		has_func = true;

	for (i = 0; i < ARRAY_SIZE(cfg_params); i++) {
		ret = of_property_read_u32(np, cfg_params[i].property, &val);
		if (!ret) {
			config = PINCFG_PACK(cfg_params[i].param, val);
			ret = add_config(dev, &configs, &num_configs, config);
			if (ret < 0)
				goto exit;
		/* EINVAL=missing, which is fine since it's optional */
		} else if (ret != -EINVAL) {
			dev_err(dev, "could not parse property %s\n",
				cfg_params[i].property);
		}
	}

	reserve = 0;
	if (has_func)
		reserve++;
	if (num_configs)
		reserve++;
	ret = of_property_count_strings(np, "samsung,pins");
	if (ret < 0) {
		dev_err(dev, "could not parse property samsung,pins\n");
		goto exit;
	}
	reserve *= ret;

	ret = reserve_map(dev, map, reserved_maps, num_maps, reserve);
	if (ret < 0)
		goto exit;

	of_property_for_each_string(np, "samsung,pins", prop, group) {
		if (has_func) {
			ret = add_map_mux(map, reserved_maps,
						num_maps, group, np->full_name);
			if (ret < 0)
				goto exit;
		}

		if (num_configs) {
			ret = add_map_configs(dev, map, reserved_maps,
					      num_maps, group, configs,
					      num_configs);
			if (ret < 0)
				goto exit;
		}
	}

	ret = 0;

exit:
	kfree(configs);
	return ret;
}

static int samsung_dt_node_to_map(struct pinctrl_dev *pctldev,
					struct device_node *np_config,
					struct pinctrl_map **map,
					unsigned *num_maps)
{
	struct samsung_pinctrl_drv_data *drvdata;
	unsigned reserved_maps;
	struct device_node *np;
	int ret;

	drvdata = pinctrl_dev_get_drvdata(pctldev);

	reserved_maps = 0;
	*map = NULL;
	*num_maps = 0;

	if (!of_get_child_count(np_config))
		return samsung_dt_subnode_to_map(drvdata, pctldev->dev,
							np_config, map,
							&reserved_maps,
							num_maps);

	for_each_child_of_node(np_config, np) {
		ret = samsung_dt_subnode_to_map(drvdata, pctldev->dev, np, map,
						&reserved_maps, num_maps);
		if (ret < 0) {
			samsung_dt_free_map(pctldev, *map, *num_maps);
			return ret;
		}
	}

	return 0;
}

/* list of pinctrl callbacks for the pinctrl core */
static const struct pinctrl_ops samsung_pctrl_ops = {
	.get_groups_count	= samsung_get_group_count,
	.get_group_name		= samsung_get_group_name,
	.get_group_pins		= samsung_get_group_pins,
	.dt_node_to_map		= samsung_dt_node_to_map,
	.dt_free_map		= samsung_dt_free_map,
};

/* check if the selector is a valid pin function selector */
static int samsung_get_functions_count(struct pinctrl_dev *pctldev)
{
	struct samsung_pinctrl_drv_data *drvdata;

	drvdata = pinctrl_dev_get_drvdata(pctldev);
	return drvdata->nr_functions;
}

/* return the name of the pin function specified */
static const char *samsung_pinmux_get_fname(struct pinctrl_dev *pctldev,
						unsigned selector)
{
	struct samsung_pinctrl_drv_data *drvdata;

	drvdata = pinctrl_dev_get_drvdata(pctldev);
	return drvdata->pmx_functions[selector].name;
}

/* return the groups associated for the specified function selector */
static int samsung_pinmux_get_groups(struct pinctrl_dev *pctldev,
		unsigned selector, const char * const **groups,
		unsigned * const num_groups)
{
	struct samsung_pinctrl_drv_data *drvdata;

	drvdata = pinctrl_dev_get_drvdata(pctldev);
	*groups = drvdata->pmx_functions[selector].groups;
	*num_groups = drvdata->pmx_functions[selector].num_groups;
	return 0;
}

/*
 * given a pin number that is local to a pin controller, find out the pin bank
 * and the register base of the pin bank.
 */
static void pin_to_reg_bank(struct samsung_pinctrl_drv_data *drvdata,
			unsigned pin, void __iomem **reg, u32 *offset,
			struct samsung_pin_bank **bank)
{
	struct samsung_pin_bank *b;

	b = drvdata->pin_banks;

	while ((pin >= b->pin_base) &&
			((b->pin_base + b->nr_pins - 1) < pin))
		b++;

	*reg = drvdata->virt_base + b->pctl_offset;
	*offset = pin - b->pin_base;
	if (bank)
		*bank = b;
}

/* enable or disable a pinmux function */
static void samsung_pinmux_setup(struct pinctrl_dev *pctldev, unsigned selector,
					unsigned group, bool enable)
{
	struct samsung_pinctrl_drv_data *drvdata;
	const struct samsung_pin_bank_type *type;
	struct samsung_pin_bank *bank;
	void __iomem *reg;
	u32 mask, shift, data, pin_offset;
	unsigned long flags;
	const struct samsung_pmx_func *func;
	const struct samsung_pin_group *grp;

	drvdata = pinctrl_dev_get_drvdata(pctldev);
	func = &drvdata->pmx_functions[selector];
	grp = &drvdata->pin_groups[group];

	pin_to_reg_bank(drvdata, grp->pins[0] - drvdata->pin_base,
			&reg, &pin_offset, &bank);
	type = bank->type;
	mask = (1 << type->fld_width[PINCFG_TYPE_FUNC]) - 1;
	shift = pin_offset * type->fld_width[PINCFG_TYPE_FUNC];
	if (shift >= 32) {
		/* Some banks have two config registers */
		shift -= 32;
		reg += 4;
	}

	spin_lock_irqsave(&bank->slock, flags);

	data = readl(reg + type->reg_offset[PINCFG_TYPE_FUNC]);
	data &= ~(mask << shift);
	if (enable)
		data |= func->val << shift;
	writel(data, reg + type->reg_offset[PINCFG_TYPE_FUNC]);

	spin_unlock_irqrestore(&bank->slock, flags);
}

/* enable a specified pinmux by writing to registers */
static int samsung_pinmux_set_mux(struct pinctrl_dev *pctldev,
				  unsigned selector,
				  unsigned group)
{
	samsung_pinmux_setup(pctldev, selector, group, true);
	return 0;
}

/* list of pinmux callbacks for the pinmux vertical in pinctrl core */
static const struct pinmux_ops samsung_pinmux_ops = {
	.get_functions_count	= samsung_get_functions_count,
	.get_function_name	= samsung_pinmux_get_fname,
	.get_function_groups	= samsung_pinmux_get_groups,
	.set_mux		= samsung_pinmux_set_mux,
};

/* set or get the pin config settings for a specified pin */
static int samsung_pinconf_rw(struct pinctrl_dev *pctldev, unsigned int pin,
				unsigned long *config, bool set)
{
	struct samsung_pinctrl_drv_data *drvdata;
	const struct samsung_pin_bank_type *type;
	struct samsung_pin_bank *bank;
	void __iomem *reg_base;
	enum pincfg_type cfg_type = PINCFG_UNPACK_TYPE(*config);
	u32 data, width, pin_offset, mask, shift;
	u32 cfg_value, cfg_reg;
	unsigned long flags;

	drvdata = pinctrl_dev_get_drvdata(pctldev);
	pin_to_reg_bank(drvdata, pin - drvdata->pin_base, &reg_base,
					&pin_offset, &bank);
	type = bank->type;

	if (cfg_type >= PINCFG_TYPE_NUM || !type->fld_width[cfg_type])
		return -EINVAL;

	width = type->fld_width[cfg_type];
	cfg_reg = type->reg_offset[cfg_type];

	spin_lock_irqsave(&bank->slock, flags);

	mask = (1 << width) - 1;
	shift = pin_offset * width;
	data = readl(reg_base + cfg_reg);

	if (set) {
		cfg_value = PINCFG_UNPACK_VALUE(*config);
		data &= ~(mask << shift);
		data |= (cfg_value << shift);
		writel(data, reg_base + cfg_reg);
	} else {
		data >>= shift;
		data &= mask;
		*config = PINCFG_PACK(cfg_type, data);
	}

	spin_unlock_irqrestore(&bank->slock, flags);

	return 0;
}

/* set the pin config settings for a specified pin */
static int samsung_pinconf_set(struct pinctrl_dev *pctldev, unsigned int pin,
				unsigned long *configs, unsigned num_configs)
{
	int i, ret;

	for (i = 0; i < num_configs; i++) {
		ret = samsung_pinconf_rw(pctldev, pin, &configs[i], true);
		if (ret < 0)
			return ret;
	} /* for each config */

	return 0;
}

/* get the pin config settings for a specified pin */
static int samsung_pinconf_get(struct pinctrl_dev *pctldev, unsigned int pin,
					unsigned long *config)
{
	return samsung_pinconf_rw(pctldev, pin, config, false);
}

/* set the pin config settings for a specified pin group */
static int samsung_pinconf_group_set(struct pinctrl_dev *pctldev,
			unsigned group, unsigned long *configs,
			unsigned num_configs)
{
	struct samsung_pinctrl_drv_data *drvdata;
	const unsigned int *pins;
	unsigned int cnt;

	drvdata = pinctrl_dev_get_drvdata(pctldev);
	pins = drvdata->pin_groups[group].pins;

	for (cnt = 0; cnt < drvdata->pin_groups[group].num_pins; cnt++)
		samsung_pinconf_set(pctldev, pins[cnt], configs, num_configs);

	return 0;
}

/* get the pin config settings for a specified pin group */
static int samsung_pinconf_group_get(struct pinctrl_dev *pctldev,
				unsigned int group, unsigned long *config)
{
	struct samsung_pinctrl_drv_data *drvdata;
	const unsigned int *pins;

	drvdata = pinctrl_dev_get_drvdata(pctldev);
	pins = drvdata->pin_groups[group].pins;
	samsung_pinconf_get(pctldev, pins[0], config);
	return 0;
}

/* list of pinconfig callbacks for pinconfig vertical in the pinctrl code */
static const struct pinconf_ops samsung_pinconf_ops = {
	.pin_config_get		= samsung_pinconf_get,
	.pin_config_set		= samsung_pinconf_set,
	.pin_config_group_get	= samsung_pinconf_group_get,
	.pin_config_group_set	= samsung_pinconf_group_set,
};

/* gpiolib gpio_set callback function */
static void samsung_gpio_set(struct gpio_chip *gc, unsigned offset, int value)
{
	struct samsung_pin_bank *bank = gc_to_pin_bank(gc);
	const struct samsung_pin_bank_type *type = bank->type;
	unsigned long flags;
	void __iomem *reg;
	u32 data;

	reg = bank->drvdata->virt_base + bank->pctl_offset;

	spin_lock_irqsave(&bank->slock, flags);

	data = readl(reg + type->reg_offset[PINCFG_TYPE_DAT]);
	data &= ~(1 << offset);
	if (value)
		data |= 1 << offset;
	writel(data, reg + type->reg_offset[PINCFG_TYPE_DAT]);

	spin_unlock_irqrestore(&bank->slock, flags);
}

/* gpiolib gpio_get callback function */
static int samsung_gpio_get(struct gpio_chip *gc, unsigned offset)
{
	void __iomem *reg;
	u32 data;
	struct samsung_pin_bank *bank = gc_to_pin_bank(gc);
	const struct samsung_pin_bank_type *type = bank->type;

	reg = bank->drvdata->virt_base + bank->pctl_offset;

	data = readl(reg + type->reg_offset[PINCFG_TYPE_DAT]);
	data >>= offset;
	data &= 1;
	return data;
}

/*
 * The calls to gpio_direction_output() and gpio_direction_input()
 * leads to this function call.
 */
static int samsung_gpio_set_direction(struct gpio_chip *gc,
					     unsigned offset, bool input)
{
	const struct samsung_pin_bank_type *type;
	struct samsung_pin_bank *bank;
	struct samsung_pinctrl_drv_data *drvdata;
	void __iomem *reg;
	u32 data, mask, shift;
	unsigned long flags;

	bank = gc_to_pin_bank(gc);
	type = bank->type;
	drvdata = bank->drvdata;

	reg = drvdata->virt_base + bank->pctl_offset +
					type->reg_offset[PINCFG_TYPE_FUNC];

	mask = (1 << type->fld_width[PINCFG_TYPE_FUNC]) - 1;
	shift = offset * type->fld_width[PINCFG_TYPE_FUNC];
	if (shift >= 32) {
		/* Some banks have two config registers */
		shift -= 32;
		reg += 4;
	}

	spin_lock_irqsave(&bank->slock, flags);

	data = readl(reg);
	data &= ~(mask << shift);
	if (!input)
		data |= FUNC_OUTPUT << shift;
	writel(data, reg);

	spin_unlock_irqrestore(&bank->slock, flags);

	return 0;
}

/* gpiolib gpio_direction_input callback function. */
static int samsung_gpio_direction_input(struct gpio_chip *gc, unsigned offset)
{
	return samsung_gpio_set_direction(gc, offset, true);
}

/* gpiolib gpio_direction_output callback function. */
static int samsung_gpio_direction_output(struct gpio_chip *gc, unsigned offset,
							int value)
{
	samsung_gpio_set(gc, offset, value);
	return samsung_gpio_set_direction(gc, offset, false);
}

/*
 * gpiolib gpio_to_irq callback function. Creates a mapping between a GPIO pin
 * and a virtual IRQ, if not already present.
 */
static int samsung_gpio_to_irq(struct gpio_chip *gc, unsigned offset)
{
	struct samsung_pin_bank *bank = gc_to_pin_bank(gc);
	unsigned int virq;

	if (!bank->irq_domain)
		return -ENXIO;

	virq = irq_create_mapping(bank->irq_domain, offset);

	return (virq) ? : -ENXIO;
}

static struct samsung_pin_group *samsung_pinctrl_create_groups(
				struct device *dev,
				struct samsung_pinctrl_drv_data *drvdata,
				unsigned int *cnt)
{
	struct pinctrl_desc *ctrldesc = &drvdata->pctl;
	struct samsung_pin_group *groups, *grp;
	const struct pinctrl_pin_desc *pdesc;
	int i;

	groups = devm_kzalloc(dev, ctrldesc->npins * sizeof(*groups),
				GFP_KERNEL);
	if (!groups)
		return ERR_PTR(-EINVAL);
	grp = groups;

	pdesc = ctrldesc->pins;
	for (i = 0; i < ctrldesc->npins; ++i, ++pdesc, ++grp) {
		grp->name = pdesc->name;
		grp->pins = &pdesc->number;
		grp->num_pins = 1;
	}

	*cnt = ctrldesc->npins;
	return groups;
}

static int samsung_pinctrl_create_function(struct device *dev,
				struct samsung_pinctrl_drv_data *drvdata,
				struct device_node *func_np,
				struct samsung_pmx_func *func)
{
	int npins;
	int ret;
	int i;

	if (of_property_read_u32(func_np, "samsung,pin-function", &func->val))
		return 0;

	npins = of_property_count_strings(func_np, "samsung,pins");
	if (npins < 1) {
		dev_err(dev, "invalid pin list in %s node", func_np->name);
		return -EINVAL;
	}

	func->name = func_np->full_name;

	func->groups = devm_kzalloc(dev, npins * sizeof(char *), GFP_KERNEL);
	if (!func->groups)
		return -ENOMEM;

	for (i = 0; i < npins; ++i) {
		const char *gname;

		ret = of_property_read_string_index(func_np, "samsung,pins",
							i, &gname);
		if (ret) {
			dev_err(dev,
				"failed to read pin name %d from %s node\n",
				i, func_np->name);
			return ret;
		}

		func->groups[i] = gname;
	}

	func->num_groups = npins;
	return 1;
}

static struct samsung_pmx_func *samsung_pinctrl_create_functions(
				struct device *dev,
				struct samsung_pinctrl_drv_data *drvdata,
				unsigned int *cnt)
{
	struct samsung_pmx_func *functions, *func;
	struct device_node *dev_np = dev->of_node;
	struct device_node *cfg_np;
	unsigned int func_cnt = 0;
	int ret;

	/*
	 * Iterate over all the child nodes of the pin controller node
	 * and create pin groups and pin function lists.
	 */
	for_each_child_of_node(dev_np, cfg_np) {
		struct device_node *func_np;

		if (!of_get_child_count(cfg_np)) {
			if (!of_find_property(cfg_np,
			    "samsung,pin-function", NULL))
				continue;
			++func_cnt;
			continue;
		}

		for_each_child_of_node(cfg_np, func_np) {
			if (!of_find_property(func_np,
			    "samsung,pin-function", NULL))
				continue;
			++func_cnt;
		}
	}

	functions = devm_kzalloc(dev, func_cnt * sizeof(*functions),
					GFP_KERNEL);
	if (!functions) {
		dev_err(dev, "failed to allocate memory for function list\n");
		return ERR_PTR(-EINVAL);
	}
	func = functions;

	/*
	 * Iterate over all the child nodes of the pin controller node
	 * and create pin groups and pin function lists.
	 */
	func_cnt = 0;
	for_each_child_of_node(dev_np, cfg_np) {
		struct device_node *func_np;

		if (!of_get_child_count(cfg_np)) {
			ret = samsung_pinctrl_create_function(dev, drvdata,
							cfg_np, func);
			if (ret < 0)
				return ERR_PTR(ret);
			if (ret > 0) {
				++func;
				++func_cnt;
			}
			continue;
		}

		for_each_child_of_node(cfg_np, func_np) {
			ret = samsung_pinctrl_create_function(dev, drvdata,
						func_np, func);
			if (ret < 0)
				return ERR_PTR(ret);
			if (ret > 0) {
				++func;
				++func_cnt;
			}
		}
	}

	*cnt = func_cnt;
	return functions;
}

/*
 * Parse the information about all the available pin groups and pin functions
 * from device node of the pin-controller. A pin group is formed with all
 * the pins listed in the "samsung,pins" property.
 */

static int samsung_pinctrl_parse_dt(struct platform_device *pdev,
				    struct samsung_pinctrl_drv_data *drvdata)
{
	struct device *dev = &pdev->dev;
	struct samsung_pin_group *groups;
	struct samsung_pmx_func *functions;
	unsigned int grp_cnt = 0, func_cnt = 0;

	groups = samsung_pinctrl_create_groups(dev, drvdata, &grp_cnt);
	if (IS_ERR(groups)) {
		dev_err(dev, "failed to parse pin groups\n");
		return PTR_ERR(groups);
	}

	functions = samsung_pinctrl_create_functions(dev, drvdata, &func_cnt);
	if (IS_ERR(functions)) {
		dev_err(dev, "failed to parse pin functions\n");
		return PTR_ERR(groups);
	}

	drvdata->pin_groups = groups;
	drvdata->nr_groups = grp_cnt;
	drvdata->pmx_functions = functions;
	drvdata->nr_functions = func_cnt;

	return 0;
}

/* register the pinctrl interface with the pinctrl subsystem */
static int samsung_pinctrl_register(struct platform_device *pdev,
				    struct samsung_pinctrl_drv_data *drvdata)
{
	struct pinctrl_desc *ctrldesc = &drvdata->pctl;
	struct pinctrl_pin_desc *pindesc, *pdesc;
	struct samsung_pin_bank *pin_bank;
	char *pin_names;
	int pin, bank, ret;

	ctrldesc->name = "samsung-pinctrl";
	ctrldesc->owner = THIS_MODULE;
	ctrldesc->pctlops = &samsung_pctrl_ops;
	ctrldesc->pmxops = &samsung_pinmux_ops;
	ctrldesc->confops = &samsung_pinconf_ops;

	pindesc = devm_kzalloc(&pdev->dev, sizeof(*pindesc) *
			drvdata->nr_pins, GFP_KERNEL);
	if (!pindesc) {
		dev_err(&pdev->dev, "mem alloc for pin descriptors failed\n");
		return -ENOMEM;
	}
	ctrldesc->pins = pindesc;
	ctrldesc->npins = drvdata->nr_pins;

	/* dynamically populate the pin number and pin name for pindesc */
	for (pin = 0, pdesc = pindesc; pin < ctrldesc->npins; pin++, pdesc++)
		pdesc->number = pin + drvdata->pin_base;

	/*
	 * allocate space for storing the dynamically generated names for all
	 * the pins which belong to this pin-controller.
	 */
	pin_names = devm_kzalloc(&pdev->dev, sizeof(char) * PIN_NAME_LENGTH *
					drvdata->nr_pins, GFP_KERNEL);
	if (!pin_names) {
		dev_err(&pdev->dev, "mem alloc for pin names failed\n");
		return -ENOMEM;
	}

	/* for each pin, the name of the pin is pin-bank name + pin number */
	for (bank = 0; bank < drvdata->nr_banks; bank++) {
		pin_bank = &drvdata->pin_banks[bank];
		for (pin = 0; pin < pin_bank->nr_pins; pin++) {
			sprintf(pin_names, "%s-%d", pin_bank->name, pin);
			pdesc = pindesc + pin_bank->pin_base + pin;
			pdesc->name = pin_names;
			pin_names += PIN_NAME_LENGTH;
		}
	}

	ret = samsung_pinctrl_parse_dt(pdev, drvdata);
	if (ret)
		return ret;

	drvdata->pctl_dev = pinctrl_register(ctrldesc, &pdev->dev, drvdata);
	if (!drvdata->pctl_dev) {
		dev_err(&pdev->dev, "could not register pinctrl driver\n");
		return -EINVAL;
	}

	for (bank = 0; bank < drvdata->nr_banks; ++bank) {
		pin_bank = &drvdata->pin_banks[bank];
		pin_bank->grange.name = pin_bank->name;
		pin_bank->grange.id = bank;
		pin_bank->grange.pin_base = drvdata->pin_base
						+ pin_bank->pin_base;
		pin_bank->grange.base = pin_bank->gpio_chip.base;
		pin_bank->grange.npins = pin_bank->gpio_chip.ngpio;
		pin_bank->grange.gc = &pin_bank->gpio_chip;
		pinctrl_add_gpio_range(drvdata->pctl_dev, &pin_bank->grange);
	}

	return 0;
}

static int samsung_gpio_request(struct gpio_chip *chip, unsigned offset)
{
	return pinctrl_request_gpio(chip->base + offset);
}

static void samsung_gpio_free(struct gpio_chip *chip, unsigned offset)
{
	pinctrl_free_gpio(chip->base + offset);
}

static const struct gpio_chip samsung_gpiolib_chip = {
	.request = samsung_gpio_request,
	.free = samsung_gpio_free,
	.set = samsung_gpio_set,
	.get = samsung_gpio_get,
	.direction_input = samsung_gpio_direction_input,
	.direction_output = samsung_gpio_direction_output,
	.to_irq = samsung_gpio_to_irq,
	.owner = THIS_MODULE,
};

/* register the gpiolib interface with the gpiolib subsystem */
static int samsung_gpiolib_register(struct platform_device *pdev,
				    struct samsung_pinctrl_drv_data *drvdata)
{
	struct samsung_pin_bank *bank = drvdata->pin_banks;
	struct gpio_chip *gc;
	int ret;
	int i;

	for (i = 0; i < drvdata->nr_banks; ++i, ++bank) {
		bank->gpio_chip = samsung_gpiolib_chip;

		gc = &bank->gpio_chip;
		gc->base = drvdata->pin_base + bank->pin_base;
		gc->ngpio = bank->nr_pins;
		gc->dev = &pdev->dev;
		gc->of_node = bank->of_node;
		gc->label = bank->name;

		ret = gpiochip_add(gc);
		if (ret) {
			dev_err(&pdev->dev, "failed to register gpio_chip %s, error code: %d\n",
							gc->label, ret);
			goto fail;
		}
	}

	return 0;

fail:
	for (--i, --bank; i >= 0; --i, --bank)
		gpiochip_remove(&bank->gpio_chip);
	return ret;
}

/* unregister the gpiolib interface with the gpiolib subsystem */
static int samsung_gpiolib_unregister(struct platform_device *pdev,
				      struct samsung_pinctrl_drv_data *drvdata)
{
<<<<<<< HEAD
	struct samsung_pin_ctrl *ctrl = drvdata->ctrl;
	struct samsung_pin_bank *bank = ctrl->pin_banks;
	int i;

	for (i = 0; i < ctrl->nr_banks; ++i, ++bank)
		gpiochip_remove(&bank->gpio_chip);
=======
	struct samsung_pin_bank *bank = drvdata->pin_banks;
	int i;

	for (i = 0; i < drvdata->nr_banks; ++i, ++bank)
		gpiochip_remove(&bank->gpio_chip);

>>>>>>> e529fea9
	return 0;
}

static const struct of_device_id samsung_pinctrl_dt_match[];

/* retrieve the soc specific data */
static const struct samsung_pin_ctrl *
samsung_pinctrl_get_soc_data(struct samsung_pinctrl_drv_data *d,
			     struct platform_device *pdev)
{
	int id;
	const struct of_device_id *match;
	struct device_node *node = pdev->dev.of_node;
	struct device_node *np;
	const struct samsung_pin_bank_data *bdata;
	const struct samsung_pin_ctrl *ctrl;
	struct samsung_pin_bank *bank;
	int i;

	id = of_alias_get_id(node, "pinctrl");
	if (id < 0) {
		dev_err(&pdev->dev, "failed to get alias id\n");
		return ERR_PTR(-ENOENT);
	}
	match = of_match_node(samsung_pinctrl_dt_match, node);
	ctrl = (struct samsung_pin_ctrl *)match->data + id;

	d->suspend = ctrl->suspend;
	d->resume = ctrl->resume;
	d->nr_banks = ctrl->nr_banks;
	d->pin_banks = devm_kcalloc(&pdev->dev, d->nr_banks,
					sizeof(*d->pin_banks), GFP_KERNEL);
	if (!d->pin_banks)
		return ERR_PTR(-ENOMEM);

	bank = d->pin_banks;
	bdata = ctrl->pin_banks;
	for (i = 0; i < ctrl->nr_banks; ++i, ++bdata, ++bank) {
		bank->type = bdata->type;
		bank->pctl_offset = bdata->pctl_offset;
		bank->nr_pins = bdata->nr_pins;
		bank->eint_func = bdata->eint_func;
		bank->eint_type = bdata->eint_type;
		bank->eint_mask = bdata->eint_mask;
		bank->eint_offset = bdata->eint_offset;
		bank->name = bdata->name;

		spin_lock_init(&bank->slock);
		bank->drvdata = d;
		bank->pin_base = d->nr_pins;
		d->nr_pins += bank->nr_pins;
	}

	for_each_child_of_node(node, np) {
		if (!of_find_property(np, "gpio-controller", NULL))
			continue;
		bank = d->pin_banks;
		for (i = 0; i < d->nr_banks; ++i, ++bank) {
			if (!strcmp(bank->name, np->name)) {
				bank->of_node = np;
				break;
			}
		}
	}

	d->pin_base = pin_base;
	pin_base += d->nr_pins;

	return ctrl;
}

static int samsung_pinctrl_probe(struct platform_device *pdev)
{
	struct samsung_pinctrl_drv_data *drvdata;
	const struct samsung_pin_ctrl *ctrl;
	struct device *dev = &pdev->dev;
	struct resource *res;
	int ret;

	if (!dev->of_node) {
		dev_err(dev, "device tree node not found\n");
		return -ENODEV;
	}

	drvdata = devm_kzalloc(dev, sizeof(*drvdata), GFP_KERNEL);
	if (!drvdata) {
		dev_err(dev, "failed to allocate memory for driver's "
				"private data\n");
		return -ENOMEM;
	}

	ctrl = samsung_pinctrl_get_soc_data(drvdata, pdev);
	if (IS_ERR(ctrl)) {
		dev_err(&pdev->dev, "driver data not available\n");
		return PTR_ERR(ctrl);
	}
	drvdata->dev = dev;

	res = platform_get_resource(pdev, IORESOURCE_MEM, 0);
	drvdata->virt_base = devm_ioremap_resource(&pdev->dev, res);
	if (IS_ERR(drvdata->virt_base))
		return PTR_ERR(drvdata->virt_base);

	res = platform_get_resource(pdev, IORESOURCE_IRQ, 0);
	if (res)
		drvdata->irq = res->start;

	ret = samsung_gpiolib_register(pdev, drvdata);
	if (ret)
		return ret;

	ret = samsung_pinctrl_register(pdev, drvdata);
	if (ret) {
		samsung_gpiolib_unregister(pdev, drvdata);
		return ret;
	}

	if (ctrl->eint_gpio_init)
		ctrl->eint_gpio_init(drvdata);
	if (ctrl->eint_wkup_init)
		ctrl->eint_wkup_init(drvdata);

	platform_set_drvdata(pdev, drvdata);

	/* Add to the global list */
	list_add_tail(&drvdata->node, &drvdata_list);

	return 0;
}

#ifdef CONFIG_PM

/**
 * samsung_pinctrl_suspend_dev - save pinctrl state for suspend for a device
 *
 * Save data for all banks handled by this device.
 */
static void samsung_pinctrl_suspend_dev(
	struct samsung_pinctrl_drv_data *drvdata)
{
	void __iomem *virt_base = drvdata->virt_base;
	int i;

	for (i = 0; i < drvdata->nr_banks; i++) {
		struct samsung_pin_bank *bank = &drvdata->pin_banks[i];
		void __iomem *reg = virt_base + bank->pctl_offset;
		const u8 *offs = bank->type->reg_offset;
		const u8 *widths = bank->type->fld_width;
		enum pincfg_type type;

		/* Registers without a powerdown config aren't lost */
		if (!widths[PINCFG_TYPE_CON_PDN])
			continue;

		for (type = 0; type < PINCFG_TYPE_NUM; type++)
			if (widths[type])
				bank->pm_save[type] = readl(reg + offs[type]);

		if (widths[PINCFG_TYPE_FUNC] * bank->nr_pins > 32) {
			/* Some banks have two config registers */
			bank->pm_save[PINCFG_TYPE_NUM] =
				readl(reg + offs[PINCFG_TYPE_FUNC] + 4);
			pr_debug("Save %s @ %p (con %#010x %08x)\n",
				 bank->name, reg,
				 bank->pm_save[PINCFG_TYPE_FUNC],
				 bank->pm_save[PINCFG_TYPE_NUM]);
		} else {
			pr_debug("Save %s @ %p (con %#010x)\n", bank->name,
				 reg, bank->pm_save[PINCFG_TYPE_FUNC]);
		}
	}

	if (drvdata->suspend)
		drvdata->suspend(drvdata);
}

/**
 * samsung_pinctrl_resume_dev - restore pinctrl state from suspend for a device
 *
 * Restore one of the banks that was saved during suspend.
 *
 * We don't bother doing anything complicated to avoid glitching lines since
 * we're called before pad retention is turned off.
 */
static void samsung_pinctrl_resume_dev(struct samsung_pinctrl_drv_data *drvdata)
{
	void __iomem *virt_base = drvdata->virt_base;
	int i;

	if (drvdata->resume)
		drvdata->resume(drvdata);

	for (i = 0; i < drvdata->nr_banks; i++) {
		struct samsung_pin_bank *bank = &drvdata->pin_banks[i];
		void __iomem *reg = virt_base + bank->pctl_offset;
		const u8 *offs = bank->type->reg_offset;
		const u8 *widths = bank->type->fld_width;
		enum pincfg_type type;

		/* Registers without a powerdown config aren't lost */
		if (!widths[PINCFG_TYPE_CON_PDN])
			continue;

		if (widths[PINCFG_TYPE_FUNC] * bank->nr_pins > 32) {
			/* Some banks have two config registers */
			pr_debug("%s @ %p (con %#010x %08x => %#010x %08x)\n",
				 bank->name, reg,
				 readl(reg + offs[PINCFG_TYPE_FUNC]),
				 readl(reg + offs[PINCFG_TYPE_FUNC] + 4),
				 bank->pm_save[PINCFG_TYPE_FUNC],
				 bank->pm_save[PINCFG_TYPE_NUM]);
			writel(bank->pm_save[PINCFG_TYPE_NUM],
			       reg + offs[PINCFG_TYPE_FUNC] + 4);
		} else {
			pr_debug("%s @ %p (con %#010x => %#010x)\n", bank->name,
				 reg, readl(reg + offs[PINCFG_TYPE_FUNC]),
				 bank->pm_save[PINCFG_TYPE_FUNC]);
		}
		for (type = 0; type < PINCFG_TYPE_NUM; type++)
			if (widths[type])
				writel(bank->pm_save[type], reg + offs[type]);
	}
}

/**
 * samsung_pinctrl_suspend - save pinctrl state for suspend
 *
 * Save data for all banks across all devices.
 */
static int samsung_pinctrl_suspend(void)
{
	struct samsung_pinctrl_drv_data *drvdata;

	list_for_each_entry(drvdata, &drvdata_list, node) {
		samsung_pinctrl_suspend_dev(drvdata);
	}

	return 0;
}

/**
 * samsung_pinctrl_resume - restore pinctrl state for suspend
 *
 * Restore data for all banks across all devices.
 */
static void samsung_pinctrl_resume(void)
{
	struct samsung_pinctrl_drv_data *drvdata;

	list_for_each_entry_reverse(drvdata, &drvdata_list, node) {
		samsung_pinctrl_resume_dev(drvdata);
	}
}

#else
#define samsung_pinctrl_suspend		NULL
#define samsung_pinctrl_resume		NULL
#endif

static struct syscore_ops samsung_pinctrl_syscore_ops = {
	.suspend	= samsung_pinctrl_suspend,
	.resume		= samsung_pinctrl_resume,
};

static const struct of_device_id samsung_pinctrl_dt_match[] = {
#ifdef CONFIG_PINCTRL_EXYNOS
	{ .compatible = "samsung,exynos3250-pinctrl",
		.data = (void *)exynos3250_pin_ctrl },
	{ .compatible = "samsung,exynos4210-pinctrl",
		.data = (void *)exynos4210_pin_ctrl },
	{ .compatible = "samsung,exynos4x12-pinctrl",
		.data = (void *)exynos4x12_pin_ctrl },
	{ .compatible = "samsung,exynos4415-pinctrl",
		.data = (void *)exynos4415_pin_ctrl },
	{ .compatible = "samsung,exynos5250-pinctrl",
		.data = (void *)exynos5250_pin_ctrl },
	{ .compatible = "samsung,exynos5260-pinctrl",
		.data = (void *)exynos5260_pin_ctrl },
	{ .compatible = "samsung,exynos5420-pinctrl",
		.data = (void *)exynos5420_pin_ctrl },
	{ .compatible = "samsung,s5pv210-pinctrl",
		.data = (void *)s5pv210_pin_ctrl },
	{ .compatible = "samsung,exynos7-pinctrl",
		.data = (void *)exynos7_pin_ctrl },
#endif
#ifdef CONFIG_PINCTRL_S3C64XX
	{ .compatible = "samsung,s3c64xx-pinctrl",
		.data = s3c64xx_pin_ctrl },
#endif
#ifdef CONFIG_PINCTRL_S3C24XX
	{ .compatible = "samsung,s3c2412-pinctrl",
		.data = s3c2412_pin_ctrl },
	{ .compatible = "samsung,s3c2416-pinctrl",
		.data = s3c2416_pin_ctrl },
	{ .compatible = "samsung,s3c2440-pinctrl",
		.data = s3c2440_pin_ctrl },
	{ .compatible = "samsung,s3c2450-pinctrl",
		.data = s3c2450_pin_ctrl },
#endif
	{},
};
MODULE_DEVICE_TABLE(of, samsung_pinctrl_dt_match);

static struct platform_driver samsung_pinctrl_driver = {
	.probe		= samsung_pinctrl_probe,
	.driver = {
		.name	= "samsung-pinctrl",
		.owner	= THIS_MODULE,
		.of_match_table = samsung_pinctrl_dt_match,
	},
};

static int __init samsung_pinctrl_drv_register(void)
{
	/*
	 * Register syscore ops for save/restore of registers across suspend.
	 * It's important to ensure that this driver is running at an earlier
	 * initcall level than any arch-specific init calls that install syscore
	 * ops that turn off pad retention (like exynos_pm_resume).
	 */
	register_syscore_ops(&samsung_pinctrl_syscore_ops);

	return platform_driver_register(&samsung_pinctrl_driver);
}
postcore_initcall(samsung_pinctrl_drv_register);

static void __exit samsung_pinctrl_drv_unregister(void)
{
	platform_driver_unregister(&samsung_pinctrl_driver);
}
module_exit(samsung_pinctrl_drv_unregister);

MODULE_AUTHOR("Thomas Abraham <thomas.ab@samsung.com>");
MODULE_DESCRIPTION("Samsung pinctrl driver");
MODULE_LICENSE("GPL v2");<|MERGE_RESOLUTION|>--- conflicted
+++ resolved
@@ -953,21 +953,12 @@
 static int samsung_gpiolib_unregister(struct platform_device *pdev,
 				      struct samsung_pinctrl_drv_data *drvdata)
 {
-<<<<<<< HEAD
-	struct samsung_pin_ctrl *ctrl = drvdata->ctrl;
-	struct samsung_pin_bank *bank = ctrl->pin_banks;
-	int i;
-
-	for (i = 0; i < ctrl->nr_banks; ++i, ++bank)
-		gpiochip_remove(&bank->gpio_chip);
-=======
 	struct samsung_pin_bank *bank = drvdata->pin_banks;
 	int i;
 
 	for (i = 0; i < drvdata->nr_banks; ++i, ++bank)
 		gpiochip_remove(&bank->gpio_chip);
 
->>>>>>> e529fea9
 	return 0;
 }
 
