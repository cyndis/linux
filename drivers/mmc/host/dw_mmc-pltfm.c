/*
 * Synopsys DesignWare Multimedia Card Interface driver
 *
 * Copyright (C) 2009 NXP Semiconductors
 * Copyright (C) 2009, 2010 Imagination Technologies Ltd.
 *
 * This program is free software; you can redistribute it and/or modify
 * it under the terms of the GNU General Public License as published by
 * the Free Software Foundation; either version 2 of the License, or
 * (at your option) any later version.
 */

#include <linux/err.h>
#include <linux/interrupt.h>
#include <linux/module.h>
#include <linux/io.h>
#include <linux/irq.h>
#include <linux/platform_device.h>
#include <linux/slab.h>
#include <linux/mmc/host.h>
#include <linux/mmc/mmc.h>
#include <linux/mmc/dw_mmc.h>
#include <linux/of.h>
#include <linux/clk.h>

#include "dw_mmc.h"
#include "dw_mmc-pltfm.h"

static void dw_mci_pltfm_prepare_command(struct dw_mci *host, u32 *cmdr)
{
	*cmdr |= SDMMC_CMD_USE_HOLD_REG;
}

static const struct dw_mci_drv_data socfpga_drv_data = {
<<<<<<< HEAD
=======
	.prepare_command	= dw_mci_pltfm_prepare_command,
};

static const struct dw_mci_drv_data pistachio_drv_data = {
>>>>>>> e529fea9
	.prepare_command	= dw_mci_pltfm_prepare_command,
};

int dw_mci_pltfm_register(struct platform_device *pdev,
			  const struct dw_mci_drv_data *drv_data)
{
	struct dw_mci *host;
	struct resource	*regs;

	host = devm_kzalloc(&pdev->dev, sizeof(struct dw_mci), GFP_KERNEL);
	if (!host)
		return -ENOMEM;

	host->irq = platform_get_irq(pdev, 0);
	if (host->irq < 0)
		return host->irq;

	host->drv_data = drv_data;
	host->dev = &pdev->dev;
	host->irq_flags = 0;
	host->pdata = pdev->dev.platform_data;

	regs = platform_get_resource(pdev, IORESOURCE_MEM, 0);
	host->regs = devm_ioremap_resource(&pdev->dev, regs);
	if (IS_ERR(host->regs))
		return PTR_ERR(host->regs);

	platform_set_drvdata(pdev, host);
	return dw_mci_probe(host);
}
EXPORT_SYMBOL_GPL(dw_mci_pltfm_register);

#ifdef CONFIG_PM_SLEEP
/*
 * TODO: we should probably disable the clock to the card in the suspend path.
 */
static int dw_mci_pltfm_suspend(struct device *dev)
{
	struct dw_mci *host = dev_get_drvdata(dev);

	return dw_mci_suspend(host);
}

static int dw_mci_pltfm_resume(struct device *dev)
{
	struct dw_mci *host = dev_get_drvdata(dev);

	return dw_mci_resume(host);
}
#endif /* CONFIG_PM_SLEEP */

SIMPLE_DEV_PM_OPS(dw_mci_pltfm_pmops, dw_mci_pltfm_suspend, dw_mci_pltfm_resume);
EXPORT_SYMBOL_GPL(dw_mci_pltfm_pmops);

static const struct of_device_id dw_mci_pltfm_match[] = {
	{ .compatible = "snps,dw-mshc", },
	{ .compatible = "altr,socfpga-dw-mshc",
		.data = &socfpga_drv_data },
	{ .compatible = "img,pistachio-dw-mshc",
		.data = &pistachio_drv_data },
	{},
};
MODULE_DEVICE_TABLE(of, dw_mci_pltfm_match);

static int dw_mci_pltfm_probe(struct platform_device *pdev)
{
	const struct dw_mci_drv_data *drv_data = NULL;
	const struct of_device_id *match;

	if (pdev->dev.of_node) {
		match = of_match_node(dw_mci_pltfm_match, pdev->dev.of_node);
		drv_data = match->data;
	}

	return dw_mci_pltfm_register(pdev, drv_data);
}

int dw_mci_pltfm_remove(struct platform_device *pdev)
{
	struct dw_mci *host = platform_get_drvdata(pdev);

	dw_mci_remove(host);
	return 0;
}
EXPORT_SYMBOL_GPL(dw_mci_pltfm_remove);

static struct platform_driver dw_mci_pltfm_driver = {
	.probe		= dw_mci_pltfm_probe,
	.remove		= dw_mci_pltfm_remove,
	.driver		= {
		.name		= "dw_mmc",
		.of_match_table	= dw_mci_pltfm_match,
		.pm		= &dw_mci_pltfm_pmops,
	},
};

module_platform_driver(dw_mci_pltfm_driver);

MODULE_DESCRIPTION("DW Multimedia Card Interface driver");
MODULE_AUTHOR("NXP Semiconductor VietNam");
MODULE_AUTHOR("Imagination Technologies Ltd");
MODULE_LICENSE("GPL v2");<|MERGE_RESOLUTION|>--- conflicted
+++ resolved
@@ -32,13 +32,10 @@
 }
 
 static const struct dw_mci_drv_data socfpga_drv_data = {
-<<<<<<< HEAD
-=======
 	.prepare_command	= dw_mci_pltfm_prepare_command,
 };
 
 static const struct dw_mci_drv_data pistachio_drv_data = {
->>>>>>> e529fea9
 	.prepare_command	= dw_mci_pltfm_prepare_command,
 };
 
