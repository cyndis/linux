--- conflicted
+++ resolved
@@ -1446,11 +1446,8 @@
 	if (!host->ops->card_busy)
 		pr_warn("%s: cannot verify signal voltage switch\n",
 			mmc_hostname(host));
-<<<<<<< HEAD
-=======
 
 	mmc_host_clk_hold(host);
->>>>>>> e529fea9
 
 	cmd.opcode = SD_SWITCH_VOLTAGE;
 	cmd.arg = 0;
