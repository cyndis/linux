--- conflicted
+++ resolved
@@ -142,11 +142,6 @@
 	{ .compatible = "st,stih407", },
 	{ .compatible = "st,stih410", },
 	{ .compatible = "st,stih418", },
-<<<<<<< HEAD
-
-	{ .compatible = "sigma,tango4", },
-=======
->>>>>>> f642729d
 
 	{ .compatible = "ti,am33xx", },
 	{ .compatible = "ti,am43", },
