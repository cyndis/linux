// SPDX-License-Identifier: GPL-2.0-only
/*
 * Copyright (C) 2012 Freescale Semiconductor, Inc.
 *
 * Copyright (C) 2014 Linaro.
 * Viresh Kumar <viresh.kumar@linaro.org>
 */

#define pr_fmt(fmt)	KBUILD_MODNAME ": " fmt

#include <linux/clk.h>
#include <linux/cpu.h>
#include <linux/cpufreq.h>
#include <linux/cpumask.h>
#include <linux/err.h>
#include <linux/list.h>
#include <linux/module.h>
#include <linux/of.h>
#include <linux/pm_opp.h>
#include <linux/platform_device.h>
#include <linux/regulator/consumer.h>
#include <linux/slab.h>
#include <linux/thermal.h>

#include "cpufreq-dt.h"

struct private_data {
	struct list_head node;

	cpumask_var_t cpus;
	struct device *cpu_dev;
	struct opp_table *opp_table;
<<<<<<< HEAD
	struct opp_table *reg_opp_table;
=======
	struct cpufreq_frequency_table *freq_table;
>>>>>>> f642729d
	bool have_static_opps;
};

static LIST_HEAD(priv_list);

static struct freq_attr *cpufreq_dt_attr[] = {
	&cpufreq_freq_attr_scaling_available_freqs,
	NULL,   /* Extra space for boost-attr if required */
	NULL,
};

static struct private_data *cpufreq_dt_find_data(int cpu)
{
	struct private_data *priv;

	list_for_each_entry(priv, &priv_list, node) {
		if (cpumask_test_cpu(cpu, priv->cpus))
			return priv;
	}

	return NULL;
}

static int set_target(struct cpufreq_policy *policy, unsigned int index)
{
	struct private_data *priv = policy->driver_data;
	unsigned long freq = policy->freq_table[index].frequency;

	return dev_pm_opp_set_rate(priv->cpu_dev, freq * 1000);
}

/*
 * An earlier version of opp-v1 bindings used to name the regulator
 * "cpu0-supply", we still need to handle that for backwards compatibility.
 */
static const char *find_supply_name(struct device *dev)
{
	struct device_node *np;
	struct property *pp;
	int cpu = dev->id;
	const char *name = NULL;

	np = of_node_get(dev->of_node);

	/* This must be valid for sure */
	if (WARN_ON(!np))
		return NULL;

	/* Try "cpu0" for older DTs */
	if (!cpu) {
		pp = of_find_property(np, "cpu0-supply", NULL);
		if (pp) {
			name = "cpu0";
			goto node_put;
		}
	}

	pp = of_find_property(np, "cpu-supply", NULL);
	if (pp) {
		name = "cpu";
		goto node_put;
	}

	dev_dbg(dev, "no regulator for cpu%d\n", cpu);
node_put:
	of_node_put(np);
	return name;
}

static int cpufreq_init(struct cpufreq_policy *policy)
{
<<<<<<< HEAD
	struct cpufreq_frequency_table *freq_table;
=======
>>>>>>> f642729d
	struct private_data *priv;
	struct device *cpu_dev;
	struct clk *cpu_clk;
	unsigned int transition_latency;
	int ret;

	priv = cpufreq_dt_find_data(policy->cpu);
	if (!priv) {
		pr_err("failed to find data for cpu%d\n", policy->cpu);
		return -ENODEV;
	}
	cpu_dev = priv->cpu_dev;

	cpu_dev = priv->cpu_dev;
	cpumask_copy(policy->cpus, priv->cpus);

	cpu_clk = clk_get(cpu_dev, NULL);
	if (IS_ERR(cpu_clk)) {
		ret = PTR_ERR(cpu_clk);
		dev_err(cpu_dev, "%s: failed to get clk: %d\n", __func__, ret);
		return ret;
	}

<<<<<<< HEAD
	/*
	 * Initialize OPP tables for all policy->cpus. They will be shared by
	 * all CPUs which have marked their CPUs shared with OPP bindings.
	 *
	 * For platforms not using operating-points-v2 bindings, we do this
	 * before updating policy->cpus. Otherwise, we will end up creating
	 * duplicate OPPs for policy->cpus.
	 *
	 * OPPs might be populated at runtime, don't check for error here
	 */
	if (!dev_pm_opp_of_cpumask_add_table(policy->cpus))
		priv->have_static_opps = true;

	/*
	 * But we need OPP table to function so if it is not there let's
	 * give platform code chance to provide it for us.
	 */
	ret = dev_pm_opp_get_opp_count(cpu_dev);
	if (ret <= 0) {
		dev_err(cpu_dev, "OPP table can't be empty\n");
		ret = -ENODEV;
		goto out_free_opp;
	}

	ret = dev_pm_opp_init_cpufreq_table(cpu_dev, &freq_table);
	if (ret) {
		dev_err(cpu_dev, "failed to init cpufreq table: %d\n", ret);
		goto out_free_opp;
	}

=======
	transition_latency = dev_pm_opp_get_max_transition_latency(cpu_dev);
	if (!transition_latency)
		transition_latency = CPUFREQ_ETERNAL;

	cpumask_copy(policy->cpus, priv->cpus);
>>>>>>> f642729d
	policy->driver_data = priv;
	policy->clk = cpu_clk;
	policy->freq_table = priv->freq_table;
	policy->suspend_freq = dev_pm_opp_get_suspend_opp_freq(cpu_dev) / 1000;
	policy->cpuinfo.transition_latency = transition_latency;
	policy->dvfs_possible_from_any_cpu = true;

	/* Support turbo/boost mode */
	if (policy_has_boost_freq(policy)) {
		/* This gets disabled by core on driver unregister */
		ret = cpufreq_enable_boost_support();
		if (ret)
			goto out_clk_put;
		cpufreq_dt_attr[1] = &cpufreq_freq_attr_scaling_boost_freqs;
	}

	dev_pm_opp_of_register_em(cpu_dev, policy->cpus);

	return 0;

<<<<<<< HEAD
out_free_cpufreq_table:
	dev_pm_opp_free_cpufreq_table(cpu_dev, &freq_table);
out_free_opp:
	if (priv->have_static_opps)
		dev_pm_opp_of_cpumask_remove_table(policy->cpus);
=======
out_clk_put:
>>>>>>> f642729d
	clk_put(cpu_clk);

	return ret;
}

static int cpufreq_online(struct cpufreq_policy *policy)
{
	/* We did light-weight tear down earlier, nothing to do here */
	return 0;
}

static int cpufreq_offline(struct cpufreq_policy *policy)
{
	/*
	 * Preserve policy->driver_data and don't free resources on light-weight
	 * tear down.
	 */
	return 0;
}

static int cpufreq_exit(struct cpufreq_policy *policy)
{
<<<<<<< HEAD
	struct private_data *priv = policy->driver_data;

	dev_pm_opp_free_cpufreq_table(priv->cpu_dev, &policy->freq_table);
	if (priv->have_static_opps)
		dev_pm_opp_of_cpumask_remove_table(policy->related_cpus);
=======
>>>>>>> f642729d
	clk_put(policy->clk);
	return 0;
}

static struct cpufreq_driver dt_cpufreq_driver = {
	.flags = CPUFREQ_NEED_INITIAL_FREQ_CHECK |
		 CPUFREQ_IS_COOLING_DEV,
	.verify = cpufreq_generic_frequency_table_verify,
	.target_index = set_target,
	.get = cpufreq_generic_get,
	.init = cpufreq_init,
	.exit = cpufreq_exit,
	.online = cpufreq_online,
	.offline = cpufreq_offline,
	.name = "cpufreq-dt",
	.attr = cpufreq_dt_attr,
	.suspend = cpufreq_generic_suspend,
};

static int dt_cpufreq_early_init(struct device *dev, int cpu)
{
	struct private_data *priv;
	struct device *cpu_dev;
<<<<<<< HEAD
=======
	bool fallback = false;
>>>>>>> f642729d
	const char *reg_name;
	int ret;

	/* Check if this CPU is already covered by some other policy */
	if (cpufreq_dt_find_data(cpu))
		return 0;

	cpu_dev = get_cpu_device(cpu);
	if (!cpu_dev)
		return -EPROBE_DEFER;

	priv = devm_kzalloc(dev, sizeof(*priv), GFP_KERNEL);
	if (!priv)
		return -ENOMEM;

	if (!alloc_cpumask_var(&priv->cpus, GFP_KERNEL))
		return -ENOMEM;

<<<<<<< HEAD
	priv->cpu_dev = cpu_dev;

	/* Try to get OPP table early to ensure resources are available */
	priv->opp_table = dev_pm_opp_get_opp_table(cpu_dev);
	if (IS_ERR(priv->opp_table)) {
		ret = PTR_ERR(priv->opp_table);
		if (ret != -EPROBE_DEFER)
			dev_err(cpu_dev, "failed to get OPP table: %d\n", ret);
		goto free_cpumask;
	}

	/*
	 * OPP layer will be taking care of regulators now, but it needs to know
	 * the name of the regulator first.
	 */
	reg_name = find_supply_name(cpu_dev);
	if (reg_name) {
		priv->reg_opp_table = dev_pm_opp_set_regulators(cpu_dev,
								&reg_name, 1);
		if (IS_ERR(priv->reg_opp_table)) {
			ret = PTR_ERR(priv->reg_opp_table);
			if (ret != -EPROBE_DEFER)
				dev_err(cpu_dev, "failed to set regulators: %d\n",
					ret);
			goto put_table;
		}
	}

	/* Find OPP sharing information so we can fill pri->cpus here */
	/* Get OPP-sharing information from "operating-points-v2" bindings */
	ret = dev_pm_opp_of_get_sharing_cpus(cpu_dev, priv->cpus);
	if (ret) {
		if (ret != -ENOENT)
			goto put_reg;

		/*
		 * operating-points-v2 not supported, fallback to all CPUs share
		 * OPP for backward compatibility if the platform hasn't set
		 * sharing CPUs.
		 */
		if (dev_pm_opp_get_sharing_cpus(cpu_dev, priv->cpus)) {
			cpumask_setall(priv->cpus);

			/*
			 * OPP tables are initialized only for cpu, do it for
			 * others as well.
			 */
			ret = dev_pm_opp_set_sharing_cpus(cpu_dev, priv->cpus);
			if (ret)
				dev_err(cpu_dev, "%s: failed to mark OPPs as shared: %d\n",
					__func__, ret);
		}
=======
	cpumask_set_cpu(cpu, priv->cpus);
	priv->cpu_dev = cpu_dev;

	/*
	 * OPP layer will be taking care of regulators now, but it needs to know
	 * the name of the regulator first.
	 */
	reg_name = find_supply_name(cpu_dev);
	if (reg_name) {
		priv->opp_table = dev_pm_opp_set_regulators(cpu_dev, &reg_name,
							    1);
		if (IS_ERR(priv->opp_table)) {
			ret = PTR_ERR(priv->opp_table);
			if (ret != -EPROBE_DEFER)
				dev_err(cpu_dev, "failed to set regulators: %d\n",
					ret);
			goto free_cpumask;
		}
	}

	/* Get OPP-sharing information from "operating-points-v2" bindings */
	ret = dev_pm_opp_of_get_sharing_cpus(cpu_dev, priv->cpus);
	if (ret) {
		if (ret != -ENOENT)
			goto out;

		/*
		 * operating-points-v2 not supported, fallback to all CPUs share
		 * OPP for backward compatibility if the platform hasn't set
		 * sharing CPUs.
		 */
		if (dev_pm_opp_get_sharing_cpus(cpu_dev, priv->cpus))
			fallback = true;
	}

	/*
	 * Initialize OPP tables for all priv->cpus. They will be shared by
	 * all CPUs which have marked their CPUs shared with OPP bindings.
	 *
	 * For platforms not using operating-points-v2 bindings, we do this
	 * before updating priv->cpus. Otherwise, we will end up creating
	 * duplicate OPPs for the CPUs.
	 *
	 * OPPs might be populated at runtime, don't check for error here.
	 */
	if (!dev_pm_opp_of_cpumask_add_table(priv->cpus))
		priv->have_static_opps = true;

	/*
	 * The OPP table must be initialized, statically or dynamically, by this
	 * point.
	 */
	ret = dev_pm_opp_get_opp_count(cpu_dev);
	if (ret <= 0) {
		dev_err(cpu_dev, "OPP table can't be empty\n");
		ret = -ENODEV;
		goto out;
	}

	if (fallback) {
		cpumask_setall(priv->cpus);
		ret = dev_pm_opp_set_sharing_cpus(cpu_dev, priv->cpus);
		if (ret)
			dev_err(cpu_dev, "%s: failed to mark OPPs as shared: %d\n",
				__func__, ret);
	}

	ret = dev_pm_opp_init_cpufreq_table(cpu_dev, &priv->freq_table);
	if (ret) {
		dev_err(cpu_dev, "failed to init cpufreq table: %d\n", ret);
		goto out;
>>>>>>> f642729d
	}

	list_add(&priv->node, &priv_list);
	return 0;

<<<<<<< HEAD
put_reg:
	if (priv->reg_opp_table)
		dev_pm_opp_put_regulators(priv->reg_opp_table);
put_table:
	dev_pm_opp_put_opp_table(priv->opp_table);
=======
out:
	if (priv->have_static_opps)
		dev_pm_opp_of_cpumask_remove_table(priv->cpus);
	dev_pm_opp_put_regulators(priv->opp_table);
>>>>>>> f642729d
free_cpumask:
	free_cpumask_var(priv->cpus);
	return ret;
}

static void dt_cpufreq_release(void)
{
	struct private_data *priv, *tmp;

	list_for_each_entry_safe(priv, tmp, &priv_list, node) {
<<<<<<< HEAD
		if (priv->reg_opp_table)
			dev_pm_opp_put_regulators(priv->reg_opp_table);
		dev_pm_opp_put_opp_table(priv->opp_table);
=======
		dev_pm_opp_free_cpufreq_table(priv->cpu_dev, &priv->freq_table);
		if (priv->have_static_opps)
			dev_pm_opp_of_cpumask_remove_table(priv->cpus);
		dev_pm_opp_put_regulators(priv->opp_table);
>>>>>>> f642729d
		free_cpumask_var(priv->cpus);
		list_del(&priv->node);
	}
}

static int dt_cpufreq_probe(struct platform_device *pdev)
{
	struct cpufreq_dt_platform_data *data = dev_get_platdata(&pdev->dev);
	int ret, cpu;

	/* Request resources early so we can return in case of -EPROBE_DEFER */
	for_each_possible_cpu(cpu) {
		ret = dt_cpufreq_early_init(&pdev->dev, cpu);
		if (ret)
			goto err;
	}

	if (data) {
		if (data->have_governor_per_policy)
			dt_cpufreq_driver.flags |= CPUFREQ_HAVE_GOVERNOR_PER_POLICY;

		dt_cpufreq_driver.resume = data->resume;
		if (data->suspend)
			dt_cpufreq_driver.suspend = data->suspend;
		if (data->get_intermediate) {
			dt_cpufreq_driver.target_intermediate = data->target_intermediate;
			dt_cpufreq_driver.get_intermediate = data->get_intermediate;
		}
	}

	ret = cpufreq_register_driver(&dt_cpufreq_driver);
	if (ret) {
		dev_err(&pdev->dev, "failed register driver: %d\n", ret);
		goto err;
	}

	return 0;
err:
	dt_cpufreq_release();
	return ret;
}

static int dt_cpufreq_remove(struct platform_device *pdev)
{
	cpufreq_unregister_driver(&dt_cpufreq_driver);
	dt_cpufreq_release();
	return 0;
}

static struct platform_driver dt_cpufreq_platdrv = {
	.driver = {
		.name	= "cpufreq-dt",
	},
	.probe		= dt_cpufreq_probe,
	.remove		= dt_cpufreq_remove,
};
module_platform_driver(dt_cpufreq_platdrv);

MODULE_ALIAS("platform:cpufreq-dt");
MODULE_AUTHOR("Viresh Kumar <viresh.kumar@linaro.org>");
MODULE_AUTHOR("Shawn Guo <shawn.guo@linaro.org>");
MODULE_DESCRIPTION("Generic cpufreq driver");
MODULE_LICENSE("GPL");<|MERGE_RESOLUTION|>--- conflicted
+++ resolved
@@ -30,11 +30,7 @@
 	cpumask_var_t cpus;
 	struct device *cpu_dev;
 	struct opp_table *opp_table;
-<<<<<<< HEAD
-	struct opp_table *reg_opp_table;
-=======
 	struct cpufreq_frequency_table *freq_table;
->>>>>>> f642729d
 	bool have_static_opps;
 };
 
@@ -106,10 +102,6 @@
 
 static int cpufreq_init(struct cpufreq_policy *policy)
 {
-<<<<<<< HEAD
-	struct cpufreq_frequency_table *freq_table;
-=======
->>>>>>> f642729d
 	struct private_data *priv;
 	struct device *cpu_dev;
 	struct clk *cpu_clk;
@@ -123,9 +115,6 @@
 	}
 	cpu_dev = priv->cpu_dev;
 
-	cpu_dev = priv->cpu_dev;
-	cpumask_copy(policy->cpus, priv->cpus);
-
 	cpu_clk = clk_get(cpu_dev, NULL);
 	if (IS_ERR(cpu_clk)) {
 		ret = PTR_ERR(cpu_clk);
@@ -133,44 +122,11 @@
 		return ret;
 	}
 
-<<<<<<< HEAD
-	/*
-	 * Initialize OPP tables for all policy->cpus. They will be shared by
-	 * all CPUs which have marked their CPUs shared with OPP bindings.
-	 *
-	 * For platforms not using operating-points-v2 bindings, we do this
-	 * before updating policy->cpus. Otherwise, we will end up creating
-	 * duplicate OPPs for policy->cpus.
-	 *
-	 * OPPs might be populated at runtime, don't check for error here
-	 */
-	if (!dev_pm_opp_of_cpumask_add_table(policy->cpus))
-		priv->have_static_opps = true;
-
-	/*
-	 * But we need OPP table to function so if it is not there let's
-	 * give platform code chance to provide it for us.
-	 */
-	ret = dev_pm_opp_get_opp_count(cpu_dev);
-	if (ret <= 0) {
-		dev_err(cpu_dev, "OPP table can't be empty\n");
-		ret = -ENODEV;
-		goto out_free_opp;
-	}
-
-	ret = dev_pm_opp_init_cpufreq_table(cpu_dev, &freq_table);
-	if (ret) {
-		dev_err(cpu_dev, "failed to init cpufreq table: %d\n", ret);
-		goto out_free_opp;
-	}
-
-=======
 	transition_latency = dev_pm_opp_get_max_transition_latency(cpu_dev);
 	if (!transition_latency)
 		transition_latency = CPUFREQ_ETERNAL;
 
 	cpumask_copy(policy->cpus, priv->cpus);
->>>>>>> f642729d
 	policy->driver_data = priv;
 	policy->clk = cpu_clk;
 	policy->freq_table = priv->freq_table;
@@ -191,15 +147,7 @@
 
 	return 0;
 
-<<<<<<< HEAD
-out_free_cpufreq_table:
-	dev_pm_opp_free_cpufreq_table(cpu_dev, &freq_table);
-out_free_opp:
-	if (priv->have_static_opps)
-		dev_pm_opp_of_cpumask_remove_table(policy->cpus);
-=======
 out_clk_put:
->>>>>>> f642729d
 	clk_put(cpu_clk);
 
 	return ret;
@@ -222,14 +170,6 @@
 
 static int cpufreq_exit(struct cpufreq_policy *policy)
 {
-<<<<<<< HEAD
-	struct private_data *priv = policy->driver_data;
-
-	dev_pm_opp_free_cpufreq_table(priv->cpu_dev, &policy->freq_table);
-	if (priv->have_static_opps)
-		dev_pm_opp_of_cpumask_remove_table(policy->related_cpus);
-=======
->>>>>>> f642729d
 	clk_put(policy->clk);
 	return 0;
 }
@@ -253,10 +193,7 @@
 {
 	struct private_data *priv;
 	struct device *cpu_dev;
-<<<<<<< HEAD
-=======
 	bool fallback = false;
->>>>>>> f642729d
 	const char *reg_name;
 	int ret;
 
@@ -275,60 +212,6 @@
 	if (!alloc_cpumask_var(&priv->cpus, GFP_KERNEL))
 		return -ENOMEM;
 
-<<<<<<< HEAD
-	priv->cpu_dev = cpu_dev;
-
-	/* Try to get OPP table early to ensure resources are available */
-	priv->opp_table = dev_pm_opp_get_opp_table(cpu_dev);
-	if (IS_ERR(priv->opp_table)) {
-		ret = PTR_ERR(priv->opp_table);
-		if (ret != -EPROBE_DEFER)
-			dev_err(cpu_dev, "failed to get OPP table: %d\n", ret);
-		goto free_cpumask;
-	}
-
-	/*
-	 * OPP layer will be taking care of regulators now, but it needs to know
-	 * the name of the regulator first.
-	 */
-	reg_name = find_supply_name(cpu_dev);
-	if (reg_name) {
-		priv->reg_opp_table = dev_pm_opp_set_regulators(cpu_dev,
-								&reg_name, 1);
-		if (IS_ERR(priv->reg_opp_table)) {
-			ret = PTR_ERR(priv->reg_opp_table);
-			if (ret != -EPROBE_DEFER)
-				dev_err(cpu_dev, "failed to set regulators: %d\n",
-					ret);
-			goto put_table;
-		}
-	}
-
-	/* Find OPP sharing information so we can fill pri->cpus here */
-	/* Get OPP-sharing information from "operating-points-v2" bindings */
-	ret = dev_pm_opp_of_get_sharing_cpus(cpu_dev, priv->cpus);
-	if (ret) {
-		if (ret != -ENOENT)
-			goto put_reg;
-
-		/*
-		 * operating-points-v2 not supported, fallback to all CPUs share
-		 * OPP for backward compatibility if the platform hasn't set
-		 * sharing CPUs.
-		 */
-		if (dev_pm_opp_get_sharing_cpus(cpu_dev, priv->cpus)) {
-			cpumask_setall(priv->cpus);
-
-			/*
-			 * OPP tables are initialized only for cpu, do it for
-			 * others as well.
-			 */
-			ret = dev_pm_opp_set_sharing_cpus(cpu_dev, priv->cpus);
-			if (ret)
-				dev_err(cpu_dev, "%s: failed to mark OPPs as shared: %d\n",
-					__func__, ret);
-		}
-=======
 	cpumask_set_cpu(cpu, priv->cpus);
 	priv->cpu_dev = cpu_dev;
 
@@ -400,24 +283,15 @@
 	if (ret) {
 		dev_err(cpu_dev, "failed to init cpufreq table: %d\n", ret);
 		goto out;
->>>>>>> f642729d
 	}
 
 	list_add(&priv->node, &priv_list);
 	return 0;
 
-<<<<<<< HEAD
-put_reg:
-	if (priv->reg_opp_table)
-		dev_pm_opp_put_regulators(priv->reg_opp_table);
-put_table:
-	dev_pm_opp_put_opp_table(priv->opp_table);
-=======
 out:
 	if (priv->have_static_opps)
 		dev_pm_opp_of_cpumask_remove_table(priv->cpus);
 	dev_pm_opp_put_regulators(priv->opp_table);
->>>>>>> f642729d
 free_cpumask:
 	free_cpumask_var(priv->cpus);
 	return ret;
@@ -428,16 +302,10 @@
 	struct private_data *priv, *tmp;
 
 	list_for_each_entry_safe(priv, tmp, &priv_list, node) {
-<<<<<<< HEAD
-		if (priv->reg_opp_table)
-			dev_pm_opp_put_regulators(priv->reg_opp_table);
-		dev_pm_opp_put_opp_table(priv->opp_table);
-=======
 		dev_pm_opp_free_cpufreq_table(priv->cpu_dev, &priv->freq_table);
 		if (priv->have_static_opps)
 			dev_pm_opp_of_cpumask_remove_table(priv->cpus);
 		dev_pm_opp_put_regulators(priv->opp_table);
->>>>>>> f642729d
 		free_cpumask_var(priv->cpus);
 		list_del(&priv->node);
 	}
