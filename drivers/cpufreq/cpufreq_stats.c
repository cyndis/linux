// SPDX-License-Identifier: GPL-2.0-only
/*
 *  drivers/cpufreq/cpufreq_stats.c
 *
 *  Copyright (C) 2003-2004 Venkatesh Pallipadi <venkatesh.pallipadi@intel.com>.
 *  (C) 2004 Zou Nan hai <nanhai.zou@intel.com>.
 */

#include <linux/cpu.h>
#include <linux/cpufreq.h>
#include <linux/module.h>
#include <linux/sched/clock.h>
#include <linux/slab.h>

struct cpufreq_stats {
	unsigned int total_trans;
	unsigned long long last_time;
	unsigned int max_state;
	unsigned int state_num;
	unsigned int last_index;
	u64 *time_in_state;
	unsigned int *freq_table;
	unsigned int *trans_table;

	/* Deferred reset */
	unsigned int reset_pending;
	unsigned long long reset_time;
};

static void cpufreq_stats_update(struct cpufreq_stats *stats,
				 unsigned long long time)
{
	unsigned long long cur_time = local_clock();

	stats->time_in_state[stats->last_index] += cur_time - time;
	stats->last_time = cur_time;
}

static void cpufreq_stats_reset_table(struct cpufreq_stats *stats)
{
	unsigned int count = stats->max_state;

	memset(stats->time_in_state, 0, count * sizeof(u64));
	memset(stats->trans_table, 0, count * count * sizeof(int));
	stats->last_time = local_clock();
	stats->total_trans = 0;

	/* Adjust for the time elapsed since reset was requested */
	WRITE_ONCE(stats->reset_pending, 0);
	/*
	 * Prevent the reset_time read from being reordered before the
	 * reset_pending accesses in cpufreq_stats_record_transition().
	 */
	smp_rmb();
	cpufreq_stats_update(stats, READ_ONCE(stats->reset_time));
}

static ssize_t show_total_trans(struct cpufreq_policy *policy, char *buf)
{
	struct cpufreq_stats *stats = policy->stats;

	if (READ_ONCE(stats->reset_pending))
		return sprintf(buf, "%d\n", 0);
	else
		return sprintf(buf, "%u\n", stats->total_trans);
}
cpufreq_freq_attr_ro(total_trans);

static ssize_t show_time_in_state(struct cpufreq_policy *policy, char *buf)
{
	struct cpufreq_stats *stats = policy->stats;
	bool pending = READ_ONCE(stats->reset_pending);
	unsigned long long time;
	ssize_t len = 0;
	int i;

	for (i = 0; i < stats->state_num; i++) {
		if (pending) {
			if (i == stats->last_index) {
				/*
				 * Prevent the reset_time read from occurring
				 * before the reset_pending read above.
				 */
				smp_rmb();
<<<<<<< HEAD
				time = get_jiffies_64() - READ_ONCE(stats->reset_time);
=======
				time = local_clock() - READ_ONCE(stats->reset_time);
>>>>>>> f642729d
			} else {
				time = 0;
			}
		} else {
			time = stats->time_in_state[i];
			if (i == stats->last_index)
<<<<<<< HEAD
				time += get_jiffies_64() - stats->last_time;
		}

		len += sprintf(buf + len, "%u %llu\n", stats->freq_table[i],
			       jiffies_64_to_clock_t(time));
=======
				time += local_clock() - stats->last_time;
		}

		len += sprintf(buf + len, "%u %llu\n", stats->freq_table[i],
			       nsec_to_clock_t(time));
>>>>>>> f642729d
	}
	return len;
}
cpufreq_freq_attr_ro(time_in_state);

/* We don't care what is written to the attribute */
static ssize_t store_reset(struct cpufreq_policy *policy, const char *buf,
			   size_t count)
{
	struct cpufreq_stats *stats = policy->stats;

	/*
	 * Defer resetting of stats to cpufreq_stats_record_transition() to
	 * avoid races.
	 */
<<<<<<< HEAD
	WRITE_ONCE(stats->reset_time, get_jiffies_64());
=======
	WRITE_ONCE(stats->reset_time, local_clock());
>>>>>>> f642729d
	/*
	 * The memory barrier below is to prevent the readers of reset_time from
	 * seeing a stale or partially updated value.
	 */
	smp_wmb();
	WRITE_ONCE(stats->reset_pending, 1);

	return count;
}
cpufreq_freq_attr_wo(reset);

static ssize_t show_trans_table(struct cpufreq_policy *policy, char *buf)
{
	struct cpufreq_stats *stats = policy->stats;
	bool pending = READ_ONCE(stats->reset_pending);
	ssize_t len = 0;
	int i, j, count;

	len += scnprintf(buf + len, PAGE_SIZE - len, "   From  :    To\n");
	len += scnprintf(buf + len, PAGE_SIZE - len, "         : ");
	for (i = 0; i < stats->state_num; i++) {
		if (len >= PAGE_SIZE)
			break;
		len += scnprintf(buf + len, PAGE_SIZE - len, "%9u ",
				stats->freq_table[i]);
	}
	if (len >= PAGE_SIZE)
		return PAGE_SIZE;

	len += scnprintf(buf + len, PAGE_SIZE - len, "\n");

	for (i = 0; i < stats->state_num; i++) {
		if (len >= PAGE_SIZE)
			break;

		len += scnprintf(buf + len, PAGE_SIZE - len, "%9u: ",
				stats->freq_table[i]);

		for (j = 0; j < stats->state_num; j++) {
			if (len >= PAGE_SIZE)
				break;

			if (pending)
				count = 0;
			else
				count = stats->trans_table[i * stats->max_state + j];

			len += scnprintf(buf + len, PAGE_SIZE - len, "%9u ", count);
		}
		if (len >= PAGE_SIZE)
			break;
		len += scnprintf(buf + len, PAGE_SIZE - len, "\n");
	}

	if (len >= PAGE_SIZE) {
		pr_warn_once("cpufreq transition table exceeds PAGE_SIZE. Disabling\n");
		return -EFBIG;
	}
	return len;
}
cpufreq_freq_attr_ro(trans_table);

static struct attribute *default_attrs[] = {
	&total_trans.attr,
	&time_in_state.attr,
	&reset.attr,
	&trans_table.attr,
	NULL
};
static const struct attribute_group stats_attr_group = {
	.attrs = default_attrs,
	.name = "stats"
};

static int freq_table_get_index(struct cpufreq_stats *stats, unsigned int freq)
{
	int index;
	for (index = 0; index < stats->max_state; index++)
		if (stats->freq_table[index] == freq)
			return index;
	return -1;
}

void cpufreq_stats_free_table(struct cpufreq_policy *policy)
{
	struct cpufreq_stats *stats = policy->stats;

	/* Already freed */
	if (!stats)
		return;

	pr_debug("%s: Free stats table\n", __func__);

	sysfs_remove_group(&policy->kobj, &stats_attr_group);
	kfree(stats->time_in_state);
	kfree(stats);
	policy->stats = NULL;
}

void cpufreq_stats_create_table(struct cpufreq_policy *policy)
{
	unsigned int i = 0, count = 0, ret = -ENOMEM;
	struct cpufreq_stats *stats;
	unsigned int alloc_size;
	struct cpufreq_frequency_table *pos;

	count = cpufreq_table_count_valid_entries(policy);
	if (!count)
		return;

	/* stats already initialized */
	if (policy->stats)
		return;

	stats = kzalloc(sizeof(*stats), GFP_KERNEL);
	if (!stats)
		return;

	alloc_size = count * sizeof(int) + count * sizeof(u64);

	alloc_size += count * count * sizeof(int);

	/* Allocate memory for time_in_state/freq_table/trans_table in one go */
	stats->time_in_state = kzalloc(alloc_size, GFP_KERNEL);
	if (!stats->time_in_state)
		goto free_stat;

	stats->freq_table = (unsigned int *)(stats->time_in_state + count);

	stats->trans_table = stats->freq_table + count;

	stats->max_state = count;

	/* Find valid-unique entries */
	cpufreq_for_each_valid_entry(pos, policy->freq_table)
		if (freq_table_get_index(stats, pos->frequency) == -1)
			stats->freq_table[i++] = pos->frequency;

	stats->state_num = i;
	stats->last_time = local_clock();
	stats->last_index = freq_table_get_index(stats, policy->cur);

	policy->stats = stats;
	ret = sysfs_create_group(&policy->kobj, &stats_attr_group);
	if (!ret)
		return;

	/* We failed, release resources */
	policy->stats = NULL;
	kfree(stats->time_in_state);
free_stat:
	kfree(stats);
}

void cpufreq_stats_record_transition(struct cpufreq_policy *policy,
				     unsigned int new_freq)
{
	struct cpufreq_stats *stats = policy->stats;
	int old_index, new_index;

	if (unlikely(!stats))
		return;

	if (unlikely(READ_ONCE(stats->reset_pending)))
		cpufreq_stats_reset_table(stats);

	old_index = stats->last_index;
	new_index = freq_table_get_index(stats, new_freq);

	/* We can't do stats->time_in_state[-1]= .. */
	if (unlikely(old_index == -1 || new_index == -1 || old_index == new_index))
		return;

	cpufreq_stats_update(stats, stats->last_time);

	stats->last_index = new_index;
	stats->trans_table[old_index * stats->max_state + new_index]++;
	stats->total_trans++;
}<|MERGE_RESOLUTION|>--- conflicted
+++ resolved
@@ -82,30 +82,18 @@
 				 * before the reset_pending read above.
 				 */
 				smp_rmb();
-<<<<<<< HEAD
-				time = get_jiffies_64() - READ_ONCE(stats->reset_time);
-=======
 				time = local_clock() - READ_ONCE(stats->reset_time);
->>>>>>> f642729d
 			} else {
 				time = 0;
 			}
 		} else {
 			time = stats->time_in_state[i];
 			if (i == stats->last_index)
-<<<<<<< HEAD
-				time += get_jiffies_64() - stats->last_time;
-		}
-
-		len += sprintf(buf + len, "%u %llu\n", stats->freq_table[i],
-			       jiffies_64_to_clock_t(time));
-=======
 				time += local_clock() - stats->last_time;
 		}
 
 		len += sprintf(buf + len, "%u %llu\n", stats->freq_table[i],
 			       nsec_to_clock_t(time));
->>>>>>> f642729d
 	}
 	return len;
 }
@@ -121,11 +109,7 @@
 	 * Defer resetting of stats to cpufreq_stats_record_transition() to
 	 * avoid races.
 	 */
-<<<<<<< HEAD
-	WRITE_ONCE(stats->reset_time, get_jiffies_64());
-=======
 	WRITE_ONCE(stats->reset_time, local_clock());
->>>>>>> f642729d
 	/*
 	 * The memory barrier below is to prevent the readers of reset_time from
 	 * seeing a stale or partially updated value.
