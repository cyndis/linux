# SPDX-License-Identifier: GPL-2.0-only
#
# TPM device configuration
#

menuconfig TCG_TPM
	tristate "TPM Hardware Support"
	depends on HAS_IOMEM
	imply SECURITYFS
	select CRYPTO
	select CRYPTO_HASH_INFO
	help
	  If you have a TPM security chip in your system, which
	  implements the Trusted Computing Group's specification,
	  say Yes and it will be accessible from within Linux.  For
	  more information see <http://www.trustedcomputinggroup.org>. 
	  An implementation of the Trusted Software Stack (TSS), the 
	  userspace enablement piece of the specification, can be 
	  obtained at: <http://sourceforge.net/projects/trousers>.  To 
	  compile this driver as a module, choose M here; the module 
	  will be called tpm. If unsure, say N.
	  Notes:
	  1) For more TPM drivers enable CONFIG_PNP, CONFIG_ACPI
	  and CONFIG_PNPACPI.
	  2) Without ACPI enabled, the BIOS event log won't be accessible,
	  which is required to validate the PCR 0-7 values.

if TCG_TPM

config HW_RANDOM_TPM
	bool "TPM HW Random Number Generator support"
	depends on TCG_TPM && HW_RANDOM && !(TCG_TPM=y && HW_RANDOM=m)
	default y
	help
	  This setting exposes the TPM's Random Number Generator as a hwrng
	  device. This allows the kernel to collect randomness from the TPM at
	  boot, and provides the TPM randomines in /dev/hwrng.

	  If unsure, say Y.

config TCG_TIS_CORE
	tristate
	help
	TCG TIS TPM core driver. It implements the TPM TCG TIS logic and hooks
	into the TPM kernel APIs. Physical layers will register against it.

config TCG_TIS
	tristate "TPM Interface Specification 1.2 Interface / TPM 2.0 FIFO Interface"
	depends on X86 || OF
	select TCG_TIS_CORE
	help
	  If you have a TPM security chip that is compliant with the
	  TCG TIS 1.2 TPM specification (TPM1.2) or the TCG PTP FIFO
	  specification (TPM2.0) say Yes and it will be accessible from
	  within Linux. To compile this driver as a module, choose  M here;
	  the module will be called tpm_tis.

config TCG_TIS_SPI
	tristate "TPM Interface Specification 1.3 Interface / TPM 2.0 FIFO Interface - (SPI)"
	depends on SPI
	select TCG_TIS_CORE
	help
	  If you have a TPM security chip which is connected to a regular,
	  non-tcg SPI master (i.e. most embedded platforms) that is compliant with the
	  TCG TIS 1.3 TPM specification (TPM1.2) or the TCG PTP FIFO
	  specification (TPM2.0) say Yes and it will be accessible from
	  within Linux. To compile this driver as a module, choose  M here;
	  the module will be called tpm_tis_spi.

config TCG_TIS_SPI_CR50
	bool "Cr50 SPI Interface"
	depends on TCG_TIS_SPI
	help
	  If you have a H1 secure module running Cr50 firmware on SPI bus,
	  say Yes and it will be accessible from within Linux.

config TCG_TIS_SYNQUACER
	tristate "TPM Interface Specification 1.2 Interface / TPM 2.0 FIFO Interface (MMIO - SynQuacer)"
	depends on ARCH_SYNQUACER
	select TCG_TIS_CORE
	help
	  If you have a TPM security chip that is compliant with the
	  TCG TIS 1.2 TPM specification (TPM1.2) or the TCG PTP FIFO
	  specification (TPM2.0) say Yes and it will be accessible from
	  within Linux on Socionext SynQuacer platform.
	  To compile this driver as a module, choose  M here;
	  the module will be called tpm_tis_synquacer.

<<<<<<< HEAD
=======
config TCG_TIS_I2C_CR50
	tristate "TPM Interface Specification 2.0 Interface (I2C - CR50)"
	depends on I2C
	select TCG_CR50
	help
	  This is a driver for the Google cr50 I2C TPM interface which is a
	  custom microcontroller and requires a custom i2c protocol interface
	  to handle the limitations of the hardware.  To compile this driver
	  as a module, choose M here; the module will be called tcg_tis_i2c_cr50.

>>>>>>> f642729d
config TCG_TIS_I2C_ATMEL
	tristate "TPM Interface Specification 1.2 Interface (I2C - Atmel)"
	depends on I2C
	help
	  If you have an Atmel I2C TPM security chip say Yes and it will be
	  accessible from within Linux.
	  To compile this driver as a module, choose M here; the module will
	  be called tpm_tis_i2c_atmel.

config TCG_TIS_I2C_INFINEON
	tristate "TPM Interface Specification 1.2 Interface (I2C - Infineon)"
	depends on I2C
	help
	  If you have a TPM security chip that is compliant with the
	  TCG TIS 1.2 TPM specification and Infineon's I2C Protocol Stack
	  Specification 0.20 say Yes and it will be accessible from within
	  Linux.
	  To compile this driver as a module, choose M here; the module
	  will be called tpm_i2c_infineon.

config TCG_TIS_I2C_NUVOTON
	tristate "TPM Interface Specification 1.2 Interface (I2C - Nuvoton)"
	depends on I2C
	help
	  If you have a TPM security chip with an I2C interface from
	  Nuvoton Technology Corp. say Yes and it will be accessible
	  from within Linux.
	  To compile this driver as a module, choose M here; the module
	  will be called tpm_i2c_nuvoton.

config TCG_NSC
	tristate "National Semiconductor TPM Interface"
	depends on X86
	help
	  If you have a TPM security chip from National Semiconductor 
	  say Yes and it will be accessible from within Linux.  To 
	  compile this driver as a module, choose M here; the module 
	  will be called tpm_nsc.

config TCG_ATMEL
	tristate "Atmel TPM Interface"
	depends on PPC64 || HAS_IOPORT_MAP
	help
	  If you have a TPM security chip from Atmel say Yes and it 
	  will be accessible from within Linux.  To compile this driver 
	  as a module, choose M here; the module will be called tpm_atmel.

config TCG_INFINEON
	tristate "Infineon Technologies TPM Interface"
	depends on PNP
	help
	  If you have a TPM security chip from Infineon Technologies
	  (either SLD 9630 TT 1.1 or SLB 9635 TT 1.2) say Yes and it
	  will be accessible from within Linux.
	  To compile this driver as a module, choose M here; the module
	  will be called tpm_infineon.
	  Further information on this driver and the supported hardware
	  can be found at http://www.trust.rub.de/projects/linux-device-driver-infineon-tpm/ 

config TCG_IBMVTPM
	tristate "IBM VTPM Interface"
	depends on PPC_PSERIES
	help
	  If you have IBM virtual TPM (VTPM) support say Yes and it
	  will be accessible from within Linux.  To compile this driver
	  as a module, choose M here; the module will be called tpm_ibmvtpm.

config TCG_XEN
	tristate "XEN TPM Interface"
	depends on TCG_TPM && XEN
	select XEN_XENBUS_FRONTEND
	help
	  If you want to make TPM support available to a Xen user domain,
	  say Yes and it will be accessible from within Linux. See
	  the manpages for xl, xl.conf, and docs/misc/vtpm.txt in
	  the Xen source repository for more details.
	  To compile this driver as a module, choose M here; the module
	  will be called xen-tpmfront.

config TCG_CRB
	tristate "TPM 2.0 CRB Interface"
	depends on ACPI
	help
	  If you have a TPM security chip that is compliant with the
	  TCG CRB 2.0 TPM specification say Yes and it will be accessible
	  from within Linux.  To compile this driver as a module, choose
	  M here; the module will be called tpm_crb.

config TCG_VTPM_PROXY
	tristate "VTPM Proxy Interface"
	depends on TCG_TPM
	help
	  This driver proxies for an emulated TPM (vTPM) running in userspace.
	  A device /dev/vtpmx is provided that creates a device pair
	  /dev/vtpmX and a server-side file descriptor on which the vTPM
	  can receive commands.

config TCG_FTPM_TEE
	tristate "TEE based fTPM Interface"
	depends on TEE && OPTEE
	help
	  This driver proxies for firmware TPM running in TEE.

source "drivers/char/tpm/st33zp24/Kconfig"
endif # TCG_TPM<|MERGE_RESOLUTION|>--- conflicted
+++ resolved
@@ -86,8 +86,6 @@
 	  To compile this driver as a module, choose  M here;
 	  the module will be called tpm_tis_synquacer.
 
-<<<<<<< HEAD
-=======
 config TCG_TIS_I2C_CR50
 	tristate "TPM Interface Specification 2.0 Interface (I2C - CR50)"
 	depends on I2C
@@ -98,7 +96,6 @@
 	  to handle the limitations of the hardware.  To compile this driver
 	  as a module, choose M here; the module will be called tcg_tis_i2c_cr50.
 
->>>>>>> f642729d
 config TCG_TIS_I2C_ATMEL
 	tristate "TPM Interface Specification 1.2 Interface (I2C - Atmel)"
 	depends on I2C
