// SPDX-License-Identifier: GPL-2.0-only
/*
 * linux/net/sunrpc/xdr.c
 *
 * Generic XDR support.
 *
 * Copyright (C) 1995, 1996 Olaf Kirch <okir@monad.swb.de>
 */

#include <linux/module.h>
#include <linux/slab.h>
#include <linux/types.h>
#include <linux/string.h>
#include <linux/kernel.h>
#include <linux/pagemap.h>
#include <linux/errno.h>
#include <linux/sunrpc/xdr.h>
#include <linux/sunrpc/msg_prot.h>
#include <linux/bvec.h>
#include <trace/events/sunrpc.h>

static void _copy_to_pages(struct page **, size_t, const char *, size_t);


/*
 * XDR functions for basic NFS types
 */
__be32 *
xdr_encode_netobj(__be32 *p, const struct xdr_netobj *obj)
{
	unsigned int	quadlen = XDR_QUADLEN(obj->len);

	p[quadlen] = 0;		/* zero trailing bytes */
	*p++ = cpu_to_be32(obj->len);
	memcpy(p, obj->data, obj->len);
	return p + XDR_QUADLEN(obj->len);
}
EXPORT_SYMBOL_GPL(xdr_encode_netobj);

__be32 *
xdr_decode_netobj(__be32 *p, struct xdr_netobj *obj)
{
	unsigned int	len;

	if ((len = be32_to_cpu(*p++)) > XDR_MAX_NETOBJ)
		return NULL;
	obj->len  = len;
	obj->data = (u8 *) p;
	return p + XDR_QUADLEN(len);
}
EXPORT_SYMBOL_GPL(xdr_decode_netobj);

/**
 * xdr_encode_opaque_fixed - Encode fixed length opaque data
 * @p: pointer to current position in XDR buffer.
 * @ptr: pointer to data to encode (or NULL)
 * @nbytes: size of data.
 *
 * Copy the array of data of length nbytes at ptr to the XDR buffer
 * at position p, then align to the next 32-bit boundary by padding
 * with zero bytes (see RFC1832).
 * Note: if ptr is NULL, only the padding is performed.
 *
 * Returns the updated current XDR buffer position
 *
 */
__be32 *xdr_encode_opaque_fixed(__be32 *p, const void *ptr, unsigned int nbytes)
{
	if (likely(nbytes != 0)) {
		unsigned int quadlen = XDR_QUADLEN(nbytes);
		unsigned int padding = (quadlen << 2) - nbytes;

		if (ptr != NULL)
			memcpy(p, ptr, nbytes);
		if (padding != 0)
			memset((char *)p + nbytes, 0, padding);
		p += quadlen;
	}
	return p;
}
EXPORT_SYMBOL_GPL(xdr_encode_opaque_fixed);

/**
 * xdr_encode_opaque - Encode variable length opaque data
 * @p: pointer to current position in XDR buffer.
 * @ptr: pointer to data to encode (or NULL)
 * @nbytes: size of data.
 *
 * Returns the updated current XDR buffer position
 */
__be32 *xdr_encode_opaque(__be32 *p, const void *ptr, unsigned int nbytes)
{
	*p++ = cpu_to_be32(nbytes);
	return xdr_encode_opaque_fixed(p, ptr, nbytes);
}
EXPORT_SYMBOL_GPL(xdr_encode_opaque);

__be32 *
xdr_encode_string(__be32 *p, const char *string)
{
	return xdr_encode_array(p, string, strlen(string));
}
EXPORT_SYMBOL_GPL(xdr_encode_string);

__be32 *
xdr_decode_string_inplace(__be32 *p, char **sp,
			  unsigned int *lenp, unsigned int maxlen)
{
	u32 len;

	len = be32_to_cpu(*p++);
	if (len > maxlen)
		return NULL;
	*lenp = len;
	*sp = (char *) p;
	return p + XDR_QUADLEN(len);
}
EXPORT_SYMBOL_GPL(xdr_decode_string_inplace);

/**
 * xdr_terminate_string - '\0'-terminate a string residing in an xdr_buf
 * @buf: XDR buffer where string resides
 * @len: length of string, in bytes
 *
 */
void
xdr_terminate_string(struct xdr_buf *buf, const u32 len)
{
	char *kaddr;

	kaddr = kmap_atomic(buf->pages[0]);
	kaddr[buf->page_base + len] = '\0';
	kunmap_atomic(kaddr);
}
EXPORT_SYMBOL_GPL(xdr_terminate_string);

size_t
xdr_buf_pagecount(struct xdr_buf *buf)
{
	if (!buf->page_len)
		return 0;
	return (buf->page_base + buf->page_len + PAGE_SIZE - 1) >> PAGE_SHIFT;
}

int
xdr_alloc_bvec(struct xdr_buf *buf, gfp_t gfp)
{
	size_t i, n = xdr_buf_pagecount(buf);

	if (n != 0 && buf->bvec == NULL) {
		buf->bvec = kmalloc_array(n, sizeof(buf->bvec[0]), gfp);
		if (!buf->bvec)
			return -ENOMEM;
		for (i = 0; i < n; i++) {
			buf->bvec[i].bv_page = buf->pages[i];
			buf->bvec[i].bv_len = PAGE_SIZE;
			buf->bvec[i].bv_offset = 0;
		}
	}
	return 0;
}

void
xdr_free_bvec(struct xdr_buf *buf)
{
	kfree(buf->bvec);
	buf->bvec = NULL;
}

/**
 * xdr_inline_pages - Prepare receive buffer for a large reply
 * @xdr: xdr_buf into which reply will be placed
 * @offset: expected offset where data payload will start, in bytes
 * @pages: vector of struct page pointers
 * @base: offset in first page where receive should start, in bytes
 * @len: expected size of the upper layer data payload, in bytes
 *
 */
void
xdr_inline_pages(struct xdr_buf *xdr, unsigned int offset,
		 struct page **pages, unsigned int base, unsigned int len)
{
	struct kvec *head = xdr->head;
	struct kvec *tail = xdr->tail;
	char *buf = (char *)head->iov_base;
	unsigned int buflen = head->iov_len;

	head->iov_len  = offset;

	xdr->pages = pages;
	xdr->page_base = base;
	xdr->page_len = len;

	tail->iov_base = buf + offset;
	tail->iov_len = buflen - offset;
	if ((xdr->page_len & 3) == 0)
		tail->iov_len -= sizeof(__be32);

	xdr->buflen += len;
}
EXPORT_SYMBOL_GPL(xdr_inline_pages);

/*
 * Helper routines for doing 'memmove' like operations on a struct xdr_buf
 */

/**
 * _shift_data_left_pages
 * @pages: vector of pages containing both the source and dest memory area.
 * @pgto_base: page vector address of destination
 * @pgfrom_base: page vector address of source
 * @len: number of bytes to copy
 *
 * Note: the addresses pgto_base and pgfrom_base are both calculated in
 *       the same way:
 *            if a memory area starts at byte 'base' in page 'pages[i]',
 *            then its address is given as (i << PAGE_CACHE_SHIFT) + base
 * Alse note: pgto_base must be < pgfrom_base, but the memory areas
 * 	they point to may overlap.
 */
static void
_shift_data_left_pages(struct page **pages, size_t pgto_base,
			size_t pgfrom_base, size_t len)
{
	struct page **pgfrom, **pgto;
	char *vfrom, *vto;
	size_t copy;

	BUG_ON(pgfrom_base <= pgto_base);

	pgto = pages + (pgto_base >> PAGE_SHIFT);
	pgfrom = pages + (pgfrom_base >> PAGE_SHIFT);

	pgto_base &= ~PAGE_MASK;
	pgfrom_base &= ~PAGE_MASK;

	do {
		if (pgto_base >= PAGE_SIZE) {
			pgto_base = 0;
			pgto++;
		}
		if (pgfrom_base >= PAGE_SIZE){
			pgfrom_base = 0;
			pgfrom++;
		}

		copy = len;
		if (copy > (PAGE_SIZE - pgto_base))
			copy = PAGE_SIZE - pgto_base;
		if (copy > (PAGE_SIZE - pgfrom_base))
			copy = PAGE_SIZE - pgfrom_base;

		vto = kmap_atomic(*pgto);
		if (*pgto != *pgfrom) {
			vfrom = kmap_atomic(*pgfrom);
			memcpy(vto + pgto_base, vfrom + pgfrom_base, copy);
			kunmap_atomic(vfrom);
		} else
			memmove(vto + pgto_base, vto + pgfrom_base, copy);
		flush_dcache_page(*pgto);
		kunmap_atomic(vto);

		pgto_base += copy;
		pgfrom_base += copy;

	} while ((len -= copy) != 0);
}

static void
_shift_data_left_tail(struct xdr_buf *buf, unsigned int pgto, size_t len)
{
	struct kvec *tail = buf->tail;

	if (len > tail->iov_len)
		len = tail->iov_len;

	_copy_to_pages(buf->pages,
		       buf->page_base + pgto,
		       (char *)tail->iov_base,
		       len);
	tail->iov_len -= len;

	if (tail->iov_len > 0)
		memmove((char *)tail->iov_base,
				tail->iov_base + len,
				tail->iov_len);
}

/**
 * _shift_data_right_pages
 * @pages: vector of pages containing both the source and dest memory area.
 * @pgto_base: page vector address of destination
 * @pgfrom_base: page vector address of source
 * @len: number of bytes to copy
 *
 * Note: the addresses pgto_base and pgfrom_base are both calculated in
 *       the same way:
 *            if a memory area starts at byte 'base' in page 'pages[i]',
 *            then its address is given as (i << PAGE_SHIFT) + base
 * Also note: pgfrom_base must be < pgto_base, but the memory areas
 * 	they point to may overlap.
 */
static void
_shift_data_right_pages(struct page **pages, size_t pgto_base,
		size_t pgfrom_base, size_t len)
{
	struct page **pgfrom, **pgto;
	char *vfrom, *vto;
	size_t copy;

	BUG_ON(pgto_base <= pgfrom_base);

	pgto_base += len;
	pgfrom_base += len;

	pgto = pages + (pgto_base >> PAGE_SHIFT);
	pgfrom = pages + (pgfrom_base >> PAGE_SHIFT);

	pgto_base &= ~PAGE_MASK;
	pgfrom_base &= ~PAGE_MASK;

	do {
		/* Are any pointers crossing a page boundary? */
		if (pgto_base == 0) {
			pgto_base = PAGE_SIZE;
			pgto--;
		}
		if (pgfrom_base == 0) {
			pgfrom_base = PAGE_SIZE;
			pgfrom--;
		}

		copy = len;
		if (copy > pgto_base)
			copy = pgto_base;
		if (copy > pgfrom_base)
			copy = pgfrom_base;
		pgto_base -= copy;
		pgfrom_base -= copy;

		vto = kmap_atomic(*pgto);
		if (*pgto != *pgfrom) {
			vfrom = kmap_atomic(*pgfrom);
			memcpy(vto + pgto_base, vfrom + pgfrom_base, copy);
			kunmap_atomic(vfrom);
		} else
			memmove(vto + pgto_base, vto + pgfrom_base, copy);
		flush_dcache_page(*pgto);
		kunmap_atomic(vto);

	} while ((len -= copy) != 0);
}

static unsigned int
_shift_data_right_tail(struct xdr_buf *buf, unsigned int pgfrom, size_t len)
{
	struct kvec *tail = buf->tail;
	unsigned int tailbuf_len;
	unsigned int result = 0;
	size_t copy;

	tailbuf_len = buf->buflen - buf->head->iov_len - buf->page_len;

	/* Shift the tail first */
	if (tailbuf_len != 0) {
		unsigned int free_space = tailbuf_len - tail->iov_len;

		if (len < free_space)
			free_space = len;
		if (len > free_space)
			len = free_space;

		tail->iov_len += free_space;
		copy = len;

		if (tail->iov_len > len) {
			char *p = (char *)tail->iov_base + len;
			memmove(p, tail->iov_base, tail->iov_len - free_space);
			result += tail->iov_len - free_space;
		} else
			copy = tail->iov_len;

		/* Copy from the inlined pages into the tail */
		_copy_from_pages((char *)tail->iov_base,
					 buf->pages,
					 buf->page_base + pgfrom,
					 copy);
		result += copy;
	}

	return result;
}

/**
 * _copy_to_pages
 * @pages: array of pages
 * @pgbase: page vector address of destination
 * @p: pointer to source data
 * @len: length
 *
 * Copies data from an arbitrary memory location into an array of pages
 * The copy is assumed to be non-overlapping.
 */
static void
_copy_to_pages(struct page **pages, size_t pgbase, const char *p, size_t len)
{
	struct page **pgto;
	char *vto;
	size_t copy;

	pgto = pages + (pgbase >> PAGE_SHIFT);
	pgbase &= ~PAGE_MASK;

	for (;;) {
		copy = PAGE_SIZE - pgbase;
		if (copy > len)
			copy = len;

		vto = kmap_atomic(*pgto);
		memcpy(vto + pgbase, p, copy);
		kunmap_atomic(vto);

		len -= copy;
		if (len == 0)
			break;

		pgbase += copy;
		if (pgbase == PAGE_SIZE) {
			flush_dcache_page(*pgto);
			pgbase = 0;
			pgto++;
		}
		p += copy;
	}
	flush_dcache_page(*pgto);
}

/**
 * _copy_from_pages
 * @p: pointer to destination
 * @pages: array of pages
 * @pgbase: offset of source data
 * @len: length
 *
 * Copies data into an arbitrary memory location from an array of pages
 * The copy is assumed to be non-overlapping.
 */
void
_copy_from_pages(char *p, struct page **pages, size_t pgbase, size_t len)
{
	struct page **pgfrom;
	char *vfrom;
	size_t copy;

	pgfrom = pages + (pgbase >> PAGE_SHIFT);
	pgbase &= ~PAGE_MASK;

	do {
		copy = PAGE_SIZE - pgbase;
		if (copy > len)
			copy = len;

		vfrom = kmap_atomic(*pgfrom);
		memcpy(p, vfrom + pgbase, copy);
		kunmap_atomic(vfrom);

		pgbase += copy;
		if (pgbase == PAGE_SIZE) {
			pgbase = 0;
			pgfrom++;
		}
		p += copy;

	} while ((len -= copy) != 0);
}
EXPORT_SYMBOL_GPL(_copy_from_pages);

/**
 * _zero_pages
 * @pages: array of pages
 * @pgbase: beginning page vector address
 * @len: length
 */
static void
_zero_pages(struct page **pages, size_t pgbase, size_t len)
{
	struct page **page;
	char *vpage;
	size_t zero;

	page = pages + (pgbase >> PAGE_SHIFT);
	pgbase &= ~PAGE_MASK;

	do {
		zero = PAGE_SIZE - pgbase;
		if (zero > len)
			zero = len;

		vpage = kmap_atomic(*page);
		memset(vpage + pgbase, 0, zero);
		kunmap_atomic(vpage);

		flush_dcache_page(*page);
		pgbase = 0;
		page++;

	} while ((len -= zero) != 0);
}

/**
 * xdr_shrink_bufhead
 * @buf: xdr_buf
 * @len: bytes to remove from buf->head[0]
 *
 * Shrinks XDR buffer's header kvec buf->head[0] by
 * 'len' bytes. The extra data is not lost, but is instead
 * moved into the inlined pages and/or the tail.
 */
static unsigned int
xdr_shrink_bufhead(struct xdr_buf *buf, size_t len)
{
	struct kvec *head, *tail;
	size_t copy, offs;
	unsigned int pglen = buf->page_len;
	unsigned int result;

	result = 0;
	tail = buf->tail;
	head = buf->head;

	WARN_ON_ONCE(len > head->iov_len);
	if (len > head->iov_len)
		len = head->iov_len;

	/* Shift the tail first */
	if (tail->iov_len != 0) {
		if (tail->iov_len > len) {
			copy = tail->iov_len - len;
			memmove((char *)tail->iov_base + len,
					tail->iov_base, copy);
			result += copy;
		}
		/* Copy from the inlined pages into the tail */
		copy = len;
		if (copy > pglen)
			copy = pglen;
		offs = len - copy;
		if (offs >= tail->iov_len)
			copy = 0;
		else if (copy > tail->iov_len - offs)
			copy = tail->iov_len - offs;
		if (copy != 0) {
			_copy_from_pages((char *)tail->iov_base + offs,
					buf->pages,
					buf->page_base + pglen + offs - len,
					copy);
			result += copy;
		}
		/* Do we also need to copy data from the head into the tail ? */
		if (len > pglen) {
			offs = copy = len - pglen;
			if (copy > tail->iov_len)
				copy = tail->iov_len;
			memcpy(tail->iov_base,
					(char *)head->iov_base +
					head->iov_len - offs,
					copy);
			result += copy;
		}
	}
	/* Now handle pages */
	if (pglen != 0) {
		if (pglen > len)
			_shift_data_right_pages(buf->pages,
					buf->page_base + len,
					buf->page_base,
					pglen - len);
		copy = len;
		if (len > pglen)
			copy = pglen;
		_copy_to_pages(buf->pages, buf->page_base,
				(char *)head->iov_base + head->iov_len - len,
				copy);
		result += copy;
	}
	head->iov_len -= len;
	buf->buflen -= len;
	/* Have we truncated the message? */
	if (buf->len > buf->buflen)
		buf->len = buf->buflen;

	return result;
}

/**
 * xdr_shrink_pagelen - shrinks buf->pages by up to @len bytes
 * @buf: xdr_buf
 * @len: bytes to remove from buf->pages
 *
 * The extra data is not lost, but is instead moved into buf->tail.
 * Returns the actual number of bytes moved.
 */
static unsigned int
xdr_shrink_pagelen(struct xdr_buf *buf, size_t len)
{
	unsigned int pglen = buf->page_len;
	unsigned int result;

	if (len > buf->page_len)
		len = buf-> page_len;

	result = _shift_data_right_tail(buf, pglen - len, len);
	buf->page_len -= len;
	buf->buflen -= len;
	/* Have we truncated the message? */
	if (buf->len > buf->buflen)
		buf->len = buf->buflen;

	return result;
}

void
xdr_shift_buf(struct xdr_buf *buf, size_t len)
{
	xdr_shrink_bufhead(buf, len);
}
EXPORT_SYMBOL_GPL(xdr_shift_buf);

/**
 * xdr_stream_pos - Return the current offset from the start of the xdr_stream
 * @xdr: pointer to struct xdr_stream
 */
unsigned int xdr_stream_pos(const struct xdr_stream *xdr)
{
	return (unsigned int)(XDR_QUADLEN(xdr->buf->len) - xdr->nwords) << 2;
}
EXPORT_SYMBOL_GPL(xdr_stream_pos);

/**
 * xdr_page_pos - Return the current offset from the start of the xdr pages
 * @xdr: pointer to struct xdr_stream
 */
unsigned int xdr_page_pos(const struct xdr_stream *xdr)
{
	unsigned int pos = xdr_stream_pos(xdr);

	WARN_ON(pos < xdr->buf->head[0].iov_len);
	return pos - xdr->buf->head[0].iov_len;
}
EXPORT_SYMBOL_GPL(xdr_page_pos);

/**
 * xdr_init_encode - Initialize a struct xdr_stream for sending data.
 * @xdr: pointer to xdr_stream struct
 * @buf: pointer to XDR buffer in which to encode data
 * @p: current pointer inside XDR buffer
 * @rqst: pointer to controlling rpc_rqst, for debugging
 *
 * Note: at the moment the RPC client only passes the length of our
 *	 scratch buffer in the xdr_buf's header kvec. Previously this
 *	 meant we needed to call xdr_adjust_iovec() after encoding the
 *	 data. With the new scheme, the xdr_stream manages the details
 *	 of the buffer length, and takes care of adjusting the kvec
 *	 length for us.
 */
void xdr_init_encode(struct xdr_stream *xdr, struct xdr_buf *buf, __be32 *p,
		     struct rpc_rqst *rqst)
{
	struct kvec *iov = buf->head;
	int scratch_len = buf->buflen - buf->page_len - buf->tail[0].iov_len;

	xdr_reset_scratch_buffer(xdr);
	BUG_ON(scratch_len < 0);
	xdr->buf = buf;
	xdr->iov = iov;
	xdr->p = (__be32 *)((char *)iov->iov_base + iov->iov_len);
	xdr->end = (__be32 *)((char *)iov->iov_base + scratch_len);
	BUG_ON(iov->iov_len > scratch_len);

	if (p != xdr->p && p != NULL) {
		size_t len;

		BUG_ON(p < xdr->p || p > xdr->end);
		len = (char *)p - (char *)xdr->p;
		xdr->p = p;
		buf->len += len;
		iov->iov_len += len;
	}
	xdr->rqst = rqst;
}
EXPORT_SYMBOL_GPL(xdr_init_encode);

/**
 * xdr_commit_encode - Ensure all data is written to buffer
 * @xdr: pointer to xdr_stream
 *
 * We handle encoding across page boundaries by giving the caller a
 * temporary location to write to, then later copying the data into
 * place; xdr_commit_encode does that copying.
 *
 * Normally the caller doesn't need to call this directly, as the
 * following xdr_reserve_space will do it.  But an explicit call may be
 * required at the end of encoding, or any other time when the xdr_buf
 * data might be read.
 */
inline void xdr_commit_encode(struct xdr_stream *xdr)
{
	int shift = xdr->scratch.iov_len;
	void *page;

	if (shift == 0)
		return;
	page = page_address(*xdr->page_ptr);
	memcpy(xdr->scratch.iov_base, page, shift);
	memmove(page, page + shift, (void *)xdr->p - page);
	xdr_reset_scratch_buffer(xdr);
}
EXPORT_SYMBOL_GPL(xdr_commit_encode);

static __be32 *xdr_get_next_encode_buffer(struct xdr_stream *xdr,
		size_t nbytes)
{
	__be32 *p;
	int space_left;
	int frag1bytes, frag2bytes;

	if (nbytes > PAGE_SIZE)
		goto out_overflow; /* Bigger buffers require special handling */
	if (xdr->buf->len + nbytes > xdr->buf->buflen)
		goto out_overflow; /* Sorry, we're totally out of space */
	frag1bytes = (xdr->end - xdr->p) << 2;
	frag2bytes = nbytes - frag1bytes;
	if (xdr->iov)
		xdr->iov->iov_len += frag1bytes;
	else
		xdr->buf->page_len += frag1bytes;
	xdr->page_ptr++;
	xdr->iov = NULL;
	/*
	 * If the last encode didn't end exactly on a page boundary, the
	 * next one will straddle boundaries.  Encode into the next
	 * page, then copy it back later in xdr_commit_encode.  We use
	 * the "scratch" iov to track any temporarily unused fragment of
	 * space at the end of the previous buffer:
	 */
	xdr_set_scratch_buffer(xdr, xdr->p, frag1bytes);
	p = page_address(*xdr->page_ptr);
	/*
	 * Note this is where the next encode will start after we've
	 * shifted this one back:
	 */
	xdr->p = (void *)p + frag2bytes;
	space_left = xdr->buf->buflen - xdr->buf->len;
	xdr->end = (void *)p + min_t(int, space_left, PAGE_SIZE);
	xdr->buf->page_len += frag2bytes;
	xdr->buf->len += nbytes;
	return p;
out_overflow:
	trace_rpc_xdr_overflow(xdr, nbytes);
	return NULL;
}

/**
 * xdr_reserve_space - Reserve buffer space for sending
 * @xdr: pointer to xdr_stream
 * @nbytes: number of bytes to reserve
 *
 * Checks that we have enough buffer space to encode 'nbytes' more
 * bytes of data. If so, update the total xdr_buf length, and
 * adjust the length of the current kvec.
 */
__be32 * xdr_reserve_space(struct xdr_stream *xdr, size_t nbytes)
{
	__be32 *p = xdr->p;
	__be32 *q;

	xdr_commit_encode(xdr);
	/* align nbytes on the next 32-bit boundary */
	nbytes += 3;
	nbytes &= ~3;
	q = p + (nbytes >> 2);
	if (unlikely(q > xdr->end || q < p))
		return xdr_get_next_encode_buffer(xdr, nbytes);
	xdr->p = q;
	if (xdr->iov)
		xdr->iov->iov_len += nbytes;
	else
		xdr->buf->page_len += nbytes;
	xdr->buf->len += nbytes;
	return p;
}
EXPORT_SYMBOL_GPL(xdr_reserve_space);


/**
 * xdr_reserve_space_vec - Reserves a large amount of buffer space for sending
 * @xdr: pointer to xdr_stream
 * @vec: pointer to a kvec array
 * @nbytes: number of bytes to reserve
 *
 * Reserves enough buffer space to encode 'nbytes' of data and stores the
 * pointers in 'vec'. The size argument passed to xdr_reserve_space() is
 * determined based on the number of bytes remaining in the current page to
 * avoid invalidating iov_base pointers when xdr_commit_encode() is called.
 */
int xdr_reserve_space_vec(struct xdr_stream *xdr, struct kvec *vec, size_t nbytes)
{
	int thislen;
	int v = 0;
	__be32 *p;

	/*
	 * svcrdma requires every READ payload to start somewhere
	 * in xdr->pages.
	 */
	if (xdr->iov == xdr->buf->head) {
		xdr->iov = NULL;
		xdr->end = xdr->p;
	}

	while (nbytes) {
		thislen = xdr->buf->page_len % PAGE_SIZE;
		thislen = min_t(size_t, nbytes, PAGE_SIZE - thislen);

		p = xdr_reserve_space(xdr, thislen);
		if (!p)
			return -EIO;

		vec[v].iov_base = p;
		vec[v].iov_len = thislen;
		v++;
		nbytes -= thislen;
	}

	return v;
}
EXPORT_SYMBOL_GPL(xdr_reserve_space_vec);

/**
 * xdr_truncate_encode - truncate an encode buffer
 * @xdr: pointer to xdr_stream
 * @len: new length of buffer
 *
 * Truncates the xdr stream, so that xdr->buf->len == len,
 * and xdr->p points at offset len from the start of the buffer, and
 * head, tail, and page lengths are adjusted to correspond.
 *
 * If this means moving xdr->p to a different buffer, we assume that
 * the end pointer should be set to the end of the current page,
 * except in the case of the head buffer when we assume the head
 * buffer's current length represents the end of the available buffer.
 *
 * This is *not* safe to use on a buffer that already has inlined page
 * cache pages (as in a zero-copy server read reply), except for the
 * simple case of truncating from one position in the tail to another.
 *
 */
void xdr_truncate_encode(struct xdr_stream *xdr, size_t len)
{
	struct xdr_buf *buf = xdr->buf;
	struct kvec *head = buf->head;
	struct kvec *tail = buf->tail;
	int fraglen;
	int new;

	if (len > buf->len) {
		WARN_ON_ONCE(1);
		return;
	}
	xdr_commit_encode(xdr);

	fraglen = min_t(int, buf->len - len, tail->iov_len);
	tail->iov_len -= fraglen;
	buf->len -= fraglen;
	if (tail->iov_len) {
		xdr->p = tail->iov_base + tail->iov_len;
		WARN_ON_ONCE(!xdr->end);
		WARN_ON_ONCE(!xdr->iov);
		return;
	}
	WARN_ON_ONCE(fraglen);
	fraglen = min_t(int, buf->len - len, buf->page_len);
	buf->page_len -= fraglen;
	buf->len -= fraglen;

	new = buf->page_base + buf->page_len;

	xdr->page_ptr = buf->pages + (new >> PAGE_SHIFT);

	if (buf->page_len) {
		xdr->p = page_address(*xdr->page_ptr);
		xdr->end = (void *)xdr->p + PAGE_SIZE;
		xdr->p = (void *)xdr->p + (new % PAGE_SIZE);
		WARN_ON_ONCE(xdr->iov);
		return;
	}
	if (fraglen)
		xdr->end = head->iov_base + head->iov_len;
	/* (otherwise assume xdr->end is already set) */
	xdr->page_ptr--;
	head->iov_len = len;
	buf->len = len;
	xdr->p = head->iov_base + head->iov_len;
	xdr->iov = buf->head;
}
EXPORT_SYMBOL(xdr_truncate_encode);

/**
 * xdr_restrict_buflen - decrease available buffer space
 * @xdr: pointer to xdr_stream
 * @newbuflen: new maximum number of bytes available
 *
 * Adjust our idea of how much space is available in the buffer.
 * If we've already used too much space in the buffer, returns -1.
 * If the available space is already smaller than newbuflen, returns 0
 * and does nothing.  Otherwise, adjusts xdr->buf->buflen to newbuflen
 * and ensures xdr->end is set at most offset newbuflen from the start
 * of the buffer.
 */
int xdr_restrict_buflen(struct xdr_stream *xdr, int newbuflen)
{
	struct xdr_buf *buf = xdr->buf;
	int left_in_this_buf = (void *)xdr->end - (void *)xdr->p;
	int end_offset = buf->len + left_in_this_buf;

	if (newbuflen < 0 || newbuflen < buf->len)
		return -1;
	if (newbuflen > buf->buflen)
		return 0;
	if (newbuflen < end_offset)
		xdr->end = (void *)xdr->end + newbuflen - end_offset;
	buf->buflen = newbuflen;
	return 0;
}
EXPORT_SYMBOL(xdr_restrict_buflen);

/**
 * xdr_write_pages - Insert a list of pages into an XDR buffer for sending
 * @xdr: pointer to xdr_stream
 * @pages: list of pages
 * @base: offset of first byte
 * @len: length of data in bytes
 *
 */
void xdr_write_pages(struct xdr_stream *xdr, struct page **pages, unsigned int base,
		 unsigned int len)
{
	struct xdr_buf *buf = xdr->buf;
	struct kvec *iov = buf->tail;
	buf->pages = pages;
	buf->page_base = base;
	buf->page_len = len;

	iov->iov_base = (char *)xdr->p;
	iov->iov_len  = 0;
	xdr->iov = iov;

	if (len & 3) {
		unsigned int pad = 4 - (len & 3);

		BUG_ON(xdr->p >= xdr->end);
		iov->iov_base = (char *)xdr->p + (len & 3);
		iov->iov_len  += pad;
		len += pad;
		*xdr->p++ = 0;
	}
	buf->buflen += len;
	buf->len += len;
}
EXPORT_SYMBOL_GPL(xdr_write_pages);

static void xdr_set_iov(struct xdr_stream *xdr, struct kvec *iov,
		unsigned int len)
{
	if (len > iov->iov_len)
		len = iov->iov_len;
	xdr->p = (__be32*)iov->iov_base;
	xdr->end = (__be32*)(iov->iov_base + len);
	xdr->iov = iov;
	xdr->page_ptr = NULL;
}

static int xdr_set_page_base(struct xdr_stream *xdr,
		unsigned int base, unsigned int len)
{
	unsigned int pgnr;
	unsigned int maxlen;
	unsigned int pgoff;
	unsigned int pgend;
	void *kaddr;

	maxlen = xdr->buf->page_len;
	if (base >= maxlen)
		return -EINVAL;
	maxlen -= base;
	if (len > maxlen)
		len = maxlen;

	base += xdr->buf->page_base;

	pgnr = base >> PAGE_SHIFT;
	xdr->page_ptr = &xdr->buf->pages[pgnr];
	kaddr = page_address(*xdr->page_ptr);

	pgoff = base & ~PAGE_MASK;
	xdr->p = (__be32*)(kaddr + pgoff);

	pgend = pgoff + len;
	if (pgend > PAGE_SIZE)
		pgend = PAGE_SIZE;
	xdr->end = (__be32*)(kaddr + pgend);
	xdr->iov = NULL;
	return 0;
}

static void xdr_set_page(struct xdr_stream *xdr, unsigned int base,
			 unsigned int len)
{
	if (xdr_set_page_base(xdr, base, len) < 0)
		xdr_set_iov(xdr, xdr->buf->tail, xdr->nwords << 2);
}

static void xdr_set_next_page(struct xdr_stream *xdr)
{
	unsigned int newbase;

	newbase = (1 + xdr->page_ptr - xdr->buf->pages) << PAGE_SHIFT;
	newbase -= xdr->buf->page_base;

	xdr_set_page(xdr, newbase, PAGE_SIZE);
}

static bool xdr_set_next_buffer(struct xdr_stream *xdr)
{
	if (xdr->page_ptr != NULL)
		xdr_set_next_page(xdr);
	else if (xdr->iov == xdr->buf->head) {
		xdr_set_page(xdr, 0, PAGE_SIZE);
	}
	return xdr->p != xdr->end;
}

/**
 * xdr_init_decode - Initialize an xdr_stream for decoding data.
 * @xdr: pointer to xdr_stream struct
 * @buf: pointer to XDR buffer from which to decode data
 * @p: current pointer inside XDR buffer
 * @rqst: pointer to controlling rpc_rqst, for debugging
 */
void xdr_init_decode(struct xdr_stream *xdr, struct xdr_buf *buf, __be32 *p,
		     struct rpc_rqst *rqst)
{
	xdr->buf = buf;
	xdr_reset_scratch_buffer(xdr);
	xdr->nwords = XDR_QUADLEN(buf->len);
	if (buf->head[0].iov_len != 0)
		xdr_set_iov(xdr, buf->head, buf->len);
	else if (buf->page_len != 0)
		xdr_set_page_base(xdr, 0, buf->len);
	else
		xdr_set_iov(xdr, buf->head, buf->len);
	if (p != NULL && p > xdr->p && xdr->end >= p) {
		xdr->nwords -= p - xdr->p;
		xdr->p = p;
	}
	xdr->rqst = rqst;
}
EXPORT_SYMBOL_GPL(xdr_init_decode);

/**
 * xdr_init_decode_pages - Initialize an xdr_stream for decoding into pages
 * @xdr: pointer to xdr_stream struct
 * @buf: pointer to XDR buffer from which to decode data
 * @pages: list of pages to decode into
 * @len: length in bytes of buffer in pages
 */
void xdr_init_decode_pages(struct xdr_stream *xdr, struct xdr_buf *buf,
			   struct page **pages, unsigned int len)
{
	memset(buf, 0, sizeof(*buf));
	buf->pages =  pages;
	buf->page_len =  len;
	buf->buflen =  len;
	buf->len = len;
	xdr_init_decode(xdr, buf, NULL, NULL);
}
EXPORT_SYMBOL_GPL(xdr_init_decode_pages);

static __be32 * __xdr_inline_decode(struct xdr_stream *xdr, size_t nbytes)
{
	unsigned int nwords = XDR_QUADLEN(nbytes);
	__be32 *p = xdr->p;
	__be32 *q = p + nwords;

	if (unlikely(nwords > xdr->nwords || q > xdr->end || q < p))
		return NULL;
	xdr->p = q;
	xdr->nwords -= nwords;
	return p;
}

static __be32 *xdr_copy_to_scratch(struct xdr_stream *xdr, size_t nbytes)
{
	__be32 *p;
	char *cpdest = xdr->scratch.iov_base;
	size_t cplen = (char *)xdr->end - (char *)xdr->p;

	if (nbytes > xdr->scratch.iov_len)
		goto out_overflow;
	p = __xdr_inline_decode(xdr, cplen);
	if (p == NULL)
		return NULL;
	memcpy(cpdest, p, cplen);
	if (!xdr_set_next_buffer(xdr))
		goto out_overflow;
	cpdest += cplen;
	nbytes -= cplen;
	p = __xdr_inline_decode(xdr, nbytes);
	if (p == NULL)
		return NULL;
	memcpy(cpdest, p, nbytes);
	return xdr->scratch.iov_base;
out_overflow:
	trace_rpc_xdr_overflow(xdr, nbytes);
	return NULL;
}

/**
 * xdr_inline_decode - Retrieve XDR data to decode
 * @xdr: pointer to xdr_stream struct
 * @nbytes: number of bytes of data to decode
 *
 * Check if the input buffer is long enough to enable us to decode
 * 'nbytes' more bytes of data starting at the current position.
 * If so return the current pointer, then update the current
 * pointer position.
 */
__be32 * xdr_inline_decode(struct xdr_stream *xdr, size_t nbytes)
{
	__be32 *p;

	if (unlikely(nbytes == 0))
		return xdr->p;
	if (xdr->p == xdr->end && !xdr_set_next_buffer(xdr))
		goto out_overflow;
	p = __xdr_inline_decode(xdr, nbytes);
	if (p != NULL)
		return p;
	return xdr_copy_to_scratch(xdr, nbytes);
out_overflow:
	trace_rpc_xdr_overflow(xdr, nbytes);
	return NULL;
}
EXPORT_SYMBOL_GPL(xdr_inline_decode);

static void xdr_realign_pages(struct xdr_stream *xdr)
{
	struct xdr_buf *buf = xdr->buf;
	struct kvec *iov = buf->head;
	unsigned int cur = xdr_stream_pos(xdr);
	unsigned int copied, offset;

	/* Realign pages to current pointer position */
	if (iov->iov_len > cur) {
		offset = iov->iov_len - cur;
		copied = xdr_shrink_bufhead(buf, offset);
		trace_rpc_xdr_alignment(xdr, offset, copied);
		xdr->nwords = XDR_QUADLEN(buf->len - cur);
	}
}

static unsigned int xdr_align_pages(struct xdr_stream *xdr, unsigned int len)
{
	struct xdr_buf *buf = xdr->buf;
	unsigned int nwords = XDR_QUADLEN(len);
	unsigned int cur = xdr_stream_pos(xdr);
	unsigned int copied, offset;
<<<<<<< HEAD

	if (xdr->nwords == 0)
		return 0;

=======

	if (xdr->nwords == 0)
		return 0;

>>>>>>> 356006a6
	xdr_realign_pages(xdr);
	if (nwords > xdr->nwords) {
		nwords = xdr->nwords;
		len = nwords << 2;
	}
	if (buf->page_len <= len)
		len = buf->page_len;
	else if (nwords < xdr->nwords) {
		/* Truncate page data and move it into the tail */
		offset = buf->page_len - len;
		copied = xdr_shrink_pagelen(buf, offset);
		trace_rpc_xdr_alignment(xdr, offset, copied);
		xdr->nwords = XDR_QUADLEN(buf->len - cur);
	}
	return len;
}

/**
 * xdr_read_pages - Ensure page-based XDR data to decode is aligned at current pointer position
 * @xdr: pointer to xdr_stream struct
 * @len: number of bytes of page data
 *
 * Moves data beyond the current pointer position from the XDR head[] buffer
 * into the page list. Any data that lies beyond current position + "len"
 * bytes is moved into the XDR tail[].
 *
 * Returns the number of XDR encoded bytes now contained in the pages
 */
unsigned int xdr_read_pages(struct xdr_stream *xdr, unsigned int len)
{
	struct xdr_buf *buf = xdr->buf;
	struct kvec *iov;
	unsigned int nwords;
	unsigned int end;
	unsigned int padding;

	len = xdr_align_pages(xdr, len);
	if (len == 0)
		return 0;
	nwords = XDR_QUADLEN(len);
	padding = (nwords << 2) - len;
	xdr->iov = iov = buf->tail;
	/* Compute remaining message length.  */
	end = ((xdr->nwords - nwords) << 2) + padding;
	if (end > iov->iov_len)
		end = iov->iov_len;

	/*
	 * Position current pointer at beginning of tail, and
	 * set remaining message length.
	 */
	xdr->p = (__be32 *)((char *)iov->iov_base + padding);
	xdr->end = (__be32 *)((char *)iov->iov_base + end);
	xdr->page_ptr = NULL;
	xdr->nwords = XDR_QUADLEN(end - padding);
	return len;
}
EXPORT_SYMBOL_GPL(xdr_read_pages);

uint64_t xdr_align_data(struct xdr_stream *xdr, uint64_t offset, uint32_t length)
{
	struct xdr_buf *buf = xdr->buf;
	unsigned int from, bytes;
	unsigned int shift = 0;

	if ((offset + length) < offset ||
	    (offset + length) > buf->page_len)
		length = buf->page_len - offset;

	xdr_realign_pages(xdr);
	from = xdr_page_pos(xdr);
	bytes = xdr->nwords << 2;
	if (length < bytes)
		bytes = length;

	/* Move page data to the left */
	if (from > offset) {
		shift = min_t(unsigned int, bytes, buf->page_len - from);
		_shift_data_left_pages(buf->pages,
				       buf->page_base + offset,
				       buf->page_base + from,
				       shift);
		bytes -= shift;

		/* Move tail data into the pages, if necessary */
		if (bytes > 0)
			_shift_data_left_tail(buf, offset + shift, bytes);
	}

	xdr->nwords -= XDR_QUADLEN(length);
	xdr_set_page(xdr, from + length, PAGE_SIZE);
	return length;
}
EXPORT_SYMBOL_GPL(xdr_align_data);

uint64_t xdr_expand_hole(struct xdr_stream *xdr, uint64_t offset, uint64_t length)
{
	struct xdr_buf *buf = xdr->buf;
	unsigned int bytes;
	unsigned int from;
	unsigned int truncated = 0;

	if ((offset + length) < offset ||
	    (offset + length) > buf->page_len)
		length = buf->page_len - offset;

	xdr_realign_pages(xdr);
	from = xdr_page_pos(xdr);
	bytes = xdr->nwords << 2;

	if (offset + length + bytes > buf->page_len) {
		unsigned int shift = (offset + length + bytes) - buf->page_len;
		unsigned int res = _shift_data_right_tail(buf, from + bytes - shift, shift);
		truncated = shift - res;
		xdr->nwords -= XDR_QUADLEN(truncated);
		bytes -= shift;
	}

	/* Now move the page data over and zero pages */
	if (bytes > 0)
		_shift_data_right_pages(buf->pages,
					buf->page_base + offset + length,
					buf->page_base + from,
					bytes);
	_zero_pages(buf->pages, buf->page_base + offset, length);

	buf->len += length - (from - offset) - truncated;
	xdr_set_page(xdr, offset + length, PAGE_SIZE);
	return length;
}
EXPORT_SYMBOL_GPL(xdr_expand_hole);

/**
 * xdr_enter_page - decode data from the XDR page
 * @xdr: pointer to xdr_stream struct
 * @len: number of bytes of page data
 *
 * Moves data beyond the current pointer position from the XDR head[] buffer
 * into the page list. Any data that lies beyond current position + "len"
 * bytes is moved into the XDR tail[]. The current pointer is then
 * repositioned at the beginning of the first XDR page.
 */
void xdr_enter_page(struct xdr_stream *xdr, unsigned int len)
{
	len = xdr_align_pages(xdr, len);
	/*
	 * Position current pointer at beginning of tail, and
	 * set remaining message length.
	 */
	if (len != 0)
		xdr_set_page_base(xdr, 0, len);
}
EXPORT_SYMBOL_GPL(xdr_enter_page);

static const struct kvec empty_iov = {.iov_base = NULL, .iov_len = 0};

void
xdr_buf_from_iov(struct kvec *iov, struct xdr_buf *buf)
{
	buf->head[0] = *iov;
	buf->tail[0] = empty_iov;
	buf->page_len = 0;
	buf->buflen = buf->len = iov->iov_len;
}
EXPORT_SYMBOL_GPL(xdr_buf_from_iov);

/**
 * xdr_buf_subsegment - set subbuf to a portion of buf
 * @buf: an xdr buffer
 * @subbuf: the result buffer
 * @base: beginning of range in bytes
 * @len: length of range in bytes
 *
 * sets @subbuf to an xdr buffer representing the portion of @buf of
 * length @len starting at offset @base.
 *
 * @buf and @subbuf may be pointers to the same struct xdr_buf.
 *
 * Returns -1 if base of length are out of bounds.
 */
int xdr_buf_subsegment(const struct xdr_buf *buf, struct xdr_buf *subbuf,
		       unsigned int base, unsigned int len)
{
	subbuf->buflen = subbuf->len = len;
	if (base < buf->head[0].iov_len) {
		subbuf->head[0].iov_base = buf->head[0].iov_base + base;
		subbuf->head[0].iov_len = min_t(unsigned int, len,
						buf->head[0].iov_len - base);
		len -= subbuf->head[0].iov_len;
		base = 0;
	} else {
		base -= buf->head[0].iov_len;
		subbuf->head[0].iov_base = buf->head[0].iov_base;
		subbuf->head[0].iov_len = 0;
	}

	if (base < buf->page_len) {
		subbuf->page_len = min(buf->page_len - base, len);
		base += buf->page_base;
		subbuf->page_base = base & ~PAGE_MASK;
		subbuf->pages = &buf->pages[base >> PAGE_SHIFT];
		len -= subbuf->page_len;
		base = 0;
	} else {
		base -= buf->page_len;
		subbuf->pages = buf->pages;
		subbuf->page_base = 0;
		subbuf->page_len = 0;
	}

	if (base < buf->tail[0].iov_len) {
		subbuf->tail[0].iov_base = buf->tail[0].iov_base + base;
		subbuf->tail[0].iov_len = min_t(unsigned int, len,
						buf->tail[0].iov_len - base);
		len -= subbuf->tail[0].iov_len;
		base = 0;
	} else {
		base -= buf->tail[0].iov_len;
		subbuf->tail[0].iov_base = buf->tail[0].iov_base;
		subbuf->tail[0].iov_len = 0;
	}

	if (base || len)
		return -1;
	return 0;
}
EXPORT_SYMBOL_GPL(xdr_buf_subsegment);

/**
 * xdr_stream_subsegment - set @subbuf to a portion of @xdr
 * @xdr: an xdr_stream set up for decoding
 * @subbuf: the result buffer
 * @nbytes: length of @xdr to extract, in bytes
 *
 * Sets up @subbuf to represent a portion of @xdr. The portion
 * starts at the current offset in @xdr, and extends for a length
 * of @nbytes. If this is successful, @xdr is advanced to the next
 * position following that portion.
 *
 * Return values:
 *   %true: @subbuf has been initialized, and @xdr has been advanced.
 *   %false: a bounds error has occurred
 */
bool xdr_stream_subsegment(struct xdr_stream *xdr, struct xdr_buf *subbuf,
			   unsigned int nbytes)
{
	unsigned int remaining, offset, len;

	if (xdr_buf_subsegment(xdr->buf, subbuf, xdr_stream_pos(xdr), nbytes))
		return false;

	if (subbuf->head[0].iov_len)
		if (!__xdr_inline_decode(xdr, subbuf->head[0].iov_len))
			return false;

	remaining = subbuf->page_len;
	offset = subbuf->page_base;
	while (remaining) {
		len = min_t(unsigned int, remaining, PAGE_SIZE) - offset;

		if (xdr->p == xdr->end && !xdr_set_next_buffer(xdr))
			return false;
		if (!__xdr_inline_decode(xdr, len))
			return false;

		remaining -= len;
		offset = 0;
	}

	return true;
}
EXPORT_SYMBOL_GPL(xdr_stream_subsegment);

/**
 * xdr_buf_trim - lop at most "len" bytes off the end of "buf"
 * @buf: buf to be trimmed
 * @len: number of bytes to reduce "buf" by
 *
 * Trim an xdr_buf by the given number of bytes by fixing up the lengths. Note
 * that it's possible that we'll trim less than that amount if the xdr_buf is
 * too small, or if (for instance) it's all in the head and the parser has
 * already read too far into it.
 */
void xdr_buf_trim(struct xdr_buf *buf, unsigned int len)
{
	size_t cur;
	unsigned int trim = len;

	if (buf->tail[0].iov_len) {
		cur = min_t(size_t, buf->tail[0].iov_len, trim);
		buf->tail[0].iov_len -= cur;
		trim -= cur;
		if (!trim)
			goto fix_len;
	}

	if (buf->page_len) {
		cur = min_t(unsigned int, buf->page_len, trim);
		buf->page_len -= cur;
		trim -= cur;
		if (!trim)
			goto fix_len;
	}

	if (buf->head[0].iov_len) {
		cur = min_t(size_t, buf->head[0].iov_len, trim);
		buf->head[0].iov_len -= cur;
		trim -= cur;
	}
fix_len:
	buf->len -= (len - trim);
}
EXPORT_SYMBOL_GPL(xdr_buf_trim);

static void __read_bytes_from_xdr_buf(struct xdr_buf *subbuf, void *obj, unsigned int len)
{
	unsigned int this_len;

	this_len = min_t(unsigned int, len, subbuf->head[0].iov_len);
	memcpy(obj, subbuf->head[0].iov_base, this_len);
	len -= this_len;
	obj += this_len;
	this_len = min_t(unsigned int, len, subbuf->page_len);
	if (this_len)
		_copy_from_pages(obj, subbuf->pages, subbuf->page_base, this_len);
	len -= this_len;
	obj += this_len;
	this_len = min_t(unsigned int, len, subbuf->tail[0].iov_len);
	memcpy(obj, subbuf->tail[0].iov_base, this_len);
}

/* obj is assumed to point to allocated memory of size at least len: */
int read_bytes_from_xdr_buf(struct xdr_buf *buf, unsigned int base, void *obj, unsigned int len)
{
	struct xdr_buf subbuf;
	int status;

	status = xdr_buf_subsegment(buf, &subbuf, base, len);
	if (status != 0)
		return status;
	__read_bytes_from_xdr_buf(&subbuf, obj, len);
	return 0;
}
EXPORT_SYMBOL_GPL(read_bytes_from_xdr_buf);

static void __write_bytes_to_xdr_buf(struct xdr_buf *subbuf, void *obj, unsigned int len)
{
	unsigned int this_len;

	this_len = min_t(unsigned int, len, subbuf->head[0].iov_len);
	memcpy(subbuf->head[0].iov_base, obj, this_len);
	len -= this_len;
	obj += this_len;
	this_len = min_t(unsigned int, len, subbuf->page_len);
	if (this_len)
		_copy_to_pages(subbuf->pages, subbuf->page_base, obj, this_len);
	len -= this_len;
	obj += this_len;
	this_len = min_t(unsigned int, len, subbuf->tail[0].iov_len);
	memcpy(subbuf->tail[0].iov_base, obj, this_len);
}

/* obj is assumed to point to allocated memory of size at least len: */
int write_bytes_to_xdr_buf(struct xdr_buf *buf, unsigned int base, void *obj, unsigned int len)
{
	struct xdr_buf subbuf;
	int status;

	status = xdr_buf_subsegment(buf, &subbuf, base, len);
	if (status != 0)
		return status;
	__write_bytes_to_xdr_buf(&subbuf, obj, len);
	return 0;
}
EXPORT_SYMBOL_GPL(write_bytes_to_xdr_buf);

int
xdr_decode_word(struct xdr_buf *buf, unsigned int base, u32 *obj)
{
	__be32	raw;
	int	status;

	status = read_bytes_from_xdr_buf(buf, base, &raw, sizeof(*obj));
	if (status)
		return status;
	*obj = be32_to_cpu(raw);
	return 0;
}
EXPORT_SYMBOL_GPL(xdr_decode_word);

int
xdr_encode_word(struct xdr_buf *buf, unsigned int base, u32 obj)
{
	__be32	raw = cpu_to_be32(obj);

	return write_bytes_to_xdr_buf(buf, base, &raw, sizeof(obj));
}
EXPORT_SYMBOL_GPL(xdr_encode_word);

/* Returns 0 on success, or else a negative error code. */
static int
xdr_xcode_array2(struct xdr_buf *buf, unsigned int base,
		 struct xdr_array2_desc *desc, int encode)
{
	char *elem = NULL, *c;
	unsigned int copied = 0, todo, avail_here;
	struct page **ppages = NULL;
	int err;

	if (encode) {
		if (xdr_encode_word(buf, base, desc->array_len) != 0)
			return -EINVAL;
	} else {
		if (xdr_decode_word(buf, base, &desc->array_len) != 0 ||
		    desc->array_len > desc->array_maxlen ||
		    (unsigned long) base + 4 + desc->array_len *
				    desc->elem_size > buf->len)
			return -EINVAL;
	}
	base += 4;

	if (!desc->xcode)
		return 0;

	todo = desc->array_len * desc->elem_size;

	/* process head */
	if (todo && base < buf->head->iov_len) {
		c = buf->head->iov_base + base;
		avail_here = min_t(unsigned int, todo,
				   buf->head->iov_len - base);
		todo -= avail_here;

		while (avail_here >= desc->elem_size) {
			err = desc->xcode(desc, c);
			if (err)
				goto out;
			c += desc->elem_size;
			avail_here -= desc->elem_size;
		}
		if (avail_here) {
			if (!elem) {
				elem = kmalloc(desc->elem_size, GFP_KERNEL);
				err = -ENOMEM;
				if (!elem)
					goto out;
			}
			if (encode) {
				err = desc->xcode(desc, elem);
				if (err)
					goto out;
				memcpy(c, elem, avail_here);
			} else
				memcpy(elem, c, avail_here);
			copied = avail_here;
		}
		base = buf->head->iov_len;  /* align to start of pages */
	}

	/* process pages array */
	base -= buf->head->iov_len;
	if (todo && base < buf->page_len) {
		unsigned int avail_page;

		avail_here = min(todo, buf->page_len - base);
		todo -= avail_here;

		base += buf->page_base;
		ppages = buf->pages + (base >> PAGE_SHIFT);
		base &= ~PAGE_MASK;
		avail_page = min_t(unsigned int, PAGE_SIZE - base,
					avail_here);
		c = kmap(*ppages) + base;

		while (avail_here) {
			avail_here -= avail_page;
			if (copied || avail_page < desc->elem_size) {
				unsigned int l = min(avail_page,
					desc->elem_size - copied);
				if (!elem) {
					elem = kmalloc(desc->elem_size,
						       GFP_KERNEL);
					err = -ENOMEM;
					if (!elem)
						goto out;
				}
				if (encode) {
					if (!copied) {
						err = desc->xcode(desc, elem);
						if (err)
							goto out;
					}
					memcpy(c, elem + copied, l);
					copied += l;
					if (copied == desc->elem_size)
						copied = 0;
				} else {
					memcpy(elem + copied, c, l);
					copied += l;
					if (copied == desc->elem_size) {
						err = desc->xcode(desc, elem);
						if (err)
							goto out;
						copied = 0;
					}
				}
				avail_page -= l;
				c += l;
			}
			while (avail_page >= desc->elem_size) {
				err = desc->xcode(desc, c);
				if (err)
					goto out;
				c += desc->elem_size;
				avail_page -= desc->elem_size;
			}
			if (avail_page) {
				unsigned int l = min(avail_page,
					    desc->elem_size - copied);
				if (!elem) {
					elem = kmalloc(desc->elem_size,
						       GFP_KERNEL);
					err = -ENOMEM;
					if (!elem)
						goto out;
				}
				if (encode) {
					if (!copied) {
						err = desc->xcode(desc, elem);
						if (err)
							goto out;
					}
					memcpy(c, elem + copied, l);
					copied += l;
					if (copied == desc->elem_size)
						copied = 0;
				} else {
					memcpy(elem + copied, c, l);
					copied += l;
					if (copied == desc->elem_size) {
						err = desc->xcode(desc, elem);
						if (err)
							goto out;
						copied = 0;
					}
				}
			}
			if (avail_here) {
				kunmap(*ppages);
				ppages++;
				c = kmap(*ppages);
			}

			avail_page = min(avail_here,
				 (unsigned int) PAGE_SIZE);
		}
		base = buf->page_len;  /* align to start of tail */
	}

	/* process tail */
	base -= buf->page_len;
	if (todo) {
		c = buf->tail->iov_base + base;
		if (copied) {
			unsigned int l = desc->elem_size - copied;

			if (encode)
				memcpy(c, elem + copied, l);
			else {
				memcpy(elem + copied, c, l);
				err = desc->xcode(desc, elem);
				if (err)
					goto out;
			}
			todo -= l;
			c += l;
		}
		while (todo) {
			err = desc->xcode(desc, c);
			if (err)
				goto out;
			c += desc->elem_size;
			todo -= desc->elem_size;
		}
	}
	err = 0;

out:
	kfree(elem);
	if (ppages)
		kunmap(*ppages);
	return err;
}

int
xdr_decode_array2(struct xdr_buf *buf, unsigned int base,
		  struct xdr_array2_desc *desc)
{
	if (base >= buf->len)
		return -EINVAL;

	return xdr_xcode_array2(buf, base, desc, 0);
}
EXPORT_SYMBOL_GPL(xdr_decode_array2);

int
xdr_encode_array2(struct xdr_buf *buf, unsigned int base,
		  struct xdr_array2_desc *desc)
{
	if ((unsigned long) base + 4 + desc->array_len * desc->elem_size >
	    buf->head->iov_len + buf->page_len + buf->tail->iov_len)
		return -EINVAL;

	return xdr_xcode_array2(buf, base, desc, 1);
}
EXPORT_SYMBOL_GPL(xdr_encode_array2);

int
xdr_process_buf(struct xdr_buf *buf, unsigned int offset, unsigned int len,
		int (*actor)(struct scatterlist *, void *), void *data)
{
	int i, ret = 0;
	unsigned int page_len, thislen, page_offset;
	struct scatterlist      sg[1];

	sg_init_table(sg, 1);

	if (offset >= buf->head[0].iov_len) {
		offset -= buf->head[0].iov_len;
	} else {
		thislen = buf->head[0].iov_len - offset;
		if (thislen > len)
			thislen = len;
		sg_set_buf(sg, buf->head[0].iov_base + offset, thislen);
		ret = actor(sg, data);
		if (ret)
			goto out;
		offset = 0;
		len -= thislen;
	}
	if (len == 0)
		goto out;

	if (offset >= buf->page_len) {
		offset -= buf->page_len;
	} else {
		page_len = buf->page_len - offset;
		if (page_len > len)
			page_len = len;
		len -= page_len;
		page_offset = (offset + buf->page_base) & (PAGE_SIZE - 1);
		i = (offset + buf->page_base) >> PAGE_SHIFT;
		thislen = PAGE_SIZE - page_offset;
		do {
			if (thislen > page_len)
				thislen = page_len;
			sg_set_page(sg, buf->pages[i], thislen, page_offset);
			ret = actor(sg, data);
			if (ret)
				goto out;
			page_len -= thislen;
			i++;
			page_offset = 0;
			thislen = PAGE_SIZE;
		} while (page_len != 0);
		offset = 0;
	}
	if (len == 0)
		goto out;
	if (offset < buf->tail[0].iov_len) {
		thislen = buf->tail[0].iov_len - offset;
		if (thislen > len)
			thislen = len;
		sg_set_buf(sg, buf->tail[0].iov_base + offset, thislen);
		ret = actor(sg, data);
		len -= thislen;
	}
	if (len != 0)
		ret = -EINVAL;
out:
	return ret;
}
EXPORT_SYMBOL_GPL(xdr_process_buf);

/**
 * xdr_stream_decode_opaque - Decode variable length opaque
 * @xdr: pointer to xdr_stream
 * @ptr: location to store opaque data
 * @size: size of storage buffer @ptr
 *
 * Return values:
 *   On success, returns size of object stored in *@ptr
 *   %-EBADMSG on XDR buffer overflow
 *   %-EMSGSIZE on overflow of storage buffer @ptr
 */
ssize_t xdr_stream_decode_opaque(struct xdr_stream *xdr, void *ptr, size_t size)
{
	ssize_t ret;
	void *p;

	ret = xdr_stream_decode_opaque_inline(xdr, &p, size);
	if (ret <= 0)
		return ret;
	memcpy(ptr, p, ret);
	return ret;
}
EXPORT_SYMBOL_GPL(xdr_stream_decode_opaque);

/**
 * xdr_stream_decode_opaque_dup - Decode and duplicate variable length opaque
 * @xdr: pointer to xdr_stream
 * @ptr: location to store pointer to opaque data
 * @maxlen: maximum acceptable object size
 * @gfp_flags: GFP mask to use
 *
 * Return values:
 *   On success, returns size of object stored in *@ptr
 *   %-EBADMSG on XDR buffer overflow
 *   %-EMSGSIZE if the size of the object would exceed @maxlen
 *   %-ENOMEM on memory allocation failure
 */
ssize_t xdr_stream_decode_opaque_dup(struct xdr_stream *xdr, void **ptr,
		size_t maxlen, gfp_t gfp_flags)
{
	ssize_t ret;
	void *p;

	ret = xdr_stream_decode_opaque_inline(xdr, &p, maxlen);
	if (ret > 0) {
		*ptr = kmemdup(p, ret, gfp_flags);
		if (*ptr != NULL)
			return ret;
		ret = -ENOMEM;
	}
	*ptr = NULL;
	return ret;
}
EXPORT_SYMBOL_GPL(xdr_stream_decode_opaque_dup);

/**
 * xdr_stream_decode_string - Decode variable length string
 * @xdr: pointer to xdr_stream
 * @str: location to store string
 * @size: size of storage buffer @str
 *
 * Return values:
 *   On success, returns length of NUL-terminated string stored in *@str
 *   %-EBADMSG on XDR buffer overflow
 *   %-EMSGSIZE on overflow of storage buffer @str
 */
ssize_t xdr_stream_decode_string(struct xdr_stream *xdr, char *str, size_t size)
{
	ssize_t ret;
	void *p;

	ret = xdr_stream_decode_opaque_inline(xdr, &p, size);
	if (ret > 0) {
		memcpy(str, p, ret);
		str[ret] = '\0';
		return strlen(str);
	}
	*str = '\0';
	return ret;
}
EXPORT_SYMBOL_GPL(xdr_stream_decode_string);

/**
 * xdr_stream_decode_string_dup - Decode and duplicate variable length string
 * @xdr: pointer to xdr_stream
 * @str: location to store pointer to string
 * @maxlen: maximum acceptable string length
 * @gfp_flags: GFP mask to use
 *
 * Return values:
 *   On success, returns length of NUL-terminated string stored in *@ptr
 *   %-EBADMSG on XDR buffer overflow
 *   %-EMSGSIZE if the size of the string would exceed @maxlen
 *   %-ENOMEM on memory allocation failure
 */
ssize_t xdr_stream_decode_string_dup(struct xdr_stream *xdr, char **str,
		size_t maxlen, gfp_t gfp_flags)
{
	void *p;
	ssize_t ret;

	ret = xdr_stream_decode_opaque_inline(xdr, &p, maxlen);
	if (ret > 0) {
		char *s = kmalloc(ret + 1, gfp_flags);
		if (s != NULL) {
			memcpy(s, p, ret);
			s[ret] = '\0';
			*str = s;
			return strlen(s);
		}
		ret = -ENOMEM;
	}
	*str = NULL;
	return ret;
}
EXPORT_SYMBOL_GPL(xdr_stream_decode_string_dup);<|MERGE_RESOLUTION|>--- conflicted
+++ resolved
@@ -1175,17 +1175,10 @@
 	unsigned int nwords = XDR_QUADLEN(len);
 	unsigned int cur = xdr_stream_pos(xdr);
 	unsigned int copied, offset;
-<<<<<<< HEAD
 
 	if (xdr->nwords == 0)
 		return 0;
 
-=======
-
-	if (xdr->nwords == 0)
-		return 0;
-
->>>>>>> 356006a6
 	xdr_realign_pages(xdr);
 	if (nwords > xdr->nwords) {
 		nwords = xdr->nwords;
