// SPDX-License-Identifier: GPL-2.0 OR BSD-3-Clause
/*
 * Copyright (c) 2014-2017 Oracle.  All rights reserved.
 * Copyright (c) 2003-2007 Network Appliance, Inc. All rights reserved.
 *
 * This software is available to you under a choice of one of two
 * licenses.  You may choose to be licensed under the terms of the GNU
 * General Public License (GPL) Version 2, available from the file
 * COPYING in the main directory of this source tree, or the BSD-type
 * license below:
 *
 * Redistribution and use in source and binary forms, with or without
 * modification, are permitted provided that the following conditions
 * are met:
 *
 *      Redistributions of source code must retain the above copyright
 *      notice, this list of conditions and the following disclaimer.
 *
 *      Redistributions in binary form must reproduce the above
 *      copyright notice, this list of conditions and the following
 *      disclaimer in the documentation and/or other materials provided
 *      with the distribution.
 *
 *      Neither the name of the Network Appliance, Inc. nor the names of
 *      its contributors may be used to endorse or promote products
 *      derived from this software without specific prior written
 *      permission.
 *
 * THIS SOFTWARE IS PROVIDED BY THE COPYRIGHT HOLDERS AND CONTRIBUTORS
 * "AS IS" AND ANY EXPRESS OR IMPLIED WARRANTIES, INCLUDING, BUT NOT
 * LIMITED TO, THE IMPLIED WARRANTIES OF MERCHANTABILITY AND FITNESS FOR
 * A PARTICULAR PURPOSE ARE DISCLAIMED. IN NO EVENT SHALL THE COPYRIGHT
 * OWNER OR CONTRIBUTORS BE LIABLE FOR ANY DIRECT, INDIRECT, INCIDENTAL,
 * SPECIAL, EXEMPLARY, OR CONSEQUENTIAL DAMAGES (INCLUDING, BUT NOT
 * LIMITED TO, PROCUREMENT OF SUBSTITUTE GOODS OR SERVICES; LOSS OF USE,
 * DATA, OR PROFITS; OR BUSINESS INTERRUPTION) HOWEVER CAUSED AND ON ANY
 * THEORY OF LIABILITY, WHETHER IN CONTRACT, STRICT LIABILITY, OR TORT
 * (INCLUDING NEGLIGENCE OR OTHERWISE) ARISING IN ANY WAY OUT OF THE USE
 * OF THIS SOFTWARE, EVEN IF ADVISED OF THE POSSIBILITY OF SUCH DAMAGE.
 */

/*
 * transport.c
 *
 * This file contains the top-level implementation of an RPC RDMA
 * transport.
 *
 * Naming convention: functions beginning with xprt_ are part of the
 * transport switch. All others are RPC RDMA internal.
 */

#include <linux/module.h>
#include <linux/slab.h>
#include <linux/seq_file.h>
#include <linux/smp.h>

#include <linux/sunrpc/addr.h>
#include <linux/sunrpc/svc_rdma.h>

#include "xprt_rdma.h"
#include <trace/events/rpcrdma.h>

#if IS_ENABLED(CONFIG_SUNRPC_DEBUG)
# define RPCDBG_FACILITY	RPCDBG_TRANS
#endif

/*
 * tunables
 */

static unsigned int xprt_rdma_slot_table_entries = RPCRDMA_DEF_SLOT_TABLE;
unsigned int xprt_rdma_max_inline_read = RPCRDMA_DEF_INLINE;
unsigned int xprt_rdma_max_inline_write = RPCRDMA_DEF_INLINE;
unsigned int xprt_rdma_memreg_strategy		= RPCRDMA_FRWR;
int xprt_rdma_pad_optimize;

#if IS_ENABLED(CONFIG_SUNRPC_DEBUG)

static unsigned int min_slot_table_size = RPCRDMA_MIN_SLOT_TABLE;
static unsigned int max_slot_table_size = RPCRDMA_MAX_SLOT_TABLE;
static unsigned int min_inline_size = RPCRDMA_MIN_INLINE;
static unsigned int max_inline_size = RPCRDMA_MAX_INLINE;
static unsigned int max_padding = PAGE_SIZE;
static unsigned int min_memreg = RPCRDMA_BOUNCEBUFFERS;
static unsigned int max_memreg = RPCRDMA_LAST - 1;
static unsigned int dummy;

static struct ctl_table_header *sunrpc_table_header;

static struct ctl_table xr_tunables_table[] = {
	{
		.procname	= "rdma_slot_table_entries",
		.data		= &xprt_rdma_slot_table_entries,
		.maxlen		= sizeof(unsigned int),
		.mode		= 0644,
		.proc_handler	= proc_dointvec_minmax,
		.extra1		= &min_slot_table_size,
		.extra2		= &max_slot_table_size
	},
	{
		.procname	= "rdma_max_inline_read",
		.data		= &xprt_rdma_max_inline_read,
		.maxlen		= sizeof(unsigned int),
		.mode		= 0644,
		.proc_handler	= proc_dointvec_minmax,
		.extra1		= &min_inline_size,
		.extra2		= &max_inline_size,
	},
	{
		.procname	= "rdma_max_inline_write",
		.data		= &xprt_rdma_max_inline_write,
		.maxlen		= sizeof(unsigned int),
		.mode		= 0644,
		.proc_handler	= proc_dointvec_minmax,
		.extra1		= &min_inline_size,
		.extra2		= &max_inline_size,
	},
	{
		.procname	= "rdma_inline_write_padding",
		.data		= &dummy,
		.maxlen		= sizeof(unsigned int),
		.mode		= 0644,
		.proc_handler	= proc_dointvec_minmax,
		.extra1		= SYSCTL_ZERO,
		.extra2		= &max_padding,
	},
	{
		.procname	= "rdma_memreg_strategy",
		.data		= &xprt_rdma_memreg_strategy,
		.maxlen		= sizeof(unsigned int),
		.mode		= 0644,
		.proc_handler	= proc_dointvec_minmax,
		.extra1		= &min_memreg,
		.extra2		= &max_memreg,
	},
	{
		.procname	= "rdma_pad_optimize",
		.data		= &xprt_rdma_pad_optimize,
		.maxlen		= sizeof(unsigned int),
		.mode		= 0644,
		.proc_handler	= proc_dointvec,
	},
	{ },
};

static struct ctl_table sunrpc_table[] = {
	{
		.procname	= "sunrpc",
		.mode		= 0555,
		.child		= xr_tunables_table
	},
	{ },
};

#endif

static const struct rpc_xprt_ops xprt_rdma_procs;

static void
xprt_rdma_format_addresses4(struct rpc_xprt *xprt, struct sockaddr *sap)
{
	struct sockaddr_in *sin = (struct sockaddr_in *)sap;
	char buf[20];

	snprintf(buf, sizeof(buf), "%08x", ntohl(sin->sin_addr.s_addr));
	xprt->address_strings[RPC_DISPLAY_HEX_ADDR] = kstrdup(buf, GFP_KERNEL);

	xprt->address_strings[RPC_DISPLAY_NETID] = RPCBIND_NETID_RDMA;
}

static void
xprt_rdma_format_addresses6(struct rpc_xprt *xprt, struct sockaddr *sap)
{
	struct sockaddr_in6 *sin6 = (struct sockaddr_in6 *)sap;
	char buf[40];

	snprintf(buf, sizeof(buf), "%pi6", &sin6->sin6_addr);
	xprt->address_strings[RPC_DISPLAY_HEX_ADDR] = kstrdup(buf, GFP_KERNEL);

	xprt->address_strings[RPC_DISPLAY_NETID] = RPCBIND_NETID_RDMA6;
}

void
xprt_rdma_format_addresses(struct rpc_xprt *xprt, struct sockaddr *sap)
{
	char buf[128];

	switch (sap->sa_family) {
	case AF_INET:
		xprt_rdma_format_addresses4(xprt, sap);
		break;
	case AF_INET6:
		xprt_rdma_format_addresses6(xprt, sap);
		break;
	default:
		pr_err("rpcrdma: Unrecognized address family\n");
		return;
	}

	(void)rpc_ntop(sap, buf, sizeof(buf));
	xprt->address_strings[RPC_DISPLAY_ADDR] = kstrdup(buf, GFP_KERNEL);

	snprintf(buf, sizeof(buf), "%u", rpc_get_port(sap));
	xprt->address_strings[RPC_DISPLAY_PORT] = kstrdup(buf, GFP_KERNEL);

	snprintf(buf, sizeof(buf), "%4hx", rpc_get_port(sap));
	xprt->address_strings[RPC_DISPLAY_HEX_PORT] = kstrdup(buf, GFP_KERNEL);

	xprt->address_strings[RPC_DISPLAY_PROTO] = "rdma";
}

void
xprt_rdma_free_addresses(struct rpc_xprt *xprt)
{
	unsigned int i;

	for (i = 0; i < RPC_DISPLAY_MAX; i++)
		switch (i) {
		case RPC_DISPLAY_PROTO:
		case RPC_DISPLAY_NETID:
			continue;
		default:
			kfree(xprt->address_strings[i]);
		}
}

/**
 * xprt_rdma_connect_worker - establish connection in the background
 * @work: worker thread context
 *
 * Requester holds the xprt's send lock to prevent activity on this
 * transport while a fresh connection is being established. RPC tasks
 * sleep on the xprt's pending queue waiting for connect to complete.
 */
static void
xprt_rdma_connect_worker(struct work_struct *work)
{
	struct rpcrdma_xprt *r_xprt = container_of(work, struct rpcrdma_xprt,
						   rx_connect_worker.work);
	struct rpc_xprt *xprt = &r_xprt->rx_xprt;
	int rc;

	rc = rpcrdma_xprt_connect(r_xprt);
	xprt_clear_connecting(xprt);
	if (!rc) {
		xprt->connect_cookie++;
		xprt->stat.connect_count++;
		xprt->stat.connect_time += (long)jiffies -
					   xprt->stat.connect_start;
		xprt_set_connected(xprt);
		rc = -EAGAIN;
	} else {
		/* Force a call to xprt_rdma_close to clean up */
		spin_lock(&xprt->transport_lock);
		set_bit(XPRT_CLOSE_WAIT, &xprt->state);
		spin_unlock(&xprt->transport_lock);
	}
	xprt_wake_pending_tasks(xprt, rc);
}

/**
 * xprt_rdma_inject_disconnect - inject a connection fault
 * @xprt: transport context
 *
 * If @xprt is connected, disconnect it to simulate spurious connection
 * loss.
 */
static void
xprt_rdma_inject_disconnect(struct rpc_xprt *xprt)
{
	struct rpcrdma_xprt *r_xprt = rpcx_to_rdmax(xprt);

	trace_xprtrdma_op_inject_dsc(r_xprt);
	rdma_disconnect(r_xprt->rx_ep->re_id);
}

/**
 * xprt_rdma_destroy - Full tear down of transport
 * @xprt: doomed transport context
 *
 * Caller guarantees there will be no more calls to us with
 * this @xprt.
 */
static void
xprt_rdma_destroy(struct rpc_xprt *xprt)
{
	struct rpcrdma_xprt *r_xprt = rpcx_to_rdmax(xprt);

	cancel_delayed_work_sync(&r_xprt->rx_connect_worker);

	rpcrdma_xprt_disconnect(r_xprt);
	rpcrdma_buffer_destroy(&r_xprt->rx_buf);

	xprt_rdma_free_addresses(xprt);
	xprt_free(xprt);

	module_put(THIS_MODULE);
}

/* 60 second timeout, no retries */
static const struct rpc_timeout xprt_rdma_default_timeout = {
	.to_initval = 60 * HZ,
	.to_maxval = 60 * HZ,
};

/**
 * xprt_setup_rdma - Set up transport to use RDMA
 *
 * @args: rpc transport arguments
 */
static struct rpc_xprt *
xprt_setup_rdma(struct xprt_create *args)
{
	struct rpc_xprt *xprt;
	struct rpcrdma_xprt *new_xprt;
	struct sockaddr *sap;
	int rc;

	if (args->addrlen > sizeof(xprt->addr))
		return ERR_PTR(-EBADF);

	if (!try_module_get(THIS_MODULE))
		return ERR_PTR(-EIO);

	xprt = xprt_alloc(args->net, sizeof(struct rpcrdma_xprt), 0,
			  xprt_rdma_slot_table_entries);
	if (!xprt) {
		module_put(THIS_MODULE);
		return ERR_PTR(-ENOMEM);
	}

	xprt->timeout = &xprt_rdma_default_timeout;
	xprt->connect_timeout = xprt->timeout->to_initval;
	xprt->max_reconnect_timeout = xprt->timeout->to_maxval;
	xprt->bind_timeout = RPCRDMA_BIND_TO;
	xprt->reestablish_timeout = RPCRDMA_INIT_REEST_TO;
	xprt->idle_timeout = RPCRDMA_IDLE_DISC_TO;

	xprt->resvport = 0;		/* privileged port not needed */
	xprt->ops = &xprt_rdma_procs;

	/*
	 * Set up RDMA-specific connect data.
	 */
	sap = args->dstaddr;

	/* Ensure xprt->addr holds valid server TCP (not RDMA)
	 * address, for any side protocols which peek at it */
	xprt->prot = IPPROTO_TCP;
	xprt->addrlen = args->addrlen;
	memcpy(&xprt->addr, sap, xprt->addrlen);

	if (rpc_get_port(sap))
		xprt_set_bound(xprt);
	xprt_rdma_format_addresses(xprt, sap);

	new_xprt = rpcx_to_rdmax(xprt);
	rc = rpcrdma_buffer_create(new_xprt);
	if (rc) {
		xprt_rdma_free_addresses(xprt);
		xprt_free(xprt);
		module_put(THIS_MODULE);
		return ERR_PTR(rc);
	}

	INIT_DELAYED_WORK(&new_xprt->rx_connect_worker,
			  xprt_rdma_connect_worker);

	xprt->max_payload = RPCRDMA_MAX_DATA_SEGS << PAGE_SHIFT;

	return xprt;
}

/**
 * xprt_rdma_close - close a transport connection
 * @xprt: transport context
 *
 * Called during autoclose or device removal.
 *
 * Caller holds @xprt's send lock to prevent activity on this
 * transport while the connection is torn down.
 */
void xprt_rdma_close(struct rpc_xprt *xprt)
{
	struct rpcrdma_xprt *r_xprt = rpcx_to_rdmax(xprt);

	rpcrdma_xprt_disconnect(r_xprt);

	xprt->reestablish_timeout = 0;
	++xprt->connect_cookie;
	xprt_disconnect_done(xprt);
}

/**
 * xprt_rdma_set_port - update server port with rpcbind result
 * @xprt: controlling RPC transport
 * @port: new port value
 *
 * Transport connect status is unchanged.
 */
static void
xprt_rdma_set_port(struct rpc_xprt *xprt, u16 port)
{
	struct sockaddr *sap = (struct sockaddr *)&xprt->addr;
	char buf[8];

	rpc_set_port(sap, port);

	kfree(xprt->address_strings[RPC_DISPLAY_PORT]);
	snprintf(buf, sizeof(buf), "%u", port);
	xprt->address_strings[RPC_DISPLAY_PORT] = kstrdup(buf, GFP_KERNEL);

	kfree(xprt->address_strings[RPC_DISPLAY_HEX_PORT]);
	snprintf(buf, sizeof(buf), "%4hx", port);
	xprt->address_strings[RPC_DISPLAY_HEX_PORT] = kstrdup(buf, GFP_KERNEL);
}

/**
 * xprt_rdma_timer - invoked when an RPC times out
 * @xprt: controlling RPC transport
 * @task: RPC task that timed out
 *
 * Invoked when the transport is still connected, but an RPC
 * retransmit timeout occurs.
 *
 * Since RDMA connections don't have a keep-alive, forcibly
 * disconnect and retry to connect. This drives full
 * detection of the network path, and retransmissions of
 * all pending RPCs.
 */
static void
xprt_rdma_timer(struct rpc_xprt *xprt, struct rpc_task *task)
{
	xprt_force_disconnect(xprt);
}

/**
 * xprt_rdma_set_connect_timeout - set timeouts for establishing a connection
 * @xprt: controlling transport instance
 * @connect_timeout: reconnect timeout after client disconnects
 * @reconnect_timeout: reconnect timeout after server disconnects
 *
 */
static void xprt_rdma_set_connect_timeout(struct rpc_xprt *xprt,
					  unsigned long connect_timeout,
					  unsigned long reconnect_timeout)
{
	struct rpcrdma_xprt *r_xprt = rpcx_to_rdmax(xprt);

	trace_xprtrdma_op_set_cto(r_xprt, connect_timeout, reconnect_timeout);

	spin_lock(&xprt->transport_lock);

	if (connect_timeout < xprt->connect_timeout) {
		struct rpc_timeout to;
		unsigned long initval;

		to = *xprt->timeout;
		initval = connect_timeout;
		if (initval < RPCRDMA_INIT_REEST_TO << 1)
			initval = RPCRDMA_INIT_REEST_TO << 1;
		to.to_initval = initval;
		to.to_maxval = initval;
		r_xprt->rx_timeout = to;
		xprt->timeout = &r_xprt->rx_timeout;
		xprt->connect_timeout = connect_timeout;
	}

	if (reconnect_timeout < xprt->max_reconnect_timeout)
		xprt->max_reconnect_timeout = reconnect_timeout;

	spin_unlock(&xprt->transport_lock);
}

/**
 * xprt_rdma_connect - schedule an attempt to reconnect
 * @xprt: transport state
 * @task: RPC scheduler context (unused)
 *
 */
static void
xprt_rdma_connect(struct rpc_xprt *xprt, struct rpc_task *task)
{
	struct rpcrdma_xprt *r_xprt = rpcx_to_rdmax(xprt);
	struct rpcrdma_ep *ep = r_xprt->rx_ep;
	unsigned long delay;

	delay = 0;
	if (ep && ep->re_connect_status != 0) {
		delay = xprt_reconnect_delay(xprt);
		xprt_reconnect_backoff(xprt, RPCRDMA_INIT_REEST_TO);
	}
	trace_xprtrdma_op_connect(r_xprt, delay);
	queue_delayed_work(xprtiod_workqueue, &r_xprt->rx_connect_worker,
			   delay);
}

/**
 * xprt_rdma_alloc_slot - allocate an rpc_rqst
 * @xprt: controlling RPC transport
 * @task: RPC task requesting a fresh rpc_rqst
 *
 * tk_status values:
 *	%0 if task->tk_rqstp points to a fresh rpc_rqst
 *	%-EAGAIN if no rpc_rqst is available; queued on backlog
 */
static void
xprt_rdma_alloc_slot(struct rpc_xprt *xprt, struct rpc_task *task)
{
	struct rpcrdma_xprt *r_xprt = rpcx_to_rdmax(xprt);
	struct rpcrdma_req *req;

	req = rpcrdma_buffer_get(&r_xprt->rx_buf);
	if (!req)
		goto out_sleep;
	task->tk_rqstp = &req->rl_slot;
	task->tk_status = 0;
	return;

out_sleep:
	set_bit(XPRT_CONGESTED, &xprt->state);
	rpc_sleep_on(&xprt->backlog, task, NULL);
	task->tk_status = -EAGAIN;
}

/**
 * xprt_rdma_free_slot - release an rpc_rqst
 * @xprt: controlling RPC transport
 * @rqst: rpc_rqst to release
 *
 */
static void
xprt_rdma_free_slot(struct rpc_xprt *xprt, struct rpc_rqst *rqst)
{
	struct rpcrdma_xprt *r_xprt =
		container_of(xprt, struct rpcrdma_xprt, rx_xprt);

	memset(rqst, 0, sizeof(*rqst));
	rpcrdma_buffer_put(&r_xprt->rx_buf, rpcr_to_rdmar(rqst));
	if (unlikely(!rpc_wake_up_next(&xprt->backlog)))
		clear_bit(XPRT_CONGESTED, &xprt->state);
}

static bool rpcrdma_check_regbuf(struct rpcrdma_xprt *r_xprt,
				 struct rpcrdma_regbuf *rb, size_t size,
				 gfp_t flags)
{
	if (unlikely(rdmab_length(rb) < size)) {
		if (!rpcrdma_regbuf_realloc(rb, size, flags))
			return false;
		r_xprt->rx_stats.hardway_register_count += size;
	}
	return true;
}

/**
 * xprt_rdma_allocate - allocate transport resources for an RPC
 * @task: RPC task
 *
 * Return values:
 *        0:	Success; rq_buffer points to RPC buffer to use
 *   ENOMEM:	Out of memory, call again later
 *      EIO:	A permanent error occurred, do not retry
 */
static int
xprt_rdma_allocate(struct rpc_task *task)
{
	struct rpc_rqst *rqst = task->tk_rqstp;
	struct rpcrdma_xprt *r_xprt = rpcx_to_rdmax(rqst->rq_xprt);
	struct rpcrdma_req *req = rpcr_to_rdmar(rqst);
	gfp_t flags;

	flags = RPCRDMA_DEF_GFP;
	if (RPC_IS_SWAPPER(task))
		flags = __GFP_MEMALLOC | GFP_NOWAIT | __GFP_NOWARN;

	if (!rpcrdma_check_regbuf(r_xprt, req->rl_sendbuf, rqst->rq_callsize,
				  flags))
		goto out_fail;
	if (!rpcrdma_check_regbuf(r_xprt, req->rl_recvbuf, rqst->rq_rcvsize,
				  flags))
		goto out_fail;

	rqst->rq_buffer = rdmab_data(req->rl_sendbuf);
	rqst->rq_rbuffer = rdmab_data(req->rl_recvbuf);
	return 0;

out_fail:
	return -ENOMEM;
}

/**
 * xprt_rdma_free - release resources allocated by xprt_rdma_allocate
 * @task: RPC task
 *
 * Caller guarantees rqst->rq_buffer is non-NULL.
 */
static void
xprt_rdma_free(struct rpc_task *task)
{
	struct rpc_rqst *rqst = task->tk_rqstp;
	struct rpcrdma_req *req = rpcr_to_rdmar(rqst);

<<<<<<< HEAD
	if (!list_empty(&req->rl_registered))
		frwr_unmap_sync(r_xprt, req);
=======
	if (unlikely(!list_empty(&req->rl_registered))) {
		trace_xprtrdma_mrs_zap(task);
		frwr_unmap_sync(rpcx_to_rdmax(rqst->rq_xprt), req);
	}
>>>>>>> f642729d

	/* XXX: If the RPC is completing because of a signal and
	 * not because a reply was received, we ought to ensure
	 * that the Send completion has fired, so that memory
	 * involved with the Send is not still visible to the NIC.
	 */
}

/**
 * xprt_rdma_send_request - marshal and send an RPC request
 * @rqst: RPC message in rq_snd_buf
 *
 * Caller holds the transport's write lock.
 *
 * Returns:
 *	%0 if the RPC message has been sent
 *	%-ENOTCONN if the caller should reconnect and call again
 *	%-EAGAIN if the caller should call again
 *	%-ENOBUFS if the caller should call again after a delay
 *	%-EMSGSIZE if encoding ran out of buffer space. The request
 *		was not sent. Do not try to send this message again.
 *	%-EIO if an I/O error occurred. The request was not sent.
 *		Do not try to send this message again.
 */
static int
xprt_rdma_send_request(struct rpc_rqst *rqst)
{
	struct rpc_xprt *xprt = rqst->rq_xprt;
	struct rpcrdma_req *req = rpcr_to_rdmar(rqst);
	struct rpcrdma_xprt *r_xprt = rpcx_to_rdmax(xprt);
	int rc = 0;

#if defined(CONFIG_SUNRPC_BACKCHANNEL)
	if (unlikely(!rqst->rq_buffer))
		return xprt_rdma_bc_send_reply(rqst);
#endif	/* CONFIG_SUNRPC_BACKCHANNEL */

	if (!xprt_connected(xprt))
		return -ENOTCONN;

	if (!xprt_request_get_cong(xprt, rqst))
		return -EBADSLT;

	rc = rpcrdma_marshal_req(r_xprt, rqst);
	if (rc < 0)
		goto failed_marshal;

	/* Must suppress retransmit to maintain credits */
	if (rqst->rq_connect_cookie == xprt->connect_cookie)
		goto drop_connection;
	rqst->rq_xtime = ktime_get();

	if (rpcrdma_post_sends(r_xprt, req))
		goto drop_connection;

	rqst->rq_xmit_bytes_sent += rqst->rq_snd_buf.len;

	/* An RPC with no reply will throw off credit accounting,
	 * so drop the connection to reset the credit grant.
	 */
	if (!rpc_reply_expected(rqst->rq_task))
		goto drop_connection;
	return 0;

failed_marshal:
	if (rc != -ENOTCONN)
		return rc;
drop_connection:
	xprt_rdma_close(xprt);
	return -ENOTCONN;
}

void xprt_rdma_print_stats(struct rpc_xprt *xprt, struct seq_file *seq)
{
	struct rpcrdma_xprt *r_xprt = rpcx_to_rdmax(xprt);
	long idle_time = 0;

	if (xprt_connected(xprt))
		idle_time = (long)(jiffies - xprt->last_used) / HZ;

	seq_puts(seq, "\txprt:\trdma ");
	seq_printf(seq, "%u %lu %lu %lu %ld %lu %lu %lu %llu %llu ",
		   0,	/* need a local port? */
		   xprt->stat.bind_count,
		   xprt->stat.connect_count,
		   xprt->stat.connect_time / HZ,
		   idle_time,
		   xprt->stat.sends,
		   xprt->stat.recvs,
		   xprt->stat.bad_xids,
		   xprt->stat.req_u,
		   xprt->stat.bklog_u);
	seq_printf(seq, "%lu %lu %lu %llu %llu %llu %llu %lu %lu %lu %lu ",
		   r_xprt->rx_stats.read_chunk_count,
		   r_xprt->rx_stats.write_chunk_count,
		   r_xprt->rx_stats.reply_chunk_count,
		   r_xprt->rx_stats.total_rdma_request,
		   r_xprt->rx_stats.total_rdma_reply,
		   r_xprt->rx_stats.pullup_copy_count,
		   r_xprt->rx_stats.fixup_copy_count,
		   r_xprt->rx_stats.hardway_register_count,
		   r_xprt->rx_stats.failed_marshal_count,
		   r_xprt->rx_stats.bad_reply_count,
		   r_xprt->rx_stats.nomsg_call_count);
	seq_printf(seq, "%lu %lu %lu %lu %lu %lu\n",
		   r_xprt->rx_stats.mrs_recycled,
		   r_xprt->rx_stats.mrs_orphaned,
		   r_xprt->rx_stats.mrs_allocated,
		   r_xprt->rx_stats.local_inv_needed,
		   r_xprt->rx_stats.empty_sendctx_q,
		   r_xprt->rx_stats.reply_waits_for_send);
}

static int
xprt_rdma_enable_swap(struct rpc_xprt *xprt)
{
	return 0;
}

static void
xprt_rdma_disable_swap(struct rpc_xprt *xprt)
{
}

/*
 * Plumbing for rpc transport switch and kernel module
 */

static const struct rpc_xprt_ops xprt_rdma_procs = {
	.reserve_xprt		= xprt_reserve_xprt_cong,
	.release_xprt		= xprt_release_xprt_cong, /* sunrpc/xprt.c */
	.alloc_slot		= xprt_rdma_alloc_slot,
	.free_slot		= xprt_rdma_free_slot,
	.release_request	= xprt_release_rqst_cong,       /* ditto */
	.wait_for_reply_request	= xprt_wait_for_reply_request_def, /* ditto */
	.timer			= xprt_rdma_timer,
	.rpcbind		= rpcb_getport_async,	/* sunrpc/rpcb_clnt.c */
	.set_port		= xprt_rdma_set_port,
	.connect		= xprt_rdma_connect,
	.buf_alloc		= xprt_rdma_allocate,
	.buf_free		= xprt_rdma_free,
	.send_request		= xprt_rdma_send_request,
	.close			= xprt_rdma_close,
	.destroy		= xprt_rdma_destroy,
	.set_connect_timeout	= xprt_rdma_set_connect_timeout,
	.print_stats		= xprt_rdma_print_stats,
	.enable_swap		= xprt_rdma_enable_swap,
	.disable_swap		= xprt_rdma_disable_swap,
	.inject_disconnect	= xprt_rdma_inject_disconnect,
#if defined(CONFIG_SUNRPC_BACKCHANNEL)
	.bc_setup		= xprt_rdma_bc_setup,
	.bc_maxpayload		= xprt_rdma_bc_maxpayload,
	.bc_num_slots		= xprt_rdma_bc_max_slots,
	.bc_free_rqst		= xprt_rdma_bc_free_rqst,
	.bc_destroy		= xprt_rdma_bc_destroy,
#endif
};

static struct xprt_class xprt_rdma = {
	.list			= LIST_HEAD_INIT(xprt_rdma.list),
	.name			= "rdma",
	.owner			= THIS_MODULE,
	.ident			= XPRT_TRANSPORT_RDMA,
	.setup			= xprt_setup_rdma,
	.netid			= { "rdma", "rdma6", "" },
};

void xprt_rdma_cleanup(void)
{
#if IS_ENABLED(CONFIG_SUNRPC_DEBUG)
	if (sunrpc_table_header) {
		unregister_sysctl_table(sunrpc_table_header);
		sunrpc_table_header = NULL;
	}
#endif

	xprt_unregister_transport(&xprt_rdma);
	xprt_unregister_transport(&xprt_rdma_bc);
}

int xprt_rdma_init(void)
{
	int rc;

	rc = xprt_register_transport(&xprt_rdma);
	if (rc)
		return rc;

	rc = xprt_register_transport(&xprt_rdma_bc);
	if (rc) {
		xprt_unregister_transport(&xprt_rdma);
		return rc;
	}

#if IS_ENABLED(CONFIG_SUNRPC_DEBUG)
	if (!sunrpc_table_header)
		sunrpc_table_header = register_sysctl_table(sunrpc_table);
#endif
	return 0;
}<|MERGE_RESOLUTION|>--- conflicted
+++ resolved
@@ -601,15 +601,10 @@
 	struct rpc_rqst *rqst = task->tk_rqstp;
 	struct rpcrdma_req *req = rpcr_to_rdmar(rqst);
 
-<<<<<<< HEAD
-	if (!list_empty(&req->rl_registered))
-		frwr_unmap_sync(r_xprt, req);
-=======
 	if (unlikely(!list_empty(&req->rl_registered))) {
 		trace_xprtrdma_mrs_zap(task);
 		frwr_unmap_sync(rpcx_to_rdmax(rqst->rq_xprt), req);
 	}
->>>>>>> f642729d
 
 	/* XXX: If the RPC is completing because of a signal and
 	 * not because a reply was received, we ought to ensure
