// SPDX-License-Identifier: GPL-2.0
/*
 * INET		An implementation of the TCP/IP protocol suite for the LINUX
 *		operating system.  INET is implemented using the  BSD Socket
 *		interface as the means of communication with the user level.
 *
 *		Implementation of the Transmission Control Protocol(TCP).
 *
 * Authors:	Ross Biro
 *		Fred N. van Kempen, <waltje@uWalt.NL.Mugnet.ORG>
 *		Mark Evans, <evansmp@uhura.aston.ac.uk>
 *		Corey Minyard <wf-rch!minyard@relay.EU.net>
 *		Florian La Roche, <flla@stud.uni-sb.de>
 *		Charles Hedrick, <hedrick@klinzhai.rutgers.edu>
 *		Linus Torvalds, <torvalds@cs.helsinki.fi>
 *		Alan Cox, <gw4pts@gw4pts.ampr.org>
 *		Matthew Dillon, <dillon@apollo.west.oic.com>
 *		Arnt Gulbrandsen, <agulbra@nvg.unit.no>
 *		Jorge Cwik, <jorge@laser.satlink.net>
 */

/*
 * Changes:
 *		Pedro Roque	:	Fast Retransmit/Recovery.
 *					Two receive queues.
 *					Retransmit queue handled by TCP.
 *					Better retransmit timer handling.
 *					New congestion avoidance.
 *					Header prediction.
 *					Variable renaming.
 *
 *		Eric		:	Fast Retransmit.
 *		Randy Scott	:	MSS option defines.
 *		Eric Schenk	:	Fixes to slow start algorithm.
 *		Eric Schenk	:	Yet another double ACK bug.
 *		Eric Schenk	:	Delayed ACK bug fixes.
 *		Eric Schenk	:	Floyd style fast retrans war avoidance.
 *		David S. Miller	:	Don't allow zero congestion window.
 *		Eric Schenk	:	Fix retransmitter so that it sends
 *					next packet on ack of previous packet.
 *		Andi Kleen	:	Moved open_request checking here
 *					and process RSTs for open_requests.
 *		Andi Kleen	:	Better prune_queue, and other fixes.
 *		Andrey Savochkin:	Fix RTT measurements in the presence of
 *					timestamps.
 *		Andrey Savochkin:	Check sequence numbers correctly when
 *					removing SACKs due to in sequence incoming
 *					data segments.
 *		Andi Kleen:		Make sure we never ack data there is not
 *					enough room for. Also make this condition
 *					a fatal error if it might still happen.
 *		Andi Kleen:		Add tcp_measure_rcv_mss to make
 *					connections with MSS<min(MTU,ann. MSS)
 *					work without delayed acks.
 *		Andi Kleen:		Process packets with PSH set in the
 *					fast path.
 *		J Hadi Salim:		ECN support
 *	 	Andrei Gurtov,
 *		Pasi Sarolahti,
 *		Panu Kuhlberg:		Experimental audit of TCP (re)transmission
 *					engine. Lots of bugs are found.
 *		Pasi Sarolahti:		F-RTO for dealing with spurious RTOs
 */

#define pr_fmt(fmt) "TCP: " fmt

#include <linux/mm.h>
#include <linux/slab.h>
#include <linux/module.h>
#include <linux/sysctl.h>
#include <linux/kernel.h>
#include <linux/prefetch.h>
#include <net/dst.h>
#include <net/tcp.h>
#include <net/inet_common.h>
#include <linux/ipsec.h>
#include <asm/unaligned.h>
#include <linux/errqueue.h>
#include <trace/events/tcp.h>
#include <linux/static_key.h>

int sysctl_tcp_max_orphans __read_mostly = NR_FILE;

#define FLAG_DATA		0x01 /* Incoming frame contained data.		*/
#define FLAG_WIN_UPDATE		0x02 /* Incoming ACK was a window update.	*/
#define FLAG_DATA_ACKED		0x04 /* This ACK acknowledged new data.		*/
#define FLAG_RETRANS_DATA_ACKED	0x08 /* "" "" some of which was retransmitted.	*/
#define FLAG_SYN_ACKED		0x10 /* This ACK acknowledged SYN.		*/
#define FLAG_DATA_SACKED	0x20 /* New SACK.				*/
#define FLAG_ECE		0x40 /* ECE in this ACK				*/
#define FLAG_LOST_RETRANS	0x80 /* This ACK marks some retransmission lost */
#define FLAG_SLOWPATH		0x100 /* Do not skip RFC checks for window update.*/
#define FLAG_ORIG_SACK_ACKED	0x200 /* Never retransmitted data are (s)acked	*/
#define FLAG_SND_UNA_ADVANCED	0x400 /* Snd_una was changed (!= FLAG_DATA_ACKED) */
#define FLAG_DSACKING_ACK	0x800 /* SACK blocks contained D-SACK info */
#define FLAG_SET_XMIT_TIMER	0x1000 /* Set TLP or RTO timer */
#define FLAG_SACK_RENEGING	0x2000 /* snd_una advanced to a sacked seq */
#define FLAG_UPDATE_TS_RECENT	0x4000 /* tcp_replace_ts_recent() */
#define FLAG_NO_CHALLENGE_ACK	0x8000 /* do not call tcp_send_challenge_ack()	*/
#define FLAG_ACK_MAYBE_DELAYED	0x10000 /* Likely a delayed ACK */

#define FLAG_ACKED		(FLAG_DATA_ACKED|FLAG_SYN_ACKED)
#define FLAG_NOT_DUP		(FLAG_DATA|FLAG_WIN_UPDATE|FLAG_ACKED)
#define FLAG_CA_ALERT		(FLAG_DATA_SACKED|FLAG_ECE|FLAG_DSACKING_ACK)
#define FLAG_FORWARD_PROGRESS	(FLAG_ACKED|FLAG_DATA_SACKED)

#define TCP_REMNANT (TCP_FLAG_FIN|TCP_FLAG_URG|TCP_FLAG_SYN|TCP_FLAG_PSH)
#define TCP_HP_BITS (~(TCP_RESERVED_BITS|TCP_FLAG_PSH))

#define REXMIT_NONE	0 /* no loss recovery to do */
#define REXMIT_LOST	1 /* retransmit packets marked lost */
#define REXMIT_NEW	2 /* FRTO-style transmit of unsent/new packets */

#if IS_ENABLED(CONFIG_TLS_DEVICE)
static DEFINE_STATIC_KEY_FALSE(clean_acked_data_enabled);

void clean_acked_data_enable(struct inet_connection_sock *icsk,
			     void (*cad)(struct sock *sk, u32 ack_seq))
{
	icsk->icsk_clean_acked = cad;
	static_branch_inc(&clean_acked_data_enabled);
}
EXPORT_SYMBOL_GPL(clean_acked_data_enable);

void clean_acked_data_disable(struct inet_connection_sock *icsk)
{
	static_branch_dec(&clean_acked_data_enabled);
	icsk->icsk_clean_acked = NULL;
}
EXPORT_SYMBOL_GPL(clean_acked_data_disable);
#endif

static void tcp_gro_dev_warn(struct sock *sk, const struct sk_buff *skb,
			     unsigned int len)
{
	static bool __once __read_mostly;

	if (!__once) {
		struct net_device *dev;

		__once = true;

		rcu_read_lock();
		dev = dev_get_by_index_rcu(sock_net(sk), skb->skb_iif);
		if (!dev || len >= dev->mtu)
			pr_warn("%s: Driver has suspect GRO implementation, TCP performance may be compromised.\n",
				dev ? dev->name : "Unknown driver");
		rcu_read_unlock();
	}
}

/* Adapt the MSS value used to make delayed ack decision to the
 * real world.
 */
static void tcp_measure_rcv_mss(struct sock *sk, const struct sk_buff *skb)
{
	struct inet_connection_sock *icsk = inet_csk(sk);
	const unsigned int lss = icsk->icsk_ack.last_seg_size;
	unsigned int len;

	icsk->icsk_ack.last_seg_size = 0;

	/* skb->len may jitter because of SACKs, even if peer
	 * sends good full-sized frames.
	 */
	len = skb_shinfo(skb)->gso_size ? : skb->len;
	if (len >= icsk->icsk_ack.rcv_mss) {
		icsk->icsk_ack.rcv_mss = min_t(unsigned int, len,
					       tcp_sk(sk)->advmss);
		/* Account for possibly-removed options */
		if (unlikely(len > icsk->icsk_ack.rcv_mss +
				   MAX_TCP_OPTION_SPACE))
			tcp_gro_dev_warn(sk, skb, len);
	} else {
		/* Otherwise, we make more careful check taking into account,
		 * that SACKs block is variable.
		 *
		 * "len" is invariant segment length, including TCP header.
		 */
		len += skb->data - skb_transport_header(skb);
		if (len >= TCP_MSS_DEFAULT + sizeof(struct tcphdr) ||
		    /* If PSH is not set, packet should be
		     * full sized, provided peer TCP is not badly broken.
		     * This observation (if it is correct 8)) allows
		     * to handle super-low mtu links fairly.
		     */
		    (len >= TCP_MIN_MSS + sizeof(struct tcphdr) &&
		     !(tcp_flag_word(tcp_hdr(skb)) & TCP_REMNANT))) {
			/* Subtract also invariant (if peer is RFC compliant),
			 * tcp header plus fixed timestamp option length.
			 * Resulting "len" is MSS free of SACK jitter.
			 */
			len -= tcp_sk(sk)->tcp_header_len;
			icsk->icsk_ack.last_seg_size = len;
			if (len == lss) {
				icsk->icsk_ack.rcv_mss = len;
				return;
			}
		}
		if (icsk->icsk_ack.pending & ICSK_ACK_PUSHED)
			icsk->icsk_ack.pending |= ICSK_ACK_PUSHED2;
		icsk->icsk_ack.pending |= ICSK_ACK_PUSHED;
	}
}

static void tcp_incr_quickack(struct sock *sk, unsigned int max_quickacks)
{
	struct inet_connection_sock *icsk = inet_csk(sk);
	unsigned int quickacks = tcp_sk(sk)->rcv_wnd / (2 * icsk->icsk_ack.rcv_mss);

	if (quickacks == 0)
		quickacks = 2;
	quickacks = min(quickacks, max_quickacks);
	if (quickacks > icsk->icsk_ack.quick)
		icsk->icsk_ack.quick = quickacks;
}

<<<<<<< HEAD
static void tcp_enter_quickack_mode(struct sock *sk, unsigned int max_quickacks)
=======
void tcp_enter_quickack_mode(struct sock *sk, unsigned int max_quickacks)
>>>>>>> 2fb7b719
{
	struct inet_connection_sock *icsk = inet_csk(sk);

	tcp_incr_quickack(sk, max_quickacks);
	icsk->icsk_ack.pingpong = 0;
	icsk->icsk_ack.ato = TCP_ATO_MIN;
}
EXPORT_SYMBOL(tcp_enter_quickack_mode);

/* Send ACKs quickly, if "quick" count is not exhausted
 * and the session is not interactive.
 */

static bool tcp_in_quickack_mode(struct sock *sk)
{
	const struct inet_connection_sock *icsk = inet_csk(sk);
	const struct dst_entry *dst = __sk_dst_get(sk);

	return (dst && dst_metric(dst, RTAX_QUICKACK)) ||
		(icsk->icsk_ack.quick && !icsk->icsk_ack.pingpong);
}

static void tcp_ecn_queue_cwr(struct tcp_sock *tp)
{
	if (tp->ecn_flags & TCP_ECN_OK)
		tp->ecn_flags |= TCP_ECN_QUEUE_CWR;
}

static void tcp_ecn_accept_cwr(struct tcp_sock *tp, const struct sk_buff *skb)
{
	if (tcp_hdr(skb)->cwr)
		tp->ecn_flags &= ~TCP_ECN_DEMAND_CWR;
}

static void tcp_ecn_withdraw_cwr(struct tcp_sock *tp)
{
	tp->ecn_flags &= ~TCP_ECN_DEMAND_CWR;
}

static void __tcp_ecn_check_ce(struct sock *sk, const struct sk_buff *skb)
{
	struct tcp_sock *tp = tcp_sk(sk);

	switch (TCP_SKB_CB(skb)->ip_dsfield & INET_ECN_MASK) {
	case INET_ECN_NOT_ECT:
		/* Funny extension: if ECT is not set on a segment,
		 * and we already seen ECT on a previous segment,
		 * it is probably a retransmit.
		 */
		if (tp->ecn_flags & TCP_ECN_SEEN)
			tcp_enter_quickack_mode(sk, 2);
		break;
	case INET_ECN_CE:
		if (tcp_ca_needs_ecn(sk))
			tcp_ca_event(sk, CA_EVENT_ECN_IS_CE);

		if (!(tp->ecn_flags & TCP_ECN_DEMAND_CWR)) {
			/* Better not delay acks, sender can have a very low cwnd */
			tcp_enter_quickack_mode(sk, 2);
			tp->ecn_flags |= TCP_ECN_DEMAND_CWR;
		}
		tp->ecn_flags |= TCP_ECN_SEEN;
		break;
	default:
		if (tcp_ca_needs_ecn(sk))
			tcp_ca_event(sk, CA_EVENT_ECN_NO_CE);
		tp->ecn_flags |= TCP_ECN_SEEN;
		break;
	}
}

static void tcp_ecn_check_ce(struct sock *sk, const struct sk_buff *skb)
{
	if (tcp_sk(sk)->ecn_flags & TCP_ECN_OK)
		__tcp_ecn_check_ce(sk, skb);
}

static void tcp_ecn_rcv_synack(struct tcp_sock *tp, const struct tcphdr *th)
{
	if ((tp->ecn_flags & TCP_ECN_OK) && (!th->ece || th->cwr))
		tp->ecn_flags &= ~TCP_ECN_OK;
}

static void tcp_ecn_rcv_syn(struct tcp_sock *tp, const struct tcphdr *th)
{
	if ((tp->ecn_flags & TCP_ECN_OK) && (!th->ece || !th->cwr))
		tp->ecn_flags &= ~TCP_ECN_OK;
}

static bool tcp_ecn_rcv_ecn_echo(const struct tcp_sock *tp, const struct tcphdr *th)
{
	if (th->ece && !th->syn && (tp->ecn_flags & TCP_ECN_OK))
		return true;
	return false;
}

/* Buffer size and advertised window tuning.
 *
 * 1. Tuning sk->sk_sndbuf, when connection enters established state.
 */

static void tcp_sndbuf_expand(struct sock *sk)
{
	const struct tcp_sock *tp = tcp_sk(sk);
	const struct tcp_congestion_ops *ca_ops = inet_csk(sk)->icsk_ca_ops;
	int sndmem, per_mss;
	u32 nr_segs;

	/* Worst case is non GSO/TSO : each frame consumes one skb
	 * and skb->head is kmalloced using power of two area of memory
	 */
	per_mss = max_t(u32, tp->rx_opt.mss_clamp, tp->mss_cache) +
		  MAX_TCP_HEADER +
		  SKB_DATA_ALIGN(sizeof(struct skb_shared_info));

	per_mss = roundup_pow_of_two(per_mss) +
		  SKB_DATA_ALIGN(sizeof(struct sk_buff));

	nr_segs = max_t(u32, TCP_INIT_CWND, tp->snd_cwnd);
	nr_segs = max_t(u32, nr_segs, tp->reordering + 1);

	/* Fast Recovery (RFC 5681 3.2) :
	 * Cubic needs 1.7 factor, rounded to 2 to include
	 * extra cushion (application might react slowly to EPOLLOUT)
	 */
	sndmem = ca_ops->sndbuf_expand ? ca_ops->sndbuf_expand(sk) : 2;
	sndmem *= nr_segs * per_mss;

	if (sk->sk_sndbuf < sndmem)
		sk->sk_sndbuf = min(sndmem, sock_net(sk)->ipv4.sysctl_tcp_wmem[2]);
}

/* 2. Tuning advertised window (window_clamp, rcv_ssthresh)
 *
 * All tcp_full_space() is split to two parts: "network" buffer, allocated
 * forward and advertised in receiver window (tp->rcv_wnd) and
 * "application buffer", required to isolate scheduling/application
 * latencies from network.
 * window_clamp is maximal advertised window. It can be less than
 * tcp_full_space(), in this case tcp_full_space() - window_clamp
 * is reserved for "application" buffer. The less window_clamp is
 * the smoother our behaviour from viewpoint of network, but the lower
 * throughput and the higher sensitivity of the connection to losses. 8)
 *
 * rcv_ssthresh is more strict window_clamp used at "slow start"
 * phase to predict further behaviour of this connection.
 * It is used for two goals:
 * - to enforce header prediction at sender, even when application
 *   requires some significant "application buffer". It is check #1.
 * - to prevent pruning of receive queue because of misprediction
 *   of receiver window. Check #2.
 *
 * The scheme does not work when sender sends good segments opening
 * window and then starts to feed us spaghetti. But it should work
 * in common situations. Otherwise, we have to rely on queue collapsing.
 */

/* Slow part of check#2. */
static int __tcp_grow_window(const struct sock *sk, const struct sk_buff *skb)
{
	struct tcp_sock *tp = tcp_sk(sk);
	/* Optimize this! */
	int truesize = tcp_win_from_space(sk, skb->truesize) >> 1;
	int window = tcp_win_from_space(sk, sock_net(sk)->ipv4.sysctl_tcp_rmem[2]) >> 1;

	while (tp->rcv_ssthresh <= window) {
		if (truesize <= skb->len)
			return 2 * inet_csk(sk)->icsk_ack.rcv_mss;

		truesize >>= 1;
		window >>= 1;
	}
	return 0;
}

static void tcp_grow_window(struct sock *sk, const struct sk_buff *skb)
{
	struct tcp_sock *tp = tcp_sk(sk);

	/* Check #1 */
	if (tp->rcv_ssthresh < tp->window_clamp &&
	    (int)tp->rcv_ssthresh < tcp_space(sk) &&
	    !tcp_under_memory_pressure(sk)) {
		int incr;

		/* Check #2. Increase window, if skb with such overhead
		 * will fit to rcvbuf in future.
		 */
		if (tcp_win_from_space(sk, skb->truesize) <= skb->len)
			incr = 2 * tp->advmss;
		else
			incr = __tcp_grow_window(sk, skb);

		if (incr) {
			incr = max_t(int, incr, 2 * skb->len);
			tp->rcv_ssthresh = min(tp->rcv_ssthresh + incr,
					       tp->window_clamp);
			inet_csk(sk)->icsk_ack.quick |= 1;
		}
	}
}

/* 3. Tuning rcvbuf, when connection enters established state. */
static void tcp_fixup_rcvbuf(struct sock *sk)
{
	u32 mss = tcp_sk(sk)->advmss;
	int rcvmem;

	rcvmem = 2 * SKB_TRUESIZE(mss + MAX_TCP_HEADER) *
		 tcp_default_init_rwnd(mss);

	/* Dynamic Right Sizing (DRS) has 2 to 3 RTT latency
	 * Allow enough cushion so that sender is not limited by our window
	 */
	if (sock_net(sk)->ipv4.sysctl_tcp_moderate_rcvbuf)
		rcvmem <<= 2;

	if (sk->sk_rcvbuf < rcvmem)
		sk->sk_rcvbuf = min(rcvmem, sock_net(sk)->ipv4.sysctl_tcp_rmem[2]);
}

/* 4. Try to fixup all. It is made immediately after connection enters
 *    established state.
 */
void tcp_init_buffer_space(struct sock *sk)
{
	int tcp_app_win = sock_net(sk)->ipv4.sysctl_tcp_app_win;
	struct tcp_sock *tp = tcp_sk(sk);
	int maxwin;

	if (!(sk->sk_userlocks & SOCK_RCVBUF_LOCK))
		tcp_fixup_rcvbuf(sk);
	if (!(sk->sk_userlocks & SOCK_SNDBUF_LOCK))
		tcp_sndbuf_expand(sk);

	tp->rcvq_space.space = tp->rcv_wnd;
	tcp_mstamp_refresh(tp);
	tp->rcvq_space.time = tp->tcp_mstamp;
	tp->rcvq_space.seq = tp->copied_seq;

	maxwin = tcp_full_space(sk);

	if (tp->window_clamp >= maxwin) {
		tp->window_clamp = maxwin;

		if (tcp_app_win && maxwin > 4 * tp->advmss)
			tp->window_clamp = max(maxwin -
					       (maxwin >> tcp_app_win),
					       4 * tp->advmss);
	}

	/* Force reservation of one segment. */
	if (tcp_app_win &&
	    tp->window_clamp > 2 * tp->advmss &&
	    tp->window_clamp + tp->advmss > maxwin)
		tp->window_clamp = max(2 * tp->advmss, maxwin - tp->advmss);

	tp->rcv_ssthresh = min(tp->rcv_ssthresh, tp->window_clamp);
	tp->snd_cwnd_stamp = tcp_jiffies32;
}

/* 5. Recalculate window clamp after socket hit its memory bounds. */
static void tcp_clamp_window(struct sock *sk)
{
	struct tcp_sock *tp = tcp_sk(sk);
	struct inet_connection_sock *icsk = inet_csk(sk);
	struct net *net = sock_net(sk);

	icsk->icsk_ack.quick = 0;

	if (sk->sk_rcvbuf < net->ipv4.sysctl_tcp_rmem[2] &&
	    !(sk->sk_userlocks & SOCK_RCVBUF_LOCK) &&
	    !tcp_under_memory_pressure(sk) &&
	    sk_memory_allocated(sk) < sk_prot_mem_limits(sk, 0)) {
		sk->sk_rcvbuf = min(atomic_read(&sk->sk_rmem_alloc),
				    net->ipv4.sysctl_tcp_rmem[2]);
	}
	if (atomic_read(&sk->sk_rmem_alloc) > sk->sk_rcvbuf)
		tp->rcv_ssthresh = min(tp->window_clamp, 2U * tp->advmss);
}

/* Initialize RCV_MSS value.
 * RCV_MSS is an our guess about MSS used by the peer.
 * We haven't any direct information about the MSS.
 * It's better to underestimate the RCV_MSS rather than overestimate.
 * Overestimations make us ACKing less frequently than needed.
 * Underestimations are more easy to detect and fix by tcp_measure_rcv_mss().
 */
void tcp_initialize_rcv_mss(struct sock *sk)
{
	const struct tcp_sock *tp = tcp_sk(sk);
	unsigned int hint = min_t(unsigned int, tp->advmss, tp->mss_cache);

	hint = min(hint, tp->rcv_wnd / 2);
	hint = min(hint, TCP_MSS_DEFAULT);
	hint = max(hint, TCP_MIN_MSS);

	inet_csk(sk)->icsk_ack.rcv_mss = hint;
}
EXPORT_SYMBOL(tcp_initialize_rcv_mss);

/* Receiver "autotuning" code.
 *
 * The algorithm for RTT estimation w/o timestamps is based on
 * Dynamic Right-Sizing (DRS) by Wu Feng and Mike Fisk of LANL.
 * <http://public.lanl.gov/radiant/pubs.html#DRS>
 *
 * More detail on this code can be found at
 * <http://staff.psc.edu/jheffner/>,
 * though this reference is out of date.  A new paper
 * is pending.
 */
static void tcp_rcv_rtt_update(struct tcp_sock *tp, u32 sample, int win_dep)
{
	u32 new_sample = tp->rcv_rtt_est.rtt_us;
	long m = sample;

	if (new_sample != 0) {
		/* If we sample in larger samples in the non-timestamp
		 * case, we could grossly overestimate the RTT especially
		 * with chatty applications or bulk transfer apps which
		 * are stalled on filesystem I/O.
		 *
		 * Also, since we are only going for a minimum in the
		 * non-timestamp case, we do not smooth things out
		 * else with timestamps disabled convergence takes too
		 * long.
		 */
		if (!win_dep) {
			m -= (new_sample >> 3);
			new_sample += m;
		} else {
			m <<= 3;
			if (m < new_sample)
				new_sample = m;
		}
	} else {
		/* No previous measure. */
		new_sample = m << 3;
	}

	tp->rcv_rtt_est.rtt_us = new_sample;
}

static inline void tcp_rcv_rtt_measure(struct tcp_sock *tp)
{
	u32 delta_us;

	if (tp->rcv_rtt_est.time == 0)
		goto new_measure;
	if (before(tp->rcv_nxt, tp->rcv_rtt_est.seq))
		return;
	delta_us = tcp_stamp_us_delta(tp->tcp_mstamp, tp->rcv_rtt_est.time);
	if (!delta_us)
		delta_us = 1;
	tcp_rcv_rtt_update(tp, delta_us, 1);

new_measure:
	tp->rcv_rtt_est.seq = tp->rcv_nxt + tp->rcv_wnd;
	tp->rcv_rtt_est.time = tp->tcp_mstamp;
}

static inline void tcp_rcv_rtt_measure_ts(struct sock *sk,
					  const struct sk_buff *skb)
{
	struct tcp_sock *tp = tcp_sk(sk);

	if (tp->rx_opt.rcv_tsecr &&
	    (TCP_SKB_CB(skb)->end_seq -
	     TCP_SKB_CB(skb)->seq >= inet_csk(sk)->icsk_ack.rcv_mss)) {
		u32 delta = tcp_time_stamp(tp) - tp->rx_opt.rcv_tsecr;
		u32 delta_us;

		if (!delta)
			delta = 1;
		delta_us = delta * (USEC_PER_SEC / TCP_TS_HZ);
		tcp_rcv_rtt_update(tp, delta_us, 0);
	}
}

/*
 * This function should be called every time data is copied to user space.
 * It calculates the appropriate TCP receive buffer space.
 */
void tcp_rcv_space_adjust(struct sock *sk)
{
	struct tcp_sock *tp = tcp_sk(sk);
	u32 copied;
	int time;

	trace_tcp_rcv_space_adjust(sk);

	tcp_mstamp_refresh(tp);
	time = tcp_stamp_us_delta(tp->tcp_mstamp, tp->rcvq_space.time);
	if (time < (tp->rcv_rtt_est.rtt_us >> 3) || tp->rcv_rtt_est.rtt_us == 0)
		return;

	/* Number of bytes copied to user in last RTT */
	copied = tp->copied_seq - tp->rcvq_space.seq;
	if (copied <= tp->rcvq_space.space)
		goto new_measure;

	/* A bit of theory :
	 * copied = bytes received in previous RTT, our base window
	 * To cope with packet losses, we need a 2x factor
	 * To cope with slow start, and sender growing its cwin by 100 %
	 * every RTT, we need a 4x factor, because the ACK we are sending
	 * now is for the next RTT, not the current one :
	 * <prev RTT . ><current RTT .. ><next RTT .... >
	 */

	if (sock_net(sk)->ipv4.sysctl_tcp_moderate_rcvbuf &&
	    !(sk->sk_userlocks & SOCK_RCVBUF_LOCK)) {
		int rcvmem, rcvbuf;
		u64 rcvwin, grow;

		/* minimal window to cope with packet losses, assuming
		 * steady state. Add some cushion because of small variations.
		 */
		rcvwin = ((u64)copied << 1) + 16 * tp->advmss;

		/* Accommodate for sender rate increase (eg. slow start) */
		grow = rcvwin * (copied - tp->rcvq_space.space);
		do_div(grow, tp->rcvq_space.space);
		rcvwin += (grow << 1);

		rcvmem = SKB_TRUESIZE(tp->advmss + MAX_TCP_HEADER);
		while (tcp_win_from_space(sk, rcvmem) < tp->advmss)
			rcvmem += 128;

		do_div(rcvwin, tp->advmss);
		rcvbuf = min_t(u64, rcvwin * rcvmem,
			       sock_net(sk)->ipv4.sysctl_tcp_rmem[2]);
		if (rcvbuf > sk->sk_rcvbuf) {
			sk->sk_rcvbuf = rcvbuf;

			/* Make the window clamp follow along.  */
			tp->window_clamp = tcp_win_from_space(sk, rcvbuf);
		}
	}
	tp->rcvq_space.space = copied;

new_measure:
	tp->rcvq_space.seq = tp->copied_seq;
	tp->rcvq_space.time = tp->tcp_mstamp;
}

/* There is something which you must keep in mind when you analyze the
 * behavior of the tp->ato delayed ack timeout interval.  When a
 * connection starts up, we want to ack as quickly as possible.  The
 * problem is that "good" TCP's do slow start at the beginning of data
 * transmission.  The means that until we send the first few ACK's the
 * sender will sit on his end and only queue most of his data, because
 * he can only send snd_cwnd unacked packets at any given time.  For
 * each ACK we send, he increments snd_cwnd and transmits more of his
 * queue.  -DaveM
 */
static void tcp_event_data_recv(struct sock *sk, struct sk_buff *skb)
{
	struct tcp_sock *tp = tcp_sk(sk);
	struct inet_connection_sock *icsk = inet_csk(sk);
	u32 now;

	inet_csk_schedule_ack(sk);

	tcp_measure_rcv_mss(sk, skb);

	tcp_rcv_rtt_measure(tp);

	now = tcp_jiffies32;

	if (!icsk->icsk_ack.ato) {
		/* The _first_ data packet received, initialize
		 * delayed ACK engine.
		 */
		tcp_incr_quickack(sk, TCP_MAX_QUICKACKS);
		icsk->icsk_ack.ato = TCP_ATO_MIN;
	} else {
		int m = now - icsk->icsk_ack.lrcvtime;

		if (m <= TCP_ATO_MIN / 2) {
			/* The fastest case is the first. */
			icsk->icsk_ack.ato = (icsk->icsk_ack.ato >> 1) + TCP_ATO_MIN / 2;
		} else if (m < icsk->icsk_ack.ato) {
			icsk->icsk_ack.ato = (icsk->icsk_ack.ato >> 1) + m;
			if (icsk->icsk_ack.ato > icsk->icsk_rto)
				icsk->icsk_ack.ato = icsk->icsk_rto;
		} else if (m > icsk->icsk_rto) {
			/* Too long gap. Apparently sender failed to
			 * restart window, so that we send ACKs quickly.
			 */
			tcp_incr_quickack(sk, TCP_MAX_QUICKACKS);
			sk_mem_reclaim(sk);
		}
	}
	icsk->icsk_ack.lrcvtime = now;

	tcp_ecn_check_ce(sk, skb);

	if (skb->len >= 128)
		tcp_grow_window(sk, skb);
}

/* Called to compute a smoothed rtt estimate. The data fed to this
 * routine either comes from timestamps, or from segments that were
 * known _not_ to have been retransmitted [see Karn/Partridge
 * Proceedings SIGCOMM 87]. The algorithm is from the SIGCOMM 88
 * piece by Van Jacobson.
 * NOTE: the next three routines used to be one big routine.
 * To save cycles in the RFC 1323 implementation it was better to break
 * it up into three procedures. -- erics
 */
static void tcp_rtt_estimator(struct sock *sk, long mrtt_us)
{
	struct tcp_sock *tp = tcp_sk(sk);
	long m = mrtt_us; /* RTT */
	u32 srtt = tp->srtt_us;

	/*	The following amusing code comes from Jacobson's
	 *	article in SIGCOMM '88.  Note that rtt and mdev
	 *	are scaled versions of rtt and mean deviation.
	 *	This is designed to be as fast as possible
	 *	m stands for "measurement".
	 *
	 *	On a 1990 paper the rto value is changed to:
	 *	RTO = rtt + 4 * mdev
	 *
	 * Funny. This algorithm seems to be very broken.
	 * These formulae increase RTO, when it should be decreased, increase
	 * too slowly, when it should be increased quickly, decrease too quickly
	 * etc. I guess in BSD RTO takes ONE value, so that it is absolutely
	 * does not matter how to _calculate_ it. Seems, it was trap
	 * that VJ failed to avoid. 8)
	 */
	if (srtt != 0) {
		m -= (srtt >> 3);	/* m is now error in rtt est */
		srtt += m;		/* rtt = 7/8 rtt + 1/8 new */
		if (m < 0) {
			m = -m;		/* m is now abs(error) */
			m -= (tp->mdev_us >> 2);   /* similar update on mdev */
			/* This is similar to one of Eifel findings.
			 * Eifel blocks mdev updates when rtt decreases.
			 * This solution is a bit different: we use finer gain
			 * for mdev in this case (alpha*beta).
			 * Like Eifel it also prevents growth of rto,
			 * but also it limits too fast rto decreases,
			 * happening in pure Eifel.
			 */
			if (m > 0)
				m >>= 3;
		} else {
			m -= (tp->mdev_us >> 2);   /* similar update on mdev */
		}
		tp->mdev_us += m;		/* mdev = 3/4 mdev + 1/4 new */
		if (tp->mdev_us > tp->mdev_max_us) {
			tp->mdev_max_us = tp->mdev_us;
			if (tp->mdev_max_us > tp->rttvar_us)
				tp->rttvar_us = tp->mdev_max_us;
		}
		if (after(tp->snd_una, tp->rtt_seq)) {
			if (tp->mdev_max_us < tp->rttvar_us)
				tp->rttvar_us -= (tp->rttvar_us - tp->mdev_max_us) >> 2;
			tp->rtt_seq = tp->snd_nxt;
			tp->mdev_max_us = tcp_rto_min_us(sk);
		}
	} else {
		/* no previous measure. */
		srtt = m << 3;		/* take the measured time to be rtt */
		tp->mdev_us = m << 1;	/* make sure rto = 3*rtt */
		tp->rttvar_us = max(tp->mdev_us, tcp_rto_min_us(sk));
		tp->mdev_max_us = tp->rttvar_us;
		tp->rtt_seq = tp->snd_nxt;
	}
	tp->srtt_us = max(1U, srtt);
}

static void tcp_update_pacing_rate(struct sock *sk)
{
	const struct tcp_sock *tp = tcp_sk(sk);
	u64 rate;

	/* set sk_pacing_rate to 200 % of current rate (mss * cwnd / srtt) */
	rate = (u64)tp->mss_cache * ((USEC_PER_SEC / 100) << 3);

	/* current rate is (cwnd * mss) / srtt
	 * In Slow Start [1], set sk_pacing_rate to 200 % the current rate.
	 * In Congestion Avoidance phase, set it to 120 % the current rate.
	 *
	 * [1] : Normal Slow Start condition is (tp->snd_cwnd < tp->snd_ssthresh)
	 *	 If snd_cwnd >= (tp->snd_ssthresh / 2), we are approaching
	 *	 end of slow start and should slow down.
	 */
	if (tp->snd_cwnd < tp->snd_ssthresh / 2)
		rate *= sock_net(sk)->ipv4.sysctl_tcp_pacing_ss_ratio;
	else
		rate *= sock_net(sk)->ipv4.sysctl_tcp_pacing_ca_ratio;

	rate *= max(tp->snd_cwnd, tp->packets_out);

	if (likely(tp->srtt_us))
		do_div(rate, tp->srtt_us);

	/* WRITE_ONCE() is needed because sch_fq fetches sk_pacing_rate
	 * without any lock. We want to make sure compiler wont store
	 * intermediate values in this location.
	 */
	WRITE_ONCE(sk->sk_pacing_rate, min_t(u64, rate,
					     sk->sk_max_pacing_rate));
}

/* Calculate rto without backoff.  This is the second half of Van Jacobson's
 * routine referred to above.
 */
static void tcp_set_rto(struct sock *sk)
{
	const struct tcp_sock *tp = tcp_sk(sk);
	/* Old crap is replaced with new one. 8)
	 *
	 * More seriously:
	 * 1. If rtt variance happened to be less 50msec, it is hallucination.
	 *    It cannot be less due to utterly erratic ACK generation made
	 *    at least by solaris and freebsd. "Erratic ACKs" has _nothing_
	 *    to do with delayed acks, because at cwnd>2 true delack timeout
	 *    is invisible. Actually, Linux-2.4 also generates erratic
	 *    ACKs in some circumstances.
	 */
	inet_csk(sk)->icsk_rto = __tcp_set_rto(tp);

	/* 2. Fixups made earlier cannot be right.
	 *    If we do not estimate RTO correctly without them,
	 *    all the algo is pure shit and should be replaced
	 *    with correct one. It is exactly, which we pretend to do.
	 */

	/* NOTE: clamping at TCP_RTO_MIN is not required, current algo
	 * guarantees that rto is higher.
	 */
	tcp_bound_rto(sk);
}

__u32 tcp_init_cwnd(const struct tcp_sock *tp, const struct dst_entry *dst)
{
	__u32 cwnd = (dst ? dst_metric(dst, RTAX_INITCWND) : 0);

	if (!cwnd)
		cwnd = TCP_INIT_CWND;
	return min_t(__u32, cwnd, tp->snd_cwnd_clamp);
}

/* Take a notice that peer is sending D-SACKs */
static void tcp_dsack_seen(struct tcp_sock *tp)
{
	tp->rx_opt.sack_ok |= TCP_DSACK_SEEN;
	tp->rack.dsack_seen = 1;
}

/* It's reordering when higher sequence was delivered (i.e. sacked) before
 * some lower never-retransmitted sequence ("low_seq"). The maximum reordering
 * distance is approximated in full-mss packet distance ("reordering").
 */
static void tcp_check_sack_reordering(struct sock *sk, const u32 low_seq,
				      const int ts)
{
	struct tcp_sock *tp = tcp_sk(sk);
	const u32 mss = tp->mss_cache;
	u32 fack, metric;

	fack = tcp_highest_sack_seq(tp);
	if (!before(low_seq, fack))
		return;

	metric = fack - low_seq;
	if ((metric > tp->reordering * mss) && mss) {
#if FASTRETRANS_DEBUG > 1
		pr_debug("Disorder%d %d %u f%u s%u rr%d\n",
			 tp->rx_opt.sack_ok, inet_csk(sk)->icsk_ca_state,
			 tp->reordering,
			 0,
			 tp->sacked_out,
			 tp->undo_marker ? tp->undo_retrans : 0);
#endif
		tp->reordering = min_t(u32, (metric + mss - 1) / mss,
				       sock_net(sk)->ipv4.sysctl_tcp_max_reordering);
	}

	tp->rack.reord = 1;
	/* This exciting event is worth to be remembered. 8) */
	NET_INC_STATS(sock_net(sk),
		      ts ? LINUX_MIB_TCPTSREORDER : LINUX_MIB_TCPSACKREORDER);
}

/* This must be called before lost_out is incremented */
static void tcp_verify_retransmit_hint(struct tcp_sock *tp, struct sk_buff *skb)
{
	if (!tp->retransmit_skb_hint ||
	    before(TCP_SKB_CB(skb)->seq,
		   TCP_SKB_CB(tp->retransmit_skb_hint)->seq))
		tp->retransmit_skb_hint = skb;
}

/* Sum the number of packets on the wire we have marked as lost.
 * There are two cases we care about here:
 * a) Packet hasn't been marked lost (nor retransmitted),
 *    and this is the first loss.
 * b) Packet has been marked both lost and retransmitted,
 *    and this means we think it was lost again.
 */
static void tcp_sum_lost(struct tcp_sock *tp, struct sk_buff *skb)
{
	__u8 sacked = TCP_SKB_CB(skb)->sacked;

	if (!(sacked & TCPCB_LOST) ||
	    ((sacked & TCPCB_LOST) && (sacked & TCPCB_SACKED_RETRANS)))
		tp->lost += tcp_skb_pcount(skb);
}

static void tcp_skb_mark_lost(struct tcp_sock *tp, struct sk_buff *skb)
{
	if (!(TCP_SKB_CB(skb)->sacked & (TCPCB_LOST|TCPCB_SACKED_ACKED))) {
		tcp_verify_retransmit_hint(tp, skb);

		tp->lost_out += tcp_skb_pcount(skb);
		tcp_sum_lost(tp, skb);
		TCP_SKB_CB(skb)->sacked |= TCPCB_LOST;
	}
}

void tcp_skb_mark_lost_uncond_verify(struct tcp_sock *tp, struct sk_buff *skb)
{
	tcp_verify_retransmit_hint(tp, skb);

	tcp_sum_lost(tp, skb);
	if (!(TCP_SKB_CB(skb)->sacked & (TCPCB_LOST|TCPCB_SACKED_ACKED))) {
		tp->lost_out += tcp_skb_pcount(skb);
		TCP_SKB_CB(skb)->sacked |= TCPCB_LOST;
	}
}

/* This procedure tags the retransmission queue when SACKs arrive.
 *
 * We have three tag bits: SACKED(S), RETRANS(R) and LOST(L).
 * Packets in queue with these bits set are counted in variables
 * sacked_out, retrans_out and lost_out, correspondingly.
 *
 * Valid combinations are:
 * Tag  InFlight	Description
 * 0	1		- orig segment is in flight.
 * S	0		- nothing flies, orig reached receiver.
 * L	0		- nothing flies, orig lost by net.
 * R	2		- both orig and retransmit are in flight.
 * L|R	1		- orig is lost, retransmit is in flight.
 * S|R  1		- orig reached receiver, retrans is still in flight.
 * (L|S|R is logically valid, it could occur when L|R is sacked,
 *  but it is equivalent to plain S and code short-curcuits it to S.
 *  L|S is logically invalid, it would mean -1 packet in flight 8))
 *
 * These 6 states form finite state machine, controlled by the following events:
 * 1. New ACK (+SACK) arrives. (tcp_sacktag_write_queue())
 * 2. Retransmission. (tcp_retransmit_skb(), tcp_xmit_retransmit_queue())
 * 3. Loss detection event of two flavors:
 *	A. Scoreboard estimator decided the packet is lost.
 *	   A'. Reno "three dupacks" marks head of queue lost.
 *	B. SACK arrives sacking SND.NXT at the moment, when the
 *	   segment was retransmitted.
 * 4. D-SACK added new rule: D-SACK changes any tag to S.
 *
 * It is pleasant to note, that state diagram turns out to be commutative,
 * so that we are allowed not to be bothered by order of our actions,
 * when multiple events arrive simultaneously. (see the function below).
 *
 * Reordering detection.
 * --------------------
 * Reordering metric is maximal distance, which a packet can be displaced
 * in packet stream. With SACKs we can estimate it:
 *
 * 1. SACK fills old hole and the corresponding segment was not
 *    ever retransmitted -> reordering. Alas, we cannot use it
 *    when segment was retransmitted.
 * 2. The last flaw is solved with D-SACK. D-SACK arrives
 *    for retransmitted and already SACKed segment -> reordering..
 * Both of these heuristics are not used in Loss state, when we cannot
 * account for retransmits accurately.
 *
 * SACK block validation.
 * ----------------------
 *
 * SACK block range validation checks that the received SACK block fits to
 * the expected sequence limits, i.e., it is between SND.UNA and SND.NXT.
 * Note that SND.UNA is not included to the range though being valid because
 * it means that the receiver is rather inconsistent with itself reporting
 * SACK reneging when it should advance SND.UNA. Such SACK block this is
 * perfectly valid, however, in light of RFC2018 which explicitly states
 * that "SACK block MUST reflect the newest segment.  Even if the newest
 * segment is going to be discarded ...", not that it looks very clever
 * in case of head skb. Due to potentional receiver driven attacks, we
 * choose to avoid immediate execution of a walk in write queue due to
 * reneging and defer head skb's loss recovery to standard loss recovery
 * procedure that will eventually trigger (nothing forbids us doing this).
 *
 * Implements also blockage to start_seq wrap-around. Problem lies in the
 * fact that though start_seq (s) is before end_seq (i.e., not reversed),
 * there's no guarantee that it will be before snd_nxt (n). The problem
 * happens when start_seq resides between end_seq wrap (e_w) and snd_nxt
 * wrap (s_w):
 *
 *         <- outs wnd ->                          <- wrapzone ->
 *         u     e      n                         u_w   e_w  s n_w
 *         |     |      |                          |     |   |  |
 * |<------------+------+----- TCP seqno space --------------+---------->|
 * ...-- <2^31 ->|                                           |<--------...
 * ...---- >2^31 ------>|                                    |<--------...
 *
 * Current code wouldn't be vulnerable but it's better still to discard such
 * crazy SACK blocks. Doing this check for start_seq alone closes somewhat
 * similar case (end_seq after snd_nxt wrap) as earlier reversed check in
 * snd_nxt wrap -> snd_una region will then become "well defined", i.e.,
 * equal to the ideal case (infinite seqno space without wrap caused issues).
 *
 * With D-SACK the lower bound is extended to cover sequence space below
 * SND.UNA down to undo_marker, which is the last point of interest. Yet
 * again, D-SACK block must not to go across snd_una (for the same reason as
 * for the normal SACK blocks, explained above). But there all simplicity
 * ends, TCP might receive valid D-SACKs below that. As long as they reside
 * fully below undo_marker they do not affect behavior in anyway and can
 * therefore be safely ignored. In rare cases (which are more or less
 * theoretical ones), the D-SACK will nicely cross that boundary due to skb
 * fragmentation and packet reordering past skb's retransmission. To consider
 * them correctly, the acceptable range must be extended even more though
 * the exact amount is rather hard to quantify. However, tp->max_window can
 * be used as an exaggerated estimate.
 */
static bool tcp_is_sackblock_valid(struct tcp_sock *tp, bool is_dsack,
				   u32 start_seq, u32 end_seq)
{
	/* Too far in future, or reversed (interpretation is ambiguous) */
	if (after(end_seq, tp->snd_nxt) || !before(start_seq, end_seq))
		return false;

	/* Nasty start_seq wrap-around check (see comments above) */
	if (!before(start_seq, tp->snd_nxt))
		return false;

	/* In outstanding window? ...This is valid exit for D-SACKs too.
	 * start_seq == snd_una is non-sensical (see comments above)
	 */
	if (after(start_seq, tp->snd_una))
		return true;

	if (!is_dsack || !tp->undo_marker)
		return false;

	/* ...Then it's D-SACK, and must reside below snd_una completely */
	if (after(end_seq, tp->snd_una))
		return false;

	if (!before(start_seq, tp->undo_marker))
		return true;

	/* Too old */
	if (!after(end_seq, tp->undo_marker))
		return false;

	/* Undo_marker boundary crossing (overestimates a lot). Known already:
	 *   start_seq < undo_marker and end_seq >= undo_marker.
	 */
	return !before(start_seq, end_seq - tp->max_window);
}

static bool tcp_check_dsack(struct sock *sk, const struct sk_buff *ack_skb,
			    struct tcp_sack_block_wire *sp, int num_sacks,
			    u32 prior_snd_una)
{
	struct tcp_sock *tp = tcp_sk(sk);
	u32 start_seq_0 = get_unaligned_be32(&sp[0].start_seq);
	u32 end_seq_0 = get_unaligned_be32(&sp[0].end_seq);
	bool dup_sack = false;

	if (before(start_seq_0, TCP_SKB_CB(ack_skb)->ack_seq)) {
		dup_sack = true;
		tcp_dsack_seen(tp);
		NET_INC_STATS(sock_net(sk), LINUX_MIB_TCPDSACKRECV);
	} else if (num_sacks > 1) {
		u32 end_seq_1 = get_unaligned_be32(&sp[1].end_seq);
		u32 start_seq_1 = get_unaligned_be32(&sp[1].start_seq);

		if (!after(end_seq_0, end_seq_1) &&
		    !before(start_seq_0, start_seq_1)) {
			dup_sack = true;
			tcp_dsack_seen(tp);
			NET_INC_STATS(sock_net(sk),
					LINUX_MIB_TCPDSACKOFORECV);
		}
	}

	/* D-SACK for already forgotten data... Do dumb counting. */
	if (dup_sack && tp->undo_marker && tp->undo_retrans > 0 &&
	    !after(end_seq_0, prior_snd_una) &&
	    after(end_seq_0, tp->undo_marker))
		tp->undo_retrans--;

	return dup_sack;
}

struct tcp_sacktag_state {
	u32	reord;
	/* Timestamps for earliest and latest never-retransmitted segment
	 * that was SACKed. RTO needs the earliest RTT to stay conservative,
	 * but congestion control should still get an accurate delay signal.
	 */
	u64	first_sackt;
	u64	last_sackt;
	struct rate_sample *rate;
	int	flag;
	unsigned int mss_now;
};

/* Check if skb is fully within the SACK block. In presence of GSO skbs,
 * the incoming SACK may not exactly match but we can find smaller MSS
 * aligned portion of it that matches. Therefore we might need to fragment
 * which may fail and creates some hassle (caller must handle error case
 * returns).
 *
 * FIXME: this could be merged to shift decision code
 */
static int tcp_match_skb_to_sack(struct sock *sk, struct sk_buff *skb,
				  u32 start_seq, u32 end_seq)
{
	int err;
	bool in_sack;
	unsigned int pkt_len;
	unsigned int mss;

	in_sack = !after(start_seq, TCP_SKB_CB(skb)->seq) &&
		  !before(end_seq, TCP_SKB_CB(skb)->end_seq);

	if (tcp_skb_pcount(skb) > 1 && !in_sack &&
	    after(TCP_SKB_CB(skb)->end_seq, start_seq)) {
		mss = tcp_skb_mss(skb);
		in_sack = !after(start_seq, TCP_SKB_CB(skb)->seq);

		if (!in_sack) {
			pkt_len = start_seq - TCP_SKB_CB(skb)->seq;
			if (pkt_len < mss)
				pkt_len = mss;
		} else {
			pkt_len = end_seq - TCP_SKB_CB(skb)->seq;
			if (pkt_len < mss)
				return -EINVAL;
		}

		/* Round if necessary so that SACKs cover only full MSSes
		 * and/or the remaining small portion (if present)
		 */
		if (pkt_len > mss) {
			unsigned int new_len = (pkt_len / mss) * mss;
			if (!in_sack && new_len < pkt_len)
				new_len += mss;
			pkt_len = new_len;
		}

		if (pkt_len >= skb->len && !in_sack)
			return 0;

		err = tcp_fragment(sk, TCP_FRAG_IN_RTX_QUEUE, skb,
				   pkt_len, mss, GFP_ATOMIC);
		if (err < 0)
			return err;
	}

	return in_sack;
}

/* Mark the given newly-SACKed range as such, adjusting counters and hints. */
static u8 tcp_sacktag_one(struct sock *sk,
			  struct tcp_sacktag_state *state, u8 sacked,
			  u32 start_seq, u32 end_seq,
			  int dup_sack, int pcount,
			  u64 xmit_time)
{
	struct tcp_sock *tp = tcp_sk(sk);

	/* Account D-SACK for retransmitted packet. */
	if (dup_sack && (sacked & TCPCB_RETRANS)) {
		if (tp->undo_marker && tp->undo_retrans > 0 &&
		    after(end_seq, tp->undo_marker))
			tp->undo_retrans--;
		if ((sacked & TCPCB_SACKED_ACKED) &&
		    before(start_seq, state->reord))
				state->reord = start_seq;
	}

	/* Nothing to do; acked frame is about to be dropped (was ACKed). */
	if (!after(end_seq, tp->snd_una))
		return sacked;

	if (!(sacked & TCPCB_SACKED_ACKED)) {
		tcp_rack_advance(tp, sacked, end_seq, xmit_time);

		if (sacked & TCPCB_SACKED_RETRANS) {
			/* If the segment is not tagged as lost,
			 * we do not clear RETRANS, believing
			 * that retransmission is still in flight.
			 */
			if (sacked & TCPCB_LOST) {
				sacked &= ~(TCPCB_LOST|TCPCB_SACKED_RETRANS);
				tp->lost_out -= pcount;
				tp->retrans_out -= pcount;
			}
		} else {
			if (!(sacked & TCPCB_RETRANS)) {
				/* New sack for not retransmitted frame,
				 * which was in hole. It is reordering.
				 */
				if (before(start_seq,
					   tcp_highest_sack_seq(tp)) &&
				    before(start_seq, state->reord))
					state->reord = start_seq;

				if (!after(end_seq, tp->high_seq))
					state->flag |= FLAG_ORIG_SACK_ACKED;
				if (state->first_sackt == 0)
					state->first_sackt = xmit_time;
				state->last_sackt = xmit_time;
			}

			if (sacked & TCPCB_LOST) {
				sacked &= ~TCPCB_LOST;
				tp->lost_out -= pcount;
			}
		}

		sacked |= TCPCB_SACKED_ACKED;
		state->flag |= FLAG_DATA_SACKED;
		tp->sacked_out += pcount;
		tp->delivered += pcount;  /* Out-of-order packets delivered */

		/* Lost marker hint past SACKed? Tweak RFC3517 cnt */
		if (tp->lost_skb_hint &&
		    before(start_seq, TCP_SKB_CB(tp->lost_skb_hint)->seq))
			tp->lost_cnt_hint += pcount;
	}

	/* D-SACK. We can detect redundant retransmission in S|R and plain R
	 * frames and clear it. undo_retrans is decreased above, L|R frames
	 * are accounted above as well.
	 */
	if (dup_sack && (sacked & TCPCB_SACKED_RETRANS)) {
		sacked &= ~TCPCB_SACKED_RETRANS;
		tp->retrans_out -= pcount;
	}

	return sacked;
}

/* Shift newly-SACKed bytes from this skb to the immediately previous
 * already-SACKed sk_buff. Mark the newly-SACKed bytes as such.
 */
static bool tcp_shifted_skb(struct sock *sk, struct sk_buff *prev,
			    struct sk_buff *skb,
			    struct tcp_sacktag_state *state,
			    unsigned int pcount, int shifted, int mss,
			    bool dup_sack)
{
	struct tcp_sock *tp = tcp_sk(sk);
	u32 start_seq = TCP_SKB_CB(skb)->seq;	/* start of newly-SACKed */
	u32 end_seq = start_seq + shifted;	/* end of newly-SACKed */

	BUG_ON(!pcount);

	/* Adjust counters and hints for the newly sacked sequence
	 * range but discard the return value since prev is already
	 * marked. We must tag the range first because the seq
	 * advancement below implicitly advances
	 * tcp_highest_sack_seq() when skb is highest_sack.
	 */
	tcp_sacktag_one(sk, state, TCP_SKB_CB(skb)->sacked,
			start_seq, end_seq, dup_sack, pcount,
			skb->skb_mstamp);
	tcp_rate_skb_delivered(sk, skb, state->rate);

	if (skb == tp->lost_skb_hint)
		tp->lost_cnt_hint += pcount;

	TCP_SKB_CB(prev)->end_seq += shifted;
	TCP_SKB_CB(skb)->seq += shifted;

	tcp_skb_pcount_add(prev, pcount);
	BUG_ON(tcp_skb_pcount(skb) < pcount);
	tcp_skb_pcount_add(skb, -pcount);

	/* When we're adding to gso_segs == 1, gso_size will be zero,
	 * in theory this shouldn't be necessary but as long as DSACK
	 * code can come after this skb later on it's better to keep
	 * setting gso_size to something.
	 */
	if (!TCP_SKB_CB(prev)->tcp_gso_size)
		TCP_SKB_CB(prev)->tcp_gso_size = mss;

	/* CHECKME: To clear or not to clear? Mimics normal skb currently */
	if (tcp_skb_pcount(skb) <= 1)
		TCP_SKB_CB(skb)->tcp_gso_size = 0;

	/* Difference in this won't matter, both ACKed by the same cumul. ACK */
	TCP_SKB_CB(prev)->sacked |= (TCP_SKB_CB(skb)->sacked & TCPCB_EVER_RETRANS);

	if (skb->len > 0) {
		BUG_ON(!tcp_skb_pcount(skb));
		NET_INC_STATS(sock_net(sk), LINUX_MIB_SACKSHIFTED);
		return false;
	}

	/* Whole SKB was eaten :-) */

	if (skb == tp->retransmit_skb_hint)
		tp->retransmit_skb_hint = prev;
	if (skb == tp->lost_skb_hint) {
		tp->lost_skb_hint = prev;
		tp->lost_cnt_hint -= tcp_skb_pcount(prev);
	}

	TCP_SKB_CB(prev)->tcp_flags |= TCP_SKB_CB(skb)->tcp_flags;
	TCP_SKB_CB(prev)->eor = TCP_SKB_CB(skb)->eor;
	if (TCP_SKB_CB(skb)->tcp_flags & TCPHDR_FIN)
		TCP_SKB_CB(prev)->end_seq++;

	if (skb == tcp_highest_sack(sk))
		tcp_advance_highest_sack(sk, skb);

	tcp_skb_collapse_tstamp(prev, skb);
	if (unlikely(TCP_SKB_CB(prev)->tx.delivered_mstamp))
		TCP_SKB_CB(prev)->tx.delivered_mstamp = 0;

	tcp_rtx_queue_unlink_and_free(skb, sk);

	NET_INC_STATS(sock_net(sk), LINUX_MIB_SACKMERGED);

	return true;
}

/* I wish gso_size would have a bit more sane initialization than
 * something-or-zero which complicates things
 */
static int tcp_skb_seglen(const struct sk_buff *skb)
{
	return tcp_skb_pcount(skb) == 1 ? skb->len : tcp_skb_mss(skb);
}

/* Shifting pages past head area doesn't work */
static int skb_can_shift(const struct sk_buff *skb)
{
	return !skb_headlen(skb) && skb_is_nonlinear(skb);
}

/* Try collapsing SACK blocks spanning across multiple skbs to a single
 * skb.
 */
static struct sk_buff *tcp_shift_skb_data(struct sock *sk, struct sk_buff *skb,
					  struct tcp_sacktag_state *state,
					  u32 start_seq, u32 end_seq,
					  bool dup_sack)
{
	struct tcp_sock *tp = tcp_sk(sk);
	struct sk_buff *prev;
	int mss;
	int pcount = 0;
	int len;
	int in_sack;

	/* Normally R but no L won't result in plain S */
	if (!dup_sack &&
	    (TCP_SKB_CB(skb)->sacked & (TCPCB_LOST|TCPCB_SACKED_RETRANS)) == TCPCB_SACKED_RETRANS)
		goto fallback;
	if (!skb_can_shift(skb))
		goto fallback;
	/* This frame is about to be dropped (was ACKed). */
	if (!after(TCP_SKB_CB(skb)->end_seq, tp->snd_una))
		goto fallback;

	/* Can only happen with delayed DSACK + discard craziness */
	prev = skb_rb_prev(skb);
	if (!prev)
		goto fallback;

	if ((TCP_SKB_CB(prev)->sacked & TCPCB_TAGBITS) != TCPCB_SACKED_ACKED)
		goto fallback;

	if (!tcp_skb_can_collapse_to(prev))
		goto fallback;

	in_sack = !after(start_seq, TCP_SKB_CB(skb)->seq) &&
		  !before(end_seq, TCP_SKB_CB(skb)->end_seq);

	if (in_sack) {
		len = skb->len;
		pcount = tcp_skb_pcount(skb);
		mss = tcp_skb_seglen(skb);

		/* TODO: Fix DSACKs to not fragment already SACKed and we can
		 * drop this restriction as unnecessary
		 */
		if (mss != tcp_skb_seglen(prev))
			goto fallback;
	} else {
		if (!after(TCP_SKB_CB(skb)->end_seq, start_seq))
			goto noop;
		/* CHECKME: This is non-MSS split case only?, this will
		 * cause skipped skbs due to advancing loop btw, original
		 * has that feature too
		 */
		if (tcp_skb_pcount(skb) <= 1)
			goto noop;

		in_sack = !after(start_seq, TCP_SKB_CB(skb)->seq);
		if (!in_sack) {
			/* TODO: head merge to next could be attempted here
			 * if (!after(TCP_SKB_CB(skb)->end_seq, end_seq)),
			 * though it might not be worth of the additional hassle
			 *
			 * ...we can probably just fallback to what was done
			 * previously. We could try merging non-SACKed ones
			 * as well but it probably isn't going to buy off
			 * because later SACKs might again split them, and
			 * it would make skb timestamp tracking considerably
			 * harder problem.
			 */
			goto fallback;
		}

		len = end_seq - TCP_SKB_CB(skb)->seq;
		BUG_ON(len < 0);
		BUG_ON(len > skb->len);

		/* MSS boundaries should be honoured or else pcount will
		 * severely break even though it makes things bit trickier.
		 * Optimize common case to avoid most of the divides
		 */
		mss = tcp_skb_mss(skb);

		/* TODO: Fix DSACKs to not fragment already SACKed and we can
		 * drop this restriction as unnecessary
		 */
		if (mss != tcp_skb_seglen(prev))
			goto fallback;

		if (len == mss) {
			pcount = 1;
		} else if (len < mss) {
			goto noop;
		} else {
			pcount = len / mss;
			len = pcount * mss;
		}
	}

	/* tcp_sacktag_one() won't SACK-tag ranges below snd_una */
	if (!after(TCP_SKB_CB(skb)->seq + len, tp->snd_una))
		goto fallback;

	if (!skb_shift(prev, skb, len))
		goto fallback;
	if (!tcp_shifted_skb(sk, prev, skb, state, pcount, len, mss, dup_sack))
		goto out;

	/* Hole filled allows collapsing with the next as well, this is very
	 * useful when hole on every nth skb pattern happens
	 */
	skb = skb_rb_next(prev);
	if (!skb)
		goto out;

	if (!skb_can_shift(skb) ||
	    ((TCP_SKB_CB(skb)->sacked & TCPCB_TAGBITS) != TCPCB_SACKED_ACKED) ||
	    (mss != tcp_skb_seglen(skb)))
		goto out;

	len = skb->len;
	if (skb_shift(prev, skb, len)) {
		pcount += tcp_skb_pcount(skb);
		tcp_shifted_skb(sk, prev, skb, state, tcp_skb_pcount(skb),
				len, mss, 0);
	}

out:
	return prev;

noop:
	return skb;

fallback:
	NET_INC_STATS(sock_net(sk), LINUX_MIB_SACKSHIFTFALLBACK);
	return NULL;
}

static struct sk_buff *tcp_sacktag_walk(struct sk_buff *skb, struct sock *sk,
					struct tcp_sack_block *next_dup,
					struct tcp_sacktag_state *state,
					u32 start_seq, u32 end_seq,
					bool dup_sack_in)
{
	struct tcp_sock *tp = tcp_sk(sk);
	struct sk_buff *tmp;

	skb_rbtree_walk_from(skb) {
		int in_sack = 0;
		bool dup_sack = dup_sack_in;

		/* queue is in-order => we can short-circuit the walk early */
		if (!before(TCP_SKB_CB(skb)->seq, end_seq))
			break;

		if (next_dup  &&
		    before(TCP_SKB_CB(skb)->seq, next_dup->end_seq)) {
			in_sack = tcp_match_skb_to_sack(sk, skb,
							next_dup->start_seq,
							next_dup->end_seq);
			if (in_sack > 0)
				dup_sack = true;
		}

		/* skb reference here is a bit tricky to get right, since
		 * shifting can eat and free both this skb and the next,
		 * so not even _safe variant of the loop is enough.
		 */
		if (in_sack <= 0) {
			tmp = tcp_shift_skb_data(sk, skb, state,
						 start_seq, end_seq, dup_sack);
			if (tmp) {
				if (tmp != skb) {
					skb = tmp;
					continue;
				}

				in_sack = 0;
			} else {
				in_sack = tcp_match_skb_to_sack(sk, skb,
								start_seq,
								end_seq);
			}
		}

		if (unlikely(in_sack < 0))
			break;

		if (in_sack) {
			TCP_SKB_CB(skb)->sacked =
				tcp_sacktag_one(sk,
						state,
						TCP_SKB_CB(skb)->sacked,
						TCP_SKB_CB(skb)->seq,
						TCP_SKB_CB(skb)->end_seq,
						dup_sack,
						tcp_skb_pcount(skb),
						skb->skb_mstamp);
			tcp_rate_skb_delivered(sk, skb, state->rate);
			if (TCP_SKB_CB(skb)->sacked & TCPCB_SACKED_ACKED)
				list_del_init(&skb->tcp_tsorted_anchor);

			if (!before(TCP_SKB_CB(skb)->seq,
				    tcp_highest_sack_seq(tp)))
				tcp_advance_highest_sack(sk, skb);
		}
	}
	return skb;
}

static struct sk_buff *tcp_sacktag_bsearch(struct sock *sk,
					   struct tcp_sacktag_state *state,
					   u32 seq)
{
	struct rb_node *parent, **p = &sk->tcp_rtx_queue.rb_node;
	struct sk_buff *skb;

	while (*p) {
		parent = *p;
		skb = rb_to_skb(parent);
		if (before(seq, TCP_SKB_CB(skb)->seq)) {
			p = &parent->rb_left;
			continue;
		}
		if (!before(seq, TCP_SKB_CB(skb)->end_seq)) {
			p = &parent->rb_right;
			continue;
		}
		return skb;
	}
	return NULL;
}

static struct sk_buff *tcp_sacktag_skip(struct sk_buff *skb, struct sock *sk,
					struct tcp_sacktag_state *state,
					u32 skip_to_seq)
{
	if (skb && after(TCP_SKB_CB(skb)->seq, skip_to_seq))
		return skb;

	return tcp_sacktag_bsearch(sk, state, skip_to_seq);
}

static struct sk_buff *tcp_maybe_skipping_dsack(struct sk_buff *skb,
						struct sock *sk,
						struct tcp_sack_block *next_dup,
						struct tcp_sacktag_state *state,
						u32 skip_to_seq)
{
	if (!next_dup)
		return skb;

	if (before(next_dup->start_seq, skip_to_seq)) {
		skb = tcp_sacktag_skip(skb, sk, state, next_dup->start_seq);
		skb = tcp_sacktag_walk(skb, sk, NULL, state,
				       next_dup->start_seq, next_dup->end_seq,
				       1);
	}

	return skb;
}

static int tcp_sack_cache_ok(const struct tcp_sock *tp, const struct tcp_sack_block *cache)
{
	return cache < tp->recv_sack_cache + ARRAY_SIZE(tp->recv_sack_cache);
}

static int
tcp_sacktag_write_queue(struct sock *sk, const struct sk_buff *ack_skb,
			u32 prior_snd_una, struct tcp_sacktag_state *state)
{
	struct tcp_sock *tp = tcp_sk(sk);
	const unsigned char *ptr = (skb_transport_header(ack_skb) +
				    TCP_SKB_CB(ack_skb)->sacked);
	struct tcp_sack_block_wire *sp_wire = (struct tcp_sack_block_wire *)(ptr+2);
	struct tcp_sack_block sp[TCP_NUM_SACKS];
	struct tcp_sack_block *cache;
	struct sk_buff *skb;
	int num_sacks = min(TCP_NUM_SACKS, (ptr[1] - TCPOLEN_SACK_BASE) >> 3);
	int used_sacks;
	bool found_dup_sack = false;
	int i, j;
	int first_sack_index;

	state->flag = 0;
	state->reord = tp->snd_nxt;

	if (!tp->sacked_out)
		tcp_highest_sack_reset(sk);

	found_dup_sack = tcp_check_dsack(sk, ack_skb, sp_wire,
					 num_sacks, prior_snd_una);
	if (found_dup_sack) {
		state->flag |= FLAG_DSACKING_ACK;
		tp->delivered++; /* A spurious retransmission is delivered */
	}

	/* Eliminate too old ACKs, but take into
	 * account more or less fresh ones, they can
	 * contain valid SACK info.
	 */
	if (before(TCP_SKB_CB(ack_skb)->ack_seq, prior_snd_una - tp->max_window))
		return 0;

	if (!tp->packets_out)
		goto out;

	used_sacks = 0;
	first_sack_index = 0;
	for (i = 0; i < num_sacks; i++) {
		bool dup_sack = !i && found_dup_sack;

		sp[used_sacks].start_seq = get_unaligned_be32(&sp_wire[i].start_seq);
		sp[used_sacks].end_seq = get_unaligned_be32(&sp_wire[i].end_seq);

		if (!tcp_is_sackblock_valid(tp, dup_sack,
					    sp[used_sacks].start_seq,
					    sp[used_sacks].end_seq)) {
			int mib_idx;

			if (dup_sack) {
				if (!tp->undo_marker)
					mib_idx = LINUX_MIB_TCPDSACKIGNOREDNOUNDO;
				else
					mib_idx = LINUX_MIB_TCPDSACKIGNOREDOLD;
			} else {
				/* Don't count olds caused by ACK reordering */
				if ((TCP_SKB_CB(ack_skb)->ack_seq != tp->snd_una) &&
				    !after(sp[used_sacks].end_seq, tp->snd_una))
					continue;
				mib_idx = LINUX_MIB_TCPSACKDISCARD;
			}

			NET_INC_STATS(sock_net(sk), mib_idx);
			if (i == 0)
				first_sack_index = -1;
			continue;
		}

		/* Ignore very old stuff early */
		if (!after(sp[used_sacks].end_seq, prior_snd_una))
			continue;

		used_sacks++;
	}

	/* order SACK blocks to allow in order walk of the retrans queue */
	for (i = used_sacks - 1; i > 0; i--) {
		for (j = 0; j < i; j++) {
			if (after(sp[j].start_seq, sp[j + 1].start_seq)) {
				swap(sp[j], sp[j + 1]);

				/* Track where the first SACK block goes to */
				if (j == first_sack_index)
					first_sack_index = j + 1;
			}
		}
	}

	state->mss_now = tcp_current_mss(sk);
	skb = NULL;
	i = 0;

	if (!tp->sacked_out) {
		/* It's already past, so skip checking against it */
		cache = tp->recv_sack_cache + ARRAY_SIZE(tp->recv_sack_cache);
	} else {
		cache = tp->recv_sack_cache;
		/* Skip empty blocks in at head of the cache */
		while (tcp_sack_cache_ok(tp, cache) && !cache->start_seq &&
		       !cache->end_seq)
			cache++;
	}

	while (i < used_sacks) {
		u32 start_seq = sp[i].start_seq;
		u32 end_seq = sp[i].end_seq;
		bool dup_sack = (found_dup_sack && (i == first_sack_index));
		struct tcp_sack_block *next_dup = NULL;

		if (found_dup_sack && ((i + 1) == first_sack_index))
			next_dup = &sp[i + 1];

		/* Skip too early cached blocks */
		while (tcp_sack_cache_ok(tp, cache) &&
		       !before(start_seq, cache->end_seq))
			cache++;

		/* Can skip some work by looking recv_sack_cache? */
		if (tcp_sack_cache_ok(tp, cache) && !dup_sack &&
		    after(end_seq, cache->start_seq)) {

			/* Head todo? */
			if (before(start_seq, cache->start_seq)) {
				skb = tcp_sacktag_skip(skb, sk, state,
						       start_seq);
				skb = tcp_sacktag_walk(skb, sk, next_dup,
						       state,
						       start_seq,
						       cache->start_seq,
						       dup_sack);
			}

			/* Rest of the block already fully processed? */
			if (!after(end_seq, cache->end_seq))
				goto advance_sp;

			skb = tcp_maybe_skipping_dsack(skb, sk, next_dup,
						       state,
						       cache->end_seq);

			/* ...tail remains todo... */
			if (tcp_highest_sack_seq(tp) == cache->end_seq) {
				/* ...but better entrypoint exists! */
				skb = tcp_highest_sack(sk);
				if (!skb)
					break;
				cache++;
				goto walk;
			}

			skb = tcp_sacktag_skip(skb, sk, state, cache->end_seq);
			/* Check overlap against next cached too (past this one already) */
			cache++;
			continue;
		}

		if (!before(start_seq, tcp_highest_sack_seq(tp))) {
			skb = tcp_highest_sack(sk);
			if (!skb)
				break;
		}
		skb = tcp_sacktag_skip(skb, sk, state, start_seq);

walk:
		skb = tcp_sacktag_walk(skb, sk, next_dup, state,
				       start_seq, end_seq, dup_sack);

advance_sp:
		i++;
	}

	/* Clear the head of the cache sack blocks so we can skip it next time */
	for (i = 0; i < ARRAY_SIZE(tp->recv_sack_cache) - used_sacks; i++) {
		tp->recv_sack_cache[i].start_seq = 0;
		tp->recv_sack_cache[i].end_seq = 0;
	}
	for (j = 0; j < used_sacks; j++)
		tp->recv_sack_cache[i++] = sp[j];

	if (inet_csk(sk)->icsk_ca_state != TCP_CA_Loss || tp->undo_marker)
		tcp_check_sack_reordering(sk, state->reord, 0);

	tcp_verify_left_out(tp);
out:

#if FASTRETRANS_DEBUG > 0
	WARN_ON((int)tp->sacked_out < 0);
	WARN_ON((int)tp->lost_out < 0);
	WARN_ON((int)tp->retrans_out < 0);
	WARN_ON((int)tcp_packets_in_flight(tp) < 0);
#endif
	return state->flag;
}

/* Limits sacked_out so that sum with lost_out isn't ever larger than
 * packets_out. Returns false if sacked_out adjustement wasn't necessary.
 */
static bool tcp_limit_reno_sacked(struct tcp_sock *tp)
{
	u32 holes;

	holes = max(tp->lost_out, 1U);
	holes = min(holes, tp->packets_out);

	if ((tp->sacked_out + holes) > tp->packets_out) {
		tp->sacked_out = tp->packets_out - holes;
		return true;
	}
	return false;
}

/* If we receive more dupacks than we expected counting segments
 * in assumption of absent reordering, interpret this as reordering.
 * The only another reason could be bug in receiver TCP.
 */
static void tcp_check_reno_reordering(struct sock *sk, const int addend)
{
	struct tcp_sock *tp = tcp_sk(sk);

	if (!tcp_limit_reno_sacked(tp))
		return;

	tp->reordering = min_t(u32, tp->packets_out + addend,
			       sock_net(sk)->ipv4.sysctl_tcp_max_reordering);
	NET_INC_STATS(sock_net(sk), LINUX_MIB_TCPRENOREORDER);
}

/* Emulate SACKs for SACKless connection: account for a new dupack. */

static void tcp_add_reno_sack(struct sock *sk)
{
	struct tcp_sock *tp = tcp_sk(sk);
	u32 prior_sacked = tp->sacked_out;

	tp->sacked_out++;
	tcp_check_reno_reordering(sk, 0);
	if (tp->sacked_out > prior_sacked)
		tp->delivered++; /* Some out-of-order packet is delivered */
	tcp_verify_left_out(tp);
}

/* Account for ACK, ACKing some data in Reno Recovery phase. */

static void tcp_remove_reno_sacks(struct sock *sk, int acked)
{
	struct tcp_sock *tp = tcp_sk(sk);

	if (acked > 0) {
		/* One ACK acked hole. The rest eat duplicate ACKs. */
		tp->delivered += max_t(int, acked - tp->sacked_out, 1);
		if (acked - 1 >= tp->sacked_out)
			tp->sacked_out = 0;
		else
			tp->sacked_out -= acked - 1;
	}
	tcp_check_reno_reordering(sk, acked);
	tcp_verify_left_out(tp);
}

static inline void tcp_reset_reno_sack(struct tcp_sock *tp)
{
	tp->sacked_out = 0;
}

void tcp_clear_retrans(struct tcp_sock *tp)
{
	tp->retrans_out = 0;
	tp->lost_out = 0;
	tp->undo_marker = 0;
	tp->undo_retrans = -1;
	tp->sacked_out = 0;
}

static inline void tcp_init_undo(struct tcp_sock *tp)
{
	tp->undo_marker = tp->snd_una;
	/* Retransmission still in flight may cause DSACKs later. */
	tp->undo_retrans = tp->retrans_out ? : -1;
}

static bool tcp_is_rack(const struct sock *sk)
{
	return sock_net(sk)->ipv4.sysctl_tcp_recovery & TCP_RACK_LOSS_DETECTION;
}

/* If we detect SACK reneging, forget all SACK information
 * and reset tags completely, otherwise preserve SACKs. If receiver
 * dropped its ofo queue, we will know this due to reneging detection.
 */
static void tcp_timeout_mark_lost(struct sock *sk)
{
	struct tcp_sock *tp = tcp_sk(sk);
	struct sk_buff *skb, *head;
	bool is_reneg;			/* is receiver reneging on SACKs? */

	head = tcp_rtx_queue_head(sk);
	is_reneg = head && (TCP_SKB_CB(head)->sacked & TCPCB_SACKED_ACKED);
	if (is_reneg) {
		NET_INC_STATS(sock_net(sk), LINUX_MIB_TCPSACKRENEGING);
		tp->sacked_out = 0;
		/* Mark SACK reneging until we recover from this loss event. */
		tp->is_sack_reneg = 1;
	} else if (tcp_is_reno(tp)) {
		tcp_reset_reno_sack(tp);
	}

	skb = head;
	skb_rbtree_walk_from(skb) {
		if (is_reneg)
			TCP_SKB_CB(skb)->sacked &= ~TCPCB_SACKED_ACKED;
		else if (tcp_is_rack(sk) && skb != head &&
			 tcp_rack_skb_timeout(tp, skb, 0) > 0)
			continue; /* Don't mark recently sent ones lost yet */
		tcp_mark_skb_lost(sk, skb);
	}
	tcp_verify_left_out(tp);
	tcp_clear_all_retrans_hints(tp);
}

/* Enter Loss state. */
void tcp_enter_loss(struct sock *sk)
{
	const struct inet_connection_sock *icsk = inet_csk(sk);
	struct tcp_sock *tp = tcp_sk(sk);
	struct net *net = sock_net(sk);
	bool new_recovery = icsk->icsk_ca_state < TCP_CA_Recovery;

	tcp_timeout_mark_lost(sk);

	/* Reduce ssthresh if it has not yet been made inside this window. */
	if (icsk->icsk_ca_state <= TCP_CA_Disorder ||
	    !after(tp->high_seq, tp->snd_una) ||
	    (icsk->icsk_ca_state == TCP_CA_Loss && !icsk->icsk_retransmits)) {
		tp->prior_ssthresh = tcp_current_ssthresh(sk);
		tp->prior_cwnd = tp->snd_cwnd;
		tp->snd_ssthresh = icsk->icsk_ca_ops->ssthresh(sk);
		tcp_ca_event(sk, CA_EVENT_LOSS);
		tcp_init_undo(tp);
	}
	tp->snd_cwnd	   = tcp_packets_in_flight(tp) + 1;
	tp->snd_cwnd_cnt   = 0;
	tp->snd_cwnd_stamp = tcp_jiffies32;

	/* Timeout in disordered state after receiving substantial DUPACKs
	 * suggests that the degree of reordering is over-estimated.
	 */
	if (icsk->icsk_ca_state <= TCP_CA_Disorder &&
	    tp->sacked_out >= net->ipv4.sysctl_tcp_reordering)
		tp->reordering = min_t(unsigned int, tp->reordering,
				       net->ipv4.sysctl_tcp_reordering);
	tcp_set_ca_state(sk, TCP_CA_Loss);
	tp->high_seq = tp->snd_nxt;
	tcp_ecn_queue_cwr(tp);

	/* F-RTO RFC5682 sec 3.1 step 1: retransmit SND.UNA if no previous
	 * loss recovery is underway except recurring timeout(s) on
	 * the same SND.UNA (sec 3.2). Disable F-RTO on path MTU probing
	 */
	tp->frto = net->ipv4.sysctl_tcp_frto &&
		   (new_recovery || icsk->icsk_retransmits) &&
		   !inet_csk(sk)->icsk_mtup.probe_size;
}

/* If ACK arrived pointing to a remembered SACK, it means that our
 * remembered SACKs do not reflect real state of receiver i.e.
 * receiver _host_ is heavily congested (or buggy).
 *
 * To avoid big spurious retransmission bursts due to transient SACK
 * scoreboard oddities that look like reneging, we give the receiver a
 * little time (max(RTT/2, 10ms)) to send us some more ACKs that will
 * restore sanity to the SACK scoreboard. If the apparent reneging
 * persists until this RTO then we'll clear the SACK scoreboard.
 */
static bool tcp_check_sack_reneging(struct sock *sk, int flag)
{
	if (flag & FLAG_SACK_RENEGING) {
		struct tcp_sock *tp = tcp_sk(sk);
		unsigned long delay = max(usecs_to_jiffies(tp->srtt_us >> 4),
					  msecs_to_jiffies(10));

		inet_csk_reset_xmit_timer(sk, ICSK_TIME_RETRANS,
					  delay, TCP_RTO_MAX);
		return true;
	}
	return false;
}

/* Heurestics to calculate number of duplicate ACKs. There's no dupACKs
 * counter when SACK is enabled (without SACK, sacked_out is used for
 * that purpose).
 *
 * With reordering, holes may still be in flight, so RFC3517 recovery
 * uses pure sacked_out (total number of SACKed segments) even though
 * it violates the RFC that uses duplicate ACKs, often these are equal
 * but when e.g. out-of-window ACKs or packet duplication occurs,
 * they differ. Since neither occurs due to loss, TCP should really
 * ignore them.
 */
static inline int tcp_dupack_heuristics(const struct tcp_sock *tp)
{
	return tp->sacked_out + 1;
}

/* Linux NewReno/SACK/ECN state machine.
 * --------------------------------------
 *
 * "Open"	Normal state, no dubious events, fast path.
 * "Disorder"   In all the respects it is "Open",
 *		but requires a bit more attention. It is entered when
 *		we see some SACKs or dupacks. It is split of "Open"
 *		mainly to move some processing from fast path to slow one.
 * "CWR"	CWND was reduced due to some Congestion Notification event.
 *		It can be ECN, ICMP source quench, local device congestion.
 * "Recovery"	CWND was reduced, we are fast-retransmitting.
 * "Loss"	CWND was reduced due to RTO timeout or SACK reneging.
 *
 * tcp_fastretrans_alert() is entered:
 * - each incoming ACK, if state is not "Open"
 * - when arrived ACK is unusual, namely:
 *	* SACK
 *	* Duplicate ACK.
 *	* ECN ECE.
 *
 * Counting packets in flight is pretty simple.
 *
 *	in_flight = packets_out - left_out + retrans_out
 *
 *	packets_out is SND.NXT-SND.UNA counted in packets.
 *
 *	retrans_out is number of retransmitted segments.
 *
 *	left_out is number of segments left network, but not ACKed yet.
 *
 *		left_out = sacked_out + lost_out
 *
 *     sacked_out: Packets, which arrived to receiver out of order
 *		   and hence not ACKed. With SACKs this number is simply
 *		   amount of SACKed data. Even without SACKs
 *		   it is easy to give pretty reliable estimate of this number,
 *		   counting duplicate ACKs.
 *
 *       lost_out: Packets lost by network. TCP has no explicit
 *		   "loss notification" feedback from network (for now).
 *		   It means that this number can be only _guessed_.
 *		   Actually, it is the heuristics to predict lossage that
 *		   distinguishes different algorithms.
 *
 *	F.e. after RTO, when all the queue is considered as lost,
 *	lost_out = packets_out and in_flight = retrans_out.
 *
 *		Essentially, we have now a few algorithms detecting
 *		lost packets.
 *
 *		If the receiver supports SACK:
 *
 *		RFC6675/3517: It is the conventional algorithm. A packet is
 *		considered lost if the number of higher sequence packets
 *		SACKed is greater than or equal the DUPACK thoreshold
 *		(reordering). This is implemented in tcp_mark_head_lost and
 *		tcp_update_scoreboard.
 *
 *		RACK (draft-ietf-tcpm-rack-01): it is a newer algorithm
 *		(2017-) that checks timing instead of counting DUPACKs.
 *		Essentially a packet is considered lost if it's not S/ACKed
 *		after RTT + reordering_window, where both metrics are
 *		dynamically measured and adjusted. This is implemented in
 *		tcp_rack_mark_lost.
 *
 *		If the receiver does not support SACK:
 *
 *		NewReno (RFC6582): in Recovery we assume that one segment
 *		is lost (classic Reno). While we are in Recovery and
 *		a partial ACK arrives, we assume that one more packet
 *		is lost (NewReno). This heuristics are the same in NewReno
 *		and SACK.
 *
 * Really tricky (and requiring careful tuning) part of algorithm
 * is hidden in functions tcp_time_to_recover() and tcp_xmit_retransmit_queue().
 * The first determines the moment _when_ we should reduce CWND and,
 * hence, slow down forward transmission. In fact, it determines the moment
 * when we decide that hole is caused by loss, rather than by a reorder.
 *
 * tcp_xmit_retransmit_queue() decides, _what_ we should retransmit to fill
 * holes, caused by lost packets.
 *
 * And the most logically complicated part of algorithm is undo
 * heuristics. We detect false retransmits due to both too early
 * fast retransmit (reordering) and underestimated RTO, analyzing
 * timestamps and D-SACKs. When we detect that some segments were
 * retransmitted by mistake and CWND reduction was wrong, we undo
 * window reduction and abort recovery phase. This logic is hidden
 * inside several functions named tcp_try_undo_<something>.
 */

/* This function decides, when we should leave Disordered state
 * and enter Recovery phase, reducing congestion window.
 *
 * Main question: may we further continue forward transmission
 * with the same cwnd?
 */
static bool tcp_time_to_recover(struct sock *sk, int flag)
{
	struct tcp_sock *tp = tcp_sk(sk);

	/* Trick#1: The loss is proven. */
	if (tp->lost_out)
		return true;

	/* Not-A-Trick#2 : Classic rule... */
	if (!tcp_is_rack(sk) && tcp_dupack_heuristics(tp) > tp->reordering)
		return true;

	return false;
}

/* Detect loss in event "A" above by marking head of queue up as lost.
 * For non-SACK(Reno) senders, the first "packets" number of segments
 * are considered lost. For RFC3517 SACK, a segment is considered lost if it
 * has at least tp->reordering SACKed seqments above it; "packets" refers to
 * the maximum SACKed segments to pass before reaching this limit.
 */
static void tcp_mark_head_lost(struct sock *sk, int packets, int mark_head)
{
	struct tcp_sock *tp = tcp_sk(sk);
	struct sk_buff *skb;
	int cnt, oldcnt, lost;
	unsigned int mss;
	/* Use SACK to deduce losses of new sequences sent during recovery */
	const u32 loss_high = tcp_is_sack(tp) ?  tp->snd_nxt : tp->high_seq;

	WARN_ON(packets > tp->packets_out);
	skb = tp->lost_skb_hint;
	if (skb) {
		/* Head already handled? */
		if (mark_head && after(TCP_SKB_CB(skb)->seq, tp->snd_una))
			return;
		cnt = tp->lost_cnt_hint;
	} else {
		skb = tcp_rtx_queue_head(sk);
		cnt = 0;
	}

	skb_rbtree_walk_from(skb) {
		/* TODO: do this better */
		/* this is not the most efficient way to do this... */
		tp->lost_skb_hint = skb;
		tp->lost_cnt_hint = cnt;

		if (after(TCP_SKB_CB(skb)->end_seq, loss_high))
			break;

		oldcnt = cnt;
		if (tcp_is_reno(tp) ||
		    (TCP_SKB_CB(skb)->sacked & TCPCB_SACKED_ACKED))
			cnt += tcp_skb_pcount(skb);

		if (cnt > packets) {
			if (tcp_is_sack(tp) ||
			    (TCP_SKB_CB(skb)->sacked & TCPCB_SACKED_ACKED) ||
			    (oldcnt >= packets))
				break;

			mss = tcp_skb_mss(skb);
			/* If needed, chop off the prefix to mark as lost. */
			lost = (packets - oldcnt) * mss;
			if (lost < skb->len &&
			    tcp_fragment(sk, TCP_FRAG_IN_RTX_QUEUE, skb,
					 lost, mss, GFP_ATOMIC) < 0)
				break;
			cnt = packets;
		}

		tcp_skb_mark_lost(tp, skb);

		if (mark_head)
			break;
	}
	tcp_verify_left_out(tp);
}

/* Account newly detected lost packet(s) */

static void tcp_update_scoreboard(struct sock *sk, int fast_rexmit)
{
	struct tcp_sock *tp = tcp_sk(sk);

	if (tcp_is_sack(tp)) {
		int sacked_upto = tp->sacked_out - tp->reordering;
		if (sacked_upto >= 0)
			tcp_mark_head_lost(sk, sacked_upto, 0);
		else if (fast_rexmit)
			tcp_mark_head_lost(sk, 1, 1);
	}
}

static bool tcp_tsopt_ecr_before(const struct tcp_sock *tp, u32 when)
{
	return tp->rx_opt.saw_tstamp && tp->rx_opt.rcv_tsecr &&
	       before(tp->rx_opt.rcv_tsecr, when);
}

/* skb is spurious retransmitted if the returned timestamp echo
 * reply is prior to the skb transmission time
 */
static bool tcp_skb_spurious_retrans(const struct tcp_sock *tp,
				     const struct sk_buff *skb)
{
	return (TCP_SKB_CB(skb)->sacked & TCPCB_RETRANS) &&
	       tcp_tsopt_ecr_before(tp, tcp_skb_timestamp(skb));
}

/* Nothing was retransmitted or returned timestamp is less
 * than timestamp of the first retransmission.
 */
static inline bool tcp_packet_delayed(const struct tcp_sock *tp)
{
	return !tp->retrans_stamp ||
	       tcp_tsopt_ecr_before(tp, tp->retrans_stamp);
}

/* Undo procedures. */

/* We can clear retrans_stamp when there are no retransmissions in the
 * window. It would seem that it is trivially available for us in
 * tp->retrans_out, however, that kind of assumptions doesn't consider
 * what will happen if errors occur when sending retransmission for the
 * second time. ...It could the that such segment has only
 * TCPCB_EVER_RETRANS set at the present time. It seems that checking
 * the head skb is enough except for some reneging corner cases that
 * are not worth the effort.
 *
 * Main reason for all this complexity is the fact that connection dying
 * time now depends on the validity of the retrans_stamp, in particular,
 * that successive retransmissions of a segment must not advance
 * retrans_stamp under any conditions.
 */
static bool tcp_any_retrans_done(const struct sock *sk)
{
	const struct tcp_sock *tp = tcp_sk(sk);
	struct sk_buff *skb;

	if (tp->retrans_out)
		return true;

	skb = tcp_rtx_queue_head(sk);
	if (unlikely(skb && TCP_SKB_CB(skb)->sacked & TCPCB_EVER_RETRANS))
		return true;

	return false;
}

static void DBGUNDO(struct sock *sk, const char *msg)
{
#if FASTRETRANS_DEBUG > 1
	struct tcp_sock *tp = tcp_sk(sk);
	struct inet_sock *inet = inet_sk(sk);

	if (sk->sk_family == AF_INET) {
		pr_debug("Undo %s %pI4/%u c%u l%u ss%u/%u p%u\n",
			 msg,
			 &inet->inet_daddr, ntohs(inet->inet_dport),
			 tp->snd_cwnd, tcp_left_out(tp),
			 tp->snd_ssthresh, tp->prior_ssthresh,
			 tp->packets_out);
	}
#if IS_ENABLED(CONFIG_IPV6)
	else if (sk->sk_family == AF_INET6) {
		pr_debug("Undo %s %pI6/%u c%u l%u ss%u/%u p%u\n",
			 msg,
			 &sk->sk_v6_daddr, ntohs(inet->inet_dport),
			 tp->snd_cwnd, tcp_left_out(tp),
			 tp->snd_ssthresh, tp->prior_ssthresh,
			 tp->packets_out);
	}
#endif
#endif
}

static void tcp_undo_cwnd_reduction(struct sock *sk, bool unmark_loss)
{
	struct tcp_sock *tp = tcp_sk(sk);

	if (unmark_loss) {
		struct sk_buff *skb;

		skb_rbtree_walk(skb, &sk->tcp_rtx_queue) {
			TCP_SKB_CB(skb)->sacked &= ~TCPCB_LOST;
		}
		tp->lost_out = 0;
		tcp_clear_all_retrans_hints(tp);
	}

	if (tp->prior_ssthresh) {
		const struct inet_connection_sock *icsk = inet_csk(sk);

		tp->snd_cwnd = icsk->icsk_ca_ops->undo_cwnd(sk);

		if (tp->prior_ssthresh > tp->snd_ssthresh) {
			tp->snd_ssthresh = tp->prior_ssthresh;
			tcp_ecn_withdraw_cwr(tp);
		}
	}
	tp->snd_cwnd_stamp = tcp_jiffies32;
	tp->undo_marker = 0;
	tp->rack.advanced = 1; /* Force RACK to re-exam losses */
}

static inline bool tcp_may_undo(const struct tcp_sock *tp)
{
	return tp->undo_marker && (!tp->undo_retrans || tcp_packet_delayed(tp));
}

/* People celebrate: "We love our President!" */
static bool tcp_try_undo_recovery(struct sock *sk)
{
	struct tcp_sock *tp = tcp_sk(sk);

	if (tcp_may_undo(tp)) {
		int mib_idx;

		/* Happy end! We did not retransmit anything
		 * or our original transmission succeeded.
		 */
		DBGUNDO(sk, inet_csk(sk)->icsk_ca_state == TCP_CA_Loss ? "loss" : "retrans");
		tcp_undo_cwnd_reduction(sk, false);
		if (inet_csk(sk)->icsk_ca_state == TCP_CA_Loss)
			mib_idx = LINUX_MIB_TCPLOSSUNDO;
		else
			mib_idx = LINUX_MIB_TCPFULLUNDO;

		NET_INC_STATS(sock_net(sk), mib_idx);
	} else if (tp->rack.reo_wnd_persist) {
		tp->rack.reo_wnd_persist--;
	}
	if (tp->snd_una == tp->high_seq && tcp_is_reno(tp)) {
		/* Hold old state until something *above* high_seq
		 * is ACKed. For Reno it is MUST to prevent false
		 * fast retransmits (RFC2582). SACK TCP is safe. */
		if (!tcp_any_retrans_done(sk))
			tp->retrans_stamp = 0;
		return true;
	}
	tcp_set_ca_state(sk, TCP_CA_Open);
	tp->is_sack_reneg = 0;
	return false;
}

/* Try to undo cwnd reduction, because D-SACKs acked all retransmitted data */
static bool tcp_try_undo_dsack(struct sock *sk)
{
	struct tcp_sock *tp = tcp_sk(sk);

	if (tp->undo_marker && !tp->undo_retrans) {
		tp->rack.reo_wnd_persist = min(TCP_RACK_RECOVERY_THRESH,
					       tp->rack.reo_wnd_persist + 1);
		DBGUNDO(sk, "D-SACK");
		tcp_undo_cwnd_reduction(sk, false);
		NET_INC_STATS(sock_net(sk), LINUX_MIB_TCPDSACKUNDO);
		return true;
	}
	return false;
}

/* Undo during loss recovery after partial ACK or using F-RTO. */
static bool tcp_try_undo_loss(struct sock *sk, bool frto_undo)
{
	struct tcp_sock *tp = tcp_sk(sk);

	if (frto_undo || tcp_may_undo(tp)) {
		tcp_undo_cwnd_reduction(sk, true);

		DBGUNDO(sk, "partial loss");
		NET_INC_STATS(sock_net(sk), LINUX_MIB_TCPLOSSUNDO);
		if (frto_undo)
			NET_INC_STATS(sock_net(sk),
					LINUX_MIB_TCPSPURIOUSRTOS);
		inet_csk(sk)->icsk_retransmits = 0;
		if (frto_undo || tcp_is_sack(tp)) {
			tcp_set_ca_state(sk, TCP_CA_Open);
			tp->is_sack_reneg = 0;
		}
		return true;
	}
	return false;
}

/* The cwnd reduction in CWR and Recovery uses the PRR algorithm in RFC 6937.
 * It computes the number of packets to send (sndcnt) based on packets newly
 * delivered:
 *   1) If the packets in flight is larger than ssthresh, PRR spreads the
 *	cwnd reductions across a full RTT.
 *   2) Otherwise PRR uses packet conservation to send as much as delivered.
 *      But when the retransmits are acked without further losses, PRR
 *      slow starts cwnd up to ssthresh to speed up the recovery.
 */
static void tcp_init_cwnd_reduction(struct sock *sk)
{
	struct tcp_sock *tp = tcp_sk(sk);

	tp->high_seq = tp->snd_nxt;
	tp->tlp_high_seq = 0;
	tp->snd_cwnd_cnt = 0;
	tp->prior_cwnd = tp->snd_cwnd;
	tp->prr_delivered = 0;
	tp->prr_out = 0;
	tp->snd_ssthresh = inet_csk(sk)->icsk_ca_ops->ssthresh(sk);
	tcp_ecn_queue_cwr(tp);
}

void tcp_cwnd_reduction(struct sock *sk, int newly_acked_sacked, int flag)
{
	struct tcp_sock *tp = tcp_sk(sk);
	int sndcnt = 0;
	int delta = tp->snd_ssthresh - tcp_packets_in_flight(tp);

	if (newly_acked_sacked <= 0 || WARN_ON_ONCE(!tp->prior_cwnd))
		return;

	tp->prr_delivered += newly_acked_sacked;
	if (delta < 0) {
		u64 dividend = (u64)tp->snd_ssthresh * tp->prr_delivered +
			       tp->prior_cwnd - 1;
		sndcnt = div_u64(dividend, tp->prior_cwnd) - tp->prr_out;
	} else if ((flag & FLAG_RETRANS_DATA_ACKED) &&
		   !(flag & FLAG_LOST_RETRANS)) {
		sndcnt = min_t(int, delta,
			       max_t(int, tp->prr_delivered - tp->prr_out,
				     newly_acked_sacked) + 1);
	} else {
		sndcnt = min(delta, newly_acked_sacked);
	}
	/* Force a fast retransmit upon entering fast recovery */
	sndcnt = max(sndcnt, (tp->prr_out ? 0 : 1));
	tp->snd_cwnd = tcp_packets_in_flight(tp) + sndcnt;
}

static inline void tcp_end_cwnd_reduction(struct sock *sk)
{
	struct tcp_sock *tp = tcp_sk(sk);

	if (inet_csk(sk)->icsk_ca_ops->cong_control)
		return;

	/* Reset cwnd to ssthresh in CWR or Recovery (unless it's undone) */
	if (tp->snd_ssthresh < TCP_INFINITE_SSTHRESH &&
	    (inet_csk(sk)->icsk_ca_state == TCP_CA_CWR || tp->undo_marker)) {
		tp->snd_cwnd = tp->snd_ssthresh;
		tp->snd_cwnd_stamp = tcp_jiffies32;
	}
	tcp_ca_event(sk, CA_EVENT_COMPLETE_CWR);
}

/* Enter CWR state. Disable cwnd undo since congestion is proven with ECN */
void tcp_enter_cwr(struct sock *sk)
{
	struct tcp_sock *tp = tcp_sk(sk);

	tp->prior_ssthresh = 0;
	if (inet_csk(sk)->icsk_ca_state < TCP_CA_CWR) {
		tp->undo_marker = 0;
		tcp_init_cwnd_reduction(sk);
		tcp_set_ca_state(sk, TCP_CA_CWR);
	}
}
EXPORT_SYMBOL(tcp_enter_cwr);

static void tcp_try_keep_open(struct sock *sk)
{
	struct tcp_sock *tp = tcp_sk(sk);
	int state = TCP_CA_Open;

	if (tcp_left_out(tp) || tcp_any_retrans_done(sk))
		state = TCP_CA_Disorder;

	if (inet_csk(sk)->icsk_ca_state != state) {
		tcp_set_ca_state(sk, state);
		tp->high_seq = tp->snd_nxt;
	}
}

static void tcp_try_to_open(struct sock *sk, int flag)
{
	struct tcp_sock *tp = tcp_sk(sk);

	tcp_verify_left_out(tp);

	if (!tcp_any_retrans_done(sk))
		tp->retrans_stamp = 0;

	if (flag & FLAG_ECE)
		tcp_enter_cwr(sk);

	if (inet_csk(sk)->icsk_ca_state != TCP_CA_CWR) {
		tcp_try_keep_open(sk);
	}
}

static void tcp_mtup_probe_failed(struct sock *sk)
{
	struct inet_connection_sock *icsk = inet_csk(sk);

	icsk->icsk_mtup.search_high = icsk->icsk_mtup.probe_size - 1;
	icsk->icsk_mtup.probe_size = 0;
	NET_INC_STATS(sock_net(sk), LINUX_MIB_TCPMTUPFAIL);
}

static void tcp_mtup_probe_success(struct sock *sk)
{
	struct tcp_sock *tp = tcp_sk(sk);
	struct inet_connection_sock *icsk = inet_csk(sk);

	/* FIXME: breaks with very large cwnd */
	tp->prior_ssthresh = tcp_current_ssthresh(sk);
	tp->snd_cwnd = tp->snd_cwnd *
		       tcp_mss_to_mtu(sk, tp->mss_cache) /
		       icsk->icsk_mtup.probe_size;
	tp->snd_cwnd_cnt = 0;
	tp->snd_cwnd_stamp = tcp_jiffies32;
	tp->snd_ssthresh = tcp_current_ssthresh(sk);

	icsk->icsk_mtup.search_low = icsk->icsk_mtup.probe_size;
	icsk->icsk_mtup.probe_size = 0;
	tcp_sync_mss(sk, icsk->icsk_pmtu_cookie);
	NET_INC_STATS(sock_net(sk), LINUX_MIB_TCPMTUPSUCCESS);
}

/* Do a simple retransmit without using the backoff mechanisms in
 * tcp_timer. This is used for path mtu discovery.
 * The socket is already locked here.
 */
void tcp_simple_retransmit(struct sock *sk)
{
	const struct inet_connection_sock *icsk = inet_csk(sk);
	struct tcp_sock *tp = tcp_sk(sk);
	struct sk_buff *skb;
	unsigned int mss = tcp_current_mss(sk);

	skb_rbtree_walk(skb, &sk->tcp_rtx_queue) {
		if (tcp_skb_seglen(skb) > mss &&
		    !(TCP_SKB_CB(skb)->sacked & TCPCB_SACKED_ACKED)) {
			if (TCP_SKB_CB(skb)->sacked & TCPCB_SACKED_RETRANS) {
				TCP_SKB_CB(skb)->sacked &= ~TCPCB_SACKED_RETRANS;
				tp->retrans_out -= tcp_skb_pcount(skb);
			}
			tcp_skb_mark_lost_uncond_verify(tp, skb);
		}
	}

	tcp_clear_retrans_hints_partial(tp);

	if (!tp->lost_out)
		return;

	if (tcp_is_reno(tp))
		tcp_limit_reno_sacked(tp);

	tcp_verify_left_out(tp);

	/* Don't muck with the congestion window here.
	 * Reason is that we do not increase amount of _data_
	 * in network, but units changed and effective
	 * cwnd/ssthresh really reduced now.
	 */
	if (icsk->icsk_ca_state != TCP_CA_Loss) {
		tp->high_seq = tp->snd_nxt;
		tp->snd_ssthresh = tcp_current_ssthresh(sk);
		tp->prior_ssthresh = 0;
		tp->undo_marker = 0;
		tcp_set_ca_state(sk, TCP_CA_Loss);
	}
	tcp_xmit_retransmit_queue(sk);
}
EXPORT_SYMBOL(tcp_simple_retransmit);

void tcp_enter_recovery(struct sock *sk, bool ece_ack)
{
	struct tcp_sock *tp = tcp_sk(sk);
	int mib_idx;

	if (tcp_is_reno(tp))
		mib_idx = LINUX_MIB_TCPRENORECOVERY;
	else
		mib_idx = LINUX_MIB_TCPSACKRECOVERY;

	NET_INC_STATS(sock_net(sk), mib_idx);

	tp->prior_ssthresh = 0;
	tcp_init_undo(tp);

	if (!tcp_in_cwnd_reduction(sk)) {
		if (!ece_ack)
			tp->prior_ssthresh = tcp_current_ssthresh(sk);
		tcp_init_cwnd_reduction(sk);
	}
	tcp_set_ca_state(sk, TCP_CA_Recovery);
}

/* Process an ACK in CA_Loss state. Move to CA_Open if lost data are
 * recovered or spurious. Otherwise retransmits more on partial ACKs.
 */
static void tcp_process_loss(struct sock *sk, int flag, bool is_dupack,
			     int *rexmit)
{
	struct tcp_sock *tp = tcp_sk(sk);
	bool recovered = !before(tp->snd_una, tp->high_seq);

	if ((flag & FLAG_SND_UNA_ADVANCED) &&
	    tcp_try_undo_loss(sk, false))
		return;

	if (tp->frto) { /* F-RTO RFC5682 sec 3.1 (sack enhanced version). */
		/* Step 3.b. A timeout is spurious if not all data are
		 * lost, i.e., never-retransmitted data are (s)acked.
		 */
		if ((flag & FLAG_ORIG_SACK_ACKED) &&
		    tcp_try_undo_loss(sk, true))
			return;

		if (after(tp->snd_nxt, tp->high_seq)) {
			if (flag & FLAG_DATA_SACKED || is_dupack)
				tp->frto = 0; /* Step 3.a. loss was real */
		} else if (flag & FLAG_SND_UNA_ADVANCED && !recovered) {
			tp->high_seq = tp->snd_nxt;
			/* Step 2.b. Try send new data (but deferred until cwnd
			 * is updated in tcp_ack()). Otherwise fall back to
			 * the conventional recovery.
			 */
			if (!tcp_write_queue_empty(sk) &&
			    after(tcp_wnd_end(tp), tp->snd_nxt)) {
				*rexmit = REXMIT_NEW;
				return;
			}
			tp->frto = 0;
		}
	}

	if (recovered) {
		/* F-RTO RFC5682 sec 3.1 step 2.a and 1st part of step 3.a */
		tcp_try_undo_recovery(sk);
		return;
	}
	if (tcp_is_reno(tp)) {
		/* A Reno DUPACK means new data in F-RTO step 2.b above are
		 * delivered. Lower inflight to clock out (re)tranmissions.
		 */
		if (after(tp->snd_nxt, tp->high_seq) && is_dupack)
			tcp_add_reno_sack(sk);
		else if (flag & FLAG_SND_UNA_ADVANCED)
			tcp_reset_reno_sack(tp);
	}
	*rexmit = REXMIT_LOST;
}

/* Undo during fast recovery after partial ACK. */
static bool tcp_try_undo_partial(struct sock *sk, u32 prior_snd_una)
{
	struct tcp_sock *tp = tcp_sk(sk);

	if (tp->undo_marker && tcp_packet_delayed(tp)) {
		/* Plain luck! Hole if filled with delayed
		 * packet, rather than with a retransmit. Check reordering.
		 */
		tcp_check_sack_reordering(sk, prior_snd_una, 1);

		/* We are getting evidence that the reordering degree is higher
		 * than we realized. If there are no retransmits out then we
		 * can undo. Otherwise we clock out new packets but do not
		 * mark more packets lost or retransmit more.
		 */
		if (tp->retrans_out)
			return true;

		if (!tcp_any_retrans_done(sk))
			tp->retrans_stamp = 0;

		DBGUNDO(sk, "partial recovery");
		tcp_undo_cwnd_reduction(sk, true);
		NET_INC_STATS(sock_net(sk), LINUX_MIB_TCPPARTIALUNDO);
		tcp_try_keep_open(sk);
		return true;
	}
	return false;
}

static void tcp_identify_packet_loss(struct sock *sk, int *ack_flag)
{
	struct tcp_sock *tp = tcp_sk(sk);

	if (tcp_rtx_queue_empty(sk))
		return;

	if (unlikely(tcp_is_reno(tp))) {
		tcp_newreno_mark_lost(sk, *ack_flag & FLAG_SND_UNA_ADVANCED);
	} else if (tcp_is_rack(sk)) {
		u32 prior_retrans = tp->retrans_out;

		tcp_rack_mark_lost(sk);
		if (prior_retrans > tp->retrans_out)
			*ack_flag |= FLAG_LOST_RETRANS;
	}
}

static bool tcp_force_fast_retransmit(struct sock *sk)
{
	struct tcp_sock *tp = tcp_sk(sk);

	return after(tcp_highest_sack_seq(tp),
		     tp->snd_una + tp->reordering * tp->mss_cache);
}

/* Process an event, which can update packets-in-flight not trivially.
 * Main goal of this function is to calculate new estimate for left_out,
 * taking into account both packets sitting in receiver's buffer and
 * packets lost by network.
 *
 * Besides that it updates the congestion state when packet loss or ECN
 * is detected. But it does not reduce the cwnd, it is done by the
 * congestion control later.
 *
 * It does _not_ decide what to send, it is made in function
 * tcp_xmit_retransmit_queue().
 */
static void tcp_fastretrans_alert(struct sock *sk, const u32 prior_snd_una,
				  bool is_dupack, int *ack_flag, int *rexmit)
{
	struct inet_connection_sock *icsk = inet_csk(sk);
	struct tcp_sock *tp = tcp_sk(sk);
	int fast_rexmit = 0, flag = *ack_flag;
	bool do_lost = is_dupack || ((flag & FLAG_DATA_SACKED) &&
				     tcp_force_fast_retransmit(sk));

	if (!tp->packets_out && tp->sacked_out)
		tp->sacked_out = 0;

	/* Now state machine starts.
	 * A. ECE, hence prohibit cwnd undoing, the reduction is required. */
	if (flag & FLAG_ECE)
		tp->prior_ssthresh = 0;

	/* B. In all the states check for reneging SACKs. */
	if (tcp_check_sack_reneging(sk, flag))
		return;

	/* C. Check consistency of the current state. */
	tcp_verify_left_out(tp);

	/* D. Check state exit conditions. State can be terminated
	 *    when high_seq is ACKed. */
	if (icsk->icsk_ca_state == TCP_CA_Open) {
		WARN_ON(tp->retrans_out != 0);
		tp->retrans_stamp = 0;
	} else if (!before(tp->snd_una, tp->high_seq)) {
		switch (icsk->icsk_ca_state) {
		case TCP_CA_CWR:
			/* CWR is to be held something *above* high_seq
			 * is ACKed for CWR bit to reach receiver. */
			if (tp->snd_una != tp->high_seq) {
				tcp_end_cwnd_reduction(sk);
				tcp_set_ca_state(sk, TCP_CA_Open);
			}
			break;

		case TCP_CA_Recovery:
			if (tcp_is_reno(tp))
				tcp_reset_reno_sack(tp);
			if (tcp_try_undo_recovery(sk))
				return;
			tcp_end_cwnd_reduction(sk);
			break;
		}
	}

	/* E. Process state. */
	switch (icsk->icsk_ca_state) {
	case TCP_CA_Recovery:
		if (!(flag & FLAG_SND_UNA_ADVANCED)) {
			if (tcp_is_reno(tp) && is_dupack)
				tcp_add_reno_sack(sk);
		} else {
			if (tcp_try_undo_partial(sk, prior_snd_una))
				return;
			/* Partial ACK arrived. Force fast retransmit. */
			do_lost = tcp_is_reno(tp) ||
				  tcp_force_fast_retransmit(sk);
		}
		if (tcp_try_undo_dsack(sk)) {
			tcp_try_keep_open(sk);
			return;
		}
		tcp_identify_packet_loss(sk, ack_flag);
		break;
	case TCP_CA_Loss:
		tcp_process_loss(sk, flag, is_dupack, rexmit);
		tcp_identify_packet_loss(sk, ack_flag);
		if (!(icsk->icsk_ca_state == TCP_CA_Open ||
		      (*ack_flag & FLAG_LOST_RETRANS)))
			return;
		/* Change state if cwnd is undone or retransmits are lost */
		/* fall through */
	default:
		if (tcp_is_reno(tp)) {
			if (flag & FLAG_SND_UNA_ADVANCED)
				tcp_reset_reno_sack(tp);
			if (is_dupack)
				tcp_add_reno_sack(sk);
		}

		if (icsk->icsk_ca_state <= TCP_CA_Disorder)
			tcp_try_undo_dsack(sk);

		tcp_identify_packet_loss(sk, ack_flag);
		if (!tcp_time_to_recover(sk, flag)) {
			tcp_try_to_open(sk, flag);
			return;
		}

		/* MTU probe failure: don't reduce cwnd */
		if (icsk->icsk_ca_state < TCP_CA_CWR &&
		    icsk->icsk_mtup.probe_size &&
		    tp->snd_una == tp->mtu_probe.probe_seq_start) {
			tcp_mtup_probe_failed(sk);
			/* Restores the reduction we did in tcp_mtup_probe() */
			tp->snd_cwnd++;
			tcp_simple_retransmit(sk);
			return;
		}

		/* Otherwise enter Recovery state */
		tcp_enter_recovery(sk, (flag & FLAG_ECE));
		fast_rexmit = 1;
	}

	if (!tcp_is_rack(sk) && do_lost)
		tcp_update_scoreboard(sk, fast_rexmit);
	*rexmit = REXMIT_LOST;
}

static void tcp_update_rtt_min(struct sock *sk, u32 rtt_us, const int flag)
{
	u32 wlen = sock_net(sk)->ipv4.sysctl_tcp_min_rtt_wlen * HZ;
	struct tcp_sock *tp = tcp_sk(sk);

	if ((flag & FLAG_ACK_MAYBE_DELAYED) && rtt_us > tcp_min_rtt(tp)) {
		/* If the remote keeps returning delayed ACKs, eventually
		 * the min filter would pick it up and overestimate the
		 * prop. delay when it expires. Skip suspected delayed ACKs.
		 */
		return;
	}
	minmax_running_min(&tp->rtt_min, wlen, tcp_jiffies32,
			   rtt_us ? : jiffies_to_usecs(1));
}

static bool tcp_ack_update_rtt(struct sock *sk, const int flag,
			       long seq_rtt_us, long sack_rtt_us,
			       long ca_rtt_us, struct rate_sample *rs)
{
	const struct tcp_sock *tp = tcp_sk(sk);

	/* Prefer RTT measured from ACK's timing to TS-ECR. This is because
	 * broken middle-boxes or peers may corrupt TS-ECR fields. But
	 * Karn's algorithm forbids taking RTT if some retransmitted data
	 * is acked (RFC6298).
	 */
	if (seq_rtt_us < 0)
		seq_rtt_us = sack_rtt_us;

	/* RTTM Rule: A TSecr value received in a segment is used to
	 * update the averaged RTT measurement only if the segment
	 * acknowledges some new data, i.e., only if it advances the
	 * left edge of the send window.
	 * See draft-ietf-tcplw-high-performance-00, section 3.3.
	 */
	if (seq_rtt_us < 0 && tp->rx_opt.saw_tstamp && tp->rx_opt.rcv_tsecr &&
	    flag & FLAG_ACKED) {
		u32 delta = tcp_time_stamp(tp) - tp->rx_opt.rcv_tsecr;
		u32 delta_us = delta * (USEC_PER_SEC / TCP_TS_HZ);

		seq_rtt_us = ca_rtt_us = delta_us;
	}
	rs->rtt_us = ca_rtt_us; /* RTT of last (S)ACKed packet (or -1) */
	if (seq_rtt_us < 0)
		return false;

	/* ca_rtt_us >= 0 is counting on the invariant that ca_rtt_us is
	 * always taken together with ACK, SACK, or TS-opts. Any negative
	 * values will be skipped with the seq_rtt_us < 0 check above.
	 */
	tcp_update_rtt_min(sk, ca_rtt_us, flag);
	tcp_rtt_estimator(sk, seq_rtt_us);
	tcp_set_rto(sk);

	/* RFC6298: only reset backoff on valid RTT measurement. */
	inet_csk(sk)->icsk_backoff = 0;
	return true;
}

/* Compute time elapsed between (last) SYNACK and the ACK completing 3WHS. */
void tcp_synack_rtt_meas(struct sock *sk, struct request_sock *req)
{
	struct rate_sample rs;
	long rtt_us = -1L;

	if (req && !req->num_retrans && tcp_rsk(req)->snt_synack)
		rtt_us = tcp_stamp_us_delta(tcp_clock_us(), tcp_rsk(req)->snt_synack);

	tcp_ack_update_rtt(sk, FLAG_SYN_ACKED, rtt_us, -1L, rtt_us, &rs);
}


static void tcp_cong_avoid(struct sock *sk, u32 ack, u32 acked)
{
	const struct inet_connection_sock *icsk = inet_csk(sk);

	icsk->icsk_ca_ops->cong_avoid(sk, ack, acked);
	tcp_sk(sk)->snd_cwnd_stamp = tcp_jiffies32;
}

/* Restart timer after forward progress on connection.
 * RFC2988 recommends to restart timer to now+rto.
 */
void tcp_rearm_rto(struct sock *sk)
{
	const struct inet_connection_sock *icsk = inet_csk(sk);
	struct tcp_sock *tp = tcp_sk(sk);

	/* If the retrans timer is currently being used by Fast Open
	 * for SYN-ACK retrans purpose, stay put.
	 */
	if (tp->fastopen_rsk)
		return;

	if (!tp->packets_out) {
		inet_csk_clear_xmit_timer(sk, ICSK_TIME_RETRANS);
	} else {
		u32 rto = inet_csk(sk)->icsk_rto;
		/* Offset the time elapsed after installing regular RTO */
		if (icsk->icsk_pending == ICSK_TIME_REO_TIMEOUT ||
		    icsk->icsk_pending == ICSK_TIME_LOSS_PROBE) {
			s64 delta_us = tcp_rto_delta_us(sk);
			/* delta_us may not be positive if the socket is locked
			 * when the retrans timer fires and is rescheduled.
			 */
			rto = usecs_to_jiffies(max_t(int, delta_us, 1));
		}
		inet_csk_reset_xmit_timer(sk, ICSK_TIME_RETRANS, rto,
					  TCP_RTO_MAX);
	}
}

/* Try to schedule a loss probe; if that doesn't work, then schedule an RTO. */
static void tcp_set_xmit_timer(struct sock *sk)
{
	if (!tcp_schedule_loss_probe(sk, true))
		tcp_rearm_rto(sk);
}

/* If we get here, the whole TSO packet has not been acked. */
static u32 tcp_tso_acked(struct sock *sk, struct sk_buff *skb)
{
	struct tcp_sock *tp = tcp_sk(sk);
	u32 packets_acked;

	BUG_ON(!after(TCP_SKB_CB(skb)->end_seq, tp->snd_una));

	packets_acked = tcp_skb_pcount(skb);
	if (tcp_trim_head(sk, skb, tp->snd_una - TCP_SKB_CB(skb)->seq))
		return 0;
	packets_acked -= tcp_skb_pcount(skb);

	if (packets_acked) {
		BUG_ON(tcp_skb_pcount(skb) == 0);
		BUG_ON(!before(TCP_SKB_CB(skb)->seq, TCP_SKB_CB(skb)->end_seq));
	}

	return packets_acked;
}

static void tcp_ack_tstamp(struct sock *sk, struct sk_buff *skb,
			   u32 prior_snd_una)
{
	const struct skb_shared_info *shinfo;

	/* Avoid cache line misses to get skb_shinfo() and shinfo->tx_flags */
	if (likely(!TCP_SKB_CB(skb)->txstamp_ack))
		return;

	shinfo = skb_shinfo(skb);
	if (!before(shinfo->tskey, prior_snd_una) &&
	    before(shinfo->tskey, tcp_sk(sk)->snd_una)) {
		tcp_skb_tsorted_save(skb) {
			__skb_tstamp_tx(skb, NULL, sk, SCM_TSTAMP_ACK);
		} tcp_skb_tsorted_restore(skb);
	}
}

/* Remove acknowledged frames from the retransmission queue. If our packet
 * is before the ack sequence we can discard it as it's confirmed to have
 * arrived at the other end.
 */
static int tcp_clean_rtx_queue(struct sock *sk, u32 prior_fack,
			       u32 prior_snd_una,
			       struct tcp_sacktag_state *sack)
{
	const struct inet_connection_sock *icsk = inet_csk(sk);
	u64 first_ackt, last_ackt;
	struct tcp_sock *tp = tcp_sk(sk);
	u32 prior_sacked = tp->sacked_out;
	u32 reord = tp->snd_nxt; /* lowest acked un-retx un-sacked seq */
	struct sk_buff *skb, *next;
	bool fully_acked = true;
	long sack_rtt_us = -1L;
	long seq_rtt_us = -1L;
	long ca_rtt_us = -1L;
	u32 pkts_acked = 0;
	u32 last_in_flight = 0;
	bool rtt_update;
	int flag = 0;

	first_ackt = 0;

	for (skb = skb_rb_first(&sk->tcp_rtx_queue); skb; skb = next) {
		struct tcp_skb_cb *scb = TCP_SKB_CB(skb);
		const u32 start_seq = scb->seq;
		u8 sacked = scb->sacked;
		u32 acked_pcount;

		tcp_ack_tstamp(sk, skb, prior_snd_una);

		/* Determine how many packets and what bytes were acked, tso and else */
		if (after(scb->end_seq, tp->snd_una)) {
			if (tcp_skb_pcount(skb) == 1 ||
			    !after(tp->snd_una, scb->seq))
				break;

			acked_pcount = tcp_tso_acked(sk, skb);
			if (!acked_pcount)
				break;
			fully_acked = false;
		} else {
			acked_pcount = tcp_skb_pcount(skb);
		}

		if (unlikely(sacked & TCPCB_RETRANS)) {
			if (sacked & TCPCB_SACKED_RETRANS)
				tp->retrans_out -= acked_pcount;
			flag |= FLAG_RETRANS_DATA_ACKED;
		} else if (!(sacked & TCPCB_SACKED_ACKED)) {
			last_ackt = skb->skb_mstamp;
			WARN_ON_ONCE(last_ackt == 0);
			if (!first_ackt)
				first_ackt = last_ackt;

			last_in_flight = TCP_SKB_CB(skb)->tx.in_flight;
			if (before(start_seq, reord))
				reord = start_seq;
			if (!after(scb->end_seq, tp->high_seq))
				flag |= FLAG_ORIG_SACK_ACKED;
		}

		if (sacked & TCPCB_SACKED_ACKED) {
			tp->sacked_out -= acked_pcount;
		} else if (tcp_is_sack(tp)) {
			tp->delivered += acked_pcount;
			if (!tcp_skb_spurious_retrans(tp, skb))
				tcp_rack_advance(tp, sacked, scb->end_seq,
						 skb->skb_mstamp);
		}
		if (sacked & TCPCB_LOST)
			tp->lost_out -= acked_pcount;

		tp->packets_out -= acked_pcount;
		pkts_acked += acked_pcount;
		tcp_rate_skb_delivered(sk, skb, sack->rate);

		/* Initial outgoing SYN's get put onto the write_queue
		 * just like anything else we transmit.  It is not
		 * true data, and if we misinform our callers that
		 * this ACK acks real data, we will erroneously exit
		 * connection startup slow start one packet too
		 * quickly.  This is severely frowned upon behavior.
		 */
		if (likely(!(scb->tcp_flags & TCPHDR_SYN))) {
			flag |= FLAG_DATA_ACKED;
		} else {
			flag |= FLAG_SYN_ACKED;
			tp->retrans_stamp = 0;
		}

		if (!fully_acked)
			break;

		next = skb_rb_next(skb);
		if (unlikely(skb == tp->retransmit_skb_hint))
			tp->retransmit_skb_hint = NULL;
		if (unlikely(skb == tp->lost_skb_hint))
			tp->lost_skb_hint = NULL;
		tcp_rtx_queue_unlink_and_free(skb, sk);
	}

	if (!skb)
		tcp_chrono_stop(sk, TCP_CHRONO_BUSY);

	if (likely(between(tp->snd_up, prior_snd_una, tp->snd_una)))
		tp->snd_up = tp->snd_una;

	if (skb && (TCP_SKB_CB(skb)->sacked & TCPCB_SACKED_ACKED))
		flag |= FLAG_SACK_RENEGING;

	if (likely(first_ackt) && !(flag & FLAG_RETRANS_DATA_ACKED)) {
		seq_rtt_us = tcp_stamp_us_delta(tp->tcp_mstamp, first_ackt);
		ca_rtt_us = tcp_stamp_us_delta(tp->tcp_mstamp, last_ackt);

		if (pkts_acked == 1 && last_in_flight < tp->mss_cache &&
		    last_in_flight && !prior_sacked && fully_acked &&
		    sack->rate->prior_delivered + 1 == tp->delivered &&
		    !(flag & (FLAG_CA_ALERT | FLAG_SYN_ACKED))) {
			/* Conservatively mark a delayed ACK. It's typically
			 * from a lone runt packet over the round trip to
			 * a receiver w/o out-of-order or CE events.
			 */
			flag |= FLAG_ACK_MAYBE_DELAYED;
		}
	}
	if (sack->first_sackt) {
		sack_rtt_us = tcp_stamp_us_delta(tp->tcp_mstamp, sack->first_sackt);
		ca_rtt_us = tcp_stamp_us_delta(tp->tcp_mstamp, sack->last_sackt);
	}
	rtt_update = tcp_ack_update_rtt(sk, flag, seq_rtt_us, sack_rtt_us,
					ca_rtt_us, sack->rate);

	if (flag & FLAG_ACKED) {
		flag |= FLAG_SET_XMIT_TIMER;  /* set TLP or RTO timer */
		if (unlikely(icsk->icsk_mtup.probe_size &&
			     !after(tp->mtu_probe.probe_seq_end, tp->snd_una))) {
			tcp_mtup_probe_success(sk);
		}

		if (tcp_is_reno(tp)) {
			tcp_remove_reno_sacks(sk, pkts_acked);

			/* If any of the cumulatively ACKed segments was
			 * retransmitted, non-SACK case cannot confirm that
			 * progress was due to original transmission due to
			 * lack of TCPCB_SACKED_ACKED bits even if some of
			 * the packets may have been never retransmitted.
			 */
			if (flag & FLAG_RETRANS_DATA_ACKED)
				flag &= ~FLAG_ORIG_SACK_ACKED;
		} else {
			int delta;

			/* Non-retransmitted hole got filled? That's reordering */
			if (before(reord, prior_fack))
				tcp_check_sack_reordering(sk, reord, 0);

			delta = prior_sacked - tp->sacked_out;
			tp->lost_cnt_hint -= min(tp->lost_cnt_hint, delta);
		}
	} else if (skb && rtt_update && sack_rtt_us >= 0 &&
		   sack_rtt_us > tcp_stamp_us_delta(tp->tcp_mstamp, skb->skb_mstamp)) {
		/* Do not re-arm RTO if the sack RTT is measured from data sent
		 * after when the head was last (re)transmitted. Otherwise the
		 * timeout may continue to extend in loss recovery.
		 */
		flag |= FLAG_SET_XMIT_TIMER;  /* set TLP or RTO timer */
	}

	if (icsk->icsk_ca_ops->pkts_acked) {
		struct ack_sample sample = { .pkts_acked = pkts_acked,
					     .rtt_us = sack->rate->rtt_us,
					     .in_flight = last_in_flight };

		icsk->icsk_ca_ops->pkts_acked(sk, &sample);
	}

#if FASTRETRANS_DEBUG > 0
	WARN_ON((int)tp->sacked_out < 0);
	WARN_ON((int)tp->lost_out < 0);
	WARN_ON((int)tp->retrans_out < 0);
	if (!tp->packets_out && tcp_is_sack(tp)) {
		icsk = inet_csk(sk);
		if (tp->lost_out) {
			pr_debug("Leak l=%u %d\n",
				 tp->lost_out, icsk->icsk_ca_state);
			tp->lost_out = 0;
		}
		if (tp->sacked_out) {
			pr_debug("Leak s=%u %d\n",
				 tp->sacked_out, icsk->icsk_ca_state);
			tp->sacked_out = 0;
		}
		if (tp->retrans_out) {
			pr_debug("Leak r=%u %d\n",
				 tp->retrans_out, icsk->icsk_ca_state);
			tp->retrans_out = 0;
		}
	}
#endif
	return flag;
}

static void tcp_ack_probe(struct sock *sk)
{
	struct inet_connection_sock *icsk = inet_csk(sk);
	struct sk_buff *head = tcp_send_head(sk);
	const struct tcp_sock *tp = tcp_sk(sk);

	/* Was it a usable window open? */
	if (!head)
		return;
	if (!after(TCP_SKB_CB(head)->end_seq, tcp_wnd_end(tp))) {
		icsk->icsk_backoff = 0;
		inet_csk_clear_xmit_timer(sk, ICSK_TIME_PROBE0);
		/* Socket must be waked up by subsequent tcp_data_snd_check().
		 * This function is not for random using!
		 */
	} else {
		unsigned long when = tcp_probe0_when(sk, TCP_RTO_MAX);

		inet_csk_reset_xmit_timer(sk, ICSK_TIME_PROBE0,
					  when, TCP_RTO_MAX);
	}
}

static inline bool tcp_ack_is_dubious(const struct sock *sk, const int flag)
{
	return !(flag & FLAG_NOT_DUP) || (flag & FLAG_CA_ALERT) ||
		inet_csk(sk)->icsk_ca_state != TCP_CA_Open;
}

/* Decide wheather to run the increase function of congestion control. */
static inline bool tcp_may_raise_cwnd(const struct sock *sk, const int flag)
{
	/* If reordering is high then always grow cwnd whenever data is
	 * delivered regardless of its ordering. Otherwise stay conservative
	 * and only grow cwnd on in-order delivery (RFC5681). A stretched ACK w/
	 * new SACK or ECE mark may first advance cwnd here and later reduce
	 * cwnd in tcp_fastretrans_alert() based on more states.
	 */
	if (tcp_sk(sk)->reordering > sock_net(sk)->ipv4.sysctl_tcp_reordering)
		return flag & FLAG_FORWARD_PROGRESS;

	return flag & FLAG_DATA_ACKED;
}

/* The "ultimate" congestion control function that aims to replace the rigid
 * cwnd increase and decrease control (tcp_cong_avoid,tcp_*cwnd_reduction).
 * It's called toward the end of processing an ACK with precise rate
 * information. All transmission or retransmission are delayed afterwards.
 */
static void tcp_cong_control(struct sock *sk, u32 ack, u32 acked_sacked,
			     int flag, const struct rate_sample *rs)
{
	const struct inet_connection_sock *icsk = inet_csk(sk);

	if (icsk->icsk_ca_ops->cong_control) {
		icsk->icsk_ca_ops->cong_control(sk, rs);
		return;
	}

	if (tcp_in_cwnd_reduction(sk)) {
		/* Reduce cwnd if state mandates */
		tcp_cwnd_reduction(sk, acked_sacked, flag);
	} else if (tcp_may_raise_cwnd(sk, flag)) {
		/* Advance cwnd if state allows */
		tcp_cong_avoid(sk, ack, acked_sacked);
	}
	tcp_update_pacing_rate(sk);
}

/* Check that window update is acceptable.
 * The function assumes that snd_una<=ack<=snd_next.
 */
static inline bool tcp_may_update_window(const struct tcp_sock *tp,
					const u32 ack, const u32 ack_seq,
					const u32 nwin)
{
	return	after(ack, tp->snd_una) ||
		after(ack_seq, tp->snd_wl1) ||
		(ack_seq == tp->snd_wl1 && nwin > tp->snd_wnd);
}

/* If we update tp->snd_una, also update tp->bytes_acked */
static void tcp_snd_una_update(struct tcp_sock *tp, u32 ack)
{
	u32 delta = ack - tp->snd_una;

	sock_owned_by_me((struct sock *)tp);
	tp->bytes_acked += delta;
	tp->snd_una = ack;
}

/* If we update tp->rcv_nxt, also update tp->bytes_received */
static void tcp_rcv_nxt_update(struct tcp_sock *tp, u32 seq)
{
	u32 delta = seq - tp->rcv_nxt;

	sock_owned_by_me((struct sock *)tp);
	tp->bytes_received += delta;
	tp->rcv_nxt = seq;
}

/* Update our send window.
 *
 * Window update algorithm, described in RFC793/RFC1122 (used in linux-2.2
 * and in FreeBSD. NetBSD's one is even worse.) is wrong.
 */
static int tcp_ack_update_window(struct sock *sk, const struct sk_buff *skb, u32 ack,
				 u32 ack_seq)
{
	struct tcp_sock *tp = tcp_sk(sk);
	int flag = 0;
	u32 nwin = ntohs(tcp_hdr(skb)->window);

	if (likely(!tcp_hdr(skb)->syn))
		nwin <<= tp->rx_opt.snd_wscale;

	if (tcp_may_update_window(tp, ack, ack_seq, nwin)) {
		flag |= FLAG_WIN_UPDATE;
		tcp_update_wl(tp, ack_seq);

		if (tp->snd_wnd != nwin) {
			tp->snd_wnd = nwin;

			/* Note, it is the only place, where
			 * fast path is recovered for sending TCP.
			 */
			tp->pred_flags = 0;
			tcp_fast_path_check(sk);

			if (!tcp_write_queue_empty(sk))
				tcp_slow_start_after_idle_check(sk);

			if (nwin > tp->max_window) {
				tp->max_window = nwin;
				tcp_sync_mss(sk, inet_csk(sk)->icsk_pmtu_cookie);
			}
		}
	}

	tcp_snd_una_update(tp, ack);

	return flag;
}

static bool __tcp_oow_rate_limited(struct net *net, int mib_idx,
				   u32 *last_oow_ack_time)
{
	if (*last_oow_ack_time) {
		s32 elapsed = (s32)(tcp_jiffies32 - *last_oow_ack_time);

		if (0 <= elapsed && elapsed < net->ipv4.sysctl_tcp_invalid_ratelimit) {
			NET_INC_STATS(net, mib_idx);
			return true;	/* rate-limited: don't send yet! */
		}
	}

	*last_oow_ack_time = tcp_jiffies32;

	return false;	/* not rate-limited: go ahead, send dupack now! */
}

/* Return true if we're currently rate-limiting out-of-window ACKs and
 * thus shouldn't send a dupack right now. We rate-limit dupacks in
 * response to out-of-window SYNs or ACKs to mitigate ACK loops or DoS
 * attacks that send repeated SYNs or ACKs for the same connection. To
 * do this, we do not send a duplicate SYNACK or ACK if the remote
 * endpoint is sending out-of-window SYNs or pure ACKs at a high rate.
 */
bool tcp_oow_rate_limited(struct net *net, const struct sk_buff *skb,
			  int mib_idx, u32 *last_oow_ack_time)
{
	/* Data packets without SYNs are not likely part of an ACK loop. */
	if ((TCP_SKB_CB(skb)->seq != TCP_SKB_CB(skb)->end_seq) &&
	    !tcp_hdr(skb)->syn)
		return false;

	return __tcp_oow_rate_limited(net, mib_idx, last_oow_ack_time);
}

/* RFC 5961 7 [ACK Throttling] */
static void tcp_send_challenge_ack(struct sock *sk, const struct sk_buff *skb)
{
	/* unprotected vars, we dont care of overwrites */
	static u32 challenge_timestamp;
	static unsigned int challenge_count;
	struct tcp_sock *tp = tcp_sk(sk);
	struct net *net = sock_net(sk);
	u32 count, now;

	/* First check our per-socket dupack rate limit. */
	if (__tcp_oow_rate_limited(net,
				   LINUX_MIB_TCPACKSKIPPEDCHALLENGE,
				   &tp->last_oow_ack_time))
		return;

	/* Then check host-wide RFC 5961 rate limit. */
	now = jiffies / HZ;
	if (now != challenge_timestamp) {
		u32 ack_limit = net->ipv4.sysctl_tcp_challenge_ack_limit;
		u32 half = (ack_limit + 1) >> 1;

		challenge_timestamp = now;
		WRITE_ONCE(challenge_count, half + prandom_u32_max(ack_limit));
	}
	count = READ_ONCE(challenge_count);
	if (count > 0) {
		WRITE_ONCE(challenge_count, count - 1);
		NET_INC_STATS(net, LINUX_MIB_TCPCHALLENGEACK);
		tcp_send_ack(sk);
	}
}

static void tcp_store_ts_recent(struct tcp_sock *tp)
{
	tp->rx_opt.ts_recent = tp->rx_opt.rcv_tsval;
	tp->rx_opt.ts_recent_stamp = get_seconds();
}

static void tcp_replace_ts_recent(struct tcp_sock *tp, u32 seq)
{
	if (tp->rx_opt.saw_tstamp && !after(seq, tp->rcv_wup)) {
		/* PAWS bug workaround wrt. ACK frames, the PAWS discard
		 * extra check below makes sure this can only happen
		 * for pure ACK frames.  -DaveM
		 *
		 * Not only, also it occurs for expired timestamps.
		 */

		if (tcp_paws_check(&tp->rx_opt, 0))
			tcp_store_ts_recent(tp);
	}
}

/* This routine deals with acks during a TLP episode.
 * We mark the end of a TLP episode on receiving TLP dupack or when
 * ack is after tlp_high_seq.
 * Ref: loss detection algorithm in draft-dukkipati-tcpm-tcp-loss-probe.
 */
static void tcp_process_tlp_ack(struct sock *sk, u32 ack, int flag)
{
	struct tcp_sock *tp = tcp_sk(sk);

	if (before(ack, tp->tlp_high_seq))
		return;

	if (flag & FLAG_DSACKING_ACK) {
		/* This DSACK means original and TLP probe arrived; no loss */
		tp->tlp_high_seq = 0;
	} else if (after(ack, tp->tlp_high_seq)) {
		/* ACK advances: there was a loss, so reduce cwnd. Reset
		 * tlp_high_seq in tcp_init_cwnd_reduction()
		 */
		tcp_init_cwnd_reduction(sk);
		tcp_set_ca_state(sk, TCP_CA_CWR);
		tcp_end_cwnd_reduction(sk);
		tcp_try_keep_open(sk);
		NET_INC_STATS(sock_net(sk),
				LINUX_MIB_TCPLOSSPROBERECOVERY);
	} else if (!(flag & (FLAG_SND_UNA_ADVANCED |
			     FLAG_NOT_DUP | FLAG_DATA_SACKED))) {
		/* Pure dupack: original and TLP probe arrived; no loss */
		tp->tlp_high_seq = 0;
	}
}

static inline void tcp_in_ack_event(struct sock *sk, u32 flags)
{
	const struct inet_connection_sock *icsk = inet_csk(sk);

	if (icsk->icsk_ca_ops->in_ack_event)
		icsk->icsk_ca_ops->in_ack_event(sk, flags);
}

/* Congestion control has updated the cwnd already. So if we're in
 * loss recovery then now we do any new sends (for FRTO) or
 * retransmits (for CA_Loss or CA_recovery) that make sense.
 */
static void tcp_xmit_recovery(struct sock *sk, int rexmit)
{
	struct tcp_sock *tp = tcp_sk(sk);

	if (rexmit == REXMIT_NONE)
		return;

	if (unlikely(rexmit == 2)) {
		__tcp_push_pending_frames(sk, tcp_current_mss(sk),
					  TCP_NAGLE_OFF);
		if (after(tp->snd_nxt, tp->high_seq))
			return;
		tp->frto = 0;
	}
	tcp_xmit_retransmit_queue(sk);
}

/* Returns the number of packets newly acked or sacked by the current ACK */
static u32 tcp_newly_delivered(struct sock *sk, u32 prior_delivered, int flag)
{
	const struct net *net = sock_net(sk);
	struct tcp_sock *tp = tcp_sk(sk);
	u32 delivered;

	delivered = tp->delivered - prior_delivered;
	NET_ADD_STATS(net, LINUX_MIB_TCPDELIVERED, delivered);
	if (flag & FLAG_ECE) {
		tp->delivered_ce += delivered;
		NET_ADD_STATS(net, LINUX_MIB_TCPDELIVEREDCE, delivered);
	}
	return delivered;
}

/* This routine deals with incoming acks, but not outgoing ones. */
static int tcp_ack(struct sock *sk, const struct sk_buff *skb, int flag)
{
	struct inet_connection_sock *icsk = inet_csk(sk);
	struct tcp_sock *tp = tcp_sk(sk);
	struct tcp_sacktag_state sack_state;
	struct rate_sample rs = { .prior_delivered = 0 };
	u32 prior_snd_una = tp->snd_una;
	bool is_sack_reneg = tp->is_sack_reneg;
	u32 ack_seq = TCP_SKB_CB(skb)->seq;
	u32 ack = TCP_SKB_CB(skb)->ack_seq;
	bool is_dupack = false;
	int prior_packets = tp->packets_out;
	u32 delivered = tp->delivered;
	u32 lost = tp->lost;
	int rexmit = REXMIT_NONE; /* Flag to (re)transmit to recover losses */
	u32 prior_fack;

	sack_state.first_sackt = 0;
	sack_state.rate = &rs;

	/* We very likely will need to access rtx queue. */
	prefetch(sk->tcp_rtx_queue.rb_node);

	/* If the ack is older than previous acks
	 * then we can probably ignore it.
	 */
	if (before(ack, prior_snd_una)) {
		/* RFC 5961 5.2 [Blind Data Injection Attack].[Mitigation] */
		if (before(ack, prior_snd_una - tp->max_window)) {
			if (!(flag & FLAG_NO_CHALLENGE_ACK))
				tcp_send_challenge_ack(sk, skb);
			return -1;
		}
		goto old_ack;
	}

	/* If the ack includes data we haven't sent yet, discard
	 * this segment (RFC793 Section 3.9).
	 */
	if (after(ack, tp->snd_nxt))
		goto invalid_ack;

	if (after(ack, prior_snd_una)) {
		flag |= FLAG_SND_UNA_ADVANCED;
		icsk->icsk_retransmits = 0;

#if IS_ENABLED(CONFIG_TLS_DEVICE)
		if (static_branch_unlikely(&clean_acked_data_enabled))
			if (icsk->icsk_clean_acked)
				icsk->icsk_clean_acked(sk, ack);
#endif
	}

	prior_fack = tcp_is_sack(tp) ? tcp_highest_sack_seq(tp) : tp->snd_una;
	rs.prior_in_flight = tcp_packets_in_flight(tp);

	/* ts_recent update must be made after we are sure that the packet
	 * is in window.
	 */
	if (flag & FLAG_UPDATE_TS_RECENT)
		tcp_replace_ts_recent(tp, TCP_SKB_CB(skb)->seq);

	if (!(flag & FLAG_SLOWPATH) && after(ack, prior_snd_una)) {
		/* Window is constant, pure forward advance.
		 * No more checks are required.
		 * Note, we use the fact that SND.UNA>=SND.WL2.
		 */
		tcp_update_wl(tp, ack_seq);
		tcp_snd_una_update(tp, ack);
		flag |= FLAG_WIN_UPDATE;

		tcp_in_ack_event(sk, CA_ACK_WIN_UPDATE);

		NET_INC_STATS(sock_net(sk), LINUX_MIB_TCPHPACKS);
	} else {
		u32 ack_ev_flags = CA_ACK_SLOWPATH;

		if (ack_seq != TCP_SKB_CB(skb)->end_seq)
			flag |= FLAG_DATA;
		else
			NET_INC_STATS(sock_net(sk), LINUX_MIB_TCPPUREACKS);

		flag |= tcp_ack_update_window(sk, skb, ack, ack_seq);

		if (TCP_SKB_CB(skb)->sacked)
			flag |= tcp_sacktag_write_queue(sk, skb, prior_snd_una,
							&sack_state);

		if (tcp_ecn_rcv_ecn_echo(tp, tcp_hdr(skb))) {
			flag |= FLAG_ECE;
			ack_ev_flags |= CA_ACK_ECE;
		}

		if (flag & FLAG_WIN_UPDATE)
			ack_ev_flags |= CA_ACK_WIN_UPDATE;

		tcp_in_ack_event(sk, ack_ev_flags);
	}

	/* We passed data and got it acked, remove any soft error
	 * log. Something worked...
	 */
	sk->sk_err_soft = 0;
	icsk->icsk_probes_out = 0;
	tp->rcv_tstamp = tcp_jiffies32;
	if (!prior_packets)
		goto no_queue;

	/* See if we can take anything off of the retransmit queue. */
	flag |= tcp_clean_rtx_queue(sk, prior_fack, prior_snd_una, &sack_state);

	tcp_rack_update_reo_wnd(sk, &rs);

	if (tp->tlp_high_seq)
		tcp_process_tlp_ack(sk, ack, flag);
	/* If needed, reset TLP/RTO timer; RACK may later override this. */
	if (flag & FLAG_SET_XMIT_TIMER)
		tcp_set_xmit_timer(sk);

	if (tcp_ack_is_dubious(sk, flag)) {
		is_dupack = !(flag & (FLAG_SND_UNA_ADVANCED | FLAG_NOT_DUP));
		tcp_fastretrans_alert(sk, prior_snd_una, is_dupack, &flag,
				      &rexmit);
	}

	if ((flag & FLAG_FORWARD_PROGRESS) || !(flag & FLAG_NOT_DUP))
		sk_dst_confirm(sk);

	delivered = tcp_newly_delivered(sk, delivered, flag);
	lost = tp->lost - lost;			/* freshly marked lost */
	rs.is_ack_delayed = !!(flag & FLAG_ACK_MAYBE_DELAYED);
	tcp_rate_gen(sk, delivered, lost, is_sack_reneg, sack_state.rate);
	tcp_cong_control(sk, ack, delivered, flag, sack_state.rate);
	tcp_xmit_recovery(sk, rexmit);
	return 1;

no_queue:
	/* If data was DSACKed, see if we can undo a cwnd reduction. */
	if (flag & FLAG_DSACKING_ACK) {
		tcp_fastretrans_alert(sk, prior_snd_una, is_dupack, &flag,
				      &rexmit);
		tcp_newly_delivered(sk, delivered, flag);
	}
	/* If this ack opens up a zero window, clear backoff.  It was
	 * being used to time the probes, and is probably far higher than
	 * it needs to be for normal retransmission.
	 */
	tcp_ack_probe(sk);

	if (tp->tlp_high_seq)
		tcp_process_tlp_ack(sk, ack, flag);
	return 1;

invalid_ack:
	SOCK_DEBUG(sk, "Ack %u after %u:%u\n", ack, tp->snd_una, tp->snd_nxt);
	return -1;

old_ack:
	/* If data was SACKed, tag it and see if we should send more data.
	 * If data was DSACKed, see if we can undo a cwnd reduction.
	 */
	if (TCP_SKB_CB(skb)->sacked) {
		flag |= tcp_sacktag_write_queue(sk, skb, prior_snd_una,
						&sack_state);
		tcp_fastretrans_alert(sk, prior_snd_una, is_dupack, &flag,
				      &rexmit);
		tcp_newly_delivered(sk, delivered, flag);
		tcp_xmit_recovery(sk, rexmit);
	}

	SOCK_DEBUG(sk, "Ack %u before %u:%u\n", ack, tp->snd_una, tp->snd_nxt);
	return 0;
}

static void tcp_parse_fastopen_option(int len, const unsigned char *cookie,
				      bool syn, struct tcp_fastopen_cookie *foc,
				      bool exp_opt)
{
	/* Valid only in SYN or SYN-ACK with an even length.  */
	if (!foc || !syn || len < 0 || (len & 1))
		return;

	if (len >= TCP_FASTOPEN_COOKIE_MIN &&
	    len <= TCP_FASTOPEN_COOKIE_MAX)
		memcpy(foc->val, cookie, len);
	else if (len != 0)
		len = -1;
	foc->len = len;
	foc->exp = exp_opt;
}

static void smc_parse_options(const struct tcphdr *th,
			      struct tcp_options_received *opt_rx,
			      const unsigned char *ptr,
			      int opsize)
{
#if IS_ENABLED(CONFIG_SMC)
	if (static_branch_unlikely(&tcp_have_smc)) {
		if (th->syn && !(opsize & 1) &&
		    opsize >= TCPOLEN_EXP_SMC_BASE &&
		    get_unaligned_be32(ptr) == TCPOPT_SMC_MAGIC)
			opt_rx->smc_ok = 1;
	}
#endif
}

/* Look for tcp options. Normally only called on SYN and SYNACK packets.
 * But, this can also be called on packets in the established flow when
 * the fast version below fails.
 */
void tcp_parse_options(const struct net *net,
		       const struct sk_buff *skb,
		       struct tcp_options_received *opt_rx, int estab,
		       struct tcp_fastopen_cookie *foc)
{
	const unsigned char *ptr;
	const struct tcphdr *th = tcp_hdr(skb);
	int length = (th->doff * 4) - sizeof(struct tcphdr);

	ptr = (const unsigned char *)(th + 1);
	opt_rx->saw_tstamp = 0;

	while (length > 0) {
		int opcode = *ptr++;
		int opsize;

		switch (opcode) {
		case TCPOPT_EOL:
			return;
		case TCPOPT_NOP:	/* Ref: RFC 793 section 3.1 */
			length--;
			continue;
		default:
			opsize = *ptr++;
			if (opsize < 2) /* "silly options" */
				return;
			if (opsize > length)
				return;	/* don't parse partial options */
			switch (opcode) {
			case TCPOPT_MSS:
				if (opsize == TCPOLEN_MSS && th->syn && !estab) {
					u16 in_mss = get_unaligned_be16(ptr);
					if (in_mss) {
						if (opt_rx->user_mss &&
						    opt_rx->user_mss < in_mss)
							in_mss = opt_rx->user_mss;
						opt_rx->mss_clamp = in_mss;
					}
				}
				break;
			case TCPOPT_WINDOW:
				if (opsize == TCPOLEN_WINDOW && th->syn &&
				    !estab && net->ipv4.sysctl_tcp_window_scaling) {
					__u8 snd_wscale = *(__u8 *)ptr;
					opt_rx->wscale_ok = 1;
					if (snd_wscale > TCP_MAX_WSCALE) {
						net_info_ratelimited("%s: Illegal window scaling value %d > %u received\n",
								     __func__,
								     snd_wscale,
								     TCP_MAX_WSCALE);
						snd_wscale = TCP_MAX_WSCALE;
					}
					opt_rx->snd_wscale = snd_wscale;
				}
				break;
			case TCPOPT_TIMESTAMP:
				if ((opsize == TCPOLEN_TIMESTAMP) &&
				    ((estab && opt_rx->tstamp_ok) ||
				     (!estab && net->ipv4.sysctl_tcp_timestamps))) {
					opt_rx->saw_tstamp = 1;
					opt_rx->rcv_tsval = get_unaligned_be32(ptr);
					opt_rx->rcv_tsecr = get_unaligned_be32(ptr + 4);
				}
				break;
			case TCPOPT_SACK_PERM:
				if (opsize == TCPOLEN_SACK_PERM && th->syn &&
				    !estab && net->ipv4.sysctl_tcp_sack) {
					opt_rx->sack_ok = TCP_SACK_SEEN;
					tcp_sack_reset(opt_rx);
				}
				break;

			case TCPOPT_SACK:
				if ((opsize >= (TCPOLEN_SACK_BASE + TCPOLEN_SACK_PERBLOCK)) &&
				   !((opsize - TCPOLEN_SACK_BASE) % TCPOLEN_SACK_PERBLOCK) &&
				   opt_rx->sack_ok) {
					TCP_SKB_CB(skb)->sacked = (ptr - 2) - (unsigned char *)th;
				}
				break;
#ifdef CONFIG_TCP_MD5SIG
			case TCPOPT_MD5SIG:
				/*
				 * The MD5 Hash has already been
				 * checked (see tcp_v{4,6}_do_rcv()).
				 */
				break;
#endif
			case TCPOPT_FASTOPEN:
				tcp_parse_fastopen_option(
					opsize - TCPOLEN_FASTOPEN_BASE,
					ptr, th->syn, foc, false);
				break;

			case TCPOPT_EXP:
				/* Fast Open option shares code 254 using a
				 * 16 bits magic number.
				 */
				if (opsize >= TCPOLEN_EXP_FASTOPEN_BASE &&
				    get_unaligned_be16(ptr) ==
				    TCPOPT_FASTOPEN_MAGIC)
					tcp_parse_fastopen_option(opsize -
						TCPOLEN_EXP_FASTOPEN_BASE,
						ptr + 2, th->syn, foc, true);
				else
					smc_parse_options(th, opt_rx, ptr,
							  opsize);
				break;

			}
			ptr += opsize-2;
			length -= opsize;
		}
	}
}
EXPORT_SYMBOL(tcp_parse_options);

static bool tcp_parse_aligned_timestamp(struct tcp_sock *tp, const struct tcphdr *th)
{
	const __be32 *ptr = (const __be32 *)(th + 1);

	if (*ptr == htonl((TCPOPT_NOP << 24) | (TCPOPT_NOP << 16)
			  | (TCPOPT_TIMESTAMP << 8) | TCPOLEN_TIMESTAMP)) {
		tp->rx_opt.saw_tstamp = 1;
		++ptr;
		tp->rx_opt.rcv_tsval = ntohl(*ptr);
		++ptr;
		if (*ptr)
			tp->rx_opt.rcv_tsecr = ntohl(*ptr) - tp->tsoffset;
		else
			tp->rx_opt.rcv_tsecr = 0;
		return true;
	}
	return false;
}

/* Fast parse options. This hopes to only see timestamps.
 * If it is wrong it falls back on tcp_parse_options().
 */
static bool tcp_fast_parse_options(const struct net *net,
				   const struct sk_buff *skb,
				   const struct tcphdr *th, struct tcp_sock *tp)
{
	/* In the spirit of fast parsing, compare doff directly to constant
	 * values.  Because equality is used, short doff can be ignored here.
	 */
	if (th->doff == (sizeof(*th) / 4)) {
		tp->rx_opt.saw_tstamp = 0;
		return false;
	} else if (tp->rx_opt.tstamp_ok &&
		   th->doff == ((sizeof(*th) + TCPOLEN_TSTAMP_ALIGNED) / 4)) {
		if (tcp_parse_aligned_timestamp(tp, th))
			return true;
	}

	tcp_parse_options(net, skb, &tp->rx_opt, 1, NULL);
	if (tp->rx_opt.saw_tstamp && tp->rx_opt.rcv_tsecr)
		tp->rx_opt.rcv_tsecr -= tp->tsoffset;

	return true;
}

#ifdef CONFIG_TCP_MD5SIG
/*
 * Parse MD5 Signature option
 */
const u8 *tcp_parse_md5sig_option(const struct tcphdr *th)
{
	int length = (th->doff << 2) - sizeof(*th);
	const u8 *ptr = (const u8 *)(th + 1);

	/* If not enough data remaining, we can short cut */
	while (length >= TCPOLEN_MD5SIG) {
		int opcode = *ptr++;
		int opsize;

		switch (opcode) {
		case TCPOPT_EOL:
			return NULL;
		case TCPOPT_NOP:
			length--;
			continue;
		default:
			opsize = *ptr++;
			if (opsize < 2 || opsize > length)
				return NULL;
			if (opcode == TCPOPT_MD5SIG)
				return opsize == TCPOLEN_MD5SIG ? ptr : NULL;
		}
		ptr += opsize - 2;
		length -= opsize;
	}
	return NULL;
}
EXPORT_SYMBOL(tcp_parse_md5sig_option);
#endif

/* Sorry, PAWS as specified is broken wrt. pure-ACKs -DaveM
 *
 * It is not fatal. If this ACK does _not_ change critical state (seqs, window)
 * it can pass through stack. So, the following predicate verifies that
 * this segment is not used for anything but congestion avoidance or
 * fast retransmit. Moreover, we even are able to eliminate most of such
 * second order effects, if we apply some small "replay" window (~RTO)
 * to timestamp space.
 *
 * All these measures still do not guarantee that we reject wrapped ACKs
 * on networks with high bandwidth, when sequence space is recycled fastly,
 * but it guarantees that such events will be very rare and do not affect
 * connection seriously. This doesn't look nice, but alas, PAWS is really
 * buggy extension.
 *
 * [ Later note. Even worse! It is buggy for segments _with_ data. RFC
 * states that events when retransmit arrives after original data are rare.
 * It is a blatant lie. VJ forgot about fast retransmit! 8)8) It is
 * the biggest problem on large power networks even with minor reordering.
 * OK, let's give it small replay window. If peer clock is even 1hz, it is safe
 * up to bandwidth of 18Gigabit/sec. 8) ]
 */

static int tcp_disordered_ack(const struct sock *sk, const struct sk_buff *skb)
{
	const struct tcp_sock *tp = tcp_sk(sk);
	const struct tcphdr *th = tcp_hdr(skb);
	u32 seq = TCP_SKB_CB(skb)->seq;
	u32 ack = TCP_SKB_CB(skb)->ack_seq;

	return (/* 1. Pure ACK with correct sequence number. */
		(th->ack && seq == TCP_SKB_CB(skb)->end_seq && seq == tp->rcv_nxt) &&

		/* 2. ... and duplicate ACK. */
		ack == tp->snd_una &&

		/* 3. ... and does not update window. */
		!tcp_may_update_window(tp, ack, seq, ntohs(th->window) << tp->rx_opt.snd_wscale) &&

		/* 4. ... and sits in replay window. */
		(s32)(tp->rx_opt.ts_recent - tp->rx_opt.rcv_tsval) <= (inet_csk(sk)->icsk_rto * 1024) / HZ);
}

static inline bool tcp_paws_discard(const struct sock *sk,
				   const struct sk_buff *skb)
{
	const struct tcp_sock *tp = tcp_sk(sk);

	return !tcp_paws_check(&tp->rx_opt, TCP_PAWS_WINDOW) &&
	       !tcp_disordered_ack(sk, skb);
}

/* Check segment sequence number for validity.
 *
 * Segment controls are considered valid, if the segment
 * fits to the window after truncation to the window. Acceptability
 * of data (and SYN, FIN, of course) is checked separately.
 * See tcp_data_queue(), for example.
 *
 * Also, controls (RST is main one) are accepted using RCV.WUP instead
 * of RCV.NXT. Peer still did not advance his SND.UNA when we
 * delayed ACK, so that hisSND.UNA<=ourRCV.WUP.
 * (borrowed from freebsd)
 */

static inline bool tcp_sequence(const struct tcp_sock *tp, u32 seq, u32 end_seq)
{
	return	!before(end_seq, tp->rcv_wup) &&
		!after(seq, tp->rcv_nxt + tcp_receive_window(tp));
}

/* When we get a reset we do this. */
void tcp_reset(struct sock *sk)
{
	trace_tcp_receive_reset(sk);

	/* We want the right error as BSD sees it (and indeed as we do). */
	switch (sk->sk_state) {
	case TCP_SYN_SENT:
		sk->sk_err = ECONNREFUSED;
		break;
	case TCP_CLOSE_WAIT:
		sk->sk_err = EPIPE;
		break;
	case TCP_CLOSE:
		return;
	default:
		sk->sk_err = ECONNRESET;
	}
	/* This barrier is coupled with smp_rmb() in tcp_poll() */
	smp_wmb();

	tcp_write_queue_purge(sk);
	tcp_done(sk);

	if (!sock_flag(sk, SOCK_DEAD))
		sk->sk_error_report(sk);
}

/*
 * 	Process the FIN bit. This now behaves as it is supposed to work
 *	and the FIN takes effect when it is validly part of sequence
 *	space. Not before when we get holes.
 *
 *	If we are ESTABLISHED, a received fin moves us to CLOSE-WAIT
 *	(and thence onto LAST-ACK and finally, CLOSE, we never enter
 *	TIME-WAIT)
 *
 *	If we are in FINWAIT-1, a received FIN indicates simultaneous
 *	close and we go into CLOSING (and later onto TIME-WAIT)
 *
 *	If we are in FINWAIT-2, a received FIN moves us to TIME-WAIT.
 */
void tcp_fin(struct sock *sk)
{
	struct tcp_sock *tp = tcp_sk(sk);

	inet_csk_schedule_ack(sk);

	sk->sk_shutdown |= RCV_SHUTDOWN;
	sock_set_flag(sk, SOCK_DONE);

	switch (sk->sk_state) {
	case TCP_SYN_RECV:
	case TCP_ESTABLISHED:
		/* Move to CLOSE_WAIT */
		tcp_set_state(sk, TCP_CLOSE_WAIT);
		inet_csk(sk)->icsk_ack.pingpong = 1;
		break;

	case TCP_CLOSE_WAIT:
	case TCP_CLOSING:
		/* Received a retransmission of the FIN, do
		 * nothing.
		 */
		break;
	case TCP_LAST_ACK:
		/* RFC793: Remain in the LAST-ACK state. */
		break;

	case TCP_FIN_WAIT1:
		/* This case occurs when a simultaneous close
		 * happens, we must ack the received FIN and
		 * enter the CLOSING state.
		 */
		tcp_send_ack(sk);
		tcp_set_state(sk, TCP_CLOSING);
		break;
	case TCP_FIN_WAIT2:
		/* Received a FIN -- send ACK and enter TIME_WAIT. */
		tcp_send_ack(sk);
		tcp_time_wait(sk, TCP_TIME_WAIT, 0);
		break;
	default:
		/* Only TCP_LISTEN and TCP_CLOSE are left, in these
		 * cases we should never reach this piece of code.
		 */
		pr_err("%s: Impossible, sk->sk_state=%d\n",
		       __func__, sk->sk_state);
		break;
	}

	/* It _is_ possible, that we have something out-of-order _after_ FIN.
	 * Probably, we should reset in this case. For now drop them.
	 */
	skb_rbtree_purge(&tp->out_of_order_queue);
	if (tcp_is_sack(tp))
		tcp_sack_reset(&tp->rx_opt);
	sk_mem_reclaim(sk);

	if (!sock_flag(sk, SOCK_DEAD)) {
		sk->sk_state_change(sk);

		/* Do not send POLL_HUP for half duplex close. */
		if (sk->sk_shutdown == SHUTDOWN_MASK ||
		    sk->sk_state == TCP_CLOSE)
			sk_wake_async(sk, SOCK_WAKE_WAITD, POLL_HUP);
		else
			sk_wake_async(sk, SOCK_WAKE_WAITD, POLL_IN);
	}
}

static inline bool tcp_sack_extend(struct tcp_sack_block *sp, u32 seq,
				  u32 end_seq)
{
	if (!after(seq, sp->end_seq) && !after(sp->start_seq, end_seq)) {
		if (before(seq, sp->start_seq))
			sp->start_seq = seq;
		if (after(end_seq, sp->end_seq))
			sp->end_seq = end_seq;
		return true;
	}
	return false;
}

static void tcp_dsack_set(struct sock *sk, u32 seq, u32 end_seq)
{
	struct tcp_sock *tp = tcp_sk(sk);

	if (tcp_is_sack(tp) && sock_net(sk)->ipv4.sysctl_tcp_dsack) {
		int mib_idx;

		if (before(seq, tp->rcv_nxt))
			mib_idx = LINUX_MIB_TCPDSACKOLDSENT;
		else
			mib_idx = LINUX_MIB_TCPDSACKOFOSENT;

		NET_INC_STATS(sock_net(sk), mib_idx);

		tp->rx_opt.dsack = 1;
		tp->duplicate_sack[0].start_seq = seq;
		tp->duplicate_sack[0].end_seq = end_seq;
	}
}

static void tcp_dsack_extend(struct sock *sk, u32 seq, u32 end_seq)
{
	struct tcp_sock *tp = tcp_sk(sk);

	if (!tp->rx_opt.dsack)
		tcp_dsack_set(sk, seq, end_seq);
	else
		tcp_sack_extend(tp->duplicate_sack, seq, end_seq);
}

static void tcp_send_dupack(struct sock *sk, const struct sk_buff *skb)
{
	struct tcp_sock *tp = tcp_sk(sk);

	if (TCP_SKB_CB(skb)->end_seq != TCP_SKB_CB(skb)->seq &&
	    before(TCP_SKB_CB(skb)->seq, tp->rcv_nxt)) {
		NET_INC_STATS(sock_net(sk), LINUX_MIB_DELAYEDACKLOST);
		tcp_enter_quickack_mode(sk, TCP_MAX_QUICKACKS);

		if (tcp_is_sack(tp) && sock_net(sk)->ipv4.sysctl_tcp_dsack) {
			u32 end_seq = TCP_SKB_CB(skb)->end_seq;

			if (after(TCP_SKB_CB(skb)->end_seq, tp->rcv_nxt))
				end_seq = tp->rcv_nxt;
			tcp_dsack_set(sk, TCP_SKB_CB(skb)->seq, end_seq);
		}
	}

	tcp_send_ack(sk);
}

/* These routines update the SACK block as out-of-order packets arrive or
 * in-order packets close up the sequence space.
 */
static void tcp_sack_maybe_coalesce(struct tcp_sock *tp)
{
	int this_sack;
	struct tcp_sack_block *sp = &tp->selective_acks[0];
	struct tcp_sack_block *swalk = sp + 1;

	/* See if the recent change to the first SACK eats into
	 * or hits the sequence space of other SACK blocks, if so coalesce.
	 */
	for (this_sack = 1; this_sack < tp->rx_opt.num_sacks;) {
		if (tcp_sack_extend(sp, swalk->start_seq, swalk->end_seq)) {
			int i;

			/* Zap SWALK, by moving every further SACK up by one slot.
			 * Decrease num_sacks.
			 */
			tp->rx_opt.num_sacks--;
			for (i = this_sack; i < tp->rx_opt.num_sacks; i++)
				sp[i] = sp[i + 1];
			continue;
		}
		this_sack++, swalk++;
	}
}

static void tcp_sack_new_ofo_skb(struct sock *sk, u32 seq, u32 end_seq)
{
	struct tcp_sock *tp = tcp_sk(sk);
	struct tcp_sack_block *sp = &tp->selective_acks[0];
	int cur_sacks = tp->rx_opt.num_sacks;
	int this_sack;

	if (!cur_sacks)
		goto new_sack;

	for (this_sack = 0; this_sack < cur_sacks; this_sack++, sp++) {
		if (tcp_sack_extend(sp, seq, end_seq)) {
			/* Rotate this_sack to the first one. */
			for (; this_sack > 0; this_sack--, sp--)
				swap(*sp, *(sp - 1));
			if (cur_sacks > 1)
				tcp_sack_maybe_coalesce(tp);
			return;
		}
	}

	/* Could not find an adjacent existing SACK, build a new one,
	 * put it at the front, and shift everyone else down.  We
	 * always know there is at least one SACK present already here.
	 *
	 * If the sack array is full, forget about the last one.
	 */
	if (this_sack >= TCP_NUM_SACKS) {
		if (tp->compressed_ack)
			tcp_send_ack(sk);
		this_sack--;
		tp->rx_opt.num_sacks--;
		sp--;
	}
	for (; this_sack > 0; this_sack--, sp--)
		*sp = *(sp - 1);

new_sack:
	/* Build the new head SACK, and we're done. */
	sp->start_seq = seq;
	sp->end_seq = end_seq;
	tp->rx_opt.num_sacks++;
}

/* RCV.NXT advances, some SACKs should be eaten. */

static void tcp_sack_remove(struct tcp_sock *tp)
{
	struct tcp_sack_block *sp = &tp->selective_acks[0];
	int num_sacks = tp->rx_opt.num_sacks;
	int this_sack;

	/* Empty ofo queue, hence, all the SACKs are eaten. Clear. */
	if (RB_EMPTY_ROOT(&tp->out_of_order_queue)) {
		tp->rx_opt.num_sacks = 0;
		return;
	}

	for (this_sack = 0; this_sack < num_sacks;) {
		/* Check if the start of the sack is covered by RCV.NXT. */
		if (!before(tp->rcv_nxt, sp->start_seq)) {
			int i;

			/* RCV.NXT must cover all the block! */
			WARN_ON(before(tp->rcv_nxt, sp->end_seq));

			/* Zap this SACK, by moving forward any other SACKS. */
			for (i = this_sack+1; i < num_sacks; i++)
				tp->selective_acks[i-1] = tp->selective_acks[i];
			num_sacks--;
			continue;
		}
		this_sack++;
		sp++;
	}
	tp->rx_opt.num_sacks = num_sacks;
}

/**
 * tcp_try_coalesce - try to merge skb to prior one
 * @sk: socket
 * @dest: destination queue
 * @to: prior buffer
 * @from: buffer to add in queue
 * @fragstolen: pointer to boolean
 *
 * Before queueing skb @from after @to, try to merge them
 * to reduce overall memory use and queue lengths, if cost is small.
 * Packets in ofo or receive queues can stay a long time.
 * Better try to coalesce them right now to avoid future collapses.
 * Returns true if caller should free @from instead of queueing it
 */
static bool tcp_try_coalesce(struct sock *sk,
			     struct sk_buff *to,
			     struct sk_buff *from,
			     bool *fragstolen)
{
	int delta;

	*fragstolen = false;

	/* Its possible this segment overlaps with prior segment in queue */
	if (TCP_SKB_CB(from)->seq != TCP_SKB_CB(to)->end_seq)
		return false;

	if (!skb_try_coalesce(to, from, fragstolen, &delta))
		return false;

	atomic_add(delta, &sk->sk_rmem_alloc);
	sk_mem_charge(sk, delta);
	NET_INC_STATS(sock_net(sk), LINUX_MIB_TCPRCVCOALESCE);
	TCP_SKB_CB(to)->end_seq = TCP_SKB_CB(from)->end_seq;
	TCP_SKB_CB(to)->ack_seq = TCP_SKB_CB(from)->ack_seq;
	TCP_SKB_CB(to)->tcp_flags |= TCP_SKB_CB(from)->tcp_flags;

	if (TCP_SKB_CB(from)->has_rxtstamp) {
		TCP_SKB_CB(to)->has_rxtstamp = true;
		to->tstamp = from->tstamp;
	}

	return true;
}

static bool tcp_ooo_try_coalesce(struct sock *sk,
			     struct sk_buff *to,
			     struct sk_buff *from,
			     bool *fragstolen)
{
	bool res = tcp_try_coalesce(sk, to, from, fragstolen);

	/* In case tcp_drop() is called later, update to->gso_segs */
	if (res) {
		u32 gso_segs = max_t(u16, 1, skb_shinfo(to)->gso_segs) +
			       max_t(u16, 1, skb_shinfo(from)->gso_segs);

		skb_shinfo(to)->gso_segs = min_t(u32, gso_segs, 0xFFFF);
	}
	return res;
}

static void tcp_drop(struct sock *sk, struct sk_buff *skb)
{
	sk_drops_add(sk, skb);
	__kfree_skb(skb);
}

/* This one checks to see if we can put data from the
 * out_of_order queue into the receive_queue.
 */
static void tcp_ofo_queue(struct sock *sk)
{
	struct tcp_sock *tp = tcp_sk(sk);
	__u32 dsack_high = tp->rcv_nxt;
	bool fin, fragstolen, eaten;
	struct sk_buff *skb, *tail;
	struct rb_node *p;

	p = rb_first(&tp->out_of_order_queue);
	while (p) {
		skb = rb_to_skb(p);
		if (after(TCP_SKB_CB(skb)->seq, tp->rcv_nxt))
			break;

		if (before(TCP_SKB_CB(skb)->seq, dsack_high)) {
			__u32 dsack = dsack_high;
			if (before(TCP_SKB_CB(skb)->end_seq, dsack_high))
				dsack_high = TCP_SKB_CB(skb)->end_seq;
			tcp_dsack_extend(sk, TCP_SKB_CB(skb)->seq, dsack);
		}
		p = rb_next(p);
		rb_erase(&skb->rbnode, &tp->out_of_order_queue);

		if (unlikely(!after(TCP_SKB_CB(skb)->end_seq, tp->rcv_nxt))) {
			SOCK_DEBUG(sk, "ofo packet was already received\n");
			tcp_drop(sk, skb);
			continue;
		}
		SOCK_DEBUG(sk, "ofo requeuing : rcv_next %X seq %X - %X\n",
			   tp->rcv_nxt, TCP_SKB_CB(skb)->seq,
			   TCP_SKB_CB(skb)->end_seq);

		tail = skb_peek_tail(&sk->sk_receive_queue);
		eaten = tail && tcp_try_coalesce(sk, tail, skb, &fragstolen);
		tcp_rcv_nxt_update(tp, TCP_SKB_CB(skb)->end_seq);
		fin = TCP_SKB_CB(skb)->tcp_flags & TCPHDR_FIN;
		if (!eaten)
			__skb_queue_tail(&sk->sk_receive_queue, skb);
		else
			kfree_skb_partial(skb, fragstolen);

		if (unlikely(fin)) {
			tcp_fin(sk);
			/* tcp_fin() purges tp->out_of_order_queue,
			 * so we must end this loop right now.
			 */
			break;
		}
	}
}

static bool tcp_prune_ofo_queue(struct sock *sk);
static int tcp_prune_queue(struct sock *sk);

static int tcp_try_rmem_schedule(struct sock *sk, struct sk_buff *skb,
				 unsigned int size)
{
	if (atomic_read(&sk->sk_rmem_alloc) > sk->sk_rcvbuf ||
	    !sk_rmem_schedule(sk, skb, size)) {

		if (tcp_prune_queue(sk) < 0)
			return -1;

		while (!sk_rmem_schedule(sk, skb, size)) {
			if (!tcp_prune_ofo_queue(sk))
				return -1;
		}
	}
	return 0;
}

static void tcp_data_queue_ofo(struct sock *sk, struct sk_buff *skb)
{
	struct tcp_sock *tp = tcp_sk(sk);
	struct rb_node **p, *parent;
	struct sk_buff *skb1;
	u32 seq, end_seq;
	bool fragstolen;

	tcp_ecn_check_ce(sk, skb);

	if (unlikely(tcp_try_rmem_schedule(sk, skb, skb->truesize))) {
		NET_INC_STATS(sock_net(sk), LINUX_MIB_TCPOFODROP);
		tcp_drop(sk, skb);
		return;
	}

	/* Disable header prediction. */
	tp->pred_flags = 0;
	inet_csk_schedule_ack(sk);

	NET_INC_STATS(sock_net(sk), LINUX_MIB_TCPOFOQUEUE);
	seq = TCP_SKB_CB(skb)->seq;
	end_seq = TCP_SKB_CB(skb)->end_seq;
	SOCK_DEBUG(sk, "out of order segment: rcv_next %X seq %X - %X\n",
		   tp->rcv_nxt, seq, end_seq);

	p = &tp->out_of_order_queue.rb_node;
	if (RB_EMPTY_ROOT(&tp->out_of_order_queue)) {
		/* Initial out of order segment, build 1 SACK. */
		if (tcp_is_sack(tp)) {
			tp->rx_opt.num_sacks = 1;
			tp->selective_acks[0].start_seq = seq;
			tp->selective_acks[0].end_seq = end_seq;
		}
		rb_link_node(&skb->rbnode, NULL, p);
		rb_insert_color(&skb->rbnode, &tp->out_of_order_queue);
		tp->ooo_last_skb = skb;
		goto end;
	}

	/* In the typical case, we are adding an skb to the end of the list.
	 * Use of ooo_last_skb avoids the O(Log(N)) rbtree lookup.
	 */
	if (tcp_ooo_try_coalesce(sk, tp->ooo_last_skb,
				 skb, &fragstolen)) {
coalesce_done:
		tcp_grow_window(sk, skb);
		kfree_skb_partial(skb, fragstolen);
		skb = NULL;
		goto add_sack;
	}
	/* Can avoid an rbtree lookup if we are adding skb after ooo_last_skb */
	if (!before(seq, TCP_SKB_CB(tp->ooo_last_skb)->end_seq)) {
		parent = &tp->ooo_last_skb->rbnode;
		p = &parent->rb_right;
		goto insert;
	}

	/* Find place to insert this segment. Handle overlaps on the way. */
	parent = NULL;
	while (*p) {
		parent = *p;
		skb1 = rb_to_skb(parent);
		if (before(seq, TCP_SKB_CB(skb1)->seq)) {
			p = &parent->rb_left;
			continue;
		}
		if (before(seq, TCP_SKB_CB(skb1)->end_seq)) {
			if (!after(end_seq, TCP_SKB_CB(skb1)->end_seq)) {
				/* All the bits are present. Drop. */
				NET_INC_STATS(sock_net(sk),
					      LINUX_MIB_TCPOFOMERGE);
				tcp_drop(sk, skb);
				skb = NULL;
				tcp_dsack_set(sk, seq, end_seq);
				goto add_sack;
			}
			if (after(seq, TCP_SKB_CB(skb1)->seq)) {
				/* Partial overlap. */
				tcp_dsack_set(sk, seq, TCP_SKB_CB(skb1)->end_seq);
			} else {
				/* skb's seq == skb1's seq and skb covers skb1.
				 * Replace skb1 with skb.
				 */
				rb_replace_node(&skb1->rbnode, &skb->rbnode,
						&tp->out_of_order_queue);
				tcp_dsack_extend(sk,
						 TCP_SKB_CB(skb1)->seq,
						 TCP_SKB_CB(skb1)->end_seq);
				NET_INC_STATS(sock_net(sk),
					      LINUX_MIB_TCPOFOMERGE);
				tcp_drop(sk, skb1);
				goto merge_right;
			}
		} else if (tcp_ooo_try_coalesce(sk, skb1,
						skb, &fragstolen)) {
			goto coalesce_done;
		}
		p = &parent->rb_right;
	}
insert:
	/* Insert segment into RB tree. */
	rb_link_node(&skb->rbnode, parent, p);
	rb_insert_color(&skb->rbnode, &tp->out_of_order_queue);

merge_right:
	/* Remove other segments covered by skb. */
	while ((skb1 = skb_rb_next(skb)) != NULL) {
		if (!after(end_seq, TCP_SKB_CB(skb1)->seq))
			break;
		if (before(end_seq, TCP_SKB_CB(skb1)->end_seq)) {
			tcp_dsack_extend(sk, TCP_SKB_CB(skb1)->seq,
					 end_seq);
			break;
		}
		rb_erase(&skb1->rbnode, &tp->out_of_order_queue);
		tcp_dsack_extend(sk, TCP_SKB_CB(skb1)->seq,
				 TCP_SKB_CB(skb1)->end_seq);
		NET_INC_STATS(sock_net(sk), LINUX_MIB_TCPOFOMERGE);
		tcp_drop(sk, skb1);
	}
	/* If there is no skb after us, we are the last_skb ! */
	if (!skb1)
		tp->ooo_last_skb = skb;

add_sack:
	if (tcp_is_sack(tp))
		tcp_sack_new_ofo_skb(sk, seq, end_seq);
end:
	if (skb) {
		tcp_grow_window(sk, skb);
		skb_condense(skb);
		skb_set_owner_r(skb, sk);
	}
}

static int __must_check tcp_queue_rcv(struct sock *sk, struct sk_buff *skb, int hdrlen,
		  bool *fragstolen)
{
	int eaten;
	struct sk_buff *tail = skb_peek_tail(&sk->sk_receive_queue);

	__skb_pull(skb, hdrlen);
	eaten = (tail &&
		 tcp_try_coalesce(sk, tail,
				  skb, fragstolen)) ? 1 : 0;
	tcp_rcv_nxt_update(tcp_sk(sk), TCP_SKB_CB(skb)->end_seq);
	if (!eaten) {
		__skb_queue_tail(&sk->sk_receive_queue, skb);
		skb_set_owner_r(skb, sk);
	}
	return eaten;
}

int tcp_send_rcvq(struct sock *sk, struct msghdr *msg, size_t size)
{
	struct sk_buff *skb;
	int err = -ENOMEM;
	int data_len = 0;
	bool fragstolen;

	if (size == 0)
		return 0;

	if (size > PAGE_SIZE) {
		int npages = min_t(size_t, size >> PAGE_SHIFT, MAX_SKB_FRAGS);

		data_len = npages << PAGE_SHIFT;
		size = data_len + (size & ~PAGE_MASK);
	}
	skb = alloc_skb_with_frags(size - data_len, data_len,
				   PAGE_ALLOC_COSTLY_ORDER,
				   &err, sk->sk_allocation);
	if (!skb)
		goto err;

	skb_put(skb, size - data_len);
	skb->data_len = data_len;
	skb->len = size;

	if (tcp_try_rmem_schedule(sk, skb, skb->truesize))
		goto err_free;

	err = skb_copy_datagram_from_iter(skb, 0, &msg->msg_iter, size);
	if (err)
		goto err_free;

	TCP_SKB_CB(skb)->seq = tcp_sk(sk)->rcv_nxt;
	TCP_SKB_CB(skb)->end_seq = TCP_SKB_CB(skb)->seq + size;
	TCP_SKB_CB(skb)->ack_seq = tcp_sk(sk)->snd_una - 1;

	if (tcp_queue_rcv(sk, skb, 0, &fragstolen)) {
		WARN_ON_ONCE(fragstolen); /* should not happen */
		__kfree_skb(skb);
	}
	return size;

err_free:
	kfree_skb(skb);
err:
	return err;

}

void tcp_data_ready(struct sock *sk)
{
	const struct tcp_sock *tp = tcp_sk(sk);
	int avail = tp->rcv_nxt - tp->copied_seq;

	if (avail < sk->sk_rcvlowat && !sock_flag(sk, SOCK_DONE))
		return;

	sk->sk_data_ready(sk);
}

static void tcp_data_queue(struct sock *sk, struct sk_buff *skb)
{
	struct tcp_sock *tp = tcp_sk(sk);
	bool fragstolen;
	int eaten;

	if (TCP_SKB_CB(skb)->seq == TCP_SKB_CB(skb)->end_seq) {
		__kfree_skb(skb);
		return;
	}
	skb_dst_drop(skb);
	__skb_pull(skb, tcp_hdr(skb)->doff * 4);

	tcp_ecn_accept_cwr(tp, skb);

	tp->rx_opt.dsack = 0;

	/*  Queue data for delivery to the user.
	 *  Packets in sequence go to the receive queue.
	 *  Out of sequence packets to the out_of_order_queue.
	 */
	if (TCP_SKB_CB(skb)->seq == tp->rcv_nxt) {
		if (tcp_receive_window(tp) == 0)
			goto out_of_window;

		/* Ok. In sequence. In window. */
queue_and_out:
		if (skb_queue_len(&sk->sk_receive_queue) == 0)
			sk_forced_mem_schedule(sk, skb->truesize);
		else if (tcp_try_rmem_schedule(sk, skb, skb->truesize))
			goto drop;

		eaten = tcp_queue_rcv(sk, skb, 0, &fragstolen);
		tcp_rcv_nxt_update(tp, TCP_SKB_CB(skb)->end_seq);
		if (skb->len)
			tcp_event_data_recv(sk, skb);
		if (TCP_SKB_CB(skb)->tcp_flags & TCPHDR_FIN)
			tcp_fin(sk);

		if (!RB_EMPTY_ROOT(&tp->out_of_order_queue)) {
			tcp_ofo_queue(sk);

			/* RFC2581. 4.2. SHOULD send immediate ACK, when
			 * gap in queue is filled.
			 */
			if (RB_EMPTY_ROOT(&tp->out_of_order_queue))
				inet_csk(sk)->icsk_ack.pingpong = 0;
		}

		if (tp->rx_opt.num_sacks)
			tcp_sack_remove(tp);

		tcp_fast_path_check(sk);

		if (eaten > 0)
			kfree_skb_partial(skb, fragstolen);
		if (!sock_flag(sk, SOCK_DEAD))
			tcp_data_ready(sk);
		return;
	}

	if (!after(TCP_SKB_CB(skb)->end_seq, tp->rcv_nxt)) {
		/* A retransmit, 2nd most common case.  Force an immediate ack. */
		NET_INC_STATS(sock_net(sk), LINUX_MIB_DELAYEDACKLOST);
		tcp_dsack_set(sk, TCP_SKB_CB(skb)->seq, TCP_SKB_CB(skb)->end_seq);

out_of_window:
		tcp_enter_quickack_mode(sk, TCP_MAX_QUICKACKS);
		inet_csk_schedule_ack(sk);
drop:
		tcp_drop(sk, skb);
		return;
	}

	/* Out of window. F.e. zero window probe. */
	if (!before(TCP_SKB_CB(skb)->seq, tp->rcv_nxt + tcp_receive_window(tp)))
		goto out_of_window;

	if (before(TCP_SKB_CB(skb)->seq, tp->rcv_nxt)) {
		/* Partial packet, seq < rcv_next < end_seq */
		SOCK_DEBUG(sk, "partial packet: rcv_next %X seq %X - %X\n",
			   tp->rcv_nxt, TCP_SKB_CB(skb)->seq,
			   TCP_SKB_CB(skb)->end_seq);

		tcp_dsack_set(sk, TCP_SKB_CB(skb)->seq, tp->rcv_nxt);

		/* If window is closed, drop tail of packet. But after
		 * remembering D-SACK for its head made in previous line.
		 */
		if (!tcp_receive_window(tp))
			goto out_of_window;
		goto queue_and_out;
	}

	tcp_data_queue_ofo(sk, skb);
}

static struct sk_buff *tcp_skb_next(struct sk_buff *skb, struct sk_buff_head *list)
{
	if (list)
		return !skb_queue_is_last(list, skb) ? skb->next : NULL;

	return skb_rb_next(skb);
}

static struct sk_buff *tcp_collapse_one(struct sock *sk, struct sk_buff *skb,
					struct sk_buff_head *list,
					struct rb_root *root)
{
	struct sk_buff *next = tcp_skb_next(skb, list);

	if (list)
		__skb_unlink(skb, list);
	else
		rb_erase(&skb->rbnode, root);

	__kfree_skb(skb);
	NET_INC_STATS(sock_net(sk), LINUX_MIB_TCPRCVCOLLAPSED);

	return next;
}

/* Insert skb into rb tree, ordered by TCP_SKB_CB(skb)->seq */
void tcp_rbtree_insert(struct rb_root *root, struct sk_buff *skb)
{
	struct rb_node **p = &root->rb_node;
	struct rb_node *parent = NULL;
	struct sk_buff *skb1;

	while (*p) {
		parent = *p;
		skb1 = rb_to_skb(parent);
		if (before(TCP_SKB_CB(skb)->seq, TCP_SKB_CB(skb1)->seq))
			p = &parent->rb_left;
		else
			p = &parent->rb_right;
	}
	rb_link_node(&skb->rbnode, parent, p);
	rb_insert_color(&skb->rbnode, root);
}

/* Collapse contiguous sequence of skbs head..tail with
 * sequence numbers start..end.
 *
 * If tail is NULL, this means until the end of the queue.
 *
 * Segments with FIN/SYN are not collapsed (only because this
 * simplifies code)
 */
static void
tcp_collapse(struct sock *sk, struct sk_buff_head *list, struct rb_root *root,
	     struct sk_buff *head, struct sk_buff *tail, u32 start, u32 end)
{
	struct sk_buff *skb = head, *n;
	struct sk_buff_head tmp;
	bool end_of_skbs;

	/* First, check that queue is collapsible and find
	 * the point where collapsing can be useful.
	 */
restart:
	for (end_of_skbs = true; skb != NULL && skb != tail; skb = n) {
		n = tcp_skb_next(skb, list);

		/* No new bits? It is possible on ofo queue. */
		if (!before(start, TCP_SKB_CB(skb)->end_seq)) {
			skb = tcp_collapse_one(sk, skb, list, root);
			if (!skb)
				break;
			goto restart;
		}

		/* The first skb to collapse is:
		 * - not SYN/FIN and
		 * - bloated or contains data before "start" or
		 *   overlaps to the next one.
		 */
		if (!(TCP_SKB_CB(skb)->tcp_flags & (TCPHDR_SYN | TCPHDR_FIN)) &&
		    (tcp_win_from_space(sk, skb->truesize) > skb->len ||
		     before(TCP_SKB_CB(skb)->seq, start))) {
			end_of_skbs = false;
			break;
		}

		if (n && n != tail &&
		    TCP_SKB_CB(skb)->end_seq != TCP_SKB_CB(n)->seq) {
			end_of_skbs = false;
			break;
		}

		/* Decided to skip this, advance start seq. */
		start = TCP_SKB_CB(skb)->end_seq;
	}
	if (end_of_skbs ||
	    (TCP_SKB_CB(skb)->tcp_flags & (TCPHDR_SYN | TCPHDR_FIN)))
		return;

	__skb_queue_head_init(&tmp);

	while (before(start, end)) {
		int copy = min_t(int, SKB_MAX_ORDER(0, 0), end - start);
		struct sk_buff *nskb;

		nskb = alloc_skb(copy, GFP_ATOMIC);
		if (!nskb)
			break;

		memcpy(nskb->cb, skb->cb, sizeof(skb->cb));
		TCP_SKB_CB(nskb)->seq = TCP_SKB_CB(nskb)->end_seq = start;
		if (list)
			__skb_queue_before(list, skb, nskb);
		else
			__skb_queue_tail(&tmp, nskb); /* defer rbtree insertion */
		skb_set_owner_r(nskb, sk);

		/* Copy data, releasing collapsed skbs. */
		while (copy > 0) {
			int offset = start - TCP_SKB_CB(skb)->seq;
			int size = TCP_SKB_CB(skb)->end_seq - start;

			BUG_ON(offset < 0);
			if (size > 0) {
				size = min(copy, size);
				if (skb_copy_bits(skb, offset, skb_put(nskb, size), size))
					BUG();
				TCP_SKB_CB(nskb)->end_seq += size;
				copy -= size;
				start += size;
			}
			if (!before(start, TCP_SKB_CB(skb)->end_seq)) {
				skb = tcp_collapse_one(sk, skb, list, root);
				if (!skb ||
				    skb == tail ||
				    (TCP_SKB_CB(skb)->tcp_flags & (TCPHDR_SYN | TCPHDR_FIN)))
					goto end;
			}
		}
	}
end:
	skb_queue_walk_safe(&tmp, skb, n)
		tcp_rbtree_insert(root, skb);
}

/* Collapse ofo queue. Algorithm: select contiguous sequence of skbs
 * and tcp_collapse() them until all the queue is collapsed.
 */
static void tcp_collapse_ofo_queue(struct sock *sk)
{
	struct tcp_sock *tp = tcp_sk(sk);
	u32 range_truesize, sum_tiny = 0;
	struct sk_buff *skb, *head;
	u32 start, end;

	skb = skb_rb_first(&tp->out_of_order_queue);
new_range:
	if (!skb) {
		tp->ooo_last_skb = skb_rb_last(&tp->out_of_order_queue);
		return;
	}
	start = TCP_SKB_CB(skb)->seq;
	end = TCP_SKB_CB(skb)->end_seq;
	range_truesize = skb->truesize;

	for (head = skb;;) {
		skb = skb_rb_next(skb);

		/* Range is terminated when we see a gap or when
		 * we are at the queue end.
		 */
		if (!skb ||
		    after(TCP_SKB_CB(skb)->seq, end) ||
		    before(TCP_SKB_CB(skb)->end_seq, start)) {
			/* Do not attempt collapsing tiny skbs */
			if (range_truesize != head->truesize ||
			    end - start >= SKB_WITH_OVERHEAD(SK_MEM_QUANTUM)) {
				tcp_collapse(sk, NULL, &tp->out_of_order_queue,
					     head, skb, start, end);
			} else {
				sum_tiny += range_truesize;
				if (sum_tiny > sk->sk_rcvbuf >> 3)
					return;
			}
			goto new_range;
		}

		range_truesize += skb->truesize;
		if (unlikely(before(TCP_SKB_CB(skb)->seq, start)))
			start = TCP_SKB_CB(skb)->seq;
		if (after(TCP_SKB_CB(skb)->end_seq, end))
			end = TCP_SKB_CB(skb)->end_seq;
	}
}

/*
 * Clean the out-of-order queue to make room.
 * We drop high sequences packets to :
 * 1) Let a chance for holes to be filled.
 * 2) not add too big latencies if thousands of packets sit there.
 *    (But if application shrinks SO_RCVBUF, we could still end up
 *     freeing whole queue here)
 * 3) Drop at least 12.5 % of sk_rcvbuf to avoid malicious attacks.
 *
 * Return true if queue has shrunk.
 */
static bool tcp_prune_ofo_queue(struct sock *sk)
{
	struct tcp_sock *tp = tcp_sk(sk);
	struct rb_node *node, *prev;
	int goal;

	if (RB_EMPTY_ROOT(&tp->out_of_order_queue))
		return false;

	NET_INC_STATS(sock_net(sk), LINUX_MIB_OFOPRUNED);
	goal = sk->sk_rcvbuf >> 3;
	node = &tp->ooo_last_skb->rbnode;
	do {
		prev = rb_prev(node);
		rb_erase(node, &tp->out_of_order_queue);
		goal -= rb_to_skb(node)->truesize;
		tcp_drop(sk, rb_to_skb(node));
		if (!prev || goal <= 0) {
			sk_mem_reclaim(sk);
			if (atomic_read(&sk->sk_rmem_alloc) <= sk->sk_rcvbuf &&
			    !tcp_under_memory_pressure(sk))
				break;
			goal = sk->sk_rcvbuf >> 3;
		}
		node = prev;
	} while (node);
	tp->ooo_last_skb = rb_to_skb(prev);

	/* Reset SACK state.  A conforming SACK implementation will
	 * do the same at a timeout based retransmit.  When a connection
	 * is in a sad state like this, we care only about integrity
	 * of the connection not performance.
	 */
	if (tp->rx_opt.sack_ok)
		tcp_sack_reset(&tp->rx_opt);
	return true;
}

/* Reduce allocated memory if we can, trying to get
 * the socket within its memory limits again.
 *
 * Return less than zero if we should start dropping frames
 * until the socket owning process reads some of the data
 * to stabilize the situation.
 */
static int tcp_prune_queue(struct sock *sk)
{
	struct tcp_sock *tp = tcp_sk(sk);

	SOCK_DEBUG(sk, "prune_queue: c=%x\n", tp->copied_seq);

	NET_INC_STATS(sock_net(sk), LINUX_MIB_PRUNECALLED);

	if (atomic_read(&sk->sk_rmem_alloc) >= sk->sk_rcvbuf)
		tcp_clamp_window(sk);
	else if (tcp_under_memory_pressure(sk))
		tp->rcv_ssthresh = min(tp->rcv_ssthresh, 4U * tp->advmss);

	if (atomic_read(&sk->sk_rmem_alloc) <= sk->sk_rcvbuf)
		return 0;

	tcp_collapse_ofo_queue(sk);
	if (!skb_queue_empty(&sk->sk_receive_queue))
		tcp_collapse(sk, &sk->sk_receive_queue, NULL,
			     skb_peek(&sk->sk_receive_queue),
			     NULL,
			     tp->copied_seq, tp->rcv_nxt);
	sk_mem_reclaim(sk);

	if (atomic_read(&sk->sk_rmem_alloc) <= sk->sk_rcvbuf)
		return 0;

	/* Collapsing did not help, destructive actions follow.
	 * This must not ever occur. */

	tcp_prune_ofo_queue(sk);

	if (atomic_read(&sk->sk_rmem_alloc) <= sk->sk_rcvbuf)
		return 0;

	/* If we are really being abused, tell the caller to silently
	 * drop receive data on the floor.  It will get retransmitted
	 * and hopefully then we'll have sufficient space.
	 */
	NET_INC_STATS(sock_net(sk), LINUX_MIB_RCVPRUNED);

	/* Massive buffer overcommit. */
	tp->pred_flags = 0;
	return -1;
}

static bool tcp_should_expand_sndbuf(const struct sock *sk)
{
	const struct tcp_sock *tp = tcp_sk(sk);

	/* If the user specified a specific send buffer setting, do
	 * not modify it.
	 */
	if (sk->sk_userlocks & SOCK_SNDBUF_LOCK)
		return false;

	/* If we are under global TCP memory pressure, do not expand.  */
	if (tcp_under_memory_pressure(sk))
		return false;

	/* If we are under soft global TCP memory pressure, do not expand.  */
	if (sk_memory_allocated(sk) >= sk_prot_mem_limits(sk, 0))
		return false;

	/* If we filled the congestion window, do not expand.  */
	if (tcp_packets_in_flight(tp) >= tp->snd_cwnd)
		return false;

	return true;
}

/* When incoming ACK allowed to free some skb from write_queue,
 * we remember this event in flag SOCK_QUEUE_SHRUNK and wake up socket
 * on the exit from tcp input handler.
 *
 * PROBLEM: sndbuf expansion does not work well with largesend.
 */
static void tcp_new_space(struct sock *sk)
{
	struct tcp_sock *tp = tcp_sk(sk);

	if (tcp_should_expand_sndbuf(sk)) {
		tcp_sndbuf_expand(sk);
		tp->snd_cwnd_stamp = tcp_jiffies32;
	}

	sk->sk_write_space(sk);
}

static void tcp_check_space(struct sock *sk)
{
	if (sock_flag(sk, SOCK_QUEUE_SHRUNK)) {
		sock_reset_flag(sk, SOCK_QUEUE_SHRUNK);
		/* pairs with tcp_poll() */
		smp_mb();
		if (sk->sk_socket &&
		    test_bit(SOCK_NOSPACE, &sk->sk_socket->flags)) {
			tcp_new_space(sk);
			if (!test_bit(SOCK_NOSPACE, &sk->sk_socket->flags))
				tcp_chrono_stop(sk, TCP_CHRONO_SNDBUF_LIMITED);
		}
	}
}

static inline void tcp_data_snd_check(struct sock *sk)
{
	tcp_push_pending_frames(sk);
	tcp_check_space(sk);
}

/*
 * Check if sending an ack is needed.
 */
static void __tcp_ack_snd_check(struct sock *sk, int ofo_possible)
{
	struct tcp_sock *tp = tcp_sk(sk);
	unsigned long rtt, delay;

	    /* More than one full frame received... */
	if (((tp->rcv_nxt - tp->rcv_wup) > inet_csk(sk)->icsk_ack.rcv_mss &&
	     /* ... and right edge of window advances far enough.
	      * (tcp_recvmsg() will send ACK otherwise).
	      * If application uses SO_RCVLOWAT, we want send ack now if
	      * we have not received enough bytes to satisfy the condition.
	      */
	    (tp->rcv_nxt - tp->copied_seq < sk->sk_rcvlowat ||
	     __tcp_select_window(sk) >= tp->rcv_wnd)) ||
	    /* We ACK each frame or... */
	    tcp_in_quickack_mode(sk)) {
send_now:
		tcp_send_ack(sk);
		return;
	}

	if (!ofo_possible || RB_EMPTY_ROOT(&tp->out_of_order_queue)) {
		tcp_send_delayed_ack(sk);
		return;
	}

	if (!tcp_is_sack(tp) ||
	    tp->compressed_ack >= sock_net(sk)->ipv4.sysctl_tcp_comp_sack_nr)
		goto send_now;
	tp->compressed_ack++;

	if (hrtimer_is_queued(&tp->compressed_ack_timer))
		return;

	/* compress ack timer : 5 % of rtt, but no more than tcp_comp_sack_delay_ns */

	rtt = tp->rcv_rtt_est.rtt_us;
	if (tp->srtt_us && tp->srtt_us < rtt)
		rtt = tp->srtt_us;

	delay = min_t(unsigned long, sock_net(sk)->ipv4.sysctl_tcp_comp_sack_delay_ns,
		      rtt * (NSEC_PER_USEC >> 3)/20);
	sock_hold(sk);
	hrtimer_start(&tp->compressed_ack_timer, ns_to_ktime(delay),
		      HRTIMER_MODE_REL_PINNED_SOFT);
}

static inline void tcp_ack_snd_check(struct sock *sk)
{
	if (!inet_csk_ack_scheduled(sk)) {
		/* We sent a data segment already. */
		return;
	}
	__tcp_ack_snd_check(sk, 1);
}

/*
 *	This routine is only called when we have urgent data
 *	signaled. Its the 'slow' part of tcp_urg. It could be
 *	moved inline now as tcp_urg is only called from one
 *	place. We handle URGent data wrong. We have to - as
 *	BSD still doesn't use the correction from RFC961.
 *	For 1003.1g we should support a new option TCP_STDURG to permit
 *	either form (or just set the sysctl tcp_stdurg).
 */

static void tcp_check_urg(struct sock *sk, const struct tcphdr *th)
{
	struct tcp_sock *tp = tcp_sk(sk);
	u32 ptr = ntohs(th->urg_ptr);

	if (ptr && !sock_net(sk)->ipv4.sysctl_tcp_stdurg)
		ptr--;
	ptr += ntohl(th->seq);

	/* Ignore urgent data that we've already seen and read. */
	if (after(tp->copied_seq, ptr))
		return;

	/* Do not replay urg ptr.
	 *
	 * NOTE: interesting situation not covered by specs.
	 * Misbehaving sender may send urg ptr, pointing to segment,
	 * which we already have in ofo queue. We are not able to fetch
	 * such data and will stay in TCP_URG_NOTYET until will be eaten
	 * by recvmsg(). Seems, we are not obliged to handle such wicked
	 * situations. But it is worth to think about possibility of some
	 * DoSes using some hypothetical application level deadlock.
	 */
	if (before(ptr, tp->rcv_nxt))
		return;

	/* Do we already have a newer (or duplicate) urgent pointer? */
	if (tp->urg_data && !after(ptr, tp->urg_seq))
		return;

	/* Tell the world about our new urgent pointer. */
	sk_send_sigurg(sk);

	/* We may be adding urgent data when the last byte read was
	 * urgent. To do this requires some care. We cannot just ignore
	 * tp->copied_seq since we would read the last urgent byte again
	 * as data, nor can we alter copied_seq until this data arrives
	 * or we break the semantics of SIOCATMARK (and thus sockatmark())
	 *
	 * NOTE. Double Dutch. Rendering to plain English: author of comment
	 * above did something sort of 	send("A", MSG_OOB); send("B", MSG_OOB);
	 * and expect that both A and B disappear from stream. This is _wrong_.
	 * Though this happens in BSD with high probability, this is occasional.
	 * Any application relying on this is buggy. Note also, that fix "works"
	 * only in this artificial test. Insert some normal data between A and B and we will
	 * decline of BSD again. Verdict: it is better to remove to trap
	 * buggy users.
	 */
	if (tp->urg_seq == tp->copied_seq && tp->urg_data &&
	    !sock_flag(sk, SOCK_URGINLINE) && tp->copied_seq != tp->rcv_nxt) {
		struct sk_buff *skb = skb_peek(&sk->sk_receive_queue);
		tp->copied_seq++;
		if (skb && !before(tp->copied_seq, TCP_SKB_CB(skb)->end_seq)) {
			__skb_unlink(skb, &sk->sk_receive_queue);
			__kfree_skb(skb);
		}
	}

	tp->urg_data = TCP_URG_NOTYET;
	tp->urg_seq = ptr;

	/* Disable header prediction. */
	tp->pred_flags = 0;
}

/* This is the 'fast' part of urgent handling. */
static void tcp_urg(struct sock *sk, struct sk_buff *skb, const struct tcphdr *th)
{
	struct tcp_sock *tp = tcp_sk(sk);

	/* Check if we get a new urgent pointer - normally not. */
	if (th->urg)
		tcp_check_urg(sk, th);

	/* Do we wait for any urgent data? - normally not... */
	if (tp->urg_data == TCP_URG_NOTYET) {
		u32 ptr = tp->urg_seq - ntohl(th->seq) + (th->doff * 4) -
			  th->syn;

		/* Is the urgent pointer pointing into this packet? */
		if (ptr < skb->len) {
			u8 tmp;
			if (skb_copy_bits(skb, ptr, &tmp, 1))
				BUG();
			tp->urg_data = TCP_URG_VALID | tmp;
			if (!sock_flag(sk, SOCK_DEAD))
				sk->sk_data_ready(sk);
		}
	}
}

/* Accept RST for rcv_nxt - 1 after a FIN.
 * When tcp connections are abruptly terminated from Mac OSX (via ^C), a
 * FIN is sent followed by a RST packet. The RST is sent with the same
 * sequence number as the FIN, and thus according to RFC 5961 a challenge
 * ACK should be sent. However, Mac OSX rate limits replies to challenge
 * ACKs on the closed socket. In addition middleboxes can drop either the
 * challenge ACK or a subsequent RST.
 */
static bool tcp_reset_check(const struct sock *sk, const struct sk_buff *skb)
{
	struct tcp_sock *tp = tcp_sk(sk);

	return unlikely(TCP_SKB_CB(skb)->seq == (tp->rcv_nxt - 1) &&
			(1 << sk->sk_state) & (TCPF_CLOSE_WAIT | TCPF_LAST_ACK |
					       TCPF_CLOSING));
}

/* Does PAWS and seqno based validation of an incoming segment, flags will
 * play significant role here.
 */
static bool tcp_validate_incoming(struct sock *sk, struct sk_buff *skb,
				  const struct tcphdr *th, int syn_inerr)
{
	struct tcp_sock *tp = tcp_sk(sk);
	bool rst_seq_match = false;

	/* RFC1323: H1. Apply PAWS check first. */
	if (tcp_fast_parse_options(sock_net(sk), skb, th, tp) &&
	    tp->rx_opt.saw_tstamp &&
	    tcp_paws_discard(sk, skb)) {
		if (!th->rst) {
			NET_INC_STATS(sock_net(sk), LINUX_MIB_PAWSESTABREJECTED);
			if (!tcp_oow_rate_limited(sock_net(sk), skb,
						  LINUX_MIB_TCPACKSKIPPEDPAWS,
						  &tp->last_oow_ack_time))
				tcp_send_dupack(sk, skb);
			goto discard;
		}
		/* Reset is accepted even if it did not pass PAWS. */
	}

	/* Step 1: check sequence number */
	if (!tcp_sequence(tp, TCP_SKB_CB(skb)->seq, TCP_SKB_CB(skb)->end_seq)) {
		/* RFC793, page 37: "In all states except SYN-SENT, all reset
		 * (RST) segments are validated by checking their SEQ-fields."
		 * And page 69: "If an incoming segment is not acceptable,
		 * an acknowledgment should be sent in reply (unless the RST
		 * bit is set, if so drop the segment and return)".
		 */
		if (!th->rst) {
			if (th->syn)
				goto syn_challenge;
			if (!tcp_oow_rate_limited(sock_net(sk), skb,
						  LINUX_MIB_TCPACKSKIPPEDSEQ,
						  &tp->last_oow_ack_time))
				tcp_send_dupack(sk, skb);
		} else if (tcp_reset_check(sk, skb)) {
			tcp_reset(sk);
		}
		goto discard;
	}

	/* Step 2: check RST bit */
	if (th->rst) {
		/* RFC 5961 3.2 (extend to match against (RCV.NXT - 1) after a
		 * FIN and SACK too if available):
		 * If seq num matches RCV.NXT or (RCV.NXT - 1) after a FIN, or
		 * the right-most SACK block,
		 * then
		 *     RESET the connection
		 * else
		 *     Send a challenge ACK
		 */
		if (TCP_SKB_CB(skb)->seq == tp->rcv_nxt ||
		    tcp_reset_check(sk, skb)) {
			rst_seq_match = true;
		} else if (tcp_is_sack(tp) && tp->rx_opt.num_sacks > 0) {
			struct tcp_sack_block *sp = &tp->selective_acks[0];
			int max_sack = sp[0].end_seq;
			int this_sack;

			for (this_sack = 1; this_sack < tp->rx_opt.num_sacks;
			     ++this_sack) {
				max_sack = after(sp[this_sack].end_seq,
						 max_sack) ?
					sp[this_sack].end_seq : max_sack;
			}

			if (TCP_SKB_CB(skb)->seq == max_sack)
				rst_seq_match = true;
		}

		if (rst_seq_match)
			tcp_reset(sk);
		else {
			/* Disable TFO if RST is out-of-order
			 * and no data has been received
			 * for current active TFO socket
			 */
			if (tp->syn_fastopen && !tp->data_segs_in &&
			    sk->sk_state == TCP_ESTABLISHED)
				tcp_fastopen_active_disable(sk);
			tcp_send_challenge_ack(sk, skb);
		}
		goto discard;
	}

	/* step 3: check security and precedence [ignored] */

	/* step 4: Check for a SYN
	 * RFC 5961 4.2 : Send a challenge ack
	 */
	if (th->syn) {
syn_challenge:
		if (syn_inerr)
			TCP_INC_STATS(sock_net(sk), TCP_MIB_INERRS);
		NET_INC_STATS(sock_net(sk), LINUX_MIB_TCPSYNCHALLENGE);
		tcp_send_challenge_ack(sk, skb);
		goto discard;
	}

	return true;

discard:
	tcp_drop(sk, skb);
	return false;
}

/*
 *	TCP receive function for the ESTABLISHED state.
 *
 *	It is split into a fast path and a slow path. The fast path is
 * 	disabled when:
 *	- A zero window was announced from us - zero window probing
 *        is only handled properly in the slow path.
 *	- Out of order segments arrived.
 *	- Urgent data is expected.
 *	- There is no buffer space left
 *	- Unexpected TCP flags/window values/header lengths are received
 *	  (detected by checking the TCP header against pred_flags)
 *	- Data is sent in both directions. Fast path only supports pure senders
 *	  or pure receivers (this means either the sequence number or the ack
 *	  value must stay constant)
 *	- Unexpected TCP option.
 *
 *	When these conditions are not satisfied it drops into a standard
 *	receive procedure patterned after RFC793 to handle all cases.
 *	The first three cases are guaranteed by proper pred_flags setting,
 *	the rest is checked inline. Fast processing is turned on in
 *	tcp_data_queue when everything is OK.
 */
void tcp_rcv_established(struct sock *sk, struct sk_buff *skb)
{
	const struct tcphdr *th = (const struct tcphdr *)skb->data;
	struct tcp_sock *tp = tcp_sk(sk);
	unsigned int len = skb->len;

	/* TCP congestion window tracking */
	trace_tcp_probe(sk, skb);

	tcp_mstamp_refresh(tp);
	if (unlikely(!sk->sk_rx_dst))
		inet_csk(sk)->icsk_af_ops->sk_rx_dst_set(sk, skb);
	/*
	 *	Header prediction.
	 *	The code loosely follows the one in the famous
	 *	"30 instruction TCP receive" Van Jacobson mail.
	 *
	 *	Van's trick is to deposit buffers into socket queue
	 *	on a device interrupt, to call tcp_recv function
	 *	on the receive process context and checksum and copy
	 *	the buffer to user space. smart...
	 *
	 *	Our current scheme is not silly either but we take the
	 *	extra cost of the net_bh soft interrupt processing...
	 *	We do checksum and copy also but from device to kernel.
	 */

	tp->rx_opt.saw_tstamp = 0;

	/*	pred_flags is 0xS?10 << 16 + snd_wnd
	 *	if header_prediction is to be made
	 *	'S' will always be tp->tcp_header_len >> 2
	 *	'?' will be 0 for the fast path, otherwise pred_flags is 0 to
	 *  turn it off	(when there are holes in the receive
	 *	 space for instance)
	 *	PSH flag is ignored.
	 */

	if ((tcp_flag_word(th) & TCP_HP_BITS) == tp->pred_flags &&
	    TCP_SKB_CB(skb)->seq == tp->rcv_nxt &&
	    !after(TCP_SKB_CB(skb)->ack_seq, tp->snd_nxt)) {
		int tcp_header_len = tp->tcp_header_len;

		/* Timestamp header prediction: tcp_header_len
		 * is automatically equal to th->doff*4 due to pred_flags
		 * match.
		 */

		/* Check timestamp */
		if (tcp_header_len == sizeof(struct tcphdr) + TCPOLEN_TSTAMP_ALIGNED) {
			/* No? Slow path! */
			if (!tcp_parse_aligned_timestamp(tp, th))
				goto slow_path;

			/* If PAWS failed, check it more carefully in slow path */
			if ((s32)(tp->rx_opt.rcv_tsval - tp->rx_opt.ts_recent) < 0)
				goto slow_path;

			/* DO NOT update ts_recent here, if checksum fails
			 * and timestamp was corrupted part, it will result
			 * in a hung connection since we will drop all
			 * future packets due to the PAWS test.
			 */
		}

		if (len <= tcp_header_len) {
			/* Bulk data transfer: sender */
			if (len == tcp_header_len) {
				/* Predicted packet is in window by definition.
				 * seq == rcv_nxt and rcv_wup <= rcv_nxt.
				 * Hence, check seq<=rcv_wup reduces to:
				 */
				if (tcp_header_len ==
				    (sizeof(struct tcphdr) + TCPOLEN_TSTAMP_ALIGNED) &&
				    tp->rcv_nxt == tp->rcv_wup)
					tcp_store_ts_recent(tp);

				/* We know that such packets are checksummed
				 * on entry.
				 */
				tcp_ack(sk, skb, 0);
				__kfree_skb(skb);
				tcp_data_snd_check(sk);
				return;
			} else { /* Header too small */
				TCP_INC_STATS(sock_net(sk), TCP_MIB_INERRS);
				goto discard;
			}
		} else {
			int eaten = 0;
			bool fragstolen = false;

			if (tcp_checksum_complete(skb))
				goto csum_error;

			if ((int)skb->truesize > sk->sk_forward_alloc)
				goto step5;

			/* Predicted packet is in window by definition.
			 * seq == rcv_nxt and rcv_wup <= rcv_nxt.
			 * Hence, check seq<=rcv_wup reduces to:
			 */
			if (tcp_header_len ==
			    (sizeof(struct tcphdr) + TCPOLEN_TSTAMP_ALIGNED) &&
			    tp->rcv_nxt == tp->rcv_wup)
				tcp_store_ts_recent(tp);

			tcp_rcv_rtt_measure_ts(sk, skb);

			NET_INC_STATS(sock_net(sk), LINUX_MIB_TCPHPHITS);

			/* Bulk data transfer: receiver */
			eaten = tcp_queue_rcv(sk, skb, tcp_header_len,
					      &fragstolen);

			tcp_event_data_recv(sk, skb);

			if (TCP_SKB_CB(skb)->ack_seq != tp->snd_una) {
				/* Well, only one small jumplet in fast path... */
				tcp_ack(sk, skb, FLAG_DATA);
				tcp_data_snd_check(sk);
				if (!inet_csk_ack_scheduled(sk))
					goto no_ack;
			}

			__tcp_ack_snd_check(sk, 0);
no_ack:
			if (eaten)
				kfree_skb_partial(skb, fragstolen);
			tcp_data_ready(sk);
			return;
		}
	}

slow_path:
	if (len < (th->doff << 2) || tcp_checksum_complete(skb))
		goto csum_error;

	if (!th->ack && !th->rst && !th->syn)
		goto discard;

	/*
	 *	Standard slow path.
	 */

	if (!tcp_validate_incoming(sk, skb, th, 1))
		return;

step5:
	if (tcp_ack(sk, skb, FLAG_SLOWPATH | FLAG_UPDATE_TS_RECENT) < 0)
		goto discard;

	tcp_rcv_rtt_measure_ts(sk, skb);

	/* Process urgent data. */
	tcp_urg(sk, skb, th);

	/* step 7: process the segment text */
	tcp_data_queue(sk, skb);

	tcp_data_snd_check(sk);
	tcp_ack_snd_check(sk);
	return;

csum_error:
	TCP_INC_STATS(sock_net(sk), TCP_MIB_CSUMERRORS);
	TCP_INC_STATS(sock_net(sk), TCP_MIB_INERRS);

discard:
	tcp_drop(sk, skb);
}
EXPORT_SYMBOL(tcp_rcv_established);

void tcp_finish_connect(struct sock *sk, struct sk_buff *skb)
{
	struct tcp_sock *tp = tcp_sk(sk);
	struct inet_connection_sock *icsk = inet_csk(sk);

	tcp_set_state(sk, TCP_ESTABLISHED);
	icsk->icsk_ack.lrcvtime = tcp_jiffies32;

	if (skb) {
		icsk->icsk_af_ops->sk_rx_dst_set(sk, skb);
		security_inet_conn_established(sk, skb);
	}

	tcp_init_transfer(sk, BPF_SOCK_OPS_ACTIVE_ESTABLISHED_CB);

	/* Prevent spurious tcp_cwnd_restart() on first data
	 * packet.
	 */
	tp->lsndtime = tcp_jiffies32;

	if (sock_flag(sk, SOCK_KEEPOPEN))
		inet_csk_reset_keepalive_timer(sk, keepalive_time_when(tp));

	if (!tp->rx_opt.snd_wscale)
		__tcp_fast_path_on(tp, tp->snd_wnd);
	else
		tp->pred_flags = 0;
}

static bool tcp_rcv_fastopen_synack(struct sock *sk, struct sk_buff *synack,
				    struct tcp_fastopen_cookie *cookie)
{
	struct tcp_sock *tp = tcp_sk(sk);
	struct sk_buff *data = tp->syn_data ? tcp_rtx_queue_head(sk) : NULL;
	u16 mss = tp->rx_opt.mss_clamp, try_exp = 0;
	bool syn_drop = false;

	if (mss == tp->rx_opt.user_mss) {
		struct tcp_options_received opt;

		/* Get original SYNACK MSS value if user MSS sets mss_clamp */
		tcp_clear_options(&opt);
		opt.user_mss = opt.mss_clamp = 0;
		tcp_parse_options(sock_net(sk), synack, &opt, 0, NULL);
		mss = opt.mss_clamp;
	}

	if (!tp->syn_fastopen) {
		/* Ignore an unsolicited cookie */
		cookie->len = -1;
	} else if (tp->total_retrans) {
		/* SYN timed out and the SYN-ACK neither has a cookie nor
		 * acknowledges data. Presumably the remote received only
		 * the retransmitted (regular) SYNs: either the original
		 * SYN-data or the corresponding SYN-ACK was dropped.
		 */
		syn_drop = (cookie->len < 0 && data);
	} else if (cookie->len < 0 && !tp->syn_data) {
		/* We requested a cookie but didn't get it. If we did not use
		 * the (old) exp opt format then try so next time (try_exp=1).
		 * Otherwise we go back to use the RFC7413 opt (try_exp=2).
		 */
		try_exp = tp->syn_fastopen_exp ? 2 : 1;
	}

	tcp_fastopen_cache_set(sk, mss, cookie, syn_drop, try_exp);

	if (data) { /* Retransmit unacked data in SYN */
		skb_rbtree_walk_from(data) {
			if (__tcp_retransmit_skb(sk, data, 1))
				break;
		}
		tcp_rearm_rto(sk);
		NET_INC_STATS(sock_net(sk),
				LINUX_MIB_TCPFASTOPENACTIVEFAIL);
		return true;
	}
	tp->syn_data_acked = tp->syn_data;
	if (tp->syn_data_acked) {
		NET_INC_STATS(sock_net(sk), LINUX_MIB_TCPFASTOPENACTIVE);
		/* SYN-data is counted as two separate packets in tcp_ack() */
		if (tp->delivered > 1)
			--tp->delivered;
	}

	tcp_fastopen_add_skb(sk, synack);

	return false;
}

static void smc_check_reset_syn(struct tcp_sock *tp)
{
#if IS_ENABLED(CONFIG_SMC)
	if (static_branch_unlikely(&tcp_have_smc)) {
		if (tp->syn_smc && !tp->rx_opt.smc_ok)
			tp->syn_smc = 0;
	}
#endif
}

static int tcp_rcv_synsent_state_process(struct sock *sk, struct sk_buff *skb,
					 const struct tcphdr *th)
{
	struct inet_connection_sock *icsk = inet_csk(sk);
	struct tcp_sock *tp = tcp_sk(sk);
	struct tcp_fastopen_cookie foc = { .len = -1 };
	int saved_clamp = tp->rx_opt.mss_clamp;
	bool fastopen_fail;

	tcp_parse_options(sock_net(sk), skb, &tp->rx_opt, 0, &foc);
	if (tp->rx_opt.saw_tstamp && tp->rx_opt.rcv_tsecr)
		tp->rx_opt.rcv_tsecr -= tp->tsoffset;

	if (th->ack) {
		/* rfc793:
		 * "If the state is SYN-SENT then
		 *    first check the ACK bit
		 *      If the ACK bit is set
		 *	  If SEG.ACK =< ISS, or SEG.ACK > SND.NXT, send
		 *        a reset (unless the RST bit is set, if so drop
		 *        the segment and return)"
		 */
		if (!after(TCP_SKB_CB(skb)->ack_seq, tp->snd_una) ||
		    after(TCP_SKB_CB(skb)->ack_seq, tp->snd_nxt))
			goto reset_and_undo;

		if (tp->rx_opt.saw_tstamp && tp->rx_opt.rcv_tsecr &&
		    !between(tp->rx_opt.rcv_tsecr, tp->retrans_stamp,
			     tcp_time_stamp(tp))) {
			NET_INC_STATS(sock_net(sk),
					LINUX_MIB_PAWSACTIVEREJECTED);
			goto reset_and_undo;
		}

		/* Now ACK is acceptable.
		 *
		 * "If the RST bit is set
		 *    If the ACK was acceptable then signal the user "error:
		 *    connection reset", drop the segment, enter CLOSED state,
		 *    delete TCB, and return."
		 */

		if (th->rst) {
			tcp_reset(sk);
			goto discard;
		}

		/* rfc793:
		 *   "fifth, if neither of the SYN or RST bits is set then
		 *    drop the segment and return."
		 *
		 *    See note below!
		 *                                        --ANK(990513)
		 */
		if (!th->syn)
			goto discard_and_undo;

		/* rfc793:
		 *   "If the SYN bit is on ...
		 *    are acceptable then ...
		 *    (our SYN has been ACKed), change the connection
		 *    state to ESTABLISHED..."
		 */

		tcp_ecn_rcv_synack(tp, th);

		tcp_init_wl(tp, TCP_SKB_CB(skb)->seq);
		tcp_ack(sk, skb, FLAG_SLOWPATH);

		/* Ok.. it's good. Set up sequence numbers and
		 * move to established.
		 */
		tp->rcv_nxt = TCP_SKB_CB(skb)->seq + 1;
		tp->rcv_wup = TCP_SKB_CB(skb)->seq + 1;

		/* RFC1323: The window in SYN & SYN/ACK segments is
		 * never scaled.
		 */
		tp->snd_wnd = ntohs(th->window);

		if (!tp->rx_opt.wscale_ok) {
			tp->rx_opt.snd_wscale = tp->rx_opt.rcv_wscale = 0;
			tp->window_clamp = min(tp->window_clamp, 65535U);
		}

		if (tp->rx_opt.saw_tstamp) {
			tp->rx_opt.tstamp_ok	   = 1;
			tp->tcp_header_len =
				sizeof(struct tcphdr) + TCPOLEN_TSTAMP_ALIGNED;
			tp->advmss	    -= TCPOLEN_TSTAMP_ALIGNED;
			tcp_store_ts_recent(tp);
		} else {
			tp->tcp_header_len = sizeof(struct tcphdr);
		}

		tcp_sync_mss(sk, icsk->icsk_pmtu_cookie);
		tcp_initialize_rcv_mss(sk);

		/* Remember, tcp_poll() does not lock socket!
		 * Change state from SYN-SENT only after copied_seq
		 * is initialized. */
		tp->copied_seq = tp->rcv_nxt;

		smc_check_reset_syn(tp);

		smp_mb();

		tcp_finish_connect(sk, skb);

		fastopen_fail = (tp->syn_fastopen || tp->syn_data) &&
				tcp_rcv_fastopen_synack(sk, skb, &foc);

		if (!sock_flag(sk, SOCK_DEAD)) {
			sk->sk_state_change(sk);
			sk_wake_async(sk, SOCK_WAKE_IO, POLL_OUT);
		}
		if (fastopen_fail)
			return -1;
		if (sk->sk_write_pending ||
		    icsk->icsk_accept_queue.rskq_defer_accept ||
		    icsk->icsk_ack.pingpong) {
			/* Save one ACK. Data will be ready after
			 * several ticks, if write_pending is set.
			 *
			 * It may be deleted, but with this feature tcpdumps
			 * look so _wonderfully_ clever, that I was not able
			 * to stand against the temptation 8)     --ANK
			 */
			inet_csk_schedule_ack(sk);
			tcp_enter_quickack_mode(sk, TCP_MAX_QUICKACKS);
			inet_csk_reset_xmit_timer(sk, ICSK_TIME_DACK,
						  TCP_DELACK_MAX, TCP_RTO_MAX);

discard:
			tcp_drop(sk, skb);
			return 0;
		} else {
			tcp_send_ack(sk);
		}
		return -1;
	}

	/* No ACK in the segment */

	if (th->rst) {
		/* rfc793:
		 * "If the RST bit is set
		 *
		 *      Otherwise (no ACK) drop the segment and return."
		 */

		goto discard_and_undo;
	}

	/* PAWS check. */
	if (tp->rx_opt.ts_recent_stamp && tp->rx_opt.saw_tstamp &&
	    tcp_paws_reject(&tp->rx_opt, 0))
		goto discard_and_undo;

	if (th->syn) {
		/* We see SYN without ACK. It is attempt of
		 * simultaneous connect with crossed SYNs.
		 * Particularly, it can be connect to self.
		 */
		tcp_set_state(sk, TCP_SYN_RECV);

		if (tp->rx_opt.saw_tstamp) {
			tp->rx_opt.tstamp_ok = 1;
			tcp_store_ts_recent(tp);
			tp->tcp_header_len =
				sizeof(struct tcphdr) + TCPOLEN_TSTAMP_ALIGNED;
		} else {
			tp->tcp_header_len = sizeof(struct tcphdr);
		}

		tp->rcv_nxt = TCP_SKB_CB(skb)->seq + 1;
		tp->copied_seq = tp->rcv_nxt;
		tp->rcv_wup = TCP_SKB_CB(skb)->seq + 1;

		/* RFC1323: The window in SYN & SYN/ACK segments is
		 * never scaled.
		 */
		tp->snd_wnd    = ntohs(th->window);
		tp->snd_wl1    = TCP_SKB_CB(skb)->seq;
		tp->max_window = tp->snd_wnd;

		tcp_ecn_rcv_syn(tp, th);

		tcp_mtup_init(sk);
		tcp_sync_mss(sk, icsk->icsk_pmtu_cookie);
		tcp_initialize_rcv_mss(sk);

		tcp_send_synack(sk);
#if 0
		/* Note, we could accept data and URG from this segment.
		 * There are no obstacles to make this (except that we must
		 * either change tcp_recvmsg() to prevent it from returning data
		 * before 3WHS completes per RFC793, or employ TCP Fast Open).
		 *
		 * However, if we ignore data in ACKless segments sometimes,
		 * we have no reasons to accept it sometimes.
		 * Also, seems the code doing it in step6 of tcp_rcv_state_process
		 * is not flawless. So, discard packet for sanity.
		 * Uncomment this return to process the data.
		 */
		return -1;
#else
		goto discard;
#endif
	}
	/* "fifth, if neither of the SYN or RST bits is set then
	 * drop the segment and return."
	 */

discard_and_undo:
	tcp_clear_options(&tp->rx_opt);
	tp->rx_opt.mss_clamp = saved_clamp;
	goto discard;

reset_and_undo:
	tcp_clear_options(&tp->rx_opt);
	tp->rx_opt.mss_clamp = saved_clamp;
	return 1;
}

/*
 *	This function implements the receiving procedure of RFC 793 for
 *	all states except ESTABLISHED and TIME_WAIT.
 *	It's called from both tcp_v4_rcv and tcp_v6_rcv and should be
 *	address independent.
 */

int tcp_rcv_state_process(struct sock *sk, struct sk_buff *skb)
{
	struct tcp_sock *tp = tcp_sk(sk);
	struct inet_connection_sock *icsk = inet_csk(sk);
	const struct tcphdr *th = tcp_hdr(skb);
	struct request_sock *req;
	int queued = 0;
	bool acceptable;

	switch (sk->sk_state) {
	case TCP_CLOSE:
		goto discard;

	case TCP_LISTEN:
		if (th->ack)
			return 1;

		if (th->rst)
			goto discard;

		if (th->syn) {
			if (th->fin)
				goto discard;
			/* It is possible that we process SYN packets from backlog,
			 * so we need to make sure to disable BH right there.
			 */
			local_bh_disable();
			acceptable = icsk->icsk_af_ops->conn_request(sk, skb) >= 0;
			local_bh_enable();

			if (!acceptable)
				return 1;
			consume_skb(skb);
			return 0;
		}
		goto discard;

	case TCP_SYN_SENT:
		tp->rx_opt.saw_tstamp = 0;
		tcp_mstamp_refresh(tp);
		queued = tcp_rcv_synsent_state_process(sk, skb, th);
		if (queued >= 0)
			return queued;

		/* Do step6 onward by hand. */
		tcp_urg(sk, skb, th);
		__kfree_skb(skb);
		tcp_data_snd_check(sk);
		return 0;
	}

	tcp_mstamp_refresh(tp);
	tp->rx_opt.saw_tstamp = 0;
	req = tp->fastopen_rsk;
	if (req) {
		bool req_stolen;

		WARN_ON_ONCE(sk->sk_state != TCP_SYN_RECV &&
		    sk->sk_state != TCP_FIN_WAIT1);

		if (!tcp_check_req(sk, skb, req, true, &req_stolen))
			goto discard;
	}

	if (!th->ack && !th->rst && !th->syn)
		goto discard;

	if (!tcp_validate_incoming(sk, skb, th, 0))
		return 0;

	/* step 5: check the ACK field */
	acceptable = tcp_ack(sk, skb, FLAG_SLOWPATH |
				      FLAG_UPDATE_TS_RECENT |
				      FLAG_NO_CHALLENGE_ACK) > 0;

	if (!acceptable) {
		if (sk->sk_state == TCP_SYN_RECV)
			return 1;	/* send one RST */
		tcp_send_challenge_ack(sk, skb);
		goto discard;
	}
	switch (sk->sk_state) {
	case TCP_SYN_RECV:
		tp->delivered++; /* SYN-ACK delivery isn't tracked in tcp_ack */
		if (!tp->srtt_us)
			tcp_synack_rtt_meas(sk, req);

		/* Once we leave TCP_SYN_RECV, we no longer need req
		 * so release it.
		 */
		if (req) {
			inet_csk(sk)->icsk_retransmits = 0;
			reqsk_fastopen_remove(sk, req, false);
			/* Re-arm the timer because data may have been sent out.
			 * This is similar to the regular data transmission case
			 * when new data has just been ack'ed.
			 *
			 * (TFO) - we could try to be more aggressive and
			 * retransmitting any data sooner based on when they
			 * are sent out.
			 */
			tcp_rearm_rto(sk);
		} else {
			tcp_init_transfer(sk, BPF_SOCK_OPS_PASSIVE_ESTABLISHED_CB);
			tp->copied_seq = tp->rcv_nxt;
		}
		smp_mb();
		tcp_set_state(sk, TCP_ESTABLISHED);
		sk->sk_state_change(sk);

		/* Note, that this wakeup is only for marginal crossed SYN case.
		 * Passively open sockets are not waked up, because
		 * sk->sk_sleep == NULL and sk->sk_socket == NULL.
		 */
		if (sk->sk_socket)
			sk_wake_async(sk, SOCK_WAKE_IO, POLL_OUT);

		tp->snd_una = TCP_SKB_CB(skb)->ack_seq;
		tp->snd_wnd = ntohs(th->window) << tp->rx_opt.snd_wscale;
		tcp_init_wl(tp, TCP_SKB_CB(skb)->seq);

		if (tp->rx_opt.tstamp_ok)
			tp->advmss -= TCPOLEN_TSTAMP_ALIGNED;

		if (!inet_csk(sk)->icsk_ca_ops->cong_control)
			tcp_update_pacing_rate(sk);

		/* Prevent spurious tcp_cwnd_restart() on first data packet */
		tp->lsndtime = tcp_jiffies32;

		tcp_initialize_rcv_mss(sk);
		tcp_fast_path_on(tp);
		break;

	case TCP_FIN_WAIT1: {
		int tmo;

		/* If we enter the TCP_FIN_WAIT1 state and we are a
		 * Fast Open socket and this is the first acceptable
		 * ACK we have received, this would have acknowledged
		 * our SYNACK so stop the SYNACK timer.
		 */
		if (req) {
			/* We no longer need the request sock. */
			reqsk_fastopen_remove(sk, req, false);
			tcp_rearm_rto(sk);
		}
		if (tp->snd_una != tp->write_seq)
			break;

		tcp_set_state(sk, TCP_FIN_WAIT2);
		sk->sk_shutdown |= SEND_SHUTDOWN;

		sk_dst_confirm(sk);

		if (!sock_flag(sk, SOCK_DEAD)) {
			/* Wake up lingering close() */
			sk->sk_state_change(sk);
			break;
		}

		if (tp->linger2 < 0) {
			tcp_done(sk);
			NET_INC_STATS(sock_net(sk), LINUX_MIB_TCPABORTONDATA);
			return 1;
		}
		if (TCP_SKB_CB(skb)->end_seq != TCP_SKB_CB(skb)->seq &&
		    after(TCP_SKB_CB(skb)->end_seq - th->fin, tp->rcv_nxt)) {
			/* Receive out of order FIN after close() */
			if (tp->syn_fastopen && th->fin)
				tcp_fastopen_active_disable(sk);
			tcp_done(sk);
			NET_INC_STATS(sock_net(sk), LINUX_MIB_TCPABORTONDATA);
			return 1;
		}

		tmo = tcp_fin_time(sk);
		if (tmo > TCP_TIMEWAIT_LEN) {
			inet_csk_reset_keepalive_timer(sk, tmo - TCP_TIMEWAIT_LEN);
		} else if (th->fin || sock_owned_by_user(sk)) {
			/* Bad case. We could lose such FIN otherwise.
			 * It is not a big problem, but it looks confusing
			 * and not so rare event. We still can lose it now,
			 * if it spins in bh_lock_sock(), but it is really
			 * marginal case.
			 */
			inet_csk_reset_keepalive_timer(sk, tmo);
		} else {
			tcp_time_wait(sk, TCP_FIN_WAIT2, tmo);
			goto discard;
		}
		break;
	}

	case TCP_CLOSING:
		if (tp->snd_una == tp->write_seq) {
			tcp_time_wait(sk, TCP_TIME_WAIT, 0);
			goto discard;
		}
		break;

	case TCP_LAST_ACK:
		if (tp->snd_una == tp->write_seq) {
			tcp_update_metrics(sk);
			tcp_done(sk);
			goto discard;
		}
		break;
	}

	/* step 6: check the URG bit */
	tcp_urg(sk, skb, th);

	/* step 7: process the segment text */
	switch (sk->sk_state) {
	case TCP_CLOSE_WAIT:
	case TCP_CLOSING:
	case TCP_LAST_ACK:
		if (!before(TCP_SKB_CB(skb)->seq, tp->rcv_nxt))
			break;
		/* fall through */
	case TCP_FIN_WAIT1:
	case TCP_FIN_WAIT2:
		/* RFC 793 says to queue data in these states,
		 * RFC 1122 says we MUST send a reset.
		 * BSD 4.4 also does reset.
		 */
		if (sk->sk_shutdown & RCV_SHUTDOWN) {
			if (TCP_SKB_CB(skb)->end_seq != TCP_SKB_CB(skb)->seq &&
			    after(TCP_SKB_CB(skb)->end_seq - th->fin, tp->rcv_nxt)) {
				NET_INC_STATS(sock_net(sk), LINUX_MIB_TCPABORTONDATA);
				tcp_reset(sk);
				return 1;
			}
		}
		/* Fall through */
	case TCP_ESTABLISHED:
		tcp_data_queue(sk, skb);
		queued = 1;
		break;
	}

	/* tcp_data could move socket to TIME-WAIT */
	if (sk->sk_state != TCP_CLOSE) {
		tcp_data_snd_check(sk);
		tcp_ack_snd_check(sk);
	}

	if (!queued) {
discard:
		tcp_drop(sk, skb);
	}
	return 0;
}
EXPORT_SYMBOL(tcp_rcv_state_process);

static inline void pr_drop_req(struct request_sock *req, __u16 port, int family)
{
	struct inet_request_sock *ireq = inet_rsk(req);

	if (family == AF_INET)
		net_dbg_ratelimited("drop open request from %pI4/%u\n",
				    &ireq->ir_rmt_addr, port);
#if IS_ENABLED(CONFIG_IPV6)
	else if (family == AF_INET6)
		net_dbg_ratelimited("drop open request from %pI6/%u\n",
				    &ireq->ir_v6_rmt_addr, port);
#endif
}

/* RFC3168 : 6.1.1 SYN packets must not have ECT/ECN bits set
 *
 * If we receive a SYN packet with these bits set, it means a
 * network is playing bad games with TOS bits. In order to
 * avoid possible false congestion notifications, we disable
 * TCP ECN negotiation.
 *
 * Exception: tcp_ca wants ECN. This is required for DCTCP
 * congestion control: Linux DCTCP asserts ECT on all packets,
 * including SYN, which is most optimal solution; however,
 * others, such as FreeBSD do not.
 */
static void tcp_ecn_create_request(struct request_sock *req,
				   const struct sk_buff *skb,
				   const struct sock *listen_sk,
				   const struct dst_entry *dst)
{
	const struct tcphdr *th = tcp_hdr(skb);
	const struct net *net = sock_net(listen_sk);
	bool th_ecn = th->ece && th->cwr;
	bool ect, ecn_ok;
	u32 ecn_ok_dst;

	if (!th_ecn)
		return;

	ect = !INET_ECN_is_not_ect(TCP_SKB_CB(skb)->ip_dsfield);
	ecn_ok_dst = dst_feature(dst, DST_FEATURE_ECN_MASK);
	ecn_ok = net->ipv4.sysctl_tcp_ecn || ecn_ok_dst;

	if ((!ect && ecn_ok) || tcp_ca_needs_ecn(listen_sk) ||
	    (ecn_ok_dst & DST_FEATURE_ECN_CA) ||
	    tcp_bpf_ca_needs_ecn((struct sock *)req))
		inet_rsk(req)->ecn_ok = 1;
}

static void tcp_openreq_init(struct request_sock *req,
			     const struct tcp_options_received *rx_opt,
			     struct sk_buff *skb, const struct sock *sk)
{
	struct inet_request_sock *ireq = inet_rsk(req);

	req->rsk_rcv_wnd = 0;		/* So that tcp_send_synack() knows! */
	req->cookie_ts = 0;
	tcp_rsk(req)->rcv_isn = TCP_SKB_CB(skb)->seq;
	tcp_rsk(req)->rcv_nxt = TCP_SKB_CB(skb)->seq + 1;
	tcp_rsk(req)->snt_synack = tcp_clock_us();
	tcp_rsk(req)->last_oow_ack_time = 0;
	req->mss = rx_opt->mss_clamp;
	req->ts_recent = rx_opt->saw_tstamp ? rx_opt->rcv_tsval : 0;
	ireq->tstamp_ok = rx_opt->tstamp_ok;
	ireq->sack_ok = rx_opt->sack_ok;
	ireq->snd_wscale = rx_opt->snd_wscale;
	ireq->wscale_ok = rx_opt->wscale_ok;
	ireq->acked = 0;
	ireq->ecn_ok = 0;
	ireq->ir_rmt_port = tcp_hdr(skb)->source;
	ireq->ir_num = ntohs(tcp_hdr(skb)->dest);
	ireq->ir_mark = inet_request_mark(sk, skb);
#if IS_ENABLED(CONFIG_SMC)
	ireq->smc_ok = rx_opt->smc_ok;
#endif
}

struct request_sock *inet_reqsk_alloc(const struct request_sock_ops *ops,
				      struct sock *sk_listener,
				      bool attach_listener)
{
	struct request_sock *req = reqsk_alloc(ops, sk_listener,
					       attach_listener);

	if (req) {
		struct inet_request_sock *ireq = inet_rsk(req);

		ireq->ireq_opt = NULL;
#if IS_ENABLED(CONFIG_IPV6)
		ireq->pktopts = NULL;
#endif
		atomic64_set(&ireq->ir_cookie, 0);
		ireq->ireq_state = TCP_NEW_SYN_RECV;
		write_pnet(&ireq->ireq_net, sock_net(sk_listener));
		ireq->ireq_family = sk_listener->sk_family;
	}

	return req;
}
EXPORT_SYMBOL(inet_reqsk_alloc);

/*
 * Return true if a syncookie should be sent
 */
static bool tcp_syn_flood_action(const struct sock *sk,
				 const struct sk_buff *skb,
				 const char *proto)
{
	struct request_sock_queue *queue = &inet_csk(sk)->icsk_accept_queue;
	const char *msg = "Dropping request";
	bool want_cookie = false;
	struct net *net = sock_net(sk);

#ifdef CONFIG_SYN_COOKIES
	if (net->ipv4.sysctl_tcp_syncookies) {
		msg = "Sending cookies";
		want_cookie = true;
		__NET_INC_STATS(sock_net(sk), LINUX_MIB_TCPREQQFULLDOCOOKIES);
	} else
#endif
		__NET_INC_STATS(sock_net(sk), LINUX_MIB_TCPREQQFULLDROP);

	if (!queue->synflood_warned &&
	    net->ipv4.sysctl_tcp_syncookies != 2 &&
	    xchg(&queue->synflood_warned, 1) == 0)
		pr_info("%s: Possible SYN flooding on port %d. %s.  Check SNMP counters.\n",
			proto, ntohs(tcp_hdr(skb)->dest), msg);

	return want_cookie;
}

static void tcp_reqsk_record_syn(const struct sock *sk,
				 struct request_sock *req,
				 const struct sk_buff *skb)
{
	if (tcp_sk(sk)->save_syn) {
		u32 len = skb_network_header_len(skb) + tcp_hdrlen(skb);
		u32 *copy;

		copy = kmalloc(len + sizeof(u32), GFP_ATOMIC);
		if (copy) {
			copy[0] = len;
			memcpy(&copy[1], skb_network_header(skb), len);
			req->saved_syn = copy;
		}
	}
}

int tcp_conn_request(struct request_sock_ops *rsk_ops,
		     const struct tcp_request_sock_ops *af_ops,
		     struct sock *sk, struct sk_buff *skb)
{
	struct tcp_fastopen_cookie foc = { .len = -1 };
	__u32 isn = TCP_SKB_CB(skb)->tcp_tw_isn;
	struct tcp_options_received tmp_opt;
	struct tcp_sock *tp = tcp_sk(sk);
	struct net *net = sock_net(sk);
	struct sock *fastopen_sk = NULL;
	struct request_sock *req;
	bool want_cookie = false;
	struct dst_entry *dst;
	struct flowi fl;

	/* TW buckets are converted to open requests without
	 * limitations, they conserve resources and peer is
	 * evidently real one.
	 */
	if ((net->ipv4.sysctl_tcp_syncookies == 2 ||
	     inet_csk_reqsk_queue_is_full(sk)) && !isn) {
		want_cookie = tcp_syn_flood_action(sk, skb, rsk_ops->slab_name);
		if (!want_cookie)
			goto drop;
	}

	if (sk_acceptq_is_full(sk)) {
		NET_INC_STATS(sock_net(sk), LINUX_MIB_LISTENOVERFLOWS);
		goto drop;
	}

	req = inet_reqsk_alloc(rsk_ops, sk, !want_cookie);
	if (!req)
		goto drop;

	tcp_rsk(req)->af_specific = af_ops;
	tcp_rsk(req)->ts_off = 0;

	tcp_clear_options(&tmp_opt);
	tmp_opt.mss_clamp = af_ops->mss_clamp;
	tmp_opt.user_mss  = tp->rx_opt.user_mss;
	tcp_parse_options(sock_net(sk), skb, &tmp_opt, 0,
			  want_cookie ? NULL : &foc);

	if (want_cookie && !tmp_opt.saw_tstamp)
		tcp_clear_options(&tmp_opt);

	if (IS_ENABLED(CONFIG_SMC) && want_cookie)
		tmp_opt.smc_ok = 0;

	tmp_opt.tstamp_ok = tmp_opt.saw_tstamp;
	tcp_openreq_init(req, &tmp_opt, skb, sk);
	inet_rsk(req)->no_srccheck = inet_sk(sk)->transparent;

	/* Note: tcp_v6_init_req() might override ir_iif for link locals */
	inet_rsk(req)->ir_iif = inet_request_bound_dev_if(sk, skb);

	af_ops->init_req(req, sk, skb);

	if (security_inet_conn_request(sk, skb, req))
		goto drop_and_free;

	if (tmp_opt.tstamp_ok)
		tcp_rsk(req)->ts_off = af_ops->init_ts_off(net, skb);

	dst = af_ops->route_req(sk, &fl, req);
	if (!dst)
		goto drop_and_free;

	if (!want_cookie && !isn) {
		/* Kill the following clause, if you dislike this way. */
		if (!net->ipv4.sysctl_tcp_syncookies &&
		    (net->ipv4.sysctl_max_syn_backlog - inet_csk_reqsk_queue_len(sk) <
		     (net->ipv4.sysctl_max_syn_backlog >> 2)) &&
		    !tcp_peer_is_proven(req, dst)) {
			/* Without syncookies last quarter of
			 * backlog is filled with destinations,
			 * proven to be alive.
			 * It means that we continue to communicate
			 * to destinations, already remembered
			 * to the moment of synflood.
			 */
			pr_drop_req(req, ntohs(tcp_hdr(skb)->source),
				    rsk_ops->family);
			goto drop_and_release;
		}

		isn = af_ops->init_seq(skb);
	}

	tcp_ecn_create_request(req, skb, sk, dst);

	if (want_cookie) {
		isn = cookie_init_sequence(af_ops, sk, skb, &req->mss);
		req->cookie_ts = tmp_opt.tstamp_ok;
		if (!tmp_opt.tstamp_ok)
			inet_rsk(req)->ecn_ok = 0;
	}

	tcp_rsk(req)->snt_isn = isn;
	tcp_rsk(req)->txhash = net_tx_rndhash();
	tcp_openreq_init_rwin(req, sk, dst);
	if (!want_cookie) {
		tcp_reqsk_record_syn(sk, req, skb);
		fastopen_sk = tcp_try_fastopen(sk, skb, req, &foc, dst);
	}
	if (fastopen_sk) {
		af_ops->send_synack(fastopen_sk, dst, &fl, req,
				    &foc, TCP_SYNACK_FASTOPEN);
		/* Add the child socket directly into the accept queue */
		inet_csk_reqsk_queue_add(sk, req, fastopen_sk);
		sk->sk_data_ready(sk);
		bh_unlock_sock(fastopen_sk);
		sock_put(fastopen_sk);
	} else {
		tcp_rsk(req)->tfo_listener = false;
		if (!want_cookie)
			inet_csk_reqsk_queue_hash_add(sk, req,
				tcp_timeout_init((struct sock *)req));
		af_ops->send_synack(sk, dst, &fl, req, &foc,
				    !want_cookie ? TCP_SYNACK_NORMAL :
						   TCP_SYNACK_COOKIE);
		if (want_cookie) {
			reqsk_free(req);
			return 0;
		}
	}
	reqsk_put(req);
	return 0;

drop_and_release:
	dst_release(dst);
drop_and_free:
	reqsk_free(req);
drop:
	tcp_listendrop(sk);
	return 0;
}
EXPORT_SYMBOL(tcp_conn_request);<|MERGE_RESOLUTION|>--- conflicted
+++ resolved
@@ -215,11 +215,7 @@
 		icsk->icsk_ack.quick = quickacks;
 }
 
-<<<<<<< HEAD
-static void tcp_enter_quickack_mode(struct sock *sk, unsigned int max_quickacks)
-=======
 void tcp_enter_quickack_mode(struct sock *sk, unsigned int max_quickacks)
->>>>>>> 2fb7b719
 {
 	struct inet_connection_sock *icsk = inet_csk(sk);
 
