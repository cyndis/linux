--- conflicted
+++ resolved
@@ -449,11 +449,7 @@
 	 * Confirms and the slave Enters the passkey.
 	 */
 	if (method == OVERLAP) {
-<<<<<<< HEAD
-		if (test_bit(HCI_CONN_MASTER, &hcon->flags))
-=======
 		if (hcon->role == HCI_ROLE_MASTER)
->>>>>>> 9a244409
 			method = CFM_PASSKEY;
 		else
 			method = REQ_PASSKEY;
@@ -694,11 +690,7 @@
 	if (skb->len < sizeof(*req))
 		return SMP_INVALID_PARAMS;
 
-<<<<<<< HEAD
-	if (test_bit(HCI_CONN_MASTER, &conn->hcon->flags))
-=======
 	if (conn->hcon->role != HCI_ROLE_SLAVE)
->>>>>>> 9a244409
 		return SMP_CMD_NOTSUPP;
 
 	if (!test_and_set_bit(HCI_CONN_LE_SMP_PEND, &conn->hcon->flags))
@@ -767,11 +759,7 @@
 	if (skb->len < sizeof(*rsp))
 		return SMP_INVALID_PARAMS;
 
-<<<<<<< HEAD
-	if (!test_bit(HCI_CONN_MASTER, &conn->hcon->flags))
-=======
 	if (conn->hcon->role != HCI_ROLE_MASTER)
->>>>>>> 9a244409
 		return SMP_CMD_NOTSUPP;
 
 	skb_pull(skb, sizeof(*rsp));
@@ -892,18 +880,12 @@
 	/* If we're encrypted with an STK always claim insufficient
 	 * security. This way we allow the connection to be re-encrypted
 	 * with an LTK, even if the LTK provides the same level of
-<<<<<<< HEAD
-	 * security.
-	 */
-	if (test_bit(HCI_CONN_STK_ENCRYPT, &hcon->flags))
-=======
 	 * security. Only exception is if we don't have an LTK (e.g.
 	 * because of key distribution bits).
 	 */
 	if (test_bit(HCI_CONN_STK_ENCRYPT, &hcon->flags) &&
 	    hci_find_ltk_by_addr(hcon->hdev, &hcon->dst, hcon->dst_type,
 				 hcon->role))
->>>>>>> 9a244409
 		return false;
 
 	if (hcon->sec_level >= sec_level)
@@ -925,11 +907,7 @@
 	if (skb->len < sizeof(*rp))
 		return SMP_INVALID_PARAMS;
 
-<<<<<<< HEAD
-	if (!test_bit(HCI_CONN_MASTER, &conn->hcon->flags))
-=======
 	if (hcon->role != HCI_ROLE_MASTER)
->>>>>>> 9a244409
 		return SMP_CMD_NOTSUPP;
 
 	sec_level = authreq_to_seclevel(rp->auth_req);
@@ -987,11 +965,7 @@
 	if (sec_level > hcon->pending_sec_level)
 		hcon->pending_sec_level = sec_level;
 
-<<<<<<< HEAD
-	if (test_bit(HCI_CONN_MASTER, &hcon->flags))
-=======
 	if (hcon->role == HCI_ROLE_MASTER)
->>>>>>> 9a244409
 		if (smp_ltk_encrypt(conn, hcon->pending_sec_level))
 			return 0;
 
@@ -1011,11 +985,7 @@
 	    hcon->pending_sec_level > BT_SECURITY_MEDIUM)
 		authreq |= SMP_AUTH_MITM;
 
-<<<<<<< HEAD
-	if (test_bit(HCI_CONN_MASTER, &hcon->flags)) {
-=======
 	if (hcon->role == HCI_ROLE_MASTER) {
->>>>>>> 9a244409
 		struct smp_cmd_pairing cp;
 
 		build_pairing_cmd(conn, &cp, NULL, authreq);
