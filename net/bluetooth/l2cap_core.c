--- conflicted
+++ resolved
@@ -1488,11 +1488,7 @@
 	 * been configured for this connection. If not, then trigger
 	 * the connection update procedure.
 	 */
-<<<<<<< HEAD
-	if (!test_bit(HCI_CONN_MASTER, &hcon->flags) &&
-=======
 	if (hcon->role == HCI_ROLE_SLAVE &&
->>>>>>> 9a244409
 	    (hcon->le_conn_interval < hcon->le_conn_min_interval ||
 	     hcon->le_conn_interval > hcon->le_conn_max_interval)) {
 		struct l2cap_conn_param_update_req req;
@@ -5232,11 +5228,7 @@
 	u16 min, max, latency, to_multiplier;
 	int err;
 
-<<<<<<< HEAD
-	if (!test_bit(HCI_CONN_MASTER, &hcon->flags))
-=======
 	if (hcon->role != HCI_ROLE_MASTER)
->>>>>>> 9a244409
 		return -EINVAL;
 
 	if (cmd_len != sizeof(struct l2cap_conn_param_update_req))
@@ -7137,11 +7129,7 @@
 	chan->dcid = cid;
 
 	if (bdaddr_type_is_le(dst_type)) {
-<<<<<<< HEAD
-		bool master;
-=======
 		u8 role;
->>>>>>> 9a244409
 
 		/* Convert from L2CAP channel address type to HCI address type
 		 */
@@ -7150,12 +7138,6 @@
 		else
 			dst_type = ADDR_LE_DEV_RANDOM;
 
-<<<<<<< HEAD
-		master = !test_bit(HCI_ADVERTISING, &hdev->dev_flags);
-
-		hcon = hci_connect_le(hdev, dst, dst_type, chan->sec_level,
-				      HCI_LE_CONN_TIMEOUT, master);
-=======
 		if (test_bit(HCI_ADVERTISING, &hdev->dev_flags))
 			role = HCI_ROLE_SLAVE;
 		else
@@ -7163,7 +7145,6 @@
 
 		hcon = hci_connect_le(hdev, dst, dst_type, chan->sec_level,
 				      HCI_LE_CONN_TIMEOUT, role);
->>>>>>> 9a244409
 	} else {
 		u8 auth_type = l2cap_get_auth_type(chan);
 		hcon = hci_connect_acl(hdev, dst, chan->sec_level, auth_type);
