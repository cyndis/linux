/*
 * Copyright (c) 2007-2013 Nicira, Inc.
 *
 * This program is free software; you can redistribute it and/or
 * modify it under the terms of version 2 of the GNU General Public
 * License as published by the Free Software Foundation.
 *
 * This program is distributed in the hope that it will be useful, but
 * WITHOUT ANY WARRANTY; without even the implied warranty of
 * MERCHANTABILITY or FITNESS FOR A PARTICULAR PURPOSE. See the GNU
 * General Public License for more details.
 *
 * You should have received a copy of the GNU General Public License
 * along with this program; if not, write to the Free Software
 * Foundation, Inc., 51 Franklin Street, Fifth Floor, Boston, MA
 * 02110-1301, USA
 */


#ifndef FLOW_NETLINK_H
#define FLOW_NETLINK_H 1

#include <linux/kernel.h>
#include <linux/netlink.h>
#include <linux/openvswitch.h>
#include <linux/spinlock.h>
#include <linux/types.h>
#include <linux/rcupdate.h>
#include <linux/if_ether.h>
#include <linux/in6.h>
#include <linux/jiffies.h>
#include <linux/time.h>
#include <linux/flex_array.h>

#include <net/inet_ecn.h>
#include <net/ip_tunnels.h>

#include "flow.h"

size_t ovs_tun_key_attr_size(void);
size_t ovs_key_attr_size(void);

void ovs_match_init(struct sw_flow_match *match,
		    struct sw_flow_key *key, struct sw_flow_mask *mask);

int ovs_nla_put_flow(const struct sw_flow_key *,
		     const struct sw_flow_key *, struct sk_buff *);
<<<<<<< HEAD
int ovs_nla_get_flow_metadata(const struct nlattr *, struct sw_flow_key *);

int ovs_nla_get_match(struct sw_flow_match *match,
		      const struct nlattr *,
		      const struct nlattr *);
=======
int ovs_nla_get_flow_metadata(const struct nlattr *, struct sw_flow_key *,
			      bool log);

int ovs_nla_get_match(struct sw_flow_match *, const struct nlattr *key,
		      const struct nlattr *mask, bool log);
int ovs_nla_put_egress_tunnel_key(struct sk_buff *,
				  const struct ovs_tunnel_info *);
>>>>>>> e529fea9

int ovs_nla_copy_actions(const struct nlattr *attr,
			 const struct sw_flow_key *key,
			 struct sw_flow_actions **sfa, bool log);
int ovs_nla_put_actions(const struct nlattr *attr,
			int len, struct sk_buff *skb);

void ovs_nla_free_flow_actions(struct sw_flow_actions *);

#endif /* flow_netlink.h */<|MERGE_RESOLUTION|>--- conflicted
+++ resolved
@@ -45,13 +45,6 @@
 
 int ovs_nla_put_flow(const struct sw_flow_key *,
 		     const struct sw_flow_key *, struct sk_buff *);
-<<<<<<< HEAD
-int ovs_nla_get_flow_metadata(const struct nlattr *, struct sw_flow_key *);
-
-int ovs_nla_get_match(struct sw_flow_match *match,
-		      const struct nlattr *,
-		      const struct nlattr *);
-=======
 int ovs_nla_get_flow_metadata(const struct nlattr *, struct sw_flow_key *,
 			      bool log);
 
@@ -59,7 +52,6 @@
 		      const struct nlattr *mask, bool log);
 int ovs_nla_put_egress_tunnel_key(struct sk_buff *,
 				  const struct ovs_tunnel_info *);
->>>>>>> e529fea9
 
 int ovs_nla_copy_actions(const struct nlattr *attr,
 			 const struct sw_flow_key *key,
