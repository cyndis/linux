/*
 * net/tipc/socket.c: TIPC socket API
 *
 * Copyright (c) 2001-2007, 2012-2017, Ericsson AB
 * Copyright (c) 2004-2008, 2010-2013, Wind River Systems
 * All rights reserved.
 *
 * Redistribution and use in source and binary forms, with or without
 * modification, are permitted provided that the following conditions are met:
 *
 * 1. Redistributions of source code must retain the above copyright
 *    notice, this list of conditions and the following disclaimer.
 * 2. Redistributions in binary form must reproduce the above copyright
 *    notice, this list of conditions and the following disclaimer in the
 *    documentation and/or other materials provided with the distribution.
 * 3. Neither the names of the copyright holders nor the names of its
 *    contributors may be used to endorse or promote products derived from
 *    this software without specific prior written permission.
 *
 * Alternatively, this software may be distributed under the terms of the
 * GNU General Public License ("GPL") version 2 as published by the Free
 * Software Foundation.
 *
 * THIS SOFTWARE IS PROVIDED BY THE COPYRIGHT HOLDERS AND CONTRIBUTORS "AS IS"
 * AND ANY EXPRESS OR IMPLIED WARRANTIES, INCLUDING, BUT NOT LIMITED TO, THE
 * IMPLIED WARRANTIES OF MERCHANTABILITY AND FITNESS FOR A PARTICULAR PURPOSE
 * ARE DISCLAIMED. IN NO EVENT SHALL THE COPYRIGHT OWNER OR CONTRIBUTORS BE
 * LIABLE FOR ANY DIRECT, INDIRECT, INCIDENTAL, SPECIAL, EXEMPLARY, OR
 * CONSEQUENTIAL DAMAGES (INCLUDING, BUT NOT LIMITED TO, PROCUREMENT OF
 * SUBSTITUTE GOODS OR SERVICES; LOSS OF USE, DATA, OR PROFITS; OR BUSINESS
 * INTERRUPTION) HOWEVER CAUSED AND ON ANY THEORY OF LIABILITY, WHETHER IN
 * CONTRACT, STRICT LIABILITY, OR TORT (INCLUDING NEGLIGENCE OR OTHERWISE)
 * ARISING IN ANY WAY OUT OF THE USE OF THIS SOFTWARE, EVEN IF ADVISED OF THE
 * POSSIBILITY OF SUCH DAMAGE.
 */

#include <linux/rhashtable.h>
#include <linux/sched/signal.h>

#include "core.h"
#include "name_table.h"
#include "node.h"
#include "link.h"
#include "name_distr.h"
#include "socket.h"
#include "bcast.h"
#include "netlink.h"
#include "group.h"

#define CONN_TIMEOUT_DEFAULT	8000	/* default connect timeout = 8s */
#define CONN_PROBING_INTV	msecs_to_jiffies(3600000)  /* [ms] => 1 h */
#define TIPC_FWD_MSG		1
#define TIPC_MAX_PORT		0xffffffff
#define TIPC_MIN_PORT		1
#define TIPC_ACK_RATE		4       /* ACK at 1/4 of of rcv window size */

enum {
	TIPC_LISTEN = TCP_LISTEN,
	TIPC_ESTABLISHED = TCP_ESTABLISHED,
	TIPC_OPEN = TCP_CLOSE,
	TIPC_DISCONNECTING = TCP_CLOSE_WAIT,
	TIPC_CONNECTING = TCP_SYN_SENT,
};

struct sockaddr_pair {
	struct sockaddr_tipc sock;
	struct sockaddr_tipc member;
};

/**
 * struct tipc_sock - TIPC socket structure
 * @sk: socket - interacts with 'port' and with user via the socket API
 * @conn_type: TIPC type used when connection was established
 * @conn_instance: TIPC instance used when connection was established
 * @published: non-zero if port has one or more associated names
 * @max_pkt: maximum packet size "hint" used when building messages sent by port
 * @portid: unique port identity in TIPC socket hash table
 * @phdr: preformatted message header used when sending messages
 * #cong_links: list of congested links
 * @publications: list of publications for port
 * @blocking_link: address of the congested link we are currently sleeping on
 * @pub_count: total # of publications port has made during its lifetime
 * @probing_state:
 * @conn_timeout: the time we can wait for an unresponded setup request
 * @dupl_rcvcnt: number of bytes counted twice, in both backlog and rcv queue
 * @cong_link_cnt: number of congested links
 * @snt_unacked: # messages sent by socket, and not yet acked by peer
 * @rcv_unacked: # messages read by user, but not yet acked back to peer
 * @peer: 'connected' peer for dgram/rdm
 * @node: hash table node
 * @mc_method: cookie for use between socket and broadcast layer
 * @rcu: rcu struct for tipc_sock
 */
struct tipc_sock {
	struct sock sk;
	u32 conn_type;
	u32 conn_instance;
	int published;
	u32 max_pkt;
	u32 portid;
	struct tipc_msg phdr;
	struct list_head cong_links;
	struct list_head publications;
	u32 pub_count;
	uint conn_timeout;
	atomic_t dupl_rcvcnt;
	bool probe_unacked;
	u16 cong_link_cnt;
	u16 snt_unacked;
	u16 snd_win;
	u16 peer_caps;
	u16 rcv_unacked;
	u16 rcv_win;
	struct sockaddr_tipc peer;
	struct rhash_head node;
	struct tipc_mc_method mc_method;
	struct rcu_head rcu;
	struct tipc_group *group;
<<<<<<< HEAD
=======
	bool group_is_open;
>>>>>>> 661e50bc
};

static int tipc_sk_backlog_rcv(struct sock *sk, struct sk_buff *skb);
static void tipc_data_ready(struct sock *sk);
static void tipc_write_space(struct sock *sk);
static void tipc_sock_destruct(struct sock *sk);
static int tipc_release(struct socket *sock);
static int tipc_accept(struct socket *sock, struct socket *new_sock, int flags,
		       bool kern);
static void tipc_sk_timeout(struct timer_list *t);
static int tipc_sk_publish(struct tipc_sock *tsk, uint scope,
			   struct tipc_name_seq const *seq);
static int tipc_sk_withdraw(struct tipc_sock *tsk, uint scope,
			    struct tipc_name_seq const *seq);
static int tipc_sk_leave(struct tipc_sock *tsk);
static struct tipc_sock *tipc_sk_lookup(struct net *net, u32 portid);
static int tipc_sk_insert(struct tipc_sock *tsk);
static void tipc_sk_remove(struct tipc_sock *tsk);
static int __tipc_sendstream(struct socket *sock, struct msghdr *m, size_t dsz);
static int __tipc_sendmsg(struct socket *sock, struct msghdr *m, size_t dsz);

static const struct proto_ops packet_ops;
static const struct proto_ops stream_ops;
static const struct proto_ops msg_ops;
static struct proto tipc_proto;
static const struct rhashtable_params tsk_rht_params;

static u32 tsk_own_node(struct tipc_sock *tsk)
{
	return msg_prevnode(&tsk->phdr);
}

static u32 tsk_peer_node(struct tipc_sock *tsk)
{
	return msg_destnode(&tsk->phdr);
}

static u32 tsk_peer_port(struct tipc_sock *tsk)
{
	return msg_destport(&tsk->phdr);
}

static  bool tsk_unreliable(struct tipc_sock *tsk)
{
	return msg_src_droppable(&tsk->phdr) != 0;
}

static void tsk_set_unreliable(struct tipc_sock *tsk, bool unreliable)
{
	msg_set_src_droppable(&tsk->phdr, unreliable ? 1 : 0);
}

static bool tsk_unreturnable(struct tipc_sock *tsk)
{
	return msg_dest_droppable(&tsk->phdr) != 0;
}

static void tsk_set_unreturnable(struct tipc_sock *tsk, bool unreturnable)
{
	msg_set_dest_droppable(&tsk->phdr, unreturnable ? 1 : 0);
}

static int tsk_importance(struct tipc_sock *tsk)
{
	return msg_importance(&tsk->phdr);
}

static int tsk_set_importance(struct tipc_sock *tsk, int imp)
{
	if (imp > TIPC_CRITICAL_IMPORTANCE)
		return -EINVAL;
	msg_set_importance(&tsk->phdr, (u32)imp);
	return 0;
}

static struct tipc_sock *tipc_sk(const struct sock *sk)
{
	return container_of(sk, struct tipc_sock, sk);
}

static bool tsk_conn_cong(struct tipc_sock *tsk)
{
	return tsk->snt_unacked > tsk->snd_win;
}

static u16 tsk_blocks(int len)
{
	return ((len / FLOWCTL_BLK_SZ) + 1);
}

/* tsk_blocks(): translate a buffer size in bytes to number of
 * advertisable blocks, taking into account the ratio truesize(len)/len
 * We can trust that this ratio is always < 4 for len >= FLOWCTL_BLK_SZ
 */
static u16 tsk_adv_blocks(int len)
{
	return len / FLOWCTL_BLK_SZ / 4;
}

/* tsk_inc(): increment counter for sent or received data
 * - If block based flow control is not supported by peer we
 *   fall back to message based ditto, incrementing the counter
 */
static u16 tsk_inc(struct tipc_sock *tsk, int msglen)
{
	if (likely(tsk->peer_caps & TIPC_BLOCK_FLOWCTL))
		return ((msglen / FLOWCTL_BLK_SZ) + 1);
	return 1;
}

/**
 * tsk_advance_rx_queue - discard first buffer in socket receive queue
 *
 * Caller must hold socket lock
 */
static void tsk_advance_rx_queue(struct sock *sk)
{
	kfree_skb(__skb_dequeue(&sk->sk_receive_queue));
}

/* tipc_sk_respond() : send response message back to sender
 */
static void tipc_sk_respond(struct sock *sk, struct sk_buff *skb, int err)
{
	u32 selector;
	u32 dnode;
	u32 onode = tipc_own_addr(sock_net(sk));

	if (!tipc_msg_reverse(onode, &skb, err))
		return;

	dnode = msg_destnode(buf_msg(skb));
	selector = msg_origport(buf_msg(skb));
	tipc_node_xmit_skb(sock_net(sk), skb, dnode, selector);
}

/**
 * tsk_rej_rx_queue - reject all buffers in socket receive queue
 *
 * Caller must hold socket lock
 */
static void tsk_rej_rx_queue(struct sock *sk)
{
	struct sk_buff *skb;

	while ((skb = __skb_dequeue(&sk->sk_receive_queue)))
		tipc_sk_respond(sk, skb, TIPC_ERR_NO_PORT);
}

static bool tipc_sk_connected(struct sock *sk)
{
	return sk->sk_state == TIPC_ESTABLISHED;
}

/* tipc_sk_type_connectionless - check if the socket is datagram socket
 * @sk: socket
 *
 * Returns true if connection less, false otherwise
 */
static bool tipc_sk_type_connectionless(struct sock *sk)
{
	return sk->sk_type == SOCK_RDM || sk->sk_type == SOCK_DGRAM;
}

/* tsk_peer_msg - verify if message was sent by connected port's peer
 *
 * Handles cases where the node's network address has changed from
 * the default of <0.0.0> to its configured setting.
 */
static bool tsk_peer_msg(struct tipc_sock *tsk, struct tipc_msg *msg)
{
	struct sock *sk = &tsk->sk;
	struct tipc_net *tn = net_generic(sock_net(sk), tipc_net_id);
	u32 peer_port = tsk_peer_port(tsk);
	u32 orig_node;
	u32 peer_node;

	if (unlikely(!tipc_sk_connected(sk)))
		return false;

	if (unlikely(msg_origport(msg) != peer_port))
		return false;

	orig_node = msg_orignode(msg);
	peer_node = tsk_peer_node(tsk);

	if (likely(orig_node == peer_node))
		return true;

	if (!orig_node && (peer_node == tn->own_addr))
		return true;

	if (!peer_node && (orig_node == tn->own_addr))
		return true;

	return false;
}

/* tipc_set_sk_state - set the sk_state of the socket
 * @sk: socket
 *
 * Caller must hold socket lock
 *
 * Returns 0 on success, errno otherwise
 */
static int tipc_set_sk_state(struct sock *sk, int state)
{
	int oldsk_state = sk->sk_state;
	int res = -EINVAL;

	switch (state) {
	case TIPC_OPEN:
		res = 0;
		break;
	case TIPC_LISTEN:
	case TIPC_CONNECTING:
		if (oldsk_state == TIPC_OPEN)
			res = 0;
		break;
	case TIPC_ESTABLISHED:
		if (oldsk_state == TIPC_CONNECTING ||
		    oldsk_state == TIPC_OPEN)
			res = 0;
		break;
	case TIPC_DISCONNECTING:
		if (oldsk_state == TIPC_CONNECTING ||
		    oldsk_state == TIPC_ESTABLISHED)
			res = 0;
		break;
	}

	if (!res)
		sk->sk_state = state;

	return res;
}

static int tipc_sk_sock_err(struct socket *sock, long *timeout)
{
	struct sock *sk = sock->sk;
	int err = sock_error(sk);
	int typ = sock->type;

	if (err)
		return err;
	if (typ == SOCK_STREAM || typ == SOCK_SEQPACKET) {
		if (sk->sk_state == TIPC_DISCONNECTING)
			return -EPIPE;
		else if (!tipc_sk_connected(sk))
			return -ENOTCONN;
	}
	if (!*timeout)
		return -EAGAIN;
	if (signal_pending(current))
		return sock_intr_errno(*timeout);

	return 0;
}

#define tipc_wait_for_cond(sock_, timeo_, condition_)			       \
({                                                                             \
	struct sock *sk_;						       \
	int rc_;							       \
									       \
	while ((rc_ = !(condition_))) {					       \
		DEFINE_WAIT_FUNC(wait_, woken_wake_function);	               \
		sk_ = (sock_)->sk;					       \
		rc_ = tipc_sk_sock_err((sock_), timeo_);		       \
		if (rc_)						       \
			break;						       \
		prepare_to_wait(sk_sleep(sk_), &wait_, TASK_INTERRUPTIBLE);    \
		release_sock(sk_);					       \
		*(timeo_) = wait_woken(&wait_, TASK_INTERRUPTIBLE, *(timeo_)); \
		sched_annotate_sleep();				               \
		lock_sock(sk_);						       \
		remove_wait_queue(sk_sleep(sk_), &wait_);		       \
	}								       \
	rc_;								       \
})

/**
 * tipc_sk_create - create a TIPC socket
 * @net: network namespace (must be default network)
 * @sock: pre-allocated socket structure
 * @protocol: protocol indicator (must be 0)
 * @kern: caused by kernel or by userspace?
 *
 * This routine creates additional data structures used by the TIPC socket,
 * initializes them, and links them together.
 *
 * Returns 0 on success, errno otherwise
 */
static int tipc_sk_create(struct net *net, struct socket *sock,
			  int protocol, int kern)
{
	struct tipc_net *tn;
	const struct proto_ops *ops;
	struct sock *sk;
	struct tipc_sock *tsk;
	struct tipc_msg *msg;

	/* Validate arguments */
	if (unlikely(protocol != 0))
		return -EPROTONOSUPPORT;

	switch (sock->type) {
	case SOCK_STREAM:
		ops = &stream_ops;
		break;
	case SOCK_SEQPACKET:
		ops = &packet_ops;
		break;
	case SOCK_DGRAM:
	case SOCK_RDM:
		ops = &msg_ops;
		break;
	default:
		return -EPROTOTYPE;
	}

	/* Allocate socket's protocol area */
	sk = sk_alloc(net, AF_TIPC, GFP_KERNEL, &tipc_proto, kern);
	if (sk == NULL)
		return -ENOMEM;

	tsk = tipc_sk(sk);
	tsk->max_pkt = MAX_PKT_DEFAULT;
	INIT_LIST_HEAD(&tsk->publications);
	INIT_LIST_HEAD(&tsk->cong_links);
	msg = &tsk->phdr;
	tn = net_generic(sock_net(sk), tipc_net_id);

	/* Finish initializing socket data structures */
	sock->ops = ops;
	sock_init_data(sock, sk);
	tipc_set_sk_state(sk, TIPC_OPEN);
	if (tipc_sk_insert(tsk)) {
		pr_warn("Socket create failed; port number exhausted\n");
		return -EINVAL;
	}

	/* Ensure tsk is visible before we read own_addr. */
	smp_mb();

	tipc_msg_init(tn->own_addr, msg, TIPC_LOW_IMPORTANCE, TIPC_NAMED_MSG,
		      NAMED_H_SIZE, 0);

	msg_set_origport(msg, tsk->portid);
	timer_setup(&sk->sk_timer, tipc_sk_timeout, 0);
	sk->sk_shutdown = 0;
	sk->sk_backlog_rcv = tipc_sk_backlog_rcv;
	sk->sk_rcvbuf = sysctl_tipc_rmem[1];
	sk->sk_data_ready = tipc_data_ready;
	sk->sk_write_space = tipc_write_space;
	sk->sk_destruct = tipc_sock_destruct;
	tsk->conn_timeout = CONN_TIMEOUT_DEFAULT;
	atomic_set(&tsk->dupl_rcvcnt, 0);

	/* Start out with safe limits until we receive an advertised window */
	tsk->snd_win = tsk_adv_blocks(RCVBUF_MIN);
	tsk->rcv_win = tsk->snd_win;

	if (tipc_sk_type_connectionless(sk)) {
		tsk_set_unreturnable(tsk, true);
		if (sock->type == SOCK_DGRAM)
			tsk_set_unreliable(tsk, true);
	}

	return 0;
}

static void tipc_sk_callback(struct rcu_head *head)
{
	struct tipc_sock *tsk = container_of(head, struct tipc_sock, rcu);

	sock_put(&tsk->sk);
}

/* Caller should hold socket lock for the socket. */
static void __tipc_shutdown(struct socket *sock, int error)
{
	struct sock *sk = sock->sk;
	struct tipc_sock *tsk = tipc_sk(sk);
	struct net *net = sock_net(sk);
	long timeout = CONN_TIMEOUT_DEFAULT;
	u32 dnode = tsk_peer_node(tsk);
	struct sk_buff *skb;

	/* Avoid that hi-prio shutdown msgs bypass msgs in link wakeup queue */
	tipc_wait_for_cond(sock, &timeout, (!tsk->cong_link_cnt &&
					    !tsk_conn_cong(tsk)));

	/* Reject all unreceived messages, except on an active connection
	 * (which disconnects locally & sends a 'FIN+' to peer).
	 */
	while ((skb = __skb_dequeue(&sk->sk_receive_queue)) != NULL) {
		if (TIPC_SKB_CB(skb)->bytes_read) {
			kfree_skb(skb);
			continue;
		}
		if (!tipc_sk_type_connectionless(sk) &&
		    sk->sk_state != TIPC_DISCONNECTING) {
			tipc_set_sk_state(sk, TIPC_DISCONNECTING);
			tipc_node_remove_conn(net, dnode, tsk->portid);
		}
		tipc_sk_respond(sk, skb, error);
	}

	if (tipc_sk_type_connectionless(sk))
		return;

	if (sk->sk_state != TIPC_DISCONNECTING) {
		skb = tipc_msg_create(TIPC_CRITICAL_IMPORTANCE,
				      TIPC_CONN_MSG, SHORT_H_SIZE, 0, dnode,
				      tsk_own_node(tsk), tsk_peer_port(tsk),
				      tsk->portid, error);
		if (skb)
			tipc_node_xmit_skb(net, skb, dnode, tsk->portid);
		tipc_node_remove_conn(net, dnode, tsk->portid);
		tipc_set_sk_state(sk, TIPC_DISCONNECTING);
	}
}

/**
 * tipc_release - destroy a TIPC socket
 * @sock: socket to destroy
 *
 * This routine cleans up any messages that are still queued on the socket.
 * For DGRAM and RDM socket types, all queued messages are rejected.
 * For SEQPACKET and STREAM socket types, the first message is rejected
 * and any others are discarded.  (If the first message on a STREAM socket
 * is partially-read, it is discarded and the next one is rejected instead.)
 *
 * NOTE: Rejected messages are not necessarily returned to the sender!  They
 * are returned or discarded according to the "destination droppable" setting
 * specified for the message by the sender.
 *
 * Returns 0 on success, errno otherwise
 */
static int tipc_release(struct socket *sock)
{
	struct sock *sk = sock->sk;
	struct tipc_sock *tsk;

	/*
	 * Exit if socket isn't fully initialized (occurs when a failed accept()
	 * releases a pre-allocated child socket that was never used)
	 */
	if (sk == NULL)
		return 0;

	tsk = tipc_sk(sk);
	lock_sock(sk);

	__tipc_shutdown(sock, TIPC_ERR_NO_PORT);
	sk->sk_shutdown = SHUTDOWN_MASK;
	tipc_sk_leave(tsk);
	tipc_sk_withdraw(tsk, 0, NULL);
	sk_stop_timer(sk, &sk->sk_timer);
	tipc_sk_remove(tsk);

	/* Reject any messages that accumulated in backlog queue */
	release_sock(sk);
	tipc_dest_list_purge(&tsk->cong_links);
	tsk->cong_link_cnt = 0;
	call_rcu(&tsk->rcu, tipc_sk_callback);
	sock->sk = NULL;

	return 0;
}

/**
 * tipc_bind - associate or disassocate TIPC name(s) with a socket
 * @sock: socket structure
 * @uaddr: socket address describing name(s) and desired operation
 * @uaddr_len: size of socket address data structure
 *
 * Name and name sequence binding is indicated using a positive scope value;
 * a negative scope value unbinds the specified name.  Specifying no name
 * (i.e. a socket address length of 0) unbinds all names from the socket.
 *
 * Returns 0 on success, errno otherwise
 *
 * NOTE: This routine doesn't need to take the socket lock since it doesn't
 *       access any non-constant socket information.
 */
static int tipc_bind(struct socket *sock, struct sockaddr *uaddr,
		     int uaddr_len)
{
	struct sock *sk = sock->sk;
	struct sockaddr_tipc *addr = (struct sockaddr_tipc *)uaddr;
	struct tipc_sock *tsk = tipc_sk(sk);
	int res = -EINVAL;

	lock_sock(sk);
	if (unlikely(!uaddr_len)) {
		res = tipc_sk_withdraw(tsk, 0, NULL);
		goto exit;
	}
	if (tsk->group) {
		res = -EACCES;
		goto exit;
	}
	if (uaddr_len < sizeof(struct sockaddr_tipc)) {
		res = -EINVAL;
		goto exit;
	}
	if (addr->family != AF_TIPC) {
		res = -EAFNOSUPPORT;
		goto exit;
	}

	if (addr->addrtype == TIPC_ADDR_NAME)
		addr->addr.nameseq.upper = addr->addr.nameseq.lower;
	else if (addr->addrtype != TIPC_ADDR_NAMESEQ) {
		res = -EAFNOSUPPORT;
		goto exit;
	}

	if ((addr->addr.nameseq.type < TIPC_RESERVED_TYPES) &&
	    (addr->addr.nameseq.type != TIPC_TOP_SRV) &&
	    (addr->addr.nameseq.type != TIPC_CFG_SRV)) {
		res = -EACCES;
		goto exit;
	}

	res = (addr->scope > 0) ?
		tipc_sk_publish(tsk, addr->scope, &addr->addr.nameseq) :
		tipc_sk_withdraw(tsk, -addr->scope, &addr->addr.nameseq);
exit:
	release_sock(sk);
	return res;
}

/**
 * tipc_getname - get port ID of socket or peer socket
 * @sock: socket structure
 * @uaddr: area for returned socket address
 * @uaddr_len: area for returned length of socket address
 * @peer: 0 = own ID, 1 = current peer ID, 2 = current/former peer ID
 *
 * Returns 0 on success, errno otherwise
 *
 * NOTE: This routine doesn't need to take the socket lock since it only
 *       accesses socket information that is unchanging (or which changes in
 *       a completely predictable manner).
 */
static int tipc_getname(struct socket *sock, struct sockaddr *uaddr,
			int *uaddr_len, int peer)
{
	struct sockaddr_tipc *addr = (struct sockaddr_tipc *)uaddr;
	struct sock *sk = sock->sk;
	struct tipc_sock *tsk = tipc_sk(sk);
	struct tipc_net *tn = net_generic(sock_net(sock->sk), tipc_net_id);

	memset(addr, 0, sizeof(*addr));
	if (peer) {
		if ((!tipc_sk_connected(sk)) &&
		    ((peer != 2) || (sk->sk_state != TIPC_DISCONNECTING)))
			return -ENOTCONN;
		addr->addr.id.ref = tsk_peer_port(tsk);
		addr->addr.id.node = tsk_peer_node(tsk);
	} else {
		addr->addr.id.ref = tsk->portid;
		addr->addr.id.node = tn->own_addr;
	}

	*uaddr_len = sizeof(*addr);
	addr->addrtype = TIPC_ADDR_ID;
	addr->family = AF_TIPC;
	addr->scope = 0;
	addr->addr.name.domain = 0;

	return 0;
}

/**
 * tipc_poll - read and possibly block on pollmask
 * @file: file structure associated with the socket
 * @sock: socket for which to calculate the poll bits
 * @wait: ???
 *
 * Returns pollmask value
 *
 * COMMENTARY:
 * It appears that the usual socket locking mechanisms are not useful here
 * since the pollmask info is potentially out-of-date the moment this routine
 * exits.  TCP and other protocols seem to rely on higher level poll routines
 * to handle any preventable race conditions, so TIPC will do the same ...
 *
 * IMPORTANT: The fact that a read or write operation is indicated does NOT
 * imply that the operation will succeed, merely that it should be performed
 * and will not block.
 */
static __poll_t tipc_poll(struct file *file, struct socket *sock,
			      poll_table *wait)
{
	struct sock *sk = sock->sk;
	struct tipc_sock *tsk = tipc_sk(sk);
<<<<<<< HEAD
	struct tipc_group *grp = tsk->group;
	u32 revents = 0;
=======
	__poll_t revents = 0;
>>>>>>> 661e50bc

	sock_poll_wait(file, sk_sleep(sk), wait);

	if (sk->sk_shutdown & RCV_SHUTDOWN)
<<<<<<< HEAD
		revents |= POLLRDHUP | POLLIN | POLLRDNORM;
	if (sk->sk_shutdown == SHUTDOWN_MASK)
		revents |= POLLHUP;
=======
		revents |= EPOLLRDHUP | EPOLLIN | EPOLLRDNORM;
	if (sk->sk_shutdown == SHUTDOWN_MASK)
		revents |= EPOLLHUP;
>>>>>>> 661e50bc

	switch (sk->sk_state) {
	case TIPC_ESTABLISHED:
	case TIPC_CONNECTING:
		if (!tsk->cong_link_cnt && !tsk_conn_cong(tsk))
<<<<<<< HEAD
			revents |= POLLOUT;
		/* fall thru' */
	case TIPC_LISTEN:
		if (!skb_queue_empty(&sk->sk_receive_queue))
			revents |= POLLIN | POLLRDNORM;
		break;
	case TIPC_OPEN:
		if (!grp || tipc_group_size(grp))
			if (!tsk->cong_link_cnt)
				revents |= POLLOUT;
=======
			revents |= EPOLLOUT;
		/* fall thru' */
	case TIPC_LISTEN:
		if (!skb_queue_empty(&sk->sk_receive_queue))
			revents |= EPOLLIN | EPOLLRDNORM;
		break;
	case TIPC_OPEN:
		if (tsk->group_is_open && !tsk->cong_link_cnt)
			revents |= EPOLLOUT;
>>>>>>> 661e50bc
		if (!tipc_sk_type_connectionless(sk))
			break;
		if (skb_queue_empty(&sk->sk_receive_queue))
			break;
<<<<<<< HEAD
		revents |= POLLIN | POLLRDNORM;
		break;
	case TIPC_DISCONNECTING:
		revents = POLLIN | POLLRDNORM | POLLHUP;
=======
		revents |= EPOLLIN | EPOLLRDNORM;
		break;
	case TIPC_DISCONNECTING:
		revents = EPOLLIN | EPOLLRDNORM | EPOLLHUP;
>>>>>>> 661e50bc
		break;
	}
	return revents;
}

/**
 * tipc_sendmcast - send multicast message
 * @sock: socket structure
 * @seq: destination address
 * @msg: message to send
 * @dlen: length of data to send
 * @timeout: timeout to wait for wakeup
 *
 * Called from function tipc_sendmsg(), which has done all sanity checks
 * Returns the number of bytes sent on success, or errno
 */
static int tipc_sendmcast(struct  socket *sock, struct tipc_name_seq *seq,
			  struct msghdr *msg, size_t dlen, long timeout)
{
	struct sock *sk = sock->sk;
	struct tipc_sock *tsk = tipc_sk(sk);
	struct tipc_msg *hdr = &tsk->phdr;
	struct net *net = sock_net(sk);
	int mtu = tipc_bcast_get_mtu(net);
	struct tipc_mc_method *method = &tsk->mc_method;
	struct sk_buff_head pkts;
	struct tipc_nlist dsts;
	int rc;

	if (tsk->group)
		return -EACCES;

	/* Block or return if any destination link is congested */
	rc = tipc_wait_for_cond(sock, &timeout, !tsk->cong_link_cnt);
	if (unlikely(rc))
		return rc;

	/* Lookup destination nodes */
	tipc_nlist_init(&dsts, tipc_own_addr(net));
	tipc_nametbl_lookup_dst_nodes(net, seq->type, seq->lower,
				      seq->upper, &dsts);
	if (!dsts.local && !dsts.remote)
		return -EHOSTUNREACH;

	/* Build message header */
	msg_set_type(hdr, TIPC_MCAST_MSG);
	msg_set_hdr_sz(hdr, MCAST_H_SIZE);
	msg_set_lookup_scope(hdr, TIPC_CLUSTER_SCOPE);
	msg_set_destport(hdr, 0);
	msg_set_destnode(hdr, 0);
	msg_set_nametype(hdr, seq->type);
	msg_set_namelower(hdr, seq->lower);
	msg_set_nameupper(hdr, seq->upper);

	/* Build message as chain of buffers */
	skb_queue_head_init(&pkts);
	rc = tipc_msg_build(hdr, msg, 0, dlen, mtu, &pkts);

	/* Send message if build was successful */
	if (unlikely(rc == dlen))
		rc = tipc_mcast_xmit(net, &pkts, method, &dsts,
				     &tsk->cong_link_cnt);

	tipc_nlist_purge(&dsts);

	return rc ? rc : dlen;
}

/**
 * tipc_send_group_msg - send a message to a member in the group
 * @net: network namespace
 * @m: message to send
 * @mb: group member
 * @dnode: destination node
 * @dport: destination port
 * @dlen: total length of message data
 */
static int tipc_send_group_msg(struct net *net, struct tipc_sock *tsk,
			       struct msghdr *m, struct tipc_member *mb,
			       u32 dnode, u32 dport, int dlen)
{
	u16 bc_snd_nxt = tipc_group_bc_snd_nxt(tsk->group);
	struct tipc_mc_method *method = &tsk->mc_method;
	int blks = tsk_blocks(GROUP_H_SIZE + dlen);
	struct tipc_msg *hdr = &tsk->phdr;
	struct sk_buff_head pkts;
	int mtu, rc;

	/* Complete message header */
	msg_set_type(hdr, TIPC_GRP_UCAST_MSG);
	msg_set_hdr_sz(hdr, GROUP_H_SIZE);
	msg_set_destport(hdr, dport);
	msg_set_destnode(hdr, dnode);
	msg_set_grp_bc_seqno(hdr, bc_snd_nxt);

	/* Build message as chain of buffers */
	skb_queue_head_init(&pkts);
	mtu = tipc_node_get_mtu(net, dnode, tsk->portid);
	rc = tipc_msg_build(hdr, m, 0, dlen, mtu, &pkts);
	if (unlikely(rc != dlen))
		return rc;

	/* Send message */
	rc = tipc_node_xmit(net, &pkts, dnode, tsk->portid);
	if (unlikely(rc == -ELINKCONG)) {
		tipc_dest_push(&tsk->cong_links, dnode, 0);
		tsk->cong_link_cnt++;
	}

	/* Update send window */
	tipc_group_update_member(mb, blks);

	/* A broadcast sent within next EXPIRE period must follow same path */
	method->rcast = true;
	method->mandatory = true;
	return dlen;
}

/**
 * tipc_send_group_unicast - send message to a member in the group
 * @sock: socket structure
 * @m: message to send
 * @dlen: total length of message data
 * @timeout: timeout to wait for wakeup
 *
 * Called from function tipc_sendmsg(), which has done all sanity checks
 * Returns the number of bytes sent on success, or errno
 */
static int tipc_send_group_unicast(struct socket *sock, struct msghdr *m,
				   int dlen, long timeout)
{
	struct sock *sk = sock->sk;
	DECLARE_SOCKADDR(struct sockaddr_tipc *, dest, m->msg_name);
	int blks = tsk_blocks(GROUP_H_SIZE + dlen);
	struct tipc_sock *tsk = tipc_sk(sk);
	struct tipc_group *grp = tsk->group;
	struct net *net = sock_net(sk);
	struct tipc_member *mb = NULL;
	u32 node, port;
	int rc;

	node = dest->addr.id.node;
	port = dest->addr.id.ref;
	if (!port && !node)
		return -EHOSTUNREACH;

	/* Block or return if destination link or member is congested */
	rc = tipc_wait_for_cond(sock, &timeout,
				!tipc_dest_find(&tsk->cong_links, node, 0) &&
				!tipc_group_cong(grp, node, port, blks, &mb));
	if (unlikely(rc))
		return rc;

	if (unlikely(!mb))
		return -EHOSTUNREACH;

	rc = tipc_send_group_msg(net, tsk, m, mb, node, port, dlen);

	return rc ? rc : dlen;
}

/**
 * tipc_send_group_anycast - send message to any member with given identity
 * @sock: socket structure
 * @m: message to send
 * @dlen: total length of message data
 * @timeout: timeout to wait for wakeup
 *
 * Called from function tipc_sendmsg(), which has done all sanity checks
 * Returns the number of bytes sent on success, or errno
 */
static int tipc_send_group_anycast(struct socket *sock, struct msghdr *m,
				   int dlen, long timeout)
{
	DECLARE_SOCKADDR(struct sockaddr_tipc *, dest, m->msg_name);
	struct sock *sk = sock->sk;
	struct tipc_sock *tsk = tipc_sk(sk);
	struct list_head *cong_links = &tsk->cong_links;
	int blks = tsk_blocks(GROUP_H_SIZE + dlen);
	struct tipc_group *grp = tsk->group;
<<<<<<< HEAD
=======
	struct tipc_msg *hdr = &tsk->phdr;
>>>>>>> 661e50bc
	struct tipc_member *first = NULL;
	struct tipc_member *mbr = NULL;
	struct net *net = sock_net(sk);
	u32 node, port, exclude;
<<<<<<< HEAD
	u32 type, inst, domain;
	struct list_head dsts;
=======
	struct list_head dsts;
	u32 type, inst, scope;
>>>>>>> 661e50bc
	int lookups = 0;
	int dstcnt, rc;
	bool cong;

	INIT_LIST_HEAD(&dsts);

<<<<<<< HEAD
	type = dest->addr.name.name.type;
	inst = dest->addr.name.name.instance;
	domain = addr_domain(net, dest->scope);
=======
	type = msg_nametype(hdr);
	inst = dest->addr.name.name.instance;
	scope = msg_lookup_scope(hdr);
>>>>>>> 661e50bc
	exclude = tipc_group_exclude(grp);

	while (++lookups < 4) {
		first = NULL;

		/* Look for a non-congested destination member, if any */
		while (1) {
<<<<<<< HEAD
			if (!tipc_nametbl_lookup(net, type, inst, domain, &dsts,
=======
			if (!tipc_nametbl_lookup(net, type, inst, scope, &dsts,
>>>>>>> 661e50bc
						 &dstcnt, exclude, false))
				return -EHOSTUNREACH;
			tipc_dest_pop(&dsts, &node, &port);
			cong = tipc_group_cong(grp, node, port, blks, &mbr);
			if (!cong)
				break;
			if (mbr == first)
				break;
			if (!first)
				first = mbr;
		}

		/* Start over if destination was not in member list */
		if (unlikely(!mbr))
			continue;

		if (likely(!cong && !tipc_dest_find(cong_links, node, 0)))
			break;

		/* Block or return if destination link or member is congested */
		rc = tipc_wait_for_cond(sock, &timeout,
					!tipc_dest_find(cong_links, node, 0) &&
					!tipc_group_cong(grp, node, port,
							 blks, &mbr));
		if (unlikely(rc))
			return rc;

		/* Send, unless destination disappeared while waiting */
		if (likely(mbr))
			break;
	}

	if (unlikely(lookups >= 4))
		return -EHOSTUNREACH;

	rc = tipc_send_group_msg(net, tsk, m, mbr, node, port, dlen);

	return rc ? rc : dlen;
}

/**
 * tipc_send_group_bcast - send message to all members in communication group
 * @sk: socket structure
 * @m: message to send
 * @dlen: total length of message data
 * @timeout: timeout to wait for wakeup
 *
 * Called from function tipc_sendmsg(), which has done all sanity checks
 * Returns the number of bytes sent on success, or errno
 */
static int tipc_send_group_bcast(struct socket *sock, struct msghdr *m,
				 int dlen, long timeout)
{
	DECLARE_SOCKADDR(struct sockaddr_tipc *, dest, m->msg_name);
	struct sock *sk = sock->sk;
	struct net *net = sock_net(sk);
	struct tipc_sock *tsk = tipc_sk(sk);
	struct tipc_group *grp = tsk->group;
	struct tipc_nlist *dsts = tipc_group_dests(grp);
	struct tipc_mc_method *method = &tsk->mc_method;
	bool ack = method->mandatory && method->rcast;
	int blks = tsk_blocks(MCAST_H_SIZE + dlen);
	struct tipc_msg *hdr = &tsk->phdr;
	int mtu = tipc_bcast_get_mtu(net);
	struct sk_buff_head pkts;
	int rc = -EHOSTUNREACH;

	if (!dsts->local && !dsts->remote)
		return -EHOSTUNREACH;

	/* Block or return if any destination link or member is congested */
	rc = tipc_wait_for_cond(sock, &timeout,	!tsk->cong_link_cnt &&
				!tipc_group_bc_cong(grp, blks));
	if (unlikely(rc))
		return rc;

	/* Complete message header */
	if (dest) {
		msg_set_type(hdr, TIPC_GRP_MCAST_MSG);
		msg_set_nameinst(hdr, dest->addr.name.name.instance);
	} else {
		msg_set_type(hdr, TIPC_GRP_BCAST_MSG);
		msg_set_nameinst(hdr, 0);
	}
	msg_set_hdr_sz(hdr, GROUP_H_SIZE);
	msg_set_destport(hdr, 0);
	msg_set_destnode(hdr, 0);
	msg_set_grp_bc_seqno(hdr, tipc_group_bc_snd_nxt(grp));

	/* Avoid getting stuck with repeated forced replicasts */
	msg_set_grp_bc_ack_req(hdr, ack);

	/* Build message as chain of buffers */
	skb_queue_head_init(&pkts);
	rc = tipc_msg_build(hdr, m, 0, dlen, mtu, &pkts);
	if (unlikely(rc != dlen))
		return rc;

	/* Send message */
	rc = tipc_mcast_xmit(net, &pkts, method, dsts, &tsk->cong_link_cnt);
	if (unlikely(rc))
		return rc;

	/* Update broadcast sequence number and send windows */
	tipc_group_update_bc_members(tsk->group, blks, ack);

	/* Broadcast link is now free to choose method for next broadcast */
	method->mandatory = false;
	method->expires = jiffies;

	return dlen;
}

/**
 * tipc_send_group_mcast - send message to all members with given identity
 * @sock: socket structure
 * @m: message to send
 * @dlen: total length of message data
 * @timeout: timeout to wait for wakeup
 *
 * Called from function tipc_sendmsg(), which has done all sanity checks
 * Returns the number of bytes sent on success, or errno
 */
static int tipc_send_group_mcast(struct socket *sock, struct msghdr *m,
				 int dlen, long timeout)
{
	struct sock *sk = sock->sk;
	DECLARE_SOCKADDR(struct sockaddr_tipc *, dest, m->msg_name);
<<<<<<< HEAD
	struct tipc_name_seq *seq = &dest->addr.nameseq;
	struct tipc_sock *tsk = tipc_sk(sk);
	struct tipc_group *grp = tsk->group;
	struct net *net = sock_net(sk);
	u32 domain, exclude, dstcnt;
	struct list_head dsts;

	INIT_LIST_HEAD(&dsts);

	if (seq->lower != seq->upper)
		return -ENOTSUPP;

	domain = addr_domain(net, dest->scope);
	exclude = tipc_group_exclude(grp);
	if (!tipc_nametbl_lookup(net, seq->type, seq->lower, domain,
				 &dsts, &dstcnt, exclude, true))
=======
	struct tipc_sock *tsk = tipc_sk(sk);
	struct tipc_group *grp = tsk->group;
	struct tipc_msg *hdr = &tsk->phdr;
	struct net *net = sock_net(sk);
	u32 type, inst, scope, exclude;
	struct list_head dsts;
	u32 dstcnt;

	INIT_LIST_HEAD(&dsts);

	type = msg_nametype(hdr);
	inst = dest->addr.name.name.instance;
	scope = msg_lookup_scope(hdr);
	exclude = tipc_group_exclude(grp);

	if (!tipc_nametbl_lookup(net, type, inst, scope, &dsts,
				 &dstcnt, exclude, true))
>>>>>>> 661e50bc
		return -EHOSTUNREACH;

	if (dstcnt == 1) {
		tipc_dest_pop(&dsts, &dest->addr.id.node, &dest->addr.id.ref);
		return tipc_send_group_unicast(sock, m, dlen, timeout);
	}

	tipc_dest_list_purge(&dsts);
	return tipc_send_group_bcast(sock, m, dlen, timeout);
}

/**
 * tipc_sk_mcast_rcv - Deliver multicast messages to all destination sockets
 * @arrvq: queue with arriving messages, to be cloned after destination lookup
 * @inputq: queue with cloned messages, delivered to socket after dest lookup
 *
 * Multi-threaded: parallel calls with reference to same queues may occur
 */
void tipc_sk_mcast_rcv(struct net *net, struct sk_buff_head *arrvq,
		       struct sk_buff_head *inputq)
{
<<<<<<< HEAD
	u32 scope = TIPC_CLUSTER_SCOPE;
	u32 self = tipc_own_addr(net);
	struct sk_buff *skb, *_skb;
	u32 lower = 0, upper = ~0;
	struct sk_buff_head tmpq;
	u32 portid, oport, onode;
	struct list_head dports;
	struct tipc_msg *msg;
	int user, mtyp, hsz;
=======
	u32 self = tipc_own_addr(net);
	u32 type, lower, upper, scope;
	struct sk_buff *skb, *_skb;
	u32 portid, oport, onode;
	struct sk_buff_head tmpq;
	struct list_head dports;
	struct tipc_msg *hdr;
	int user, mtyp, hlen;
	bool exact;
>>>>>>> 661e50bc

	__skb_queue_head_init(&tmpq);
	INIT_LIST_HEAD(&dports);

	skb = tipc_skb_peek(arrvq, &inputq->lock);
	for (; skb; skb = tipc_skb_peek(arrvq, &inputq->lock)) {
<<<<<<< HEAD
		msg = buf_msg(skb);
		user = msg_user(msg);
		mtyp = msg_type(msg);
=======
		hdr = buf_msg(skb);
		user = msg_user(hdr);
		mtyp = msg_type(hdr);
		hlen = skb_headroom(skb) + msg_hdr_sz(hdr);
		oport = msg_origport(hdr);
		onode = msg_orignode(hdr);
		type = msg_nametype(hdr);

>>>>>>> 661e50bc
		if (mtyp == TIPC_GRP_UCAST_MSG || user == GROUP_PROTOCOL) {
			spin_lock_bh(&inputq->lock);
			if (skb_peek(arrvq) == skb) {
				__skb_dequeue(arrvq);
				__skb_queue_tail(inputq, skb);
			}
			kfree_skb(skb);
			spin_unlock_bh(&inputq->lock);
			continue;
		}
<<<<<<< HEAD
		hsz = skb_headroom(skb) + msg_hdr_sz(msg);
		oport = msg_origport(msg);
		onode = msg_orignode(msg);
		if (onode == self)
			scope = TIPC_NODE_SCOPE;

		/* Create destination port list and message clones: */
		if (!msg_in_group(msg)) {
			lower = msg_namelower(msg);
			upper = msg_nameupper(msg);
		}
		tipc_nametbl_mc_translate(net, msg_nametype(msg), lower, upper,
					  scope, &dports);
		while (tipc_dest_pop(&dports, NULL, &portid)) {
			_skb = __pskb_copy(skb, hsz, GFP_ATOMIC);
=======

		/* Group messages require exact scope match */
		if (msg_in_group(hdr)) {
			lower = 0;
			upper = ~0;
			scope = msg_lookup_scope(hdr);
			exact = true;
		} else {
			/* TIPC_NODE_SCOPE means "any scope" in this context */
			if (onode == self)
				scope = TIPC_NODE_SCOPE;
			else
				scope = TIPC_CLUSTER_SCOPE;
			exact = false;
			lower = msg_namelower(hdr);
			upper = msg_nameupper(hdr);
		}

		/* Create destination port list: */
		tipc_nametbl_mc_lookup(net, type, lower, upper,
				       scope, exact, &dports);

		/* Clone message per destination */
		while (tipc_dest_pop(&dports, NULL, &portid)) {
			_skb = __pskb_copy(skb, hlen, GFP_ATOMIC);
>>>>>>> 661e50bc
			if (_skb) {
				msg_set_destport(buf_msg(_skb), portid);
				__skb_queue_tail(&tmpq, _skb);
				continue;
			}
			pr_warn("Failed to clone mcast rcv buffer\n");
		}
		/* Append to inputq if not already done by other thread */
		spin_lock_bh(&inputq->lock);
		if (skb_peek(arrvq) == skb) {
			skb_queue_splice_tail_init(&tmpq, inputq);
			kfree_skb(__skb_dequeue(arrvq));
		}
		spin_unlock_bh(&inputq->lock);
		__skb_queue_purge(&tmpq);
		kfree_skb(skb);
	}
	tipc_sk_rcv(net, inputq);
}

/**
 * tipc_sk_conn_proto_rcv - receive a connection mng protocol message
 * @tsk: receiving socket
 * @skb: pointer to message buffer.
 */
static void tipc_sk_conn_proto_rcv(struct tipc_sock *tsk, struct sk_buff *skb,
				   struct sk_buff_head *xmitq)
{
	struct tipc_msg *hdr = buf_msg(skb);
	u32 onode = tsk_own_node(tsk);
	struct sock *sk = &tsk->sk;
	int mtyp = msg_type(hdr);
	bool conn_cong;

	/* Ignore if connection cannot be validated: */
	if (!tsk_peer_msg(tsk, hdr))
		goto exit;

	if (unlikely(msg_errcode(hdr))) {
		tipc_set_sk_state(sk, TIPC_DISCONNECTING);
		tipc_node_remove_conn(sock_net(sk), tsk_peer_node(tsk),
				      tsk_peer_port(tsk));
		sk->sk_state_change(sk);
		goto exit;
	}

	tsk->probe_unacked = false;

	if (mtyp == CONN_PROBE) {
		msg_set_type(hdr, CONN_PROBE_REPLY);
		if (tipc_msg_reverse(onode, &skb, TIPC_OK))
			__skb_queue_tail(xmitq, skb);
		return;
	} else if (mtyp == CONN_ACK) {
		conn_cong = tsk_conn_cong(tsk);
		tsk->snt_unacked -= msg_conn_ack(hdr);
		if (tsk->peer_caps & TIPC_BLOCK_FLOWCTL)
			tsk->snd_win = msg_adv_win(hdr);
		if (conn_cong)
			sk->sk_write_space(sk);
	} else if (mtyp != CONN_PROBE_REPLY) {
		pr_warn("Received unknown CONN_PROTO msg\n");
	}
exit:
	kfree_skb(skb);
}

/**
 * tipc_sendmsg - send message in connectionless manner
 * @sock: socket structure
 * @m: message to send
 * @dsz: amount of user data to be sent
 *
 * Message must have an destination specified explicitly.
 * Used for SOCK_RDM and SOCK_DGRAM messages,
 * and for 'SYN' messages on SOCK_SEQPACKET and SOCK_STREAM connections.
 * (Note: 'SYN+' is prohibited on SOCK_STREAM.)
 *
 * Returns the number of bytes sent on success, or errno otherwise
 */
static int tipc_sendmsg(struct socket *sock,
			struct msghdr *m, size_t dsz)
{
	struct sock *sk = sock->sk;
	int ret;

	lock_sock(sk);
	ret = __tipc_sendmsg(sock, m, dsz);
	release_sock(sk);

	return ret;
}

static int __tipc_sendmsg(struct socket *sock, struct msghdr *m, size_t dlen)
{
	struct sock *sk = sock->sk;
	struct net *net = sock_net(sk);
	struct tipc_sock *tsk = tipc_sk(sk);
	DECLARE_SOCKADDR(struct sockaddr_tipc *, dest, m->msg_name);
	long timeout = sock_sndtimeo(sk, m->msg_flags & MSG_DONTWAIT);
	struct list_head *clinks = &tsk->cong_links;
	bool syn = !tipc_sk_type_connectionless(sk);
	struct tipc_group *grp = tsk->group;
	struct tipc_msg *hdr = &tsk->phdr;
	struct tipc_name_seq *seq;
	struct sk_buff_head pkts;
	u32 type, inst, domain;
	u32 dnode, dport;
	int mtu, rc;

	if (unlikely(dlen > TIPC_MAX_USER_MSG_SIZE))
		return -EMSGSIZE;

	if (likely(dest)) {
		if (unlikely(m->msg_namelen < sizeof(*dest)))
			return -EINVAL;
		if (unlikely(dest->family != AF_TIPC))
			return -EINVAL;
	}

	if (grp) {
		if (!dest)
			return tipc_send_group_bcast(sock, m, dlen, timeout);
		if (dest->addrtype == TIPC_ADDR_NAME)
			return tipc_send_group_anycast(sock, m, dlen, timeout);
		if (dest->addrtype == TIPC_ADDR_ID)
			return tipc_send_group_unicast(sock, m, dlen, timeout);
		if (dest->addrtype == TIPC_ADDR_MCAST)
			return tipc_send_group_mcast(sock, m, dlen, timeout);
		return -EINVAL;
	}

	if (unlikely(!dest)) {
		dest = &tsk->peer;
		if (!syn || dest->family != AF_TIPC)
			return -EDESTADDRREQ;
	}

	if (unlikely(syn)) {
		if (sk->sk_state == TIPC_LISTEN)
			return -EPIPE;
		if (sk->sk_state != TIPC_OPEN)
			return -EISCONN;
		if (tsk->published)
			return -EOPNOTSUPP;
		if (dest->addrtype == TIPC_ADDR_NAME) {
			tsk->conn_type = dest->addr.name.name.type;
			tsk->conn_instance = dest->addr.name.name.instance;
		}
	}

	seq = &dest->addr.nameseq;
	if (dest->addrtype == TIPC_ADDR_MCAST)
		return tipc_sendmcast(sock, seq, m, dlen, timeout);

	if (dest->addrtype == TIPC_ADDR_NAME) {
		type = dest->addr.name.name.type;
		inst = dest->addr.name.name.instance;
		domain = dest->addr.name.domain;
		dnode = domain;
		msg_set_type(hdr, TIPC_NAMED_MSG);
		msg_set_hdr_sz(hdr, NAMED_H_SIZE);
		msg_set_nametype(hdr, type);
		msg_set_nameinst(hdr, inst);
		msg_set_lookup_scope(hdr, tipc_addr_scope(domain));
		dport = tipc_nametbl_translate(net, type, inst, &dnode);
		msg_set_destnode(hdr, dnode);
		msg_set_destport(hdr, dport);
		if (unlikely(!dport && !dnode))
			return -EHOSTUNREACH;
	} else if (dest->addrtype == TIPC_ADDR_ID) {
		dnode = dest->addr.id.node;
		msg_set_type(hdr, TIPC_DIRECT_MSG);
		msg_set_lookup_scope(hdr, 0);
		msg_set_destnode(hdr, dnode);
		msg_set_destport(hdr, dest->addr.id.ref);
		msg_set_hdr_sz(hdr, BASIC_H_SIZE);
	}

	/* Block or return if destination link is congested */
	rc = tipc_wait_for_cond(sock, &timeout,
				!tipc_dest_find(clinks, dnode, 0));
	if (unlikely(rc))
		return rc;

	skb_queue_head_init(&pkts);
	mtu = tipc_node_get_mtu(net, dnode, tsk->portid);
	rc = tipc_msg_build(hdr, m, 0, dlen, mtu, &pkts);
	if (unlikely(rc != dlen))
		return rc;

	rc = tipc_node_xmit(net, &pkts, dnode, tsk->portid);
	if (unlikely(rc == -ELINKCONG)) {
		tipc_dest_push(clinks, dnode, 0);
		tsk->cong_link_cnt++;
		rc = 0;
	}

	if (unlikely(syn && !rc))
		tipc_set_sk_state(sk, TIPC_CONNECTING);

	return rc ? rc : dlen;
}

/**
 * tipc_sendstream - send stream-oriented data
 * @sock: socket structure
 * @m: data to send
 * @dsz: total length of data to be transmitted
 *
 * Used for SOCK_STREAM data.
 *
 * Returns the number of bytes sent on success (or partial success),
 * or errno if no data sent
 */
static int tipc_sendstream(struct socket *sock, struct msghdr *m, size_t dsz)
{
	struct sock *sk = sock->sk;
	int ret;

	lock_sock(sk);
	ret = __tipc_sendstream(sock, m, dsz);
	release_sock(sk);

	return ret;
}

static int __tipc_sendstream(struct socket *sock, struct msghdr *m, size_t dlen)
{
	struct sock *sk = sock->sk;
	DECLARE_SOCKADDR(struct sockaddr_tipc *, dest, m->msg_name);
	long timeout = sock_sndtimeo(sk, m->msg_flags & MSG_DONTWAIT);
	struct tipc_sock *tsk = tipc_sk(sk);
	struct tipc_msg *hdr = &tsk->phdr;
	struct net *net = sock_net(sk);
	struct sk_buff_head pkts;
	u32 dnode = tsk_peer_node(tsk);
	int send, sent = 0;
	int rc = 0;

	skb_queue_head_init(&pkts);

	if (unlikely(dlen > INT_MAX))
		return -EMSGSIZE;

	/* Handle implicit connection setup */
	if (unlikely(dest)) {
		rc = __tipc_sendmsg(sock, m, dlen);
		if (dlen && (dlen == rc))
			tsk->snt_unacked = tsk_inc(tsk, dlen + msg_hdr_sz(hdr));
		return rc;
	}

	do {
		rc = tipc_wait_for_cond(sock, &timeout,
					(!tsk->cong_link_cnt &&
					 !tsk_conn_cong(tsk) &&
					 tipc_sk_connected(sk)));
		if (unlikely(rc))
			break;

		send = min_t(size_t, dlen - sent, TIPC_MAX_USER_MSG_SIZE);
		rc = tipc_msg_build(hdr, m, sent, send, tsk->max_pkt, &pkts);
		if (unlikely(rc != send))
			break;

		rc = tipc_node_xmit(net, &pkts, dnode, tsk->portid);
		if (unlikely(rc == -ELINKCONG)) {
			tsk->cong_link_cnt = 1;
			rc = 0;
		}
		if (likely(!rc)) {
			tsk->snt_unacked += tsk_inc(tsk, send + MIN_H_SIZE);
			sent += send;
		}
	} while (sent < dlen && !rc);

	return sent ? sent : rc;
}

/**
 * tipc_send_packet - send a connection-oriented message
 * @sock: socket structure
 * @m: message to send
 * @dsz: length of data to be transmitted
 *
 * Used for SOCK_SEQPACKET messages.
 *
 * Returns the number of bytes sent on success, or errno otherwise
 */
static int tipc_send_packet(struct socket *sock, struct msghdr *m, size_t dsz)
{
	if (dsz > TIPC_MAX_USER_MSG_SIZE)
		return -EMSGSIZE;

	return tipc_sendstream(sock, m, dsz);
}

/* tipc_sk_finish_conn - complete the setup of a connection
 */
static void tipc_sk_finish_conn(struct tipc_sock *tsk, u32 peer_port,
				u32 peer_node)
{
	struct sock *sk = &tsk->sk;
	struct net *net = sock_net(sk);
	struct tipc_msg *msg = &tsk->phdr;

	msg_set_destnode(msg, peer_node);
	msg_set_destport(msg, peer_port);
	msg_set_type(msg, TIPC_CONN_MSG);
	msg_set_lookup_scope(msg, 0);
	msg_set_hdr_sz(msg, SHORT_H_SIZE);

	sk_reset_timer(sk, &sk->sk_timer, jiffies + CONN_PROBING_INTV);
	tipc_set_sk_state(sk, TIPC_ESTABLISHED);
	tipc_node_add_conn(net, peer_node, tsk->portid, peer_port);
	tsk->max_pkt = tipc_node_get_mtu(net, peer_node, tsk->portid);
	tsk->peer_caps = tipc_node_get_capabilities(net, peer_node);
	if (tsk->peer_caps & TIPC_BLOCK_FLOWCTL)
		return;

	/* Fall back to message based flow control */
	tsk->rcv_win = FLOWCTL_MSG_WIN;
	tsk->snd_win = FLOWCTL_MSG_WIN;
}

/**
 * tipc_sk_set_orig_addr - capture sender's address for received message
 * @m: descriptor for message info
 * @hdr: received message header
 *
 * Note: Address is not captured if not requested by receiver.
 */
static void tipc_sk_set_orig_addr(struct msghdr *m, struct sk_buff *skb)
{
	DECLARE_SOCKADDR(struct sockaddr_pair *, srcaddr, m->msg_name);
	struct tipc_msg *hdr = buf_msg(skb);

	if (!srcaddr)
		return;

	srcaddr->sock.family = AF_TIPC;
	srcaddr->sock.addrtype = TIPC_ADDR_ID;
	srcaddr->sock.addr.id.ref = msg_origport(hdr);
	srcaddr->sock.addr.id.node = msg_orignode(hdr);
	srcaddr->sock.addr.name.domain = 0;
	srcaddr->sock.scope = 0;
	m->msg_namelen = sizeof(struct sockaddr_tipc);

	if (!msg_in_group(hdr))
		return;

	/* Group message users may also want to know sending member's id */
	srcaddr->member.family = AF_TIPC;
	srcaddr->member.addrtype = TIPC_ADDR_NAME;
	srcaddr->member.addr.name.name.type = msg_nametype(hdr);
	srcaddr->member.addr.name.name.instance = TIPC_SKB_CB(skb)->orig_member;
	srcaddr->member.addr.name.domain = 0;
	m->msg_namelen = sizeof(*srcaddr);
}

/**
 * tipc_sk_anc_data_recv - optionally capture ancillary data for received message
 * @m: descriptor for message info
 * @msg: received message header
 * @tsk: TIPC port associated with message
 *
 * Note: Ancillary data is not captured if not requested by receiver.
 *
 * Returns 0 if successful, otherwise errno
 */
static int tipc_sk_anc_data_recv(struct msghdr *m, struct tipc_msg *msg,
				 struct tipc_sock *tsk)
{
	u32 anc_data[3];
	u32 err;
	u32 dest_type;
	int has_name;
	int res;

	if (likely(m->msg_controllen == 0))
		return 0;

	/* Optionally capture errored message object(s) */
	err = msg ? msg_errcode(msg) : 0;
	if (unlikely(err)) {
		anc_data[0] = err;
		anc_data[1] = msg_data_sz(msg);
		res = put_cmsg(m, SOL_TIPC, TIPC_ERRINFO, 8, anc_data);
		if (res)
			return res;
		if (anc_data[1]) {
			res = put_cmsg(m, SOL_TIPC, TIPC_RETDATA, anc_data[1],
				       msg_data(msg));
			if (res)
				return res;
		}
	}

	/* Optionally capture message destination object */
	dest_type = msg ? msg_type(msg) : TIPC_DIRECT_MSG;
	switch (dest_type) {
	case TIPC_NAMED_MSG:
		has_name = 1;
		anc_data[0] = msg_nametype(msg);
		anc_data[1] = msg_namelower(msg);
		anc_data[2] = msg_namelower(msg);
		break;
	case TIPC_MCAST_MSG:
		has_name = 1;
		anc_data[0] = msg_nametype(msg);
		anc_data[1] = msg_namelower(msg);
		anc_data[2] = msg_nameupper(msg);
		break;
	case TIPC_CONN_MSG:
		has_name = (tsk->conn_type != 0);
		anc_data[0] = tsk->conn_type;
		anc_data[1] = tsk->conn_instance;
		anc_data[2] = tsk->conn_instance;
		break;
	default:
		has_name = 0;
	}
	if (has_name) {
		res = put_cmsg(m, SOL_TIPC, TIPC_DESTNAME, 12, anc_data);
		if (res)
			return res;
	}

	return 0;
}

static void tipc_sk_send_ack(struct tipc_sock *tsk)
{
	struct sock *sk = &tsk->sk;
	struct net *net = sock_net(sk);
	struct sk_buff *skb = NULL;
	struct tipc_msg *msg;
	u32 peer_port = tsk_peer_port(tsk);
	u32 dnode = tsk_peer_node(tsk);

	if (!tipc_sk_connected(sk))
		return;
	skb = tipc_msg_create(CONN_MANAGER, CONN_ACK, INT_H_SIZE, 0,
			      dnode, tsk_own_node(tsk), peer_port,
			      tsk->portid, TIPC_OK);
	if (!skb)
		return;
	msg = buf_msg(skb);
	msg_set_conn_ack(msg, tsk->rcv_unacked);
	tsk->rcv_unacked = 0;

	/* Adjust to and advertize the correct window limit */
	if (tsk->peer_caps & TIPC_BLOCK_FLOWCTL) {
		tsk->rcv_win = tsk_adv_blocks(tsk->sk.sk_rcvbuf);
		msg_set_adv_win(msg, tsk->rcv_win);
	}
	tipc_node_xmit_skb(net, skb, dnode, msg_link_selector(msg));
}

static int tipc_wait_for_rcvmsg(struct socket *sock, long *timeop)
{
	struct sock *sk = sock->sk;
	DEFINE_WAIT(wait);
	long timeo = *timeop;
	int err = sock_error(sk);

	if (err)
		return err;

	for (;;) {
		prepare_to_wait(sk_sleep(sk), &wait, TASK_INTERRUPTIBLE);
		if (timeo && skb_queue_empty(&sk->sk_receive_queue)) {
			if (sk->sk_shutdown & RCV_SHUTDOWN) {
				err = -ENOTCONN;
				break;
			}
			release_sock(sk);
			timeo = schedule_timeout(timeo);
			lock_sock(sk);
		}
		err = 0;
		if (!skb_queue_empty(&sk->sk_receive_queue))
			break;
		err = -EAGAIN;
		if (!timeo)
			break;
		err = sock_intr_errno(timeo);
		if (signal_pending(current))
			break;

		err = sock_error(sk);
		if (err)
			break;
	}
	finish_wait(sk_sleep(sk), &wait);
	*timeop = timeo;
	return err;
}

/**
 * tipc_recvmsg - receive packet-oriented message
 * @m: descriptor for message info
 * @buflen: length of user buffer area
 * @flags: receive flags
 *
 * Used for SOCK_DGRAM, SOCK_RDM, and SOCK_SEQPACKET messages.
 * If the complete message doesn't fit in user area, truncate it.
 *
 * Returns size of returned message data, errno otherwise
 */
static int tipc_recvmsg(struct socket *sock, struct msghdr *m,
			size_t buflen,	int flags)
{
	struct sock *sk = sock->sk;
	bool connected = !tipc_sk_type_connectionless(sk);
	struct tipc_sock *tsk = tipc_sk(sk);
	int rc, err, hlen, dlen, copy;
	struct sk_buff_head xmitq;
	struct tipc_msg *hdr;
	struct sk_buff *skb;
	bool grp_evt;
	long timeout;

	/* Catch invalid receive requests */
	if (unlikely(!buflen))
		return -EINVAL;

	lock_sock(sk);
	if (unlikely(connected && sk->sk_state == TIPC_OPEN)) {
		rc = -ENOTCONN;
		goto exit;
	}
	timeout = sock_rcvtimeo(sk, flags & MSG_DONTWAIT);

	/* Step rcv queue to first msg with data or error; wait if necessary */
	do {
		rc = tipc_wait_for_rcvmsg(sock, &timeout);
		if (unlikely(rc))
			goto exit;
		skb = skb_peek(&sk->sk_receive_queue);
		hdr = buf_msg(skb);
		dlen = msg_data_sz(hdr);
		hlen = msg_hdr_sz(hdr);
		err = msg_errcode(hdr);
		grp_evt = msg_is_grp_evt(hdr);
		if (likely(dlen || err))
			break;
		tsk_advance_rx_queue(sk);
	} while (1);

	/* Collect msg meta data, including error code and rejected data */
	tipc_sk_set_orig_addr(m, skb);
	rc = tipc_sk_anc_data_recv(m, hdr, tsk);
	if (unlikely(rc))
		goto exit;

	/* Capture data if non-error msg, otherwise just set return value */
	if (likely(!err)) {
		copy = min_t(int, dlen, buflen);
		if (unlikely(copy != dlen))
			m->msg_flags |= MSG_TRUNC;
		rc = skb_copy_datagram_msg(skb, hlen, m, copy);
	} else {
		copy = 0;
		rc = 0;
		if (err != TIPC_CONN_SHUTDOWN && connected && !m->msg_control)
			rc = -ECONNRESET;
	}
	if (unlikely(rc))
		goto exit;

	/* Mark message as group event if applicable */
	if (unlikely(grp_evt)) {
		if (msg_grp_evt(hdr) == TIPC_WITHDRAWN)
			m->msg_flags |= MSG_EOR;
		m->msg_flags |= MSG_OOB;
		copy = 0;
	}

	/* Caption of data or error code/rejected data was successful */
	if (unlikely(flags & MSG_PEEK))
		goto exit;

	/* Send group flow control advertisement when applicable */
	if (tsk->group && msg_in_group(hdr) && !grp_evt) {
		skb_queue_head_init(&xmitq);
		tipc_group_update_rcv_win(tsk->group, tsk_blocks(hlen + dlen),
					  msg_orignode(hdr), msg_origport(hdr),
					  &xmitq);
		tipc_node_distr_xmit(sock_net(sk), &xmitq);
	}

	tsk_advance_rx_queue(sk);

	if (likely(!connected))
		goto exit;

	/* Send connection flow control advertisement when applicable */
	tsk->rcv_unacked += tsk_inc(tsk, hlen + dlen);
	if (tsk->rcv_unacked >= tsk->rcv_win / TIPC_ACK_RATE)
		tipc_sk_send_ack(tsk);
exit:
	release_sock(sk);
	return rc ? rc : copy;
}

/**
 * tipc_recvstream - receive stream-oriented data
 * @m: descriptor for message info
 * @buflen: total size of user buffer area
 * @flags: receive flags
 *
 * Used for SOCK_STREAM messages only.  If not enough data is available
 * will optionally wait for more; never truncates data.
 *
 * Returns size of returned message data, errno otherwise
 */
static int tipc_recvstream(struct socket *sock, struct msghdr *m,
			   size_t buflen, int flags)
{
	struct sock *sk = sock->sk;
	struct tipc_sock *tsk = tipc_sk(sk);
	struct sk_buff *skb;
	struct tipc_msg *hdr;
	struct tipc_skb_cb *skb_cb;
	bool peek = flags & MSG_PEEK;
	int offset, required, copy, copied = 0;
	int hlen, dlen, err, rc;
	long timeout;

	/* Catch invalid receive attempts */
	if (unlikely(!buflen))
		return -EINVAL;

	lock_sock(sk);

	if (unlikely(sk->sk_state == TIPC_OPEN)) {
		rc = -ENOTCONN;
		goto exit;
	}
	required = sock_rcvlowat(sk, flags & MSG_WAITALL, buflen);
	timeout = sock_rcvtimeo(sk, flags & MSG_DONTWAIT);

	do {
		/* Look at first msg in receive queue; wait if necessary */
		rc = tipc_wait_for_rcvmsg(sock, &timeout);
		if (unlikely(rc))
			break;
		skb = skb_peek(&sk->sk_receive_queue);
		skb_cb = TIPC_SKB_CB(skb);
		hdr = buf_msg(skb);
		dlen = msg_data_sz(hdr);
		hlen = msg_hdr_sz(hdr);
		err = msg_errcode(hdr);

		/* Discard any empty non-errored (SYN-) message */
		if (unlikely(!dlen && !err)) {
			tsk_advance_rx_queue(sk);
			continue;
		}

		/* Collect msg meta data, incl. error code and rejected data */
		if (!copied) {
			tipc_sk_set_orig_addr(m, skb);
			rc = tipc_sk_anc_data_recv(m, hdr, tsk);
			if (rc)
				break;
		}

		/* Copy data if msg ok, otherwise return error/partial data */
		if (likely(!err)) {
			offset = skb_cb->bytes_read;
			copy = min_t(int, dlen - offset, buflen - copied);
			rc = skb_copy_datagram_msg(skb, hlen + offset, m, copy);
			if (unlikely(rc))
				break;
			copied += copy;
			offset += copy;
			if (unlikely(offset < dlen)) {
				if (!peek)
					skb_cb->bytes_read = offset;
				break;
			}
		} else {
			rc = 0;
			if ((err != TIPC_CONN_SHUTDOWN) && !m->msg_control)
				rc = -ECONNRESET;
			if (copied || rc)
				break;
		}

		if (unlikely(peek))
			break;

		tsk_advance_rx_queue(sk);

		/* Send connection flow control advertisement when applicable */
		tsk->rcv_unacked += tsk_inc(tsk, hlen + dlen);
		if (unlikely(tsk->rcv_unacked >= tsk->rcv_win / TIPC_ACK_RATE))
			tipc_sk_send_ack(tsk);

		/* Exit if all requested data or FIN/error received */
		if (copied == buflen || err)
			break;

	} while (!skb_queue_empty(&sk->sk_receive_queue) || copied < required);
exit:
	release_sock(sk);
	return copied ? copied : rc;
}

/**
 * tipc_write_space - wake up thread if port congestion is released
 * @sk: socket
 */
static void tipc_write_space(struct sock *sk)
{
	struct socket_wq *wq;

	rcu_read_lock();
	wq = rcu_dereference(sk->sk_wq);
	if (skwq_has_sleeper(wq))
		wake_up_interruptible_sync_poll(&wq->wait, EPOLLOUT |
						EPOLLWRNORM | EPOLLWRBAND);
	rcu_read_unlock();
}

/**
 * tipc_data_ready - wake up threads to indicate messages have been received
 * @sk: socket
 * @len: the length of messages
 */
static void tipc_data_ready(struct sock *sk)
{
	struct socket_wq *wq;

	rcu_read_lock();
	wq = rcu_dereference(sk->sk_wq);
	if (skwq_has_sleeper(wq))
		wake_up_interruptible_sync_poll(&wq->wait, EPOLLIN |
						EPOLLRDNORM | EPOLLRDBAND);
	rcu_read_unlock();
}

static void tipc_sock_destruct(struct sock *sk)
{
	__skb_queue_purge(&sk->sk_receive_queue);
}

static void tipc_sk_proto_rcv(struct sock *sk,
			      struct sk_buff_head *inputq,
			      struct sk_buff_head *xmitq)
{
	struct sk_buff *skb = __skb_dequeue(inputq);
	struct tipc_sock *tsk = tipc_sk(sk);
	struct tipc_msg *hdr = buf_msg(skb);
	struct tipc_group *grp = tsk->group;
	bool wakeup = false;

	switch (msg_user(hdr)) {
	case CONN_MANAGER:
		tipc_sk_conn_proto_rcv(tsk, skb, xmitq);
		return;
	case SOCK_WAKEUP:
		tipc_dest_del(&tsk->cong_links, msg_orignode(hdr), 0);
		tsk->cong_link_cnt--;
		wakeup = true;
		break;
	case GROUP_PROTOCOL:
		tipc_group_proto_rcv(grp, &wakeup, hdr, inputq, xmitq);
		break;
	case TOP_SRV:
		tipc_group_member_evt(tsk->group, &wakeup, &sk->sk_rcvbuf,
<<<<<<< HEAD
				      skb, inputq, xmitq);
		skb = NULL;
=======
				      hdr, inputq, xmitq);
>>>>>>> 661e50bc
		break;
	default:
		break;
	}

	if (wakeup)
		sk->sk_write_space(sk);

	kfree_skb(skb);
}

/**
 * tipc_filter_connect - Handle incoming message for a connection-based socket
 * @tsk: TIPC socket
 * @skb: pointer to message buffer. Set to NULL if buffer is consumed
 *
 * Returns true if everything ok, false otherwise
 */
static bool tipc_sk_filter_connect(struct tipc_sock *tsk, struct sk_buff *skb)
{
	struct sock *sk = &tsk->sk;
	struct net *net = sock_net(sk);
	struct tipc_msg *hdr = buf_msg(skb);
	u32 pport = msg_origport(hdr);
	u32 pnode = msg_orignode(hdr);

	if (unlikely(msg_mcast(hdr)))
		return false;

	switch (sk->sk_state) {
	case TIPC_CONNECTING:
		/* Accept only ACK or NACK message */
		if (unlikely(!msg_connected(hdr))) {
			if (pport != tsk_peer_port(tsk) ||
			    pnode != tsk_peer_node(tsk))
				return false;

			tipc_set_sk_state(sk, TIPC_DISCONNECTING);
			sk->sk_err = ECONNREFUSED;
			sk->sk_state_change(sk);
			return true;
		}

		if (unlikely(msg_errcode(hdr))) {
			tipc_set_sk_state(sk, TIPC_DISCONNECTING);
			sk->sk_err = ECONNREFUSED;
			sk->sk_state_change(sk);
			return true;
		}

		if (unlikely(!msg_isdata(hdr))) {
			tipc_set_sk_state(sk, TIPC_DISCONNECTING);
			sk->sk_err = EINVAL;
			sk->sk_state_change(sk);
			return true;
		}

		tipc_sk_finish_conn(tsk, msg_origport(hdr), msg_orignode(hdr));
		msg_set_importance(&tsk->phdr, msg_importance(hdr));

		/* If 'ACK+' message, add to socket receive queue */
		if (msg_data_sz(hdr))
			return true;

		/* If empty 'ACK-' message, wake up sleeping connect() */
		sk->sk_data_ready(sk);

		/* 'ACK-' message is neither accepted nor rejected: */
		msg_set_dest_droppable(hdr, 1);
		return false;

	case TIPC_OPEN:
	case TIPC_DISCONNECTING:
		break;
	case TIPC_LISTEN:
		/* Accept only SYN message */
		if (!msg_connected(hdr) && !(msg_errcode(hdr)))
			return true;
		break;
	case TIPC_ESTABLISHED:
		/* Accept only connection-based messages sent by peer */
		if (unlikely(!tsk_peer_msg(tsk, hdr)))
			return false;

		if (unlikely(msg_errcode(hdr))) {
			tipc_set_sk_state(sk, TIPC_DISCONNECTING);
			/* Let timer expire on it's own */
			tipc_node_remove_conn(net, tsk_peer_node(tsk),
					      tsk->portid);
			sk->sk_state_change(sk);
		}
		return true;
	default:
		pr_err("Unknown sk_state %u\n", sk->sk_state);
	}

	return false;
}

/**
 * rcvbuf_limit - get proper overload limit of socket receive queue
 * @sk: socket
 * @skb: message
 *
 * For connection oriented messages, irrespective of importance,
 * default queue limit is 2 MB.
 *
 * For connectionless messages, queue limits are based on message
 * importance as follows:
 *
 * TIPC_LOW_IMPORTANCE       (2 MB)
 * TIPC_MEDIUM_IMPORTANCE    (4 MB)
 * TIPC_HIGH_IMPORTANCE      (8 MB)
 * TIPC_CRITICAL_IMPORTANCE  (16 MB)
 *
 * Returns overload limit according to corresponding message importance
 */
static unsigned int rcvbuf_limit(struct sock *sk, struct sk_buff *skb)
{
	struct tipc_sock *tsk = tipc_sk(sk);
	struct tipc_msg *hdr = buf_msg(skb);

	if (unlikely(msg_in_group(hdr)))
		return sk->sk_rcvbuf;

	if (unlikely(!msg_connected(hdr)))
		return sk->sk_rcvbuf << msg_importance(hdr);

	if (likely(tsk->peer_caps & TIPC_BLOCK_FLOWCTL))
		return sk->sk_rcvbuf;

	return FLOWCTL_MSG_LIM;
}

/**
 * tipc_sk_filter_rcv - validate incoming message
 * @sk: socket
 * @skb: pointer to message.
 *
 * Enqueues message on receive queue if acceptable; optionally handles
 * disconnect indication for a connected socket.
 *
 * Called with socket lock already taken
 *
 */
static void tipc_sk_filter_rcv(struct sock *sk, struct sk_buff *skb,
			       struct sk_buff_head *xmitq)
{
	bool sk_conn = !tipc_sk_type_connectionless(sk);
	struct tipc_sock *tsk = tipc_sk(sk);
	struct tipc_group *grp = tsk->group;
	struct tipc_msg *hdr = buf_msg(skb);
	struct net *net = sock_net(sk);
	struct sk_buff_head inputq;
	int limit, err = TIPC_OK;

	TIPC_SKB_CB(skb)->bytes_read = 0;
	__skb_queue_head_init(&inputq);
	__skb_queue_tail(&inputq, skb);

	if (unlikely(!msg_isdata(hdr)))
		tipc_sk_proto_rcv(sk, &inputq, xmitq);

	if (unlikely(grp))
		tipc_group_filter_msg(grp, &inputq, xmitq);

	/* Validate and add to receive buffer if there is space */
	while ((skb = __skb_dequeue(&inputq))) {
		hdr = buf_msg(skb);
		limit = rcvbuf_limit(sk, skb);
		if ((sk_conn && !tipc_sk_filter_connect(tsk, skb)) ||
		    (!sk_conn && msg_connected(hdr)) ||
		    (!grp && msg_in_group(hdr)))
			err = TIPC_ERR_NO_PORT;
		else if (sk_rmem_alloc_get(sk) + skb->truesize >= limit)
			err = TIPC_ERR_OVERLOAD;

		if (unlikely(err)) {
			tipc_skb_reject(net, err, skb, xmitq);
			err = TIPC_OK;
			continue;
		}
		__skb_queue_tail(&sk->sk_receive_queue, skb);
		skb_set_owner_r(skb, sk);
		sk->sk_data_ready(sk);
	}
}

/**
 * tipc_sk_backlog_rcv - handle incoming message from backlog queue
 * @sk: socket
 * @skb: message
 *
 * Caller must hold socket lock
 */
static int tipc_sk_backlog_rcv(struct sock *sk, struct sk_buff *skb)
{
	unsigned int before = sk_rmem_alloc_get(sk);
	struct sk_buff_head xmitq;
	unsigned int added;

	__skb_queue_head_init(&xmitq);

	tipc_sk_filter_rcv(sk, skb, &xmitq);
	added = sk_rmem_alloc_get(sk) - before;
	atomic_add(added, &tipc_sk(sk)->dupl_rcvcnt);

	/* Send pending response/rejected messages, if any */
	tipc_node_distr_xmit(sock_net(sk), &xmitq);
	return 0;
}

/**
 * tipc_sk_enqueue - extract all buffers with destination 'dport' from
 *                   inputq and try adding them to socket or backlog queue
 * @inputq: list of incoming buffers with potentially different destinations
 * @sk: socket where the buffers should be enqueued
 * @dport: port number for the socket
 *
 * Caller must hold socket lock
 */
static void tipc_sk_enqueue(struct sk_buff_head *inputq, struct sock *sk,
			    u32 dport, struct sk_buff_head *xmitq)
{
	unsigned long time_limit = jiffies + 2;
	struct sk_buff *skb;
	unsigned int lim;
	atomic_t *dcnt;
	u32 onode;

	while (skb_queue_len(inputq)) {
		if (unlikely(time_after_eq(jiffies, time_limit)))
			return;

		skb = tipc_skb_dequeue(inputq, dport);
		if (unlikely(!skb))
			return;

		/* Add message directly to receive queue if possible */
		if (!sock_owned_by_user(sk)) {
			tipc_sk_filter_rcv(sk, skb, xmitq);
			continue;
		}

		/* Try backlog, compensating for double-counted bytes */
		dcnt = &tipc_sk(sk)->dupl_rcvcnt;
		if (!sk->sk_backlog.len)
			atomic_set(dcnt, 0);
		lim = rcvbuf_limit(sk, skb) + atomic_read(dcnt);
		if (likely(!sk_add_backlog(sk, skb, lim)))
			continue;

		/* Overload => reject message back to sender */
		onode = tipc_own_addr(sock_net(sk));
		if (tipc_msg_reverse(onode, &skb, TIPC_ERR_OVERLOAD))
			__skb_queue_tail(xmitq, skb);
		break;
	}
}

/**
 * tipc_sk_rcv - handle a chain of incoming buffers
 * @inputq: buffer list containing the buffers
 * Consumes all buffers in list until inputq is empty
 * Note: may be called in multiple threads referring to the same queue
 */
void tipc_sk_rcv(struct net *net, struct sk_buff_head *inputq)
{
	struct sk_buff_head xmitq;
	u32 dnode, dport = 0;
	int err;
	struct tipc_sock *tsk;
	struct sock *sk;
	struct sk_buff *skb;

	__skb_queue_head_init(&xmitq);
	while (skb_queue_len(inputq)) {
		dport = tipc_skb_peek_port(inputq, dport);
		tsk = tipc_sk_lookup(net, dport);

		if (likely(tsk)) {
			sk = &tsk->sk;
			if (likely(spin_trylock_bh(&sk->sk_lock.slock))) {
				tipc_sk_enqueue(inputq, sk, dport, &xmitq);
				spin_unlock_bh(&sk->sk_lock.slock);
			}
			/* Send pending response/rejected messages, if any */
			tipc_node_distr_xmit(sock_net(sk), &xmitq);
			sock_put(sk);
			continue;
		}
		/* No destination socket => dequeue skb if still there */
		skb = tipc_skb_dequeue(inputq, dport);
		if (!skb)
			return;

		/* Try secondary lookup if unresolved named message */
		err = TIPC_ERR_NO_PORT;
		if (tipc_msg_lookup_dest(net, skb, &err))
			goto xmit;

		/* Prepare for message rejection */
		if (!tipc_msg_reverse(tipc_own_addr(net), &skb, err))
			continue;
xmit:
		dnode = msg_destnode(buf_msg(skb));
		tipc_node_xmit_skb(net, skb, dnode, dport);
	}
}

static int tipc_wait_for_connect(struct socket *sock, long *timeo_p)
{
	DEFINE_WAIT_FUNC(wait, woken_wake_function);
	struct sock *sk = sock->sk;
	int done;

	do {
		int err = sock_error(sk);
		if (err)
			return err;
		if (!*timeo_p)
			return -ETIMEDOUT;
		if (signal_pending(current))
			return sock_intr_errno(*timeo_p);

		add_wait_queue(sk_sleep(sk), &wait);
		done = sk_wait_event(sk, timeo_p,
				     sk->sk_state != TIPC_CONNECTING, &wait);
		remove_wait_queue(sk_sleep(sk), &wait);
	} while (!done);
	return 0;
}

/**
 * tipc_connect - establish a connection to another TIPC port
 * @sock: socket structure
 * @dest: socket address for destination port
 * @destlen: size of socket address data structure
 * @flags: file-related flags associated with socket
 *
 * Returns 0 on success, errno otherwise
 */
static int tipc_connect(struct socket *sock, struct sockaddr *dest,
			int destlen, int flags)
{
	struct sock *sk = sock->sk;
	struct tipc_sock *tsk = tipc_sk(sk);
	struct sockaddr_tipc *dst = (struct sockaddr_tipc *)dest;
	struct msghdr m = {NULL,};
	long timeout = (flags & O_NONBLOCK) ? 0 : tsk->conn_timeout;
	int previous;
	int res = 0;

	if (destlen != sizeof(struct sockaddr_tipc))
		return -EINVAL;

	lock_sock(sk);

	if (tsk->group) {
		res = -EINVAL;
		goto exit;
	}

	if (dst->family == AF_UNSPEC) {
		memset(&tsk->peer, 0, sizeof(struct sockaddr_tipc));
		if (!tipc_sk_type_connectionless(sk))
			res = -EINVAL;
		goto exit;
	} else if (dst->family != AF_TIPC) {
		res = -EINVAL;
	}
	if (dst->addrtype != TIPC_ADDR_ID && dst->addrtype != TIPC_ADDR_NAME)
		res = -EINVAL;
	if (res)
		goto exit;

	/* DGRAM/RDM connect(), just save the destaddr */
	if (tipc_sk_type_connectionless(sk)) {
		memcpy(&tsk->peer, dest, destlen);
		goto exit;
	}

	previous = sk->sk_state;

	switch (sk->sk_state) {
	case TIPC_OPEN:
		/* Send a 'SYN-' to destination */
		m.msg_name = dest;
		m.msg_namelen = destlen;

		/* If connect is in non-blocking case, set MSG_DONTWAIT to
		 * indicate send_msg() is never blocked.
		 */
		if (!timeout)
			m.msg_flags = MSG_DONTWAIT;

		res = __tipc_sendmsg(sock, &m, 0);
		if ((res < 0) && (res != -EWOULDBLOCK))
			goto exit;

		/* Just entered TIPC_CONNECTING state; the only
		 * difference is that return value in non-blocking
		 * case is EINPROGRESS, rather than EALREADY.
		 */
		res = -EINPROGRESS;
		/* fall thru' */
	case TIPC_CONNECTING:
		if (!timeout) {
			if (previous == TIPC_CONNECTING)
				res = -EALREADY;
			goto exit;
		}
		timeout = msecs_to_jiffies(timeout);
		/* Wait until an 'ACK' or 'RST' arrives, or a timeout occurs */
		res = tipc_wait_for_connect(sock, &timeout);
		break;
	case TIPC_ESTABLISHED:
		res = -EISCONN;
		break;
	default:
		res = -EINVAL;
	}

exit:
	release_sock(sk);
	return res;
}

/**
 * tipc_listen - allow socket to listen for incoming connections
 * @sock: socket structure
 * @len: (unused)
 *
 * Returns 0 on success, errno otherwise
 */
static int tipc_listen(struct socket *sock, int len)
{
	struct sock *sk = sock->sk;
	int res;

	lock_sock(sk);
	res = tipc_set_sk_state(sk, TIPC_LISTEN);
	release_sock(sk);

	return res;
}

static int tipc_wait_for_accept(struct socket *sock, long timeo)
{
	struct sock *sk = sock->sk;
	DEFINE_WAIT(wait);
	int err;

	/* True wake-one mechanism for incoming connections: only
	 * one process gets woken up, not the 'whole herd'.
	 * Since we do not 'race & poll' for established sockets
	 * anymore, the common case will execute the loop only once.
	*/
	for (;;) {
		prepare_to_wait_exclusive(sk_sleep(sk), &wait,
					  TASK_INTERRUPTIBLE);
		if (timeo && skb_queue_empty(&sk->sk_receive_queue)) {
			release_sock(sk);
			timeo = schedule_timeout(timeo);
			lock_sock(sk);
		}
		err = 0;
		if (!skb_queue_empty(&sk->sk_receive_queue))
			break;
		err = -EAGAIN;
		if (!timeo)
			break;
		err = sock_intr_errno(timeo);
		if (signal_pending(current))
			break;
	}
	finish_wait(sk_sleep(sk), &wait);
	return err;
}

/**
 * tipc_accept - wait for connection request
 * @sock: listening socket
 * @newsock: new socket that is to be connected
 * @flags: file-related flags associated with socket
 *
 * Returns 0 on success, errno otherwise
 */
static int tipc_accept(struct socket *sock, struct socket *new_sock, int flags,
		       bool kern)
{
	struct sock *new_sk, *sk = sock->sk;
	struct sk_buff *buf;
	struct tipc_sock *new_tsock;
	struct tipc_msg *msg;
	long timeo;
	int res;

	lock_sock(sk);

	if (sk->sk_state != TIPC_LISTEN) {
		res = -EINVAL;
		goto exit;
	}
	timeo = sock_rcvtimeo(sk, flags & O_NONBLOCK);
	res = tipc_wait_for_accept(sock, timeo);
	if (res)
		goto exit;

	buf = skb_peek(&sk->sk_receive_queue);

	res = tipc_sk_create(sock_net(sock->sk), new_sock, 0, kern);
	if (res)
		goto exit;
	security_sk_clone(sock->sk, new_sock->sk);

	new_sk = new_sock->sk;
	new_tsock = tipc_sk(new_sk);
	msg = buf_msg(buf);

	/* we lock on new_sk; but lockdep sees the lock on sk */
	lock_sock_nested(new_sk, SINGLE_DEPTH_NESTING);

	/*
	 * Reject any stray messages received by new socket
	 * before the socket lock was taken (very, very unlikely)
	 */
	tsk_rej_rx_queue(new_sk);

	/* Connect new socket to it's peer */
	tipc_sk_finish_conn(new_tsock, msg_origport(msg), msg_orignode(msg));

	tsk_set_importance(new_tsock, msg_importance(msg));
	if (msg_named(msg)) {
		new_tsock->conn_type = msg_nametype(msg);
		new_tsock->conn_instance = msg_nameinst(msg);
	}

	/*
	 * Respond to 'SYN-' by discarding it & returning 'ACK'-.
	 * Respond to 'SYN+' by queuing it on new socket.
	 */
	if (!msg_data_sz(msg)) {
		struct msghdr m = {NULL,};

		tsk_advance_rx_queue(sk);
		__tipc_sendstream(new_sock, &m, 0);
	} else {
		__skb_dequeue(&sk->sk_receive_queue);
		__skb_queue_head(&new_sk->sk_receive_queue, buf);
		skb_set_owner_r(buf, new_sk);
	}
	release_sock(new_sk);
exit:
	release_sock(sk);
	return res;
}

/**
 * tipc_shutdown - shutdown socket connection
 * @sock: socket structure
 * @how: direction to close (must be SHUT_RDWR)
 *
 * Terminates connection (if necessary), then purges socket's receive queue.
 *
 * Returns 0 on success, errno otherwise
 */
static int tipc_shutdown(struct socket *sock, int how)
{
	struct sock *sk = sock->sk;
	int res;

	if (how != SHUT_RDWR)
		return -EINVAL;

	lock_sock(sk);

	__tipc_shutdown(sock, TIPC_CONN_SHUTDOWN);
	sk->sk_shutdown = SEND_SHUTDOWN;

	if (sk->sk_state == TIPC_DISCONNECTING) {
		/* Discard any unreceived messages */
		__skb_queue_purge(&sk->sk_receive_queue);

		/* Wake up anyone sleeping in poll */
		sk->sk_state_change(sk);
		res = 0;
	} else {
		res = -ENOTCONN;
	}

	release_sock(sk);
	return res;
}

static void tipc_sk_timeout(struct timer_list *t)
{
	struct sock *sk = from_timer(sk, t, sk_timer);
	struct tipc_sock *tsk = tipc_sk(sk);
	u32 peer_port = tsk_peer_port(tsk);
	u32 peer_node = tsk_peer_node(tsk);
	u32 own_node = tsk_own_node(tsk);
	u32 own_port = tsk->portid;
	struct net *net = sock_net(sk);
	struct sk_buff *skb = NULL;

	bh_lock_sock(sk);
	if (!tipc_sk_connected(sk))
		goto exit;

	/* Try again later if socket is busy */
	if (sock_owned_by_user(sk)) {
		sk_reset_timer(sk, &sk->sk_timer, jiffies + HZ / 20);
		goto exit;
	}

	if (tsk->probe_unacked) {
		tipc_set_sk_state(sk, TIPC_DISCONNECTING);
		tipc_node_remove_conn(net, peer_node, peer_port);
		sk->sk_state_change(sk);
		goto exit;
	}
	/* Send new probe */
	skb = tipc_msg_create(CONN_MANAGER, CONN_PROBE, INT_H_SIZE, 0,
			      peer_node, own_node, peer_port, own_port,
			      TIPC_OK);
	tsk->probe_unacked = true;
	sk_reset_timer(sk, &sk->sk_timer, jiffies + CONN_PROBING_INTV);
exit:
	bh_unlock_sock(sk);
	if (skb)
		tipc_node_xmit_skb(net, skb, peer_node, own_port);
	sock_put(sk);
}

static int tipc_sk_publish(struct tipc_sock *tsk, uint scope,
			   struct tipc_name_seq const *seq)
{
	struct sock *sk = &tsk->sk;
	struct net *net = sock_net(sk);
	struct publication *publ;
	u32 key;

	if (tipc_sk_connected(sk))
		return -EINVAL;
	key = tsk->portid + tsk->pub_count + 1;
	if (key == tsk->portid)
		return -EADDRINUSE;

	publ = tipc_nametbl_publish(net, seq->type, seq->lower, seq->upper,
				    scope, tsk->portid, key);
	if (unlikely(!publ))
		return -EINVAL;

	list_add(&publ->pport_list, &tsk->publications);
	tsk->pub_count++;
	tsk->published = 1;
	return 0;
}

static int tipc_sk_withdraw(struct tipc_sock *tsk, uint scope,
			    struct tipc_name_seq const *seq)
{
	struct net *net = sock_net(&tsk->sk);
	struct publication *publ;
	struct publication *safe;
	int rc = -EINVAL;

	list_for_each_entry_safe(publ, safe, &tsk->publications, pport_list) {
		if (seq) {
			if (publ->scope != scope)
				continue;
			if (publ->type != seq->type)
				continue;
			if (publ->lower != seq->lower)
				continue;
			if (publ->upper != seq->upper)
				break;
			tipc_nametbl_withdraw(net, publ->type, publ->lower,
					      publ->ref, publ->key);
			rc = 0;
			break;
		}
		tipc_nametbl_withdraw(net, publ->type, publ->lower,
				      publ->ref, publ->key);
		rc = 0;
	}
	if (list_empty(&tsk->publications))
		tsk->published = 0;
	return rc;
}

/* tipc_sk_reinit: set non-zero address in all existing sockets
 *                 when we go from standalone to network mode.
 */
void tipc_sk_reinit(struct net *net)
{
	struct tipc_net *tn = net_generic(net, tipc_net_id);
	struct rhashtable_iter iter;
	struct tipc_sock *tsk;
	struct tipc_msg *msg;

	rhashtable_walk_enter(&tn->sk_rht, &iter);

	do {
		rhashtable_walk_start(&iter);

		while ((tsk = rhashtable_walk_next(&iter)) && !IS_ERR(tsk)) {
			spin_lock_bh(&tsk->sk.sk_lock.slock);
			msg = &tsk->phdr;
			msg_set_prevnode(msg, tn->own_addr);
			msg_set_orignode(msg, tn->own_addr);
			spin_unlock_bh(&tsk->sk.sk_lock.slock);
		}

		rhashtable_walk_stop(&iter);
	} while (tsk == ERR_PTR(-EAGAIN));
}

static struct tipc_sock *tipc_sk_lookup(struct net *net, u32 portid)
{
	struct tipc_net *tn = net_generic(net, tipc_net_id);
	struct tipc_sock *tsk;

	rcu_read_lock();
	tsk = rhashtable_lookup_fast(&tn->sk_rht, &portid, tsk_rht_params);
	if (tsk)
		sock_hold(&tsk->sk);
	rcu_read_unlock();

	return tsk;
}

static int tipc_sk_insert(struct tipc_sock *tsk)
{
	struct sock *sk = &tsk->sk;
	struct net *net = sock_net(sk);
	struct tipc_net *tn = net_generic(net, tipc_net_id);
	u32 remaining = (TIPC_MAX_PORT - TIPC_MIN_PORT) + 1;
	u32 portid = prandom_u32() % remaining + TIPC_MIN_PORT;

	while (remaining--) {
		portid++;
		if ((portid < TIPC_MIN_PORT) || (portid > TIPC_MAX_PORT))
			portid = TIPC_MIN_PORT;
		tsk->portid = portid;
		sock_hold(&tsk->sk);
		if (!rhashtable_lookup_insert_fast(&tn->sk_rht, &tsk->node,
						   tsk_rht_params))
			return 0;
		sock_put(&tsk->sk);
	}

	return -1;
}

static void tipc_sk_remove(struct tipc_sock *tsk)
{
	struct sock *sk = &tsk->sk;
	struct tipc_net *tn = net_generic(sock_net(sk), tipc_net_id);

	if (!rhashtable_remove_fast(&tn->sk_rht, &tsk->node, tsk_rht_params)) {
		WARN_ON(refcount_read(&sk->sk_refcnt) == 1);
		__sock_put(sk);
	}
}

static const struct rhashtable_params tsk_rht_params = {
	.nelem_hint = 192,
	.head_offset = offsetof(struct tipc_sock, node),
	.key_offset = offsetof(struct tipc_sock, portid),
	.key_len = sizeof(u32), /* portid */
	.max_size = 1048576,
	.min_size = 256,
	.automatic_shrinking = true,
};

int tipc_sk_rht_init(struct net *net)
{
	struct tipc_net *tn = net_generic(net, tipc_net_id);

	return rhashtable_init(&tn->sk_rht, &tsk_rht_params);
}

void tipc_sk_rht_destroy(struct net *net)
{
	struct tipc_net *tn = net_generic(net, tipc_net_id);

	/* Wait for socket readers to complete */
	synchronize_net();

	rhashtable_destroy(&tn->sk_rht);
}

static int tipc_sk_join(struct tipc_sock *tsk, struct tipc_group_req *mreq)
{
	struct net *net = sock_net(&tsk->sk);
<<<<<<< HEAD
	u32 domain = addr_domain(net, mreq->scope);
=======
>>>>>>> 661e50bc
	struct tipc_group *grp = tsk->group;
	struct tipc_msg *hdr = &tsk->phdr;
	struct tipc_name_seq seq;
	int rc;

	if (mreq->type < TIPC_RESERVED_TYPES)
		return -EACCES;
<<<<<<< HEAD
	if (grp)
		return -EACCES;
	grp = tipc_group_create(net, tsk->portid, mreq);
=======
	if (mreq->scope > TIPC_NODE_SCOPE)
		return -EINVAL;
	if (grp)
		return -EACCES;
	grp = tipc_group_create(net, tsk->portid, mreq, &tsk->group_is_open);
>>>>>>> 661e50bc
	if (!grp)
		return -ENOMEM;
	tsk->group = grp;
	msg_set_lookup_scope(hdr, mreq->scope);
	msg_set_nametype(hdr, mreq->type);
	msg_set_dest_droppable(hdr, true);
	seq.type = mreq->type;
	seq.lower = mreq->instance;
	seq.upper = seq.lower;
<<<<<<< HEAD
	tipc_nametbl_build_group(net, grp, mreq->type, domain);
=======
	tipc_nametbl_build_group(net, grp, mreq->type, mreq->scope);
>>>>>>> 661e50bc
	rc = tipc_sk_publish(tsk, mreq->scope, &seq);
	if (rc) {
		tipc_group_delete(net, grp);
		tsk->group = NULL;
<<<<<<< HEAD
	}

	/* Eliminate any risk that a broadcast overtakes the sent JOIN */
	tsk->mc_method.rcast = true;
	tsk->mc_method.mandatory = true;
=======
		return rc;
	}
	/* Eliminate any risk that a broadcast overtakes sent JOINs */
	tsk->mc_method.rcast = true;
	tsk->mc_method.mandatory = true;
	tipc_group_join(net, grp, &tsk->sk.sk_rcvbuf);
>>>>>>> 661e50bc
	return rc;
}

static int tipc_sk_leave(struct tipc_sock *tsk)
{
	struct net *net = sock_net(&tsk->sk);
	struct tipc_group *grp = tsk->group;
	struct tipc_name_seq seq;
	int scope;

	if (!grp)
		return -EINVAL;
	tipc_group_self(grp, &seq, &scope);
	tipc_group_delete(net, grp);
	tsk->group = NULL;
	tipc_sk_withdraw(tsk, scope, &seq);
	return 0;
}

/**
 * tipc_setsockopt - set socket option
 * @sock: socket structure
 * @lvl: option level
 * @opt: option identifier
 * @ov: pointer to new option value
 * @ol: length of option value
 *
 * For stream sockets only, accepts and ignores all IPPROTO_TCP options
 * (to ease compatibility).
 *
 * Returns 0 on success, errno otherwise
 */
static int tipc_setsockopt(struct socket *sock, int lvl, int opt,
			   char __user *ov, unsigned int ol)
{
	struct sock *sk = sock->sk;
	struct tipc_sock *tsk = tipc_sk(sk);
	struct tipc_group_req mreq;
	u32 value = 0;
	int res = 0;

	if ((lvl == IPPROTO_TCP) && (sock->type == SOCK_STREAM))
		return 0;
	if (lvl != SOL_TIPC)
		return -ENOPROTOOPT;

	switch (opt) {
	case TIPC_IMPORTANCE:
	case TIPC_SRC_DROPPABLE:
	case TIPC_DEST_DROPPABLE:
	case TIPC_CONN_TIMEOUT:
		if (ol < sizeof(value))
			return -EINVAL;
		if (get_user(value, (u32 __user *)ov))
			return -EFAULT;
		break;
	case TIPC_GROUP_JOIN:
		if (ol < sizeof(mreq))
			return -EINVAL;
		if (copy_from_user(&mreq, ov, sizeof(mreq)))
			return -EFAULT;
		break;
	default:
		if (ov || ol)
			return -EINVAL;
	}

	lock_sock(sk);

	switch (opt) {
	case TIPC_IMPORTANCE:
		res = tsk_set_importance(tsk, value);
		break;
	case TIPC_SRC_DROPPABLE:
		if (sock->type != SOCK_STREAM)
			tsk_set_unreliable(tsk, value);
		else
			res = -ENOPROTOOPT;
		break;
	case TIPC_DEST_DROPPABLE:
		tsk_set_unreturnable(tsk, value);
		break;
	case TIPC_CONN_TIMEOUT:
		tipc_sk(sk)->conn_timeout = value;
		break;
	case TIPC_MCAST_BROADCAST:
		tsk->mc_method.rcast = false;
		tsk->mc_method.mandatory = true;
		break;
	case TIPC_MCAST_REPLICAST:
		tsk->mc_method.rcast = true;
		tsk->mc_method.mandatory = true;
		break;
	case TIPC_GROUP_JOIN:
		res = tipc_sk_join(tsk, &mreq);
		break;
	case TIPC_GROUP_LEAVE:
		res = tipc_sk_leave(tsk);
		break;
	default:
		res = -EINVAL;
	}

	release_sock(sk);

	return res;
}

/**
 * tipc_getsockopt - get socket option
 * @sock: socket structure
 * @lvl: option level
 * @opt: option identifier
 * @ov: receptacle for option value
 * @ol: receptacle for length of option value
 *
 * For stream sockets only, returns 0 length result for all IPPROTO_TCP options
 * (to ease compatibility).
 *
 * Returns 0 on success, errno otherwise
 */
static int tipc_getsockopt(struct socket *sock, int lvl, int opt,
			   char __user *ov, int __user *ol)
{
	struct sock *sk = sock->sk;
	struct tipc_sock *tsk = tipc_sk(sk);
	struct tipc_name_seq seq;
	int len, scope;
	u32 value;
	int res;

	if ((lvl == IPPROTO_TCP) && (sock->type == SOCK_STREAM))
		return put_user(0, ol);
	if (lvl != SOL_TIPC)
		return -ENOPROTOOPT;
	res = get_user(len, ol);
	if (res)
		return res;

	lock_sock(sk);

	switch (opt) {
	case TIPC_IMPORTANCE:
		value = tsk_importance(tsk);
		break;
	case TIPC_SRC_DROPPABLE:
		value = tsk_unreliable(tsk);
		break;
	case TIPC_DEST_DROPPABLE:
		value = tsk_unreturnable(tsk);
		break;
	case TIPC_CONN_TIMEOUT:
		value = tsk->conn_timeout;
		/* no need to set "res", since already 0 at this point */
		break;
	case TIPC_NODE_RECVQ_DEPTH:
		value = 0; /* was tipc_queue_size, now obsolete */
		break;
	case TIPC_SOCK_RECVQ_DEPTH:
		value = skb_queue_len(&sk->sk_receive_queue);
		break;
	case TIPC_GROUP_JOIN:
		seq.type = 0;
		if (tsk->group)
			tipc_group_self(tsk->group, &seq, &scope);
		value = seq.type;
		break;
	default:
		res = -EINVAL;
	}

	release_sock(sk);

	if (res)
		return res;	/* "get" failed */

	if (len < sizeof(value))
		return -EINVAL;

	if (copy_to_user(ov, &value, sizeof(value)))
		return -EFAULT;

	return put_user(sizeof(value), ol);
}

static int tipc_ioctl(struct socket *sock, unsigned int cmd, unsigned long arg)
{
	struct sock *sk = sock->sk;
	struct tipc_sioc_ln_req lnr;
	void __user *argp = (void __user *)arg;

	switch (cmd) {
	case SIOCGETLINKNAME:
		if (copy_from_user(&lnr, argp, sizeof(lnr)))
			return -EFAULT;
		if (!tipc_node_get_linkname(sock_net(sk),
					    lnr.bearer_id & 0xffff, lnr.peer,
					    lnr.linkname, TIPC_MAX_LINK_NAME)) {
			if (copy_to_user(argp, &lnr, sizeof(lnr)))
				return -EFAULT;
			return 0;
		}
		return -EADDRNOTAVAIL;
	default:
		return -ENOIOCTLCMD;
	}
}

static int tipc_socketpair(struct socket *sock1, struct socket *sock2)
{
	struct tipc_sock *tsk2 = tipc_sk(sock2->sk);
	struct tipc_sock *tsk1 = tipc_sk(sock1->sk);
	u32 onode = tipc_own_addr(sock_net(sock1->sk));

	tsk1->peer.family = AF_TIPC;
	tsk1->peer.addrtype = TIPC_ADDR_ID;
	tsk1->peer.scope = TIPC_NODE_SCOPE;
	tsk1->peer.addr.id.ref = tsk2->portid;
	tsk1->peer.addr.id.node = onode;
	tsk2->peer.family = AF_TIPC;
	tsk2->peer.addrtype = TIPC_ADDR_ID;
	tsk2->peer.scope = TIPC_NODE_SCOPE;
	tsk2->peer.addr.id.ref = tsk1->portid;
	tsk2->peer.addr.id.node = onode;

	tipc_sk_finish_conn(tsk1, tsk2->portid, onode);
	tipc_sk_finish_conn(tsk2, tsk1->portid, onode);
	return 0;
}

/* Protocol switches for the various types of TIPC sockets */

static const struct proto_ops msg_ops = {
	.owner		= THIS_MODULE,
	.family		= AF_TIPC,
	.release	= tipc_release,
	.bind		= tipc_bind,
	.connect	= tipc_connect,
	.socketpair	= tipc_socketpair,
	.accept		= sock_no_accept,
	.getname	= tipc_getname,
	.poll		= tipc_poll,
	.ioctl		= tipc_ioctl,
	.listen		= sock_no_listen,
	.shutdown	= tipc_shutdown,
	.setsockopt	= tipc_setsockopt,
	.getsockopt	= tipc_getsockopt,
	.sendmsg	= tipc_sendmsg,
	.recvmsg	= tipc_recvmsg,
	.mmap		= sock_no_mmap,
	.sendpage	= sock_no_sendpage
};

static const struct proto_ops packet_ops = {
	.owner		= THIS_MODULE,
	.family		= AF_TIPC,
	.release	= tipc_release,
	.bind		= tipc_bind,
	.connect	= tipc_connect,
	.socketpair	= tipc_socketpair,
	.accept		= tipc_accept,
	.getname	= tipc_getname,
	.poll		= tipc_poll,
	.ioctl		= tipc_ioctl,
	.listen		= tipc_listen,
	.shutdown	= tipc_shutdown,
	.setsockopt	= tipc_setsockopt,
	.getsockopt	= tipc_getsockopt,
	.sendmsg	= tipc_send_packet,
	.recvmsg	= tipc_recvmsg,
	.mmap		= sock_no_mmap,
	.sendpage	= sock_no_sendpage
};

static const struct proto_ops stream_ops = {
	.owner		= THIS_MODULE,
	.family		= AF_TIPC,
	.release	= tipc_release,
	.bind		= tipc_bind,
	.connect	= tipc_connect,
	.socketpair	= tipc_socketpair,
	.accept		= tipc_accept,
	.getname	= tipc_getname,
	.poll		= tipc_poll,
	.ioctl		= tipc_ioctl,
	.listen		= tipc_listen,
	.shutdown	= tipc_shutdown,
	.setsockopt	= tipc_setsockopt,
	.getsockopt	= tipc_getsockopt,
	.sendmsg	= tipc_sendstream,
	.recvmsg	= tipc_recvstream,
	.mmap		= sock_no_mmap,
	.sendpage	= sock_no_sendpage
};

static const struct net_proto_family tipc_family_ops = {
	.owner		= THIS_MODULE,
	.family		= AF_TIPC,
	.create		= tipc_sk_create
};

static struct proto tipc_proto = {
	.name		= "TIPC",
	.owner		= THIS_MODULE,
	.obj_size	= sizeof(struct tipc_sock),
	.sysctl_rmem	= sysctl_tipc_rmem
};

/**
 * tipc_socket_init - initialize TIPC socket interface
 *
 * Returns 0 on success, errno otherwise
 */
int tipc_socket_init(void)
{
	int res;

	res = proto_register(&tipc_proto, 1);
	if (res) {
		pr_err("Failed to register TIPC protocol type\n");
		goto out;
	}

	res = sock_register(&tipc_family_ops);
	if (res) {
		pr_err("Failed to register TIPC socket type\n");
		proto_unregister(&tipc_proto);
		goto out;
	}
 out:
	return res;
}

/**
 * tipc_socket_stop - stop TIPC socket interface
 */
void tipc_socket_stop(void)
{
	sock_unregister(tipc_family_ops.family);
	proto_unregister(&tipc_proto);
}

/* Caller should hold socket lock for the passed tipc socket. */
static int __tipc_nl_add_sk_con(struct sk_buff *skb, struct tipc_sock *tsk)
{
	u32 peer_node;
	u32 peer_port;
	struct nlattr *nest;

	peer_node = tsk_peer_node(tsk);
	peer_port = tsk_peer_port(tsk);

	nest = nla_nest_start(skb, TIPC_NLA_SOCK_CON);

	if (nla_put_u32(skb, TIPC_NLA_CON_NODE, peer_node))
		goto msg_full;
	if (nla_put_u32(skb, TIPC_NLA_CON_SOCK, peer_port))
		goto msg_full;

	if (tsk->conn_type != 0) {
		if (nla_put_flag(skb, TIPC_NLA_CON_FLAG))
			goto msg_full;
		if (nla_put_u32(skb, TIPC_NLA_CON_TYPE, tsk->conn_type))
			goto msg_full;
		if (nla_put_u32(skb, TIPC_NLA_CON_INST, tsk->conn_instance))
			goto msg_full;
	}
	nla_nest_end(skb, nest);

	return 0;

msg_full:
	nla_nest_cancel(skb, nest);

	return -EMSGSIZE;
}

/* Caller should hold socket lock for the passed tipc socket. */
static int __tipc_nl_add_sk(struct sk_buff *skb, struct netlink_callback *cb,
			    struct tipc_sock *tsk)
{
	int err;
	void *hdr;
	struct nlattr *attrs;
	struct net *net = sock_net(skb->sk);
	struct tipc_net *tn = net_generic(net, tipc_net_id);
	struct sock *sk = &tsk->sk;

	hdr = genlmsg_put(skb, NETLINK_CB(cb->skb).portid, cb->nlh->nlmsg_seq,
			  &tipc_genl_family, NLM_F_MULTI, TIPC_NL_SOCK_GET);
	if (!hdr)
		goto msg_cancel;

	attrs = nla_nest_start(skb, TIPC_NLA_SOCK);
	if (!attrs)
		goto genlmsg_cancel;
	if (nla_put_u32(skb, TIPC_NLA_SOCK_REF, tsk->portid))
		goto attr_msg_cancel;
	if (nla_put_u32(skb, TIPC_NLA_SOCK_ADDR, tn->own_addr))
		goto attr_msg_cancel;

	if (tipc_sk_connected(sk)) {
		err = __tipc_nl_add_sk_con(skb, tsk);
		if (err)
			goto attr_msg_cancel;
	} else if (!list_empty(&tsk->publications)) {
		if (nla_put_flag(skb, TIPC_NLA_SOCK_HAS_PUBL))
			goto attr_msg_cancel;
	}
	nla_nest_end(skb, attrs);
	genlmsg_end(skb, hdr);

	return 0;

attr_msg_cancel:
	nla_nest_cancel(skb, attrs);
genlmsg_cancel:
	genlmsg_cancel(skb, hdr);
msg_cancel:
	return -EMSGSIZE;
}

int tipc_nl_sk_dump(struct sk_buff *skb, struct netlink_callback *cb)
{
	int err;
	struct tipc_sock *tsk;
	const struct bucket_table *tbl;
	struct rhash_head *pos;
	struct net *net = sock_net(skb->sk);
	struct tipc_net *tn = net_generic(net, tipc_net_id);
	u32 tbl_id = cb->args[0];
	u32 prev_portid = cb->args[1];

	rcu_read_lock();
	tbl = rht_dereference_rcu((&tn->sk_rht)->tbl, &tn->sk_rht);
	for (; tbl_id < tbl->size; tbl_id++) {
		rht_for_each_entry_rcu(tsk, pos, tbl, tbl_id, node) {
			spin_lock_bh(&tsk->sk.sk_lock.slock);
			if (prev_portid && prev_portid != tsk->portid) {
				spin_unlock_bh(&tsk->sk.sk_lock.slock);
				continue;
			}

			err = __tipc_nl_add_sk(skb, cb, tsk);
			if (err) {
				prev_portid = tsk->portid;
				spin_unlock_bh(&tsk->sk.sk_lock.slock);
				goto out;
			}
			prev_portid = 0;
			spin_unlock_bh(&tsk->sk.sk_lock.slock);
		}
	}
out:
	rcu_read_unlock();
	cb->args[0] = tbl_id;
	cb->args[1] = prev_portid;

	return skb->len;
}

/* Caller should hold socket lock for the passed tipc socket. */
static int __tipc_nl_add_sk_publ(struct sk_buff *skb,
				 struct netlink_callback *cb,
				 struct publication *publ)
{
	void *hdr;
	struct nlattr *attrs;

	hdr = genlmsg_put(skb, NETLINK_CB(cb->skb).portid, cb->nlh->nlmsg_seq,
			  &tipc_genl_family, NLM_F_MULTI, TIPC_NL_PUBL_GET);
	if (!hdr)
		goto msg_cancel;

	attrs = nla_nest_start(skb, TIPC_NLA_PUBL);
	if (!attrs)
		goto genlmsg_cancel;

	if (nla_put_u32(skb, TIPC_NLA_PUBL_KEY, publ->key))
		goto attr_msg_cancel;
	if (nla_put_u32(skb, TIPC_NLA_PUBL_TYPE, publ->type))
		goto attr_msg_cancel;
	if (nla_put_u32(skb, TIPC_NLA_PUBL_LOWER, publ->lower))
		goto attr_msg_cancel;
	if (nla_put_u32(skb, TIPC_NLA_PUBL_UPPER, publ->upper))
		goto attr_msg_cancel;

	nla_nest_end(skb, attrs);
	genlmsg_end(skb, hdr);

	return 0;

attr_msg_cancel:
	nla_nest_cancel(skb, attrs);
genlmsg_cancel:
	genlmsg_cancel(skb, hdr);
msg_cancel:
	return -EMSGSIZE;
}

/* Caller should hold socket lock for the passed tipc socket. */
static int __tipc_nl_list_sk_publ(struct sk_buff *skb,
				  struct netlink_callback *cb,
				  struct tipc_sock *tsk, u32 *last_publ)
{
	int err;
	struct publication *p;

	if (*last_publ) {
		list_for_each_entry(p, &tsk->publications, pport_list) {
			if (p->key == *last_publ)
				break;
		}
		if (p->key != *last_publ) {
			/* We never set seq or call nl_dump_check_consistent()
			 * this means that setting prev_seq here will cause the
			 * consistence check to fail in the netlink callback
			 * handler. Resulting in the last NLMSG_DONE message
			 * having the NLM_F_DUMP_INTR flag set.
			 */
			cb->prev_seq = 1;
			*last_publ = 0;
			return -EPIPE;
		}
	} else {
		p = list_first_entry(&tsk->publications, struct publication,
				     pport_list);
	}

	list_for_each_entry_from(p, &tsk->publications, pport_list) {
		err = __tipc_nl_add_sk_publ(skb, cb, p);
		if (err) {
			*last_publ = p->key;
			return err;
		}
	}
	*last_publ = 0;

	return 0;
}

int tipc_nl_publ_dump(struct sk_buff *skb, struct netlink_callback *cb)
{
	int err;
	u32 tsk_portid = cb->args[0];
	u32 last_publ = cb->args[1];
	u32 done = cb->args[2];
	struct net *net = sock_net(skb->sk);
	struct tipc_sock *tsk;

	if (!tsk_portid) {
		struct nlattr **attrs;
		struct nlattr *sock[TIPC_NLA_SOCK_MAX + 1];

		err = tipc_nlmsg_parse(cb->nlh, &attrs);
		if (err)
			return err;

		if (!attrs[TIPC_NLA_SOCK])
			return -EINVAL;

		err = nla_parse_nested(sock, TIPC_NLA_SOCK_MAX,
				       attrs[TIPC_NLA_SOCK],
				       tipc_nl_sock_policy, NULL);
		if (err)
			return err;

		if (!sock[TIPC_NLA_SOCK_REF])
			return -EINVAL;

		tsk_portid = nla_get_u32(sock[TIPC_NLA_SOCK_REF]);
	}

	if (done)
		return 0;

	tsk = tipc_sk_lookup(net, tsk_portid);
	if (!tsk)
		return -EINVAL;

	lock_sock(&tsk->sk);
	err = __tipc_nl_list_sk_publ(skb, cb, tsk, &last_publ);
	if (!err)
		done = 1;
	release_sock(&tsk->sk);
	sock_put(&tsk->sk);

	cb->args[0] = tsk_portid;
	cb->args[1] = last_publ;
	cb->args[2] = done;

	return skb->len;
}<|MERGE_RESOLUTION|>--- conflicted
+++ resolved
@@ -116,10 +116,7 @@
 	struct tipc_mc_method mc_method;
 	struct rcu_head rcu;
 	struct tipc_group *group;
-<<<<<<< HEAD
-=======
 	bool group_is_open;
->>>>>>> 661e50bc
 };
 
 static int tipc_sk_backlog_rcv(struct sock *sk, struct sk_buff *skb);
@@ -719,42 +716,19 @@
 {
 	struct sock *sk = sock->sk;
 	struct tipc_sock *tsk = tipc_sk(sk);
-<<<<<<< HEAD
-	struct tipc_group *grp = tsk->group;
-	u32 revents = 0;
-=======
 	__poll_t revents = 0;
->>>>>>> 661e50bc
 
 	sock_poll_wait(file, sk_sleep(sk), wait);
 
 	if (sk->sk_shutdown & RCV_SHUTDOWN)
-<<<<<<< HEAD
-		revents |= POLLRDHUP | POLLIN | POLLRDNORM;
-	if (sk->sk_shutdown == SHUTDOWN_MASK)
-		revents |= POLLHUP;
-=======
 		revents |= EPOLLRDHUP | EPOLLIN | EPOLLRDNORM;
 	if (sk->sk_shutdown == SHUTDOWN_MASK)
 		revents |= EPOLLHUP;
->>>>>>> 661e50bc
 
 	switch (sk->sk_state) {
 	case TIPC_ESTABLISHED:
 	case TIPC_CONNECTING:
 		if (!tsk->cong_link_cnt && !tsk_conn_cong(tsk))
-<<<<<<< HEAD
-			revents |= POLLOUT;
-		/* fall thru' */
-	case TIPC_LISTEN:
-		if (!skb_queue_empty(&sk->sk_receive_queue))
-			revents |= POLLIN | POLLRDNORM;
-		break;
-	case TIPC_OPEN:
-		if (!grp || tipc_group_size(grp))
-			if (!tsk->cong_link_cnt)
-				revents |= POLLOUT;
-=======
 			revents |= EPOLLOUT;
 		/* fall thru' */
 	case TIPC_LISTEN:
@@ -764,22 +738,14 @@
 	case TIPC_OPEN:
 		if (tsk->group_is_open && !tsk->cong_link_cnt)
 			revents |= EPOLLOUT;
->>>>>>> 661e50bc
 		if (!tipc_sk_type_connectionless(sk))
 			break;
 		if (skb_queue_empty(&sk->sk_receive_queue))
 			break;
-<<<<<<< HEAD
-		revents |= POLLIN | POLLRDNORM;
-		break;
-	case TIPC_DISCONNECTING:
-		revents = POLLIN | POLLRDNORM | POLLHUP;
-=======
 		revents |= EPOLLIN | EPOLLRDNORM;
 		break;
 	case TIPC_DISCONNECTING:
 		revents = EPOLLIN | EPOLLRDNORM | EPOLLHUP;
->>>>>>> 661e50bc
 		break;
 	}
 	return revents;
@@ -960,36 +926,22 @@
 	struct list_head *cong_links = &tsk->cong_links;
 	int blks = tsk_blocks(GROUP_H_SIZE + dlen);
 	struct tipc_group *grp = tsk->group;
-<<<<<<< HEAD
-=======
 	struct tipc_msg *hdr = &tsk->phdr;
->>>>>>> 661e50bc
 	struct tipc_member *first = NULL;
 	struct tipc_member *mbr = NULL;
 	struct net *net = sock_net(sk);
 	u32 node, port, exclude;
-<<<<<<< HEAD
-	u32 type, inst, domain;
-	struct list_head dsts;
-=======
 	struct list_head dsts;
 	u32 type, inst, scope;
->>>>>>> 661e50bc
 	int lookups = 0;
 	int dstcnt, rc;
 	bool cong;
 
 	INIT_LIST_HEAD(&dsts);
 
-<<<<<<< HEAD
-	type = dest->addr.name.name.type;
-	inst = dest->addr.name.name.instance;
-	domain = addr_domain(net, dest->scope);
-=======
 	type = msg_nametype(hdr);
 	inst = dest->addr.name.name.instance;
 	scope = msg_lookup_scope(hdr);
->>>>>>> 661e50bc
 	exclude = tipc_group_exclude(grp);
 
 	while (++lookups < 4) {
@@ -997,11 +949,7 @@
 
 		/* Look for a non-congested destination member, if any */
 		while (1) {
-<<<<<<< HEAD
-			if (!tipc_nametbl_lookup(net, type, inst, domain, &dsts,
-=======
 			if (!tipc_nametbl_lookup(net, type, inst, scope, &dsts,
->>>>>>> 661e50bc
 						 &dstcnt, exclude, false))
 				return -EHOSTUNREACH;
 			tipc_dest_pop(&dsts, &node, &port);
@@ -1130,24 +1078,6 @@
 {
 	struct sock *sk = sock->sk;
 	DECLARE_SOCKADDR(struct sockaddr_tipc *, dest, m->msg_name);
-<<<<<<< HEAD
-	struct tipc_name_seq *seq = &dest->addr.nameseq;
-	struct tipc_sock *tsk = tipc_sk(sk);
-	struct tipc_group *grp = tsk->group;
-	struct net *net = sock_net(sk);
-	u32 domain, exclude, dstcnt;
-	struct list_head dsts;
-
-	INIT_LIST_HEAD(&dsts);
-
-	if (seq->lower != seq->upper)
-		return -ENOTSUPP;
-
-	domain = addr_domain(net, dest->scope);
-	exclude = tipc_group_exclude(grp);
-	if (!tipc_nametbl_lookup(net, seq->type, seq->lower, domain,
-				 &dsts, &dstcnt, exclude, true))
-=======
 	struct tipc_sock *tsk = tipc_sk(sk);
 	struct tipc_group *grp = tsk->group;
 	struct tipc_msg *hdr = &tsk->phdr;
@@ -1165,7 +1095,6 @@
 
 	if (!tipc_nametbl_lookup(net, type, inst, scope, &dsts,
 				 &dstcnt, exclude, true))
->>>>>>> 661e50bc
 		return -EHOSTUNREACH;
 
 	if (dstcnt == 1) {
@@ -1187,17 +1116,6 @@
 void tipc_sk_mcast_rcv(struct net *net, struct sk_buff_head *arrvq,
 		       struct sk_buff_head *inputq)
 {
-<<<<<<< HEAD
-	u32 scope = TIPC_CLUSTER_SCOPE;
-	u32 self = tipc_own_addr(net);
-	struct sk_buff *skb, *_skb;
-	u32 lower = 0, upper = ~0;
-	struct sk_buff_head tmpq;
-	u32 portid, oport, onode;
-	struct list_head dports;
-	struct tipc_msg *msg;
-	int user, mtyp, hsz;
-=======
 	u32 self = tipc_own_addr(net);
 	u32 type, lower, upper, scope;
 	struct sk_buff *skb, *_skb;
@@ -1207,18 +1125,12 @@
 	struct tipc_msg *hdr;
 	int user, mtyp, hlen;
 	bool exact;
->>>>>>> 661e50bc
 
 	__skb_queue_head_init(&tmpq);
 	INIT_LIST_HEAD(&dports);
 
 	skb = tipc_skb_peek(arrvq, &inputq->lock);
 	for (; skb; skb = tipc_skb_peek(arrvq, &inputq->lock)) {
-<<<<<<< HEAD
-		msg = buf_msg(skb);
-		user = msg_user(msg);
-		mtyp = msg_type(msg);
-=======
 		hdr = buf_msg(skb);
 		user = msg_user(hdr);
 		mtyp = msg_type(hdr);
@@ -1227,7 +1139,6 @@
 		onode = msg_orignode(hdr);
 		type = msg_nametype(hdr);
 
->>>>>>> 661e50bc
 		if (mtyp == TIPC_GRP_UCAST_MSG || user == GROUP_PROTOCOL) {
 			spin_lock_bh(&inputq->lock);
 			if (skb_peek(arrvq) == skb) {
@@ -1238,23 +1149,6 @@
 			spin_unlock_bh(&inputq->lock);
 			continue;
 		}
-<<<<<<< HEAD
-		hsz = skb_headroom(skb) + msg_hdr_sz(msg);
-		oport = msg_origport(msg);
-		onode = msg_orignode(msg);
-		if (onode == self)
-			scope = TIPC_NODE_SCOPE;
-
-		/* Create destination port list and message clones: */
-		if (!msg_in_group(msg)) {
-			lower = msg_namelower(msg);
-			upper = msg_nameupper(msg);
-		}
-		tipc_nametbl_mc_translate(net, msg_nametype(msg), lower, upper,
-					  scope, &dports);
-		while (tipc_dest_pop(&dports, NULL, &portid)) {
-			_skb = __pskb_copy(skb, hsz, GFP_ATOMIC);
-=======
 
 		/* Group messages require exact scope match */
 		if (msg_in_group(hdr)) {
@@ -1280,7 +1174,6 @@
 		/* Clone message per destination */
 		while (tipc_dest_pop(&dports, NULL, &portid)) {
 			_skb = __pskb_copy(skb, hlen, GFP_ATOMIC);
->>>>>>> 661e50bc
 			if (_skb) {
 				msg_set_destport(buf_msg(_skb), portid);
 				__skb_queue_tail(&tmpq, _skb);
@@ -2055,12 +1948,7 @@
 		break;
 	case TOP_SRV:
 		tipc_group_member_evt(tsk->group, &wakeup, &sk->sk_rcvbuf,
-<<<<<<< HEAD
-				      skb, inputq, xmitq);
-		skb = NULL;
-=======
 				      hdr, inputq, xmitq);
->>>>>>> 661e50bc
 		break;
 	default:
 		break;
@@ -2858,10 +2746,6 @@
 static int tipc_sk_join(struct tipc_sock *tsk, struct tipc_group_req *mreq)
 {
 	struct net *net = sock_net(&tsk->sk);
-<<<<<<< HEAD
-	u32 domain = addr_domain(net, mreq->scope);
-=======
->>>>>>> 661e50bc
 	struct tipc_group *grp = tsk->group;
 	struct tipc_msg *hdr = &tsk->phdr;
 	struct tipc_name_seq seq;
@@ -2869,17 +2753,11 @@
 
 	if (mreq->type < TIPC_RESERVED_TYPES)
 		return -EACCES;
-<<<<<<< HEAD
-	if (grp)
-		return -EACCES;
-	grp = tipc_group_create(net, tsk->portid, mreq);
-=======
 	if (mreq->scope > TIPC_NODE_SCOPE)
 		return -EINVAL;
 	if (grp)
 		return -EACCES;
 	grp = tipc_group_create(net, tsk->portid, mreq, &tsk->group_is_open);
->>>>>>> 661e50bc
 	if (!grp)
 		return -ENOMEM;
 	tsk->group = grp;
@@ -2889,29 +2767,17 @@
 	seq.type = mreq->type;
 	seq.lower = mreq->instance;
 	seq.upper = seq.lower;
-<<<<<<< HEAD
-	tipc_nametbl_build_group(net, grp, mreq->type, domain);
-=======
 	tipc_nametbl_build_group(net, grp, mreq->type, mreq->scope);
->>>>>>> 661e50bc
 	rc = tipc_sk_publish(tsk, mreq->scope, &seq);
 	if (rc) {
 		tipc_group_delete(net, grp);
 		tsk->group = NULL;
-<<<<<<< HEAD
-	}
-
-	/* Eliminate any risk that a broadcast overtakes the sent JOIN */
-	tsk->mc_method.rcast = true;
-	tsk->mc_method.mandatory = true;
-=======
 		return rc;
 	}
 	/* Eliminate any risk that a broadcast overtakes sent JOINs */
 	tsk->mc_method.rcast = true;
 	tsk->mc_method.mandatory = true;
 	tipc_group_join(net, grp, &tsk->sk.sk_rcvbuf);
->>>>>>> 661e50bc
 	return rc;
 }
 
