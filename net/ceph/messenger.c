// SPDX-License-Identifier: GPL-2.0
#include <linux/ceph/ceph_debug.h>

#include <linux/crc32c.h>
#include <linux/ctype.h>
#include <linux/highmem.h>
#include <linux/inet.h>
#include <linux/kthread.h>
#include <linux/net.h>
#include <linux/nsproxy.h>
#include <linux/sched/mm.h>
#include <linux/slab.h>
#include <linux/socket.h>
#include <linux/string.h>
#ifdef	CONFIG_BLOCK
#include <linux/bio.h>
#endif	/* CONFIG_BLOCK */
#include <linux/dns_resolver.h>
#include <net/tcp.h>

#include <linux/ceph/ceph_features.h>
#include <linux/ceph/libceph.h>
#include <linux/ceph/messenger.h>
#include <linux/ceph/decode.h>
#include <linux/ceph/pagelist.h>
#include <linux/export.h>

/*
 * Ceph uses the messenger to exchange ceph_msg messages with other
 * hosts in the system.  The messenger provides ordered and reliable
 * delivery.  We tolerate TCP disconnects by reconnecting (with
 * exponential backoff) in the case of a fault (disconnection, bad
 * crc, protocol error).  Acks allow sent messages to be discarded by
 * the sender.
 */

/*
 * We track the state of the socket on a given connection using
 * values defined below.  The transition to a new socket state is
 * handled by a function which verifies we aren't coming from an
 * unexpected state.
 *
 *      --------
 *      | NEW* |  transient initial state
 *      --------
 *          | con_sock_state_init()
 *          v
 *      ----------
 *      | CLOSED |  initialized, but no socket (and no
 *      ----------  TCP connection)
 *       ^      \
 *       |       \ con_sock_state_connecting()
 *       |        ----------------------
 *       |                              \
 *       + con_sock_state_closed()       \
 *       |+---------------------------    \
 *       | \                          \    \
 *       |  -----------                \    \
 *       |  | CLOSING |  socket event;  \    \
 *       |  -----------  await close     \    \
 *       |       ^                        \   |
 *       |       |                         \  |
 *       |       + con_sock_state_closing() \ |
 *       |      / \                         | |
 *       |     /   ---------------          | |
 *       |    /                   \         v v
 *       |   /                    --------------
 *       |  /    -----------------| CONNECTING |  socket created, TCP
 *       |  |   /                 --------------  connect initiated
 *       |  |   | con_sock_state_connected()
 *       |  |   v
 *      -------------
 *      | CONNECTED |  TCP connection established
 *      -------------
 *
 * State values for ceph_connection->sock_state; NEW is assumed to be 0.
 */

#define CON_SOCK_STATE_NEW		0	/* -> CLOSED */
#define CON_SOCK_STATE_CLOSED		1	/* -> CONNECTING */
#define CON_SOCK_STATE_CONNECTING	2	/* -> CONNECTED or -> CLOSING */
#define CON_SOCK_STATE_CONNECTED	3	/* -> CLOSING or -> CLOSED */
#define CON_SOCK_STATE_CLOSING		4	/* -> CLOSED */

/*
 * connection states
 */
#define CON_STATE_CLOSED        1  /* -> PREOPEN */
#define CON_STATE_PREOPEN       2  /* -> CONNECTING, CLOSED */
#define CON_STATE_CONNECTING    3  /* -> NEGOTIATING, CLOSED */
#define CON_STATE_NEGOTIATING   4  /* -> OPEN, CLOSED */
#define CON_STATE_OPEN          5  /* -> STANDBY, CLOSED */
#define CON_STATE_STANDBY       6  /* -> PREOPEN, CLOSED */

/*
 * ceph_connection flag bits
 */
#define CON_FLAG_LOSSYTX           0  /* we can close channel or drop
				       * messages on errors */
#define CON_FLAG_KEEPALIVE_PENDING 1  /* we need to send a keepalive */
#define CON_FLAG_WRITE_PENDING	   2  /* we have data ready to send */
#define CON_FLAG_SOCK_CLOSED	   3  /* socket state changed to closed */
#define CON_FLAG_BACKOFF           4  /* need to retry queuing delayed work */

static bool con_flag_valid(unsigned long con_flag)
{
	switch (con_flag) {
	case CON_FLAG_LOSSYTX:
	case CON_FLAG_KEEPALIVE_PENDING:
	case CON_FLAG_WRITE_PENDING:
	case CON_FLAG_SOCK_CLOSED:
	case CON_FLAG_BACKOFF:
		return true;
	default:
		return false;
	}
}

static void con_flag_clear(struct ceph_connection *con, unsigned long con_flag)
{
	BUG_ON(!con_flag_valid(con_flag));

	clear_bit(con_flag, &con->flags);
}

static void con_flag_set(struct ceph_connection *con, unsigned long con_flag)
{
	BUG_ON(!con_flag_valid(con_flag));

	set_bit(con_flag, &con->flags);
}

static bool con_flag_test(struct ceph_connection *con, unsigned long con_flag)
{
	BUG_ON(!con_flag_valid(con_flag));

	return test_bit(con_flag, &con->flags);
}

static bool con_flag_test_and_clear(struct ceph_connection *con,
					unsigned long con_flag)
{
	BUG_ON(!con_flag_valid(con_flag));

	return test_and_clear_bit(con_flag, &con->flags);
}

static bool con_flag_test_and_set(struct ceph_connection *con,
					unsigned long con_flag)
{
	BUG_ON(!con_flag_valid(con_flag));

	return test_and_set_bit(con_flag, &con->flags);
}

/* Slab caches for frequently-allocated structures */

static struct kmem_cache	*ceph_msg_cache;

/* static tag bytes (protocol control messages) */
static char tag_msg = CEPH_MSGR_TAG_MSG;
static char tag_ack = CEPH_MSGR_TAG_ACK;
static char tag_keepalive = CEPH_MSGR_TAG_KEEPALIVE;
static char tag_keepalive2 = CEPH_MSGR_TAG_KEEPALIVE2;

#ifdef CONFIG_LOCKDEP
static struct lock_class_key socket_class;
#endif

static void queue_con(struct ceph_connection *con);
static void cancel_con(struct ceph_connection *con);
static void ceph_con_workfn(struct work_struct *);
static void con_fault(struct ceph_connection *con);

/*
 * Nicely render a sockaddr as a string.  An array of formatted
 * strings is used, to approximate reentrancy.
 */
#define ADDR_STR_COUNT_LOG	5	/* log2(# address strings in array) */
#define ADDR_STR_COUNT		(1 << ADDR_STR_COUNT_LOG)
#define ADDR_STR_COUNT_MASK	(ADDR_STR_COUNT - 1)
#define MAX_ADDR_STR_LEN	64	/* 54 is enough */

static char addr_str[ADDR_STR_COUNT][MAX_ADDR_STR_LEN];
static atomic_t addr_str_seq = ATOMIC_INIT(0);

static struct page *zero_page;		/* used in certain error cases */

const char *ceph_pr_addr(const struct sockaddr_storage *ss)
{
	int i;
	char *s;
	struct sockaddr_in *in4 = (struct sockaddr_in *) ss;
	struct sockaddr_in6 *in6 = (struct sockaddr_in6 *) ss;

	i = atomic_inc_return(&addr_str_seq) & ADDR_STR_COUNT_MASK;
	s = addr_str[i];

	switch (ss->ss_family) {
	case AF_INET:
		snprintf(s, MAX_ADDR_STR_LEN, "%pI4:%hu", &in4->sin_addr,
			 ntohs(in4->sin_port));
		break;

	case AF_INET6:
		snprintf(s, MAX_ADDR_STR_LEN, "[%pI6c]:%hu", &in6->sin6_addr,
			 ntohs(in6->sin6_port));
		break;

	default:
		snprintf(s, MAX_ADDR_STR_LEN, "(unknown sockaddr family %hu)",
			 ss->ss_family);
	}

	return s;
}
EXPORT_SYMBOL(ceph_pr_addr);

static void encode_my_addr(struct ceph_messenger *msgr)
{
	memcpy(&msgr->my_enc_addr, &msgr->inst.addr, sizeof(msgr->my_enc_addr));
	ceph_encode_addr(&msgr->my_enc_addr);
}

/*
 * work queue for all reading and writing to/from the socket.
 */
static struct workqueue_struct *ceph_msgr_wq;

static int ceph_msgr_slab_init(void)
{
	BUG_ON(ceph_msg_cache);
	ceph_msg_cache = KMEM_CACHE(ceph_msg, 0);
	if (!ceph_msg_cache)
		return -ENOMEM;

	return 0;
}

static void ceph_msgr_slab_exit(void)
{
	BUG_ON(!ceph_msg_cache);
	kmem_cache_destroy(ceph_msg_cache);
	ceph_msg_cache = NULL;
}

static void _ceph_msgr_exit(void)
{
	if (ceph_msgr_wq) {
		destroy_workqueue(ceph_msgr_wq);
		ceph_msgr_wq = NULL;
	}

	BUG_ON(zero_page == NULL);
	put_page(zero_page);
	zero_page = NULL;

	ceph_msgr_slab_exit();
}

int __init ceph_msgr_init(void)
{
	if (ceph_msgr_slab_init())
		return -ENOMEM;

	BUG_ON(zero_page != NULL);
	zero_page = ZERO_PAGE(0);
	get_page(zero_page);

	/*
	 * The number of active work items is limited by the number of
	 * connections, so leave @max_active at default.
	 */
	ceph_msgr_wq = alloc_workqueue("ceph-msgr", WQ_MEM_RECLAIM, 0);
	if (ceph_msgr_wq)
		return 0;

	pr_err("msgr_init failed to create workqueue\n");
	_ceph_msgr_exit();

	return -ENOMEM;
}

void ceph_msgr_exit(void)
{
	BUG_ON(ceph_msgr_wq == NULL);

	_ceph_msgr_exit();
}

void ceph_msgr_flush(void)
{
	flush_workqueue(ceph_msgr_wq);
}
EXPORT_SYMBOL(ceph_msgr_flush);

/* Connection socket state transition functions */

static void con_sock_state_init(struct ceph_connection *con)
{
	int old_state;

	old_state = atomic_xchg(&con->sock_state, CON_SOCK_STATE_CLOSED);
	if (WARN_ON(old_state != CON_SOCK_STATE_NEW))
		printk("%s: unexpected old state %d\n", __func__, old_state);
	dout("%s con %p sock %d -> %d\n", __func__, con, old_state,
	     CON_SOCK_STATE_CLOSED);
}

static void con_sock_state_connecting(struct ceph_connection *con)
{
	int old_state;

	old_state = atomic_xchg(&con->sock_state, CON_SOCK_STATE_CONNECTING);
	if (WARN_ON(old_state != CON_SOCK_STATE_CLOSED))
		printk("%s: unexpected old state %d\n", __func__, old_state);
	dout("%s con %p sock %d -> %d\n", __func__, con, old_state,
	     CON_SOCK_STATE_CONNECTING);
}

static void con_sock_state_connected(struct ceph_connection *con)
{
	int old_state;

	old_state = atomic_xchg(&con->sock_state, CON_SOCK_STATE_CONNECTED);
	if (WARN_ON(old_state != CON_SOCK_STATE_CONNECTING))
		printk("%s: unexpected old state %d\n", __func__, old_state);
	dout("%s con %p sock %d -> %d\n", __func__, con, old_state,
	     CON_SOCK_STATE_CONNECTED);
}

static void con_sock_state_closing(struct ceph_connection *con)
{
	int old_state;

	old_state = atomic_xchg(&con->sock_state, CON_SOCK_STATE_CLOSING);
	if (WARN_ON(old_state != CON_SOCK_STATE_CONNECTING &&
			old_state != CON_SOCK_STATE_CONNECTED &&
			old_state != CON_SOCK_STATE_CLOSING))
		printk("%s: unexpected old state %d\n", __func__, old_state);
	dout("%s con %p sock %d -> %d\n", __func__, con, old_state,
	     CON_SOCK_STATE_CLOSING);
}

static void con_sock_state_closed(struct ceph_connection *con)
{
	int old_state;

	old_state = atomic_xchg(&con->sock_state, CON_SOCK_STATE_CLOSED);
	if (WARN_ON(old_state != CON_SOCK_STATE_CONNECTED &&
		    old_state != CON_SOCK_STATE_CLOSING &&
		    old_state != CON_SOCK_STATE_CONNECTING &&
		    old_state != CON_SOCK_STATE_CLOSED))
		printk("%s: unexpected old state %d\n", __func__, old_state);
	dout("%s con %p sock %d -> %d\n", __func__, con, old_state,
	     CON_SOCK_STATE_CLOSED);
}

/*
 * socket callback functions
 */

/* data available on socket, or listen socket received a connect */
static void ceph_sock_data_ready(struct sock *sk)
{
	struct ceph_connection *con = sk->sk_user_data;
	if (atomic_read(&con->msgr->stopping)) {
		return;
	}

	if (sk->sk_state != TCP_CLOSE_WAIT) {
		dout("%s on %p state = %lu, queueing work\n", __func__,
		     con, con->state);
		queue_con(con);
	}
}

/* socket has buffer space for writing */
static void ceph_sock_write_space(struct sock *sk)
{
	struct ceph_connection *con = sk->sk_user_data;

	/* only queue to workqueue if there is data we want to write,
	 * and there is sufficient space in the socket buffer to accept
	 * more data.  clear SOCK_NOSPACE so that ceph_sock_write_space()
	 * doesn't get called again until try_write() fills the socket
	 * buffer. See net/ipv4/tcp_input.c:tcp_check_space()
	 * and net/core/stream.c:sk_stream_write_space().
	 */
	if (con_flag_test(con, CON_FLAG_WRITE_PENDING)) {
		if (sk_stream_is_writeable(sk)) {
			dout("%s %p queueing write work\n", __func__, con);
			clear_bit(SOCK_NOSPACE, &sk->sk_socket->flags);
			queue_con(con);
		}
	} else {
		dout("%s %p nothing to write\n", __func__, con);
	}
}

/* socket's state has changed */
static void ceph_sock_state_change(struct sock *sk)
{
	struct ceph_connection *con = sk->sk_user_data;

	dout("%s %p state = %lu sk_state = %u\n", __func__,
	     con, con->state, sk->sk_state);

	switch (sk->sk_state) {
	case TCP_CLOSE:
		dout("%s TCP_CLOSE\n", __func__);
		/* fall through */
	case TCP_CLOSE_WAIT:
		dout("%s TCP_CLOSE_WAIT\n", __func__);
		con_sock_state_closing(con);
		con_flag_set(con, CON_FLAG_SOCK_CLOSED);
		queue_con(con);
		break;
	case TCP_ESTABLISHED:
		dout("%s TCP_ESTABLISHED\n", __func__);
		con_sock_state_connected(con);
		queue_con(con);
		break;
	default:	/* Everything else is uninteresting */
		break;
	}
}

/*
 * set up socket callbacks
 */
static void set_sock_callbacks(struct socket *sock,
			       struct ceph_connection *con)
{
	struct sock *sk = sock->sk;
	sk->sk_user_data = con;
	sk->sk_data_ready = ceph_sock_data_ready;
	sk->sk_write_space = ceph_sock_write_space;
	sk->sk_state_change = ceph_sock_state_change;
}


/*
 * socket helpers
 */

/*
 * initiate connection to a remote socket.
 */
static int ceph_tcp_connect(struct ceph_connection *con)
{
	struct sockaddr_storage *paddr = &con->peer_addr.in_addr;
	struct socket *sock;
	unsigned int noio_flag;
	int ret;

	BUG_ON(con->sock);

	/* sock_create_kern() allocates with GFP_KERNEL */
	noio_flag = memalloc_noio_save();
	ret = sock_create_kern(read_pnet(&con->msgr->net), paddr->ss_family,
			       SOCK_STREAM, IPPROTO_TCP, &sock);
	memalloc_noio_restore(noio_flag);
	if (ret)
		return ret;
	sock->sk->sk_allocation = GFP_NOFS;

#ifdef CONFIG_LOCKDEP
	lockdep_set_class(&sock->sk->sk_lock, &socket_class);
#endif

	set_sock_callbacks(sock, con);

	dout("connect %s\n", ceph_pr_addr(&con->peer_addr.in_addr));

	con_sock_state_connecting(con);
	ret = sock->ops->connect(sock, (struct sockaddr *)paddr, sizeof(*paddr),
				 O_NONBLOCK);
	if (ret == -EINPROGRESS) {
		dout("connect %s EINPROGRESS sk_state = %u\n",
		     ceph_pr_addr(&con->peer_addr.in_addr),
		     sock->sk->sk_state);
	} else if (ret < 0) {
		pr_err("connect %s error %d\n",
		       ceph_pr_addr(&con->peer_addr.in_addr), ret);
		sock_release(sock);
		return ret;
	}

	if (ceph_test_opt(from_msgr(con->msgr), TCP_NODELAY)) {
		int optval = 1;

		ret = kernel_setsockopt(sock, SOL_TCP, TCP_NODELAY,
					(char *)&optval, sizeof(optval));
		if (ret)
			pr_err("kernel_setsockopt(TCP_NODELAY) failed: %d",
			       ret);
	}

	con->sock = sock;
	return 0;
}

/*
 * If @buf is NULL, discard up to @len bytes.
 */
static int ceph_tcp_recvmsg(struct socket *sock, void *buf, size_t len)
{
	struct kvec iov = {buf, len};
	struct msghdr msg = { .msg_flags = MSG_DONTWAIT | MSG_NOSIGNAL };
	int r;

	if (!buf)
		msg.msg_flags |= MSG_TRUNC;

	iov_iter_kvec(&msg.msg_iter, READ, &iov, 1, len);
	r = sock_recvmsg(sock, &msg, msg.msg_flags);
	if (r == -EAGAIN)
		r = 0;
	return r;
}

static int ceph_tcp_recvpage(struct socket *sock, struct page *page,
		     int page_offset, size_t length)
{
	struct bio_vec bvec = {
		.bv_page = page,
		.bv_offset = page_offset,
		.bv_len = length
	};
	struct msghdr msg = { .msg_flags = MSG_DONTWAIT | MSG_NOSIGNAL };
	int r;

	BUG_ON(page_offset + length > PAGE_SIZE);
	iov_iter_bvec(&msg.msg_iter, READ, &bvec, 1, length);
	r = sock_recvmsg(sock, &msg, msg.msg_flags);
	if (r == -EAGAIN)
		r = 0;
	return r;
}

/*
 * write something.  @more is true if caller will be sending more data
 * shortly.
 */
static int ceph_tcp_sendmsg(struct socket *sock, struct kvec *iov,
			    size_t kvlen, size_t len, bool more)
{
	struct msghdr msg = { .msg_flags = MSG_DONTWAIT | MSG_NOSIGNAL };
	int r;

	if (more)
		msg.msg_flags |= MSG_MORE;
	else
		msg.msg_flags |= MSG_EOR;  /* superfluous, but what the hell */

	r = kernel_sendmsg(sock, &msg, iov, kvlen, len);
	if (r == -EAGAIN)
		r = 0;
	return r;
}

/*
 * @more: either or both of MSG_MORE and MSG_SENDPAGE_NOTLAST
 */
static int ceph_tcp_sendpage(struct socket *sock, struct page *page,
			     int offset, size_t size, int more)
{
	ssize_t (*sendpage)(struct socket *sock, struct page *page,
			    int offset, size_t size, int flags);
	int flags = MSG_DONTWAIT | MSG_NOSIGNAL | more;
	int ret;

	/*
	 * sendpage cannot properly handle pages with page_count == 0,
	 * we need to fall back to sendmsg if that's the case.
	 *
	 * Same goes for slab pages: skb_can_coalesce() allows
	 * coalescing neighboring slab objects into a single frag which
	 * triggers one of hardened usercopy checks.
	 */
	if (page_count(page) >= 1 && !PageSlab(page))
<<<<<<< HEAD
		return __ceph_tcp_sendpage(sock, page, offset, size, more);

	bvec.bv_page = page;
	bvec.bv_offset = offset;
	bvec.bv_len = size;

	if (more)
		msg.msg_flags |= MSG_MORE;
=======
		sendpage = sock->ops->sendpage;
>>>>>>> cf26057a
	else
		sendpage = sock_no_sendpage;

<<<<<<< HEAD
	iov_iter_bvec(&msg.msg_iter, WRITE, &bvec, 1, size);
	ret = sock_sendmsg(sock, &msg);
=======
	ret = sendpage(sock, page, offset, size, flags);
>>>>>>> cf26057a
	if (ret == -EAGAIN)
		ret = 0;

	return ret;
}

/*
 * Shutdown/close the socket for the given connection.
 */
static int con_close_socket(struct ceph_connection *con)
{
	int rc = 0;

	dout("con_close_socket on %p sock %p\n", con, con->sock);
	if (con->sock) {
		rc = con->sock->ops->shutdown(con->sock, SHUT_RDWR);
		sock_release(con->sock);
		con->sock = NULL;
	}

	/*
	 * Forcibly clear the SOCK_CLOSED flag.  It gets set
	 * independent of the connection mutex, and we could have
	 * received a socket close event before we had the chance to
	 * shut the socket down.
	 */
	con_flag_clear(con, CON_FLAG_SOCK_CLOSED);

	con_sock_state_closed(con);
	return rc;
}

/*
 * Reset a connection.  Discard all incoming and outgoing messages
 * and clear *_seq state.
 */
static void ceph_msg_remove(struct ceph_msg *msg)
{
	list_del_init(&msg->list_head);

	ceph_msg_put(msg);
}
static void ceph_msg_remove_list(struct list_head *head)
{
	while (!list_empty(head)) {
		struct ceph_msg *msg = list_first_entry(head, struct ceph_msg,
							list_head);
		ceph_msg_remove(msg);
	}
}

static void reset_connection(struct ceph_connection *con)
{
	/* reset connection, out_queue, msg_ and connect_seq */
	/* discard existing out_queue and msg_seq */
	dout("reset_connection %p\n", con);
	ceph_msg_remove_list(&con->out_queue);
	ceph_msg_remove_list(&con->out_sent);

	if (con->in_msg) {
		BUG_ON(con->in_msg->con != con);
		ceph_msg_put(con->in_msg);
		con->in_msg = NULL;
	}

	con->connect_seq = 0;
	con->out_seq = 0;
	if (con->out_msg) {
		BUG_ON(con->out_msg->con != con);
		ceph_msg_put(con->out_msg);
		con->out_msg = NULL;
	}
	con->in_seq = 0;
	con->in_seq_acked = 0;

	con->out_skip = 0;
}

/*
 * mark a peer down.  drop any open connections.
 */
void ceph_con_close(struct ceph_connection *con)
{
	mutex_lock(&con->mutex);
	dout("con_close %p peer %s\n", con,
	     ceph_pr_addr(&con->peer_addr.in_addr));
	con->state = CON_STATE_CLOSED;

	con_flag_clear(con, CON_FLAG_LOSSYTX);	/* so we retry next connect */
	con_flag_clear(con, CON_FLAG_KEEPALIVE_PENDING);
	con_flag_clear(con, CON_FLAG_WRITE_PENDING);
	con_flag_clear(con, CON_FLAG_BACKOFF);

	reset_connection(con);
	con->peer_global_seq = 0;
	cancel_con(con);
	con_close_socket(con);
	mutex_unlock(&con->mutex);
}
EXPORT_SYMBOL(ceph_con_close);

/*
 * Reopen a closed connection, with a new peer address.
 */
void ceph_con_open(struct ceph_connection *con,
		   __u8 entity_type, __u64 entity_num,
		   struct ceph_entity_addr *addr)
{
	mutex_lock(&con->mutex);
	dout("con_open %p %s\n", con, ceph_pr_addr(&addr->in_addr));

	WARN_ON(con->state != CON_STATE_CLOSED);
	con->state = CON_STATE_PREOPEN;

	con->peer_name.type = (__u8) entity_type;
	con->peer_name.num = cpu_to_le64(entity_num);

	memcpy(&con->peer_addr, addr, sizeof(*addr));
	con->delay = 0;      /* reset backoff memory */
	mutex_unlock(&con->mutex);
	queue_con(con);
}
EXPORT_SYMBOL(ceph_con_open);

/*
 * return true if this connection ever successfully opened
 */
bool ceph_con_opened(struct ceph_connection *con)
{
	return con->connect_seq > 0;
}

/*
 * initialize a new connection.
 */
void ceph_con_init(struct ceph_connection *con, void *private,
	const struct ceph_connection_operations *ops,
	struct ceph_messenger *msgr)
{
	dout("con_init %p\n", con);
	memset(con, 0, sizeof(*con));
	con->private = private;
	con->ops = ops;
	con->msgr = msgr;

	con_sock_state_init(con);

	mutex_init(&con->mutex);
	INIT_LIST_HEAD(&con->out_queue);
	INIT_LIST_HEAD(&con->out_sent);
	INIT_DELAYED_WORK(&con->work, ceph_con_workfn);

	con->state = CON_STATE_CLOSED;
}
EXPORT_SYMBOL(ceph_con_init);


/*
 * We maintain a global counter to order connection attempts.  Get
 * a unique seq greater than @gt.
 */
static u32 get_global_seq(struct ceph_messenger *msgr, u32 gt)
{
	u32 ret;

	spin_lock(&msgr->global_seq_lock);
	if (msgr->global_seq < gt)
		msgr->global_seq = gt;
	ret = ++msgr->global_seq;
	spin_unlock(&msgr->global_seq_lock);
	return ret;
}

static void con_out_kvec_reset(struct ceph_connection *con)
{
	BUG_ON(con->out_skip);

	con->out_kvec_left = 0;
	con->out_kvec_bytes = 0;
	con->out_kvec_cur = &con->out_kvec[0];
}

static void con_out_kvec_add(struct ceph_connection *con,
				size_t size, void *data)
{
	int index = con->out_kvec_left;

	BUG_ON(con->out_skip);
	BUG_ON(index >= ARRAY_SIZE(con->out_kvec));

	con->out_kvec[index].iov_len = size;
	con->out_kvec[index].iov_base = data;
	con->out_kvec_left++;
	con->out_kvec_bytes += size;
}

/*
 * Chop off a kvec from the end.  Return residual number of bytes for
 * that kvec, i.e. how many bytes would have been written if the kvec
 * hadn't been nuked.
 */
static int con_out_kvec_skip(struct ceph_connection *con)
{
	int off = con->out_kvec_cur - con->out_kvec;
	int skip = 0;

	if (con->out_kvec_bytes > 0) {
		skip = con->out_kvec[off + con->out_kvec_left - 1].iov_len;
		BUG_ON(con->out_kvec_bytes < skip);
		BUG_ON(!con->out_kvec_left);
		con->out_kvec_bytes -= skip;
		con->out_kvec_left--;
	}

	return skip;
}

#ifdef CONFIG_BLOCK

/*
 * For a bio data item, a piece is whatever remains of the next
 * entry in the current bio iovec, or the first entry in the next
 * bio in the list.
 */
static void ceph_msg_data_bio_cursor_init(struct ceph_msg_data_cursor *cursor,
					size_t length)
{
	struct ceph_msg_data *data = cursor->data;
	struct ceph_bio_iter *it = &cursor->bio_iter;

	cursor->resid = min_t(size_t, length, data->bio_length);
	*it = data->bio_pos;
	if (cursor->resid < it->iter.bi_size)
		it->iter.bi_size = cursor->resid;

	BUG_ON(cursor->resid < bio_iter_len(it->bio, it->iter));
	cursor->last_piece = cursor->resid == bio_iter_len(it->bio, it->iter);
}

static struct page *ceph_msg_data_bio_next(struct ceph_msg_data_cursor *cursor,
						size_t *page_offset,
						size_t *length)
{
	struct bio_vec bv = bio_iter_iovec(cursor->bio_iter.bio,
					   cursor->bio_iter.iter);

	*page_offset = bv.bv_offset;
	*length = bv.bv_len;
	return bv.bv_page;
}

static bool ceph_msg_data_bio_advance(struct ceph_msg_data_cursor *cursor,
					size_t bytes)
{
	struct ceph_bio_iter *it = &cursor->bio_iter;

	BUG_ON(bytes > cursor->resid);
	BUG_ON(bytes > bio_iter_len(it->bio, it->iter));
	cursor->resid -= bytes;
	bio_advance_iter(it->bio, &it->iter, bytes);

	if (!cursor->resid) {
		BUG_ON(!cursor->last_piece);
		return false;   /* no more data */
	}

	if (!bytes || (it->iter.bi_size && it->iter.bi_bvec_done))
		return false;	/* more bytes to process in this segment */

	if (!it->iter.bi_size) {
		it->bio = it->bio->bi_next;
		it->iter = it->bio->bi_iter;
		if (cursor->resid < it->iter.bi_size)
			it->iter.bi_size = cursor->resid;
	}

	BUG_ON(cursor->last_piece);
	BUG_ON(cursor->resid < bio_iter_len(it->bio, it->iter));
	cursor->last_piece = cursor->resid == bio_iter_len(it->bio, it->iter);
	return true;
}
#endif /* CONFIG_BLOCK */

static void ceph_msg_data_bvecs_cursor_init(struct ceph_msg_data_cursor *cursor,
					size_t length)
{
	struct ceph_msg_data *data = cursor->data;
	struct bio_vec *bvecs = data->bvec_pos.bvecs;

	cursor->resid = min_t(size_t, length, data->bvec_pos.iter.bi_size);
	cursor->bvec_iter = data->bvec_pos.iter;
	cursor->bvec_iter.bi_size = cursor->resid;

	BUG_ON(cursor->resid < bvec_iter_len(bvecs, cursor->bvec_iter));
	cursor->last_piece =
	    cursor->resid == bvec_iter_len(bvecs, cursor->bvec_iter);
}

static struct page *ceph_msg_data_bvecs_next(struct ceph_msg_data_cursor *cursor,
						size_t *page_offset,
						size_t *length)
{
	struct bio_vec bv = bvec_iter_bvec(cursor->data->bvec_pos.bvecs,
					   cursor->bvec_iter);

	*page_offset = bv.bv_offset;
	*length = bv.bv_len;
	return bv.bv_page;
}

static bool ceph_msg_data_bvecs_advance(struct ceph_msg_data_cursor *cursor,
					size_t bytes)
{
	struct bio_vec *bvecs = cursor->data->bvec_pos.bvecs;

	BUG_ON(bytes > cursor->resid);
	BUG_ON(bytes > bvec_iter_len(bvecs, cursor->bvec_iter));
	cursor->resid -= bytes;
	bvec_iter_advance(bvecs, &cursor->bvec_iter, bytes);

	if (!cursor->resid) {
		BUG_ON(!cursor->last_piece);
		return false;   /* no more data */
	}

	if (!bytes || cursor->bvec_iter.bi_bvec_done)
		return false;	/* more bytes to process in this segment */

	BUG_ON(cursor->last_piece);
	BUG_ON(cursor->resid < bvec_iter_len(bvecs, cursor->bvec_iter));
	cursor->last_piece =
	    cursor->resid == bvec_iter_len(bvecs, cursor->bvec_iter);
	return true;
}

/*
 * For a page array, a piece comes from the first page in the array
 * that has not already been fully consumed.
 */
static void ceph_msg_data_pages_cursor_init(struct ceph_msg_data_cursor *cursor,
					size_t length)
{
	struct ceph_msg_data *data = cursor->data;
	int page_count;

	BUG_ON(data->type != CEPH_MSG_DATA_PAGES);

	BUG_ON(!data->pages);
	BUG_ON(!data->length);

	cursor->resid = min(length, data->length);
	page_count = calc_pages_for(data->alignment, (u64)data->length);
	cursor->page_offset = data->alignment & ~PAGE_MASK;
	cursor->page_index = 0;
	BUG_ON(page_count > (int)USHRT_MAX);
	cursor->page_count = (unsigned short)page_count;
	BUG_ON(length > SIZE_MAX - cursor->page_offset);
	cursor->last_piece = cursor->page_offset + cursor->resid <= PAGE_SIZE;
}

static struct page *
ceph_msg_data_pages_next(struct ceph_msg_data_cursor *cursor,
					size_t *page_offset, size_t *length)
{
	struct ceph_msg_data *data = cursor->data;

	BUG_ON(data->type != CEPH_MSG_DATA_PAGES);

	BUG_ON(cursor->page_index >= cursor->page_count);
	BUG_ON(cursor->page_offset >= PAGE_SIZE);

	*page_offset = cursor->page_offset;
	if (cursor->last_piece)
		*length = cursor->resid;
	else
		*length = PAGE_SIZE - *page_offset;

	return data->pages[cursor->page_index];
}

static bool ceph_msg_data_pages_advance(struct ceph_msg_data_cursor *cursor,
						size_t bytes)
{
	BUG_ON(cursor->data->type != CEPH_MSG_DATA_PAGES);

	BUG_ON(cursor->page_offset + bytes > PAGE_SIZE);

	/* Advance the cursor page offset */

	cursor->resid -= bytes;
	cursor->page_offset = (cursor->page_offset + bytes) & ~PAGE_MASK;
	if (!bytes || cursor->page_offset)
		return false;	/* more bytes to process in the current page */

	if (!cursor->resid)
		return false;   /* no more data */

	/* Move on to the next page; offset is already at 0 */

	BUG_ON(cursor->page_index >= cursor->page_count);
	cursor->page_index++;
	cursor->last_piece = cursor->resid <= PAGE_SIZE;

	return true;
}

/*
 * For a pagelist, a piece is whatever remains to be consumed in the
 * first page in the list, or the front of the next page.
 */
static void
ceph_msg_data_pagelist_cursor_init(struct ceph_msg_data_cursor *cursor,
					size_t length)
{
	struct ceph_msg_data *data = cursor->data;
	struct ceph_pagelist *pagelist;
	struct page *page;

	BUG_ON(data->type != CEPH_MSG_DATA_PAGELIST);

	pagelist = data->pagelist;
	BUG_ON(!pagelist);

	if (!length)
		return;		/* pagelist can be assigned but empty */

	BUG_ON(list_empty(&pagelist->head));
	page = list_first_entry(&pagelist->head, struct page, lru);

	cursor->resid = min(length, pagelist->length);
	cursor->page = page;
	cursor->offset = 0;
	cursor->last_piece = cursor->resid <= PAGE_SIZE;
}

static struct page *
ceph_msg_data_pagelist_next(struct ceph_msg_data_cursor *cursor,
				size_t *page_offset, size_t *length)
{
	struct ceph_msg_data *data = cursor->data;
	struct ceph_pagelist *pagelist;

	BUG_ON(data->type != CEPH_MSG_DATA_PAGELIST);

	pagelist = data->pagelist;
	BUG_ON(!pagelist);

	BUG_ON(!cursor->page);
	BUG_ON(cursor->offset + cursor->resid != pagelist->length);

	/* offset of first page in pagelist is always 0 */
	*page_offset = cursor->offset & ~PAGE_MASK;
	if (cursor->last_piece)
		*length = cursor->resid;
	else
		*length = PAGE_SIZE - *page_offset;

	return cursor->page;
}

static bool ceph_msg_data_pagelist_advance(struct ceph_msg_data_cursor *cursor,
						size_t bytes)
{
	struct ceph_msg_data *data = cursor->data;
	struct ceph_pagelist *pagelist;

	BUG_ON(data->type != CEPH_MSG_DATA_PAGELIST);

	pagelist = data->pagelist;
	BUG_ON(!pagelist);

	BUG_ON(cursor->offset + cursor->resid != pagelist->length);
	BUG_ON((cursor->offset & ~PAGE_MASK) + bytes > PAGE_SIZE);

	/* Advance the cursor offset */

	cursor->resid -= bytes;
	cursor->offset += bytes;
	/* offset of first page in pagelist is always 0 */
	if (!bytes || cursor->offset & ~PAGE_MASK)
		return false;	/* more bytes to process in the current page */

	if (!cursor->resid)
		return false;   /* no more data */

	/* Move on to the next page */

	BUG_ON(list_is_last(&cursor->page->lru, &pagelist->head));
	cursor->page = list_next_entry(cursor->page, lru);
	cursor->last_piece = cursor->resid <= PAGE_SIZE;

	return true;
}

/*
 * Message data is handled (sent or received) in pieces, where each
 * piece resides on a single page.  The network layer might not
 * consume an entire piece at once.  A data item's cursor keeps
 * track of which piece is next to process and how much remains to
 * be processed in that piece.  It also tracks whether the current
 * piece is the last one in the data item.
 */
static void __ceph_msg_data_cursor_init(struct ceph_msg_data_cursor *cursor)
{
	size_t length = cursor->total_resid;

	switch (cursor->data->type) {
	case CEPH_MSG_DATA_PAGELIST:
		ceph_msg_data_pagelist_cursor_init(cursor, length);
		break;
	case CEPH_MSG_DATA_PAGES:
		ceph_msg_data_pages_cursor_init(cursor, length);
		break;
#ifdef CONFIG_BLOCK
	case CEPH_MSG_DATA_BIO:
		ceph_msg_data_bio_cursor_init(cursor, length);
		break;
#endif /* CONFIG_BLOCK */
	case CEPH_MSG_DATA_BVECS:
		ceph_msg_data_bvecs_cursor_init(cursor, length);
		break;
	case CEPH_MSG_DATA_NONE:
	default:
		/* BUG(); */
		break;
	}
	cursor->need_crc = true;
}

static void ceph_msg_data_cursor_init(struct ceph_msg *msg, size_t length)
{
	struct ceph_msg_data_cursor *cursor = &msg->cursor;

	BUG_ON(!length);
	BUG_ON(length > msg->data_length);
	BUG_ON(!msg->num_data_items);

	cursor->total_resid = length;
	cursor->data = msg->data;

	__ceph_msg_data_cursor_init(cursor);
}

/*
 * Return the page containing the next piece to process for a given
 * data item, and supply the page offset and length of that piece.
 * Indicate whether this is the last piece in this data item.
 */
static struct page *ceph_msg_data_next(struct ceph_msg_data_cursor *cursor,
					size_t *page_offset, size_t *length,
					bool *last_piece)
{
	struct page *page;

	switch (cursor->data->type) {
	case CEPH_MSG_DATA_PAGELIST:
		page = ceph_msg_data_pagelist_next(cursor, page_offset, length);
		break;
	case CEPH_MSG_DATA_PAGES:
		page = ceph_msg_data_pages_next(cursor, page_offset, length);
		break;
#ifdef CONFIG_BLOCK
	case CEPH_MSG_DATA_BIO:
		page = ceph_msg_data_bio_next(cursor, page_offset, length);
		break;
#endif /* CONFIG_BLOCK */
	case CEPH_MSG_DATA_BVECS:
		page = ceph_msg_data_bvecs_next(cursor, page_offset, length);
		break;
	case CEPH_MSG_DATA_NONE:
	default:
		page = NULL;
		break;
	}

	BUG_ON(!page);
	BUG_ON(*page_offset + *length > PAGE_SIZE);
	BUG_ON(!*length);
	BUG_ON(*length > cursor->resid);
	if (last_piece)
		*last_piece = cursor->last_piece;

	return page;
}

/*
 * Returns true if the result moves the cursor on to the next piece
 * of the data item.
 */
static void ceph_msg_data_advance(struct ceph_msg_data_cursor *cursor,
				  size_t bytes)
{
	bool new_piece;

	BUG_ON(bytes > cursor->resid);
	switch (cursor->data->type) {
	case CEPH_MSG_DATA_PAGELIST:
		new_piece = ceph_msg_data_pagelist_advance(cursor, bytes);
		break;
	case CEPH_MSG_DATA_PAGES:
		new_piece = ceph_msg_data_pages_advance(cursor, bytes);
		break;
#ifdef CONFIG_BLOCK
	case CEPH_MSG_DATA_BIO:
		new_piece = ceph_msg_data_bio_advance(cursor, bytes);
		break;
#endif /* CONFIG_BLOCK */
	case CEPH_MSG_DATA_BVECS:
		new_piece = ceph_msg_data_bvecs_advance(cursor, bytes);
		break;
	case CEPH_MSG_DATA_NONE:
	default:
		BUG();
		break;
	}
	cursor->total_resid -= bytes;

	if (!cursor->resid && cursor->total_resid) {
		WARN_ON(!cursor->last_piece);
		cursor->data++;
		__ceph_msg_data_cursor_init(cursor);
		new_piece = true;
	}
	cursor->need_crc = new_piece;
}

static size_t sizeof_footer(struct ceph_connection *con)
{
	return (con->peer_features & CEPH_FEATURE_MSG_AUTH) ?
	    sizeof(struct ceph_msg_footer) :
	    sizeof(struct ceph_msg_footer_old);
}

static void prepare_message_data(struct ceph_msg *msg, u32 data_len)
{
	/* Initialize data cursor */

	ceph_msg_data_cursor_init(msg, (size_t)data_len);
}

/*
 * Prepare footer for currently outgoing message, and finish things
 * off.  Assumes out_kvec* are already valid.. we just add on to the end.
 */
static void prepare_write_message_footer(struct ceph_connection *con)
{
	struct ceph_msg *m = con->out_msg;

	m->footer.flags |= CEPH_MSG_FOOTER_COMPLETE;

	dout("prepare_write_message_footer %p\n", con);
	con_out_kvec_add(con, sizeof_footer(con), &m->footer);
	if (con->peer_features & CEPH_FEATURE_MSG_AUTH) {
		if (con->ops->sign_message)
			con->ops->sign_message(m);
		else
			m->footer.sig = 0;
	} else {
		m->old_footer.flags = m->footer.flags;
	}
	con->out_more = m->more_to_follow;
	con->out_msg_done = true;
}

/*
 * Prepare headers for the next outgoing message.
 */
static void prepare_write_message(struct ceph_connection *con)
{
	struct ceph_msg *m;
	u32 crc;

	con_out_kvec_reset(con);
	con->out_msg_done = false;

	/* Sneak an ack in there first?  If we can get it into the same
	 * TCP packet that's a good thing. */
	if (con->in_seq > con->in_seq_acked) {
		con->in_seq_acked = con->in_seq;
		con_out_kvec_add(con, sizeof (tag_ack), &tag_ack);
		con->out_temp_ack = cpu_to_le64(con->in_seq_acked);
		con_out_kvec_add(con, sizeof (con->out_temp_ack),
			&con->out_temp_ack);
	}

	BUG_ON(list_empty(&con->out_queue));
	m = list_first_entry(&con->out_queue, struct ceph_msg, list_head);
	con->out_msg = m;
	BUG_ON(m->con != con);

	/* put message on sent list */
	ceph_msg_get(m);
	list_move_tail(&m->list_head, &con->out_sent);

	/*
	 * only assign outgoing seq # if we haven't sent this message
	 * yet.  if it is requeued, resend with it's original seq.
	 */
	if (m->needs_out_seq) {
		m->hdr.seq = cpu_to_le64(++con->out_seq);
		m->needs_out_seq = false;

		if (con->ops->reencode_message)
			con->ops->reencode_message(m);
	}

	dout("prepare_write_message %p seq %lld type %d len %d+%d+%zd\n",
	     m, con->out_seq, le16_to_cpu(m->hdr.type),
	     le32_to_cpu(m->hdr.front_len), le32_to_cpu(m->hdr.middle_len),
	     m->data_length);
	WARN_ON(m->front.iov_len != le32_to_cpu(m->hdr.front_len));
	WARN_ON(m->data_length != le32_to_cpu(m->hdr.data_len));

	/* tag + hdr + front + middle */
	con_out_kvec_add(con, sizeof (tag_msg), &tag_msg);
	con_out_kvec_add(con, sizeof(con->out_hdr), &con->out_hdr);
	con_out_kvec_add(con, m->front.iov_len, m->front.iov_base);

	if (m->middle)
		con_out_kvec_add(con, m->middle->vec.iov_len,
			m->middle->vec.iov_base);

	/* fill in hdr crc and finalize hdr */
	crc = crc32c(0, &m->hdr, offsetof(struct ceph_msg_header, crc));
	con->out_msg->hdr.crc = cpu_to_le32(crc);
	memcpy(&con->out_hdr, &con->out_msg->hdr, sizeof(con->out_hdr));

	/* fill in front and middle crc, footer */
	crc = crc32c(0, m->front.iov_base, m->front.iov_len);
	con->out_msg->footer.front_crc = cpu_to_le32(crc);
	if (m->middle) {
		crc = crc32c(0, m->middle->vec.iov_base,
				m->middle->vec.iov_len);
		con->out_msg->footer.middle_crc = cpu_to_le32(crc);
	} else
		con->out_msg->footer.middle_crc = 0;
	dout("%s front_crc %u middle_crc %u\n", __func__,
	     le32_to_cpu(con->out_msg->footer.front_crc),
	     le32_to_cpu(con->out_msg->footer.middle_crc));
	con->out_msg->footer.flags = 0;

	/* is there a data payload? */
	con->out_msg->footer.data_crc = 0;
	if (m->data_length) {
		prepare_message_data(con->out_msg, m->data_length);
		con->out_more = 1;  /* data + footer will follow */
	} else {
		/* no, queue up footer too and be done */
		prepare_write_message_footer(con);
	}

	con_flag_set(con, CON_FLAG_WRITE_PENDING);
}

/*
 * Prepare an ack.
 */
static void prepare_write_ack(struct ceph_connection *con)
{
	dout("prepare_write_ack %p %llu -> %llu\n", con,
	     con->in_seq_acked, con->in_seq);
	con->in_seq_acked = con->in_seq;

	con_out_kvec_reset(con);

	con_out_kvec_add(con, sizeof (tag_ack), &tag_ack);

	con->out_temp_ack = cpu_to_le64(con->in_seq_acked);
	con_out_kvec_add(con, sizeof (con->out_temp_ack),
				&con->out_temp_ack);

	con->out_more = 1;  /* more will follow.. eventually.. */
	con_flag_set(con, CON_FLAG_WRITE_PENDING);
}

/*
 * Prepare to share the seq during handshake
 */
static void prepare_write_seq(struct ceph_connection *con)
{
	dout("prepare_write_seq %p %llu -> %llu\n", con,
	     con->in_seq_acked, con->in_seq);
	con->in_seq_acked = con->in_seq;

	con_out_kvec_reset(con);

	con->out_temp_ack = cpu_to_le64(con->in_seq_acked);
	con_out_kvec_add(con, sizeof (con->out_temp_ack),
			 &con->out_temp_ack);

	con_flag_set(con, CON_FLAG_WRITE_PENDING);
}

/*
 * Prepare to write keepalive byte.
 */
static void prepare_write_keepalive(struct ceph_connection *con)
{
	dout("prepare_write_keepalive %p\n", con);
	con_out_kvec_reset(con);
	if (con->peer_features & CEPH_FEATURE_MSGR_KEEPALIVE2) {
		struct timespec64 now;

		ktime_get_real_ts64(&now);
		con_out_kvec_add(con, sizeof(tag_keepalive2), &tag_keepalive2);
		ceph_encode_timespec64(&con->out_temp_keepalive2, &now);
		con_out_kvec_add(con, sizeof(con->out_temp_keepalive2),
				 &con->out_temp_keepalive2);
	} else {
		con_out_kvec_add(con, sizeof(tag_keepalive), &tag_keepalive);
	}
	con_flag_set(con, CON_FLAG_WRITE_PENDING);
}

/*
 * Connection negotiation.
 */

static int get_connect_authorizer(struct ceph_connection *con)
{
	struct ceph_auth_handshake *auth;
	int auth_proto;

	if (!con->ops->get_authorizer) {
		con->auth = NULL;
		con->out_connect.authorizer_protocol = CEPH_AUTH_UNKNOWN;
		con->out_connect.authorizer_len = 0;
		return 0;
	}

	auth = con->ops->get_authorizer(con, &auth_proto, con->auth_retry);
	if (IS_ERR(auth))
		return PTR_ERR(auth);

	con->auth = auth;
	con->out_connect.authorizer_protocol = cpu_to_le32(auth_proto);
	con->out_connect.authorizer_len = cpu_to_le32(auth->authorizer_buf_len);
	return 0;
}

/*
 * We connected to a peer and are saying hello.
 */
static void prepare_write_banner(struct ceph_connection *con)
{
	con_out_kvec_add(con, strlen(CEPH_BANNER), CEPH_BANNER);
	con_out_kvec_add(con, sizeof (con->msgr->my_enc_addr),
					&con->msgr->my_enc_addr);

	con->out_more = 0;
	con_flag_set(con, CON_FLAG_WRITE_PENDING);
}

static void __prepare_write_connect(struct ceph_connection *con)
{
	con_out_kvec_add(con, sizeof(con->out_connect), &con->out_connect);
	if (con->auth)
		con_out_kvec_add(con, con->auth->authorizer_buf_len,
				 con->auth->authorizer_buf);

	con->out_more = 0;
	con_flag_set(con, CON_FLAG_WRITE_PENDING);
}

static int prepare_write_connect(struct ceph_connection *con)
{
	unsigned int global_seq = get_global_seq(con->msgr, 0);
	int proto;
	int ret;

	switch (con->peer_name.type) {
	case CEPH_ENTITY_TYPE_MON:
		proto = CEPH_MONC_PROTOCOL;
		break;
	case CEPH_ENTITY_TYPE_OSD:
		proto = CEPH_OSDC_PROTOCOL;
		break;
	case CEPH_ENTITY_TYPE_MDS:
		proto = CEPH_MDSC_PROTOCOL;
		break;
	default:
		BUG();
	}

	dout("prepare_write_connect %p cseq=%d gseq=%d proto=%d\n", con,
	     con->connect_seq, global_seq, proto);

	con->out_connect.features =
	    cpu_to_le64(from_msgr(con->msgr)->supported_features);
	con->out_connect.host_type = cpu_to_le32(CEPH_ENTITY_TYPE_CLIENT);
	con->out_connect.connect_seq = cpu_to_le32(con->connect_seq);
	con->out_connect.global_seq = cpu_to_le32(global_seq);
	con->out_connect.protocol_version = cpu_to_le32(proto);
	con->out_connect.flags = 0;

	ret = get_connect_authorizer(con);
	if (ret)
		return ret;

	__prepare_write_connect(con);
	return 0;
}

/*
 * write as much of pending kvecs to the socket as we can.
 *  1 -> done
 *  0 -> socket full, but more to do
 * <0 -> error
 */
static int write_partial_kvec(struct ceph_connection *con)
{
	int ret;

	dout("write_partial_kvec %p %d left\n", con, con->out_kvec_bytes);
	while (con->out_kvec_bytes > 0) {
		ret = ceph_tcp_sendmsg(con->sock, con->out_kvec_cur,
				       con->out_kvec_left, con->out_kvec_bytes,
				       con->out_more);
		if (ret <= 0)
			goto out;
		con->out_kvec_bytes -= ret;
		if (con->out_kvec_bytes == 0)
			break;            /* done */

		/* account for full iov entries consumed */
		while (ret >= con->out_kvec_cur->iov_len) {
			BUG_ON(!con->out_kvec_left);
			ret -= con->out_kvec_cur->iov_len;
			con->out_kvec_cur++;
			con->out_kvec_left--;
		}
		/* and for a partially-consumed entry */
		if (ret) {
			con->out_kvec_cur->iov_len -= ret;
			con->out_kvec_cur->iov_base += ret;
		}
	}
	con->out_kvec_left = 0;
	ret = 1;
out:
	dout("write_partial_kvec %p %d left in %d kvecs ret = %d\n", con,
	     con->out_kvec_bytes, con->out_kvec_left, ret);
	return ret;  /* done! */
}

static u32 ceph_crc32c_page(u32 crc, struct page *page,
				unsigned int page_offset,
				unsigned int length)
{
	char *kaddr;

	kaddr = kmap(page);
	BUG_ON(kaddr == NULL);
	crc = crc32c(crc, kaddr + page_offset, length);
	kunmap(page);

	return crc;
}
/*
 * Write as much message data payload as we can.  If we finish, queue
 * up the footer.
 *  1 -> done, footer is now queued in out_kvec[].
 *  0 -> socket full, but more to do
 * <0 -> error
 */
static int write_partial_message_data(struct ceph_connection *con)
{
	struct ceph_msg *msg = con->out_msg;
	struct ceph_msg_data_cursor *cursor = &msg->cursor;
	bool do_datacrc = !ceph_test_opt(from_msgr(con->msgr), NOCRC);
	int more = MSG_MORE | MSG_SENDPAGE_NOTLAST;
	u32 crc;

	dout("%s %p msg %p\n", __func__, con, msg);

	if (!msg->num_data_items)
		return -EINVAL;

	/*
	 * Iterate through each page that contains data to be
	 * written, and send as much as possible for each.
	 *
	 * If we are calculating the data crc (the default), we will
	 * need to map the page.  If we have no pages, they have
	 * been revoked, so use the zero page.
	 */
	crc = do_datacrc ? le32_to_cpu(msg->footer.data_crc) : 0;
	while (cursor->total_resid) {
		struct page *page;
		size_t page_offset;
		size_t length;
		int ret;

		if (!cursor->resid) {
			ceph_msg_data_advance(cursor, 0);
			continue;
		}

		page = ceph_msg_data_next(cursor, &page_offset, &length, NULL);
		if (length == cursor->total_resid)
			more = MSG_MORE;
		ret = ceph_tcp_sendpage(con->sock, page, page_offset, length,
					more);
		if (ret <= 0) {
			if (do_datacrc)
				msg->footer.data_crc = cpu_to_le32(crc);

			return ret;
		}
		if (do_datacrc && cursor->need_crc)
			crc = ceph_crc32c_page(crc, page, page_offset, length);
		ceph_msg_data_advance(cursor, (size_t)ret);
	}

	dout("%s %p msg %p done\n", __func__, con, msg);

	/* prepare and queue up footer, too */
	if (do_datacrc)
		msg->footer.data_crc = cpu_to_le32(crc);
	else
		msg->footer.flags |= CEPH_MSG_FOOTER_NOCRC;
	con_out_kvec_reset(con);
	prepare_write_message_footer(con);

	return 1;	/* must return > 0 to indicate success */
}

/*
 * write some zeros
 */
static int write_partial_skip(struct ceph_connection *con)
{
	int more = MSG_MORE | MSG_SENDPAGE_NOTLAST;
	int ret;

	dout("%s %p %d left\n", __func__, con, con->out_skip);
	while (con->out_skip > 0) {
		size_t size = min(con->out_skip, (int) PAGE_SIZE);

		if (size == con->out_skip)
			more = MSG_MORE;
		ret = ceph_tcp_sendpage(con->sock, zero_page, 0, size, more);
		if (ret <= 0)
			goto out;
		con->out_skip -= ret;
	}
	ret = 1;
out:
	return ret;
}

/*
 * Prepare to read connection handshake, or an ack.
 */
static void prepare_read_banner(struct ceph_connection *con)
{
	dout("prepare_read_banner %p\n", con);
	con->in_base_pos = 0;
}

static void prepare_read_connect(struct ceph_connection *con)
{
	dout("prepare_read_connect %p\n", con);
	con->in_base_pos = 0;
}

static void prepare_read_ack(struct ceph_connection *con)
{
	dout("prepare_read_ack %p\n", con);
	con->in_base_pos = 0;
}

static void prepare_read_seq(struct ceph_connection *con)
{
	dout("prepare_read_seq %p\n", con);
	con->in_base_pos = 0;
	con->in_tag = CEPH_MSGR_TAG_SEQ;
}

static void prepare_read_tag(struct ceph_connection *con)
{
	dout("prepare_read_tag %p\n", con);
	con->in_base_pos = 0;
	con->in_tag = CEPH_MSGR_TAG_READY;
}

static void prepare_read_keepalive_ack(struct ceph_connection *con)
{
	dout("prepare_read_keepalive_ack %p\n", con);
	con->in_base_pos = 0;
}

/*
 * Prepare to read a message.
 */
static int prepare_read_message(struct ceph_connection *con)
{
	dout("prepare_read_message %p\n", con);
	BUG_ON(con->in_msg != NULL);
	con->in_base_pos = 0;
	con->in_front_crc = con->in_middle_crc = con->in_data_crc = 0;
	return 0;
}


static int read_partial(struct ceph_connection *con,
			int end, int size, void *object)
{
	while (con->in_base_pos < end) {
		int left = end - con->in_base_pos;
		int have = size - left;
		int ret = ceph_tcp_recvmsg(con->sock, object + have, left);
		if (ret <= 0)
			return ret;
		con->in_base_pos += ret;
	}
	return 1;
}


/*
 * Read all or part of the connect-side handshake on a new connection
 */
static int read_partial_banner(struct ceph_connection *con)
{
	int size;
	int end;
	int ret;

	dout("read_partial_banner %p at %d\n", con, con->in_base_pos);

	/* peer's banner */
	size = strlen(CEPH_BANNER);
	end = size;
	ret = read_partial(con, end, size, con->in_banner);
	if (ret <= 0)
		goto out;

	size = sizeof (con->actual_peer_addr);
	end += size;
	ret = read_partial(con, end, size, &con->actual_peer_addr);
	if (ret <= 0)
		goto out;

	size = sizeof (con->peer_addr_for_me);
	end += size;
	ret = read_partial(con, end, size, &con->peer_addr_for_me);
	if (ret <= 0)
		goto out;

out:
	return ret;
}

static int read_partial_connect(struct ceph_connection *con)
{
	int size;
	int end;
	int ret;

	dout("read_partial_connect %p at %d\n", con, con->in_base_pos);

	size = sizeof (con->in_reply);
	end = size;
	ret = read_partial(con, end, size, &con->in_reply);
	if (ret <= 0)
		goto out;

	if (con->auth) {
		size = le32_to_cpu(con->in_reply.authorizer_len);
		if (size > con->auth->authorizer_reply_buf_len) {
			pr_err("authorizer reply too big: %d > %zu\n", size,
			       con->auth->authorizer_reply_buf_len);
			ret = -EINVAL;
			goto out;
		}

		end += size;
		ret = read_partial(con, end, size,
				   con->auth->authorizer_reply_buf);
		if (ret <= 0)
			goto out;
	}

	dout("read_partial_connect %p tag %d, con_seq = %u, g_seq = %u\n",
	     con, (int)con->in_reply.tag,
	     le32_to_cpu(con->in_reply.connect_seq),
	     le32_to_cpu(con->in_reply.global_seq));
out:
	return ret;
}

/*
 * Verify the hello banner looks okay.
 */
static int verify_hello(struct ceph_connection *con)
{
	if (memcmp(con->in_banner, CEPH_BANNER, strlen(CEPH_BANNER))) {
		pr_err("connect to %s got bad banner\n",
		       ceph_pr_addr(&con->peer_addr.in_addr));
		con->error_msg = "protocol error, bad banner";
		return -1;
	}
	return 0;
}

static bool addr_is_blank(struct sockaddr_storage *ss)
{
	struct in_addr *addr = &((struct sockaddr_in *)ss)->sin_addr;
	struct in6_addr *addr6 = &((struct sockaddr_in6 *)ss)->sin6_addr;

	switch (ss->ss_family) {
	case AF_INET:
		return addr->s_addr == htonl(INADDR_ANY);
	case AF_INET6:
		return ipv6_addr_any(addr6);
	default:
		return true;
	}
}

static int addr_port(struct sockaddr_storage *ss)
{
	switch (ss->ss_family) {
	case AF_INET:
		return ntohs(((struct sockaddr_in *)ss)->sin_port);
	case AF_INET6:
		return ntohs(((struct sockaddr_in6 *)ss)->sin6_port);
	}
	return 0;
}

static void addr_set_port(struct sockaddr_storage *ss, int p)
{
	switch (ss->ss_family) {
	case AF_INET:
		((struct sockaddr_in *)ss)->sin_port = htons(p);
		break;
	case AF_INET6:
		((struct sockaddr_in6 *)ss)->sin6_port = htons(p);
		break;
	}
}

/*
 * Unlike other *_pton function semantics, zero indicates success.
 */
static int ceph_pton(const char *str, size_t len, struct sockaddr_storage *ss,
		char delim, const char **ipend)
{
	struct sockaddr_in *in4 = (struct sockaddr_in *) ss;
	struct sockaddr_in6 *in6 = (struct sockaddr_in6 *) ss;

	memset(ss, 0, sizeof(*ss));

	if (in4_pton(str, len, (u8 *)&in4->sin_addr.s_addr, delim, ipend)) {
		ss->ss_family = AF_INET;
		return 0;
	}

	if (in6_pton(str, len, (u8 *)&in6->sin6_addr.s6_addr, delim, ipend)) {
		ss->ss_family = AF_INET6;
		return 0;
	}

	return -EINVAL;
}

/*
 * Extract hostname string and resolve using kernel DNS facility.
 */
#ifdef CONFIG_CEPH_LIB_USE_DNS_RESOLVER
static int ceph_dns_resolve_name(const char *name, size_t namelen,
		struct sockaddr_storage *ss, char delim, const char **ipend)
{
	const char *end, *delim_p;
	char *colon_p, *ip_addr = NULL;
	int ip_len, ret;

	/*
	 * The end of the hostname occurs immediately preceding the delimiter or
	 * the port marker (':') where the delimiter takes precedence.
	 */
	delim_p = memchr(name, delim, namelen);
	colon_p = memchr(name, ':', namelen);

	if (delim_p && colon_p)
		end = delim_p < colon_p ? delim_p : colon_p;
	else if (!delim_p && colon_p)
		end = colon_p;
	else {
		end = delim_p;
		if (!end) /* case: hostname:/ */
			end = name + namelen;
	}

	if (end <= name)
		return -EINVAL;

	/* do dns_resolve upcall */
	ip_len = dns_query(NULL, name, end - name, NULL, &ip_addr, NULL);
	if (ip_len > 0)
		ret = ceph_pton(ip_addr, ip_len, ss, -1, NULL);
	else
		ret = -ESRCH;

	kfree(ip_addr);

	*ipend = end;

	pr_info("resolve '%.*s' (ret=%d): %s\n", (int)(end - name), name,
			ret, ret ? "failed" : ceph_pr_addr(ss));

	return ret;
}
#else
static inline int ceph_dns_resolve_name(const char *name, size_t namelen,
		struct sockaddr_storage *ss, char delim, const char **ipend)
{
	return -EINVAL;
}
#endif

/*
 * Parse a server name (IP or hostname). If a valid IP address is not found
 * then try to extract a hostname to resolve using userspace DNS upcall.
 */
static int ceph_parse_server_name(const char *name, size_t namelen,
			struct sockaddr_storage *ss, char delim, const char **ipend)
{
	int ret;

	ret = ceph_pton(name, namelen, ss, delim, ipend);
	if (ret)
		ret = ceph_dns_resolve_name(name, namelen, ss, delim, ipend);

	return ret;
}

/*
 * Parse an ip[:port] list into an addr array.  Use the default
 * monitor port if a port isn't specified.
 */
int ceph_parse_ips(const char *c, const char *end,
		   struct ceph_entity_addr *addr,
		   int max_count, int *count)
{
	int i, ret = -EINVAL;
	const char *p = c;

	dout("parse_ips on '%.*s'\n", (int)(end-c), c);
	for (i = 0; i < max_count; i++) {
		const char *ipend;
		struct sockaddr_storage *ss = &addr[i].in_addr;
		int port;
		char delim = ',';

		if (*p == '[') {
			delim = ']';
			p++;
		}

		ret = ceph_parse_server_name(p, end - p, ss, delim, &ipend);
		if (ret)
			goto bad;
		ret = -EINVAL;

		p = ipend;

		if (delim == ']') {
			if (*p != ']') {
				dout("missing matching ']'\n");
				goto bad;
			}
			p++;
		}

		/* port? */
		if (p < end && *p == ':') {
			port = 0;
			p++;
			while (p < end && *p >= '0' && *p <= '9') {
				port = (port * 10) + (*p - '0');
				p++;
			}
			if (port == 0)
				port = CEPH_MON_PORT;
			else if (port > 65535)
				goto bad;
		} else {
			port = CEPH_MON_PORT;
		}

		addr_set_port(ss, port);

		dout("parse_ips got %s\n", ceph_pr_addr(ss));

		if (p == end)
			break;
		if (*p != ',')
			goto bad;
		p++;
	}

	if (p != end)
		goto bad;

	if (count)
		*count = i + 1;
	return 0;

bad:
	pr_err("parse_ips bad ip '%.*s'\n", (int)(end - c), c);
	return ret;
}
EXPORT_SYMBOL(ceph_parse_ips);

static int process_banner(struct ceph_connection *con)
{
	dout("process_banner on %p\n", con);

	if (verify_hello(con) < 0)
		return -1;

	ceph_decode_addr(&con->actual_peer_addr);
	ceph_decode_addr(&con->peer_addr_for_me);

	/*
	 * Make sure the other end is who we wanted.  note that the other
	 * end may not yet know their ip address, so if it's 0.0.0.0, give
	 * them the benefit of the doubt.
	 */
	if (memcmp(&con->peer_addr, &con->actual_peer_addr,
		   sizeof(con->peer_addr)) != 0 &&
	    !(addr_is_blank(&con->actual_peer_addr.in_addr) &&
	      con->actual_peer_addr.nonce == con->peer_addr.nonce)) {
		pr_warn("wrong peer, want %s/%d, got %s/%d\n",
			ceph_pr_addr(&con->peer_addr.in_addr),
			(int)le32_to_cpu(con->peer_addr.nonce),
			ceph_pr_addr(&con->actual_peer_addr.in_addr),
			(int)le32_to_cpu(con->actual_peer_addr.nonce));
		con->error_msg = "wrong peer at address";
		return -1;
	}

	/*
	 * did we learn our address?
	 */
	if (addr_is_blank(&con->msgr->inst.addr.in_addr)) {
		int port = addr_port(&con->msgr->inst.addr.in_addr);

		memcpy(&con->msgr->inst.addr.in_addr,
		       &con->peer_addr_for_me.in_addr,
		       sizeof(con->peer_addr_for_me.in_addr));
		addr_set_port(&con->msgr->inst.addr.in_addr, port);
		encode_my_addr(con->msgr);
		dout("process_banner learned my addr is %s\n",
		     ceph_pr_addr(&con->msgr->inst.addr.in_addr));
	}

	return 0;
}

static int process_connect(struct ceph_connection *con)
{
	u64 sup_feat = from_msgr(con->msgr)->supported_features;
	u64 req_feat = from_msgr(con->msgr)->required_features;
	u64 server_feat = le64_to_cpu(con->in_reply.features);
	int ret;

	dout("process_connect on %p tag %d\n", con, (int)con->in_tag);

	if (con->auth) {
		/*
		 * Any connection that defines ->get_authorizer()
		 * should also define ->add_authorizer_challenge() and
		 * ->verify_authorizer_reply().
		 *
		 * See get_connect_authorizer().
		 */
		if (con->in_reply.tag == CEPH_MSGR_TAG_CHALLENGE_AUTHORIZER) {
			ret = con->ops->add_authorizer_challenge(
				    con, con->auth->authorizer_reply_buf,
				    le32_to_cpu(con->in_reply.authorizer_len));
			if (ret < 0)
				return ret;

			con_out_kvec_reset(con);
			__prepare_write_connect(con);
			prepare_read_connect(con);
			return 0;
		}

		ret = con->ops->verify_authorizer_reply(con);
		if (ret < 0) {
			con->error_msg = "bad authorize reply";
			return ret;
		}
	}

	switch (con->in_reply.tag) {
	case CEPH_MSGR_TAG_FEATURES:
		pr_err("%s%lld %s feature set mismatch,"
		       " my %llx < server's %llx, missing %llx\n",
		       ENTITY_NAME(con->peer_name),
		       ceph_pr_addr(&con->peer_addr.in_addr),
		       sup_feat, server_feat, server_feat & ~sup_feat);
		con->error_msg = "missing required protocol features";
		reset_connection(con);
		return -1;

	case CEPH_MSGR_TAG_BADPROTOVER:
		pr_err("%s%lld %s protocol version mismatch,"
		       " my %d != server's %d\n",
		       ENTITY_NAME(con->peer_name),
		       ceph_pr_addr(&con->peer_addr.in_addr),
		       le32_to_cpu(con->out_connect.protocol_version),
		       le32_to_cpu(con->in_reply.protocol_version));
		con->error_msg = "protocol version mismatch";
		reset_connection(con);
		return -1;

	case CEPH_MSGR_TAG_BADAUTHORIZER:
		con->auth_retry++;
		dout("process_connect %p got BADAUTHORIZER attempt %d\n", con,
		     con->auth_retry);
		if (con->auth_retry == 2) {
			con->error_msg = "connect authorization failure";
			return -1;
		}
		con_out_kvec_reset(con);
		ret = prepare_write_connect(con);
		if (ret < 0)
			return ret;
		prepare_read_connect(con);
		break;

	case CEPH_MSGR_TAG_RESETSESSION:
		/*
		 * If we connected with a large connect_seq but the peer
		 * has no record of a session with us (no connection, or
		 * connect_seq == 0), they will send RESETSESION to indicate
		 * that they must have reset their session, and may have
		 * dropped messages.
		 */
		dout("process_connect got RESET peer seq %u\n",
		     le32_to_cpu(con->in_reply.connect_seq));
		pr_err("%s%lld %s connection reset\n",
		       ENTITY_NAME(con->peer_name),
		       ceph_pr_addr(&con->peer_addr.in_addr));
		reset_connection(con);
		con_out_kvec_reset(con);
		ret = prepare_write_connect(con);
		if (ret < 0)
			return ret;
		prepare_read_connect(con);

		/* Tell ceph about it. */
		mutex_unlock(&con->mutex);
		pr_info("reset on %s%lld\n", ENTITY_NAME(con->peer_name));
		if (con->ops->peer_reset)
			con->ops->peer_reset(con);
		mutex_lock(&con->mutex);
		if (con->state != CON_STATE_NEGOTIATING)
			return -EAGAIN;
		break;

	case CEPH_MSGR_TAG_RETRY_SESSION:
		/*
		 * If we sent a smaller connect_seq than the peer has, try
		 * again with a larger value.
		 */
		dout("process_connect got RETRY_SESSION my seq %u, peer %u\n",
		     le32_to_cpu(con->out_connect.connect_seq),
		     le32_to_cpu(con->in_reply.connect_seq));
		con->connect_seq = le32_to_cpu(con->in_reply.connect_seq);
		con_out_kvec_reset(con);
		ret = prepare_write_connect(con);
		if (ret < 0)
			return ret;
		prepare_read_connect(con);
		break;

	case CEPH_MSGR_TAG_RETRY_GLOBAL:
		/*
		 * If we sent a smaller global_seq than the peer has, try
		 * again with a larger value.
		 */
		dout("process_connect got RETRY_GLOBAL my %u peer_gseq %u\n",
		     con->peer_global_seq,
		     le32_to_cpu(con->in_reply.global_seq));
		get_global_seq(con->msgr,
			       le32_to_cpu(con->in_reply.global_seq));
		con_out_kvec_reset(con);
		ret = prepare_write_connect(con);
		if (ret < 0)
			return ret;
		prepare_read_connect(con);
		break;

	case CEPH_MSGR_TAG_SEQ:
	case CEPH_MSGR_TAG_READY:
		if (req_feat & ~server_feat) {
			pr_err("%s%lld %s protocol feature mismatch,"
			       " my required %llx > server's %llx, need %llx\n",
			       ENTITY_NAME(con->peer_name),
			       ceph_pr_addr(&con->peer_addr.in_addr),
			       req_feat, server_feat, req_feat & ~server_feat);
			con->error_msg = "missing required protocol features";
			reset_connection(con);
			return -1;
		}

		WARN_ON(con->state != CON_STATE_NEGOTIATING);
		con->state = CON_STATE_OPEN;
		con->auth_retry = 0;    /* we authenticated; clear flag */
		con->peer_global_seq = le32_to_cpu(con->in_reply.global_seq);
		con->connect_seq++;
		con->peer_features = server_feat;
		dout("process_connect got READY gseq %d cseq %d (%d)\n",
		     con->peer_global_seq,
		     le32_to_cpu(con->in_reply.connect_seq),
		     con->connect_seq);
		WARN_ON(con->connect_seq !=
			le32_to_cpu(con->in_reply.connect_seq));

		if (con->in_reply.flags & CEPH_MSG_CONNECT_LOSSY)
			con_flag_set(con, CON_FLAG_LOSSYTX);

		con->delay = 0;      /* reset backoff memory */

		if (con->in_reply.tag == CEPH_MSGR_TAG_SEQ) {
			prepare_write_seq(con);
			prepare_read_seq(con);
		} else {
			prepare_read_tag(con);
		}
		break;

	case CEPH_MSGR_TAG_WAIT:
		/*
		 * If there is a connection race (we are opening
		 * connections to each other), one of us may just have
		 * to WAIT.  This shouldn't happen if we are the
		 * client.
		 */
		con->error_msg = "protocol error, got WAIT as client";
		return -1;

	default:
		con->error_msg = "protocol error, garbage tag during connect";
		return -1;
	}
	return 0;
}


/*
 * read (part of) an ack
 */
static int read_partial_ack(struct ceph_connection *con)
{
	int size = sizeof (con->in_temp_ack);
	int end = size;

	return read_partial(con, end, size, &con->in_temp_ack);
}

/*
 * We can finally discard anything that's been acked.
 */
static void process_ack(struct ceph_connection *con)
{
	struct ceph_msg *m;
	u64 ack = le64_to_cpu(con->in_temp_ack);
	u64 seq;
	bool reconnect = (con->in_tag == CEPH_MSGR_TAG_SEQ);
	struct list_head *list = reconnect ? &con->out_queue : &con->out_sent;

	/*
	 * In the reconnect case, con_fault() has requeued messages
	 * in out_sent. We should cleanup old messages according to
	 * the reconnect seq.
	 */
	while (!list_empty(list)) {
		m = list_first_entry(list, struct ceph_msg, list_head);
		if (reconnect && m->needs_out_seq)
			break;
		seq = le64_to_cpu(m->hdr.seq);
		if (seq > ack)
			break;
		dout("got ack for seq %llu type %d at %p\n", seq,
		     le16_to_cpu(m->hdr.type), m);
		m->ack_stamp = jiffies;
		ceph_msg_remove(m);
	}

	prepare_read_tag(con);
}


static int read_partial_message_section(struct ceph_connection *con,
					struct kvec *section,
					unsigned int sec_len, u32 *crc)
{
	int ret, left;

	BUG_ON(!section);

	while (section->iov_len < sec_len) {
		BUG_ON(section->iov_base == NULL);
		left = sec_len - section->iov_len;
		ret = ceph_tcp_recvmsg(con->sock, (char *)section->iov_base +
				       section->iov_len, left);
		if (ret <= 0)
			return ret;
		section->iov_len += ret;
	}
	if (section->iov_len == sec_len)
		*crc = crc32c(0, section->iov_base, section->iov_len);

	return 1;
}

static int read_partial_msg_data(struct ceph_connection *con)
{
	struct ceph_msg *msg = con->in_msg;
	struct ceph_msg_data_cursor *cursor = &msg->cursor;
	bool do_datacrc = !ceph_test_opt(from_msgr(con->msgr), NOCRC);
	struct page *page;
	size_t page_offset;
	size_t length;
	u32 crc = 0;
	int ret;

	if (!msg->num_data_items)
		return -EIO;

	if (do_datacrc)
		crc = con->in_data_crc;
	while (cursor->total_resid) {
		if (!cursor->resid) {
			ceph_msg_data_advance(cursor, 0);
			continue;
		}

		page = ceph_msg_data_next(cursor, &page_offset, &length, NULL);
		ret = ceph_tcp_recvpage(con->sock, page, page_offset, length);
		if (ret <= 0) {
			if (do_datacrc)
				con->in_data_crc = crc;

			return ret;
		}

		if (do_datacrc)
			crc = ceph_crc32c_page(crc, page, page_offset, ret);
		ceph_msg_data_advance(cursor, (size_t)ret);
	}
	if (do_datacrc)
		con->in_data_crc = crc;

	return 1;	/* must return > 0 to indicate success */
}

/*
 * read (part of) a message.
 */
static int ceph_con_in_msg_alloc(struct ceph_connection *con, int *skip);

static int read_partial_message(struct ceph_connection *con)
{
	struct ceph_msg *m = con->in_msg;
	int size;
	int end;
	int ret;
	unsigned int front_len, middle_len, data_len;
	bool do_datacrc = !ceph_test_opt(from_msgr(con->msgr), NOCRC);
	bool need_sign = (con->peer_features & CEPH_FEATURE_MSG_AUTH);
	u64 seq;
	u32 crc;

	dout("read_partial_message con %p msg %p\n", con, m);

	/* header */
	size = sizeof (con->in_hdr);
	end = size;
	ret = read_partial(con, end, size, &con->in_hdr);
	if (ret <= 0)
		return ret;

	crc = crc32c(0, &con->in_hdr, offsetof(struct ceph_msg_header, crc));
	if (cpu_to_le32(crc) != con->in_hdr.crc) {
		pr_err("read_partial_message bad hdr crc %u != expected %u\n",
		       crc, con->in_hdr.crc);
		return -EBADMSG;
	}

	front_len = le32_to_cpu(con->in_hdr.front_len);
	if (front_len > CEPH_MSG_MAX_FRONT_LEN)
		return -EIO;
	middle_len = le32_to_cpu(con->in_hdr.middle_len);
	if (middle_len > CEPH_MSG_MAX_MIDDLE_LEN)
		return -EIO;
	data_len = le32_to_cpu(con->in_hdr.data_len);
	if (data_len > CEPH_MSG_MAX_DATA_LEN)
		return -EIO;

	/* verify seq# */
	seq = le64_to_cpu(con->in_hdr.seq);
	if ((s64)seq - (s64)con->in_seq < 1) {
		pr_info("skipping %s%lld %s seq %lld expected %lld\n",
			ENTITY_NAME(con->peer_name),
			ceph_pr_addr(&con->peer_addr.in_addr),
			seq, con->in_seq + 1);
		con->in_base_pos = -front_len - middle_len - data_len -
			sizeof_footer(con);
		con->in_tag = CEPH_MSGR_TAG_READY;
		return 1;
	} else if ((s64)seq - (s64)con->in_seq > 1) {
		pr_err("read_partial_message bad seq %lld expected %lld\n",
		       seq, con->in_seq + 1);
		con->error_msg = "bad message sequence # for incoming message";
		return -EBADE;
	}

	/* allocate message? */
	if (!con->in_msg) {
		int skip = 0;

		dout("got hdr type %d front %d data %d\n", con->in_hdr.type,
		     front_len, data_len);
		ret = ceph_con_in_msg_alloc(con, &skip);
		if (ret < 0)
			return ret;

		BUG_ON(!con->in_msg ^ skip);
		if (skip) {
			/* skip this message */
			dout("alloc_msg said skip message\n");
			con->in_base_pos = -front_len - middle_len - data_len -
				sizeof_footer(con);
			con->in_tag = CEPH_MSGR_TAG_READY;
			con->in_seq++;
			return 1;
		}

		BUG_ON(!con->in_msg);
		BUG_ON(con->in_msg->con != con);
		m = con->in_msg;
		m->front.iov_len = 0;    /* haven't read it yet */
		if (m->middle)
			m->middle->vec.iov_len = 0;

		/* prepare for data payload, if any */

		if (data_len)
			prepare_message_data(con->in_msg, data_len);
	}

	/* front */
	ret = read_partial_message_section(con, &m->front, front_len,
					   &con->in_front_crc);
	if (ret <= 0)
		return ret;

	/* middle */
	if (m->middle) {
		ret = read_partial_message_section(con, &m->middle->vec,
						   middle_len,
						   &con->in_middle_crc);
		if (ret <= 0)
			return ret;
	}

	/* (page) data */
	if (data_len) {
		ret = read_partial_msg_data(con);
		if (ret <= 0)
			return ret;
	}

	/* footer */
	size = sizeof_footer(con);
	end += size;
	ret = read_partial(con, end, size, &m->footer);
	if (ret <= 0)
		return ret;

	if (!need_sign) {
		m->footer.flags = m->old_footer.flags;
		m->footer.sig = 0;
	}

	dout("read_partial_message got msg %p %d (%u) + %d (%u) + %d (%u)\n",
	     m, front_len, m->footer.front_crc, middle_len,
	     m->footer.middle_crc, data_len, m->footer.data_crc);

	/* crc ok? */
	if (con->in_front_crc != le32_to_cpu(m->footer.front_crc)) {
		pr_err("read_partial_message %p front crc %u != exp. %u\n",
		       m, con->in_front_crc, m->footer.front_crc);
		return -EBADMSG;
	}
	if (con->in_middle_crc != le32_to_cpu(m->footer.middle_crc)) {
		pr_err("read_partial_message %p middle crc %u != exp %u\n",
		       m, con->in_middle_crc, m->footer.middle_crc);
		return -EBADMSG;
	}
	if (do_datacrc &&
	    (m->footer.flags & CEPH_MSG_FOOTER_NOCRC) == 0 &&
	    con->in_data_crc != le32_to_cpu(m->footer.data_crc)) {
		pr_err("read_partial_message %p data crc %u != exp. %u\n", m,
		       con->in_data_crc, le32_to_cpu(m->footer.data_crc));
		return -EBADMSG;
	}

	if (need_sign && con->ops->check_message_signature &&
	    con->ops->check_message_signature(m)) {
		pr_err("read_partial_message %p signature check failed\n", m);
		return -EBADMSG;
	}

	return 1; /* done! */
}

/*
 * Process message.  This happens in the worker thread.  The callback should
 * be careful not to do anything that waits on other incoming messages or it
 * may deadlock.
 */
static void process_message(struct ceph_connection *con)
{
	struct ceph_msg *msg = con->in_msg;

	BUG_ON(con->in_msg->con != con);
	con->in_msg = NULL;

	/* if first message, set peer_name */
	if (con->peer_name.type == 0)
		con->peer_name = msg->hdr.src;

	con->in_seq++;
	mutex_unlock(&con->mutex);

	dout("===== %p %llu from %s%lld %d=%s len %d+%d (%u %u %u) =====\n",
	     msg, le64_to_cpu(msg->hdr.seq),
	     ENTITY_NAME(msg->hdr.src),
	     le16_to_cpu(msg->hdr.type),
	     ceph_msg_type_name(le16_to_cpu(msg->hdr.type)),
	     le32_to_cpu(msg->hdr.front_len),
	     le32_to_cpu(msg->hdr.data_len),
	     con->in_front_crc, con->in_middle_crc, con->in_data_crc);
	con->ops->dispatch(con, msg);

	mutex_lock(&con->mutex);
}

static int read_keepalive_ack(struct ceph_connection *con)
{
	struct ceph_timespec ceph_ts;
	size_t size = sizeof(ceph_ts);
	int ret = read_partial(con, size, size, &ceph_ts);
	if (ret <= 0)
		return ret;
	ceph_decode_timespec64(&con->last_keepalive_ack, &ceph_ts);
	prepare_read_tag(con);
	return 1;
}

/*
 * Write something to the socket.  Called in a worker thread when the
 * socket appears to be writeable and we have something ready to send.
 */
static int try_write(struct ceph_connection *con)
{
	int ret = 1;

	dout("try_write start %p state %lu\n", con, con->state);
	if (con->state != CON_STATE_PREOPEN &&
	    con->state != CON_STATE_CONNECTING &&
	    con->state != CON_STATE_NEGOTIATING &&
	    con->state != CON_STATE_OPEN)
		return 0;

	/* open the socket first? */
	if (con->state == CON_STATE_PREOPEN) {
		BUG_ON(con->sock);
		con->state = CON_STATE_CONNECTING;

		con_out_kvec_reset(con);
		prepare_write_banner(con);
		prepare_read_banner(con);

		BUG_ON(con->in_msg);
		con->in_tag = CEPH_MSGR_TAG_READY;
		dout("try_write initiating connect on %p new state %lu\n",
		     con, con->state);
		ret = ceph_tcp_connect(con);
		if (ret < 0) {
			con->error_msg = "connect error";
			goto out;
		}
	}

more:
	dout("try_write out_kvec_bytes %d\n", con->out_kvec_bytes);
	BUG_ON(!con->sock);

	/* kvec data queued? */
	if (con->out_kvec_left) {
		ret = write_partial_kvec(con);
		if (ret <= 0)
			goto out;
	}
	if (con->out_skip) {
		ret = write_partial_skip(con);
		if (ret <= 0)
			goto out;
	}

	/* msg pages? */
	if (con->out_msg) {
		if (con->out_msg_done) {
			ceph_msg_put(con->out_msg);
			con->out_msg = NULL;   /* we're done with this one */
			goto do_next;
		}

		ret = write_partial_message_data(con);
		if (ret == 1)
			goto more;  /* we need to send the footer, too! */
		if (ret == 0)
			goto out;
		if (ret < 0) {
			dout("try_write write_partial_message_data err %d\n",
			     ret);
			goto out;
		}
	}

do_next:
	if (con->state == CON_STATE_OPEN) {
		if (con_flag_test_and_clear(con, CON_FLAG_KEEPALIVE_PENDING)) {
			prepare_write_keepalive(con);
			goto more;
		}
		/* is anything else pending? */
		if (!list_empty(&con->out_queue)) {
			prepare_write_message(con);
			goto more;
		}
		if (con->in_seq > con->in_seq_acked) {
			prepare_write_ack(con);
			goto more;
		}
	}

	/* Nothing to do! */
	con_flag_clear(con, CON_FLAG_WRITE_PENDING);
	dout("try_write nothing else to write.\n");
	ret = 0;
out:
	dout("try_write done on %p ret %d\n", con, ret);
	return ret;
}

/*
 * Read what we can from the socket.
 */
static int try_read(struct ceph_connection *con)
{
	int ret = -1;

more:
	dout("try_read start on %p state %lu\n", con, con->state);
	if (con->state != CON_STATE_CONNECTING &&
	    con->state != CON_STATE_NEGOTIATING &&
	    con->state != CON_STATE_OPEN)
		return 0;

	BUG_ON(!con->sock);

	dout("try_read tag %d in_base_pos %d\n", (int)con->in_tag,
	     con->in_base_pos);

	if (con->state == CON_STATE_CONNECTING) {
		dout("try_read connecting\n");
		ret = read_partial_banner(con);
		if (ret <= 0)
			goto out;
		ret = process_banner(con);
		if (ret < 0)
			goto out;

		con->state = CON_STATE_NEGOTIATING;

		/*
		 * Received banner is good, exchange connection info.
		 * Do not reset out_kvec, as sending our banner raced
		 * with receiving peer banner after connect completed.
		 */
		ret = prepare_write_connect(con);
		if (ret < 0)
			goto out;
		prepare_read_connect(con);

		/* Send connection info before awaiting response */
		goto out;
	}

	if (con->state == CON_STATE_NEGOTIATING) {
		dout("try_read negotiating\n");
		ret = read_partial_connect(con);
		if (ret <= 0)
			goto out;
		ret = process_connect(con);
		if (ret < 0)
			goto out;
		goto more;
	}

	WARN_ON(con->state != CON_STATE_OPEN);

	if (con->in_base_pos < 0) {
		/*
		 * skipping + discarding content.
		 */
		ret = ceph_tcp_recvmsg(con->sock, NULL, -con->in_base_pos);
		if (ret <= 0)
			goto out;
		dout("skipped %d / %d bytes\n", ret, -con->in_base_pos);
		con->in_base_pos += ret;
		if (con->in_base_pos)
			goto more;
	}
	if (con->in_tag == CEPH_MSGR_TAG_READY) {
		/*
		 * what's next?
		 */
		ret = ceph_tcp_recvmsg(con->sock, &con->in_tag, 1);
		if (ret <= 0)
			goto out;
		dout("try_read got tag %d\n", (int)con->in_tag);
		switch (con->in_tag) {
		case CEPH_MSGR_TAG_MSG:
			prepare_read_message(con);
			break;
		case CEPH_MSGR_TAG_ACK:
			prepare_read_ack(con);
			break;
		case CEPH_MSGR_TAG_KEEPALIVE2_ACK:
			prepare_read_keepalive_ack(con);
			break;
		case CEPH_MSGR_TAG_CLOSE:
			con_close_socket(con);
			con->state = CON_STATE_CLOSED;
			goto out;
		default:
			goto bad_tag;
		}
	}
	if (con->in_tag == CEPH_MSGR_TAG_MSG) {
		ret = read_partial_message(con);
		if (ret <= 0) {
			switch (ret) {
			case -EBADMSG:
				con->error_msg = "bad crc/signature";
				/* fall through */
			case -EBADE:
				ret = -EIO;
				break;
			case -EIO:
				con->error_msg = "io error";
				break;
			}
			goto out;
		}
		if (con->in_tag == CEPH_MSGR_TAG_READY)
			goto more;
		process_message(con);
		if (con->state == CON_STATE_OPEN)
			prepare_read_tag(con);
		goto more;
	}
	if (con->in_tag == CEPH_MSGR_TAG_ACK ||
	    con->in_tag == CEPH_MSGR_TAG_SEQ) {
		/*
		 * the final handshake seq exchange is semantically
		 * equivalent to an ACK
		 */
		ret = read_partial_ack(con);
		if (ret <= 0)
			goto out;
		process_ack(con);
		goto more;
	}
	if (con->in_tag == CEPH_MSGR_TAG_KEEPALIVE2_ACK) {
		ret = read_keepalive_ack(con);
		if (ret <= 0)
			goto out;
		goto more;
	}

out:
	dout("try_read done on %p ret %d\n", con, ret);
	return ret;

bad_tag:
	pr_err("try_read bad con->in_tag = %d\n", (int)con->in_tag);
	con->error_msg = "protocol error, garbage tag";
	ret = -1;
	goto out;
}


/*
 * Atomically queue work on a connection after the specified delay.
 * Bump @con reference to avoid races with connection teardown.
 * Returns 0 if work was queued, or an error code otherwise.
 */
static int queue_con_delay(struct ceph_connection *con, unsigned long delay)
{
	if (!con->ops->get(con)) {
		dout("%s %p ref count 0\n", __func__, con);
		return -ENOENT;
	}

	if (!queue_delayed_work(ceph_msgr_wq, &con->work, delay)) {
		dout("%s %p - already queued\n", __func__, con);
		con->ops->put(con);
		return -EBUSY;
	}

	dout("%s %p %lu\n", __func__, con, delay);
	return 0;
}

static void queue_con(struct ceph_connection *con)
{
	(void) queue_con_delay(con, 0);
}

static void cancel_con(struct ceph_connection *con)
{
	if (cancel_delayed_work(&con->work)) {
		dout("%s %p\n", __func__, con);
		con->ops->put(con);
	}
}

static bool con_sock_closed(struct ceph_connection *con)
{
	if (!con_flag_test_and_clear(con, CON_FLAG_SOCK_CLOSED))
		return false;

#define CASE(x)								\
	case CON_STATE_ ## x:						\
		con->error_msg = "socket closed (con state " #x ")";	\
		break;

	switch (con->state) {
	CASE(CLOSED);
	CASE(PREOPEN);
	CASE(CONNECTING);
	CASE(NEGOTIATING);
	CASE(OPEN);
	CASE(STANDBY);
	default:
		pr_warn("%s con %p unrecognized state %lu\n",
			__func__, con, con->state);
		con->error_msg = "unrecognized con state";
		BUG();
		break;
	}
#undef CASE

	return true;
}

static bool con_backoff(struct ceph_connection *con)
{
	int ret;

	if (!con_flag_test_and_clear(con, CON_FLAG_BACKOFF))
		return false;

	ret = queue_con_delay(con, round_jiffies_relative(con->delay));
	if (ret) {
		dout("%s: con %p FAILED to back off %lu\n", __func__,
			con, con->delay);
		BUG_ON(ret == -ENOENT);
		con_flag_set(con, CON_FLAG_BACKOFF);
	}

	return true;
}

/* Finish fault handling; con->mutex must *not* be held here */

static void con_fault_finish(struct ceph_connection *con)
{
	dout("%s %p\n", __func__, con);

	/*
	 * in case we faulted due to authentication, invalidate our
	 * current tickets so that we can get new ones.
	 */
	if (con->auth_retry) {
		dout("auth_retry %d, invalidating\n", con->auth_retry);
		if (con->ops->invalidate_authorizer)
			con->ops->invalidate_authorizer(con);
		con->auth_retry = 0;
	}

	if (con->ops->fault)
		con->ops->fault(con);
}

/*
 * Do some work on a connection.  Drop a connection ref when we're done.
 */
static void ceph_con_workfn(struct work_struct *work)
{
	struct ceph_connection *con = container_of(work, struct ceph_connection,
						   work.work);
	bool fault;

	mutex_lock(&con->mutex);
	while (true) {
		int ret;

		if ((fault = con_sock_closed(con))) {
			dout("%s: con %p SOCK_CLOSED\n", __func__, con);
			break;
		}
		if (con_backoff(con)) {
			dout("%s: con %p BACKOFF\n", __func__, con);
			break;
		}
		if (con->state == CON_STATE_STANDBY) {
			dout("%s: con %p STANDBY\n", __func__, con);
			break;
		}
		if (con->state == CON_STATE_CLOSED) {
			dout("%s: con %p CLOSED\n", __func__, con);
			BUG_ON(con->sock);
			break;
		}
		if (con->state == CON_STATE_PREOPEN) {
			dout("%s: con %p PREOPEN\n", __func__, con);
			BUG_ON(con->sock);
		}

		ret = try_read(con);
		if (ret < 0) {
			if (ret == -EAGAIN)
				continue;
			if (!con->error_msg)
				con->error_msg = "socket error on read";
			fault = true;
			break;
		}

		ret = try_write(con);
		if (ret < 0) {
			if (ret == -EAGAIN)
				continue;
			if (!con->error_msg)
				con->error_msg = "socket error on write";
			fault = true;
		}

		break;	/* If we make it to here, we're done */
	}
	if (fault)
		con_fault(con);
	mutex_unlock(&con->mutex);

	if (fault)
		con_fault_finish(con);

	con->ops->put(con);
}

/*
 * Generic error/fault handler.  A retry mechanism is used with
 * exponential backoff
 */
static void con_fault(struct ceph_connection *con)
{
	dout("fault %p state %lu to peer %s\n",
	     con, con->state, ceph_pr_addr(&con->peer_addr.in_addr));

	pr_warn("%s%lld %s %s\n", ENTITY_NAME(con->peer_name),
		ceph_pr_addr(&con->peer_addr.in_addr), con->error_msg);
	con->error_msg = NULL;

	WARN_ON(con->state != CON_STATE_CONNECTING &&
	       con->state != CON_STATE_NEGOTIATING &&
	       con->state != CON_STATE_OPEN);

	con_close_socket(con);

	if (con_flag_test(con, CON_FLAG_LOSSYTX)) {
		dout("fault on LOSSYTX channel, marking CLOSED\n");
		con->state = CON_STATE_CLOSED;
		return;
	}

	if (con->in_msg) {
		BUG_ON(con->in_msg->con != con);
		ceph_msg_put(con->in_msg);
		con->in_msg = NULL;
	}

	/* Requeue anything that hasn't been acked */
	list_splice_init(&con->out_sent, &con->out_queue);

	/* If there are no messages queued or keepalive pending, place
	 * the connection in a STANDBY state */
	if (list_empty(&con->out_queue) &&
	    !con_flag_test(con, CON_FLAG_KEEPALIVE_PENDING)) {
		dout("fault %p setting STANDBY clearing WRITE_PENDING\n", con);
		con_flag_clear(con, CON_FLAG_WRITE_PENDING);
		con->state = CON_STATE_STANDBY;
	} else {
		/* retry after a delay. */
		con->state = CON_STATE_PREOPEN;
		if (con->delay == 0)
			con->delay = BASE_DELAY_INTERVAL;
		else if (con->delay < MAX_DELAY_INTERVAL)
			con->delay *= 2;
		con_flag_set(con, CON_FLAG_BACKOFF);
		queue_con(con);
	}
}



/*
 * initialize a new messenger instance
 */
void ceph_messenger_init(struct ceph_messenger *msgr,
			 struct ceph_entity_addr *myaddr)
{
	spin_lock_init(&msgr->global_seq_lock);

	if (myaddr)
		msgr->inst.addr = *myaddr;

	/* select a random nonce */
	msgr->inst.addr.type = 0;
	get_random_bytes(&msgr->inst.addr.nonce, sizeof(msgr->inst.addr.nonce));
	encode_my_addr(msgr);

	atomic_set(&msgr->stopping, 0);
	write_pnet(&msgr->net, get_net(current->nsproxy->net_ns));

	dout("%s %p\n", __func__, msgr);
}
EXPORT_SYMBOL(ceph_messenger_init);

void ceph_messenger_fini(struct ceph_messenger *msgr)
{
	put_net(read_pnet(&msgr->net));
}
EXPORT_SYMBOL(ceph_messenger_fini);

static void msg_con_set(struct ceph_msg *msg, struct ceph_connection *con)
{
	if (msg->con)
		msg->con->ops->put(msg->con);

	msg->con = con ? con->ops->get(con) : NULL;
	BUG_ON(msg->con != con);
}

static void clear_standby(struct ceph_connection *con)
{
	/* come back from STANDBY? */
	if (con->state == CON_STATE_STANDBY) {
		dout("clear_standby %p and ++connect_seq\n", con);
		con->state = CON_STATE_PREOPEN;
		con->connect_seq++;
		WARN_ON(con_flag_test(con, CON_FLAG_WRITE_PENDING));
		WARN_ON(con_flag_test(con, CON_FLAG_KEEPALIVE_PENDING));
	}
}

/*
 * Queue up an outgoing message on the given connection.
 */
void ceph_con_send(struct ceph_connection *con, struct ceph_msg *msg)
{
	/* set src+dst */
	msg->hdr.src = con->msgr->inst.name;
	BUG_ON(msg->front.iov_len != le32_to_cpu(msg->hdr.front_len));
	msg->needs_out_seq = true;

	mutex_lock(&con->mutex);

	if (con->state == CON_STATE_CLOSED) {
		dout("con_send %p closed, dropping %p\n", con, msg);
		ceph_msg_put(msg);
		mutex_unlock(&con->mutex);
		return;
	}

	msg_con_set(msg, con);

	BUG_ON(!list_empty(&msg->list_head));
	list_add_tail(&msg->list_head, &con->out_queue);
	dout("----- %p to %s%lld %d=%s len %d+%d+%d -----\n", msg,
	     ENTITY_NAME(con->peer_name), le16_to_cpu(msg->hdr.type),
	     ceph_msg_type_name(le16_to_cpu(msg->hdr.type)),
	     le32_to_cpu(msg->hdr.front_len),
	     le32_to_cpu(msg->hdr.middle_len),
	     le32_to_cpu(msg->hdr.data_len));

	clear_standby(con);
	mutex_unlock(&con->mutex);

	/* if there wasn't anything waiting to send before, queue
	 * new work */
	if (con_flag_test_and_set(con, CON_FLAG_WRITE_PENDING) == 0)
		queue_con(con);
}
EXPORT_SYMBOL(ceph_con_send);

/*
 * Revoke a message that was previously queued for send
 */
void ceph_msg_revoke(struct ceph_msg *msg)
{
	struct ceph_connection *con = msg->con;

	if (!con) {
		dout("%s msg %p null con\n", __func__, msg);
		return;		/* Message not in our possession */
	}

	mutex_lock(&con->mutex);
	if (!list_empty(&msg->list_head)) {
		dout("%s %p msg %p - was on queue\n", __func__, con, msg);
		list_del_init(&msg->list_head);
		msg->hdr.seq = 0;

		ceph_msg_put(msg);
	}
	if (con->out_msg == msg) {
		BUG_ON(con->out_skip);
		/* footer */
		if (con->out_msg_done) {
			con->out_skip += con_out_kvec_skip(con);
		} else {
			BUG_ON(!msg->data_length);
			con->out_skip += sizeof_footer(con);
		}
		/* data, middle, front */
		if (msg->data_length)
			con->out_skip += msg->cursor.total_resid;
		if (msg->middle)
			con->out_skip += con_out_kvec_skip(con);
		con->out_skip += con_out_kvec_skip(con);

		dout("%s %p msg %p - was sending, will write %d skip %d\n",
		     __func__, con, msg, con->out_kvec_bytes, con->out_skip);
		msg->hdr.seq = 0;
		con->out_msg = NULL;
		ceph_msg_put(msg);
	}

	mutex_unlock(&con->mutex);
}

/*
 * Revoke a message that we may be reading data into
 */
void ceph_msg_revoke_incoming(struct ceph_msg *msg)
{
	struct ceph_connection *con = msg->con;

	if (!con) {
		dout("%s msg %p null con\n", __func__, msg);
		return;		/* Message not in our possession */
	}

	mutex_lock(&con->mutex);
	if (con->in_msg == msg) {
		unsigned int front_len = le32_to_cpu(con->in_hdr.front_len);
		unsigned int middle_len = le32_to_cpu(con->in_hdr.middle_len);
		unsigned int data_len = le32_to_cpu(con->in_hdr.data_len);

		/* skip rest of message */
		dout("%s %p msg %p revoked\n", __func__, con, msg);
		con->in_base_pos = con->in_base_pos -
				sizeof(struct ceph_msg_header) -
				front_len -
				middle_len -
				data_len -
				sizeof(struct ceph_msg_footer);
		ceph_msg_put(con->in_msg);
		con->in_msg = NULL;
		con->in_tag = CEPH_MSGR_TAG_READY;
		con->in_seq++;
	} else {
		dout("%s %p in_msg %p msg %p no-op\n",
		     __func__, con, con->in_msg, msg);
	}
	mutex_unlock(&con->mutex);
}

/*
 * Queue a keepalive byte to ensure the tcp connection is alive.
 */
void ceph_con_keepalive(struct ceph_connection *con)
{
	dout("con_keepalive %p\n", con);
	mutex_lock(&con->mutex);
	clear_standby(con);
	mutex_unlock(&con->mutex);
	if (con_flag_test_and_set(con, CON_FLAG_KEEPALIVE_PENDING) == 0 &&
	    con_flag_test_and_set(con, CON_FLAG_WRITE_PENDING) == 0)
		queue_con(con);
}
EXPORT_SYMBOL(ceph_con_keepalive);

bool ceph_con_keepalive_expired(struct ceph_connection *con,
			       unsigned long interval)
{
	if (interval > 0 &&
	    (con->peer_features & CEPH_FEATURE_MSGR_KEEPALIVE2)) {
		struct timespec64 now;
		struct timespec64 ts;
		ktime_get_real_ts64(&now);
		jiffies_to_timespec64(interval, &ts);
		ts = timespec64_add(con->last_keepalive_ack, ts);
		return timespec64_compare(&now, &ts) >= 0;
	}
	return false;
}

static struct ceph_msg_data *ceph_msg_data_add(struct ceph_msg *msg)
{
	BUG_ON(msg->num_data_items >= msg->max_data_items);
	return &msg->data[msg->num_data_items++];
}

static void ceph_msg_data_destroy(struct ceph_msg_data *data)
{
	if (data->type == CEPH_MSG_DATA_PAGELIST)
		ceph_pagelist_release(data->pagelist);
}

void ceph_msg_data_add_pages(struct ceph_msg *msg, struct page **pages,
		size_t length, size_t alignment)
{
	struct ceph_msg_data *data;

	BUG_ON(!pages);
	BUG_ON(!length);

	data = ceph_msg_data_add(msg);
	data->type = CEPH_MSG_DATA_PAGES;
	data->pages = pages;
	data->length = length;
	data->alignment = alignment & ~PAGE_MASK;

	msg->data_length += length;
}
EXPORT_SYMBOL(ceph_msg_data_add_pages);

void ceph_msg_data_add_pagelist(struct ceph_msg *msg,
				struct ceph_pagelist *pagelist)
{
	struct ceph_msg_data *data;

	BUG_ON(!pagelist);
	BUG_ON(!pagelist->length);

	data = ceph_msg_data_add(msg);
	data->type = CEPH_MSG_DATA_PAGELIST;
	refcount_inc(&pagelist->refcnt);
	data->pagelist = pagelist;

	msg->data_length += pagelist->length;
}
EXPORT_SYMBOL(ceph_msg_data_add_pagelist);

#ifdef	CONFIG_BLOCK
void ceph_msg_data_add_bio(struct ceph_msg *msg, struct ceph_bio_iter *bio_pos,
			   u32 length)
{
	struct ceph_msg_data *data;

	data = ceph_msg_data_add(msg);
	data->type = CEPH_MSG_DATA_BIO;
	data->bio_pos = *bio_pos;
	data->bio_length = length;

	msg->data_length += length;
}
EXPORT_SYMBOL(ceph_msg_data_add_bio);
#endif	/* CONFIG_BLOCK */

void ceph_msg_data_add_bvecs(struct ceph_msg *msg,
			     struct ceph_bvec_iter *bvec_pos)
{
	struct ceph_msg_data *data;

	data = ceph_msg_data_add(msg);
	data->type = CEPH_MSG_DATA_BVECS;
	data->bvec_pos = *bvec_pos;

	msg->data_length += bvec_pos->iter.bi_size;
}
EXPORT_SYMBOL(ceph_msg_data_add_bvecs);

/*
 * construct a new message with given type, size
 * the new msg has a ref count of 1.
 */
struct ceph_msg *ceph_msg_new2(int type, int front_len, int max_data_items,
			       gfp_t flags, bool can_fail)
{
	struct ceph_msg *m;

	m = kmem_cache_zalloc(ceph_msg_cache, flags);
	if (m == NULL)
		goto out;

	m->hdr.type = cpu_to_le16(type);
	m->hdr.priority = cpu_to_le16(CEPH_MSG_PRIO_DEFAULT);
	m->hdr.front_len = cpu_to_le32(front_len);

	INIT_LIST_HEAD(&m->list_head);
	kref_init(&m->kref);

	/* front */
	if (front_len) {
		m->front.iov_base = ceph_kvmalloc(front_len, flags);
		if (m->front.iov_base == NULL) {
			dout("ceph_msg_new can't allocate %d bytes\n",
			     front_len);
			goto out2;
		}
	} else {
		m->front.iov_base = NULL;
	}
	m->front_alloc_len = m->front.iov_len = front_len;

	if (max_data_items) {
		m->data = kmalloc_array(max_data_items, sizeof(*m->data),
					flags);
		if (!m->data)
			goto out2;

		m->max_data_items = max_data_items;
	}

	dout("ceph_msg_new %p front %d\n", m, front_len);
	return m;

out2:
	ceph_msg_put(m);
out:
	if (!can_fail) {
		pr_err("msg_new can't create type %d front %d\n", type,
		       front_len);
		WARN_ON(1);
	} else {
		dout("msg_new can't create type %d front %d\n", type,
		     front_len);
	}
	return NULL;
}
EXPORT_SYMBOL(ceph_msg_new2);

struct ceph_msg *ceph_msg_new(int type, int front_len, gfp_t flags,
			      bool can_fail)
{
	return ceph_msg_new2(type, front_len, 0, flags, can_fail);
}
EXPORT_SYMBOL(ceph_msg_new);

/*
 * Allocate "middle" portion of a message, if it is needed and wasn't
 * allocated by alloc_msg.  This allows us to read a small fixed-size
 * per-type header in the front and then gracefully fail (i.e.,
 * propagate the error to the caller based on info in the front) when
 * the middle is too large.
 */
static int ceph_alloc_middle(struct ceph_connection *con, struct ceph_msg *msg)
{
	int type = le16_to_cpu(msg->hdr.type);
	int middle_len = le32_to_cpu(msg->hdr.middle_len);

	dout("alloc_middle %p type %d %s middle_len %d\n", msg, type,
	     ceph_msg_type_name(type), middle_len);
	BUG_ON(!middle_len);
	BUG_ON(msg->middle);

	msg->middle = ceph_buffer_new(middle_len, GFP_NOFS);
	if (!msg->middle)
		return -ENOMEM;
	return 0;
}

/*
 * Allocate a message for receiving an incoming message on a
 * connection, and save the result in con->in_msg.  Uses the
 * connection's private alloc_msg op if available.
 *
 * Returns 0 on success, or a negative error code.
 *
 * On success, if we set *skip = 1:
 *  - the next message should be skipped and ignored.
 *  - con->in_msg == NULL
 * or if we set *skip = 0:
 *  - con->in_msg is non-null.
 * On error (ENOMEM, EAGAIN, ...),
 *  - con->in_msg == NULL
 */
static int ceph_con_in_msg_alloc(struct ceph_connection *con, int *skip)
{
	struct ceph_msg_header *hdr = &con->in_hdr;
	int middle_len = le32_to_cpu(hdr->middle_len);
	struct ceph_msg *msg;
	int ret = 0;

	BUG_ON(con->in_msg != NULL);
	BUG_ON(!con->ops->alloc_msg);

	mutex_unlock(&con->mutex);
	msg = con->ops->alloc_msg(con, hdr, skip);
	mutex_lock(&con->mutex);
	if (con->state != CON_STATE_OPEN) {
		if (msg)
			ceph_msg_put(msg);
		return -EAGAIN;
	}
	if (msg) {
		BUG_ON(*skip);
		msg_con_set(msg, con);
		con->in_msg = msg;
	} else {
		/*
		 * Null message pointer means either we should skip
		 * this message or we couldn't allocate memory.  The
		 * former is not an error.
		 */
		if (*skip)
			return 0;

		con->error_msg = "error allocating memory for incoming message";
		return -ENOMEM;
	}
	memcpy(&con->in_msg->hdr, &con->in_hdr, sizeof(con->in_hdr));

	if (middle_len && !con->in_msg->middle) {
		ret = ceph_alloc_middle(con, con->in_msg);
		if (ret < 0) {
			ceph_msg_put(con->in_msg);
			con->in_msg = NULL;
		}
	}

	return ret;
}


/*
 * Free a generically kmalloc'd message.
 */
static void ceph_msg_free(struct ceph_msg *m)
{
	dout("%s %p\n", __func__, m);
	kvfree(m->front.iov_base);
	kfree(m->data);
	kmem_cache_free(ceph_msg_cache, m);
}

static void ceph_msg_release(struct kref *kref)
{
	struct ceph_msg *m = container_of(kref, struct ceph_msg, kref);
	int i;

	dout("%s %p\n", __func__, m);
	WARN_ON(!list_empty(&m->list_head));

	msg_con_set(m, NULL);

	/* drop middle, data, if any */
	if (m->middle) {
		ceph_buffer_put(m->middle);
		m->middle = NULL;
	}

	for (i = 0; i < m->num_data_items; i++)
		ceph_msg_data_destroy(&m->data[i]);

	if (m->pool)
		ceph_msgpool_put(m->pool, m);
	else
		ceph_msg_free(m);
}

struct ceph_msg *ceph_msg_get(struct ceph_msg *msg)
{
	dout("%s %p (was %d)\n", __func__, msg,
	     kref_read(&msg->kref));
	kref_get(&msg->kref);
	return msg;
}
EXPORT_SYMBOL(ceph_msg_get);

void ceph_msg_put(struct ceph_msg *msg)
{
	dout("%s %p (was %d)\n", __func__, msg,
	     kref_read(&msg->kref));
	kref_put(&msg->kref, ceph_msg_release);
}
EXPORT_SYMBOL(ceph_msg_put);

void ceph_msg_dump(struct ceph_msg *msg)
{
	pr_debug("msg_dump %p (front_alloc_len %d length %zd)\n", msg,
		 msg->front_alloc_len, msg->data_length);
	print_hex_dump(KERN_DEBUG, "header: ",
		       DUMP_PREFIX_OFFSET, 16, 1,
		       &msg->hdr, sizeof(msg->hdr), true);
	print_hex_dump(KERN_DEBUG, " front: ",
		       DUMP_PREFIX_OFFSET, 16, 1,
		       msg->front.iov_base, msg->front.iov_len, true);
	if (msg->middle)
		print_hex_dump(KERN_DEBUG, "middle: ",
			       DUMP_PREFIX_OFFSET, 16, 1,
			       msg->middle->vec.iov_base,
			       msg->middle->vec.iov_len, true);
	print_hex_dump(KERN_DEBUG, "footer: ",
		       DUMP_PREFIX_OFFSET, 16, 1,
		       &msg->footer, sizeof(msg->footer), true);
}
EXPORT_SYMBOL(ceph_msg_dump);<|MERGE_RESOLUTION|>--- conflicted
+++ resolved
@@ -580,27 +580,11 @@
 	 * triggers one of hardened usercopy checks.
 	 */
 	if (page_count(page) >= 1 && !PageSlab(page))
-<<<<<<< HEAD
-		return __ceph_tcp_sendpage(sock, page, offset, size, more);
-
-	bvec.bv_page = page;
-	bvec.bv_offset = offset;
-	bvec.bv_len = size;
-
-	if (more)
-		msg.msg_flags |= MSG_MORE;
-=======
 		sendpage = sock->ops->sendpage;
->>>>>>> cf26057a
 	else
 		sendpage = sock_no_sendpage;
 
-<<<<<<< HEAD
-	iov_iter_bvec(&msg.msg_iter, WRITE, &bvec, 1, size);
-	ret = sock_sendmsg(sock, &msg);
-=======
 	ret = sendpage(sock, page, offset, size, flags);
->>>>>>> cf26057a
 	if (ret == -EAGAIN)
 		ret = 0;
 
