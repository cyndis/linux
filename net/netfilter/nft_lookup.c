--- conflicted
+++ resolved
@@ -155,13 +155,9 @@
 				       struct nft_set_elem *elem)
 {
 	const struct nft_set_ext *ext = nft_set_elem_ext(set, elem->priv);
-<<<<<<< HEAD
-	const struct nft_data *data;
-=======
 	struct nft_ctx *pctx = (struct nft_ctx *)ctx;
 	const struct nft_data *data;
 	int err;
->>>>>>> 2fb7b719
 
 	if (nft_set_ext_exists(ext, NFT_SET_EXT_FLAGS) &&
 	    *nft_set_ext_flags(ext) & NFT_SET_ELEM_INTERVAL_END)
@@ -171,12 +167,6 @@
 	switch (data->verdict.code) {
 	case NFT_JUMP:
 	case NFT_GOTO:
-<<<<<<< HEAD
-		return nft_chain_validate(ctx, data->verdict.chain);
-	default:
-		return 0;
-	}
-=======
 		pctx->level++;
 		err = nft_chain_validate(ctx, data->verdict.chain);
 		if (err < 0)
@@ -188,7 +178,6 @@
 	}
 
 	return 0;
->>>>>>> 2fb7b719
 }
 
 static int nft_lookup_validate(const struct nft_ctx *ctx,
