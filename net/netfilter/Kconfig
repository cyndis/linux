--- conflicted
+++ resolved
@@ -512,8 +512,6 @@
 	  This option adds the "masquerade" expression that you can use
 	  to perform NAT in the masquerade flavour.
 
-<<<<<<< HEAD
-=======
 config NFT_REDIR
 	depends on NF_TABLES
 	depends on NF_CONNTRACK
@@ -523,7 +521,6 @@
 	  This options adds the "redirect" expression that you can use
 	  to perform NAT in the redirect flavour.
 
->>>>>>> e529fea9
 config NFT_NAT
 	depends on NF_TABLES
 	depends on NF_CONNTRACK
