--- conflicted
+++ resolved
@@ -345,10 +345,7 @@
  *	AP only.
  * @cipher_scheme: optional cipher scheme for this station
  * @last_tdls_pkt_time: holds the time in jiffies of last TDLS pkt ACKed
-<<<<<<< HEAD
-=======
  * @reserved_tid: reserved TID (if any, otherwise IEEE80211_TID_UNRESERVED)
->>>>>>> e529fea9
  */
 struct sta_info {
 	/* General information, mostly static */
@@ -466,11 +463,8 @@
 	/* TDLS timeout data */
 	unsigned long last_tdls_pkt_time;
 
-<<<<<<< HEAD
-=======
 	u8 reserved_tid;
 
->>>>>>> e529fea9
 	/* keep last! */
 	struct ieee80211_sta sta;
 };
