--- conflicted
+++ resolved
@@ -1259,13 +1259,6 @@
 int ieee80211_max_network_latency(struct notifier_block *nb,
 				  unsigned long data, void *dummy);
 int ieee80211_set_arp_filter(struct ieee80211_sub_if_data *sdata);
-<<<<<<< HEAD
-void
-ieee80211_sta_process_chanswitch(struct ieee80211_sub_if_data *sdata,
-				 const struct ieee80211_channel_sw_ie *sw_elem,
-				 struct ieee80211_bss *bss, u64 timestamp);
-=======
->>>>>>> b006ed54
 void ieee80211_sta_work(struct ieee80211_sub_if_data *sdata);
 void ieee80211_sta_rx_queued_mgmt(struct ieee80211_sub_if_data *sdata,
 				  struct sk_buff *skb);
