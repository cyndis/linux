/*
 * Copyright 2002-2005, Instant802 Networks, Inc.
 * Copyright 2005, Devicescape Software, Inc.
 * Copyright 2006-2007	Jiri Benc <jbenc@suse.cz>
 * Copyright 2007-2010	Johannes Berg <johannes@sipsolutions.net>
 * Copyright 2013-2014  Intel Mobile Communications GmbH
 *
 * This program is free software; you can redistribute it and/or modify
 * it under the terms of the GNU General Public License version 2 as
 * published by the Free Software Foundation.
 */

#ifndef IEEE80211_I_H
#define IEEE80211_I_H

#include <linux/kernel.h>
#include <linux/device.h>
#include <linux/if_ether.h>
#include <linux/interrupt.h>
#include <linux/list.h>
#include <linux/netdevice.h>
#include <linux/skbuff.h>
#include <linux/workqueue.h>
#include <linux/types.h>
#include <linux/spinlock.h>
#include <linux/etherdevice.h>
#include <linux/leds.h>
#include <linux/idr.h>
#include <net/ieee80211_radiotap.h>
#include <net/cfg80211.h>
#include <net/mac80211.h>
#include "key.h"
#include "sta_info.h"
#include "debug.h"

struct ieee80211_local;

/* Maximum number of broadcast/multicast frames to buffer when some of the
 * associated stations are using power saving. */
#define AP_MAX_BC_BUFFER 128

/* Maximum number of frames buffered to all STAs, including multicast frames.
 * Note: increasing this limit increases the potential memory requirement. Each
 * frame can be up to about 2 kB long. */
#define TOTAL_MAX_TX_BUFFER 512

/* Required encryption head and tailroom */
#define IEEE80211_ENCRYPT_HEADROOM 8
#define IEEE80211_ENCRYPT_TAILROOM 18

/* IEEE 802.11 (Ch. 9.5 Defragmentation) requires support for concurrent
 * reception of at least three fragmented frames. This limit can be increased
 * by changing this define, at the cost of slower frame reassembly and
 * increased memory use (about 2 kB of RAM per entry). */
#define IEEE80211_FRAGMENT_MAX 4

/* power level hasn't been configured (or set to automatic) */
#define IEEE80211_UNSET_POWER_LEVEL	INT_MIN

/*
 * Some APs experience problems when working with U-APSD. Decrease the
 * probability of that happening by using legacy mode for all ACs but VO.
 * The AP that caused us trouble was a Cisco 4410N. It ignores our
 * setting, and always treats non-VO ACs as legacy.
 */
#define IEEE80211_DEFAULT_UAPSD_QUEUES \
	IEEE80211_WMM_IE_STA_QOSINFO_AC_VO

#define IEEE80211_DEFAULT_MAX_SP_LEN		\
	IEEE80211_WMM_IE_STA_QOSINFO_SP_ALL

#define IEEE80211_DEAUTH_FRAME_LEN	(24 /* hdr */ + 2 /* reason */)

struct ieee80211_fragment_entry {
	unsigned long first_frag_time;
	unsigned int seq;
	unsigned int rx_queue;
	unsigned int last_frag;
	unsigned int extra_len;
	struct sk_buff_head skb_list;
	int ccmp; /* Whether fragments were encrypted with CCMP */
	u8 last_pn[6]; /* PN of the last fragment if CCMP was used */
};


struct ieee80211_bss {
	u32 device_ts_beacon, device_ts_presp;

	bool wmm_used;
	bool uapsd_supported;

#define IEEE80211_MAX_SUPP_RATES 32
	u8 supp_rates[IEEE80211_MAX_SUPP_RATES];
	size_t supp_rates_len;
	struct ieee80211_rate *beacon_rate;

	/*
	 * During association, we save an ERP value from a probe response so
	 * that we can feed ERP info to the driver when handling the
	 * association completes. these fields probably won't be up-to-date
	 * otherwise, you probably don't want to use them.
	 */
	bool has_erp_value;
	u8 erp_value;

	/* Keep track of the corruption of the last beacon/probe response. */
	u8 corrupt_data;

	/* Keep track of what bits of information we have valid info for. */
	u8 valid_data;
};

/**
 * enum ieee80211_corrupt_data_flags - BSS data corruption flags
 * @IEEE80211_BSS_CORRUPT_BEACON: last beacon frame received was corrupted
 * @IEEE80211_BSS_CORRUPT_PROBE_RESP: last probe response received was corrupted
 *
 * These are bss flags that are attached to a bss in the
 * @corrupt_data field of &struct ieee80211_bss.
 */
enum ieee80211_bss_corrupt_data_flags {
	IEEE80211_BSS_CORRUPT_BEACON		= BIT(0),
	IEEE80211_BSS_CORRUPT_PROBE_RESP	= BIT(1)
};

/**
 * enum ieee80211_valid_data_flags - BSS valid data flags
 * @IEEE80211_BSS_VALID_WMM: WMM/UAPSD data was gathered from non-corrupt IE
 * @IEEE80211_BSS_VALID_RATES: Supported rates were gathered from non-corrupt IE
 * @IEEE80211_BSS_VALID_ERP: ERP flag was gathered from non-corrupt IE
 *
 * These are bss flags that are attached to a bss in the
 * @valid_data field of &struct ieee80211_bss.  They show which parts
 * of the data structure were received as a result of an un-corrupted
 * beacon/probe response.
 */
enum ieee80211_bss_valid_data_flags {
	IEEE80211_BSS_VALID_WMM			= BIT(1),
	IEEE80211_BSS_VALID_RATES		= BIT(2),
	IEEE80211_BSS_VALID_ERP			= BIT(3)
};

typedef unsigned __bitwise__ ieee80211_tx_result;
#define TX_CONTINUE	((__force ieee80211_tx_result) 0u)
#define TX_DROP		((__force ieee80211_tx_result) 1u)
#define TX_QUEUED	((__force ieee80211_tx_result) 2u)

#define IEEE80211_TX_UNICAST		BIT(1)
#define IEEE80211_TX_PS_BUFFERED	BIT(2)

struct ieee80211_tx_data {
	struct sk_buff *skb;
	struct sk_buff_head skbs;
	struct ieee80211_local *local;
	struct ieee80211_sub_if_data *sdata;
	struct sta_info *sta;
	struct ieee80211_key *key;
	struct ieee80211_tx_rate rate;

	unsigned int flags;
};


typedef unsigned __bitwise__ ieee80211_rx_result;
#define RX_CONTINUE		((__force ieee80211_rx_result) 0u)
#define RX_DROP_UNUSABLE	((__force ieee80211_rx_result) 1u)
#define RX_DROP_MONITOR		((__force ieee80211_rx_result) 2u)
#define RX_QUEUED		((__force ieee80211_rx_result) 3u)

/**
 * enum ieee80211_packet_rx_flags - packet RX flags
 * @IEEE80211_RX_RA_MATCH: frame is destined to interface currently processed
 *	(incl. multicast frames)
 * @IEEE80211_RX_FRAGMENTED: fragmented frame
 * @IEEE80211_RX_AMSDU: a-MSDU packet
 * @IEEE80211_RX_MALFORMED_ACTION_FRM: action frame is malformed
 * @IEEE80211_RX_DEFERRED_RELEASE: frame was subjected to receive reordering
 *
 * These are per-frame flags that are attached to a frame in the
 * @rx_flags field of &struct ieee80211_rx_status.
 */
enum ieee80211_packet_rx_flags {
	IEEE80211_RX_RA_MATCH			= BIT(1),
	IEEE80211_RX_FRAGMENTED			= BIT(2),
	IEEE80211_RX_AMSDU			= BIT(3),
	IEEE80211_RX_MALFORMED_ACTION_FRM	= BIT(4),
	IEEE80211_RX_DEFERRED_RELEASE		= BIT(5),
};

/**
 * enum ieee80211_rx_flags - RX data flags
 *
 * @IEEE80211_RX_CMNTR: received on cooked monitor already
 * @IEEE80211_RX_BEACON_REPORTED: This frame was already reported
 *	to cfg80211_report_obss_beacon().
 *
 * These flags are used across handling multiple interfaces
 * for a single frame.
 */
enum ieee80211_rx_flags {
	IEEE80211_RX_CMNTR		= BIT(0),
	IEEE80211_RX_BEACON_REPORTED	= BIT(1),
};

struct ieee80211_rx_data {
	struct sk_buff *skb;
	struct ieee80211_local *local;
	struct ieee80211_sub_if_data *sdata;
	struct sta_info *sta;
	struct ieee80211_key *key;

	unsigned int flags;

	/*
	 * Index into sequence numbers array, 0..16
	 * since the last (16) is used for non-QoS,
	 * will be 16 on non-QoS frames.
	 */
	int seqno_idx;

	/*
	 * Index into the security IV/PN arrays, 0..16
	 * since the last (16) is used for CCMP-encrypted
	 * management frames, will be set to 16 on mgmt
	 * frames and 0 on non-QoS frames.
	 */
	int security_idx;

	u32 tkip_iv32;
	u16 tkip_iv16;
};

struct ieee80211_csa_settings {
	const u16 *counter_offsets_beacon;
	const u16 *counter_offsets_presp;

	int n_counter_offsets_beacon;
	int n_counter_offsets_presp;

	u8 count;
};

struct beacon_data {
	u8 *head, *tail;
	int head_len, tail_len;
	struct ieee80211_meshconf_ie *meshconf;
	u16 csa_counter_offsets[IEEE80211_MAX_CSA_COUNTERS_NUM];
	u8 csa_current_counter;
	struct rcu_head rcu_head;
};

struct probe_resp {
	struct rcu_head rcu_head;
	int len;
	u16 csa_counter_offsets[IEEE80211_MAX_CSA_COUNTERS_NUM];
	u8 data[0];
};

struct ps_data {
	/* yes, this looks ugly, but guarantees that we can later use
	 * bitmap_empty :)
	 * NB: don't touch this bitmap, use sta_info_{set,clear}_tim_bit */
	u8 tim[sizeof(unsigned long) * BITS_TO_LONGS(IEEE80211_MAX_AID + 1)]
			__aligned(__alignof__(unsigned long));
	struct sk_buff_head bc_buf;
	atomic_t num_sta_ps; /* number of stations in PS mode */
	int dtim_count;
	bool dtim_bc_mc;
};

struct ieee80211_if_ap {
	struct beacon_data __rcu *beacon;
	struct probe_resp __rcu *probe_resp;

	/* to be used after channel switch. */
	struct cfg80211_beacon_data *next_beacon;
	struct list_head vlans; /* write-protected with RTNL and local->mtx */

	struct ps_data ps;
	atomic_t num_mcast_sta; /* number of stations receiving multicast */
	enum ieee80211_smps_mode req_smps, /* requested smps mode */
			 driver_smps_mode; /* smps mode request */

	struct work_struct request_smps_work;
};

struct ieee80211_if_wds {
	struct sta_info *sta;
	u8 remote_addr[ETH_ALEN];
};

struct ieee80211_if_vlan {
	struct list_head list; /* write-protected with RTNL and local->mtx */

	/* used for all tx if the VLAN is configured to 4-addr mode */
	struct sta_info __rcu *sta;
};

struct mesh_stats {
	__u32 fwded_mcast;		/* Mesh forwarded multicast frames */
	__u32 fwded_unicast;		/* Mesh forwarded unicast frames */
	__u32 fwded_frames;		/* Mesh total forwarded frames */
	__u32 dropped_frames_ttl;	/* Not transmitted since mesh_ttl == 0*/
	__u32 dropped_frames_no_route;	/* Not transmitted, no route found */
	__u32 dropped_frames_congestion;/* Not forwarded due to congestion */
};

#define PREQ_Q_F_START		0x1
#define PREQ_Q_F_REFRESH	0x2
struct mesh_preq_queue {
	struct list_head list;
	u8 dst[ETH_ALEN];
	u8 flags;
};

#if HZ/100 == 0
#define IEEE80211_ROC_MIN_LEFT	1
#else
#define IEEE80211_ROC_MIN_LEFT	(HZ/100)
#endif

struct ieee80211_roc_work {
	struct list_head list;
	struct list_head dependents;

	struct delayed_work work;

	struct ieee80211_sub_if_data *sdata;

	struct ieee80211_channel *chan;

	bool started, abort, hw_begun, notified;
	bool to_be_freed;
	bool on_channel;

	unsigned long hw_start_time;

	u32 duration, req_duration;
	struct sk_buff *frame;
	u64 cookie, mgmt_tx_cookie;
	enum ieee80211_roc_type type;
};

/* flags used in struct ieee80211_if_managed.flags */
enum ieee80211_sta_flags {
	IEEE80211_STA_CONNECTION_POLL	= BIT(1),
	IEEE80211_STA_CONTROL_PORT	= BIT(2),
	IEEE80211_STA_DISABLE_HT	= BIT(4),
	IEEE80211_STA_MFP_ENABLED	= BIT(6),
	IEEE80211_STA_UAPSD_ENABLED	= BIT(7),
	IEEE80211_STA_NULLFUNC_ACKED	= BIT(8),
	IEEE80211_STA_RESET_SIGNAL_AVE	= BIT(9),
	IEEE80211_STA_DISABLE_40MHZ	= BIT(10),
	IEEE80211_STA_DISABLE_VHT	= BIT(11),
	IEEE80211_STA_DISABLE_80P80MHZ	= BIT(12),
	IEEE80211_STA_DISABLE_160MHZ	= BIT(13),
	IEEE80211_STA_DISABLE_WMM	= BIT(14),
	IEEE80211_STA_ENABLE_RRM	= BIT(15),
};

struct ieee80211_mgd_auth_data {
	struct cfg80211_bss *bss;
	unsigned long timeout;
	int tries;
	u16 algorithm, expected_transaction;

	u8 key[WLAN_KEY_LEN_WEP104];
	u8 key_len, key_idx;
	bool done;
	bool timeout_started;

	u16 sae_trans, sae_status;
	size_t data_len;
	u8 data[];
};

struct ieee80211_mgd_assoc_data {
	struct cfg80211_bss *bss;
	const u8 *supp_rates;

	unsigned long timeout;
	int tries;

	u16 capability;
	u8 prev_bssid[ETH_ALEN];
	u8 ssid[IEEE80211_MAX_SSID_LEN];
	u8 ssid_len;
	u8 supp_rates_len;
	bool wmm, uapsd;
	bool need_beacon;
	bool synced;
	bool timeout_started;

	u8 ap_ht_param;

	struct ieee80211_vht_cap ap_vht_cap;

	size_t ie_len;
	u8 ie[];
};

struct ieee80211_sta_tx_tspec {
	/* timestamp of the first packet in the time slice */
	unsigned long time_slice_start;

	u32 admitted_time; /* in usecs, unlike over the air */
	u8 tsid;
	s8 up; /* signed to be able to invalidate with -1 during teardown */

	/* consumed TX time in microseconds in the time slice */
	u32 consumed_tx_time;
	enum {
		TX_TSPEC_ACTION_NONE = 0,
		TX_TSPEC_ACTION_DOWNGRADE,
		TX_TSPEC_ACTION_STOP_DOWNGRADE,
	} action;
	bool downgraded;
};

struct ieee80211_if_managed {
	struct timer_list timer;
	struct timer_list conn_mon_timer;
	struct timer_list bcn_mon_timer;
	struct timer_list chswitch_timer;
	struct work_struct monitor_work;
	struct work_struct chswitch_work;
	struct work_struct beacon_connection_loss_work;
	struct work_struct csa_connection_drop_work;

	unsigned long beacon_timeout;
	unsigned long probe_timeout;
	int probe_send_count;
	bool nullfunc_failed;
	bool connection_loss;

	struct cfg80211_bss *associated;
	struct ieee80211_mgd_auth_data *auth_data;
	struct ieee80211_mgd_assoc_data *assoc_data;

	u8 bssid[ETH_ALEN];

	u16 aid;

	bool powersave; /* powersave requested for this iface */
	bool broken_ap; /* AP is broken -- turn off powersave */
	bool have_beacon;
	u8 dtim_period;
	enum ieee80211_smps_mode req_smps, /* requested smps mode */
				 driver_smps_mode; /* smps mode request */

	struct work_struct request_smps_work;

	unsigned int flags;

	bool csa_waiting_bcn;

	bool beacon_crc_valid;
	u32 beacon_crc;

	bool status_acked;
	bool status_received;
	__le16 status_fc;

	enum {
		IEEE80211_MFP_DISABLED,
		IEEE80211_MFP_OPTIONAL,
		IEEE80211_MFP_REQUIRED
	} mfp; /* management frame protection */

	/*
	 * Bitmask of enabled u-apsd queues,
	 * IEEE80211_WMM_IE_STA_QOSINFO_AC_BE & co. Needs a new association
	 * to take effect.
	 */
	unsigned int uapsd_queues;

	/*
	 * Maximum number of buffered frames AP can deliver during a
	 * service period, IEEE80211_WMM_IE_STA_QOSINFO_SP_ALL or similar.
	 * Needs a new association to take effect.
	 */
	unsigned int uapsd_max_sp_len;

	int wmm_last_param_set;

	u8 use_4addr;

	s16 p2p_noa_index;

	/* Signal strength from the last Beacon frame in the current BSS. */
	int last_beacon_signal;

	/*
	 * Weighted average of the signal strength from Beacon frames in the
	 * current BSS. This is in units of 1/16 of the signal unit to maintain
	 * accuracy and to speed up calculations, i.e., the value need to be
	 * divided by 16 to get the actual value.
	 */
	int ave_beacon_signal;

	/*
	 * Number of Beacon frames used in ave_beacon_signal. This can be used
	 * to avoid generating less reliable cqm events that would be based
	 * only on couple of received frames.
	 */
	unsigned int count_beacon_signal;

	/*
	 * Last Beacon frame signal strength average (ave_beacon_signal / 16)
	 * that triggered a cqm event. 0 indicates that no event has been
	 * generated for the current association.
	 */
	int last_cqm_event_signal;

	/*
	 * State variables for keeping track of RSSI of the AP currently
	 * connected to and informing driver when RSSI has gone
	 * below/above a certain threshold.
	 */
	int rssi_min_thold, rssi_max_thold;
	int last_ave_beacon_signal;

	struct ieee80211_ht_cap ht_capa; /* configured ht-cap over-rides */
	struct ieee80211_ht_cap ht_capa_mask; /* Valid parts of ht_capa */
	struct ieee80211_vht_cap vht_capa; /* configured VHT overrides */
	struct ieee80211_vht_cap vht_capa_mask; /* Valid parts of vht_capa */

	/* TDLS support */
	u8 tdls_peer[ETH_ALEN] __aligned(2);
	struct delayed_work tdls_peer_del_work;
	struct sk_buff *orig_teardown_skb; /* The original teardown skb */
	struct sk_buff *teardown_skb; /* A copy to send through the AP */
	spinlock_t teardown_lock; /* To lock changing teardown_skb */
	bool tdls_chan_switch_prohibited;

	/* WMM-AC TSPEC support */
	struct ieee80211_sta_tx_tspec tx_tspec[IEEE80211_NUM_ACS];
	/* Use a separate work struct so that we can do something here
	 * while the sdata->work is flushing the queues, for example.
	 * otherwise, in scenarios where we hardly get any traffic out
	 * on the BE queue, but there's a lot of VO traffic, we might
	 * get stuck in a downgraded situation and flush takes forever.
	 */
	struct delayed_work tx_tspec_wk;
};

struct ieee80211_if_ibss {
	struct timer_list timer;
	struct work_struct csa_connection_drop_work;

	unsigned long last_scan_completed;

	u32 basic_rates;

	bool fixed_bssid;
	bool fixed_channel;
	bool privacy;

	bool control_port;
	bool userspace_handles_dfs;

	u8 bssid[ETH_ALEN] __aligned(2);
	u8 ssid[IEEE80211_MAX_SSID_LEN];
	u8 ssid_len, ie_len;
	u8 *ie;
	struct cfg80211_chan_def chandef;

	unsigned long ibss_join_req;
	/* probe response/beacon for IBSS */
	struct beacon_data __rcu *presp;

	struct ieee80211_ht_cap ht_capa; /* configured ht-cap over-rides */
	struct ieee80211_ht_cap ht_capa_mask; /* Valid parts of ht_capa */

	spinlock_t incomplete_lock;
	struct list_head incomplete_stations;

	enum {
		IEEE80211_IBSS_MLME_SEARCH,
		IEEE80211_IBSS_MLME_JOINED,
	} state;
};

/**
 * struct ieee80211_if_ocb - OCB mode state
 *
 * @housekeeping_timer: timer for periodic invocation of a housekeeping task
 * @wrkq_flags: OCB deferred task action
 * @incomplete_lock: delayed STA insertion lock
 * @incomplete_stations: list of STAs waiting for delayed insertion
 * @joined: indication if the interface is connected to an OCB network
 */
struct ieee80211_if_ocb {
	struct timer_list housekeeping_timer;
	unsigned long wrkq_flags;

	spinlock_t incomplete_lock;
	struct list_head incomplete_stations;

	bool joined;
};

/**
 * struct ieee80211_mesh_sync_ops - Extensible synchronization framework interface
 *
 * these declarations define the interface, which enables
 * vendor-specific mesh synchronization
 *
 */
struct ieee802_11_elems;
struct ieee80211_mesh_sync_ops {
	void (*rx_bcn_presp)(struct ieee80211_sub_if_data *sdata,
			     u16 stype,
			     struct ieee80211_mgmt *mgmt,
			     struct ieee802_11_elems *elems,
			     struct ieee80211_rx_status *rx_status);

	/* should be called with beacon_data under RCU read lock */
	void (*adjust_tbtt)(struct ieee80211_sub_if_data *sdata,
			    struct beacon_data *beacon);
	/* add other framework functions here */
};

struct mesh_csa_settings {
	struct rcu_head rcu_head;
	struct cfg80211_csa_settings settings;
};

struct ieee80211_if_mesh {
	struct timer_list housekeeping_timer;
	struct timer_list mesh_path_timer;
	struct timer_list mesh_path_root_timer;

	unsigned long wrkq_flags;
	unsigned long mbss_changed;

	u8 mesh_id[IEEE80211_MAX_MESH_ID_LEN];
	size_t mesh_id_len;
	/* Active Path Selection Protocol Identifier */
	u8 mesh_pp_id;
	/* Active Path Selection Metric Identifier */
	u8 mesh_pm_id;
	/* Congestion Control Mode Identifier */
	u8 mesh_cc_id;
	/* Synchronization Protocol Identifier */
	u8 mesh_sp_id;
	/* Authentication Protocol Identifier */
	u8 mesh_auth_id;
	/* Local mesh Sequence Number */
	u32 sn;
	/* Last used PREQ ID */
	u32 preq_id;
	atomic_t mpaths;
	/* Timestamp of last SN update */
	unsigned long last_sn_update;
	/* Time when it's ok to send next PERR */
	unsigned long next_perr;
	/* Timestamp of last PREQ sent */
	unsigned long last_preq;
	struct mesh_rmc *rmc;
	spinlock_t mesh_preq_queue_lock;
	struct mesh_preq_queue preq_queue;
	int preq_queue_len;
	struct mesh_stats mshstats;
	struct mesh_config mshcfg;
	atomic_t estab_plinks;
	u32 mesh_seqnum;
	bool accepting_plinks;
	int num_gates;
	struct beacon_data __rcu *beacon;
	const u8 *ie;
	u8 ie_len;
	enum {
		IEEE80211_MESH_SEC_NONE = 0x0,
		IEEE80211_MESH_SEC_AUTHED = 0x1,
		IEEE80211_MESH_SEC_SECURED = 0x2,
	} security;
	bool user_mpm;
	/* Extensible Synchronization Framework */
	const struct ieee80211_mesh_sync_ops *sync_ops;
	s64 sync_offset_clockdrift_max;
	spinlock_t sync_offset_lock;
	bool adjusting_tbtt;
	/* mesh power save */
	enum nl80211_mesh_power_mode nonpeer_pm;
	int ps_peers_light_sleep;
	int ps_peers_deep_sleep;
	struct ps_data ps;
	/* Channel Switching Support */
	struct mesh_csa_settings __rcu *csa;
	enum {
		IEEE80211_MESH_CSA_ROLE_NONE,
		IEEE80211_MESH_CSA_ROLE_INIT,
		IEEE80211_MESH_CSA_ROLE_REPEATER,
	} csa_role;
	u8 chsw_ttl;
	u16 pre_value;

	/* offset from skb->data while building IE */
	int meshconf_offset;
};

#ifdef CONFIG_MAC80211_MESH
#define IEEE80211_IFSTA_MESH_CTR_INC(msh, name)	\
	do { (msh)->mshstats.name++; } while (0)
#else
#define IEEE80211_IFSTA_MESH_CTR_INC(msh, name) \
	do { } while (0)
#endif

/**
 * enum ieee80211_sub_if_data_flags - virtual interface flags
 *
 * @IEEE80211_SDATA_ALLMULTI: interface wants all multicast packets
 * @IEEE80211_SDATA_PROMISC: interface is promisc
 * @IEEE80211_SDATA_OPERATING_GMODE: operating in G-only mode
 * @IEEE80211_SDATA_DONT_BRIDGE_PACKETS: bridge packets between
 *	associated stations and deliver multicast frames both
 *	back to wireless media and to the local net stack.
 * @IEEE80211_SDATA_DISCONNECT_RESUME: Disconnect after resume.
 * @IEEE80211_SDATA_IN_DRIVER: indicates interface was added to driver
 */
enum ieee80211_sub_if_data_flags {
	IEEE80211_SDATA_ALLMULTI		= BIT(0),
	IEEE80211_SDATA_PROMISC			= BIT(1),
	IEEE80211_SDATA_OPERATING_GMODE		= BIT(2),
	IEEE80211_SDATA_DONT_BRIDGE_PACKETS	= BIT(3),
	IEEE80211_SDATA_DISCONNECT_RESUME	= BIT(4),
	IEEE80211_SDATA_IN_DRIVER		= BIT(5),
};

/**
 * enum ieee80211_sdata_state_bits - virtual interface state bits
 * @SDATA_STATE_RUNNING: virtual interface is up & running; this
 *	mirrors netif_running() but is separate for interface type
 *	change handling while the interface is up
 * @SDATA_STATE_OFFCHANNEL: This interface is currently in offchannel
 *	mode, so queues are stopped
 * @SDATA_STATE_OFFCHANNEL_BEACON_STOPPED: Beaconing was stopped due
 *	to offchannel, reset when offchannel returns
 */
enum ieee80211_sdata_state_bits {
	SDATA_STATE_RUNNING,
	SDATA_STATE_OFFCHANNEL,
	SDATA_STATE_OFFCHANNEL_BEACON_STOPPED,
};

/**
 * enum ieee80211_chanctx_mode - channel context configuration mode
 *
 * @IEEE80211_CHANCTX_SHARED: channel context may be used by
 *	multiple interfaces
 * @IEEE80211_CHANCTX_EXCLUSIVE: channel context can be used
 *	only by a single interface. This can be used for example for
 *	non-fixed channel IBSS.
 */
enum ieee80211_chanctx_mode {
	IEEE80211_CHANCTX_SHARED,
	IEEE80211_CHANCTX_EXCLUSIVE
};

/**
 * enum ieee80211_chanctx_replace_state - channel context replacement state
 *
 * This is used for channel context in-place reservations that require channel
 * context switch/swap.
 *
 * @IEEE80211_CHANCTX_REPLACE_NONE: no replacement is taking place
 * @IEEE80211_CHANCTX_WILL_BE_REPLACED: this channel context will be replaced
 *	by a (not yet registered) channel context pointed by %replace_ctx.
 * @IEEE80211_CHANCTX_REPLACES_OTHER: this (not yet registered) channel context
 *	replaces an existing channel context pointed to by %replace_ctx.
 */
enum ieee80211_chanctx_replace_state {
	IEEE80211_CHANCTX_REPLACE_NONE,
	IEEE80211_CHANCTX_WILL_BE_REPLACED,
	IEEE80211_CHANCTX_REPLACES_OTHER,
};

struct ieee80211_chanctx {
	struct list_head list;
	struct rcu_head rcu_head;

	struct list_head assigned_vifs;
	struct list_head reserved_vifs;

	enum ieee80211_chanctx_replace_state replace_state;
	struct ieee80211_chanctx *replace_ctx;

	enum ieee80211_chanctx_mode mode;
	bool driver_present;

	struct ieee80211_chanctx_conf conf;
};

struct mac80211_qos_map {
	struct cfg80211_qos_map qos_map;
	struct rcu_head rcu_head;
};

struct ieee80211_sub_if_data {
	struct list_head list;

	struct wireless_dev wdev;

	/* keys */
	struct list_head key_list;

	/* count for keys needing tailroom space allocation */
	int crypto_tx_tailroom_needed_cnt;
	int crypto_tx_tailroom_pending_dec;
	struct delayed_work dec_tailroom_needed_wk;

	struct net_device *dev;
	struct ieee80211_local *local;

	unsigned int flags;

	unsigned long state;

	int drop_unencrypted;

	char name[IFNAMSIZ];

	/* Fragment table for host-based reassembly */
	struct ieee80211_fragment_entry	fragments[IEEE80211_FRAGMENT_MAX];
	unsigned int fragment_next;

	/* TID bitmap for NoAck policy */
	u16 noack_map;

	/* bit field of ACM bits (BIT(802.1D tag)) */
	u8 wmm_acm;

	struct ieee80211_key __rcu *keys[NUM_DEFAULT_KEYS + NUM_DEFAULT_MGMT_KEYS];
	struct ieee80211_key __rcu *default_unicast_key;
	struct ieee80211_key __rcu *default_multicast_key;
	struct ieee80211_key __rcu *default_mgmt_key;

	u16 sequence_number;
	__be16 control_port_protocol;
	bool control_port_no_encrypt;
	int encrypt_headroom;

	struct ieee80211_tx_queue_params tx_conf[IEEE80211_NUM_ACS];
	struct mac80211_qos_map __rcu *qos_map;

	struct work_struct csa_finalize_work;
	bool csa_block_tx; /* write-protected by sdata_lock and local->mtx */
	struct cfg80211_chan_def csa_chandef;

	struct list_head assigned_chanctx_list; /* protected by chanctx_mtx */
	struct list_head reserved_chanctx_list; /* protected by chanctx_mtx */

	/* context reservation -- protected with chanctx_mtx */
	struct ieee80211_chanctx *reserved_chanctx;
	struct cfg80211_chan_def reserved_chandef;
	bool reserved_radar_required;
	bool reserved_ready;

	/* used to reconfigure hardware SM PS */
	struct work_struct recalc_smps;

	struct work_struct work;
	struct sk_buff_head skb_queue;

	u8 needed_rx_chains;
	enum ieee80211_smps_mode smps_mode;

	int user_power_level; /* in dBm */
	int ap_power_level; /* in dBm */

	bool radar_required;
	struct delayed_work dfs_cac_timer_work;

	/*
	 * AP this belongs to: self in AP mode and
	 * corresponding AP in VLAN mode, NULL for
	 * all others (might be needed later in IBSS)
	 */
	struct ieee80211_if_ap *bss;

	/* bitmap of allowed (non-MCS) rate indexes for rate control */
	u32 rc_rateidx_mask[IEEE80211_NUM_BANDS];

	bool rc_has_mcs_mask[IEEE80211_NUM_BANDS];
	u8  rc_rateidx_mcs_mask[IEEE80211_NUM_BANDS][IEEE80211_HT_MCS_MASK_LEN];

	union {
		struct ieee80211_if_ap ap;
		struct ieee80211_if_wds wds;
		struct ieee80211_if_vlan vlan;
		struct ieee80211_if_managed mgd;
		struct ieee80211_if_ibss ibss;
		struct ieee80211_if_mesh mesh;
		struct ieee80211_if_ocb ocb;
		u32 mntr_flags;
	} u;

#ifdef CONFIG_MAC80211_DEBUGFS
	struct {
		struct dentry *subdir_stations;
		struct dentry *default_unicast_key;
		struct dentry *default_multicast_key;
		struct dentry *default_mgmt_key;
	} debugfs;
#endif

	/* must be last, dynamically sized area in this! */
	struct ieee80211_vif vif;
};

static inline
struct ieee80211_sub_if_data *vif_to_sdata(struct ieee80211_vif *p)
{
	return container_of(p, struct ieee80211_sub_if_data, vif);
}

static inline void sdata_lock(struct ieee80211_sub_if_data *sdata)
	__acquires(&sdata->wdev.mtx)
{
	mutex_lock(&sdata->wdev.mtx);
	__acquire(&sdata->wdev.mtx);
}

static inline void sdata_unlock(struct ieee80211_sub_if_data *sdata)
	__releases(&sdata->wdev.mtx)
{
	mutex_unlock(&sdata->wdev.mtx);
	__release(&sdata->wdev.mtx);
}

#define sdata_dereference(p, sdata) \
	rcu_dereference_protected(p, lockdep_is_held(&sdata->wdev.mtx))

static inline void
sdata_assert_lock(struct ieee80211_sub_if_data *sdata)
{
	lockdep_assert_held(&sdata->wdev.mtx);
}

static inline enum ieee80211_band
ieee80211_get_sdata_band(struct ieee80211_sub_if_data *sdata)
{
	enum ieee80211_band band = IEEE80211_BAND_2GHZ;
	struct ieee80211_chanctx_conf *chanctx_conf;

	rcu_read_lock();
	chanctx_conf = rcu_dereference(sdata->vif.chanctx_conf);
	if (!WARN_ON(!chanctx_conf))
		band = chanctx_conf->def.chan->band;
	rcu_read_unlock();

	return band;
}

static inline int
ieee80211_chandef_get_shift(struct cfg80211_chan_def *chandef)
{
	switch (chandef->width) {
	case NL80211_CHAN_WIDTH_5:
		return 2;
	case NL80211_CHAN_WIDTH_10:
		return 1;
	default:
		return 0;
	}
}

static inline int
ieee80211_vif_get_shift(struct ieee80211_vif *vif)
{
	struct ieee80211_chanctx_conf *chanctx_conf;
	int shift = 0;

	rcu_read_lock();
	chanctx_conf = rcu_dereference(vif->chanctx_conf);
	if (chanctx_conf)
		shift = ieee80211_chandef_get_shift(&chanctx_conf->def);
	rcu_read_unlock();

	return shift;
}

struct ieee80211_rx_agg {
	u8 addr[ETH_ALEN];
	u16 tid;
};

enum sdata_queue_type {
	IEEE80211_SDATA_QUEUE_TYPE_FRAME	= 0,
	IEEE80211_SDATA_QUEUE_AGG_START		= 1,
	IEEE80211_SDATA_QUEUE_AGG_STOP		= 2,
	IEEE80211_SDATA_QUEUE_RX_AGG_START	= 3,
	IEEE80211_SDATA_QUEUE_RX_AGG_STOP	= 4,
	IEEE80211_SDATA_QUEUE_TDLS_CHSW		= 5,
};

enum {
	IEEE80211_RX_MSG	= 1,
	IEEE80211_TX_STATUS_MSG	= 2,
};

enum queue_stop_reason {
	IEEE80211_QUEUE_STOP_REASON_DRIVER,
	IEEE80211_QUEUE_STOP_REASON_PS,
	IEEE80211_QUEUE_STOP_REASON_CSA,
	IEEE80211_QUEUE_STOP_REASON_AGGREGATION,
	IEEE80211_QUEUE_STOP_REASON_SUSPEND,
	IEEE80211_QUEUE_STOP_REASON_SKB_ADD,
	IEEE80211_QUEUE_STOP_REASON_OFFCHANNEL,
	IEEE80211_QUEUE_STOP_REASON_FLUSH,
	IEEE80211_QUEUE_STOP_REASON_TDLS_TEARDOWN,
	IEEE80211_QUEUE_STOP_REASON_RESERVE_TID,

	IEEE80211_QUEUE_STOP_REASONS,
};

#ifdef CONFIG_MAC80211_LEDS
struct tpt_led_trigger {
	struct led_trigger trig;
	char name[32];
	const struct ieee80211_tpt_blink *blink_table;
	unsigned int blink_table_len;
	struct timer_list timer;
	unsigned long prev_traffic;
	unsigned long tx_bytes, rx_bytes;
	unsigned int active, want;
	bool running;
};
#endif

/*
 * struct ieee80211_tx_latency_bin_ranges - Tx latency statistics bins ranges
 *
 * Measuring Tx latency statistics. Counts how many Tx frames transmitted in a
 * certain latency range (in Milliseconds). Each station that uses these
 * ranges will have bins to count the amount of frames received in that range.
 * The user can configure the ranges via debugfs.
 * If ranges is NULL then Tx latency statistics bins are disabled for all
 * stations.
 *
 * @n_ranges: number of ranges that are taken in account
 * @ranges: the ranges that the user requested or NULL if disabled.
 */
struct ieee80211_tx_latency_bin_ranges {
	int n_ranges;
	u32 ranges[];
};

/**
 * mac80211 scan flags - currently active scan mode
 *
 * @SCAN_SW_SCANNING: We're currently in the process of scanning but may as
 *	well be on the operating channel
 * @SCAN_HW_SCANNING: The hardware is scanning for us, we have no way to
 *	determine if we are on the operating channel or not
 * @SCAN_ONCHANNEL_SCANNING:  Do a software scan on only the current operating
 *	channel. This should not interrupt normal traffic.
 * @SCAN_COMPLETED: Set for our scan work function when the driver reported
 *	that the scan completed.
 * @SCAN_ABORTED: Set for our scan work function when the driver reported
 *	a scan complete for an aborted scan.
 * @SCAN_HW_CANCELLED: Set for our scan work function when the scan is being
 *	cancelled.
 */
enum {
	SCAN_SW_SCANNING,
	SCAN_HW_SCANNING,
	SCAN_ONCHANNEL_SCANNING,
	SCAN_COMPLETED,
	SCAN_ABORTED,
	SCAN_HW_CANCELLED,
};

/**
 * enum mac80211_scan_state - scan state machine states
 *
 * @SCAN_DECISION: Main entry point to the scan state machine, this state
 *	determines if we should keep on scanning or switch back to the
 *	operating channel
 * @SCAN_SET_CHANNEL: Set the next channel to be scanned
 * @SCAN_SEND_PROBE: Send probe requests and wait for probe responses
 * @SCAN_SUSPEND: Suspend the scan and go back to operating channel to
 *	send out data
 * @SCAN_RESUME: Resume the scan and scan the next channel
 * @SCAN_ABORT: Abort the scan and go back to operating channel
 */
enum mac80211_scan_state {
	SCAN_DECISION,
	SCAN_SET_CHANNEL,
	SCAN_SEND_PROBE,
	SCAN_SUSPEND,
	SCAN_RESUME,
	SCAN_ABORT,
};

struct ieee80211_local {
	/* embed the driver visible part.
	 * don't cast (use the static inlines below), but we keep
	 * it first anyway so they become a no-op */
	struct ieee80211_hw hw;

	const struct ieee80211_ops *ops;

	/*
	 * private workqueue to mac80211. mac80211 makes this accessible
	 * via ieee80211_queue_work()
	 */
	struct workqueue_struct *workqueue;

	unsigned long queue_stop_reasons[IEEE80211_MAX_QUEUES];
	int q_stop_reasons[IEEE80211_MAX_QUEUES][IEEE80211_QUEUE_STOP_REASONS];
	/* also used to protect ampdu_ac_queue and amdpu_ac_stop_refcnt */
	spinlock_t queue_stop_reason_lock;

	int open_count;
	int monitors, cooked_mntrs;
	/* number of interfaces with corresponding FIF_ flags */
	int fif_fcsfail, fif_plcpfail, fif_control, fif_other_bss, fif_pspoll,
	    fif_probe_req;
	int probe_req_reg;
	unsigned int filter_flags; /* FIF_* */

	bool wiphy_ciphers_allocated;

	bool use_chanctx;

	/* protects the aggregated multicast list and filter calls */
	spinlock_t filter_lock;

	/* used for uploading changed mc list */
	struct work_struct reconfig_filter;

	/* aggregated multicast list */
	struct netdev_hw_addr_list mc_list;

	bool tim_in_locked_section; /* see ieee80211_beacon_get() */

	/*
	 * suspended is true if we finished all the suspend _and_ we have
	 * not yet come up from resume. This is to be used by mac80211
	 * to ensure driver sanity during suspend and mac80211's own
	 * sanity. It can eventually be used for WoW as well.
	 */
	bool suspended;

	/*
	 * Resuming is true while suspended, but when we're reprogramming the
	 * hardware -- at that time it's allowed to use ieee80211_queue_work()
	 * again even though some other parts of the stack are still suspended
	 * and we still drop received frames to avoid waking the stack.
	 */
	bool resuming;

	/*
	 * quiescing is true during the suspend process _only_ to
	 * ease timer cancelling etc.
	 */
	bool quiescing;

	/* device is started */
	bool started;

	/* device is during a HW reconfig */
	bool in_reconfig;

	/* wowlan is enabled -- don't reconfig on resume */
	bool wowlan;

	/* DFS/radar detection is enabled */
	bool radar_detect_enabled;
	struct work_struct radar_detected_work;

	/* number of RX chains the hardware has */
	u8 rx_chains;

	int tx_headroom; /* required headroom for hardware/radiotap */

	/* Tasklet and skb queue to process calls from IRQ mode. All frames
	 * added to skb_queue will be processed, but frames in
	 * skb_queue_unreliable may be dropped if the total length of these
	 * queues increases over the limit. */
#define IEEE80211_IRQSAFE_QUEUE_LIMIT 128
	struct tasklet_struct tasklet;
	struct sk_buff_head skb_queue;
	struct sk_buff_head skb_queue_unreliable;

	spinlock_t rx_path_lock;

	/* Station data */
	/*
	 * The mutex only protects the list, hash table and
	 * counter, reads are done with RCU.
	 */
	struct mutex sta_mtx;
	spinlock_t tim_lock;
	unsigned long num_sta;
	struct list_head sta_list;
	struct sta_info __rcu *sta_hash[STA_HASH_SIZE];
	struct timer_list sta_cleanup;
	int sta_generation;

	/*
	 * Tx latency statistics parameters for all stations.
	 * Can enable via debugfs (NULL when disabled).
	 */
	struct ieee80211_tx_latency_bin_ranges __rcu *tx_latency;

	struct sk_buff_head pending[IEEE80211_MAX_QUEUES];
	struct tasklet_struct tx_pending_tasklet;

	atomic_t agg_queue_stop[IEEE80211_MAX_QUEUES];

	/* number of interfaces with corresponding IFF_ flags */
	atomic_t iff_allmultis, iff_promiscs;

	struct rate_control_ref *rate_ctrl;

	struct crypto_cipher *wep_tx_tfm;
	struct crypto_cipher *wep_rx_tfm;
	u32 wep_iv;

	/* see iface.c */
	struct list_head interfaces;
	struct mutex iflist_mtx;

	/*
	 * Key mutex, protects sdata's key_list and sta_info's
	 * key pointers (write access, they're RCU.)
	 */
	struct mutex key_mtx;

	/* mutex for scan and work locking */
	struct mutex mtx;

	/* Scanning and BSS list */
	unsigned long scanning;
	struct cfg80211_ssid scan_ssid;
	struct cfg80211_scan_request *int_scan_req;
	struct cfg80211_scan_request __rcu *scan_req;
	struct ieee80211_scan_request *hw_scan_req;
	struct cfg80211_chan_def scan_chandef;
	enum ieee80211_band hw_scan_band;
	int scan_channel_idx;
	int scan_ies_len;
	int hw_scan_ies_bufsize;

	struct work_struct sched_scan_stopped_work;
	struct ieee80211_sub_if_data __rcu *sched_scan_sdata;
	struct cfg80211_sched_scan_request __rcu *sched_scan_req;
	u8 scan_addr[ETH_ALEN];

	unsigned long leave_oper_channel_time;
	enum mac80211_scan_state next_scan_state;
	struct delayed_work scan_work;
	struct ieee80211_sub_if_data __rcu *scan_sdata;
	/* For backward compatibility only -- do not use */
	struct cfg80211_chan_def _oper_chandef;

	/* Temporary remain-on-channel for off-channel operations */
	struct ieee80211_channel *tmp_channel;

	/* channel contexts */
	struct list_head chanctx_list;
	struct mutex chanctx_mtx;

	/* SNMP counters */
	/* dot11CountersTable */
	u32 dot11TransmittedFragmentCount;
	u32 dot11MulticastTransmittedFrameCount;
	u32 dot11FailedCount;
	u32 dot11RetryCount;
	u32 dot11MultipleRetryCount;
	u32 dot11FrameDuplicateCount;
	u32 dot11ReceivedFragmentCount;
	u32 dot11MulticastReceivedFrameCount;
	u32 dot11TransmittedFrameCount;

#ifdef CONFIG_MAC80211_LEDS
	struct led_trigger *tx_led, *rx_led, *assoc_led, *radio_led;
	struct tpt_led_trigger *tpt_led_trigger;
	char tx_led_name[32], rx_led_name[32],
	     assoc_led_name[32], radio_led_name[32];
#endif

#ifdef CONFIG_MAC80211_DEBUG_COUNTERS
	/* TX/RX handler statistics */
	unsigned int tx_handlers_drop;
	unsigned int tx_handlers_queued;
	unsigned int tx_handlers_drop_unencrypted;
	unsigned int tx_handlers_drop_fragment;
	unsigned int tx_handlers_drop_wep;
	unsigned int tx_handlers_drop_not_assoc;
	unsigned int tx_handlers_drop_unauth_port;
	unsigned int rx_handlers_drop;
	unsigned int rx_handlers_queued;
	unsigned int rx_handlers_drop_nullfunc;
	unsigned int rx_handlers_drop_defrag;
	unsigned int rx_handlers_drop_short;
	unsigned int tx_expand_skb_head;
	unsigned int tx_expand_skb_head_cloned;
	unsigned int rx_expand_skb_head;
	unsigned int rx_expand_skb_head2;
	unsigned int rx_handlers_fragments;
	unsigned int tx_status_drop;
#define I802_DEBUG_INC(c) (c)++
#else /* CONFIG_MAC80211_DEBUG_COUNTERS */
#define I802_DEBUG_INC(c) do { } while (0)
#endif /* CONFIG_MAC80211_DEBUG_COUNTERS */


	int total_ps_buffered; /* total number of all buffered unicast and
				* multicast packets for power saving stations
				*/

	bool pspolling;
	bool offchannel_ps_enabled;
	/*
	 * PS can only be enabled when we have exactly one managed
	 * interface (and monitors) in PS, this then points there.
	 */
	struct ieee80211_sub_if_data *ps_sdata;
	struct work_struct dynamic_ps_enable_work;
	struct work_struct dynamic_ps_disable_work;
	struct timer_list dynamic_ps_timer;
	struct notifier_block network_latency_notifier;
	struct notifier_block ifa_notifier;
	struct notifier_block ifa6_notifier;

	/*
	 * The dynamic ps timeout configured from user space via WEXT -
	 * this will override whatever chosen by mac80211 internally.
	 */
	int dynamic_ps_forced_timeout;

	int user_power_level; /* in dBm, for all interfaces */

	enum ieee80211_smps_mode smps_mode;

	struct work_struct restart_work;

#ifdef CONFIG_MAC80211_DEBUGFS
	struct local_debugfsdentries {
		struct dentry *rcdir;
		struct dentry *keys;
	} debugfs;
#endif

	/*
	 * Remain-on-channel support
	 */
	struct list_head roc_list;
	struct work_struct hw_roc_start, hw_roc_done;
	unsigned long hw_roc_start_time;
	u64 roc_cookie_counter;

	struct idr ack_status_frames;
	spinlock_t ack_status_lock;

	struct ieee80211_sub_if_data __rcu *p2p_sdata;

	struct napi_struct *napi;

	/* virtual monitor interface */
	struct ieee80211_sub_if_data __rcu *monitor_sdata;
	struct cfg80211_chan_def monitor_chandef;

	/* extended capabilities provided by mac80211 */
	u8 ext_capa[8];
};

static inline struct ieee80211_sub_if_data *
IEEE80211_DEV_TO_SUB_IF(struct net_device *dev)
{
	return netdev_priv(dev);
}

static inline struct ieee80211_sub_if_data *
IEEE80211_WDEV_TO_SUB_IF(struct wireless_dev *wdev)
{
	return container_of(wdev, struct ieee80211_sub_if_data, wdev);
}

/* this struct represents 802.11n's RA/TID combination */
struct ieee80211_ra_tid {
	u8 ra[ETH_ALEN];
	u16 tid;
};

/* this struct holds the value parsing from channel switch IE  */
struct ieee80211_csa_ie {
	struct cfg80211_chan_def chandef;
	u8 mode;
	u8 count;
	u8 ttl;
	u16 pre_value;
};

/* Parsed Information Elements */
struct ieee802_11_elems {
	const u8 *ie_start;
	size_t total_len;

	/* pointers to IEs */
	const struct ieee80211_tdls_lnkie *lnk_id;
	const struct ieee80211_ch_switch_timing *ch_sw_timing;
	const u8 *ext_capab;
	const u8 *ssid;
	const u8 *supp_rates;
	const u8 *ds_params;
	const struct ieee80211_tim_ie *tim;
	const u8 *challenge;
	const u8 *rsn;
	const u8 *erp_info;
	const u8 *ext_supp_rates;
	const u8 *wmm_info;
	const u8 *wmm_param;
	const struct ieee80211_ht_cap *ht_cap_elem;
	const struct ieee80211_ht_operation *ht_operation;
	const struct ieee80211_vht_cap *vht_cap_elem;
	const struct ieee80211_vht_operation *vht_operation;
	const struct ieee80211_meshconf_ie *mesh_config;
	const u8 *mesh_id;
	const u8 *peering;
	const __le16 *awake_window;
	const u8 *preq;
	const u8 *prep;
	const u8 *perr;
	const struct ieee80211_rann_ie *rann;
	const struct ieee80211_channel_sw_ie *ch_switch_ie;
	const struct ieee80211_ext_chansw_ie *ext_chansw_ie;
	const struct ieee80211_wide_bw_chansw_ie *wide_bw_chansw_ie;
	const u8 *country_elem;
	const u8 *pwr_constr_elem;
	const u8 *cisco_dtpc_elem;
	const struct ieee80211_timeout_interval_ie *timeout_int;
	const u8 *opmode_notif;
	const struct ieee80211_sec_chan_offs_ie *sec_chan_offs;
	const struct ieee80211_mesh_chansw_params_ie *mesh_chansw_params_ie;

	/* length of them, respectively */
	u8 ext_capab_len;
	u8 ssid_len;
	u8 supp_rates_len;
	u8 tim_len;
	u8 challenge_len;
	u8 rsn_len;
	u8 ext_supp_rates_len;
	u8 wmm_info_len;
	u8 wmm_param_len;
	u8 mesh_id_len;
	u8 peering_len;
	u8 preq_len;
	u8 prep_len;
	u8 perr_len;
	u8 country_elem_len;

	/* whether a parse error occurred while retrieving these elements */
	bool parse_error;
};

static inline struct ieee80211_local *hw_to_local(
	struct ieee80211_hw *hw)
{
	return container_of(hw, struct ieee80211_local, hw);
}


static inline int ieee80211_bssid_match(const u8 *raddr, const u8 *addr)
{
	return ether_addr_equal(raddr, addr) ||
	       is_broadcast_ether_addr(raddr);
}

static inline bool
ieee80211_have_rx_timestamp(struct ieee80211_rx_status *status)
{
	WARN_ON_ONCE(status->flag & RX_FLAG_MACTIME_START &&
		     status->flag & RX_FLAG_MACTIME_END);
	return status->flag & (RX_FLAG_MACTIME_START | RX_FLAG_MACTIME_END);
}

u64 ieee80211_calculate_rx_timestamp(struct ieee80211_local *local,
				     struct ieee80211_rx_status *status,
				     unsigned int mpdu_len,
				     unsigned int mpdu_offset);
int ieee80211_hw_config(struct ieee80211_local *local, u32 changed);
void ieee80211_tx_set_protected(struct ieee80211_tx_data *tx);
void ieee80211_bss_info_change_notify(struct ieee80211_sub_if_data *sdata,
				      u32 changed);
void ieee80211_configure_filter(struct ieee80211_local *local);
u32 ieee80211_reset_erp_info(struct ieee80211_sub_if_data *sdata);

/* STA code */
void ieee80211_sta_setup_sdata(struct ieee80211_sub_if_data *sdata);
int ieee80211_mgd_auth(struct ieee80211_sub_if_data *sdata,
		       struct cfg80211_auth_request *req);
int ieee80211_mgd_assoc(struct ieee80211_sub_if_data *sdata,
			struct cfg80211_assoc_request *req);
int ieee80211_mgd_deauth(struct ieee80211_sub_if_data *sdata,
			 struct cfg80211_deauth_request *req);
int ieee80211_mgd_disassoc(struct ieee80211_sub_if_data *sdata,
			   struct cfg80211_disassoc_request *req);
void ieee80211_send_pspoll(struct ieee80211_local *local,
			   struct ieee80211_sub_if_data *sdata);
void ieee80211_recalc_ps(struct ieee80211_local *local, s32 latency);
void ieee80211_recalc_ps_vif(struct ieee80211_sub_if_data *sdata);
int ieee80211_max_network_latency(struct notifier_block *nb,
				  unsigned long data, void *dummy);
int ieee80211_set_arp_filter(struct ieee80211_sub_if_data *sdata);
void ieee80211_sta_work(struct ieee80211_sub_if_data *sdata);
void ieee80211_sta_rx_queued_mgmt(struct ieee80211_sub_if_data *sdata,
				  struct sk_buff *skb);
void ieee80211_sta_reset_beacon_monitor(struct ieee80211_sub_if_data *sdata);
void ieee80211_sta_reset_conn_monitor(struct ieee80211_sub_if_data *sdata);
void ieee80211_mgd_stop(struct ieee80211_sub_if_data *sdata);
void ieee80211_mgd_conn_tx_status(struct ieee80211_sub_if_data *sdata,
				  __le16 fc, bool acked);
void ieee80211_mgd_quiesce(struct ieee80211_sub_if_data *sdata);
void ieee80211_sta_restart(struct ieee80211_sub_if_data *sdata);
void ieee80211_sta_handle_tspec_ac_params(struct ieee80211_sub_if_data *sdata);

/* IBSS code */
void ieee80211_ibss_notify_scan_completed(struct ieee80211_local *local);
void ieee80211_ibss_setup_sdata(struct ieee80211_sub_if_data *sdata);
void ieee80211_ibss_rx_no_sta(struct ieee80211_sub_if_data *sdata,
			      const u8 *bssid, const u8 *addr, u32 supp_rates);
int ieee80211_ibss_join(struct ieee80211_sub_if_data *sdata,
			struct cfg80211_ibss_params *params);
int ieee80211_ibss_leave(struct ieee80211_sub_if_data *sdata);
void ieee80211_ibss_work(struct ieee80211_sub_if_data *sdata);
void ieee80211_ibss_rx_queued_mgmt(struct ieee80211_sub_if_data *sdata,
				   struct sk_buff *skb);
int ieee80211_ibss_csa_beacon(struct ieee80211_sub_if_data *sdata,
			      struct cfg80211_csa_settings *csa_settings);
int ieee80211_ibss_finish_csa(struct ieee80211_sub_if_data *sdata);
void ieee80211_ibss_stop(struct ieee80211_sub_if_data *sdata);

/* OCB code */
void ieee80211_ocb_work(struct ieee80211_sub_if_data *sdata);
void ieee80211_ocb_rx_no_sta(struct ieee80211_sub_if_data *sdata,
			     const u8 *bssid, const u8 *addr, u32 supp_rates);
void ieee80211_ocb_setup_sdata(struct ieee80211_sub_if_data *sdata);
int ieee80211_ocb_join(struct ieee80211_sub_if_data *sdata,
		       struct ocb_setup *setup);
int ieee80211_ocb_leave(struct ieee80211_sub_if_data *sdata);

/* mesh code */
void ieee80211_mesh_work(struct ieee80211_sub_if_data *sdata);
void ieee80211_mesh_rx_queued_mgmt(struct ieee80211_sub_if_data *sdata,
				   struct sk_buff *skb);
int ieee80211_mesh_csa_beacon(struct ieee80211_sub_if_data *sdata,
			      struct cfg80211_csa_settings *csa_settings);
int ieee80211_mesh_finish_csa(struct ieee80211_sub_if_data *sdata);

/* scan/BSS handling */
void ieee80211_scan_work(struct work_struct *work);
int ieee80211_request_ibss_scan(struct ieee80211_sub_if_data *sdata,
				const u8 *ssid, u8 ssid_len,
				struct ieee80211_channel *chan,
				enum nl80211_bss_scan_width scan_width);
int ieee80211_request_scan(struct ieee80211_sub_if_data *sdata,
			   struct cfg80211_scan_request *req);
void ieee80211_scan_cancel(struct ieee80211_local *local);
void ieee80211_run_deferred_scan(struct ieee80211_local *local);
void ieee80211_scan_rx(struct ieee80211_local *local, struct sk_buff *skb);

void ieee80211_mlme_notify_scan_completed(struct ieee80211_local *local);
struct ieee80211_bss *
ieee80211_bss_info_update(struct ieee80211_local *local,
			  struct ieee80211_rx_status *rx_status,
			  struct ieee80211_mgmt *mgmt,
			  size_t len,
			  struct ieee802_11_elems *elems,
			  struct ieee80211_channel *channel);
void ieee80211_rx_bss_put(struct ieee80211_local *local,
			  struct ieee80211_bss *bss);

/* scheduled scan handling */
int
__ieee80211_request_sched_scan_start(struct ieee80211_sub_if_data *sdata,
				     struct cfg80211_sched_scan_request *req);
int ieee80211_request_sched_scan_start(struct ieee80211_sub_if_data *sdata,
				       struct cfg80211_sched_scan_request *req);
int ieee80211_request_sched_scan_stop(struct ieee80211_sub_if_data *sdata);
void ieee80211_sched_scan_end(struct ieee80211_local *local);
void ieee80211_sched_scan_stopped_work(struct work_struct *work);

/* off-channel helpers */
void ieee80211_offchannel_stop_vifs(struct ieee80211_local *local);
void ieee80211_offchannel_return(struct ieee80211_local *local);
void ieee80211_roc_setup(struct ieee80211_local *local);
void ieee80211_start_next_roc(struct ieee80211_local *local);
void ieee80211_roc_purge(struct ieee80211_local *local,
			 struct ieee80211_sub_if_data *sdata);
void ieee80211_roc_notify_destroy(struct ieee80211_roc_work *roc, bool free);
void ieee80211_sw_roc_work(struct work_struct *work);
void ieee80211_handle_roc_started(struct ieee80211_roc_work *roc);

/* channel switch handling */
void ieee80211_csa_finalize_work(struct work_struct *work);
int ieee80211_channel_switch(struct wiphy *wiphy, struct net_device *dev,
			     struct cfg80211_csa_settings *params);

/* interface handling */
int ieee80211_iface_init(void);
void ieee80211_iface_exit(void);
int ieee80211_if_add(struct ieee80211_local *local, const char *name,
		     struct wireless_dev **new_wdev, enum nl80211_iftype type,
		     struct vif_params *params);
int ieee80211_if_change_type(struct ieee80211_sub_if_data *sdata,
			     enum nl80211_iftype type);
void ieee80211_if_remove(struct ieee80211_sub_if_data *sdata);
void ieee80211_remove_interfaces(struct ieee80211_local *local);
u32 ieee80211_idle_off(struct ieee80211_local *local);
void ieee80211_recalc_idle(struct ieee80211_local *local);
void ieee80211_adjust_monitor_flags(struct ieee80211_sub_if_data *sdata,
				    const int offset);
int ieee80211_do_open(struct wireless_dev *wdev, bool coming_up);
void ieee80211_sdata_stop(struct ieee80211_sub_if_data *sdata);
int ieee80211_add_virtual_monitor(struct ieee80211_local *local);
void ieee80211_del_virtual_monitor(struct ieee80211_local *local);

bool __ieee80211_recalc_txpower(struct ieee80211_sub_if_data *sdata);
void ieee80211_recalc_txpower(struct ieee80211_sub_if_data *sdata);

static inline bool ieee80211_sdata_running(struct ieee80211_sub_if_data *sdata)
{
	return test_bit(SDATA_STATE_RUNNING, &sdata->state);
}

/* tx handling */
void ieee80211_clear_tx_pending(struct ieee80211_local *local);
void ieee80211_tx_pending(unsigned long data);
netdev_tx_t ieee80211_monitor_start_xmit(struct sk_buff *skb,
					 struct net_device *dev);
netdev_tx_t ieee80211_subif_start_xmit(struct sk_buff *skb,
				       struct net_device *dev);
void __ieee80211_subif_start_xmit(struct sk_buff *skb,
				  struct net_device *dev,
				  u32 info_flags);
void ieee80211_purge_tx_queue(struct ieee80211_hw *hw,
			      struct sk_buff_head *skbs);
struct sk_buff *
ieee80211_build_data_template(struct ieee80211_sub_if_data *sdata,
			      struct sk_buff *skb, u32 info_flags);

/* HT */
void ieee80211_apply_htcap_overrides(struct ieee80211_sub_if_data *sdata,
				     struct ieee80211_sta_ht_cap *ht_cap);
bool ieee80211_ht_cap_ie_to_sta_ht_cap(struct ieee80211_sub_if_data *sdata,
				       struct ieee80211_supported_band *sband,
				       const struct ieee80211_ht_cap *ht_cap_ie,
				       struct sta_info *sta);
void ieee80211_send_delba(struct ieee80211_sub_if_data *sdata,
			  const u8 *da, u16 tid,
			  u16 initiator, u16 reason_code);
int ieee80211_send_smps_action(struct ieee80211_sub_if_data *sdata,
			       enum ieee80211_smps_mode smps, const u8 *da,
			       const u8 *bssid);
void ieee80211_request_smps_ap_work(struct work_struct *work);
void ieee80211_request_smps_mgd_work(struct work_struct *work);
bool ieee80211_smps_is_restrictive(enum ieee80211_smps_mode smps_mode_old,
				   enum ieee80211_smps_mode smps_mode_new);

void ___ieee80211_stop_rx_ba_session(struct sta_info *sta, u16 tid,
				     u16 initiator, u16 reason, bool stop);
void __ieee80211_stop_rx_ba_session(struct sta_info *sta, u16 tid,
				    u16 initiator, u16 reason, bool stop);
void __ieee80211_start_rx_ba_session(struct sta_info *sta,
				     u8 dialog_token, u16 timeout,
				     u16 start_seq_num, u16 ba_policy, u16 tid,
				     u16 buf_size, bool tx, bool auto_seq);
void ieee80211_sta_tear_down_BA_sessions(struct sta_info *sta,
					 enum ieee80211_agg_stop_reason reason);
void ieee80211_process_delba(struct ieee80211_sub_if_data *sdata,
			     struct sta_info *sta,
			     struct ieee80211_mgmt *mgmt, size_t len);
void ieee80211_process_addba_resp(struct ieee80211_local *local,
				  struct sta_info *sta,
				  struct ieee80211_mgmt *mgmt,
				  size_t len);
void ieee80211_process_addba_request(struct ieee80211_local *local,
				     struct sta_info *sta,
				     struct ieee80211_mgmt *mgmt,
				     size_t len);

int __ieee80211_stop_tx_ba_session(struct sta_info *sta, u16 tid,
				   enum ieee80211_agg_stop_reason reason);
int ___ieee80211_stop_tx_ba_session(struct sta_info *sta, u16 tid,
				    enum ieee80211_agg_stop_reason reason);
void ieee80211_start_tx_ba_cb(struct ieee80211_vif *vif, u8 *ra, u16 tid);
void ieee80211_stop_tx_ba_cb(struct ieee80211_vif *vif, u8 *ra, u8 tid);
void ieee80211_ba_session_work(struct work_struct *work);
void ieee80211_tx_ba_session_handle_start(struct sta_info *sta, int tid);
void ieee80211_release_reorder_timeout(struct sta_info *sta, int tid);

u8 ieee80211_mcs_to_chains(const struct ieee80211_mcs_info *mcs);

/* VHT */
void
ieee80211_vht_cap_ie_to_sta_vht_cap(struct ieee80211_sub_if_data *sdata,
				    struct ieee80211_supported_band *sband,
				    const struct ieee80211_vht_cap *vht_cap_ie,
				    struct sta_info *sta);
enum ieee80211_sta_rx_bandwidth ieee80211_sta_cur_vht_bw(struct sta_info *sta);
void ieee80211_sta_set_rx_nss(struct sta_info *sta);
u32 __ieee80211_vht_handle_opmode(struct ieee80211_sub_if_data *sdata,
                                  struct sta_info *sta, u8 opmode,
                                  enum ieee80211_band band, bool nss_only);
void ieee80211_vht_handle_opmode(struct ieee80211_sub_if_data *sdata,
				 struct sta_info *sta, u8 opmode,
				 enum ieee80211_band band, bool nss_only);
void ieee80211_apply_vhtcap_overrides(struct ieee80211_sub_if_data *sdata,
				      struct ieee80211_sta_vht_cap *vht_cap);

/* Spectrum management */
void ieee80211_process_measurement_req(struct ieee80211_sub_if_data *sdata,
				       struct ieee80211_mgmt *mgmt,
				       size_t len);
/**
 * ieee80211_parse_ch_switch_ie - parses channel switch IEs
 * @sdata: the sdata of the interface which has received the frame
 * @elems: parsed 802.11 elements received with the frame
 * @current_band: indicates the current band
 * @sta_flags: contains information about own capabilities and restrictions
 *	to decide which channel switch announcements can be accepted. Only the
 *	following subset of &enum ieee80211_sta_flags are evaluated:
 *	%IEEE80211_STA_DISABLE_HT, %IEEE80211_STA_DISABLE_VHT,
 *	%IEEE80211_STA_DISABLE_40MHZ, %IEEE80211_STA_DISABLE_80P80MHZ,
 *	%IEEE80211_STA_DISABLE_160MHZ.
 * @bssid: the currently connected bssid (for reporting)
 * @csa_ie: parsed 802.11 csa elements on count, mode, chandef and mesh ttl.
	All of them will be filled with if success only.
 * Return: 0 on success, <0 on error and >0 if there is nothing to parse.
 */
int ieee80211_parse_ch_switch_ie(struct ieee80211_sub_if_data *sdata,
				 struct ieee802_11_elems *elems,
				 enum ieee80211_band current_band,
				 u32 sta_flags, u8 *bssid,
				 struct ieee80211_csa_ie *csa_ie);

/* Suspend/resume and hw reconfiguration */
int ieee80211_reconfig(struct ieee80211_local *local);
void ieee80211_stop_device(struct ieee80211_local *local);

int __ieee80211_suspend(struct ieee80211_hw *hw,
			struct cfg80211_wowlan *wowlan);

static inline int __ieee80211_resume(struct ieee80211_hw *hw)
{
	struct ieee80211_local *local = hw_to_local(hw);

	WARN(test_bit(SCAN_HW_SCANNING, &local->scanning),
		"%s: resume with hardware scan still in progress\n",
		wiphy_name(hw->wiphy));

	return ieee80211_reconfig(hw_to_local(hw));
}

/* utility functions/constants */
extern const void *const mac80211_wiphy_privid; /* for wiphy privid */
u8 *ieee80211_get_bssid(struct ieee80211_hdr *hdr, size_t len,
			enum nl80211_iftype type);
int ieee80211_frame_duration(enum ieee80211_band band, size_t len,
			     int rate, int erp, int short_preamble,
			     int shift);
void mac80211_ev_michael_mic_failure(struct ieee80211_sub_if_data *sdata, int keyidx,
				     struct ieee80211_hdr *hdr, const u8 *tsc,
				     gfp_t gfp);
void ieee80211_set_wmm_default(struct ieee80211_sub_if_data *sdata,
			       bool bss_notify);
void ieee80211_xmit(struct ieee80211_sub_if_data *sdata, struct sk_buff *skb);

void __ieee80211_tx_skb_tid_band(struct ieee80211_sub_if_data *sdata,
				 struct sk_buff *skb, int tid,
				 enum ieee80211_band band);

static inline void
ieee80211_tx_skb_tid_band(struct ieee80211_sub_if_data *sdata,
			  struct sk_buff *skb, int tid,
			  enum ieee80211_band band)
{
	rcu_read_lock();
	__ieee80211_tx_skb_tid_band(sdata, skb, tid, band);
	rcu_read_unlock();
}

static inline void ieee80211_tx_skb_tid(struct ieee80211_sub_if_data *sdata,
					struct sk_buff *skb, int tid)
{
	struct ieee80211_chanctx_conf *chanctx_conf;

	rcu_read_lock();
	chanctx_conf = rcu_dereference(sdata->vif.chanctx_conf);
	if (WARN_ON(!chanctx_conf)) {
		rcu_read_unlock();
		kfree_skb(skb);
		return;
	}

	__ieee80211_tx_skb_tid_band(sdata, skb, tid,
				    chanctx_conf->def.chan->band);
	rcu_read_unlock();
}

static inline void ieee80211_tx_skb(struct ieee80211_sub_if_data *sdata,
				    struct sk_buff *skb)
{
	/* Send all internal mgmt frames on VO. Accordingly set TID to 7. */
	ieee80211_tx_skb_tid(sdata, skb, 7);
}

u32 ieee802_11_parse_elems_crc(const u8 *start, size_t len, bool action,
			       struct ieee802_11_elems *elems,
			       u64 filter, u32 crc);
static inline void ieee802_11_parse_elems(const u8 *start, size_t len,
					  bool action,
					  struct ieee802_11_elems *elems)
{
	ieee802_11_parse_elems_crc(start, len, action, elems, 0, 0);
}

static inline bool ieee80211_rx_reorder_ready(struct sk_buff_head *frames)
{
	struct sk_buff *tail = skb_peek_tail(frames);
	struct ieee80211_rx_status *status;

	if (!tail)
		return false;

	status = IEEE80211_SKB_RXCB(tail);
	if (status->flag & RX_FLAG_AMSDU_MORE)
		return false;

	return true;
}

extern const int ieee802_1d_to_ac[8];

static inline int ieee80211_ac_from_tid(int tid)
{
	return ieee802_1d_to_ac[tid & 7];
}

void ieee80211_dynamic_ps_enable_work(struct work_struct *work);
void ieee80211_dynamic_ps_disable_work(struct work_struct *work);
void ieee80211_dynamic_ps_timer(unsigned long data);
void ieee80211_send_nullfunc(struct ieee80211_local *local,
			     struct ieee80211_sub_if_data *sdata,
			     int powersave);
void ieee80211_sta_rx_notify(struct ieee80211_sub_if_data *sdata,
			     struct ieee80211_hdr *hdr);
void ieee80211_sta_tx_notify(struct ieee80211_sub_if_data *sdata,
			     struct ieee80211_hdr *hdr, bool ack, u16 tx_time);

void ieee80211_wake_queues_by_reason(struct ieee80211_hw *hw,
				     unsigned long queues,
				     enum queue_stop_reason reason,
				     bool refcounted);
void ieee80211_stop_vif_queues(struct ieee80211_local *local,
			       struct ieee80211_sub_if_data *sdata,
			       enum queue_stop_reason reason);
void ieee80211_wake_vif_queues(struct ieee80211_local *local,
			       struct ieee80211_sub_if_data *sdata,
			       enum queue_stop_reason reason);
void ieee80211_stop_queues_by_reason(struct ieee80211_hw *hw,
				     unsigned long queues,
				     enum queue_stop_reason reason,
				     bool refcounted);
void ieee80211_wake_queue_by_reason(struct ieee80211_hw *hw, int queue,
				    enum queue_stop_reason reason,
				    bool refcounted);
void ieee80211_stop_queue_by_reason(struct ieee80211_hw *hw, int queue,
				    enum queue_stop_reason reason,
				    bool refcounted);
void ieee80211_propagate_queue_wake(struct ieee80211_local *local, int queue);
void ieee80211_add_pending_skb(struct ieee80211_local *local,
			       struct sk_buff *skb);
void ieee80211_add_pending_skbs(struct ieee80211_local *local,
				struct sk_buff_head *skbs);
void ieee80211_flush_queues(struct ieee80211_local *local,
			    struct ieee80211_sub_if_data *sdata);
void __ieee80211_flush_queues(struct ieee80211_local *local,
			      struct ieee80211_sub_if_data *sdata,
			      unsigned int queues);

void ieee80211_send_auth(struct ieee80211_sub_if_data *sdata,
			 u16 transaction, u16 auth_alg, u16 status,
			 const u8 *extra, size_t extra_len, const u8 *bssid,
			 const u8 *da, const u8 *key, u8 key_len, u8 key_idx,
			 u32 tx_flags);
void ieee80211_send_deauth_disassoc(struct ieee80211_sub_if_data *sdata,
				    const u8 *bssid, u16 stype, u16 reason,
				    bool send_frame, u8 *frame_buf);
int ieee80211_build_preq_ies(struct ieee80211_local *local, u8 *buffer,
			     size_t buffer_len,
			     struct ieee80211_scan_ies *ie_desc,
			     const u8 *ie, size_t ie_len,
			     u8 bands_used, u32 *rate_masks,
			     struct cfg80211_chan_def *chandef);
struct sk_buff *ieee80211_build_probe_req(struct ieee80211_sub_if_data *sdata,
					  const u8 *src, const u8 *dst,
					  u32 ratemask,
					  struct ieee80211_channel *chan,
					  const u8 *ssid, size_t ssid_len,
					  const u8 *ie, size_t ie_len,
					  bool directed);
void ieee80211_send_probe_req(struct ieee80211_sub_if_data *sdata,
			      const u8 *src, const u8 *dst,
			      const u8 *ssid, size_t ssid_len,
			      const u8 *ie, size_t ie_len,
			      u32 ratemask, bool directed, u32 tx_flags,
			      struct ieee80211_channel *channel, bool scan);

u32 ieee80211_sta_get_rates(struct ieee80211_sub_if_data *sdata,
			    struct ieee802_11_elems *elems,
			    enum ieee80211_band band, u32 *basic_rates);
int __ieee80211_request_smps_mgd(struct ieee80211_sub_if_data *sdata,
				 enum ieee80211_smps_mode smps_mode);
int __ieee80211_request_smps_ap(struct ieee80211_sub_if_data *sdata,
				enum ieee80211_smps_mode smps_mode);
void ieee80211_recalc_smps(struct ieee80211_sub_if_data *sdata);
void ieee80211_recalc_min_chandef(struct ieee80211_sub_if_data *sdata);

size_t ieee80211_ie_split_ric(const u8 *ies, size_t ielen,
			      const u8 *ids, int n_ids,
			      const u8 *after_ric, int n_after_ric,
			      size_t offset);
size_t ieee80211_ie_split_vendor(const u8 *ies, size_t ielen, size_t offset);
u8 *ieee80211_ie_build_ht_cap(u8 *pos, struct ieee80211_sta_ht_cap *ht_cap,
			      u16 cap);
u8 *ieee80211_ie_build_ht_oper(u8 *pos, struct ieee80211_sta_ht_cap *ht_cap,
			       const struct cfg80211_chan_def *chandef,
			       u16 prot_mode);
u8 *ieee80211_ie_build_vht_cap(u8 *pos, struct ieee80211_sta_vht_cap *vht_cap,
			       u32 cap);
int ieee80211_parse_bitrates(struct cfg80211_chan_def *chandef,
			     const struct ieee80211_supported_band *sband,
			     const u8 *srates, int srates_len, u32 *rates);
int ieee80211_add_srates_ie(struct ieee80211_sub_if_data *sdata,
			    struct sk_buff *skb, bool need_basic,
			    enum ieee80211_band band);
int ieee80211_add_ext_srates_ie(struct ieee80211_sub_if_data *sdata,
				struct sk_buff *skb, bool need_basic,
				enum ieee80211_band band);
u8 *ieee80211_add_wmm_info_ie(u8 *buf, u8 qosinfo);

/* channel management */
void ieee80211_ht_oper_to_chandef(struct ieee80211_channel *control_chan,
				  const struct ieee80211_ht_operation *ht_oper,
				  struct cfg80211_chan_def *chandef);
u32 ieee80211_chandef_downgrade(struct cfg80211_chan_def *c);

int __must_check
ieee80211_vif_use_channel(struct ieee80211_sub_if_data *sdata,
			  const struct cfg80211_chan_def *chandef,
			  enum ieee80211_chanctx_mode mode);
int __must_check
ieee80211_vif_reserve_chanctx(struct ieee80211_sub_if_data *sdata,
			      const struct cfg80211_chan_def *chandef,
			      enum ieee80211_chanctx_mode mode,
			      bool radar_required);
int __must_check
ieee80211_vif_use_reserved_context(struct ieee80211_sub_if_data *sdata);
int ieee80211_vif_unreserve_chanctx(struct ieee80211_sub_if_data *sdata);

int __must_check
ieee80211_vif_change_bandwidth(struct ieee80211_sub_if_data *sdata,
			       const struct cfg80211_chan_def *chandef,
			       u32 *changed);
void ieee80211_vif_release_channel(struct ieee80211_sub_if_data *sdata);
void ieee80211_vif_vlan_copy_chanctx(struct ieee80211_sub_if_data *sdata);
void ieee80211_vif_copy_chanctx_to_vlans(struct ieee80211_sub_if_data *sdata,
					 bool clear);
int ieee80211_chanctx_refcount(struct ieee80211_local *local,
			       struct ieee80211_chanctx *ctx);

void ieee80211_recalc_smps_chanctx(struct ieee80211_local *local,
				   struct ieee80211_chanctx *chanctx);
void ieee80211_recalc_chanctx_min_def(struct ieee80211_local *local,
				      struct ieee80211_chanctx *ctx);

void ieee80211_dfs_cac_timer(unsigned long data);
void ieee80211_dfs_cac_timer_work(struct work_struct *work);
void ieee80211_dfs_cac_cancel(struct ieee80211_local *local);
void ieee80211_dfs_radar_detected_work(struct work_struct *work);
int ieee80211_send_action_csa(struct ieee80211_sub_if_data *sdata,
			      struct cfg80211_csa_settings *csa_settings);

bool ieee80211_cs_valid(const struct ieee80211_cipher_scheme *cs);
bool ieee80211_cs_list_valid(const struct ieee80211_cipher_scheme *cs, int n);
const struct ieee80211_cipher_scheme *
ieee80211_cs_get(struct ieee80211_local *local, u32 cipher,
		 enum nl80211_iftype iftype);
int ieee80211_cs_headroom(struct ieee80211_local *local,
			  struct cfg80211_crypto_settings *crypto,
			  enum nl80211_iftype iftype);
void ieee80211_recalc_dtim(struct ieee80211_local *local,
			   struct ieee80211_sub_if_data *sdata);
int ieee80211_check_combinations(struct ieee80211_sub_if_data *sdata,
				 const struct cfg80211_chan_def *chandef,
				 enum ieee80211_chanctx_mode chanmode,
				 u8 radar_detect);
int ieee80211_max_num_channels(struct ieee80211_local *local);

/* TDLS */
int ieee80211_tdls_mgmt(struct wiphy *wiphy, struct net_device *dev,
			const u8 *peer, u8 action_code, u8 dialog_token,
			u16 status_code, u32 peer_capability,
			bool initiator, const u8 *extra_ies,
			size_t extra_ies_len);
int ieee80211_tdls_oper(struct wiphy *wiphy, struct net_device *dev,
			const u8 *peer, enum nl80211_tdls_operation oper);
void ieee80211_tdls_peer_del_work(struct work_struct *wk);
<<<<<<< HEAD
=======
int ieee80211_tdls_channel_switch(struct wiphy *wiphy, struct net_device *dev,
				  const u8 *addr, u8 oper_class,
				  struct cfg80211_chan_def *chandef);
void ieee80211_tdls_cancel_channel_switch(struct wiphy *wiphy,
					  struct net_device *dev,
					  const u8 *addr);
void ieee80211_process_tdls_channel_switch(struct ieee80211_sub_if_data *sdata,
					   struct sk_buff *skb);
>>>>>>> e529fea9

extern const struct ethtool_ops ieee80211_ethtool_ops;

#ifdef CONFIG_MAC80211_NOINLINE
#define debug_noinline noinline
#else
#define debug_noinline
#endif

#endif /* IEEE80211_I_H */<|MERGE_RESOLUTION|>--- conflicted
+++ resolved
@@ -2014,8 +2014,6 @@
 int ieee80211_tdls_oper(struct wiphy *wiphy, struct net_device *dev,
 			const u8 *peer, enum nl80211_tdls_operation oper);
 void ieee80211_tdls_peer_del_work(struct work_struct *wk);
-<<<<<<< HEAD
-=======
 int ieee80211_tdls_channel_switch(struct wiphy *wiphy, struct net_device *dev,
 				  const u8 *addr, u8 oper_class,
 				  struct cfg80211_chan_def *chandef);
@@ -2024,7 +2022,6 @@
 					  const u8 *addr);
 void ieee80211_process_tdls_channel_switch(struct ieee80211_sub_if_data *sdata,
 					   struct sk_buff *skb);
->>>>>>> e529fea9
 
 extern const struct ethtool_ops ieee80211_ethtool_ops;
 
