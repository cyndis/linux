--- conflicted
+++ resolved
@@ -766,17 +766,9 @@
 
 	ret = udpv6_queue_rcv_skb(sk, skb);
 
-<<<<<<< HEAD
-	/* a return value > 0 means to resubmit the input, but
-	 * it wants the return to be -protocol, or 0
-	 */
-	if (ret > 0)
-		return -ret;
-=======
 	/* a return value > 0 means to resubmit the input */
 	if (ret > 0)
 		return ret;
->>>>>>> 0fd79184
 	return 0;
 }
 
