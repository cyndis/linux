/*
 * 	NET3	Protocol independent device support routines.
 *
 *		This program is free software; you can redistribute it and/or
 *		modify it under the terms of the GNU General Public License
 *		as published by the Free Software Foundation; either version
 *		2 of the License, or (at your option) any later version.
 *
 *	Derived from the non IP parts of dev.c 1.0.19
 * 		Authors:	Ross Biro
 *				Fred N. van Kempen, <waltje@uWalt.NL.Mugnet.ORG>
 *				Mark Evans, <evansmp@uhura.aston.ac.uk>
 *
 *	Additional Authors:
 *		Florian la Roche <rzsfl@rz.uni-sb.de>
 *		Alan Cox <gw4pts@gw4pts.ampr.org>
 *		David Hinds <dahinds@users.sourceforge.net>
 *		Alexey Kuznetsov <kuznet@ms2.inr.ac.ru>
 *		Adam Sulmicki <adam@cfar.umd.edu>
 *              Pekka Riikonen <priikone@poesidon.pspt.fi>
 *
 *	Changes:
 *              D.J. Barrow     :       Fixed bug where dev->refcnt gets set
 *              			to 2 if register_netdev gets called
 *              			before net_dev_init & also removed a
 *              			few lines of code in the process.
 *		Alan Cox	:	device private ioctl copies fields back.
 *		Alan Cox	:	Transmit queue code does relevant
 *					stunts to keep the queue safe.
 *		Alan Cox	:	Fixed double lock.
 *		Alan Cox	:	Fixed promisc NULL pointer trap
 *		????????	:	Support the full private ioctl range
 *		Alan Cox	:	Moved ioctl permission check into
 *					drivers
 *		Tim Kordas	:	SIOCADDMULTI/SIOCDELMULTI
 *		Alan Cox	:	100 backlog just doesn't cut it when
 *					you start doing multicast video 8)
 *		Alan Cox	:	Rewrote net_bh and list manager.
 *		Alan Cox	: 	Fix ETH_P_ALL echoback lengths.
 *		Alan Cox	:	Took out transmit every packet pass
 *					Saved a few bytes in the ioctl handler
 *		Alan Cox	:	Network driver sets packet type before
 *					calling netif_rx. Saves a function
 *					call a packet.
 *		Alan Cox	:	Hashed net_bh()
 *		Richard Kooijman:	Timestamp fixes.
 *		Alan Cox	:	Wrong field in SIOCGIFDSTADDR
 *		Alan Cox	:	Device lock protection.
 *		Alan Cox	: 	Fixed nasty side effect of device close
 *					changes.
 *		Rudi Cilibrasi	:	Pass the right thing to
 *					set_mac_address()
 *		Dave Miller	:	32bit quantity for the device lock to
 *					make it work out on a Sparc.
 *		Bjorn Ekwall	:	Added KERNELD hack.
 *		Alan Cox	:	Cleaned up the backlog initialise.
 *		Craig Metz	:	SIOCGIFCONF fix if space for under
 *					1 device.
 *	    Thomas Bogendoerfer :	Return ENODEV for dev_open, if there
 *					is no device open function.
 *		Andi Kleen	:	Fix error reporting for SIOCGIFCONF
 *	    Michael Chastain	:	Fix signed/unsigned for SIOCGIFCONF
 *		Cyrus Durgin	:	Cleaned for KMOD
 *		Adam Sulmicki   :	Bug Fix : Network Device Unload
 *					A network device unload needs to purge
 *					the backlog queue.
 *	Paul Rusty Russell	:	SIOCSIFNAME
 *              Pekka Riikonen  :	Netdev boot-time settings code
 *              Andrew Morton   :       Make unregister_netdevice wait
 *              			indefinitely on dev->refcnt
 * 		J Hadi Salim	:	- Backlog queue sampling
 *				        - netif_rx() feedback
 */

#include <asm/uaccess.h>
#include <linux/bitops.h>
#include <linux/capability.h>
#include <linux/cpu.h>
#include <linux/types.h>
#include <linux/kernel.h>
#include <linux/hash.h>
#include <linux/slab.h>
#include <linux/sched.h>
#include <linux/mutex.h>
#include <linux/string.h>
#include <linux/mm.h>
#include <linux/socket.h>
#include <linux/sockios.h>
#include <linux/errno.h>
#include <linux/interrupt.h>
#include <linux/if_ether.h>
#include <linux/netdevice.h>
#include <linux/etherdevice.h>
#include <linux/ethtool.h>
#include <linux/notifier.h>
#include <linux/skbuff.h>
#include <net/net_namespace.h>
#include <net/sock.h>
#include <linux/rtnetlink.h>
#include <linux/stat.h>
#include <net/dst.h>
#include <net/pkt_sched.h>
#include <net/checksum.h>
#include <net/xfrm.h>
#include <linux/highmem.h>
#include <linux/init.h>
#include <linux/module.h>
#include <linux/netpoll.h>
#include <linux/rcupdate.h>
#include <linux/delay.h>
#include <net/iw_handler.h>
#include <asm/current.h>
#include <linux/audit.h>
#include <linux/dmaengine.h>
#include <linux/err.h>
#include <linux/ctype.h>
#include <linux/if_arp.h>
#include <linux/if_vlan.h>
#include <linux/ip.h>
#include <net/ip.h>
#include <net/mpls.h>
#include <linux/ipv6.h>
#include <linux/in.h>
#include <linux/jhash.h>
#include <linux/random.h>
#include <trace/events/napi.h>
#include <trace/events/net.h>
#include <trace/events/skb.h>
#include <linux/pci.h>
#include <linux/inetdevice.h>
#include <linux/cpu_rmap.h>
#include <linux/static_key.h>
#include <linux/hashtable.h>
#include <linux/vmalloc.h>
#include <linux/if_macvlan.h>
#include <linux/errqueue.h>
#include <linux/hrtimer.h>

#include "net-sysfs.h"

/* Instead of increasing this, you should create a hash table. */
#define MAX_GRO_SKBS 8

/* This should be increased if a protocol with a bigger head is added. */
#define GRO_MAX_HEAD (MAX_HEADER + 128)

static DEFINE_SPINLOCK(ptype_lock);
static DEFINE_SPINLOCK(offload_lock);
struct list_head ptype_base[PTYPE_HASH_SIZE] __read_mostly;
struct list_head ptype_all __read_mostly;	/* Taps */
static struct list_head offload_base __read_mostly;

static int netif_rx_internal(struct sk_buff *skb);
static int call_netdevice_notifiers_info(unsigned long val,
					 struct net_device *dev,
					 struct netdev_notifier_info *info);

/*
 * The @dev_base_head list is protected by @dev_base_lock and the rtnl
 * semaphore.
 *
 * Pure readers hold dev_base_lock for reading, or rcu_read_lock()
 *
 * Writers must hold the rtnl semaphore while they loop through the
 * dev_base_head list, and hold dev_base_lock for writing when they do the
 * actual updates.  This allows pure readers to access the list even
 * while a writer is preparing to update it.
 *
 * To put it another way, dev_base_lock is held for writing only to
 * protect against pure readers; the rtnl semaphore provides the
 * protection against other writers.
 *
 * See, for example usages, register_netdevice() and
 * unregister_netdevice(), which must be called with the rtnl
 * semaphore held.
 */
DEFINE_RWLOCK(dev_base_lock);
EXPORT_SYMBOL(dev_base_lock);

/* protects napi_hash addition/deletion and napi_gen_id */
static DEFINE_SPINLOCK(napi_hash_lock);

static unsigned int napi_gen_id;
static DEFINE_HASHTABLE(napi_hash, 8);

static seqcount_t devnet_rename_seq;

static inline void dev_base_seq_inc(struct net *net)
{
	while (++net->dev_base_seq == 0);
}

static inline struct hlist_head *dev_name_hash(struct net *net, const char *name)
{
	unsigned int hash = full_name_hash(name, strnlen(name, IFNAMSIZ));

	return &net->dev_name_head[hash_32(hash, NETDEV_HASHBITS)];
}

static inline struct hlist_head *dev_index_hash(struct net *net, int ifindex)
{
	return &net->dev_index_head[ifindex & (NETDEV_HASHENTRIES - 1)];
}

static inline void rps_lock(struct softnet_data *sd)
{
#ifdef CONFIG_RPS
	spin_lock(&sd->input_pkt_queue.lock);
#endif
}

static inline void rps_unlock(struct softnet_data *sd)
{
#ifdef CONFIG_RPS
	spin_unlock(&sd->input_pkt_queue.lock);
#endif
}

/* Device list insertion */
static void list_netdevice(struct net_device *dev)
{
	struct net *net = dev_net(dev);

	ASSERT_RTNL();

	write_lock_bh(&dev_base_lock);
	list_add_tail_rcu(&dev->dev_list, &net->dev_base_head);
	hlist_add_head_rcu(&dev->name_hlist, dev_name_hash(net, dev->name));
	hlist_add_head_rcu(&dev->index_hlist,
			   dev_index_hash(net, dev->ifindex));
	write_unlock_bh(&dev_base_lock);

	dev_base_seq_inc(net);
}

/* Device list removal
 * caller must respect a RCU grace period before freeing/reusing dev
 */
static void unlist_netdevice(struct net_device *dev)
{
	ASSERT_RTNL();

	/* Unlink dev from the device chain */
	write_lock_bh(&dev_base_lock);
	list_del_rcu(&dev->dev_list);
	hlist_del_rcu(&dev->name_hlist);
	hlist_del_rcu(&dev->index_hlist);
	write_unlock_bh(&dev_base_lock);

	dev_base_seq_inc(dev_net(dev));
}

/*
 *	Our notifier list
 */

static RAW_NOTIFIER_HEAD(netdev_chain);

/*
 *	Device drivers call our routines to queue packets here. We empty the
 *	queue in the local softnet handler.
 */

DEFINE_PER_CPU_ALIGNED(struct softnet_data, softnet_data);
EXPORT_PER_CPU_SYMBOL(softnet_data);

#ifdef CONFIG_LOCKDEP
/*
 * register_netdevice() inits txq->_xmit_lock and sets lockdep class
 * according to dev->type
 */
static const unsigned short netdev_lock_type[] =
	{ARPHRD_NETROM, ARPHRD_ETHER, ARPHRD_EETHER, ARPHRD_AX25,
	 ARPHRD_PRONET, ARPHRD_CHAOS, ARPHRD_IEEE802, ARPHRD_ARCNET,
	 ARPHRD_APPLETLK, ARPHRD_DLCI, ARPHRD_ATM, ARPHRD_METRICOM,
	 ARPHRD_IEEE1394, ARPHRD_EUI64, ARPHRD_INFINIBAND, ARPHRD_SLIP,
	 ARPHRD_CSLIP, ARPHRD_SLIP6, ARPHRD_CSLIP6, ARPHRD_RSRVD,
	 ARPHRD_ADAPT, ARPHRD_ROSE, ARPHRD_X25, ARPHRD_HWX25,
	 ARPHRD_PPP, ARPHRD_CISCO, ARPHRD_LAPB, ARPHRD_DDCMP,
	 ARPHRD_RAWHDLC, ARPHRD_TUNNEL, ARPHRD_TUNNEL6, ARPHRD_FRAD,
	 ARPHRD_SKIP, ARPHRD_LOOPBACK, ARPHRD_LOCALTLK, ARPHRD_FDDI,
	 ARPHRD_BIF, ARPHRD_SIT, ARPHRD_IPDDP, ARPHRD_IPGRE,
	 ARPHRD_PIMREG, ARPHRD_HIPPI, ARPHRD_ASH, ARPHRD_ECONET,
	 ARPHRD_IRDA, ARPHRD_FCPP, ARPHRD_FCAL, ARPHRD_FCPL,
	 ARPHRD_FCFABRIC, ARPHRD_IEEE80211, ARPHRD_IEEE80211_PRISM,
	 ARPHRD_IEEE80211_RADIOTAP, ARPHRD_PHONET, ARPHRD_PHONET_PIPE,
	 ARPHRD_IEEE802154, ARPHRD_VOID, ARPHRD_NONE};

static const char *const netdev_lock_name[] =
	{"_xmit_NETROM", "_xmit_ETHER", "_xmit_EETHER", "_xmit_AX25",
	 "_xmit_PRONET", "_xmit_CHAOS", "_xmit_IEEE802", "_xmit_ARCNET",
	 "_xmit_APPLETLK", "_xmit_DLCI", "_xmit_ATM", "_xmit_METRICOM",
	 "_xmit_IEEE1394", "_xmit_EUI64", "_xmit_INFINIBAND", "_xmit_SLIP",
	 "_xmit_CSLIP", "_xmit_SLIP6", "_xmit_CSLIP6", "_xmit_RSRVD",
	 "_xmit_ADAPT", "_xmit_ROSE", "_xmit_X25", "_xmit_HWX25",
	 "_xmit_PPP", "_xmit_CISCO", "_xmit_LAPB", "_xmit_DDCMP",
	 "_xmit_RAWHDLC", "_xmit_TUNNEL", "_xmit_TUNNEL6", "_xmit_FRAD",
	 "_xmit_SKIP", "_xmit_LOOPBACK", "_xmit_LOCALTLK", "_xmit_FDDI",
	 "_xmit_BIF", "_xmit_SIT", "_xmit_IPDDP", "_xmit_IPGRE",
	 "_xmit_PIMREG", "_xmit_HIPPI", "_xmit_ASH", "_xmit_ECONET",
	 "_xmit_IRDA", "_xmit_FCPP", "_xmit_FCAL", "_xmit_FCPL",
	 "_xmit_FCFABRIC", "_xmit_IEEE80211", "_xmit_IEEE80211_PRISM",
	 "_xmit_IEEE80211_RADIOTAP", "_xmit_PHONET", "_xmit_PHONET_PIPE",
	 "_xmit_IEEE802154", "_xmit_VOID", "_xmit_NONE"};

static struct lock_class_key netdev_xmit_lock_key[ARRAY_SIZE(netdev_lock_type)];
static struct lock_class_key netdev_addr_lock_key[ARRAY_SIZE(netdev_lock_type)];

static inline unsigned short netdev_lock_pos(unsigned short dev_type)
{
	int i;

	for (i = 0; i < ARRAY_SIZE(netdev_lock_type); i++)
		if (netdev_lock_type[i] == dev_type)
			return i;
	/* the last key is used by default */
	return ARRAY_SIZE(netdev_lock_type) - 1;
}

static inline void netdev_set_xmit_lockdep_class(spinlock_t *lock,
						 unsigned short dev_type)
{
	int i;

	i = netdev_lock_pos(dev_type);
	lockdep_set_class_and_name(lock, &netdev_xmit_lock_key[i],
				   netdev_lock_name[i]);
}

static inline void netdev_set_addr_lockdep_class(struct net_device *dev)
{
	int i;

	i = netdev_lock_pos(dev->type);
	lockdep_set_class_and_name(&dev->addr_list_lock,
				   &netdev_addr_lock_key[i],
				   netdev_lock_name[i]);
}
#else
static inline void netdev_set_xmit_lockdep_class(spinlock_t *lock,
						 unsigned short dev_type)
{
}
static inline void netdev_set_addr_lockdep_class(struct net_device *dev)
{
}
#endif

/*******************************************************************************

		Protocol management and registration routines

*******************************************************************************/

/*
 *	Add a protocol ID to the list. Now that the input handler is
 *	smarter we can dispense with all the messy stuff that used to be
 *	here.
 *
 *	BEWARE!!! Protocol handlers, mangling input packets,
 *	MUST BE last in hash buckets and checking protocol handlers
 *	MUST start from promiscuous ptype_all chain in net_bh.
 *	It is true now, do not change it.
 *	Explanation follows: if protocol handler, mangling packet, will
 *	be the first on list, it is not able to sense, that packet
 *	is cloned and should be copied-on-write, so that it will
 *	change it and subsequent readers will get broken packet.
 *							--ANK (980803)
 */

static inline struct list_head *ptype_head(const struct packet_type *pt)
{
	if (pt->type == htons(ETH_P_ALL))
		return &ptype_all;
	else
		return &ptype_base[ntohs(pt->type) & PTYPE_HASH_MASK];
}

/**
 *	dev_add_pack - add packet handler
 *	@pt: packet type declaration
 *
 *	Add a protocol handler to the networking stack. The passed &packet_type
 *	is linked into kernel lists and may not be freed until it has been
 *	removed from the kernel lists.
 *
 *	This call does not sleep therefore it can not
 *	guarantee all CPU's that are in middle of receiving packets
 *	will see the new packet type (until the next received packet).
 */

void dev_add_pack(struct packet_type *pt)
{
	struct list_head *head = ptype_head(pt);

	spin_lock(&ptype_lock);
	list_add_rcu(&pt->list, head);
	spin_unlock(&ptype_lock);
}
EXPORT_SYMBOL(dev_add_pack);

/**
 *	__dev_remove_pack	 - remove packet handler
 *	@pt: packet type declaration
 *
 *	Remove a protocol handler that was previously added to the kernel
 *	protocol handlers by dev_add_pack(). The passed &packet_type is removed
 *	from the kernel lists and can be freed or reused once this function
 *	returns.
 *
 *      The packet type might still be in use by receivers
 *	and must not be freed until after all the CPU's have gone
 *	through a quiescent state.
 */
void __dev_remove_pack(struct packet_type *pt)
{
	struct list_head *head = ptype_head(pt);
	struct packet_type *pt1;

	spin_lock(&ptype_lock);

	list_for_each_entry(pt1, head, list) {
		if (pt == pt1) {
			list_del_rcu(&pt->list);
			goto out;
		}
	}

	pr_warn("dev_remove_pack: %p not found\n", pt);
out:
	spin_unlock(&ptype_lock);
}
EXPORT_SYMBOL(__dev_remove_pack);

/**
 *	dev_remove_pack	 - remove packet handler
 *	@pt: packet type declaration
 *
 *	Remove a protocol handler that was previously added to the kernel
 *	protocol handlers by dev_add_pack(). The passed &packet_type is removed
 *	from the kernel lists and can be freed or reused once this function
 *	returns.
 *
 *	This call sleeps to guarantee that no CPU is looking at the packet
 *	type after return.
 */
void dev_remove_pack(struct packet_type *pt)
{
	__dev_remove_pack(pt);

	synchronize_net();
}
EXPORT_SYMBOL(dev_remove_pack);


/**
 *	dev_add_offload - register offload handlers
 *	@po: protocol offload declaration
 *
 *	Add protocol offload handlers to the networking stack. The passed
 *	&proto_offload is linked into kernel lists and may not be freed until
 *	it has been removed from the kernel lists.
 *
 *	This call does not sleep therefore it can not
 *	guarantee all CPU's that are in middle of receiving packets
 *	will see the new offload handlers (until the next received packet).
 */
void dev_add_offload(struct packet_offload *po)
{
	struct list_head *head = &offload_base;

	spin_lock(&offload_lock);
	list_add_rcu(&po->list, head);
	spin_unlock(&offload_lock);
}
EXPORT_SYMBOL(dev_add_offload);

/**
 *	__dev_remove_offload	 - remove offload handler
 *	@po: packet offload declaration
 *
 *	Remove a protocol offload handler that was previously added to the
 *	kernel offload handlers by dev_add_offload(). The passed &offload_type
 *	is removed from the kernel lists and can be freed or reused once this
 *	function returns.
 *
 *      The packet type might still be in use by receivers
 *	and must not be freed until after all the CPU's have gone
 *	through a quiescent state.
 */
static void __dev_remove_offload(struct packet_offload *po)
{
	struct list_head *head = &offload_base;
	struct packet_offload *po1;

	spin_lock(&offload_lock);

	list_for_each_entry(po1, head, list) {
		if (po == po1) {
			list_del_rcu(&po->list);
			goto out;
		}
	}

	pr_warn("dev_remove_offload: %p not found\n", po);
out:
	spin_unlock(&offload_lock);
}

/**
 *	dev_remove_offload	 - remove packet offload handler
 *	@po: packet offload declaration
 *
 *	Remove a packet offload handler that was previously added to the kernel
 *	offload handlers by dev_add_offload(). The passed &offload_type is
 *	removed from the kernel lists and can be freed or reused once this
 *	function returns.
 *
 *	This call sleeps to guarantee that no CPU is looking at the packet
 *	type after return.
 */
void dev_remove_offload(struct packet_offload *po)
{
	__dev_remove_offload(po);

	synchronize_net();
}
EXPORT_SYMBOL(dev_remove_offload);

/******************************************************************************

		      Device Boot-time Settings Routines

*******************************************************************************/

/* Boot time configuration table */
static struct netdev_boot_setup dev_boot_setup[NETDEV_BOOT_SETUP_MAX];

/**
 *	netdev_boot_setup_add	- add new setup entry
 *	@name: name of the device
 *	@map: configured settings for the device
 *
 *	Adds new setup entry to the dev_boot_setup list.  The function
 *	returns 0 on error and 1 on success.  This is a generic routine to
 *	all netdevices.
 */
static int netdev_boot_setup_add(char *name, struct ifmap *map)
{
	struct netdev_boot_setup *s;
	int i;

	s = dev_boot_setup;
	for (i = 0; i < NETDEV_BOOT_SETUP_MAX; i++) {
		if (s[i].name[0] == '\0' || s[i].name[0] == ' ') {
			memset(s[i].name, 0, sizeof(s[i].name));
			strlcpy(s[i].name, name, IFNAMSIZ);
			memcpy(&s[i].map, map, sizeof(s[i].map));
			break;
		}
	}

	return i >= NETDEV_BOOT_SETUP_MAX ? 0 : 1;
}

/**
 *	netdev_boot_setup_check	- check boot time settings
 *	@dev: the netdevice
 *
 * 	Check boot time settings for the device.
 *	The found settings are set for the device to be used
 *	later in the device probing.
 *	Returns 0 if no settings found, 1 if they are.
 */
int netdev_boot_setup_check(struct net_device *dev)
{
	struct netdev_boot_setup *s = dev_boot_setup;
	int i;

	for (i = 0; i < NETDEV_BOOT_SETUP_MAX; i++) {
		if (s[i].name[0] != '\0' && s[i].name[0] != ' ' &&
		    !strcmp(dev->name, s[i].name)) {
			dev->irq 	= s[i].map.irq;
			dev->base_addr 	= s[i].map.base_addr;
			dev->mem_start 	= s[i].map.mem_start;
			dev->mem_end 	= s[i].map.mem_end;
			return 1;
		}
	}
	return 0;
}
EXPORT_SYMBOL(netdev_boot_setup_check);


/**
 *	netdev_boot_base	- get address from boot time settings
 *	@prefix: prefix for network device
 *	@unit: id for network device
 *
 * 	Check boot time settings for the base address of device.
 *	The found settings are set for the device to be used
 *	later in the device probing.
 *	Returns 0 if no settings found.
 */
unsigned long netdev_boot_base(const char *prefix, int unit)
{
	const struct netdev_boot_setup *s = dev_boot_setup;
	char name[IFNAMSIZ];
	int i;

	sprintf(name, "%s%d", prefix, unit);

	/*
	 * If device already registered then return base of 1
	 * to indicate not to probe for this interface
	 */
	if (__dev_get_by_name(&init_net, name))
		return 1;

	for (i = 0; i < NETDEV_BOOT_SETUP_MAX; i++)
		if (!strcmp(name, s[i].name))
			return s[i].map.base_addr;
	return 0;
}

/*
 * Saves at boot time configured settings for any netdevice.
 */
int __init netdev_boot_setup(char *str)
{
	int ints[5];
	struct ifmap map;

	str = get_options(str, ARRAY_SIZE(ints), ints);
	if (!str || !*str)
		return 0;

	/* Save settings */
	memset(&map, 0, sizeof(map));
	if (ints[0] > 0)
		map.irq = ints[1];
	if (ints[0] > 1)
		map.base_addr = ints[2];
	if (ints[0] > 2)
		map.mem_start = ints[3];
	if (ints[0] > 3)
		map.mem_end = ints[4];

	/* Add new entry to the list */
	return netdev_boot_setup_add(str, &map);
}

__setup("netdev=", netdev_boot_setup);

/*******************************************************************************

			    Device Interface Subroutines

*******************************************************************************/

/**
 *	__dev_get_by_name	- find a device by its name
 *	@net: the applicable net namespace
 *	@name: name to find
 *
 *	Find an interface by name. Must be called under RTNL semaphore
 *	or @dev_base_lock. If the name is found a pointer to the device
 *	is returned. If the name is not found then %NULL is returned. The
 *	reference counters are not incremented so the caller must be
 *	careful with locks.
 */

struct net_device *__dev_get_by_name(struct net *net, const char *name)
{
	struct net_device *dev;
	struct hlist_head *head = dev_name_hash(net, name);

	hlist_for_each_entry(dev, head, name_hlist)
		if (!strncmp(dev->name, name, IFNAMSIZ))
			return dev;

	return NULL;
}
EXPORT_SYMBOL(__dev_get_by_name);

/**
 *	dev_get_by_name_rcu	- find a device by its name
 *	@net: the applicable net namespace
 *	@name: name to find
 *
 *	Find an interface by name.
 *	If the name is found a pointer to the device is returned.
 * 	If the name is not found then %NULL is returned.
 *	The reference counters are not incremented so the caller must be
 *	careful with locks. The caller must hold RCU lock.
 */

struct net_device *dev_get_by_name_rcu(struct net *net, const char *name)
{
	struct net_device *dev;
	struct hlist_head *head = dev_name_hash(net, name);

	hlist_for_each_entry_rcu(dev, head, name_hlist)
		if (!strncmp(dev->name, name, IFNAMSIZ))
			return dev;

	return NULL;
}
EXPORT_SYMBOL(dev_get_by_name_rcu);

/**
 *	dev_get_by_name		- find a device by its name
 *	@net: the applicable net namespace
 *	@name: name to find
 *
 *	Find an interface by name. This can be called from any
 *	context and does its own locking. The returned handle has
 *	the usage count incremented and the caller must use dev_put() to
 *	release it when it is no longer needed. %NULL is returned if no
 *	matching device is found.
 */

struct net_device *dev_get_by_name(struct net *net, const char *name)
{
	struct net_device *dev;

	rcu_read_lock();
	dev = dev_get_by_name_rcu(net, name);
	if (dev)
		dev_hold(dev);
	rcu_read_unlock();
	return dev;
}
EXPORT_SYMBOL(dev_get_by_name);

/**
 *	__dev_get_by_index - find a device by its ifindex
 *	@net: the applicable net namespace
 *	@ifindex: index of device
 *
 *	Search for an interface by index. Returns %NULL if the device
 *	is not found or a pointer to the device. The device has not
 *	had its reference counter increased so the caller must be careful
 *	about locking. The caller must hold either the RTNL semaphore
 *	or @dev_base_lock.
 */

struct net_device *__dev_get_by_index(struct net *net, int ifindex)
{
	struct net_device *dev;
	struct hlist_head *head = dev_index_hash(net, ifindex);

	hlist_for_each_entry(dev, head, index_hlist)
		if (dev->ifindex == ifindex)
			return dev;

	return NULL;
}
EXPORT_SYMBOL(__dev_get_by_index);

/**
 *	dev_get_by_index_rcu - find a device by its ifindex
 *	@net: the applicable net namespace
 *	@ifindex: index of device
 *
 *	Search for an interface by index. Returns %NULL if the device
 *	is not found or a pointer to the device. The device has not
 *	had its reference counter increased so the caller must be careful
 *	about locking. The caller must hold RCU lock.
 */

struct net_device *dev_get_by_index_rcu(struct net *net, int ifindex)
{
	struct net_device *dev;
	struct hlist_head *head = dev_index_hash(net, ifindex);

	hlist_for_each_entry_rcu(dev, head, index_hlist)
		if (dev->ifindex == ifindex)
			return dev;

	return NULL;
}
EXPORT_SYMBOL(dev_get_by_index_rcu);


/**
 *	dev_get_by_index - find a device by its ifindex
 *	@net: the applicable net namespace
 *	@ifindex: index of device
 *
 *	Search for an interface by index. Returns NULL if the device
 *	is not found or a pointer to the device. The device returned has
 *	had a reference added and the pointer is safe until the user calls
 *	dev_put to indicate they have finished with it.
 */

struct net_device *dev_get_by_index(struct net *net, int ifindex)
{
	struct net_device *dev;

	rcu_read_lock();
	dev = dev_get_by_index_rcu(net, ifindex);
	if (dev)
		dev_hold(dev);
	rcu_read_unlock();
	return dev;
}
EXPORT_SYMBOL(dev_get_by_index);

/**
 *	netdev_get_name - get a netdevice name, knowing its ifindex.
 *	@net: network namespace
 *	@name: a pointer to the buffer where the name will be stored.
 *	@ifindex: the ifindex of the interface to get the name from.
 *
 *	The use of raw_seqcount_begin() and cond_resched() before
 *	retrying is required as we want to give the writers a chance
 *	to complete when CONFIG_PREEMPT is not set.
 */
int netdev_get_name(struct net *net, char *name, int ifindex)
{
	struct net_device *dev;
	unsigned int seq;

retry:
	seq = raw_seqcount_begin(&devnet_rename_seq);
	rcu_read_lock();
	dev = dev_get_by_index_rcu(net, ifindex);
	if (!dev) {
		rcu_read_unlock();
		return -ENODEV;
	}

	strcpy(name, dev->name);
	rcu_read_unlock();
	if (read_seqcount_retry(&devnet_rename_seq, seq)) {
		cond_resched();
		goto retry;
	}

	return 0;
}

/**
 *	dev_getbyhwaddr_rcu - find a device by its hardware address
 *	@net: the applicable net namespace
 *	@type: media type of device
 *	@ha: hardware address
 *
 *	Search for an interface by MAC address. Returns NULL if the device
 *	is not found or a pointer to the device.
 *	The caller must hold RCU or RTNL.
 *	The returned device has not had its ref count increased
 *	and the caller must therefore be careful about locking
 *
 */

struct net_device *dev_getbyhwaddr_rcu(struct net *net, unsigned short type,
				       const char *ha)
{
	struct net_device *dev;

	for_each_netdev_rcu(net, dev)
		if (dev->type == type &&
		    !memcmp(dev->dev_addr, ha, dev->addr_len))
			return dev;

	return NULL;
}
EXPORT_SYMBOL(dev_getbyhwaddr_rcu);

struct net_device *__dev_getfirstbyhwtype(struct net *net, unsigned short type)
{
	struct net_device *dev;

	ASSERT_RTNL();
	for_each_netdev(net, dev)
		if (dev->type == type)
			return dev;

	return NULL;
}
EXPORT_SYMBOL(__dev_getfirstbyhwtype);

struct net_device *dev_getfirstbyhwtype(struct net *net, unsigned short type)
{
	struct net_device *dev, *ret = NULL;

	rcu_read_lock();
	for_each_netdev_rcu(net, dev)
		if (dev->type == type) {
			dev_hold(dev);
			ret = dev;
			break;
		}
	rcu_read_unlock();
	return ret;
}
EXPORT_SYMBOL(dev_getfirstbyhwtype);

/**
 *	__dev_get_by_flags - find any device with given flags
 *	@net: the applicable net namespace
 *	@if_flags: IFF_* values
 *	@mask: bitmask of bits in if_flags to check
 *
 *	Search for any interface with the given flags. Returns NULL if a device
 *	is not found or a pointer to the device. Must be called inside
 *	rtnl_lock(), and result refcount is unchanged.
 */

struct net_device *__dev_get_by_flags(struct net *net, unsigned short if_flags,
				      unsigned short mask)
{
	struct net_device *dev, *ret;

	ASSERT_RTNL();

	ret = NULL;
	for_each_netdev(net, dev) {
		if (((dev->flags ^ if_flags) & mask) == 0) {
			ret = dev;
			break;
		}
	}
	return ret;
}
EXPORT_SYMBOL(__dev_get_by_flags);

/**
 *	dev_valid_name - check if name is okay for network device
 *	@name: name string
 *
 *	Network device names need to be valid file names to
 *	to allow sysfs to work.  We also disallow any kind of
 *	whitespace.
 */
bool dev_valid_name(const char *name)
{
	if (*name == '\0')
		return false;
	if (strlen(name) >= IFNAMSIZ)
		return false;
	if (!strcmp(name, ".") || !strcmp(name, ".."))
		return false;

	while (*name) {
		if (*name == '/' || isspace(*name))
			return false;
		name++;
	}
	return true;
}
EXPORT_SYMBOL(dev_valid_name);

/**
 *	__dev_alloc_name - allocate a name for a device
 *	@net: network namespace to allocate the device name in
 *	@name: name format string
 *	@buf:  scratch buffer and result name string
 *
 *	Passed a format string - eg "lt%d" it will try and find a suitable
 *	id. It scans list of devices to build up a free map, then chooses
 *	the first empty slot. The caller must hold the dev_base or rtnl lock
 *	while allocating the name and adding the device in order to avoid
 *	duplicates.
 *	Limited to bits_per_byte * page size devices (ie 32K on most platforms).
 *	Returns the number of the unit assigned or a negative errno code.
 */

static int __dev_alloc_name(struct net *net, const char *name, char *buf)
{
	int i = 0;
	const char *p;
	const int max_netdevices = 8*PAGE_SIZE;
	unsigned long *inuse;
	struct net_device *d;

	p = strnchr(name, IFNAMSIZ-1, '%');
	if (p) {
		/*
		 * Verify the string as this thing may have come from
		 * the user.  There must be either one "%d" and no other "%"
		 * characters.
		 */
		if (p[1] != 'd' || strchr(p + 2, '%'))
			return -EINVAL;

		/* Use one page as a bit array of possible slots */
		inuse = (unsigned long *) get_zeroed_page(GFP_ATOMIC);
		if (!inuse)
			return -ENOMEM;

		for_each_netdev(net, d) {
			if (!sscanf(d->name, name, &i))
				continue;
			if (i < 0 || i >= max_netdevices)
				continue;

			/*  avoid cases where sscanf is not exact inverse of printf */
			snprintf(buf, IFNAMSIZ, name, i);
			if (!strncmp(buf, d->name, IFNAMSIZ))
				set_bit(i, inuse);
		}

		i = find_first_zero_bit(inuse, max_netdevices);
		free_page((unsigned long) inuse);
	}

	if (buf != name)
		snprintf(buf, IFNAMSIZ, name, i);
	if (!__dev_get_by_name(net, buf))
		return i;

	/* It is possible to run out of possible slots
	 * when the name is long and there isn't enough space left
	 * for the digits, or if all bits are used.
	 */
	return -ENFILE;
}

/**
 *	dev_alloc_name - allocate a name for a device
 *	@dev: device
 *	@name: name format string
 *
 *	Passed a format string - eg "lt%d" it will try and find a suitable
 *	id. It scans list of devices to build up a free map, then chooses
 *	the first empty slot. The caller must hold the dev_base or rtnl lock
 *	while allocating the name and adding the device in order to avoid
 *	duplicates.
 *	Limited to bits_per_byte * page size devices (ie 32K on most platforms).
 *	Returns the number of the unit assigned or a negative errno code.
 */

int dev_alloc_name(struct net_device *dev, const char *name)
{
	char buf[IFNAMSIZ];
	struct net *net;
	int ret;

	BUG_ON(!dev_net(dev));
	net = dev_net(dev);
	ret = __dev_alloc_name(net, name, buf);
	if (ret >= 0)
		strlcpy(dev->name, buf, IFNAMSIZ);
	return ret;
}
EXPORT_SYMBOL(dev_alloc_name);

static int dev_alloc_name_ns(struct net *net,
			     struct net_device *dev,
			     const char *name)
{
	char buf[IFNAMSIZ];
	int ret;

	ret = __dev_alloc_name(net, name, buf);
	if (ret >= 0)
		strlcpy(dev->name, buf, IFNAMSIZ);
	return ret;
}

static int dev_get_valid_name(struct net *net,
			      struct net_device *dev,
			      const char *name)
{
	BUG_ON(!net);

	if (!dev_valid_name(name))
		return -EINVAL;

	if (strchr(name, '%'))
		return dev_alloc_name_ns(net, dev, name);
	else if (__dev_get_by_name(net, name))
		return -EEXIST;
	else if (dev->name != name)
		strlcpy(dev->name, name, IFNAMSIZ);

	return 0;
}

/**
 *	dev_change_name - change name of a device
 *	@dev: device
 *	@newname: name (or format string) must be at least IFNAMSIZ
 *
 *	Change name of a device, can pass format strings "eth%d".
 *	for wildcarding.
 */
int dev_change_name(struct net_device *dev, const char *newname)
{
	unsigned char old_assign_type;
	char oldname[IFNAMSIZ];
	int err = 0;
	int ret;
	struct net *net;

	ASSERT_RTNL();
	BUG_ON(!dev_net(dev));

	net = dev_net(dev);
	if (dev->flags & IFF_UP)
		return -EBUSY;

	write_seqcount_begin(&devnet_rename_seq);

	if (strncmp(newname, dev->name, IFNAMSIZ) == 0) {
		write_seqcount_end(&devnet_rename_seq);
		return 0;
	}

	memcpy(oldname, dev->name, IFNAMSIZ);

	err = dev_get_valid_name(net, dev, newname);
	if (err < 0) {
		write_seqcount_end(&devnet_rename_seq);
		return err;
	}

	if (oldname[0] && !strchr(oldname, '%'))
		netdev_info(dev, "renamed from %s\n", oldname);

	old_assign_type = dev->name_assign_type;
	dev->name_assign_type = NET_NAME_RENAMED;

rollback:
	ret = device_rename(&dev->dev, dev->name);
	if (ret) {
		memcpy(dev->name, oldname, IFNAMSIZ);
		dev->name_assign_type = old_assign_type;
		write_seqcount_end(&devnet_rename_seq);
		return ret;
	}

	write_seqcount_end(&devnet_rename_seq);

	netdev_adjacent_rename_links(dev, oldname);

	write_lock_bh(&dev_base_lock);
	hlist_del_rcu(&dev->name_hlist);
	write_unlock_bh(&dev_base_lock);

	synchronize_rcu();

	write_lock_bh(&dev_base_lock);
	hlist_add_head_rcu(&dev->name_hlist, dev_name_hash(net, dev->name));
	write_unlock_bh(&dev_base_lock);

	ret = call_netdevice_notifiers(NETDEV_CHANGENAME, dev);
	ret = notifier_to_errno(ret);

	if (ret) {
		/* err >= 0 after dev_alloc_name() or stores the first errno */
		if (err >= 0) {
			err = ret;
			write_seqcount_begin(&devnet_rename_seq);
			memcpy(dev->name, oldname, IFNAMSIZ);
			memcpy(oldname, newname, IFNAMSIZ);
			dev->name_assign_type = old_assign_type;
			old_assign_type = NET_NAME_RENAMED;
			goto rollback;
		} else {
			pr_err("%s: name change rollback failed: %d\n",
			       dev->name, ret);
		}
	}

	return err;
}

/**
 *	dev_set_alias - change ifalias of a device
 *	@dev: device
 *	@alias: name up to IFALIASZ
 *	@len: limit of bytes to copy from info
 *
 *	Set ifalias for a device,
 */
int dev_set_alias(struct net_device *dev, const char *alias, size_t len)
{
	char *new_ifalias;

	ASSERT_RTNL();

	if (len >= IFALIASZ)
		return -EINVAL;

	if (!len) {
		kfree(dev->ifalias);
		dev->ifalias = NULL;
		return 0;
	}

	new_ifalias = krealloc(dev->ifalias, len + 1, GFP_KERNEL);
	if (!new_ifalias)
		return -ENOMEM;
	dev->ifalias = new_ifalias;

	strlcpy(dev->ifalias, alias, len+1);
	return len;
}


/**
 *	netdev_features_change - device changes features
 *	@dev: device to cause notification
 *
 *	Called to indicate a device has changed features.
 */
void netdev_features_change(struct net_device *dev)
{
	call_netdevice_notifiers(NETDEV_FEAT_CHANGE, dev);
}
EXPORT_SYMBOL(netdev_features_change);

/**
 *	netdev_state_change - device changes state
 *	@dev: device to cause notification
 *
 *	Called to indicate a device has changed state. This function calls
 *	the notifier chains for netdev_chain and sends a NEWLINK message
 *	to the routing socket.
 */
void netdev_state_change(struct net_device *dev)
{
	if (dev->flags & IFF_UP) {
		struct netdev_notifier_change_info change_info;

		change_info.flags_changed = 0;
		call_netdevice_notifiers_info(NETDEV_CHANGE, dev,
					      &change_info.info);
		rtmsg_ifinfo(RTM_NEWLINK, dev, 0, GFP_KERNEL);
	}
}
EXPORT_SYMBOL(netdev_state_change);

/**
 * 	netdev_notify_peers - notify network peers about existence of @dev
 * 	@dev: network device
 *
 * Generate traffic such that interested network peers are aware of
 * @dev, such as by generating a gratuitous ARP. This may be used when
 * a device wants to inform the rest of the network about some sort of
 * reconfiguration such as a failover event or virtual machine
 * migration.
 */
void netdev_notify_peers(struct net_device *dev)
{
	rtnl_lock();
	call_netdevice_notifiers(NETDEV_NOTIFY_PEERS, dev);
	rtnl_unlock();
}
EXPORT_SYMBOL(netdev_notify_peers);

static int __dev_open(struct net_device *dev)
{
	const struct net_device_ops *ops = dev->netdev_ops;
	int ret;

	ASSERT_RTNL();

	if (!netif_device_present(dev))
		return -ENODEV;

	/* Block netpoll from trying to do any rx path servicing.
	 * If we don't do this there is a chance ndo_poll_controller
	 * or ndo_poll may be running while we open the device
	 */
	netpoll_poll_disable(dev);

	ret = call_netdevice_notifiers(NETDEV_PRE_UP, dev);
	ret = notifier_to_errno(ret);
	if (ret)
		return ret;

	set_bit(__LINK_STATE_START, &dev->state);

	if (ops->ndo_validate_addr)
		ret = ops->ndo_validate_addr(dev);

	if (!ret && ops->ndo_open)
		ret = ops->ndo_open(dev);

	netpoll_poll_enable(dev);

	if (ret)
		clear_bit(__LINK_STATE_START, &dev->state);
	else {
		dev->flags |= IFF_UP;
		dev_set_rx_mode(dev);
		dev_activate(dev);
		add_device_randomness(dev->dev_addr, dev->addr_len);
	}

	return ret;
}

/**
 *	dev_open	- prepare an interface for use.
 *	@dev:	device to open
 *
 *	Takes a device from down to up state. The device's private open
 *	function is invoked and then the multicast lists are loaded. Finally
 *	the device is moved into the up state and a %NETDEV_UP message is
 *	sent to the netdev notifier chain.
 *
 *	Calling this function on an active interface is a nop. On a failure
 *	a negative errno code is returned.
 */
int dev_open(struct net_device *dev)
{
	int ret;

	if (dev->flags & IFF_UP)
		return 0;

	ret = __dev_open(dev);
	if (ret < 0)
		return ret;

	rtmsg_ifinfo(RTM_NEWLINK, dev, IFF_UP|IFF_RUNNING, GFP_KERNEL);
	call_netdevice_notifiers(NETDEV_UP, dev);

	return ret;
}
EXPORT_SYMBOL(dev_open);

static int __dev_close_many(struct list_head *head)
{
	struct net_device *dev;

	ASSERT_RTNL();
	might_sleep();

	list_for_each_entry(dev, head, close_list) {
		/* Temporarily disable netpoll until the interface is down */
		netpoll_poll_disable(dev);

		call_netdevice_notifiers(NETDEV_GOING_DOWN, dev);

		clear_bit(__LINK_STATE_START, &dev->state);

		/* Synchronize to scheduled poll. We cannot touch poll list, it
		 * can be even on different cpu. So just clear netif_running().
		 *
		 * dev->stop() will invoke napi_disable() on all of it's
		 * napi_struct instances on this device.
		 */
		smp_mb__after_atomic(); /* Commit netif_running(). */
	}

	dev_deactivate_many(head);

	list_for_each_entry(dev, head, close_list) {
		const struct net_device_ops *ops = dev->netdev_ops;

		/*
		 *	Call the device specific close. This cannot fail.
		 *	Only if device is UP
		 *
		 *	We allow it to be called even after a DETACH hot-plug
		 *	event.
		 */
		if (ops->ndo_stop)
			ops->ndo_stop(dev);

		dev->flags &= ~IFF_UP;
		netpoll_poll_enable(dev);
	}

	return 0;
}

static int __dev_close(struct net_device *dev)
{
	int retval;
	LIST_HEAD(single);

	list_add(&dev->close_list, &single);
	retval = __dev_close_many(&single);
	list_del(&single);

	return retval;
}

static int dev_close_many(struct list_head *head)
{
	struct net_device *dev, *tmp;

	/* Remove the devices that don't need to be closed */
	list_for_each_entry_safe(dev, tmp, head, close_list)
		if (!(dev->flags & IFF_UP))
			list_del_init(&dev->close_list);

	__dev_close_many(head);

	list_for_each_entry_safe(dev, tmp, head, close_list) {
		rtmsg_ifinfo(RTM_NEWLINK, dev, IFF_UP|IFF_RUNNING, GFP_KERNEL);
		call_netdevice_notifiers(NETDEV_DOWN, dev);
		list_del_init(&dev->close_list);
	}

	return 0;
}

/**
 *	dev_close - shutdown an interface.
 *	@dev: device to shutdown
 *
 *	This function moves an active device into down state. A
 *	%NETDEV_GOING_DOWN is sent to the netdev notifier chain. The device
 *	is then deactivated and finally a %NETDEV_DOWN is sent to the notifier
 *	chain.
 */
int dev_close(struct net_device *dev)
{
	if (dev->flags & IFF_UP) {
		LIST_HEAD(single);

		list_add(&dev->close_list, &single);
		dev_close_many(&single);
		list_del(&single);
	}
	return 0;
}
EXPORT_SYMBOL(dev_close);


/**
 *	dev_disable_lro - disable Large Receive Offload on a device
 *	@dev: device
 *
 *	Disable Large Receive Offload (LRO) on a net device.  Must be
 *	called under RTNL.  This is needed if received packets may be
 *	forwarded to another interface.
 */
void dev_disable_lro(struct net_device *dev)
{
	struct net_device *lower_dev;
	struct list_head *iter;

	dev->wanted_features &= ~NETIF_F_LRO;
	netdev_update_features(dev);

	if (unlikely(dev->features & NETIF_F_LRO))
		netdev_WARN(dev, "failed to disable LRO!\n");

	netdev_for_each_lower_dev(dev, lower_dev, iter)
		dev_disable_lro(lower_dev);
}
EXPORT_SYMBOL(dev_disable_lro);

static int call_netdevice_notifier(struct notifier_block *nb, unsigned long val,
				   struct net_device *dev)
{
	struct netdev_notifier_info info;

	netdev_notifier_info_init(&info, dev);
	return nb->notifier_call(nb, val, &info);
}

static int dev_boot_phase = 1;

/**
 *	register_netdevice_notifier - register a network notifier block
 *	@nb: notifier
 *
 *	Register a notifier to be called when network device events occur.
 *	The notifier passed is linked into the kernel structures and must
 *	not be reused until it has been unregistered. A negative errno code
 *	is returned on a failure.
 *
 * 	When registered all registration and up events are replayed
 *	to the new notifier to allow device to have a race free
 *	view of the network device list.
 */

int register_netdevice_notifier(struct notifier_block *nb)
{
	struct net_device *dev;
	struct net_device *last;
	struct net *net;
	int err;

	rtnl_lock();
	err = raw_notifier_chain_register(&netdev_chain, nb);
	if (err)
		goto unlock;
	if (dev_boot_phase)
		goto unlock;
	for_each_net(net) {
		for_each_netdev(net, dev) {
			err = call_netdevice_notifier(nb, NETDEV_REGISTER, dev);
			err = notifier_to_errno(err);
			if (err)
				goto rollback;

			if (!(dev->flags & IFF_UP))
				continue;

			call_netdevice_notifier(nb, NETDEV_UP, dev);
		}
	}

unlock:
	rtnl_unlock();
	return err;

rollback:
	last = dev;
	for_each_net(net) {
		for_each_netdev(net, dev) {
			if (dev == last)
				goto outroll;

			if (dev->flags & IFF_UP) {
				call_netdevice_notifier(nb, NETDEV_GOING_DOWN,
							dev);
				call_netdevice_notifier(nb, NETDEV_DOWN, dev);
			}
			call_netdevice_notifier(nb, NETDEV_UNREGISTER, dev);
		}
	}

outroll:
	raw_notifier_chain_unregister(&netdev_chain, nb);
	goto unlock;
}
EXPORT_SYMBOL(register_netdevice_notifier);

/**
 *	unregister_netdevice_notifier - unregister a network notifier block
 *	@nb: notifier
 *
 *	Unregister a notifier previously registered by
 *	register_netdevice_notifier(). The notifier is unlinked into the
 *	kernel structures and may then be reused. A negative errno code
 *	is returned on a failure.
 *
 * 	After unregistering unregister and down device events are synthesized
 *	for all devices on the device list to the removed notifier to remove
 *	the need for special case cleanup code.
 */

int unregister_netdevice_notifier(struct notifier_block *nb)
{
	struct net_device *dev;
	struct net *net;
	int err;

	rtnl_lock();
	err = raw_notifier_chain_unregister(&netdev_chain, nb);
	if (err)
		goto unlock;

	for_each_net(net) {
		for_each_netdev(net, dev) {
			if (dev->flags & IFF_UP) {
				call_netdevice_notifier(nb, NETDEV_GOING_DOWN,
							dev);
				call_netdevice_notifier(nb, NETDEV_DOWN, dev);
			}
			call_netdevice_notifier(nb, NETDEV_UNREGISTER, dev);
		}
	}
unlock:
	rtnl_unlock();
	return err;
}
EXPORT_SYMBOL(unregister_netdevice_notifier);

/**
 *	call_netdevice_notifiers_info - call all network notifier blocks
 *	@val: value passed unmodified to notifier function
 *	@dev: net_device pointer passed unmodified to notifier function
 *	@info: notifier information data
 *
 *	Call all network notifier blocks.  Parameters and return value
 *	are as for raw_notifier_call_chain().
 */

static int call_netdevice_notifiers_info(unsigned long val,
					 struct net_device *dev,
					 struct netdev_notifier_info *info)
{
	ASSERT_RTNL();
	netdev_notifier_info_init(info, dev);
	return raw_notifier_call_chain(&netdev_chain, val, info);
}

/**
 *	call_netdevice_notifiers - call all network notifier blocks
 *      @val: value passed unmodified to notifier function
 *      @dev: net_device pointer passed unmodified to notifier function
 *
 *	Call all network notifier blocks.  Parameters and return value
 *	are as for raw_notifier_call_chain().
 */

int call_netdevice_notifiers(unsigned long val, struct net_device *dev)
{
	struct netdev_notifier_info info;

	return call_netdevice_notifiers_info(val, dev, &info);
}
EXPORT_SYMBOL(call_netdevice_notifiers);

static struct static_key netstamp_needed __read_mostly;
#ifdef HAVE_JUMP_LABEL
/* We are not allowed to call static_key_slow_dec() from irq context
 * If net_disable_timestamp() is called from irq context, defer the
 * static_key_slow_dec() calls.
 */
static atomic_t netstamp_needed_deferred;
#endif

void net_enable_timestamp(void)
{
#ifdef HAVE_JUMP_LABEL
	int deferred = atomic_xchg(&netstamp_needed_deferred, 0);

	if (deferred) {
		while (--deferred)
			static_key_slow_dec(&netstamp_needed);
		return;
	}
#endif
	static_key_slow_inc(&netstamp_needed);
}
EXPORT_SYMBOL(net_enable_timestamp);

void net_disable_timestamp(void)
{
#ifdef HAVE_JUMP_LABEL
	if (in_interrupt()) {
		atomic_inc(&netstamp_needed_deferred);
		return;
	}
#endif
	static_key_slow_dec(&netstamp_needed);
}
EXPORT_SYMBOL(net_disable_timestamp);

static inline void net_timestamp_set(struct sk_buff *skb)
{
	skb->tstamp.tv64 = 0;
	if (static_key_false(&netstamp_needed))
		__net_timestamp(skb);
}

#define net_timestamp_check(COND, SKB)			\
	if (static_key_false(&netstamp_needed)) {		\
		if ((COND) && !(SKB)->tstamp.tv64)	\
			__net_timestamp(SKB);		\
	}						\

bool is_skb_forwardable(struct net_device *dev, struct sk_buff *skb)
{
	unsigned int len;

	if (!(dev->flags & IFF_UP))
		return false;

	len = dev->mtu + dev->hard_header_len + VLAN_HLEN;
	if (skb->len <= len)
		return true;

	/* if TSO is enabled, we don't care about the length as the packet
	 * could be forwarded without being segmented before
	 */
	if (skb_is_gso(skb))
		return true;

	return false;
}
EXPORT_SYMBOL_GPL(is_skb_forwardable);

int __dev_forward_skb(struct net_device *dev, struct sk_buff *skb)
{
	if (skb_shinfo(skb)->tx_flags & SKBTX_DEV_ZEROCOPY) {
		if (skb_copy_ubufs(skb, GFP_ATOMIC)) {
			atomic_long_inc(&dev->rx_dropped);
			kfree_skb(skb);
			return NET_RX_DROP;
		}
	}

	if (unlikely(!is_skb_forwardable(dev, skb))) {
		atomic_long_inc(&dev->rx_dropped);
		kfree_skb(skb);
		return NET_RX_DROP;
	}

	skb_scrub_packet(skb, true);
	skb->protocol = eth_type_trans(skb, dev);

	return 0;
}
EXPORT_SYMBOL_GPL(__dev_forward_skb);

/**
 * dev_forward_skb - loopback an skb to another netif
 *
 * @dev: destination network device
 * @skb: buffer to forward
 *
 * return values:
 *	NET_RX_SUCCESS	(no congestion)
 *	NET_RX_DROP     (packet was dropped, but freed)
 *
 * dev_forward_skb can be used for injecting an skb from the
 * start_xmit function of one device into the receive queue
 * of another device.
 *
 * The receiving device may be in another namespace, so
 * we have to clear all information in the skb that could
 * impact namespace isolation.
 */
int dev_forward_skb(struct net_device *dev, struct sk_buff *skb)
{
	return __dev_forward_skb(dev, skb) ?: netif_rx_internal(skb);
}
EXPORT_SYMBOL_GPL(dev_forward_skb);

static inline int deliver_skb(struct sk_buff *skb,
			      struct packet_type *pt_prev,
			      struct net_device *orig_dev)
{
	if (unlikely(skb_orphan_frags(skb, GFP_ATOMIC)))
		return -ENOMEM;
	atomic_inc(&skb->users);
	return pt_prev->func(skb, skb->dev, pt_prev, orig_dev);
}

static inline bool skb_loop_sk(struct packet_type *ptype, struct sk_buff *skb)
{
	if (!ptype->af_packet_priv || !skb->sk)
		return false;

	if (ptype->id_match)
		return ptype->id_match(ptype, skb->sk);
	else if ((struct sock *)ptype->af_packet_priv == skb->sk)
		return true;

	return false;
}

/*
 *	Support routine. Sends outgoing frames to any network
 *	taps currently in use.
 */

static void dev_queue_xmit_nit(struct sk_buff *skb, struct net_device *dev)
{
	struct packet_type *ptype;
	struct sk_buff *skb2 = NULL;
	struct packet_type *pt_prev = NULL;

	rcu_read_lock();
	list_for_each_entry_rcu(ptype, &ptype_all, list) {
		/* Never send packets back to the socket
		 * they originated from - MvS (miquels@drinkel.ow.org)
		 */
		if ((ptype->dev == dev || !ptype->dev) &&
		    (!skb_loop_sk(ptype, skb))) {
			if (pt_prev) {
				deliver_skb(skb2, pt_prev, skb->dev);
				pt_prev = ptype;
				continue;
			}

			skb2 = skb_clone(skb, GFP_ATOMIC);
			if (!skb2)
				break;

			net_timestamp_set(skb2);

			/* skb->nh should be correctly
			   set by sender, so that the second statement is
			   just protection against buggy protocols.
			 */
			skb_reset_mac_header(skb2);

			if (skb_network_header(skb2) < skb2->data ||
			    skb_network_header(skb2) > skb_tail_pointer(skb2)) {
				net_crit_ratelimited("protocol %04x is buggy, dev %s\n",
						     ntohs(skb2->protocol),
						     dev->name);
				skb_reset_network_header(skb2);
			}

			skb2->transport_header = skb2->network_header;
			skb2->pkt_type = PACKET_OUTGOING;
			pt_prev = ptype;
		}
	}
	if (pt_prev)
		pt_prev->func(skb2, skb->dev, pt_prev, skb->dev);
	rcu_read_unlock();
}

/**
 * netif_setup_tc - Handle tc mappings on real_num_tx_queues change
 * @dev: Network device
 * @txq: number of queues available
 *
 * If real_num_tx_queues is changed the tc mappings may no longer be
 * valid. To resolve this verify the tc mapping remains valid and if
 * not NULL the mapping. With no priorities mapping to this
 * offset/count pair it will no longer be used. In the worst case TC0
 * is invalid nothing can be done so disable priority mappings. If is
 * expected that drivers will fix this mapping if they can before
 * calling netif_set_real_num_tx_queues.
 */
static void netif_setup_tc(struct net_device *dev, unsigned int txq)
{
	int i;
	struct netdev_tc_txq *tc = &dev->tc_to_txq[0];

	/* If TC0 is invalidated disable TC mapping */
	if (tc->offset + tc->count > txq) {
		pr_warn("Number of in use tx queues changed invalidating tc mappings. Priority traffic classification disabled!\n");
		dev->num_tc = 0;
		return;
	}

	/* Invalidated prio to tc mappings set to TC0 */
	for (i = 1; i < TC_BITMASK + 1; i++) {
		int q = netdev_get_prio_tc_map(dev, i);

		tc = &dev->tc_to_txq[q];
		if (tc->offset + tc->count > txq) {
			pr_warn("Number of in use tx queues changed. Priority %i to tc mapping %i is no longer valid. Setting map to 0\n",
				i, q);
			netdev_set_prio_tc_map(dev, i, 0);
		}
	}
}

#ifdef CONFIG_XPS
static DEFINE_MUTEX(xps_map_mutex);
#define xmap_dereference(P)		\
	rcu_dereference_protected((P), lockdep_is_held(&xps_map_mutex))

static struct xps_map *remove_xps_queue(struct xps_dev_maps *dev_maps,
					int cpu, u16 index)
{
	struct xps_map *map = NULL;
	int pos;

	if (dev_maps)
		map = xmap_dereference(dev_maps->cpu_map[cpu]);

	for (pos = 0; map && pos < map->len; pos++) {
		if (map->queues[pos] == index) {
			if (map->len > 1) {
				map->queues[pos] = map->queues[--map->len];
			} else {
				RCU_INIT_POINTER(dev_maps->cpu_map[cpu], NULL);
				kfree_rcu(map, rcu);
				map = NULL;
			}
			break;
		}
	}

	return map;
}

static void netif_reset_xps_queues_gt(struct net_device *dev, u16 index)
{
	struct xps_dev_maps *dev_maps;
	int cpu, i;
	bool active = false;

	mutex_lock(&xps_map_mutex);
	dev_maps = xmap_dereference(dev->xps_maps);

	if (!dev_maps)
		goto out_no_maps;

	for_each_possible_cpu(cpu) {
		for (i = index; i < dev->num_tx_queues; i++) {
			if (!remove_xps_queue(dev_maps, cpu, i))
				break;
		}
		if (i == dev->num_tx_queues)
			active = true;
	}

	if (!active) {
		RCU_INIT_POINTER(dev->xps_maps, NULL);
		kfree_rcu(dev_maps, rcu);
	}

	for (i = index; i < dev->num_tx_queues; i++)
		netdev_queue_numa_node_write(netdev_get_tx_queue(dev, i),
					     NUMA_NO_NODE);

out_no_maps:
	mutex_unlock(&xps_map_mutex);
}

static struct xps_map *expand_xps_map(struct xps_map *map,
				      int cpu, u16 index)
{
	struct xps_map *new_map;
	int alloc_len = XPS_MIN_MAP_ALLOC;
	int i, pos;

	for (pos = 0; map && pos < map->len; pos++) {
		if (map->queues[pos] != index)
			continue;
		return map;
	}

	/* Need to add queue to this CPU's existing map */
	if (map) {
		if (pos < map->alloc_len)
			return map;

		alloc_len = map->alloc_len * 2;
	}

	/* Need to allocate new map to store queue on this CPU's map */
	new_map = kzalloc_node(XPS_MAP_SIZE(alloc_len), GFP_KERNEL,
			       cpu_to_node(cpu));
	if (!new_map)
		return NULL;

	for (i = 0; i < pos; i++)
		new_map->queues[i] = map->queues[i];
	new_map->alloc_len = alloc_len;
	new_map->len = pos;

	return new_map;
}

int netif_set_xps_queue(struct net_device *dev, const struct cpumask *mask,
			u16 index)
{
	struct xps_dev_maps *dev_maps, *new_dev_maps = NULL;
	struct xps_map *map, *new_map;
	int maps_sz = max_t(unsigned int, XPS_DEV_MAPS_SIZE, L1_CACHE_BYTES);
	int cpu, numa_node_id = -2;
	bool active = false;

	mutex_lock(&xps_map_mutex);

	dev_maps = xmap_dereference(dev->xps_maps);

	/* allocate memory for queue storage */
	for_each_online_cpu(cpu) {
		if (!cpumask_test_cpu(cpu, mask))
			continue;

		if (!new_dev_maps)
			new_dev_maps = kzalloc(maps_sz, GFP_KERNEL);
		if (!new_dev_maps) {
			mutex_unlock(&xps_map_mutex);
			return -ENOMEM;
		}

		map = dev_maps ? xmap_dereference(dev_maps->cpu_map[cpu]) :
				 NULL;

		map = expand_xps_map(map, cpu, index);
		if (!map)
			goto error;

		RCU_INIT_POINTER(new_dev_maps->cpu_map[cpu], map);
	}

	if (!new_dev_maps)
		goto out_no_new_maps;

	for_each_possible_cpu(cpu) {
		if (cpumask_test_cpu(cpu, mask) && cpu_online(cpu)) {
			/* add queue to CPU maps */
			int pos = 0;

			map = xmap_dereference(new_dev_maps->cpu_map[cpu]);
			while ((pos < map->len) && (map->queues[pos] != index))
				pos++;

			if (pos == map->len)
				map->queues[map->len++] = index;
#ifdef CONFIG_NUMA
			if (numa_node_id == -2)
				numa_node_id = cpu_to_node(cpu);
			else if (numa_node_id != cpu_to_node(cpu))
				numa_node_id = -1;
#endif
		} else if (dev_maps) {
			/* fill in the new device map from the old device map */
			map = xmap_dereference(dev_maps->cpu_map[cpu]);
			RCU_INIT_POINTER(new_dev_maps->cpu_map[cpu], map);
		}

	}

	rcu_assign_pointer(dev->xps_maps, new_dev_maps);

	/* Cleanup old maps */
	if (dev_maps) {
		for_each_possible_cpu(cpu) {
			new_map = xmap_dereference(new_dev_maps->cpu_map[cpu]);
			map = xmap_dereference(dev_maps->cpu_map[cpu]);
			if (map && map != new_map)
				kfree_rcu(map, rcu);
		}

		kfree_rcu(dev_maps, rcu);
	}

	dev_maps = new_dev_maps;
	active = true;

out_no_new_maps:
	/* update Tx queue numa node */
	netdev_queue_numa_node_write(netdev_get_tx_queue(dev, index),
				     (numa_node_id >= 0) ? numa_node_id :
				     NUMA_NO_NODE);

	if (!dev_maps)
		goto out_no_maps;

	/* removes queue from unused CPUs */
	for_each_possible_cpu(cpu) {
		if (cpumask_test_cpu(cpu, mask) && cpu_online(cpu))
			continue;

		if (remove_xps_queue(dev_maps, cpu, index))
			active = true;
	}

	/* free map if not active */
	if (!active) {
		RCU_INIT_POINTER(dev->xps_maps, NULL);
		kfree_rcu(dev_maps, rcu);
	}

out_no_maps:
	mutex_unlock(&xps_map_mutex);

	return 0;
error:
	/* remove any maps that we added */
	for_each_possible_cpu(cpu) {
		new_map = xmap_dereference(new_dev_maps->cpu_map[cpu]);
		map = dev_maps ? xmap_dereference(dev_maps->cpu_map[cpu]) :
				 NULL;
		if (new_map && new_map != map)
			kfree(new_map);
	}

	mutex_unlock(&xps_map_mutex);

	kfree(new_dev_maps);
	return -ENOMEM;
}
EXPORT_SYMBOL(netif_set_xps_queue);

#endif
/*
 * Routine to help set real_num_tx_queues. To avoid skbs mapped to queues
 * greater then real_num_tx_queues stale skbs on the qdisc must be flushed.
 */
int netif_set_real_num_tx_queues(struct net_device *dev, unsigned int txq)
{
	int rc;

	if (txq < 1 || txq > dev->num_tx_queues)
		return -EINVAL;

	if (dev->reg_state == NETREG_REGISTERED ||
	    dev->reg_state == NETREG_UNREGISTERING) {
		ASSERT_RTNL();

		rc = netdev_queue_update_kobjects(dev, dev->real_num_tx_queues,
						  txq);
		if (rc)
			return rc;

		if (dev->num_tc)
			netif_setup_tc(dev, txq);

		if (txq < dev->real_num_tx_queues) {
			qdisc_reset_all_tx_gt(dev, txq);
#ifdef CONFIG_XPS
			netif_reset_xps_queues_gt(dev, txq);
#endif
		}
	}

	dev->real_num_tx_queues = txq;
	return 0;
}
EXPORT_SYMBOL(netif_set_real_num_tx_queues);

#ifdef CONFIG_SYSFS
/**
 *	netif_set_real_num_rx_queues - set actual number of RX queues used
 *	@dev: Network device
 *	@rxq: Actual number of RX queues
 *
 *	This must be called either with the rtnl_lock held or before
 *	registration of the net device.  Returns 0 on success, or a
 *	negative error code.  If called before registration, it always
 *	succeeds.
 */
int netif_set_real_num_rx_queues(struct net_device *dev, unsigned int rxq)
{
	int rc;

	if (rxq < 1 || rxq > dev->num_rx_queues)
		return -EINVAL;

	if (dev->reg_state == NETREG_REGISTERED) {
		ASSERT_RTNL();

		rc = net_rx_queue_update_kobjects(dev, dev->real_num_rx_queues,
						  rxq);
		if (rc)
			return rc;
	}

	dev->real_num_rx_queues = rxq;
	return 0;
}
EXPORT_SYMBOL(netif_set_real_num_rx_queues);
#endif

/**
 * netif_get_num_default_rss_queues - default number of RSS queues
 *
 * This routine should set an upper limit on the number of RSS queues
 * used by default by multiqueue devices.
 */
int netif_get_num_default_rss_queues(void)
{
	return min_t(int, DEFAULT_MAX_NUM_RSS_QUEUES, num_online_cpus());
}
EXPORT_SYMBOL(netif_get_num_default_rss_queues);

static inline void __netif_reschedule(struct Qdisc *q)
{
	struct softnet_data *sd;
	unsigned long flags;

	local_irq_save(flags);
	sd = this_cpu_ptr(&softnet_data);
	q->next_sched = NULL;
	*sd->output_queue_tailp = q;
	sd->output_queue_tailp = &q->next_sched;
	raise_softirq_irqoff(NET_TX_SOFTIRQ);
	local_irq_restore(flags);
}

void __netif_schedule(struct Qdisc *q)
{
	if (!test_and_set_bit(__QDISC_STATE_SCHED, &q->state))
		__netif_reschedule(q);
}
EXPORT_SYMBOL(__netif_schedule);

struct dev_kfree_skb_cb {
	enum skb_free_reason reason;
};

static struct dev_kfree_skb_cb *get_kfree_skb_cb(const struct sk_buff *skb)
{
	return (struct dev_kfree_skb_cb *)skb->cb;
}

void netif_schedule_queue(struct netdev_queue *txq)
{
	rcu_read_lock();
	if (!(txq->state & QUEUE_STATE_ANY_XOFF)) {
		struct Qdisc *q = rcu_dereference(txq->qdisc);

		__netif_schedule(q);
	}
	rcu_read_unlock();
}
EXPORT_SYMBOL(netif_schedule_queue);

/**
 *	netif_wake_subqueue - allow sending packets on subqueue
 *	@dev: network device
 *	@queue_index: sub queue index
 *
 * Resume individual transmit queue of a device with multiple transmit queues.
 */
void netif_wake_subqueue(struct net_device *dev, u16 queue_index)
{
	struct netdev_queue *txq = netdev_get_tx_queue(dev, queue_index);

	if (test_and_clear_bit(__QUEUE_STATE_DRV_XOFF, &txq->state)) {
		struct Qdisc *q;

		rcu_read_lock();
		q = rcu_dereference(txq->qdisc);
		__netif_schedule(q);
		rcu_read_unlock();
	}
}
EXPORT_SYMBOL(netif_wake_subqueue);

void netif_tx_wake_queue(struct netdev_queue *dev_queue)
{
	if (test_and_clear_bit(__QUEUE_STATE_DRV_XOFF, &dev_queue->state)) {
		struct Qdisc *q;

		rcu_read_lock();
		q = rcu_dereference(dev_queue->qdisc);
		__netif_schedule(q);
		rcu_read_unlock();
	}
}
EXPORT_SYMBOL(netif_tx_wake_queue);

void __dev_kfree_skb_irq(struct sk_buff *skb, enum skb_free_reason reason)
{
	unsigned long flags;

	if (likely(atomic_read(&skb->users) == 1)) {
		smp_rmb();
		atomic_set(&skb->users, 0);
	} else if (likely(!atomic_dec_and_test(&skb->users))) {
		return;
	}
	get_kfree_skb_cb(skb)->reason = reason;
	local_irq_save(flags);
	skb->next = __this_cpu_read(softnet_data.completion_queue);
	__this_cpu_write(softnet_data.completion_queue, skb);
	raise_softirq_irqoff(NET_TX_SOFTIRQ);
	local_irq_restore(flags);
}
EXPORT_SYMBOL(__dev_kfree_skb_irq);

void __dev_kfree_skb_any(struct sk_buff *skb, enum skb_free_reason reason)
{
	if (in_irq() || irqs_disabled())
		__dev_kfree_skb_irq(skb, reason);
	else
		dev_kfree_skb(skb);
}
EXPORT_SYMBOL(__dev_kfree_skb_any);


/**
 * netif_device_detach - mark device as removed
 * @dev: network device
 *
 * Mark device as removed from system and therefore no longer available.
 */
void netif_device_detach(struct net_device *dev)
{
	if (test_and_clear_bit(__LINK_STATE_PRESENT, &dev->state) &&
	    netif_running(dev)) {
		netif_tx_stop_all_queues(dev);
	}
}
EXPORT_SYMBOL(netif_device_detach);

/**
 * netif_device_attach - mark device as attached
 * @dev: network device
 *
 * Mark device as attached from system and restart if needed.
 */
void netif_device_attach(struct net_device *dev)
{
	if (!test_and_set_bit(__LINK_STATE_PRESENT, &dev->state) &&
	    netif_running(dev)) {
		netif_tx_wake_all_queues(dev);
		__netdev_watchdog_up(dev);
	}
}
EXPORT_SYMBOL(netif_device_attach);

static void skb_warn_bad_offload(const struct sk_buff *skb)
{
	static const netdev_features_t null_features = 0;
	struct net_device *dev = skb->dev;
	const char *driver = "";

	if (!net_ratelimit())
		return;

	if (dev && dev->dev.parent)
		driver = dev_driver_string(dev->dev.parent);

	WARN(1, "%s: caps=(%pNF, %pNF) len=%d data_len=%d gso_size=%d "
	     "gso_type=%d ip_summed=%d\n",
	     driver, dev ? &dev->features : &null_features,
	     skb->sk ? &skb->sk->sk_route_caps : &null_features,
	     skb->len, skb->data_len, skb_shinfo(skb)->gso_size,
	     skb_shinfo(skb)->gso_type, skb->ip_summed);
}

/*
 * Invalidate hardware checksum when packet is to be mangled, and
 * complete checksum manually on outgoing path.
 */
int skb_checksum_help(struct sk_buff *skb)
{
	__wsum csum;
	int ret = 0, offset;

	if (skb->ip_summed == CHECKSUM_COMPLETE)
		goto out_set_summed;

	if (unlikely(skb_shinfo(skb)->gso_size)) {
		skb_warn_bad_offload(skb);
		return -EINVAL;
	}

	/* Before computing a checksum, we should make sure no frag could
	 * be modified by an external entity : checksum could be wrong.
	 */
	if (skb_has_shared_frag(skb)) {
		ret = __skb_linearize(skb);
		if (ret)
			goto out;
	}

	offset = skb_checksum_start_offset(skb);
	BUG_ON(offset >= skb_headlen(skb));
	csum = skb_checksum(skb, offset, skb->len - offset, 0);

	offset += skb->csum_offset;
	BUG_ON(offset + sizeof(__sum16) > skb_headlen(skb));

	if (skb_cloned(skb) &&
	    !skb_clone_writable(skb, offset + sizeof(__sum16))) {
		ret = pskb_expand_head(skb, 0, 0, GFP_ATOMIC);
		if (ret)
			goto out;
	}

	*(__sum16 *)(skb->data + offset) = csum_fold(csum);
out_set_summed:
	skb->ip_summed = CHECKSUM_NONE;
out:
	return ret;
}
EXPORT_SYMBOL(skb_checksum_help);

__be16 skb_network_protocol(struct sk_buff *skb, int *depth)
{
	unsigned int vlan_depth = skb->mac_len;
	__be16 type = skb->protocol;

	/* Tunnel gso handlers can set protocol to ethernet. */
	if (type == htons(ETH_P_TEB)) {
		struct ethhdr *eth;

		if (unlikely(!pskb_may_pull(skb, sizeof(struct ethhdr))))
			return 0;

		eth = (struct ethhdr *)skb_mac_header(skb);
		type = eth->h_proto;
	}

	/* if skb->protocol is 802.1Q/AD then the header should already be
	 * present at mac_len - VLAN_HLEN (if mac_len > 0), or at
	 * ETH_HLEN otherwise
	 */
	if (type == htons(ETH_P_8021Q) || type == htons(ETH_P_8021AD)) {
		if (vlan_depth) {
			if (WARN_ON(vlan_depth < VLAN_HLEN))
				return 0;
			vlan_depth -= VLAN_HLEN;
		} else {
			vlan_depth = ETH_HLEN;
		}
		do {
			struct vlan_hdr *vh;

			if (unlikely(!pskb_may_pull(skb,
						    vlan_depth + VLAN_HLEN)))
				return 0;

			vh = (struct vlan_hdr *)(skb->data + vlan_depth);
			type = vh->h_vlan_encapsulated_proto;
			vlan_depth += VLAN_HLEN;
		} while (type == htons(ETH_P_8021Q) ||
			 type == htons(ETH_P_8021AD));
	}

	*depth = vlan_depth;

	return type;
}

/**
 *	skb_mac_gso_segment - mac layer segmentation handler.
 *	@skb: buffer to segment
 *	@features: features for the output path (see dev->features)
 */
struct sk_buff *skb_mac_gso_segment(struct sk_buff *skb,
				    netdev_features_t features)
{
	struct sk_buff *segs = ERR_PTR(-EPROTONOSUPPORT);
	struct packet_offload *ptype;
	int vlan_depth = skb->mac_len;
	__be16 type = skb_network_protocol(skb, &vlan_depth);

	if (unlikely(!type))
		return ERR_PTR(-EINVAL);

	__skb_pull(skb, vlan_depth);

	rcu_read_lock();
	list_for_each_entry_rcu(ptype, &offload_base, list) {
		if (ptype->type == type && ptype->callbacks.gso_segment) {
			segs = ptype->callbacks.gso_segment(skb, features);
			break;
		}
	}
	rcu_read_unlock();

	__skb_push(skb, skb->data - skb_mac_header(skb));

	return segs;
}
EXPORT_SYMBOL(skb_mac_gso_segment);


/* openvswitch calls this on rx path, so we need a different check.
 */
static inline bool skb_needs_check(struct sk_buff *skb, bool tx_path)
{
	if (tx_path)
		return skb->ip_summed != CHECKSUM_PARTIAL;
	else
		return skb->ip_summed == CHECKSUM_NONE;
}

/**
 *	__skb_gso_segment - Perform segmentation on skb.
 *	@skb: buffer to segment
 *	@features: features for the output path (see dev->features)
 *	@tx_path: whether it is called in TX path
 *
 *	This function segments the given skb and returns a list of segments.
 *
 *	It may return NULL if the skb requires no segmentation.  This is
 *	only possible when GSO is used for verifying header integrity.
 */
struct sk_buff *__skb_gso_segment(struct sk_buff *skb,
				  netdev_features_t features, bool tx_path)
{
	if (unlikely(skb_needs_check(skb, tx_path))) {
		int err;

		skb_warn_bad_offload(skb);

		err = skb_cow_head(skb, 0);
		if (err < 0)
			return ERR_PTR(err);
	}

	SKB_GSO_CB(skb)->mac_offset = skb_headroom(skb);
	SKB_GSO_CB(skb)->encap_level = 0;

	skb_reset_mac_header(skb);
	skb_reset_mac_len(skb);

	return skb_mac_gso_segment(skb, features);
}
EXPORT_SYMBOL(__skb_gso_segment);

/* Take action when hardware reception checksum errors are detected. */
#ifdef CONFIG_BUG
void netdev_rx_csum_fault(struct net_device *dev)
{
	if (net_ratelimit()) {
		pr_err("%s: hw csum failure\n", dev ? dev->name : "<unknown>");
		dump_stack();
	}
}
EXPORT_SYMBOL(netdev_rx_csum_fault);
#endif

/* Actually, we should eliminate this check as soon as we know, that:
 * 1. IOMMU is present and allows to map all the memory.
 * 2. No high memory really exists on this machine.
 */

static int illegal_highdma(struct net_device *dev, struct sk_buff *skb)
{
#ifdef CONFIG_HIGHMEM
	int i;
	if (!(dev->features & NETIF_F_HIGHDMA)) {
		for (i = 0; i < skb_shinfo(skb)->nr_frags; i++) {
			skb_frag_t *frag = &skb_shinfo(skb)->frags[i];
			if (PageHighMem(skb_frag_page(frag)))
				return 1;
		}
	}

	if (PCI_DMA_BUS_IS_PHYS) {
		struct device *pdev = dev->dev.parent;

		if (!pdev)
			return 0;
		for (i = 0; i < skb_shinfo(skb)->nr_frags; i++) {
			skb_frag_t *frag = &skb_shinfo(skb)->frags[i];
			dma_addr_t addr = page_to_phys(skb_frag_page(frag));
			if (!pdev->dma_mask || addr + PAGE_SIZE - 1 > *pdev->dma_mask)
				return 1;
		}
	}
#endif
	return 0;
}

/* If MPLS offload request, verify we are testing hardware MPLS features
 * instead of standard features for the netdev.
 */
#ifdef CONFIG_NET_MPLS_GSO
static netdev_features_t net_mpls_features(struct sk_buff *skb,
					   netdev_features_t features,
					   __be16 type)
{
	if (eth_p_mpls(type))
		features &= skb->dev->mpls_features;

	return features;
}
#else
static netdev_features_t net_mpls_features(struct sk_buff *skb,
					   netdev_features_t features,
					   __be16 type)
{
	return features;
}
#endif

static netdev_features_t harmonize_features(struct sk_buff *skb,
	netdev_features_t features)
{
	int tmp;
	__be16 type;

	type = skb_network_protocol(skb, &tmp);
	features = net_mpls_features(skb, features, type);

	if (skb->ip_summed != CHECKSUM_NONE &&
	    !can_checksum_protocol(features, type)) {
		features &= ~NETIF_F_ALL_CSUM;
	} else if (illegal_highdma(skb->dev, skb)) {
		features &= ~NETIF_F_SG;
	}

	return features;
}

netdev_features_t netif_skb_features(struct sk_buff *skb)
{
	const struct net_device *dev = skb->dev;
	netdev_features_t features = dev->features;
	u16 gso_segs = skb_shinfo(skb)->gso_segs;
	__be16 protocol = skb->protocol;

	if (gso_segs > dev->gso_max_segs || gso_segs < dev->gso_min_segs)
		features &= ~NETIF_F_GSO_MASK;

	if (protocol == htons(ETH_P_8021Q) || protocol == htons(ETH_P_8021AD)) {
		struct vlan_ethhdr *veh = (struct vlan_ethhdr *)skb->data;
		protocol = veh->h_vlan_encapsulated_proto;
	} else if (!vlan_tx_tag_present(skb)) {
		return harmonize_features(skb, features);
	}

	features = netdev_intersect_features(features,
					     dev->vlan_features |
					     NETIF_F_HW_VLAN_CTAG_TX |
					     NETIF_F_HW_VLAN_STAG_TX);

	if (protocol == htons(ETH_P_8021Q) || protocol == htons(ETH_P_8021AD))
		features = netdev_intersect_features(features,
						     NETIF_F_SG |
						     NETIF_F_HIGHDMA |
						     NETIF_F_FRAGLIST |
						     NETIF_F_GEN_CSUM |
						     NETIF_F_HW_VLAN_CTAG_TX |
						     NETIF_F_HW_VLAN_STAG_TX);

	return harmonize_features(skb, features);
}
EXPORT_SYMBOL(netif_skb_features);

static int xmit_one(struct sk_buff *skb, struct net_device *dev,
		    struct netdev_queue *txq, bool more)
{
	unsigned int len;
	int rc;
<<<<<<< HEAD

	if (!list_empty(&ptype_all))
		dev_queue_xmit_nit(skb, dev);

	len = skb->len;
	trace_net_dev_start_xmit(skb, dev);
	rc = netdev_start_xmit(skb, dev, txq, more);
	trace_net_dev_xmit(skb, rc, dev, len);

	return rc;
}

struct sk_buff *dev_hard_start_xmit(struct sk_buff *first, struct net_device *dev,
				    struct netdev_queue *txq, int *ret)
{
	struct sk_buff *skb = first;
	int rc = NETDEV_TX_OK;

	while (skb) {
		struct sk_buff *next = skb->next;

		skb->next = NULL;
		rc = xmit_one(skb, dev, txq, next != NULL);
		if (unlikely(!dev_xmit_complete(rc))) {
			skb->next = next;
			goto out;
		}

		skb = next;
		if (netif_xmit_stopped(txq) && skb) {
			rc = NETDEV_TX_BUSY;
			break;
		}
	}

out:
	*ret = rc;
	return skb;
}

static struct sk_buff *validate_xmit_vlan(struct sk_buff *skb,
					  netdev_features_t features)
{
	if (vlan_tx_tag_present(skb) &&
	    !vlan_hw_offload_capable(features, skb->vlan_proto)) {
		skb = __vlan_put_tag(skb, skb->vlan_proto,
				     vlan_tx_tag_get(skb));
		if (skb)
			skb->vlan_tci = 0;
	}
	return skb;
}

static struct sk_buff *validate_xmit_skb(struct sk_buff *skb, struct net_device *dev)
{
	netdev_features_t features;

	if (skb->next)
		return skb;

	features = netif_skb_features(skb);
	skb = validate_xmit_vlan(skb, features);
	if (unlikely(!skb))
		goto out_null;

	/* If encapsulation offload request, verify we are testing
	 * hardware encapsulation features instead of standard
	 * features for the netdev
	 */
	if (skb->encapsulation)
		features &= dev->hw_enc_features;

	if (netif_needs_gso(dev, skb, features)) {
		struct sk_buff *segs;

		segs = skb_gso_segment(skb, features);
		if (IS_ERR(segs)) {
			segs = NULL;
		} else if (segs) {
			consume_skb(skb);
			skb = segs;
		}
	} else {
		if (skb_needs_linearize(skb, features) &&
		    __skb_linearize(skb))
			goto out_kfree_skb;

=======

	if (!list_empty(&ptype_all))
		dev_queue_xmit_nit(skb, dev);

	len = skb->len;
	trace_net_dev_start_xmit(skb, dev);
	rc = netdev_start_xmit(skb, dev, txq, more);
	trace_net_dev_xmit(skb, rc, dev, len);

	return rc;
}

struct sk_buff *dev_hard_start_xmit(struct sk_buff *first, struct net_device *dev,
				    struct netdev_queue *txq, int *ret)
{
	struct sk_buff *skb = first;
	int rc = NETDEV_TX_OK;

	while (skb) {
		struct sk_buff *next = skb->next;

		skb->next = NULL;
		rc = xmit_one(skb, dev, txq, next != NULL);
		if (unlikely(!dev_xmit_complete(rc))) {
			skb->next = next;
			goto out;
		}

		skb = next;
		if (netif_xmit_stopped(txq) && skb) {
			rc = NETDEV_TX_BUSY;
			break;
		}
	}

out:
	*ret = rc;
	return skb;
}

static struct sk_buff *validate_xmit_vlan(struct sk_buff *skb,
					  netdev_features_t features)
{
	if (vlan_tx_tag_present(skb) &&
	    !vlan_hw_offload_capable(features, skb->vlan_proto))
		skb = __vlan_hwaccel_push_inside(skb);
	return skb;
}

static struct sk_buff *validate_xmit_skb(struct sk_buff *skb, struct net_device *dev)
{
	netdev_features_t features;

	if (skb->next)
		return skb;

	features = netif_skb_features(skb);
	skb = validate_xmit_vlan(skb, features);
	if (unlikely(!skb))
		goto out_null;

	/* If encapsulation offload request, verify we are testing
	 * hardware encapsulation features instead of standard
	 * features for the netdev
	 */
	if (skb->encapsulation)
		features &= dev->hw_enc_features;

	if (netif_needs_gso(dev, skb, features)) {
		struct sk_buff *segs;

		segs = skb_gso_segment(skb, features);
		if (IS_ERR(segs)) {
			segs = NULL;
		} else if (segs) {
			consume_skb(skb);
			skb = segs;
		}
	} else {
		if (skb_needs_linearize(skb, features) &&
		    __skb_linearize(skb))
			goto out_kfree_skb;

>>>>>>> e529fea9
		/* If packet is not checksummed and device does not
		 * support checksumming for this protocol, complete
		 * checksumming here.
		 */
		if (skb->ip_summed == CHECKSUM_PARTIAL) {
			if (skb->encapsulation)
				skb_set_inner_transport_header(skb,
							       skb_checksum_start_offset(skb));
			else
				skb_set_transport_header(skb,
							 skb_checksum_start_offset(skb));
			if (!(features & NETIF_F_ALL_CSUM) &&
			    skb_checksum_help(skb))
				goto out_kfree_skb;
		}
	}

	return skb;

out_kfree_skb:
	kfree_skb(skb);
out_null:
	return NULL;
}

struct sk_buff *validate_xmit_skb_list(struct sk_buff *skb, struct net_device *dev)
{
	struct sk_buff *next, *head = NULL, *tail;

	for (; skb != NULL; skb = next) {
		next = skb->next;
		skb->next = NULL;

		/* in case skb wont be segmented, point to itself */
		skb->prev = skb;

		skb = validate_xmit_skb(skb, dev);
		if (!skb)
			continue;

		if (!head)
			head = skb;
		else
			tail->next = skb;
		/* If skb was segmented, skb->prev points to
		 * the last segment. If not, it still contains skb.
		 */
		tail = skb->prev;
	}
	return head;
}

static void qdisc_pkt_len_init(struct sk_buff *skb)
{
	const struct skb_shared_info *shinfo = skb_shinfo(skb);

	qdisc_skb_cb(skb)->pkt_len = skb->len;

	/* To get more precise estimation of bytes sent on wire,
	 * we add to pkt_len the headers size of all segments
	 */
	if (shinfo->gso_size)  {
		unsigned int hdr_len;
		u16 gso_segs = shinfo->gso_segs;

		/* mac layer + network layer */
		hdr_len = skb_transport_header(skb) - skb_mac_header(skb);

		/* + transport layer */
		if (likely(shinfo->gso_type & (SKB_GSO_TCPV4 | SKB_GSO_TCPV6)))
			hdr_len += tcp_hdrlen(skb);
		else
			hdr_len += sizeof(struct udphdr);

		if (shinfo->gso_type & SKB_GSO_DODGY)
			gso_segs = DIV_ROUND_UP(skb->len - hdr_len,
						shinfo->gso_size);

		qdisc_skb_cb(skb)->pkt_len += (gso_segs - 1) * hdr_len;
	}
}

static inline int __dev_xmit_skb(struct sk_buff *skb, struct Qdisc *q,
				 struct net_device *dev,
				 struct netdev_queue *txq)
{
	spinlock_t *root_lock = qdisc_lock(q);
	bool contended;
	int rc;

	qdisc_pkt_len_init(skb);
	qdisc_calculate_pkt_len(skb, q);
	/*
	 * Heuristic to force contended enqueues to serialize on a
	 * separate lock before trying to get qdisc main lock.
	 * This permits __QDISC___STATE_RUNNING owner to get the lock more
	 * often and dequeue packets faster.
	 */
	contended = qdisc_is_running(q);
	if (unlikely(contended))
		spin_lock(&q->busylock);

	spin_lock(root_lock);
	if (unlikely(test_bit(__QDISC_STATE_DEACTIVATED, &q->state))) {
		kfree_skb(skb);
		rc = NET_XMIT_DROP;
	} else if ((q->flags & TCQ_F_CAN_BYPASS) && !qdisc_qlen(q) &&
		   qdisc_run_begin(q)) {
		/*
		 * This is a work-conserving queue; there are no old skbs
		 * waiting to be sent out; and the qdisc is not running -
		 * xmit the skb directly.
		 */

		qdisc_bstats_update(q, skb);

		if (sch_direct_xmit(skb, q, dev, txq, root_lock, true)) {
			if (unlikely(contended)) {
				spin_unlock(&q->busylock);
				contended = false;
			}
			__qdisc_run(q);
		} else
			qdisc_run_end(q);

		rc = NET_XMIT_SUCCESS;
	} else {
		rc = q->enqueue(skb, q) & NET_XMIT_MASK;
		if (qdisc_run_begin(q)) {
			if (unlikely(contended)) {
				spin_unlock(&q->busylock);
				contended = false;
			}
			__qdisc_run(q);
		}
	}
	spin_unlock(root_lock);
	if (unlikely(contended))
		spin_unlock(&q->busylock);
	return rc;
}

#if IS_ENABLED(CONFIG_CGROUP_NET_PRIO)
static void skb_update_prio(struct sk_buff *skb)
{
	struct netprio_map *map = rcu_dereference_bh(skb->dev->priomap);

	if (!skb->priority && skb->sk && map) {
		unsigned int prioidx = skb->sk->sk_cgrp_prioidx;

		if (prioidx < map->priomap_len)
			skb->priority = map->priomap[prioidx];
	}
}
#else
#define skb_update_prio(skb)
#endif

static DEFINE_PER_CPU(int, xmit_recursion);
#define RECURSION_LIMIT 10

/**
 *	dev_loopback_xmit - loop back @skb
 *	@skb: buffer to transmit
 */
int dev_loopback_xmit(struct sk_buff *skb)
{
	skb_reset_mac_header(skb);
	__skb_pull(skb, skb_network_offset(skb));
	skb->pkt_type = PACKET_LOOPBACK;
	skb->ip_summed = CHECKSUM_UNNECESSARY;
	WARN_ON(!skb_dst(skb));
	skb_dst_force(skb);
	netif_rx_ni(skb);
	return 0;
}
EXPORT_SYMBOL(dev_loopback_xmit);

/**
 *	__dev_queue_xmit - transmit a buffer
 *	@skb: buffer to transmit
 *	@accel_priv: private data used for L2 forwarding offload
 *
 *	Queue a buffer for transmission to a network device. The caller must
 *	have set the device and priority and built the buffer before calling
 *	this function. The function can be called from an interrupt.
 *
 *	A negative errno code is returned on a failure. A success does not
 *	guarantee the frame will be transmitted as it may be dropped due
 *	to congestion or traffic shaping.
 *
 * -----------------------------------------------------------------------------------
 *      I notice this method can also return errors from the queue disciplines,
 *      including NET_XMIT_DROP, which is a positive value.  So, errors can also
 *      be positive.
 *
 *      Regardless of the return value, the skb is consumed, so it is currently
 *      difficult to retry a send to this method.  (You can bump the ref count
 *      before sending to hold a reference for retry if you are careful.)
 *
 *      When calling this method, interrupts MUST be enabled.  This is because
 *      the BH enable code must have IRQs enabled so that it will not deadlock.
 *          --BLG
 */
static int __dev_queue_xmit(struct sk_buff *skb, void *accel_priv)
{
	struct net_device *dev = skb->dev;
	struct netdev_queue *txq;
	struct Qdisc *q;
	int rc = -ENOMEM;

	skb_reset_mac_header(skb);

	if (unlikely(skb_shinfo(skb)->tx_flags & SKBTX_SCHED_TSTAMP))
		__skb_tstamp_tx(skb, NULL, skb->sk, SCM_TSTAMP_SCHED);

	/* Disable soft irqs for various locks below. Also
	 * stops preemption for RCU.
	 */
	rcu_read_lock_bh();

	skb_update_prio(skb);

	/* If device/qdisc don't need skb->dst, release it right now while
	 * its hot in this cpu cache.
	 */
	if (dev->priv_flags & IFF_XMIT_DST_RELEASE)
		skb_dst_drop(skb);
	else
		skb_dst_force(skb);

	txq = netdev_pick_tx(dev, skb, accel_priv);
	q = rcu_dereference_bh(txq->qdisc);

#ifdef CONFIG_NET_CLS_ACT
	skb->tc_verd = SET_TC_AT(skb->tc_verd, AT_EGRESS);
#endif
	trace_net_dev_queue(skb);
	if (q->enqueue) {
		rc = __dev_xmit_skb(skb, q, dev, txq);
		goto out;
	}

	/* The device has no queue. Common case for software devices:
	   loopback, all the sorts of tunnels...

	   Really, it is unlikely that netif_tx_lock protection is necessary
	   here.  (f.e. loopback and IP tunnels are clean ignoring statistics
	   counters.)
	   However, it is possible, that they rely on protection
	   made by us here.

	   Check this and shot the lock. It is not prone from deadlocks.
	   Either shot noqueue qdisc, it is even simpler 8)
	 */
	if (dev->flags & IFF_UP) {
		int cpu = smp_processor_id(); /* ok because BHs are off */

		if (txq->xmit_lock_owner != cpu) {

			if (__this_cpu_read(xmit_recursion) > RECURSION_LIMIT)
				goto recursion_alert;

			skb = validate_xmit_skb(skb, dev);
			if (!skb)
				goto drop;

			HARD_TX_LOCK(dev, txq, cpu);

			if (!netif_xmit_stopped(txq)) {
				__this_cpu_inc(xmit_recursion);
				skb = dev_hard_start_xmit(skb, dev, txq, &rc);
				__this_cpu_dec(xmit_recursion);
				if (dev_xmit_complete(rc)) {
					HARD_TX_UNLOCK(dev, txq);
					goto out;
				}
			}
			HARD_TX_UNLOCK(dev, txq);
			net_crit_ratelimited("Virtual device %s asks to queue packet!\n",
					     dev->name);
		} else {
			/* Recursion is detected! It is possible,
			 * unfortunately
			 */
recursion_alert:
			net_crit_ratelimited("Dead loop on virtual device %s, fix it urgently!\n",
					     dev->name);
		}
	}

	rc = -ENETDOWN;
drop:
	rcu_read_unlock_bh();

	atomic_long_inc(&dev->tx_dropped);
	kfree_skb_list(skb);
	return rc;
out:
	rcu_read_unlock_bh();
	return rc;
}

int dev_queue_xmit(struct sk_buff *skb)
{
	return __dev_queue_xmit(skb, NULL);
}
EXPORT_SYMBOL(dev_queue_xmit);

int dev_queue_xmit_accel(struct sk_buff *skb, void *accel_priv)
{
	return __dev_queue_xmit(skb, accel_priv);
}
EXPORT_SYMBOL(dev_queue_xmit_accel);


/*=======================================================================
			Receiver routines
  =======================================================================*/

int netdev_max_backlog __read_mostly = 1000;
EXPORT_SYMBOL(netdev_max_backlog);

int netdev_tstamp_prequeue __read_mostly = 1;
int netdev_budget __read_mostly = 300;
int weight_p __read_mostly = 64;            /* old backlog weight */

/* Called with irq disabled */
static inline void ____napi_schedule(struct softnet_data *sd,
				     struct napi_struct *napi)
{
	list_add_tail(&napi->poll_list, &sd->poll_list);
	__raise_softirq_irqoff(NET_RX_SOFTIRQ);
}

#ifdef CONFIG_RPS

/* One global table that all flow-based protocols share. */
struct rps_sock_flow_table __rcu *rps_sock_flow_table __read_mostly;
EXPORT_SYMBOL(rps_sock_flow_table);

struct static_key rps_needed __read_mostly;

static struct rps_dev_flow *
set_rps_cpu(struct net_device *dev, struct sk_buff *skb,
	    struct rps_dev_flow *rflow, u16 next_cpu)
{
	if (next_cpu != RPS_NO_CPU) {
#ifdef CONFIG_RFS_ACCEL
		struct netdev_rx_queue *rxqueue;
		struct rps_dev_flow_table *flow_table;
		struct rps_dev_flow *old_rflow;
		u32 flow_id;
		u16 rxq_index;
		int rc;

		/* Should we steer this flow to a different hardware queue? */
		if (!skb_rx_queue_recorded(skb) || !dev->rx_cpu_rmap ||
		    !(dev->features & NETIF_F_NTUPLE))
			goto out;
		rxq_index = cpu_rmap_lookup_index(dev->rx_cpu_rmap, next_cpu);
		if (rxq_index == skb_get_rx_queue(skb))
			goto out;

		rxqueue = dev->_rx + rxq_index;
		flow_table = rcu_dereference(rxqueue->rps_flow_table);
		if (!flow_table)
			goto out;
		flow_id = skb_get_hash(skb) & flow_table->mask;
		rc = dev->netdev_ops->ndo_rx_flow_steer(dev, skb,
							rxq_index, flow_id);
		if (rc < 0)
			goto out;
		old_rflow = rflow;
		rflow = &flow_table->flows[flow_id];
		rflow->filter = rc;
		if (old_rflow->filter == rflow->filter)
			old_rflow->filter = RPS_NO_FILTER;
	out:
#endif
		rflow->last_qtail =
			per_cpu(softnet_data, next_cpu).input_queue_head;
	}

	rflow->cpu = next_cpu;
	return rflow;
}

/*
 * get_rps_cpu is called from netif_receive_skb and returns the target
 * CPU from the RPS map of the receiving queue for a given skb.
 * rcu_read_lock must be held on entry.
 */
static int get_rps_cpu(struct net_device *dev, struct sk_buff *skb,
		       struct rps_dev_flow **rflowp)
{
	struct netdev_rx_queue *rxqueue;
	struct rps_map *map;
	struct rps_dev_flow_table *flow_table;
	struct rps_sock_flow_table *sock_flow_table;
	int cpu = -1;
	u16 tcpu;
	u32 hash;

	if (skb_rx_queue_recorded(skb)) {
		u16 index = skb_get_rx_queue(skb);
		if (unlikely(index >= dev->real_num_rx_queues)) {
			WARN_ONCE(dev->real_num_rx_queues > 1,
				  "%s received packet on queue %u, but number "
				  "of RX queues is %u\n",
				  dev->name, index, dev->real_num_rx_queues);
			goto done;
		}
		rxqueue = dev->_rx + index;
	} else
		rxqueue = dev->_rx;

	map = rcu_dereference(rxqueue->rps_map);
	if (map) {
		if (map->len == 1 &&
		    !rcu_access_pointer(rxqueue->rps_flow_table)) {
			tcpu = map->cpus[0];
			if (cpu_online(tcpu))
				cpu = tcpu;
			goto done;
		}
	} else if (!rcu_access_pointer(rxqueue->rps_flow_table)) {
		goto done;
	}

	skb_reset_network_header(skb);
	hash = skb_get_hash(skb);
	if (!hash)
		goto done;

	flow_table = rcu_dereference(rxqueue->rps_flow_table);
	sock_flow_table = rcu_dereference(rps_sock_flow_table);
	if (flow_table && sock_flow_table) {
		u16 next_cpu;
		struct rps_dev_flow *rflow;

		rflow = &flow_table->flows[hash & flow_table->mask];
		tcpu = rflow->cpu;

		next_cpu = sock_flow_table->ents[hash & sock_flow_table->mask];

		/*
		 * If the desired CPU (where last recvmsg was done) is
		 * different from current CPU (one in the rx-queue flow
		 * table entry), switch if one of the following holds:
		 *   - Current CPU is unset (equal to RPS_NO_CPU).
		 *   - Current CPU is offline.
		 *   - The current CPU's queue tail has advanced beyond the
		 *     last packet that was enqueued using this table entry.
		 *     This guarantees that all previous packets for the flow
		 *     have been dequeued, thus preserving in order delivery.
		 */
		if (unlikely(tcpu != next_cpu) &&
		    (tcpu == RPS_NO_CPU || !cpu_online(tcpu) ||
		     ((int)(per_cpu(softnet_data, tcpu).input_queue_head -
		      rflow->last_qtail)) >= 0)) {
			tcpu = next_cpu;
			rflow = set_rps_cpu(dev, skb, rflow, next_cpu);
		}

		if (tcpu != RPS_NO_CPU && cpu_online(tcpu)) {
			*rflowp = rflow;
			cpu = tcpu;
			goto done;
		}
	}

	if (map) {
		tcpu = map->cpus[reciprocal_scale(hash, map->len)];
		if (cpu_online(tcpu)) {
			cpu = tcpu;
			goto done;
		}
	}

done:
	return cpu;
}

#ifdef CONFIG_RFS_ACCEL

/**
 * rps_may_expire_flow - check whether an RFS hardware filter may be removed
 * @dev: Device on which the filter was set
 * @rxq_index: RX queue index
 * @flow_id: Flow ID passed to ndo_rx_flow_steer()
 * @filter_id: Filter ID returned by ndo_rx_flow_steer()
 *
 * Drivers that implement ndo_rx_flow_steer() should periodically call
 * this function for each installed filter and remove the filters for
 * which it returns %true.
 */
bool rps_may_expire_flow(struct net_device *dev, u16 rxq_index,
			 u32 flow_id, u16 filter_id)
{
	struct netdev_rx_queue *rxqueue = dev->_rx + rxq_index;
	struct rps_dev_flow_table *flow_table;
	struct rps_dev_flow *rflow;
	bool expire = true;
	int cpu;

	rcu_read_lock();
	flow_table = rcu_dereference(rxqueue->rps_flow_table);
	if (flow_table && flow_id <= flow_table->mask) {
		rflow = &flow_table->flows[flow_id];
		cpu = ACCESS_ONCE(rflow->cpu);
		if (rflow->filter == filter_id && cpu != RPS_NO_CPU &&
		    ((int)(per_cpu(softnet_data, cpu).input_queue_head -
			   rflow->last_qtail) <
		     (int)(10 * flow_table->mask)))
			expire = false;
	}
	rcu_read_unlock();
	return expire;
}
EXPORT_SYMBOL(rps_may_expire_flow);

#endif /* CONFIG_RFS_ACCEL */

/* Called from hardirq (IPI) context */
static void rps_trigger_softirq(void *data)
{
	struct softnet_data *sd = data;

	____napi_schedule(sd, &sd->backlog);
	sd->received_rps++;
}

#endif /* CONFIG_RPS */

/*
 * Check if this softnet_data structure is another cpu one
 * If yes, queue it to our IPI list and return 1
 * If no, return 0
 */
static int rps_ipi_queued(struct softnet_data *sd)
{
#ifdef CONFIG_RPS
	struct softnet_data *mysd = this_cpu_ptr(&softnet_data);

	if (sd != mysd) {
		sd->rps_ipi_next = mysd->rps_ipi_list;
		mysd->rps_ipi_list = sd;

		__raise_softirq_irqoff(NET_RX_SOFTIRQ);
		return 1;
	}
#endif /* CONFIG_RPS */
	return 0;
}

#ifdef CONFIG_NET_FLOW_LIMIT
int netdev_flow_limit_table_len __read_mostly = (1 << 12);
#endif

static bool skb_flow_limit(struct sk_buff *skb, unsigned int qlen)
{
#ifdef CONFIG_NET_FLOW_LIMIT
	struct sd_flow_limit *fl;
	struct softnet_data *sd;
	unsigned int old_flow, new_flow;

	if (qlen < (netdev_max_backlog >> 1))
		return false;

	sd = this_cpu_ptr(&softnet_data);

	rcu_read_lock();
	fl = rcu_dereference(sd->flow_limit);
	if (fl) {
		new_flow = skb_get_hash(skb) & (fl->num_buckets - 1);
		old_flow = fl->history[fl->history_head];
		fl->history[fl->history_head] = new_flow;

		fl->history_head++;
		fl->history_head &= FLOW_LIMIT_HISTORY - 1;

		if (likely(fl->buckets[old_flow]))
			fl->buckets[old_flow]--;

		if (++fl->buckets[new_flow] > (FLOW_LIMIT_HISTORY >> 1)) {
			fl->count++;
			rcu_read_unlock();
			return true;
		}
	}
	rcu_read_unlock();
#endif
	return false;
}

/*
 * enqueue_to_backlog is called to queue an skb to a per CPU backlog
 * queue (may be a remote CPU queue).
 */
static int enqueue_to_backlog(struct sk_buff *skb, int cpu,
			      unsigned int *qtail)
{
	struct softnet_data *sd;
	unsigned long flags;
	unsigned int qlen;

	sd = &per_cpu(softnet_data, cpu);

	local_irq_save(flags);

	rps_lock(sd);
	qlen = skb_queue_len(&sd->input_pkt_queue);
	if (qlen <= netdev_max_backlog && !skb_flow_limit(skb, qlen)) {
		if (qlen) {
enqueue:
			__skb_queue_tail(&sd->input_pkt_queue, skb);
			input_queue_tail_incr_save(sd, qtail);
			rps_unlock(sd);
			local_irq_restore(flags);
			return NET_RX_SUCCESS;
		}

		/* Schedule NAPI for backlog device
		 * We can use non atomic operation since we own the queue lock
		 */
		if (!__test_and_set_bit(NAPI_STATE_SCHED, &sd->backlog.state)) {
			if (!rps_ipi_queued(sd))
				____napi_schedule(sd, &sd->backlog);
		}
		goto enqueue;
	}

	sd->dropped++;
	rps_unlock(sd);

	local_irq_restore(flags);

	atomic_long_inc(&skb->dev->rx_dropped);
	kfree_skb(skb);
	return NET_RX_DROP;
}

static int netif_rx_internal(struct sk_buff *skb)
{
	int ret;

	net_timestamp_check(netdev_tstamp_prequeue, skb);

	trace_netif_rx(skb);
#ifdef CONFIG_RPS
	if (static_key_false(&rps_needed)) {
		struct rps_dev_flow voidflow, *rflow = &voidflow;
		int cpu;

		preempt_disable();
		rcu_read_lock();

		cpu = get_rps_cpu(skb->dev, skb, &rflow);
		if (cpu < 0)
			cpu = smp_processor_id();

		ret = enqueue_to_backlog(skb, cpu, &rflow->last_qtail);

		rcu_read_unlock();
		preempt_enable();
	} else
#endif
	{
		unsigned int qtail;
		ret = enqueue_to_backlog(skb, get_cpu(), &qtail);
		put_cpu();
	}
	return ret;
}

/**
 *	netif_rx	-	post buffer to the network code
 *	@skb: buffer to post
 *
 *	This function receives a packet from a device driver and queues it for
 *	the upper (protocol) levels to process.  It always succeeds. The buffer
 *	may be dropped during processing for congestion control or by the
 *	protocol layers.
 *
 *	return values:
 *	NET_RX_SUCCESS	(no congestion)
 *	NET_RX_DROP     (packet was dropped)
 *
 */

int netif_rx(struct sk_buff *skb)
{
	trace_netif_rx_entry(skb);

	return netif_rx_internal(skb);
}
EXPORT_SYMBOL(netif_rx);

int netif_rx_ni(struct sk_buff *skb)
{
	int err;

	trace_netif_rx_ni_entry(skb);

	preempt_disable();
	err = netif_rx_internal(skb);
	if (local_softirq_pending())
		do_softirq();
	preempt_enable();

	return err;
}
EXPORT_SYMBOL(netif_rx_ni);

static void net_tx_action(struct softirq_action *h)
{
	struct softnet_data *sd = this_cpu_ptr(&softnet_data);

	if (sd->completion_queue) {
		struct sk_buff *clist;

		local_irq_disable();
		clist = sd->completion_queue;
		sd->completion_queue = NULL;
		local_irq_enable();

		while (clist) {
			struct sk_buff *skb = clist;
			clist = clist->next;

			WARN_ON(atomic_read(&skb->users));
			if (likely(get_kfree_skb_cb(skb)->reason == SKB_REASON_CONSUMED))
				trace_consume_skb(skb);
			else
				trace_kfree_skb(skb, net_tx_action);
			__kfree_skb(skb);
		}
	}

	if (sd->output_queue) {
		struct Qdisc *head;

		local_irq_disable();
		head = sd->output_queue;
		sd->output_queue = NULL;
		sd->output_queue_tailp = &sd->output_queue;
		local_irq_enable();

		while (head) {
			struct Qdisc *q = head;
			spinlock_t *root_lock;

			head = head->next_sched;

			root_lock = qdisc_lock(q);
			if (spin_trylock(root_lock)) {
				smp_mb__before_atomic();
				clear_bit(__QDISC_STATE_SCHED,
					  &q->state);
				qdisc_run(q);
				spin_unlock(root_lock);
			} else {
				if (!test_bit(__QDISC_STATE_DEACTIVATED,
					      &q->state)) {
					__netif_reschedule(q);
				} else {
					smp_mb__before_atomic();
					clear_bit(__QDISC_STATE_SCHED,
						  &q->state);
				}
			}
		}
	}
}

#if (defined(CONFIG_BRIDGE) || defined(CONFIG_BRIDGE_MODULE)) && \
    (defined(CONFIG_ATM_LANE) || defined(CONFIG_ATM_LANE_MODULE))
/* This hook is defined here for ATM LANE */
int (*br_fdb_test_addr_hook)(struct net_device *dev,
			     unsigned char *addr) __read_mostly;
EXPORT_SYMBOL_GPL(br_fdb_test_addr_hook);
#endif

#ifdef CONFIG_NET_CLS_ACT
/* TODO: Maybe we should just force sch_ingress to be compiled in
 * when CONFIG_NET_CLS_ACT is? otherwise some useless instructions
 * a compare and 2 stores extra right now if we dont have it on
 * but have CONFIG_NET_CLS_ACT
 * NOTE: This doesn't stop any functionality; if you dont have
 * the ingress scheduler, you just can't add policies on ingress.
 *
 */
static int ing_filter(struct sk_buff *skb, struct netdev_queue *rxq)
{
	struct net_device *dev = skb->dev;
	u32 ttl = G_TC_RTTL(skb->tc_verd);
	int result = TC_ACT_OK;
	struct Qdisc *q;

	if (unlikely(MAX_RED_LOOP < ttl++)) {
		net_warn_ratelimited("Redir loop detected Dropping packet (%d->%d)\n",
				     skb->skb_iif, dev->ifindex);
		return TC_ACT_SHOT;
	}

	skb->tc_verd = SET_TC_RTTL(skb->tc_verd, ttl);
	skb->tc_verd = SET_TC_AT(skb->tc_verd, AT_INGRESS);

	q = rcu_dereference(rxq->qdisc);
	if (q != &noop_qdisc) {
		spin_lock(qdisc_lock(q));
		if (likely(!test_bit(__QDISC_STATE_DEACTIVATED, &q->state)))
			result = qdisc_enqueue_root(skb, q);
		spin_unlock(qdisc_lock(q));
	}

	return result;
}

static inline struct sk_buff *handle_ing(struct sk_buff *skb,
					 struct packet_type **pt_prev,
					 int *ret, struct net_device *orig_dev)
{
	struct netdev_queue *rxq = rcu_dereference(skb->dev->ingress_queue);

	if (!rxq || rcu_access_pointer(rxq->qdisc) == &noop_qdisc)
		goto out;

	if (*pt_prev) {
		*ret = deliver_skb(skb, *pt_prev, orig_dev);
		*pt_prev = NULL;
	}

	switch (ing_filter(skb, rxq)) {
	case TC_ACT_SHOT:
	case TC_ACT_STOLEN:
		kfree_skb(skb);
		return NULL;
	}

out:
	skb->tc_verd = 0;
	return skb;
}
#endif

/**
 *	netdev_rx_handler_register - register receive handler
 *	@dev: device to register a handler for
 *	@rx_handler: receive handler to register
 *	@rx_handler_data: data pointer that is used by rx handler
 *
 *	Register a receive handler for a device. This handler will then be
 *	called from __netif_receive_skb. A negative errno code is returned
 *	on a failure.
 *
 *	The caller must hold the rtnl_mutex.
 *
 *	For a general description of rx_handler, see enum rx_handler_result.
 */
int netdev_rx_handler_register(struct net_device *dev,
			       rx_handler_func_t *rx_handler,
			       void *rx_handler_data)
{
	ASSERT_RTNL();

	if (dev->rx_handler)
		return -EBUSY;

	/* Note: rx_handler_data must be set before rx_handler */
	rcu_assign_pointer(dev->rx_handler_data, rx_handler_data);
	rcu_assign_pointer(dev->rx_handler, rx_handler);

	return 0;
}
EXPORT_SYMBOL_GPL(netdev_rx_handler_register);

/**
 *	netdev_rx_handler_unregister - unregister receive handler
 *	@dev: device to unregister a handler from
 *
 *	Unregister a receive handler from a device.
 *
 *	The caller must hold the rtnl_mutex.
 */
void netdev_rx_handler_unregister(struct net_device *dev)
{

	ASSERT_RTNL();
	RCU_INIT_POINTER(dev->rx_handler, NULL);
	/* a reader seeing a non NULL rx_handler in a rcu_read_lock()
	 * section has a guarantee to see a non NULL rx_handler_data
	 * as well.
	 */
	synchronize_net();
	RCU_INIT_POINTER(dev->rx_handler_data, NULL);
}
EXPORT_SYMBOL_GPL(netdev_rx_handler_unregister);

/*
 * Limit the use of PFMEMALLOC reserves to those protocols that implement
 * the special handling of PFMEMALLOC skbs.
 */
static bool skb_pfmemalloc_protocol(struct sk_buff *skb)
{
	switch (skb->protocol) {
	case htons(ETH_P_ARP):
	case htons(ETH_P_IP):
	case htons(ETH_P_IPV6):
	case htons(ETH_P_8021Q):
	case htons(ETH_P_8021AD):
		return true;
	default:
		return false;
	}
}

static int __netif_receive_skb_core(struct sk_buff *skb, bool pfmemalloc)
{
	struct packet_type *ptype, *pt_prev;
	rx_handler_func_t *rx_handler;
	struct net_device *orig_dev;
	struct net_device *null_or_dev;
	bool deliver_exact = false;
	int ret = NET_RX_DROP;
	__be16 type;

	net_timestamp_check(!netdev_tstamp_prequeue, skb);

	trace_netif_receive_skb(skb);

	orig_dev = skb->dev;

	skb_reset_network_header(skb);
	if (!skb_transport_header_was_set(skb))
		skb_reset_transport_header(skb);
	skb_reset_mac_len(skb);

	pt_prev = NULL;

	rcu_read_lock();

another_round:
	skb->skb_iif = skb->dev->ifindex;

	__this_cpu_inc(softnet_data.processed);

	if (skb->protocol == cpu_to_be16(ETH_P_8021Q) ||
	    skb->protocol == cpu_to_be16(ETH_P_8021AD)) {
		skb = skb_vlan_untag(skb);
		if (unlikely(!skb))
			goto unlock;
	}

#ifdef CONFIG_NET_CLS_ACT
	if (skb->tc_verd & TC_NCLS) {
		skb->tc_verd = CLR_TC_NCLS(skb->tc_verd);
		goto ncls;
	}
#endif

	if (pfmemalloc)
		goto skip_taps;

	list_for_each_entry_rcu(ptype, &ptype_all, list) {
		if (!ptype->dev || ptype->dev == skb->dev) {
			if (pt_prev)
				ret = deliver_skb(skb, pt_prev, orig_dev);
			pt_prev = ptype;
		}
	}

skip_taps:
#ifdef CONFIG_NET_CLS_ACT
	skb = handle_ing(skb, &pt_prev, &ret, orig_dev);
	if (!skb)
		goto unlock;
ncls:
#endif

	if (pfmemalloc && !skb_pfmemalloc_protocol(skb))
		goto drop;

	if (vlan_tx_tag_present(skb)) {
		if (pt_prev) {
			ret = deliver_skb(skb, pt_prev, orig_dev);
			pt_prev = NULL;
		}
		if (vlan_do_receive(&skb))
			goto another_round;
		else if (unlikely(!skb))
			goto unlock;
	}

	rx_handler = rcu_dereference(skb->dev->rx_handler);
	if (rx_handler) {
		if (pt_prev) {
			ret = deliver_skb(skb, pt_prev, orig_dev);
			pt_prev = NULL;
		}
		switch (rx_handler(&skb)) {
		case RX_HANDLER_CONSUMED:
			ret = NET_RX_SUCCESS;
			goto unlock;
		case RX_HANDLER_ANOTHER:
			goto another_round;
		case RX_HANDLER_EXACT:
			deliver_exact = true;
		case RX_HANDLER_PASS:
			break;
		default:
			BUG();
		}
	}

	if (unlikely(vlan_tx_tag_present(skb))) {
		if (vlan_tx_tag_get_id(skb))
			skb->pkt_type = PACKET_OTHERHOST;
		/* Note: we might in the future use prio bits
		 * and set skb->priority like in vlan_do_receive()
		 * For the time being, just ignore Priority Code Point
		 */
		skb->vlan_tci = 0;
	}

	/* deliver only exact match when indicated */
	null_or_dev = deliver_exact ? skb->dev : NULL;

	type = skb->protocol;
	list_for_each_entry_rcu(ptype,
			&ptype_base[ntohs(type) & PTYPE_HASH_MASK], list) {
		if (ptype->type == type &&
		    (ptype->dev == null_or_dev || ptype->dev == skb->dev ||
		     ptype->dev == orig_dev)) {
			if (pt_prev)
				ret = deliver_skb(skb, pt_prev, orig_dev);
			pt_prev = ptype;
		}
	}

	if (pt_prev) {
		if (unlikely(skb_orphan_frags(skb, GFP_ATOMIC)))
			goto drop;
		else
			ret = pt_prev->func(skb, skb->dev, pt_prev, orig_dev);
	} else {
drop:
		atomic_long_inc(&skb->dev->rx_dropped);
		kfree_skb(skb);
		/* Jamal, now you will not able to escape explaining
		 * me how you were going to use this. :-)
		 */
		ret = NET_RX_DROP;
	}

unlock:
	rcu_read_unlock();
	return ret;
}

static int __netif_receive_skb(struct sk_buff *skb)
{
	int ret;

	if (sk_memalloc_socks() && skb_pfmemalloc(skb)) {
		unsigned long pflags = current->flags;

		/*
		 * PFMEMALLOC skbs are special, they should
		 * - be delivered to SOCK_MEMALLOC sockets only
		 * - stay away from userspace
		 * - have bounded memory usage
		 *
		 * Use PF_MEMALLOC as this saves us from propagating the allocation
		 * context down to all allocation sites.
		 */
		current->flags |= PF_MEMALLOC;
		ret = __netif_receive_skb_core(skb, true);
		tsk_restore_flags(current, pflags, PF_MEMALLOC);
	} else
		ret = __netif_receive_skb_core(skb, false);

	return ret;
}

static int netif_receive_skb_internal(struct sk_buff *skb)
{
	net_timestamp_check(netdev_tstamp_prequeue, skb);

	if (skb_defer_rx_timestamp(skb))
		return NET_RX_SUCCESS;

#ifdef CONFIG_RPS
	if (static_key_false(&rps_needed)) {
		struct rps_dev_flow voidflow, *rflow = &voidflow;
		int cpu, ret;

		rcu_read_lock();

		cpu = get_rps_cpu(skb->dev, skb, &rflow);

		if (cpu >= 0) {
			ret = enqueue_to_backlog(skb, cpu, &rflow->last_qtail);
			rcu_read_unlock();
			return ret;
		}
		rcu_read_unlock();
	}
#endif
	return __netif_receive_skb(skb);
}

/**
 *	netif_receive_skb - process receive buffer from network
 *	@skb: buffer to process
 *
 *	netif_receive_skb() is the main receive data processing function.
 *	It always succeeds. The buffer may be dropped during processing
 *	for congestion control or by the protocol layers.
 *
 *	This function may only be called from softirq context and interrupts
 *	should be enabled.
 *
 *	Return values (usually ignored):
 *	NET_RX_SUCCESS: no congestion
 *	NET_RX_DROP: packet was dropped
 */
int netif_receive_skb(struct sk_buff *skb)
{
	trace_netif_receive_skb_entry(skb);

	return netif_receive_skb_internal(skb);
}
EXPORT_SYMBOL(netif_receive_skb);

/* Network device is going away, flush any packets still pending
 * Called with irqs disabled.
 */
static void flush_backlog(void *arg)
{
	struct net_device *dev = arg;
	struct softnet_data *sd = this_cpu_ptr(&softnet_data);
	struct sk_buff *skb, *tmp;

	rps_lock(sd);
	skb_queue_walk_safe(&sd->input_pkt_queue, skb, tmp) {
		if (skb->dev == dev) {
			__skb_unlink(skb, &sd->input_pkt_queue);
			kfree_skb(skb);
			input_queue_head_incr(sd);
		}
	}
	rps_unlock(sd);

	skb_queue_walk_safe(&sd->process_queue, skb, tmp) {
		if (skb->dev == dev) {
			__skb_unlink(skb, &sd->process_queue);
			kfree_skb(skb);
			input_queue_head_incr(sd);
		}
	}
}

static int napi_gro_complete(struct sk_buff *skb)
{
	struct packet_offload *ptype;
	__be16 type = skb->protocol;
	struct list_head *head = &offload_base;
	int err = -ENOENT;

	BUILD_BUG_ON(sizeof(struct napi_gro_cb) > sizeof(skb->cb));

	if (NAPI_GRO_CB(skb)->count == 1) {
		skb_shinfo(skb)->gso_size = 0;
		goto out;
	}

	rcu_read_lock();
	list_for_each_entry_rcu(ptype, head, list) {
		if (ptype->type != type || !ptype->callbacks.gro_complete)
			continue;

		err = ptype->callbacks.gro_complete(skb, 0);
		break;
	}
	rcu_read_unlock();

	if (err) {
		WARN_ON(&ptype->list == head);
		kfree_skb(skb);
		return NET_RX_SUCCESS;
	}

out:
	return netif_receive_skb_internal(skb);
}

/* napi->gro_list contains packets ordered by age.
 * youngest packets at the head of it.
 * Complete skbs in reverse order to reduce latencies.
 */
void napi_gro_flush(struct napi_struct *napi, bool flush_old)
{
	struct sk_buff *skb, *prev = NULL;

	/* scan list and build reverse chain */
	for (skb = napi->gro_list; skb != NULL; skb = skb->next) {
		skb->prev = prev;
		prev = skb;
	}

	for (skb = prev; skb; skb = prev) {
		skb->next = NULL;

		if (flush_old && NAPI_GRO_CB(skb)->age == jiffies)
			return;

		prev = skb->prev;
		napi_gro_complete(skb);
		napi->gro_count--;
	}

	napi->gro_list = NULL;
}
EXPORT_SYMBOL(napi_gro_flush);

static void gro_list_prepare(struct napi_struct *napi, struct sk_buff *skb)
{
	struct sk_buff *p;
	unsigned int maclen = skb->dev->hard_header_len;
	u32 hash = skb_get_hash_raw(skb);

	for (p = napi->gro_list; p; p = p->next) {
		unsigned long diffs;

		NAPI_GRO_CB(p)->flush = 0;

		if (hash != skb_get_hash_raw(p)) {
			NAPI_GRO_CB(p)->same_flow = 0;
			continue;
		}

		diffs = (unsigned long)p->dev ^ (unsigned long)skb->dev;
		diffs |= p->vlan_tci ^ skb->vlan_tci;
		if (maclen == ETH_HLEN)
			diffs |= compare_ether_header(skb_mac_header(p),
						      skb_mac_header(skb));
		else if (!diffs)
			diffs = memcmp(skb_mac_header(p),
				       skb_mac_header(skb),
				       maclen);
		NAPI_GRO_CB(p)->same_flow = !diffs;
	}
}

static void skb_gro_reset_offset(struct sk_buff *skb)
{
	const struct skb_shared_info *pinfo = skb_shinfo(skb);
	const skb_frag_t *frag0 = &pinfo->frags[0];

	NAPI_GRO_CB(skb)->data_offset = 0;
	NAPI_GRO_CB(skb)->frag0 = NULL;
	NAPI_GRO_CB(skb)->frag0_len = 0;

	if (skb_mac_header(skb) == skb_tail_pointer(skb) &&
	    pinfo->nr_frags &&
	    !PageHighMem(skb_frag_page(frag0))) {
		NAPI_GRO_CB(skb)->frag0 = skb_frag_address(frag0);
		NAPI_GRO_CB(skb)->frag0_len = skb_frag_size(frag0);
	}
}

static void gro_pull_from_frag0(struct sk_buff *skb, int grow)
{
	struct skb_shared_info *pinfo = skb_shinfo(skb);

	BUG_ON(skb->end - skb->tail < grow);

	memcpy(skb_tail_pointer(skb), NAPI_GRO_CB(skb)->frag0, grow);

	skb->data_len -= grow;
	skb->tail += grow;

	pinfo->frags[0].page_offset += grow;
	skb_frag_size_sub(&pinfo->frags[0], grow);

	if (unlikely(!skb_frag_size(&pinfo->frags[0]))) {
		skb_frag_unref(skb, 0);
		memmove(pinfo->frags, pinfo->frags + 1,
			--pinfo->nr_frags * sizeof(pinfo->frags[0]));
	}
}

static enum gro_result dev_gro_receive(struct napi_struct *napi, struct sk_buff *skb)
{
	struct sk_buff **pp = NULL;
	struct packet_offload *ptype;
	__be16 type = skb->protocol;
	struct list_head *head = &offload_base;
	int same_flow;
	enum gro_result ret;
	int grow;

	if (!(skb->dev->features & NETIF_F_GRO))
		goto normal;

	if (skb_is_gso(skb) || skb_has_frag_list(skb) || skb->csum_bad)
		goto normal;

	gro_list_prepare(napi, skb);

	rcu_read_lock();
	list_for_each_entry_rcu(ptype, head, list) {
		if (ptype->type != type || !ptype->callbacks.gro_receive)
			continue;

		skb_set_network_header(skb, skb_gro_offset(skb));
		skb_reset_mac_len(skb);
		NAPI_GRO_CB(skb)->same_flow = 0;
		NAPI_GRO_CB(skb)->flush = 0;
		NAPI_GRO_CB(skb)->free = 0;
		NAPI_GRO_CB(skb)->udp_mark = 0;

		/* Setup for GRO checksum validation */
		switch (skb->ip_summed) {
		case CHECKSUM_COMPLETE:
			NAPI_GRO_CB(skb)->csum = skb->csum;
			NAPI_GRO_CB(skb)->csum_valid = 1;
			NAPI_GRO_CB(skb)->csum_cnt = 0;
			break;
		case CHECKSUM_UNNECESSARY:
			NAPI_GRO_CB(skb)->csum_cnt = skb->csum_level + 1;
			NAPI_GRO_CB(skb)->csum_valid = 0;
			break;
		default:
			NAPI_GRO_CB(skb)->csum_cnt = 0;
			NAPI_GRO_CB(skb)->csum_valid = 0;
		}

		pp = ptype->callbacks.gro_receive(&napi->gro_list, skb);
		break;
	}
	rcu_read_unlock();

	if (&ptype->list == head)
		goto normal;

	same_flow = NAPI_GRO_CB(skb)->same_flow;
	ret = NAPI_GRO_CB(skb)->free ? GRO_MERGED_FREE : GRO_MERGED;

	if (pp) {
		struct sk_buff *nskb = *pp;

		*pp = nskb->next;
		nskb->next = NULL;
		napi_gro_complete(nskb);
		napi->gro_count--;
	}

	if (same_flow)
		goto ok;

	if (NAPI_GRO_CB(skb)->flush)
		goto normal;

	if (unlikely(napi->gro_count >= MAX_GRO_SKBS)) {
		struct sk_buff *nskb = napi->gro_list;

		/* locate the end of the list to select the 'oldest' flow */
		while (nskb->next) {
			pp = &nskb->next;
			nskb = *pp;
		}
		*pp = NULL;
		nskb->next = NULL;
		napi_gro_complete(nskb);
	} else {
		napi->gro_count++;
	}
	NAPI_GRO_CB(skb)->count = 1;
	NAPI_GRO_CB(skb)->age = jiffies;
	NAPI_GRO_CB(skb)->last = skb;
	skb_shinfo(skb)->gso_size = skb_gro_len(skb);
	skb->next = napi->gro_list;
	napi->gro_list = skb;
	ret = GRO_HELD;

pull:
	grow = skb_gro_offset(skb) - skb_headlen(skb);
	if (grow > 0)
		gro_pull_from_frag0(skb, grow);
ok:
	return ret;

normal:
	ret = GRO_NORMAL;
	goto pull;
}

struct packet_offload *gro_find_receive_by_type(__be16 type)
{
	struct list_head *offload_head = &offload_base;
	struct packet_offload *ptype;

	list_for_each_entry_rcu(ptype, offload_head, list) {
		if (ptype->type != type || !ptype->callbacks.gro_receive)
			continue;
		return ptype;
	}
	return NULL;
}
EXPORT_SYMBOL(gro_find_receive_by_type);

struct packet_offload *gro_find_complete_by_type(__be16 type)
{
	struct list_head *offload_head = &offload_base;
	struct packet_offload *ptype;

	list_for_each_entry_rcu(ptype, offload_head, list) {
		if (ptype->type != type || !ptype->callbacks.gro_complete)
			continue;
		return ptype;
	}
	return NULL;
}
EXPORT_SYMBOL(gro_find_complete_by_type);

static gro_result_t napi_skb_finish(gro_result_t ret, struct sk_buff *skb)
{
	switch (ret) {
	case GRO_NORMAL:
		if (netif_receive_skb_internal(skb))
			ret = GRO_DROP;
		break;

	case GRO_DROP:
		kfree_skb(skb);
		break;

	case GRO_MERGED_FREE:
		if (NAPI_GRO_CB(skb)->free == NAPI_GRO_FREE_STOLEN_HEAD)
			kmem_cache_free(skbuff_head_cache, skb);
		else
			__kfree_skb(skb);
		break;

	case GRO_HELD:
	case GRO_MERGED:
		break;
	}

	return ret;
}

gro_result_t napi_gro_receive(struct napi_struct *napi, struct sk_buff *skb)
{
	trace_napi_gro_receive_entry(skb);

	skb_gro_reset_offset(skb);

	return napi_skb_finish(dev_gro_receive(napi, skb), skb);
}
EXPORT_SYMBOL(napi_gro_receive);

static void napi_reuse_skb(struct napi_struct *napi, struct sk_buff *skb)
{
	if (unlikely(skb->pfmemalloc)) {
		consume_skb(skb);
		return;
	}
	__skb_pull(skb, skb_headlen(skb));
	/* restore the reserve we had after netdev_alloc_skb_ip_align() */
	skb_reserve(skb, NET_SKB_PAD + NET_IP_ALIGN - skb_headroom(skb));
	skb->vlan_tci = 0;
	skb->dev = napi->dev;
	skb->skb_iif = 0;
	skb->encapsulation = 0;
	skb_shinfo(skb)->gso_type = 0;
	skb->truesize = SKB_TRUESIZE(skb_end_offset(skb));

	napi->skb = skb;
}

struct sk_buff *napi_get_frags(struct napi_struct *napi)
{
	struct sk_buff *skb = napi->skb;

	if (!skb) {
		skb = napi_alloc_skb(napi, GRO_MAX_HEAD);
		napi->skb = skb;
	}
	return skb;
}
EXPORT_SYMBOL(napi_get_frags);

static gro_result_t napi_frags_finish(struct napi_struct *napi,
				      struct sk_buff *skb,
				      gro_result_t ret)
{
	switch (ret) {
	case GRO_NORMAL:
	case GRO_HELD:
		__skb_push(skb, ETH_HLEN);
		skb->protocol = eth_type_trans(skb, skb->dev);
		if (ret == GRO_NORMAL && netif_receive_skb_internal(skb))
			ret = GRO_DROP;
		break;

	case GRO_DROP:
	case GRO_MERGED_FREE:
		napi_reuse_skb(napi, skb);
		break;

	case GRO_MERGED:
		break;
	}

	return ret;
}

/* Upper GRO stack assumes network header starts at gro_offset=0
 * Drivers could call both napi_gro_frags() and napi_gro_receive()
 * We copy ethernet header into skb->data to have a common layout.
 */
static struct sk_buff *napi_frags_skb(struct napi_struct *napi)
{
	struct sk_buff *skb = napi->skb;
	const struct ethhdr *eth;
	unsigned int hlen = sizeof(*eth);

	napi->skb = NULL;

	skb_reset_mac_header(skb);
	skb_gro_reset_offset(skb);

	eth = skb_gro_header_fast(skb, 0);
	if (unlikely(skb_gro_header_hard(skb, hlen))) {
		eth = skb_gro_header_slow(skb, hlen, 0);
		if (unlikely(!eth)) {
			napi_reuse_skb(napi, skb);
			return NULL;
		}
	} else {
		gro_pull_from_frag0(skb, hlen);
		NAPI_GRO_CB(skb)->frag0 += hlen;
		NAPI_GRO_CB(skb)->frag0_len -= hlen;
	}
	__skb_pull(skb, hlen);

	/*
	 * This works because the only protocols we care about don't require
	 * special handling.
	 * We'll fix it up properly in napi_frags_finish()
	 */
	skb->protocol = eth->h_proto;

	return skb;
}

gro_result_t napi_gro_frags(struct napi_struct *napi)
{
	struct sk_buff *skb = napi_frags_skb(napi);

	if (!skb)
		return GRO_DROP;

	trace_napi_gro_frags_entry(skb);

	return napi_frags_finish(napi, skb, dev_gro_receive(napi, skb));
}
EXPORT_SYMBOL(napi_gro_frags);

/* Compute the checksum from gro_offset and return the folded value
 * after adding in any pseudo checksum.
 */
__sum16 __skb_gro_checksum_complete(struct sk_buff *skb)
{
	__wsum wsum;
	__sum16 sum;

	wsum = skb_checksum(skb, skb_gro_offset(skb), skb_gro_len(skb), 0);

	/* NAPI_GRO_CB(skb)->csum holds pseudo checksum */
	sum = csum_fold(csum_add(NAPI_GRO_CB(skb)->csum, wsum));
	if (likely(!sum)) {
		if (unlikely(skb->ip_summed == CHECKSUM_COMPLETE) &&
		    !skb->csum_complete_sw)
			netdev_rx_csum_fault(skb->dev);
	}

	NAPI_GRO_CB(skb)->csum = wsum;
	NAPI_GRO_CB(skb)->csum_valid = 1;

	return sum;
}
EXPORT_SYMBOL(__skb_gro_checksum_complete);

/*
 * net_rps_action_and_irq_enable sends any pending IPI's for rps.
 * Note: called with local irq disabled, but exits with local irq enabled.
 */
static void net_rps_action_and_irq_enable(struct softnet_data *sd)
{
#ifdef CONFIG_RPS
	struct softnet_data *remsd = sd->rps_ipi_list;

	if (remsd) {
		sd->rps_ipi_list = NULL;

		local_irq_enable();

		/* Send pending IPI's to kick RPS processing on remote cpus. */
		while (remsd) {
			struct softnet_data *next = remsd->rps_ipi_next;

			if (cpu_online(remsd->cpu))
				smp_call_function_single_async(remsd->cpu,
							   &remsd->csd);
			remsd = next;
		}
	} else
#endif
		local_irq_enable();
}

static bool sd_has_rps_ipi_waiting(struct softnet_data *sd)
{
#ifdef CONFIG_RPS
	return sd->rps_ipi_list != NULL;
#else
	return false;
#endif
}

static int process_backlog(struct napi_struct *napi, int quota)
{
	int work = 0;
	struct softnet_data *sd = container_of(napi, struct softnet_data, backlog);

	/* Check if we have pending ipi, its better to send them now,
	 * not waiting net_rx_action() end.
	 */
	if (sd_has_rps_ipi_waiting(sd)) {
		local_irq_disable();
		net_rps_action_and_irq_enable(sd);
	}

	napi->weight = weight_p;
	local_irq_disable();
	while (1) {
		struct sk_buff *skb;

		while ((skb = __skb_dequeue(&sd->process_queue))) {
			local_irq_enable();
			__netif_receive_skb(skb);
			local_irq_disable();
			input_queue_head_incr(sd);
			if (++work >= quota) {
				local_irq_enable();
				return work;
			}
		}

		rps_lock(sd);
		if (skb_queue_empty(&sd->input_pkt_queue)) {
			/*
			 * Inline a custom version of __napi_complete().
			 * only current cpu owns and manipulates this napi,
			 * and NAPI_STATE_SCHED is the only possible flag set
			 * on backlog.
			 * We can use a plain write instead of clear_bit(),
			 * and we dont need an smp_mb() memory barrier.
			 */
			napi->state = 0;
			rps_unlock(sd);

			break;
		}

		skb_queue_splice_tail_init(&sd->input_pkt_queue,
					   &sd->process_queue);
		rps_unlock(sd);
	}
	local_irq_enable();

	return work;
}

/**
 * __napi_schedule - schedule for receive
 * @n: entry to schedule
 *
 * The entry's receive function will be scheduled to run.
 * Consider using __napi_schedule_irqoff() if hard irqs are masked.
 */
void __napi_schedule(struct napi_struct *n)
{
	unsigned long flags;

	local_irq_save(flags);
	____napi_schedule(this_cpu_ptr(&softnet_data), n);
	local_irq_restore(flags);
}
EXPORT_SYMBOL(__napi_schedule);

/**
 * __napi_schedule_irqoff - schedule for receive
 * @n: entry to schedule
 *
 * Variant of __napi_schedule() assuming hard irqs are masked
 */
void __napi_schedule_irqoff(struct napi_struct *n)
{
	____napi_schedule(this_cpu_ptr(&softnet_data), n);
}
EXPORT_SYMBOL(__napi_schedule_irqoff);

void __napi_complete(struct napi_struct *n)
{
	BUG_ON(!test_bit(NAPI_STATE_SCHED, &n->state));

	list_del_init(&n->poll_list);
	smp_mb__before_atomic();
	clear_bit(NAPI_STATE_SCHED, &n->state);
}
EXPORT_SYMBOL(__napi_complete);

void napi_complete_done(struct napi_struct *n, int work_done)
{
	unsigned long flags;

	/*
	 * don't let napi dequeue from the cpu poll list
	 * just in case its running on a different cpu
	 */
	if (unlikely(test_bit(NAPI_STATE_NPSVC, &n->state)))
		return;

	if (n->gro_list) {
		unsigned long timeout = 0;

		if (work_done)
			timeout = n->dev->gro_flush_timeout;

		if (timeout)
			hrtimer_start(&n->timer, ns_to_ktime(timeout),
				      HRTIMER_MODE_REL_PINNED);
		else
			napi_gro_flush(n, false);
	}
	if (likely(list_empty(&n->poll_list))) {
		WARN_ON_ONCE(!test_and_clear_bit(NAPI_STATE_SCHED, &n->state));
	} else {
		/* If n->poll_list is not empty, we need to mask irqs */
		local_irq_save(flags);
		__napi_complete(n);
		local_irq_restore(flags);
	}
}
EXPORT_SYMBOL(napi_complete_done);

/* must be called under rcu_read_lock(), as we dont take a reference */
struct napi_struct *napi_by_id(unsigned int napi_id)
{
	unsigned int hash = napi_id % HASH_SIZE(napi_hash);
	struct napi_struct *napi;

	hlist_for_each_entry_rcu(napi, &napi_hash[hash], napi_hash_node)
		if (napi->napi_id == napi_id)
			return napi;

	return NULL;
}
EXPORT_SYMBOL_GPL(napi_by_id);

void napi_hash_add(struct napi_struct *napi)
{
	if (!test_and_set_bit(NAPI_STATE_HASHED, &napi->state)) {

		spin_lock(&napi_hash_lock);

		/* 0 is not a valid id, we also skip an id that is taken
		 * we expect both events to be extremely rare
		 */
		napi->napi_id = 0;
		while (!napi->napi_id) {
			napi->napi_id = ++napi_gen_id;
			if (napi_by_id(napi->napi_id))
				napi->napi_id = 0;
		}

		hlist_add_head_rcu(&napi->napi_hash_node,
			&napi_hash[napi->napi_id % HASH_SIZE(napi_hash)]);

		spin_unlock(&napi_hash_lock);
	}
}
EXPORT_SYMBOL_GPL(napi_hash_add);

/* Warning : caller is responsible to make sure rcu grace period
 * is respected before freeing memory containing @napi
 */
void napi_hash_del(struct napi_struct *napi)
{
	spin_lock(&napi_hash_lock);

	if (test_and_clear_bit(NAPI_STATE_HASHED, &napi->state))
		hlist_del_rcu(&napi->napi_hash_node);

	spin_unlock(&napi_hash_lock);
}
EXPORT_SYMBOL_GPL(napi_hash_del);

static enum hrtimer_restart napi_watchdog(struct hrtimer *timer)
{
	struct napi_struct *napi;

	napi = container_of(timer, struct napi_struct, timer);
	if (napi->gro_list)
		napi_schedule(napi);

	return HRTIMER_NORESTART;
}

void netif_napi_add(struct net_device *dev, struct napi_struct *napi,
		    int (*poll)(struct napi_struct *, int), int weight)
{
	INIT_LIST_HEAD(&napi->poll_list);
	hrtimer_init(&napi->timer, CLOCK_MONOTONIC, HRTIMER_MODE_REL_PINNED);
	napi->timer.function = napi_watchdog;
	napi->gro_count = 0;
	napi->gro_list = NULL;
	napi->skb = NULL;
	napi->poll = poll;
	if (weight > NAPI_POLL_WEIGHT)
		pr_err_once("netif_napi_add() called with weight %d on device %s\n",
			    weight, dev->name);
	napi->weight = weight;
	list_add(&napi->dev_list, &dev->napi_list);
	napi->dev = dev;
#ifdef CONFIG_NETPOLL
	spin_lock_init(&napi->poll_lock);
	napi->poll_owner = -1;
#endif
	set_bit(NAPI_STATE_SCHED, &napi->state);
}
EXPORT_SYMBOL(netif_napi_add);

void napi_disable(struct napi_struct *n)
{
	might_sleep();
	set_bit(NAPI_STATE_DISABLE, &n->state);

	while (test_and_set_bit(NAPI_STATE_SCHED, &n->state))
		msleep(1);

	hrtimer_cancel(&n->timer);

	clear_bit(NAPI_STATE_DISABLE, &n->state);
}
EXPORT_SYMBOL(napi_disable);

void netif_napi_del(struct napi_struct *napi)
{
	list_del_init(&napi->dev_list);
	napi_free_frags(napi);

	kfree_skb_list(napi->gro_list);
	napi->gro_list = NULL;
	napi->gro_count = 0;
}
EXPORT_SYMBOL(netif_napi_del);

static void net_rx_action(struct softirq_action *h)
{
	struct softnet_data *sd = this_cpu_ptr(&softnet_data);
	unsigned long time_limit = jiffies + 2;
	int budget = netdev_budget;
	LIST_HEAD(list);
	LIST_HEAD(repoll);
	void *have;

	local_irq_disable();
	list_splice_init(&sd->poll_list, &list);
	local_irq_enable();

	while (!list_empty(&list)) {
		struct napi_struct *n;
		int work, weight;

		/* If softirq window is exhausted then punt.
		 * Allow this to run for 2 jiffies since which will allow
		 * an average latency of 1.5/HZ.
		 */
		if (unlikely(budget <= 0 || time_after_eq(jiffies, time_limit)))
			goto softnet_break;


		n = list_first_entry(&list, struct napi_struct, poll_list);
		list_del_init(&n->poll_list);

		have = netpoll_poll_lock(n);

		weight = n->weight;

		/* This NAPI_STATE_SCHED test is for avoiding a race
		 * with netpoll's poll_napi().  Only the entity which
		 * obtains the lock and sees NAPI_STATE_SCHED set will
		 * actually make the ->poll() call.  Therefore we avoid
		 * accidentally calling ->poll() when NAPI is not scheduled.
		 */
		work = 0;
		if (test_bit(NAPI_STATE_SCHED, &n->state)) {
			work = n->poll(n, weight);
			trace_napi_poll(n);
		}

		WARN_ON_ONCE(work > weight);

		budget -= work;

		/* Drivers must not modify the NAPI state if they
		 * consume the entire weight.  In such cases this code
		 * still "owns" the NAPI instance and therefore can
		 * move the instance around on the list at-will.
		 */
		if (unlikely(work == weight)) {
			if (unlikely(napi_disable_pending(n))) {
				napi_complete(n);
			} else {
				if (n->gro_list) {
					/* flush too old packets
					 * If HZ < 1000, flush all packets.
					 */
					napi_gro_flush(n, HZ >= 1000);
				}
				list_add_tail(&n->poll_list, &repoll);
			}
		}

		netpoll_poll_unlock(have);
	}

	if (!sd_has_rps_ipi_waiting(sd) &&
	    list_empty(&list) &&
	    list_empty(&repoll))
		return;
out:
	local_irq_disable();

	list_splice_tail_init(&sd->poll_list, &list);
	list_splice_tail(&repoll, &list);
	list_splice(&list, &sd->poll_list);
	if (!list_empty(&sd->poll_list))
		__raise_softirq_irqoff(NET_RX_SOFTIRQ);

	net_rps_action_and_irq_enable(sd);

	return;

softnet_break:
	sd->time_squeeze++;
	goto out;
}

struct netdev_adjacent {
	struct net_device *dev;

	/* upper master flag, there can only be one master device per list */
	bool master;

	/* counter for the number of times this device was added to us */
	u16 ref_nr;

	/* private field for the users */
	void *private;

	struct list_head list;
	struct rcu_head rcu;
};

static struct netdev_adjacent *__netdev_find_adj(struct net_device *dev,
						 struct net_device *adj_dev,
						 struct list_head *adj_list)
{
	struct netdev_adjacent *adj;

	list_for_each_entry(adj, adj_list, list) {
		if (adj->dev == adj_dev)
			return adj;
	}
	return NULL;
}

/**
 * netdev_has_upper_dev - Check if device is linked to an upper device
 * @dev: device
 * @upper_dev: upper device to check
 *
 * Find out if a device is linked to specified upper device and return true
 * in case it is. Note that this checks only immediate upper device,
 * not through a complete stack of devices. The caller must hold the RTNL lock.
 */
bool netdev_has_upper_dev(struct net_device *dev,
			  struct net_device *upper_dev)
{
	ASSERT_RTNL();

	return __netdev_find_adj(dev, upper_dev, &dev->all_adj_list.upper);
}
EXPORT_SYMBOL(netdev_has_upper_dev);

/**
 * netdev_has_any_upper_dev - Check if device is linked to some device
 * @dev: device
 *
 * Find out if a device is linked to an upper device and return true in case
 * it is. The caller must hold the RTNL lock.
 */
static bool netdev_has_any_upper_dev(struct net_device *dev)
{
	ASSERT_RTNL();

	return !list_empty(&dev->all_adj_list.upper);
}

/**
 * netdev_master_upper_dev_get - Get master upper device
 * @dev: device
 *
 * Find a master upper device and return pointer to it or NULL in case
 * it's not there. The caller must hold the RTNL lock.
 */
struct net_device *netdev_master_upper_dev_get(struct net_device *dev)
{
	struct netdev_adjacent *upper;

	ASSERT_RTNL();

	if (list_empty(&dev->adj_list.upper))
		return NULL;

	upper = list_first_entry(&dev->adj_list.upper,
				 struct netdev_adjacent, list);
	if (likely(upper->master))
		return upper->dev;
	return NULL;
}
EXPORT_SYMBOL(netdev_master_upper_dev_get);

void *netdev_adjacent_get_private(struct list_head *adj_list)
{
	struct netdev_adjacent *adj;

	adj = list_entry(adj_list, struct netdev_adjacent, list);

	return adj->private;
}
EXPORT_SYMBOL(netdev_adjacent_get_private);

/**
 * netdev_upper_get_next_dev_rcu - Get the next dev from upper list
 * @dev: device
 * @iter: list_head ** of the current position
 *
 * Gets the next device from the dev's upper list, starting from iter
 * position. The caller must hold RCU read lock.
 */
struct net_device *netdev_upper_get_next_dev_rcu(struct net_device *dev,
						 struct list_head **iter)
{
	struct netdev_adjacent *upper;

	WARN_ON_ONCE(!rcu_read_lock_held() && !lockdep_rtnl_is_held());

	upper = list_entry_rcu((*iter)->next, struct netdev_adjacent, list);

	if (&upper->list == &dev->adj_list.upper)
		return NULL;

	*iter = &upper->list;

	return upper->dev;
}
EXPORT_SYMBOL(netdev_upper_get_next_dev_rcu);

/**
 * netdev_all_upper_get_next_dev_rcu - Get the next dev from upper list
 * @dev: device
 * @iter: list_head ** of the current position
 *
 * Gets the next device from the dev's upper list, starting from iter
 * position. The caller must hold RCU read lock.
 */
struct net_device *netdev_all_upper_get_next_dev_rcu(struct net_device *dev,
						     struct list_head **iter)
{
	struct netdev_adjacent *upper;

	WARN_ON_ONCE(!rcu_read_lock_held() && !lockdep_rtnl_is_held());

	upper = list_entry_rcu((*iter)->next, struct netdev_adjacent, list);

	if (&upper->list == &dev->all_adj_list.upper)
		return NULL;

	*iter = &upper->list;

	return upper->dev;
}
EXPORT_SYMBOL(netdev_all_upper_get_next_dev_rcu);

/**
 * netdev_lower_get_next_private - Get the next ->private from the
 *				   lower neighbour list
 * @dev: device
 * @iter: list_head ** of the current position
 *
 * Gets the next netdev_adjacent->private from the dev's lower neighbour
 * list, starting from iter position. The caller must hold either hold the
 * RTNL lock or its own locking that guarantees that the neighbour lower
 * list will remain unchainged.
 */
void *netdev_lower_get_next_private(struct net_device *dev,
				    struct list_head **iter)
{
	struct netdev_adjacent *lower;

	lower = list_entry(*iter, struct netdev_adjacent, list);

	if (&lower->list == &dev->adj_list.lower)
		return NULL;

	*iter = lower->list.next;

	return lower->private;
}
EXPORT_SYMBOL(netdev_lower_get_next_private);

/**
 * netdev_lower_get_next_private_rcu - Get the next ->private from the
 *				       lower neighbour list, RCU
 *				       variant
 * @dev: device
 * @iter: list_head ** of the current position
 *
 * Gets the next netdev_adjacent->private from the dev's lower neighbour
 * list, starting from iter position. The caller must hold RCU read lock.
 */
void *netdev_lower_get_next_private_rcu(struct net_device *dev,
					struct list_head **iter)
{
	struct netdev_adjacent *lower;

	WARN_ON_ONCE(!rcu_read_lock_held());

	lower = list_entry_rcu((*iter)->next, struct netdev_adjacent, list);

	if (&lower->list == &dev->adj_list.lower)
		return NULL;

	*iter = &lower->list;

	return lower->private;
}
EXPORT_SYMBOL(netdev_lower_get_next_private_rcu);

/**
 * netdev_lower_get_next - Get the next device from the lower neighbour
 *                         list
 * @dev: device
 * @iter: list_head ** of the current position
 *
 * Gets the next netdev_adjacent from the dev's lower neighbour
 * list, starting from iter position. The caller must hold RTNL lock or
 * its own locking that guarantees that the neighbour lower
 * list will remain unchainged.
 */
void *netdev_lower_get_next(struct net_device *dev, struct list_head **iter)
{
	struct netdev_adjacent *lower;

	lower = list_entry((*iter)->next, struct netdev_adjacent, list);

	if (&lower->list == &dev->adj_list.lower)
		return NULL;

	*iter = &lower->list;

	return lower->dev;
}
EXPORT_SYMBOL(netdev_lower_get_next);

/**
 * netdev_lower_get_first_private_rcu - Get the first ->private from the
 *				       lower neighbour list, RCU
 *				       variant
 * @dev: device
 *
 * Gets the first netdev_adjacent->private from the dev's lower neighbour
 * list. The caller must hold RCU read lock.
 */
void *netdev_lower_get_first_private_rcu(struct net_device *dev)
{
	struct netdev_adjacent *lower;

	lower = list_first_or_null_rcu(&dev->adj_list.lower,
			struct netdev_adjacent, list);
	if (lower)
		return lower->private;
	return NULL;
}
EXPORT_SYMBOL(netdev_lower_get_first_private_rcu);

/**
 * netdev_master_upper_dev_get_rcu - Get master upper device
 * @dev: device
 *
 * Find a master upper device and return pointer to it or NULL in case
 * it's not there. The caller must hold the RCU read lock.
 */
struct net_device *netdev_master_upper_dev_get_rcu(struct net_device *dev)
{
	struct netdev_adjacent *upper;

	upper = list_first_or_null_rcu(&dev->adj_list.upper,
				       struct netdev_adjacent, list);
	if (upper && likely(upper->master))
		return upper->dev;
	return NULL;
}
EXPORT_SYMBOL(netdev_master_upper_dev_get_rcu);

static int netdev_adjacent_sysfs_add(struct net_device *dev,
			      struct net_device *adj_dev,
			      struct list_head *dev_list)
{
	char linkname[IFNAMSIZ+7];
	sprintf(linkname, dev_list == &dev->adj_list.upper ?
		"upper_%s" : "lower_%s", adj_dev->name);
	return sysfs_create_link(&(dev->dev.kobj), &(adj_dev->dev.kobj),
				 linkname);
}
static void netdev_adjacent_sysfs_del(struct net_device *dev,
			       char *name,
			       struct list_head *dev_list)
{
	char linkname[IFNAMSIZ+7];
	sprintf(linkname, dev_list == &dev->adj_list.upper ?
		"upper_%s" : "lower_%s", name);
	sysfs_remove_link(&(dev->dev.kobj), linkname);
}

static inline bool netdev_adjacent_is_neigh_list(struct net_device *dev,
						 struct net_device *adj_dev,
						 struct list_head *dev_list)
{
	return (dev_list == &dev->adj_list.upper ||
		dev_list == &dev->adj_list.lower) &&
		net_eq(dev_net(dev), dev_net(adj_dev));
}

static int __netdev_adjacent_dev_insert(struct net_device *dev,
					struct net_device *adj_dev,
					struct list_head *dev_list,
					void *private, bool master)
{
	struct netdev_adjacent *adj;
	int ret;

	adj = __netdev_find_adj(dev, adj_dev, dev_list);

	if (adj) {
		adj->ref_nr++;
		return 0;
	}

	adj = kmalloc(sizeof(*adj), GFP_KERNEL);
	if (!adj)
		return -ENOMEM;

	adj->dev = adj_dev;
	adj->master = master;
	adj->ref_nr = 1;
	adj->private = private;
	dev_hold(adj_dev);

	pr_debug("dev_hold for %s, because of link added from %s to %s\n",
		 adj_dev->name, dev->name, adj_dev->name);

	if (netdev_adjacent_is_neigh_list(dev, adj_dev, dev_list)) {
		ret = netdev_adjacent_sysfs_add(dev, adj_dev, dev_list);
		if (ret)
			goto free_adj;
	}

	/* Ensure that master link is always the first item in list. */
	if (master) {
		ret = sysfs_create_link(&(dev->dev.kobj),
					&(adj_dev->dev.kobj), "master");
		if (ret)
			goto remove_symlinks;

		list_add_rcu(&adj->list, dev_list);
	} else {
		list_add_tail_rcu(&adj->list, dev_list);
	}

	return 0;

remove_symlinks:
	if (netdev_adjacent_is_neigh_list(dev, adj_dev, dev_list))
		netdev_adjacent_sysfs_del(dev, adj_dev->name, dev_list);
free_adj:
	kfree(adj);
	dev_put(adj_dev);

	return ret;
}

static void __netdev_adjacent_dev_remove(struct net_device *dev,
					 struct net_device *adj_dev,
					 struct list_head *dev_list)
{
	struct netdev_adjacent *adj;

	adj = __netdev_find_adj(dev, adj_dev, dev_list);

	if (!adj) {
		pr_err("tried to remove device %s from %s\n",
		       dev->name, adj_dev->name);
		BUG();
	}

	if (adj->ref_nr > 1) {
		pr_debug("%s to %s ref_nr-- = %d\n", dev->name, adj_dev->name,
			 adj->ref_nr-1);
		adj->ref_nr--;
		return;
	}

	if (adj->master)
		sysfs_remove_link(&(dev->dev.kobj), "master");

	if (netdev_adjacent_is_neigh_list(dev, adj_dev, dev_list))
		netdev_adjacent_sysfs_del(dev, adj_dev->name, dev_list);

	list_del_rcu(&adj->list);
	pr_debug("dev_put for %s, because link removed from %s to %s\n",
		 adj_dev->name, dev->name, adj_dev->name);
	dev_put(adj_dev);
	kfree_rcu(adj, rcu);
}

static int __netdev_adjacent_dev_link_lists(struct net_device *dev,
					    struct net_device *upper_dev,
					    struct list_head *up_list,
					    struct list_head *down_list,
					    void *private, bool master)
{
	int ret;

	ret = __netdev_adjacent_dev_insert(dev, upper_dev, up_list, private,
					   master);
	if (ret)
		return ret;

	ret = __netdev_adjacent_dev_insert(upper_dev, dev, down_list, private,
					   false);
	if (ret) {
		__netdev_adjacent_dev_remove(dev, upper_dev, up_list);
		return ret;
	}

	return 0;
}

static int __netdev_adjacent_dev_link(struct net_device *dev,
				      struct net_device *upper_dev)
{
	return __netdev_adjacent_dev_link_lists(dev, upper_dev,
						&dev->all_adj_list.upper,
						&upper_dev->all_adj_list.lower,
						NULL, false);
}

static void __netdev_adjacent_dev_unlink_lists(struct net_device *dev,
					       struct net_device *upper_dev,
					       struct list_head *up_list,
					       struct list_head *down_list)
{
	__netdev_adjacent_dev_remove(dev, upper_dev, up_list);
	__netdev_adjacent_dev_remove(upper_dev, dev, down_list);
}

static void __netdev_adjacent_dev_unlink(struct net_device *dev,
					 struct net_device *upper_dev)
{
	__netdev_adjacent_dev_unlink_lists(dev, upper_dev,
					   &dev->all_adj_list.upper,
					   &upper_dev->all_adj_list.lower);
}

static int __netdev_adjacent_dev_link_neighbour(struct net_device *dev,
						struct net_device *upper_dev,
						void *private, bool master)
{
	int ret = __netdev_adjacent_dev_link(dev, upper_dev);

	if (ret)
		return ret;

	ret = __netdev_adjacent_dev_link_lists(dev, upper_dev,
					       &dev->adj_list.upper,
					       &upper_dev->adj_list.lower,
					       private, master);
	if (ret) {
		__netdev_adjacent_dev_unlink(dev, upper_dev);
		return ret;
	}

	return 0;
}

static void __netdev_adjacent_dev_unlink_neighbour(struct net_device *dev,
						   struct net_device *upper_dev)
{
	__netdev_adjacent_dev_unlink(dev, upper_dev);
	__netdev_adjacent_dev_unlink_lists(dev, upper_dev,
					   &dev->adj_list.upper,
					   &upper_dev->adj_list.lower);
}

static int __netdev_upper_dev_link(struct net_device *dev,
				   struct net_device *upper_dev, bool master,
				   void *private)
{
	struct netdev_adjacent *i, *j, *to_i, *to_j;
	int ret = 0;

	ASSERT_RTNL();

	if (dev == upper_dev)
		return -EBUSY;

	/* To prevent loops, check if dev is not upper device to upper_dev. */
	if (__netdev_find_adj(upper_dev, dev, &upper_dev->all_adj_list.upper))
		return -EBUSY;

	if (__netdev_find_adj(dev, upper_dev, &dev->all_adj_list.upper))
		return -EEXIST;

	if (master && netdev_master_upper_dev_get(dev))
		return -EBUSY;

	ret = __netdev_adjacent_dev_link_neighbour(dev, upper_dev, private,
						   master);
	if (ret)
		return ret;

	/* Now that we linked these devs, make all the upper_dev's
	 * all_adj_list.upper visible to every dev's all_adj_list.lower an
	 * versa, and don't forget the devices itself. All of these
	 * links are non-neighbours.
	 */
	list_for_each_entry(i, &dev->all_adj_list.lower, list) {
		list_for_each_entry(j, &upper_dev->all_adj_list.upper, list) {
			pr_debug("Interlinking %s with %s, non-neighbour\n",
				 i->dev->name, j->dev->name);
			ret = __netdev_adjacent_dev_link(i->dev, j->dev);
			if (ret)
				goto rollback_mesh;
		}
	}

	/* add dev to every upper_dev's upper device */
	list_for_each_entry(i, &upper_dev->all_adj_list.upper, list) {
		pr_debug("linking %s's upper device %s with %s\n",
			 upper_dev->name, i->dev->name, dev->name);
		ret = __netdev_adjacent_dev_link(dev, i->dev);
		if (ret)
			goto rollback_upper_mesh;
	}

	/* add upper_dev to every dev's lower device */
	list_for_each_entry(i, &dev->all_adj_list.lower, list) {
		pr_debug("linking %s's lower device %s with %s\n", dev->name,
			 i->dev->name, upper_dev->name);
		ret = __netdev_adjacent_dev_link(i->dev, upper_dev);
		if (ret)
			goto rollback_lower_mesh;
	}

	call_netdevice_notifiers(NETDEV_CHANGEUPPER, dev);
	return 0;

rollback_lower_mesh:
	to_i = i;
	list_for_each_entry(i, &dev->all_adj_list.lower, list) {
		if (i == to_i)
			break;
		__netdev_adjacent_dev_unlink(i->dev, upper_dev);
	}

	i = NULL;

rollback_upper_mesh:
	to_i = i;
	list_for_each_entry(i, &upper_dev->all_adj_list.upper, list) {
		if (i == to_i)
			break;
		__netdev_adjacent_dev_unlink(dev, i->dev);
	}

	i = j = NULL;

rollback_mesh:
	to_i = i;
	to_j = j;
	list_for_each_entry(i, &dev->all_adj_list.lower, list) {
		list_for_each_entry(j, &upper_dev->all_adj_list.upper, list) {
			if (i == to_i && j == to_j)
				break;
			__netdev_adjacent_dev_unlink(i->dev, j->dev);
		}
		if (i == to_i)
			break;
	}

	__netdev_adjacent_dev_unlink_neighbour(dev, upper_dev);

	return ret;
}

/**
 * netdev_upper_dev_link - Add a link to the upper device
 * @dev: device
 * @upper_dev: new upper device
 *
 * Adds a link to device which is upper to this one. The caller must hold
 * the RTNL lock. On a failure a negative errno code is returned.
 * On success the reference counts are adjusted and the function
 * returns zero.
 */
int netdev_upper_dev_link(struct net_device *dev,
			  struct net_device *upper_dev)
{
	return __netdev_upper_dev_link(dev, upper_dev, false, NULL);
}
EXPORT_SYMBOL(netdev_upper_dev_link);

/**
 * netdev_master_upper_dev_link - Add a master link to the upper device
 * @dev: device
 * @upper_dev: new upper device
 *
 * Adds a link to device which is upper to this one. In this case, only
 * one master upper device can be linked, although other non-master devices
 * might be linked as well. The caller must hold the RTNL lock.
 * On a failure a negative errno code is returned. On success the reference
 * counts are adjusted and the function returns zero.
 */
int netdev_master_upper_dev_link(struct net_device *dev,
				 struct net_device *upper_dev)
{
	return __netdev_upper_dev_link(dev, upper_dev, true, NULL);
}
EXPORT_SYMBOL(netdev_master_upper_dev_link);

int netdev_master_upper_dev_link_private(struct net_device *dev,
					 struct net_device *upper_dev,
					 void *private)
{
	return __netdev_upper_dev_link(dev, upper_dev, true, private);
}
EXPORT_SYMBOL(netdev_master_upper_dev_link_private);

/**
 * netdev_upper_dev_unlink - Removes a link to upper device
 * @dev: device
 * @upper_dev: new upper device
 *
 * Removes a link to device which is upper to this one. The caller must hold
 * the RTNL lock.
 */
void netdev_upper_dev_unlink(struct net_device *dev,
			     struct net_device *upper_dev)
{
	struct netdev_adjacent *i, *j;
	ASSERT_RTNL();

	__netdev_adjacent_dev_unlink_neighbour(dev, upper_dev);

	/* Here is the tricky part. We must remove all dev's lower
	 * devices from all upper_dev's upper devices and vice
	 * versa, to maintain the graph relationship.
	 */
	list_for_each_entry(i, &dev->all_adj_list.lower, list)
		list_for_each_entry(j, &upper_dev->all_adj_list.upper, list)
			__netdev_adjacent_dev_unlink(i->dev, j->dev);

	/* remove also the devices itself from lower/upper device
	 * list
	 */
	list_for_each_entry(i, &dev->all_adj_list.lower, list)
		__netdev_adjacent_dev_unlink(i->dev, upper_dev);

	list_for_each_entry(i, &upper_dev->all_adj_list.upper, list)
		__netdev_adjacent_dev_unlink(dev, i->dev);

	call_netdevice_notifiers(NETDEV_CHANGEUPPER, dev);
}
EXPORT_SYMBOL(netdev_upper_dev_unlink);

void netdev_adjacent_add_links(struct net_device *dev)
{
	struct netdev_adjacent *iter;

	struct net *net = dev_net(dev);

	list_for_each_entry(iter, &dev->adj_list.upper, list) {
		if (!net_eq(net,dev_net(iter->dev)))
			continue;
		netdev_adjacent_sysfs_add(iter->dev, dev,
					  &iter->dev->adj_list.lower);
		netdev_adjacent_sysfs_add(dev, iter->dev,
					  &dev->adj_list.upper);
	}

	list_for_each_entry(iter, &dev->adj_list.lower, list) {
		if (!net_eq(net,dev_net(iter->dev)))
			continue;
		netdev_adjacent_sysfs_add(iter->dev, dev,
					  &iter->dev->adj_list.upper);
		netdev_adjacent_sysfs_add(dev, iter->dev,
					  &dev->adj_list.lower);
	}
}

void netdev_adjacent_del_links(struct net_device *dev)
{
	struct netdev_adjacent *iter;

	struct net *net = dev_net(dev);

	list_for_each_entry(iter, &dev->adj_list.upper, list) {
		if (!net_eq(net,dev_net(iter->dev)))
			continue;
		netdev_adjacent_sysfs_del(iter->dev, dev->name,
					  &iter->dev->adj_list.lower);
		netdev_adjacent_sysfs_del(dev, iter->dev->name,
					  &dev->adj_list.upper);
	}

	list_for_each_entry(iter, &dev->adj_list.lower, list) {
		if (!net_eq(net,dev_net(iter->dev)))
			continue;
		netdev_adjacent_sysfs_del(iter->dev, dev->name,
					  &iter->dev->adj_list.upper);
		netdev_adjacent_sysfs_del(dev, iter->dev->name,
					  &dev->adj_list.lower);
	}
}

void netdev_adjacent_rename_links(struct net_device *dev, char *oldname)
{
	struct netdev_adjacent *iter;

	struct net *net = dev_net(dev);

	list_for_each_entry(iter, &dev->adj_list.upper, list) {
		if (!net_eq(net,dev_net(iter->dev)))
			continue;
		netdev_adjacent_sysfs_del(iter->dev, oldname,
					  &iter->dev->adj_list.lower);
		netdev_adjacent_sysfs_add(iter->dev, dev,
					  &iter->dev->adj_list.lower);
	}

	list_for_each_entry(iter, &dev->adj_list.lower, list) {
		if (!net_eq(net,dev_net(iter->dev)))
			continue;
		netdev_adjacent_sysfs_del(iter->dev, oldname,
					  &iter->dev->adj_list.upper);
		netdev_adjacent_sysfs_add(iter->dev, dev,
					  &iter->dev->adj_list.upper);
	}
}

void *netdev_lower_dev_get_private(struct net_device *dev,
				   struct net_device *lower_dev)
{
	struct netdev_adjacent *lower;

	if (!lower_dev)
		return NULL;
	lower = __netdev_find_adj(dev, lower_dev, &dev->adj_list.lower);
	if (!lower)
		return NULL;

	return lower->private;
}
EXPORT_SYMBOL(netdev_lower_dev_get_private);


int dev_get_nest_level(struct net_device *dev,
		       bool (*type_check)(struct net_device *dev))
{
	struct net_device *lower = NULL;
	struct list_head *iter;
	int max_nest = -1;
	int nest;

	ASSERT_RTNL();

	netdev_for_each_lower_dev(dev, lower, iter) {
		nest = dev_get_nest_level(lower, type_check);
		if (max_nest < nest)
			max_nest = nest;
	}

	if (type_check(dev))
		max_nest++;

	return max_nest;
}
EXPORT_SYMBOL(dev_get_nest_level);

static void dev_change_rx_flags(struct net_device *dev, int flags)
{
	const struct net_device_ops *ops = dev->netdev_ops;

	if (ops->ndo_change_rx_flags)
		ops->ndo_change_rx_flags(dev, flags);
}

static int __dev_set_promiscuity(struct net_device *dev, int inc, bool notify)
{
	unsigned int old_flags = dev->flags;
	kuid_t uid;
	kgid_t gid;

	ASSERT_RTNL();

	dev->flags |= IFF_PROMISC;
	dev->promiscuity += inc;
	if (dev->promiscuity == 0) {
		/*
		 * Avoid overflow.
		 * If inc causes overflow, untouch promisc and return error.
		 */
		if (inc < 0)
			dev->flags &= ~IFF_PROMISC;
		else {
			dev->promiscuity -= inc;
			pr_warn("%s: promiscuity touches roof, set promiscuity failed. promiscuity feature of device might be broken.\n",
				dev->name);
			return -EOVERFLOW;
		}
	}
	if (dev->flags != old_flags) {
		pr_info("device %s %s promiscuous mode\n",
			dev->name,
			dev->flags & IFF_PROMISC ? "entered" : "left");
		if (audit_enabled) {
			current_uid_gid(&uid, &gid);
			audit_log(current->audit_context, GFP_ATOMIC,
				AUDIT_ANOM_PROMISCUOUS,
				"dev=%s prom=%d old_prom=%d auid=%u uid=%u gid=%u ses=%u",
				dev->name, (dev->flags & IFF_PROMISC),
				(old_flags & IFF_PROMISC),
				from_kuid(&init_user_ns, audit_get_loginuid(current)),
				from_kuid(&init_user_ns, uid),
				from_kgid(&init_user_ns, gid),
				audit_get_sessionid(current));
		}

		dev_change_rx_flags(dev, IFF_PROMISC);
	}
	if (notify)
		__dev_notify_flags(dev, old_flags, IFF_PROMISC);
	return 0;
}

/**
 *	dev_set_promiscuity	- update promiscuity count on a device
 *	@dev: device
 *	@inc: modifier
 *
 *	Add or remove promiscuity from a device. While the count in the device
 *	remains above zero the interface remains promiscuous. Once it hits zero
 *	the device reverts back to normal filtering operation. A negative inc
 *	value is used to drop promiscuity on the device.
 *	Return 0 if successful or a negative errno code on error.
 */
int dev_set_promiscuity(struct net_device *dev, int inc)
{
	unsigned int old_flags = dev->flags;
	int err;

	err = __dev_set_promiscuity(dev, inc, true);
	if (err < 0)
		return err;
	if (dev->flags != old_flags)
		dev_set_rx_mode(dev);
	return err;
}
EXPORT_SYMBOL(dev_set_promiscuity);

static int __dev_set_allmulti(struct net_device *dev, int inc, bool notify)
{
	unsigned int old_flags = dev->flags, old_gflags = dev->gflags;

	ASSERT_RTNL();

	dev->flags |= IFF_ALLMULTI;
	dev->allmulti += inc;
	if (dev->allmulti == 0) {
		/*
		 * Avoid overflow.
		 * If inc causes overflow, untouch allmulti and return error.
		 */
		if (inc < 0)
			dev->flags &= ~IFF_ALLMULTI;
		else {
			dev->allmulti -= inc;
			pr_warn("%s: allmulti touches roof, set allmulti failed. allmulti feature of device might be broken.\n",
				dev->name);
			return -EOVERFLOW;
		}
	}
	if (dev->flags ^ old_flags) {
		dev_change_rx_flags(dev, IFF_ALLMULTI);
		dev_set_rx_mode(dev);
		if (notify)
			__dev_notify_flags(dev, old_flags,
					   dev->gflags ^ old_gflags);
	}
	return 0;
}

/**
 *	dev_set_allmulti	- update allmulti count on a device
 *	@dev: device
 *	@inc: modifier
 *
 *	Add or remove reception of all multicast frames to a device. While the
 *	count in the device remains above zero the interface remains listening
 *	to all interfaces. Once it hits zero the device reverts back to normal
 *	filtering operation. A negative @inc value is used to drop the counter
 *	when releasing a resource needing all multicasts.
 *	Return 0 if successful or a negative errno code on error.
 */

int dev_set_allmulti(struct net_device *dev, int inc)
{
	return __dev_set_allmulti(dev, inc, true);
}
EXPORT_SYMBOL(dev_set_allmulti);

/*
 *	Upload unicast and multicast address lists to device and
 *	configure RX filtering. When the device doesn't support unicast
 *	filtering it is put in promiscuous mode while unicast addresses
 *	are present.
 */
void __dev_set_rx_mode(struct net_device *dev)
{
	const struct net_device_ops *ops = dev->netdev_ops;

	/* dev_open will call this function so the list will stay sane. */
	if (!(dev->flags&IFF_UP))
		return;

	if (!netif_device_present(dev))
		return;

	if (!(dev->priv_flags & IFF_UNICAST_FLT)) {
		/* Unicast addresses changes may only happen under the rtnl,
		 * therefore calling __dev_set_promiscuity here is safe.
		 */
		if (!netdev_uc_empty(dev) && !dev->uc_promisc) {
			__dev_set_promiscuity(dev, 1, false);
			dev->uc_promisc = true;
		} else if (netdev_uc_empty(dev) && dev->uc_promisc) {
			__dev_set_promiscuity(dev, -1, false);
			dev->uc_promisc = false;
		}
	}

	if (ops->ndo_set_rx_mode)
		ops->ndo_set_rx_mode(dev);
}

void dev_set_rx_mode(struct net_device *dev)
{
	netif_addr_lock_bh(dev);
	__dev_set_rx_mode(dev);
	netif_addr_unlock_bh(dev);
}

/**
 *	dev_get_flags - get flags reported to userspace
 *	@dev: device
 *
 *	Get the combination of flag bits exported through APIs to userspace.
 */
unsigned int dev_get_flags(const struct net_device *dev)
{
	unsigned int flags;

	flags = (dev->flags & ~(IFF_PROMISC |
				IFF_ALLMULTI |
				IFF_RUNNING |
				IFF_LOWER_UP |
				IFF_DORMANT)) |
		(dev->gflags & (IFF_PROMISC |
				IFF_ALLMULTI));

	if (netif_running(dev)) {
		if (netif_oper_up(dev))
			flags |= IFF_RUNNING;
		if (netif_carrier_ok(dev))
			flags |= IFF_LOWER_UP;
		if (netif_dormant(dev))
			flags |= IFF_DORMANT;
	}

	return flags;
}
EXPORT_SYMBOL(dev_get_flags);

int __dev_change_flags(struct net_device *dev, unsigned int flags)
{
	unsigned int old_flags = dev->flags;
	int ret;

	ASSERT_RTNL();

	/*
	 *	Set the flags on our device.
	 */

	dev->flags = (flags & (IFF_DEBUG | IFF_NOTRAILERS | IFF_NOARP |
			       IFF_DYNAMIC | IFF_MULTICAST | IFF_PORTSEL |
			       IFF_AUTOMEDIA)) |
		     (dev->flags & (IFF_UP | IFF_VOLATILE | IFF_PROMISC |
				    IFF_ALLMULTI));

	/*
	 *	Load in the correct multicast list now the flags have changed.
	 */

	if ((old_flags ^ flags) & IFF_MULTICAST)
		dev_change_rx_flags(dev, IFF_MULTICAST);

	dev_set_rx_mode(dev);

	/*
	 *	Have we downed the interface. We handle IFF_UP ourselves
	 *	according to user attempts to set it, rather than blindly
	 *	setting it.
	 */

	ret = 0;
	if ((old_flags ^ flags) & IFF_UP)
		ret = ((old_flags & IFF_UP) ? __dev_close : __dev_open)(dev);

	if ((flags ^ dev->gflags) & IFF_PROMISC) {
		int inc = (flags & IFF_PROMISC) ? 1 : -1;
		unsigned int old_flags = dev->flags;

		dev->gflags ^= IFF_PROMISC;

		if (__dev_set_promiscuity(dev, inc, false) >= 0)
			if (dev->flags != old_flags)
				dev_set_rx_mode(dev);
	}

	/* NOTE: order of synchronization of IFF_PROMISC and IFF_ALLMULTI
	   is important. Some (broken) drivers set IFF_PROMISC, when
	   IFF_ALLMULTI is requested not asking us and not reporting.
	 */
	if ((flags ^ dev->gflags) & IFF_ALLMULTI) {
		int inc = (flags & IFF_ALLMULTI) ? 1 : -1;

		dev->gflags ^= IFF_ALLMULTI;
		__dev_set_allmulti(dev, inc, false);
	}

	return ret;
}

void __dev_notify_flags(struct net_device *dev, unsigned int old_flags,
			unsigned int gchanges)
{
	unsigned int changes = dev->flags ^ old_flags;

	if (gchanges)
		rtmsg_ifinfo(RTM_NEWLINK, dev, gchanges, GFP_ATOMIC);

	if (changes & IFF_UP) {
		if (dev->flags & IFF_UP)
			call_netdevice_notifiers(NETDEV_UP, dev);
		else
			call_netdevice_notifiers(NETDEV_DOWN, dev);
	}

	if (dev->flags & IFF_UP &&
	    (changes & ~(IFF_UP | IFF_PROMISC | IFF_ALLMULTI | IFF_VOLATILE))) {
		struct netdev_notifier_change_info change_info;

		change_info.flags_changed = changes;
		call_netdevice_notifiers_info(NETDEV_CHANGE, dev,
					      &change_info.info);
	}
}

/**
 *	dev_change_flags - change device settings
 *	@dev: device
 *	@flags: device state flags
 *
 *	Change settings on device based state flags. The flags are
 *	in the userspace exported format.
 */
int dev_change_flags(struct net_device *dev, unsigned int flags)
{
	int ret;
	unsigned int changes, old_flags = dev->flags, old_gflags = dev->gflags;

	ret = __dev_change_flags(dev, flags);
	if (ret < 0)
		return ret;

	changes = (old_flags ^ dev->flags) | (old_gflags ^ dev->gflags);
	__dev_notify_flags(dev, old_flags, changes);
	return ret;
}
EXPORT_SYMBOL(dev_change_flags);

static int __dev_set_mtu(struct net_device *dev, int new_mtu)
{
	const struct net_device_ops *ops = dev->netdev_ops;

	if (ops->ndo_change_mtu)
		return ops->ndo_change_mtu(dev, new_mtu);

	dev->mtu = new_mtu;
	return 0;
}

/**
 *	dev_set_mtu - Change maximum transfer unit
 *	@dev: device
 *	@new_mtu: new transfer unit
 *
 *	Change the maximum transfer size of the network device.
 */
int dev_set_mtu(struct net_device *dev, int new_mtu)
{
	int err, orig_mtu;

	if (new_mtu == dev->mtu)
		return 0;

	/*	MTU must be positive.	 */
	if (new_mtu < 0)
		return -EINVAL;

	if (!netif_device_present(dev))
		return -ENODEV;

	err = call_netdevice_notifiers(NETDEV_PRECHANGEMTU, dev);
	err = notifier_to_errno(err);
	if (err)
		return err;

	orig_mtu = dev->mtu;
	err = __dev_set_mtu(dev, new_mtu);

	if (!err) {
		err = call_netdevice_notifiers(NETDEV_CHANGEMTU, dev);
		err = notifier_to_errno(err);
		if (err) {
			/* setting mtu back and notifying everyone again,
			 * so that they have a chance to revert changes.
			 */
			__dev_set_mtu(dev, orig_mtu);
			call_netdevice_notifiers(NETDEV_CHANGEMTU, dev);
		}
	}
	return err;
}
EXPORT_SYMBOL(dev_set_mtu);

/**
 *	dev_set_group - Change group this device belongs to
 *	@dev: device
 *	@new_group: group this device should belong to
 */
void dev_set_group(struct net_device *dev, int new_group)
{
	dev->group = new_group;
}
EXPORT_SYMBOL(dev_set_group);

/**
 *	dev_set_mac_address - Change Media Access Control Address
 *	@dev: device
 *	@sa: new address
 *
 *	Change the hardware (MAC) address of the device
 */
int dev_set_mac_address(struct net_device *dev, struct sockaddr *sa)
{
	const struct net_device_ops *ops = dev->netdev_ops;
	int err;

	if (!ops->ndo_set_mac_address)
		return -EOPNOTSUPP;
	if (sa->sa_family != dev->type)
		return -EINVAL;
	if (!netif_device_present(dev))
		return -ENODEV;
	err = ops->ndo_set_mac_address(dev, sa);
	if (err)
		return err;
	dev->addr_assign_type = NET_ADDR_SET;
	call_netdevice_notifiers(NETDEV_CHANGEADDR, dev);
	add_device_randomness(dev->dev_addr, dev->addr_len);
	return 0;
}
EXPORT_SYMBOL(dev_set_mac_address);

/**
 *	dev_change_carrier - Change device carrier
 *	@dev: device
 *	@new_carrier: new value
 *
 *	Change device carrier
 */
int dev_change_carrier(struct net_device *dev, bool new_carrier)
{
	const struct net_device_ops *ops = dev->netdev_ops;

	if (!ops->ndo_change_carrier)
		return -EOPNOTSUPP;
	if (!netif_device_present(dev))
		return -ENODEV;
	return ops->ndo_change_carrier(dev, new_carrier);
}
EXPORT_SYMBOL(dev_change_carrier);

/**
 *	dev_get_phys_port_id - Get device physical port ID
 *	@dev: device
 *	@ppid: port ID
 *
 *	Get device physical port ID
 */
int dev_get_phys_port_id(struct net_device *dev,
			 struct netdev_phys_item_id *ppid)
{
	const struct net_device_ops *ops = dev->netdev_ops;

	if (!ops->ndo_get_phys_port_id)
		return -EOPNOTSUPP;
	return ops->ndo_get_phys_port_id(dev, ppid);
}
EXPORT_SYMBOL(dev_get_phys_port_id);

/**
 *	dev_new_index	-	allocate an ifindex
 *	@net: the applicable net namespace
 *
 *	Returns a suitable unique value for a new device interface
 *	number.  The caller must hold the rtnl semaphore or the
 *	dev_base_lock to be sure it remains unique.
 */
static int dev_new_index(struct net *net)
{
	int ifindex = net->ifindex;
	for (;;) {
		if (++ifindex <= 0)
			ifindex = 1;
		if (!__dev_get_by_index(net, ifindex))
			return net->ifindex = ifindex;
	}
}

/* Delayed registration/unregisteration */
static LIST_HEAD(net_todo_list);
DECLARE_WAIT_QUEUE_HEAD(netdev_unregistering_wq);

static void net_set_todo(struct net_device *dev)
{
	list_add_tail(&dev->todo_list, &net_todo_list);
	dev_net(dev)->dev_unreg_count++;
}

static void rollback_registered_many(struct list_head *head)
{
	struct net_device *dev, *tmp;
	LIST_HEAD(close_head);

	BUG_ON(dev_boot_phase);
	ASSERT_RTNL();

	list_for_each_entry_safe(dev, tmp, head, unreg_list) {
		/* Some devices call without registering
		 * for initialization unwind. Remove those
		 * devices and proceed with the remaining.
		 */
		if (dev->reg_state == NETREG_UNINITIALIZED) {
			pr_debug("unregister_netdevice: device %s/%p never was registered\n",
				 dev->name, dev);

			WARN_ON(1);
			list_del(&dev->unreg_list);
			continue;
		}
		dev->dismantle = true;
		BUG_ON(dev->reg_state != NETREG_REGISTERED);
	}

	/* If device is running, close it first. */
	list_for_each_entry(dev, head, unreg_list)
		list_add_tail(&dev->close_list, &close_head);
	dev_close_many(&close_head);

	list_for_each_entry(dev, head, unreg_list) {
		/* And unlink it from device chain. */
		unlist_netdevice(dev);

		dev->reg_state = NETREG_UNREGISTERING;
	}

	synchronize_net();

	list_for_each_entry(dev, head, unreg_list) {
		struct sk_buff *skb = NULL;

		/* Shutdown queueing discipline. */
		dev_shutdown(dev);


		/* Notify protocols, that we are about to destroy
		   this device. They should clean all the things.
		*/
		call_netdevice_notifiers(NETDEV_UNREGISTER, dev);

		if (!dev->rtnl_link_ops ||
		    dev->rtnl_link_state == RTNL_LINK_INITIALIZED)
			skb = rtmsg_ifinfo_build_skb(RTM_DELLINK, dev, ~0U,
						     GFP_KERNEL);

		/*
		 *	Flush the unicast and multicast chains
		 */
		dev_uc_flush(dev);
		dev_mc_flush(dev);

		if (dev->netdev_ops->ndo_uninit)
			dev->netdev_ops->ndo_uninit(dev);

		if (skb)
			rtmsg_ifinfo_send(skb, dev, GFP_KERNEL);

		/* Notifier chain MUST detach us all upper devices. */
		WARN_ON(netdev_has_any_upper_dev(dev));

		/* Remove entries from kobject tree */
		netdev_unregister_kobject(dev);
#ifdef CONFIG_XPS
		/* Remove XPS queueing entries */
		netif_reset_xps_queues_gt(dev, 0);
#endif
	}

	synchronize_net();

	list_for_each_entry(dev, head, unreg_list)
		dev_put(dev);
}

static void rollback_registered(struct net_device *dev)
{
	LIST_HEAD(single);

	list_add(&dev->unreg_list, &single);
	rollback_registered_many(&single);
	list_del(&single);
}

static netdev_features_t netdev_fix_features(struct net_device *dev,
	netdev_features_t features)
{
	/* Fix illegal checksum combinations */
	if ((features & NETIF_F_HW_CSUM) &&
	    (features & (NETIF_F_IP_CSUM|NETIF_F_IPV6_CSUM))) {
		netdev_warn(dev, "mixed HW and IP checksum settings.\n");
		features &= ~(NETIF_F_IP_CSUM|NETIF_F_IPV6_CSUM);
	}

	/* TSO requires that SG is present as well. */
	if ((features & NETIF_F_ALL_TSO) && !(features & NETIF_F_SG)) {
		netdev_dbg(dev, "Dropping TSO features since no SG feature.\n");
		features &= ~NETIF_F_ALL_TSO;
	}

	if ((features & NETIF_F_TSO) && !(features & NETIF_F_HW_CSUM) &&
					!(features & NETIF_F_IP_CSUM)) {
		netdev_dbg(dev, "Dropping TSO features since no CSUM feature.\n");
		features &= ~NETIF_F_TSO;
		features &= ~NETIF_F_TSO_ECN;
	}

	if ((features & NETIF_F_TSO6) && !(features & NETIF_F_HW_CSUM) &&
					 !(features & NETIF_F_IPV6_CSUM)) {
		netdev_dbg(dev, "Dropping TSO6 features since no CSUM feature.\n");
		features &= ~NETIF_F_TSO6;
	}

	/* TSO ECN requires that TSO is present as well. */
	if ((features & NETIF_F_ALL_TSO) == NETIF_F_TSO_ECN)
		features &= ~NETIF_F_TSO_ECN;

	/* Software GSO depends on SG. */
	if ((features & NETIF_F_GSO) && !(features & NETIF_F_SG)) {
		netdev_dbg(dev, "Dropping NETIF_F_GSO since no SG feature.\n");
		features &= ~NETIF_F_GSO;
	}

	/* UFO needs SG and checksumming */
	if (features & NETIF_F_UFO) {
		/* maybe split UFO into V4 and V6? */
		if (!((features & NETIF_F_GEN_CSUM) ||
		    (features & (NETIF_F_IP_CSUM|NETIF_F_IPV6_CSUM))
			    == (NETIF_F_IP_CSUM|NETIF_F_IPV6_CSUM))) {
			netdev_dbg(dev,
				"Dropping NETIF_F_UFO since no checksum offload features.\n");
			features &= ~NETIF_F_UFO;
		}

		if (!(features & NETIF_F_SG)) {
			netdev_dbg(dev,
				"Dropping NETIF_F_UFO since no NETIF_F_SG feature.\n");
			features &= ~NETIF_F_UFO;
		}
	}

#ifdef CONFIG_NET_RX_BUSY_POLL
	if (dev->netdev_ops->ndo_busy_poll)
		features |= NETIF_F_BUSY_POLL;
	else
#endif
		features &= ~NETIF_F_BUSY_POLL;

	return features;
}

int __netdev_update_features(struct net_device *dev)
{
	netdev_features_t features;
	int err = 0;

	ASSERT_RTNL();

	features = netdev_get_wanted_features(dev);

	if (dev->netdev_ops->ndo_fix_features)
		features = dev->netdev_ops->ndo_fix_features(dev, features);

	/* driver might be less strict about feature dependencies */
	features = netdev_fix_features(dev, features);

	if (dev->features == features)
		return 0;

	netdev_dbg(dev, "Features changed: %pNF -> %pNF\n",
		&dev->features, &features);

	if (dev->netdev_ops->ndo_set_features)
		err = dev->netdev_ops->ndo_set_features(dev, features);

	if (unlikely(err < 0)) {
		netdev_err(dev,
			"set_features() failed (%d); wanted %pNF, left %pNF\n",
			err, &features, &dev->features);
		return -1;
	}

	if (!err)
		dev->features = features;

	return 1;
}

/**
 *	netdev_update_features - recalculate device features
 *	@dev: the device to check
 *
 *	Recalculate dev->features set and send notifications if it
 *	has changed. Should be called after driver or hardware dependent
 *	conditions might have changed that influence the features.
 */
void netdev_update_features(struct net_device *dev)
{
	if (__netdev_update_features(dev))
		netdev_features_change(dev);
}
EXPORT_SYMBOL(netdev_update_features);

/**
 *	netdev_change_features - recalculate device features
 *	@dev: the device to check
 *
 *	Recalculate dev->features set and send notifications even
 *	if they have not changed. Should be called instead of
 *	netdev_update_features() if also dev->vlan_features might
 *	have changed to allow the changes to be propagated to stacked
 *	VLAN devices.
 */
void netdev_change_features(struct net_device *dev)
{
	__netdev_update_features(dev);
	netdev_features_change(dev);
}
EXPORT_SYMBOL(netdev_change_features);

/**
 *	netif_stacked_transfer_operstate -	transfer operstate
 *	@rootdev: the root or lower level device to transfer state from
 *	@dev: the device to transfer operstate to
 *
 *	Transfer operational state from root to device. This is normally
 *	called when a stacking relationship exists between the root
 *	device and the device(a leaf device).
 */
void netif_stacked_transfer_operstate(const struct net_device *rootdev,
					struct net_device *dev)
{
	if (rootdev->operstate == IF_OPER_DORMANT)
		netif_dormant_on(dev);
	else
		netif_dormant_off(dev);

	if (netif_carrier_ok(rootdev)) {
		if (!netif_carrier_ok(dev))
			netif_carrier_on(dev);
	} else {
		if (netif_carrier_ok(dev))
			netif_carrier_off(dev);
	}
}
EXPORT_SYMBOL(netif_stacked_transfer_operstate);

#ifdef CONFIG_SYSFS
static int netif_alloc_rx_queues(struct net_device *dev)
{
	unsigned int i, count = dev->num_rx_queues;
	struct netdev_rx_queue *rx;

	BUG_ON(count < 1);

	rx = kcalloc(count, sizeof(struct netdev_rx_queue), GFP_KERNEL);
	if (!rx)
		return -ENOMEM;

	dev->_rx = rx;

	for (i = 0; i < count; i++)
		rx[i].dev = dev;
	return 0;
}
#endif

static void netdev_init_one_queue(struct net_device *dev,
				  struct netdev_queue *queue, void *_unused)
{
	/* Initialize queue lock */
	spin_lock_init(&queue->_xmit_lock);
	netdev_set_xmit_lockdep_class(&queue->_xmit_lock, dev->type);
	queue->xmit_lock_owner = -1;
	netdev_queue_numa_node_write(queue, NUMA_NO_NODE);
	queue->dev = dev;
#ifdef CONFIG_BQL
	dql_init(&queue->dql, HZ);
#endif
}

static void netif_free_tx_queues(struct net_device *dev)
{
	kvfree(dev->_tx);
}

static int netif_alloc_netdev_queues(struct net_device *dev)
{
	unsigned int count = dev->num_tx_queues;
	struct netdev_queue *tx;
	size_t sz = count * sizeof(*tx);

	BUG_ON(count < 1 || count > 0xffff);

	tx = kzalloc(sz, GFP_KERNEL | __GFP_NOWARN | __GFP_REPEAT);
	if (!tx) {
		tx = vzalloc(sz);
		if (!tx)
			return -ENOMEM;
	}
	dev->_tx = tx;

	netdev_for_each_tx_queue(dev, netdev_init_one_queue, NULL);
	spin_lock_init(&dev->tx_global_lock);

	return 0;
}

/**
 *	register_netdevice	- register a network device
 *	@dev: device to register
 *
 *	Take a completed network device structure and add it to the kernel
 *	interfaces. A %NETDEV_REGISTER message is sent to the netdev notifier
 *	chain. 0 is returned on success. A negative errno code is returned
 *	on a failure to set up the device, or if the name is a duplicate.
 *
 *	Callers must hold the rtnl semaphore. You may want
 *	register_netdev() instead of this.
 *
 *	BUGS:
 *	The locking appears insufficient to guarantee two parallel registers
 *	will not get the same name.
 */

int register_netdevice(struct net_device *dev)
{
	int ret;
	struct net *net = dev_net(dev);

	BUG_ON(dev_boot_phase);
	ASSERT_RTNL();

	might_sleep();

	/* When net_device's are persistent, this will be fatal. */
	BUG_ON(dev->reg_state != NETREG_UNINITIALIZED);
	BUG_ON(!net);

	spin_lock_init(&dev->addr_list_lock);
	netdev_set_addr_lockdep_class(dev);

	dev->iflink = -1;

	ret = dev_get_valid_name(net, dev, dev->name);
	if (ret < 0)
		goto out;

	/* Init, if this function is available */
	if (dev->netdev_ops->ndo_init) {
		ret = dev->netdev_ops->ndo_init(dev);
		if (ret) {
			if (ret > 0)
				ret = -EIO;
			goto out;
		}
	}

	if (((dev->hw_features | dev->features) &
	     NETIF_F_HW_VLAN_CTAG_FILTER) &&
	    (!dev->netdev_ops->ndo_vlan_rx_add_vid ||
	     !dev->netdev_ops->ndo_vlan_rx_kill_vid)) {
		netdev_WARN(dev, "Buggy VLAN acceleration in driver!\n");
		ret = -EINVAL;
		goto err_uninit;
	}

	ret = -EBUSY;
	if (!dev->ifindex)
		dev->ifindex = dev_new_index(net);
	else if (__dev_get_by_index(net, dev->ifindex))
		goto err_uninit;

	if (dev->iflink == -1)
		dev->iflink = dev->ifindex;

	/* Transfer changeable features to wanted_features and enable
	 * software offloads (GSO and GRO).
	 */
	dev->hw_features |= NETIF_F_SOFT_FEATURES;
	dev->features |= NETIF_F_SOFT_FEATURES;
	dev->wanted_features = dev->features & dev->hw_features;

	if (!(dev->flags & IFF_LOOPBACK)) {
		dev->hw_features |= NETIF_F_NOCACHE_COPY;
	}

	/* Make NETIF_F_HIGHDMA inheritable to VLAN devices.
	 */
	dev->vlan_features |= NETIF_F_HIGHDMA;

	/* Make NETIF_F_SG inheritable to tunnel devices.
	 */
	dev->hw_enc_features |= NETIF_F_SG;

	/* Make NETIF_F_SG inheritable to MPLS.
	 */
	dev->mpls_features |= NETIF_F_SG;

	ret = call_netdevice_notifiers(NETDEV_POST_INIT, dev);
	ret = notifier_to_errno(ret);
	if (ret)
		goto err_uninit;

	ret = netdev_register_kobject(dev);
	if (ret)
		goto err_uninit;
	dev->reg_state = NETREG_REGISTERED;

	__netdev_update_features(dev);

	/*
	 *	Default initial state at registry is that the
	 *	device is present.
	 */

	set_bit(__LINK_STATE_PRESENT, &dev->state);

	linkwatch_init_dev(dev);

	dev_init_scheduler(dev);
	dev_hold(dev);
	list_netdevice(dev);
	add_device_randomness(dev->dev_addr, dev->addr_len);

	/* If the device has permanent device address, driver should
	 * set dev_addr and also addr_assign_type should be set to
	 * NET_ADDR_PERM (default value).
	 */
	if (dev->addr_assign_type == NET_ADDR_PERM)
		memcpy(dev->perm_addr, dev->dev_addr, dev->addr_len);

	/* Notify protocols, that a new device appeared. */
	ret = call_netdevice_notifiers(NETDEV_REGISTER, dev);
	ret = notifier_to_errno(ret);
	if (ret) {
		rollback_registered(dev);
		dev->reg_state = NETREG_UNREGISTERED;
	}
	/*
	 *	Prevent userspace races by waiting until the network
	 *	device is fully setup before sending notifications.
	 */
	if (!dev->rtnl_link_ops ||
	    dev->rtnl_link_state == RTNL_LINK_INITIALIZED)
		rtmsg_ifinfo(RTM_NEWLINK, dev, ~0U, GFP_KERNEL);

out:
	return ret;

err_uninit:
	if (dev->netdev_ops->ndo_uninit)
		dev->netdev_ops->ndo_uninit(dev);
	goto out;
}
EXPORT_SYMBOL(register_netdevice);

/**
 *	init_dummy_netdev	- init a dummy network device for NAPI
 *	@dev: device to init
 *
 *	This takes a network device structure and initialize the minimum
 *	amount of fields so it can be used to schedule NAPI polls without
 *	registering a full blown interface. This is to be used by drivers
 *	that need to tie several hardware interfaces to a single NAPI
 *	poll scheduler due to HW limitations.
 */
int init_dummy_netdev(struct net_device *dev)
{
	/* Clear everything. Note we don't initialize spinlocks
	 * are they aren't supposed to be taken by any of the
	 * NAPI code and this dummy netdev is supposed to be
	 * only ever used for NAPI polls
	 */
	memset(dev, 0, sizeof(struct net_device));

	/* make sure we BUG if trying to hit standard
	 * register/unregister code path
	 */
	dev->reg_state = NETREG_DUMMY;

	/* NAPI wants this */
	INIT_LIST_HEAD(&dev->napi_list);

	/* a dummy interface is started by default */
	set_bit(__LINK_STATE_PRESENT, &dev->state);
	set_bit(__LINK_STATE_START, &dev->state);

	/* Note : We dont allocate pcpu_refcnt for dummy devices,
	 * because users of this 'device' dont need to change
	 * its refcount.
	 */

	return 0;
}
EXPORT_SYMBOL_GPL(init_dummy_netdev);


/**
 *	register_netdev	- register a network device
 *	@dev: device to register
 *
 *	Take a completed network device structure and add it to the kernel
 *	interfaces. A %NETDEV_REGISTER message is sent to the netdev notifier
 *	chain. 0 is returned on success. A negative errno code is returned
 *	on a failure to set up the device, or if the name is a duplicate.
 *
 *	This is a wrapper around register_netdevice that takes the rtnl semaphore
 *	and expands the device name if you passed a format string to
 *	alloc_netdev.
 */
int register_netdev(struct net_device *dev)
{
	int err;

	rtnl_lock();
	err = register_netdevice(dev);
	rtnl_unlock();
	return err;
}
EXPORT_SYMBOL(register_netdev);

int netdev_refcnt_read(const struct net_device *dev)
{
	int i, refcnt = 0;

	for_each_possible_cpu(i)
		refcnt += *per_cpu_ptr(dev->pcpu_refcnt, i);
	return refcnt;
}
EXPORT_SYMBOL(netdev_refcnt_read);

/**
 * netdev_wait_allrefs - wait until all references are gone.
 * @dev: target net_device
 *
 * This is called when unregistering network devices.
 *
 * Any protocol or device that holds a reference should register
 * for netdevice notification, and cleanup and put back the
 * reference if they receive an UNREGISTER event.
 * We can get stuck here if buggy protocols don't correctly
 * call dev_put.
 */
static void netdev_wait_allrefs(struct net_device *dev)
{
	unsigned long rebroadcast_time, warning_time;
	int refcnt;

	linkwatch_forget_dev(dev);

	rebroadcast_time = warning_time = jiffies;
	refcnt = netdev_refcnt_read(dev);

	while (refcnt != 0) {
		if (time_after(jiffies, rebroadcast_time + 1 * HZ)) {
			rtnl_lock();

			/* Rebroadcast unregister notification */
			call_netdevice_notifiers(NETDEV_UNREGISTER, dev);

			__rtnl_unlock();
			rcu_barrier();
			rtnl_lock();

			call_netdevice_notifiers(NETDEV_UNREGISTER_FINAL, dev);
			if (test_bit(__LINK_STATE_LINKWATCH_PENDING,
				     &dev->state)) {
				/* We must not have linkwatch events
				 * pending on unregister. If this
				 * happens, we simply run the queue
				 * unscheduled, resulting in a noop
				 * for this device.
				 */
				linkwatch_run_queue();
			}

			__rtnl_unlock();

			rebroadcast_time = jiffies;
		}

		msleep(250);

		refcnt = netdev_refcnt_read(dev);

		if (time_after(jiffies, warning_time + 10 * HZ)) {
			pr_emerg("unregister_netdevice: waiting for %s to become free. Usage count = %d\n",
				 dev->name, refcnt);
			warning_time = jiffies;
		}
	}
}

/* The sequence is:
 *
 *	rtnl_lock();
 *	...
 *	register_netdevice(x1);
 *	register_netdevice(x2);
 *	...
 *	unregister_netdevice(y1);
 *	unregister_netdevice(y2);
 *      ...
 *	rtnl_unlock();
 *	free_netdev(y1);
 *	free_netdev(y2);
 *
 * We are invoked by rtnl_unlock().
 * This allows us to deal with problems:
 * 1) We can delete sysfs objects which invoke hotplug
 *    without deadlocking with linkwatch via keventd.
 * 2) Since we run with the RTNL semaphore not held, we can sleep
 *    safely in order to wait for the netdev refcnt to drop to zero.
 *
 * We must not return until all unregister events added during
 * the interval the lock was held have been completed.
 */
void netdev_run_todo(void)
{
	struct list_head list;

	/* Snapshot list, allow later requests */
	list_replace_init(&net_todo_list, &list);

	__rtnl_unlock();


	/* Wait for rcu callbacks to finish before next phase */
	if (!list_empty(&list))
		rcu_barrier();

	while (!list_empty(&list)) {
		struct net_device *dev
			= list_first_entry(&list, struct net_device, todo_list);
		list_del(&dev->todo_list);

		rtnl_lock();
		call_netdevice_notifiers(NETDEV_UNREGISTER_FINAL, dev);
		__rtnl_unlock();

		if (unlikely(dev->reg_state != NETREG_UNREGISTERING)) {
			pr_err("network todo '%s' but state %d\n",
			       dev->name, dev->reg_state);
			dump_stack();
			continue;
		}

		dev->reg_state = NETREG_UNREGISTERED;

		on_each_cpu(flush_backlog, dev, 1);

		netdev_wait_allrefs(dev);

		/* paranoia */
		BUG_ON(netdev_refcnt_read(dev));
		WARN_ON(rcu_access_pointer(dev->ip_ptr));
		WARN_ON(rcu_access_pointer(dev->ip6_ptr));
		WARN_ON(dev->dn_ptr);

		if (dev->destructor)
			dev->destructor(dev);

		/* Report a network device has been unregistered */
		rtnl_lock();
		dev_net(dev)->dev_unreg_count--;
		__rtnl_unlock();
		wake_up(&netdev_unregistering_wq);

		/* Free network device */
		kobject_put(&dev->dev.kobj);
	}
}

/* Convert net_device_stats to rtnl_link_stats64.  They have the same
 * fields in the same order, with only the type differing.
 */
void netdev_stats_to_stats64(struct rtnl_link_stats64 *stats64,
			     const struct net_device_stats *netdev_stats)
{
#if BITS_PER_LONG == 64
	BUILD_BUG_ON(sizeof(*stats64) != sizeof(*netdev_stats));
	memcpy(stats64, netdev_stats, sizeof(*stats64));
#else
	size_t i, n = sizeof(*stats64) / sizeof(u64);
	const unsigned long *src = (const unsigned long *)netdev_stats;
	u64 *dst = (u64 *)stats64;

	BUILD_BUG_ON(sizeof(*netdev_stats) / sizeof(unsigned long) !=
		     sizeof(*stats64) / sizeof(u64));
	for (i = 0; i < n; i++)
		dst[i] = src[i];
#endif
}
EXPORT_SYMBOL(netdev_stats_to_stats64);

/**
 *	dev_get_stats	- get network device statistics
 *	@dev: device to get statistics from
 *	@storage: place to store stats
 *
 *	Get network statistics from device. Return @storage.
 *	The device driver may provide its own method by setting
 *	dev->netdev_ops->get_stats64 or dev->netdev_ops->get_stats;
 *	otherwise the internal statistics structure is used.
 */
struct rtnl_link_stats64 *dev_get_stats(struct net_device *dev,
					struct rtnl_link_stats64 *storage)
{
	const struct net_device_ops *ops = dev->netdev_ops;

	if (ops->ndo_get_stats64) {
		memset(storage, 0, sizeof(*storage));
		ops->ndo_get_stats64(dev, storage);
	} else if (ops->ndo_get_stats) {
		netdev_stats_to_stats64(storage, ops->ndo_get_stats(dev));
	} else {
		netdev_stats_to_stats64(storage, &dev->stats);
	}
	storage->rx_dropped += atomic_long_read(&dev->rx_dropped);
	storage->tx_dropped += atomic_long_read(&dev->tx_dropped);
	return storage;
}
EXPORT_SYMBOL(dev_get_stats);

struct netdev_queue *dev_ingress_queue_create(struct net_device *dev)
{
	struct netdev_queue *queue = dev_ingress_queue(dev);

#ifdef CONFIG_NET_CLS_ACT
	if (queue)
		return queue;
	queue = kzalloc(sizeof(*queue), GFP_KERNEL);
	if (!queue)
		return NULL;
	netdev_init_one_queue(dev, queue, NULL);
	queue->qdisc = &noop_qdisc;
	queue->qdisc_sleeping = &noop_qdisc;
	rcu_assign_pointer(dev->ingress_queue, queue);
#endif
	return queue;
}

static const struct ethtool_ops default_ethtool_ops;

void netdev_set_default_ethtool_ops(struct net_device *dev,
				    const struct ethtool_ops *ops)
{
	if (dev->ethtool_ops == &default_ethtool_ops)
		dev->ethtool_ops = ops;
}
EXPORT_SYMBOL_GPL(netdev_set_default_ethtool_ops);

void netdev_freemem(struct net_device *dev)
{
	char *addr = (char *)dev - dev->padded;

	kvfree(addr);
}

/**
 *	alloc_netdev_mqs - allocate network device
 *	@sizeof_priv:		size of private data to allocate space for
 *	@name:			device name format string
 *	@name_assign_type: 	origin of device name
 *	@setup:			callback to initialize device
 *	@txqs:			the number of TX subqueues to allocate
 *	@rxqs:			the number of RX subqueues to allocate
 *
 *	Allocates a struct net_device with private data area for driver use
 *	and performs basic initialization.  Also allocates subqueue structs
 *	for each queue on the device.
 */
struct net_device *alloc_netdev_mqs(int sizeof_priv, const char *name,
		unsigned char name_assign_type,
		void (*setup)(struct net_device *),
		unsigned int txqs, unsigned int rxqs)
{
	struct net_device *dev;
	size_t alloc_size;
	struct net_device *p;

	BUG_ON(strlen(name) >= sizeof(dev->name));

	if (txqs < 1) {
		pr_err("alloc_netdev: Unable to allocate device with zero queues\n");
		return NULL;
	}

#ifdef CONFIG_SYSFS
	if (rxqs < 1) {
		pr_err("alloc_netdev: Unable to allocate device with zero RX queues\n");
		return NULL;
	}
#endif

	alloc_size = sizeof(struct net_device);
	if (sizeof_priv) {
		/* ensure 32-byte alignment of private area */
		alloc_size = ALIGN(alloc_size, NETDEV_ALIGN);
		alloc_size += sizeof_priv;
	}
	/* ensure 32-byte alignment of whole construct */
	alloc_size += NETDEV_ALIGN - 1;

	p = kzalloc(alloc_size, GFP_KERNEL | __GFP_NOWARN | __GFP_REPEAT);
	if (!p)
		p = vzalloc(alloc_size);
	if (!p)
		return NULL;

	dev = PTR_ALIGN(p, NETDEV_ALIGN);
	dev->padded = (char *)dev - (char *)p;

	dev->pcpu_refcnt = alloc_percpu(int);
	if (!dev->pcpu_refcnt)
		goto free_dev;

	if (dev_addr_init(dev))
		goto free_pcpu;

	dev_mc_init(dev);
	dev_uc_init(dev);

	dev_net_set(dev, &init_net);

	dev->gso_max_size = GSO_MAX_SIZE;
	dev->gso_max_segs = GSO_MAX_SEGS;
	dev->gso_min_segs = 0;

	INIT_LIST_HEAD(&dev->napi_list);
	INIT_LIST_HEAD(&dev->unreg_list);
	INIT_LIST_HEAD(&dev->close_list);
	INIT_LIST_HEAD(&dev->link_watch_list);
	INIT_LIST_HEAD(&dev->adj_list.upper);
	INIT_LIST_HEAD(&dev->adj_list.lower);
	INIT_LIST_HEAD(&dev->all_adj_list.upper);
	INIT_LIST_HEAD(&dev->all_adj_list.lower);
	dev->priv_flags = IFF_XMIT_DST_RELEASE | IFF_XMIT_DST_RELEASE_PERM;
	setup(dev);

	dev->num_tx_queues = txqs;
	dev->real_num_tx_queues = txqs;
	if (netif_alloc_netdev_queues(dev))
		goto free_all;

#ifdef CONFIG_SYSFS
	dev->num_rx_queues = rxqs;
	dev->real_num_rx_queues = rxqs;
	if (netif_alloc_rx_queues(dev))
		goto free_all;
#endif

	strcpy(dev->name, name);
	dev->name_assign_type = name_assign_type;
	dev->group = INIT_NETDEV_GROUP;
	if (!dev->ethtool_ops)
		dev->ethtool_ops = &default_ethtool_ops;
	return dev;

free_all:
	free_netdev(dev);
	return NULL;

free_pcpu:
	free_percpu(dev->pcpu_refcnt);
free_dev:
	netdev_freemem(dev);
	return NULL;
}
EXPORT_SYMBOL(alloc_netdev_mqs);

/**
 *	free_netdev - free network device
 *	@dev: device
 *
 *	This function does the last stage of destroying an allocated device
 * 	interface. The reference to the device object is released.
 *	If this is the last reference then it will be freed.
 */
void free_netdev(struct net_device *dev)
{
	struct napi_struct *p, *n;

	release_net(dev_net(dev));

	netif_free_tx_queues(dev);
#ifdef CONFIG_SYSFS
	kfree(dev->_rx);
#endif

	kfree(rcu_dereference_protected(dev->ingress_queue, 1));

	/* Flush device addresses */
	dev_addr_flush(dev);

	list_for_each_entry_safe(p, n, &dev->napi_list, dev_list)
		netif_napi_del(p);

	free_percpu(dev->pcpu_refcnt);
	dev->pcpu_refcnt = NULL;

	/*  Compatibility with error handling in drivers */
	if (dev->reg_state == NETREG_UNINITIALIZED) {
		netdev_freemem(dev);
		return;
	}

	BUG_ON(dev->reg_state != NETREG_UNREGISTERED);
	dev->reg_state = NETREG_RELEASED;

	/* will free via device release */
	put_device(&dev->dev);
}
EXPORT_SYMBOL(free_netdev);

/**
 *	synchronize_net -  Synchronize with packet receive processing
 *
 *	Wait for packets currently being received to be done.
 *	Does not block later packets from starting.
 */
void synchronize_net(void)
{
	might_sleep();
	if (rtnl_is_locked())
		synchronize_rcu_expedited();
	else
		synchronize_rcu();
}
EXPORT_SYMBOL(synchronize_net);

/**
 *	unregister_netdevice_queue - remove device from the kernel
 *	@dev: device
 *	@head: list
 *
 *	This function shuts down a device interface and removes it
 *	from the kernel tables.
 *	If head not NULL, device is queued to be unregistered later.
 *
 *	Callers must hold the rtnl semaphore.  You may want
 *	unregister_netdev() instead of this.
 */

void unregister_netdevice_queue(struct net_device *dev, struct list_head *head)
{
	ASSERT_RTNL();

	if (head) {
		list_move_tail(&dev->unreg_list, head);
	} else {
		rollback_registered(dev);
		/* Finish processing unregister after unlock */
		net_set_todo(dev);
	}
}
EXPORT_SYMBOL(unregister_netdevice_queue);

/**
 *	unregister_netdevice_many - unregister many devices
 *	@head: list of devices
 *
 *  Note: As most callers use a stack allocated list_head,
 *  we force a list_del() to make sure stack wont be corrupted later.
 */
void unregister_netdevice_many(struct list_head *head)
{
	struct net_device *dev;

	if (!list_empty(head)) {
		rollback_registered_many(head);
		list_for_each_entry(dev, head, unreg_list)
			net_set_todo(dev);
		list_del(head);
	}
}
EXPORT_SYMBOL(unregister_netdevice_many);

/**
 *	unregister_netdev - remove device from the kernel
 *	@dev: device
 *
 *	This function shuts down a device interface and removes it
 *	from the kernel tables.
 *
 *	This is just a wrapper for unregister_netdevice that takes
 *	the rtnl semaphore.  In general you want to use this and not
 *	unregister_netdevice.
 */
void unregister_netdev(struct net_device *dev)
{
	rtnl_lock();
	unregister_netdevice(dev);
	rtnl_unlock();
}
EXPORT_SYMBOL(unregister_netdev);

/**
 *	dev_change_net_namespace - move device to different nethost namespace
 *	@dev: device
 *	@net: network namespace
 *	@pat: If not NULL name pattern to try if the current device name
 *	      is already taken in the destination network namespace.
 *
 *	This function shuts down a device interface and moves it
 *	to a new network namespace. On success 0 is returned, on
 *	a failure a netagive errno code is returned.
 *
 *	Callers must hold the rtnl semaphore.
 */

int dev_change_net_namespace(struct net_device *dev, struct net *net, const char *pat)
{
	int err;

	ASSERT_RTNL();

	/* Don't allow namespace local devices to be moved. */
	err = -EINVAL;
	if (dev->features & NETIF_F_NETNS_LOCAL)
		goto out;

	/* Ensure the device has been registrered */
	if (dev->reg_state != NETREG_REGISTERED)
		goto out;

	/* Get out if there is nothing todo */
	err = 0;
	if (net_eq(dev_net(dev), net))
		goto out;

	/* Pick the destination device name, and ensure
	 * we can use it in the destination network namespace.
	 */
	err = -EEXIST;
	if (__dev_get_by_name(net, dev->name)) {
		/* We get here if we can't use the current device name */
		if (!pat)
			goto out;
		if (dev_get_valid_name(net, dev, pat) < 0)
			goto out;
	}

	/*
	 * And now a mini version of register_netdevice unregister_netdevice.
	 */

	/* If device is running close it first. */
	dev_close(dev);

	/* And unlink it from device chain */
	err = -ENODEV;
	unlist_netdevice(dev);

	synchronize_net();

	/* Shutdown queueing discipline. */
	dev_shutdown(dev);

	/* Notify protocols, that we are about to destroy
	   this device. They should clean all the things.

	   Note that dev->reg_state stays at NETREG_REGISTERED.
	   This is wanted because this way 8021q and macvlan know
	   the device is just moving and can keep their slaves up.
	*/
	call_netdevice_notifiers(NETDEV_UNREGISTER, dev);
	rcu_barrier();
	call_netdevice_notifiers(NETDEV_UNREGISTER_FINAL, dev);
	rtmsg_ifinfo(RTM_DELLINK, dev, ~0U, GFP_KERNEL);

	/*
	 *	Flush the unicast and multicast chains
	 */
	dev_uc_flush(dev);
	dev_mc_flush(dev);

	/* Send a netdev-removed uevent to the old namespace */
	kobject_uevent(&dev->dev.kobj, KOBJ_REMOVE);
	netdev_adjacent_del_links(dev);

	/* Actually switch the network namespace */
	dev_net_set(dev, net);

	/* If there is an ifindex conflict assign a new one */
	if (__dev_get_by_index(net, dev->ifindex)) {
		int iflink = (dev->iflink == dev->ifindex);
		dev->ifindex = dev_new_index(net);
		if (iflink)
			dev->iflink = dev->ifindex;
	}

	/* Send a netdev-add uevent to the new namespace */
	kobject_uevent(&dev->dev.kobj, KOBJ_ADD);
	netdev_adjacent_add_links(dev);

	/* Fixup kobjects */
	err = device_rename(&dev->dev, dev->name);
	WARN_ON(err);

	/* Add the device back in the hashes */
	list_netdevice(dev);

	/* Notify protocols, that a new device appeared. */
	call_netdevice_notifiers(NETDEV_REGISTER, dev);

	/*
	 *	Prevent userspace races by waiting until the network
	 *	device is fully setup before sending notifications.
	 */
	rtmsg_ifinfo(RTM_NEWLINK, dev, ~0U, GFP_KERNEL);

	synchronize_net();
	err = 0;
out:
	return err;
}
EXPORT_SYMBOL_GPL(dev_change_net_namespace);

static int dev_cpu_callback(struct notifier_block *nfb,
			    unsigned long action,
			    void *ocpu)
{
	struct sk_buff **list_skb;
	struct sk_buff *skb;
	unsigned int cpu, oldcpu = (unsigned long)ocpu;
	struct softnet_data *sd, *oldsd;

	if (action != CPU_DEAD && action != CPU_DEAD_FROZEN)
		return NOTIFY_OK;

	local_irq_disable();
	cpu = smp_processor_id();
	sd = &per_cpu(softnet_data, cpu);
	oldsd = &per_cpu(softnet_data, oldcpu);

	/* Find end of our completion_queue. */
	list_skb = &sd->completion_queue;
	while (*list_skb)
		list_skb = &(*list_skb)->next;
	/* Append completion queue from offline CPU. */
	*list_skb = oldsd->completion_queue;
	oldsd->completion_queue = NULL;

	/* Append output queue from offline CPU. */
	if (oldsd->output_queue) {
		*sd->output_queue_tailp = oldsd->output_queue;
		sd->output_queue_tailp = oldsd->output_queue_tailp;
		oldsd->output_queue = NULL;
		oldsd->output_queue_tailp = &oldsd->output_queue;
	}
	/* Append NAPI poll list from offline CPU. */
	if (!list_empty(&oldsd->poll_list)) {
		list_splice_init(&oldsd->poll_list, &sd->poll_list);
		raise_softirq_irqoff(NET_RX_SOFTIRQ);
	}

	raise_softirq_irqoff(NET_TX_SOFTIRQ);
	local_irq_enable();

	/* Process offline CPU's input_pkt_queue */
	while ((skb = __skb_dequeue(&oldsd->process_queue))) {
		netif_rx_internal(skb);
		input_queue_head_incr(oldsd);
	}
	while ((skb = __skb_dequeue(&oldsd->input_pkt_queue))) {
		netif_rx_internal(skb);
		input_queue_head_incr(oldsd);
	}

	return NOTIFY_OK;
}


/**
 *	netdev_increment_features - increment feature set by one
 *	@all: current feature set
 *	@one: new feature set
 *	@mask: mask feature set
 *
 *	Computes a new feature set after adding a device with feature set
 *	@one to the master device with current feature set @all.  Will not
 *	enable anything that is off in @mask. Returns the new feature set.
 */
netdev_features_t netdev_increment_features(netdev_features_t all,
	netdev_features_t one, netdev_features_t mask)
{
	if (mask & NETIF_F_GEN_CSUM)
		mask |= NETIF_F_ALL_CSUM;
	mask |= NETIF_F_VLAN_CHALLENGED;

	all |= one & (NETIF_F_ONE_FOR_ALL|NETIF_F_ALL_CSUM) & mask;
	all &= one | ~NETIF_F_ALL_FOR_ALL;

	/* If one device supports hw checksumming, set for all. */
	if (all & NETIF_F_GEN_CSUM)
		all &= ~(NETIF_F_ALL_CSUM & ~NETIF_F_GEN_CSUM);

	return all;
}
EXPORT_SYMBOL(netdev_increment_features);

static struct hlist_head * __net_init netdev_create_hash(void)
{
	int i;
	struct hlist_head *hash;

	hash = kmalloc(sizeof(*hash) * NETDEV_HASHENTRIES, GFP_KERNEL);
	if (hash != NULL)
		for (i = 0; i < NETDEV_HASHENTRIES; i++)
			INIT_HLIST_HEAD(&hash[i]);

	return hash;
}

/* Initialize per network namespace state */
static int __net_init netdev_init(struct net *net)
{
	if (net != &init_net)
		INIT_LIST_HEAD(&net->dev_base_head);

	net->dev_name_head = netdev_create_hash();
	if (net->dev_name_head == NULL)
		goto err_name;

	net->dev_index_head = netdev_create_hash();
	if (net->dev_index_head == NULL)
		goto err_idx;

	return 0;

err_idx:
	kfree(net->dev_name_head);
err_name:
	return -ENOMEM;
}

/**
 *	netdev_drivername - network driver for the device
 *	@dev: network device
 *
 *	Determine network driver for device.
 */
const char *netdev_drivername(const struct net_device *dev)
{
	const struct device_driver *driver;
	const struct device *parent;
	const char *empty = "";

	parent = dev->dev.parent;
	if (!parent)
		return empty;

	driver = parent->driver;
	if (driver && driver->name)
		return driver->name;
	return empty;
}

static void __netdev_printk(const char *level, const struct net_device *dev,
			    struct va_format *vaf)
{
	if (dev && dev->dev.parent) {
		dev_printk_emit(level[1] - '0',
				dev->dev.parent,
				"%s %s %s%s: %pV",
				dev_driver_string(dev->dev.parent),
				dev_name(dev->dev.parent),
				netdev_name(dev), netdev_reg_state(dev),
				vaf);
	} else if (dev) {
		printk("%s%s%s: %pV",
		       level, netdev_name(dev), netdev_reg_state(dev), vaf);
	} else {
		printk("%s(NULL net_device): %pV", level, vaf);
	}
}

void netdev_printk(const char *level, const struct net_device *dev,
		   const char *format, ...)
{
	struct va_format vaf;
	va_list args;

	va_start(args, format);

	vaf.fmt = format;
	vaf.va = &args;

	__netdev_printk(level, dev, &vaf);

	va_end(args);
}
EXPORT_SYMBOL(netdev_printk);

#define define_netdev_printk_level(func, level)			\
void func(const struct net_device *dev, const char *fmt, ...)	\
{								\
	struct va_format vaf;					\
	va_list args;						\
								\
	va_start(args, fmt);					\
								\
	vaf.fmt = fmt;						\
	vaf.va = &args;						\
								\
	__netdev_printk(level, dev, &vaf);			\
								\
	va_end(args);						\
}								\
EXPORT_SYMBOL(func);

define_netdev_printk_level(netdev_emerg, KERN_EMERG);
define_netdev_printk_level(netdev_alert, KERN_ALERT);
define_netdev_printk_level(netdev_crit, KERN_CRIT);
define_netdev_printk_level(netdev_err, KERN_ERR);
define_netdev_printk_level(netdev_warn, KERN_WARNING);
define_netdev_printk_level(netdev_notice, KERN_NOTICE);
define_netdev_printk_level(netdev_info, KERN_INFO);

static void __net_exit netdev_exit(struct net *net)
{
	kfree(net->dev_name_head);
	kfree(net->dev_index_head);
}

static struct pernet_operations __net_initdata netdev_net_ops = {
	.init = netdev_init,
	.exit = netdev_exit,
};

static void __net_exit default_device_exit(struct net *net)
{
	struct net_device *dev, *aux;
	/*
	 * Push all migratable network devices back to the
	 * initial network namespace
	 */
	rtnl_lock();
	for_each_netdev_safe(net, dev, aux) {
		int err;
		char fb_name[IFNAMSIZ];

		/* Ignore unmoveable devices (i.e. loopback) */
		if (dev->features & NETIF_F_NETNS_LOCAL)
			continue;

		/* Leave virtual devices for the generic cleanup */
		if (dev->rtnl_link_ops)
			continue;

		/* Push remaining network devices to init_net */
		snprintf(fb_name, IFNAMSIZ, "dev%d", dev->ifindex);
		err = dev_change_net_namespace(dev, &init_net, fb_name);
		if (err) {
			pr_emerg("%s: failed to move %s to init_net: %d\n",
				 __func__, dev->name, err);
			BUG();
		}
	}
	rtnl_unlock();
}

static void __net_exit rtnl_lock_unregistering(struct list_head *net_list)
{
	/* Return with the rtnl_lock held when there are no network
	 * devices unregistering in any network namespace in net_list.
	 */
	struct net *net;
	bool unregistering;
	DEFINE_WAIT_FUNC(wait, woken_wake_function);

	add_wait_queue(&netdev_unregistering_wq, &wait);
	for (;;) {
		unregistering = false;
		rtnl_lock();
		list_for_each_entry(net, net_list, exit_list) {
			if (net->dev_unreg_count > 0) {
				unregistering = true;
				break;
			}
		}
		if (!unregistering)
			break;
		__rtnl_unlock();

		wait_woken(&wait, TASK_UNINTERRUPTIBLE, MAX_SCHEDULE_TIMEOUT);
	}
	remove_wait_queue(&netdev_unregistering_wq, &wait);
}

static void __net_exit default_device_exit_batch(struct list_head *net_list)
{
	/* At exit all network devices most be removed from a network
	 * namespace.  Do this in the reverse order of registration.
	 * Do this across as many network namespaces as possible to
	 * improve batching efficiency.
	 */
	struct net_device *dev;
	struct net *net;
	LIST_HEAD(dev_kill_list);

	/* To prevent network device cleanup code from dereferencing
	 * loopback devices or network devices that have been freed
	 * wait here for all pending unregistrations to complete,
	 * before unregistring the loopback device and allowing the
	 * network namespace be freed.
	 *
	 * The netdev todo list containing all network devices
	 * unregistrations that happen in default_device_exit_batch
	 * will run in the rtnl_unlock() at the end of
	 * default_device_exit_batch.
	 */
	rtnl_lock_unregistering(net_list);
	list_for_each_entry(net, net_list, exit_list) {
		for_each_netdev_reverse(net, dev) {
			if (dev->rtnl_link_ops && dev->rtnl_link_ops->dellink)
				dev->rtnl_link_ops->dellink(dev, &dev_kill_list);
			else
				unregister_netdevice_queue(dev, &dev_kill_list);
		}
	}
	unregister_netdevice_many(&dev_kill_list);
	rtnl_unlock();
}

static struct pernet_operations __net_initdata default_device_ops = {
	.exit = default_device_exit,
	.exit_batch = default_device_exit_batch,
};

/*
 *	Initialize the DEV module. At boot time this walks the device list and
 *	unhooks any devices that fail to initialise (normally hardware not
 *	present) and leaves us with a valid list of present and active devices.
 *
 */

/*
 *       This is called single threaded during boot, so no need
 *       to take the rtnl semaphore.
 */
static int __init net_dev_init(void)
{
	int i, rc = -ENOMEM;

	BUG_ON(!dev_boot_phase);

	if (dev_proc_init())
		goto out;

	if (netdev_kobject_init())
		goto out;

	INIT_LIST_HEAD(&ptype_all);
	for (i = 0; i < PTYPE_HASH_SIZE; i++)
		INIT_LIST_HEAD(&ptype_base[i]);

	INIT_LIST_HEAD(&offload_base);

	if (register_pernet_subsys(&netdev_net_ops))
		goto out;

	/*
	 *	Initialise the packet receive queues.
	 */

	for_each_possible_cpu(i) {
		struct softnet_data *sd = &per_cpu(softnet_data, i);

		skb_queue_head_init(&sd->input_pkt_queue);
		skb_queue_head_init(&sd->process_queue);
		INIT_LIST_HEAD(&sd->poll_list);
		sd->output_queue_tailp = &sd->output_queue;
#ifdef CONFIG_RPS
		sd->csd.func = rps_trigger_softirq;
		sd->csd.info = sd;
		sd->cpu = i;
#endif

		sd->backlog.poll = process_backlog;
		sd->backlog.weight = weight_p;
	}

	dev_boot_phase = 0;

	/* The loopback device is special if any other network devices
	 * is present in a network namespace the loopback device must
	 * be present. Since we now dynamically allocate and free the
	 * loopback device ensure this invariant is maintained by
	 * keeping the loopback device as the first device on the
	 * list of network devices.  Ensuring the loopback devices
	 * is the first device that appears and the last network device
	 * that disappears.
	 */
	if (register_pernet_device(&loopback_net_ops))
		goto out;

	if (register_pernet_device(&default_device_ops))
		goto out;

	open_softirq(NET_TX_SOFTIRQ, net_tx_action);
	open_softirq(NET_RX_SOFTIRQ, net_rx_action);

	hotcpu_notifier(dev_cpu_callback, 0);
	dst_init();
	rc = 0;
out:
	return rc;
}

subsys_initcall(net_dev_init);<|MERGE_RESOLUTION|>--- conflicted
+++ resolved
@@ -2600,7 +2600,6 @@
 {
 	unsigned int len;
 	int rc;
-<<<<<<< HEAD
 
 	if (!list_empty(&ptype_all))
 		dev_queue_xmit_nit(skb, dev);
@@ -2645,12 +2644,8 @@
 					  netdev_features_t features)
 {
 	if (vlan_tx_tag_present(skb) &&
-	    !vlan_hw_offload_capable(features, skb->vlan_proto)) {
-		skb = __vlan_put_tag(skb, skb->vlan_proto,
-				     vlan_tx_tag_get(skb));
-		if (skb)
-			skb->vlan_tci = 0;
-	}
+	    !vlan_hw_offload_capable(features, skb->vlan_proto))
+		skb = __vlan_hwaccel_push_inside(skb);
 	return skb;
 }
 
@@ -2688,91 +2683,6 @@
 		    __skb_linearize(skb))
 			goto out_kfree_skb;
 
-=======
-
-	if (!list_empty(&ptype_all))
-		dev_queue_xmit_nit(skb, dev);
-
-	len = skb->len;
-	trace_net_dev_start_xmit(skb, dev);
-	rc = netdev_start_xmit(skb, dev, txq, more);
-	trace_net_dev_xmit(skb, rc, dev, len);
-
-	return rc;
-}
-
-struct sk_buff *dev_hard_start_xmit(struct sk_buff *first, struct net_device *dev,
-				    struct netdev_queue *txq, int *ret)
-{
-	struct sk_buff *skb = first;
-	int rc = NETDEV_TX_OK;
-
-	while (skb) {
-		struct sk_buff *next = skb->next;
-
-		skb->next = NULL;
-		rc = xmit_one(skb, dev, txq, next != NULL);
-		if (unlikely(!dev_xmit_complete(rc))) {
-			skb->next = next;
-			goto out;
-		}
-
-		skb = next;
-		if (netif_xmit_stopped(txq) && skb) {
-			rc = NETDEV_TX_BUSY;
-			break;
-		}
-	}
-
-out:
-	*ret = rc;
-	return skb;
-}
-
-static struct sk_buff *validate_xmit_vlan(struct sk_buff *skb,
-					  netdev_features_t features)
-{
-	if (vlan_tx_tag_present(skb) &&
-	    !vlan_hw_offload_capable(features, skb->vlan_proto))
-		skb = __vlan_hwaccel_push_inside(skb);
-	return skb;
-}
-
-static struct sk_buff *validate_xmit_skb(struct sk_buff *skb, struct net_device *dev)
-{
-	netdev_features_t features;
-
-	if (skb->next)
-		return skb;
-
-	features = netif_skb_features(skb);
-	skb = validate_xmit_vlan(skb, features);
-	if (unlikely(!skb))
-		goto out_null;
-
-	/* If encapsulation offload request, verify we are testing
-	 * hardware encapsulation features instead of standard
-	 * features for the netdev
-	 */
-	if (skb->encapsulation)
-		features &= dev->hw_enc_features;
-
-	if (netif_needs_gso(dev, skb, features)) {
-		struct sk_buff *segs;
-
-		segs = skb_gso_segment(skb, features);
-		if (IS_ERR(segs)) {
-			segs = NULL;
-		} else if (segs) {
-			consume_skb(skb);
-			skb = segs;
-		}
-	} else {
-		if (skb_needs_linearize(skb, features) &&
-		    __skb_linearize(skb))
-			goto out_kfree_skb;
-
->>>>>>> e529fea9
 		/* If packet is not checksummed and device does not
 		 * support checksumming for this protocol, complete
 		 * checksumming here.
