/*
 * Copyright 2002-2005, Instant802 Networks, Inc.
 * Copyright 2005-2006, Devicescape Software, Inc.
 * Copyright 2007	Johannes Berg <johannes@sipsolutions.net>
 * Copyright 2008-2011	Luis R. Rodriguez <mcgrof@qca.qualcomm.com>
 * Copyright 2013-2014  Intel Mobile Communications GmbH
 * Copyright      2017  Intel Deutschland GmbH
 * Copyright (C) 2018 Intel Corporation
 *
 * Permission to use, copy, modify, and/or distribute this software for any
 * purpose with or without fee is hereby granted, provided that the above
 * copyright notice and this permission notice appear in all copies.
 *
 * THE SOFTWARE IS PROVIDED "AS IS" AND THE AUTHOR DISCLAIMS ALL WARRANTIES
 * WITH REGARD TO THIS SOFTWARE INCLUDING ALL IMPLIED WARRANTIES OF
 * MERCHANTABILITY AND FITNESS. IN NO EVENT SHALL THE AUTHOR BE LIABLE FOR
 * ANY SPECIAL, DIRECT, INDIRECT, OR CONSEQUENTIAL DAMAGES OR ANY DAMAGES
 * WHATSOEVER RESULTING FROM LOSS OF USE, DATA OR PROFITS, WHETHER IN AN
 * ACTION OF CONTRACT, NEGLIGENCE OR OTHER TORTIOUS ACTION, ARISING OUT OF
 * OR IN CONNECTION WITH THE USE OR PERFORMANCE OF THIS SOFTWARE.
 */


/**
 * DOC: Wireless regulatory infrastructure
 *
 * The usual implementation is for a driver to read a device EEPROM to
 * determine which regulatory domain it should be operating under, then
 * looking up the allowable channels in a driver-local table and finally
 * registering those channels in the wiphy structure.
 *
 * Another set of compliance enforcement is for drivers to use their
 * own compliance limits which can be stored on the EEPROM. The host
 * driver or firmware may ensure these are used.
 *
 * In addition to all this we provide an extra layer of regulatory
 * conformance. For drivers which do not have any regulatory
 * information CRDA provides the complete regulatory solution.
 * For others it provides a community effort on further restrictions
 * to enhance compliance.
 *
 * Note: When number of rules --> infinity we will not be able to
 * index on alpha2 any more, instead we'll probably have to
 * rely on some SHA1 checksum of the regdomain for example.
 *
 */

#define pr_fmt(fmt) KBUILD_MODNAME ": " fmt

#include <linux/kernel.h>
#include <linux/export.h>
#include <linux/slab.h>
#include <linux/list.h>
#include <linux/ctype.h>
#include <linux/nl80211.h>
#include <linux/platform_device.h>
#include <linux/verification.h>
#include <linux/moduleparam.h>
#include <linux/firmware.h>
#include <net/cfg80211.h>
#include "core.h"
#include "reg.h"
#include "rdev-ops.h"
#include "nl80211.h"

/*
 * Grace period we give before making sure all current interfaces reside on
 * channels allowed by the current regulatory domain.
 */
#define REG_ENFORCE_GRACE_MS 60000

/**
 * enum reg_request_treatment - regulatory request treatment
 *
 * @REG_REQ_OK: continue processing the regulatory request
 * @REG_REQ_IGNORE: ignore the regulatory request
 * @REG_REQ_INTERSECT: the regulatory domain resulting from this request should
 *	be intersected with the current one.
 * @REG_REQ_ALREADY_SET: the regulatory request will not change the current
 *	regulatory settings, and no further processing is required.
 */
enum reg_request_treatment {
	REG_REQ_OK,
	REG_REQ_IGNORE,
	REG_REQ_INTERSECT,
	REG_REQ_ALREADY_SET,
};

static struct regulatory_request core_request_world = {
	.initiator = NL80211_REGDOM_SET_BY_CORE,
	.alpha2[0] = '0',
	.alpha2[1] = '0',
	.intersect = false,
	.processed = true,
	.country_ie_env = ENVIRON_ANY,
};

/*
 * Receipt of information from last regulatory request,
 * protected by RTNL (and can be accessed with RCU protection)
 */
static struct regulatory_request __rcu *last_request =
	(void __force __rcu *)&core_request_world;

/* To trigger userspace events and load firmware */
static struct platform_device *reg_pdev;

/*
 * Central wireless core regulatory domains, we only need two,
 * the current one and a world regulatory domain in case we have no
 * information to give us an alpha2.
 * (protected by RTNL, can be read under RCU)
 */
const struct ieee80211_regdomain __rcu *cfg80211_regdomain;

/*
 * Number of devices that registered to the core
 * that support cellular base station regulatory hints
 * (protected by RTNL)
 */
static int reg_num_devs_support_basehint;

/*
 * State variable indicating if the platform on which the devices
 * are attached is operating in an indoor environment. The state variable
 * is relevant for all registered devices.
 */
static bool reg_is_indoor;
static spinlock_t reg_indoor_lock;

/* Used to track the userspace process controlling the indoor setting */
static u32 reg_is_indoor_portid;

static void restore_regulatory_settings(bool reset_user);

static const struct ieee80211_regdomain *get_cfg80211_regdom(void)
{
	return rcu_dereference_rtnl(cfg80211_regdomain);
}

const struct ieee80211_regdomain *get_wiphy_regdom(struct wiphy *wiphy)
{
	return rcu_dereference_rtnl(wiphy->regd);
}

static const char *reg_dfs_region_str(enum nl80211_dfs_regions dfs_region)
{
	switch (dfs_region) {
	case NL80211_DFS_UNSET:
		return "unset";
	case NL80211_DFS_FCC:
		return "FCC";
	case NL80211_DFS_ETSI:
		return "ETSI";
	case NL80211_DFS_JP:
		return "JP";
	}
	return "Unknown";
}

enum nl80211_dfs_regions reg_get_dfs_region(struct wiphy *wiphy)
{
	const struct ieee80211_regdomain *regd = NULL;
	const struct ieee80211_regdomain *wiphy_regd = NULL;

	regd = get_cfg80211_regdom();
	if (!wiphy)
		goto out;

	wiphy_regd = get_wiphy_regdom(wiphy);
	if (!wiphy_regd)
		goto out;

	if (wiphy_regd->dfs_region == regd->dfs_region)
		goto out;

	pr_debug("%s: device specific dfs_region (%s) disagrees with cfg80211's central dfs_region (%s)\n",
		 dev_name(&wiphy->dev),
		 reg_dfs_region_str(wiphy_regd->dfs_region),
		 reg_dfs_region_str(regd->dfs_region));

out:
	return regd->dfs_region;
}

static void rcu_free_regdom(const struct ieee80211_regdomain *r)
{
	if (!r)
		return;
	kfree_rcu((struct ieee80211_regdomain *)r, rcu_head);
}

static struct regulatory_request *get_last_request(void)
{
	return rcu_dereference_rtnl(last_request);
}

/* Used to queue up regulatory hints */
static LIST_HEAD(reg_requests_list);
static spinlock_t reg_requests_lock;

/* Used to queue up beacon hints for review */
static LIST_HEAD(reg_pending_beacons);
static spinlock_t reg_pending_beacons_lock;

/* Used to keep track of processed beacon hints */
static LIST_HEAD(reg_beacon_list);

struct reg_beacon {
	struct list_head list;
	struct ieee80211_channel chan;
};

static void reg_check_chans_work(struct work_struct *work);
static DECLARE_DELAYED_WORK(reg_check_chans, reg_check_chans_work);

static void reg_todo(struct work_struct *work);
static DECLARE_WORK(reg_work, reg_todo);

/* We keep a static world regulatory domain in case of the absence of CRDA */
static const struct ieee80211_regdomain world_regdom = {
	.n_reg_rules = 8,
	.alpha2 =  "00",
	.reg_rules = {
		/* IEEE 802.11b/g, channels 1..11 */
		REG_RULE(2412-10, 2462+10, 40, 6, 20, 0),
		/* IEEE 802.11b/g, channels 12..13. */
		REG_RULE(2467-10, 2472+10, 20, 6, 20,
			NL80211_RRF_NO_IR | NL80211_RRF_AUTO_BW),
		/* IEEE 802.11 channel 14 - Only JP enables
		 * this and for 802.11b only */
		REG_RULE(2484-10, 2484+10, 20, 6, 20,
			NL80211_RRF_NO_IR |
			NL80211_RRF_NO_OFDM),
		/* IEEE 802.11a, channel 36..48 */
		REG_RULE(5180-10, 5240+10, 80, 6, 20,
                        NL80211_RRF_NO_IR |
                        NL80211_RRF_AUTO_BW),

		/* IEEE 802.11a, channel 52..64 - DFS required */
		REG_RULE(5260-10, 5320+10, 80, 6, 20,
			NL80211_RRF_NO_IR |
			NL80211_RRF_AUTO_BW |
			NL80211_RRF_DFS),

		/* IEEE 802.11a, channel 100..144 - DFS required */
		REG_RULE(5500-10, 5720+10, 160, 6, 20,
			NL80211_RRF_NO_IR |
			NL80211_RRF_DFS),

		/* IEEE 802.11a, channel 149..165 */
		REG_RULE(5745-10, 5825+10, 80, 6, 20,
			NL80211_RRF_NO_IR),

		/* IEEE 802.11ad (60GHz), channels 1..3 */
		REG_RULE(56160+2160*1-1080, 56160+2160*3+1080, 2160, 0, 0, 0),
	}
};

/* protected by RTNL */
static const struct ieee80211_regdomain *cfg80211_world_regdom =
	&world_regdom;

static char *ieee80211_regdom = "00";
static char user_alpha2[2];

module_param(ieee80211_regdom, charp, 0444);
MODULE_PARM_DESC(ieee80211_regdom, "IEEE 802.11 regulatory domain code");

static void reg_free_request(struct regulatory_request *request)
{
	if (request == &core_request_world)
		return;

	if (request != get_last_request())
		kfree(request);
}

static void reg_free_last_request(void)
{
	struct regulatory_request *lr = get_last_request();

	if (lr != &core_request_world && lr)
		kfree_rcu(lr, rcu_head);
}

static void reg_update_last_request(struct regulatory_request *request)
{
	struct regulatory_request *lr;

	lr = get_last_request();
	if (lr == request)
		return;

	reg_free_last_request();
	rcu_assign_pointer(last_request, request);
}

static void reset_regdomains(bool full_reset,
			     const struct ieee80211_regdomain *new_regdom)
{
	const struct ieee80211_regdomain *r;

	ASSERT_RTNL();

	r = get_cfg80211_regdom();

	/* avoid freeing static information or freeing something twice */
	if (r == cfg80211_world_regdom)
		r = NULL;
	if (cfg80211_world_regdom == &world_regdom)
		cfg80211_world_regdom = NULL;
	if (r == &world_regdom)
		r = NULL;

	rcu_free_regdom(r);
	rcu_free_regdom(cfg80211_world_regdom);

	cfg80211_world_regdom = &world_regdom;
	rcu_assign_pointer(cfg80211_regdomain, new_regdom);

	if (!full_reset)
		return;

	reg_update_last_request(&core_request_world);
}

/*
 * Dynamic world regulatory domain requested by the wireless
 * core upon initialization
 */
static void update_world_regdomain(const struct ieee80211_regdomain *rd)
{
	struct regulatory_request *lr;

	lr = get_last_request();

	WARN_ON(!lr);

	reset_regdomains(false, rd);

	cfg80211_world_regdom = rd;
}

bool is_world_regdom(const char *alpha2)
{
	if (!alpha2)
		return false;
	return alpha2[0] == '0' && alpha2[1] == '0';
}

static bool is_alpha2_set(const char *alpha2)
{
	if (!alpha2)
		return false;
	return alpha2[0] && alpha2[1];
}

static bool is_unknown_alpha2(const char *alpha2)
{
	if (!alpha2)
		return false;
	/*
	 * Special case where regulatory domain was built by driver
	 * but a specific alpha2 cannot be determined
	 */
	return alpha2[0] == '9' && alpha2[1] == '9';
}

static bool is_intersected_alpha2(const char *alpha2)
{
	if (!alpha2)
		return false;
	/*
	 * Special case where regulatory domain is the
	 * result of an intersection between two regulatory domain
	 * structures
	 */
	return alpha2[0] == '9' && alpha2[1] == '8';
}

static bool is_an_alpha2(const char *alpha2)
{
	if (!alpha2)
		return false;
	return isalpha(alpha2[0]) && isalpha(alpha2[1]);
}

static bool alpha2_equal(const char *alpha2_x, const char *alpha2_y)
{
	if (!alpha2_x || !alpha2_y)
		return false;
	return alpha2_x[0] == alpha2_y[0] && alpha2_x[1] == alpha2_y[1];
}

static bool regdom_changes(const char *alpha2)
{
	const struct ieee80211_regdomain *r = get_cfg80211_regdom();

	if (!r)
		return true;
	return !alpha2_equal(r->alpha2, alpha2);
}

/*
 * The NL80211_REGDOM_SET_BY_USER regdom alpha2 is cached, this lets
 * you know if a valid regulatory hint with NL80211_REGDOM_SET_BY_USER
 * has ever been issued.
 */
static bool is_user_regdom_saved(void)
{
	if (user_alpha2[0] == '9' && user_alpha2[1] == '7')
		return false;

	/* This would indicate a mistake on the design */
	if (WARN(!is_world_regdom(user_alpha2) && !is_an_alpha2(user_alpha2),
		 "Unexpected user alpha2: %c%c\n",
		 user_alpha2[0], user_alpha2[1]))
		return false;

	return true;
}

static const struct ieee80211_regdomain *
reg_copy_regd(const struct ieee80211_regdomain *src_regd)
{
	struct ieee80211_regdomain *regd;
	int size_of_regd, size_of_wmms;
	unsigned int i;
	struct ieee80211_wmm_rule *d_wmm, *s_wmm;

	size_of_regd =
		sizeof(struct ieee80211_regdomain) +
		src_regd->n_reg_rules * sizeof(struct ieee80211_reg_rule);
	size_of_wmms = src_regd->n_wmm_rules *
		sizeof(struct ieee80211_wmm_rule);

	regd = kzalloc(size_of_regd + size_of_wmms, GFP_KERNEL);
	if (!regd)
		return ERR_PTR(-ENOMEM);

	memcpy(regd, src_regd, sizeof(struct ieee80211_regdomain));

	d_wmm = (struct ieee80211_wmm_rule *)((u8 *)regd + size_of_regd);
	s_wmm = (struct ieee80211_wmm_rule *)((u8 *)src_regd + size_of_regd);
	memcpy(d_wmm, s_wmm, size_of_wmms);

	for (i = 0; i < src_regd->n_reg_rules; i++) {
		memcpy(&regd->reg_rules[i], &src_regd->reg_rules[i],
		       sizeof(struct ieee80211_reg_rule));
		if (!src_regd->reg_rules[i].wmm_rule)
			continue;

		regd->reg_rules[i].wmm_rule = d_wmm +
			(src_regd->reg_rules[i].wmm_rule - s_wmm) /
			sizeof(struct ieee80211_wmm_rule);
	}
	return regd;
}

struct reg_regdb_apply_request {
	struct list_head list;
	const struct ieee80211_regdomain *regdom;
};

static LIST_HEAD(reg_regdb_apply_list);
static DEFINE_MUTEX(reg_regdb_apply_mutex);

static void reg_regdb_apply(struct work_struct *work)
{
	struct reg_regdb_apply_request *request;

	rtnl_lock();

	mutex_lock(&reg_regdb_apply_mutex);
	while (!list_empty(&reg_regdb_apply_list)) {
		request = list_first_entry(&reg_regdb_apply_list,
					   struct reg_regdb_apply_request,
					   list);
		list_del(&request->list);

		set_regdom(request->regdom, REGD_SOURCE_INTERNAL_DB);
		kfree(request);
	}
	mutex_unlock(&reg_regdb_apply_mutex);

	rtnl_unlock();
}

static DECLARE_WORK(reg_regdb_work, reg_regdb_apply);

static int reg_schedule_apply(const struct ieee80211_regdomain *regdom)
{
	struct reg_regdb_apply_request *request;

	request = kzalloc(sizeof(struct reg_regdb_apply_request), GFP_KERNEL);
	if (!request) {
		kfree(regdom);
		return -ENOMEM;
	}

	request->regdom = regdom;

	mutex_lock(&reg_regdb_apply_mutex);
	list_add_tail(&request->list, &reg_regdb_apply_list);
	mutex_unlock(&reg_regdb_apply_mutex);

	schedule_work(&reg_regdb_work);
	return 0;
}

#ifdef CONFIG_CFG80211_CRDA_SUPPORT
/* Max number of consecutive attempts to communicate with CRDA  */
#define REG_MAX_CRDA_TIMEOUTS 10

static u32 reg_crda_timeouts;

static void crda_timeout_work(struct work_struct *work);
static DECLARE_DELAYED_WORK(crda_timeout, crda_timeout_work);

static void crda_timeout_work(struct work_struct *work)
{
	pr_debug("Timeout while waiting for CRDA to reply, restoring regulatory settings\n");
	rtnl_lock();
	reg_crda_timeouts++;
	restore_regulatory_settings(true);
	rtnl_unlock();
}

static void cancel_crda_timeout(void)
{
	cancel_delayed_work(&crda_timeout);
}

static void cancel_crda_timeout_sync(void)
{
	cancel_delayed_work_sync(&crda_timeout);
}

static void reset_crda_timeouts(void)
{
	reg_crda_timeouts = 0;
}

/*
 * This lets us keep regulatory code which is updated on a regulatory
 * basis in userspace.
 */
static int call_crda(const char *alpha2)
{
	char country[12];
	char *env[] = { country, NULL };
	int ret;

	snprintf(country, sizeof(country), "COUNTRY=%c%c",
		 alpha2[0], alpha2[1]);

	if (reg_crda_timeouts > REG_MAX_CRDA_TIMEOUTS) {
		pr_debug("Exceeded CRDA call max attempts. Not calling CRDA\n");
		return -EINVAL;
	}

	if (!is_world_regdom((char *) alpha2))
		pr_debug("Calling CRDA for country: %c%c\n",
			 alpha2[0], alpha2[1]);
	else
		pr_debug("Calling CRDA to update world regulatory domain\n");

	ret = kobject_uevent_env(&reg_pdev->dev.kobj, KOBJ_CHANGE, env);
	if (ret)
		return ret;

	queue_delayed_work(system_power_efficient_wq,
			   &crda_timeout, msecs_to_jiffies(3142));
	return 0;
}
#else
static inline void cancel_crda_timeout(void) {}
static inline void cancel_crda_timeout_sync(void) {}
static inline void reset_crda_timeouts(void) {}
static inline int call_crda(const char *alpha2)
{
	return -ENODATA;
}
#endif /* CONFIG_CFG80211_CRDA_SUPPORT */

/* code to directly load a firmware database through request_firmware */
static const struct fwdb_header *regdb;

struct fwdb_country {
	u8 alpha2[2];
	__be16 coll_ptr;
	/* this struct cannot be extended */
} __packed __aligned(4);

struct fwdb_collection {
	u8 len;
	u8 n_rules;
	u8 dfs_region;
	/* no optional data yet */
	/* aligned to 2, then followed by __be16 array of rule pointers */
} __packed __aligned(4);

enum fwdb_flags {
	FWDB_FLAG_NO_OFDM	= BIT(0),
	FWDB_FLAG_NO_OUTDOOR	= BIT(1),
	FWDB_FLAG_DFS		= BIT(2),
	FWDB_FLAG_NO_IR		= BIT(3),
	FWDB_FLAG_AUTO_BW	= BIT(4),
};

struct fwdb_wmm_ac {
	u8 ecw;
	u8 aifsn;
	__be16 cot;
} __packed;

struct fwdb_wmm_rule {
	struct fwdb_wmm_ac client[IEEE80211_NUM_ACS];
	struct fwdb_wmm_ac ap[IEEE80211_NUM_ACS];
} __packed;

struct fwdb_rule {
	u8 len;
	u8 flags;
	__be16 max_eirp;
	__be32 start, end, max_bw;
	/* start of optional data */
	__be16 cac_timeout;
	__be16 wmm_ptr;
} __packed __aligned(4);

#define FWDB_MAGIC 0x52474442
#define FWDB_VERSION 20

struct fwdb_header {
	__be32 magic;
	__be32 version;
	struct fwdb_country country[];
} __packed __aligned(4);

static int ecw2cw(int ecw)
{
	return (1 << ecw) - 1;
}

static bool valid_wmm(struct fwdb_wmm_rule *rule)
{
	struct fwdb_wmm_ac *ac = (struct fwdb_wmm_ac *)rule;
	int i;

	for (i = 0; i < IEEE80211_NUM_ACS * 2; i++) {
		u16 cw_min = ecw2cw((ac[i].ecw & 0xf0) >> 4);
		u16 cw_max = ecw2cw(ac[i].ecw & 0x0f);
		u8 aifsn = ac[i].aifsn;

		if (cw_min >= cw_max)
			return false;

		if (aifsn < 1)
			return false;
	}

	return true;
}

static bool valid_rule(const u8 *data, unsigned int size, u16 rule_ptr)
{
	struct fwdb_rule *rule = (void *)(data + (rule_ptr << 2));

	if ((u8 *)rule + sizeof(rule->len) > data + size)
		return false;

	/* mandatory fields */
	if (rule->len < offsetofend(struct fwdb_rule, max_bw))
		return false;
	if (rule->len >= offsetofend(struct fwdb_rule, wmm_ptr)) {
		u32 wmm_ptr = be16_to_cpu(rule->wmm_ptr) << 2;
		struct fwdb_wmm_rule *wmm;

		if (wmm_ptr + sizeof(struct fwdb_wmm_rule) > size)
			return false;

		wmm = (void *)(data + wmm_ptr);

		if (!valid_wmm(wmm))
			return false;
	}
	return true;
}

static bool valid_country(const u8 *data, unsigned int size,
			  const struct fwdb_country *country)
{
	unsigned int ptr = be16_to_cpu(country->coll_ptr) << 2;
	struct fwdb_collection *coll = (void *)(data + ptr);
	__be16 *rules_ptr;
	unsigned int i;

	/* make sure we can read len/n_rules */
	if ((u8 *)coll + offsetofend(typeof(*coll), n_rules) > data + size)
		return false;

	/* make sure base struct and all rules fit */
	if ((u8 *)coll + ALIGN(coll->len, 2) +
	    (coll->n_rules * 2) > data + size)
		return false;

	/* mandatory fields must exist */
	if (coll->len < offsetofend(struct fwdb_collection, dfs_region))
		return false;

	rules_ptr = (void *)((u8 *)coll + ALIGN(coll->len, 2));

	for (i = 0; i < coll->n_rules; i++) {
		u16 rule_ptr = be16_to_cpu(rules_ptr[i]);

		if (!valid_rule(data, size, rule_ptr))
			return false;
	}

	return true;
}

#ifdef CONFIG_CFG80211_REQUIRE_SIGNED_REGDB
static struct key *builtin_regdb_keys;

static void __init load_keys_from_buffer(const u8 *p, unsigned int buflen)
{
	const u8 *end = p + buflen;
	size_t plen;
	key_ref_t key;

	while (p < end) {
		/* Each cert begins with an ASN.1 SEQUENCE tag and must be more
		 * than 256 bytes in size.
		 */
		if (end - p < 4)
			goto dodgy_cert;
		if (p[0] != 0x30 &&
		    p[1] != 0x82)
			goto dodgy_cert;
		plen = (p[2] << 8) | p[3];
		plen += 4;
		if (plen > end - p)
			goto dodgy_cert;

		key = key_create_or_update(make_key_ref(builtin_regdb_keys, 1),
					   "asymmetric", NULL, p, plen,
					   ((KEY_POS_ALL & ~KEY_POS_SETATTR) |
					    KEY_USR_VIEW | KEY_USR_READ),
					   KEY_ALLOC_NOT_IN_QUOTA |
					   KEY_ALLOC_BUILT_IN |
					   KEY_ALLOC_BYPASS_RESTRICTION);
		if (IS_ERR(key)) {
			pr_err("Problem loading in-kernel X.509 certificate (%ld)\n",
			       PTR_ERR(key));
		} else {
			pr_notice("Loaded X.509 cert '%s'\n",
				  key_ref_to_ptr(key)->description);
			key_ref_put(key);
		}
		p += plen;
	}

	return;

dodgy_cert:
	pr_err("Problem parsing in-kernel X.509 certificate list\n");
}

static int __init load_builtin_regdb_keys(void)
{
	builtin_regdb_keys =
		keyring_alloc(".builtin_regdb_keys",
			      KUIDT_INIT(0), KGIDT_INIT(0), current_cred(),
			      ((KEY_POS_ALL & ~KEY_POS_SETATTR) |
			      KEY_USR_VIEW | KEY_USR_READ | KEY_USR_SEARCH),
			      KEY_ALLOC_NOT_IN_QUOTA, NULL, NULL);
	if (IS_ERR(builtin_regdb_keys))
		return PTR_ERR(builtin_regdb_keys);

	pr_notice("Loading compiled-in X.509 certificates for regulatory database\n");

#ifdef CONFIG_CFG80211_USE_KERNEL_REGDB_KEYS
	load_keys_from_buffer(shipped_regdb_certs, shipped_regdb_certs_len);
#endif
#ifdef CONFIG_CFG80211_EXTRA_REGDB_KEYDIR
	if (CONFIG_CFG80211_EXTRA_REGDB_KEYDIR[0] != '\0')
		load_keys_from_buffer(extra_regdb_certs, extra_regdb_certs_len);
#endif

	return 0;
}

static bool regdb_has_valid_signature(const u8 *data, unsigned int size)
{
	const struct firmware *sig;
	bool result;

	if (request_firmware(&sig, "regulatory.db.p7s", &reg_pdev->dev))
		return false;

	result = verify_pkcs7_signature(data, size, sig->data, sig->size,
					builtin_regdb_keys,
					VERIFYING_UNSPECIFIED_SIGNATURE,
					NULL, NULL) == 0;

	release_firmware(sig);

	return result;
}

static void free_regdb_keyring(void)
{
	key_put(builtin_regdb_keys);
}
#else
static int load_builtin_regdb_keys(void)
{
	return 0;
}

static bool regdb_has_valid_signature(const u8 *data, unsigned int size)
{
	return true;
}

static void free_regdb_keyring(void)
{
}
#endif /* CONFIG_CFG80211_REQUIRE_SIGNED_REGDB */

static bool valid_regdb(const u8 *data, unsigned int size)
{
	const struct fwdb_header *hdr = (void *)data;
	const struct fwdb_country *country;

	if (size < sizeof(*hdr))
		return false;

	if (hdr->magic != cpu_to_be32(FWDB_MAGIC))
		return false;

	if (hdr->version != cpu_to_be32(FWDB_VERSION))
		return false;

	if (!regdb_has_valid_signature(data, size))
		return false;

	country = &hdr->country[0];
	while ((u8 *)(country + 1) <= data + size) {
		if (!country->coll_ptr)
			break;
		if (!valid_country(data, size, country))
			return false;
		country++;
	}

	return true;
}

static void set_wmm_rule(struct ieee80211_wmm_rule *rule,
			 struct fwdb_wmm_rule *wmm)
{
	unsigned int i;

	for (i = 0; i < IEEE80211_NUM_ACS; i++) {
		rule->client[i].cw_min =
			ecw2cw((wmm->client[i].ecw & 0xf0) >> 4);
		rule->client[i].cw_max = ecw2cw(wmm->client[i].ecw & 0x0f);
		rule->client[i].aifsn =  wmm->client[i].aifsn;
		rule->client[i].cot = 1000 * be16_to_cpu(wmm->client[i].cot);
		rule->ap[i].cw_min = ecw2cw((wmm->ap[i].ecw & 0xf0) >> 4);
		rule->ap[i].cw_max = ecw2cw(wmm->ap[i].ecw & 0x0f);
		rule->ap[i].aifsn = wmm->ap[i].aifsn;
		rule->ap[i].cot = 1000 * be16_to_cpu(wmm->ap[i].cot);
	}
}

static int __regdb_query_wmm(const struct fwdb_header *db,
			     const struct fwdb_country *country, int freq,
			     u32 *dbptr, struct ieee80211_wmm_rule *rule)
{
	unsigned int ptr = be16_to_cpu(country->coll_ptr) << 2;
	struct fwdb_collection *coll = (void *)((u8 *)db + ptr);
	int i;

	for (i = 0; i < coll->n_rules; i++) {
		__be16 *rules_ptr = (void *)((u8 *)coll + ALIGN(coll->len, 2));
		unsigned int rule_ptr = be16_to_cpu(rules_ptr[i]) << 2;
		struct fwdb_rule *rrule = (void *)((u8 *)db + rule_ptr);
		struct fwdb_wmm_rule *wmm;
		unsigned int wmm_ptr;

		if (rrule->len < offsetofend(struct fwdb_rule, wmm_ptr))
			continue;

		if (freq >= KHZ_TO_MHZ(be32_to_cpu(rrule->start)) &&
		    freq <= KHZ_TO_MHZ(be32_to_cpu(rrule->end))) {
			wmm_ptr = be16_to_cpu(rrule->wmm_ptr) << 2;
			wmm = (void *)((u8 *)db + wmm_ptr);
			set_wmm_rule(rule, wmm);
			if (dbptr)
				*dbptr = wmm_ptr;
			return 0;
		}
	}

	return -ENODATA;
}

int reg_query_regdb_wmm(char *alpha2, int freq, u32 *dbptr,
			struct ieee80211_wmm_rule *rule)
{
	const struct fwdb_header *hdr = regdb;
	const struct fwdb_country *country;

	if (!regdb)
		return -ENODATA;

	if (IS_ERR(regdb))
		return PTR_ERR(regdb);

	country = &hdr->country[0];
	while (country->coll_ptr) {
		if (alpha2_equal(alpha2, country->alpha2))
			return __regdb_query_wmm(regdb, country, freq, dbptr,
						 rule);

		country++;
	}

	return -ENODATA;
}
EXPORT_SYMBOL(reg_query_regdb_wmm);

struct wmm_ptrs {
	struct ieee80211_wmm_rule *rule;
	u32 ptr;
};

static struct ieee80211_wmm_rule *find_wmm_ptr(struct wmm_ptrs *wmm_ptrs,
					       u32 wmm_ptr, int n_wmms)
{
	int i;

	for (i = 0; i < n_wmms; i++) {
		if (wmm_ptrs[i].ptr == wmm_ptr)
			return wmm_ptrs[i].rule;
	}
	return NULL;
}

static int regdb_query_country(const struct fwdb_header *db,
			       const struct fwdb_country *country)
{
	unsigned int ptr = be16_to_cpu(country->coll_ptr) << 2;
	struct fwdb_collection *coll = (void *)((u8 *)db + ptr);
	struct ieee80211_regdomain *regdom;
	struct ieee80211_regdomain *tmp_rd;
	unsigned int size_of_regd, i, n_wmms = 0;
	struct wmm_ptrs *wmm_ptrs;

	size_of_regd = sizeof(struct ieee80211_regdomain) +
		coll->n_rules * sizeof(struct ieee80211_reg_rule);

	regdom = kzalloc(size_of_regd, GFP_KERNEL);
	if (!regdom)
		return -ENOMEM;

	wmm_ptrs = kcalloc(coll->n_rules, sizeof(*wmm_ptrs), GFP_KERNEL);
	if (!wmm_ptrs) {
		kfree(regdom);
		return -ENOMEM;
	}

	regdom->n_reg_rules = coll->n_rules;
	regdom->alpha2[0] = country->alpha2[0];
	regdom->alpha2[1] = country->alpha2[1];
	regdom->dfs_region = coll->dfs_region;

	for (i = 0; i < regdom->n_reg_rules; i++) {
		__be16 *rules_ptr = (void *)((u8 *)coll + ALIGN(coll->len, 2));
		unsigned int rule_ptr = be16_to_cpu(rules_ptr[i]) << 2;
		struct fwdb_rule *rule = (void *)((u8 *)db + rule_ptr);
		struct ieee80211_reg_rule *rrule = &regdom->reg_rules[i];

		rrule->freq_range.start_freq_khz = be32_to_cpu(rule->start);
		rrule->freq_range.end_freq_khz = be32_to_cpu(rule->end);
		rrule->freq_range.max_bandwidth_khz = be32_to_cpu(rule->max_bw);

		rrule->power_rule.max_antenna_gain = 0;
		rrule->power_rule.max_eirp = be16_to_cpu(rule->max_eirp);

		rrule->flags = 0;
		if (rule->flags & FWDB_FLAG_NO_OFDM)
			rrule->flags |= NL80211_RRF_NO_OFDM;
		if (rule->flags & FWDB_FLAG_NO_OUTDOOR)
			rrule->flags |= NL80211_RRF_NO_OUTDOOR;
		if (rule->flags & FWDB_FLAG_DFS)
			rrule->flags |= NL80211_RRF_DFS;
		if (rule->flags & FWDB_FLAG_NO_IR)
			rrule->flags |= NL80211_RRF_NO_IR;
		if (rule->flags & FWDB_FLAG_AUTO_BW)
			rrule->flags |= NL80211_RRF_AUTO_BW;

		rrule->dfs_cac_ms = 0;

		/* handle optional data */
		if (rule->len >= offsetofend(struct fwdb_rule, cac_timeout))
			rrule->dfs_cac_ms =
				1000 * be16_to_cpu(rule->cac_timeout);
		if (rule->len >= offsetofend(struct fwdb_rule, wmm_ptr)) {
			u32 wmm_ptr = be16_to_cpu(rule->wmm_ptr) << 2;
			struct ieee80211_wmm_rule *wmm_pos =
				find_wmm_ptr(wmm_ptrs, wmm_ptr, n_wmms);
			struct fwdb_wmm_rule *wmm;
			struct ieee80211_wmm_rule *wmm_rule;

			if (wmm_pos) {
				rrule->wmm_rule = wmm_pos;
				continue;
			}
			wmm = (void *)((u8 *)db + wmm_ptr);
			tmp_rd = krealloc(regdom, size_of_regd + (n_wmms + 1) *
					  sizeof(struct ieee80211_wmm_rule),
					  GFP_KERNEL);

			if (!tmp_rd) {
				kfree(regdom);
				kfree(wmm_ptrs);
				return -ENOMEM;
			}
			regdom = tmp_rd;

			wmm_rule = (struct ieee80211_wmm_rule *)
				((u8 *)regdom + size_of_regd + n_wmms *
				sizeof(struct ieee80211_wmm_rule));

			set_wmm_rule(wmm_rule, wmm);
			wmm_ptrs[n_wmms].ptr = wmm_ptr;
			wmm_ptrs[n_wmms++].rule = wmm_rule;
		}
	}
	kfree(wmm_ptrs);

	return reg_schedule_apply(regdom);
}

static int query_regdb(const char *alpha2)
{
	const struct fwdb_header *hdr = regdb;
	const struct fwdb_country *country;

	ASSERT_RTNL();

	if (IS_ERR(regdb))
		return PTR_ERR(regdb);

	country = &hdr->country[0];
	while (country->coll_ptr) {
		if (alpha2_equal(alpha2, country->alpha2))
			return regdb_query_country(regdb, country);
		country++;
	}

	return -ENODATA;
}

static void regdb_fw_cb(const struct firmware *fw, void *context)
{
	int set_error = 0;
	bool restore = true;
	void *db;

	if (!fw) {
		pr_info("failed to load regulatory.db\n");
		set_error = -ENODATA;
	} else if (!valid_regdb(fw->data, fw->size)) {
		pr_info("loaded regulatory.db is malformed or signature is missing/invalid\n");
		set_error = -EINVAL;
	}

	rtnl_lock();
	if (WARN_ON(regdb && !IS_ERR(regdb))) {
		/* just restore and free new db */
	} else if (set_error) {
		regdb = ERR_PTR(set_error);
	} else if (fw) {
		db = kmemdup(fw->data, fw->size, GFP_KERNEL);
		if (db) {
			regdb = db;
			restore = context && query_regdb(context);
		} else {
			restore = true;
		}
	}

	if (restore)
		restore_regulatory_settings(true);

	rtnl_unlock();

	kfree(context);

	release_firmware(fw);
}

static int query_regdb_file(const char *alpha2)
{
	ASSERT_RTNL();

	if (regdb)
		return query_regdb(alpha2);

	alpha2 = kmemdup(alpha2, 2, GFP_KERNEL);
	if (!alpha2)
		return -ENOMEM;

	return request_firmware_nowait(THIS_MODULE, true, "regulatory.db",
				       &reg_pdev->dev, GFP_KERNEL,
				       (void *)alpha2, regdb_fw_cb);
}

int reg_reload_regdb(void)
{
	const struct firmware *fw;
	void *db;
	int err;

	err = request_firmware(&fw, "regulatory.db", &reg_pdev->dev);
	if (err)
		return err;

	if (!valid_regdb(fw->data, fw->size)) {
		err = -ENODATA;
		goto out;
	}

	db = kmemdup(fw->data, fw->size, GFP_KERNEL);
	if (!db) {
		err = -ENOMEM;
		goto out;
	}

	rtnl_lock();
	if (!IS_ERR_OR_NULL(regdb))
		kfree(regdb);
	regdb = db;
	rtnl_unlock();

 out:
	release_firmware(fw);
	return err;
}

static bool reg_query_database(struct regulatory_request *request)
{
	if (query_regdb_file(request->alpha2) == 0)
		return true;

	if (call_crda(request->alpha2) == 0)
		return true;

	return false;
}

bool reg_is_valid_request(const char *alpha2)
{
	struct regulatory_request *lr = get_last_request();

	if (!lr || lr->processed)
		return false;

	return alpha2_equal(lr->alpha2, alpha2);
}

static const struct ieee80211_regdomain *reg_get_regdomain(struct wiphy *wiphy)
{
	struct regulatory_request *lr = get_last_request();

	/*
	 * Follow the driver's regulatory domain, if present, unless a country
	 * IE has been processed or a user wants to help complaince further
	 */
	if (lr->initiator != NL80211_REGDOM_SET_BY_COUNTRY_IE &&
	    lr->initiator != NL80211_REGDOM_SET_BY_USER &&
	    wiphy->regd)
		return get_wiphy_regdom(wiphy);

	return get_cfg80211_regdom();
}

static unsigned int
reg_get_max_bandwidth_from_range(const struct ieee80211_regdomain *rd,
				 const struct ieee80211_reg_rule *rule)
{
	const struct ieee80211_freq_range *freq_range = &rule->freq_range;
	const struct ieee80211_freq_range *freq_range_tmp;
	const struct ieee80211_reg_rule *tmp;
	u32 start_freq, end_freq, idx, no;

	for (idx = 0; idx < rd->n_reg_rules; idx++)
		if (rule == &rd->reg_rules[idx])
			break;

	if (idx == rd->n_reg_rules)
		return 0;

	/* get start_freq */
	no = idx;

	while (no) {
		tmp = &rd->reg_rules[--no];
		freq_range_tmp = &tmp->freq_range;

		if (freq_range_tmp->end_freq_khz < freq_range->start_freq_khz)
			break;

		freq_range = freq_range_tmp;
	}

	start_freq = freq_range->start_freq_khz;

	/* get end_freq */
	freq_range = &rule->freq_range;
	no = idx;

	while (no < rd->n_reg_rules - 1) {
		tmp = &rd->reg_rules[++no];
		freq_range_tmp = &tmp->freq_range;

		if (freq_range_tmp->start_freq_khz > freq_range->end_freq_khz)
			break;

		freq_range = freq_range_tmp;
	}

	end_freq = freq_range->end_freq_khz;

	return end_freq - start_freq;
}

unsigned int reg_get_max_bandwidth(const struct ieee80211_regdomain *rd,
				   const struct ieee80211_reg_rule *rule)
{
	unsigned int bw = reg_get_max_bandwidth_from_range(rd, rule);

	if (rule->flags & NL80211_RRF_NO_160MHZ)
		bw = min_t(unsigned int, bw, MHZ_TO_KHZ(80));
	if (rule->flags & NL80211_RRF_NO_80MHZ)
		bw = min_t(unsigned int, bw, MHZ_TO_KHZ(40));

	/*
	 * HT40+/HT40- limits are handled per-channel. Only limit BW if both
	 * are not allowed.
	 */
	if (rule->flags & NL80211_RRF_NO_HT40MINUS &&
	    rule->flags & NL80211_RRF_NO_HT40PLUS)
		bw = min_t(unsigned int, bw, MHZ_TO_KHZ(20));

	return bw;
}

/* Sanity check on a regulatory rule */
static bool is_valid_reg_rule(const struct ieee80211_reg_rule *rule)
{
	const struct ieee80211_freq_range *freq_range = &rule->freq_range;
	u32 freq_diff;

	if (freq_range->start_freq_khz <= 0 || freq_range->end_freq_khz <= 0)
		return false;

	if (freq_range->start_freq_khz > freq_range->end_freq_khz)
		return false;

	freq_diff = freq_range->end_freq_khz - freq_range->start_freq_khz;

	if (freq_range->end_freq_khz <= freq_range->start_freq_khz ||
	    freq_range->max_bandwidth_khz > freq_diff)
		return false;

	return true;
}

static bool is_valid_rd(const struct ieee80211_regdomain *rd)
{
	const struct ieee80211_reg_rule *reg_rule = NULL;
	unsigned int i;

	if (!rd->n_reg_rules)
		return false;

	if (WARN_ON(rd->n_reg_rules > NL80211_MAX_SUPP_REG_RULES))
		return false;

	for (i = 0; i < rd->n_reg_rules; i++) {
		reg_rule = &rd->reg_rules[i];
		if (!is_valid_reg_rule(reg_rule))
			return false;
	}

	return true;
}

/**
 * freq_in_rule_band - tells us if a frequency is in a frequency band
 * @freq_range: frequency rule we want to query
 * @freq_khz: frequency we are inquiring about
 *
 * This lets us know if a specific frequency rule is or is not relevant to
 * a specific frequency's band. Bands are device specific and artificial
 * definitions (the "2.4 GHz band", the "5 GHz band" and the "60GHz band"),
 * however it is safe for now to assume that a frequency rule should not be
 * part of a frequency's band if the start freq or end freq are off by more
 * than 2 GHz for the 2.4 and 5 GHz bands, and by more than 10 GHz for the
 * 60 GHz band.
 * This resolution can be lowered and should be considered as we add
 * regulatory rule support for other "bands".
 **/
static bool freq_in_rule_band(const struct ieee80211_freq_range *freq_range,
			      u32 freq_khz)
{
#define ONE_GHZ_IN_KHZ	1000000
	/*
	 * From 802.11ad: directional multi-gigabit (DMG):
	 * Pertaining to operation in a frequency band containing a channel
	 * with the Channel starting frequency above 45 GHz.
	 */
	u32 limit = freq_khz > 45 * ONE_GHZ_IN_KHZ ?
			10 * ONE_GHZ_IN_KHZ : 2 * ONE_GHZ_IN_KHZ;
	if (abs(freq_khz - freq_range->start_freq_khz) <= limit)
		return true;
	if (abs(freq_khz - freq_range->end_freq_khz) <= limit)
		return true;
	return false;
#undef ONE_GHZ_IN_KHZ
}

/*
 * Later on we can perhaps use the more restrictive DFS
 * region but we don't have information for that yet so
 * for now simply disallow conflicts.
 */
static enum nl80211_dfs_regions
reg_intersect_dfs_region(const enum nl80211_dfs_regions dfs_region1,
			 const enum nl80211_dfs_regions dfs_region2)
{
	if (dfs_region1 != dfs_region2)
		return NL80211_DFS_UNSET;
	return dfs_region1;
}

/*
 * Helper for regdom_intersect(), this does the real
 * mathematical intersection fun
 */
static int reg_rules_intersect(const struct ieee80211_regdomain *rd1,
			       const struct ieee80211_regdomain *rd2,
			       const struct ieee80211_reg_rule *rule1,
			       const struct ieee80211_reg_rule *rule2,
			       struct ieee80211_reg_rule *intersected_rule)
{
	const struct ieee80211_freq_range *freq_range1, *freq_range2;
	struct ieee80211_freq_range *freq_range;
	const struct ieee80211_power_rule *power_rule1, *power_rule2;
	struct ieee80211_power_rule *power_rule;
	u32 freq_diff, max_bandwidth1, max_bandwidth2;

	freq_range1 = &rule1->freq_range;
	freq_range2 = &rule2->freq_range;
	freq_range = &intersected_rule->freq_range;

	power_rule1 = &rule1->power_rule;
	power_rule2 = &rule2->power_rule;
	power_rule = &intersected_rule->power_rule;

	freq_range->start_freq_khz = max(freq_range1->start_freq_khz,
					 freq_range2->start_freq_khz);
	freq_range->end_freq_khz = min(freq_range1->end_freq_khz,
				       freq_range2->end_freq_khz);

	max_bandwidth1 = freq_range1->max_bandwidth_khz;
	max_bandwidth2 = freq_range2->max_bandwidth_khz;

	if (rule1->flags & NL80211_RRF_AUTO_BW)
		max_bandwidth1 = reg_get_max_bandwidth(rd1, rule1);
	if (rule2->flags & NL80211_RRF_AUTO_BW)
		max_bandwidth2 = reg_get_max_bandwidth(rd2, rule2);

	freq_range->max_bandwidth_khz = min(max_bandwidth1, max_bandwidth2);

	intersected_rule->flags = rule1->flags | rule2->flags;

	/*
	 * In case NL80211_RRF_AUTO_BW requested for both rules
	 * set AUTO_BW in intersected rule also. Next we will
	 * calculate BW correctly in handle_channel function.
	 * In other case remove AUTO_BW flag while we calculate
	 * maximum bandwidth correctly and auto calculation is
	 * not required.
	 */
	if ((rule1->flags & NL80211_RRF_AUTO_BW) &&
	    (rule2->flags & NL80211_RRF_AUTO_BW))
		intersected_rule->flags |= NL80211_RRF_AUTO_BW;
	else
		intersected_rule->flags &= ~NL80211_RRF_AUTO_BW;

	freq_diff = freq_range->end_freq_khz - freq_range->start_freq_khz;
	if (freq_range->max_bandwidth_khz > freq_diff)
		freq_range->max_bandwidth_khz = freq_diff;

	power_rule->max_eirp = min(power_rule1->max_eirp,
		power_rule2->max_eirp);
	power_rule->max_antenna_gain = min(power_rule1->max_antenna_gain,
		power_rule2->max_antenna_gain);

	intersected_rule->dfs_cac_ms = max(rule1->dfs_cac_ms,
					   rule2->dfs_cac_ms);

	if (!is_valid_reg_rule(intersected_rule))
		return -EINVAL;

	return 0;
}

/* check whether old rule contains new rule */
static bool rule_contains(struct ieee80211_reg_rule *r1,
			  struct ieee80211_reg_rule *r2)
{
	/* for simplicity, currently consider only same flags */
	if (r1->flags != r2->flags)
		return false;

	/* verify r1 is more restrictive */
	if ((r1->power_rule.max_antenna_gain >
	     r2->power_rule.max_antenna_gain) ||
	    r1->power_rule.max_eirp > r2->power_rule.max_eirp)
		return false;

	/* make sure r2's range is contained within r1 */
	if (r1->freq_range.start_freq_khz > r2->freq_range.start_freq_khz ||
	    r1->freq_range.end_freq_khz < r2->freq_range.end_freq_khz)
		return false;

	/* and finally verify that r1.max_bw >= r2.max_bw */
	if (r1->freq_range.max_bandwidth_khz <
	    r2->freq_range.max_bandwidth_khz)
		return false;

	return true;
}

/* add or extend current rules. do nothing if rule is already contained */
static void add_rule(struct ieee80211_reg_rule *rule,
		     struct ieee80211_reg_rule *reg_rules, u32 *n_rules)
{
	struct ieee80211_reg_rule *tmp_rule;
	int i;

	for (i = 0; i < *n_rules; i++) {
		tmp_rule = &reg_rules[i];
		/* rule is already contained - do nothing */
		if (rule_contains(tmp_rule, rule))
			return;

		/* extend rule if possible */
		if (rule_contains(rule, tmp_rule)) {
			memcpy(tmp_rule, rule, sizeof(*rule));
			return;
		}
	}

	memcpy(&reg_rules[*n_rules], rule, sizeof(*rule));
	(*n_rules)++;
}

/**
 * regdom_intersect - do the intersection between two regulatory domains
 * @rd1: first regulatory domain
 * @rd2: second regulatory domain
 *
 * Use this function to get the intersection between two regulatory domains.
 * Once completed we will mark the alpha2 for the rd as intersected, "98",
 * as no one single alpha2 can represent this regulatory domain.
 *
 * Returns a pointer to the regulatory domain structure which will hold the
 * resulting intersection of rules between rd1 and rd2. We will
 * kzalloc() this structure for you.
 */
static struct ieee80211_regdomain *
regdom_intersect(const struct ieee80211_regdomain *rd1,
		 const struct ieee80211_regdomain *rd2)
{
	int r, size_of_regd;
	unsigned int x, y;
	unsigned int num_rules = 0;
	const struct ieee80211_reg_rule *rule1, *rule2;
	struct ieee80211_reg_rule intersected_rule;
	struct ieee80211_regdomain *rd;

	if (!rd1 || !rd2)
		return NULL;

	/*
	 * First we get a count of the rules we'll need, then we actually
	 * build them. This is to so we can malloc() and free() a
	 * regdomain once. The reason we use reg_rules_intersect() here
	 * is it will return -EINVAL if the rule computed makes no sense.
	 * All rules that do check out OK are valid.
	 */

	for (x = 0; x < rd1->n_reg_rules; x++) {
		rule1 = &rd1->reg_rules[x];
		for (y = 0; y < rd2->n_reg_rules; y++) {
			rule2 = &rd2->reg_rules[y];
			if (!reg_rules_intersect(rd1, rd2, rule1, rule2,
						 &intersected_rule))
				num_rules++;
		}
	}

	if (!num_rules)
		return NULL;

	size_of_regd = sizeof(struct ieee80211_regdomain) +
		       num_rules * sizeof(struct ieee80211_reg_rule);

	rd = kzalloc(size_of_regd, GFP_KERNEL);
	if (!rd)
		return NULL;

	for (x = 0; x < rd1->n_reg_rules; x++) {
		rule1 = &rd1->reg_rules[x];
		for (y = 0; y < rd2->n_reg_rules; y++) {
			rule2 = &rd2->reg_rules[y];
			r = reg_rules_intersect(rd1, rd2, rule1, rule2,
						&intersected_rule);
			/*
			 * No need to memset here the intersected rule here as
			 * we're not using the stack anymore
			 */
			if (r)
				continue;

			add_rule(&intersected_rule, rd->reg_rules,
				 &rd->n_reg_rules);
		}
	}

	rd->alpha2[0] = '9';
	rd->alpha2[1] = '8';
	rd->dfs_region = reg_intersect_dfs_region(rd1->dfs_region,
						  rd2->dfs_region);

	return rd;
}

/*
 * XXX: add support for the rest of enum nl80211_reg_rule_flags, we may
 * want to just have the channel structure use these
 */
static u32 map_regdom_flags(u32 rd_flags)
{
	u32 channel_flags = 0;
	if (rd_flags & NL80211_RRF_NO_IR_ALL)
		channel_flags |= IEEE80211_CHAN_NO_IR;
	if (rd_flags & NL80211_RRF_DFS)
		channel_flags |= IEEE80211_CHAN_RADAR;
	if (rd_flags & NL80211_RRF_NO_OFDM)
		channel_flags |= IEEE80211_CHAN_NO_OFDM;
	if (rd_flags & NL80211_RRF_NO_OUTDOOR)
		channel_flags |= IEEE80211_CHAN_INDOOR_ONLY;
	if (rd_flags & NL80211_RRF_IR_CONCURRENT)
		channel_flags |= IEEE80211_CHAN_IR_CONCURRENT;
	if (rd_flags & NL80211_RRF_NO_HT40MINUS)
		channel_flags |= IEEE80211_CHAN_NO_HT40MINUS;
	if (rd_flags & NL80211_RRF_NO_HT40PLUS)
		channel_flags |= IEEE80211_CHAN_NO_HT40PLUS;
	if (rd_flags & NL80211_RRF_NO_80MHZ)
		channel_flags |= IEEE80211_CHAN_NO_80MHZ;
	if (rd_flags & NL80211_RRF_NO_160MHZ)
		channel_flags |= IEEE80211_CHAN_NO_160MHZ;
	return channel_flags;
}

static const struct ieee80211_reg_rule *
freq_reg_info_regd(u32 center_freq,
		   const struct ieee80211_regdomain *regd, u32 bw)
{
	int i;
	bool band_rule_found = false;
	bool bw_fits = false;

	if (!regd)
		return ERR_PTR(-EINVAL);

	for (i = 0; i < regd->n_reg_rules; i++) {
		const struct ieee80211_reg_rule *rr;
		const struct ieee80211_freq_range *fr = NULL;

		rr = &regd->reg_rules[i];
		fr = &rr->freq_range;

		/*
		 * We only need to know if one frequency rule was
		 * was in center_freq's band, that's enough, so lets
		 * not overwrite it once found
		 */
		if (!band_rule_found)
			band_rule_found = freq_in_rule_band(fr, center_freq);

		bw_fits = cfg80211_does_bw_fit_range(fr, center_freq, bw);

		if (band_rule_found && bw_fits)
			return rr;
	}

	if (!band_rule_found)
		return ERR_PTR(-ERANGE);

	return ERR_PTR(-EINVAL);
}

static const struct ieee80211_reg_rule *
__freq_reg_info(struct wiphy *wiphy, u32 center_freq, u32 min_bw)
{
	const struct ieee80211_regdomain *regd = reg_get_regdomain(wiphy);
	const struct ieee80211_reg_rule *reg_rule = NULL;
	u32 bw;

	for (bw = MHZ_TO_KHZ(20); bw >= min_bw; bw = bw / 2) {
		reg_rule = freq_reg_info_regd(center_freq, regd, bw);
		if (!IS_ERR(reg_rule))
			return reg_rule;
	}

	return reg_rule;
}

const struct ieee80211_reg_rule *freq_reg_info(struct wiphy *wiphy,
					       u32 center_freq)
{
	return __freq_reg_info(wiphy, center_freq, MHZ_TO_KHZ(20));
}
EXPORT_SYMBOL(freq_reg_info);

const char *reg_initiator_name(enum nl80211_reg_initiator initiator)
{
	switch (initiator) {
	case NL80211_REGDOM_SET_BY_CORE:
		return "core";
	case NL80211_REGDOM_SET_BY_USER:
		return "user";
	case NL80211_REGDOM_SET_BY_DRIVER:
		return "driver";
	case NL80211_REGDOM_SET_BY_COUNTRY_IE:
		return "country element";
	default:
		WARN_ON(1);
		return "bug";
	}
}
EXPORT_SYMBOL(reg_initiator_name);

static uint32_t reg_rule_to_chan_bw_flags(const struct ieee80211_regdomain *regd,
					  const struct ieee80211_reg_rule *reg_rule,
					  const struct ieee80211_channel *chan)
{
	const struct ieee80211_freq_range *freq_range = NULL;
	u32 max_bandwidth_khz, bw_flags = 0;

	freq_range = &reg_rule->freq_range;

	max_bandwidth_khz = freq_range->max_bandwidth_khz;
	/* Check if auto calculation requested */
	if (reg_rule->flags & NL80211_RRF_AUTO_BW)
		max_bandwidth_khz = reg_get_max_bandwidth(regd, reg_rule);

	/* If we get a reg_rule we can assume that at least 5Mhz fit */
	if (!cfg80211_does_bw_fit_range(freq_range,
					MHZ_TO_KHZ(chan->center_freq),
					MHZ_TO_KHZ(10)))
		bw_flags |= IEEE80211_CHAN_NO_10MHZ;
	if (!cfg80211_does_bw_fit_range(freq_range,
					MHZ_TO_KHZ(chan->center_freq),
					MHZ_TO_KHZ(20)))
		bw_flags |= IEEE80211_CHAN_NO_20MHZ;

	if (max_bandwidth_khz < MHZ_TO_KHZ(10))
		bw_flags |= IEEE80211_CHAN_NO_10MHZ;
	if (max_bandwidth_khz < MHZ_TO_KHZ(20))
		bw_flags |= IEEE80211_CHAN_NO_20MHZ;
	if (max_bandwidth_khz < MHZ_TO_KHZ(40))
		bw_flags |= IEEE80211_CHAN_NO_HT40;
	if (max_bandwidth_khz < MHZ_TO_KHZ(80))
		bw_flags |= IEEE80211_CHAN_NO_80MHZ;
	if (max_bandwidth_khz < MHZ_TO_KHZ(160))
		bw_flags |= IEEE80211_CHAN_NO_160MHZ;
	return bw_flags;
}

/*
 * Note that right now we assume the desired channel bandwidth
 * is always 20 MHz for each individual channel (HT40 uses 20 MHz
 * per channel, the primary and the extension channel).
 */
static void handle_channel(struct wiphy *wiphy,
			   enum nl80211_reg_initiator initiator,
			   struct ieee80211_channel *chan)
{
	u32 flags, bw_flags = 0;
	const struct ieee80211_reg_rule *reg_rule = NULL;
	const struct ieee80211_power_rule *power_rule = NULL;
	struct wiphy *request_wiphy = NULL;
	struct regulatory_request *lr = get_last_request();
	const struct ieee80211_regdomain *regd;

	request_wiphy = wiphy_idx_to_wiphy(lr->wiphy_idx);

	flags = chan->orig_flags;

	reg_rule = freq_reg_info(wiphy, MHZ_TO_KHZ(chan->center_freq));
	if (IS_ERR(reg_rule)) {
		/*
		 * We will disable all channels that do not match our
		 * received regulatory rule unless the hint is coming
		 * from a Country IE and the Country IE had no information
		 * about a band. The IEEE 802.11 spec allows for an AP
		 * to send only a subset of the regulatory rules allowed,
		 * so an AP in the US that only supports 2.4 GHz may only send
		 * a country IE with information for the 2.4 GHz band
		 * while 5 GHz is still supported.
		 */
		if (initiator == NL80211_REGDOM_SET_BY_COUNTRY_IE &&
		    PTR_ERR(reg_rule) == -ERANGE)
			return;

		if (lr->initiator == NL80211_REGDOM_SET_BY_DRIVER &&
		    request_wiphy && request_wiphy == wiphy &&
		    request_wiphy->regulatory_flags & REGULATORY_STRICT_REG) {
			pr_debug("Disabling freq %d MHz for good\n",
				 chan->center_freq);
			chan->orig_flags |= IEEE80211_CHAN_DISABLED;
			chan->flags = chan->orig_flags;
		} else {
			pr_debug("Disabling freq %d MHz\n",
				 chan->center_freq);
			chan->flags |= IEEE80211_CHAN_DISABLED;
		}
		return;
	}

	regd = reg_get_regdomain(wiphy);

	power_rule = &reg_rule->power_rule;
	bw_flags = reg_rule_to_chan_bw_flags(regd, reg_rule, chan);

	if (lr->initiator == NL80211_REGDOM_SET_BY_DRIVER &&
	    request_wiphy && request_wiphy == wiphy &&
	    request_wiphy->regulatory_flags & REGULATORY_STRICT_REG) {
		/*
		 * This guarantees the driver's requested regulatory domain
		 * will always be used as a base for further regulatory
		 * settings
		 */
		chan->flags = chan->orig_flags =
			map_regdom_flags(reg_rule->flags) | bw_flags;
		chan->max_antenna_gain = chan->orig_mag =
			(int) MBI_TO_DBI(power_rule->max_antenna_gain);
		chan->max_reg_power = chan->max_power = chan->orig_mpwr =
			(int) MBM_TO_DBM(power_rule->max_eirp);

		if (chan->flags & IEEE80211_CHAN_RADAR) {
			chan->dfs_cac_ms = IEEE80211_DFS_MIN_CAC_TIME_MS;
			if (reg_rule->dfs_cac_ms)
				chan->dfs_cac_ms = reg_rule->dfs_cac_ms;
		}

		return;
	}

	chan->dfs_state = NL80211_DFS_USABLE;
	chan->dfs_state_entered = jiffies;

	chan->beacon_found = false;
	chan->flags = flags | bw_flags | map_regdom_flags(reg_rule->flags);
	chan->max_antenna_gain =
		min_t(int, chan->orig_mag,
		      MBI_TO_DBI(power_rule->max_antenna_gain));
	chan->max_reg_power = (int) MBM_TO_DBM(power_rule->max_eirp);

	if (chan->flags & IEEE80211_CHAN_RADAR) {
		if (reg_rule->dfs_cac_ms)
			chan->dfs_cac_ms = reg_rule->dfs_cac_ms;
		else
			chan->dfs_cac_ms = IEEE80211_DFS_MIN_CAC_TIME_MS;
	}

	if (chan->orig_mpwr) {
		/*
		 * Devices that use REGULATORY_COUNTRY_IE_FOLLOW_POWER
		 * will always follow the passed country IE power settings.
		 */
		if (initiator == NL80211_REGDOM_SET_BY_COUNTRY_IE &&
		    wiphy->regulatory_flags & REGULATORY_COUNTRY_IE_FOLLOW_POWER)
			chan->max_power = chan->max_reg_power;
		else
			chan->max_power = min(chan->orig_mpwr,
					      chan->max_reg_power);
	} else
		chan->max_power = chan->max_reg_power;
}

static void handle_band(struct wiphy *wiphy,
			enum nl80211_reg_initiator initiator,
			struct ieee80211_supported_band *sband)
{
	unsigned int i;

	if (!sband)
		return;

	for (i = 0; i < sband->n_channels; i++)
		handle_channel(wiphy, initiator, &sband->channels[i]);
}

static bool reg_request_cell_base(struct regulatory_request *request)
{
	if (request->initiator != NL80211_REGDOM_SET_BY_USER)
		return false;
	return request->user_reg_hint_type == NL80211_USER_REG_HINT_CELL_BASE;
}

bool reg_last_request_cell_base(void)
{
	return reg_request_cell_base(get_last_request());
}

#ifdef CONFIG_CFG80211_REG_CELLULAR_HINTS
/* Core specific check */
static enum reg_request_treatment
reg_ignore_cell_hint(struct regulatory_request *pending_request)
{
	struct regulatory_request *lr = get_last_request();

	if (!reg_num_devs_support_basehint)
		return REG_REQ_IGNORE;

	if (reg_request_cell_base(lr) &&
	    !regdom_changes(pending_request->alpha2))
		return REG_REQ_ALREADY_SET;

	return REG_REQ_OK;
}

/* Device specific check */
static bool reg_dev_ignore_cell_hint(struct wiphy *wiphy)
{
	return !(wiphy->features & NL80211_FEATURE_CELL_BASE_REG_HINTS);
}
#else
static enum reg_request_treatment
reg_ignore_cell_hint(struct regulatory_request *pending_request)
{
	return REG_REQ_IGNORE;
}

static bool reg_dev_ignore_cell_hint(struct wiphy *wiphy)
{
	return true;
}
#endif

static bool wiphy_strict_alpha2_regd(struct wiphy *wiphy)
{
	if (wiphy->regulatory_flags & REGULATORY_STRICT_REG &&
	    !(wiphy->regulatory_flags & REGULATORY_CUSTOM_REG))
		return true;
	return false;
}

static bool ignore_reg_update(struct wiphy *wiphy,
			      enum nl80211_reg_initiator initiator)
{
	struct regulatory_request *lr = get_last_request();

	if (wiphy->regulatory_flags & REGULATORY_WIPHY_SELF_MANAGED)
		return true;

	if (!lr) {
		pr_debug("Ignoring regulatory request set by %s since last_request is not set\n",
			 reg_initiator_name(initiator));
		return true;
	}

	if (initiator == NL80211_REGDOM_SET_BY_CORE &&
	    wiphy->regulatory_flags & REGULATORY_CUSTOM_REG) {
		pr_debug("Ignoring regulatory request set by %s since the driver uses its own custom regulatory domain\n",
			 reg_initiator_name(initiator));
		return true;
	}

	/*
	 * wiphy->regd will be set once the device has its own
	 * desired regulatory domain set
	 */
	if (wiphy_strict_alpha2_regd(wiphy) && !wiphy->regd &&
	    initiator != NL80211_REGDOM_SET_BY_COUNTRY_IE &&
	    !is_world_regdom(lr->alpha2)) {
		pr_debug("Ignoring regulatory request set by %s since the driver requires its own regulatory domain to be set first\n",
			 reg_initiator_name(initiator));
		return true;
	}

	if (reg_request_cell_base(lr))
		return reg_dev_ignore_cell_hint(wiphy);

	return false;
}

static bool reg_is_world_roaming(struct wiphy *wiphy)
{
	const struct ieee80211_regdomain *cr = get_cfg80211_regdom();
	const struct ieee80211_regdomain *wr = get_wiphy_regdom(wiphy);
	struct regulatory_request *lr = get_last_request();

	if (is_world_regdom(cr->alpha2) || (wr && is_world_regdom(wr->alpha2)))
		return true;

	if (lr && lr->initiator != NL80211_REGDOM_SET_BY_COUNTRY_IE &&
	    wiphy->regulatory_flags & REGULATORY_CUSTOM_REG)
		return true;

	return false;
}

static void handle_reg_beacon(struct wiphy *wiphy, unsigned int chan_idx,
			      struct reg_beacon *reg_beacon)
{
	struct ieee80211_supported_band *sband;
	struct ieee80211_channel *chan;
	bool channel_changed = false;
	struct ieee80211_channel chan_before;

	sband = wiphy->bands[reg_beacon->chan.band];
	chan = &sband->channels[chan_idx];

	if (likely(chan->center_freq != reg_beacon->chan.center_freq))
		return;

	if (chan->beacon_found)
		return;

	chan->beacon_found = true;

	if (!reg_is_world_roaming(wiphy))
		return;

	if (wiphy->regulatory_flags & REGULATORY_DISABLE_BEACON_HINTS)
		return;

	chan_before = *chan;

	if (chan->flags & IEEE80211_CHAN_NO_IR) {
		chan->flags &= ~IEEE80211_CHAN_NO_IR;
		channel_changed = true;
	}

	if (channel_changed)
		nl80211_send_beacon_hint_event(wiphy, &chan_before, chan);
}

/*
 * Called when a scan on a wiphy finds a beacon on
 * new channel
 */
static void wiphy_update_new_beacon(struct wiphy *wiphy,
				    struct reg_beacon *reg_beacon)
{
	unsigned int i;
	struct ieee80211_supported_band *sband;

	if (!wiphy->bands[reg_beacon->chan.band])
		return;

	sband = wiphy->bands[reg_beacon->chan.band];

	for (i = 0; i < sband->n_channels; i++)
		handle_reg_beacon(wiphy, i, reg_beacon);
}

/*
 * Called upon reg changes or a new wiphy is added
 */
static void wiphy_update_beacon_reg(struct wiphy *wiphy)
{
	unsigned int i;
	struct ieee80211_supported_band *sband;
	struct reg_beacon *reg_beacon;

	list_for_each_entry(reg_beacon, &reg_beacon_list, list) {
		if (!wiphy->bands[reg_beacon->chan.band])
			continue;
		sband = wiphy->bands[reg_beacon->chan.band];
		for (i = 0; i < sband->n_channels; i++)
			handle_reg_beacon(wiphy, i, reg_beacon);
	}
}

/* Reap the advantages of previously found beacons */
static void reg_process_beacons(struct wiphy *wiphy)
{
	/*
	 * Means we are just firing up cfg80211, so no beacons would
	 * have been processed yet.
	 */
	if (!last_request)
		return;
	wiphy_update_beacon_reg(wiphy);
}

static bool is_ht40_allowed(struct ieee80211_channel *chan)
{
	if (!chan)
		return false;
	if (chan->flags & IEEE80211_CHAN_DISABLED)
		return false;
	/* This would happen when regulatory rules disallow HT40 completely */
	if ((chan->flags & IEEE80211_CHAN_NO_HT40) == IEEE80211_CHAN_NO_HT40)
		return false;
	return true;
}

static void reg_process_ht_flags_channel(struct wiphy *wiphy,
					 struct ieee80211_channel *channel)
{
	struct ieee80211_supported_band *sband = wiphy->bands[channel->band];
	struct ieee80211_channel *channel_before = NULL, *channel_after = NULL;
	const struct ieee80211_regdomain *regd;
	unsigned int i;
	u32 flags;

	if (!is_ht40_allowed(channel)) {
		channel->flags |= IEEE80211_CHAN_NO_HT40;
		return;
	}

	/*
	 * We need to ensure the extension channels exist to
	 * be able to use HT40- or HT40+, this finds them (or not)
	 */
	for (i = 0; i < sband->n_channels; i++) {
		struct ieee80211_channel *c = &sband->channels[i];

		if (c->center_freq == (channel->center_freq - 20))
			channel_before = c;
		if (c->center_freq == (channel->center_freq + 20))
			channel_after = c;
	}

	flags = 0;
	regd = get_wiphy_regdom(wiphy);
	if (regd) {
		const struct ieee80211_reg_rule *reg_rule =
			freq_reg_info_regd(MHZ_TO_KHZ(channel->center_freq),
					   regd, MHZ_TO_KHZ(20));

		if (!IS_ERR(reg_rule))
			flags = reg_rule->flags;
	}

	/*
	 * Please note that this assumes target bandwidth is 20 MHz,
	 * if that ever changes we also need to change the below logic
	 * to include that as well.
	 */
	if (!is_ht40_allowed(channel_before) ||
	    flags & NL80211_RRF_NO_HT40MINUS)
		channel->flags |= IEEE80211_CHAN_NO_HT40MINUS;
	else
		channel->flags &= ~IEEE80211_CHAN_NO_HT40MINUS;

	if (!is_ht40_allowed(channel_after) ||
	    flags & NL80211_RRF_NO_HT40PLUS)
		channel->flags |= IEEE80211_CHAN_NO_HT40PLUS;
	else
		channel->flags &= ~IEEE80211_CHAN_NO_HT40PLUS;
}

static void reg_process_ht_flags_band(struct wiphy *wiphy,
				      struct ieee80211_supported_band *sband)
{
	unsigned int i;

	if (!sband)
		return;

	for (i = 0; i < sband->n_channels; i++)
		reg_process_ht_flags_channel(wiphy, &sband->channels[i]);
}

static void reg_process_ht_flags(struct wiphy *wiphy)
{
	enum nl80211_band band;

	if (!wiphy)
		return;

	for (band = 0; band < NUM_NL80211_BANDS; band++)
		reg_process_ht_flags_band(wiphy, wiphy->bands[band]);
}

static void reg_call_notifier(struct wiphy *wiphy,
			      struct regulatory_request *request)
{
	if (wiphy->reg_notifier)
		wiphy->reg_notifier(wiphy, request);
}

static bool reg_wdev_chan_valid(struct wiphy *wiphy, struct wireless_dev *wdev)
{
	struct cfg80211_chan_def chandef;
	struct cfg80211_registered_device *rdev = wiphy_to_rdev(wiphy);
	enum nl80211_iftype iftype;

	wdev_lock(wdev);
	iftype = wdev->iftype;

	/* make sure the interface is active */
	if (!wdev->netdev || !netif_running(wdev->netdev))
		goto wdev_inactive_unlock;

	switch (iftype) {
	case NL80211_IFTYPE_AP:
	case NL80211_IFTYPE_P2P_GO:
		if (!wdev->beacon_interval)
			goto wdev_inactive_unlock;
		chandef = wdev->chandef;
		break;
	case NL80211_IFTYPE_ADHOC:
		if (!wdev->ssid_len)
			goto wdev_inactive_unlock;
		chandef = wdev->chandef;
		break;
	case NL80211_IFTYPE_STATION:
	case NL80211_IFTYPE_P2P_CLIENT:
		if (!wdev->current_bss ||
		    !wdev->current_bss->pub.channel)
			goto wdev_inactive_unlock;

		if (!rdev->ops->get_channel ||
		    rdev_get_channel(rdev, wdev, &chandef))
			cfg80211_chandef_create(&chandef,
						wdev->current_bss->pub.channel,
						NL80211_CHAN_NO_HT);
		break;
	case NL80211_IFTYPE_MONITOR:
	case NL80211_IFTYPE_AP_VLAN:
	case NL80211_IFTYPE_P2P_DEVICE:
		/* no enforcement required */
		break;
	default:
		/* others not implemented for now */
		WARN_ON(1);
		break;
	}

	wdev_unlock(wdev);

	switch (iftype) {
	case NL80211_IFTYPE_AP:
	case NL80211_IFTYPE_P2P_GO:
	case NL80211_IFTYPE_ADHOC:
		return cfg80211_reg_can_beacon_relax(wiphy, &chandef, iftype);
	case NL80211_IFTYPE_STATION:
	case NL80211_IFTYPE_P2P_CLIENT:
		return cfg80211_chandef_usable(wiphy, &chandef,
					       IEEE80211_CHAN_DISABLED);
	default:
		break;
	}

	return true;

wdev_inactive_unlock:
	wdev_unlock(wdev);
	return true;
}

static void reg_leave_invalid_chans(struct wiphy *wiphy)
{
	struct wireless_dev *wdev;
	struct cfg80211_registered_device *rdev = wiphy_to_rdev(wiphy);

	ASSERT_RTNL();

	list_for_each_entry(wdev, &rdev->wiphy.wdev_list, list)
		if (!reg_wdev_chan_valid(wiphy, wdev))
			cfg80211_leave(rdev, wdev);
}

static void reg_check_chans_work(struct work_struct *work)
{
	struct cfg80211_registered_device *rdev;

	pr_debug("Verifying active interfaces after reg change\n");
	rtnl_lock();

	list_for_each_entry(rdev, &cfg80211_rdev_list, list)
		if (!(rdev->wiphy.regulatory_flags &
		      REGULATORY_IGNORE_STALE_KICKOFF))
			reg_leave_invalid_chans(&rdev->wiphy);

	rtnl_unlock();
}

static void reg_check_channels(void)
{
	/*
	 * Give usermode a chance to do something nicer (move to another
	 * channel, orderly disconnection), before forcing a disconnection.
	 */
	mod_delayed_work(system_power_efficient_wq,
			 &reg_check_chans,
			 msecs_to_jiffies(REG_ENFORCE_GRACE_MS));
}

static void wiphy_update_regulatory(struct wiphy *wiphy,
				    enum nl80211_reg_initiator initiator)
{
	enum nl80211_band band;
	struct regulatory_request *lr = get_last_request();

	if (ignore_reg_update(wiphy, initiator)) {
		/*
		 * Regulatory updates set by CORE are ignored for custom
		 * regulatory cards. Let us notify the changes to the driver,
		 * as some drivers used this to restore its orig_* reg domain.
		 */
		if (initiator == NL80211_REGDOM_SET_BY_CORE &&
		    wiphy->regulatory_flags & REGULATORY_CUSTOM_REG &&
		    !(wiphy->regulatory_flags &
		      REGULATORY_WIPHY_SELF_MANAGED))
			reg_call_notifier(wiphy, lr);
		return;
	}

	lr->dfs_region = get_cfg80211_regdom()->dfs_region;

	for (band = 0; band < NUM_NL80211_BANDS; band++)
		handle_band(wiphy, initiator, wiphy->bands[band]);

	reg_process_beacons(wiphy);
	reg_process_ht_flags(wiphy);
	reg_call_notifier(wiphy, lr);
}

static void update_all_wiphy_regulatory(enum nl80211_reg_initiator initiator)
{
	struct cfg80211_registered_device *rdev;
	struct wiphy *wiphy;

	ASSERT_RTNL();

	list_for_each_entry(rdev, &cfg80211_rdev_list, list) {
		wiphy = &rdev->wiphy;
		wiphy_update_regulatory(wiphy, initiator);
	}

	reg_check_channels();
}

static void handle_channel_custom(struct wiphy *wiphy,
				  struct ieee80211_channel *chan,
				  const struct ieee80211_regdomain *regd)
{
	u32 bw_flags = 0;
	const struct ieee80211_reg_rule *reg_rule = NULL;
	const struct ieee80211_power_rule *power_rule = NULL;
	u32 bw;

	for (bw = MHZ_TO_KHZ(20); bw >= MHZ_TO_KHZ(5); bw = bw / 2) {
		reg_rule = freq_reg_info_regd(MHZ_TO_KHZ(chan->center_freq),
					      regd, bw);
		if (!IS_ERR(reg_rule))
			break;
	}

	if (IS_ERR(reg_rule)) {
		pr_debug("Disabling freq %d MHz as custom regd has no rule that fits it\n",
			 chan->center_freq);
		if (wiphy->regulatory_flags & REGULATORY_WIPHY_SELF_MANAGED) {
			chan->flags |= IEEE80211_CHAN_DISABLED;
		} else {
			chan->orig_flags |= IEEE80211_CHAN_DISABLED;
			chan->flags = chan->orig_flags;
		}
		return;
	}

	power_rule = &reg_rule->power_rule;
	bw_flags = reg_rule_to_chan_bw_flags(regd, reg_rule, chan);

	chan->dfs_state_entered = jiffies;
	chan->dfs_state = NL80211_DFS_USABLE;

	chan->beacon_found = false;

	if (wiphy->regulatory_flags & REGULATORY_WIPHY_SELF_MANAGED)
		chan->flags = chan->orig_flags | bw_flags |
			      map_regdom_flags(reg_rule->flags);
	else
		chan->flags |= map_regdom_flags(reg_rule->flags) | bw_flags;

	chan->max_antenna_gain = (int) MBI_TO_DBI(power_rule->max_antenna_gain);
	chan->max_reg_power = chan->max_power =
		(int) MBM_TO_DBM(power_rule->max_eirp);

	if (chan->flags & IEEE80211_CHAN_RADAR) {
		if (reg_rule->dfs_cac_ms)
			chan->dfs_cac_ms = reg_rule->dfs_cac_ms;
		else
			chan->dfs_cac_ms = IEEE80211_DFS_MIN_CAC_TIME_MS;
	}

	chan->max_power = chan->max_reg_power;
}

static void handle_band_custom(struct wiphy *wiphy,
			       struct ieee80211_supported_band *sband,
			       const struct ieee80211_regdomain *regd)
{
	unsigned int i;

	if (!sband)
		return;

	for (i = 0; i < sband->n_channels; i++)
		handle_channel_custom(wiphy, &sband->channels[i], regd);
}

/* Used by drivers prior to wiphy registration */
void wiphy_apply_custom_regulatory(struct wiphy *wiphy,
				   const struct ieee80211_regdomain *regd)
{
	enum nl80211_band band;
	unsigned int bands_set = 0;

	WARN(!(wiphy->regulatory_flags & REGULATORY_CUSTOM_REG),
	     "wiphy should have REGULATORY_CUSTOM_REG\n");
	wiphy->regulatory_flags |= REGULATORY_CUSTOM_REG;

	for (band = 0; band < NUM_NL80211_BANDS; band++) {
		if (!wiphy->bands[band])
			continue;
		handle_band_custom(wiphy, wiphy->bands[band], regd);
		bands_set++;
	}

	/*
	 * no point in calling this if it won't have any effect
	 * on your device's supported bands.
	 */
	WARN_ON(!bands_set);
}
EXPORT_SYMBOL(wiphy_apply_custom_regulatory);

static void reg_set_request_processed(void)
{
	bool need_more_processing = false;
	struct regulatory_request *lr = get_last_request();

	lr->processed = true;

	spin_lock(&reg_requests_lock);
	if (!list_empty(&reg_requests_list))
		need_more_processing = true;
	spin_unlock(&reg_requests_lock);

	cancel_crda_timeout();

	if (need_more_processing)
		schedule_work(&reg_work);
}

/**
 * reg_process_hint_core - process core regulatory requests
 * @pending_request: a pending core regulatory request
 *
 * The wireless subsystem can use this function to process
 * a regulatory request issued by the regulatory core.
 */
static enum reg_request_treatment
reg_process_hint_core(struct regulatory_request *core_request)
{
	if (reg_query_database(core_request)) {
		core_request->intersect = false;
		core_request->processed = false;
		reg_update_last_request(core_request);
		return REG_REQ_OK;
	}

	return REG_REQ_IGNORE;
}

static enum reg_request_treatment
__reg_process_hint_user(struct regulatory_request *user_request)
{
	struct regulatory_request *lr = get_last_request();

	if (reg_request_cell_base(user_request))
		return reg_ignore_cell_hint(user_request);

	if (reg_request_cell_base(lr))
		return REG_REQ_IGNORE;

	if (lr->initiator == NL80211_REGDOM_SET_BY_COUNTRY_IE)
		return REG_REQ_INTERSECT;
	/*
	 * If the user knows better the user should set the regdom
	 * to their country before the IE is picked up
	 */
	if (lr->initiator == NL80211_REGDOM_SET_BY_USER &&
	    lr->intersect)
		return REG_REQ_IGNORE;
	/*
	 * Process user requests only after previous user/driver/core
	 * requests have been processed
	 */
	if ((lr->initiator == NL80211_REGDOM_SET_BY_CORE ||
	     lr->initiator == NL80211_REGDOM_SET_BY_DRIVER ||
	     lr->initiator == NL80211_REGDOM_SET_BY_USER) &&
	    regdom_changes(lr->alpha2))
		return REG_REQ_IGNORE;

	if (!regdom_changes(user_request->alpha2))
		return REG_REQ_ALREADY_SET;

	return REG_REQ_OK;
}

/**
 * reg_process_hint_user - process user regulatory requests
 * @user_request: a pending user regulatory request
 *
 * The wireless subsystem can use this function to process
 * a regulatory request initiated by userspace.
 */
static enum reg_request_treatment
reg_process_hint_user(struct regulatory_request *user_request)
{
	enum reg_request_treatment treatment;

	treatment = __reg_process_hint_user(user_request);
	if (treatment == REG_REQ_IGNORE ||
	    treatment == REG_REQ_ALREADY_SET)
		return REG_REQ_IGNORE;

	user_request->intersect = treatment == REG_REQ_INTERSECT;
	user_request->processed = false;

	if (reg_query_database(user_request)) {
		reg_update_last_request(user_request);
		user_alpha2[0] = user_request->alpha2[0];
		user_alpha2[1] = user_request->alpha2[1];
		return REG_REQ_OK;
	}

	return REG_REQ_IGNORE;
}

static enum reg_request_treatment
__reg_process_hint_driver(struct regulatory_request *driver_request)
{
	struct regulatory_request *lr = get_last_request();

	if (lr->initiator == NL80211_REGDOM_SET_BY_CORE) {
		if (regdom_changes(driver_request->alpha2))
			return REG_REQ_OK;
		return REG_REQ_ALREADY_SET;
	}

	/*
	 * This would happen if you unplug and plug your card
	 * back in or if you add a new device for which the previously
	 * loaded card also agrees on the regulatory domain.
	 */
	if (lr->initiator == NL80211_REGDOM_SET_BY_DRIVER &&
	    !regdom_changes(driver_request->alpha2))
		return REG_REQ_ALREADY_SET;

	return REG_REQ_INTERSECT;
}

/**
 * reg_process_hint_driver - process driver regulatory requests
 * @driver_request: a pending driver regulatory request
 *
 * The wireless subsystem can use this function to process
 * a regulatory request issued by an 802.11 driver.
 *
 * Returns one of the different reg request treatment values.
 */
static enum reg_request_treatment
reg_process_hint_driver(struct wiphy *wiphy,
			struct regulatory_request *driver_request)
{
	const struct ieee80211_regdomain *regd, *tmp;
	enum reg_request_treatment treatment;

	treatment = __reg_process_hint_driver(driver_request);

	switch (treatment) {
	case REG_REQ_OK:
		break;
	case REG_REQ_IGNORE:
		return REG_REQ_IGNORE;
	case REG_REQ_INTERSECT:
	case REG_REQ_ALREADY_SET:
		regd = reg_copy_regd(get_cfg80211_regdom());
		if (IS_ERR(regd))
			return REG_REQ_IGNORE;

		tmp = get_wiphy_regdom(wiphy);
		rcu_assign_pointer(wiphy->regd, regd);
		rcu_free_regdom(tmp);
	}


	driver_request->intersect = treatment == REG_REQ_INTERSECT;
	driver_request->processed = false;

	/*
	 * Since CRDA will not be called in this case as we already
	 * have applied the requested regulatory domain before we just
	 * inform userspace we have processed the request
	 */
	if (treatment == REG_REQ_ALREADY_SET) {
		nl80211_send_reg_change_event(driver_request);
		reg_update_last_request(driver_request);
		reg_set_request_processed();
		return REG_REQ_ALREADY_SET;
	}

	if (reg_query_database(driver_request)) {
		reg_update_last_request(driver_request);
		return REG_REQ_OK;
	}

	return REG_REQ_IGNORE;
}

static enum reg_request_treatment
__reg_process_hint_country_ie(struct wiphy *wiphy,
			      struct regulatory_request *country_ie_request)
{
	struct wiphy *last_wiphy = NULL;
	struct regulatory_request *lr = get_last_request();

	if (reg_request_cell_base(lr)) {
		/* Trust a Cell base station over the AP's country IE */
		if (regdom_changes(country_ie_request->alpha2))
			return REG_REQ_IGNORE;
		return REG_REQ_ALREADY_SET;
	} else {
		if (wiphy->regulatory_flags & REGULATORY_COUNTRY_IE_IGNORE)
			return REG_REQ_IGNORE;
	}

	if (unlikely(!is_an_alpha2(country_ie_request->alpha2)))
		return -EINVAL;

	if (lr->initiator != NL80211_REGDOM_SET_BY_COUNTRY_IE)
		return REG_REQ_OK;

	last_wiphy = wiphy_idx_to_wiphy(lr->wiphy_idx);

	if (last_wiphy != wiphy) {
		/*
		 * Two cards with two APs claiming different
		 * Country IE alpha2s. We could
		 * intersect them, but that seems unlikely
		 * to be correct. Reject second one for now.
		 */
		if (regdom_changes(country_ie_request->alpha2))
			return REG_REQ_IGNORE;
		return REG_REQ_ALREADY_SET;
	}

	if (regdom_changes(country_ie_request->alpha2))
		return REG_REQ_OK;
	return REG_REQ_ALREADY_SET;
}

/**
 * reg_process_hint_country_ie - process regulatory requests from country IEs
 * @country_ie_request: a regulatory request from a country IE
 *
 * The wireless subsystem can use this function to process
 * a regulatory request issued by a country Information Element.
 *
 * Returns one of the different reg request treatment values.
 */
static enum reg_request_treatment
reg_process_hint_country_ie(struct wiphy *wiphy,
			    struct regulatory_request *country_ie_request)
{
	enum reg_request_treatment treatment;

	treatment = __reg_process_hint_country_ie(wiphy, country_ie_request);

	switch (treatment) {
	case REG_REQ_OK:
		break;
	case REG_REQ_IGNORE:
		return REG_REQ_IGNORE;
	case REG_REQ_ALREADY_SET:
		reg_free_request(country_ie_request);
		return REG_REQ_ALREADY_SET;
	case REG_REQ_INTERSECT:
		/*
		 * This doesn't happen yet, not sure we
		 * ever want to support it for this case.
		 */
		WARN_ONCE(1, "Unexpected intersection for country elements");
		return REG_REQ_IGNORE;
	}

	country_ie_request->intersect = false;
	country_ie_request->processed = false;

	if (reg_query_database(country_ie_request)) {
		reg_update_last_request(country_ie_request);
		return REG_REQ_OK;
	}

	return REG_REQ_IGNORE;
}

bool reg_dfs_domain_same(struct wiphy *wiphy1, struct wiphy *wiphy2)
{
	const struct ieee80211_regdomain *wiphy1_regd = NULL;
	const struct ieee80211_regdomain *wiphy2_regd = NULL;
	const struct ieee80211_regdomain *cfg80211_regd = NULL;
	bool dfs_domain_same;

	rcu_read_lock();

	cfg80211_regd = rcu_dereference(cfg80211_regdomain);
	wiphy1_regd = rcu_dereference(wiphy1->regd);
	if (!wiphy1_regd)
		wiphy1_regd = cfg80211_regd;

	wiphy2_regd = rcu_dereference(wiphy2->regd);
	if (!wiphy2_regd)
		wiphy2_regd = cfg80211_regd;

	dfs_domain_same = wiphy1_regd->dfs_region == wiphy2_regd->dfs_region;

	rcu_read_unlock();

	return dfs_domain_same;
}

static void reg_copy_dfs_chan_state(struct ieee80211_channel *dst_chan,
				    struct ieee80211_channel *src_chan)
{
	if (!(dst_chan->flags & IEEE80211_CHAN_RADAR) ||
	    !(src_chan->flags & IEEE80211_CHAN_RADAR))
		return;

	if (dst_chan->flags & IEEE80211_CHAN_DISABLED ||
	    src_chan->flags & IEEE80211_CHAN_DISABLED)
		return;

	if (src_chan->center_freq == dst_chan->center_freq &&
	    dst_chan->dfs_state == NL80211_DFS_USABLE) {
		dst_chan->dfs_state = src_chan->dfs_state;
		dst_chan->dfs_state_entered = src_chan->dfs_state_entered;
	}
}

static void wiphy_share_dfs_chan_state(struct wiphy *dst_wiphy,
				       struct wiphy *src_wiphy)
{
	struct ieee80211_supported_band *src_sband, *dst_sband;
	struct ieee80211_channel *src_chan, *dst_chan;
	int i, j, band;

	if (!reg_dfs_domain_same(dst_wiphy, src_wiphy))
		return;

	for (band = 0; band < NUM_NL80211_BANDS; band++) {
		dst_sband = dst_wiphy->bands[band];
		src_sband = src_wiphy->bands[band];
		if (!dst_sband || !src_sband)
			continue;

		for (i = 0; i < dst_sband->n_channels; i++) {
			dst_chan = &dst_sband->channels[i];
			for (j = 0; j < src_sband->n_channels; j++) {
				src_chan = &src_sband->channels[j];
				reg_copy_dfs_chan_state(dst_chan, src_chan);
			}
		}
	}
}

static void wiphy_all_share_dfs_chan_state(struct wiphy *wiphy)
{
	struct cfg80211_registered_device *rdev;

	ASSERT_RTNL();

	list_for_each_entry(rdev, &cfg80211_rdev_list, list) {
		if (wiphy == &rdev->wiphy)
			continue;
		wiphy_share_dfs_chan_state(wiphy, &rdev->wiphy);
	}
}

/* This processes *all* regulatory hints */
static void reg_process_hint(struct regulatory_request *reg_request)
{
	struct wiphy *wiphy = NULL;
	enum reg_request_treatment treatment;

	if (reg_request->wiphy_idx != WIPHY_IDX_INVALID)
		wiphy = wiphy_idx_to_wiphy(reg_request->wiphy_idx);

	switch (reg_request->initiator) {
	case NL80211_REGDOM_SET_BY_CORE:
		treatment = reg_process_hint_core(reg_request);
		break;
	case NL80211_REGDOM_SET_BY_USER:
		treatment = reg_process_hint_user(reg_request);
		break;
	case NL80211_REGDOM_SET_BY_DRIVER:
		if (!wiphy)
			goto out_free;
		treatment = reg_process_hint_driver(wiphy, reg_request);
		break;
	case NL80211_REGDOM_SET_BY_COUNTRY_IE:
		if (!wiphy)
			goto out_free;
		treatment = reg_process_hint_country_ie(wiphy, reg_request);
		break;
	default:
		WARN(1, "invalid initiator %d\n", reg_request->initiator);
		goto out_free;
	}

	if (treatment == REG_REQ_IGNORE)
		goto out_free;

	WARN(treatment != REG_REQ_OK && treatment != REG_REQ_ALREADY_SET,
	     "unexpected treatment value %d\n", treatment);

	/* This is required so that the orig_* parameters are saved.
	 * NOTE: treatment must be set for any case that reaches here!
	 */
	if (treatment == REG_REQ_ALREADY_SET && wiphy &&
	    wiphy->regulatory_flags & REGULATORY_STRICT_REG) {
		wiphy_update_regulatory(wiphy, reg_request->initiator);
		wiphy_all_share_dfs_chan_state(wiphy);
		reg_check_channels();
	}

	return;

out_free:
	reg_free_request(reg_request);
}

static void notify_self_managed_wiphys(struct regulatory_request *request)
<<<<<<< HEAD
{
	struct cfg80211_registered_device *rdev;
	struct wiphy *wiphy;

	list_for_each_entry(rdev, &cfg80211_rdev_list, list) {
		wiphy = &rdev->wiphy;
		if (wiphy->regulatory_flags & REGULATORY_WIPHY_SELF_MANAGED &&
		    request->initiator == NL80211_REGDOM_SET_BY_USER &&
		    request->user_reg_hint_type ==
				NL80211_USER_REG_HINT_CELL_BASE)
			reg_call_notifier(wiphy, request);
	}
}

static bool reg_only_self_managed_wiphys(void)
=======
>>>>>>> 2fb7b719
{
	struct cfg80211_registered_device *rdev;
	struct wiphy *wiphy;

	list_for_each_entry(rdev, &cfg80211_rdev_list, list) {
		wiphy = &rdev->wiphy;
		if (wiphy->regulatory_flags & REGULATORY_WIPHY_SELF_MANAGED &&
		    request->initiator == NL80211_REGDOM_SET_BY_USER &&
		    request->user_reg_hint_type ==
				NL80211_USER_REG_HINT_CELL_BASE)
			reg_call_notifier(wiphy, request);
	}
}

/*
 * Processes regulatory hints, this is all the NL80211_REGDOM_SET_BY_*
 * Regulatory hints come on a first come first serve basis and we
 * must process each one atomically.
 */
static void reg_process_pending_hints(void)
{
	struct regulatory_request *reg_request, *lr;

	lr = get_last_request();

	/* When last_request->processed becomes true this will be rescheduled */
	if (lr && !lr->processed) {
		reg_process_hint(lr);
		return;
	}

	spin_lock(&reg_requests_lock);

	if (list_empty(&reg_requests_list)) {
		spin_unlock(&reg_requests_lock);
		return;
	}

	reg_request = list_first_entry(&reg_requests_list,
				       struct regulatory_request,
				       list);
	list_del_init(&reg_request->list);

	spin_unlock(&reg_requests_lock);

	notify_self_managed_wiphys(reg_request);
<<<<<<< HEAD
	if (reg_only_self_managed_wiphys()) {
		reg_free_request(reg_request);
		return;
	}
=======
>>>>>>> 2fb7b719

	reg_process_hint(reg_request);

	lr = get_last_request();

	spin_lock(&reg_requests_lock);
	if (!list_empty(&reg_requests_list) && lr && lr->processed)
		schedule_work(&reg_work);
	spin_unlock(&reg_requests_lock);
}

/* Processes beacon hints -- this has nothing to do with country IEs */
static void reg_process_pending_beacon_hints(void)
{
	struct cfg80211_registered_device *rdev;
	struct reg_beacon *pending_beacon, *tmp;

	/* This goes through the _pending_ beacon list */
	spin_lock_bh(&reg_pending_beacons_lock);

	list_for_each_entry_safe(pending_beacon, tmp,
				 &reg_pending_beacons, list) {
		list_del_init(&pending_beacon->list);

		/* Applies the beacon hint to current wiphys */
		list_for_each_entry(rdev, &cfg80211_rdev_list, list)
			wiphy_update_new_beacon(&rdev->wiphy, pending_beacon);

		/* Remembers the beacon hint for new wiphys or reg changes */
		list_add_tail(&pending_beacon->list, &reg_beacon_list);
	}

	spin_unlock_bh(&reg_pending_beacons_lock);
}

static void reg_process_self_managed_hints(void)
{
	struct cfg80211_registered_device *rdev;
	struct wiphy *wiphy;
	const struct ieee80211_regdomain *tmp;
	const struct ieee80211_regdomain *regd;
	enum nl80211_band band;
	struct regulatory_request request = {};

	list_for_each_entry(rdev, &cfg80211_rdev_list, list) {
		wiphy = &rdev->wiphy;

		spin_lock(&reg_requests_lock);
		regd = rdev->requested_regd;
		rdev->requested_regd = NULL;
		spin_unlock(&reg_requests_lock);

		if (regd == NULL)
			continue;

		tmp = get_wiphy_regdom(wiphy);
		rcu_assign_pointer(wiphy->regd, regd);
		rcu_free_regdom(tmp);

		for (band = 0; band < NUM_NL80211_BANDS; band++)
			handle_band_custom(wiphy, wiphy->bands[band], regd);

		reg_process_ht_flags(wiphy);

		request.wiphy_idx = get_wiphy_idx(wiphy);
		request.alpha2[0] = regd->alpha2[0];
		request.alpha2[1] = regd->alpha2[1];
		request.initiator = NL80211_REGDOM_SET_BY_DRIVER;

		nl80211_send_wiphy_reg_change_event(&request);
	}

	reg_check_channels();
}

static void reg_todo(struct work_struct *work)
{
	rtnl_lock();
	reg_process_pending_hints();
	reg_process_pending_beacon_hints();
	reg_process_self_managed_hints();
	rtnl_unlock();
}

static void queue_regulatory_request(struct regulatory_request *request)
{
	request->alpha2[0] = toupper(request->alpha2[0]);
	request->alpha2[1] = toupper(request->alpha2[1]);

	spin_lock(&reg_requests_lock);
	list_add_tail(&request->list, &reg_requests_list);
	spin_unlock(&reg_requests_lock);

	schedule_work(&reg_work);
}

/*
 * Core regulatory hint -- happens during cfg80211_init()
 * and when we restore regulatory settings.
 */
static int regulatory_hint_core(const char *alpha2)
{
	struct regulatory_request *request;

	request = kzalloc(sizeof(struct regulatory_request), GFP_KERNEL);
	if (!request)
		return -ENOMEM;

	request->alpha2[0] = alpha2[0];
	request->alpha2[1] = alpha2[1];
	request->initiator = NL80211_REGDOM_SET_BY_CORE;

	queue_regulatory_request(request);

	return 0;
}

/* User hints */
int regulatory_hint_user(const char *alpha2,
			 enum nl80211_user_reg_hint_type user_reg_hint_type)
{
	struct regulatory_request *request;

	if (WARN_ON(!alpha2))
		return -EINVAL;

	request = kzalloc(sizeof(struct regulatory_request), GFP_KERNEL);
	if (!request)
		return -ENOMEM;

	request->wiphy_idx = WIPHY_IDX_INVALID;
	request->alpha2[0] = alpha2[0];
	request->alpha2[1] = alpha2[1];
	request->initiator = NL80211_REGDOM_SET_BY_USER;
	request->user_reg_hint_type = user_reg_hint_type;

	/* Allow calling CRDA again */
	reset_crda_timeouts();

	queue_regulatory_request(request);

	return 0;
}

int regulatory_hint_indoor(bool is_indoor, u32 portid)
{
	spin_lock(&reg_indoor_lock);

	/* It is possible that more than one user space process is trying to
	 * configure the indoor setting. To handle such cases, clear the indoor
	 * setting in case that some process does not think that the device
	 * is operating in an indoor environment. In addition, if a user space
	 * process indicates that it is controlling the indoor setting, save its
	 * portid, i.e., make it the owner.
	 */
	reg_is_indoor = is_indoor;
	if (reg_is_indoor) {
		if (!reg_is_indoor_portid)
			reg_is_indoor_portid = portid;
	} else {
		reg_is_indoor_portid = 0;
	}

	spin_unlock(&reg_indoor_lock);

	if (!is_indoor)
		reg_check_channels();

	return 0;
}

void regulatory_netlink_notify(u32 portid)
{
	spin_lock(&reg_indoor_lock);

	if (reg_is_indoor_portid != portid) {
		spin_unlock(&reg_indoor_lock);
		return;
	}

	reg_is_indoor = false;
	reg_is_indoor_portid = 0;

	spin_unlock(&reg_indoor_lock);

	reg_check_channels();
}

/* Driver hints */
int regulatory_hint(struct wiphy *wiphy, const char *alpha2)
{
	struct regulatory_request *request;

	if (WARN_ON(!alpha2 || !wiphy))
		return -EINVAL;

	wiphy->regulatory_flags &= ~REGULATORY_CUSTOM_REG;

	request = kzalloc(sizeof(struct regulatory_request), GFP_KERNEL);
	if (!request)
		return -ENOMEM;

	request->wiphy_idx = get_wiphy_idx(wiphy);

	request->alpha2[0] = alpha2[0];
	request->alpha2[1] = alpha2[1];
	request->initiator = NL80211_REGDOM_SET_BY_DRIVER;

	/* Allow calling CRDA again */
	reset_crda_timeouts();

	queue_regulatory_request(request);

	return 0;
}
EXPORT_SYMBOL(regulatory_hint);

void regulatory_hint_country_ie(struct wiphy *wiphy, enum nl80211_band band,
				const u8 *country_ie, u8 country_ie_len)
{
	char alpha2[2];
	enum environment_cap env = ENVIRON_ANY;
	struct regulatory_request *request = NULL, *lr;

	/* IE len must be evenly divisible by 2 */
	if (country_ie_len & 0x01)
		return;

	if (country_ie_len < IEEE80211_COUNTRY_IE_MIN_LEN)
		return;

	request = kzalloc(sizeof(*request), GFP_KERNEL);
	if (!request)
		return;

	alpha2[0] = country_ie[0];
	alpha2[1] = country_ie[1];

	if (country_ie[2] == 'I')
		env = ENVIRON_INDOOR;
	else if (country_ie[2] == 'O')
		env = ENVIRON_OUTDOOR;

	rcu_read_lock();
	lr = get_last_request();

	if (unlikely(!lr))
		goto out;

	/*
	 * We will run this only upon a successful connection on cfg80211.
	 * We leave conflict resolution to the workqueue, where can hold
	 * the RTNL.
	 */
	if (lr->initiator == NL80211_REGDOM_SET_BY_COUNTRY_IE &&
	    lr->wiphy_idx != WIPHY_IDX_INVALID)
		goto out;

	request->wiphy_idx = get_wiphy_idx(wiphy);
	request->alpha2[0] = alpha2[0];
	request->alpha2[1] = alpha2[1];
	request->initiator = NL80211_REGDOM_SET_BY_COUNTRY_IE;
	request->country_ie_env = env;

	/* Allow calling CRDA again */
	reset_crda_timeouts();

	queue_regulatory_request(request);
	request = NULL;
out:
	kfree(request);
	rcu_read_unlock();
}

static void restore_alpha2(char *alpha2, bool reset_user)
{
	/* indicates there is no alpha2 to consider for restoration */
	alpha2[0] = '9';
	alpha2[1] = '7';

	/* The user setting has precedence over the module parameter */
	if (is_user_regdom_saved()) {
		/* Unless we're asked to ignore it and reset it */
		if (reset_user) {
			pr_debug("Restoring regulatory settings including user preference\n");
			user_alpha2[0] = '9';
			user_alpha2[1] = '7';

			/*
			 * If we're ignoring user settings, we still need to
			 * check the module parameter to ensure we put things
			 * back as they were for a full restore.
			 */
			if (!is_world_regdom(ieee80211_regdom)) {
				pr_debug("Keeping preference on module parameter ieee80211_regdom: %c%c\n",
					 ieee80211_regdom[0], ieee80211_regdom[1]);
				alpha2[0] = ieee80211_regdom[0];
				alpha2[1] = ieee80211_regdom[1];
			}
		} else {
			pr_debug("Restoring regulatory settings while preserving user preference for: %c%c\n",
				 user_alpha2[0], user_alpha2[1]);
			alpha2[0] = user_alpha2[0];
			alpha2[1] = user_alpha2[1];
		}
	} else if (!is_world_regdom(ieee80211_regdom)) {
		pr_debug("Keeping preference on module parameter ieee80211_regdom: %c%c\n",
			 ieee80211_regdom[0], ieee80211_regdom[1]);
		alpha2[0] = ieee80211_regdom[0];
		alpha2[1] = ieee80211_regdom[1];
	} else
		pr_debug("Restoring regulatory settings\n");
}

static void restore_custom_reg_settings(struct wiphy *wiphy)
{
	struct ieee80211_supported_band *sband;
	enum nl80211_band band;
	struct ieee80211_channel *chan;
	int i;

	for (band = 0; band < NUM_NL80211_BANDS; band++) {
		sband = wiphy->bands[band];
		if (!sband)
			continue;
		for (i = 0; i < sband->n_channels; i++) {
			chan = &sband->channels[i];
			chan->flags = chan->orig_flags;
			chan->max_antenna_gain = chan->orig_mag;
			chan->max_power = chan->orig_mpwr;
			chan->beacon_found = false;
		}
	}
}

/*
 * Restoring regulatory settings involves ingoring any
 * possibly stale country IE information and user regulatory
 * settings if so desired, this includes any beacon hints
 * learned as we could have traveled outside to another country
 * after disconnection. To restore regulatory settings we do
 * exactly what we did at bootup:
 *
 *   - send a core regulatory hint
 *   - send a user regulatory hint if applicable
 *
 * Device drivers that send a regulatory hint for a specific country
 * keep their own regulatory domain on wiphy->regd so that does does
 * not need to be remembered.
 */
static void restore_regulatory_settings(bool reset_user)
{
	char alpha2[2];
	char world_alpha2[2];
	struct reg_beacon *reg_beacon, *btmp;
	LIST_HEAD(tmp_reg_req_list);
	struct cfg80211_registered_device *rdev;

	ASSERT_RTNL();

	/*
	 * Clear the indoor setting in case that it is not controlled by user
	 * space, as otherwise there is no guarantee that the device is still
	 * operating in an indoor environment.
	 */
	spin_lock(&reg_indoor_lock);
	if (reg_is_indoor && !reg_is_indoor_portid) {
		reg_is_indoor = false;
		reg_check_channels();
	}
	spin_unlock(&reg_indoor_lock);

	reset_regdomains(true, &world_regdom);
	restore_alpha2(alpha2, reset_user);

	/*
	 * If there's any pending requests we simply
	 * stash them to a temporary pending queue and
	 * add then after we've restored regulatory
	 * settings.
	 */
	spin_lock(&reg_requests_lock);
	list_splice_tail_init(&reg_requests_list, &tmp_reg_req_list);
	spin_unlock(&reg_requests_lock);

	/* Clear beacon hints */
	spin_lock_bh(&reg_pending_beacons_lock);
	list_for_each_entry_safe(reg_beacon, btmp, &reg_pending_beacons, list) {
		list_del(&reg_beacon->list);
		kfree(reg_beacon);
	}
	spin_unlock_bh(&reg_pending_beacons_lock);

	list_for_each_entry_safe(reg_beacon, btmp, &reg_beacon_list, list) {
		list_del(&reg_beacon->list);
		kfree(reg_beacon);
	}

	/* First restore to the basic regulatory settings */
	world_alpha2[0] = cfg80211_world_regdom->alpha2[0];
	world_alpha2[1] = cfg80211_world_regdom->alpha2[1];

	list_for_each_entry(rdev, &cfg80211_rdev_list, list) {
		if (rdev->wiphy.regulatory_flags & REGULATORY_WIPHY_SELF_MANAGED)
			continue;
		if (rdev->wiphy.regulatory_flags & REGULATORY_CUSTOM_REG)
			restore_custom_reg_settings(&rdev->wiphy);
	}

	regulatory_hint_core(world_alpha2);

	/*
	 * This restores the ieee80211_regdom module parameter
	 * preference or the last user requested regulatory
	 * settings, user regulatory settings takes precedence.
	 */
	if (is_an_alpha2(alpha2))
		regulatory_hint_user(alpha2, NL80211_USER_REG_HINT_USER);

	spin_lock(&reg_requests_lock);
	list_splice_tail_init(&tmp_reg_req_list, &reg_requests_list);
	spin_unlock(&reg_requests_lock);

	pr_debug("Kicking the queue\n");

	schedule_work(&reg_work);
}

void regulatory_hint_disconnect(void)
{
	pr_debug("All devices are disconnected, going to restore regulatory settings\n");
	restore_regulatory_settings(false);
}

static bool freq_is_chan_12_13_14(u16 freq)
{
	if (freq == ieee80211_channel_to_frequency(12, NL80211_BAND_2GHZ) ||
	    freq == ieee80211_channel_to_frequency(13, NL80211_BAND_2GHZ) ||
	    freq == ieee80211_channel_to_frequency(14, NL80211_BAND_2GHZ))
		return true;
	return false;
}

static bool pending_reg_beacon(struct ieee80211_channel *beacon_chan)
{
	struct reg_beacon *pending_beacon;

	list_for_each_entry(pending_beacon, &reg_pending_beacons, list)
		if (beacon_chan->center_freq ==
		    pending_beacon->chan.center_freq)
			return true;
	return false;
}

int regulatory_hint_found_beacon(struct wiphy *wiphy,
				 struct ieee80211_channel *beacon_chan,
				 gfp_t gfp)
{
	struct reg_beacon *reg_beacon;
	bool processing;

	if (beacon_chan->beacon_found ||
	    beacon_chan->flags & IEEE80211_CHAN_RADAR ||
	    (beacon_chan->band == NL80211_BAND_2GHZ &&
	     !freq_is_chan_12_13_14(beacon_chan->center_freq)))
		return 0;

	spin_lock_bh(&reg_pending_beacons_lock);
	processing = pending_reg_beacon(beacon_chan);
	spin_unlock_bh(&reg_pending_beacons_lock);

	if (processing)
		return 0;

	reg_beacon = kzalloc(sizeof(struct reg_beacon), gfp);
	if (!reg_beacon)
		return -ENOMEM;

	pr_debug("Found new beacon on frequency: %d MHz (Ch %d) on %s\n",
		 beacon_chan->center_freq,
		 ieee80211_frequency_to_channel(beacon_chan->center_freq),
		 wiphy_name(wiphy));

	memcpy(&reg_beacon->chan, beacon_chan,
	       sizeof(struct ieee80211_channel));

	/*
	 * Since we can be called from BH or and non-BH context
	 * we must use spin_lock_bh()
	 */
	spin_lock_bh(&reg_pending_beacons_lock);
	list_add_tail(&reg_beacon->list, &reg_pending_beacons);
	spin_unlock_bh(&reg_pending_beacons_lock);

	schedule_work(&reg_work);

	return 0;
}

static void print_rd_rules(const struct ieee80211_regdomain *rd)
{
	unsigned int i;
	const struct ieee80211_reg_rule *reg_rule = NULL;
	const struct ieee80211_freq_range *freq_range = NULL;
	const struct ieee80211_power_rule *power_rule = NULL;
	char bw[32], cac_time[32];

	pr_debug("  (start_freq - end_freq @ bandwidth), (max_antenna_gain, max_eirp), (dfs_cac_time)\n");

	for (i = 0; i < rd->n_reg_rules; i++) {
		reg_rule = &rd->reg_rules[i];
		freq_range = &reg_rule->freq_range;
		power_rule = &reg_rule->power_rule;

		if (reg_rule->flags & NL80211_RRF_AUTO_BW)
			snprintf(bw, sizeof(bw), "%d KHz, %d KHz AUTO",
				 freq_range->max_bandwidth_khz,
				 reg_get_max_bandwidth(rd, reg_rule));
		else
			snprintf(bw, sizeof(bw), "%d KHz",
				 freq_range->max_bandwidth_khz);

		if (reg_rule->flags & NL80211_RRF_DFS)
			scnprintf(cac_time, sizeof(cac_time), "%u s",
				  reg_rule->dfs_cac_ms/1000);
		else
			scnprintf(cac_time, sizeof(cac_time), "N/A");


		/*
		 * There may not be documentation for max antenna gain
		 * in certain regions
		 */
		if (power_rule->max_antenna_gain)
			pr_debug("  (%d KHz - %d KHz @ %s), (%d mBi, %d mBm), (%s)\n",
				freq_range->start_freq_khz,
				freq_range->end_freq_khz,
				bw,
				power_rule->max_antenna_gain,
				power_rule->max_eirp,
				cac_time);
		else
			pr_debug("  (%d KHz - %d KHz @ %s), (N/A, %d mBm), (%s)\n",
				freq_range->start_freq_khz,
				freq_range->end_freq_khz,
				bw,
				power_rule->max_eirp,
				cac_time);
	}
}

bool reg_supported_dfs_region(enum nl80211_dfs_regions dfs_region)
{
	switch (dfs_region) {
	case NL80211_DFS_UNSET:
	case NL80211_DFS_FCC:
	case NL80211_DFS_ETSI:
	case NL80211_DFS_JP:
		return true;
	default:
		pr_debug("Ignoring unknown DFS master region: %d\n", dfs_region);
		return false;
	}
}

static void print_regdomain(const struct ieee80211_regdomain *rd)
{
	struct regulatory_request *lr = get_last_request();

	if (is_intersected_alpha2(rd->alpha2)) {
		if (lr->initiator == NL80211_REGDOM_SET_BY_COUNTRY_IE) {
			struct cfg80211_registered_device *rdev;
			rdev = cfg80211_rdev_by_wiphy_idx(lr->wiphy_idx);
			if (rdev) {
				pr_debug("Current regulatory domain updated by AP to: %c%c\n",
					rdev->country_ie_alpha2[0],
					rdev->country_ie_alpha2[1]);
			} else
				pr_debug("Current regulatory domain intersected:\n");
		} else
			pr_debug("Current regulatory domain intersected:\n");
	} else if (is_world_regdom(rd->alpha2)) {
		pr_debug("World regulatory domain updated:\n");
	} else {
		if (is_unknown_alpha2(rd->alpha2))
			pr_debug("Regulatory domain changed to driver built-in settings (unknown country)\n");
		else {
			if (reg_request_cell_base(lr))
				pr_debug("Regulatory domain changed to country: %c%c by Cell Station\n",
					rd->alpha2[0], rd->alpha2[1]);
			else
				pr_debug("Regulatory domain changed to country: %c%c\n",
					rd->alpha2[0], rd->alpha2[1]);
		}
	}

	pr_debug(" DFS Master region: %s", reg_dfs_region_str(rd->dfs_region));
	print_rd_rules(rd);
}

static void print_regdomain_info(const struct ieee80211_regdomain *rd)
{
	pr_debug("Regulatory domain: %c%c\n", rd->alpha2[0], rd->alpha2[1]);
	print_rd_rules(rd);
}

static int reg_set_rd_core(const struct ieee80211_regdomain *rd)
{
	if (!is_world_regdom(rd->alpha2))
		return -EINVAL;
	update_world_regdomain(rd);
	return 0;
}

static int reg_set_rd_user(const struct ieee80211_regdomain *rd,
			   struct regulatory_request *user_request)
{
	const struct ieee80211_regdomain *intersected_rd = NULL;

	if (!regdom_changes(rd->alpha2))
		return -EALREADY;

	if (!is_valid_rd(rd)) {
		pr_err("Invalid regulatory domain detected: %c%c\n",
		       rd->alpha2[0], rd->alpha2[1]);
		print_regdomain_info(rd);
		return -EINVAL;
	}

	if (!user_request->intersect) {
		reset_regdomains(false, rd);
		return 0;
	}

	intersected_rd = regdom_intersect(rd, get_cfg80211_regdom());
	if (!intersected_rd)
		return -EINVAL;

	kfree(rd);
	rd = NULL;
	reset_regdomains(false, intersected_rd);

	return 0;
}

static int reg_set_rd_driver(const struct ieee80211_regdomain *rd,
			     struct regulatory_request *driver_request)
{
	const struct ieee80211_regdomain *regd;
	const struct ieee80211_regdomain *intersected_rd = NULL;
	const struct ieee80211_regdomain *tmp;
	struct wiphy *request_wiphy;

	if (is_world_regdom(rd->alpha2))
		return -EINVAL;

	if (!regdom_changes(rd->alpha2))
		return -EALREADY;

	if (!is_valid_rd(rd)) {
		pr_err("Invalid regulatory domain detected: %c%c\n",
		       rd->alpha2[0], rd->alpha2[1]);
		print_regdomain_info(rd);
		return -EINVAL;
	}

	request_wiphy = wiphy_idx_to_wiphy(driver_request->wiphy_idx);
	if (!request_wiphy)
		return -ENODEV;

	if (!driver_request->intersect) {
		if (request_wiphy->regd)
			return -EALREADY;

		regd = reg_copy_regd(rd);
		if (IS_ERR(regd))
			return PTR_ERR(regd);

		rcu_assign_pointer(request_wiphy->regd, regd);
		reset_regdomains(false, rd);
		return 0;
	}

	intersected_rd = regdom_intersect(rd, get_cfg80211_regdom());
	if (!intersected_rd)
		return -EINVAL;

	/*
	 * We can trash what CRDA provided now.
	 * However if a driver requested this specific regulatory
	 * domain we keep it for its private use
	 */
	tmp = get_wiphy_regdom(request_wiphy);
	rcu_assign_pointer(request_wiphy->regd, rd);
	rcu_free_regdom(tmp);

	rd = NULL;

	reset_regdomains(false, intersected_rd);

	return 0;
}

static int reg_set_rd_country_ie(const struct ieee80211_regdomain *rd,
				 struct regulatory_request *country_ie_request)
{
	struct wiphy *request_wiphy;

	if (!is_alpha2_set(rd->alpha2) && !is_an_alpha2(rd->alpha2) &&
	    !is_unknown_alpha2(rd->alpha2))
		return -EINVAL;

	/*
	 * Lets only bother proceeding on the same alpha2 if the current
	 * rd is non static (it means CRDA was present and was used last)
	 * and the pending request came in from a country IE
	 */

	if (!is_valid_rd(rd)) {
		pr_err("Invalid regulatory domain detected: %c%c\n",
		       rd->alpha2[0], rd->alpha2[1]);
		print_regdomain_info(rd);
		return -EINVAL;
	}

	request_wiphy = wiphy_idx_to_wiphy(country_ie_request->wiphy_idx);
	if (!request_wiphy)
		return -ENODEV;

	if (country_ie_request->intersect)
		return -EINVAL;

	reset_regdomains(false, rd);
	return 0;
}

/*
 * Use this call to set the current regulatory domain. Conflicts with
 * multiple drivers can be ironed out later. Caller must've already
 * kmalloc'd the rd structure.
 */
int set_regdom(const struct ieee80211_regdomain *rd,
	       enum ieee80211_regd_source regd_src)
{
	struct regulatory_request *lr;
	bool user_reset = false;
	int r;

	if (!reg_is_valid_request(rd->alpha2)) {
		kfree(rd);
		return -EINVAL;
	}

	if (regd_src == REGD_SOURCE_CRDA)
		reset_crda_timeouts();

	lr = get_last_request();

	/* Note that this doesn't update the wiphys, this is done below */
	switch (lr->initiator) {
	case NL80211_REGDOM_SET_BY_CORE:
		r = reg_set_rd_core(rd);
		break;
	case NL80211_REGDOM_SET_BY_USER:
		r = reg_set_rd_user(rd, lr);
		user_reset = true;
		break;
	case NL80211_REGDOM_SET_BY_DRIVER:
		r = reg_set_rd_driver(rd, lr);
		break;
	case NL80211_REGDOM_SET_BY_COUNTRY_IE:
		r = reg_set_rd_country_ie(rd, lr);
		break;
	default:
		WARN(1, "invalid initiator %d\n", lr->initiator);
		kfree(rd);
		return -EINVAL;
	}

	if (r) {
		switch (r) {
		case -EALREADY:
			reg_set_request_processed();
			break;
		default:
			/* Back to world regulatory in case of errors */
			restore_regulatory_settings(user_reset);
		}

		kfree(rd);
		return r;
	}

	/* This would make this whole thing pointless */
	if (WARN_ON(!lr->intersect && rd != get_cfg80211_regdom()))
		return -EINVAL;

	/* update all wiphys now with the new established regulatory domain */
	update_all_wiphy_regulatory(lr->initiator);

	print_regdomain(get_cfg80211_regdom());

	nl80211_send_reg_change_event(lr);

	reg_set_request_processed();

	return 0;
}

static int __regulatory_set_wiphy_regd(struct wiphy *wiphy,
				       struct ieee80211_regdomain *rd)
{
	const struct ieee80211_regdomain *regd;
	const struct ieee80211_regdomain *prev_regd;
	struct cfg80211_registered_device *rdev;

	if (WARN_ON(!wiphy || !rd))
		return -EINVAL;

	if (WARN(!(wiphy->regulatory_flags & REGULATORY_WIPHY_SELF_MANAGED),
		 "wiphy should have REGULATORY_WIPHY_SELF_MANAGED\n"))
		return -EPERM;

	if (WARN(!is_valid_rd(rd), "Invalid regulatory domain detected\n")) {
		print_regdomain_info(rd);
		return -EINVAL;
	}

	regd = reg_copy_regd(rd);
	if (IS_ERR(regd))
		return PTR_ERR(regd);

	rdev = wiphy_to_rdev(wiphy);

	spin_lock(&reg_requests_lock);
	prev_regd = rdev->requested_regd;
	rdev->requested_regd = regd;
	spin_unlock(&reg_requests_lock);

	kfree(prev_regd);
	return 0;
}

int regulatory_set_wiphy_regd(struct wiphy *wiphy,
			      struct ieee80211_regdomain *rd)
{
	int ret = __regulatory_set_wiphy_regd(wiphy, rd);

	if (ret)
		return ret;

	schedule_work(&reg_work);
	return 0;
}
EXPORT_SYMBOL(regulatory_set_wiphy_regd);

int regulatory_set_wiphy_regd_sync_rtnl(struct wiphy *wiphy,
					struct ieee80211_regdomain *rd)
{
	int ret;

	ASSERT_RTNL();

	ret = __regulatory_set_wiphy_regd(wiphy, rd);
	if (ret)
		return ret;

	/* process the request immediately */
	reg_process_self_managed_hints();
	return 0;
}
EXPORT_SYMBOL(regulatory_set_wiphy_regd_sync_rtnl);

void wiphy_regulatory_register(struct wiphy *wiphy)
{
	struct regulatory_request *lr = get_last_request();

	/* self-managed devices ignore beacon hints and country IE */
	if (wiphy->regulatory_flags & REGULATORY_WIPHY_SELF_MANAGED) {
		wiphy->regulatory_flags |= REGULATORY_DISABLE_BEACON_HINTS |
					   REGULATORY_COUNTRY_IE_IGNORE;

		/*
		 * The last request may have been received before this
		 * registration call. Call the driver notifier if
		 * initiator is USER and user type is CELL_BASE.
		 */
		if (lr->initiator == NL80211_REGDOM_SET_BY_USER &&
		    lr->user_reg_hint_type == NL80211_USER_REG_HINT_CELL_BASE)
			reg_call_notifier(wiphy, lr);
	}

	if (!reg_dev_ignore_cell_hint(wiphy))
		reg_num_devs_support_basehint++;

	wiphy_update_regulatory(wiphy, lr->initiator);
	wiphy_all_share_dfs_chan_state(wiphy);
}

void wiphy_regulatory_deregister(struct wiphy *wiphy)
{
	struct wiphy *request_wiphy = NULL;
	struct regulatory_request *lr;

	lr = get_last_request();

	if (!reg_dev_ignore_cell_hint(wiphy))
		reg_num_devs_support_basehint--;

	rcu_free_regdom(get_wiphy_regdom(wiphy));
	RCU_INIT_POINTER(wiphy->regd, NULL);

	if (lr)
		request_wiphy = wiphy_idx_to_wiphy(lr->wiphy_idx);

	if (!request_wiphy || request_wiphy != wiphy)
		return;

	lr->wiphy_idx = WIPHY_IDX_INVALID;
	lr->country_ie_env = ENVIRON_ANY;
}

/*
 * See http://www.fcc.gov/document/5-ghz-unlicensed-spectrum-unii, for
 * UNII band definitions
 */
int cfg80211_get_unii(int freq)
{
	/* UNII-1 */
	if (freq >= 5150 && freq <= 5250)
		return 0;

	/* UNII-2A */
	if (freq > 5250 && freq <= 5350)
		return 1;

	/* UNII-2B */
	if (freq > 5350 && freq <= 5470)
		return 2;

	/* UNII-2C */
	if (freq > 5470 && freq <= 5725)
		return 3;

	/* UNII-3 */
	if (freq > 5725 && freq <= 5825)
		return 4;

	return -EINVAL;
}

bool regulatory_indoor_allowed(void)
{
	return reg_is_indoor;
}

bool regulatory_pre_cac_allowed(struct wiphy *wiphy)
{
	const struct ieee80211_regdomain *regd = NULL;
	const struct ieee80211_regdomain *wiphy_regd = NULL;
	bool pre_cac_allowed = false;

	rcu_read_lock();

	regd = rcu_dereference(cfg80211_regdomain);
	wiphy_regd = rcu_dereference(wiphy->regd);
	if (!wiphy_regd) {
		if (regd->dfs_region == NL80211_DFS_ETSI)
			pre_cac_allowed = true;

		rcu_read_unlock();

		return pre_cac_allowed;
	}

	if (regd->dfs_region == wiphy_regd->dfs_region &&
	    wiphy_regd->dfs_region == NL80211_DFS_ETSI)
		pre_cac_allowed = true;

	rcu_read_unlock();

	return pre_cac_allowed;
}

void regulatory_propagate_dfs_state(struct wiphy *wiphy,
				    struct cfg80211_chan_def *chandef,
				    enum nl80211_dfs_state dfs_state,
				    enum nl80211_radar_event event)
{
	struct cfg80211_registered_device *rdev;

	ASSERT_RTNL();

	if (WARN_ON(!cfg80211_chandef_valid(chandef)))
		return;

	list_for_each_entry(rdev, &cfg80211_rdev_list, list) {
		if (wiphy == &rdev->wiphy)
			continue;

		if (!reg_dfs_domain_same(wiphy, &rdev->wiphy))
			continue;

		if (!ieee80211_get_channel(&rdev->wiphy,
					   chandef->chan->center_freq))
			continue;

		cfg80211_set_dfs_state(&rdev->wiphy, chandef, dfs_state);

		if (event == NL80211_RADAR_DETECTED ||
		    event == NL80211_RADAR_CAC_FINISHED)
			cfg80211_sched_dfs_chan_update(rdev);

		nl80211_radar_notify(rdev, chandef, event, NULL, GFP_KERNEL);
	}
}

static int __init regulatory_init_db(void)
{
	int err;

	err = load_builtin_regdb_keys();
	if (err)
		return err;

	/* We always try to get an update for the static regdomain */
	err = regulatory_hint_core(cfg80211_world_regdom->alpha2);
	if (err) {
		if (err == -ENOMEM) {
			platform_device_unregister(reg_pdev);
			return err;
		}
		/*
		 * N.B. kobject_uevent_env() can fail mainly for when we're out
		 * memory which is handled and propagated appropriately above
		 * but it can also fail during a netlink_broadcast() or during
		 * early boot for call_usermodehelper(). For now treat these
		 * errors as non-fatal.
		 */
		pr_err("kobject_uevent_env() was unable to call CRDA during init\n");
	}

	/*
	 * Finally, if the user set the module parameter treat it
	 * as a user hint.
	 */
	if (!is_world_regdom(ieee80211_regdom))
		regulatory_hint_user(ieee80211_regdom,
				     NL80211_USER_REG_HINT_USER);

	return 0;
}
#ifndef MODULE
late_initcall(regulatory_init_db);
#endif

int __init regulatory_init(void)
{
	reg_pdev = platform_device_register_simple("regulatory", 0, NULL, 0);
	if (IS_ERR(reg_pdev))
		return PTR_ERR(reg_pdev);

	spin_lock_init(&reg_requests_lock);
	spin_lock_init(&reg_pending_beacons_lock);
	spin_lock_init(&reg_indoor_lock);

	rcu_assign_pointer(cfg80211_regdomain, cfg80211_world_regdom);

	user_alpha2[0] = '9';
	user_alpha2[1] = '7';

#ifdef MODULE
	return regulatory_init_db();
#else
	return 0;
#endif
}

void regulatory_exit(void)
{
	struct regulatory_request *reg_request, *tmp;
	struct reg_beacon *reg_beacon, *btmp;

	cancel_work_sync(&reg_work);
	cancel_crda_timeout_sync();
	cancel_delayed_work_sync(&reg_check_chans);

	/* Lock to suppress warnings */
	rtnl_lock();
	reset_regdomains(true, NULL);
	rtnl_unlock();

	dev_set_uevent_suppress(&reg_pdev->dev, true);

	platform_device_unregister(reg_pdev);

	list_for_each_entry_safe(reg_beacon, btmp, &reg_pending_beacons, list) {
		list_del(&reg_beacon->list);
		kfree(reg_beacon);
	}

	list_for_each_entry_safe(reg_beacon, btmp, &reg_beacon_list, list) {
		list_del(&reg_beacon->list);
		kfree(reg_beacon);
	}

	list_for_each_entry_safe(reg_request, tmp, &reg_requests_list, list) {
		list_del(&reg_request->list);
		kfree(reg_request);
	}

	if (!IS_ERR_OR_NULL(regdb))
		kfree(regdb);

	free_regdb_keyring();
}<|MERGE_RESOLUTION|>--- conflicted
+++ resolved
@@ -2775,7 +2775,6 @@
 }
 
 static void notify_self_managed_wiphys(struct regulatory_request *request)
-<<<<<<< HEAD
 {
 	struct cfg80211_registered_device *rdev;
 	struct wiphy *wiphy;
@@ -2790,23 +2789,6 @@
 	}
 }
 
-static bool reg_only_self_managed_wiphys(void)
-=======
->>>>>>> 2fb7b719
-{
-	struct cfg80211_registered_device *rdev;
-	struct wiphy *wiphy;
-
-	list_for_each_entry(rdev, &cfg80211_rdev_list, list) {
-		wiphy = &rdev->wiphy;
-		if (wiphy->regulatory_flags & REGULATORY_WIPHY_SELF_MANAGED &&
-		    request->initiator == NL80211_REGDOM_SET_BY_USER &&
-		    request->user_reg_hint_type ==
-				NL80211_USER_REG_HINT_CELL_BASE)
-			reg_call_notifier(wiphy, request);
-	}
-}
-
 /*
  * Processes regulatory hints, this is all the NL80211_REGDOM_SET_BY_*
  * Regulatory hints come on a first come first serve basis and we
@@ -2839,13 +2821,6 @@
 	spin_unlock(&reg_requests_lock);
 
 	notify_self_managed_wiphys(reg_request);
-<<<<<<< HEAD
-	if (reg_only_self_managed_wiphys()) {
-		reg_free_request(reg_request);
-		return;
-	}
-=======
->>>>>>> 2fb7b719
 
 	reg_process_hint(reg_request);
 
