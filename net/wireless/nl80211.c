/*
 * This is the new netlink-based wireless configuration interface.
 *
 * Copyright 2006-2010	Johannes Berg <johannes@sipsolutions.net>
 * Copyright 2013-2014  Intel Mobile Communications GmbH
 */

#include <linux/if.h>
#include <linux/module.h>
#include <linux/err.h>
#include <linux/slab.h>
#include <linux/list.h>
#include <linux/if_ether.h>
#include <linux/ieee80211.h>
#include <linux/nl80211.h>
#include <linux/rtnetlink.h>
#include <linux/netlink.h>
#include <linux/etherdevice.h>
#include <net/net_namespace.h>
#include <net/genetlink.h>
#include <net/cfg80211.h>
#include <net/sock.h>
#include <net/inet_connection_sock.h>
#include "core.h"
#include "nl80211.h"
#include "reg.h"
#include "rdev-ops.h"

static int nl80211_crypto_settings(struct cfg80211_registered_device *rdev,
				   struct genl_info *info,
				   struct cfg80211_crypto_settings *settings,
				   int cipher_limit);

static int nl80211_pre_doit(const struct genl_ops *ops, struct sk_buff *skb,
			    struct genl_info *info);
static void nl80211_post_doit(const struct genl_ops *ops, struct sk_buff *skb,
			      struct genl_info *info);

/* the netlink family */
static struct genl_family nl80211_fam = {
	.id = GENL_ID_GENERATE,		/* don't bother with a hardcoded ID */
	.name = NL80211_GENL_NAME,	/* have users key off the name instead */
	.hdrsize = 0,			/* no private header */
	.version = 1,			/* no particular meaning now */
	.maxattr = NL80211_ATTR_MAX,
	.netnsok = true,
	.pre_doit = nl80211_pre_doit,
	.post_doit = nl80211_post_doit,
};

/* multicast groups */
enum nl80211_multicast_groups {
	NL80211_MCGRP_CONFIG,
	NL80211_MCGRP_SCAN,
	NL80211_MCGRP_REGULATORY,
	NL80211_MCGRP_MLME,
	NL80211_MCGRP_VENDOR,
	NL80211_MCGRP_TESTMODE /* keep last - ifdef! */
};

static const struct genl_multicast_group nl80211_mcgrps[] = {
	[NL80211_MCGRP_CONFIG] = { .name = "config", },
	[NL80211_MCGRP_SCAN] = { .name = "scan", },
	[NL80211_MCGRP_REGULATORY] = { .name = "regulatory", },
	[NL80211_MCGRP_MLME] = { .name = "mlme", },
	[NL80211_MCGRP_VENDOR] = { .name = "vendor", },
#ifdef CONFIG_NL80211_TESTMODE
	[NL80211_MCGRP_TESTMODE] = { .name = "testmode", }
#endif
};

/* returns ERR_PTR values */
static struct wireless_dev *
__cfg80211_wdev_from_attrs(struct net *netns, struct nlattr **attrs)
{
	struct cfg80211_registered_device *rdev;
	struct wireless_dev *result = NULL;
	bool have_ifidx = attrs[NL80211_ATTR_IFINDEX];
	bool have_wdev_id = attrs[NL80211_ATTR_WDEV];
	u64 wdev_id;
	int wiphy_idx = -1;
	int ifidx = -1;

	ASSERT_RTNL();

	if (!have_ifidx && !have_wdev_id)
		return ERR_PTR(-EINVAL);

	if (have_ifidx)
		ifidx = nla_get_u32(attrs[NL80211_ATTR_IFINDEX]);
	if (have_wdev_id) {
		wdev_id = nla_get_u64(attrs[NL80211_ATTR_WDEV]);
		wiphy_idx = wdev_id >> 32;
	}

	list_for_each_entry(rdev, &cfg80211_rdev_list, list) {
		struct wireless_dev *wdev;

		if (wiphy_net(&rdev->wiphy) != netns)
			continue;

		if (have_wdev_id && rdev->wiphy_idx != wiphy_idx)
			continue;

		list_for_each_entry(wdev, &rdev->wdev_list, list) {
			if (have_ifidx && wdev->netdev &&
			    wdev->netdev->ifindex == ifidx) {
				result = wdev;
				break;
			}
			if (have_wdev_id && wdev->identifier == (u32)wdev_id) {
				result = wdev;
				break;
			}
		}

		if (result)
			break;
	}

	if (result)
		return result;
	return ERR_PTR(-ENODEV);
}

static struct cfg80211_registered_device *
__cfg80211_rdev_from_attrs(struct net *netns, struct nlattr **attrs)
{
	struct cfg80211_registered_device *rdev = NULL, *tmp;
	struct net_device *netdev;

	ASSERT_RTNL();

	if (!attrs[NL80211_ATTR_WIPHY] &&
	    !attrs[NL80211_ATTR_IFINDEX] &&
	    !attrs[NL80211_ATTR_WDEV])
		return ERR_PTR(-EINVAL);

	if (attrs[NL80211_ATTR_WIPHY])
		rdev = cfg80211_rdev_by_wiphy_idx(
				nla_get_u32(attrs[NL80211_ATTR_WIPHY]));

	if (attrs[NL80211_ATTR_WDEV]) {
		u64 wdev_id = nla_get_u64(attrs[NL80211_ATTR_WDEV]);
		struct wireless_dev *wdev;
		bool found = false;

		tmp = cfg80211_rdev_by_wiphy_idx(wdev_id >> 32);
		if (tmp) {
			/* make sure wdev exists */
			list_for_each_entry(wdev, &tmp->wdev_list, list) {
				if (wdev->identifier != (u32)wdev_id)
					continue;
				found = true;
				break;
			}

			if (!found)
				tmp = NULL;

			if (rdev && tmp != rdev)
				return ERR_PTR(-EINVAL);
			rdev = tmp;
		}
	}

	if (attrs[NL80211_ATTR_IFINDEX]) {
		int ifindex = nla_get_u32(attrs[NL80211_ATTR_IFINDEX]);
		netdev = __dev_get_by_index(netns, ifindex);
		if (netdev) {
			if (netdev->ieee80211_ptr)
				tmp = wiphy_to_rdev(
					netdev->ieee80211_ptr->wiphy);
			else
				tmp = NULL;

			/* not wireless device -- return error */
			if (!tmp)
				return ERR_PTR(-EINVAL);

			/* mismatch -- return error */
			if (rdev && tmp != rdev)
				return ERR_PTR(-EINVAL);

			rdev = tmp;
		}
	}

	if (!rdev)
		return ERR_PTR(-ENODEV);

	if (netns != wiphy_net(&rdev->wiphy))
		return ERR_PTR(-ENODEV);

	return rdev;
}

/*
 * This function returns a pointer to the driver
 * that the genl_info item that is passed refers to.
 *
 * The result of this can be a PTR_ERR and hence must
 * be checked with IS_ERR() for errors.
 */
static struct cfg80211_registered_device *
cfg80211_get_dev_from_info(struct net *netns, struct genl_info *info)
{
	return __cfg80211_rdev_from_attrs(netns, info->attrs);
}

/* policy for the attributes */
static const struct nla_policy nl80211_policy[NUM_NL80211_ATTR] = {
	[NL80211_ATTR_WIPHY] = { .type = NLA_U32 },
	[NL80211_ATTR_WIPHY_NAME] = { .type = NLA_NUL_STRING,
				      .len = 20-1 },
	[NL80211_ATTR_WIPHY_TXQ_PARAMS] = { .type = NLA_NESTED },

	[NL80211_ATTR_WIPHY_FREQ] = { .type = NLA_U32 },
	[NL80211_ATTR_WIPHY_CHANNEL_TYPE] = { .type = NLA_U32 },
	[NL80211_ATTR_CHANNEL_WIDTH] = { .type = NLA_U32 },
	[NL80211_ATTR_CENTER_FREQ1] = { .type = NLA_U32 },
	[NL80211_ATTR_CENTER_FREQ2] = { .type = NLA_U32 },

	[NL80211_ATTR_WIPHY_RETRY_SHORT] = { .type = NLA_U8 },
	[NL80211_ATTR_WIPHY_RETRY_LONG] = { .type = NLA_U8 },
	[NL80211_ATTR_WIPHY_FRAG_THRESHOLD] = { .type = NLA_U32 },
	[NL80211_ATTR_WIPHY_RTS_THRESHOLD] = { .type = NLA_U32 },
	[NL80211_ATTR_WIPHY_COVERAGE_CLASS] = { .type = NLA_U8 },
	[NL80211_ATTR_WIPHY_DYN_ACK] = { .type = NLA_FLAG },

	[NL80211_ATTR_IFTYPE] = { .type = NLA_U32 },
	[NL80211_ATTR_IFINDEX] = { .type = NLA_U32 },
	[NL80211_ATTR_IFNAME] = { .type = NLA_NUL_STRING, .len = IFNAMSIZ-1 },

	[NL80211_ATTR_MAC] = { .len = ETH_ALEN },
	[NL80211_ATTR_PREV_BSSID] = { .len = ETH_ALEN },

	[NL80211_ATTR_KEY] = { .type = NLA_NESTED, },
	[NL80211_ATTR_KEY_DATA] = { .type = NLA_BINARY,
				    .len = WLAN_MAX_KEY_LEN },
	[NL80211_ATTR_KEY_IDX] = { .type = NLA_U8 },
	[NL80211_ATTR_KEY_CIPHER] = { .type = NLA_U32 },
	[NL80211_ATTR_KEY_DEFAULT] = { .type = NLA_FLAG },
	[NL80211_ATTR_KEY_SEQ] = { .type = NLA_BINARY, .len = 16 },
	[NL80211_ATTR_KEY_TYPE] = { .type = NLA_U32 },

	[NL80211_ATTR_BEACON_INTERVAL] = { .type = NLA_U32 },
	[NL80211_ATTR_DTIM_PERIOD] = { .type = NLA_U32 },
	[NL80211_ATTR_BEACON_HEAD] = { .type = NLA_BINARY,
				       .len = IEEE80211_MAX_DATA_LEN },
	[NL80211_ATTR_BEACON_TAIL] = { .type = NLA_BINARY,
				       .len = IEEE80211_MAX_DATA_LEN },
	[NL80211_ATTR_STA_AID] = { .type = NLA_U16 },
	[NL80211_ATTR_STA_FLAGS] = { .type = NLA_NESTED },
	[NL80211_ATTR_STA_LISTEN_INTERVAL] = { .type = NLA_U16 },
	[NL80211_ATTR_STA_SUPPORTED_RATES] = { .type = NLA_BINARY,
					       .len = NL80211_MAX_SUPP_RATES },
	[NL80211_ATTR_STA_PLINK_ACTION] = { .type = NLA_U8 },
	[NL80211_ATTR_STA_VLAN] = { .type = NLA_U32 },
	[NL80211_ATTR_MNTR_FLAGS] = { /* NLA_NESTED can't be empty */ },
	[NL80211_ATTR_MESH_ID] = { .type = NLA_BINARY,
				   .len = IEEE80211_MAX_MESH_ID_LEN },
	[NL80211_ATTR_MPATH_NEXT_HOP] = { .type = NLA_U32 },

	[NL80211_ATTR_REG_ALPHA2] = { .type = NLA_STRING, .len = 2 },
	[NL80211_ATTR_REG_RULES] = { .type = NLA_NESTED },

	[NL80211_ATTR_BSS_CTS_PROT] = { .type = NLA_U8 },
	[NL80211_ATTR_BSS_SHORT_PREAMBLE] = { .type = NLA_U8 },
	[NL80211_ATTR_BSS_SHORT_SLOT_TIME] = { .type = NLA_U8 },
	[NL80211_ATTR_BSS_BASIC_RATES] = { .type = NLA_BINARY,
					   .len = NL80211_MAX_SUPP_RATES },
	[NL80211_ATTR_BSS_HT_OPMODE] = { .type = NLA_U16 },

	[NL80211_ATTR_MESH_CONFIG] = { .type = NLA_NESTED },
	[NL80211_ATTR_SUPPORT_MESH_AUTH] = { .type = NLA_FLAG },

	[NL80211_ATTR_HT_CAPABILITY] = { .len = NL80211_HT_CAPABILITY_LEN },

	[NL80211_ATTR_MGMT_SUBTYPE] = { .type = NLA_U8 },
	[NL80211_ATTR_IE] = { .type = NLA_BINARY,
			      .len = IEEE80211_MAX_DATA_LEN },
	[NL80211_ATTR_SCAN_FREQUENCIES] = { .type = NLA_NESTED },
	[NL80211_ATTR_SCAN_SSIDS] = { .type = NLA_NESTED },

	[NL80211_ATTR_SSID] = { .type = NLA_BINARY,
				.len = IEEE80211_MAX_SSID_LEN },
	[NL80211_ATTR_AUTH_TYPE] = { .type = NLA_U32 },
	[NL80211_ATTR_REASON_CODE] = { .type = NLA_U16 },
	[NL80211_ATTR_FREQ_FIXED] = { .type = NLA_FLAG },
	[NL80211_ATTR_TIMED_OUT] = { .type = NLA_FLAG },
	[NL80211_ATTR_USE_MFP] = { .type = NLA_U32 },
	[NL80211_ATTR_STA_FLAGS2] = {
		.len = sizeof(struct nl80211_sta_flag_update),
	},
	[NL80211_ATTR_CONTROL_PORT] = { .type = NLA_FLAG },
	[NL80211_ATTR_CONTROL_PORT_ETHERTYPE] = { .type = NLA_U16 },
	[NL80211_ATTR_CONTROL_PORT_NO_ENCRYPT] = { .type = NLA_FLAG },
	[NL80211_ATTR_PRIVACY] = { .type = NLA_FLAG },
	[NL80211_ATTR_CIPHER_SUITE_GROUP] = { .type = NLA_U32 },
	[NL80211_ATTR_WPA_VERSIONS] = { .type = NLA_U32 },
	[NL80211_ATTR_PID] = { .type = NLA_U32 },
	[NL80211_ATTR_4ADDR] = { .type = NLA_U8 },
	[NL80211_ATTR_PMKID] = { .type = NLA_BINARY,
				 .len = WLAN_PMKID_LEN },
	[NL80211_ATTR_DURATION] = { .type = NLA_U32 },
	[NL80211_ATTR_COOKIE] = { .type = NLA_U64 },
	[NL80211_ATTR_TX_RATES] = { .type = NLA_NESTED },
	[NL80211_ATTR_FRAME] = { .type = NLA_BINARY,
				 .len = IEEE80211_MAX_DATA_LEN },
	[NL80211_ATTR_FRAME_MATCH] = { .type = NLA_BINARY, },
	[NL80211_ATTR_PS_STATE] = { .type = NLA_U32 },
	[NL80211_ATTR_CQM] = { .type = NLA_NESTED, },
	[NL80211_ATTR_LOCAL_STATE_CHANGE] = { .type = NLA_FLAG },
	[NL80211_ATTR_AP_ISOLATE] = { .type = NLA_U8 },
	[NL80211_ATTR_WIPHY_TX_POWER_SETTING] = { .type = NLA_U32 },
	[NL80211_ATTR_WIPHY_TX_POWER_LEVEL] = { .type = NLA_U32 },
	[NL80211_ATTR_FRAME_TYPE] = { .type = NLA_U16 },
	[NL80211_ATTR_WIPHY_ANTENNA_TX] = { .type = NLA_U32 },
	[NL80211_ATTR_WIPHY_ANTENNA_RX] = { .type = NLA_U32 },
	[NL80211_ATTR_MCAST_RATE] = { .type = NLA_U32 },
	[NL80211_ATTR_OFFCHANNEL_TX_OK] = { .type = NLA_FLAG },
	[NL80211_ATTR_KEY_DEFAULT_TYPES] = { .type = NLA_NESTED },
	[NL80211_ATTR_WOWLAN_TRIGGERS] = { .type = NLA_NESTED },
	[NL80211_ATTR_STA_PLINK_STATE] = { .type = NLA_U8 },
	[NL80211_ATTR_SCHED_SCAN_INTERVAL] = { .type = NLA_U32 },
	[NL80211_ATTR_REKEY_DATA] = { .type = NLA_NESTED },
	[NL80211_ATTR_SCAN_SUPP_RATES] = { .type = NLA_NESTED },
	[NL80211_ATTR_HIDDEN_SSID] = { .type = NLA_U32 },
	[NL80211_ATTR_IE_PROBE_RESP] = { .type = NLA_BINARY,
					 .len = IEEE80211_MAX_DATA_LEN },
	[NL80211_ATTR_IE_ASSOC_RESP] = { .type = NLA_BINARY,
					 .len = IEEE80211_MAX_DATA_LEN },
	[NL80211_ATTR_ROAM_SUPPORT] = { .type = NLA_FLAG },
	[NL80211_ATTR_SCHED_SCAN_MATCH] = { .type = NLA_NESTED },
	[NL80211_ATTR_TX_NO_CCK_RATE] = { .type = NLA_FLAG },
	[NL80211_ATTR_TDLS_ACTION] = { .type = NLA_U8 },
	[NL80211_ATTR_TDLS_DIALOG_TOKEN] = { .type = NLA_U8 },
	[NL80211_ATTR_TDLS_OPERATION] = { .type = NLA_U8 },
	[NL80211_ATTR_TDLS_SUPPORT] = { .type = NLA_FLAG },
	[NL80211_ATTR_TDLS_EXTERNAL_SETUP] = { .type = NLA_FLAG },
	[NL80211_ATTR_TDLS_INITIATOR] = { .type = NLA_FLAG },
	[NL80211_ATTR_DONT_WAIT_FOR_ACK] = { .type = NLA_FLAG },
	[NL80211_ATTR_PROBE_RESP] = { .type = NLA_BINARY,
				      .len = IEEE80211_MAX_DATA_LEN },
	[NL80211_ATTR_DFS_REGION] = { .type = NLA_U8 },
	[NL80211_ATTR_DISABLE_HT] = { .type = NLA_FLAG },
	[NL80211_ATTR_HT_CAPABILITY_MASK] = {
		.len = NL80211_HT_CAPABILITY_LEN
	},
	[NL80211_ATTR_NOACK_MAP] = { .type = NLA_U16 },
	[NL80211_ATTR_INACTIVITY_TIMEOUT] = { .type = NLA_U16 },
	[NL80211_ATTR_BG_SCAN_PERIOD] = { .type = NLA_U16 },
	[NL80211_ATTR_WDEV] = { .type = NLA_U64 },
	[NL80211_ATTR_USER_REG_HINT_TYPE] = { .type = NLA_U32 },
	[NL80211_ATTR_SAE_DATA] = { .type = NLA_BINARY, },
	[NL80211_ATTR_VHT_CAPABILITY] = { .len = NL80211_VHT_CAPABILITY_LEN },
	[NL80211_ATTR_SCAN_FLAGS] = { .type = NLA_U32 },
	[NL80211_ATTR_P2P_CTWINDOW] = { .type = NLA_U8 },
	[NL80211_ATTR_P2P_OPPPS] = { .type = NLA_U8 },
	[NL80211_ATTR_ACL_POLICY] = {. type = NLA_U32 },
	[NL80211_ATTR_MAC_ADDRS] = { .type = NLA_NESTED },
	[NL80211_ATTR_STA_CAPABILITY] = { .type = NLA_U16 },
	[NL80211_ATTR_STA_EXT_CAPABILITY] = { .type = NLA_BINARY, },
	[NL80211_ATTR_SPLIT_WIPHY_DUMP] = { .type = NLA_FLAG, },
	[NL80211_ATTR_DISABLE_VHT] = { .type = NLA_FLAG },
	[NL80211_ATTR_VHT_CAPABILITY_MASK] = {
		.len = NL80211_VHT_CAPABILITY_LEN,
	},
	[NL80211_ATTR_MDID] = { .type = NLA_U16 },
	[NL80211_ATTR_IE_RIC] = { .type = NLA_BINARY,
				  .len = IEEE80211_MAX_DATA_LEN },
	[NL80211_ATTR_PEER_AID] = { .type = NLA_U16 },
	[NL80211_ATTR_CH_SWITCH_COUNT] = { .type = NLA_U32 },
	[NL80211_ATTR_CH_SWITCH_BLOCK_TX] = { .type = NLA_FLAG },
	[NL80211_ATTR_CSA_IES] = { .type = NLA_NESTED },
	[NL80211_ATTR_CSA_C_OFF_BEACON] = { .type = NLA_BINARY },
	[NL80211_ATTR_CSA_C_OFF_PRESP] = { .type = NLA_BINARY },
	[NL80211_ATTR_STA_SUPPORTED_CHANNELS] = { .type = NLA_BINARY },
	[NL80211_ATTR_STA_SUPPORTED_OPER_CLASSES] = { .type = NLA_BINARY },
	[NL80211_ATTR_HANDLE_DFS] = { .type = NLA_FLAG },
	[NL80211_ATTR_OPMODE_NOTIF] = { .type = NLA_U8 },
	[NL80211_ATTR_VENDOR_ID] = { .type = NLA_U32 },
	[NL80211_ATTR_VENDOR_SUBCMD] = { .type = NLA_U32 },
	[NL80211_ATTR_VENDOR_DATA] = { .type = NLA_BINARY },
	[NL80211_ATTR_QOS_MAP] = { .type = NLA_BINARY,
				   .len = IEEE80211_QOS_MAP_LEN_MAX },
	[NL80211_ATTR_MAC_HINT] = { .len = ETH_ALEN },
	[NL80211_ATTR_WIPHY_FREQ_HINT] = { .type = NLA_U32 },
	[NL80211_ATTR_TDLS_PEER_CAPABILITY] = { .type = NLA_U32 },
	[NL80211_ATTR_SOCKET_OWNER] = { .type = NLA_FLAG },
	[NL80211_ATTR_CSA_C_OFFSETS_TX] = { .type = NLA_BINARY },
	[NL80211_ATTR_USE_RRM] = { .type = NLA_FLAG },
	[NL80211_ATTR_TSID] = { .type = NLA_U8 },
	[NL80211_ATTR_USER_PRIO] = { .type = NLA_U8 },
	[NL80211_ATTR_ADMITTED_TIME] = { .type = NLA_U16 },
	[NL80211_ATTR_SMPS_MODE] = { .type = NLA_U8 },
<<<<<<< HEAD
=======
	[NL80211_ATTR_MAC_MASK] = { .len = ETH_ALEN },
>>>>>>> e529fea9
};

/* policy for the key attributes */
static const struct nla_policy nl80211_key_policy[NL80211_KEY_MAX + 1] = {
	[NL80211_KEY_DATA] = { .type = NLA_BINARY, .len = WLAN_MAX_KEY_LEN },
	[NL80211_KEY_IDX] = { .type = NLA_U8 },
	[NL80211_KEY_CIPHER] = { .type = NLA_U32 },
	[NL80211_KEY_SEQ] = { .type = NLA_BINARY, .len = 16 },
	[NL80211_KEY_DEFAULT] = { .type = NLA_FLAG },
	[NL80211_KEY_DEFAULT_MGMT] = { .type = NLA_FLAG },
	[NL80211_KEY_TYPE] = { .type = NLA_U32 },
	[NL80211_KEY_DEFAULT_TYPES] = { .type = NLA_NESTED },
};

/* policy for the key default flags */
static const struct nla_policy
nl80211_key_default_policy[NUM_NL80211_KEY_DEFAULT_TYPES] = {
	[NL80211_KEY_DEFAULT_TYPE_UNICAST] = { .type = NLA_FLAG },
	[NL80211_KEY_DEFAULT_TYPE_MULTICAST] = { .type = NLA_FLAG },
};

/* policy for WoWLAN attributes */
static const struct nla_policy
nl80211_wowlan_policy[NUM_NL80211_WOWLAN_TRIG] = {
	[NL80211_WOWLAN_TRIG_ANY] = { .type = NLA_FLAG },
	[NL80211_WOWLAN_TRIG_DISCONNECT] = { .type = NLA_FLAG },
	[NL80211_WOWLAN_TRIG_MAGIC_PKT] = { .type = NLA_FLAG },
	[NL80211_WOWLAN_TRIG_PKT_PATTERN] = { .type = NLA_NESTED },
	[NL80211_WOWLAN_TRIG_GTK_REKEY_FAILURE] = { .type = NLA_FLAG },
	[NL80211_WOWLAN_TRIG_EAP_IDENT_REQUEST] = { .type = NLA_FLAG },
	[NL80211_WOWLAN_TRIG_4WAY_HANDSHAKE] = { .type = NLA_FLAG },
	[NL80211_WOWLAN_TRIG_RFKILL_RELEASE] = { .type = NLA_FLAG },
	[NL80211_WOWLAN_TRIG_TCP_CONNECTION] = { .type = NLA_NESTED },
	[NL80211_WOWLAN_TRIG_NET_DETECT] = { .type = NLA_NESTED },
};

static const struct nla_policy
nl80211_wowlan_tcp_policy[NUM_NL80211_WOWLAN_TCP] = {
	[NL80211_WOWLAN_TCP_SRC_IPV4] = { .type = NLA_U32 },
	[NL80211_WOWLAN_TCP_DST_IPV4] = { .type = NLA_U32 },
	[NL80211_WOWLAN_TCP_DST_MAC] = { .len = ETH_ALEN },
	[NL80211_WOWLAN_TCP_SRC_PORT] = { .type = NLA_U16 },
	[NL80211_WOWLAN_TCP_DST_PORT] = { .type = NLA_U16 },
	[NL80211_WOWLAN_TCP_DATA_PAYLOAD] = { .len = 1 },
	[NL80211_WOWLAN_TCP_DATA_PAYLOAD_SEQ] = {
		.len = sizeof(struct nl80211_wowlan_tcp_data_seq)
	},
	[NL80211_WOWLAN_TCP_DATA_PAYLOAD_TOKEN] = {
		.len = sizeof(struct nl80211_wowlan_tcp_data_token)
	},
	[NL80211_WOWLAN_TCP_DATA_INTERVAL] = { .type = NLA_U32 },
	[NL80211_WOWLAN_TCP_WAKE_PAYLOAD] = { .len = 1 },
	[NL80211_WOWLAN_TCP_WAKE_MASK] = { .len = 1 },
};

/* policy for coalesce rule attributes */
static const struct nla_policy
nl80211_coalesce_policy[NUM_NL80211_ATTR_COALESCE_RULE] = {
	[NL80211_ATTR_COALESCE_RULE_DELAY] = { .type = NLA_U32 },
	[NL80211_ATTR_COALESCE_RULE_CONDITION] = { .type = NLA_U32 },
	[NL80211_ATTR_COALESCE_RULE_PKT_PATTERN] = { .type = NLA_NESTED },
};

/* policy for GTK rekey offload attributes */
static const struct nla_policy
nl80211_rekey_policy[NUM_NL80211_REKEY_DATA] = {
	[NL80211_REKEY_DATA_KEK] = { .len = NL80211_KEK_LEN },
	[NL80211_REKEY_DATA_KCK] = { .len = NL80211_KCK_LEN },
	[NL80211_REKEY_DATA_REPLAY_CTR] = { .len = NL80211_REPLAY_CTR_LEN },
};

static const struct nla_policy
nl80211_match_policy[NL80211_SCHED_SCAN_MATCH_ATTR_MAX + 1] = {
	[NL80211_SCHED_SCAN_MATCH_ATTR_SSID] = { .type = NLA_BINARY,
						 .len = IEEE80211_MAX_SSID_LEN },
	[NL80211_SCHED_SCAN_MATCH_ATTR_RSSI] = { .type = NLA_U32 },
};

static int nl80211_prepare_wdev_dump(struct sk_buff *skb,
				     struct netlink_callback *cb,
				     struct cfg80211_registered_device **rdev,
				     struct wireless_dev **wdev)
{
	int err;

	rtnl_lock();

	if (!cb->args[0]) {
		err = nlmsg_parse(cb->nlh, GENL_HDRLEN + nl80211_fam.hdrsize,
				  nl80211_fam.attrbuf, nl80211_fam.maxattr,
				  nl80211_policy);
		if (err)
			goto out_unlock;

		*wdev = __cfg80211_wdev_from_attrs(sock_net(skb->sk),
						   nl80211_fam.attrbuf);
		if (IS_ERR(*wdev)) {
			err = PTR_ERR(*wdev);
			goto out_unlock;
		}
		*rdev = wiphy_to_rdev((*wdev)->wiphy);
		/* 0 is the first index - add 1 to parse only once */
		cb->args[0] = (*rdev)->wiphy_idx + 1;
		cb->args[1] = (*wdev)->identifier;
	} else {
		/* subtract the 1 again here */
		struct wiphy *wiphy = wiphy_idx_to_wiphy(cb->args[0] - 1);
		struct wireless_dev *tmp;

		if (!wiphy) {
			err = -ENODEV;
			goto out_unlock;
		}
		*rdev = wiphy_to_rdev(wiphy);
		*wdev = NULL;

		list_for_each_entry(tmp, &(*rdev)->wdev_list, list) {
			if (tmp->identifier == cb->args[1]) {
				*wdev = tmp;
				break;
			}
		}

		if (!*wdev) {
			err = -ENODEV;
			goto out_unlock;
		}
	}

	return 0;
 out_unlock:
	rtnl_unlock();
	return err;
}

static void nl80211_finish_wdev_dump(struct cfg80211_registered_device *rdev)
{
	rtnl_unlock();
}

/* IE validation */
static bool is_valid_ie_attr(const struct nlattr *attr)
{
	const u8 *pos;
	int len;

	if (!attr)
		return true;

	pos = nla_data(attr);
	len = nla_len(attr);

	while (len) {
		u8 elemlen;

		if (len < 2)
			return false;
		len -= 2;

		elemlen = pos[1];
		if (elemlen > len)
			return false;

		len -= elemlen;
		pos += 2 + elemlen;
	}

	return true;
}

/* message building helper */
static inline void *nl80211hdr_put(struct sk_buff *skb, u32 portid, u32 seq,
				   int flags, u8 cmd)
{
	/* since there is no private header just add the generic one */
	return genlmsg_put(skb, portid, seq, &nl80211_fam, flags, cmd);
}

static int nl80211_msg_put_channel(struct sk_buff *msg,
				   struct ieee80211_channel *chan,
				   bool large)
{
	/* Some channels must be completely excluded from the
	 * list to protect old user-space tools from breaking
	 */
	if (!large && chan->flags &
	    (IEEE80211_CHAN_NO_10MHZ | IEEE80211_CHAN_NO_20MHZ))
		return 0;

	if (nla_put_u32(msg, NL80211_FREQUENCY_ATTR_FREQ,
			chan->center_freq))
		goto nla_put_failure;

	if ((chan->flags & IEEE80211_CHAN_DISABLED) &&
	    nla_put_flag(msg, NL80211_FREQUENCY_ATTR_DISABLED))
		goto nla_put_failure;
	if (chan->flags & IEEE80211_CHAN_NO_IR) {
		if (nla_put_flag(msg, NL80211_FREQUENCY_ATTR_NO_IR))
			goto nla_put_failure;
		if (nla_put_flag(msg, __NL80211_FREQUENCY_ATTR_NO_IBSS))
			goto nla_put_failure;
	}
	if (chan->flags & IEEE80211_CHAN_RADAR) {
		if (nla_put_flag(msg, NL80211_FREQUENCY_ATTR_RADAR))
			goto nla_put_failure;
		if (large) {
			u32 time;

			time = elapsed_jiffies_msecs(chan->dfs_state_entered);

			if (nla_put_u32(msg, NL80211_FREQUENCY_ATTR_DFS_STATE,
					chan->dfs_state))
				goto nla_put_failure;
			if (nla_put_u32(msg, NL80211_FREQUENCY_ATTR_DFS_TIME,
					time))
				goto nla_put_failure;
			if (nla_put_u32(msg,
					NL80211_FREQUENCY_ATTR_DFS_CAC_TIME,
					chan->dfs_cac_ms))
				goto nla_put_failure;
		}
	}

	if (large) {
		if ((chan->flags & IEEE80211_CHAN_NO_HT40MINUS) &&
		    nla_put_flag(msg, NL80211_FREQUENCY_ATTR_NO_HT40_MINUS))
			goto nla_put_failure;
		if ((chan->flags & IEEE80211_CHAN_NO_HT40PLUS) &&
		    nla_put_flag(msg, NL80211_FREQUENCY_ATTR_NO_HT40_PLUS))
			goto nla_put_failure;
		if ((chan->flags & IEEE80211_CHAN_NO_80MHZ) &&
		    nla_put_flag(msg, NL80211_FREQUENCY_ATTR_NO_80MHZ))
			goto nla_put_failure;
		if ((chan->flags & IEEE80211_CHAN_NO_160MHZ) &&
		    nla_put_flag(msg, NL80211_FREQUENCY_ATTR_NO_160MHZ))
			goto nla_put_failure;
		if ((chan->flags & IEEE80211_CHAN_INDOOR_ONLY) &&
		    nla_put_flag(msg, NL80211_FREQUENCY_ATTR_INDOOR_ONLY))
			goto nla_put_failure;
		if ((chan->flags & IEEE80211_CHAN_GO_CONCURRENT) &&
		    nla_put_flag(msg, NL80211_FREQUENCY_ATTR_GO_CONCURRENT))
			goto nla_put_failure;
		if ((chan->flags & IEEE80211_CHAN_NO_20MHZ) &&
		    nla_put_flag(msg, NL80211_FREQUENCY_ATTR_NO_20MHZ))
			goto nla_put_failure;
		if ((chan->flags & IEEE80211_CHAN_NO_10MHZ) &&
		    nla_put_flag(msg, NL80211_FREQUENCY_ATTR_NO_10MHZ))
			goto nla_put_failure;
	}

	if (nla_put_u32(msg, NL80211_FREQUENCY_ATTR_MAX_TX_POWER,
			DBM_TO_MBM(chan->max_power)))
		goto nla_put_failure;

	return 0;

 nla_put_failure:
	return -ENOBUFS;
}

/* netlink command implementations */

struct key_parse {
	struct key_params p;
	int idx;
	int type;
	bool def, defmgmt;
	bool def_uni, def_multi;
};

static int nl80211_parse_key_new(struct nlattr *key, struct key_parse *k)
{
	struct nlattr *tb[NL80211_KEY_MAX + 1];
	int err = nla_parse_nested(tb, NL80211_KEY_MAX, key,
				   nl80211_key_policy);
	if (err)
		return err;

	k->def = !!tb[NL80211_KEY_DEFAULT];
	k->defmgmt = !!tb[NL80211_KEY_DEFAULT_MGMT];

	if (k->def) {
		k->def_uni = true;
		k->def_multi = true;
	}
	if (k->defmgmt)
		k->def_multi = true;

	if (tb[NL80211_KEY_IDX])
		k->idx = nla_get_u8(tb[NL80211_KEY_IDX]);

	if (tb[NL80211_KEY_DATA]) {
		k->p.key = nla_data(tb[NL80211_KEY_DATA]);
		k->p.key_len = nla_len(tb[NL80211_KEY_DATA]);
	}

	if (tb[NL80211_KEY_SEQ]) {
		k->p.seq = nla_data(tb[NL80211_KEY_SEQ]);
		k->p.seq_len = nla_len(tb[NL80211_KEY_SEQ]);
	}

	if (tb[NL80211_KEY_CIPHER])
		k->p.cipher = nla_get_u32(tb[NL80211_KEY_CIPHER]);

	if (tb[NL80211_KEY_TYPE]) {
		k->type = nla_get_u32(tb[NL80211_KEY_TYPE]);
		if (k->type < 0 || k->type >= NUM_NL80211_KEYTYPES)
			return -EINVAL;
	}

	if (tb[NL80211_KEY_DEFAULT_TYPES]) {
		struct nlattr *kdt[NUM_NL80211_KEY_DEFAULT_TYPES];
		err = nla_parse_nested(kdt, NUM_NL80211_KEY_DEFAULT_TYPES - 1,
				       tb[NL80211_KEY_DEFAULT_TYPES],
				       nl80211_key_default_policy);
		if (err)
			return err;

		k->def_uni = kdt[NL80211_KEY_DEFAULT_TYPE_UNICAST];
		k->def_multi = kdt[NL80211_KEY_DEFAULT_TYPE_MULTICAST];
	}

	return 0;
}

static int nl80211_parse_key_old(struct genl_info *info, struct key_parse *k)
{
	if (info->attrs[NL80211_ATTR_KEY_DATA]) {
		k->p.key = nla_data(info->attrs[NL80211_ATTR_KEY_DATA]);
		k->p.key_len = nla_len(info->attrs[NL80211_ATTR_KEY_DATA]);
	}

	if (info->attrs[NL80211_ATTR_KEY_SEQ]) {
		k->p.seq = nla_data(info->attrs[NL80211_ATTR_KEY_SEQ]);
		k->p.seq_len = nla_len(info->attrs[NL80211_ATTR_KEY_SEQ]);
	}

	if (info->attrs[NL80211_ATTR_KEY_IDX])
		k->idx = nla_get_u8(info->attrs[NL80211_ATTR_KEY_IDX]);

	if (info->attrs[NL80211_ATTR_KEY_CIPHER])
		k->p.cipher = nla_get_u32(info->attrs[NL80211_ATTR_KEY_CIPHER]);

	k->def = !!info->attrs[NL80211_ATTR_KEY_DEFAULT];
	k->defmgmt = !!info->attrs[NL80211_ATTR_KEY_DEFAULT_MGMT];

	if (k->def) {
		k->def_uni = true;
		k->def_multi = true;
	}
	if (k->defmgmt)
		k->def_multi = true;

	if (info->attrs[NL80211_ATTR_KEY_TYPE]) {
		k->type = nla_get_u32(info->attrs[NL80211_ATTR_KEY_TYPE]);
		if (k->type < 0 || k->type >= NUM_NL80211_KEYTYPES)
			return -EINVAL;
	}

	if (info->attrs[NL80211_ATTR_KEY_DEFAULT_TYPES]) {
		struct nlattr *kdt[NUM_NL80211_KEY_DEFAULT_TYPES];
		int err = nla_parse_nested(
				kdt, NUM_NL80211_KEY_DEFAULT_TYPES - 1,
				info->attrs[NL80211_ATTR_KEY_DEFAULT_TYPES],
				nl80211_key_default_policy);
		if (err)
			return err;

		k->def_uni = kdt[NL80211_KEY_DEFAULT_TYPE_UNICAST];
		k->def_multi = kdt[NL80211_KEY_DEFAULT_TYPE_MULTICAST];
	}

	return 0;
}

static int nl80211_parse_key(struct genl_info *info, struct key_parse *k)
{
	int err;

	memset(k, 0, sizeof(*k));
	k->idx = -1;
	k->type = -1;

	if (info->attrs[NL80211_ATTR_KEY])
		err = nl80211_parse_key_new(info->attrs[NL80211_ATTR_KEY], k);
	else
		err = nl80211_parse_key_old(info, k);

	if (err)
		return err;

	if (k->def && k->defmgmt)
		return -EINVAL;

	if (k->defmgmt) {
		if (k->def_uni || !k->def_multi)
			return -EINVAL;
	}

	if (k->idx != -1) {
		if (k->defmgmt) {
			if (k->idx < 4 || k->idx > 5)
				return -EINVAL;
		} else if (k->def) {
			if (k->idx < 0 || k->idx > 3)
				return -EINVAL;
		} else {
			if (k->idx < 0 || k->idx > 5)
				return -EINVAL;
		}
	}

	return 0;
}

static struct cfg80211_cached_keys *
nl80211_parse_connkeys(struct cfg80211_registered_device *rdev,
		       struct nlattr *keys, bool *no_ht)
{
	struct key_parse parse;
	struct nlattr *key;
	struct cfg80211_cached_keys *result;
	int rem, err, def = 0;

	result = kzalloc(sizeof(*result), GFP_KERNEL);
	if (!result)
		return ERR_PTR(-ENOMEM);

	result->def = -1;
	result->defmgmt = -1;

	nla_for_each_nested(key, keys, rem) {
		memset(&parse, 0, sizeof(parse));
		parse.idx = -1;

		err = nl80211_parse_key_new(key, &parse);
		if (err)
			goto error;
		err = -EINVAL;
		if (!parse.p.key)
			goto error;
		if (parse.idx < 0 || parse.idx > 4)
			goto error;
		if (parse.def) {
			if (def)
				goto error;
			def = 1;
			result->def = parse.idx;
			if (!parse.def_uni || !parse.def_multi)
				goto error;
		} else if (parse.defmgmt)
			goto error;
		err = cfg80211_validate_key_settings(rdev, &parse.p,
						     parse.idx, false, NULL);
		if (err)
			goto error;
		result->params[parse.idx].cipher = parse.p.cipher;
		result->params[parse.idx].key_len = parse.p.key_len;
		result->params[parse.idx].key = result->data[parse.idx];
		memcpy(result->data[parse.idx], parse.p.key, parse.p.key_len);

		if (parse.p.cipher == WLAN_CIPHER_SUITE_WEP40 ||
		    parse.p.cipher == WLAN_CIPHER_SUITE_WEP104) {
			if (no_ht)
				*no_ht = true;
		}
	}

	return result;
 error:
	kfree(result);
	return ERR_PTR(err);
}

static int nl80211_key_allowed(struct wireless_dev *wdev)
{
	ASSERT_WDEV_LOCK(wdev);

	switch (wdev->iftype) {
	case NL80211_IFTYPE_AP:
	case NL80211_IFTYPE_AP_VLAN:
	case NL80211_IFTYPE_P2P_GO:
	case NL80211_IFTYPE_MESH_POINT:
		break;
	case NL80211_IFTYPE_ADHOC:
	case NL80211_IFTYPE_STATION:
	case NL80211_IFTYPE_P2P_CLIENT:
		if (!wdev->current_bss)
			return -ENOLINK;
		break;
	case NL80211_IFTYPE_UNSPECIFIED:
	case NL80211_IFTYPE_OCB:
	case NL80211_IFTYPE_MONITOR:
	case NL80211_IFTYPE_P2P_DEVICE:
	case NL80211_IFTYPE_WDS:
	case NUM_NL80211_IFTYPES:
		return -EINVAL;
	}

	return 0;
}

static struct ieee80211_channel *nl80211_get_valid_chan(struct wiphy *wiphy,
							struct nlattr *tb)
{
	struct ieee80211_channel *chan;

	if (tb == NULL)
		return NULL;
	chan = ieee80211_get_channel(wiphy, nla_get_u32(tb));
	if (!chan || chan->flags & IEEE80211_CHAN_DISABLED)
		return NULL;
	return chan;
}

static int nl80211_put_iftypes(struct sk_buff *msg, u32 attr, u16 ifmodes)
{
	struct nlattr *nl_modes = nla_nest_start(msg, attr);
	int i;

	if (!nl_modes)
		goto nla_put_failure;

	i = 0;
	while (ifmodes) {
		if ((ifmodes & 1) && nla_put_flag(msg, i))
			goto nla_put_failure;
		ifmodes >>= 1;
		i++;
	}

	nla_nest_end(msg, nl_modes);
	return 0;

nla_put_failure:
	return -ENOBUFS;
}

static int nl80211_put_iface_combinations(struct wiphy *wiphy,
					  struct sk_buff *msg,
					  bool large)
{
	struct nlattr *nl_combis;
	int i, j;

	nl_combis = nla_nest_start(msg,
				NL80211_ATTR_INTERFACE_COMBINATIONS);
	if (!nl_combis)
		goto nla_put_failure;

	for (i = 0; i < wiphy->n_iface_combinations; i++) {
		const struct ieee80211_iface_combination *c;
		struct nlattr *nl_combi, *nl_limits;

		c = &wiphy->iface_combinations[i];

		nl_combi = nla_nest_start(msg, i + 1);
		if (!nl_combi)
			goto nla_put_failure;

		nl_limits = nla_nest_start(msg, NL80211_IFACE_COMB_LIMITS);
		if (!nl_limits)
			goto nla_put_failure;

		for (j = 0; j < c->n_limits; j++) {
			struct nlattr *nl_limit;

			nl_limit = nla_nest_start(msg, j + 1);
			if (!nl_limit)
				goto nla_put_failure;
			if (nla_put_u32(msg, NL80211_IFACE_LIMIT_MAX,
					c->limits[j].max))
				goto nla_put_failure;
			if (nl80211_put_iftypes(msg, NL80211_IFACE_LIMIT_TYPES,
						c->limits[j].types))
				goto nla_put_failure;
			nla_nest_end(msg, nl_limit);
		}

		nla_nest_end(msg, nl_limits);

		if (c->beacon_int_infra_match &&
		    nla_put_flag(msg, NL80211_IFACE_COMB_STA_AP_BI_MATCH))
			goto nla_put_failure;
		if (nla_put_u32(msg, NL80211_IFACE_COMB_NUM_CHANNELS,
				c->num_different_channels) ||
		    nla_put_u32(msg, NL80211_IFACE_COMB_MAXNUM,
				c->max_interfaces))
			goto nla_put_failure;
		if (large &&
		    (nla_put_u32(msg, NL80211_IFACE_COMB_RADAR_DETECT_WIDTHS,
				c->radar_detect_widths) ||
		     nla_put_u32(msg, NL80211_IFACE_COMB_RADAR_DETECT_REGIONS,
				c->radar_detect_regions)))
			goto nla_put_failure;

		nla_nest_end(msg, nl_combi);
	}

	nla_nest_end(msg, nl_combis);

	return 0;
nla_put_failure:
	return -ENOBUFS;
}

#ifdef CONFIG_PM
static int nl80211_send_wowlan_tcp_caps(struct cfg80211_registered_device *rdev,
					struct sk_buff *msg)
{
	const struct wiphy_wowlan_tcp_support *tcp = rdev->wiphy.wowlan->tcp;
	struct nlattr *nl_tcp;

	if (!tcp)
		return 0;

	nl_tcp = nla_nest_start(msg, NL80211_WOWLAN_TRIG_TCP_CONNECTION);
	if (!nl_tcp)
		return -ENOBUFS;

	if (nla_put_u32(msg, NL80211_WOWLAN_TCP_DATA_PAYLOAD,
			tcp->data_payload_max))
		return -ENOBUFS;

	if (nla_put_u32(msg, NL80211_WOWLAN_TCP_DATA_PAYLOAD,
			tcp->data_payload_max))
		return -ENOBUFS;

	if (tcp->seq && nla_put_flag(msg, NL80211_WOWLAN_TCP_DATA_PAYLOAD_SEQ))
		return -ENOBUFS;

	if (tcp->tok && nla_put(msg, NL80211_WOWLAN_TCP_DATA_PAYLOAD_TOKEN,
				sizeof(*tcp->tok), tcp->tok))
		return -ENOBUFS;

	if (nla_put_u32(msg, NL80211_WOWLAN_TCP_DATA_INTERVAL,
			tcp->data_interval_max))
		return -ENOBUFS;

	if (nla_put_u32(msg, NL80211_WOWLAN_TCP_WAKE_PAYLOAD,
			tcp->wake_payload_max))
		return -ENOBUFS;

	nla_nest_end(msg, nl_tcp);
	return 0;
}

static int nl80211_send_wowlan(struct sk_buff *msg,
			       struct cfg80211_registered_device *rdev,
			       bool large)
{
	struct nlattr *nl_wowlan;

	if (!rdev->wiphy.wowlan)
		return 0;

	nl_wowlan = nla_nest_start(msg, NL80211_ATTR_WOWLAN_TRIGGERS_SUPPORTED);
	if (!nl_wowlan)
		return -ENOBUFS;

	if (((rdev->wiphy.wowlan->flags & WIPHY_WOWLAN_ANY) &&
	     nla_put_flag(msg, NL80211_WOWLAN_TRIG_ANY)) ||
	    ((rdev->wiphy.wowlan->flags & WIPHY_WOWLAN_DISCONNECT) &&
	     nla_put_flag(msg, NL80211_WOWLAN_TRIG_DISCONNECT)) ||
	    ((rdev->wiphy.wowlan->flags & WIPHY_WOWLAN_MAGIC_PKT) &&
	     nla_put_flag(msg, NL80211_WOWLAN_TRIG_MAGIC_PKT)) ||
	    ((rdev->wiphy.wowlan->flags & WIPHY_WOWLAN_SUPPORTS_GTK_REKEY) &&
	     nla_put_flag(msg, NL80211_WOWLAN_TRIG_GTK_REKEY_SUPPORTED)) ||
	    ((rdev->wiphy.wowlan->flags & WIPHY_WOWLAN_GTK_REKEY_FAILURE) &&
	     nla_put_flag(msg, NL80211_WOWLAN_TRIG_GTK_REKEY_FAILURE)) ||
	    ((rdev->wiphy.wowlan->flags & WIPHY_WOWLAN_EAP_IDENTITY_REQ) &&
	     nla_put_flag(msg, NL80211_WOWLAN_TRIG_EAP_IDENT_REQUEST)) ||
	    ((rdev->wiphy.wowlan->flags & WIPHY_WOWLAN_4WAY_HANDSHAKE) &&
	     nla_put_flag(msg, NL80211_WOWLAN_TRIG_4WAY_HANDSHAKE)) ||
	    ((rdev->wiphy.wowlan->flags & WIPHY_WOWLAN_RFKILL_RELEASE) &&
	     nla_put_flag(msg, NL80211_WOWLAN_TRIG_RFKILL_RELEASE)))
		return -ENOBUFS;

	if (rdev->wiphy.wowlan->n_patterns) {
		struct nl80211_pattern_support pat = {
			.max_patterns = rdev->wiphy.wowlan->n_patterns,
			.min_pattern_len = rdev->wiphy.wowlan->pattern_min_len,
			.max_pattern_len = rdev->wiphy.wowlan->pattern_max_len,
			.max_pkt_offset = rdev->wiphy.wowlan->max_pkt_offset,
		};

		if (nla_put(msg, NL80211_WOWLAN_TRIG_PKT_PATTERN,
			    sizeof(pat), &pat))
			return -ENOBUFS;
	}

	if (large && nl80211_send_wowlan_tcp_caps(rdev, msg))
		return -ENOBUFS;

	/* TODO: send wowlan net detect */

	nla_nest_end(msg, nl_wowlan);

	return 0;
}
#endif

static int nl80211_send_coalesce(struct sk_buff *msg,
				 struct cfg80211_registered_device *rdev)
{
	struct nl80211_coalesce_rule_support rule;

	if (!rdev->wiphy.coalesce)
		return 0;

	rule.max_rules = rdev->wiphy.coalesce->n_rules;
	rule.max_delay = rdev->wiphy.coalesce->max_delay;
	rule.pat.max_patterns = rdev->wiphy.coalesce->n_patterns;
	rule.pat.min_pattern_len = rdev->wiphy.coalesce->pattern_min_len;
	rule.pat.max_pattern_len = rdev->wiphy.coalesce->pattern_max_len;
	rule.pat.max_pkt_offset = rdev->wiphy.coalesce->max_pkt_offset;

	if (nla_put(msg, NL80211_ATTR_COALESCE_RULE, sizeof(rule), &rule))
		return -ENOBUFS;

	return 0;
}

static int nl80211_send_band_rateinfo(struct sk_buff *msg,
				      struct ieee80211_supported_band *sband)
{
	struct nlattr *nl_rates, *nl_rate;
	struct ieee80211_rate *rate;
	int i;

	/* add HT info */
	if (sband->ht_cap.ht_supported &&
	    (nla_put(msg, NL80211_BAND_ATTR_HT_MCS_SET,
		     sizeof(sband->ht_cap.mcs),
		     &sband->ht_cap.mcs) ||
	     nla_put_u16(msg, NL80211_BAND_ATTR_HT_CAPA,
			 sband->ht_cap.cap) ||
	     nla_put_u8(msg, NL80211_BAND_ATTR_HT_AMPDU_FACTOR,
			sband->ht_cap.ampdu_factor) ||
	     nla_put_u8(msg, NL80211_BAND_ATTR_HT_AMPDU_DENSITY,
			sband->ht_cap.ampdu_density)))
		return -ENOBUFS;

	/* add VHT info */
	if (sband->vht_cap.vht_supported &&
	    (nla_put(msg, NL80211_BAND_ATTR_VHT_MCS_SET,
		     sizeof(sband->vht_cap.vht_mcs),
		     &sband->vht_cap.vht_mcs) ||
	     nla_put_u32(msg, NL80211_BAND_ATTR_VHT_CAPA,
			 sband->vht_cap.cap)))
		return -ENOBUFS;

	/* add bitrates */
	nl_rates = nla_nest_start(msg, NL80211_BAND_ATTR_RATES);
	if (!nl_rates)
		return -ENOBUFS;

	for (i = 0; i < sband->n_bitrates; i++) {
		nl_rate = nla_nest_start(msg, i);
		if (!nl_rate)
			return -ENOBUFS;

		rate = &sband->bitrates[i];
		if (nla_put_u32(msg, NL80211_BITRATE_ATTR_RATE,
				rate->bitrate))
			return -ENOBUFS;
		if ((rate->flags & IEEE80211_RATE_SHORT_PREAMBLE) &&
		    nla_put_flag(msg,
				 NL80211_BITRATE_ATTR_2GHZ_SHORTPREAMBLE))
			return -ENOBUFS;

		nla_nest_end(msg, nl_rate);
	}

	nla_nest_end(msg, nl_rates);

	return 0;
}

static int
nl80211_send_mgmt_stypes(struct sk_buff *msg,
			 const struct ieee80211_txrx_stypes *mgmt_stypes)
{
	u16 stypes;
	struct nlattr *nl_ftypes, *nl_ifs;
	enum nl80211_iftype ift;
	int i;

	if (!mgmt_stypes)
		return 0;

	nl_ifs = nla_nest_start(msg, NL80211_ATTR_TX_FRAME_TYPES);
	if (!nl_ifs)
		return -ENOBUFS;

	for (ift = 0; ift < NUM_NL80211_IFTYPES; ift++) {
		nl_ftypes = nla_nest_start(msg, ift);
		if (!nl_ftypes)
			return -ENOBUFS;
		i = 0;
		stypes = mgmt_stypes[ift].tx;
		while (stypes) {
			if ((stypes & 1) &&
			    nla_put_u16(msg, NL80211_ATTR_FRAME_TYPE,
					(i << 4) | IEEE80211_FTYPE_MGMT))
				return -ENOBUFS;
			stypes >>= 1;
			i++;
		}
		nla_nest_end(msg, nl_ftypes);
	}

	nla_nest_end(msg, nl_ifs);

	nl_ifs = nla_nest_start(msg, NL80211_ATTR_RX_FRAME_TYPES);
	if (!nl_ifs)
		return -ENOBUFS;

	for (ift = 0; ift < NUM_NL80211_IFTYPES; ift++) {
		nl_ftypes = nla_nest_start(msg, ift);
		if (!nl_ftypes)
			return -ENOBUFS;
		i = 0;
		stypes = mgmt_stypes[ift].rx;
		while (stypes) {
			if ((stypes & 1) &&
			    nla_put_u16(msg, NL80211_ATTR_FRAME_TYPE,
					(i << 4) | IEEE80211_FTYPE_MGMT))
				return -ENOBUFS;
			stypes >>= 1;
			i++;
		}
		nla_nest_end(msg, nl_ftypes);
	}
	nla_nest_end(msg, nl_ifs);

	return 0;
}

struct nl80211_dump_wiphy_state {
	s64 filter_wiphy;
	long start;
	long split_start, band_start, chan_start;
	bool split;
};

static int nl80211_send_wiphy(struct cfg80211_registered_device *rdev,
			      enum nl80211_commands cmd,
			      struct sk_buff *msg, u32 portid, u32 seq,
			      int flags, struct nl80211_dump_wiphy_state *state)
{
	void *hdr;
	struct nlattr *nl_bands, *nl_band;
	struct nlattr *nl_freqs, *nl_freq;
	struct nlattr *nl_cmds;
	enum ieee80211_band band;
	struct ieee80211_channel *chan;
	int i;
	const struct ieee80211_txrx_stypes *mgmt_stypes =
				rdev->wiphy.mgmt_stypes;
	u32 features;

	hdr = nl80211hdr_put(msg, portid, seq, flags, cmd);
	if (!hdr)
		return -ENOBUFS;

	if (WARN_ON(!state))
		return -EINVAL;

	if (nla_put_u32(msg, NL80211_ATTR_WIPHY, rdev->wiphy_idx) ||
	    nla_put_string(msg, NL80211_ATTR_WIPHY_NAME,
			   wiphy_name(&rdev->wiphy)) ||
	    nla_put_u32(msg, NL80211_ATTR_GENERATION,
			cfg80211_rdev_list_generation))
		goto nla_put_failure;

	if (cmd != NL80211_CMD_NEW_WIPHY)
		goto finish;

	switch (state->split_start) {
	case 0:
		if (nla_put_u8(msg, NL80211_ATTR_WIPHY_RETRY_SHORT,
			       rdev->wiphy.retry_short) ||
		    nla_put_u8(msg, NL80211_ATTR_WIPHY_RETRY_LONG,
			       rdev->wiphy.retry_long) ||
		    nla_put_u32(msg, NL80211_ATTR_WIPHY_FRAG_THRESHOLD,
				rdev->wiphy.frag_threshold) ||
		    nla_put_u32(msg, NL80211_ATTR_WIPHY_RTS_THRESHOLD,
				rdev->wiphy.rts_threshold) ||
		    nla_put_u8(msg, NL80211_ATTR_WIPHY_COVERAGE_CLASS,
			       rdev->wiphy.coverage_class) ||
		    nla_put_u8(msg, NL80211_ATTR_MAX_NUM_SCAN_SSIDS,
			       rdev->wiphy.max_scan_ssids) ||
		    nla_put_u8(msg, NL80211_ATTR_MAX_NUM_SCHED_SCAN_SSIDS,
			       rdev->wiphy.max_sched_scan_ssids) ||
		    nla_put_u16(msg, NL80211_ATTR_MAX_SCAN_IE_LEN,
				rdev->wiphy.max_scan_ie_len) ||
		    nla_put_u16(msg, NL80211_ATTR_MAX_SCHED_SCAN_IE_LEN,
				rdev->wiphy.max_sched_scan_ie_len) ||
		    nla_put_u8(msg, NL80211_ATTR_MAX_MATCH_SETS,
			       rdev->wiphy.max_match_sets))
			goto nla_put_failure;

		if ((rdev->wiphy.flags & WIPHY_FLAG_IBSS_RSN) &&
		    nla_put_flag(msg, NL80211_ATTR_SUPPORT_IBSS_RSN))
			goto nla_put_failure;
		if ((rdev->wiphy.flags & WIPHY_FLAG_MESH_AUTH) &&
		    nla_put_flag(msg, NL80211_ATTR_SUPPORT_MESH_AUTH))
			goto nla_put_failure;
		if ((rdev->wiphy.flags & WIPHY_FLAG_AP_UAPSD) &&
		    nla_put_flag(msg, NL80211_ATTR_SUPPORT_AP_UAPSD))
			goto nla_put_failure;
		if ((rdev->wiphy.flags & WIPHY_FLAG_SUPPORTS_FW_ROAM) &&
		    nla_put_flag(msg, NL80211_ATTR_ROAM_SUPPORT))
			goto nla_put_failure;
		if ((rdev->wiphy.flags & WIPHY_FLAG_SUPPORTS_TDLS) &&
		    nla_put_flag(msg, NL80211_ATTR_TDLS_SUPPORT))
			goto nla_put_failure;
		if ((rdev->wiphy.flags & WIPHY_FLAG_TDLS_EXTERNAL_SETUP) &&
		    nla_put_flag(msg, NL80211_ATTR_TDLS_EXTERNAL_SETUP))
			goto nla_put_failure;
		state->split_start++;
		if (state->split)
			break;
	case 1:
		if (nla_put(msg, NL80211_ATTR_CIPHER_SUITES,
			    sizeof(u32) * rdev->wiphy.n_cipher_suites,
			    rdev->wiphy.cipher_suites))
			goto nla_put_failure;

		if (nla_put_u8(msg, NL80211_ATTR_MAX_NUM_PMKIDS,
			       rdev->wiphy.max_num_pmkids))
			goto nla_put_failure;

		if ((rdev->wiphy.flags & WIPHY_FLAG_CONTROL_PORT_PROTOCOL) &&
		    nla_put_flag(msg, NL80211_ATTR_CONTROL_PORT_ETHERTYPE))
			goto nla_put_failure;

		if (nla_put_u32(msg, NL80211_ATTR_WIPHY_ANTENNA_AVAIL_TX,
				rdev->wiphy.available_antennas_tx) ||
		    nla_put_u32(msg, NL80211_ATTR_WIPHY_ANTENNA_AVAIL_RX,
				rdev->wiphy.available_antennas_rx))
			goto nla_put_failure;

		if ((rdev->wiphy.flags & WIPHY_FLAG_AP_PROBE_RESP_OFFLOAD) &&
		    nla_put_u32(msg, NL80211_ATTR_PROBE_RESP_OFFLOAD,
				rdev->wiphy.probe_resp_offload))
			goto nla_put_failure;

		if ((rdev->wiphy.available_antennas_tx ||
		     rdev->wiphy.available_antennas_rx) &&
		    rdev->ops->get_antenna) {
			u32 tx_ant = 0, rx_ant = 0;
			int res;
			res = rdev_get_antenna(rdev, &tx_ant, &rx_ant);
			if (!res) {
				if (nla_put_u32(msg,
						NL80211_ATTR_WIPHY_ANTENNA_TX,
						tx_ant) ||
				    nla_put_u32(msg,
						NL80211_ATTR_WIPHY_ANTENNA_RX,
						rx_ant))
					goto nla_put_failure;
			}
		}

		state->split_start++;
		if (state->split)
			break;
	case 2:
		if (nl80211_put_iftypes(msg, NL80211_ATTR_SUPPORTED_IFTYPES,
					rdev->wiphy.interface_modes))
				goto nla_put_failure;
		state->split_start++;
		if (state->split)
			break;
	case 3:
		nl_bands = nla_nest_start(msg, NL80211_ATTR_WIPHY_BANDS);
		if (!nl_bands)
			goto nla_put_failure;

		for (band = state->band_start;
		     band < IEEE80211_NUM_BANDS; band++) {
			struct ieee80211_supported_band *sband;

			sband = rdev->wiphy.bands[band];

			if (!sband)
				continue;

			nl_band = nla_nest_start(msg, band);
			if (!nl_band)
				goto nla_put_failure;

			switch (state->chan_start) {
			case 0:
				if (nl80211_send_band_rateinfo(msg, sband))
					goto nla_put_failure;
				state->chan_start++;
				if (state->split)
					break;
			default:
				/* add frequencies */
				nl_freqs = nla_nest_start(
					msg, NL80211_BAND_ATTR_FREQS);
				if (!nl_freqs)
					goto nla_put_failure;

				for (i = state->chan_start - 1;
				     i < sband->n_channels;
				     i++) {
					nl_freq = nla_nest_start(msg, i);
					if (!nl_freq)
						goto nla_put_failure;

					chan = &sband->channels[i];

					if (nl80211_msg_put_channel(
							msg, chan,
							state->split))
						goto nla_put_failure;

					nla_nest_end(msg, nl_freq);
					if (state->split)
						break;
				}
				if (i < sband->n_channels)
					state->chan_start = i + 2;
				else
					state->chan_start = 0;
				nla_nest_end(msg, nl_freqs);
			}

			nla_nest_end(msg, nl_band);

			if (state->split) {
				/* start again here */
				if (state->chan_start)
					band--;
				break;
			}
		}
		nla_nest_end(msg, nl_bands);

		if (band < IEEE80211_NUM_BANDS)
			state->band_start = band + 1;
		else
			state->band_start = 0;

		/* if bands & channels are done, continue outside */
		if (state->band_start == 0 && state->chan_start == 0)
			state->split_start++;
		if (state->split)
			break;
	case 4:
		nl_cmds = nla_nest_start(msg, NL80211_ATTR_SUPPORTED_COMMANDS);
		if (!nl_cmds)
			goto nla_put_failure;

		i = 0;
#define CMD(op, n)							\
		 do {							\
			if (rdev->ops->op) {				\
				i++;					\
				if (nla_put_u32(msg, i, NL80211_CMD_ ## n)) \
					goto nla_put_failure;		\
			}						\
		} while (0)

		CMD(add_virtual_intf, NEW_INTERFACE);
		CMD(change_virtual_intf, SET_INTERFACE);
		CMD(add_key, NEW_KEY);
		CMD(start_ap, START_AP);
		CMD(add_station, NEW_STATION);
		CMD(add_mpath, NEW_MPATH);
		CMD(update_mesh_config, SET_MESH_CONFIG);
		CMD(change_bss, SET_BSS);
		CMD(auth, AUTHENTICATE);
		CMD(assoc, ASSOCIATE);
		CMD(deauth, DEAUTHENTICATE);
		CMD(disassoc, DISASSOCIATE);
		CMD(join_ibss, JOIN_IBSS);
		CMD(join_mesh, JOIN_MESH);
		CMD(set_pmksa, SET_PMKSA);
		CMD(del_pmksa, DEL_PMKSA);
		CMD(flush_pmksa, FLUSH_PMKSA);
		if (rdev->wiphy.flags & WIPHY_FLAG_HAS_REMAIN_ON_CHANNEL)
			CMD(remain_on_channel, REMAIN_ON_CHANNEL);
		CMD(set_bitrate_mask, SET_TX_BITRATE_MASK);
		CMD(mgmt_tx, FRAME);
		CMD(mgmt_tx_cancel_wait, FRAME_WAIT_CANCEL);
		if (rdev->wiphy.flags & WIPHY_FLAG_NETNS_OK) {
			i++;
			if (nla_put_u32(msg, i, NL80211_CMD_SET_WIPHY_NETNS))
				goto nla_put_failure;
		}
		if (rdev->ops->set_monitor_channel || rdev->ops->start_ap ||
		    rdev->ops->join_mesh) {
			i++;
			if (nla_put_u32(msg, i, NL80211_CMD_SET_CHANNEL))
				goto nla_put_failure;
		}
		CMD(set_wds_peer, SET_WDS_PEER);
		if (rdev->wiphy.flags & WIPHY_FLAG_SUPPORTS_TDLS) {
			CMD(tdls_mgmt, TDLS_MGMT);
			CMD(tdls_oper, TDLS_OPER);
		}
		if (rdev->wiphy.flags & WIPHY_FLAG_SUPPORTS_SCHED_SCAN)
			CMD(sched_scan_start, START_SCHED_SCAN);
		CMD(probe_client, PROBE_CLIENT);
		CMD(set_noack_map, SET_NOACK_MAP);
		if (rdev->wiphy.flags & WIPHY_FLAG_REPORTS_OBSS) {
			i++;
			if (nla_put_u32(msg, i, NL80211_CMD_REGISTER_BEACONS))
				goto nla_put_failure;
		}
		CMD(start_p2p_device, START_P2P_DEVICE);
		CMD(set_mcast_rate, SET_MCAST_RATE);
#ifdef CONFIG_NL80211_TESTMODE
		CMD(testmode_cmd, TESTMODE);
#endif
		if (state->split) {
			CMD(crit_proto_start, CRIT_PROTOCOL_START);
			CMD(crit_proto_stop, CRIT_PROTOCOL_STOP);
			if (rdev->wiphy.flags & WIPHY_FLAG_HAS_CHANNEL_SWITCH)
				CMD(channel_switch, CHANNEL_SWITCH);
			CMD(set_qos_map, SET_QOS_MAP);
<<<<<<< HEAD
			if (rdev->wiphy.flags &
					WIPHY_FLAG_SUPPORTS_WMM_ADMISSION)
=======
			if (rdev->wiphy.features &
					NL80211_FEATURE_SUPPORTS_WMM_ADMISSION)
>>>>>>> e529fea9
				CMD(add_tx_ts, ADD_TX_TS);
		}
		/* add into the if now */
#undef CMD

		if (rdev->ops->connect || rdev->ops->auth) {
			i++;
			if (nla_put_u32(msg, i, NL80211_CMD_CONNECT))
				goto nla_put_failure;
		}

		if (rdev->ops->disconnect || rdev->ops->deauth) {
			i++;
			if (nla_put_u32(msg, i, NL80211_CMD_DISCONNECT))
				goto nla_put_failure;
		}

		nla_nest_end(msg, nl_cmds);
		state->split_start++;
		if (state->split)
			break;
	case 5:
		if (rdev->ops->remain_on_channel &&
		    (rdev->wiphy.flags & WIPHY_FLAG_HAS_REMAIN_ON_CHANNEL) &&
		    nla_put_u32(msg,
				NL80211_ATTR_MAX_REMAIN_ON_CHANNEL_DURATION,
				rdev->wiphy.max_remain_on_channel_duration))
			goto nla_put_failure;

		if ((rdev->wiphy.flags & WIPHY_FLAG_OFFCHAN_TX) &&
		    nla_put_flag(msg, NL80211_ATTR_OFFCHANNEL_TX_OK))
			goto nla_put_failure;

		if (nl80211_send_mgmt_stypes(msg, mgmt_stypes))
			goto nla_put_failure;
		state->split_start++;
		if (state->split)
			break;
	case 6:
#ifdef CONFIG_PM
		if (nl80211_send_wowlan(msg, rdev, state->split))
			goto nla_put_failure;
		state->split_start++;
		if (state->split)
			break;
#else
		state->split_start++;
#endif
	case 7:
		if (nl80211_put_iftypes(msg, NL80211_ATTR_SOFTWARE_IFTYPES,
					rdev->wiphy.software_iftypes))
			goto nla_put_failure;

		if (nl80211_put_iface_combinations(&rdev->wiphy, msg,
						   state->split))
			goto nla_put_failure;

		state->split_start++;
		if (state->split)
			break;
	case 8:
		if ((rdev->wiphy.flags & WIPHY_FLAG_HAVE_AP_SME) &&
		    nla_put_u32(msg, NL80211_ATTR_DEVICE_AP_SME,
				rdev->wiphy.ap_sme_capa))
			goto nla_put_failure;

		features = rdev->wiphy.features;
		/*
		 * We can only add the per-channel limit information if the
		 * dump is split, otherwise it makes it too big. Therefore
		 * only advertise it in that case.
		 */
		if (state->split)
			features |= NL80211_FEATURE_ADVERTISE_CHAN_LIMITS;
		if (nla_put_u32(msg, NL80211_ATTR_FEATURE_FLAGS, features))
			goto nla_put_failure;

		if (rdev->wiphy.ht_capa_mod_mask &&
		    nla_put(msg, NL80211_ATTR_HT_CAPABILITY_MASK,
			    sizeof(*rdev->wiphy.ht_capa_mod_mask),
			    rdev->wiphy.ht_capa_mod_mask))
			goto nla_put_failure;

		if (rdev->wiphy.flags & WIPHY_FLAG_HAVE_AP_SME &&
		    rdev->wiphy.max_acl_mac_addrs &&
		    nla_put_u32(msg, NL80211_ATTR_MAC_ACL_MAX,
				rdev->wiphy.max_acl_mac_addrs))
			goto nla_put_failure;

		/*
		 * Any information below this point is only available to
		 * applications that can deal with it being split. This
		 * helps ensure that newly added capabilities don't break
		 * older tools by overrunning their buffers.
		 *
		 * We still increment split_start so that in the split
		 * case we'll continue with more data in the next round,
		 * but break unconditionally so unsplit data stops here.
		 */
		state->split_start++;
		break;
	case 9:
		if (rdev->wiphy.extended_capabilities &&
		    (nla_put(msg, NL80211_ATTR_EXT_CAPA,
			     rdev->wiphy.extended_capabilities_len,
			     rdev->wiphy.extended_capabilities) ||
		     nla_put(msg, NL80211_ATTR_EXT_CAPA_MASK,
			     rdev->wiphy.extended_capabilities_len,
			     rdev->wiphy.extended_capabilities_mask)))
			goto nla_put_failure;

		if (rdev->wiphy.vht_capa_mod_mask &&
		    nla_put(msg, NL80211_ATTR_VHT_CAPABILITY_MASK,
			    sizeof(*rdev->wiphy.vht_capa_mod_mask),
			    rdev->wiphy.vht_capa_mod_mask))
			goto nla_put_failure;

		state->split_start++;
		break;
	case 10:
		if (nl80211_send_coalesce(msg, rdev))
			goto nla_put_failure;

		if ((rdev->wiphy.flags & WIPHY_FLAG_SUPPORTS_5_10_MHZ) &&
		    (nla_put_flag(msg, NL80211_ATTR_SUPPORT_5_MHZ) ||
		     nla_put_flag(msg, NL80211_ATTR_SUPPORT_10_MHZ)))
			goto nla_put_failure;

		if (rdev->wiphy.max_ap_assoc_sta &&
		    nla_put_u32(msg, NL80211_ATTR_MAX_AP_ASSOC_STA,
				rdev->wiphy.max_ap_assoc_sta))
			goto nla_put_failure;

		state->split_start++;
		break;
	case 11:
		if (rdev->wiphy.n_vendor_commands) {
			const struct nl80211_vendor_cmd_info *info;
			struct nlattr *nested;

			nested = nla_nest_start(msg, NL80211_ATTR_VENDOR_DATA);
			if (!nested)
				goto nla_put_failure;

			for (i = 0; i < rdev->wiphy.n_vendor_commands; i++) {
				info = &rdev->wiphy.vendor_commands[i].info;
				if (nla_put(msg, i + 1, sizeof(*info), info))
					goto nla_put_failure;
			}
			nla_nest_end(msg, nested);
		}

		if (rdev->wiphy.n_vendor_events) {
			const struct nl80211_vendor_cmd_info *info;
			struct nlattr *nested;

			nested = nla_nest_start(msg,
						NL80211_ATTR_VENDOR_EVENTS);
			if (!nested)
				goto nla_put_failure;

			for (i = 0; i < rdev->wiphy.n_vendor_events; i++) {
				info = &rdev->wiphy.vendor_events[i];
				if (nla_put(msg, i + 1, sizeof(*info), info))
					goto nla_put_failure;
			}
			nla_nest_end(msg, nested);
		}
		state->split_start++;
		break;
	case 12:
		if (rdev->wiphy.flags & WIPHY_FLAG_HAS_CHANNEL_SWITCH &&
		    nla_put_u8(msg, NL80211_ATTR_MAX_CSA_COUNTERS,
			       rdev->wiphy.max_num_csa_counters))
			goto nla_put_failure;

		/* done */
		state->split_start = 0;
		break;
	}
 finish:
	return genlmsg_end(msg, hdr);

 nla_put_failure:
	genlmsg_cancel(msg, hdr);
	return -EMSGSIZE;
}

static int nl80211_dump_wiphy_parse(struct sk_buff *skb,
				    struct netlink_callback *cb,
				    struct nl80211_dump_wiphy_state *state)
{
	struct nlattr **tb = nl80211_fam.attrbuf;
	int ret = nlmsg_parse(cb->nlh, GENL_HDRLEN + nl80211_fam.hdrsize,
			      tb, nl80211_fam.maxattr, nl80211_policy);
	/* ignore parse errors for backward compatibility */
	if (ret)
		return 0;

	state->split = tb[NL80211_ATTR_SPLIT_WIPHY_DUMP];
	if (tb[NL80211_ATTR_WIPHY])
		state->filter_wiphy = nla_get_u32(tb[NL80211_ATTR_WIPHY]);
	if (tb[NL80211_ATTR_WDEV])
		state->filter_wiphy = nla_get_u64(tb[NL80211_ATTR_WDEV]) >> 32;
	if (tb[NL80211_ATTR_IFINDEX]) {
		struct net_device *netdev;
		struct cfg80211_registered_device *rdev;
		int ifidx = nla_get_u32(tb[NL80211_ATTR_IFINDEX]);

		netdev = __dev_get_by_index(sock_net(skb->sk), ifidx);
		if (!netdev)
			return -ENODEV;
		if (netdev->ieee80211_ptr) {
			rdev = wiphy_to_rdev(
				netdev->ieee80211_ptr->wiphy);
			state->filter_wiphy = rdev->wiphy_idx;
		}
	}

	return 0;
}

static int nl80211_dump_wiphy(struct sk_buff *skb, struct netlink_callback *cb)
{
	int idx = 0, ret;
	struct nl80211_dump_wiphy_state *state = (void *)cb->args[0];
	struct cfg80211_registered_device *rdev;

	rtnl_lock();
	if (!state) {
		state = kzalloc(sizeof(*state), GFP_KERNEL);
		if (!state) {
			rtnl_unlock();
			return -ENOMEM;
		}
		state->filter_wiphy = -1;
		ret = nl80211_dump_wiphy_parse(skb, cb, state);
		if (ret) {
			kfree(state);
			rtnl_unlock();
			return ret;
		}
		cb->args[0] = (long)state;
	}

	list_for_each_entry(rdev, &cfg80211_rdev_list, list) {
		if (!net_eq(wiphy_net(&rdev->wiphy), sock_net(skb->sk)))
			continue;
		if (++idx <= state->start)
			continue;
		if (state->filter_wiphy != -1 &&
		    state->filter_wiphy != rdev->wiphy_idx)
			continue;
		/* attempt to fit multiple wiphy data chunks into the skb */
		do {
			ret = nl80211_send_wiphy(rdev, NL80211_CMD_NEW_WIPHY,
						 skb,
						 NETLINK_CB(cb->skb).portid,
						 cb->nlh->nlmsg_seq,
						 NLM_F_MULTI, state);
			if (ret < 0) {
				/*
				 * If sending the wiphy data didn't fit (ENOBUFS
				 * or EMSGSIZE returned), this SKB is still
				 * empty (so it's not too big because another
				 * wiphy dataset is already in the skb) and
				 * we've not tried to adjust the dump allocation
				 * yet ... then adjust the alloc size to be
				 * bigger, and return 1 but with the empty skb.
				 * This results in an empty message being RX'ed
				 * in userspace, but that is ignored.
				 *
				 * We can then retry with the larger buffer.
				 */
				if ((ret == -ENOBUFS || ret == -EMSGSIZE) &&
				    !skb->len && !state->split &&
				    cb->min_dump_alloc < 4096) {
					cb->min_dump_alloc = 4096;
					state->split_start = 0;
					rtnl_unlock();
					return 1;
				}
				idx--;
				break;
			}
		} while (state->split_start > 0);
		break;
	}
	rtnl_unlock();

	state->start = idx;

	return skb->len;
}

static int nl80211_dump_wiphy_done(struct netlink_callback *cb)
{
	kfree((void *)cb->args[0]);
	return 0;
}

static int nl80211_get_wiphy(struct sk_buff *skb, struct genl_info *info)
{
	struct sk_buff *msg;
	struct cfg80211_registered_device *rdev = info->user_ptr[0];
	struct nl80211_dump_wiphy_state state = {};

	msg = nlmsg_new(4096, GFP_KERNEL);
	if (!msg)
		return -ENOMEM;

	if (nl80211_send_wiphy(rdev, NL80211_CMD_NEW_WIPHY, msg,
			       info->snd_portid, info->snd_seq, 0,
			       &state) < 0) {
		nlmsg_free(msg);
		return -ENOBUFS;
	}

	return genlmsg_reply(msg, info);
}

static const struct nla_policy txq_params_policy[NL80211_TXQ_ATTR_MAX + 1] = {
	[NL80211_TXQ_ATTR_QUEUE]		= { .type = NLA_U8 },
	[NL80211_TXQ_ATTR_TXOP]			= { .type = NLA_U16 },
	[NL80211_TXQ_ATTR_CWMIN]		= { .type = NLA_U16 },
	[NL80211_TXQ_ATTR_CWMAX]		= { .type = NLA_U16 },
	[NL80211_TXQ_ATTR_AIFS]			= { .type = NLA_U8 },
};

static int parse_txq_params(struct nlattr *tb[],
			    struct ieee80211_txq_params *txq_params)
{
	if (!tb[NL80211_TXQ_ATTR_AC] || !tb[NL80211_TXQ_ATTR_TXOP] ||
	    !tb[NL80211_TXQ_ATTR_CWMIN] || !tb[NL80211_TXQ_ATTR_CWMAX] ||
	    !tb[NL80211_TXQ_ATTR_AIFS])
		return -EINVAL;

	txq_params->ac = nla_get_u8(tb[NL80211_TXQ_ATTR_AC]);
	txq_params->txop = nla_get_u16(tb[NL80211_TXQ_ATTR_TXOP]);
	txq_params->cwmin = nla_get_u16(tb[NL80211_TXQ_ATTR_CWMIN]);
	txq_params->cwmax = nla_get_u16(tb[NL80211_TXQ_ATTR_CWMAX]);
	txq_params->aifs = nla_get_u8(tb[NL80211_TXQ_ATTR_AIFS]);

	if (txq_params->ac >= NL80211_NUM_ACS)
		return -EINVAL;

	return 0;
}

static bool nl80211_can_set_dev_channel(struct wireless_dev *wdev)
{
	/*
	 * You can only set the channel explicitly for WDS interfaces,
	 * all others have their channel managed via their respective
	 * "establish a connection" command (connect, join, ...)
	 *
	 * For AP/GO and mesh mode, the channel can be set with the
	 * channel userspace API, but is only stored and passed to the
	 * low-level driver when the AP starts or the mesh is joined.
	 * This is for backward compatibility, userspace can also give
	 * the channel in the start-ap or join-mesh commands instead.
	 *
	 * Monitors are special as they are normally slaved to
	 * whatever else is going on, so they have their own special
	 * operation to set the monitor channel if possible.
	 */
	return !wdev ||
		wdev->iftype == NL80211_IFTYPE_AP ||
		wdev->iftype == NL80211_IFTYPE_MESH_POINT ||
		wdev->iftype == NL80211_IFTYPE_MONITOR ||
		wdev->iftype == NL80211_IFTYPE_P2P_GO;
}

static int nl80211_parse_chandef(struct cfg80211_registered_device *rdev,
				 struct genl_info *info,
				 struct cfg80211_chan_def *chandef)
{
	u32 control_freq;

	if (!info->attrs[NL80211_ATTR_WIPHY_FREQ])
		return -EINVAL;

	control_freq = nla_get_u32(info->attrs[NL80211_ATTR_WIPHY_FREQ]);

	chandef->chan = ieee80211_get_channel(&rdev->wiphy, control_freq);
	chandef->width = NL80211_CHAN_WIDTH_20_NOHT;
	chandef->center_freq1 = control_freq;
	chandef->center_freq2 = 0;

	/* Primary channel not allowed */
	if (!chandef->chan || chandef->chan->flags & IEEE80211_CHAN_DISABLED)
		return -EINVAL;

	if (info->attrs[NL80211_ATTR_WIPHY_CHANNEL_TYPE]) {
		enum nl80211_channel_type chantype;

		chantype = nla_get_u32(
				info->attrs[NL80211_ATTR_WIPHY_CHANNEL_TYPE]);

		switch (chantype) {
		case NL80211_CHAN_NO_HT:
		case NL80211_CHAN_HT20:
		case NL80211_CHAN_HT40PLUS:
		case NL80211_CHAN_HT40MINUS:
			cfg80211_chandef_create(chandef, chandef->chan,
						chantype);
			break;
		default:
			return -EINVAL;
		}
	} else if (info->attrs[NL80211_ATTR_CHANNEL_WIDTH]) {
		chandef->width =
			nla_get_u32(info->attrs[NL80211_ATTR_CHANNEL_WIDTH]);
		if (info->attrs[NL80211_ATTR_CENTER_FREQ1])
			chandef->center_freq1 =
				nla_get_u32(
					info->attrs[NL80211_ATTR_CENTER_FREQ1]);
		if (info->attrs[NL80211_ATTR_CENTER_FREQ2])
			chandef->center_freq2 =
				nla_get_u32(
					info->attrs[NL80211_ATTR_CENTER_FREQ2]);
	}

	if (!cfg80211_chandef_valid(chandef))
		return -EINVAL;

	if (!cfg80211_chandef_usable(&rdev->wiphy, chandef,
				     IEEE80211_CHAN_DISABLED))
		return -EINVAL;

	if ((chandef->width == NL80211_CHAN_WIDTH_5 ||
	     chandef->width == NL80211_CHAN_WIDTH_10) &&
	    !(rdev->wiphy.flags & WIPHY_FLAG_SUPPORTS_5_10_MHZ))
		return -EINVAL;

	return 0;
}

static int __nl80211_set_channel(struct cfg80211_registered_device *rdev,
				 struct net_device *dev,
				 struct genl_info *info)
{
	struct cfg80211_chan_def chandef;
	int result;
	enum nl80211_iftype iftype = NL80211_IFTYPE_MONITOR;
	struct wireless_dev *wdev = NULL;

	if (dev)
		wdev = dev->ieee80211_ptr;
	if (!nl80211_can_set_dev_channel(wdev))
		return -EOPNOTSUPP;
	if (wdev)
		iftype = wdev->iftype;

	result = nl80211_parse_chandef(rdev, info, &chandef);
	if (result)
		return result;

	switch (iftype) {
	case NL80211_IFTYPE_AP:
	case NL80211_IFTYPE_P2P_GO:
		if (!cfg80211_reg_can_beacon(&rdev->wiphy, &chandef, iftype)) {
			result = -EINVAL;
			break;
		}
		if (wdev->beacon_interval) {
			if (!dev || !rdev->ops->set_ap_chanwidth ||
			    !(rdev->wiphy.features &
			      NL80211_FEATURE_AP_MODE_CHAN_WIDTH_CHANGE)) {
				result = -EBUSY;
				break;
			}

			/* Only allow dynamic channel width changes */
			if (chandef.chan != wdev->preset_chandef.chan) {
				result = -EBUSY;
				break;
			}
			result = rdev_set_ap_chanwidth(rdev, dev, &chandef);
			if (result)
				break;
		}
		wdev->preset_chandef = chandef;
		result = 0;
		break;
	case NL80211_IFTYPE_MESH_POINT:
		result = cfg80211_set_mesh_channel(rdev, wdev, &chandef);
		break;
	case NL80211_IFTYPE_MONITOR:
		result = cfg80211_set_monitor_channel(rdev, &chandef);
		break;
	default:
		result = -EINVAL;
	}

	return result;
}

static int nl80211_set_channel(struct sk_buff *skb, struct genl_info *info)
{
	struct cfg80211_registered_device *rdev = info->user_ptr[0];
	struct net_device *netdev = info->user_ptr[1];

	return __nl80211_set_channel(rdev, netdev, info);
}

static int nl80211_set_wds_peer(struct sk_buff *skb, struct genl_info *info)
{
	struct cfg80211_registered_device *rdev = info->user_ptr[0];
	struct net_device *dev = info->user_ptr[1];
	struct wireless_dev *wdev = dev->ieee80211_ptr;
	const u8 *bssid;

	if (!info->attrs[NL80211_ATTR_MAC])
		return -EINVAL;

	if (netif_running(dev))
		return -EBUSY;

	if (!rdev->ops->set_wds_peer)
		return -EOPNOTSUPP;

	if (wdev->iftype != NL80211_IFTYPE_WDS)
		return -EOPNOTSUPP;

	bssid = nla_data(info->attrs[NL80211_ATTR_MAC]);
	return rdev_set_wds_peer(rdev, dev, bssid);
}


static int nl80211_set_wiphy(struct sk_buff *skb, struct genl_info *info)
{
	struct cfg80211_registered_device *rdev;
	struct net_device *netdev = NULL;
	struct wireless_dev *wdev;
	int result = 0, rem_txq_params = 0;
	struct nlattr *nl_txq_params;
	u32 changed;
	u8 retry_short = 0, retry_long = 0;
	u32 frag_threshold = 0, rts_threshold = 0;
	u8 coverage_class = 0;

	ASSERT_RTNL();

	/*
	 * Try to find the wiphy and netdev. Normally this
	 * function shouldn't need the netdev, but this is
	 * done for backward compatibility -- previously
	 * setting the channel was done per wiphy, but now
	 * it is per netdev. Previous userland like hostapd
	 * also passed a netdev to set_wiphy, so that it is
	 * possible to let that go to the right netdev!
	 */

	if (info->attrs[NL80211_ATTR_IFINDEX]) {
		int ifindex = nla_get_u32(info->attrs[NL80211_ATTR_IFINDEX]);

		netdev = __dev_get_by_index(genl_info_net(info), ifindex);
		if (netdev && netdev->ieee80211_ptr)
			rdev = wiphy_to_rdev(netdev->ieee80211_ptr->wiphy);
		else
			netdev = NULL;
	}

	if (!netdev) {
		rdev = __cfg80211_rdev_from_attrs(genl_info_net(info),
						  info->attrs);
		if (IS_ERR(rdev))
			return PTR_ERR(rdev);
		wdev = NULL;
		netdev = NULL;
		result = 0;
	} else
		wdev = netdev->ieee80211_ptr;

	/*
	 * end workaround code, by now the rdev is available
	 * and locked, and wdev may or may not be NULL.
	 */

	if (info->attrs[NL80211_ATTR_WIPHY_NAME])
		result = cfg80211_dev_rename(
			rdev, nla_data(info->attrs[NL80211_ATTR_WIPHY_NAME]));

	if (result)
		return result;

	if (info->attrs[NL80211_ATTR_WIPHY_TXQ_PARAMS]) {
		struct ieee80211_txq_params txq_params;
		struct nlattr *tb[NL80211_TXQ_ATTR_MAX + 1];

		if (!rdev->ops->set_txq_params)
			return -EOPNOTSUPP;

		if (!netdev)
			return -EINVAL;

		if (netdev->ieee80211_ptr->iftype != NL80211_IFTYPE_AP &&
		    netdev->ieee80211_ptr->iftype != NL80211_IFTYPE_P2P_GO)
			return -EINVAL;

		if (!netif_running(netdev))
			return -ENETDOWN;

		nla_for_each_nested(nl_txq_params,
				    info->attrs[NL80211_ATTR_WIPHY_TXQ_PARAMS],
				    rem_txq_params) {
			result = nla_parse(tb, NL80211_TXQ_ATTR_MAX,
					   nla_data(nl_txq_params),
					   nla_len(nl_txq_params),
					   txq_params_policy);
			if (result)
				return result;
			result = parse_txq_params(tb, &txq_params);
			if (result)
				return result;

			result = rdev_set_txq_params(rdev, netdev,
						     &txq_params);
			if (result)
				return result;
		}
	}

	if (info->attrs[NL80211_ATTR_WIPHY_FREQ]) {
		result = __nl80211_set_channel(
			rdev,
			nl80211_can_set_dev_channel(wdev) ? netdev : NULL,
			info);
		if (result)
			return result;
	}

	if (info->attrs[NL80211_ATTR_WIPHY_TX_POWER_SETTING]) {
		struct wireless_dev *txp_wdev = wdev;
		enum nl80211_tx_power_setting type;
		int idx, mbm = 0;

		if (!(rdev->wiphy.features & NL80211_FEATURE_VIF_TXPOWER))
			txp_wdev = NULL;

		if (!rdev->ops->set_tx_power)
			return -EOPNOTSUPP;

		idx = NL80211_ATTR_WIPHY_TX_POWER_SETTING;
		type = nla_get_u32(info->attrs[idx]);

		if (!info->attrs[NL80211_ATTR_WIPHY_TX_POWER_LEVEL] &&
		    (type != NL80211_TX_POWER_AUTOMATIC))
			return -EINVAL;

		if (type != NL80211_TX_POWER_AUTOMATIC) {
			idx = NL80211_ATTR_WIPHY_TX_POWER_LEVEL;
			mbm = nla_get_u32(info->attrs[idx]);
		}

		result = rdev_set_tx_power(rdev, txp_wdev, type, mbm);
		if (result)
			return result;
	}

	if (info->attrs[NL80211_ATTR_WIPHY_ANTENNA_TX] &&
	    info->attrs[NL80211_ATTR_WIPHY_ANTENNA_RX]) {
		u32 tx_ant, rx_ant;
		if ((!rdev->wiphy.available_antennas_tx &&
		     !rdev->wiphy.available_antennas_rx) ||
		    !rdev->ops->set_antenna)
			return -EOPNOTSUPP;

		tx_ant = nla_get_u32(info->attrs[NL80211_ATTR_WIPHY_ANTENNA_TX]);
		rx_ant = nla_get_u32(info->attrs[NL80211_ATTR_WIPHY_ANTENNA_RX]);

		/* reject antenna configurations which don't match the
		 * available antenna masks, except for the "all" mask */
		if ((~tx_ant && (tx_ant & ~rdev->wiphy.available_antennas_tx)) ||
		    (~rx_ant && (rx_ant & ~rdev->wiphy.available_antennas_rx)))
			return -EINVAL;

		tx_ant = tx_ant & rdev->wiphy.available_antennas_tx;
		rx_ant = rx_ant & rdev->wiphy.available_antennas_rx;

		result = rdev_set_antenna(rdev, tx_ant, rx_ant);
		if (result)
			return result;
	}

	changed = 0;

	if (info->attrs[NL80211_ATTR_WIPHY_RETRY_SHORT]) {
		retry_short = nla_get_u8(
			info->attrs[NL80211_ATTR_WIPHY_RETRY_SHORT]);
		if (retry_short == 0)
			return -EINVAL;

		changed |= WIPHY_PARAM_RETRY_SHORT;
	}

	if (info->attrs[NL80211_ATTR_WIPHY_RETRY_LONG]) {
		retry_long = nla_get_u8(
			info->attrs[NL80211_ATTR_WIPHY_RETRY_LONG]);
		if (retry_long == 0)
			return -EINVAL;

		changed |= WIPHY_PARAM_RETRY_LONG;
	}

	if (info->attrs[NL80211_ATTR_WIPHY_FRAG_THRESHOLD]) {
		frag_threshold = nla_get_u32(
			info->attrs[NL80211_ATTR_WIPHY_FRAG_THRESHOLD]);
		if (frag_threshold < 256)
			return -EINVAL;

		if (frag_threshold != (u32) -1) {
			/*
			 * Fragments (apart from the last one) are required to
			 * have even length. Make the fragmentation code
			 * simpler by stripping LSB should someone try to use
			 * odd threshold value.
			 */
			frag_threshold &= ~0x1;
		}
		changed |= WIPHY_PARAM_FRAG_THRESHOLD;
	}

	if (info->attrs[NL80211_ATTR_WIPHY_RTS_THRESHOLD]) {
		rts_threshold = nla_get_u32(
			info->attrs[NL80211_ATTR_WIPHY_RTS_THRESHOLD]);
		changed |= WIPHY_PARAM_RTS_THRESHOLD;
	}

	if (info->attrs[NL80211_ATTR_WIPHY_COVERAGE_CLASS]) {
		if (info->attrs[NL80211_ATTR_WIPHY_DYN_ACK])
			return -EINVAL;

		coverage_class = nla_get_u8(
			info->attrs[NL80211_ATTR_WIPHY_COVERAGE_CLASS]);
		changed |= WIPHY_PARAM_COVERAGE_CLASS;
	}

	if (info->attrs[NL80211_ATTR_WIPHY_DYN_ACK]) {
		if (!(rdev->wiphy.features & NL80211_FEATURE_ACKTO_ESTIMATION))
			return -EOPNOTSUPP;

		changed |= WIPHY_PARAM_DYN_ACK;
	}

	if (changed) {
		u8 old_retry_short, old_retry_long;
		u32 old_frag_threshold, old_rts_threshold;
		u8 old_coverage_class;

		if (!rdev->ops->set_wiphy_params)
			return -EOPNOTSUPP;

		old_retry_short = rdev->wiphy.retry_short;
		old_retry_long = rdev->wiphy.retry_long;
		old_frag_threshold = rdev->wiphy.frag_threshold;
		old_rts_threshold = rdev->wiphy.rts_threshold;
		old_coverage_class = rdev->wiphy.coverage_class;

		if (changed & WIPHY_PARAM_RETRY_SHORT)
			rdev->wiphy.retry_short = retry_short;
		if (changed & WIPHY_PARAM_RETRY_LONG)
			rdev->wiphy.retry_long = retry_long;
		if (changed & WIPHY_PARAM_FRAG_THRESHOLD)
			rdev->wiphy.frag_threshold = frag_threshold;
		if (changed & WIPHY_PARAM_RTS_THRESHOLD)
			rdev->wiphy.rts_threshold = rts_threshold;
		if (changed & WIPHY_PARAM_COVERAGE_CLASS)
			rdev->wiphy.coverage_class = coverage_class;

		result = rdev_set_wiphy_params(rdev, changed);
		if (result) {
			rdev->wiphy.retry_short = old_retry_short;
			rdev->wiphy.retry_long = old_retry_long;
			rdev->wiphy.frag_threshold = old_frag_threshold;
			rdev->wiphy.rts_threshold = old_rts_threshold;
			rdev->wiphy.coverage_class = old_coverage_class;
		}
	}
	return 0;
}

static inline u64 wdev_id(struct wireless_dev *wdev)
{
	return (u64)wdev->identifier |
	       ((u64)wiphy_to_rdev(wdev->wiphy)->wiphy_idx << 32);
}

static int nl80211_send_chandef(struct sk_buff *msg,
				const struct cfg80211_chan_def *chandef)
{
	if (WARN_ON(!cfg80211_chandef_valid(chandef)))
		return -EINVAL;

	if (nla_put_u32(msg, NL80211_ATTR_WIPHY_FREQ,
			chandef->chan->center_freq))
		return -ENOBUFS;
	switch (chandef->width) {
	case NL80211_CHAN_WIDTH_20_NOHT:
	case NL80211_CHAN_WIDTH_20:
	case NL80211_CHAN_WIDTH_40:
		if (nla_put_u32(msg, NL80211_ATTR_WIPHY_CHANNEL_TYPE,
				cfg80211_get_chandef_type(chandef)))
			return -ENOBUFS;
		break;
	default:
		break;
	}
	if (nla_put_u32(msg, NL80211_ATTR_CHANNEL_WIDTH, chandef->width))
		return -ENOBUFS;
	if (nla_put_u32(msg, NL80211_ATTR_CENTER_FREQ1, chandef->center_freq1))
		return -ENOBUFS;
	if (chandef->center_freq2 &&
	    nla_put_u32(msg, NL80211_ATTR_CENTER_FREQ2, chandef->center_freq2))
		return -ENOBUFS;
	return 0;
}

static int nl80211_send_iface(struct sk_buff *msg, u32 portid, u32 seq, int flags,
			      struct cfg80211_registered_device *rdev,
			      struct wireless_dev *wdev, bool removal)
{
	struct net_device *dev = wdev->netdev;
	u8 cmd = NL80211_CMD_NEW_INTERFACE;
	void *hdr;

	if (removal)
		cmd = NL80211_CMD_DEL_INTERFACE;

	hdr = nl80211hdr_put(msg, portid, seq, flags, cmd);
	if (!hdr)
		return -1;

	if (dev &&
	    (nla_put_u32(msg, NL80211_ATTR_IFINDEX, dev->ifindex) ||
	     nla_put_string(msg, NL80211_ATTR_IFNAME, dev->name)))
		goto nla_put_failure;

	if (nla_put_u32(msg, NL80211_ATTR_WIPHY, rdev->wiphy_idx) ||
	    nla_put_u32(msg, NL80211_ATTR_IFTYPE, wdev->iftype) ||
	    nla_put_u64(msg, NL80211_ATTR_WDEV, wdev_id(wdev)) ||
	    nla_put(msg, NL80211_ATTR_MAC, ETH_ALEN, wdev_address(wdev)) ||
	    nla_put_u32(msg, NL80211_ATTR_GENERATION,
			rdev->devlist_generation ^
			(cfg80211_rdev_list_generation << 2)))
		goto nla_put_failure;

	if (rdev->ops->get_channel) {
		int ret;
		struct cfg80211_chan_def chandef;

		ret = rdev_get_channel(rdev, wdev, &chandef);
		if (ret == 0) {
			if (nl80211_send_chandef(msg, &chandef))
				goto nla_put_failure;
		}
	}

	if (wdev->ssid_len) {
		if (nla_put(msg, NL80211_ATTR_SSID, wdev->ssid_len, wdev->ssid))
			goto nla_put_failure;
	}

	return genlmsg_end(msg, hdr);

 nla_put_failure:
	genlmsg_cancel(msg, hdr);
	return -EMSGSIZE;
}

static int nl80211_dump_interface(struct sk_buff *skb, struct netlink_callback *cb)
{
	int wp_idx = 0;
	int if_idx = 0;
	int wp_start = cb->args[0];
	int if_start = cb->args[1];
	struct cfg80211_registered_device *rdev;
	struct wireless_dev *wdev;

	rtnl_lock();
	list_for_each_entry(rdev, &cfg80211_rdev_list, list) {
		if (!net_eq(wiphy_net(&rdev->wiphy), sock_net(skb->sk)))
			continue;
		if (wp_idx < wp_start) {
			wp_idx++;
			continue;
		}
		if_idx = 0;

		list_for_each_entry(wdev, &rdev->wdev_list, list) {
			if (if_idx < if_start) {
				if_idx++;
				continue;
			}
			if (nl80211_send_iface(skb, NETLINK_CB(cb->skb).portid,
					       cb->nlh->nlmsg_seq, NLM_F_MULTI,
					       rdev, wdev, false) < 0) {
				goto out;
			}
			if_idx++;
		}

		wp_idx++;
	}
 out:
	rtnl_unlock();

	cb->args[0] = wp_idx;
	cb->args[1] = if_idx;

	return skb->len;
}

static int nl80211_get_interface(struct sk_buff *skb, struct genl_info *info)
{
	struct sk_buff *msg;
	struct cfg80211_registered_device *rdev = info->user_ptr[0];
	struct wireless_dev *wdev = info->user_ptr[1];

	msg = nlmsg_new(NLMSG_DEFAULT_SIZE, GFP_KERNEL);
	if (!msg)
		return -ENOMEM;

	if (nl80211_send_iface(msg, info->snd_portid, info->snd_seq, 0,
			       rdev, wdev, false) < 0) {
		nlmsg_free(msg);
		return -ENOBUFS;
	}

	return genlmsg_reply(msg, info);
}

static const struct nla_policy mntr_flags_policy[NL80211_MNTR_FLAG_MAX + 1] = {
	[NL80211_MNTR_FLAG_FCSFAIL] = { .type = NLA_FLAG },
	[NL80211_MNTR_FLAG_PLCPFAIL] = { .type = NLA_FLAG },
	[NL80211_MNTR_FLAG_CONTROL] = { .type = NLA_FLAG },
	[NL80211_MNTR_FLAG_OTHER_BSS] = { .type = NLA_FLAG },
	[NL80211_MNTR_FLAG_COOK_FRAMES] = { .type = NLA_FLAG },
	[NL80211_MNTR_FLAG_ACTIVE] = { .type = NLA_FLAG },
};

static int parse_monitor_flags(struct nlattr *nla, u32 *mntrflags)
{
	struct nlattr *flags[NL80211_MNTR_FLAG_MAX + 1];
	int flag;

	*mntrflags = 0;

	if (!nla)
		return -EINVAL;

	if (nla_parse_nested(flags, NL80211_MNTR_FLAG_MAX,
			     nla, mntr_flags_policy))
		return -EINVAL;

	for (flag = 1; flag <= NL80211_MNTR_FLAG_MAX; flag++)
		if (flags[flag])
			*mntrflags |= (1<<flag);

	return 0;
}

static int nl80211_valid_4addr(struct cfg80211_registered_device *rdev,
			       struct net_device *netdev, u8 use_4addr,
			       enum nl80211_iftype iftype)
{
	if (!use_4addr) {
		if (netdev && (netdev->priv_flags & IFF_BRIDGE_PORT))
			return -EBUSY;
		return 0;
	}

	switch (iftype) {
	case NL80211_IFTYPE_AP_VLAN:
		if (rdev->wiphy.flags & WIPHY_FLAG_4ADDR_AP)
			return 0;
		break;
	case NL80211_IFTYPE_STATION:
		if (rdev->wiphy.flags & WIPHY_FLAG_4ADDR_STATION)
			return 0;
		break;
	default:
		break;
	}

	return -EOPNOTSUPP;
}

static int nl80211_set_interface(struct sk_buff *skb, struct genl_info *info)
{
	struct cfg80211_registered_device *rdev = info->user_ptr[0];
	struct vif_params params;
	int err;
	enum nl80211_iftype otype, ntype;
	struct net_device *dev = info->user_ptr[1];
	u32 _flags, *flags = NULL;
	bool change = false;

	memset(&params, 0, sizeof(params));

	otype = ntype = dev->ieee80211_ptr->iftype;

	if (info->attrs[NL80211_ATTR_IFTYPE]) {
		ntype = nla_get_u32(info->attrs[NL80211_ATTR_IFTYPE]);
		if (otype != ntype)
			change = true;
		if (ntype > NL80211_IFTYPE_MAX)
			return -EINVAL;
	}

	if (info->attrs[NL80211_ATTR_MESH_ID]) {
		struct wireless_dev *wdev = dev->ieee80211_ptr;

		if (ntype != NL80211_IFTYPE_MESH_POINT)
			return -EINVAL;
		if (netif_running(dev))
			return -EBUSY;

		wdev_lock(wdev);
		BUILD_BUG_ON(IEEE80211_MAX_SSID_LEN !=
			     IEEE80211_MAX_MESH_ID_LEN);
		wdev->mesh_id_up_len =
			nla_len(info->attrs[NL80211_ATTR_MESH_ID]);
		memcpy(wdev->ssid, nla_data(info->attrs[NL80211_ATTR_MESH_ID]),
		       wdev->mesh_id_up_len);
		wdev_unlock(wdev);
	}

	if (info->attrs[NL80211_ATTR_4ADDR]) {
		params.use_4addr = !!nla_get_u8(info->attrs[NL80211_ATTR_4ADDR]);
		change = true;
		err = nl80211_valid_4addr(rdev, dev, params.use_4addr, ntype);
		if (err)
			return err;
	} else {
		params.use_4addr = -1;
	}

	if (info->attrs[NL80211_ATTR_MNTR_FLAGS]) {
		if (ntype != NL80211_IFTYPE_MONITOR)
			return -EINVAL;
		err = parse_monitor_flags(info->attrs[NL80211_ATTR_MNTR_FLAGS],
					  &_flags);
		if (err)
			return err;

		flags = &_flags;
		change = true;
	}

	if (flags && (*flags & MONITOR_FLAG_ACTIVE) &&
	    !(rdev->wiphy.features & NL80211_FEATURE_ACTIVE_MONITOR))
		return -EOPNOTSUPP;

	if (change)
		err = cfg80211_change_iface(rdev, dev, ntype, flags, &params);
	else
		err = 0;

	if (!err && params.use_4addr != -1)
		dev->ieee80211_ptr->use_4addr = params.use_4addr;

	return err;
}

static int nl80211_new_interface(struct sk_buff *skb, struct genl_info *info)
{
	struct cfg80211_registered_device *rdev = info->user_ptr[0];
	struct vif_params params;
	struct wireless_dev *wdev;
	struct sk_buff *msg, *event;
	int err;
	enum nl80211_iftype type = NL80211_IFTYPE_UNSPECIFIED;
	u32 flags;

	/* to avoid failing a new interface creation due to pending removal */
	cfg80211_destroy_ifaces(rdev);

	memset(&params, 0, sizeof(params));

	if (!info->attrs[NL80211_ATTR_IFNAME])
		return -EINVAL;

	if (info->attrs[NL80211_ATTR_IFTYPE]) {
		type = nla_get_u32(info->attrs[NL80211_ATTR_IFTYPE]);
		if (type > NL80211_IFTYPE_MAX)
			return -EINVAL;
	}

	if (!rdev->ops->add_virtual_intf ||
	    !(rdev->wiphy.interface_modes & (1 << type)))
		return -EOPNOTSUPP;

	if ((type == NL80211_IFTYPE_P2P_DEVICE ||
	     rdev->wiphy.features & NL80211_FEATURE_MAC_ON_CREATE) &&
	    info->attrs[NL80211_ATTR_MAC]) {
		nla_memcpy(params.macaddr, info->attrs[NL80211_ATTR_MAC],
			   ETH_ALEN);
		if (!is_valid_ether_addr(params.macaddr))
			return -EADDRNOTAVAIL;
	}

	if (info->attrs[NL80211_ATTR_4ADDR]) {
		params.use_4addr = !!nla_get_u8(info->attrs[NL80211_ATTR_4ADDR]);
		err = nl80211_valid_4addr(rdev, NULL, params.use_4addr, type);
		if (err)
			return err;
	}

	msg = nlmsg_new(NLMSG_DEFAULT_SIZE, GFP_KERNEL);
	if (!msg)
		return -ENOMEM;

	err = parse_monitor_flags(type == NL80211_IFTYPE_MONITOR ?
				  info->attrs[NL80211_ATTR_MNTR_FLAGS] : NULL,
				  &flags);

	if (!err && (flags & MONITOR_FLAG_ACTIVE) &&
	    !(rdev->wiphy.features & NL80211_FEATURE_ACTIVE_MONITOR))
		return -EOPNOTSUPP;

	wdev = rdev_add_virtual_intf(rdev,
				nla_data(info->attrs[NL80211_ATTR_IFNAME]),
				type, err ? NULL : &flags, &params);
	if (WARN_ON(!wdev)) {
		nlmsg_free(msg);
		return -EPROTO;
	} else if (IS_ERR(wdev)) {
		nlmsg_free(msg);
		return PTR_ERR(wdev);
	}

	if (info->attrs[NL80211_ATTR_SOCKET_OWNER])
		wdev->owner_nlportid = info->snd_portid;

	switch (type) {
	case NL80211_IFTYPE_MESH_POINT:
		if (!info->attrs[NL80211_ATTR_MESH_ID])
			break;
		wdev_lock(wdev);
		BUILD_BUG_ON(IEEE80211_MAX_SSID_LEN !=
			     IEEE80211_MAX_MESH_ID_LEN);
		wdev->mesh_id_up_len =
			nla_len(info->attrs[NL80211_ATTR_MESH_ID]);
		memcpy(wdev->ssid, nla_data(info->attrs[NL80211_ATTR_MESH_ID]),
		       wdev->mesh_id_up_len);
		wdev_unlock(wdev);
		break;
	case NL80211_IFTYPE_P2P_DEVICE:
		/*
		 * P2P Device doesn't have a netdev, so doesn't go
		 * through the netdev notifier and must be added here
		 */
		mutex_init(&wdev->mtx);
		INIT_LIST_HEAD(&wdev->event_list);
		spin_lock_init(&wdev->event_lock);
		INIT_LIST_HEAD(&wdev->mgmt_registrations);
		spin_lock_init(&wdev->mgmt_registrations_lock);

		wdev->identifier = ++rdev->wdev_id;
		list_add_rcu(&wdev->list, &rdev->wdev_list);
		rdev->devlist_generation++;
		break;
	default:
		break;
	}

	if (nl80211_send_iface(msg, info->snd_portid, info->snd_seq, 0,
			       rdev, wdev, false) < 0) {
		nlmsg_free(msg);
		return -ENOBUFS;
	}

	event = nlmsg_new(NLMSG_DEFAULT_SIZE, GFP_KERNEL);
	if (event) {
		if (nl80211_send_iface(event, 0, 0, 0,
				       rdev, wdev, false) < 0) {
			nlmsg_free(event);
			goto out;
		}

		genlmsg_multicast_netns(&nl80211_fam, wiphy_net(&rdev->wiphy),
					event, 0, NL80211_MCGRP_CONFIG,
					GFP_KERNEL);
	}

out:
	return genlmsg_reply(msg, info);
}

static int nl80211_del_interface(struct sk_buff *skb, struct genl_info *info)
{
	struct cfg80211_registered_device *rdev = info->user_ptr[0];
	struct wireless_dev *wdev = info->user_ptr[1];
	struct sk_buff *msg;
	int status;

	if (!rdev->ops->del_virtual_intf)
		return -EOPNOTSUPP;

	msg = nlmsg_new(NLMSG_DEFAULT_SIZE, GFP_KERNEL);
	if (msg && nl80211_send_iface(msg, 0, 0, 0, rdev, wdev, true) < 0) {
		nlmsg_free(msg);
		msg = NULL;
	}

	/*
	 * If we remove a wireless device without a netdev then clear
	 * user_ptr[1] so that nl80211_post_doit won't dereference it
	 * to check if it needs to do dev_put(). Otherwise it crashes
	 * since the wdev has been freed, unlike with a netdev where
	 * we need the dev_put() for the netdev to really be freed.
	 */
	if (!wdev->netdev)
		info->user_ptr[1] = NULL;

	status = rdev_del_virtual_intf(rdev, wdev);
	if (status >= 0 && msg)
		genlmsg_multicast_netns(&nl80211_fam, wiphy_net(&rdev->wiphy),
					msg, 0, NL80211_MCGRP_CONFIG,
					GFP_KERNEL);
	else
		nlmsg_free(msg);

	return status;
}

static int nl80211_set_noack_map(struct sk_buff *skb, struct genl_info *info)
{
	struct cfg80211_registered_device *rdev = info->user_ptr[0];
	struct net_device *dev = info->user_ptr[1];
	u16 noack_map;

	if (!info->attrs[NL80211_ATTR_NOACK_MAP])
		return -EINVAL;

	if (!rdev->ops->set_noack_map)
		return -EOPNOTSUPP;

	noack_map = nla_get_u16(info->attrs[NL80211_ATTR_NOACK_MAP]);

	return rdev_set_noack_map(rdev, dev, noack_map);
}

struct get_key_cookie {
	struct sk_buff *msg;
	int error;
	int idx;
};

static void get_key_callback(void *c, struct key_params *params)
{
	struct nlattr *key;
	struct get_key_cookie *cookie = c;

	if ((params->key &&
	     nla_put(cookie->msg, NL80211_ATTR_KEY_DATA,
		     params->key_len, params->key)) ||
	    (params->seq &&
	     nla_put(cookie->msg, NL80211_ATTR_KEY_SEQ,
		     params->seq_len, params->seq)) ||
	    (params->cipher &&
	     nla_put_u32(cookie->msg, NL80211_ATTR_KEY_CIPHER,
			 params->cipher)))
		goto nla_put_failure;

	key = nla_nest_start(cookie->msg, NL80211_ATTR_KEY);
	if (!key)
		goto nla_put_failure;

	if ((params->key &&
	     nla_put(cookie->msg, NL80211_KEY_DATA,
		     params->key_len, params->key)) ||
	    (params->seq &&
	     nla_put(cookie->msg, NL80211_KEY_SEQ,
		     params->seq_len, params->seq)) ||
	    (params->cipher &&
	     nla_put_u32(cookie->msg, NL80211_KEY_CIPHER,
			 params->cipher)))
		goto nla_put_failure;

	if (nla_put_u8(cookie->msg, NL80211_ATTR_KEY_IDX, cookie->idx))
		goto nla_put_failure;

	nla_nest_end(cookie->msg, key);

	return;
 nla_put_failure:
	cookie->error = 1;
}

static int nl80211_get_key(struct sk_buff *skb, struct genl_info *info)
{
	struct cfg80211_registered_device *rdev = info->user_ptr[0];
	int err;
	struct net_device *dev = info->user_ptr[1];
	u8 key_idx = 0;
	const u8 *mac_addr = NULL;
	bool pairwise;
	struct get_key_cookie cookie = {
		.error = 0,
	};
	void *hdr;
	struct sk_buff *msg;

	if (info->attrs[NL80211_ATTR_KEY_IDX])
		key_idx = nla_get_u8(info->attrs[NL80211_ATTR_KEY_IDX]);

	if (key_idx > 5)
		return -EINVAL;

	if (info->attrs[NL80211_ATTR_MAC])
		mac_addr = nla_data(info->attrs[NL80211_ATTR_MAC]);

	pairwise = !!mac_addr;
	if (info->attrs[NL80211_ATTR_KEY_TYPE]) {
		u32 kt = nla_get_u32(info->attrs[NL80211_ATTR_KEY_TYPE]);
		if (kt >= NUM_NL80211_KEYTYPES)
			return -EINVAL;
		if (kt != NL80211_KEYTYPE_GROUP &&
		    kt != NL80211_KEYTYPE_PAIRWISE)
			return -EINVAL;
		pairwise = kt == NL80211_KEYTYPE_PAIRWISE;
	}

	if (!rdev->ops->get_key)
		return -EOPNOTSUPP;

	msg = nlmsg_new(NLMSG_DEFAULT_SIZE, GFP_KERNEL);
	if (!msg)
		return -ENOMEM;

	hdr = nl80211hdr_put(msg, info->snd_portid, info->snd_seq, 0,
			     NL80211_CMD_NEW_KEY);
	if (!hdr)
		goto nla_put_failure;

	cookie.msg = msg;
	cookie.idx = key_idx;

	if (nla_put_u32(msg, NL80211_ATTR_IFINDEX, dev->ifindex) ||
	    nla_put_u8(msg, NL80211_ATTR_KEY_IDX, key_idx))
		goto nla_put_failure;
	if (mac_addr &&
	    nla_put(msg, NL80211_ATTR_MAC, ETH_ALEN, mac_addr))
		goto nla_put_failure;

	if (pairwise && mac_addr &&
	    !(rdev->wiphy.flags & WIPHY_FLAG_IBSS_RSN))
		return -ENOENT;

	err = rdev_get_key(rdev, dev, key_idx, pairwise, mac_addr, &cookie,
			   get_key_callback);

	if (err)
		goto free_msg;

	if (cookie.error)
		goto nla_put_failure;

	genlmsg_end(msg, hdr);
	return genlmsg_reply(msg, info);

 nla_put_failure:
	err = -ENOBUFS;
 free_msg:
	nlmsg_free(msg);
	return err;
}

static int nl80211_set_key(struct sk_buff *skb, struct genl_info *info)
{
	struct cfg80211_registered_device *rdev = info->user_ptr[0];
	struct key_parse key;
	int err;
	struct net_device *dev = info->user_ptr[1];

	err = nl80211_parse_key(info, &key);
	if (err)
		return err;

	if (key.idx < 0)
		return -EINVAL;

	/* only support setting default key */
	if (!key.def && !key.defmgmt)
		return -EINVAL;

	wdev_lock(dev->ieee80211_ptr);

	if (key.def) {
		if (!rdev->ops->set_default_key) {
			err = -EOPNOTSUPP;
			goto out;
		}

		err = nl80211_key_allowed(dev->ieee80211_ptr);
		if (err)
			goto out;

		err = rdev_set_default_key(rdev, dev, key.idx,
						 key.def_uni, key.def_multi);

		if (err)
			goto out;

#ifdef CONFIG_CFG80211_WEXT
		dev->ieee80211_ptr->wext.default_key = key.idx;
#endif
	} else {
		if (key.def_uni || !key.def_multi) {
			err = -EINVAL;
			goto out;
		}

		if (!rdev->ops->set_default_mgmt_key) {
			err = -EOPNOTSUPP;
			goto out;
		}

		err = nl80211_key_allowed(dev->ieee80211_ptr);
		if (err)
			goto out;

		err = rdev_set_default_mgmt_key(rdev, dev, key.idx);
		if (err)
			goto out;

#ifdef CONFIG_CFG80211_WEXT
		dev->ieee80211_ptr->wext.default_mgmt_key = key.idx;
#endif
	}

 out:
	wdev_unlock(dev->ieee80211_ptr);

	return err;
}

static int nl80211_new_key(struct sk_buff *skb, struct genl_info *info)
{
	struct cfg80211_registered_device *rdev = info->user_ptr[0];
	int err;
	struct net_device *dev = info->user_ptr[1];
	struct key_parse key;
	const u8 *mac_addr = NULL;

	err = nl80211_parse_key(info, &key);
	if (err)
		return err;

	if (!key.p.key)
		return -EINVAL;

	if (info->attrs[NL80211_ATTR_MAC])
		mac_addr = nla_data(info->attrs[NL80211_ATTR_MAC]);

	if (key.type == -1) {
		if (mac_addr)
			key.type = NL80211_KEYTYPE_PAIRWISE;
		else
			key.type = NL80211_KEYTYPE_GROUP;
	}

	/* for now */
	if (key.type != NL80211_KEYTYPE_PAIRWISE &&
	    key.type != NL80211_KEYTYPE_GROUP)
		return -EINVAL;

	if (!rdev->ops->add_key)
		return -EOPNOTSUPP;

	if (cfg80211_validate_key_settings(rdev, &key.p, key.idx,
					   key.type == NL80211_KEYTYPE_PAIRWISE,
					   mac_addr))
		return -EINVAL;

	wdev_lock(dev->ieee80211_ptr);
	err = nl80211_key_allowed(dev->ieee80211_ptr);
	if (!err)
		err = rdev_add_key(rdev, dev, key.idx,
				   key.type == NL80211_KEYTYPE_PAIRWISE,
				    mac_addr, &key.p);
	wdev_unlock(dev->ieee80211_ptr);

	return err;
}

static int nl80211_del_key(struct sk_buff *skb, struct genl_info *info)
{
	struct cfg80211_registered_device *rdev = info->user_ptr[0];
	int err;
	struct net_device *dev = info->user_ptr[1];
	u8 *mac_addr = NULL;
	struct key_parse key;

	err = nl80211_parse_key(info, &key);
	if (err)
		return err;

	if (info->attrs[NL80211_ATTR_MAC])
		mac_addr = nla_data(info->attrs[NL80211_ATTR_MAC]);

	if (key.type == -1) {
		if (mac_addr)
			key.type = NL80211_KEYTYPE_PAIRWISE;
		else
			key.type = NL80211_KEYTYPE_GROUP;
	}

	/* for now */
	if (key.type != NL80211_KEYTYPE_PAIRWISE &&
	    key.type != NL80211_KEYTYPE_GROUP)
		return -EINVAL;

	if (!rdev->ops->del_key)
		return -EOPNOTSUPP;

	wdev_lock(dev->ieee80211_ptr);
	err = nl80211_key_allowed(dev->ieee80211_ptr);

	if (key.type == NL80211_KEYTYPE_PAIRWISE && mac_addr &&
	    !(rdev->wiphy.flags & WIPHY_FLAG_IBSS_RSN))
		err = -ENOENT;

	if (!err)
		err = rdev_del_key(rdev, dev, key.idx,
				   key.type == NL80211_KEYTYPE_PAIRWISE,
				   mac_addr);

#ifdef CONFIG_CFG80211_WEXT
	if (!err) {
		if (key.idx == dev->ieee80211_ptr->wext.default_key)
			dev->ieee80211_ptr->wext.default_key = -1;
		else if (key.idx == dev->ieee80211_ptr->wext.default_mgmt_key)
			dev->ieee80211_ptr->wext.default_mgmt_key = -1;
	}
#endif
	wdev_unlock(dev->ieee80211_ptr);

	return err;
}

/* This function returns an error or the number of nested attributes */
static int validate_acl_mac_addrs(struct nlattr *nl_attr)
{
	struct nlattr *attr;
	int n_entries = 0, tmp;

	nla_for_each_nested(attr, nl_attr, tmp) {
		if (nla_len(attr) != ETH_ALEN)
			return -EINVAL;

		n_entries++;
	}

	return n_entries;
}

/*
 * This function parses ACL information and allocates memory for ACL data.
 * On successful return, the calling function is responsible to free the
 * ACL buffer returned by this function.
 */
static struct cfg80211_acl_data *parse_acl_data(struct wiphy *wiphy,
						struct genl_info *info)
{
	enum nl80211_acl_policy acl_policy;
	struct nlattr *attr;
	struct cfg80211_acl_data *acl;
	int i = 0, n_entries, tmp;

	if (!wiphy->max_acl_mac_addrs)
		return ERR_PTR(-EOPNOTSUPP);

	if (!info->attrs[NL80211_ATTR_ACL_POLICY])
		return ERR_PTR(-EINVAL);

	acl_policy = nla_get_u32(info->attrs[NL80211_ATTR_ACL_POLICY]);
	if (acl_policy != NL80211_ACL_POLICY_ACCEPT_UNLESS_LISTED &&
	    acl_policy != NL80211_ACL_POLICY_DENY_UNLESS_LISTED)
		return ERR_PTR(-EINVAL);

	if (!info->attrs[NL80211_ATTR_MAC_ADDRS])
		return ERR_PTR(-EINVAL);

	n_entries = validate_acl_mac_addrs(info->attrs[NL80211_ATTR_MAC_ADDRS]);
	if (n_entries < 0)
		return ERR_PTR(n_entries);

	if (n_entries > wiphy->max_acl_mac_addrs)
		return ERR_PTR(-ENOTSUPP);

	acl = kzalloc(sizeof(*acl) + (sizeof(struct mac_address) * n_entries),
		      GFP_KERNEL);
	if (!acl)
		return ERR_PTR(-ENOMEM);

	nla_for_each_nested(attr, info->attrs[NL80211_ATTR_MAC_ADDRS], tmp) {
		memcpy(acl->mac_addrs[i].addr, nla_data(attr), ETH_ALEN);
		i++;
	}

	acl->n_acl_entries = n_entries;
	acl->acl_policy = acl_policy;

	return acl;
}

static int nl80211_set_mac_acl(struct sk_buff *skb, struct genl_info *info)
{
	struct cfg80211_registered_device *rdev = info->user_ptr[0];
	struct net_device *dev = info->user_ptr[1];
	struct cfg80211_acl_data *acl;
	int err;

	if (dev->ieee80211_ptr->iftype != NL80211_IFTYPE_AP &&
	    dev->ieee80211_ptr->iftype != NL80211_IFTYPE_P2P_GO)
		return -EOPNOTSUPP;

	if (!dev->ieee80211_ptr->beacon_interval)
		return -EINVAL;

	acl = parse_acl_data(&rdev->wiphy, info);
	if (IS_ERR(acl))
		return PTR_ERR(acl);

	err = rdev_set_mac_acl(rdev, dev, acl);

	kfree(acl);

	return err;
}

static int nl80211_parse_beacon(struct nlattr *attrs[],
				struct cfg80211_beacon_data *bcn)
{
	bool haveinfo = false;

	if (!is_valid_ie_attr(attrs[NL80211_ATTR_BEACON_TAIL]) ||
	    !is_valid_ie_attr(attrs[NL80211_ATTR_IE]) ||
	    !is_valid_ie_attr(attrs[NL80211_ATTR_IE_PROBE_RESP]) ||
	    !is_valid_ie_attr(attrs[NL80211_ATTR_IE_ASSOC_RESP]))
		return -EINVAL;

	memset(bcn, 0, sizeof(*bcn));

	if (attrs[NL80211_ATTR_BEACON_HEAD]) {
		bcn->head = nla_data(attrs[NL80211_ATTR_BEACON_HEAD]);
		bcn->head_len = nla_len(attrs[NL80211_ATTR_BEACON_HEAD]);
		if (!bcn->head_len)
			return -EINVAL;
		haveinfo = true;
	}

	if (attrs[NL80211_ATTR_BEACON_TAIL]) {
		bcn->tail = nla_data(attrs[NL80211_ATTR_BEACON_TAIL]);
		bcn->tail_len = nla_len(attrs[NL80211_ATTR_BEACON_TAIL]);
		haveinfo = true;
	}

	if (!haveinfo)
		return -EINVAL;

	if (attrs[NL80211_ATTR_IE]) {
		bcn->beacon_ies = nla_data(attrs[NL80211_ATTR_IE]);
		bcn->beacon_ies_len = nla_len(attrs[NL80211_ATTR_IE]);
	}

	if (attrs[NL80211_ATTR_IE_PROBE_RESP]) {
		bcn->proberesp_ies =
			nla_data(attrs[NL80211_ATTR_IE_PROBE_RESP]);
		bcn->proberesp_ies_len =
			nla_len(attrs[NL80211_ATTR_IE_PROBE_RESP]);
	}

	if (attrs[NL80211_ATTR_IE_ASSOC_RESP]) {
		bcn->assocresp_ies =
			nla_data(attrs[NL80211_ATTR_IE_ASSOC_RESP]);
		bcn->assocresp_ies_len =
			nla_len(attrs[NL80211_ATTR_IE_ASSOC_RESP]);
	}

	if (attrs[NL80211_ATTR_PROBE_RESP]) {
		bcn->probe_resp = nla_data(attrs[NL80211_ATTR_PROBE_RESP]);
		bcn->probe_resp_len = nla_len(attrs[NL80211_ATTR_PROBE_RESP]);
	}

	return 0;
}

static bool nl80211_get_ap_channel(struct cfg80211_registered_device *rdev,
				   struct cfg80211_ap_settings *params)
{
	struct wireless_dev *wdev;
	bool ret = false;

	list_for_each_entry(wdev, &rdev->wdev_list, list) {
		if (wdev->iftype != NL80211_IFTYPE_AP &&
		    wdev->iftype != NL80211_IFTYPE_P2P_GO)
			continue;

		if (!wdev->preset_chandef.chan)
			continue;

		params->chandef = wdev->preset_chandef;
		ret = true;
		break;
	}

	return ret;
}

static bool nl80211_valid_auth_type(struct cfg80211_registered_device *rdev,
				    enum nl80211_auth_type auth_type,
				    enum nl80211_commands cmd)
{
	if (auth_type > NL80211_AUTHTYPE_MAX)
		return false;

	switch (cmd) {
	case NL80211_CMD_AUTHENTICATE:
		if (!(rdev->wiphy.features & NL80211_FEATURE_SAE) &&
		    auth_type == NL80211_AUTHTYPE_SAE)
			return false;
		return true;
	case NL80211_CMD_CONNECT:
	case NL80211_CMD_START_AP:
		/* SAE not supported yet */
		if (auth_type == NL80211_AUTHTYPE_SAE)
			return false;
		return true;
	default:
		return false;
	}
}

static int nl80211_start_ap(struct sk_buff *skb, struct genl_info *info)
{
	struct cfg80211_registered_device *rdev = info->user_ptr[0];
	struct net_device *dev = info->user_ptr[1];
	struct wireless_dev *wdev = dev->ieee80211_ptr;
	struct cfg80211_ap_settings params;
	int err;

	if (dev->ieee80211_ptr->iftype != NL80211_IFTYPE_AP &&
	    dev->ieee80211_ptr->iftype != NL80211_IFTYPE_P2P_GO)
		return -EOPNOTSUPP;

	if (!rdev->ops->start_ap)
		return -EOPNOTSUPP;

	if (wdev->beacon_interval)
		return -EALREADY;

	memset(&params, 0, sizeof(params));

	/* these are required for START_AP */
	if (!info->attrs[NL80211_ATTR_BEACON_INTERVAL] ||
	    !info->attrs[NL80211_ATTR_DTIM_PERIOD] ||
	    !info->attrs[NL80211_ATTR_BEACON_HEAD])
		return -EINVAL;

	err = nl80211_parse_beacon(info->attrs, &params.beacon);
	if (err)
		return err;

	params.beacon_interval =
		nla_get_u32(info->attrs[NL80211_ATTR_BEACON_INTERVAL]);
	params.dtim_period =
		nla_get_u32(info->attrs[NL80211_ATTR_DTIM_PERIOD]);

	err = cfg80211_validate_beacon_int(rdev, params.beacon_interval);
	if (err)
		return err;

	/*
	 * In theory, some of these attributes should be required here
	 * but since they were not used when the command was originally
	 * added, keep them optional for old user space programs to let
	 * them continue to work with drivers that do not need the
	 * additional information -- drivers must check!
	 */
	if (info->attrs[NL80211_ATTR_SSID]) {
		params.ssid = nla_data(info->attrs[NL80211_ATTR_SSID]);
		params.ssid_len =
			nla_len(info->attrs[NL80211_ATTR_SSID]);
		if (params.ssid_len == 0 ||
		    params.ssid_len > IEEE80211_MAX_SSID_LEN)
			return -EINVAL;
	}

	if (info->attrs[NL80211_ATTR_HIDDEN_SSID]) {
		params.hidden_ssid = nla_get_u32(
			info->attrs[NL80211_ATTR_HIDDEN_SSID]);
		if (params.hidden_ssid != NL80211_HIDDEN_SSID_NOT_IN_USE &&
		    params.hidden_ssid != NL80211_HIDDEN_SSID_ZERO_LEN &&
		    params.hidden_ssid != NL80211_HIDDEN_SSID_ZERO_CONTENTS)
			return -EINVAL;
	}

	params.privacy = !!info->attrs[NL80211_ATTR_PRIVACY];

	if (info->attrs[NL80211_ATTR_AUTH_TYPE]) {
		params.auth_type = nla_get_u32(
			info->attrs[NL80211_ATTR_AUTH_TYPE]);
		if (!nl80211_valid_auth_type(rdev, params.auth_type,
					     NL80211_CMD_START_AP))
			return -EINVAL;
	} else
		params.auth_type = NL80211_AUTHTYPE_AUTOMATIC;

	err = nl80211_crypto_settings(rdev, info, &params.crypto,
				      NL80211_MAX_NR_CIPHER_SUITES);
	if (err)
		return err;

	if (info->attrs[NL80211_ATTR_INACTIVITY_TIMEOUT]) {
		if (!(rdev->wiphy.features & NL80211_FEATURE_INACTIVITY_TIMER))
			return -EOPNOTSUPP;
		params.inactivity_timeout = nla_get_u16(
			info->attrs[NL80211_ATTR_INACTIVITY_TIMEOUT]);
	}

	if (info->attrs[NL80211_ATTR_P2P_CTWINDOW]) {
		if (dev->ieee80211_ptr->iftype != NL80211_IFTYPE_P2P_GO)
			return -EINVAL;
		params.p2p_ctwindow =
			nla_get_u8(info->attrs[NL80211_ATTR_P2P_CTWINDOW]);
		if (params.p2p_ctwindow > 127)
			return -EINVAL;
		if (params.p2p_ctwindow != 0 &&
		    !(rdev->wiphy.features & NL80211_FEATURE_P2P_GO_CTWIN))
			return -EINVAL;
	}

	if (info->attrs[NL80211_ATTR_P2P_OPPPS]) {
		u8 tmp;

		if (dev->ieee80211_ptr->iftype != NL80211_IFTYPE_P2P_GO)
			return -EINVAL;
		tmp = nla_get_u8(info->attrs[NL80211_ATTR_P2P_OPPPS]);
		if (tmp > 1)
			return -EINVAL;
		params.p2p_opp_ps = tmp;
		if (params.p2p_opp_ps != 0 &&
		    !(rdev->wiphy.features & NL80211_FEATURE_P2P_GO_OPPPS))
			return -EINVAL;
	}

	if (info->attrs[NL80211_ATTR_WIPHY_FREQ]) {
		err = nl80211_parse_chandef(rdev, info, &params.chandef);
		if (err)
			return err;
	} else if (wdev->preset_chandef.chan) {
		params.chandef = wdev->preset_chandef;
	} else if (!nl80211_get_ap_channel(rdev, &params))
		return -EINVAL;

	if (!cfg80211_reg_can_beacon(&rdev->wiphy, &params.chandef,
				     wdev->iftype))
		return -EINVAL;

	if (info->attrs[NL80211_ATTR_ACL_POLICY]) {
		params.acl = parse_acl_data(&rdev->wiphy, info);
		if (IS_ERR(params.acl))
			return PTR_ERR(params.acl);
	}

	if (info->attrs[NL80211_ATTR_SMPS_MODE]) {
		params.smps_mode =
			nla_get_u8(info->attrs[NL80211_ATTR_SMPS_MODE]);
		switch (params.smps_mode) {
		case NL80211_SMPS_OFF:
			break;
		case NL80211_SMPS_STATIC:
			if (!(rdev->wiphy.features &
			      NL80211_FEATURE_STATIC_SMPS))
				return -EINVAL;
			break;
		case NL80211_SMPS_DYNAMIC:
			if (!(rdev->wiphy.features &
			      NL80211_FEATURE_DYNAMIC_SMPS))
				return -EINVAL;
			break;
		default:
			return -EINVAL;
		}
	} else {
		params.smps_mode = NL80211_SMPS_OFF;
	}

	wdev_lock(wdev);
	err = rdev_start_ap(rdev, dev, &params);
	if (!err) {
		wdev->preset_chandef = params.chandef;
		wdev->beacon_interval = params.beacon_interval;
		wdev->chandef = params.chandef;
		wdev->ssid_len = params.ssid_len;
		memcpy(wdev->ssid, params.ssid, wdev->ssid_len);
	}
	wdev_unlock(wdev);

	kfree(params.acl);

	return err;
}

static int nl80211_set_beacon(struct sk_buff *skb, struct genl_info *info)
{
	struct cfg80211_registered_device *rdev = info->user_ptr[0];
	struct net_device *dev = info->user_ptr[1];
	struct wireless_dev *wdev = dev->ieee80211_ptr;
	struct cfg80211_beacon_data params;
	int err;

	if (dev->ieee80211_ptr->iftype != NL80211_IFTYPE_AP &&
	    dev->ieee80211_ptr->iftype != NL80211_IFTYPE_P2P_GO)
		return -EOPNOTSUPP;

	if (!rdev->ops->change_beacon)
		return -EOPNOTSUPP;

	if (!wdev->beacon_interval)
		return -EINVAL;

	err = nl80211_parse_beacon(info->attrs, &params);
	if (err)
		return err;

	wdev_lock(wdev);
	err = rdev_change_beacon(rdev, dev, &params);
	wdev_unlock(wdev);

	return err;
}

static int nl80211_stop_ap(struct sk_buff *skb, struct genl_info *info)
{
	struct cfg80211_registered_device *rdev = info->user_ptr[0];
	struct net_device *dev = info->user_ptr[1];

	return cfg80211_stop_ap(rdev, dev, false);
}

static const struct nla_policy sta_flags_policy[NL80211_STA_FLAG_MAX + 1] = {
	[NL80211_STA_FLAG_AUTHORIZED] = { .type = NLA_FLAG },
	[NL80211_STA_FLAG_SHORT_PREAMBLE] = { .type = NLA_FLAG },
	[NL80211_STA_FLAG_WME] = { .type = NLA_FLAG },
	[NL80211_STA_FLAG_MFP] = { .type = NLA_FLAG },
	[NL80211_STA_FLAG_AUTHENTICATED] = { .type = NLA_FLAG },
	[NL80211_STA_FLAG_TDLS_PEER] = { .type = NLA_FLAG },
};

static int parse_station_flags(struct genl_info *info,
			       enum nl80211_iftype iftype,
			       struct station_parameters *params)
{
	struct nlattr *flags[NL80211_STA_FLAG_MAX + 1];
	struct nlattr *nla;
	int flag;

	/*
	 * Try parsing the new attribute first so userspace
	 * can specify both for older kernels.
	 */
	nla = info->attrs[NL80211_ATTR_STA_FLAGS2];
	if (nla) {
		struct nl80211_sta_flag_update *sta_flags;

		sta_flags = nla_data(nla);
		params->sta_flags_mask = sta_flags->mask;
		params->sta_flags_set = sta_flags->set;
		params->sta_flags_set &= params->sta_flags_mask;
		if ((params->sta_flags_mask |
		     params->sta_flags_set) & BIT(__NL80211_STA_FLAG_INVALID))
			return -EINVAL;
		return 0;
	}

	/* if present, parse the old attribute */

	nla = info->attrs[NL80211_ATTR_STA_FLAGS];
	if (!nla)
		return 0;

	if (nla_parse_nested(flags, NL80211_STA_FLAG_MAX,
			     nla, sta_flags_policy))
		return -EINVAL;

	/*
	 * Only allow certain flags for interface types so that
	 * other attributes are silently ignored. Remember that
	 * this is backward compatibility code with old userspace
	 * and shouldn't be hit in other cases anyway.
	 */
	switch (iftype) {
	case NL80211_IFTYPE_AP:
	case NL80211_IFTYPE_AP_VLAN:
	case NL80211_IFTYPE_P2P_GO:
		params->sta_flags_mask = BIT(NL80211_STA_FLAG_AUTHORIZED) |
					 BIT(NL80211_STA_FLAG_SHORT_PREAMBLE) |
					 BIT(NL80211_STA_FLAG_WME) |
					 BIT(NL80211_STA_FLAG_MFP);
		break;
	case NL80211_IFTYPE_P2P_CLIENT:
	case NL80211_IFTYPE_STATION:
		params->sta_flags_mask = BIT(NL80211_STA_FLAG_AUTHORIZED) |
					 BIT(NL80211_STA_FLAG_TDLS_PEER);
		break;
	case NL80211_IFTYPE_MESH_POINT:
		params->sta_flags_mask = BIT(NL80211_STA_FLAG_AUTHENTICATED) |
					 BIT(NL80211_STA_FLAG_MFP) |
					 BIT(NL80211_STA_FLAG_AUTHORIZED);
	default:
		return -EINVAL;
	}

	for (flag = 1; flag <= NL80211_STA_FLAG_MAX; flag++) {
		if (flags[flag]) {
			params->sta_flags_set |= (1<<flag);

			/* no longer support new API additions in old API */
			if (flag > NL80211_STA_FLAG_MAX_OLD_API)
				return -EINVAL;
		}
	}

	return 0;
}

static bool nl80211_put_sta_rate(struct sk_buff *msg, struct rate_info *info,
				 int attr)
{
	struct nlattr *rate;
	u32 bitrate;
	u16 bitrate_compat;

	rate = nla_nest_start(msg, attr);
	if (!rate)
		return false;

	/* cfg80211_calculate_bitrate will return 0 for mcs >= 32 */
	bitrate = cfg80211_calculate_bitrate(info);
	/* report 16-bit bitrate only if we can */
	bitrate_compat = bitrate < (1UL << 16) ? bitrate : 0;
	if (bitrate > 0 &&
	    nla_put_u32(msg, NL80211_RATE_INFO_BITRATE32, bitrate))
		return false;
	if (bitrate_compat > 0 &&
	    nla_put_u16(msg, NL80211_RATE_INFO_BITRATE, bitrate_compat))
		return false;

	if (info->flags & RATE_INFO_FLAGS_MCS) {
		if (nla_put_u8(msg, NL80211_RATE_INFO_MCS, info->mcs))
			return false;
		if (info->flags & RATE_INFO_FLAGS_40_MHZ_WIDTH &&
		    nla_put_flag(msg, NL80211_RATE_INFO_40_MHZ_WIDTH))
			return false;
		if (info->flags & RATE_INFO_FLAGS_SHORT_GI &&
		    nla_put_flag(msg, NL80211_RATE_INFO_SHORT_GI))
			return false;
	} else if (info->flags & RATE_INFO_FLAGS_VHT_MCS) {
		if (nla_put_u8(msg, NL80211_RATE_INFO_VHT_MCS, info->mcs))
			return false;
		if (nla_put_u8(msg, NL80211_RATE_INFO_VHT_NSS, info->nss))
			return false;
		if (info->flags & RATE_INFO_FLAGS_40_MHZ_WIDTH &&
		    nla_put_flag(msg, NL80211_RATE_INFO_40_MHZ_WIDTH))
			return false;
		if (info->flags & RATE_INFO_FLAGS_80_MHZ_WIDTH &&
		    nla_put_flag(msg, NL80211_RATE_INFO_80_MHZ_WIDTH))
			return false;
		if (info->flags & RATE_INFO_FLAGS_80P80_MHZ_WIDTH &&
		    nla_put_flag(msg, NL80211_RATE_INFO_80P80_MHZ_WIDTH))
			return false;
		if (info->flags & RATE_INFO_FLAGS_160_MHZ_WIDTH &&
		    nla_put_flag(msg, NL80211_RATE_INFO_160_MHZ_WIDTH))
			return false;
		if (info->flags & RATE_INFO_FLAGS_SHORT_GI &&
		    nla_put_flag(msg, NL80211_RATE_INFO_SHORT_GI))
			return false;
	}

	nla_nest_end(msg, rate);
	return true;
}

static bool nl80211_put_signal(struct sk_buff *msg, u8 mask, s8 *signal,
			       int id)
{
	void *attr;
	int i = 0;

	if (!mask)
		return true;

	attr = nla_nest_start(msg, id);
	if (!attr)
		return false;

	for (i = 0; i < IEEE80211_MAX_CHAINS; i++) {
		if (!(mask & BIT(i)))
			continue;

		if (nla_put_u8(msg, i, signal[i]))
			return false;
	}

	nla_nest_end(msg, attr);

	return true;
}

static int nl80211_send_station(struct sk_buff *msg, u32 portid, u32 seq,
				int flags,
				struct cfg80211_registered_device *rdev,
				struct net_device *dev,
				const u8 *mac_addr, struct station_info *sinfo)
{
	void *hdr;
	struct nlattr *sinfoattr, *bss_param;

	hdr = nl80211hdr_put(msg, portid, seq, flags, NL80211_CMD_NEW_STATION);
	if (!hdr)
		return -1;

	if (nla_put_u32(msg, NL80211_ATTR_IFINDEX, dev->ifindex) ||
	    nla_put(msg, NL80211_ATTR_MAC, ETH_ALEN, mac_addr) ||
	    nla_put_u32(msg, NL80211_ATTR_GENERATION, sinfo->generation))
		goto nla_put_failure;

	sinfoattr = nla_nest_start(msg, NL80211_ATTR_STA_INFO);
	if (!sinfoattr)
		goto nla_put_failure;
	if ((sinfo->filled & STATION_INFO_CONNECTED_TIME) &&
	    nla_put_u32(msg, NL80211_STA_INFO_CONNECTED_TIME,
			sinfo->connected_time))
		goto nla_put_failure;
	if ((sinfo->filled & STATION_INFO_INACTIVE_TIME) &&
	    nla_put_u32(msg, NL80211_STA_INFO_INACTIVE_TIME,
			sinfo->inactive_time))
		goto nla_put_failure;
	if ((sinfo->filled & (STATION_INFO_RX_BYTES |
			      STATION_INFO_RX_BYTES64)) &&
	    nla_put_u32(msg, NL80211_STA_INFO_RX_BYTES,
			(u32)sinfo->rx_bytes))
		goto nla_put_failure;
	if ((sinfo->filled & (STATION_INFO_TX_BYTES |
			      STATION_INFO_TX_BYTES64)) &&
	    nla_put_u32(msg, NL80211_STA_INFO_TX_BYTES,
			(u32)sinfo->tx_bytes))
		goto nla_put_failure;
	if ((sinfo->filled & STATION_INFO_RX_BYTES64) &&
	    nla_put_u64(msg, NL80211_STA_INFO_RX_BYTES64,
			sinfo->rx_bytes))
		goto nla_put_failure;
	if ((sinfo->filled & STATION_INFO_TX_BYTES64) &&
	    nla_put_u64(msg, NL80211_STA_INFO_TX_BYTES64,
			sinfo->tx_bytes))
		goto nla_put_failure;
	if ((sinfo->filled & STATION_INFO_LLID) &&
	    nla_put_u16(msg, NL80211_STA_INFO_LLID, sinfo->llid))
		goto nla_put_failure;
	if ((sinfo->filled & STATION_INFO_PLID) &&
	    nla_put_u16(msg, NL80211_STA_INFO_PLID, sinfo->plid))
		goto nla_put_failure;
	if ((sinfo->filled & STATION_INFO_PLINK_STATE) &&
	    nla_put_u8(msg, NL80211_STA_INFO_PLINK_STATE,
		       sinfo->plink_state))
		goto nla_put_failure;
	switch (rdev->wiphy.signal_type) {
	case CFG80211_SIGNAL_TYPE_MBM:
		if ((sinfo->filled & STATION_INFO_SIGNAL) &&
		    nla_put_u8(msg, NL80211_STA_INFO_SIGNAL,
			       sinfo->signal))
			goto nla_put_failure;
		if ((sinfo->filled & STATION_INFO_SIGNAL_AVG) &&
		    nla_put_u8(msg, NL80211_STA_INFO_SIGNAL_AVG,
			       sinfo->signal_avg))
			goto nla_put_failure;
		break;
	default:
		break;
	}
	if (sinfo->filled & STATION_INFO_CHAIN_SIGNAL) {
		if (!nl80211_put_signal(msg, sinfo->chains,
					sinfo->chain_signal,
					NL80211_STA_INFO_CHAIN_SIGNAL))
			goto nla_put_failure;
	}
	if (sinfo->filled & STATION_INFO_CHAIN_SIGNAL_AVG) {
		if (!nl80211_put_signal(msg, sinfo->chains,
					sinfo->chain_signal_avg,
					NL80211_STA_INFO_CHAIN_SIGNAL_AVG))
			goto nla_put_failure;
	}
	if (sinfo->filled & STATION_INFO_TX_BITRATE) {
		if (!nl80211_put_sta_rate(msg, &sinfo->txrate,
					  NL80211_STA_INFO_TX_BITRATE))
			goto nla_put_failure;
	}
	if (sinfo->filled & STATION_INFO_RX_BITRATE) {
		if (!nl80211_put_sta_rate(msg, &sinfo->rxrate,
					  NL80211_STA_INFO_RX_BITRATE))
			goto nla_put_failure;
	}
	if ((sinfo->filled & STATION_INFO_RX_PACKETS) &&
	    nla_put_u32(msg, NL80211_STA_INFO_RX_PACKETS,
			sinfo->rx_packets))
		goto nla_put_failure;
	if ((sinfo->filled & STATION_INFO_TX_PACKETS) &&
	    nla_put_u32(msg, NL80211_STA_INFO_TX_PACKETS,
			sinfo->tx_packets))
		goto nla_put_failure;
	if ((sinfo->filled & STATION_INFO_TX_RETRIES) &&
	    nla_put_u32(msg, NL80211_STA_INFO_TX_RETRIES,
			sinfo->tx_retries))
		goto nla_put_failure;
	if ((sinfo->filled & STATION_INFO_TX_FAILED) &&
	    nla_put_u32(msg, NL80211_STA_INFO_TX_FAILED,
			sinfo->tx_failed))
		goto nla_put_failure;
	if ((sinfo->filled & STATION_INFO_EXPECTED_THROUGHPUT) &&
	    nla_put_u32(msg, NL80211_STA_INFO_EXPECTED_THROUGHPUT,
			sinfo->expected_throughput))
		goto nla_put_failure;
	if ((sinfo->filled & STATION_INFO_BEACON_LOSS_COUNT) &&
	    nla_put_u32(msg, NL80211_STA_INFO_BEACON_LOSS,
			sinfo->beacon_loss_count))
		goto nla_put_failure;
	if ((sinfo->filled & STATION_INFO_LOCAL_PM) &&
	    nla_put_u32(msg, NL80211_STA_INFO_LOCAL_PM,
			sinfo->local_pm))
		goto nla_put_failure;
	if ((sinfo->filled & STATION_INFO_PEER_PM) &&
	    nla_put_u32(msg, NL80211_STA_INFO_PEER_PM,
			sinfo->peer_pm))
		goto nla_put_failure;
	if ((sinfo->filled & STATION_INFO_NONPEER_PM) &&
	    nla_put_u32(msg, NL80211_STA_INFO_NONPEER_PM,
			sinfo->nonpeer_pm))
		goto nla_put_failure;
	if (sinfo->filled & STATION_INFO_BSS_PARAM) {
		bss_param = nla_nest_start(msg, NL80211_STA_INFO_BSS_PARAM);
		if (!bss_param)
			goto nla_put_failure;

		if (((sinfo->bss_param.flags & BSS_PARAM_FLAGS_CTS_PROT) &&
		     nla_put_flag(msg, NL80211_STA_BSS_PARAM_CTS_PROT)) ||
		    ((sinfo->bss_param.flags & BSS_PARAM_FLAGS_SHORT_PREAMBLE) &&
		     nla_put_flag(msg, NL80211_STA_BSS_PARAM_SHORT_PREAMBLE)) ||
		    ((sinfo->bss_param.flags & BSS_PARAM_FLAGS_SHORT_SLOT_TIME) &&
		     nla_put_flag(msg, NL80211_STA_BSS_PARAM_SHORT_SLOT_TIME)) ||
		    nla_put_u8(msg, NL80211_STA_BSS_PARAM_DTIM_PERIOD,
			       sinfo->bss_param.dtim_period) ||
		    nla_put_u16(msg, NL80211_STA_BSS_PARAM_BEACON_INTERVAL,
				sinfo->bss_param.beacon_interval))
			goto nla_put_failure;

		nla_nest_end(msg, bss_param);
	}
	if ((sinfo->filled & STATION_INFO_STA_FLAGS) &&
	    nla_put(msg, NL80211_STA_INFO_STA_FLAGS,
		    sizeof(struct nl80211_sta_flag_update),
		    &sinfo->sta_flags))
		goto nla_put_failure;
	if ((sinfo->filled & STATION_INFO_T_OFFSET) &&
		nla_put_u64(msg, NL80211_STA_INFO_T_OFFSET,
			    sinfo->t_offset))
		goto nla_put_failure;
	nla_nest_end(msg, sinfoattr);

	if ((sinfo->filled & STATION_INFO_ASSOC_REQ_IES) &&
	    nla_put(msg, NL80211_ATTR_IE, sinfo->assoc_req_ies_len,
		    sinfo->assoc_req_ies))
		goto nla_put_failure;

	return genlmsg_end(msg, hdr);

 nla_put_failure:
	genlmsg_cancel(msg, hdr);
	return -EMSGSIZE;
}

static int nl80211_dump_station(struct sk_buff *skb,
				struct netlink_callback *cb)
{
	struct station_info sinfo;
	struct cfg80211_registered_device *rdev;
	struct wireless_dev *wdev;
	u8 mac_addr[ETH_ALEN];
	int sta_idx = cb->args[2];
	int err;

	err = nl80211_prepare_wdev_dump(skb, cb, &rdev, &wdev);
	if (err)
		return err;

	if (!wdev->netdev) {
		err = -EINVAL;
		goto out_err;
	}

	if (!rdev->ops->dump_station) {
		err = -EOPNOTSUPP;
		goto out_err;
	}

	while (1) {
		memset(&sinfo, 0, sizeof(sinfo));
		err = rdev_dump_station(rdev, wdev->netdev, sta_idx,
					mac_addr, &sinfo);
		if (err == -ENOENT)
			break;
		if (err)
			goto out_err;

		if (nl80211_send_station(skb,
				NETLINK_CB(cb->skb).portid,
				cb->nlh->nlmsg_seq, NLM_F_MULTI,
				rdev, wdev->netdev, mac_addr,
				&sinfo) < 0)
			goto out;

		sta_idx++;
	}


 out:
	cb->args[2] = sta_idx;
	err = skb->len;
 out_err:
	nl80211_finish_wdev_dump(rdev);

	return err;
}

static int nl80211_get_station(struct sk_buff *skb, struct genl_info *info)
{
	struct cfg80211_registered_device *rdev = info->user_ptr[0];
	struct net_device *dev = info->user_ptr[1];
	struct station_info sinfo;
	struct sk_buff *msg;
	u8 *mac_addr = NULL;
	int err;

	memset(&sinfo, 0, sizeof(sinfo));

	if (!info->attrs[NL80211_ATTR_MAC])
		return -EINVAL;

	mac_addr = nla_data(info->attrs[NL80211_ATTR_MAC]);

	if (!rdev->ops->get_station)
		return -EOPNOTSUPP;

	err = rdev_get_station(rdev, dev, mac_addr, &sinfo);
	if (err)
		return err;

	msg = nlmsg_new(NLMSG_DEFAULT_SIZE, GFP_KERNEL);
	if (!msg)
		return -ENOMEM;

	if (nl80211_send_station(msg, info->snd_portid, info->snd_seq, 0,
				 rdev, dev, mac_addr, &sinfo) < 0) {
		nlmsg_free(msg);
		return -ENOBUFS;
	}

	return genlmsg_reply(msg, info);
}

int cfg80211_check_station_change(struct wiphy *wiphy,
				  struct station_parameters *params,
				  enum cfg80211_station_type statype)
{
	if (params->listen_interval != -1)
		return -EINVAL;
	if (params->aid &&
	    !(params->sta_flags_set & BIT(NL80211_STA_FLAG_TDLS_PEER)))
		return -EINVAL;

	/* When you run into this, adjust the code below for the new flag */
	BUILD_BUG_ON(NL80211_STA_FLAG_MAX != 7);

	switch (statype) {
	case CFG80211_STA_MESH_PEER_KERNEL:
	case CFG80211_STA_MESH_PEER_USER:
		/*
		 * No ignoring the TDLS flag here -- the userspace mesh
		 * code doesn't have the bug of including TDLS in the
		 * mask everywhere.
		 */
		if (params->sta_flags_mask &
				~(BIT(NL80211_STA_FLAG_AUTHENTICATED) |
				  BIT(NL80211_STA_FLAG_MFP) |
				  BIT(NL80211_STA_FLAG_AUTHORIZED)))
			return -EINVAL;
		break;
	case CFG80211_STA_TDLS_PEER_SETUP:
	case CFG80211_STA_TDLS_PEER_ACTIVE:
		if (!(params->sta_flags_set & BIT(NL80211_STA_FLAG_TDLS_PEER)))
			return -EINVAL;
		/* ignore since it can't change */
		params->sta_flags_mask &= ~BIT(NL80211_STA_FLAG_TDLS_PEER);
		break;
	default:
		/* disallow mesh-specific things */
		if (params->plink_action != NL80211_PLINK_ACTION_NO_ACTION)
			return -EINVAL;
		if (params->local_pm)
			return -EINVAL;
		if (params->sta_modify_mask & STATION_PARAM_APPLY_PLINK_STATE)
			return -EINVAL;
	}

	if (statype != CFG80211_STA_TDLS_PEER_SETUP &&
	    statype != CFG80211_STA_TDLS_PEER_ACTIVE) {
		/* TDLS can't be set, ... */
		if (params->sta_flags_set & BIT(NL80211_STA_FLAG_TDLS_PEER))
			return -EINVAL;
		/*
		 * ... but don't bother the driver with it. This works around
		 * a hostapd/wpa_supplicant issue -- it always includes the
		 * TLDS_PEER flag in the mask even for AP mode.
		 */
		params->sta_flags_mask &= ~BIT(NL80211_STA_FLAG_TDLS_PEER);
	}

	if (statype != CFG80211_STA_TDLS_PEER_SETUP) {
		/* reject other things that can't change */
		if (params->sta_modify_mask & STATION_PARAM_APPLY_UAPSD)
			return -EINVAL;
		if (params->sta_modify_mask & STATION_PARAM_APPLY_CAPABILITY)
			return -EINVAL;
		if (params->supported_rates)
			return -EINVAL;
		if (params->ext_capab || params->ht_capa || params->vht_capa)
			return -EINVAL;
	}

	if (statype != CFG80211_STA_AP_CLIENT) {
		if (params->vlan)
			return -EINVAL;
	}

	switch (statype) {
	case CFG80211_STA_AP_MLME_CLIENT:
		/* Use this only for authorizing/unauthorizing a station */
		if (!(params->sta_flags_mask & BIT(NL80211_STA_FLAG_AUTHORIZED)))
			return -EOPNOTSUPP;
		break;
	case CFG80211_STA_AP_CLIENT:
		/* accept only the listed bits */
		if (params->sta_flags_mask &
				~(BIT(NL80211_STA_FLAG_AUTHORIZED) |
				  BIT(NL80211_STA_FLAG_AUTHENTICATED) |
				  BIT(NL80211_STA_FLAG_ASSOCIATED) |
				  BIT(NL80211_STA_FLAG_SHORT_PREAMBLE) |
				  BIT(NL80211_STA_FLAG_WME) |
				  BIT(NL80211_STA_FLAG_MFP)))
			return -EINVAL;

		/* but authenticated/associated only if driver handles it */
		if (!(wiphy->features & NL80211_FEATURE_FULL_AP_CLIENT_STATE) &&
		    params->sta_flags_mask &
				(BIT(NL80211_STA_FLAG_AUTHENTICATED) |
				 BIT(NL80211_STA_FLAG_ASSOCIATED)))
			return -EINVAL;
		break;
	case CFG80211_STA_IBSS:
	case CFG80211_STA_AP_STA:
		/* reject any changes other than AUTHORIZED */
		if (params->sta_flags_mask & ~BIT(NL80211_STA_FLAG_AUTHORIZED))
			return -EINVAL;
		break;
	case CFG80211_STA_TDLS_PEER_SETUP:
		/* reject any changes other than AUTHORIZED or WME */
		if (params->sta_flags_mask & ~(BIT(NL80211_STA_FLAG_AUTHORIZED) |
					       BIT(NL80211_STA_FLAG_WME)))
			return -EINVAL;
		/* force (at least) rates when authorizing */
		if (params->sta_flags_set & BIT(NL80211_STA_FLAG_AUTHORIZED) &&
		    !params->supported_rates)
			return -EINVAL;
		break;
	case CFG80211_STA_TDLS_PEER_ACTIVE:
		/* reject any changes */
		return -EINVAL;
	case CFG80211_STA_MESH_PEER_KERNEL:
		if (params->sta_modify_mask & STATION_PARAM_APPLY_PLINK_STATE)
			return -EINVAL;
		break;
	case CFG80211_STA_MESH_PEER_USER:
		if (params->plink_action != NL80211_PLINK_ACTION_NO_ACTION)
			return -EINVAL;
		break;
	}

	return 0;
}
EXPORT_SYMBOL(cfg80211_check_station_change);

/*
 * Get vlan interface making sure it is running and on the right wiphy.
 */
static struct net_device *get_vlan(struct genl_info *info,
				   struct cfg80211_registered_device *rdev)
{
	struct nlattr *vlanattr = info->attrs[NL80211_ATTR_STA_VLAN];
	struct net_device *v;
	int ret;

	if (!vlanattr)
		return NULL;

	v = dev_get_by_index(genl_info_net(info), nla_get_u32(vlanattr));
	if (!v)
		return ERR_PTR(-ENODEV);

	if (!v->ieee80211_ptr || v->ieee80211_ptr->wiphy != &rdev->wiphy) {
		ret = -EINVAL;
		goto error;
	}

	if (v->ieee80211_ptr->iftype != NL80211_IFTYPE_AP_VLAN &&
	    v->ieee80211_ptr->iftype != NL80211_IFTYPE_AP &&
	    v->ieee80211_ptr->iftype != NL80211_IFTYPE_P2P_GO) {
		ret = -EINVAL;
		goto error;
	}

	if (!netif_running(v)) {
		ret = -ENETDOWN;
		goto error;
	}

	return v;
 error:
	dev_put(v);
	return ERR_PTR(ret);
}

static const struct nla_policy
nl80211_sta_wme_policy[NL80211_STA_WME_MAX + 1] = {
	[NL80211_STA_WME_UAPSD_QUEUES] = { .type = NLA_U8 },
	[NL80211_STA_WME_MAX_SP] = { .type = NLA_U8 },
};

static int nl80211_parse_sta_wme(struct genl_info *info,
				 struct station_parameters *params)
{
	struct nlattr *tb[NL80211_STA_WME_MAX + 1];
	struct nlattr *nla;
	int err;

	/* parse WME attributes if present */
	if (!info->attrs[NL80211_ATTR_STA_WME])
		return 0;

	nla = info->attrs[NL80211_ATTR_STA_WME];
	err = nla_parse_nested(tb, NL80211_STA_WME_MAX, nla,
			       nl80211_sta_wme_policy);
	if (err)
		return err;

	if (tb[NL80211_STA_WME_UAPSD_QUEUES])
		params->uapsd_queues = nla_get_u8(
			tb[NL80211_STA_WME_UAPSD_QUEUES]);
	if (params->uapsd_queues & ~IEEE80211_WMM_IE_STA_QOSINFO_AC_MASK)
		return -EINVAL;

	if (tb[NL80211_STA_WME_MAX_SP])
		params->max_sp = nla_get_u8(tb[NL80211_STA_WME_MAX_SP]);

	if (params->max_sp & ~IEEE80211_WMM_IE_STA_QOSINFO_SP_MASK)
		return -EINVAL;

	params->sta_modify_mask |= STATION_PARAM_APPLY_UAPSD;

	return 0;
}

static int nl80211_parse_sta_channel_info(struct genl_info *info,
				      struct station_parameters *params)
{
	if (info->attrs[NL80211_ATTR_STA_SUPPORTED_CHANNELS]) {
		params->supported_channels =
		     nla_data(info->attrs[NL80211_ATTR_STA_SUPPORTED_CHANNELS]);
		params->supported_channels_len =
		     nla_len(info->attrs[NL80211_ATTR_STA_SUPPORTED_CHANNELS]);
		/*
		 * Need to include at least one (first channel, number of
		 * channels) tuple for each subband, and must have proper
		 * tuples for the rest of the data as well.
		 */
		if (params->supported_channels_len < 2)
			return -EINVAL;
		if (params->supported_channels_len % 2)
			return -EINVAL;
	}

	if (info->attrs[NL80211_ATTR_STA_SUPPORTED_OPER_CLASSES]) {
		params->supported_oper_classes =
		 nla_data(info->attrs[NL80211_ATTR_STA_SUPPORTED_OPER_CLASSES]);
		params->supported_oper_classes_len =
		  nla_len(info->attrs[NL80211_ATTR_STA_SUPPORTED_OPER_CLASSES]);
		/*
		 * The value of the Length field of the Supported Operating
		 * Classes element is between 2 and 253.
		 */
		if (params->supported_oper_classes_len < 2 ||
		    params->supported_oper_classes_len > 253)
			return -EINVAL;
	}
	return 0;
}

static int nl80211_set_station_tdls(struct genl_info *info,
				    struct station_parameters *params)
{
	int err;
	/* Dummy STA entry gets updated once the peer capabilities are known */
	if (info->attrs[NL80211_ATTR_PEER_AID])
		params->aid = nla_get_u16(info->attrs[NL80211_ATTR_PEER_AID]);
	if (info->attrs[NL80211_ATTR_HT_CAPABILITY])
		params->ht_capa =
			nla_data(info->attrs[NL80211_ATTR_HT_CAPABILITY]);
	if (info->attrs[NL80211_ATTR_VHT_CAPABILITY])
		params->vht_capa =
			nla_data(info->attrs[NL80211_ATTR_VHT_CAPABILITY]);

	err = nl80211_parse_sta_channel_info(info, params);
	if (err)
		return err;

	return nl80211_parse_sta_wme(info, params);
}

static int nl80211_set_station(struct sk_buff *skb, struct genl_info *info)
{
	struct cfg80211_registered_device *rdev = info->user_ptr[0];
	struct net_device *dev = info->user_ptr[1];
	struct station_parameters params;
	u8 *mac_addr;
	int err;

	memset(&params, 0, sizeof(params));

	params.listen_interval = -1;

	if (!rdev->ops->change_station)
		return -EOPNOTSUPP;

	if (info->attrs[NL80211_ATTR_STA_AID])
		return -EINVAL;

	if (!info->attrs[NL80211_ATTR_MAC])
		return -EINVAL;

	mac_addr = nla_data(info->attrs[NL80211_ATTR_MAC]);

	if (info->attrs[NL80211_ATTR_STA_SUPPORTED_RATES]) {
		params.supported_rates =
			nla_data(info->attrs[NL80211_ATTR_STA_SUPPORTED_RATES]);
		params.supported_rates_len =
			nla_len(info->attrs[NL80211_ATTR_STA_SUPPORTED_RATES]);
	}

	if (info->attrs[NL80211_ATTR_STA_CAPABILITY]) {
		params.capability =
			nla_get_u16(info->attrs[NL80211_ATTR_STA_CAPABILITY]);
		params.sta_modify_mask |= STATION_PARAM_APPLY_CAPABILITY;
	}

	if (info->attrs[NL80211_ATTR_STA_EXT_CAPABILITY]) {
		params.ext_capab =
			nla_data(info->attrs[NL80211_ATTR_STA_EXT_CAPABILITY]);
		params.ext_capab_len =
			nla_len(info->attrs[NL80211_ATTR_STA_EXT_CAPABILITY]);
	}

	if (info->attrs[NL80211_ATTR_STA_LISTEN_INTERVAL])
		return -EINVAL;

	if (parse_station_flags(info, dev->ieee80211_ptr->iftype, &params))
		return -EINVAL;

	if (info->attrs[NL80211_ATTR_STA_PLINK_ACTION]) {
		params.plink_action =
			nla_get_u8(info->attrs[NL80211_ATTR_STA_PLINK_ACTION]);
		if (params.plink_action >= NUM_NL80211_PLINK_ACTIONS)
			return -EINVAL;
	}

	if (info->attrs[NL80211_ATTR_STA_PLINK_STATE]) {
		params.plink_state =
			nla_get_u8(info->attrs[NL80211_ATTR_STA_PLINK_STATE]);
		if (params.plink_state >= NUM_NL80211_PLINK_STATES)
			return -EINVAL;
		params.sta_modify_mask |= STATION_PARAM_APPLY_PLINK_STATE;
	}

	if (info->attrs[NL80211_ATTR_LOCAL_MESH_POWER_MODE]) {
		enum nl80211_mesh_power_mode pm = nla_get_u32(
			info->attrs[NL80211_ATTR_LOCAL_MESH_POWER_MODE]);

		if (pm <= NL80211_MESH_POWER_UNKNOWN ||
		    pm > NL80211_MESH_POWER_MAX)
			return -EINVAL;

		params.local_pm = pm;
	}

	/* Include parameters for TDLS peer (will check later) */
	err = nl80211_set_station_tdls(info, &params);
	if (err)
		return err;

	params.vlan = get_vlan(info, rdev);
	if (IS_ERR(params.vlan))
		return PTR_ERR(params.vlan);

	switch (dev->ieee80211_ptr->iftype) {
	case NL80211_IFTYPE_AP:
	case NL80211_IFTYPE_AP_VLAN:
	case NL80211_IFTYPE_P2P_GO:
	case NL80211_IFTYPE_P2P_CLIENT:
	case NL80211_IFTYPE_STATION:
	case NL80211_IFTYPE_ADHOC:
	case NL80211_IFTYPE_MESH_POINT:
		break;
	default:
		err = -EOPNOTSUPP;
		goto out_put_vlan;
	}

	/* driver will call cfg80211_check_station_change() */
	err = rdev_change_station(rdev, dev, mac_addr, &params);

 out_put_vlan:
	if (params.vlan)
		dev_put(params.vlan);

	return err;
}

static int nl80211_new_station(struct sk_buff *skb, struct genl_info *info)
{
	struct cfg80211_registered_device *rdev = info->user_ptr[0];
	int err;
	struct net_device *dev = info->user_ptr[1];
	struct station_parameters params;
	u8 *mac_addr = NULL;

	memset(&params, 0, sizeof(params));

	if (!rdev->ops->add_station)
		return -EOPNOTSUPP;

	if (!info->attrs[NL80211_ATTR_MAC])
		return -EINVAL;

	if (!info->attrs[NL80211_ATTR_STA_LISTEN_INTERVAL])
		return -EINVAL;

	if (!info->attrs[NL80211_ATTR_STA_SUPPORTED_RATES])
		return -EINVAL;

	if (!info->attrs[NL80211_ATTR_STA_AID] &&
	    !info->attrs[NL80211_ATTR_PEER_AID])
		return -EINVAL;

	mac_addr = nla_data(info->attrs[NL80211_ATTR_MAC]);
	params.supported_rates =
		nla_data(info->attrs[NL80211_ATTR_STA_SUPPORTED_RATES]);
	params.supported_rates_len =
		nla_len(info->attrs[NL80211_ATTR_STA_SUPPORTED_RATES]);
	params.listen_interval =
		nla_get_u16(info->attrs[NL80211_ATTR_STA_LISTEN_INTERVAL]);

	if (info->attrs[NL80211_ATTR_PEER_AID])
		params.aid = nla_get_u16(info->attrs[NL80211_ATTR_PEER_AID]);
	else
		params.aid = nla_get_u16(info->attrs[NL80211_ATTR_STA_AID]);
	if (!params.aid || params.aid > IEEE80211_MAX_AID)
		return -EINVAL;

	if (info->attrs[NL80211_ATTR_STA_CAPABILITY]) {
		params.capability =
			nla_get_u16(info->attrs[NL80211_ATTR_STA_CAPABILITY]);
		params.sta_modify_mask |= STATION_PARAM_APPLY_CAPABILITY;
	}

	if (info->attrs[NL80211_ATTR_STA_EXT_CAPABILITY]) {
		params.ext_capab =
			nla_data(info->attrs[NL80211_ATTR_STA_EXT_CAPABILITY]);
		params.ext_capab_len =
			nla_len(info->attrs[NL80211_ATTR_STA_EXT_CAPABILITY]);
	}

	if (info->attrs[NL80211_ATTR_HT_CAPABILITY])
		params.ht_capa =
			nla_data(info->attrs[NL80211_ATTR_HT_CAPABILITY]);

	if (info->attrs[NL80211_ATTR_VHT_CAPABILITY])
		params.vht_capa =
			nla_data(info->attrs[NL80211_ATTR_VHT_CAPABILITY]);

	if (info->attrs[NL80211_ATTR_OPMODE_NOTIF]) {
		params.opmode_notif_used = true;
		params.opmode_notif =
			nla_get_u8(info->attrs[NL80211_ATTR_OPMODE_NOTIF]);
	}

	if (info->attrs[NL80211_ATTR_STA_PLINK_ACTION]) {
		params.plink_action =
			nla_get_u8(info->attrs[NL80211_ATTR_STA_PLINK_ACTION]);
		if (params.plink_action >= NUM_NL80211_PLINK_ACTIONS)
			return -EINVAL;
	}

	err = nl80211_parse_sta_channel_info(info, &params);
	if (err)
		return err;

	err = nl80211_parse_sta_wme(info, &params);
	if (err)
		return err;

	if (parse_station_flags(info, dev->ieee80211_ptr->iftype, &params))
		return -EINVAL;

	/* When you run into this, adjust the code below for the new flag */
	BUILD_BUG_ON(NL80211_STA_FLAG_MAX != 7);

	switch (dev->ieee80211_ptr->iftype) {
	case NL80211_IFTYPE_AP:
	case NL80211_IFTYPE_AP_VLAN:
	case NL80211_IFTYPE_P2P_GO:
		/* ignore WME attributes if iface/sta is not capable */
		if (!(rdev->wiphy.flags & WIPHY_FLAG_AP_UAPSD) ||
		    !(params.sta_flags_set & BIT(NL80211_STA_FLAG_WME)))
			params.sta_modify_mask &= ~STATION_PARAM_APPLY_UAPSD;

		/* TDLS peers cannot be added */
		if ((params.sta_flags_set & BIT(NL80211_STA_FLAG_TDLS_PEER)) ||
		    info->attrs[NL80211_ATTR_PEER_AID])
			return -EINVAL;
		/* but don't bother the driver with it */
		params.sta_flags_mask &= ~BIT(NL80211_STA_FLAG_TDLS_PEER);

		/* allow authenticated/associated only if driver handles it */
		if (!(rdev->wiphy.features &
				NL80211_FEATURE_FULL_AP_CLIENT_STATE) &&
		    params.sta_flags_mask &
				(BIT(NL80211_STA_FLAG_AUTHENTICATED) |
				 BIT(NL80211_STA_FLAG_ASSOCIATED)))
			return -EINVAL;

		/* must be last in here for error handling */
		params.vlan = get_vlan(info, rdev);
		if (IS_ERR(params.vlan))
			return PTR_ERR(params.vlan);
		break;
	case NL80211_IFTYPE_MESH_POINT:
		/* ignore uAPSD data */
		params.sta_modify_mask &= ~STATION_PARAM_APPLY_UAPSD;

		/* associated is disallowed */
		if (params.sta_flags_mask & BIT(NL80211_STA_FLAG_ASSOCIATED))
			return -EINVAL;
		/* TDLS peers cannot be added */
		if ((params.sta_flags_set & BIT(NL80211_STA_FLAG_TDLS_PEER)) ||
		    info->attrs[NL80211_ATTR_PEER_AID])
			return -EINVAL;
		break;
	case NL80211_IFTYPE_STATION:
	case NL80211_IFTYPE_P2P_CLIENT:
		/* ignore uAPSD data */
		params.sta_modify_mask &= ~STATION_PARAM_APPLY_UAPSD;

		/* these are disallowed */
		if (params.sta_flags_mask &
				(BIT(NL80211_STA_FLAG_ASSOCIATED) |
				 BIT(NL80211_STA_FLAG_AUTHENTICATED)))
			return -EINVAL;
		/* Only TDLS peers can be added */
		if (!(params.sta_flags_set & BIT(NL80211_STA_FLAG_TDLS_PEER)))
			return -EINVAL;
		/* Can only add if TDLS ... */
		if (!(rdev->wiphy.flags & WIPHY_FLAG_SUPPORTS_TDLS))
			return -EOPNOTSUPP;
		/* ... with external setup is supported */
		if (!(rdev->wiphy.flags & WIPHY_FLAG_TDLS_EXTERNAL_SETUP))
			return -EOPNOTSUPP;
		/*
		 * Older wpa_supplicant versions always mark the TDLS peer
		 * as authorized, but it shouldn't yet be.
		 */
		params.sta_flags_mask &= ~BIT(NL80211_STA_FLAG_AUTHORIZED);
		break;
	default:
		return -EOPNOTSUPP;
	}

	/* be aware of params.vlan when changing code here */

	err = rdev_add_station(rdev, dev, mac_addr, &params);

	if (params.vlan)
		dev_put(params.vlan);
	return err;
}

static int nl80211_del_station(struct sk_buff *skb, struct genl_info *info)
{
	struct cfg80211_registered_device *rdev = info->user_ptr[0];
	struct net_device *dev = info->user_ptr[1];
	struct station_del_parameters params;

	memset(&params, 0, sizeof(params));

	if (info->attrs[NL80211_ATTR_MAC])
		params.mac = nla_data(info->attrs[NL80211_ATTR_MAC]);

	if (dev->ieee80211_ptr->iftype != NL80211_IFTYPE_AP &&
	    dev->ieee80211_ptr->iftype != NL80211_IFTYPE_AP_VLAN &&
	    dev->ieee80211_ptr->iftype != NL80211_IFTYPE_MESH_POINT &&
	    dev->ieee80211_ptr->iftype != NL80211_IFTYPE_P2P_GO)
		return -EINVAL;

	if (!rdev->ops->del_station)
		return -EOPNOTSUPP;

	if (info->attrs[NL80211_ATTR_MGMT_SUBTYPE]) {
		params.subtype =
			nla_get_u8(info->attrs[NL80211_ATTR_MGMT_SUBTYPE]);
		if (params.subtype != IEEE80211_STYPE_DISASSOC >> 4 &&
		    params.subtype != IEEE80211_STYPE_DEAUTH >> 4)
			return -EINVAL;
	} else {
		/* Default to Deauthentication frame */
		params.subtype = IEEE80211_STYPE_DEAUTH >> 4;
	}

	if (info->attrs[NL80211_ATTR_REASON_CODE]) {
		params.reason_code =
			nla_get_u16(info->attrs[NL80211_ATTR_REASON_CODE]);
		if (params.reason_code == 0)
			return -EINVAL; /* 0 is reserved */
	} else {
		/* Default to reason code 2 */
		params.reason_code = WLAN_REASON_PREV_AUTH_NOT_VALID;
	}

	return rdev_del_station(rdev, dev, &params);
}

static int nl80211_send_mpath(struct sk_buff *msg, u32 portid, u32 seq,
				int flags, struct net_device *dev,
				u8 *dst, u8 *next_hop,
				struct mpath_info *pinfo)
{
	void *hdr;
	struct nlattr *pinfoattr;

	hdr = nl80211hdr_put(msg, portid, seq, flags, NL80211_CMD_NEW_MPATH);
	if (!hdr)
		return -1;

	if (nla_put_u32(msg, NL80211_ATTR_IFINDEX, dev->ifindex) ||
	    nla_put(msg, NL80211_ATTR_MAC, ETH_ALEN, dst) ||
	    nla_put(msg, NL80211_ATTR_MPATH_NEXT_HOP, ETH_ALEN, next_hop) ||
	    nla_put_u32(msg, NL80211_ATTR_GENERATION, pinfo->generation))
		goto nla_put_failure;

	pinfoattr = nla_nest_start(msg, NL80211_ATTR_MPATH_INFO);
	if (!pinfoattr)
		goto nla_put_failure;
	if ((pinfo->filled & MPATH_INFO_FRAME_QLEN) &&
	    nla_put_u32(msg, NL80211_MPATH_INFO_FRAME_QLEN,
			pinfo->frame_qlen))
		goto nla_put_failure;
	if (((pinfo->filled & MPATH_INFO_SN) &&
	     nla_put_u32(msg, NL80211_MPATH_INFO_SN, pinfo->sn)) ||
	    ((pinfo->filled & MPATH_INFO_METRIC) &&
	     nla_put_u32(msg, NL80211_MPATH_INFO_METRIC,
			 pinfo->metric)) ||
	    ((pinfo->filled & MPATH_INFO_EXPTIME) &&
	     nla_put_u32(msg, NL80211_MPATH_INFO_EXPTIME,
			 pinfo->exptime)) ||
	    ((pinfo->filled & MPATH_INFO_FLAGS) &&
	     nla_put_u8(msg, NL80211_MPATH_INFO_FLAGS,
			pinfo->flags)) ||
	    ((pinfo->filled & MPATH_INFO_DISCOVERY_TIMEOUT) &&
	     nla_put_u32(msg, NL80211_MPATH_INFO_DISCOVERY_TIMEOUT,
			 pinfo->discovery_timeout)) ||
	    ((pinfo->filled & MPATH_INFO_DISCOVERY_RETRIES) &&
	     nla_put_u8(msg, NL80211_MPATH_INFO_DISCOVERY_RETRIES,
			pinfo->discovery_retries)))
		goto nla_put_failure;

	nla_nest_end(msg, pinfoattr);

	return genlmsg_end(msg, hdr);

 nla_put_failure:
	genlmsg_cancel(msg, hdr);
	return -EMSGSIZE;
}

static int nl80211_dump_mpath(struct sk_buff *skb,
			      struct netlink_callback *cb)
{
	struct mpath_info pinfo;
	struct cfg80211_registered_device *rdev;
	struct wireless_dev *wdev;
	u8 dst[ETH_ALEN];
	u8 next_hop[ETH_ALEN];
	int path_idx = cb->args[2];
	int err;

	err = nl80211_prepare_wdev_dump(skb, cb, &rdev, &wdev);
	if (err)
		return err;

	if (!rdev->ops->dump_mpath) {
		err = -EOPNOTSUPP;
		goto out_err;
	}

	if (wdev->iftype != NL80211_IFTYPE_MESH_POINT) {
		err = -EOPNOTSUPP;
		goto out_err;
	}

	while (1) {
		err = rdev_dump_mpath(rdev, wdev->netdev, path_idx, dst,
				      next_hop, &pinfo);
		if (err == -ENOENT)
			break;
		if (err)
			goto out_err;

		if (nl80211_send_mpath(skb, NETLINK_CB(cb->skb).portid,
				       cb->nlh->nlmsg_seq, NLM_F_MULTI,
				       wdev->netdev, dst, next_hop,
				       &pinfo) < 0)
			goto out;

		path_idx++;
	}


 out:
	cb->args[2] = path_idx;
	err = skb->len;
 out_err:
	nl80211_finish_wdev_dump(rdev);
	return err;
}

static int nl80211_get_mpath(struct sk_buff *skb, struct genl_info *info)
{
	struct cfg80211_registered_device *rdev = info->user_ptr[0];
	int err;
	struct net_device *dev = info->user_ptr[1];
	struct mpath_info pinfo;
	struct sk_buff *msg;
	u8 *dst = NULL;
	u8 next_hop[ETH_ALEN];

	memset(&pinfo, 0, sizeof(pinfo));

	if (!info->attrs[NL80211_ATTR_MAC])
		return -EINVAL;

	dst = nla_data(info->attrs[NL80211_ATTR_MAC]);

	if (!rdev->ops->get_mpath)
		return -EOPNOTSUPP;

	if (dev->ieee80211_ptr->iftype != NL80211_IFTYPE_MESH_POINT)
		return -EOPNOTSUPP;

	err = rdev_get_mpath(rdev, dev, dst, next_hop, &pinfo);
	if (err)
		return err;

	msg = nlmsg_new(NLMSG_DEFAULT_SIZE, GFP_KERNEL);
	if (!msg)
		return -ENOMEM;

	if (nl80211_send_mpath(msg, info->snd_portid, info->snd_seq, 0,
				 dev, dst, next_hop, &pinfo) < 0) {
		nlmsg_free(msg);
		return -ENOBUFS;
	}

	return genlmsg_reply(msg, info);
}

static int nl80211_set_mpath(struct sk_buff *skb, struct genl_info *info)
{
	struct cfg80211_registered_device *rdev = info->user_ptr[0];
	struct net_device *dev = info->user_ptr[1];
	u8 *dst = NULL;
	u8 *next_hop = NULL;

	if (!info->attrs[NL80211_ATTR_MAC])
		return -EINVAL;

	if (!info->attrs[NL80211_ATTR_MPATH_NEXT_HOP])
		return -EINVAL;

	dst = nla_data(info->attrs[NL80211_ATTR_MAC]);
	next_hop = nla_data(info->attrs[NL80211_ATTR_MPATH_NEXT_HOP]);

	if (!rdev->ops->change_mpath)
		return -EOPNOTSUPP;

	if (dev->ieee80211_ptr->iftype != NL80211_IFTYPE_MESH_POINT)
		return -EOPNOTSUPP;

	return rdev_change_mpath(rdev, dev, dst, next_hop);
}

static int nl80211_new_mpath(struct sk_buff *skb, struct genl_info *info)
{
	struct cfg80211_registered_device *rdev = info->user_ptr[0];
	struct net_device *dev = info->user_ptr[1];
	u8 *dst = NULL;
	u8 *next_hop = NULL;

	if (!info->attrs[NL80211_ATTR_MAC])
		return -EINVAL;

	if (!info->attrs[NL80211_ATTR_MPATH_NEXT_HOP])
		return -EINVAL;

	dst = nla_data(info->attrs[NL80211_ATTR_MAC]);
	next_hop = nla_data(info->attrs[NL80211_ATTR_MPATH_NEXT_HOP]);

	if (!rdev->ops->add_mpath)
		return -EOPNOTSUPP;

	if (dev->ieee80211_ptr->iftype != NL80211_IFTYPE_MESH_POINT)
		return -EOPNOTSUPP;

	return rdev_add_mpath(rdev, dev, dst, next_hop);
}

static int nl80211_del_mpath(struct sk_buff *skb, struct genl_info *info)
{
	struct cfg80211_registered_device *rdev = info->user_ptr[0];
	struct net_device *dev = info->user_ptr[1];
	u8 *dst = NULL;

	if (info->attrs[NL80211_ATTR_MAC])
		dst = nla_data(info->attrs[NL80211_ATTR_MAC]);

	if (!rdev->ops->del_mpath)
		return -EOPNOTSUPP;

	return rdev_del_mpath(rdev, dev, dst);
}

static int nl80211_get_mpp(struct sk_buff *skb, struct genl_info *info)
{
	struct cfg80211_registered_device *rdev = info->user_ptr[0];
	int err;
	struct net_device *dev = info->user_ptr[1];
	struct mpath_info pinfo;
	struct sk_buff *msg;
	u8 *dst = NULL;
	u8 mpp[ETH_ALEN];

	memset(&pinfo, 0, sizeof(pinfo));

	if (!info->attrs[NL80211_ATTR_MAC])
		return -EINVAL;

	dst = nla_data(info->attrs[NL80211_ATTR_MAC]);

	if (!rdev->ops->get_mpp)
		return -EOPNOTSUPP;

	if (dev->ieee80211_ptr->iftype != NL80211_IFTYPE_MESH_POINT)
		return -EOPNOTSUPP;

	err = rdev_get_mpp(rdev, dev, dst, mpp, &pinfo);
	if (err)
		return err;

	msg = nlmsg_new(NLMSG_DEFAULT_SIZE, GFP_KERNEL);
	if (!msg)
		return -ENOMEM;

	if (nl80211_send_mpath(msg, info->snd_portid, info->snd_seq, 0,
			       dev, dst, mpp, &pinfo) < 0) {
		nlmsg_free(msg);
		return -ENOBUFS;
	}

	return genlmsg_reply(msg, info);
}

static int nl80211_dump_mpp(struct sk_buff *skb,
			    struct netlink_callback *cb)
{
	struct mpath_info pinfo;
	struct cfg80211_registered_device *rdev;
	struct wireless_dev *wdev;
	u8 dst[ETH_ALEN];
	u8 mpp[ETH_ALEN];
	int path_idx = cb->args[2];
	int err;

	err = nl80211_prepare_wdev_dump(skb, cb, &rdev, &wdev);
	if (err)
		return err;

	if (!rdev->ops->dump_mpp) {
		err = -EOPNOTSUPP;
		goto out_err;
	}

	if (wdev->iftype != NL80211_IFTYPE_MESH_POINT) {
		err = -EOPNOTSUPP;
		goto out_err;
	}

	while (1) {
		err = rdev_dump_mpp(rdev, wdev->netdev, path_idx, dst,
				    mpp, &pinfo);
		if (err == -ENOENT)
			break;
		if (err)
			goto out_err;

		if (nl80211_send_mpath(skb, NETLINK_CB(cb->skb).portid,
				       cb->nlh->nlmsg_seq, NLM_F_MULTI,
				       wdev->netdev, dst, mpp,
				       &pinfo) < 0)
			goto out;

		path_idx++;
	}

 out:
	cb->args[2] = path_idx;
	err = skb->len;
 out_err:
	nl80211_finish_wdev_dump(rdev);
	return err;
}

static int nl80211_set_bss(struct sk_buff *skb, struct genl_info *info)
{
	struct cfg80211_registered_device *rdev = info->user_ptr[0];
	struct net_device *dev = info->user_ptr[1];
	struct wireless_dev *wdev = dev->ieee80211_ptr;
	struct bss_parameters params;
	int err;

	memset(&params, 0, sizeof(params));
	/* default to not changing parameters */
	params.use_cts_prot = -1;
	params.use_short_preamble = -1;
	params.use_short_slot_time = -1;
	params.ap_isolate = -1;
	params.ht_opmode = -1;
	params.p2p_ctwindow = -1;
	params.p2p_opp_ps = -1;

	if (info->attrs[NL80211_ATTR_BSS_CTS_PROT])
		params.use_cts_prot =
		    nla_get_u8(info->attrs[NL80211_ATTR_BSS_CTS_PROT]);
	if (info->attrs[NL80211_ATTR_BSS_SHORT_PREAMBLE])
		params.use_short_preamble =
		    nla_get_u8(info->attrs[NL80211_ATTR_BSS_SHORT_PREAMBLE]);
	if (info->attrs[NL80211_ATTR_BSS_SHORT_SLOT_TIME])
		params.use_short_slot_time =
		    nla_get_u8(info->attrs[NL80211_ATTR_BSS_SHORT_SLOT_TIME]);
	if (info->attrs[NL80211_ATTR_BSS_BASIC_RATES]) {
		params.basic_rates =
			nla_data(info->attrs[NL80211_ATTR_BSS_BASIC_RATES]);
		params.basic_rates_len =
			nla_len(info->attrs[NL80211_ATTR_BSS_BASIC_RATES]);
	}
	if (info->attrs[NL80211_ATTR_AP_ISOLATE])
		params.ap_isolate = !!nla_get_u8(info->attrs[NL80211_ATTR_AP_ISOLATE]);
	if (info->attrs[NL80211_ATTR_BSS_HT_OPMODE])
		params.ht_opmode =
			nla_get_u16(info->attrs[NL80211_ATTR_BSS_HT_OPMODE]);

	if (info->attrs[NL80211_ATTR_P2P_CTWINDOW]) {
		if (dev->ieee80211_ptr->iftype != NL80211_IFTYPE_P2P_GO)
			return -EINVAL;
		params.p2p_ctwindow =
			nla_get_s8(info->attrs[NL80211_ATTR_P2P_CTWINDOW]);
		if (params.p2p_ctwindow < 0)
			return -EINVAL;
		if (params.p2p_ctwindow != 0 &&
		    !(rdev->wiphy.features & NL80211_FEATURE_P2P_GO_CTWIN))
			return -EINVAL;
	}

	if (info->attrs[NL80211_ATTR_P2P_OPPPS]) {
		u8 tmp;

		if (dev->ieee80211_ptr->iftype != NL80211_IFTYPE_P2P_GO)
			return -EINVAL;
		tmp = nla_get_u8(info->attrs[NL80211_ATTR_P2P_OPPPS]);
		if (tmp > 1)
			return -EINVAL;
		params.p2p_opp_ps = tmp;
		if (params.p2p_opp_ps &&
		    !(rdev->wiphy.features & NL80211_FEATURE_P2P_GO_OPPPS))
			return -EINVAL;
	}

	if (!rdev->ops->change_bss)
		return -EOPNOTSUPP;

	if (dev->ieee80211_ptr->iftype != NL80211_IFTYPE_AP &&
	    dev->ieee80211_ptr->iftype != NL80211_IFTYPE_P2P_GO)
		return -EOPNOTSUPP;

	wdev_lock(wdev);
	err = rdev_change_bss(rdev, dev, &params);
	wdev_unlock(wdev);

	return err;
}

static const struct nla_policy reg_rule_policy[NL80211_REG_RULE_ATTR_MAX + 1] = {
	[NL80211_ATTR_REG_RULE_FLAGS]		= { .type = NLA_U32 },
	[NL80211_ATTR_FREQ_RANGE_START]		= { .type = NLA_U32 },
	[NL80211_ATTR_FREQ_RANGE_END]		= { .type = NLA_U32 },
	[NL80211_ATTR_FREQ_RANGE_MAX_BW]	= { .type = NLA_U32 },
	[NL80211_ATTR_POWER_RULE_MAX_ANT_GAIN]	= { .type = NLA_U32 },
	[NL80211_ATTR_POWER_RULE_MAX_EIRP]	= { .type = NLA_U32 },
	[NL80211_ATTR_DFS_CAC_TIME]		= { .type = NLA_U32 },
};

static int parse_reg_rule(struct nlattr *tb[],
	struct ieee80211_reg_rule *reg_rule)
{
	struct ieee80211_freq_range *freq_range = &reg_rule->freq_range;
	struct ieee80211_power_rule *power_rule = &reg_rule->power_rule;

	if (!tb[NL80211_ATTR_REG_RULE_FLAGS])
		return -EINVAL;
	if (!tb[NL80211_ATTR_FREQ_RANGE_START])
		return -EINVAL;
	if (!tb[NL80211_ATTR_FREQ_RANGE_END])
		return -EINVAL;
	if (!tb[NL80211_ATTR_FREQ_RANGE_MAX_BW])
		return -EINVAL;
	if (!tb[NL80211_ATTR_POWER_RULE_MAX_EIRP])
		return -EINVAL;

	reg_rule->flags = nla_get_u32(tb[NL80211_ATTR_REG_RULE_FLAGS]);

	freq_range->start_freq_khz =
		nla_get_u32(tb[NL80211_ATTR_FREQ_RANGE_START]);
	freq_range->end_freq_khz =
		nla_get_u32(tb[NL80211_ATTR_FREQ_RANGE_END]);
	freq_range->max_bandwidth_khz =
		nla_get_u32(tb[NL80211_ATTR_FREQ_RANGE_MAX_BW]);

	power_rule->max_eirp =
		nla_get_u32(tb[NL80211_ATTR_POWER_RULE_MAX_EIRP]);

	if (tb[NL80211_ATTR_POWER_RULE_MAX_ANT_GAIN])
		power_rule->max_antenna_gain =
			nla_get_u32(tb[NL80211_ATTR_POWER_RULE_MAX_ANT_GAIN]);

	if (tb[NL80211_ATTR_DFS_CAC_TIME])
		reg_rule->dfs_cac_ms =
			nla_get_u32(tb[NL80211_ATTR_DFS_CAC_TIME]);

	return 0;
}

static int nl80211_req_set_reg(struct sk_buff *skb, struct genl_info *info)
{
	char *data = NULL;
	enum nl80211_user_reg_hint_type user_reg_hint_type;

	/*
	 * You should only get this when cfg80211 hasn't yet initialized
	 * completely when built-in to the kernel right between the time
	 * window between nl80211_init() and regulatory_init(), if that is
	 * even possible.
	 */
	if (unlikely(!rcu_access_pointer(cfg80211_regdomain)))
		return -EINPROGRESS;

	if (info->attrs[NL80211_ATTR_USER_REG_HINT_TYPE])
		user_reg_hint_type =
		  nla_get_u32(info->attrs[NL80211_ATTR_USER_REG_HINT_TYPE]);
	else
		user_reg_hint_type = NL80211_USER_REG_HINT_USER;

	switch (user_reg_hint_type) {
	case NL80211_USER_REG_HINT_USER:
	case NL80211_USER_REG_HINT_CELL_BASE:
		if (!info->attrs[NL80211_ATTR_REG_ALPHA2])
			return -EINVAL;

		data = nla_data(info->attrs[NL80211_ATTR_REG_ALPHA2]);
		return regulatory_hint_user(data, user_reg_hint_type);
	case NL80211_USER_REG_HINT_INDOOR:
		return regulatory_hint_indoor_user();
	default:
		return -EINVAL;
	}
}

static int nl80211_get_mesh_config(struct sk_buff *skb,
				   struct genl_info *info)
{
	struct cfg80211_registered_device *rdev = info->user_ptr[0];
	struct net_device *dev = info->user_ptr[1];
	struct wireless_dev *wdev = dev->ieee80211_ptr;
	struct mesh_config cur_params;
	int err = 0;
	void *hdr;
	struct nlattr *pinfoattr;
	struct sk_buff *msg;

	if (wdev->iftype != NL80211_IFTYPE_MESH_POINT)
		return -EOPNOTSUPP;

	if (!rdev->ops->get_mesh_config)
		return -EOPNOTSUPP;

	wdev_lock(wdev);
	/* If not connected, get default parameters */
	if (!wdev->mesh_id_len)
		memcpy(&cur_params, &default_mesh_config, sizeof(cur_params));
	else
		err = rdev_get_mesh_config(rdev, dev, &cur_params);
	wdev_unlock(wdev);

	if (err)
		return err;

	/* Draw up a netlink message to send back */
	msg = nlmsg_new(NLMSG_DEFAULT_SIZE, GFP_KERNEL);
	if (!msg)
		return -ENOMEM;
	hdr = nl80211hdr_put(msg, info->snd_portid, info->snd_seq, 0,
			     NL80211_CMD_GET_MESH_CONFIG);
	if (!hdr)
		goto out;
	pinfoattr = nla_nest_start(msg, NL80211_ATTR_MESH_CONFIG);
	if (!pinfoattr)
		goto nla_put_failure;
	if (nla_put_u32(msg, NL80211_ATTR_IFINDEX, dev->ifindex) ||
	    nla_put_u16(msg, NL80211_MESHCONF_RETRY_TIMEOUT,
			cur_params.dot11MeshRetryTimeout) ||
	    nla_put_u16(msg, NL80211_MESHCONF_CONFIRM_TIMEOUT,
			cur_params.dot11MeshConfirmTimeout) ||
	    nla_put_u16(msg, NL80211_MESHCONF_HOLDING_TIMEOUT,
			cur_params.dot11MeshHoldingTimeout) ||
	    nla_put_u16(msg, NL80211_MESHCONF_MAX_PEER_LINKS,
			cur_params.dot11MeshMaxPeerLinks) ||
	    nla_put_u8(msg, NL80211_MESHCONF_MAX_RETRIES,
		       cur_params.dot11MeshMaxRetries) ||
	    nla_put_u8(msg, NL80211_MESHCONF_TTL,
		       cur_params.dot11MeshTTL) ||
	    nla_put_u8(msg, NL80211_MESHCONF_ELEMENT_TTL,
		       cur_params.element_ttl) ||
	    nla_put_u8(msg, NL80211_MESHCONF_AUTO_OPEN_PLINKS,
		       cur_params.auto_open_plinks) ||
	    nla_put_u32(msg, NL80211_MESHCONF_SYNC_OFFSET_MAX_NEIGHBOR,
			cur_params.dot11MeshNbrOffsetMaxNeighbor) ||
	    nla_put_u8(msg, NL80211_MESHCONF_HWMP_MAX_PREQ_RETRIES,
		       cur_params.dot11MeshHWMPmaxPREQretries) ||
	    nla_put_u32(msg, NL80211_MESHCONF_PATH_REFRESH_TIME,
			cur_params.path_refresh_time) ||
	    nla_put_u16(msg, NL80211_MESHCONF_MIN_DISCOVERY_TIMEOUT,
			cur_params.min_discovery_timeout) ||
	    nla_put_u32(msg, NL80211_MESHCONF_HWMP_ACTIVE_PATH_TIMEOUT,
			cur_params.dot11MeshHWMPactivePathTimeout) ||
	    nla_put_u16(msg, NL80211_MESHCONF_HWMP_PREQ_MIN_INTERVAL,
			cur_params.dot11MeshHWMPpreqMinInterval) ||
	    nla_put_u16(msg, NL80211_MESHCONF_HWMP_PERR_MIN_INTERVAL,
			cur_params.dot11MeshHWMPperrMinInterval) ||
	    nla_put_u16(msg, NL80211_MESHCONF_HWMP_NET_DIAM_TRVS_TIME,
			cur_params.dot11MeshHWMPnetDiameterTraversalTime) ||
	    nla_put_u8(msg, NL80211_MESHCONF_HWMP_ROOTMODE,
		       cur_params.dot11MeshHWMPRootMode) ||
	    nla_put_u16(msg, NL80211_MESHCONF_HWMP_RANN_INTERVAL,
			cur_params.dot11MeshHWMPRannInterval) ||
	    nla_put_u8(msg, NL80211_MESHCONF_GATE_ANNOUNCEMENTS,
		       cur_params.dot11MeshGateAnnouncementProtocol) ||
	    nla_put_u8(msg, NL80211_MESHCONF_FORWARDING,
		       cur_params.dot11MeshForwarding) ||
	    nla_put_u32(msg, NL80211_MESHCONF_RSSI_THRESHOLD,
			cur_params.rssi_threshold) ||
	    nla_put_u32(msg, NL80211_MESHCONF_HT_OPMODE,
			cur_params.ht_opmode) ||
	    nla_put_u32(msg, NL80211_MESHCONF_HWMP_PATH_TO_ROOT_TIMEOUT,
			cur_params.dot11MeshHWMPactivePathToRootTimeout) ||
	    nla_put_u16(msg, NL80211_MESHCONF_HWMP_ROOT_INTERVAL,
			cur_params.dot11MeshHWMProotInterval) ||
	    nla_put_u16(msg, NL80211_MESHCONF_HWMP_CONFIRMATION_INTERVAL,
			cur_params.dot11MeshHWMPconfirmationInterval) ||
	    nla_put_u32(msg, NL80211_MESHCONF_POWER_MODE,
			cur_params.power_mode) ||
	    nla_put_u16(msg, NL80211_MESHCONF_AWAKE_WINDOW,
			cur_params.dot11MeshAwakeWindowDuration) ||
	    nla_put_u32(msg, NL80211_MESHCONF_PLINK_TIMEOUT,
			cur_params.plink_timeout))
		goto nla_put_failure;
	nla_nest_end(msg, pinfoattr);
	genlmsg_end(msg, hdr);
	return genlmsg_reply(msg, info);

 nla_put_failure:
	genlmsg_cancel(msg, hdr);
 out:
	nlmsg_free(msg);
	return -ENOBUFS;
}

static const struct nla_policy nl80211_meshconf_params_policy[NL80211_MESHCONF_ATTR_MAX+1] = {
	[NL80211_MESHCONF_RETRY_TIMEOUT] = { .type = NLA_U16 },
	[NL80211_MESHCONF_CONFIRM_TIMEOUT] = { .type = NLA_U16 },
	[NL80211_MESHCONF_HOLDING_TIMEOUT] = { .type = NLA_U16 },
	[NL80211_MESHCONF_MAX_PEER_LINKS] = { .type = NLA_U16 },
	[NL80211_MESHCONF_MAX_RETRIES] = { .type = NLA_U8 },
	[NL80211_MESHCONF_TTL] = { .type = NLA_U8 },
	[NL80211_MESHCONF_ELEMENT_TTL] = { .type = NLA_U8 },
	[NL80211_MESHCONF_AUTO_OPEN_PLINKS] = { .type = NLA_U8 },
	[NL80211_MESHCONF_SYNC_OFFSET_MAX_NEIGHBOR] = { .type = NLA_U32 },
	[NL80211_MESHCONF_HWMP_MAX_PREQ_RETRIES] = { .type = NLA_U8 },
	[NL80211_MESHCONF_PATH_REFRESH_TIME] = { .type = NLA_U32 },
	[NL80211_MESHCONF_MIN_DISCOVERY_TIMEOUT] = { .type = NLA_U16 },
	[NL80211_MESHCONF_HWMP_ACTIVE_PATH_TIMEOUT] = { .type = NLA_U32 },
	[NL80211_MESHCONF_HWMP_PREQ_MIN_INTERVAL] = { .type = NLA_U16 },
	[NL80211_MESHCONF_HWMP_PERR_MIN_INTERVAL] = { .type = NLA_U16 },
	[NL80211_MESHCONF_HWMP_NET_DIAM_TRVS_TIME] = { .type = NLA_U16 },
	[NL80211_MESHCONF_HWMP_ROOTMODE] = { .type = NLA_U8 },
	[NL80211_MESHCONF_HWMP_RANN_INTERVAL] = { .type = NLA_U16 },
	[NL80211_MESHCONF_GATE_ANNOUNCEMENTS] = { .type = NLA_U8 },
	[NL80211_MESHCONF_FORWARDING] = { .type = NLA_U8 },
	[NL80211_MESHCONF_RSSI_THRESHOLD] = { .type = NLA_U32 },
	[NL80211_MESHCONF_HT_OPMODE] = { .type = NLA_U16 },
	[NL80211_MESHCONF_HWMP_PATH_TO_ROOT_TIMEOUT] = { .type = NLA_U32 },
	[NL80211_MESHCONF_HWMP_ROOT_INTERVAL] = { .type = NLA_U16 },
	[NL80211_MESHCONF_HWMP_CONFIRMATION_INTERVAL] = { .type = NLA_U16 },
	[NL80211_MESHCONF_POWER_MODE] = { .type = NLA_U32 },
	[NL80211_MESHCONF_AWAKE_WINDOW] = { .type = NLA_U16 },
	[NL80211_MESHCONF_PLINK_TIMEOUT] = { .type = NLA_U32 },
};

static const struct nla_policy
	nl80211_mesh_setup_params_policy[NL80211_MESH_SETUP_ATTR_MAX+1] = {
	[NL80211_MESH_SETUP_ENABLE_VENDOR_SYNC] = { .type = NLA_U8 },
	[NL80211_MESH_SETUP_ENABLE_VENDOR_PATH_SEL] = { .type = NLA_U8 },
	[NL80211_MESH_SETUP_ENABLE_VENDOR_METRIC] = { .type = NLA_U8 },
	[NL80211_MESH_SETUP_USERSPACE_AUTH] = { .type = NLA_FLAG },
	[NL80211_MESH_SETUP_AUTH_PROTOCOL] = { .type = NLA_U8 },
	[NL80211_MESH_SETUP_USERSPACE_MPM] = { .type = NLA_FLAG },
	[NL80211_MESH_SETUP_IE] = { .type = NLA_BINARY,
				    .len = IEEE80211_MAX_DATA_LEN },
	[NL80211_MESH_SETUP_USERSPACE_AMPE] = { .type = NLA_FLAG },
};

static int nl80211_parse_mesh_config(struct genl_info *info,
				     struct mesh_config *cfg,
				     u32 *mask_out)
{
	struct nlattr *tb[NL80211_MESHCONF_ATTR_MAX + 1];
	u32 mask = 0;

#define FILL_IN_MESH_PARAM_IF_SET(tb, cfg, param, min, max, mask, attr, fn) \
do {									    \
	if (tb[attr]) {							    \
		if (fn(tb[attr]) < min || fn(tb[attr]) > max)		    \
			return -EINVAL;					    \
		cfg->param = fn(tb[attr]);				    \
		mask |= (1 << (attr - 1));				    \
	}								    \
} while (0)


	if (!info->attrs[NL80211_ATTR_MESH_CONFIG])
		return -EINVAL;
	if (nla_parse_nested(tb, NL80211_MESHCONF_ATTR_MAX,
			     info->attrs[NL80211_ATTR_MESH_CONFIG],
			     nl80211_meshconf_params_policy))
		return -EINVAL;

	/* This makes sure that there aren't more than 32 mesh config
	 * parameters (otherwise our bitfield scheme would not work.) */
	BUILD_BUG_ON(NL80211_MESHCONF_ATTR_MAX > 32);

	/* Fill in the params struct */
	FILL_IN_MESH_PARAM_IF_SET(tb, cfg, dot11MeshRetryTimeout, 1, 255,
				  mask, NL80211_MESHCONF_RETRY_TIMEOUT,
				  nla_get_u16);
	FILL_IN_MESH_PARAM_IF_SET(tb, cfg, dot11MeshConfirmTimeout, 1, 255,
				  mask, NL80211_MESHCONF_CONFIRM_TIMEOUT,
				  nla_get_u16);
	FILL_IN_MESH_PARAM_IF_SET(tb, cfg, dot11MeshHoldingTimeout, 1, 255,
				  mask, NL80211_MESHCONF_HOLDING_TIMEOUT,
				  nla_get_u16);
	FILL_IN_MESH_PARAM_IF_SET(tb, cfg, dot11MeshMaxPeerLinks, 0, 255,
				  mask, NL80211_MESHCONF_MAX_PEER_LINKS,
				  nla_get_u16);
	FILL_IN_MESH_PARAM_IF_SET(tb, cfg, dot11MeshMaxRetries, 0, 16,
				  mask, NL80211_MESHCONF_MAX_RETRIES,
				  nla_get_u8);
	FILL_IN_MESH_PARAM_IF_SET(tb, cfg, dot11MeshTTL, 1, 255,
				  mask, NL80211_MESHCONF_TTL, nla_get_u8);
	FILL_IN_MESH_PARAM_IF_SET(tb, cfg, element_ttl, 1, 255,
				  mask, NL80211_MESHCONF_ELEMENT_TTL,
				  nla_get_u8);
	FILL_IN_MESH_PARAM_IF_SET(tb, cfg, auto_open_plinks, 0, 1,
				  mask, NL80211_MESHCONF_AUTO_OPEN_PLINKS,
				  nla_get_u8);
	FILL_IN_MESH_PARAM_IF_SET(tb, cfg, dot11MeshNbrOffsetMaxNeighbor,
				  1, 255, mask,
				  NL80211_MESHCONF_SYNC_OFFSET_MAX_NEIGHBOR,
				  nla_get_u32);
	FILL_IN_MESH_PARAM_IF_SET(tb, cfg, dot11MeshHWMPmaxPREQretries, 0, 255,
				  mask, NL80211_MESHCONF_HWMP_MAX_PREQ_RETRIES,
				  nla_get_u8);
	FILL_IN_MESH_PARAM_IF_SET(tb, cfg, path_refresh_time, 1, 65535,
				  mask, NL80211_MESHCONF_PATH_REFRESH_TIME,
				  nla_get_u32);
	FILL_IN_MESH_PARAM_IF_SET(tb, cfg, min_discovery_timeout, 1, 65535,
				  mask, NL80211_MESHCONF_MIN_DISCOVERY_TIMEOUT,
				  nla_get_u16);
	FILL_IN_MESH_PARAM_IF_SET(tb, cfg, dot11MeshHWMPactivePathTimeout,
				  1, 65535, mask,
				  NL80211_MESHCONF_HWMP_ACTIVE_PATH_TIMEOUT,
				  nla_get_u32);
	FILL_IN_MESH_PARAM_IF_SET(tb, cfg, dot11MeshHWMPpreqMinInterval,
				  1, 65535, mask,
				  NL80211_MESHCONF_HWMP_PREQ_MIN_INTERVAL,
				  nla_get_u16);
	FILL_IN_MESH_PARAM_IF_SET(tb, cfg, dot11MeshHWMPperrMinInterval,
				  1, 65535, mask,
				  NL80211_MESHCONF_HWMP_PERR_MIN_INTERVAL,
				  nla_get_u16);
	FILL_IN_MESH_PARAM_IF_SET(tb, cfg,
				  dot11MeshHWMPnetDiameterTraversalTime,
				  1, 65535, mask,
				  NL80211_MESHCONF_HWMP_NET_DIAM_TRVS_TIME,
				  nla_get_u16);
	FILL_IN_MESH_PARAM_IF_SET(tb, cfg, dot11MeshHWMPRootMode, 0, 4,
				  mask, NL80211_MESHCONF_HWMP_ROOTMODE,
				  nla_get_u8);
	FILL_IN_MESH_PARAM_IF_SET(tb, cfg, dot11MeshHWMPRannInterval, 1, 65535,
				  mask, NL80211_MESHCONF_HWMP_RANN_INTERVAL,
				  nla_get_u16);
	FILL_IN_MESH_PARAM_IF_SET(tb, cfg,
				  dot11MeshGateAnnouncementProtocol, 0, 1,
				  mask, NL80211_MESHCONF_GATE_ANNOUNCEMENTS,
				  nla_get_u8);
	FILL_IN_MESH_PARAM_IF_SET(tb, cfg, dot11MeshForwarding, 0, 1,
				  mask, NL80211_MESHCONF_FORWARDING,
				  nla_get_u8);
	FILL_IN_MESH_PARAM_IF_SET(tb, cfg, rssi_threshold, -255, 0,
				  mask, NL80211_MESHCONF_RSSI_THRESHOLD,
				  nla_get_s32);
	FILL_IN_MESH_PARAM_IF_SET(tb, cfg, ht_opmode, 0, 16,
				  mask, NL80211_MESHCONF_HT_OPMODE,
				  nla_get_u16);
	FILL_IN_MESH_PARAM_IF_SET(tb, cfg, dot11MeshHWMPactivePathToRootTimeout,
				  1, 65535, mask,
				  NL80211_MESHCONF_HWMP_PATH_TO_ROOT_TIMEOUT,
				  nla_get_u32);
	FILL_IN_MESH_PARAM_IF_SET(tb, cfg, dot11MeshHWMProotInterval, 1, 65535,
				  mask, NL80211_MESHCONF_HWMP_ROOT_INTERVAL,
				  nla_get_u16);
	FILL_IN_MESH_PARAM_IF_SET(tb, cfg,
				  dot11MeshHWMPconfirmationInterval,
				  1, 65535, mask,
				  NL80211_MESHCONF_HWMP_CONFIRMATION_INTERVAL,
				  nla_get_u16);
	FILL_IN_MESH_PARAM_IF_SET(tb, cfg, power_mode,
				  NL80211_MESH_POWER_ACTIVE,
				  NL80211_MESH_POWER_MAX,
				  mask, NL80211_MESHCONF_POWER_MODE,
				  nla_get_u32);
	FILL_IN_MESH_PARAM_IF_SET(tb, cfg, dot11MeshAwakeWindowDuration,
				  0, 65535, mask,
				  NL80211_MESHCONF_AWAKE_WINDOW, nla_get_u16);
	FILL_IN_MESH_PARAM_IF_SET(tb, cfg, plink_timeout, 1, 0xffffffff,
				  mask, NL80211_MESHCONF_PLINK_TIMEOUT,
				  nla_get_u32);
	if (mask_out)
		*mask_out = mask;

	return 0;

#undef FILL_IN_MESH_PARAM_IF_SET
}

static int nl80211_parse_mesh_setup(struct genl_info *info,
				     struct mesh_setup *setup)
{
	struct cfg80211_registered_device *rdev = info->user_ptr[0];
	struct nlattr *tb[NL80211_MESH_SETUP_ATTR_MAX + 1];

	if (!info->attrs[NL80211_ATTR_MESH_SETUP])
		return -EINVAL;
	if (nla_parse_nested(tb, NL80211_MESH_SETUP_ATTR_MAX,
			     info->attrs[NL80211_ATTR_MESH_SETUP],
			     nl80211_mesh_setup_params_policy))
		return -EINVAL;

	if (tb[NL80211_MESH_SETUP_ENABLE_VENDOR_SYNC])
		setup->sync_method =
		(nla_get_u8(tb[NL80211_MESH_SETUP_ENABLE_VENDOR_SYNC])) ?
		 IEEE80211_SYNC_METHOD_VENDOR :
		 IEEE80211_SYNC_METHOD_NEIGHBOR_OFFSET;

	if (tb[NL80211_MESH_SETUP_ENABLE_VENDOR_PATH_SEL])
		setup->path_sel_proto =
		(nla_get_u8(tb[NL80211_MESH_SETUP_ENABLE_VENDOR_PATH_SEL])) ?
		 IEEE80211_PATH_PROTOCOL_VENDOR :
		 IEEE80211_PATH_PROTOCOL_HWMP;

	if (tb[NL80211_MESH_SETUP_ENABLE_VENDOR_METRIC])
		setup->path_metric =
		(nla_get_u8(tb[NL80211_MESH_SETUP_ENABLE_VENDOR_METRIC])) ?
		 IEEE80211_PATH_METRIC_VENDOR :
		 IEEE80211_PATH_METRIC_AIRTIME;


	if (tb[NL80211_MESH_SETUP_IE]) {
		struct nlattr *ieattr =
			tb[NL80211_MESH_SETUP_IE];
		if (!is_valid_ie_attr(ieattr))
			return -EINVAL;
		setup->ie = nla_data(ieattr);
		setup->ie_len = nla_len(ieattr);
	}
	if (tb[NL80211_MESH_SETUP_USERSPACE_MPM] &&
	    !(rdev->wiphy.features & NL80211_FEATURE_USERSPACE_MPM))
		return -EINVAL;
	setup->user_mpm = nla_get_flag(tb[NL80211_MESH_SETUP_USERSPACE_MPM]);
	setup->is_authenticated = nla_get_flag(tb[NL80211_MESH_SETUP_USERSPACE_AUTH]);
	setup->is_secure = nla_get_flag(tb[NL80211_MESH_SETUP_USERSPACE_AMPE]);
	if (setup->is_secure)
		setup->user_mpm = true;

	if (tb[NL80211_MESH_SETUP_AUTH_PROTOCOL]) {
		if (!setup->user_mpm)
			return -EINVAL;
		setup->auth_id =
			nla_get_u8(tb[NL80211_MESH_SETUP_AUTH_PROTOCOL]);
	}

	return 0;
}

static int nl80211_update_mesh_config(struct sk_buff *skb,
				      struct genl_info *info)
{
	struct cfg80211_registered_device *rdev = info->user_ptr[0];
	struct net_device *dev = info->user_ptr[1];
	struct wireless_dev *wdev = dev->ieee80211_ptr;
	struct mesh_config cfg;
	u32 mask;
	int err;

	if (wdev->iftype != NL80211_IFTYPE_MESH_POINT)
		return -EOPNOTSUPP;

	if (!rdev->ops->update_mesh_config)
		return -EOPNOTSUPP;

	err = nl80211_parse_mesh_config(info, &cfg, &mask);
	if (err)
		return err;

	wdev_lock(wdev);
	if (!wdev->mesh_id_len)
		err = -ENOLINK;

	if (!err)
		err = rdev_update_mesh_config(rdev, dev, mask, &cfg);

	wdev_unlock(wdev);

	return err;
}

static int nl80211_get_reg(struct sk_buff *skb, struct genl_info *info)
{
	const struct ieee80211_regdomain *regdom;
	struct sk_buff *msg;
	void *hdr = NULL;
	struct nlattr *nl_reg_rules;
	unsigned int i;

	if (!cfg80211_regdomain)
		return -EINVAL;

	msg = nlmsg_new(NLMSG_DEFAULT_SIZE, GFP_KERNEL);
	if (!msg)
		return -ENOBUFS;

	hdr = nl80211hdr_put(msg, info->snd_portid, info->snd_seq, 0,
			     NL80211_CMD_GET_REG);
	if (!hdr)
		goto put_failure;

	if (reg_last_request_cell_base() &&
	    nla_put_u32(msg, NL80211_ATTR_USER_REG_HINT_TYPE,
			NL80211_USER_REG_HINT_CELL_BASE))
		goto nla_put_failure;

	rcu_read_lock();
	regdom = rcu_dereference(cfg80211_regdomain);

	if (nla_put_string(msg, NL80211_ATTR_REG_ALPHA2, regdom->alpha2) ||
	    (regdom->dfs_region &&
	     nla_put_u8(msg, NL80211_ATTR_DFS_REGION, regdom->dfs_region)))
		goto nla_put_failure_rcu;

	nl_reg_rules = nla_nest_start(msg, NL80211_ATTR_REG_RULES);
	if (!nl_reg_rules)
		goto nla_put_failure_rcu;

	for (i = 0; i < regdom->n_reg_rules; i++) {
		struct nlattr *nl_reg_rule;
		const struct ieee80211_reg_rule *reg_rule;
		const struct ieee80211_freq_range *freq_range;
		const struct ieee80211_power_rule *power_rule;
		unsigned int max_bandwidth_khz;

		reg_rule = &regdom->reg_rules[i];
		freq_range = &reg_rule->freq_range;
		power_rule = &reg_rule->power_rule;

		nl_reg_rule = nla_nest_start(msg, i);
		if (!nl_reg_rule)
			goto nla_put_failure_rcu;

		max_bandwidth_khz = freq_range->max_bandwidth_khz;
		if (!max_bandwidth_khz)
			max_bandwidth_khz = reg_get_max_bandwidth(regdom,
								  reg_rule);

		if (nla_put_u32(msg, NL80211_ATTR_REG_RULE_FLAGS,
				reg_rule->flags) ||
		    nla_put_u32(msg, NL80211_ATTR_FREQ_RANGE_START,
				freq_range->start_freq_khz) ||
		    nla_put_u32(msg, NL80211_ATTR_FREQ_RANGE_END,
				freq_range->end_freq_khz) ||
		    nla_put_u32(msg, NL80211_ATTR_FREQ_RANGE_MAX_BW,
				max_bandwidth_khz) ||
		    nla_put_u32(msg, NL80211_ATTR_POWER_RULE_MAX_ANT_GAIN,
				power_rule->max_antenna_gain) ||
		    nla_put_u32(msg, NL80211_ATTR_POWER_RULE_MAX_EIRP,
				power_rule->max_eirp) ||
		    nla_put_u32(msg, NL80211_ATTR_DFS_CAC_TIME,
				reg_rule->dfs_cac_ms))
			goto nla_put_failure_rcu;

		nla_nest_end(msg, nl_reg_rule);
	}
	rcu_read_unlock();

	nla_nest_end(msg, nl_reg_rules);

	genlmsg_end(msg, hdr);
	return genlmsg_reply(msg, info);

nla_put_failure_rcu:
	rcu_read_unlock();
nla_put_failure:
	genlmsg_cancel(msg, hdr);
put_failure:
	nlmsg_free(msg);
	return -EMSGSIZE;
}

static int nl80211_set_reg(struct sk_buff *skb, struct genl_info *info)
{
	struct nlattr *tb[NL80211_REG_RULE_ATTR_MAX + 1];
	struct nlattr *nl_reg_rule;
	char *alpha2;
	int rem_reg_rules, r;
	u32 num_rules = 0, rule_idx = 0, size_of_regd;
	enum nl80211_dfs_regions dfs_region = NL80211_DFS_UNSET;
	struct ieee80211_regdomain *rd;

	if (!info->attrs[NL80211_ATTR_REG_ALPHA2])
		return -EINVAL;

	if (!info->attrs[NL80211_ATTR_REG_RULES])
		return -EINVAL;

	alpha2 = nla_data(info->attrs[NL80211_ATTR_REG_ALPHA2]);

	if (info->attrs[NL80211_ATTR_DFS_REGION])
		dfs_region = nla_get_u8(info->attrs[NL80211_ATTR_DFS_REGION]);

	nla_for_each_nested(nl_reg_rule, info->attrs[NL80211_ATTR_REG_RULES],
			    rem_reg_rules) {
		num_rules++;
		if (num_rules > NL80211_MAX_SUPP_REG_RULES)
			return -EINVAL;
	}

	if (!reg_is_valid_request(alpha2))
		return -EINVAL;

	size_of_regd = sizeof(struct ieee80211_regdomain) +
		       num_rules * sizeof(struct ieee80211_reg_rule);

	rd = kzalloc(size_of_regd, GFP_KERNEL);
	if (!rd)
		return -ENOMEM;

	rd->n_reg_rules = num_rules;
	rd->alpha2[0] = alpha2[0];
	rd->alpha2[1] = alpha2[1];

	/*
	 * Disable DFS master mode if the DFS region was
	 * not supported or known on this kernel.
	 */
	if (reg_supported_dfs_region(dfs_region))
		rd->dfs_region = dfs_region;

	nla_for_each_nested(nl_reg_rule, info->attrs[NL80211_ATTR_REG_RULES],
			    rem_reg_rules) {
		r = nla_parse(tb, NL80211_REG_RULE_ATTR_MAX,
			      nla_data(nl_reg_rule), nla_len(nl_reg_rule),
			      reg_rule_policy);
		if (r)
			goto bad_reg;
		r = parse_reg_rule(tb, &rd->reg_rules[rule_idx]);
		if (r)
			goto bad_reg;

		rule_idx++;

		if (rule_idx > NL80211_MAX_SUPP_REG_RULES) {
			r = -EINVAL;
			goto bad_reg;
		}
	}

	r = set_regdom(rd);
	/* set_regdom took ownership */
	rd = NULL;

 bad_reg:
	kfree(rd);
	return r;
}

static int validate_scan_freqs(struct nlattr *freqs)
{
	struct nlattr *attr1, *attr2;
	int n_channels = 0, tmp1, tmp2;

	nla_for_each_nested(attr1, freqs, tmp1) {
		n_channels++;
		/*
		 * Some hardware has a limited channel list for
		 * scanning, and it is pretty much nonsensical
		 * to scan for a channel twice, so disallow that
		 * and don't require drivers to check that the
		 * channel list they get isn't longer than what
		 * they can scan, as long as they can scan all
		 * the channels they registered at once.
		 */
		nla_for_each_nested(attr2, freqs, tmp2)
			if (attr1 != attr2 &&
			    nla_get_u32(attr1) == nla_get_u32(attr2))
				return 0;
	}

	return n_channels;
}

static int nl80211_parse_random_mac(struct nlattr **attrs,
				    u8 *mac_addr, u8 *mac_addr_mask)
{
	int i;

	if (!attrs[NL80211_ATTR_MAC] && !attrs[NL80211_ATTR_MAC_MASK]) {
		memset(mac_addr, 0, ETH_ALEN);
		memset(mac_addr_mask, 0, ETH_ALEN);
		mac_addr[0] = 0x2;
		mac_addr_mask[0] = 0x3;

		return 0;
	}

	/* need both or none */
	if (!attrs[NL80211_ATTR_MAC] || !attrs[NL80211_ATTR_MAC_MASK])
		return -EINVAL;

	memcpy(mac_addr, nla_data(attrs[NL80211_ATTR_MAC]), ETH_ALEN);
	memcpy(mac_addr_mask, nla_data(attrs[NL80211_ATTR_MAC_MASK]), ETH_ALEN);

	/* don't allow or configure an mcast address */
	if (!is_multicast_ether_addr(mac_addr_mask) ||
	    is_multicast_ether_addr(mac_addr))
		return -EINVAL;

	/*
	 * allow users to pass a MAC address that has bits set outside
	 * of the mask, but don't bother drivers with having to deal
	 * with such bits
	 */
	for (i = 0; i < ETH_ALEN; i++)
		mac_addr[i] &= mac_addr_mask[i];

	return 0;
}

static int nl80211_trigger_scan(struct sk_buff *skb, struct genl_info *info)
{
	struct cfg80211_registered_device *rdev = info->user_ptr[0];
	struct wireless_dev *wdev = info->user_ptr[1];
	struct cfg80211_scan_request *request;
	struct nlattr *attr;
	struct wiphy *wiphy;
	int err, tmp, n_ssids = 0, n_channels, i;
	size_t ie_len;

	if (!is_valid_ie_attr(info->attrs[NL80211_ATTR_IE]))
		return -EINVAL;

	wiphy = &rdev->wiphy;

	if (!rdev->ops->scan)
		return -EOPNOTSUPP;

	if (rdev->scan_req || rdev->scan_msg) {
		err = -EBUSY;
		goto unlock;
	}

	if (info->attrs[NL80211_ATTR_SCAN_FREQUENCIES]) {
		n_channels = validate_scan_freqs(
				info->attrs[NL80211_ATTR_SCAN_FREQUENCIES]);
		if (!n_channels) {
			err = -EINVAL;
			goto unlock;
		}
	} else {
		n_channels = ieee80211_get_num_supported_channels(wiphy);
	}

	if (info->attrs[NL80211_ATTR_SCAN_SSIDS])
		nla_for_each_nested(attr, info->attrs[NL80211_ATTR_SCAN_SSIDS], tmp)
			n_ssids++;

	if (n_ssids > wiphy->max_scan_ssids) {
		err = -EINVAL;
		goto unlock;
	}

	if (info->attrs[NL80211_ATTR_IE])
		ie_len = nla_len(info->attrs[NL80211_ATTR_IE]);
	else
		ie_len = 0;

	if (ie_len > wiphy->max_scan_ie_len) {
		err = -EINVAL;
		goto unlock;
	}

	request = kzalloc(sizeof(*request)
			+ sizeof(*request->ssids) * n_ssids
			+ sizeof(*request->channels) * n_channels
			+ ie_len, GFP_KERNEL);
	if (!request) {
		err = -ENOMEM;
		goto unlock;
	}

	if (n_ssids)
		request->ssids = (void *)&request->channels[n_channels];
	request->n_ssids = n_ssids;
	if (ie_len) {
		if (request->ssids)
			request->ie = (void *)(request->ssids + n_ssids);
		else
			request->ie = (void *)(request->channels + n_channels);
	}

	i = 0;
	if (info->attrs[NL80211_ATTR_SCAN_FREQUENCIES]) {
		/* user specified, bail out if channel not found */
		nla_for_each_nested(attr, info->attrs[NL80211_ATTR_SCAN_FREQUENCIES], tmp) {
			struct ieee80211_channel *chan;

			chan = ieee80211_get_channel(wiphy, nla_get_u32(attr));

			if (!chan) {
				err = -EINVAL;
				goto out_free;
			}

			/* ignore disabled channels */
			if (chan->flags & IEEE80211_CHAN_DISABLED)
				continue;

			request->channels[i] = chan;
			i++;
		}
	} else {
		enum ieee80211_band band;

		/* all channels */
		for (band = 0; band < IEEE80211_NUM_BANDS; band++) {
			int j;
			if (!wiphy->bands[band])
				continue;
			for (j = 0; j < wiphy->bands[band]->n_channels; j++) {
				struct ieee80211_channel *chan;

				chan = &wiphy->bands[band]->channels[j];

				if (chan->flags & IEEE80211_CHAN_DISABLED)
					continue;

				request->channels[i] = chan;
				i++;
			}
		}
	}

	if (!i) {
		err = -EINVAL;
		goto out_free;
	}

	request->n_channels = i;

	i = 0;
	if (info->attrs[NL80211_ATTR_SCAN_SSIDS]) {
		nla_for_each_nested(attr, info->attrs[NL80211_ATTR_SCAN_SSIDS], tmp) {
			if (nla_len(attr) > IEEE80211_MAX_SSID_LEN) {
				err = -EINVAL;
				goto out_free;
			}
			request->ssids[i].ssid_len = nla_len(attr);
			memcpy(request->ssids[i].ssid, nla_data(attr), nla_len(attr));
			i++;
		}
	}

	if (info->attrs[NL80211_ATTR_IE]) {
		request->ie_len = nla_len(info->attrs[NL80211_ATTR_IE]);
		memcpy((void *)request->ie,
		       nla_data(info->attrs[NL80211_ATTR_IE]),
		       request->ie_len);
	}

	for (i = 0; i < IEEE80211_NUM_BANDS; i++)
		if (wiphy->bands[i])
			request->rates[i] =
				(1 << wiphy->bands[i]->n_bitrates) - 1;

	if (info->attrs[NL80211_ATTR_SCAN_SUPP_RATES]) {
		nla_for_each_nested(attr,
				    info->attrs[NL80211_ATTR_SCAN_SUPP_RATES],
				    tmp) {
			enum ieee80211_band band = nla_type(attr);

			if (band < 0 || band >= IEEE80211_NUM_BANDS) {
				err = -EINVAL;
				goto out_free;
			}

			if (!wiphy->bands[band])
				continue;

			err = ieee80211_get_ratemask(wiphy->bands[band],
						     nla_data(attr),
						     nla_len(attr),
						     &request->rates[band]);
			if (err)
				goto out_free;
		}
	}

	if (info->attrs[NL80211_ATTR_SCAN_FLAGS]) {
		request->flags = nla_get_u32(
			info->attrs[NL80211_ATTR_SCAN_FLAGS]);
		if ((request->flags & NL80211_SCAN_FLAG_LOW_PRIORITY) &&
		    !(wiphy->features & NL80211_FEATURE_LOW_PRIORITY_SCAN)) {
			err = -EOPNOTSUPP;
			goto out_free;
		}

		if (request->flags & NL80211_SCAN_FLAG_RANDOM_ADDR) {
			if (!(wiphy->features &
					NL80211_FEATURE_SCAN_RANDOM_MAC_ADDR)) {
				err = -EOPNOTSUPP;
				goto out_free;
			}

			if (wdev->current_bss) {
				err = -EOPNOTSUPP;
				goto out_free;
			}

			err = nl80211_parse_random_mac(info->attrs,
						       request->mac_addr,
						       request->mac_addr_mask);
			if (err)
				goto out_free;
		}
	}

	request->no_cck =
		nla_get_flag(info->attrs[NL80211_ATTR_TX_NO_CCK_RATE]);

	request->wdev = wdev;
	request->wiphy = &rdev->wiphy;
	request->scan_start = jiffies;

	rdev->scan_req = request;
	err = rdev_scan(rdev, request);

	if (!err) {
		nl80211_send_scan_start(rdev, wdev);
		if (wdev->netdev)
			dev_hold(wdev->netdev);
	} else {
 out_free:
		rdev->scan_req = NULL;
		kfree(request);
	}

 unlock:
	return err;
}

static struct cfg80211_sched_scan_request *
nl80211_parse_sched_scan(struct wiphy *wiphy, struct wireless_dev *wdev,
			 struct nlattr **attrs)
{
	struct cfg80211_sched_scan_request *request;
	struct nlattr *attr;
	int err, tmp, n_ssids = 0, n_match_sets = 0, n_channels, i;
	u32 interval;
	enum ieee80211_band band;
	size_t ie_len;
	struct nlattr *tb[NL80211_SCHED_SCAN_MATCH_ATTR_MAX + 1];
	s32 default_match_rssi = NL80211_SCAN_RSSI_THOLD_OFF;

	if (!is_valid_ie_attr(attrs[NL80211_ATTR_IE]))
		return ERR_PTR(-EINVAL);

	if (!attrs[NL80211_ATTR_SCHED_SCAN_INTERVAL])
		return ERR_PTR(-EINVAL);

	interval = nla_get_u32(attrs[NL80211_ATTR_SCHED_SCAN_INTERVAL]);
	if (interval == 0)
		return ERR_PTR(-EINVAL);

	if (attrs[NL80211_ATTR_SCAN_FREQUENCIES]) {
		n_channels = validate_scan_freqs(
				attrs[NL80211_ATTR_SCAN_FREQUENCIES]);
		if (!n_channels)
			return ERR_PTR(-EINVAL);
	} else {
		n_channels = ieee80211_get_num_supported_channels(wiphy);
	}

	if (attrs[NL80211_ATTR_SCAN_SSIDS])
		nla_for_each_nested(attr, attrs[NL80211_ATTR_SCAN_SSIDS],
				    tmp)
			n_ssids++;

	if (n_ssids > wiphy->max_sched_scan_ssids)
		return ERR_PTR(-EINVAL);

	/*
	 * First, count the number of 'real' matchsets. Due to an issue with
	 * the old implementation, matchsets containing only the RSSI attribute
	 * (NL80211_SCHED_SCAN_MATCH_ATTR_RSSI) are considered as the 'default'
	 * RSSI for all matchsets, rather than their own matchset for reporting
	 * all APs with a strong RSSI. This is needed to be compatible with
	 * older userspace that treated a matchset with only the RSSI as the
	 * global RSSI for all other matchsets - if there are other matchsets.
	 */
	if (attrs[NL80211_ATTR_SCHED_SCAN_MATCH]) {
		nla_for_each_nested(attr,
				    attrs[NL80211_ATTR_SCHED_SCAN_MATCH],
				    tmp) {
			struct nlattr *rssi;

			err = nla_parse(tb, NL80211_SCHED_SCAN_MATCH_ATTR_MAX,
					nla_data(attr), nla_len(attr),
					nl80211_match_policy);
			if (err)
				return ERR_PTR(err);
			/* add other standalone attributes here */
			if (tb[NL80211_SCHED_SCAN_MATCH_ATTR_SSID]) {
				n_match_sets++;
				continue;
			}
			rssi = tb[NL80211_SCHED_SCAN_MATCH_ATTR_RSSI];
			if (rssi)
				default_match_rssi = nla_get_s32(rssi);
		}
	}

	/* However, if there's no other matchset, add the RSSI one */
	if (!n_match_sets && default_match_rssi != NL80211_SCAN_RSSI_THOLD_OFF)
		n_match_sets = 1;

	if (n_match_sets > wiphy->max_match_sets)
		return ERR_PTR(-EINVAL);

	if (attrs[NL80211_ATTR_IE])
		ie_len = nla_len(attrs[NL80211_ATTR_IE]);
	else
		ie_len = 0;

	if (ie_len > wiphy->max_sched_scan_ie_len)
		return ERR_PTR(-EINVAL);

	request = kzalloc(sizeof(*request)
			+ sizeof(*request->ssids) * n_ssids
			+ sizeof(*request->match_sets) * n_match_sets
			+ sizeof(*request->channels) * n_channels
			+ ie_len, GFP_KERNEL);
	if (!request)
		return ERR_PTR(-ENOMEM);

	if (n_ssids)
		request->ssids = (void *)&request->channels[n_channels];
	request->n_ssids = n_ssids;
	if (ie_len) {
		if (request->ssids)
			request->ie = (void *)(request->ssids + n_ssids);
		else
			request->ie = (void *)(request->channels + n_channels);
	}

	if (n_match_sets) {
		if (request->ie)
			request->match_sets = (void *)(request->ie + ie_len);
		else if (request->ssids)
			request->match_sets =
				(void *)(request->ssids + n_ssids);
		else
			request->match_sets =
				(void *)(request->channels + n_channels);
	}
	request->n_match_sets = n_match_sets;

	i = 0;
	if (attrs[NL80211_ATTR_SCAN_FREQUENCIES]) {
		/* user specified, bail out if channel not found */
		nla_for_each_nested(attr,
				    attrs[NL80211_ATTR_SCAN_FREQUENCIES],
				    tmp) {
			struct ieee80211_channel *chan;

			chan = ieee80211_get_channel(wiphy, nla_get_u32(attr));

			if (!chan) {
				err = -EINVAL;
				goto out_free;
			}

			/* ignore disabled channels */
			if (chan->flags & IEEE80211_CHAN_DISABLED)
				continue;

			request->channels[i] = chan;
			i++;
		}
	} else {
		/* all channels */
		for (band = 0; band < IEEE80211_NUM_BANDS; band++) {
			int j;
			if (!wiphy->bands[band])
				continue;
			for (j = 0; j < wiphy->bands[band]->n_channels; j++) {
				struct ieee80211_channel *chan;

				chan = &wiphy->bands[band]->channels[j];

				if (chan->flags & IEEE80211_CHAN_DISABLED)
					continue;

				request->channels[i] = chan;
				i++;
			}
		}
	}

	if (!i) {
		err = -EINVAL;
		goto out_free;
	}

	request->n_channels = i;

	i = 0;
	if (attrs[NL80211_ATTR_SCAN_SSIDS]) {
		nla_for_each_nested(attr, attrs[NL80211_ATTR_SCAN_SSIDS],
				    tmp) {
			if (nla_len(attr) > IEEE80211_MAX_SSID_LEN) {
				err = -EINVAL;
				goto out_free;
			}
			request->ssids[i].ssid_len = nla_len(attr);
			memcpy(request->ssids[i].ssid, nla_data(attr),
			       nla_len(attr));
			i++;
		}
	}

	i = 0;
	if (attrs[NL80211_ATTR_SCHED_SCAN_MATCH]) {
		nla_for_each_nested(attr,
				    attrs[NL80211_ATTR_SCHED_SCAN_MATCH],
				    tmp) {
			struct nlattr *ssid, *rssi;

			err = nla_parse(tb, NL80211_SCHED_SCAN_MATCH_ATTR_MAX,
					nla_data(attr), nla_len(attr),
					nl80211_match_policy);
			if (err)
				goto out_free;
			ssid = tb[NL80211_SCHED_SCAN_MATCH_ATTR_SSID];
			if (ssid) {
				if (WARN_ON(i >= n_match_sets)) {
					/* this indicates a programming error,
					 * the loop above should have verified
					 * things properly
					 */
					err = -EINVAL;
					goto out_free;
				}

				if (nla_len(ssid) > IEEE80211_MAX_SSID_LEN) {
					err = -EINVAL;
					goto out_free;
				}
				memcpy(request->match_sets[i].ssid.ssid,
				       nla_data(ssid), nla_len(ssid));
				request->match_sets[i].ssid.ssid_len =
					nla_len(ssid);
				/* special attribute - old implemenation w/a */
				request->match_sets[i].rssi_thold =
					default_match_rssi;
				rssi = tb[NL80211_SCHED_SCAN_MATCH_ATTR_RSSI];
				if (rssi)
					request->match_sets[i].rssi_thold =
						nla_get_s32(rssi);
			}
			i++;
		}

		/* there was no other matchset, so the RSSI one is alone */
		if (i == 0)
			request->match_sets[0].rssi_thold = default_match_rssi;

		request->min_rssi_thold = INT_MAX;
		for (i = 0; i < n_match_sets; i++)
			request->min_rssi_thold =
				min(request->match_sets[i].rssi_thold,
				    request->min_rssi_thold);
	} else {
		request->min_rssi_thold = NL80211_SCAN_RSSI_THOLD_OFF;
	}

	if (ie_len) {
		request->ie_len = ie_len;
		memcpy((void *)request->ie,
		       nla_data(attrs[NL80211_ATTR_IE]),
		       request->ie_len);
	}

	if (attrs[NL80211_ATTR_SCAN_FLAGS]) {
		request->flags = nla_get_u32(
			attrs[NL80211_ATTR_SCAN_FLAGS]);
		if ((request->flags & NL80211_SCAN_FLAG_LOW_PRIORITY) &&
		    !(wiphy->features & NL80211_FEATURE_LOW_PRIORITY_SCAN)) {
			err = -EOPNOTSUPP;
			goto out_free;
		}

		if (request->flags & NL80211_SCAN_FLAG_RANDOM_ADDR) {
			u32 flg = NL80211_FEATURE_SCHED_SCAN_RANDOM_MAC_ADDR;

			if (!wdev) /* must be net-detect */
				flg = NL80211_FEATURE_ND_RANDOM_MAC_ADDR;

			if (!(wiphy->features & flg)) {
				err = -EOPNOTSUPP;
				goto out_free;
			}

			if (wdev && wdev->current_bss) {
				err = -EOPNOTSUPP;
				goto out_free;
			}

			err = nl80211_parse_random_mac(attrs, request->mac_addr,
						       request->mac_addr_mask);
			if (err)
				goto out_free;
		}
	}

	request->interval = interval;
	request->scan_start = jiffies;

	return request;

out_free:
	kfree(request);
	return ERR_PTR(err);
}

static int nl80211_start_sched_scan(struct sk_buff *skb,
				    struct genl_info *info)
{
	struct cfg80211_registered_device *rdev = info->user_ptr[0];
	struct net_device *dev = info->user_ptr[1];
	struct wireless_dev *wdev = dev->ieee80211_ptr;
	int err;

	if (!(rdev->wiphy.flags & WIPHY_FLAG_SUPPORTS_SCHED_SCAN) ||
	    !rdev->ops->sched_scan_start)
		return -EOPNOTSUPP;

	if (rdev->sched_scan_req)
		return -EINPROGRESS;

	rdev->sched_scan_req = nl80211_parse_sched_scan(&rdev->wiphy, wdev,
							info->attrs);
	err = PTR_ERR_OR_ZERO(rdev->sched_scan_req);
	if (err)
		goto out_err;

	err = rdev_sched_scan_start(rdev, dev, rdev->sched_scan_req);
	if (err)
		goto out_free;

	rdev->sched_scan_req->dev = dev;
	rdev->sched_scan_req->wiphy = &rdev->wiphy;

	nl80211_send_sched_scan(rdev, dev,
				NL80211_CMD_START_SCHED_SCAN);
	return 0;

out_free:
	kfree(rdev->sched_scan_req);
out_err:
	rdev->sched_scan_req = NULL;
	return err;
}

static int nl80211_stop_sched_scan(struct sk_buff *skb,
				   struct genl_info *info)
{
	struct cfg80211_registered_device *rdev = info->user_ptr[0];

	if (!(rdev->wiphy.flags & WIPHY_FLAG_SUPPORTS_SCHED_SCAN) ||
	    !rdev->ops->sched_scan_stop)
		return -EOPNOTSUPP;

	return __cfg80211_stop_sched_scan(rdev, false);
}

static int nl80211_start_radar_detection(struct sk_buff *skb,
					 struct genl_info *info)
{
	struct cfg80211_registered_device *rdev = info->user_ptr[0];
	struct net_device *dev = info->user_ptr[1];
	struct wireless_dev *wdev = dev->ieee80211_ptr;
	struct cfg80211_chan_def chandef;
	enum nl80211_dfs_regions dfs_region;
	unsigned int cac_time_ms;
	int err;

	dfs_region = reg_get_dfs_region(wdev->wiphy);
	if (dfs_region == NL80211_DFS_UNSET)
		return -EINVAL;

	err = nl80211_parse_chandef(rdev, info, &chandef);
	if (err)
		return err;

	if (netif_carrier_ok(dev))
		return -EBUSY;

	if (wdev->cac_started)
		return -EBUSY;

	err = cfg80211_chandef_dfs_required(wdev->wiphy, &chandef,
					    wdev->iftype);
	if (err < 0)
		return err;

	if (err == 0)
		return -EINVAL;

	if (!cfg80211_chandef_dfs_usable(wdev->wiphy, &chandef))
		return -EINVAL;

	if (!rdev->ops->start_radar_detection)
		return -EOPNOTSUPP;

	cac_time_ms = cfg80211_chandef_dfs_cac_time(&rdev->wiphy, &chandef);
	if (WARN_ON(!cac_time_ms))
		cac_time_ms = IEEE80211_DFS_MIN_CAC_TIME_MS;

	err = rdev->ops->start_radar_detection(&rdev->wiphy, dev, &chandef,
					       cac_time_ms);
	if (!err) {
		wdev->chandef = chandef;
		wdev->cac_started = true;
		wdev->cac_start_time = jiffies;
		wdev->cac_time_ms = cac_time_ms;
	}
	return err;
}

static int nl80211_channel_switch(struct sk_buff *skb, struct genl_info *info)
{
	struct cfg80211_registered_device *rdev = info->user_ptr[0];
	struct net_device *dev = info->user_ptr[1];
	struct wireless_dev *wdev = dev->ieee80211_ptr;
	struct cfg80211_csa_settings params;
	/* csa_attrs is defined static to avoid waste of stack size - this
	 * function is called under RTNL lock, so this should not be a problem.
	 */
	static struct nlattr *csa_attrs[NL80211_ATTR_MAX+1];
	int err;
	bool need_new_beacon = false;
	int len, i;
	u32 cs_count;

	if (!rdev->ops->channel_switch ||
	    !(rdev->wiphy.flags & WIPHY_FLAG_HAS_CHANNEL_SWITCH))
		return -EOPNOTSUPP;

	switch (dev->ieee80211_ptr->iftype) {
	case NL80211_IFTYPE_AP:
	case NL80211_IFTYPE_P2P_GO:
		need_new_beacon = true;

		/* useless if AP is not running */
		if (!wdev->beacon_interval)
			return -ENOTCONN;
		break;
	case NL80211_IFTYPE_ADHOC:
		if (!wdev->ssid_len)
			return -ENOTCONN;
		break;
	case NL80211_IFTYPE_MESH_POINT:
		if (!wdev->mesh_id_len)
			return -ENOTCONN;
		break;
	default:
		return -EOPNOTSUPP;
	}

	memset(&params, 0, sizeof(params));

	if (!info->attrs[NL80211_ATTR_WIPHY_FREQ] ||
	    !info->attrs[NL80211_ATTR_CH_SWITCH_COUNT])
		return -EINVAL;

	/* only important for AP, IBSS and mesh create IEs internally */
	if (need_new_beacon && !info->attrs[NL80211_ATTR_CSA_IES])
		return -EINVAL;

	/* Even though the attribute is u32, the specification says
	 * u8, so let's make sure we don't overflow.
	 */
	cs_count = nla_get_u32(info->attrs[NL80211_ATTR_CH_SWITCH_COUNT]);
	if (cs_count > 255)
		return -EINVAL;

	params.count = cs_count;

	if (!need_new_beacon)
		goto skip_beacons;

	err = nl80211_parse_beacon(info->attrs, &params.beacon_after);
	if (err)
		return err;

	err = nla_parse_nested(csa_attrs, NL80211_ATTR_MAX,
			       info->attrs[NL80211_ATTR_CSA_IES],
			       nl80211_policy);
	if (err)
		return err;

	err = nl80211_parse_beacon(csa_attrs, &params.beacon_csa);
	if (err)
		return err;

	if (!csa_attrs[NL80211_ATTR_CSA_C_OFF_BEACON])
		return -EINVAL;

	len = nla_len(csa_attrs[NL80211_ATTR_CSA_C_OFF_BEACON]);
	if (!len || (len % sizeof(u16)))
		return -EINVAL;

	params.n_counter_offsets_beacon = len / sizeof(u16);
	if (rdev->wiphy.max_num_csa_counters &&
	    (params.n_counter_offsets_beacon >
	     rdev->wiphy.max_num_csa_counters))
		return -EINVAL;

	params.counter_offsets_beacon =
		nla_data(csa_attrs[NL80211_ATTR_CSA_C_OFF_BEACON]);

	/* sanity checks - counters should fit and be the same */
	for (i = 0; i < params.n_counter_offsets_beacon; i++) {
		u16 offset = params.counter_offsets_beacon[i];

		if (offset >= params.beacon_csa.tail_len)
			return -EINVAL;

		if (params.beacon_csa.tail[offset] != params.count)
			return -EINVAL;
	}

	if (csa_attrs[NL80211_ATTR_CSA_C_OFF_PRESP]) {
		len = nla_len(csa_attrs[NL80211_ATTR_CSA_C_OFF_PRESP]);
		if (!len || (len % sizeof(u16)))
			return -EINVAL;

		params.n_counter_offsets_presp = len / sizeof(u16);
		if (rdev->wiphy.max_num_csa_counters &&
		    (params.n_counter_offsets_beacon >
		     rdev->wiphy.max_num_csa_counters))
			return -EINVAL;

		params.counter_offsets_presp =
			nla_data(csa_attrs[NL80211_ATTR_CSA_C_OFF_PRESP]);

		/* sanity checks - counters should fit and be the same */
		for (i = 0; i < params.n_counter_offsets_presp; i++) {
			u16 offset = params.counter_offsets_presp[i];

			if (offset >= params.beacon_csa.probe_resp_len)
				return -EINVAL;

			if (params.beacon_csa.probe_resp[offset] !=
			    params.count)
				return -EINVAL;
		}
	}

skip_beacons:
	err = nl80211_parse_chandef(rdev, info, &params.chandef);
	if (err)
		return err;

	if (!cfg80211_reg_can_beacon(&rdev->wiphy, &params.chandef,
				     wdev->iftype))
		return -EINVAL;

	err = cfg80211_chandef_dfs_required(wdev->wiphy,
					    &params.chandef,
					    wdev->iftype);
	if (err < 0)
		return err;

	if (err > 0)
		params.radar_required = true;

	if (info->attrs[NL80211_ATTR_CH_SWITCH_BLOCK_TX])
		params.block_tx = true;

	wdev_lock(wdev);
	err = rdev_channel_switch(rdev, dev, &params);
	wdev_unlock(wdev);

	return err;
}

static int nl80211_send_bss(struct sk_buff *msg, struct netlink_callback *cb,
			    u32 seq, int flags,
			    struct cfg80211_registered_device *rdev,
			    struct wireless_dev *wdev,
			    struct cfg80211_internal_bss *intbss)
{
	struct cfg80211_bss *res = &intbss->pub;
	const struct cfg80211_bss_ies *ies;
	void *hdr;
	struct nlattr *bss;

	ASSERT_WDEV_LOCK(wdev);

	hdr = nl80211hdr_put(msg, NETLINK_CB(cb->skb).portid, seq, flags,
			     NL80211_CMD_NEW_SCAN_RESULTS);
	if (!hdr)
		return -1;

	genl_dump_check_consistent(cb, hdr, &nl80211_fam);

	if (nla_put_u32(msg, NL80211_ATTR_GENERATION, rdev->bss_generation))
		goto nla_put_failure;
	if (wdev->netdev &&
	    nla_put_u32(msg, NL80211_ATTR_IFINDEX, wdev->netdev->ifindex))
		goto nla_put_failure;
	if (nla_put_u64(msg, NL80211_ATTR_WDEV, wdev_id(wdev)))
		goto nla_put_failure;

	bss = nla_nest_start(msg, NL80211_ATTR_BSS);
	if (!bss)
		goto nla_put_failure;
	if ((!is_zero_ether_addr(res->bssid) &&
	     nla_put(msg, NL80211_BSS_BSSID, ETH_ALEN, res->bssid)))
		goto nla_put_failure;

	rcu_read_lock();
	/* indicate whether we have probe response data or not */
	if (rcu_access_pointer(res->proberesp_ies) &&
	    nla_put_flag(msg, NL80211_BSS_PRESP_DATA))
		goto fail_unlock_rcu;

	/* this pointer prefers to be pointed to probe response data
	 * but is always valid
	 */
	ies = rcu_dereference(res->ies);
	if (ies) {
		if (nla_put_u64(msg, NL80211_BSS_TSF, ies->tsf))
			goto fail_unlock_rcu;
		if (ies->len && nla_put(msg, NL80211_BSS_INFORMATION_ELEMENTS,
					ies->len, ies->data))
			goto fail_unlock_rcu;
	}

	/* and this pointer is always (unless driver didn't know) beacon data */
	ies = rcu_dereference(res->beacon_ies);
	if (ies && ies->from_beacon) {
		if (nla_put_u64(msg, NL80211_BSS_BEACON_TSF, ies->tsf))
			goto fail_unlock_rcu;
		if (ies->len && nla_put(msg, NL80211_BSS_BEACON_IES,
					ies->len, ies->data))
			goto fail_unlock_rcu;
	}
	rcu_read_unlock();

	if (res->beacon_interval &&
	    nla_put_u16(msg, NL80211_BSS_BEACON_INTERVAL, res->beacon_interval))
		goto nla_put_failure;
	if (nla_put_u16(msg, NL80211_BSS_CAPABILITY, res->capability) ||
	    nla_put_u32(msg, NL80211_BSS_FREQUENCY, res->channel->center_freq) ||
	    nla_put_u32(msg, NL80211_BSS_CHAN_WIDTH, res->scan_width) ||
	    nla_put_u32(msg, NL80211_BSS_SEEN_MS_AGO,
			jiffies_to_msecs(jiffies - intbss->ts)))
		goto nla_put_failure;

	switch (rdev->wiphy.signal_type) {
	case CFG80211_SIGNAL_TYPE_MBM:
		if (nla_put_u32(msg, NL80211_BSS_SIGNAL_MBM, res->signal))
			goto nla_put_failure;
		break;
	case CFG80211_SIGNAL_TYPE_UNSPEC:
		if (nla_put_u8(msg, NL80211_BSS_SIGNAL_UNSPEC, res->signal))
			goto nla_put_failure;
		break;
	default:
		break;
	}

	switch (wdev->iftype) {
	case NL80211_IFTYPE_P2P_CLIENT:
	case NL80211_IFTYPE_STATION:
		if (intbss == wdev->current_bss &&
		    nla_put_u32(msg, NL80211_BSS_STATUS,
				NL80211_BSS_STATUS_ASSOCIATED))
			goto nla_put_failure;
		break;
	case NL80211_IFTYPE_ADHOC:
		if (intbss == wdev->current_bss &&
		    nla_put_u32(msg, NL80211_BSS_STATUS,
				NL80211_BSS_STATUS_IBSS_JOINED))
			goto nla_put_failure;
		break;
	default:
		break;
	}

	nla_nest_end(msg, bss);

	return genlmsg_end(msg, hdr);

 fail_unlock_rcu:
	rcu_read_unlock();
 nla_put_failure:
	genlmsg_cancel(msg, hdr);
	return -EMSGSIZE;
}

static int nl80211_dump_scan(struct sk_buff *skb, struct netlink_callback *cb)
{
	struct cfg80211_registered_device *rdev;
	struct cfg80211_internal_bss *scan;
	struct wireless_dev *wdev;
	int start = cb->args[2], idx = 0;
	int err;

	err = nl80211_prepare_wdev_dump(skb, cb, &rdev, &wdev);
	if (err)
		return err;

	wdev_lock(wdev);
	spin_lock_bh(&rdev->bss_lock);
	cfg80211_bss_expire(rdev);

	cb->seq = rdev->bss_generation;

	list_for_each_entry(scan, &rdev->bss_list, list) {
		if (++idx <= start)
			continue;
		if (nl80211_send_bss(skb, cb,
				cb->nlh->nlmsg_seq, NLM_F_MULTI,
				rdev, wdev, scan) < 0) {
			idx--;
			break;
		}
	}

	spin_unlock_bh(&rdev->bss_lock);
	wdev_unlock(wdev);

	cb->args[2] = idx;
	nl80211_finish_wdev_dump(rdev);

	return skb->len;
}

static int nl80211_send_survey(struct sk_buff *msg, u32 portid, u32 seq,
				int flags, struct net_device *dev,
				struct survey_info *survey)
{
	void *hdr;
	struct nlattr *infoattr;

	hdr = nl80211hdr_put(msg, portid, seq, flags,
			     NL80211_CMD_NEW_SURVEY_RESULTS);
	if (!hdr)
		return -ENOMEM;

	if (nla_put_u32(msg, NL80211_ATTR_IFINDEX, dev->ifindex))
		goto nla_put_failure;

	infoattr = nla_nest_start(msg, NL80211_ATTR_SURVEY_INFO);
	if (!infoattr)
		goto nla_put_failure;

	if (nla_put_u32(msg, NL80211_SURVEY_INFO_FREQUENCY,
			survey->channel->center_freq))
		goto nla_put_failure;

	if ((survey->filled & SURVEY_INFO_NOISE_DBM) &&
	    nla_put_u8(msg, NL80211_SURVEY_INFO_NOISE, survey->noise))
		goto nla_put_failure;
	if ((survey->filled & SURVEY_INFO_IN_USE) &&
	    nla_put_flag(msg, NL80211_SURVEY_INFO_IN_USE))
		goto nla_put_failure;
	if ((survey->filled & SURVEY_INFO_CHANNEL_TIME) &&
	    nla_put_u64(msg, NL80211_SURVEY_INFO_CHANNEL_TIME,
			survey->channel_time))
		goto nla_put_failure;
	if ((survey->filled & SURVEY_INFO_CHANNEL_TIME_BUSY) &&
	    nla_put_u64(msg, NL80211_SURVEY_INFO_CHANNEL_TIME_BUSY,
			survey->channel_time_busy))
		goto nla_put_failure;
	if ((survey->filled & SURVEY_INFO_CHANNEL_TIME_EXT_BUSY) &&
	    nla_put_u64(msg, NL80211_SURVEY_INFO_CHANNEL_TIME_EXT_BUSY,
			survey->channel_time_ext_busy))
		goto nla_put_failure;
	if ((survey->filled & SURVEY_INFO_CHANNEL_TIME_RX) &&
	    nla_put_u64(msg, NL80211_SURVEY_INFO_CHANNEL_TIME_RX,
			survey->channel_time_rx))
		goto nla_put_failure;
	if ((survey->filled & SURVEY_INFO_CHANNEL_TIME_TX) &&
	    nla_put_u64(msg, NL80211_SURVEY_INFO_CHANNEL_TIME_TX,
			survey->channel_time_tx))
		goto nla_put_failure;

	nla_nest_end(msg, infoattr);

	return genlmsg_end(msg, hdr);

 nla_put_failure:
	genlmsg_cancel(msg, hdr);
	return -EMSGSIZE;
}

static int nl80211_dump_survey(struct sk_buff *skb,
			struct netlink_callback *cb)
{
	struct survey_info survey;
	struct cfg80211_registered_device *rdev;
	struct wireless_dev *wdev;
	int survey_idx = cb->args[2];
	int res;

	res = nl80211_prepare_wdev_dump(skb, cb, &rdev, &wdev);
	if (res)
		return res;

	if (!wdev->netdev) {
		res = -EINVAL;
		goto out_err;
	}

	if (!rdev->ops->dump_survey) {
		res = -EOPNOTSUPP;
		goto out_err;
	}

	while (1) {
		res = rdev_dump_survey(rdev, wdev->netdev, survey_idx, &survey);
		if (res == -ENOENT)
			break;
		if (res)
			goto out_err;

		/* Survey without a channel doesn't make sense */
		if (!survey.channel) {
			res = -EINVAL;
			goto out;
		}

		if (survey.channel->flags & IEEE80211_CHAN_DISABLED) {
			survey_idx++;
			continue;
		}

		if (nl80211_send_survey(skb,
				NETLINK_CB(cb->skb).portid,
				cb->nlh->nlmsg_seq, NLM_F_MULTI,
				wdev->netdev, &survey) < 0)
			goto out;
		survey_idx++;
	}

 out:
	cb->args[2] = survey_idx;
	res = skb->len;
 out_err:
	nl80211_finish_wdev_dump(rdev);
	return res;
}

static bool nl80211_valid_wpa_versions(u32 wpa_versions)
{
	return !(wpa_versions & ~(NL80211_WPA_VERSION_1 |
				  NL80211_WPA_VERSION_2));
}

static int nl80211_authenticate(struct sk_buff *skb, struct genl_info *info)
{
	struct cfg80211_registered_device *rdev = info->user_ptr[0];
	struct net_device *dev = info->user_ptr[1];
	struct ieee80211_channel *chan;
	const u8 *bssid, *ssid, *ie = NULL, *sae_data = NULL;
	int err, ssid_len, ie_len = 0, sae_data_len = 0;
	enum nl80211_auth_type auth_type;
	struct key_parse key;
	bool local_state_change;

	if (!is_valid_ie_attr(info->attrs[NL80211_ATTR_IE]))
		return -EINVAL;

	if (!info->attrs[NL80211_ATTR_MAC])
		return -EINVAL;

	if (!info->attrs[NL80211_ATTR_AUTH_TYPE])
		return -EINVAL;

	if (!info->attrs[NL80211_ATTR_SSID])
		return -EINVAL;

	if (!info->attrs[NL80211_ATTR_WIPHY_FREQ])
		return -EINVAL;

	err = nl80211_parse_key(info, &key);
	if (err)
		return err;

	if (key.idx >= 0) {
		if (key.type != -1 && key.type != NL80211_KEYTYPE_GROUP)
			return -EINVAL;
		if (!key.p.key || !key.p.key_len)
			return -EINVAL;
		if ((key.p.cipher != WLAN_CIPHER_SUITE_WEP40 ||
		     key.p.key_len != WLAN_KEY_LEN_WEP40) &&
		    (key.p.cipher != WLAN_CIPHER_SUITE_WEP104 ||
		     key.p.key_len != WLAN_KEY_LEN_WEP104))
			return -EINVAL;
		if (key.idx > 4)
			return -EINVAL;
	} else {
		key.p.key_len = 0;
		key.p.key = NULL;
	}

	if (key.idx >= 0) {
		int i;
		bool ok = false;
		for (i = 0; i < rdev->wiphy.n_cipher_suites; i++) {
			if (key.p.cipher == rdev->wiphy.cipher_suites[i]) {
				ok = true;
				break;
			}
		}
		if (!ok)
			return -EINVAL;
	}

	if (!rdev->ops->auth)
		return -EOPNOTSUPP;

	if (dev->ieee80211_ptr->iftype != NL80211_IFTYPE_STATION &&
	    dev->ieee80211_ptr->iftype != NL80211_IFTYPE_P2P_CLIENT)
		return -EOPNOTSUPP;

	bssid = nla_data(info->attrs[NL80211_ATTR_MAC]);
	chan = nl80211_get_valid_chan(&rdev->wiphy,
				      info->attrs[NL80211_ATTR_WIPHY_FREQ]);
	if (!chan)
		return -EINVAL;

	ssid = nla_data(info->attrs[NL80211_ATTR_SSID]);
	ssid_len = nla_len(info->attrs[NL80211_ATTR_SSID]);

	if (info->attrs[NL80211_ATTR_IE]) {
		ie = nla_data(info->attrs[NL80211_ATTR_IE]);
		ie_len = nla_len(info->attrs[NL80211_ATTR_IE]);
	}

	auth_type = nla_get_u32(info->attrs[NL80211_ATTR_AUTH_TYPE]);
	if (!nl80211_valid_auth_type(rdev, auth_type, NL80211_CMD_AUTHENTICATE))
		return -EINVAL;

	if (auth_type == NL80211_AUTHTYPE_SAE &&
	    !info->attrs[NL80211_ATTR_SAE_DATA])
		return -EINVAL;

	if (info->attrs[NL80211_ATTR_SAE_DATA]) {
		if (auth_type != NL80211_AUTHTYPE_SAE)
			return -EINVAL;
		sae_data = nla_data(info->attrs[NL80211_ATTR_SAE_DATA]);
		sae_data_len = nla_len(info->attrs[NL80211_ATTR_SAE_DATA]);
		/* need to include at least Auth Transaction and Status Code */
		if (sae_data_len < 4)
			return -EINVAL;
	}

	local_state_change = !!info->attrs[NL80211_ATTR_LOCAL_STATE_CHANGE];

	/*
	 * Since we no longer track auth state, ignore
	 * requests to only change local state.
	 */
	if (local_state_change)
		return 0;

	wdev_lock(dev->ieee80211_ptr);
	err = cfg80211_mlme_auth(rdev, dev, chan, auth_type, bssid,
				 ssid, ssid_len, ie, ie_len,
				 key.p.key, key.p.key_len, key.idx,
				 sae_data, sae_data_len);
	wdev_unlock(dev->ieee80211_ptr);
	return err;
}

static int nl80211_crypto_settings(struct cfg80211_registered_device *rdev,
				   struct genl_info *info,
				   struct cfg80211_crypto_settings *settings,
				   int cipher_limit)
{
	memset(settings, 0, sizeof(*settings));

	settings->control_port = info->attrs[NL80211_ATTR_CONTROL_PORT];

	if (info->attrs[NL80211_ATTR_CONTROL_PORT_ETHERTYPE]) {
		u16 proto;
		proto = nla_get_u16(
			info->attrs[NL80211_ATTR_CONTROL_PORT_ETHERTYPE]);
		settings->control_port_ethertype = cpu_to_be16(proto);
		if (!(rdev->wiphy.flags & WIPHY_FLAG_CONTROL_PORT_PROTOCOL) &&
		    proto != ETH_P_PAE)
			return -EINVAL;
		if (info->attrs[NL80211_ATTR_CONTROL_PORT_NO_ENCRYPT])
			settings->control_port_no_encrypt = true;
	} else
		settings->control_port_ethertype = cpu_to_be16(ETH_P_PAE);

	if (info->attrs[NL80211_ATTR_CIPHER_SUITES_PAIRWISE]) {
		void *data;
		int len, i;

		data = nla_data(info->attrs[NL80211_ATTR_CIPHER_SUITES_PAIRWISE]);
		len = nla_len(info->attrs[NL80211_ATTR_CIPHER_SUITES_PAIRWISE]);
		settings->n_ciphers_pairwise = len / sizeof(u32);

		if (len % sizeof(u32))
			return -EINVAL;

		if (settings->n_ciphers_pairwise > cipher_limit)
			return -EINVAL;

		memcpy(settings->ciphers_pairwise, data, len);

		for (i = 0; i < settings->n_ciphers_pairwise; i++)
			if (!cfg80211_supported_cipher_suite(
					&rdev->wiphy,
					settings->ciphers_pairwise[i]))
				return -EINVAL;
	}

	if (info->attrs[NL80211_ATTR_CIPHER_SUITE_GROUP]) {
		settings->cipher_group =
			nla_get_u32(info->attrs[NL80211_ATTR_CIPHER_SUITE_GROUP]);
		if (!cfg80211_supported_cipher_suite(&rdev->wiphy,
						     settings->cipher_group))
			return -EINVAL;
	}

	if (info->attrs[NL80211_ATTR_WPA_VERSIONS]) {
		settings->wpa_versions =
			nla_get_u32(info->attrs[NL80211_ATTR_WPA_VERSIONS]);
		if (!nl80211_valid_wpa_versions(settings->wpa_versions))
			return -EINVAL;
	}

	if (info->attrs[NL80211_ATTR_AKM_SUITES]) {
		void *data;
		int len;

		data = nla_data(info->attrs[NL80211_ATTR_AKM_SUITES]);
		len = nla_len(info->attrs[NL80211_ATTR_AKM_SUITES]);
		settings->n_akm_suites = len / sizeof(u32);

		if (len % sizeof(u32))
			return -EINVAL;

		if (settings->n_akm_suites > NL80211_MAX_NR_AKM_SUITES)
			return -EINVAL;

		memcpy(settings->akm_suites, data, len);
	}

	return 0;
}

static int nl80211_associate(struct sk_buff *skb, struct genl_info *info)
{
	struct cfg80211_registered_device *rdev = info->user_ptr[0];
	struct net_device *dev = info->user_ptr[1];
	struct ieee80211_channel *chan;
	struct cfg80211_assoc_request req = {};
	const u8 *bssid, *ssid;
	int err, ssid_len = 0;

	if (!is_valid_ie_attr(info->attrs[NL80211_ATTR_IE]))
		return -EINVAL;

	if (!info->attrs[NL80211_ATTR_MAC] ||
	    !info->attrs[NL80211_ATTR_SSID] ||
	    !info->attrs[NL80211_ATTR_WIPHY_FREQ])
		return -EINVAL;

	if (!rdev->ops->assoc)
		return -EOPNOTSUPP;

	if (dev->ieee80211_ptr->iftype != NL80211_IFTYPE_STATION &&
	    dev->ieee80211_ptr->iftype != NL80211_IFTYPE_P2P_CLIENT)
		return -EOPNOTSUPP;

	bssid = nla_data(info->attrs[NL80211_ATTR_MAC]);

	chan = nl80211_get_valid_chan(&rdev->wiphy,
				      info->attrs[NL80211_ATTR_WIPHY_FREQ]);
	if (!chan)
		return -EINVAL;

	ssid = nla_data(info->attrs[NL80211_ATTR_SSID]);
	ssid_len = nla_len(info->attrs[NL80211_ATTR_SSID]);

	if (info->attrs[NL80211_ATTR_IE]) {
		req.ie = nla_data(info->attrs[NL80211_ATTR_IE]);
		req.ie_len = nla_len(info->attrs[NL80211_ATTR_IE]);
	}

	if (info->attrs[NL80211_ATTR_USE_MFP]) {
		enum nl80211_mfp mfp =
			nla_get_u32(info->attrs[NL80211_ATTR_USE_MFP]);
		if (mfp == NL80211_MFP_REQUIRED)
			req.use_mfp = true;
		else if (mfp != NL80211_MFP_NO)
			return -EINVAL;
	}

	if (info->attrs[NL80211_ATTR_PREV_BSSID])
		req.prev_bssid = nla_data(info->attrs[NL80211_ATTR_PREV_BSSID]);

	if (nla_get_flag(info->attrs[NL80211_ATTR_DISABLE_HT]))
		req.flags |= ASSOC_REQ_DISABLE_HT;

	if (info->attrs[NL80211_ATTR_HT_CAPABILITY_MASK])
		memcpy(&req.ht_capa_mask,
		       nla_data(info->attrs[NL80211_ATTR_HT_CAPABILITY_MASK]),
		       sizeof(req.ht_capa_mask));

	if (info->attrs[NL80211_ATTR_HT_CAPABILITY]) {
		if (!info->attrs[NL80211_ATTR_HT_CAPABILITY_MASK])
			return -EINVAL;
		memcpy(&req.ht_capa,
		       nla_data(info->attrs[NL80211_ATTR_HT_CAPABILITY]),
		       sizeof(req.ht_capa));
	}

	if (nla_get_flag(info->attrs[NL80211_ATTR_DISABLE_VHT]))
		req.flags |= ASSOC_REQ_DISABLE_VHT;

	if (info->attrs[NL80211_ATTR_VHT_CAPABILITY_MASK])
		memcpy(&req.vht_capa_mask,
		       nla_data(info->attrs[NL80211_ATTR_VHT_CAPABILITY_MASK]),
		       sizeof(req.vht_capa_mask));

	if (info->attrs[NL80211_ATTR_VHT_CAPABILITY]) {
		if (!info->attrs[NL80211_ATTR_VHT_CAPABILITY_MASK])
			return -EINVAL;
		memcpy(&req.vht_capa,
		       nla_data(info->attrs[NL80211_ATTR_VHT_CAPABILITY]),
		       sizeof(req.vht_capa));
	}

	if (nla_get_flag(info->attrs[NL80211_ATTR_USE_RRM])) {
		if (!(rdev->wiphy.features &
		      NL80211_FEATURE_DS_PARAM_SET_IE_IN_PROBES) ||
		    !(rdev->wiphy.features & NL80211_FEATURE_QUIET))
			return -EINVAL;
		req.flags |= ASSOC_REQ_USE_RRM;
	}

	err = nl80211_crypto_settings(rdev, info, &req.crypto, 1);
	if (!err) {
		wdev_lock(dev->ieee80211_ptr);
		err = cfg80211_mlme_assoc(rdev, dev, chan, bssid,
					  ssid, ssid_len, &req);
		wdev_unlock(dev->ieee80211_ptr);
	}

	return err;
}

static int nl80211_deauthenticate(struct sk_buff *skb, struct genl_info *info)
{
	struct cfg80211_registered_device *rdev = info->user_ptr[0];
	struct net_device *dev = info->user_ptr[1];
	const u8 *ie = NULL, *bssid;
	int ie_len = 0, err;
	u16 reason_code;
	bool local_state_change;

	if (!is_valid_ie_attr(info->attrs[NL80211_ATTR_IE]))
		return -EINVAL;

	if (!info->attrs[NL80211_ATTR_MAC])
		return -EINVAL;

	if (!info->attrs[NL80211_ATTR_REASON_CODE])
		return -EINVAL;

	if (!rdev->ops->deauth)
		return -EOPNOTSUPP;

	if (dev->ieee80211_ptr->iftype != NL80211_IFTYPE_STATION &&
	    dev->ieee80211_ptr->iftype != NL80211_IFTYPE_P2P_CLIENT)
		return -EOPNOTSUPP;

	bssid = nla_data(info->attrs[NL80211_ATTR_MAC]);

	reason_code = nla_get_u16(info->attrs[NL80211_ATTR_REASON_CODE]);
	if (reason_code == 0) {
		/* Reason Code 0 is reserved */
		return -EINVAL;
	}

	if (info->attrs[NL80211_ATTR_IE]) {
		ie = nla_data(info->attrs[NL80211_ATTR_IE]);
		ie_len = nla_len(info->attrs[NL80211_ATTR_IE]);
	}

	local_state_change = !!info->attrs[NL80211_ATTR_LOCAL_STATE_CHANGE];

	wdev_lock(dev->ieee80211_ptr);
	err = cfg80211_mlme_deauth(rdev, dev, bssid, ie, ie_len, reason_code,
				   local_state_change);
	wdev_unlock(dev->ieee80211_ptr);
	return err;
}

static int nl80211_disassociate(struct sk_buff *skb, struct genl_info *info)
{
	struct cfg80211_registered_device *rdev = info->user_ptr[0];
	struct net_device *dev = info->user_ptr[1];
	const u8 *ie = NULL, *bssid;
	int ie_len = 0, err;
	u16 reason_code;
	bool local_state_change;

	if (!is_valid_ie_attr(info->attrs[NL80211_ATTR_IE]))
		return -EINVAL;

	if (!info->attrs[NL80211_ATTR_MAC])
		return -EINVAL;

	if (!info->attrs[NL80211_ATTR_REASON_CODE])
		return -EINVAL;

	if (!rdev->ops->disassoc)
		return -EOPNOTSUPP;

	if (dev->ieee80211_ptr->iftype != NL80211_IFTYPE_STATION &&
	    dev->ieee80211_ptr->iftype != NL80211_IFTYPE_P2P_CLIENT)
		return -EOPNOTSUPP;

	bssid = nla_data(info->attrs[NL80211_ATTR_MAC]);

	reason_code = nla_get_u16(info->attrs[NL80211_ATTR_REASON_CODE]);
	if (reason_code == 0) {
		/* Reason Code 0 is reserved */
		return -EINVAL;
	}

	if (info->attrs[NL80211_ATTR_IE]) {
		ie = nla_data(info->attrs[NL80211_ATTR_IE]);
		ie_len = nla_len(info->attrs[NL80211_ATTR_IE]);
	}

	local_state_change = !!info->attrs[NL80211_ATTR_LOCAL_STATE_CHANGE];

	wdev_lock(dev->ieee80211_ptr);
	err = cfg80211_mlme_disassoc(rdev, dev, bssid, ie, ie_len, reason_code,
				     local_state_change);
	wdev_unlock(dev->ieee80211_ptr);
	return err;
}

static bool
nl80211_parse_mcast_rate(struct cfg80211_registered_device *rdev,
			 int mcast_rate[IEEE80211_NUM_BANDS],
			 int rateval)
{
	struct wiphy *wiphy = &rdev->wiphy;
	bool found = false;
	int band, i;

	for (band = 0; band < IEEE80211_NUM_BANDS; band++) {
		struct ieee80211_supported_band *sband;

		sband = wiphy->bands[band];
		if (!sband)
			continue;

		for (i = 0; i < sband->n_bitrates; i++) {
			if (sband->bitrates[i].bitrate == rateval) {
				mcast_rate[band] = i + 1;
				found = true;
				break;
			}
		}
	}

	return found;
}

static int nl80211_join_ibss(struct sk_buff *skb, struct genl_info *info)
{
	struct cfg80211_registered_device *rdev = info->user_ptr[0];
	struct net_device *dev = info->user_ptr[1];
	struct cfg80211_ibss_params ibss;
	struct wiphy *wiphy;
	struct cfg80211_cached_keys *connkeys = NULL;
	int err;

	memset(&ibss, 0, sizeof(ibss));

	if (!is_valid_ie_attr(info->attrs[NL80211_ATTR_IE]))
		return -EINVAL;

	if (!info->attrs[NL80211_ATTR_SSID] ||
	    !nla_len(info->attrs[NL80211_ATTR_SSID]))
		return -EINVAL;

	ibss.beacon_interval = 100;

	if (info->attrs[NL80211_ATTR_BEACON_INTERVAL]) {
		ibss.beacon_interval =
			nla_get_u32(info->attrs[NL80211_ATTR_BEACON_INTERVAL]);
		if (ibss.beacon_interval < 1 || ibss.beacon_interval > 10000)
			return -EINVAL;
	}

	if (!rdev->ops->join_ibss)
		return -EOPNOTSUPP;

	if (dev->ieee80211_ptr->iftype != NL80211_IFTYPE_ADHOC)
		return -EOPNOTSUPP;

	wiphy = &rdev->wiphy;

	if (info->attrs[NL80211_ATTR_MAC]) {
		ibss.bssid = nla_data(info->attrs[NL80211_ATTR_MAC]);

		if (!is_valid_ether_addr(ibss.bssid))
			return -EINVAL;
	}
	ibss.ssid = nla_data(info->attrs[NL80211_ATTR_SSID]);
	ibss.ssid_len = nla_len(info->attrs[NL80211_ATTR_SSID]);

	if (info->attrs[NL80211_ATTR_IE]) {
		ibss.ie = nla_data(info->attrs[NL80211_ATTR_IE]);
		ibss.ie_len = nla_len(info->attrs[NL80211_ATTR_IE]);
	}

	err = nl80211_parse_chandef(rdev, info, &ibss.chandef);
	if (err)
		return err;

	if (!cfg80211_reg_can_beacon(&rdev->wiphy, &ibss.chandef,
				     NL80211_IFTYPE_ADHOC))
		return -EINVAL;

	switch (ibss.chandef.width) {
	case NL80211_CHAN_WIDTH_5:
	case NL80211_CHAN_WIDTH_10:
	case NL80211_CHAN_WIDTH_20_NOHT:
		break;
	case NL80211_CHAN_WIDTH_20:
	case NL80211_CHAN_WIDTH_40:
		if (rdev->wiphy.features & NL80211_FEATURE_HT_IBSS)
			break;
	default:
		return -EINVAL;
	}

	ibss.channel_fixed = !!info->attrs[NL80211_ATTR_FREQ_FIXED];
	ibss.privacy = !!info->attrs[NL80211_ATTR_PRIVACY];

	if (info->attrs[NL80211_ATTR_BSS_BASIC_RATES]) {
		u8 *rates =
			nla_data(info->attrs[NL80211_ATTR_BSS_BASIC_RATES]);
		int n_rates =
			nla_len(info->attrs[NL80211_ATTR_BSS_BASIC_RATES]);
		struct ieee80211_supported_band *sband =
			wiphy->bands[ibss.chandef.chan->band];

		err = ieee80211_get_ratemask(sband, rates, n_rates,
					     &ibss.basic_rates);
		if (err)
			return err;
	}

	if (info->attrs[NL80211_ATTR_HT_CAPABILITY_MASK])
		memcpy(&ibss.ht_capa_mask,
		       nla_data(info->attrs[NL80211_ATTR_HT_CAPABILITY_MASK]),
		       sizeof(ibss.ht_capa_mask));

	if (info->attrs[NL80211_ATTR_HT_CAPABILITY]) {
		if (!info->attrs[NL80211_ATTR_HT_CAPABILITY_MASK])
			return -EINVAL;
		memcpy(&ibss.ht_capa,
		       nla_data(info->attrs[NL80211_ATTR_HT_CAPABILITY]),
		       sizeof(ibss.ht_capa));
	}

	if (info->attrs[NL80211_ATTR_MCAST_RATE] &&
	    !nl80211_parse_mcast_rate(rdev, ibss.mcast_rate,
			nla_get_u32(info->attrs[NL80211_ATTR_MCAST_RATE])))
		return -EINVAL;

	if (ibss.privacy && info->attrs[NL80211_ATTR_KEYS]) {
		bool no_ht = false;

		connkeys = nl80211_parse_connkeys(rdev,
					  info->attrs[NL80211_ATTR_KEYS],
					  &no_ht);
		if (IS_ERR(connkeys))
			return PTR_ERR(connkeys);

		if ((ibss.chandef.width != NL80211_CHAN_WIDTH_20_NOHT) &&
		    no_ht) {
			kfree(connkeys);
			return -EINVAL;
		}
	}

	ibss.control_port =
		nla_get_flag(info->attrs[NL80211_ATTR_CONTROL_PORT]);

	ibss.userspace_handles_dfs =
		nla_get_flag(info->attrs[NL80211_ATTR_HANDLE_DFS]);

	err = cfg80211_join_ibss(rdev, dev, &ibss, connkeys);
	if (err)
		kzfree(connkeys);
	return err;
}

static int nl80211_leave_ibss(struct sk_buff *skb, struct genl_info *info)
{
	struct cfg80211_registered_device *rdev = info->user_ptr[0];
	struct net_device *dev = info->user_ptr[1];

	if (!rdev->ops->leave_ibss)
		return -EOPNOTSUPP;

	if (dev->ieee80211_ptr->iftype != NL80211_IFTYPE_ADHOC)
		return -EOPNOTSUPP;

	return cfg80211_leave_ibss(rdev, dev, false);
}

static int nl80211_set_mcast_rate(struct sk_buff *skb, struct genl_info *info)
{
	struct cfg80211_registered_device *rdev = info->user_ptr[0];
	struct net_device *dev = info->user_ptr[1];
	int mcast_rate[IEEE80211_NUM_BANDS];
	u32 nla_rate;
	int err;

	if (dev->ieee80211_ptr->iftype != NL80211_IFTYPE_ADHOC &&
	    dev->ieee80211_ptr->iftype != NL80211_IFTYPE_MESH_POINT)
		return -EOPNOTSUPP;

	if (!rdev->ops->set_mcast_rate)
		return -EOPNOTSUPP;

	memset(mcast_rate, 0, sizeof(mcast_rate));

	if (!info->attrs[NL80211_ATTR_MCAST_RATE])
		return -EINVAL;

	nla_rate = nla_get_u32(info->attrs[NL80211_ATTR_MCAST_RATE]);
	if (!nl80211_parse_mcast_rate(rdev, mcast_rate, nla_rate))
		return -EINVAL;

	err = rdev->ops->set_mcast_rate(&rdev->wiphy, dev, mcast_rate);

	return err;
}

static struct sk_buff *
__cfg80211_alloc_vendor_skb(struct cfg80211_registered_device *rdev,
			    int approxlen, u32 portid, u32 seq,
			    enum nl80211_commands cmd,
			    enum nl80211_attrs attr,
			    const struct nl80211_vendor_cmd_info *info,
			    gfp_t gfp)
{
	struct sk_buff *skb;
	void *hdr;
	struct nlattr *data;

	skb = nlmsg_new(approxlen + 100, gfp);
	if (!skb)
		return NULL;

	hdr = nl80211hdr_put(skb, portid, seq, 0, cmd);
	if (!hdr) {
		kfree_skb(skb);
		return NULL;
	}

	if (nla_put_u32(skb, NL80211_ATTR_WIPHY, rdev->wiphy_idx))
		goto nla_put_failure;

	if (info) {
		if (nla_put_u32(skb, NL80211_ATTR_VENDOR_ID,
				info->vendor_id))
			goto nla_put_failure;
		if (nla_put_u32(skb, NL80211_ATTR_VENDOR_SUBCMD,
				info->subcmd))
			goto nla_put_failure;
	}

	data = nla_nest_start(skb, attr);

	((void **)skb->cb)[0] = rdev;
	((void **)skb->cb)[1] = hdr;
	((void **)skb->cb)[2] = data;

	return skb;

 nla_put_failure:
	kfree_skb(skb);
	return NULL;
}

struct sk_buff *__cfg80211_alloc_event_skb(struct wiphy *wiphy,
					   enum nl80211_commands cmd,
					   enum nl80211_attrs attr,
					   int vendor_event_idx,
					   int approxlen, gfp_t gfp)
{
	struct cfg80211_registered_device *rdev = wiphy_to_rdev(wiphy);
	const struct nl80211_vendor_cmd_info *info;

	switch (cmd) {
	case NL80211_CMD_TESTMODE:
		if (WARN_ON(vendor_event_idx != -1))
			return NULL;
		info = NULL;
		break;
	case NL80211_CMD_VENDOR:
		if (WARN_ON(vendor_event_idx < 0 ||
			    vendor_event_idx >= wiphy->n_vendor_events))
			return NULL;
		info = &wiphy->vendor_events[vendor_event_idx];
		break;
	default:
		WARN_ON(1);
		return NULL;
	}

	return __cfg80211_alloc_vendor_skb(rdev, approxlen, 0, 0,
					   cmd, attr, info, gfp);
}
EXPORT_SYMBOL(__cfg80211_alloc_event_skb);

void __cfg80211_send_event_skb(struct sk_buff *skb, gfp_t gfp)
{
	struct cfg80211_registered_device *rdev = ((void **)skb->cb)[0];
	void *hdr = ((void **)skb->cb)[1];
	struct nlattr *data = ((void **)skb->cb)[2];
	enum nl80211_multicast_groups mcgrp = NL80211_MCGRP_TESTMODE;

	/* clear CB data for netlink core to own from now on */
	memset(skb->cb, 0, sizeof(skb->cb));

	nla_nest_end(skb, data);
	genlmsg_end(skb, hdr);

	if (data->nla_type == NL80211_ATTR_VENDOR_DATA)
		mcgrp = NL80211_MCGRP_VENDOR;

	genlmsg_multicast_netns(&nl80211_fam, wiphy_net(&rdev->wiphy), skb, 0,
				mcgrp, gfp);
}
EXPORT_SYMBOL(__cfg80211_send_event_skb);

#ifdef CONFIG_NL80211_TESTMODE
static int nl80211_testmode_do(struct sk_buff *skb, struct genl_info *info)
{
	struct cfg80211_registered_device *rdev = info->user_ptr[0];
	struct wireless_dev *wdev =
		__cfg80211_wdev_from_attrs(genl_info_net(info), info->attrs);
	int err;

	if (!rdev->ops->testmode_cmd)
		return -EOPNOTSUPP;

	if (IS_ERR(wdev)) {
		err = PTR_ERR(wdev);
		if (err != -EINVAL)
			return err;
		wdev = NULL;
	} else if (wdev->wiphy != &rdev->wiphy) {
		return -EINVAL;
	}

	if (!info->attrs[NL80211_ATTR_TESTDATA])
		return -EINVAL;

	rdev->cur_cmd_info = info;
	err = rdev_testmode_cmd(rdev, wdev,
				nla_data(info->attrs[NL80211_ATTR_TESTDATA]),
				nla_len(info->attrs[NL80211_ATTR_TESTDATA]));
	rdev->cur_cmd_info = NULL;

	return err;
}

static int nl80211_testmode_dump(struct sk_buff *skb,
				 struct netlink_callback *cb)
{
	struct cfg80211_registered_device *rdev;
	int err;
	long phy_idx;
	void *data = NULL;
	int data_len = 0;

	rtnl_lock();

	if (cb->args[0]) {
		/*
		 * 0 is a valid index, but not valid for args[0],
		 * so we need to offset by 1.
		 */
		phy_idx = cb->args[0] - 1;
	} else {
		err = nlmsg_parse(cb->nlh, GENL_HDRLEN + nl80211_fam.hdrsize,
				  nl80211_fam.attrbuf, nl80211_fam.maxattr,
				  nl80211_policy);
		if (err)
			goto out_err;

		rdev = __cfg80211_rdev_from_attrs(sock_net(skb->sk),
						  nl80211_fam.attrbuf);
		if (IS_ERR(rdev)) {
			err = PTR_ERR(rdev);
			goto out_err;
		}
		phy_idx = rdev->wiphy_idx;
		rdev = NULL;

		if (nl80211_fam.attrbuf[NL80211_ATTR_TESTDATA])
			cb->args[1] =
				(long)nl80211_fam.attrbuf[NL80211_ATTR_TESTDATA];
	}

	if (cb->args[1]) {
		data = nla_data((void *)cb->args[1]);
		data_len = nla_len((void *)cb->args[1]);
	}

	rdev = cfg80211_rdev_by_wiphy_idx(phy_idx);
	if (!rdev) {
		err = -ENOENT;
		goto out_err;
	}

	if (!rdev->ops->testmode_dump) {
		err = -EOPNOTSUPP;
		goto out_err;
	}

	while (1) {
		void *hdr = nl80211hdr_put(skb, NETLINK_CB(cb->skb).portid,
					   cb->nlh->nlmsg_seq, NLM_F_MULTI,
					   NL80211_CMD_TESTMODE);
		struct nlattr *tmdata;

		if (!hdr)
			break;

		if (nla_put_u32(skb, NL80211_ATTR_WIPHY, phy_idx)) {
			genlmsg_cancel(skb, hdr);
			break;
		}

		tmdata = nla_nest_start(skb, NL80211_ATTR_TESTDATA);
		if (!tmdata) {
			genlmsg_cancel(skb, hdr);
			break;
		}
		err = rdev_testmode_dump(rdev, skb, cb, data, data_len);
		nla_nest_end(skb, tmdata);

		if (err == -ENOBUFS || err == -ENOENT) {
			genlmsg_cancel(skb, hdr);
			break;
		} else if (err) {
			genlmsg_cancel(skb, hdr);
			goto out_err;
		}

		genlmsg_end(skb, hdr);
	}

	err = skb->len;
	/* see above */
	cb->args[0] = phy_idx + 1;
 out_err:
	rtnl_unlock();
	return err;
}
#endif

static int nl80211_connect(struct sk_buff *skb, struct genl_info *info)
{
	struct cfg80211_registered_device *rdev = info->user_ptr[0];
	struct net_device *dev = info->user_ptr[1];
	struct cfg80211_connect_params connect;
	struct wiphy *wiphy;
	struct cfg80211_cached_keys *connkeys = NULL;
	int err;

	memset(&connect, 0, sizeof(connect));

	if (!is_valid_ie_attr(info->attrs[NL80211_ATTR_IE]))
		return -EINVAL;

	if (!info->attrs[NL80211_ATTR_SSID] ||
	    !nla_len(info->attrs[NL80211_ATTR_SSID]))
		return -EINVAL;

	if (info->attrs[NL80211_ATTR_AUTH_TYPE]) {
		connect.auth_type =
			nla_get_u32(info->attrs[NL80211_ATTR_AUTH_TYPE]);
		if (!nl80211_valid_auth_type(rdev, connect.auth_type,
					     NL80211_CMD_CONNECT))
			return -EINVAL;
	} else
		connect.auth_type = NL80211_AUTHTYPE_AUTOMATIC;

	connect.privacy = info->attrs[NL80211_ATTR_PRIVACY];

	err = nl80211_crypto_settings(rdev, info, &connect.crypto,
				      NL80211_MAX_NR_CIPHER_SUITES);
	if (err)
		return err;

	if (dev->ieee80211_ptr->iftype != NL80211_IFTYPE_STATION &&
	    dev->ieee80211_ptr->iftype != NL80211_IFTYPE_P2P_CLIENT)
		return -EOPNOTSUPP;

	wiphy = &rdev->wiphy;

	connect.bg_scan_period = -1;
	if (info->attrs[NL80211_ATTR_BG_SCAN_PERIOD] &&
		(wiphy->flags & WIPHY_FLAG_SUPPORTS_FW_ROAM)) {
		connect.bg_scan_period =
			nla_get_u16(info->attrs[NL80211_ATTR_BG_SCAN_PERIOD]);
	}

	if (info->attrs[NL80211_ATTR_MAC])
		connect.bssid = nla_data(info->attrs[NL80211_ATTR_MAC]);
	else if (info->attrs[NL80211_ATTR_MAC_HINT])
		connect.bssid_hint =
			nla_data(info->attrs[NL80211_ATTR_MAC_HINT]);
	connect.ssid = nla_data(info->attrs[NL80211_ATTR_SSID]);
	connect.ssid_len = nla_len(info->attrs[NL80211_ATTR_SSID]);

	if (info->attrs[NL80211_ATTR_IE]) {
		connect.ie = nla_data(info->attrs[NL80211_ATTR_IE]);
		connect.ie_len = nla_len(info->attrs[NL80211_ATTR_IE]);
	}

	if (info->attrs[NL80211_ATTR_USE_MFP]) {
		connect.mfp = nla_get_u32(info->attrs[NL80211_ATTR_USE_MFP]);
		if (connect.mfp != NL80211_MFP_REQUIRED &&
		    connect.mfp != NL80211_MFP_NO)
			return -EINVAL;
	} else {
		connect.mfp = NL80211_MFP_NO;
	}

	if (info->attrs[NL80211_ATTR_WIPHY_FREQ]) {
		connect.channel = nl80211_get_valid_chan(
			wiphy, info->attrs[NL80211_ATTR_WIPHY_FREQ]);
		if (!connect.channel)
			return -EINVAL;
	} else if (info->attrs[NL80211_ATTR_WIPHY_FREQ_HINT]) {
		connect.channel_hint = nl80211_get_valid_chan(
			wiphy, info->attrs[NL80211_ATTR_WIPHY_FREQ_HINT]);
		if (!connect.channel_hint)
			return -EINVAL;
	}

	if (connect.privacy && info->attrs[NL80211_ATTR_KEYS]) {
		connkeys = nl80211_parse_connkeys(rdev,
					  info->attrs[NL80211_ATTR_KEYS], NULL);
		if (IS_ERR(connkeys))
			return PTR_ERR(connkeys);
	}

	if (nla_get_flag(info->attrs[NL80211_ATTR_DISABLE_HT]))
		connect.flags |= ASSOC_REQ_DISABLE_HT;

	if (info->attrs[NL80211_ATTR_HT_CAPABILITY_MASK])
		memcpy(&connect.ht_capa_mask,
		       nla_data(info->attrs[NL80211_ATTR_HT_CAPABILITY_MASK]),
		       sizeof(connect.ht_capa_mask));

	if (info->attrs[NL80211_ATTR_HT_CAPABILITY]) {
		if (!info->attrs[NL80211_ATTR_HT_CAPABILITY_MASK]) {
			kzfree(connkeys);
			return -EINVAL;
		}
		memcpy(&connect.ht_capa,
		       nla_data(info->attrs[NL80211_ATTR_HT_CAPABILITY]),
		       sizeof(connect.ht_capa));
	}

	if (nla_get_flag(info->attrs[NL80211_ATTR_DISABLE_VHT]))
		connect.flags |= ASSOC_REQ_DISABLE_VHT;

	if (info->attrs[NL80211_ATTR_VHT_CAPABILITY_MASK])
		memcpy(&connect.vht_capa_mask,
		       nla_data(info->attrs[NL80211_ATTR_VHT_CAPABILITY_MASK]),
		       sizeof(connect.vht_capa_mask));

	if (info->attrs[NL80211_ATTR_VHT_CAPABILITY]) {
		if (!info->attrs[NL80211_ATTR_VHT_CAPABILITY_MASK]) {
			kzfree(connkeys);
			return -EINVAL;
		}
		memcpy(&connect.vht_capa,
		       nla_data(info->attrs[NL80211_ATTR_VHT_CAPABILITY]),
		       sizeof(connect.vht_capa));
	}

	if (nla_get_flag(info->attrs[NL80211_ATTR_USE_RRM])) {
		if (!(rdev->wiphy.features &
		      NL80211_FEATURE_DS_PARAM_SET_IE_IN_PROBES) ||
		    !(rdev->wiphy.features & NL80211_FEATURE_QUIET))
			return -EINVAL;
		connect.flags |= ASSOC_REQ_USE_RRM;
	}

	wdev_lock(dev->ieee80211_ptr);
	err = cfg80211_connect(rdev, dev, &connect, connkeys, NULL);
	wdev_unlock(dev->ieee80211_ptr);
	if (err)
		kzfree(connkeys);
	return err;
}

static int nl80211_disconnect(struct sk_buff *skb, struct genl_info *info)
{
	struct cfg80211_registered_device *rdev = info->user_ptr[0];
	struct net_device *dev = info->user_ptr[1];
	u16 reason;
	int ret;

	if (!info->attrs[NL80211_ATTR_REASON_CODE])
		reason = WLAN_REASON_DEAUTH_LEAVING;
	else
		reason = nla_get_u16(info->attrs[NL80211_ATTR_REASON_CODE]);

	if (reason == 0)
		return -EINVAL;

	if (dev->ieee80211_ptr->iftype != NL80211_IFTYPE_STATION &&
	    dev->ieee80211_ptr->iftype != NL80211_IFTYPE_P2P_CLIENT)
		return -EOPNOTSUPP;

	wdev_lock(dev->ieee80211_ptr);
	ret = cfg80211_disconnect(rdev, dev, reason, true);
	wdev_unlock(dev->ieee80211_ptr);
	return ret;
}

static int nl80211_wiphy_netns(struct sk_buff *skb, struct genl_info *info)
{
	struct cfg80211_registered_device *rdev = info->user_ptr[0];
	struct net *net;
	int err;
	u32 pid;

	if (!info->attrs[NL80211_ATTR_PID])
		return -EINVAL;

	pid = nla_get_u32(info->attrs[NL80211_ATTR_PID]);

	net = get_net_ns_by_pid(pid);
	if (IS_ERR(net))
		return PTR_ERR(net);

	err = 0;

	/* check if anything to do */
	if (!net_eq(wiphy_net(&rdev->wiphy), net))
		err = cfg80211_switch_netns(rdev, net);

	put_net(net);
	return err;
}

static int nl80211_setdel_pmksa(struct sk_buff *skb, struct genl_info *info)
{
	struct cfg80211_registered_device *rdev = info->user_ptr[0];
	int (*rdev_ops)(struct wiphy *wiphy, struct net_device *dev,
			struct cfg80211_pmksa *pmksa) = NULL;
	struct net_device *dev = info->user_ptr[1];
	struct cfg80211_pmksa pmksa;

	memset(&pmksa, 0, sizeof(struct cfg80211_pmksa));

	if (!info->attrs[NL80211_ATTR_MAC])
		return -EINVAL;

	if (!info->attrs[NL80211_ATTR_PMKID])
		return -EINVAL;

	pmksa.pmkid = nla_data(info->attrs[NL80211_ATTR_PMKID]);
	pmksa.bssid = nla_data(info->attrs[NL80211_ATTR_MAC]);

	if (dev->ieee80211_ptr->iftype != NL80211_IFTYPE_STATION &&
	    dev->ieee80211_ptr->iftype != NL80211_IFTYPE_P2P_CLIENT)
		return -EOPNOTSUPP;

	switch (info->genlhdr->cmd) {
	case NL80211_CMD_SET_PMKSA:
		rdev_ops = rdev->ops->set_pmksa;
		break;
	case NL80211_CMD_DEL_PMKSA:
		rdev_ops = rdev->ops->del_pmksa;
		break;
	default:
		WARN_ON(1);
		break;
	}

	if (!rdev_ops)
		return -EOPNOTSUPP;

	return rdev_ops(&rdev->wiphy, dev, &pmksa);
}

static int nl80211_flush_pmksa(struct sk_buff *skb, struct genl_info *info)
{
	struct cfg80211_registered_device *rdev = info->user_ptr[0];
	struct net_device *dev = info->user_ptr[1];

	if (dev->ieee80211_ptr->iftype != NL80211_IFTYPE_STATION &&
	    dev->ieee80211_ptr->iftype != NL80211_IFTYPE_P2P_CLIENT)
		return -EOPNOTSUPP;

	if (!rdev->ops->flush_pmksa)
		return -EOPNOTSUPP;

	return rdev_flush_pmksa(rdev, dev);
}

static int nl80211_tdls_mgmt(struct sk_buff *skb, struct genl_info *info)
{
	struct cfg80211_registered_device *rdev = info->user_ptr[0];
	struct net_device *dev = info->user_ptr[1];
	u8 action_code, dialog_token;
	u32 peer_capability = 0;
	u16 status_code;
	u8 *peer;
	bool initiator;

	if (!(rdev->wiphy.flags & WIPHY_FLAG_SUPPORTS_TDLS) ||
	    !rdev->ops->tdls_mgmt)
		return -EOPNOTSUPP;

	if (!info->attrs[NL80211_ATTR_TDLS_ACTION] ||
	    !info->attrs[NL80211_ATTR_STATUS_CODE] ||
	    !info->attrs[NL80211_ATTR_TDLS_DIALOG_TOKEN] ||
	    !info->attrs[NL80211_ATTR_IE] ||
	    !info->attrs[NL80211_ATTR_MAC])
		return -EINVAL;

	peer = nla_data(info->attrs[NL80211_ATTR_MAC]);
	action_code = nla_get_u8(info->attrs[NL80211_ATTR_TDLS_ACTION]);
	status_code = nla_get_u16(info->attrs[NL80211_ATTR_STATUS_CODE]);
	dialog_token = nla_get_u8(info->attrs[NL80211_ATTR_TDLS_DIALOG_TOKEN]);
	initiator = nla_get_flag(info->attrs[NL80211_ATTR_TDLS_INITIATOR]);
	if (info->attrs[NL80211_ATTR_TDLS_PEER_CAPABILITY])
		peer_capability =
			nla_get_u32(info->attrs[NL80211_ATTR_TDLS_PEER_CAPABILITY]);

	return rdev_tdls_mgmt(rdev, dev, peer, action_code,
			      dialog_token, status_code, peer_capability,
			      initiator,
			      nla_data(info->attrs[NL80211_ATTR_IE]),
			      nla_len(info->attrs[NL80211_ATTR_IE]));
}

static int nl80211_tdls_oper(struct sk_buff *skb, struct genl_info *info)
{
	struct cfg80211_registered_device *rdev = info->user_ptr[0];
	struct net_device *dev = info->user_ptr[1];
	enum nl80211_tdls_operation operation;
	u8 *peer;

	if (!(rdev->wiphy.flags & WIPHY_FLAG_SUPPORTS_TDLS) ||
	    !rdev->ops->tdls_oper)
		return -EOPNOTSUPP;

	if (!info->attrs[NL80211_ATTR_TDLS_OPERATION] ||
	    !info->attrs[NL80211_ATTR_MAC])
		return -EINVAL;

	operation = nla_get_u8(info->attrs[NL80211_ATTR_TDLS_OPERATION]);
	peer = nla_data(info->attrs[NL80211_ATTR_MAC]);

	return rdev_tdls_oper(rdev, dev, peer, operation);
}

static int nl80211_remain_on_channel(struct sk_buff *skb,
				     struct genl_info *info)
{
	struct cfg80211_registered_device *rdev = info->user_ptr[0];
	struct wireless_dev *wdev = info->user_ptr[1];
	struct cfg80211_chan_def chandef;
	struct sk_buff *msg;
	void *hdr;
	u64 cookie;
	u32 duration;
	int err;

	if (!info->attrs[NL80211_ATTR_WIPHY_FREQ] ||
	    !info->attrs[NL80211_ATTR_DURATION])
		return -EINVAL;

	duration = nla_get_u32(info->attrs[NL80211_ATTR_DURATION]);

	if (!rdev->ops->remain_on_channel ||
	    !(rdev->wiphy.flags & WIPHY_FLAG_HAS_REMAIN_ON_CHANNEL))
		return -EOPNOTSUPP;

	/*
	 * We should be on that channel for at least a minimum amount of
	 * time (10ms) but no longer than the driver supports.
	 */
	if (duration < NL80211_MIN_REMAIN_ON_CHANNEL_TIME ||
	    duration > rdev->wiphy.max_remain_on_channel_duration)
		return -EINVAL;

	err = nl80211_parse_chandef(rdev, info, &chandef);
	if (err)
		return err;

	msg = nlmsg_new(NLMSG_DEFAULT_SIZE, GFP_KERNEL);
	if (!msg)
		return -ENOMEM;

	hdr = nl80211hdr_put(msg, info->snd_portid, info->snd_seq, 0,
			     NL80211_CMD_REMAIN_ON_CHANNEL);
	if (!hdr) {
		err = -ENOBUFS;
		goto free_msg;
	}

	err = rdev_remain_on_channel(rdev, wdev, chandef.chan,
				     duration, &cookie);

	if (err)
		goto free_msg;

	if (nla_put_u64(msg, NL80211_ATTR_COOKIE, cookie))
		goto nla_put_failure;

	genlmsg_end(msg, hdr);

	return genlmsg_reply(msg, info);

 nla_put_failure:
	err = -ENOBUFS;
 free_msg:
	nlmsg_free(msg);
	return err;
}

static int nl80211_cancel_remain_on_channel(struct sk_buff *skb,
					    struct genl_info *info)
{
	struct cfg80211_registered_device *rdev = info->user_ptr[0];
	struct wireless_dev *wdev = info->user_ptr[1];
	u64 cookie;

	if (!info->attrs[NL80211_ATTR_COOKIE])
		return -EINVAL;

	if (!rdev->ops->cancel_remain_on_channel)
		return -EOPNOTSUPP;

	cookie = nla_get_u64(info->attrs[NL80211_ATTR_COOKIE]);

	return rdev_cancel_remain_on_channel(rdev, wdev, cookie);
}

static u32 rateset_to_mask(struct ieee80211_supported_band *sband,
			   u8 *rates, u8 rates_len)
{
	u8 i;
	u32 mask = 0;

	for (i = 0; i < rates_len; i++) {
		int rate = (rates[i] & 0x7f) * 5;
		int ridx;
		for (ridx = 0; ridx < sband->n_bitrates; ridx++) {
			struct ieee80211_rate *srate =
				&sband->bitrates[ridx];
			if (rate == srate->bitrate) {
				mask |= 1 << ridx;
				break;
			}
		}
		if (ridx == sband->n_bitrates)
			return 0; /* rate not found */
	}

	return mask;
}

static bool ht_rateset_to_mask(struct ieee80211_supported_band *sband,
			       u8 *rates, u8 rates_len,
			       u8 mcs[IEEE80211_HT_MCS_MASK_LEN])
{
	u8 i;

	memset(mcs, 0, IEEE80211_HT_MCS_MASK_LEN);

	for (i = 0; i < rates_len; i++) {
		int ridx, rbit;

		ridx = rates[i] / 8;
		rbit = BIT(rates[i] % 8);

		/* check validity */
		if ((ridx < 0) || (ridx >= IEEE80211_HT_MCS_MASK_LEN))
			return false;

		/* check availability */
		if (sband->ht_cap.mcs.rx_mask[ridx] & rbit)
			mcs[ridx] |= rbit;
		else
			return false;
	}

	return true;
}

static u16 vht_mcs_map_to_mcs_mask(u8 vht_mcs_map)
{
	u16 mcs_mask = 0;

	switch (vht_mcs_map) {
	case IEEE80211_VHT_MCS_NOT_SUPPORTED:
		break;
	case IEEE80211_VHT_MCS_SUPPORT_0_7:
		mcs_mask = 0x00FF;
		break;
	case IEEE80211_VHT_MCS_SUPPORT_0_8:
		mcs_mask = 0x01FF;
		break;
	case IEEE80211_VHT_MCS_SUPPORT_0_9:
		mcs_mask = 0x03FF;
		break;
	default:
		break;
	}

	return mcs_mask;
}

static void vht_build_mcs_mask(u16 vht_mcs_map,
			       u16 vht_mcs_mask[NL80211_VHT_NSS_MAX])
{
	u8 nss;

	for (nss = 0; nss < NL80211_VHT_NSS_MAX; nss++) {
		vht_mcs_mask[nss] = vht_mcs_map_to_mcs_mask(vht_mcs_map & 0x03);
		vht_mcs_map >>= 2;
	}
}

static bool vht_set_mcs_mask(struct ieee80211_supported_band *sband,
			     struct nl80211_txrate_vht *txrate,
			     u16 mcs[NL80211_VHT_NSS_MAX])
{
	u16 tx_mcs_map = le16_to_cpu(sband->vht_cap.vht_mcs.tx_mcs_map);
	u16 tx_mcs_mask[NL80211_VHT_NSS_MAX] = {};
	u8 i;

	if (!sband->vht_cap.vht_supported)
		return false;

	memset(mcs, 0, sizeof(u16) * NL80211_VHT_NSS_MAX);

	/* Build vht_mcs_mask from VHT capabilities */
	vht_build_mcs_mask(tx_mcs_map, tx_mcs_mask);

	for (i = 0; i < NL80211_VHT_NSS_MAX; i++) {
		if ((tx_mcs_mask[i] & txrate->mcs[i]) == txrate->mcs[i])
			mcs[i] = txrate->mcs[i];
		else
			return false;
	}

	return true;
}

static const struct nla_policy nl80211_txattr_policy[NL80211_TXRATE_MAX + 1] = {
	[NL80211_TXRATE_LEGACY] = { .type = NLA_BINARY,
				    .len = NL80211_MAX_SUPP_RATES },
	[NL80211_TXRATE_HT] = { .type = NLA_BINARY,
				.len = NL80211_MAX_SUPP_HT_RATES },
	[NL80211_TXRATE_VHT] = { .len = sizeof(struct nl80211_txrate_vht)},
	[NL80211_TXRATE_GI] = { .type = NLA_U8 },
};

static int nl80211_set_tx_bitrate_mask(struct sk_buff *skb,
				       struct genl_info *info)
{
	struct nlattr *tb[NL80211_TXRATE_MAX + 1];
	struct cfg80211_registered_device *rdev = info->user_ptr[0];
	struct cfg80211_bitrate_mask mask;
	int rem, i;
	struct net_device *dev = info->user_ptr[1];
	struct nlattr *tx_rates;
	struct ieee80211_supported_band *sband;
	u16 vht_tx_mcs_map;

	if (!rdev->ops->set_bitrate_mask)
		return -EOPNOTSUPP;

	memset(&mask, 0, sizeof(mask));
	/* Default to all rates enabled */
	for (i = 0; i < IEEE80211_NUM_BANDS; i++) {
		sband = rdev->wiphy.bands[i];

		if (!sband)
			continue;

		mask.control[i].legacy = (1 << sband->n_bitrates) - 1;
		memcpy(mask.control[i].ht_mcs,
		       sband->ht_cap.mcs.rx_mask,
		       sizeof(mask.control[i].ht_mcs));

		if (!sband->vht_cap.vht_supported)
			continue;

		vht_tx_mcs_map = le16_to_cpu(sband->vht_cap.vht_mcs.tx_mcs_map);
		vht_build_mcs_mask(vht_tx_mcs_map, mask.control[i].vht_mcs);
	}

	/* if no rates are given set it back to the defaults */
	if (!info->attrs[NL80211_ATTR_TX_RATES])
		goto out;

	/*
	 * The nested attribute uses enum nl80211_band as the index. This maps
	 * directly to the enum ieee80211_band values used in cfg80211.
	 */
	BUILD_BUG_ON(NL80211_MAX_SUPP_HT_RATES > IEEE80211_HT_MCS_MASK_LEN * 8);
	nla_for_each_nested(tx_rates, info->attrs[NL80211_ATTR_TX_RATES], rem) {
		enum ieee80211_band band = nla_type(tx_rates);
		int err;

		if (band < 0 || band >= IEEE80211_NUM_BANDS)
			return -EINVAL;
		sband = rdev->wiphy.bands[band];
		if (sband == NULL)
			return -EINVAL;
		err = nla_parse(tb, NL80211_TXRATE_MAX, nla_data(tx_rates),
				nla_len(tx_rates), nl80211_txattr_policy);
		if (err)
			return err;
		if (tb[NL80211_TXRATE_LEGACY]) {
			mask.control[band].legacy = rateset_to_mask(
				sband,
				nla_data(tb[NL80211_TXRATE_LEGACY]),
				nla_len(tb[NL80211_TXRATE_LEGACY]));
			if ((mask.control[band].legacy == 0) &&
			    nla_len(tb[NL80211_TXRATE_LEGACY]))
				return -EINVAL;
		}
		if (tb[NL80211_TXRATE_HT]) {
			if (!ht_rateset_to_mask(
					sband,
					nla_data(tb[NL80211_TXRATE_HT]),
					nla_len(tb[NL80211_TXRATE_HT]),
					mask.control[band].ht_mcs))
				return -EINVAL;
		}
		if (tb[NL80211_TXRATE_VHT]) {
			if (!vht_set_mcs_mask(
					sband,
					nla_data(tb[NL80211_TXRATE_VHT]),
					mask.control[band].vht_mcs))
				return -EINVAL;
		}
		if (tb[NL80211_TXRATE_GI]) {
			mask.control[band].gi =
				nla_get_u8(tb[NL80211_TXRATE_GI]);
			if (mask.control[band].gi > NL80211_TXRATE_FORCE_LGI)
				return -EINVAL;
		}

		if (mask.control[band].legacy == 0) {
			/* don't allow empty legacy rates if HT or VHT
			 * are not even supported.
			 */
			if (!(rdev->wiphy.bands[band]->ht_cap.ht_supported ||
			      rdev->wiphy.bands[band]->vht_cap.vht_supported))
				return -EINVAL;

			for (i = 0; i < IEEE80211_HT_MCS_MASK_LEN; i++)
				if (mask.control[band].ht_mcs[i])
					goto out;

			for (i = 0; i < NL80211_VHT_NSS_MAX; i++)
				if (mask.control[band].vht_mcs[i])
					goto out;

			/* legacy and mcs rates may not be both empty */
			return -EINVAL;
		}
	}

out:
	return rdev_set_bitrate_mask(rdev, dev, NULL, &mask);
}

static int nl80211_register_mgmt(struct sk_buff *skb, struct genl_info *info)
{
	struct cfg80211_registered_device *rdev = info->user_ptr[0];
	struct wireless_dev *wdev = info->user_ptr[1];
	u16 frame_type = IEEE80211_FTYPE_MGMT | IEEE80211_STYPE_ACTION;

	if (!info->attrs[NL80211_ATTR_FRAME_MATCH])
		return -EINVAL;

	if (info->attrs[NL80211_ATTR_FRAME_TYPE])
		frame_type = nla_get_u16(info->attrs[NL80211_ATTR_FRAME_TYPE]);

	switch (wdev->iftype) {
	case NL80211_IFTYPE_STATION:
	case NL80211_IFTYPE_ADHOC:
	case NL80211_IFTYPE_P2P_CLIENT:
	case NL80211_IFTYPE_AP:
	case NL80211_IFTYPE_AP_VLAN:
	case NL80211_IFTYPE_MESH_POINT:
	case NL80211_IFTYPE_P2P_GO:
	case NL80211_IFTYPE_P2P_DEVICE:
		break;
	default:
		return -EOPNOTSUPP;
	}

	/* not much point in registering if we can't reply */
	if (!rdev->ops->mgmt_tx)
		return -EOPNOTSUPP;

	return cfg80211_mlme_register_mgmt(wdev, info->snd_portid, frame_type,
			nla_data(info->attrs[NL80211_ATTR_FRAME_MATCH]),
			nla_len(info->attrs[NL80211_ATTR_FRAME_MATCH]));
}

static int nl80211_tx_mgmt(struct sk_buff *skb, struct genl_info *info)
{
	struct cfg80211_registered_device *rdev = info->user_ptr[0];
	struct wireless_dev *wdev = info->user_ptr[1];
	struct cfg80211_chan_def chandef;
	int err;
	void *hdr = NULL;
	u64 cookie;
	struct sk_buff *msg = NULL;
	struct cfg80211_mgmt_tx_params params = {
		.dont_wait_for_ack =
			info->attrs[NL80211_ATTR_DONT_WAIT_FOR_ACK],
	};

	if (!info->attrs[NL80211_ATTR_FRAME])
		return -EINVAL;

	if (!rdev->ops->mgmt_tx)
		return -EOPNOTSUPP;

	switch (wdev->iftype) {
	case NL80211_IFTYPE_P2P_DEVICE:
		if (!info->attrs[NL80211_ATTR_WIPHY_FREQ])
			return -EINVAL;
	case NL80211_IFTYPE_STATION:
	case NL80211_IFTYPE_ADHOC:
	case NL80211_IFTYPE_P2P_CLIENT:
	case NL80211_IFTYPE_AP:
	case NL80211_IFTYPE_AP_VLAN:
	case NL80211_IFTYPE_MESH_POINT:
	case NL80211_IFTYPE_P2P_GO:
		break;
	default:
		return -EOPNOTSUPP;
	}

	if (info->attrs[NL80211_ATTR_DURATION]) {
		if (!(rdev->wiphy.flags & WIPHY_FLAG_OFFCHAN_TX))
			return -EINVAL;
		params.wait = nla_get_u32(info->attrs[NL80211_ATTR_DURATION]);

		/*
		 * We should wait on the channel for at least a minimum amount
		 * of time (10ms) but no longer than the driver supports.
		 */
		if (params.wait < NL80211_MIN_REMAIN_ON_CHANNEL_TIME ||
		    params.wait > rdev->wiphy.max_remain_on_channel_duration)
			return -EINVAL;

	}

	params.offchan = info->attrs[NL80211_ATTR_OFFCHANNEL_TX_OK];

	if (params.offchan && !(rdev->wiphy.flags & WIPHY_FLAG_OFFCHAN_TX))
		return -EINVAL;

	params.no_cck = nla_get_flag(info->attrs[NL80211_ATTR_TX_NO_CCK_RATE]);

	/* get the channel if any has been specified, otherwise pass NULL to
	 * the driver. The latter will use the current one
	 */
	chandef.chan = NULL;
	if (info->attrs[NL80211_ATTR_WIPHY_FREQ]) {
		err = nl80211_parse_chandef(rdev, info, &chandef);
		if (err)
			return err;
	}

	if (!chandef.chan && params.offchan)
		return -EINVAL;

	params.buf = nla_data(info->attrs[NL80211_ATTR_FRAME]);
	params.len = nla_len(info->attrs[NL80211_ATTR_FRAME]);

	if (info->attrs[NL80211_ATTR_CSA_C_OFFSETS_TX]) {
		int len = nla_len(info->attrs[NL80211_ATTR_CSA_C_OFFSETS_TX]);
		int i;

		if (len % sizeof(u16))
			return -EINVAL;

		params.n_csa_offsets = len / sizeof(u16);
		params.csa_offsets =
			nla_data(info->attrs[NL80211_ATTR_CSA_C_OFFSETS_TX]);

		/* check that all the offsets fit the frame */
		for (i = 0; i < params.n_csa_offsets; i++) {
			if (params.csa_offsets[i] >= params.len)
				return -EINVAL;
		}
	}

	if (!params.dont_wait_for_ack) {
		msg = nlmsg_new(NLMSG_DEFAULT_SIZE, GFP_KERNEL);
		if (!msg)
			return -ENOMEM;

		hdr = nl80211hdr_put(msg, info->snd_portid, info->snd_seq, 0,
				     NL80211_CMD_FRAME);
		if (!hdr) {
			err = -ENOBUFS;
			goto free_msg;
		}
	}

	params.chan = chandef.chan;
	err = cfg80211_mlme_mgmt_tx(rdev, wdev, &params, &cookie);
	if (err)
		goto free_msg;

	if (msg) {
		if (nla_put_u64(msg, NL80211_ATTR_COOKIE, cookie))
			goto nla_put_failure;

		genlmsg_end(msg, hdr);
		return genlmsg_reply(msg, info);
	}

	return 0;

 nla_put_failure:
	err = -ENOBUFS;
 free_msg:
	nlmsg_free(msg);
	return err;
}

static int nl80211_tx_mgmt_cancel_wait(struct sk_buff *skb, struct genl_info *info)
{
	struct cfg80211_registered_device *rdev = info->user_ptr[0];
	struct wireless_dev *wdev = info->user_ptr[1];
	u64 cookie;

	if (!info->attrs[NL80211_ATTR_COOKIE])
		return -EINVAL;

	if (!rdev->ops->mgmt_tx_cancel_wait)
		return -EOPNOTSUPP;

	switch (wdev->iftype) {
	case NL80211_IFTYPE_STATION:
	case NL80211_IFTYPE_ADHOC:
	case NL80211_IFTYPE_P2P_CLIENT:
	case NL80211_IFTYPE_AP:
	case NL80211_IFTYPE_AP_VLAN:
	case NL80211_IFTYPE_P2P_GO:
	case NL80211_IFTYPE_P2P_DEVICE:
		break;
	default:
		return -EOPNOTSUPP;
	}

	cookie = nla_get_u64(info->attrs[NL80211_ATTR_COOKIE]);

	return rdev_mgmt_tx_cancel_wait(rdev, wdev, cookie);
}

static int nl80211_set_power_save(struct sk_buff *skb, struct genl_info *info)
{
	struct cfg80211_registered_device *rdev = info->user_ptr[0];
	struct wireless_dev *wdev;
	struct net_device *dev = info->user_ptr[1];
	u8 ps_state;
	bool state;
	int err;

	if (!info->attrs[NL80211_ATTR_PS_STATE])
		return -EINVAL;

	ps_state = nla_get_u32(info->attrs[NL80211_ATTR_PS_STATE]);

	if (ps_state != NL80211_PS_DISABLED && ps_state != NL80211_PS_ENABLED)
		return -EINVAL;

	wdev = dev->ieee80211_ptr;

	if (!rdev->ops->set_power_mgmt)
		return -EOPNOTSUPP;

	state = (ps_state == NL80211_PS_ENABLED) ? true : false;

	if (state == wdev->ps)
		return 0;

	err = rdev_set_power_mgmt(rdev, dev, state, wdev->ps_timeout);
	if (!err)
		wdev->ps = state;
	return err;
}

static int nl80211_get_power_save(struct sk_buff *skb, struct genl_info *info)
{
	struct cfg80211_registered_device *rdev = info->user_ptr[0];
	enum nl80211_ps_state ps_state;
	struct wireless_dev *wdev;
	struct net_device *dev = info->user_ptr[1];
	struct sk_buff *msg;
	void *hdr;
	int err;

	wdev = dev->ieee80211_ptr;

	if (!rdev->ops->set_power_mgmt)
		return -EOPNOTSUPP;

	msg = nlmsg_new(NLMSG_DEFAULT_SIZE, GFP_KERNEL);
	if (!msg)
		return -ENOMEM;

	hdr = nl80211hdr_put(msg, info->snd_portid, info->snd_seq, 0,
			     NL80211_CMD_GET_POWER_SAVE);
	if (!hdr) {
		err = -ENOBUFS;
		goto free_msg;
	}

	if (wdev->ps)
		ps_state = NL80211_PS_ENABLED;
	else
		ps_state = NL80211_PS_DISABLED;

	if (nla_put_u32(msg, NL80211_ATTR_PS_STATE, ps_state))
		goto nla_put_failure;

	genlmsg_end(msg, hdr);
	return genlmsg_reply(msg, info);

 nla_put_failure:
	err = -ENOBUFS;
 free_msg:
	nlmsg_free(msg);
	return err;
}

static const struct nla_policy
nl80211_attr_cqm_policy[NL80211_ATTR_CQM_MAX + 1] = {
	[NL80211_ATTR_CQM_RSSI_THOLD] = { .type = NLA_U32 },
	[NL80211_ATTR_CQM_RSSI_HYST] = { .type = NLA_U32 },
	[NL80211_ATTR_CQM_RSSI_THRESHOLD_EVENT] = { .type = NLA_U32 },
	[NL80211_ATTR_CQM_TXE_RATE] = { .type = NLA_U32 },
	[NL80211_ATTR_CQM_TXE_PKTS] = { .type = NLA_U32 },
	[NL80211_ATTR_CQM_TXE_INTVL] = { .type = NLA_U32 },
};

static int nl80211_set_cqm_txe(struct genl_info *info,
			       u32 rate, u32 pkts, u32 intvl)
{
	struct cfg80211_registered_device *rdev = info->user_ptr[0];
	struct net_device *dev = info->user_ptr[1];
	struct wireless_dev *wdev = dev->ieee80211_ptr;

	if (rate > 100 || intvl > NL80211_CQM_TXE_MAX_INTVL)
		return -EINVAL;

	if (!rdev->ops->set_cqm_txe_config)
		return -EOPNOTSUPP;

	if (wdev->iftype != NL80211_IFTYPE_STATION &&
	    wdev->iftype != NL80211_IFTYPE_P2P_CLIENT)
		return -EOPNOTSUPP;

	return rdev_set_cqm_txe_config(rdev, dev, rate, pkts, intvl);
}

static int nl80211_set_cqm_rssi(struct genl_info *info,
				s32 threshold, u32 hysteresis)
{
	struct cfg80211_registered_device *rdev = info->user_ptr[0];
	struct net_device *dev = info->user_ptr[1];
	struct wireless_dev *wdev = dev->ieee80211_ptr;

	if (threshold > 0)
		return -EINVAL;

	/* disabling - hysteresis should also be zero then */
	if (threshold == 0)
		hysteresis = 0;

	if (!rdev->ops->set_cqm_rssi_config)
		return -EOPNOTSUPP;

	if (wdev->iftype != NL80211_IFTYPE_STATION &&
	    wdev->iftype != NL80211_IFTYPE_P2P_CLIENT)
		return -EOPNOTSUPP;

	return rdev_set_cqm_rssi_config(rdev, dev, threshold, hysteresis);
}

static int nl80211_set_cqm(struct sk_buff *skb, struct genl_info *info)
{
	struct nlattr *attrs[NL80211_ATTR_CQM_MAX + 1];
	struct nlattr *cqm;
	int err;

	cqm = info->attrs[NL80211_ATTR_CQM];
	if (!cqm)
		return -EINVAL;

	err = nla_parse_nested(attrs, NL80211_ATTR_CQM_MAX, cqm,
			       nl80211_attr_cqm_policy);
	if (err)
		return err;

	if (attrs[NL80211_ATTR_CQM_RSSI_THOLD] &&
	    attrs[NL80211_ATTR_CQM_RSSI_HYST]) {
		s32 threshold = nla_get_s32(attrs[NL80211_ATTR_CQM_RSSI_THOLD]);
		u32 hysteresis = nla_get_u32(attrs[NL80211_ATTR_CQM_RSSI_HYST]);

		return nl80211_set_cqm_rssi(info, threshold, hysteresis);
	}

	if (attrs[NL80211_ATTR_CQM_TXE_RATE] &&
	    attrs[NL80211_ATTR_CQM_TXE_PKTS] &&
	    attrs[NL80211_ATTR_CQM_TXE_INTVL]) {
		u32 rate = nla_get_u32(attrs[NL80211_ATTR_CQM_TXE_RATE]);
		u32 pkts = nla_get_u32(attrs[NL80211_ATTR_CQM_TXE_PKTS]);
		u32 intvl = nla_get_u32(attrs[NL80211_ATTR_CQM_TXE_INTVL]);

		return nl80211_set_cqm_txe(info, rate, pkts, intvl);
	}

	return -EINVAL;
}

static int nl80211_join_ocb(struct sk_buff *skb, struct genl_info *info)
{
	struct cfg80211_registered_device *rdev = info->user_ptr[0];
	struct net_device *dev = info->user_ptr[1];
	struct ocb_setup setup = {};
	int err;

	err = nl80211_parse_chandef(rdev, info, &setup.chandef);
	if (err)
		return err;

	return cfg80211_join_ocb(rdev, dev, &setup);
}

static int nl80211_leave_ocb(struct sk_buff *skb, struct genl_info *info)
{
	struct cfg80211_registered_device *rdev = info->user_ptr[0];
	struct net_device *dev = info->user_ptr[1];

	return cfg80211_leave_ocb(rdev, dev);
}

static int nl80211_join_mesh(struct sk_buff *skb, struct genl_info *info)
{
	struct cfg80211_registered_device *rdev = info->user_ptr[0];
	struct net_device *dev = info->user_ptr[1];
	struct mesh_config cfg;
	struct mesh_setup setup;
	int err;

	/* start with default */
	memcpy(&cfg, &default_mesh_config, sizeof(cfg));
	memcpy(&setup, &default_mesh_setup, sizeof(setup));

	if (info->attrs[NL80211_ATTR_MESH_CONFIG]) {
		/* and parse parameters if given */
		err = nl80211_parse_mesh_config(info, &cfg, NULL);
		if (err)
			return err;
	}

	if (!info->attrs[NL80211_ATTR_MESH_ID] ||
	    !nla_len(info->attrs[NL80211_ATTR_MESH_ID]))
		return -EINVAL;

	setup.mesh_id = nla_data(info->attrs[NL80211_ATTR_MESH_ID]);
	setup.mesh_id_len = nla_len(info->attrs[NL80211_ATTR_MESH_ID]);

	if (info->attrs[NL80211_ATTR_MCAST_RATE] &&
	    !nl80211_parse_mcast_rate(rdev, setup.mcast_rate,
			    nla_get_u32(info->attrs[NL80211_ATTR_MCAST_RATE])))
			return -EINVAL;

	if (info->attrs[NL80211_ATTR_BEACON_INTERVAL]) {
		setup.beacon_interval =
			nla_get_u32(info->attrs[NL80211_ATTR_BEACON_INTERVAL]);
		if (setup.beacon_interval < 10 ||
		    setup.beacon_interval > 10000)
			return -EINVAL;
	}

	if (info->attrs[NL80211_ATTR_DTIM_PERIOD]) {
		setup.dtim_period =
			nla_get_u32(info->attrs[NL80211_ATTR_DTIM_PERIOD]);
		if (setup.dtim_period < 1 || setup.dtim_period > 100)
			return -EINVAL;
	}

	if (info->attrs[NL80211_ATTR_MESH_SETUP]) {
		/* parse additional setup parameters if given */
		err = nl80211_parse_mesh_setup(info, &setup);
		if (err)
			return err;
	}

	if (setup.user_mpm)
		cfg.auto_open_plinks = false;

	if (info->attrs[NL80211_ATTR_WIPHY_FREQ]) {
		err = nl80211_parse_chandef(rdev, info, &setup.chandef);
		if (err)
			return err;
	} else {
		/* cfg80211_join_mesh() will sort it out */
		setup.chandef.chan = NULL;
	}

	if (info->attrs[NL80211_ATTR_BSS_BASIC_RATES]) {
		u8 *rates = nla_data(info->attrs[NL80211_ATTR_BSS_BASIC_RATES]);
		int n_rates =
			nla_len(info->attrs[NL80211_ATTR_BSS_BASIC_RATES]);
		struct ieee80211_supported_band *sband;

		if (!setup.chandef.chan)
			return -EINVAL;

		sband = rdev->wiphy.bands[setup.chandef.chan->band];

		err = ieee80211_get_ratemask(sband, rates, n_rates,
					     &setup.basic_rates);
		if (err)
			return err;
	}

	return cfg80211_join_mesh(rdev, dev, &setup, &cfg);
}

static int nl80211_leave_mesh(struct sk_buff *skb, struct genl_info *info)
{
	struct cfg80211_registered_device *rdev = info->user_ptr[0];
	struct net_device *dev = info->user_ptr[1];

	return cfg80211_leave_mesh(rdev, dev);
}

#ifdef CONFIG_PM
static int nl80211_send_wowlan_patterns(struct sk_buff *msg,
					struct cfg80211_registered_device *rdev)
{
	struct cfg80211_wowlan *wowlan = rdev->wiphy.wowlan_config;
	struct nlattr *nl_pats, *nl_pat;
	int i, pat_len;

	if (!wowlan->n_patterns)
		return 0;

	nl_pats = nla_nest_start(msg, NL80211_WOWLAN_TRIG_PKT_PATTERN);
	if (!nl_pats)
		return -ENOBUFS;

	for (i = 0; i < wowlan->n_patterns; i++) {
		nl_pat = nla_nest_start(msg, i + 1);
		if (!nl_pat)
			return -ENOBUFS;
		pat_len = wowlan->patterns[i].pattern_len;
		if (nla_put(msg, NL80211_PKTPAT_MASK, DIV_ROUND_UP(pat_len, 8),
			    wowlan->patterns[i].mask) ||
		    nla_put(msg, NL80211_PKTPAT_PATTERN, pat_len,
			    wowlan->patterns[i].pattern) ||
		    nla_put_u32(msg, NL80211_PKTPAT_OFFSET,
				wowlan->patterns[i].pkt_offset))
			return -ENOBUFS;
		nla_nest_end(msg, nl_pat);
	}
	nla_nest_end(msg, nl_pats);

	return 0;
}

static int nl80211_send_wowlan_tcp(struct sk_buff *msg,
				   struct cfg80211_wowlan_tcp *tcp)
{
	struct nlattr *nl_tcp;

	if (!tcp)
		return 0;

	nl_tcp = nla_nest_start(msg, NL80211_WOWLAN_TRIG_TCP_CONNECTION);
	if (!nl_tcp)
		return -ENOBUFS;

	if (nla_put_be32(msg, NL80211_WOWLAN_TCP_SRC_IPV4, tcp->src) ||
	    nla_put_be32(msg, NL80211_WOWLAN_TCP_DST_IPV4, tcp->dst) ||
	    nla_put(msg, NL80211_WOWLAN_TCP_DST_MAC, ETH_ALEN, tcp->dst_mac) ||
	    nla_put_u16(msg, NL80211_WOWLAN_TCP_SRC_PORT, tcp->src_port) ||
	    nla_put_u16(msg, NL80211_WOWLAN_TCP_DST_PORT, tcp->dst_port) ||
	    nla_put(msg, NL80211_WOWLAN_TCP_DATA_PAYLOAD,
		    tcp->payload_len, tcp->payload) ||
	    nla_put_u32(msg, NL80211_WOWLAN_TCP_DATA_INTERVAL,
			tcp->data_interval) ||
	    nla_put(msg, NL80211_WOWLAN_TCP_WAKE_PAYLOAD,
		    tcp->wake_len, tcp->wake_data) ||
	    nla_put(msg, NL80211_WOWLAN_TCP_WAKE_MASK,
		    DIV_ROUND_UP(tcp->wake_len, 8), tcp->wake_mask))
		return -ENOBUFS;

	if (tcp->payload_seq.len &&
	    nla_put(msg, NL80211_WOWLAN_TCP_DATA_PAYLOAD_SEQ,
		    sizeof(tcp->payload_seq), &tcp->payload_seq))
		return -ENOBUFS;

	if (tcp->payload_tok.len &&
	    nla_put(msg, NL80211_WOWLAN_TCP_DATA_PAYLOAD_TOKEN,
		    sizeof(tcp->payload_tok) + tcp->tokens_size,
		    &tcp->payload_tok))
		return -ENOBUFS;

	nla_nest_end(msg, nl_tcp);

	return 0;
}

static int nl80211_get_wowlan(struct sk_buff *skb, struct genl_info *info)
{
	struct cfg80211_registered_device *rdev = info->user_ptr[0];
	struct sk_buff *msg;
	void *hdr;
	u32 size = NLMSG_DEFAULT_SIZE;

	if (!rdev->wiphy.wowlan)
		return -EOPNOTSUPP;

	if (rdev->wiphy.wowlan_config && rdev->wiphy.wowlan_config->tcp) {
		/* adjust size to have room for all the data */
		size += rdev->wiphy.wowlan_config->tcp->tokens_size +
			rdev->wiphy.wowlan_config->tcp->payload_len +
			rdev->wiphy.wowlan_config->tcp->wake_len +
			rdev->wiphy.wowlan_config->tcp->wake_len / 8;
	}

	msg = nlmsg_new(size, GFP_KERNEL);
	if (!msg)
		return -ENOMEM;

	hdr = nl80211hdr_put(msg, info->snd_portid, info->snd_seq, 0,
			     NL80211_CMD_GET_WOWLAN);
	if (!hdr)
		goto nla_put_failure;

	if (rdev->wiphy.wowlan_config) {
		struct nlattr *nl_wowlan;

		nl_wowlan = nla_nest_start(msg, NL80211_ATTR_WOWLAN_TRIGGERS);
		if (!nl_wowlan)
			goto nla_put_failure;

		if ((rdev->wiphy.wowlan_config->any &&
		     nla_put_flag(msg, NL80211_WOWLAN_TRIG_ANY)) ||
		    (rdev->wiphy.wowlan_config->disconnect &&
		     nla_put_flag(msg, NL80211_WOWLAN_TRIG_DISCONNECT)) ||
		    (rdev->wiphy.wowlan_config->magic_pkt &&
		     nla_put_flag(msg, NL80211_WOWLAN_TRIG_MAGIC_PKT)) ||
		    (rdev->wiphy.wowlan_config->gtk_rekey_failure &&
		     nla_put_flag(msg, NL80211_WOWLAN_TRIG_GTK_REKEY_FAILURE)) ||
		    (rdev->wiphy.wowlan_config->eap_identity_req &&
		     nla_put_flag(msg, NL80211_WOWLAN_TRIG_EAP_IDENT_REQUEST)) ||
		    (rdev->wiphy.wowlan_config->four_way_handshake &&
		     nla_put_flag(msg, NL80211_WOWLAN_TRIG_4WAY_HANDSHAKE)) ||
		    (rdev->wiphy.wowlan_config->rfkill_release &&
		     nla_put_flag(msg, NL80211_WOWLAN_TRIG_RFKILL_RELEASE)))
			goto nla_put_failure;

		if (nl80211_send_wowlan_patterns(msg, rdev))
			goto nla_put_failure;

		if (nl80211_send_wowlan_tcp(msg,
					    rdev->wiphy.wowlan_config->tcp))
			goto nla_put_failure;

		nla_nest_end(msg, nl_wowlan);
	}

	genlmsg_end(msg, hdr);
	return genlmsg_reply(msg, info);

nla_put_failure:
	nlmsg_free(msg);
	return -ENOBUFS;
}

static int nl80211_parse_wowlan_tcp(struct cfg80211_registered_device *rdev,
				    struct nlattr *attr,
				    struct cfg80211_wowlan *trig)
{
	struct nlattr *tb[NUM_NL80211_WOWLAN_TCP];
	struct cfg80211_wowlan_tcp *cfg;
	struct nl80211_wowlan_tcp_data_token *tok = NULL;
	struct nl80211_wowlan_tcp_data_seq *seq = NULL;
	u32 size;
	u32 data_size, wake_size, tokens_size = 0, wake_mask_size;
	int err, port;

	if (!rdev->wiphy.wowlan->tcp)
		return -EINVAL;

	err = nla_parse(tb, MAX_NL80211_WOWLAN_TCP,
			nla_data(attr), nla_len(attr),
			nl80211_wowlan_tcp_policy);
	if (err)
		return err;

	if (!tb[NL80211_WOWLAN_TCP_SRC_IPV4] ||
	    !tb[NL80211_WOWLAN_TCP_DST_IPV4] ||
	    !tb[NL80211_WOWLAN_TCP_DST_MAC] ||
	    !tb[NL80211_WOWLAN_TCP_DST_PORT] ||
	    !tb[NL80211_WOWLAN_TCP_DATA_PAYLOAD] ||
	    !tb[NL80211_WOWLAN_TCP_DATA_INTERVAL] ||
	    !tb[NL80211_WOWLAN_TCP_WAKE_PAYLOAD] ||
	    !tb[NL80211_WOWLAN_TCP_WAKE_MASK])
		return -EINVAL;

	data_size = nla_len(tb[NL80211_WOWLAN_TCP_DATA_PAYLOAD]);
	if (data_size > rdev->wiphy.wowlan->tcp->data_payload_max)
		return -EINVAL;

	if (nla_get_u32(tb[NL80211_WOWLAN_TCP_DATA_INTERVAL]) >
			rdev->wiphy.wowlan->tcp->data_interval_max ||
	    nla_get_u32(tb[NL80211_WOWLAN_TCP_DATA_INTERVAL]) == 0)
		return -EINVAL;

	wake_size = nla_len(tb[NL80211_WOWLAN_TCP_WAKE_PAYLOAD]);
	if (wake_size > rdev->wiphy.wowlan->tcp->wake_payload_max)
		return -EINVAL;

	wake_mask_size = nla_len(tb[NL80211_WOWLAN_TCP_WAKE_MASK]);
	if (wake_mask_size != DIV_ROUND_UP(wake_size, 8))
		return -EINVAL;

	if (tb[NL80211_WOWLAN_TCP_DATA_PAYLOAD_TOKEN]) {
		u32 tokln = nla_len(tb[NL80211_WOWLAN_TCP_DATA_PAYLOAD_TOKEN]);

		tok = nla_data(tb[NL80211_WOWLAN_TCP_DATA_PAYLOAD_TOKEN]);
		tokens_size = tokln - sizeof(*tok);

		if (!tok->len || tokens_size % tok->len)
			return -EINVAL;
		if (!rdev->wiphy.wowlan->tcp->tok)
			return -EINVAL;
		if (tok->len > rdev->wiphy.wowlan->tcp->tok->max_len)
			return -EINVAL;
		if (tok->len < rdev->wiphy.wowlan->tcp->tok->min_len)
			return -EINVAL;
		if (tokens_size > rdev->wiphy.wowlan->tcp->tok->bufsize)
			return -EINVAL;
		if (tok->offset + tok->len > data_size)
			return -EINVAL;
	}

	if (tb[NL80211_WOWLAN_TCP_DATA_PAYLOAD_SEQ]) {
		seq = nla_data(tb[NL80211_WOWLAN_TCP_DATA_PAYLOAD_SEQ]);
		if (!rdev->wiphy.wowlan->tcp->seq)
			return -EINVAL;
		if (seq->len == 0 || seq->len > 4)
			return -EINVAL;
		if (seq->len + seq->offset > data_size)
			return -EINVAL;
	}

	size = sizeof(*cfg);
	size += data_size;
	size += wake_size + wake_mask_size;
	size += tokens_size;

	cfg = kzalloc(size, GFP_KERNEL);
	if (!cfg)
		return -ENOMEM;
	cfg->src = nla_get_be32(tb[NL80211_WOWLAN_TCP_SRC_IPV4]);
	cfg->dst = nla_get_be32(tb[NL80211_WOWLAN_TCP_DST_IPV4]);
	memcpy(cfg->dst_mac, nla_data(tb[NL80211_WOWLAN_TCP_DST_MAC]),
	       ETH_ALEN);
	if (tb[NL80211_WOWLAN_TCP_SRC_PORT])
		port = nla_get_u16(tb[NL80211_WOWLAN_TCP_SRC_PORT]);
	else
		port = 0;
#ifdef CONFIG_INET
	/* allocate a socket and port for it and use it */
	err = __sock_create(wiphy_net(&rdev->wiphy), PF_INET, SOCK_STREAM,
			    IPPROTO_TCP, &cfg->sock, 1);
	if (err) {
		kfree(cfg);
		return err;
	}
	if (inet_csk_get_port(cfg->sock->sk, port)) {
		sock_release(cfg->sock);
		kfree(cfg);
		return -EADDRINUSE;
	}
	cfg->src_port = inet_sk(cfg->sock->sk)->inet_num;
#else
	if (!port) {
		kfree(cfg);
		return -EINVAL;
	}
	cfg->src_port = port;
#endif

	cfg->dst_port = nla_get_u16(tb[NL80211_WOWLAN_TCP_DST_PORT]);
	cfg->payload_len = data_size;
	cfg->payload = (u8 *)cfg + sizeof(*cfg) + tokens_size;
	memcpy((void *)cfg->payload,
	       nla_data(tb[NL80211_WOWLAN_TCP_DATA_PAYLOAD]),
	       data_size);
	if (seq)
		cfg->payload_seq = *seq;
	cfg->data_interval = nla_get_u32(tb[NL80211_WOWLAN_TCP_DATA_INTERVAL]);
	cfg->wake_len = wake_size;
	cfg->wake_data = (u8 *)cfg + sizeof(*cfg) + tokens_size + data_size;
	memcpy((void *)cfg->wake_data,
	       nla_data(tb[NL80211_WOWLAN_TCP_WAKE_PAYLOAD]),
	       wake_size);
	cfg->wake_mask = (u8 *)cfg + sizeof(*cfg) + tokens_size +
			 data_size + wake_size;
	memcpy((void *)cfg->wake_mask,
	       nla_data(tb[NL80211_WOWLAN_TCP_WAKE_MASK]),
	       wake_mask_size);
	if (tok) {
		cfg->tokens_size = tokens_size;
		memcpy(&cfg->payload_tok, tok, sizeof(*tok) + tokens_size);
	}

	trig->tcp = cfg;

	return 0;
}

static int nl80211_parse_wowlan_nd(struct cfg80211_registered_device *rdev,
				   const struct wiphy_wowlan_support *wowlan,
				   struct nlattr *attr,
				   struct cfg80211_wowlan *trig)
{
	struct nlattr **tb;
	int err;

	tb = kzalloc(NUM_NL80211_ATTR * sizeof(*tb), GFP_KERNEL);
	if (!tb)
		return -ENOMEM;

	if (!(wowlan->flags & WIPHY_WOWLAN_NET_DETECT)) {
		err = -EOPNOTSUPP;
		goto out;
	}

	err = nla_parse(tb, NL80211_ATTR_MAX,
			nla_data(attr), nla_len(attr),
			nl80211_policy);
	if (err)
		goto out;

	trig->nd_config = nl80211_parse_sched_scan(&rdev->wiphy, NULL, tb);
	err = PTR_ERR_OR_ZERO(trig->nd_config);
	if (err)
		trig->nd_config = NULL;

out:
	kfree(tb);
	return err;
}

static int nl80211_set_wowlan(struct sk_buff *skb, struct genl_info *info)
{
	struct cfg80211_registered_device *rdev = info->user_ptr[0];
	struct nlattr *tb[NUM_NL80211_WOWLAN_TRIG];
	struct cfg80211_wowlan new_triggers = {};
	struct cfg80211_wowlan *ntrig;
	const struct wiphy_wowlan_support *wowlan = rdev->wiphy.wowlan;
	int err, i;
	bool prev_enabled = rdev->wiphy.wowlan_config;

	if (!wowlan)
		return -EOPNOTSUPP;

	if (!info->attrs[NL80211_ATTR_WOWLAN_TRIGGERS]) {
		cfg80211_rdev_free_wowlan(rdev);
		rdev->wiphy.wowlan_config = NULL;
		goto set_wakeup;
	}

	err = nla_parse(tb, MAX_NL80211_WOWLAN_TRIG,
			nla_data(info->attrs[NL80211_ATTR_WOWLAN_TRIGGERS]),
			nla_len(info->attrs[NL80211_ATTR_WOWLAN_TRIGGERS]),
			nl80211_wowlan_policy);
	if (err)
		return err;

	if (tb[NL80211_WOWLAN_TRIG_ANY]) {
		if (!(wowlan->flags & WIPHY_WOWLAN_ANY))
			return -EINVAL;
		new_triggers.any = true;
	}

	if (tb[NL80211_WOWLAN_TRIG_DISCONNECT]) {
		if (!(wowlan->flags & WIPHY_WOWLAN_DISCONNECT))
			return -EINVAL;
		new_triggers.disconnect = true;
	}

	if (tb[NL80211_WOWLAN_TRIG_MAGIC_PKT]) {
		if (!(wowlan->flags & WIPHY_WOWLAN_MAGIC_PKT))
			return -EINVAL;
		new_triggers.magic_pkt = true;
	}

	if (tb[NL80211_WOWLAN_TRIG_GTK_REKEY_SUPPORTED])
		return -EINVAL;

	if (tb[NL80211_WOWLAN_TRIG_GTK_REKEY_FAILURE]) {
		if (!(wowlan->flags & WIPHY_WOWLAN_GTK_REKEY_FAILURE))
			return -EINVAL;
		new_triggers.gtk_rekey_failure = true;
	}

	if (tb[NL80211_WOWLAN_TRIG_EAP_IDENT_REQUEST]) {
		if (!(wowlan->flags & WIPHY_WOWLAN_EAP_IDENTITY_REQ))
			return -EINVAL;
		new_triggers.eap_identity_req = true;
	}

	if (tb[NL80211_WOWLAN_TRIG_4WAY_HANDSHAKE]) {
		if (!(wowlan->flags & WIPHY_WOWLAN_4WAY_HANDSHAKE))
			return -EINVAL;
		new_triggers.four_way_handshake = true;
	}

	if (tb[NL80211_WOWLAN_TRIG_RFKILL_RELEASE]) {
		if (!(wowlan->flags & WIPHY_WOWLAN_RFKILL_RELEASE))
			return -EINVAL;
		new_triggers.rfkill_release = true;
	}

	if (tb[NL80211_WOWLAN_TRIG_PKT_PATTERN]) {
		struct nlattr *pat;
		int n_patterns = 0;
		int rem, pat_len, mask_len, pkt_offset;
		struct nlattr *pat_tb[NUM_NL80211_PKTPAT];

		nla_for_each_nested(pat, tb[NL80211_WOWLAN_TRIG_PKT_PATTERN],
				    rem)
			n_patterns++;
		if (n_patterns > wowlan->n_patterns)
			return -EINVAL;

		new_triggers.patterns = kcalloc(n_patterns,
						sizeof(new_triggers.patterns[0]),
						GFP_KERNEL);
		if (!new_triggers.patterns)
			return -ENOMEM;

		new_triggers.n_patterns = n_patterns;
		i = 0;

		nla_for_each_nested(pat, tb[NL80211_WOWLAN_TRIG_PKT_PATTERN],
				    rem) {
			u8 *mask_pat;

			nla_parse(pat_tb, MAX_NL80211_PKTPAT, nla_data(pat),
				  nla_len(pat), NULL);
			err = -EINVAL;
			if (!pat_tb[NL80211_PKTPAT_MASK] ||
			    !pat_tb[NL80211_PKTPAT_PATTERN])
				goto error;
			pat_len = nla_len(pat_tb[NL80211_PKTPAT_PATTERN]);
			mask_len = DIV_ROUND_UP(pat_len, 8);
			if (nla_len(pat_tb[NL80211_PKTPAT_MASK]) != mask_len)
				goto error;
			if (pat_len > wowlan->pattern_max_len ||
			    pat_len < wowlan->pattern_min_len)
				goto error;

			if (!pat_tb[NL80211_PKTPAT_OFFSET])
				pkt_offset = 0;
			else
				pkt_offset = nla_get_u32(
					pat_tb[NL80211_PKTPAT_OFFSET]);
			if (pkt_offset > wowlan->max_pkt_offset)
				goto error;
			new_triggers.patterns[i].pkt_offset = pkt_offset;

			mask_pat = kmalloc(mask_len + pat_len, GFP_KERNEL);
			if (!mask_pat) {
				err = -ENOMEM;
				goto error;
			}
			new_triggers.patterns[i].mask = mask_pat;
			memcpy(mask_pat, nla_data(pat_tb[NL80211_PKTPAT_MASK]),
			       mask_len);
			mask_pat += mask_len;
			new_triggers.patterns[i].pattern = mask_pat;
			new_triggers.patterns[i].pattern_len = pat_len;
			memcpy(mask_pat,
			       nla_data(pat_tb[NL80211_PKTPAT_PATTERN]),
			       pat_len);
			i++;
		}
	}

	if (tb[NL80211_WOWLAN_TRIG_TCP_CONNECTION]) {
		err = nl80211_parse_wowlan_tcp(
			rdev, tb[NL80211_WOWLAN_TRIG_TCP_CONNECTION],
			&new_triggers);
		if (err)
			goto error;
	}

	if (tb[NL80211_WOWLAN_TRIG_NET_DETECT]) {
		err = nl80211_parse_wowlan_nd(
			rdev, wowlan, tb[NL80211_WOWLAN_TRIG_NET_DETECT],
			&new_triggers);
		if (err)
			goto error;
	}

	ntrig = kmemdup(&new_triggers, sizeof(new_triggers), GFP_KERNEL);
	if (!ntrig) {
		err = -ENOMEM;
		goto error;
	}
	cfg80211_rdev_free_wowlan(rdev);
	rdev->wiphy.wowlan_config = ntrig;

 set_wakeup:
	if (rdev->ops->set_wakeup &&
	    prev_enabled != !!rdev->wiphy.wowlan_config)
		rdev_set_wakeup(rdev, rdev->wiphy.wowlan_config);

	return 0;
 error:
	for (i = 0; i < new_triggers.n_patterns; i++)
		kfree(new_triggers.patterns[i].mask);
	kfree(new_triggers.patterns);
	if (new_triggers.tcp && new_triggers.tcp->sock)
		sock_release(new_triggers.tcp->sock);
	kfree(new_triggers.tcp);
	return err;
}
#endif

static int nl80211_send_coalesce_rules(struct sk_buff *msg,
				       struct cfg80211_registered_device *rdev)
{
	struct nlattr *nl_pats, *nl_pat, *nl_rule, *nl_rules;
	int i, j, pat_len;
	struct cfg80211_coalesce_rules *rule;

	if (!rdev->coalesce->n_rules)
		return 0;

	nl_rules = nla_nest_start(msg, NL80211_ATTR_COALESCE_RULE);
	if (!nl_rules)
		return -ENOBUFS;

	for (i = 0; i < rdev->coalesce->n_rules; i++) {
		nl_rule = nla_nest_start(msg, i + 1);
		if (!nl_rule)
			return -ENOBUFS;

		rule = &rdev->coalesce->rules[i];
		if (nla_put_u32(msg, NL80211_ATTR_COALESCE_RULE_DELAY,
				rule->delay))
			return -ENOBUFS;

		if (nla_put_u32(msg, NL80211_ATTR_COALESCE_RULE_CONDITION,
				rule->condition))
			return -ENOBUFS;

		nl_pats = nla_nest_start(msg,
				NL80211_ATTR_COALESCE_RULE_PKT_PATTERN);
		if (!nl_pats)
			return -ENOBUFS;

		for (j = 0; j < rule->n_patterns; j++) {
			nl_pat = nla_nest_start(msg, j + 1);
			if (!nl_pat)
				return -ENOBUFS;
			pat_len = rule->patterns[j].pattern_len;
			if (nla_put(msg, NL80211_PKTPAT_MASK,
				    DIV_ROUND_UP(pat_len, 8),
				    rule->patterns[j].mask) ||
			    nla_put(msg, NL80211_PKTPAT_PATTERN, pat_len,
				    rule->patterns[j].pattern) ||
			    nla_put_u32(msg, NL80211_PKTPAT_OFFSET,
					rule->patterns[j].pkt_offset))
				return -ENOBUFS;
			nla_nest_end(msg, nl_pat);
		}
		nla_nest_end(msg, nl_pats);
		nla_nest_end(msg, nl_rule);
	}
	nla_nest_end(msg, nl_rules);

	return 0;
}

static int nl80211_get_coalesce(struct sk_buff *skb, struct genl_info *info)
{
	struct cfg80211_registered_device *rdev = info->user_ptr[0];
	struct sk_buff *msg;
	void *hdr;

	if (!rdev->wiphy.coalesce)
		return -EOPNOTSUPP;

	msg = nlmsg_new(NLMSG_DEFAULT_SIZE, GFP_KERNEL);
	if (!msg)
		return -ENOMEM;

	hdr = nl80211hdr_put(msg, info->snd_portid, info->snd_seq, 0,
			     NL80211_CMD_GET_COALESCE);
	if (!hdr)
		goto nla_put_failure;

	if (rdev->coalesce && nl80211_send_coalesce_rules(msg, rdev))
		goto nla_put_failure;

	genlmsg_end(msg, hdr);
	return genlmsg_reply(msg, info);

nla_put_failure:
	nlmsg_free(msg);
	return -ENOBUFS;
}

void cfg80211_rdev_free_coalesce(struct cfg80211_registered_device *rdev)
{
	struct cfg80211_coalesce *coalesce = rdev->coalesce;
	int i, j;
	struct cfg80211_coalesce_rules *rule;

	if (!coalesce)
		return;

	for (i = 0; i < coalesce->n_rules; i++) {
		rule = &coalesce->rules[i];
		for (j = 0; j < rule->n_patterns; j++)
			kfree(rule->patterns[j].mask);
		kfree(rule->patterns);
	}
	kfree(coalesce->rules);
	kfree(coalesce);
	rdev->coalesce = NULL;
}

static int nl80211_parse_coalesce_rule(struct cfg80211_registered_device *rdev,
				       struct nlattr *rule,
				       struct cfg80211_coalesce_rules *new_rule)
{
	int err, i;
	const struct wiphy_coalesce_support *coalesce = rdev->wiphy.coalesce;
	struct nlattr *tb[NUM_NL80211_ATTR_COALESCE_RULE], *pat;
	int rem, pat_len, mask_len, pkt_offset, n_patterns = 0;
	struct nlattr *pat_tb[NUM_NL80211_PKTPAT];

	err = nla_parse(tb, NL80211_ATTR_COALESCE_RULE_MAX, nla_data(rule),
			nla_len(rule), nl80211_coalesce_policy);
	if (err)
		return err;

	if (tb[NL80211_ATTR_COALESCE_RULE_DELAY])
		new_rule->delay =
			nla_get_u32(tb[NL80211_ATTR_COALESCE_RULE_DELAY]);
	if (new_rule->delay > coalesce->max_delay)
		return -EINVAL;

	if (tb[NL80211_ATTR_COALESCE_RULE_CONDITION])
		new_rule->condition =
			nla_get_u32(tb[NL80211_ATTR_COALESCE_RULE_CONDITION]);
	if (new_rule->condition != NL80211_COALESCE_CONDITION_MATCH &&
	    new_rule->condition != NL80211_COALESCE_CONDITION_NO_MATCH)
		return -EINVAL;

	if (!tb[NL80211_ATTR_COALESCE_RULE_PKT_PATTERN])
		return -EINVAL;

	nla_for_each_nested(pat, tb[NL80211_ATTR_COALESCE_RULE_PKT_PATTERN],
			    rem)
		n_patterns++;
	if (n_patterns > coalesce->n_patterns)
		return -EINVAL;

	new_rule->patterns = kcalloc(n_patterns, sizeof(new_rule->patterns[0]),
				     GFP_KERNEL);
	if (!new_rule->patterns)
		return -ENOMEM;

	new_rule->n_patterns = n_patterns;
	i = 0;

	nla_for_each_nested(pat, tb[NL80211_ATTR_COALESCE_RULE_PKT_PATTERN],
			    rem) {
		u8 *mask_pat;

		nla_parse(pat_tb, MAX_NL80211_PKTPAT, nla_data(pat),
			  nla_len(pat), NULL);
		if (!pat_tb[NL80211_PKTPAT_MASK] ||
		    !pat_tb[NL80211_PKTPAT_PATTERN])
			return -EINVAL;
		pat_len = nla_len(pat_tb[NL80211_PKTPAT_PATTERN]);
		mask_len = DIV_ROUND_UP(pat_len, 8);
		if (nla_len(pat_tb[NL80211_PKTPAT_MASK]) != mask_len)
			return -EINVAL;
		if (pat_len > coalesce->pattern_max_len ||
		    pat_len < coalesce->pattern_min_len)
			return -EINVAL;

		if (!pat_tb[NL80211_PKTPAT_OFFSET])
			pkt_offset = 0;
		else
			pkt_offset = nla_get_u32(pat_tb[NL80211_PKTPAT_OFFSET]);
		if (pkt_offset > coalesce->max_pkt_offset)
			return -EINVAL;
		new_rule->patterns[i].pkt_offset = pkt_offset;

		mask_pat = kmalloc(mask_len + pat_len, GFP_KERNEL);
		if (!mask_pat)
			return -ENOMEM;

		new_rule->patterns[i].mask = mask_pat;
		memcpy(mask_pat, nla_data(pat_tb[NL80211_PKTPAT_MASK]),
		       mask_len);

		mask_pat += mask_len;
		new_rule->patterns[i].pattern = mask_pat;
		new_rule->patterns[i].pattern_len = pat_len;
		memcpy(mask_pat, nla_data(pat_tb[NL80211_PKTPAT_PATTERN]),
		       pat_len);
		i++;
	}

	return 0;
}

static int nl80211_set_coalesce(struct sk_buff *skb, struct genl_info *info)
{
	struct cfg80211_registered_device *rdev = info->user_ptr[0];
	const struct wiphy_coalesce_support *coalesce = rdev->wiphy.coalesce;
	struct cfg80211_coalesce new_coalesce = {};
	struct cfg80211_coalesce *n_coalesce;
	int err, rem_rule, n_rules = 0, i, j;
	struct nlattr *rule;
	struct cfg80211_coalesce_rules *tmp_rule;

	if (!rdev->wiphy.coalesce || !rdev->ops->set_coalesce)
		return -EOPNOTSUPP;

	if (!info->attrs[NL80211_ATTR_COALESCE_RULE]) {
		cfg80211_rdev_free_coalesce(rdev);
		rdev->ops->set_coalesce(&rdev->wiphy, NULL);
		return 0;
	}

	nla_for_each_nested(rule, info->attrs[NL80211_ATTR_COALESCE_RULE],
			    rem_rule)
		n_rules++;
	if (n_rules > coalesce->n_rules)
		return -EINVAL;

	new_coalesce.rules = kcalloc(n_rules, sizeof(new_coalesce.rules[0]),
				     GFP_KERNEL);
	if (!new_coalesce.rules)
		return -ENOMEM;

	new_coalesce.n_rules = n_rules;
	i = 0;

	nla_for_each_nested(rule, info->attrs[NL80211_ATTR_COALESCE_RULE],
			    rem_rule) {
		err = nl80211_parse_coalesce_rule(rdev, rule,
						  &new_coalesce.rules[i]);
		if (err)
			goto error;

		i++;
	}

	err = rdev->ops->set_coalesce(&rdev->wiphy, &new_coalesce);
	if (err)
		goto error;

	n_coalesce = kmemdup(&new_coalesce, sizeof(new_coalesce), GFP_KERNEL);
	if (!n_coalesce) {
		err = -ENOMEM;
		goto error;
	}
	cfg80211_rdev_free_coalesce(rdev);
	rdev->coalesce = n_coalesce;

	return 0;
error:
	for (i = 0; i < new_coalesce.n_rules; i++) {
		tmp_rule = &new_coalesce.rules[i];
		for (j = 0; j < tmp_rule->n_patterns; j++)
			kfree(tmp_rule->patterns[j].mask);
		kfree(tmp_rule->patterns);
	}
	kfree(new_coalesce.rules);

	return err;
}

static int nl80211_set_rekey_data(struct sk_buff *skb, struct genl_info *info)
{
	struct cfg80211_registered_device *rdev = info->user_ptr[0];
	struct net_device *dev = info->user_ptr[1];
	struct wireless_dev *wdev = dev->ieee80211_ptr;
	struct nlattr *tb[NUM_NL80211_REKEY_DATA];
	struct cfg80211_gtk_rekey_data rekey_data;
	int err;

	if (!info->attrs[NL80211_ATTR_REKEY_DATA])
		return -EINVAL;

	err = nla_parse(tb, MAX_NL80211_REKEY_DATA,
			nla_data(info->attrs[NL80211_ATTR_REKEY_DATA]),
			nla_len(info->attrs[NL80211_ATTR_REKEY_DATA]),
			nl80211_rekey_policy);
	if (err)
		return err;

	if (nla_len(tb[NL80211_REKEY_DATA_REPLAY_CTR]) != NL80211_REPLAY_CTR_LEN)
		return -ERANGE;
	if (nla_len(tb[NL80211_REKEY_DATA_KEK]) != NL80211_KEK_LEN)
		return -ERANGE;
	if (nla_len(tb[NL80211_REKEY_DATA_KCK]) != NL80211_KCK_LEN)
		return -ERANGE;

	rekey_data.kek = nla_data(tb[NL80211_REKEY_DATA_KEK]);
	rekey_data.kck = nla_data(tb[NL80211_REKEY_DATA_KCK]);
	rekey_data.replay_ctr = nla_data(tb[NL80211_REKEY_DATA_REPLAY_CTR]);

	wdev_lock(wdev);
	if (!wdev->current_bss) {
		err = -ENOTCONN;
		goto out;
	}

	if (!rdev->ops->set_rekey_data) {
		err = -EOPNOTSUPP;
		goto out;
	}

	err = rdev_set_rekey_data(rdev, dev, &rekey_data);
 out:
	wdev_unlock(wdev);
	return err;
}

static int nl80211_register_unexpected_frame(struct sk_buff *skb,
					     struct genl_info *info)
{
	struct net_device *dev = info->user_ptr[1];
	struct wireless_dev *wdev = dev->ieee80211_ptr;

	if (wdev->iftype != NL80211_IFTYPE_AP &&
	    wdev->iftype != NL80211_IFTYPE_P2P_GO)
		return -EINVAL;

	if (wdev->ap_unexpected_nlportid)
		return -EBUSY;

	wdev->ap_unexpected_nlportid = info->snd_portid;
	return 0;
}

static int nl80211_probe_client(struct sk_buff *skb,
				struct genl_info *info)
{
	struct cfg80211_registered_device *rdev = info->user_ptr[0];
	struct net_device *dev = info->user_ptr[1];
	struct wireless_dev *wdev = dev->ieee80211_ptr;
	struct sk_buff *msg;
	void *hdr;
	const u8 *addr;
	u64 cookie;
	int err;

	if (wdev->iftype != NL80211_IFTYPE_AP &&
	    wdev->iftype != NL80211_IFTYPE_P2P_GO)
		return -EOPNOTSUPP;

	if (!info->attrs[NL80211_ATTR_MAC])
		return -EINVAL;

	if (!rdev->ops->probe_client)
		return -EOPNOTSUPP;

	msg = nlmsg_new(NLMSG_DEFAULT_SIZE, GFP_KERNEL);
	if (!msg)
		return -ENOMEM;

	hdr = nl80211hdr_put(msg, info->snd_portid, info->snd_seq, 0,
			     NL80211_CMD_PROBE_CLIENT);
	if (!hdr) {
		err = -ENOBUFS;
		goto free_msg;
	}

	addr = nla_data(info->attrs[NL80211_ATTR_MAC]);

	err = rdev_probe_client(rdev, dev, addr, &cookie);
	if (err)
		goto free_msg;

	if (nla_put_u64(msg, NL80211_ATTR_COOKIE, cookie))
		goto nla_put_failure;

	genlmsg_end(msg, hdr);

	return genlmsg_reply(msg, info);

 nla_put_failure:
	err = -ENOBUFS;
 free_msg:
	nlmsg_free(msg);
	return err;
}

static int nl80211_register_beacons(struct sk_buff *skb, struct genl_info *info)
{
	struct cfg80211_registered_device *rdev = info->user_ptr[0];
	struct cfg80211_beacon_registration *reg, *nreg;
	int rv;

	if (!(rdev->wiphy.flags & WIPHY_FLAG_REPORTS_OBSS))
		return -EOPNOTSUPP;

	nreg = kzalloc(sizeof(*nreg), GFP_KERNEL);
	if (!nreg)
		return -ENOMEM;

	/* First, check if already registered. */
	spin_lock_bh(&rdev->beacon_registrations_lock);
	list_for_each_entry(reg, &rdev->beacon_registrations, list) {
		if (reg->nlportid == info->snd_portid) {
			rv = -EALREADY;
			goto out_err;
		}
	}
	/* Add it to the list */
	nreg->nlportid = info->snd_portid;
	list_add(&nreg->list, &rdev->beacon_registrations);

	spin_unlock_bh(&rdev->beacon_registrations_lock);

	return 0;
out_err:
	spin_unlock_bh(&rdev->beacon_registrations_lock);
	kfree(nreg);
	return rv;
}

static int nl80211_start_p2p_device(struct sk_buff *skb, struct genl_info *info)
{
	struct cfg80211_registered_device *rdev = info->user_ptr[0];
	struct wireless_dev *wdev = info->user_ptr[1];
	int err;

	if (!rdev->ops->start_p2p_device)
		return -EOPNOTSUPP;

	if (wdev->iftype != NL80211_IFTYPE_P2P_DEVICE)
		return -EOPNOTSUPP;

	if (wdev->p2p_started)
		return 0;

	if (rfkill_blocked(rdev->rfkill))
		return -ERFKILL;

	err = rdev_start_p2p_device(rdev, wdev);
	if (err)
		return err;

	wdev->p2p_started = true;
	rdev->opencount++;

	return 0;
}

static int nl80211_stop_p2p_device(struct sk_buff *skb, struct genl_info *info)
{
	struct cfg80211_registered_device *rdev = info->user_ptr[0];
	struct wireless_dev *wdev = info->user_ptr[1];

	if (wdev->iftype != NL80211_IFTYPE_P2P_DEVICE)
		return -EOPNOTSUPP;

	if (!rdev->ops->stop_p2p_device)
		return -EOPNOTSUPP;

	cfg80211_stop_p2p_device(rdev, wdev);

	return 0;
}

static int nl80211_get_protocol_features(struct sk_buff *skb,
					 struct genl_info *info)
{
	void *hdr;
	struct sk_buff *msg;

	msg = nlmsg_new(NLMSG_DEFAULT_SIZE, GFP_KERNEL);
	if (!msg)
		return -ENOMEM;

	hdr = nl80211hdr_put(msg, info->snd_portid, info->snd_seq, 0,
			     NL80211_CMD_GET_PROTOCOL_FEATURES);
	if (!hdr)
		goto nla_put_failure;

	if (nla_put_u32(msg, NL80211_ATTR_PROTOCOL_FEATURES,
			NL80211_PROTOCOL_FEATURE_SPLIT_WIPHY_DUMP))
		goto nla_put_failure;

	genlmsg_end(msg, hdr);
	return genlmsg_reply(msg, info);

 nla_put_failure:
	kfree_skb(msg);
	return -ENOBUFS;
}

static int nl80211_update_ft_ies(struct sk_buff *skb, struct genl_info *info)
{
	struct cfg80211_registered_device *rdev = info->user_ptr[0];
	struct cfg80211_update_ft_ies_params ft_params;
	struct net_device *dev = info->user_ptr[1];

	if (!rdev->ops->update_ft_ies)
		return -EOPNOTSUPP;

	if (!info->attrs[NL80211_ATTR_MDID] ||
	    !is_valid_ie_attr(info->attrs[NL80211_ATTR_IE]))
		return -EINVAL;

	memset(&ft_params, 0, sizeof(ft_params));
	ft_params.md = nla_get_u16(info->attrs[NL80211_ATTR_MDID]);
	ft_params.ie = nla_data(info->attrs[NL80211_ATTR_IE]);
	ft_params.ie_len = nla_len(info->attrs[NL80211_ATTR_IE]);

	return rdev_update_ft_ies(rdev, dev, &ft_params);
}

static int nl80211_crit_protocol_start(struct sk_buff *skb,
				       struct genl_info *info)
{
	struct cfg80211_registered_device *rdev = info->user_ptr[0];
	struct wireless_dev *wdev = info->user_ptr[1];
	enum nl80211_crit_proto_id proto = NL80211_CRIT_PROTO_UNSPEC;
	u16 duration;
	int ret;

	if (!rdev->ops->crit_proto_start)
		return -EOPNOTSUPP;

	if (WARN_ON(!rdev->ops->crit_proto_stop))
		return -EINVAL;

	if (rdev->crit_proto_nlportid)
		return -EBUSY;

	/* determine protocol if provided */
	if (info->attrs[NL80211_ATTR_CRIT_PROT_ID])
		proto = nla_get_u16(info->attrs[NL80211_ATTR_CRIT_PROT_ID]);

	if (proto >= NUM_NL80211_CRIT_PROTO)
		return -EINVAL;

	/* timeout must be provided */
	if (!info->attrs[NL80211_ATTR_MAX_CRIT_PROT_DURATION])
		return -EINVAL;

	duration =
		nla_get_u16(info->attrs[NL80211_ATTR_MAX_CRIT_PROT_DURATION]);

	if (duration > NL80211_CRIT_PROTO_MAX_DURATION)
		return -ERANGE;

	ret = rdev_crit_proto_start(rdev, wdev, proto, duration);
	if (!ret)
		rdev->crit_proto_nlportid = info->snd_portid;

	return ret;
}

static int nl80211_crit_protocol_stop(struct sk_buff *skb,
				      struct genl_info *info)
{
	struct cfg80211_registered_device *rdev = info->user_ptr[0];
	struct wireless_dev *wdev = info->user_ptr[1];

	if (!rdev->ops->crit_proto_stop)
		return -EOPNOTSUPP;

	if (rdev->crit_proto_nlportid) {
		rdev->crit_proto_nlportid = 0;
		rdev_crit_proto_stop(rdev, wdev);
	}
	return 0;
}

static int nl80211_vendor_cmd(struct sk_buff *skb, struct genl_info *info)
{
	struct cfg80211_registered_device *rdev = info->user_ptr[0];
	struct wireless_dev *wdev =
		__cfg80211_wdev_from_attrs(genl_info_net(info), info->attrs);
	int i, err;
	u32 vid, subcmd;

	if (!rdev->wiphy.vendor_commands)
		return -EOPNOTSUPP;

	if (IS_ERR(wdev)) {
		err = PTR_ERR(wdev);
		if (err != -EINVAL)
			return err;
		wdev = NULL;
	} else if (wdev->wiphy != &rdev->wiphy) {
		return -EINVAL;
	}

	if (!info->attrs[NL80211_ATTR_VENDOR_ID] ||
	    !info->attrs[NL80211_ATTR_VENDOR_SUBCMD])
		return -EINVAL;

	vid = nla_get_u32(info->attrs[NL80211_ATTR_VENDOR_ID]);
	subcmd = nla_get_u32(info->attrs[NL80211_ATTR_VENDOR_SUBCMD]);
	for (i = 0; i < rdev->wiphy.n_vendor_commands; i++) {
		const struct wiphy_vendor_command *vcmd;
		void *data = NULL;
		int len = 0;

		vcmd = &rdev->wiphy.vendor_commands[i];

		if (vcmd->info.vendor_id != vid || vcmd->info.subcmd != subcmd)
			continue;

		if (vcmd->flags & (WIPHY_VENDOR_CMD_NEED_WDEV |
				   WIPHY_VENDOR_CMD_NEED_NETDEV)) {
			if (!wdev)
				return -EINVAL;
			if (vcmd->flags & WIPHY_VENDOR_CMD_NEED_NETDEV &&
			    !wdev->netdev)
				return -EINVAL;

			if (vcmd->flags & WIPHY_VENDOR_CMD_NEED_RUNNING) {
				if (wdev->netdev &&
				    !netif_running(wdev->netdev))
					return -ENETDOWN;
				if (!wdev->netdev && !wdev->p2p_started)
					return -ENETDOWN;
			}
		} else {
			wdev = NULL;
		}

		if (info->attrs[NL80211_ATTR_VENDOR_DATA]) {
			data = nla_data(info->attrs[NL80211_ATTR_VENDOR_DATA]);
			len = nla_len(info->attrs[NL80211_ATTR_VENDOR_DATA]);
		}

		rdev->cur_cmd_info = info;
		err = rdev->wiphy.vendor_commands[i].doit(&rdev->wiphy, wdev,
							  data, len);
		rdev->cur_cmd_info = NULL;
		return err;
	}

	return -EOPNOTSUPP;
}

struct sk_buff *__cfg80211_alloc_reply_skb(struct wiphy *wiphy,
					   enum nl80211_commands cmd,
					   enum nl80211_attrs attr,
					   int approxlen)
{
	struct cfg80211_registered_device *rdev = wiphy_to_rdev(wiphy);

	if (WARN_ON(!rdev->cur_cmd_info))
		return NULL;

	return __cfg80211_alloc_vendor_skb(rdev, approxlen,
					   rdev->cur_cmd_info->snd_portid,
					   rdev->cur_cmd_info->snd_seq,
					   cmd, attr, NULL, GFP_KERNEL);
}
EXPORT_SYMBOL(__cfg80211_alloc_reply_skb);

int cfg80211_vendor_cmd_reply(struct sk_buff *skb)
{
	struct cfg80211_registered_device *rdev = ((void **)skb->cb)[0];
	void *hdr = ((void **)skb->cb)[1];
	struct nlattr *data = ((void **)skb->cb)[2];

	/* clear CB data for netlink core to own from now on */
	memset(skb->cb, 0, sizeof(skb->cb));

	if (WARN_ON(!rdev->cur_cmd_info)) {
		kfree_skb(skb);
		return -EINVAL;
	}

	nla_nest_end(skb, data);
	genlmsg_end(skb, hdr);
	return genlmsg_reply(skb, rdev->cur_cmd_info);
}
EXPORT_SYMBOL_GPL(cfg80211_vendor_cmd_reply);


static int nl80211_set_qos_map(struct sk_buff *skb,
			       struct genl_info *info)
{
	struct cfg80211_registered_device *rdev = info->user_ptr[0];
	struct cfg80211_qos_map *qos_map = NULL;
	struct net_device *dev = info->user_ptr[1];
	u8 *pos, len, num_des, des_len, des;
	int ret;

	if (!rdev->ops->set_qos_map)
		return -EOPNOTSUPP;

	if (info->attrs[NL80211_ATTR_QOS_MAP]) {
		pos = nla_data(info->attrs[NL80211_ATTR_QOS_MAP]);
		len = nla_len(info->attrs[NL80211_ATTR_QOS_MAP]);

		if (len % 2 || len < IEEE80211_QOS_MAP_LEN_MIN ||
		    len > IEEE80211_QOS_MAP_LEN_MAX)
			return -EINVAL;

		qos_map = kzalloc(sizeof(struct cfg80211_qos_map), GFP_KERNEL);
		if (!qos_map)
			return -ENOMEM;

		num_des = (len - IEEE80211_QOS_MAP_LEN_MIN) >> 1;
		if (num_des) {
			des_len = num_des *
				sizeof(struct cfg80211_dscp_exception);
			memcpy(qos_map->dscp_exception, pos, des_len);
			qos_map->num_des = num_des;
			for (des = 0; des < num_des; des++) {
				if (qos_map->dscp_exception[des].up > 7) {
					kfree(qos_map);
					return -EINVAL;
				}
			}
			pos += des_len;
		}
		memcpy(qos_map->up, pos, IEEE80211_QOS_MAP_LEN_MIN);
	}

	wdev_lock(dev->ieee80211_ptr);
	ret = nl80211_key_allowed(dev->ieee80211_ptr);
	if (!ret)
		ret = rdev_set_qos_map(rdev, dev, qos_map);
	wdev_unlock(dev->ieee80211_ptr);

	kfree(qos_map);
	return ret;
}

static int nl80211_add_tx_ts(struct sk_buff *skb, struct genl_info *info)
{
	struct cfg80211_registered_device *rdev = info->user_ptr[0];
	struct net_device *dev = info->user_ptr[1];
	struct wireless_dev *wdev = dev->ieee80211_ptr;
	const u8 *peer;
	u8 tsid, up;
	u16 admitted_time = 0;
	int err;

<<<<<<< HEAD
	if (!(rdev->wiphy.flags & WIPHY_FLAG_SUPPORTS_WMM_ADMISSION))
=======
	if (!(rdev->wiphy.features & NL80211_FEATURE_SUPPORTS_WMM_ADMISSION))
>>>>>>> e529fea9
		return -EOPNOTSUPP;

	if (!info->attrs[NL80211_ATTR_TSID] || !info->attrs[NL80211_ATTR_MAC] ||
	    !info->attrs[NL80211_ATTR_USER_PRIO])
		return -EINVAL;

	tsid = nla_get_u8(info->attrs[NL80211_ATTR_TSID]);
	if (tsid >= IEEE80211_NUM_TIDS)
		return -EINVAL;

	up = nla_get_u8(info->attrs[NL80211_ATTR_USER_PRIO]);
	if (up >= IEEE80211_NUM_UPS)
		return -EINVAL;

	/* WMM uses TIDs 0-7 even for TSPEC */
<<<<<<< HEAD
	if (tsid < IEEE80211_FIRST_TSPEC_TSID) {
		if (!(rdev->wiphy.flags & WIPHY_FLAG_SUPPORTS_WMM_ADMISSION))
			return -EINVAL;
	} else {
		/* TODO: handle 802.11 TSPEC/admission control
		 * need more attributes for that (e.g. BA session requirement)
=======
	if (tsid >= IEEE80211_FIRST_TSPEC_TSID) {
		/* TODO: handle 802.11 TSPEC/admission control
		 * need more attributes for that (e.g. BA session requirement);
		 * change the WMM adminssion test above to allow both then
>>>>>>> e529fea9
		 */
		return -EINVAL;
	}

	peer = nla_data(info->attrs[NL80211_ATTR_MAC]);

	if (info->attrs[NL80211_ATTR_ADMITTED_TIME]) {
		admitted_time =
			nla_get_u16(info->attrs[NL80211_ATTR_ADMITTED_TIME]);
		if (!admitted_time)
			return -EINVAL;
	}

	wdev_lock(wdev);
	switch (wdev->iftype) {
	case NL80211_IFTYPE_STATION:
	case NL80211_IFTYPE_P2P_CLIENT:
		if (wdev->current_bss)
			break;
		err = -ENOTCONN;
		goto out;
	default:
		err = -EOPNOTSUPP;
		goto out;
	}

	err = rdev_add_tx_ts(rdev, dev, tsid, peer, up, admitted_time);

 out:
	wdev_unlock(wdev);
	return err;
}

static int nl80211_del_tx_ts(struct sk_buff *skb, struct genl_info *info)
{
	struct cfg80211_registered_device *rdev = info->user_ptr[0];
	struct net_device *dev = info->user_ptr[1];
	struct wireless_dev *wdev = dev->ieee80211_ptr;
	const u8 *peer;
	u8 tsid;
	int err;

	if (!info->attrs[NL80211_ATTR_TSID] || !info->attrs[NL80211_ATTR_MAC])
		return -EINVAL;

	tsid = nla_get_u8(info->attrs[NL80211_ATTR_TSID]);
	peer = nla_data(info->attrs[NL80211_ATTR_MAC]);

	wdev_lock(wdev);
	err = rdev_del_tx_ts(rdev, dev, tsid, peer);
	wdev_unlock(wdev);

	return err;
}

<<<<<<< HEAD
=======
static int nl80211_tdls_channel_switch(struct sk_buff *skb,
				       struct genl_info *info)
{
	struct cfg80211_registered_device *rdev = info->user_ptr[0];
	struct net_device *dev = info->user_ptr[1];
	struct wireless_dev *wdev = dev->ieee80211_ptr;
	struct cfg80211_chan_def chandef = {};
	const u8 *addr;
	u8 oper_class;
	int err;

	if (!rdev->ops->tdls_channel_switch ||
	    !(rdev->wiphy.features & NL80211_FEATURE_TDLS_CHANNEL_SWITCH))
		return -EOPNOTSUPP;

	switch (dev->ieee80211_ptr->iftype) {
	case NL80211_IFTYPE_STATION:
	case NL80211_IFTYPE_P2P_CLIENT:
		break;
	default:
		return -EOPNOTSUPP;
	}

	if (!info->attrs[NL80211_ATTR_MAC] ||
	    !info->attrs[NL80211_ATTR_OPER_CLASS])
		return -EINVAL;

	err = nl80211_parse_chandef(rdev, info, &chandef);
	if (err)
		return err;

	/*
	 * Don't allow wide channels on the 2.4Ghz band, as per IEEE802.11-2012
	 * section 10.22.6.2.1. Disallow 5/10Mhz channels as well for now, the
	 * specification is not defined for them.
	 */
	if (chandef.chan->band == IEEE80211_BAND_2GHZ &&
	    chandef.width != NL80211_CHAN_WIDTH_20_NOHT &&
	    chandef.width != NL80211_CHAN_WIDTH_20)
		return -EINVAL;

	/* we will be active on the TDLS link */
	if (!cfg80211_reg_can_beacon(&rdev->wiphy, &chandef, wdev->iftype))
		return -EINVAL;

	/* don't allow switching to DFS channels */
	if (cfg80211_chandef_dfs_required(wdev->wiphy, &chandef, wdev->iftype))
		return -EINVAL;

	addr = nla_data(info->attrs[NL80211_ATTR_MAC]);
	oper_class = nla_get_u8(info->attrs[NL80211_ATTR_OPER_CLASS]);

	wdev_lock(wdev);
	err = rdev_tdls_channel_switch(rdev, dev, addr, oper_class, &chandef);
	wdev_unlock(wdev);

	return err;
}

static int nl80211_tdls_cancel_channel_switch(struct sk_buff *skb,
					      struct genl_info *info)
{
	struct cfg80211_registered_device *rdev = info->user_ptr[0];
	struct net_device *dev = info->user_ptr[1];
	struct wireless_dev *wdev = dev->ieee80211_ptr;
	const u8 *addr;

	if (!rdev->ops->tdls_channel_switch ||
	    !rdev->ops->tdls_cancel_channel_switch ||
	    !(rdev->wiphy.features & NL80211_FEATURE_TDLS_CHANNEL_SWITCH))
		return -EOPNOTSUPP;

	switch (dev->ieee80211_ptr->iftype) {
	case NL80211_IFTYPE_STATION:
	case NL80211_IFTYPE_P2P_CLIENT:
		break;
	default:
		return -EOPNOTSUPP;
	}

	if (!info->attrs[NL80211_ATTR_MAC])
		return -EINVAL;

	addr = nla_data(info->attrs[NL80211_ATTR_MAC]);

	wdev_lock(wdev);
	rdev_tdls_cancel_channel_switch(rdev, dev, addr);
	wdev_unlock(wdev);

	return 0;
}

>>>>>>> e529fea9
#define NL80211_FLAG_NEED_WIPHY		0x01
#define NL80211_FLAG_NEED_NETDEV	0x02
#define NL80211_FLAG_NEED_RTNL		0x04
#define NL80211_FLAG_CHECK_NETDEV_UP	0x08
#define NL80211_FLAG_NEED_NETDEV_UP	(NL80211_FLAG_NEED_NETDEV |\
					 NL80211_FLAG_CHECK_NETDEV_UP)
#define NL80211_FLAG_NEED_WDEV		0x10
/* If a netdev is associated, it must be UP, P2P must be started */
#define NL80211_FLAG_NEED_WDEV_UP	(NL80211_FLAG_NEED_WDEV |\
					 NL80211_FLAG_CHECK_NETDEV_UP)
#define NL80211_FLAG_CLEAR_SKB		0x20

static int nl80211_pre_doit(const struct genl_ops *ops, struct sk_buff *skb,
			    struct genl_info *info)
{
	struct cfg80211_registered_device *rdev;
	struct wireless_dev *wdev;
	struct net_device *dev;
	bool rtnl = ops->internal_flags & NL80211_FLAG_NEED_RTNL;

	if (rtnl)
		rtnl_lock();

	if (ops->internal_flags & NL80211_FLAG_NEED_WIPHY) {
		rdev = cfg80211_get_dev_from_info(genl_info_net(info), info);
		if (IS_ERR(rdev)) {
			if (rtnl)
				rtnl_unlock();
			return PTR_ERR(rdev);
		}
		info->user_ptr[0] = rdev;
	} else if (ops->internal_flags & NL80211_FLAG_NEED_NETDEV ||
		   ops->internal_flags & NL80211_FLAG_NEED_WDEV) {
		ASSERT_RTNL();

		wdev = __cfg80211_wdev_from_attrs(genl_info_net(info),
						  info->attrs);
		if (IS_ERR(wdev)) {
			if (rtnl)
				rtnl_unlock();
			return PTR_ERR(wdev);
		}

		dev = wdev->netdev;
		rdev = wiphy_to_rdev(wdev->wiphy);

		if (ops->internal_flags & NL80211_FLAG_NEED_NETDEV) {
			if (!dev) {
				if (rtnl)
					rtnl_unlock();
				return -EINVAL;
			}

			info->user_ptr[1] = dev;
		} else {
			info->user_ptr[1] = wdev;
		}

		if (dev) {
			if (ops->internal_flags & NL80211_FLAG_CHECK_NETDEV_UP &&
			    !netif_running(dev)) {
				if (rtnl)
					rtnl_unlock();
				return -ENETDOWN;
			}

			dev_hold(dev);
		} else if (ops->internal_flags & NL80211_FLAG_CHECK_NETDEV_UP) {
			if (!wdev->p2p_started) {
				if (rtnl)
					rtnl_unlock();
				return -ENETDOWN;
			}
		}

		info->user_ptr[0] = rdev;
	}

	return 0;
}

static void nl80211_post_doit(const struct genl_ops *ops, struct sk_buff *skb,
			      struct genl_info *info)
{
	if (info->user_ptr[1]) {
		if (ops->internal_flags & NL80211_FLAG_NEED_WDEV) {
			struct wireless_dev *wdev = info->user_ptr[1];

			if (wdev->netdev)
				dev_put(wdev->netdev);
		} else {
			dev_put(info->user_ptr[1]);
		}
	}

	if (ops->internal_flags & NL80211_FLAG_NEED_RTNL)
		rtnl_unlock();

	/* If needed, clear the netlink message payload from the SKB
	 * as it might contain key data that shouldn't stick around on
	 * the heap after the SKB is freed. The netlink message header
	 * is still needed for further processing, so leave it intact.
	 */
	if (ops->internal_flags & NL80211_FLAG_CLEAR_SKB) {
		struct nlmsghdr *nlh = nlmsg_hdr(skb);

		memset(nlmsg_data(nlh), 0, nlmsg_len(nlh));
	}
}

static const struct genl_ops nl80211_ops[] = {
	{
		.cmd = NL80211_CMD_GET_WIPHY,
		.doit = nl80211_get_wiphy,
		.dumpit = nl80211_dump_wiphy,
		.done = nl80211_dump_wiphy_done,
		.policy = nl80211_policy,
		/* can be retrieved by unprivileged users */
		.internal_flags = NL80211_FLAG_NEED_WIPHY |
				  NL80211_FLAG_NEED_RTNL,
	},
	{
		.cmd = NL80211_CMD_SET_WIPHY,
		.doit = nl80211_set_wiphy,
		.policy = nl80211_policy,
		.flags = GENL_ADMIN_PERM,
		.internal_flags = NL80211_FLAG_NEED_RTNL,
	},
	{
		.cmd = NL80211_CMD_GET_INTERFACE,
		.doit = nl80211_get_interface,
		.dumpit = nl80211_dump_interface,
		.policy = nl80211_policy,
		/* can be retrieved by unprivileged users */
		.internal_flags = NL80211_FLAG_NEED_WDEV |
				  NL80211_FLAG_NEED_RTNL,
	},
	{
		.cmd = NL80211_CMD_SET_INTERFACE,
		.doit = nl80211_set_interface,
		.policy = nl80211_policy,
		.flags = GENL_ADMIN_PERM,
		.internal_flags = NL80211_FLAG_NEED_NETDEV |
				  NL80211_FLAG_NEED_RTNL,
	},
	{
		.cmd = NL80211_CMD_NEW_INTERFACE,
		.doit = nl80211_new_interface,
		.policy = nl80211_policy,
		.flags = GENL_ADMIN_PERM,
		.internal_flags = NL80211_FLAG_NEED_WIPHY |
				  NL80211_FLAG_NEED_RTNL,
	},
	{
		.cmd = NL80211_CMD_DEL_INTERFACE,
		.doit = nl80211_del_interface,
		.policy = nl80211_policy,
		.flags = GENL_ADMIN_PERM,
		.internal_flags = NL80211_FLAG_NEED_WDEV |
				  NL80211_FLAG_NEED_RTNL,
	},
	{
		.cmd = NL80211_CMD_GET_KEY,
		.doit = nl80211_get_key,
		.policy = nl80211_policy,
		.flags = GENL_ADMIN_PERM,
		.internal_flags = NL80211_FLAG_NEED_NETDEV_UP |
				  NL80211_FLAG_NEED_RTNL,
	},
	{
		.cmd = NL80211_CMD_SET_KEY,
		.doit = nl80211_set_key,
		.policy = nl80211_policy,
		.flags = GENL_ADMIN_PERM,
		.internal_flags = NL80211_FLAG_NEED_NETDEV_UP |
				  NL80211_FLAG_NEED_RTNL |
				  NL80211_FLAG_CLEAR_SKB,
	},
	{
		.cmd = NL80211_CMD_NEW_KEY,
		.doit = nl80211_new_key,
		.policy = nl80211_policy,
		.flags = GENL_ADMIN_PERM,
		.internal_flags = NL80211_FLAG_NEED_NETDEV_UP |
				  NL80211_FLAG_NEED_RTNL |
				  NL80211_FLAG_CLEAR_SKB,
	},
	{
		.cmd = NL80211_CMD_DEL_KEY,
		.doit = nl80211_del_key,
		.policy = nl80211_policy,
		.flags = GENL_ADMIN_PERM,
		.internal_flags = NL80211_FLAG_NEED_NETDEV_UP |
				  NL80211_FLAG_NEED_RTNL,
	},
	{
		.cmd = NL80211_CMD_SET_BEACON,
		.policy = nl80211_policy,
		.flags = GENL_ADMIN_PERM,
		.doit = nl80211_set_beacon,
		.internal_flags = NL80211_FLAG_NEED_NETDEV_UP |
				  NL80211_FLAG_NEED_RTNL,
	},
	{
		.cmd = NL80211_CMD_START_AP,
		.policy = nl80211_policy,
		.flags = GENL_ADMIN_PERM,
		.doit = nl80211_start_ap,
		.internal_flags = NL80211_FLAG_NEED_NETDEV_UP |
				  NL80211_FLAG_NEED_RTNL,
	},
	{
		.cmd = NL80211_CMD_STOP_AP,
		.policy = nl80211_policy,
		.flags = GENL_ADMIN_PERM,
		.doit = nl80211_stop_ap,
		.internal_flags = NL80211_FLAG_NEED_NETDEV_UP |
				  NL80211_FLAG_NEED_RTNL,
	},
	{
		.cmd = NL80211_CMD_GET_STATION,
		.doit = nl80211_get_station,
		.dumpit = nl80211_dump_station,
		.policy = nl80211_policy,
		.internal_flags = NL80211_FLAG_NEED_NETDEV |
				  NL80211_FLAG_NEED_RTNL,
	},
	{
		.cmd = NL80211_CMD_SET_STATION,
		.doit = nl80211_set_station,
		.policy = nl80211_policy,
		.flags = GENL_ADMIN_PERM,
		.internal_flags = NL80211_FLAG_NEED_NETDEV_UP |
				  NL80211_FLAG_NEED_RTNL,
	},
	{
		.cmd = NL80211_CMD_NEW_STATION,
		.doit = nl80211_new_station,
		.policy = nl80211_policy,
		.flags = GENL_ADMIN_PERM,
		.internal_flags = NL80211_FLAG_NEED_NETDEV_UP |
				  NL80211_FLAG_NEED_RTNL,
	},
	{
		.cmd = NL80211_CMD_DEL_STATION,
		.doit = nl80211_del_station,
		.policy = nl80211_policy,
		.flags = GENL_ADMIN_PERM,
		.internal_flags = NL80211_FLAG_NEED_NETDEV_UP |
				  NL80211_FLAG_NEED_RTNL,
	},
	{
		.cmd = NL80211_CMD_GET_MPATH,
		.doit = nl80211_get_mpath,
		.dumpit = nl80211_dump_mpath,
		.policy = nl80211_policy,
		.flags = GENL_ADMIN_PERM,
		.internal_flags = NL80211_FLAG_NEED_NETDEV_UP |
				  NL80211_FLAG_NEED_RTNL,
	},
	{
		.cmd = NL80211_CMD_GET_MPP,
		.doit = nl80211_get_mpp,
		.dumpit = nl80211_dump_mpp,
		.policy = nl80211_policy,
		.flags = GENL_ADMIN_PERM,
		.internal_flags = NL80211_FLAG_NEED_NETDEV_UP |
				  NL80211_FLAG_NEED_RTNL,
	},
	{
		.cmd = NL80211_CMD_SET_MPATH,
		.doit = nl80211_set_mpath,
		.policy = nl80211_policy,
		.flags = GENL_ADMIN_PERM,
		.internal_flags = NL80211_FLAG_NEED_NETDEV_UP |
				  NL80211_FLAG_NEED_RTNL,
	},
	{
		.cmd = NL80211_CMD_NEW_MPATH,
		.doit = nl80211_new_mpath,
		.policy = nl80211_policy,
		.flags = GENL_ADMIN_PERM,
		.internal_flags = NL80211_FLAG_NEED_NETDEV_UP |
				  NL80211_FLAG_NEED_RTNL,
	},
	{
		.cmd = NL80211_CMD_DEL_MPATH,
		.doit = nl80211_del_mpath,
		.policy = nl80211_policy,
		.flags = GENL_ADMIN_PERM,
		.internal_flags = NL80211_FLAG_NEED_NETDEV_UP |
				  NL80211_FLAG_NEED_RTNL,
	},
	{
		.cmd = NL80211_CMD_SET_BSS,
		.doit = nl80211_set_bss,
		.policy = nl80211_policy,
		.flags = GENL_ADMIN_PERM,
		.internal_flags = NL80211_FLAG_NEED_NETDEV_UP |
				  NL80211_FLAG_NEED_RTNL,
	},
	{
		.cmd = NL80211_CMD_GET_REG,
		.doit = nl80211_get_reg,
		.policy = nl80211_policy,
		.internal_flags = NL80211_FLAG_NEED_RTNL,
		/* can be retrieved by unprivileged users */
	},
	{
		.cmd = NL80211_CMD_SET_REG,
		.doit = nl80211_set_reg,
		.policy = nl80211_policy,
		.flags = GENL_ADMIN_PERM,
		.internal_flags = NL80211_FLAG_NEED_RTNL,
	},
	{
		.cmd = NL80211_CMD_REQ_SET_REG,
		.doit = nl80211_req_set_reg,
		.policy = nl80211_policy,
		.flags = GENL_ADMIN_PERM,
	},
	{
		.cmd = NL80211_CMD_GET_MESH_CONFIG,
		.doit = nl80211_get_mesh_config,
		.policy = nl80211_policy,
		/* can be retrieved by unprivileged users */
		.internal_flags = NL80211_FLAG_NEED_NETDEV_UP |
				  NL80211_FLAG_NEED_RTNL,
	},
	{
		.cmd = NL80211_CMD_SET_MESH_CONFIG,
		.doit = nl80211_update_mesh_config,
		.policy = nl80211_policy,
		.flags = GENL_ADMIN_PERM,
		.internal_flags = NL80211_FLAG_NEED_NETDEV_UP |
				  NL80211_FLAG_NEED_RTNL,
	},
	{
		.cmd = NL80211_CMD_TRIGGER_SCAN,
		.doit = nl80211_trigger_scan,
		.policy = nl80211_policy,
		.flags = GENL_ADMIN_PERM,
		.internal_flags = NL80211_FLAG_NEED_WDEV_UP |
				  NL80211_FLAG_NEED_RTNL,
	},
	{
		.cmd = NL80211_CMD_GET_SCAN,
		.policy = nl80211_policy,
		.dumpit = nl80211_dump_scan,
	},
	{
		.cmd = NL80211_CMD_START_SCHED_SCAN,
		.doit = nl80211_start_sched_scan,
		.policy = nl80211_policy,
		.flags = GENL_ADMIN_PERM,
		.internal_flags = NL80211_FLAG_NEED_NETDEV_UP |
				  NL80211_FLAG_NEED_RTNL,
	},
	{
		.cmd = NL80211_CMD_STOP_SCHED_SCAN,
		.doit = nl80211_stop_sched_scan,
		.policy = nl80211_policy,
		.flags = GENL_ADMIN_PERM,
		.internal_flags = NL80211_FLAG_NEED_NETDEV_UP |
				  NL80211_FLAG_NEED_RTNL,
	},
	{
		.cmd = NL80211_CMD_AUTHENTICATE,
		.doit = nl80211_authenticate,
		.policy = nl80211_policy,
		.flags = GENL_ADMIN_PERM,
		.internal_flags = NL80211_FLAG_NEED_NETDEV_UP |
				  NL80211_FLAG_NEED_RTNL |
				  NL80211_FLAG_CLEAR_SKB,
	},
	{
		.cmd = NL80211_CMD_ASSOCIATE,
		.doit = nl80211_associate,
		.policy = nl80211_policy,
		.flags = GENL_ADMIN_PERM,
		.internal_flags = NL80211_FLAG_NEED_NETDEV_UP |
				  NL80211_FLAG_NEED_RTNL,
	},
	{
		.cmd = NL80211_CMD_DEAUTHENTICATE,
		.doit = nl80211_deauthenticate,
		.policy = nl80211_policy,
		.flags = GENL_ADMIN_PERM,
		.internal_flags = NL80211_FLAG_NEED_NETDEV_UP |
				  NL80211_FLAG_NEED_RTNL,
	},
	{
		.cmd = NL80211_CMD_DISASSOCIATE,
		.doit = nl80211_disassociate,
		.policy = nl80211_policy,
		.flags = GENL_ADMIN_PERM,
		.internal_flags = NL80211_FLAG_NEED_NETDEV_UP |
				  NL80211_FLAG_NEED_RTNL,
	},
	{
		.cmd = NL80211_CMD_JOIN_IBSS,
		.doit = nl80211_join_ibss,
		.policy = nl80211_policy,
		.flags = GENL_ADMIN_PERM,
		.internal_flags = NL80211_FLAG_NEED_NETDEV_UP |
				  NL80211_FLAG_NEED_RTNL,
	},
	{
		.cmd = NL80211_CMD_LEAVE_IBSS,
		.doit = nl80211_leave_ibss,
		.policy = nl80211_policy,
		.flags = GENL_ADMIN_PERM,
		.internal_flags = NL80211_FLAG_NEED_NETDEV_UP |
				  NL80211_FLAG_NEED_RTNL,
	},
#ifdef CONFIG_NL80211_TESTMODE
	{
		.cmd = NL80211_CMD_TESTMODE,
		.doit = nl80211_testmode_do,
		.dumpit = nl80211_testmode_dump,
		.policy = nl80211_policy,
		.flags = GENL_ADMIN_PERM,
		.internal_flags = NL80211_FLAG_NEED_WIPHY |
				  NL80211_FLAG_NEED_RTNL,
	},
#endif
	{
		.cmd = NL80211_CMD_CONNECT,
		.doit = nl80211_connect,
		.policy = nl80211_policy,
		.flags = GENL_ADMIN_PERM,
		.internal_flags = NL80211_FLAG_NEED_NETDEV_UP |
				  NL80211_FLAG_NEED_RTNL,
	},
	{
		.cmd = NL80211_CMD_DISCONNECT,
		.doit = nl80211_disconnect,
		.policy = nl80211_policy,
		.flags = GENL_ADMIN_PERM,
		.internal_flags = NL80211_FLAG_NEED_NETDEV_UP |
				  NL80211_FLAG_NEED_RTNL,
	},
	{
		.cmd = NL80211_CMD_SET_WIPHY_NETNS,
		.doit = nl80211_wiphy_netns,
		.policy = nl80211_policy,
		.flags = GENL_ADMIN_PERM,
		.internal_flags = NL80211_FLAG_NEED_WIPHY |
				  NL80211_FLAG_NEED_RTNL,
	},
	{
		.cmd = NL80211_CMD_GET_SURVEY,
		.policy = nl80211_policy,
		.dumpit = nl80211_dump_survey,
	},
	{
		.cmd = NL80211_CMD_SET_PMKSA,
		.doit = nl80211_setdel_pmksa,
		.policy = nl80211_policy,
		.flags = GENL_ADMIN_PERM,
		.internal_flags = NL80211_FLAG_NEED_NETDEV_UP |
				  NL80211_FLAG_NEED_RTNL,
	},
	{
		.cmd = NL80211_CMD_DEL_PMKSA,
		.doit = nl80211_setdel_pmksa,
		.policy = nl80211_policy,
		.flags = GENL_ADMIN_PERM,
		.internal_flags = NL80211_FLAG_NEED_NETDEV_UP |
				  NL80211_FLAG_NEED_RTNL,
	},
	{
		.cmd = NL80211_CMD_FLUSH_PMKSA,
		.doit = nl80211_flush_pmksa,
		.policy = nl80211_policy,
		.flags = GENL_ADMIN_PERM,
		.internal_flags = NL80211_FLAG_NEED_NETDEV_UP |
				  NL80211_FLAG_NEED_RTNL,
	},
	{
		.cmd = NL80211_CMD_REMAIN_ON_CHANNEL,
		.doit = nl80211_remain_on_channel,
		.policy = nl80211_policy,
		.flags = GENL_ADMIN_PERM,
		.internal_flags = NL80211_FLAG_NEED_WDEV_UP |
				  NL80211_FLAG_NEED_RTNL,
	},
	{
		.cmd = NL80211_CMD_CANCEL_REMAIN_ON_CHANNEL,
		.doit = nl80211_cancel_remain_on_channel,
		.policy = nl80211_policy,
		.flags = GENL_ADMIN_PERM,
		.internal_flags = NL80211_FLAG_NEED_WDEV_UP |
				  NL80211_FLAG_NEED_RTNL,
	},
	{
		.cmd = NL80211_CMD_SET_TX_BITRATE_MASK,
		.doit = nl80211_set_tx_bitrate_mask,
		.policy = nl80211_policy,
		.flags = GENL_ADMIN_PERM,
		.internal_flags = NL80211_FLAG_NEED_NETDEV |
				  NL80211_FLAG_NEED_RTNL,
	},
	{
		.cmd = NL80211_CMD_REGISTER_FRAME,
		.doit = nl80211_register_mgmt,
		.policy = nl80211_policy,
		.flags = GENL_ADMIN_PERM,
		.internal_flags = NL80211_FLAG_NEED_WDEV |
				  NL80211_FLAG_NEED_RTNL,
	},
	{
		.cmd = NL80211_CMD_FRAME,
		.doit = nl80211_tx_mgmt,
		.policy = nl80211_policy,
		.flags = GENL_ADMIN_PERM,
		.internal_flags = NL80211_FLAG_NEED_WDEV_UP |
				  NL80211_FLAG_NEED_RTNL,
	},
	{
		.cmd = NL80211_CMD_FRAME_WAIT_CANCEL,
		.doit = nl80211_tx_mgmt_cancel_wait,
		.policy = nl80211_policy,
		.flags = GENL_ADMIN_PERM,
		.internal_flags = NL80211_FLAG_NEED_WDEV_UP |
				  NL80211_FLAG_NEED_RTNL,
	},
	{
		.cmd = NL80211_CMD_SET_POWER_SAVE,
		.doit = nl80211_set_power_save,
		.policy = nl80211_policy,
		.flags = GENL_ADMIN_PERM,
		.internal_flags = NL80211_FLAG_NEED_NETDEV |
				  NL80211_FLAG_NEED_RTNL,
	},
	{
		.cmd = NL80211_CMD_GET_POWER_SAVE,
		.doit = nl80211_get_power_save,
		.policy = nl80211_policy,
		/* can be retrieved by unprivileged users */
		.internal_flags = NL80211_FLAG_NEED_NETDEV |
				  NL80211_FLAG_NEED_RTNL,
	},
	{
		.cmd = NL80211_CMD_SET_CQM,
		.doit = nl80211_set_cqm,
		.policy = nl80211_policy,
		.flags = GENL_ADMIN_PERM,
		.internal_flags = NL80211_FLAG_NEED_NETDEV |
				  NL80211_FLAG_NEED_RTNL,
	},
	{
		.cmd = NL80211_CMD_SET_CHANNEL,
		.doit = nl80211_set_channel,
		.policy = nl80211_policy,
		.flags = GENL_ADMIN_PERM,
		.internal_flags = NL80211_FLAG_NEED_NETDEV |
				  NL80211_FLAG_NEED_RTNL,
	},
	{
		.cmd = NL80211_CMD_SET_WDS_PEER,
		.doit = nl80211_set_wds_peer,
		.policy = nl80211_policy,
		.flags = GENL_ADMIN_PERM,
		.internal_flags = NL80211_FLAG_NEED_NETDEV |
				  NL80211_FLAG_NEED_RTNL,
	},
	{
		.cmd = NL80211_CMD_JOIN_MESH,
		.doit = nl80211_join_mesh,
		.policy = nl80211_policy,
		.flags = GENL_ADMIN_PERM,
		.internal_flags = NL80211_FLAG_NEED_NETDEV_UP |
				  NL80211_FLAG_NEED_RTNL,
	},
	{
		.cmd = NL80211_CMD_LEAVE_MESH,
		.doit = nl80211_leave_mesh,
		.policy = nl80211_policy,
		.flags = GENL_ADMIN_PERM,
		.internal_flags = NL80211_FLAG_NEED_NETDEV_UP |
				  NL80211_FLAG_NEED_RTNL,
	},
	{
		.cmd = NL80211_CMD_JOIN_OCB,
		.doit = nl80211_join_ocb,
		.policy = nl80211_policy,
		.flags = GENL_ADMIN_PERM,
		.internal_flags = NL80211_FLAG_NEED_NETDEV_UP |
				  NL80211_FLAG_NEED_RTNL,
	},
	{
		.cmd = NL80211_CMD_LEAVE_OCB,
		.doit = nl80211_leave_ocb,
		.policy = nl80211_policy,
		.flags = GENL_ADMIN_PERM,
		.internal_flags = NL80211_FLAG_NEED_NETDEV_UP |
				  NL80211_FLAG_NEED_RTNL,
	},
#ifdef CONFIG_PM
	{
		.cmd = NL80211_CMD_GET_WOWLAN,
		.doit = nl80211_get_wowlan,
		.policy = nl80211_policy,
		/* can be retrieved by unprivileged users */
		.internal_flags = NL80211_FLAG_NEED_WIPHY |
				  NL80211_FLAG_NEED_RTNL,
	},
	{
		.cmd = NL80211_CMD_SET_WOWLAN,
		.doit = nl80211_set_wowlan,
		.policy = nl80211_policy,
		.flags = GENL_ADMIN_PERM,
		.internal_flags = NL80211_FLAG_NEED_WIPHY |
				  NL80211_FLAG_NEED_RTNL,
	},
#endif
	{
		.cmd = NL80211_CMD_SET_REKEY_OFFLOAD,
		.doit = nl80211_set_rekey_data,
		.policy = nl80211_policy,
		.flags = GENL_ADMIN_PERM,
		.internal_flags = NL80211_FLAG_NEED_NETDEV_UP |
				  NL80211_FLAG_NEED_RTNL |
				  NL80211_FLAG_CLEAR_SKB,
	},
	{
		.cmd = NL80211_CMD_TDLS_MGMT,
		.doit = nl80211_tdls_mgmt,
		.policy = nl80211_policy,
		.flags = GENL_ADMIN_PERM,
		.internal_flags = NL80211_FLAG_NEED_NETDEV_UP |
				  NL80211_FLAG_NEED_RTNL,
	},
	{
		.cmd = NL80211_CMD_TDLS_OPER,
		.doit = nl80211_tdls_oper,
		.policy = nl80211_policy,
		.flags = GENL_ADMIN_PERM,
		.internal_flags = NL80211_FLAG_NEED_NETDEV_UP |
				  NL80211_FLAG_NEED_RTNL,
	},
	{
		.cmd = NL80211_CMD_UNEXPECTED_FRAME,
		.doit = nl80211_register_unexpected_frame,
		.policy = nl80211_policy,
		.flags = GENL_ADMIN_PERM,
		.internal_flags = NL80211_FLAG_NEED_NETDEV |
				  NL80211_FLAG_NEED_RTNL,
	},
	{
		.cmd = NL80211_CMD_PROBE_CLIENT,
		.doit = nl80211_probe_client,
		.policy = nl80211_policy,
		.flags = GENL_ADMIN_PERM,
		.internal_flags = NL80211_FLAG_NEED_NETDEV_UP |
				  NL80211_FLAG_NEED_RTNL,
	},
	{
		.cmd = NL80211_CMD_REGISTER_BEACONS,
		.doit = nl80211_register_beacons,
		.policy = nl80211_policy,
		.flags = GENL_ADMIN_PERM,
		.internal_flags = NL80211_FLAG_NEED_WIPHY |
				  NL80211_FLAG_NEED_RTNL,
	},
	{
		.cmd = NL80211_CMD_SET_NOACK_MAP,
		.doit = nl80211_set_noack_map,
		.policy = nl80211_policy,
		.flags = GENL_ADMIN_PERM,
		.internal_flags = NL80211_FLAG_NEED_NETDEV |
				  NL80211_FLAG_NEED_RTNL,
	},
	{
		.cmd = NL80211_CMD_START_P2P_DEVICE,
		.doit = nl80211_start_p2p_device,
		.policy = nl80211_policy,
		.flags = GENL_ADMIN_PERM,
		.internal_flags = NL80211_FLAG_NEED_WDEV |
				  NL80211_FLAG_NEED_RTNL,
	},
	{
		.cmd = NL80211_CMD_STOP_P2P_DEVICE,
		.doit = nl80211_stop_p2p_device,
		.policy = nl80211_policy,
		.flags = GENL_ADMIN_PERM,
		.internal_flags = NL80211_FLAG_NEED_WDEV_UP |
				  NL80211_FLAG_NEED_RTNL,
	},
	{
		.cmd = NL80211_CMD_SET_MCAST_RATE,
		.doit = nl80211_set_mcast_rate,
		.policy = nl80211_policy,
		.flags = GENL_ADMIN_PERM,
		.internal_flags = NL80211_FLAG_NEED_NETDEV |
				  NL80211_FLAG_NEED_RTNL,
	},
	{
		.cmd = NL80211_CMD_SET_MAC_ACL,
		.doit = nl80211_set_mac_acl,
		.policy = nl80211_policy,
		.flags = GENL_ADMIN_PERM,
		.internal_flags = NL80211_FLAG_NEED_NETDEV |
				  NL80211_FLAG_NEED_RTNL,
	},
	{
		.cmd = NL80211_CMD_RADAR_DETECT,
		.doit = nl80211_start_radar_detection,
		.policy = nl80211_policy,
		.flags = GENL_ADMIN_PERM,
		.internal_flags = NL80211_FLAG_NEED_NETDEV_UP |
				  NL80211_FLAG_NEED_RTNL,
	},
	{
		.cmd = NL80211_CMD_GET_PROTOCOL_FEATURES,
		.doit = nl80211_get_protocol_features,
		.policy = nl80211_policy,
	},
	{
		.cmd = NL80211_CMD_UPDATE_FT_IES,
		.doit = nl80211_update_ft_ies,
		.policy = nl80211_policy,
		.flags = GENL_ADMIN_PERM,
		.internal_flags = NL80211_FLAG_NEED_NETDEV_UP |
				  NL80211_FLAG_NEED_RTNL,
	},
	{
		.cmd = NL80211_CMD_CRIT_PROTOCOL_START,
		.doit = nl80211_crit_protocol_start,
		.policy = nl80211_policy,
		.flags = GENL_ADMIN_PERM,
		.internal_flags = NL80211_FLAG_NEED_WDEV_UP |
				  NL80211_FLAG_NEED_RTNL,
	},
	{
		.cmd = NL80211_CMD_CRIT_PROTOCOL_STOP,
		.doit = nl80211_crit_protocol_stop,
		.policy = nl80211_policy,
		.flags = GENL_ADMIN_PERM,
		.internal_flags = NL80211_FLAG_NEED_WDEV_UP |
				  NL80211_FLAG_NEED_RTNL,
	},
	{
		.cmd = NL80211_CMD_GET_COALESCE,
		.doit = nl80211_get_coalesce,
		.policy = nl80211_policy,
		.internal_flags = NL80211_FLAG_NEED_WIPHY |
				  NL80211_FLAG_NEED_RTNL,
	},
	{
		.cmd = NL80211_CMD_SET_COALESCE,
		.doit = nl80211_set_coalesce,
		.policy = nl80211_policy,
		.flags = GENL_ADMIN_PERM,
		.internal_flags = NL80211_FLAG_NEED_WIPHY |
				  NL80211_FLAG_NEED_RTNL,
	},
	{
		.cmd = NL80211_CMD_CHANNEL_SWITCH,
		.doit = nl80211_channel_switch,
		.policy = nl80211_policy,
		.flags = GENL_ADMIN_PERM,
		.internal_flags = NL80211_FLAG_NEED_NETDEV_UP |
				  NL80211_FLAG_NEED_RTNL,
	},
	{
		.cmd = NL80211_CMD_VENDOR,
		.doit = nl80211_vendor_cmd,
		.policy = nl80211_policy,
		.flags = GENL_ADMIN_PERM,
		.internal_flags = NL80211_FLAG_NEED_WIPHY |
				  NL80211_FLAG_NEED_RTNL,
	},
	{
		.cmd = NL80211_CMD_SET_QOS_MAP,
		.doit = nl80211_set_qos_map,
		.policy = nl80211_policy,
		.flags = GENL_ADMIN_PERM,
		.internal_flags = NL80211_FLAG_NEED_NETDEV_UP |
				  NL80211_FLAG_NEED_RTNL,
	},
	{
		.cmd = NL80211_CMD_ADD_TX_TS,
		.doit = nl80211_add_tx_ts,
		.policy = nl80211_policy,
		.flags = GENL_ADMIN_PERM,
		.internal_flags = NL80211_FLAG_NEED_NETDEV_UP |
				  NL80211_FLAG_NEED_RTNL,
	},
	{
		.cmd = NL80211_CMD_DEL_TX_TS,
		.doit = nl80211_del_tx_ts,
		.policy = nl80211_policy,
		.flags = GENL_ADMIN_PERM,
		.internal_flags = NL80211_FLAG_NEED_NETDEV_UP |
				  NL80211_FLAG_NEED_RTNL,
	},
<<<<<<< HEAD
=======
	{
		.cmd = NL80211_CMD_TDLS_CHANNEL_SWITCH,
		.doit = nl80211_tdls_channel_switch,
		.policy = nl80211_policy,
		.flags = GENL_ADMIN_PERM,
		.internal_flags = NL80211_FLAG_NEED_NETDEV_UP |
				  NL80211_FLAG_NEED_RTNL,
	},
	{
		.cmd = NL80211_CMD_TDLS_CANCEL_CHANNEL_SWITCH,
		.doit = nl80211_tdls_cancel_channel_switch,
		.policy = nl80211_policy,
		.flags = GENL_ADMIN_PERM,
		.internal_flags = NL80211_FLAG_NEED_NETDEV_UP |
				  NL80211_FLAG_NEED_RTNL,
	},
>>>>>>> e529fea9
};

/* notification functions */

void nl80211_notify_wiphy(struct cfg80211_registered_device *rdev,
			  enum nl80211_commands cmd)
{
	struct sk_buff *msg;
	struct nl80211_dump_wiphy_state state = {};

	WARN_ON(cmd != NL80211_CMD_NEW_WIPHY &&
		cmd != NL80211_CMD_DEL_WIPHY);

	msg = nlmsg_new(NLMSG_DEFAULT_SIZE, GFP_KERNEL);
	if (!msg)
		return;

	if (nl80211_send_wiphy(rdev, cmd, msg, 0, 0, 0, &state) < 0) {
		nlmsg_free(msg);
		return;
	}

	genlmsg_multicast_netns(&nl80211_fam, wiphy_net(&rdev->wiphy), msg, 0,
				NL80211_MCGRP_CONFIG, GFP_KERNEL);
}

static int nl80211_add_scan_req(struct sk_buff *msg,
				struct cfg80211_registered_device *rdev)
{
	struct cfg80211_scan_request *req = rdev->scan_req;
	struct nlattr *nest;
	int i;

	if (WARN_ON(!req))
		return 0;

	nest = nla_nest_start(msg, NL80211_ATTR_SCAN_SSIDS);
	if (!nest)
		goto nla_put_failure;
	for (i = 0; i < req->n_ssids; i++) {
		if (nla_put(msg, i, req->ssids[i].ssid_len, req->ssids[i].ssid))
			goto nla_put_failure;
	}
	nla_nest_end(msg, nest);

	nest = nla_nest_start(msg, NL80211_ATTR_SCAN_FREQUENCIES);
	if (!nest)
		goto nla_put_failure;
	for (i = 0; i < req->n_channels; i++) {
		if (nla_put_u32(msg, i, req->channels[i]->center_freq))
			goto nla_put_failure;
	}
	nla_nest_end(msg, nest);

	if (req->ie &&
	    nla_put(msg, NL80211_ATTR_IE, req->ie_len, req->ie))
		goto nla_put_failure;

	if (req->flags &&
	    nla_put_u32(msg, NL80211_ATTR_SCAN_FLAGS, req->flags))
		goto nla_put_failure;

	return 0;
 nla_put_failure:
	return -ENOBUFS;
}

static int nl80211_send_scan_msg(struct sk_buff *msg,
				 struct cfg80211_registered_device *rdev,
				 struct wireless_dev *wdev,
				 u32 portid, u32 seq, int flags,
				 u32 cmd)
{
	void *hdr;

	hdr = nl80211hdr_put(msg, portid, seq, flags, cmd);
	if (!hdr)
		return -1;

	if (nla_put_u32(msg, NL80211_ATTR_WIPHY, rdev->wiphy_idx) ||
	    (wdev->netdev && nla_put_u32(msg, NL80211_ATTR_IFINDEX,
					 wdev->netdev->ifindex)) ||
	    nla_put_u64(msg, NL80211_ATTR_WDEV, wdev_id(wdev)))
		goto nla_put_failure;

	/* ignore errors and send incomplete event anyway */
	nl80211_add_scan_req(msg, rdev);

	return genlmsg_end(msg, hdr);

 nla_put_failure:
	genlmsg_cancel(msg, hdr);
	return -EMSGSIZE;
}

static int
nl80211_send_sched_scan_msg(struct sk_buff *msg,
			    struct cfg80211_registered_device *rdev,
			    struct net_device *netdev,
			    u32 portid, u32 seq, int flags, u32 cmd)
{
	void *hdr;

	hdr = nl80211hdr_put(msg, portid, seq, flags, cmd);
	if (!hdr)
		return -1;

	if (nla_put_u32(msg, NL80211_ATTR_WIPHY, rdev->wiphy_idx) ||
	    nla_put_u32(msg, NL80211_ATTR_IFINDEX, netdev->ifindex))
		goto nla_put_failure;

	return genlmsg_end(msg, hdr);

 nla_put_failure:
	genlmsg_cancel(msg, hdr);
	return -EMSGSIZE;
}

void nl80211_send_scan_start(struct cfg80211_registered_device *rdev,
			     struct wireless_dev *wdev)
{
	struct sk_buff *msg;

	msg = nlmsg_new(NLMSG_DEFAULT_SIZE, GFP_KERNEL);
	if (!msg)
		return;

	if (nl80211_send_scan_msg(msg, rdev, wdev, 0, 0, 0,
				  NL80211_CMD_TRIGGER_SCAN) < 0) {
		nlmsg_free(msg);
		return;
	}

	genlmsg_multicast_netns(&nl80211_fam, wiphy_net(&rdev->wiphy), msg, 0,
				NL80211_MCGRP_SCAN, GFP_KERNEL);
}

struct sk_buff *nl80211_build_scan_msg(struct cfg80211_registered_device *rdev,
				       struct wireless_dev *wdev, bool aborted)
{
	struct sk_buff *msg;

	msg = nlmsg_new(NLMSG_DEFAULT_SIZE, GFP_KERNEL);
	if (!msg)
		return NULL;

	if (nl80211_send_scan_msg(msg, rdev, wdev, 0, 0, 0,
				  aborted ? NL80211_CMD_SCAN_ABORTED :
					    NL80211_CMD_NEW_SCAN_RESULTS) < 0) {
		nlmsg_free(msg);
		return NULL;
	}

	return msg;
}

void nl80211_send_scan_result(struct cfg80211_registered_device *rdev,
			      struct sk_buff *msg)
{
	if (!msg)
		return;

	genlmsg_multicast_netns(&nl80211_fam, wiphy_net(&rdev->wiphy), msg, 0,
				NL80211_MCGRP_SCAN, GFP_KERNEL);
}

void nl80211_send_sched_scan_results(struct cfg80211_registered_device *rdev,
				     struct net_device *netdev)
{
	struct sk_buff *msg;

	msg = nlmsg_new(NLMSG_DEFAULT_SIZE, GFP_KERNEL);
	if (!msg)
		return;

	if (nl80211_send_sched_scan_msg(msg, rdev, netdev, 0, 0, 0,
					NL80211_CMD_SCHED_SCAN_RESULTS) < 0) {
		nlmsg_free(msg);
		return;
	}

	genlmsg_multicast_netns(&nl80211_fam, wiphy_net(&rdev->wiphy), msg, 0,
				NL80211_MCGRP_SCAN, GFP_KERNEL);
}

void nl80211_send_sched_scan(struct cfg80211_registered_device *rdev,
			     struct net_device *netdev, u32 cmd)
{
	struct sk_buff *msg;

	msg = nlmsg_new(NLMSG_DEFAULT_SIZE, GFP_KERNEL);
	if (!msg)
		return;

	if (nl80211_send_sched_scan_msg(msg, rdev, netdev, 0, 0, 0, cmd) < 0) {
		nlmsg_free(msg);
		return;
	}

	genlmsg_multicast_netns(&nl80211_fam, wiphy_net(&rdev->wiphy), msg, 0,
				NL80211_MCGRP_SCAN, GFP_KERNEL);
}

/*
 * This can happen on global regulatory changes or device specific settings
 * based on custom world regulatory domains.
 */
void nl80211_send_reg_change_event(struct regulatory_request *request)
{
	struct sk_buff *msg;
	void *hdr;

	msg = nlmsg_new(NLMSG_DEFAULT_SIZE, GFP_KERNEL);
	if (!msg)
		return;

	hdr = nl80211hdr_put(msg, 0, 0, 0, NL80211_CMD_REG_CHANGE);
	if (!hdr) {
		nlmsg_free(msg);
		return;
	}

	/* Userspace can always count this one always being set */
	if (nla_put_u8(msg, NL80211_ATTR_REG_INITIATOR, request->initiator))
		goto nla_put_failure;

	if (request->alpha2[0] == '0' && request->alpha2[1] == '0') {
		if (nla_put_u8(msg, NL80211_ATTR_REG_TYPE,
			       NL80211_REGDOM_TYPE_WORLD))
			goto nla_put_failure;
	} else if (request->alpha2[0] == '9' && request->alpha2[1] == '9') {
		if (nla_put_u8(msg, NL80211_ATTR_REG_TYPE,
			       NL80211_REGDOM_TYPE_CUSTOM_WORLD))
			goto nla_put_failure;
	} else if ((request->alpha2[0] == '9' && request->alpha2[1] == '8') ||
		   request->intersect) {
		if (nla_put_u8(msg, NL80211_ATTR_REG_TYPE,
			       NL80211_REGDOM_TYPE_INTERSECTION))
			goto nla_put_failure;
	} else {
		if (nla_put_u8(msg, NL80211_ATTR_REG_TYPE,
			       NL80211_REGDOM_TYPE_COUNTRY) ||
		    nla_put_string(msg, NL80211_ATTR_REG_ALPHA2,
				   request->alpha2))
			goto nla_put_failure;
	}

	if (request->wiphy_idx != WIPHY_IDX_INVALID &&
	    nla_put_u32(msg, NL80211_ATTR_WIPHY, request->wiphy_idx))
		goto nla_put_failure;

	genlmsg_end(msg, hdr);

	rcu_read_lock();
	genlmsg_multicast_allns(&nl80211_fam, msg, 0,
				NL80211_MCGRP_REGULATORY, GFP_ATOMIC);
	rcu_read_unlock();

	return;

nla_put_failure:
	genlmsg_cancel(msg, hdr);
	nlmsg_free(msg);
}

static void nl80211_send_mlme_event(struct cfg80211_registered_device *rdev,
				    struct net_device *netdev,
				    const u8 *buf, size_t len,
				    enum nl80211_commands cmd, gfp_t gfp,
				    int uapsd_queues)
{
	struct sk_buff *msg;
	void *hdr;

	msg = nlmsg_new(NLMSG_DEFAULT_SIZE, gfp);
	if (!msg)
		return;

	hdr = nl80211hdr_put(msg, 0, 0, 0, cmd);
	if (!hdr) {
		nlmsg_free(msg);
		return;
	}

	if (nla_put_u32(msg, NL80211_ATTR_WIPHY, rdev->wiphy_idx) ||
	    nla_put_u32(msg, NL80211_ATTR_IFINDEX, netdev->ifindex) ||
	    nla_put(msg, NL80211_ATTR_FRAME, len, buf))
		goto nla_put_failure;

	if (uapsd_queues >= 0) {
		struct nlattr *nla_wmm =
			nla_nest_start(msg, NL80211_ATTR_STA_WME);
		if (!nla_wmm)
			goto nla_put_failure;

		if (nla_put_u8(msg, NL80211_STA_WME_UAPSD_QUEUES,
			       uapsd_queues))
			goto nla_put_failure;

		nla_nest_end(msg, nla_wmm);
	}

	genlmsg_end(msg, hdr);

	genlmsg_multicast_netns(&nl80211_fam, wiphy_net(&rdev->wiphy), msg, 0,
				NL80211_MCGRP_MLME, gfp);
	return;

 nla_put_failure:
	genlmsg_cancel(msg, hdr);
	nlmsg_free(msg);
}

void nl80211_send_rx_auth(struct cfg80211_registered_device *rdev,
			  struct net_device *netdev, const u8 *buf,
			  size_t len, gfp_t gfp)
{
	nl80211_send_mlme_event(rdev, netdev, buf, len,
				NL80211_CMD_AUTHENTICATE, gfp, -1);
}

void nl80211_send_rx_assoc(struct cfg80211_registered_device *rdev,
			   struct net_device *netdev, const u8 *buf,
			   size_t len, gfp_t gfp, int uapsd_queues)
{
	nl80211_send_mlme_event(rdev, netdev, buf, len,
				NL80211_CMD_ASSOCIATE, gfp, uapsd_queues);
}

void nl80211_send_deauth(struct cfg80211_registered_device *rdev,
			 struct net_device *netdev, const u8 *buf,
			 size_t len, gfp_t gfp)
{
	nl80211_send_mlme_event(rdev, netdev, buf, len,
				NL80211_CMD_DEAUTHENTICATE, gfp, -1);
}

void nl80211_send_disassoc(struct cfg80211_registered_device *rdev,
			   struct net_device *netdev, const u8 *buf,
			   size_t len, gfp_t gfp)
{
	nl80211_send_mlme_event(rdev, netdev, buf, len,
				NL80211_CMD_DISASSOCIATE, gfp, -1);
}

void cfg80211_rx_unprot_mlme_mgmt(struct net_device *dev, const u8 *buf,
				  size_t len)
{
	struct wireless_dev *wdev = dev->ieee80211_ptr;
	struct wiphy *wiphy = wdev->wiphy;
	struct cfg80211_registered_device *rdev = wiphy_to_rdev(wiphy);
	const struct ieee80211_mgmt *mgmt = (void *)buf;
	u32 cmd;

	if (WARN_ON(len < 2))
		return;

	if (ieee80211_is_deauth(mgmt->frame_control))
		cmd = NL80211_CMD_UNPROT_DEAUTHENTICATE;
	else
		cmd = NL80211_CMD_UNPROT_DISASSOCIATE;

	trace_cfg80211_rx_unprot_mlme_mgmt(dev, buf, len);
	nl80211_send_mlme_event(rdev, dev, buf, len, cmd, GFP_ATOMIC, -1);
}
EXPORT_SYMBOL(cfg80211_rx_unprot_mlme_mgmt);

static void nl80211_send_mlme_timeout(struct cfg80211_registered_device *rdev,
				      struct net_device *netdev, int cmd,
				      const u8 *addr, gfp_t gfp)
{
	struct sk_buff *msg;
	void *hdr;

	msg = nlmsg_new(NLMSG_DEFAULT_SIZE, gfp);
	if (!msg)
		return;

	hdr = nl80211hdr_put(msg, 0, 0, 0, cmd);
	if (!hdr) {
		nlmsg_free(msg);
		return;
	}

	if (nla_put_u32(msg, NL80211_ATTR_WIPHY, rdev->wiphy_idx) ||
	    nla_put_u32(msg, NL80211_ATTR_IFINDEX, netdev->ifindex) ||
	    nla_put_flag(msg, NL80211_ATTR_TIMED_OUT) ||
	    nla_put(msg, NL80211_ATTR_MAC, ETH_ALEN, addr))
		goto nla_put_failure;

	genlmsg_end(msg, hdr);

	genlmsg_multicast_netns(&nl80211_fam, wiphy_net(&rdev->wiphy), msg, 0,
				NL80211_MCGRP_MLME, gfp);
	return;

 nla_put_failure:
	genlmsg_cancel(msg, hdr);
	nlmsg_free(msg);
}

void nl80211_send_auth_timeout(struct cfg80211_registered_device *rdev,
			       struct net_device *netdev, const u8 *addr,
			       gfp_t gfp)
{
	nl80211_send_mlme_timeout(rdev, netdev, NL80211_CMD_AUTHENTICATE,
				  addr, gfp);
}

void nl80211_send_assoc_timeout(struct cfg80211_registered_device *rdev,
				struct net_device *netdev, const u8 *addr,
				gfp_t gfp)
{
	nl80211_send_mlme_timeout(rdev, netdev, NL80211_CMD_ASSOCIATE,
				  addr, gfp);
}

void nl80211_send_connect_result(struct cfg80211_registered_device *rdev,
				 struct net_device *netdev, const u8 *bssid,
				 const u8 *req_ie, size_t req_ie_len,
				 const u8 *resp_ie, size_t resp_ie_len,
				 u16 status, gfp_t gfp)
{
	struct sk_buff *msg;
	void *hdr;

	msg = nlmsg_new(NLMSG_DEFAULT_SIZE, gfp);
	if (!msg)
		return;

	hdr = nl80211hdr_put(msg, 0, 0, 0, NL80211_CMD_CONNECT);
	if (!hdr) {
		nlmsg_free(msg);
		return;
	}

	if (nla_put_u32(msg, NL80211_ATTR_WIPHY, rdev->wiphy_idx) ||
	    nla_put_u32(msg, NL80211_ATTR_IFINDEX, netdev->ifindex) ||
	    (bssid && nla_put(msg, NL80211_ATTR_MAC, ETH_ALEN, bssid)) ||
	    nla_put_u16(msg, NL80211_ATTR_STATUS_CODE, status) ||
	    (req_ie &&
	     nla_put(msg, NL80211_ATTR_REQ_IE, req_ie_len, req_ie)) ||
	    (resp_ie &&
	     nla_put(msg, NL80211_ATTR_RESP_IE, resp_ie_len, resp_ie)))
		goto nla_put_failure;

	genlmsg_end(msg, hdr);

	genlmsg_multicast_netns(&nl80211_fam, wiphy_net(&rdev->wiphy), msg, 0,
				NL80211_MCGRP_MLME, gfp);
	return;

 nla_put_failure:
	genlmsg_cancel(msg, hdr);
	nlmsg_free(msg);

}

void nl80211_send_roamed(struct cfg80211_registered_device *rdev,
			 struct net_device *netdev, const u8 *bssid,
			 const u8 *req_ie, size_t req_ie_len,
			 const u8 *resp_ie, size_t resp_ie_len, gfp_t gfp)
{
	struct sk_buff *msg;
	void *hdr;

	msg = nlmsg_new(NLMSG_DEFAULT_SIZE, gfp);
	if (!msg)
		return;

	hdr = nl80211hdr_put(msg, 0, 0, 0, NL80211_CMD_ROAM);
	if (!hdr) {
		nlmsg_free(msg);
		return;
	}

	if (nla_put_u32(msg, NL80211_ATTR_WIPHY, rdev->wiphy_idx) ||
	    nla_put_u32(msg, NL80211_ATTR_IFINDEX, netdev->ifindex) ||
	    nla_put(msg, NL80211_ATTR_MAC, ETH_ALEN, bssid) ||
	    (req_ie &&
	     nla_put(msg, NL80211_ATTR_REQ_IE, req_ie_len, req_ie)) ||
	    (resp_ie &&
	     nla_put(msg, NL80211_ATTR_RESP_IE, resp_ie_len, resp_ie)))
		goto nla_put_failure;

	genlmsg_end(msg, hdr);

	genlmsg_multicast_netns(&nl80211_fam, wiphy_net(&rdev->wiphy), msg, 0,
				NL80211_MCGRP_MLME, gfp);
	return;

 nla_put_failure:
	genlmsg_cancel(msg, hdr);
	nlmsg_free(msg);

}

void nl80211_send_disconnected(struct cfg80211_registered_device *rdev,
			       struct net_device *netdev, u16 reason,
			       const u8 *ie, size_t ie_len, bool from_ap)
{
	struct sk_buff *msg;
	void *hdr;

	msg = nlmsg_new(NLMSG_DEFAULT_SIZE, GFP_KERNEL);
	if (!msg)
		return;

	hdr = nl80211hdr_put(msg, 0, 0, 0, NL80211_CMD_DISCONNECT);
	if (!hdr) {
		nlmsg_free(msg);
		return;
	}

	if (nla_put_u32(msg, NL80211_ATTR_WIPHY, rdev->wiphy_idx) ||
	    nla_put_u32(msg, NL80211_ATTR_IFINDEX, netdev->ifindex) ||
	    (from_ap && reason &&
	     nla_put_u16(msg, NL80211_ATTR_REASON_CODE, reason)) ||
	    (from_ap &&
	     nla_put_flag(msg, NL80211_ATTR_DISCONNECTED_BY_AP)) ||
	    (ie && nla_put(msg, NL80211_ATTR_IE, ie_len, ie)))
		goto nla_put_failure;

	genlmsg_end(msg, hdr);

	genlmsg_multicast_netns(&nl80211_fam, wiphy_net(&rdev->wiphy), msg, 0,
				NL80211_MCGRP_MLME, GFP_KERNEL);
	return;

 nla_put_failure:
	genlmsg_cancel(msg, hdr);
	nlmsg_free(msg);

}

void nl80211_send_ibss_bssid(struct cfg80211_registered_device *rdev,
			     struct net_device *netdev, const u8 *bssid,
			     gfp_t gfp)
{
	struct sk_buff *msg;
	void *hdr;

	msg = nlmsg_new(NLMSG_DEFAULT_SIZE, gfp);
	if (!msg)
		return;

	hdr = nl80211hdr_put(msg, 0, 0, 0, NL80211_CMD_JOIN_IBSS);
	if (!hdr) {
		nlmsg_free(msg);
		return;
	}

	if (nla_put_u32(msg, NL80211_ATTR_WIPHY, rdev->wiphy_idx) ||
	    nla_put_u32(msg, NL80211_ATTR_IFINDEX, netdev->ifindex) ||
	    nla_put(msg, NL80211_ATTR_MAC, ETH_ALEN, bssid))
		goto nla_put_failure;

	genlmsg_end(msg, hdr);

	genlmsg_multicast_netns(&nl80211_fam, wiphy_net(&rdev->wiphy), msg, 0,
				NL80211_MCGRP_MLME, gfp);
	return;

 nla_put_failure:
	genlmsg_cancel(msg, hdr);
	nlmsg_free(msg);
}

void cfg80211_notify_new_peer_candidate(struct net_device *dev, const u8 *addr,
					const u8* ie, u8 ie_len, gfp_t gfp)
{
	struct wireless_dev *wdev = dev->ieee80211_ptr;
	struct cfg80211_registered_device *rdev = wiphy_to_rdev(wdev->wiphy);
	struct sk_buff *msg;
	void *hdr;

	if (WARN_ON(wdev->iftype != NL80211_IFTYPE_MESH_POINT))
		return;

	trace_cfg80211_notify_new_peer_candidate(dev, addr);

	msg = nlmsg_new(NLMSG_DEFAULT_SIZE, gfp);
	if (!msg)
		return;

	hdr = nl80211hdr_put(msg, 0, 0, 0, NL80211_CMD_NEW_PEER_CANDIDATE);
	if (!hdr) {
		nlmsg_free(msg);
		return;
	}

	if (nla_put_u32(msg, NL80211_ATTR_WIPHY, rdev->wiphy_idx) ||
	    nla_put_u32(msg, NL80211_ATTR_IFINDEX, dev->ifindex) ||
	    nla_put(msg, NL80211_ATTR_MAC, ETH_ALEN, addr) ||
	    (ie_len && ie &&
	     nla_put(msg, NL80211_ATTR_IE, ie_len , ie)))
		goto nla_put_failure;

	genlmsg_end(msg, hdr);

	genlmsg_multicast_netns(&nl80211_fam, wiphy_net(&rdev->wiphy), msg, 0,
				NL80211_MCGRP_MLME, gfp);
	return;

 nla_put_failure:
	genlmsg_cancel(msg, hdr);
	nlmsg_free(msg);
}
EXPORT_SYMBOL(cfg80211_notify_new_peer_candidate);

void nl80211_michael_mic_failure(struct cfg80211_registered_device *rdev,
				 struct net_device *netdev, const u8 *addr,
				 enum nl80211_key_type key_type, int key_id,
				 const u8 *tsc, gfp_t gfp)
{
	struct sk_buff *msg;
	void *hdr;

	msg = nlmsg_new(NLMSG_DEFAULT_SIZE, gfp);
	if (!msg)
		return;

	hdr = nl80211hdr_put(msg, 0, 0, 0, NL80211_CMD_MICHAEL_MIC_FAILURE);
	if (!hdr) {
		nlmsg_free(msg);
		return;
	}

	if (nla_put_u32(msg, NL80211_ATTR_WIPHY, rdev->wiphy_idx) ||
	    nla_put_u32(msg, NL80211_ATTR_IFINDEX, netdev->ifindex) ||
	    (addr && nla_put(msg, NL80211_ATTR_MAC, ETH_ALEN, addr)) ||
	    nla_put_u32(msg, NL80211_ATTR_KEY_TYPE, key_type) ||
	    (key_id != -1 &&
	     nla_put_u8(msg, NL80211_ATTR_KEY_IDX, key_id)) ||
	    (tsc && nla_put(msg, NL80211_ATTR_KEY_SEQ, 6, tsc)))
		goto nla_put_failure;

	genlmsg_end(msg, hdr);

	genlmsg_multicast_netns(&nl80211_fam, wiphy_net(&rdev->wiphy), msg, 0,
				NL80211_MCGRP_MLME, gfp);
	return;

 nla_put_failure:
	genlmsg_cancel(msg, hdr);
	nlmsg_free(msg);
}

void nl80211_send_beacon_hint_event(struct wiphy *wiphy,
				    struct ieee80211_channel *channel_before,
				    struct ieee80211_channel *channel_after)
{
	struct sk_buff *msg;
	void *hdr;
	struct nlattr *nl_freq;

	msg = nlmsg_new(NLMSG_DEFAULT_SIZE, GFP_ATOMIC);
	if (!msg)
		return;

	hdr = nl80211hdr_put(msg, 0, 0, 0, NL80211_CMD_REG_BEACON_HINT);
	if (!hdr) {
		nlmsg_free(msg);
		return;
	}

	/*
	 * Since we are applying the beacon hint to a wiphy we know its
	 * wiphy_idx is valid
	 */
	if (nla_put_u32(msg, NL80211_ATTR_WIPHY, get_wiphy_idx(wiphy)))
		goto nla_put_failure;

	/* Before */
	nl_freq = nla_nest_start(msg, NL80211_ATTR_FREQ_BEFORE);
	if (!nl_freq)
		goto nla_put_failure;
	if (nl80211_msg_put_channel(msg, channel_before, false))
		goto nla_put_failure;
	nla_nest_end(msg, nl_freq);

	/* After */
	nl_freq = nla_nest_start(msg, NL80211_ATTR_FREQ_AFTER);
	if (!nl_freq)
		goto nla_put_failure;
	if (nl80211_msg_put_channel(msg, channel_after, false))
		goto nla_put_failure;
	nla_nest_end(msg, nl_freq);

	genlmsg_end(msg, hdr);

	rcu_read_lock();
	genlmsg_multicast_allns(&nl80211_fam, msg, 0,
				NL80211_MCGRP_REGULATORY, GFP_ATOMIC);
	rcu_read_unlock();

	return;

nla_put_failure:
	genlmsg_cancel(msg, hdr);
	nlmsg_free(msg);
}

static void nl80211_send_remain_on_chan_event(
	int cmd, struct cfg80211_registered_device *rdev,
	struct wireless_dev *wdev, u64 cookie,
	struct ieee80211_channel *chan,
	unsigned int duration, gfp_t gfp)
{
	struct sk_buff *msg;
	void *hdr;

	msg = nlmsg_new(NLMSG_DEFAULT_SIZE, gfp);
	if (!msg)
		return;

	hdr = nl80211hdr_put(msg, 0, 0, 0, cmd);
	if (!hdr) {
		nlmsg_free(msg);
		return;
	}

	if (nla_put_u32(msg, NL80211_ATTR_WIPHY, rdev->wiphy_idx) ||
	    (wdev->netdev && nla_put_u32(msg, NL80211_ATTR_IFINDEX,
					 wdev->netdev->ifindex)) ||
	    nla_put_u64(msg, NL80211_ATTR_WDEV, wdev_id(wdev)) ||
	    nla_put_u32(msg, NL80211_ATTR_WIPHY_FREQ, chan->center_freq) ||
	    nla_put_u32(msg, NL80211_ATTR_WIPHY_CHANNEL_TYPE,
			NL80211_CHAN_NO_HT) ||
	    nla_put_u64(msg, NL80211_ATTR_COOKIE, cookie))
		goto nla_put_failure;

	if (cmd == NL80211_CMD_REMAIN_ON_CHANNEL &&
	    nla_put_u32(msg, NL80211_ATTR_DURATION, duration))
		goto nla_put_failure;

	genlmsg_end(msg, hdr);

	genlmsg_multicast_netns(&nl80211_fam, wiphy_net(&rdev->wiphy), msg, 0,
				NL80211_MCGRP_MLME, gfp);
	return;

 nla_put_failure:
	genlmsg_cancel(msg, hdr);
	nlmsg_free(msg);
}

void cfg80211_ready_on_channel(struct wireless_dev *wdev, u64 cookie,
			       struct ieee80211_channel *chan,
			       unsigned int duration, gfp_t gfp)
{
	struct wiphy *wiphy = wdev->wiphy;
	struct cfg80211_registered_device *rdev = wiphy_to_rdev(wiphy);

	trace_cfg80211_ready_on_channel(wdev, cookie, chan, duration);
	nl80211_send_remain_on_chan_event(NL80211_CMD_REMAIN_ON_CHANNEL,
					  rdev, wdev, cookie, chan,
					  duration, gfp);
}
EXPORT_SYMBOL(cfg80211_ready_on_channel);

void cfg80211_remain_on_channel_expired(struct wireless_dev *wdev, u64 cookie,
					struct ieee80211_channel *chan,
					gfp_t gfp)
{
	struct wiphy *wiphy = wdev->wiphy;
	struct cfg80211_registered_device *rdev = wiphy_to_rdev(wiphy);

	trace_cfg80211_ready_on_channel_expired(wdev, cookie, chan);
	nl80211_send_remain_on_chan_event(NL80211_CMD_CANCEL_REMAIN_ON_CHANNEL,
					  rdev, wdev, cookie, chan, 0, gfp);
}
EXPORT_SYMBOL(cfg80211_remain_on_channel_expired);

void cfg80211_new_sta(struct net_device *dev, const u8 *mac_addr,
		      struct station_info *sinfo, gfp_t gfp)
{
	struct wiphy *wiphy = dev->ieee80211_ptr->wiphy;
	struct cfg80211_registered_device *rdev = wiphy_to_rdev(wiphy);
	struct sk_buff *msg;

	trace_cfg80211_new_sta(dev, mac_addr, sinfo);

	msg = nlmsg_new(NLMSG_DEFAULT_SIZE, gfp);
	if (!msg)
		return;

	if (nl80211_send_station(msg, 0, 0, 0,
				 rdev, dev, mac_addr, sinfo) < 0) {
		nlmsg_free(msg);
		return;
	}

	genlmsg_multicast_netns(&nl80211_fam, wiphy_net(&rdev->wiphy), msg, 0,
				NL80211_MCGRP_MLME, gfp);
}
EXPORT_SYMBOL(cfg80211_new_sta);

void cfg80211_del_sta(struct net_device *dev, const u8 *mac_addr, gfp_t gfp)
{
	struct wiphy *wiphy = dev->ieee80211_ptr->wiphy;
	struct cfg80211_registered_device *rdev = wiphy_to_rdev(wiphy);
	struct sk_buff *msg;
	void *hdr;

	trace_cfg80211_del_sta(dev, mac_addr);

	msg = nlmsg_new(NLMSG_DEFAULT_SIZE, gfp);
	if (!msg)
		return;

	hdr = nl80211hdr_put(msg, 0, 0, 0, NL80211_CMD_DEL_STATION);
	if (!hdr) {
		nlmsg_free(msg);
		return;
	}

	if (nla_put_u32(msg, NL80211_ATTR_IFINDEX, dev->ifindex) ||
	    nla_put(msg, NL80211_ATTR_MAC, ETH_ALEN, mac_addr))
		goto nla_put_failure;

	genlmsg_end(msg, hdr);

	genlmsg_multicast_netns(&nl80211_fam, wiphy_net(&rdev->wiphy), msg, 0,
				NL80211_MCGRP_MLME, gfp);
	return;

 nla_put_failure:
	genlmsg_cancel(msg, hdr);
	nlmsg_free(msg);
}
EXPORT_SYMBOL(cfg80211_del_sta);

void cfg80211_conn_failed(struct net_device *dev, const u8 *mac_addr,
			  enum nl80211_connect_failed_reason reason,
			  gfp_t gfp)
{
	struct wiphy *wiphy = dev->ieee80211_ptr->wiphy;
	struct cfg80211_registered_device *rdev = wiphy_to_rdev(wiphy);
	struct sk_buff *msg;
	void *hdr;

	msg = nlmsg_new(NLMSG_GOODSIZE, gfp);
	if (!msg)
		return;

	hdr = nl80211hdr_put(msg, 0, 0, 0, NL80211_CMD_CONN_FAILED);
	if (!hdr) {
		nlmsg_free(msg);
		return;
	}

	if (nla_put_u32(msg, NL80211_ATTR_IFINDEX, dev->ifindex) ||
	    nla_put(msg, NL80211_ATTR_MAC, ETH_ALEN, mac_addr) ||
	    nla_put_u32(msg, NL80211_ATTR_CONN_FAILED_REASON, reason))
		goto nla_put_failure;

	genlmsg_end(msg, hdr);

	genlmsg_multicast_netns(&nl80211_fam, wiphy_net(&rdev->wiphy), msg, 0,
				NL80211_MCGRP_MLME, gfp);
	return;

 nla_put_failure:
	genlmsg_cancel(msg, hdr);
	nlmsg_free(msg);
}
EXPORT_SYMBOL(cfg80211_conn_failed);

static bool __nl80211_unexpected_frame(struct net_device *dev, u8 cmd,
				       const u8 *addr, gfp_t gfp)
{
	struct wireless_dev *wdev = dev->ieee80211_ptr;
	struct cfg80211_registered_device *rdev = wiphy_to_rdev(wdev->wiphy);
	struct sk_buff *msg;
	void *hdr;
	u32 nlportid = ACCESS_ONCE(wdev->ap_unexpected_nlportid);

	if (!nlportid)
		return false;

	msg = nlmsg_new(100, gfp);
	if (!msg)
		return true;

	hdr = nl80211hdr_put(msg, 0, 0, 0, cmd);
	if (!hdr) {
		nlmsg_free(msg);
		return true;
	}

	if (nla_put_u32(msg, NL80211_ATTR_WIPHY, rdev->wiphy_idx) ||
	    nla_put_u32(msg, NL80211_ATTR_IFINDEX, dev->ifindex) ||
	    nla_put(msg, NL80211_ATTR_MAC, ETH_ALEN, addr))
		goto nla_put_failure;

	genlmsg_end(msg, hdr);
	genlmsg_unicast(wiphy_net(&rdev->wiphy), msg, nlportid);
	return true;

 nla_put_failure:
	genlmsg_cancel(msg, hdr);
	nlmsg_free(msg);
	return true;
}

bool cfg80211_rx_spurious_frame(struct net_device *dev,
				const u8 *addr, gfp_t gfp)
{
	struct wireless_dev *wdev = dev->ieee80211_ptr;
	bool ret;

	trace_cfg80211_rx_spurious_frame(dev, addr);

	if (WARN_ON(wdev->iftype != NL80211_IFTYPE_AP &&
		    wdev->iftype != NL80211_IFTYPE_P2P_GO)) {
		trace_cfg80211_return_bool(false);
		return false;
	}
	ret = __nl80211_unexpected_frame(dev, NL80211_CMD_UNEXPECTED_FRAME,
					 addr, gfp);
	trace_cfg80211_return_bool(ret);
	return ret;
}
EXPORT_SYMBOL(cfg80211_rx_spurious_frame);

bool cfg80211_rx_unexpected_4addr_frame(struct net_device *dev,
					const u8 *addr, gfp_t gfp)
{
	struct wireless_dev *wdev = dev->ieee80211_ptr;
	bool ret;

	trace_cfg80211_rx_unexpected_4addr_frame(dev, addr);

	if (WARN_ON(wdev->iftype != NL80211_IFTYPE_AP &&
		    wdev->iftype != NL80211_IFTYPE_P2P_GO &&
		    wdev->iftype != NL80211_IFTYPE_AP_VLAN)) {
		trace_cfg80211_return_bool(false);
		return false;
	}
	ret = __nl80211_unexpected_frame(dev,
					 NL80211_CMD_UNEXPECTED_4ADDR_FRAME,
					 addr, gfp);
	trace_cfg80211_return_bool(ret);
	return ret;
}
EXPORT_SYMBOL(cfg80211_rx_unexpected_4addr_frame);

int nl80211_send_mgmt(struct cfg80211_registered_device *rdev,
		      struct wireless_dev *wdev, u32 nlportid,
		      int freq, int sig_dbm,
		      const u8 *buf, size_t len, u32 flags, gfp_t gfp)
{
	struct net_device *netdev = wdev->netdev;
	struct sk_buff *msg;
	void *hdr;

	msg = nlmsg_new(NLMSG_DEFAULT_SIZE, gfp);
	if (!msg)
		return -ENOMEM;

	hdr = nl80211hdr_put(msg, 0, 0, 0, NL80211_CMD_FRAME);
	if (!hdr) {
		nlmsg_free(msg);
		return -ENOMEM;
	}

	if (nla_put_u32(msg, NL80211_ATTR_WIPHY, rdev->wiphy_idx) ||
	    (netdev && nla_put_u32(msg, NL80211_ATTR_IFINDEX,
					netdev->ifindex)) ||
	    nla_put_u64(msg, NL80211_ATTR_WDEV, wdev_id(wdev)) ||
	    nla_put_u32(msg, NL80211_ATTR_WIPHY_FREQ, freq) ||
	    (sig_dbm &&
	     nla_put_u32(msg, NL80211_ATTR_RX_SIGNAL_DBM, sig_dbm)) ||
	    nla_put(msg, NL80211_ATTR_FRAME, len, buf) ||
	    (flags &&
	     nla_put_u32(msg, NL80211_ATTR_RXMGMT_FLAGS, flags)))
		goto nla_put_failure;

	genlmsg_end(msg, hdr);

	return genlmsg_unicast(wiphy_net(&rdev->wiphy), msg, nlportid);

 nla_put_failure:
	genlmsg_cancel(msg, hdr);
	nlmsg_free(msg);
	return -ENOBUFS;
}

void cfg80211_mgmt_tx_status(struct wireless_dev *wdev, u64 cookie,
			     const u8 *buf, size_t len, bool ack, gfp_t gfp)
{
	struct wiphy *wiphy = wdev->wiphy;
	struct cfg80211_registered_device *rdev = wiphy_to_rdev(wiphy);
	struct net_device *netdev = wdev->netdev;
	struct sk_buff *msg;
	void *hdr;

	trace_cfg80211_mgmt_tx_status(wdev, cookie, ack);

	msg = nlmsg_new(NLMSG_DEFAULT_SIZE, gfp);
	if (!msg)
		return;

	hdr = nl80211hdr_put(msg, 0, 0, 0, NL80211_CMD_FRAME_TX_STATUS);
	if (!hdr) {
		nlmsg_free(msg);
		return;
	}

	if (nla_put_u32(msg, NL80211_ATTR_WIPHY, rdev->wiphy_idx) ||
	    (netdev && nla_put_u32(msg, NL80211_ATTR_IFINDEX,
				   netdev->ifindex)) ||
	    nla_put_u64(msg, NL80211_ATTR_WDEV, wdev_id(wdev)) ||
	    nla_put(msg, NL80211_ATTR_FRAME, len, buf) ||
	    nla_put_u64(msg, NL80211_ATTR_COOKIE, cookie) ||
	    (ack && nla_put_flag(msg, NL80211_ATTR_ACK)))
		goto nla_put_failure;

	genlmsg_end(msg, hdr);

	genlmsg_multicast_netns(&nl80211_fam, wiphy_net(&rdev->wiphy), msg, 0,
				NL80211_MCGRP_MLME, gfp);
	return;

 nla_put_failure:
	genlmsg_cancel(msg, hdr);
	nlmsg_free(msg);
}
EXPORT_SYMBOL(cfg80211_mgmt_tx_status);

static struct sk_buff *cfg80211_prepare_cqm(struct net_device *dev,
					    const char *mac, gfp_t gfp)
{
	struct wireless_dev *wdev = dev->ieee80211_ptr;
	struct cfg80211_registered_device *rdev = wiphy_to_rdev(wdev->wiphy);
	struct sk_buff *msg = nlmsg_new(NLMSG_DEFAULT_SIZE, gfp);
	void **cb;

	if (!msg)
		return NULL;

	cb = (void **)msg->cb;

	cb[0] = nl80211hdr_put(msg, 0, 0, 0, NL80211_CMD_NOTIFY_CQM);
	if (!cb[0]) {
		nlmsg_free(msg);
		return NULL;
	}

	if (nla_put_u32(msg, NL80211_ATTR_WIPHY, rdev->wiphy_idx) ||
	    nla_put_u32(msg, NL80211_ATTR_IFINDEX, dev->ifindex))
		goto nla_put_failure;

	if (mac && nla_put(msg, NL80211_ATTR_MAC, ETH_ALEN, mac))
		goto nla_put_failure;

	cb[1] = nla_nest_start(msg, NL80211_ATTR_CQM);
	if (!cb[1])
		goto nla_put_failure;

	cb[2] = rdev;

	return msg;
 nla_put_failure:
	nlmsg_free(msg);
	return NULL;
}

static void cfg80211_send_cqm(struct sk_buff *msg, gfp_t gfp)
{
	void **cb = (void **)msg->cb;
	struct cfg80211_registered_device *rdev = cb[2];

	nla_nest_end(msg, cb[1]);
	genlmsg_end(msg, cb[0]);

	memset(msg->cb, 0, sizeof(msg->cb));

	genlmsg_multicast_netns(&nl80211_fam, wiphy_net(&rdev->wiphy), msg, 0,
				NL80211_MCGRP_MLME, gfp);
}

void cfg80211_cqm_rssi_notify(struct net_device *dev,
			      enum nl80211_cqm_rssi_threshold_event rssi_event,
			      gfp_t gfp)
{
	struct sk_buff *msg;

	trace_cfg80211_cqm_rssi_notify(dev, rssi_event);

	if (WARN_ON(rssi_event != NL80211_CQM_RSSI_THRESHOLD_EVENT_LOW &&
		    rssi_event != NL80211_CQM_RSSI_THRESHOLD_EVENT_HIGH))
		return;

	msg = cfg80211_prepare_cqm(dev, NULL, gfp);
	if (!msg)
		return;

	if (nla_put_u32(msg, NL80211_ATTR_CQM_RSSI_THRESHOLD_EVENT,
			rssi_event))
		goto nla_put_failure;

	cfg80211_send_cqm(msg, gfp);

	return;

 nla_put_failure:
	nlmsg_free(msg);
}
EXPORT_SYMBOL(cfg80211_cqm_rssi_notify);

void cfg80211_cqm_txe_notify(struct net_device *dev,
			     const u8 *peer, u32 num_packets,
			     u32 rate, u32 intvl, gfp_t gfp)
{
	struct sk_buff *msg;

	msg = cfg80211_prepare_cqm(dev, peer, gfp);
	if (!msg)
		return;

	if (nla_put_u32(msg, NL80211_ATTR_CQM_TXE_PKTS, num_packets))
		goto nla_put_failure;

	if (nla_put_u32(msg, NL80211_ATTR_CQM_TXE_RATE, rate))
		goto nla_put_failure;

	if (nla_put_u32(msg, NL80211_ATTR_CQM_TXE_INTVL, intvl))
		goto nla_put_failure;

	cfg80211_send_cqm(msg, gfp);
	return;

 nla_put_failure:
	nlmsg_free(msg);
}
EXPORT_SYMBOL(cfg80211_cqm_txe_notify);

void cfg80211_cqm_pktloss_notify(struct net_device *dev,
				 const u8 *peer, u32 num_packets, gfp_t gfp)
{
	struct sk_buff *msg;

	trace_cfg80211_cqm_pktloss_notify(dev, peer, num_packets);

	msg = cfg80211_prepare_cqm(dev, peer, gfp);
	if (!msg)
		return;

	if (nla_put_u32(msg, NL80211_ATTR_CQM_PKT_LOSS_EVENT, num_packets))
		goto nla_put_failure;

	cfg80211_send_cqm(msg, gfp);
	return;

 nla_put_failure:
	nlmsg_free(msg);
}
EXPORT_SYMBOL(cfg80211_cqm_pktloss_notify);

void cfg80211_cqm_beacon_loss_notify(struct net_device *dev, gfp_t gfp)
{
	struct sk_buff *msg;

	msg = cfg80211_prepare_cqm(dev, NULL, gfp);
	if (!msg)
		return;

	if (nla_put_flag(msg, NL80211_ATTR_CQM_BEACON_LOSS_EVENT))
		goto nla_put_failure;

	cfg80211_send_cqm(msg, gfp);
	return;

 nla_put_failure:
	nlmsg_free(msg);
}
EXPORT_SYMBOL(cfg80211_cqm_beacon_loss_notify);

static void nl80211_gtk_rekey_notify(struct cfg80211_registered_device *rdev,
				     struct net_device *netdev, const u8 *bssid,
				     const u8 *replay_ctr, gfp_t gfp)
{
	struct sk_buff *msg;
	struct nlattr *rekey_attr;
	void *hdr;

	msg = nlmsg_new(NLMSG_DEFAULT_SIZE, gfp);
	if (!msg)
		return;

	hdr = nl80211hdr_put(msg, 0, 0, 0, NL80211_CMD_SET_REKEY_OFFLOAD);
	if (!hdr) {
		nlmsg_free(msg);
		return;
	}

	if (nla_put_u32(msg, NL80211_ATTR_WIPHY, rdev->wiphy_idx) ||
	    nla_put_u32(msg, NL80211_ATTR_IFINDEX, netdev->ifindex) ||
	    nla_put(msg, NL80211_ATTR_MAC, ETH_ALEN, bssid))
		goto nla_put_failure;

	rekey_attr = nla_nest_start(msg, NL80211_ATTR_REKEY_DATA);
	if (!rekey_attr)
		goto nla_put_failure;

	if (nla_put(msg, NL80211_REKEY_DATA_REPLAY_CTR,
		    NL80211_REPLAY_CTR_LEN, replay_ctr))
		goto nla_put_failure;

	nla_nest_end(msg, rekey_attr);

	genlmsg_end(msg, hdr);

	genlmsg_multicast_netns(&nl80211_fam, wiphy_net(&rdev->wiphy), msg, 0,
				NL80211_MCGRP_MLME, gfp);
	return;

 nla_put_failure:
	genlmsg_cancel(msg, hdr);
	nlmsg_free(msg);
}

void cfg80211_gtk_rekey_notify(struct net_device *dev, const u8 *bssid,
			       const u8 *replay_ctr, gfp_t gfp)
{
	struct wireless_dev *wdev = dev->ieee80211_ptr;
	struct wiphy *wiphy = wdev->wiphy;
	struct cfg80211_registered_device *rdev = wiphy_to_rdev(wiphy);

	trace_cfg80211_gtk_rekey_notify(dev, bssid);
	nl80211_gtk_rekey_notify(rdev, dev, bssid, replay_ctr, gfp);
}
EXPORT_SYMBOL(cfg80211_gtk_rekey_notify);

static void
nl80211_pmksa_candidate_notify(struct cfg80211_registered_device *rdev,
			       struct net_device *netdev, int index,
			       const u8 *bssid, bool preauth, gfp_t gfp)
{
	struct sk_buff *msg;
	struct nlattr *attr;
	void *hdr;

	msg = nlmsg_new(NLMSG_DEFAULT_SIZE, gfp);
	if (!msg)
		return;

	hdr = nl80211hdr_put(msg, 0, 0, 0, NL80211_CMD_PMKSA_CANDIDATE);
	if (!hdr) {
		nlmsg_free(msg);
		return;
	}

	if (nla_put_u32(msg, NL80211_ATTR_WIPHY, rdev->wiphy_idx) ||
	    nla_put_u32(msg, NL80211_ATTR_IFINDEX, netdev->ifindex))
		goto nla_put_failure;

	attr = nla_nest_start(msg, NL80211_ATTR_PMKSA_CANDIDATE);
	if (!attr)
		goto nla_put_failure;

	if (nla_put_u32(msg, NL80211_PMKSA_CANDIDATE_INDEX, index) ||
	    nla_put(msg, NL80211_PMKSA_CANDIDATE_BSSID, ETH_ALEN, bssid) ||
	    (preauth &&
	     nla_put_flag(msg, NL80211_PMKSA_CANDIDATE_PREAUTH)))
		goto nla_put_failure;

	nla_nest_end(msg, attr);

	genlmsg_end(msg, hdr);

	genlmsg_multicast_netns(&nl80211_fam, wiphy_net(&rdev->wiphy), msg, 0,
				NL80211_MCGRP_MLME, gfp);
	return;

 nla_put_failure:
	genlmsg_cancel(msg, hdr);
	nlmsg_free(msg);
}

void cfg80211_pmksa_candidate_notify(struct net_device *dev, int index,
				     const u8 *bssid, bool preauth, gfp_t gfp)
{
	struct wireless_dev *wdev = dev->ieee80211_ptr;
	struct wiphy *wiphy = wdev->wiphy;
	struct cfg80211_registered_device *rdev = wiphy_to_rdev(wiphy);

	trace_cfg80211_pmksa_candidate_notify(dev, index, bssid, preauth);
	nl80211_pmksa_candidate_notify(rdev, dev, index, bssid, preauth, gfp);
}
EXPORT_SYMBOL(cfg80211_pmksa_candidate_notify);

static void nl80211_ch_switch_notify(struct cfg80211_registered_device *rdev,
				     struct net_device *netdev,
				     struct cfg80211_chan_def *chandef,
				     gfp_t gfp,
				     enum nl80211_commands notif,
				     u8 count)
{
	struct sk_buff *msg;
	void *hdr;

	msg = nlmsg_new(NLMSG_DEFAULT_SIZE, gfp);
	if (!msg)
		return;

	hdr = nl80211hdr_put(msg, 0, 0, 0, notif);
	if (!hdr) {
		nlmsg_free(msg);
		return;
	}

	if (nla_put_u32(msg, NL80211_ATTR_IFINDEX, netdev->ifindex))
		goto nla_put_failure;

	if (nl80211_send_chandef(msg, chandef))
		goto nla_put_failure;

	if ((notif == NL80211_CMD_CH_SWITCH_STARTED_NOTIFY) &&
	    (nla_put_u32(msg, NL80211_ATTR_CH_SWITCH_COUNT, count)))
			goto nla_put_failure;

	genlmsg_end(msg, hdr);

	genlmsg_multicast_netns(&nl80211_fam, wiphy_net(&rdev->wiphy), msg, 0,
				NL80211_MCGRP_MLME, gfp);
	return;

 nla_put_failure:
	genlmsg_cancel(msg, hdr);
	nlmsg_free(msg);
}

void cfg80211_ch_switch_notify(struct net_device *dev,
			       struct cfg80211_chan_def *chandef)
{
	struct wireless_dev *wdev = dev->ieee80211_ptr;
	struct wiphy *wiphy = wdev->wiphy;
	struct cfg80211_registered_device *rdev = wiphy_to_rdev(wiphy);

	ASSERT_WDEV_LOCK(wdev);

	trace_cfg80211_ch_switch_notify(dev, chandef);

	wdev->chandef = *chandef;
	wdev->preset_chandef = *chandef;
	nl80211_ch_switch_notify(rdev, dev, chandef, GFP_KERNEL,
				 NL80211_CMD_CH_SWITCH_NOTIFY, 0);
}
EXPORT_SYMBOL(cfg80211_ch_switch_notify);

void cfg80211_ch_switch_started_notify(struct net_device *dev,
				       struct cfg80211_chan_def *chandef,
				       u8 count)
{
	struct wireless_dev *wdev = dev->ieee80211_ptr;
	struct wiphy *wiphy = wdev->wiphy;
	struct cfg80211_registered_device *rdev = wiphy_to_rdev(wiphy);

	trace_cfg80211_ch_switch_started_notify(dev, chandef);

	nl80211_ch_switch_notify(rdev, dev, chandef, GFP_KERNEL,
				 NL80211_CMD_CH_SWITCH_STARTED_NOTIFY, count);
}
EXPORT_SYMBOL(cfg80211_ch_switch_started_notify);

void
nl80211_radar_notify(struct cfg80211_registered_device *rdev,
		     const struct cfg80211_chan_def *chandef,
		     enum nl80211_radar_event event,
		     struct net_device *netdev, gfp_t gfp)
{
	struct sk_buff *msg;
	void *hdr;

	msg = nlmsg_new(NLMSG_DEFAULT_SIZE, gfp);
	if (!msg)
		return;

	hdr = nl80211hdr_put(msg, 0, 0, 0, NL80211_CMD_RADAR_DETECT);
	if (!hdr) {
		nlmsg_free(msg);
		return;
	}

	if (nla_put_u32(msg, NL80211_ATTR_WIPHY, rdev->wiphy_idx))
		goto nla_put_failure;

	/* NOP and radar events don't need a netdev parameter */
	if (netdev) {
		struct wireless_dev *wdev = netdev->ieee80211_ptr;

		if (nla_put_u32(msg, NL80211_ATTR_IFINDEX, netdev->ifindex) ||
		    nla_put_u64(msg, NL80211_ATTR_WDEV, wdev_id(wdev)))
			goto nla_put_failure;
	}

	if (nla_put_u32(msg, NL80211_ATTR_RADAR_EVENT, event))
		goto nla_put_failure;

	if (nl80211_send_chandef(msg, chandef))
		goto nla_put_failure;

	genlmsg_end(msg, hdr);

	genlmsg_multicast_netns(&nl80211_fam, wiphy_net(&rdev->wiphy), msg, 0,
				NL80211_MCGRP_MLME, gfp);
	return;

 nla_put_failure:
	genlmsg_cancel(msg, hdr);
	nlmsg_free(msg);
}

void cfg80211_probe_status(struct net_device *dev, const u8 *addr,
			   u64 cookie, bool acked, gfp_t gfp)
{
	struct wireless_dev *wdev = dev->ieee80211_ptr;
	struct cfg80211_registered_device *rdev = wiphy_to_rdev(wdev->wiphy);
	struct sk_buff *msg;
	void *hdr;

	trace_cfg80211_probe_status(dev, addr, cookie, acked);

	msg = nlmsg_new(NLMSG_DEFAULT_SIZE, gfp);

	if (!msg)
		return;

	hdr = nl80211hdr_put(msg, 0, 0, 0, NL80211_CMD_PROBE_CLIENT);
	if (!hdr) {
		nlmsg_free(msg);
		return;
	}

	if (nla_put_u32(msg, NL80211_ATTR_WIPHY, rdev->wiphy_idx) ||
	    nla_put_u32(msg, NL80211_ATTR_IFINDEX, dev->ifindex) ||
	    nla_put(msg, NL80211_ATTR_MAC, ETH_ALEN, addr) ||
	    nla_put_u64(msg, NL80211_ATTR_COOKIE, cookie) ||
	    (acked && nla_put_flag(msg, NL80211_ATTR_ACK)))
		goto nla_put_failure;

	genlmsg_end(msg, hdr);

	genlmsg_multicast_netns(&nl80211_fam, wiphy_net(&rdev->wiphy), msg, 0,
				NL80211_MCGRP_MLME, gfp);
	return;

 nla_put_failure:
	genlmsg_cancel(msg, hdr);
	nlmsg_free(msg);
}
EXPORT_SYMBOL(cfg80211_probe_status);

void cfg80211_report_obss_beacon(struct wiphy *wiphy,
				 const u8 *frame, size_t len,
				 int freq, int sig_dbm)
{
	struct cfg80211_registered_device *rdev = wiphy_to_rdev(wiphy);
	struct sk_buff *msg;
	void *hdr;
	struct cfg80211_beacon_registration *reg;

	trace_cfg80211_report_obss_beacon(wiphy, frame, len, freq, sig_dbm);

	spin_lock_bh(&rdev->beacon_registrations_lock);
	list_for_each_entry(reg, &rdev->beacon_registrations, list) {
		msg = nlmsg_new(len + 100, GFP_ATOMIC);
		if (!msg) {
			spin_unlock_bh(&rdev->beacon_registrations_lock);
			return;
		}

		hdr = nl80211hdr_put(msg, 0, 0, 0, NL80211_CMD_FRAME);
		if (!hdr)
			goto nla_put_failure;

		if (nla_put_u32(msg, NL80211_ATTR_WIPHY, rdev->wiphy_idx) ||
		    (freq &&
		     nla_put_u32(msg, NL80211_ATTR_WIPHY_FREQ, freq)) ||
		    (sig_dbm &&
		     nla_put_u32(msg, NL80211_ATTR_RX_SIGNAL_DBM, sig_dbm)) ||
		    nla_put(msg, NL80211_ATTR_FRAME, len, frame))
			goto nla_put_failure;

		genlmsg_end(msg, hdr);

		genlmsg_unicast(wiphy_net(&rdev->wiphy), msg, reg->nlportid);
	}
	spin_unlock_bh(&rdev->beacon_registrations_lock);
	return;

 nla_put_failure:
	spin_unlock_bh(&rdev->beacon_registrations_lock);
	if (hdr)
		genlmsg_cancel(msg, hdr);
	nlmsg_free(msg);
}
EXPORT_SYMBOL(cfg80211_report_obss_beacon);

#ifdef CONFIG_PM
static int cfg80211_net_detect_results(struct sk_buff *msg,
				       struct cfg80211_wowlan_wakeup *wakeup)
{
	struct cfg80211_wowlan_nd_info *nd = wakeup->net_detect;
	struct nlattr *nl_results, *nl_match, *nl_freqs;
	int i, j;

	nl_results = nla_nest_start(
		msg, NL80211_WOWLAN_TRIG_NET_DETECT_RESULTS);
	if (!nl_results)
		return -EMSGSIZE;

	for (i = 0; i < nd->n_matches; i++) {
		struct cfg80211_wowlan_nd_match *match = nd->matches[i];

		nl_match = nla_nest_start(msg, i);
		if (!nl_match)
			break;

		/* The SSID attribute is optional in nl80211, but for
		 * simplicity reasons it's always present in the
		 * cfg80211 structure.  If a driver can't pass the
		 * SSID, that needs to be changed.  A zero length SSID
		 * is still a valid SSID (wildcard), so it cannot be
		 * used for this purpose.
		 */
		if (nla_put(msg, NL80211_ATTR_SSID, match->ssid.ssid_len,
			    match->ssid.ssid)) {
			nla_nest_cancel(msg, nl_match);
			goto out;
		}

		if (match->n_channels) {
			nl_freqs = nla_nest_start(
				msg, NL80211_ATTR_SCAN_FREQUENCIES);
			if (!nl_freqs) {
				nla_nest_cancel(msg, nl_match);
				goto out;
			}

			for (j = 0; j < match->n_channels; j++) {
				if (nla_put_u32(msg,
						NL80211_ATTR_WIPHY_FREQ,
						match->channels[j])) {
					nla_nest_cancel(msg, nl_freqs);
					nla_nest_cancel(msg, nl_match);
					goto out;
				}
			}

			nla_nest_end(msg, nl_freqs);
		}

		nla_nest_end(msg, nl_match);
	}

out:
	nla_nest_end(msg, nl_results);
	return 0;
}

void cfg80211_report_wowlan_wakeup(struct wireless_dev *wdev,
				   struct cfg80211_wowlan_wakeup *wakeup,
				   gfp_t gfp)
{
	struct cfg80211_registered_device *rdev = wiphy_to_rdev(wdev->wiphy);
	struct sk_buff *msg;
	void *hdr;
	int size = 200;

	trace_cfg80211_report_wowlan_wakeup(wdev->wiphy, wdev, wakeup);

	if (wakeup)
		size += wakeup->packet_present_len;

	msg = nlmsg_new(size, gfp);
	if (!msg)
		return;

	hdr = nl80211hdr_put(msg, 0, 0, 0, NL80211_CMD_SET_WOWLAN);
	if (!hdr)
		goto free_msg;

	if (nla_put_u32(msg, NL80211_ATTR_WIPHY, rdev->wiphy_idx) ||
	    nla_put_u64(msg, NL80211_ATTR_WDEV, wdev_id(wdev)))
		goto free_msg;

	if (wdev->netdev && nla_put_u32(msg, NL80211_ATTR_IFINDEX,
					wdev->netdev->ifindex))
		goto free_msg;

	if (wakeup) {
		struct nlattr *reasons;

		reasons = nla_nest_start(msg, NL80211_ATTR_WOWLAN_TRIGGERS);
		if (!reasons)
			goto free_msg;

		if (wakeup->disconnect &&
		    nla_put_flag(msg, NL80211_WOWLAN_TRIG_DISCONNECT))
			goto free_msg;
		if (wakeup->magic_pkt &&
		    nla_put_flag(msg, NL80211_WOWLAN_TRIG_MAGIC_PKT))
			goto free_msg;
		if (wakeup->gtk_rekey_failure &&
		    nla_put_flag(msg, NL80211_WOWLAN_TRIG_GTK_REKEY_FAILURE))
			goto free_msg;
		if (wakeup->eap_identity_req &&
		    nla_put_flag(msg, NL80211_WOWLAN_TRIG_EAP_IDENT_REQUEST))
			goto free_msg;
		if (wakeup->four_way_handshake &&
		    nla_put_flag(msg, NL80211_WOWLAN_TRIG_4WAY_HANDSHAKE))
			goto free_msg;
		if (wakeup->rfkill_release &&
		    nla_put_flag(msg, NL80211_WOWLAN_TRIG_RFKILL_RELEASE))
			goto free_msg;

		if (wakeup->pattern_idx >= 0 &&
		    nla_put_u32(msg, NL80211_WOWLAN_TRIG_PKT_PATTERN,
				wakeup->pattern_idx))
			goto free_msg;

		if (wakeup->tcp_match &&
		    nla_put_flag(msg, NL80211_WOWLAN_TRIG_WAKEUP_TCP_MATCH))
			goto free_msg;

		if (wakeup->tcp_connlost &&
		    nla_put_flag(msg, NL80211_WOWLAN_TRIG_WAKEUP_TCP_CONNLOST))
			goto free_msg;

		if (wakeup->tcp_nomoretokens &&
		    nla_put_flag(msg,
				 NL80211_WOWLAN_TRIG_WAKEUP_TCP_NOMORETOKENS))
			goto free_msg;

		if (wakeup->packet) {
			u32 pkt_attr = NL80211_WOWLAN_TRIG_WAKEUP_PKT_80211;
			u32 len_attr = NL80211_WOWLAN_TRIG_WAKEUP_PKT_80211_LEN;

			if (!wakeup->packet_80211) {
				pkt_attr =
					NL80211_WOWLAN_TRIG_WAKEUP_PKT_8023;
				len_attr =
					NL80211_WOWLAN_TRIG_WAKEUP_PKT_8023_LEN;
			}

			if (wakeup->packet_len &&
			    nla_put_u32(msg, len_attr, wakeup->packet_len))
				goto free_msg;

			if (nla_put(msg, pkt_attr, wakeup->packet_present_len,
				    wakeup->packet))
				goto free_msg;
		}

		if (wakeup->net_detect &&
		    cfg80211_net_detect_results(msg, wakeup))
				goto free_msg;

		nla_nest_end(msg, reasons);
	}

	genlmsg_end(msg, hdr);

	genlmsg_multicast_netns(&nl80211_fam, wiphy_net(&rdev->wiphy), msg, 0,
				NL80211_MCGRP_MLME, gfp);
	return;

 free_msg:
	nlmsg_free(msg);
}
EXPORT_SYMBOL(cfg80211_report_wowlan_wakeup);
#endif

void cfg80211_tdls_oper_request(struct net_device *dev, const u8 *peer,
				enum nl80211_tdls_operation oper,
				u16 reason_code, gfp_t gfp)
{
	struct wireless_dev *wdev = dev->ieee80211_ptr;
	struct cfg80211_registered_device *rdev = wiphy_to_rdev(wdev->wiphy);
	struct sk_buff *msg;
	void *hdr;

	trace_cfg80211_tdls_oper_request(wdev->wiphy, dev, peer, oper,
					 reason_code);

	msg = nlmsg_new(NLMSG_DEFAULT_SIZE, gfp);
	if (!msg)
		return;

	hdr = nl80211hdr_put(msg, 0, 0, 0, NL80211_CMD_TDLS_OPER);
	if (!hdr) {
		nlmsg_free(msg);
		return;
	}

	if (nla_put_u32(msg, NL80211_ATTR_WIPHY, rdev->wiphy_idx) ||
	    nla_put_u32(msg, NL80211_ATTR_IFINDEX, dev->ifindex) ||
	    nla_put_u8(msg, NL80211_ATTR_TDLS_OPERATION, oper) ||
	    nla_put(msg, NL80211_ATTR_MAC, ETH_ALEN, peer) ||
	    (reason_code > 0 &&
	     nla_put_u16(msg, NL80211_ATTR_REASON_CODE, reason_code)))
		goto nla_put_failure;

	genlmsg_end(msg, hdr);

	genlmsg_multicast_netns(&nl80211_fam, wiphy_net(&rdev->wiphy), msg, 0,
				NL80211_MCGRP_MLME, gfp);
	return;

 nla_put_failure:
	genlmsg_cancel(msg, hdr);
	nlmsg_free(msg);
}
EXPORT_SYMBOL(cfg80211_tdls_oper_request);

static int nl80211_netlink_notify(struct notifier_block * nb,
				  unsigned long state,
				  void *_notify)
{
	struct netlink_notify *notify = _notify;
	struct cfg80211_registered_device *rdev;
	struct wireless_dev *wdev;
	struct cfg80211_beacon_registration *reg, *tmp;

	if (state != NETLINK_URELEASE)
		return NOTIFY_DONE;

	rcu_read_lock();

	list_for_each_entry_rcu(rdev, &cfg80211_rdev_list, list) {
		bool schedule_destroy_work = false;

		list_for_each_entry_rcu(wdev, &rdev->wdev_list, list) {
			cfg80211_mlme_unregister_socket(wdev, notify->portid);

			if (wdev->owner_nlportid == notify->portid)
				schedule_destroy_work = true;
		}

		spin_lock_bh(&rdev->beacon_registrations_lock);
		list_for_each_entry_safe(reg, tmp, &rdev->beacon_registrations,
					 list) {
			if (reg->nlportid == notify->portid) {
				list_del(&reg->list);
				kfree(reg);
				break;
			}
		}
		spin_unlock_bh(&rdev->beacon_registrations_lock);

		if (schedule_destroy_work) {
			struct cfg80211_iface_destroy *destroy;

			destroy = kzalloc(sizeof(*destroy), GFP_ATOMIC);
			if (destroy) {
				destroy->nlportid = notify->portid;
				spin_lock(&rdev->destroy_list_lock);
				list_add(&destroy->list, &rdev->destroy_list);
				spin_unlock(&rdev->destroy_list_lock);
				schedule_work(&rdev->destroy_work);
			}
		}
	}

	rcu_read_unlock();

	return NOTIFY_OK;
}

static struct notifier_block nl80211_netlink_notifier = {
	.notifier_call = nl80211_netlink_notify,
};

void cfg80211_ft_event(struct net_device *netdev,
		       struct cfg80211_ft_event_params *ft_event)
{
	struct wiphy *wiphy = netdev->ieee80211_ptr->wiphy;
	struct cfg80211_registered_device *rdev = wiphy_to_rdev(wiphy);
	struct sk_buff *msg;
	void *hdr;

	trace_cfg80211_ft_event(wiphy, netdev, ft_event);

	if (!ft_event->target_ap)
		return;

	msg = nlmsg_new(NLMSG_DEFAULT_SIZE, GFP_KERNEL);
	if (!msg)
		return;

	hdr = nl80211hdr_put(msg, 0, 0, 0, NL80211_CMD_FT_EVENT);
	if (!hdr)
		goto out;

	if (nla_put_u32(msg, NL80211_ATTR_WIPHY, rdev->wiphy_idx) ||
	    nla_put_u32(msg, NL80211_ATTR_IFINDEX, netdev->ifindex) ||
	    nla_put(msg, NL80211_ATTR_MAC, ETH_ALEN, ft_event->target_ap))
		goto out;

	if (ft_event->ies &&
	    nla_put(msg, NL80211_ATTR_IE, ft_event->ies_len, ft_event->ies))
		goto out;
	if (ft_event->ric_ies &&
	    nla_put(msg, NL80211_ATTR_IE_RIC, ft_event->ric_ies_len,
		    ft_event->ric_ies))
		goto out;

	genlmsg_end(msg, hdr);

	genlmsg_multicast_netns(&nl80211_fam, wiphy_net(&rdev->wiphy), msg, 0,
				NL80211_MCGRP_MLME, GFP_KERNEL);
	return;
 out:
	nlmsg_free(msg);
}
EXPORT_SYMBOL(cfg80211_ft_event);

void cfg80211_crit_proto_stopped(struct wireless_dev *wdev, gfp_t gfp)
{
	struct cfg80211_registered_device *rdev;
	struct sk_buff *msg;
	void *hdr;
	u32 nlportid;

	rdev = wiphy_to_rdev(wdev->wiphy);
	if (!rdev->crit_proto_nlportid)
		return;

	nlportid = rdev->crit_proto_nlportid;
	rdev->crit_proto_nlportid = 0;

	msg = nlmsg_new(NLMSG_DEFAULT_SIZE, gfp);
	if (!msg)
		return;

	hdr = nl80211hdr_put(msg, 0, 0, 0, NL80211_CMD_CRIT_PROTOCOL_STOP);
	if (!hdr)
		goto nla_put_failure;

	if (nla_put_u32(msg, NL80211_ATTR_WIPHY, rdev->wiphy_idx) ||
	    nla_put_u64(msg, NL80211_ATTR_WDEV, wdev_id(wdev)))
		goto nla_put_failure;

	genlmsg_end(msg, hdr);

	genlmsg_unicast(wiphy_net(&rdev->wiphy), msg, nlportid);
	return;

 nla_put_failure:
	if (hdr)
		genlmsg_cancel(msg, hdr);
	nlmsg_free(msg);

}
EXPORT_SYMBOL(cfg80211_crit_proto_stopped);

void nl80211_send_ap_stopped(struct wireless_dev *wdev)
{
	struct wiphy *wiphy = wdev->wiphy;
	struct cfg80211_registered_device *rdev = wiphy_to_rdev(wiphy);
	struct sk_buff *msg;
	void *hdr;

	msg = nlmsg_new(NLMSG_DEFAULT_SIZE, GFP_KERNEL);
	if (!msg)
		return;

	hdr = nl80211hdr_put(msg, 0, 0, 0, NL80211_CMD_STOP_AP);
	if (!hdr)
		goto out;

	if (nla_put_u32(msg, NL80211_ATTR_WIPHY, rdev->wiphy_idx) ||
	    nla_put_u32(msg, NL80211_ATTR_IFINDEX, wdev->netdev->ifindex) ||
	    nla_put_u64(msg, NL80211_ATTR_WDEV, wdev_id(wdev)))
		goto out;

	genlmsg_end(msg, hdr);

	genlmsg_multicast_netns(&nl80211_fam, wiphy_net(wiphy), msg, 0,
				NL80211_MCGRP_MLME, GFP_KERNEL);
	return;
 out:
	nlmsg_free(msg);
}

/* initialisation/exit functions */

int nl80211_init(void)
{
	int err;

	err = genl_register_family_with_ops_groups(&nl80211_fam, nl80211_ops,
						   nl80211_mcgrps);
	if (err)
		return err;

	err = netlink_register_notifier(&nl80211_netlink_notifier);
	if (err)
		goto err_out;

	return 0;
 err_out:
	genl_unregister_family(&nl80211_fam);
	return err;
}

void nl80211_exit(void)
{
	netlink_unregister_notifier(&nl80211_netlink_notifier);
	genl_unregister_family(&nl80211_fam);
}<|MERGE_RESOLUTION|>--- conflicted
+++ resolved
@@ -395,10 +395,7 @@
 	[NL80211_ATTR_USER_PRIO] = { .type = NLA_U8 },
 	[NL80211_ATTR_ADMITTED_TIME] = { .type = NLA_U16 },
 	[NL80211_ATTR_SMPS_MODE] = { .type = NLA_U8 },
-<<<<<<< HEAD
-=======
 	[NL80211_ATTR_MAC_MASK] = { .len = ETH_ALEN },
->>>>>>> e529fea9
 };
 
 /* policy for the key attributes */
@@ -1526,13 +1523,8 @@
 			if (rdev->wiphy.flags & WIPHY_FLAG_HAS_CHANNEL_SWITCH)
 				CMD(channel_switch, CHANNEL_SWITCH);
 			CMD(set_qos_map, SET_QOS_MAP);
-<<<<<<< HEAD
-			if (rdev->wiphy.flags &
-					WIPHY_FLAG_SUPPORTS_WMM_ADMISSION)
-=======
 			if (rdev->wiphy.features &
 					NL80211_FEATURE_SUPPORTS_WMM_ADMISSION)
->>>>>>> e529fea9
 				CMD(add_tx_ts, ADD_TX_TS);
 		}
 		/* add into the if now */
@@ -9763,11 +9755,7 @@
 	u16 admitted_time = 0;
 	int err;
 
-<<<<<<< HEAD
-	if (!(rdev->wiphy.flags & WIPHY_FLAG_SUPPORTS_WMM_ADMISSION))
-=======
 	if (!(rdev->wiphy.features & NL80211_FEATURE_SUPPORTS_WMM_ADMISSION))
->>>>>>> e529fea9
 		return -EOPNOTSUPP;
 
 	if (!info->attrs[NL80211_ATTR_TSID] || !info->attrs[NL80211_ATTR_MAC] ||
@@ -9783,19 +9771,10 @@
 		return -EINVAL;
 
 	/* WMM uses TIDs 0-7 even for TSPEC */
-<<<<<<< HEAD
-	if (tsid < IEEE80211_FIRST_TSPEC_TSID) {
-		if (!(rdev->wiphy.flags & WIPHY_FLAG_SUPPORTS_WMM_ADMISSION))
-			return -EINVAL;
-	} else {
-		/* TODO: handle 802.11 TSPEC/admission control
-		 * need more attributes for that (e.g. BA session requirement)
-=======
 	if (tsid >= IEEE80211_FIRST_TSPEC_TSID) {
 		/* TODO: handle 802.11 TSPEC/admission control
 		 * need more attributes for that (e.g. BA session requirement);
 		 * change the WMM adminssion test above to allow both then
->>>>>>> e529fea9
 		 */
 		return -EINVAL;
 	}
@@ -9851,8 +9830,6 @@
 	return err;
 }
 
-<<<<<<< HEAD
-=======
 static int nl80211_tdls_channel_switch(struct sk_buff *skb,
 				       struct genl_info *info)
 {
@@ -9945,7 +9922,6 @@
 	return 0;
 }
 
->>>>>>> e529fea9
 #define NL80211_FLAG_NEED_WIPHY		0x01
 #define NL80211_FLAG_NEED_NETDEV	0x02
 #define NL80211_FLAG_NEED_RTNL		0x04
@@ -10744,8 +10720,6 @@
 		.internal_flags = NL80211_FLAG_NEED_NETDEV_UP |
 				  NL80211_FLAG_NEED_RTNL,
 	},
-<<<<<<< HEAD
-=======
 	{
 		.cmd = NL80211_CMD_TDLS_CHANNEL_SWITCH,
 		.doit = nl80211_tdls_channel_switch,
@@ -10762,7 +10736,6 @@
 		.internal_flags = NL80211_FLAG_NEED_NETDEV_UP |
 				  NL80211_FLAG_NEED_RTNL,
 	},
->>>>>>> e529fea9
 };
 
 /* notification functions */
