--- conflicted
+++ resolved
@@ -531,17 +531,11 @@
 }
 
 static void dsa_port_phylink_mac_link_up(struct phylink_config *config,
-<<<<<<< HEAD
-					 unsigned int mode,
-					 phy_interface_t interface,
-					 struct phy_device *phydev)
-=======
 					 struct phy_device *phydev,
 					 unsigned int mode,
 					 phy_interface_t interface,
 					 int speed, int duplex,
 					 bool tx_pause, bool rx_pause)
->>>>>>> 778fbf41
 {
 	struct dsa_port *dp = container_of(config, struct dsa_port, pl_config);
 	struct dsa_switch *ds = dp->ds;
