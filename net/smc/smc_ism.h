/* SPDX-License-Identifier: GPL-2.0 */
/* Shared Memory Communications Direct over ISM devices (SMC-D)
 *
 * SMC-D ISM device structure definitions.
 *
 * Copyright IBM Corp. 2018
 */

#ifndef SMCD_ISM_H
#define SMCD_ISM_H

#include <linux/uio.h>
#include <linux/types.h>
#include <linux/mutex.h>

#include "smc.h"

struct smcd_dev_list {	/* List of SMCD devices */
	struct list_head list;
	struct mutex mutex;	/* Protects list of devices */
};

extern struct smcd_dev_list	smcd_dev_list;	/* list of smcd devices */
<<<<<<< HEAD
extern bool	smc_ism_v2_capable;	/* HW supports ISM V2 and thus
					 * System EID is defined
					 */
=======
>>>>>>> f642729d

struct smc_ism_vlanid {			/* VLAN id set on ISM device */
	struct list_head list;
	unsigned short vlanid;		/* Vlan id */
	refcount_t refcnt;		/* Reference count */
};

struct smc_ism_position {	/* ISM device position to write to */
	u64 token;		/* Token of DMB */
	u32 offset;		/* Offset into DMBE */
	u8 index;		/* Index of DMBE */
	u8 signal;		/* Generate interrupt on owner side */
};

struct smcd_dev;

int smc_ism_cantalk(u64 peer_gid, unsigned short vlan_id, struct smcd_dev *dev);
void smc_ism_set_conn(struct smc_connection *conn);
void smc_ism_unset_conn(struct smc_connection *conn);
int smc_ism_get_vlan(struct smcd_dev *dev, unsigned short vlan_id);
int smc_ism_put_vlan(struct smcd_dev *dev, unsigned short vlan_id);
int smc_ism_register_dmb(struct smc_link_group *lgr, int buf_size,
			 struct smc_buf_desc *dmb_desc);
int smc_ism_unregister_dmb(struct smcd_dev *dev, struct smc_buf_desc *dmb_desc);
int smc_ism_write(struct smcd_dev *dev, const struct smc_ism_position *pos,
		  void *data, size_t len);
int smc_ism_signal_shutdown(struct smc_link_group *lgr);
void smc_ism_get_system_eid(struct smcd_dev *dev, u8 **eid);
u16 smc_ism_get_chid(struct smcd_dev *dev);
<<<<<<< HEAD
void smc_ism_init(void);
=======
bool smc_ism_is_v2_capable(void);
void smc_ism_init(void);
int smcd_nl_get_device(struct sk_buff *skb, struct netlink_callback *cb);
>>>>>>> f642729d
#endif<|MERGE_RESOLUTION|>--- conflicted
+++ resolved
@@ -21,12 +21,6 @@
 };
 
 extern struct smcd_dev_list	smcd_dev_list;	/* list of smcd devices */
-<<<<<<< HEAD
-extern bool	smc_ism_v2_capable;	/* HW supports ISM V2 and thus
-					 * System EID is defined
-					 */
-=======
->>>>>>> f642729d
 
 struct smc_ism_vlanid {			/* VLAN id set on ISM device */
 	struct list_head list;
@@ -56,11 +50,7 @@
 int smc_ism_signal_shutdown(struct smc_link_group *lgr);
 void smc_ism_get_system_eid(struct smcd_dev *dev, u8 **eid);
 u16 smc_ism_get_chid(struct smcd_dev *dev);
-<<<<<<< HEAD
-void smc_ism_init(void);
-=======
 bool smc_ism_is_v2_capable(void);
 void smc_ism_init(void);
 int smcd_nl_get_device(struct sk_buff *skb, struct netlink_callback *cb);
->>>>>>> f642729d
 #endif