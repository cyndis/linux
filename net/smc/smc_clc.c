// SPDX-License-Identifier: GPL-2.0
/*
 *  Shared Memory Communications over RDMA (SMC-R) and RoCE
 *
 *  CLC (connection layer control) handshake over initial TCP socket to
 *  prepare for RDMA traffic
 *
 *  Copyright IBM Corp. 2016, 2018
 *
 *  Author(s):  Ursula Braun <ubraun@linux.vnet.ibm.com>
 */

#include <linux/in.h>
#include <linux/inetdevice.h>
#include <linux/if_ether.h>
#include <linux/sched/signal.h>
#include <linux/utsname.h>
#include <linux/ctype.h>

#include <net/addrconf.h>
#include <net/sock.h>
#include <net/tcp.h>

#include "smc.h"
#include "smc_core.h"
#include "smc_clc.h"
#include "smc_ib.h"
#include "smc_ism.h"

#define SMCR_CLC_ACCEPT_CONFIRM_LEN 68
#define SMCD_CLC_ACCEPT_CONFIRM_LEN 48
#define SMCD_CLC_ACCEPT_CONFIRM_LEN_V2 78
#define SMC_CLC_RECV_BUF_LEN	100

/* eye catcher "SMCR" EBCDIC for CLC messages */
static const char SMC_EYECATCHER[4] = {'\xe2', '\xd4', '\xc3', '\xd9'};
/* eye catcher "SMCD" EBCDIC for CLC messages */
static const char SMCD_EYECATCHER[4] = {'\xe2', '\xd4', '\xc3', '\xc4'};

static u8 smc_hostname[SMC_MAX_HOSTNAME_LEN];

/* check arriving CLC proposal */
static bool smc_clc_msg_prop_valid(struct smc_clc_msg_proposal *pclc)
{
	struct smc_clc_msg_proposal_prefix *pclc_prfx;
	struct smc_clc_smcd_v2_extension *smcd_v2_ext;
	struct smc_clc_msg_hdr *hdr = &pclc->hdr;
	struct smc_clc_v2_extension *v2_ext;

	v2_ext = smc_get_clc_v2_ext(pclc);
	pclc_prfx = smc_clc_proposal_get_prefix(pclc);
	if (hdr->version == SMC_V1) {
		if (hdr->typev1 == SMC_TYPE_N)
			return false;
		if (ntohs(hdr->length) !=
			sizeof(*pclc) + ntohs(pclc->iparea_offset) +
			sizeof(*pclc_prfx) +
			pclc_prfx->ipv6_prefixes_cnt *
				sizeof(struct smc_clc_ipv6_prefix) +
			sizeof(struct smc_clc_msg_trail))
			return false;
	} else {
		if (ntohs(hdr->length) !=
			sizeof(*pclc) +
			sizeof(struct smc_clc_msg_smcd) +
			(hdr->typev1 != SMC_TYPE_N ?
				sizeof(*pclc_prfx) +
				pclc_prfx->ipv6_prefixes_cnt *
				sizeof(struct smc_clc_ipv6_prefix) : 0) +
			(hdr->typev2 != SMC_TYPE_N ?
				sizeof(*v2_ext) +
				v2_ext->hdr.eid_cnt * SMC_MAX_EID_LEN : 0) +
			(smcd_indicated(hdr->typev2) ?
				sizeof(*smcd_v2_ext) + v2_ext->hdr.ism_gid_cnt *
					sizeof(struct smc_clc_smcd_gid_chid) :
				0) +
			sizeof(struct smc_clc_msg_trail))
			return false;
	}
	return true;
}

/* check arriving CLC accept or confirm */
static bool
smc_clc_msg_acc_conf_valid(struct smc_clc_msg_accept_confirm_v2 *clc_v2)
{
	struct smc_clc_msg_hdr *hdr = &clc_v2->hdr;

	if (hdr->typev1 != SMC_TYPE_R && hdr->typev1 != SMC_TYPE_D)
		return false;
	if (hdr->version == SMC_V1) {
		if ((hdr->typev1 == SMC_TYPE_R &&
		     ntohs(hdr->length) != SMCR_CLC_ACCEPT_CONFIRM_LEN) ||
		    (hdr->typev1 == SMC_TYPE_D &&
		     ntohs(hdr->length) != SMCD_CLC_ACCEPT_CONFIRM_LEN))
			return false;
	} else {
		if (hdr->typev1 == SMC_TYPE_D &&
		    ntohs(hdr->length) != SMCD_CLC_ACCEPT_CONFIRM_LEN_V2 &&
		    (ntohs(hdr->length) != SMCD_CLC_ACCEPT_CONFIRM_LEN_V2 +
				sizeof(struct smc_clc_first_contact_ext)))
			return false;
	}
	return true;
}

static void smc_clc_fill_fce(struct smc_clc_first_contact_ext *fce, int *len)
{
	memset(fce, 0, sizeof(*fce));
	fce->os_type = SMC_CLC_OS_LINUX;
	fce->release = SMC_RELEASE;
	memcpy(fce->hostname, smc_hostname, sizeof(smc_hostname));
	(*len) += sizeof(*fce);
}

/* check if received message has a correct header length and contains valid
 * heading and trailing eyecatchers
 */
static bool smc_clc_msg_hdr_valid(struct smc_clc_msg_hdr *clcm, bool check_trl)
{
	struct smc_clc_msg_accept_confirm_v2 *clc_v2;
	struct smc_clc_msg_proposal *pclc;
	struct smc_clc_msg_decline *dclc;
	struct smc_clc_msg_trail *trl;

	if (memcmp(clcm->eyecatcher, SMC_EYECATCHER, sizeof(SMC_EYECATCHER)) &&
	    memcmp(clcm->eyecatcher, SMCD_EYECATCHER, sizeof(SMCD_EYECATCHER)))
		return false;
	switch (clcm->type) {
	case SMC_CLC_PROPOSAL:
		pclc = (struct smc_clc_msg_proposal *)clcm;
		if (!smc_clc_msg_prop_valid(pclc))
			return false;
		trl = (struct smc_clc_msg_trail *)
			((u8 *)pclc + ntohs(pclc->hdr.length) - sizeof(*trl));
		break;
	case SMC_CLC_ACCEPT:
	case SMC_CLC_CONFIRM:
		clc_v2 = (struct smc_clc_msg_accept_confirm_v2 *)clcm;
		if (!smc_clc_msg_acc_conf_valid(clc_v2))
			return false;
		trl = (struct smc_clc_msg_trail *)
			((u8 *)clc_v2 + ntohs(clc_v2->hdr.length) -
							sizeof(*trl));
		break;
	case SMC_CLC_DECLINE:
		dclc = (struct smc_clc_msg_decline *)clcm;
		if (ntohs(dclc->hdr.length) != sizeof(*dclc))
			return false;
		trl = &dclc->trl;
		break;
	default:
		return false;
	}
	if (check_trl &&
	    memcmp(trl->eyecatcher, SMC_EYECATCHER, sizeof(SMC_EYECATCHER)) &&
	    memcmp(trl->eyecatcher, SMCD_EYECATCHER, sizeof(SMCD_EYECATCHER)))
		return false;
	return true;
}

/* find ipv4 addr on device and get the prefix len, fill CLC proposal msg */
static int smc_clc_prfx_set4_rcu(struct dst_entry *dst, __be32 ipv4,
				 struct smc_clc_msg_proposal_prefix *prop)
{
	struct in_device *in_dev = __in_dev_get_rcu(dst->dev);
	const struct in_ifaddr *ifa;

	if (!in_dev)
		return -ENODEV;

	in_dev_for_each_ifa_rcu(ifa, in_dev) {
		if (!inet_ifa_match(ipv4, ifa))
			continue;
		prop->prefix_len = inet_mask_len(ifa->ifa_mask);
		prop->outgoing_subnet = ifa->ifa_address & ifa->ifa_mask;
		/* prop->ipv6_prefixes_cnt = 0; already done by memset before */
		return 0;
	}
	return -ENOENT;
}

/* fill CLC proposal msg with ipv6 prefixes from device */
static int smc_clc_prfx_set6_rcu(struct dst_entry *dst,
				 struct smc_clc_msg_proposal_prefix *prop,
				 struct smc_clc_ipv6_prefix *ipv6_prfx)
{
#if IS_ENABLED(CONFIG_IPV6)
	struct inet6_dev *in6_dev = __in6_dev_get(dst->dev);
	struct inet6_ifaddr *ifa;
	int cnt = 0;

	if (!in6_dev)
		return -ENODEV;
	/* use a maximum of 8 IPv6 prefixes from device */
	list_for_each_entry(ifa, &in6_dev->addr_list, if_list) {
		if (ipv6_addr_type(&ifa->addr) & IPV6_ADDR_LINKLOCAL)
			continue;
		ipv6_addr_prefix(&ipv6_prfx[cnt].prefix,
				 &ifa->addr, ifa->prefix_len);
		ipv6_prfx[cnt].prefix_len = ifa->prefix_len;
		cnt++;
		if (cnt == SMC_CLC_MAX_V6_PREFIX)
			break;
	}
	prop->ipv6_prefixes_cnt = cnt;
	if (cnt)
		return 0;
#endif
	return -ENOENT;
}

/* retrieve and set prefixes in CLC proposal msg */
static int smc_clc_prfx_set(struct socket *clcsock,
			    struct smc_clc_msg_proposal_prefix *prop,
			    struct smc_clc_ipv6_prefix *ipv6_prfx)
{
	struct dst_entry *dst = sk_dst_get(clcsock->sk);
	struct sockaddr_storage addrs;
	struct sockaddr_in6 *addr6;
	struct sockaddr_in *addr;
	int rc = -ENOENT;

	if (!dst) {
		rc = -ENOTCONN;
		goto out;
	}
	if (!dst->dev) {
		rc = -ENODEV;
		goto out_rel;
	}
	/* get address to which the internal TCP socket is bound */
	kernel_getsockname(clcsock, (struct sockaddr *)&addrs);
	/* analyze IP specific data of net_device belonging to TCP socket */
	addr6 = (struct sockaddr_in6 *)&addrs;
	rcu_read_lock();
	if (addrs.ss_family == PF_INET) {
		/* IPv4 */
		addr = (struct sockaddr_in *)&addrs;
		rc = smc_clc_prfx_set4_rcu(dst, addr->sin_addr.s_addr, prop);
	} else if (ipv6_addr_v4mapped(&addr6->sin6_addr)) {
		/* mapped IPv4 address - peer is IPv4 only */
		rc = smc_clc_prfx_set4_rcu(dst, addr6->sin6_addr.s6_addr32[3],
					   prop);
	} else {
		/* IPv6 */
		rc = smc_clc_prfx_set6_rcu(dst, prop, ipv6_prfx);
	}
	rcu_read_unlock();
out_rel:
	dst_release(dst);
out:
	return rc;
}

/* match ipv4 addrs of dev against addr in CLC proposal */
static int smc_clc_prfx_match4_rcu(struct net_device *dev,
				   struct smc_clc_msg_proposal_prefix *prop)
{
	struct in_device *in_dev = __in_dev_get_rcu(dev);
	const struct in_ifaddr *ifa;

	if (!in_dev)
		return -ENODEV;
	in_dev_for_each_ifa_rcu(ifa, in_dev) {
		if (prop->prefix_len == inet_mask_len(ifa->ifa_mask) &&
		    inet_ifa_match(prop->outgoing_subnet, ifa))
			return 0;
	}

	return -ENOENT;
}

/* match ipv6 addrs of dev against addrs in CLC proposal */
static int smc_clc_prfx_match6_rcu(struct net_device *dev,
				   struct smc_clc_msg_proposal_prefix *prop)
{
#if IS_ENABLED(CONFIG_IPV6)
	struct inet6_dev *in6_dev = __in6_dev_get(dev);
	struct smc_clc_ipv6_prefix *ipv6_prfx;
	struct inet6_ifaddr *ifa;
	int i, max;

	if (!in6_dev)
		return -ENODEV;
	/* ipv6 prefix list starts behind smc_clc_msg_proposal_prefix */
	ipv6_prfx = (struct smc_clc_ipv6_prefix *)((u8 *)prop + sizeof(*prop));
	max = min_t(u8, prop->ipv6_prefixes_cnt, SMC_CLC_MAX_V6_PREFIX);
	list_for_each_entry(ifa, &in6_dev->addr_list, if_list) {
		if (ipv6_addr_type(&ifa->addr) & IPV6_ADDR_LINKLOCAL)
			continue;
		for (i = 0; i < max; i++) {
			if (ifa->prefix_len == ipv6_prfx[i].prefix_len &&
			    ipv6_prefix_equal(&ifa->addr, &ipv6_prfx[i].prefix,
					      ifa->prefix_len))
				return 0;
		}
	}
#endif
	return -ENOENT;
}

/* check if proposed prefixes match one of our device prefixes */
int smc_clc_prfx_match(struct socket *clcsock,
		       struct smc_clc_msg_proposal_prefix *prop)
{
	struct dst_entry *dst = sk_dst_get(clcsock->sk);
	int rc;

	if (!dst) {
		rc = -ENOTCONN;
		goto out;
	}
	if (!dst->dev) {
		rc = -ENODEV;
		goto out_rel;
	}
	rcu_read_lock();
	if (!prop->ipv6_prefixes_cnt)
		rc = smc_clc_prfx_match4_rcu(dst->dev, prop);
	else
		rc = smc_clc_prfx_match6_rcu(dst->dev, prop);
	rcu_read_unlock();
out_rel:
	dst_release(dst);
out:
	return rc;
}

/* Wait for data on the tcp-socket, analyze received data
 * Returns:
 * 0 if success and it was not a decline that we received.
 * SMC_CLC_DECL_REPLY if decline received for fallback w/o another decl send.
 * clcsock error, -EINTR, -ECONNRESET, -EPROTO otherwise.
 */
int smc_clc_wait_msg(struct smc_sock *smc, void *buf, int buflen,
		     u8 expected_type, unsigned long timeout)
{
	long rcvtimeo = smc->clcsock->sk->sk_rcvtimeo;
	struct sock *clc_sk = smc->clcsock->sk;
	struct smc_clc_msg_hdr *clcm = buf;
	struct msghdr msg = {NULL, 0};
	int reason_code = 0;
	struct kvec vec = {buf, buflen};
	int len, datlen, recvlen;
	bool check_trl = true;
	int krflags;

	/* peek the first few bytes to determine length of data to receive
	 * so we don't consume any subsequent CLC message or payload data
	 * in the TCP byte stream
	 */
	/*
	 * Caller must make sure that buflen is no less than
	 * sizeof(struct smc_clc_msg_hdr)
	 */
	krflags = MSG_PEEK | MSG_WAITALL;
	clc_sk->sk_rcvtimeo = timeout;
	iov_iter_kvec(&msg.msg_iter, READ, &vec, 1,
			sizeof(struct smc_clc_msg_hdr));
	len = sock_recvmsg(smc->clcsock, &msg, krflags);
	if (signal_pending(current)) {
		reason_code = -EINTR;
		clc_sk->sk_err = EINTR;
		smc->sk.sk_err = EINTR;
		goto out;
	}
	if (clc_sk->sk_err) {
		reason_code = -clc_sk->sk_err;
		if (clc_sk->sk_err == EAGAIN &&
		    expected_type == SMC_CLC_DECLINE)
			clc_sk->sk_err = 0; /* reset for fallback usage */
		else
			smc->sk.sk_err = clc_sk->sk_err;
		goto out;
	}
	if (!len) { /* peer has performed orderly shutdown */
		smc->sk.sk_err = ECONNRESET;
		reason_code = -ECONNRESET;
		goto out;
	}
	if (len < 0) {
		if (len != -EAGAIN || expected_type != SMC_CLC_DECLINE)
			smc->sk.sk_err = -len;
		reason_code = len;
		goto out;
	}
	datlen = ntohs(clcm->length);
	if ((len < sizeof(struct smc_clc_msg_hdr)) ||
	    (clcm->version < SMC_V1) ||
	    ((clcm->type != SMC_CLC_DECLINE) &&
	     (clcm->type != expected_type))) {
		smc->sk.sk_err = EPROTO;
		reason_code = -EPROTO;
		goto out;
	}

	/* receive the complete CLC message */
	memset(&msg, 0, sizeof(struct msghdr));
	if (datlen > buflen) {
		check_trl = false;
		recvlen = buflen;
	} else {
		recvlen = datlen;
	}
	iov_iter_kvec(&msg.msg_iter, READ, &vec, 1, recvlen);
	krflags = MSG_WAITALL;
	len = sock_recvmsg(smc->clcsock, &msg, krflags);
	if (len < recvlen || !smc_clc_msg_hdr_valid(clcm, check_trl)) {
		smc->sk.sk_err = EPROTO;
		reason_code = -EPROTO;
		goto out;
	}
	datlen -= len;
	while (datlen) {
		u8 tmp[SMC_CLC_RECV_BUF_LEN];

		vec.iov_base = &tmp;
		vec.iov_len = SMC_CLC_RECV_BUF_LEN;
		/* receive remaining proposal message */
		recvlen = datlen > SMC_CLC_RECV_BUF_LEN ?
						SMC_CLC_RECV_BUF_LEN : datlen;
		iov_iter_kvec(&msg.msg_iter, READ, &vec, 1, recvlen);
		len = sock_recvmsg(smc->clcsock, &msg, krflags);
		datlen -= len;
	}
	if (clcm->type == SMC_CLC_DECLINE) {
		struct smc_clc_msg_decline *dclc;

		dclc = (struct smc_clc_msg_decline *)clcm;
		reason_code = SMC_CLC_DECL_PEERDECL;
		smc->peer_diagnosis = ntohl(dclc->peer_diagnosis);
		if (((struct smc_clc_msg_decline *)buf)->hdr.typev2 &
						SMC_FIRST_CONTACT_MASK) {
			smc->conn.lgr->sync_err = 1;
			smc_lgr_terminate_sched(smc->conn.lgr);
		}
	}

out:
	clc_sk->sk_rcvtimeo = rcvtimeo;
	return reason_code;
}

/* send CLC DECLINE message across internal TCP socket */
int smc_clc_send_decline(struct smc_sock *smc, u32 peer_diag_info, u8 version)
{
	struct smc_clc_msg_decline dclc;
	struct msghdr msg;
	struct kvec vec;
	int len;

	memset(&dclc, 0, sizeof(dclc));
	memcpy(dclc.hdr.eyecatcher, SMC_EYECATCHER, sizeof(SMC_EYECATCHER));
	dclc.hdr.type = SMC_CLC_DECLINE;
	dclc.hdr.length = htons(sizeof(struct smc_clc_msg_decline));
	dclc.hdr.version = version;
	dclc.os_type = version == SMC_V1 ? 0 : SMC_CLC_OS_LINUX;
	dclc.hdr.typev2 = (peer_diag_info == SMC_CLC_DECL_SYNCERR) ?
						SMC_FIRST_CONTACT_MASK : 0;
	if ((!smc->conn.lgr || !smc->conn.lgr->is_smcd) &&
	    smc_ib_is_valid_local_systemid())
		memcpy(dclc.id_for_peer, local_systemid,
		       sizeof(local_systemid));
	dclc.peer_diagnosis = htonl(peer_diag_info);
	memcpy(dclc.trl.eyecatcher, SMC_EYECATCHER, sizeof(SMC_EYECATCHER));

	memset(&msg, 0, sizeof(msg));
	vec.iov_base = &dclc;
	vec.iov_len = sizeof(struct smc_clc_msg_decline);
	len = kernel_sendmsg(smc->clcsock, &msg, &vec, 1,
			     sizeof(struct smc_clc_msg_decline));
	if (len < 0 || len < sizeof(struct smc_clc_msg_decline))
		len = -EPROTO;
	return len > 0 ? 0 : len;
}

/* send CLC PROPOSAL message across internal TCP socket */
int smc_clc_send_proposal(struct smc_sock *smc, struct smc_init_info *ini)
{
	struct smc_clc_smcd_v2_extension *smcd_v2_ext;
	struct smc_clc_msg_proposal_prefix *pclc_prfx;
	struct smc_clc_msg_proposal *pclc_base;
	struct smc_clc_smcd_gid_chid *gidchids;
	struct smc_clc_msg_proposal_area *pclc;
	struct smc_clc_ipv6_prefix *ipv6_prfx;
	struct smc_clc_v2_extension *v2_ext;
	struct smc_clc_msg_smcd *pclc_smcd;
	struct smc_clc_msg_trail *trl;
	int len, i, plen, rc;
	int reason_code = 0;
	struct kvec vec[8];
	struct msghdr msg;

	pclc = kzalloc(sizeof(*pclc), GFP_KERNEL);
	if (!pclc)
		return -ENOMEM;

	pclc_base = &pclc->pclc_base;
	pclc_smcd = &pclc->pclc_smcd;
	pclc_prfx = &pclc->pclc_prfx;
	ipv6_prfx = pclc->pclc_prfx_ipv6;
	v2_ext = &pclc->pclc_v2_ext;
	smcd_v2_ext = &pclc->pclc_smcd_v2_ext;
	gidchids = pclc->pclc_gidchids;
	trl = &pclc->pclc_trl;

	pclc_base->hdr.version = SMC_V2;
	pclc_base->hdr.typev1 = ini->smc_type_v1;
	pclc_base->hdr.typev2 = ini->smc_type_v2;
	plen = sizeof(*pclc_base) + sizeof(*pclc_smcd) + sizeof(*trl);

	/* retrieve ip prefixes for CLC proposal msg */
	if (ini->smc_type_v1 != SMC_TYPE_N) {
		rc = smc_clc_prfx_set(smc->clcsock, pclc_prfx, ipv6_prfx);
		if (rc) {
			if (ini->smc_type_v2 == SMC_TYPE_N) {
				kfree(pclc);
				return SMC_CLC_DECL_CNFERR;
			}
			pclc_base->hdr.typev1 = SMC_TYPE_N;
		} else {
			pclc_base->iparea_offset = htons(sizeof(*pclc_smcd));
			plen += sizeof(*pclc_prfx) +
					pclc_prfx->ipv6_prefixes_cnt *
					sizeof(ipv6_prfx[0]);
		}
	}

	/* build SMC Proposal CLC message */
	memcpy(pclc_base->hdr.eyecatcher, SMC_EYECATCHER,
	       sizeof(SMC_EYECATCHER));
	pclc_base->hdr.type = SMC_CLC_PROPOSAL;
	if (smcr_indicated(ini->smc_type_v1)) {
		/* add SMC-R specifics */
		memcpy(pclc_base->lcl.id_for_peer, local_systemid,
		       sizeof(local_systemid));
		memcpy(pclc_base->lcl.gid, ini->ib_gid, SMC_GID_SIZE);
		memcpy(pclc_base->lcl.mac, &ini->ib_dev->mac[ini->ib_port - 1],
		       ETH_ALEN);
	}
	if (smcd_indicated(ini->smc_type_v1)) {
		/* add SMC-D specifics */
		if (ini->ism_dev[0]) {
			pclc_smcd->ism.gid = htonll(ini->ism_dev[0]->local_gid);
			pclc_smcd->ism.chid =
				htons(smc_ism_get_chid(ini->ism_dev[0]));
		}
<<<<<<< HEAD
	}
	if (ini->smc_type_v2 == SMC_TYPE_N) {
		pclc_smcd->v2_ext_offset = 0;
	} else {
		u16 v2_ext_offset;
		u8 *eid = NULL;

		v2_ext_offset = sizeof(*pclc_smcd) -
			offsetofend(struct smc_clc_msg_smcd, v2_ext_offset);
		if (ini->smc_type_v1 != SMC_TYPE_N)
			v2_ext_offset += sizeof(*pclc_prfx) +
						pclc_prfx->ipv6_prefixes_cnt *
						sizeof(ipv6_prfx[0]);
		pclc_smcd->v2_ext_offset = htons(v2_ext_offset);
		v2_ext->hdr.eid_cnt = 0;
		v2_ext->hdr.ism_gid_cnt = ini->ism_offered_cnt;
		v2_ext->hdr.flag.release = SMC_RELEASE;
		v2_ext->hdr.flag.seid = 1;
		v2_ext->hdr.smcd_v2_ext_offset = htons(sizeof(*v2_ext) -
				offsetofend(struct smc_clnt_opts_area_hdr,
					    smcd_v2_ext_offset) +
				v2_ext->hdr.eid_cnt * SMC_MAX_EID_LEN);
		if (ini->ism_dev[0])
			smc_ism_get_system_eid(ini->ism_dev[0], &eid);
		else
			smc_ism_get_system_eid(ini->ism_dev[1], &eid);
		if (eid)
			memcpy(smcd_v2_ext->system_eid, eid, SMC_MAX_EID_LEN);
		plen += sizeof(*v2_ext) + sizeof(*smcd_v2_ext);
		if (ini->ism_offered_cnt) {
			for (i = 1; i <= ini->ism_offered_cnt; i++) {
				gidchids[i - 1].gid =
					htonll(ini->ism_dev[i]->local_gid);
				gidchids[i - 1].chid =
					htons(smc_ism_get_chid(ini->ism_dev[i]));
			}
			plen += ini->ism_offered_cnt *
				sizeof(struct smc_clc_smcd_gid_chid);
		}
	}
=======
	}
	if (ini->smc_type_v2 == SMC_TYPE_N) {
		pclc_smcd->v2_ext_offset = 0;
	} else {
		u16 v2_ext_offset;
		u8 *eid = NULL;

		v2_ext_offset = sizeof(*pclc_smcd) -
			offsetofend(struct smc_clc_msg_smcd, v2_ext_offset);
		if (ini->smc_type_v1 != SMC_TYPE_N)
			v2_ext_offset += sizeof(*pclc_prfx) +
						pclc_prfx->ipv6_prefixes_cnt *
						sizeof(ipv6_prfx[0]);
		pclc_smcd->v2_ext_offset = htons(v2_ext_offset);
		v2_ext->hdr.eid_cnt = 0;
		v2_ext->hdr.ism_gid_cnt = ini->ism_offered_cnt;
		v2_ext->hdr.flag.release = SMC_RELEASE;
		v2_ext->hdr.flag.seid = 1;
		v2_ext->hdr.smcd_v2_ext_offset = htons(sizeof(*v2_ext) -
				offsetofend(struct smc_clnt_opts_area_hdr,
					    smcd_v2_ext_offset) +
				v2_ext->hdr.eid_cnt * SMC_MAX_EID_LEN);
		if (ini->ism_dev[0])
			smc_ism_get_system_eid(ini->ism_dev[0], &eid);
		else
			smc_ism_get_system_eid(ini->ism_dev[1], &eid);
		if (eid)
			memcpy(smcd_v2_ext->system_eid, eid, SMC_MAX_EID_LEN);
		plen += sizeof(*v2_ext) + sizeof(*smcd_v2_ext);
		if (ini->ism_offered_cnt) {
			for (i = 1; i <= ini->ism_offered_cnt; i++) {
				gidchids[i - 1].gid =
					htonll(ini->ism_dev[i]->local_gid);
				gidchids[i - 1].chid =
					htons(smc_ism_get_chid(ini->ism_dev[i]));
			}
			plen += ini->ism_offered_cnt *
				sizeof(struct smc_clc_smcd_gid_chid);
		}
	}
>>>>>>> 356006a6
	pclc_base->hdr.length = htons(plen);
	memcpy(trl->eyecatcher, SMC_EYECATCHER, sizeof(SMC_EYECATCHER));

	/* send SMC Proposal CLC message */
	memset(&msg, 0, sizeof(msg));
	i = 0;
	vec[i].iov_base = pclc_base;
	vec[i++].iov_len = sizeof(*pclc_base);
	vec[i].iov_base = pclc_smcd;
	vec[i++].iov_len = sizeof(*pclc_smcd);
	if (ini->smc_type_v1 != SMC_TYPE_N) {
		vec[i].iov_base = pclc_prfx;
		vec[i++].iov_len = sizeof(*pclc_prfx);
		if (pclc_prfx->ipv6_prefixes_cnt > 0) {
			vec[i].iov_base = ipv6_prfx;
			vec[i++].iov_len = pclc_prfx->ipv6_prefixes_cnt *
					   sizeof(ipv6_prfx[0]);
		}
	}
	if (ini->smc_type_v2 != SMC_TYPE_N) {
		vec[i].iov_base = v2_ext;
		vec[i++].iov_len = sizeof(*v2_ext);
		vec[i].iov_base = smcd_v2_ext;
		vec[i++].iov_len = sizeof(*smcd_v2_ext);
		if (ini->ism_offered_cnt) {
			vec[i].iov_base = gidchids;
			vec[i++].iov_len = ini->ism_offered_cnt *
					sizeof(struct smc_clc_smcd_gid_chid);
		}
	}
	vec[i].iov_base = trl;
	vec[i++].iov_len = sizeof(*trl);
	/* due to the few bytes needed for clc-handshake this cannot block */
	len = kernel_sendmsg(smc->clcsock, &msg, vec, i, plen);
	if (len < 0) {
		smc->sk.sk_err = smc->clcsock->sk->sk_err;
		reason_code = -smc->sk.sk_err;
	} else if (len < ntohs(pclc_base->hdr.length)) {
		reason_code = -ENETUNREACH;
		smc->sk.sk_err = -reason_code;
	}

	kfree(pclc);
	return reason_code;
}

/* build and send CLC CONFIRM / ACCEPT message */
static int smc_clc_send_confirm_accept(struct smc_sock *smc,
				       struct smc_clc_msg_accept_confirm_v2 *clc_v2,
				       int first_contact, u8 version)
{
	struct smc_connection *conn = &smc->conn;
	struct smc_clc_msg_accept_confirm *clc;
	struct smc_clc_first_contact_ext fce;
	struct smc_clc_msg_trail trl;
	struct kvec vec[3];
	struct msghdr msg;
	int i, len;

	/* send SMC Confirm CLC msg */
	clc = (struct smc_clc_msg_accept_confirm *)clc_v2;
	clc->hdr.version = version;	/* SMC version */
	if (first_contact)
		clc->hdr.typev2 |= SMC_FIRST_CONTACT_MASK;
	if (conn->lgr->is_smcd) {
		/* SMC-D specific settings */
		memcpy(clc->hdr.eyecatcher, SMCD_EYECATCHER,
		       sizeof(SMCD_EYECATCHER));
		clc->hdr.typev1 = SMC_TYPE_D;
		clc->d0.gid = conn->lgr->smcd->local_gid;
		clc->d0.token = conn->rmb_desc->token;
		clc->d0.dmbe_size = conn->rmbe_size_short;
		clc->d0.dmbe_idx = 0;
		memcpy(&clc->d0.linkid, conn->lgr->id, SMC_LGR_ID_SIZE);
		if (version == SMC_V1) {
			clc->hdr.length = htons(SMCD_CLC_ACCEPT_CONFIRM_LEN);
		} else {
			u8 *eid = NULL;

			clc_v2->chid = htons(smc_ism_get_chid(conn->lgr->smcd));
			smc_ism_get_system_eid(conn->lgr->smcd, &eid);
			if (eid)
				memcpy(clc_v2->eid, eid, SMC_MAX_EID_LEN);
			len = SMCD_CLC_ACCEPT_CONFIRM_LEN_V2;
			if (first_contact)
				smc_clc_fill_fce(&fce, &len);
			clc_v2->hdr.length = htons(len);
		}
		memcpy(trl.eyecatcher, SMCD_EYECATCHER,
		       sizeof(SMCD_EYECATCHER));
	} else {
		struct smc_link *link = conn->lnk;

		/* SMC-R specific settings */
		link = conn->lnk;
		memcpy(clc->hdr.eyecatcher, SMC_EYECATCHER,
		       sizeof(SMC_EYECATCHER));
		clc->hdr.typev1 = SMC_TYPE_R;
		clc->hdr.length = htons(SMCR_CLC_ACCEPT_CONFIRM_LEN);
		memcpy(clc->r0.lcl.id_for_peer, local_systemid,
		       sizeof(local_systemid));
		memcpy(&clc->r0.lcl.gid, link->gid, SMC_GID_SIZE);
		memcpy(&clc->r0.lcl.mac, &link->smcibdev->mac[link->ibport - 1],
		       ETH_ALEN);
		hton24(clc->r0.qpn, link->roce_qp->qp_num);
		clc->r0.rmb_rkey =
			htonl(conn->rmb_desc->mr_rx[link->link_idx]->rkey);
		clc->r0.rmbe_idx = 1; /* for now: 1 RMB = 1 RMBE */
		clc->r0.rmbe_alert_token = htonl(conn->alert_token_local);
		switch (clc->hdr.type) {
		case SMC_CLC_ACCEPT:
			clc->r0.qp_mtu = link->path_mtu;
			break;
		case SMC_CLC_CONFIRM:
			clc->r0.qp_mtu = min(link->path_mtu, link->peer_mtu);
			break;
		}
		clc->r0.rmbe_size = conn->rmbe_size_short;
		clc->r0.rmb_dma_addr = cpu_to_be64((u64)sg_dma_address
				(conn->rmb_desc->sgt[link->link_idx].sgl));
		hton24(clc->r0.psn, link->psn_initial);
		memcpy(trl.eyecatcher, SMC_EYECATCHER, sizeof(SMC_EYECATCHER));
	}

	memset(&msg, 0, sizeof(msg));
	i = 0;
	vec[i].iov_base = clc_v2;
	if (version > SMC_V1)
		vec[i++].iov_len = SMCD_CLC_ACCEPT_CONFIRM_LEN_V2 - sizeof(trl);
	else
		vec[i++].iov_len = (clc->hdr.typev1 == SMC_TYPE_D ?
						SMCD_CLC_ACCEPT_CONFIRM_LEN :
						SMCR_CLC_ACCEPT_CONFIRM_LEN) -
				   sizeof(trl);
	if (version > SMC_V1 && first_contact) {
		vec[i].iov_base = &fce;
		vec[i++].iov_len = sizeof(fce);
	}
	vec[i].iov_base = &trl;
	vec[i++].iov_len = sizeof(trl);
	return kernel_sendmsg(smc->clcsock, &msg, vec, 1,
			      ntohs(clc->hdr.length));
}

/* send CLC CONFIRM message across internal TCP socket */
int smc_clc_send_confirm(struct smc_sock *smc, bool clnt_first_contact,
			 u8 version)
{
	struct smc_clc_msg_accept_confirm_v2 cclc_v2;
	int reason_code = 0;
	int len;

	/* send SMC Confirm CLC msg */
	memset(&cclc_v2, 0, sizeof(cclc_v2));
	cclc_v2.hdr.type = SMC_CLC_CONFIRM;
	len = smc_clc_send_confirm_accept(smc, &cclc_v2, clnt_first_contact,
					  version);
	if (len < ntohs(cclc_v2.hdr.length)) {
		if (len >= 0) {
			reason_code = -ENETUNREACH;
			smc->sk.sk_err = -reason_code;
		} else {
			smc->sk.sk_err = smc->clcsock->sk->sk_err;
			reason_code = -smc->sk.sk_err;
		}
	}
	return reason_code;
}

/* send CLC ACCEPT message across internal TCP socket */
int smc_clc_send_accept(struct smc_sock *new_smc, bool srv_first_contact,
			u8 version)
{
	struct smc_clc_msg_accept_confirm_v2 aclc_v2;
	int len;

	memset(&aclc_v2, 0, sizeof(aclc_v2));
	aclc_v2.hdr.type = SMC_CLC_ACCEPT;
	len = smc_clc_send_confirm_accept(new_smc, &aclc_v2, srv_first_contact,
					  version);
	if (len < ntohs(aclc_v2.hdr.length))
		len = len >= 0 ? -EPROTO : -new_smc->clcsock->sk->sk_err;

	return len > 0 ? 0 : len;
}

<<<<<<< HEAD
=======
void smc_clc_get_hostname(u8 **host)
{
	*host = &smc_hostname[0];
}

>>>>>>> 356006a6
void __init smc_clc_init(void)
{
	struct new_utsname *u;

	memset(smc_hostname, _S, sizeof(smc_hostname)); /* ASCII blanks */
	u = utsname();
	memcpy(smc_hostname, u->nodename,
	       min_t(size_t, strlen(u->nodename), sizeof(smc_hostname)));
}<|MERGE_RESOLUTION|>--- conflicted
+++ resolved
@@ -546,7 +546,6 @@
 			pclc_smcd->ism.chid =
 				htons(smc_ism_get_chid(ini->ism_dev[0]));
 		}
-<<<<<<< HEAD
 	}
 	if (ini->smc_type_v2 == SMC_TYPE_N) {
 		pclc_smcd->v2_ext_offset = 0;
@@ -587,48 +586,6 @@
 				sizeof(struct smc_clc_smcd_gid_chid);
 		}
 	}
-=======
-	}
-	if (ini->smc_type_v2 == SMC_TYPE_N) {
-		pclc_smcd->v2_ext_offset = 0;
-	} else {
-		u16 v2_ext_offset;
-		u8 *eid = NULL;
-
-		v2_ext_offset = sizeof(*pclc_smcd) -
-			offsetofend(struct smc_clc_msg_smcd, v2_ext_offset);
-		if (ini->smc_type_v1 != SMC_TYPE_N)
-			v2_ext_offset += sizeof(*pclc_prfx) +
-						pclc_prfx->ipv6_prefixes_cnt *
-						sizeof(ipv6_prfx[0]);
-		pclc_smcd->v2_ext_offset = htons(v2_ext_offset);
-		v2_ext->hdr.eid_cnt = 0;
-		v2_ext->hdr.ism_gid_cnt = ini->ism_offered_cnt;
-		v2_ext->hdr.flag.release = SMC_RELEASE;
-		v2_ext->hdr.flag.seid = 1;
-		v2_ext->hdr.smcd_v2_ext_offset = htons(sizeof(*v2_ext) -
-				offsetofend(struct smc_clnt_opts_area_hdr,
-					    smcd_v2_ext_offset) +
-				v2_ext->hdr.eid_cnt * SMC_MAX_EID_LEN);
-		if (ini->ism_dev[0])
-			smc_ism_get_system_eid(ini->ism_dev[0], &eid);
-		else
-			smc_ism_get_system_eid(ini->ism_dev[1], &eid);
-		if (eid)
-			memcpy(smcd_v2_ext->system_eid, eid, SMC_MAX_EID_LEN);
-		plen += sizeof(*v2_ext) + sizeof(*smcd_v2_ext);
-		if (ini->ism_offered_cnt) {
-			for (i = 1; i <= ini->ism_offered_cnt; i++) {
-				gidchids[i - 1].gid =
-					htonll(ini->ism_dev[i]->local_gid);
-				gidchids[i - 1].chid =
-					htons(smc_ism_get_chid(ini->ism_dev[i]));
-			}
-			plen += ini->ism_offered_cnt *
-				sizeof(struct smc_clc_smcd_gid_chid);
-		}
-	}
->>>>>>> 356006a6
 	pclc_base->hdr.length = htons(plen);
 	memcpy(trl->eyecatcher, SMC_EYECATCHER, sizeof(SMC_EYECATCHER));
 
@@ -815,14 +772,11 @@
 	return len > 0 ? 0 : len;
 }
 
-<<<<<<< HEAD
-=======
 void smc_clc_get_hostname(u8 **host)
 {
 	*host = &smc_hostname[0];
 }
 
->>>>>>> 356006a6
 void __init smc_clc_init(void)
 {
 	struct new_utsname *u;
