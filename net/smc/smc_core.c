--- conflicted
+++ resolved
@@ -2015,16 +2015,11 @@
 		rc = smc_ism_register_dmb(lgr, bufsize, buf_desc);
 		if (rc) {
 			kfree(buf_desc);
-<<<<<<< HEAD
-			return (rc == -ENOMEM) ? ERR_PTR(-EAGAIN) :
-						 ERR_PTR(-EIO);
-=======
 			if (rc == -ENOMEM)
 				return ERR_PTR(-EAGAIN);
 			if (rc == -ENOSPC)
 				return ERR_PTR(-ENOSPC);
 			return ERR_PTR(-EIO);
->>>>>>> f642729d
 		}
 		buf_desc->pages = virt_to_page(buf_desc->cpu_addr);
 		/* CDC header stored in buf. So, pretend it was smaller */
