// SPDX-License-Identifier: GPL-2.0
#include <linux/err.h>
#include <linux/igmp.h>
#include <linux/kernel.h>
#include <linux/netdevice.h>
#include <linux/rculist.h>
#include <linux/skbuff.h>
#include <linux/if_ether.h>
#include <net/ip.h>
#include <net/netlink.h>
#include <net/switchdev.h>
#if IS_ENABLED(CONFIG_IPV6)
#include <net/ipv6.h>
#include <net/addrconf.h>
#endif

#include "br_private.h"

static int br_rports_fill_info(struct sk_buff *skb, struct netlink_callback *cb,
			       struct net_device *dev)
{
	struct net_bridge *br = netdev_priv(dev);
	struct net_bridge_port *p;
	struct nlattr *nest, *port_nest;

	if (!br->multicast_router || hlist_empty(&br->router_list))
		return 0;

	nest = nla_nest_start_noflag(skb, MDBA_ROUTER);
	if (nest == NULL)
		return -EMSGSIZE;

	hlist_for_each_entry_rcu(p, &br->router_list, rlist) {
		if (!p)
			continue;
		port_nest = nla_nest_start_noflag(skb, MDBA_ROUTER_PORT);
		if (!port_nest)
			goto fail;
		if (nla_put_nohdr(skb, sizeof(u32), &p->dev->ifindex) ||
		    nla_put_u32(skb, MDBA_ROUTER_PATTR_TIMER,
				br_timer_value(&p->multicast_router_timer)) ||
		    nla_put_u8(skb, MDBA_ROUTER_PATTR_TYPE,
			       p->multicast_router)) {
			nla_nest_cancel(skb, port_nest);
			goto fail;
		}
		nla_nest_end(skb, port_nest);
	}

	nla_nest_end(skb, nest);
	return 0;
fail:
	nla_nest_cancel(skb, nest);
	return -EMSGSIZE;
}

static void __mdb_entry_fill_flags(struct br_mdb_entry *e, unsigned char flags)
{
	e->state = flags & MDB_PG_FLAGS_PERMANENT;
	e->flags = 0;
	if (flags & MDB_PG_FLAGS_OFFLOAD)
		e->flags |= MDB_FLAGS_OFFLOAD;
	if (flags & MDB_PG_FLAGS_FAST_LEAVE)
		e->flags |= MDB_FLAGS_FAST_LEAVE;
	if (flags & MDB_PG_FLAGS_STAR_EXCL)
		e->flags |= MDB_FLAGS_STAR_EXCL;
	if (flags & MDB_PG_FLAGS_BLOCKED)
		e->flags |= MDB_FLAGS_BLOCKED;
}

static void __mdb_entry_to_br_ip(struct br_mdb_entry *entry, struct br_ip *ip,
				 struct nlattr **mdb_attrs)
{
	memset(ip, 0, sizeof(struct br_ip));
	ip->vid = entry->vid;
	ip->proto = entry->addr.proto;
	switch (ip->proto) {
	case htons(ETH_P_IP):
		ip->dst.ip4 = entry->addr.u.ip4;
		if (mdb_attrs && mdb_attrs[MDBE_ATTR_SOURCE])
			ip->src.ip4 = nla_get_in_addr(mdb_attrs[MDBE_ATTR_SOURCE]);
		break;
#if IS_ENABLED(CONFIG_IPV6)
	case htons(ETH_P_IPV6):
		ip->dst.ip6 = entry->addr.u.ip6;
		if (mdb_attrs && mdb_attrs[MDBE_ATTR_SOURCE])
			ip->src.ip6 = nla_get_in6_addr(mdb_attrs[MDBE_ATTR_SOURCE]);
		break;
<<<<<<< HEAD
#endif
	}

}

static int __mdb_fill_srcs(struct sk_buff *skb,
			   struct net_bridge_port_group *p)
{
	struct net_bridge_group_src *ent;
	struct nlattr *nest, *nest_ent;

	if (hlist_empty(&p->src_list))
		return 0;

	nest = nla_nest_start(skb, MDBA_MDB_EATTR_SRC_LIST);
	if (!nest)
		return -EMSGSIZE;

	hlist_for_each_entry_rcu(ent, &p->src_list, node,
				 lockdep_is_held(&p->key.port->br->multicast_lock)) {
		nest_ent = nla_nest_start(skb, MDBA_MDB_SRCLIST_ENTRY);
		if (!nest_ent)
			goto out_cancel_err;
		switch (ent->addr.proto) {
		case htons(ETH_P_IP):
			if (nla_put_in_addr(skb, MDBA_MDB_SRCATTR_ADDRESS,
					    ent->addr.src.ip4)) {
				nla_nest_cancel(skb, nest_ent);
				goto out_cancel_err;
			}
			break;
#if IS_ENABLED(CONFIG_IPV6)
		case htons(ETH_P_IPV6):
			if (nla_put_in6_addr(skb, MDBA_MDB_SRCATTR_ADDRESS,
					     &ent->addr.src.ip6)) {
				nla_nest_cancel(skb, nest_ent);
				goto out_cancel_err;
			}
			break;
#endif
=======
#endif
	default:
		ether_addr_copy(ip->dst.mac_addr, entry->addr.u.mac_addr);
	}

}

static int __mdb_fill_srcs(struct sk_buff *skb,
			   struct net_bridge_port_group *p)
{
	struct net_bridge_group_src *ent;
	struct nlattr *nest, *nest_ent;

	if (hlist_empty(&p->src_list))
		return 0;

	nest = nla_nest_start(skb, MDBA_MDB_EATTR_SRC_LIST);
	if (!nest)
		return -EMSGSIZE;

	hlist_for_each_entry_rcu(ent, &p->src_list, node,
				 lockdep_is_held(&p->key.port->br->multicast_lock)) {
		nest_ent = nla_nest_start(skb, MDBA_MDB_SRCLIST_ENTRY);
		if (!nest_ent)
			goto out_cancel_err;
		switch (ent->addr.proto) {
		case htons(ETH_P_IP):
			if (nla_put_in_addr(skb, MDBA_MDB_SRCATTR_ADDRESS,
					    ent->addr.src.ip4)) {
				nla_nest_cancel(skb, nest_ent);
				goto out_cancel_err;
			}
			break;
#if IS_ENABLED(CONFIG_IPV6)
		case htons(ETH_P_IPV6):
			if (nla_put_in6_addr(skb, MDBA_MDB_SRCATTR_ADDRESS,
					     &ent->addr.src.ip6)) {
				nla_nest_cancel(skb, nest_ent);
				goto out_cancel_err;
			}
			break;
#endif
>>>>>>> 356006a6
		default:
			nla_nest_cancel(skb, nest_ent);
			continue;
		}
		if (nla_put_u32(skb, MDBA_MDB_SRCATTR_TIMER,
				br_timer_value(&ent->timer))) {
			nla_nest_cancel(skb, nest_ent);
			goto out_cancel_err;
		}
		nla_nest_end(skb, nest_ent);
	}

	nla_nest_end(skb, nest);

	return 0;

out_cancel_err:
	nla_nest_cancel(skb, nest);
	return -EMSGSIZE;
}

static int __mdb_fill_info(struct sk_buff *skb,
			   struct net_bridge_mdb_entry *mp,
			   struct net_bridge_port_group *p)
{
	bool dump_srcs_mode = false;
	struct timer_list *mtimer;
	struct nlattr *nest_ent;
	struct br_mdb_entry e;
	u8 flags = 0;
	int ifindex;

	memset(&e, 0, sizeof(e));
	if (p) {
		ifindex = p->key.port->dev->ifindex;
		mtimer = &p->timer;
		flags = p->flags;
	} else {
		ifindex = mp->br->dev->ifindex;
		mtimer = &mp->timer;
	}

	__mdb_entry_fill_flags(&e, flags);
	e.ifindex = ifindex;
	e.vid = mp->addr.vid;
	if (mp->addr.proto == htons(ETH_P_IP))
		e.addr.u.ip4 = mp->addr.dst.ip4;
#if IS_ENABLED(CONFIG_IPV6)
<<<<<<< HEAD
	if (mp->addr.proto == htons(ETH_P_IPV6))
=======
	else if (mp->addr.proto == htons(ETH_P_IPV6))
>>>>>>> 356006a6
		e.addr.u.ip6 = mp->addr.dst.ip6;
#endif
	else
		ether_addr_copy(e.addr.u.mac_addr, mp->addr.dst.mac_addr);
	e.addr.proto = mp->addr.proto;
	nest_ent = nla_nest_start_noflag(skb,
					 MDBA_MDB_ENTRY_INFO);
	if (!nest_ent)
		return -EMSGSIZE;

	if (nla_put_nohdr(skb, sizeof(e), &e) ||
	    nla_put_u32(skb,
			MDBA_MDB_EATTR_TIMER,
			br_timer_value(mtimer)))
		goto nest_err;

	switch (mp->addr.proto) {
	case htons(ETH_P_IP):
		dump_srcs_mode = !!(mp->br->multicast_igmp_version == 3);
		if (mp->addr.src.ip4) {
			if (nla_put_in_addr(skb, MDBA_MDB_EATTR_SOURCE,
					    mp->addr.src.ip4))
				goto nest_err;
			break;
		}
		break;
#if IS_ENABLED(CONFIG_IPV6)
	case htons(ETH_P_IPV6):
		dump_srcs_mode = !!(mp->br->multicast_mld_version == 2);
		if (!ipv6_addr_any(&mp->addr.src.ip6)) {
			if (nla_put_in6_addr(skb, MDBA_MDB_EATTR_SOURCE,
					     &mp->addr.src.ip6))
				goto nest_err;
			break;
		}
		break;
#endif
<<<<<<< HEAD
=======
	default:
		ether_addr_copy(e.addr.u.mac_addr, mp->addr.dst.mac_addr);
>>>>>>> 356006a6
	}
	if (p) {
		if (nla_put_u8(skb, MDBA_MDB_EATTR_RTPROT, p->rt_protocol))
			goto nest_err;
		if (dump_srcs_mode &&
		    (__mdb_fill_srcs(skb, p) ||
		     nla_put_u8(skb, MDBA_MDB_EATTR_GROUP_MODE,
				p->filter_mode)))
			goto nest_err;
	}
	nla_nest_end(skb, nest_ent);

	return 0;

nest_err:
	nla_nest_cancel(skb, nest_ent);
	return -EMSGSIZE;
}

static int br_mdb_fill_info(struct sk_buff *skb, struct netlink_callback *cb,
			    struct net_device *dev)
{
	int idx = 0, s_idx = cb->args[1], err = 0, pidx = 0, s_pidx = cb->args[2];
	struct net_bridge *br = netdev_priv(dev);
	struct net_bridge_mdb_entry *mp;
	struct nlattr *nest, *nest2;

	if (!br_opt_get(br, BROPT_MULTICAST_ENABLED))
		return 0;

	nest = nla_nest_start_noflag(skb, MDBA_MDB);
	if (nest == NULL)
		return -EMSGSIZE;

	hlist_for_each_entry_rcu(mp, &br->mdb_list, mdb_node) {
		struct net_bridge_port_group *p;
		struct net_bridge_port_group __rcu **pp;

		if (idx < s_idx)
			goto skip;

		nest2 = nla_nest_start_noflag(skb, MDBA_MDB_ENTRY);
		if (!nest2) {
			err = -EMSGSIZE;
			break;
		}

		if (!s_pidx && mp->host_joined) {
			err = __mdb_fill_info(skb, mp, NULL);
			if (err) {
				nla_nest_cancel(skb, nest2);
				break;
			}
		}

		for (pp = &mp->ports; (p = rcu_dereference(*pp)) != NULL;
		      pp = &p->next) {
			if (!p->key.port)
				continue;
			if (pidx < s_pidx)
				goto skip_pg;

			err = __mdb_fill_info(skb, mp, p);
			if (err) {
				nla_nest_end(skb, nest2);
				goto out;
			}
skip_pg:
			pidx++;
		}
		pidx = 0;
		s_pidx = 0;
		nla_nest_end(skb, nest2);
skip:
		idx++;
	}

out:
	cb->args[1] = idx;
	cb->args[2] = pidx;
	nla_nest_end(skb, nest);
	return err;
}

static int br_mdb_valid_dump_req(const struct nlmsghdr *nlh,
				 struct netlink_ext_ack *extack)
{
	struct br_port_msg *bpm;

	if (nlh->nlmsg_len < nlmsg_msg_size(sizeof(*bpm))) {
		NL_SET_ERR_MSG_MOD(extack, "Invalid header for mdb dump request");
		return -EINVAL;
	}

	bpm = nlmsg_data(nlh);
	if (bpm->ifindex) {
		NL_SET_ERR_MSG_MOD(extack, "Filtering by device index is not supported for mdb dump request");
		return -EINVAL;
	}
	if (nlmsg_attrlen(nlh, sizeof(*bpm))) {
		NL_SET_ERR_MSG(extack, "Invalid data after header in mdb dump request");
		return -EINVAL;
	}

	return 0;
}

static int br_mdb_dump(struct sk_buff *skb, struct netlink_callback *cb)
{
	struct net_device *dev;
	struct net *net = sock_net(skb->sk);
	struct nlmsghdr *nlh = NULL;
	int idx = 0, s_idx;

	if (cb->strict_check) {
		int err = br_mdb_valid_dump_req(cb->nlh, cb->extack);

		if (err < 0)
			return err;
	}

	s_idx = cb->args[0];

	rcu_read_lock();

	cb->seq = net->dev_base_seq;

	for_each_netdev_rcu(net, dev) {
		if (dev->priv_flags & IFF_EBRIDGE) {
			struct br_port_msg *bpm;

			if (idx < s_idx)
				goto skip;

			nlh = nlmsg_put(skb, NETLINK_CB(cb->skb).portid,
					cb->nlh->nlmsg_seq, RTM_GETMDB,
					sizeof(*bpm), NLM_F_MULTI);
			if (nlh == NULL)
				break;

			bpm = nlmsg_data(nlh);
			memset(bpm, 0, sizeof(*bpm));
			bpm->ifindex = dev->ifindex;
			if (br_mdb_fill_info(skb, cb, dev) < 0)
				goto out;
			if (br_rports_fill_info(skb, cb, dev) < 0)
				goto out;

			cb->args[1] = 0;
			nlmsg_end(skb, nlh);
		skip:
			idx++;
		}
	}

out:
	if (nlh)
		nlmsg_end(skb, nlh);
	rcu_read_unlock();
	cb->args[0] = idx;
	return skb->len;
}

static int nlmsg_populate_mdb_fill(struct sk_buff *skb,
				   struct net_device *dev,
				   struct net_bridge_mdb_entry *mp,
				   struct net_bridge_port_group *pg,
				   int type)
{
	struct nlmsghdr *nlh;
	struct br_port_msg *bpm;
	struct nlattr *nest, *nest2;

	nlh = nlmsg_put(skb, 0, 0, type, sizeof(*bpm), 0);
	if (!nlh)
		return -EMSGSIZE;

	bpm = nlmsg_data(nlh);
	memset(bpm, 0, sizeof(*bpm));
	bpm->family  = AF_BRIDGE;
	bpm->ifindex = dev->ifindex;
	nest = nla_nest_start_noflag(skb, MDBA_MDB);
	if (nest == NULL)
		goto cancel;
	nest2 = nla_nest_start_noflag(skb, MDBA_MDB_ENTRY);
	if (nest2 == NULL)
		goto end;

	if (__mdb_fill_info(skb, mp, pg))
		goto end;

	nla_nest_end(skb, nest2);
	nla_nest_end(skb, nest);
	nlmsg_end(skb, nlh);
	return 0;

end:
	nla_nest_end(skb, nest);
cancel:
	nlmsg_cancel(skb, nlh);
	return -EMSGSIZE;
}

static size_t rtnl_mdb_nlmsg_size(struct net_bridge_port_group *pg)
{
	size_t nlmsg_size = NLMSG_ALIGN(sizeof(struct br_port_msg)) +
			    nla_total_size(sizeof(struct br_mdb_entry)) +
			    nla_total_size(sizeof(u32));
	struct net_bridge_group_src *ent;
	size_t addr_size = 0;

	if (!pg)
		goto out;

	/* MDBA_MDB_EATTR_RTPROT */
	nlmsg_size += nla_total_size(sizeof(u8));

	switch (pg->key.addr.proto) {
	case htons(ETH_P_IP):
		/* MDBA_MDB_EATTR_SOURCE */
		if (pg->key.addr.src.ip4)
			nlmsg_size += nla_total_size(sizeof(__be32));
		if (pg->key.port->br->multicast_igmp_version == 2)
			goto out;
		addr_size = sizeof(__be32);
		break;
#if IS_ENABLED(CONFIG_IPV6)
	case htons(ETH_P_IPV6):
		/* MDBA_MDB_EATTR_SOURCE */
		if (!ipv6_addr_any(&pg->key.addr.src.ip6))
			nlmsg_size += nla_total_size(sizeof(struct in6_addr));
		if (pg->key.port->br->multicast_mld_version == 1)
			goto out;
		addr_size = sizeof(struct in6_addr);
		break;
#endif
	}

	/* MDBA_MDB_EATTR_GROUP_MODE */
	nlmsg_size += nla_total_size(sizeof(u8));

	/* MDBA_MDB_EATTR_SRC_LIST nested attr */
	if (!hlist_empty(&pg->src_list))
		nlmsg_size += nla_total_size(0);

	hlist_for_each_entry(ent, &pg->src_list, node) {
		/* MDBA_MDB_SRCLIST_ENTRY nested attr +
		 * MDBA_MDB_SRCATTR_ADDRESS + MDBA_MDB_SRCATTR_TIMER
		 */
		nlmsg_size += nla_total_size(0) +
			      nla_total_size(addr_size) +
			      nla_total_size(sizeof(u32));
	}
out:
	return nlmsg_size;
}

struct br_mdb_complete_info {
	struct net_bridge_port *port;
	struct br_ip ip;
};

static void br_mdb_complete(struct net_device *dev, int err, void *priv)
{
	struct br_mdb_complete_info *data = priv;
	struct net_bridge_port_group __rcu **pp;
	struct net_bridge_port_group *p;
	struct net_bridge_mdb_entry *mp;
	struct net_bridge_port *port = data->port;
	struct net_bridge *br = port->br;

	if (err)
		goto err;

	spin_lock_bh(&br->multicast_lock);
	mp = br_mdb_ip_get(br, &data->ip);
	if (!mp)
		goto out;
	for (pp = &mp->ports; (p = mlock_dereference(*pp, br)) != NULL;
	     pp = &p->next) {
		if (p->key.port != port)
			continue;
		p->flags |= MDB_PG_FLAGS_OFFLOAD;
	}
out:
	spin_unlock_bh(&br->multicast_lock);
err:
	kfree(priv);
}

static void br_mdb_switchdev_host_port(struct net_device *dev,
				       struct net_device *lower_dev,
				       struct net_bridge_mdb_entry *mp,
				       int type)
{
	struct switchdev_obj_port_mdb mdb = {
		.obj = {
			.id = SWITCHDEV_OBJ_ID_HOST_MDB,
			.flags = SWITCHDEV_F_DEFER,
		},
		.vid = mp->addr.vid,
	};

	if (mp->addr.proto == htons(ETH_P_IP))
		ip_eth_mc_map(mp->addr.dst.ip4, mdb.addr);
#if IS_ENABLED(CONFIG_IPV6)
	else
		ipv6_eth_mc_map(&mp->addr.dst.ip6, mdb.addr);
#endif

	mdb.obj.orig_dev = dev;
	switch (type) {
	case RTM_NEWMDB:
		switchdev_port_obj_add(lower_dev, &mdb.obj, NULL);
		break;
	case RTM_DELMDB:
		switchdev_port_obj_del(lower_dev, &mdb.obj);
		break;
	}
}

static void br_mdb_switchdev_host(struct net_device *dev,
				  struct net_bridge_mdb_entry *mp, int type)
{
	struct net_device *lower_dev;
	struct list_head *iter;

	netdev_for_each_lower_dev(dev, lower_dev, iter)
		br_mdb_switchdev_host_port(dev, lower_dev, mp, type);
}

void br_mdb_notify(struct net_device *dev,
		   struct net_bridge_mdb_entry *mp,
		   struct net_bridge_port_group *pg,
		   int type)
{
	struct br_mdb_complete_info *complete_info;
	struct switchdev_obj_port_mdb mdb = {
		.obj = {
			.id = SWITCHDEV_OBJ_ID_PORT_MDB,
			.flags = SWITCHDEV_F_DEFER,
		},
		.vid = mp->addr.vid,
	};
	struct net *net = dev_net(dev);
	struct sk_buff *skb;
	int err = -ENOBUFS;

	if (pg) {
		if (mp->addr.proto == htons(ETH_P_IP))
			ip_eth_mc_map(mp->addr.dst.ip4, mdb.addr);
#if IS_ENABLED(CONFIG_IPV6)
<<<<<<< HEAD
		else
			ipv6_eth_mc_map(&mp->addr.dst.ip6, mdb.addr);
#endif
=======
		else if (mp->addr.proto == htons(ETH_P_IPV6))
			ipv6_eth_mc_map(&mp->addr.dst.ip6, mdb.addr);
#endif
		else
			ether_addr_copy(mdb.addr, mp->addr.dst.mac_addr);

>>>>>>> 356006a6
		mdb.obj.orig_dev = pg->key.port->dev;
		switch (type) {
		case RTM_NEWMDB:
			complete_info = kmalloc(sizeof(*complete_info), GFP_ATOMIC);
			if (!complete_info)
				break;
			complete_info->port = pg->key.port;
			complete_info->ip = mp->addr;
			mdb.obj.complete_priv = complete_info;
			mdb.obj.complete = br_mdb_complete;
			if (switchdev_port_obj_add(pg->key.port->dev, &mdb.obj, NULL))
				kfree(complete_info);
			break;
		case RTM_DELMDB:
			switchdev_port_obj_del(pg->key.port->dev, &mdb.obj);
			break;
		}
	} else {
		br_mdb_switchdev_host(dev, mp, type);
	}

	skb = nlmsg_new(rtnl_mdb_nlmsg_size(pg), GFP_ATOMIC);
	if (!skb)
		goto errout;

	err = nlmsg_populate_mdb_fill(skb, dev, mp, pg, type);
	if (err < 0) {
		kfree_skb(skb);
		goto errout;
	}

	rtnl_notify(skb, net, 0, RTNLGRP_MDB, NULL, GFP_ATOMIC);
	return;
errout:
	rtnl_set_sk_err(net, RTNLGRP_MDB, err);
}

static int nlmsg_populate_rtr_fill(struct sk_buff *skb,
				   struct net_device *dev,
				   int ifindex, u32 pid,
				   u32 seq, int type, unsigned int flags)
{
	struct br_port_msg *bpm;
	struct nlmsghdr *nlh;
	struct nlattr *nest;

	nlh = nlmsg_put(skb, pid, seq, type, sizeof(*bpm), 0);
	if (!nlh)
		return -EMSGSIZE;

	bpm = nlmsg_data(nlh);
	memset(bpm, 0, sizeof(*bpm));
	bpm->family = AF_BRIDGE;
	bpm->ifindex = dev->ifindex;
	nest = nla_nest_start_noflag(skb, MDBA_ROUTER);
	if (!nest)
		goto cancel;

	if (nla_put_u32(skb, MDBA_ROUTER_PORT, ifindex))
		goto end;

	nla_nest_end(skb, nest);
	nlmsg_end(skb, nlh);
	return 0;

end:
	nla_nest_end(skb, nest);
cancel:
	nlmsg_cancel(skb, nlh);
	return -EMSGSIZE;
}

static inline size_t rtnl_rtr_nlmsg_size(void)
{
	return NLMSG_ALIGN(sizeof(struct br_port_msg))
		+ nla_total_size(sizeof(__u32));
}

void br_rtr_notify(struct net_device *dev, struct net_bridge_port *port,
		   int type)
{
	struct net *net = dev_net(dev);
	struct sk_buff *skb;
	int err = -ENOBUFS;
	int ifindex;

	ifindex = port ? port->dev->ifindex : 0;
	skb = nlmsg_new(rtnl_rtr_nlmsg_size(), GFP_ATOMIC);
	if (!skb)
		goto errout;

	err = nlmsg_populate_rtr_fill(skb, dev, ifindex, 0, 0, type, NTF_SELF);
	if (err < 0) {
		kfree_skb(skb);
		goto errout;
	}

	rtnl_notify(skb, net, 0, RTNLGRP_MDB, NULL, GFP_ATOMIC);
	return;

errout:
	rtnl_set_sk_err(net, RTNLGRP_MDB, err);
}

static bool is_valid_mdb_entry(struct br_mdb_entry *entry,
			       struct netlink_ext_ack *extack)
{
	if (entry->ifindex == 0) {
		NL_SET_ERR_MSG_MOD(extack, "Zero entry ifindex is not allowed");
		return false;
	}

	if (entry->addr.proto == htons(ETH_P_IP)) {
		if (!ipv4_is_multicast(entry->addr.u.ip4)) {
			NL_SET_ERR_MSG_MOD(extack, "IPv4 entry group address is not multicast");
			return false;
		}
		if (ipv4_is_local_multicast(entry->addr.u.ip4)) {
			NL_SET_ERR_MSG_MOD(extack, "IPv4 entry group address is local multicast");
			return false;
		}
#if IS_ENABLED(CONFIG_IPV6)
	} else if (entry->addr.proto == htons(ETH_P_IPV6)) {
		if (ipv6_addr_is_ll_all_nodes(&entry->addr.u.ip6)) {
			NL_SET_ERR_MSG_MOD(extack, "IPv6 entry group address is link-local all nodes");
			return false;
		}
#endif
<<<<<<< HEAD
	} else {
		NL_SET_ERR_MSG_MOD(extack, "Unknown entry protocol");
		return false;
	}

	if (entry->state != MDB_PERMANENT && entry->state != MDB_TEMPORARY) {
		NL_SET_ERR_MSG_MOD(extack, "Unknown entry state");
		return false;
	}
	if (entry->vid >= VLAN_VID_MASK) {
		NL_SET_ERR_MSG_MOD(extack, "Invalid entry VLAN id");
		return false;
	}

	return true;
}

static bool is_valid_mdb_source(struct nlattr *attr, __be16 proto,
				struct netlink_ext_ack *extack)
{
	switch (proto) {
	case htons(ETH_P_IP):
		if (nla_len(attr) != sizeof(struct in_addr)) {
			NL_SET_ERR_MSG_MOD(extack, "IPv4 invalid source address length");
			return false;
		}
		if (ipv4_is_multicast(nla_get_in_addr(attr))) {
			NL_SET_ERR_MSG_MOD(extack, "IPv4 multicast source address is not allowed");
			return false;
		}
		break;
#if IS_ENABLED(CONFIG_IPV6)
	case htons(ETH_P_IPV6): {
		struct in6_addr src;

		if (nla_len(attr) != sizeof(struct in6_addr)) {
			NL_SET_ERR_MSG_MOD(extack, "IPv6 invalid source address length");
			return false;
		}
		src = nla_get_in6_addr(attr);
		if (ipv6_addr_is_multicast(&src)) {
			NL_SET_ERR_MSG_MOD(extack, "IPv6 multicast source address is not allowed");
			return false;
		}
		break;
	}
#endif
	default:
		NL_SET_ERR_MSG_MOD(extack, "Invalid protocol used with source address");
=======
	} else if (entry->addr.proto == 0) {
		/* L2 mdb */
		if (!is_multicast_ether_addr(entry->addr.u.mac_addr)) {
			NL_SET_ERR_MSG_MOD(extack, "L2 entry group is not multicast");
			return false;
		}
	} else {
		NL_SET_ERR_MSG_MOD(extack, "Unknown entry protocol");
		return false;
	}

	if (entry->state != MDB_PERMANENT && entry->state != MDB_TEMPORARY) {
		NL_SET_ERR_MSG_MOD(extack, "Unknown entry state");
		return false;
	}
	if (entry->vid >= VLAN_VID_MASK) {
		NL_SET_ERR_MSG_MOD(extack, "Invalid entry VLAN id");
>>>>>>> 356006a6
		return false;
	}

	return true;
}

<<<<<<< HEAD
=======
static bool is_valid_mdb_source(struct nlattr *attr, __be16 proto,
				struct netlink_ext_ack *extack)
{
	switch (proto) {
	case htons(ETH_P_IP):
		if (nla_len(attr) != sizeof(struct in_addr)) {
			NL_SET_ERR_MSG_MOD(extack, "IPv4 invalid source address length");
			return false;
		}
		if (ipv4_is_multicast(nla_get_in_addr(attr))) {
			NL_SET_ERR_MSG_MOD(extack, "IPv4 multicast source address is not allowed");
			return false;
		}
		break;
#if IS_ENABLED(CONFIG_IPV6)
	case htons(ETH_P_IPV6): {
		struct in6_addr src;

		if (nla_len(attr) != sizeof(struct in6_addr)) {
			NL_SET_ERR_MSG_MOD(extack, "IPv6 invalid source address length");
			return false;
		}
		src = nla_get_in6_addr(attr);
		if (ipv6_addr_is_multicast(&src)) {
			NL_SET_ERR_MSG_MOD(extack, "IPv6 multicast source address is not allowed");
			return false;
		}
		break;
	}
#endif
	default:
		NL_SET_ERR_MSG_MOD(extack, "Invalid protocol used with source address");
		return false;
	}

	return true;
}

>>>>>>> 356006a6
static const struct nla_policy br_mdbe_attrs_pol[MDBE_ATTR_MAX + 1] = {
	[MDBE_ATTR_SOURCE] = NLA_POLICY_RANGE(NLA_BINARY,
					      sizeof(struct in_addr),
					      sizeof(struct in6_addr)),
};

static int br_mdb_parse(struct sk_buff *skb, struct nlmsghdr *nlh,
			struct net_device **pdev, struct br_mdb_entry **pentry,
			struct nlattr **mdb_attrs, struct netlink_ext_ack *extack)
{
	struct net *net = sock_net(skb->sk);
	struct br_mdb_entry *entry;
	struct br_port_msg *bpm;
	struct nlattr *tb[MDBA_SET_ENTRY_MAX+1];
	struct net_device *dev;
	int err;

	err = nlmsg_parse_deprecated(nlh, sizeof(*bpm), tb,
				     MDBA_SET_ENTRY_MAX, NULL, NULL);
	if (err < 0)
		return err;

	bpm = nlmsg_data(nlh);
	if (bpm->ifindex == 0) {
		NL_SET_ERR_MSG_MOD(extack, "Invalid bridge ifindex");
		return -EINVAL;
	}

	dev = __dev_get_by_index(net, bpm->ifindex);
	if (dev == NULL) {
		NL_SET_ERR_MSG_MOD(extack, "Bridge device doesn't exist");
		return -ENODEV;
	}

	if (!(dev->priv_flags & IFF_EBRIDGE)) {
		NL_SET_ERR_MSG_MOD(extack, "Device is not a bridge");
		return -EOPNOTSUPP;
	}

	*pdev = dev;

	if (!tb[MDBA_SET_ENTRY]) {
		NL_SET_ERR_MSG_MOD(extack, "Missing MDBA_SET_ENTRY attribute");
		return -EINVAL;
	}
	if (nla_len(tb[MDBA_SET_ENTRY]) != sizeof(struct br_mdb_entry)) {
		NL_SET_ERR_MSG_MOD(extack, "Invalid MDBA_SET_ENTRY attribute length");
		return -EINVAL;
	}

	entry = nla_data(tb[MDBA_SET_ENTRY]);
	if (!is_valid_mdb_entry(entry, extack))
		return -EINVAL;
	*pentry = entry;

	if (tb[MDBA_SET_ENTRY_ATTRS]) {
		err = nla_parse_nested(mdb_attrs, MDBE_ATTR_MAX,
				       tb[MDBA_SET_ENTRY_ATTRS],
				       br_mdbe_attrs_pol, extack);
		if (err)
			return err;
		if (mdb_attrs[MDBE_ATTR_SOURCE] &&
		    !is_valid_mdb_source(mdb_attrs[MDBE_ATTR_SOURCE],
					 entry->addr.proto, extack))
			return -EINVAL;
	} else {
		memset(mdb_attrs, 0,
		       sizeof(struct nlattr *) * (MDBE_ATTR_MAX + 1));
	}

	return 0;
}

static int br_mdb_add_group(struct net_bridge *br, struct net_bridge_port *port,
			    struct br_mdb_entry *entry,
			    struct nlattr **mdb_attrs,
			    struct netlink_ext_ack *extack)
{
	struct net_bridge_mdb_entry *mp, *star_mp;
	struct net_bridge_port_group *p;
	struct net_bridge_port_group __rcu **pp;
	struct br_ip group, star_group;
	unsigned long now = jiffies;
<<<<<<< HEAD
=======
	unsigned char flags = 0;
>>>>>>> 356006a6
	u8 filter_mode;
	int err;

	__mdb_entry_to_br_ip(entry, &group, mdb_attrs);

	/* host join errors which can happen before creating the group */
	if (!port) {
		/* don't allow any flags for host-joined groups */
		if (entry->state) {
			NL_SET_ERR_MSG_MOD(extack, "Flags are not allowed for host groups");
			return -EINVAL;
		}
		if (!br_multicast_is_star_g(&group)) {
			NL_SET_ERR_MSG_MOD(extack, "Groups with sources cannot be manually host joined");
			return -EINVAL;
		}
	}

<<<<<<< HEAD
=======
	if (br_group_is_l2(&group) && entry->state != MDB_PERMANENT) {
		NL_SET_ERR_MSG_MOD(extack, "Only permanent L2 entries allowed");
		return -EINVAL;
	}

>>>>>>> 356006a6
	mp = br_mdb_ip_get(br, &group);
	if (!mp) {
		mp = br_multicast_new_group(br, &group);
		err = PTR_ERR_OR_ZERO(mp);
		if (err)
			return err;
	}

	/* host join */
	if (!port) {
		if (mp->host_joined) {
			NL_SET_ERR_MSG_MOD(extack, "Group is already joined by host");
			return -EEXIST;
		}

		br_multicast_host_join(mp, false);
		br_mdb_notify(br->dev, mp, NULL, RTM_NEWMDB);

		return 0;
	}

	for (pp = &mp->ports;
	     (p = mlock_dereference(*pp, br)) != NULL;
	     pp = &p->next) {
		if (p->key.port == port) {
			NL_SET_ERR_MSG_MOD(extack, "Group is already joined by port");
			return -EEXIST;
		}
		if ((unsigned long)p->key.port < (unsigned long)port)
			break;
	}

	filter_mode = br_multicast_is_star_g(&group) ? MCAST_EXCLUDE :
						       MCAST_INCLUDE;

<<<<<<< HEAD
	p = br_multicast_new_port_group(port, &group, *pp, entry->state, NULL,
=======
	if (entry->state == MDB_PERMANENT)
		flags |= MDB_PG_FLAGS_PERMANENT;

	p = br_multicast_new_port_group(port, &group, *pp, flags, NULL,
>>>>>>> 356006a6
					filter_mode, RTPROT_STATIC);
	if (unlikely(!p)) {
		NL_SET_ERR_MSG_MOD(extack, "Couldn't allocate new port group");
		return -ENOMEM;
	}
	rcu_assign_pointer(*pp, p);
	if (entry->state == MDB_TEMPORARY)
		mod_timer(&p->timer, now + br->multicast_membership_interval);
	br_mdb_notify(br->dev, mp, p, RTM_NEWMDB);
	/* if we are adding a new EXCLUDE port group (*,G) it needs to be also
	 * added to all S,G entries for proper replication, if we are adding
	 * a new INCLUDE port (S,G) then all of *,G EXCLUDE ports need to be
	 * added to it for proper replication
	 */
	if (br_multicast_should_handle_mode(br, group.proto)) {
		switch (filter_mode) {
		case MCAST_EXCLUDE:
			br_multicast_star_g_handle_mode(p, MCAST_EXCLUDE);
			break;
		case MCAST_INCLUDE:
			star_group = p->key.addr;
			memset(&star_group.src, 0, sizeof(star_group.src));
			star_mp = br_mdb_ip_get(br, &star_group);
			if (star_mp)
				br_multicast_sg_add_exclude_ports(star_mp, p);
			break;
		}
	}

	return 0;
}

static int __br_mdb_add(struct net *net, struct net_bridge *br,
			struct net_bridge_port *p,
			struct br_mdb_entry *entry,
			struct nlattr **mdb_attrs,
			struct netlink_ext_ack *extack)
{
	int ret;

	spin_lock_bh(&br->multicast_lock);
	ret = br_mdb_add_group(br, p, entry, mdb_attrs, extack);
	spin_unlock_bh(&br->multicast_lock);

	return ret;
}

static int br_mdb_add(struct sk_buff *skb, struct nlmsghdr *nlh,
		      struct netlink_ext_ack *extack)
{
	struct nlattr *mdb_attrs[MDBE_ATTR_MAX + 1];
	struct net *net = sock_net(skb->sk);
	struct net_bridge_vlan_group *vg;
	struct net_bridge_port *p = NULL;
	struct net_device *dev, *pdev;
	struct br_mdb_entry *entry;
	struct net_bridge_vlan *v;
	struct net_bridge *br;
	int err;

	err = br_mdb_parse(skb, nlh, &dev, &entry, mdb_attrs, extack);
	if (err < 0)
		return err;

	br = netdev_priv(dev);

	if (!netif_running(br->dev)) {
		NL_SET_ERR_MSG_MOD(extack, "Bridge device is not running");
		return -EINVAL;
	}

	if (!br_opt_get(br, BROPT_MULTICAST_ENABLED)) {
		NL_SET_ERR_MSG_MOD(extack, "Bridge's multicast processing is disabled");
		return -EINVAL;
	}

	if (entry->ifindex != br->dev->ifindex) {
		pdev = __dev_get_by_index(net, entry->ifindex);
		if (!pdev) {
			NL_SET_ERR_MSG_MOD(extack, "Port net device doesn't exist");
			return -ENODEV;
		}

		p = br_port_get_rtnl(pdev);
		if (!p) {
			NL_SET_ERR_MSG_MOD(extack, "Net device is not a bridge port");
			return -EINVAL;
		}

		if (p->br != br) {
			NL_SET_ERR_MSG_MOD(extack, "Port belongs to a different bridge device");
			return -EINVAL;
		}
		if (p->state == BR_STATE_DISABLED) {
			NL_SET_ERR_MSG_MOD(extack, "Port is in disabled state");
			return -EINVAL;
		}
		vg = nbp_vlan_group(p);
	} else {
		vg = br_vlan_group(br);
	}

	/* If vlan filtering is enabled and VLAN is not specified
	 * install mdb entry on all vlans configured on the port.
	 */
	if (br_vlan_enabled(br->dev) && vg && entry->vid == 0) {
		list_for_each_entry(v, &vg->vlan_list, vlist) {
			entry->vid = v->vid;
			err = __br_mdb_add(net, br, p, entry, mdb_attrs, extack);
			if (err)
				break;
		}
	} else {
		err = __br_mdb_add(net, br, p, entry, mdb_attrs, extack);
	}

	return err;
}

static int __br_mdb_del(struct net_bridge *br, struct br_mdb_entry *entry,
			struct nlattr **mdb_attrs)
{
	struct net_bridge_mdb_entry *mp;
	struct net_bridge_port_group *p;
	struct net_bridge_port_group __rcu **pp;
	struct br_ip ip;
	int err = -EINVAL;

	if (!netif_running(br->dev) || !br_opt_get(br, BROPT_MULTICAST_ENABLED))
		return -EINVAL;

	__mdb_entry_to_br_ip(entry, &ip, mdb_attrs);

	spin_lock_bh(&br->multicast_lock);
	mp = br_mdb_ip_get(br, &ip);
	if (!mp)
		goto unlock;

	/* host leave */
	if (entry->ifindex == mp->br->dev->ifindex && mp->host_joined) {
		br_multicast_host_leave(mp, false);
		err = 0;
		br_mdb_notify(br->dev, mp, NULL, RTM_DELMDB);
		if (!mp->ports && netif_running(br->dev))
			mod_timer(&mp->timer, jiffies);
		goto unlock;
	}

	for (pp = &mp->ports;
	     (p = mlock_dereference(*pp, br)) != NULL;
	     pp = &p->next) {
		if (!p->key.port || p->key.port->dev->ifindex != entry->ifindex)
			continue;

		if (p->key.port->state == BR_STATE_DISABLED)
			goto unlock;

		br_multicast_del_pg(mp, p, pp);
		err = 0;
		break;
	}

unlock:
	spin_unlock_bh(&br->multicast_lock);
	return err;
}

static int br_mdb_del(struct sk_buff *skb, struct nlmsghdr *nlh,
		      struct netlink_ext_ack *extack)
{
	struct nlattr *mdb_attrs[MDBE_ATTR_MAX + 1];
	struct net *net = sock_net(skb->sk);
	struct net_bridge_vlan_group *vg;
	struct net_bridge_port *p = NULL;
	struct net_device *dev, *pdev;
	struct br_mdb_entry *entry;
	struct net_bridge_vlan *v;
	struct net_bridge *br;
	int err;

	err = br_mdb_parse(skb, nlh, &dev, &entry, mdb_attrs, extack);
	if (err < 0)
		return err;

	br = netdev_priv(dev);

	if (entry->ifindex != br->dev->ifindex) {
		pdev = __dev_get_by_index(net, entry->ifindex);
		if (!pdev)
			return -ENODEV;

		p = br_port_get_rtnl(pdev);
		if (!p || p->br != br || p->state == BR_STATE_DISABLED)
			return -EINVAL;
		vg = nbp_vlan_group(p);
	} else {
		vg = br_vlan_group(br);
	}

	/* If vlan filtering is enabled and VLAN is not specified
	 * delete mdb entry on all vlans configured on the port.
	 */
	if (br_vlan_enabled(br->dev) && vg && entry->vid == 0) {
		list_for_each_entry(v, &vg->vlan_list, vlist) {
			entry->vid = v->vid;
			err = __br_mdb_del(br, entry, mdb_attrs);
		}
	} else {
		err = __br_mdb_del(br, entry, mdb_attrs);
	}

	return err;
}

void br_mdb_init(void)
{
	rtnl_register_module(THIS_MODULE, PF_BRIDGE, RTM_GETMDB, NULL, br_mdb_dump, 0);
	rtnl_register_module(THIS_MODULE, PF_BRIDGE, RTM_NEWMDB, br_mdb_add, NULL, 0);
	rtnl_register_module(THIS_MODULE, PF_BRIDGE, RTM_DELMDB, br_mdb_del, NULL, 0);
}

void br_mdb_uninit(void)
{
	rtnl_unregister(PF_BRIDGE, RTM_GETMDB);
	rtnl_unregister(PF_BRIDGE, RTM_NEWMDB);
	rtnl_unregister(PF_BRIDGE, RTM_DELMDB);
}<|MERGE_RESOLUTION|>--- conflicted
+++ resolved
@@ -86,8 +86,9 @@
 		if (mdb_attrs && mdb_attrs[MDBE_ATTR_SOURCE])
 			ip->src.ip6 = nla_get_in6_addr(mdb_attrs[MDBE_ATTR_SOURCE]);
 		break;
-<<<<<<< HEAD
 #endif
+	default:
+		ether_addr_copy(ip->dst.mac_addr, entry->addr.u.mac_addr);
 	}
 
 }
@@ -127,50 +128,6 @@
 			}
 			break;
 #endif
-=======
-#endif
-	default:
-		ether_addr_copy(ip->dst.mac_addr, entry->addr.u.mac_addr);
-	}
-
-}
-
-static int __mdb_fill_srcs(struct sk_buff *skb,
-			   struct net_bridge_port_group *p)
-{
-	struct net_bridge_group_src *ent;
-	struct nlattr *nest, *nest_ent;
-
-	if (hlist_empty(&p->src_list))
-		return 0;
-
-	nest = nla_nest_start(skb, MDBA_MDB_EATTR_SRC_LIST);
-	if (!nest)
-		return -EMSGSIZE;
-
-	hlist_for_each_entry_rcu(ent, &p->src_list, node,
-				 lockdep_is_held(&p->key.port->br->multicast_lock)) {
-		nest_ent = nla_nest_start(skb, MDBA_MDB_SRCLIST_ENTRY);
-		if (!nest_ent)
-			goto out_cancel_err;
-		switch (ent->addr.proto) {
-		case htons(ETH_P_IP):
-			if (nla_put_in_addr(skb, MDBA_MDB_SRCATTR_ADDRESS,
-					    ent->addr.src.ip4)) {
-				nla_nest_cancel(skb, nest_ent);
-				goto out_cancel_err;
-			}
-			break;
-#if IS_ENABLED(CONFIG_IPV6)
-		case htons(ETH_P_IPV6):
-			if (nla_put_in6_addr(skb, MDBA_MDB_SRCATTR_ADDRESS,
-					     &ent->addr.src.ip6)) {
-				nla_nest_cancel(skb, nest_ent);
-				goto out_cancel_err;
-			}
-			break;
-#endif
->>>>>>> 356006a6
 		default:
 			nla_nest_cancel(skb, nest_ent);
 			continue;
@@ -219,11 +176,7 @@
 	if (mp->addr.proto == htons(ETH_P_IP))
 		e.addr.u.ip4 = mp->addr.dst.ip4;
 #if IS_ENABLED(CONFIG_IPV6)
-<<<<<<< HEAD
-	if (mp->addr.proto == htons(ETH_P_IPV6))
-=======
 	else if (mp->addr.proto == htons(ETH_P_IPV6))
->>>>>>> 356006a6
 		e.addr.u.ip6 = mp->addr.dst.ip6;
 #endif
 	else
@@ -261,11 +214,8 @@
 		}
 		break;
 #endif
-<<<<<<< HEAD
-=======
 	default:
 		ether_addr_copy(e.addr.u.mac_addr, mp->addr.dst.mac_addr);
->>>>>>> 356006a6
 	}
 	if (p) {
 		if (nla_put_u8(skb, MDBA_MDB_EATTR_RTPROT, p->rt_protocol))
@@ -618,18 +568,12 @@
 		if (mp->addr.proto == htons(ETH_P_IP))
 			ip_eth_mc_map(mp->addr.dst.ip4, mdb.addr);
 #if IS_ENABLED(CONFIG_IPV6)
-<<<<<<< HEAD
-		else
-			ipv6_eth_mc_map(&mp->addr.dst.ip6, mdb.addr);
-#endif
-=======
 		else if (mp->addr.proto == htons(ETH_P_IPV6))
 			ipv6_eth_mc_map(&mp->addr.dst.ip6, mdb.addr);
 #endif
 		else
 			ether_addr_copy(mdb.addr, mp->addr.dst.mac_addr);
 
->>>>>>> 356006a6
 		mdb.obj.orig_dev = pg->key.port->dev;
 		switch (type) {
 		case RTM_NEWMDB:
@@ -758,7 +702,12 @@
 			return false;
 		}
 #endif
-<<<<<<< HEAD
+	} else if (entry->addr.proto == 0) {
+		/* L2 mdb */
+		if (!is_multicast_ether_addr(entry->addr.u.mac_addr)) {
+			NL_SET_ERR_MSG_MOD(extack, "L2 entry group is not multicast");
+			return false;
+		}
 	} else {
 		NL_SET_ERR_MSG_MOD(extack, "Unknown entry protocol");
 		return false;
@@ -808,72 +757,12 @@
 #endif
 	default:
 		NL_SET_ERR_MSG_MOD(extack, "Invalid protocol used with source address");
-=======
-	} else if (entry->addr.proto == 0) {
-		/* L2 mdb */
-		if (!is_multicast_ether_addr(entry->addr.u.mac_addr)) {
-			NL_SET_ERR_MSG_MOD(extack, "L2 entry group is not multicast");
-			return false;
-		}
-	} else {
-		NL_SET_ERR_MSG_MOD(extack, "Unknown entry protocol");
 		return false;
 	}
 
-	if (entry->state != MDB_PERMANENT && entry->state != MDB_TEMPORARY) {
-		NL_SET_ERR_MSG_MOD(extack, "Unknown entry state");
-		return false;
-	}
-	if (entry->vid >= VLAN_VID_MASK) {
-		NL_SET_ERR_MSG_MOD(extack, "Invalid entry VLAN id");
->>>>>>> 356006a6
-		return false;
-	}
-
 	return true;
 }
 
-<<<<<<< HEAD
-=======
-static bool is_valid_mdb_source(struct nlattr *attr, __be16 proto,
-				struct netlink_ext_ack *extack)
-{
-	switch (proto) {
-	case htons(ETH_P_IP):
-		if (nla_len(attr) != sizeof(struct in_addr)) {
-			NL_SET_ERR_MSG_MOD(extack, "IPv4 invalid source address length");
-			return false;
-		}
-		if (ipv4_is_multicast(nla_get_in_addr(attr))) {
-			NL_SET_ERR_MSG_MOD(extack, "IPv4 multicast source address is not allowed");
-			return false;
-		}
-		break;
-#if IS_ENABLED(CONFIG_IPV6)
-	case htons(ETH_P_IPV6): {
-		struct in6_addr src;
-
-		if (nla_len(attr) != sizeof(struct in6_addr)) {
-			NL_SET_ERR_MSG_MOD(extack, "IPv6 invalid source address length");
-			return false;
-		}
-		src = nla_get_in6_addr(attr);
-		if (ipv6_addr_is_multicast(&src)) {
-			NL_SET_ERR_MSG_MOD(extack, "IPv6 multicast source address is not allowed");
-			return false;
-		}
-		break;
-	}
-#endif
-	default:
-		NL_SET_ERR_MSG_MOD(extack, "Invalid protocol used with source address");
-		return false;
-	}
-
-	return true;
-}
-
->>>>>>> 356006a6
 static const struct nla_policy br_mdbe_attrs_pol[MDBE_ATTR_MAX + 1] = {
 	[MDBE_ATTR_SOURCE] = NLA_POLICY_RANGE(NLA_BINARY,
 					      sizeof(struct in_addr),
@@ -957,10 +846,7 @@
 	struct net_bridge_port_group __rcu **pp;
 	struct br_ip group, star_group;
 	unsigned long now = jiffies;
-<<<<<<< HEAD
-=======
 	unsigned char flags = 0;
->>>>>>> 356006a6
 	u8 filter_mode;
 	int err;
 
@@ -979,14 +865,11 @@
 		}
 	}
 
-<<<<<<< HEAD
-=======
 	if (br_group_is_l2(&group) && entry->state != MDB_PERMANENT) {
 		NL_SET_ERR_MSG_MOD(extack, "Only permanent L2 entries allowed");
 		return -EINVAL;
 	}
 
->>>>>>> 356006a6
 	mp = br_mdb_ip_get(br, &group);
 	if (!mp) {
 		mp = br_multicast_new_group(br, &group);
@@ -1022,14 +905,10 @@
 	filter_mode = br_multicast_is_star_g(&group) ? MCAST_EXCLUDE :
 						       MCAST_INCLUDE;
 
-<<<<<<< HEAD
-	p = br_multicast_new_port_group(port, &group, *pp, entry->state, NULL,
-=======
 	if (entry->state == MDB_PERMANENT)
 		flags |= MDB_PG_FLAGS_PERMANENT;
 
 	p = br_multicast_new_port_group(port, &group, *pp, flags, NULL,
->>>>>>> 356006a6
 					filter_mode, RTPROT_STATIC);
 	if (unlikely(!p)) {
 		NL_SET_ERR_MSG_MOD(extack, "Couldn't allocate new port group");
