--- conflicted
+++ resolved
@@ -426,14 +426,7 @@
 			goto err2;
 
 		/* Copy fold into fnew */
-<<<<<<< HEAD
-		fnew->handle = fold->handle;
-		fnew->keymask = fold->keymask;
 		fnew->tp = fold->tp;
-
-=======
-		fnew->tp = fold->tp;
->>>>>>> e529fea9
 		fnew->handle = fold->handle;
 		fnew->nkeys = fold->nkeys;
 		fnew->keymask = fold->keymask;
@@ -493,17 +486,10 @@
 	fnew->perturb_timer.function = flow_perturbation;
 	fnew->perturb_timer.data = (unsigned long)fnew;
 	init_timer_deferrable(&fnew->perturb_timer);
-<<<<<<< HEAD
 
 	tcf_exts_change(tp, &fnew->exts, &e);
 	tcf_em_tree_change(tp, &fnew->ematches, &t);
 
-=======
-
-	tcf_exts_change(tp, &fnew->exts, &e);
-	tcf_em_tree_change(tp, &fnew->ematches, &t);
-
->>>>>>> e529fea9
 	netif_keep_dst(qdisc_dev(tp->q));
 
 	if (tb[TCA_FLOW_KEYS]) {
@@ -589,7 +575,7 @@
 	struct flow_head *head = rtnl_dereference(tp->root);
 	struct flow_filter *f;
 
-	list_for_each_entry_rcu(f, &head->filters, list)
+	list_for_each_entry(f, &head->filters, list)
 		if (f->handle == handle)
 			return (unsigned long)f;
 	return 0;
@@ -661,7 +647,7 @@
 	struct flow_head *head = rtnl_dereference(tp->root);
 	struct flow_filter *f;
 
-	list_for_each_entry_rcu(f, &head->filters, list) {
+	list_for_each_entry(f, &head->filters, list) {
 		if (arg->count < arg->skip)
 			goto skip;
 		if (arg->fn(tp, (unsigned long)f, arg) < 0) {
