// SPDX-License-Identifier: GPL-2.0-or-later
/*
 */

#include <linux/init.h>
#include <linux/slab.h>
#include <linux/usb.h>
#include <linux/usb/audio.h>
#include <linux/usb/midi.h>
#include <linux/bits.h>

#include <sound/control.h>
#include <sound/core.h>
#include <sound/info.h>
#include <sound/pcm.h>

#include "usbaudio.h"
#include "card.h"
#include "mixer.h"
#include "mixer_quirks.h"
#include "midi.h"
#include "quirks.h"
#include "helper.h"
#include "endpoint.h"
#include "pcm.h"
#include "clock.h"
#include "stream.h"

/*
 * handle the quirks for the contained interfaces
 */
static int create_composite_quirk(struct snd_usb_audio *chip,
				  struct usb_interface *iface,
				  struct usb_driver *driver,
				  const struct snd_usb_audio_quirk *quirk_comp)
{
	int probed_ifnum = get_iface_desc(iface->altsetting)->bInterfaceNumber;
	const struct snd_usb_audio_quirk *quirk;
	int err;

	for (quirk = quirk_comp->data; quirk->ifnum >= 0; ++quirk) {
		iface = usb_ifnum_to_if(chip->dev, quirk->ifnum);
		if (!iface)
			continue;
		if (quirk->ifnum != probed_ifnum &&
		    usb_interface_claimed(iface))
			continue;
		err = snd_usb_create_quirk(chip, iface, driver, quirk);
		if (err < 0)
			return err;
	}

	for (quirk = quirk_comp->data; quirk->ifnum >= 0; ++quirk) {
		iface = usb_ifnum_to_if(chip->dev, quirk->ifnum);
		if (!iface)
			continue;
		if (quirk->ifnum != probed_ifnum &&
		    !usb_interface_claimed(iface))
			usb_driver_claim_interface(driver, iface, (void *)-1L);
	}

	return 0;
}

static int ignore_interface_quirk(struct snd_usb_audio *chip,
				  struct usb_interface *iface,
				  struct usb_driver *driver,
				  const struct snd_usb_audio_quirk *quirk)
{
	return 0;
}


/*
 * Allow alignment on audio sub-slot (channel samples) rather than
 * on audio slots (audio frames)
 */
static int create_align_transfer_quirk(struct snd_usb_audio *chip,
				       struct usb_interface *iface,
				       struct usb_driver *driver,
				       const struct snd_usb_audio_quirk *quirk)
{
	chip->txfr_quirk = 1;
	return 1;	/* Continue with creating streams and mixer */
}

static int create_any_midi_quirk(struct snd_usb_audio *chip,
				 struct usb_interface *intf,
				 struct usb_driver *driver,
				 const struct snd_usb_audio_quirk *quirk)
{
	return snd_usbmidi_create(chip->card, intf, &chip->midi_list, quirk);
}

/*
 * create a stream for an interface with proper descriptors
 */
static int create_standard_audio_quirk(struct snd_usb_audio *chip,
				       struct usb_interface *iface,
				       struct usb_driver *driver,
				       const struct snd_usb_audio_quirk *quirk)
{
	struct usb_host_interface *alts;
	struct usb_interface_descriptor *altsd;
	int err;

	if (chip->usb_id == USB_ID(0x1686, 0x00dd)) /* Zoom R16/24 */
		chip->tx_length_quirk = 1;

	alts = &iface->altsetting[0];
	altsd = get_iface_desc(alts);
	err = snd_usb_parse_audio_interface(chip, altsd->bInterfaceNumber);
	if (err < 0) {
		usb_audio_err(chip, "cannot setup if %d: error %d\n",
			   altsd->bInterfaceNumber, err);
		return err;
	}
	/* reset the current interface */
	usb_set_interface(chip->dev, altsd->bInterfaceNumber, 0);
	return 0;
}

/* create the audio stream and the corresponding endpoints from the fixed
 * audioformat object; this is used for quirks with the fixed EPs
 */
static int add_audio_stream_from_fixed_fmt(struct snd_usb_audio *chip,
					   struct audioformat *fp)
{
	int stream, err;

	stream = (fp->endpoint & USB_DIR_IN) ?
		SNDRV_PCM_STREAM_CAPTURE : SNDRV_PCM_STREAM_PLAYBACK;

	snd_usb_audioformat_set_sync_ep(chip, fp);

	err = snd_usb_add_audio_stream(chip, stream, fp);
	if (err < 0)
		return err;

	err = snd_usb_add_endpoint(chip, fp->endpoint,
				   SND_USB_ENDPOINT_TYPE_DATA);
	if (err < 0)
		return err;

	if (fp->sync_ep) {
		err = snd_usb_add_endpoint(chip, fp->sync_ep,
					   fp->implicit_fb ?
					   SND_USB_ENDPOINT_TYPE_DATA :
					   SND_USB_ENDPOINT_TYPE_SYNC);
		if (err < 0)
			return err;
	}

	return 0;
}

/*
 * create a stream for an endpoint/altsetting without proper descriptors
 */
static int create_fixed_stream_quirk(struct snd_usb_audio *chip,
				     struct usb_interface *iface,
				     struct usb_driver *driver,
				     const struct snd_usb_audio_quirk *quirk)
{
	struct audioformat *fp;
	struct usb_host_interface *alts;
	struct usb_interface_descriptor *altsd;
	unsigned *rate_table = NULL;
	int err;

	fp = kmemdup(quirk->data, sizeof(*fp), GFP_KERNEL);
	if (!fp)
		return -ENOMEM;

	INIT_LIST_HEAD(&fp->list);
	if (fp->nr_rates > MAX_NR_RATES) {
		kfree(fp);
		return -EINVAL;
	}
	if (fp->nr_rates > 0) {
		rate_table = kmemdup(fp->rate_table,
				     sizeof(int) * fp->nr_rates, GFP_KERNEL);
		if (!rate_table) {
			kfree(fp);
			return -ENOMEM;
		}
		fp->rate_table = rate_table;
	}

	if (fp->iface != get_iface_desc(&iface->altsetting[0])->bInterfaceNumber ||
	    fp->altset_idx >= iface->num_altsetting) {
		err = -EINVAL;
		goto error;
	}
	alts = &iface->altsetting[fp->altset_idx];
	altsd = get_iface_desc(alts);
	if (altsd->bNumEndpoints <= fp->ep_idx) {
		err = -EINVAL;
		goto error;
	}

	fp->protocol = altsd->bInterfaceProtocol;

	if (fp->datainterval == 0)
		fp->datainterval = snd_usb_parse_datainterval(chip, alts);
	if (fp->maxpacksize == 0)
		fp->maxpacksize = le16_to_cpu(get_endpoint(alts, fp->ep_idx)->wMaxPacketSize);
	if (!fp->fmt_type)
		fp->fmt_type = UAC_FORMAT_TYPE_I;

	err = add_audio_stream_from_fixed_fmt(chip, fp);
	if (err < 0)
		goto error;

	usb_set_interface(chip->dev, fp->iface, 0);
	snd_usb_init_pitch(chip, fp);
	snd_usb_init_sample_rate(chip, fp, fp->rate_max);
	return 0;

 error:
	list_del(&fp->list); /* unlink for avoiding double-free */
	kfree(fp);
	kfree(rate_table);
	return err;
}

static int create_auto_pcm_quirk(struct snd_usb_audio *chip,
				 struct usb_interface *iface,
				 struct usb_driver *driver)
{
	struct usb_host_interface *alts;
	struct usb_interface_descriptor *altsd;
	struct usb_endpoint_descriptor *epd;
	struct uac1_as_header_descriptor *ashd;
	struct uac_format_type_i_discrete_descriptor *fmtd;

	/*
	 * Most Roland/Yamaha audio streaming interfaces have more or less
	 * standard descriptors, but older devices might lack descriptors, and
	 * future ones might change, so ensure that we fail silently if the
	 * interface doesn't look exactly right.
	 */

	/* must have a non-zero altsetting for streaming */
	if (iface->num_altsetting < 2)
		return -ENODEV;
	alts = &iface->altsetting[1];
	altsd = get_iface_desc(alts);

	/* must have an isochronous endpoint for streaming */
	if (altsd->bNumEndpoints < 1)
		return -ENODEV;
	epd = get_endpoint(alts, 0);
	if (!usb_endpoint_xfer_isoc(epd))
		return -ENODEV;

	/* must have format descriptors */
	ashd = snd_usb_find_csint_desc(alts->extra, alts->extralen, NULL,
				       UAC_AS_GENERAL);
	fmtd = snd_usb_find_csint_desc(alts->extra, alts->extralen, NULL,
				       UAC_FORMAT_TYPE);
	if (!ashd || ashd->bLength < 7 ||
	    !fmtd || fmtd->bLength < 8)
		return -ENODEV;

	return create_standard_audio_quirk(chip, iface, driver, NULL);
}

static int create_yamaha_midi_quirk(struct snd_usb_audio *chip,
				    struct usb_interface *iface,
				    struct usb_driver *driver,
				    struct usb_host_interface *alts)
{
	static const struct snd_usb_audio_quirk yamaha_midi_quirk = {
		.type = QUIRK_MIDI_YAMAHA
	};
	struct usb_midi_in_jack_descriptor *injd;
	struct usb_midi_out_jack_descriptor *outjd;

	/* must have some valid jack descriptors */
	injd = snd_usb_find_csint_desc(alts->extra, alts->extralen,
				       NULL, USB_MS_MIDI_IN_JACK);
	outjd = snd_usb_find_csint_desc(alts->extra, alts->extralen,
					NULL, USB_MS_MIDI_OUT_JACK);
	if (!injd && !outjd)
		return -ENODEV;
	if ((injd && !snd_usb_validate_midi_desc(injd)) ||
	    (outjd && !snd_usb_validate_midi_desc(outjd)))
		return -ENODEV;
	if (injd && (injd->bLength < 5 ||
		     (injd->bJackType != USB_MS_EMBEDDED &&
		      injd->bJackType != USB_MS_EXTERNAL)))
		return -ENODEV;
	if (outjd && (outjd->bLength < 6 ||
		      (outjd->bJackType != USB_MS_EMBEDDED &&
		       outjd->bJackType != USB_MS_EXTERNAL)))
		return -ENODEV;
	return create_any_midi_quirk(chip, iface, driver, &yamaha_midi_quirk);
}

static int create_roland_midi_quirk(struct snd_usb_audio *chip,
				    struct usb_interface *iface,
				    struct usb_driver *driver,
				    struct usb_host_interface *alts)
{
	static const struct snd_usb_audio_quirk roland_midi_quirk = {
		.type = QUIRK_MIDI_ROLAND
	};
	u8 *roland_desc = NULL;

	/* might have a vendor-specific descriptor <06 24 F1 02 ...> */
	for (;;) {
		roland_desc = snd_usb_find_csint_desc(alts->extra,
						      alts->extralen,
						      roland_desc, 0xf1);
		if (!roland_desc)
			return -ENODEV;
		if (roland_desc[0] < 6 || roland_desc[3] != 2)
			continue;
		return create_any_midi_quirk(chip, iface, driver,
					     &roland_midi_quirk);
	}
}

static int create_std_midi_quirk(struct snd_usb_audio *chip,
				 struct usb_interface *iface,
				 struct usb_driver *driver,
				 struct usb_host_interface *alts)
{
	struct usb_ms_header_descriptor *mshd;
	struct usb_ms_endpoint_descriptor *msepd;

	/* must have the MIDIStreaming interface header descriptor*/
	mshd = (struct usb_ms_header_descriptor *)alts->extra;
	if (alts->extralen < 7 ||
	    mshd->bLength < 7 ||
	    mshd->bDescriptorType != USB_DT_CS_INTERFACE ||
	    mshd->bDescriptorSubtype != USB_MS_HEADER)
		return -ENODEV;
	/* must have the MIDIStreaming endpoint descriptor*/
	msepd = (struct usb_ms_endpoint_descriptor *)alts->endpoint[0].extra;
	if (alts->endpoint[0].extralen < 4 ||
	    msepd->bLength < 4 ||
	    msepd->bDescriptorType != USB_DT_CS_ENDPOINT ||
	    msepd->bDescriptorSubtype != UAC_MS_GENERAL ||
	    msepd->bNumEmbMIDIJack < 1 ||
	    msepd->bNumEmbMIDIJack > 16)
		return -ENODEV;

	return create_any_midi_quirk(chip, iface, driver, NULL);
}

static int create_auto_midi_quirk(struct snd_usb_audio *chip,
				  struct usb_interface *iface,
				  struct usb_driver *driver)
{
	struct usb_host_interface *alts;
	struct usb_interface_descriptor *altsd;
	struct usb_endpoint_descriptor *epd;
	int err;

	alts = &iface->altsetting[0];
	altsd = get_iface_desc(alts);

	/* must have at least one bulk/interrupt endpoint for streaming */
	if (altsd->bNumEndpoints < 1)
		return -ENODEV;
	epd = get_endpoint(alts, 0);
	if (!usb_endpoint_xfer_bulk(epd) &&
	    !usb_endpoint_xfer_int(epd))
		return -ENODEV;

	switch (USB_ID_VENDOR(chip->usb_id)) {
	case 0x0499: /* Yamaha */
		err = create_yamaha_midi_quirk(chip, iface, driver, alts);
		if (err != -ENODEV)
			return err;
		break;
	case 0x0582: /* Roland */
		err = create_roland_midi_quirk(chip, iface, driver, alts);
		if (err != -ENODEV)
			return err;
		break;
	}

	return create_std_midi_quirk(chip, iface, driver, alts);
}

static int create_autodetect_quirk(struct snd_usb_audio *chip,
				   struct usb_interface *iface,
				   struct usb_driver *driver)
{
	int err;

	err = create_auto_pcm_quirk(chip, iface, driver);
	if (err == -ENODEV)
		err = create_auto_midi_quirk(chip, iface, driver);
	return err;
}

static int create_autodetect_quirks(struct snd_usb_audio *chip,
				    struct usb_interface *iface,
				    struct usb_driver *driver,
				    const struct snd_usb_audio_quirk *quirk)
{
	int probed_ifnum = get_iface_desc(iface->altsetting)->bInterfaceNumber;
	int ifcount, ifnum, err;

	err = create_autodetect_quirk(chip, iface, driver);
	if (err < 0)
		return err;

	/*
	 * ALSA PCM playback/capture devices cannot be registered in two steps,
	 * so we have to claim the other corresponding interface here.
	 */
	ifcount = chip->dev->actconfig->desc.bNumInterfaces;
	for (ifnum = 0; ifnum < ifcount; ifnum++) {
		if (ifnum == probed_ifnum || quirk->ifnum >= 0)
			continue;
		iface = usb_ifnum_to_if(chip->dev, ifnum);
		if (!iface ||
		    usb_interface_claimed(iface) ||
		    get_iface_desc(iface->altsetting)->bInterfaceClass !=
							USB_CLASS_VENDOR_SPEC)
			continue;

		err = create_autodetect_quirk(chip, iface, driver);
		if (err >= 0)
			usb_driver_claim_interface(driver, iface, (void *)-1L);
	}

	return 0;
}

/*
 * Create a stream for an Edirol UA-700/UA-25/UA-4FX interface.  
 * The only way to detect the sample rate is by looking at wMaxPacketSize.
 */
static int create_uaxx_quirk(struct snd_usb_audio *chip,
			     struct usb_interface *iface,
			     struct usb_driver *driver,
			     const struct snd_usb_audio_quirk *quirk)
{
	static const struct audioformat ua_format = {
		.formats = SNDRV_PCM_FMTBIT_S24_3LE,
		.channels = 2,
		.fmt_type = UAC_FORMAT_TYPE_I,
		.altsetting = 1,
		.altset_idx = 1,
		.rates = SNDRV_PCM_RATE_CONTINUOUS,
	};
	struct usb_host_interface *alts;
	struct usb_interface_descriptor *altsd;
	struct audioformat *fp;
	int err;

	/* both PCM and MIDI interfaces have 2 or more altsettings */
	if (iface->num_altsetting < 2)
		return -ENXIO;
	alts = &iface->altsetting[1];
	altsd = get_iface_desc(alts);

	if (altsd->bNumEndpoints == 2) {
		static const struct snd_usb_midi_endpoint_info ua700_ep = {
			.out_cables = 0x0003,
			.in_cables  = 0x0003
		};
		static const struct snd_usb_audio_quirk ua700_quirk = {
			.type = QUIRK_MIDI_FIXED_ENDPOINT,
			.data = &ua700_ep
		};
		static const struct snd_usb_midi_endpoint_info uaxx_ep = {
			.out_cables = 0x0001,
			.in_cables  = 0x0001
		};
		static const struct snd_usb_audio_quirk uaxx_quirk = {
			.type = QUIRK_MIDI_FIXED_ENDPOINT,
			.data = &uaxx_ep
		};
		const struct snd_usb_audio_quirk *quirk =
			chip->usb_id == USB_ID(0x0582, 0x002b)
			? &ua700_quirk : &uaxx_quirk;
		return __snd_usbmidi_create(chip->card, iface,
					  &chip->midi_list, quirk,
					  chip->usb_id);
	}

	if (altsd->bNumEndpoints != 1)
		return -ENXIO;

	fp = kmemdup(&ua_format, sizeof(*fp), GFP_KERNEL);
	if (!fp)
		return -ENOMEM;

	fp->iface = altsd->bInterfaceNumber;
	fp->endpoint = get_endpoint(alts, 0)->bEndpointAddress;
	fp->ep_attr = get_endpoint(alts, 0)->bmAttributes;
	fp->datainterval = 0;
	fp->maxpacksize = le16_to_cpu(get_endpoint(alts, 0)->wMaxPacketSize);
	INIT_LIST_HEAD(&fp->list);

	switch (fp->maxpacksize) {
	case 0x120:
		fp->rate_max = fp->rate_min = 44100;
		break;
	case 0x138:
	case 0x140:
		fp->rate_max = fp->rate_min = 48000;
		break;
	case 0x258:
	case 0x260:
		fp->rate_max = fp->rate_min = 96000;
		break;
	default:
		usb_audio_err(chip, "unknown sample rate\n");
		kfree(fp);
		return -ENXIO;
	}

	err = add_audio_stream_from_fixed_fmt(chip, fp);
	if (err < 0) {
		list_del(&fp->list); /* unlink for avoiding double-free */
		kfree(fp);
		return err;
	}
	usb_set_interface(chip->dev, fp->iface, 0);
	return 0;
}

/*
 * Create a standard mixer for the specified interface.
 */
static int create_standard_mixer_quirk(struct snd_usb_audio *chip,
				       struct usb_interface *iface,
				       struct usb_driver *driver,
				       const struct snd_usb_audio_quirk *quirk)
{
	if (quirk->ifnum < 0)
		return 0;

	return snd_usb_create_mixer(chip, quirk->ifnum, 0);
}

static int setup_disable_autosuspend(struct snd_usb_audio *chip,
				       struct usb_interface *iface,
				       struct usb_driver *driver,
				       const struct snd_usb_audio_quirk *quirk)
{
	usb_disable_autosuspend(interface_to_usbdev(iface));
	return 1;	/* Continue with creating streams and mixer */
}

/*
 * audio-interface quirks
 *
 * returns zero if no standard audio/MIDI parsing is needed.
 * returns a positive value if standard audio/midi interfaces are parsed
 * after this.
 * returns a negative value at error.
 */
int snd_usb_create_quirk(struct snd_usb_audio *chip,
			 struct usb_interface *iface,
			 struct usb_driver *driver,
			 const struct snd_usb_audio_quirk *quirk)
{
	typedef int (*quirk_func_t)(struct snd_usb_audio *,
				    struct usb_interface *,
				    struct usb_driver *,
				    const struct snd_usb_audio_quirk *);
	static const quirk_func_t quirk_funcs[] = {
		[QUIRK_IGNORE_INTERFACE] = ignore_interface_quirk,
		[QUIRK_COMPOSITE] = create_composite_quirk,
		[QUIRK_AUTODETECT] = create_autodetect_quirks,
		[QUIRK_MIDI_STANDARD_INTERFACE] = create_any_midi_quirk,
		[QUIRK_MIDI_FIXED_ENDPOINT] = create_any_midi_quirk,
		[QUIRK_MIDI_YAMAHA] = create_any_midi_quirk,
		[QUIRK_MIDI_ROLAND] = create_any_midi_quirk,
		[QUIRK_MIDI_MIDIMAN] = create_any_midi_quirk,
		[QUIRK_MIDI_NOVATION] = create_any_midi_quirk,
		[QUIRK_MIDI_RAW_BYTES] = create_any_midi_quirk,
		[QUIRK_MIDI_EMAGIC] = create_any_midi_quirk,
		[QUIRK_MIDI_CME] = create_any_midi_quirk,
		[QUIRK_MIDI_AKAI] = create_any_midi_quirk,
		[QUIRK_MIDI_FTDI] = create_any_midi_quirk,
		[QUIRK_MIDI_CH345] = create_any_midi_quirk,
		[QUIRK_AUDIO_STANDARD_INTERFACE] = create_standard_audio_quirk,
		[QUIRK_AUDIO_FIXED_ENDPOINT] = create_fixed_stream_quirk,
		[QUIRK_AUDIO_EDIROL_UAXX] = create_uaxx_quirk,
		[QUIRK_AUDIO_ALIGN_TRANSFER] = create_align_transfer_quirk,
		[QUIRK_AUDIO_STANDARD_MIXER] = create_standard_mixer_quirk,
		[QUIRK_SETUP_DISABLE_AUTOSUSPEND] = setup_disable_autosuspend,
	};

	if (quirk->type < QUIRK_TYPE_COUNT) {
		return quirk_funcs[quirk->type](chip, iface, driver, quirk);
	} else {
		usb_audio_err(chip, "invalid quirk type %d\n", quirk->type);
		return -ENXIO;
	}
}

/*
 * boot quirks
 */

#define EXTIGY_FIRMWARE_SIZE_OLD 794
#define EXTIGY_FIRMWARE_SIZE_NEW 483

static int snd_usb_extigy_boot_quirk(struct usb_device *dev, struct usb_interface *intf)
{
	struct usb_host_config *config = dev->actconfig;
	int err;

	if (le16_to_cpu(get_cfg_desc(config)->wTotalLength) == EXTIGY_FIRMWARE_SIZE_OLD ||
	    le16_to_cpu(get_cfg_desc(config)->wTotalLength) == EXTIGY_FIRMWARE_SIZE_NEW) {
		dev_dbg(&dev->dev, "sending Extigy boot sequence...\n");
		/* Send message to force it to reconnect with full interface. */
		err = snd_usb_ctl_msg(dev, usb_sndctrlpipe(dev,0),
				      0x10, 0x43, 0x0001, 0x000a, NULL, 0);
		if (err < 0)
			dev_dbg(&dev->dev, "error sending boot message: %d\n", err);
		err = usb_get_descriptor(dev, USB_DT_DEVICE, 0,
				&dev->descriptor, sizeof(dev->descriptor));
		config = dev->actconfig;
		if (err < 0)
			dev_dbg(&dev->dev, "error usb_get_descriptor: %d\n", err);
		err = usb_reset_configuration(dev);
		if (err < 0)
			dev_dbg(&dev->dev, "error usb_reset_configuration: %d\n", err);
		dev_dbg(&dev->dev, "extigy_boot: new boot length = %d\n",
			    le16_to_cpu(get_cfg_desc(config)->wTotalLength));
		return -ENODEV; /* quit this anyway */
	}
	return 0;
}

static int snd_usb_audigy2nx_boot_quirk(struct usb_device *dev)
{
	u8 buf = 1;

	snd_usb_ctl_msg(dev, usb_rcvctrlpipe(dev, 0), 0x2a,
			USB_DIR_IN | USB_TYPE_VENDOR | USB_RECIP_OTHER,
			0, 0, &buf, 1);
	if (buf == 0) {
		snd_usb_ctl_msg(dev, usb_sndctrlpipe(dev, 0), 0x29,
				USB_DIR_OUT | USB_TYPE_VENDOR | USB_RECIP_OTHER,
				1, 2000, NULL, 0);
		return -ENODEV;
	}
	return 0;
}

static int snd_usb_fasttrackpro_boot_quirk(struct usb_device *dev)
{
	int err;

	if (dev->actconfig->desc.bConfigurationValue == 1) {
		dev_info(&dev->dev,
			   "Fast Track Pro switching to config #2\n");
		/* This function has to be available by the usb core module.
		 * if it is not avialable the boot quirk has to be left out
		 * and the configuration has to be set by udev or hotplug
		 * rules
		 */
		err = usb_driver_set_configuration(dev, 2);
		if (err < 0)
			dev_dbg(&dev->dev,
				"error usb_driver_set_configuration: %d\n",
				err);
		/* Always return an error, so that we stop creating a device
		   that will just be destroyed and recreated with a new
		   configuration */
		return -ENODEV;
	} else
		dev_info(&dev->dev, "Fast Track Pro config OK\n");

	return 0;
}

/*
 * C-Media CM106/CM106+ have four 16-bit internal registers that are nicely
 * documented in the device's data sheet.
 */
static int snd_usb_cm106_write_int_reg(struct usb_device *dev, int reg, u16 value)
{
	u8 buf[4];
	buf[0] = 0x20;
	buf[1] = value & 0xff;
	buf[2] = (value >> 8) & 0xff;
	buf[3] = reg;
	return snd_usb_ctl_msg(dev, usb_sndctrlpipe(dev, 0), USB_REQ_SET_CONFIGURATION,
			       USB_DIR_OUT | USB_TYPE_CLASS | USB_RECIP_ENDPOINT,
			       0, 0, &buf, 4);
}

static int snd_usb_cm106_boot_quirk(struct usb_device *dev)
{
	/*
	 * Enable line-out driver mode, set headphone source to front
	 * channels, enable stereo mic.
	 */
	return snd_usb_cm106_write_int_reg(dev, 2, 0x8004);
}

/*
 * CM6206 registers from the CM6206 datasheet rev 2.1
 */
#define CM6206_REG0_DMA_MASTER BIT(15)
#define CM6206_REG0_SPDIFO_RATE_48K (2 << 12)
#define CM6206_REG0_SPDIFO_RATE_96K (7 << 12)
/* Bit 4 thru 11 is the S/PDIF category code */
#define CM6206_REG0_SPDIFO_CAT_CODE_GENERAL (0 << 4)
#define CM6206_REG0_SPDIFO_EMPHASIS_CD BIT(3)
#define CM6206_REG0_SPDIFO_COPYRIGHT_NA BIT(2)
#define CM6206_REG0_SPDIFO_NON_AUDIO BIT(1)
#define CM6206_REG0_SPDIFO_PRO_FORMAT BIT(0)

#define CM6206_REG1_TEST_SEL_CLK BIT(14)
#define CM6206_REG1_PLLBIN_EN BIT(13)
#define CM6206_REG1_SOFT_MUTE_EN BIT(12)
#define CM6206_REG1_GPIO4_OUT BIT(11)
#define CM6206_REG1_GPIO4_OE BIT(10)
#define CM6206_REG1_GPIO3_OUT BIT(9)
#define CM6206_REG1_GPIO3_OE BIT(8)
#define CM6206_REG1_GPIO2_OUT BIT(7)
#define CM6206_REG1_GPIO2_OE BIT(6)
#define CM6206_REG1_GPIO1_OUT BIT(5)
#define CM6206_REG1_GPIO1_OE BIT(4)
#define CM6206_REG1_SPDIFO_INVALID BIT(3)
#define CM6206_REG1_SPDIF_LOOP_EN BIT(2)
#define CM6206_REG1_SPDIFO_DIS BIT(1)
#define CM6206_REG1_SPDIFI_MIX BIT(0)

#define CM6206_REG2_DRIVER_ON BIT(15)
#define CM6206_REG2_HEADP_SEL_SIDE_CHANNELS (0 << 13)
#define CM6206_REG2_HEADP_SEL_SURROUND_CHANNELS (1 << 13)
#define CM6206_REG2_HEADP_SEL_CENTER_SUBW (2 << 13)
#define CM6206_REG2_HEADP_SEL_FRONT_CHANNELS (3 << 13)
#define CM6206_REG2_MUTE_HEADPHONE_RIGHT BIT(12)
#define CM6206_REG2_MUTE_HEADPHONE_LEFT BIT(11)
#define CM6206_REG2_MUTE_REAR_SURROUND_RIGHT BIT(10)
#define CM6206_REG2_MUTE_REAR_SURROUND_LEFT BIT(9)
#define CM6206_REG2_MUTE_SIDE_SURROUND_RIGHT BIT(8)
#define CM6206_REG2_MUTE_SIDE_SURROUND_LEFT BIT(7)
#define CM6206_REG2_MUTE_SUBWOOFER BIT(6)
#define CM6206_REG2_MUTE_CENTER BIT(5)
#define CM6206_REG2_MUTE_RIGHT_FRONT BIT(3)
#define CM6206_REG2_MUTE_LEFT_FRONT BIT(3)
#define CM6206_REG2_EN_BTL BIT(2)
#define CM6206_REG2_MCUCLKSEL_1_5_MHZ (0)
#define CM6206_REG2_MCUCLKSEL_3_MHZ (1)
#define CM6206_REG2_MCUCLKSEL_6_MHZ (2)
#define CM6206_REG2_MCUCLKSEL_12_MHZ (3)

/* Bit 11..13 sets the sensitivity to FLY tuner volume control VP/VD signal */
#define CM6206_REG3_FLYSPEED_DEFAULT (2 << 11)
#define CM6206_REG3_VRAP25EN BIT(10)
#define CM6206_REG3_MSEL1 BIT(9)
#define CM6206_REG3_SPDIFI_RATE_44_1K BIT(0 << 7)
#define CM6206_REG3_SPDIFI_RATE_48K BIT(2 << 7)
#define CM6206_REG3_SPDIFI_RATE_32K BIT(3 << 7)
#define CM6206_REG3_PINSEL BIT(6)
#define CM6206_REG3_FOE BIT(5)
#define CM6206_REG3_ROE BIT(4)
#define CM6206_REG3_CBOE BIT(3)
#define CM6206_REG3_LOSE BIT(2)
#define CM6206_REG3_HPOE BIT(1)
#define CM6206_REG3_SPDIFI_CANREC BIT(0)

#define CM6206_REG5_DA_RSTN BIT(13)
#define CM6206_REG5_AD_RSTN BIT(12)
#define CM6206_REG5_SPDIFO_AD2SPDO BIT(12)
#define CM6206_REG5_SPDIFO_SEL_FRONT (0 << 9)
#define CM6206_REG5_SPDIFO_SEL_SIDE_SUR (1 << 9)
#define CM6206_REG5_SPDIFO_SEL_CEN_LFE (2 << 9)
#define CM6206_REG5_SPDIFO_SEL_REAR_SUR (3 << 9)
#define CM6206_REG5_CODECM BIT(8)
#define CM6206_REG5_EN_HPF BIT(7)
#define CM6206_REG5_T_SEL_DSDA4 BIT(6)
#define CM6206_REG5_T_SEL_DSDA3 BIT(5)
#define CM6206_REG5_T_SEL_DSDA2 BIT(4)
#define CM6206_REG5_T_SEL_DSDA1 BIT(3)
#define CM6206_REG5_T_SEL_DSDAD_NORMAL 0
#define CM6206_REG5_T_SEL_DSDAD_FRONT 4
#define CM6206_REG5_T_SEL_DSDAD_S_SURROUND 5
#define CM6206_REG5_T_SEL_DSDAD_CEN_LFE 6
#define CM6206_REG5_T_SEL_DSDAD_R_SURROUND 7

static int snd_usb_cm6206_boot_quirk(struct usb_device *dev)
{
	int err  = 0, reg;
	int val[] = {
		/*
		 * Values here are chosen based on sniffing USB traffic
		 * under Windows.
		 *
		 * REG0: DAC is master, sample rate 48kHz, no copyright
		 */
		CM6206_REG0_SPDIFO_RATE_48K |
		CM6206_REG0_SPDIFO_COPYRIGHT_NA,
		/*
		 * REG1: PLL binary search enable, soft mute enable.
		 */
		CM6206_REG1_PLLBIN_EN |
		CM6206_REG1_SOFT_MUTE_EN,
		/*
		 * REG2: enable output drivers,
		 * select front channels to the headphone output,
		 * then mute the headphone channels, run the MCU
		 * at 1.5 MHz.
		 */
		CM6206_REG2_DRIVER_ON |
		CM6206_REG2_HEADP_SEL_FRONT_CHANNELS |
		CM6206_REG2_MUTE_HEADPHONE_RIGHT |
		CM6206_REG2_MUTE_HEADPHONE_LEFT,
		/*
		 * REG3: default flyspeed, set 2.5V mic bias
		 * enable all line out ports and enable SPDIF
		 */
		CM6206_REG3_FLYSPEED_DEFAULT |
		CM6206_REG3_VRAP25EN |
		CM6206_REG3_FOE |
		CM6206_REG3_ROE |
		CM6206_REG3_CBOE |
		CM6206_REG3_LOSE |
		CM6206_REG3_HPOE |
		CM6206_REG3_SPDIFI_CANREC,
		/* REG4 is just a bunch of GPIO lines */
		0x0000,
		/* REG5: de-assert AD/DA reset signals */
		CM6206_REG5_DA_RSTN |
		CM6206_REG5_AD_RSTN };

	for (reg = 0; reg < ARRAY_SIZE(val); reg++) {
		err = snd_usb_cm106_write_int_reg(dev, reg, val[reg]);
		if (err < 0)
			return err;
	}

	return err;
}

/* quirk for Plantronics GameCom 780 with CM6302 chip */
static int snd_usb_gamecon780_boot_quirk(struct usb_device *dev)
{
	/* set the initial volume and don't change; other values are either
	 * too loud or silent due to firmware bug (bko#65251)
	 */
	u8 buf[2] = { 0x74, 0xe3 };
	return snd_usb_ctl_msg(dev, usb_sndctrlpipe(dev, 0), UAC_SET_CUR,
			USB_RECIP_INTERFACE | USB_TYPE_CLASS | USB_DIR_OUT,
			UAC_FU_VOLUME << 8, 9 << 8, buf, 2);
}

/*
 * Novation Twitch DJ controller
 * Focusrite Novation Saffire 6 USB audio card
 */
static int snd_usb_novation_boot_quirk(struct usb_device *dev)
{
	/* preemptively set up the device because otherwise the
	 * raw MIDI endpoints are not active */
	usb_set_interface(dev, 0, 1);
	return 0;
}

/*
 * This call will put the synth in "USB send" mode, i.e it will send MIDI
 * messages through USB (this is disabled at startup). The synth will
 * acknowledge by sending a sysex on endpoint 0x85 and by displaying a USB
 * sign on its LCD. Values here are chosen based on sniffing USB traffic
 * under Windows.
 */
static int snd_usb_accessmusic_boot_quirk(struct usb_device *dev)
{
	int err, actual_length;
	/* "midi send" enable */
	static const u8 seq[] = { 0x4e, 0x73, 0x52, 0x01 };
	void *buf;

	if (usb_pipe_type_check(dev, usb_sndintpipe(dev, 0x05)))
		return -EINVAL;
	buf = kmemdup(seq, ARRAY_SIZE(seq), GFP_KERNEL);
	if (!buf)
		return -ENOMEM;
	err = usb_interrupt_msg(dev, usb_sndintpipe(dev, 0x05), buf,
			ARRAY_SIZE(seq), &actual_length, 1000);
	kfree(buf);
	if (err < 0)
		return err;

	return 0;
}

/*
 * Some sound cards from Native Instruments are in fact compliant to the USB
 * audio standard of version 2 and other approved USB standards, even though
 * they come up as vendor-specific device when first connected.
 *
 * However, they can be told to come up with a new set of descriptors
 * upon their next enumeration, and the interfaces announced by the new
 * descriptors will then be handled by the kernel's class drivers. As the
 * product ID will also change, no further checks are required.
 */

static int snd_usb_nativeinstruments_boot_quirk(struct usb_device *dev)
{
	int ret;

	ret = usb_control_msg(dev, usb_sndctrlpipe(dev, 0),
				  0xaf, USB_TYPE_VENDOR | USB_RECIP_DEVICE,
				  1, 0, NULL, 0, 1000);

	if (ret < 0)
		return ret;

	usb_reset_device(dev);

	/* return -EAGAIN, so the creation of an audio interface for this
	 * temporary device is aborted. The device will reconnect with a
	 * new product ID */
	return -EAGAIN;
}

static void mbox2_setup_48_24_magic(struct usb_device *dev)
{
	u8 srate[3];
	u8 temp[12];

	/* Choose 48000Hz permanently */
	srate[0] = 0x80;
	srate[1] = 0xbb;
	srate[2] = 0x00;

	/* Send the magic! */
	snd_usb_ctl_msg(dev, usb_rcvctrlpipe(dev, 0),
		0x01, 0x22, 0x0100, 0x0085, &temp, 0x0003);
	snd_usb_ctl_msg(dev, usb_sndctrlpipe(dev, 0),
		0x81, 0xa2, 0x0100, 0x0085, &srate, 0x0003);
	snd_usb_ctl_msg(dev, usb_sndctrlpipe(dev, 0),
		0x81, 0xa2, 0x0100, 0x0086, &srate, 0x0003);
	snd_usb_ctl_msg(dev, usb_sndctrlpipe(dev, 0),
		0x81, 0xa2, 0x0100, 0x0003, &srate, 0x0003);
	return;
}

/* Digidesign Mbox 2 needs to load firmware onboard
 * and driver must wait a few seconds for initialisation.
 */

#define MBOX2_FIRMWARE_SIZE    646
#define MBOX2_BOOT_LOADING     0x01 /* Hard coded into the device */
#define MBOX2_BOOT_READY       0x02 /* Hard coded into the device */

static int snd_usb_mbox2_boot_quirk(struct usb_device *dev)
{
	struct usb_host_config *config = dev->actconfig;
	int err;
	u8 bootresponse[0x12];
	int fwsize;
	int count;

	fwsize = le16_to_cpu(get_cfg_desc(config)->wTotalLength);

	if (fwsize != MBOX2_FIRMWARE_SIZE) {
		dev_err(&dev->dev, "Invalid firmware size=%d.\n", fwsize);
		return -ENODEV;
	}

	dev_dbg(&dev->dev, "Sending Digidesign Mbox 2 boot sequence...\n");

	count = 0;
	bootresponse[0] = MBOX2_BOOT_LOADING;
	while ((bootresponse[0] == MBOX2_BOOT_LOADING) && (count < 10)) {
		msleep(500); /* 0.5 second delay */
		snd_usb_ctl_msg(dev, usb_rcvctrlpipe(dev, 0),
			/* Control magic - load onboard firmware */
			0x85, 0xc0, 0x0001, 0x0000, &bootresponse, 0x0012);
		if (bootresponse[0] == MBOX2_BOOT_READY)
			break;
		dev_dbg(&dev->dev, "device not ready, resending boot sequence...\n");
		count++;
	}

	if (bootresponse[0] != MBOX2_BOOT_READY) {
		dev_err(&dev->dev, "Unknown bootresponse=%d, or timed out, ignoring device.\n", bootresponse[0]);
		return -ENODEV;
	}

	dev_dbg(&dev->dev, "device initialised!\n");

	err = usb_get_descriptor(dev, USB_DT_DEVICE, 0,
		&dev->descriptor, sizeof(dev->descriptor));
	config = dev->actconfig;
	if (err < 0)
		dev_dbg(&dev->dev, "error usb_get_descriptor: %d\n", err);

	err = usb_reset_configuration(dev);
	if (err < 0)
		dev_dbg(&dev->dev, "error usb_reset_configuration: %d\n", err);
	dev_dbg(&dev->dev, "mbox2_boot: new boot length = %d\n",
		le16_to_cpu(get_cfg_desc(config)->wTotalLength));

	mbox2_setup_48_24_magic(dev);

	dev_info(&dev->dev, "Digidesign Mbox 2: 24bit 48kHz");

	return 0; /* Successful boot */
}

static int snd_usb_axefx3_boot_quirk(struct usb_device *dev)
{
	int err;

	dev_dbg(&dev->dev, "Waiting for Axe-Fx III to boot up...\n");

	/* If the Axe-Fx III has not fully booted, it will timeout when trying
	 * to enable the audio streaming interface. A more generous timeout is
	 * used here to detect when the Axe-Fx III has finished booting as the
	 * set interface message will be acked once it has
	 */
	err = usb_control_msg(dev, usb_sndctrlpipe(dev, 0),
				USB_REQ_SET_INTERFACE, USB_RECIP_INTERFACE,
				1, 1, NULL, 0, 120000);
	if (err < 0) {
		dev_err(&dev->dev,
			"failed waiting for Axe-Fx III to boot: %d\n", err);
		return err;
	}

	dev_dbg(&dev->dev, "Axe-Fx III is now ready\n");

	err = usb_set_interface(dev, 1, 0);
	if (err < 0)
		dev_dbg(&dev->dev,
			"error stopping Axe-Fx III interface: %d\n", err);

	return 0;
}


#define MICROBOOK_BUF_SIZE 128

static int snd_usb_motu_microbookii_communicate(struct usb_device *dev, u8 *buf,
						int buf_size, int *length)
{
	int err, actual_length;

	if (usb_pipe_type_check(dev, usb_sndintpipe(dev, 0x01)))
		return -EINVAL;
	err = usb_interrupt_msg(dev, usb_sndintpipe(dev, 0x01), buf, *length,
				&actual_length, 1000);
	if (err < 0)
		return err;

	print_hex_dump(KERN_DEBUG, "MicroBookII snd: ", DUMP_PREFIX_NONE, 16, 1,
		       buf, actual_length, false);

	memset(buf, 0, buf_size);

	if (usb_pipe_type_check(dev, usb_rcvintpipe(dev, 0x82)))
		return -EINVAL;
	err = usb_interrupt_msg(dev, usb_rcvintpipe(dev, 0x82), buf, buf_size,
				&actual_length, 1000);
	if (err < 0)
		return err;

	print_hex_dump(KERN_DEBUG, "MicroBookII rcv: ", DUMP_PREFIX_NONE, 16, 1,
		       buf, actual_length, false);

	*length = actual_length;
	return 0;
}

static int snd_usb_motu_microbookii_boot_quirk(struct usb_device *dev)
{
	int err, actual_length, poll_attempts = 0;
	static const u8 set_samplerate_seq[] = { 0x00, 0x00, 0x00, 0x00,
						 0x00, 0x00, 0x0b, 0x14,
						 0x00, 0x00, 0x00, 0x01 };
	static const u8 poll_ready_seq[] = { 0x00, 0x04, 0x00, 0x00,
					     0x00, 0x00, 0x0b, 0x18 };
	u8 *buf = kzalloc(MICROBOOK_BUF_SIZE, GFP_KERNEL);

	if (!buf)
		return -ENOMEM;

	dev_info(&dev->dev, "Waiting for MOTU Microbook II to boot up...\n");

	/* First we tell the device which sample rate to use. */
	memcpy(buf, set_samplerate_seq, sizeof(set_samplerate_seq));
	actual_length = sizeof(set_samplerate_seq);
	err = snd_usb_motu_microbookii_communicate(dev, buf, MICROBOOK_BUF_SIZE,
						   &actual_length);

	if (err < 0) {
		dev_err(&dev->dev,
			"failed setting the sample rate for Motu MicroBook II: %d\n",
			err);
		goto free_buf;
	}

	/* Then we poll every 100 ms until the device informs of its readiness. */
	while (true) {
		if (++poll_attempts > 100) {
			dev_err(&dev->dev,
				"failed booting Motu MicroBook II: timeout\n");
			err = -ENODEV;
			goto free_buf;
		}

		memset(buf, 0, MICROBOOK_BUF_SIZE);
		memcpy(buf, poll_ready_seq, sizeof(poll_ready_seq));

		actual_length = sizeof(poll_ready_seq);
		err = snd_usb_motu_microbookii_communicate(
			dev, buf, MICROBOOK_BUF_SIZE, &actual_length);
		if (err < 0) {
			dev_err(&dev->dev,
				"failed booting Motu MicroBook II: communication error %d\n",
				err);
			goto free_buf;
		}

		/* the device signals its readiness through a message of the
		 * form
		 *           XX 06 00 00 00 00 0b 18  00 00 00 01
		 * If the device is not yet ready to accept audio data, the
		 * last byte of that sequence is 00.
		 */
		if (actual_length == 12 && buf[actual_length - 1] == 1)
			break;

		msleep(100);
	}

	dev_info(&dev->dev, "MOTU MicroBook II ready\n");

free_buf:
	kfree(buf);
	return err;
}

static int snd_usb_motu_m_series_boot_quirk(struct usb_device *dev)
{
<<<<<<< HEAD
	int ret;

	ret = usb_control_msg(dev, usb_sndctrlpipe(dev, 0),
			      1, USB_TYPE_VENDOR | USB_RECIP_DEVICE,
			      0x0, 0, NULL, 0, 1000);

	if (ret < 0)
		return ret;

=======
>>>>>>> f642729d
	msleep(2000);

	return 0;
}

/*
 * Setup quirks
 */
#define MAUDIO_SET		0x01 /* parse device_setup */
#define MAUDIO_SET_COMPATIBLE	0x80 /* use only "win-compatible" interfaces */
#define MAUDIO_SET_DTS		0x02 /* enable DTS Digital Output */
#define MAUDIO_SET_96K		0x04 /* 48-96kHz rate if set, 8-48kHz otherwise */
#define MAUDIO_SET_24B		0x08 /* 24bits sample if set, 16bits otherwise */
#define MAUDIO_SET_DI		0x10 /* enable Digital Input */
#define MAUDIO_SET_MASK		0x1f /* bit mask for setup value */
#define MAUDIO_SET_24B_48K_DI	 0x19 /* 24bits+48kHz+Digital Input */
#define MAUDIO_SET_24B_48K_NOTDI 0x09 /* 24bits+48kHz+No Digital Input */
#define MAUDIO_SET_16B_48K_DI	 0x11 /* 16bits+48kHz+Digital Input */
#define MAUDIO_SET_16B_48K_NOTDI 0x01 /* 16bits+48kHz+No Digital Input */

static int quattro_skip_setting_quirk(struct snd_usb_audio *chip,
				      int iface, int altno)
{
	/* Reset ALL ifaces to 0 altsetting.
	 * Call it for every possible altsetting of every interface.
	 */
	usb_set_interface(chip->dev, iface, 0);
	if (chip->setup & MAUDIO_SET) {
		if (chip->setup & MAUDIO_SET_COMPATIBLE) {
			if (iface != 1 && iface != 2)
				return 1; /* skip all interfaces but 1 and 2 */
		} else {
			unsigned int mask;
			if (iface == 1 || iface == 2)
				return 1; /* skip interfaces 1 and 2 */
			if ((chip->setup & MAUDIO_SET_96K) && altno != 1)
				return 1; /* skip this altsetting */
			mask = chip->setup & MAUDIO_SET_MASK;
			if (mask == MAUDIO_SET_24B_48K_DI && altno != 2)
				return 1; /* skip this altsetting */
			if (mask == MAUDIO_SET_24B_48K_NOTDI && altno != 3)
				return 1; /* skip this altsetting */
			if (mask == MAUDIO_SET_16B_48K_NOTDI && altno != 4)
				return 1; /* skip this altsetting */
		}
	}
	usb_audio_dbg(chip,
		    "using altsetting %d for interface %d config %d\n",
		    altno, iface, chip->setup);
	return 0; /* keep this altsetting */
}

static int audiophile_skip_setting_quirk(struct snd_usb_audio *chip,
					 int iface,
					 int altno)
{
	/* Reset ALL ifaces to 0 altsetting.
	 * Call it for every possible altsetting of every interface.
	 */
	usb_set_interface(chip->dev, iface, 0);

	if (chip->setup & MAUDIO_SET) {
		unsigned int mask;
		if ((chip->setup & MAUDIO_SET_DTS) && altno != 6)
			return 1; /* skip this altsetting */
		if ((chip->setup & MAUDIO_SET_96K) && altno != 1)
			return 1; /* skip this altsetting */
		mask = chip->setup & MAUDIO_SET_MASK;
		if (mask == MAUDIO_SET_24B_48K_DI && altno != 2)
			return 1; /* skip this altsetting */
		if (mask == MAUDIO_SET_24B_48K_NOTDI && altno != 3)
			return 1; /* skip this altsetting */
		if (mask == MAUDIO_SET_16B_48K_DI && altno != 4)
			return 1; /* skip this altsetting */
		if (mask == MAUDIO_SET_16B_48K_NOTDI && altno != 5)
			return 1; /* skip this altsetting */
	}

	return 0; /* keep this altsetting */
}

static int fasttrackpro_skip_setting_quirk(struct snd_usb_audio *chip,
					   int iface, int altno)
{
	/* Reset ALL ifaces to 0 altsetting.
	 * Call it for every possible altsetting of every interface.
	 */
	usb_set_interface(chip->dev, iface, 0);

	/* possible configuration where both inputs and only one output is
	 *used is not supported by the current setup
	 */
	if (chip->setup & (MAUDIO_SET | MAUDIO_SET_24B)) {
		if (chip->setup & MAUDIO_SET_96K) {
			if (altno != 3 && altno != 6)
				return 1;
		} else if (chip->setup & MAUDIO_SET_DI) {
			if (iface == 4)
				return 1; /* no analog input */
			if (altno != 2 && altno != 5)
				return 1; /* enable only altsets 2 and 5 */
		} else {
			if (iface == 5)
				return 1; /* disable digialt input */
			if (altno != 2 && altno != 5)
				return 1; /* enalbe only altsets 2 and 5 */
		}
	} else {
		/* keep only 16-Bit mode */
		if (altno != 1)
			return 1;
	}

	usb_audio_dbg(chip,
		    "using altsetting %d for interface %d config %d\n",
		    altno, iface, chip->setup);
	return 0; /* keep this altsetting */
}

static int s1810c_skip_setting_quirk(struct snd_usb_audio *chip,
					   int iface, int altno)
{
	/*
	 * Altno settings:
	 *
	 * Playback (Interface 1):
	 * 1: 6 Analog + 2 S/PDIF
	 * 2: 6 Analog + 2 S/PDIF
	 * 3: 6 Analog
	 *
	 * Capture (Interface 2):
	 * 1: 8 Analog + 2 S/PDIF + 8 ADAT
	 * 2: 8 Analog + 2 S/PDIF + 4 ADAT
	 * 3: 8 Analog
	 */

	/*
	 * I'll leave 2 as the default one and
	 * use device_setup to switch to the
	 * other two.
	 */
	if ((chip->setup == 0 || chip->setup > 2) && altno != 2)
		return 1;
	else if (chip->setup == 1 && altno != 1)
		return 1;
	else if (chip->setup == 2 && altno != 3)
		return 1;

	return 0;
}

int snd_usb_apply_interface_quirk(struct snd_usb_audio *chip,
				  int iface,
				  int altno)
{
	/* audiophile usb: skip altsets incompatible with device_setup */
	if (chip->usb_id == USB_ID(0x0763, 0x2003))
		return audiophile_skip_setting_quirk(chip, iface, altno);
	/* quattro usb: skip altsets incompatible with device_setup */
	if (chip->usb_id == USB_ID(0x0763, 0x2001))
		return quattro_skip_setting_quirk(chip, iface, altno);
	/* fasttrackpro usb: skip altsets incompatible with device_setup */
	if (chip->usb_id == USB_ID(0x0763, 0x2012))
		return fasttrackpro_skip_setting_quirk(chip, iface, altno);
	/* presonus studio 1810c: skip altsets incompatible with device_setup */
	if (chip->usb_id == USB_ID(0x0194f, 0x010c))
		return s1810c_skip_setting_quirk(chip, iface, altno);


	return 0;
}

int snd_usb_apply_boot_quirk(struct usb_device *dev,
			     struct usb_interface *intf,
			     const struct snd_usb_audio_quirk *quirk,
			     unsigned int id)
{
	switch (id) {
	case USB_ID(0x041e, 0x3000):
		/* SB Extigy needs special boot-up sequence */
		/* if more models come, this will go to the quirk list. */
		return snd_usb_extigy_boot_quirk(dev, intf);

	case USB_ID(0x041e, 0x3020):
		/* SB Audigy 2 NX needs its own boot-up magic, too */
		return snd_usb_audigy2nx_boot_quirk(dev);

	case USB_ID(0x10f5, 0x0200):
		/* C-Media CM106 / Turtle Beach Audio Advantage Roadie */
		return snd_usb_cm106_boot_quirk(dev);

	case USB_ID(0x0d8c, 0x0102):
		/* C-Media CM6206 / CM106-Like Sound Device */
	case USB_ID(0x0ccd, 0x00b1): /* Terratec Aureon 7.1 USB */
		return snd_usb_cm6206_boot_quirk(dev);

	case USB_ID(0x0dba, 0x3000):
		/* Digidesign Mbox 2 */
		return snd_usb_mbox2_boot_quirk(dev);

	case USB_ID(0x1235, 0x0010): /* Focusrite Novation Saffire 6 USB */
	case USB_ID(0x1235, 0x0018): /* Focusrite Novation Twitch */
		return snd_usb_novation_boot_quirk(dev);

	case USB_ID(0x133e, 0x0815):
		/* Access Music VirusTI Desktop */
		return snd_usb_accessmusic_boot_quirk(dev);

	case USB_ID(0x17cc, 0x1000): /* Komplete Audio 6 */
	case USB_ID(0x17cc, 0x1010): /* Traktor Audio 6 */
	case USB_ID(0x17cc, 0x1020): /* Traktor Audio 10 */
		return snd_usb_nativeinstruments_boot_quirk(dev);
	case USB_ID(0x0763, 0x2012):  /* M-Audio Fast Track Pro USB */
		return snd_usb_fasttrackpro_boot_quirk(dev);
	case USB_ID(0x047f, 0xc010): /* Plantronics Gamecom 780 */
		return snd_usb_gamecon780_boot_quirk(dev);
	case USB_ID(0x2466, 0x8010): /* Fractal Audio Axe-Fx 3 */
		return snd_usb_axefx3_boot_quirk(dev);
	case USB_ID(0x07fd, 0x0004): /* MOTU MicroBook II */
		/*
		 * For some reason interface 3 with vendor-spec class is
		 * detected on MicroBook IIc.
		 */
		if (get_iface_desc(intf->altsetting)->bInterfaceClass ==
		    USB_CLASS_VENDOR_SPEC &&
		    get_iface_desc(intf->altsetting)->bInterfaceNumber < 3)
			return snd_usb_motu_microbookii_boot_quirk(dev);
		break;
	}

	return 0;
}

int snd_usb_apply_boot_quirk_once(struct usb_device *dev,
				  struct usb_interface *intf,
				  const struct snd_usb_audio_quirk *quirk,
				  unsigned int id)
{
	switch (id) {
	case USB_ID(0x07fd, 0x0008): /* MOTU M Series */
		return snd_usb_motu_m_series_boot_quirk(dev);
	}

	return 0;
}

/*
 * check if the device uses big-endian samples
 */
int snd_usb_is_big_endian_format(struct snd_usb_audio *chip,
				 const struct audioformat *fp)
{
	/* it depends on altsetting whether the device is big-endian or not */
	switch (chip->usb_id) {
	case USB_ID(0x0763, 0x2001): /* M-Audio Quattro: captured data only */
		if (fp->altsetting == 2 || fp->altsetting == 3 ||
			fp->altsetting == 5 || fp->altsetting == 6)
			return 1;
		break;
	case USB_ID(0x0763, 0x2003): /* M-Audio Audiophile USB */
		if (chip->setup == 0x00 ||
			fp->altsetting == 1 || fp->altsetting == 2 ||
			fp->altsetting == 3)
			return 1;
		break;
	case USB_ID(0x0763, 0x2012): /* M-Audio Fast Track Pro */
		if (fp->altsetting == 2 || fp->altsetting == 3 ||
			fp->altsetting == 5 || fp->altsetting == 6)
			return 1;
		break;
	}
	return 0;
}

/*
 * For E-Mu 0404USB/0202USB/TrackerPre/0204 sample rate should be set for device,
 * not for interface.
 */

enum {
	EMU_QUIRK_SR_44100HZ = 0,
	EMU_QUIRK_SR_48000HZ,
	EMU_QUIRK_SR_88200HZ,
	EMU_QUIRK_SR_96000HZ,
	EMU_QUIRK_SR_176400HZ,
	EMU_QUIRK_SR_192000HZ
};

static void set_format_emu_quirk(struct snd_usb_substream *subs,
				 const struct audioformat *fmt)
{
	unsigned char emu_samplerate_id = 0;

	/* When capture is active
	 * sample rate shouldn't be changed
	 * by playback substream
	 */
	if (subs->direction == SNDRV_PCM_STREAM_PLAYBACK) {
		if (subs->stream->substream[SNDRV_PCM_STREAM_CAPTURE].cur_audiofmt)
			return;
	}

	switch (fmt->rate_min) {
	case 48000:
		emu_samplerate_id = EMU_QUIRK_SR_48000HZ;
		break;
	case 88200:
		emu_samplerate_id = EMU_QUIRK_SR_88200HZ;
		break;
	case 96000:
		emu_samplerate_id = EMU_QUIRK_SR_96000HZ;
		break;
	case 176400:
		emu_samplerate_id = EMU_QUIRK_SR_176400HZ;
		break;
	case 192000:
		emu_samplerate_id = EMU_QUIRK_SR_192000HZ;
		break;
	default:
		emu_samplerate_id = EMU_QUIRK_SR_44100HZ;
		break;
	}
	snd_emuusb_set_samplerate(subs->stream->chip, emu_samplerate_id);
	subs->pkt_offset_adj = (emu_samplerate_id >= EMU_QUIRK_SR_176400HZ) ? 4 : 0;
}

static int pioneer_djm_set_format_quirk(struct snd_usb_substream *subs,
					u16 windex)
{
	unsigned int cur_rate = subs->data_endpoint->cur_rate;
	u8 sr[3];
	// Convert to little endian
	sr[0] = cur_rate & 0xff;
	sr[1] = (cur_rate >> 8) & 0xff;
	sr[2] = (cur_rate >> 16) & 0xff;
	usb_set_interface(subs->dev, 0, 1);
	// we should derive windex from fmt-sync_ep but it's not set
	snd_usb_ctl_msg(subs->stream->chip->dev,
		usb_sndctrlpipe(subs->stream->chip->dev, 0),
		0x01, 0x22, 0x0100, windex, &sr, 0x0003);
	return 0;
}

void snd_usb_set_format_quirk(struct snd_usb_substream *subs,
			      const struct audioformat *fmt)
{
	switch (subs->stream->chip->usb_id) {
	case USB_ID(0x041e, 0x3f02): /* E-Mu 0202 USB */
	case USB_ID(0x041e, 0x3f04): /* E-Mu 0404 USB */
	case USB_ID(0x041e, 0x3f0a): /* E-Mu Tracker Pre */
	case USB_ID(0x041e, 0x3f19): /* E-Mu 0204 USB */
		set_format_emu_quirk(subs, fmt);
		break;
	case USB_ID(0x534d, 0x2109): /* MacroSilicon MS2109 */
		subs->stream_offset_adj = 2;
		break;
	case USB_ID(0x2b73, 0x0013): /* Pioneer DJM-450 */
		pioneer_djm_set_format_quirk(subs, 0x0082);
		break;
	}
}

bool snd_usb_get_sample_rate_quirk(struct snd_usb_audio *chip)
{
	/* devices which do not support reading the sample rate. */
	switch (chip->usb_id) {
	case USB_ID(0x041e, 0x4080): /* Creative Live Cam VF0610 */
	case USB_ID(0x04d8, 0xfeea): /* Benchmark DAC1 Pre */
	case USB_ID(0x0556, 0x0014): /* Phoenix Audio TMX320VC */
	case USB_ID(0x05a3, 0x9420): /* ELP HD USB Camera */
	case USB_ID(0x05a7, 0x1020): /* Bose Companion 5 */
	case USB_ID(0x074d, 0x3553): /* Outlaw RR2150 (Micronas UAC3553B) */
	case USB_ID(0x1395, 0x740a): /* Sennheiser DECT */
	case USB_ID(0x1901, 0x0191): /* GE B850V3 CP2114 audio interface */
	case USB_ID(0x21b4, 0x0081): /* AudioQuest DragonFly */
	case USB_ID(0x2912, 0x30c8): /* Audioengine D1 */
	case USB_ID(0x413c, 0xa506): /* Dell AE515 sound bar */
		return true;
	}

	/* devices of these vendors don't support reading rate, either */
	switch (USB_ID_VENDOR(chip->usb_id)) {
	case 0x045e: /* MS Lifecam */
	case 0x047f: /* Plantronics */
	case 0x1de7: /* Phoenix Audio */
		return true;
	}

	return false;
}

/* ITF-USB DSD based DACs need a vendor cmd to switch
 * between PCM and native DSD mode
 */
static bool is_itf_usb_dsd_dac(unsigned int id)
{
	switch (id) {
	case USB_ID(0x154e, 0x1002): /* Denon DCD-1500RE */
	case USB_ID(0x154e, 0x1003): /* Denon DA-300USB */
	case USB_ID(0x154e, 0x3005): /* Marantz HD-DAC1 */
	case USB_ID(0x154e, 0x3006): /* Marantz SA-14S1 */
	case USB_ID(0x1852, 0x5065): /* Luxman DA-06 */
	case USB_ID(0x0644, 0x8043): /* TEAC UD-501/UD-501V2/UD-503/NT-503 */
	case USB_ID(0x0644, 0x8044): /* Esoteric D-05X */
	case USB_ID(0x0644, 0x804a): /* TEAC UD-301 */
		return true;
	}
	return false;
}

int snd_usb_select_mode_quirk(struct snd_usb_audio *chip,
			      const struct audioformat *fmt)
{
	struct usb_device *dev = chip->dev;
	int err;

	if (is_itf_usb_dsd_dac(chip->usb_id)) {
		/* First switch to alt set 0, otherwise the mode switch cmd
		 * will not be accepted by the DAC
		 */
		err = usb_set_interface(dev, fmt->iface, 0);
		if (err < 0)
			return err;

		msleep(20); /* Delay needed after setting the interface */

		/* Vendor mode switch cmd is required. */
		if (fmt->formats & SNDRV_PCM_FMTBIT_DSD_U32_BE) {
			/* DSD mode (DSD_U32) requested */
			err = snd_usb_ctl_msg(dev, usb_sndctrlpipe(dev, 0), 0,
					      USB_DIR_OUT|USB_TYPE_VENDOR|USB_RECIP_INTERFACE,
					      1, 1, NULL, 0);
			if (err < 0)
				return err;

		} else {
			/* PCM or DOP mode (S32) requested */
			/* PCM mode (S16) requested */
			err = snd_usb_ctl_msg(dev, usb_sndctrlpipe(dev, 0), 0,
					      USB_DIR_OUT|USB_TYPE_VENDOR|USB_RECIP_INTERFACE,
					      0, 1, NULL, 0);
			if (err < 0)
				return err;

		}
		msleep(20);
	}
	return 0;
}

void snd_usb_endpoint_start_quirk(struct snd_usb_endpoint *ep)
{
	/*
	 * "Playback Design" products send bogus feedback data at the start
	 * of the stream. Ignore them.
	 */
	if (USB_ID_VENDOR(ep->chip->usb_id) == 0x23ba &&
	    ep->type == SND_USB_ENDPOINT_TYPE_SYNC)
		ep->skip_packets = 4;

	/*
	 * M-Audio Fast Track C400/C600 - when packets are not skipped, real
	 * world latency varies by approx. +/- 50 frames (at 96kHz) each time
	 * the stream is (re)started. When skipping packets 16 at endpoint
	 * start up, the real world latency is stable within +/- 1 frame (also
	 * across power cycles).
	 */
	if ((ep->chip->usb_id == USB_ID(0x0763, 0x2030) ||
	     ep->chip->usb_id == USB_ID(0x0763, 0x2031)) &&
	    ep->type == SND_USB_ENDPOINT_TYPE_DATA)
		ep->skip_packets = 16;

	/* Work around devices that report unreasonable feedback data */
	if ((ep->chip->usb_id == USB_ID(0x0644, 0x8038) ||  /* TEAC UD-H01 */
	     ep->chip->usb_id == USB_ID(0x1852, 0x5034)) && /* T+A Dac8 */
	    ep->syncmaxsize == 4)
		ep->tenor_fb_quirk = 1;
}

void snd_usb_set_interface_quirk(struct snd_usb_audio *chip)
{
	if (!chip)
		return;
	/*
	 * "Playback Design" products need a 50ms delay after setting the
	 * USB interface.
	 */
	switch (USB_ID_VENDOR(chip->usb_id)) {
	case 0x23ba: /* Playback Design */
	case 0x0644: /* TEAC Corp. */
		msleep(50);
		break;
	}
}

/* quirk applied after snd_usb_ctl_msg(); not applied during boot quirks */
void snd_usb_ctl_msg_quirk(struct usb_device *dev, unsigned int pipe,
			   __u8 request, __u8 requesttype, __u16 value,
			   __u16 index, void *data, __u16 size)
{
	struct snd_usb_audio *chip = dev_get_drvdata(&dev->dev);

	if (!chip)
		return;
	/*
	 * "Playback Design" products need a 20ms delay after each
	 * class compliant request
	 */
	if (USB_ID_VENDOR(chip->usb_id) == 0x23ba &&
	    (requesttype & USB_TYPE_MASK) == USB_TYPE_CLASS)
		msleep(20);

	/*
	 * "TEAC Corp." products need a 20ms delay after each
	 * class compliant request
	 */
	if (USB_ID_VENDOR(chip->usb_id) == 0x0644 &&
	    (requesttype & USB_TYPE_MASK) == USB_TYPE_CLASS)
		msleep(20);

	/* ITF-USB DSD based DACs functionality need a delay
	 * after each class compliant request
	 */
	if (is_itf_usb_dsd_dac(chip->usb_id)
	    && (requesttype & USB_TYPE_MASK) == USB_TYPE_CLASS)
		msleep(20);

	/*
	 * Plantronics headsets (C320, C320-M, etc) need a delay to avoid
	 * random microhpone failures.
	 */
	if (USB_ID_VENDOR(chip->usb_id) == 0x047f &&
	    (requesttype & USB_TYPE_MASK) == USB_TYPE_CLASS)
		msleep(20);

	/* Zoom R16/24, many Logitech(at least H650e/H570e/BCC950),
	 * Jabra 550a, Kingston HyperX needs a tiny delay here,
	 * otherwise requests like get/set frequency return
	 * as failed despite actually succeeding.
	 */
	if ((chip->usb_id == USB_ID(0x1686, 0x00dd) ||
	     USB_ID_VENDOR(chip->usb_id) == 0x046d  || /* Logitech */
	     chip->usb_id == USB_ID(0x0b0e, 0x0349) ||
	     chip->usb_id == USB_ID(0x0951, 0x16ad)) &&
	    (requesttype & USB_TYPE_MASK) == USB_TYPE_CLASS)
		usleep_range(1000, 2000);

	/*
	 * Samsung USBC Headset (AKG) need a tiny delay after each
	 * class compliant request. (Model number: AAM625R or AAM627R)
	 */
	if (chip->usb_id == USB_ID(0x04e8, 0xa051) &&
	    (requesttype & USB_TYPE_MASK) == USB_TYPE_CLASS)
		usleep_range(5000, 6000);
}

/*
 * snd_usb_interface_dsd_format_quirks() is called from format.c to
 * augment the PCM format bit-field for DSD types. The UAC standards
 * don't have a designated bit field to denote DSD-capable interfaces,
 * hence all hardware that is known to support this format has to be
 * listed here.
 */
u64 snd_usb_interface_dsd_format_quirks(struct snd_usb_audio *chip,
					struct audioformat *fp,
					unsigned int sample_bytes)
{
	struct usb_interface *iface;

	/* Playback Designs */
	if (USB_ID_VENDOR(chip->usb_id) == 0x23ba &&
	    USB_ID_PRODUCT(chip->usb_id) < 0x0110) {
		switch (fp->altsetting) {
		case 1:
			fp->dsd_dop = true;
			return SNDRV_PCM_FMTBIT_DSD_U16_LE;
		case 2:
			fp->dsd_bitrev = true;
			return SNDRV_PCM_FMTBIT_DSD_U8;
		case 3:
			fp->dsd_bitrev = true;
			return SNDRV_PCM_FMTBIT_DSD_U16_LE;
		}
	}

	/* XMOS based USB DACs */
	switch (chip->usb_id) {
	case USB_ID(0x1511, 0x0037): /* AURALiC VEGA */
	case USB_ID(0x2522, 0x0012): /* LH Labs VI DAC Infinity */
	case USB_ID(0x2772, 0x0230): /* Pro-Ject Pre Box S2 Digital */
		if (fp->altsetting == 2)
			return SNDRV_PCM_FMTBIT_DSD_U32_BE;
		break;

	case USB_ID(0x0d8c, 0x0316): /* Hegel HD12 DSD */
	case USB_ID(0x10cb, 0x0103): /* The Bit Opus #3; with fp->dsd_raw */
	case USB_ID(0x16d0, 0x06b2): /* NuPrime DAC-10 */
	case USB_ID(0x16d0, 0x09dd): /* Encore mDSD */
	case USB_ID(0x16d0, 0x0733): /* Furutech ADL Stratos */
	case USB_ID(0x16d0, 0x09db): /* NuPrime Audio DAC-9 */
	case USB_ID(0x1db5, 0x0003): /* Bryston BDA3 */
	case USB_ID(0x22e1, 0xca01): /* HDTA Serenade DSD */
	case USB_ID(0x249c, 0x9326): /* M2Tech Young MkIII */
	case USB_ID(0x2616, 0x0106): /* PS Audio NuWave DAC */
	case USB_ID(0x2622, 0x0041): /* Audiolab M-DAC+ */
	case USB_ID(0x27f7, 0x3002): /* W4S DAC-2v2SE */
	case USB_ID(0x29a2, 0x0086): /* Mutec MC3+ USB */
	case USB_ID(0x6b42, 0x0042): /* MSB Technology */
		if (fp->altsetting == 3)
			return SNDRV_PCM_FMTBIT_DSD_U32_BE;
		break;

	/* Amanero Combo384 USB based DACs with native DSD support */
	case USB_ID(0x16d0, 0x071a):  /* Amanero - Combo384 */
	case USB_ID(0x2ab6, 0x0004):  /* T+A DAC8DSD-V2.0, MP1000E-V2.0, MP2000R-V2.0, MP2500R-V2.0, MP3100HV-V2.0 */
	case USB_ID(0x2ab6, 0x0005):  /* T+A USB HD Audio 1 */
	case USB_ID(0x2ab6, 0x0006):  /* T+A USB HD Audio 2 */
		if (fp->altsetting == 2) {
			switch (le16_to_cpu(chip->dev->descriptor.bcdDevice)) {
			case 0x199:
				return SNDRV_PCM_FMTBIT_DSD_U32_LE;
			case 0x19b:
			case 0x203:
				return SNDRV_PCM_FMTBIT_DSD_U32_BE;
			default:
				break;
			}
		}
		break;
	case USB_ID(0x16d0, 0x0a23):
		if (fp->altsetting == 2)
			return SNDRV_PCM_FMTBIT_DSD_U32_BE;
		break;

	default:
		break;
	}

	/* ITF-USB DSD based DACs */
	if (is_itf_usb_dsd_dac(chip->usb_id)) {
		iface = usb_ifnum_to_if(chip->dev, fp->iface);

		/* Altsetting 2 support native DSD if the num of altsets is
		 * three (0-2),
		 * Altsetting 3 support native DSD if the num of altsets is
		 * four (0-3).
		 */
		if (fp->altsetting == iface->num_altsetting - 1)
			return SNDRV_PCM_FMTBIT_DSD_U32_BE;
	}

	/* Mostly generic method to detect many DSD-capable implementations -
	 * from XMOS/Thesycon
	 */
	switch (USB_ID_VENDOR(chip->usb_id)) {
	case 0x152a:  /* Thesycon devices */
	case 0x20b1:  /* XMOS based devices */
	case 0x22d9:  /* Oppo */
	case 0x23ba:  /* Playback Designs */
	case 0x25ce:  /* Mytek devices */
	case 0x278b:  /* Rotel? */
	case 0x292b:  /* Gustard/Ess based devices */
	case 0x2972:  /* FiiO devices */
	case 0x2ab6:  /* T+A devices */
	case 0x3353:  /* Khadas devices */
	case 0x3842:  /* EVGA */
	case 0xc502:  /* HiBy devices */
		if (fp->dsd_raw)
			return SNDRV_PCM_FMTBIT_DSD_U32_BE;
		break;
	default:
		break;

	}

	return 0;
}

void snd_usb_audioformat_attributes_quirk(struct snd_usb_audio *chip,
					  struct audioformat *fp,
					  int stream)
{
	switch (chip->usb_id) {
	case USB_ID(0x0a92, 0x0053): /* AudioTrak Optoplay */
		/* Optoplay sets the sample rate attribute although
		 * it seems not supporting it in fact.
		 */
		fp->attributes &= ~UAC_EP_CS_ATTR_SAMPLE_RATE;
		break;
	case USB_ID(0x041e, 0x3020): /* Creative SB Audigy 2 NX */
	case USB_ID(0x0763, 0x2003): /* M-Audio Audiophile USB */
		/* doesn't set the sample rate attribute, but supports it */
		fp->attributes |= UAC_EP_CS_ATTR_SAMPLE_RATE;
		break;
	case USB_ID(0x0763, 0x2001):  /* M-Audio Quattro USB */
	case USB_ID(0x0763, 0x2012):  /* M-Audio Fast Track Pro USB */
	case USB_ID(0x047f, 0x0ca1): /* plantronics headset */
	case USB_ID(0x077d, 0x07af): /* Griffin iMic (note that there is
					an older model 77d:223) */
	/*
	 * plantronics headset and Griffin iMic have set adaptive-in
	 * although it's really not...
	 */
		fp->ep_attr &= ~USB_ENDPOINT_SYNCTYPE;
		if (stream == SNDRV_PCM_STREAM_PLAYBACK)
			fp->ep_attr |= USB_ENDPOINT_SYNC_ADAPTIVE;
		else
			fp->ep_attr |= USB_ENDPOINT_SYNC_SYNC;
		break;
	case USB_ID(0x07fd, 0x0004):  /* MOTU MicroBook IIc */
		/*
		 * MaxPacketsOnly attribute is erroneously set in endpoint
		 * descriptors. As a result this card produces noise with
		 * all sample rates other than 96 kHz.
		 */
		fp->attributes &= ~UAC_EP_CS_ATTR_FILL_MAX;
		break;
	}
}

/*
 * registration quirk:
 * the registration is skipped if a device matches with the given ID,
 * unless the interface reaches to the defined one.  This is for delaying
 * the registration until the last known interface, so that the card and
 * devices appear at the same time.
 */

struct registration_quirk {
	unsigned int usb_id;	/* composed via USB_ID() */
	unsigned int interface;	/* the interface to trigger register */
};

#define REG_QUIRK_ENTRY(vendor, product, iface) \
	{ .usb_id = USB_ID(vendor, product), .interface = (iface) }

static const struct registration_quirk registration_quirks[] = {
	REG_QUIRK_ENTRY(0x0951, 0x16d8, 2),	/* Kingston HyperX AMP */
	REG_QUIRK_ENTRY(0x0951, 0x16ed, 2),	/* Kingston HyperX Cloud Alpha S */
	REG_QUIRK_ENTRY(0x0951, 0x16ea, 2),	/* Kingston HyperX Cloud Flight S */
	{ 0 }					/* terminator */
};

/* return true if skipping registration */
bool snd_usb_registration_quirk(struct snd_usb_audio *chip, int iface)
{
	const struct registration_quirk *q;

	for (q = registration_quirks; q->usb_id; q++)
		if (chip->usb_id == q->usb_id)
			return iface != q->interface;

	/* Register as normal */
	return false;
}<|MERGE_RESOLUTION|>--- conflicted
+++ resolved
@@ -1144,18 +1144,6 @@
 
 static int snd_usb_motu_m_series_boot_quirk(struct usb_device *dev)
 {
-<<<<<<< HEAD
-	int ret;
-
-	ret = usb_control_msg(dev, usb_sndctrlpipe(dev, 0),
-			      1, USB_TYPE_VENDOR | USB_RECIP_DEVICE,
-			      0x0, 0, NULL, 0, 1000);
-
-	if (ret < 0)
-		return ret;
-
-=======
->>>>>>> f642729d
 	msleep(2000);
 
 	return 0;
