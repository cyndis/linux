// SPDX-License-Identifier: GPL-2.0-or-later
/*
 */

#include <linux/init.h>
#include <linux/slab.h>
#include <linux/bitrev.h>
#include <linux/ratelimit.h>
#include <linux/usb.h>
#include <linux/usb/audio.h>
#include <linux/usb/audio-v2.h>

#include <sound/core.h>
#include <sound/pcm.h>
#include <sound/pcm_params.h>

#include "usbaudio.h"
#include "card.h"
#include "quirks.h"
#include "endpoint.h"
#include "helper.h"
#include "pcm.h"
#include "clock.h"
#include "power.h"
#include "media.h"
#include "implicit.h"

#define SUBSTREAM_FLAG_DATA_EP_STARTED	0
#define SUBSTREAM_FLAG_SYNC_EP_STARTED	1

/* return the estimated delay based on USB frame counters */
snd_pcm_uframes_t snd_usb_pcm_delay(struct snd_usb_substream *subs,
				    unsigned int rate)
{
	int current_frame_number;
	int frame_diff;
	int est_delay;

	if (!subs->last_delay)
		return 0; /* short path */

	current_frame_number = usb_get_current_frame_number(subs->dev);
	/*
	 * HCD implementations use different widths, use lower 8 bits.
	 * The delay will be managed up to 256ms, which is more than
	 * enough
	 */
	frame_diff = (current_frame_number - subs->last_frame_number) & 0xff;

	/* Approximation based on number of samples per USB frame (ms),
	   some truncation for 44.1 but the estimate is good enough */
	est_delay =  frame_diff * rate / 1000;
	if (subs->direction == SNDRV_PCM_STREAM_PLAYBACK)
		est_delay = subs->last_delay - est_delay;
	else
		est_delay = subs->last_delay + est_delay;

	if (est_delay < 0)
		est_delay = 0;
	return est_delay;
}

/*
 * return the current pcm pointer.  just based on the hwptr_done value.
 */
static snd_pcm_uframes_t snd_usb_pcm_pointer(struct snd_pcm_substream *substream)
{
	struct snd_usb_substream *subs = substream->runtime->private_data;
	unsigned int hwptr_done;

	if (atomic_read(&subs->stream->chip->shutdown))
		return SNDRV_PCM_POS_XRUN;
	spin_lock(&subs->lock);
	hwptr_done = subs->hwptr_done;
	substream->runtime->delay = snd_usb_pcm_delay(subs,
						substream->runtime->rate);
	spin_unlock(&subs->lock);
	return hwptr_done / (substream->runtime->frame_bits >> 3);
}

/*
 * find a matching audio format
 */
static const struct audioformat *
find_format(struct list_head *fmt_list_head, snd_pcm_format_t format,
	    unsigned int rate, unsigned int channels, bool strict_match,
	    struct snd_usb_substream *subs)
{
	const struct audioformat *fp;
	const struct audioformat *found = NULL;
	int cur_attr = 0, attr;

	list_for_each_entry(fp, fmt_list_head, list) {
		if (strict_match) {
			if (!(fp->formats & pcm_format_to_bits(format)))
				continue;
			if (fp->channels != channels)
				continue;
		}
		if (rate < fp->rate_min || rate > fp->rate_max)
			continue;
		if (!(fp->rates & SNDRV_PCM_RATE_CONTINUOUS)) {
			unsigned int i;
			for (i = 0; i < fp->nr_rates; i++)
				if (fp->rate_table[i] == rate)
					break;
			if (i >= fp->nr_rates)
				continue;
		}
		attr = fp->ep_attr & USB_ENDPOINT_SYNCTYPE;
		if (!found) {
			found = fp;
			cur_attr = attr;
			continue;
		}
		/* avoid async out and adaptive in if the other method
		 * supports the same format.
		 * this is a workaround for the case like
		 * M-audio audiophile USB.
		 */
		if (subs && attr != cur_attr) {
			if ((attr == USB_ENDPOINT_SYNC_ASYNC &&
			     subs->direction == SNDRV_PCM_STREAM_PLAYBACK) ||
			    (attr == USB_ENDPOINT_SYNC_ADAPTIVE &&
			     subs->direction == SNDRV_PCM_STREAM_CAPTURE))
				continue;
			if ((cur_attr == USB_ENDPOINT_SYNC_ASYNC &&
			     subs->direction == SNDRV_PCM_STREAM_PLAYBACK) ||
			    (cur_attr == USB_ENDPOINT_SYNC_ADAPTIVE &&
			     subs->direction == SNDRV_PCM_STREAM_CAPTURE)) {
				found = fp;
				cur_attr = attr;
				continue;
			}
		}
		/* find the format with the largest max. packet size */
		if (fp->maxpacksize > found->maxpacksize) {
			found = fp;
			cur_attr = attr;
		}
	}
	return found;
}

static const struct audioformat *
find_substream_format(struct snd_usb_substream *subs,
		      const struct snd_pcm_hw_params *params)
{
	return find_format(&subs->fmt_list, params_format(params),
			   params_rate(params), params_channels(params),
			   true, subs);
}

static int init_pitch_v1(struct snd_usb_audio *chip, int ep)
{
	struct usb_device *dev = chip->dev;
	unsigned char data[1];
	int err;

	data[0] = 1;
	err = snd_usb_ctl_msg(dev, usb_sndctrlpipe(dev, 0), UAC_SET_CUR,
			      USB_TYPE_CLASS|USB_RECIP_ENDPOINT|USB_DIR_OUT,
			      UAC_EP_CS_ATTR_PITCH_CONTROL << 8, ep,
			      data, sizeof(data));
	return err;
}

static int init_pitch_v2(struct snd_usb_audio *chip, int ep)
{
	struct usb_device *dev = chip->dev;
	unsigned char data[1];
	int err;

	data[0] = 1;
	err = snd_usb_ctl_msg(dev, usb_sndctrlpipe(dev, 0), UAC2_CS_CUR,
			      USB_TYPE_CLASS | USB_RECIP_ENDPOINT | USB_DIR_OUT,
			      UAC2_EP_CS_PITCH << 8, 0,
			      data, sizeof(data));
	return err;
}

/*
 * initialize the pitch control and sample rate
 */
int snd_usb_init_pitch(struct snd_usb_audio *chip,
		       const struct audioformat *fmt)
{
	int err;

	/* if endpoint doesn't have pitch control, bail out */
	if (!(fmt->attributes & UAC_EP_CS_ATTR_PITCH_CONTROL))
		return 0;

	usb_audio_dbg(chip, "enable PITCH for EP 0x%x\n", fmt->endpoint);

	switch (fmt->protocol) {
	case UAC_VERSION_1:
		err = init_pitch_v1(chip, fmt->endpoint);
		break;
	case UAC_VERSION_2:
		err = init_pitch_v2(chip, fmt->endpoint);
		break;
	default:
		return 0;
	}

	if (err < 0) {
		usb_audio_err(chip, "failed to enable PITCH for EP 0x%x\n",
			      fmt->endpoint);
		return err;
	}

	return 0;
}

static bool stop_endpoints(struct snd_usb_substream *subs)
{
	bool stopped = 0;

	if (test_and_clear_bit(SUBSTREAM_FLAG_SYNC_EP_STARTED, &subs->flags)) {
		snd_usb_endpoint_stop(subs->sync_endpoint);
		stopped = true;
	}
	if (test_and_clear_bit(SUBSTREAM_FLAG_DATA_EP_STARTED, &subs->flags)) {
		snd_usb_endpoint_stop(subs->data_endpoint);
		stopped = true;
	}
	return stopped;
}

static int start_endpoints(struct snd_usb_substream *subs)
{
	int err;

	if (!subs->data_endpoint)
		return -EINVAL;

	if (!test_and_set_bit(SUBSTREAM_FLAG_DATA_EP_STARTED, &subs->flags)) {
		err = snd_usb_endpoint_start(subs->data_endpoint);
		if (err < 0) {
			clear_bit(SUBSTREAM_FLAG_DATA_EP_STARTED, &subs->flags);
			goto error;
		}
	}

	if (subs->sync_endpoint &&
	    !test_and_set_bit(SUBSTREAM_FLAG_SYNC_EP_STARTED, &subs->flags)) {
		err = snd_usb_endpoint_start(subs->sync_endpoint);
		if (err < 0) {
			clear_bit(SUBSTREAM_FLAG_SYNC_EP_STARTED, &subs->flags);
			goto error;
		}
	}

	return 0;

 error:
	stop_endpoints(subs);
	return err;
}

static void sync_pending_stops(struct snd_usb_substream *subs)
{
	snd_usb_endpoint_sync_pending_stop(subs->sync_endpoint);
	snd_usb_endpoint_sync_pending_stop(subs->data_endpoint);
}

/* PCM sync_stop callback */
static int snd_usb_pcm_sync_stop(struct snd_pcm_substream *substream)
{
	struct snd_usb_substream *subs = substream->runtime->private_data;

	if (!snd_usb_lock_shutdown(subs->stream->chip)) {
		sync_pending_stops(subs);
		snd_usb_unlock_shutdown(subs->stream->chip);
	}
	return 0;
}

/* Set up sync endpoint */
int snd_usb_audioformat_set_sync_ep(struct snd_usb_audio *chip,
				    struct audioformat *fmt)
{
	struct usb_device *dev = chip->dev;
	struct usb_host_interface *alts;
<<<<<<< HEAD
	struct usb_interface *iface;
	unsigned int ep;
	unsigned int ifnum;

	/* Implicit feedback sync EPs consumers are always playback EPs */
	if (subs->direction != SNDRV_PCM_STREAM_PLAYBACK)
		return 0;

	switch (subs->stream->chip->usb_id) {
	case USB_ID(0x0763, 0x2030): /* M-Audio Fast Track C400 */
	case USB_ID(0x0763, 0x2031): /* M-Audio Fast Track C600 */
	case USB_ID(0x22f0, 0x0006): /* Allen&Heath Qu-16 */
		ep = 0x81;
		ifnum = 3;
		goto add_sync_ep_from_ifnum;
	case USB_ID(0x0763, 0x2080): /* M-Audio FastTrack Ultra */
	case USB_ID(0x0763, 0x2081):
		ep = 0x81;
		ifnum = 2;
		goto add_sync_ep_from_ifnum;
	case USB_ID(0x2466, 0x8003): /* Fractal Audio Axe-Fx II */
	case USB_ID(0x0499, 0x172a): /* Yamaha MODX */
		ep = 0x86;
		ifnum = 2;
		goto add_sync_ep_from_ifnum;
	case USB_ID(0x2466, 0x8010): /* Fractal Audio Axe-Fx III */
		ep = 0x81;
		ifnum = 2;
		goto add_sync_ep_from_ifnum;
	case USB_ID(0x1686, 0xf029): /* Zoom UAC-2 */
		ep = 0x82;
		ifnum = 2;
		goto add_sync_ep_from_ifnum;
	case USB_ID(0x1397, 0x0001): /* Behringer UFX1604 */
	case USB_ID(0x1397, 0x0002): /* Behringer UFX1204 */
		ep = 0x81;
		ifnum = 1;
		goto add_sync_ep_from_ifnum;
	case USB_ID(0x07fd, 0x0004): /* MOTU MicroBook II/IIc */
		/* MicroBook IIc */
		if (altsd->bInterfaceClass == USB_CLASS_AUDIO)
			return 0;
=======
	struct usb_interface_descriptor *altsd;
	unsigned int ep, attr, sync_attr;
	bool is_playback;
	int err;
>>>>>>> 356006a6

	alts = snd_usb_get_host_interface(chip, fmt->iface, fmt->altsetting);
	if (!alts)
		return 0;
	altsd = get_iface_desc(alts);

	err = snd_usb_parse_implicit_fb_quirk(chip, fmt, alts);
	if (err > 0)
		return 0; /* matched */

	/*
	 * Generic sync EP handling
	 */

	if (altsd->bNumEndpoints < 2)
		return 0;

	is_playback = !(get_endpoint(alts, 0)->bEndpointAddress & USB_DIR_IN);
	attr = fmt->ep_attr & USB_ENDPOINT_SYNCTYPE;
	if ((is_playback && (attr == USB_ENDPOINT_SYNC_SYNC ||
			     attr == USB_ENDPOINT_SYNC_ADAPTIVE)) ||
	    (!is_playback && attr != USB_ENDPOINT_SYNC_ADAPTIVE))
		return 0;

	sync_attr = get_endpoint(alts, 1)->bmAttributes;

	/*
	 * In case of illegal SYNC_NONE for OUT endpoint, we keep going to see
	 * if we don't find a sync endpoint, as on M-Audio Transit. In case of
	 * error fall back to SYNC mode and don't create sync endpoint
	 */

	/* check sync-pipe endpoint */
	/* ... and check descriptor size before accessing bSynchAddress
	   because there is a version of the SB Audigy 2 NX firmware lacking
	   the audio fields in the endpoint descriptors */
	if ((sync_attr & USB_ENDPOINT_XFERTYPE_MASK) != USB_ENDPOINT_XFER_ISOC ||
	    (get_endpoint(alts, 1)->bLength >= USB_DT_ENDPOINT_AUDIO_SIZE &&
	     get_endpoint(alts, 1)->bSynchAddress != 0)) {
		dev_err(&dev->dev,
			"%d:%d : invalid sync pipe. bmAttributes %02x, bLength %d, bSynchAddress %02x\n",
			   fmt->iface, fmt->altsetting,
			   get_endpoint(alts, 1)->bmAttributes,
			   get_endpoint(alts, 1)->bLength,
			   get_endpoint(alts, 1)->bSynchAddress);
		if (is_playback && attr == USB_ENDPOINT_SYNC_NONE)
			return 0;
		return -EINVAL;
	}
	ep = get_endpoint(alts, 1)->bEndpointAddress;
	if (get_endpoint(alts, 0)->bLength >= USB_DT_ENDPOINT_AUDIO_SIZE &&
	    get_endpoint(alts, 0)->bSynchAddress != 0 &&
	    ((is_playback && ep != (unsigned int)(get_endpoint(alts, 0)->bSynchAddress | USB_DIR_IN)) ||
	     (!is_playback && ep != (unsigned int)(get_endpoint(alts, 0)->bSynchAddress & ~USB_DIR_IN)))) {
		dev_err(&dev->dev,
			"%d:%d : invalid sync pipe. is_playback %d, ep %02x, bSynchAddress %02x\n",
			   fmt->iface, fmt->altsetting,
			   is_playback, ep, get_endpoint(alts, 0)->bSynchAddress);
		if (is_playback && attr == USB_ENDPOINT_SYNC_NONE)
			return 0;
		return -EINVAL;
	}

	fmt->sync_ep = ep;
	fmt->sync_iface = altsd->bInterfaceNumber;
	fmt->sync_altsetting = altsd->bAlternateSetting;
	fmt->sync_ep_idx = 1;
	if ((sync_attr & USB_ENDPOINT_USAGE_MASK) == USB_ENDPOINT_USAGE_IMPLICIT_FB)
		fmt->implicit_fb = 1;

	dev_dbg(&dev->dev, "%d:%d: found sync_ep=0x%x, iface=%d, alt=%d, implicit_fb=%d\n",
		fmt->iface, fmt->altsetting, fmt->sync_ep, fmt->sync_iface,
		fmt->sync_altsetting, fmt->implicit_fb);

	return 0;
}

static int snd_usb_pcm_change_state(struct snd_usb_substream *subs, int state)
{
	int ret;

	if (!subs->str_pd)
		return 0;

	ret = snd_usb_power_domain_set(subs->stream->chip, subs->str_pd, state);
	if (ret < 0) {
		dev_err(&subs->dev->dev,
			"Cannot change Power Domain ID: %d to state: %d. Err: %d\n",
			subs->str_pd->pd_id, state, ret);
		return ret;
	}

	return 0;
}

int snd_usb_pcm_suspend(struct snd_usb_stream *as)
{
	int ret;

	ret = snd_usb_pcm_change_state(&as->substream[0], UAC3_PD_STATE_D2);
	if (ret < 0)
		return ret;

	ret = snd_usb_pcm_change_state(&as->substream[1], UAC3_PD_STATE_D2);
	if (ret < 0)
		return ret;

	return 0;
}

int snd_usb_pcm_resume(struct snd_usb_stream *as)
{
	int ret;

	ret = snd_usb_pcm_change_state(&as->substream[0], UAC3_PD_STATE_D1);
	if (ret < 0)
		return ret;

	ret = snd_usb_pcm_change_state(&as->substream[1], UAC3_PD_STATE_D1);
	if (ret < 0)
		return ret;

	return 0;
}

static void close_endpoints(struct snd_usb_audio *chip,
			    struct snd_usb_substream *subs)
{
	if (subs->data_endpoint) {
		snd_usb_endpoint_set_sync(chip, subs->data_endpoint, NULL);
		snd_usb_endpoint_close(chip, subs->data_endpoint);
		subs->data_endpoint = NULL;
	}

	if (subs->sync_endpoint) {
		snd_usb_endpoint_close(chip, subs->sync_endpoint);
		subs->sync_endpoint = NULL;
	}
}

static int configure_endpoints(struct snd_usb_audio *chip,
			       struct snd_usb_substream *subs)
{
	int err;

	if (subs->data_endpoint->need_setup) {
		/* stop any running stream beforehand */
		if (stop_endpoints(subs))
			sync_pending_stops(subs);
		err = snd_usb_endpoint_configure(chip, subs->data_endpoint);
		if (err < 0)
			return err;
		snd_usb_set_format_quirk(subs, subs->cur_audiofmt);
	}

	if (subs->sync_endpoint) {
		err = snd_usb_endpoint_configure(chip, subs->sync_endpoint);
		if (err < 0)
			return err;
	}

	return 0;
}

/*
 * hw_params callback
 *
 * allocate a buffer and set the given audio format.
 *
 * so far we use a physically linear buffer although packetize transfer
 * doesn't need a continuous area.
 * if sg buffer is supported on the later version of alsa, we'll follow
 * that.
 */
static int snd_usb_hw_params(struct snd_pcm_substream *substream,
			     struct snd_pcm_hw_params *hw_params)
{
	struct snd_usb_substream *subs = substream->runtime->private_data;
	struct snd_usb_audio *chip = subs->stream->chip;
	const struct audioformat *fmt;
	const struct audioformat *sync_fmt;
	int ret;

	ret = snd_media_start_pipeline(subs);
	if (ret)
		return ret;

	fmt = find_substream_format(subs, hw_params);
	if (!fmt) {
		usb_audio_dbg(chip,
			      "cannot find format: format=%s, rate=%d, channels=%d\n",
			      snd_pcm_format_name(params_format(hw_params)),
			      params_rate(hw_params), params_channels(hw_params));
		ret = -EINVAL;
		goto stop_pipeline;
	}

	if (fmt->implicit_fb) {
		sync_fmt = snd_usb_find_implicit_fb_sync_format(chip, fmt,
								hw_params,
								!substream->stream);
		if (!sync_fmt) {
			usb_audio_dbg(chip,
				      "cannot find sync format: ep=0x%x, iface=%d:%d, format=%s, rate=%d, channels=%d\n",
				      fmt->sync_ep, fmt->sync_iface,
				      fmt->sync_altsetting,
				      snd_pcm_format_name(params_format(hw_params)),
				      params_rate(hw_params), params_channels(hw_params));
			ret = -EINVAL;
			goto stop_pipeline;
		}
	} else {
		sync_fmt = fmt;
	}

	ret = snd_usb_lock_shutdown(chip);
	if (ret < 0)
		goto stop_pipeline;

	ret = snd_usb_pcm_change_state(subs, UAC3_PD_STATE_D0);
	if (ret < 0)
		goto unlock;

	if (subs->data_endpoint) {
		if (snd_usb_endpoint_compatible(chip, subs->data_endpoint,
						fmt, hw_params))
			goto unlock;
		close_endpoints(chip, subs);
	}

	subs->data_endpoint = snd_usb_endpoint_open(chip, fmt, hw_params, false);
	if (!subs->data_endpoint) {
		ret = -EINVAL;
		goto unlock;
	}

	if (fmt->sync_ep) {
		subs->sync_endpoint = snd_usb_endpoint_open(chip, sync_fmt,
							    hw_params,
							    fmt == sync_fmt);
		if (!subs->sync_endpoint) {
			ret = -EINVAL;
			goto unlock;
		}

		snd_usb_endpoint_set_sync(chip, subs->data_endpoint,
					  subs->sync_endpoint);
	}

	mutex_lock(&chip->mutex);
	subs->cur_audiofmt = fmt;
	mutex_unlock(&chip->mutex);

	ret = configure_endpoints(chip, subs);

 unlock:
	if (ret < 0)
		close_endpoints(chip, subs);

	snd_usb_unlock_shutdown(chip);
 stop_pipeline:
	if (ret < 0)
		snd_media_stop_pipeline(subs);

	return ret;
}

/*
 * hw_free callback
 *
 * reset the audio format and release the buffer
 */
static int snd_usb_hw_free(struct snd_pcm_substream *substream)
{
	struct snd_usb_substream *subs = substream->runtime->private_data;
	struct snd_usb_audio *chip = subs->stream->chip;

	snd_media_stop_pipeline(subs);
	mutex_lock(&chip->mutex);
	subs->cur_audiofmt = NULL;
	mutex_unlock(&chip->mutex);
	if (!snd_usb_lock_shutdown(chip)) {
		if (stop_endpoints(subs))
			sync_pending_stops(subs);
		close_endpoints(chip, subs);
		snd_usb_unlock_shutdown(chip);
	}

	return 0;
}

/*
 * prepare callback
 *
 * only a few subtle things...
 */
static int snd_usb_pcm_prepare(struct snd_pcm_substream *substream)
{
	struct snd_pcm_runtime *runtime = substream->runtime;
	struct snd_usb_substream *subs = runtime->private_data;
	struct snd_usb_audio *chip = subs->stream->chip;
	int ret;

	ret = snd_usb_lock_shutdown(chip);
	if (ret < 0)
		return ret;
	if (snd_BUG_ON(!subs->data_endpoint)) {
		ret = -EIO;
		goto unlock;
	}

	ret = configure_endpoints(chip, subs);
	if (ret < 0)
		goto unlock;

	/* reset the pointer */
	subs->hwptr_done = 0;
	subs->transfer_done = 0;
	subs->last_delay = 0;
	subs->last_frame_number = 0;
	runtime->delay = 0;

	/* for playback, submit the URBs now; otherwise, the first hwptr_done
	 * updates for all URBs would happen at the same time when starting */
	if (subs->direction == SNDRV_PCM_STREAM_PLAYBACK)
		ret = start_endpoints(subs);

 unlock:
	snd_usb_unlock_shutdown(chip);
	return ret;
}

/*
 * h/w constraints
 */

#ifdef HW_CONST_DEBUG
#define hwc_debug(fmt, args...) pr_debug(fmt, ##args)
#else
#define hwc_debug(fmt, args...) do { } while(0)
#endif

static const struct snd_pcm_hardware snd_usb_hardware =
{
	.info =			SNDRV_PCM_INFO_MMAP |
				SNDRV_PCM_INFO_MMAP_VALID |
				SNDRV_PCM_INFO_BATCH |
				SNDRV_PCM_INFO_INTERLEAVED |
				SNDRV_PCM_INFO_BLOCK_TRANSFER |
				SNDRV_PCM_INFO_PAUSE,
	.channels_min =		1,
	.channels_max =		256,
	.buffer_bytes_max =	1024 * 1024,
	.period_bytes_min =	64,
	.period_bytes_max =	512 * 1024,
	.periods_min =		2,
	.periods_max =		1024,
};

static int hw_check_valid_format(struct snd_usb_substream *subs,
				 struct snd_pcm_hw_params *params,
				 const struct audioformat *fp)
{
	struct snd_interval *it = hw_param_interval(params, SNDRV_PCM_HW_PARAM_RATE);
	struct snd_interval *ct = hw_param_interval(params, SNDRV_PCM_HW_PARAM_CHANNELS);
	struct snd_mask *fmts = hw_param_mask(params, SNDRV_PCM_HW_PARAM_FORMAT);
	struct snd_interval *pt = hw_param_interval(params, SNDRV_PCM_HW_PARAM_PERIOD_TIME);
	struct snd_mask check_fmts;
	unsigned int ptime;

	/* check the format */
	snd_mask_none(&check_fmts);
	check_fmts.bits[0] = (u32)fp->formats;
	check_fmts.bits[1] = (u32)(fp->formats >> 32);
	snd_mask_intersect(&check_fmts, fmts);
	if (snd_mask_empty(&check_fmts)) {
		hwc_debug("   > check: no supported format %d\n", fp->format);
		return 0;
	}
	/* check the channels */
	if (fp->channels < ct->min || fp->channels > ct->max) {
		hwc_debug("   > check: no valid channels %d (%d/%d)\n", fp->channels, ct->min, ct->max);
		return 0;
	}
	/* check the rate is within the range */
	if (fp->rate_min > it->max || (fp->rate_min == it->max && it->openmax)) {
		hwc_debug("   > check: rate_min %d > max %d\n", fp->rate_min, it->max);
		return 0;
	}
	if (fp->rate_max < it->min || (fp->rate_max == it->min && it->openmin)) {
		hwc_debug("   > check: rate_max %d < min %d\n", fp->rate_max, it->min);
		return 0;
	}
	/* check whether the period time is >= the data packet interval */
	if (subs->speed != USB_SPEED_FULL) {
		ptime = 125 * (1 << fp->datainterval);
		if (ptime > pt->max || (ptime == pt->max && pt->openmax)) {
			hwc_debug("   > check: ptime %u > max %u\n", ptime, pt->max);
			return 0;
		}
	}
	return 1;
}

static int apply_hw_params_minmax(struct snd_interval *it, unsigned int rmin,
				  unsigned int rmax)
{
	int changed;

	if (rmin > rmax) {
		hwc_debug("  --> get empty\n");
		it->empty = 1;
		return -EINVAL;
	}

	changed = 0;
	if (it->min < rmin) {
		it->min = rmin;
		it->openmin = 0;
		changed = 1;
	}
	if (it->max > rmax) {
		it->max = rmax;
		it->openmax = 0;
		changed = 1;
	}
	if (snd_interval_checkempty(it)) {
		it->empty = 1;
		return -EINVAL;
	}
	hwc_debug("  --> (%d, %d) (changed = %d)\n", it->min, it->max, changed);
	return changed;
}

static int hw_rule_rate(struct snd_pcm_hw_params *params,
			struct snd_pcm_hw_rule *rule)
{
	struct snd_usb_substream *subs = rule->private;
	const struct audioformat *fp;
	struct snd_interval *it = hw_param_interval(params, SNDRV_PCM_HW_PARAM_RATE);
	unsigned int rmin, rmax, r;
	int i;

	hwc_debug("hw_rule_rate: (%d,%d)\n", it->min, it->max);
	rmin = UINT_MAX;
	rmax = 0;
	list_for_each_entry(fp, &subs->fmt_list, list) {
		if (!hw_check_valid_format(subs, params, fp))
			continue;
		if (fp->rate_table && fp->nr_rates) {
			for (i = 0; i < fp->nr_rates; i++) {
				r = fp->rate_table[i];
				if (!snd_interval_test(it, r))
					continue;
				rmin = min(rmin, r);
				rmax = max(rmax, r);
			}
		} else {
			rmin = min(rmin, fp->rate_min);
			rmax = max(rmax, fp->rate_max);
		}
	}

	return apply_hw_params_minmax(it, rmin, rmax);
}


static int hw_rule_channels(struct snd_pcm_hw_params *params,
			    struct snd_pcm_hw_rule *rule)
{
	struct snd_usb_substream *subs = rule->private;
	const struct audioformat *fp;
	struct snd_interval *it = hw_param_interval(params, SNDRV_PCM_HW_PARAM_CHANNELS);
	unsigned int rmin, rmax;

	hwc_debug("hw_rule_channels: (%d,%d)\n", it->min, it->max);
	rmin = UINT_MAX;
	rmax = 0;
	list_for_each_entry(fp, &subs->fmt_list, list) {
		if (!hw_check_valid_format(subs, params, fp))
			continue;
		rmin = min(rmin, fp->channels);
		rmax = max(rmax, fp->channels);
	}

	return apply_hw_params_minmax(it, rmin, rmax);
}

static int hw_rule_format(struct snd_pcm_hw_params *params,
			  struct snd_pcm_hw_rule *rule)
{
	struct snd_usb_substream *subs = rule->private;
	const struct audioformat *fp;
	struct snd_mask *fmt = hw_param_mask(params, SNDRV_PCM_HW_PARAM_FORMAT);
	u64 fbits;
	u32 oldbits[2];
	int changed;

	hwc_debug("hw_rule_format: %x:%x\n", fmt->bits[0], fmt->bits[1]);
	fbits = 0;
	list_for_each_entry(fp, &subs->fmt_list, list) {
		if (!hw_check_valid_format(subs, params, fp))
			continue;
		fbits |= fp->formats;
	}

	oldbits[0] = fmt->bits[0];
	oldbits[1] = fmt->bits[1];
	fmt->bits[0] &= (u32)fbits;
	fmt->bits[1] &= (u32)(fbits >> 32);
	if (!fmt->bits[0] && !fmt->bits[1]) {
		hwc_debug("  --> get empty\n");
		return -EINVAL;
	}
	changed = (oldbits[0] != fmt->bits[0] || oldbits[1] != fmt->bits[1]);
	hwc_debug("  --> %x:%x (changed = %d)\n", fmt->bits[0], fmt->bits[1], changed);
	return changed;
}

static int hw_rule_period_time(struct snd_pcm_hw_params *params,
			       struct snd_pcm_hw_rule *rule)
{
	struct snd_usb_substream *subs = rule->private;
	const struct audioformat *fp;
	struct snd_interval *it;
	unsigned char min_datainterval;
	unsigned int pmin;

	it = hw_param_interval(params, SNDRV_PCM_HW_PARAM_PERIOD_TIME);
	hwc_debug("hw_rule_period_time: (%u,%u)\n", it->min, it->max);
	min_datainterval = 0xff;
	list_for_each_entry(fp, &subs->fmt_list, list) {
		if (!hw_check_valid_format(subs, params, fp))
			continue;
		min_datainterval = min(min_datainterval, fp->datainterval);
	}
	if (min_datainterval == 0xff) {
		hwc_debug("  --> get empty\n");
		it->empty = 1;
		return -EINVAL;
	}
	pmin = 125 * (1 << min_datainterval);

	return apply_hw_params_minmax(it, pmin, UINT_MAX);
}

/* apply PCM hw constraints from the concurrent sync EP */
static int apply_hw_constraint_from_sync(struct snd_pcm_runtime *runtime,
					 struct snd_usb_substream *subs)
{
	struct snd_usb_audio *chip = subs->stream->chip;
	struct snd_usb_endpoint *ep;
	const struct audioformat *fp;
	int err;

	list_for_each_entry(fp, &subs->fmt_list, list) {
		ep = snd_usb_get_endpoint(chip, fp->endpoint);
		if (ep && ep->cur_rate)
			goto found;
		if (!fp->implicit_fb)
			continue;
		/* for the implicit fb, check the sync ep as well */
		ep = snd_usb_get_endpoint(chip, fp->sync_ep);
		if (ep && ep->cur_rate)
			goto found;
	}
	return 0;

 found:
	if (!find_format(&subs->fmt_list, ep->cur_format, ep->cur_rate,
			 ep->cur_channels, false, NULL)) {
		usb_audio_dbg(chip, "EP 0x%x being used, but not applicable\n",
			      ep->ep_num);
		return 0;
	}

	usb_audio_dbg(chip, "EP 0x%x being used, using fixed params:\n",
		      ep->ep_num);
	usb_audio_dbg(chip, "rate=%d, period_size=%d, periods=%d\n",
		      ep->cur_rate, ep->cur_period_frames,
		      ep->cur_buffer_periods);

	runtime->hw.formats = subs->formats;
	runtime->hw.rate_min = runtime->hw.rate_max = ep->cur_rate;
	runtime->hw.rates = SNDRV_PCM_RATE_KNOT;
	runtime->hw.periods_min = runtime->hw.periods_max =
		ep->cur_buffer_periods;

	err = snd_pcm_hw_rule_add(runtime, 0, SNDRV_PCM_HW_PARAM_CHANNELS,
				  hw_rule_channels, subs,
				  SNDRV_PCM_HW_PARAM_FORMAT,
				  SNDRV_PCM_HW_PARAM_RATE,
				  -1);
	if (err < 0)
		return err;

	err = snd_pcm_hw_constraint_minmax(runtime,
					   SNDRV_PCM_HW_PARAM_PERIOD_SIZE,
					   ep->cur_period_frames,
					   ep->cur_period_frames);
	if (err < 0)
		return err;

	return 1; /* notify the finding */
}

/*
 * set up the runtime hardware information.
 */

static int setup_hw_info(struct snd_pcm_runtime *runtime, struct snd_usb_substream *subs)
{
	struct snd_usb_audio *chip = subs->stream->chip;
	const struct audioformat *fp;
	unsigned int pt, ptmin;
	int param_period_time_if_needed = -1;
	int err;

	mutex_lock(&chip->mutex);
	err = apply_hw_constraint_from_sync(runtime, subs);
	mutex_unlock(&chip->mutex);
	if (err < 0)
		return err;
	if (err > 0) /* found the matching? */
		goto add_extra_rules;

	runtime->hw.formats = subs->formats;

	runtime->hw.rate_min = 0x7fffffff;
	runtime->hw.rate_max = 0;
	runtime->hw.channels_min = 256;
	runtime->hw.channels_max = 0;
	runtime->hw.rates = 0;
	ptmin = UINT_MAX;
	/* check min/max rates and channels */
	list_for_each_entry(fp, &subs->fmt_list, list) {
		runtime->hw.rates |= fp->rates;
		if (runtime->hw.rate_min > fp->rate_min)
			runtime->hw.rate_min = fp->rate_min;
		if (runtime->hw.rate_max < fp->rate_max)
			runtime->hw.rate_max = fp->rate_max;
		if (runtime->hw.channels_min > fp->channels)
			runtime->hw.channels_min = fp->channels;
		if (runtime->hw.channels_max < fp->channels)
			runtime->hw.channels_max = fp->channels;
		if (fp->fmt_type == UAC_FORMAT_TYPE_II && fp->frame_size > 0) {
			/* FIXME: there might be more than one audio formats... */
			runtime->hw.period_bytes_min = runtime->hw.period_bytes_max =
				fp->frame_size;
		}
		pt = 125 * (1 << fp->datainterval);
		ptmin = min(ptmin, pt);
	}

	param_period_time_if_needed = SNDRV_PCM_HW_PARAM_PERIOD_TIME;
	if (subs->speed == USB_SPEED_FULL)
		/* full speed devices have fixed data packet interval */
		ptmin = 1000;
	if (ptmin == 1000)
		/* if period time doesn't go below 1 ms, no rules needed */
		param_period_time_if_needed = -1;

	err = snd_pcm_hw_constraint_minmax(runtime,
					   SNDRV_PCM_HW_PARAM_PERIOD_TIME,
					   ptmin, UINT_MAX);
	if (err < 0)
		return err;

	err = snd_pcm_hw_rule_add(runtime, 0, SNDRV_PCM_HW_PARAM_RATE,
				  hw_rule_rate, subs,
				  SNDRV_PCM_HW_PARAM_FORMAT,
				  SNDRV_PCM_HW_PARAM_CHANNELS,
				  param_period_time_if_needed,
				  -1);
	if (err < 0)
		return err;

add_extra_rules:
	err = snd_pcm_hw_rule_add(runtime, 0, SNDRV_PCM_HW_PARAM_CHANNELS,
				  hw_rule_channels, subs,
				  SNDRV_PCM_HW_PARAM_FORMAT,
				  SNDRV_PCM_HW_PARAM_RATE,
				  param_period_time_if_needed,
				  -1);
	if (err < 0)
		return err;
	err = snd_pcm_hw_rule_add(runtime, 0, SNDRV_PCM_HW_PARAM_FORMAT,
				  hw_rule_format, subs,
				  SNDRV_PCM_HW_PARAM_RATE,
				  SNDRV_PCM_HW_PARAM_CHANNELS,
				  param_period_time_if_needed,
				  -1);
	if (err < 0)
		return err;
	if (param_period_time_if_needed >= 0) {
		err = snd_pcm_hw_rule_add(runtime, 0,
					  SNDRV_PCM_HW_PARAM_PERIOD_TIME,
					  hw_rule_period_time, subs,
					  SNDRV_PCM_HW_PARAM_FORMAT,
					  SNDRV_PCM_HW_PARAM_CHANNELS,
					  SNDRV_PCM_HW_PARAM_RATE,
					  -1);
		if (err < 0)
			return err;
	}

	return 0;
}

static int snd_usb_pcm_open(struct snd_pcm_substream *substream)
{
	int direction = substream->stream;
	struct snd_usb_stream *as = snd_pcm_substream_chip(substream);
	struct snd_pcm_runtime *runtime = substream->runtime;
	struct snd_usb_substream *subs = &as->substream[direction];
	int ret;

	runtime->hw = snd_usb_hardware;
	runtime->private_data = subs;
	subs->pcm_substream = substream;
	/* runtime PM is also done there */

	/* initialize DSD/DOP context */
	subs->dsd_dop.byte_idx = 0;
	subs->dsd_dop.channel = 0;
	subs->dsd_dop.marker = 1;

	ret = setup_hw_info(runtime, subs);
	if (ret < 0)
		return ret;
	ret = snd_usb_autoresume(subs->stream->chip);
	if (ret < 0)
		return ret;
	ret = snd_media_stream_init(subs, as->pcm, direction);
	if (ret < 0)
		snd_usb_autosuspend(subs->stream->chip);
	return ret;
}

static int snd_usb_pcm_close(struct snd_pcm_substream *substream)
{
	int direction = substream->stream;
	struct snd_usb_stream *as = snd_pcm_substream_chip(substream);
	struct snd_usb_substream *subs = &as->substream[direction];
	int ret;

	snd_media_stop_pipeline(subs);

	if (!snd_usb_lock_shutdown(subs->stream->chip)) {
		ret = snd_usb_pcm_change_state(subs, UAC3_PD_STATE_D1);
		snd_usb_unlock_shutdown(subs->stream->chip);
		if (ret < 0)
			return ret;
	}

	subs->pcm_substream = NULL;
	snd_usb_autosuspend(subs->stream->chip);

	return 0;
}

/* Since a URB can handle only a single linear buffer, we must use double
 * buffering when the data to be transferred overflows the buffer boundary.
 * To avoid inconsistencies when updating hwptr_done, we use double buffering
 * for all URBs.
 */
static void retire_capture_urb(struct snd_usb_substream *subs,
			       struct urb *urb)
{
	struct snd_pcm_runtime *runtime = subs->pcm_substream->runtime;
	unsigned int stride, frames, bytes, oldptr;
	int i, period_elapsed = 0;
	unsigned long flags;
	unsigned char *cp;
	int current_frame_number;

	/* read frame number here, update pointer in critical section */
	current_frame_number = usb_get_current_frame_number(subs->dev);

	stride = runtime->frame_bits >> 3;

	for (i = 0; i < urb->number_of_packets; i++) {
		cp = (unsigned char *)urb->transfer_buffer + urb->iso_frame_desc[i].offset + subs->pkt_offset_adj;
		if (urb->iso_frame_desc[i].status && printk_ratelimit()) {
			dev_dbg(&subs->dev->dev, "frame %d active: %d\n",
				i, urb->iso_frame_desc[i].status);
			// continue;
		}
		bytes = urb->iso_frame_desc[i].actual_length;
		if (subs->stream_offset_adj > 0) {
			unsigned int adj = min(subs->stream_offset_adj, bytes);
			cp += adj;
			bytes -= adj;
			subs->stream_offset_adj -= adj;
		}
		frames = bytes / stride;
		if (!subs->txfr_quirk)
			bytes = frames * stride;
		if (bytes % (runtime->sample_bits >> 3) != 0) {
			int oldbytes = bytes;
			bytes = frames * stride;
			dev_warn_ratelimited(&subs->dev->dev,
				 "Corrected urb data len. %d->%d\n",
							oldbytes, bytes);
		}
		/* update the current pointer */
		spin_lock_irqsave(&subs->lock, flags);
		oldptr = subs->hwptr_done;
		subs->hwptr_done += bytes;
		if (subs->hwptr_done >= runtime->buffer_size * stride)
			subs->hwptr_done -= runtime->buffer_size * stride;
		frames = (bytes + (oldptr % stride)) / stride;
		subs->transfer_done += frames;
		if (subs->transfer_done >= runtime->period_size) {
			subs->transfer_done -= runtime->period_size;
			period_elapsed = 1;
		}
		/* capture delay is by construction limited to one URB,
		 * reset delays here
		 */
		runtime->delay = subs->last_delay = 0;

		/* realign last_frame_number */
		subs->last_frame_number = current_frame_number;
		subs->last_frame_number &= 0xFF; /* keep 8 LSBs */

		spin_unlock_irqrestore(&subs->lock, flags);
		/* copy a data chunk */
		if (oldptr + bytes > runtime->buffer_size * stride) {
			unsigned int bytes1 =
					runtime->buffer_size * stride - oldptr;
			memcpy(runtime->dma_area + oldptr, cp, bytes1);
			memcpy(runtime->dma_area, cp + bytes1, bytes - bytes1);
		} else {
			memcpy(runtime->dma_area + oldptr, cp, bytes);
		}
	}

	if (period_elapsed)
		snd_pcm_period_elapsed(subs->pcm_substream);
}

static inline void fill_playback_urb_dsd_dop(struct snd_usb_substream *subs,
					     struct urb *urb, unsigned int bytes)
{
	struct snd_pcm_runtime *runtime = subs->pcm_substream->runtime;
	unsigned int stride = runtime->frame_bits >> 3;
	unsigned int dst_idx = 0;
	unsigned int src_idx = subs->hwptr_done;
	unsigned int wrap = runtime->buffer_size * stride;
	u8 *dst = urb->transfer_buffer;
	u8 *src = runtime->dma_area;
	u8 marker[] = { 0x05, 0xfa };

	/*
	 * The DSP DOP format defines a way to transport DSD samples over
	 * normal PCM data endpoints. It requires stuffing of marker bytes
	 * (0x05 and 0xfa, alternating per sample frame), and then expects
	 * 2 additional bytes of actual payload. The whole frame is stored
	 * LSB.
	 *
	 * Hence, for a stereo transport, the buffer layout looks like this,
	 * where L refers to left channel samples and R to right.
	 *
	 *   L1 L2 0x05   R1 R2 0x05   L3 L4 0xfa  R3 R4 0xfa
	 *   L5 L6 0x05   R5 R6 0x05   L7 L8 0xfa  R7 R8 0xfa
	 *   .....
	 *
	 */

	while (bytes--) {
		if (++subs->dsd_dop.byte_idx == 3) {
			/* frame boundary? */
			dst[dst_idx++] = marker[subs->dsd_dop.marker];
			src_idx += 2;
			subs->dsd_dop.byte_idx = 0;

			if (++subs->dsd_dop.channel % runtime->channels == 0) {
				/* alternate the marker */
				subs->dsd_dop.marker++;
				subs->dsd_dop.marker %= ARRAY_SIZE(marker);
				subs->dsd_dop.channel = 0;
			}
		} else {
			/* stuff the DSD payload */
			int idx = (src_idx + subs->dsd_dop.byte_idx - 1) % wrap;

			if (subs->cur_audiofmt->dsd_bitrev)
				dst[dst_idx++] = bitrev8(src[idx]);
			else
				dst[dst_idx++] = src[idx];

			subs->hwptr_done++;
		}
	}
	if (subs->hwptr_done >= runtime->buffer_size * stride)
		subs->hwptr_done -= runtime->buffer_size * stride;
}

static void copy_to_urb(struct snd_usb_substream *subs, struct urb *urb,
			int offset, int stride, unsigned int bytes)
{
	struct snd_pcm_runtime *runtime = subs->pcm_substream->runtime;

	if (subs->hwptr_done + bytes > runtime->buffer_size * stride) {
		/* err, the transferred area goes over buffer boundary. */
		unsigned int bytes1 =
			runtime->buffer_size * stride - subs->hwptr_done;
		memcpy(urb->transfer_buffer + offset,
		       runtime->dma_area + subs->hwptr_done, bytes1);
		memcpy(urb->transfer_buffer + offset + bytes1,
		       runtime->dma_area, bytes - bytes1);
	} else {
		memcpy(urb->transfer_buffer + offset,
		       runtime->dma_area + subs->hwptr_done, bytes);
	}
	subs->hwptr_done += bytes;
	if (subs->hwptr_done >= runtime->buffer_size * stride)
		subs->hwptr_done -= runtime->buffer_size * stride;
}

static unsigned int copy_to_urb_quirk(struct snd_usb_substream *subs,
				      struct urb *urb, int stride,
				      unsigned int bytes)
{
	__le32 packet_length;
	int i;

	/* Put __le32 length descriptor at start of each packet. */
	for (i = 0; i < urb->number_of_packets; i++) {
		unsigned int length = urb->iso_frame_desc[i].length;
		unsigned int offset = urb->iso_frame_desc[i].offset;

		packet_length = cpu_to_le32(length);
		offset += i * sizeof(packet_length);
		urb->iso_frame_desc[i].offset = offset;
		urb->iso_frame_desc[i].length += sizeof(packet_length);
		memcpy(urb->transfer_buffer + offset,
		       &packet_length, sizeof(packet_length));
		copy_to_urb(subs, urb, offset + sizeof(packet_length),
			    stride, length);
	}
	/* Adjust transfer size accordingly. */
	bytes += urb->number_of_packets * sizeof(packet_length);
	return bytes;
}

static void prepare_playback_urb(struct snd_usb_substream *subs,
				 struct urb *urb)
{
	struct snd_pcm_runtime *runtime = subs->pcm_substream->runtime;
	struct snd_usb_endpoint *ep = subs->data_endpoint;
	struct snd_urb_ctx *ctx = urb->context;
	unsigned int counts, frames, bytes;
	int i, stride, period_elapsed = 0;
	unsigned long flags;

	stride = runtime->frame_bits >> 3;

	frames = 0;
	urb->number_of_packets = 0;
	spin_lock_irqsave(&subs->lock, flags);
	subs->frame_limit += ep->max_urb_frames;
	for (i = 0; i < ctx->packets; i++) {
		counts = snd_usb_endpoint_next_packet_size(ep, ctx, i);
		/* set up descriptor */
		urb->iso_frame_desc[i].offset = frames * ep->stride;
		urb->iso_frame_desc[i].length = counts * ep->stride;
		frames += counts;
		urb->number_of_packets++;
		subs->transfer_done += counts;
		if (subs->transfer_done >= runtime->period_size) {
			subs->transfer_done -= runtime->period_size;
			subs->frame_limit = 0;
			period_elapsed = 1;
			if (subs->fmt_type == UAC_FORMAT_TYPE_II) {
				if (subs->transfer_done > 0) {
					/* FIXME: fill-max mode is not
					 * supported yet */
					frames -= subs->transfer_done;
					counts -= subs->transfer_done;
					urb->iso_frame_desc[i].length =
						counts * ep->stride;
					subs->transfer_done = 0;
				}
				i++;
				if (i < ctx->packets) {
					/* add a transfer delimiter */
					urb->iso_frame_desc[i].offset =
						frames * ep->stride;
					urb->iso_frame_desc[i].length = 0;
					urb->number_of_packets++;
				}
				break;
			}
		}
		/* finish at the period boundary or after enough frames */
		if ((period_elapsed ||
				subs->transfer_done >= subs->frame_limit) &&
		    !snd_usb_endpoint_implicit_feedback_sink(ep))
			break;
	}
	bytes = frames * ep->stride;

	if (unlikely(ep->cur_format == SNDRV_PCM_FORMAT_DSD_U16_LE &&
		     subs->cur_audiofmt->dsd_dop)) {
		fill_playback_urb_dsd_dop(subs, urb, bytes);
	} else if (unlikely(ep->cur_format == SNDRV_PCM_FORMAT_DSD_U8 &&
			   subs->cur_audiofmt->dsd_bitrev)) {
		/* bit-reverse the bytes */
		u8 *buf = urb->transfer_buffer;
		for (i = 0; i < bytes; i++) {
			int idx = (subs->hwptr_done + i)
				% (runtime->buffer_size * stride);
			buf[i] = bitrev8(runtime->dma_area[idx]);
		}

		subs->hwptr_done += bytes;
		if (subs->hwptr_done >= runtime->buffer_size * stride)
			subs->hwptr_done -= runtime->buffer_size * stride;
	} else {
		/* usual PCM */
		if (!subs->tx_length_quirk)
			copy_to_urb(subs, urb, 0, stride, bytes);
		else
			bytes = copy_to_urb_quirk(subs, urb, stride, bytes);
			/* bytes is now amount of outgoing data */
	}

	/* update delay with exact number of samples queued */
	runtime->delay = subs->last_delay;
	runtime->delay += frames;
	subs->last_delay = runtime->delay;

	/* realign last_frame_number */
	subs->last_frame_number = usb_get_current_frame_number(subs->dev);
	subs->last_frame_number &= 0xFF; /* keep 8 LSBs */

	if (subs->trigger_tstamp_pending_update) {
		/* this is the first actual URB submitted,
		 * update trigger timestamp to reflect actual start time
		 */
		snd_pcm_gettime(runtime, &runtime->trigger_tstamp);
		subs->trigger_tstamp_pending_update = false;
	}

	spin_unlock_irqrestore(&subs->lock, flags);
	urb->transfer_buffer_length = bytes;
	if (period_elapsed)
		snd_pcm_period_elapsed(subs->pcm_substream);
}

/*
 * process after playback data complete
 * - decrease the delay count again
 */
static void retire_playback_urb(struct snd_usb_substream *subs,
			       struct urb *urb)
{
	unsigned long flags;
	struct snd_pcm_runtime *runtime = subs->pcm_substream->runtime;
	struct snd_usb_endpoint *ep = subs->data_endpoint;
	int processed = urb->transfer_buffer_length / ep->stride;
	int est_delay;

	/* ignore the delay accounting when processed=0 is given, i.e.
	 * silent payloads are processed before handling the actual data
	 */
	if (!processed)
		return;

	spin_lock_irqsave(&subs->lock, flags);
	if (!subs->last_delay)
		goto out; /* short path */

	est_delay = snd_usb_pcm_delay(subs, runtime->rate);
	/* update delay with exact number of samples played */
	if (processed > subs->last_delay)
		subs->last_delay = 0;
	else
		subs->last_delay -= processed;
	runtime->delay = subs->last_delay;

	/*
	 * Report when delay estimate is off by more than 2ms.
	 * The error should be lower than 2ms since the estimate relies
	 * on two reads of a counter updated every ms.
	 */
	if (abs(est_delay - subs->last_delay) * 1000 > runtime->rate * 2)
		dev_dbg_ratelimited(&subs->dev->dev,
			"delay: estimated %d, actual %d\n",
			est_delay, subs->last_delay);

	if (!subs->running) {
		/* update last_frame_number for delay counting here since
		 * prepare_playback_urb won't be called during pause
		 */
		subs->last_frame_number =
			usb_get_current_frame_number(subs->dev) & 0xff;
	}

 out:
	spin_unlock_irqrestore(&subs->lock, flags);
}

static int snd_usb_substream_playback_trigger(struct snd_pcm_substream *substream,
					      int cmd)
{
	struct snd_usb_substream *subs = substream->runtime->private_data;

	switch (cmd) {
	case SNDRV_PCM_TRIGGER_START:
		subs->trigger_tstamp_pending_update = true;
		fallthrough;
	case SNDRV_PCM_TRIGGER_PAUSE_RELEASE:
		snd_usb_endpoint_set_callback(subs->data_endpoint,
					      prepare_playback_urb,
					      retire_playback_urb,
					      subs);
		subs->running = 1;
		dev_dbg(&subs->dev->dev, "%d:%d Start Playback PCM\n",
			subs->cur_audiofmt->iface,
			subs->cur_audiofmt->altsetting);
		return 0;
	case SNDRV_PCM_TRIGGER_SUSPEND:
	case SNDRV_PCM_TRIGGER_STOP:
		stop_endpoints(subs);
		snd_usb_endpoint_set_callback(subs->data_endpoint,
					      NULL, NULL, NULL);
		subs->running = 0;
		dev_dbg(&subs->dev->dev, "%d:%d Stop Playback PCM\n",
			subs->cur_audiofmt->iface,
			subs->cur_audiofmt->altsetting);
		return 0;
	case SNDRV_PCM_TRIGGER_PAUSE_PUSH:
		/* keep retire_data_urb for delay calculation */
		snd_usb_endpoint_set_callback(subs->data_endpoint,
					      NULL,
					      retire_playback_urb,
					      subs);
		subs->running = 0;
		dev_dbg(&subs->dev->dev, "%d:%d Pause Playback PCM\n",
			subs->cur_audiofmt->iface,
			subs->cur_audiofmt->altsetting);
		return 0;
	}

	return -EINVAL;
}

static int snd_usb_substream_capture_trigger(struct snd_pcm_substream *substream,
					     int cmd)
{
	int err;
	struct snd_usb_substream *subs = substream->runtime->private_data;

	switch (cmd) {
	case SNDRV_PCM_TRIGGER_START:
		err = start_endpoints(subs);
		if (err < 0)
			return err;
		fallthrough;
	case SNDRV_PCM_TRIGGER_PAUSE_RELEASE:
		snd_usb_endpoint_set_callback(subs->data_endpoint,
					      NULL, retire_capture_urb,
					      subs);
		subs->running = 1;
		dev_dbg(&subs->dev->dev, "%d:%d Start Capture PCM\n",
			subs->cur_audiofmt->iface,
			subs->cur_audiofmt->altsetting);
		return 0;
	case SNDRV_PCM_TRIGGER_SUSPEND:
	case SNDRV_PCM_TRIGGER_STOP:
		stop_endpoints(subs);
		fallthrough;
	case SNDRV_PCM_TRIGGER_PAUSE_PUSH:
		snd_usb_endpoint_set_callback(subs->data_endpoint,
					      NULL, NULL, NULL);
		subs->running = 0;
		dev_dbg(&subs->dev->dev, "%d:%d Stop Capture PCM\n",
			subs->cur_audiofmt->iface,
			subs->cur_audiofmt->altsetting);
		return 0;
	}

	return -EINVAL;
}

static const struct snd_pcm_ops snd_usb_playback_ops = {
	.open =		snd_usb_pcm_open,
	.close =	snd_usb_pcm_close,
	.hw_params =	snd_usb_hw_params,
	.hw_free =	snd_usb_hw_free,
	.prepare =	snd_usb_pcm_prepare,
	.trigger =	snd_usb_substream_playback_trigger,
	.sync_stop =	snd_usb_pcm_sync_stop,
	.pointer =	snd_usb_pcm_pointer,
};

static const struct snd_pcm_ops snd_usb_capture_ops = {
	.open =		snd_usb_pcm_open,
	.close =	snd_usb_pcm_close,
	.hw_params =	snd_usb_hw_params,
	.hw_free =	snd_usb_hw_free,
	.prepare =	snd_usb_pcm_prepare,
	.trigger =	snd_usb_substream_capture_trigger,
	.sync_stop =	snd_usb_pcm_sync_stop,
	.pointer =	snd_usb_pcm_pointer,
};

void snd_usb_set_pcm_ops(struct snd_pcm *pcm, int stream)
{
	const struct snd_pcm_ops *ops;

	ops = stream == SNDRV_PCM_STREAM_PLAYBACK ?
			&snd_usb_playback_ops : &snd_usb_capture_ops;
	snd_pcm_set_ops(pcm, stream, ops);
}

void snd_usb_preallocate_buffer(struct snd_usb_substream *subs)
{
	struct snd_pcm *pcm = subs->stream->pcm;
	struct snd_pcm_substream *s = pcm->streams[subs->direction].substream;
	struct device *dev = subs->dev->bus->controller;

	if (snd_usb_use_vmalloc)
		snd_pcm_set_managed_buffer(s, SNDRV_DMA_TYPE_VMALLOC,
					   NULL, 0, 0);
	else
		snd_pcm_set_managed_buffer(s, SNDRV_DMA_TYPE_DEV_SG,
					   dev, 64*1024, 512*1024);
}<|MERGE_RESOLUTION|>--- conflicted
+++ resolved
@@ -283,55 +283,10 @@
 {
 	struct usb_device *dev = chip->dev;
 	struct usb_host_interface *alts;
-<<<<<<< HEAD
-	struct usb_interface *iface;
-	unsigned int ep;
-	unsigned int ifnum;
-
-	/* Implicit feedback sync EPs consumers are always playback EPs */
-	if (subs->direction != SNDRV_PCM_STREAM_PLAYBACK)
-		return 0;
-
-	switch (subs->stream->chip->usb_id) {
-	case USB_ID(0x0763, 0x2030): /* M-Audio Fast Track C400 */
-	case USB_ID(0x0763, 0x2031): /* M-Audio Fast Track C600 */
-	case USB_ID(0x22f0, 0x0006): /* Allen&Heath Qu-16 */
-		ep = 0x81;
-		ifnum = 3;
-		goto add_sync_ep_from_ifnum;
-	case USB_ID(0x0763, 0x2080): /* M-Audio FastTrack Ultra */
-	case USB_ID(0x0763, 0x2081):
-		ep = 0x81;
-		ifnum = 2;
-		goto add_sync_ep_from_ifnum;
-	case USB_ID(0x2466, 0x8003): /* Fractal Audio Axe-Fx II */
-	case USB_ID(0x0499, 0x172a): /* Yamaha MODX */
-		ep = 0x86;
-		ifnum = 2;
-		goto add_sync_ep_from_ifnum;
-	case USB_ID(0x2466, 0x8010): /* Fractal Audio Axe-Fx III */
-		ep = 0x81;
-		ifnum = 2;
-		goto add_sync_ep_from_ifnum;
-	case USB_ID(0x1686, 0xf029): /* Zoom UAC-2 */
-		ep = 0x82;
-		ifnum = 2;
-		goto add_sync_ep_from_ifnum;
-	case USB_ID(0x1397, 0x0001): /* Behringer UFX1604 */
-	case USB_ID(0x1397, 0x0002): /* Behringer UFX1204 */
-		ep = 0x81;
-		ifnum = 1;
-		goto add_sync_ep_from_ifnum;
-	case USB_ID(0x07fd, 0x0004): /* MOTU MicroBook II/IIc */
-		/* MicroBook IIc */
-		if (altsd->bInterfaceClass == USB_CLASS_AUDIO)
-			return 0;
-=======
 	struct usb_interface_descriptor *altsd;
 	unsigned int ep, attr, sync_attr;
 	bool is_playback;
 	int err;
->>>>>>> 356006a6
 
 	alts = snd_usb_get_host_interface(chip, fmt->iface, fmt->altsetting);
 	if (!alts)
