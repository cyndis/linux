--- conflicted
+++ resolved
@@ -163,10 +163,11 @@
 static int hsw_stream_volume_put(struct snd_kcontrol *kcontrol,
 				struct snd_ctl_elem_value *ucontrol)
 {
-	struct snd_soc_component *cmpnt = snd_soc_kcontrol_component(kcontrol);
-	struct hsw_priv_data *pdata = snd_soc_component_get_drvdata(cmpnt);
+	struct snd_soc_platform *platform = snd_soc_kcontrol_platform(kcontrol);
 	struct soc_mixer_control *mc =
 		(struct soc_mixer_control *)kcontrol->private_value;
+	struct hsw_priv_data *pdata =
+		snd_soc_platform_get_drvdata(platform);
 	struct hsw_pcm_data *pcm_data = &pdata->pcm[mc->reg];
 	struct sst_hsw *hsw = pdata->hsw;
 	u32 volume;
@@ -206,10 +207,11 @@
 static int hsw_stream_volume_get(struct snd_kcontrol *kcontrol,
 				struct snd_ctl_elem_value *ucontrol)
 {
-	struct snd_soc_component *cmpnt = snd_soc_kcontrol_component(kcontrol);
-	struct hsw_priv_data *pdata = snd_soc_component_get_drvdata(cmpnt);
+	struct snd_soc_platform *platform = snd_soc_kcontrol_platform(kcontrol);
 	struct soc_mixer_control *mc =
 		(struct soc_mixer_control *)kcontrol->private_value;
+	struct hsw_priv_data *pdata =
+		snd_soc_platform_get_drvdata(platform);
 	struct hsw_pcm_data *pcm_data = &pdata->pcm[mc->reg];
 	struct sst_hsw *hsw = pdata->hsw;
 	u32 volume;
@@ -243,8 +245,8 @@
 static int hsw_volume_put(struct snd_kcontrol *kcontrol,
 				struct snd_ctl_elem_value *ucontrol)
 {
-	struct snd_soc_component *cmpnt = snd_soc_kcontrol_component(kcontrol);
-	struct hsw_priv_data *pdata = snd_soc_component_get_drvdata(cmpnt);
+	struct snd_soc_platform *platform = snd_soc_kcontrol_platform(kcontrol);
+	struct hsw_priv_data *pdata = snd_soc_platform_get_drvdata(platform);
 	struct sst_hsw *hsw = pdata->hsw;
 	u32 volume;
 
@@ -272,8 +274,8 @@
 static int hsw_volume_get(struct snd_kcontrol *kcontrol,
 				struct snd_ctl_elem_value *ucontrol)
 {
-	struct snd_soc_component *cmpnt = snd_soc_kcontrol_component(kcontrol);
-	struct hsw_priv_data *pdata = snd_soc_component_get_drvdata(cmpnt);
+	struct snd_soc_platform *platform = snd_soc_kcontrol_platform(kcontrol);
+	struct hsw_priv_data *pdata = snd_soc_platform_get_drvdata(platform);
 	struct sst_hsw *hsw = pdata->hsw;
 	unsigned int volume = 0;
 
@@ -852,11 +854,6 @@
 {
 	struct hsw_priv_data *priv_data = snd_soc_platform_get_drvdata(platform);
 	struct sst_pdata *pdata = dev_get_platdata(platform->dev);
-<<<<<<< HEAD
-	struct device *dma_dev = pdata->dma_dev;
-	int i, ret = 0;
-
-=======
 	struct device *dma_dev, *dev;
 	int i, ret = 0;
 
@@ -871,7 +868,6 @@
 	priv_data->pm_state = HSW_PM_STATE_D0;
 	priv_data->soc_card = platform->component.card;
 
->>>>>>> e529fea9
 	/* allocate DSP buffer page tables */
 	for (i = 0; i < ARRAY_SIZE(hsw_dais); i++) {
 
