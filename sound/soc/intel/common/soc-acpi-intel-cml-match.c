--- conflicted
+++ resolved
@@ -163,7 +163,6 @@
 static const struct snd_soc_acpi_adr_device rt715_3_adr[] = {
 	{
 		.adr = 0x000320025D071500,
-<<<<<<< HEAD
 		.num_endpoints = 1,
 		.endpoints = &single_endpoint,
 		.name_prefix = "rt715"
@@ -202,46 +201,6 @@
 		.adr = 0x000330025D071401,
 		.num_endpoints = 1,
 		.endpoints = &single_endpoint,
-=======
-		.num_endpoints = 1,
-		.endpoints = &single_endpoint,
-		.name_prefix = "rt715"
-	}
-};
-
-static const struct snd_soc_acpi_adr_device rt711_sdca_0_adr[] = {
-	{
-		.adr = 0x000030025D071101,
-		.num_endpoints = 1,
-		.endpoints = &single_endpoint,
-		.name_prefix = "rt711"
-	}
-};
-
-static const struct snd_soc_acpi_adr_device rt1316_1_group1_adr[] = {
-	{
-		.adr = 0x000131025D131601, /* unique ID is set for some reason */
-		.num_endpoints = 1,
-		.endpoints = &spk_l_endpoint,
-		.name_prefix = "rt1316-1"
-	}
-};
-
-static const struct snd_soc_acpi_adr_device rt1316_2_group1_adr[] = {
-	{
-		.adr = 0x000230025D131601,
-		.num_endpoints = 1,
-		.endpoints = &spk_r_endpoint,
-		.name_prefix = "rt1316-2"
-	}
-};
-
-static const struct snd_soc_acpi_adr_device rt714_3_adr[] = {
-	{
-		.adr = 0x000330025D071401,
-		.num_endpoints = 1,
-		.endpoints = &single_endpoint,
->>>>>>> f642729d
 		.name_prefix = "rt714"
 	}
 };
