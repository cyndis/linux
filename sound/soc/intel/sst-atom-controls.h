/*
 *  sst-atom-controls.h - Intel MID Platform driver header file
 *
 *  Copyright (C) 2013-14 Intel Corp
 *  Author: Ramesh Babu <ramesh.babu.koul@intel.com>
 *  	Omair M Abdullah <omair.m.abdullah@intel.com>
 *  	Samreen Nilofer <samreen.nilofer@intel.com>
 *  ~~~~~~~~~~~~~~~~~~~~~~~~~~~~~~~~~~~~~~~~~~~~~~~~~~~~~~~~~~~~~~~~~~~~~~~~~~
 *
 *  This program is free software; you can redistribute it and/or modify
 *  it under the terms of the GNU General Public License as published by
 *  the Free Software Foundation; version 2 of the License.
 *
 *  This program is distributed in the hope that it will be useful, but
 *  WITHOUT ANY WARRANTY; without even the implied warranty of
 *  MERCHANTABILITY or FITNESS FOR A PARTICULAR PURPOSE.  See the GNU
 *  General Public License for more details.
 *
 * ~~~~~~~~~~~~~~~~~~~~~~~~~~~~~~~~~~~~~~~~~~~~~~~~~~~~~~~~~~~~~~~~~~~~~~~~~~
 *
 */

#ifndef __SST_ATOM_CONTROLS_H__
#define __SST_ATOM_CONTROLS_H__
<<<<<<< HEAD
=======

#include <sound/soc.h>
#include <sound/tlv.h>
>>>>>>> e529fea9

enum {
	MERR_DPCM_AUDIO = 0,
	MERR_DPCM_COMPR,
};

/* define a bit for each mixer input */
#define SST_MIX_IP(x)		(x)

#define SST_IP_CODEC0		SST_MIX_IP(2)
#define SST_IP_CODEC1		SST_MIX_IP(3)
#define SST_IP_LOOP0		SST_MIX_IP(4)
#define SST_IP_LOOP1		SST_MIX_IP(5)
#define SST_IP_LOOP2		SST_MIX_IP(6)
#define SST_IP_PROBE		SST_MIX_IP(7)
#define SST_IP_VOIP		SST_MIX_IP(12)
#define SST_IP_PCM0		SST_MIX_IP(13)
#define SST_IP_PCM1		SST_MIX_IP(14)
#define SST_IP_MEDIA0		SST_MIX_IP(17)
#define SST_IP_MEDIA1		SST_MIX_IP(18)
#define SST_IP_MEDIA2		SST_MIX_IP(19)
#define SST_IP_MEDIA3		SST_MIX_IP(20)

#define SST_IP_LAST		SST_IP_MEDIA3

#define SST_SWM_INPUT_COUNT	(SST_IP_LAST + 1)
#define SST_CMD_SWM_MAX_INPUTS	6

#define SST_PATH_ID_SHIFT	8
#define SST_DEFAULT_LOCATION_ID	0xFFFF
#define SST_DEFAULT_CELL_NBR	0xFF
#define SST_DEFAULT_MODULE_ID	0xFFFF

/*
 * Audio DSP Path Ids. Specified by the audio DSP FW
 */
enum sst_path_index {
	SST_PATH_INDEX_CODEC_OUT0               = (0x02 << SST_PATH_ID_SHIFT),
	SST_PATH_INDEX_CODEC_OUT1               = (0x03 << SST_PATH_ID_SHIFT),

	SST_PATH_INDEX_SPROT_LOOP_OUT           = (0x04 << SST_PATH_ID_SHIFT),
	SST_PATH_INDEX_MEDIA_LOOP1_OUT          = (0x05 << SST_PATH_ID_SHIFT),
	SST_PATH_INDEX_MEDIA_LOOP2_OUT          = (0x06 << SST_PATH_ID_SHIFT),

	SST_PATH_INDEX_VOIP_OUT                 = (0x0C << SST_PATH_ID_SHIFT),
	SST_PATH_INDEX_PCM0_OUT                 = (0x0D << SST_PATH_ID_SHIFT),
	SST_PATH_INDEX_PCM1_OUT                 = (0x0E << SST_PATH_ID_SHIFT),
	SST_PATH_INDEX_PCM2_OUT                 = (0x0F << SST_PATH_ID_SHIFT),

	SST_PATH_INDEX_MEDIA0_OUT               = (0x12 << SST_PATH_ID_SHIFT),
	SST_PATH_INDEX_MEDIA1_OUT               = (0x13 << SST_PATH_ID_SHIFT),


	/* Start of input paths */
	SST_PATH_INDEX_CODEC_IN0                = (0x82 << SST_PATH_ID_SHIFT),
	SST_PATH_INDEX_CODEC_IN1                = (0x83 << SST_PATH_ID_SHIFT),

	SST_PATH_INDEX_SPROT_LOOP_IN            = (0x84 << SST_PATH_ID_SHIFT),
	SST_PATH_INDEX_MEDIA_LOOP1_IN           = (0x85 << SST_PATH_ID_SHIFT),
	SST_PATH_INDEX_MEDIA_LOOP2_IN           = (0x86 << SST_PATH_ID_SHIFT),

	SST_PATH_INDEX_VOIP_IN                  = (0x8C << SST_PATH_ID_SHIFT),

	SST_PATH_INDEX_PCM0_IN                  = (0x8D << SST_PATH_ID_SHIFT),
	SST_PATH_INDEX_PCM1_IN                  = (0x8E << SST_PATH_ID_SHIFT),

	SST_PATH_INDEX_MEDIA0_IN                = (0x8F << SST_PATH_ID_SHIFT),
	SST_PATH_INDEX_MEDIA1_IN                = (0x90 << SST_PATH_ID_SHIFT),
	SST_PATH_INDEX_MEDIA2_IN                = (0x91 << SST_PATH_ID_SHIFT),

	SST_PATH_INDEX_MEDIA3_IN		= (0x9C << SST_PATH_ID_SHIFT),

	SST_PATH_INDEX_RESERVED                 = (0xFF << SST_PATH_ID_SHIFT),
};

/*
 * path IDs
 */
enum sst_swm_inputs {
	SST_SWM_IN_CODEC0	= (SST_PATH_INDEX_CODEC_IN0	  | SST_DEFAULT_CELL_NBR),
	SST_SWM_IN_CODEC1	= (SST_PATH_INDEX_CODEC_IN1	  | SST_DEFAULT_CELL_NBR),
	SST_SWM_IN_SPROT_LOOP	= (SST_PATH_INDEX_SPROT_LOOP_IN	  | SST_DEFAULT_CELL_NBR),
	SST_SWM_IN_MEDIA_LOOP1	= (SST_PATH_INDEX_MEDIA_LOOP1_IN  | SST_DEFAULT_CELL_NBR),
	SST_SWM_IN_MEDIA_LOOP2	= (SST_PATH_INDEX_MEDIA_LOOP2_IN  | SST_DEFAULT_CELL_NBR),
	SST_SWM_IN_VOIP		= (SST_PATH_INDEX_VOIP_IN	  | SST_DEFAULT_CELL_NBR),
	SST_SWM_IN_PCM0		= (SST_PATH_INDEX_PCM0_IN	  | SST_DEFAULT_CELL_NBR),
	SST_SWM_IN_PCM1		= (SST_PATH_INDEX_PCM1_IN	  | SST_DEFAULT_CELL_NBR),
	SST_SWM_IN_MEDIA0	= (SST_PATH_INDEX_MEDIA0_IN	  | SST_DEFAULT_CELL_NBR), /* Part of Media Mixer */
	SST_SWM_IN_MEDIA1	= (SST_PATH_INDEX_MEDIA1_IN	  | SST_DEFAULT_CELL_NBR), /* Part of Media Mixer */
	SST_SWM_IN_MEDIA2	= (SST_PATH_INDEX_MEDIA2_IN	  | SST_DEFAULT_CELL_NBR), /* Part of Media Mixer */
	SST_SWM_IN_MEDIA3	= (SST_PATH_INDEX_MEDIA3_IN	  | SST_DEFAULT_CELL_NBR), /* Part of Media Mixer */
	SST_SWM_IN_END		= (SST_PATH_INDEX_RESERVED	  | SST_DEFAULT_CELL_NBR)
};

/*
 * path IDs
 */
enum sst_swm_outputs {
	SST_SWM_OUT_CODEC0	= (SST_PATH_INDEX_CODEC_OUT0	  | SST_DEFAULT_CELL_NBR),
	SST_SWM_OUT_CODEC1	= (SST_PATH_INDEX_CODEC_OUT1	  | SST_DEFAULT_CELL_NBR),
	SST_SWM_OUT_SPROT_LOOP	= (SST_PATH_INDEX_SPROT_LOOP_OUT  | SST_DEFAULT_CELL_NBR),
	SST_SWM_OUT_MEDIA_LOOP1	= (SST_PATH_INDEX_MEDIA_LOOP1_OUT | SST_DEFAULT_CELL_NBR),
	SST_SWM_OUT_MEDIA_LOOP2	= (SST_PATH_INDEX_MEDIA_LOOP2_OUT | SST_DEFAULT_CELL_NBR),
	SST_SWM_OUT_VOIP	= (SST_PATH_INDEX_VOIP_OUT	  | SST_DEFAULT_CELL_NBR),
	SST_SWM_OUT_PCM0	= (SST_PATH_INDEX_PCM0_OUT	  | SST_DEFAULT_CELL_NBR),
	SST_SWM_OUT_PCM1	= (SST_PATH_INDEX_PCM1_OUT	  | SST_DEFAULT_CELL_NBR),
	SST_SWM_OUT_PCM2	= (SST_PATH_INDEX_PCM2_OUT	  | SST_DEFAULT_CELL_NBR),
	SST_SWM_OUT_MEDIA0	= (SST_PATH_INDEX_MEDIA0_OUT	  | SST_DEFAULT_CELL_NBR), /* Part of Media Mixer */
	SST_SWM_OUT_MEDIA1	= (SST_PATH_INDEX_MEDIA1_OUT	  | SST_DEFAULT_CELL_NBR), /* Part of Media Mixer */
	SST_SWM_OUT_END		= (SST_PATH_INDEX_RESERVED	  | SST_DEFAULT_CELL_NBR),
};

enum sst_ipc_msg {
	SST_IPC_IA_CMD = 1,
	SST_IPC_IA_SET_PARAMS,
	SST_IPC_IA_GET_PARAMS,
};

enum sst_cmd_type {
	SST_CMD_BYTES_SET = 1,
	SST_CMD_BYTES_GET = 2,
};

enum sst_task {
	SST_TASK_SBA = 1,
	SST_TASK_MMX,
};

enum sst_type {
	SST_TYPE_CMD = 1,
	SST_TYPE_PARAMS,
};

enum sst_flag {
	SST_FLAG_BLOCKED = 1,
	SST_FLAG_NONBLOCK,
};

/*
 * Enumeration for indexing the gain cells in VB_SET_GAIN DSP command
 */
enum sst_gain_index {
	/* GAIN IDs for SB task start here */
	SST_GAIN_INDEX_CODEC_OUT0,
	SST_GAIN_INDEX_CODEC_OUT1,
	SST_GAIN_INDEX_CODEC_IN0,
	SST_GAIN_INDEX_CODEC_IN1,

	SST_GAIN_INDEX_SPROT_LOOP_OUT,
	SST_GAIN_INDEX_MEDIA_LOOP1_OUT,
	SST_GAIN_INDEX_MEDIA_LOOP2_OUT,

	SST_GAIN_INDEX_PCM0_IN_LEFT,
	SST_GAIN_INDEX_PCM0_IN_RIGHT,

	SST_GAIN_INDEX_PCM1_OUT_LEFT,
	SST_GAIN_INDEX_PCM1_OUT_RIGHT,
	SST_GAIN_INDEX_PCM1_IN_LEFT,
	SST_GAIN_INDEX_PCM1_IN_RIGHT,
	SST_GAIN_INDEX_PCM2_OUT_LEFT,

	SST_GAIN_INDEX_PCM2_OUT_RIGHT,
	SST_GAIN_INDEX_VOIP_OUT,
	SST_GAIN_INDEX_VOIP_IN,

	/* Gain IDs for MMX task start here */
	SST_GAIN_INDEX_MEDIA0_IN_LEFT,
	SST_GAIN_INDEX_MEDIA0_IN_RIGHT,
	SST_GAIN_INDEX_MEDIA1_IN_LEFT,
	SST_GAIN_INDEX_MEDIA1_IN_RIGHT,

	SST_GAIN_INDEX_MEDIA2_IN_LEFT,
	SST_GAIN_INDEX_MEDIA2_IN_RIGHT,

	SST_GAIN_INDEX_GAIN_END
};

/*
 * Audio DSP module IDs specified by FW spec
 * TODO: Update with all modules
 */
enum sst_module_id {
	SST_MODULE_ID_PCM		  = 0x0001,
	SST_MODULE_ID_MP3		  = 0x0002,
	SST_MODULE_ID_MP24		  = 0x0003,
	SST_MODULE_ID_AAC		  = 0x0004,
	SST_MODULE_ID_AACP		  = 0x0005,
	SST_MODULE_ID_EAACP		  = 0x0006,
	SST_MODULE_ID_WMA9		  = 0x0007,
	SST_MODULE_ID_WMA10		  = 0x0008,
	SST_MODULE_ID_WMA10P		  = 0x0009,
	SST_MODULE_ID_RA		  = 0x000A,
	SST_MODULE_ID_DDAC3		  = 0x000B,
	SST_MODULE_ID_TRUE_HD		  = 0x000C,
	SST_MODULE_ID_HD_PLUS		  = 0x000D,

	SST_MODULE_ID_SRC		  = 0x0064,
	SST_MODULE_ID_DOWNMIX		  = 0x0066,
	SST_MODULE_ID_GAIN_CELL		  = 0x0067,
	SST_MODULE_ID_SPROT		  = 0x006D,
	SST_MODULE_ID_BASS_BOOST	  = 0x006E,
	SST_MODULE_ID_STEREO_WDNG	  = 0x006F,
	SST_MODULE_ID_AV_REMOVAL	  = 0x0070,
	SST_MODULE_ID_MIC_EQ		  = 0x0071,
	SST_MODULE_ID_SPL		  = 0x0072,
	SST_MODULE_ID_ALGO_VTSV           = 0x0073,
	SST_MODULE_ID_NR		  = 0x0076,
	SST_MODULE_ID_BWX		  = 0x0077,
	SST_MODULE_ID_DRP		  = 0x0078,
	SST_MODULE_ID_MDRP		  = 0x0079,

	SST_MODULE_ID_ANA		  = 0x007A,
	SST_MODULE_ID_AEC		  = 0x007B,
	SST_MODULE_ID_NR_SNS		  = 0x007C,
	SST_MODULE_ID_SER		  = 0x007D,
	SST_MODULE_ID_AGC		  = 0x007E,

	SST_MODULE_ID_CNI		  = 0x007F,
	SST_MODULE_ID_CONTEXT_ALGO_AWARE  = 0x0080,
	SST_MODULE_ID_FIR_24		  = 0x0081,
	SST_MODULE_ID_IIR_24		  = 0x0082,

	SST_MODULE_ID_ASRC		  = 0x0083,
	SST_MODULE_ID_TONE_GEN		  = 0x0084,
	SST_MODULE_ID_BMF		  = 0x0086,
	SST_MODULE_ID_EDL		  = 0x0087,
	SST_MODULE_ID_GLC		  = 0x0088,

	SST_MODULE_ID_FIR_16		  = 0x0089,
	SST_MODULE_ID_IIR_16		  = 0x008A,
	SST_MODULE_ID_DNR		  = 0x008B,

	SST_MODULE_ID_VIRTUALIZER	  = 0x008C,
	SST_MODULE_ID_VISUALIZATION	  = 0x008D,
	SST_MODULE_ID_LOUDNESS_OPTIMIZER  = 0x008E,
	SST_MODULE_ID_REVERBERATION	  = 0x008F,

	SST_MODULE_ID_CNI_TX		  = 0x0090,
	SST_MODULE_ID_REF_LINE		  = 0x0091,
	SST_MODULE_ID_VOLUME		  = 0x0092,
	SST_MODULE_ID_FILT_DCR		  = 0x0094,
	SST_MODULE_ID_SLV		  = 0x009A,
	SST_MODULE_ID_NLF		  = 0x009B,
	SST_MODULE_ID_TNR		  = 0x009C,
	SST_MODULE_ID_WNR		  = 0x009D,

	SST_MODULE_ID_LOG		  = 0xFF00,

	SST_MODULE_ID_TASK		  = 0xFFFF,
};

enum sst_cmd {
	SBA_IDLE		= 14,
	SBA_VB_SET_SPEECH_PATH	= 26,
	MMX_SET_GAIN		= 33,
	SBA_VB_SET_GAIN		= 33,
	FBA_VB_RX_CNI		= 35,
	MMX_SET_GAIN_TIMECONST	= 36,
	SBA_VB_SET_TIMECONST	= 36,
	SBA_VB_START		= 85,
	SBA_SET_SWM		= 114,
	SBA_SET_MDRP            = 116,
	SBA_HW_SET_SSP		= 117,
	SBA_SET_MEDIA_LOOP_MAP	= 118,
	SBA_SET_MEDIA_PATH	= 119,
	MMX_SET_MEDIA_PATH	= 119,
	SBA_VB_LPRO             = 126,
	SBA_VB_SET_FIR          = 128,
	SBA_VB_SET_IIR          = 129,
	SBA_SET_SSP_SLOT_MAP	= 130,
};

enum sst_dsp_switch {
	SST_SWITCH_OFF = 0,
	SST_SWITCH_ON = 3,
};

enum sst_path_switch {
	SST_PATH_OFF = 0,
	SST_PATH_ON = 1,
};

enum sst_swm_state {
	SST_SWM_OFF = 0,
	SST_SWM_ON = 3,
};

#define SST_FILL_LOCATION_IDS(dst, cell_idx, pipe_id)		do {	\
		dst.location_id.p.cell_nbr_idx = (cell_idx);		\
		dst.location_id.p.path_id = (pipe_id);			\
	} while (0)
#define SST_FILL_LOCATION_ID(dst, loc_id)				(\
	dst.location_id.f = (loc_id))
#define SST_FILL_MODULE_ID(dst, mod_id)					(\
	dst.module_id = (mod_id))

#define SST_FILL_DESTINATION1(dst, id)				do {	\
		SST_FILL_LOCATION_ID(dst, (id) & 0xFFFF);		\
		SST_FILL_MODULE_ID(dst, ((id) & 0xFFFF0000) >> 16);	\
	} while (0)
#define SST_FILL_DESTINATION2(dst, loc_id, mod_id)		do {	\
		SST_FILL_LOCATION_ID(dst, loc_id);			\
		SST_FILL_MODULE_ID(dst, mod_id);			\
	} while (0)
#define SST_FILL_DESTINATION3(dst, cell_idx, path_id, mod_id)	do {	\
		SST_FILL_LOCATION_IDS(dst, cell_idx, path_id);		\
		SST_FILL_MODULE_ID(dst, mod_id);			\
	} while (0)

#define SST_FILL_DESTINATION(level, dst, ...)				\
	SST_FILL_DESTINATION##level(dst, __VA_ARGS__)
#define SST_FILL_DEFAULT_DESTINATION(dst)				\
	SST_FILL_DESTINATION(2, dst, SST_DEFAULT_LOCATION_ID, SST_DEFAULT_MODULE_ID)

struct sst_destination_id {
	union sst_location_id {
		struct {
			u8 cell_nbr_idx;	/* module index */
			u8 path_id;		/* pipe_id */
		} __packed	p;		/* part */
		u16		f;		/* full */
	} __packed location_id;
	u16	   module_id;
} __packed;
struct sst_dsp_header {
	struct sst_destination_id dst;
	u16 command_id;
	u16 length;
} __packed;

/*
 *
 * Common Commands
 *
 */
struct sst_cmd_generic {
	struct sst_dsp_header header;
} __packed;
<<<<<<< HEAD
=======

struct swm_input_ids {
	struct sst_destination_id input_id;
} __packed;

struct sst_cmd_set_swm {
	struct sst_dsp_header header;
	struct sst_destination_id output_id;
	u16    switch_state;
	u16    nb_inputs;
	struct swm_input_ids input[SST_CMD_SWM_MAX_INPUTS];
} __packed;

struct sst_cmd_set_media_path {
	struct sst_dsp_header header;
	u16    switch_state;
} __packed;

struct pcm_cfg {
		u8 s_length:2;
		u8 rate:3;
		u8 format:3;
} __packed;

struct sst_cmd_set_speech_path {
	struct sst_dsp_header header;
	u16    switch_state;
	struct {
		u16 rsvd:8;
		struct pcm_cfg cfg;
	} config;
} __packed;

struct gain_cell {
	struct sst_destination_id dest;
	s16 cell_gain_left;
	s16 cell_gain_right;
	u16 gain_time_constant;
} __packed;

#define NUM_GAIN_CELLS 1
struct sst_cmd_set_gain_dual {
	struct sst_dsp_header header;
	u16    gain_cell_num;
	struct gain_cell cell_gains[NUM_GAIN_CELLS];
} __packed;
>>>>>>> e529fea9
struct sst_cmd_set_params {
	struct sst_destination_id dst;
	u16 command_id;
	char params[0];
} __packed;
<<<<<<< HEAD
=======


struct sst_cmd_sba_vb_start {
	struct sst_dsp_header header;
} __packed;

union sba_media_loop_params {
	struct {
		u16 rsvd:8;
		struct pcm_cfg cfg;
	} part;
	u16 full;
} __packed;

struct sst_cmd_sba_set_media_loop_map {
	struct	sst_dsp_header header;
	u16	switch_state;
	union	sba_media_loop_params param;
	u16	map;
} __packed;

struct sst_cmd_tone_stop {
	struct	sst_dsp_header header;
	u16	switch_state;
} __packed;

enum sst_ssp_mode {
	SSP_MODE_MASTER = 0,
	SSP_MODE_SLAVE = 1,
};

enum sst_ssp_pcm_mode {
	SSP_PCM_MODE_NORMAL = 0,
	SSP_PCM_MODE_NETWORK = 1,
};

enum sst_ssp_duplex {
	SSP_DUPLEX = 0,
	SSP_RX = 1,
	SSP_TX = 2,
};

enum sst_ssp_fs_frequency {
	SSP_FS_8_KHZ = 0,
	SSP_FS_16_KHZ = 1,
	SSP_FS_44_1_KHZ = 2,
	SSP_FS_48_KHZ = 3,
};

enum sst_ssp_fs_polarity {
	SSP_FS_ACTIVE_LOW = 0,
	SSP_FS_ACTIVE_HIGH = 1,
};

enum sst_ssp_protocol {
	SSP_MODE_PCM = 0,
	SSP_MODE_I2S = 1,
};

enum sst_ssp_port_id {
	SSP_MODEM = 0,
	SSP_BT = 1,
	SSP_FM = 2,
	SSP_CODEC = 3,
};

struct sst_cmd_sba_hw_set_ssp {
	struct sst_dsp_header header;
	u16 selection;			/* 0:SSP0(def), 1:SSP1, 2:SSP2 */

	u16 switch_state;

	u16 nb_bits_per_slots:6;        /* 0-32 bits, 24 (def) */
	u16 nb_slots:4;			/* 0-8: slots per frame  */
	u16 mode:3;			/* 0:Master, 1: Slave  */
	u16 duplex:3;

	u16 active_tx_slot_map:8;       /* Bit map, 0:off, 1:on */
	u16 reserved1:8;

	u16 active_rx_slot_map:8;       /* Bit map 0: Off, 1:On */
	u16 reserved2:8;

	u16 frame_sync_frequency;

	u16 frame_sync_polarity:8;
	u16 data_polarity:8;

	u16 frame_sync_width;           /* 1 to N clocks */
	u16 ssp_protocol:8;
	u16 start_delay:8;		/* Start delay in terms of clock ticks */
} __packed;

#define SST_MAX_TDM_SLOTS 8

struct sst_param_sba_ssp_slot_map {
	struct sst_dsp_header header;

	u16 param_id;
	u16 param_len;
	u16 ssp_index;

	u8 rx_slot_map[SST_MAX_TDM_SLOTS];
	u8 tx_slot_map[SST_MAX_TDM_SLOTS];
} __packed;

enum {
	SST_PROBE_EXTRACTOR = 0,
	SST_PROBE_INJECTOR = 1,
};

/**** widget defines *****/

#define SST_MODULE_GAIN 1
#define SST_MODULE_ALGO 2

#define SST_FMT_MONO 0
#define SST_FMT_STEREO 3

/* physical SSP numbers */
enum {
	SST_SSP0 = 0,
	SST_SSP1,
	SST_SSP2,
	SST_SSP_LAST = SST_SSP2,
};

#define SST_NUM_SSPS		(SST_SSP_LAST + 1)	/* physical SSPs */
#define SST_MAX_SSP_MUX		2			/* single SSP muxed between pipes */
#define SST_MAX_SSP_DOMAINS	2			/* domains present in each pipe */

struct sst_module {
	struct snd_kcontrol *kctl;
	struct list_head node;
};

struct sst_ssp_config {
	u8 ssp_id;
	u8 bits_per_slot;
	u8 slots;
	u8 ssp_mode;
	u8 pcm_mode;
	u8 duplex;
	u8 ssp_protocol;
	u8 fs_frequency;
	u8 active_slot_map;
	u8 start_delay;
	u16 fs_width;
};

struct sst_ssp_cfg {
	const u8 ssp_number;
	const int *mux_shift;
	const int (*domain_shift)[SST_MAX_SSP_MUX];
	const struct sst_ssp_config (*ssp_config)[SST_MAX_SSP_MUX][SST_MAX_SSP_DOMAINS];
};

struct sst_ids {
	u16 location_id;
	u16 module_id;
	u8  task_id;
	u8  format;
	u8  reg;
	const char *parent_wname;
	struct snd_soc_dapm_widget *parent_w;
	struct list_head algo_list;
	struct list_head gain_list;
	const struct sst_pcm_format *pcm_fmt;
};


#define SST_AIF_IN(wname, wevent)							\
{	.id = snd_soc_dapm_aif_in, .name = wname, .sname = NULL,			\
	.reg = SND_SOC_NOPM, .shift = 0,					\
	.on_val = 1, .off_val = 0,							\
	.event = wevent, .event_flags = SND_SOC_DAPM_PRE_PMU | SND_SOC_DAPM_POST_PMD,	\
	.priv = (void *)&(struct sst_ids) { .task_id = 0, .location_id = 0 }		\
}

#define SST_AIF_OUT(wname, wevent)							\
{	.id = snd_soc_dapm_aif_out, .name = wname, .sname = NULL,			\
	.reg = SND_SOC_NOPM, .shift = 0,						\
	.on_val = 1, .off_val = 0,							\
	.event = wevent, .event_flags = SND_SOC_DAPM_PRE_PMU | SND_SOC_DAPM_POST_PMD,	\
	.priv = (void *)&(struct sst_ids) { .task_id = 0, .location_id = 0 }		\
}

#define SST_INPUT(wname, wevent)							\
{	.id = snd_soc_dapm_input, .name = wname, .sname = NULL,				\
	.reg = SND_SOC_NOPM, .shift = 0,						\
	.on_val = 1, .off_val = 0,							\
	.event = wevent, .event_flags = SND_SOC_DAPM_PRE_PMU | SND_SOC_DAPM_POST_PMD,	\
	.priv = (void *)&(struct sst_ids) { .task_id = 0, .location_id = 0 }		\
}

#define SST_OUTPUT(wname, wevent)							\
{	.id = snd_soc_dapm_output, .name = wname, .sname = NULL,			\
	.reg = SND_SOC_NOPM, .shift = 0,						\
	.on_val = 1, .off_val = 0,							\
	.event = wevent, .event_flags = SND_SOC_DAPM_PRE_PMU | SND_SOC_DAPM_POST_PMD,	\
	.priv = (void *)&(struct sst_ids) { .task_id = 0, .location_id = 0 }		\
}

#define SST_DAPM_OUTPUT(wname, wloc_id, wtask_id, wformat, wevent)                      \
{	.id = snd_soc_dapm_output, .name = wname, .sname = NULL,                        \
	.reg = SND_SOC_NOPM, .shift = 0,						\
	.on_val = 1, .off_val = 0,							\
	.event = wevent, .event_flags = SND_SOC_DAPM_PRE_PMU | SND_SOC_DAPM_POST_PMD,   \
	.priv = (void *)&(struct sst_ids) { .location_id = wloc_id, .task_id = wtask_id,\
						.pcm_fmt = wformat, }			\
}

#define SST_PATH(wname, wtask, wloc_id, wevent, wflags)					\
{	.id = snd_soc_dapm_pga, .name = wname, .reg = SND_SOC_NOPM, .shift = 0,		\
	.kcontrol_news = NULL, .num_kcontrols = 0,				\
	.on_val = 1, .off_val = 0,							\
	.event = wevent, .event_flags = wflags,						\
	.priv = (void *)&(struct sst_ids) { .task_id = wtask, .location_id = wloc_id, }	\
}

#define SST_LINKED_PATH(wname, wtask, wloc_id, linked_wname, wevent, wflags)		\
{	.id = snd_soc_dapm_pga, .name = wname, .reg = SND_SOC_NOPM, .shift = 0,		\
	.kcontrol_news = NULL, .num_kcontrols = 0,				\
	.on_val = 1, .off_val = 0,							\
	.event = wevent, .event_flags = wflags,						\
	.priv = (void *)&(struct sst_ids) { .task_id = wtask, .location_id = wloc_id,	\
					.parent_wname = linked_wname}			\
}

#define SST_PATH_MEDIA_LOOP(wname, wtask, wloc_id, wformat, wevent, wflags)             \
{	.id = snd_soc_dapm_pga, .name = wname, .reg = SND_SOC_NOPM, .shift = 0,         \
	.kcontrol_news = NULL, .num_kcontrols = 0,                         \
	.event = wevent, .event_flags = wflags,                                         \
	.priv = (void *)&(struct sst_ids) { .task_id = wtask, .location_id = wloc_id,	\
					    .format = wformat,}				\
}

/* output is triggered before input */
#define SST_PATH_INPUT(name, task_id, loc_id, event)					\
	SST_PATH(name, task_id, loc_id, event, SND_SOC_DAPM_POST_PMU | SND_SOC_DAPM_PRE_PMD)

#define SST_PATH_LINKED_INPUT(name, task_id, loc_id, linked_wname, event)		\
	SST_LINKED_PATH(name, task_id, loc_id, linked_wname, event,			\
					SND_SOC_DAPM_POST_PMU | SND_SOC_DAPM_PRE_PMD)

#define SST_PATH_OUTPUT(name, task_id, loc_id, event)					\
	SST_PATH(name, task_id, loc_id, event, SND_SOC_DAPM_PRE_PMU | SND_SOC_DAPM_POST_PMD)

#define SST_PATH_LINKED_OUTPUT(name, task_id, loc_id, linked_wname, event)		\
	SST_LINKED_PATH(name, task_id, loc_id, linked_wname, event,			\
					SND_SOC_DAPM_PRE_PMU | SND_SOC_DAPM_POST_PMD)

#define SST_PATH_MEDIA_LOOP_OUTPUT(name, task_id, loc_id, format, event)		\
	SST_PATH_MEDIA_LOOP(name, task_id, loc_id, format, event, SND_SOC_DAPM_PRE_PMU | SND_SOC_DAPM_POST_PMD)


#define SST_SWM_MIXER(wname, wreg, wtask, wloc_id, wcontrols, wevent)			\
{	.id = snd_soc_dapm_mixer, .name = wname, .reg = SND_SOC_NOPM, .shift = 0,	\
	.kcontrol_news = wcontrols, .num_kcontrols = ARRAY_SIZE(wcontrols),\
	.event = wevent, .event_flags = SND_SOC_DAPM_PRE_PMU | SND_SOC_DAPM_POST_PMD |	\
					SND_SOC_DAPM_POST_REG,				\
	.priv = (void *)&(struct sst_ids) { .task_id = wtask, .location_id = wloc_id,	\
					    .reg = wreg }				\
}

enum sst_gain_kcontrol_type {
	SST_GAIN_TLV,
	SST_GAIN_MUTE,
	SST_GAIN_RAMP_DURATION,
};

struct sst_gain_mixer_control {
	bool stereo;
	enum sst_gain_kcontrol_type type;
	struct sst_gain_value *gain_val;
	int max;
	int min;
	u16 instance_id;
	u16 module_id;
	u16 pipe_id;
	u16 task_id;
	char pname[44];
	struct snd_soc_dapm_widget *w;
};

struct sst_gain_value {
	u16 ramp_duration;
	s16 l_gain;
	s16 r_gain;
	bool mute;
};
#define SST_GAIN_VOLUME_DEFAULT		(-1440)
#define SST_GAIN_RAMP_DURATION_DEFAULT	5 /* timeconstant */
#define SST_GAIN_MUTE_DEFAULT		true

#define SST_GAIN_KCONTROL_TLV(xname, xhandler_get, xhandler_put, \
			      xmod, xpipe, xinstance, xtask, tlv_array, xgain_val, \
			      xmin, xmax, xpname) \
	.iface = SNDRV_CTL_ELEM_IFACE_MIXER, .name = xname, \
	.access = SNDRV_CTL_ELEM_ACCESS_TLV_READ | \
		  SNDRV_CTL_ELEM_ACCESS_READWRITE, \
	.tlv.p = (tlv_array), \
	.info = sst_gain_ctl_info,\
	.get = xhandler_get, .put = xhandler_put, \
	.private_value = (unsigned long)&(struct sst_gain_mixer_control) \
	{ .stereo = true, .max = xmax, .min = xmin, .type = SST_GAIN_TLV, \
	  .module_id = xmod, .pipe_id = xpipe, .task_id = xtask,\
	  .instance_id = xinstance, .gain_val = xgain_val, .pname = xpname}

#define SST_GAIN_KCONTROL_INT(xname, xhandler_get, xhandler_put, \
			      xmod, xpipe, xinstance, xtask, xtype, xgain_val, \
			      xmin, xmax, xpname) \
	.iface = SNDRV_CTL_ELEM_IFACE_MIXER, .name = xname, \
	.info = sst_gain_ctl_info, \
	.get = xhandler_get, .put = xhandler_put, \
	.private_value = (unsigned long)&(struct sst_gain_mixer_control) \
	{ .stereo = false, .max = xmax, .min = xmin, .type = xtype, \
	  .module_id = xmod, .pipe_id = xpipe, .task_id = xtask,\
	  .instance_id = xinstance, .gain_val = xgain_val, .pname =  xpname}

#define SST_GAIN_KCONTROL_BOOL(xname, xhandler_get, xhandler_put,\
			       xmod, xpipe, xinstance, xtask, xgain_val, xpname) \
	.iface = SNDRV_CTL_ELEM_IFACE_MIXER, .name = xname, \
	.info = snd_soc_info_bool_ext, \
	.get = xhandler_get, .put = xhandler_put, \
	.private_value = (unsigned long)&(struct sst_gain_mixer_control) \
	{ .stereo = false, .type = SST_GAIN_MUTE, \
	  .module_id = xmod, .pipe_id = xpipe, .task_id = xtask,\
	  .instance_id = xinstance, .gain_val = xgain_val, .pname = xpname}
>>>>>>> e529fea9
#define SST_CONTROL_NAME(xpname, xmname, xinstance, xtype) \
	xpname " " xmname " " #xinstance " " xtype

#define SST_COMBO_CONTROL_NAME(xpname, xmname, xinstance, xtype, xsubmodule) \
	xpname " " xmname " " #xinstance " " xtype " " xsubmodule
<<<<<<< HEAD
=======

/*
 * 3 Controls for each Gain module
 * e.g.	- pcm0_in Gain 0 Volume
 *	- pcm0_in Gain 0 Ramp Delay
 *	- pcm0_in Gain 0 Switch
 */
#define SST_GAIN_KCONTROLS(xpname, xmname, xmin_gain, xmax_gain, xmin_tc, xmax_tc, \
			   xhandler_get, xhandler_put, \
			   xmod, xpipe, xinstance, xtask, tlv_array, xgain_val) \
	{ SST_GAIN_KCONTROL_INT(SST_CONTROL_NAME(xpname, xmname, xinstance, "Ramp Delay"), \
		xhandler_get, xhandler_put, xmod, xpipe, xinstance, xtask, SST_GAIN_RAMP_DURATION, \
		xgain_val, xmin_tc, xmax_tc, xpname) }, \
	{ SST_GAIN_KCONTROL_BOOL(SST_CONTROL_NAME(xpname, xmname, xinstance, "Switch"), \
		xhandler_get, xhandler_put, xmod, xpipe, xinstance, xtask, \
		xgain_val, xpname) } ,\
	{ SST_GAIN_KCONTROL_TLV(SST_CONTROL_NAME(xpname, xmname, xinstance, "Volume"), \
		xhandler_get, xhandler_put, xmod, xpipe, xinstance, xtask, tlv_array, \
		xgain_val, xmin_gain, xmax_gain, xpname) }

#define SST_GAIN_TC_MIN		5
#define SST_GAIN_TC_MAX		5000
#define SST_GAIN_MIN_VALUE	-1440 /* in 0.1 DB units */
#define SST_GAIN_MAX_VALUE	360

>>>>>>> e529fea9
enum sst_algo_kcontrol_type {
	SST_ALGO_PARAMS,
	SST_ALGO_BYPASS,
};

struct sst_algo_control {
	enum sst_algo_kcontrol_type type;
	int max;
	u16 module_id;
	u16 pipe_id;
	u16 task_id;
	u16 cmd_id;
	bool bypass;
	unsigned char *params;
	struct snd_soc_dapm_widget *w;
};

/* size of the control = size of params + size of length field */
#define SST_ALGO_CTL_VALUE(xcount, xtype, xpipe, xmod, xtask, xcmd)			\
	(struct sst_algo_control){							\
		.max = xcount + sizeof(u16), .type = xtype, .module_id = xmod,			\
		.pipe_id = xpipe, .task_id = xtask, .cmd_id = xcmd,			\
	}

#define SST_ALGO_KCONTROL(xname, xcount, xmod, xpipe,					\
			  xtask, xcmd, xtype, xinfo, xget, xput)			\
{	.iface = SNDRV_CTL_ELEM_IFACE_MIXER,						\
	.name =  xname,									\
	.info = xinfo, .get = xget, .put = xput,					\
	.private_value = (unsigned long)&						\
			SST_ALGO_CTL_VALUE(xcount, xtype, xpipe,			\
					   xmod, xtask, xcmd),				\
}

#define SST_ALGO_KCONTROL_BYTES(xpname, xmname, xcount, xmod,				\
				xpipe, xinstance, xtask, xcmd)				\
	SST_ALGO_KCONTROL(SST_CONTROL_NAME(xpname, xmname, xinstance, "params"),	\
			  xcount, xmod, xpipe, xtask, xcmd, SST_ALGO_PARAMS,		\
			  sst_algo_bytes_ctl_info,					\
			  sst_algo_control_get, sst_algo_control_set)

#define SST_ALGO_KCONTROL_BOOL(xpname, xmname, xmod, xpipe, xinstance, xtask)		\
	SST_ALGO_KCONTROL(SST_CONTROL_NAME(xpname, xmname, xinstance, "bypass"),	\
			  0, xmod, xpipe, xtask, 0, SST_ALGO_BYPASS,			\
			  snd_soc_info_bool_ext,					\
			  sst_algo_control_get, sst_algo_control_set)

#define SST_ALGO_BYPASS_PARAMS(xpname, xmname, xcount, xmod, xpipe,			\
				xinstance, xtask, xcmd)					\
	SST_ALGO_KCONTROL_BOOL(xpname, xmname, xmod, xpipe, xinstance, xtask),		\
	SST_ALGO_KCONTROL_BYTES(xpname, xmname, xcount, xmod, xpipe, xinstance, xtask, xcmd)

#define SST_COMBO_ALGO_KCONTROL_BYTES(xpname, xmname, xsubmod, xcount, xmod,		\
				      xpipe, xinstance, xtask, xcmd)			\
	SST_ALGO_KCONTROL(SST_COMBO_CONTROL_NAME(xpname, xmname, xinstance, "params",	\
						 xsubmod),				\
			  xcount, xmod, xpipe, xtask, xcmd, SST_ALGO_PARAMS,		\
			  sst_algo_bytes_ctl_info,					\
			  sst_algo_control_get, sst_algo_control_set)


struct sst_enum {
	bool tx;
	unsigned short reg;
	unsigned int max;
	const char * const *texts;
	struct snd_soc_dapm_widget *w;
};
<<<<<<< HEAD
=======

/* only 4 slots/channels supported atm */
#define SST_SSP_SLOT_ENUM(s_ch_no, is_tx, xtexts) \
	(struct sst_enum){ .reg = s_ch_no, .tx = is_tx, .max = 4+1, .texts = xtexts, }

#define SST_SLOT_CTL_NAME(xpname, xmname, s_ch_name) \
	xpname " " xmname " " s_ch_name

#define SST_SSP_SLOT_CTL(xpname, xmname, s_ch_name, s_ch_no, is_tx, xtexts, xget, xput) \
{	.iface = SNDRV_CTL_ELEM_IFACE_MIXER, \
	.name = SST_SLOT_CTL_NAME(xpname, xmname, s_ch_name), \
	.info = sst_slot_enum_info, \
	.get = xget, .put = xput, \
	.private_value = (unsigned long)&SST_SSP_SLOT_ENUM(s_ch_no, is_tx, xtexts), \
}

#define SST_MUX_CTL_NAME(xpname, xinstance) \
	xpname " " #xinstance

#define SST_SSP_MUX_ENUM(xreg, xshift, xtexts) \
	(struct soc_enum) SOC_ENUM_DOUBLE(xreg, xshift, xshift, ARRAY_SIZE(xtexts), xtexts)

#define SST_SSP_MUX_CTL(xpname, xinstance, xreg, xshift, xtexts) \
	SOC_DAPM_ENUM(SST_MUX_CTL_NAME(xpname, xinstance), \
			  SST_SSP_MUX_ENUM(xreg, xshift, xtexts))
>>>>>>> e529fea9

#endif<|MERGE_RESOLUTION|>--- conflicted
+++ resolved
@@ -22,12 +22,9 @@
 
 #ifndef __SST_ATOM_CONTROLS_H__
 #define __SST_ATOM_CONTROLS_H__
-<<<<<<< HEAD
-=======
 
 #include <sound/soc.h>
 #include <sound/tlv.h>
->>>>>>> e529fea9
 
 enum {
 	MERR_DPCM_AUDIO = 0,
@@ -366,8 +363,6 @@
 struct sst_cmd_generic {
 	struct sst_dsp_header header;
 } __packed;
-<<<<<<< HEAD
-=======
 
 struct swm_input_ids {
 	struct sst_destination_id input_id;
@@ -414,14 +409,11 @@
 	u16    gain_cell_num;
 	struct gain_cell cell_gains[NUM_GAIN_CELLS];
 } __packed;
->>>>>>> e529fea9
 struct sst_cmd_set_params {
 	struct sst_destination_id dst;
 	u16 command_id;
 	char params[0];
 } __packed;
-<<<<<<< HEAD
-=======
 
 
 struct sst_cmd_sba_vb_start {
@@ -751,14 +743,11 @@
 	{ .stereo = false, .type = SST_GAIN_MUTE, \
 	  .module_id = xmod, .pipe_id = xpipe, .task_id = xtask,\
 	  .instance_id = xinstance, .gain_val = xgain_val, .pname = xpname}
->>>>>>> e529fea9
 #define SST_CONTROL_NAME(xpname, xmname, xinstance, xtype) \
 	xpname " " xmname " " #xinstance " " xtype
 
 #define SST_COMBO_CONTROL_NAME(xpname, xmname, xinstance, xtype, xsubmodule) \
 	xpname " " xmname " " #xinstance " " xtype " " xsubmodule
-<<<<<<< HEAD
-=======
 
 /*
  * 3 Controls for each Gain module
@@ -784,7 +773,6 @@
 #define SST_GAIN_MIN_VALUE	-1440 /* in 0.1 DB units */
 #define SST_GAIN_MAX_VALUE	360
 
->>>>>>> e529fea9
 enum sst_algo_kcontrol_type {
 	SST_ALGO_PARAMS,
 	SST_ALGO_BYPASS,
@@ -853,8 +841,6 @@
 	const char * const *texts;
 	struct snd_soc_dapm_widget *w;
 };
-<<<<<<< HEAD
-=======
 
 /* only 4 slots/channels supported atm */
 #define SST_SSP_SLOT_ENUM(s_ch_no, is_tx, xtexts) \
@@ -880,6 +866,5 @@
 #define SST_SSP_MUX_CTL(xpname, xinstance, xreg, xshift, xtexts) \
 	SOC_DAPM_ENUM(SST_MUX_CTL_NAME(xpname, xinstance), \
 			  SST_SSP_MUX_ENUM(xreg, xshift, xtexts))
->>>>>>> e529fea9
 
 #endif