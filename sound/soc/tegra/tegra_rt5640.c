--- conflicted
+++ resolved
@@ -193,17 +193,9 @@
 		return ret;
 
 	ret = devm_snd_soc_register_card(&pdev->dev, card);
-<<<<<<< HEAD
-	if (ret) {
-		dev_err(&pdev->dev, "snd_soc_register_card failed (%d)\n",
-			ret);
-		return ret;
-	}
-=======
 	if (ret)
 		return dev_err_probe(&pdev->dev, ret,
 				     "snd_soc_register_card failed\n");
->>>>>>> f642729d
 
 	return 0;
 }
