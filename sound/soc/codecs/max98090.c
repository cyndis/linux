--- conflicted
+++ resolved
@@ -1311,13 +1311,10 @@
 	{"MIC1 Input", NULL, "MIC1"},
 	{"MIC2 Input", NULL, "MIC2"},
 
-<<<<<<< HEAD
-=======
 	{"DMICL", NULL, "DMICL_ENA"},
 	{"DMICL", NULL, "DMICR_ENA"},
 	{"DMICR", NULL, "DMICL_ENA"},
 	{"DMICR", NULL, "DMICR_ENA"},
->>>>>>> e529fea9
 	{"DMICL", NULL, "AHPF"},
 	{"DMICR", NULL, "AHPF"},
 
@@ -1375,8 +1372,6 @@
 	{"DMIC Mux", "ADC", "ADCR"},
 	{"DMIC Mux", "DMIC", "DMICL"},
 	{"DMIC Mux", "DMIC", "DMICR"},
-	{"DMIC Mux", "DMIC", "DMICL_ENA"},
-	{"DMIC Mux", "DMIC", "DMICR_ENA"},
 
 	{"LBENL Mux", "Normal", "DMIC Mux"},
 	{"LBENL Mux", "Loopback", "LTENL Mux"},
@@ -2581,14 +2576,11 @@
 	max98090->devtype = driver_data;
 	i2c_set_clientdata(i2c, max98090);
 	max98090->pdata = i2c->dev.platform_data;
-<<<<<<< HEAD
-=======
 
 	ret = of_property_read_u32(i2c->dev.of_node, "maxim,dmic-freq",
 				   &max98090->dmic_freq);
 	if (ret < 0)
 		max98090->dmic_freq = MAX98090_DEFAULT_DMIC_FREQ;
->>>>>>> e529fea9
 
 	max98090->regmap = devm_regmap_init_i2c(i2c, &max98090_regmap);
 	if (IS_ERR(max98090->regmap)) {
