--- conflicted
+++ resolved
@@ -78,10 +78,7 @@
 	select SND_SOC_RT5640 if I2C
 	select SND_SOC_RT5645 if I2C
 	select SND_SOC_RT5651 if I2C
-<<<<<<< HEAD
-=======
 	select SND_SOC_RT5677 if I2C
->>>>>>> b1578171
 	select SND_SOC_SGTL5000 if I2C
 	select SND_SOC_SI476X if MFD_SI476X_CORE
 	select SND_SOC_SIRF_AUDIO_CODEC
@@ -314,10 +311,7 @@
 
 config SND_SOC_ALC5623
        tristate "Realtek ALC5623 CODEC"
-<<<<<<< HEAD
-=======
-	depends on I2C
->>>>>>> b1578171
+	depends on I2C
 
 config SND_SOC_ALC5632
 	tristate
@@ -467,12 +461,9 @@
 config SND_SOC_RT5651
 	tristate
 
-<<<<<<< HEAD
-=======
 config SND_SOC_RT5677
 	tristate
 
->>>>>>> b1578171
 #Freescale sgtl5000 codec
 config SND_SOC_SGTL5000
 	tristate "Freescale SGTL5000 CODEC"
