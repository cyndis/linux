--- conflicted
+++ resolved
@@ -110,10 +110,7 @@
 	struct regmap *map;
 	unsigned int dai_id = cpu_dai->driver->id;
 
-<<<<<<< HEAD
-=======
 	component->id = dai_id;
->>>>>>> f642729d
 	data = kzalloc(sizeof(*data), GFP_KERNEL);
 	if (!data)
 		return -ENOMEM;
@@ -236,40 +233,6 @@
 		dev_err(soc_runtime->dev, "error updating fifowm field: %d\n", ret);
 		return ret;
 	}
-<<<<<<< HEAD
-
-	switch (dai_id) {
-	case LPASS_DP_RX:
-		ret = regmap_fields_write(dmactl->burst8, id,
-							LPAIF_DMACTL_BURSTEN_INCR4);
-		if (ret) {
-			dev_err(soc_runtime->dev, "error updating burst8en field: %d\n", ret);
-			return ret;
-		}
-		ret = regmap_fields_write(dmactl->burst16, id,
-							LPAIF_DMACTL_BURSTEN_INCR4);
-		if (ret) {
-			dev_err(soc_runtime->dev, "error updating burst16en field: %d\n", ret);
-			return ret;
-		}
-		ret = regmap_fields_write(dmactl->dynburst, id,
-							LPAIF_DMACTL_BURSTEN_INCR4);
-		if (ret) {
-			dev_err(soc_runtime->dev, "error updating dynbursten field: %d\n", ret);
-			return ret;
-		}
-		break;
-	case MI2S_PRIMARY:
-	case MI2S_SECONDARY:
-		ret = regmap_fields_write(dmactl->intf, id,
-						LPAIF_DMACTL_AUDINTF(dma_port));
-		if (ret) {
-			dev_err(soc_runtime->dev, "error updating audio interface field: %d\n",
-					ret);
-			return ret;
-		}
-
-=======
 
 	switch (dai_id) {
 	case LPASS_DP_RX:
@@ -305,7 +268,6 @@
 			return ret;
 		}
 
->>>>>>> f642729d
 		break;
 	default:
 		dev_err(soc_runtime->dev, "%s: invalid  interface: %d\n", __func__, dai_id);
@@ -394,21 +356,12 @@
 	int ret;
 	struct regmap *map;
 	unsigned int dai_id = cpu_dai->driver->id;
-<<<<<<< HEAD
 
 	if (dai_id == LPASS_DP_RX)
 		map = drvdata->hdmiif_map;
 	else
 		map = drvdata->lpaif_map;
 
-=======
-
-	if (dai_id == LPASS_DP_RX)
-		map = drvdata->hdmiif_map;
-	else
-		map = drvdata->lpaif_map;
-
->>>>>>> f642729d
 	reg = LPAIF_DMACTL_REG(v, pcm_data->dma_ch, substream->stream, dai_id);
 	ret = regmap_write(map, reg, 0);
 	if (ret)
@@ -506,15 +459,6 @@
 	ch = pcm_data->dma_ch;
 	if (dir ==  SNDRV_PCM_STREAM_PLAYBACK) {
 		id = pcm_data->dma_ch;
-<<<<<<< HEAD
-		if (dai_id == LPASS_DP_RX)
-			dmactl = drvdata->hdmi_rd_dmactl;
-		else
-			dmactl = drvdata->rd_dmactl;
-	} else {
-		dmactl = drvdata->wr_dmactl;
-		id = pcm_data->dma_ch - v->wrdma_channel_start;
-=======
 		if (dai_id == LPASS_DP_RX) {
 			dmactl = drvdata->hdmi_rd_dmactl;
 			map = drvdata->hdmiif_map;
@@ -526,7 +470,6 @@
 		dmactl = drvdata->wr_dmactl;
 		id = pcm_data->dma_ch - v->wrdma_channel_start;
 		map = drvdata->lpaif_map;
->>>>>>> f642729d
 	}
 
 	switch (cmd) {
@@ -549,10 +492,6 @@
 					"error writing to rdmactl reg: %d\n", ret);
 				return ret;
 			}
-<<<<<<< HEAD
-			map = drvdata->hdmiif_map;
-=======
->>>>>>> f642729d
 			reg_irqclr = LPASS_HDMITX_APP_IRQCLEAR_REG(v);
 			val_irqclr = (LPAIF_IRQ_ALL(ch) |
 					LPAIF_IRQ_HDMI_REQ_ON_PRELOAD(ch) |
@@ -571,22 +510,6 @@
 			break;
 		case MI2S_PRIMARY:
 		case MI2S_SECONDARY:
-<<<<<<< HEAD
-			map = drvdata->lpaif_map;
-			reg_irqclr = LPAIF_IRQCLEAR_REG(v, LPAIF_IRQ_PORT_HOST);
-			val_irqclr = LPAIF_IRQ_ALL(ch);
-
-
-			reg_irqen = LPAIF_IRQEN_REG(v, LPAIF_IRQ_PORT_HOST);
-			val_mask = LPAIF_IRQ_ALL(ch);
-			val_irqen = LPAIF_IRQ_ALL(ch);
-			break;
-		default:
-			dev_err(soc_runtime->dev, "%s: invalid %d interface\n", __func__, dai_id);
-			return -EINVAL;
-		}
-
-=======
 		case MI2S_TERTIARY:
 		case MI2S_QUATERNARY:
 		case MI2S_QUINARY:
@@ -603,7 +526,6 @@
 			return -EINVAL;
 		}
 
->>>>>>> f642729d
 		ret = regmap_write(map, reg_irqclr, val_irqclr);
 		if (ret) {
 			dev_err(soc_runtime->dev, "error writing to irqclear reg: %d\n", ret);
@@ -634,10 +556,6 @@
 					"error writing to rdmactl reg: %d\n", ret);
 				return ret;
 			}
-<<<<<<< HEAD
-			map = drvdata->hdmiif_map;
-=======
->>>>>>> f642729d
 			reg_irqen = LPASS_HDMITX_APP_IRQEN_REG(v);
 			val_mask = (LPAIF_IRQ_ALL(ch) |
 					LPAIF_IRQ_HDMI_REQ_ON_PRELOAD(ch) |
@@ -647,13 +565,9 @@
 			break;
 		case MI2S_PRIMARY:
 		case MI2S_SECONDARY:
-<<<<<<< HEAD
-			map = drvdata->lpaif_map;
-=======
 		case MI2S_TERTIARY:
 		case MI2S_QUATERNARY:
 		case MI2S_QUINARY:
->>>>>>> f642729d
 			reg_irqen = LPAIF_IRQEN_REG(v, LPAIF_IRQ_PORT_HOST);
 			val_mask = LPAIF_IRQ_ALL(ch);
 			val_irqen = 0;
@@ -750,12 +664,9 @@
 	break;
 	case MI2S_PRIMARY:
 	case MI2S_SECONDARY:
-<<<<<<< HEAD
-=======
 	case MI2S_TERTIARY:
 	case MI2S_QUATERNARY:
 	case MI2S_QUINARY:
->>>>>>> f642729d
 		map = drvdata->lpaif_map;
 		reg = LPAIF_IRQCLEAR_REG(v, LPAIF_IRQ_PORT_HOST);
 		val = 0;
