--- conflicted
+++ resolved
@@ -8,11 +8,7 @@
 snd-sof-intel-hda-common-objs := hda.o hda-loader.o hda-stream.o hda-trace.o \
 				 hda-dsp.o hda-ipc.o hda-ctrl.o hda-pcm.o \
 				 hda-dai.o hda-bus.o \
-<<<<<<< HEAD
-				 apl.o cnl.o tgl.o
-=======
 				 apl.o cnl.o tgl.o icl.o
->>>>>>> f642729d
 snd-sof-intel-hda-common-$(CONFIG_SND_SOC_SOF_HDA_PROBES) += hda-compress.o
 
 snd-sof-intel-hda-objs := hda-codec.o
