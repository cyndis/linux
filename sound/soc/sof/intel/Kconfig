# SPDX-License-Identifier: GPL-2.0-only
config SND_SOC_SOF_INTEL_TOPLEVEL
	bool "SOF support for Intel audio DSPs"
	depends on X86 || COMPILE_TEST
	help
	  This adds support for Sound Open Firmware for Intel(R) platforms.
	  Say Y if you have such a device.
	  If unsure select "N".

if SND_SOC_SOF_INTEL_TOPLEVEL

config SND_SOC_SOF_INTEL_HIFI_EP_IPC
	tristate
	help
	  This option is not user-selectable but automagically handled by
	  'select' statements at a higher level.

config SND_SOC_SOF_INTEL_ATOM_HIFI_EP
	tristate
	select SND_SOC_SOF_INTEL_COMMON
	select SND_SOC_SOF_INTEL_HIFI_EP_IPC
	help
	  This option is not user-selectable but automagically handled by
	  'select' statements at a higher level.

config SND_SOC_SOF_INTEL_COMMON
	tristate
	select SND_SOC_SOF
	select SND_SOC_ACPI_INTEL_MATCH
	select SND_SOC_SOF_XTENSA
	select SND_SOC_INTEL_MACH
	select SND_SOC_ACPI if ACPI
	select SND_INTEL_DSP_CONFIG
	help
	  This option is not user-selectable but automagically handled by
	  'select' statements at a higher level.

if SND_SOC_SOF_ACPI

config SND_SOC_SOF_BAYTRAIL
	tristate "SOF support for Baytrail, Braswell and Cherrytrail"
	default SND_SOC_SOF_ACPI
	select SND_SOC_SOF_INTEL_COMMON
	select SND_SOC_SOF_INTEL_ATOM_HIFI_EP
	select SND_SOC_SOF_ACPI_DEV
	select IOSF_MBI if X86 && PCI
	help
	  This adds support for Sound Open Firmware for Intel(R) platforms
	  using the Baytrail, Braswell or Cherrytrail processors.
	  This option can coexist in the same build with the Atom legacy
	  drivers, currently the default but which will be deprecated
	  at some point.
	  Existing firmware/topology binaries and UCM configurations
	  typically located in the root file system are already
	  compatible with both SOF or Atom/SST legacy drivers.
	  This is a recommended option for distributions.
	  Say Y if you want to enable SOF on Baytrail/Cherrytrail.
	  If unsure select "N".

config SND_SOC_SOF_BROADWELL
	tristate "SOF support for Broadwell"
	default SND_SOC_SOF_ACPI
	select SND_SOC_SOF_INTEL_COMMON
	select SND_SOC_SOF_INTEL_HIFI_EP_IPC
	select SND_SOC_SOF_ACPI_DEV
	help
	  This adds support for Sound Open Firmware for Intel(R) platforms
	  using the Broadwell processors.
	  This option can coexist in the same build with the default 'catpt'
	  driver.
	  Existing firmware/topology binaries and UCM configurations typically
	  located in the root file system are already compatible with both SOF
	  or catpt drivers.
	  SOF does not fully support Broadwell and has limitations related to
	  DMA and suspend-resume, this is not a recommended option for
	  distributions.
	  Say Y if you want to enable SOF on Broadwell.
	  If unsure select "N".

endif ## SND_SOC_SOF_ACPI

if SND_SOC_SOF_PCI

config SND_SOC_SOF_MERRIFIELD
	tristate "SOF support for Tangier/Merrifield"
	default SND_SOC_SOF_PCI
	select SND_SOC_SOF_INTEL_ATOM_HIFI_EP
	help
	  This adds support for Sound Open Firmware for Intel(R) platforms
	  using the Tangier/Merrifield processors.
	  Say Y if you have such a device.
	  If unsure select "N".

config SND_SOC_SOF_INTEL_APL
	tristate
	select SND_SOC_SOF_HDA_COMMON

config SND_SOC_SOF_APOLLOLAKE
	tristate "SOF support for Apollolake"
	default SND_SOC_SOF_PCI
	select SND_SOC_SOF_INTEL_APL
	help
	  This adds support for Sound Open Firmware for Intel(R) platforms
	  using the Apollolake processors.
	  Say Y if you have such a device.
	  If unsure select "N".

config SND_SOC_SOF_GEMINILAKE
	tristate "SOF support for GeminiLake"
	default SND_SOC_SOF_PCI
	select SND_SOC_SOF_INTEL_APL
	help
	  This adds support for Sound Open Firmware for Intel(R) platforms
	  using the Geminilake processors.
	  Say Y if you have such a device.
	  If unsure select "N".

config SND_SOC_SOF_INTEL_CNL
	tristate
	select SND_SOC_SOF_HDA_COMMON
	select SND_SOC_SOF_INTEL_SOUNDWIRE_LINK_BASELINE

config SND_SOC_SOF_CANNONLAKE
	tristate "SOF support for Cannonlake"
	default SND_SOC_SOF_PCI
	select SND_SOC_SOF_INTEL_CNL
	help
	  This adds support for Sound Open Firmware for Intel(R) platforms
	  using the Cannonlake processors.
	  Say Y if you have such a device.
	  If unsure select "N".

<<<<<<< HEAD
config SND_SOC_SOF_CANNONLAKE
	tristate
	select SND_SOC_SOF_HDA_COMMON
	select SND_SOC_SOF_INTEL_SOUNDWIRE_LINK_BASELINE
	help
	  This option is not user-selectable but automagically handled by
	  'select' statements at a higher level

config SND_SOC_SOF_COFFEELAKE_SUPPORT
	bool "SOF support for CoffeeLake"
=======
config SND_SOC_SOF_COFFEELAKE
	tristate "SOF support for CoffeeLake"
	default SND_SOC_SOF_PCI
	select SND_SOC_SOF_INTEL_CNL
>>>>>>> f642729d
	help
	  This adds support for Sound Open Firmware for Intel(R) platforms
	  using the Coffeelake processors.
	  Say Y if you have such a device.
	  If unsure select "N".

<<<<<<< HEAD
config SND_SOC_SOF_COFFEELAKE
	tristate
	select SND_SOC_SOF_HDA_COMMON
	select SND_SOC_SOF_INTEL_SOUNDWIRE_LINK_BASELINE
	help
	  This option is not user-selectable but automagically handled by
	  'select' statements at a higher level

config SND_SOC_SOF_ICELAKE_SUPPORT
	bool "SOF support for Icelake"
=======
config SND_SOC_SOF_COMETLAKE
	tristate "SOF support for CometLake"
	default SND_SOC_SOF_PCI
	select SND_SOC_SOF_INTEL_CNL
>>>>>>> f642729d
	help
	  This adds support for Sound Open Firmware for Intel(R) platforms
	  using the Cometlake processors.
	  If unsure select "N".

<<<<<<< HEAD
config SND_SOC_SOF_ICELAKE
	tristate
	select SND_SOC_SOF_HDA_COMMON
	select SND_SOC_SOF_INTEL_SOUNDWIRE_LINK_BASELINE
	help
	  This option is not user-selectable but automagically handled by
	  'select' statements at a higher level

config SND_SOC_SOF_COMETLAKE
	tristate
	select SND_SOC_SOF_HDA_COMMON
	select SND_SOC_SOF_INTEL_SOUNDWIRE_LINK_BASELINE
	help
	  This option is not user-selectable but automagically handled by
	  'select' statements at a higher level
=======
config SND_SOC_SOF_INTEL_ICL
	tristate
	select SND_SOC_SOF_HDA_COMMON
	select SND_SOC_SOF_INTEL_SOUNDWIRE_LINK_BASELINE
>>>>>>> f642729d

config SND_SOC_SOF_ICELAKE
	tristate "SOF support for Icelake"
	default SND_SOC_SOF_PCI
	select SND_SOC_SOF_INTEL_ICL
	help
	  This adds support for Sound Open Firmware for Intel(R) platforms
	  using the Icelake processors.
	  Say Y if you have such a device.
	  If unsure select "N".

config SND_SOC_SOF_JASPERLAKE
	tristate "SOF support for JasperLake"
	default SND_SOC_SOF_PCI
	select SND_SOC_SOF_INTEL_ICL
	help
	  This adds support for Sound Open Firmware for Intel(R) platforms
	  using the JasperLake processors.
	  Say Y if you have such a device.
	  If unsure select "N".

config SND_SOC_SOF_INTEL_TGL
	tristate
	select SND_SOC_SOF_HDA_COMMON
	select SND_SOC_SOF_INTEL_SOUNDWIRE_LINK_BASELINE
<<<<<<< HEAD
	help
	  This option is not user-selectable but automagically handled by
	  'select' statements at a higher level
=======
>>>>>>> f642729d

config SND_SOC_SOF_TIGERLAKE
	tristate "SOF support for Tigerlake"
	default SND_SOC_SOF_PCI
	select SND_SOC_SOF_INTEL_TGL
	help
	  This adds support for Sound Open Firmware for Intel(R) platforms
	  using the Tigerlake processors.
	  Say Y if you have such a device.
	  If unsure select "N".

config SND_SOC_SOF_ELKHARTLAKE
<<<<<<< HEAD
	tristate
	select SND_SOC_SOF_HDA_COMMON
	select SND_SOC_SOF_INTEL_SOUNDWIRE_LINK_BASELINE
	help
	  This option is not user-selectable but automagically handled by
	  'select' statements at a higher level

config SND_SOC_SOF_JASPERLAKE_SUPPORT
	bool "SOF support for JasperLake"
=======
	tristate "SOF support for ElkhartLake"
	default SND_SOC_SOF_PCI
	select SND_SOC_SOF_INTEL_TGL
>>>>>>> f642729d
	help
	  This adds support for Sound Open Firmware for Intel(R) platforms
	  using the ElkhartLake processors.
	  Say Y if you have such a device.
	  If unsure select "N".

config SND_SOC_SOF_ALDERLAKE
	tristate "SOF support for Alderlake"
	default SND_SOC_SOF_PCI
	select SND_SOC_SOF_INTEL_TGL
	help
	  This adds support for Sound Open Firmware for Intel(R) platforms
	  using the Alderlake processors.
	  Say Y if you have such a device.
	  If unsure select "N".

config SND_SOC_SOF_HDA_COMMON
	tristate
	select SND_SOC_SOF_INTEL_COMMON
	select SND_SOC_SOF_PCI_DEV
	select SND_INTEL_DSP_CONFIG
	select SND_SOC_SOF_HDA_LINK_BASELINE
	help
	  This option is not user-selectable but automagically handled by
	  'select' statements at a higher level.

if SND_SOC_SOF_HDA_COMMON

config SND_SOC_SOF_HDA_LINK
	bool "SOF support for HDA Links(HDA/HDMI)"
	depends on SND_SOC_SOF_NOCODEC=n
	select SND_SOC_SOF_PROBE_WORK_QUEUE
	help
	  This adds support for HDA links(HDA/HDMI) with Sound Open Firmware
	  for Intel(R) platforms.
	  Say Y if you want to enable HDA links with SOF.
	  If unsure select "N".

config SND_SOC_SOF_HDA_AUDIO_CODEC
	bool "SOF support for HDAudio codecs"
	depends on SND_SOC_SOF_HDA_LINK
	help
	  This adds support for HDAudio codecs with Sound Open Firmware
	  for Intel(R) platforms.
	  Say Y if you want to enable HDAudio codecs with SOF.
	  If unsure select "N".

config SND_SOC_SOF_HDA_PROBES
	bool "SOF enable probes over HDA"
	depends on SND_SOC_SOF_DEBUG_PROBES
	help
	  This option enables the data probing for Intel(R)
	  Skylake and newer platforms.
	  Say Y if you want to enable probes.
	  If unsure, select "N".

config SND_SOC_SOF_HDA_ALWAYS_ENABLE_DMI_L1
	bool "SOF enable DMI Link L1"
	help
	  This option enables DMI L1 for both playback and capture
	  and disables known workarounds for specific HDAudio platforms.
	  Only use to look into power optimizations on platforms not
	  affected by DMI L1 issues. This option is not recommended.
	  Say Y if you want to enable DMI Link L1.
	  If unsure, select "N".

endif ## SND_SOC_SOF_HDA_COMMON

config SND_SOC_SOF_HDA_LINK_BASELINE
	tristate
	select SND_SOC_SOF_HDA if SND_SOC_SOF_HDA_LINK
	help
	  This option is not user-selectable but automagically handled by
	  'select' statements at a higher level.

config SND_SOC_SOF_HDA
	tristate
	select SND_HDA_EXT_CORE if SND_SOC_SOF_HDA_LINK
	select SND_SOC_HDAC_HDA if SND_SOC_SOF_HDA_AUDIO_CODEC
	help
	  This option is not user-selectable but automagically handled by
	  'select' statements at a higher level.

config SND_SOC_SOF_INTEL_SOUNDWIRE_LINK_BASELINE
	tristate

config SND_SOC_SOF_INTEL_SOUNDWIRE
	tristate "SOF support for SoundWire"
	default SND_SOC_SOF_INTEL_SOUNDWIRE_LINK_BASELINE
	depends on SND_SOC_SOF_INTEL_SOUNDWIRE_LINK_BASELINE
	depends on ACPI && SOUNDWIRE
	depends on !(SOUNDWIRE=m && SND_SOC_SOF_INTEL_SOUNDWIRE_LINK_BASELINE=y)
	select SOUNDWIRE_INTEL
	select SND_INTEL_SOUNDWIRE_ACPI
	help
	  This adds support for SoundWire with Sound Open Firmware
	  for Intel(R) platforms.
	  Say Y if you want to enable SoundWire links with SOF.
	  If unsure select "N".

config SND_SOC_SOF_INTEL_SOUNDWIRE_LINK
	bool "SOF support for SoundWire"
	depends on SOUNDWIRE && ACPI
	help
	  This adds support for SoundWire with Sound Open Firmware
		  for Intel(R) platforms.
	  Say Y if you want to enable SoundWire links with SOF.
	  If unsure select "N".

config SND_SOC_SOF_INTEL_SOUNDWIRE_LINK_BASELINE
	tristate
	select SND_SOC_SOF_INTEL_SOUNDWIRE if SND_SOC_SOF_INTEL_SOUNDWIRE_LINK
	help
	  This option is not user-selectable but automagically handled by
	  'select' statements at a higher level

config SND_SOC_SOF_INTEL_SOUNDWIRE
	tristate
	select SOUNDWIRE_INTEL
	help
	  This option is not user-selectable but automagically handled by
	  'select' statements at a higher level

endif ## SND_SOC_SOF_INTEL_PCI

endif ## SND_SOC_SOF_INTEL_TOPLEVEL<|MERGE_RESOLUTION|>--- conflicted
+++ resolved
@@ -130,73 +130,29 @@
 	  Say Y if you have such a device.
 	  If unsure select "N".
 
-<<<<<<< HEAD
-config SND_SOC_SOF_CANNONLAKE
-	tristate
-	select SND_SOC_SOF_HDA_COMMON
-	select SND_SOC_SOF_INTEL_SOUNDWIRE_LINK_BASELINE
-	help
-	  This option is not user-selectable but automagically handled by
-	  'select' statements at a higher level
-
-config SND_SOC_SOF_COFFEELAKE_SUPPORT
-	bool "SOF support for CoffeeLake"
-=======
 config SND_SOC_SOF_COFFEELAKE
 	tristate "SOF support for CoffeeLake"
 	default SND_SOC_SOF_PCI
 	select SND_SOC_SOF_INTEL_CNL
->>>>>>> f642729d
 	help
 	  This adds support for Sound Open Firmware for Intel(R) platforms
 	  using the Coffeelake processors.
 	  Say Y if you have such a device.
 	  If unsure select "N".
 
-<<<<<<< HEAD
-config SND_SOC_SOF_COFFEELAKE
-	tristate
-	select SND_SOC_SOF_HDA_COMMON
-	select SND_SOC_SOF_INTEL_SOUNDWIRE_LINK_BASELINE
-	help
-	  This option is not user-selectable but automagically handled by
-	  'select' statements at a higher level
-
-config SND_SOC_SOF_ICELAKE_SUPPORT
-	bool "SOF support for Icelake"
-=======
 config SND_SOC_SOF_COMETLAKE
 	tristate "SOF support for CometLake"
 	default SND_SOC_SOF_PCI
 	select SND_SOC_SOF_INTEL_CNL
->>>>>>> f642729d
 	help
 	  This adds support for Sound Open Firmware for Intel(R) platforms
 	  using the Cometlake processors.
 	  If unsure select "N".
 
-<<<<<<< HEAD
-config SND_SOC_SOF_ICELAKE
+config SND_SOC_SOF_INTEL_ICL
 	tristate
 	select SND_SOC_SOF_HDA_COMMON
 	select SND_SOC_SOF_INTEL_SOUNDWIRE_LINK_BASELINE
-	help
-	  This option is not user-selectable but automagically handled by
-	  'select' statements at a higher level
-
-config SND_SOC_SOF_COMETLAKE
-	tristate
-	select SND_SOC_SOF_HDA_COMMON
-	select SND_SOC_SOF_INTEL_SOUNDWIRE_LINK_BASELINE
-	help
-	  This option is not user-selectable but automagically handled by
-	  'select' statements at a higher level
-=======
-config SND_SOC_SOF_INTEL_ICL
-	tristate
-	select SND_SOC_SOF_HDA_COMMON
-	select SND_SOC_SOF_INTEL_SOUNDWIRE_LINK_BASELINE
->>>>>>> f642729d
 
 config SND_SOC_SOF_ICELAKE
 	tristate "SOF support for Icelake"
@@ -222,12 +178,6 @@
 	tristate
 	select SND_SOC_SOF_HDA_COMMON
 	select SND_SOC_SOF_INTEL_SOUNDWIRE_LINK_BASELINE
-<<<<<<< HEAD
-	help
-	  This option is not user-selectable but automagically handled by
-	  'select' statements at a higher level
-=======
->>>>>>> f642729d
 
 config SND_SOC_SOF_TIGERLAKE
 	tristate "SOF support for Tigerlake"
@@ -240,21 +190,9 @@
 	  If unsure select "N".
 
 config SND_SOC_SOF_ELKHARTLAKE
-<<<<<<< HEAD
-	tristate
-	select SND_SOC_SOF_HDA_COMMON
-	select SND_SOC_SOF_INTEL_SOUNDWIRE_LINK_BASELINE
-	help
-	  This option is not user-selectable but automagically handled by
-	  'select' statements at a higher level
-
-config SND_SOC_SOF_JASPERLAKE_SUPPORT
-	bool "SOF support for JasperLake"
-=======
 	tristate "SOF support for ElkhartLake"
 	default SND_SOC_SOF_PCI
 	select SND_SOC_SOF_INTEL_TGL
->>>>>>> f642729d
 	help
 	  This adds support for Sound Open Firmware for Intel(R) platforms
 	  using the ElkhartLake processors.
@@ -355,29 +293,6 @@
 	  Say Y if you want to enable SoundWire links with SOF.
 	  If unsure select "N".
 
-config SND_SOC_SOF_INTEL_SOUNDWIRE_LINK
-	bool "SOF support for SoundWire"
-	depends on SOUNDWIRE && ACPI
-	help
-	  This adds support for SoundWire with Sound Open Firmware
-		  for Intel(R) platforms.
-	  Say Y if you want to enable SoundWire links with SOF.
-	  If unsure select "N".
-
-config SND_SOC_SOF_INTEL_SOUNDWIRE_LINK_BASELINE
-	tristate
-	select SND_SOC_SOF_INTEL_SOUNDWIRE if SND_SOC_SOF_INTEL_SOUNDWIRE_LINK
-	help
-	  This option is not user-selectable but automagically handled by
-	  'select' statements at a higher level
-
-config SND_SOC_SOF_INTEL_SOUNDWIRE
-	tristate
-	select SOUNDWIRE_INTEL
-	help
-	  This option is not user-selectable but automagically handled by
-	  'select' statements at a higher level
-
 endif ## SND_SOC_SOF_INTEL_PCI
 
 endif ## SND_SOC_SOF_INTEL_TOPLEVEL