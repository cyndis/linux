--- conflicted
+++ resolved
@@ -661,11 +661,6 @@
 
 	soc_pcm_components_close(substream, rollback);
 
-<<<<<<< HEAD
-	if (!rollback)
-		snd_soc_dapm_stream_stop(rtd, substream->stream);
-=======
->>>>>>> f642729d
 
 	mutex_unlock(&rtd->card->pcm_mutex);
 
