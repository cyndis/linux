/*
 * Rockchip machine ASoC driver for boards using MAX98357A/RT5514/DA7219
 *
 * Copyright (c) 2016, ROCKCHIP CORPORATION.  All rights reserved.
 *
 * This program is free software; you can redistribute it and/or modify it
 * under the terms and conditions of the GNU General Public License,
 * version 2, as published by the Free Software Foundation.
 *
 * This program is distributed in the hope it will be useful, but WITHOUT
 * ANY WARRANTY; without even the implied warranty of MERCHANTABILITY or
 * FITNESS FOR A PARTICULAR PURPOSE.  See the GNU General Public License for
 * more details.
 *
 * You should have received a copy of the GNU General Public License
 * along with this program.  If not, see <http://www.gnu.org/licenses/>.
 */

#include <linux/module.h>
#include <linux/platform_device.h>
#include <linux/slab.h>
#include <linux/gpio.h>
#include <linux/of_gpio.h>
#include <linux/delay.h>
#include <linux/spi/spi.h>
#include <linux/i2c.h>
#include <linux/input.h>
#include <sound/core.h>
#include <sound/jack.h>
#include <sound/pcm.h>
#include <sound/pcm_params.h>
#include <sound/soc.h>
#include "rockchip_i2s.h"
#include "../codecs/da7219.h"
#include "../codecs/da7219-aad.h"
#include "../codecs/rt5514.h"

#define DRV_NAME "rk3399-gru-sound"

#define SOUND_FS	256

static unsigned int dmic_wakeup_delay;

static struct snd_soc_jack rockchip_sound_jack;

static const struct snd_soc_dapm_widget rockchip_dapm_widgets[] = {
	SND_SOC_DAPM_HP("Headphones", NULL),
	SND_SOC_DAPM_SPK("Speakers", NULL),
	SND_SOC_DAPM_MIC("Headset Mic", NULL),
	SND_SOC_DAPM_MIC("Int Mic", NULL),
	SND_SOC_DAPM_LINE("HDMI", NULL),
};

static const struct snd_kcontrol_new rockchip_controls[] = {
	SOC_DAPM_PIN_SWITCH("Headphones"),
	SOC_DAPM_PIN_SWITCH("Speakers"),
	SOC_DAPM_PIN_SWITCH("Headset Mic"),
	SOC_DAPM_PIN_SWITCH("Int Mic"),
	SOC_DAPM_PIN_SWITCH("HDMI"),
};

static int rockchip_sound_max98357a_hw_params(struct snd_pcm_substream *substream,
			     struct snd_pcm_hw_params *params)
{
	struct snd_soc_pcm_runtime *rtd = substream->private_data;
	unsigned int mclk;
	int ret;

	/* max98357a supports these sample rates */
	switch (params_rate(params)) {
	case 8000:
	case 16000:
	case 48000:
	case 96000:
		mclk = params_rate(params) * SOUND_FS;
		break;
	default:
		dev_err(rtd->card->dev, "%s() doesn't support this sample rate: %d\n",
				__func__, params_rate(params));
		return -EINVAL;
	}

	ret = snd_soc_dai_set_sysclk(rtd->cpu_dai, 0, mclk, 0);
	if (ret) {
		dev_err(rtd->card->dev, "%s() error setting sysclk to %u: %d\n",
				__func__, mclk, ret);
		return ret;
	}

	return 0;
}

static int rockchip_sound_rt5514_hw_params(struct snd_pcm_substream *substream,
			     struct snd_pcm_hw_params *params)
{
	struct snd_soc_pcm_runtime *rtd = substream->private_data;
	struct snd_soc_dai *cpu_dai = rtd->cpu_dai;
	struct snd_soc_dai *codec_dai = rtd->codec_dai;
	unsigned int mclk;
	int ret;

	mclk = params_rate(params) * SOUND_FS;

	ret = snd_soc_dai_set_sysclk(cpu_dai, 0, mclk,
				     SND_SOC_CLOCK_OUT);
	if (ret < 0) {
		dev_err(rtd->card->dev, "Can't set cpu clock out %d\n", ret);
		return ret;
	}

	ret = snd_soc_dai_set_sysclk(codec_dai, RT5514_SCLK_S_MCLK,
				     mclk, SND_SOC_CLOCK_IN);
	if (ret) {
		dev_err(rtd->card->dev, "%s() error setting sysclk to %u: %d\n",
				__func__, params_rate(params) * 512, ret);
		return ret;
	}

	/* Wait for DMIC stable */
	msleep(dmic_wakeup_delay);

	return 0;
}

static int rockchip_sound_da7219_hw_params(struct snd_pcm_substream *substream,
			     struct snd_pcm_hw_params *params)
{
	struct snd_soc_pcm_runtime *rtd = substream->private_data;
	struct snd_soc_dai *cpu_dai = rtd->cpu_dai;
	struct snd_soc_dai *codec_dai = rtd->codec_dai;
	int mclk, ret;

	/* in bypass mode, the mclk has to be one of the frequencies below */
	switch (params_rate(params)) {
	case 8000:
	case 16000:
	case 24000:
	case 32000:
	case 48000:
	case 64000:
	case 96000:
		mclk = 12288000;
		break;
	case 11025:
	case 22050:
	case 44100:
	case 88200:
		mclk = 11289600;
		break;
	default:
		return -EINVAL;
	}

	ret = snd_soc_dai_set_sysclk(cpu_dai, 0, mclk,
				     SND_SOC_CLOCK_OUT);
	if (ret < 0) {
		dev_err(codec_dai->dev, "Can't set cpu clock out %d\n", ret);
		return ret;
	}

	ret = snd_soc_dai_set_sysclk(codec_dai, 0, mclk,
				     SND_SOC_CLOCK_IN);
	if (ret < 0) {
		dev_err(codec_dai->dev, "Can't set codec clock in %d\n", ret);
		return ret;
	}

	ret = snd_soc_dai_set_pll(codec_dai, 0, DA7219_SYSCLK_MCLK, 0, 0);
	if (ret < 0) {
		dev_err(codec_dai->dev, "Can't set pll sysclk mclk %d\n", ret);
		return ret;
	}

	return 0;
}

static int rockchip_sound_da7219_init(struct snd_soc_pcm_runtime *rtd)
{
	struct snd_soc_codec *codec = rtd->codec_dais[0]->codec;
	struct snd_soc_dai *codec_dai = rtd->codec_dai;
	int ret;

	/* We need default MCLK and PLL settings for the accessory detection */
	ret = snd_soc_dai_set_sysclk(codec_dai, 0, 12288000,
				     SND_SOC_CLOCK_IN);
	if (ret < 0) {
		dev_err(codec_dai->dev, "Init can't set codec clock in %d\n", ret);
		return ret;
	}

	ret = snd_soc_dai_set_pll(codec_dai, 0, DA7219_SYSCLK_MCLK, 0, 0);
	if (ret < 0) {
		dev_err(codec_dai->dev, "Init can't set pll sysclk mclk %d\n", ret);
		return ret;
	}

	/* Enable Headset and 4 Buttons Jack detection */
	ret = snd_soc_card_jack_new(rtd->card, "Headset Jack",
				    SND_JACK_HEADSET | SND_JACK_LINEOUT |
				    SND_JACK_BTN_0 | SND_JACK_BTN_1 |
				    SND_JACK_BTN_2 | SND_JACK_BTN_3,
				    &rockchip_sound_jack, NULL, 0);

	if (ret) {
		dev_err(rtd->card->dev, "New Headset Jack failed! (%d)\n", ret);
		return ret;
	}

	snd_jack_set_key(rockchip_sound_jack.jack, SND_JACK_BTN_0, KEY_MEDIA);
	snd_jack_set_key(
		rockchip_sound_jack.jack, SND_JACK_BTN_1, KEY_VOLUMEUP);
	snd_jack_set_key(
		rockchip_sound_jack.jack, SND_JACK_BTN_2, KEY_VOLUMEDOWN);
	snd_jack_set_key(
		rockchip_sound_jack.jack, SND_JACK_BTN_3, KEY_VOICECOMMAND);

	da7219_aad_jack_det(codec, &rockchip_sound_jack);

	return 0;
}

static int rockchip_sound_cdndp_hw_params(struct snd_pcm_substream *substream,
					  struct snd_pcm_hw_params *params)
{
	struct snd_soc_pcm_runtime *rtd = substream->private_data;
	struct snd_soc_dai *cpu_dai = rtd->cpu_dai;
	struct snd_soc_dai *codec_dai = rtd->codec_dai;
	int mclk, ret;

	/* in bypass mode, the mclk has to be one of the frequencies below */
	switch (params_rate(params)) {
	case 8000:
	case 16000:
	case 24000:
	case 32000:
	case 48000:
	case 64000:
	case 96000:
		mclk = 12288000;
		break;
	case 11025:
	case 22050:
	case 44100:
	case 88200:
		mclk = 11289600;
		break;
	default:
		return -EINVAL;
	}

	ret = snd_soc_dai_set_sysclk(cpu_dai, 0, mclk,
				     SND_SOC_CLOCK_OUT);
	if (ret < 0) {
		dev_err(codec_dai->dev, "Can't set cpu clock out %d\n", ret);
		return ret;
	}

	return 0;
}

static int rockchip_sound_dmic_hw_params(struct snd_pcm_substream *substream,
			     struct snd_pcm_hw_params *params)
{
	struct snd_soc_pcm_runtime *rtd = substream->private_data;
	unsigned int mclk;
	int ret;

	mclk = params_rate(params) * SOUND_FS;

	ret = snd_soc_dai_set_sysclk(rtd->cpu_dai, 0, mclk, 0);
	if (ret) {
		dev_err(rtd->card->dev, "%s() error setting sysclk to %u: %d\n",
				__func__, mclk, ret);
		return ret;
	}

	/* Wait for DMIC stable */
	msleep(dmic_wakeup_delay);

	return 0;
}

static const struct snd_soc_ops rockchip_sound_max98357a_ops = {
	.hw_params = rockchip_sound_max98357a_hw_params,
};

static const struct snd_soc_ops rockchip_sound_rt5514_ops = {
	.hw_params = rockchip_sound_rt5514_hw_params,
};

static const struct snd_soc_ops rockchip_sound_da7219_ops = {
	.hw_params = rockchip_sound_da7219_hw_params,
};

static const struct snd_soc_ops rockchip_sound_cdndp_ops = {
	.hw_params = rockchip_sound_cdndp_hw_params,
};

static const struct snd_soc_ops rockchip_sound_dmic_ops = {
	.hw_params = rockchip_sound_dmic_hw_params,
};

static struct snd_soc_card rockchip_sound_card = {
	.name = "rk3399-gru-sound",
	.owner = THIS_MODULE,
	.dapm_widgets = rockchip_dapm_widgets,
	.num_dapm_widgets = ARRAY_SIZE(rockchip_dapm_widgets),
<<<<<<< HEAD
	.dapm_routes = rockchip_dapm_routes,
	.num_dapm_routes = ARRAY_SIZE(rockchip_dapm_routes),
=======
>>>>>>> 9abd04af
	.controls = rockchip_controls,
	.num_controls = ARRAY_SIZE(rockchip_controls),
};

enum {
	DAILINK_CDNDP,
	DAILINK_DA7219,
	DAILINK_DMIC,
	DAILINK_MAX98357A,
	DAILINK_RT5514,
	DAILINK_RT5514_DSP,
};

<<<<<<< HEAD
static const char * const dailink_compat[] = {
	[DAILINK_CDNDP] = "rockchip,rk3399-cdn-dp",
	[DAILINK_DA7219] = "dlg,da7219",
	[DAILINK_DMIC] = "dmic-codec",
	[DAILINK_MAX98357A] = "maxim,max98357a",
	[DAILINK_RT5514] = "realtek,rt5514-i2c",
	[DAILINK_RT5514_DSP] = "realtek,rt5514-spi",
};

=======
>>>>>>> 9abd04af
static const struct snd_soc_dai_link rockchip_dais[] = {
	[DAILINK_CDNDP] = {
		.name = "DP",
		.stream_name = "DP PCM",
		.codec_dai_name = "i2s-hifi",
		.ops = &rockchip_sound_cdndp_ops,
		.dai_fmt = SND_SOC_DAIFMT_I2S | SND_SOC_DAIFMT_NB_NF |
			SND_SOC_DAIFMT_CBS_CFS,
	},
	[DAILINK_DA7219] = {
		.name = "DA7219",
		.stream_name = "DA7219 PCM",
		.codec_dai_name = "da7219-hifi",
		.init = rockchip_sound_da7219_init,
		.ops = &rockchip_sound_da7219_ops,
		/* set da7219 as slave */
		.dai_fmt = SND_SOC_DAIFMT_I2S | SND_SOC_DAIFMT_NB_NF |
			SND_SOC_DAIFMT_CBS_CFS,
	},
	[DAILINK_DMIC] = {
		.name = "DMIC",
		.stream_name = "DMIC PCM",
		.codec_dai_name = "dmic-hifi",
		.ops = &rockchip_sound_dmic_ops,
		.dai_fmt = SND_SOC_DAIFMT_I2S | SND_SOC_DAIFMT_NB_NF |
			SND_SOC_DAIFMT_CBS_CFS,
	},
	[DAILINK_MAX98357A] = {
		.name = "MAX98357A",
		.stream_name = "MAX98357A PCM",
		.codec_dai_name = "HiFi",
		.ops = &rockchip_sound_max98357a_ops,
		/* set max98357a as slave */
		.dai_fmt = SND_SOC_DAIFMT_I2S | SND_SOC_DAIFMT_NB_NF |
			SND_SOC_DAIFMT_CBS_CFS,
	},
	[DAILINK_RT5514] = {
		.name = "RT5514",
		.stream_name = "RT5514 PCM",
		.codec_dai_name = "rt5514-aif1",
		.ops = &rockchip_sound_rt5514_ops,
		/* set rt5514 as slave */
		.dai_fmt = SND_SOC_DAIFMT_I2S | SND_SOC_DAIFMT_NB_NF |
			SND_SOC_DAIFMT_CBS_CFS,
	},
	/* RT5514 DSP for voice wakeup via spi bus */
	[DAILINK_RT5514_DSP] = {
		.name = "RT5514 DSP",
		.stream_name = "Wake on Voice",
		.codec_dai_name = "rt5514-dsp-cpu-dai",
	},
};

<<<<<<< HEAD
static int rockchip_sound_codec_node_match(struct device_node *np_codec)
{
	int i;

	for (i = 0; i < ARRAY_SIZE(dailink_compat); i++) {
		if (of_device_is_compatible(np_codec, dailink_compat[i]))
			return i;
	}
	return -1;
}

static int rockchip_sound_of_parse_dais(struct device *dev,
					struct snd_soc_card *card)
{
	struct device_node *np_cpu, *np_cpu0, *np_cpu1;
	struct device_node *np_codec;
	struct snd_soc_dai_link *dai;
	int i, index;

	card->dai_link = devm_kzalloc(dev, sizeof(rockchip_dais),
				      GFP_KERNEL);
	if (!card->dai_link)
		return -ENOMEM;

	np_cpu0 = of_parse_phandle(dev->of_node, "rockchip,cpu", 0);
	np_cpu1 = of_parse_phandle(dev->of_node, "rockchip,cpu", 1);

	card->num_links = 0;
	for (i = 0; i < ARRAY_SIZE(rockchip_dais); i++) {
		np_codec = of_parse_phandle(dev->of_node,
					    "rockchip,codec", i);
		if (!np_codec)
			break;

		if (!of_device_is_available(np_codec))
			continue;

		index = rockchip_sound_codec_node_match(np_codec);
		if (index < 0)
			continue;

		np_cpu = (index == DAILINK_CDNDP) ? np_cpu1 : np_cpu0;
		if (!np_cpu) {
			dev_err(dev, "Missing 'rockchip,cpu' for %s\n",
				rockchip_dais[index].name);
			return -EINVAL;
		}

		dai = &card->dai_link[card->num_links++];
		*dai = rockchip_dais[index];

		dai->codec_of_node = np_codec;
		dai->platform_of_node = np_cpu;
		dai->cpu_of_node = np_cpu;
=======
static const struct snd_soc_dapm_route rockchip_sound_cdndp_routes[] = {
	/* Output */
	{"HDMI", NULL, "TX"},
};

static const struct snd_soc_dapm_route rockchip_sound_da7219_routes[] = {
	/* Output */
	{"Headphones", NULL, "HPL"},
	{"Headphones", NULL, "HPR"},

	/* Input */
	{"MIC", NULL, "Headset Mic"},
};

static const struct snd_soc_dapm_route rockchip_sound_dmic_routes[] = {
	/* Input */
	{"DMic", NULL, "Int Mic"},
};

static const struct snd_soc_dapm_route rockchip_sound_max98357a_routes[] = {
	/* Output */
	{"Speakers", NULL, "Speaker"},
};

static const struct snd_soc_dapm_route rockchip_sound_rt5514_routes[] = {
	/* Input */
	{"DMIC1L", NULL, "Int Mic"},
	{"DMIC1R", NULL, "Int Mic"},
};

struct rockchip_sound_route {
	const struct snd_soc_dapm_route *routes;
	int num_routes;
};

static const struct rockchip_sound_route rockchip_routes[] = {
	[DAILINK_CDNDP] = {
		.routes = rockchip_sound_cdndp_routes,
		.num_routes = ARRAY_SIZE(rockchip_sound_cdndp_routes),
	},
	[DAILINK_DA7219] = {
		.routes = rockchip_sound_da7219_routes,
		.num_routes = ARRAY_SIZE(rockchip_sound_da7219_routes),
	},
	[DAILINK_DMIC] = {
		.routes = rockchip_sound_dmic_routes,
		.num_routes = ARRAY_SIZE(rockchip_sound_dmic_routes),
	},
	[DAILINK_MAX98357A] = {
		.routes = rockchip_sound_max98357a_routes,
		.num_routes = ARRAY_SIZE(rockchip_sound_max98357a_routes),
	},
	[DAILINK_RT5514] = {
		.routes = rockchip_sound_rt5514_routes,
		.num_routes = ARRAY_SIZE(rockchip_sound_rt5514_routes),
	},
	[DAILINK_RT5514_DSP] = {},
};

struct dailink_match_data {
	const char *compatible;
	struct bus_type *bus_type;
};

static const struct dailink_match_data dailink_match[] = {
	[DAILINK_CDNDP] = {
		.compatible = "rockchip,rk3399-cdn-dp",
	},
	[DAILINK_DA7219] = {
		.compatible = "dlg,da7219",
	},
	[DAILINK_DMIC] = {
		.compatible = "dmic-codec",
	},
	[DAILINK_MAX98357A] = {
		.compatible = "maxim,max98357a",
	},
	[DAILINK_RT5514] = {
		.compatible = "realtek,rt5514",
		.bus_type = &i2c_bus_type,
	},
	[DAILINK_RT5514_DSP] = {
		.compatible = "realtek,rt5514",
		.bus_type = &spi_bus_type,
	},
};

static int of_dev_node_match(struct device *dev, void *data)
{
	return dev->of_node == data;
}

static int rockchip_sound_codec_node_match(struct device_node *np_codec)
{
	struct device *dev;
	int i;

	for (i = 0; i < ARRAY_SIZE(dailink_match); i++) {
		if (!of_device_is_compatible(np_codec,
					     dailink_match[i].compatible))
			continue;

		if (dailink_match[i].bus_type) {
			dev = bus_find_device(dailink_match[i].bus_type, NULL,
					      np_codec, of_dev_node_match);
			if (!dev)
				continue;
			put_device(dev);
		}

		return i;
	}
	return -1;
}

static int rockchip_sound_of_parse_dais(struct device *dev,
					struct snd_soc_card *card)
{
	struct device_node *np_cpu, *np_cpu0, *np_cpu1;
	struct device_node *np_codec;
	struct snd_soc_dai_link *dai;
	struct snd_soc_dapm_route *routes;
	int i, index;
	int num_routes;

	card->dai_link = devm_kzalloc(dev, sizeof(rockchip_dais),
				      GFP_KERNEL);
	if (!card->dai_link)
		return -ENOMEM;

	num_routes = 0;
	for (i = 0; i < ARRAY_SIZE(rockchip_routes); i++)
		num_routes += rockchip_routes[i].num_routes;
	routes = devm_kzalloc(dev, num_routes * sizeof(*routes),
			      GFP_KERNEL);
	if (!routes)
		return -ENOMEM;
	card->dapm_routes = routes;

	np_cpu0 = of_parse_phandle(dev->of_node, "rockchip,cpu", 0);
	np_cpu1 = of_parse_phandle(dev->of_node, "rockchip,cpu", 1);

	card->num_dapm_routes = 0;
	card->num_links = 0;
	for (i = 0; i < ARRAY_SIZE(rockchip_dais); i++) {
		np_codec = of_parse_phandle(dev->of_node,
					    "rockchip,codec", i);
		if (!np_codec)
			break;

		if (!of_device_is_available(np_codec))
			continue;

		index = rockchip_sound_codec_node_match(np_codec);
		if (index < 0)
			continue;

		np_cpu = (index == DAILINK_CDNDP) ? np_cpu1 : np_cpu0;
		if (!np_cpu) {
			dev_err(dev, "Missing 'rockchip,cpu' for %s\n",
				rockchip_dais[index].name);
			return -EINVAL;
		}

		dai = &card->dai_link[card->num_links++];
		*dai = rockchip_dais[index];

		dai->codec_of_node = np_codec;
		dai->platform_of_node = np_cpu;
		dai->cpu_of_node = np_cpu;

		if (card->num_dapm_routes + rockchip_routes[index].num_routes >
		    num_routes) {
			dev_err(dev, "Too many routes\n");
			return -EINVAL;
		}

		memcpy(routes + card->num_dapm_routes,
		       rockchip_routes[index].routes,
		       rockchip_routes[index].num_routes * sizeof(*routes));
		card->num_dapm_routes += rockchip_routes[index].num_routes;
>>>>>>> 9abd04af
	}

	return 0;
}

static int rockchip_sound_probe(struct platform_device *pdev)
{
	struct snd_soc_card *card = &rockchip_sound_card;
	int ret;

	ret = rockchip_sound_of_parse_dais(&pdev->dev, card);
	if (ret < 0) {
		dev_err(&pdev->dev, "Failed to parse dais: %d\n", ret);
		return ret;
	}

	/* Set DMIC wakeup delay */
	ret = device_property_read_u32(&pdev->dev, "dmic-wakeup-delay-ms",
					&dmic_wakeup_delay);
	if (ret) {
		dmic_wakeup_delay = 0;
		dev_dbg(&pdev->dev,
			"no optional property 'dmic-wakeup-delay-ms' found, default: no delay\n");
	}

	card->dev = &pdev->dev;
	return devm_snd_soc_register_card(&pdev->dev, card);
}

static const struct of_device_id rockchip_sound_of_match[] = {
	{ .compatible = "rockchip,rk3399-gru-sound", },
	{},
};

static struct platform_driver rockchip_sound_driver = {
	.probe = rockchip_sound_probe,
	.driver = {
		.name = DRV_NAME,
		.of_match_table = rockchip_sound_of_match,
#ifdef CONFIG_PM
		.pm = &snd_soc_pm_ops,
#endif
	},
};

module_platform_driver(rockchip_sound_driver);

MODULE_AUTHOR("Xing Zheng <zhengxing@rock-chips.com>");
MODULE_DESCRIPTION("Rockchip ASoC Machine Driver");
MODULE_LICENSE("GPL v2");
MODULE_ALIAS("platform:" DRV_NAME);
MODULE_DEVICE_TABLE(of, rockchip_sound_of_match);<|MERGE_RESOLUTION|>--- conflicted
+++ resolved
@@ -305,11 +305,6 @@
 	.owner = THIS_MODULE,
 	.dapm_widgets = rockchip_dapm_widgets,
 	.num_dapm_widgets = ARRAY_SIZE(rockchip_dapm_widgets),
-<<<<<<< HEAD
-	.dapm_routes = rockchip_dapm_routes,
-	.num_dapm_routes = ARRAY_SIZE(rockchip_dapm_routes),
-=======
->>>>>>> 9abd04af
 	.controls = rockchip_controls,
 	.num_controls = ARRAY_SIZE(rockchip_controls),
 };
@@ -323,18 +318,6 @@
 	DAILINK_RT5514_DSP,
 };
 
-<<<<<<< HEAD
-static const char * const dailink_compat[] = {
-	[DAILINK_CDNDP] = "rockchip,rk3399-cdn-dp",
-	[DAILINK_DA7219] = "dlg,da7219",
-	[DAILINK_DMIC] = "dmic-codec",
-	[DAILINK_MAX98357A] = "maxim,max98357a",
-	[DAILINK_RT5514] = "realtek,rt5514-i2c",
-	[DAILINK_RT5514_DSP] = "realtek,rt5514-spi",
-};
-
-=======
->>>>>>> 9abd04af
 static const struct snd_soc_dai_link rockchip_dais[] = {
 	[DAILINK_CDNDP] = {
 		.name = "DP",
@@ -388,62 +371,6 @@
 	},
 };
 
-<<<<<<< HEAD
-static int rockchip_sound_codec_node_match(struct device_node *np_codec)
-{
-	int i;
-
-	for (i = 0; i < ARRAY_SIZE(dailink_compat); i++) {
-		if (of_device_is_compatible(np_codec, dailink_compat[i]))
-			return i;
-	}
-	return -1;
-}
-
-static int rockchip_sound_of_parse_dais(struct device *dev,
-					struct snd_soc_card *card)
-{
-	struct device_node *np_cpu, *np_cpu0, *np_cpu1;
-	struct device_node *np_codec;
-	struct snd_soc_dai_link *dai;
-	int i, index;
-
-	card->dai_link = devm_kzalloc(dev, sizeof(rockchip_dais),
-				      GFP_KERNEL);
-	if (!card->dai_link)
-		return -ENOMEM;
-
-	np_cpu0 = of_parse_phandle(dev->of_node, "rockchip,cpu", 0);
-	np_cpu1 = of_parse_phandle(dev->of_node, "rockchip,cpu", 1);
-
-	card->num_links = 0;
-	for (i = 0; i < ARRAY_SIZE(rockchip_dais); i++) {
-		np_codec = of_parse_phandle(dev->of_node,
-					    "rockchip,codec", i);
-		if (!np_codec)
-			break;
-
-		if (!of_device_is_available(np_codec))
-			continue;
-
-		index = rockchip_sound_codec_node_match(np_codec);
-		if (index < 0)
-			continue;
-
-		np_cpu = (index == DAILINK_CDNDP) ? np_cpu1 : np_cpu0;
-		if (!np_cpu) {
-			dev_err(dev, "Missing 'rockchip,cpu' for %s\n",
-				rockchip_dais[index].name);
-			return -EINVAL;
-		}
-
-		dai = &card->dai_link[card->num_links++];
-		*dai = rockchip_dais[index];
-
-		dai->codec_of_node = np_codec;
-		dai->platform_of_node = np_cpu;
-		dai->cpu_of_node = np_cpu;
-=======
 static const struct snd_soc_dapm_route rockchip_sound_cdndp_routes[] = {
 	/* Output */
 	{"HDMI", NULL, "TX"},
@@ -625,7 +552,6 @@
 		       rockchip_routes[index].routes,
 		       rockchip_routes[index].num_routes * sizeof(*routes));
 		card->num_dapm_routes += rockchip_routes[index].num_routes;
->>>>>>> 9abd04af
 	}
 
 	return 0;
