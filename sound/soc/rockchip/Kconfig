--- conflicted
+++ resolved
@@ -1,24 +1,16 @@
 config SND_SOC_ROCKCHIP
 	tristate "ASoC support for Rockchip"
 	depends on COMPILE_TEST || ARCH_ROCKCHIP
-<<<<<<< HEAD
-	select SND_SOC_GENERIC_DMAENGINE_PCM
-=======
->>>>>>> e529fea9
 	help
 	  Say Y or M if you want to add support for codecs attached to
 	  the Rockchip SoCs' Audio interfaces. You will also need to
 	  select the audio interfaces to support below.
 
 config SND_SOC_ROCKCHIP_I2S
-<<<<<<< HEAD
-	tristate
-=======
 	tristate "Rockchip I2S Device Driver"
 	depends on CLKDEV_LOOKUP && SND_SOC_ROCKCHIP
 	select SND_SOC_GENERIC_DMAENGINE_PCM
 	help
 	  Say Y or M if you want to add support for I2S driver for
 	  Rockchip I2S device. The device supports upto maximum of
-	  8 channels each for play and record.
->>>>>>> e529fea9
+	  8 channels each for play and record.