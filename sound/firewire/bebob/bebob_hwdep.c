--- conflicted
+++ resolved
@@ -37,17 +37,9 @@
 
 	memset(&event, 0, sizeof(event));
 	count = min_t(long, count, sizeof(event.lock_status));
-<<<<<<< HEAD
-	if (bebob->dev_lock_changed) {
-		event.lock_status.type = SNDRV_FIREWIRE_EVENT_LOCK_STATUS;
-		event.lock_status.status = (bebob->dev_lock_count > 0);
-		bebob->dev_lock_changed = false;
-	}
-=======
 	event.lock_status.type = SNDRV_FIREWIRE_EVENT_LOCK_STATUS;
 	event.lock_status.status = (bebob->dev_lock_count > 0);
 	bebob->dev_lock_changed = false;
->>>>>>> f642729d
 
 	spin_unlock_irq(&bebob->lock);
 
