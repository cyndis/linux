--- conflicted
+++ resolved
@@ -90,11 +90,7 @@
 	hwwrite(vortex->mmio, WT_PARM(wt, 2), 0);
 
 	temp = hwread(vortex->mmio, WT_PARM(wt, 3));
-<<<<<<< HEAD
-	pr_debug( "vortex: WT PARM3: %x\n", temp);
-=======
 	dev_dbg(vortex->card->dev, "WT PARM3: %x\n", temp);
->>>>>>> e529fea9
 	//hwwrite(vortex->mmio, WT_PARM(wt, 3), temp);
 
 	hwwrite(vortex->mmio, WT_DELAY(wt, 0), 0);
@@ -102,12 +98,8 @@
 	hwwrite(vortex->mmio, WT_DELAY(wt, 2), 0);
 	hwwrite(vortex->mmio, WT_DELAY(wt, 3), 0);
 
-<<<<<<< HEAD
-	pr_debug( "vortex: WT GMODE: %x\n", hwread(vortex->mmio, WT_GMODE(wt)));
-=======
 	dev_dbg(vortex->card->dev, "WT GMODE: %x\n",
 		hwread(vortex->mmio, WT_GMODE(wt)));
->>>>>>> e529fea9
 
 	hwwrite(vortex->mmio, WT_PARM(wt, 2), 0xffffffff);
 	hwwrite(vortex->mmio, WT_PARM(wt, 3), 0xcff1c810);
@@ -115,12 +107,8 @@
 	voice->parm0 = voice->parm1 = 0xcfb23e2f;
 	hwwrite(vortex->mmio, WT_PARM(wt, 0), voice->parm0);
 	hwwrite(vortex->mmio, WT_PARM(wt, 1), voice->parm1);
-<<<<<<< HEAD
-	pr_debug( "vortex: WT GMODE 2 : %x\n", hwread(vortex->mmio, WT_GMODE(wt)));
-=======
 	dev_dbg(vortex->card->dev, "WT GMODE 2 : %x\n",
 		hwread(vortex->mmio, WT_GMODE(wt)));
->>>>>>> e529fea9
 	return 0;
 }
 
@@ -210,25 +198,15 @@
 
 	if ((reg == 5) || ((reg >= 7) && (reg <= 10)) || (reg == 0xc)) {
 		if (wt >= (NR_WT / NR_WT_PB)) {
-<<<<<<< HEAD
-			pr_warn
-			    ("vortex: WT SetReg: bank out of range. reg=0x%x, wt=%d\n",
-			     reg, wt);
-=======
 			dev_warn(vortex->card->dev,
 				 "WT SetReg: bank out of range. reg=0x%x, wt=%d\n",
 				 reg, wt);
->>>>>>> e529fea9
 			return 0;
 		}
 	} else {
 		if (wt >= NR_WT) {
-<<<<<<< HEAD
-			pr_err( "vortex: WT SetReg: voice out of range\n");
-=======
 			dev_err(vortex->card->dev,
 				"WT SetReg: voice out of range\n");
->>>>>>> e529fea9
 			return 0;
 		}
 	}
