/*
 *  This program is free software; you can redistribute it and/or modify
 *  it under the terms of the GNU General Public License as published by
 *  the Free Software Foundation; either version 2 of the License, or
 *  (at your option) any later version.
 *
 *  This program is distributed in the hope that it will be useful,
 *  but WITHOUT ANY WARRANTY; without even the implied warranty of
 *  MERCHANTABILITY or FITNESS FOR A PARTICULAR PURPOSE.  See the
 *  GNU Library General Public License for more details.
 *
 *  You should have received a copy of the GNU General Public License
 *  along with this program; if not, write to the Free Software
 *  Foundation, Inc., 59 Temple Place - Suite 330, Boston, MA 02111-1307, USA.
 */

/*
    Vortex core low level functions.
	
 Author: Manuel Jander (mjander@users.sourceforge.cl)
 These functions are mainly the result of translations made
 from the original disassembly of the au88x0 binary drivers,
 written by Aureal before they went down.
 Many thanks to the Jeff Muizelaar, Kester Maddock, and whoever
 contributed to the OpenVortex project.
 The author of this file, put the few available pieces together
 and translated the rest of the riddle (Mix, Src and connection stuff).
 Some things are still to be discovered, and their meanings are unclear.

 Some of these functions aren't intended to be really used, rather
 to help to understand how does the AU88X0 chips work. Keep them in, because
 they could be used somewhere in the future.

 This code hasn't been tested or proof read thoroughly. If you wanna help,
 take a look at the AU88X0 assembly and check if this matches.
 Functions tested ok so far are (they show the desired effect
 at least):
   vortex_routes(); (1 bug fixed).
   vortex_adb_addroute();
   vortex_adb_addroutes();
   vortex_connect_codecplay();
   vortex_src_flushbuffers();
   vortex_adbdma_setmode();  note: still some unknown arguments!
   vortex_adbdma_startfifo();
   vortex_adbdma_stopfifo();
   vortex_fifo_setadbctrl(); note: still some unknown arguments!
   vortex_mix_setinputvolumebyte();
   vortex_mix_enableinput();
   vortex_mixer_addWTD(); (fixed)
   vortex_connection_adbdma_src_src();
   vortex_connection_adbdma_src();
   vortex_src_change_convratio();
   vortex_src_addWTD(); (fixed)

 History:

 01-03-2003 First revision.
 01-21-2003 Some bug fixes.
 17-02-2003 many bugfixes after a big versioning mess.
 18-02-2003 JAAAAAHHHUUUUUU!!!! The mixer works !! I'm just so happy !
			 (2 hours later...) I cant believe it! Im really lucky today.
			 Now the SRC is working too! Yeah! XMMS works !
 20-02-2003 First steps into the ALSA world.
 28-02-2003 As my birthday present, i discovered how the DMA buffer pages really
            work :-). It was all wrong.
 12-03-2003 ALSA driver starts working (2 channels).
 16-03-2003 More srcblock_setupchannel discoveries.
 12-04-2003 AU8830 playback support. Recording in the works.
 17-04-2003 vortex_route() and vortex_routes() bug fixes. AU8830 recording
 			works now, but chipn' dale effect is still there.
 16-05-2003 SrcSetupChannel cleanup. Moved the Src setup stuff entirely
            into au88x0_pcm.c .
 06-06-2003 Buffer shifter bugfix. Mixer volume fix.
 07-12-2003 A3D routing finally fixed. Believed to be OK.
 25-03-2004 Many thanks to Claudia, for such valuable bug reports.
 
*/

#include "au88x0.h"
#include "au88x0_a3d.h"
#include <linux/delay.h>

/*  MIXER (CAsp4Mix.s and CAsp4Mixer.s) */

// FIXME: get rid of this.
static int mchannels[NR_MIXIN];
static int rampchs[NR_MIXIN];

static void vortex_mixer_en_sr(vortex_t * vortex, int channel)
{
	hwwrite(vortex->mmio, VORTEX_MIXER_SR,
		hwread(vortex->mmio, VORTEX_MIXER_SR) | (0x1 << channel));
}
static void vortex_mixer_dis_sr(vortex_t * vortex, int channel)
{
	hwwrite(vortex->mmio, VORTEX_MIXER_SR,
		hwread(vortex->mmio, VORTEX_MIXER_SR) & ~(0x1 << channel));
}

#if 0
static void
vortex_mix_muteinputgain(vortex_t * vortex, unsigned char mix,
			 unsigned char channel)
{
	hwwrite(vortex->mmio, VORTEX_MIX_INVOL_A + ((mix << 5) + channel),
		0x80);
	hwwrite(vortex->mmio, VORTEX_MIX_INVOL_B + ((mix << 5) + channel),
		0x80);
}

static int vortex_mix_getvolume(vortex_t * vortex, unsigned char mix)
{
	int a;
	a = hwread(vortex->mmio, VORTEX_MIX_VOL_A + (mix << 2)) & 0xff;
	//FP2LinearFrac(a);
	return (a);
}

static int
vortex_mix_getinputvolume(vortex_t * vortex, unsigned char mix,
			  int channel, int *vol)
{
	int a;
	if (!(mchannels[mix] & (1 << channel)))
		return 0;
	a = hwread(vortex->mmio,
		   VORTEX_MIX_INVOL_A + (((mix << 5) + channel) << 2));
	/*
	   if (rampchs[mix] == 0)
	   a = FP2LinearFrac(a);
	   else
	   a = FP2LinearFracWT(a);
	 */
	*vol = a;
	return (0);
}

static unsigned int vortex_mix_boost6db(unsigned char vol)
{
	return (vol + 8);	/* WOW! what a complex function! */
}

static void vortex_mix_rampvolume(vortex_t * vortex, int mix)
{
	int ch;
	char a;
	// This function is intended for ramping down only (see vortex_disableinput()).
	for (ch = 0; ch < 0x20; ch++) {
		if (((1 << ch) & rampchs[mix]) == 0)
			continue;
		a = hwread(vortex->mmio,
			   VORTEX_MIX_INVOL_B + (((mix << 5) + ch) << 2));
		if (a > -126) {
			a -= 2;
			hwwrite(vortex->mmio,
				VORTEX_MIX_INVOL_A +
				(((mix << 5) + ch) << 2), a);
			hwwrite(vortex->mmio,
				VORTEX_MIX_INVOL_B +
				(((mix << 5) + ch) << 2), a);
		} else
			vortex_mix_killinput(vortex, mix, ch);
	}
}

static int
vortex_mix_getenablebit(vortex_t * vortex, unsigned char mix, int mixin)
{
	int addr, temp;
	if (mixin >= 0)
		addr = mixin;
	else
		addr = mixin + 3;
	addr = ((mix << 3) + (addr >> 2)) << 2;
	temp = hwread(vortex->mmio, VORTEX_MIX_ENIN + addr);
	return ((temp >> (mixin & 3)) & 1);
}
#endif
static void
vortex_mix_setvolumebyte(vortex_t * vortex, unsigned char mix,
			 unsigned char vol)
{
	int temp;
	hwwrite(vortex->mmio, VORTEX_MIX_VOL_A + (mix << 2), vol);
	if (1) {		/*if (this_10) */
		temp = hwread(vortex->mmio, VORTEX_MIX_VOL_B + (mix << 2));
		if ((temp != 0x80) || (vol == 0x80))
			return;
	}
	hwwrite(vortex->mmio, VORTEX_MIX_VOL_B + (mix << 2), vol);
}

static void
vortex_mix_setinputvolumebyte(vortex_t * vortex, unsigned char mix,
			      int mixin, unsigned char vol)
{
	int temp;

	hwwrite(vortex->mmio,
		VORTEX_MIX_INVOL_A + (((mix << 5) + mixin) << 2), vol);
	if (1) {		/* this_10, initialized to 1. */
		temp =
		    hwread(vortex->mmio,
			   VORTEX_MIX_INVOL_B + (((mix << 5) + mixin) << 2));
		if ((temp != 0x80) || (vol == 0x80))
			return;
	}
	hwwrite(vortex->mmio,
		VORTEX_MIX_INVOL_B + (((mix << 5) + mixin) << 2), vol);
}

static void
vortex_mix_setenablebit(vortex_t * vortex, unsigned char mix, int mixin, int en)
{
	int temp, addr;

	if (mixin < 0)
		addr = (mixin + 3);
	else
		addr = mixin;
	addr = ((mix << 3) + (addr >> 2)) << 2;
	temp = hwread(vortex->mmio, VORTEX_MIX_ENIN + addr);
	if (en)
		temp |= (1 << (mixin & 3));
	else
		temp &= ~(1 << (mixin & 3));
	/* Mute input. Astatic void crackling? */
	hwwrite(vortex->mmio,
		VORTEX_MIX_INVOL_B + (((mix << 5) + mixin) << 2), 0x80);
	/* Looks like clear buffer. */
	hwwrite(vortex->mmio, VORTEX_MIX_SMP + (mixin << 2), 0x0);
	hwwrite(vortex->mmio, VORTEX_MIX_SMP + 4 + (mixin << 2), 0x0);
	/* Write enable bit. */
	hwwrite(vortex->mmio, VORTEX_MIX_ENIN + addr, temp);
}

static void
vortex_mix_killinput(vortex_t * vortex, unsigned char mix, int mixin)
{
	rampchs[mix] &= ~(1 << mixin);
	vortex_mix_setinputvolumebyte(vortex, mix, mixin, 0x80);
	mchannels[mix] &= ~(1 << mixin);
	vortex_mix_setenablebit(vortex, mix, mixin, 0);
}

static void
vortex_mix_enableinput(vortex_t * vortex, unsigned char mix, int mixin)
{
	vortex_mix_killinput(vortex, mix, mixin);
	if ((mchannels[mix] & (1 << mixin)) == 0) {
		vortex_mix_setinputvolumebyte(vortex, mix, mixin, 0x80);	/*0x80 : mute */
		mchannels[mix] |= (1 << mixin);
	}
	vortex_mix_setenablebit(vortex, mix, mixin, 1);
}

static void
vortex_mix_disableinput(vortex_t * vortex, unsigned char mix, int channel,
			int ramp)
{
	if (ramp) {
		rampchs[mix] |= (1 << channel);
		// Register callback.
		//vortex_mix_startrampvolume(vortex);
		vortex_mix_killinput(vortex, mix, channel);
	} else
		vortex_mix_killinput(vortex, mix, channel);
}

static int
vortex_mixer_addWTD(vortex_t * vortex, unsigned char mix, unsigned char ch)
{
	int temp, lifeboat = 0, prev;

	temp = hwread(vortex->mmio, VORTEX_MIXER_SR);
	if ((temp & (1 << ch)) == 0) {
		hwwrite(vortex->mmio, VORTEX_MIXER_CHNBASE + (ch << 2), mix);
		vortex_mixer_en_sr(vortex, ch);
		return 1;
	}
	prev = VORTEX_MIXER_CHNBASE + (ch << 2);
	temp = hwread(vortex->mmio, prev);
	while (temp & 0x10) {
		prev = VORTEX_MIXER_RTBASE + ((temp & 0xf) << 2);
		temp = hwread(vortex->mmio, prev);
		//printk(KERN_INFO "vortex: mixAddWTD: while addr=%x, val=%x\n", prev, temp);
		if ((++lifeboat) > 0xf) {
<<<<<<< HEAD
			pr_err(
			       "vortex_mixer_addWTD: lifeboat overflow\n");
=======
			dev_err(vortex->card->dev,
				"vortex_mixer_addWTD: lifeboat overflow\n");
>>>>>>> e529fea9
			return 0;
		}
	}
	hwwrite(vortex->mmio, VORTEX_MIXER_RTBASE + ((temp & 0xf) << 2), mix);
	hwwrite(vortex->mmio, prev, (temp & 0xf) | 0x10);
	return 1;
}

static int
vortex_mixer_delWTD(vortex_t * vortex, unsigned char mix, unsigned char ch)
{
	int esp14 = -1, esp18, eax, ebx, edx, ebp, esi = 0;
	//int esp1f=edi(while)=src, esp10=ch;

	eax = hwread(vortex->mmio, VORTEX_MIXER_SR);
	if (((1 << ch) & eax) == 0) {
<<<<<<< HEAD
		pr_err( "mix ALARM %x\n", eax);
=======
		dev_err(vortex->card->dev, "mix ALARM %x\n", eax);
>>>>>>> e529fea9
		return 0;
	}
	ebp = VORTEX_MIXER_CHNBASE + (ch << 2);
	esp18 = hwread(vortex->mmio, ebp);
	if (esp18 & 0x10) {
		ebx = (esp18 & 0xf);
		if (mix == ebx) {
			ebx = VORTEX_MIXER_RTBASE + (mix << 2);
			edx = hwread(vortex->mmio, ebx);
			//7b60
			hwwrite(vortex->mmio, ebp, edx);
			hwwrite(vortex->mmio, ebx, 0);
		} else {
			//7ad3
			edx =
			    hwread(vortex->mmio,
				   VORTEX_MIXER_RTBASE + (ebx << 2));
			//printk(KERN_INFO "vortex: mixdelWTD: 1 addr=%x, val=%x, src=%x\n", ebx, edx, src);
			while ((edx & 0xf) != mix) {
				if ((esi) > 0xf) {
<<<<<<< HEAD
					pr_err(
					       "vortex: mixdelWTD: error lifeboat overflow\n");
=======
					dev_err(vortex->card->dev,
						"mixdelWTD: error lifeboat overflow\n");
>>>>>>> e529fea9
					return 0;
				}
				esp14 = ebx;
				ebx = edx & 0xf;
				ebp = ebx << 2;
				edx =
				    hwread(vortex->mmio,
					   VORTEX_MIXER_RTBASE + ebp);
				//printk(KERN_INFO "vortex: mixdelWTD: while addr=%x, val=%x\n", ebp, edx);
				esi++;
			}
			//7b30
			ebp = ebx << 2;
			if (edx & 0x10) {	/* Delete entry in between others */
				ebx = VORTEX_MIXER_RTBASE + ((edx & 0xf) << 2);
				edx = hwread(vortex->mmio, ebx);
				//7b60
				hwwrite(vortex->mmio,
					VORTEX_MIXER_RTBASE + ebp, edx);
				hwwrite(vortex->mmio, ebx, 0);
				//printk(KERN_INFO "vortex mixdelWTD between addr= 0x%x, val= 0x%x\n", ebp, edx);
			} else {	/* Delete last entry */
				//7b83
				if (esp14 == -1)
					hwwrite(vortex->mmio,
						VORTEX_MIXER_CHNBASE +
						(ch << 2), esp18 & 0xef);
				else {
					ebx = (0xffffffe0 & edx) | (0xf & ebx);
					hwwrite(vortex->mmio,
						VORTEX_MIXER_RTBASE +
						(esp14 << 2), ebx);
					//printk(KERN_INFO "vortex mixdelWTD last addr= 0x%x, val= 0x%x\n", esp14, ebx);
				}
				hwwrite(vortex->mmio,
					VORTEX_MIXER_RTBASE + ebp, 0);
				return 1;
			}
		}
	} else {
		//printk(KERN_INFO "removed last mix\n");
		//7be0
		vortex_mixer_dis_sr(vortex, ch);
		hwwrite(vortex->mmio, ebp, 0);
	}
	return 1;
}

static void vortex_mixer_init(vortex_t * vortex)
{
	u32 addr;
	int x;

	// FIXME: get rid of this crap.
	memset(mchannels, 0, NR_MIXOUT * sizeof(int));
	memset(rampchs, 0, NR_MIXOUT * sizeof(int));

	addr = VORTEX_MIX_SMP + 0x17c;
	for (x = 0x5f; x >= 0; x--) {
		hwwrite(vortex->mmio, addr, 0);
		addr -= 4;
	}
	addr = VORTEX_MIX_ENIN + 0x1fc;
	for (x = 0x7f; x >= 0; x--) {
		hwwrite(vortex->mmio, addr, 0);
		addr -= 4;
	}
	addr = VORTEX_MIX_SMP + 0x17c;
	for (x = 0x5f; x >= 0; x--) {
		hwwrite(vortex->mmio, addr, 0);
		addr -= 4;
	}
	addr = VORTEX_MIX_INVOL_A + 0x7fc;
	for (x = 0x1ff; x >= 0; x--) {
		hwwrite(vortex->mmio, addr, 0x80);
		addr -= 4;
	}
	addr = VORTEX_MIX_VOL_A + 0x3c;
	for (x = 0xf; x >= 0; x--) {
		hwwrite(vortex->mmio, addr, 0x80);
		addr -= 4;
	}
	addr = VORTEX_MIX_INVOL_B + 0x7fc;
	for (x = 0x1ff; x >= 0; x--) {
		hwwrite(vortex->mmio, addr, 0x80);
		addr -= 4;
	}
	addr = VORTEX_MIX_VOL_B + 0x3c;
	for (x = 0xf; x >= 0; x--) {
		hwwrite(vortex->mmio, addr, 0x80);
		addr -= 4;
	}
	addr = VORTEX_MIXER_RTBASE + (MIXER_RTBASE_SIZE - 1) * 4;
	for (x = (MIXER_RTBASE_SIZE - 1); x >= 0; x--) {
		hwwrite(vortex->mmio, addr, 0x0);
		addr -= 4;
	}
	hwwrite(vortex->mmio, VORTEX_MIXER_SR, 0);

	/* Set clipping ceiling (this may be all wrong). */
	/*
	for (x = 0; x < 0x80; x++) {
		hwwrite(vortex->mmio, VORTEX_MIXER_CLIP + (x << 2), 0x3ffff);
	}
	*/
	/*
	   call CAsp4Mix__Initialize_CAsp4HwIO____CAsp4Mixer____
	   Register ISR callback for volume smooth fade out.
	   Maybe this avoids clicks when press "stop" ?
	 */
}

/*  SRC (CAsp4Src.s and CAsp4SrcBlock) */

static void vortex_src_en_sr(vortex_t * vortex, int channel)
{
	hwwrite(vortex->mmio, VORTEX_SRCBLOCK_SR,
		hwread(vortex->mmio, VORTEX_SRCBLOCK_SR) | (0x1 << channel));
}

static void vortex_src_dis_sr(vortex_t * vortex, int channel)
{
	hwwrite(vortex->mmio, VORTEX_SRCBLOCK_SR,
		hwread(vortex->mmio, VORTEX_SRCBLOCK_SR) & ~(0x1 << channel));
}

static void vortex_src_flushbuffers(vortex_t * vortex, unsigned char src)
{
	int i;

	for (i = 0x1f; i >= 0; i--)
		hwwrite(vortex->mmio,
			VORTEX_SRC_DATA0 + (src << 7) + (i << 2), 0);
	hwwrite(vortex->mmio, VORTEX_SRC_DATA + (src << 3), 0);
	hwwrite(vortex->mmio, VORTEX_SRC_DATA + (src << 3) + 4, 0);
}

static void vortex_src_cleardrift(vortex_t * vortex, unsigned char src)
{
	hwwrite(vortex->mmio, VORTEX_SRC_DRIFT0 + (src << 2), 0);
	hwwrite(vortex->mmio, VORTEX_SRC_DRIFT1 + (src << 2), 0);
	hwwrite(vortex->mmio, VORTEX_SRC_DRIFT2 + (src << 2), 1);
}

static void
vortex_src_set_throttlesource(vortex_t * vortex, unsigned char src, int en)
{
	int temp;

	temp = hwread(vortex->mmio, VORTEX_SRC_SOURCE);
	if (en)
		temp |= 1 << src;
	else
		temp &= ~(1 << src);
	hwwrite(vortex->mmio, VORTEX_SRC_SOURCE, temp);
}

static int
vortex_src_persist_convratio(vortex_t * vortex, unsigned char src, int ratio)
{
	int temp, lifeboat = 0;

	do {
		hwwrite(vortex->mmio, VORTEX_SRC_CONVRATIO + (src << 2), ratio);
		temp = hwread(vortex->mmio, VORTEX_SRC_CONVRATIO + (src << 2));
		if ((++lifeboat) > 0x9) {
<<<<<<< HEAD
			pr_err( "Vortex: Src cvr fail\n");
=======
			dev_err(vortex->card->dev, "Src cvr fail\n");
>>>>>>> e529fea9
			break;
		}
	}
	while (temp != ratio);
	return temp;
}

#if 0
static void vortex_src_slowlock(vortex_t * vortex, unsigned char src)
{
	int temp;

	hwwrite(vortex->mmio, VORTEX_SRC_DRIFT2 + (src << 2), 1);
	hwwrite(vortex->mmio, VORTEX_SRC_DRIFT0 + (src << 2), 0);
	temp = hwread(vortex->mmio, VORTEX_SRC_U0 + (src << 2));
	if (temp & 0x200)
		hwwrite(vortex->mmio, VORTEX_SRC_U0 + (src << 2),
			temp & ~0x200L);
}

static void
vortex_src_change_convratio(vortex_t * vortex, unsigned char src, int ratio)
{
	int temp, a;

	if ((ratio & 0x10000) && (ratio != 0x10000)) {
		if (ratio & 0x3fff)
			a = (0x11 - ((ratio >> 0xe) & 0x3)) - 1;
		else
			a = (0x11 - ((ratio >> 0xe) & 0x3)) - 2;
	} else
		a = 0xc;
	temp = hwread(vortex->mmio, VORTEX_SRC_U0 + (src << 2));
	if (((temp >> 4) & 0xf) != a)
		hwwrite(vortex->mmio, VORTEX_SRC_U0 + (src << 2),
			(temp & 0xf) | ((a & 0xf) << 4));

	vortex_src_persist_convratio(vortex, src, ratio);
}

static int
vortex_src_checkratio(vortex_t * vortex, unsigned char src,
		      unsigned int desired_ratio)
{
	int hw_ratio, lifeboat = 0;

	hw_ratio = hwread(vortex->mmio, VORTEX_SRC_CONVRATIO + (src << 2));

	while (hw_ratio != desired_ratio) {
		hwwrite(vortex->mmio, VORTEX_SRC_CONVRATIO + (src << 2), desired_ratio);

		if ((lifeboat++) > 15) {
			pr_err( "Vortex: could not set src-%d from %d to %d\n",
			       src, hw_ratio, desired_ratio);
			break;
		}
	}

	return hw_ratio;
}

#endif
/*
 Objective: Set samplerate for given SRC module.
 Arguments:
	card:	pointer to vortex_t strcut.
	src:	Integer index of the SRC module.
	cr:		Current sample rate conversion factor.
	b:		unknown 16 bit value.
	sweep:	Enable Samplerate fade from cr toward tr flag.
	dirplay: 1: playback, 0: recording.
	sl:		Slow Lock flag.
	tr:		Target samplerate conversion.
	thsource: Throttle source flag (no idea what that means).
*/
static void vortex_src_setupchannel(vortex_t * card, unsigned char src,
			unsigned int cr, unsigned int b, int sweep, int d,
			int dirplay, int sl, unsigned int tr, int thsource)
{
	// noplayback: d=2,4,7,0xa,0xb when using first 2 src's.
	// c: enables pitch sweep.
	// looks like g is c related. Maybe g is a sweep parameter ?
	// g = cvr
	// dirplay: 0 = recording, 1 = playback
	// d = src hw index.

	int esi, ebp = 0, esp10;

	vortex_src_flushbuffers(card, src);

	if (sweep) {
		if ((tr & 0x10000) && (tr != 0x10000)) {
			tr = 0;
			esi = 0x7;
		} else {
			if ((((short)tr) < 0) && (tr != 0x8000)) {
				tr = 0;
				esi = 0x8;
			} else {
				tr = 1;
				esi = 0xc;
			}
		}
	} else {
		if ((cr & 0x10000) && (cr != 0x10000)) {
			tr = 0;	/*ebx = 0 */
			esi = 0x11 - ((cr >> 0xe) & 7);
			if (cr & 0x3fff)
				esi -= 1;
			else
				esi -= 2;
		} else {
			tr = 1;
			esi = 0xc;
		}
	}
	vortex_src_cleardrift(card, src);
	vortex_src_set_throttlesource(card, src, thsource);

	if ((dirplay == 0) && (sweep == 0)) {
		if (tr)
			esp10 = 0xf;
		else
			esp10 = 0xc;
		ebp = 0;
	} else {
		if (tr)
			ebp = 0xf;
		else
			ebp = 0xc;
		esp10 = 0;
	}
	hwwrite(card->mmio, VORTEX_SRC_U0 + (src << 2),
		(sl << 0x9) | (sweep << 0x8) | ((esi & 0xf) << 4) | d);
	/* 0xc0   esi=0xc c=f=0 d=0 */
	vortex_src_persist_convratio(card, src, cr);
	hwwrite(card->mmio, VORTEX_SRC_U1 + (src << 2), b & 0xffff);
	/* 0   b=0 */
	hwwrite(card->mmio, VORTEX_SRC_U2 + (src << 2),
		(tr << 0x11) | (dirplay << 0x10) | (ebp << 0x8) | esp10);
	/* 0x30f00 e=g=1 esp10=0 ebp=f */
	//printk(KERN_INFO "vortex: SRC %d, d=0x%x, esi=0x%x, esp10=0x%x, ebp=0x%x\n", src, d, esi, esp10, ebp);
}

static void vortex_srcblock_init(vortex_t * vortex)
{
	u32 addr;
	int x;
	hwwrite(vortex->mmio, VORTEX_SRC_SOURCESIZE, 0x1ff);
	/*
	   for (x=0; x<0x10; x++) {
	   vortex_src_init(&vortex_src[x], x);
	   }
	 */
	//addr = 0xcc3c;
	//addr = 0x26c3c;
	addr = VORTEX_SRC_RTBASE + 0x3c;
	for (x = 0xf; x >= 0; x--) {
		hwwrite(vortex->mmio, addr, 0);
		addr -= 4;
	}
	//addr = 0xcc94;
	//addr = 0x26c94;
	addr = VORTEX_SRC_CHNBASE + 0x54;
	for (x = 0x15; x >= 0; x--) {
		hwwrite(vortex->mmio, addr, 0);
		addr -= 4;
	}
}

static int
vortex_src_addWTD(vortex_t * vortex, unsigned char src, unsigned char ch)
{
	int temp, lifeboat = 0, prev;
	// esp13 = src

	temp = hwread(vortex->mmio, VORTEX_SRCBLOCK_SR);
	if ((temp & (1 << ch)) == 0) {
		hwwrite(vortex->mmio, VORTEX_SRC_CHNBASE + (ch << 2), src);
		vortex_src_en_sr(vortex, ch);
		return 1;
	}
	prev = VORTEX_SRC_CHNBASE + (ch << 2);	/*ebp */
	temp = hwread(vortex->mmio, prev);
	//while (temp & NR_SRC) {
	while (temp & 0x10) {
		prev = VORTEX_SRC_RTBASE + ((temp & 0xf) << 2);	/*esp12 */
		//prev = VORTEX_SRC_RTBASE + ((temp & (NR_SRC-1)) << 2); /*esp12*/
		temp = hwread(vortex->mmio, prev);
		//printk(KERN_INFO "vortex: srcAddWTD: while addr=%x, val=%x\n", prev, temp);
		if ((++lifeboat) > 0xf) {
<<<<<<< HEAD
			pr_err(
			       "vortex_src_addWTD: lifeboat overflow\n");
=======
			dev_err(vortex->card->dev,
				"vortex_src_addWTD: lifeboat overflow\n");
>>>>>>> e529fea9
			return 0;
		}
	}
	hwwrite(vortex->mmio, VORTEX_SRC_RTBASE + ((temp & 0xf) << 2), src);
	//hwwrite(vortex->mmio, prev, (temp & (NR_SRC-1)) | NR_SRC);
	hwwrite(vortex->mmio, prev, (temp & 0xf) | 0x10);
	return 1;
}

static int
vortex_src_delWTD(vortex_t * vortex, unsigned char src, unsigned char ch)
{
	int esp14 = -1, esp18, eax, ebx, edx, ebp, esi = 0;
	//int esp1f=edi(while)=src, esp10=ch;

	eax = hwread(vortex->mmio, VORTEX_SRCBLOCK_SR);
	if (((1 << ch) & eax) == 0) {
<<<<<<< HEAD
		pr_err( "src alarm\n");
=======
		dev_err(vortex->card->dev, "src alarm\n");
>>>>>>> e529fea9
		return 0;
	}
	ebp = VORTEX_SRC_CHNBASE + (ch << 2);
	esp18 = hwread(vortex->mmio, ebp);
	if (esp18 & 0x10) {
		ebx = (esp18 & 0xf);
		if (src == ebx) {
			ebx = VORTEX_SRC_RTBASE + (src << 2);
			edx = hwread(vortex->mmio, ebx);
			//7b60
			hwwrite(vortex->mmio, ebp, edx);
			hwwrite(vortex->mmio, ebx, 0);
		} else {
			//7ad3
			edx =
			    hwread(vortex->mmio,
				   VORTEX_SRC_RTBASE + (ebx << 2));
			//printk(KERN_INFO "vortex: srcdelWTD: 1 addr=%x, val=%x, src=%x\n", ebx, edx, src);
			while ((edx & 0xf) != src) {
				if ((esi) > 0xf) {
<<<<<<< HEAD
					pr_warn
					    ("vortex: srcdelWTD: error, lifeboat overflow\n");
=======
					dev_warn(vortex->card->dev,
						 "srcdelWTD: error, lifeboat overflow\n");
>>>>>>> e529fea9
					return 0;
				}
				esp14 = ebx;
				ebx = edx & 0xf;
				ebp = ebx << 2;
				edx =
				    hwread(vortex->mmio,
					   VORTEX_SRC_RTBASE + ebp);
				//printk(KERN_INFO "vortex: srcdelWTD: while addr=%x, val=%x\n", ebp, edx);
				esi++;
			}
			//7b30
			ebp = ebx << 2;
			if (edx & 0x10) {	/* Delete entry in between others */
				ebx = VORTEX_SRC_RTBASE + ((edx & 0xf) << 2);
				edx = hwread(vortex->mmio, ebx);
				//7b60
				hwwrite(vortex->mmio,
					VORTEX_SRC_RTBASE + ebp, edx);
				hwwrite(vortex->mmio, ebx, 0);
				//printk(KERN_INFO "vortex srcdelWTD between addr= 0x%x, val= 0x%x\n", ebp, edx);
			} else {	/* Delete last entry */
				//7b83
				if (esp14 == -1)
					hwwrite(vortex->mmio,
						VORTEX_SRC_CHNBASE +
						(ch << 2), esp18 & 0xef);
				else {
					ebx = (0xffffffe0 & edx) | (0xf & ebx);
					hwwrite(vortex->mmio,
						VORTEX_SRC_RTBASE +
						(esp14 << 2), ebx);
					//printk(KERN_INFO"vortex srcdelWTD last addr= 0x%x, val= 0x%x\n", esp14, ebx);
				}
				hwwrite(vortex->mmio,
					VORTEX_SRC_RTBASE + ebp, 0);
				return 1;
			}
		}
	} else {
		//7be0
		vortex_src_dis_sr(vortex, ch);
		hwwrite(vortex->mmio, ebp, 0);
	}
	return 1;
}

 /*FIFO*/ 

static void
vortex_fifo_clearadbdata(vortex_t * vortex, int fifo, int x)
{
	for (x--; x >= 0; x--)
		hwwrite(vortex->mmio,
			VORTEX_FIFO_ADBDATA +
			(((fifo << FIFO_SIZE_BITS) + x) << 2), 0);
}

#if 0
static void vortex_fifo_adbinitialize(vortex_t * vortex, int fifo, int j)
{
	vortex_fifo_clearadbdata(vortex, fifo, FIFO_SIZE);
#ifdef CHIP_AU8820
	hwwrite(vortex->mmio, VORTEX_FIFO_ADBCTRL + (fifo << 2),
		(FIFO_U1 | ((j & FIFO_MASK) << 0xb)));
#else
	hwwrite(vortex->mmio, VORTEX_FIFO_ADBCTRL + (fifo << 2),
		(FIFO_U1 | ((j & FIFO_MASK) << 0xc)));
#endif
}
#endif
static void vortex_fifo_setadbvalid(vortex_t * vortex, int fifo, int en)
{
	hwwrite(vortex->mmio, VORTEX_FIFO_ADBCTRL + (fifo << 2),
		(hwread(vortex->mmio, VORTEX_FIFO_ADBCTRL + (fifo << 2)) &
		 0xffffffef) | ((1 & en) << 4) | FIFO_U1);
}

static void
vortex_fifo_setadbctrl(vortex_t * vortex, int fifo, int stereo, int priority,
		       int empty, int valid, int f)
{
	int temp, lifeboat = 0;
	//int this_8[NR_ADB] = {0,0,0,0,0,0,0,0,0,0,0,0,0,0,0,0}; /* position */
	int this_4 = 0x2;
	/* f seems priority related.
	 * CAsp4AdbDma::SetPriority is the only place that calls SetAdbCtrl with f set to 1
	 * every where else it is set to 0. It seems, however, that CAsp4AdbDma::SetPriority
	 * is never called, thus the f related bits remain a mystery for now.
	 */
	do {
		temp = hwread(vortex->mmio, VORTEX_FIFO_ADBCTRL + (fifo << 2));
		if (lifeboat++ > 0xbb8) {
<<<<<<< HEAD
			pr_err(
			       "Vortex: vortex_fifo_setadbctrl fail\n");
=======
			dev_err(vortex->card->dev,
				"vortex_fifo_setadbctrl fail\n");
>>>>>>> e529fea9
			break;
		}
	}
	while (temp & FIFO_RDONLY);

	// AU8830 semes to take some special care about fifo content (data).
	// But i'm just to lazy to translate that :)
	if (valid) {
		if ((temp & FIFO_VALID) == 0) {
			//this_8[fifo] = 0;
			vortex_fifo_clearadbdata(vortex, fifo, FIFO_SIZE);	// this_4
#ifdef CHIP_AU8820
			temp = (this_4 & 0x1f) << 0xb;
#else
			temp = (this_4 & 0x3f) << 0xc;
#endif
			temp = (temp & 0xfffffffd) | ((stereo & 1) << 1);
			temp = (temp & 0xfffffff3) | ((priority & 3) << 2);
			temp = (temp & 0xffffffef) | ((valid & 1) << 4);
			temp |= FIFO_U1;
			temp = (temp & 0xffffffdf) | ((empty & 1) << 5);
#ifdef CHIP_AU8820
			temp = (temp & 0xfffbffff) | ((f & 1) << 0x12);
#endif
#ifdef CHIP_AU8830
			temp = (temp & 0xf7ffffff) | ((f & 1) << 0x1b);
			temp = (temp & 0xefffffff) | ((f & 1) << 0x1c);
#endif
#ifdef CHIP_AU8810
			temp = (temp & 0xfeffffff) | ((f & 1) << 0x18);
			temp = (temp & 0xfdffffff) | ((f & 1) << 0x19);
#endif
		}
	} else {
		if (temp & FIFO_VALID) {
#ifdef CHIP_AU8820
			temp = ((f & 1) << 0x12) | (temp & 0xfffbffef);
#endif
#ifdef CHIP_AU8830
			temp =
			    ((f & 1) << 0x1b) | (temp & 0xe7ffffef) | FIFO_BITS;
#endif
#ifdef CHIP_AU8810
			temp =
			    ((f & 1) << 0x18) | (temp & 0xfcffffef) | FIFO_BITS;
#endif
		} else
			/*if (this_8[fifo]) */
			vortex_fifo_clearadbdata(vortex, fifo, FIFO_SIZE);
	}
	hwwrite(vortex->mmio, VORTEX_FIFO_ADBCTRL + (fifo << 2), temp);
	hwread(vortex->mmio, VORTEX_FIFO_ADBCTRL + (fifo << 2));
}

#ifndef CHIP_AU8810
static void vortex_fifo_clearwtdata(vortex_t * vortex, int fifo, int x)
{
	if (x < 1)
		return;
	for (x--; x >= 0; x--)
		hwwrite(vortex->mmio,
			VORTEX_FIFO_WTDATA +
			(((fifo << FIFO_SIZE_BITS) + x) << 2), 0);
}

static void vortex_fifo_wtinitialize(vortex_t * vortex, int fifo, int j)
{
	vortex_fifo_clearwtdata(vortex, fifo, FIFO_SIZE);
#ifdef CHIP_AU8820
	hwwrite(vortex->mmio, VORTEX_FIFO_WTCTRL + (fifo << 2),
		(FIFO_U1 | ((j & FIFO_MASK) << 0xb)));
#else
	hwwrite(vortex->mmio, VORTEX_FIFO_WTCTRL + (fifo << 2),
		(FIFO_U1 | ((j & FIFO_MASK) << 0xc)));
#endif
}

static void vortex_fifo_setwtvalid(vortex_t * vortex, int fifo, int en)
{
	hwwrite(vortex->mmio, VORTEX_FIFO_WTCTRL + (fifo << 2),
		(hwread(vortex->mmio, VORTEX_FIFO_WTCTRL + (fifo << 2)) &
		 0xffffffef) | ((en & 1) << 4) | FIFO_U1);
}

static void
vortex_fifo_setwtctrl(vortex_t * vortex, int fifo, int ctrl, int priority,
		      int empty, int valid, int f)
{
	int temp = 0, lifeboat = 0;
	int this_4 = 2;

	do {
		temp = hwread(vortex->mmio, VORTEX_FIFO_WTCTRL + (fifo << 2));
		if (lifeboat++ > 0xbb8) {
<<<<<<< HEAD
			pr_err( "Vortex: vortex_fifo_setwtctrl fail\n");
=======
			dev_err(vortex->card->dev,
				"vortex_fifo_setwtctrl fail\n");
>>>>>>> e529fea9
			break;
		}
	}
	while (temp & FIFO_RDONLY);

	if (valid) {
		if ((temp & FIFO_VALID) == 0) {
			vortex_fifo_clearwtdata(vortex, fifo, FIFO_SIZE);	// this_4
#ifdef CHIP_AU8820
			temp = (this_4 & 0x1f) << 0xb;
#else
			temp = (this_4 & 0x3f) << 0xc;
#endif
			temp = (temp & 0xfffffffd) | ((ctrl & 1) << 1);
			temp = (temp & 0xfffffff3) | ((priority & 3) << 2);
			temp = (temp & 0xffffffef) | ((valid & 1) << 4);
			temp |= FIFO_U1;
			temp = (temp & 0xffffffdf) | ((empty & 1) << 5);
#ifdef CHIP_AU8820
			temp = (temp & 0xfffbffff) | ((f & 1) << 0x12);
#endif
#ifdef CHIP_AU8830
			temp = (temp & 0xf7ffffff) | ((f & 1) << 0x1b);
			temp = (temp & 0xefffffff) | ((f & 1) << 0x1c);
#endif
#ifdef CHIP_AU8810
			temp = (temp & 0xfeffffff) | ((f & 1) << 0x18);
			temp = (temp & 0xfdffffff) | ((f & 1) << 0x19);
#endif
		}
	} else {
		if (temp & FIFO_VALID) {
#ifdef CHIP_AU8820
			temp = ((f & 1) << 0x12) | (temp & 0xfffbffef);
#endif
#ifdef CHIP_AU8830
			temp =
			    ((f & 1) << 0x1b) | (temp & 0xe7ffffef) | FIFO_BITS;
#endif
#ifdef CHIP_AU8810
			temp =
			    ((f & 1) << 0x18) | (temp & 0xfcffffef) | FIFO_BITS;
#endif
		} else
			/*if (this_8[fifo]) */
			vortex_fifo_clearwtdata(vortex, fifo, FIFO_SIZE);
	}
	hwwrite(vortex->mmio, VORTEX_FIFO_WTCTRL + (fifo << 2), temp);
	hwread(vortex->mmio, VORTEX_FIFO_WTCTRL + (fifo << 2));

/*	
    do {
		temp = hwread(vortex->mmio, VORTEX_FIFO_WTCTRL + (fifo << 2));
		if (lifeboat++ > 0xbb8) {
			pr_err( "Vortex: vortex_fifo_setwtctrl fail (hanging)\n");
			break;
		}
    } while ((temp & FIFO_RDONLY)&&(temp & FIFO_VALID)&&(temp != 0xFFFFFFFF));
	
	
	if (valid) {
		if (temp & FIFO_VALID) {
			temp = 0x40000;
			//temp |= 0x08000000;
			//temp |= 0x10000000;
			//temp |= 0x04000000;
			//temp |= 0x00400000;
			temp |= 0x1c400000;
			temp &= 0xFFFFFFF3;
			temp &= 0xFFFFFFEF;
			temp |= (valid & 1) << 4;
			hwwrite(vortex->mmio, VORTEX_FIFO_WTCTRL + (fifo << 2), temp);
			return;
		} else {
			vortex_fifo_clearwtdata(vortex, fifo, FIFO_SIZE);
			return;
		}
	} else {
		temp &= 0xffffffef;
		temp |= 0x08000000;
		temp |= 0x10000000;
		temp |= 0x04000000;
		temp |= 0x00400000;
		hwwrite(vortex->mmio, VORTEX_FIFO_WTCTRL + (fifo << 2), temp);
		temp = hwread(vortex->mmio, VORTEX_FIFO_WTCTRL + (fifo << 2));
		//((temp >> 6) & 0x3f) 
		
		priority = 0;
		if (((temp & 0x0fc0) ^ ((temp >> 6) & 0x0fc0)) & 0FFFFFFC0)
			vortex_fifo_clearwtdata(vortex, fifo, FIFO_SIZE);
		valid = 0xfb;
		temp = (temp & 0xfffffffd) | ((ctrl & 1) << 1);
		temp = (temp & 0xfffdffff) | ((f & 1) << 0x11);
		temp = (temp & 0xfffffff3) | ((priority & 3) << 2);
		temp = (temp & 0xffffffef) | ((valid & 1) << 4);
		temp = (temp & 0xffffffdf) | ((empty & 1) << 5);
		hwwrite(vortex->mmio, VORTEX_FIFO_WTCTRL + (fifo << 2), temp);
	}
	
	*/

	/*
	   temp = (temp & 0xfffffffd) | ((ctrl & 1) << 1);
	   temp = (temp & 0xfffdffff) | ((f & 1) << 0x11);
	   temp = (temp & 0xfffffff3) | ((priority & 3) << 2);
	   temp = (temp & 0xffffffef) | ((valid & 1) << 4);
	   temp = (temp & 0xffffffdf) | ((empty & 1) << 5);
	   #ifdef FIFO_BITS
	   temp = temp | FIFO_BITS | 40000;
	   #endif
	   // 0x1c440010, 0x1c400000
	   hwwrite(vortex->mmio, VORTEX_FIFO_WTCTRL + (fifo << 2), temp);
	 */
}

#endif
static void vortex_fifo_init(vortex_t * vortex)
{
	int x;
	u32 addr;

	/* ADB DMA channels fifos. */
	addr = VORTEX_FIFO_ADBCTRL + ((NR_ADB - 1) * 4);
	for (x = NR_ADB - 1; x >= 0; x--) {
		hwwrite(vortex->mmio, addr, (FIFO_U0 | FIFO_U1));
		if (hwread(vortex->mmio, addr) != (FIFO_U0 | FIFO_U1))
<<<<<<< HEAD
			pr_err( "bad adb fifo reset!");
=======
			dev_err(vortex->card->dev, "bad adb fifo reset!");
>>>>>>> e529fea9
		vortex_fifo_clearadbdata(vortex, x, FIFO_SIZE);
		addr -= 4;
	}

#ifndef CHIP_AU8810
	/* WT DMA channels fifos. */
	addr = VORTEX_FIFO_WTCTRL + ((NR_WT - 1) * 4);
	for (x = NR_WT - 1; x >= 0; x--) {
		hwwrite(vortex->mmio, addr, FIFO_U0);
		if (hwread(vortex->mmio, addr) != FIFO_U0)
<<<<<<< HEAD
			pr_err(
			       "bad wt fifo reset (0x%08x, 0x%08x)!\n",
			       addr, hwread(vortex->mmio, addr));
=======
			dev_err(vortex->card->dev,
				"bad wt fifo reset (0x%08x, 0x%08x)!\n",
				addr, hwread(vortex->mmio, addr));
>>>>>>> e529fea9
		vortex_fifo_clearwtdata(vortex, x, FIFO_SIZE);
		addr -= 4;
	}
#endif
	/* trigger... */
#ifdef CHIP_AU8820
	hwwrite(vortex->mmio, 0xf8c0, 0xd03);	//0x0843 0xd6b
#else
#ifdef CHIP_AU8830
	hwwrite(vortex->mmio, 0x17000, 0x61);	/* wt a */
	hwwrite(vortex->mmio, 0x17004, 0x61);	/* wt b */
#endif
	hwwrite(vortex->mmio, 0x17008, 0x61);	/* adb */
#endif
}

/* ADBDMA */

static void vortex_adbdma_init(vortex_t * vortex)
{
}

static void vortex_adbdma_setfirstbuffer(vortex_t * vortex, int adbdma)
{
	stream_t *dma = &vortex->dma_adb[adbdma];

	hwwrite(vortex->mmio, VORTEX_ADBDMA_CTRL + (adbdma << 2),
		dma->dma_ctrl);
}

static void vortex_adbdma_setstartbuffer(vortex_t * vortex, int adbdma, int sb)
{
	stream_t *dma = &vortex->dma_adb[adbdma];
	//hwwrite(vortex->mmio, VORTEX_ADBDMA_START + (adbdma << 2), sb << (((NR_ADB-1)-((adbdma&0xf)*2))));
	hwwrite(vortex->mmio, VORTEX_ADBDMA_START + (adbdma << 2),
		sb << ((0xf - (adbdma & 0xf)) * 2));
	dma->period_real = dma->period_virt = sb;
}

static void
vortex_adbdma_setbuffers(vortex_t * vortex, int adbdma,
			 int psize, int count)
{
	stream_t *dma = &vortex->dma_adb[adbdma];

	dma->period_bytes = psize;
	dma->nr_periods = count;

	dma->cfg0 = 0;
	dma->cfg1 = 0;
	switch (count) {
		/* Four or more pages */
	default:
	case 4:
		dma->cfg1 |= 0x88000000 | 0x44000000 | 0x30000000 | (psize - 1);
		hwwrite(vortex->mmio,
			VORTEX_ADBDMA_BUFBASE + (adbdma << 4) + 0xc,
			snd_pcm_sgbuf_get_addr(dma->substream, psize * 3));
		/* 3 pages */
	case 3:
		dma->cfg0 |= 0x12000000;
		dma->cfg1 |= 0x80000000 | 0x40000000 | ((psize - 1) << 0xc);
		hwwrite(vortex->mmio,
			VORTEX_ADBDMA_BUFBASE + (adbdma << 4) + 0x8,
			snd_pcm_sgbuf_get_addr(dma->substream, psize * 2));
		/* 2 pages */
	case 2:
		dma->cfg0 |= 0x88000000 | 0x44000000 | 0x10000000 | (psize - 1);
		hwwrite(vortex->mmio,
			VORTEX_ADBDMA_BUFBASE + (adbdma << 4) + 0x4,
			snd_pcm_sgbuf_get_addr(dma->substream, psize));
		/* 1 page */
	case 1:
		dma->cfg0 |= 0x80000000 | 0x40000000 | ((psize - 1) << 0xc);
		hwwrite(vortex->mmio,
			VORTEX_ADBDMA_BUFBASE + (adbdma << 4),
			snd_pcm_sgbuf_get_addr(dma->substream, 0));
		break;
	}
	/*
	pr_debug( "vortex: cfg0 = 0x%x\nvortex: cfg1=0x%x\n",
	       dma->cfg0, dma->cfg1);
	*/
	hwwrite(vortex->mmio, VORTEX_ADBDMA_BUFCFG0 + (adbdma << 3), dma->cfg0);
	hwwrite(vortex->mmio, VORTEX_ADBDMA_BUFCFG1 + (adbdma << 3), dma->cfg1);

	vortex_adbdma_setfirstbuffer(vortex, adbdma);
	vortex_adbdma_setstartbuffer(vortex, adbdma, 0);
}

static void
vortex_adbdma_setmode(vortex_t * vortex, int adbdma, int ie, int dir,
		      int fmt, int stereo, u32 offset)
{
	stream_t *dma = &vortex->dma_adb[adbdma];

	dma->dma_unknown = stereo;
	dma->dma_ctrl =
	    ((offset & OFFSET_MASK) | (dma->dma_ctrl & ~OFFSET_MASK));
	/* Enable PCMOUT interrupts. */
	dma->dma_ctrl =
	    (dma->dma_ctrl & ~IE_MASK) | ((ie << IE_SHIFT) & IE_MASK);

	dma->dma_ctrl =
	    (dma->dma_ctrl & ~DIR_MASK) | ((dir << DIR_SHIFT) & DIR_MASK);
	dma->dma_ctrl =
	    (dma->dma_ctrl & ~FMT_MASK) | ((fmt << FMT_SHIFT) & FMT_MASK);

	hwwrite(vortex->mmio, VORTEX_ADBDMA_CTRL + (adbdma << 2),
		dma->dma_ctrl);
	hwread(vortex->mmio, VORTEX_ADBDMA_CTRL + (adbdma << 2));
}

static int vortex_adbdma_bufshift(vortex_t * vortex, int adbdma)
{
	stream_t *dma = &vortex->dma_adb[adbdma];
	int page, p, pp, delta, i;

	page =
	    (hwread(vortex->mmio, VORTEX_ADBDMA_STAT + (adbdma << 2)) &
	     ADB_SUBBUF_MASK) >> ADB_SUBBUF_SHIFT;
	if (dma->nr_periods >= 4)
		delta = (page - dma->period_real) & 3;
	else {
		delta = (page - dma->period_real);
		if (delta < 0)
			delta += dma->nr_periods;
	}
	if (delta == 0)
		return 0;

	/* refresh hw page table */
	if (dma->nr_periods > 4) {
		for (i = 0; i < delta; i++) {
			/* p: audio buffer page index */
			p = dma->period_virt + i + 4;
			if (p >= dma->nr_periods)
				p -= dma->nr_periods;
			/* pp: hardware DMA page index. */
			pp = dma->period_real + i;
			if (pp >= 4)
				pp -= 4;
			//hwwrite(vortex->mmio, VORTEX_ADBDMA_BUFBASE+(((adbdma << 2)+pp) << 2), dma->table[p].addr);
			hwwrite(vortex->mmio,
				VORTEX_ADBDMA_BUFBASE + (((adbdma << 2) + pp) << 2),
				snd_pcm_sgbuf_get_addr(dma->substream,
				dma->period_bytes * p));
			/* Force write thru cache. */
			hwread(vortex->mmio, VORTEX_ADBDMA_BUFBASE +
			       (((adbdma << 2) + pp) << 2));
		}
	}
	dma->period_virt += delta;
	dma->period_real = page;
	if (dma->period_virt >= dma->nr_periods)
		dma->period_virt -= dma->nr_periods;
	if (delta != 1)
<<<<<<< HEAD
		pr_info( "vortex: %d virt=%d, real=%d, delta=%d\n",
		       adbdma, dma->period_virt, dma->period_real, delta);
=======
		dev_info(vortex->card->dev,
			 "%d virt=%d, real=%d, delta=%d\n",
			 adbdma, dma->period_virt, dma->period_real, delta);
>>>>>>> e529fea9

	return delta;
}


static void vortex_adbdma_resetup(vortex_t *vortex, int adbdma) {
	stream_t *dma = &vortex->dma_adb[adbdma];
	int p, pp, i;

	/* refresh hw page table */
	for (i=0 ; i < 4 && i < dma->nr_periods; i++) {
		/* p: audio buffer page index */
		p = dma->period_virt + i;
		if (p >= dma->nr_periods)
			p -= dma->nr_periods;
		/* pp: hardware DMA page index. */
		pp = dma->period_real + i;
		if (dma->nr_periods < 4) {
			if (pp >= dma->nr_periods)
				pp -= dma->nr_periods;
		}
		else {
			if (pp >= 4)
				pp -= 4;
		}
		hwwrite(vortex->mmio,
			VORTEX_ADBDMA_BUFBASE + (((adbdma << 2) + pp) << 2),
			snd_pcm_sgbuf_get_addr(dma->substream,
					       dma->period_bytes * p));
		/* Force write thru cache. */
		hwread(vortex->mmio, VORTEX_ADBDMA_BUFBASE + (((adbdma << 2)+pp) << 2));
	}
}

static inline int vortex_adbdma_getlinearpos(vortex_t * vortex, int adbdma)
{
	stream_t *dma = &vortex->dma_adb[adbdma];
	int temp, page, delta;

	temp = hwread(vortex->mmio, VORTEX_ADBDMA_STAT + (adbdma << 2));
	page = (temp & ADB_SUBBUF_MASK) >> ADB_SUBBUF_SHIFT;
	if (dma->nr_periods >= 4)
		delta = (page - dma->period_real) & 3;
	else {
		delta = (page - dma->period_real);
		if (delta < 0)
			delta += dma->nr_periods;
	}
	return (dma->period_virt + delta) * dma->period_bytes
		+ (temp & (dma->period_bytes - 1));
}

static void vortex_adbdma_startfifo(vortex_t * vortex, int adbdma)
{
	int this_8 = 0 /*empty */ , this_4 = 0 /*priority */ ;
	stream_t *dma = &vortex->dma_adb[adbdma];

	switch (dma->fifo_status) {
	case FIFO_START:
		vortex_fifo_setadbvalid(vortex, adbdma,
					dma->fifo_enabled ? 1 : 0);
		break;
	case FIFO_STOP:
		this_8 = 1;
		hwwrite(vortex->mmio, VORTEX_ADBDMA_CTRL + (adbdma << 2),
			dma->dma_ctrl);
		vortex_fifo_setadbctrl(vortex, adbdma, dma->dma_unknown,
				       this_4, this_8,
				       dma->fifo_enabled ? 1 : 0, 0);
		break;
	case FIFO_PAUSE:
		vortex_fifo_setadbctrl(vortex, adbdma, dma->dma_unknown,
				       this_4, this_8,
				       dma->fifo_enabled ? 1 : 0, 0);
		break;
	}
	dma->fifo_status = FIFO_START;
}

static void vortex_adbdma_resumefifo(vortex_t * vortex, int adbdma)
{
	stream_t *dma = &vortex->dma_adb[adbdma];

	int this_8 = 1, this_4 = 0;
	switch (dma->fifo_status) {
	case FIFO_STOP:
		hwwrite(vortex->mmio, VORTEX_ADBDMA_CTRL + (adbdma << 2),
			dma->dma_ctrl);
		vortex_fifo_setadbctrl(vortex, adbdma, dma->dma_unknown,
				       this_4, this_8,
				       dma->fifo_enabled ? 1 : 0, 0);
		break;
	case FIFO_PAUSE:
		vortex_fifo_setadbctrl(vortex, adbdma, dma->dma_unknown,
				       this_4, this_8,
				       dma->fifo_enabled ? 1 : 0, 0);
		break;
	}
	dma->fifo_status = FIFO_START;
}

static void vortex_adbdma_pausefifo(vortex_t * vortex, int adbdma)
{
	stream_t *dma = &vortex->dma_adb[adbdma];

	int this_8 = 0, this_4 = 0;
	switch (dma->fifo_status) {
	case FIFO_START:
		vortex_fifo_setadbctrl(vortex, adbdma, dma->dma_unknown,
				       this_4, this_8, 0, 0);
		break;
	case FIFO_STOP:
		hwwrite(vortex->mmio, VORTEX_ADBDMA_CTRL + (adbdma << 2),
			dma->dma_ctrl);
		vortex_fifo_setadbctrl(vortex, adbdma, dma->dma_unknown,
				       this_4, this_8, 0, 0);
		break;
	}
	dma->fifo_status = FIFO_PAUSE;
}

static void vortex_adbdma_stopfifo(vortex_t * vortex, int adbdma)
{
	stream_t *dma = &vortex->dma_adb[adbdma];

	int this_4 = 0, this_8 = 0;
	if (dma->fifo_status == FIFO_START)
		vortex_fifo_setadbctrl(vortex, adbdma, dma->dma_unknown,
				       this_4, this_8, 0, 0);
	else if (dma->fifo_status == FIFO_STOP)
		return;
	dma->fifo_status = FIFO_STOP;
	dma->fifo_enabled = 0;
}

/* WTDMA */

#ifndef CHIP_AU8810
static void vortex_wtdma_setfirstbuffer(vortex_t * vortex, int wtdma)
{
	//int this_7c=dma_ctrl;
	stream_t *dma = &vortex->dma_wt[wtdma];

	hwwrite(vortex->mmio, VORTEX_WTDMA_CTRL + (wtdma << 2), dma->dma_ctrl);
}

static void vortex_wtdma_setstartbuffer(vortex_t * vortex, int wtdma, int sb)
{
	stream_t *dma = &vortex->dma_wt[wtdma];
	//hwwrite(vortex->mmio, VORTEX_WTDMA_START + (wtdma << 2), sb << ((0x1f-(wtdma&0xf)*2)));
	hwwrite(vortex->mmio, VORTEX_WTDMA_START + (wtdma << 2),
		sb << ((0xf - (wtdma & 0xf)) * 2));
	dma->period_real = dma->period_virt = sb;
}

static void
vortex_wtdma_setbuffers(vortex_t * vortex, int wtdma,
			int psize, int count)
{
	stream_t *dma = &vortex->dma_wt[wtdma];

	dma->period_bytes = psize;
	dma->nr_periods = count;

	dma->cfg0 = 0;
	dma->cfg1 = 0;
	switch (count) {
		/* Four or more pages */
	default:
	case 4:
		dma->cfg1 |= 0x88000000 | 0x44000000 | 0x30000000 | (psize-1);
		hwwrite(vortex->mmio, VORTEX_WTDMA_BUFBASE + (wtdma << 4) + 0xc,
			snd_pcm_sgbuf_get_addr(dma->substream, psize * 3));
		/* 3 pages */
	case 3:
		dma->cfg0 |= 0x12000000;
		dma->cfg1 |= 0x80000000 | 0x40000000 | ((psize-1) << 0xc);
		hwwrite(vortex->mmio, VORTEX_WTDMA_BUFBASE + (wtdma << 4)  + 0x8,
			snd_pcm_sgbuf_get_addr(dma->substream, psize * 2));
		/* 2 pages */
	case 2:
		dma->cfg0 |= 0x88000000 | 0x44000000 | 0x10000000 | (psize-1);
		hwwrite(vortex->mmio, VORTEX_WTDMA_BUFBASE + (wtdma << 4) + 0x4,
			snd_pcm_sgbuf_get_addr(dma->substream, psize));
		/* 1 page */
	case 1:
		dma->cfg0 |= 0x80000000 | 0x40000000 | ((psize-1) << 0xc);
		hwwrite(vortex->mmio, VORTEX_WTDMA_BUFBASE + (wtdma << 4),
			snd_pcm_sgbuf_get_addr(dma->substream, 0));
		break;
	}
	hwwrite(vortex->mmio, VORTEX_WTDMA_BUFCFG0 + (wtdma << 3), dma->cfg0);
	hwwrite(vortex->mmio, VORTEX_WTDMA_BUFCFG1 + (wtdma << 3), dma->cfg1);

	vortex_wtdma_setfirstbuffer(vortex, wtdma);
	vortex_wtdma_setstartbuffer(vortex, wtdma, 0);
}

static void
vortex_wtdma_setmode(vortex_t * vortex, int wtdma, int ie, int fmt, int d,
		     /*int e, */ u32 offset)
{
	stream_t *dma = &vortex->dma_wt[wtdma];

	//dma->this_08 = e;
	dma->dma_unknown = d;
	dma->dma_ctrl = 0;
	dma->dma_ctrl =
	    ((offset & OFFSET_MASK) | (dma->dma_ctrl & ~OFFSET_MASK));
	/* PCMOUT interrupt */
	dma->dma_ctrl =
	    (dma->dma_ctrl & ~IE_MASK) | ((ie << IE_SHIFT) & IE_MASK);
	/* Always playback. */
	dma->dma_ctrl |= (1 << DIR_SHIFT);
	/* Audio Format */
	dma->dma_ctrl =
	    (dma->dma_ctrl & FMT_MASK) | ((fmt << FMT_SHIFT) & FMT_MASK);
	/* Write into hardware */
	hwwrite(vortex->mmio, VORTEX_WTDMA_CTRL + (wtdma << 2), dma->dma_ctrl);
}

static int vortex_wtdma_bufshift(vortex_t * vortex, int wtdma)
{
	stream_t *dma = &vortex->dma_wt[wtdma];
	int page, p, pp, delta, i;

	page =
	    (hwread(vortex->mmio, VORTEX_WTDMA_STAT + (wtdma << 2)) &
	     WT_SUBBUF_MASK)
	    >> WT_SUBBUF_SHIFT;
	if (dma->nr_periods >= 4)
		delta = (page - dma->period_real) & 3;
	else {
		delta = (page - dma->period_real);
		if (delta < 0)
			delta += dma->nr_periods;
	}
	if (delta == 0)
		return 0;

	/* refresh hw page table */
	if (dma->nr_periods > 4) {
		for (i = 0; i < delta; i++) {
			/* p: audio buffer page index */
			p = dma->period_virt + i + 4;
			if (p >= dma->nr_periods)
				p -= dma->nr_periods;
			/* pp: hardware DMA page index. */
			pp = dma->period_real + i;
			if (pp >= 4)
				pp -= 4;
			hwwrite(vortex->mmio,
				VORTEX_WTDMA_BUFBASE +
				(((wtdma << 2) + pp) << 2),
				snd_pcm_sgbuf_get_addr(dma->substream,
						       dma->period_bytes * p));
			/* Force write thru cache. */
			hwread(vortex->mmio, VORTEX_WTDMA_BUFBASE +
			       (((wtdma << 2) + pp) << 2));
		}
	}
	dma->period_virt += delta;
	if (dma->period_virt >= dma->nr_periods)
		dma->period_virt -= dma->nr_periods;
	dma->period_real = page;

	if (delta != 1)
<<<<<<< HEAD
		pr_warn( "vortex: wt virt = %d, delta = %d\n",
		       dma->period_virt, delta);
=======
		dev_warn(vortex->card->dev, "wt virt = %d, delta = %d\n",
			 dma->period_virt, delta);
>>>>>>> e529fea9

	return delta;
}

#if 0
static void
vortex_wtdma_getposition(vortex_t * vortex, int wtdma, int *subbuf, int *pos)
{
	int temp;
	temp = hwread(vortex->mmio, VORTEX_WTDMA_STAT + (wtdma << 2));
	*subbuf = (temp >> WT_SUBBUF_SHIFT) & WT_SUBBUF_MASK;
	*pos = temp & POS_MASK;
}

static int vortex_wtdma_getcursubuffer(vortex_t * vortex, int wtdma)
{
	return ((hwread(vortex->mmio, VORTEX_WTDMA_STAT + (wtdma << 2)) >>
		 POS_SHIFT) & POS_MASK);
}
#endif
static inline int vortex_wtdma_getlinearpos(vortex_t * vortex, int wtdma)
{
	stream_t *dma = &vortex->dma_wt[wtdma];
	int temp;

	temp = hwread(vortex->mmio, VORTEX_WTDMA_STAT + (wtdma << 2));
	temp = (dma->period_virt * dma->period_bytes) + (temp & (dma->period_bytes - 1));
	return temp;
}

static void vortex_wtdma_startfifo(vortex_t * vortex, int wtdma)
{
	stream_t *dma = &vortex->dma_wt[wtdma];
	int this_8 = 0, this_4 = 0;

	switch (dma->fifo_status) {
	case FIFO_START:
		vortex_fifo_setwtvalid(vortex, wtdma,
				       dma->fifo_enabled ? 1 : 0);
		break;
	case FIFO_STOP:
		this_8 = 1;
		hwwrite(vortex->mmio, VORTEX_WTDMA_CTRL + (wtdma << 2),
			dma->dma_ctrl);
		vortex_fifo_setwtctrl(vortex, wtdma, dma->dma_unknown,
				      this_4, this_8,
				      dma->fifo_enabled ? 1 : 0, 0);
		break;
	case FIFO_PAUSE:
		vortex_fifo_setwtctrl(vortex, wtdma, dma->dma_unknown,
				      this_4, this_8,
				      dma->fifo_enabled ? 1 : 0, 0);
		break;
	}
	dma->fifo_status = FIFO_START;
}

static void vortex_wtdma_resumefifo(vortex_t * vortex, int wtdma)
{
	stream_t *dma = &vortex->dma_wt[wtdma];

	int this_8 = 0, this_4 = 0;
	switch (dma->fifo_status) {
	case FIFO_STOP:
		hwwrite(vortex->mmio, VORTEX_WTDMA_CTRL + (wtdma << 2),
			dma->dma_ctrl);
		vortex_fifo_setwtctrl(vortex, wtdma, dma->dma_unknown,
				      this_4, this_8,
				      dma->fifo_enabled ? 1 : 0, 0);
		break;
	case FIFO_PAUSE:
		vortex_fifo_setwtctrl(vortex, wtdma, dma->dma_unknown,
				      this_4, this_8,
				      dma->fifo_enabled ? 1 : 0, 0);
		break;
	}
	dma->fifo_status = FIFO_START;
}

static void vortex_wtdma_pausefifo(vortex_t * vortex, int wtdma)
{
	stream_t *dma = &vortex->dma_wt[wtdma];

	int this_8 = 0, this_4 = 0;
	switch (dma->fifo_status) {
	case FIFO_START:
		vortex_fifo_setwtctrl(vortex, wtdma, dma->dma_unknown,
				      this_4, this_8, 0, 0);
		break;
	case FIFO_STOP:
		hwwrite(vortex->mmio, VORTEX_WTDMA_CTRL + (wtdma << 2),
			dma->dma_ctrl);
		vortex_fifo_setwtctrl(vortex, wtdma, dma->dma_unknown,
				      this_4, this_8, 0, 0);
		break;
	}
	dma->fifo_status = FIFO_PAUSE;
}

static void vortex_wtdma_stopfifo(vortex_t * vortex, int wtdma)
{
	stream_t *dma = &vortex->dma_wt[wtdma];

	int this_4 = 0, this_8 = 0;
	if (dma->fifo_status == FIFO_START)
		vortex_fifo_setwtctrl(vortex, wtdma, dma->dma_unknown,
				      this_4, this_8, 0, 0);
	else if (dma->fifo_status == FIFO_STOP)
		return;
	dma->fifo_status = FIFO_STOP;
	dma->fifo_enabled = 0;
}

#endif
/* ADB Routes */

typedef int ADBRamLink;
static void vortex_adb_init(vortex_t * vortex)
{
	int i;
	/* it looks like we are writing more than we need to...
	 * if we write what we are supposed to it breaks things... */
	hwwrite(vortex->mmio, VORTEX_ADB_SR, 0);
	for (i = 0; i < VORTEX_ADB_RTBASE_COUNT; i++)
		hwwrite(vortex->mmio, VORTEX_ADB_RTBASE + (i << 2),
			hwread(vortex->mmio,
			       VORTEX_ADB_RTBASE + (i << 2)) | ROUTE_MASK);
	for (i = 0; i < VORTEX_ADB_CHNBASE_COUNT; i++) {
		hwwrite(vortex->mmio, VORTEX_ADB_CHNBASE + (i << 2),
			hwread(vortex->mmio,
			       VORTEX_ADB_CHNBASE + (i << 2)) | ROUTE_MASK);
	}
}

static void vortex_adb_en_sr(vortex_t * vortex, int channel)
{
	hwwrite(vortex->mmio, VORTEX_ADB_SR,
		hwread(vortex->mmio, VORTEX_ADB_SR) | (0x1 << channel));
}

static void vortex_adb_dis_sr(vortex_t * vortex, int channel)
{
	hwwrite(vortex->mmio, VORTEX_ADB_SR,
		hwread(vortex->mmio, VORTEX_ADB_SR) & ~(0x1 << channel));
}

static void
vortex_adb_addroutes(vortex_t * vortex, unsigned char channel,
		     ADBRamLink * route, int rnum)
{
	int temp, prev, lifeboat = 0;

	if ((rnum <= 0) || (route == NULL))
		return;
	/* Write last routes. */
	rnum--;
	hwwrite(vortex->mmio,
		VORTEX_ADB_RTBASE + ((route[rnum] & ADB_MASK) << 2),
		ROUTE_MASK);
	while (rnum > 0) {
		hwwrite(vortex->mmio,
			VORTEX_ADB_RTBASE +
			((route[rnum - 1] & ADB_MASK) << 2), route[rnum]);
		rnum--;
	}
	/* Write first route. */
	temp =
	    hwread(vortex->mmio,
		   VORTEX_ADB_CHNBASE + (channel << 2)) & ADB_MASK;
	if (temp == ADB_MASK) {
		/* First entry on this channel. */
		hwwrite(vortex->mmio, VORTEX_ADB_CHNBASE + (channel << 2),
			route[0]);
		vortex_adb_en_sr(vortex, channel);
		return;
	}
	/* Not first entry on this channel. Need to link. */
	do {
		prev = temp;
		temp =
		    hwread(vortex->mmio,
			   VORTEX_ADB_RTBASE + (temp << 2)) & ADB_MASK;
		if ((lifeboat++) > ADB_MASK) {
<<<<<<< HEAD
			pr_err(
			       "vortex_adb_addroutes: unending route! 0x%x\n",
			       *route);
=======
			dev_err(vortex->card->dev,
				"vortex_adb_addroutes: unending route! 0x%x\n",
				*route);
>>>>>>> e529fea9
			return;
		}
	}
	while (temp != ADB_MASK);
	hwwrite(vortex->mmio, VORTEX_ADB_RTBASE + (prev << 2), route[0]);
}

static void
vortex_adb_delroutes(vortex_t * vortex, unsigned char channel,
		     ADBRamLink route0, ADBRamLink route1)
{
	int temp, lifeboat = 0, prev;

	/* Find route. */
	temp =
	    hwread(vortex->mmio,
		   VORTEX_ADB_CHNBASE + (channel << 2)) & ADB_MASK;
	if (temp == (route0 & ADB_MASK)) {
		temp =
		    hwread(vortex->mmio,
			   VORTEX_ADB_RTBASE + ((route1 & ADB_MASK) << 2));
		if ((temp & ADB_MASK) == ADB_MASK)
			vortex_adb_dis_sr(vortex, channel);
		hwwrite(vortex->mmio, VORTEX_ADB_CHNBASE + (channel << 2),
			temp);
		return;
	}
	do {
		prev = temp;
		temp =
		    hwread(vortex->mmio,
			   VORTEX_ADB_RTBASE + (prev << 2)) & ADB_MASK;
		if (((lifeboat++) > ADB_MASK) || (temp == ADB_MASK)) {
<<<<<<< HEAD
			pr_err(
			       "vortex_adb_delroutes: route not found! 0x%x\n",
			       route0);
=======
			dev_err(vortex->card->dev,
				"vortex_adb_delroutes: route not found! 0x%x\n",
				route0);
>>>>>>> e529fea9
			return;
		}
	}
	while (temp != (route0 & ADB_MASK));
	temp = hwread(vortex->mmio, VORTEX_ADB_RTBASE + (temp << 2));
	if ((temp & ADB_MASK) == route1)
		temp = hwread(vortex->mmio, VORTEX_ADB_RTBASE + (temp << 2));
	/* Make bridge over deleted route. */
	hwwrite(vortex->mmio, VORTEX_ADB_RTBASE + (prev << 2), temp);
}

static void
vortex_route(vortex_t * vortex, int en, unsigned char channel,
	     unsigned char source, unsigned char dest)
{
	ADBRamLink route;

	route = ((source & ADB_MASK) << ADB_SHIFT) | (dest & ADB_MASK);
	if (en) {
		vortex_adb_addroutes(vortex, channel, &route, 1);
		if ((source < (OFFSET_SRCOUT + NR_SRC))
		    && (source >= OFFSET_SRCOUT))
			vortex_src_addWTD(vortex, (source - OFFSET_SRCOUT),
					  channel);
		else if ((source < (OFFSET_MIXOUT + NR_MIXOUT))
			 && (source >= OFFSET_MIXOUT))
			vortex_mixer_addWTD(vortex,
					    (source - OFFSET_MIXOUT), channel);
	} else {
		vortex_adb_delroutes(vortex, channel, route, route);
		if ((source < (OFFSET_SRCOUT + NR_SRC))
		    && (source >= OFFSET_SRCOUT))
			vortex_src_delWTD(vortex, (source - OFFSET_SRCOUT),
					  channel);
		else if ((source < (OFFSET_MIXOUT + NR_MIXOUT))
			 && (source >= OFFSET_MIXOUT))
			vortex_mixer_delWTD(vortex,
					    (source - OFFSET_MIXOUT), channel);
	}
}

#if 0
static void
vortex_routes(vortex_t * vortex, int en, unsigned char channel,
	      unsigned char source, unsigned char dest0, unsigned char dest1)
{
	ADBRamLink route[2];

	route[0] = ((source & ADB_MASK) << ADB_SHIFT) | (dest0 & ADB_MASK);
	route[1] = ((source & ADB_MASK) << ADB_SHIFT) | (dest1 & ADB_MASK);

	if (en) {
		vortex_adb_addroutes(vortex, channel, route, 2);
		if ((source < (OFFSET_SRCOUT + NR_SRC))
		    && (source >= (OFFSET_SRCOUT)))
			vortex_src_addWTD(vortex, (source - OFFSET_SRCOUT),
					  channel);
		else if ((source < (OFFSET_MIXOUT + NR_MIXOUT))
			 && (source >= (OFFSET_MIXOUT)))
			vortex_mixer_addWTD(vortex,
					    (source - OFFSET_MIXOUT), channel);
	} else {
		vortex_adb_delroutes(vortex, channel, route[0], route[1]);
		if ((source < (OFFSET_SRCOUT + NR_SRC))
		    && (source >= (OFFSET_SRCOUT)))
			vortex_src_delWTD(vortex, (source - OFFSET_SRCOUT),
					  channel);
		else if ((source < (OFFSET_MIXOUT + NR_MIXOUT))
			 && (source >= (OFFSET_MIXOUT)))
			vortex_mixer_delWTD(vortex,
					    (source - OFFSET_MIXOUT), channel);
	}
}

#endif
/* Route two sources to same target. Sources must be of same class !!! */
static void
vortex_routeLRT(vortex_t * vortex, int en, unsigned char ch,
		unsigned char source0, unsigned char source1,
		unsigned char dest)
{
	ADBRamLink route[2];

	route[0] = ((source0 & ADB_MASK) << ADB_SHIFT) | (dest & ADB_MASK);
	route[1] = ((source1 & ADB_MASK) << ADB_SHIFT) | (dest & ADB_MASK);

	if (dest < 0x10)
		route[1] = (route[1] & ~ADB_MASK) | (dest + 0x20);	/* fifo A */

	if (en) {
		vortex_adb_addroutes(vortex, ch, route, 2);
		if ((source0 < (OFFSET_SRCOUT + NR_SRC))
		    && (source0 >= OFFSET_SRCOUT)) {
			vortex_src_addWTD(vortex,
					  (source0 - OFFSET_SRCOUT), ch);
			vortex_src_addWTD(vortex,
					  (source1 - OFFSET_SRCOUT), ch);
		} else if ((source0 < (OFFSET_MIXOUT + NR_MIXOUT))
			   && (source0 >= OFFSET_MIXOUT)) {
			vortex_mixer_addWTD(vortex,
					    (source0 - OFFSET_MIXOUT), ch);
			vortex_mixer_addWTD(vortex,
					    (source1 - OFFSET_MIXOUT), ch);
		}
	} else {
		vortex_adb_delroutes(vortex, ch, route[0], route[1]);
		if ((source0 < (OFFSET_SRCOUT + NR_SRC))
		    && (source0 >= OFFSET_SRCOUT)) {
			vortex_src_delWTD(vortex,
					  (source0 - OFFSET_SRCOUT), ch);
			vortex_src_delWTD(vortex,
					  (source1 - OFFSET_SRCOUT), ch);
		} else if ((source0 < (OFFSET_MIXOUT + NR_MIXOUT))
			   && (source0 >= OFFSET_MIXOUT)) {
			vortex_mixer_delWTD(vortex,
					    (source0 - OFFSET_MIXOUT), ch);
			vortex_mixer_delWTD(vortex,
					    (source1 - OFFSET_MIXOUT), ch);
		}
	}
}

/* Connection stuff */

// Connect adbdma to src('s).
static void
vortex_connection_adbdma_src(vortex_t * vortex, int en, unsigned char ch,
			     unsigned char adbdma, unsigned char src)
{
	vortex_route(vortex, en, ch, ADB_DMA(adbdma), ADB_SRCIN(src));
}

// Connect SRC to mixin.
static void
vortex_connection_src_mixin(vortex_t * vortex, int en,
			    unsigned char channel, unsigned char src,
			    unsigned char mixin)
{
	vortex_route(vortex, en, channel, ADB_SRCOUT(src), ADB_MIXIN(mixin));
}

// Connect mixin with mix output.
static void
vortex_connection_mixin_mix(vortex_t * vortex, int en, unsigned char mixin,
			    unsigned char mix, int a)
{
	if (en) {
		vortex_mix_enableinput(vortex, mix, mixin);
		vortex_mix_setinputvolumebyte(vortex, mix, mixin, MIX_DEFIGAIN);	// added to original code.
	} else
		vortex_mix_disableinput(vortex, mix, mixin, a);
}

// Connect absolut address to mixin.
static void
vortex_connection_adb_mixin(vortex_t * vortex, int en,
			    unsigned char channel, unsigned char source,
			    unsigned char mixin)
{
	vortex_route(vortex, en, channel, source, ADB_MIXIN(mixin));
}

static void
vortex_connection_src_adbdma(vortex_t * vortex, int en, unsigned char ch,
			     unsigned char src, unsigned char adbdma)
{
	vortex_route(vortex, en, ch, ADB_SRCOUT(src), ADB_DMA(adbdma));
}

static void
vortex_connection_src_src_adbdma(vortex_t * vortex, int en,
				 unsigned char ch, unsigned char src0,
				 unsigned char src1, unsigned char adbdma)
{

	vortex_routeLRT(vortex, en, ch, ADB_SRCOUT(src0), ADB_SRCOUT(src1),
			ADB_DMA(adbdma));
}

// mix to absolut address.
static void
vortex_connection_mix_adb(vortex_t * vortex, int en, unsigned char ch,
			  unsigned char mix, unsigned char dest)
{
	vortex_route(vortex, en, ch, ADB_MIXOUT(mix), dest);
	vortex_mix_setvolumebyte(vortex, mix, MIX_DEFOGAIN);	// added to original code.
}

// mixer to src.
static void
vortex_connection_mix_src(vortex_t * vortex, int en, unsigned char ch,
			  unsigned char mix, unsigned char src)
{
	vortex_route(vortex, en, ch, ADB_MIXOUT(mix), ADB_SRCIN(src));
	vortex_mix_setvolumebyte(vortex, mix, MIX_DEFOGAIN);	// added to original code.
}

#if 0
static void
vortex_connection_adbdma_src_src(vortex_t * vortex, int en,
				 unsigned char channel,
				 unsigned char adbdma, unsigned char src0,
				 unsigned char src1)
{
	vortex_routes(vortex, en, channel, ADB_DMA(adbdma),
		      ADB_SRCIN(src0), ADB_SRCIN(src1));
}

// Connect two mix to AdbDma.
static void
vortex_connection_mix_mix_adbdma(vortex_t * vortex, int en,
				 unsigned char ch, unsigned char mix0,
				 unsigned char mix1, unsigned char adbdma)
{

	ADBRamLink routes[2];
	routes[0] =
	    (((mix0 +
	       OFFSET_MIXOUT) & ADB_MASK) << ADB_SHIFT) | (adbdma & ADB_MASK);
	routes[1] =
	    (((mix1 + OFFSET_MIXOUT) & ADB_MASK) << ADB_SHIFT) | ((adbdma +
								   0x20) &
								  ADB_MASK);
	if (en) {
		vortex_adb_addroutes(vortex, ch, routes, 0x2);
		vortex_mixer_addWTD(vortex, mix0, ch);
		vortex_mixer_addWTD(vortex, mix1, ch);
	} else {
		vortex_adb_delroutes(vortex, ch, routes[0], routes[1]);
		vortex_mixer_delWTD(vortex, mix0, ch);
		vortex_mixer_delWTD(vortex, mix1, ch);
	}
}
#endif

/* CODEC connect. */

static void
vortex_connect_codecplay(vortex_t * vortex, int en, unsigned char mixers[])
{
#ifdef CHIP_AU8820
	vortex_connection_mix_adb(vortex, en, 0x11, mixers[0], ADB_CODECOUT(0));
	vortex_connection_mix_adb(vortex, en, 0x11, mixers[1], ADB_CODECOUT(1));
#else
#if 1
	// Connect front channels through EQ.
	vortex_connection_mix_adb(vortex, en, 0x11, mixers[0], ADB_EQIN(0));
	vortex_connection_mix_adb(vortex, en, 0x11, mixers[1], ADB_EQIN(1));
	/* Lower volume, since EQ has some gain. */
	vortex_mix_setvolumebyte(vortex, mixers[0], 0);
	vortex_mix_setvolumebyte(vortex, mixers[1], 0);
	vortex_route(vortex, en, 0x11, ADB_EQOUT(0), ADB_CODECOUT(0));
	vortex_route(vortex, en, 0x11, ADB_EQOUT(1), ADB_CODECOUT(1));

	/* Check if reg 0x28 has SDAC bit set. */
	if (VORTEX_IS_QUAD(vortex)) {
		/* Rear channel. Note: ADB_CODECOUT(0+2) and (1+2) is for AC97 modem */
		vortex_connection_mix_adb(vortex, en, 0x11, mixers[2],
					  ADB_CODECOUT(0 + 4));
		vortex_connection_mix_adb(vortex, en, 0x11, mixers[3],
					  ADB_CODECOUT(1 + 4));
		/* pr_debug( "SDAC detected "); */
	}
#else
	// Use plain direct output to codec.
	vortex_connection_mix_adb(vortex, en, 0x11, mixers[0], ADB_CODECOUT(0));
	vortex_connection_mix_adb(vortex, en, 0x11, mixers[1], ADB_CODECOUT(1));
#endif
#endif
}

static void
vortex_connect_codecrec(vortex_t * vortex, int en, unsigned char mixin0,
			unsigned char mixin1)
{
	/*
	   Enable: 0x1, 0x1
	   Channel: 0x11, 0x11
	   ADB Source address: 0x48, 0x49
	   Destination Asp4Topology_0x9c,0x98
	 */
	vortex_connection_adb_mixin(vortex, en, 0x11, ADB_CODECIN(0), mixin0);
	vortex_connection_adb_mixin(vortex, en, 0x11, ADB_CODECIN(1), mixin1);
}

// Higher level ADB audio path (de)allocator.

/* Resource manager */
static int resnum[VORTEX_RESOURCE_LAST] =
    { NR_ADB, NR_SRC, NR_MIXIN, NR_MIXOUT, NR_A3D };
/*
 Checkout/Checkin resource of given type. 
 resmap: resource map to be used. If NULL means that we want to allocate
 a DMA resource (root of all other resources of a dma channel).
 out: Mean checkout if != 0. Else mean Checkin resource.
 restype: Indicates type of resource to be checked in or out.
*/
static char
vortex_adb_checkinout(vortex_t * vortex, int resmap[], int out, int restype)
{
	int i, qty = resnum[restype], resinuse = 0;

	if (out) {
		/* Gather used resources by all streams. */
		for (i = 0; i < NR_ADB; i++) {
			resinuse |= vortex->dma_adb[i].resources[restype];
		}
		resinuse |= vortex->fixed_res[restype];
		/* Find and take free resource. */
		for (i = 0; i < qty; i++) {
			if ((resinuse & (1 << i)) == 0) {
				if (resmap != NULL)
					resmap[restype] |= (1 << i);
				else
					vortex->dma_adb[i].resources[restype] |= (1 << i);
				/*
				pr_debug(
				       "vortex: ResManager: type %d out %d\n",
				       restype, i);
				*/
				return i;
			}
		}
	} else {
		if (resmap == NULL)
			return -EINVAL;
		/* Checkin first resource of type restype. */
		for (i = 0; i < qty; i++) {
			if (resmap[restype] & (1 << i)) {
				resmap[restype] &= ~(1 << i);
				/*
				pr_debug(
				       "vortex: ResManager: type %d in %d\n",
				       restype, i);
				*/
				return i;
			}
		}
	}
<<<<<<< HEAD
	pr_err( "vortex: FATAL: ResManager: resource type %d exhausted.\n", restype);
=======
	dev_err(vortex->card->dev,
		"FATAL: ResManager: resource type %d exhausted.\n",
		restype);
>>>>>>> e529fea9
	return -ENOMEM;
}

/* Default Connections  */

static void vortex_connect_default(vortex_t * vortex, int en)
{
	// Connect AC97 codec.
	vortex->mixplayb[0] = vortex_adb_checkinout(vortex, vortex->fixed_res, en,
				  VORTEX_RESOURCE_MIXOUT);
	vortex->mixplayb[1] = vortex_adb_checkinout(vortex, vortex->fixed_res, en,
				  VORTEX_RESOURCE_MIXOUT);
	if (VORTEX_IS_QUAD(vortex)) {
		vortex->mixplayb[2] = vortex_adb_checkinout(vortex, vortex->fixed_res, en,
					  VORTEX_RESOURCE_MIXOUT);
		vortex->mixplayb[3] = vortex_adb_checkinout(vortex, vortex->fixed_res, en,
					  VORTEX_RESOURCE_MIXOUT);
	}
	vortex_connect_codecplay(vortex, en, vortex->mixplayb);

	vortex->mixcapt[0] = vortex_adb_checkinout(vortex, vortex->fixed_res, en,
				  VORTEX_RESOURCE_MIXIN);
	vortex->mixcapt[1] = vortex_adb_checkinout(vortex, vortex->fixed_res, en,
				  VORTEX_RESOURCE_MIXIN);
	vortex_connect_codecrec(vortex, en, MIX_CAPT(0), MIX_CAPT(1));

	// Connect SPDIF
#ifndef CHIP_AU8820
	vortex->mixspdif[0] = vortex_adb_checkinout(vortex, vortex->fixed_res, en,
				  VORTEX_RESOURCE_MIXOUT);
	vortex->mixspdif[1] = vortex_adb_checkinout(vortex, vortex->fixed_res, en,
				  VORTEX_RESOURCE_MIXOUT);
	vortex_connection_mix_adb(vortex, en, 0x14, vortex->mixspdif[0],
				  ADB_SPDIFOUT(0));
	vortex_connection_mix_adb(vortex, en, 0x14, vortex->mixspdif[1],
				  ADB_SPDIFOUT(1));
#endif
	// Connect WT
#ifndef CHIP_AU8810
	vortex_wt_connect(vortex, en);
#endif
	// A3D (crosstalk canceler and A3D slices). AU8810 disabled for now.
#ifndef CHIP_AU8820
	vortex_Vort3D_connect(vortex, en);
#endif
	// Connect I2S

	// Connect DSP interface for SQ3500 turbo (not here i think...)

	// Connect AC98 modem codec
	
}

/*
  Allocate nr_ch pcm audio routes if dma < 0. If dma >= 0, existing routes
  are deallocated.
  dma: DMA engine routes to be deallocated when dma >= 0.
  nr_ch: Number of channels to be de/allocated.
  dir: direction of stream. Uses same values as substream->stream.
  type: Type of audio output/source (codec, spdif, i2s, dsp, etc)
  Return: Return allocated DMA or same DMA passed as "dma" when dma >= 0.
*/
static int
vortex_adb_allocroute(vortex_t *vortex, int dma, int nr_ch, int dir,
			int type, int subdev)
{
	stream_t *stream;
	int i, en;
	struct pcm_vol *p;
	
	if (dma >= 0) {
		en = 0;
		vortex_adb_checkinout(vortex,
				      vortex->dma_adb[dma].resources, en,
				      VORTEX_RESOURCE_DMA);
	} else {
		en = 1;
		if ((dma =
		     vortex_adb_checkinout(vortex, NULL, en,
					   VORTEX_RESOURCE_DMA)) < 0)
			return -EBUSY;
	}

	stream = &vortex->dma_adb[dma];
	stream->dma = dma;
	stream->dir = dir;
	stream->type = type;

	/* PLAYBACK ROUTES. */
	if (dir == SNDRV_PCM_STREAM_PLAYBACK) {
		int src[4], mix[4], ch_top;
#ifndef CHIP_AU8820
		int a3d = 0;
#endif
		/* Get SRC and MIXER hardware resources. */
		if (stream->type != VORTEX_PCM_SPDIF) {
			for (i = 0; i < nr_ch; i++) {
				if ((src[i] = vortex_adb_checkinout(vortex,
							   stream->resources, en,
							   VORTEX_RESOURCE_SRC)) < 0) {
					memset(stream->resources, 0,
					       sizeof(unsigned char) *
					       VORTEX_RESOURCE_LAST);
					return -EBUSY;
				}
				if (stream->type != VORTEX_PCM_A3D) {
					if ((mix[i] = vortex_adb_checkinout(vortex,
								   stream->resources,
								   en,
								   VORTEX_RESOURCE_MIXIN)) < 0) {
						memset(stream->resources,
						       0,
						       sizeof(unsigned char) * VORTEX_RESOURCE_LAST);
						return -EBUSY;
					}
				}
			}
		}
#ifndef CHIP_AU8820
		if (stream->type == VORTEX_PCM_A3D) {
			if ((a3d =
			     vortex_adb_checkinout(vortex,
						   stream->resources, en,
						   VORTEX_RESOURCE_A3D)) < 0) {
				memset(stream->resources, 0,
				       sizeof(unsigned char) *
				       VORTEX_RESOURCE_LAST);
<<<<<<< HEAD
				pr_err( "vortex: out of A3D sources. Sorry\n");
=======
				dev_err(vortex->card->dev,
					"out of A3D sources. Sorry\n");
>>>>>>> e529fea9
				return -EBUSY;
			}
			/* (De)Initialize A3D hardware source. */
			vortex_Vort3D_InitializeSource(&vortex->a3d[a3d], en,
						       vortex);
		}
		/* Make SPDIF out exclusive to "spdif" device when in use. */
		if ((stream->type == VORTEX_PCM_SPDIF) && (en)) {
			vortex_route(vortex, 0, 0x14,
				     ADB_MIXOUT(vortex->mixspdif[0]),
				     ADB_SPDIFOUT(0));
			vortex_route(vortex, 0, 0x14,
				     ADB_MIXOUT(vortex->mixspdif[1]),
				     ADB_SPDIFOUT(1));
		}
#endif
		/* Make playback routes. */
		for (i = 0; i < nr_ch; i++) {
			if (stream->type == VORTEX_PCM_ADB) {
				vortex_connection_adbdma_src(vortex, en,
							     src[nr_ch - 1],
							     dma,
							     src[i]);
				vortex_connection_src_mixin(vortex, en,
							    0x11, src[i],
							    mix[i]);
				vortex_connection_mixin_mix(vortex, en,
							    mix[i],
							    MIX_PLAYB(i), 0);
#ifndef CHIP_AU8820
				vortex_connection_mixin_mix(vortex, en,
							    mix[i],
							    MIX_SPDIF(i % 2), 0);
				vortex_mix_setinputvolumebyte(vortex,
							      MIX_SPDIF(i % 2),
							      mix[i],
							      MIX_DEFIGAIN);
#endif
			}
#ifndef CHIP_AU8820
			if (stream->type == VORTEX_PCM_A3D) {
				vortex_connection_adbdma_src(vortex, en,
							     src[nr_ch - 1], 
								 dma,
							     src[i]);
				vortex_route(vortex, en, 0x11, ADB_SRCOUT(src[i]), ADB_A3DIN(a3d));
				/* XTalk test. */
				//vortex_route(vortex, en, 0x11, dma, ADB_XTALKIN(i?9:4));
				//vortex_route(vortex, en, 0x11, ADB_SRCOUT(src[i]), ADB_XTALKIN(i?4:9));
			}
			if (stream->type == VORTEX_PCM_SPDIF)
				vortex_route(vortex, en, 0x14,
					     ADB_DMA(stream->dma),
					     ADB_SPDIFOUT(i));
#endif
		}
		if (stream->type != VORTEX_PCM_SPDIF && stream->type != VORTEX_PCM_A3D) {
			ch_top = (VORTEX_IS_QUAD(vortex) ? 4 : 2);
			for (i = nr_ch; i < ch_top; i++) {
				vortex_connection_mixin_mix(vortex, en,
							    mix[i % nr_ch],
							    MIX_PLAYB(i), 0);
#ifndef CHIP_AU8820
				vortex_connection_mixin_mix(vortex, en,
							    mix[i % nr_ch],
							    MIX_SPDIF(i % 2),
								0);
				vortex_mix_setinputvolumebyte(vortex,
							      MIX_SPDIF(i % 2),
							      mix[i % nr_ch],
							      MIX_DEFIGAIN);
#endif
			}
			if (stream->type == VORTEX_PCM_ADB && en) {
				p = &vortex->pcm_vol[subdev];
				p->dma = dma;
				for (i = 0; i < nr_ch; i++)
					p->mixin[i] = mix[i];
				for (i = 0; i < ch_top; i++)
					p->vol[i] = 0;
			}
		}
#ifndef CHIP_AU8820
		else {
			if (nr_ch == 1 && stream->type == VORTEX_PCM_SPDIF)
				vortex_route(vortex, en, 0x14,
					     ADB_DMA(stream->dma),
					     ADB_SPDIFOUT(1));
		}
		/* Reconnect SPDIF out when "spdif" device is down. */
		if ((stream->type == VORTEX_PCM_SPDIF) && (!en)) {
			vortex_route(vortex, 1, 0x14,
				     ADB_MIXOUT(vortex->mixspdif[0]),
				     ADB_SPDIFOUT(0));
			vortex_route(vortex, 1, 0x14,
				     ADB_MIXOUT(vortex->mixspdif[1]),
				     ADB_SPDIFOUT(1));
		}
#endif
	/* CAPTURE ROUTES. */
	} else {
		int src[2], mix[2];

		/* Get SRC and MIXER hardware resources. */
		for (i = 0; i < nr_ch; i++) {
			if ((mix[i] =
			     vortex_adb_checkinout(vortex,
						   stream->resources, en,
						   VORTEX_RESOURCE_MIXOUT))
			    < 0) {
				memset(stream->resources, 0,
				       sizeof(unsigned char) *
				       VORTEX_RESOURCE_LAST);
				return -EBUSY;
			}
			if ((src[i] =
			     vortex_adb_checkinout(vortex,
						   stream->resources, en,
						   VORTEX_RESOURCE_SRC)) < 0) {
				memset(stream->resources, 0,
				       sizeof(unsigned char) *
				       VORTEX_RESOURCE_LAST);
				return -EBUSY;
			}
		}

		/* Make capture routes. */
		vortex_connection_mixin_mix(vortex, en, MIX_CAPT(0), mix[0], 0);
		vortex_connection_mix_src(vortex, en, 0x11, mix[0], src[0]);
		if (nr_ch == 1) {
			vortex_connection_mixin_mix(vortex, en,
						    MIX_CAPT(1), mix[0], 0);
			vortex_connection_src_adbdma(vortex, en,
						     src[0],
						     src[0], dma);
		} else {
			vortex_connection_mixin_mix(vortex, en,
						    MIX_CAPT(1), mix[1], 0);
			vortex_connection_mix_src(vortex, en, 0x11, mix[1],
						  src[1]);
			vortex_connection_src_src_adbdma(vortex, en,
							 src[1], src[0],
							 src[1], dma);
		}
	}
	vortex->dma_adb[dma].nr_ch = nr_ch;

#if 0
	/* AC97 Codec channel setup. FIXME: this has no effect on some cards !! */
	if (nr_ch < 4) {
		/* Copy stereo to rear channel (surround) */
		snd_ac97_write_cache(vortex->codec,
				     AC97_SIGMATEL_DAC2INVERT,
				     snd_ac97_read(vortex->codec,
						   AC97_SIGMATEL_DAC2INVERT)
				     | 4);
	} else {
		/* Allow separate front and rear channels. */
		snd_ac97_write_cache(vortex->codec,
				     AC97_SIGMATEL_DAC2INVERT,
				     snd_ac97_read(vortex->codec,
						   AC97_SIGMATEL_DAC2INVERT)
				     & ~((u32)
					 4));
	}
#endif
	return dma;
}

/*
 Set the SampleRate of the SRC's attached to the given DMA engine.
 */
static void
vortex_adb_setsrc(vortex_t * vortex, int adbdma, unsigned int rate, int dir)
{
	stream_t *stream = &(vortex->dma_adb[adbdma]);
	int i, cvrt;

	/* dir=1:play ; dir=0:rec */
	if (dir)
		cvrt = SRC_RATIO(rate, 48000);
	else
		cvrt = SRC_RATIO(48000, rate);

	/* Setup SRC's */
	for (i = 0; i < NR_SRC; i++) {
		if (stream->resources[VORTEX_RESOURCE_SRC] & (1 << i))
			vortex_src_setupchannel(vortex, i, cvrt, 0, 0, i, dir, 1, cvrt, dir);
	}
}

// Timer and ISR functions.

static void vortex_settimer(vortex_t * vortex, int period)
{
	//set the timer period to <period> 48000ths of a second.
	hwwrite(vortex->mmio, VORTEX_IRQ_STAT, period);
}

#if 0
static void vortex_enable_timer_int(vortex_t * card)
{
	hwwrite(card->mmio, VORTEX_IRQ_CTRL,
		hwread(card->mmio, VORTEX_IRQ_CTRL) | IRQ_TIMER | 0x60);
}

static void vortex_disable_timer_int(vortex_t * card)
{
	hwwrite(card->mmio, VORTEX_IRQ_CTRL,
		hwread(card->mmio, VORTEX_IRQ_CTRL) & ~IRQ_TIMER);
}

#endif
static void vortex_enable_int(vortex_t * card)
{
	// CAsp4ISR__EnableVortexInt_void_
	hwwrite(card->mmio, VORTEX_CTRL,
		hwread(card->mmio, VORTEX_CTRL) | CTRL_IRQ_ENABLE);
	hwwrite(card->mmio, VORTEX_IRQ_CTRL,
		(hwread(card->mmio, VORTEX_IRQ_CTRL) & 0xffffefc0) | 0x24);
}

static void vortex_disable_int(vortex_t * card)
{
	hwwrite(card->mmio, VORTEX_CTRL,
		hwread(card->mmio, VORTEX_CTRL) & ~CTRL_IRQ_ENABLE);
}

static irqreturn_t vortex_interrupt(int irq, void *dev_id)
{
	vortex_t *vortex = dev_id;
	int i, handled;
	u32 source;

	//check if the interrupt is ours.
	if (!(hwread(vortex->mmio, VORTEX_STAT) & 0x1))
		return IRQ_NONE;

	// This is the Interrupt Enable flag we set before (consistency check).
	if (!(hwread(vortex->mmio, VORTEX_CTRL) & CTRL_IRQ_ENABLE))
		return IRQ_NONE;

	source = hwread(vortex->mmio, VORTEX_IRQ_SOURCE);
	// Reset IRQ flags.
	hwwrite(vortex->mmio, VORTEX_IRQ_SOURCE, source);
	hwread(vortex->mmio, VORTEX_IRQ_SOURCE);
	// Is at least one IRQ flag set?
	if (source == 0) {
<<<<<<< HEAD
		pr_err( "vortex: missing irq source\n");
=======
		dev_err(vortex->card->dev, "missing irq source\n");
>>>>>>> e529fea9
		return IRQ_NONE;
	}

	handled = 0;
	// Attend every interrupt source.
	if (unlikely(source & IRQ_ERR_MASK)) {
		if (source & IRQ_FATAL) {
<<<<<<< HEAD
			pr_err( "vortex: IRQ fatal error\n");
		}
		if (source & IRQ_PARITY) {
			pr_err( "vortex: IRQ parity error\n");
		}
		if (source & IRQ_REG) {
			pr_err( "vortex: IRQ reg error\n");
		}
		if (source & IRQ_FIFO) {
			pr_err( "vortex: IRQ fifo error\n");
		}
		if (source & IRQ_DMA) {
			pr_err( "vortex: IRQ dma error\n");
=======
			dev_err(vortex->card->dev, "IRQ fatal error\n");
		}
		if (source & IRQ_PARITY) {
			dev_err(vortex->card->dev, "IRQ parity error\n");
		}
		if (source & IRQ_REG) {
			dev_err(vortex->card->dev, "IRQ reg error\n");
		}
		if (source & IRQ_FIFO) {
			dev_err(vortex->card->dev, "IRQ fifo error\n");
		}
		if (source & IRQ_DMA) {
			dev_err(vortex->card->dev, "IRQ dma error\n");
>>>>>>> e529fea9
		}
		handled = 1;
	}
	if (source & IRQ_PCMOUT) {
		/* ALSA period acknowledge. */
		spin_lock(&vortex->lock);
		for (i = 0; i < NR_ADB; i++) {
			if (vortex->dma_adb[i].fifo_status == FIFO_START) {
				if (!vortex_adbdma_bufshift(vortex, i))
					continue;
				spin_unlock(&vortex->lock);
				snd_pcm_period_elapsed(vortex->dma_adb[i].
						       substream);
				spin_lock(&vortex->lock);
			}
		}
#ifndef CHIP_AU8810
		for (i = 0; i < NR_WT; i++) {
			if (vortex->dma_wt[i].fifo_status == FIFO_START) {
				/* FIXME: we ignore the return value from
				 * vortex_wtdma_bufshift() below as the delta
				 * calculation seems not working for wavetable
				 * by some reason
				 */
				vortex_wtdma_bufshift(vortex, i);
				spin_unlock(&vortex->lock);
				snd_pcm_period_elapsed(vortex->dma_wt[i].
						       substream);
				spin_lock(&vortex->lock);
			}
		}
#endif
		spin_unlock(&vortex->lock);
		handled = 1;
	}
	//Acknowledge the Timer interrupt
	if (source & IRQ_TIMER) {
		hwread(vortex->mmio, VORTEX_IRQ_STAT);
		handled = 1;
	}
	if ((source & IRQ_MIDI) && vortex->rmidi) {
		snd_mpu401_uart_interrupt(vortex->irq,
					  vortex->rmidi->private_data);
		handled = 1;
	}

	if (!handled) {
<<<<<<< HEAD
		pr_err( "vortex: unknown irq source %x\n", source);
=======
		dev_err(vortex->card->dev, "unknown irq source %x\n", source);
>>>>>>> e529fea9
	}
	return IRQ_RETVAL(handled);
}

/* Codec */

#define POLL_COUNT 1000
static void vortex_codec_init(vortex_t * vortex)
{
	int i;

	for (i = 0; i < 32; i++) {
		/* the windows driver writes -i, so we write -i */
		hwwrite(vortex->mmio, (VORTEX_CODEC_CHN + (i << 2)), -i);
		msleep(2);
	}
	if (0) {
		hwwrite(vortex->mmio, VORTEX_CODEC_CTRL, 0x8068);
		msleep(1);
		hwwrite(vortex->mmio, VORTEX_CODEC_CTRL, 0x00e8);
		msleep(1);
	} else {
		hwwrite(vortex->mmio, VORTEX_CODEC_CTRL, 0x00a8);
		msleep(2);
		hwwrite(vortex->mmio, VORTEX_CODEC_CTRL, 0x80a8);
		msleep(2);
		hwwrite(vortex->mmio, VORTEX_CODEC_CTRL, 0x80e8);
		msleep(2);
		hwwrite(vortex->mmio, VORTEX_CODEC_CTRL, 0x80a8);
		msleep(2);
		hwwrite(vortex->mmio, VORTEX_CODEC_CTRL, 0x00a8);
		msleep(2);
		hwwrite(vortex->mmio, VORTEX_CODEC_CTRL, 0x00e8);
	}
	for (i = 0; i < 32; i++) {
		hwwrite(vortex->mmio, (VORTEX_CODEC_CHN + (i << 2)), -i);
		msleep(5);
	}
	hwwrite(vortex->mmio, VORTEX_CODEC_CTRL, 0xe8);
	msleep(1);
	/* Enable codec channels 0 and 1. */
	hwwrite(vortex->mmio, VORTEX_CODEC_EN,
		hwread(vortex->mmio, VORTEX_CODEC_EN) | EN_CODEC);
}

static void
vortex_codec_write(struct snd_ac97 * codec, unsigned short addr, unsigned short data)
{

	vortex_t *card = (vortex_t *) codec->private_data;
	unsigned int lifeboat = 0;

	/* wait for transactions to clear */
	while (!(hwread(card->mmio, VORTEX_CODEC_CTRL) & 0x100)) {
		udelay(100);
		if (lifeboat++ > POLL_COUNT) {
<<<<<<< HEAD
			pr_err( "vortex: ac97 codec stuck busy\n");
=======
			dev_err(card->card->dev, "ac97 codec stuck busy\n");
>>>>>>> e529fea9
			return;
		}
	}
	/* write register */
	hwwrite(card->mmio, VORTEX_CODEC_IO,
		((addr << VORTEX_CODEC_ADDSHIFT) & VORTEX_CODEC_ADDMASK) |
		((data << VORTEX_CODEC_DATSHIFT) & VORTEX_CODEC_DATMASK) |
		VORTEX_CODEC_WRITE |
		(codec->num << VORTEX_CODEC_ID_SHIFT) );

	/* Flush Caches. */
	hwread(card->mmio, VORTEX_CODEC_IO);
}

static unsigned short vortex_codec_read(struct snd_ac97 * codec, unsigned short addr)
{

	vortex_t *card = (vortex_t *) codec->private_data;
	u32 read_addr, data;
	unsigned lifeboat = 0;

	/* wait for transactions to clear */
	while (!(hwread(card->mmio, VORTEX_CODEC_CTRL) & 0x100)) {
		udelay(100);
		if (lifeboat++ > POLL_COUNT) {
<<<<<<< HEAD
			pr_err( "vortex: ac97 codec stuck busy\n");
=======
			dev_err(card->card->dev, "ac97 codec stuck busy\n");
>>>>>>> e529fea9
			return 0xffff;
		}
	}
	/* set up read address */
	read_addr = ((addr << VORTEX_CODEC_ADDSHIFT) & VORTEX_CODEC_ADDMASK) |
		(codec->num << VORTEX_CODEC_ID_SHIFT) ;
	hwwrite(card->mmio, VORTEX_CODEC_IO, read_addr);

	/* wait for address */
	do {
		udelay(100);
		data = hwread(card->mmio, VORTEX_CODEC_IO);
		if (lifeboat++ > POLL_COUNT) {
<<<<<<< HEAD
			pr_err( "vortex: ac97 address never arrived\n");
=======
			dev_err(card->card->dev,
				"ac97 address never arrived\n");
>>>>>>> e529fea9
			return 0xffff;
		}
	} while ((data & VORTEX_CODEC_ADDMASK) !=
		 (addr << VORTEX_CODEC_ADDSHIFT));

	/* return data. */
	return (u16) (data & VORTEX_CODEC_DATMASK);
}

/* SPDIF support  */

static void vortex_spdif_init(vortex_t * vortex, int spdif_sr, int spdif_mode)
{
	int i, this_38 = 0, this_04 = 0, this_08 = 0, this_0c = 0;

	/* CAsp4Spdif::InitializeSpdifHardware(void) */
	hwwrite(vortex->mmio, VORTEX_SPDIF_FLAGS,
		hwread(vortex->mmio, VORTEX_SPDIF_FLAGS) & 0xfff3fffd);
	//for (i=0x291D4; i<0x29200; i+=4)
	for (i = 0; i < 11; i++)
		hwwrite(vortex->mmio, VORTEX_SPDIF_CFG1 + (i << 2), 0);
	//hwwrite(vortex->mmio, 0x29190, hwread(vortex->mmio, 0x29190) | 0xc0000);
	hwwrite(vortex->mmio, VORTEX_CODEC_EN,
		hwread(vortex->mmio, VORTEX_CODEC_EN) | EN_SPDIF);

	/* CAsp4Spdif::ProgramSRCInHardware(enum  SPDIF_SR,enum  SPDIFMODE) */
	if (this_04 && this_08) {
		int edi;

		i = (((0x5DC00000 / spdif_sr) + 1) >> 1);
		if (i > 0x800) {
			if (i < 0x1ffff)
				edi = (i >> 1);
			else
				edi = 0x1ffff;
		} else {
			i = edi = 0x800;
		}
		/* this_04 and this_08 are the CASp4Src's (samplerate converters) */
		vortex_src_setupchannel(vortex, this_04, edi, 0, 1,
					this_0c, 1, 0, edi, 1);
		vortex_src_setupchannel(vortex, this_08, edi, 0, 1,
					this_0c, 1, 0, edi, 1);
	}

	i = spdif_sr;
	spdif_sr |= 0x8c;
	switch (i) {
	case 32000:
		this_38 &= 0xFFFFFFFE;
		this_38 &= 0xFFFFFFFD;
		this_38 &= 0xF3FFFFFF;
		this_38 |= 0x03000000;	/* set 32khz samplerate */
		this_38 &= 0xFFFFFF3F;
		spdif_sr &= 0xFFFFFFFD;
		spdif_sr |= 1;
		break;
	case 44100:
		this_38 &= 0xFFFFFFFE;
		this_38 &= 0xFFFFFFFD;
		this_38 &= 0xF0FFFFFF;
		this_38 |= 0x03000000;
		this_38 &= 0xFFFFFF3F;
		spdif_sr &= 0xFFFFFFFC;
		break;
	case 48000:
		if (spdif_mode == 1) {
			this_38 &= 0xFFFFFFFE;
			this_38 &= 0xFFFFFFFD;
			this_38 &= 0xF2FFFFFF;
			this_38 |= 0x02000000;	/* set 48khz samplerate */
			this_38 &= 0xFFFFFF3F;
		} else {
			/* J. Gordon Wolfe: I think this stuff is for AC3 */
			this_38 |= 0x00000003;
			this_38 &= 0xFFFFFFBF;
			this_38 |= 0x80;
		}
		spdif_sr |= 2;
		spdif_sr &= 0xFFFFFFFE;
		break;

	}
	/* looks like the next 2 lines transfer a 16-bit value into 2 8-bit 
	   registers. seems to be for the standard IEC/SPDIF initialization 
	   stuff */
	hwwrite(vortex->mmio, VORTEX_SPDIF_CFG0, this_38 & 0xffff);
	hwwrite(vortex->mmio, VORTEX_SPDIF_CFG1, this_38 >> 0x10);
	hwwrite(vortex->mmio, VORTEX_SPDIF_SMPRATE, spdif_sr);
}

/* Initialization */

static int vortex_core_init(vortex_t *vortex)
{

<<<<<<< HEAD
	pr_info( "Vortex: init.... ");
=======
	dev_info(vortex->card->dev, "init started\n");
>>>>>>> e529fea9
	/* Hardware Init. */
	hwwrite(vortex->mmio, VORTEX_CTRL, 0xffffffff);
	msleep(5);
	hwwrite(vortex->mmio, VORTEX_CTRL,
		hwread(vortex->mmio, VORTEX_CTRL) & 0xffdfffff);
	msleep(5);
	/* Reset IRQ flags */
	hwwrite(vortex->mmio, VORTEX_IRQ_SOURCE, 0xffffffff);
	hwread(vortex->mmio, VORTEX_IRQ_STAT);

	vortex_codec_init(vortex);

#ifdef CHIP_AU8830
	hwwrite(vortex->mmio, VORTEX_CTRL,
		hwread(vortex->mmio, VORTEX_CTRL) | 0x1000000);
#endif

	/* Init audio engine. */
	vortex_adbdma_init(vortex);
	hwwrite(vortex->mmio, VORTEX_ENGINE_CTRL, 0x0);	//, 0xc83c7e58, 0xc5f93e58
	vortex_adb_init(vortex);
	/* Init processing blocks. */
	vortex_fifo_init(vortex);
	vortex_mixer_init(vortex);
	vortex_srcblock_init(vortex);
#ifndef CHIP_AU8820
	vortex_eq_init(vortex);
	vortex_spdif_init(vortex, 48000, 1);
	vortex_Vort3D_enable(vortex);
#endif
#ifndef CHIP_AU8810
	vortex_wt_init(vortex);
#endif
	// Moved to au88x0.c
	//vortex_connect_default(vortex, 1);

	vortex_settimer(vortex, 0x90);
	// Enable Interrupts.
	// vortex_enable_int() must be first !!
	//  hwwrite(vortex->mmio, VORTEX_IRQ_CTRL, 0);
	// vortex_enable_int(vortex);
	//vortex_enable_timer_int(vortex);
	//vortex_disable_timer_int(vortex);

<<<<<<< HEAD
	pr_info( "done.\n");
=======
	dev_info(vortex->card->dev, "init.... done.\n");
>>>>>>> e529fea9
	spin_lock_init(&vortex->lock);

	return 0;
}

static int vortex_core_shutdown(vortex_t * vortex)
{

<<<<<<< HEAD
	pr_info( "Vortex: shutdown...");
=======
	dev_info(vortex->card->dev, "shutdown started\n");
>>>>>>> e529fea9
#ifndef CHIP_AU8820
	vortex_eq_free(vortex);
	vortex_Vort3D_disable(vortex);
#endif
	//vortex_disable_timer_int(vortex);
	vortex_disable_int(vortex);
	vortex_connect_default(vortex, 0);
	/* Reset all DMA fifos. */
	vortex_fifo_init(vortex);
	/* Erase all audio routes. */
	vortex_adb_init(vortex);

	/* Disable MPU401 */
	//hwwrite(vortex->mmio, VORTEX_IRQ_CTRL, hwread(vortex->mmio, VORTEX_IRQ_CTRL) & ~IRQ_MIDI);
	//hwwrite(vortex->mmio, VORTEX_CTRL, hwread(vortex->mmio, VORTEX_CTRL) & ~CTRL_MIDI_EN);

	hwwrite(vortex->mmio, VORTEX_IRQ_CTRL, 0);
	hwwrite(vortex->mmio, VORTEX_CTRL, 0);
	msleep(5);
	hwwrite(vortex->mmio, VORTEX_IRQ_SOURCE, 0xffff);

<<<<<<< HEAD
	pr_info( "done.\n");
=======
	dev_info(vortex->card->dev, "shutdown.... done.\n");
>>>>>>> e529fea9
	return 0;
}

/* Alsa support. */

static int vortex_alsafmt_aspfmt(int alsafmt, vortex_t *v)
{
	int fmt;

	switch (alsafmt) {
	case SNDRV_PCM_FORMAT_U8:
		fmt = 0x1;
		break;
	case SNDRV_PCM_FORMAT_MU_LAW:
		fmt = 0x2;
		break;
	case SNDRV_PCM_FORMAT_A_LAW:
		fmt = 0x3;
		break;
	case SNDRV_PCM_FORMAT_SPECIAL:
		fmt = 0x4;	/* guess. */
		break;
	case SNDRV_PCM_FORMAT_IEC958_SUBFRAME_LE:
		fmt = 0x5;	/* guess. */
		break;
	case SNDRV_PCM_FORMAT_S16_LE:
		fmt = 0x8;
		break;
	case SNDRV_PCM_FORMAT_S16_BE:
		fmt = 0x9;	/* check this... */
		break;
	default:
		fmt = 0x8;
<<<<<<< HEAD
		pr_err( "vortex: format unsupported %d\n", alsafmt);
=======
		dev_err(v->card->dev,
			"format unsupported %d\n", alsafmt);
>>>>>>> e529fea9
		break;
	}
	return fmt;
}

/* Some not yet useful translations. */
#if 0
typedef enum {
	ASPFMTLINEAR16 = 0,	/* 0x8 */
	ASPFMTLINEAR8,		/* 0x1 */
	ASPFMTULAW,		/* 0x2 */
	ASPFMTALAW,		/* 0x3 */
	ASPFMTSPORT,		/* ? */
	ASPFMTSPDIF,		/* ? */
} ASPENCODING;

static int
vortex_translateformat(vortex_t * vortex, char bits, char nch, int encod)
{
	int a, this_194;

	if ((bits != 8) && (bits != 16))
		return -1;

	switch (encod) {
	case 0:
		if (bits == 0x10)
			a = 8;	// 16 bit
		break;
	case 1:
		if (bits == 8)
			a = 1;	// 8 bit
		break;
	case 2:
		a = 2;		// U_LAW
		break;
	case 3:
		a = 3;		// A_LAW
		break;
	}
	switch (nch) {
	case 1:
		this_194 = 0;
		break;
	case 2:
		this_194 = 1;
		break;
	case 4:
		this_194 = 1;
		break;
	case 6:
		this_194 = 1;
		break;
	}
	return (a);
}

static void vortex_cdmacore_setformat(vortex_t * vortex, int bits, int nch)
{
	short int d, this_148;

	d = ((bits >> 3) * nch);
	this_148 = 0xbb80 / d;
}
#endif<|MERGE_RESOLUTION|>--- conflicted
+++ resolved
@@ -285,13 +285,8 @@
 		temp = hwread(vortex->mmio, prev);
 		//printk(KERN_INFO "vortex: mixAddWTD: while addr=%x, val=%x\n", prev, temp);
 		if ((++lifeboat) > 0xf) {
-<<<<<<< HEAD
-			pr_err(
-			       "vortex_mixer_addWTD: lifeboat overflow\n");
-=======
 			dev_err(vortex->card->dev,
 				"vortex_mixer_addWTD: lifeboat overflow\n");
->>>>>>> e529fea9
 			return 0;
 		}
 	}
@@ -308,11 +303,7 @@
 
 	eax = hwread(vortex->mmio, VORTEX_MIXER_SR);
 	if (((1 << ch) & eax) == 0) {
-<<<<<<< HEAD
-		pr_err( "mix ALARM %x\n", eax);
-=======
 		dev_err(vortex->card->dev, "mix ALARM %x\n", eax);
->>>>>>> e529fea9
 		return 0;
 	}
 	ebp = VORTEX_MIXER_CHNBASE + (ch << 2);
@@ -333,13 +324,8 @@
 			//printk(KERN_INFO "vortex: mixdelWTD: 1 addr=%x, val=%x, src=%x\n", ebx, edx, src);
 			while ((edx & 0xf) != mix) {
 				if ((esi) > 0xf) {
-<<<<<<< HEAD
-					pr_err(
-					       "vortex: mixdelWTD: error lifeboat overflow\n");
-=======
 					dev_err(vortex->card->dev,
 						"mixdelWTD: error lifeboat overflow\n");
->>>>>>> e529fea9
 					return 0;
 				}
 				esp14 = ebx;
@@ -506,11 +492,7 @@
 		hwwrite(vortex->mmio, VORTEX_SRC_CONVRATIO + (src << 2), ratio);
 		temp = hwread(vortex->mmio, VORTEX_SRC_CONVRATIO + (src << 2));
 		if ((++lifeboat) > 0x9) {
-<<<<<<< HEAD
-			pr_err( "Vortex: Src cvr fail\n");
-=======
 			dev_err(vortex->card->dev, "Src cvr fail\n");
->>>>>>> e529fea9
 			break;
 		}
 	}
@@ -702,13 +684,8 @@
 		temp = hwread(vortex->mmio, prev);
 		//printk(KERN_INFO "vortex: srcAddWTD: while addr=%x, val=%x\n", prev, temp);
 		if ((++lifeboat) > 0xf) {
-<<<<<<< HEAD
-			pr_err(
-			       "vortex_src_addWTD: lifeboat overflow\n");
-=======
 			dev_err(vortex->card->dev,
 				"vortex_src_addWTD: lifeboat overflow\n");
->>>>>>> e529fea9
 			return 0;
 		}
 	}
@@ -726,11 +703,7 @@
 
 	eax = hwread(vortex->mmio, VORTEX_SRCBLOCK_SR);
 	if (((1 << ch) & eax) == 0) {
-<<<<<<< HEAD
-		pr_err( "src alarm\n");
-=======
 		dev_err(vortex->card->dev, "src alarm\n");
->>>>>>> e529fea9
 		return 0;
 	}
 	ebp = VORTEX_SRC_CHNBASE + (ch << 2);
@@ -751,13 +724,8 @@
 			//printk(KERN_INFO "vortex: srcdelWTD: 1 addr=%x, val=%x, src=%x\n", ebx, edx, src);
 			while ((edx & 0xf) != src) {
 				if ((esi) > 0xf) {
-<<<<<<< HEAD
-					pr_warn
-					    ("vortex: srcdelWTD: error, lifeboat overflow\n");
-=======
 					dev_warn(vortex->card->dev,
 						 "srcdelWTD: error, lifeboat overflow\n");
->>>>>>> e529fea9
 					return 0;
 				}
 				esp14 = ebx;
@@ -851,13 +819,8 @@
 	do {
 		temp = hwread(vortex->mmio, VORTEX_FIFO_ADBCTRL + (fifo << 2));
 		if (lifeboat++ > 0xbb8) {
-<<<<<<< HEAD
-			pr_err(
-			       "Vortex: vortex_fifo_setadbctrl fail\n");
-=======
 			dev_err(vortex->card->dev,
 				"vortex_fifo_setadbctrl fail\n");
->>>>>>> e529fea9
 			break;
 		}
 	}
@@ -952,12 +915,8 @@
 	do {
 		temp = hwread(vortex->mmio, VORTEX_FIFO_WTCTRL + (fifo << 2));
 		if (lifeboat++ > 0xbb8) {
-<<<<<<< HEAD
-			pr_err( "Vortex: vortex_fifo_setwtctrl fail\n");
-=======
 			dev_err(vortex->card->dev,
 				"vortex_fifo_setwtctrl fail\n");
->>>>>>> e529fea9
 			break;
 		}
 	}
@@ -1084,11 +1043,7 @@
 	for (x = NR_ADB - 1; x >= 0; x--) {
 		hwwrite(vortex->mmio, addr, (FIFO_U0 | FIFO_U1));
 		if (hwread(vortex->mmio, addr) != (FIFO_U0 | FIFO_U1))
-<<<<<<< HEAD
-			pr_err( "bad adb fifo reset!");
-=======
 			dev_err(vortex->card->dev, "bad adb fifo reset!");
->>>>>>> e529fea9
 		vortex_fifo_clearadbdata(vortex, x, FIFO_SIZE);
 		addr -= 4;
 	}
@@ -1099,15 +1054,9 @@
 	for (x = NR_WT - 1; x >= 0; x--) {
 		hwwrite(vortex->mmio, addr, FIFO_U0);
 		if (hwread(vortex->mmio, addr) != FIFO_U0)
-<<<<<<< HEAD
-			pr_err(
-			       "bad wt fifo reset (0x%08x, 0x%08x)!\n",
-			       addr, hwread(vortex->mmio, addr));
-=======
 			dev_err(vortex->card->dev,
 				"bad wt fifo reset (0x%08x, 0x%08x)!\n",
 				addr, hwread(vortex->mmio, addr));
->>>>>>> e529fea9
 		vortex_fifo_clearwtdata(vortex, x, FIFO_SIZE);
 		addr -= 4;
 	}
@@ -1265,14 +1214,9 @@
 	if (dma->period_virt >= dma->nr_periods)
 		dma->period_virt -= dma->nr_periods;
 	if (delta != 1)
-<<<<<<< HEAD
-		pr_info( "vortex: %d virt=%d, real=%d, delta=%d\n",
-		       adbdma, dma->period_virt, dma->period_real, delta);
-=======
 		dev_info(vortex->card->dev,
 			 "%d virt=%d, real=%d, delta=%d\n",
 			 adbdma, dma->period_virt, dma->period_real, delta);
->>>>>>> e529fea9
 
 	return delta;
 }
@@ -1540,13 +1484,8 @@
 	dma->period_real = page;
 
 	if (delta != 1)
-<<<<<<< HEAD
-		pr_warn( "vortex: wt virt = %d, delta = %d\n",
-		       dma->period_virt, delta);
-=======
 		dev_warn(vortex->card->dev, "wt virt = %d, delta = %d\n",
 			 dma->period_virt, delta);
->>>>>>> e529fea9
 
 	return delta;
 }
@@ -1730,15 +1669,9 @@
 		    hwread(vortex->mmio,
 			   VORTEX_ADB_RTBASE + (temp << 2)) & ADB_MASK;
 		if ((lifeboat++) > ADB_MASK) {
-<<<<<<< HEAD
-			pr_err(
-			       "vortex_adb_addroutes: unending route! 0x%x\n",
-			       *route);
-=======
 			dev_err(vortex->card->dev,
 				"vortex_adb_addroutes: unending route! 0x%x\n",
 				*route);
->>>>>>> e529fea9
 			return;
 		}
 	}
@@ -1772,15 +1705,9 @@
 		    hwread(vortex->mmio,
 			   VORTEX_ADB_RTBASE + (prev << 2)) & ADB_MASK;
 		if (((lifeboat++) > ADB_MASK) || (temp == ADB_MASK)) {
-<<<<<<< HEAD
-			pr_err(
-			       "vortex_adb_delroutes: route not found! 0x%x\n",
-			       route0);
-=======
 			dev_err(vortex->card->dev,
 				"vortex_adb_delroutes: route not found! 0x%x\n",
 				route0);
->>>>>>> e529fea9
 			return;
 		}
 	}
@@ -2120,13 +2047,9 @@
 			}
 		}
 	}
-<<<<<<< HEAD
-	pr_err( "vortex: FATAL: ResManager: resource type %d exhausted.\n", restype);
-=======
 	dev_err(vortex->card->dev,
 		"FATAL: ResManager: resource type %d exhausted.\n",
 		restype);
->>>>>>> e529fea9
 	return -ENOMEM;
 }
 
@@ -2254,12 +2177,8 @@
 				memset(stream->resources, 0,
 				       sizeof(unsigned char) *
 				       VORTEX_RESOURCE_LAST);
-<<<<<<< HEAD
-				pr_err( "vortex: out of A3D sources. Sorry\n");
-=======
 				dev_err(vortex->card->dev,
 					"out of A3D sources. Sorry\n");
->>>>>>> e529fea9
 				return -EBUSY;
 			}
 			/* (De)Initialize A3D hardware source. */
@@ -2508,11 +2427,7 @@
 	hwread(vortex->mmio, VORTEX_IRQ_SOURCE);
 	// Is at least one IRQ flag set?
 	if (source == 0) {
-<<<<<<< HEAD
-		pr_err( "vortex: missing irq source\n");
-=======
 		dev_err(vortex->card->dev, "missing irq source\n");
->>>>>>> e529fea9
 		return IRQ_NONE;
 	}
 
@@ -2520,21 +2435,6 @@
 	// Attend every interrupt source.
 	if (unlikely(source & IRQ_ERR_MASK)) {
 		if (source & IRQ_FATAL) {
-<<<<<<< HEAD
-			pr_err( "vortex: IRQ fatal error\n");
-		}
-		if (source & IRQ_PARITY) {
-			pr_err( "vortex: IRQ parity error\n");
-		}
-		if (source & IRQ_REG) {
-			pr_err( "vortex: IRQ reg error\n");
-		}
-		if (source & IRQ_FIFO) {
-			pr_err( "vortex: IRQ fifo error\n");
-		}
-		if (source & IRQ_DMA) {
-			pr_err( "vortex: IRQ dma error\n");
-=======
 			dev_err(vortex->card->dev, "IRQ fatal error\n");
 		}
 		if (source & IRQ_PARITY) {
@@ -2548,7 +2448,6 @@
 		}
 		if (source & IRQ_DMA) {
 			dev_err(vortex->card->dev, "IRQ dma error\n");
->>>>>>> e529fea9
 		}
 		handled = 1;
 	}
@@ -2596,11 +2495,7 @@
 	}
 
 	if (!handled) {
-<<<<<<< HEAD
-		pr_err( "vortex: unknown irq source %x\n", source);
-=======
 		dev_err(vortex->card->dev, "unknown irq source %x\n", source);
->>>>>>> e529fea9
 	}
 	return IRQ_RETVAL(handled);
 }
@@ -2657,11 +2552,7 @@
 	while (!(hwread(card->mmio, VORTEX_CODEC_CTRL) & 0x100)) {
 		udelay(100);
 		if (lifeboat++ > POLL_COUNT) {
-<<<<<<< HEAD
-			pr_err( "vortex: ac97 codec stuck busy\n");
-=======
 			dev_err(card->card->dev, "ac97 codec stuck busy\n");
->>>>>>> e529fea9
 			return;
 		}
 	}
@@ -2687,11 +2578,7 @@
 	while (!(hwread(card->mmio, VORTEX_CODEC_CTRL) & 0x100)) {
 		udelay(100);
 		if (lifeboat++ > POLL_COUNT) {
-<<<<<<< HEAD
-			pr_err( "vortex: ac97 codec stuck busy\n");
-=======
 			dev_err(card->card->dev, "ac97 codec stuck busy\n");
->>>>>>> e529fea9
 			return 0xffff;
 		}
 	}
@@ -2705,12 +2592,8 @@
 		udelay(100);
 		data = hwread(card->mmio, VORTEX_CODEC_IO);
 		if (lifeboat++ > POLL_COUNT) {
-<<<<<<< HEAD
-			pr_err( "vortex: ac97 address never arrived\n");
-=======
 			dev_err(card->card->dev,
 				"ac97 address never arrived\n");
->>>>>>> e529fea9
 			return 0xffff;
 		}
 	} while ((data & VORTEX_CODEC_ADDMASK) !=
@@ -2807,11 +2690,7 @@
 static int vortex_core_init(vortex_t *vortex)
 {
 
-<<<<<<< HEAD
-	pr_info( "Vortex: init.... ");
-=======
 	dev_info(vortex->card->dev, "init started\n");
->>>>>>> e529fea9
 	/* Hardware Init. */
 	hwwrite(vortex->mmio, VORTEX_CTRL, 0xffffffff);
 	msleep(5);
@@ -2856,11 +2735,7 @@
 	//vortex_enable_timer_int(vortex);
 	//vortex_disable_timer_int(vortex);
 
-<<<<<<< HEAD
-	pr_info( "done.\n");
-=======
 	dev_info(vortex->card->dev, "init.... done.\n");
->>>>>>> e529fea9
 	spin_lock_init(&vortex->lock);
 
 	return 0;
@@ -2869,11 +2744,7 @@
 static int vortex_core_shutdown(vortex_t * vortex)
 {
 
-<<<<<<< HEAD
-	pr_info( "Vortex: shutdown...");
-=======
 	dev_info(vortex->card->dev, "shutdown started\n");
->>>>>>> e529fea9
 #ifndef CHIP_AU8820
 	vortex_eq_free(vortex);
 	vortex_Vort3D_disable(vortex);
@@ -2895,11 +2766,7 @@
 	msleep(5);
 	hwwrite(vortex->mmio, VORTEX_IRQ_SOURCE, 0xffff);
 
-<<<<<<< HEAD
-	pr_info( "done.\n");
-=======
 	dev_info(vortex->card->dev, "shutdown.... done.\n");
->>>>>>> e529fea9
 	return 0;
 }
 
@@ -2933,12 +2800,8 @@
 		break;
 	default:
 		fmt = 0x8;
-<<<<<<< HEAD
-		pr_err( "vortex: format unsupported %d\n", alsafmt);
-=======
 		dev_err(v->card->dev,
 			"format unsupported %d\n", alsafmt);
->>>>>>> e529fea9
 		break;
 	}
 	return fmt;
