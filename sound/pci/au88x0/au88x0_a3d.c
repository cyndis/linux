--- conflicted
+++ resolved
@@ -489,12 +489,8 @@
 	int i, var, var2;
 
 	if ((a->vortex) == NULL) {
-<<<<<<< HEAD
-		pr_err( "vortex: ZeroStateA3D: ERROR: a->vortex is NULL\n");
-=======
 		dev_err(v->card->dev,
 			"ZeroStateA3D: ERROR: a->vortex is NULL\n");
->>>>>>> e529fea9
 		return;
 	}
 
@@ -633,25 +629,15 @@
 	v->mixxtlk[0] =
 	    vortex_adb_checkinout(v, v->fixed_res, en, VORTEX_RESOURCE_MIXIN);
 	if (v->mixxtlk[0] < 0) {
-<<<<<<< HEAD
-		pr_warn
-		    ("vortex: vortex_Vort3D: ERROR: not enough free mixer resources.\n");
-=======
 		dev_warn(v->card->dev,
 			 "vortex_Vort3D: ERROR: not enough free mixer resources.\n");
->>>>>>> e529fea9
 		return;
 	}
 	v->mixxtlk[1] =
 	    vortex_adb_checkinout(v, v->fixed_res, en, VORTEX_RESOURCE_MIXIN);
 	if (v->mixxtlk[1] < 0) {
-<<<<<<< HEAD
-		pr_warn
-		    ("vortex: vortex_Vort3D: ERROR: not enough free mixer resources.\n");
-=======
 		dev_warn(v->card->dev,
 			 "vortex_Vort3D: ERROR: not enough free mixer resources.\n");
->>>>>>> e529fea9
 		return;
 	}
 #endif
@@ -694,13 +680,8 @@
 static void vortex_Vort3D_InitializeSource(a3dsrc_t *a, int en, vortex_t *v)
 {
 	if (a->vortex == NULL) {
-<<<<<<< HEAD
-		pr_warn
-		    ("vortex: Vort3D_InitializeSource: A3D source not initialized\n");
-=======
 		dev_warn(v->card->dev,
 			 "Vort3D_InitializeSource: A3D source not initialized\n");
->>>>>>> e529fea9
 		return;
 	}
 	if (en) {
