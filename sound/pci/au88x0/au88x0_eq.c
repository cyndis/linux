/***************************************************************************
 *            au88x0_eq.c
 *  Aureal Vortex Hardware EQ control/access.
 *
 *  Sun Jun  8 18:19:19 2003
 *  2003  Manuel Jander (mjander@users.sourceforge.net)
 *  
 *  02 July 2003: First time something works :)
 *  November 2003: A3D Bypass code completed but untested.
 *
 *  TODO:
 *     - Debug (testing)
 *     - Test peak visualization support.
 *
 ****************************************************************************/

/*
 *  This program is free software; you can redistribute it and/or modify
 *  it under the terms of the GNU General Public License as published by
 *  the Free Software Foundation; either version 2 of the License, or
 *  (at your option) any later version.
 *
 *  This program is distributed in the hope that it will be useful,
 *  but WITHOUT ANY WARRANTY; without even the implied warranty of
 *  MERCHANTABILITY or FITNESS FOR A PARTICULAR PURPOSE.  See the
 *  GNU Library General Public License for more details.
 *
 *  You should have received a copy of the GNU General Public License
 *  along with this program; if not, write to the Free Software
 *  Foundation, Inc., 59 Temple Place - Suite 330, Boston, MA 02111-1307, USA.
 */

/*
 The Aureal Hardware EQ is found on AU8810 and AU8830 chips only.
 it has 4 inputs (2 for general mix, 2 for A3D) and 2 outputs (supposed 
 to be routed to the codec).
*/

#include "au88x0.h"
#include "au88x0_eq.h"
#include "au88x0_eqdata.c"

#define VORTEX_EQ_BASE	 0x2b000
#define VORTEX_EQ_DEST   (VORTEX_EQ_BASE + 0x410)
#define VORTEX_EQ_SOURCE (VORTEX_EQ_BASE + 0x430)
#define VORTEX_EQ_CTRL   (VORTEX_EQ_BASE + 0x440)

#define VORTEX_BAND_COEFF_SIZE 0x30

/* CEqHw.s */
static void vortex_EqHw_SetTimeConsts(vortex_t * vortex, u16 gain, u16 level)
{
	hwwrite(vortex->mmio, 0x2b3c4, gain);
	hwwrite(vortex->mmio, 0x2b3c8, level);
}

static inline u16 sign_invert(u16 a)
{
	/* -(-32768) -> -32768 so we do -(-32768) -> 32767 to make the result positive */
	if (a == (u16)-32768)
		return 32767;
	else
		return -a;
}

static void vortex_EqHw_SetLeftCoefs(vortex_t * vortex, u16 coefs[])
{
	eqhw_t *eqhw = &(vortex->eq.this04);
	int i = 0, n /*esp2c */;

	for (n = 0; n < eqhw->this04; n++) {
		hwwrite(vortex->mmio, 0x2b000 + n * 0x30, coefs[i + 0]);
		hwwrite(vortex->mmio, 0x2b004 + n * 0x30, coefs[i + 1]);

		if (eqhw->this08 == 0) {
			hwwrite(vortex->mmio, 0x2b008 + n * 0x30, coefs[i + 2]);
			hwwrite(vortex->mmio, 0x2b00c + n * 0x30, coefs[i + 3]);
			hwwrite(vortex->mmio, 0x2b010 + n * 0x30, coefs[i + 4]);
		} else {
			hwwrite(vortex->mmio, 0x2b008 + n * 0x30, sign_invert(coefs[2 + i]));
			hwwrite(vortex->mmio, 0x2b00c + n * 0x30, sign_invert(coefs[3 + i]));
		        hwwrite(vortex->mmio, 0x2b010 + n * 0x30, sign_invert(coefs[4 + i]));
		}
		i += 5;
	}
}

static void vortex_EqHw_SetRightCoefs(vortex_t * vortex, u16 coefs[])
{
	eqhw_t *eqhw = &(vortex->eq.this04);
	int i = 0, n /*esp2c */;

	for (n = 0; n < eqhw->this04; n++) {
		hwwrite(vortex->mmio, 0x2b1e0 + n * 0x30, coefs[0 + i]);
		hwwrite(vortex->mmio, 0x2b1e4 + n * 0x30, coefs[1 + i]);

		if (eqhw->this08 == 0) {
			hwwrite(vortex->mmio, 0x2b1e8 + n * 0x30, coefs[2 + i]);
			hwwrite(vortex->mmio, 0x2b1ec + n * 0x30, coefs[3 + i]);
			hwwrite(vortex->mmio, 0x2b1f0 + n * 0x30, coefs[4 + i]);
		} else {
			hwwrite(vortex->mmio, 0x2b1e8 + n * 0x30, sign_invert(coefs[2 + i]));
			hwwrite(vortex->mmio, 0x2b1ec + n * 0x30, sign_invert(coefs[3 + i]));
			hwwrite(vortex->mmio, 0x2b1f0 + n * 0x30, sign_invert(coefs[4 + i]));
		}
		i += 5;
	}

}

static void vortex_EqHw_SetLeftStates(vortex_t * vortex, u16 a[], u16 b[])
{
	eqhw_t *eqhw = &(vortex->eq.this04);
	int i = 0, ebx;

	hwwrite(vortex->mmio, 0x2b3fc, a[0]);
	hwwrite(vortex->mmio, 0x2b400, a[1]);

	for (ebx = 0; ebx < eqhw->this04; ebx++) {
		hwwrite(vortex->mmio, 0x2b014 + (i * 0xc), b[i]);
		hwwrite(vortex->mmio, 0x2b018 + (i * 0xc), b[1 + i]);
		hwwrite(vortex->mmio, 0x2b01c + (i * 0xc), b[2 + i]);
		hwwrite(vortex->mmio, 0x2b020 + (i * 0xc), b[3 + i]);
		i += 4;
	}
}

static void vortex_EqHw_SetRightStates(vortex_t * vortex, u16 a[], u16 b[])
{
	eqhw_t *eqhw = &(vortex->eq.this04);
	int i = 0, ebx;

	hwwrite(vortex->mmio, 0x2b404, a[0]);
	hwwrite(vortex->mmio, 0x2b408, a[1]);

	for (ebx = 0; ebx < eqhw->this04; ebx++) {
		hwwrite(vortex->mmio, 0x2b1f4 + (i * 0xc), b[i]);
		hwwrite(vortex->mmio, 0x2b1f8 + (i * 0xc), b[1 + i]);
		hwwrite(vortex->mmio, 0x2b1fc + (i * 0xc), b[2 + i]);
		hwwrite(vortex->mmio, 0x2b200 + (i * 0xc), b[3 + i]);
		i += 4;
	}
}

#if 0
static void vortex_EqHw_GetTimeConsts(vortex_t * vortex, u16 * a, u16 * b)
{
	*a = hwread(vortex->mmio, 0x2b3c4);
	*b = hwread(vortex->mmio, 0x2b3c8);
}

static void vortex_EqHw_GetLeftCoefs(vortex_t * vortex, u16 a[])
{

}

static void vortex_EqHw_GetRightCoefs(vortex_t * vortex, u16 a[])
{

}

static void vortex_EqHw_GetLeftStates(vortex_t * vortex, u16 * a, u16 b[])
{

}

static void vortex_EqHw_GetRightStates(vortex_t * vortex, u16 * a, u16 b[])
{

}

#endif
/* Mix Gains */
static void vortex_EqHw_SetBypassGain(vortex_t * vortex, u16 a, u16 b)
{
	eqhw_t *eqhw = &(vortex->eq.this04);
	if (eqhw->this08 == 0) {
		hwwrite(vortex->mmio, 0x2b3d4, a);
		hwwrite(vortex->mmio, 0x2b3ec, b);
	} else {
		hwwrite(vortex->mmio, 0x2b3d4, sign_invert(a));
		hwwrite(vortex->mmio, 0x2b3ec, sign_invert(b));
	}
}

static void vortex_EqHw_SetA3DBypassGain(vortex_t * vortex, u16 a, u16 b)
{

	hwwrite(vortex->mmio, 0x2b3e0, a);
	hwwrite(vortex->mmio, 0x2b3f8, b);
}

#if 0
static void vortex_EqHw_SetCurrBypassGain(vortex_t * vortex, u16 a, u16 b)
{

	hwwrite(vortex->mmio, 0x2b3d0, a);
	hwwrite(vortex->mmio, 0x2b3e8, b);
}

static void vortex_EqHw_SetCurrA3DBypassGain(vortex_t * vortex, u16 a, u16 b)
{

	hwwrite(vortex->mmio, 0x2b3dc, a);
	hwwrite(vortex->mmio, 0x2b3f4, b);
}

#endif
static void
vortex_EqHw_SetLeftGainsSingleTarget(vortex_t * vortex, u16 index, u16 b)
{
	hwwrite(vortex->mmio, 0x2b02c + (index * 0x30), b);
}

static void
vortex_EqHw_SetRightGainsSingleTarget(vortex_t * vortex, u16 index, u16 b)
{
	hwwrite(vortex->mmio, 0x2b20c + (index * 0x30), b);
}

static void vortex_EqHw_SetLeftGainsTarget(vortex_t * vortex, u16 a[])
{
	eqhw_t *eqhw = &(vortex->eq.this04);
	int ebx;

	for (ebx = 0; ebx < eqhw->this04; ebx++) {
		hwwrite(vortex->mmio, 0x2b02c + ebx * 0x30, a[ebx]);
	}
}

static void vortex_EqHw_SetRightGainsTarget(vortex_t * vortex, u16 a[])
{
	eqhw_t *eqhw = &(vortex->eq.this04);
	int ebx;

	for (ebx = 0; ebx < eqhw->this04; ebx++) {
		hwwrite(vortex->mmio, 0x2b20c + ebx * 0x30, a[ebx]);
	}
}

static void vortex_EqHw_SetLeftGainsCurrent(vortex_t * vortex, u16 a[])
{
	eqhw_t *eqhw = &(vortex->eq.this04);
	int ebx;

	for (ebx = 0; ebx < eqhw->this04; ebx++) {
		hwwrite(vortex->mmio, 0x2b028 + ebx * 0x30, a[ebx]);
	}
}

static void vortex_EqHw_SetRightGainsCurrent(vortex_t * vortex, u16 a[])
{
	eqhw_t *eqhw = &(vortex->eq.this04);
	int ebx;

	for (ebx = 0; ebx < eqhw->this04; ebx++) {
		hwwrite(vortex->mmio, 0x2b208 + ebx * 0x30, a[ebx]);
	}
}

#if 0
static void vortex_EqHw_GetLeftGainsTarget(vortex_t * vortex, u16 a[])
{
	eqhw_t *eqhw = &(vortex->eq.this04);
	int ebx = 0;

	if (eqhw->this04 < 0)
		return;

	do {
		a[ebx] = hwread(vortex->mmio, 0x2b02c + ebx * 0x30);
		ebx++;
	}
	while (ebx < eqhw->this04);
}

static void vortex_EqHw_GetRightGainsTarget(vortex_t * vortex, u16 a[])
{
	eqhw_t *eqhw = &(vortex->eq.this04);
	int ebx = 0;

	if (eqhw->this04 < 0)
		return;

	do {
		a[ebx] = hwread(vortex->mmio, 0x2b20c + ebx * 0x30);
		ebx++;
	}
	while (ebx < eqhw->this04);
}

static void vortex_EqHw_GetLeftGainsCurrent(vortex_t * vortex, u16 a[])
{
	eqhw_t *eqhw = &(vortex->eq.this04);
	int ebx = 0;

	if (eqhw->this04 < 0)
		return;

	do {
		a[ebx] = hwread(vortex->mmio, 0x2b028 + ebx * 0x30);
		ebx++;
	}
	while (ebx < eqhw->this04);
}

static void vortex_EqHw_GetRightGainsCurrent(vortex_t * vortex, u16 a[])
{
	eqhw_t *eqhw = &(vortex->eq.this04);
	int ebx = 0;

	if (eqhw->this04 < 0)
		return;

	do {
		a[ebx] = hwread(vortex->mmio, 0x2b208 + ebx * 0x30);
		ebx++;
	}
	while (ebx < eqhw->this04);
}

#endif
/* EQ band levels settings */
static void vortex_EqHw_SetLevels(vortex_t * vortex, u16 peaks[])
{
	eqhw_t *eqhw = &(vortex->eq.this04);
	int i;

	/* set left peaks */
	for (i = 0; i < eqhw->this04; i++) {
		hwwrite(vortex->mmio, 0x2b024 + i * VORTEX_BAND_COEFF_SIZE, peaks[i]);
	}

	hwwrite(vortex->mmio, 0x2b3cc, peaks[eqhw->this04]);
	hwwrite(vortex->mmio, 0x2b3d8, peaks[eqhw->this04 + 1]);

	/* set right peaks */
	for (i = 0; i < eqhw->this04; i++) {
		hwwrite(vortex->mmio, 0x2b204 + i * VORTEX_BAND_COEFF_SIZE,
			peaks[i + (eqhw->this04 + 2)]);
	}

	hwwrite(vortex->mmio, 0x2b3e4, peaks[2 + (eqhw->this04 * 2)]);
	hwwrite(vortex->mmio, 0x2b3f0, peaks[3 + (eqhw->this04 * 2)]);
}

#if 0
static void vortex_EqHw_GetLevels(vortex_t * vortex, u16 a[])
{
	eqhw_t *eqhw = &(vortex->eq.this04);
	int ebx;

	if (eqhw->this04 < 0)
		return;

	ebx = 0;
	do {
		a[ebx] = hwread(vortex->mmio, 0x2b024 + ebx * 0x30);
		ebx++;
	}
	while (ebx < eqhw->this04);

	a[eqhw->this04] = hwread(vortex->mmio, 0x2b3cc);
	a[eqhw->this04 + 1] = hwread(vortex->mmio, 0x2b3d8);

	ebx = 0;
	do {
		a[ebx + (eqhw->this04 + 2)] =
		    hwread(vortex->mmio, 0x2b204 + ebx * 0x30);
		ebx++;
	}
	while (ebx < eqhw->this04);

	a[2 + (eqhw->this04 * 2)] = hwread(vortex->mmio, 0x2b3e4);
	a[3 + (eqhw->this04 * 2)] = hwread(vortex->mmio, 0x2b3f0);
}

#endif
/* Global Control */
static void vortex_EqHw_SetControlReg(vortex_t * vortex, u32 reg)
{
	hwwrite(vortex->mmio, 0x2b440, reg);
}

static void vortex_EqHw_SetSampleRate(vortex_t * vortex, u32 sr)
{
	hwwrite(vortex->mmio, 0x2b440, ((sr & 0x1f) << 3) | 0xb800);
}

#if 0
static void vortex_EqHw_GetControlReg(vortex_t * vortex, u32 *reg)
{
	*reg = hwread(vortex->mmio, 0x2b440);
}

static void vortex_EqHw_GetSampleRate(vortex_t * vortex, u32 *sr)
{
	*sr = (hwread(vortex->mmio, 0x2b440) >> 3) & 0x1f;
}

#endif
static void vortex_EqHw_Enable(vortex_t * vortex)
{
	hwwrite(vortex->mmio, VORTEX_EQ_CTRL, 0xf001);
}

static void vortex_EqHw_Disable(vortex_t * vortex)
{
	hwwrite(vortex->mmio, VORTEX_EQ_CTRL, 0xf000);
}

/* Reset (zero) buffers */
static void vortex_EqHw_ZeroIO(vortex_t * vortex)
{
	int i;
	for (i = 0; i < 0x8; i++)
		hwwrite(vortex->mmio, VORTEX_EQ_DEST + (i << 2), 0x0);
	for (i = 0; i < 0x4; i++)
		hwwrite(vortex->mmio, VORTEX_EQ_SOURCE + (i << 2), 0x0);
}

static void vortex_EqHw_ZeroA3DIO(vortex_t * vortex)
{
	int i;
	for (i = 0; i < 0x4; i++)
		hwwrite(vortex->mmio, VORTEX_EQ_DEST + (i << 2), 0x0);
}

static void vortex_EqHw_ZeroState(vortex_t * vortex)
{

	vortex_EqHw_SetControlReg(vortex, 0);
	vortex_EqHw_ZeroIO(vortex);
	hwwrite(vortex->mmio, 0x2b3c0, 0);

	vortex_EqHw_SetTimeConsts(vortex, 0, 0);

	vortex_EqHw_SetLeftCoefs(vortex, asEqCoefsZeros);
	vortex_EqHw_SetRightCoefs(vortex, asEqCoefsZeros);

	vortex_EqHw_SetLeftGainsCurrent(vortex, eq_gains_zero);
	vortex_EqHw_SetRightGainsCurrent(vortex, eq_gains_zero);
	vortex_EqHw_SetLeftGainsTarget(vortex, eq_gains_zero);
	vortex_EqHw_SetRightGainsTarget(vortex, eq_gains_zero);

	vortex_EqHw_SetBypassGain(vortex, 0, 0);
	//vortex_EqHw_SetCurrBypassGain(vortex, 0, 0);
	vortex_EqHw_SetA3DBypassGain(vortex, 0, 0);
	//vortex_EqHw_SetCurrA3DBypassGain(vortex, 0, 0);
	vortex_EqHw_SetLeftStates(vortex, eq_states_zero, asEqOutStateZeros);
	vortex_EqHw_SetRightStates(vortex, eq_states_zero, asEqOutStateZeros);
	vortex_EqHw_SetLevels(vortex, (u16 *) eq_levels);
}

/* Program coeficients as pass through */
static void vortex_EqHw_ProgramPipe(vortex_t * vortex)
{
	vortex_EqHw_SetTimeConsts(vortex, 0, 0);

	vortex_EqHw_SetLeftCoefs(vortex, asEqCoefsPipes);
	vortex_EqHw_SetRightCoefs(vortex, asEqCoefsPipes);

	vortex_EqHw_SetLeftGainsCurrent(vortex, eq_gains_current);
	vortex_EqHw_SetRightGainsCurrent(vortex, eq_gains_current);
	vortex_EqHw_SetLeftGainsTarget(vortex, eq_gains_current);
	vortex_EqHw_SetRightGainsTarget(vortex, eq_gains_current);
}

/* Program EQ block as 10 band Equalizer */
static void
vortex_EqHw_Program10Band(vortex_t * vortex, auxxEqCoeffSet_t * coefset)
{

	vortex_EqHw_SetTimeConsts(vortex, 0xc, 0x7fe0);

	vortex_EqHw_SetLeftCoefs(vortex, coefset->LeftCoefs);
	vortex_EqHw_SetRightCoefs(vortex, coefset->RightCoefs);

	vortex_EqHw_SetLeftGainsCurrent(vortex, coefset->LeftGains);

	vortex_EqHw_SetRightGainsTarget(vortex, coefset->RightGains);
	vortex_EqHw_SetLeftGainsTarget(vortex, coefset->LeftGains);

	vortex_EqHw_SetRightGainsCurrent(vortex, coefset->RightGains);
}

/* Read all EQ peaks. (think VU meter) */
static void vortex_EqHw_GetTenBandLevels(vortex_t * vortex, u16 peaks[])
{
	eqhw_t *eqhw = &(vortex->eq.this04);
	int i;

	if (eqhw->this04 <= 0)
		return;

	for (i = 0; i < eqhw->this04; i++)
		peaks[i] = hwread(vortex->mmio, 0x2B024 + i * 0x30);
	for (i = 0; i < eqhw->this04; i++)
		peaks[i + eqhw->this04] =
		    hwread(vortex->mmio, 0x2B204 + i * 0x30);
}

/* CEqlzr.s */

static int vortex_Eqlzr_GetLeftGain(vortex_t * vortex, u16 index, u16 * gain)
{
	eqlzr_t *eq = &(vortex->eq);

	if (eq->this28) {
		*gain = eq->this130[index];
		return 0;
	}
	return 1;
}

static void vortex_Eqlzr_SetLeftGain(vortex_t * vortex, u16 index, u16 gain)
{
	eqlzr_t *eq = &(vortex->eq);

	if (eq->this28 == 0)
		return;

	eq->this130[index] = gain;
	if (eq->this54)
		return;

	vortex_EqHw_SetLeftGainsSingleTarget(vortex, index, gain);
}

static int vortex_Eqlzr_GetRightGain(vortex_t * vortex, u16 index, u16 * gain)
{
	eqlzr_t *eq = &(vortex->eq);

	if (eq->this28) {
		*gain = eq->this130[index + eq->this10];
		return 0;
	}
	return 1;
}

static void vortex_Eqlzr_SetRightGain(vortex_t * vortex, u16 index, u16 gain)
{
	eqlzr_t *eq = &(vortex->eq);

	if (eq->this28 == 0)
		return;

	eq->this130[index + eq->this10] = gain;
	if (eq->this54)
		return;

	vortex_EqHw_SetRightGainsSingleTarget(vortex, index, gain);
}

#if 0
static int
vortex_Eqlzr_GetAllBands(vortex_t * vortex, u16 * gains, s32 *cnt)
{
	eqlzr_t *eq = &(vortex->eq);
	int si = 0;

	if (eq->this10 == 0)
		return 1;

	{
		if (vortex_Eqlzr_GetLeftGain(vortex, si, &gains[si]))
			return 1;
		if (vortex_Eqlzr_GetRightGain
		    (vortex, si, &gains[si + eq->this10]))
			return 1;
		si++;
	}
	while (eq->this10 > si) ;
	*cnt = si * 2;
	return 0;
}
#endif
static int vortex_Eqlzr_SetAllBandsFromActiveCoeffSet(vortex_t * vortex)
{
	eqlzr_t *eq = &(vortex->eq);

	vortex_EqHw_SetLeftGainsTarget(vortex, eq->this130);
	vortex_EqHw_SetRightGainsTarget(vortex, &(eq->this130[eq->this10]));

	return 0;
}

static int
vortex_Eqlzr_SetAllBands(vortex_t * vortex, u16 gains[], s32 count)
{
	eqlzr_t *eq = &(vortex->eq);
	int i;

	if (((eq->this10) * 2 != count) || (eq->this28 == 0))
		return 1;

	for (i = 0; i < count; i++) {
		eq->this130[i] = gains[i];
	}
	
	if (eq->this54)
		return 0;
	return vortex_Eqlzr_SetAllBandsFromActiveCoeffSet(vortex);
}

static void
vortex_Eqlzr_SetA3dBypassGain(vortex_t * vortex, u32 a, u32 b)
{
	eqlzr_t *eq = &(vortex->eq);
	u32 eax, ebx;

	eq->this58 = a;
	eq->this5c = b;
	if (eq->this54)
		eax = eq->this0e;
	else
		eax = eq->this0a;
	ebx = (eax * eq->this58) >> 0x10;
	eax = (eax * eq->this5c) >> 0x10;
	vortex_EqHw_SetA3DBypassGain(vortex, ebx, eax);
}

static void vortex_Eqlzr_ProgramA3dBypassGain(vortex_t * vortex)
{
	eqlzr_t *eq = &(vortex->eq);
	u32 eax, ebx;

	if (eq->this54)
		eax = eq->this0e;
	else
		eax = eq->this0a;
	ebx = (eax * eq->this58) >> 0x10;
	eax = (eax * eq->this5c) >> 0x10;
	vortex_EqHw_SetA3DBypassGain(vortex, ebx, eax);
}

static void vortex_Eqlzr_ShutDownA3d(vortex_t * vortex)
{
	if (vortex != NULL)
		vortex_EqHw_ZeroA3DIO(vortex);
}

static void vortex_Eqlzr_SetBypass(vortex_t * vortex, u32 bp)
{
	eqlzr_t *eq = &(vortex->eq);
	
	if ((eq->this28) && (bp == 0)) {
		/* EQ enabled */
		vortex_Eqlzr_SetAllBandsFromActiveCoeffSet(vortex);
		vortex_EqHw_SetBypassGain(vortex, eq->this08, eq->this08);
	} else {
		/* EQ disabled. */
		vortex_EqHw_SetLeftGainsTarget(vortex, eq->this14_array);
		vortex_EqHw_SetRightGainsTarget(vortex, eq->this14_array);
		vortex_EqHw_SetBypassGain(vortex, eq->this0c, eq->this0c);
	}
	vortex_Eqlzr_ProgramA3dBypassGain(vortex);
}

static void vortex_Eqlzr_ReadAndSetActiveCoefSet(vortex_t * vortex)
{
	eqlzr_t *eq = &(vortex->eq);

	/* Set EQ BiQuad filter coeficients */
	memcpy(&(eq->coefset), &asEqCoefsNormal, sizeof(auxxEqCoeffSet_t));
	/* Set EQ Band gain levels and dump into hardware registers. */
	vortex_Eqlzr_SetAllBands(vortex, eq_gains_normal, eq->this10 * 2);
}

static int vortex_Eqlzr_GetAllPeaks(vortex_t * vortex, u16 * peaks, int *count)
{
	eqlzr_t *eq = &(vortex->eq);

	if (eq->this10 == 0)
		return 1;
	*count = eq->this10 * 2;
	vortex_EqHw_GetTenBandLevels(vortex, peaks);
	return 0;
}

#if 0
static auxxEqCoeffSet_t *vortex_Eqlzr_GetActiveCoefSet(vortex_t * vortex)
{
	eqlzr_t *eq = &(vortex->eq);

	return (&(eq->coefset));
}
#endif
static void vortex_Eqlzr_init(vortex_t * vortex)
{
	eqlzr_t *eq = &(vortex->eq);

	/* Object constructor */
	//eq->this04 = 0;
	eq->this08 = 0;		/* Bypass gain with EQ in use. */
	eq->this0a = 0x5999;
	eq->this0c = 0x5999;	/* Bypass gain with EQ disabled. */
	eq->this0e = 0x5999;

	eq->this10 = 0xa;	/* 10 eq frequency bands. */
	eq->this04.this04 = eq->this10;
	eq->this28 = 0x1;	/* if 1 => Allow read access to this130 (gains) */
	eq->this54 = 0x0;	/* if 1 => Dont Allow access to hardware (gains) */
	eq->this58 = 0xffff;
	eq->this5c = 0xffff;

	/* Set gains. */
	memset(eq->this14_array, 0, sizeof(eq->this14_array));

	/* Actual init. */
	vortex_EqHw_ZeroState(vortex);
	vortex_EqHw_SetSampleRate(vortex, 0x11);
	vortex_Eqlzr_ReadAndSetActiveCoefSet(vortex);

	vortex_EqHw_Program10Band(vortex, &(eq->coefset));
	vortex_Eqlzr_SetBypass(vortex, eq->this54);
	vortex_Eqlzr_SetA3dBypassGain(vortex, 0, 0);
	vortex_EqHw_Enable(vortex);
}

static void vortex_Eqlzr_shutdown(vortex_t * vortex)
{
	vortex_Eqlzr_ShutDownA3d(vortex);
	vortex_EqHw_ProgramPipe(vortex);
	vortex_EqHw_Disable(vortex);
}

/* ALSA interface */

/* Control interface */
#define snd_vortex_eqtoggle_info	snd_ctl_boolean_mono_info

static int
snd_vortex_eqtoggle_get(struct snd_kcontrol *kcontrol,
			struct snd_ctl_elem_value *ucontrol)
{
	vortex_t *vortex = snd_kcontrol_chip(kcontrol);
	eqlzr_t *eq = &(vortex->eq);
	//int i = kcontrol->private_value;

	ucontrol->value.integer.value[0] = eq->this54 ? 0 : 1;

	return 0;
}

static int
snd_vortex_eqtoggle_put(struct snd_kcontrol *kcontrol,
			struct snd_ctl_elem_value *ucontrol)
{
	vortex_t *vortex = snd_kcontrol_chip(kcontrol);
	eqlzr_t *eq = &(vortex->eq);
	//int i = kcontrol->private_value;

	eq->this54 = ucontrol->value.integer.value[0] ? 0 : 1;
	vortex_Eqlzr_SetBypass(vortex, eq->this54);

	return 1;		/* Allways changes */
}

static struct snd_kcontrol_new vortex_eqtoggle_kcontrol = {
	.iface = SNDRV_CTL_ELEM_IFACE_MIXER,
	.name = "EQ Enable",
	.index = 0,
	.access = SNDRV_CTL_ELEM_ACCESS_READWRITE,
	.private_value = 0,
	.info = snd_vortex_eqtoggle_info,
	.get = snd_vortex_eqtoggle_get,
	.put = snd_vortex_eqtoggle_put
};

static int
snd_vortex_eq_info(struct snd_kcontrol *kcontrol, struct snd_ctl_elem_info *uinfo)
{
	uinfo->type = SNDRV_CTL_ELEM_TYPE_INTEGER;
	uinfo->count = 2;
	uinfo->value.integer.min = 0x0000;
	uinfo->value.integer.max = 0x7fff;
	return 0;
}

static int
snd_vortex_eq_get(struct snd_kcontrol *kcontrol, struct snd_ctl_elem_value *ucontrol)
{
	vortex_t *vortex = snd_kcontrol_chip(kcontrol);
	int i = kcontrol->private_value;
	u16 gainL = 0, gainR = 0;

	vortex_Eqlzr_GetLeftGain(vortex, i, &gainL);
	vortex_Eqlzr_GetRightGain(vortex, i, &gainR);
	ucontrol->value.integer.value[0] = gainL;
	ucontrol->value.integer.value[1] = gainR;
	return 0;
}

static int
snd_vortex_eq_put(struct snd_kcontrol *kcontrol, struct snd_ctl_elem_value *ucontrol)
{
	vortex_t *vortex = snd_kcontrol_chip(kcontrol);
	int changed = 0, i = kcontrol->private_value;
	u16 gainL = 0, gainR = 0;

	vortex_Eqlzr_GetLeftGain(vortex, i, &gainL);
	vortex_Eqlzr_GetRightGain(vortex, i, &gainR);

	if (gainL != ucontrol->value.integer.value[0]) {
		vortex_Eqlzr_SetLeftGain(vortex, i,
					 ucontrol->value.integer.value[0]);
		changed = 1;
	}
	if (gainR != ucontrol->value.integer.value[1]) {
		vortex_Eqlzr_SetRightGain(vortex, i,
					  ucontrol->value.integer.value[1]);
		changed = 1;
	}
	return changed;
}

static struct snd_kcontrol_new vortex_eq_kcontrol = {
	.iface = SNDRV_CTL_ELEM_IFACE_MIXER,
	.name = "                        .",
	.index = 0,
	.access = SNDRV_CTL_ELEM_ACCESS_READWRITE,
	.private_value = 0,
	.info = snd_vortex_eq_info,
	.get = snd_vortex_eq_get,
	.put = snd_vortex_eq_put
};

static int
snd_vortex_peaks_info(struct snd_kcontrol *kcontrol, struct snd_ctl_elem_info *uinfo)
{
	uinfo->type = SNDRV_CTL_ELEM_TYPE_INTEGER;
	uinfo->count = 20;
	uinfo->value.integer.min = 0x0000;
	uinfo->value.integer.max = 0x7fff;
	return 0;
}

static int
snd_vortex_peaks_get(struct snd_kcontrol *kcontrol, struct snd_ctl_elem_value *ucontrol)
{
	vortex_t *vortex = snd_kcontrol_chip(kcontrol);
	int i, count = 0;
	u16 peaks[20];

	vortex_Eqlzr_GetAllPeaks(vortex, peaks, &count);
	if (count != 20) {
<<<<<<< HEAD
		pr_err( "vortex: peak count error 20 != %d \n", count);
=======
		dev_err(vortex->card->dev,
			"peak count error 20 != %d\n", count);
>>>>>>> e529fea9
		return -1;
	}
	for (i = 0; i < 20; i++)
		ucontrol->value.integer.value[i] = peaks[i];

	return 0;
}

static struct snd_kcontrol_new vortex_levels_kcontrol = {
	.iface = SNDRV_CTL_ELEM_IFACE_MIXER,
	.name = "EQ Peaks",
	.access = SNDRV_CTL_ELEM_ACCESS_READ | SNDRV_CTL_ELEM_ACCESS_VOLATILE,
	.info = snd_vortex_peaks_info,
	.get = snd_vortex_peaks_get,
};

/* EQ band gain labels. */
static char *EqBandLabels[10] = {
	"EQ0 31Hz\0",
	"EQ1 63Hz\0",
	"EQ2 125Hz\0",
	"EQ3 250Hz\0",
	"EQ4 500Hz\0",
	"EQ5 1KHz\0",
	"EQ6 2KHz\0",
	"EQ7 4KHz\0",
	"EQ8 8KHz\0",
	"EQ9 16KHz\0",
};

/* ALSA driver entry points. Init and exit. */
static int vortex_eq_init(vortex_t *vortex)
{
	struct snd_kcontrol *kcontrol;
	int err, i;

	vortex_Eqlzr_init(vortex);

	if ((kcontrol =
	     snd_ctl_new1(&vortex_eqtoggle_kcontrol, vortex)) == NULL)
		return -ENOMEM;
	kcontrol->private_value = 0;
	if ((err = snd_ctl_add(vortex->card, kcontrol)) < 0)
		return err;

	/* EQ gain controls */
	for (i = 0; i < 10; i++) {
		if ((kcontrol =
		     snd_ctl_new1(&vortex_eq_kcontrol, vortex)) == NULL)
			return -ENOMEM;
		snprintf(kcontrol->id.name, sizeof(kcontrol->id.name),
			"%s Playback Volume", EqBandLabels[i]);
		kcontrol->private_value = i;
		if ((err = snd_ctl_add(vortex->card, kcontrol)) < 0)
			return err;
		//vortex->eqctrl[i] = kcontrol;
	}
	/* EQ band levels */
	if ((kcontrol = snd_ctl_new1(&vortex_levels_kcontrol, vortex)) == NULL)
		return -ENOMEM;
	if ((err = snd_ctl_add(vortex->card, kcontrol)) < 0)
		return err;

	return 0;
}

static int vortex_eq_free(vortex_t * vortex)
{
	/*
	   //FIXME: segfault because vortex->eqctrl[i] == 4
	   int i;
	   for (i=0; i<10; i++) {
	   if (vortex->eqctrl[i])
	   snd_ctl_remove(vortex->card, vortex->eqctrl[i]);
	   }
	 */
	vortex_Eqlzr_shutdown(vortex);
	return 0;
}

/* End */<|MERGE_RESOLUTION|>--- conflicted
+++ resolved
@@ -845,12 +845,8 @@
 
 	vortex_Eqlzr_GetAllPeaks(vortex, peaks, &count);
 	if (count != 20) {
-<<<<<<< HEAD
-		pr_err( "vortex: peak count error 20 != %d \n", count);
-=======
 		dev_err(vortex->card->dev,
 			"peak count error 20 != %d\n", count);
->>>>>>> e529fea9
 		return -1;
 	}
 	for (i = 0; i < 20; i++)
